/*
 *  NSA Security-Enhanced Linux (SELinux) security module
 *
 *  This file contains the SELinux hook function implementations.
 *
 *  Authors:  Stephen Smalley, <sds@tycho.nsa.gov>
 *	      Chris Vance, <cvance@nai.com>
 *	      Wayne Salamon, <wsalamon@nai.com>
 *	      James Morris <jmorris@redhat.com>
 *
 *  Copyright (C) 2001,2002 Networks Associates Technology, Inc.
 *  Copyright (C) 2003-2008 Red Hat, Inc., James Morris <jmorris@redhat.com>
 *					   Eric Paris <eparis@redhat.com>
 *  Copyright (C) 2004-2005 Trusted Computer Solutions, Inc.
 *			    <dgoeddel@trustedcs.com>
 *  Copyright (C) 2006, 2007, 2009 Hewlett-Packard Development Company, L.P.
 *	Paul Moore <paul@paul-moore.com>
 *  Copyright (C) 2007 Hitachi Software Engineering Co., Ltd.
 *		       Yuichi Nakamura <ynakam@hitachisoft.jp>
 *  Copyright (C) 2016 Mellanox Technologies
 *
 *	This program is free software; you can redistribute it and/or modify
 *	it under the terms of the GNU General Public License version 2,
 *	as published by the Free Software Foundation.
 */

#include <linux/init.h>
#include <linux/kd.h>
#include <linux/kernel.h>
#include <linux/tracehook.h>
#include <linux/errno.h>
#include <linux/sched/signal.h>
#include <linux/sched/task.h>
#include <linux/lsm_hooks.h>
#include <linux/xattr.h>
#include <linux/capability.h>
#include <linux/unistd.h>
#include <linux/mm.h>
#include <linux/mman.h>
#include <linux/slab.h>
#include <linux/pagemap.h>
#include <linux/proc_fs.h>
#include <linux/swap.h>
#include <linux/spinlock.h>
#include <linux/syscalls.h>
#include <linux/dcache.h>
#include <linux/file.h>
#include <linux/fdtable.h>
#include <linux/namei.h>
#include <linux/mount.h>
#include <linux/netfilter_ipv4.h>
#include <linux/netfilter_ipv6.h>
#include <linux/netfilter/xt_SECMARK.h>
#include <linux/tty.h>
#include <net/icmp.h>
#include <net/ip.h>		/* for local_port_range[] */
#include <net/tcp.h>		/* struct or_callable used in sock_rcv_skb */
#include <net/inet_connection_sock.h>
#include <net/net_namespace.h>
#include <net/netlabel.h>
#include <linux/uaccess.h>
#include <asm/ioctls.h>
#include <linux/atomic.h>
#include <linux/bitops.h>
#include <linux/interrupt.h>
#include <linux/netdevice.h>	/* for network interface checks */
#include <net/netlink.h>
#include <linux/tcp.h>
#include <linux/udp.h>
#include <linux/dccp.h>
#include <linux/sctp.h>
#include <net/sctp/structs.h>
#include <linux/quota.h>
#include <linux/un.h>		/* for Unix socket types */
#include <net/af_unix.h>	/* for Unix socket types */
#include <linux/parser.h>
#include <linux/nfs_mount.h>
#include <net/ipv6.h>
#include <linux/hugetlb.h>
#include <linux/personality.h>
#include <linux/audit.h>
#include <linux/string.h>
#include <linux/selinux.h>
#include <linux/mutex.h>
#include <linux/posix-timers.h>
#include <linux/syslog.h>
#include <linux/user_namespace.h>
#include <linux/export.h>
#include <linux/msg.h>
#include <linux/shm.h>
#include <linux/bpf.h>

#include "avc.h"
#include "objsec.h"
#include "netif.h"
#include "netnode.h"
#include "netport.h"
#include "ibpkey.h"
#include "xfrm.h"
#include "netlabel.h"
#include "audit.h"
#include "avc_ss.h"

struct selinux_state selinux_state;

/* SECMARK reference count */
static atomic_t selinux_secmark_refcount = ATOMIC_INIT(0);

#ifdef CONFIG_SECURITY_SELINUX_DEVELOP
static int selinux_enforcing_boot;

static int __init enforcing_setup(char *str)
{
	unsigned long enforcing;
	if (!kstrtoul(str, 0, &enforcing))
		selinux_enforcing_boot = enforcing ? 1 : 0;
	return 1;
}
__setup("enforcing=", enforcing_setup);
#else
#define selinux_enforcing_boot 1
#endif

#ifdef CONFIG_SECURITY_SELINUX_BOOTPARAM
int selinux_enabled = CONFIG_SECURITY_SELINUX_BOOTPARAM_VALUE;

static int __init selinux_enabled_setup(char *str)
{
	unsigned long enabled;
	if (!kstrtoul(str, 0, &enabled))
		selinux_enabled = enabled ? 1 : 0;
	return 1;
}
__setup("selinux=", selinux_enabled_setup);
#else
int selinux_enabled = 1;
#endif

static unsigned int selinux_checkreqprot_boot =
	CONFIG_SECURITY_SELINUX_CHECKREQPROT_VALUE;

static int __init checkreqprot_setup(char *str)
{
	unsigned long checkreqprot;

	if (!kstrtoul(str, 0, &checkreqprot))
		selinux_checkreqprot_boot = checkreqprot ? 1 : 0;
	return 1;
}
__setup("checkreqprot=", checkreqprot_setup);

/**
 * selinux_secmark_enabled - Check to see if SECMARK is currently enabled
 *
 * Description:
 * This function checks the SECMARK reference counter to see if any SECMARK
 * targets are currently configured, if the reference counter is greater than
 * zero SECMARK is considered to be enabled.  Returns true (1) if SECMARK is
 * enabled, false (0) if SECMARK is disabled.  If the always_check_network
 * policy capability is enabled, SECMARK is always considered enabled.
 *
 */
static int selinux_secmark_enabled(void)
{
	return (selinux_policycap_alwaysnetwork() ||
		atomic_read(&selinux_secmark_refcount));
}

/**
 * selinux_peerlbl_enabled - Check to see if peer labeling is currently enabled
 *
 * Description:
 * This function checks if NetLabel or labeled IPSEC is enabled.  Returns true
 * (1) if any are enabled or false (0) if neither are enabled.  If the
 * always_check_network policy capability is enabled, peer labeling
 * is always considered enabled.
 *
 */
static int selinux_peerlbl_enabled(void)
{
	return (selinux_policycap_alwaysnetwork() ||
		netlbl_enabled() || selinux_xfrm_enabled());
}

static int selinux_netcache_avc_callback(u32 event)
{
	if (event == AVC_CALLBACK_RESET) {
		sel_netif_flush();
		sel_netnode_flush();
		sel_netport_flush();
		synchronize_net();
	}
	return 0;
}

static int selinux_lsm_notifier_avc_callback(u32 event)
{
	if (event == AVC_CALLBACK_RESET) {
		sel_ib_pkey_flush();
		call_lsm_notifier(LSM_POLICY_CHANGE, NULL);
	}

	return 0;
}

/*
 * initialise the security for the init task
 */
static void cred_init_security(void)
{
	struct cred *cred = (struct cred *) current->real_cred;
	struct task_security_struct *tsec;

	lsm_early_cred(cred);
	tsec = selinux_cred(cred);
	tsec->osid = tsec->sid = SECINITSID_KERNEL;
}

/*
 * get the security ID of a set of credentials
 */
static inline u32 cred_sid(const struct cred *cred)
{
	const struct task_security_struct *tsec;

	tsec = selinux_cred(cred);
	return tsec->sid;
}

/*
 * get the objective security ID of a task
 */
static inline u32 task_sid(const struct task_struct *task)
{
	u32 sid;

	rcu_read_lock();
	sid = cred_sid(__task_cred(task));
	rcu_read_unlock();
	return sid;
}

/* Allocate and free functions for each kind of security blob. */

static int inode_alloc_security(struct inode *inode)
{
	struct inode_security_struct *isec = selinux_inode(inode);
	u32 sid = current_sid();

	spin_lock_init(&isec->lock);
	INIT_LIST_HEAD(&isec->list);
	isec->inode = inode;
	isec->sid = SECINITSID_UNLABELED;
	isec->sclass = SECCLASS_FILE;
	isec->task_sid = sid;
	isec->initialized = LABEL_INVALID;

	return 0;
}

static int inode_doinit_with_dentry(struct inode *inode, struct dentry *opt_dentry);

/*
 * Try reloading inode security labels that have been marked as invalid.  The
 * @may_sleep parameter indicates when sleeping and thus reloading labels is
 * allowed; when set to false, returns -ECHILD when the label is
 * invalid.  The @dentry parameter should be set to a dentry of the inode.
 */
static int __inode_security_revalidate(struct inode *inode,
				       struct dentry *dentry,
				       bool may_sleep)
{
	struct inode_security_struct *isec = selinux_inode(inode);

	might_sleep_if(may_sleep);

	if (selinux_state.initialized &&
	    isec->initialized != LABEL_INITIALIZED) {
		if (!may_sleep)
			return -ECHILD;

		/*
		 * Try reloading the inode security label.  This will fail if
		 * @opt_dentry is NULL and no dentry for this inode can be
		 * found; in that case, continue using the old label.
		 */
		inode_doinit_with_dentry(inode, dentry);
	}
	return 0;
}

static struct inode_security_struct *inode_security_novalidate(struct inode *inode)
{
	return selinux_inode(inode);
}

static struct inode_security_struct *inode_security_rcu(struct inode *inode, bool rcu)
{
	int error;

	error = __inode_security_revalidate(inode, NULL, !rcu);
	if (error)
		return ERR_PTR(error);
	return selinux_inode(inode);
}

/*
 * Get the security label of an inode.
 */
static struct inode_security_struct *inode_security(struct inode *inode)
{
	__inode_security_revalidate(inode, NULL, true);
	return selinux_inode(inode);
}

static struct inode_security_struct *backing_inode_security_novalidate(struct dentry *dentry)
{
	struct inode *inode = d_backing_inode(dentry);

	return selinux_inode(inode);
}

/*
 * Get the security label of a dentry's backing inode.
 */
static struct inode_security_struct *backing_inode_security(struct dentry *dentry)
{
	struct inode *inode = d_backing_inode(dentry);

	__inode_security_revalidate(inode, dentry, true);
	return selinux_inode(inode);
}

static void inode_free_security(struct inode *inode)
{
	struct inode_security_struct *isec = selinux_inode(inode);
	struct superblock_security_struct *sbsec =
					selinux_superblock(inode->i_sb);

	/*
	 * As not all inode security structures are in a list, we check for
	 * empty list outside of the lock to make sure that we won't waste
	 * time taking a lock doing nothing.
	 *
	 * The list_del_init() function can be safely called more than once.
	 * It should not be possible for this function to be called with
	 * concurrent list_add(), but for better safety against future changes
	 * in the code, we use list_empty_careful() here.
	 */
	if (!list_empty_careful(&isec->list)) {
		spin_lock(&sbsec->isec_lock);
		list_del_init(&isec->list);
		spin_unlock(&sbsec->isec_lock);
	}
}

static int file_alloc_security(struct file *file)
{
	struct file_security_struct *fsec = selinux_file(file);
	u32 sid = current_sid();

	fsec->sid = sid;
	fsec->fown_sid = sid;

	return 0;
}

static int superblock_alloc_security(struct super_block *sb)
{
	struct superblock_security_struct *sbsec = selinux_superblock(sb);

	mutex_init(&sbsec->lock);
	INIT_LIST_HEAD(&sbsec->isec_head);
	spin_lock_init(&sbsec->isec_lock);
	sbsec->sb = sb;
	sbsec->sid = SECINITSID_UNLABELED;
	sbsec->def_sid = SECINITSID_FILE;
	sbsec->mntpoint_sid = SECINITSID_UNLABELED;

	return 0;
}

static inline int inode_doinit(struct inode *inode)
{
	return inode_doinit_with_dentry(inode, NULL);
}

enum {
	Opt_error = -1,
	Opt_context = 1,
	Opt_fscontext = 2,
	Opt_defcontext = 3,
	Opt_rootcontext = 4,
	Opt_labelsupport = 5,
	Opt_nextmntopt = 6,
};

#define NUM_SEL_MNT_OPTS	(Opt_nextmntopt - 1)

static const match_table_t tokens = {
	{Opt_context, CONTEXT_STR "%s"},
	{Opt_fscontext, FSCONTEXT_STR "%s"},
	{Opt_defcontext, DEFCONTEXT_STR "%s"},
	{Opt_rootcontext, ROOTCONTEXT_STR "%s"},
	{Opt_labelsupport, LABELSUPP_STR},
	{Opt_error, NULL},
};

#define SEL_MOUNT_FAIL_MSG "SELinux:  duplicate or incompatible mount options\n"

static int may_context_mount_sb_relabel(u32 sid,
			struct superblock_security_struct *sbsec,
			const struct cred *cred)
{
	const struct task_security_struct *tsec = selinux_cred(cred);
	int rc;

	rc = avc_has_perm(&selinux_state,
			  tsec->sid, sbsec->sid, SECCLASS_FILESYSTEM,
			  FILESYSTEM__RELABELFROM, NULL);
	if (rc)
		return rc;

	rc = avc_has_perm(&selinux_state,
			  tsec->sid, sid, SECCLASS_FILESYSTEM,
			  FILESYSTEM__RELABELTO, NULL);
	return rc;
}

static int may_context_mount_inode_relabel(u32 sid,
			struct superblock_security_struct *sbsec,
			const struct cred *cred)
{
	const struct task_security_struct *tsec = selinux_cred(cred);
	int rc;
	rc = avc_has_perm(&selinux_state,
			  tsec->sid, sbsec->sid, SECCLASS_FILESYSTEM,
			  FILESYSTEM__RELABELFROM, NULL);
	if (rc)
		return rc;

	rc = avc_has_perm(&selinux_state,
			  sid, sbsec->sid, SECCLASS_FILESYSTEM,
			  FILESYSTEM__ASSOCIATE, NULL);
	return rc;
}

static int selinux_is_genfs_special_handling(struct super_block *sb)
{
<<<<<<< HEAD
	struct superblock_security_struct *sbsec = selinux_superblock(sb);

	return sbsec->behavior == SECURITY_FS_USE_XATTR ||
		sbsec->behavior == SECURITY_FS_USE_TRANS ||
		sbsec->behavior == SECURITY_FS_USE_TASK ||
		sbsec->behavior == SECURITY_FS_USE_NATIVE ||
		/* Special handling. Genfs but also in-core setxattr handler */
		!strcmp(sb->s_type->name, "sysfs") ||
=======
	/* Special handling. Genfs but also in-core setxattr handler */
	return	!strcmp(sb->s_type->name, "sysfs") ||
>>>>>>> 5c15b762
		!strcmp(sb->s_type->name, "pstore") ||
		!strcmp(sb->s_type->name, "debugfs") ||
		!strcmp(sb->s_type->name, "tracefs") ||
		!strcmp(sb->s_type->name, "rootfs") ||
		(selinux_policycap_cgroupseclabel() &&
		 (!strcmp(sb->s_type->name, "cgroup") ||
		  !strcmp(sb->s_type->name, "cgroup2")));
}

static int selinux_is_sblabel_mnt(struct super_block *sb)
{
	struct superblock_security_struct *sbsec = sb->s_security;

	/*
	 * IMPORTANT: Double-check logic in this function when adding a new
	 * SECURITY_FS_USE_* definition!
	 */
	BUILD_BUG_ON(SECURITY_FS_USE_MAX != 7);

	switch (sbsec->behavior) {
	case SECURITY_FS_USE_XATTR:
	case SECURITY_FS_USE_TRANS:
	case SECURITY_FS_USE_TASK:
	case SECURITY_FS_USE_NATIVE:
		return 1;

	case SECURITY_FS_USE_GENFS:
		return selinux_is_genfs_special_handling(sb);

	/* Never allow relabeling on context mounts */
	case SECURITY_FS_USE_MNTPOINT:
	case SECURITY_FS_USE_NONE:
	default:
		return 0;
	}
}

static int sb_finish_set_opts(struct super_block *sb)
{
	struct superblock_security_struct *sbsec = selinux_superblock(sb);
	struct dentry *root = sb->s_root;
	struct inode *root_inode = d_backing_inode(root);
	int rc = 0;

	if (sbsec->behavior == SECURITY_FS_USE_XATTR) {
		/* Make sure that the xattr handler exists and that no
		   error other than -ENODATA is returned by getxattr on
		   the root directory.  -ENODATA is ok, as this may be
		   the first boot of the SELinux kernel before we have
		   assigned xattr values to the filesystem. */
		if (!(root_inode->i_opflags & IOP_XATTR)) {
			pr_warn("SELinux: (dev %s, type %s) has no "
			       "xattr support\n", sb->s_id, sb->s_type->name);
			rc = -EOPNOTSUPP;
			goto out;
		}

		rc = __vfs_getxattr(root, root_inode, XATTR_NAME_SELINUX, NULL, 0);
		if (rc < 0 && rc != -ENODATA) {
			if (rc == -EOPNOTSUPP)
				pr_warn("SELinux: (dev %s, type "
				       "%s) has no security xattr handler\n",
				       sb->s_id, sb->s_type->name);
			else
				pr_warn("SELinux: (dev %s, type "
				       "%s) getxattr errno %d\n", sb->s_id,
				       sb->s_type->name, -rc);
			goto out;
		}
	}

	sbsec->flags |= SE_SBINITIALIZED;

	/*
	 * Explicitly set or clear SBLABEL_MNT.  It's not sufficient to simply
	 * leave the flag untouched because sb_clone_mnt_opts might be handing
	 * us a superblock that needs the flag to be cleared.
	 */
	if (selinux_is_sblabel_mnt(sb))
		sbsec->flags |= SBLABEL_MNT;
	else
		sbsec->flags &= ~SBLABEL_MNT;

	/* Initialize the root inode. */
	rc = inode_doinit_with_dentry(root_inode, root);

	/* Initialize any other inodes associated with the superblock, e.g.
	   inodes created prior to initial policy load or inodes created
	   during get_sb by a pseudo filesystem that directly
	   populates itself. */
	spin_lock(&sbsec->isec_lock);
next_inode:
	if (!list_empty(&sbsec->isec_head)) {
		struct inode_security_struct *isec =
				list_entry(sbsec->isec_head.next,
					   struct inode_security_struct, list);
		struct inode *inode = isec->inode;
		list_del_init(&isec->list);
		spin_unlock(&sbsec->isec_lock);
		inode = igrab(inode);
		if (inode) {
			if (!IS_PRIVATE(inode))
				inode_doinit(inode);
			iput(inode);
		}
		spin_lock(&sbsec->isec_lock);
		goto next_inode;
	}
	spin_unlock(&sbsec->isec_lock);
out:
	return rc;
}

/*
 * This function should allow an FS to ask what it's mount security
 * options were so it can use those later for submounts, displaying
 * mount options, or whatever.
 */
static int selinux_get_mnt_opts(const struct super_block *sb,
				struct security_mnt_opts *opts)
{
	int rc = 0, i;
	struct superblock_security_struct *sbsec = selinux_superblock(sb);
	char *context = NULL;
	u32 len;
	char tmp;

	security_init_mnt_opts(opts);

	if (!(sbsec->flags & SE_SBINITIALIZED))
		return -EINVAL;

	if (!selinux_state.initialized)
		return -EINVAL;

	/* make sure we always check enough bits to cover the mask */
	BUILD_BUG_ON(SE_MNTMASK >= (1 << NUM_SEL_MNT_OPTS));

	tmp = sbsec->flags & SE_MNTMASK;
	/* count the number of mount options for this sb */
	for (i = 0; i < NUM_SEL_MNT_OPTS; i++) {
		if (tmp & 0x01)
			opts->selinux.num_mnt_opts++;
		tmp >>= 1;
	}
	/* Check if the Label support flag is set */
	if (sbsec->flags & SBLABEL_MNT)
		opts->selinux.num_mnt_opts++;

	opts->selinux.mnt_opts = kcalloc(opts->selinux.num_mnt_opts,
						sizeof(char *), GFP_ATOMIC);
	if (!opts->selinux.mnt_opts) {
		rc = -ENOMEM;
		goto out_free;
	}

	opts->selinux.mnt_opts_flags = kcalloc(opts->selinux.num_mnt_opts,
						sizeof(int), GFP_ATOMIC);
	if (!opts->selinux.mnt_opts_flags) {
		rc = -ENOMEM;
		goto out_free;
	}

	i = 0;
	if (sbsec->flags & FSCONTEXT_MNT) {
		rc = security_sid_to_context(&selinux_state, sbsec->sid,
					     &context, &len);
		if (rc)
			goto out_free;
		opts->selinux.mnt_opts[i] = context;
		opts->selinux.mnt_opts_flags[i++] = FSCONTEXT_MNT;
	}
	if (sbsec->flags & CONTEXT_MNT) {
		rc = security_sid_to_context(&selinux_state,
					     sbsec->mntpoint_sid,
					     &context, &len);
		if (rc)
			goto out_free;
		opts->selinux.mnt_opts[i] = context;
		opts->selinux.mnt_opts_flags[i++] = CONTEXT_MNT;
	}
	if (sbsec->flags & DEFCONTEXT_MNT) {
		rc = security_sid_to_context(&selinux_state, sbsec->def_sid,
					     &context, &len);
		if (rc)
			goto out_free;
		opts->selinux.mnt_opts[i] = context;
		opts->selinux.mnt_opts_flags[i++] = DEFCONTEXT_MNT;
	}
	if (sbsec->flags & ROOTCONTEXT_MNT) {
		struct dentry *root = sbsec->sb->s_root;
		struct inode_security_struct *isec = backing_inode_security(root);

		rc = security_sid_to_context(&selinux_state, isec->sid,
					     &context, &len);
		if (rc)
			goto out_free;
		opts->selinux.mnt_opts[i] = context;
		opts->selinux.mnt_opts_flags[i++] = ROOTCONTEXT_MNT;
	}
	if (sbsec->flags & SBLABEL_MNT) {
		opts->selinux.mnt_opts[i] = NULL;
		opts->selinux.mnt_opts_flags[i++] = SBLABEL_MNT;
	}

	BUG_ON(i != opts->selinux.num_mnt_opts);

	return 0;

out_free:
	security_free_mnt_opts(opts);
	return rc;
}

static int bad_option(struct superblock_security_struct *sbsec, char flag,
		      u32 old_sid, u32 new_sid)
{
	char mnt_flags = sbsec->flags & SE_MNTMASK;

	/* check if the old mount command had the same options */
	if (sbsec->flags & SE_SBINITIALIZED)
		if (!(sbsec->flags & flag) ||
		    (old_sid != new_sid))
			return 1;

	/* check if we were passed the same options twice,
	 * aka someone passed context=a,context=b
	 */
	if (!(sbsec->flags & SE_SBINITIALIZED))
		if (mnt_flags & flag)
			return 1;
	return 0;
}

/*
 * Allow filesystems with binary mount data to explicitly set mount point
 * labeling information.
 */
static int selinux_set_mnt_opts(struct super_block *sb,
				struct security_mnt_opts *opts,
				unsigned long kern_flags,
				unsigned long *set_kern_flags)
{
	const struct cred *cred = current_cred();
	int rc = 0, i;
	struct superblock_security_struct *sbsec = selinux_superblock(sb);
	const char *name = sb->s_type->name;
	struct dentry *root = sbsec->sb->s_root;
	struct inode_security_struct *root_isec;
	u32 fscontext_sid = 0, context_sid = 0, rootcontext_sid = 0;
	u32 defcontext_sid = 0;
	char **mount_options = opts->selinux.mnt_opts;
	int *flags = opts->selinux.mnt_opts_flags;
	int num_opts = opts->selinux.num_mnt_opts;

	mutex_lock(&sbsec->lock);

	if (!selinux_state.initialized) {
		if (!num_opts) {
			/* Defer initialization until selinux_complete_init,
			   after the initial policy is loaded and the security
			   server is ready to handle calls. */
			goto out;
		}
		rc = -EINVAL;
		pr_warn("SELinux: Unable to set superblock options "
			"before the security server is initialized\n");
		goto out;
	}
	if (kern_flags && !set_kern_flags) {
		/* Specifying internal flags without providing a place to
		 * place the results is not allowed */
		rc = -EINVAL;
		goto out;
	}

	/*
	 * Binary mount data FS will come through this function twice.  Once
	 * from an explicit call and once from the generic calls from the vfs.
	 * Since the generic VFS calls will not contain any security mount data
	 * we need to skip the double mount verification.
	 *
	 * This does open a hole in which we will not notice if the first
	 * mount using this sb set explict options and a second mount using
	 * this sb does not set any security options.  (The first options
	 * will be used for both mounts)
	 */
	if ((sbsec->flags & SE_SBINITIALIZED) && (sb->s_type->fs_flags & FS_BINARY_MOUNTDATA)
	    && (num_opts == 0))
		goto out;

	root_isec = backing_inode_security_novalidate(root);

	/*
	 * parse the mount options, check if they are valid sids.
	 * also check if someone is trying to mount the same sb more
	 * than once with different security options.
	 */
	for (i = 0; i < num_opts; i++) {
		u32 sid;

		if (flags[i] == SBLABEL_MNT)
			continue;
		rc = security_context_str_to_sid(&selinux_state,
						 mount_options[i], &sid,
						 GFP_KERNEL);
		if (rc) {
			pr_warn("SELinux: security_context_str_to_sid"
			       "(%s) failed for (dev %s, type %s) errno=%d\n",
			       mount_options[i], sb->s_id, name, rc);
			goto out;
		}
		switch (flags[i]) {
		case FSCONTEXT_MNT:
			fscontext_sid = sid;

			if (bad_option(sbsec, FSCONTEXT_MNT, sbsec->sid,
					fscontext_sid))
				goto out_double_mount;

			sbsec->flags |= FSCONTEXT_MNT;
			break;
		case CONTEXT_MNT:
			context_sid = sid;

			if (bad_option(sbsec, CONTEXT_MNT, sbsec->mntpoint_sid,
					context_sid))
				goto out_double_mount;

			sbsec->flags |= CONTEXT_MNT;
			break;
		case ROOTCONTEXT_MNT:
			rootcontext_sid = sid;

			if (bad_option(sbsec, ROOTCONTEXT_MNT, root_isec->sid,
					rootcontext_sid))
				goto out_double_mount;

			sbsec->flags |= ROOTCONTEXT_MNT;

			break;
		case DEFCONTEXT_MNT:
			defcontext_sid = sid;

			if (bad_option(sbsec, DEFCONTEXT_MNT, sbsec->def_sid,
					defcontext_sid))
				goto out_double_mount;

			sbsec->flags |= DEFCONTEXT_MNT;

			break;
		default:
			rc = -EINVAL;
			goto out;
		}
	}

	if (sbsec->flags & SE_SBINITIALIZED) {
		/* previously mounted with options, but not on this attempt? */
		if ((sbsec->flags & SE_MNTMASK) && !num_opts)
			goto out_double_mount;
		rc = 0;
		goto out;
	}

	if (strcmp(sb->s_type->name, "proc") == 0)
		sbsec->flags |= SE_SBPROC | SE_SBGENFS;

	if (!strcmp(sb->s_type->name, "debugfs") ||
	    !strcmp(sb->s_type->name, "tracefs") ||
	    !strcmp(sb->s_type->name, "sysfs") ||
	    !strcmp(sb->s_type->name, "pstore") ||
	    !strcmp(sb->s_type->name, "cgroup") ||
	    !strcmp(sb->s_type->name, "cgroup2"))
		sbsec->flags |= SE_SBGENFS;

	if (!sbsec->behavior) {
		/*
		 * Determine the labeling behavior to use for this
		 * filesystem type.
		 */
		rc = security_fs_use(&selinux_state, sb);
		if (rc) {
			pr_warn("%s: security_fs_use(%s) returned %d\n",
					__func__, sb->s_type->name, rc);
			goto out;
		}
	}

	/*
	 * If this is a user namespace mount and the filesystem type is not
	 * explicitly whitelisted, then no contexts are allowed on the command
	 * line and security labels must be ignored.
	 */
	if (sb->s_user_ns != &init_user_ns &&
	    strcmp(sb->s_type->name, "tmpfs") &&
	    strcmp(sb->s_type->name, "ramfs") &&
	    strcmp(sb->s_type->name, "devpts")) {
		if (context_sid || fscontext_sid || rootcontext_sid ||
		    defcontext_sid) {
			rc = -EACCES;
			goto out;
		}
		if (sbsec->behavior == SECURITY_FS_USE_XATTR) {
			sbsec->behavior = SECURITY_FS_USE_MNTPOINT;
			rc = security_transition_sid(&selinux_state,
						     current_sid(),
						     current_sid(),
						     SECCLASS_FILE, NULL,
						     &sbsec->mntpoint_sid);
			if (rc)
				goto out;
		}
		goto out_set_opts;
	}

	/* sets the context of the superblock for the fs being mounted. */
	if (fscontext_sid) {
		rc = may_context_mount_sb_relabel(fscontext_sid, sbsec, cred);
		if (rc)
			goto out;

		sbsec->sid = fscontext_sid;
	}

	/*
	 * Switch to using mount point labeling behavior.
	 * sets the label used on all file below the mountpoint, and will set
	 * the superblock context if not already set.
	 */
	if (kern_flags & SECURITY_LSM_NATIVE_LABELS && !context_sid) {
		sbsec->behavior = SECURITY_FS_USE_NATIVE;
		*set_kern_flags |= SECURITY_LSM_NATIVE_LABELS;
	}

	if (context_sid) {
		if (!fscontext_sid) {
			rc = may_context_mount_sb_relabel(context_sid, sbsec,
							  cred);
			if (rc)
				goto out;
			sbsec->sid = context_sid;
		} else {
			rc = may_context_mount_inode_relabel(context_sid, sbsec,
							     cred);
			if (rc)
				goto out;
		}
		if (!rootcontext_sid)
			rootcontext_sid = context_sid;

		sbsec->mntpoint_sid = context_sid;
		sbsec->behavior = SECURITY_FS_USE_MNTPOINT;
	}

	if (rootcontext_sid) {
		rc = may_context_mount_inode_relabel(rootcontext_sid, sbsec,
						     cred);
		if (rc)
			goto out;

		root_isec->sid = rootcontext_sid;
		root_isec->initialized = LABEL_INITIALIZED;
	}

	if (defcontext_sid) {
		if (sbsec->behavior != SECURITY_FS_USE_XATTR &&
			sbsec->behavior != SECURITY_FS_USE_NATIVE) {
			rc = -EINVAL;
			pr_warn("SELinux: defcontext option is "
			       "invalid for this filesystem type\n");
			goto out;
		}

		if (defcontext_sid != sbsec->def_sid) {
			rc = may_context_mount_inode_relabel(defcontext_sid,
							     sbsec, cred);
			if (rc)
				goto out;
		}

		sbsec->def_sid = defcontext_sid;
	}

out_set_opts:
	rc = sb_finish_set_opts(sb);
out:
	mutex_unlock(&sbsec->lock);
	return rc;
out_double_mount:
	rc = -EINVAL;
	pr_warn("SELinux: mount invalid.  Same superblock, different "
	       "security settings for (dev %s, type %s)\n", sb->s_id, name);
	goto out;
}

static int selinux_cmp_sb_context(const struct super_block *oldsb,
				    const struct super_block *newsb)
{
	struct superblock_security_struct *old = selinux_superblock(oldsb);
	struct superblock_security_struct *new = selinux_superblock(newsb);
	char oldflags = old->flags & SE_MNTMASK;
	char newflags = new->flags & SE_MNTMASK;

	if (oldflags != newflags)
		goto mismatch;
	if ((oldflags & FSCONTEXT_MNT) && old->sid != new->sid)
		goto mismatch;
	if ((oldflags & CONTEXT_MNT) && old->mntpoint_sid != new->mntpoint_sid)
		goto mismatch;
	if ((oldflags & DEFCONTEXT_MNT) && old->def_sid != new->def_sid)
		goto mismatch;
	if (oldflags & ROOTCONTEXT_MNT) {
		struct inode_security_struct *oldroot = backing_inode_security(oldsb->s_root);
		struct inode_security_struct *newroot = backing_inode_security(newsb->s_root);
		if (oldroot->sid != newroot->sid)
			goto mismatch;
	}
	return 0;
mismatch:
	pr_warn("SELinux: mount invalid.  Same superblock, "
			    "different security settings for (dev %s, "
			    "type %s)\n", newsb->s_id, newsb->s_type->name);
	return -EBUSY;
}

static int selinux_sb_clone_mnt_opts(const struct super_block *oldsb,
					struct super_block *newsb,
					unsigned long kern_flags,
					unsigned long *set_kern_flags)
{
	int rc = 0;
	const struct superblock_security_struct *oldsbsec =
						selinux_superblock(oldsb);
	struct superblock_security_struct *newsbsec = selinux_superblock(newsb);

	int set_fscontext =	(oldsbsec->flags & FSCONTEXT_MNT);
	int set_context =	(oldsbsec->flags & CONTEXT_MNT);
	int set_rootcontext =	(oldsbsec->flags & ROOTCONTEXT_MNT);

	/*
	 * if the parent was able to be mounted it clearly had no special lsm
	 * mount options.  thus we can safely deal with this superblock later
	 */
	if (!selinux_state.initialized)
		return 0;

	/*
	 * Specifying internal flags without providing a place to
	 * place the results is not allowed.
	 */
	if (kern_flags && !set_kern_flags)
		return -EINVAL;

	/* how can we clone if the old one wasn't set up?? */
	BUG_ON(!(oldsbsec->flags & SE_SBINITIALIZED));

	/* if fs is reusing a sb, make sure that the contexts match */
	if (newsbsec->flags & SE_SBINITIALIZED) {
		if ((kern_flags & SECURITY_LSM_NATIVE_LABELS) && !set_context)
			*set_kern_flags |= SECURITY_LSM_NATIVE_LABELS;
		return selinux_cmp_sb_context(oldsb, newsb);
	}

	mutex_lock(&newsbsec->lock);

	newsbsec->flags = oldsbsec->flags;

	newsbsec->sid = oldsbsec->sid;
	newsbsec->def_sid = oldsbsec->def_sid;
	newsbsec->behavior = oldsbsec->behavior;

	if (newsbsec->behavior == SECURITY_FS_USE_NATIVE &&
		!(kern_flags & SECURITY_LSM_NATIVE_LABELS) && !set_context) {
		rc = security_fs_use(&selinux_state, newsb);
		if (rc)
			goto out;
	}

	if (kern_flags & SECURITY_LSM_NATIVE_LABELS && !set_context) {
		newsbsec->behavior = SECURITY_FS_USE_NATIVE;
		*set_kern_flags |= SECURITY_LSM_NATIVE_LABELS;
	}

	if (set_context) {
		u32 sid = oldsbsec->mntpoint_sid;

		if (!set_fscontext)
			newsbsec->sid = sid;
		if (!set_rootcontext) {
			struct inode_security_struct *newisec = backing_inode_security(newsb->s_root);
			newisec->sid = sid;
		}
		newsbsec->mntpoint_sid = sid;
	}
	if (set_rootcontext) {
		const struct inode_security_struct *oldisec = backing_inode_security(oldsb->s_root);
		struct inode_security_struct *newisec = backing_inode_security(newsb->s_root);

		newisec->sid = oldisec->sid;
	}

	sb_finish_set_opts(newsb);
out:
	mutex_unlock(&newsbsec->lock);
	return rc;
}

static int selinux_parse_opts_str(char *options,
				  struct security_mnt_opts *opts)
{
	char *p;
	char *context = NULL, *defcontext = NULL;
	char *fscontext = NULL, *rootcontext = NULL;
	int rc, num_mnt_opts = 0;

	opts->selinux.num_mnt_opts = 0;

	/* Standard string-based options. */
	while ((p = strsep(&options, "|")) != NULL) {
		int token;
		substring_t args[MAX_OPT_ARGS];

		if (!*p)
			continue;

		token = match_token(p, tokens, args);

		switch (token) {
		case Opt_context:
			if (context || defcontext) {
				rc = -EINVAL;
				pr_warn(SEL_MOUNT_FAIL_MSG);
				goto out_err;
			}
			context = match_strdup(&args[0]);
			if (!context) {
				rc = -ENOMEM;
				goto out_err;
			}
			break;

		case Opt_fscontext:
			if (fscontext) {
				rc = -EINVAL;
				pr_warn(SEL_MOUNT_FAIL_MSG);
				goto out_err;
			}
			fscontext = match_strdup(&args[0]);
			if (!fscontext) {
				rc = -ENOMEM;
				goto out_err;
			}
			break;

		case Opt_rootcontext:
			if (rootcontext) {
				rc = -EINVAL;
				pr_warn(SEL_MOUNT_FAIL_MSG);
				goto out_err;
			}
			rootcontext = match_strdup(&args[0]);
			if (!rootcontext) {
				rc = -ENOMEM;
				goto out_err;
			}
			break;

		case Opt_defcontext:
			if (context || defcontext) {
				rc = -EINVAL;
				pr_warn(SEL_MOUNT_FAIL_MSG);
				goto out_err;
			}
			defcontext = match_strdup(&args[0]);
			if (!defcontext) {
				rc = -ENOMEM;
				goto out_err;
			}
			break;
		case Opt_labelsupport:
			break;
		default:
			pr_warn("SELinux:  unknown mount option\n");
			break;
		}
	}

	rc = -ENOMEM;
	opts->selinux.mnt_opts = kcalloc(NUM_SEL_MNT_OPTS, sizeof(char *),
					 GFP_KERNEL);
	if (!opts->selinux.mnt_opts)
		goto out_err;

	opts->selinux.mnt_opts_flags = kcalloc(NUM_SEL_MNT_OPTS, sizeof(int),
					       GFP_KERNEL);
	if (!opts->selinux.mnt_opts_flags)
		goto out_err;

	if (fscontext) {
		opts->selinux.mnt_opts[num_mnt_opts] = fscontext;
		opts->selinux.mnt_opts_flags[num_mnt_opts++] = FSCONTEXT_MNT;
	}
	if (context) {
		opts->selinux.mnt_opts[num_mnt_opts] = context;
		opts->selinux.mnt_opts_flags[num_mnt_opts++] = CONTEXT_MNT;
	}
	if (rootcontext) {
		opts->selinux.mnt_opts[num_mnt_opts] = rootcontext;
		opts->selinux.mnt_opts_flags[num_mnt_opts++] = ROOTCONTEXT_MNT;
	}
	if (defcontext) {
		opts->selinux.mnt_opts[num_mnt_opts] = defcontext;
		opts->selinux.mnt_opts_flags[num_mnt_opts++] = DEFCONTEXT_MNT;
	}

	opts->selinux.num_mnt_opts = num_mnt_opts;
	return 0;

out_err:
	security_free_mnt_opts(opts);
	kfree(context);
	kfree(defcontext);
	kfree(fscontext);
	kfree(rootcontext);
	return rc;
}
/*
 * string mount options parsing and call set the sbsec
 */
static int superblock_doinit(struct super_block *sb, void *data)
{
	int rc = 0;
	char *options = data;
	struct security_mnt_opts opts;

	security_init_mnt_opts(&opts);

	if (!data)
		goto out;

	BUG_ON(sb->s_type->fs_flags & FS_BINARY_MOUNTDATA);

	rc = selinux_parse_opts_str(options, &opts);
	if (rc)
		goto out_err;

out:
	rc = selinux_set_mnt_opts(sb, &opts, 0, NULL);

out_err:
	security_free_mnt_opts(&opts);
	return rc;
}

static void selinux_write_opts(struct seq_file *m,
			       struct security_mnt_opts *opts)
{
	int i;
	char *prefix;

	for (i = 0; i < opts->selinux.num_mnt_opts; i++) {
		char *has_comma;

		if (opts->selinux.mnt_opts[i])
			has_comma = strchr(opts->selinux.mnt_opts[i], ',');
		else
			has_comma = NULL;

		switch (opts->selinux.mnt_opts_flags[i]) {
		case CONTEXT_MNT:
			prefix = CONTEXT_STR;
			break;
		case FSCONTEXT_MNT:
			prefix = FSCONTEXT_STR;
			break;
		case ROOTCONTEXT_MNT:
			prefix = ROOTCONTEXT_STR;
			break;
		case DEFCONTEXT_MNT:
			prefix = DEFCONTEXT_STR;
			break;
		case SBLABEL_MNT:
			seq_putc(m, ',');
			seq_puts(m, LABELSUPP_STR);
			continue;
		default:
			BUG();
			return;
		};
		/* we need a comma before each option */
		seq_putc(m, ',');
		seq_puts(m, prefix);
		if (has_comma)
			seq_putc(m, '\"');
		seq_escape(m, opts->selinux.mnt_opts[i], "\"\n\\");
		if (has_comma)
			seq_putc(m, '\"');
	}
}

static int selinux_sb_show_options(struct seq_file *m, struct super_block *sb)
{
	struct security_mnt_opts opts;
	int rc;

	rc = selinux_get_mnt_opts(sb, &opts);
	if (rc) {
		/* before policy load we may get EINVAL, don't show anything */
		if (rc == -EINVAL)
			rc = 0;
		return rc;
	}

	selinux_write_opts(m, &opts);

	security_free_mnt_opts(&opts);

	return rc;
}

static inline u16 inode_mode_to_security_class(umode_t mode)
{
	switch (mode & S_IFMT) {
	case S_IFSOCK:
		return SECCLASS_SOCK_FILE;
	case S_IFLNK:
		return SECCLASS_LNK_FILE;
	case S_IFREG:
		return SECCLASS_FILE;
	case S_IFBLK:
		return SECCLASS_BLK_FILE;
	case S_IFDIR:
		return SECCLASS_DIR;
	case S_IFCHR:
		return SECCLASS_CHR_FILE;
	case S_IFIFO:
		return SECCLASS_FIFO_FILE;

	}

	return SECCLASS_FILE;
}

static inline int default_protocol_stream(int protocol)
{
	return (protocol == IPPROTO_IP || protocol == IPPROTO_TCP);
}

static inline int default_protocol_dgram(int protocol)
{
	return (protocol == IPPROTO_IP || protocol == IPPROTO_UDP);
}

static inline u16 socket_type_to_security_class(int family, int type, int protocol)
{
	int extsockclass = selinux_policycap_extsockclass();

	switch (family) {
	case PF_UNIX:
		switch (type) {
		case SOCK_STREAM:
		case SOCK_SEQPACKET:
			return SECCLASS_UNIX_STREAM_SOCKET;
		case SOCK_DGRAM:
		case SOCK_RAW:
			return SECCLASS_UNIX_DGRAM_SOCKET;
		}
		break;
	case PF_INET:
	case PF_INET6:
		switch (type) {
		case SOCK_STREAM:
		case SOCK_SEQPACKET:
			if (default_protocol_stream(protocol))
				return SECCLASS_TCP_SOCKET;
			else if (extsockclass && protocol == IPPROTO_SCTP)
				return SECCLASS_SCTP_SOCKET;
			else
				return SECCLASS_RAWIP_SOCKET;
		case SOCK_DGRAM:
			if (default_protocol_dgram(protocol))
				return SECCLASS_UDP_SOCKET;
			else if (extsockclass && (protocol == IPPROTO_ICMP ||
						  protocol == IPPROTO_ICMPV6))
				return SECCLASS_ICMP_SOCKET;
			else
				return SECCLASS_RAWIP_SOCKET;
		case SOCK_DCCP:
			return SECCLASS_DCCP_SOCKET;
		default:
			return SECCLASS_RAWIP_SOCKET;
		}
		break;
	case PF_NETLINK:
		switch (protocol) {
		case NETLINK_ROUTE:
			return SECCLASS_NETLINK_ROUTE_SOCKET;
		case NETLINK_SOCK_DIAG:
			return SECCLASS_NETLINK_TCPDIAG_SOCKET;
		case NETLINK_NFLOG:
			return SECCLASS_NETLINK_NFLOG_SOCKET;
		case NETLINK_XFRM:
			return SECCLASS_NETLINK_XFRM_SOCKET;
		case NETLINK_SELINUX:
			return SECCLASS_NETLINK_SELINUX_SOCKET;
		case NETLINK_ISCSI:
			return SECCLASS_NETLINK_ISCSI_SOCKET;
		case NETLINK_AUDIT:
			return SECCLASS_NETLINK_AUDIT_SOCKET;
		case NETLINK_FIB_LOOKUP:
			return SECCLASS_NETLINK_FIB_LOOKUP_SOCKET;
		case NETLINK_CONNECTOR:
			return SECCLASS_NETLINK_CONNECTOR_SOCKET;
		case NETLINK_NETFILTER:
			return SECCLASS_NETLINK_NETFILTER_SOCKET;
		case NETLINK_DNRTMSG:
			return SECCLASS_NETLINK_DNRT_SOCKET;
		case NETLINK_KOBJECT_UEVENT:
			return SECCLASS_NETLINK_KOBJECT_UEVENT_SOCKET;
		case NETLINK_GENERIC:
			return SECCLASS_NETLINK_GENERIC_SOCKET;
		case NETLINK_SCSITRANSPORT:
			return SECCLASS_NETLINK_SCSITRANSPORT_SOCKET;
		case NETLINK_RDMA:
			return SECCLASS_NETLINK_RDMA_SOCKET;
		case NETLINK_CRYPTO:
			return SECCLASS_NETLINK_CRYPTO_SOCKET;
		default:
			return SECCLASS_NETLINK_SOCKET;
		}
	case PF_PACKET:
		return SECCLASS_PACKET_SOCKET;
	case PF_KEY:
		return SECCLASS_KEY_SOCKET;
	case PF_APPLETALK:
		return SECCLASS_APPLETALK_SOCKET;
	}

	if (extsockclass) {
		switch (family) {
		case PF_AX25:
			return SECCLASS_AX25_SOCKET;
		case PF_IPX:
			return SECCLASS_IPX_SOCKET;
		case PF_NETROM:
			return SECCLASS_NETROM_SOCKET;
		case PF_ATMPVC:
			return SECCLASS_ATMPVC_SOCKET;
		case PF_X25:
			return SECCLASS_X25_SOCKET;
		case PF_ROSE:
			return SECCLASS_ROSE_SOCKET;
		case PF_DECnet:
			return SECCLASS_DECNET_SOCKET;
		case PF_ATMSVC:
			return SECCLASS_ATMSVC_SOCKET;
		case PF_RDS:
			return SECCLASS_RDS_SOCKET;
		case PF_IRDA:
			return SECCLASS_IRDA_SOCKET;
		case PF_PPPOX:
			return SECCLASS_PPPOX_SOCKET;
		case PF_LLC:
			return SECCLASS_LLC_SOCKET;
		case PF_CAN:
			return SECCLASS_CAN_SOCKET;
		case PF_TIPC:
			return SECCLASS_TIPC_SOCKET;
		case PF_BLUETOOTH:
			return SECCLASS_BLUETOOTH_SOCKET;
		case PF_IUCV:
			return SECCLASS_IUCV_SOCKET;
		case PF_RXRPC:
			return SECCLASS_RXRPC_SOCKET;
		case PF_ISDN:
			return SECCLASS_ISDN_SOCKET;
		case PF_PHONET:
			return SECCLASS_PHONET_SOCKET;
		case PF_IEEE802154:
			return SECCLASS_IEEE802154_SOCKET;
		case PF_CAIF:
			return SECCLASS_CAIF_SOCKET;
		case PF_ALG:
			return SECCLASS_ALG_SOCKET;
		case PF_NFC:
			return SECCLASS_NFC_SOCKET;
		case PF_VSOCK:
			return SECCLASS_VSOCK_SOCKET;
		case PF_KCM:
			return SECCLASS_KCM_SOCKET;
		case PF_QIPCRTR:
			return SECCLASS_QIPCRTR_SOCKET;
		case PF_SMC:
			return SECCLASS_SMC_SOCKET;
		case PF_XDP:
			return SECCLASS_XDP_SOCKET;
#if PF_MAX > 45
#error New address family defined, please update this function.
#endif
		}
	}

	return SECCLASS_SOCKET;
}

static int selinux_genfs_get_sid(struct dentry *dentry,
				 u16 tclass,
				 u16 flags,
				 u32 *sid)
{
	int rc;
	struct super_block *sb = dentry->d_sb;
	char *buffer, *path;

	buffer = (char *)__get_free_page(GFP_KERNEL);
	if (!buffer)
		return -ENOMEM;

	path = dentry_path_raw(dentry, buffer, PAGE_SIZE);
	if (IS_ERR(path))
		rc = PTR_ERR(path);
	else {
		if (flags & SE_SBPROC) {
			/* each process gets a /proc/PID/ entry. Strip off the
			 * PID part to get a valid selinux labeling.
			 * e.g. /proc/1/net/rpc/nfs -> /net/rpc/nfs */
			while (path[1] >= '0' && path[1] <= '9') {
				path[1] = '/';
				path++;
			}
		}
		rc = security_genfs_sid(&selinux_state, sb->s_type->name,
					path, tclass, sid);
		if (rc == -ENOENT) {
			/* No match in policy, mark as unlabeled. */
			*sid = SECINITSID_UNLABELED;
			rc = 0;
		}
	}
	free_page((unsigned long)buffer);
	return rc;
}

/* The inode's security attributes must be initialized before first use. */
static int inode_doinit_with_dentry(struct inode *inode, struct dentry *opt_dentry)
{
	struct superblock_security_struct *sbsec = NULL;
	struct inode_security_struct *isec = selinux_inode(inode);
	u32 task_sid, sid = 0;
	u16 sclass;
	struct dentry *dentry;
#define INITCONTEXTLEN 255
	char *context = NULL;
	unsigned len = 0;
	int rc = 0;

	if (isec->initialized == LABEL_INITIALIZED)
		return 0;

	spin_lock(&isec->lock);
	if (isec->initialized == LABEL_INITIALIZED)
		goto out_unlock;

	if (isec->sclass == SECCLASS_FILE)
		isec->sclass = inode_mode_to_security_class(inode->i_mode);

	sbsec = selinux_superblock(inode->i_sb);
	if (!(sbsec->flags & SE_SBINITIALIZED)) {
		/* Defer initialization until selinux_complete_init,
		   after the initial policy is loaded and the security
		   server is ready to handle calls. */
		spin_lock(&sbsec->isec_lock);
		if (list_empty(&isec->list))
			list_add(&isec->list, &sbsec->isec_head);
		spin_unlock(&sbsec->isec_lock);
		goto out_unlock;
	}

	sclass = isec->sclass;
	task_sid = isec->task_sid;
	sid = isec->sid;
	isec->initialized = LABEL_PENDING;
	spin_unlock(&isec->lock);

	switch (sbsec->behavior) {
	case SECURITY_FS_USE_NATIVE:
		break;
	case SECURITY_FS_USE_XATTR:
		if (!(inode->i_opflags & IOP_XATTR)) {
			sid = sbsec->def_sid;
			break;
		}
		/* Need a dentry, since the xattr API requires one.
		   Life would be simpler if we could just pass the inode. */
		if (opt_dentry) {
			/* Called from d_instantiate or d_splice_alias. */
			dentry = dget(opt_dentry);
		} else {
			/*
			 * Called from selinux_complete_init, try to find a dentry.
			 * Some filesystems really want a connected one, so try
			 * that first.  We could split SECURITY_FS_USE_XATTR in
			 * two, depending upon that...
			 */
			dentry = d_find_alias(inode);
			if (!dentry)
				dentry = d_find_any_alias(inode);
		}
		if (!dentry) {
			/*
			 * this is can be hit on boot when a file is accessed
			 * before the policy is loaded.  When we load policy we
			 * may find inodes that have no dentry on the
			 * sbsec->isec_head list.  No reason to complain as these
			 * will get fixed up the next time we go through
			 * inode_doinit with a dentry, before these inodes could
			 * be used again by userspace.
			 */
			goto out;
		}

		len = INITCONTEXTLEN;
		context = kmalloc(len+1, GFP_NOFS);
		if (!context) {
			rc = -ENOMEM;
			dput(dentry);
			goto out;
		}
		context[len] = '\0';
		rc = __vfs_getxattr(dentry, inode, XATTR_NAME_SELINUX, context, len);
		if (rc == -ERANGE) {
			kfree(context);

			/* Need a larger buffer.  Query for the right size. */
			rc = __vfs_getxattr(dentry, inode, XATTR_NAME_SELINUX, NULL, 0);
			if (rc < 0) {
				dput(dentry);
				goto out;
			}
			len = rc;
			context = kmalloc(len+1, GFP_NOFS);
			if (!context) {
				rc = -ENOMEM;
				dput(dentry);
				goto out;
			}
			context[len] = '\0';
			rc = __vfs_getxattr(dentry, inode, XATTR_NAME_SELINUX, context, len);
		}
		dput(dentry);
		if (rc < 0) {
			if (rc != -ENODATA) {
				pr_warn("SELinux: %s:  getxattr returned "
				       "%d for dev=%s ino=%ld\n", __func__,
				       -rc, inode->i_sb->s_id, inode->i_ino);
				kfree(context);
				goto out;
			}
			/* Map ENODATA to the default file SID */
			sid = sbsec->def_sid;
			rc = 0;
		} else {
			rc = security_context_to_sid_default(&selinux_state,
							     context, rc, &sid,
							     sbsec->def_sid,
							     GFP_NOFS);
			if (rc) {
				char *dev = inode->i_sb->s_id;
				unsigned long ino = inode->i_ino;

				if (rc == -EINVAL) {
					if (printk_ratelimit())
						pr_notice("SELinux: inode=%lu on dev=%s was found to have an invalid "
							"context=%s.  This indicates you may need to relabel the inode or the "
							"filesystem in question.\n", ino, dev, context);
				} else {
					pr_warn("SELinux: %s:  context_to_sid(%s) "
					       "returned %d for dev=%s ino=%ld\n",
					       __func__, context, -rc, dev, ino);
				}
				kfree(context);
				/* Leave with the unlabeled SID */
				rc = 0;
				break;
			}
		}
		kfree(context);
		break;
	case SECURITY_FS_USE_TASK:
		sid = task_sid;
		break;
	case SECURITY_FS_USE_TRANS:
		/* Default to the fs SID. */
		sid = sbsec->sid;

		/* Try to obtain a transition SID. */
		rc = security_transition_sid(&selinux_state, task_sid, sid,
					     sclass, NULL, &sid);
		if (rc)
			goto out;
		break;
	case SECURITY_FS_USE_MNTPOINT:
		sid = sbsec->mntpoint_sid;
		break;
	default:
		/* Default to the fs superblock SID. */
		sid = sbsec->sid;

		if ((sbsec->flags & SE_SBGENFS) && !S_ISLNK(inode->i_mode)) {
			/* We must have a dentry to determine the label on
			 * procfs inodes */
			if (opt_dentry) {
				/* Called from d_instantiate or
				 * d_splice_alias. */
				dentry = dget(opt_dentry);
			} else {
				/* Called from selinux_complete_init, try to
				 * find a dentry.  Some filesystems really want
				 * a connected one, so try that first.
				 */
				dentry = d_find_alias(inode);
				if (!dentry)
					dentry = d_find_any_alias(inode);
			}
			/*
			 * This can be hit on boot when a file is accessed
			 * before the policy is loaded.  When we load policy we
			 * may find inodes that have no dentry on the
			 * sbsec->isec_head list.  No reason to complain as
			 * these will get fixed up the next time we go through
			 * inode_doinit() with a dentry, before these inodes
			 * could be used again by userspace.
			 */
			if (!dentry)
				goto out;
			rc = selinux_genfs_get_sid(dentry, sclass,
						   sbsec->flags, &sid);
			dput(dentry);
			if (rc)
				goto out;
		}
		break;
	}

out:
	spin_lock(&isec->lock);
	if (isec->initialized == LABEL_PENDING) {
		if (!sid || rc) {
			isec->initialized = LABEL_INVALID;
			goto out_unlock;
		}

		isec->initialized = LABEL_INITIALIZED;
		isec->sid = sid;
	}

out_unlock:
	spin_unlock(&isec->lock);
	return rc;
}

/* Convert a Linux signal to an access vector. */
static inline u32 signal_to_av(int sig)
{
	u32 perm = 0;

	switch (sig) {
	case SIGCHLD:
		/* Commonly granted from child to parent. */
		perm = PROCESS__SIGCHLD;
		break;
	case SIGKILL:
		/* Cannot be caught or ignored */
		perm = PROCESS__SIGKILL;
		break;
	case SIGSTOP:
		/* Cannot be caught or ignored */
		perm = PROCESS__SIGSTOP;
		break;
	default:
		/* All other signals. */
		perm = PROCESS__SIGNAL;
		break;
	}

	return perm;
}

#if CAP_LAST_CAP > 63
#error Fix SELinux to handle capabilities > 63.
#endif

/* Check whether a task is allowed to use a capability. */
static int cred_has_capability(const struct cred *cred,
			       int cap, int audit, bool initns)
{
	struct common_audit_data ad;
	struct av_decision avd;
	u16 sclass;
	u32 sid = cred_sid(cred);
	u32 av = CAP_TO_MASK(cap);
	int rc;

	ad.type = LSM_AUDIT_DATA_CAP;
	ad.u.cap = cap;

	switch (CAP_TO_INDEX(cap)) {
	case 0:
		sclass = initns ? SECCLASS_CAPABILITY : SECCLASS_CAP_USERNS;
		break;
	case 1:
		sclass = initns ? SECCLASS_CAPABILITY2 : SECCLASS_CAP2_USERNS;
		break;
	default:
		pr_err("SELinux:  out of range capability %d\n", cap);
		BUG();
		return -EINVAL;
	}

	rc = avc_has_perm_noaudit(&selinux_state,
				  sid, sid, sclass, av, 0, &avd);
	if (audit == SECURITY_CAP_AUDIT) {
		int rc2 = avc_audit(&selinux_state,
				    sid, sid, sclass, av, &avd, rc, &ad, 0);
		if (rc2)
			return rc2;
	}
	return rc;
}

/* Check whether a task has a particular permission to an inode.
   The 'adp' parameter is optional and allows other audit
   data to be passed (e.g. the dentry). */
static int inode_has_perm(const struct cred *cred,
			  struct inode *inode,
			  u32 perms,
			  struct common_audit_data *adp)
{
	struct inode_security_struct *isec;
	u32 sid;

	validate_creds(cred);

	if (unlikely(IS_PRIVATE(inode)))
		return 0;

	sid = cred_sid(cred);
	isec = selinux_inode(inode);

	return avc_has_perm(&selinux_state,
			    sid, isec->sid, isec->sclass, perms, adp);
}

/* Same as inode_has_perm, but pass explicit audit data containing
   the dentry to help the auditing code to more easily generate the
   pathname if needed. */
static inline int dentry_has_perm(const struct cred *cred,
				  struct dentry *dentry,
				  u32 av)
{
	struct inode *inode = d_backing_inode(dentry);
	struct common_audit_data ad;

	ad.type = LSM_AUDIT_DATA_DENTRY;
	ad.u.dentry = dentry;
	__inode_security_revalidate(inode, dentry, true);
	return inode_has_perm(cred, inode, av, &ad);
}

/* Same as inode_has_perm, but pass explicit audit data containing
   the path to help the auditing code to more easily generate the
   pathname if needed. */
static inline int path_has_perm(const struct cred *cred,
				const struct path *path,
				u32 av)
{
	struct inode *inode = d_backing_inode(path->dentry);
	struct common_audit_data ad;

	ad.type = LSM_AUDIT_DATA_PATH;
	ad.u.path = *path;
	__inode_security_revalidate(inode, path->dentry, true);
	return inode_has_perm(cred, inode, av, &ad);
}

/* Same as path_has_perm, but uses the inode from the file struct. */
static inline int file_path_has_perm(const struct cred *cred,
				     struct file *file,
				     u32 av)
{
	struct common_audit_data ad;

	ad.type = LSM_AUDIT_DATA_FILE;
	ad.u.file = file;
	return inode_has_perm(cred, file_inode(file), av, &ad);
}

#ifdef CONFIG_BPF_SYSCALL
static int bpf_fd_pass(struct file *file, u32 sid);
#endif

/* Check whether a task can use an open file descriptor to
   access an inode in a given way.  Check access to the
   descriptor itself, and then use dentry_has_perm to
   check a particular permission to the file.
   Access to the descriptor is implicitly granted if it
   has the same SID as the process.  If av is zero, then
   access to the file is not checked, e.g. for cases
   where only the descriptor is affected like seek. */
static int file_has_perm(const struct cred *cred,
			 struct file *file,
			 u32 av)
{
	struct file_security_struct *fsec = selinux_file(file);
	struct inode *inode = file_inode(file);
	struct common_audit_data ad;
	u32 sid = cred_sid(cred);
	int rc;

	ad.type = LSM_AUDIT_DATA_FILE;
	ad.u.file = file;

	if (sid != fsec->sid) {
		rc = avc_has_perm(&selinux_state,
				  sid, fsec->sid,
				  SECCLASS_FD,
				  FD__USE,
				  &ad);
		if (rc)
			goto out;
	}

#ifdef CONFIG_BPF_SYSCALL
	rc = bpf_fd_pass(file, cred_sid(cred));
	if (rc)
		return rc;
#endif

	/* av is zero if only checking access to the descriptor. */
	rc = 0;
	if (av)
		rc = inode_has_perm(cred, inode, av, &ad);

out:
	return rc;
}

/*
 * Determine the label for an inode that might be unioned.
 */
static int
selinux_determine_inode_label(const struct task_security_struct *tsec,
				 struct inode *dir,
				 const struct qstr *name, u16 tclass,
				 u32 *_new_isid)
{
	const struct superblock_security_struct *sbsec =
						selinux_superblock(dir->i_sb);

	if ((sbsec->flags & SE_SBINITIALIZED) &&
	    (sbsec->behavior == SECURITY_FS_USE_MNTPOINT)) {
		*_new_isid = sbsec->mntpoint_sid;
	} else if ((sbsec->flags & SBLABEL_MNT) &&
		   tsec->create_sid) {
		*_new_isid = tsec->create_sid;
	} else {
		const struct inode_security_struct *dsec = inode_security(dir);
		return security_transition_sid(&selinux_state, tsec->sid,
					       dsec->sid, tclass,
					       name, _new_isid);
	}

	return 0;
}

/* Check whether a task can create a file. */
static int may_create(struct inode *dir,
		      struct dentry *dentry,
		      u16 tclass)
{
	const struct task_security_struct *tsec = selinux_cred(current_cred());
	struct inode_security_struct *dsec;
	struct superblock_security_struct *sbsec;
	u32 sid, newsid;
	struct common_audit_data ad;
	int rc;

	dsec = inode_security(dir);
	sbsec = selinux_superblock(dir->i_sb);

	sid = tsec->sid;

	ad.type = LSM_AUDIT_DATA_DENTRY;
	ad.u.dentry = dentry;

	rc = avc_has_perm(&selinux_state,
			  sid, dsec->sid, SECCLASS_DIR,
			  DIR__ADD_NAME | DIR__SEARCH,
			  &ad);
	if (rc)
		return rc;

	rc = selinux_determine_inode_label(selinux_cred(current_cred()), dir,
					   &dentry->d_name, tclass, &newsid);
	if (rc)
		return rc;

	rc = avc_has_perm(&selinux_state,
			  sid, newsid, tclass, FILE__CREATE, &ad);
	if (rc)
		return rc;

	return avc_has_perm(&selinux_state,
			    newsid, sbsec->sid,
			    SECCLASS_FILESYSTEM,
			    FILESYSTEM__ASSOCIATE, &ad);
}

#define MAY_LINK	0
#define MAY_UNLINK	1
#define MAY_RMDIR	2

/* Check whether a task can link, unlink, or rmdir a file/directory. */
static int may_link(struct inode *dir,
		    struct dentry *dentry,
		    int kind)

{
	struct inode_security_struct *dsec, *isec;
	struct common_audit_data ad;
	u32 sid = current_sid();
	u32 av;
	int rc;

	dsec = inode_security(dir);
	isec = backing_inode_security(dentry);

	ad.type = LSM_AUDIT_DATA_DENTRY;
	ad.u.dentry = dentry;

	av = DIR__SEARCH;
	av |= (kind ? DIR__REMOVE_NAME : DIR__ADD_NAME);
	rc = avc_has_perm(&selinux_state,
			  sid, dsec->sid, SECCLASS_DIR, av, &ad);
	if (rc)
		return rc;

	switch (kind) {
	case MAY_LINK:
		av = FILE__LINK;
		break;
	case MAY_UNLINK:
		av = FILE__UNLINK;
		break;
	case MAY_RMDIR:
		av = DIR__RMDIR;
		break;
	default:
		pr_warn("SELinux: %s:  unrecognized kind %d\n",
			__func__, kind);
		return 0;
	}

	rc = avc_has_perm(&selinux_state,
			  sid, isec->sid, isec->sclass, av, &ad);
	return rc;
}

static inline int may_rename(struct inode *old_dir,
			     struct dentry *old_dentry,
			     struct inode *new_dir,
			     struct dentry *new_dentry)
{
	struct inode_security_struct *old_dsec, *new_dsec, *old_isec, *new_isec;
	struct common_audit_data ad;
	u32 sid = current_sid();
	u32 av;
	int old_is_dir, new_is_dir;
	int rc;

	old_dsec = inode_security(old_dir);
	old_isec = backing_inode_security(old_dentry);
	old_is_dir = d_is_dir(old_dentry);
	new_dsec = inode_security(new_dir);

	ad.type = LSM_AUDIT_DATA_DENTRY;

	ad.u.dentry = old_dentry;
	rc = avc_has_perm(&selinux_state,
			  sid, old_dsec->sid, SECCLASS_DIR,
			  DIR__REMOVE_NAME | DIR__SEARCH, &ad);
	if (rc)
		return rc;
	rc = avc_has_perm(&selinux_state,
			  sid, old_isec->sid,
			  old_isec->sclass, FILE__RENAME, &ad);
	if (rc)
		return rc;
	if (old_is_dir && new_dir != old_dir) {
		rc = avc_has_perm(&selinux_state,
				  sid, old_isec->sid,
				  old_isec->sclass, DIR__REPARENT, &ad);
		if (rc)
			return rc;
	}

	ad.u.dentry = new_dentry;
	av = DIR__ADD_NAME | DIR__SEARCH;
	if (d_is_positive(new_dentry))
		av |= DIR__REMOVE_NAME;
	rc = avc_has_perm(&selinux_state,
			  sid, new_dsec->sid, SECCLASS_DIR, av, &ad);
	if (rc)
		return rc;
	if (d_is_positive(new_dentry)) {
		new_isec = backing_inode_security(new_dentry);
		new_is_dir = d_is_dir(new_dentry);
		rc = avc_has_perm(&selinux_state,
				  sid, new_isec->sid,
				  new_isec->sclass,
				  (new_is_dir ? DIR__RMDIR : FILE__UNLINK), &ad);
		if (rc)
			return rc;
	}

	return 0;
}

/* Check whether a task can perform a filesystem operation. */
static int superblock_has_perm(const struct cred *cred,
			       struct super_block *sb,
			       u32 perms,
			       struct common_audit_data *ad)
{
	struct superblock_security_struct *sbsec;
	u32 sid = cred_sid(cred);

	sbsec = selinux_superblock(sb);
	return avc_has_perm(&selinux_state,
			    sid, sbsec->sid, SECCLASS_FILESYSTEM, perms, ad);
}

/* Convert a Linux mode and permission mask to an access vector. */
static inline u32 file_mask_to_av(int mode, int mask)
{
	u32 av = 0;

	if (!S_ISDIR(mode)) {
		if (mask & MAY_EXEC)
			av |= FILE__EXECUTE;
		if (mask & MAY_READ)
			av |= FILE__READ;

		if (mask & MAY_APPEND)
			av |= FILE__APPEND;
		else if (mask & MAY_WRITE)
			av |= FILE__WRITE;

	} else {
		if (mask & MAY_EXEC)
			av |= DIR__SEARCH;
		if (mask & MAY_WRITE)
			av |= DIR__WRITE;
		if (mask & MAY_READ)
			av |= DIR__READ;
	}

	return av;
}

/* Convert a Linux file to an access vector. */
static inline u32 file_to_av(struct file *file)
{
	u32 av = 0;

	if (file->f_mode & FMODE_READ)
		av |= FILE__READ;
	if (file->f_mode & FMODE_WRITE) {
		if (file->f_flags & O_APPEND)
			av |= FILE__APPEND;
		else
			av |= FILE__WRITE;
	}
	if (!av) {
		/*
		 * Special file opened with flags 3 for ioctl-only use.
		 */
		av = FILE__IOCTL;
	}

	return av;
}

/*
 * Convert a file to an access vector and include the correct open
 * open permission.
 */
static inline u32 open_file_to_av(struct file *file)
{
	u32 av = file_to_av(file);
	struct inode *inode = file_inode(file);

	if (selinux_policycap_openperm() &&
	    inode->i_sb->s_magic != SOCKFS_MAGIC)
		av |= FILE__OPEN;

	return av;
}

/* Hook functions begin here. */

static int selinux_binder_set_context_mgr(struct task_struct *mgr)
{
	u32 mysid = current_sid();
	u32 mgrsid = task_sid(mgr);

	return avc_has_perm(&selinux_state,
			    mysid, mgrsid, SECCLASS_BINDER,
			    BINDER__SET_CONTEXT_MGR, NULL);
}

static int selinux_binder_transaction(struct task_struct *from,
				      struct task_struct *to)
{
	u32 mysid = current_sid();
	u32 fromsid = task_sid(from);
	u32 tosid = task_sid(to);
	int rc;

	if (mysid != fromsid) {
		rc = avc_has_perm(&selinux_state,
				  mysid, fromsid, SECCLASS_BINDER,
				  BINDER__IMPERSONATE, NULL);
		if (rc)
			return rc;
	}

	return avc_has_perm(&selinux_state,
			    fromsid, tosid, SECCLASS_BINDER, BINDER__CALL,
			    NULL);
}

static int selinux_binder_transfer_binder(struct task_struct *from,
					  struct task_struct *to)
{
	u32 fromsid = task_sid(from);
	u32 tosid = task_sid(to);

	return avc_has_perm(&selinux_state,
			    fromsid, tosid, SECCLASS_BINDER, BINDER__TRANSFER,
			    NULL);
}

static int selinux_binder_transfer_file(struct task_struct *from,
					struct task_struct *to,
					struct file *file)
{
	u32 sid = task_sid(to);
	struct file_security_struct *fsec = selinux_file(file);
	struct dentry *dentry = file->f_path.dentry;
	struct inode_security_struct *isec;
	struct common_audit_data ad;
	int rc;

	ad.type = LSM_AUDIT_DATA_PATH;
	ad.u.path = file->f_path;

	if (sid != fsec->sid) {
		rc = avc_has_perm(&selinux_state,
				  sid, fsec->sid,
				  SECCLASS_FD,
				  FD__USE,
				  &ad);
		if (rc)
			return rc;
	}

#ifdef CONFIG_BPF_SYSCALL
	rc = bpf_fd_pass(file, sid);
	if (rc)
		return rc;
#endif

	if (unlikely(IS_PRIVATE(d_backing_inode(dentry))))
		return 0;

	isec = backing_inode_security(dentry);
	return avc_has_perm(&selinux_state,
			    sid, isec->sid, isec->sclass, file_to_av(file),
			    &ad);
}

static int selinux_ptrace_access_check(struct task_struct *child,
				     unsigned int mode)
{
	u32 sid = current_sid();
	u32 csid = task_sid(child);

	if (mode & PTRACE_MODE_READ)
		return avc_has_perm(&selinux_state,
				    sid, csid, SECCLASS_FILE, FILE__READ, NULL);

	return avc_has_perm(&selinux_state,
			    sid, csid, SECCLASS_PROCESS, PROCESS__PTRACE, NULL);
}

static int selinux_ptrace_traceme(struct task_struct *parent)
{
	return avc_has_perm(&selinux_state,
			    task_sid(parent), current_sid(), SECCLASS_PROCESS,
			    PROCESS__PTRACE, NULL);
}

static int selinux_capget(struct task_struct *target, kernel_cap_t *effective,
			  kernel_cap_t *inheritable, kernel_cap_t *permitted)
{
	return avc_has_perm(&selinux_state,
			    current_sid(), task_sid(target), SECCLASS_PROCESS,
			    PROCESS__GETCAP, NULL);
}

static int selinux_capset(struct cred *new, const struct cred *old,
			  const kernel_cap_t *effective,
			  const kernel_cap_t *inheritable,
			  const kernel_cap_t *permitted)
{
	return avc_has_perm(&selinux_state,
			    cred_sid(old), cred_sid(new), SECCLASS_PROCESS,
			    PROCESS__SETCAP, NULL);
}

/*
 * (This comment used to live with the selinux_task_setuid hook,
 * which was removed).
 *
 * Since setuid only affects the current process, and since the SELinux
 * controls are not based on the Linux identity attributes, SELinux does not
 * need to control this operation.  However, SELinux does control the use of
 * the CAP_SETUID and CAP_SETGID capabilities using the capable hook.
 */

static int selinux_capable(const struct cred *cred, struct user_namespace *ns,
			   int cap, int audit)
{
	return cred_has_capability(cred, cap, audit, ns == &init_user_ns);
}

static int selinux_quotactl(int cmds, int type, int id, struct super_block *sb)
{
	const struct cred *cred = current_cred();
	int rc = 0;

	if (!sb)
		return 0;

	switch (cmds) {
	case Q_SYNC:
	case Q_QUOTAON:
	case Q_QUOTAOFF:
	case Q_SETINFO:
	case Q_SETQUOTA:
		rc = superblock_has_perm(cred, sb, FILESYSTEM__QUOTAMOD, NULL);
		break;
	case Q_GETFMT:
	case Q_GETINFO:
	case Q_GETQUOTA:
		rc = superblock_has_perm(cred, sb, FILESYSTEM__QUOTAGET, NULL);
		break;
	default:
		rc = 0;  /* let the kernel handle invalid cmds */
		break;
	}
	return rc;
}

static int selinux_quota_on(struct dentry *dentry)
{
	const struct cred *cred = current_cred();

	return dentry_has_perm(cred, dentry, FILE__QUOTAON);
}

static int selinux_syslog(int type)
{
	switch (type) {
	case SYSLOG_ACTION_READ_ALL:	/* Read last kernel messages */
	case SYSLOG_ACTION_SIZE_BUFFER:	/* Return size of the log buffer */
		return avc_has_perm(&selinux_state,
				    current_sid(), SECINITSID_KERNEL,
				    SECCLASS_SYSTEM, SYSTEM__SYSLOG_READ, NULL);
	case SYSLOG_ACTION_CONSOLE_OFF:	/* Disable logging to console */
	case SYSLOG_ACTION_CONSOLE_ON:	/* Enable logging to console */
	/* Set level of messages printed to console */
	case SYSLOG_ACTION_CONSOLE_LEVEL:
		return avc_has_perm(&selinux_state,
				    current_sid(), SECINITSID_KERNEL,
				    SECCLASS_SYSTEM, SYSTEM__SYSLOG_CONSOLE,
				    NULL);
	}
	/* All other syslog types */
	return avc_has_perm(&selinux_state,
			    current_sid(), SECINITSID_KERNEL,
			    SECCLASS_SYSTEM, SYSTEM__SYSLOG_MOD, NULL);
}

/*
 * Check that a process has enough memory to allocate a new virtual
 * mapping. 0 means there is enough memory for the allocation to
 * succeed and -ENOMEM implies there is not.
 *
 * Do not audit the selinux permission check, as this is applied to all
 * processes that allocate mappings.
 */
static int selinux_vm_enough_memory(struct mm_struct *mm, long pages)
{
	int rc, cap_sys_admin = 0;

	rc = cred_has_capability(current_cred(), CAP_SYS_ADMIN,
				 SECURITY_CAP_NOAUDIT, true);
	if (rc == 0)
		cap_sys_admin = 1;

	return cap_sys_admin;
}

/* binprm security operations */

static u32 ptrace_parent_sid(void)
{
	u32 sid = 0;
	struct task_struct *tracer;

	rcu_read_lock();
	tracer = ptrace_parent(current);
	if (tracer)
		sid = task_sid(tracer);
	rcu_read_unlock();

	return sid;
}

static int check_nnp_nosuid(const struct linux_binprm *bprm,
			    const struct task_security_struct *old_tsec,
			    const struct task_security_struct *new_tsec)
{
	int nnp = (bprm->unsafe & LSM_UNSAFE_NO_NEW_PRIVS);
	int nosuid = !mnt_may_suid(bprm->file->f_path.mnt);
	int rc;
	u32 av;

	if (!nnp && !nosuid)
		return 0; /* neither NNP nor nosuid */

	if (new_tsec->sid == old_tsec->sid)
		return 0; /* No change in credentials */

	/*
	 * If the policy enables the nnp_nosuid_transition policy capability,
	 * then we permit transitions under NNP or nosuid if the
	 * policy allows the corresponding permission between
	 * the old and new contexts.
	 */
	if (selinux_policycap_nnp_nosuid_transition()) {
		av = 0;
		if (nnp)
			av |= PROCESS2__NNP_TRANSITION;
		if (nosuid)
			av |= PROCESS2__NOSUID_TRANSITION;
		rc = avc_has_perm(&selinux_state,
				  old_tsec->sid, new_tsec->sid,
				  SECCLASS_PROCESS2, av, NULL);
		if (!rc)
			return 0;
	}

	/*
	 * We also permit NNP or nosuid transitions to bounded SIDs,
	 * i.e. SIDs that are guaranteed to only be allowed a subset
	 * of the permissions of the current SID.
	 */
	rc = security_bounded_transition(&selinux_state, old_tsec->sid,
					 new_tsec->sid);
	if (!rc)
		return 0;

	/*
	 * On failure, preserve the errno values for NNP vs nosuid.
	 * NNP:  Operation not permitted for caller.
	 * nosuid:  Permission denied to file.
	 */
	if (nnp)
		return -EPERM;
	return -EACCES;
}

static int selinux_bprm_set_creds(struct linux_binprm *bprm)
{
	const struct task_security_struct *old_tsec;
	struct task_security_struct *new_tsec;
	struct inode_security_struct *isec;
	struct common_audit_data ad;
	struct inode *inode = file_inode(bprm->file);
	int rc;

	/* SELinux context only depends on initial program or script and not
	 * the script interpreter */
	if (bprm->called_set_creds)
		return 0;

	old_tsec = selinux_cred(current_cred());
	new_tsec = selinux_cred(bprm->cred);
	isec = inode_security(inode);

	/* Default to the current task SID. */
	new_tsec->sid = old_tsec->sid;
	new_tsec->osid = old_tsec->sid;

	/* Reset fs, key, and sock SIDs on execve. */
	new_tsec->create_sid = 0;
	new_tsec->keycreate_sid = 0;
	new_tsec->sockcreate_sid = 0;

	if (old_tsec->exec_sid) {
		new_tsec->sid = old_tsec->exec_sid;
		/* Reset exec SID on execve. */
		new_tsec->exec_sid = 0;

		/* Fail on NNP or nosuid if not an allowed transition. */
		rc = check_nnp_nosuid(bprm, old_tsec, new_tsec);
		if (rc)
			return rc;
	} else {
		/* Check for a default transition on this program. */
		rc = security_transition_sid(&selinux_state, old_tsec->sid,
					     isec->sid, SECCLASS_PROCESS, NULL,
					     &new_tsec->sid);
		if (rc)
			return rc;

		/*
		 * Fallback to old SID on NNP or nosuid if not an allowed
		 * transition.
		 */
		rc = check_nnp_nosuid(bprm, old_tsec, new_tsec);
		if (rc)
			new_tsec->sid = old_tsec->sid;
	}

	ad.type = LSM_AUDIT_DATA_FILE;
	ad.u.file = bprm->file;

	if (new_tsec->sid == old_tsec->sid) {
		rc = avc_has_perm(&selinux_state,
				  old_tsec->sid, isec->sid,
				  SECCLASS_FILE, FILE__EXECUTE_NO_TRANS, &ad);
		if (rc)
			return rc;
	} else {
		/* Check permissions for the transition. */
		rc = avc_has_perm(&selinux_state,
				  old_tsec->sid, new_tsec->sid,
				  SECCLASS_PROCESS, PROCESS__TRANSITION, &ad);
		if (rc)
			return rc;

		rc = avc_has_perm(&selinux_state,
				  new_tsec->sid, isec->sid,
				  SECCLASS_FILE, FILE__ENTRYPOINT, &ad);
		if (rc)
			return rc;

		/* Check for shared state */
		if (bprm->unsafe & LSM_UNSAFE_SHARE) {
			rc = avc_has_perm(&selinux_state,
					  old_tsec->sid, new_tsec->sid,
					  SECCLASS_PROCESS, PROCESS__SHARE,
					  NULL);
			if (rc)
				return -EPERM;
		}

		/* Make sure that anyone attempting to ptrace over a task that
		 * changes its SID has the appropriate permit */
		if (bprm->unsafe & LSM_UNSAFE_PTRACE) {
			u32 ptsid = ptrace_parent_sid();
			if (ptsid != 0) {
				rc = avc_has_perm(&selinux_state,
						  ptsid, new_tsec->sid,
						  SECCLASS_PROCESS,
						  PROCESS__PTRACE, NULL);
				if (rc)
					return -EPERM;
			}
		}

		/* Clear any possibly unsafe personality bits on exec: */
		bprm->per_clear |= PER_CLEAR_ON_SETID;

		/* Enable secure mode for SIDs transitions unless
		   the noatsecure permission is granted between
		   the two SIDs, i.e. ahp returns 0. */
		rc = avc_has_perm(&selinux_state,
				  old_tsec->sid, new_tsec->sid,
				  SECCLASS_PROCESS, PROCESS__NOATSECURE,
				  NULL);
		bprm->secureexec |= !!rc;
	}

	return 0;
}

static int match_file(const void *p, struct file *file, unsigned fd)
{
	return file_has_perm(p, file, file_to_av(file)) ? fd + 1 : 0;
}

/* Derived from fs/exec.c:flush_old_files. */
static inline void flush_unauthorized_files(const struct cred *cred,
					    struct files_struct *files)
{
	struct file *file, *devnull = NULL;
	struct tty_struct *tty;
	int drop_tty = 0;
	unsigned n;

	tty = get_current_tty();
	if (tty) {
		spin_lock(&tty->files_lock);
		if (!list_empty(&tty->tty_files)) {
			struct tty_file_private *file_priv;

			/* Revalidate access to controlling tty.
			   Use file_path_has_perm on the tty path directly
			   rather than using file_has_perm, as this particular
			   open file may belong to another process and we are
			   only interested in the inode-based check here. */
			file_priv = list_first_entry(&tty->tty_files,
						struct tty_file_private, list);
			file = file_priv->file;
			if (file_path_has_perm(cred, file, FILE__READ | FILE__WRITE))
				drop_tty = 1;
		}
		spin_unlock(&tty->files_lock);
		tty_kref_put(tty);
	}
	/* Reset controlling tty. */
	if (drop_tty)
		no_tty();

	/* Revalidate access to inherited open files. */
	n = iterate_fd(files, 0, match_file, cred);
	if (!n) /* none found? */
		return;

	devnull = dentry_open(&selinux_null, O_RDWR, cred);
	if (IS_ERR(devnull))
		devnull = NULL;
	/* replace all the matching ones with this */
	do {
		replace_fd(n - 1, devnull, 0);
	} while ((n = iterate_fd(files, n, match_file, cred)) != 0);
	if (devnull)
		fput(devnull);
}

/*
 * Prepare a process for imminent new credential changes due to exec
 */
static void selinux_bprm_committing_creds(struct linux_binprm *bprm)
{
	struct task_security_struct *new_tsec;
	struct rlimit *rlim, *initrlim;
	int rc, i;

	new_tsec = selinux_cred(bprm->cred);
	if (new_tsec->sid == new_tsec->osid)
		return;

	/* Close files for which the new task SID is not authorized. */
	flush_unauthorized_files(bprm->cred, current->files);

	/* Always clear parent death signal on SID transitions. */
	current->pdeath_signal = 0;

	/* Check whether the new SID can inherit resource limits from the old
	 * SID.  If not, reset all soft limits to the lower of the current
	 * task's hard limit and the init task's soft limit.
	 *
	 * Note that the setting of hard limits (even to lower them) can be
	 * controlled by the setrlimit check.  The inclusion of the init task's
	 * soft limit into the computation is to avoid resetting soft limits
	 * higher than the default soft limit for cases where the default is
	 * lower than the hard limit, e.g. RLIMIT_CORE or RLIMIT_STACK.
	 */
	rc = avc_has_perm(&selinux_state,
			  new_tsec->osid, new_tsec->sid, SECCLASS_PROCESS,
			  PROCESS__RLIMITINH, NULL);
	if (rc) {
		/* protect against do_prlimit() */
		task_lock(current);
		for (i = 0; i < RLIM_NLIMITS; i++) {
			rlim = current->signal->rlim + i;
			initrlim = init_task.signal->rlim + i;
			rlim->rlim_cur = min(rlim->rlim_max, initrlim->rlim_cur);
		}
		task_unlock(current);
		if (IS_ENABLED(CONFIG_POSIX_TIMERS))
			update_rlimit_cpu(current, rlimit(RLIMIT_CPU));
	}
}

/*
 * Clean up the process immediately after the installation of new credentials
 * due to exec
 */
static void selinux_bprm_committed_creds(struct linux_binprm *bprm)
{
	const struct task_security_struct *tsec = selinux_cred(current_cred());
	struct itimerval itimer;
	u32 osid, sid;
	int rc, i;

	osid = tsec->osid;
	sid = tsec->sid;

	if (sid == osid)
		return;

	/* Check whether the new SID can inherit signal state from the old SID.
	 * If not, clear itimers to avoid subsequent signal generation and
	 * flush and unblock signals.
	 *
	 * This must occur _after_ the task SID has been updated so that any
	 * kill done after the flush will be checked against the new SID.
	 */
	rc = avc_has_perm(&selinux_state,
			  osid, sid, SECCLASS_PROCESS, PROCESS__SIGINH, NULL);
	if (rc) {
		if (IS_ENABLED(CONFIG_POSIX_TIMERS)) {
			memset(&itimer, 0, sizeof itimer);
			for (i = 0; i < 3; i++)
				do_setitimer(i, &itimer, NULL);
		}
		spin_lock_irq(&current->sighand->siglock);
		if (!fatal_signal_pending(current)) {
			flush_sigqueue(&current->pending);
			flush_sigqueue(&current->signal->shared_pending);
			flush_signal_handlers(current, 1);
			sigemptyset(&current->blocked);
			recalc_sigpending();
		}
		spin_unlock_irq(&current->sighand->siglock);
	}

	/* Wake up the parent if it is waiting so that it can recheck
	 * wait permission to the new task SID. */
	read_lock(&tasklist_lock);
	__wake_up_parent(current, current->real_parent);
	read_unlock(&tasklist_lock);
}

/* superblock security operations */

static int selinux_sb_alloc_security(struct super_block *sb)
{
	return superblock_alloc_security(sb);
}

static inline int match_prefix(char *prefix, int plen, char *option, int olen)
{
	if (plen > olen)
		return 0;

	return !memcmp(prefix, option, plen);
}

static inline int selinux_option(char *option, int len)
{
	return (match_prefix(CONTEXT_STR, sizeof(CONTEXT_STR)-1, option, len) ||
		match_prefix(FSCONTEXT_STR, sizeof(FSCONTEXT_STR)-1, option, len) ||
		match_prefix(DEFCONTEXT_STR, sizeof(DEFCONTEXT_STR)-1, option, len) ||
		match_prefix(ROOTCONTEXT_STR, sizeof(ROOTCONTEXT_STR)-1, option, len) ||
		match_prefix(LABELSUPP_STR, sizeof(LABELSUPP_STR)-1, option, len));
}

static inline void take_option(char **to, char *from, int *first, int len)
{
	if (!*first) {
		**to = ',';
		*to += 1;
	} else
		*first = 0;
	memcpy(*to, from, len);
	*to += len;
}

static inline void take_selinux_option(char **to, char *from, int *first,
				       int len)
{
	int current_size = 0;

	if (!*first) {
		**to = '|';
		*to += 1;
	} else
		*first = 0;

	while (current_size < len) {
		if (*from != '"') {
			**to = *from;
			*to += 1;
		}
		from += 1;
		current_size += 1;
	}
}

static int selinux_sb_copy_data(char *orig, char *copy)
{
	int fnosec, fsec, rc = 0;
	char *in_save, *in_curr, *in_end;
	char *sec_curr, *nosec_save, *nosec;
	int open_quote = 0;

	in_curr = orig;
	sec_curr = copy;

	nosec = (char *)get_zeroed_page(GFP_KERNEL);
	if (!nosec) {
		rc = -ENOMEM;
		goto out;
	}

	nosec_save = nosec;
	fnosec = fsec = 1;
	in_save = in_end = orig;

	do {
		if (*in_end == '"')
			open_quote = !open_quote;
		if ((*in_end == ',' && open_quote == 0) ||
				*in_end == '\0') {
			int len = in_end - in_curr;

			if (selinux_option(in_curr, len))
				take_selinux_option(&sec_curr, in_curr, &fsec, len);
			else
				take_option(&nosec, in_curr, &fnosec, len);

			in_curr = in_end + 1;
		}
	} while (*in_end++);

	strcpy(in_save, nosec_save);
	free_page((unsigned long)nosec_save);
out:
	return rc;
}

static int selinux_sb_remount(struct super_block *sb, void *data)
{
	int rc, i, *flags;
	struct security_mnt_opts opts;
	char *secdata, **mount_options;
	struct superblock_security_struct *sbsec = selinux_superblock(sb);

	if (!(sbsec->flags & SE_SBINITIALIZED))
		return 0;

	if (!data)
		return 0;

	if (sb->s_type->fs_flags & FS_BINARY_MOUNTDATA)
		return 0;

	security_init_mnt_opts(&opts);
	secdata = alloc_secdata();
	if (!secdata)
		return -ENOMEM;
	rc = selinux_sb_copy_data(data, secdata);
	if (rc)
		goto out_free_secdata;

	rc = selinux_parse_opts_str(secdata, &opts);
	if (rc)
		goto out_free_secdata;

	mount_options = opts.selinux.mnt_opts;
	flags = opts.selinux.mnt_opts_flags;

	for (i = 0; i < opts.selinux.num_mnt_opts; i++) {
		u32 sid;

		if (flags[i] == SBLABEL_MNT)
			continue;
		rc = security_context_str_to_sid(&selinux_state,
						 mount_options[i], &sid,
						 GFP_KERNEL);
		if (rc) {
			pr_warn("SELinux: security_context_str_to_sid"
			       "(%s) failed for (dev %s, type %s) errno=%d\n",
			       mount_options[i], sb->s_id, sb->s_type->name, rc);
			goto out_free_opts;
		}
		rc = -EINVAL;
		switch (flags[i]) {
		case FSCONTEXT_MNT:
			if (bad_option(sbsec, FSCONTEXT_MNT, sbsec->sid, sid))
				goto out_bad_option;
			break;
		case CONTEXT_MNT:
			if (bad_option(sbsec, CONTEXT_MNT, sbsec->mntpoint_sid, sid))
				goto out_bad_option;
			break;
		case ROOTCONTEXT_MNT: {
			struct inode_security_struct *root_isec;
			root_isec = backing_inode_security(sb->s_root);

			if (bad_option(sbsec, ROOTCONTEXT_MNT, root_isec->sid, sid))
				goto out_bad_option;
			break;
		}
		case DEFCONTEXT_MNT:
			if (bad_option(sbsec, DEFCONTEXT_MNT, sbsec->def_sid, sid))
				goto out_bad_option;
			break;
		default:
			goto out_free_opts;
		}
	}

	rc = 0;
out_free_opts:
	security_free_mnt_opts(&opts);
out_free_secdata:
	free_secdata(secdata);
	return rc;
out_bad_option:
	pr_warn("SELinux: unable to change security options "
	       "during remount (dev %s, type=%s)\n", sb->s_id,
	       sb->s_type->name);
	goto out_free_opts;
}

static int selinux_sb_kern_mount(struct super_block *sb, int flags, void *data)
{
	const struct cred *cred = current_cred();
	struct common_audit_data ad;
	int rc;

	rc = superblock_doinit(sb, data);
	if (rc)
		return rc;

	/* Allow all mounts performed by the kernel */
	if (flags & (MS_KERNMOUNT | MS_SUBMOUNT))
		return 0;

	ad.type = LSM_AUDIT_DATA_DENTRY;
	ad.u.dentry = sb->s_root;
	return superblock_has_perm(cred, sb, FILESYSTEM__MOUNT, &ad);
}

static int selinux_sb_statfs(struct dentry *dentry)
{
	const struct cred *cred = current_cred();
	struct common_audit_data ad;

	ad.type = LSM_AUDIT_DATA_DENTRY;
	ad.u.dentry = dentry->d_sb->s_root;
	return superblock_has_perm(cred, dentry->d_sb, FILESYSTEM__GETATTR, &ad);
}

static int selinux_mount(const char *dev_name,
			 const struct path *path,
			 const char *type,
			 unsigned long flags,
			 void *data)
{
	const struct cred *cred = current_cred();

	if (flags & MS_REMOUNT)
		return superblock_has_perm(cred, path->dentry->d_sb,
					   FILESYSTEM__REMOUNT, NULL);
	else
		return path_has_perm(cred, path, FILE__MOUNTON);
}

static int selinux_umount(struct vfsmount *mnt, int flags)
{
	const struct cred *cred = current_cred();

	return superblock_has_perm(cred, mnt->mnt_sb,
				   FILESYSTEM__UNMOUNT, NULL);
}

/* inode security operations */

static int selinux_inode_alloc_security(struct inode *inode)
{
	return inode_alloc_security(inode);
}

static void selinux_inode_free_security(struct inode *inode)
{
	inode_free_security(inode);
}

static int selinux_dentry_init_security(struct dentry *dentry, int mode,
					const struct qstr *name, void **ctx,
					u32 *ctxlen)
{
	u32 newsid;
	int rc;

	rc = selinux_determine_inode_label(selinux_cred(current_cred()),
					   d_inode(dentry->d_parent), name,
					   inode_mode_to_security_class(mode),
					   &newsid);
	if (rc)
		return rc;

	return security_sid_to_context(&selinux_state, newsid, (char **)ctx,
				       ctxlen);
}

static int selinux_dentry_create_files_as(struct dentry *dentry, int mode,
					  struct qstr *name,
					  const struct cred *old,
					  struct cred *new)
{
	u32 newsid;
	int rc;
	struct task_security_struct *tsec;

	rc = selinux_determine_inode_label(selinux_cred(old),
					   d_inode(dentry->d_parent), name,
					   inode_mode_to_security_class(mode),
					   &newsid);
	if (rc)
		return rc;

	tsec = selinux_cred(new);
	tsec->create_sid = newsid;
	return 0;
}

static int selinux_inode_init_security(struct inode *inode, struct inode *dir,
				       const struct qstr *qstr,
				       const char **name,
				       void **value, size_t *len)
{
	const struct task_security_struct *tsec = selinux_cred(current_cred());
	struct superblock_security_struct *sbsec;
	u32 newsid, clen;
	int rc;
	char *context;

	sbsec = selinux_superblock(dir->i_sb);

	newsid = tsec->create_sid;

	rc = selinux_determine_inode_label(selinux_cred(current_cred()),
		dir, qstr,
		inode_mode_to_security_class(inode->i_mode),
		&newsid);
	if (rc)
		return rc;

	/* Possibly defer initialization to selinux_complete_init. */
	if (sbsec->flags & SE_SBINITIALIZED) {
		struct inode_security_struct *isec = selinux_inode(inode);
		isec->sclass = inode_mode_to_security_class(inode->i_mode);
		isec->sid = newsid;
		isec->initialized = LABEL_INITIALIZED;
	}

	if (!selinux_state.initialized || !(sbsec->flags & SBLABEL_MNT))
		return -EOPNOTSUPP;

	if (name)
		*name = XATTR_SELINUX_SUFFIX;

	if (value && len) {
		rc = security_sid_to_context_force(&selinux_state, newsid,
						   &context, &clen);
		if (rc)
			return rc;
		*value = context;
		*len = clen;
	}

	return 0;
}

static int selinux_inode_create(struct inode *dir, struct dentry *dentry, umode_t mode)
{
	return may_create(dir, dentry, SECCLASS_FILE);
}

static int selinux_inode_link(struct dentry *old_dentry, struct inode *dir, struct dentry *new_dentry)
{
	return may_link(dir, old_dentry, MAY_LINK);
}

static int selinux_inode_unlink(struct inode *dir, struct dentry *dentry)
{
	return may_link(dir, dentry, MAY_UNLINK);
}

static int selinux_inode_symlink(struct inode *dir, struct dentry *dentry, const char *name)
{
	return may_create(dir, dentry, SECCLASS_LNK_FILE);
}

static int selinux_inode_mkdir(struct inode *dir, struct dentry *dentry, umode_t mask)
{
	return may_create(dir, dentry, SECCLASS_DIR);
}

static int selinux_inode_rmdir(struct inode *dir, struct dentry *dentry)
{
	return may_link(dir, dentry, MAY_RMDIR);
}

static int selinux_inode_mknod(struct inode *dir, struct dentry *dentry, umode_t mode, dev_t dev)
{
	return may_create(dir, dentry, inode_mode_to_security_class(mode));
}

static int selinux_inode_rename(struct inode *old_inode, struct dentry *old_dentry,
				struct inode *new_inode, struct dentry *new_dentry)
{
	return may_rename(old_inode, old_dentry, new_inode, new_dentry);
}

static int selinux_inode_readlink(struct dentry *dentry)
{
	const struct cred *cred = current_cred();

	return dentry_has_perm(cred, dentry, FILE__READ);
}

static int selinux_inode_follow_link(struct dentry *dentry, struct inode *inode,
				     bool rcu)
{
	const struct cred *cred = current_cred();
	struct common_audit_data ad;
	struct inode_security_struct *isec;
	u32 sid;

	validate_creds(cred);

	ad.type = LSM_AUDIT_DATA_DENTRY;
	ad.u.dentry = dentry;
	sid = cred_sid(cred);
	isec = inode_security_rcu(inode, rcu);
	if (IS_ERR(isec))
		return PTR_ERR(isec);

	return avc_has_perm_flags(&selinux_state,
				  sid, isec->sid, isec->sclass, FILE__READ, &ad,
				  rcu ? MAY_NOT_BLOCK : 0);
}

static noinline int audit_inode_permission(struct inode *inode,
					   u32 perms, u32 audited, u32 denied,
					   int result,
					   unsigned flags)
{
	struct common_audit_data ad;
	struct inode_security_struct *isec = selinux_inode(inode);
	int rc;

	ad.type = LSM_AUDIT_DATA_INODE;
	ad.u.inode = inode;

	rc = slow_avc_audit(&selinux_state,
			    current_sid(), isec->sid, isec->sclass, perms,
			    audited, denied, result, &ad, flags);
	if (rc)
		return rc;
	return 0;
}

static int selinux_inode_permission(struct inode *inode, int mask)
{
	const struct cred *cred = current_cred();
	u32 perms;
	bool from_access;
	unsigned flags = mask & MAY_NOT_BLOCK;
	struct inode_security_struct *isec;
	u32 sid;
	struct av_decision avd;
	int rc, rc2;
	u32 audited, denied;

	from_access = mask & MAY_ACCESS;
	mask &= (MAY_READ|MAY_WRITE|MAY_EXEC|MAY_APPEND);

	/* No permission to check.  Existence test. */
	if (!mask)
		return 0;

	validate_creds(cred);

	if (unlikely(IS_PRIVATE(inode)))
		return 0;

	perms = file_mask_to_av(inode->i_mode, mask);

	sid = cred_sid(cred);
	isec = inode_security_rcu(inode, flags & MAY_NOT_BLOCK);
	if (IS_ERR(isec))
		return PTR_ERR(isec);

	rc = avc_has_perm_noaudit(&selinux_state,
				  sid, isec->sid, isec->sclass, perms,
				  (flags & MAY_NOT_BLOCK) ? AVC_NONBLOCKING : 0,
				  &avd);
	audited = avc_audit_required(perms, &avd, rc,
				     from_access ? FILE__AUDIT_ACCESS : 0,
				     &denied);
	if (likely(!audited))
		return rc;

	rc2 = audit_inode_permission(inode, perms, audited, denied, rc, flags);
	if (rc2)
		return rc2;
	return rc;
}

static int selinux_inode_setattr(struct dentry *dentry, struct iattr *iattr)
{
	const struct cred *cred = current_cred();
	struct inode *inode = d_backing_inode(dentry);
	unsigned int ia_valid = iattr->ia_valid;
	__u32 av = FILE__WRITE;

	/* ATTR_FORCE is just used for ATTR_KILL_S[UG]ID. */
	if (ia_valid & ATTR_FORCE) {
		ia_valid &= ~(ATTR_KILL_SUID | ATTR_KILL_SGID | ATTR_MODE |
			      ATTR_FORCE);
		if (!ia_valid)
			return 0;
	}

	if (ia_valid & (ATTR_MODE | ATTR_UID | ATTR_GID |
			ATTR_ATIME_SET | ATTR_MTIME_SET | ATTR_TIMES_SET))
		return dentry_has_perm(cred, dentry, FILE__SETATTR);

	if (selinux_policycap_openperm() &&
	    inode->i_sb->s_magic != SOCKFS_MAGIC &&
	    (ia_valid & ATTR_SIZE) &&
	    !(ia_valid & ATTR_FILE))
		av |= FILE__OPEN;

	return dentry_has_perm(cred, dentry, av);
}

static int selinux_inode_getattr(const struct path *path)
{
	return path_has_perm(current_cred(), path, FILE__GETATTR);
}

static bool has_cap_mac_admin(bool audit)
{
	const struct cred *cred = current_cred();
	int cap_audit = audit ? SECURITY_CAP_AUDIT : SECURITY_CAP_NOAUDIT;

	if (cap_capable(cred, &init_user_ns, CAP_MAC_ADMIN, cap_audit))
		return false;
	if (cred_has_capability(cred, CAP_MAC_ADMIN, cap_audit, true))
		return false;
	return true;
}

static int selinux_inode_setxattr(struct dentry *dentry, const char *name,
				  const void *value, size_t size, int flags)
{
	struct inode *inode = d_backing_inode(dentry);
	struct inode_security_struct *isec;
	struct superblock_security_struct *sbsec;
	struct common_audit_data ad;
	u32 newsid, sid = current_sid();
	int rc = 0;

	if (strcmp(name, XATTR_NAME_SELINUX)) {
		/* Not an attribute we recognize, so just check the
		   ordinary setattr permission. */
		rc = dentry_has_perm(current_cred(), dentry, FILE__SETATTR);
		if (rc)
			return rc;
		return -ENOSYS;
	}

	sbsec = selinux_superblock(inode->i_sb);
	if (!(sbsec->flags & SBLABEL_MNT))
		return -EOPNOTSUPP;

	if (!inode_owner_or_capable(inode))
		return -EPERM;

	ad.type = LSM_AUDIT_DATA_DENTRY;
	ad.u.dentry = dentry;

	isec = backing_inode_security(dentry);
	rc = avc_has_perm(&selinux_state,
			  sid, isec->sid, isec->sclass,
			  FILE__RELABELFROM, &ad);
	if (rc)
		return rc;

	rc = security_context_to_sid(&selinux_state, value, size, &newsid,
				     GFP_KERNEL);
	if (rc == -EINVAL) {
		if (!has_cap_mac_admin(true)) {
			struct audit_buffer *ab;
			size_t audit_size;

			/* We strip a nul only if it is at the end, otherwise the
			 * context contains a nul and we should audit that */
			if (value) {
				const char *str = value;

				if (str[size - 1] == '\0')
					audit_size = size - 1;
				else
					audit_size = size;
			} else {
				audit_size = 0;
			}
			ab = audit_log_start(audit_context(),
					     GFP_ATOMIC, AUDIT_SELINUX_ERR);
			audit_log_format(ab, "op=setxattr invalid_context=");
			audit_log_n_untrustedstring(ab, value, audit_size);
			audit_log_end(ab);

			return rc;
		}
		rc = security_context_to_sid_force(&selinux_state, value,
						   size, &newsid);
	}
	if (rc)
		return rc;

	rc = avc_has_perm(&selinux_state,
			  sid, newsid, isec->sclass,
			  FILE__RELABELTO, &ad);
	if (rc)
		return rc;

	rc = security_validate_transition(&selinux_state, isec->sid, newsid,
					  sid, isec->sclass);
	if (rc)
		return rc;

	return avc_has_perm(&selinux_state,
			    newsid,
			    sbsec->sid,
			    SECCLASS_FILESYSTEM,
			    FILESYSTEM__ASSOCIATE,
			    &ad);
}

static void selinux_inode_post_setxattr(struct dentry *dentry, const char *name,
					const void *value, size_t size,
					int flags)
{
	struct inode *inode = d_backing_inode(dentry);
	struct inode_security_struct *isec;
	u32 newsid;
	int rc;

	if (strcmp(name, XATTR_NAME_SELINUX)) {
		/* Not an attribute we recognize, so nothing to do. */
		return;
	}

	rc = security_context_to_sid_force(&selinux_state, value, size,
					   &newsid);
	if (rc) {
		pr_err("SELinux:  unable to map context to SID"
		       "for (%s, %lu), rc=%d\n",
		       inode->i_sb->s_id, inode->i_ino, -rc);
		return;
	}

	isec = backing_inode_security(dentry);
	spin_lock(&isec->lock);
	isec->sclass = inode_mode_to_security_class(inode->i_mode);
	isec->sid = newsid;
	isec->initialized = LABEL_INITIALIZED;
	spin_unlock(&isec->lock);

	return;
}

static int selinux_inode_getxattr(struct dentry *dentry, const char *name)
{
	const struct cred *cred = current_cred();

	return dentry_has_perm(cred, dentry, FILE__GETATTR);
}

static int selinux_inode_listxattr(struct dentry *dentry)
{
	const struct cred *cred = current_cred();

	return dentry_has_perm(cred, dentry, FILE__GETATTR);
}

static int selinux_inode_removexattr(struct dentry *dentry, const char *name)
{
	if (strcmp(name, XATTR_NAME_SELINUX)) {
		int rc = cap_inode_removexattr(dentry, name);
		if (rc)
			return rc;

		/* Not an attribute we recognize, so just check the
		   ordinary setattr permission. */
		return dentry_has_perm(current_cred(), dentry, FILE__SETATTR);
	}

	/* No one is allowed to remove a SELinux security label.
	   You can change the label, but all data must be labeled. */
	return -EACCES;
}

/*
 * Copy the inode security context value to the user.
 *
 * Permission check is handled by selinux_inode_getxattr hook.
 */
static int selinux_inode_getsecurity(struct inode *inode, const char *name, void **buffer, bool alloc)
{
	u32 size;
	int error;
	char *context = NULL;
	struct inode_security_struct *isec;

	if (strcmp(name, XATTR_SELINUX_SUFFIX))
		return -EOPNOTSUPP;

	/*
	 * If the caller has CAP_MAC_ADMIN, then get the raw context
	 * value even if it is not defined by current policy; otherwise,
	 * use the in-core value under current policy.
	 * Use the non-auditing forms of the permission checks since
	 * getxattr may be called by unprivileged processes commonly
	 * and lack of permission just means that we fall back to the
	 * in-core context value, not a denial.
	 */
	isec = inode_security(inode);
	if (has_cap_mac_admin(false))
		error = security_sid_to_context_force(&selinux_state,
						      isec->sid, &context,
						      &size);
	else
		error = security_sid_to_context(&selinux_state, isec->sid,
						&context, &size);
	if (error)
		return error;
	error = size;
	if (alloc) {
		*buffer = context;
		goto out_nofree;
	}
	kfree(context);
out_nofree:
	return error;
}

static int selinux_inode_setsecurity(struct inode *inode, const char *name,
				     const void *value, size_t size, int flags)
{
	struct inode_security_struct *isec = inode_security_novalidate(inode);
	struct superblock_security_struct *sbsec = inode->i_sb->s_security;
	u32 newsid;
	int rc;

	if (strcmp(name, XATTR_SELINUX_SUFFIX))
		return -EOPNOTSUPP;

	if (!(sbsec->flags & SBLABEL_MNT))
		return -EOPNOTSUPP;

	if (!value || !size)
		return -EACCES;

	rc = security_context_to_sid(&selinux_state, value, size, &newsid,
				     GFP_KERNEL);
	if (rc)
		return rc;

	spin_lock(&isec->lock);
	isec->sclass = inode_mode_to_security_class(inode->i_mode);
	isec->sid = newsid;
	isec->initialized = LABEL_INITIALIZED;
	spin_unlock(&isec->lock);
	return 0;
}

static int selinux_inode_listsecurity(struct inode *inode, char *buffer, size_t buffer_size)
{
	const int len = sizeof(XATTR_NAME_SELINUX);
	if (buffer && len <= buffer_size)
		memcpy(buffer, XATTR_NAME_SELINUX, len);
	return len;
}

static void selinux_inode_getsecid(struct inode *inode, struct secids *secid)
{
	struct inode_security_struct *isec = inode_security_novalidate(inode);
	secid->selinux = isec->sid;
}

static int selinux_inode_copy_up(struct dentry *src, struct cred **new)
{
	struct secids sids;
	struct task_security_struct *tsec;
	struct cred *new_creds = *new;

	if (new_creds == NULL) {
		new_creds = prepare_creds();
		if (!new_creds)
			return -ENOMEM;
	}

	tsec = selinux_cred(new_creds);
	/* Get label from overlay inode and set it in create_sid */
	selinux_inode_getsecid(d_inode(src), &sids);
	tsec->create_sid = sids.selinux;
	*new = new_creds;
	return 0;
}

static int selinux_inode_copy_up_xattr(const char *name)
{
	/* The copy_up hook above sets the initial context on an inode, but we
	 * don't then want to overwrite it by blindly copying all the lower
	 * xattrs up.  Instead, we have to filter out SELinux-related xattrs.
	 */
	if (strcmp(name, XATTR_NAME_SELINUX) == 0)
		return 1; /* Discard */
	/*
	 * Any other attribute apart from SELINUX is not claimed, supported
	 * by selinux.
	 */
	return -EOPNOTSUPP;
}

/* file security operations */

static int selinux_revalidate_file_permission(struct file *file, int mask)
{
	const struct cred *cred = current_cred();
	struct inode *inode = file_inode(file);

	/* file_mask_to_av won't add FILE__WRITE if MAY_APPEND is set */
	if ((file->f_flags & O_APPEND) && (mask & MAY_WRITE))
		mask |= MAY_APPEND;

	return file_has_perm(cred, file,
			     file_mask_to_av(inode->i_mode, mask));
}

static int selinux_file_permission(struct file *file, int mask)
{
	struct inode *inode = file_inode(file);
	struct file_security_struct *fsec = selinux_file(file);
	struct inode_security_struct *isec;
	u32 sid = current_sid();

	if (!mask)
		/* No permission to check.  Existence test. */
		return 0;

	isec = inode_security(inode);
	if (sid == fsec->sid && fsec->isid == isec->sid &&
	    fsec->pseqno == avc_policy_seqno(&selinux_state))
		/* No change since file_open check. */
		return 0;

	return selinux_revalidate_file_permission(file, mask);
}

static int selinux_file_alloc_security(struct file *file)
{
	return file_alloc_security(file);
}

/*
 * Check whether a task has the ioctl permission and cmd
 * operation to an inode.
 */
static int ioctl_has_perm(const struct cred *cred, struct file *file,
		u32 requested, u16 cmd)
{
	struct common_audit_data ad;
	struct file_security_struct *fsec = selinux_file(file);
	struct inode *inode = file_inode(file);
	struct inode_security_struct *isec;
	struct lsm_ioctlop_audit ioctl;
	u32 ssid = cred_sid(cred);
	int rc;
	u8 driver = cmd >> 8;
	u8 xperm = cmd & 0xff;

	ad.type = LSM_AUDIT_DATA_IOCTL_OP;
	ad.u.op = &ioctl;
	ad.u.op->cmd = cmd;
	ad.u.op->path = file->f_path;

	if (ssid != fsec->sid) {
		rc = avc_has_perm(&selinux_state,
				  ssid, fsec->sid,
				SECCLASS_FD,
				FD__USE,
				&ad);
		if (rc)
			goto out;
	}

	if (unlikely(IS_PRIVATE(inode)))
		return 0;

	isec = inode_security(inode);
	rc = avc_has_extended_perms(&selinux_state,
				    ssid, isec->sid, isec->sclass,
				    requested, driver, xperm, &ad);
out:
	return rc;
}

static int selinux_file_ioctl(struct file *file, unsigned int cmd,
			      unsigned long arg)
{
	const struct cred *cred = current_cred();
	int error = 0;

	switch (cmd) {
	case FIONREAD:
	/* fall through */
	case FIBMAP:
	/* fall through */
	case FIGETBSZ:
	/* fall through */
	case FS_IOC_GETFLAGS:
	/* fall through */
	case FS_IOC_GETVERSION:
		error = file_has_perm(cred, file, FILE__GETATTR);
		break;

	case FS_IOC_SETFLAGS:
	/* fall through */
	case FS_IOC_SETVERSION:
		error = file_has_perm(cred, file, FILE__SETATTR);
		break;

	/* sys_ioctl() checks */
	case FIONBIO:
	/* fall through */
	case FIOASYNC:
		error = file_has_perm(cred, file, 0);
		break;

	case KDSKBENT:
	case KDSKBSENT:
		error = cred_has_capability(cred, CAP_SYS_TTY_CONFIG,
					    SECURITY_CAP_AUDIT, true);
		break;

	/* default case assumes that the command will go
	 * to the file's ioctl() function.
	 */
	default:
		error = ioctl_has_perm(cred, file, FILE__IOCTL, (u16) cmd);
	}
	return error;
}

static int default_noexec;

static int file_map_prot_check(struct file *file, unsigned long prot, int shared)
{
	const struct cred *cred = current_cred();
	u32 sid = cred_sid(cred);
	int rc = 0;

	if (default_noexec &&
	    (prot & PROT_EXEC) && (!file || IS_PRIVATE(file_inode(file)) ||
				   (!shared && (prot & PROT_WRITE)))) {
		/*
		 * We are making executable an anonymous mapping or a
		 * private file mapping that will also be writable.
		 * This has an additional check.
		 */
		rc = avc_has_perm(&selinux_state,
				  sid, sid, SECCLASS_PROCESS,
				  PROCESS__EXECMEM, NULL);
		if (rc)
			goto error;
	}

	if (file) {
		/* read access is always possible with a mapping */
		u32 av = FILE__READ;

		/* write access only matters if the mapping is shared */
		if (shared && (prot & PROT_WRITE))
			av |= FILE__WRITE;

		if (prot & PROT_EXEC)
			av |= FILE__EXECUTE;

		return file_has_perm(cred, file, av);
	}

error:
	return rc;
}

static int selinux_mmap_addr(unsigned long addr)
{
	int rc = 0;

	if (addr < CONFIG_LSM_MMAP_MIN_ADDR) {
		u32 sid = current_sid();
		rc = avc_has_perm(&selinux_state,
				  sid, sid, SECCLASS_MEMPROTECT,
				  MEMPROTECT__MMAP_ZERO, NULL);
	}

	return rc;
}

static int selinux_mmap_file(struct file *file, unsigned long reqprot,
			     unsigned long prot, unsigned long flags)
{
	struct common_audit_data ad;
	int rc;

	if (file) {
		ad.type = LSM_AUDIT_DATA_FILE;
		ad.u.file = file;
		rc = inode_has_perm(current_cred(), file_inode(file),
				    FILE__MAP, &ad);
		if (rc)
			return rc;
	}

	if (selinux_state.checkreqprot)
		prot = reqprot;

	return file_map_prot_check(file, prot,
				   (flags & MAP_TYPE) == MAP_SHARED);
}

static int selinux_file_mprotect(struct vm_area_struct *vma,
				 unsigned long reqprot,
				 unsigned long prot)
{
	const struct cred *cred = current_cred();
	u32 sid = cred_sid(cred);

	if (selinux_state.checkreqprot)
		prot = reqprot;

	if (default_noexec &&
	    (prot & PROT_EXEC) && !(vma->vm_flags & VM_EXEC)) {
		int rc = 0;
		if (vma->vm_start >= vma->vm_mm->start_brk &&
		    vma->vm_end <= vma->vm_mm->brk) {
			rc = avc_has_perm(&selinux_state,
					  sid, sid, SECCLASS_PROCESS,
					  PROCESS__EXECHEAP, NULL);
		} else if (!vma->vm_file &&
			   ((vma->vm_start <= vma->vm_mm->start_stack &&
			     vma->vm_end >= vma->vm_mm->start_stack) ||
			    vma_is_stack_for_current(vma))) {
			rc = avc_has_perm(&selinux_state,
					  sid, sid, SECCLASS_PROCESS,
					  PROCESS__EXECSTACK, NULL);
		} else if (vma->vm_file && vma->anon_vma) {
			/*
			 * We are making executable a file mapping that has
			 * had some COW done. Since pages might have been
			 * written, check ability to execute the possibly
			 * modified content.  This typically should only
			 * occur for text relocations.
			 */
			rc = file_has_perm(cred, vma->vm_file, FILE__EXECMOD);
		}
		if (rc)
			return rc;
	}

	return file_map_prot_check(vma->vm_file, prot, vma->vm_flags&VM_SHARED);
}

static int selinux_file_lock(struct file *file, unsigned int cmd)
{
	const struct cred *cred = current_cred();

	return file_has_perm(cred, file, FILE__LOCK);
}

static int selinux_file_fcntl(struct file *file, unsigned int cmd,
			      unsigned long arg)
{
	const struct cred *cred = current_cred();
	int err = 0;

	switch (cmd) {
	case F_SETFL:
		if ((file->f_flags & O_APPEND) && !(arg & O_APPEND)) {
			err = file_has_perm(cred, file, FILE__WRITE);
			break;
		}
		/* fall through */
	case F_SETOWN:
	case F_SETSIG:
	case F_GETFL:
	case F_GETOWN:
	case F_GETSIG:
	case F_GETOWNER_UIDS:
		/* Just check FD__USE permission */
		err = file_has_perm(cred, file, 0);
		break;
	case F_GETLK:
	case F_SETLK:
	case F_SETLKW:
	case F_OFD_GETLK:
	case F_OFD_SETLK:
	case F_OFD_SETLKW:
#if BITS_PER_LONG == 32
	case F_GETLK64:
	case F_SETLK64:
	case F_SETLKW64:
#endif
		err = file_has_perm(cred, file, FILE__LOCK);
		break;
	}

	return err;
}

static void selinux_file_set_fowner(struct file *file)
{
	struct file_security_struct *fsec;

	fsec = selinux_file(file);
	fsec->fown_sid = current_sid();
}

static int selinux_file_send_sigiotask(struct task_struct *tsk,
				       struct fown_struct *fown, int signum)
{
	struct file *file;
	u32 sid = task_sid(tsk);
	u32 perm;
	struct file_security_struct *fsec;

	/* struct fown_struct is never outside the context of a struct file */
	file = container_of(fown, struct file, f_owner);

	fsec = selinux_file(file);

	if (!signum)
		perm = signal_to_av(SIGIO); /* as per send_sigio_to_task */
	else
		perm = signal_to_av(signum);

	return avc_has_perm(&selinux_state,
			    fsec->fown_sid, sid,
			    SECCLASS_PROCESS, perm, NULL);
}

static int selinux_file_receive(struct file *file)
{
	const struct cred *cred = current_cred();

	return file_has_perm(cred, file, file_to_av(file));
}

static int selinux_file_open(struct file *file)
{
	struct file_security_struct *fsec;
	struct inode_security_struct *isec;

	fsec = selinux_file(file);
	isec = inode_security(file_inode(file));
	/*
	 * Save inode label and policy sequence number
	 * at open-time so that selinux_file_permission
	 * can determine whether revalidation is necessary.
	 * Task label is already saved in the file security
	 * struct as its SID.
	 */
	fsec->isid = isec->sid;
	fsec->pseqno = avc_policy_seqno(&selinux_state);
	/*
	 * Since the inode label or policy seqno may have changed
	 * between the selinux_inode_permission check and the saving
	 * of state above, recheck that access is still permitted.
	 * Otherwise, access might never be revalidated against the
	 * new inode label or new policy.
	 * This check is not redundant - do not remove.
	 */
	return file_path_has_perm(file->f_cred, file, open_file_to_av(file));
}

/* task security operations */

static int selinux_task_alloc(struct task_struct *task,
			      unsigned long clone_flags)
{
	u32 sid = current_sid();

	return avc_has_perm(&selinux_state,
			    sid, sid, SECCLASS_PROCESS, PROCESS__FORK, NULL);
}

/*
 * prepare a new set of credentials for modification
 */
static int selinux_cred_prepare(struct cred *new, const struct cred *old,
				gfp_t gfp)
{
	const struct task_security_struct *old_tsec = selinux_cred(old);
	struct task_security_struct *tsec = selinux_cred(new);

	*tsec = *old_tsec;

	return 0;
}

/*
 * transfer the SELinux data to a blank set of creds
 */
static void selinux_cred_transfer(struct cred *new, const struct cred *old)
{
	const struct task_security_struct *old_tsec = selinux_cred(old);
	struct task_security_struct *tsec = selinux_cred(new);

	*tsec = *old_tsec;
}

static void selinux_cred_getsecid(const struct cred *c, struct secids *secid)
{
	secid->selinux = cred_sid(c);
}

/*
 * set the security data for a kernel service
 * - all the creation contexts are set to unlabelled
 */
static int selinux_kernel_act_as(struct cred *new, struct secids *secid)
{
	struct task_security_struct *tsec = selinux_cred(new);
	u32 sid = current_sid();
	int ret;

	ret = avc_has_perm(&selinux_state,
			   sid, secid->selinux,
			   SECCLASS_KERNEL_SERVICE,
			   KERNEL_SERVICE__USE_AS_OVERRIDE,
			   NULL);
	if (ret == 0) {
		tsec->sid = secid->selinux;
		tsec->create_sid = 0;
		tsec->keycreate_sid = 0;
		tsec->sockcreate_sid = 0;
	}
	return ret;
}

/*
 * set the file creation context in a security record to the same as the
 * objective context of the specified inode
 */
static int selinux_kernel_create_files_as(struct cred *new, struct inode *inode)
{
	struct inode_security_struct *isec = inode_security(inode);
	struct task_security_struct *tsec = selinux_cred(new);
	u32 sid = current_sid();
	int ret;

	ret = avc_has_perm(&selinux_state,
			   sid, isec->sid,
			   SECCLASS_KERNEL_SERVICE,
			   KERNEL_SERVICE__CREATE_FILES_AS,
			   NULL);

	if (ret == 0)
		tsec->create_sid = isec->sid;
	return ret;
}

static int selinux_kernel_module_request(char *kmod_name)
{
	struct common_audit_data ad;

	ad.type = LSM_AUDIT_DATA_KMOD;
	ad.u.kmod_name = kmod_name;

	return avc_has_perm(&selinux_state,
			    current_sid(), SECINITSID_KERNEL, SECCLASS_SYSTEM,
			    SYSTEM__MODULE_REQUEST, &ad);
}

static int selinux_kernel_module_from_file(struct file *file)
{
	struct common_audit_data ad;
	struct inode_security_struct *isec;
	struct file_security_struct *fsec;
	u32 sid = current_sid();
	int rc;

	/* init_module */
	if (file == NULL)
		return avc_has_perm(&selinux_state,
				    sid, sid, SECCLASS_SYSTEM,
					SYSTEM__MODULE_LOAD, NULL);

	/* finit_module */

	ad.type = LSM_AUDIT_DATA_FILE;
	ad.u.file = file;

	fsec = selinux_file(file);
	if (sid != fsec->sid) {
		rc = avc_has_perm(&selinux_state,
				  sid, fsec->sid, SECCLASS_FD, FD__USE, &ad);
		if (rc)
			return rc;
	}

	isec = inode_security(file_inode(file));
	return avc_has_perm(&selinux_state,
			    sid, isec->sid, SECCLASS_SYSTEM,
				SYSTEM__MODULE_LOAD, &ad);
}

static int selinux_kernel_read_file(struct file *file,
				    enum kernel_read_file_id id)
{
	int rc = 0;

	switch (id) {
	case READING_MODULE:
		rc = selinux_kernel_module_from_file(file);
		break;
	default:
		break;
	}

	return rc;
}

static int selinux_kernel_load_data(enum kernel_load_data_id id)
{
	int rc = 0;

	switch (id) {
	case LOADING_MODULE:
		rc = selinux_kernel_module_from_file(NULL);
	default:
		break;
	}

	return rc;
}

static int selinux_task_setpgid(struct task_struct *p, pid_t pgid)
{
	return avc_has_perm(&selinux_state,
			    current_sid(), task_sid(p), SECCLASS_PROCESS,
			    PROCESS__SETPGID, NULL);
}

static int selinux_task_getpgid(struct task_struct *p)
{
	return avc_has_perm(&selinux_state,
			    current_sid(), task_sid(p), SECCLASS_PROCESS,
			    PROCESS__GETPGID, NULL);
}

static int selinux_task_getsid(struct task_struct *p)
{
	return avc_has_perm(&selinux_state,
			    current_sid(), task_sid(p), SECCLASS_PROCESS,
			    PROCESS__GETSESSION, NULL);
}

static void selinux_task_getsecid(struct task_struct *p, struct secids *secid)
{
	secid->selinux = task_sid(p);
}

static int selinux_task_setnice(struct task_struct *p, int nice)
{
	return avc_has_perm(&selinux_state,
			    current_sid(), task_sid(p), SECCLASS_PROCESS,
			    PROCESS__SETSCHED, NULL);
}

static int selinux_task_setioprio(struct task_struct *p, int ioprio)
{
	return avc_has_perm(&selinux_state,
			    current_sid(), task_sid(p), SECCLASS_PROCESS,
			    PROCESS__SETSCHED, NULL);
}

static int selinux_task_getioprio(struct task_struct *p)
{
	return avc_has_perm(&selinux_state,
			    current_sid(), task_sid(p), SECCLASS_PROCESS,
			    PROCESS__GETSCHED, NULL);
}

static int selinux_task_prlimit(const struct cred *cred, const struct cred *tcred,
				unsigned int flags)
{
	u32 av = 0;

	if (!flags)
		return 0;
	if (flags & LSM_PRLIMIT_WRITE)
		av |= PROCESS__SETRLIMIT;
	if (flags & LSM_PRLIMIT_READ)
		av |= PROCESS__GETRLIMIT;
	return avc_has_perm(&selinux_state,
			    cred_sid(cred), cred_sid(tcred),
			    SECCLASS_PROCESS, av, NULL);
}

static int selinux_task_setrlimit(struct task_struct *p, unsigned int resource,
		struct rlimit *new_rlim)
{
	struct rlimit *old_rlim = p->signal->rlim + resource;

	/* Control the ability to change the hard limit (whether
	   lowering or raising it), so that the hard limit can
	   later be used as a safe reset point for the soft limit
	   upon context transitions.  See selinux_bprm_committing_creds. */
	if (old_rlim->rlim_max != new_rlim->rlim_max)
		return avc_has_perm(&selinux_state,
				    current_sid(), task_sid(p),
				    SECCLASS_PROCESS, PROCESS__SETRLIMIT, NULL);

	return 0;
}

static int selinux_task_setscheduler(struct task_struct *p)
{
	return avc_has_perm(&selinux_state,
			    current_sid(), task_sid(p), SECCLASS_PROCESS,
			    PROCESS__SETSCHED, NULL);
}

static int selinux_task_getscheduler(struct task_struct *p)
{
	return avc_has_perm(&selinux_state,
			    current_sid(), task_sid(p), SECCLASS_PROCESS,
			    PROCESS__GETSCHED, NULL);
}

static int selinux_task_movememory(struct task_struct *p)
{
	return avc_has_perm(&selinux_state,
			    current_sid(), task_sid(p), SECCLASS_PROCESS,
			    PROCESS__SETSCHED, NULL);
}

static int selinux_task_kill(struct task_struct *p, struct siginfo *info,
				int sig, const struct cred *cred)
{
	u32 secid;
	u32 perm;

	if (!sig)
		perm = PROCESS__SIGNULL; /* null signal; existence test */
	else
		perm = signal_to_av(sig);
	if (!cred)
		secid = current_sid();
	else
		secid = cred_sid(cred);
	return avc_has_perm(&selinux_state,
			    secid, task_sid(p), SECCLASS_PROCESS, perm, NULL);
}

static void selinux_task_to_inode(struct task_struct *p,
				  struct inode *inode)
{
	struct inode_security_struct *isec = selinux_inode(inode);
	u32 sid = task_sid(p);

	spin_lock(&isec->lock);
	isec->sclass = inode_mode_to_security_class(inode->i_mode);
	isec->sid = sid;
	isec->initialized = LABEL_INITIALIZED;
	spin_unlock(&isec->lock);
}

/* Returns error only if unable to parse addresses */
static int selinux_parse_skb_ipv4(struct sk_buff *skb,
			struct common_audit_data *ad, u8 *proto)
{
	int offset, ihlen, ret = -EINVAL;
	struct iphdr _iph, *ih;

	offset = skb_network_offset(skb);
	ih = skb_header_pointer(skb, offset, sizeof(_iph), &_iph);
	if (ih == NULL)
		goto out;

	ihlen = ih->ihl * 4;
	if (ihlen < sizeof(_iph))
		goto out;

	ad->u.net->v4info.saddr = ih->saddr;
	ad->u.net->v4info.daddr = ih->daddr;
	ret = 0;

	if (proto)
		*proto = ih->protocol;

	switch (ih->protocol) {
	case IPPROTO_TCP: {
		struct tcphdr _tcph, *th;

		if (ntohs(ih->frag_off) & IP_OFFSET)
			break;

		offset += ihlen;
		th = skb_header_pointer(skb, offset, sizeof(_tcph), &_tcph);
		if (th == NULL)
			break;

		ad->u.net->sport = th->source;
		ad->u.net->dport = th->dest;
		break;
	}

	case IPPROTO_UDP: {
		struct udphdr _udph, *uh;

		if (ntohs(ih->frag_off) & IP_OFFSET)
			break;

		offset += ihlen;
		uh = skb_header_pointer(skb, offset, sizeof(_udph), &_udph);
		if (uh == NULL)
			break;

		ad->u.net->sport = uh->source;
		ad->u.net->dport = uh->dest;
		break;
	}

	case IPPROTO_DCCP: {
		struct dccp_hdr _dccph, *dh;

		if (ntohs(ih->frag_off) & IP_OFFSET)
			break;

		offset += ihlen;
		dh = skb_header_pointer(skb, offset, sizeof(_dccph), &_dccph);
		if (dh == NULL)
			break;

		ad->u.net->sport = dh->dccph_sport;
		ad->u.net->dport = dh->dccph_dport;
		break;
	}

#if IS_ENABLED(CONFIG_IP_SCTP)
	case IPPROTO_SCTP: {
		struct sctphdr _sctph, *sh;

		if (ntohs(ih->frag_off) & IP_OFFSET)
			break;

		offset += ihlen;
		sh = skb_header_pointer(skb, offset, sizeof(_sctph), &_sctph);
		if (sh == NULL)
			break;

		ad->u.net->sport = sh->source;
		ad->u.net->dport = sh->dest;
		break;
	}
#endif
	default:
		break;
	}
out:
	return ret;
}

#if IS_ENABLED(CONFIG_IPV6)

/* Returns error only if unable to parse addresses */
static int selinux_parse_skb_ipv6(struct sk_buff *skb,
			struct common_audit_data *ad, u8 *proto)
{
	u8 nexthdr;
	int ret = -EINVAL, offset;
	struct ipv6hdr _ipv6h, *ip6;
	__be16 frag_off;

	offset = skb_network_offset(skb);
	ip6 = skb_header_pointer(skb, offset, sizeof(_ipv6h), &_ipv6h);
	if (ip6 == NULL)
		goto out;

	ad->u.net->v6info.saddr = ip6->saddr;
	ad->u.net->v6info.daddr = ip6->daddr;
	ret = 0;

	nexthdr = ip6->nexthdr;
	offset += sizeof(_ipv6h);
	offset = ipv6_skip_exthdr(skb, offset, &nexthdr, &frag_off);
	if (offset < 0)
		goto out;

	if (proto)
		*proto = nexthdr;

	switch (nexthdr) {
	case IPPROTO_TCP: {
		struct tcphdr _tcph, *th;

		th = skb_header_pointer(skb, offset, sizeof(_tcph), &_tcph);
		if (th == NULL)
			break;

		ad->u.net->sport = th->source;
		ad->u.net->dport = th->dest;
		break;
	}

	case IPPROTO_UDP: {
		struct udphdr _udph, *uh;

		uh = skb_header_pointer(skb, offset, sizeof(_udph), &_udph);
		if (uh == NULL)
			break;

		ad->u.net->sport = uh->source;
		ad->u.net->dport = uh->dest;
		break;
	}

	case IPPROTO_DCCP: {
		struct dccp_hdr _dccph, *dh;

		dh = skb_header_pointer(skb, offset, sizeof(_dccph), &_dccph);
		if (dh == NULL)
			break;

		ad->u.net->sport = dh->dccph_sport;
		ad->u.net->dport = dh->dccph_dport;
		break;
	}

#if IS_ENABLED(CONFIG_IP_SCTP)
	case IPPROTO_SCTP: {
		struct sctphdr _sctph, *sh;

		sh = skb_header_pointer(skb, offset, sizeof(_sctph), &_sctph);
		if (sh == NULL)
			break;

		ad->u.net->sport = sh->source;
		ad->u.net->dport = sh->dest;
		break;
	}
#endif
	/* includes fragments */
	default:
		break;
	}
out:
	return ret;
}

#endif /* IPV6 */

static int selinux_parse_skb(struct sk_buff *skb, struct common_audit_data *ad,
			     char **_addrp, int src, u8 *proto)
{
	char *addrp;
	int ret;

	switch (ad->u.net->family) {
	case PF_INET:
		ret = selinux_parse_skb_ipv4(skb, ad, proto);
		if (ret)
			goto parse_error;
		addrp = (char *)(src ? &ad->u.net->v4info.saddr :
				       &ad->u.net->v4info.daddr);
		goto okay;

#if IS_ENABLED(CONFIG_IPV6)
	case PF_INET6:
		ret = selinux_parse_skb_ipv6(skb, ad, proto);
		if (ret)
			goto parse_error;
		addrp = (char *)(src ? &ad->u.net->v6info.saddr :
				       &ad->u.net->v6info.daddr);
		goto okay;
#endif	/* IPV6 */
	default:
		addrp = NULL;
		goto okay;
	}

parse_error:
	pr_warn(
	       "SELinux: failure in selinux_parse_skb(),"
	       " unable to parse packet\n");
	return ret;

okay:
	if (_addrp)
		*_addrp = addrp;
	return 0;
}

/**
 * selinux_skb_peerlbl_sid - Determine the peer label of a packet
 * @skb: the packet
 * @family: protocol family
 * @sid: the packet's peer label SID
 *
 * Description:
 * Check the various different forms of network peer labeling and determine
 * the peer label/SID for the packet; most of the magic actually occurs in
 * the security server function security_net_peersid_cmp().  The function
 * returns zero if the value in @sid is valid (although it may be SECSID_NULL)
 * or -EACCES if @sid is invalid due to inconsistencies with the different
 * peer labels.
 *
 */
static int selinux_skb_peerlbl_sid(struct sk_buff *skb, u16 family, u32 *sid)
{
	int err;
	u32 xfrm_sid;
	u32 nlbl_sid;
	u32 nlbl_type;

	err = selinux_xfrm_skb_sid(skb, &xfrm_sid);
	if (unlikely(err))
		return -EACCES;
	err = selinux_netlbl_skbuff_getsid(skb, family, &nlbl_type, &nlbl_sid);
	if (unlikely(err))
		return -EACCES;

	err = security_net_peersid_resolve(&selinux_state, nlbl_sid,
					   nlbl_type, xfrm_sid, sid);
	if (unlikely(err)) {
		pr_warn(
		       "SELinux: failure in selinux_skb_peerlbl_sid(),"
		       " unable to determine packet's peer label\n");
		return -EACCES;
	}

	return 0;
}

/**
 * selinux_conn_sid - Determine the child socket label for a connection
 * @sk_sid: the parent socket's SID
 * @skb_sid: the packet's SID
 * @conn_sid: the resulting connection SID
 *
 * If @skb_sid is valid then the user:role:type information from @sk_sid is
 * combined with the MLS information from @skb_sid in order to create
 * @conn_sid.  If @skb_sid is not valid then then @conn_sid is simply a copy
 * of @sk_sid.  Returns zero on success, negative values on failure.
 *
 */
static int selinux_conn_sid(u32 sk_sid, u32 skb_sid, u32 *conn_sid)
{
	int err = 0;

	if (skb_sid != SECSID_NULL)
		err = security_sid_mls_copy(&selinux_state, sk_sid, skb_sid,
					    conn_sid);
	else
		*conn_sid = sk_sid;

	return err;
}

/* socket security operations */

static int socket_sockcreate_sid(const struct task_security_struct *tsec,
				 u16 secclass, u32 *socksid)
{
	if (tsec->sockcreate_sid > SECSID_NULL) {
		*socksid = tsec->sockcreate_sid;
		return 0;
	}

	return security_transition_sid(&selinux_state, tsec->sid, tsec->sid,
				       secclass, NULL, socksid);
}

static int sock_has_perm(struct sock *sk, u32 perms)
{
	struct sk_security_struct *sksec = selinux_sock(sk);
	struct common_audit_data ad;
	struct lsm_network_audit net = {0,};

	if (sksec->sid == SECINITSID_KERNEL)
		return 0;

	ad.type = LSM_AUDIT_DATA_NET;
	ad.u.net = &net;
	ad.u.net->sk = sk;

	return avc_has_perm(&selinux_state,
			    current_sid(), sksec->sid, sksec->sclass, perms,
			    &ad);
}

static int selinux_socket_create(int family, int type,
				 int protocol, int kern)
{
	const struct task_security_struct *tsec = selinux_cred(current_cred());
	u32 newsid;
	u16 secclass;
	int rc;

	if (kern)
		return 0;

	secclass = socket_type_to_security_class(family, type, protocol);
	rc = socket_sockcreate_sid(tsec, secclass, &newsid);
	if (rc)
		return rc;

	return avc_has_perm(&selinux_state,
			    tsec->sid, newsid, secclass, SOCKET__CREATE, NULL);
}

static int selinux_socket_post_create(struct socket *sock, int family,
				      int type, int protocol, int kern)
{
	const struct task_security_struct *tsec = selinux_cred(current_cred());
	struct inode_security_struct *isec = inode_security_novalidate(SOCK_INODE(sock));
	struct sk_security_struct *sksec;
	u16 sclass = socket_type_to_security_class(family, type, protocol);
	u32 sid = SECINITSID_KERNEL;
	int err = 0;

	if (!kern) {
		err = socket_sockcreate_sid(tsec, sclass, &sid);
		if (err)
			return err;
	}

	isec->sclass = sclass;
	isec->sid = sid;
	isec->initialized = LABEL_INITIALIZED;

	if (sock->sk) {
		sksec = selinux_sock(sock->sk);
		sksec->sclass = sclass;
		sksec->sid = sid;
		/* Allows detection of the first association on this socket */
		if (sksec->sclass == SECCLASS_SCTP_SOCKET)
			sksec->sctp_assoc_state = SCTP_ASSOC_UNSET;

		err = selinux_netlbl_socket_post_create(sock->sk, family);
	}

	return err;
}

static int selinux_socket_socketpair(struct socket *socka,
				     struct socket *sockb)
{
	struct sk_security_struct *sksec_a = selinux_sock(socka->sk);
	struct sk_security_struct *sksec_b = selinux_sock(sockb->sk);

	sksec_a->peer_sid = sksec_b->sid;
	sksec_b->peer_sid = sksec_a->sid;

	return 0;
}

/* Range of port numbers used to automatically bind.
   Need to determine whether we should perform a name_bind
   permission check between the socket and the port number. */

static int selinux_socket_bind(struct socket *sock, struct sockaddr *address, int addrlen)
{
	struct sock *sk = sock->sk;
	struct sk_security_struct *sksec = selinux_sock(sk);
	u16 family;
	int err;

	err = sock_has_perm(sk, SOCKET__BIND);
	if (err)
		goto out;

	/* If PF_INET or PF_INET6, check name_bind permission for the port. */
	family = sk->sk_family;
	if (family == PF_INET || family == PF_INET6) {
		char *addrp;
		struct common_audit_data ad;
		struct lsm_network_audit net = {0,};
		struct sockaddr_in *addr4 = NULL;
		struct sockaddr_in6 *addr6 = NULL;
		u16 family_sa = address->sa_family;
		unsigned short snum;
		u32 sid, node_perm;

		/*
		 * sctp_bindx(3) calls via selinux_sctp_bind_connect()
		 * that validates multiple binding addresses. Because of this
		 * need to check address->sa_family as it is possible to have
		 * sk->sk_family = PF_INET6 with addr->sa_family = AF_INET.
		 */
		switch (family_sa) {
		case AF_UNSPEC:
		case AF_INET:
			if (addrlen < sizeof(struct sockaddr_in))
				return -EINVAL;
			addr4 = (struct sockaddr_in *)address;
			if (family_sa == AF_UNSPEC) {
				/* see __inet_bind(), we only want to allow
				 * AF_UNSPEC if the address is INADDR_ANY
				 */
				if (addr4->sin_addr.s_addr != htonl(INADDR_ANY))
					goto err_af;
				family_sa = AF_INET;
			}
			snum = ntohs(addr4->sin_port);
			addrp = (char *)&addr4->sin_addr.s_addr;
			break;
		case AF_INET6:
			if (addrlen < SIN6_LEN_RFC2133)
				return -EINVAL;
			addr6 = (struct sockaddr_in6 *)address;
			snum = ntohs(addr6->sin6_port);
			addrp = (char *)&addr6->sin6_addr.s6_addr;
			break;
		default:
			goto err_af;
		}

		ad.type = LSM_AUDIT_DATA_NET;
		ad.u.net = &net;
		ad.u.net->sport = htons(snum);
		ad.u.net->family = family_sa;

		if (snum) {
			int low, high;

			inet_get_local_port_range(sock_net(sk), &low, &high);

			if (snum < max(inet_prot_sock(sock_net(sk)), low) ||
			    snum > high) {
				err = sel_netport_sid(sk->sk_protocol,
						      snum, &sid);
				if (err)
					goto out;
				err = avc_has_perm(&selinux_state,
						   sksec->sid, sid,
						   sksec->sclass,
						   SOCKET__NAME_BIND, &ad);
				if (err)
					goto out;
			}
		}

		switch (sksec->sclass) {
		case SECCLASS_TCP_SOCKET:
			node_perm = TCP_SOCKET__NODE_BIND;
			break;

		case SECCLASS_UDP_SOCKET:
			node_perm = UDP_SOCKET__NODE_BIND;
			break;

		case SECCLASS_DCCP_SOCKET:
			node_perm = DCCP_SOCKET__NODE_BIND;
			break;

		case SECCLASS_SCTP_SOCKET:
			node_perm = SCTP_SOCKET__NODE_BIND;
			break;

		default:
			node_perm = RAWIP_SOCKET__NODE_BIND;
			break;
		}

		err = sel_netnode_sid(addrp, family_sa, &sid);
		if (err)
			goto out;

		if (family_sa == AF_INET)
			ad.u.net->v4info.saddr = addr4->sin_addr.s_addr;
		else
			ad.u.net->v6info.saddr = addr6->sin6_addr;

		err = avc_has_perm(&selinux_state,
				   sksec->sid, sid,
				   sksec->sclass, node_perm, &ad);
		if (err)
			goto out;
	}
out:
	return err;
err_af:
	/* Note that SCTP services expect -EINVAL, others -EAFNOSUPPORT. */
	if (sksec->sclass == SECCLASS_SCTP_SOCKET)
		return -EINVAL;
	return -EAFNOSUPPORT;
}

/* This supports connect(2) and SCTP connect services such as sctp_connectx(3)
 * and sctp_sendmsg(3) as described in Documentation/security/LSM-sctp.rst
 */
static int selinux_socket_connect_helper(struct socket *sock,
					 struct sockaddr *address, int addrlen)
{
	struct sock *sk = sock->sk;
	struct sk_security_struct *sksec = selinux_sock(sk);
	int err;

	err = sock_has_perm(sk, SOCKET__CONNECT);
	if (err)
		return err;

	/*
	 * If a TCP, DCCP or SCTP socket, check name_connect permission
	 * for the port.
	 */
	if (sksec->sclass == SECCLASS_TCP_SOCKET ||
	    sksec->sclass == SECCLASS_DCCP_SOCKET ||
	    sksec->sclass == SECCLASS_SCTP_SOCKET) {
		struct common_audit_data ad;
		struct lsm_network_audit net = {0,};
		struct sockaddr_in *addr4 = NULL;
		struct sockaddr_in6 *addr6 = NULL;
		unsigned short snum = 0;
		u32 sid, perm;

		/* sctp_connectx(3) calls via selinux_sctp_bind_connect()
		 * that validates multiple connect addresses. Because of this
		 * need to check address->sa_family as it is possible to have
		 * sk->sk_family = PF_INET6 with addr->sa_family = AF_INET.
		 */
		switch (address->sa_family) {
		case AF_INET:
			addr4 = (struct sockaddr_in *)address;
			if (addrlen < sizeof(struct sockaddr_in))
				return -EINVAL;
			snum = ntohs(addr4->sin_port);
			break;
		case AF_INET6:
			addr6 = (struct sockaddr_in6 *)address;
			if (addrlen < SIN6_LEN_RFC2133)
				return -EINVAL;
			snum = ntohs(addr6->sin6_port);
			break;
		default:
			/* Note that SCTP services expect -EINVAL, whereas
			 * others must handle this at the protocol level:
			 * connect(AF_UNSPEC) on a connected socket is
			 * a documented way disconnect the socket.
			 */
			if (sksec->sclass == SECCLASS_SCTP_SOCKET)
				return -EINVAL;
		}

		err = sel_netport_sid(sk->sk_protocol, snum, &sid);
		if (err)
			return err;

		switch (sksec->sclass) {
		case SECCLASS_TCP_SOCKET:
			perm = TCP_SOCKET__NAME_CONNECT;
			break;
		case SECCLASS_DCCP_SOCKET:
			perm = DCCP_SOCKET__NAME_CONNECT;
			break;
		case SECCLASS_SCTP_SOCKET:
			perm = SCTP_SOCKET__NAME_CONNECT;
			break;
		}

		ad.type = LSM_AUDIT_DATA_NET;
		ad.u.net = &net;
		ad.u.net->dport = htons(snum);
		ad.u.net->family = address->sa_family;
		err = avc_has_perm(&selinux_state,
				   sksec->sid, sid, sksec->sclass, perm, &ad);
		if (err)
			return err;
	}

	return 0;
}

/* Supports connect(2), see comments in selinux_socket_connect_helper() */
static int selinux_socket_connect(struct socket *sock,
				  struct sockaddr *address, int addrlen)
{
	int err;
	struct sock *sk = sock->sk;

	err = selinux_socket_connect_helper(sock, address, addrlen);
	if (err)
		return err;

	return selinux_netlbl_socket_connect(sk, address);
}

static int selinux_socket_listen(struct socket *sock, int backlog)
{
	return sock_has_perm(sock->sk, SOCKET__LISTEN);
}

static int selinux_socket_accept(struct socket *sock, struct socket *newsock)
{
	int err;
	struct inode_security_struct *isec;
	struct inode_security_struct *newisec;
	u16 sclass;
	u32 sid;

	err = sock_has_perm(sock->sk, SOCKET__ACCEPT);
	if (err)
		return err;

	isec = inode_security_novalidate(SOCK_INODE(sock));
	spin_lock(&isec->lock);
	sclass = isec->sclass;
	sid = isec->sid;
	spin_unlock(&isec->lock);

	newisec = inode_security_novalidate(SOCK_INODE(newsock));
	newisec->sclass = sclass;
	newisec->sid = sid;
	newisec->initialized = LABEL_INITIALIZED;

	return 0;
}

static int selinux_socket_sendmsg(struct socket *sock, struct msghdr *msg,
				  int size)
{
	return sock_has_perm(sock->sk, SOCKET__WRITE);
}

static int selinux_socket_recvmsg(struct socket *sock, struct msghdr *msg,
				  int size, int flags)
{
	return sock_has_perm(sock->sk, SOCKET__READ);
}

static int selinux_socket_getsockname(struct socket *sock)
{
	return sock_has_perm(sock->sk, SOCKET__GETATTR);
}

static int selinux_socket_getpeername(struct socket *sock)
{
	return sock_has_perm(sock->sk, SOCKET__GETATTR);
}

static int selinux_socket_setsockopt(struct socket *sock, int level, int optname)
{
	int err;

	err = sock_has_perm(sock->sk, SOCKET__SETOPT);
	if (err)
		return err;

	return selinux_netlbl_socket_setsockopt(sock, level, optname);
}

static int selinux_socket_getsockopt(struct socket *sock, int level,
				     int optname)
{
	return sock_has_perm(sock->sk, SOCKET__GETOPT);
}

static int selinux_socket_shutdown(struct socket *sock, int how)
{
	return sock_has_perm(sock->sk, SOCKET__SHUTDOWN);
}

static int selinux_socket_unix_stream_connect(struct sock *sock,
					      struct sock *other,
					      struct sock *newsk)
{
	struct sk_security_struct *sksec_sock = selinux_sock(sock);
	struct sk_security_struct *sksec_other = selinux_sock(other);
	struct sk_security_struct *sksec_new = selinux_sock(newsk);
	struct common_audit_data ad;
	struct lsm_network_audit net = {0,};
	int err;

	ad.type = LSM_AUDIT_DATA_NET;
	ad.u.net = &net;
	ad.u.net->sk = other;

	err = avc_has_perm(&selinux_state,
			   sksec_sock->sid, sksec_other->sid,
			   sksec_other->sclass,
			   UNIX_STREAM_SOCKET__CONNECTTO, &ad);
	if (err)
		return err;

	/* server child socket */
	sksec_new->peer_sid = sksec_sock->sid;
	err = security_sid_mls_copy(&selinux_state, sksec_other->sid,
				    sksec_sock->sid, &sksec_new->sid);
	if (err)
		return err;

	/* connecting socket */
	sksec_sock->peer_sid = sksec_new->sid;

	return 0;
}

static int selinux_socket_unix_may_send(struct socket *sock,
					struct socket *other)
{
	struct sk_security_struct *ssec = selinux_sock(sock->sk);
	struct sk_security_struct *osec = selinux_sock(other->sk);
	struct common_audit_data ad;
	struct lsm_network_audit net = {0,};

	ad.type = LSM_AUDIT_DATA_NET;
	ad.u.net = &net;
	ad.u.net->sk = other->sk;

	return avc_has_perm(&selinux_state,
			    ssec->sid, osec->sid, osec->sclass, SOCKET__SENDTO,
			    &ad);
}

static int selinux_inet_sys_rcv_skb(struct net *ns, int ifindex,
				    char *addrp, u16 family, u32 peer_sid,
				    struct common_audit_data *ad)
{
	int err;
	u32 if_sid;
	u32 node_sid;

	err = sel_netif_sid(ns, ifindex, &if_sid);
	if (err)
		return err;
	err = avc_has_perm(&selinux_state,
			   peer_sid, if_sid,
			   SECCLASS_NETIF, NETIF__INGRESS, ad);
	if (err)
		return err;

	err = sel_netnode_sid(addrp, family, &node_sid);
	if (err)
		return err;
	return avc_has_perm(&selinux_state,
			    peer_sid, node_sid,
			    SECCLASS_NODE, NODE__RECVFROM, ad);
}

static int selinux_sock_rcv_skb_compat(struct sock *sk, struct sk_buff *skb,
				       u16 family)
{
	int err = 0;
	struct sk_security_struct *sksec = selinux_sock(sk);
	u32 sk_sid = sksec->sid;
	struct common_audit_data ad;
	struct lsm_network_audit net = {0,};
	char *addrp;

	ad.type = LSM_AUDIT_DATA_NET;
	ad.u.net = &net;
	ad.u.net->netif = skb->skb_iif;
	ad.u.net->family = family;
	err = selinux_parse_skb(skb, &ad, &addrp, 1, NULL);
	if (err)
		return err;

	if (selinux_secmark_enabled()) {
		err = avc_has_perm(&selinux_state,
				   sk_sid, skb->secmark, SECCLASS_PACKET,
				   PACKET__RECV, &ad);
		if (err)
			return err;
	}

	err = selinux_netlbl_sock_rcv_skb(sksec, skb, family, &ad);
	if (err)
		return err;
	err = selinux_xfrm_sock_rcv_skb(sksec->sid, skb, &ad);

	return err;
}

static int selinux_socket_sock_rcv_skb(struct sock *sk, struct sk_buff *skb)
{
	int err;
	struct sk_security_struct *sksec = selinux_sock(sk);
	u16 family = sk->sk_family;
	u32 sk_sid = sksec->sid;
	struct common_audit_data ad;
	struct lsm_network_audit net = {0,};
	char *addrp;
	u8 secmark_active;
	u8 peerlbl_active;

	if (family != PF_INET && family != PF_INET6)
		return 0;

	/* Handle mapped IPv4 packets arriving via IPv6 sockets */
	if (family == PF_INET6 && skb->protocol == htons(ETH_P_IP))
		family = PF_INET;

	/* If any sort of compatibility mode is enabled then handoff processing
	 * to the selinux_sock_rcv_skb_compat() function to deal with the
	 * special handling.  We do this in an attempt to keep this function
	 * as fast and as clean as possible. */
	if (!selinux_policycap_netpeer())
		return selinux_sock_rcv_skb_compat(sk, skb, family);

	secmark_active = selinux_secmark_enabled();
	peerlbl_active = selinux_peerlbl_enabled();
	if (!secmark_active && !peerlbl_active)
		return 0;

	ad.type = LSM_AUDIT_DATA_NET;
	ad.u.net = &net;
	ad.u.net->netif = skb->skb_iif;
	ad.u.net->family = family;
	err = selinux_parse_skb(skb, &ad, &addrp, 1, NULL);
	if (err)
		return err;

	if (peerlbl_active) {
		u32 peer_sid;

		err = selinux_skb_peerlbl_sid(skb, family, &peer_sid);
		if (err)
			return err;
		err = selinux_inet_sys_rcv_skb(sock_net(sk), skb->skb_iif,
					       addrp, family, peer_sid, &ad);
		if (err) {
			selinux_netlbl_err(skb, family, err, 0);
			return err;
		}
		err = avc_has_perm(&selinux_state,
				   sk_sid, peer_sid, SECCLASS_PEER,
				   PEER__RECV, &ad);
		if (err) {
			selinux_netlbl_err(skb, family, err, 0);
			return err;
		}
	}

	if (secmark_active) {
		err = avc_has_perm(&selinux_state,
				   sk_sid, skb->secmark, SECCLASS_PACKET,
				   PACKET__RECV, &ad);
		if (err)
			return err;
	}

	return err;
}

static int selinux_socket_getpeersec_stream(struct socket *sock, char **optval,
					    int *optlen, unsigned int len)
{
	int err = 0;
	char *scontext;
	u32 scontext_len;
	struct sk_security_struct *sksec = selinux_sock(sock->sk);
	u32 peer_sid = SECSID_NULL;

	if (sksec->sclass == SECCLASS_UNIX_STREAM_SOCKET ||
	    sksec->sclass == SECCLASS_TCP_SOCKET ||
	    sksec->sclass == SECCLASS_SCTP_SOCKET)
		peer_sid = sksec->peer_sid;
	if (peer_sid == SECSID_NULL)
		return -ENOPROTOOPT;

	err = security_sid_to_context(&selinux_state, peer_sid, &scontext,
				      &scontext_len);
	if (err)
		return err;

	if (scontext_len > len) {
		kfree(scontext);
		return -ERANGE;
	}
	*optval = scontext;
	*optlen = scontext_len;
	return 0;
}

static int selinux_socket_getpeersec_dgram(struct socket *sock,
					   struct sk_buff *skb,
					   struct secids *secid)
{
	u32 peer_secid = SECSID_NULL;
	u16 family;
	struct inode_security_struct *isec;

	if (skb && skb->protocol == htons(ETH_P_IP))
		family = PF_INET;
	else if (skb && skb->protocol == htons(ETH_P_IPV6))
		family = PF_INET6;
	else if (sock)
		family = sock->sk->sk_family;
	else
		goto out;

	if (sock && family == PF_UNIX) {
		isec = inode_security_novalidate(SOCK_INODE(sock));
		peer_secid = isec->sid;
	} else if (skb)
		selinux_skb_peerlbl_sid(skb, family, &peer_secid);

out:
	secid->selinux = peer_secid;
	if (peer_secid == SECSID_NULL)
		return -EINVAL;
	return 0;
}

static int selinux_sk_alloc_security(struct sock *sk, int family, gfp_t priority)
{
	struct sk_security_struct *sksec = selinux_sock(sk);

	sksec->peer_sid = SECINITSID_UNLABELED;
	sksec->sid = SECINITSID_UNLABELED;
	sksec->sclass = SECCLASS_SOCKET;
	selinux_netlbl_sk_security_reset(sksec);

	return 0;
}

static void selinux_sk_free_security(struct sock *sk)
{
	struct sk_security_struct *sksec = selinux_sock(sk);

	selinux_netlbl_sk_security_free(sksec);
}

static void selinux_sk_clone_security(const struct sock *sk, struct sock *newsk)
{
	struct sk_security_struct *sksec = selinux_sock(sk);
	struct sk_security_struct *newsksec = selinux_sock(newsk);

	newsksec->sid = sksec->sid;
	newsksec->peer_sid = sksec->peer_sid;
	newsksec->sclass = sksec->sclass;

	selinux_netlbl_sk_security_reset(newsksec);
}

static void selinux_sk_getsecid(struct sock *sk, struct secids *secid)
{
	if (!sk)
		secid->selinux = SECINITSID_ANY_SOCKET;
	else {
		struct sk_security_struct *sksec = selinux_sock(sk);

		secid->selinux = sksec->sid;
	}
}

static void selinux_sock_graft(struct sock *sk, struct socket *parent)
{
	struct inode_security_struct *isec =
		inode_security_novalidate(SOCK_INODE(parent));
	struct sk_security_struct *sksec = selinux_sock(sk);

	if (sk->sk_family == PF_INET || sk->sk_family == PF_INET6 ||
	    sk->sk_family == PF_UNIX)
		isec->sid = sksec->sid;
	sksec->sclass = isec->sclass;
}

/* Called whenever SCTP receives an INIT chunk. This happens when an incoming
 * connect(2), sctp_connectx(3) or sctp_sendmsg(3) (with no association
 * already present).
 */
static int selinux_sctp_assoc_request(struct sctp_endpoint *ep,
				      struct sk_buff *skb)
{
	struct sk_security_struct *sksec = selinux_sock(ep->base.sk);
	struct common_audit_data ad;
	struct lsm_network_audit net = {0,};
	u8 peerlbl_active;
	u32 peer_sid = SECINITSID_UNLABELED;
	u32 conn_sid;
	int err = 0;

	if (!selinux_policycap_extsockclass())
		return 0;

	peerlbl_active = selinux_peerlbl_enabled();

	if (peerlbl_active) {
		/* This will return peer_sid = SECSID_NULL if there are
		 * no peer labels, see security_net_peersid_resolve().
		 */
		err = selinux_skb_peerlbl_sid(skb, ep->base.sk->sk_family,
					      &peer_sid);
		if (err)
			return err;

		if (peer_sid == SECSID_NULL)
			peer_sid = SECINITSID_UNLABELED;
	}

	if (sksec->sctp_assoc_state == SCTP_ASSOC_UNSET) {
		sksec->sctp_assoc_state = SCTP_ASSOC_SET;

		/* Here as first association on socket. As the peer SID
		 * was allowed by peer recv (and the netif/node checks),
		 * then it is approved by policy and used as the primary
		 * peer SID for getpeercon(3).
		 */
		sksec->peer_sid = peer_sid;
	} else if  (sksec->peer_sid != peer_sid) {
		/* Other association peer SIDs are checked to enforce
		 * consistency among the peer SIDs.
		 */
		ad.type = LSM_AUDIT_DATA_NET;
		ad.u.net = &net;
		ad.u.net->sk = ep->base.sk;
		err = avc_has_perm(&selinux_state,
				   sksec->peer_sid, peer_sid, sksec->sclass,
				   SCTP_SOCKET__ASSOCIATION, &ad);
		if (err)
			return err;
	}

	/* Compute the MLS component for the connection and store
	 * the information in ep. This will be used by SCTP TCP type
	 * sockets and peeled off connections as they cause a new
	 * socket to be generated. selinux_sctp_sk_clone() will then
	 * plug this into the new socket.
	 */
	err = selinux_conn_sid(sksec->sid, peer_sid, &conn_sid);
	if (err)
		return err;

	ep->secid = conn_sid;
	ep->peer_secid = peer_sid;

	/* Set any NetLabel labels including CIPSO/CALIPSO options. */
	return selinux_netlbl_sctp_assoc_request(ep, skb);
}

/* Check if sctp IPv4/IPv6 addresses are valid for binding or connecting
 * based on their @optname.
 */
static int selinux_sctp_bind_connect(struct sock *sk, int optname,
				     struct sockaddr *address,
				     int addrlen)
{
	int len, err = 0, walk_size = 0;
	void *addr_buf;
	struct sockaddr *addr;
	struct socket *sock;

	if (!selinux_policycap_extsockclass())
		return 0;

	/* Process one or more addresses that may be IPv4 or IPv6 */
	sock = sk->sk_socket;
	addr_buf = address;

	while (walk_size < addrlen) {
		if (walk_size + sizeof(sa_family_t) > addrlen)
			return -EINVAL;

		addr = addr_buf;
		switch (addr->sa_family) {
		case AF_UNSPEC:
		case AF_INET:
			len = sizeof(struct sockaddr_in);
			break;
		case AF_INET6:
			len = sizeof(struct sockaddr_in6);
			break;
		default:
			return -EINVAL;
		}

		if (walk_size + len > addrlen)
			return -EINVAL;

		err = -EINVAL;
		switch (optname) {
		/* Bind checks */
		case SCTP_PRIMARY_ADDR:
		case SCTP_SET_PEER_PRIMARY_ADDR:
		case SCTP_SOCKOPT_BINDX_ADD:
			err = selinux_socket_bind(sock, addr, len);
			break;
		/* Connect checks */
		case SCTP_SOCKOPT_CONNECTX:
		case SCTP_PARAM_SET_PRIMARY:
		case SCTP_PARAM_ADD_IP:
		case SCTP_SENDMSG_CONNECT:
			err = selinux_socket_connect_helper(sock, addr, len);
			if (err)
				return err;

			/* As selinux_sctp_bind_connect() is called by the
			 * SCTP protocol layer, the socket is already locked,
			 * therefore selinux_netlbl_socket_connect_locked() is
			 * is called here. The situations handled are:
			 * sctp_connectx(3), sctp_sendmsg(3), sendmsg(2),
			 * whenever a new IP address is added or when a new
			 * primary address is selected.
			 * Note that an SCTP connect(2) call happens before
			 * the SCTP protocol layer and is handled via
			 * selinux_socket_connect().
			 */
			err = selinux_netlbl_socket_connect_locked(sk, addr);
			break;
		}

		if (err)
			return err;

		addr_buf += len;
		walk_size += len;
	}

	return 0;
}

/* Called whenever a new socket is created by accept(2) or sctp_peeloff(3). */
static void selinux_sctp_sk_clone(struct sctp_endpoint *ep, struct sock *sk,
				  struct sock *newsk)
{
	struct sk_security_struct *sksec = selinux_sock(sk);
	struct sk_security_struct *newsksec = selinux_sock(newsk);

	/* If policy does not support SECCLASS_SCTP_SOCKET then call
	 * the non-sctp clone version.
	 */
	if (!selinux_policycap_extsockclass())
		return selinux_sk_clone_security(sk, newsk);

	newsksec->sid = ep->secid;
	newsksec->peer_sid = ep->peer_secid;
	newsksec->sclass = sksec->sclass;
	selinux_netlbl_sctp_sk_clone(sk, newsk);
}

static int selinux_inet_conn_request(struct sock *sk, struct sk_buff *skb,
				     struct request_sock *req)
{
	struct sk_security_struct *sksec = selinux_sock(sk);
	int err;
	u16 family = req->rsk_ops->family;
	u32 connsid;
	u32 peersid;

	err = selinux_skb_peerlbl_sid(skb, family, &peersid);
	if (err)
		return err;
	err = selinux_conn_sid(sksec->sid, peersid, &connsid);
	if (err)
		return err;
	req->secid = connsid;
	req->peer_secid = peersid;

	return selinux_netlbl_inet_conn_request(req, family);
}

static void selinux_inet_csk_clone(struct sock *newsk,
				   const struct request_sock *req)
{
	struct sk_security_struct *newsksec = selinux_sock(newsk);

	newsksec->sid = req->secid;
	newsksec->peer_sid = req->peer_secid;
	/* NOTE: Ideally, we should also get the isec->sid for the
	   new socket in sync, but we don't have the isec available yet.
	   So we will wait until sock_graft to do it, by which
	   time it will have been created and available. */

	/* We don't need to take any sort of lock here as we are the only
	 * thread with access to newsksec */
	selinux_netlbl_inet_csk_clone(newsk, req->rsk_ops->family);
}

static void selinux_inet_conn_established(struct sock *sk, struct sk_buff *skb)
{
	u16 family = sk->sk_family;
	struct sk_security_struct *sksec = selinux_sock(sk);

	/* handle mapped IPv4 packets arriving via IPv6 sockets */
	if (family == PF_INET6 && skb->protocol == htons(ETH_P_IP))
		family = PF_INET;

	selinux_skb_peerlbl_sid(skb, family, &sksec->peer_sid);
}

static int selinux_secmark_relabel_packet(struct secids *secid)
{
	const struct task_security_struct *__tsec;
	u32 tsid;

	__tsec = selinux_cred(current_cred());
	tsid = __tsec->sid;

	return avc_has_perm(&selinux_state,
			    tsid, secid->selinux, SECCLASS_PACKET,
			    PACKET__RELABELTO, NULL);
}

static void selinux_secmark_refcount_inc(u8 lsm)
{
#ifdef CONFIG_SECURITY_STACKING
	if (lsm != SECMARK_MODE_SEL)
		return;
#endif
	atomic_inc(&selinux_secmark_refcount);
}

static void selinux_secmark_refcount_dec(u8 lsm)
{
#ifdef CONFIG_SECURITY_STACKING
	if (lsm != SECMARK_MODE_SEL)
		return;
#endif
	atomic_dec(&selinux_secmark_refcount);
}

static void selinux_req_classify_flow(const struct request_sock *req,
				      struct flowi *fl)
{
	fl->flowi_secid.selinux = req->secid;
}

static int selinux_tun_dev_alloc_security(void **security)
{
	struct tun_security_struct *tunsec;

	tunsec = kzalloc(sizeof(*tunsec), GFP_KERNEL);
	if (!tunsec)
		return -ENOMEM;
	tunsec->sid = current_sid();

	*security = tunsec;
	return 0;
}

static void selinux_tun_dev_free_security(void *security)
{
	kfree(security);
}

static int selinux_tun_dev_create(void)
{
	u32 sid = current_sid();

	/* we aren't taking into account the "sockcreate" SID since the socket
	 * that is being created here is not a socket in the traditional sense,
	 * instead it is a private sock, accessible only to the kernel, and
	 * representing a wide range of network traffic spanning multiple
	 * connections unlike traditional sockets - check the TUN driver to
	 * get a better understanding of why this socket is special */

	return avc_has_perm(&selinux_state,
			    sid, sid, SECCLASS_TUN_SOCKET, TUN_SOCKET__CREATE,
			    NULL);
}

static int selinux_tun_dev_attach_queue(void *security)
{
	struct tun_security_struct *tunsec = security;

	return avc_has_perm(&selinux_state,
			    current_sid(), tunsec->sid, SECCLASS_TUN_SOCKET,
			    TUN_SOCKET__ATTACH_QUEUE, NULL);
}

static int selinux_tun_dev_attach(struct sock *sk, void *security)
{
	struct tun_security_struct *tunsec = security;
	struct sk_security_struct *sksec = selinux_sock(sk);

	/* we don't currently perform any NetLabel based labeling here and it
	 * isn't clear that we would want to do so anyway; while we could apply
	 * labeling without the support of the TUN user the resulting labeled
	 * traffic from the other end of the connection would almost certainly
	 * cause confusion to the TUN user that had no idea network labeling
	 * protocols were being used */

	sksec->sid = tunsec->sid;
	sksec->sclass = SECCLASS_TUN_SOCKET;

	return 0;
}

static int selinux_tun_dev_open(void *security)
{
	struct tun_security_struct *tunsec = security;
	u32 sid = current_sid();
	int err;

	err = avc_has_perm(&selinux_state,
			   sid, tunsec->sid, SECCLASS_TUN_SOCKET,
			   TUN_SOCKET__RELABELFROM, NULL);
	if (err)
		return err;
	err = avc_has_perm(&selinux_state,
			   sid, sid, SECCLASS_TUN_SOCKET,
			   TUN_SOCKET__RELABELTO, NULL);
	if (err)
		return err;
	tunsec->sid = sid;

	return 0;
}

static int selinux_nlmsg_perm(struct sock *sk, struct sk_buff *skb)
{
	int err = 0;
	u32 perm;
	struct nlmsghdr *nlh;
	struct sk_security_struct *sksec = selinux_sock(sk);

	if (skb->len < NLMSG_HDRLEN) {
		err = -EINVAL;
		goto out;
	}
	nlh = nlmsg_hdr(skb);

	err = selinux_nlmsg_lookup(sksec->sclass, nlh->nlmsg_type, &perm);
	if (err) {
		if (err == -EINVAL) {
			pr_warn_ratelimited("SELinux: unrecognized netlink"
			       " message: protocol=%hu nlmsg_type=%hu sclass=%s"
			       " pig=%d comm=%s\n",
			       sk->sk_protocol, nlh->nlmsg_type,
			       secclass_map[sksec->sclass - 1].name,
			       task_pid_nr(current), current->comm);
			if (!enforcing_enabled(&selinux_state) ||
			    security_get_allow_unknown(&selinux_state))
				err = 0;
		}

		/* Ignore */
		if (err == -ENOENT)
			err = 0;
		goto out;
	}

	err = sock_has_perm(sk, perm);
out:
	return err;
}

#ifdef CONFIG_NETFILTER

static unsigned int selinux_ip_forward(struct sk_buff *skb,
				       const struct net_device *indev,
				       u16 family)
{
	int err;
	char *addrp;
	u32 peer_sid;
	struct common_audit_data ad;
	struct lsm_network_audit net = {0,};
	u8 secmark_active;
	u8 netlbl_active;
	u8 peerlbl_active;

	if (!selinux_policycap_netpeer())
		return NF_ACCEPT;

	secmark_active = selinux_secmark_enabled();
	netlbl_active = netlbl_enabled();
	peerlbl_active = selinux_peerlbl_enabled();
	if (!secmark_active && !peerlbl_active)
		return NF_ACCEPT;

	if (selinux_skb_peerlbl_sid(skb, family, &peer_sid) != 0)
		return NF_DROP;

	ad.type = LSM_AUDIT_DATA_NET;
	ad.u.net = &net;
	ad.u.net->netif = indev->ifindex;
	ad.u.net->family = family;
	if (selinux_parse_skb(skb, &ad, &addrp, 1, NULL) != 0)
		return NF_DROP;

	if (peerlbl_active) {
		err = selinux_inet_sys_rcv_skb(dev_net(indev), indev->ifindex,
					       addrp, family, peer_sid, &ad);
		if (err) {
			selinux_netlbl_err(skb, family, err, 1);
			return NF_DROP;
		}
	}

	if (secmark_active)
		if (avc_has_perm(&selinux_state,
				 peer_sid, skb->secmark,
				 SECCLASS_PACKET, PACKET__FORWARD_IN, &ad))
			return NF_DROP;

	if (netlbl_active)
		/* we do this in the FORWARD path and not the POST_ROUTING
		 * path because we want to make sure we apply the necessary
		 * labeling before IPsec is applied so we can leverage AH
		 * protection */
		if (selinux_netlbl_skbuff_setsid(skb, family, peer_sid) != 0)
			return NF_DROP;

	return NF_ACCEPT;
}

static unsigned int selinux_ipv4_forward(void *priv,
					 struct sk_buff *skb,
					 const struct nf_hook_state *state)
{
	return selinux_ip_forward(skb, state->in, PF_INET);
}

#if IS_ENABLED(CONFIG_IPV6)
static unsigned int selinux_ipv6_forward(void *priv,
					 struct sk_buff *skb,
					 const struct nf_hook_state *state)
{
	return selinux_ip_forward(skb, state->in, PF_INET6);
}
#endif	/* IPV6 */

static unsigned int selinux_ip_output(struct sk_buff *skb,
				      u16 family)
{
	struct sock *sk;
	u32 sid;

	if (!netlbl_enabled())
		return NF_ACCEPT;

	/* we do this in the LOCAL_OUT path and not the POST_ROUTING path
	 * because we want to make sure we apply the necessary labeling
	 * before IPsec is applied so we can leverage AH protection */
	sk = skb->sk;
	if (sk) {
		struct sk_security_struct *sksec;

		if (sk_listener(sk))
			/* if the socket is the listening state then this
			 * packet is a SYN-ACK packet which means it needs to
			 * be labeled based on the connection/request_sock and
			 * not the parent socket.  unfortunately, we can't
			 * lookup the request_sock yet as it isn't queued on
			 * the parent socket until after the SYN-ACK is sent.
			 * the "solution" is to simply pass the packet as-is
			 * as any IP option based labeling should be copied
			 * from the initial connection request (in the IP
			 * layer).  it is far from ideal, but until we get a
			 * security label in the packet itself this is the
			 * best we can do. */
			return NF_ACCEPT;

		/* standard practice, label using the parent socket */
		sksec = selinux_sock(sk);
		sid = sksec->sid;
	} else
		sid = SECINITSID_KERNEL;
	if (selinux_netlbl_skbuff_setsid(skb, family, sid) != 0)
		return NF_DROP;

	return NF_ACCEPT;
}

static unsigned int selinux_ipv4_output(void *priv,
					struct sk_buff *skb,
					const struct nf_hook_state *state)
{
	return selinux_ip_output(skb, PF_INET);
}

#if IS_ENABLED(CONFIG_IPV6)
static unsigned int selinux_ipv6_output(void *priv,
					struct sk_buff *skb,
					const struct nf_hook_state *state)
{
	return selinux_ip_output(skb, PF_INET6);
}
#endif	/* IPV6 */

static unsigned int selinux_ip_postroute_compat(struct sk_buff *skb,
						int ifindex,
						u16 family)
{
	struct sock *sk = skb_to_full_sk(skb);
	struct sk_security_struct *sksec;
	struct common_audit_data ad;
	struct lsm_network_audit net = {0,};
	char *addrp;
	u8 proto;

	if (sk == NULL)
		return NF_ACCEPT;
	sksec = selinux_sock(sk);

	ad.type = LSM_AUDIT_DATA_NET;
	ad.u.net = &net;
	ad.u.net->netif = ifindex;
	ad.u.net->family = family;
	if (selinux_parse_skb(skb, &ad, &addrp, 0, &proto))
		return NF_DROP;

	if (selinux_secmark_enabled())
		if (avc_has_perm(&selinux_state,
				 sksec->sid, skb->secmark,
				 SECCLASS_PACKET, PACKET__SEND, &ad))
			return NF_DROP_ERR(-ECONNREFUSED);

	if (selinux_xfrm_postroute_last(sksec->sid, skb, &ad, proto))
		return NF_DROP_ERR(-ECONNREFUSED);

	return NF_ACCEPT;
}

static unsigned int selinux_ip_postroute(struct sk_buff *skb,
					 const struct net_device *outdev,
					 u16 family)
{
	u32 secmark_perm;
	u32 peer_sid;
	int ifindex = outdev->ifindex;
	struct sock *sk;
	struct common_audit_data ad;
	struct lsm_network_audit net = {0,};
	char *addrp;
	u8 secmark_active;
	u8 peerlbl_active;

	/* If any sort of compatibility mode is enabled then handoff processing
	 * to the selinux_ip_postroute_compat() function to deal with the
	 * special handling.  We do this in an attempt to keep this function
	 * as fast and as clean as possible. */
	if (!selinux_policycap_netpeer())
		return selinux_ip_postroute_compat(skb, ifindex, family);

	secmark_active = selinux_secmark_enabled();
	peerlbl_active = selinux_peerlbl_enabled();
	if (!secmark_active && !peerlbl_active)
		return NF_ACCEPT;

	sk = skb_to_full_sk(skb);

#ifdef CONFIG_XFRM
	/* If skb->dst->xfrm is non-NULL then the packet is undergoing an IPsec
	 * packet transformation so allow the packet to pass without any checks
	 * since we'll have another chance to perform access control checks
	 * when the packet is on it's final way out.
	 * NOTE: there appear to be some IPv6 multicast cases where skb->dst
	 *       is NULL, in this case go ahead and apply access control.
	 * NOTE: if this is a local socket (skb->sk != NULL) that is in the
	 *       TCP listening state we cannot wait until the XFRM processing
	 *       is done as we will miss out on the SA label if we do;
	 *       unfortunately, this means more work, but it is only once per
	 *       connection. */
	if (skb_dst(skb) != NULL && skb_dst(skb)->xfrm != NULL &&
	    !(sk && sk_listener(sk)))
		return NF_ACCEPT;
#endif

	if (sk == NULL) {
		/* Without an associated socket the packet is either coming
		 * from the kernel or it is being forwarded; check the packet
		 * to determine which and if the packet is being forwarded
		 * query the packet directly to determine the security label. */
		if (skb->skb_iif) {
			secmark_perm = PACKET__FORWARD_OUT;
			if (selinux_skb_peerlbl_sid(skb, family, &peer_sid))
				return NF_DROP;
		} else {
			secmark_perm = PACKET__SEND;
			peer_sid = SECINITSID_KERNEL;
		}
	} else if (sk_listener(sk)) {
		/* Locally generated packet but the associated socket is in the
		 * listening state which means this is a SYN-ACK packet.  In
		 * this particular case the correct security label is assigned
		 * to the connection/request_sock but unfortunately we can't
		 * query the request_sock as it isn't queued on the parent
		 * socket until after the SYN-ACK packet is sent; the only
		 * viable choice is to regenerate the label like we do in
		 * selinux_inet_conn_request().  See also selinux_ip_output()
		 * for similar problems. */
		u32 skb_sid;
		struct sk_security_struct *sksec;

		sksec = selinux_sock(sk);
		if (selinux_skb_peerlbl_sid(skb, family, &skb_sid))
			return NF_DROP;
		/* At this point, if the returned skb peerlbl is SECSID_NULL
		 * and the packet has been through at least one XFRM
		 * transformation then we must be dealing with the "final"
		 * form of labeled IPsec packet; since we've already applied
		 * all of our access controls on this packet we can safely
		 * pass the packet. */
		if (skb_sid == SECSID_NULL) {
			switch (family) {
			case PF_INET:
				if (IPCB(skb)->flags & IPSKB_XFRM_TRANSFORMED)
					return NF_ACCEPT;
				break;
			case PF_INET6:
				if (IP6CB(skb)->flags & IP6SKB_XFRM_TRANSFORMED)
					return NF_ACCEPT;
				break;
			default:
				return NF_DROP_ERR(-ECONNREFUSED);
			}
		}
		if (selinux_conn_sid(sksec->sid, skb_sid, &peer_sid))
			return NF_DROP;
		secmark_perm = PACKET__SEND;
	} else {
		/* Locally generated packet, fetch the security label from the
		 * associated socket. */
		struct sk_security_struct *sksec = selinux_sock(sk);
		peer_sid = sksec->sid;
		secmark_perm = PACKET__SEND;
	}

	ad.type = LSM_AUDIT_DATA_NET;
	ad.u.net = &net;
	ad.u.net->netif = ifindex;
	ad.u.net->family = family;
	if (selinux_parse_skb(skb, &ad, &addrp, 0, NULL))
		return NF_DROP;

	if (secmark_active)
		if (avc_has_perm(&selinux_state,
				 peer_sid, skb->secmark,
				 SECCLASS_PACKET, secmark_perm, &ad))
			return NF_DROP_ERR(-ECONNREFUSED);

	if (peerlbl_active) {
		u32 if_sid;
		u32 node_sid;

		if (sel_netif_sid(dev_net(outdev), ifindex, &if_sid))
			return NF_DROP;
		if (avc_has_perm(&selinux_state,
				 peer_sid, if_sid,
				 SECCLASS_NETIF, NETIF__EGRESS, &ad))
			return NF_DROP_ERR(-ECONNREFUSED);

		if (sel_netnode_sid(addrp, family, &node_sid))
			return NF_DROP;
		if (avc_has_perm(&selinux_state,
				 peer_sid, node_sid,
				 SECCLASS_NODE, NODE__SENDTO, &ad))
			return NF_DROP_ERR(-ECONNREFUSED);
	}

	return NF_ACCEPT;
}

static unsigned int selinux_ipv4_postroute(void *priv,
					   struct sk_buff *skb,
					   const struct nf_hook_state *state)
{
	return selinux_ip_postroute(skb, state->out, PF_INET);
}

#if IS_ENABLED(CONFIG_IPV6)
static unsigned int selinux_ipv6_postroute(void *priv,
					   struct sk_buff *skb,
					   const struct nf_hook_state *state)
{
	return selinux_ip_postroute(skb, state->out, PF_INET6);
}
#endif	/* IPV6 */

#endif	/* CONFIG_NETFILTER */

static int selinux_netlink_send(struct sock *sk, struct sk_buff *skb)
{
	return selinux_nlmsg_perm(sk, skb);
}

static void ipc_init_security(struct ipc_security_struct *isec, u16 sclass)
{
	isec->sclass = sclass;
	isec->sid = current_sid();
}

static int msg_msg_alloc_security(struct msg_msg *msg)
{
	struct msg_security_struct *msec;

	msec = selinux_msg_msg(msg);
	msec->sid = SECINITSID_UNLABELED;

	return 0;
}

static int ipc_has_perm(struct kern_ipc_perm *ipc_perms,
			u32 perms)
{
	struct ipc_security_struct *isec;
	struct common_audit_data ad;
	u32 sid = current_sid();

	isec = selinux_ipc(ipc_perms);

	ad.type = LSM_AUDIT_DATA_IPC;
	ad.u.ipc_id = ipc_perms->key;

	return avc_has_perm(&selinux_state,
			    sid, isec->sid, isec->sclass, perms, &ad);
}

static int selinux_msg_msg_alloc_security(struct msg_msg *msg)
{
	return msg_msg_alloc_security(msg);
}

/* message queue security operations */
static int selinux_msg_queue_alloc_security(struct kern_ipc_perm *msq)
{
	struct ipc_security_struct *isec;
	struct common_audit_data ad;
	u32 sid = current_sid();
	int rc;

	isec = selinux_ipc(msq);
	ipc_init_security(isec, SECCLASS_MSGQ);

	ad.type = LSM_AUDIT_DATA_IPC;
	ad.u.ipc_id = msq->key;

	rc = avc_has_perm(&selinux_state,
			  sid, isec->sid, SECCLASS_MSGQ,
			  MSGQ__CREATE, &ad);
	return rc;
}

static int selinux_msg_queue_associate(struct kern_ipc_perm *msq, int msqflg)
{
	struct ipc_security_struct *isec;
	struct common_audit_data ad;
	u32 sid = current_sid();

	isec = selinux_ipc(msq);

	ad.type = LSM_AUDIT_DATA_IPC;
	ad.u.ipc_id = msq->key;

	return avc_has_perm(&selinux_state,
			    sid, isec->sid, SECCLASS_MSGQ,
			    MSGQ__ASSOCIATE, &ad);
}

static int selinux_msg_queue_msgctl(struct kern_ipc_perm *msq, int cmd)
{
	int err;
	int perms;

	switch (cmd) {
	case IPC_INFO:
	case MSG_INFO:
		/* No specific object, just general system-wide information. */
		return avc_has_perm(&selinux_state,
				    current_sid(), SECINITSID_KERNEL,
				    SECCLASS_SYSTEM, SYSTEM__IPC_INFO, NULL);
	case IPC_STAT:
	case MSG_STAT:
	case MSG_STAT_ANY:
		perms = MSGQ__GETATTR | MSGQ__ASSOCIATE;
		break;
	case IPC_SET:
		perms = MSGQ__SETATTR;
		break;
	case IPC_RMID:
		perms = MSGQ__DESTROY;
		break;
	default:
		return 0;
	}

	err = ipc_has_perm(msq, perms);
	return err;
}

static int selinux_msg_queue_msgsnd(struct kern_ipc_perm *msq, struct msg_msg *msg, int msqflg)
{
	struct ipc_security_struct *isec;
	struct msg_security_struct *msec;
	struct common_audit_data ad;
	u32 sid = current_sid();
	int rc;

	isec = selinux_ipc(msq);
	msec = selinux_msg_msg(msg);

	/*
	 * First time through, need to assign label to the message
	 */
	if (msec->sid == SECINITSID_UNLABELED) {
		/*
		 * Compute new sid based on current process and
		 * message queue this message will be stored in
		 */
		rc = security_transition_sid(&selinux_state, sid, isec->sid,
					     SECCLASS_MSG, NULL, &msec->sid);
		if (rc)
			return rc;
	}

	ad.type = LSM_AUDIT_DATA_IPC;
	ad.u.ipc_id = msq->key;

	/* Can this process write to the queue? */
	rc = avc_has_perm(&selinux_state,
			  sid, isec->sid, SECCLASS_MSGQ,
			  MSGQ__WRITE, &ad);
	if (!rc)
		/* Can this process send the message */
		rc = avc_has_perm(&selinux_state,
				  sid, msec->sid, SECCLASS_MSG,
				  MSG__SEND, &ad);
	if (!rc)
		/* Can the message be put in the queue? */
		rc = avc_has_perm(&selinux_state,
				  msec->sid, isec->sid, SECCLASS_MSGQ,
				  MSGQ__ENQUEUE, &ad);

	return rc;
}

static int selinux_msg_queue_msgrcv(struct kern_ipc_perm *msq, struct msg_msg *msg,
				    struct task_struct *target,
				    long type, int mode)
{
	struct ipc_security_struct *isec;
	struct msg_security_struct *msec;
	struct common_audit_data ad;
	u32 sid = task_sid(target);
	int rc;

	isec = selinux_ipc(msq);
	msec = selinux_msg_msg(msg);

	ad.type = LSM_AUDIT_DATA_IPC;
	ad.u.ipc_id = msq->key;

	rc = avc_has_perm(&selinux_state,
			  sid, isec->sid,
			  SECCLASS_MSGQ, MSGQ__READ, &ad);
	if (!rc)
		rc = avc_has_perm(&selinux_state,
				  sid, msec->sid,
				  SECCLASS_MSG, MSG__RECEIVE, &ad);
	return rc;
}

/* Shared Memory security operations */
static int selinux_shm_alloc_security(struct kern_ipc_perm *shp)
{
	struct ipc_security_struct *isec;
	struct common_audit_data ad;
	u32 sid = current_sid();
	int rc;

	isec = selinux_ipc(shp);
	ipc_init_security(isec, SECCLASS_SHM);

	ad.type = LSM_AUDIT_DATA_IPC;
	ad.u.ipc_id = shp->key;

	rc = avc_has_perm(&selinux_state,
			  sid, isec->sid, SECCLASS_SHM,
			  SHM__CREATE, &ad);
	return rc;
}

static int selinux_shm_associate(struct kern_ipc_perm *shp, int shmflg)
{
	struct ipc_security_struct *isec;
	struct common_audit_data ad;
	u32 sid = current_sid();

	isec = selinux_ipc(shp);

	ad.type = LSM_AUDIT_DATA_IPC;
	ad.u.ipc_id = shp->key;

	return avc_has_perm(&selinux_state,
			    sid, isec->sid, SECCLASS_SHM,
			    SHM__ASSOCIATE, &ad);
}

/* Note, at this point, shp is locked down */
static int selinux_shm_shmctl(struct kern_ipc_perm *shp, int cmd)
{
	int perms;
	int err;

	switch (cmd) {
	case IPC_INFO:
	case SHM_INFO:
		/* No specific object, just general system-wide information. */
		return avc_has_perm(&selinux_state,
				    current_sid(), SECINITSID_KERNEL,
				    SECCLASS_SYSTEM, SYSTEM__IPC_INFO, NULL);
	case IPC_STAT:
	case SHM_STAT:
	case SHM_STAT_ANY:
		perms = SHM__GETATTR | SHM__ASSOCIATE;
		break;
	case IPC_SET:
		perms = SHM__SETATTR;
		break;
	case SHM_LOCK:
	case SHM_UNLOCK:
		perms = SHM__LOCK;
		break;
	case IPC_RMID:
		perms = SHM__DESTROY;
		break;
	default:
		return 0;
	}

	err = ipc_has_perm(shp, perms);
	return err;
}

static int selinux_shm_shmat(struct kern_ipc_perm *shp,
			     char __user *shmaddr, int shmflg)
{
	u32 perms;

	if (shmflg & SHM_RDONLY)
		perms = SHM__READ;
	else
		perms = SHM__READ | SHM__WRITE;

	return ipc_has_perm(shp, perms);
}

/* Semaphore security operations */
static int selinux_sem_alloc_security(struct kern_ipc_perm *sma)
{
	struct ipc_security_struct *isec;
	struct common_audit_data ad;
	u32 sid = current_sid();
	int rc;

	isec = selinux_ipc(sma);
	ipc_init_security(isec, SECCLASS_SEM);

	ad.type = LSM_AUDIT_DATA_IPC;
	ad.u.ipc_id = sma->key;

	rc = avc_has_perm(&selinux_state,
			  sid, isec->sid, SECCLASS_SEM,
			  SEM__CREATE, &ad);
	return rc;
}

static int selinux_sem_associate(struct kern_ipc_perm *sma, int semflg)
{
	struct ipc_security_struct *isec;
	struct common_audit_data ad;
	u32 sid = current_sid();

	isec = selinux_ipc(sma);

	ad.type = LSM_AUDIT_DATA_IPC;
	ad.u.ipc_id = sma->key;

	return avc_has_perm(&selinux_state,
			    sid, isec->sid, SECCLASS_SEM,
			    SEM__ASSOCIATE, &ad);
}

/* Note, at this point, sma is locked down */
static int selinux_sem_semctl(struct kern_ipc_perm *sma, int cmd)
{
	int err;
	u32 perms;

	switch (cmd) {
	case IPC_INFO:
	case SEM_INFO:
		/* No specific object, just general system-wide information. */
		return avc_has_perm(&selinux_state,
				    current_sid(), SECINITSID_KERNEL,
				    SECCLASS_SYSTEM, SYSTEM__IPC_INFO, NULL);
	case GETPID:
	case GETNCNT:
	case GETZCNT:
		perms = SEM__GETATTR;
		break;
	case GETVAL:
	case GETALL:
		perms = SEM__READ;
		break;
	case SETVAL:
	case SETALL:
		perms = SEM__WRITE;
		break;
	case IPC_RMID:
		perms = SEM__DESTROY;
		break;
	case IPC_SET:
		perms = SEM__SETATTR;
		break;
	case IPC_STAT:
	case SEM_STAT:
	case SEM_STAT_ANY:
		perms = SEM__GETATTR | SEM__ASSOCIATE;
		break;
	default:
		return 0;
	}

	err = ipc_has_perm(sma, perms);
	return err;
}

static int selinux_sem_semop(struct kern_ipc_perm *sma,
			     struct sembuf *sops, unsigned nsops, int alter)
{
	u32 perms;

	if (alter)
		perms = SEM__READ | SEM__WRITE;
	else
		perms = SEM__READ;

	return ipc_has_perm(sma, perms);
}

static int selinux_ipc_permission(struct kern_ipc_perm *ipcp, short flag)
{
	u32 av = 0;

	av = 0;
	if (flag & S_IRUGO)
		av |= IPC__UNIX_READ;
	if (flag & S_IWUGO)
		av |= IPC__UNIX_WRITE;

	if (av == 0)
		return 0;

	return ipc_has_perm(ipcp, av);
}

static void selinux_ipc_getsecid(struct kern_ipc_perm *ipcp,
				 struct secids *secid)
{
	struct ipc_security_struct *isec = selinux_ipc(ipcp);
	secid->selinux = isec->sid;
}

static void selinux_d_instantiate(struct dentry *dentry, struct inode *inode)
{
	if (inode)
		inode_doinit_with_dentry(inode, dentry);
}

static int selinux_getprocattr(struct task_struct *p,
			       char *name, char **value)
{
	const struct task_security_struct *__tsec;
	u32 sid;
	int error;
	unsigned len;

	rcu_read_lock();
	__tsec = selinux_cred(__task_cred(p));

	if (current != p) {
		error = avc_has_perm(&selinux_state,
				     current_sid(), __tsec->sid,
				     SECCLASS_PROCESS, PROCESS__GETATTR, NULL);
		if (error)
			goto bad;
	}

	if (!strcmp(name, "current"))
		sid = __tsec->sid;
	else if (!strcmp(name, "prev"))
		sid = __tsec->osid;
	else if (!strcmp(name, "exec"))
		sid = __tsec->exec_sid;
	else if (!strcmp(name, "fscreate"))
		sid = __tsec->create_sid;
	else if (!strcmp(name, "keycreate"))
		sid = __tsec->keycreate_sid;
	else if (!strcmp(name, "sockcreate"))
		sid = __tsec->sockcreate_sid;
	else {
		error = -EINVAL;
		goto bad;
	}
	rcu_read_unlock();

	if (!sid)
		return 0;

	error = security_sid_to_context(&selinux_state, sid, value, &len);
	if (error)
		return error;
	return len;

bad:
	rcu_read_unlock();
	return error;
}

static int selinux_setprocattr(const char *name, void *value, size_t size)
{
	struct task_security_struct *tsec;
	struct cred *new;
	u32 mysid = current_sid(), sid = 0, ptsid;
	int error;
	char *str = value;

	/*
	 * Basic control over ability to set these attributes at all.
	 */
	if (!strcmp(name, "exec"))
		error = avc_has_perm(&selinux_state,
				     mysid, mysid, SECCLASS_PROCESS,
				     PROCESS__SETEXEC, NULL);
	else if (!strcmp(name, "fscreate"))
		error = avc_has_perm(&selinux_state,
				     mysid, mysid, SECCLASS_PROCESS,
				     PROCESS__SETFSCREATE, NULL);
	else if (!strcmp(name, "keycreate"))
		error = avc_has_perm(&selinux_state,
				     mysid, mysid, SECCLASS_PROCESS,
				     PROCESS__SETKEYCREATE, NULL);
	else if (!strcmp(name, "sockcreate"))
		error = avc_has_perm(&selinux_state,
				     mysid, mysid, SECCLASS_PROCESS,
				     PROCESS__SETSOCKCREATE, NULL);
	else if (!strcmp(name, "current"))
		error = avc_has_perm(&selinux_state,
				     mysid, mysid, SECCLASS_PROCESS,
				     PROCESS__SETCURRENT, NULL);
	else
		error = -EINVAL;
	if (error)
		return error;

	/* Obtain a SID for the context, if one was specified. */
	if (size && str[0] && str[0] != '\n') {
		if (str[size-1] == '\n') {
			str[size-1] = 0;
			size--;
		}
		error = security_context_to_sid(&selinux_state, value, size,
						&sid, GFP_KERNEL);
		if (error == -EINVAL && !strcmp(name, "fscreate")) {
			if (!has_cap_mac_admin(true)) {
				struct audit_buffer *ab;
				size_t audit_size;

				/* We strip a nul only if it is at the end, otherwise the
				 * context contains a nul and we should audit that */
				if (str[size - 1] == '\0')
					audit_size = size - 1;
				else
					audit_size = size;
				ab = audit_log_start(audit_context(),
						     GFP_ATOMIC,
						     AUDIT_SELINUX_ERR);
				audit_log_format(ab, "op=fscreate invalid_context=");
				audit_log_n_untrustedstring(ab, value, audit_size);
				audit_log_end(ab);

				return error;
			}
			error = security_context_to_sid_force(
						      &selinux_state,
						      value, size, &sid);
		}
		if (error)
			return error;
	}

	new = prepare_creds();
	if (!new)
		return -ENOMEM;

	/* Permission checking based on the specified context is
	   performed during the actual operation (execve,
	   open/mkdir/...), when we know the full context of the
	   operation.  See selinux_bprm_set_creds for the execve
	   checks and may_create for the file creation checks. The
	   operation will then fail if the context is not permitted. */
	tsec = selinux_cred(new);
	if (!strcmp(name, "exec")) {
		tsec->exec_sid = sid;
	} else if (!strcmp(name, "fscreate")) {
		tsec->create_sid = sid;
	} else if (!strcmp(name, "keycreate")) {
		error = avc_has_perm(&selinux_state,
				     mysid, sid, SECCLASS_KEY, KEY__CREATE,
				     NULL);
		if (error)
			goto abort_change;
		tsec->keycreate_sid = sid;
	} else if (!strcmp(name, "sockcreate")) {
		tsec->sockcreate_sid = sid;
	} else if (!strcmp(name, "current")) {
		error = -EINVAL;
		if (sid == 0)
			goto abort_change;

		/* Only allow single threaded processes to change context */
		error = -EPERM;
		if (!current_is_single_threaded()) {
			error = security_bounded_transition(&selinux_state,
							    tsec->sid, sid);
			if (error)
				goto abort_change;
		}

		/* Check permissions for the transition. */
		error = avc_has_perm(&selinux_state,
				     tsec->sid, sid, SECCLASS_PROCESS,
				     PROCESS__DYNTRANSITION, NULL);
		if (error)
			goto abort_change;

		/* Check for ptracing, and update the task SID if ok.
		   Otherwise, leave SID unchanged and fail. */
		ptsid = ptrace_parent_sid();
		if (ptsid != 0) {
			error = avc_has_perm(&selinux_state,
					     ptsid, sid, SECCLASS_PROCESS,
					     PROCESS__PTRACE, NULL);
			if (error)
				goto abort_change;
		}

		tsec->sid = sid;
	} else {
		error = -EINVAL;
		goto abort_change;
	}

	commit_creds(new);
	return size;

abort_change:
	abort_creds(new);
	return error;
}

static int selinux_ismaclabel(const char *name)
{
	return (strcmp(name, XATTR_SELINUX_SUFFIX) == 0);
}

static int selinux_secid_to_secctx(struct secids *secid, char **secdata,
				   u32 *seclen)
{
	return security_sid_to_context(&selinux_state, secid->selinux,
				       secdata, seclen);
}

static int selinux_secctx_to_secid(const char *secdata, u32 seclen,
				   struct secids *secid)
{
	return security_context_to_sid(&selinux_state, secdata, seclen,
				       &secid->selinux, GFP_KERNEL);
}

static void selinux_release_secctx(char *secdata, u32 seclen)
{
	kfree(secdata);
}

static void selinux_inode_invalidate_secctx(struct inode *inode)
{
	struct inode_security_struct *isec = selinux_inode(inode);

	spin_lock(&isec->lock);
	isec->initialized = LABEL_INVALID;
	spin_unlock(&isec->lock);
}

/*
 *	called with inode->i_mutex locked
 */
static int selinux_inode_notifysecctx(struct inode *inode, void *ctx, u32 ctxlen)
{
	int rc = selinux_inode_setsecurity(inode, XATTR_SELINUX_SUFFIX,
					   ctx, ctxlen, 0);
	/* Do not return error when suppressing label (SBLABEL_MNT not set). */
	return rc == -EOPNOTSUPP ? 0 : rc;
}

/*
 *	called with inode->i_mutex locked
 */
static int selinux_inode_setsecctx(struct dentry *dentry, void *ctx, u32 ctxlen)
{
	return __vfs_setxattr_noperm(dentry, XATTR_NAME_SELINUX, ctx, ctxlen, 0);
}

static int selinux_inode_getsecctx(struct inode *inode, void **ctx, u32 *ctxlen)
{
	int len = 0;
	len = selinux_inode_getsecurity(inode, XATTR_SELINUX_SUFFIX,
						ctx, true);
	if (len < 0)
		return len;
	*ctxlen = len;
	return 0;
}
#ifdef CONFIG_KEYS

static int selinux_key_alloc(struct key *k, const struct cred *cred,
			     unsigned long flags)
{
	const struct task_security_struct *tsec;
	struct key_security_struct *ksec = selinux_key(k);

	tsec = selinux_cred(cred);
	if (tsec->keycreate_sid)
		ksec->sid = tsec->keycreate_sid;
	else
		ksec->sid = tsec->sid;

	return 0;
}

static int selinux_key_permission(key_ref_t key_ref,
				  const struct cred *cred,
				  unsigned perm)
{
	struct key *key;
	struct key_security_struct *ksec;
	u32 sid;

	/* if no specific permissions are requested, we skip the
	   permission check. No serious, additional covert channels
	   appear to be created. */
	if (perm == 0)
		return 0;

	sid = cred_sid(cred);

	key = key_ref_to_ptr(key_ref);
	ksec = selinux_key(key);

	return avc_has_perm(&selinux_state,
			    sid, ksec->sid, SECCLASS_KEY, perm, NULL);
}

static int selinux_key_getsecurity(struct key *key, char **_buffer)
{
	struct key_security_struct *ksec = selinux_key(key);
	char *context = NULL;
	unsigned len;
	int rc;

	rc = security_sid_to_context(&selinux_state, ksec->sid,
				     &context, &len);
	if (!rc)
		rc = len;
	*_buffer = context;
	return rc;
}
#endif

#ifdef CONFIG_SECURITY_INFINIBAND
static int selinux_ib_pkey_access(void *ib_sec, u64 subnet_prefix, u16 pkey_val)
{
	struct common_audit_data ad;
	int err;
	u32 sid = 0;
	struct ib_security_struct *sec = ib_sec;
	struct lsm_ibpkey_audit ibpkey;

	err = sel_ib_pkey_sid(subnet_prefix, pkey_val, &sid);
	if (err)
		return err;

	ad.type = LSM_AUDIT_DATA_IBPKEY;
	ibpkey.subnet_prefix = subnet_prefix;
	ibpkey.pkey = pkey_val;
	ad.u.ibpkey = &ibpkey;
	return avc_has_perm(&selinux_state,
			    sec->sid, sid,
			    SECCLASS_INFINIBAND_PKEY,
			    INFINIBAND_PKEY__ACCESS, &ad);
}

static int selinux_ib_endport_manage_subnet(void *ib_sec, const char *dev_name,
					    u8 port_num)
{
	struct common_audit_data ad;
	int err;
	u32 sid = 0;
	struct ib_security_struct *sec = ib_sec;
	struct lsm_ibendport_audit ibendport;

	err = security_ib_endport_sid(&selinux_state, dev_name, port_num,
				      &sid);

	if (err)
		return err;

	ad.type = LSM_AUDIT_DATA_IBENDPORT;
	strncpy(ibendport.dev_name, dev_name, sizeof(ibendport.dev_name));
	ibendport.port = port_num;
	ad.u.ibendport = &ibendport;
	return avc_has_perm(&selinux_state,
			    sec->sid, sid,
			    SECCLASS_INFINIBAND_ENDPORT,
			    INFINIBAND_ENDPORT__MANAGE_SUBNET, &ad);
}

static int selinux_ib_alloc_security(void **ib_sec)
{
	struct ib_security_struct *sec;

	sec = kzalloc(sizeof(*sec), GFP_KERNEL);
	if (!sec)
		return -ENOMEM;
	sec->sid = current_sid();

	*ib_sec = sec;
	return 0;
}

static void selinux_ib_free_security(void *ib_sec)
{
	kfree(ib_sec);
}
#endif

#ifdef CONFIG_BPF_SYSCALL
static int selinux_bpf(int cmd, union bpf_attr *attr,
				     unsigned int size)
{
	u32 sid = current_sid();
	int ret;

	switch (cmd) {
	case BPF_MAP_CREATE:
		ret = avc_has_perm(&selinux_state,
				   sid, sid, SECCLASS_BPF, BPF__MAP_CREATE,
				   NULL);
		break;
	case BPF_PROG_LOAD:
		ret = avc_has_perm(&selinux_state,
				   sid, sid, SECCLASS_BPF, BPF__PROG_LOAD,
				   NULL);
		break;
	default:
		ret = 0;
		break;
	}

	return ret;
}

static u32 bpf_map_fmode_to_av(fmode_t fmode)
{
	u32 av = 0;

	if (fmode & FMODE_READ)
		av |= BPF__MAP_READ;
	if (fmode & FMODE_WRITE)
		av |= BPF__MAP_WRITE;
	return av;
}

/* This function will check the file pass through unix socket or binder to see
 * if it is a bpf related object. And apply correspinding checks on the bpf
 * object based on the type. The bpf maps and programs, not like other files and
 * socket, are using a shared anonymous inode inside the kernel as their inode.
 * So checking that inode cannot identify if the process have privilege to
 * access the bpf object and that's why we have to add this additional check in
 * selinux_file_receive and selinux_binder_transfer_files.
 */
static int bpf_fd_pass(struct file *file, u32 sid)
{
	struct bpf_security_struct *bpfsec;
	struct bpf_prog *prog;
	struct bpf_map *map;
	int ret;

	if (file->f_op == &bpf_map_fops) {
		map = file->private_data;
		bpfsec = map->security;
		ret = avc_has_perm(&selinux_state,
				   sid, bpfsec->sid, SECCLASS_BPF,
				   bpf_map_fmode_to_av(file->f_mode), NULL);
		if (ret)
			return ret;
	} else if (file->f_op == &bpf_prog_fops) {
		prog = file->private_data;
		bpfsec = prog->aux->security;
		ret = avc_has_perm(&selinux_state,
				   sid, bpfsec->sid, SECCLASS_BPF,
				   BPF__PROG_RUN, NULL);
		if (ret)
			return ret;
	}
	return 0;
}

static int selinux_bpf_map(struct bpf_map *map, fmode_t fmode)
{
	u32 sid = current_sid();
	struct bpf_security_struct *bpfsec;

	bpfsec = map->security;
	return avc_has_perm(&selinux_state,
			    sid, bpfsec->sid, SECCLASS_BPF,
			    bpf_map_fmode_to_av(fmode), NULL);
}

static int selinux_bpf_prog(struct bpf_prog *prog)
{
	u32 sid = current_sid();
	struct bpf_security_struct *bpfsec;

	bpfsec = prog->aux->security;
	return avc_has_perm(&selinux_state,
			    sid, bpfsec->sid, SECCLASS_BPF,
			    BPF__PROG_RUN, NULL);
}

static int selinux_bpf_map_alloc(struct bpf_map *map)
{
	struct bpf_security_struct *bpfsec;

	bpfsec = kzalloc(sizeof(*bpfsec), GFP_KERNEL);
	if (!bpfsec)
		return -ENOMEM;

	bpfsec->sid = current_sid();
	map->security = bpfsec;

	return 0;
}

static void selinux_bpf_map_free(struct bpf_map *map)
{
	struct bpf_security_struct *bpfsec = map->security;

	map->security = NULL;
	kfree(bpfsec);
}

static int selinux_bpf_prog_alloc(struct bpf_prog_aux *aux)
{
	struct bpf_security_struct *bpfsec;

	bpfsec = kzalloc(sizeof(*bpfsec), GFP_KERNEL);
	if (!bpfsec)
		return -ENOMEM;

	bpfsec->sid = current_sid();
	aux->security = bpfsec;

	return 0;
}

static void selinux_bpf_prog_free(struct bpf_prog_aux *aux)
{
	struct bpf_security_struct *bpfsec = aux->security;

	aux->security = NULL;
	kfree(bpfsec);
}
#endif

struct lsm_blob_sizes selinux_blob_sizes = {
	.lbs_cred = sizeof(struct task_security_struct),
	.lbs_file = sizeof(struct file_security_struct),
	.lbs_inode = sizeof(struct inode_security_struct),
	.lbs_ipc = sizeof(struct ipc_security_struct),
#ifdef CONFIG_KEYS
	.lbs_key = sizeof(struct key_security_struct),
#endif /* CONFIG_KEYS */
	.lbs_msg_msg = sizeof(struct msg_security_struct),
	.lbs_sock = sizeof(struct sk_security_struct),
	.lbs_superblock = sizeof(struct superblock_security_struct),
};

static struct security_hook_list selinux_hooks[] __lsm_ro_after_init = {
	LSM_HOOK_INIT(binder_set_context_mgr, selinux_binder_set_context_mgr),
	LSM_HOOK_INIT(binder_transaction, selinux_binder_transaction),
	LSM_HOOK_INIT(binder_transfer_binder, selinux_binder_transfer_binder),
	LSM_HOOK_INIT(binder_transfer_file, selinux_binder_transfer_file),

	LSM_HOOK_INIT(ptrace_access_check, selinux_ptrace_access_check),
	LSM_HOOK_INIT(ptrace_traceme, selinux_ptrace_traceme),
	LSM_HOOK_INIT(capget, selinux_capget),
	LSM_HOOK_INIT(capset, selinux_capset),
	LSM_HOOK_INIT(capable, selinux_capable),
	LSM_HOOK_INIT(quotactl, selinux_quotactl),
	LSM_HOOK_INIT(quota_on, selinux_quota_on),
	LSM_HOOK_INIT(syslog, selinux_syslog),
	LSM_HOOK_INIT(vm_enough_memory, selinux_vm_enough_memory),

	LSM_HOOK_INIT(netlink_send, selinux_netlink_send),

	LSM_HOOK_INIT(bprm_set_creds, selinux_bprm_set_creds),
	LSM_HOOK_INIT(bprm_committing_creds, selinux_bprm_committing_creds),
	LSM_HOOK_INIT(bprm_committed_creds, selinux_bprm_committed_creds),

	LSM_HOOK_INIT(sb_alloc_security, selinux_sb_alloc_security),
	LSM_HOOK_INIT(sb_copy_data, selinux_sb_copy_data),
	LSM_HOOK_INIT(sb_remount, selinux_sb_remount),
	LSM_HOOK_INIT(sb_kern_mount, selinux_sb_kern_mount),
	LSM_HOOK_INIT(sb_show_options, selinux_sb_show_options),
	LSM_HOOK_INIT(sb_statfs, selinux_sb_statfs),
	LSM_HOOK_INIT(sb_mount, selinux_mount),
	LSM_HOOK_INIT(sb_umount, selinux_umount),
	LSM_HOOK_INIT(sb_set_mnt_opts, selinux_set_mnt_opts),
	LSM_HOOK_INIT(sb_clone_mnt_opts, selinux_sb_clone_mnt_opts),
	LSM_HOOK_INIT(sb_parse_opts_str, selinux_parse_opts_str),

	LSM_HOOK_INIT(dentry_init_security, selinux_dentry_init_security),
	LSM_HOOK_INIT(dentry_create_files_as, selinux_dentry_create_files_as),

	LSM_HOOK_INIT(inode_alloc_security, selinux_inode_alloc_security),
	LSM_HOOK_INIT(inode_free_security, selinux_inode_free_security),
	LSM_HOOK_INIT(inode_init_security, selinux_inode_init_security),
	LSM_HOOK_INIT(inode_create, selinux_inode_create),
	LSM_HOOK_INIT(inode_link, selinux_inode_link),
	LSM_HOOK_INIT(inode_unlink, selinux_inode_unlink),
	LSM_HOOK_INIT(inode_symlink, selinux_inode_symlink),
	LSM_HOOK_INIT(inode_mkdir, selinux_inode_mkdir),
	LSM_HOOK_INIT(inode_rmdir, selinux_inode_rmdir),
	LSM_HOOK_INIT(inode_mknod, selinux_inode_mknod),
	LSM_HOOK_INIT(inode_rename, selinux_inode_rename),
	LSM_HOOK_INIT(inode_readlink, selinux_inode_readlink),
	LSM_HOOK_INIT(inode_follow_link, selinux_inode_follow_link),
	LSM_HOOK_INIT(inode_permission, selinux_inode_permission),
	LSM_HOOK_INIT(inode_setattr, selinux_inode_setattr),
	LSM_HOOK_INIT(inode_getattr, selinux_inode_getattr),
	LSM_HOOK_INIT(inode_setxattr, selinux_inode_setxattr),
	LSM_HOOK_INIT(inode_post_setxattr, selinux_inode_post_setxattr),
	LSM_HOOK_INIT(inode_getxattr, selinux_inode_getxattr),
	LSM_HOOK_INIT(inode_listxattr, selinux_inode_listxattr),
	LSM_HOOK_INIT(inode_removexattr, selinux_inode_removexattr),
	LSM_HOOK_INIT(inode_getsecurity, selinux_inode_getsecurity),
	LSM_HOOK_INIT(inode_setsecurity, selinux_inode_setsecurity),
	LSM_HOOK_INIT(inode_listsecurity, selinux_inode_listsecurity),
	LSM_HOOK_INIT(inode_getsecid, selinux_inode_getsecid),
	LSM_HOOK_INIT(inode_copy_up, selinux_inode_copy_up),
	LSM_HOOK_INIT(inode_copy_up_xattr, selinux_inode_copy_up_xattr),

	LSM_HOOK_INIT(file_permission, selinux_file_permission),
	LSM_HOOK_INIT(file_alloc_security, selinux_file_alloc_security),
	LSM_HOOK_INIT(file_ioctl, selinux_file_ioctl),
	LSM_HOOK_INIT(mmap_file, selinux_mmap_file),
	LSM_HOOK_INIT(mmap_addr, selinux_mmap_addr),
	LSM_HOOK_INIT(file_mprotect, selinux_file_mprotect),
	LSM_HOOK_INIT(file_lock, selinux_file_lock),
	LSM_HOOK_INIT(file_fcntl, selinux_file_fcntl),
	LSM_HOOK_INIT(file_set_fowner, selinux_file_set_fowner),
	LSM_HOOK_INIT(file_send_sigiotask, selinux_file_send_sigiotask),
	LSM_HOOK_INIT(file_receive, selinux_file_receive),

	LSM_HOOK_INIT(file_open, selinux_file_open),

	LSM_HOOK_INIT(task_alloc, selinux_task_alloc),
	LSM_HOOK_INIT(cred_prepare, selinux_cred_prepare),
	LSM_HOOK_INIT(cred_transfer, selinux_cred_transfer),
	LSM_HOOK_INIT(cred_getsecid, selinux_cred_getsecid),
	LSM_HOOK_INIT(kernel_act_as, selinux_kernel_act_as),
	LSM_HOOK_INIT(kernel_create_files_as, selinux_kernel_create_files_as),
	LSM_HOOK_INIT(kernel_module_request, selinux_kernel_module_request),
	LSM_HOOK_INIT(kernel_load_data, selinux_kernel_load_data),
	LSM_HOOK_INIT(kernel_read_file, selinux_kernel_read_file),
	LSM_HOOK_INIT(task_setpgid, selinux_task_setpgid),
	LSM_HOOK_INIT(task_getpgid, selinux_task_getpgid),
	LSM_HOOK_INIT(task_getsid, selinux_task_getsid),
	LSM_HOOK_INIT(task_getsecid, selinux_task_getsecid),
	LSM_HOOK_INIT(task_setnice, selinux_task_setnice),
	LSM_HOOK_INIT(task_setioprio, selinux_task_setioprio),
	LSM_HOOK_INIT(task_getioprio, selinux_task_getioprio),
	LSM_HOOK_INIT(task_prlimit, selinux_task_prlimit),
	LSM_HOOK_INIT(task_setrlimit, selinux_task_setrlimit),
	LSM_HOOK_INIT(task_setscheduler, selinux_task_setscheduler),
	LSM_HOOK_INIT(task_getscheduler, selinux_task_getscheduler),
	LSM_HOOK_INIT(task_movememory, selinux_task_movememory),
	LSM_HOOK_INIT(task_kill, selinux_task_kill),
	LSM_HOOK_INIT(task_to_inode, selinux_task_to_inode),

	LSM_HOOK_INIT(ipc_permission, selinux_ipc_permission),
	LSM_HOOK_INIT(ipc_getsecid, selinux_ipc_getsecid),

	LSM_HOOK_INIT(msg_msg_alloc_security, selinux_msg_msg_alloc_security),

	LSM_HOOK_INIT(msg_queue_alloc_security,
			selinux_msg_queue_alloc_security),
	LSM_HOOK_INIT(msg_queue_associate, selinux_msg_queue_associate),
	LSM_HOOK_INIT(msg_queue_msgctl, selinux_msg_queue_msgctl),
	LSM_HOOK_INIT(msg_queue_msgsnd, selinux_msg_queue_msgsnd),
	LSM_HOOK_INIT(msg_queue_msgrcv, selinux_msg_queue_msgrcv),

	LSM_HOOK_INIT(shm_alloc_security, selinux_shm_alloc_security),
	LSM_HOOK_INIT(shm_associate, selinux_shm_associate),
	LSM_HOOK_INIT(shm_shmctl, selinux_shm_shmctl),
	LSM_HOOK_INIT(shm_shmat, selinux_shm_shmat),

	LSM_HOOK_INIT(sem_alloc_security, selinux_sem_alloc_security),
	LSM_HOOK_INIT(sem_associate, selinux_sem_associate),
	LSM_HOOK_INIT(sem_semctl, selinux_sem_semctl),
	LSM_HOOK_INIT(sem_semop, selinux_sem_semop),

	LSM_HOOK_INIT(d_instantiate, selinux_d_instantiate),

	LSM_HOOK_INIT(getprocattr, selinux_getprocattr),
	LSM_HOOK_INIT(setprocattr, selinux_setprocattr),

	LSM_HOOK_INIT(ismaclabel, selinux_ismaclabel),
	LSM_HOOK_INIT(secid_to_secctx, selinux_secid_to_secctx),
	LSM_HOOK_INIT(secctx_to_secid, selinux_secctx_to_secid),
	LSM_HOOK_INIT(release_secctx, selinux_release_secctx),
	LSM_HOOK_INIT(inode_invalidate_secctx, selinux_inode_invalidate_secctx),
	LSM_HOOK_INIT(inode_notifysecctx, selinux_inode_notifysecctx),
	LSM_HOOK_INIT(inode_setsecctx, selinux_inode_setsecctx),
	LSM_HOOK_INIT(inode_getsecctx, selinux_inode_getsecctx),

	LSM_HOOK_INIT(unix_stream_connect, selinux_socket_unix_stream_connect),
	LSM_HOOK_INIT(unix_may_send, selinux_socket_unix_may_send),

	LSM_HOOK_INIT(socket_create, selinux_socket_create),
	LSM_HOOK_INIT(socket_post_create, selinux_socket_post_create),
	LSM_HOOK_INIT(socket_socketpair, selinux_socket_socketpair),
	LSM_HOOK_INIT(socket_bind, selinux_socket_bind),
	LSM_HOOK_INIT(socket_connect, selinux_socket_connect),
	LSM_HOOK_INIT(socket_listen, selinux_socket_listen),
	LSM_HOOK_INIT(socket_accept, selinux_socket_accept),
	LSM_HOOK_INIT(socket_sendmsg, selinux_socket_sendmsg),
	LSM_HOOK_INIT(socket_recvmsg, selinux_socket_recvmsg),
	LSM_HOOK_INIT(socket_getsockname, selinux_socket_getsockname),
	LSM_HOOK_INIT(socket_getpeername, selinux_socket_getpeername),
	LSM_HOOK_INIT(socket_getsockopt, selinux_socket_getsockopt),
	LSM_HOOK_INIT(socket_setsockopt, selinux_socket_setsockopt),
	LSM_HOOK_INIT(socket_shutdown, selinux_socket_shutdown),
	LSM_HOOK_INIT(socket_sock_rcv_skb, selinux_socket_sock_rcv_skb),
	LSM_HOOK_INIT(socket_getpeersec_stream,
			selinux_socket_getpeersec_stream),
	LSM_HOOK_INIT(socket_getpeersec_dgram, selinux_socket_getpeersec_dgram),
	LSM_HOOK_INIT(sk_alloc_security, selinux_sk_alloc_security),
	LSM_HOOK_INIT(sk_free_security, selinux_sk_free_security),
	LSM_HOOK_INIT(sk_clone_security, selinux_sk_clone_security),
	LSM_HOOK_INIT(sk_getsecid, selinux_sk_getsecid),
	LSM_HOOK_INIT(sock_graft, selinux_sock_graft),
	LSM_HOOK_INIT(sctp_assoc_request, selinux_sctp_assoc_request),
	LSM_HOOK_INIT(sctp_sk_clone, selinux_sctp_sk_clone),
	LSM_HOOK_INIT(sctp_bind_connect, selinux_sctp_bind_connect),
	LSM_HOOK_INIT(inet_conn_request, selinux_inet_conn_request),
	LSM_HOOK_INIT(inet_csk_clone, selinux_inet_csk_clone),
	LSM_HOOK_INIT(inet_conn_established, selinux_inet_conn_established),
	LSM_HOOK_INIT(secmark_relabel_packet, selinux_secmark_relabel_packet),
	LSM_HOOK_INIT(secmark_refcount_inc, selinux_secmark_refcount_inc),
	LSM_HOOK_INIT(secmark_refcount_dec, selinux_secmark_refcount_dec),
	LSM_HOOK_INIT(req_classify_flow, selinux_req_classify_flow),
	LSM_HOOK_INIT(tun_dev_alloc_security, selinux_tun_dev_alloc_security),
	LSM_HOOK_INIT(tun_dev_free_security, selinux_tun_dev_free_security),
	LSM_HOOK_INIT(tun_dev_create, selinux_tun_dev_create),
	LSM_HOOK_INIT(tun_dev_attach_queue, selinux_tun_dev_attach_queue),
	LSM_HOOK_INIT(tun_dev_attach, selinux_tun_dev_attach),
	LSM_HOOK_INIT(tun_dev_open, selinux_tun_dev_open),
#ifdef CONFIG_SECURITY_INFINIBAND
	LSM_HOOK_INIT(ib_pkey_access, selinux_ib_pkey_access),
	LSM_HOOK_INIT(ib_endport_manage_subnet,
		      selinux_ib_endport_manage_subnet),
	LSM_HOOK_INIT(ib_alloc_security, selinux_ib_alloc_security),
	LSM_HOOK_INIT(ib_free_security, selinux_ib_free_security),
#endif
#ifdef CONFIG_SECURITY_NETWORK_XFRM
	LSM_HOOK_INIT(xfrm_policy_alloc_security, selinux_xfrm_policy_alloc),
	LSM_HOOK_INIT(xfrm_policy_clone_security, selinux_xfrm_policy_clone),
	LSM_HOOK_INIT(xfrm_policy_free_security, selinux_xfrm_policy_free),
	LSM_HOOK_INIT(xfrm_policy_delete_security, selinux_xfrm_policy_delete),
	LSM_HOOK_INIT(xfrm_state_alloc, selinux_xfrm_state_alloc),
	LSM_HOOK_INIT(xfrm_state_alloc_acquire,
			selinux_xfrm_state_alloc_acquire),
	LSM_HOOK_INIT(xfrm_state_free_security, selinux_xfrm_state_free),
	LSM_HOOK_INIT(xfrm_state_delete_security, selinux_xfrm_state_delete),
	LSM_HOOK_INIT(xfrm_policy_lookup, selinux_xfrm_policy_lookup),
	LSM_HOOK_INIT(xfrm_state_pol_flow_match,
			selinux_xfrm_state_pol_flow_match),
	LSM_HOOK_INIT(xfrm_decode_session, selinux_xfrm_decode_session),
#endif

#ifdef CONFIG_KEYS
	LSM_HOOK_INIT(key_alloc, selinux_key_alloc),
	LSM_HOOK_INIT(key_permission, selinux_key_permission),
	LSM_HOOK_INIT(key_getsecurity, selinux_key_getsecurity),
#endif

#ifdef CONFIG_AUDIT
	LSM_HOOK_INIT(audit_rule_init, selinux_audit_rule_init),
	LSM_HOOK_INIT(audit_rule_known, selinux_audit_rule_known),
	LSM_HOOK_INIT(audit_rule_match, selinux_audit_rule_match),
	LSM_HOOK_INIT(audit_rule_free, selinux_audit_rule_free),
#endif

#ifdef CONFIG_BPF_SYSCALL
	LSM_HOOK_INIT(bpf, selinux_bpf),
	LSM_HOOK_INIT(bpf_map, selinux_bpf_map),
	LSM_HOOK_INIT(bpf_prog, selinux_bpf_prog),
	LSM_HOOK_INIT(bpf_map_alloc_security, selinux_bpf_map_alloc),
	LSM_HOOK_INIT(bpf_prog_alloc_security, selinux_bpf_prog_alloc),
	LSM_HOOK_INIT(bpf_map_free_security, selinux_bpf_map_free),
	LSM_HOOK_INIT(bpf_prog_free_security, selinux_bpf_prog_free),
#endif
};

static __init int selinux_init(void)
{
	static int finish;

	if (!security_module_enable("selinux",
				IS_ENABLED(CONFIG_SECURITY_SELINUX_STACKED))) {
		selinux_enabled = 0;
		return 0;
	}

	if (!finish) {
		security_add_blobs(&selinux_blob_sizes);
		finish = 1;
		return 0;
	}

	if (!selinux_enabled) {
		pr_info("SELinux:  Disabled at boot.\n");
		return 0;
	}

	pr_info("SELinux:  Initializing.\n");

	memset(&selinux_state, 0, sizeof(selinux_state));
	enforcing_set(&selinux_state, selinux_enforcing_boot);
	selinux_state.checkreqprot = selinux_checkreqprot_boot;
	selinux_ss_init(&selinux_state.ss);
	selinux_avc_init(&selinux_state.avc);

	/* Set the security state for the initial task. */
	cred_init_security();

	default_noexec = !(VM_DATA_DEFAULT_FLAGS & VM_EXEC);

	avc_init();

	avtab_cache_init();

	ebitmap_cache_init();

	hashtab_cache_init();

	security_add_hooks(selinux_hooks, ARRAY_SIZE(selinux_hooks), "selinux");

	if (avc_add_callback(selinux_netcache_avc_callback, AVC_CALLBACK_RESET))
		panic("SELinux: Unable to register AVC netcache callback\n");

	if (avc_add_callback(selinux_lsm_notifier_avc_callback, AVC_CALLBACK_RESET))
		panic("SELinux: Unable to register AVC LSM notifier callback\n");

	if (selinux_enforcing_boot)
		pr_debug("SELinux:  Starting in enforcing mode\n");
	else
		pr_debug("SELinux:  Starting in permissive mode\n");

	return 0;
}

static void delayed_superblock_init(struct super_block *sb, void *unused)
{
	superblock_doinit(sb, NULL);
}

void selinux_complete_init(void)
{
	pr_debug("SELinux:  Completing initialization.\n");

	/* Set up any superblocks initialized prior to the policy load. */
	pr_debug("SELinux:  Setting up existing superblocks.\n");
	iterate_supers(delayed_superblock_init, NULL);
}

/* SELinux requires early initialization in order to label
   all processes and objects when they are created. */
security_initcall(selinux_init);

#if defined(CONFIG_NETFILTER)

static const struct nf_hook_ops selinux_nf_ops[] = {
	{
		.hook =		selinux_ipv4_postroute,
		.pf =		NFPROTO_IPV4,
		.hooknum =	NF_INET_POST_ROUTING,
		.priority =	NF_IP_PRI_SELINUX_LAST,
	},
	{
		.hook =		selinux_ipv4_forward,
		.pf =		NFPROTO_IPV4,
		.hooknum =	NF_INET_FORWARD,
		.priority =	NF_IP_PRI_SELINUX_FIRST,
	},
	{
		.hook =		selinux_ipv4_output,
		.pf =		NFPROTO_IPV4,
		.hooknum =	NF_INET_LOCAL_OUT,
		.priority =	NF_IP_PRI_SELINUX_FIRST,
	},
#if IS_ENABLED(CONFIG_IPV6)
	{
		.hook =		selinux_ipv6_postroute,
		.pf =		NFPROTO_IPV6,
		.hooknum =	NF_INET_POST_ROUTING,
		.priority =	NF_IP6_PRI_SELINUX_LAST,
	},
	{
		.hook =		selinux_ipv6_forward,
		.pf =		NFPROTO_IPV6,
		.hooknum =	NF_INET_FORWARD,
		.priority =	NF_IP6_PRI_SELINUX_FIRST,
	},
	{
		.hook =		selinux_ipv6_output,
		.pf =		NFPROTO_IPV6,
		.hooknum =	NF_INET_LOCAL_OUT,
		.priority =	NF_IP6_PRI_SELINUX_FIRST,
	},
#endif	/* IPV6 */
};

static int __net_init selinux_nf_register(struct net *net)
{
	return nf_register_net_hooks(net, selinux_nf_ops,
				     ARRAY_SIZE(selinux_nf_ops));
}

static void __net_exit selinux_nf_unregister(struct net *net)
{
	nf_unregister_net_hooks(net, selinux_nf_ops,
				ARRAY_SIZE(selinux_nf_ops));
}

static struct pernet_operations selinux_net_ops = {
	.init = selinux_nf_register,
	.exit = selinux_nf_unregister,
};

static int __init selinux_nf_ip_init(void)
{
	int err;

	if (!selinux_enabled)
		return 0;

	pr_debug("SELinux:  Registering netfilter hooks\n");

	err = register_pernet_subsys(&selinux_net_ops);
	if (err)
		panic("SELinux: register_pernet_subsys: error %d\n", err);

	return 0;
}
__initcall(selinux_nf_ip_init);

#ifdef CONFIG_SECURITY_SELINUX_DISABLE
static void selinux_nf_ip_exit(void)
{
	pr_debug("SELinux:  Unregistering netfilter hooks\n");

	unregister_pernet_subsys(&selinux_net_ops);
}
#endif

#else /* CONFIG_NETFILTER */

#ifdef CONFIG_SECURITY_SELINUX_DISABLE
#define selinux_nf_ip_exit()
#endif

#endif /* CONFIG_NETFILTER */

#ifdef CONFIG_SECURITY_SELINUX_DISABLE
int selinux_disable(struct selinux_state *state)
{
	if (state->initialized) {
		/* Not permitted after initial policy load. */
		return -EINVAL;
	}

	if (state->disabled) {
		/* Only do this once. */
		return -EINVAL;
	}

	state->disabled = 1;

	pr_info("SELinux:  Disabled at runtime.\n");

	selinux_enabled = 0;

	security_delete_hooks(selinux_hooks, ARRAY_SIZE(selinux_hooks));

	/* Try to destroy the avc node cache */
	avc_disable();

	/* Unregister netfilter hooks. */
	selinux_nf_ip_exit();

	/* Unregister selinuxfs. */
	exit_sel_fs();

	return 0;
}
#endif<|MERGE_RESOLUTION|>--- conflicted
+++ resolved
@@ -447,19 +447,8 @@
 
 static int selinux_is_genfs_special_handling(struct super_block *sb)
 {
-<<<<<<< HEAD
-	struct superblock_security_struct *sbsec = selinux_superblock(sb);
-
-	return sbsec->behavior == SECURITY_FS_USE_XATTR ||
-		sbsec->behavior == SECURITY_FS_USE_TRANS ||
-		sbsec->behavior == SECURITY_FS_USE_TASK ||
-		sbsec->behavior == SECURITY_FS_USE_NATIVE ||
-		/* Special handling. Genfs but also in-core setxattr handler */
-		!strcmp(sb->s_type->name, "sysfs") ||
-=======
 	/* Special handling. Genfs but also in-core setxattr handler */
 	return	!strcmp(sb->s_type->name, "sysfs") ||
->>>>>>> 5c15b762
 		!strcmp(sb->s_type->name, "pstore") ||
 		!strcmp(sb->s_type->name, "debugfs") ||
 		!strcmp(sb->s_type->name, "tracefs") ||
