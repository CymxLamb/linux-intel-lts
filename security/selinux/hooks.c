--- conflicted
+++ resolved
@@ -3249,14 +3249,10 @@
 		return -ENOSYS;
 	}
 
-<<<<<<< HEAD
-	sbsec = selinux_superblock(inode->i_sb);
-=======
 	if (!selinux_state.initialized)
 		return (inode_owner_or_capable(inode) ? 0 : -EPERM);
 
-	sbsec = inode->i_sb->s_security;
->>>>>>> a34f7b1d
+	sbsec = selinux_superblock(inode->i_sb);
 	if (!(sbsec->flags & SBLABEL_MNT))
 		return -EOPNOTSUPP;
 
