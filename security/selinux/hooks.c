/*
 *  NSA Security-Enhanced Linux (SELinux) security module
 *
 *  This file contains the SELinux hook function implementations.
 *
 *  Authors:  Stephen Smalley, <sds@tycho.nsa.gov>
 *	      Chris Vance, <cvance@nai.com>
 *	      Wayne Salamon, <wsalamon@nai.com>
 *	      James Morris <jmorris@redhat.com>
 *
 *  Copyright (C) 2001,2002 Networks Associates Technology, Inc.
 *  Copyright (C) 2003-2008 Red Hat, Inc., James Morris <jmorris@redhat.com>
 *					   Eric Paris <eparis@redhat.com>
 *  Copyright (C) 2004-2005 Trusted Computer Solutions, Inc.
 *			    <dgoeddel@trustedcs.com>
 *  Copyright (C) 2006, 2007, 2009 Hewlett-Packard Development Company, L.P.
 *	Paul Moore <paul@paul-moore.com>
 *  Copyright (C) 2007 Hitachi Software Engineering Co., Ltd.
 *		       Yuichi Nakamura <ynakam@hitachisoft.jp>
 *  Copyright (C) 2016 Mellanox Technologies
 *
 *	This program is free software; you can redistribute it and/or modify
 *	it under the terms of the GNU General Public License version 2,
 *	as published by the Free Software Foundation.
 */

#include <linux/init.h>
#include <linux/kd.h>
#include <linux/kernel.h>
#include <linux/tracehook.h>
#include <linux/errno.h>
#include <linux/sched/signal.h>
#include <linux/sched/task.h>
#include <linux/lsm_hooks.h>
#include <linux/xattr.h>
#include <linux/capability.h>
#include <linux/unistd.h>
#include <linux/mm.h>
#include <linux/mman.h>
#include <linux/slab.h>
#include <linux/pagemap.h>
#include <linux/proc_fs.h>
#include <linux/swap.h>
#include <linux/spinlock.h>
#include <linux/syscalls.h>
#include <linux/dcache.h>
#include <linux/file.h>
#include <linux/fdtable.h>
#include <linux/namei.h>
#include <linux/mount.h>
#include <linux/netfilter_ipv4.h>
#include <linux/netfilter_ipv6.h>
#include <linux/netfilter/xt_SECMARK.h>
#include <linux/tty.h>
#include <net/icmp.h>
#include <net/ip.h>		/* for local_port_range[] */
#include <net/tcp.h>		/* struct or_callable used in sock_rcv_skb */
#include <net/inet_connection_sock.h>
#include <net/net_namespace.h>
#include <net/netlabel.h>
#include <linux/uaccess.h>
#include <asm/ioctls.h>
#include <linux/atomic.h>
#include <linux/bitops.h>
#include <linux/interrupt.h>
#include <linux/netdevice.h>	/* for network interface checks */
#include <net/netlink.h>
#include <linux/tcp.h>
#include <linux/udp.h>
#include <linux/dccp.h>
#include <linux/sctp.h>
#include <net/sctp/structs.h>
#include <linux/quota.h>
#include <linux/un.h>		/* for Unix socket types */
#include <net/af_unix.h>	/* for Unix socket types */
#include <linux/parser.h>
#include <linux/nfs_mount.h>
#include <net/ipv6.h>
#include <linux/hugetlb.h>
#include <linux/personality.h>
#include <linux/audit.h>
#include <linux/string.h>
#include <linux/selinux.h>
#include <linux/mutex.h>
#include <linux/posix-timers.h>
#include <linux/syslog.h>
#include <linux/user_namespace.h>
#include <linux/export.h>
#include <linux/msg.h>
#include <linux/shm.h>
#include <linux/bpf.h>

#include "avc.h"
#include "objsec.h"
#include "netif.h"
#include "netnode.h"
#include "netport.h"
#include "ibpkey.h"
#include "xfrm.h"
#include "netlabel.h"
#include "audit.h"
#include "avc_ss.h"

struct selinux_state selinux_state;

/* SECMARK reference count */
static atomic_t selinux_secmark_refcount = ATOMIC_INIT(0);

#ifdef CONFIG_SECURITY_SELINUX_DEVELOP
static int selinux_enforcing_boot;

static int __init enforcing_setup(char *str)
{
	unsigned long enforcing;
	if (!kstrtoul(str, 0, &enforcing))
		selinux_enforcing_boot = enforcing ? 1 : 0;
	return 1;
}
__setup("enforcing=", enforcing_setup);
#else
#define selinux_enforcing_boot 1
#endif

#ifdef CONFIG_SECURITY_SELINUX_BOOTPARAM
int selinux_enabled = CONFIG_SECURITY_SELINUX_BOOTPARAM_VALUE;

static int __init selinux_enabled_setup(char *str)
{
	unsigned long enabled;
	if (!kstrtoul(str, 0, &enabled))
		selinux_enabled = enabled ? 1 : 0;
	return 1;
}
__setup("selinux=", selinux_enabled_setup);
#else
int selinux_enabled = 1;
#endif

static unsigned int selinux_checkreqprot_boot =
	CONFIG_SECURITY_SELINUX_CHECKREQPROT_VALUE;

static int __init checkreqprot_setup(char *str)
{
	unsigned long checkreqprot;

	if (!kstrtoul(str, 0, &checkreqprot))
		selinux_checkreqprot_boot = checkreqprot ? 1 : 0;
	return 1;
}
__setup("checkreqprot=", checkreqprot_setup);

/**
 * selinux_secmark_enabled - Check to see if SECMARK is currently enabled
 *
 * Description:
 * This function checks the SECMARK reference counter to see if any SECMARK
 * targets are currently configured, if the reference counter is greater than
 * zero SECMARK is considered to be enabled.  Returns true (1) if SECMARK is
 * enabled, false (0) if SECMARK is disabled.  If the always_check_network
 * policy capability is enabled, SECMARK is always considered enabled.
 *
 */
static int selinux_secmark_enabled(void)
{
	return (selinux_policycap_alwaysnetwork() ||
		atomic_read(&selinux_secmark_refcount));
}

/**
 * selinux_peerlbl_enabled - Check to see if peer labeling is currently enabled
 *
 * Description:
 * This function checks if NetLabel or labeled IPSEC is enabled.  Returns true
 * (1) if any are enabled or false (0) if neither are enabled.  If the
 * always_check_network policy capability is enabled, peer labeling
 * is always considered enabled.
 *
 */
static int selinux_peerlbl_enabled(void)
{
	return (selinux_policycap_alwaysnetwork() ||
		netlbl_enabled() || selinux_xfrm_enabled());
}

static int selinux_netcache_avc_callback(u32 event)
{
	if (event == AVC_CALLBACK_RESET) {
		sel_netif_flush();
		sel_netnode_flush();
		sel_netport_flush();
		synchronize_net();
	}
	return 0;
}

static int selinux_lsm_notifier_avc_callback(u32 event)
{
	if (event == AVC_CALLBACK_RESET) {
		sel_ib_pkey_flush();
		call_lsm_notifier(LSM_POLICY_CHANGE, NULL);
	}

	return 0;
}

/*
 * initialise the security for the init task
 */
static void cred_init_security(void)
{
	struct cred *cred = (struct cred *) current->real_cred;
	struct task_security_struct *tsec;

	lsm_early_cred(cred);
	tsec = selinux_cred(cred);
	tsec->osid = tsec->sid = SECINITSID_KERNEL;
}

/*
 * get the security ID of a set of credentials
 */
static inline u32 cred_sid(const struct cred *cred)
{
	const struct task_security_struct *tsec;

	tsec = selinux_cred(cred);
	return tsec->sid;
}

/*
 * get the objective security ID of a task
 */
static inline u32 task_sid(const struct task_struct *task)
{
	u32 sid;

	rcu_read_lock();
	sid = cred_sid(__task_cred(task));
	rcu_read_unlock();
	return sid;
}

/* Allocate and free functions for each kind of security blob. */

static int inode_alloc_security(struct inode *inode)
{
	struct inode_security_struct *isec = selinux_inode(inode);
	u32 sid = current_sid();

	spin_lock_init(&isec->lock);
	INIT_LIST_HEAD(&isec->list);
	isec->inode = inode;
	isec->sid = SECINITSID_UNLABELED;
	isec->sclass = SECCLASS_FILE;
	isec->task_sid = sid;
	isec->initialized = LABEL_INVALID;

	return 0;
}

static int inode_doinit_with_dentry(struct inode *inode, struct dentry *opt_dentry);

/*
 * Try reloading inode security labels that have been marked as invalid.  The
 * @may_sleep parameter indicates when sleeping and thus reloading labels is
 * allowed; when set to false, returns -ECHILD when the label is
 * invalid.  The @dentry parameter should be set to a dentry of the inode.
 */
static int __inode_security_revalidate(struct inode *inode,
				       struct dentry *dentry,
				       bool may_sleep)
{
	struct inode_security_struct *isec = selinux_inode(inode);

	might_sleep_if(may_sleep);

	if (selinux_state.initialized &&
	    isec->initialized != LABEL_INITIALIZED) {
		if (!may_sleep)
			return -ECHILD;

		/*
		 * Try reloading the inode security label.  This will fail if
		 * @opt_dentry is NULL and no dentry for this inode can be
		 * found; in that case, continue using the old label.
		 */
		inode_doinit_with_dentry(inode, dentry);
	}
	return 0;
}

static struct inode_security_struct *inode_security_novalidate(struct inode *inode)
{
	return selinux_inode(inode);
}

static struct inode_security_struct *inode_security_rcu(struct inode *inode, bool rcu)
{
	int error;

	error = __inode_security_revalidate(inode, NULL, !rcu);
	if (error)
		return ERR_PTR(error);
	return selinux_inode(inode);
}

/*
 * Get the security label of an inode.
 */
static struct inode_security_struct *inode_security(struct inode *inode)
{
	__inode_security_revalidate(inode, NULL, true);
	return selinux_inode(inode);
}

static struct inode_security_struct *backing_inode_security_novalidate(struct dentry *dentry)
{
	struct inode *inode = d_backing_inode(dentry);

	return selinux_inode(inode);
}

/*
 * Get the security label of a dentry's backing inode.
 */
static struct inode_security_struct *backing_inode_security(struct dentry *dentry)
{
	struct inode *inode = d_backing_inode(dentry);

	__inode_security_revalidate(inode, dentry, true);
	return selinux_inode(inode);
}

static void inode_free_security(struct inode *inode)
{
	struct inode_security_struct *isec = selinux_inode(inode);
	struct superblock_security_struct *sbsec =
					selinux_superblock(inode->i_sb);

	/*
	 * As not all inode security structures are in a list, we check for
	 * empty list outside of the lock to make sure that we won't waste
	 * time taking a lock doing nothing.
	 *
	 * The list_del_init() function can be safely called more than once.
	 * It should not be possible for this function to be called with
	 * concurrent list_add(), but for better safety against future changes
	 * in the code, we use list_empty_careful() here.
	 */
	if (!list_empty_careful(&isec->list)) {
		spin_lock(&sbsec->isec_lock);
		list_del_init(&isec->list);
		spin_unlock(&sbsec->isec_lock);
	}
}

static int file_alloc_security(struct file *file)
{
	struct file_security_struct *fsec = selinux_file(file);
	u32 sid = current_sid();

	fsec->sid = sid;
	fsec->fown_sid = sid;

	return 0;
}

static int superblock_alloc_security(struct super_block *sb)
{
	struct superblock_security_struct *sbsec = selinux_superblock(sb);

	mutex_init(&sbsec->lock);
	INIT_LIST_HEAD(&sbsec->isec_head);
	spin_lock_init(&sbsec->isec_lock);
	sbsec->sb = sb;
	sbsec->sid = SECINITSID_UNLABELED;
	sbsec->def_sid = SECINITSID_FILE;
	sbsec->mntpoint_sid = SECINITSID_UNLABELED;

	return 0;
}

static inline int inode_doinit(struct inode *inode)
{
	return inode_doinit_with_dentry(inode, NULL);
}

enum {
	Opt_error = -1,
	Opt_context = 1,
	Opt_fscontext = 2,
	Opt_defcontext = 3,
	Opt_rootcontext = 4,
	Opt_labelsupport = 5,
	Opt_nextmntopt = 6,
};

#define NUM_SEL_MNT_OPTS	(Opt_nextmntopt - 1)

static const match_table_t tokens = {
	{Opt_context, CONTEXT_STR "%s"},
	{Opt_fscontext, FSCONTEXT_STR "%s"},
	{Opt_defcontext, DEFCONTEXT_STR "%s"},
	{Opt_rootcontext, ROOTCONTEXT_STR "%s"},
	{Opt_labelsupport, LABELSUPP_STR},
	{Opt_error, NULL},
};

#define SEL_MOUNT_FAIL_MSG "SELinux:  duplicate or incompatible mount options\n"

static int may_context_mount_sb_relabel(u32 sid,
			struct superblock_security_struct *sbsec,
			const struct cred *cred)
{
	const struct task_security_struct *tsec = selinux_cred(cred);
	int rc;

	rc = avc_has_perm(&selinux_state,
			  tsec->sid, sbsec->sid, SECCLASS_FILESYSTEM,
			  FILESYSTEM__RELABELFROM, NULL);
	if (rc)
		return rc;

	rc = avc_has_perm(&selinux_state,
			  tsec->sid, sid, SECCLASS_FILESYSTEM,
			  FILESYSTEM__RELABELTO, NULL);
	return rc;
}

static int may_context_mount_inode_relabel(u32 sid,
			struct superblock_security_struct *sbsec,
			const struct cred *cred)
{
	const struct task_security_struct *tsec = selinux_cred(cred);
	int rc;
	rc = avc_has_perm(&selinux_state,
			  tsec->sid, sbsec->sid, SECCLASS_FILESYSTEM,
			  FILESYSTEM__RELABELFROM, NULL);
	if (rc)
		return rc;

	rc = avc_has_perm(&selinux_state,
			  sid, sbsec->sid, SECCLASS_FILESYSTEM,
			  FILESYSTEM__ASSOCIATE, NULL);
	return rc;
}

static int selinux_is_genfs_special_handling(struct super_block *sb)
{
	/* Special handling. Genfs but also in-core setxattr handler */
	return	!strcmp(sb->s_type->name, "sysfs") ||
		!strcmp(sb->s_type->name, "pstore") ||
		!strcmp(sb->s_type->name, "debugfs") ||
		!strcmp(sb->s_type->name, "tracefs") ||
		!strcmp(sb->s_type->name, "rootfs") ||
		(selinux_policycap_cgroupseclabel() &&
		 (!strcmp(sb->s_type->name, "cgroup") ||
		  !strcmp(sb->s_type->name, "cgroup2")));
}

static int selinux_is_sblabel_mnt(struct super_block *sb)
{
	struct superblock_security_struct *sbsec = selinux_superblock(sb);

	/*
	 * IMPORTANT: Double-check logic in this function when adding a new
	 * SECURITY_FS_USE_* definition!
	 */
	BUILD_BUG_ON(SECURITY_FS_USE_MAX != 7);

	switch (sbsec->behavior) {
	case SECURITY_FS_USE_XATTR:
	case SECURITY_FS_USE_TRANS:
	case SECURITY_FS_USE_TASK:
	case SECURITY_FS_USE_NATIVE:
		return 1;

	case SECURITY_FS_USE_GENFS:
		return selinux_is_genfs_special_handling(sb);

	/* Never allow relabeling on context mounts */
	case SECURITY_FS_USE_MNTPOINT:
	case SECURITY_FS_USE_NONE:
	default:
		return 0;
	}
}

static int sb_finish_set_opts(struct super_block *sb)
{
	struct superblock_security_struct *sbsec = selinux_superblock(sb);
	struct dentry *root = sb->s_root;
	struct inode *root_inode = d_backing_inode(root);
	int rc = 0;

	if (sbsec->behavior == SECURITY_FS_USE_XATTR) {
		/* Make sure that the xattr handler exists and that no
		   error other than -ENODATA is returned by getxattr on
		   the root directory.  -ENODATA is ok, as this may be
		   the first boot of the SELinux kernel before we have
		   assigned xattr values to the filesystem. */
		if (!(root_inode->i_opflags & IOP_XATTR)) {
			pr_warn("SELinux: (dev %s, type %s) has no "
			       "xattr support\n", sb->s_id, sb->s_type->name);
			rc = -EOPNOTSUPP;
			goto out;
		}

		rc = __vfs_getxattr(root, root_inode, XATTR_NAME_SELINUX, NULL, 0);
		if (rc < 0 && rc != -ENODATA) {
			if (rc == -EOPNOTSUPP)
				pr_warn("SELinux: (dev %s, type "
				       "%s) has no security xattr handler\n",
				       sb->s_id, sb->s_type->name);
			else
				pr_warn("SELinux: (dev %s, type "
				       "%s) getxattr errno %d\n", sb->s_id,
				       sb->s_type->name, -rc);
			goto out;
		}
	}

	sbsec->flags |= SE_SBINITIALIZED;

	/*
	 * Explicitly set or clear SBLABEL_MNT.  It's not sufficient to simply
	 * leave the flag untouched because sb_clone_mnt_opts might be handing
	 * us a superblock that needs the flag to be cleared.
	 */
	if (selinux_is_sblabel_mnt(sb))
		sbsec->flags |= SBLABEL_MNT;
	else
		sbsec->flags &= ~SBLABEL_MNT;

	/* Initialize the root inode. */
	rc = inode_doinit_with_dentry(root_inode, root);

	/* Initialize any other inodes associated with the superblock, e.g.
	   inodes created prior to initial policy load or inodes created
	   during get_sb by a pseudo filesystem that directly
	   populates itself. */
	spin_lock(&sbsec->isec_lock);
next_inode:
	if (!list_empty(&sbsec->isec_head)) {
		struct inode_security_struct *isec =
				list_entry(sbsec->isec_head.next,
					   struct inode_security_struct, list);
		struct inode *inode = isec->inode;
		list_del_init(&isec->list);
		spin_unlock(&sbsec->isec_lock);
		inode = igrab(inode);
		if (inode) {
			if (!IS_PRIVATE(inode))
				inode_doinit(inode);
			iput(inode);
		}
		spin_lock(&sbsec->isec_lock);
		goto next_inode;
	}
	spin_unlock(&sbsec->isec_lock);
out:
	return rc;
}

/*
 * This function should allow an FS to ask what it's mount security
 * options were so it can use those later for submounts, displaying
 * mount options, or whatever.
 */
static int selinux_get_mnt_opts(const struct super_block *sb,
				struct security_mnt_opts *opts)
{
	int rc = 0, i;
	struct superblock_security_struct *sbsec = selinux_superblock(sb);
	char *context = NULL;
	u32 len;
	char tmp;

	security_init_mnt_opts(opts);

	if (!(sbsec->flags & SE_SBINITIALIZED))
		return -EINVAL;

	if (!selinux_state.initialized)
		return -EINVAL;

	/* make sure we always check enough bits to cover the mask */
	BUILD_BUG_ON(SE_MNTMASK >= (1 << NUM_SEL_MNT_OPTS));

	tmp = sbsec->flags & SE_MNTMASK;
	/* count the number of mount options for this sb */
	for (i = 0; i < NUM_SEL_MNT_OPTS; i++) {
		if (tmp & 0x01)
			opts->selinux.num_mnt_opts++;
		tmp >>= 1;
	}
	/* Check if the Label support flag is set */
	if (sbsec->flags & SBLABEL_MNT)
		opts->selinux.num_mnt_opts++;

	opts->selinux.mnt_opts = kcalloc(opts->selinux.num_mnt_opts,
						sizeof(char *), GFP_ATOMIC);
	if (!opts->selinux.mnt_opts) {
		rc = -ENOMEM;
		goto out_free;
	}

	opts->selinux.mnt_opts_flags = kcalloc(opts->selinux.num_mnt_opts,
						sizeof(int), GFP_ATOMIC);
	if (!opts->selinux.mnt_opts_flags) {
		rc = -ENOMEM;
		goto out_free;
	}

	i = 0;
	if (sbsec->flags & FSCONTEXT_MNT) {
		rc = security_sid_to_context(&selinux_state, sbsec->sid,
					     &context, &len);
		if (rc)
			goto out_free;
		opts->selinux.mnt_opts[i] = context;
		opts->selinux.mnt_opts_flags[i++] = FSCONTEXT_MNT;
	}
	if (sbsec->flags & CONTEXT_MNT) {
		rc = security_sid_to_context(&selinux_state,
					     sbsec->mntpoint_sid,
					     &context, &len);
		if (rc)
			goto out_free;
		opts->selinux.mnt_opts[i] = context;
		opts->selinux.mnt_opts_flags[i++] = CONTEXT_MNT;
	}
	if (sbsec->flags & DEFCONTEXT_MNT) {
		rc = security_sid_to_context(&selinux_state, sbsec->def_sid,
					     &context, &len);
		if (rc)
			goto out_free;
		opts->selinux.mnt_opts[i] = context;
		opts->selinux.mnt_opts_flags[i++] = DEFCONTEXT_MNT;
	}
	if (sbsec->flags & ROOTCONTEXT_MNT) {
		struct dentry *root = sbsec->sb->s_root;
		struct inode_security_struct *isec = backing_inode_security(root);

		rc = security_sid_to_context(&selinux_state, isec->sid,
					     &context, &len);
		if (rc)
			goto out_free;
		opts->selinux.mnt_opts[i] = context;
		opts->selinux.mnt_opts_flags[i++] = ROOTCONTEXT_MNT;
	}
	if (sbsec->flags & SBLABEL_MNT) {
		opts->selinux.mnt_opts[i] = NULL;
		opts->selinux.mnt_opts_flags[i++] = SBLABEL_MNT;
	}

	BUG_ON(i != opts->selinux.num_mnt_opts);

	return 0;

out_free:
	security_free_mnt_opts(opts);
	return rc;
}

static int bad_option(struct superblock_security_struct *sbsec, char flag,
		      u32 old_sid, u32 new_sid)
{
	char mnt_flags = sbsec->flags & SE_MNTMASK;

	/* check if the old mount command had the same options */
	if (sbsec->flags & SE_SBINITIALIZED)
		if (!(sbsec->flags & flag) ||
		    (old_sid != new_sid))
			return 1;

	/* check if we were passed the same options twice,
	 * aka someone passed context=a,context=b
	 */
	if (!(sbsec->flags & SE_SBINITIALIZED))
		if (mnt_flags & flag)
			return 1;
	return 0;
}

/*
 * Allow filesystems with binary mount data to explicitly set mount point
 * labeling information.
 */
static int selinux_set_mnt_opts(struct super_block *sb,
				struct security_mnt_opts *opts,
				unsigned long kern_flags,
				unsigned long *set_kern_flags)
{
	const struct cred *cred = current_cred();
	int rc = 0, i;
	struct superblock_security_struct *sbsec = selinux_superblock(sb);
	const char *name = sb->s_type->name;
	struct dentry *root = sbsec->sb->s_root;
	struct inode_security_struct *root_isec;
	u32 fscontext_sid = 0, context_sid = 0, rootcontext_sid = 0;
	u32 defcontext_sid = 0;
	char **mount_options = opts->selinux.mnt_opts;
	int *flags = opts->selinux.mnt_opts_flags;
	int num_opts = opts->selinux.num_mnt_opts;

	mutex_lock(&sbsec->lock);

	if (!selinux_state.initialized) {
		if (!num_opts) {
			/* Defer initialization until selinux_complete_init,
			   after the initial policy is loaded and the security
			   server is ready to handle calls. */
			goto out;
		}
		rc = -EINVAL;
		pr_warn("SELinux: Unable to set superblock options "
			"before the security server is initialized\n");
		goto out;
	}
	if (kern_flags && !set_kern_flags) {
		/* Specifying internal flags without providing a place to
		 * place the results is not allowed */
		rc = -EINVAL;
		goto out;
	}

	/*
	 * Binary mount data FS will come through this function twice.  Once
	 * from an explicit call and once from the generic calls from the vfs.
	 * Since the generic VFS calls will not contain any security mount data
	 * we need to skip the double mount verification.
	 *
	 * This does open a hole in which we will not notice if the first
	 * mount using this sb set explict options and a second mount using
	 * this sb does not set any security options.  (The first options
	 * will be used for both mounts)
	 */
	if ((sbsec->flags & SE_SBINITIALIZED) && (sb->s_type->fs_flags & FS_BINARY_MOUNTDATA)
	    && (num_opts == 0))
		goto out;

	root_isec = backing_inode_security_novalidate(root);

	/*
	 * parse the mount options, check if they are valid sids.
	 * also check if someone is trying to mount the same sb more
	 * than once with different security options.
	 */
	for (i = 0; i < num_opts; i++) {
		u32 sid;

		if (flags[i] == SBLABEL_MNT)
			continue;
		rc = security_context_str_to_sid(&selinux_state,
						 mount_options[i], &sid,
						 GFP_KERNEL);
		if (rc) {
			pr_warn("SELinux: security_context_str_to_sid"
			       "(%s) failed for (dev %s, type %s) errno=%d\n",
			       mount_options[i], sb->s_id, name, rc);
			goto out;
		}
		switch (flags[i]) {
		case FSCONTEXT_MNT:
			fscontext_sid = sid;

			if (bad_option(sbsec, FSCONTEXT_MNT, sbsec->sid,
					fscontext_sid))
				goto out_double_mount;

			sbsec->flags |= FSCONTEXT_MNT;
			break;
		case CONTEXT_MNT:
			context_sid = sid;

			if (bad_option(sbsec, CONTEXT_MNT, sbsec->mntpoint_sid,
					context_sid))
				goto out_double_mount;

			sbsec->flags |= CONTEXT_MNT;
			break;
		case ROOTCONTEXT_MNT:
			rootcontext_sid = sid;

			if (bad_option(sbsec, ROOTCONTEXT_MNT, root_isec->sid,
					rootcontext_sid))
				goto out_double_mount;

			sbsec->flags |= ROOTCONTEXT_MNT;

			break;
		case DEFCONTEXT_MNT:
			defcontext_sid = sid;

			if (bad_option(sbsec, DEFCONTEXT_MNT, sbsec->def_sid,
					defcontext_sid))
				goto out_double_mount;

			sbsec->flags |= DEFCONTEXT_MNT;

			break;
		default:
			rc = -EINVAL;
			goto out;
		}
	}

	if (sbsec->flags & SE_SBINITIALIZED) {
		/* previously mounted with options, but not on this attempt? */
		if ((sbsec->flags & SE_MNTMASK) && !num_opts)
			goto out_double_mount;
		rc = 0;
		goto out;
	}

	if (strcmp(sb->s_type->name, "proc") == 0)
		sbsec->flags |= SE_SBPROC | SE_SBGENFS;

	if (!strcmp(sb->s_type->name, "debugfs") ||
	    !strcmp(sb->s_type->name, "tracefs") ||
	    !strcmp(sb->s_type->name, "sysfs") ||
	    !strcmp(sb->s_type->name, "pstore") ||
	    !strcmp(sb->s_type->name, "binder") ||
	    !strcmp(sb->s_type->name, "cgroup") ||
	    !strcmp(sb->s_type->name, "cgroup2"))
		sbsec->flags |= SE_SBGENFS;

	if (!sbsec->behavior) {
		/*
		 * Determine the labeling behavior to use for this
		 * filesystem type.
		 */
		rc = security_fs_use(&selinux_state, sb);
		if (rc) {
			pr_warn("%s: security_fs_use(%s) returned %d\n",
					__func__, sb->s_type->name, rc);
			goto out;
		}
	}

	/*
	 * If this is a user namespace mount and the filesystem type is not
	 * explicitly whitelisted, then no contexts are allowed on the command
	 * line and security labels must be ignored.
	 */
	if (sb->s_user_ns != &init_user_ns &&
	    strcmp(sb->s_type->name, "tmpfs") &&
	    strcmp(sb->s_type->name, "ramfs") &&
	    strcmp(sb->s_type->name, "devpts")) {
		if (context_sid || fscontext_sid || rootcontext_sid ||
		    defcontext_sid) {
			rc = -EACCES;
			goto out;
		}
		if (sbsec->behavior == SECURITY_FS_USE_XATTR) {
			sbsec->behavior = SECURITY_FS_USE_MNTPOINT;
			rc = security_transition_sid(&selinux_state,
						     current_sid(),
						     current_sid(),
						     SECCLASS_FILE, NULL,
						     &sbsec->mntpoint_sid);
			if (rc)
				goto out;
		}
		goto out_set_opts;
	}

	/* sets the context of the superblock for the fs being mounted. */
	if (fscontext_sid) {
		rc = may_context_mount_sb_relabel(fscontext_sid, sbsec, cred);
		if (rc)
			goto out;

		sbsec->sid = fscontext_sid;
	}

	/*
	 * Switch to using mount point labeling behavior.
	 * sets the label used on all file below the mountpoint, and will set
	 * the superblock context if not already set.
	 */
	if (kern_flags & SECURITY_LSM_NATIVE_LABELS && !context_sid) {
		sbsec->behavior = SECURITY_FS_USE_NATIVE;
		*set_kern_flags |= SECURITY_LSM_NATIVE_LABELS;
	}

	if (context_sid) {
		if (!fscontext_sid) {
			rc = may_context_mount_sb_relabel(context_sid, sbsec,
							  cred);
			if (rc)
				goto out;
			sbsec->sid = context_sid;
		} else {
			rc = may_context_mount_inode_relabel(context_sid, sbsec,
							     cred);
			if (rc)
				goto out;
		}
		if (!rootcontext_sid)
			rootcontext_sid = context_sid;

		sbsec->mntpoint_sid = context_sid;
		sbsec->behavior = SECURITY_FS_USE_MNTPOINT;
	}

	if (rootcontext_sid) {
		rc = may_context_mount_inode_relabel(rootcontext_sid, sbsec,
						     cred);
		if (rc)
			goto out;

		root_isec->sid = rootcontext_sid;
		root_isec->initialized = LABEL_INITIALIZED;
	}

	if (defcontext_sid) {
		if (sbsec->behavior != SECURITY_FS_USE_XATTR &&
			sbsec->behavior != SECURITY_FS_USE_NATIVE) {
			rc = -EINVAL;
			pr_warn("SELinux: defcontext option is "
			       "invalid for this filesystem type\n");
			goto out;
		}

		if (defcontext_sid != sbsec->def_sid) {
			rc = may_context_mount_inode_relabel(defcontext_sid,
							     sbsec, cred);
			if (rc)
				goto out;
		}

		sbsec->def_sid = defcontext_sid;
	}

out_set_opts:
	rc = sb_finish_set_opts(sb);
out:
	mutex_unlock(&sbsec->lock);
	return rc;
out_double_mount:
	rc = -EINVAL;
	pr_warn("SELinux: mount invalid.  Same superblock, different "
	       "security settings for (dev %s, type %s)\n", sb->s_id, name);
	goto out;
}

static int selinux_cmp_sb_context(const struct super_block *oldsb,
				    const struct super_block *newsb)
{
	struct superblock_security_struct *old = selinux_superblock(oldsb);
	struct superblock_security_struct *new = selinux_superblock(newsb);
	char oldflags = old->flags & SE_MNTMASK;
	char newflags = new->flags & SE_MNTMASK;

	if (oldflags != newflags)
		goto mismatch;
	if ((oldflags & FSCONTEXT_MNT) && old->sid != new->sid)
		goto mismatch;
	if ((oldflags & CONTEXT_MNT) && old->mntpoint_sid != new->mntpoint_sid)
		goto mismatch;
	if ((oldflags & DEFCONTEXT_MNT) && old->def_sid != new->def_sid)
		goto mismatch;
	if (oldflags & ROOTCONTEXT_MNT) {
		struct inode_security_struct *oldroot = backing_inode_security(oldsb->s_root);
		struct inode_security_struct *newroot = backing_inode_security(newsb->s_root);
		if (oldroot->sid != newroot->sid)
			goto mismatch;
	}
	return 0;
mismatch:
	pr_warn("SELinux: mount invalid.  Same superblock, "
			    "different security settings for (dev %s, "
			    "type %s)\n", newsb->s_id, newsb->s_type->name);
	return -EBUSY;
}

static int selinux_sb_clone_mnt_opts(const struct super_block *oldsb,
					struct super_block *newsb,
					unsigned long kern_flags,
					unsigned long *set_kern_flags)
{
	int rc = 0;
	const struct superblock_security_struct *oldsbsec =
						selinux_superblock(oldsb);
	struct superblock_security_struct *newsbsec = selinux_superblock(newsb);

	int set_fscontext =	(oldsbsec->flags & FSCONTEXT_MNT);
	int set_context =	(oldsbsec->flags & CONTEXT_MNT);
	int set_rootcontext =	(oldsbsec->flags & ROOTCONTEXT_MNT);

	/*
	 * if the parent was able to be mounted it clearly had no special lsm
	 * mount options.  thus we can safely deal with this superblock later
	 */
	if (!selinux_state.initialized)
		return 0;

	/*
	 * Specifying internal flags without providing a place to
	 * place the results is not allowed.
	 */
	if (kern_flags && !set_kern_flags)
		return -EINVAL;

	/* how can we clone if the old one wasn't set up?? */
	BUG_ON(!(oldsbsec->flags & SE_SBINITIALIZED));

	/* if fs is reusing a sb, make sure that the contexts match */
	if (newsbsec->flags & SE_SBINITIALIZED) {
		if ((kern_flags & SECURITY_LSM_NATIVE_LABELS) && !set_context)
			*set_kern_flags |= SECURITY_LSM_NATIVE_LABELS;
		return selinux_cmp_sb_context(oldsb, newsb);
	}

	mutex_lock(&newsbsec->lock);

	newsbsec->flags = oldsbsec->flags;

	newsbsec->sid = oldsbsec->sid;
	newsbsec->def_sid = oldsbsec->def_sid;
	newsbsec->behavior = oldsbsec->behavior;

	if (newsbsec->behavior == SECURITY_FS_USE_NATIVE &&
		!(kern_flags & SECURITY_LSM_NATIVE_LABELS) && !set_context) {
		rc = security_fs_use(&selinux_state, newsb);
		if (rc)
			goto out;
	}

	if (kern_flags & SECURITY_LSM_NATIVE_LABELS && !set_context) {
		newsbsec->behavior = SECURITY_FS_USE_NATIVE;
		*set_kern_flags |= SECURITY_LSM_NATIVE_LABELS;
	}

	if (set_context) {
		u32 sid = oldsbsec->mntpoint_sid;

		if (!set_fscontext)
			newsbsec->sid = sid;
		if (!set_rootcontext) {
			struct inode_security_struct *newisec = backing_inode_security(newsb->s_root);
			newisec->sid = sid;
		}
		newsbsec->mntpoint_sid = sid;
	}
	if (set_rootcontext) {
		const struct inode_security_struct *oldisec = backing_inode_security(oldsb->s_root);
		struct inode_security_struct *newisec = backing_inode_security(newsb->s_root);

		newisec->sid = oldisec->sid;
	}

	sb_finish_set_opts(newsb);
out:
	mutex_unlock(&newsbsec->lock);
	return rc;
}

static int selinux_parse_opts_str(char *options,
				  struct security_mnt_opts *opts)
{
	char *p;
	char *context = NULL, *defcontext = NULL;
	char *fscontext = NULL, *rootcontext = NULL;
	int rc, num_mnt_opts = 0;

	opts->selinux.num_mnt_opts = 0;

	/* Standard string-based options. */
	while ((p = strsep(&options, "|")) != NULL) {
		int token;
		substring_t args[MAX_OPT_ARGS];

		if (!*p)
			continue;

		token = match_token(p, tokens, args);

		switch (token) {
		case Opt_context:
			if (context || defcontext) {
				rc = -EINVAL;
				pr_warn(SEL_MOUNT_FAIL_MSG);
				goto out_err;
			}
			context = match_strdup(&args[0]);
			if (!context) {
				rc = -ENOMEM;
				goto out_err;
			}
			break;

		case Opt_fscontext:
			if (fscontext) {
				rc = -EINVAL;
				pr_warn(SEL_MOUNT_FAIL_MSG);
				goto out_err;
			}
			fscontext = match_strdup(&args[0]);
			if (!fscontext) {
				rc = -ENOMEM;
				goto out_err;
			}
			break;

		case Opt_rootcontext:
			if (rootcontext) {
				rc = -EINVAL;
				pr_warn(SEL_MOUNT_FAIL_MSG);
				goto out_err;
			}
			rootcontext = match_strdup(&args[0]);
			if (!rootcontext) {
				rc = -ENOMEM;
				goto out_err;
			}
			break;

		case Opt_defcontext:
			if (context || defcontext) {
				rc = -EINVAL;
				pr_warn(SEL_MOUNT_FAIL_MSG);
				goto out_err;
			}
			defcontext = match_strdup(&args[0]);
			if (!defcontext) {
				rc = -ENOMEM;
				goto out_err;
			}
			break;
		case Opt_labelsupport:
			break;
		default:
			pr_warn("SELinux:  unknown mount option\n");
			break;
		}
	}

	rc = -ENOMEM;
	opts->selinux.mnt_opts = kcalloc(NUM_SEL_MNT_OPTS, sizeof(char *),
					 GFP_KERNEL);
	if (!opts->selinux.mnt_opts)
		goto out_err;

	opts->selinux.mnt_opts_flags = kcalloc(NUM_SEL_MNT_OPTS, sizeof(int),
					       GFP_KERNEL);
	if (!opts->selinux.mnt_opts_flags)
		goto out_err;

	if (fscontext) {
		opts->selinux.mnt_opts[num_mnt_opts] = fscontext;
		opts->selinux.mnt_opts_flags[num_mnt_opts++] = FSCONTEXT_MNT;
	}
	if (context) {
		opts->selinux.mnt_opts[num_mnt_opts] = context;
		opts->selinux.mnt_opts_flags[num_mnt_opts++] = CONTEXT_MNT;
	}
	if (rootcontext) {
		opts->selinux.mnt_opts[num_mnt_opts] = rootcontext;
		opts->selinux.mnt_opts_flags[num_mnt_opts++] = ROOTCONTEXT_MNT;
	}
	if (defcontext) {
		opts->selinux.mnt_opts[num_mnt_opts] = defcontext;
		opts->selinux.mnt_opts_flags[num_mnt_opts++] = DEFCONTEXT_MNT;
	}

	opts->selinux.num_mnt_opts = num_mnt_opts;
	return 0;

out_err:
	security_free_mnt_opts(opts);
	kfree(context);
	kfree(defcontext);
	kfree(fscontext);
	kfree(rootcontext);
	return rc;
}
/*
 * string mount options parsing and call set the sbsec
 */
static int superblock_doinit(struct super_block *sb, void *data)
{
	int rc = 0;
	char *options = data;
	struct security_mnt_opts opts;

	security_init_mnt_opts(&opts);

	if (!data)
		goto out;

	BUG_ON(sb->s_type->fs_flags & FS_BINARY_MOUNTDATA);

	rc = selinux_parse_opts_str(options, &opts);
	if (rc)
		goto out_err;

out:
	rc = selinux_set_mnt_opts(sb, &opts, 0, NULL);

out_err:
	security_free_mnt_opts(&opts);
	return rc;
}

static void selinux_write_opts(struct seq_file *m,
			       struct security_mnt_opts *opts)
{
	int i;
	char *prefix;

	for (i = 0; i < opts->selinux.num_mnt_opts; i++) {
		char *has_comma;

		if (opts->selinux.mnt_opts[i])
			has_comma = strchr(opts->selinux.mnt_opts[i], ',');
		else
			has_comma = NULL;

		switch (opts->selinux.mnt_opts_flags[i]) {
		case CONTEXT_MNT:
			prefix = CONTEXT_STR;
			break;
		case FSCONTEXT_MNT:
			prefix = FSCONTEXT_STR;
			break;
		case ROOTCONTEXT_MNT:
			prefix = ROOTCONTEXT_STR;
			break;
		case DEFCONTEXT_MNT:
			prefix = DEFCONTEXT_STR;
			break;
		case SBLABEL_MNT:
			seq_putc(m, ',');
			seq_puts(m, LABELSUPP_STR);
			continue;
		default:
			BUG();
			return;
		};
		/* we need a comma before each option */
		seq_putc(m, ',');
		seq_puts(m, prefix);
		if (has_comma)
			seq_putc(m, '\"');
		seq_escape(m, opts->selinux.mnt_opts[i], "\"\n\\");
		if (has_comma)
			seq_putc(m, '\"');
	}
}

static int selinux_sb_show_options(struct seq_file *m, struct super_block *sb)
{
	struct security_mnt_opts opts;
	int rc;

	rc = selinux_get_mnt_opts(sb, &opts);
	if (rc) {
		/* before policy load we may get EINVAL, don't show anything */
		if (rc == -EINVAL)
			rc = 0;
		return rc;
	}

	selinux_write_opts(m, &opts);

	security_free_mnt_opts(&opts);

	return rc;
}

static inline u16 inode_mode_to_security_class(umode_t mode)
{
	switch (mode & S_IFMT) {
	case S_IFSOCK:
		return SECCLASS_SOCK_FILE;
	case S_IFLNK:
		return SECCLASS_LNK_FILE;
	case S_IFREG:
		return SECCLASS_FILE;
	case S_IFBLK:
		return SECCLASS_BLK_FILE;
	case S_IFDIR:
		return SECCLASS_DIR;
	case S_IFCHR:
		return SECCLASS_CHR_FILE;
	case S_IFIFO:
		return SECCLASS_FIFO_FILE;

	}

	return SECCLASS_FILE;
}

static inline int default_protocol_stream(int protocol)
{
	return (protocol == IPPROTO_IP || protocol == IPPROTO_TCP);
}

static inline int default_protocol_dgram(int protocol)
{
	return (protocol == IPPROTO_IP || protocol == IPPROTO_UDP);
}

static inline u16 socket_type_to_security_class(int family, int type, int protocol)
{
	int extsockclass = selinux_policycap_extsockclass();

	switch (family) {
	case PF_UNIX:
		switch (type) {
		case SOCK_STREAM:
		case SOCK_SEQPACKET:
			return SECCLASS_UNIX_STREAM_SOCKET;
		case SOCK_DGRAM:
		case SOCK_RAW:
			return SECCLASS_UNIX_DGRAM_SOCKET;
		}
		break;
	case PF_INET:
	case PF_INET6:
		switch (type) {
		case SOCK_STREAM:
		case SOCK_SEQPACKET:
			if (default_protocol_stream(protocol))
				return SECCLASS_TCP_SOCKET;
			else if (extsockclass && protocol == IPPROTO_SCTP)
				return SECCLASS_SCTP_SOCKET;
			else
				return SECCLASS_RAWIP_SOCKET;
		case SOCK_DGRAM:
			if (default_protocol_dgram(protocol))
				return SECCLASS_UDP_SOCKET;
			else if (extsockclass && (protocol == IPPROTO_ICMP ||
						  protocol == IPPROTO_ICMPV6))
				return SECCLASS_ICMP_SOCKET;
			else
				return SECCLASS_RAWIP_SOCKET;
		case SOCK_DCCP:
			return SECCLASS_DCCP_SOCKET;
		default:
			return SECCLASS_RAWIP_SOCKET;
		}
		break;
	case PF_NETLINK:
		switch (protocol) {
		case NETLINK_ROUTE:
			return SECCLASS_NETLINK_ROUTE_SOCKET;
		case NETLINK_SOCK_DIAG:
			return SECCLASS_NETLINK_TCPDIAG_SOCKET;
		case NETLINK_NFLOG:
			return SECCLASS_NETLINK_NFLOG_SOCKET;
		case NETLINK_XFRM:
			return SECCLASS_NETLINK_XFRM_SOCKET;
		case NETLINK_SELINUX:
			return SECCLASS_NETLINK_SELINUX_SOCKET;
		case NETLINK_ISCSI:
			return SECCLASS_NETLINK_ISCSI_SOCKET;
		case NETLINK_AUDIT:
			return SECCLASS_NETLINK_AUDIT_SOCKET;
		case NETLINK_FIB_LOOKUP:
			return SECCLASS_NETLINK_FIB_LOOKUP_SOCKET;
		case NETLINK_CONNECTOR:
			return SECCLASS_NETLINK_CONNECTOR_SOCKET;
		case NETLINK_NETFILTER:
			return SECCLASS_NETLINK_NETFILTER_SOCKET;
		case NETLINK_DNRTMSG:
			return SECCLASS_NETLINK_DNRT_SOCKET;
		case NETLINK_KOBJECT_UEVENT:
			return SECCLASS_NETLINK_KOBJECT_UEVENT_SOCKET;
		case NETLINK_GENERIC:
			return SECCLASS_NETLINK_GENERIC_SOCKET;
		case NETLINK_SCSITRANSPORT:
			return SECCLASS_NETLINK_SCSITRANSPORT_SOCKET;
		case NETLINK_RDMA:
			return SECCLASS_NETLINK_RDMA_SOCKET;
		case NETLINK_CRYPTO:
			return SECCLASS_NETLINK_CRYPTO_SOCKET;
		default:
			return SECCLASS_NETLINK_SOCKET;
		}
	case PF_PACKET:
		return SECCLASS_PACKET_SOCKET;
	case PF_KEY:
		return SECCLASS_KEY_SOCKET;
	case PF_APPLETALK:
		return SECCLASS_APPLETALK_SOCKET;
	}

	if (extsockclass) {
		switch (family) {
		case PF_AX25:
			return SECCLASS_AX25_SOCKET;
		case PF_IPX:
			return SECCLASS_IPX_SOCKET;
		case PF_NETROM:
			return SECCLASS_NETROM_SOCKET;
		case PF_ATMPVC:
			return SECCLASS_ATMPVC_SOCKET;
		case PF_X25:
			return SECCLASS_X25_SOCKET;
		case PF_ROSE:
			return SECCLASS_ROSE_SOCKET;
		case PF_DECnet:
			return SECCLASS_DECNET_SOCKET;
		case PF_ATMSVC:
			return SECCLASS_ATMSVC_SOCKET;
		case PF_RDS:
			return SECCLASS_RDS_SOCKET;
		case PF_IRDA:
			return SECCLASS_IRDA_SOCKET;
		case PF_PPPOX:
			return SECCLASS_PPPOX_SOCKET;
		case PF_LLC:
			return SECCLASS_LLC_SOCKET;
		case PF_CAN:
			return SECCLASS_CAN_SOCKET;
		case PF_TIPC:
			return SECCLASS_TIPC_SOCKET;
		case PF_BLUETOOTH:
			return SECCLASS_BLUETOOTH_SOCKET;
		case PF_IUCV:
			return SECCLASS_IUCV_SOCKET;
		case PF_RXRPC:
			return SECCLASS_RXRPC_SOCKET;
		case PF_ISDN:
			return SECCLASS_ISDN_SOCKET;
		case PF_PHONET:
			return SECCLASS_PHONET_SOCKET;
		case PF_IEEE802154:
			return SECCLASS_IEEE802154_SOCKET;
		case PF_CAIF:
			return SECCLASS_CAIF_SOCKET;
		case PF_ALG:
			return SECCLASS_ALG_SOCKET;
		case PF_NFC:
			return SECCLASS_NFC_SOCKET;
		case PF_VSOCK:
			return SECCLASS_VSOCK_SOCKET;
		case PF_KCM:
			return SECCLASS_KCM_SOCKET;
		case PF_QIPCRTR:
			return SECCLASS_QIPCRTR_SOCKET;
		case PF_SMC:
			return SECCLASS_SMC_SOCKET;
		case PF_XDP:
			return SECCLASS_XDP_SOCKET;
#if PF_MAX > 45
#error New address family defined, please update this function.
#endif
		}
	}

	return SECCLASS_SOCKET;
}

static int selinux_genfs_get_sid(struct dentry *dentry,
				 u16 tclass,
				 u16 flags,
				 u32 *sid)
{
	int rc;
	struct super_block *sb = dentry->d_sb;
	char *buffer, *path;

	buffer = (char *)__get_free_page(GFP_KERNEL);
	if (!buffer)
		return -ENOMEM;

	path = dentry_path_raw(dentry, buffer, PAGE_SIZE);
	if (IS_ERR(path))
		rc = PTR_ERR(path);
	else {
		if (flags & SE_SBPROC) {
			/* each process gets a /proc/PID/ entry. Strip off the
			 * PID part to get a valid selinux labeling.
			 * e.g. /proc/1/net/rpc/nfs -> /net/rpc/nfs */
			while (path[1] >= '0' && path[1] <= '9') {
				path[1] = '/';
				path++;
			}
		}
		rc = security_genfs_sid(&selinux_state, sb->s_type->name,
					path, tclass, sid);
		if (rc == -ENOENT) {
			/* No match in policy, mark as unlabeled. */
			*sid = SECINITSID_UNLABELED;
			rc = 0;
		}
	}
	free_page((unsigned long)buffer);
	return rc;
}

/* The inode's security attributes must be initialized before first use. */
static int inode_doinit_with_dentry(struct inode *inode, struct dentry *opt_dentry)
{
	struct superblock_security_struct *sbsec = NULL;
	struct inode_security_struct *isec = selinux_inode(inode);
	u32 task_sid, sid = 0;
	u16 sclass;
	struct dentry *dentry;
#define INITCONTEXTLEN 255
	char *context = NULL;
	unsigned len = 0;
	int rc = 0;

	if (isec->initialized == LABEL_INITIALIZED)
		return 0;

	spin_lock(&isec->lock);
	if (isec->initialized == LABEL_INITIALIZED)
		goto out_unlock;

	if (isec->sclass == SECCLASS_FILE)
		isec->sclass = inode_mode_to_security_class(inode->i_mode);

	sbsec = selinux_superblock(inode->i_sb);
	if (!(sbsec->flags & SE_SBINITIALIZED)) {
		/* Defer initialization until selinux_complete_init,
		   after the initial policy is loaded and the security
		   server is ready to handle calls. */
		spin_lock(&sbsec->isec_lock);
		if (list_empty(&isec->list))
			list_add(&isec->list, &sbsec->isec_head);
		spin_unlock(&sbsec->isec_lock);
		goto out_unlock;
	}

	sclass = isec->sclass;
	task_sid = isec->task_sid;
	sid = isec->sid;
	isec->initialized = LABEL_PENDING;
	spin_unlock(&isec->lock);

	switch (sbsec->behavior) {
	case SECURITY_FS_USE_NATIVE:
		break;
	case SECURITY_FS_USE_XATTR:
		if (!(inode->i_opflags & IOP_XATTR)) {
			sid = sbsec->def_sid;
			break;
		}
		/* Need a dentry, since the xattr API requires one.
		   Life would be simpler if we could just pass the inode. */
		if (opt_dentry) {
			/* Called from d_instantiate or d_splice_alias. */
			dentry = dget(opt_dentry);
		} else {
			/*
			 * Called from selinux_complete_init, try to find a dentry.
			 * Some filesystems really want a connected one, so try
			 * that first.  We could split SECURITY_FS_USE_XATTR in
			 * two, depending upon that...
			 */
			dentry = d_find_alias(inode);
			if (!dentry)
				dentry = d_find_any_alias(inode);
		}
		if (!dentry) {
			/*
			 * this is can be hit on boot when a file is accessed
			 * before the policy is loaded.  When we load policy we
			 * may find inodes that have no dentry on the
			 * sbsec->isec_head list.  No reason to complain as these
			 * will get fixed up the next time we go through
			 * inode_doinit with a dentry, before these inodes could
			 * be used again by userspace.
			 */
			goto out;
		}

		len = INITCONTEXTLEN;
		context = kmalloc(len+1, GFP_NOFS);
		if (!context) {
			rc = -ENOMEM;
			dput(dentry);
			goto out;
		}
		context[len] = '\0';
		rc = __vfs_getxattr(dentry, inode, XATTR_NAME_SELINUX, context, len);
		if (rc == -ERANGE) {
			kfree(context);

			/* Need a larger buffer.  Query for the right size. */
			rc = __vfs_getxattr(dentry, inode, XATTR_NAME_SELINUX, NULL, 0);
			if (rc < 0) {
				dput(dentry);
				goto out;
			}
			len = rc;
			context = kmalloc(len+1, GFP_NOFS);
			if (!context) {
				rc = -ENOMEM;
				dput(dentry);
				goto out;
			}
			context[len] = '\0';
			rc = __vfs_getxattr(dentry, inode, XATTR_NAME_SELINUX, context, len);
		}
		dput(dentry);
		if (rc < 0) {
			if (rc != -ENODATA) {
				pr_warn("SELinux: %s:  getxattr returned "
				       "%d for dev=%s ino=%ld\n", __func__,
				       -rc, inode->i_sb->s_id, inode->i_ino);
				kfree(context);
				goto out;
			}
			/* Map ENODATA to the default file SID */
			sid = sbsec->def_sid;
			rc = 0;
		} else {
			rc = security_context_to_sid_default(&selinux_state,
							     context, rc, &sid,
							     sbsec->def_sid,
							     GFP_NOFS);
			if (rc) {
				char *dev = inode->i_sb->s_id;
				unsigned long ino = inode->i_ino;

				if (rc == -EINVAL) {
					if (printk_ratelimit())
						pr_notice("SELinux: inode=%lu on dev=%s was found to have an invalid "
							"context=%s.  This indicates you may need to relabel the inode or the "
							"filesystem in question.\n", ino, dev, context);
				} else {
					pr_warn("SELinux: %s:  context_to_sid(%s) "
					       "returned %d for dev=%s ino=%ld\n",
					       __func__, context, -rc, dev, ino);
				}
				kfree(context);
				/* Leave with the unlabeled SID */
				rc = 0;
				break;
			}
		}
		kfree(context);
		break;
	case SECURITY_FS_USE_TASK:
		sid = task_sid;
		break;
	case SECURITY_FS_USE_TRANS:
		/* Default to the fs SID. */
		sid = sbsec->sid;

		/* Try to obtain a transition SID. */
		rc = security_transition_sid(&selinux_state, task_sid, sid,
					     sclass, NULL, &sid);
		if (rc)
			goto out;
		break;
	case SECURITY_FS_USE_MNTPOINT:
		sid = sbsec->mntpoint_sid;
		break;
	default:
		/* Default to the fs superblock SID. */
		sid = sbsec->sid;

		if ((sbsec->flags & SE_SBGENFS) && !S_ISLNK(inode->i_mode)) {
			/* We must have a dentry to determine the label on
			 * procfs inodes */
			if (opt_dentry) {
				/* Called from d_instantiate or
				 * d_splice_alias. */
				dentry = dget(opt_dentry);
			} else {
				/* Called from selinux_complete_init, try to
				 * find a dentry.  Some filesystems really want
				 * a connected one, so try that first.
				 */
				dentry = d_find_alias(inode);
				if (!dentry)
					dentry = d_find_any_alias(inode);
			}
			/*
			 * This can be hit on boot when a file is accessed
			 * before the policy is loaded.  When we load policy we
			 * may find inodes that have no dentry on the
			 * sbsec->isec_head list.  No reason to complain as
			 * these will get fixed up the next time we go through
			 * inode_doinit() with a dentry, before these inodes
			 * could be used again by userspace.
			 */
			if (!dentry)
				goto out;
			rc = selinux_genfs_get_sid(dentry, sclass,
						   sbsec->flags, &sid);
			dput(dentry);
			if (rc)
				goto out;
		}
		break;
	}

out:
	spin_lock(&isec->lock);
	if (isec->initialized == LABEL_PENDING) {
		if (!sid || rc) {
			isec->initialized = LABEL_INVALID;
			goto out_unlock;
		}

		isec->initialized = LABEL_INITIALIZED;
		isec->sid = sid;
	}

out_unlock:
	spin_unlock(&isec->lock);
	return rc;
}

/* Convert a Linux signal to an access vector. */
static inline u32 signal_to_av(int sig)
{
	u32 perm = 0;

	switch (sig) {
	case SIGCHLD:
		/* Commonly granted from child to parent. */
		perm = PROCESS__SIGCHLD;
		break;
	case SIGKILL:
		/* Cannot be caught or ignored */
		perm = PROCESS__SIGKILL;
		break;
	case SIGSTOP:
		/* Cannot be caught or ignored */
		perm = PROCESS__SIGSTOP;
		break;
	default:
		/* All other signals. */
		perm = PROCESS__SIGNAL;
		break;
	}

	return perm;
}

#if CAP_LAST_CAP > 63
#error Fix SELinux to handle capabilities > 63.
#endif

/* Check whether a task is allowed to use a capability. */
static int cred_has_capability(const struct cred *cred,
			       int cap, unsigned int opts, bool initns)
{
	struct common_audit_data ad;
	struct av_decision avd;
	u16 sclass;
	u32 sid = cred_sid(cred);
	u32 av = CAP_TO_MASK(cap);
	int rc;

	ad.type = LSM_AUDIT_DATA_CAP;
	ad.u.cap = cap;

	switch (CAP_TO_INDEX(cap)) {
	case 0:
		sclass = initns ? SECCLASS_CAPABILITY : SECCLASS_CAP_USERNS;
		break;
	case 1:
		sclass = initns ? SECCLASS_CAPABILITY2 : SECCLASS_CAP2_USERNS;
		break;
	default:
		pr_err("SELinux:  out of range capability %d\n", cap);
		BUG();
		return -EINVAL;
	}

	rc = avc_has_perm_noaudit(&selinux_state,
				  sid, sid, sclass, av, 0, &avd);
	if (!(opts & CAP_OPT_NOAUDIT)) {
		int rc2 = avc_audit(&selinux_state,
				    sid, sid, sclass, av, &avd, rc, &ad, 0);
		if (rc2)
			return rc2;
	}
	return rc;
}

/* Check whether a task has a particular permission to an inode.
   The 'adp' parameter is optional and allows other audit
   data to be passed (e.g. the dentry). */
static int inode_has_perm(const struct cred *cred,
			  struct inode *inode,
			  u32 perms,
			  struct common_audit_data *adp)
{
	struct inode_security_struct *isec;
	u32 sid;

	validate_creds(cred);

	if (unlikely(IS_PRIVATE(inode)))
		return 0;

	sid = cred_sid(cred);
	isec = selinux_inode(inode);

	return avc_has_perm(&selinux_state,
			    sid, isec->sid, isec->sclass, perms, adp);
}

/* Same as inode_has_perm, but pass explicit audit data containing
   the dentry to help the auditing code to more easily generate the
   pathname if needed. */
static inline int dentry_has_perm(const struct cred *cred,
				  struct dentry *dentry,
				  u32 av)
{
	struct inode *inode = d_backing_inode(dentry);
	struct common_audit_data ad;

	ad.type = LSM_AUDIT_DATA_DENTRY;
	ad.u.dentry = dentry;
	__inode_security_revalidate(inode, dentry, true);
	return inode_has_perm(cred, inode, av, &ad);
}

/* Same as inode_has_perm, but pass explicit audit data containing
   the path to help the auditing code to more easily generate the
   pathname if needed. */
static inline int path_has_perm(const struct cred *cred,
				const struct path *path,
				u32 av)
{
	struct inode *inode = d_backing_inode(path->dentry);
	struct common_audit_data ad;

	ad.type = LSM_AUDIT_DATA_PATH;
	ad.u.path = *path;
	__inode_security_revalidate(inode, path->dentry, true);
	return inode_has_perm(cred, inode, av, &ad);
}

/* Same as path_has_perm, but uses the inode from the file struct. */
static inline int file_path_has_perm(const struct cred *cred,
				     struct file *file,
				     u32 av)
{
	struct common_audit_data ad;

	ad.type = LSM_AUDIT_DATA_FILE;
	ad.u.file = file;
	return inode_has_perm(cred, file_inode(file), av, &ad);
}

#ifdef CONFIG_BPF_SYSCALL
static int bpf_fd_pass(struct file *file, u32 sid);
#endif

/* Check whether a task can use an open file descriptor to
   access an inode in a given way.  Check access to the
   descriptor itself, and then use dentry_has_perm to
   check a particular permission to the file.
   Access to the descriptor is implicitly granted if it
   has the same SID as the process.  If av is zero, then
   access to the file is not checked, e.g. for cases
   where only the descriptor is affected like seek. */
static int file_has_perm(const struct cred *cred,
			 struct file *file,
			 u32 av)
{
	struct file_security_struct *fsec = selinux_file(file);
	struct inode *inode = file_inode(file);
	struct common_audit_data ad;
	u32 sid = cred_sid(cred);
	int rc;

	ad.type = LSM_AUDIT_DATA_FILE;
	ad.u.file = file;

	if (sid != fsec->sid) {
		rc = avc_has_perm(&selinux_state,
				  sid, fsec->sid,
				  SECCLASS_FD,
				  FD__USE,
				  &ad);
		if (rc)
			goto out;
	}

#ifdef CONFIG_BPF_SYSCALL
	rc = bpf_fd_pass(file, cred_sid(cred));
	if (rc)
		return rc;
#endif

	/* av is zero if only checking access to the descriptor. */
	rc = 0;
	if (av)
		rc = inode_has_perm(cred, inode, av, &ad);

out:
	return rc;
}

/*
 * Determine the label for an inode that might be unioned.
 */
static int
selinux_determine_inode_label(const struct task_security_struct *tsec,
				 struct inode *dir,
				 const struct qstr *name, u16 tclass,
				 u32 *_new_isid)
{
	const struct superblock_security_struct *sbsec =
						selinux_superblock(dir->i_sb);

	if ((sbsec->flags & SE_SBINITIALIZED) &&
	    (sbsec->behavior == SECURITY_FS_USE_MNTPOINT)) {
		*_new_isid = sbsec->mntpoint_sid;
	} else if ((sbsec->flags & SBLABEL_MNT) &&
		   tsec->create_sid) {
		*_new_isid = tsec->create_sid;
	} else {
		const struct inode_security_struct *dsec = inode_security(dir);
		return security_transition_sid(&selinux_state, tsec->sid,
					       dsec->sid, tclass,
					       name, _new_isid);
	}

	return 0;
}

/* Check whether a task can create a file. */
static int may_create(struct inode *dir,
		      struct dentry *dentry,
		      u16 tclass)
{
	const struct task_security_struct *tsec = selinux_cred(current_cred());
	struct inode_security_struct *dsec;
	struct superblock_security_struct *sbsec;
	u32 sid, newsid;
	struct common_audit_data ad;
	int rc;

	dsec = inode_security(dir);
	sbsec = selinux_superblock(dir->i_sb);

	sid = tsec->sid;

	ad.type = LSM_AUDIT_DATA_DENTRY;
	ad.u.dentry = dentry;

	rc = avc_has_perm(&selinux_state,
			  sid, dsec->sid, SECCLASS_DIR,
			  DIR__ADD_NAME | DIR__SEARCH,
			  &ad);
	if (rc)
		return rc;

	rc = selinux_determine_inode_label(selinux_cred(current_cred()), dir,
					   &dentry->d_name, tclass, &newsid);
	if (rc)
		return rc;

	rc = avc_has_perm(&selinux_state,
			  sid, newsid, tclass, FILE__CREATE, &ad);
	if (rc)
		return rc;

	return avc_has_perm(&selinux_state,
			    newsid, sbsec->sid,
			    SECCLASS_FILESYSTEM,
			    FILESYSTEM__ASSOCIATE, &ad);
}

#define MAY_LINK	0
#define MAY_UNLINK	1
#define MAY_RMDIR	2

/* Check whether a task can link, unlink, or rmdir a file/directory. */
static int may_link(struct inode *dir,
		    struct dentry *dentry,
		    int kind)

{
	struct inode_security_struct *dsec, *isec;
	struct common_audit_data ad;
	u32 sid = current_sid();
	u32 av;
	int rc;

	dsec = inode_security(dir);
	isec = backing_inode_security(dentry);

	ad.type = LSM_AUDIT_DATA_DENTRY;
	ad.u.dentry = dentry;

	av = DIR__SEARCH;
	av |= (kind ? DIR__REMOVE_NAME : DIR__ADD_NAME);
	rc = avc_has_perm(&selinux_state,
			  sid, dsec->sid, SECCLASS_DIR, av, &ad);
	if (rc)
		return rc;

	switch (kind) {
	case MAY_LINK:
		av = FILE__LINK;
		break;
	case MAY_UNLINK:
		av = FILE__UNLINK;
		break;
	case MAY_RMDIR:
		av = DIR__RMDIR;
		break;
	default:
		pr_warn("SELinux: %s:  unrecognized kind %d\n",
			__func__, kind);
		return 0;
	}

	rc = avc_has_perm(&selinux_state,
			  sid, isec->sid, isec->sclass, av, &ad);
	return rc;
}

static inline int may_rename(struct inode *old_dir,
			     struct dentry *old_dentry,
			     struct inode *new_dir,
			     struct dentry *new_dentry)
{
	struct inode_security_struct *old_dsec, *new_dsec, *old_isec, *new_isec;
	struct common_audit_data ad;
	u32 sid = current_sid();
	u32 av;
	int old_is_dir, new_is_dir;
	int rc;

	old_dsec = inode_security(old_dir);
	old_isec = backing_inode_security(old_dentry);
	old_is_dir = d_is_dir(old_dentry);
	new_dsec = inode_security(new_dir);

	ad.type = LSM_AUDIT_DATA_DENTRY;

	ad.u.dentry = old_dentry;
	rc = avc_has_perm(&selinux_state,
			  sid, old_dsec->sid, SECCLASS_DIR,
			  DIR__REMOVE_NAME | DIR__SEARCH, &ad);
	if (rc)
		return rc;
	rc = avc_has_perm(&selinux_state,
			  sid, old_isec->sid,
			  old_isec->sclass, FILE__RENAME, &ad);
	if (rc)
		return rc;
	if (old_is_dir && new_dir != old_dir) {
		rc = avc_has_perm(&selinux_state,
				  sid, old_isec->sid,
				  old_isec->sclass, DIR__REPARENT, &ad);
		if (rc)
			return rc;
	}

	ad.u.dentry = new_dentry;
	av = DIR__ADD_NAME | DIR__SEARCH;
	if (d_is_positive(new_dentry))
		av |= DIR__REMOVE_NAME;
	rc = avc_has_perm(&selinux_state,
			  sid, new_dsec->sid, SECCLASS_DIR, av, &ad);
	if (rc)
		return rc;
	if (d_is_positive(new_dentry)) {
		new_isec = backing_inode_security(new_dentry);
		new_is_dir = d_is_dir(new_dentry);
		rc = avc_has_perm(&selinux_state,
				  sid, new_isec->sid,
				  new_isec->sclass,
				  (new_is_dir ? DIR__RMDIR : FILE__UNLINK), &ad);
		if (rc)
			return rc;
	}

	return 0;
}

/* Check whether a task can perform a filesystem operation. */
static int superblock_has_perm(const struct cred *cred,
			       struct super_block *sb,
			       u32 perms,
			       struct common_audit_data *ad)
{
	struct superblock_security_struct *sbsec;
	u32 sid = cred_sid(cred);

	sbsec = selinux_superblock(sb);
	return avc_has_perm(&selinux_state,
			    sid, sbsec->sid, SECCLASS_FILESYSTEM, perms, ad);
}

/* Convert a Linux mode and permission mask to an access vector. */
static inline u32 file_mask_to_av(int mode, int mask)
{
	u32 av = 0;

	if (!S_ISDIR(mode)) {
		if (mask & MAY_EXEC)
			av |= FILE__EXECUTE;
		if (mask & MAY_READ)
			av |= FILE__READ;

		if (mask & MAY_APPEND)
			av |= FILE__APPEND;
		else if (mask & MAY_WRITE)
			av |= FILE__WRITE;

	} else {
		if (mask & MAY_EXEC)
			av |= DIR__SEARCH;
		if (mask & MAY_WRITE)
			av |= DIR__WRITE;
		if (mask & MAY_READ)
			av |= DIR__READ;
	}

	return av;
}

/* Convert a Linux file to an access vector. */
static inline u32 file_to_av(struct file *file)
{
	u32 av = 0;

	if (file->f_mode & FMODE_READ)
		av |= FILE__READ;
	if (file->f_mode & FMODE_WRITE) {
		if (file->f_flags & O_APPEND)
			av |= FILE__APPEND;
		else
			av |= FILE__WRITE;
	}
	if (!av) {
		/*
		 * Special file opened with flags 3 for ioctl-only use.
		 */
		av = FILE__IOCTL;
	}

	return av;
}

/*
 * Convert a file to an access vector and include the correct open
 * open permission.
 */
static inline u32 open_file_to_av(struct file *file)
{
	u32 av = file_to_av(file);
	struct inode *inode = file_inode(file);

	if (selinux_policycap_openperm() &&
	    inode->i_sb->s_magic != SOCKFS_MAGIC)
		av |= FILE__OPEN;

	return av;
}

/* Hook functions begin here. */

static int selinux_binder_set_context_mgr(struct task_struct *mgr)
{
	u32 mysid = current_sid();
	u32 mgrsid = task_sid(mgr);

	return avc_has_perm(&selinux_state,
			    mysid, mgrsid, SECCLASS_BINDER,
			    BINDER__SET_CONTEXT_MGR, NULL);
}

static int selinux_binder_transaction(struct task_struct *from,
				      struct task_struct *to)
{
	u32 mysid = current_sid();
	u32 fromsid = task_sid(from);
	u32 tosid = task_sid(to);
	int rc;

	if (mysid != fromsid) {
		rc = avc_has_perm(&selinux_state,
				  mysid, fromsid, SECCLASS_BINDER,
				  BINDER__IMPERSONATE, NULL);
		if (rc)
			return rc;
	}

	return avc_has_perm(&selinux_state,
			    fromsid, tosid, SECCLASS_BINDER, BINDER__CALL,
			    NULL);
}

static int selinux_binder_transfer_binder(struct task_struct *from,
					  struct task_struct *to)
{
	u32 fromsid = task_sid(from);
	u32 tosid = task_sid(to);

	return avc_has_perm(&selinux_state,
			    fromsid, tosid, SECCLASS_BINDER, BINDER__TRANSFER,
			    NULL);
}

static int selinux_binder_transfer_file(struct task_struct *from,
					struct task_struct *to,
					struct file *file)
{
	u32 sid = task_sid(to);
	struct file_security_struct *fsec = selinux_file(file);
	struct dentry *dentry = file->f_path.dentry;
	struct inode_security_struct *isec;
	struct common_audit_data ad;
	int rc;

	ad.type = LSM_AUDIT_DATA_PATH;
	ad.u.path = file->f_path;

	if (sid != fsec->sid) {
		rc = avc_has_perm(&selinux_state,
				  sid, fsec->sid,
				  SECCLASS_FD,
				  FD__USE,
				  &ad);
		if (rc)
			return rc;
	}

#ifdef CONFIG_BPF_SYSCALL
	rc = bpf_fd_pass(file, sid);
	if (rc)
		return rc;
#endif

	if (unlikely(IS_PRIVATE(d_backing_inode(dentry))))
		return 0;

	isec = backing_inode_security(dentry);
	return avc_has_perm(&selinux_state,
			    sid, isec->sid, isec->sclass, file_to_av(file),
			    &ad);
}

static int selinux_ptrace_access_check(struct task_struct *child,
				     unsigned int mode)
{
	u32 sid = current_sid();
	u32 csid = task_sid(child);

	if (mode & PTRACE_MODE_READ)
		return avc_has_perm(&selinux_state,
				    sid, csid, SECCLASS_FILE, FILE__READ, NULL);

	return avc_has_perm(&selinux_state,
			    sid, csid, SECCLASS_PROCESS, PROCESS__PTRACE, NULL);
}

static int selinux_ptrace_traceme(struct task_struct *parent)
{
	return avc_has_perm(&selinux_state,
			    task_sid(parent), current_sid(), SECCLASS_PROCESS,
			    PROCESS__PTRACE, NULL);
}

static int selinux_capget(struct task_struct *target, kernel_cap_t *effective,
			  kernel_cap_t *inheritable, kernel_cap_t *permitted)
{
	return avc_has_perm(&selinux_state,
			    current_sid(), task_sid(target), SECCLASS_PROCESS,
			    PROCESS__GETCAP, NULL);
}

static int selinux_capset(struct cred *new, const struct cred *old,
			  const kernel_cap_t *effective,
			  const kernel_cap_t *inheritable,
			  const kernel_cap_t *permitted)
{
	return avc_has_perm(&selinux_state,
			    cred_sid(old), cred_sid(new), SECCLASS_PROCESS,
			    PROCESS__SETCAP, NULL);
}

/*
 * (This comment used to live with the selinux_task_setuid hook,
 * which was removed).
 *
 * Since setuid only affects the current process, and since the SELinux
 * controls are not based on the Linux identity attributes, SELinux does not
 * need to control this operation.  However, SELinux does control the use of
 * the CAP_SETUID and CAP_SETGID capabilities using the capable hook.
 */

static int selinux_capable(const struct cred *cred, struct user_namespace *ns,
			   int cap, unsigned int opts)
{
	return cred_has_capability(cred, cap, opts, ns == &init_user_ns);
}

static int selinux_quotactl(int cmds, int type, int id, struct super_block *sb)
{
	const struct cred *cred = current_cred();
	int rc = 0;

	if (!sb)
		return 0;

	switch (cmds) {
	case Q_SYNC:
	case Q_QUOTAON:
	case Q_QUOTAOFF:
	case Q_SETINFO:
	case Q_SETQUOTA:
		rc = superblock_has_perm(cred, sb, FILESYSTEM__QUOTAMOD, NULL);
		break;
	case Q_GETFMT:
	case Q_GETINFO:
	case Q_GETQUOTA:
		rc = superblock_has_perm(cred, sb, FILESYSTEM__QUOTAGET, NULL);
		break;
	default:
		rc = 0;  /* let the kernel handle invalid cmds */
		break;
	}
	return rc;
}

static int selinux_quota_on(struct dentry *dentry)
{
	const struct cred *cred = current_cred();

	return dentry_has_perm(cred, dentry, FILE__QUOTAON);
}

static int selinux_syslog(int type)
{
	switch (type) {
	case SYSLOG_ACTION_READ_ALL:	/* Read last kernel messages */
	case SYSLOG_ACTION_SIZE_BUFFER:	/* Return size of the log buffer */
		return avc_has_perm(&selinux_state,
				    current_sid(), SECINITSID_KERNEL,
				    SECCLASS_SYSTEM, SYSTEM__SYSLOG_READ, NULL);
	case SYSLOG_ACTION_CONSOLE_OFF:	/* Disable logging to console */
	case SYSLOG_ACTION_CONSOLE_ON:	/* Enable logging to console */
	/* Set level of messages printed to console */
	case SYSLOG_ACTION_CONSOLE_LEVEL:
		return avc_has_perm(&selinux_state,
				    current_sid(), SECINITSID_KERNEL,
				    SECCLASS_SYSTEM, SYSTEM__SYSLOG_CONSOLE,
				    NULL);
	}
	/* All other syslog types */
	return avc_has_perm(&selinux_state,
			    current_sid(), SECINITSID_KERNEL,
			    SECCLASS_SYSTEM, SYSTEM__SYSLOG_MOD, NULL);
}

/*
 * Check that a process has enough memory to allocate a new virtual
 * mapping. 0 means there is enough memory for the allocation to
 * succeed and -ENOMEM implies there is not.
 *
 * Do not audit the selinux permission check, as this is applied to all
 * processes that allocate mappings.
 */
static int selinux_vm_enough_memory(struct mm_struct *mm, long pages)
{
	int rc, cap_sys_admin = 0;

	rc = cred_has_capability(current_cred(), CAP_SYS_ADMIN,
				 CAP_OPT_NOAUDIT, true);
	if (rc == 0)
		cap_sys_admin = 1;

	return cap_sys_admin;
}

/* binprm security operations */

static u32 ptrace_parent_sid(void)
{
	u32 sid = 0;
	struct task_struct *tracer;

	rcu_read_lock();
	tracer = ptrace_parent(current);
	if (tracer)
		sid = task_sid(tracer);
	rcu_read_unlock();

	return sid;
}

static int check_nnp_nosuid(const struct linux_binprm *bprm,
			    const struct task_security_struct *old_tsec,
			    const struct task_security_struct *new_tsec)
{
	int nnp = (bprm->unsafe & LSM_UNSAFE_NO_NEW_PRIVS);
	int nosuid = !mnt_may_suid(bprm->file->f_path.mnt);
	int rc;
	u32 av;

	if (!nnp && !nosuid)
		return 0; /* neither NNP nor nosuid */

	if (new_tsec->sid == old_tsec->sid)
		return 0; /* No change in credentials */

	/*
	 * If the policy enables the nnp_nosuid_transition policy capability,
	 * then we permit transitions under NNP or nosuid if the
	 * policy allows the corresponding permission between
	 * the old and new contexts.
	 */
	if (selinux_policycap_nnp_nosuid_transition()) {
		av = 0;
		if (nnp)
			av |= PROCESS2__NNP_TRANSITION;
		if (nosuid)
			av |= PROCESS2__NOSUID_TRANSITION;
		rc = avc_has_perm(&selinux_state,
				  old_tsec->sid, new_tsec->sid,
				  SECCLASS_PROCESS2, av, NULL);
		if (!rc)
			return 0;
	}

	/*
	 * We also permit NNP or nosuid transitions to bounded SIDs,
	 * i.e. SIDs that are guaranteed to only be allowed a subset
	 * of the permissions of the current SID.
	 */
	rc = security_bounded_transition(&selinux_state, old_tsec->sid,
					 new_tsec->sid);
	if (!rc)
		return 0;

	/*
	 * On failure, preserve the errno values for NNP vs nosuid.
	 * NNP:  Operation not permitted for caller.
	 * nosuid:  Permission denied to file.
	 */
	if (nnp)
		return -EPERM;
	return -EACCES;
}

static int selinux_bprm_set_creds(struct linux_binprm *bprm)
{
	const struct task_security_struct *old_tsec;
	struct task_security_struct *new_tsec;
	struct inode_security_struct *isec;
	struct common_audit_data ad;
	struct inode *inode = file_inode(bprm->file);
	int rc;

	/* SELinux context only depends on initial program or script and not
	 * the script interpreter */
	if (bprm->called_set_creds)
		return 0;

	old_tsec = selinux_cred(current_cred());
	new_tsec = selinux_cred(bprm->cred);
	isec = inode_security(inode);

	/* Default to the current task SID. */
	new_tsec->sid = old_tsec->sid;
	new_tsec->osid = old_tsec->sid;

	/* Reset fs, key, and sock SIDs on execve. */
	new_tsec->create_sid = 0;
	new_tsec->keycreate_sid = 0;
	new_tsec->sockcreate_sid = 0;

	if (old_tsec->exec_sid) {
		new_tsec->sid = old_tsec->exec_sid;
		/* Reset exec SID on execve. */
		new_tsec->exec_sid = 0;

		/* Fail on NNP or nosuid if not an allowed transition. */
		rc = check_nnp_nosuid(bprm, old_tsec, new_tsec);
		if (rc)
			return rc;
	} else {
		/* Check for a default transition on this program. */
		rc = security_transition_sid(&selinux_state, old_tsec->sid,
					     isec->sid, SECCLASS_PROCESS, NULL,
					     &new_tsec->sid);
		if (rc)
			return rc;

		/*
		 * Fallback to old SID on NNP or nosuid if not an allowed
		 * transition.
		 */
		rc = check_nnp_nosuid(bprm, old_tsec, new_tsec);
		if (rc)
			new_tsec->sid = old_tsec->sid;
	}

	ad.type = LSM_AUDIT_DATA_FILE;
	ad.u.file = bprm->file;

	if (new_tsec->sid == old_tsec->sid) {
		rc = avc_has_perm(&selinux_state,
				  old_tsec->sid, isec->sid,
				  SECCLASS_FILE, FILE__EXECUTE_NO_TRANS, &ad);
		if (rc)
			return rc;
	} else {
		/* Check permissions for the transition. */
		rc = avc_has_perm(&selinux_state,
				  old_tsec->sid, new_tsec->sid,
				  SECCLASS_PROCESS, PROCESS__TRANSITION, &ad);
		if (rc)
			return rc;

		rc = avc_has_perm(&selinux_state,
				  new_tsec->sid, isec->sid,
				  SECCLASS_FILE, FILE__ENTRYPOINT, &ad);
		if (rc)
			return rc;

		/* Check for shared state */
		if (bprm->unsafe & LSM_UNSAFE_SHARE) {
			rc = avc_has_perm(&selinux_state,
					  old_tsec->sid, new_tsec->sid,
					  SECCLASS_PROCESS, PROCESS__SHARE,
					  NULL);
			if (rc)
				return -EPERM;
		}

		/* Make sure that anyone attempting to ptrace over a task that
		 * changes its SID has the appropriate permit */
		if (bprm->unsafe & LSM_UNSAFE_PTRACE) {
			u32 ptsid = ptrace_parent_sid();
			if (ptsid != 0) {
				rc = avc_has_perm(&selinux_state,
						  ptsid, new_tsec->sid,
						  SECCLASS_PROCESS,
						  PROCESS__PTRACE, NULL);
				if (rc)
					return -EPERM;
			}
		}

		/* Clear any possibly unsafe personality bits on exec: */
		bprm->per_clear |= PER_CLEAR_ON_SETID;

		/* Enable secure mode for SIDs transitions unless
		   the noatsecure permission is granted between
		   the two SIDs, i.e. ahp returns 0. */
		rc = avc_has_perm(&selinux_state,
				  old_tsec->sid, new_tsec->sid,
				  SECCLASS_PROCESS, PROCESS__NOATSECURE,
				  NULL);
		bprm->secureexec |= !!rc;
	}

	return 0;
}

static int match_file(const void *p, struct file *file, unsigned fd)
{
	return file_has_perm(p, file, file_to_av(file)) ? fd + 1 : 0;
}

/* Derived from fs/exec.c:flush_old_files. */
static inline void flush_unauthorized_files(const struct cred *cred,
					    struct files_struct *files)
{
	struct file *file, *devnull = NULL;
	struct tty_struct *tty;
	int drop_tty = 0;
	unsigned n;

	tty = get_current_tty();
	if (tty) {
		spin_lock(&tty->files_lock);
		if (!list_empty(&tty->tty_files)) {
			struct tty_file_private *file_priv;

			/* Revalidate access to controlling tty.
			   Use file_path_has_perm on the tty path directly
			   rather than using file_has_perm, as this particular
			   open file may belong to another process and we are
			   only interested in the inode-based check here. */
			file_priv = list_first_entry(&tty->tty_files,
						struct tty_file_private, list);
			file = file_priv->file;
			if (file_path_has_perm(cred, file, FILE__READ | FILE__WRITE))
				drop_tty = 1;
		}
		spin_unlock(&tty->files_lock);
		tty_kref_put(tty);
	}
	/* Reset controlling tty. */
	if (drop_tty)
		no_tty();

	/* Revalidate access to inherited open files. */
	n = iterate_fd(files, 0, match_file, cred);
	if (!n) /* none found? */
		return;

	devnull = dentry_open(&selinux_null, O_RDWR, cred);
	if (IS_ERR(devnull))
		devnull = NULL;
	/* replace all the matching ones with this */
	do {
		replace_fd(n - 1, devnull, 0);
	} while ((n = iterate_fd(files, n, match_file, cred)) != 0);
	if (devnull)
		fput(devnull);
}

/*
 * Prepare a process for imminent new credential changes due to exec
 */
static void selinux_bprm_committing_creds(struct linux_binprm *bprm)
{
	struct task_security_struct *new_tsec;
	struct rlimit *rlim, *initrlim;
	int rc, i;

	new_tsec = selinux_cred(bprm->cred);
	if (new_tsec->sid == new_tsec->osid)
		return;

	/* Close files for which the new task SID is not authorized. */
	flush_unauthorized_files(bprm->cred, current->files);

	/* Always clear parent death signal on SID transitions. */
	current->pdeath_signal = 0;

	/* Check whether the new SID can inherit resource limits from the old
	 * SID.  If not, reset all soft limits to the lower of the current
	 * task's hard limit and the init task's soft limit.
	 *
	 * Note that the setting of hard limits (even to lower them) can be
	 * controlled by the setrlimit check.  The inclusion of the init task's
	 * soft limit into the computation is to avoid resetting soft limits
	 * higher than the default soft limit for cases where the default is
	 * lower than the hard limit, e.g. RLIMIT_CORE or RLIMIT_STACK.
	 */
	rc = avc_has_perm(&selinux_state,
			  new_tsec->osid, new_tsec->sid, SECCLASS_PROCESS,
			  PROCESS__RLIMITINH, NULL);
	if (rc) {
		/* protect against do_prlimit() */
		task_lock(current);
		for (i = 0; i < RLIM_NLIMITS; i++) {
			rlim = current->signal->rlim + i;
			initrlim = init_task.signal->rlim + i;
			rlim->rlim_cur = min(rlim->rlim_max, initrlim->rlim_cur);
		}
		task_unlock(current);
		if (IS_ENABLED(CONFIG_POSIX_TIMERS))
			update_rlimit_cpu(current, rlimit(RLIMIT_CPU));
	}
}

/*
 * Clean up the process immediately after the installation of new credentials
 * due to exec
 */
static void selinux_bprm_committed_creds(struct linux_binprm *bprm)
{
	const struct task_security_struct *tsec = selinux_cred(current_cred());
	struct itimerval itimer;
	u32 osid, sid;
	int rc, i;

	osid = tsec->osid;
	sid = tsec->sid;

	if (sid == osid)
		return;

	/* Check whether the new SID can inherit signal state from the old SID.
	 * If not, clear itimers to avoid subsequent signal generation and
	 * flush and unblock signals.
	 *
	 * This must occur _after_ the task SID has been updated so that any
	 * kill done after the flush will be checked against the new SID.
	 */
	rc = avc_has_perm(&selinux_state,
			  osid, sid, SECCLASS_PROCESS, PROCESS__SIGINH, NULL);
	if (rc) {
		if (IS_ENABLED(CONFIG_POSIX_TIMERS)) {
			memset(&itimer, 0, sizeof itimer);
			for (i = 0; i < 3; i++)
				do_setitimer(i, &itimer, NULL);
		}
		spin_lock_irq(&current->sighand->siglock);
		if (!fatal_signal_pending(current)) {
			flush_sigqueue(&current->pending);
			flush_sigqueue(&current->signal->shared_pending);
			flush_signal_handlers(current, 1);
			sigemptyset(&current->blocked);
			recalc_sigpending();
		}
		spin_unlock_irq(&current->sighand->siglock);
	}

	/* Wake up the parent if it is waiting so that it can recheck
	 * wait permission to the new task SID. */
	read_lock(&tasklist_lock);
	__wake_up_parent(current, current->real_parent);
	read_unlock(&tasklist_lock);
}

/* superblock security operations */

static int selinux_sb_alloc_security(struct super_block *sb)
{
	return superblock_alloc_security(sb);
}

static inline int match_prefix(char *prefix, int plen, char *option, int olen)
{
	if (plen > olen)
		return 0;

	return !memcmp(prefix, option, plen);
}

static inline int selinux_option(char *option, int len)
{
	return (match_prefix(CONTEXT_STR, sizeof(CONTEXT_STR)-1, option, len) ||
		match_prefix(FSCONTEXT_STR, sizeof(FSCONTEXT_STR)-1, option, len) ||
		match_prefix(DEFCONTEXT_STR, sizeof(DEFCONTEXT_STR)-1, option, len) ||
		match_prefix(ROOTCONTEXT_STR, sizeof(ROOTCONTEXT_STR)-1, option, len) ||
		match_prefix(LABELSUPP_STR, sizeof(LABELSUPP_STR)-1, option, len));
}

static inline void take_option(char **to, char *from, int *first, int len)
{
	if (!*first) {
		**to = ',';
		*to += 1;
	} else
		*first = 0;
	memcpy(*to, from, len);
	*to += len;
}

static inline void take_selinux_option(char **to, char *from, int *first,
				       int len)
{
	int current_size = 0;

	if (!*first) {
		**to = '|';
		*to += 1;
	} else
		*first = 0;

	while (current_size < len) {
		if (*from != '"') {
			**to = *from;
			*to += 1;
		}
		from += 1;
		current_size += 1;
	}
}

static int selinux_sb_copy_data(char *orig, char *copy)
{
	int fnosec, fsec, rc = 0;
	char *in_save, *in_curr, *in_end;
	char *sec_curr, *nosec_save, *nosec;
	int open_quote = 0;

	in_curr = orig;
	sec_curr = copy;

	nosec = (char *)get_zeroed_page(GFP_KERNEL);
	if (!nosec) {
		rc = -ENOMEM;
		goto out;
	}

	nosec_save = nosec;
	fnosec = fsec = 1;
	in_save = in_end = orig;

	do {
		if (*in_end == '"')
			open_quote = !open_quote;
		if ((*in_end == ',' && open_quote == 0) ||
				*in_end == '\0') {
			int len = in_end - in_curr;

			if (selinux_option(in_curr, len))
				take_selinux_option(&sec_curr, in_curr, &fsec, len);
			else
				take_option(&nosec, in_curr, &fnosec, len);

			in_curr = in_end + 1;
		}
	} while (*in_end++);

	strcpy(in_save, nosec_save);
	free_page((unsigned long)nosec_save);
out:
	return rc;
}

static int selinux_sb_remount(struct super_block *sb, void *data)
{
	int rc, i, *flags;
	struct security_mnt_opts opts;
	char *secdata, **mount_options;
	struct superblock_security_struct *sbsec = selinux_superblock(sb);

	if (!(sbsec->flags & SE_SBINITIALIZED))
		return 0;

	if (!data)
		return 0;

	if (sb->s_type->fs_flags & FS_BINARY_MOUNTDATA)
		return 0;

	security_init_mnt_opts(&opts);
	secdata = alloc_secdata();
	if (!secdata)
		return -ENOMEM;
	rc = selinux_sb_copy_data(data, secdata);
	if (rc)
		goto out_free_secdata;

	rc = selinux_parse_opts_str(secdata, &opts);
	if (rc)
		goto out_free_secdata;

	mount_options = opts.selinux.mnt_opts;
	flags = opts.selinux.mnt_opts_flags;

	for (i = 0; i < opts.selinux.num_mnt_opts; i++) {
		u32 sid;

		if (flags[i] == SBLABEL_MNT)
			continue;
		rc = security_context_str_to_sid(&selinux_state,
						 mount_options[i], &sid,
						 GFP_KERNEL);
		if (rc) {
			pr_warn("SELinux: security_context_str_to_sid"
			       "(%s) failed for (dev %s, type %s) errno=%d\n",
			       mount_options[i], sb->s_id, sb->s_type->name, rc);
			goto out_free_opts;
		}
		rc = -EINVAL;
		switch (flags[i]) {
		case FSCONTEXT_MNT:
			if (bad_option(sbsec, FSCONTEXT_MNT, sbsec->sid, sid))
				goto out_bad_option;
			break;
		case CONTEXT_MNT:
			if (bad_option(sbsec, CONTEXT_MNT, sbsec->mntpoint_sid, sid))
				goto out_bad_option;
			break;
		case ROOTCONTEXT_MNT: {
			struct inode_security_struct *root_isec;
			root_isec = backing_inode_security(sb->s_root);

			if (bad_option(sbsec, ROOTCONTEXT_MNT, root_isec->sid, sid))
				goto out_bad_option;
			break;
		}
		case DEFCONTEXT_MNT:
			if (bad_option(sbsec, DEFCONTEXT_MNT, sbsec->def_sid, sid))
				goto out_bad_option;
			break;
		default:
			goto out_free_opts;
		}
	}

	rc = 0;
out_free_opts:
	security_free_mnt_opts(&opts);
out_free_secdata:
	free_secdata(secdata);
	return rc;
out_bad_option:
	pr_warn("SELinux: unable to change security options "
	       "during remount (dev %s, type=%s)\n", sb->s_id,
	       sb->s_type->name);
	goto out_free_opts;
}

static int selinux_sb_kern_mount(struct super_block *sb, int flags, void *data)
{
	const struct cred *cred = current_cred();
	struct common_audit_data ad;
	int rc;

	rc = superblock_doinit(sb, data);
	if (rc)
		return rc;

	/* Allow all mounts performed by the kernel */
	if (flags & (MS_KERNMOUNT | MS_SUBMOUNT))
		return 0;

	ad.type = LSM_AUDIT_DATA_DENTRY;
	ad.u.dentry = sb->s_root;
	return superblock_has_perm(cred, sb, FILESYSTEM__MOUNT, &ad);
}

static int selinux_sb_statfs(struct dentry *dentry)
{
	const struct cred *cred = current_cred();
	struct common_audit_data ad;

	ad.type = LSM_AUDIT_DATA_DENTRY;
	ad.u.dentry = dentry->d_sb->s_root;
	return superblock_has_perm(cred, dentry->d_sb, FILESYSTEM__GETATTR, &ad);
}

static int selinux_mount(const char *dev_name,
			 const struct path *path,
			 const char *type,
			 unsigned long flags,
			 void *data)
{
	const struct cred *cred = current_cred();

	if (flags & MS_REMOUNT)
		return superblock_has_perm(cred, path->dentry->d_sb,
					   FILESYSTEM__REMOUNT, NULL);
	else
		return path_has_perm(cred, path, FILE__MOUNTON);
}

static int selinux_umount(struct vfsmount *mnt, int flags)
{
	const struct cred *cred = current_cred();

	return superblock_has_perm(cred, mnt->mnt_sb,
				   FILESYSTEM__UNMOUNT, NULL);
}

/* inode security operations */

static int selinux_inode_alloc_security(struct inode *inode)
{
	return inode_alloc_security(inode);
}

static void selinux_inode_free_security(struct inode *inode)
{
	inode_free_security(inode);
}

static int selinux_dentry_init_security(struct dentry *dentry, int mode,
					const struct qstr *name, void **ctx,
					u32 *ctxlen)
{
	u32 newsid;
	int rc;

	rc = selinux_determine_inode_label(selinux_cred(current_cred()),
					   d_inode(dentry->d_parent), name,
					   inode_mode_to_security_class(mode),
					   &newsid);
	if (rc)
		return rc;

	return security_sid_to_context(&selinux_state, newsid, (char **)ctx,
				       ctxlen);
}

static int selinux_dentry_create_files_as(struct dentry *dentry, int mode,
					  struct qstr *name,
					  const struct cred *old,
					  struct cred *new)
{
	u32 newsid;
	int rc;
	struct task_security_struct *tsec;

	rc = selinux_determine_inode_label(selinux_cred(old),
					   d_inode(dentry->d_parent), name,
					   inode_mode_to_security_class(mode),
					   &newsid);
	if (rc)
		return rc;

	tsec = selinux_cred(new);
	tsec->create_sid = newsid;
	return 0;
}

static int selinux_inode_init_security(struct inode *inode, struct inode *dir,
				       const struct qstr *qstr,
				       const char **name,
				       void **value, size_t *len)
{
	const struct task_security_struct *tsec = selinux_cred(current_cred());
	struct superblock_security_struct *sbsec;
	u32 newsid, clen;
	int rc;
	char *context;

	sbsec = selinux_superblock(dir->i_sb);

	newsid = tsec->create_sid;

	rc = selinux_determine_inode_label(selinux_cred(current_cred()),
		dir, qstr,
		inode_mode_to_security_class(inode->i_mode),
		&newsid);
	if (rc)
		return rc;

	/* Possibly defer initialization to selinux_complete_init. */
	if (sbsec->flags & SE_SBINITIALIZED) {
		struct inode_security_struct *isec = selinux_inode(inode);
		isec->sclass = inode_mode_to_security_class(inode->i_mode);
		isec->sid = newsid;
		isec->initialized = LABEL_INITIALIZED;
	}

	if (!selinux_state.initialized || !(sbsec->flags & SBLABEL_MNT))
		return -EOPNOTSUPP;

	if (name)
		*name = XATTR_SELINUX_SUFFIX;

	if (value && len) {
		rc = security_sid_to_context_force(&selinux_state, newsid,
						   &context, &clen);
		if (rc)
			return rc;
		*value = context;
		*len = clen;
	}

	return 0;
}

static int selinux_inode_create(struct inode *dir, struct dentry *dentry, umode_t mode)
{
	return may_create(dir, dentry, SECCLASS_FILE);
}

static int selinux_inode_link(struct dentry *old_dentry, struct inode *dir, struct dentry *new_dentry)
{
	return may_link(dir, old_dentry, MAY_LINK);
}

static int selinux_inode_unlink(struct inode *dir, struct dentry *dentry)
{
	return may_link(dir, dentry, MAY_UNLINK);
}

static int selinux_inode_symlink(struct inode *dir, struct dentry *dentry, const char *name)
{
	return may_create(dir, dentry, SECCLASS_LNK_FILE);
}

static int selinux_inode_mkdir(struct inode *dir, struct dentry *dentry, umode_t mask)
{
	return may_create(dir, dentry, SECCLASS_DIR);
}

static int selinux_inode_rmdir(struct inode *dir, struct dentry *dentry)
{
	return may_link(dir, dentry, MAY_RMDIR);
}

static int selinux_inode_mknod(struct inode *dir, struct dentry *dentry, umode_t mode, dev_t dev)
{
	return may_create(dir, dentry, inode_mode_to_security_class(mode));
}

static int selinux_inode_rename(struct inode *old_inode, struct dentry *old_dentry,
				struct inode *new_inode, struct dentry *new_dentry)
{
	return may_rename(old_inode, old_dentry, new_inode, new_dentry);
}

static int selinux_inode_readlink(struct dentry *dentry)
{
	const struct cred *cred = current_cred();

	return dentry_has_perm(cred, dentry, FILE__READ);
}

static int selinux_inode_follow_link(struct dentry *dentry, struct inode *inode,
				     bool rcu)
{
	const struct cred *cred = current_cred();
	struct common_audit_data ad;
	struct inode_security_struct *isec;
	u32 sid;

	validate_creds(cred);

	ad.type = LSM_AUDIT_DATA_DENTRY;
	ad.u.dentry = dentry;
	sid = cred_sid(cred);
	isec = inode_security_rcu(inode, rcu);
	if (IS_ERR(isec))
		return PTR_ERR(isec);

	return avc_has_perm_flags(&selinux_state,
				  sid, isec->sid, isec->sclass, FILE__READ, &ad,
				  rcu ? MAY_NOT_BLOCK : 0);
}

static noinline int audit_inode_permission(struct inode *inode,
					   u32 perms, u32 audited, u32 denied,
					   int result)
{
	struct common_audit_data ad;
	struct inode_security_struct *isec = selinux_inode(inode);
	int rc;

	ad.type = LSM_AUDIT_DATA_INODE;
	ad.u.inode = inode;

	rc = slow_avc_audit(&selinux_state,
			    current_sid(), isec->sid, isec->sclass, perms,
			    audited, denied, result, &ad);
	if (rc)
		return rc;
	return 0;
}

static int selinux_inode_permission(struct inode *inode, int mask)
{
	const struct cred *cred = current_cred();
	u32 perms;
	bool from_access;
	unsigned flags = mask & MAY_NOT_BLOCK;
	struct inode_security_struct *isec;
	u32 sid;
	struct av_decision avd;
	int rc, rc2;
	u32 audited, denied;

	from_access = mask & MAY_ACCESS;
	mask &= (MAY_READ|MAY_WRITE|MAY_EXEC|MAY_APPEND);

	/* No permission to check.  Existence test. */
	if (!mask)
		return 0;

	validate_creds(cred);

	if (unlikely(IS_PRIVATE(inode)))
		return 0;

	perms = file_mask_to_av(inode->i_mode, mask);

	sid = cred_sid(cred);
	isec = inode_security_rcu(inode, flags & MAY_NOT_BLOCK);
	if (IS_ERR(isec))
		return PTR_ERR(isec);

	rc = avc_has_perm_noaudit(&selinux_state,
				  sid, isec->sid, isec->sclass, perms,
				  (flags & MAY_NOT_BLOCK) ? AVC_NONBLOCKING : 0,
				  &avd);
	audited = avc_audit_required(perms, &avd, rc,
				     from_access ? FILE__AUDIT_ACCESS : 0,
				     &denied);
	if (likely(!audited))
		return rc;

	/* fall back to ref-walk if we have to generate audit */
	if (flags & MAY_NOT_BLOCK)
		return -ECHILD;

	rc2 = audit_inode_permission(inode, perms, audited, denied, rc);
	if (rc2)
		return rc2;
	return rc;
}

static int selinux_inode_setattr(struct dentry *dentry, struct iattr *iattr)
{
	const struct cred *cred = current_cred();
	struct inode *inode = d_backing_inode(dentry);
	unsigned int ia_valid = iattr->ia_valid;
	__u32 av = FILE__WRITE;

	/* ATTR_FORCE is just used for ATTR_KILL_S[UG]ID. */
	if (ia_valid & ATTR_FORCE) {
		ia_valid &= ~(ATTR_KILL_SUID | ATTR_KILL_SGID | ATTR_MODE |
			      ATTR_FORCE);
		if (!ia_valid)
			return 0;
	}

	if (ia_valid & (ATTR_MODE | ATTR_UID | ATTR_GID |
			ATTR_ATIME_SET | ATTR_MTIME_SET | ATTR_TIMES_SET))
		return dentry_has_perm(cred, dentry, FILE__SETATTR);

	if (selinux_policycap_openperm() &&
	    inode->i_sb->s_magic != SOCKFS_MAGIC &&
	    (ia_valid & ATTR_SIZE) &&
	    !(ia_valid & ATTR_FILE))
		av |= FILE__OPEN;

	return dentry_has_perm(cred, dentry, av);
}

static int selinux_inode_getattr(const struct path *path)
{
	return path_has_perm(current_cred(), path, FILE__GETATTR);
}

static bool has_cap_mac_admin(bool audit)
{
	const struct cred *cred = current_cred();
	unsigned int opts = audit ? CAP_OPT_NONE : CAP_OPT_NOAUDIT;

	if (cap_capable(cred, &init_user_ns, CAP_MAC_ADMIN, opts))
		return false;
	if (cred_has_capability(cred, CAP_MAC_ADMIN, opts, true))
		return false;
	return true;
}

static int selinux_inode_setxattr(struct dentry *dentry, const char *name,
				  const void *value, size_t size, int flags)
{
	struct inode *inode = d_backing_inode(dentry);
	struct inode_security_struct *isec;
	struct superblock_security_struct *sbsec;
	struct common_audit_data ad;
	u32 newsid, sid = current_sid();
	int rc = 0;

	if (strcmp(name, XATTR_NAME_SELINUX)) {
		/* Not an attribute we recognize, so just check the
		   ordinary setattr permission. */
		rc = dentry_has_perm(current_cred(), dentry, FILE__SETATTR);
		if (rc)
			return rc;
		return -ENOSYS;
	}

	sbsec = selinux_superblock(inode->i_sb);
	if (!(sbsec->flags & SBLABEL_MNT))
		return -EOPNOTSUPP;

	if (!inode_owner_or_capable(inode))
		return -EPERM;

	ad.type = LSM_AUDIT_DATA_DENTRY;
	ad.u.dentry = dentry;

	isec = backing_inode_security(dentry);
	rc = avc_has_perm(&selinux_state,
			  sid, isec->sid, isec->sclass,
			  FILE__RELABELFROM, &ad);
	if (rc)
		return rc;

	rc = security_context_to_sid(&selinux_state, value, size, &newsid,
				     GFP_KERNEL);
	if (rc == -EINVAL) {
		if (!has_cap_mac_admin(true)) {
			struct audit_buffer *ab;
			size_t audit_size;

			/* We strip a nul only if it is at the end, otherwise the
			 * context contains a nul and we should audit that */
			if (value) {
				const char *str = value;

				if (str[size - 1] == '\0')
					audit_size = size - 1;
				else
					audit_size = size;
			} else {
				audit_size = 0;
			}
			ab = audit_log_start(audit_context(),
					     GFP_ATOMIC, AUDIT_SELINUX_ERR);
			audit_log_format(ab, "op=setxattr invalid_context=");
			audit_log_n_untrustedstring(ab, value, audit_size);
			audit_log_end(ab);

			return rc;
		}
		rc = security_context_to_sid_force(&selinux_state, value,
						   size, &newsid);
	}
	if (rc)
		return rc;

	rc = avc_has_perm(&selinux_state,
			  sid, newsid, isec->sclass,
			  FILE__RELABELTO, &ad);
	if (rc)
		return rc;

	rc = security_validate_transition(&selinux_state, isec->sid, newsid,
					  sid, isec->sclass);
	if (rc)
		return rc;

	return avc_has_perm(&selinux_state,
			    newsid,
			    sbsec->sid,
			    SECCLASS_FILESYSTEM,
			    FILESYSTEM__ASSOCIATE,
			    &ad);
}

static void selinux_inode_post_setxattr(struct dentry *dentry, const char *name,
					const void *value, size_t size,
					int flags)
{
	struct inode *inode = d_backing_inode(dentry);
	struct inode_security_struct *isec;
	u32 newsid;
	int rc;

	if (strcmp(name, XATTR_NAME_SELINUX)) {
		/* Not an attribute we recognize, so nothing to do. */
		return;
	}

	rc = security_context_to_sid_force(&selinux_state, value, size,
					   &newsid);
	if (rc) {
		pr_err("SELinux:  unable to map context to SID"
		       "for (%s, %lu), rc=%d\n",
		       inode->i_sb->s_id, inode->i_ino, -rc);
		return;
	}

	isec = backing_inode_security(dentry);
	spin_lock(&isec->lock);
	isec->sclass = inode_mode_to_security_class(inode->i_mode);
	isec->sid = newsid;
	isec->initialized = LABEL_INITIALIZED;
	spin_unlock(&isec->lock);

	return;
}

static int selinux_inode_getxattr(struct dentry *dentry, const char *name)
{
	const struct cred *cred = current_cred();

	return dentry_has_perm(cred, dentry, FILE__GETATTR);
}

static int selinux_inode_listxattr(struct dentry *dentry)
{
	const struct cred *cred = current_cred();

	return dentry_has_perm(cred, dentry, FILE__GETATTR);
}

static int selinux_inode_removexattr(struct dentry *dentry, const char *name)
{
	if (strcmp(name, XATTR_NAME_SELINUX)) {
		int rc = cap_inode_removexattr(dentry, name);
		if (rc)
			return rc;

		/* Not an attribute we recognize, so just check the
		   ordinary setattr permission. */
		return dentry_has_perm(current_cred(), dentry, FILE__SETATTR);
	}

	/* No one is allowed to remove a SELinux security label.
	   You can change the label, but all data must be labeled. */
	return -EACCES;
}

/*
 * Copy the inode security context value to the user.
 *
 * Permission check is handled by selinux_inode_getxattr hook.
 */
static int selinux_inode_getsecurity(struct inode *inode, const char *name, void **buffer, bool alloc)
{
	u32 size;
	int error;
	char *context = NULL;
	struct inode_security_struct *isec;

	if (strcmp(name, XATTR_SELINUX_SUFFIX))
		return -EOPNOTSUPP;

	/*
	 * If the caller has CAP_MAC_ADMIN, then get the raw context
	 * value even if it is not defined by current policy; otherwise,
	 * use the in-core value under current policy.
	 * Use the non-auditing forms of the permission checks since
	 * getxattr may be called by unprivileged processes commonly
	 * and lack of permission just means that we fall back to the
	 * in-core context value, not a denial.
	 */
	isec = inode_security(inode);
	if (has_cap_mac_admin(false))
		error = security_sid_to_context_force(&selinux_state,
						      isec->sid, &context,
						      &size);
	else
		error = security_sid_to_context(&selinux_state, isec->sid,
						&context, &size);
	if (error)
		return error;
	error = size;
	if (alloc) {
		*buffer = context;
		goto out_nofree;
	}
	kfree(context);
out_nofree:
	return error;
}

static int selinux_inode_setsecurity(struct inode *inode, const char *name,
				     const void *value, size_t size, int flags)
{
	struct inode_security_struct *isec = inode_security_novalidate(inode);
	struct superblock_security_struct *sbsec = inode->i_sb->s_security;
	u32 newsid;
	int rc;

	if (strcmp(name, XATTR_SELINUX_SUFFIX))
		return -EOPNOTSUPP;

	if (!(sbsec->flags & SBLABEL_MNT))
		return -EOPNOTSUPP;

	if (!value || !size)
		return -EACCES;

	rc = security_context_to_sid(&selinux_state, value, size, &newsid,
				     GFP_KERNEL);
	if (rc)
		return rc;

	spin_lock(&isec->lock);
	isec->sclass = inode_mode_to_security_class(inode->i_mode);
	isec->sid = newsid;
	isec->initialized = LABEL_INITIALIZED;
	spin_unlock(&isec->lock);
	return 0;
}

static int selinux_inode_listsecurity(struct inode *inode, char *buffer, size_t buffer_size)
{
	const int len = sizeof(XATTR_NAME_SELINUX);
	if (buffer && len <= buffer_size)
		memcpy(buffer, XATTR_NAME_SELINUX, len);
	return len;
}

static void selinux_inode_getsecid(struct inode *inode, struct secids *secid)
{
	struct inode_security_struct *isec = inode_security_novalidate(inode);
	secid->selinux = isec->sid;
}

static int selinux_inode_copy_up(struct dentry *src, struct cred **new)
{
	struct secids sids;
	struct task_security_struct *tsec;
	struct cred *new_creds = *new;

	if (new_creds == NULL) {
		new_creds = prepare_creds();
		if (!new_creds)
			return -ENOMEM;
	}

	tsec = selinux_cred(new_creds);
	/* Get label from overlay inode and set it in create_sid */
	selinux_inode_getsecid(d_inode(src), &sids);
	tsec->create_sid = sids.selinux;
	*new = new_creds;
	return 0;
}

static int selinux_inode_copy_up_xattr(const char *name)
{
	/* The copy_up hook above sets the initial context on an inode, but we
	 * don't then want to overwrite it by blindly copying all the lower
	 * xattrs up.  Instead, we have to filter out SELinux-related xattrs.
	 */
	if (strcmp(name, XATTR_NAME_SELINUX) == 0)
		return 1; /* Discard */
	/*
	 * Any other attribute apart from SELINUX is not claimed, supported
	 * by selinux.
	 */
	return -EOPNOTSUPP;
}

/* file security operations */

static int selinux_revalidate_file_permission(struct file *file, int mask)
{
	const struct cred *cred = current_cred();
	struct inode *inode = file_inode(file);

	/* file_mask_to_av won't add FILE__WRITE if MAY_APPEND is set */
	if ((file->f_flags & O_APPEND) && (mask & MAY_WRITE))
		mask |= MAY_APPEND;

	return file_has_perm(cred, file,
			     file_mask_to_av(inode->i_mode, mask));
}

static int selinux_file_permission(struct file *file, int mask)
{
	struct inode *inode = file_inode(file);
	struct file_security_struct *fsec = selinux_file(file);
	struct inode_security_struct *isec;
	u32 sid = current_sid();

	if (!mask)
		/* No permission to check.  Existence test. */
		return 0;

	isec = inode_security(inode);
	if (sid == fsec->sid && fsec->isid == isec->sid &&
	    fsec->pseqno == avc_policy_seqno(&selinux_state))
		/* No change since file_open check. */
		return 0;

	return selinux_revalidate_file_permission(file, mask);
}

static int selinux_file_alloc_security(struct file *file)
{
	return file_alloc_security(file);
}

/*
 * Check whether a task has the ioctl permission and cmd
 * operation to an inode.
 */
static int ioctl_has_perm(const struct cred *cred, struct file *file,
		u32 requested, u16 cmd)
{
	struct common_audit_data ad;
	struct file_security_struct *fsec = selinux_file(file);
	struct inode *inode = file_inode(file);
	struct inode_security_struct *isec;
	struct lsm_ioctlop_audit ioctl;
	u32 ssid = cred_sid(cred);
	int rc;
	u8 driver = cmd >> 8;
	u8 xperm = cmd & 0xff;

	ad.type = LSM_AUDIT_DATA_IOCTL_OP;
	ad.u.op = &ioctl;
	ad.u.op->cmd = cmd;
	ad.u.op->path = file->f_path;

	if (ssid != fsec->sid) {
		rc = avc_has_perm(&selinux_state,
				  ssid, fsec->sid,
				SECCLASS_FD,
				FD__USE,
				&ad);
		if (rc)
			goto out;
	}

	if (unlikely(IS_PRIVATE(inode)))
		return 0;

	isec = inode_security(inode);
	rc = avc_has_extended_perms(&selinux_state,
				    ssid, isec->sid, isec->sclass,
				    requested, driver, xperm, &ad);
out:
	return rc;
}

static int selinux_file_ioctl(struct file *file, unsigned int cmd,
			      unsigned long arg)
{
	const struct cred *cred = current_cred();
	int error = 0;

	switch (cmd) {
	case FIONREAD:
	/* fall through */
	case FIBMAP:
	/* fall through */
	case FIGETBSZ:
	/* fall through */
	case FS_IOC_GETFLAGS:
	/* fall through */
	case FS_IOC_GETVERSION:
		error = file_has_perm(cred, file, FILE__GETATTR);
		break;

	case FS_IOC_SETFLAGS:
	/* fall through */
	case FS_IOC_SETVERSION:
		error = file_has_perm(cred, file, FILE__SETATTR);
		break;

	/* sys_ioctl() checks */
	case FIONBIO:
	/* fall through */
	case FIOASYNC:
		error = file_has_perm(cred, file, 0);
		break;

	case KDSKBENT:
	case KDSKBSENT:
		error = cred_has_capability(cred, CAP_SYS_TTY_CONFIG,
					    CAP_OPT_NONE, true);
		break;

	/* default case assumes that the command will go
	 * to the file's ioctl() function.
	 */
	default:
		error = ioctl_has_perm(cred, file, FILE__IOCTL, (u16) cmd);
	}
	return error;
}

static int default_noexec;

static int file_map_prot_check(struct file *file, unsigned long prot, int shared)
{
	const struct cred *cred = current_cred();
	u32 sid = cred_sid(cred);
	int rc = 0;

	if (default_noexec &&
	    (prot & PROT_EXEC) && (!file || IS_PRIVATE(file_inode(file)) ||
				   (!shared && (prot & PROT_WRITE)))) {
		/*
		 * We are making executable an anonymous mapping or a
		 * private file mapping that will also be writable.
		 * This has an additional check.
		 */
		rc = avc_has_perm(&selinux_state,
				  sid, sid, SECCLASS_PROCESS,
				  PROCESS__EXECMEM, NULL);
		if (rc)
			goto error;
	}

	if (file) {
		/* read access is always possible with a mapping */
		u32 av = FILE__READ;

		/* write access only matters if the mapping is shared */
		if (shared && (prot & PROT_WRITE))
			av |= FILE__WRITE;

		if (prot & PROT_EXEC)
			av |= FILE__EXECUTE;

		return file_has_perm(cred, file, av);
	}

error:
	return rc;
}

static int selinux_mmap_addr(unsigned long addr)
{
	int rc = 0;

	if (addr < CONFIG_LSM_MMAP_MIN_ADDR) {
		u32 sid = current_sid();
		rc = avc_has_perm(&selinux_state,
				  sid, sid, SECCLASS_MEMPROTECT,
				  MEMPROTECT__MMAP_ZERO, NULL);
	}

	return rc;
}

static int selinux_mmap_file(struct file *file, unsigned long reqprot,
			     unsigned long prot, unsigned long flags)
{
	struct common_audit_data ad;
	int rc;

	if (file) {
		ad.type = LSM_AUDIT_DATA_FILE;
		ad.u.file = file;
		rc = inode_has_perm(current_cred(), file_inode(file),
				    FILE__MAP, &ad);
		if (rc)
			return rc;
	}

	if (selinux_state.checkreqprot)
		prot = reqprot;

	return file_map_prot_check(file, prot,
				   (flags & MAP_TYPE) == MAP_SHARED);
}

static int selinux_file_mprotect(struct vm_area_struct *vma,
				 unsigned long reqprot,
				 unsigned long prot)
{
	const struct cred *cred = current_cred();
	u32 sid = cred_sid(cred);

	if (selinux_state.checkreqprot)
		prot = reqprot;

	if (default_noexec &&
	    (prot & PROT_EXEC) && !(vma->vm_flags & VM_EXEC)) {
		int rc = 0;
		if (vma->vm_start >= vma->vm_mm->start_brk &&
		    vma->vm_end <= vma->vm_mm->brk) {
			rc = avc_has_perm(&selinux_state,
					  sid, sid, SECCLASS_PROCESS,
					  PROCESS__EXECHEAP, NULL);
		} else if (!vma->vm_file &&
			   ((vma->vm_start <= vma->vm_mm->start_stack &&
			     vma->vm_end >= vma->vm_mm->start_stack) ||
			    vma_is_stack_for_current(vma))) {
			rc = avc_has_perm(&selinux_state,
					  sid, sid, SECCLASS_PROCESS,
					  PROCESS__EXECSTACK, NULL);
		} else if (vma->vm_file && vma->anon_vma) {
			/*
			 * We are making executable a file mapping that has
			 * had some COW done. Since pages might have been
			 * written, check ability to execute the possibly
			 * modified content.  This typically should only
			 * occur for text relocations.
			 */
			rc = file_has_perm(cred, vma->vm_file, FILE__EXECMOD);
		}
		if (rc)
			return rc;
	}

	return file_map_prot_check(vma->vm_file, prot, vma->vm_flags&VM_SHARED);
}

static int selinux_file_lock(struct file *file, unsigned int cmd)
{
	const struct cred *cred = current_cred();

	return file_has_perm(cred, file, FILE__LOCK);
}

static int selinux_file_fcntl(struct file *file, unsigned int cmd,
			      unsigned long arg)
{
	const struct cred *cred = current_cred();
	int err = 0;

	switch (cmd) {
	case F_SETFL:
		if ((file->f_flags & O_APPEND) && !(arg & O_APPEND)) {
			err = file_has_perm(cred, file, FILE__WRITE);
			break;
		}
		/* fall through */
	case F_SETOWN:
	case F_SETSIG:
	case F_GETFL:
	case F_GETOWN:
	case F_GETSIG:
	case F_GETOWNER_UIDS:
		/* Just check FD__USE permission */
		err = file_has_perm(cred, file, 0);
		break;
	case F_GETLK:
	case F_SETLK:
	case F_SETLKW:
	case F_OFD_GETLK:
	case F_OFD_SETLK:
	case F_OFD_SETLKW:
#if BITS_PER_LONG == 32
	case F_GETLK64:
	case F_SETLK64:
	case F_SETLKW64:
#endif
		err = file_has_perm(cred, file, FILE__LOCK);
		break;
	}

	return err;
}

static void selinux_file_set_fowner(struct file *file)
{
	struct file_security_struct *fsec;

	fsec = selinux_file(file);
	fsec->fown_sid = current_sid();
}

static int selinux_file_send_sigiotask(struct task_struct *tsk,
				       struct fown_struct *fown, int signum)
{
	struct file *file;
	u32 sid = task_sid(tsk);
	u32 perm;
	struct file_security_struct *fsec;

	/* struct fown_struct is never outside the context of a struct file */
	file = container_of(fown, struct file, f_owner);

	fsec = selinux_file(file);

	if (!signum)
		perm = signal_to_av(SIGIO); /* as per send_sigio_to_task */
	else
		perm = signal_to_av(signum);

	return avc_has_perm(&selinux_state,
			    fsec->fown_sid, sid,
			    SECCLASS_PROCESS, perm, NULL);
}

static int selinux_file_receive(struct file *file)
{
	const struct cred *cred = current_cred();

	return file_has_perm(cred, file, file_to_av(file));
}

static int selinux_file_open(struct file *file)
{
	struct file_security_struct *fsec;
	struct inode_security_struct *isec;

	fsec = selinux_file(file);
	isec = inode_security(file_inode(file));
	/*
	 * Save inode label and policy sequence number
	 * at open-time so that selinux_file_permission
	 * can determine whether revalidation is necessary.
	 * Task label is already saved in the file security
	 * struct as its SID.
	 */
	fsec->isid = isec->sid;
	fsec->pseqno = avc_policy_seqno(&selinux_state);
	/*
	 * Since the inode label or policy seqno may have changed
	 * between the selinux_inode_permission check and the saving
	 * of state above, recheck that access is still permitted.
	 * Otherwise, access might never be revalidated against the
	 * new inode label or new policy.
	 * This check is not redundant - do not remove.
	 */
	return file_path_has_perm(file->f_cred, file, open_file_to_av(file));
}

/* task security operations */

static int selinux_task_alloc(struct task_struct *task,
			      unsigned long clone_flags)
{
	u32 sid = current_sid();

	return avc_has_perm(&selinux_state,
			    sid, sid, SECCLASS_PROCESS, PROCESS__FORK, NULL);
}

/*
 * prepare a new set of credentials for modification
 */
static int selinux_cred_prepare(struct cred *new, const struct cred *old,
				gfp_t gfp)
{
	const struct task_security_struct *old_tsec = selinux_cred(old);
	struct task_security_struct *tsec = selinux_cred(new);

	*tsec = *old_tsec;

	return 0;
}

/*
 * transfer the SELinux data to a blank set of creds
 */
static void selinux_cred_transfer(struct cred *new, const struct cred *old)
{
	const struct task_security_struct *old_tsec = selinux_cred(old);
	struct task_security_struct *tsec = selinux_cred(new);

	*tsec = *old_tsec;
}

static void selinux_cred_getsecid(const struct cred *c, struct secids *secid)
{
	secid->selinux = cred_sid(c);
}

/*
 * set the security data for a kernel service
 * - all the creation contexts are set to unlabelled
 */
static int selinux_kernel_act_as(struct cred *new, struct secids *secid)
{
	struct task_security_struct *tsec = selinux_cred(new);
	u32 sid = current_sid();
	int ret;

	ret = avc_has_perm(&selinux_state,
			   sid, secid->selinux,
			   SECCLASS_KERNEL_SERVICE,
			   KERNEL_SERVICE__USE_AS_OVERRIDE,
			   NULL);
	if (ret == 0) {
		tsec->sid = secid->selinux;
		tsec->create_sid = 0;
		tsec->keycreate_sid = 0;
		tsec->sockcreate_sid = 0;
	}
	return ret;
}

/*
 * set the file creation context in a security record to the same as the
 * objective context of the specified inode
 */
static int selinux_kernel_create_files_as(struct cred *new, struct inode *inode)
{
	struct inode_security_struct *isec = inode_security(inode);
	struct task_security_struct *tsec = selinux_cred(new);
	u32 sid = current_sid();
	int ret;

	ret = avc_has_perm(&selinux_state,
			   sid, isec->sid,
			   SECCLASS_KERNEL_SERVICE,
			   KERNEL_SERVICE__CREATE_FILES_AS,
			   NULL);

	if (ret == 0)
		tsec->create_sid = isec->sid;
	return ret;
}

static int selinux_kernel_module_request(char *kmod_name)
{
	struct common_audit_data ad;

	ad.type = LSM_AUDIT_DATA_KMOD;
	ad.u.kmod_name = kmod_name;

	return avc_has_perm(&selinux_state,
			    current_sid(), SECINITSID_KERNEL, SECCLASS_SYSTEM,
			    SYSTEM__MODULE_REQUEST, &ad);
}

static int selinux_kernel_module_from_file(struct file *file)
{
	struct common_audit_data ad;
	struct inode_security_struct *isec;
	struct file_security_struct *fsec;
	u32 sid = current_sid();
	int rc;

	/* init_module */
	if (file == NULL)
		return avc_has_perm(&selinux_state,
				    sid, sid, SECCLASS_SYSTEM,
					SYSTEM__MODULE_LOAD, NULL);

	/* finit_module */

	ad.type = LSM_AUDIT_DATA_FILE;
	ad.u.file = file;

	fsec = selinux_file(file);
	if (sid != fsec->sid) {
		rc = avc_has_perm(&selinux_state,
				  sid, fsec->sid, SECCLASS_FD, FD__USE, &ad);
		if (rc)
			return rc;
	}

	isec = inode_security(file_inode(file));
	return avc_has_perm(&selinux_state,
			    sid, isec->sid, SECCLASS_SYSTEM,
				SYSTEM__MODULE_LOAD, &ad);
}

static int selinux_kernel_read_file(struct file *file,
				    enum kernel_read_file_id id)
{
	int rc = 0;

	switch (id) {
	case READING_MODULE:
		rc = selinux_kernel_module_from_file(file);
		break;
	default:
		break;
	}

	return rc;
}

static int selinux_kernel_load_data(enum kernel_load_data_id id)
{
	int rc = 0;

	switch (id) {
	case LOADING_MODULE:
		rc = selinux_kernel_module_from_file(NULL);
	default:
		break;
	}

	return rc;
}

static int selinux_task_setpgid(struct task_struct *p, pid_t pgid)
{
	return avc_has_perm(&selinux_state,
			    current_sid(), task_sid(p), SECCLASS_PROCESS,
			    PROCESS__SETPGID, NULL);
}

static int selinux_task_getpgid(struct task_struct *p)
{
	return avc_has_perm(&selinux_state,
			    current_sid(), task_sid(p), SECCLASS_PROCESS,
			    PROCESS__GETPGID, NULL);
}

static int selinux_task_getsid(struct task_struct *p)
{
	return avc_has_perm(&selinux_state,
			    current_sid(), task_sid(p), SECCLASS_PROCESS,
			    PROCESS__GETSESSION, NULL);
}

static void selinux_task_getsecid(struct task_struct *p, struct secids *secid)
{
	secid->selinux = task_sid(p);
}

static int selinux_task_setnice(struct task_struct *p, int nice)
{
	return avc_has_perm(&selinux_state,
			    current_sid(), task_sid(p), SECCLASS_PROCESS,
			    PROCESS__SETSCHED, NULL);
}

static int selinux_task_setioprio(struct task_struct *p, int ioprio)
{
	return avc_has_perm(&selinux_state,
			    current_sid(), task_sid(p), SECCLASS_PROCESS,
			    PROCESS__SETSCHED, NULL);
}

static int selinux_task_getioprio(struct task_struct *p)
{
	return avc_has_perm(&selinux_state,
			    current_sid(), task_sid(p), SECCLASS_PROCESS,
			    PROCESS__GETSCHED, NULL);
}

static int selinux_task_prlimit(const struct cred *cred, const struct cred *tcred,
				unsigned int flags)
{
	u32 av = 0;

	if (!flags)
		return 0;
	if (flags & LSM_PRLIMIT_WRITE)
		av |= PROCESS__SETRLIMIT;
	if (flags & LSM_PRLIMIT_READ)
		av |= PROCESS__GETRLIMIT;
	return avc_has_perm(&selinux_state,
			    cred_sid(cred), cred_sid(tcred),
			    SECCLASS_PROCESS, av, NULL);
}

static int selinux_task_setrlimit(struct task_struct *p, unsigned int resource,
		struct rlimit *new_rlim)
{
	struct rlimit *old_rlim = p->signal->rlim + resource;

	/* Control the ability to change the hard limit (whether
	   lowering or raising it), so that the hard limit can
	   later be used as a safe reset point for the soft limit
	   upon context transitions.  See selinux_bprm_committing_creds. */
	if (old_rlim->rlim_max != new_rlim->rlim_max)
		return avc_has_perm(&selinux_state,
				    current_sid(), task_sid(p),
				    SECCLASS_PROCESS, PROCESS__SETRLIMIT, NULL);

	return 0;
}

static int selinux_task_setscheduler(struct task_struct *p)
{
	return avc_has_perm(&selinux_state,
			    current_sid(), task_sid(p), SECCLASS_PROCESS,
			    PROCESS__SETSCHED, NULL);
}

static int selinux_task_getscheduler(struct task_struct *p)
{
	return avc_has_perm(&selinux_state,
			    current_sid(), task_sid(p), SECCLASS_PROCESS,
			    PROCESS__GETSCHED, NULL);
}

static int selinux_task_movememory(struct task_struct *p)
{
	return avc_has_perm(&selinux_state,
			    current_sid(), task_sid(p), SECCLASS_PROCESS,
			    PROCESS__SETSCHED, NULL);
}

static int selinux_task_kill(struct task_struct *p, struct siginfo *info,
				int sig, const struct cred *cred)
{
	u32 secid;
	u32 perm;

	if (!sig)
		perm = PROCESS__SIGNULL; /* null signal; existence test */
	else
		perm = signal_to_av(sig);
	if (!cred)
		secid = current_sid();
	else
		secid = cred_sid(cred);
	return avc_has_perm(&selinux_state,
			    secid, task_sid(p), SECCLASS_PROCESS, perm, NULL);
}

static void selinux_task_to_inode(struct task_struct *p,
				  struct inode *inode)
{
	struct inode_security_struct *isec = selinux_inode(inode);
	u32 sid = task_sid(p);

	spin_lock(&isec->lock);
	isec->sclass = inode_mode_to_security_class(inode->i_mode);
	isec->sid = sid;
	isec->initialized = LABEL_INITIALIZED;
	spin_unlock(&isec->lock);
}

/* Returns error only if unable to parse addresses */
static int selinux_parse_skb_ipv4(struct sk_buff *skb,
			struct common_audit_data *ad, u8 *proto)
{
	int offset, ihlen, ret = -EINVAL;
	struct iphdr _iph, *ih;

	offset = skb_network_offset(skb);
	ih = skb_header_pointer(skb, offset, sizeof(_iph), &_iph);
	if (ih == NULL)
		goto out;

	ihlen = ih->ihl * 4;
	if (ihlen < sizeof(_iph))
		goto out;

	ad->u.net->v4info.saddr = ih->saddr;
	ad->u.net->v4info.daddr = ih->daddr;
	ret = 0;

	if (proto)
		*proto = ih->protocol;

	switch (ih->protocol) {
	case IPPROTO_TCP: {
		struct tcphdr _tcph, *th;

		if (ntohs(ih->frag_off) & IP_OFFSET)
			break;

		offset += ihlen;
		th = skb_header_pointer(skb, offset, sizeof(_tcph), &_tcph);
		if (th == NULL)
			break;

		ad->u.net->sport = th->source;
		ad->u.net->dport = th->dest;
		break;
	}

	case IPPROTO_UDP: {
		struct udphdr _udph, *uh;

		if (ntohs(ih->frag_off) & IP_OFFSET)
			break;

		offset += ihlen;
		uh = skb_header_pointer(skb, offset, sizeof(_udph), &_udph);
		if (uh == NULL)
			break;

		ad->u.net->sport = uh->source;
		ad->u.net->dport = uh->dest;
		break;
	}

	case IPPROTO_DCCP: {
		struct dccp_hdr _dccph, *dh;

		if (ntohs(ih->frag_off) & IP_OFFSET)
			break;

		offset += ihlen;
		dh = skb_header_pointer(skb, offset, sizeof(_dccph), &_dccph);
		if (dh == NULL)
			break;

		ad->u.net->sport = dh->dccph_sport;
		ad->u.net->dport = dh->dccph_dport;
		break;
	}

#if IS_ENABLED(CONFIG_IP_SCTP)
	case IPPROTO_SCTP: {
		struct sctphdr _sctph, *sh;

		if (ntohs(ih->frag_off) & IP_OFFSET)
			break;

		offset += ihlen;
		sh = skb_header_pointer(skb, offset, sizeof(_sctph), &_sctph);
		if (sh == NULL)
			break;

		ad->u.net->sport = sh->source;
		ad->u.net->dport = sh->dest;
		break;
	}
#endif
	default:
		break;
	}
out:
	return ret;
}

#if IS_ENABLED(CONFIG_IPV6)

/* Returns error only if unable to parse addresses */
static int selinux_parse_skb_ipv6(struct sk_buff *skb,
			struct common_audit_data *ad, u8 *proto)
{
	u8 nexthdr;
	int ret = -EINVAL, offset;
	struct ipv6hdr _ipv6h, *ip6;
	__be16 frag_off;

	offset = skb_network_offset(skb);
	ip6 = skb_header_pointer(skb, offset, sizeof(_ipv6h), &_ipv6h);
	if (ip6 == NULL)
		goto out;

	ad->u.net->v6info.saddr = ip6->saddr;
	ad->u.net->v6info.daddr = ip6->daddr;
	ret = 0;

	nexthdr = ip6->nexthdr;
	offset += sizeof(_ipv6h);
	offset = ipv6_skip_exthdr(skb, offset, &nexthdr, &frag_off);
	if (offset < 0)
		goto out;

	if (proto)
		*proto = nexthdr;

	switch (nexthdr) {
	case IPPROTO_TCP: {
		struct tcphdr _tcph, *th;

		th = skb_header_pointer(skb, offset, sizeof(_tcph), &_tcph);
		if (th == NULL)
			break;

		ad->u.net->sport = th->source;
		ad->u.net->dport = th->dest;
		break;
	}

	case IPPROTO_UDP: {
		struct udphdr _udph, *uh;

		uh = skb_header_pointer(skb, offset, sizeof(_udph), &_udph);
		if (uh == NULL)
			break;

		ad->u.net->sport = uh->source;
		ad->u.net->dport = uh->dest;
		break;
	}

	case IPPROTO_DCCP: {
		struct dccp_hdr _dccph, *dh;

		dh = skb_header_pointer(skb, offset, sizeof(_dccph), &_dccph);
		if (dh == NULL)
			break;

		ad->u.net->sport = dh->dccph_sport;
		ad->u.net->dport = dh->dccph_dport;
		break;
	}

#if IS_ENABLED(CONFIG_IP_SCTP)
	case IPPROTO_SCTP: {
		struct sctphdr _sctph, *sh;

		sh = skb_header_pointer(skb, offset, sizeof(_sctph), &_sctph);
		if (sh == NULL)
			break;

		ad->u.net->sport = sh->source;
		ad->u.net->dport = sh->dest;
		break;
	}
#endif
	/* includes fragments */
	default:
		break;
	}
out:
	return ret;
}

#endif /* IPV6 */

static int selinux_parse_skb(struct sk_buff *skb, struct common_audit_data *ad,
			     char **_addrp, int src, u8 *proto)
{
	char *addrp;
	int ret;

	switch (ad->u.net->family) {
	case PF_INET:
		ret = selinux_parse_skb_ipv4(skb, ad, proto);
		if (ret)
			goto parse_error;
		addrp = (char *)(src ? &ad->u.net->v4info.saddr :
				       &ad->u.net->v4info.daddr);
		goto okay;

#if IS_ENABLED(CONFIG_IPV6)
	case PF_INET6:
		ret = selinux_parse_skb_ipv6(skb, ad, proto);
		if (ret)
			goto parse_error;
		addrp = (char *)(src ? &ad->u.net->v6info.saddr :
				       &ad->u.net->v6info.daddr);
		goto okay;
#endif	/* IPV6 */
	default:
		addrp = NULL;
		goto okay;
	}

parse_error:
	pr_warn(
	       "SELinux: failure in selinux_parse_skb(),"
	       " unable to parse packet\n");
	return ret;

okay:
	if (_addrp)
		*_addrp = addrp;
	return 0;
}

/**
 * selinux_skb_peerlbl_sid - Determine the peer label of a packet
 * @skb: the packet
 * @family: protocol family
 * @sid: the packet's peer label SID
 *
 * Description:
 * Check the various different forms of network peer labeling and determine
 * the peer label/SID for the packet; most of the magic actually occurs in
 * the security server function security_net_peersid_cmp().  The function
 * returns zero if the value in @sid is valid (although it may be SECSID_NULL)
 * or -EACCES if @sid is invalid due to inconsistencies with the different
 * peer labels.
 *
 */
static int selinux_skb_peerlbl_sid(struct sk_buff *skb, u16 family, u32 *sid)
{
	int err;
	u32 xfrm_sid;
	u32 nlbl_sid;
	u32 nlbl_type;

	err = selinux_xfrm_skb_sid(skb, &xfrm_sid);
	if (unlikely(err))
		return -EACCES;
	err = selinux_netlbl_skbuff_getsid(skb, family, &nlbl_type, &nlbl_sid);
	if (unlikely(err))
		return -EACCES;

	err = security_net_peersid_resolve(&selinux_state, nlbl_sid,
					   nlbl_type, xfrm_sid, sid);
	if (unlikely(err)) {
		pr_warn(
		       "SELinux: failure in selinux_skb_peerlbl_sid(),"
		       " unable to determine packet's peer label\n");
		return -EACCES;
	}

	return 0;
}

/**
 * selinux_conn_sid - Determine the child socket label for a connection
 * @sk_sid: the parent socket's SID
 * @skb_sid: the packet's SID
 * @conn_sid: the resulting connection SID
 *
 * If @skb_sid is valid then the user:role:type information from @sk_sid is
 * combined with the MLS information from @skb_sid in order to create
 * @conn_sid.  If @skb_sid is not valid then then @conn_sid is simply a copy
 * of @sk_sid.  Returns zero on success, negative values on failure.
 *
 */
static int selinux_conn_sid(u32 sk_sid, u32 skb_sid, u32 *conn_sid)
{
	int err = 0;

	if (skb_sid != SECSID_NULL)
		err = security_sid_mls_copy(&selinux_state, sk_sid, skb_sid,
					    conn_sid);
	else
		*conn_sid = sk_sid;

	return err;
}

/* socket security operations */

static int socket_sockcreate_sid(const struct task_security_struct *tsec,
				 u16 secclass, u32 *socksid)
{
	if (tsec->sockcreate_sid > SECSID_NULL) {
		*socksid = tsec->sockcreate_sid;
		return 0;
	}

	return security_transition_sid(&selinux_state, tsec->sid, tsec->sid,
				       secclass, NULL, socksid);
}

static int sock_has_perm(struct sock *sk, u32 perms)
{
	struct sk_security_struct *sksec = selinux_sock(sk);
	struct common_audit_data ad;
	struct lsm_network_audit net = {0,};

	if (sksec->sid == SECINITSID_KERNEL)
		return 0;

	ad.type = LSM_AUDIT_DATA_NET;
	ad.u.net = &net;
	ad.u.net->sk = sk;

	return avc_has_perm(&selinux_state,
			    current_sid(), sksec->sid, sksec->sclass, perms,
			    &ad);
}

static int selinux_socket_create(int family, int type,
				 int protocol, int kern)
{
	const struct task_security_struct *tsec = selinux_cred(current_cred());
	u32 newsid;
	u16 secclass;
	int rc;

	if (kern)
		return 0;

	secclass = socket_type_to_security_class(family, type, protocol);
	rc = socket_sockcreate_sid(tsec, secclass, &newsid);
	if (rc)
		return rc;

	return avc_has_perm(&selinux_state,
			    tsec->sid, newsid, secclass, SOCKET__CREATE, NULL);
}

static int selinux_socket_post_create(struct socket *sock, int family,
				      int type, int protocol, int kern)
{
	const struct task_security_struct *tsec = selinux_cred(current_cred());
	struct inode_security_struct *isec = inode_security_novalidate(SOCK_INODE(sock));
	struct sk_security_struct *sksec;
	u16 sclass = socket_type_to_security_class(family, type, protocol);
	u32 sid = SECINITSID_KERNEL;
	int err = 0;

	if (!kern) {
		err = socket_sockcreate_sid(tsec, sclass, &sid);
		if (err)
			return err;
	}

	isec->sclass = sclass;
	isec->sid = sid;
	isec->initialized = LABEL_INITIALIZED;

	if (sock->sk) {
		sksec = selinux_sock(sock->sk);
		sksec->sclass = sclass;
		sksec->sid = sid;
		/* Allows detection of the first association on this socket */
		if (sksec->sclass == SECCLASS_SCTP_SOCKET)
			sksec->sctp_assoc_state = SCTP_ASSOC_UNSET;

		err = selinux_netlbl_socket_post_create(sock->sk, family);
	}

	return err;
}

static int selinux_socket_socketpair(struct socket *socka,
				     struct socket *sockb)
{
	struct sk_security_struct *sksec_a = selinux_sock(socka->sk);
	struct sk_security_struct *sksec_b = selinux_sock(sockb->sk);

	sksec_a->peer_sid = sksec_b->sid;
	sksec_b->peer_sid = sksec_a->sid;

	return 0;
}

/* Range of port numbers used to automatically bind.
   Need to determine whether we should perform a name_bind
   permission check between the socket and the port number. */

static int selinux_socket_bind(struct socket *sock, struct sockaddr *address, int addrlen)
{
	struct sock *sk = sock->sk;
	struct sk_security_struct *sksec = selinux_sock(sk);
	u16 family;
	int err;

	err = sock_has_perm(sk, SOCKET__BIND);
	if (err)
		goto out;

	/* If PF_INET or PF_INET6, check name_bind permission for the port. */
	family = sk->sk_family;
	if (family == PF_INET || family == PF_INET6) {
		char *addrp;
		struct common_audit_data ad;
		struct lsm_network_audit net = {0,};
		struct sockaddr_in *addr4 = NULL;
		struct sockaddr_in6 *addr6 = NULL;
		u16 family_sa = address->sa_family;
		unsigned short snum;
		u32 sid, node_perm;

		/*
		 * sctp_bindx(3) calls via selinux_sctp_bind_connect()
		 * that validates multiple binding addresses. Because of this
		 * need to check address->sa_family as it is possible to have
		 * sk->sk_family = PF_INET6 with addr->sa_family = AF_INET.
		 */
		switch (family_sa) {
		case AF_UNSPEC:
		case AF_INET:
			if (addrlen < sizeof(struct sockaddr_in))
				return -EINVAL;
			addr4 = (struct sockaddr_in *)address;
			if (family_sa == AF_UNSPEC) {
				/* see __inet_bind(), we only want to allow
				 * AF_UNSPEC if the address is INADDR_ANY
				 */
				if (addr4->sin_addr.s_addr != htonl(INADDR_ANY))
					goto err_af;
				family_sa = AF_INET;
			}
			snum = ntohs(addr4->sin_port);
			addrp = (char *)&addr4->sin_addr.s_addr;
			break;
		case AF_INET6:
			if (addrlen < SIN6_LEN_RFC2133)
				return -EINVAL;
			addr6 = (struct sockaddr_in6 *)address;
			snum = ntohs(addr6->sin6_port);
			addrp = (char *)&addr6->sin6_addr.s6_addr;
			break;
		default:
			goto err_af;
		}

		ad.type = LSM_AUDIT_DATA_NET;
		ad.u.net = &net;
		ad.u.net->sport = htons(snum);
		ad.u.net->family = family_sa;

		if (snum) {
			int low, high;

			inet_get_local_port_range(sock_net(sk), &low, &high);

			if (snum < max(inet_prot_sock(sock_net(sk)), low) ||
			    snum > high) {
				err = sel_netport_sid(sk->sk_protocol,
						      snum, &sid);
				if (err)
					goto out;
				err = avc_has_perm(&selinux_state,
						   sksec->sid, sid,
						   sksec->sclass,
						   SOCKET__NAME_BIND, &ad);
				if (err)
					goto out;
			}
		}

		switch (sksec->sclass) {
		case SECCLASS_TCP_SOCKET:
			node_perm = TCP_SOCKET__NODE_BIND;
			break;

		case SECCLASS_UDP_SOCKET:
			node_perm = UDP_SOCKET__NODE_BIND;
			break;

		case SECCLASS_DCCP_SOCKET:
			node_perm = DCCP_SOCKET__NODE_BIND;
			break;

		case SECCLASS_SCTP_SOCKET:
			node_perm = SCTP_SOCKET__NODE_BIND;
			break;

		default:
			node_perm = RAWIP_SOCKET__NODE_BIND;
			break;
		}

		err = sel_netnode_sid(addrp, family_sa, &sid);
		if (err)
			goto out;

		if (family_sa == AF_INET)
			ad.u.net->v4info.saddr = addr4->sin_addr.s_addr;
		else
			ad.u.net->v6info.saddr = addr6->sin6_addr;

		err = avc_has_perm(&selinux_state,
				   sksec->sid, sid,
				   sksec->sclass, node_perm, &ad);
		if (err)
			goto out;
	}
out:
	return err;
err_af:
	/* Note that SCTP services expect -EINVAL, others -EAFNOSUPPORT. */
	if (sksec->sclass == SECCLASS_SCTP_SOCKET)
		return -EINVAL;
	return -EAFNOSUPPORT;
}

/* This supports connect(2) and SCTP connect services such as sctp_connectx(3)
 * and sctp_sendmsg(3) as described in Documentation/security/LSM-sctp.rst
 */
static int selinux_socket_connect_helper(struct socket *sock,
					 struct sockaddr *address, int addrlen)
{
	struct sock *sk = sock->sk;
	struct sk_security_struct *sksec = selinux_sock(sk);
	int err;

	err = sock_has_perm(sk, SOCKET__CONNECT);
	if (err)
		return err;

	/*
	 * If a TCP, DCCP or SCTP socket, check name_connect permission
	 * for the port.
	 */
	if (sksec->sclass == SECCLASS_TCP_SOCKET ||
	    sksec->sclass == SECCLASS_DCCP_SOCKET ||
	    sksec->sclass == SECCLASS_SCTP_SOCKET) {
		struct common_audit_data ad;
		struct lsm_network_audit net = {0,};
		struct sockaddr_in *addr4 = NULL;
		struct sockaddr_in6 *addr6 = NULL;
		unsigned short snum = 0;
		u32 sid, perm;

		/* sctp_connectx(3) calls via selinux_sctp_bind_connect()
		 * that validates multiple connect addresses. Because of this
		 * need to check address->sa_family as it is possible to have
		 * sk->sk_family = PF_INET6 with addr->sa_family = AF_INET.
		 */
		switch (address->sa_family) {
		case AF_INET:
			addr4 = (struct sockaddr_in *)address;
			if (addrlen < sizeof(struct sockaddr_in))
				return -EINVAL;
			snum = ntohs(addr4->sin_port);
			break;
		case AF_INET6:
			addr6 = (struct sockaddr_in6 *)address;
			if (addrlen < SIN6_LEN_RFC2133)
				return -EINVAL;
			snum = ntohs(addr6->sin6_port);
			break;
		default:
			/* Note that SCTP services expect -EINVAL, whereas
			 * others must handle this at the protocol level:
			 * connect(AF_UNSPEC) on a connected socket is
			 * a documented way disconnect the socket.
			 */
			if (sksec->sclass == SECCLASS_SCTP_SOCKET)
				return -EINVAL;
		}

		err = sel_netport_sid(sk->sk_protocol, snum, &sid);
		if (err)
			return err;

		switch (sksec->sclass) {
		case SECCLASS_TCP_SOCKET:
			perm = TCP_SOCKET__NAME_CONNECT;
			break;
		case SECCLASS_DCCP_SOCKET:
			perm = DCCP_SOCKET__NAME_CONNECT;
			break;
		case SECCLASS_SCTP_SOCKET:
			perm = SCTP_SOCKET__NAME_CONNECT;
			break;
		}

		ad.type = LSM_AUDIT_DATA_NET;
		ad.u.net = &net;
		ad.u.net->dport = htons(snum);
		ad.u.net->family = address->sa_family;
		err = avc_has_perm(&selinux_state,
				   sksec->sid, sid, sksec->sclass, perm, &ad);
		if (err)
			return err;
	}

	return 0;
}

/* Supports connect(2), see comments in selinux_socket_connect_helper() */
static int selinux_socket_connect(struct socket *sock,
				  struct sockaddr *address, int addrlen)
{
	int err;
	struct sock *sk = sock->sk;

	err = selinux_socket_connect_helper(sock, address, addrlen);
	if (err)
		return err;

	return selinux_netlbl_socket_connect(sk, address);
}

static int selinux_socket_listen(struct socket *sock, int backlog)
{
	return sock_has_perm(sock->sk, SOCKET__LISTEN);
}

static int selinux_socket_accept(struct socket *sock, struct socket *newsock)
{
	int err;
	struct inode_security_struct *isec;
	struct inode_security_struct *newisec;
	u16 sclass;
	u32 sid;

	err = sock_has_perm(sock->sk, SOCKET__ACCEPT);
	if (err)
		return err;

	isec = inode_security_novalidate(SOCK_INODE(sock));
	spin_lock(&isec->lock);
	sclass = isec->sclass;
	sid = isec->sid;
	spin_unlock(&isec->lock);

	newisec = inode_security_novalidate(SOCK_INODE(newsock));
	newisec->sclass = sclass;
	newisec->sid = sid;
	newisec->initialized = LABEL_INITIALIZED;

	return 0;
}

static int selinux_socket_sendmsg(struct socket *sock, struct msghdr *msg,
				  int size)
{
	return sock_has_perm(sock->sk, SOCKET__WRITE);
}

static int selinux_socket_recvmsg(struct socket *sock, struct msghdr *msg,
				  int size, int flags)
{
	return sock_has_perm(sock->sk, SOCKET__READ);
}

static int selinux_socket_getsockname(struct socket *sock)
{
	return sock_has_perm(sock->sk, SOCKET__GETATTR);
}

static int selinux_socket_getpeername(struct socket *sock)
{
	return sock_has_perm(sock->sk, SOCKET__GETATTR);
}

static int selinux_socket_setsockopt(struct socket *sock, int level, int optname)
{
	int err;

	err = sock_has_perm(sock->sk, SOCKET__SETOPT);
	if (err)
		return err;

	return selinux_netlbl_socket_setsockopt(sock, level, optname);
}

static int selinux_socket_getsockopt(struct socket *sock, int level,
				     int optname)
{
	return sock_has_perm(sock->sk, SOCKET__GETOPT);
}

static int selinux_socket_shutdown(struct socket *sock, int how)
{
	return sock_has_perm(sock->sk, SOCKET__SHUTDOWN);
}

static int selinux_socket_unix_stream_connect(struct sock *sock,
					      struct sock *other,
					      struct sock *newsk)
{
	struct sk_security_struct *sksec_sock = selinux_sock(sock);
	struct sk_security_struct *sksec_other = selinux_sock(other);
	struct sk_security_struct *sksec_new = selinux_sock(newsk);
	struct common_audit_data ad;
	struct lsm_network_audit net = {0,};
	int err;

	ad.type = LSM_AUDIT_DATA_NET;
	ad.u.net = &net;
	ad.u.net->sk = other;

	err = avc_has_perm(&selinux_state,
			   sksec_sock->sid, sksec_other->sid,
			   sksec_other->sclass,
			   UNIX_STREAM_SOCKET__CONNECTTO, &ad);
	if (err)
		return err;

	/* server child socket */
	sksec_new->peer_sid = sksec_sock->sid;
	err = security_sid_mls_copy(&selinux_state, sksec_other->sid,
				    sksec_sock->sid, &sksec_new->sid);
	if (err)
		return err;

	/* connecting socket */
	sksec_sock->peer_sid = sksec_new->sid;

	return 0;
}

static int selinux_socket_unix_may_send(struct socket *sock,
					struct socket *other)
{
	struct sk_security_struct *ssec = selinux_sock(sock->sk);
	struct sk_security_struct *osec = selinux_sock(other->sk);
	struct common_audit_data ad;
	struct lsm_network_audit net = {0,};

	ad.type = LSM_AUDIT_DATA_NET;
	ad.u.net = &net;
	ad.u.net->sk = other->sk;

	return avc_has_perm(&selinux_state,
			    ssec->sid, osec->sid, osec->sclass, SOCKET__SENDTO,
			    &ad);
}

static int selinux_inet_sys_rcv_skb(struct net *ns, int ifindex,
				    char *addrp, u16 family, u32 peer_sid,
				    struct common_audit_data *ad)
{
	int err;
	u32 if_sid;
	u32 node_sid;

	err = sel_netif_sid(ns, ifindex, &if_sid);
	if (err)
		return err;
	err = avc_has_perm(&selinux_state,
			   peer_sid, if_sid,
			   SECCLASS_NETIF, NETIF__INGRESS, ad);
	if (err)
		return err;

	err = sel_netnode_sid(addrp, family, &node_sid);
	if (err)
		return err;
	return avc_has_perm(&selinux_state,
			    peer_sid, node_sid,
			    SECCLASS_NODE, NODE__RECVFROM, ad);
}

static int selinux_sock_rcv_skb_compat(struct sock *sk, struct sk_buff *skb,
				       u16 family)
{
	int err = 0;
	struct sk_security_struct *sksec = selinux_sock(sk);
	u32 sk_sid = sksec->sid;
	struct common_audit_data ad;
	struct lsm_network_audit net = {0,};
	char *addrp;

	ad.type = LSM_AUDIT_DATA_NET;
	ad.u.net = &net;
	ad.u.net->netif = skb->skb_iif;
	ad.u.net->family = family;
	err = selinux_parse_skb(skb, &ad, &addrp, 1, NULL);
	if (err)
		return err;

	if (selinux_secmark_enabled()) {
		err = avc_has_perm(&selinux_state,
				   sk_sid, skb->secmark, SECCLASS_PACKET,
				   PACKET__RECV, &ad);
		if (err)
			return err;
	}

	err = selinux_netlbl_sock_rcv_skb(sksec, skb, family, &ad);
	if (err)
		return err;
	err = selinux_xfrm_sock_rcv_skb(sksec->sid, skb, &ad);

	return err;
}

static int selinux_socket_sock_rcv_skb(struct sock *sk, struct sk_buff *skb)
{
	int err;
	struct sk_security_struct *sksec = selinux_sock(sk);
	u16 family = sk->sk_family;
	u32 sk_sid = sksec->sid;
	struct common_audit_data ad;
	struct lsm_network_audit net = {0,};
	char *addrp;
	u8 secmark_active;
	u8 peerlbl_active;

	if (family != PF_INET && family != PF_INET6)
		return 0;

	/* Handle mapped IPv4 packets arriving via IPv6 sockets */
	if (family == PF_INET6 && skb->protocol == htons(ETH_P_IP))
		family = PF_INET;

	/* If any sort of compatibility mode is enabled then handoff processing
	 * to the selinux_sock_rcv_skb_compat() function to deal with the
	 * special handling.  We do this in an attempt to keep this function
	 * as fast and as clean as possible. */
	if (!selinux_policycap_netpeer())
		return selinux_sock_rcv_skb_compat(sk, skb, family);

	secmark_active = selinux_secmark_enabled();
	peerlbl_active = selinux_peerlbl_enabled();
	if (!secmark_active && !peerlbl_active)
		return 0;

	ad.type = LSM_AUDIT_DATA_NET;
	ad.u.net = &net;
	ad.u.net->netif = skb->skb_iif;
	ad.u.net->family = family;
	err = selinux_parse_skb(skb, &ad, &addrp, 1, NULL);
	if (err)
		return err;

	if (peerlbl_active) {
		u32 peer_sid;

		err = selinux_skb_peerlbl_sid(skb, family, &peer_sid);
		if (err)
			return err;
		err = selinux_inet_sys_rcv_skb(sock_net(sk), skb->skb_iif,
					       addrp, family, peer_sid, &ad);
		if (err) {
			selinux_netlbl_err(skb, family, err, 0);
			return err;
		}
		err = avc_has_perm(&selinux_state,
				   sk_sid, peer_sid, SECCLASS_PEER,
				   PEER__RECV, &ad);
		if (err) {
			selinux_netlbl_err(skb, family, err, 0);
			return err;
		}
	}

	if (secmark_active) {
		err = avc_has_perm(&selinux_state,
				   sk_sid, skb->secmark, SECCLASS_PACKET,
				   PACKET__RECV, &ad);
		if (err)
			return err;
	}

	return err;
}

static int selinux_socket_getpeersec_stream(struct socket *sock, char **optval,
					    int *optlen, unsigned int len)
{
	int err = 0;
	char *scontext;
	u32 scontext_len;
	struct sk_security_struct *sksec = selinux_sock(sock->sk);
	u32 peer_sid = SECSID_NULL;

	if (sksec->sclass == SECCLASS_UNIX_STREAM_SOCKET ||
	    sksec->sclass == SECCLASS_TCP_SOCKET ||
	    sksec->sclass == SECCLASS_SCTP_SOCKET)
		peer_sid = sksec->peer_sid;
	if (peer_sid == SECSID_NULL)
		return -ENOPROTOOPT;

	err = security_sid_to_context(&selinux_state, peer_sid, &scontext,
				      &scontext_len);
	if (err)
		return err;

	if (scontext_len > len) {
		kfree(scontext);
		return -ERANGE;
	}
	*optval = scontext;
	*optlen = scontext_len;
	return 0;
}

static int selinux_socket_getpeersec_dgram(struct socket *sock,
					   struct sk_buff *skb,
					   struct secids *secid)
{
	u32 peer_secid = SECSID_NULL;
	u16 family;
	struct inode_security_struct *isec;

	if (skb && skb->protocol == htons(ETH_P_IP))
		family = PF_INET;
	else if (skb && skb->protocol == htons(ETH_P_IPV6))
		family = PF_INET6;
	else if (sock)
		family = sock->sk->sk_family;
	else
		goto out;

	if (sock && family == PF_UNIX) {
		isec = inode_security_novalidate(SOCK_INODE(sock));
		peer_secid = isec->sid;
	} else if (skb)
		selinux_skb_peerlbl_sid(skb, family, &peer_secid);

out:
	secid->selinux = peer_secid;
	if (peer_secid == SECSID_NULL)
		return -EINVAL;
	return 0;
}

static int selinux_sk_alloc_security(struct sock *sk, int family, gfp_t priority)
{
	struct sk_security_struct *sksec = selinux_sock(sk);

	sksec->peer_sid = SECINITSID_UNLABELED;
	sksec->sid = SECINITSID_UNLABELED;
	sksec->sclass = SECCLASS_SOCKET;
	selinux_netlbl_sk_security_reset(sksec);

	return 0;
}

static void selinux_sk_free_security(struct sock *sk)
{
	struct sk_security_struct *sksec = selinux_sock(sk);

	selinux_netlbl_sk_security_free(sksec);
}

static void selinux_sk_clone_security(const struct sock *sk, struct sock *newsk)
{
	struct sk_security_struct *sksec = selinux_sock(sk);
	struct sk_security_struct *newsksec = selinux_sock(newsk);

	newsksec->sid = sksec->sid;
	newsksec->peer_sid = sksec->peer_sid;
	newsksec->sclass = sksec->sclass;

	selinux_netlbl_sk_security_reset(newsksec);
}

static void selinux_sk_getsecid(struct sock *sk, struct secids *secid)
{
	if (!sk)
		secid->selinux = SECINITSID_ANY_SOCKET;
	else {
		struct sk_security_struct *sksec = selinux_sock(sk);

		secid->selinux = sksec->sid;
	}
}

static void selinux_sock_graft(struct sock *sk, struct socket *parent)
{
	struct inode_security_struct *isec =
		inode_security_novalidate(SOCK_INODE(parent));
	struct sk_security_struct *sksec = selinux_sock(sk);

	if (sk->sk_family == PF_INET || sk->sk_family == PF_INET6 ||
	    sk->sk_family == PF_UNIX)
		isec->sid = sksec->sid;
	sksec->sclass = isec->sclass;
}

/* Called whenever SCTP receives an INIT chunk. This happens when an incoming
 * connect(2), sctp_connectx(3) or sctp_sendmsg(3) (with no association
 * already present).
 */
static int selinux_sctp_assoc_request(struct sctp_endpoint *ep,
				      struct sk_buff *skb)
{
	struct sk_security_struct *sksec = selinux_sock(ep->base.sk);
	struct common_audit_data ad;
	struct lsm_network_audit net = {0,};
	u8 peerlbl_active;
	u32 peer_sid = SECINITSID_UNLABELED;
	u32 conn_sid;
	int err = 0;

	if (!selinux_policycap_extsockclass())
		return 0;

	peerlbl_active = selinux_peerlbl_enabled();

	if (peerlbl_active) {
		/* This will return peer_sid = SECSID_NULL if there are
		 * no peer labels, see security_net_peersid_resolve().
		 */
		err = selinux_skb_peerlbl_sid(skb, ep->base.sk->sk_family,
					      &peer_sid);
		if (err)
			return err;

		if (peer_sid == SECSID_NULL)
			peer_sid = SECINITSID_UNLABELED;
	}

	if (sksec->sctp_assoc_state == SCTP_ASSOC_UNSET) {
		sksec->sctp_assoc_state = SCTP_ASSOC_SET;

		/* Here as first association on socket. As the peer SID
		 * was allowed by peer recv (and the netif/node checks),
		 * then it is approved by policy and used as the primary
		 * peer SID for getpeercon(3).
		 */
		sksec->peer_sid = peer_sid;
	} else if  (sksec->peer_sid != peer_sid) {
		/* Other association peer SIDs are checked to enforce
		 * consistency among the peer SIDs.
		 */
		ad.type = LSM_AUDIT_DATA_NET;
		ad.u.net = &net;
		ad.u.net->sk = ep->base.sk;
		err = avc_has_perm(&selinux_state,
				   sksec->peer_sid, peer_sid, sksec->sclass,
				   SCTP_SOCKET__ASSOCIATION, &ad);
		if (err)
			return err;
	}

	/* Compute the MLS component for the connection and store
	 * the information in ep. This will be used by SCTP TCP type
	 * sockets and peeled off connections as they cause a new
	 * socket to be generated. selinux_sctp_sk_clone() will then
	 * plug this into the new socket.
	 */
	err = selinux_conn_sid(sksec->sid, peer_sid, &conn_sid);
	if (err)
		return err;

	ep->secid = conn_sid;
	ep->peer_secid = peer_sid;

	/* Set any NetLabel labels including CIPSO/CALIPSO options. */
	return selinux_netlbl_sctp_assoc_request(ep, skb);
}

/* Check if sctp IPv4/IPv6 addresses are valid for binding or connecting
 * based on their @optname.
 */
static int selinux_sctp_bind_connect(struct sock *sk, int optname,
				     struct sockaddr *address,
				     int addrlen)
{
	int len, err = 0, walk_size = 0;
	void *addr_buf;
	struct sockaddr *addr;
	struct socket *sock;

	if (!selinux_policycap_extsockclass())
		return 0;

	/* Process one or more addresses that may be IPv4 or IPv6 */
	sock = sk->sk_socket;
	addr_buf = address;

	while (walk_size < addrlen) {
		if (walk_size + sizeof(sa_family_t) > addrlen)
			return -EINVAL;

		addr = addr_buf;
		switch (addr->sa_family) {
		case AF_UNSPEC:
		case AF_INET:
			len = sizeof(struct sockaddr_in);
			break;
		case AF_INET6:
			len = sizeof(struct sockaddr_in6);
			break;
		default:
			return -EINVAL;
		}

		if (walk_size + len > addrlen)
			return -EINVAL;

		err = -EINVAL;
		switch (optname) {
		/* Bind checks */
		case SCTP_PRIMARY_ADDR:
		case SCTP_SET_PEER_PRIMARY_ADDR:
		case SCTP_SOCKOPT_BINDX_ADD:
			err = selinux_socket_bind(sock, addr, len);
			break;
		/* Connect checks */
		case SCTP_SOCKOPT_CONNECTX:
		case SCTP_PARAM_SET_PRIMARY:
		case SCTP_PARAM_ADD_IP:
		case SCTP_SENDMSG_CONNECT:
			err = selinux_socket_connect_helper(sock, addr, len);
			if (err)
				return err;

			/* As selinux_sctp_bind_connect() is called by the
			 * SCTP protocol layer, the socket is already locked,
			 * therefore selinux_netlbl_socket_connect_locked() is
			 * is called here. The situations handled are:
			 * sctp_connectx(3), sctp_sendmsg(3), sendmsg(2),
			 * whenever a new IP address is added or when a new
			 * primary address is selected.
			 * Note that an SCTP connect(2) call happens before
			 * the SCTP protocol layer and is handled via
			 * selinux_socket_connect().
			 */
			err = selinux_netlbl_socket_connect_locked(sk, addr);
			break;
		}

		if (err)
			return err;

		addr_buf += len;
		walk_size += len;
	}

	return 0;
}

/* Called whenever a new socket is created by accept(2) or sctp_peeloff(3). */
static void selinux_sctp_sk_clone(struct sctp_endpoint *ep, struct sock *sk,
				  struct sock *newsk)
{
	struct sk_security_struct *sksec = selinux_sock(sk);
	struct sk_security_struct *newsksec = selinux_sock(newsk);

	/* If policy does not support SECCLASS_SCTP_SOCKET then call
	 * the non-sctp clone version.
	 */
	if (!selinux_policycap_extsockclass())
		return selinux_sk_clone_security(sk, newsk);

	newsksec->sid = ep->secid;
	newsksec->peer_sid = ep->peer_secid;
	newsksec->sclass = sksec->sclass;
	selinux_netlbl_sctp_sk_clone(sk, newsk);
}

static int selinux_inet_conn_request(struct sock *sk, struct sk_buff *skb,
				     struct request_sock *req)
{
	struct sk_security_struct *sksec = selinux_sock(sk);
	int err;
	u16 family = req->rsk_ops->family;
	u32 connsid;
	u32 peersid;

	err = selinux_skb_peerlbl_sid(skb, family, &peersid);
	if (err)
		return err;
	err = selinux_conn_sid(sksec->sid, peersid, &connsid);
	if (err)
		return err;
	req->secid = connsid;
	req->peer_secid = peersid;

	return selinux_netlbl_inet_conn_request(req, family);
}

static void selinux_inet_csk_clone(struct sock *newsk,
				   const struct request_sock *req)
{
	struct sk_security_struct *newsksec = selinux_sock(newsk);

	newsksec->sid = req->secid;
	newsksec->peer_sid = req->peer_secid;
	/* NOTE: Ideally, we should also get the isec->sid for the
	   new socket in sync, but we don't have the isec available yet.
	   So we will wait until sock_graft to do it, by which
	   time it will have been created and available. */

	/* We don't need to take any sort of lock here as we are the only
	 * thread with access to newsksec */
	selinux_netlbl_inet_csk_clone(newsk, req->rsk_ops->family);
}

static void selinux_inet_conn_established(struct sock *sk, struct sk_buff *skb)
{
	u16 family = sk->sk_family;
	struct sk_security_struct *sksec = selinux_sock(sk);

	/* handle mapped IPv4 packets arriving via IPv6 sockets */
	if (family == PF_INET6 && skb->protocol == htons(ETH_P_IP))
		family = PF_INET;

	selinux_skb_peerlbl_sid(skb, family, &sksec->peer_sid);
}

static int selinux_secmark_relabel_packet(struct secids *secid)
{
	const struct task_security_struct *__tsec;
	u32 tsid;

	__tsec = selinux_cred(current_cred());
	tsid = __tsec->sid;

	return avc_has_perm(&selinux_state,
			    tsid, secid->selinux, SECCLASS_PACKET,
			    PACKET__RELABELTO, NULL);
}

static void selinux_secmark_refcount_inc(u8 lsm)
{
#ifdef CONFIG_SECURITY_STACKING
	if (lsm != SECMARK_MODE_SEL)
		return;
#endif
	atomic_inc(&selinux_secmark_refcount);
}

static void selinux_secmark_refcount_dec(u8 lsm)
{
#ifdef CONFIG_SECURITY_STACKING
	if (lsm != SECMARK_MODE_SEL)
		return;
#endif
	atomic_dec(&selinux_secmark_refcount);
}

static void selinux_req_classify_flow(const struct request_sock *req,
				      struct flowi *fl)
{
	fl->flowi_secid.selinux = req->secid;
}

static int selinux_tun_dev_alloc_security(void **security)
{
	struct tun_security_struct *tunsec;

	tunsec = kzalloc(sizeof(*tunsec), GFP_KERNEL);
	if (!tunsec)
		return -ENOMEM;
	tunsec->sid = current_sid();

	*security = tunsec;
	return 0;
}

static void selinux_tun_dev_free_security(void *security)
{
	kfree(security);
}

static int selinux_tun_dev_create(void)
{
	u32 sid = current_sid();

	/* we aren't taking into account the "sockcreate" SID since the socket
	 * that is being created here is not a socket in the traditional sense,
	 * instead it is a private sock, accessible only to the kernel, and
	 * representing a wide range of network traffic spanning multiple
	 * connections unlike traditional sockets - check the TUN driver to
	 * get a better understanding of why this socket is special */

	return avc_has_perm(&selinux_state,
			    sid, sid, SECCLASS_TUN_SOCKET, TUN_SOCKET__CREATE,
			    NULL);
}

static int selinux_tun_dev_attach_queue(void *security)
{
	struct tun_security_struct *tunsec = security;

	return avc_has_perm(&selinux_state,
			    current_sid(), tunsec->sid, SECCLASS_TUN_SOCKET,
			    TUN_SOCKET__ATTACH_QUEUE, NULL);
}

static int selinux_tun_dev_attach(struct sock *sk, void *security)
{
	struct tun_security_struct *tunsec = security;
	struct sk_security_struct *sksec = selinux_sock(sk);

	/* we don't currently perform any NetLabel based labeling here and it
	 * isn't clear that we would want to do so anyway; while we could apply
	 * labeling without the support of the TUN user the resulting labeled
	 * traffic from the other end of the connection would almost certainly
	 * cause confusion to the TUN user that had no idea network labeling
	 * protocols were being used */

	sksec->sid = tunsec->sid;
	sksec->sclass = SECCLASS_TUN_SOCKET;

	return 0;
}

static int selinux_tun_dev_open(void *security)
{
	struct tun_security_struct *tunsec = security;
	u32 sid = current_sid();
	int err;

	err = avc_has_perm(&selinux_state,
			   sid, tunsec->sid, SECCLASS_TUN_SOCKET,
			   TUN_SOCKET__RELABELFROM, NULL);
	if (err)
		return err;
	err = avc_has_perm(&selinux_state,
			   sid, sid, SECCLASS_TUN_SOCKET,
			   TUN_SOCKET__RELABELTO, NULL);
	if (err)
		return err;
	tunsec->sid = sid;

	return 0;
}

static int selinux_nlmsg_perm(struct sock *sk, struct sk_buff *skb)
{
	int rc = 0;
	unsigned int msg_len;
	unsigned int data_len = skb->len;
	unsigned char *data = skb->data;
	struct nlmsghdr *nlh;
<<<<<<< HEAD
	struct sk_security_struct *sksec = selinux_sock(sk);
=======
	struct sk_security_struct *sksec = sk->sk_security;
	u16 sclass = sksec->sclass;
	u32 perm;
>>>>>>> 5473d45d

	while (data_len >= nlmsg_total_size(0)) {
		nlh = (struct nlmsghdr *)data;

		/* NOTE: the nlmsg_len field isn't reliably set by some netlink
		 *       users which means we can't reject skb's with bogus
		 *       length fields; our solution is to follow what
		 *       netlink_rcv_skb() does and simply skip processing at
		 *       messages with length fields that are clearly junk
		 */
		if (nlh->nlmsg_len < NLMSG_HDRLEN || nlh->nlmsg_len > data_len)
			return 0;

		rc = selinux_nlmsg_lookup(sclass, nlh->nlmsg_type, &perm);
		if (rc == 0) {
			rc = sock_has_perm(sk, perm);
			if (rc)
				return rc;
		} else if (rc == -EINVAL) {
			/* -EINVAL is a missing msg/perm mapping */
			pr_warn_ratelimited("SELinux: unrecognized netlink"
				" message: protocol=%hu nlmsg_type=%hu sclass=%s"
				" pid=%d comm=%s\n",
				sk->sk_protocol, nlh->nlmsg_type,
				secclass_map[sclass - 1].name,
				task_pid_nr(current), current->comm);
			if (enforcing_enabled(&selinux_state) &&
			    !security_get_allow_unknown(&selinux_state))
				return rc;
			rc = 0;
		} else if (rc == -ENOENT) {
			/* -ENOENT is a missing socket/class mapping, ignore */
			rc = 0;
		} else {
			return rc;
		}

		/* move to the next message after applying netlink padding */
		msg_len = NLMSG_ALIGN(nlh->nlmsg_len);
		if (msg_len >= data_len)
			return 0;
		data_len -= msg_len;
		data += msg_len;
	}

	return rc;
}

#ifdef CONFIG_NETFILTER

static unsigned int selinux_ip_forward(struct sk_buff *skb,
				       const struct net_device *indev,
				       u16 family)
{
	int err;
	char *addrp;
	u32 peer_sid;
	struct common_audit_data ad;
	struct lsm_network_audit net = {0,};
	u8 secmark_active;
	u8 netlbl_active;
	u8 peerlbl_active;

	if (!selinux_policycap_netpeer())
		return NF_ACCEPT;

	secmark_active = selinux_secmark_enabled();
	netlbl_active = netlbl_enabled();
	peerlbl_active = selinux_peerlbl_enabled();
	if (!secmark_active && !peerlbl_active)
		return NF_ACCEPT;

	if (selinux_skb_peerlbl_sid(skb, family, &peer_sid) != 0)
		return NF_DROP;

	ad.type = LSM_AUDIT_DATA_NET;
	ad.u.net = &net;
	ad.u.net->netif = indev->ifindex;
	ad.u.net->family = family;
	if (selinux_parse_skb(skb, &ad, &addrp, 1, NULL) != 0)
		return NF_DROP;

	if (peerlbl_active) {
		err = selinux_inet_sys_rcv_skb(dev_net(indev), indev->ifindex,
					       addrp, family, peer_sid, &ad);
		if (err) {
			selinux_netlbl_err(skb, family, err, 1);
			return NF_DROP;
		}
	}

	if (secmark_active)
		if (avc_has_perm(&selinux_state,
				 peer_sid, skb->secmark,
				 SECCLASS_PACKET, PACKET__FORWARD_IN, &ad))
			return NF_DROP;

	if (netlbl_active)
		/* we do this in the FORWARD path and not the POST_ROUTING
		 * path because we want to make sure we apply the necessary
		 * labeling before IPsec is applied so we can leverage AH
		 * protection */
		if (selinux_netlbl_skbuff_setsid(skb, family, peer_sid) != 0)
			return NF_DROP;

	return NF_ACCEPT;
}

static unsigned int selinux_ipv4_forward(void *priv,
					 struct sk_buff *skb,
					 const struct nf_hook_state *state)
{
	return selinux_ip_forward(skb, state->in, PF_INET);
}

#if IS_ENABLED(CONFIG_IPV6)
static unsigned int selinux_ipv6_forward(void *priv,
					 struct sk_buff *skb,
					 const struct nf_hook_state *state)
{
	return selinux_ip_forward(skb, state->in, PF_INET6);
}
#endif	/* IPV6 */

static unsigned int selinux_ip_output(struct sk_buff *skb,
				      u16 family)
{
	struct sock *sk;
	u32 sid;

	if (!netlbl_enabled())
		return NF_ACCEPT;

	/* we do this in the LOCAL_OUT path and not the POST_ROUTING path
	 * because we want to make sure we apply the necessary labeling
	 * before IPsec is applied so we can leverage AH protection */
	sk = skb->sk;
	if (sk) {
		struct sk_security_struct *sksec;

		if (sk_listener(sk))
			/* if the socket is the listening state then this
			 * packet is a SYN-ACK packet which means it needs to
			 * be labeled based on the connection/request_sock and
			 * not the parent socket.  unfortunately, we can't
			 * lookup the request_sock yet as it isn't queued on
			 * the parent socket until after the SYN-ACK is sent.
			 * the "solution" is to simply pass the packet as-is
			 * as any IP option based labeling should be copied
			 * from the initial connection request (in the IP
			 * layer).  it is far from ideal, but until we get a
			 * security label in the packet itself this is the
			 * best we can do. */
			return NF_ACCEPT;

		/* standard practice, label using the parent socket */
		sksec = selinux_sock(sk);
		sid = sksec->sid;
	} else
		sid = SECINITSID_KERNEL;
	if (selinux_netlbl_skbuff_setsid(skb, family, sid) != 0)
		return NF_DROP;

	return NF_ACCEPT;
}

static unsigned int selinux_ipv4_output(void *priv,
					struct sk_buff *skb,
					const struct nf_hook_state *state)
{
	return selinux_ip_output(skb, PF_INET);
}

#if IS_ENABLED(CONFIG_IPV6)
static unsigned int selinux_ipv6_output(void *priv,
					struct sk_buff *skb,
					const struct nf_hook_state *state)
{
	return selinux_ip_output(skb, PF_INET6);
}
#endif	/* IPV6 */

static unsigned int selinux_ip_postroute_compat(struct sk_buff *skb,
						int ifindex,
						u16 family)
{
	struct sock *sk = skb_to_full_sk(skb);
	struct sk_security_struct *sksec;
	struct common_audit_data ad;
	struct lsm_network_audit net = {0,};
	char *addrp;
	u8 proto;

	if (sk == NULL)
		return NF_ACCEPT;
	sksec = selinux_sock(sk);

	ad.type = LSM_AUDIT_DATA_NET;
	ad.u.net = &net;
	ad.u.net->netif = ifindex;
	ad.u.net->family = family;
	if (selinux_parse_skb(skb, &ad, &addrp, 0, &proto))
		return NF_DROP;

	if (selinux_secmark_enabled())
		if (avc_has_perm(&selinux_state,
				 sksec->sid, skb->secmark,
				 SECCLASS_PACKET, PACKET__SEND, &ad))
			return NF_DROP_ERR(-ECONNREFUSED);

	if (selinux_xfrm_postroute_last(sksec->sid, skb, &ad, proto))
		return NF_DROP_ERR(-ECONNREFUSED);

	return NF_ACCEPT;
}

static unsigned int selinux_ip_postroute(struct sk_buff *skb,
					 const struct net_device *outdev,
					 u16 family)
{
	u32 secmark_perm;
	u32 peer_sid;
	int ifindex = outdev->ifindex;
	struct sock *sk;
	struct common_audit_data ad;
	struct lsm_network_audit net = {0,};
	char *addrp;
	u8 secmark_active;
	u8 peerlbl_active;

	/* If any sort of compatibility mode is enabled then handoff processing
	 * to the selinux_ip_postroute_compat() function to deal with the
	 * special handling.  We do this in an attempt to keep this function
	 * as fast and as clean as possible. */
	if (!selinux_policycap_netpeer())
		return selinux_ip_postroute_compat(skb, ifindex, family);

	secmark_active = selinux_secmark_enabled();
	peerlbl_active = selinux_peerlbl_enabled();
	if (!secmark_active && !peerlbl_active)
		return NF_ACCEPT;

	sk = skb_to_full_sk(skb);

#ifdef CONFIG_XFRM
	/* If skb->dst->xfrm is non-NULL then the packet is undergoing an IPsec
	 * packet transformation so allow the packet to pass without any checks
	 * since we'll have another chance to perform access control checks
	 * when the packet is on it's final way out.
	 * NOTE: there appear to be some IPv6 multicast cases where skb->dst
	 *       is NULL, in this case go ahead and apply access control.
	 * NOTE: if this is a local socket (skb->sk != NULL) that is in the
	 *       TCP listening state we cannot wait until the XFRM processing
	 *       is done as we will miss out on the SA label if we do;
	 *       unfortunately, this means more work, but it is only once per
	 *       connection. */
	if (skb_dst(skb) != NULL && skb_dst(skb)->xfrm != NULL &&
	    !(sk && sk_listener(sk)))
		return NF_ACCEPT;
#endif

	if (sk == NULL) {
		/* Without an associated socket the packet is either coming
		 * from the kernel or it is being forwarded; check the packet
		 * to determine which and if the packet is being forwarded
		 * query the packet directly to determine the security label. */
		if (skb->skb_iif) {
			secmark_perm = PACKET__FORWARD_OUT;
			if (selinux_skb_peerlbl_sid(skb, family, &peer_sid))
				return NF_DROP;
		} else {
			secmark_perm = PACKET__SEND;
			peer_sid = SECINITSID_KERNEL;
		}
	} else if (sk_listener(sk)) {
		/* Locally generated packet but the associated socket is in the
		 * listening state which means this is a SYN-ACK packet.  In
		 * this particular case the correct security label is assigned
		 * to the connection/request_sock but unfortunately we can't
		 * query the request_sock as it isn't queued on the parent
		 * socket until after the SYN-ACK packet is sent; the only
		 * viable choice is to regenerate the label like we do in
		 * selinux_inet_conn_request().  See also selinux_ip_output()
		 * for similar problems. */
		u32 skb_sid;
		struct sk_security_struct *sksec;

		sksec = selinux_sock(sk);
		if (selinux_skb_peerlbl_sid(skb, family, &skb_sid))
			return NF_DROP;
		/* At this point, if the returned skb peerlbl is SECSID_NULL
		 * and the packet has been through at least one XFRM
		 * transformation then we must be dealing with the "final"
		 * form of labeled IPsec packet; since we've already applied
		 * all of our access controls on this packet we can safely
		 * pass the packet. */
		if (skb_sid == SECSID_NULL) {
			switch (family) {
			case PF_INET:
				if (IPCB(skb)->flags & IPSKB_XFRM_TRANSFORMED)
					return NF_ACCEPT;
				break;
			case PF_INET6:
				if (IP6CB(skb)->flags & IP6SKB_XFRM_TRANSFORMED)
					return NF_ACCEPT;
				break;
			default:
				return NF_DROP_ERR(-ECONNREFUSED);
			}
		}
		if (selinux_conn_sid(sksec->sid, skb_sid, &peer_sid))
			return NF_DROP;
		secmark_perm = PACKET__SEND;
	} else {
		/* Locally generated packet, fetch the security label from the
		 * associated socket. */
		struct sk_security_struct *sksec = selinux_sock(sk);
		peer_sid = sksec->sid;
		secmark_perm = PACKET__SEND;
	}

	ad.type = LSM_AUDIT_DATA_NET;
	ad.u.net = &net;
	ad.u.net->netif = ifindex;
	ad.u.net->family = family;
	if (selinux_parse_skb(skb, &ad, &addrp, 0, NULL))
		return NF_DROP;

	if (secmark_active)
		if (avc_has_perm(&selinux_state,
				 peer_sid, skb->secmark,
				 SECCLASS_PACKET, secmark_perm, &ad))
			return NF_DROP_ERR(-ECONNREFUSED);

	if (peerlbl_active) {
		u32 if_sid;
		u32 node_sid;

		if (sel_netif_sid(dev_net(outdev), ifindex, &if_sid))
			return NF_DROP;
		if (avc_has_perm(&selinux_state,
				 peer_sid, if_sid,
				 SECCLASS_NETIF, NETIF__EGRESS, &ad))
			return NF_DROP_ERR(-ECONNREFUSED);

		if (sel_netnode_sid(addrp, family, &node_sid))
			return NF_DROP;
		if (avc_has_perm(&selinux_state,
				 peer_sid, node_sid,
				 SECCLASS_NODE, NODE__SENDTO, &ad))
			return NF_DROP_ERR(-ECONNREFUSED);
	}

	return NF_ACCEPT;
}

static unsigned int selinux_ipv4_postroute(void *priv,
					   struct sk_buff *skb,
					   const struct nf_hook_state *state)
{
	return selinux_ip_postroute(skb, state->out, PF_INET);
}

#if IS_ENABLED(CONFIG_IPV6)
static unsigned int selinux_ipv6_postroute(void *priv,
					   struct sk_buff *skb,
					   const struct nf_hook_state *state)
{
	return selinux_ip_postroute(skb, state->out, PF_INET6);
}
#endif	/* IPV6 */

#endif	/* CONFIG_NETFILTER */

static int selinux_netlink_send(struct sock *sk, struct sk_buff *skb)
{
	return selinux_nlmsg_perm(sk, skb);
}

static void ipc_init_security(struct ipc_security_struct *isec, u16 sclass)
{
	isec->sclass = sclass;
	isec->sid = current_sid();
}

static int msg_msg_alloc_security(struct msg_msg *msg)
{
	struct msg_security_struct *msec;

	msec = selinux_msg_msg(msg);
	msec->sid = SECINITSID_UNLABELED;

	return 0;
}

static int ipc_has_perm(struct kern_ipc_perm *ipc_perms,
			u32 perms)
{
	struct ipc_security_struct *isec;
	struct common_audit_data ad;
	u32 sid = current_sid();

	isec = selinux_ipc(ipc_perms);

	ad.type = LSM_AUDIT_DATA_IPC;
	ad.u.ipc_id = ipc_perms->key;

	return avc_has_perm(&selinux_state,
			    sid, isec->sid, isec->sclass, perms, &ad);
}

static int selinux_msg_msg_alloc_security(struct msg_msg *msg)
{
	return msg_msg_alloc_security(msg);
}

/* message queue security operations */
static int selinux_msg_queue_alloc_security(struct kern_ipc_perm *msq)
{
	struct ipc_security_struct *isec;
	struct common_audit_data ad;
	u32 sid = current_sid();
	int rc;

	isec = selinux_ipc(msq);
	ipc_init_security(isec, SECCLASS_MSGQ);

	ad.type = LSM_AUDIT_DATA_IPC;
	ad.u.ipc_id = msq->key;

	rc = avc_has_perm(&selinux_state,
			  sid, isec->sid, SECCLASS_MSGQ,
			  MSGQ__CREATE, &ad);
	return rc;
}

static int selinux_msg_queue_associate(struct kern_ipc_perm *msq, int msqflg)
{
	struct ipc_security_struct *isec;
	struct common_audit_data ad;
	u32 sid = current_sid();

	isec = selinux_ipc(msq);

	ad.type = LSM_AUDIT_DATA_IPC;
	ad.u.ipc_id = msq->key;

	return avc_has_perm(&selinux_state,
			    sid, isec->sid, SECCLASS_MSGQ,
			    MSGQ__ASSOCIATE, &ad);
}

static int selinux_msg_queue_msgctl(struct kern_ipc_perm *msq, int cmd)
{
	int err;
	int perms;

	switch (cmd) {
	case IPC_INFO:
	case MSG_INFO:
		/* No specific object, just general system-wide information. */
		return avc_has_perm(&selinux_state,
				    current_sid(), SECINITSID_KERNEL,
				    SECCLASS_SYSTEM, SYSTEM__IPC_INFO, NULL);
	case IPC_STAT:
	case MSG_STAT:
	case MSG_STAT_ANY:
		perms = MSGQ__GETATTR | MSGQ__ASSOCIATE;
		break;
	case IPC_SET:
		perms = MSGQ__SETATTR;
		break;
	case IPC_RMID:
		perms = MSGQ__DESTROY;
		break;
	default:
		return 0;
	}

	err = ipc_has_perm(msq, perms);
	return err;
}

static int selinux_msg_queue_msgsnd(struct kern_ipc_perm *msq, struct msg_msg *msg, int msqflg)
{
	struct ipc_security_struct *isec;
	struct msg_security_struct *msec;
	struct common_audit_data ad;
	u32 sid = current_sid();
	int rc;

	isec = selinux_ipc(msq);
	msec = selinux_msg_msg(msg);

	/*
	 * First time through, need to assign label to the message
	 */
	if (msec->sid == SECINITSID_UNLABELED) {
		/*
		 * Compute new sid based on current process and
		 * message queue this message will be stored in
		 */
		rc = security_transition_sid(&selinux_state, sid, isec->sid,
					     SECCLASS_MSG, NULL, &msec->sid);
		if (rc)
			return rc;
	}

	ad.type = LSM_AUDIT_DATA_IPC;
	ad.u.ipc_id = msq->key;

	/* Can this process write to the queue? */
	rc = avc_has_perm(&selinux_state,
			  sid, isec->sid, SECCLASS_MSGQ,
			  MSGQ__WRITE, &ad);
	if (!rc)
		/* Can this process send the message */
		rc = avc_has_perm(&selinux_state,
				  sid, msec->sid, SECCLASS_MSG,
				  MSG__SEND, &ad);
	if (!rc)
		/* Can the message be put in the queue? */
		rc = avc_has_perm(&selinux_state,
				  msec->sid, isec->sid, SECCLASS_MSGQ,
				  MSGQ__ENQUEUE, &ad);

	return rc;
}

static int selinux_msg_queue_msgrcv(struct kern_ipc_perm *msq, struct msg_msg *msg,
				    struct task_struct *target,
				    long type, int mode)
{
	struct ipc_security_struct *isec;
	struct msg_security_struct *msec;
	struct common_audit_data ad;
	u32 sid = task_sid(target);
	int rc;

	isec = selinux_ipc(msq);
	msec = selinux_msg_msg(msg);

	ad.type = LSM_AUDIT_DATA_IPC;
	ad.u.ipc_id = msq->key;

	rc = avc_has_perm(&selinux_state,
			  sid, isec->sid,
			  SECCLASS_MSGQ, MSGQ__READ, &ad);
	if (!rc)
		rc = avc_has_perm(&selinux_state,
				  sid, msec->sid,
				  SECCLASS_MSG, MSG__RECEIVE, &ad);
	return rc;
}

/* Shared Memory security operations */
static int selinux_shm_alloc_security(struct kern_ipc_perm *shp)
{
	struct ipc_security_struct *isec;
	struct common_audit_data ad;
	u32 sid = current_sid();
	int rc;

	isec = selinux_ipc(shp);
	ipc_init_security(isec, SECCLASS_SHM);

	ad.type = LSM_AUDIT_DATA_IPC;
	ad.u.ipc_id = shp->key;

	rc = avc_has_perm(&selinux_state,
			  sid, isec->sid, SECCLASS_SHM,
			  SHM__CREATE, &ad);
	return rc;
}

static int selinux_shm_associate(struct kern_ipc_perm *shp, int shmflg)
{
	struct ipc_security_struct *isec;
	struct common_audit_data ad;
	u32 sid = current_sid();

	isec = selinux_ipc(shp);

	ad.type = LSM_AUDIT_DATA_IPC;
	ad.u.ipc_id = shp->key;

	return avc_has_perm(&selinux_state,
			    sid, isec->sid, SECCLASS_SHM,
			    SHM__ASSOCIATE, &ad);
}

/* Note, at this point, shp is locked down */
static int selinux_shm_shmctl(struct kern_ipc_perm *shp, int cmd)
{
	int perms;
	int err;

	switch (cmd) {
	case IPC_INFO:
	case SHM_INFO:
		/* No specific object, just general system-wide information. */
		return avc_has_perm(&selinux_state,
				    current_sid(), SECINITSID_KERNEL,
				    SECCLASS_SYSTEM, SYSTEM__IPC_INFO, NULL);
	case IPC_STAT:
	case SHM_STAT:
	case SHM_STAT_ANY:
		perms = SHM__GETATTR | SHM__ASSOCIATE;
		break;
	case IPC_SET:
		perms = SHM__SETATTR;
		break;
	case SHM_LOCK:
	case SHM_UNLOCK:
		perms = SHM__LOCK;
		break;
	case IPC_RMID:
		perms = SHM__DESTROY;
		break;
	default:
		return 0;
	}

	err = ipc_has_perm(shp, perms);
	return err;
}

static int selinux_shm_shmat(struct kern_ipc_perm *shp,
			     char __user *shmaddr, int shmflg)
{
	u32 perms;

	if (shmflg & SHM_RDONLY)
		perms = SHM__READ;
	else
		perms = SHM__READ | SHM__WRITE;

	return ipc_has_perm(shp, perms);
}

/* Semaphore security operations */
static int selinux_sem_alloc_security(struct kern_ipc_perm *sma)
{
	struct ipc_security_struct *isec;
	struct common_audit_data ad;
	u32 sid = current_sid();
	int rc;

	isec = selinux_ipc(sma);
	ipc_init_security(isec, SECCLASS_SEM);

	ad.type = LSM_AUDIT_DATA_IPC;
	ad.u.ipc_id = sma->key;

	rc = avc_has_perm(&selinux_state,
			  sid, isec->sid, SECCLASS_SEM,
			  SEM__CREATE, &ad);
	return rc;
}

static int selinux_sem_associate(struct kern_ipc_perm *sma, int semflg)
{
	struct ipc_security_struct *isec;
	struct common_audit_data ad;
	u32 sid = current_sid();

	isec = selinux_ipc(sma);

	ad.type = LSM_AUDIT_DATA_IPC;
	ad.u.ipc_id = sma->key;

	return avc_has_perm(&selinux_state,
			    sid, isec->sid, SECCLASS_SEM,
			    SEM__ASSOCIATE, &ad);
}

/* Note, at this point, sma is locked down */
static int selinux_sem_semctl(struct kern_ipc_perm *sma, int cmd)
{
	int err;
	u32 perms;

	switch (cmd) {
	case IPC_INFO:
	case SEM_INFO:
		/* No specific object, just general system-wide information. */
		return avc_has_perm(&selinux_state,
				    current_sid(), SECINITSID_KERNEL,
				    SECCLASS_SYSTEM, SYSTEM__IPC_INFO, NULL);
	case GETPID:
	case GETNCNT:
	case GETZCNT:
		perms = SEM__GETATTR;
		break;
	case GETVAL:
	case GETALL:
		perms = SEM__READ;
		break;
	case SETVAL:
	case SETALL:
		perms = SEM__WRITE;
		break;
	case IPC_RMID:
		perms = SEM__DESTROY;
		break;
	case IPC_SET:
		perms = SEM__SETATTR;
		break;
	case IPC_STAT:
	case SEM_STAT:
	case SEM_STAT_ANY:
		perms = SEM__GETATTR | SEM__ASSOCIATE;
		break;
	default:
		return 0;
	}

	err = ipc_has_perm(sma, perms);
	return err;
}

static int selinux_sem_semop(struct kern_ipc_perm *sma,
			     struct sembuf *sops, unsigned nsops, int alter)
{
	u32 perms;

	if (alter)
		perms = SEM__READ | SEM__WRITE;
	else
		perms = SEM__READ;

	return ipc_has_perm(sma, perms);
}

static int selinux_ipc_permission(struct kern_ipc_perm *ipcp, short flag)
{
	u32 av = 0;

	av = 0;
	if (flag & S_IRUGO)
		av |= IPC__UNIX_READ;
	if (flag & S_IWUGO)
		av |= IPC__UNIX_WRITE;

	if (av == 0)
		return 0;

	return ipc_has_perm(ipcp, av);
}

static void selinux_ipc_getsecid(struct kern_ipc_perm *ipcp,
				 struct secids *secid)
{
	struct ipc_security_struct *isec = selinux_ipc(ipcp);
	secid->selinux = isec->sid;
}

static void selinux_d_instantiate(struct dentry *dentry, struct inode *inode)
{
	if (inode)
		inode_doinit_with_dentry(inode, dentry);
}

static int selinux_getprocattr(struct task_struct *p,
			       char *name, char **value)
{
	const struct task_security_struct *__tsec;
	u32 sid;
	int error;
	unsigned len;

	rcu_read_lock();
	__tsec = selinux_cred(__task_cred(p));

	if (current != p) {
		error = avc_has_perm(&selinux_state,
				     current_sid(), __tsec->sid,
				     SECCLASS_PROCESS, PROCESS__GETATTR, NULL);
		if (error)
			goto bad;
	}

	if (!strcmp(name, "current"))
		sid = __tsec->sid;
	else if (!strcmp(name, "prev"))
		sid = __tsec->osid;
	else if (!strcmp(name, "exec"))
		sid = __tsec->exec_sid;
	else if (!strcmp(name, "fscreate"))
		sid = __tsec->create_sid;
	else if (!strcmp(name, "keycreate"))
		sid = __tsec->keycreate_sid;
	else if (!strcmp(name, "sockcreate"))
		sid = __tsec->sockcreate_sid;
	else {
		error = -EINVAL;
		goto bad;
	}
	rcu_read_unlock();

	if (!sid)
		return 0;

	error = security_sid_to_context(&selinux_state, sid, value, &len);
	if (error)
		return error;
	return len;

bad:
	rcu_read_unlock();
	return error;
}

static int selinux_setprocattr(const char *name, void *value, size_t size)
{
	struct task_security_struct *tsec;
	struct cred *new;
	u32 mysid = current_sid(), sid = 0, ptsid;
	int error;
	char *str = value;

	/*
	 * Basic control over ability to set these attributes at all.
	 */
	if (!strcmp(name, "exec"))
		error = avc_has_perm(&selinux_state,
				     mysid, mysid, SECCLASS_PROCESS,
				     PROCESS__SETEXEC, NULL);
	else if (!strcmp(name, "fscreate"))
		error = avc_has_perm(&selinux_state,
				     mysid, mysid, SECCLASS_PROCESS,
				     PROCESS__SETFSCREATE, NULL);
	else if (!strcmp(name, "keycreate"))
		error = avc_has_perm(&selinux_state,
				     mysid, mysid, SECCLASS_PROCESS,
				     PROCESS__SETKEYCREATE, NULL);
	else if (!strcmp(name, "sockcreate"))
		error = avc_has_perm(&selinux_state,
				     mysid, mysid, SECCLASS_PROCESS,
				     PROCESS__SETSOCKCREATE, NULL);
	else if (!strcmp(name, "current"))
		error = avc_has_perm(&selinux_state,
				     mysid, mysid, SECCLASS_PROCESS,
				     PROCESS__SETCURRENT, NULL);
	else
		error = -EINVAL;
	if (error)
		return error;

	/* Obtain a SID for the context, if one was specified. */
	if (size && str[0] && str[0] != '\n') {
		if (str[size-1] == '\n') {
			str[size-1] = 0;
			size--;
		}
		error = security_context_to_sid(&selinux_state, value, size,
						&sid, GFP_KERNEL);
		if (error == -EINVAL && !strcmp(name, "fscreate")) {
			if (!has_cap_mac_admin(true)) {
				struct audit_buffer *ab;
				size_t audit_size;

				/* We strip a nul only if it is at the end, otherwise the
				 * context contains a nul and we should audit that */
				if (str[size - 1] == '\0')
					audit_size = size - 1;
				else
					audit_size = size;
				ab = audit_log_start(audit_context(),
						     GFP_ATOMIC,
						     AUDIT_SELINUX_ERR);
				audit_log_format(ab, "op=fscreate invalid_context=");
				audit_log_n_untrustedstring(ab, value, audit_size);
				audit_log_end(ab);

				return error;
			}
			error = security_context_to_sid_force(
						      &selinux_state,
						      value, size, &sid);
		}
		if (error)
			return error;
	}

	new = prepare_creds();
	if (!new)
		return -ENOMEM;

	/* Permission checking based on the specified context is
	   performed during the actual operation (execve,
	   open/mkdir/...), when we know the full context of the
	   operation.  See selinux_bprm_set_creds for the execve
	   checks and may_create for the file creation checks. The
	   operation will then fail if the context is not permitted. */
	tsec = selinux_cred(new);
	if (!strcmp(name, "exec")) {
		tsec->exec_sid = sid;
	} else if (!strcmp(name, "fscreate")) {
		tsec->create_sid = sid;
	} else if (!strcmp(name, "keycreate")) {
		if (sid) {
			error = avc_has_perm(&selinux_state, mysid, sid,
					     SECCLASS_KEY, KEY__CREATE, NULL);
			if (error)
				goto abort_change;
		}
		tsec->keycreate_sid = sid;
	} else if (!strcmp(name, "sockcreate")) {
		tsec->sockcreate_sid = sid;
	} else if (!strcmp(name, "current")) {
		error = -EINVAL;
		if (sid == 0)
			goto abort_change;

		/* Only allow single threaded processes to change context */
		error = -EPERM;
		if (!current_is_single_threaded()) {
			error = security_bounded_transition(&selinux_state,
							    tsec->sid, sid);
			if (error)
				goto abort_change;
		}

		/* Check permissions for the transition. */
		error = avc_has_perm(&selinux_state,
				     tsec->sid, sid, SECCLASS_PROCESS,
				     PROCESS__DYNTRANSITION, NULL);
		if (error)
			goto abort_change;

		/* Check for ptracing, and update the task SID if ok.
		   Otherwise, leave SID unchanged and fail. */
		ptsid = ptrace_parent_sid();
		if (ptsid != 0) {
			error = avc_has_perm(&selinux_state,
					     ptsid, sid, SECCLASS_PROCESS,
					     PROCESS__PTRACE, NULL);
			if (error)
				goto abort_change;
		}

		tsec->sid = sid;
	} else {
		error = -EINVAL;
		goto abort_change;
	}

	commit_creds(new);
	return size;

abort_change:
	abort_creds(new);
	return error;
}

static int selinux_ismaclabel(const char *name)
{
	return (strcmp(name, XATTR_SELINUX_SUFFIX) == 0);
}

static int selinux_secid_to_secctx(struct secids *secid, char **secdata,
				   u32 *seclen)
{
	return security_sid_to_context(&selinux_state, secid->selinux,
				       secdata, seclen);
}

static int selinux_secctx_to_secid(const char *secdata, u32 seclen,
				   struct secids *secid)
{
	return security_context_to_sid(&selinux_state, secdata, seclen,
				       &secid->selinux, GFP_KERNEL);
}

static void selinux_release_secctx(char *secdata, u32 seclen)
{
	kfree(secdata);
}

static void selinux_inode_invalidate_secctx(struct inode *inode)
{
	struct inode_security_struct *isec = selinux_inode(inode);

	spin_lock(&isec->lock);
	isec->initialized = LABEL_INVALID;
	spin_unlock(&isec->lock);
}

/*
 *	called with inode->i_mutex locked
 */
static int selinux_inode_notifysecctx(struct inode *inode, void *ctx, u32 ctxlen)
{
	int rc = selinux_inode_setsecurity(inode, XATTR_SELINUX_SUFFIX,
					   ctx, ctxlen, 0);
	/* Do not return error when suppressing label (SBLABEL_MNT not set). */
	return rc == -EOPNOTSUPP ? 0 : rc;
}

/*
 *	called with inode->i_mutex locked
 */
static int selinux_inode_setsecctx(struct dentry *dentry, void *ctx, u32 ctxlen)
{
	return __vfs_setxattr_noperm(dentry, XATTR_NAME_SELINUX, ctx, ctxlen, 0);
}

static int selinux_inode_getsecctx(struct inode *inode, void **ctx, u32 *ctxlen)
{
	int len = 0;
	len = selinux_inode_getsecurity(inode, XATTR_SELINUX_SUFFIX,
						ctx, true);
	if (len < 0)
		return len;
	*ctxlen = len;
	return 0;
}
#ifdef CONFIG_KEYS

static int selinux_key_alloc(struct key *k, const struct cred *cred,
			     unsigned long flags)
{
	const struct task_security_struct *tsec;
	struct key_security_struct *ksec = selinux_key(k);

	tsec = selinux_cred(cred);
	if (tsec->keycreate_sid)
		ksec->sid = tsec->keycreate_sid;
	else
		ksec->sid = tsec->sid;

	return 0;
}

static int selinux_key_permission(key_ref_t key_ref,
				  const struct cred *cred,
				  unsigned perm)
{
	struct key *key;
	struct key_security_struct *ksec;
	u32 sid;

	/* if no specific permissions are requested, we skip the
	   permission check. No serious, additional covert channels
	   appear to be created. */
	if (perm == 0)
		return 0;

	sid = cred_sid(cred);

	key = key_ref_to_ptr(key_ref);
	ksec = selinux_key(key);

	return avc_has_perm(&selinux_state,
			    sid, ksec->sid, SECCLASS_KEY, perm, NULL);
}

static int selinux_key_getsecurity(struct key *key, char **_buffer)
{
	struct key_security_struct *ksec = selinux_key(key);
	char *context = NULL;
	unsigned len;
	int rc;

	rc = security_sid_to_context(&selinux_state, ksec->sid,
				     &context, &len);
	if (!rc)
		rc = len;
	*_buffer = context;
	return rc;
}
#endif

#ifdef CONFIG_SECURITY_INFINIBAND
static int selinux_ib_pkey_access(void *ib_sec, u64 subnet_prefix, u16 pkey_val)
{
	struct common_audit_data ad;
	int err;
	u32 sid = 0;
	struct ib_security_struct *sec = ib_sec;
	struct lsm_ibpkey_audit ibpkey;

	err = sel_ib_pkey_sid(subnet_prefix, pkey_val, &sid);
	if (err)
		return err;

	ad.type = LSM_AUDIT_DATA_IBPKEY;
	ibpkey.subnet_prefix = subnet_prefix;
	ibpkey.pkey = pkey_val;
	ad.u.ibpkey = &ibpkey;
	return avc_has_perm(&selinux_state,
			    sec->sid, sid,
			    SECCLASS_INFINIBAND_PKEY,
			    INFINIBAND_PKEY__ACCESS, &ad);
}

static int selinux_ib_endport_manage_subnet(void *ib_sec, const char *dev_name,
					    u8 port_num)
{
	struct common_audit_data ad;
	int err;
	u32 sid = 0;
	struct ib_security_struct *sec = ib_sec;
	struct lsm_ibendport_audit ibendport;

	err = security_ib_endport_sid(&selinux_state, dev_name, port_num,
				      &sid);

	if (err)
		return err;

	ad.type = LSM_AUDIT_DATA_IBENDPORT;
	strncpy(ibendport.dev_name, dev_name, sizeof(ibendport.dev_name));
	ibendport.port = port_num;
	ad.u.ibendport = &ibendport;
	return avc_has_perm(&selinux_state,
			    sec->sid, sid,
			    SECCLASS_INFINIBAND_ENDPORT,
			    INFINIBAND_ENDPORT__MANAGE_SUBNET, &ad);
}

static int selinux_ib_alloc_security(void **ib_sec)
{
	struct ib_security_struct *sec;

	sec = kzalloc(sizeof(*sec), GFP_KERNEL);
	if (!sec)
		return -ENOMEM;
	sec->sid = current_sid();

	*ib_sec = sec;
	return 0;
}

static void selinux_ib_free_security(void *ib_sec)
{
	kfree(ib_sec);
}
#endif

#ifdef CONFIG_BPF_SYSCALL
static int selinux_bpf(int cmd, union bpf_attr *attr,
				     unsigned int size)
{
	u32 sid = current_sid();
	int ret;

	switch (cmd) {
	case BPF_MAP_CREATE:
		ret = avc_has_perm(&selinux_state,
				   sid, sid, SECCLASS_BPF, BPF__MAP_CREATE,
				   NULL);
		break;
	case BPF_PROG_LOAD:
		ret = avc_has_perm(&selinux_state,
				   sid, sid, SECCLASS_BPF, BPF__PROG_LOAD,
				   NULL);
		break;
	default:
		ret = 0;
		break;
	}

	return ret;
}

static u32 bpf_map_fmode_to_av(fmode_t fmode)
{
	u32 av = 0;

	if (fmode & FMODE_READ)
		av |= BPF__MAP_READ;
	if (fmode & FMODE_WRITE)
		av |= BPF__MAP_WRITE;
	return av;
}

/* This function will check the file pass through unix socket or binder to see
 * if it is a bpf related object. And apply correspinding checks on the bpf
 * object based on the type. The bpf maps and programs, not like other files and
 * socket, are using a shared anonymous inode inside the kernel as their inode.
 * So checking that inode cannot identify if the process have privilege to
 * access the bpf object and that's why we have to add this additional check in
 * selinux_file_receive and selinux_binder_transfer_files.
 */
static int bpf_fd_pass(struct file *file, u32 sid)
{
	struct bpf_security_struct *bpfsec;
	struct bpf_prog *prog;
	struct bpf_map *map;
	int ret;

	if (file->f_op == &bpf_map_fops) {
		map = file->private_data;
		bpfsec = map->security;
		ret = avc_has_perm(&selinux_state,
				   sid, bpfsec->sid, SECCLASS_BPF,
				   bpf_map_fmode_to_av(file->f_mode), NULL);
		if (ret)
			return ret;
	} else if (file->f_op == &bpf_prog_fops) {
		prog = file->private_data;
		bpfsec = prog->aux->security;
		ret = avc_has_perm(&selinux_state,
				   sid, bpfsec->sid, SECCLASS_BPF,
				   BPF__PROG_RUN, NULL);
		if (ret)
			return ret;
	}
	return 0;
}

static int selinux_bpf_map(struct bpf_map *map, fmode_t fmode)
{
	u32 sid = current_sid();
	struct bpf_security_struct *bpfsec;

	bpfsec = map->security;
	return avc_has_perm(&selinux_state,
			    sid, bpfsec->sid, SECCLASS_BPF,
			    bpf_map_fmode_to_av(fmode), NULL);
}

static int selinux_bpf_prog(struct bpf_prog *prog)
{
	u32 sid = current_sid();
	struct bpf_security_struct *bpfsec;

	bpfsec = prog->aux->security;
	return avc_has_perm(&selinux_state,
			    sid, bpfsec->sid, SECCLASS_BPF,
			    BPF__PROG_RUN, NULL);
}

static int selinux_bpf_map_alloc(struct bpf_map *map)
{
	struct bpf_security_struct *bpfsec;

	bpfsec = kzalloc(sizeof(*bpfsec), GFP_KERNEL);
	if (!bpfsec)
		return -ENOMEM;

	bpfsec->sid = current_sid();
	map->security = bpfsec;

	return 0;
}

static void selinux_bpf_map_free(struct bpf_map *map)
{
	struct bpf_security_struct *bpfsec = map->security;

	map->security = NULL;
	kfree(bpfsec);
}

static int selinux_bpf_prog_alloc(struct bpf_prog_aux *aux)
{
	struct bpf_security_struct *bpfsec;

	bpfsec = kzalloc(sizeof(*bpfsec), GFP_KERNEL);
	if (!bpfsec)
		return -ENOMEM;

	bpfsec->sid = current_sid();
	aux->security = bpfsec;

	return 0;
}

static void selinux_bpf_prog_free(struct bpf_prog_aux *aux)
{
	struct bpf_security_struct *bpfsec = aux->security;

	aux->security = NULL;
	kfree(bpfsec);
}
#endif

<<<<<<< HEAD
struct lsm_blob_sizes selinux_blob_sizes = {
	.lbs_cred = sizeof(struct task_security_struct),
	.lbs_file = sizeof(struct file_security_struct),
	.lbs_inode = sizeof(struct inode_security_struct),
	.lbs_ipc = sizeof(struct ipc_security_struct),
#ifdef CONFIG_KEYS
	.lbs_key = sizeof(struct key_security_struct),
#endif /* CONFIG_KEYS */
	.lbs_msg_msg = sizeof(struct msg_security_struct),
	.lbs_sock = sizeof(struct sk_security_struct),
	.lbs_superblock = sizeof(struct superblock_security_struct),
};
=======

#ifdef CONFIG_PERF_EVENTS
static int selinux_perf_event_open(struct perf_event_attr *attr, int type)
{
	u32 requested, sid = current_sid();

	if (type == PERF_SECURITY_OPEN)
		requested = PERF_EVENT__OPEN;
	else if (type == PERF_SECURITY_CPU)
		requested = PERF_EVENT__CPU;
	else if (type == PERF_SECURITY_KERNEL)
		requested = PERF_EVENT__KERNEL;
	else if (type == PERF_SECURITY_TRACEPOINT)
		requested = PERF_EVENT__TRACEPOINT;
	else
		return -EINVAL;

	return avc_has_perm(&selinux_state, sid, sid, SECCLASS_PERF_EVENT,
			    requested, NULL);
}

static int selinux_perf_event_alloc(struct perf_event *event)
{
	struct perf_event_security_struct *perfsec;

	perfsec = kzalloc(sizeof(*perfsec), GFP_KERNEL);
	if (!perfsec)
		return -ENOMEM;

	perfsec->sid = current_sid();
	event->security = perfsec;

	return 0;
}

static void selinux_perf_event_free(struct perf_event *event)
{
	struct perf_event_security_struct *perfsec = event->security;

	event->security = NULL;
	kfree(perfsec);
}

static int selinux_perf_event_read(struct perf_event *event)
{
	struct perf_event_security_struct *perfsec = event->security;
	u32 sid = current_sid();

	return avc_has_perm(&selinux_state, sid, perfsec->sid,
			    SECCLASS_PERF_EVENT, PERF_EVENT__READ, NULL);
}

static int selinux_perf_event_write(struct perf_event *event)
{
	struct perf_event_security_struct *perfsec = event->security;
	u32 sid = current_sid();

	return avc_has_perm(&selinux_state, sid, perfsec->sid,
			    SECCLASS_PERF_EVENT, PERF_EVENT__WRITE, NULL);
}
#endif
>>>>>>> 5473d45d

static struct security_hook_list selinux_hooks[] __lsm_ro_after_init = {
	LSM_HOOK_INIT(binder_set_context_mgr, selinux_binder_set_context_mgr),
	LSM_HOOK_INIT(binder_transaction, selinux_binder_transaction),
	LSM_HOOK_INIT(binder_transfer_binder, selinux_binder_transfer_binder),
	LSM_HOOK_INIT(binder_transfer_file, selinux_binder_transfer_file),

	LSM_HOOK_INIT(ptrace_access_check, selinux_ptrace_access_check),
	LSM_HOOK_INIT(ptrace_traceme, selinux_ptrace_traceme),
	LSM_HOOK_INIT(capget, selinux_capget),
	LSM_HOOK_INIT(capset, selinux_capset),
	LSM_HOOK_INIT(capable, selinux_capable),
	LSM_HOOK_INIT(quotactl, selinux_quotactl),
	LSM_HOOK_INIT(quota_on, selinux_quota_on),
	LSM_HOOK_INIT(syslog, selinux_syslog),
	LSM_HOOK_INIT(vm_enough_memory, selinux_vm_enough_memory),

	LSM_HOOK_INIT(netlink_send, selinux_netlink_send),

	LSM_HOOK_INIT(bprm_set_creds, selinux_bprm_set_creds),
	LSM_HOOK_INIT(bprm_committing_creds, selinux_bprm_committing_creds),
	LSM_HOOK_INIT(bprm_committed_creds, selinux_bprm_committed_creds),

	LSM_HOOK_INIT(sb_alloc_security, selinux_sb_alloc_security),
	LSM_HOOK_INIT(sb_copy_data, selinux_sb_copy_data),
	LSM_HOOK_INIT(sb_remount, selinux_sb_remount),
	LSM_HOOK_INIT(sb_kern_mount, selinux_sb_kern_mount),
	LSM_HOOK_INIT(sb_show_options, selinux_sb_show_options),
	LSM_HOOK_INIT(sb_statfs, selinux_sb_statfs),
	LSM_HOOK_INIT(sb_mount, selinux_mount),
	LSM_HOOK_INIT(sb_umount, selinux_umount),
	LSM_HOOK_INIT(sb_set_mnt_opts, selinux_set_mnt_opts),
	LSM_HOOK_INIT(sb_clone_mnt_opts, selinux_sb_clone_mnt_opts),
	LSM_HOOK_INIT(sb_parse_opts_str, selinux_parse_opts_str),

	LSM_HOOK_INIT(dentry_init_security, selinux_dentry_init_security),
	LSM_HOOK_INIT(dentry_create_files_as, selinux_dentry_create_files_as),

	LSM_HOOK_INIT(inode_alloc_security, selinux_inode_alloc_security),
	LSM_HOOK_INIT(inode_free_security, selinux_inode_free_security),
	LSM_HOOK_INIT(inode_init_security, selinux_inode_init_security),
	LSM_HOOK_INIT(inode_create, selinux_inode_create),
	LSM_HOOK_INIT(inode_link, selinux_inode_link),
	LSM_HOOK_INIT(inode_unlink, selinux_inode_unlink),
	LSM_HOOK_INIT(inode_symlink, selinux_inode_symlink),
	LSM_HOOK_INIT(inode_mkdir, selinux_inode_mkdir),
	LSM_HOOK_INIT(inode_rmdir, selinux_inode_rmdir),
	LSM_HOOK_INIT(inode_mknod, selinux_inode_mknod),
	LSM_HOOK_INIT(inode_rename, selinux_inode_rename),
	LSM_HOOK_INIT(inode_readlink, selinux_inode_readlink),
	LSM_HOOK_INIT(inode_follow_link, selinux_inode_follow_link),
	LSM_HOOK_INIT(inode_permission, selinux_inode_permission),
	LSM_HOOK_INIT(inode_setattr, selinux_inode_setattr),
	LSM_HOOK_INIT(inode_getattr, selinux_inode_getattr),
	LSM_HOOK_INIT(inode_setxattr, selinux_inode_setxattr),
	LSM_HOOK_INIT(inode_post_setxattr, selinux_inode_post_setxattr),
	LSM_HOOK_INIT(inode_getxattr, selinux_inode_getxattr),
	LSM_HOOK_INIT(inode_listxattr, selinux_inode_listxattr),
	LSM_HOOK_INIT(inode_removexattr, selinux_inode_removexattr),
	LSM_HOOK_INIT(inode_getsecurity, selinux_inode_getsecurity),
	LSM_HOOK_INIT(inode_setsecurity, selinux_inode_setsecurity),
	LSM_HOOK_INIT(inode_listsecurity, selinux_inode_listsecurity),
	LSM_HOOK_INIT(inode_getsecid, selinux_inode_getsecid),
	LSM_HOOK_INIT(inode_copy_up, selinux_inode_copy_up),
	LSM_HOOK_INIT(inode_copy_up_xattr, selinux_inode_copy_up_xattr),

	LSM_HOOK_INIT(file_permission, selinux_file_permission),
	LSM_HOOK_INIT(file_alloc_security, selinux_file_alloc_security),
	LSM_HOOK_INIT(file_ioctl, selinux_file_ioctl),
	LSM_HOOK_INIT(mmap_file, selinux_mmap_file),
	LSM_HOOK_INIT(mmap_addr, selinux_mmap_addr),
	LSM_HOOK_INIT(file_mprotect, selinux_file_mprotect),
	LSM_HOOK_INIT(file_lock, selinux_file_lock),
	LSM_HOOK_INIT(file_fcntl, selinux_file_fcntl),
	LSM_HOOK_INIT(file_set_fowner, selinux_file_set_fowner),
	LSM_HOOK_INIT(file_send_sigiotask, selinux_file_send_sigiotask),
	LSM_HOOK_INIT(file_receive, selinux_file_receive),

	LSM_HOOK_INIT(file_open, selinux_file_open),

	LSM_HOOK_INIT(task_alloc, selinux_task_alloc),
	LSM_HOOK_INIT(cred_prepare, selinux_cred_prepare),
	LSM_HOOK_INIT(cred_transfer, selinux_cred_transfer),
	LSM_HOOK_INIT(cred_getsecid, selinux_cred_getsecid),
	LSM_HOOK_INIT(kernel_act_as, selinux_kernel_act_as),
	LSM_HOOK_INIT(kernel_create_files_as, selinux_kernel_create_files_as),
	LSM_HOOK_INIT(kernel_module_request, selinux_kernel_module_request),
	LSM_HOOK_INIT(kernel_load_data, selinux_kernel_load_data),
	LSM_HOOK_INIT(kernel_read_file, selinux_kernel_read_file),
	LSM_HOOK_INIT(task_setpgid, selinux_task_setpgid),
	LSM_HOOK_INIT(task_getpgid, selinux_task_getpgid),
	LSM_HOOK_INIT(task_getsid, selinux_task_getsid),
	LSM_HOOK_INIT(task_getsecid, selinux_task_getsecid),
	LSM_HOOK_INIT(task_setnice, selinux_task_setnice),
	LSM_HOOK_INIT(task_setioprio, selinux_task_setioprio),
	LSM_HOOK_INIT(task_getioprio, selinux_task_getioprio),
	LSM_HOOK_INIT(task_prlimit, selinux_task_prlimit),
	LSM_HOOK_INIT(task_setrlimit, selinux_task_setrlimit),
	LSM_HOOK_INIT(task_setscheduler, selinux_task_setscheduler),
	LSM_HOOK_INIT(task_getscheduler, selinux_task_getscheduler),
	LSM_HOOK_INIT(task_movememory, selinux_task_movememory),
	LSM_HOOK_INIT(task_kill, selinux_task_kill),
	LSM_HOOK_INIT(task_to_inode, selinux_task_to_inode),

	LSM_HOOK_INIT(ipc_permission, selinux_ipc_permission),
	LSM_HOOK_INIT(ipc_getsecid, selinux_ipc_getsecid),

	LSM_HOOK_INIT(msg_msg_alloc_security, selinux_msg_msg_alloc_security),

	LSM_HOOK_INIT(msg_queue_alloc_security,
			selinux_msg_queue_alloc_security),
	LSM_HOOK_INIT(msg_queue_associate, selinux_msg_queue_associate),
	LSM_HOOK_INIT(msg_queue_msgctl, selinux_msg_queue_msgctl),
	LSM_HOOK_INIT(msg_queue_msgsnd, selinux_msg_queue_msgsnd),
	LSM_HOOK_INIT(msg_queue_msgrcv, selinux_msg_queue_msgrcv),

	LSM_HOOK_INIT(shm_alloc_security, selinux_shm_alloc_security),
	LSM_HOOK_INIT(shm_associate, selinux_shm_associate),
	LSM_HOOK_INIT(shm_shmctl, selinux_shm_shmctl),
	LSM_HOOK_INIT(shm_shmat, selinux_shm_shmat),

	LSM_HOOK_INIT(sem_alloc_security, selinux_sem_alloc_security),
	LSM_HOOK_INIT(sem_associate, selinux_sem_associate),
	LSM_HOOK_INIT(sem_semctl, selinux_sem_semctl),
	LSM_HOOK_INIT(sem_semop, selinux_sem_semop),

	LSM_HOOK_INIT(d_instantiate, selinux_d_instantiate),

	LSM_HOOK_INIT(getprocattr, selinux_getprocattr),
	LSM_HOOK_INIT(setprocattr, selinux_setprocattr),

	LSM_HOOK_INIT(ismaclabel, selinux_ismaclabel),
	LSM_HOOK_INIT(secid_to_secctx, selinux_secid_to_secctx),
	LSM_HOOK_INIT(secctx_to_secid, selinux_secctx_to_secid),
	LSM_HOOK_INIT(release_secctx, selinux_release_secctx),
	LSM_HOOK_INIT(inode_invalidate_secctx, selinux_inode_invalidate_secctx),
	LSM_HOOK_INIT(inode_notifysecctx, selinux_inode_notifysecctx),
	LSM_HOOK_INIT(inode_setsecctx, selinux_inode_setsecctx),
	LSM_HOOK_INIT(inode_getsecctx, selinux_inode_getsecctx),

	LSM_HOOK_INIT(unix_stream_connect, selinux_socket_unix_stream_connect),
	LSM_HOOK_INIT(unix_may_send, selinux_socket_unix_may_send),

	LSM_HOOK_INIT(socket_create, selinux_socket_create),
	LSM_HOOK_INIT(socket_post_create, selinux_socket_post_create),
	LSM_HOOK_INIT(socket_socketpair, selinux_socket_socketpair),
	LSM_HOOK_INIT(socket_bind, selinux_socket_bind),
	LSM_HOOK_INIT(socket_connect, selinux_socket_connect),
	LSM_HOOK_INIT(socket_listen, selinux_socket_listen),
	LSM_HOOK_INIT(socket_accept, selinux_socket_accept),
	LSM_HOOK_INIT(socket_sendmsg, selinux_socket_sendmsg),
	LSM_HOOK_INIT(socket_recvmsg, selinux_socket_recvmsg),
	LSM_HOOK_INIT(socket_getsockname, selinux_socket_getsockname),
	LSM_HOOK_INIT(socket_getpeername, selinux_socket_getpeername),
	LSM_HOOK_INIT(socket_getsockopt, selinux_socket_getsockopt),
	LSM_HOOK_INIT(socket_setsockopt, selinux_socket_setsockopt),
	LSM_HOOK_INIT(socket_shutdown, selinux_socket_shutdown),
	LSM_HOOK_INIT(socket_sock_rcv_skb, selinux_socket_sock_rcv_skb),
	LSM_HOOK_INIT(socket_getpeersec_stream,
			selinux_socket_getpeersec_stream),
	LSM_HOOK_INIT(socket_getpeersec_dgram, selinux_socket_getpeersec_dgram),
	LSM_HOOK_INIT(sk_alloc_security, selinux_sk_alloc_security),
	LSM_HOOK_INIT(sk_free_security, selinux_sk_free_security),
	LSM_HOOK_INIT(sk_clone_security, selinux_sk_clone_security),
	LSM_HOOK_INIT(sk_getsecid, selinux_sk_getsecid),
	LSM_HOOK_INIT(sock_graft, selinux_sock_graft),
	LSM_HOOK_INIT(sctp_assoc_request, selinux_sctp_assoc_request),
	LSM_HOOK_INIT(sctp_sk_clone, selinux_sctp_sk_clone),
	LSM_HOOK_INIT(sctp_bind_connect, selinux_sctp_bind_connect),
	LSM_HOOK_INIT(inet_conn_request, selinux_inet_conn_request),
	LSM_HOOK_INIT(inet_csk_clone, selinux_inet_csk_clone),
	LSM_HOOK_INIT(inet_conn_established, selinux_inet_conn_established),
	LSM_HOOK_INIT(secmark_relabel_packet, selinux_secmark_relabel_packet),
	LSM_HOOK_INIT(secmark_refcount_inc, selinux_secmark_refcount_inc),
	LSM_HOOK_INIT(secmark_refcount_dec, selinux_secmark_refcount_dec),
	LSM_HOOK_INIT(req_classify_flow, selinux_req_classify_flow),
	LSM_HOOK_INIT(tun_dev_alloc_security, selinux_tun_dev_alloc_security),
	LSM_HOOK_INIT(tun_dev_free_security, selinux_tun_dev_free_security),
	LSM_HOOK_INIT(tun_dev_create, selinux_tun_dev_create),
	LSM_HOOK_INIT(tun_dev_attach_queue, selinux_tun_dev_attach_queue),
	LSM_HOOK_INIT(tun_dev_attach, selinux_tun_dev_attach),
	LSM_HOOK_INIT(tun_dev_open, selinux_tun_dev_open),
#ifdef CONFIG_SECURITY_INFINIBAND
	LSM_HOOK_INIT(ib_pkey_access, selinux_ib_pkey_access),
	LSM_HOOK_INIT(ib_endport_manage_subnet,
		      selinux_ib_endport_manage_subnet),
	LSM_HOOK_INIT(ib_alloc_security, selinux_ib_alloc_security),
	LSM_HOOK_INIT(ib_free_security, selinux_ib_free_security),
#endif
#ifdef CONFIG_SECURITY_NETWORK_XFRM
	LSM_HOOK_INIT(xfrm_policy_alloc_security, selinux_xfrm_policy_alloc),
	LSM_HOOK_INIT(xfrm_policy_clone_security, selinux_xfrm_policy_clone),
	LSM_HOOK_INIT(xfrm_policy_free_security, selinux_xfrm_policy_free),
	LSM_HOOK_INIT(xfrm_policy_delete_security, selinux_xfrm_policy_delete),
	LSM_HOOK_INIT(xfrm_state_alloc, selinux_xfrm_state_alloc),
	LSM_HOOK_INIT(xfrm_state_alloc_acquire,
			selinux_xfrm_state_alloc_acquire),
	LSM_HOOK_INIT(xfrm_state_free_security, selinux_xfrm_state_free),
	LSM_HOOK_INIT(xfrm_state_delete_security, selinux_xfrm_state_delete),
	LSM_HOOK_INIT(xfrm_policy_lookup, selinux_xfrm_policy_lookup),
	LSM_HOOK_INIT(xfrm_state_pol_flow_match,
			selinux_xfrm_state_pol_flow_match),
	LSM_HOOK_INIT(xfrm_decode_session, selinux_xfrm_decode_session),
#endif

#ifdef CONFIG_KEYS
	LSM_HOOK_INIT(key_alloc, selinux_key_alloc),
	LSM_HOOK_INIT(key_permission, selinux_key_permission),
	LSM_HOOK_INIT(key_getsecurity, selinux_key_getsecurity),
#endif

#ifdef CONFIG_AUDIT
	LSM_HOOK_INIT(audit_rule_init, selinux_audit_rule_init),
	LSM_HOOK_INIT(audit_rule_known, selinux_audit_rule_known),
	LSM_HOOK_INIT(audit_rule_match, selinux_audit_rule_match),
	LSM_HOOK_INIT(audit_rule_free, selinux_audit_rule_free),
#endif

#ifdef CONFIG_BPF_SYSCALL
	LSM_HOOK_INIT(bpf, selinux_bpf),
	LSM_HOOK_INIT(bpf_map, selinux_bpf_map),
	LSM_HOOK_INIT(bpf_prog, selinux_bpf_prog),
	LSM_HOOK_INIT(bpf_map_alloc_security, selinux_bpf_map_alloc),
	LSM_HOOK_INIT(bpf_prog_alloc_security, selinux_bpf_prog_alloc),
	LSM_HOOK_INIT(bpf_map_free_security, selinux_bpf_map_free),
	LSM_HOOK_INIT(bpf_prog_free_security, selinux_bpf_prog_free),
#endif

#ifdef CONFIG_PERF_EVENTS
	LSM_HOOK_INIT(perf_event_open, selinux_perf_event_open),
	LSM_HOOK_INIT(perf_event_alloc, selinux_perf_event_alloc),
	LSM_HOOK_INIT(perf_event_free, selinux_perf_event_free),
	LSM_HOOK_INIT(perf_event_read, selinux_perf_event_read),
	LSM_HOOK_INIT(perf_event_write, selinux_perf_event_write),
#endif
};

static __init int selinux_init(void)
{
	static int finish;

	if (!security_module_enable("selinux",
				IS_ENABLED(CONFIG_SECURITY_SELINUX_STACKED))) {
		selinux_enabled = 0;
		return 0;
	}

	if (!finish) {
		security_add_blobs(&selinux_blob_sizes);
		finish = 1;
		return 0;
	}

	if (!selinux_enabled) {
		pr_info("SELinux:  Disabled at boot.\n");
		return 0;
	}

	pr_info("SELinux:  Initializing.\n");

	memset(&selinux_state, 0, sizeof(selinux_state));
	enforcing_set(&selinux_state, selinux_enforcing_boot);
	selinux_state.checkreqprot = selinux_checkreqprot_boot;
	selinux_ss_init(&selinux_state.ss);
	selinux_avc_init(&selinux_state.avc);

	/* Set the security state for the initial task. */
	cred_init_security();

	default_noexec = !(VM_DATA_DEFAULT_FLAGS & VM_EXEC);

	avc_init();

	avtab_cache_init();

	ebitmap_cache_init();

	hashtab_cache_init();

	security_add_hooks(selinux_hooks, ARRAY_SIZE(selinux_hooks), "selinux");

	if (avc_add_callback(selinux_netcache_avc_callback, AVC_CALLBACK_RESET))
		panic("SELinux: Unable to register AVC netcache callback\n");

	if (avc_add_callback(selinux_lsm_notifier_avc_callback, AVC_CALLBACK_RESET))
		panic("SELinux: Unable to register AVC LSM notifier callback\n");

	if (selinux_enforcing_boot)
		pr_debug("SELinux:  Starting in enforcing mode\n");
	else
		pr_debug("SELinux:  Starting in permissive mode\n");

	return 0;
}

static void delayed_superblock_init(struct super_block *sb, void *unused)
{
	superblock_doinit(sb, NULL);
}

void selinux_complete_init(void)
{
	pr_debug("SELinux:  Completing initialization.\n");

	/* Set up any superblocks initialized prior to the policy load. */
	pr_debug("SELinux:  Setting up existing superblocks.\n");
	iterate_supers(delayed_superblock_init, NULL);
}

/* SELinux requires early initialization in order to label
   all processes and objects when they are created. */
security_initcall(selinux_init);

#if defined(CONFIG_NETFILTER)

static const struct nf_hook_ops selinux_nf_ops[] = {
	{
		.hook =		selinux_ipv4_postroute,
		.pf =		NFPROTO_IPV4,
		.hooknum =	NF_INET_POST_ROUTING,
		.priority =	NF_IP_PRI_SELINUX_LAST,
	},
	{
		.hook =		selinux_ipv4_forward,
		.pf =		NFPROTO_IPV4,
		.hooknum =	NF_INET_FORWARD,
		.priority =	NF_IP_PRI_SELINUX_FIRST,
	},
	{
		.hook =		selinux_ipv4_output,
		.pf =		NFPROTO_IPV4,
		.hooknum =	NF_INET_LOCAL_OUT,
		.priority =	NF_IP_PRI_SELINUX_FIRST,
	},
#if IS_ENABLED(CONFIG_IPV6)
	{
		.hook =		selinux_ipv6_postroute,
		.pf =		NFPROTO_IPV6,
		.hooknum =	NF_INET_POST_ROUTING,
		.priority =	NF_IP6_PRI_SELINUX_LAST,
	},
	{
		.hook =		selinux_ipv6_forward,
		.pf =		NFPROTO_IPV6,
		.hooknum =	NF_INET_FORWARD,
		.priority =	NF_IP6_PRI_SELINUX_FIRST,
	},
	{
		.hook =		selinux_ipv6_output,
		.pf =		NFPROTO_IPV6,
		.hooknum =	NF_INET_LOCAL_OUT,
		.priority =	NF_IP6_PRI_SELINUX_FIRST,
	},
#endif	/* IPV6 */
};

static int __net_init selinux_nf_register(struct net *net)
{
	return nf_register_net_hooks(net, selinux_nf_ops,
				     ARRAY_SIZE(selinux_nf_ops));
}

static void __net_exit selinux_nf_unregister(struct net *net)
{
	nf_unregister_net_hooks(net, selinux_nf_ops,
				ARRAY_SIZE(selinux_nf_ops));
}

static struct pernet_operations selinux_net_ops = {
	.init = selinux_nf_register,
	.exit = selinux_nf_unregister,
};

static int __init selinux_nf_ip_init(void)
{
	int err;

	if (!selinux_enabled)
		return 0;

	pr_debug("SELinux:  Registering netfilter hooks\n");

	err = register_pernet_subsys(&selinux_net_ops);
	if (err)
		panic("SELinux: register_pernet_subsys: error %d\n", err);

	return 0;
}
__initcall(selinux_nf_ip_init);

#ifdef CONFIG_SECURITY_SELINUX_DISABLE
static void selinux_nf_ip_exit(void)
{
	pr_debug("SELinux:  Unregistering netfilter hooks\n");

	unregister_pernet_subsys(&selinux_net_ops);
}
#endif

#else /* CONFIG_NETFILTER */

#ifdef CONFIG_SECURITY_SELINUX_DISABLE
#define selinux_nf_ip_exit()
#endif

#endif /* CONFIG_NETFILTER */

#ifdef CONFIG_SECURITY_SELINUX_DISABLE
int selinux_disable(struct selinux_state *state)
{
	if (state->initialized) {
		/* Not permitted after initial policy load. */
		return -EINVAL;
	}

	if (state->disabled) {
		/* Only do this once. */
		return -EINVAL;
	}

	state->disabled = 1;

	pr_info("SELinux:  Disabled at runtime.\n");

	selinux_enabled = 0;

	security_delete_hooks(selinux_hooks, ARRAY_SIZE(selinux_hooks));

	/* Try to destroy the avc node cache */
	avc_disable();

	/* Unregister netfilter hooks. */
	selinux_nf_ip_exit();

	/* Unregister selinuxfs. */
	exit_sel_fs();

	return 0;
}
#endif<|MERGE_RESOLUTION|>--- conflicted
+++ resolved
@@ -5502,13 +5502,9 @@
 	unsigned int data_len = skb->len;
 	unsigned char *data = skb->data;
 	struct nlmsghdr *nlh;
-<<<<<<< HEAD
 	struct sk_security_struct *sksec = selinux_sock(sk);
-=======
-	struct sk_security_struct *sksec = sk->sk_security;
 	u16 sclass = sksec->sclass;
 	u32 perm;
->>>>>>> 5473d45d
 
 	while (data_len >= nlmsg_total_size(0)) {
 		nlh = (struct nlmsghdr *)data;
@@ -6789,7 +6785,6 @@
 }
 #endif
 
-<<<<<<< HEAD
 struct lsm_blob_sizes selinux_blob_sizes = {
 	.lbs_cred = sizeof(struct task_security_struct),
 	.lbs_file = sizeof(struct file_security_struct),
@@ -6802,7 +6797,6 @@
 	.lbs_sock = sizeof(struct sk_security_struct),
 	.lbs_superblock = sizeof(struct superblock_security_struct),
 };
-=======
 
 #ifdef CONFIG_PERF_EVENTS
 static int selinux_perf_event_open(struct perf_event_attr *attr, int type)
@@ -6864,7 +6858,6 @@
 			    SECCLASS_PERF_EVENT, PERF_EVENT__WRITE, NULL);
 }
 #endif
->>>>>>> 5473d45d
 
 static struct security_hook_list selinux_hooks[] __lsm_ro_after_init = {
 	LSM_HOOK_INIT(binder_set_context_mgr, selinux_binder_set_context_mgr),
