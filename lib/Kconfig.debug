--- conflicted
+++ resolved
@@ -1966,13 +1966,12 @@
 
 	  If unsure, say N.
 
-<<<<<<< HEAD
 config TEST_MEMCAT_P
 	tristate "Test memcat_p() helper function"
 	help
 	  Test the memcat_p() helper for correctly merging two
 	  pointer arrays together.
-=======
+
 config TEST_MEMINIT
 	tristate "Test heap/page initialization"
 	help
@@ -1988,7 +1987,6 @@
 	  padding. Coverage is controlled by compiler flags,
 	  CONFIG_GCC_PLUGIN_STRUCTLEAK, CONFIG_GCC_PLUGIN_STRUCTLEAK_BYREF,
 	  or CONFIG_GCC_PLUGIN_STRUCTLEAK_BYREF_ALL.
->>>>>>> 5473d45d
 
 	  If unsure, say N.
 
