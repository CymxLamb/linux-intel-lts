--- conflicted
+++ resolved
@@ -3837,18 +3837,14 @@
 	if (dev->flags & IFF_UP) {
 		int cpu = smp_processor_id(); /* ok because BHs are off */
 
-<<<<<<< HEAD
 #ifdef CONFIG_PREEMPT_RT_FULL
-		if (txq->xmit_lock_owner != current) {
+		if (READ_ONCE(txq->xmit_lock_owner) != current) {
 #else
-		if (txq->xmit_lock_owner != cpu) {
-#endif
-=======
 		/* Other cpus might concurrently change txq->xmit_lock_owner
 		 * to -1 or to their cpu id, but not to our id.
 		 */
 		if (READ_ONCE(txq->xmit_lock_owner) != cpu) {
->>>>>>> 5fd3cce3
+#endif
 			if (dev_xmit_recursion())
 				goto recursion_alert;
 
