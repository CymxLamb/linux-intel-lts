/* SCTP kernel implementation
 * (C) Copyright IBM Corp. 2001, 2004
 * Copyright (c) 1999-2000 Cisco, Inc.
 * Copyright (c) 1999-2001 Motorola, Inc.
 * Copyright (c) 2001-2003 Intel Corp.
 * Copyright (c) 2001-2002 Nokia, Inc.
 * Copyright (c) 2001 La Monte H.P. Yarroll
 *
 * This file is part of the SCTP kernel implementation
 *
 * These functions interface with the sockets layer to implement the
 * SCTP Extensions for the Sockets API.
 *
 * Note that the descriptions from the specification are USER level
 * functions--this file is the functions which populate the struct proto
 * for SCTP which is the BOTTOM of the sockets interface.
 *
 * This SCTP implementation is free software;
 * you can redistribute it and/or modify it under the terms of
 * the GNU General Public License as published by
 * the Free Software Foundation; either version 2, or (at your option)
 * any later version.
 *
 * This SCTP implementation is distributed in the hope that it
 * will be useful, but WITHOUT ANY WARRANTY; without even the implied
 *                 ************************
 * warranty of MERCHANTABILITY or FITNESS FOR A PARTICULAR PURPOSE.
 * See the GNU General Public License for more details.
 *
 * You should have received a copy of the GNU General Public License
 * along with GNU CC; see the file COPYING.  If not, see
 * <http://www.gnu.org/licenses/>.
 *
 * Please send any bug reports or fixes you make to the
 * email address(es):
 *    lksctp developers <linux-sctp@vger.kernel.org>
 *
 * Written or modified by:
 *    La Monte H.P. Yarroll <piggy@acm.org>
 *    Narasimha Budihal     <narsi@refcode.org>
 *    Karl Knutson          <karl@athena.chicago.il.us>
 *    Jon Grimm             <jgrimm@us.ibm.com>
 *    Xingang Guo           <xingang.guo@intel.com>
 *    Daisy Chang           <daisyc@us.ibm.com>
 *    Sridhar Samudrala     <samudrala@us.ibm.com>
 *    Inaky Perez-Gonzalez  <inaky.gonzalez@intel.com>
 *    Ardelle Fan	    <ardelle.fan@intel.com>
 *    Ryan Layer	    <rmlayer@us.ibm.com>
 *    Anup Pemmaiah         <pemmaiah@cc.usu.edu>
 *    Kevin Gao             <kevin.gao@intel.com>
 */

#define pr_fmt(fmt) KBUILD_MODNAME ": " fmt

#include <linux/types.h>
#include <linux/kernel.h>
#include <linux/wait.h>
#include <linux/time.h>
#include <linux/ip.h>
#include <linux/capability.h>
#include <linux/fcntl.h>
#include <linux/poll.h>
#include <linux/init.h>
#include <linux/crypto.h>
#include <linux/slab.h>
#include <linux/file.h>
#include <linux/compat.h>

#include <net/ip.h>
#include <net/icmp.h>
#include <net/route.h>
#include <net/ipv6.h>
#include <net/inet_common.h>

#include <linux/socket.h> /* for sa_family_t */
#include <linux/export.h>
#include <net/sock.h>
#include <net/sctp/sctp.h>
#include <net/sctp/sm.h>

/* Forward declarations for internal helper functions. */
static int sctp_writeable(struct sock *sk);
static void sctp_wfree(struct sk_buff *skb);
static int sctp_wait_for_sndbuf(struct sctp_association *, long *timeo_p,
				size_t msg_len);
static int sctp_wait_for_packet(struct sock *sk, int *err, long *timeo_p);
static int sctp_wait_for_connect(struct sctp_association *, long *timeo_p);
static int sctp_wait_for_accept(struct sock *sk, long timeo);
static void sctp_wait_for_close(struct sock *sk, long timeo);
static void sctp_destruct_sock(struct sock *sk);
static struct sctp_af *sctp_sockaddr_af(struct sctp_sock *opt,
					union sctp_addr *addr, int len);
static int sctp_bindx_add(struct sock *, struct sockaddr *, int);
static int sctp_bindx_rem(struct sock *, struct sockaddr *, int);
static int sctp_send_asconf_add_ip(struct sock *, struct sockaddr *, int);
static int sctp_send_asconf_del_ip(struct sock *, struct sockaddr *, int);
static int sctp_send_asconf(struct sctp_association *asoc,
			    struct sctp_chunk *chunk);
static int sctp_do_bind(struct sock *, union sctp_addr *, int);
static int sctp_autobind(struct sock *sk);
static void sctp_sock_migrate(struct sock *, struct sock *,
			      struct sctp_association *, sctp_socket_type_t);

extern struct kmem_cache *sctp_bucket_cachep;
extern long sysctl_sctp_mem[3];
extern int sysctl_sctp_rmem[3];
extern int sysctl_sctp_wmem[3];

static int sctp_memory_pressure;
static atomic_long_t sctp_memory_allocated;
struct percpu_counter sctp_sockets_allocated;

static void sctp_enter_memory_pressure(struct sock *sk)
{
	sctp_memory_pressure = 1;
}


/* Get the sndbuf space available at the time on the association.  */
static inline int sctp_wspace(struct sctp_association *asoc)
{
	int amt;

	if (asoc->ep->sndbuf_policy)
		amt = asoc->sndbuf_used;
	else
		amt = sk_wmem_alloc_get(asoc->base.sk);

	if (amt >= asoc->base.sk->sk_sndbuf) {
		if (asoc->base.sk->sk_userlocks & SOCK_SNDBUF_LOCK)
			amt = 0;
		else {
			amt = sk_stream_wspace(asoc->base.sk);
			if (amt < 0)
				amt = 0;
		}
	} else {
		amt = asoc->base.sk->sk_sndbuf - amt;
	}
	return amt;
}

/* Increment the used sndbuf space count of the corresponding association by
 * the size of the outgoing data chunk.
 * Also, set the skb destructor for sndbuf accounting later.
 *
 * Since it is always 1-1 between chunk and skb, and also a new skb is always
 * allocated for chunk bundling in sctp_packet_transmit(), we can use the
 * destructor in the data chunk skb for the purpose of the sndbuf space
 * tracking.
 */
static inline void sctp_set_owner_w(struct sctp_chunk *chunk)
{
	struct sctp_association *asoc = chunk->asoc;
	struct sock *sk = asoc->base.sk;

	/* The sndbuf space is tracked per association.  */
	sctp_association_hold(asoc);

	skb_set_owner_w(chunk->skb, sk);

	chunk->skb->destructor = sctp_wfree;
	/* Save the chunk pointer in skb for sctp_wfree to use later.  */
	*((struct sctp_chunk **)(chunk->skb->cb)) = chunk;

	asoc->sndbuf_used += SCTP_DATA_SNDSIZE(chunk) +
				sizeof(struct sk_buff) +
				sizeof(struct sctp_chunk);

	atomic_add(sizeof(struct sctp_chunk), &sk->sk_wmem_alloc);
	sk->sk_wmem_queued += chunk->skb->truesize;
	sk_mem_charge(sk, chunk->skb->truesize);
}

/* Verify that this is a valid address. */
static inline int sctp_verify_addr(struct sock *sk, union sctp_addr *addr,
				   int len)
{
	struct sctp_af *af;

	/* Verify basic sockaddr. */
	af = sctp_sockaddr_af(sctp_sk(sk), addr, len);
	if (!af)
		return -EINVAL;

	/* Is this a valid SCTP address?  */
	if (!af->addr_valid(addr, sctp_sk(sk), NULL))
		return -EINVAL;

	if (!sctp_sk(sk)->pf->send_verify(sctp_sk(sk), (addr)))
		return -EINVAL;

	return 0;
}

/* Look up the association by its id.  If this is not a UDP-style
 * socket, the ID field is always ignored.
 */
struct sctp_association *sctp_id2assoc(struct sock *sk, sctp_assoc_t id)
{
	struct sctp_association *asoc = NULL;

	/* If this is not a UDP-style socket, assoc id should be ignored. */
	if (!sctp_style(sk, UDP)) {
		/* Return NULL if the socket state is not ESTABLISHED. It
		 * could be a TCP-style listening socket or a socket which
		 * hasn't yet called connect() to establish an association.
		 */
		if (!sctp_sstate(sk, ESTABLISHED))
			return NULL;

		/* Get the first and the only association from the list. */
		if (!list_empty(&sctp_sk(sk)->ep->asocs))
			asoc = list_entry(sctp_sk(sk)->ep->asocs.next,
					  struct sctp_association, asocs);
		return asoc;
	}

	/* Otherwise this is a UDP-style socket. */
	if (!id || (id == (sctp_assoc_t)-1))
		return NULL;

	spin_lock_bh(&sctp_assocs_id_lock);
	asoc = (struct sctp_association *)idr_find(&sctp_assocs_id, (int)id);
	spin_unlock_bh(&sctp_assocs_id_lock);

	if (!asoc || (asoc->base.sk != sk) || asoc->base.dead)
		return NULL;

	return asoc;
}

/* Look up the transport from an address and an assoc id. If both address and
 * id are specified, the associations matching the address and the id should be
 * the same.
 */
static struct sctp_transport *sctp_addr_id2transport(struct sock *sk,
					      struct sockaddr_storage *addr,
					      sctp_assoc_t id)
{
	struct sctp_association *addr_asoc = NULL, *id_asoc = NULL;
	struct sctp_transport *transport;
	union sctp_addr *laddr = (union sctp_addr *)addr;

	addr_asoc = sctp_endpoint_lookup_assoc(sctp_sk(sk)->ep,
					       laddr,
					       &transport);

	if (!addr_asoc)
		return NULL;

	id_asoc = sctp_id2assoc(sk, id);
	if (id_asoc && (id_asoc != addr_asoc))
		return NULL;

	sctp_get_pf_specific(sk->sk_family)->addr_v4map(sctp_sk(sk),
						(union sctp_addr *)addr);

	return transport;
}

/* API 3.1.2 bind() - UDP Style Syntax
 * The syntax of bind() is,
 *
 *   ret = bind(int sd, struct sockaddr *addr, int addrlen);
 *
 *   sd      - the socket descriptor returned by socket().
 *   addr    - the address structure (struct sockaddr_in or struct
 *             sockaddr_in6 [RFC 2553]),
 *   addr_len - the size of the address structure.
 */
static int sctp_bind(struct sock *sk, struct sockaddr *addr, int addr_len)
{
	int retval = 0;

	lock_sock(sk);

	pr_debug("%s: sk:%p, addr:%p, addr_len:%d\n", __func__, sk,
		 addr, addr_len);

	/* Disallow binding twice. */
	if (!sctp_sk(sk)->ep->base.bind_addr.port)
		retval = sctp_do_bind(sk, (union sctp_addr *)addr,
				      addr_len);
	else
		retval = -EINVAL;

	release_sock(sk);

	return retval;
}

static long sctp_get_port_local(struct sock *, union sctp_addr *);

/* Verify this is a valid sockaddr. */
static struct sctp_af *sctp_sockaddr_af(struct sctp_sock *opt,
					union sctp_addr *addr, int len)
{
	struct sctp_af *af;

	/* Check minimum size.  */
	if (len < sizeof (struct sockaddr))
		return NULL;

	/* V4 mapped address are really of AF_INET family */
	if (addr->sa.sa_family == AF_INET6 &&
	    ipv6_addr_v4mapped(&addr->v6.sin6_addr)) {
		if (!opt->pf->af_supported(AF_INET, opt))
			return NULL;
	} else {
		/* Does this PF support this AF? */
		if (!opt->pf->af_supported(addr->sa.sa_family, opt))
			return NULL;
	}

	/* If we get this far, af is valid. */
	af = sctp_get_af_specific(addr->sa.sa_family);

	if (len < af->sockaddr_len)
		return NULL;

	return af;
}

/* Bind a local address either to an endpoint or to an association.  */
static int sctp_do_bind(struct sock *sk, union sctp_addr *addr, int len)
{
	struct net *net = sock_net(sk);
	struct sctp_sock *sp = sctp_sk(sk);
	struct sctp_endpoint *ep = sp->ep;
	struct sctp_bind_addr *bp = &ep->base.bind_addr;
	struct sctp_af *af;
	unsigned short snum;
	int ret = 0;

	/* Common sockaddr verification. */
	af = sctp_sockaddr_af(sp, addr, len);
	if (!af) {
		pr_debug("%s: sk:%p, newaddr:%p, len:%d EINVAL\n",
			 __func__, sk, addr, len);
		return -EINVAL;
	}

	snum = ntohs(addr->v4.sin_port);

	pr_debug("%s: sk:%p, new addr:%pISc, port:%d, new port:%d, len:%d\n",
		 __func__, sk, &addr->sa, bp->port, snum, len);

	/* PF specific bind() address verification. */
	if (!sp->pf->bind_verify(sp, addr))
		return -EADDRNOTAVAIL;

	/* We must either be unbound, or bind to the same port.
	 * It's OK to allow 0 ports if we are already bound.
	 * We'll just inhert an already bound port in this case
	 */
	if (bp->port) {
		if (!snum)
			snum = bp->port;
		else if (snum != bp->port) {
			pr_debug("%s: new port %d doesn't match existing port "
				 "%d\n", __func__, snum, bp->port);
			return -EINVAL;
		}
	}

	if (snum && snum < PROT_SOCK &&
	    !ns_capable(net->user_ns, CAP_NET_BIND_SERVICE))
		return -EACCES;

	/* See if the address matches any of the addresses we may have
	 * already bound before checking against other endpoints.
	 */
	if (sctp_bind_addr_match(bp, addr, sp))
		return -EINVAL;

	/* Make sure we are allowed to bind here.
	 * The function sctp_get_port_local() does duplicate address
	 * detection.
	 */
	addr->v4.sin_port = htons(snum);
	if ((ret = sctp_get_port_local(sk, addr))) {
		return -EADDRINUSE;
	}

	/* Refresh ephemeral port.  */
	if (!bp->port)
		bp->port = inet_sk(sk)->inet_num;

	/* Add the address to the bind address list.
	 * Use GFP_ATOMIC since BHs will be disabled.
	 */
	ret = sctp_add_bind_addr(bp, addr, SCTP_ADDR_SRC, GFP_ATOMIC);

	/* Copy back into socket for getsockname() use. */
	if (!ret) {
		inet_sk(sk)->inet_sport = htons(inet_sk(sk)->inet_num);
		af->to_sk_saddr(addr, sk);
	}

	return ret;
}

 /* ADDIP Section 4.1.1 Congestion Control of ASCONF Chunks
 *
 * R1) One and only one ASCONF Chunk MAY be in transit and unacknowledged
 * at any one time.  If a sender, after sending an ASCONF chunk, decides
 * it needs to transfer another ASCONF Chunk, it MUST wait until the
 * ASCONF-ACK Chunk returns from the previous ASCONF Chunk before sending a
 * subsequent ASCONF. Note this restriction binds each side, so at any
 * time two ASCONF may be in-transit on any given association (one sent
 * from each endpoint).
 */
static int sctp_send_asconf(struct sctp_association *asoc,
			    struct sctp_chunk *chunk)
{
	struct net 	*net = sock_net(asoc->base.sk);
	int		retval = 0;

	/* If there is an outstanding ASCONF chunk, queue it for later
	 * transmission.
	 */
	if (asoc->addip_last_asconf) {
		list_add_tail(&chunk->list, &asoc->addip_chunk_list);
		goto out;
	}

	/* Hold the chunk until an ASCONF_ACK is received. */
	sctp_chunk_hold(chunk);
	retval = sctp_primitive_ASCONF(net, asoc, chunk);
	if (retval)
		sctp_chunk_free(chunk);
	else
		asoc->addip_last_asconf = chunk;

out:
	return retval;
}

/* Add a list of addresses as bind addresses to local endpoint or
 * association.
 *
 * Basically run through each address specified in the addrs/addrcnt
 * array/length pair, determine if it is IPv6 or IPv4 and call
 * sctp_do_bind() on it.
 *
 * If any of them fails, then the operation will be reversed and the
 * ones that were added will be removed.
 *
 * Only sctp_setsockopt_bindx() is supposed to call this function.
 */
static int sctp_bindx_add(struct sock *sk, struct sockaddr *addrs, int addrcnt)
{
	int cnt;
	int retval = 0;
	void *addr_buf;
	struct sockaddr *sa_addr;
	struct sctp_af *af;

	pr_debug("%s: sk:%p, addrs:%p, addrcnt:%d\n", __func__, sk,
		 addrs, addrcnt);

	addr_buf = addrs;
	for (cnt = 0; cnt < addrcnt; cnt++) {
		/* The list may contain either IPv4 or IPv6 address;
		 * determine the address length for walking thru the list.
		 */
		sa_addr = addr_buf;
		af = sctp_get_af_specific(sa_addr->sa_family);
		if (!af) {
			retval = -EINVAL;
			goto err_bindx_add;
		}

		retval = sctp_do_bind(sk, (union sctp_addr *)sa_addr,
				      af->sockaddr_len);

		addr_buf += af->sockaddr_len;

err_bindx_add:
		if (retval < 0) {
			/* Failed. Cleanup the ones that have been added */
			if (cnt > 0)
				sctp_bindx_rem(sk, addrs, cnt);
			return retval;
		}
	}

	return retval;
}

/* Send an ASCONF chunk with Add IP address parameters to all the peers of the
 * associations that are part of the endpoint indicating that a list of local
 * addresses are added to the endpoint.
 *
 * If any of the addresses is already in the bind address list of the
 * association, we do not send the chunk for that association.  But it will not
 * affect other associations.
 *
 * Only sctp_setsockopt_bindx() is supposed to call this function.
 */
static int sctp_send_asconf_add_ip(struct sock		*sk,
				   struct sockaddr	*addrs,
				   int 			addrcnt)
{
	struct net *net = sock_net(sk);
	struct sctp_sock		*sp;
	struct sctp_endpoint		*ep;
	struct sctp_association		*asoc;
	struct sctp_bind_addr		*bp;
	struct sctp_chunk		*chunk;
	struct sctp_sockaddr_entry	*laddr;
	union sctp_addr			*addr;
	union sctp_addr			saveaddr;
	void				*addr_buf;
	struct sctp_af			*af;
	struct list_head		*p;
	int 				i;
	int 				retval = 0;

	if (!net->sctp.addip_enable)
		return retval;

	sp = sctp_sk(sk);
	ep = sp->ep;

	pr_debug("%s: sk:%p, addrs:%p, addrcnt:%d\n",
		 __func__, sk, addrs, addrcnt);

	list_for_each_entry(asoc, &ep->asocs, asocs) {
		if (!asoc->peer.asconf_capable)
			continue;

		if (asoc->peer.addip_disabled_mask & SCTP_PARAM_ADD_IP)
			continue;

		if (!sctp_state(asoc, ESTABLISHED))
			continue;

		/* Check if any address in the packed array of addresses is
		 * in the bind address list of the association. If so,
		 * do not send the asconf chunk to its peer, but continue with
		 * other associations.
		 */
		addr_buf = addrs;
		for (i = 0; i < addrcnt; i++) {
			addr = addr_buf;
			af = sctp_get_af_specific(addr->v4.sin_family);
			if (!af) {
				retval = -EINVAL;
				goto out;
			}

			if (sctp_assoc_lookup_laddr(asoc, addr))
				break;

			addr_buf += af->sockaddr_len;
		}
		if (i < addrcnt)
			continue;

		/* Use the first valid address in bind addr list of
		 * association as Address Parameter of ASCONF CHUNK.
		 */
		bp = &asoc->base.bind_addr;
		p = bp->address_list.next;
		laddr = list_entry(p, struct sctp_sockaddr_entry, list);
		chunk = sctp_make_asconf_update_ip(asoc, &laddr->a, addrs,
						   addrcnt, SCTP_PARAM_ADD_IP);
		if (!chunk) {
			retval = -ENOMEM;
			goto out;
		}

		/* Add the new addresses to the bind address list with
		 * use_as_src set to 0.
		 */
		addr_buf = addrs;
		for (i = 0; i < addrcnt; i++) {
			addr = addr_buf;
			af = sctp_get_af_specific(addr->v4.sin_family);
			memcpy(&saveaddr, addr, af->sockaddr_len);
			retval = sctp_add_bind_addr(bp, &saveaddr,
						    SCTP_ADDR_NEW, GFP_ATOMIC);
			addr_buf += af->sockaddr_len;
		}
		if (asoc->src_out_of_asoc_ok) {
			struct sctp_transport *trans;

			list_for_each_entry(trans,
			    &asoc->peer.transport_addr_list, transports) {
				/* Clear the source and route cache */
				dst_release(trans->dst);
				trans->cwnd = min(4*asoc->pathmtu, max_t(__u32,
				    2*asoc->pathmtu, 4380));
				trans->ssthresh = asoc->peer.i.a_rwnd;
				trans->rto = asoc->rto_initial;
				sctp_max_rto(asoc, trans);
				trans->rtt = trans->srtt = trans->rttvar = 0;
				sctp_transport_route(trans, NULL,
				    sctp_sk(asoc->base.sk));
			}
		}
		retval = sctp_send_asconf(asoc, chunk);
	}

out:
	return retval;
}

/* Remove a list of addresses from bind addresses list.  Do not remove the
 * last address.
 *
 * Basically run through each address specified in the addrs/addrcnt
 * array/length pair, determine if it is IPv6 or IPv4 and call
 * sctp_del_bind() on it.
 *
 * If any of them fails, then the operation will be reversed and the
 * ones that were removed will be added back.
 *
 * At least one address has to be left; if only one address is
 * available, the operation will return -EBUSY.
 *
 * Only sctp_setsockopt_bindx() is supposed to call this function.
 */
static int sctp_bindx_rem(struct sock *sk, struct sockaddr *addrs, int addrcnt)
{
	struct sctp_sock *sp = sctp_sk(sk);
	struct sctp_endpoint *ep = sp->ep;
	int cnt;
	struct sctp_bind_addr *bp = &ep->base.bind_addr;
	int retval = 0;
	void *addr_buf;
	union sctp_addr *sa_addr;
	struct sctp_af *af;

	pr_debug("%s: sk:%p, addrs:%p, addrcnt:%d\n",
		 __func__, sk, addrs, addrcnt);

	addr_buf = addrs;
	for (cnt = 0; cnt < addrcnt; cnt++) {
		/* If the bind address list is empty or if there is only one
		 * bind address, there is nothing more to be removed (we need
		 * at least one address here).
		 */
		if (list_empty(&bp->address_list) ||
		    (sctp_list_single_entry(&bp->address_list))) {
			retval = -EBUSY;
			goto err_bindx_rem;
		}

		sa_addr = addr_buf;
		af = sctp_get_af_specific(sa_addr->sa.sa_family);
		if (!af) {
			retval = -EINVAL;
			goto err_bindx_rem;
		}

		if (!af->addr_valid(sa_addr, sp, NULL)) {
			retval = -EADDRNOTAVAIL;
			goto err_bindx_rem;
		}

		if (sa_addr->v4.sin_port &&
		    sa_addr->v4.sin_port != htons(bp->port)) {
			retval = -EINVAL;
			goto err_bindx_rem;
		}

		if (!sa_addr->v4.sin_port)
			sa_addr->v4.sin_port = htons(bp->port);

		/* FIXME - There is probably a need to check if sk->sk_saddr and
		 * sk->sk_rcv_addr are currently set to one of the addresses to
		 * be removed. This is something which needs to be looked into
		 * when we are fixing the outstanding issues with multi-homing
		 * socket routing and failover schemes. Refer to comments in
		 * sctp_do_bind(). -daisy
		 */
		retval = sctp_del_bind_addr(bp, sa_addr);

		addr_buf += af->sockaddr_len;
err_bindx_rem:
		if (retval < 0) {
			/* Failed. Add the ones that has been removed back */
			if (cnt > 0)
				sctp_bindx_add(sk, addrs, cnt);
			return retval;
		}
	}

	return retval;
}

/* Send an ASCONF chunk with Delete IP address parameters to all the peers of
 * the associations that are part of the endpoint indicating that a list of
 * local addresses are removed from the endpoint.
 *
 * If any of the addresses is already in the bind address list of the
 * association, we do not send the chunk for that association.  But it will not
 * affect other associations.
 *
 * Only sctp_setsockopt_bindx() is supposed to call this function.
 */
static int sctp_send_asconf_del_ip(struct sock		*sk,
				   struct sockaddr	*addrs,
				   int			addrcnt)
{
	struct net *net = sock_net(sk);
	struct sctp_sock	*sp;
	struct sctp_endpoint	*ep;
	struct sctp_association	*asoc;
	struct sctp_transport	*transport;
	struct sctp_bind_addr	*bp;
	struct sctp_chunk	*chunk;
	union sctp_addr		*laddr;
	void			*addr_buf;
	struct sctp_af		*af;
	struct sctp_sockaddr_entry *saddr;
	int 			i;
	int 			retval = 0;
	int			stored = 0;

	chunk = NULL;
	if (!net->sctp.addip_enable)
		return retval;

	sp = sctp_sk(sk);
	ep = sp->ep;

	pr_debug("%s: sk:%p, addrs:%p, addrcnt:%d\n",
		 __func__, sk, addrs, addrcnt);

	list_for_each_entry(asoc, &ep->asocs, asocs) {

		if (!asoc->peer.asconf_capable)
			continue;

		if (asoc->peer.addip_disabled_mask & SCTP_PARAM_DEL_IP)
			continue;

		if (!sctp_state(asoc, ESTABLISHED))
			continue;

		/* Check if any address in the packed array of addresses is
		 * not present in the bind address list of the association.
		 * If so, do not send the asconf chunk to its peer, but
		 * continue with other associations.
		 */
		addr_buf = addrs;
		for (i = 0; i < addrcnt; i++) {
			laddr = addr_buf;
			af = sctp_get_af_specific(laddr->v4.sin_family);
			if (!af) {
				retval = -EINVAL;
				goto out;
			}

			if (!sctp_assoc_lookup_laddr(asoc, laddr))
				break;

			addr_buf += af->sockaddr_len;
		}
		if (i < addrcnt)
			continue;

		/* Find one address in the association's bind address list
		 * that is not in the packed array of addresses. This is to
		 * make sure that we do not delete all the addresses in the
		 * association.
		 */
		bp = &asoc->base.bind_addr;
		laddr = sctp_find_unmatch_addr(bp, (union sctp_addr *)addrs,
					       addrcnt, sp);
		if ((laddr == NULL) && (addrcnt == 1)) {
			if (asoc->asconf_addr_del_pending)
				continue;
			asoc->asconf_addr_del_pending =
			    kzalloc(sizeof(union sctp_addr), GFP_ATOMIC);
			if (asoc->asconf_addr_del_pending == NULL) {
				retval = -ENOMEM;
				goto out;
			}
			asoc->asconf_addr_del_pending->sa.sa_family =
				    addrs->sa_family;
			asoc->asconf_addr_del_pending->v4.sin_port =
				    htons(bp->port);
			if (addrs->sa_family == AF_INET) {
				struct sockaddr_in *sin;

				sin = (struct sockaddr_in *)addrs;
				asoc->asconf_addr_del_pending->v4.sin_addr.s_addr = sin->sin_addr.s_addr;
			} else if (addrs->sa_family == AF_INET6) {
				struct sockaddr_in6 *sin6;

				sin6 = (struct sockaddr_in6 *)addrs;
				asoc->asconf_addr_del_pending->v6.sin6_addr = sin6->sin6_addr;
			}

			pr_debug("%s: keep the last address asoc:%p %pISc at %p\n",
				 __func__, asoc, &asoc->asconf_addr_del_pending->sa,
				 asoc->asconf_addr_del_pending);

			asoc->src_out_of_asoc_ok = 1;
			stored = 1;
			goto skip_mkasconf;
		}

		if (laddr == NULL)
			return -EINVAL;

		/* We do not need RCU protection throughout this loop
		 * because this is done under a socket lock from the
		 * setsockopt call.
		 */
		chunk = sctp_make_asconf_update_ip(asoc, laddr, addrs, addrcnt,
						   SCTP_PARAM_DEL_IP);
		if (!chunk) {
			retval = -ENOMEM;
			goto out;
		}

skip_mkasconf:
		/* Reset use_as_src flag for the addresses in the bind address
		 * list that are to be deleted.
		 */
		addr_buf = addrs;
		for (i = 0; i < addrcnt; i++) {
			laddr = addr_buf;
			af = sctp_get_af_specific(laddr->v4.sin_family);
			list_for_each_entry(saddr, &bp->address_list, list) {
				if (sctp_cmp_addr_exact(&saddr->a, laddr))
					saddr->state = SCTP_ADDR_DEL;
			}
			addr_buf += af->sockaddr_len;
		}

		/* Update the route and saddr entries for all the transports
		 * as some of the addresses in the bind address list are
		 * about to be deleted and cannot be used as source addresses.
		 */
		list_for_each_entry(transport, &asoc->peer.transport_addr_list,
					transports) {
			dst_release(transport->dst);
			sctp_transport_route(transport, NULL,
					     sctp_sk(asoc->base.sk));
		}

		if (stored)
			/* We don't need to transmit ASCONF */
			continue;
		retval = sctp_send_asconf(asoc, chunk);
	}
out:
	return retval;
}

/* set addr events to assocs in the endpoint.  ep and addr_wq must be locked */
int sctp_asconf_mgmt(struct sctp_sock *sp, struct sctp_sockaddr_entry *addrw)
{
	struct sock *sk = sctp_opt2sk(sp);
	union sctp_addr *addr;
	struct sctp_af *af;

	/* It is safe to write port space in caller. */
	addr = &addrw->a;
	addr->v4.sin_port = htons(sp->ep->base.bind_addr.port);
	af = sctp_get_af_specific(addr->sa.sa_family);
	if (!af)
		return -EINVAL;
	if (sctp_verify_addr(sk, addr, af->sockaddr_len))
		return -EINVAL;

	if (addrw->state == SCTP_ADDR_NEW)
		return sctp_send_asconf_add_ip(sk, (struct sockaddr *)addr, 1);
	else
		return sctp_send_asconf_del_ip(sk, (struct sockaddr *)addr, 1);
}

/* Helper for tunneling sctp_bindx() requests through sctp_setsockopt()
 *
 * API 8.1
 * int sctp_bindx(int sd, struct sockaddr *addrs, int addrcnt,
 *                int flags);
 *
 * If sd is an IPv4 socket, the addresses passed must be IPv4 addresses.
 * If the sd is an IPv6 socket, the addresses passed can either be IPv4
 * or IPv6 addresses.
 *
 * A single address may be specified as INADDR_ANY or IN6ADDR_ANY, see
 * Section 3.1.2 for this usage.
 *
 * addrs is a pointer to an array of one or more socket addresses. Each
 * address is contained in its appropriate structure (i.e. struct
 * sockaddr_in or struct sockaddr_in6) the family of the address type
 * must be used to distinguish the address length (note that this
 * representation is termed a "packed array" of addresses). The caller
 * specifies the number of addresses in the array with addrcnt.
 *
 * On success, sctp_bindx() returns 0. On failure, sctp_bindx() returns
 * -1, and sets errno to the appropriate error code.
 *
 * For SCTP, the port given in each socket address must be the same, or
 * sctp_bindx() will fail, setting errno to EINVAL.
 *
 * The flags parameter is formed from the bitwise OR of zero or more of
 * the following currently defined flags:
 *
 * SCTP_BINDX_ADD_ADDR
 *
 * SCTP_BINDX_REM_ADDR
 *
 * SCTP_BINDX_ADD_ADDR directs SCTP to add the given addresses to the
 * association, and SCTP_BINDX_REM_ADDR directs SCTP to remove the given
 * addresses from the association. The two flags are mutually exclusive;
 * if both are given, sctp_bindx() will fail with EINVAL. A caller may
 * not remove all addresses from an association; sctp_bindx() will
 * reject such an attempt with EINVAL.
 *
 * An application can use sctp_bindx(SCTP_BINDX_ADD_ADDR) to associate
 * additional addresses with an endpoint after calling bind().  Or use
 * sctp_bindx(SCTP_BINDX_REM_ADDR) to remove some addresses a listening
 * socket is associated with so that no new association accepted will be
 * associated with those addresses. If the endpoint supports dynamic
 * address a SCTP_BINDX_REM_ADDR or SCTP_BINDX_ADD_ADDR may cause a
 * endpoint to send the appropriate message to the peer to change the
 * peers address lists.
 *
 * Adding and removing addresses from a connected association is
 * optional functionality. Implementations that do not support this
 * functionality should return EOPNOTSUPP.
 *
 * Basically do nothing but copying the addresses from user to kernel
 * land and invoking either sctp_bindx_add() or sctp_bindx_rem() on the sk.
 * This is used for tunneling the sctp_bindx() request through sctp_setsockopt()
 * from userspace.
 *
 * We don't use copy_from_user() for optimization: we first do the
 * sanity checks (buffer size -fast- and access check-healthy
 * pointer); if all of those succeed, then we can alloc the memory
 * (expensive operation) needed to copy the data to kernel. Then we do
 * the copying without checking the user space area
 * (__copy_from_user()).
 *
 * On exit there is no need to do sockfd_put(), sys_setsockopt() does
 * it.
 *
 * sk        The sk of the socket
 * addrs     The pointer to the addresses in user land
 * addrssize Size of the addrs buffer
 * op        Operation to perform (add or remove, see the flags of
 *           sctp_bindx)
 *
 * Returns 0 if ok, <0 errno code on error.
 */
static int sctp_setsockopt_bindx(struct sock *sk,
				 struct sockaddr __user *addrs,
				 int addrs_size, int op)
{
	struct sockaddr *kaddrs;
	int err;
	int addrcnt = 0;
	int walk_size = 0;
	struct sockaddr *sa_addr;
	void *addr_buf;
	struct sctp_af *af;

	pr_debug("%s: sk:%p addrs:%p addrs_size:%d opt:%d\n",
		 __func__, sk, addrs, addrs_size, op);

	if (unlikely(addrs_size <= 0))
		return -EINVAL;

	/* Check the user passed a healthy pointer.  */
	if (unlikely(!access_ok(VERIFY_READ, addrs, addrs_size)))
		return -EFAULT;

	/* Alloc space for the address array in kernel memory.  */
	kaddrs = kmalloc(addrs_size, GFP_KERNEL);
	if (unlikely(!kaddrs))
		return -ENOMEM;

	if (__copy_from_user(kaddrs, addrs, addrs_size)) {
		kfree(kaddrs);
		return -EFAULT;
	}

	/* Walk through the addrs buffer and count the number of addresses. */
	addr_buf = kaddrs;
	while (walk_size < addrs_size) {
		if (walk_size + sizeof(sa_family_t) > addrs_size) {
			kfree(kaddrs);
			return -EINVAL;
		}

		sa_addr = addr_buf;
		af = sctp_get_af_specific(sa_addr->sa_family);

		/* If the address family is not supported or if this address
		 * causes the address buffer to overflow return EINVAL.
		 */
		if (!af || (walk_size + af->sockaddr_len) > addrs_size) {
			kfree(kaddrs);
			return -EINVAL;
		}
		addrcnt++;
		addr_buf += af->sockaddr_len;
		walk_size += af->sockaddr_len;
	}

	/* Do the work. */
	switch (op) {
	case SCTP_BINDX_ADD_ADDR:
		err = sctp_bindx_add(sk, kaddrs, addrcnt);
		if (err)
			goto out;
		err = sctp_send_asconf_add_ip(sk, kaddrs, addrcnt);
		break;

	case SCTP_BINDX_REM_ADDR:
		err = sctp_bindx_rem(sk, kaddrs, addrcnt);
		if (err)
			goto out;
		err = sctp_send_asconf_del_ip(sk, kaddrs, addrcnt);
		break;

	default:
		err = -EINVAL;
		break;
	}

out:
	kfree(kaddrs);

	return err;
}

/* __sctp_connect(struct sock* sk, struct sockaddr *kaddrs, int addrs_size)
 *
 * Common routine for handling connect() and sctp_connectx().
 * Connect will come in with just a single address.
 */
static int __sctp_connect(struct sock *sk,
			  struct sockaddr *kaddrs,
			  int addrs_size,
			  sctp_assoc_t *assoc_id)
{
	struct net *net = sock_net(sk);
	struct sctp_sock *sp;
	struct sctp_endpoint *ep;
	struct sctp_association *asoc = NULL;
	struct sctp_association *asoc2;
	struct sctp_transport *transport;
	union sctp_addr to;
	struct sctp_af *af;
	sctp_scope_t scope;
	long timeo;
	int err = 0;
	int addrcnt = 0;
	int walk_size = 0;
	union sctp_addr *sa_addr = NULL;
	void *addr_buf;
	unsigned short port;
	unsigned int f_flags = 0;

	sp = sctp_sk(sk);
	ep = sp->ep;

	/* connect() cannot be done on a socket that is already in ESTABLISHED
	 * state - UDP-style peeled off socket or a TCP-style socket that
	 * is already connected.
	 * It cannot be done even on a TCP-style listening socket.
	 */
	if (sctp_sstate(sk, ESTABLISHED) ||
	    (sctp_style(sk, TCP) && sctp_sstate(sk, LISTENING))) {
		err = -EISCONN;
		goto out_free;
	}

	/* Walk through the addrs buffer and count the number of addresses. */
	addr_buf = kaddrs;
	while (walk_size < addrs_size) {
		if (walk_size + sizeof(sa_family_t) > addrs_size) {
			err = -EINVAL;
			goto out_free;
		}

		sa_addr = addr_buf;
		af = sctp_get_af_specific(sa_addr->sa.sa_family);

		/* If the address family is not supported or if this address
		 * causes the address buffer to overflow return EINVAL.
		 */
		if (!af || (walk_size + af->sockaddr_len) > addrs_size) {
			err = -EINVAL;
			goto out_free;
		}

		port = ntohs(sa_addr->v4.sin_port);

		/* Save current address so we can work with it */
		memcpy(&to, sa_addr, af->sockaddr_len);

		err = sctp_verify_addr(sk, &to, af->sockaddr_len);
		if (err)
			goto out_free;

		/* Make sure the destination port is correctly set
		 * in all addresses.
		 */
		if (asoc && asoc->peer.port && asoc->peer.port != port) {
			err = -EINVAL;
			goto out_free;
		}

		/* Check if there already is a matching association on the
		 * endpoint (other than the one created here).
		 */
		asoc2 = sctp_endpoint_lookup_assoc(ep, &to, &transport);
		if (asoc2 && asoc2 != asoc) {
			if (asoc2->state >= SCTP_STATE_ESTABLISHED)
				err = -EISCONN;
			else
				err = -EALREADY;
			goto out_free;
		}

		/* If we could not find a matching association on the endpoint,
		 * make sure that there is no peeled-off association matching
		 * the peer address even on another socket.
		 */
		if (sctp_endpoint_is_peeled_off(ep, &to)) {
			err = -EADDRNOTAVAIL;
			goto out_free;
		}

		if (!asoc) {
			/* If a bind() or sctp_bindx() is not called prior to
			 * an sctp_connectx() call, the system picks an
			 * ephemeral port and will choose an address set
			 * equivalent to binding with a wildcard address.
			 */
			if (!ep->base.bind_addr.port) {
				if (sctp_autobind(sk)) {
					err = -EAGAIN;
					goto out_free;
				}
			} else {
				/*
				 * If an unprivileged user inherits a 1-many
				 * style socket with open associations on a
				 * privileged port, it MAY be permitted to
				 * accept new associations, but it SHOULD NOT
				 * be permitted to open new associations.
				 */
				if (ep->base.bind_addr.port < PROT_SOCK &&
				    !ns_capable(net->user_ns, CAP_NET_BIND_SERVICE)) {
					err = -EACCES;
					goto out_free;
				}
			}

			scope = sctp_scope(&to);
			asoc = sctp_association_new(ep, sk, scope, GFP_KERNEL);
			if (!asoc) {
				err = -ENOMEM;
				goto out_free;
			}

			err = sctp_assoc_set_bind_addr_from_ep(asoc, scope,
							      GFP_KERNEL);
			if (err < 0) {
				goto out_free;
			}

		}

		/* Prime the peer's transport structures.  */
		transport = sctp_assoc_add_peer(asoc, &to, GFP_KERNEL,
						SCTP_UNKNOWN);
		if (!transport) {
			err = -ENOMEM;
			goto out_free;
		}

		addrcnt++;
		addr_buf += af->sockaddr_len;
		walk_size += af->sockaddr_len;
	}

	/* In case the user of sctp_connectx() wants an association
	 * id back, assign one now.
	 */
	if (assoc_id) {
		err = sctp_assoc_set_id(asoc, GFP_KERNEL);
		if (err < 0)
			goto out_free;
	}

	err = sctp_primitive_ASSOCIATE(net, asoc, NULL);
	if (err < 0) {
		goto out_free;
	}

	/* Initialize sk's dport and daddr for getpeername() */
	inet_sk(sk)->inet_dport = htons(asoc->peer.port);
	af = sctp_get_af_specific(sa_addr->sa.sa_family);
	af->to_sk_daddr(sa_addr, sk);
	sk->sk_err = 0;

	/* in-kernel sockets don't generally have a file allocated to them
	 * if all they do is call sock_create_kern().
	 */
	if (sk->sk_socket->file)
		f_flags = sk->sk_socket->file->f_flags;

	timeo = sock_sndtimeo(sk, f_flags & O_NONBLOCK);

	err = sctp_wait_for_connect(asoc, &timeo);
	if ((err == 0 || err == -EINPROGRESS) && assoc_id)
		*assoc_id = asoc->assoc_id;

	/* Don't free association on exit. */
	asoc = NULL;

out_free:
	pr_debug("%s: took out_free path with asoc:%p kaddrs:%p err:%d\n",
		 __func__, asoc, kaddrs, err);

	if (asoc) {
		/* sctp_primitive_ASSOCIATE may have added this association
		 * To the hash table, try to unhash it, just in case, its a noop
		 * if it wasn't hashed so we're safe
		 */
		sctp_unhash_established(asoc);
		sctp_association_free(asoc);
	}
	return err;
}

/* Helper for tunneling sctp_connectx() requests through sctp_setsockopt()
 *
 * API 8.9
 * int sctp_connectx(int sd, struct sockaddr *addrs, int addrcnt,
 * 			sctp_assoc_t *asoc);
 *
 * If sd is an IPv4 socket, the addresses passed must be IPv4 addresses.
 * If the sd is an IPv6 socket, the addresses passed can either be IPv4
 * or IPv6 addresses.
 *
 * A single address may be specified as INADDR_ANY or IN6ADDR_ANY, see
 * Section 3.1.2 for this usage.
 *
 * addrs is a pointer to an array of one or more socket addresses. Each
 * address is contained in its appropriate structure (i.e. struct
 * sockaddr_in or struct sockaddr_in6) the family of the address type
 * must be used to distengish the address length (note that this
 * representation is termed a "packed array" of addresses). The caller
 * specifies the number of addresses in the array with addrcnt.
 *
 * On success, sctp_connectx() returns 0. It also sets the assoc_id to
 * the association id of the new association.  On failure, sctp_connectx()
 * returns -1, and sets errno to the appropriate error code.  The assoc_id
 * is not touched by the kernel.
 *
 * For SCTP, the port given in each socket address must be the same, or
 * sctp_connectx() will fail, setting errno to EINVAL.
 *
 * An application can use sctp_connectx to initiate an association with
 * an endpoint that is multi-homed.  Much like sctp_bindx() this call
 * allows a caller to specify multiple addresses at which a peer can be
 * reached.  The way the SCTP stack uses the list of addresses to set up
 * the association is implementation dependent.  This function only
 * specifies that the stack will try to make use of all the addresses in
 * the list when needed.
 *
 * Note that the list of addresses passed in is only used for setting up
 * the association.  It does not necessarily equal the set of addresses
 * the peer uses for the resulting association.  If the caller wants to
 * find out the set of peer addresses, it must use sctp_getpaddrs() to
 * retrieve them after the association has been set up.
 *
 * Basically do nothing but copying the addresses from user to kernel
 * land and invoking either sctp_connectx(). This is used for tunneling
 * the sctp_connectx() request through sctp_setsockopt() from userspace.
 *
 * We don't use copy_from_user() for optimization: we first do the
 * sanity checks (buffer size -fast- and access check-healthy
 * pointer); if all of those succeed, then we can alloc the memory
 * (expensive operation) needed to copy the data to kernel. Then we do
 * the copying without checking the user space area
 * (__copy_from_user()).
 *
 * On exit there is no need to do sockfd_put(), sys_setsockopt() does
 * it.
 *
 * sk        The sk of the socket
 * addrs     The pointer to the addresses in user land
 * addrssize Size of the addrs buffer
 *
 * Returns >=0 if ok, <0 errno code on error.
 */
static int __sctp_setsockopt_connectx(struct sock *sk,
				      struct sockaddr __user *addrs,
				      int addrs_size,
				      sctp_assoc_t *assoc_id)
{
	int err = 0;
	struct sockaddr *kaddrs;

	pr_debug("%s: sk:%p addrs:%p addrs_size:%d\n",
		 __func__, sk, addrs, addrs_size);

	if (unlikely(addrs_size <= 0))
		return -EINVAL;

	/* Check the user passed a healthy pointer.  */
	if (unlikely(!access_ok(VERIFY_READ, addrs, addrs_size)))
		return -EFAULT;

	/* Alloc space for the address array in kernel memory.  */
	kaddrs = kmalloc(addrs_size, GFP_KERNEL);
	if (unlikely(!kaddrs))
		return -ENOMEM;

	if (__copy_from_user(kaddrs, addrs, addrs_size)) {
		err = -EFAULT;
	} else {
		err = __sctp_connect(sk, kaddrs, addrs_size, assoc_id);
	}

	kfree(kaddrs);

	return err;
}

/*
 * This is an older interface.  It's kept for backward compatibility
 * to the option that doesn't provide association id.
 */
static int sctp_setsockopt_connectx_old(struct sock *sk,
					struct sockaddr __user *addrs,
					int addrs_size)
{
	return __sctp_setsockopt_connectx(sk, addrs, addrs_size, NULL);
}

/*
 * New interface for the API.  The since the API is done with a socket
 * option, to make it simple we feed back the association id is as a return
 * indication to the call.  Error is always negative and association id is
 * always positive.
 */
static int sctp_setsockopt_connectx(struct sock *sk,
				    struct sockaddr __user *addrs,
				    int addrs_size)
{
	sctp_assoc_t assoc_id = 0;
	int err = 0;

	err = __sctp_setsockopt_connectx(sk, addrs, addrs_size, &assoc_id);

	if (err)
		return err;
	else
		return assoc_id;
}

/*
 * New (hopefully final) interface for the API.
 * We use the sctp_getaddrs_old structure so that use-space library
 * can avoid any unnecessary allocations. The only different part
 * is that we store the actual length of the address buffer into the
 * addrs_num structure member. That way we can re-use the existing
 * code.
 */
<<<<<<< HEAD
=======
#ifdef CONFIG_COMPAT
struct compat_sctp_getaddrs_old {
	sctp_assoc_t	assoc_id;
	s32		addr_num;
	compat_uptr_t	addrs;		/* struct sockaddr * */
};
#endif

>>>>>>> e3703f8c
static int sctp_getsockopt_connectx3(struct sock *sk, int len,
				     char __user *optval,
				     int __user *optlen)
{
	struct sctp_getaddrs_old param;
	sctp_assoc_t assoc_id = 0;
	int err = 0;

#ifdef CONFIG_COMPAT
	if (is_compat_task()) {
		struct compat_sctp_getaddrs_old param32;

		if (len < sizeof(param32))
			return -EINVAL;
		if (copy_from_user(&param32, optval, sizeof(param32)))
			return -EFAULT;

		param.assoc_id = param32.assoc_id;
		param.addr_num = param32.addr_num;
		param.addrs = compat_ptr(param32.addrs);
	} else
#endif
	{
		if (len < sizeof(param))
			return -EINVAL;
		if (copy_from_user(&param, optval, sizeof(param)))
			return -EFAULT;
	}

	err = __sctp_setsockopt_connectx(sk, (struct sockaddr __user *)
					 param.addrs, param.addr_num,
					 &assoc_id);
	if (err == 0 || err == -EINPROGRESS) {
		if (copy_to_user(optval, &assoc_id, sizeof(assoc_id)))
			return -EFAULT;
		if (put_user(sizeof(assoc_id), optlen))
			return -EFAULT;
	}

	return err;
}

/* API 3.1.4 close() - UDP Style Syntax
 * Applications use close() to perform graceful shutdown (as described in
 * Section 10.1 of [SCTP]) on ALL the associations currently represented
 * by a UDP-style socket.
 *
 * The syntax is
 *
 *   ret = close(int sd);
 *
 *   sd      - the socket descriptor of the associations to be closed.
 *
 * To gracefully shutdown a specific association represented by the
 * UDP-style socket, an application should use the sendmsg() call,
 * passing no user data, but including the appropriate flag in the
 * ancillary data (see Section xxxx).
 *
 * If sd in the close() call is a branched-off socket representing only
 * one association, the shutdown is performed on that association only.
 *
 * 4.1.6 close() - TCP Style Syntax
 *
 * Applications use close() to gracefully close down an association.
 *
 * The syntax is:
 *
 *    int close(int sd);
 *
 *      sd      - the socket descriptor of the association to be closed.
 *
 * After an application calls close() on a socket descriptor, no further
 * socket operations will succeed on that descriptor.
 *
 * API 7.1.4 SO_LINGER
 *
 * An application using the TCP-style socket can use this option to
 * perform the SCTP ABORT primitive.  The linger option structure is:
 *
 *  struct  linger {
 *     int     l_onoff;                // option on/off
 *     int     l_linger;               // linger time
 * };
 *
 * To enable the option, set l_onoff to 1.  If the l_linger value is set
 * to 0, calling close() is the same as the ABORT primitive.  If the
 * value is set to a negative value, the setsockopt() call will return
 * an error.  If the value is set to a positive value linger_time, the
 * close() can be blocked for at most linger_time ms.  If the graceful
 * shutdown phase does not finish during this period, close() will
 * return but the graceful shutdown phase continues in the system.
 */
static void sctp_close(struct sock *sk, long timeout)
{
	struct net *net = sock_net(sk);
	struct sctp_endpoint *ep;
	struct sctp_association *asoc;
	struct list_head *pos, *temp;
	unsigned int data_was_unread;

	pr_debug("%s: sk:%p, timeout:%ld\n", __func__, sk, timeout);

	lock_sock(sk);
	sk->sk_shutdown = SHUTDOWN_MASK;
	sk->sk_state = SCTP_SS_CLOSING;

	ep = sctp_sk(sk)->ep;

	/* Clean up any skbs sitting on the receive queue.  */
	data_was_unread = sctp_queue_purge_ulpevents(&sk->sk_receive_queue);
	data_was_unread += sctp_queue_purge_ulpevents(&sctp_sk(sk)->pd_lobby);

	/* Walk all associations on an endpoint.  */
	list_for_each_safe(pos, temp, &ep->asocs) {
		asoc = list_entry(pos, struct sctp_association, asocs);

		if (sctp_style(sk, TCP)) {
			/* A closed association can still be in the list if
			 * it belongs to a TCP-style listening socket that is
			 * not yet accepted. If so, free it. If not, send an
			 * ABORT or SHUTDOWN based on the linger options.
			 */
			if (sctp_state(asoc, CLOSED)) {
				sctp_unhash_established(asoc);
				sctp_association_free(asoc);
				continue;
			}
		}

		if (data_was_unread || !skb_queue_empty(&asoc->ulpq.lobby) ||
		    !skb_queue_empty(&asoc->ulpq.reasm) ||
		    (sock_flag(sk, SOCK_LINGER) && !sk->sk_lingertime)) {
			struct sctp_chunk *chunk;

			chunk = sctp_make_abort_user(asoc, NULL, 0);
			if (chunk)
				sctp_primitive_ABORT(net, asoc, chunk);
		} else
			sctp_primitive_SHUTDOWN(net, asoc, NULL);
	}

	/* On a TCP-style socket, block for at most linger_time if set. */
	if (sctp_style(sk, TCP) && timeout)
		sctp_wait_for_close(sk, timeout);

	/* This will run the backlog queue.  */
	release_sock(sk);

	/* Supposedly, no process has access to the socket, but
	 * the net layers still may.
	 */
	local_bh_disable();
	bh_lock_sock(sk);

	/* Hold the sock, since sk_common_release() will put sock_put()
	 * and we have just a little more cleanup.
	 */
	sock_hold(sk);
	sk_common_release(sk);

	bh_unlock_sock(sk);
	local_bh_enable();

	sock_put(sk);

	SCTP_DBG_OBJCNT_DEC(sock);
}

/* Handle EPIPE error. */
static int sctp_error(struct sock *sk, int flags, int err)
{
	if (err == -EPIPE)
		err = sock_error(sk) ? : -EPIPE;
	if (err == -EPIPE && !(flags & MSG_NOSIGNAL))
		send_sig(SIGPIPE, current, 0);
	return err;
}

/* API 3.1.3 sendmsg() - UDP Style Syntax
 *
 * An application uses sendmsg() and recvmsg() calls to transmit data to
 * and receive data from its peer.
 *
 *  ssize_t sendmsg(int socket, const struct msghdr *message,
 *                  int flags);
 *
 *  socket  - the socket descriptor of the endpoint.
 *  message - pointer to the msghdr structure which contains a single
 *            user message and possibly some ancillary data.
 *
 *            See Section 5 for complete description of the data
 *            structures.
 *
 *  flags   - flags sent or received with the user message, see Section
 *            5 for complete description of the flags.
 *
 * Note:  This function could use a rewrite especially when explicit
 * connect support comes in.
 */
/* BUG:  We do not implement the equivalent of sk_stream_wait_memory(). */

static int sctp_msghdr_parse(const struct msghdr *, sctp_cmsgs_t *);

static int sctp_sendmsg(struct kiocb *iocb, struct sock *sk,
			struct msghdr *msg, size_t msg_len)
{
	struct net *net = sock_net(sk);
	struct sctp_sock *sp;
	struct sctp_endpoint *ep;
	struct sctp_association *new_asoc = NULL, *asoc = NULL;
	struct sctp_transport *transport, *chunk_tp;
	struct sctp_chunk *chunk;
	union sctp_addr to;
	struct sockaddr *msg_name = NULL;
	struct sctp_sndrcvinfo default_sinfo;
	struct sctp_sndrcvinfo *sinfo;
	struct sctp_initmsg *sinit;
	sctp_assoc_t associd = 0;
	sctp_cmsgs_t cmsgs = { NULL };
	int err;
	sctp_scope_t scope;
	long timeo;
	__u16 sinfo_flags = 0;
	struct sctp_datamsg *datamsg;
	int msg_flags = msg->msg_flags;

	err = 0;
	sp = sctp_sk(sk);
	ep = sp->ep;

	pr_debug("%s: sk:%p, msg:%p, msg_len:%zu ep:%p\n", __func__, sk,
		 msg, msg_len, ep);

	/* We cannot send a message over a TCP-style listening socket. */
	if (sctp_style(sk, TCP) && sctp_sstate(sk, LISTENING)) {
		err = -EPIPE;
		goto out_nounlock;
	}

	/* Parse out the SCTP CMSGs.  */
	err = sctp_msghdr_parse(msg, &cmsgs);
	if (err) {
		pr_debug("%s: msghdr parse err:%x\n", __func__, err);
		goto out_nounlock;
	}

	/* Fetch the destination address for this packet.  This
	 * address only selects the association--it is not necessarily
	 * the address we will send to.
	 * For a peeled-off socket, msg_name is ignored.
	 */
	if (!sctp_style(sk, UDP_HIGH_BANDWIDTH) && msg->msg_name) {
		int msg_namelen = msg->msg_namelen;

		err = sctp_verify_addr(sk, (union sctp_addr *)msg->msg_name,
				       msg_namelen);
		if (err)
			return err;

		if (msg_namelen > sizeof(to))
			msg_namelen = sizeof(to);
		memcpy(&to, msg->msg_name, msg_namelen);
		msg_name = msg->msg_name;
	}

	sinfo = cmsgs.info;
	sinit = cmsgs.init;

	/* Did the user specify SNDRCVINFO?  */
	if (sinfo) {
		sinfo_flags = sinfo->sinfo_flags;
		associd = sinfo->sinfo_assoc_id;
	}

	pr_debug("%s: msg_len:%zu, sinfo_flags:0x%x\n", __func__,
		 msg_len, sinfo_flags);

	/* SCTP_EOF or SCTP_ABORT cannot be set on a TCP-style socket. */
	if (sctp_style(sk, TCP) && (sinfo_flags & (SCTP_EOF | SCTP_ABORT))) {
		err = -EINVAL;
		goto out_nounlock;
	}

	/* If SCTP_EOF is set, no data can be sent. Disallow sending zero
	 * length messages when SCTP_EOF|SCTP_ABORT is not set.
	 * If SCTP_ABORT is set, the message length could be non zero with
	 * the msg_iov set to the user abort reason.
	 */
	if (((sinfo_flags & SCTP_EOF) && (msg_len > 0)) ||
	    (!(sinfo_flags & (SCTP_EOF|SCTP_ABORT)) && (msg_len == 0))) {
		err = -EINVAL;
		goto out_nounlock;
	}

	/* If SCTP_ADDR_OVER is set, there must be an address
	 * specified in msg_name.
	 */
	if ((sinfo_flags & SCTP_ADDR_OVER) && (!msg->msg_name)) {
		err = -EINVAL;
		goto out_nounlock;
	}

	transport = NULL;

	pr_debug("%s: about to look up association\n", __func__);

	lock_sock(sk);

	/* If a msg_name has been specified, assume this is to be used.  */
	if (msg_name) {
		/* Look for a matching association on the endpoint. */
		asoc = sctp_endpoint_lookup_assoc(ep, &to, &transport);
		if (!asoc) {
			/* If we could not find a matching association on the
			 * endpoint, make sure that it is not a TCP-style
			 * socket that already has an association or there is
			 * no peeled-off association on another socket.
			 */
			if ((sctp_style(sk, TCP) &&
			     sctp_sstate(sk, ESTABLISHED)) ||
			    sctp_endpoint_is_peeled_off(ep, &to)) {
				err = -EADDRNOTAVAIL;
				goto out_unlock;
			}
		}
	} else {
		asoc = sctp_id2assoc(sk, associd);
		if (!asoc) {
			err = -EPIPE;
			goto out_unlock;
		}
	}

	if (asoc) {
		pr_debug("%s: just looked up association:%p\n", __func__, asoc);

		/* We cannot send a message on a TCP-style SCTP_SS_ESTABLISHED
		 * socket that has an association in CLOSED state. This can
		 * happen when an accepted socket has an association that is
		 * already CLOSED.
		 */
		if (sctp_state(asoc, CLOSED) && sctp_style(sk, TCP)) {
			err = -EPIPE;
			goto out_unlock;
		}

		if (sinfo_flags & SCTP_EOF) {
			pr_debug("%s: shutting down association:%p\n",
				 __func__, asoc);

			sctp_primitive_SHUTDOWN(net, asoc, NULL);
			err = 0;
			goto out_unlock;
		}
		if (sinfo_flags & SCTP_ABORT) {

			chunk = sctp_make_abort_user(asoc, msg, msg_len);
			if (!chunk) {
				err = -ENOMEM;
				goto out_unlock;
			}

			pr_debug("%s: aborting association:%p\n",
				 __func__, asoc);

			sctp_primitive_ABORT(net, asoc, chunk);
			err = 0;
			goto out_unlock;
		}
	}

	/* Do we need to create the association?  */
	if (!asoc) {
		pr_debug("%s: there is no association yet\n", __func__);

		if (sinfo_flags & (SCTP_EOF | SCTP_ABORT)) {
			err = -EINVAL;
			goto out_unlock;
		}

		/* Check for invalid stream against the stream counts,
		 * either the default or the user specified stream counts.
		 */
		if (sinfo) {
			if (!sinit || !sinit->sinit_num_ostreams) {
				/* Check against the defaults. */
				if (sinfo->sinfo_stream >=
				    sp->initmsg.sinit_num_ostreams) {
					err = -EINVAL;
					goto out_unlock;
				}
			} else {
				/* Check against the requested.  */
				if (sinfo->sinfo_stream >=
				    sinit->sinit_num_ostreams) {
					err = -EINVAL;
					goto out_unlock;
				}
			}
		}

		/*
		 * API 3.1.2 bind() - UDP Style Syntax
		 * If a bind() or sctp_bindx() is not called prior to a
		 * sendmsg() call that initiates a new association, the
		 * system picks an ephemeral port and will choose an address
		 * set equivalent to binding with a wildcard address.
		 */
		if (!ep->base.bind_addr.port) {
			if (sctp_autobind(sk)) {
				err = -EAGAIN;
				goto out_unlock;
			}
		} else {
			/*
			 * If an unprivileged user inherits a one-to-many
			 * style socket with open associations on a privileged
			 * port, it MAY be permitted to accept new associations,
			 * but it SHOULD NOT be permitted to open new
			 * associations.
			 */
			if (ep->base.bind_addr.port < PROT_SOCK &&
			    !ns_capable(net->user_ns, CAP_NET_BIND_SERVICE)) {
				err = -EACCES;
				goto out_unlock;
			}
		}

		scope = sctp_scope(&to);
		new_asoc = sctp_association_new(ep, sk, scope, GFP_KERNEL);
		if (!new_asoc) {
			err = -ENOMEM;
			goto out_unlock;
		}
		asoc = new_asoc;
		err = sctp_assoc_set_bind_addr_from_ep(asoc, scope, GFP_KERNEL);
		if (err < 0) {
			err = -ENOMEM;
			goto out_free;
		}

		/* If the SCTP_INIT ancillary data is specified, set all
		 * the association init values accordingly.
		 */
		if (sinit) {
			if (sinit->sinit_num_ostreams) {
				asoc->c.sinit_num_ostreams =
					sinit->sinit_num_ostreams;
			}
			if (sinit->sinit_max_instreams) {
				asoc->c.sinit_max_instreams =
					sinit->sinit_max_instreams;
			}
			if (sinit->sinit_max_attempts) {
				asoc->max_init_attempts
					= sinit->sinit_max_attempts;
			}
			if (sinit->sinit_max_init_timeo) {
				asoc->max_init_timeo =
				 msecs_to_jiffies(sinit->sinit_max_init_timeo);
			}
		}

		/* Prime the peer's transport structures.  */
		transport = sctp_assoc_add_peer(asoc, &to, GFP_KERNEL, SCTP_UNKNOWN);
		if (!transport) {
			err = -ENOMEM;
			goto out_free;
		}
	}

	/* ASSERT: we have a valid association at this point.  */
	pr_debug("%s: we have a valid association\n", __func__);

	if (!sinfo) {
		/* If the user didn't specify SNDRCVINFO, make up one with
		 * some defaults.
		 */
		memset(&default_sinfo, 0, sizeof(default_sinfo));
		default_sinfo.sinfo_stream = asoc->default_stream;
		default_sinfo.sinfo_flags = asoc->default_flags;
		default_sinfo.sinfo_ppid = asoc->default_ppid;
		default_sinfo.sinfo_context = asoc->default_context;
		default_sinfo.sinfo_timetolive = asoc->default_timetolive;
		default_sinfo.sinfo_assoc_id = sctp_assoc2id(asoc);
		sinfo = &default_sinfo;
	}

	/* API 7.1.7, the sndbuf size per association bounds the
	 * maximum size of data that can be sent in a single send call.
	 */
	if (msg_len > sk->sk_sndbuf) {
		err = -EMSGSIZE;
		goto out_free;
	}

	if (asoc->pmtu_pending)
		sctp_assoc_pending_pmtu(sk, asoc);

	/* If fragmentation is disabled and the message length exceeds the
	 * association fragmentation point, return EMSGSIZE.  The I-D
	 * does not specify what this error is, but this looks like
	 * a great fit.
	 */
	if (sctp_sk(sk)->disable_fragments && (msg_len > asoc->frag_point)) {
		err = -EMSGSIZE;
		goto out_free;
	}

	/* Check for invalid stream. */
	if (sinfo->sinfo_stream >= asoc->c.sinit_num_ostreams) {
		err = -EINVAL;
		goto out_free;
	}

	timeo = sock_sndtimeo(sk, msg->msg_flags & MSG_DONTWAIT);
	if (!sctp_wspace(asoc)) {
		err = sctp_wait_for_sndbuf(asoc, &timeo, msg_len);
		if (err)
			goto out_free;
	}

	/* If an address is passed with the sendto/sendmsg call, it is used
	 * to override the primary destination address in the TCP model, or
	 * when SCTP_ADDR_OVER flag is set in the UDP model.
	 */
	if ((sctp_style(sk, TCP) && msg_name) ||
	    (sinfo_flags & SCTP_ADDR_OVER)) {
		chunk_tp = sctp_assoc_lookup_paddr(asoc, &to);
		if (!chunk_tp) {
			err = -EINVAL;
			goto out_free;
		}
	} else
		chunk_tp = NULL;

	/* Auto-connect, if we aren't connected already. */
	if (sctp_state(asoc, CLOSED)) {
		err = sctp_primitive_ASSOCIATE(net, asoc, NULL);
		if (err < 0)
			goto out_free;

		pr_debug("%s: we associated primitively\n", __func__);
	}

	/* Break the message into multiple chunks of maximum size. */
	datamsg = sctp_datamsg_from_user(asoc, sinfo, msg, msg_len);
	if (IS_ERR(datamsg)) {
		err = PTR_ERR(datamsg);
		goto out_free;
	}

	/* Now send the (possibly) fragmented message. */
	list_for_each_entry(chunk, &datamsg->chunks, frag_list) {
		sctp_chunk_hold(chunk);

		/* Do accounting for the write space.  */
		sctp_set_owner_w(chunk);

		chunk->transport = chunk_tp;
	}

	/* Send it to the lower layers.  Note:  all chunks
	 * must either fail or succeed.   The lower layer
	 * works that way today.  Keep it that way or this
	 * breaks.
	 */
	err = sctp_primitive_SEND(net, asoc, datamsg);
	/* Did the lower layer accept the chunk? */
	if (err) {
		sctp_datamsg_free(datamsg);
		goto out_free;
	}

	pr_debug("%s: we sent primitively\n", __func__);

	sctp_datamsg_put(datamsg);
	err = msg_len;

	/* If we are already past ASSOCIATE, the lower
	 * layers are responsible for association cleanup.
	 */
	goto out_unlock;

out_free:
	if (new_asoc) {
		sctp_unhash_established(asoc);
		sctp_association_free(asoc);
	}
out_unlock:
	release_sock(sk);

out_nounlock:
	return sctp_error(sk, msg_flags, err);

#if 0
do_sock_err:
	if (msg_len)
		err = msg_len;
	else
		err = sock_error(sk);
	goto out;

do_interrupted:
	if (msg_len)
		err = msg_len;
	goto out;
#endif /* 0 */
}

/* This is an extended version of skb_pull() that removes the data from the
 * start of a skb even when data is spread across the list of skb's in the
 * frag_list. len specifies the total amount of data that needs to be removed.
 * when 'len' bytes could be removed from the skb, it returns 0.
 * If 'len' exceeds the total skb length,  it returns the no. of bytes that
 * could not be removed.
 */
static int sctp_skb_pull(struct sk_buff *skb, int len)
{
	struct sk_buff *list;
	int skb_len = skb_headlen(skb);
	int rlen;

	if (len <= skb_len) {
		__skb_pull(skb, len);
		return 0;
	}
	len -= skb_len;
	__skb_pull(skb, skb_len);

	skb_walk_frags(skb, list) {
		rlen = sctp_skb_pull(list, len);
		skb->len -= (len-rlen);
		skb->data_len -= (len-rlen);

		if (!rlen)
			return 0;

		len = rlen;
	}

	return len;
}

/* API 3.1.3  recvmsg() - UDP Style Syntax
 *
 *  ssize_t recvmsg(int socket, struct msghdr *message,
 *                    int flags);
 *
 *  socket  - the socket descriptor of the endpoint.
 *  message - pointer to the msghdr structure which contains a single
 *            user message and possibly some ancillary data.
 *
 *            See Section 5 for complete description of the data
 *            structures.
 *
 *  flags   - flags sent or received with the user message, see Section
 *            5 for complete description of the flags.
 */
static struct sk_buff *sctp_skb_recv_datagram(struct sock *, int, int, int *);

static int sctp_recvmsg(struct kiocb *iocb, struct sock *sk,
			struct msghdr *msg, size_t len, int noblock,
			int flags, int *addr_len)
{
	struct sctp_ulpevent *event = NULL;
	struct sctp_sock *sp = sctp_sk(sk);
	struct sk_buff *skb;
	int copied;
	int err = 0;
	int skb_len;

	pr_debug("%s: sk:%p, msghdr:%p, len:%zd, noblock:%d, flags:0x%x, "
		 "addr_len:%p)\n", __func__, sk, msg, len, noblock, flags,
		 addr_len);

	lock_sock(sk);

	if (sctp_style(sk, TCP) && !sctp_sstate(sk, ESTABLISHED)) {
		err = -ENOTCONN;
		goto out;
	}

	skb = sctp_skb_recv_datagram(sk, flags, noblock, &err);
	if (!skb)
		goto out;

	/* Get the total length of the skb including any skb's in the
	 * frag_list.
	 */
	skb_len = skb->len;

	copied = skb_len;
	if (copied > len)
		copied = len;

	err = skb_copy_datagram_iovec(skb, 0, msg->msg_iov, copied);

	event = sctp_skb2event(skb);

	if (err)
		goto out_free;

	sock_recv_ts_and_drops(msg, sk, skb);
	if (sctp_ulpevent_is_notification(event)) {
		msg->msg_flags |= MSG_NOTIFICATION;
		sp->pf->event_msgname(event, msg->msg_name, addr_len);
	} else {
		sp->pf->skb_msgname(skb, msg->msg_name, addr_len);
	}

	/* Check if we allow SCTP_SNDRCVINFO. */
	if (sp->subscribe.sctp_data_io_event)
		sctp_ulpevent_read_sndrcvinfo(event, msg);
#if 0
	/* FIXME: we should be calling IP/IPv6 layers.  */
	if (sk->sk_protinfo.af_inet.cmsg_flags)
		ip_cmsg_recv(msg, skb);
#endif

	err = copied;

	/* If skb's length exceeds the user's buffer, update the skb and
	 * push it back to the receive_queue so that the next call to
	 * recvmsg() will return the remaining data. Don't set MSG_EOR.
	 */
	if (skb_len > copied) {
		msg->msg_flags &= ~MSG_EOR;
		if (flags & MSG_PEEK)
			goto out_free;
		sctp_skb_pull(skb, copied);
		skb_queue_head(&sk->sk_receive_queue, skb);

		goto out;
	} else if ((event->msg_flags & MSG_NOTIFICATION) ||
		   (event->msg_flags & MSG_EOR))
		msg->msg_flags |= MSG_EOR;
	else
		msg->msg_flags &= ~MSG_EOR;

out_free:
	if (flags & MSG_PEEK) {
		/* Release the skb reference acquired after peeking the skb in
		 * sctp_skb_recv_datagram().
		 */
		kfree_skb(skb);
	} else {
		/* Free the event which includes releasing the reference to
		 * the owner of the skb, freeing the skb and updating the
		 * rwnd.
		 */
		sctp_ulpevent_free(event);
	}
out:
	release_sock(sk);
	return err;
}

/* 7.1.12 Enable/Disable message fragmentation (SCTP_DISABLE_FRAGMENTS)
 *
 * This option is a on/off flag.  If enabled no SCTP message
 * fragmentation will be performed.  Instead if a message being sent
 * exceeds the current PMTU size, the message will NOT be sent and
 * instead a error will be indicated to the user.
 */
static int sctp_setsockopt_disable_fragments(struct sock *sk,
					     char __user *optval,
					     unsigned int optlen)
{
	int val;

	if (optlen < sizeof(int))
		return -EINVAL;

	if (get_user(val, (int __user *)optval))
		return -EFAULT;

	sctp_sk(sk)->disable_fragments = (val == 0) ? 0 : 1;

	return 0;
}

static int sctp_setsockopt_events(struct sock *sk, char __user *optval,
				  unsigned int optlen)
{
	struct sctp_association *asoc;
	struct sctp_ulpevent *event;

	if (optlen > sizeof(struct sctp_event_subscribe))
		return -EINVAL;
	if (copy_from_user(&sctp_sk(sk)->subscribe, optval, optlen))
		return -EFAULT;

	/*
	 * At the time when a user app subscribes to SCTP_SENDER_DRY_EVENT,
	 * if there is no data to be sent or retransmit, the stack will
	 * immediately send up this notification.
	 */
	if (sctp_ulpevent_type_enabled(SCTP_SENDER_DRY_EVENT,
				       &sctp_sk(sk)->subscribe)) {
		asoc = sctp_id2assoc(sk, 0);

		if (asoc && sctp_outq_is_empty(&asoc->outqueue)) {
			event = sctp_ulpevent_make_sender_dry_event(asoc,
					GFP_ATOMIC);
			if (!event)
				return -ENOMEM;

			sctp_ulpq_tail_event(&asoc->ulpq, event);
		}
	}

	return 0;
}

/* 7.1.8 Automatic Close of associations (SCTP_AUTOCLOSE)
 *
 * This socket option is applicable to the UDP-style socket only.  When
 * set it will cause associations that are idle for more than the
 * specified number of seconds to automatically close.  An association
 * being idle is defined an association that has NOT sent or received
 * user data.  The special value of '0' indicates that no automatic
 * close of any associations should be performed.  The option expects an
 * integer defining the number of seconds of idle time before an
 * association is closed.
 */
static int sctp_setsockopt_autoclose(struct sock *sk, char __user *optval,
				     unsigned int optlen)
{
	struct sctp_sock *sp = sctp_sk(sk);
	struct net *net = sock_net(sk);

	/* Applicable to UDP-style socket only */
	if (sctp_style(sk, TCP))
		return -EOPNOTSUPP;
	if (optlen != sizeof(int))
		return -EINVAL;
	if (copy_from_user(&sp->autoclose, optval, optlen))
		return -EFAULT;

	if (sp->autoclose > net->sctp.max_autoclose)
		sp->autoclose = net->sctp.max_autoclose;

	return 0;
}

/* 7.1.13 Peer Address Parameters (SCTP_PEER_ADDR_PARAMS)
 *
 * Applications can enable or disable heartbeats for any peer address of
 * an association, modify an address's heartbeat interval, force a
 * heartbeat to be sent immediately, and adjust the address's maximum
 * number of retransmissions sent before an address is considered
 * unreachable.  The following structure is used to access and modify an
 * address's parameters:
 *
 *  struct sctp_paddrparams {
 *     sctp_assoc_t            spp_assoc_id;
 *     struct sockaddr_storage spp_address;
 *     uint32_t                spp_hbinterval;
 *     uint16_t                spp_pathmaxrxt;
 *     uint32_t                spp_pathmtu;
 *     uint32_t                spp_sackdelay;
 *     uint32_t                spp_flags;
 * };
 *
 *   spp_assoc_id    - (one-to-many style socket) This is filled in the
 *                     application, and identifies the association for
 *                     this query.
 *   spp_address     - This specifies which address is of interest.
 *   spp_hbinterval  - This contains the value of the heartbeat interval,
 *                     in milliseconds.  If a  value of zero
 *                     is present in this field then no changes are to
 *                     be made to this parameter.
 *   spp_pathmaxrxt  - This contains the maximum number of
 *                     retransmissions before this address shall be
 *                     considered unreachable. If a  value of zero
 *                     is present in this field then no changes are to
 *                     be made to this parameter.
 *   spp_pathmtu     - When Path MTU discovery is disabled the value
 *                     specified here will be the "fixed" path mtu.
 *                     Note that if the spp_address field is empty
 *                     then all associations on this address will
 *                     have this fixed path mtu set upon them.
 *
 *   spp_sackdelay   - When delayed sack is enabled, this value specifies
 *                     the number of milliseconds that sacks will be delayed
 *                     for. This value will apply to all addresses of an
 *                     association if the spp_address field is empty. Note
 *                     also, that if delayed sack is enabled and this
 *                     value is set to 0, no change is made to the last
 *                     recorded delayed sack timer value.
 *
 *   spp_flags       - These flags are used to control various features
 *                     on an association. The flag field may contain
 *                     zero or more of the following options.
 *
 *                     SPP_HB_ENABLE  - Enable heartbeats on the
 *                     specified address. Note that if the address
 *                     field is empty all addresses for the association
 *                     have heartbeats enabled upon them.
 *
 *                     SPP_HB_DISABLE - Disable heartbeats on the
 *                     speicifed address. Note that if the address
 *                     field is empty all addresses for the association
 *                     will have their heartbeats disabled. Note also
 *                     that SPP_HB_ENABLE and SPP_HB_DISABLE are
 *                     mutually exclusive, only one of these two should
 *                     be specified. Enabling both fields will have
 *                     undetermined results.
 *
 *                     SPP_HB_DEMAND - Request a user initiated heartbeat
 *                     to be made immediately.
 *
 *                     SPP_HB_TIME_IS_ZERO - Specify's that the time for
 *                     heartbeat delayis to be set to the value of 0
 *                     milliseconds.
 *
 *                     SPP_PMTUD_ENABLE - This field will enable PMTU
 *                     discovery upon the specified address. Note that
 *                     if the address feild is empty then all addresses
 *                     on the association are effected.
 *
 *                     SPP_PMTUD_DISABLE - This field will disable PMTU
 *                     discovery upon the specified address. Note that
 *                     if the address feild is empty then all addresses
 *                     on the association are effected. Not also that
 *                     SPP_PMTUD_ENABLE and SPP_PMTUD_DISABLE are mutually
 *                     exclusive. Enabling both will have undetermined
 *                     results.
 *
 *                     SPP_SACKDELAY_ENABLE - Setting this flag turns
 *                     on delayed sack. The time specified in spp_sackdelay
 *                     is used to specify the sack delay for this address. Note
 *                     that if spp_address is empty then all addresses will
 *                     enable delayed sack and take on the sack delay
 *                     value specified in spp_sackdelay.
 *                     SPP_SACKDELAY_DISABLE - Setting this flag turns
 *                     off delayed sack. If the spp_address field is blank then
 *                     delayed sack is disabled for the entire association. Note
 *                     also that this field is mutually exclusive to
 *                     SPP_SACKDELAY_ENABLE, setting both will have undefined
 *                     results.
 */
static int sctp_apply_peer_addr_params(struct sctp_paddrparams *params,
				       struct sctp_transport   *trans,
				       struct sctp_association *asoc,
				       struct sctp_sock        *sp,
				       int                      hb_change,
				       int                      pmtud_change,
				       int                      sackdelay_change)
{
	int error;

	if (params->spp_flags & SPP_HB_DEMAND && trans) {
		struct net *net = sock_net(trans->asoc->base.sk);

		error = sctp_primitive_REQUESTHEARTBEAT(net, trans->asoc, trans);
		if (error)
			return error;
	}

	/* Note that unless the spp_flag is set to SPP_HB_ENABLE the value of
	 * this field is ignored.  Note also that a value of zero indicates
	 * the current setting should be left unchanged.
	 */
	if (params->spp_flags & SPP_HB_ENABLE) {

		/* Re-zero the interval if the SPP_HB_TIME_IS_ZERO is
		 * set.  This lets us use 0 value when this flag
		 * is set.
		 */
		if (params->spp_flags & SPP_HB_TIME_IS_ZERO)
			params->spp_hbinterval = 0;

		if (params->spp_hbinterval ||
		    (params->spp_flags & SPP_HB_TIME_IS_ZERO)) {
			if (trans) {
				trans->hbinterval =
				    msecs_to_jiffies(params->spp_hbinterval);
			} else if (asoc) {
				asoc->hbinterval =
				    msecs_to_jiffies(params->spp_hbinterval);
			} else {
				sp->hbinterval = params->spp_hbinterval;
			}
		}
	}

	if (hb_change) {
		if (trans) {
			trans->param_flags =
				(trans->param_flags & ~SPP_HB) | hb_change;
		} else if (asoc) {
			asoc->param_flags =
				(asoc->param_flags & ~SPP_HB) | hb_change;
		} else {
			sp->param_flags =
				(sp->param_flags & ~SPP_HB) | hb_change;
		}
	}

	/* When Path MTU discovery is disabled the value specified here will
	 * be the "fixed" path mtu (i.e. the value of the spp_flags field must
	 * include the flag SPP_PMTUD_DISABLE for this field to have any
	 * effect).
	 */
	if ((params->spp_flags & SPP_PMTUD_DISABLE) && params->spp_pathmtu) {
		if (trans) {
			trans->pathmtu = params->spp_pathmtu;
			sctp_assoc_sync_pmtu(sctp_opt2sk(sp), asoc);
		} else if (asoc) {
			asoc->pathmtu = params->spp_pathmtu;
			sctp_frag_point(asoc, params->spp_pathmtu);
		} else {
			sp->pathmtu = params->spp_pathmtu;
		}
	}

	if (pmtud_change) {
		if (trans) {
			int update = (trans->param_flags & SPP_PMTUD_DISABLE) &&
				(params->spp_flags & SPP_PMTUD_ENABLE);
			trans->param_flags =
				(trans->param_flags & ~SPP_PMTUD) | pmtud_change;
			if (update) {
				sctp_transport_pmtu(trans, sctp_opt2sk(sp));
				sctp_assoc_sync_pmtu(sctp_opt2sk(sp), asoc);
			}
		} else if (asoc) {
			asoc->param_flags =
				(asoc->param_flags & ~SPP_PMTUD) | pmtud_change;
		} else {
			sp->param_flags =
				(sp->param_flags & ~SPP_PMTUD) | pmtud_change;
		}
	}

	/* Note that unless the spp_flag is set to SPP_SACKDELAY_ENABLE the
	 * value of this field is ignored.  Note also that a value of zero
	 * indicates the current setting should be left unchanged.
	 */
	if ((params->spp_flags & SPP_SACKDELAY_ENABLE) && params->spp_sackdelay) {
		if (trans) {
			trans->sackdelay =
				msecs_to_jiffies(params->spp_sackdelay);
		} else if (asoc) {
			asoc->sackdelay =
				msecs_to_jiffies(params->spp_sackdelay);
		} else {
			sp->sackdelay = params->spp_sackdelay;
		}
	}

	if (sackdelay_change) {
		if (trans) {
			trans->param_flags =
				(trans->param_flags & ~SPP_SACKDELAY) |
				sackdelay_change;
		} else if (asoc) {
			asoc->param_flags =
				(asoc->param_flags & ~SPP_SACKDELAY) |
				sackdelay_change;
		} else {
			sp->param_flags =
				(sp->param_flags & ~SPP_SACKDELAY) |
				sackdelay_change;
		}
	}

	/* Note that a value of zero indicates the current setting should be
	   left unchanged.
	 */
	if (params->spp_pathmaxrxt) {
		if (trans) {
			trans->pathmaxrxt = params->spp_pathmaxrxt;
		} else if (asoc) {
			asoc->pathmaxrxt = params->spp_pathmaxrxt;
		} else {
			sp->pathmaxrxt = params->spp_pathmaxrxt;
		}
	}

	return 0;
}

static int sctp_setsockopt_peer_addr_params(struct sock *sk,
					    char __user *optval,
					    unsigned int optlen)
{
	struct sctp_paddrparams  params;
	struct sctp_transport   *trans = NULL;
	struct sctp_association *asoc = NULL;
	struct sctp_sock        *sp = sctp_sk(sk);
	int error;
	int hb_change, pmtud_change, sackdelay_change;

	if (optlen != sizeof(struct sctp_paddrparams))
		return -EINVAL;

	if (copy_from_user(&params, optval, optlen))
		return -EFAULT;

	/* Validate flags and value parameters. */
	hb_change        = params.spp_flags & SPP_HB;
	pmtud_change     = params.spp_flags & SPP_PMTUD;
	sackdelay_change = params.spp_flags & SPP_SACKDELAY;

	if (hb_change        == SPP_HB ||
	    pmtud_change     == SPP_PMTUD ||
	    sackdelay_change == SPP_SACKDELAY ||
	    params.spp_sackdelay > 500 ||
	    (params.spp_pathmtu &&
	     params.spp_pathmtu < SCTP_DEFAULT_MINSEGMENT))
		return -EINVAL;

	/* If an address other than INADDR_ANY is specified, and
	 * no transport is found, then the request is invalid.
	 */
	if (!sctp_is_any(sk, (union sctp_addr *)&params.spp_address)) {
		trans = sctp_addr_id2transport(sk, &params.spp_address,
					       params.spp_assoc_id);
		if (!trans)
			return -EINVAL;
	}

	/* Get association, if assoc_id != 0 and the socket is a one
	 * to many style socket, and an association was not found, then
	 * the id was invalid.
	 */
	asoc = sctp_id2assoc(sk, params.spp_assoc_id);
	if (!asoc && params.spp_assoc_id && sctp_style(sk, UDP))
		return -EINVAL;

	/* Heartbeat demand can only be sent on a transport or
	 * association, but not a socket.
	 */
	if (params.spp_flags & SPP_HB_DEMAND && !trans && !asoc)
		return -EINVAL;

	/* Process parameters. */
	error = sctp_apply_peer_addr_params(&params, trans, asoc, sp,
					    hb_change, pmtud_change,
					    sackdelay_change);

	if (error)
		return error;

	/* If changes are for association, also apply parameters to each
	 * transport.
	 */
	if (!trans && asoc) {
		list_for_each_entry(trans, &asoc->peer.transport_addr_list,
				transports) {
			sctp_apply_peer_addr_params(&params, trans, asoc, sp,
						    hb_change, pmtud_change,
						    sackdelay_change);
		}
	}

	return 0;
}

static inline __u32 sctp_spp_sackdelay_enable(__u32 param_flags)
{
	return (param_flags & ~SPP_SACKDELAY) | SPP_SACKDELAY_ENABLE;
}

static inline __u32 sctp_spp_sackdelay_disable(__u32 param_flags)
{
	return (param_flags & ~SPP_SACKDELAY) | SPP_SACKDELAY_DISABLE;
}

/*
 * 7.1.23.  Get or set delayed ack timer (SCTP_DELAYED_SACK)
 *
 * This option will effect the way delayed acks are performed.  This
 * option allows you to get or set the delayed ack time, in
 * milliseconds.  It also allows changing the delayed ack frequency.
 * Changing the frequency to 1 disables the delayed sack algorithm.  If
 * the assoc_id is 0, then this sets or gets the endpoints default
 * values.  If the assoc_id field is non-zero, then the set or get
 * effects the specified association for the one to many model (the
 * assoc_id field is ignored by the one to one model).  Note that if
 * sack_delay or sack_freq are 0 when setting this option, then the
 * current values will remain unchanged.
 *
 * struct sctp_sack_info {
 *     sctp_assoc_t            sack_assoc_id;
 *     uint32_t                sack_delay;
 *     uint32_t                sack_freq;
 * };
 *
 * sack_assoc_id -  This parameter, indicates which association the user
 *    is performing an action upon.  Note that if this field's value is
 *    zero then the endpoints default value is changed (effecting future
 *    associations only).
 *
 * sack_delay -  This parameter contains the number of milliseconds that
 *    the user is requesting the delayed ACK timer be set to.  Note that
 *    this value is defined in the standard to be between 200 and 500
 *    milliseconds.
 *
 * sack_freq -  This parameter contains the number of packets that must
 *    be received before a sack is sent without waiting for the delay
 *    timer to expire.  The default value for this is 2, setting this
 *    value to 1 will disable the delayed sack algorithm.
 */

static int sctp_setsockopt_delayed_ack(struct sock *sk,
				       char __user *optval, unsigned int optlen)
{
	struct sctp_sack_info    params;
	struct sctp_transport   *trans = NULL;
	struct sctp_association *asoc = NULL;
	struct sctp_sock        *sp = sctp_sk(sk);

	if (optlen == sizeof(struct sctp_sack_info)) {
		if (copy_from_user(&params, optval, optlen))
			return -EFAULT;

		if (params.sack_delay == 0 && params.sack_freq == 0)
			return 0;
	} else if (optlen == sizeof(struct sctp_assoc_value)) {
		pr_warn_ratelimited(DEPRECATED
				    "%s (pid %d) "
				    "Use of struct sctp_assoc_value in delayed_ack socket option.\n"
				    "Use struct sctp_sack_info instead\n",
				    current->comm, task_pid_nr(current));
		if (copy_from_user(&params, optval, optlen))
			return -EFAULT;

		if (params.sack_delay == 0)
			params.sack_freq = 1;
		else
			params.sack_freq = 0;
	} else
		return -EINVAL;

	/* Validate value parameter. */
	if (params.sack_delay > 500)
		return -EINVAL;

	/* Get association, if sack_assoc_id != 0 and the socket is a one
	 * to many style socket, and an association was not found, then
	 * the id was invalid.
	 */
	asoc = sctp_id2assoc(sk, params.sack_assoc_id);
	if (!asoc && params.sack_assoc_id && sctp_style(sk, UDP))
		return -EINVAL;

	if (params.sack_delay) {
		if (asoc) {
			asoc->sackdelay =
				msecs_to_jiffies(params.sack_delay);
			asoc->param_flags =
				sctp_spp_sackdelay_enable(asoc->param_flags);
		} else {
			sp->sackdelay = params.sack_delay;
			sp->param_flags =
				sctp_spp_sackdelay_enable(sp->param_flags);
		}
	}

	if (params.sack_freq == 1) {
		if (asoc) {
			asoc->param_flags =
				sctp_spp_sackdelay_disable(asoc->param_flags);
		} else {
			sp->param_flags =
				sctp_spp_sackdelay_disable(sp->param_flags);
		}
	} else if (params.sack_freq > 1) {
		if (asoc) {
			asoc->sackfreq = params.sack_freq;
			asoc->param_flags =
				sctp_spp_sackdelay_enable(asoc->param_flags);
		} else {
			sp->sackfreq = params.sack_freq;
			sp->param_flags =
				sctp_spp_sackdelay_enable(sp->param_flags);
		}
	}

	/* If change is for association, also apply to each transport. */
	if (asoc) {
		list_for_each_entry(trans, &asoc->peer.transport_addr_list,
				transports) {
			if (params.sack_delay) {
				trans->sackdelay =
					msecs_to_jiffies(params.sack_delay);
				trans->param_flags =
					sctp_spp_sackdelay_enable(trans->param_flags);
			}
			if (params.sack_freq == 1) {
				trans->param_flags =
					sctp_spp_sackdelay_disable(trans->param_flags);
			} else if (params.sack_freq > 1) {
				trans->sackfreq = params.sack_freq;
				trans->param_flags =
					sctp_spp_sackdelay_enable(trans->param_flags);
			}
		}
	}

	return 0;
}

/* 7.1.3 Initialization Parameters (SCTP_INITMSG)
 *
 * Applications can specify protocol parameters for the default association
 * initialization.  The option name argument to setsockopt() and getsockopt()
 * is SCTP_INITMSG.
 *
 * Setting initialization parameters is effective only on an unconnected
 * socket (for UDP-style sockets only future associations are effected
 * by the change).  With TCP-style sockets, this option is inherited by
 * sockets derived from a listener socket.
 */
static int sctp_setsockopt_initmsg(struct sock *sk, char __user *optval, unsigned int optlen)
{
	struct sctp_initmsg sinit;
	struct sctp_sock *sp = sctp_sk(sk);

	if (optlen != sizeof(struct sctp_initmsg))
		return -EINVAL;
	if (copy_from_user(&sinit, optval, optlen))
		return -EFAULT;

	if (sinit.sinit_num_ostreams)
		sp->initmsg.sinit_num_ostreams = sinit.sinit_num_ostreams;
	if (sinit.sinit_max_instreams)
		sp->initmsg.sinit_max_instreams = sinit.sinit_max_instreams;
	if (sinit.sinit_max_attempts)
		sp->initmsg.sinit_max_attempts = sinit.sinit_max_attempts;
	if (sinit.sinit_max_init_timeo)
		sp->initmsg.sinit_max_init_timeo = sinit.sinit_max_init_timeo;

	return 0;
}

/*
 * 7.1.14 Set default send parameters (SCTP_DEFAULT_SEND_PARAM)
 *
 *   Applications that wish to use the sendto() system call may wish to
 *   specify a default set of parameters that would normally be supplied
 *   through the inclusion of ancillary data.  This socket option allows
 *   such an application to set the default sctp_sndrcvinfo structure.
 *   The application that wishes to use this socket option simply passes
 *   in to this call the sctp_sndrcvinfo structure defined in Section
 *   5.2.2) The input parameters accepted by this call include
 *   sinfo_stream, sinfo_flags, sinfo_ppid, sinfo_context,
 *   sinfo_timetolive.  The user must provide the sinfo_assoc_id field in
 *   to this call if the caller is using the UDP model.
 */
static int sctp_setsockopt_default_send_param(struct sock *sk,
					      char __user *optval,
					      unsigned int optlen)
{
	struct sctp_sndrcvinfo info;
	struct sctp_association *asoc;
	struct sctp_sock *sp = sctp_sk(sk);

	if (optlen != sizeof(struct sctp_sndrcvinfo))
		return -EINVAL;
	if (copy_from_user(&info, optval, optlen))
		return -EFAULT;

	asoc = sctp_id2assoc(sk, info.sinfo_assoc_id);
	if (!asoc && info.sinfo_assoc_id && sctp_style(sk, UDP))
		return -EINVAL;

	if (asoc) {
		asoc->default_stream = info.sinfo_stream;
		asoc->default_flags = info.sinfo_flags;
		asoc->default_ppid = info.sinfo_ppid;
		asoc->default_context = info.sinfo_context;
		asoc->default_timetolive = info.sinfo_timetolive;
	} else {
		sp->default_stream = info.sinfo_stream;
		sp->default_flags = info.sinfo_flags;
		sp->default_ppid = info.sinfo_ppid;
		sp->default_context = info.sinfo_context;
		sp->default_timetolive = info.sinfo_timetolive;
	}

	return 0;
}

/* 7.1.10 Set Primary Address (SCTP_PRIMARY_ADDR)
 *
 * Requests that the local SCTP stack use the enclosed peer address as
 * the association primary.  The enclosed address must be one of the
 * association peer's addresses.
 */
static int sctp_setsockopt_primary_addr(struct sock *sk, char __user *optval,
					unsigned int optlen)
{
	struct sctp_prim prim;
	struct sctp_transport *trans;

	if (optlen != sizeof(struct sctp_prim))
		return -EINVAL;

	if (copy_from_user(&prim, optval, sizeof(struct sctp_prim)))
		return -EFAULT;

	trans = sctp_addr_id2transport(sk, &prim.ssp_addr, prim.ssp_assoc_id);
	if (!trans)
		return -EINVAL;

	sctp_assoc_set_primary(trans->asoc, trans);

	return 0;
}

/*
 * 7.1.5 SCTP_NODELAY
 *
 * Turn on/off any Nagle-like algorithm.  This means that packets are
 * generally sent as soon as possible and no unnecessary delays are
 * introduced, at the cost of more packets in the network.  Expects an
 *  integer boolean flag.
 */
static int sctp_setsockopt_nodelay(struct sock *sk, char __user *optval,
				   unsigned int optlen)
{
	int val;

	if (optlen < sizeof(int))
		return -EINVAL;
	if (get_user(val, (int __user *)optval))
		return -EFAULT;

	sctp_sk(sk)->nodelay = (val == 0) ? 0 : 1;
	return 0;
}

/*
 *
 * 7.1.1 SCTP_RTOINFO
 *
 * The protocol parameters used to initialize and bound retransmission
 * timeout (RTO) are tunable. sctp_rtoinfo structure is used to access
 * and modify these parameters.
 * All parameters are time values, in milliseconds.  A value of 0, when
 * modifying the parameters, indicates that the current value should not
 * be changed.
 *
 */
static int sctp_setsockopt_rtoinfo(struct sock *sk, char __user *optval, unsigned int optlen)
{
	struct sctp_rtoinfo rtoinfo;
	struct sctp_association *asoc;
	unsigned long rto_min, rto_max;
	struct sctp_sock *sp = sctp_sk(sk);

	if (optlen != sizeof (struct sctp_rtoinfo))
		return -EINVAL;

	if (copy_from_user(&rtoinfo, optval, optlen))
		return -EFAULT;

	asoc = sctp_id2assoc(sk, rtoinfo.srto_assoc_id);

	/* Set the values to the specific association */
	if (!asoc && rtoinfo.srto_assoc_id && sctp_style(sk, UDP))
		return -EINVAL;

	rto_max = rtoinfo.srto_max;
	rto_min = rtoinfo.srto_min;

	if (rto_max)
		rto_max = asoc ? msecs_to_jiffies(rto_max) : rto_max;
	else
		rto_max = asoc ? asoc->rto_max : sp->rtoinfo.srto_max;

	if (rto_min)
		rto_min = asoc ? msecs_to_jiffies(rto_min) : rto_min;
	else
		rto_min = asoc ? asoc->rto_min : sp->rtoinfo.srto_min;

	if (rto_min > rto_max)
		return -EINVAL;

	if (asoc) {
		if (rtoinfo.srto_initial != 0)
			asoc->rto_initial =
				msecs_to_jiffies(rtoinfo.srto_initial);
		asoc->rto_max = rto_max;
		asoc->rto_min = rto_min;
	} else {
		/* If there is no association or the association-id = 0
		 * set the values to the endpoint.
		 */
		if (rtoinfo.srto_initial != 0)
			sp->rtoinfo.srto_initial = rtoinfo.srto_initial;
		sp->rtoinfo.srto_max = rto_max;
		sp->rtoinfo.srto_min = rto_min;
	}

	return 0;
}

/*
 *
 * 7.1.2 SCTP_ASSOCINFO
 *
 * This option is used to tune the maximum retransmission attempts
 * of the association.
 * Returns an error if the new association retransmission value is
 * greater than the sum of the retransmission value  of the peer.
 * See [SCTP] for more information.
 *
 */
static int sctp_setsockopt_associnfo(struct sock *sk, char __user *optval, unsigned int optlen)
{

	struct sctp_assocparams assocparams;
	struct sctp_association *asoc;

	if (optlen != sizeof(struct sctp_assocparams))
		return -EINVAL;
	if (copy_from_user(&assocparams, optval, optlen))
		return -EFAULT;

	asoc = sctp_id2assoc(sk, assocparams.sasoc_assoc_id);

	if (!asoc && assocparams.sasoc_assoc_id && sctp_style(sk, UDP))
		return -EINVAL;

	/* Set the values to the specific association */
	if (asoc) {
		if (assocparams.sasoc_asocmaxrxt != 0) {
			__u32 path_sum = 0;
			int   paths = 0;
			struct sctp_transport *peer_addr;

			list_for_each_entry(peer_addr, &asoc->peer.transport_addr_list,
					transports) {
				path_sum += peer_addr->pathmaxrxt;
				paths++;
			}

			/* Only validate asocmaxrxt if we have more than
			 * one path/transport.  We do this because path
			 * retransmissions are only counted when we have more
			 * then one path.
			 */
			if (paths > 1 &&
			    assocparams.sasoc_asocmaxrxt > path_sum)
				return -EINVAL;

			asoc->max_retrans = assocparams.sasoc_asocmaxrxt;
		}

		if (assocparams.sasoc_cookie_life != 0)
			asoc->cookie_life = ms_to_ktime(assocparams.sasoc_cookie_life);
	} else {
		/* Set the values to the endpoint */
		struct sctp_sock *sp = sctp_sk(sk);

		if (assocparams.sasoc_asocmaxrxt != 0)
			sp->assocparams.sasoc_asocmaxrxt =
						assocparams.sasoc_asocmaxrxt;
		if (assocparams.sasoc_cookie_life != 0)
			sp->assocparams.sasoc_cookie_life =
						assocparams.sasoc_cookie_life;
	}
	return 0;
}

/*
 * 7.1.16 Set/clear IPv4 mapped addresses (SCTP_I_WANT_MAPPED_V4_ADDR)
 *
 * This socket option is a boolean flag which turns on or off mapped V4
 * addresses.  If this option is turned on and the socket is type
 * PF_INET6, then IPv4 addresses will be mapped to V6 representation.
 * If this option is turned off, then no mapping will be done of V4
 * addresses and a user will receive both PF_INET6 and PF_INET type
 * addresses on the socket.
 */
static int sctp_setsockopt_mappedv4(struct sock *sk, char __user *optval, unsigned int optlen)
{
	int val;
	struct sctp_sock *sp = sctp_sk(sk);

	if (optlen < sizeof(int))
		return -EINVAL;
	if (get_user(val, (int __user *)optval))
		return -EFAULT;
	if (val)
		sp->v4mapped = 1;
	else
		sp->v4mapped = 0;

	return 0;
}

/*
 * 8.1.16.  Get or Set the Maximum Fragmentation Size (SCTP_MAXSEG)
 * This option will get or set the maximum size to put in any outgoing
 * SCTP DATA chunk.  If a message is larger than this size it will be
 * fragmented by SCTP into the specified size.  Note that the underlying
 * SCTP implementation may fragment into smaller sized chunks when the
 * PMTU of the underlying association is smaller than the value set by
 * the user.  The default value for this option is '0' which indicates
 * the user is NOT limiting fragmentation and only the PMTU will effect
 * SCTP's choice of DATA chunk size.  Note also that values set larger
 * than the maximum size of an IP datagram will effectively let SCTP
 * control fragmentation (i.e. the same as setting this option to 0).
 *
 * The following structure is used to access and modify this parameter:
 *
 * struct sctp_assoc_value {
 *   sctp_assoc_t assoc_id;
 *   uint32_t assoc_value;
 * };
 *
 * assoc_id:  This parameter is ignored for one-to-one style sockets.
 *    For one-to-many style sockets this parameter indicates which
 *    association the user is performing an action upon.  Note that if
 *    this field's value is zero then the endpoints default value is
 *    changed (effecting future associations only).
 * assoc_value:  This parameter specifies the maximum size in bytes.
 */
static int sctp_setsockopt_maxseg(struct sock *sk, char __user *optval, unsigned int optlen)
{
	struct sctp_assoc_value params;
	struct sctp_association *asoc;
	struct sctp_sock *sp = sctp_sk(sk);
	int val;

	if (optlen == sizeof(int)) {
		pr_warn_ratelimited(DEPRECATED
				    "%s (pid %d) "
				    "Use of int in maxseg socket option.\n"
				    "Use struct sctp_assoc_value instead\n",
				    current->comm, task_pid_nr(current));
		if (copy_from_user(&val, optval, optlen))
			return -EFAULT;
		params.assoc_id = 0;
	} else if (optlen == sizeof(struct sctp_assoc_value)) {
		if (copy_from_user(&params, optval, optlen))
			return -EFAULT;
		val = params.assoc_value;
	} else
		return -EINVAL;

	if ((val != 0) && ((val < 8) || (val > SCTP_MAX_CHUNK_LEN)))
		return -EINVAL;

	asoc = sctp_id2assoc(sk, params.assoc_id);
	if (!asoc && params.assoc_id && sctp_style(sk, UDP))
		return -EINVAL;

	if (asoc) {
		if (val == 0) {
			val = asoc->pathmtu;
			val -= sp->pf->af->net_header_len;
			val -= sizeof(struct sctphdr) +
					sizeof(struct sctp_data_chunk);
		}
		asoc->user_frag = val;
		asoc->frag_point = sctp_frag_point(asoc, asoc->pathmtu);
	} else {
		sp->user_frag = val;
	}

	return 0;
}


/*
 *  7.1.9 Set Peer Primary Address (SCTP_SET_PEER_PRIMARY_ADDR)
 *
 *   Requests that the peer mark the enclosed address as the association
 *   primary. The enclosed address must be one of the association's
 *   locally bound addresses. The following structure is used to make a
 *   set primary request:
 */
static int sctp_setsockopt_peer_primary_addr(struct sock *sk, char __user *optval,
					     unsigned int optlen)
{
	struct net *net = sock_net(sk);
	struct sctp_sock	*sp;
	struct sctp_association	*asoc = NULL;
	struct sctp_setpeerprim	prim;
	struct sctp_chunk	*chunk;
	struct sctp_af		*af;
	int 			err;

	sp = sctp_sk(sk);

	if (!net->sctp.addip_enable)
		return -EPERM;

	if (optlen != sizeof(struct sctp_setpeerprim))
		return -EINVAL;

	if (copy_from_user(&prim, optval, optlen))
		return -EFAULT;

	asoc = sctp_id2assoc(sk, prim.sspp_assoc_id);
	if (!asoc)
		return -EINVAL;

	if (!asoc->peer.asconf_capable)
		return -EPERM;

	if (asoc->peer.addip_disabled_mask & SCTP_PARAM_SET_PRIMARY)
		return -EPERM;

	if (!sctp_state(asoc, ESTABLISHED))
		return -ENOTCONN;

	af = sctp_get_af_specific(prim.sspp_addr.ss_family);
	if (!af)
		return -EINVAL;

	if (!af->addr_valid((union sctp_addr *)&prim.sspp_addr, sp, NULL))
		return -EADDRNOTAVAIL;

	if (!sctp_assoc_lookup_laddr(asoc, (union sctp_addr *)&prim.sspp_addr))
		return -EADDRNOTAVAIL;

	/* Create an ASCONF chunk with SET_PRIMARY parameter	*/
	chunk = sctp_make_asconf_set_prim(asoc,
					  (union sctp_addr *)&prim.sspp_addr);
	if (!chunk)
		return -ENOMEM;

	err = sctp_send_asconf(asoc, chunk);

	pr_debug("%s: we set peer primary addr primitively\n", __func__);

	return err;
}

static int sctp_setsockopt_adaptation_layer(struct sock *sk, char __user *optval,
					    unsigned int optlen)
{
	struct sctp_setadaptation adaptation;

	if (optlen != sizeof(struct sctp_setadaptation))
		return -EINVAL;
	if (copy_from_user(&adaptation, optval, optlen))
		return -EFAULT;

	sctp_sk(sk)->adaptation_ind = adaptation.ssb_adaptation_ind;

	return 0;
}

/*
 * 7.1.29.  Set or Get the default context (SCTP_CONTEXT)
 *
 * The context field in the sctp_sndrcvinfo structure is normally only
 * used when a failed message is retrieved holding the value that was
 * sent down on the actual send call.  This option allows the setting of
 * a default context on an association basis that will be received on
 * reading messages from the peer.  This is especially helpful in the
 * one-2-many model for an application to keep some reference to an
 * internal state machine that is processing messages on the
 * association.  Note that the setting of this value only effects
 * received messages from the peer and does not effect the value that is
 * saved with outbound messages.
 */
static int sctp_setsockopt_context(struct sock *sk, char __user *optval,
				   unsigned int optlen)
{
	struct sctp_assoc_value params;
	struct sctp_sock *sp;
	struct sctp_association *asoc;

	if (optlen != sizeof(struct sctp_assoc_value))
		return -EINVAL;
	if (copy_from_user(&params, optval, optlen))
		return -EFAULT;

	sp = sctp_sk(sk);

	if (params.assoc_id != 0) {
		asoc = sctp_id2assoc(sk, params.assoc_id);
		if (!asoc)
			return -EINVAL;
		asoc->default_rcv_context = params.assoc_value;
	} else {
		sp->default_rcv_context = params.assoc_value;
	}

	return 0;
}

/*
 * 7.1.24.  Get or set fragmented interleave (SCTP_FRAGMENT_INTERLEAVE)
 *
 * This options will at a minimum specify if the implementation is doing
 * fragmented interleave.  Fragmented interleave, for a one to many
 * socket, is when subsequent calls to receive a message may return
 * parts of messages from different associations.  Some implementations
 * may allow you to turn this value on or off.  If so, when turned off,
 * no fragment interleave will occur (which will cause a head of line
 * blocking amongst multiple associations sharing the same one to many
 * socket).  When this option is turned on, then each receive call may
 * come from a different association (thus the user must receive data
 * with the extended calls (e.g. sctp_recvmsg) to keep track of which
 * association each receive belongs to.
 *
 * This option takes a boolean value.  A non-zero value indicates that
 * fragmented interleave is on.  A value of zero indicates that
 * fragmented interleave is off.
 *
 * Note that it is important that an implementation that allows this
 * option to be turned on, have it off by default.  Otherwise an unaware
 * application using the one to many model may become confused and act
 * incorrectly.
 */
static int sctp_setsockopt_fragment_interleave(struct sock *sk,
					       char __user *optval,
					       unsigned int optlen)
{
	int val;

	if (optlen != sizeof(int))
		return -EINVAL;
	if (get_user(val, (int __user *)optval))
		return -EFAULT;

	sctp_sk(sk)->frag_interleave = (val == 0) ? 0 : 1;

	return 0;
}

/*
 * 8.1.21.  Set or Get the SCTP Partial Delivery Point
 *       (SCTP_PARTIAL_DELIVERY_POINT)
 *
 * This option will set or get the SCTP partial delivery point.  This
 * point is the size of a message where the partial delivery API will be
 * invoked to help free up rwnd space for the peer.  Setting this to a
 * lower value will cause partial deliveries to happen more often.  The
 * calls argument is an integer that sets or gets the partial delivery
 * point.  Note also that the call will fail if the user attempts to set
 * this value larger than the socket receive buffer size.
 *
 * Note that any single message having a length smaller than or equal to
 * the SCTP partial delivery point will be delivered in one single read
 * call as long as the user provided buffer is large enough to hold the
 * message.
 */
static int sctp_setsockopt_partial_delivery_point(struct sock *sk,
						  char __user *optval,
						  unsigned int optlen)
{
	u32 val;

	if (optlen != sizeof(u32))
		return -EINVAL;
	if (get_user(val, (int __user *)optval))
		return -EFAULT;

	/* Note: We double the receive buffer from what the user sets
	 * it to be, also initial rwnd is based on rcvbuf/2.
	 */
	if (val > (sk->sk_rcvbuf >> 1))
		return -EINVAL;

	sctp_sk(sk)->pd_point = val;

	return 0; /* is this the right error code? */
}

/*
 * 7.1.28.  Set or Get the maximum burst (SCTP_MAX_BURST)
 *
 * This option will allow a user to change the maximum burst of packets
 * that can be emitted by this association.  Note that the default value
 * is 4, and some implementations may restrict this setting so that it
 * can only be lowered.
 *
 * NOTE: This text doesn't seem right.  Do this on a socket basis with
 * future associations inheriting the socket value.
 */
static int sctp_setsockopt_maxburst(struct sock *sk,
				    char __user *optval,
				    unsigned int optlen)
{
	struct sctp_assoc_value params;
	struct sctp_sock *sp;
	struct sctp_association *asoc;
	int val;
	int assoc_id = 0;

	if (optlen == sizeof(int)) {
		pr_warn_ratelimited(DEPRECATED
				    "%s (pid %d) "
				    "Use of int in max_burst socket option deprecated.\n"
				    "Use struct sctp_assoc_value instead\n",
				    current->comm, task_pid_nr(current));
		if (copy_from_user(&val, optval, optlen))
			return -EFAULT;
	} else if (optlen == sizeof(struct sctp_assoc_value)) {
		if (copy_from_user(&params, optval, optlen))
			return -EFAULT;
		val = params.assoc_value;
		assoc_id = params.assoc_id;
	} else
		return -EINVAL;

	sp = sctp_sk(sk);

	if (assoc_id != 0) {
		asoc = sctp_id2assoc(sk, assoc_id);
		if (!asoc)
			return -EINVAL;
		asoc->max_burst = val;
	} else
		sp->max_burst = val;

	return 0;
}

/*
 * 7.1.18.  Add a chunk that must be authenticated (SCTP_AUTH_CHUNK)
 *
 * This set option adds a chunk type that the user is requesting to be
 * received only in an authenticated way.  Changes to the list of chunks
 * will only effect future associations on the socket.
 */
static int sctp_setsockopt_auth_chunk(struct sock *sk,
				      char __user *optval,
				      unsigned int optlen)
{
	struct net *net = sock_net(sk);
	struct sctp_authchunk val;

	if (!net->sctp.auth_enable)
		return -EACCES;

	if (optlen != sizeof(struct sctp_authchunk))
		return -EINVAL;
	if (copy_from_user(&val, optval, optlen))
		return -EFAULT;

	switch (val.sauth_chunk) {
	case SCTP_CID_INIT:
	case SCTP_CID_INIT_ACK:
	case SCTP_CID_SHUTDOWN_COMPLETE:
	case SCTP_CID_AUTH:
		return -EINVAL;
	}

	/* add this chunk id to the endpoint */
	return sctp_auth_ep_add_chunkid(sctp_sk(sk)->ep, val.sauth_chunk);
}

/*
 * 7.1.19.  Get or set the list of supported HMAC Identifiers (SCTP_HMAC_IDENT)
 *
 * This option gets or sets the list of HMAC algorithms that the local
 * endpoint requires the peer to use.
 */
static int sctp_setsockopt_hmac_ident(struct sock *sk,
				      char __user *optval,
				      unsigned int optlen)
{
	struct net *net = sock_net(sk);
	struct sctp_hmacalgo *hmacs;
	u32 idents;
	int err;

	if (!net->sctp.auth_enable)
		return -EACCES;

	if (optlen < sizeof(struct sctp_hmacalgo))
		return -EINVAL;

	hmacs = memdup_user(optval, optlen);
	if (IS_ERR(hmacs))
		return PTR_ERR(hmacs);

	idents = hmacs->shmac_num_idents;
	if (idents == 0 || idents > SCTP_AUTH_NUM_HMACS ||
	    (idents * sizeof(u16)) > (optlen - sizeof(struct sctp_hmacalgo))) {
		err = -EINVAL;
		goto out;
	}

	err = sctp_auth_ep_set_hmacs(sctp_sk(sk)->ep, hmacs);
out:
	kfree(hmacs);
	return err;
}

/*
 * 7.1.20.  Set a shared key (SCTP_AUTH_KEY)
 *
 * This option will set a shared secret key which is used to build an
 * association shared key.
 */
static int sctp_setsockopt_auth_key(struct sock *sk,
				    char __user *optval,
				    unsigned int optlen)
{
	struct net *net = sock_net(sk);
	struct sctp_authkey *authkey;
	struct sctp_association *asoc;
	int ret;

	if (!net->sctp.auth_enable)
		return -EACCES;

	if (optlen <= sizeof(struct sctp_authkey))
		return -EINVAL;

	authkey = memdup_user(optval, optlen);
	if (IS_ERR(authkey))
		return PTR_ERR(authkey);

	if (authkey->sca_keylength > optlen - sizeof(struct sctp_authkey)) {
		ret = -EINVAL;
		goto out;
	}

	asoc = sctp_id2assoc(sk, authkey->sca_assoc_id);
	if (!asoc && authkey->sca_assoc_id && sctp_style(sk, UDP)) {
		ret = -EINVAL;
		goto out;
	}

	ret = sctp_auth_set_key(sctp_sk(sk)->ep, asoc, authkey);
out:
	kzfree(authkey);
	return ret;
}

/*
 * 7.1.21.  Get or set the active shared key (SCTP_AUTH_ACTIVE_KEY)
 *
 * This option will get or set the active shared key to be used to build
 * the association shared key.
 */
static int sctp_setsockopt_active_key(struct sock *sk,
				      char __user *optval,
				      unsigned int optlen)
{
	struct net *net = sock_net(sk);
	struct sctp_authkeyid val;
	struct sctp_association *asoc;

	if (!net->sctp.auth_enable)
		return -EACCES;

	if (optlen != sizeof(struct sctp_authkeyid))
		return -EINVAL;
	if (copy_from_user(&val, optval, optlen))
		return -EFAULT;

	asoc = sctp_id2assoc(sk, val.scact_assoc_id);
	if (!asoc && val.scact_assoc_id && sctp_style(sk, UDP))
		return -EINVAL;

	return sctp_auth_set_active_key(sctp_sk(sk)->ep, asoc,
					val.scact_keynumber);
}

/*
 * 7.1.22.  Delete a shared key (SCTP_AUTH_DELETE_KEY)
 *
 * This set option will delete a shared secret key from use.
 */
static int sctp_setsockopt_del_key(struct sock *sk,
				   char __user *optval,
				   unsigned int optlen)
{
	struct net *net = sock_net(sk);
	struct sctp_authkeyid val;
	struct sctp_association *asoc;

	if (!net->sctp.auth_enable)
		return -EACCES;

	if (optlen != sizeof(struct sctp_authkeyid))
		return -EINVAL;
	if (copy_from_user(&val, optval, optlen))
		return -EFAULT;

	asoc = sctp_id2assoc(sk, val.scact_assoc_id);
	if (!asoc && val.scact_assoc_id && sctp_style(sk, UDP))
		return -EINVAL;

	return sctp_auth_del_key_id(sctp_sk(sk)->ep, asoc,
				    val.scact_keynumber);

}

/*
 * 8.1.23 SCTP_AUTO_ASCONF
 *
 * This option will enable or disable the use of the automatic generation of
 * ASCONF chunks to add and delete addresses to an existing association.  Note
 * that this option has two caveats namely: a) it only affects sockets that
 * are bound to all addresses available to the SCTP stack, and b) the system
 * administrator may have an overriding control that turns the ASCONF feature
 * off no matter what setting the socket option may have.
 * This option expects an integer boolean flag, where a non-zero value turns on
 * the option, and a zero value turns off the option.
 * Note. In this implementation, socket operation overrides default parameter
 * being set by sysctl as well as FreeBSD implementation
 */
static int sctp_setsockopt_auto_asconf(struct sock *sk, char __user *optval,
					unsigned int optlen)
{
	int val;
	struct sctp_sock *sp = sctp_sk(sk);

	if (optlen < sizeof(int))
		return -EINVAL;
	if (get_user(val, (int __user *)optval))
		return -EFAULT;
	if (!sctp_is_ep_boundall(sk) && val)
		return -EINVAL;
	if ((val && sp->do_auto_asconf) || (!val && !sp->do_auto_asconf))
		return 0;

	if (val == 0 && sp->do_auto_asconf) {
		list_del(&sp->auto_asconf_list);
		sp->do_auto_asconf = 0;
	} else if (val && !sp->do_auto_asconf) {
		list_add_tail(&sp->auto_asconf_list,
		    &sock_net(sk)->sctp.auto_asconf_splist);
		sp->do_auto_asconf = 1;
	}
	return 0;
}


/*
 * SCTP_PEER_ADDR_THLDS
 *
 * This option allows us to alter the partially failed threshold for one or all
 * transports in an association.  See Section 6.1 of:
 * http://www.ietf.org/id/draft-nishida-tsvwg-sctp-failover-05.txt
 */
static int sctp_setsockopt_paddr_thresholds(struct sock *sk,
					    char __user *optval,
					    unsigned int optlen)
{
	struct sctp_paddrthlds val;
	struct sctp_transport *trans;
	struct sctp_association *asoc;

	if (optlen < sizeof(struct sctp_paddrthlds))
		return -EINVAL;
	if (copy_from_user(&val, (struct sctp_paddrthlds __user *)optval,
			   sizeof(struct sctp_paddrthlds)))
		return -EFAULT;


	if (sctp_is_any(sk, (const union sctp_addr *)&val.spt_address)) {
		asoc = sctp_id2assoc(sk, val.spt_assoc_id);
		if (!asoc)
			return -ENOENT;
		list_for_each_entry(trans, &asoc->peer.transport_addr_list,
				    transports) {
			if (val.spt_pathmaxrxt)
				trans->pathmaxrxt = val.spt_pathmaxrxt;
			trans->pf_retrans = val.spt_pathpfthld;
		}

		if (val.spt_pathmaxrxt)
			asoc->pathmaxrxt = val.spt_pathmaxrxt;
		asoc->pf_retrans = val.spt_pathpfthld;
	} else {
		trans = sctp_addr_id2transport(sk, &val.spt_address,
					       val.spt_assoc_id);
		if (!trans)
			return -ENOENT;

		if (val.spt_pathmaxrxt)
			trans->pathmaxrxt = val.spt_pathmaxrxt;
		trans->pf_retrans = val.spt_pathpfthld;
	}

	return 0;
}

/* API 6.2 setsockopt(), getsockopt()
 *
 * Applications use setsockopt() and getsockopt() to set or retrieve
 * socket options.  Socket options are used to change the default
 * behavior of sockets calls.  They are described in Section 7.
 *
 * The syntax is:
 *
 *   ret = getsockopt(int sd, int level, int optname, void __user *optval,
 *                    int __user *optlen);
 *   ret = setsockopt(int sd, int level, int optname, const void __user *optval,
 *                    int optlen);
 *
 *   sd      - the socket descript.
 *   level   - set to IPPROTO_SCTP for all SCTP options.
 *   optname - the option name.
 *   optval  - the buffer to store the value of the option.
 *   optlen  - the size of the buffer.
 */
static int sctp_setsockopt(struct sock *sk, int level, int optname,
			   char __user *optval, unsigned int optlen)
{
	int retval = 0;

	pr_debug("%s: sk:%p, optname:%d\n", __func__, sk, optname);

	/* I can hardly begin to describe how wrong this is.  This is
	 * so broken as to be worse than useless.  The API draft
	 * REALLY is NOT helpful here...  I am not convinced that the
	 * semantics of setsockopt() with a level OTHER THAN SOL_SCTP
	 * are at all well-founded.
	 */
	if (level != SOL_SCTP) {
		struct sctp_af *af = sctp_sk(sk)->pf->af;
		retval = af->setsockopt(sk, level, optname, optval, optlen);
		goto out_nounlock;
	}

	lock_sock(sk);

	switch (optname) {
	case SCTP_SOCKOPT_BINDX_ADD:
		/* 'optlen' is the size of the addresses buffer. */
		retval = sctp_setsockopt_bindx(sk, (struct sockaddr __user *)optval,
					       optlen, SCTP_BINDX_ADD_ADDR);
		break;

	case SCTP_SOCKOPT_BINDX_REM:
		/* 'optlen' is the size of the addresses buffer. */
		retval = sctp_setsockopt_bindx(sk, (struct sockaddr __user *)optval,
					       optlen, SCTP_BINDX_REM_ADDR);
		break;

	case SCTP_SOCKOPT_CONNECTX_OLD:
		/* 'optlen' is the size of the addresses buffer. */
		retval = sctp_setsockopt_connectx_old(sk,
					    (struct sockaddr __user *)optval,
					    optlen);
		break;

	case SCTP_SOCKOPT_CONNECTX:
		/* 'optlen' is the size of the addresses buffer. */
		retval = sctp_setsockopt_connectx(sk,
					    (struct sockaddr __user *)optval,
					    optlen);
		break;

	case SCTP_DISABLE_FRAGMENTS:
		retval = sctp_setsockopt_disable_fragments(sk, optval, optlen);
		break;

	case SCTP_EVENTS:
		retval = sctp_setsockopt_events(sk, optval, optlen);
		break;

	case SCTP_AUTOCLOSE:
		retval = sctp_setsockopt_autoclose(sk, optval, optlen);
		break;

	case SCTP_PEER_ADDR_PARAMS:
		retval = sctp_setsockopt_peer_addr_params(sk, optval, optlen);
		break;

	case SCTP_DELAYED_SACK:
		retval = sctp_setsockopt_delayed_ack(sk, optval, optlen);
		break;
	case SCTP_PARTIAL_DELIVERY_POINT:
		retval = sctp_setsockopt_partial_delivery_point(sk, optval, optlen);
		break;

	case SCTP_INITMSG:
		retval = sctp_setsockopt_initmsg(sk, optval, optlen);
		break;
	case SCTP_DEFAULT_SEND_PARAM:
		retval = sctp_setsockopt_default_send_param(sk, optval,
							    optlen);
		break;
	case SCTP_PRIMARY_ADDR:
		retval = sctp_setsockopt_primary_addr(sk, optval, optlen);
		break;
	case SCTP_SET_PEER_PRIMARY_ADDR:
		retval = sctp_setsockopt_peer_primary_addr(sk, optval, optlen);
		break;
	case SCTP_NODELAY:
		retval = sctp_setsockopt_nodelay(sk, optval, optlen);
		break;
	case SCTP_RTOINFO:
		retval = sctp_setsockopt_rtoinfo(sk, optval, optlen);
		break;
	case SCTP_ASSOCINFO:
		retval = sctp_setsockopt_associnfo(sk, optval, optlen);
		break;
	case SCTP_I_WANT_MAPPED_V4_ADDR:
		retval = sctp_setsockopt_mappedv4(sk, optval, optlen);
		break;
	case SCTP_MAXSEG:
		retval = sctp_setsockopt_maxseg(sk, optval, optlen);
		break;
	case SCTP_ADAPTATION_LAYER:
		retval = sctp_setsockopt_adaptation_layer(sk, optval, optlen);
		break;
	case SCTP_CONTEXT:
		retval = sctp_setsockopt_context(sk, optval, optlen);
		break;
	case SCTP_FRAGMENT_INTERLEAVE:
		retval = sctp_setsockopt_fragment_interleave(sk, optval, optlen);
		break;
	case SCTP_MAX_BURST:
		retval = sctp_setsockopt_maxburst(sk, optval, optlen);
		break;
	case SCTP_AUTH_CHUNK:
		retval = sctp_setsockopt_auth_chunk(sk, optval, optlen);
		break;
	case SCTP_HMAC_IDENT:
		retval = sctp_setsockopt_hmac_ident(sk, optval, optlen);
		break;
	case SCTP_AUTH_KEY:
		retval = sctp_setsockopt_auth_key(sk, optval, optlen);
		break;
	case SCTP_AUTH_ACTIVE_KEY:
		retval = sctp_setsockopt_active_key(sk, optval, optlen);
		break;
	case SCTP_AUTH_DELETE_KEY:
		retval = sctp_setsockopt_del_key(sk, optval, optlen);
		break;
	case SCTP_AUTO_ASCONF:
		retval = sctp_setsockopt_auto_asconf(sk, optval, optlen);
		break;
	case SCTP_PEER_ADDR_THLDS:
		retval = sctp_setsockopt_paddr_thresholds(sk, optval, optlen);
		break;
	default:
		retval = -ENOPROTOOPT;
		break;
	}

	release_sock(sk);

out_nounlock:
	return retval;
}

/* API 3.1.6 connect() - UDP Style Syntax
 *
 * An application may use the connect() call in the UDP model to initiate an
 * association without sending data.
 *
 * The syntax is:
 *
 * ret = connect(int sd, const struct sockaddr *nam, socklen_t len);
 *
 * sd: the socket descriptor to have a new association added to.
 *
 * nam: the address structure (either struct sockaddr_in or struct
 *    sockaddr_in6 defined in RFC2553 [7]).
 *
 * len: the size of the address.
 */
static int sctp_connect(struct sock *sk, struct sockaddr *addr,
			int addr_len)
{
	int err = 0;
	struct sctp_af *af;

	lock_sock(sk);

	pr_debug("%s: sk:%p, sockaddr:%p, addr_len:%d\n", __func__, sk,
		 addr, addr_len);

	/* Validate addr_len before calling common connect/connectx routine. */
	af = sctp_get_af_specific(addr->sa_family);
	if (!af || addr_len < af->sockaddr_len) {
		err = -EINVAL;
	} else {
		/* Pass correct addr len to common routine (so it knows there
		 * is only one address being passed.
		 */
		err = __sctp_connect(sk, addr, af->sockaddr_len, NULL);
	}

	release_sock(sk);
	return err;
}

/* FIXME: Write comments. */
static int sctp_disconnect(struct sock *sk, int flags)
{
	return -EOPNOTSUPP; /* STUB */
}

/* 4.1.4 accept() - TCP Style Syntax
 *
 * Applications use accept() call to remove an established SCTP
 * association from the accept queue of the endpoint.  A new socket
 * descriptor will be returned from accept() to represent the newly
 * formed association.
 */
static struct sock *sctp_accept(struct sock *sk, int flags, int *err)
{
	struct sctp_sock *sp;
	struct sctp_endpoint *ep;
	struct sock *newsk = NULL;
	struct sctp_association *asoc;
	long timeo;
	int error = 0;

	lock_sock(sk);

	sp = sctp_sk(sk);
	ep = sp->ep;

	if (!sctp_style(sk, TCP)) {
		error = -EOPNOTSUPP;
		goto out;
	}

	if (!sctp_sstate(sk, LISTENING)) {
		error = -EINVAL;
		goto out;
	}

	timeo = sock_rcvtimeo(sk, flags & O_NONBLOCK);

	error = sctp_wait_for_accept(sk, timeo);
	if (error)
		goto out;

	/* We treat the list of associations on the endpoint as the accept
	 * queue and pick the first association on the list.
	 */
	asoc = list_entry(ep->asocs.next, struct sctp_association, asocs);

	newsk = sp->pf->create_accept_sk(sk, asoc);
	if (!newsk) {
		error = -ENOMEM;
		goto out;
	}

	/* Populate the fields of the newsk from the oldsk and migrate the
	 * asoc to the newsk.
	 */
	sctp_sock_migrate(sk, newsk, asoc, SCTP_SOCKET_TCP);

out:
	release_sock(sk);
	*err = error;
	return newsk;
}

/* The SCTP ioctl handler. */
static int sctp_ioctl(struct sock *sk, int cmd, unsigned long arg)
{
	int rc = -ENOTCONN;

	lock_sock(sk);

	/*
	 * SEQPACKET-style sockets in LISTENING state are valid, for
	 * SCTP, so only discard TCP-style sockets in LISTENING state.
	 */
	if (sctp_style(sk, TCP) && sctp_sstate(sk, LISTENING))
		goto out;

	switch (cmd) {
	case SIOCINQ: {
		struct sk_buff *skb;
		unsigned int amount = 0;

		skb = skb_peek(&sk->sk_receive_queue);
		if (skb != NULL) {
			/*
			 * We will only return the amount of this packet since
			 * that is all that will be read.
			 */
			amount = skb->len;
		}
		rc = put_user(amount, (int __user *)arg);
		break;
	}
	default:
		rc = -ENOIOCTLCMD;
		break;
	}
out:
	release_sock(sk);
	return rc;
}

/* This is the function which gets called during socket creation to
 * initialized the SCTP-specific portion of the sock.
 * The sock structure should already be zero-filled memory.
 */
static int sctp_init_sock(struct sock *sk)
{
	struct net *net = sock_net(sk);
	struct sctp_sock *sp;

	pr_debug("%s: sk:%p\n", __func__, sk);

	sp = sctp_sk(sk);

	/* Initialize the SCTP per socket area.  */
	switch (sk->sk_type) {
	case SOCK_SEQPACKET:
		sp->type = SCTP_SOCKET_UDP;
		break;
	case SOCK_STREAM:
		sp->type = SCTP_SOCKET_TCP;
		break;
	default:
		return -ESOCKTNOSUPPORT;
	}

	/* Initialize default send parameters. These parameters can be
	 * modified with the SCTP_DEFAULT_SEND_PARAM socket option.
	 */
	sp->default_stream = 0;
	sp->default_ppid = 0;
	sp->default_flags = 0;
	sp->default_context = 0;
	sp->default_timetolive = 0;

	sp->default_rcv_context = 0;
	sp->max_burst = net->sctp.max_burst;

	sp->sctp_hmac_alg = net->sctp.sctp_hmac_alg;

	/* Initialize default setup parameters. These parameters
	 * can be modified with the SCTP_INITMSG socket option or
	 * overridden by the SCTP_INIT CMSG.
	 */
	sp->initmsg.sinit_num_ostreams   = sctp_max_outstreams;
	sp->initmsg.sinit_max_instreams  = sctp_max_instreams;
	sp->initmsg.sinit_max_attempts   = net->sctp.max_retrans_init;
	sp->initmsg.sinit_max_init_timeo = net->sctp.rto_max;

	/* Initialize default RTO related parameters.  These parameters can
	 * be modified for with the SCTP_RTOINFO socket option.
	 */
	sp->rtoinfo.srto_initial = net->sctp.rto_initial;
	sp->rtoinfo.srto_max     = net->sctp.rto_max;
	sp->rtoinfo.srto_min     = net->sctp.rto_min;

	/* Initialize default association related parameters. These parameters
	 * can be modified with the SCTP_ASSOCINFO socket option.
	 */
	sp->assocparams.sasoc_asocmaxrxt = net->sctp.max_retrans_association;
	sp->assocparams.sasoc_number_peer_destinations = 0;
	sp->assocparams.sasoc_peer_rwnd = 0;
	sp->assocparams.sasoc_local_rwnd = 0;
	sp->assocparams.sasoc_cookie_life = net->sctp.valid_cookie_life;

	/* Initialize default event subscriptions. By default, all the
	 * options are off.
	 */
	memset(&sp->subscribe, 0, sizeof(struct sctp_event_subscribe));

	/* Default Peer Address Parameters.  These defaults can
	 * be modified via SCTP_PEER_ADDR_PARAMS
	 */
	sp->hbinterval  = net->sctp.hb_interval;
	sp->pathmaxrxt  = net->sctp.max_retrans_path;
	sp->pathmtu     = 0; /* allow default discovery */
	sp->sackdelay   = net->sctp.sack_timeout;
	sp->sackfreq	= 2;
	sp->param_flags = SPP_HB_ENABLE |
			  SPP_PMTUD_ENABLE |
			  SPP_SACKDELAY_ENABLE;

	/* If enabled no SCTP message fragmentation will be performed.
	 * Configure through SCTP_DISABLE_FRAGMENTS socket option.
	 */
	sp->disable_fragments = 0;

	/* Enable Nagle algorithm by default.  */
	sp->nodelay           = 0;

	/* Enable by default. */
	sp->v4mapped          = 1;

	/* Auto-close idle associations after the configured
	 * number of seconds.  A value of 0 disables this
	 * feature.  Configure through the SCTP_AUTOCLOSE socket option,
	 * for UDP-style sockets only.
	 */
	sp->autoclose         = 0;

	/* User specified fragmentation limit. */
	sp->user_frag         = 0;

	sp->adaptation_ind = 0;

	sp->pf = sctp_get_pf_specific(sk->sk_family);

	/* Control variables for partial data delivery. */
	atomic_set(&sp->pd_mode, 0);
	skb_queue_head_init(&sp->pd_lobby);
	sp->frag_interleave = 0;

	/* Create a per socket endpoint structure.  Even if we
	 * change the data structure relationships, this may still
	 * be useful for storing pre-connect address information.
	 */
	sp->ep = sctp_endpoint_new(sk, GFP_KERNEL);
	if (!sp->ep)
		return -ENOMEM;

	sp->hmac = NULL;

	sk->sk_destruct = sctp_destruct_sock;

	SCTP_DBG_OBJCNT_INC(sock);

	local_bh_disable();
	percpu_counter_inc(&sctp_sockets_allocated);
	sock_prot_inuse_add(net, sk->sk_prot, 1);
	if (net->sctp.default_auto_asconf) {
		list_add_tail(&sp->auto_asconf_list,
		    &net->sctp.auto_asconf_splist);
		sp->do_auto_asconf = 1;
	} else
		sp->do_auto_asconf = 0;
	local_bh_enable();

	return 0;
}

/* Cleanup any SCTP per socket resources.  */
static void sctp_destroy_sock(struct sock *sk)
{
	struct sctp_sock *sp;

	pr_debug("%s: sk:%p\n", __func__, sk);

	/* Release our hold on the endpoint. */
	sp = sctp_sk(sk);
	/* This could happen during socket init, thus we bail out
	 * early, since the rest of the below is not setup either.
	 */
	if (sp->ep == NULL)
		return;

	if (sp->do_auto_asconf) {
		sp->do_auto_asconf = 0;
		list_del(&sp->auto_asconf_list);
	}
	sctp_endpoint_free(sp->ep);
	local_bh_disable();
	percpu_counter_dec(&sctp_sockets_allocated);
	sock_prot_inuse_add(sock_net(sk), sk->sk_prot, -1);
	local_bh_enable();
}

/* Triggered when there are no references on the socket anymore */
static void sctp_destruct_sock(struct sock *sk)
{
	struct sctp_sock *sp = sctp_sk(sk);

	/* Free up the HMAC transform. */
	crypto_free_hash(sp->hmac);

	inet_sock_destruct(sk);
}

/* API 4.1.7 shutdown() - TCP Style Syntax
 *     int shutdown(int socket, int how);
 *
 *     sd      - the socket descriptor of the association to be closed.
 *     how     - Specifies the type of shutdown.  The  values  are
 *               as follows:
 *               SHUT_RD
 *                     Disables further receive operations. No SCTP
 *                     protocol action is taken.
 *               SHUT_WR
 *                     Disables further send operations, and initiates
 *                     the SCTP shutdown sequence.
 *               SHUT_RDWR
 *                     Disables further send  and  receive  operations
 *                     and initiates the SCTP shutdown sequence.
 */
static void sctp_shutdown(struct sock *sk, int how)
{
	struct net *net = sock_net(sk);
	struct sctp_endpoint *ep;
	struct sctp_association *asoc;

	if (!sctp_style(sk, TCP))
		return;

	if (how & SEND_SHUTDOWN) {
		ep = sctp_sk(sk)->ep;
		if (!list_empty(&ep->asocs)) {
			asoc = list_entry(ep->asocs.next,
					  struct sctp_association, asocs);
			sctp_primitive_SHUTDOWN(net, asoc, NULL);
		}
	}
}

/* 7.2.1 Association Status (SCTP_STATUS)

 * Applications can retrieve current status information about an
 * association, including association state, peer receiver window size,
 * number of unacked data chunks, and number of data chunks pending
 * receipt.  This information is read-only.
 */
static int sctp_getsockopt_sctp_status(struct sock *sk, int len,
				       char __user *optval,
				       int __user *optlen)
{
	struct sctp_status status;
	struct sctp_association *asoc = NULL;
	struct sctp_transport *transport;
	sctp_assoc_t associd;
	int retval = 0;

	if (len < sizeof(status)) {
		retval = -EINVAL;
		goto out;
	}

	len = sizeof(status);
	if (copy_from_user(&status, optval, len)) {
		retval = -EFAULT;
		goto out;
	}

	associd = status.sstat_assoc_id;
	asoc = sctp_id2assoc(sk, associd);
	if (!asoc) {
		retval = -EINVAL;
		goto out;
	}

	transport = asoc->peer.primary_path;

	status.sstat_assoc_id = sctp_assoc2id(asoc);
	status.sstat_state = asoc->state;
	status.sstat_rwnd =  asoc->peer.rwnd;
	status.sstat_unackdata = asoc->unack_data;

	status.sstat_penddata = sctp_tsnmap_pending(&asoc->peer.tsn_map);
	status.sstat_instrms = asoc->c.sinit_max_instreams;
	status.sstat_outstrms = asoc->c.sinit_num_ostreams;
	status.sstat_fragmentation_point = asoc->frag_point;
	status.sstat_primary.spinfo_assoc_id = sctp_assoc2id(transport->asoc);
	memcpy(&status.sstat_primary.spinfo_address, &transport->ipaddr,
			transport->af_specific->sockaddr_len);
	/* Map ipv4 address into v4-mapped-on-v6 address.  */
	sctp_get_pf_specific(sk->sk_family)->addr_v4map(sctp_sk(sk),
		(union sctp_addr *)&status.sstat_primary.spinfo_address);
	status.sstat_primary.spinfo_state = transport->state;
	status.sstat_primary.spinfo_cwnd = transport->cwnd;
	status.sstat_primary.spinfo_srtt = transport->srtt;
	status.sstat_primary.spinfo_rto = jiffies_to_msecs(transport->rto);
	status.sstat_primary.spinfo_mtu = transport->pathmtu;

	if (status.sstat_primary.spinfo_state == SCTP_UNKNOWN)
		status.sstat_primary.spinfo_state = SCTP_ACTIVE;

	if (put_user(len, optlen)) {
		retval = -EFAULT;
		goto out;
	}

	pr_debug("%s: len:%d, state:%d, rwnd:%d, assoc_id:%d\n",
		 __func__, len, status.sstat_state, status.sstat_rwnd,
		 status.sstat_assoc_id);

	if (copy_to_user(optval, &status, len)) {
		retval = -EFAULT;
		goto out;
	}

out:
	return retval;
}


/* 7.2.2 Peer Address Information (SCTP_GET_PEER_ADDR_INFO)
 *
 * Applications can retrieve information about a specific peer address
 * of an association, including its reachability state, congestion
 * window, and retransmission timer values.  This information is
 * read-only.
 */
static int sctp_getsockopt_peer_addr_info(struct sock *sk, int len,
					  char __user *optval,
					  int __user *optlen)
{
	struct sctp_paddrinfo pinfo;
	struct sctp_transport *transport;
	int retval = 0;

	if (len < sizeof(pinfo)) {
		retval = -EINVAL;
		goto out;
	}

	len = sizeof(pinfo);
	if (copy_from_user(&pinfo, optval, len)) {
		retval = -EFAULT;
		goto out;
	}

	transport = sctp_addr_id2transport(sk, &pinfo.spinfo_address,
					   pinfo.spinfo_assoc_id);
	if (!transport)
		return -EINVAL;

	pinfo.spinfo_assoc_id = sctp_assoc2id(transport->asoc);
	pinfo.spinfo_state = transport->state;
	pinfo.spinfo_cwnd = transport->cwnd;
	pinfo.spinfo_srtt = transport->srtt;
	pinfo.spinfo_rto = jiffies_to_msecs(transport->rto);
	pinfo.spinfo_mtu = transport->pathmtu;

	if (pinfo.spinfo_state == SCTP_UNKNOWN)
		pinfo.spinfo_state = SCTP_ACTIVE;

	if (put_user(len, optlen)) {
		retval = -EFAULT;
		goto out;
	}

	if (copy_to_user(optval, &pinfo, len)) {
		retval = -EFAULT;
		goto out;
	}

out:
	return retval;
}

/* 7.1.12 Enable/Disable message fragmentation (SCTP_DISABLE_FRAGMENTS)
 *
 * This option is a on/off flag.  If enabled no SCTP message
 * fragmentation will be performed.  Instead if a message being sent
 * exceeds the current PMTU size, the message will NOT be sent and
 * instead a error will be indicated to the user.
 */
static int sctp_getsockopt_disable_fragments(struct sock *sk, int len,
					char __user *optval, int __user *optlen)
{
	int val;

	if (len < sizeof(int))
		return -EINVAL;

	len = sizeof(int);
	val = (sctp_sk(sk)->disable_fragments == 1);
	if (put_user(len, optlen))
		return -EFAULT;
	if (copy_to_user(optval, &val, len))
		return -EFAULT;
	return 0;
}

/* 7.1.15 Set notification and ancillary events (SCTP_EVENTS)
 *
 * This socket option is used to specify various notifications and
 * ancillary data the user wishes to receive.
 */
static int sctp_getsockopt_events(struct sock *sk, int len, char __user *optval,
				  int __user *optlen)
{
	if (len <= 0)
		return -EINVAL;
	if (len > sizeof(struct sctp_event_subscribe))
		len = sizeof(struct sctp_event_subscribe);
	if (put_user(len, optlen))
		return -EFAULT;
	if (copy_to_user(optval, &sctp_sk(sk)->subscribe, len))
		return -EFAULT;
	return 0;
}

/* 7.1.8 Automatic Close of associations (SCTP_AUTOCLOSE)
 *
 * This socket option is applicable to the UDP-style socket only.  When
 * set it will cause associations that are idle for more than the
 * specified number of seconds to automatically close.  An association
 * being idle is defined an association that has NOT sent or received
 * user data.  The special value of '0' indicates that no automatic
 * close of any associations should be performed.  The option expects an
 * integer defining the number of seconds of idle time before an
 * association is closed.
 */
static int sctp_getsockopt_autoclose(struct sock *sk, int len, char __user *optval, int __user *optlen)
{
	/* Applicable to UDP-style socket only */
	if (sctp_style(sk, TCP))
		return -EOPNOTSUPP;
	if (len < sizeof(int))
		return -EINVAL;
	len = sizeof(int);
	if (put_user(len, optlen))
		return -EFAULT;
	if (copy_to_user(optval, &sctp_sk(sk)->autoclose, sizeof(int)))
		return -EFAULT;
	return 0;
}

/* Helper routine to branch off an association to a new socket.  */
int sctp_do_peeloff(struct sock *sk, sctp_assoc_t id, struct socket **sockp)
{
	struct sctp_association *asoc = sctp_id2assoc(sk, id);
	struct socket *sock;
	struct sctp_af *af;
	int err = 0;

	if (!asoc)
		return -EINVAL;

	/* An association cannot be branched off from an already peeled-off
	 * socket, nor is this supported for tcp style sockets.
	 */
	if (!sctp_style(sk, UDP))
		return -EINVAL;

	/* Create a new socket.  */
	err = sock_create(sk->sk_family, SOCK_SEQPACKET, IPPROTO_SCTP, &sock);
	if (err < 0)
		return err;

	sctp_copy_sock(sock->sk, sk, asoc);

	/* Make peeled-off sockets more like 1-1 accepted sockets.
	 * Set the daddr and initialize id to something more random
	 */
	af = sctp_get_af_specific(asoc->peer.primary_addr.sa.sa_family);
	af->to_sk_daddr(&asoc->peer.primary_addr, sk);

	/* Populate the fields of the newsk from the oldsk and migrate the
	 * asoc to the newsk.
	 */
	sctp_sock_migrate(sk, sock->sk, asoc, SCTP_SOCKET_UDP_HIGH_BANDWIDTH);

	*sockp = sock;

	return err;
}
EXPORT_SYMBOL(sctp_do_peeloff);

static int sctp_getsockopt_peeloff(struct sock *sk, int len, char __user *optval, int __user *optlen)
{
	sctp_peeloff_arg_t peeloff;
	struct socket *newsock;
	struct file *newfile;
	int retval = 0;

	if (len < sizeof(sctp_peeloff_arg_t))
		return -EINVAL;
	len = sizeof(sctp_peeloff_arg_t);
	if (copy_from_user(&peeloff, optval, len))
		return -EFAULT;

	retval = sctp_do_peeloff(sk, peeloff.associd, &newsock);
	if (retval < 0)
		goto out;

	/* Map the socket to an unused fd that can be returned to the user.  */
	retval = get_unused_fd_flags(0);
	if (retval < 0) {
		sock_release(newsock);
		goto out;
	}

	newfile = sock_alloc_file(newsock, 0, NULL);
	if (unlikely(IS_ERR(newfile))) {
		put_unused_fd(retval);
		sock_release(newsock);
		return PTR_ERR(newfile);
	}

	pr_debug("%s: sk:%p, newsk:%p, sd:%d\n", __func__, sk, newsock->sk,
		 retval);

	/* Return the fd mapped to the new socket.  */
	if (put_user(len, optlen)) {
		fput(newfile);
		put_unused_fd(retval);
		return -EFAULT;
	}
	peeloff.sd = retval;
	if (copy_to_user(optval, &peeloff, len)) {
		fput(newfile);
		put_unused_fd(retval);
		return -EFAULT;
	}
	fd_install(retval, newfile);
out:
	return retval;
}

/* 7.1.13 Peer Address Parameters (SCTP_PEER_ADDR_PARAMS)
 *
 * Applications can enable or disable heartbeats for any peer address of
 * an association, modify an address's heartbeat interval, force a
 * heartbeat to be sent immediately, and adjust the address's maximum
 * number of retransmissions sent before an address is considered
 * unreachable.  The following structure is used to access and modify an
 * address's parameters:
 *
 *  struct sctp_paddrparams {
 *     sctp_assoc_t            spp_assoc_id;
 *     struct sockaddr_storage spp_address;
 *     uint32_t                spp_hbinterval;
 *     uint16_t                spp_pathmaxrxt;
 *     uint32_t                spp_pathmtu;
 *     uint32_t                spp_sackdelay;
 *     uint32_t                spp_flags;
 * };
 *
 *   spp_assoc_id    - (one-to-many style socket) This is filled in the
 *                     application, and identifies the association for
 *                     this query.
 *   spp_address     - This specifies which address is of interest.
 *   spp_hbinterval  - This contains the value of the heartbeat interval,
 *                     in milliseconds.  If a  value of zero
 *                     is present in this field then no changes are to
 *                     be made to this parameter.
 *   spp_pathmaxrxt  - This contains the maximum number of
 *                     retransmissions before this address shall be
 *                     considered unreachable. If a  value of zero
 *                     is present in this field then no changes are to
 *                     be made to this parameter.
 *   spp_pathmtu     - When Path MTU discovery is disabled the value
 *                     specified here will be the "fixed" path mtu.
 *                     Note that if the spp_address field is empty
 *                     then all associations on this address will
 *                     have this fixed path mtu set upon them.
 *
 *   spp_sackdelay   - When delayed sack is enabled, this value specifies
 *                     the number of milliseconds that sacks will be delayed
 *                     for. This value will apply to all addresses of an
 *                     association if the spp_address field is empty. Note
 *                     also, that if delayed sack is enabled and this
 *                     value is set to 0, no change is made to the last
 *                     recorded delayed sack timer value.
 *
 *   spp_flags       - These flags are used to control various features
 *                     on an association. The flag field may contain
 *                     zero or more of the following options.
 *
 *                     SPP_HB_ENABLE  - Enable heartbeats on the
 *                     specified address. Note that if the address
 *                     field is empty all addresses for the association
 *                     have heartbeats enabled upon them.
 *
 *                     SPP_HB_DISABLE - Disable heartbeats on the
 *                     speicifed address. Note that if the address
 *                     field is empty all addresses for the association
 *                     will have their heartbeats disabled. Note also
 *                     that SPP_HB_ENABLE and SPP_HB_DISABLE are
 *                     mutually exclusive, only one of these two should
 *                     be specified. Enabling both fields will have
 *                     undetermined results.
 *
 *                     SPP_HB_DEMAND - Request a user initiated heartbeat
 *                     to be made immediately.
 *
 *                     SPP_PMTUD_ENABLE - This field will enable PMTU
 *                     discovery upon the specified address. Note that
 *                     if the address feild is empty then all addresses
 *                     on the association are effected.
 *
 *                     SPP_PMTUD_DISABLE - This field will disable PMTU
 *                     discovery upon the specified address. Note that
 *                     if the address feild is empty then all addresses
 *                     on the association are effected. Not also that
 *                     SPP_PMTUD_ENABLE and SPP_PMTUD_DISABLE are mutually
 *                     exclusive. Enabling both will have undetermined
 *                     results.
 *
 *                     SPP_SACKDELAY_ENABLE - Setting this flag turns
 *                     on delayed sack. The time specified in spp_sackdelay
 *                     is used to specify the sack delay for this address. Note
 *                     that if spp_address is empty then all addresses will
 *                     enable delayed sack and take on the sack delay
 *                     value specified in spp_sackdelay.
 *                     SPP_SACKDELAY_DISABLE - Setting this flag turns
 *                     off delayed sack. If the spp_address field is blank then
 *                     delayed sack is disabled for the entire association. Note
 *                     also that this field is mutually exclusive to
 *                     SPP_SACKDELAY_ENABLE, setting both will have undefined
 *                     results.
 */
static int sctp_getsockopt_peer_addr_params(struct sock *sk, int len,
					    char __user *optval, int __user *optlen)
{
	struct sctp_paddrparams  params;
	struct sctp_transport   *trans = NULL;
	struct sctp_association *asoc = NULL;
	struct sctp_sock        *sp = sctp_sk(sk);

	if (len < sizeof(struct sctp_paddrparams))
		return -EINVAL;
	len = sizeof(struct sctp_paddrparams);
	if (copy_from_user(&params, optval, len))
		return -EFAULT;

	/* If an address other than INADDR_ANY is specified, and
	 * no transport is found, then the request is invalid.
	 */
	if (!sctp_is_any(sk, (union sctp_addr *)&params.spp_address)) {
		trans = sctp_addr_id2transport(sk, &params.spp_address,
					       params.spp_assoc_id);
		if (!trans) {
			pr_debug("%s: failed no transport\n", __func__);
			return -EINVAL;
		}
	}

	/* Get association, if assoc_id != 0 and the socket is a one
	 * to many style socket, and an association was not found, then
	 * the id was invalid.
	 */
	asoc = sctp_id2assoc(sk, params.spp_assoc_id);
	if (!asoc && params.spp_assoc_id && sctp_style(sk, UDP)) {
		pr_debug("%s: failed no association\n", __func__);
		return -EINVAL;
	}

	if (trans) {
		/* Fetch transport values. */
		params.spp_hbinterval = jiffies_to_msecs(trans->hbinterval);
		params.spp_pathmtu    = trans->pathmtu;
		params.spp_pathmaxrxt = trans->pathmaxrxt;
		params.spp_sackdelay  = jiffies_to_msecs(trans->sackdelay);

		/*draft-11 doesn't say what to return in spp_flags*/
		params.spp_flags      = trans->param_flags;
	} else if (asoc) {
		/* Fetch association values. */
		params.spp_hbinterval = jiffies_to_msecs(asoc->hbinterval);
		params.spp_pathmtu    = asoc->pathmtu;
		params.spp_pathmaxrxt = asoc->pathmaxrxt;
		params.spp_sackdelay  = jiffies_to_msecs(asoc->sackdelay);

		/*draft-11 doesn't say what to return in spp_flags*/
		params.spp_flags      = asoc->param_flags;
	} else {
		/* Fetch socket values. */
		params.spp_hbinterval = sp->hbinterval;
		params.spp_pathmtu    = sp->pathmtu;
		params.spp_sackdelay  = sp->sackdelay;
		params.spp_pathmaxrxt = sp->pathmaxrxt;

		/*draft-11 doesn't say what to return in spp_flags*/
		params.spp_flags      = sp->param_flags;
	}

	if (copy_to_user(optval, &params, len))
		return -EFAULT;

	if (put_user(len, optlen))
		return -EFAULT;

	return 0;
}

/*
 * 7.1.23.  Get or set delayed ack timer (SCTP_DELAYED_SACK)
 *
 * This option will effect the way delayed acks are performed.  This
 * option allows you to get or set the delayed ack time, in
 * milliseconds.  It also allows changing the delayed ack frequency.
 * Changing the frequency to 1 disables the delayed sack algorithm.  If
 * the assoc_id is 0, then this sets or gets the endpoints default
 * values.  If the assoc_id field is non-zero, then the set or get
 * effects the specified association for the one to many model (the
 * assoc_id field is ignored by the one to one model).  Note that if
 * sack_delay or sack_freq are 0 when setting this option, then the
 * current values will remain unchanged.
 *
 * struct sctp_sack_info {
 *     sctp_assoc_t            sack_assoc_id;
 *     uint32_t                sack_delay;
 *     uint32_t                sack_freq;
 * };
 *
 * sack_assoc_id -  This parameter, indicates which association the user
 *    is performing an action upon.  Note that if this field's value is
 *    zero then the endpoints default value is changed (effecting future
 *    associations only).
 *
 * sack_delay -  This parameter contains the number of milliseconds that
 *    the user is requesting the delayed ACK timer be set to.  Note that
 *    this value is defined in the standard to be between 200 and 500
 *    milliseconds.
 *
 * sack_freq -  This parameter contains the number of packets that must
 *    be received before a sack is sent without waiting for the delay
 *    timer to expire.  The default value for this is 2, setting this
 *    value to 1 will disable the delayed sack algorithm.
 */
static int sctp_getsockopt_delayed_ack(struct sock *sk, int len,
					    char __user *optval,
					    int __user *optlen)
{
	struct sctp_sack_info    params;
	struct sctp_association *asoc = NULL;
	struct sctp_sock        *sp = sctp_sk(sk);

	if (len >= sizeof(struct sctp_sack_info)) {
		len = sizeof(struct sctp_sack_info);

		if (copy_from_user(&params, optval, len))
			return -EFAULT;
	} else if (len == sizeof(struct sctp_assoc_value)) {
		pr_warn_ratelimited(DEPRECATED
				    "%s (pid %d) "
				    "Use of struct sctp_assoc_value in delayed_ack socket option.\n"
				    "Use struct sctp_sack_info instead\n",
				    current->comm, task_pid_nr(current));
		if (copy_from_user(&params, optval, len))
			return -EFAULT;
	} else
		return -EINVAL;

	/* Get association, if sack_assoc_id != 0 and the socket is a one
	 * to many style socket, and an association was not found, then
	 * the id was invalid.
	 */
	asoc = sctp_id2assoc(sk, params.sack_assoc_id);
	if (!asoc && params.sack_assoc_id && sctp_style(sk, UDP))
		return -EINVAL;

	if (asoc) {
		/* Fetch association values. */
		if (asoc->param_flags & SPP_SACKDELAY_ENABLE) {
			params.sack_delay = jiffies_to_msecs(
				asoc->sackdelay);
			params.sack_freq = asoc->sackfreq;

		} else {
			params.sack_delay = 0;
			params.sack_freq = 1;
		}
	} else {
		/* Fetch socket values. */
		if (sp->param_flags & SPP_SACKDELAY_ENABLE) {
			params.sack_delay  = sp->sackdelay;
			params.sack_freq = sp->sackfreq;
		} else {
			params.sack_delay  = 0;
			params.sack_freq = 1;
		}
	}

	if (copy_to_user(optval, &params, len))
		return -EFAULT;

	if (put_user(len, optlen))
		return -EFAULT;

	return 0;
}

/* 7.1.3 Initialization Parameters (SCTP_INITMSG)
 *
 * Applications can specify protocol parameters for the default association
 * initialization.  The option name argument to setsockopt() and getsockopt()
 * is SCTP_INITMSG.
 *
 * Setting initialization parameters is effective only on an unconnected
 * socket (for UDP-style sockets only future associations are effected
 * by the change).  With TCP-style sockets, this option is inherited by
 * sockets derived from a listener socket.
 */
static int sctp_getsockopt_initmsg(struct sock *sk, int len, char __user *optval, int __user *optlen)
{
	if (len < sizeof(struct sctp_initmsg))
		return -EINVAL;
	len = sizeof(struct sctp_initmsg);
	if (put_user(len, optlen))
		return -EFAULT;
	if (copy_to_user(optval, &sctp_sk(sk)->initmsg, len))
		return -EFAULT;
	return 0;
}


static int sctp_getsockopt_peer_addrs(struct sock *sk, int len,
				      char __user *optval, int __user *optlen)
{
	struct sctp_association *asoc;
	int cnt = 0;
	struct sctp_getaddrs getaddrs;
	struct sctp_transport *from;
	void __user *to;
	union sctp_addr temp;
	struct sctp_sock *sp = sctp_sk(sk);
	int addrlen;
	size_t space_left;
	int bytes_copied;

	if (len < sizeof(struct sctp_getaddrs))
		return -EINVAL;

	if (copy_from_user(&getaddrs, optval, sizeof(struct sctp_getaddrs)))
		return -EFAULT;

	/* For UDP-style sockets, id specifies the association to query.  */
	asoc = sctp_id2assoc(sk, getaddrs.assoc_id);
	if (!asoc)
		return -EINVAL;

	to = optval + offsetof(struct sctp_getaddrs, addrs);
	space_left = len - offsetof(struct sctp_getaddrs, addrs);

	list_for_each_entry(from, &asoc->peer.transport_addr_list,
				transports) {
		memcpy(&temp, &from->ipaddr, sizeof(temp));
		sctp_get_pf_specific(sk->sk_family)->addr_v4map(sp, &temp);
		addrlen = sctp_get_af_specific(temp.sa.sa_family)->sockaddr_len;
		if (space_left < addrlen)
			return -ENOMEM;
		if (copy_to_user(to, &temp, addrlen))
			return -EFAULT;
		to += addrlen;
		cnt++;
		space_left -= addrlen;
	}

	if (put_user(cnt, &((struct sctp_getaddrs __user *)optval)->addr_num))
		return -EFAULT;
	bytes_copied = ((char __user *)to) - optval;
	if (put_user(bytes_copied, optlen))
		return -EFAULT;

	return 0;
}

static int sctp_copy_laddrs(struct sock *sk, __u16 port, void *to,
			    size_t space_left, int *bytes_copied)
{
	struct sctp_sockaddr_entry *addr;
	union sctp_addr temp;
	int cnt = 0;
	int addrlen;
	struct net *net = sock_net(sk);

	rcu_read_lock();
	list_for_each_entry_rcu(addr, &net->sctp.local_addr_list, list) {
		if (!addr->valid)
			continue;

		if ((PF_INET == sk->sk_family) &&
		    (AF_INET6 == addr->a.sa.sa_family))
			continue;
		if ((PF_INET6 == sk->sk_family) &&
		    inet_v6_ipv6only(sk) &&
		    (AF_INET == addr->a.sa.sa_family))
			continue;
		memcpy(&temp, &addr->a, sizeof(temp));
		if (!temp.v4.sin_port)
			temp.v4.sin_port = htons(port);

		sctp_get_pf_specific(sk->sk_family)->addr_v4map(sctp_sk(sk),
								&temp);
		addrlen = sctp_get_af_specific(temp.sa.sa_family)->sockaddr_len;
		if (space_left < addrlen) {
			cnt =  -ENOMEM;
			break;
		}
		memcpy(to, &temp, addrlen);

		to += addrlen;
		cnt++;
		space_left -= addrlen;
		*bytes_copied += addrlen;
	}
	rcu_read_unlock();

	return cnt;
}


static int sctp_getsockopt_local_addrs(struct sock *sk, int len,
				       char __user *optval, int __user *optlen)
{
	struct sctp_bind_addr *bp;
	struct sctp_association *asoc;
	int cnt = 0;
	struct sctp_getaddrs getaddrs;
	struct sctp_sockaddr_entry *addr;
	void __user *to;
	union sctp_addr temp;
	struct sctp_sock *sp = sctp_sk(sk);
	int addrlen;
	int err = 0;
	size_t space_left;
	int bytes_copied = 0;
	void *addrs;
	void *buf;

	if (len < sizeof(struct sctp_getaddrs))
		return -EINVAL;

	if (copy_from_user(&getaddrs, optval, sizeof(struct sctp_getaddrs)))
		return -EFAULT;

	/*
	 *  For UDP-style sockets, id specifies the association to query.
	 *  If the id field is set to the value '0' then the locally bound
	 *  addresses are returned without regard to any particular
	 *  association.
	 */
	if (0 == getaddrs.assoc_id) {
		bp = &sctp_sk(sk)->ep->base.bind_addr;
	} else {
		asoc = sctp_id2assoc(sk, getaddrs.assoc_id);
		if (!asoc)
			return -EINVAL;
		bp = &asoc->base.bind_addr;
	}

	to = optval + offsetof(struct sctp_getaddrs, addrs);
	space_left = len - offsetof(struct sctp_getaddrs, addrs);

	addrs = kmalloc(space_left, GFP_KERNEL);
	if (!addrs)
		return -ENOMEM;

	/* If the endpoint is bound to 0.0.0.0 or ::0, get the valid
	 * addresses from the global local address list.
	 */
	if (sctp_list_single_entry(&bp->address_list)) {
		addr = list_entry(bp->address_list.next,
				  struct sctp_sockaddr_entry, list);
		if (sctp_is_any(sk, &addr->a)) {
			cnt = sctp_copy_laddrs(sk, bp->port, addrs,
						space_left, &bytes_copied);
			if (cnt < 0) {
				err = cnt;
				goto out;
			}
			goto copy_getaddrs;
		}
	}

	buf = addrs;
	/* Protection on the bound address list is not needed since
	 * in the socket option context we hold a socket lock and
	 * thus the bound address list can't change.
	 */
	list_for_each_entry(addr, &bp->address_list, list) {
		memcpy(&temp, &addr->a, sizeof(temp));
		sctp_get_pf_specific(sk->sk_family)->addr_v4map(sp, &temp);
		addrlen = sctp_get_af_specific(temp.sa.sa_family)->sockaddr_len;
		if (space_left < addrlen) {
			err =  -ENOMEM; /*fixme: right error?*/
			goto out;
		}
		memcpy(buf, &temp, addrlen);
		buf += addrlen;
		bytes_copied += addrlen;
		cnt++;
		space_left -= addrlen;
	}

copy_getaddrs:
	if (copy_to_user(to, addrs, bytes_copied)) {
		err = -EFAULT;
		goto out;
	}
	if (put_user(cnt, &((struct sctp_getaddrs __user *)optval)->addr_num)) {
		err = -EFAULT;
		goto out;
	}
	if (put_user(bytes_copied, optlen))
		err = -EFAULT;
out:
	kfree(addrs);
	return err;
}

/* 7.1.10 Set Primary Address (SCTP_PRIMARY_ADDR)
 *
 * Requests that the local SCTP stack use the enclosed peer address as
 * the association primary.  The enclosed address must be one of the
 * association peer's addresses.
 */
static int sctp_getsockopt_primary_addr(struct sock *sk, int len,
					char __user *optval, int __user *optlen)
{
	struct sctp_prim prim;
	struct sctp_association *asoc;
	struct sctp_sock *sp = sctp_sk(sk);

	if (len < sizeof(struct sctp_prim))
		return -EINVAL;

	len = sizeof(struct sctp_prim);

	if (copy_from_user(&prim, optval, len))
		return -EFAULT;

	asoc = sctp_id2assoc(sk, prim.ssp_assoc_id);
	if (!asoc)
		return -EINVAL;

	if (!asoc->peer.primary_path)
		return -ENOTCONN;

	memcpy(&prim.ssp_addr, &asoc->peer.primary_path->ipaddr,
		asoc->peer.primary_path->af_specific->sockaddr_len);

	sctp_get_pf_specific(sk->sk_family)->addr_v4map(sp,
			(union sctp_addr *)&prim.ssp_addr);

	if (put_user(len, optlen))
		return -EFAULT;
	if (copy_to_user(optval, &prim, len))
		return -EFAULT;

	return 0;
}

/*
 * 7.1.11  Set Adaptation Layer Indicator (SCTP_ADAPTATION_LAYER)
 *
 * Requests that the local endpoint set the specified Adaptation Layer
 * Indication parameter for all future INIT and INIT-ACK exchanges.
 */
static int sctp_getsockopt_adaptation_layer(struct sock *sk, int len,
				  char __user *optval, int __user *optlen)
{
	struct sctp_setadaptation adaptation;

	if (len < sizeof(struct sctp_setadaptation))
		return -EINVAL;

	len = sizeof(struct sctp_setadaptation);

	adaptation.ssb_adaptation_ind = sctp_sk(sk)->adaptation_ind;

	if (put_user(len, optlen))
		return -EFAULT;
	if (copy_to_user(optval, &adaptation, len))
		return -EFAULT;

	return 0;
}

/*
 *
 * 7.1.14 Set default send parameters (SCTP_DEFAULT_SEND_PARAM)
 *
 *   Applications that wish to use the sendto() system call may wish to
 *   specify a default set of parameters that would normally be supplied
 *   through the inclusion of ancillary data.  This socket option allows
 *   such an application to set the default sctp_sndrcvinfo structure.


 *   The application that wishes to use this socket option simply passes
 *   in to this call the sctp_sndrcvinfo structure defined in Section
 *   5.2.2) The input parameters accepted by this call include
 *   sinfo_stream, sinfo_flags, sinfo_ppid, sinfo_context,
 *   sinfo_timetolive.  The user must provide the sinfo_assoc_id field in
 *   to this call if the caller is using the UDP model.
 *
 *   For getsockopt, it get the default sctp_sndrcvinfo structure.
 */
static int sctp_getsockopt_default_send_param(struct sock *sk,
					int len, char __user *optval,
					int __user *optlen)
{
	struct sctp_sndrcvinfo info;
	struct sctp_association *asoc;
	struct sctp_sock *sp = sctp_sk(sk);

	if (len < sizeof(struct sctp_sndrcvinfo))
		return -EINVAL;

	len = sizeof(struct sctp_sndrcvinfo);

	if (copy_from_user(&info, optval, len))
		return -EFAULT;

	asoc = sctp_id2assoc(sk, info.sinfo_assoc_id);
	if (!asoc && info.sinfo_assoc_id && sctp_style(sk, UDP))
		return -EINVAL;

	if (asoc) {
		info.sinfo_stream = asoc->default_stream;
		info.sinfo_flags = asoc->default_flags;
		info.sinfo_ppid = asoc->default_ppid;
		info.sinfo_context = asoc->default_context;
		info.sinfo_timetolive = asoc->default_timetolive;
	} else {
		info.sinfo_stream = sp->default_stream;
		info.sinfo_flags = sp->default_flags;
		info.sinfo_ppid = sp->default_ppid;
		info.sinfo_context = sp->default_context;
		info.sinfo_timetolive = sp->default_timetolive;
	}

	if (put_user(len, optlen))
		return -EFAULT;
	if (copy_to_user(optval, &info, len))
		return -EFAULT;

	return 0;
}

/*
 *
 * 7.1.5 SCTP_NODELAY
 *
 * Turn on/off any Nagle-like algorithm.  This means that packets are
 * generally sent as soon as possible and no unnecessary delays are
 * introduced, at the cost of more packets in the network.  Expects an
 * integer boolean flag.
 */

static int sctp_getsockopt_nodelay(struct sock *sk, int len,
				   char __user *optval, int __user *optlen)
{
	int val;

	if (len < sizeof(int))
		return -EINVAL;

	len = sizeof(int);
	val = (sctp_sk(sk)->nodelay == 1);
	if (put_user(len, optlen))
		return -EFAULT;
	if (copy_to_user(optval, &val, len))
		return -EFAULT;
	return 0;
}

/*
 *
 * 7.1.1 SCTP_RTOINFO
 *
 * The protocol parameters used to initialize and bound retransmission
 * timeout (RTO) are tunable. sctp_rtoinfo structure is used to access
 * and modify these parameters.
 * All parameters are time values, in milliseconds.  A value of 0, when
 * modifying the parameters, indicates that the current value should not
 * be changed.
 *
 */
static int sctp_getsockopt_rtoinfo(struct sock *sk, int len,
				char __user *optval,
				int __user *optlen) {
	struct sctp_rtoinfo rtoinfo;
	struct sctp_association *asoc;

	if (len < sizeof (struct sctp_rtoinfo))
		return -EINVAL;

	len = sizeof(struct sctp_rtoinfo);

	if (copy_from_user(&rtoinfo, optval, len))
		return -EFAULT;

	asoc = sctp_id2assoc(sk, rtoinfo.srto_assoc_id);

	if (!asoc && rtoinfo.srto_assoc_id && sctp_style(sk, UDP))
		return -EINVAL;

	/* Values corresponding to the specific association. */
	if (asoc) {
		rtoinfo.srto_initial = jiffies_to_msecs(asoc->rto_initial);
		rtoinfo.srto_max = jiffies_to_msecs(asoc->rto_max);
		rtoinfo.srto_min = jiffies_to_msecs(asoc->rto_min);
	} else {
		/* Values corresponding to the endpoint. */
		struct sctp_sock *sp = sctp_sk(sk);

		rtoinfo.srto_initial = sp->rtoinfo.srto_initial;
		rtoinfo.srto_max = sp->rtoinfo.srto_max;
		rtoinfo.srto_min = sp->rtoinfo.srto_min;
	}

	if (put_user(len, optlen))
		return -EFAULT;

	if (copy_to_user(optval, &rtoinfo, len))
		return -EFAULT;

	return 0;
}

/*
 *
 * 7.1.2 SCTP_ASSOCINFO
 *
 * This option is used to tune the maximum retransmission attempts
 * of the association.
 * Returns an error if the new association retransmission value is
 * greater than the sum of the retransmission value  of the peer.
 * See [SCTP] for more information.
 *
 */
static int sctp_getsockopt_associnfo(struct sock *sk, int len,
				     char __user *optval,
				     int __user *optlen)
{

	struct sctp_assocparams assocparams;
	struct sctp_association *asoc;
	struct list_head *pos;
	int cnt = 0;

	if (len < sizeof (struct sctp_assocparams))
		return -EINVAL;

	len = sizeof(struct sctp_assocparams);

	if (copy_from_user(&assocparams, optval, len))
		return -EFAULT;

	asoc = sctp_id2assoc(sk, assocparams.sasoc_assoc_id);

	if (!asoc && assocparams.sasoc_assoc_id && sctp_style(sk, UDP))
		return -EINVAL;

	/* Values correspoinding to the specific association */
	if (asoc) {
		assocparams.sasoc_asocmaxrxt = asoc->max_retrans;
		assocparams.sasoc_peer_rwnd = asoc->peer.rwnd;
		assocparams.sasoc_local_rwnd = asoc->a_rwnd;
		assocparams.sasoc_cookie_life = ktime_to_ms(asoc->cookie_life);

		list_for_each(pos, &asoc->peer.transport_addr_list) {
			cnt++;
		}

		assocparams.sasoc_number_peer_destinations = cnt;
	} else {
		/* Values corresponding to the endpoint */
		struct sctp_sock *sp = sctp_sk(sk);

		assocparams.sasoc_asocmaxrxt = sp->assocparams.sasoc_asocmaxrxt;
		assocparams.sasoc_peer_rwnd = sp->assocparams.sasoc_peer_rwnd;
		assocparams.sasoc_local_rwnd = sp->assocparams.sasoc_local_rwnd;
		assocparams.sasoc_cookie_life =
					sp->assocparams.sasoc_cookie_life;
		assocparams.sasoc_number_peer_destinations =
					sp->assocparams.
					sasoc_number_peer_destinations;
	}

	if (put_user(len, optlen))
		return -EFAULT;

	if (copy_to_user(optval, &assocparams, len))
		return -EFAULT;

	return 0;
}

/*
 * 7.1.16 Set/clear IPv4 mapped addresses (SCTP_I_WANT_MAPPED_V4_ADDR)
 *
 * This socket option is a boolean flag which turns on or off mapped V4
 * addresses.  If this option is turned on and the socket is type
 * PF_INET6, then IPv4 addresses will be mapped to V6 representation.
 * If this option is turned off, then no mapping will be done of V4
 * addresses and a user will receive both PF_INET6 and PF_INET type
 * addresses on the socket.
 */
static int sctp_getsockopt_mappedv4(struct sock *sk, int len,
				    char __user *optval, int __user *optlen)
{
	int val;
	struct sctp_sock *sp = sctp_sk(sk);

	if (len < sizeof(int))
		return -EINVAL;

	len = sizeof(int);
	val = sp->v4mapped;
	if (put_user(len, optlen))
		return -EFAULT;
	if (copy_to_user(optval, &val, len))
		return -EFAULT;

	return 0;
}

/*
 * 7.1.29.  Set or Get the default context (SCTP_CONTEXT)
 * (chapter and verse is quoted at sctp_setsockopt_context())
 */
static int sctp_getsockopt_context(struct sock *sk, int len,
				   char __user *optval, int __user *optlen)
{
	struct sctp_assoc_value params;
	struct sctp_sock *sp;
	struct sctp_association *asoc;

	if (len < sizeof(struct sctp_assoc_value))
		return -EINVAL;

	len = sizeof(struct sctp_assoc_value);

	if (copy_from_user(&params, optval, len))
		return -EFAULT;

	sp = sctp_sk(sk);

	if (params.assoc_id != 0) {
		asoc = sctp_id2assoc(sk, params.assoc_id);
		if (!asoc)
			return -EINVAL;
		params.assoc_value = asoc->default_rcv_context;
	} else {
		params.assoc_value = sp->default_rcv_context;
	}

	if (put_user(len, optlen))
		return -EFAULT;
	if (copy_to_user(optval, &params, len))
		return -EFAULT;

	return 0;
}

/*
 * 8.1.16.  Get or Set the Maximum Fragmentation Size (SCTP_MAXSEG)
 * This option will get or set the maximum size to put in any outgoing
 * SCTP DATA chunk.  If a message is larger than this size it will be
 * fragmented by SCTP into the specified size.  Note that the underlying
 * SCTP implementation may fragment into smaller sized chunks when the
 * PMTU of the underlying association is smaller than the value set by
 * the user.  The default value for this option is '0' which indicates
 * the user is NOT limiting fragmentation and only the PMTU will effect
 * SCTP's choice of DATA chunk size.  Note also that values set larger
 * than the maximum size of an IP datagram will effectively let SCTP
 * control fragmentation (i.e. the same as setting this option to 0).
 *
 * The following structure is used to access and modify this parameter:
 *
 * struct sctp_assoc_value {
 *   sctp_assoc_t assoc_id;
 *   uint32_t assoc_value;
 * };
 *
 * assoc_id:  This parameter is ignored for one-to-one style sockets.
 *    For one-to-many style sockets this parameter indicates which
 *    association the user is performing an action upon.  Note that if
 *    this field's value is zero then the endpoints default value is
 *    changed (effecting future associations only).
 * assoc_value:  This parameter specifies the maximum size in bytes.
 */
static int sctp_getsockopt_maxseg(struct sock *sk, int len,
				  char __user *optval, int __user *optlen)
{
	struct sctp_assoc_value params;
	struct sctp_association *asoc;

	if (len == sizeof(int)) {
		pr_warn_ratelimited(DEPRECATED
				    "%s (pid %d) "
				    "Use of int in maxseg socket option.\n"
				    "Use struct sctp_assoc_value instead\n",
				    current->comm, task_pid_nr(current));
		params.assoc_id = 0;
	} else if (len >= sizeof(struct sctp_assoc_value)) {
		len = sizeof(struct sctp_assoc_value);
		if (copy_from_user(&params, optval, sizeof(params)))
			return -EFAULT;
	} else
		return -EINVAL;

	asoc = sctp_id2assoc(sk, params.assoc_id);
	if (!asoc && params.assoc_id && sctp_style(sk, UDP))
		return -EINVAL;

	if (asoc)
		params.assoc_value = asoc->frag_point;
	else
		params.assoc_value = sctp_sk(sk)->user_frag;

	if (put_user(len, optlen))
		return -EFAULT;
	if (len == sizeof(int)) {
		if (copy_to_user(optval, &params.assoc_value, len))
			return -EFAULT;
	} else {
		if (copy_to_user(optval, &params, len))
			return -EFAULT;
	}

	return 0;
}

/*
 * 7.1.24.  Get or set fragmented interleave (SCTP_FRAGMENT_INTERLEAVE)
 * (chapter and verse is quoted at sctp_setsockopt_fragment_interleave())
 */
static int sctp_getsockopt_fragment_interleave(struct sock *sk, int len,
					       char __user *optval, int __user *optlen)
{
	int val;

	if (len < sizeof(int))
		return -EINVAL;

	len = sizeof(int);

	val = sctp_sk(sk)->frag_interleave;
	if (put_user(len, optlen))
		return -EFAULT;
	if (copy_to_user(optval, &val, len))
		return -EFAULT;

	return 0;
}

/*
 * 7.1.25.  Set or Get the sctp partial delivery point
 * (chapter and verse is quoted at sctp_setsockopt_partial_delivery_point())
 */
static int sctp_getsockopt_partial_delivery_point(struct sock *sk, int len,
						  char __user *optval,
						  int __user *optlen)
{
	u32 val;

	if (len < sizeof(u32))
		return -EINVAL;

	len = sizeof(u32);

	val = sctp_sk(sk)->pd_point;
	if (put_user(len, optlen))
		return -EFAULT;
	if (copy_to_user(optval, &val, len))
		return -EFAULT;

	return 0;
}

/*
 * 7.1.28.  Set or Get the maximum burst (SCTP_MAX_BURST)
 * (chapter and verse is quoted at sctp_setsockopt_maxburst())
 */
static int sctp_getsockopt_maxburst(struct sock *sk, int len,
				    char __user *optval,
				    int __user *optlen)
{
	struct sctp_assoc_value params;
	struct sctp_sock *sp;
	struct sctp_association *asoc;

	if (len == sizeof(int)) {
		pr_warn_ratelimited(DEPRECATED
				    "%s (pid %d) "
				    "Use of int in max_burst socket option.\n"
				    "Use struct sctp_assoc_value instead\n",
				    current->comm, task_pid_nr(current));
		params.assoc_id = 0;
	} else if (len >= sizeof(struct sctp_assoc_value)) {
		len = sizeof(struct sctp_assoc_value);
		if (copy_from_user(&params, optval, len))
			return -EFAULT;
	} else
		return -EINVAL;

	sp = sctp_sk(sk);

	if (params.assoc_id != 0) {
		asoc = sctp_id2assoc(sk, params.assoc_id);
		if (!asoc)
			return -EINVAL;
		params.assoc_value = asoc->max_burst;
	} else
		params.assoc_value = sp->max_burst;

	if (len == sizeof(int)) {
		if (copy_to_user(optval, &params.assoc_value, len))
			return -EFAULT;
	} else {
		if (copy_to_user(optval, &params, len))
			return -EFAULT;
	}

	return 0;

}

static int sctp_getsockopt_hmac_ident(struct sock *sk, int len,
				    char __user *optval, int __user *optlen)
{
	struct net *net = sock_net(sk);
	struct sctp_hmacalgo  __user *p = (void __user *)optval;
	struct sctp_hmac_algo_param *hmacs;
	__u16 data_len = 0;
	u32 num_idents;

	if (!net->sctp.auth_enable)
		return -EACCES;

	hmacs = sctp_sk(sk)->ep->auth_hmacs_list;
	data_len = ntohs(hmacs->param_hdr.length) - sizeof(sctp_paramhdr_t);

	if (len < sizeof(struct sctp_hmacalgo) + data_len)
		return -EINVAL;

	len = sizeof(struct sctp_hmacalgo) + data_len;
	num_idents = data_len / sizeof(u16);

	if (put_user(len, optlen))
		return -EFAULT;
	if (put_user(num_idents, &p->shmac_num_idents))
		return -EFAULT;
	if (copy_to_user(p->shmac_idents, hmacs->hmac_ids, data_len))
		return -EFAULT;
	return 0;
}

static int sctp_getsockopt_active_key(struct sock *sk, int len,
				    char __user *optval, int __user *optlen)
{
	struct net *net = sock_net(sk);
	struct sctp_authkeyid val;
	struct sctp_association *asoc;

	if (!net->sctp.auth_enable)
		return -EACCES;

	if (len < sizeof(struct sctp_authkeyid))
		return -EINVAL;
	if (copy_from_user(&val, optval, sizeof(struct sctp_authkeyid)))
		return -EFAULT;

	asoc = sctp_id2assoc(sk, val.scact_assoc_id);
	if (!asoc && val.scact_assoc_id && sctp_style(sk, UDP))
		return -EINVAL;

	if (asoc)
		val.scact_keynumber = asoc->active_key_id;
	else
		val.scact_keynumber = sctp_sk(sk)->ep->active_key_id;

	len = sizeof(struct sctp_authkeyid);
	if (put_user(len, optlen))
		return -EFAULT;
	if (copy_to_user(optval, &val, len))
		return -EFAULT;

	return 0;
}

static int sctp_getsockopt_peer_auth_chunks(struct sock *sk, int len,
				    char __user *optval, int __user *optlen)
{
	struct net *net = sock_net(sk);
	struct sctp_authchunks __user *p = (void __user *)optval;
	struct sctp_authchunks val;
	struct sctp_association *asoc;
	struct sctp_chunks_param *ch;
	u32    num_chunks = 0;
	char __user *to;

	if (!net->sctp.auth_enable)
		return -EACCES;

	if (len < sizeof(struct sctp_authchunks))
		return -EINVAL;

	if (copy_from_user(&val, optval, sizeof(struct sctp_authchunks)))
		return -EFAULT;

	to = p->gauth_chunks;
	asoc = sctp_id2assoc(sk, val.gauth_assoc_id);
	if (!asoc)
		return -EINVAL;

	ch = asoc->peer.peer_chunks;
	if (!ch)
		goto num;

	/* See if the user provided enough room for all the data */
	num_chunks = ntohs(ch->param_hdr.length) - sizeof(sctp_paramhdr_t);
	if (len < num_chunks)
		return -EINVAL;

	if (copy_to_user(to, ch->chunks, num_chunks))
		return -EFAULT;
num:
	len = sizeof(struct sctp_authchunks) + num_chunks;
	if (put_user(len, optlen))
		return -EFAULT;
	if (put_user(num_chunks, &p->gauth_number_of_chunks))
		return -EFAULT;
	return 0;
}

static int sctp_getsockopt_local_auth_chunks(struct sock *sk, int len,
				    char __user *optval, int __user *optlen)
{
	struct net *net = sock_net(sk);
	struct sctp_authchunks __user *p = (void __user *)optval;
	struct sctp_authchunks val;
	struct sctp_association *asoc;
	struct sctp_chunks_param *ch;
	u32    num_chunks = 0;
	char __user *to;

	if (!net->sctp.auth_enable)
		return -EACCES;

	if (len < sizeof(struct sctp_authchunks))
		return -EINVAL;

	if (copy_from_user(&val, optval, sizeof(struct sctp_authchunks)))
		return -EFAULT;

	to = p->gauth_chunks;
	asoc = sctp_id2assoc(sk, val.gauth_assoc_id);
	if (!asoc && val.gauth_assoc_id && sctp_style(sk, UDP))
		return -EINVAL;

	if (asoc)
		ch = (struct sctp_chunks_param *)asoc->c.auth_chunks;
	else
		ch = sctp_sk(sk)->ep->auth_chunk_list;

	if (!ch)
		goto num;

	num_chunks = ntohs(ch->param_hdr.length) - sizeof(sctp_paramhdr_t);
	if (len < sizeof(struct sctp_authchunks) + num_chunks)
		return -EINVAL;

	if (copy_to_user(to, ch->chunks, num_chunks))
		return -EFAULT;
num:
	len = sizeof(struct sctp_authchunks) + num_chunks;
	if (put_user(len, optlen))
		return -EFAULT;
	if (put_user(num_chunks, &p->gauth_number_of_chunks))
		return -EFAULT;

	return 0;
}

/*
 * 8.2.5.  Get the Current Number of Associations (SCTP_GET_ASSOC_NUMBER)
 * This option gets the current number of associations that are attached
 * to a one-to-many style socket.  The option value is an uint32_t.
 */
static int sctp_getsockopt_assoc_number(struct sock *sk, int len,
				    char __user *optval, int __user *optlen)
{
	struct sctp_sock *sp = sctp_sk(sk);
	struct sctp_association *asoc;
	u32 val = 0;

	if (sctp_style(sk, TCP))
		return -EOPNOTSUPP;

	if (len < sizeof(u32))
		return -EINVAL;

	len = sizeof(u32);

	list_for_each_entry(asoc, &(sp->ep->asocs), asocs) {
		val++;
	}

	if (put_user(len, optlen))
		return -EFAULT;
	if (copy_to_user(optval, &val, len))
		return -EFAULT;

	return 0;
}

/*
 * 8.1.23 SCTP_AUTO_ASCONF
 * See the corresponding setsockopt entry as description
 */
static int sctp_getsockopt_auto_asconf(struct sock *sk, int len,
				   char __user *optval, int __user *optlen)
{
	int val = 0;

	if (len < sizeof(int))
		return -EINVAL;

	len = sizeof(int);
	if (sctp_sk(sk)->do_auto_asconf && sctp_is_ep_boundall(sk))
		val = 1;
	if (put_user(len, optlen))
		return -EFAULT;
	if (copy_to_user(optval, &val, len))
		return -EFAULT;
	return 0;
}

/*
 * 8.2.6. Get the Current Identifiers of Associations
 *        (SCTP_GET_ASSOC_ID_LIST)
 *
 * This option gets the current list of SCTP association identifiers of
 * the SCTP associations handled by a one-to-many style socket.
 */
static int sctp_getsockopt_assoc_ids(struct sock *sk, int len,
				    char __user *optval, int __user *optlen)
{
	struct sctp_sock *sp = sctp_sk(sk);
	struct sctp_association *asoc;
	struct sctp_assoc_ids *ids;
	u32 num = 0;

	if (sctp_style(sk, TCP))
		return -EOPNOTSUPP;

	if (len < sizeof(struct sctp_assoc_ids))
		return -EINVAL;

	list_for_each_entry(asoc, &(sp->ep->asocs), asocs) {
		num++;
	}

	if (len < sizeof(struct sctp_assoc_ids) + sizeof(sctp_assoc_t) * num)
		return -EINVAL;

	len = sizeof(struct sctp_assoc_ids) + sizeof(sctp_assoc_t) * num;

	ids = kmalloc(len, GFP_KERNEL);
	if (unlikely(!ids))
		return -ENOMEM;

	ids->gaids_number_of_ids = num;
	num = 0;
	list_for_each_entry(asoc, &(sp->ep->asocs), asocs) {
		ids->gaids_assoc_id[num++] = asoc->assoc_id;
	}

	if (put_user(len, optlen) || copy_to_user(optval, ids, len)) {
		kfree(ids);
		return -EFAULT;
	}

	kfree(ids);
	return 0;
}

/*
 * SCTP_PEER_ADDR_THLDS
 *
 * This option allows us to fetch the partially failed threshold for one or all
 * transports in an association.  See Section 6.1 of:
 * http://www.ietf.org/id/draft-nishida-tsvwg-sctp-failover-05.txt
 */
static int sctp_getsockopt_paddr_thresholds(struct sock *sk,
					    char __user *optval,
					    int len,
					    int __user *optlen)
{
	struct sctp_paddrthlds val;
	struct sctp_transport *trans;
	struct sctp_association *asoc;

	if (len < sizeof(struct sctp_paddrthlds))
		return -EINVAL;
	len = sizeof(struct sctp_paddrthlds);
	if (copy_from_user(&val, (struct sctp_paddrthlds __user *)optval, len))
		return -EFAULT;

	if (sctp_is_any(sk, (const union sctp_addr *)&val.spt_address)) {
		asoc = sctp_id2assoc(sk, val.spt_assoc_id);
		if (!asoc)
			return -ENOENT;

		val.spt_pathpfthld = asoc->pf_retrans;
		val.spt_pathmaxrxt = asoc->pathmaxrxt;
	} else {
		trans = sctp_addr_id2transport(sk, &val.spt_address,
					       val.spt_assoc_id);
		if (!trans)
			return -ENOENT;

		val.spt_pathmaxrxt = trans->pathmaxrxt;
		val.spt_pathpfthld = trans->pf_retrans;
	}

	if (put_user(len, optlen) || copy_to_user(optval, &val, len))
		return -EFAULT;

	return 0;
}

/*
 * SCTP_GET_ASSOC_STATS
 *
 * This option retrieves local per endpoint statistics. It is modeled
 * after OpenSolaris' implementation
 */
static int sctp_getsockopt_assoc_stats(struct sock *sk, int len,
				       char __user *optval,
				       int __user *optlen)
{
	struct sctp_assoc_stats sas;
	struct sctp_association *asoc = NULL;

	/* User must provide at least the assoc id */
	if (len < sizeof(sctp_assoc_t))
		return -EINVAL;

	/* Allow the struct to grow and fill in as much as possible */
	len = min_t(size_t, len, sizeof(sas));

	if (copy_from_user(&sas, optval, len))
		return -EFAULT;

	asoc = sctp_id2assoc(sk, sas.sas_assoc_id);
	if (!asoc)
		return -EINVAL;

	sas.sas_rtxchunks = asoc->stats.rtxchunks;
	sas.sas_gapcnt = asoc->stats.gapcnt;
	sas.sas_outofseqtsns = asoc->stats.outofseqtsns;
	sas.sas_osacks = asoc->stats.osacks;
	sas.sas_isacks = asoc->stats.isacks;
	sas.sas_octrlchunks = asoc->stats.octrlchunks;
	sas.sas_ictrlchunks = asoc->stats.ictrlchunks;
	sas.sas_oodchunks = asoc->stats.oodchunks;
	sas.sas_iodchunks = asoc->stats.iodchunks;
	sas.sas_ouodchunks = asoc->stats.ouodchunks;
	sas.sas_iuodchunks = asoc->stats.iuodchunks;
	sas.sas_idupchunks = asoc->stats.idupchunks;
	sas.sas_opackets = asoc->stats.opackets;
	sas.sas_ipackets = asoc->stats.ipackets;

	/* New high max rto observed, will return 0 if not a single
	 * RTO update took place. obs_rto_ipaddr will be bogus
	 * in such a case
	 */
	sas.sas_maxrto = asoc->stats.max_obs_rto;
	memcpy(&sas.sas_obs_rto_ipaddr, &asoc->stats.obs_rto_ipaddr,
		sizeof(struct sockaddr_storage));

	/* Mark beginning of a new observation period */
	asoc->stats.max_obs_rto = asoc->rto_min;

	if (put_user(len, optlen))
		return -EFAULT;

	pr_debug("%s: len:%d, assoc_id:%d\n", __func__, len, sas.sas_assoc_id);

	if (copy_to_user(optval, &sas, len))
		return -EFAULT;

	return 0;
}

static int sctp_getsockopt(struct sock *sk, int level, int optname,
			   char __user *optval, int __user *optlen)
{
	int retval = 0;
	int len;

	pr_debug("%s: sk:%p, optname:%d\n", __func__, sk, optname);

	/* I can hardly begin to describe how wrong this is.  This is
	 * so broken as to be worse than useless.  The API draft
	 * REALLY is NOT helpful here...  I am not convinced that the
	 * semantics of getsockopt() with a level OTHER THAN SOL_SCTP
	 * are at all well-founded.
	 */
	if (level != SOL_SCTP) {
		struct sctp_af *af = sctp_sk(sk)->pf->af;

		retval = af->getsockopt(sk, level, optname, optval, optlen);
		return retval;
	}

	if (get_user(len, optlen))
		return -EFAULT;

	lock_sock(sk);

	switch (optname) {
	case SCTP_STATUS:
		retval = sctp_getsockopt_sctp_status(sk, len, optval, optlen);
		break;
	case SCTP_DISABLE_FRAGMENTS:
		retval = sctp_getsockopt_disable_fragments(sk, len, optval,
							   optlen);
		break;
	case SCTP_EVENTS:
		retval = sctp_getsockopt_events(sk, len, optval, optlen);
		break;
	case SCTP_AUTOCLOSE:
		retval = sctp_getsockopt_autoclose(sk, len, optval, optlen);
		break;
	case SCTP_SOCKOPT_PEELOFF:
		retval = sctp_getsockopt_peeloff(sk, len, optval, optlen);
		break;
	case SCTP_PEER_ADDR_PARAMS:
		retval = sctp_getsockopt_peer_addr_params(sk, len, optval,
							  optlen);
		break;
	case SCTP_DELAYED_SACK:
		retval = sctp_getsockopt_delayed_ack(sk, len, optval,
							  optlen);
		break;
	case SCTP_INITMSG:
		retval = sctp_getsockopt_initmsg(sk, len, optval, optlen);
		break;
	case SCTP_GET_PEER_ADDRS:
		retval = sctp_getsockopt_peer_addrs(sk, len, optval,
						    optlen);
		break;
	case SCTP_GET_LOCAL_ADDRS:
		retval = sctp_getsockopt_local_addrs(sk, len, optval,
						     optlen);
		break;
	case SCTP_SOCKOPT_CONNECTX3:
		retval = sctp_getsockopt_connectx3(sk, len, optval, optlen);
		break;
	case SCTP_DEFAULT_SEND_PARAM:
		retval = sctp_getsockopt_default_send_param(sk, len,
							    optval, optlen);
		break;
	case SCTP_PRIMARY_ADDR:
		retval = sctp_getsockopt_primary_addr(sk, len, optval, optlen);
		break;
	case SCTP_NODELAY:
		retval = sctp_getsockopt_nodelay(sk, len, optval, optlen);
		break;
	case SCTP_RTOINFO:
		retval = sctp_getsockopt_rtoinfo(sk, len, optval, optlen);
		break;
	case SCTP_ASSOCINFO:
		retval = sctp_getsockopt_associnfo(sk, len, optval, optlen);
		break;
	case SCTP_I_WANT_MAPPED_V4_ADDR:
		retval = sctp_getsockopt_mappedv4(sk, len, optval, optlen);
		break;
	case SCTP_MAXSEG:
		retval = sctp_getsockopt_maxseg(sk, len, optval, optlen);
		break;
	case SCTP_GET_PEER_ADDR_INFO:
		retval = sctp_getsockopt_peer_addr_info(sk, len, optval,
							optlen);
		break;
	case SCTP_ADAPTATION_LAYER:
		retval = sctp_getsockopt_adaptation_layer(sk, len, optval,
							optlen);
		break;
	case SCTP_CONTEXT:
		retval = sctp_getsockopt_context(sk, len, optval, optlen);
		break;
	case SCTP_FRAGMENT_INTERLEAVE:
		retval = sctp_getsockopt_fragment_interleave(sk, len, optval,
							     optlen);
		break;
	case SCTP_PARTIAL_DELIVERY_POINT:
		retval = sctp_getsockopt_partial_delivery_point(sk, len, optval,
								optlen);
		break;
	case SCTP_MAX_BURST:
		retval = sctp_getsockopt_maxburst(sk, len, optval, optlen);
		break;
	case SCTP_AUTH_KEY:
	case SCTP_AUTH_CHUNK:
	case SCTP_AUTH_DELETE_KEY:
		retval = -EOPNOTSUPP;
		break;
	case SCTP_HMAC_IDENT:
		retval = sctp_getsockopt_hmac_ident(sk, len, optval, optlen);
		break;
	case SCTP_AUTH_ACTIVE_KEY:
		retval = sctp_getsockopt_active_key(sk, len, optval, optlen);
		break;
	case SCTP_PEER_AUTH_CHUNKS:
		retval = sctp_getsockopt_peer_auth_chunks(sk, len, optval,
							optlen);
		break;
	case SCTP_LOCAL_AUTH_CHUNKS:
		retval = sctp_getsockopt_local_auth_chunks(sk, len, optval,
							optlen);
		break;
	case SCTP_GET_ASSOC_NUMBER:
		retval = sctp_getsockopt_assoc_number(sk, len, optval, optlen);
		break;
	case SCTP_GET_ASSOC_ID_LIST:
		retval = sctp_getsockopt_assoc_ids(sk, len, optval, optlen);
		break;
	case SCTP_AUTO_ASCONF:
		retval = sctp_getsockopt_auto_asconf(sk, len, optval, optlen);
		break;
	case SCTP_PEER_ADDR_THLDS:
		retval = sctp_getsockopt_paddr_thresholds(sk, optval, len, optlen);
		break;
	case SCTP_GET_ASSOC_STATS:
		retval = sctp_getsockopt_assoc_stats(sk, len, optval, optlen);
		break;
	default:
		retval = -ENOPROTOOPT;
		break;
	}

	release_sock(sk);
	return retval;
}

static void sctp_hash(struct sock *sk)
{
	/* STUB */
}

static void sctp_unhash(struct sock *sk)
{
	/* STUB */
}

/* Check if port is acceptable.  Possibly find first available port.
 *
 * The port hash table (contained in the 'global' SCTP protocol storage
 * returned by struct sctp_protocol *sctp_get_protocol()). The hash
 * table is an array of 4096 lists (sctp_bind_hashbucket). Each
 * list (the list number is the port number hashed out, so as you
 * would expect from a hash function, all the ports in a given list have
 * such a number that hashes out to the same list number; you were
 * expecting that, right?); so each list has a set of ports, with a
 * link to the socket (struct sock) that uses it, the port number and
 * a fastreuse flag (FIXME: NPI ipg).
 */
static struct sctp_bind_bucket *sctp_bucket_create(
	struct sctp_bind_hashbucket *head, struct net *, unsigned short snum);

static long sctp_get_port_local(struct sock *sk, union sctp_addr *addr)
{
	struct sctp_bind_hashbucket *head; /* hash list */
	struct sctp_bind_bucket *pp;
	unsigned short snum;
	int ret;

	snum = ntohs(addr->v4.sin_port);

	pr_debug("%s: begins, snum:%d\n", __func__, snum);

	local_bh_disable();

	if (snum == 0) {
		/* Search for an available port. */
		int low, high, remaining, index;
		unsigned int rover;

		inet_get_local_port_range(sock_net(sk), &low, &high);
		remaining = (high - low) + 1;
		rover = prandom_u32() % remaining + low;

		do {
			rover++;
			if ((rover < low) || (rover > high))
				rover = low;
			if (inet_is_reserved_local_port(rover))
				continue;
			index = sctp_phashfn(sock_net(sk), rover);
			head = &sctp_port_hashtable[index];
			spin_lock(&head->lock);
			sctp_for_each_hentry(pp, &head->chain)
				if ((pp->port == rover) &&
				    net_eq(sock_net(sk), pp->net))
					goto next;
			break;
		next:
			spin_unlock(&head->lock);
		} while (--remaining > 0);

		/* Exhausted local port range during search? */
		ret = 1;
		if (remaining <= 0)
			goto fail;

		/* OK, here is the one we will use.  HEAD (the port
		 * hash table list entry) is non-NULL and we hold it's
		 * mutex.
		 */
		snum = rover;
	} else {
		/* We are given an specific port number; we verify
		 * that it is not being used. If it is used, we will
		 * exahust the search in the hash list corresponding
		 * to the port number (snum) - we detect that with the
		 * port iterator, pp being NULL.
		 */
		head = &sctp_port_hashtable[sctp_phashfn(sock_net(sk), snum)];
		spin_lock(&head->lock);
		sctp_for_each_hentry(pp, &head->chain) {
			if ((pp->port == snum) && net_eq(pp->net, sock_net(sk)))
				goto pp_found;
		}
	}
	pp = NULL;
	goto pp_not_found;
pp_found:
	if (!hlist_empty(&pp->owner)) {
		/* We had a port hash table hit - there is an
		 * available port (pp != NULL) and it is being
		 * used by other socket (pp->owner not empty); that other
		 * socket is going to be sk2.
		 */
		int reuse = sk->sk_reuse;
		struct sock *sk2;

		pr_debug("%s: found a possible match\n", __func__);

		if (pp->fastreuse && sk->sk_reuse &&
			sk->sk_state != SCTP_SS_LISTENING)
			goto success;

		/* Run through the list of sockets bound to the port
		 * (pp->port) [via the pointers bind_next and
		 * bind_pprev in the struct sock *sk2 (pp->sk)]. On each one,
		 * we get the endpoint they describe and run through
		 * the endpoint's list of IP (v4 or v6) addresses,
		 * comparing each of the addresses with the address of
		 * the socket sk. If we find a match, then that means
		 * that this port/socket (sk) combination are already
		 * in an endpoint.
		 */
		sk_for_each_bound(sk2, &pp->owner) {
			struct sctp_endpoint *ep2;
			ep2 = sctp_sk(sk2)->ep;

			if (sk == sk2 ||
			    (reuse && sk2->sk_reuse &&
			     sk2->sk_state != SCTP_SS_LISTENING))
				continue;

			if (sctp_bind_addr_conflict(&ep2->base.bind_addr, addr,
						 sctp_sk(sk2), sctp_sk(sk))) {
				ret = (long)sk2;
				goto fail_unlock;
			}
		}

		pr_debug("%s: found a match\n", __func__);
	}
pp_not_found:
	/* If there was a hash table miss, create a new port.  */
	ret = 1;
	if (!pp && !(pp = sctp_bucket_create(head, sock_net(sk), snum)))
		goto fail_unlock;

	/* In either case (hit or miss), make sure fastreuse is 1 only
	 * if sk->sk_reuse is too (that is, if the caller requested
	 * SO_REUSEADDR on this socket -sk-).
	 */
	if (hlist_empty(&pp->owner)) {
		if (sk->sk_reuse && sk->sk_state != SCTP_SS_LISTENING)
			pp->fastreuse = 1;
		else
			pp->fastreuse = 0;
	} else if (pp->fastreuse &&
		(!sk->sk_reuse || sk->sk_state == SCTP_SS_LISTENING))
		pp->fastreuse = 0;

	/* We are set, so fill up all the data in the hash table
	 * entry, tie the socket list information with the rest of the
	 * sockets FIXME: Blurry, NPI (ipg).
	 */
success:
	if (!sctp_sk(sk)->bind_hash) {
		inet_sk(sk)->inet_num = snum;
		sk_add_bind_node(sk, &pp->owner);
		sctp_sk(sk)->bind_hash = pp;
	}
	ret = 0;

fail_unlock:
	spin_unlock(&head->lock);

fail:
	local_bh_enable();
	return ret;
}

/* Assign a 'snum' port to the socket.  If snum == 0, an ephemeral
 * port is requested.
 */
static int sctp_get_port(struct sock *sk, unsigned short snum)
{
	union sctp_addr addr;
	struct sctp_af *af = sctp_sk(sk)->pf->af;

	/* Set up a dummy address struct from the sk. */
	af->from_sk(&addr, sk);
	addr.v4.sin_port = htons(snum);

	/* Note: sk->sk_num gets filled in if ephemeral port request. */
	return !!sctp_get_port_local(sk, &addr);
}

/*
 *  Move a socket to LISTENING state.
 */
static int sctp_listen_start(struct sock *sk, int backlog)
{
	struct sctp_sock *sp = sctp_sk(sk);
	struct sctp_endpoint *ep = sp->ep;
	struct crypto_hash *tfm = NULL;
	char alg[32];

	/* Allocate HMAC for generating cookie. */
	if (!sp->hmac && sp->sctp_hmac_alg) {
		sprintf(alg, "hmac(%s)", sp->sctp_hmac_alg);
		tfm = crypto_alloc_hash(alg, 0, CRYPTO_ALG_ASYNC);
		if (IS_ERR(tfm)) {
			net_info_ratelimited("failed to load transform for %s: %ld\n",
					     sp->sctp_hmac_alg, PTR_ERR(tfm));
			return -ENOSYS;
		}
		sctp_sk(sk)->hmac = tfm;
	}

	/*
	 * If a bind() or sctp_bindx() is not called prior to a listen()
	 * call that allows new associations to be accepted, the system
	 * picks an ephemeral port and will choose an address set equivalent
	 * to binding with a wildcard address.
	 *
	 * This is not currently spelled out in the SCTP sockets
	 * extensions draft, but follows the practice as seen in TCP
	 * sockets.
	 *
	 */
	sk->sk_state = SCTP_SS_LISTENING;
	if (!ep->base.bind_addr.port) {
		if (sctp_autobind(sk))
			return -EAGAIN;
	} else {
		if (sctp_get_port(sk, inet_sk(sk)->inet_num)) {
			sk->sk_state = SCTP_SS_CLOSED;
			return -EADDRINUSE;
		}
	}

	sk->sk_max_ack_backlog = backlog;
	sctp_hash_endpoint(ep);
	return 0;
}

/*
 * 4.1.3 / 5.1.3 listen()
 *
 *   By default, new associations are not accepted for UDP style sockets.
 *   An application uses listen() to mark a socket as being able to
 *   accept new associations.
 *
 *   On TCP style sockets, applications use listen() to ready the SCTP
 *   endpoint for accepting inbound associations.
 *
 *   On both types of endpoints a backlog of '0' disables listening.
 *
 *  Move a socket to LISTENING state.
 */
int sctp_inet_listen(struct socket *sock, int backlog)
{
	struct sock *sk = sock->sk;
	struct sctp_endpoint *ep = sctp_sk(sk)->ep;
	int err = -EINVAL;

	if (unlikely(backlog < 0))
		return err;

	lock_sock(sk);

	/* Peeled-off sockets are not allowed to listen().  */
	if (sctp_style(sk, UDP_HIGH_BANDWIDTH))
		goto out;

	if (sock->state != SS_UNCONNECTED)
		goto out;

	/* If backlog is zero, disable listening. */
	if (!backlog) {
		if (sctp_sstate(sk, CLOSED))
			goto out;

		err = 0;
		sctp_unhash_endpoint(ep);
		sk->sk_state = SCTP_SS_CLOSED;
		if (sk->sk_reuse)
			sctp_sk(sk)->bind_hash->fastreuse = 1;
		goto out;
	}

	/* If we are already listening, just update the backlog */
	if (sctp_sstate(sk, LISTENING))
		sk->sk_max_ack_backlog = backlog;
	else {
		err = sctp_listen_start(sk, backlog);
		if (err)
			goto out;
	}

	err = 0;
out:
	release_sock(sk);
	return err;
}

/*
 * This function is done by modeling the current datagram_poll() and the
 * tcp_poll().  Note that, based on these implementations, we don't
 * lock the socket in this function, even though it seems that,
 * ideally, locking or some other mechanisms can be used to ensure
 * the integrity of the counters (sndbuf and wmem_alloc) used
 * in this place.  We assume that we don't need locks either until proven
 * otherwise.
 *
 * Another thing to note is that we include the Async I/O support
 * here, again, by modeling the current TCP/UDP code.  We don't have
 * a good way to test with it yet.
 */
unsigned int sctp_poll(struct file *file, struct socket *sock, poll_table *wait)
{
	struct sock *sk = sock->sk;
	struct sctp_sock *sp = sctp_sk(sk);
	unsigned int mask;

	poll_wait(file, sk_sleep(sk), wait);

	/* A TCP-style listening socket becomes readable when the accept queue
	 * is not empty.
	 */
	if (sctp_style(sk, TCP) && sctp_sstate(sk, LISTENING))
		return (!list_empty(&sp->ep->asocs)) ?
			(POLLIN | POLLRDNORM) : 0;

	mask = 0;

	/* Is there any exceptional events?  */
	if (sk->sk_err || !skb_queue_empty(&sk->sk_error_queue))
		mask |= POLLERR |
			(sock_flag(sk, SOCK_SELECT_ERR_QUEUE) ? POLLPRI : 0);
	if (sk->sk_shutdown & RCV_SHUTDOWN)
		mask |= POLLRDHUP | POLLIN | POLLRDNORM;
	if (sk->sk_shutdown == SHUTDOWN_MASK)
		mask |= POLLHUP;

	/* Is it readable?  Reconsider this code with TCP-style support.  */
	if (!skb_queue_empty(&sk->sk_receive_queue))
		mask |= POLLIN | POLLRDNORM;

	/* The association is either gone or not ready.  */
	if (!sctp_style(sk, UDP) && sctp_sstate(sk, CLOSED))
		return mask;

	/* Is it writable?  */
	if (sctp_writeable(sk)) {
		mask |= POLLOUT | POLLWRNORM;
	} else {
		set_bit(SOCK_ASYNC_NOSPACE, &sk->sk_socket->flags);
		/*
		 * Since the socket is not locked, the buffer
		 * might be made available after the writeable check and
		 * before the bit is set.  This could cause a lost I/O
		 * signal.  tcp_poll() has a race breaker for this race
		 * condition.  Based on their implementation, we put
		 * in the following code to cover it as well.
		 */
		if (sctp_writeable(sk))
			mask |= POLLOUT | POLLWRNORM;
	}
	return mask;
}

/********************************************************************
 * 2nd Level Abstractions
 ********************************************************************/

static struct sctp_bind_bucket *sctp_bucket_create(
	struct sctp_bind_hashbucket *head, struct net *net, unsigned short snum)
{
	struct sctp_bind_bucket *pp;

	pp = kmem_cache_alloc(sctp_bucket_cachep, GFP_ATOMIC);
	if (pp) {
		SCTP_DBG_OBJCNT_INC(bind_bucket);
		pp->port = snum;
		pp->fastreuse = 0;
		INIT_HLIST_HEAD(&pp->owner);
		pp->net = net;
		hlist_add_head(&pp->node, &head->chain);
	}
	return pp;
}

/* Caller must hold hashbucket lock for this tb with local BH disabled */
static void sctp_bucket_destroy(struct sctp_bind_bucket *pp)
{
	if (pp && hlist_empty(&pp->owner)) {
		__hlist_del(&pp->node);
		kmem_cache_free(sctp_bucket_cachep, pp);
		SCTP_DBG_OBJCNT_DEC(bind_bucket);
	}
}

/* Release this socket's reference to a local port.  */
static inline void __sctp_put_port(struct sock *sk)
{
	struct sctp_bind_hashbucket *head =
		&sctp_port_hashtable[sctp_phashfn(sock_net(sk),
						  inet_sk(sk)->inet_num)];
	struct sctp_bind_bucket *pp;

	spin_lock(&head->lock);
	pp = sctp_sk(sk)->bind_hash;
	__sk_del_bind_node(sk);
	sctp_sk(sk)->bind_hash = NULL;
	inet_sk(sk)->inet_num = 0;
	sctp_bucket_destroy(pp);
	spin_unlock(&head->lock);
}

void sctp_put_port(struct sock *sk)
{
	local_bh_disable();
	__sctp_put_port(sk);
	local_bh_enable();
}

/*
 * The system picks an ephemeral port and choose an address set equivalent
 * to binding with a wildcard address.
 * One of those addresses will be the primary address for the association.
 * This automatically enables the multihoming capability of SCTP.
 */
static int sctp_autobind(struct sock *sk)
{
	union sctp_addr autoaddr;
	struct sctp_af *af;
	__be16 port;

	/* Initialize a local sockaddr structure to INADDR_ANY. */
	af = sctp_sk(sk)->pf->af;

	port = htons(inet_sk(sk)->inet_num);
	af->inaddr_any(&autoaddr, port);

	return sctp_do_bind(sk, &autoaddr, af->sockaddr_len);
}

/* Parse out IPPROTO_SCTP CMSG headers.  Perform only minimal validation.
 *
 * From RFC 2292
 * 4.2 The cmsghdr Structure *
 *
 * When ancillary data is sent or received, any number of ancillary data
 * objects can be specified by the msg_control and msg_controllen members of
 * the msghdr structure, because each object is preceded by
 * a cmsghdr structure defining the object's length (the cmsg_len member).
 * Historically Berkeley-derived implementations have passed only one object
 * at a time, but this API allows multiple objects to be
 * passed in a single call to sendmsg() or recvmsg(). The following example
 * shows two ancillary data objects in a control buffer.
 *
 *   |<--------------------------- msg_controllen -------------------------->|
 *   |                                                                       |
 *
 *   |<----- ancillary data object ----->|<----- ancillary data object ----->|
 *
 *   |<---------- CMSG_SPACE() --------->|<---------- CMSG_SPACE() --------->|
 *   |                                   |                                   |
 *
 *   |<---------- cmsg_len ---------->|  |<--------- cmsg_len ----------->|  |
 *
 *   |<--------- CMSG_LEN() --------->|  |<-------- CMSG_LEN() ---------->|  |
 *   |                                |  |                                |  |
 *
 *   +-----+-----+-----+--+-----------+--+-----+-----+-----+--+-----------+--+
 *   |cmsg_|cmsg_|cmsg_|XX|           |XX|cmsg_|cmsg_|cmsg_|XX|           |XX|
 *
 *   |len  |level|type |XX|cmsg_data[]|XX|len  |level|type |XX|cmsg_data[]|XX|
 *
 *   +-----+-----+-----+--+-----------+--+-----+-----+-----+--+-----------+--+
 *    ^
 *    |
 *
 * msg_control
 * points here
 */
static int sctp_msghdr_parse(const struct msghdr *msg, sctp_cmsgs_t *cmsgs)
{
	struct cmsghdr *cmsg;
	struct msghdr *my_msg = (struct msghdr *)msg;

	for (cmsg = CMSG_FIRSTHDR(msg);
	     cmsg != NULL;
	     cmsg = CMSG_NXTHDR(my_msg, cmsg)) {
		if (!CMSG_OK(my_msg, cmsg))
			return -EINVAL;

		/* Should we parse this header or ignore?  */
		if (cmsg->cmsg_level != IPPROTO_SCTP)
			continue;

		/* Strictly check lengths following example in SCM code.  */
		switch (cmsg->cmsg_type) {
		case SCTP_INIT:
			/* SCTP Socket API Extension
			 * 5.2.1 SCTP Initiation Structure (SCTP_INIT)
			 *
			 * This cmsghdr structure provides information for
			 * initializing new SCTP associations with sendmsg().
			 * The SCTP_INITMSG socket option uses this same data
			 * structure.  This structure is not used for
			 * recvmsg().
			 *
			 * cmsg_level    cmsg_type      cmsg_data[]
			 * ------------  ------------   ----------------------
			 * IPPROTO_SCTP  SCTP_INIT      struct sctp_initmsg
			 */
			if (cmsg->cmsg_len !=
			    CMSG_LEN(sizeof(struct sctp_initmsg)))
				return -EINVAL;
			cmsgs->init = (struct sctp_initmsg *)CMSG_DATA(cmsg);
			break;

		case SCTP_SNDRCV:
			/* SCTP Socket API Extension
			 * 5.2.2 SCTP Header Information Structure(SCTP_SNDRCV)
			 *
			 * This cmsghdr structure specifies SCTP options for
			 * sendmsg() and describes SCTP header information
			 * about a received message through recvmsg().
			 *
			 * cmsg_level    cmsg_type      cmsg_data[]
			 * ------------  ------------   ----------------------
			 * IPPROTO_SCTP  SCTP_SNDRCV    struct sctp_sndrcvinfo
			 */
			if (cmsg->cmsg_len !=
			    CMSG_LEN(sizeof(struct sctp_sndrcvinfo)))
				return -EINVAL;

			cmsgs->info =
				(struct sctp_sndrcvinfo *)CMSG_DATA(cmsg);

			/* Minimally, validate the sinfo_flags. */
			if (cmsgs->info->sinfo_flags &
			    ~(SCTP_UNORDERED | SCTP_ADDR_OVER |
			      SCTP_ABORT | SCTP_EOF))
				return -EINVAL;
			break;

		default:
			return -EINVAL;
		}
	}
	return 0;
}

/*
 * Wait for a packet..
 * Note: This function is the same function as in core/datagram.c
 * with a few modifications to make lksctp work.
 */
static int sctp_wait_for_packet(struct sock *sk, int *err, long *timeo_p)
{
	int error;
	DEFINE_WAIT(wait);

	prepare_to_wait_exclusive(sk_sleep(sk), &wait, TASK_INTERRUPTIBLE);

	/* Socket errors? */
	error = sock_error(sk);
	if (error)
		goto out;

	if (!skb_queue_empty(&sk->sk_receive_queue))
		goto ready;

	/* Socket shut down?  */
	if (sk->sk_shutdown & RCV_SHUTDOWN)
		goto out;

	/* Sequenced packets can come disconnected.  If so we report the
	 * problem.
	 */
	error = -ENOTCONN;

	/* Is there a good reason to think that we may receive some data?  */
	if (list_empty(&sctp_sk(sk)->ep->asocs) && !sctp_sstate(sk, LISTENING))
		goto out;

	/* Handle signals.  */
	if (signal_pending(current))
		goto interrupted;

	/* Let another process have a go.  Since we are going to sleep
	 * anyway.  Note: This may cause odd behaviors if the message
	 * does not fit in the user's buffer, but this seems to be the
	 * only way to honor MSG_DONTWAIT realistically.
	 */
	release_sock(sk);
	*timeo_p = schedule_timeout(*timeo_p);
	lock_sock(sk);

ready:
	finish_wait(sk_sleep(sk), &wait);
	return 0;

interrupted:
	error = sock_intr_errno(*timeo_p);

out:
	finish_wait(sk_sleep(sk), &wait);
	*err = error;
	return error;
}

/* Receive a datagram.
 * Note: This is pretty much the same routine as in core/datagram.c
 * with a few changes to make lksctp work.
 */
static struct sk_buff *sctp_skb_recv_datagram(struct sock *sk, int flags,
					      int noblock, int *err)
{
	int error;
	struct sk_buff *skb;
	long timeo;

	timeo = sock_rcvtimeo(sk, noblock);

	pr_debug("%s: timeo:%ld, max:%ld\n", __func__, timeo,
		 MAX_SCHEDULE_TIMEOUT);

	do {
		/* Again only user level code calls this function,
		 * so nothing interrupt level
		 * will suddenly eat the receive_queue.
		 *
		 *  Look at current nfs client by the way...
		 *  However, this function was correct in any case. 8)
		 */
		if (flags & MSG_PEEK) {
			spin_lock_bh(&sk->sk_receive_queue.lock);
			skb = skb_peek(&sk->sk_receive_queue);
			if (skb)
				atomic_inc(&skb->users);
			spin_unlock_bh(&sk->sk_receive_queue.lock);
		} else {
			skb = skb_dequeue(&sk->sk_receive_queue);
		}

		if (skb)
			return skb;

		/* Caller is allowed not to check sk->sk_err before calling. */
		error = sock_error(sk);
		if (error)
			goto no_packet;

		if (sk->sk_shutdown & RCV_SHUTDOWN)
			break;

		/* User doesn't want to wait.  */
		error = -EAGAIN;
		if (!timeo)
			goto no_packet;
	} while (sctp_wait_for_packet(sk, err, &timeo) == 0);

	return NULL;

no_packet:
	*err = error;
	return NULL;
}

/* If sndbuf has changed, wake up per association sndbuf waiters.  */
static void __sctp_write_space(struct sctp_association *asoc)
{
	struct sock *sk = asoc->base.sk;
	struct socket *sock = sk->sk_socket;

	if ((sctp_wspace(asoc) > 0) && sock) {
		if (waitqueue_active(&asoc->wait))
			wake_up_interruptible(&asoc->wait);

		if (sctp_writeable(sk)) {
			wait_queue_head_t *wq = sk_sleep(sk);

			if (wq && waitqueue_active(wq))
				wake_up_interruptible(wq);

			/* Note that we try to include the Async I/O support
			 * here by modeling from the current TCP/UDP code.
			 * We have not tested with it yet.
			 */
			if (!(sk->sk_shutdown & SEND_SHUTDOWN))
				sock_wake_async(sock,
						SOCK_WAKE_SPACE, POLL_OUT);
		}
	}
}

/* Do accounting for the sndbuf space.
 * Decrement the used sndbuf space of the corresponding association by the
 * data size which was just transmitted(freed).
 */
static void sctp_wfree(struct sk_buff *skb)
{
	struct sctp_association *asoc;
	struct sctp_chunk *chunk;
	struct sock *sk;

	/* Get the saved chunk pointer.  */
	chunk = *((struct sctp_chunk **)(skb->cb));
	asoc = chunk->asoc;
	sk = asoc->base.sk;
	asoc->sndbuf_used -= SCTP_DATA_SNDSIZE(chunk) +
				sizeof(struct sk_buff) +
				sizeof(struct sctp_chunk);

	atomic_sub(sizeof(struct sctp_chunk), &sk->sk_wmem_alloc);

	/*
	 * This undoes what is done via sctp_set_owner_w and sk_mem_charge
	 */
	sk->sk_wmem_queued   -= skb->truesize;
	sk_mem_uncharge(sk, skb->truesize);

	sock_wfree(skb);
	__sctp_write_space(asoc);

	sctp_association_put(asoc);
}

/* Do accounting for the receive space on the socket.
 * Accounting for the association is done in ulpevent.c
 * We set this as a destructor for the cloned data skbs so that
 * accounting is done at the correct time.
 */
void sctp_sock_rfree(struct sk_buff *skb)
{
	struct sock *sk = skb->sk;
	struct sctp_ulpevent *event = sctp_skb2event(skb);

	atomic_sub(event->rmem_len, &sk->sk_rmem_alloc);

	/*
	 * Mimic the behavior of sock_rfree
	 */
	sk_mem_uncharge(sk, event->rmem_len);
}


/* Helper function to wait for space in the sndbuf.  */
static int sctp_wait_for_sndbuf(struct sctp_association *asoc, long *timeo_p,
				size_t msg_len)
{
	struct sock *sk = asoc->base.sk;
	int err = 0;
	long current_timeo = *timeo_p;
	DEFINE_WAIT(wait);

	pr_debug("%s: asoc:%p, timeo:%ld, msg_len:%zu\n", __func__, asoc,
		 *timeo_p, msg_len);

	/* Increment the association's refcnt.  */
	sctp_association_hold(asoc);

	/* Wait on the association specific sndbuf space. */
	for (;;) {
		prepare_to_wait_exclusive(&asoc->wait, &wait,
					  TASK_INTERRUPTIBLE);
		if (!*timeo_p)
			goto do_nonblock;
		if (sk->sk_err || asoc->state >= SCTP_STATE_SHUTDOWN_PENDING ||
		    asoc->base.dead)
			goto do_error;
		if (signal_pending(current))
			goto do_interrupted;
		if (msg_len <= sctp_wspace(asoc))
			break;

		/* Let another process have a go.  Since we are going
		 * to sleep anyway.
		 */
		release_sock(sk);
		current_timeo = schedule_timeout(current_timeo);
		BUG_ON(sk != asoc->base.sk);
		lock_sock(sk);

		*timeo_p = current_timeo;
	}

out:
	finish_wait(&asoc->wait, &wait);

	/* Release the association's refcnt.  */
	sctp_association_put(asoc);

	return err;

do_error:
	err = -EPIPE;
	goto out;

do_interrupted:
	err = sock_intr_errno(*timeo_p);
	goto out;

do_nonblock:
	err = -EAGAIN;
	goto out;
}

void sctp_data_ready(struct sock *sk, int len)
{
	struct socket_wq *wq;

	rcu_read_lock();
	wq = rcu_dereference(sk->sk_wq);
	if (wq_has_sleeper(wq))
		wake_up_interruptible_sync_poll(&wq->wait, POLLIN |
						POLLRDNORM | POLLRDBAND);
	sk_wake_async(sk, SOCK_WAKE_WAITD, POLL_IN);
	rcu_read_unlock();
}

/* If socket sndbuf has changed, wake up all per association waiters.  */
void sctp_write_space(struct sock *sk)
{
	struct sctp_association *asoc;

	/* Wake up the tasks in each wait queue.  */
	list_for_each_entry(asoc, &((sctp_sk(sk))->ep->asocs), asocs) {
		__sctp_write_space(asoc);
	}
}

/* Is there any sndbuf space available on the socket?
 *
 * Note that sk_wmem_alloc is the sum of the send buffers on all of the
 * associations on the same socket.  For a UDP-style socket with
 * multiple associations, it is possible for it to be "unwriteable"
 * prematurely.  I assume that this is acceptable because
 * a premature "unwriteable" is better than an accidental "writeable" which
 * would cause an unwanted block under certain circumstances.  For the 1-1
 * UDP-style sockets or TCP-style sockets, this code should work.
 *  - Daisy
 */
static int sctp_writeable(struct sock *sk)
{
	int amt = 0;

	amt = sk->sk_sndbuf - sk_wmem_alloc_get(sk);
	if (amt < 0)
		amt = 0;
	return amt;
}

/* Wait for an association to go into ESTABLISHED state. If timeout is 0,
 * returns immediately with EINPROGRESS.
 */
static int sctp_wait_for_connect(struct sctp_association *asoc, long *timeo_p)
{
	struct sock *sk = asoc->base.sk;
	int err = 0;
	long current_timeo = *timeo_p;
	DEFINE_WAIT(wait);

	pr_debug("%s: asoc:%p, timeo:%ld\n", __func__, asoc, *timeo_p);

	/* Increment the association's refcnt.  */
	sctp_association_hold(asoc);

	for (;;) {
		prepare_to_wait_exclusive(&asoc->wait, &wait,
					  TASK_INTERRUPTIBLE);
		if (!*timeo_p)
			goto do_nonblock;
		if (sk->sk_shutdown & RCV_SHUTDOWN)
			break;
		if (sk->sk_err || asoc->state >= SCTP_STATE_SHUTDOWN_PENDING ||
		    asoc->base.dead)
			goto do_error;
		if (signal_pending(current))
			goto do_interrupted;

		if (sctp_state(asoc, ESTABLISHED))
			break;

		/* Let another process have a go.  Since we are going
		 * to sleep anyway.
		 */
		release_sock(sk);
		current_timeo = schedule_timeout(current_timeo);
		lock_sock(sk);

		*timeo_p = current_timeo;
	}

out:
	finish_wait(&asoc->wait, &wait);

	/* Release the association's refcnt.  */
	sctp_association_put(asoc);

	return err;

do_error:
	if (asoc->init_err_counter + 1 > asoc->max_init_attempts)
		err = -ETIMEDOUT;
	else
		err = -ECONNREFUSED;
	goto out;

do_interrupted:
	err = sock_intr_errno(*timeo_p);
	goto out;

do_nonblock:
	err = -EINPROGRESS;
	goto out;
}

static int sctp_wait_for_accept(struct sock *sk, long timeo)
{
	struct sctp_endpoint *ep;
	int err = 0;
	DEFINE_WAIT(wait);

	ep = sctp_sk(sk)->ep;


	for (;;) {
		prepare_to_wait_exclusive(sk_sleep(sk), &wait,
					  TASK_INTERRUPTIBLE);

		if (list_empty(&ep->asocs)) {
			release_sock(sk);
			timeo = schedule_timeout(timeo);
			lock_sock(sk);
		}

		err = -EINVAL;
		if (!sctp_sstate(sk, LISTENING))
			break;

		err = 0;
		if (!list_empty(&ep->asocs))
			break;

		err = sock_intr_errno(timeo);
		if (signal_pending(current))
			break;

		err = -EAGAIN;
		if (!timeo)
			break;
	}

	finish_wait(sk_sleep(sk), &wait);

	return err;
}

static void sctp_wait_for_close(struct sock *sk, long timeout)
{
	DEFINE_WAIT(wait);

	do {
		prepare_to_wait(sk_sleep(sk), &wait, TASK_INTERRUPTIBLE);
		if (list_empty(&sctp_sk(sk)->ep->asocs))
			break;
		release_sock(sk);
		timeout = schedule_timeout(timeout);
		lock_sock(sk);
	} while (!signal_pending(current) && timeout);

	finish_wait(sk_sleep(sk), &wait);
}

static void sctp_skb_set_owner_r_frag(struct sk_buff *skb, struct sock *sk)
{
	struct sk_buff *frag;

	if (!skb->data_len)
		goto done;

	/* Don't forget the fragments. */
	skb_walk_frags(skb, frag)
		sctp_skb_set_owner_r_frag(frag, sk);

done:
	sctp_skb_set_owner_r(skb, sk);
}

void sctp_copy_sock(struct sock *newsk, struct sock *sk,
		    struct sctp_association *asoc)
{
	struct inet_sock *inet = inet_sk(sk);
	struct inet_sock *newinet;

	newsk->sk_type = sk->sk_type;
	newsk->sk_bound_dev_if = sk->sk_bound_dev_if;
	newsk->sk_flags = sk->sk_flags;
	newsk->sk_no_check = sk->sk_no_check;
	newsk->sk_reuse = sk->sk_reuse;

	newsk->sk_shutdown = sk->sk_shutdown;
	newsk->sk_destruct = sctp_destruct_sock;
	newsk->sk_family = sk->sk_family;
	newsk->sk_protocol = IPPROTO_SCTP;
	newsk->sk_backlog_rcv = sk->sk_prot->backlog_rcv;
	newsk->sk_sndbuf = sk->sk_sndbuf;
	newsk->sk_rcvbuf = sk->sk_rcvbuf;
	newsk->sk_lingertime = sk->sk_lingertime;
	newsk->sk_rcvtimeo = sk->sk_rcvtimeo;
	newsk->sk_sndtimeo = sk->sk_sndtimeo;

	newinet = inet_sk(newsk);

	/* Initialize sk's sport, dport, rcv_saddr and daddr for
	 * getsockname() and getpeername()
	 */
	newinet->inet_sport = inet->inet_sport;
	newinet->inet_saddr = inet->inet_saddr;
	newinet->inet_rcv_saddr = inet->inet_rcv_saddr;
	newinet->inet_dport = htons(asoc->peer.port);
	newinet->pmtudisc = inet->pmtudisc;
	newinet->inet_id = asoc->next_tsn ^ jiffies;

	newinet->uc_ttl = inet->uc_ttl;
	newinet->mc_loop = 1;
	newinet->mc_ttl = 1;
	newinet->mc_index = 0;
	newinet->mc_list = NULL;
}

/* Populate the fields of the newsk from the oldsk and migrate the assoc
 * and its messages to the newsk.
 */
static void sctp_sock_migrate(struct sock *oldsk, struct sock *newsk,
			      struct sctp_association *assoc,
			      sctp_socket_type_t type)
{
	struct sctp_sock *oldsp = sctp_sk(oldsk);
	struct sctp_sock *newsp = sctp_sk(newsk);
	struct sctp_bind_bucket *pp; /* hash list port iterator */
	struct sctp_endpoint *newep = newsp->ep;
	struct sk_buff *skb, *tmp;
	struct sctp_ulpevent *event;
	struct sctp_bind_hashbucket *head;
	struct list_head tmplist;

	/* Migrate socket buffer sizes and all the socket level options to the
	 * new socket.
	 */
	newsk->sk_sndbuf = oldsk->sk_sndbuf;
	newsk->sk_rcvbuf = oldsk->sk_rcvbuf;
	/* Brute force copy old sctp opt. */
	if (oldsp->do_auto_asconf) {
		memcpy(&tmplist, &newsp->auto_asconf_list, sizeof(tmplist));
		inet_sk_copy_descendant(newsk, oldsk);
		memcpy(&newsp->auto_asconf_list, &tmplist, sizeof(tmplist));
	} else
		inet_sk_copy_descendant(newsk, oldsk);

	/* Restore the ep value that was overwritten with the above structure
	 * copy.
	 */
	newsp->ep = newep;
	newsp->hmac = NULL;

	/* Hook this new socket in to the bind_hash list. */
	head = &sctp_port_hashtable[sctp_phashfn(sock_net(oldsk),
						 inet_sk(oldsk)->inet_num)];
	local_bh_disable();
	spin_lock(&head->lock);
	pp = sctp_sk(oldsk)->bind_hash;
	sk_add_bind_node(newsk, &pp->owner);
	sctp_sk(newsk)->bind_hash = pp;
	inet_sk(newsk)->inet_num = inet_sk(oldsk)->inet_num;
	spin_unlock(&head->lock);
	local_bh_enable();

	/* Copy the bind_addr list from the original endpoint to the new
	 * endpoint so that we can handle restarts properly
	 */
	sctp_bind_addr_dup(&newsp->ep->base.bind_addr,
				&oldsp->ep->base.bind_addr, GFP_KERNEL);

	/* Move any messages in the old socket's receive queue that are for the
	 * peeled off association to the new socket's receive queue.
	 */
	sctp_skb_for_each(skb, &oldsk->sk_receive_queue, tmp) {
		event = sctp_skb2event(skb);
		if (event->asoc == assoc) {
			__skb_unlink(skb, &oldsk->sk_receive_queue);
			__skb_queue_tail(&newsk->sk_receive_queue, skb);
			sctp_skb_set_owner_r_frag(skb, newsk);
		}
	}

	/* Clean up any messages pending delivery due to partial
	 * delivery.   Three cases:
	 * 1) No partial deliver;  no work.
	 * 2) Peeling off partial delivery; keep pd_lobby in new pd_lobby.
	 * 3) Peeling off non-partial delivery; move pd_lobby to receive_queue.
	 */
	skb_queue_head_init(&newsp->pd_lobby);
	atomic_set(&sctp_sk(newsk)->pd_mode, assoc->ulpq.pd_mode);

	if (atomic_read(&sctp_sk(oldsk)->pd_mode)) {
		struct sk_buff_head *queue;

		/* Decide which queue to move pd_lobby skbs to. */
		if (assoc->ulpq.pd_mode) {
			queue = &newsp->pd_lobby;
		} else
			queue = &newsk->sk_receive_queue;

		/* Walk through the pd_lobby, looking for skbs that
		 * need moved to the new socket.
		 */
		sctp_skb_for_each(skb, &oldsp->pd_lobby, tmp) {
			event = sctp_skb2event(skb);
			if (event->asoc == assoc) {
				__skb_unlink(skb, &oldsp->pd_lobby);
				__skb_queue_tail(queue, skb);
				sctp_skb_set_owner_r_frag(skb, newsk);
			}
		}

		/* Clear up any skbs waiting for the partial
		 * delivery to finish.
		 */
		if (assoc->ulpq.pd_mode)
			sctp_clear_pd(oldsk, NULL);

	}

	sctp_skb_for_each(skb, &assoc->ulpq.reasm, tmp)
		sctp_skb_set_owner_r_frag(skb, newsk);

	sctp_skb_for_each(skb, &assoc->ulpq.lobby, tmp)
		sctp_skb_set_owner_r_frag(skb, newsk);

	/* Set the type of socket to indicate that it is peeled off from the
	 * original UDP-style socket or created with the accept() call on a
	 * TCP-style socket..
	 */
	newsp->type = type;

	/* Mark the new socket "in-use" by the user so that any packets
	 * that may arrive on the association after we've moved it are
	 * queued to the backlog.  This prevents a potential race between
	 * backlog processing on the old socket and new-packet processing
	 * on the new socket.
	 *
	 * The caller has just allocated newsk so we can guarantee that other
	 * paths won't try to lock it and then oldsk.
	 */
	lock_sock_nested(newsk, SINGLE_DEPTH_NESTING);
	sctp_assoc_migrate(assoc, newsk);

	/* If the association on the newsk is already closed before accept()
	 * is called, set RCV_SHUTDOWN flag.
	 */
	if (sctp_state(assoc, CLOSED) && sctp_style(newsk, TCP))
		newsk->sk_shutdown |= RCV_SHUTDOWN;

	newsk->sk_state = SCTP_SS_ESTABLISHED;
	release_sock(newsk);
}


/* This proto struct describes the ULP interface for SCTP.  */
struct proto sctp_prot = {
	.name        =	"SCTP",
	.owner       =	THIS_MODULE,
	.close       =	sctp_close,
	.connect     =	sctp_connect,
	.disconnect  =	sctp_disconnect,
	.accept      =	sctp_accept,
	.ioctl       =	sctp_ioctl,
	.init        =	sctp_init_sock,
	.destroy     =	sctp_destroy_sock,
	.shutdown    =	sctp_shutdown,
	.setsockopt  =	sctp_setsockopt,
	.getsockopt  =	sctp_getsockopt,
	.sendmsg     =	sctp_sendmsg,
	.recvmsg     =	sctp_recvmsg,
	.bind        =	sctp_bind,
	.backlog_rcv =	sctp_backlog_rcv,
	.hash        =	sctp_hash,
	.unhash      =	sctp_unhash,
	.get_port    =	sctp_get_port,
	.obj_size    =  sizeof(struct sctp_sock),
	.sysctl_mem  =  sysctl_sctp_mem,
	.sysctl_rmem =  sysctl_sctp_rmem,
	.sysctl_wmem =  sysctl_sctp_wmem,
	.memory_pressure = &sctp_memory_pressure,
	.enter_memory_pressure = sctp_enter_memory_pressure,
	.memory_allocated = &sctp_memory_allocated,
	.sockets_allocated = &sctp_sockets_allocated,
};

#if IS_ENABLED(CONFIG_IPV6)

struct proto sctpv6_prot = {
	.name		= "SCTPv6",
	.owner		= THIS_MODULE,
	.close		= sctp_close,
	.connect	= sctp_connect,
	.disconnect	= sctp_disconnect,
	.accept		= sctp_accept,
	.ioctl		= sctp_ioctl,
	.init		= sctp_init_sock,
	.destroy	= sctp_destroy_sock,
	.shutdown	= sctp_shutdown,
	.setsockopt	= sctp_setsockopt,
	.getsockopt	= sctp_getsockopt,
	.sendmsg	= sctp_sendmsg,
	.recvmsg	= sctp_recvmsg,
	.bind		= sctp_bind,
	.backlog_rcv	= sctp_backlog_rcv,
	.hash		= sctp_hash,
	.unhash		= sctp_unhash,
	.get_port	= sctp_get_port,
	.obj_size	= sizeof(struct sctp6_sock),
	.sysctl_mem	= sysctl_sctp_mem,
	.sysctl_rmem	= sysctl_sctp_rmem,
	.sysctl_wmem	= sysctl_sctp_wmem,
	.memory_pressure = &sctp_memory_pressure,
	.enter_memory_pressure = sctp_enter_memory_pressure,
	.memory_allocated = &sctp_memory_allocated,
	.sockets_allocated = &sctp_sockets_allocated,
};
#endif /* IS_ENABLED(CONFIG_IPV6) */<|MERGE_RESOLUTION|>--- conflicted
+++ resolved
@@ -1374,8 +1374,6 @@
  * addrs_num structure member. That way we can re-use the existing
  * code.
  */
-<<<<<<< HEAD
-=======
 #ifdef CONFIG_COMPAT
 struct compat_sctp_getaddrs_old {
 	sctp_assoc_t	assoc_id;
@@ -1384,7 +1382,6 @@
 };
 #endif
 
->>>>>>> e3703f8c
 static int sctp_getsockopt_connectx3(struct sock *sk, int len,
 				     char __user *optval,
 				     int __user *optlen)
