/*
 * INET		An implementation of the TCP/IP protocol suite for the LINUX
 *		operating system.  INET is implemented using the  BSD Socket
 *		interface as the means of communication with the user level.
 *
 *		PACKET - implements raw packet sockets.
 *
 * Authors:	Ross Biro
 *		Fred N. van Kempen, <waltje@uWalt.NL.Mugnet.ORG>
 *		Alan Cox, <gw4pts@gw4pts.ampr.org>
 *
 * Fixes:
 *		Alan Cox	:	verify_area() now used correctly
 *		Alan Cox	:	new skbuff lists, look ma no backlogs!
 *		Alan Cox	:	tidied skbuff lists.
 *		Alan Cox	:	Now uses generic datagram routines I
 *					added. Also fixed the peek/read crash
 *					from all old Linux datagram code.
 *		Alan Cox	:	Uses the improved datagram code.
 *		Alan Cox	:	Added NULL's for socket options.
 *		Alan Cox	:	Re-commented the code.
 *		Alan Cox	:	Use new kernel side addressing
 *		Rob Janssen	:	Correct MTU usage.
 *		Dave Platt	:	Counter leaks caused by incorrect
 *					interrupt locking and some slightly
 *					dubious gcc output. Can you read
 *					compiler: it said _VOLATILE_
 *	Richard Kooijman	:	Timestamp fixes.
 *		Alan Cox	:	New buffers. Use sk->mac.raw.
 *		Alan Cox	:	sendmsg/recvmsg support.
 *		Alan Cox	:	Protocol setting support
 *	Alexey Kuznetsov	:	Untied from IPv4 stack.
 *	Cyrus Durgin		:	Fixed kerneld for kmod.
 *	Michal Ostrowski        :       Module initialization cleanup.
 *         Ulises Alonso        :       Frame number limit removal and
 *                                      packet_set_ring memory leak.
 *		Eric Biederman	:	Allow for > 8 byte hardware addresses.
 *					The convention is that longer addresses
 *					will simply extend the hardware address
 *					byte arrays at the end of sockaddr_ll
 *					and packet_mreq.
 *		Johann Baudy	:	Added TX RING.
 *		Chetan Loke	:	Implemented TPACKET_V3 block abstraction
 *					layer.
 *					Copyright (C) 2011, <lokec@ccs.neu.edu>
 *
 *
 *		This program is free software; you can redistribute it and/or
 *		modify it under the terms of the GNU General Public License
 *		as published by the Free Software Foundation; either version
 *		2 of the License, or (at your option) any later version.
 *
 */

#include <linux/types.h>
#include <linux/mm.h>
#include <linux/capability.h>
#include <linux/fcntl.h>
#include <linux/socket.h>
#include <linux/in.h>
#include <linux/inet.h>
#include <linux/netdevice.h>
#include <linux/if_packet.h>
#include <linux/wireless.h>
#include <linux/kernel.h>
#include <linux/kmod.h>
#include <linux/slab.h>
#include <linux/vmalloc.h>
#include <net/net_namespace.h>
#include <net/ip.h>
#include <net/protocol.h>
#include <linux/skbuff.h>
#include <net/sock.h>
#include <linux/errno.h>
#include <linux/timer.h>
#include <linux/uaccess.h>
#include <asm/ioctls.h>
#include <asm/page.h>
#include <asm/cacheflush.h>
#include <asm/io.h>
#include <linux/proc_fs.h>
#include <linux/seq_file.h>
#include <linux/poll.h>
#include <linux/module.h>
#include <linux/init.h>
#include <linux/mutex.h>
#include <linux/if_vlan.h>
#include <linux/virtio_net.h>
#include <linux/errqueue.h>
#include <linux/net_tstamp.h>
#include <linux/percpu.h>
#ifdef CONFIG_INET
#include <net/inet_common.h>
#endif
#include <linux/bpf.h>
#include <net/compat.h>

#include "internal.h"

/*
   Assumptions:
   - if device has no dev->hard_header routine, it adds and removes ll header
     inside itself. In this case ll header is invisible outside of device,
     but higher levels still should reserve dev->hard_header_len.
     Some devices are enough clever to reallocate skb, when header
     will not fit to reserved space (tunnel), another ones are silly
     (PPP).
   - packet socket receives packets with pulled ll header,
     so that SOCK_RAW should push it back.

On receive:
-----------

Incoming, dev->hard_header!=NULL
   mac_header -> ll header
   data       -> data

Outgoing, dev->hard_header!=NULL
   mac_header -> ll header
   data       -> ll header

Incoming, dev->hard_header==NULL
   mac_header -> UNKNOWN position. It is very likely, that it points to ll
		 header.  PPP makes it, that is wrong, because introduce
		 assymetry between rx and tx paths.
   data       -> data

Outgoing, dev->hard_header==NULL
   mac_header -> data. ll header is still not built!
   data       -> data

Resume
  If dev->hard_header==NULL we are unlikely to restore sensible ll header.


On transmit:
------------

dev->hard_header != NULL
   mac_header -> ll header
   data       -> ll header

dev->hard_header == NULL (ll header is added by device, we cannot control it)
   mac_header -> data
   data       -> data

   We should set nh.raw on output to correct posistion,
   packet classifier depends on it.
 */

/* Private packet socket structures. */

/* identical to struct packet_mreq except it has
 * a longer address field.
 */
struct packet_mreq_max {
	int		mr_ifindex;
	unsigned short	mr_type;
	unsigned short	mr_alen;
	unsigned char	mr_address[MAX_ADDR_LEN];
};

union tpacket_uhdr {
	struct tpacket_hdr  *h1;
	struct tpacket2_hdr *h2;
	struct tpacket3_hdr *h3;
	void *raw;
};

static int packet_set_ring(struct sock *sk, union tpacket_req_u *req_u,
		int closing, int tx_ring);

#define V3_ALIGNMENT	(8)

#define BLK_HDR_LEN	(ALIGN(sizeof(struct tpacket_block_desc), V3_ALIGNMENT))

#define BLK_PLUS_PRIV(sz_of_priv) \
	(BLK_HDR_LEN + ALIGN((sz_of_priv), V3_ALIGNMENT))

#define BLOCK_STATUS(x)	((x)->hdr.bh1.block_status)
#define BLOCK_NUM_PKTS(x)	((x)->hdr.bh1.num_pkts)
#define BLOCK_O2FP(x)		((x)->hdr.bh1.offset_to_first_pkt)
#define BLOCK_LEN(x)		((x)->hdr.bh1.blk_len)
#define BLOCK_SNUM(x)		((x)->hdr.bh1.seq_num)
#define BLOCK_O2PRIV(x)	((x)->offset_to_priv)
#define BLOCK_PRIV(x)		((void *)((char *)(x) + BLOCK_O2PRIV(x)))

struct packet_sock;
static int tpacket_rcv(struct sk_buff *skb, struct net_device *dev,
		       struct packet_type *pt, struct net_device *orig_dev);

static void *packet_previous_frame(struct packet_sock *po,
		struct packet_ring_buffer *rb,
		int status);
static void packet_increment_head(struct packet_ring_buffer *buff);
static int prb_curr_blk_in_use(struct tpacket_block_desc *);
static void *prb_dispatch_next_block(struct tpacket_kbdq_core *,
			struct packet_sock *);
static void prb_retire_current_block(struct tpacket_kbdq_core *,
		struct packet_sock *, unsigned int status);
static int prb_queue_frozen(struct tpacket_kbdq_core *);
static void prb_open_block(struct tpacket_kbdq_core *,
		struct tpacket_block_desc *);
static void prb_retire_rx_blk_timer_expired(unsigned long);
static void _prb_refresh_rx_retire_blk_timer(struct tpacket_kbdq_core *);
static void prb_init_blk_timer(struct packet_sock *,
		struct tpacket_kbdq_core *,
		void (*func) (unsigned long));
static void prb_fill_rxhash(struct tpacket_kbdq_core *, struct tpacket3_hdr *);
static void prb_clear_rxhash(struct tpacket_kbdq_core *,
		struct tpacket3_hdr *);
static void prb_fill_vlan_info(struct tpacket_kbdq_core *,
		struct tpacket3_hdr *);
static void packet_flush_mclist(struct sock *sk);
static void packet_pick_tx_queue(struct net_device *dev, struct sk_buff *skb);

struct packet_skb_cb {
	union {
		struct sockaddr_pkt pkt;
		union {
			/* Trick: alias skb original length with
			 * ll.sll_family and ll.protocol in order
			 * to save room.
			 */
			unsigned int origlen;
			struct sockaddr_ll ll;
		};
	} sa;
};

#define vio_le() virtio_legacy_is_little_endian()

#define PACKET_SKB_CB(__skb)	((struct packet_skb_cb *)((__skb)->cb))

#define GET_PBDQC_FROM_RB(x)	((struct tpacket_kbdq_core *)(&(x)->prb_bdqc))
#define GET_PBLOCK_DESC(x, bid)	\
	((struct tpacket_block_desc *)((x)->pkbdq[(bid)].buffer))
#define GET_CURR_PBLOCK_DESC_FROM_CORE(x)	\
	((struct tpacket_block_desc *)((x)->pkbdq[(x)->kactive_blk_num].buffer))
#define GET_NEXT_PRB_BLK_NUM(x) \
	(((x)->kactive_blk_num < ((x)->knum_blocks-1)) ? \
	((x)->kactive_blk_num+1) : 0)

static void __fanout_unlink(struct sock *sk, struct packet_sock *po);
static void __fanout_link(struct sock *sk, struct packet_sock *po);

static int packet_direct_xmit(struct sk_buff *skb)
{
	struct net_device *dev = skb->dev;
	struct sk_buff *orig_skb = skb;
	struct netdev_queue *txq;
	int ret = NETDEV_TX_BUSY;

	if (unlikely(!netif_running(dev) ||
		     !netif_carrier_ok(dev)))
		goto drop;

	skb = validate_xmit_skb_list(skb, dev);
	if (skb != orig_skb)
		goto drop;

	packet_pick_tx_queue(dev, skb);
	txq = skb_get_tx_queue(dev, skb);

	local_bh_disable();

	HARD_TX_LOCK(dev, txq, smp_processor_id());
	if (!netif_xmit_frozen_or_drv_stopped(txq))
		ret = netdev_start_xmit(skb, dev, txq, false);
	HARD_TX_UNLOCK(dev, txq);

	local_bh_enable();

	if (!dev_xmit_complete(ret))
		kfree_skb(skb);

	return ret;
drop:
	atomic_long_inc(&dev->tx_dropped);
	kfree_skb_list(skb);
	return NET_XMIT_DROP;
}

static struct net_device *packet_cached_dev_get(struct packet_sock *po)
{
	struct net_device *dev;

	rcu_read_lock();
	dev = rcu_dereference(po->cached_dev);
	if (likely(dev))
		dev_hold(dev);
	rcu_read_unlock();

	return dev;
}

static void packet_cached_dev_assign(struct packet_sock *po,
				     struct net_device *dev)
{
	rcu_assign_pointer(po->cached_dev, dev);
}

static void packet_cached_dev_reset(struct packet_sock *po)
{
	RCU_INIT_POINTER(po->cached_dev, NULL);
}

static bool packet_use_direct_xmit(const struct packet_sock *po)
{
	return po->xmit == packet_direct_xmit;
}

static u16 __packet_pick_tx_queue(struct net_device *dev, struct sk_buff *skb)
{
	return (u16) raw_smp_processor_id() % dev->real_num_tx_queues;
}

static void packet_pick_tx_queue(struct net_device *dev, struct sk_buff *skb)
{
	const struct net_device_ops *ops = dev->netdev_ops;
	u16 queue_index;

	if (ops->ndo_select_queue) {
		queue_index = ops->ndo_select_queue(dev, skb, NULL,
						    __packet_pick_tx_queue);
		queue_index = netdev_cap_txqueue(dev, queue_index);
	} else {
		queue_index = __packet_pick_tx_queue(dev, skb);
	}

	skb_set_queue_mapping(skb, queue_index);
}

/* __register_prot_hook must be invoked through register_prot_hook
 * or from a context in which asynchronous accesses to the packet
 * socket is not possible (packet_create()).
 */
static void __register_prot_hook(struct sock *sk)
{
	struct packet_sock *po = pkt_sk(sk);

	if (!po->running) {
		if (po->fanout)
			__fanout_link(sk, po);
		else
			dev_add_pack(&po->prot_hook);

		sock_hold(sk);
		po->running = 1;
	}
}

static void register_prot_hook(struct sock *sk)
{
	lockdep_assert_held_once(&pkt_sk(sk)->bind_lock);
	__register_prot_hook(sk);
}

/* If the sync parameter is true, we will temporarily drop
 * the po->bind_lock and do a synchronize_net to make sure no
 * asynchronous packet processing paths still refer to the elements
 * of po->prot_hook.  If the sync parameter is false, it is the
 * callers responsibility to take care of this.
 */
static void __unregister_prot_hook(struct sock *sk, bool sync)
{
	struct packet_sock *po = pkt_sk(sk);

	lockdep_assert_held_once(&po->bind_lock);

	po->running = 0;

	if (po->fanout)
		__fanout_unlink(sk, po);
	else
		__dev_remove_pack(&po->prot_hook);

	__sock_put(sk);

	if (sync) {
		spin_unlock(&po->bind_lock);
		synchronize_net();
		spin_lock(&po->bind_lock);
	}
}

static void unregister_prot_hook(struct sock *sk, bool sync)
{
	struct packet_sock *po = pkt_sk(sk);

	if (po->running)
		__unregister_prot_hook(sk, sync);
}

static inline struct page * __pure pgv_to_page(void *addr)
{
	if (is_vmalloc_addr(addr))
		return vmalloc_to_page(addr);
	return virt_to_page(addr);
}

static void __packet_set_status(struct packet_sock *po, void *frame, int status)
{
	union tpacket_uhdr h;

	h.raw = frame;
	switch (po->tp_version) {
	case TPACKET_V1:
		h.h1->tp_status = status;
		flush_dcache_page(pgv_to_page(&h.h1->tp_status));
		break;
	case TPACKET_V2:
		h.h2->tp_status = status;
		flush_dcache_page(pgv_to_page(&h.h2->tp_status));
		break;
	case TPACKET_V3:
		h.h3->tp_status = status;
		flush_dcache_page(pgv_to_page(&h.h3->tp_status));
		break;
	default:
		WARN(1, "TPACKET version not supported.\n");
		BUG();
	}

	smp_wmb();
}

static int __packet_get_status(struct packet_sock *po, void *frame)
{
	union tpacket_uhdr h;

	smp_rmb();

	h.raw = frame;
	switch (po->tp_version) {
	case TPACKET_V1:
		flush_dcache_page(pgv_to_page(&h.h1->tp_status));
		return h.h1->tp_status;
	case TPACKET_V2:
		flush_dcache_page(pgv_to_page(&h.h2->tp_status));
		return h.h2->tp_status;
	case TPACKET_V3:
		flush_dcache_page(pgv_to_page(&h.h3->tp_status));
		return h.h3->tp_status;
	default:
		WARN(1, "TPACKET version not supported.\n");
		BUG();
		return 0;
	}
}

static __u32 tpacket_get_timestamp(struct sk_buff *skb, struct timespec *ts,
				   unsigned int flags)
{
	struct skb_shared_hwtstamps *shhwtstamps = skb_hwtstamps(skb);

	if (shhwtstamps &&
	    (flags & SOF_TIMESTAMPING_RAW_HARDWARE) &&
	    ktime_to_timespec_cond(shhwtstamps->hwtstamp, ts))
		return TP_STATUS_TS_RAW_HARDWARE;

	if (ktime_to_timespec_cond(skb->tstamp, ts))
		return TP_STATUS_TS_SOFTWARE;

	return 0;
}

static __u32 __packet_set_timestamp(struct packet_sock *po, void *frame,
				    struct sk_buff *skb)
{
	union tpacket_uhdr h;
	struct timespec ts;
	__u32 ts_status;

	if (!(ts_status = tpacket_get_timestamp(skb, &ts, po->tp_tstamp)))
		return 0;

	h.raw = frame;
	switch (po->tp_version) {
	case TPACKET_V1:
		h.h1->tp_sec = ts.tv_sec;
		h.h1->tp_usec = ts.tv_nsec / NSEC_PER_USEC;
		break;
	case TPACKET_V2:
		h.h2->tp_sec = ts.tv_sec;
		h.h2->tp_nsec = ts.tv_nsec;
		break;
	case TPACKET_V3:
		h.h3->tp_sec = ts.tv_sec;
		h.h3->tp_nsec = ts.tv_nsec;
		break;
	default:
		WARN(1, "TPACKET version not supported.\n");
		BUG();
	}

	/* one flush is safe, as both fields always lie on the same cacheline */
	flush_dcache_page(pgv_to_page(&h.h1->tp_sec));
	smp_wmb();

	return ts_status;
}

static void *packet_lookup_frame(struct packet_sock *po,
		struct packet_ring_buffer *rb,
		unsigned int position,
		int status)
{
	unsigned int pg_vec_pos, frame_offset;
	union tpacket_uhdr h;

	pg_vec_pos = position / rb->frames_per_block;
	frame_offset = position % rb->frames_per_block;

	h.raw = rb->pg_vec[pg_vec_pos].buffer +
		(frame_offset * rb->frame_size);

	if (status != __packet_get_status(po, h.raw))
		return NULL;

	return h.raw;
}

static void *packet_current_frame(struct packet_sock *po,
		struct packet_ring_buffer *rb,
		int status)
{
	return packet_lookup_frame(po, rb, rb->head, status);
}

static void prb_del_retire_blk_timer(struct tpacket_kbdq_core *pkc)
{
	del_timer_sync(&pkc->retire_blk_timer);
}

static void prb_shutdown_retire_blk_timer(struct packet_sock *po,
		struct sk_buff_head *rb_queue)
{
	struct tpacket_kbdq_core *pkc;

	pkc = GET_PBDQC_FROM_RB(&po->rx_ring);

	spin_lock_bh(&rb_queue->lock);
	pkc->delete_blk_timer = 1;
	spin_unlock_bh(&rb_queue->lock);

	prb_del_retire_blk_timer(pkc);
}

static void prb_init_blk_timer(struct packet_sock *po,
		struct tpacket_kbdq_core *pkc,
		void (*func) (unsigned long))
{
	init_timer(&pkc->retire_blk_timer);
	pkc->retire_blk_timer.data = (long)po;
	pkc->retire_blk_timer.function = func;
	pkc->retire_blk_timer.expires = jiffies;
}

static void prb_setup_retire_blk_timer(struct packet_sock *po)
{
	struct tpacket_kbdq_core *pkc;

	pkc = GET_PBDQC_FROM_RB(&po->rx_ring);
	prb_init_blk_timer(po, pkc, prb_retire_rx_blk_timer_expired);
}

static int prb_calc_retire_blk_tmo(struct packet_sock *po,
				int blk_size_in_bytes)
{
	struct net_device *dev;
	unsigned int mbits = 0, msec = 0, div = 0, tmo = 0;
	struct ethtool_link_ksettings ecmd;
	int err;

	rtnl_lock();
	dev = __dev_get_by_index(sock_net(&po->sk), po->ifindex);
	if (unlikely(!dev)) {
		rtnl_unlock();
		return DEFAULT_PRB_RETIRE_TOV;
	}
	err = __ethtool_get_link_ksettings(dev, &ecmd);
	rtnl_unlock();
	if (!err) {
		/*
		 * If the link speed is so slow you don't really
		 * need to worry about perf anyways
		 */
		if (ecmd.base.speed < SPEED_1000 ||
		    ecmd.base.speed == SPEED_UNKNOWN) {
			return DEFAULT_PRB_RETIRE_TOV;
		} else {
			msec = 1;
			div = ecmd.base.speed / 1000;
		}
	} else
		return DEFAULT_PRB_RETIRE_TOV;

	mbits = (blk_size_in_bytes * 8) / (1024 * 1024);

	if (div)
		mbits /= div;

	tmo = mbits * msec;

	if (div)
		return tmo+1;
	return tmo;
}

static void prb_init_ft_ops(struct tpacket_kbdq_core *p1,
			union tpacket_req_u *req_u)
{
	p1->feature_req_word = req_u->req3.tp_feature_req_word;
}

static void init_prb_bdqc(struct packet_sock *po,
			struct packet_ring_buffer *rb,
			struct pgv *pg_vec,
			union tpacket_req_u *req_u)
{
	struct tpacket_kbdq_core *p1 = GET_PBDQC_FROM_RB(rb);
	struct tpacket_block_desc *pbd;

	memset(p1, 0x0, sizeof(*p1));

	p1->knxt_seq_num = 1;
	p1->pkbdq = pg_vec;
	pbd = (struct tpacket_block_desc *)pg_vec[0].buffer;
	p1->pkblk_start	= pg_vec[0].buffer;
	p1->kblk_size = req_u->req3.tp_block_size;
	p1->knum_blocks	= req_u->req3.tp_block_nr;
	p1->hdrlen = po->tp_hdrlen;
	p1->version = po->tp_version;
	p1->last_kactive_blk_num = 0;
	po->stats.stats3.tp_freeze_q_cnt = 0;
	if (req_u->req3.tp_retire_blk_tov)
		p1->retire_blk_tov = req_u->req3.tp_retire_blk_tov;
	else
		p1->retire_blk_tov = prb_calc_retire_blk_tmo(po,
						req_u->req3.tp_block_size);
	p1->tov_in_jiffies = msecs_to_jiffies(p1->retire_blk_tov);
	p1->blk_sizeof_priv = req_u->req3.tp_sizeof_priv;

	p1->max_frame_len = p1->kblk_size - BLK_PLUS_PRIV(p1->blk_sizeof_priv);
	prb_init_ft_ops(p1, req_u);
	prb_setup_retire_blk_timer(po);
	prb_open_block(p1, pbd);
}

/*  Do NOT update the last_blk_num first.
 *  Assumes sk_buff_head lock is held.
 */
static void _prb_refresh_rx_retire_blk_timer(struct tpacket_kbdq_core *pkc)
{
	mod_timer(&pkc->retire_blk_timer,
			jiffies + pkc->tov_in_jiffies);
	pkc->last_kactive_blk_num = pkc->kactive_blk_num;
}

/*
 * Timer logic:
 * 1) We refresh the timer only when we open a block.
 *    By doing this we don't waste cycles refreshing the timer
 *	  on packet-by-packet basis.
 *
 * With a 1MB block-size, on a 1Gbps line, it will take
 * i) ~8 ms to fill a block + ii) memcpy etc.
 * In this cut we are not accounting for the memcpy time.
 *
 * So, if the user sets the 'tmo' to 10ms then the timer
 * will never fire while the block is still getting filled
 * (which is what we want). However, the user could choose
 * to close a block early and that's fine.
 *
 * But when the timer does fire, we check whether or not to refresh it.
 * Since the tmo granularity is in msecs, it is not too expensive
 * to refresh the timer, lets say every '8' msecs.
 * Either the user can set the 'tmo' or we can derive it based on
 * a) line-speed and b) block-size.
 * prb_calc_retire_blk_tmo() calculates the tmo.
 *
 */
static void prb_retire_rx_blk_timer_expired(unsigned long data)
{
	struct packet_sock *po = (struct packet_sock *)data;
	struct tpacket_kbdq_core *pkc = GET_PBDQC_FROM_RB(&po->rx_ring);
	unsigned int frozen;
	struct tpacket_block_desc *pbd;

	spin_lock(&po->sk.sk_receive_queue.lock);

	frozen = prb_queue_frozen(pkc);
	pbd = GET_CURR_PBLOCK_DESC_FROM_CORE(pkc);

	if (unlikely(pkc->delete_blk_timer))
		goto out;

	/* We only need to plug the race when the block is partially filled.
	 * tpacket_rcv:
	 *		lock(); increment BLOCK_NUM_PKTS; unlock()
	 *		copy_bits() is in progress ...
	 *		timer fires on other cpu:
	 *		we can't retire the current block because copy_bits
	 *		is in progress.
	 *
	 */
	if (BLOCK_NUM_PKTS(pbd)) {
		while (atomic_read(&pkc->blk_fill_in_prog)) {
			/* Waiting for skb_copy_bits to finish... */
			cpu_relax();
		}
	}

	if (pkc->last_kactive_blk_num == pkc->kactive_blk_num) {
		if (!frozen) {
			if (!BLOCK_NUM_PKTS(pbd)) {
				/* An empty block. Just refresh the timer. */
				goto refresh_timer;
			}
			prb_retire_current_block(pkc, po, TP_STATUS_BLK_TMO);
			if (!prb_dispatch_next_block(pkc, po))
				goto refresh_timer;
			else
				goto out;
		} else {
			/* Case 1. Queue was frozen because user-space was
			 *	   lagging behind.
			 */
			if (prb_curr_blk_in_use(pbd)) {
				/*
				 * Ok, user-space is still behind.
				 * So just refresh the timer.
				 */
				goto refresh_timer;
			} else {
			       /* Case 2. queue was frozen,user-space caught up,
				* now the link went idle && the timer fired.
				* We don't have a block to close.So we open this
				* block and restart the timer.
				* opening a block thaws the queue,restarts timer
				* Thawing/timer-refresh is a side effect.
				*/
				prb_open_block(pkc, pbd);
				goto out;
			}
		}
	}

refresh_timer:
	_prb_refresh_rx_retire_blk_timer(pkc);

out:
	spin_unlock(&po->sk.sk_receive_queue.lock);
}

static void prb_flush_block(struct tpacket_kbdq_core *pkc1,
		struct tpacket_block_desc *pbd1, __u32 status)
{
	/* Flush everything minus the block header */

#if ARCH_IMPLEMENTS_FLUSH_DCACHE_PAGE == 1
	u8 *start, *end;

	start = (u8 *)pbd1;

	/* Skip the block header(we know header WILL fit in 4K) */
	start += PAGE_SIZE;

	end = (u8 *)PAGE_ALIGN((unsigned long)pkc1->pkblk_end);
	for (; start < end; start += PAGE_SIZE)
		flush_dcache_page(pgv_to_page(start));

	smp_wmb();
#endif

	/* Now update the block status. */

	BLOCK_STATUS(pbd1) = status;

	/* Flush the block header */

#if ARCH_IMPLEMENTS_FLUSH_DCACHE_PAGE == 1
	start = (u8 *)pbd1;
	flush_dcache_page(pgv_to_page(start));

	smp_wmb();
#endif
}

/*
 * Side effect:
 *
 * 1) flush the block
 * 2) Increment active_blk_num
 *
 * Note:We DONT refresh the timer on purpose.
 *	Because almost always the next block will be opened.
 */
static void prb_close_block(struct tpacket_kbdq_core *pkc1,
		struct tpacket_block_desc *pbd1,
		struct packet_sock *po, unsigned int stat)
{
	__u32 status = TP_STATUS_USER | stat;

	struct tpacket3_hdr *last_pkt;
	struct tpacket_hdr_v1 *h1 = &pbd1->hdr.bh1;
	struct sock *sk = &po->sk;

	if (po->stats.stats3.tp_drops)
		status |= TP_STATUS_LOSING;

	last_pkt = (struct tpacket3_hdr *)pkc1->prev;
	last_pkt->tp_next_offset = 0;

	/* Get the ts of the last pkt */
	if (BLOCK_NUM_PKTS(pbd1)) {
		h1->ts_last_pkt.ts_sec = last_pkt->tp_sec;
		h1->ts_last_pkt.ts_nsec	= last_pkt->tp_nsec;
	} else {
		/* Ok, we tmo'd - so get the current time.
		 *
		 * It shouldn't really happen as we don't close empty
		 * blocks. See prb_retire_rx_blk_timer_expired().
		 */
		struct timespec ts;
		getnstimeofday(&ts);
		h1->ts_last_pkt.ts_sec = ts.tv_sec;
		h1->ts_last_pkt.ts_nsec	= ts.tv_nsec;
	}

	smp_wmb();

	/* Flush the block */
	prb_flush_block(pkc1, pbd1, status);

	sk->sk_data_ready(sk);

	pkc1->kactive_blk_num = GET_NEXT_PRB_BLK_NUM(pkc1);
}

static void prb_thaw_queue(struct tpacket_kbdq_core *pkc)
{
	pkc->reset_pending_on_curr_blk = 0;
}

/*
 * Side effect of opening a block:
 *
 * 1) prb_queue is thawed.
 * 2) retire_blk_timer is refreshed.
 *
 */
static void prb_open_block(struct tpacket_kbdq_core *pkc1,
	struct tpacket_block_desc *pbd1)
{
	struct timespec ts;
	struct tpacket_hdr_v1 *h1 = &pbd1->hdr.bh1;

	smp_rmb();

	/* We could have just memset this but we will lose the
	 * flexibility of making the priv area sticky
	 */

	BLOCK_SNUM(pbd1) = pkc1->knxt_seq_num++;
	BLOCK_NUM_PKTS(pbd1) = 0;
	BLOCK_LEN(pbd1) = BLK_PLUS_PRIV(pkc1->blk_sizeof_priv);

	getnstimeofday(&ts);

	h1->ts_first_pkt.ts_sec = ts.tv_sec;
	h1->ts_first_pkt.ts_nsec = ts.tv_nsec;

	pkc1->pkblk_start = (char *)pbd1;
	pkc1->nxt_offset = pkc1->pkblk_start + BLK_PLUS_PRIV(pkc1->blk_sizeof_priv);

	BLOCK_O2FP(pbd1) = (__u32)BLK_PLUS_PRIV(pkc1->blk_sizeof_priv);
	BLOCK_O2PRIV(pbd1) = BLK_HDR_LEN;

	pbd1->version = pkc1->version;
	pkc1->prev = pkc1->nxt_offset;
	pkc1->pkblk_end = pkc1->pkblk_start + pkc1->kblk_size;

	prb_thaw_queue(pkc1);
	_prb_refresh_rx_retire_blk_timer(pkc1);

	smp_wmb();
}

/*
 * Queue freeze logic:
 * 1) Assume tp_block_nr = 8 blocks.
 * 2) At time 't0', user opens Rx ring.
 * 3) Some time past 't0', kernel starts filling blocks starting from 0 .. 7
 * 4) user-space is either sleeping or processing block '0'.
 * 5) tpacket_rcv is currently filling block '7', since there is no space left,
 *    it will close block-7,loop around and try to fill block '0'.
 *    call-flow:
 *    __packet_lookup_frame_in_block
 *      prb_retire_current_block()
 *      prb_dispatch_next_block()
 *        |->(BLOCK_STATUS == USER) evaluates to true
 *    5.1) Since block-0 is currently in-use, we just freeze the queue.
 * 6) Now there are two cases:
 *    6.1) Link goes idle right after the queue is frozen.
 *         But remember, the last open_block() refreshed the timer.
 *         When this timer expires,it will refresh itself so that we can
 *         re-open block-0 in near future.
 *    6.2) Link is busy and keeps on receiving packets. This is a simple
 *         case and __packet_lookup_frame_in_block will check if block-0
 *         is free and can now be re-used.
 */
static void prb_freeze_queue(struct tpacket_kbdq_core *pkc,
				  struct packet_sock *po)
{
	pkc->reset_pending_on_curr_blk = 1;
	po->stats.stats3.tp_freeze_q_cnt++;
}

#define TOTAL_PKT_LEN_INCL_ALIGN(length) (ALIGN((length), V3_ALIGNMENT))

/*
 * If the next block is free then we will dispatch it
 * and return a good offset.
 * Else, we will freeze the queue.
 * So, caller must check the return value.
 */
static void *prb_dispatch_next_block(struct tpacket_kbdq_core *pkc,
		struct packet_sock *po)
{
	struct tpacket_block_desc *pbd;

	smp_rmb();

	/* 1. Get current block num */
	pbd = GET_CURR_PBLOCK_DESC_FROM_CORE(pkc);

	/* 2. If this block is currently in_use then freeze the queue */
	if (TP_STATUS_USER & BLOCK_STATUS(pbd)) {
		prb_freeze_queue(pkc, po);
		return NULL;
	}

	/*
	 * 3.
	 * open this block and return the offset where the first packet
	 * needs to get stored.
	 */
	prb_open_block(pkc, pbd);
	return (void *)pkc->nxt_offset;
}

static void prb_retire_current_block(struct tpacket_kbdq_core *pkc,
		struct packet_sock *po, unsigned int status)
{
	struct tpacket_block_desc *pbd = GET_CURR_PBLOCK_DESC_FROM_CORE(pkc);

	/* retire/close the current block */
	if (likely(TP_STATUS_KERNEL == BLOCK_STATUS(pbd))) {
		/*
		 * Plug the case where copy_bits() is in progress on
		 * cpu-0 and tpacket_rcv() got invoked on cpu-1, didn't
		 * have space to copy the pkt in the current block and
		 * called prb_retire_current_block()
		 *
		 * We don't need to worry about the TMO case because
		 * the timer-handler already handled this case.
		 */
		if (!(status & TP_STATUS_BLK_TMO)) {
			while (atomic_read(&pkc->blk_fill_in_prog)) {
				/* Waiting for skb_copy_bits to finish... */
				cpu_relax();
			}
		}
		prb_close_block(pkc, pbd, po, status);
		return;
	}
}

static int prb_curr_blk_in_use(struct tpacket_block_desc *pbd)
{
	return TP_STATUS_USER & BLOCK_STATUS(pbd);
}

static int prb_queue_frozen(struct tpacket_kbdq_core *pkc)
{
	return pkc->reset_pending_on_curr_blk;
}

static void prb_clear_blk_fill_status(struct packet_ring_buffer *rb)
	__releases(&pkc->blk_fill_in_prog_lock)
{
	struct tpacket_kbdq_core *pkc  = GET_PBDQC_FROM_RB(rb);
	atomic_dec(&pkc->blk_fill_in_prog);
}

static void prb_fill_rxhash(struct tpacket_kbdq_core *pkc,
			struct tpacket3_hdr *ppd)
{
	ppd->hv1.tp_rxhash = skb_get_hash(pkc->skb);
}

static void prb_clear_rxhash(struct tpacket_kbdq_core *pkc,
			struct tpacket3_hdr *ppd)
{
	ppd->hv1.tp_rxhash = 0;
}

static void prb_fill_vlan_info(struct tpacket_kbdq_core *pkc,
			struct tpacket3_hdr *ppd)
{
	if (skb_vlan_tag_present(pkc->skb)) {
		ppd->hv1.tp_vlan_tci = skb_vlan_tag_get(pkc->skb);
		ppd->hv1.tp_vlan_tpid = ntohs(pkc->skb->vlan_proto);
		ppd->tp_status = TP_STATUS_VLAN_VALID | TP_STATUS_VLAN_TPID_VALID;
	} else {
		ppd->hv1.tp_vlan_tci = 0;
		ppd->hv1.tp_vlan_tpid = 0;
		ppd->tp_status = TP_STATUS_AVAILABLE;
	}
}

static void prb_run_all_ft_ops(struct tpacket_kbdq_core *pkc,
			struct tpacket3_hdr *ppd)
{
	ppd->hv1.tp_padding = 0;
	prb_fill_vlan_info(pkc, ppd);

	if (pkc->feature_req_word & TP_FT_REQ_FILL_RXHASH)
		prb_fill_rxhash(pkc, ppd);
	else
		prb_clear_rxhash(pkc, ppd);
}

static void prb_fill_curr_block(char *curr,
				struct tpacket_kbdq_core *pkc,
				struct tpacket_block_desc *pbd,
				unsigned int len)
	__acquires(&pkc->blk_fill_in_prog_lock)
{
	struct tpacket3_hdr *ppd;

	ppd  = (struct tpacket3_hdr *)curr;
	ppd->tp_next_offset = TOTAL_PKT_LEN_INCL_ALIGN(len);
	pkc->prev = curr;
	pkc->nxt_offset += TOTAL_PKT_LEN_INCL_ALIGN(len);
	BLOCK_LEN(pbd) += TOTAL_PKT_LEN_INCL_ALIGN(len);
	BLOCK_NUM_PKTS(pbd) += 1;
	atomic_inc(&pkc->blk_fill_in_prog);
	prb_run_all_ft_ops(pkc, ppd);
}

/* Assumes caller has the sk->rx_queue.lock */
static void *__packet_lookup_frame_in_block(struct packet_sock *po,
					    struct sk_buff *skb,
						int status,
					    unsigned int len
					    )
{
	struct tpacket_kbdq_core *pkc;
	struct tpacket_block_desc *pbd;
	char *curr, *end;

	pkc = GET_PBDQC_FROM_RB(&po->rx_ring);
	pbd = GET_CURR_PBLOCK_DESC_FROM_CORE(pkc);

	/* Queue is frozen when user space is lagging behind */
	if (prb_queue_frozen(pkc)) {
		/*
		 * Check if that last block which caused the queue to freeze,
		 * is still in_use by user-space.
		 */
		if (prb_curr_blk_in_use(pbd)) {
			/* Can't record this packet */
			return NULL;
		} else {
			/*
			 * Ok, the block was released by user-space.
			 * Now let's open that block.
			 * opening a block also thaws the queue.
			 * Thawing is a side effect.
			 */
			prb_open_block(pkc, pbd);
		}
	}

	smp_mb();
	curr = pkc->nxt_offset;
	pkc->skb = skb;
	end = (char *)pbd + pkc->kblk_size;

	/* first try the current block */
	if (curr+TOTAL_PKT_LEN_INCL_ALIGN(len) < end) {
		prb_fill_curr_block(curr, pkc, pbd, len);
		return (void *)curr;
	}

	/* Ok, close the current block */
	prb_retire_current_block(pkc, po, 0);

	/* Now, try to dispatch the next block */
	curr = (char *)prb_dispatch_next_block(pkc, po);
	if (curr) {
		pbd = GET_CURR_PBLOCK_DESC_FROM_CORE(pkc);
		prb_fill_curr_block(curr, pkc, pbd, len);
		return (void *)curr;
	}

	/*
	 * No free blocks are available.user_space hasn't caught up yet.
	 * Queue was just frozen and now this packet will get dropped.
	 */
	return NULL;
}

static void *packet_current_rx_frame(struct packet_sock *po,
					    struct sk_buff *skb,
					    int status, unsigned int len)
{
	char *curr = NULL;
	switch (po->tp_version) {
	case TPACKET_V1:
	case TPACKET_V2:
		curr = packet_lookup_frame(po, &po->rx_ring,
					po->rx_ring.head, status);
		return curr;
	case TPACKET_V3:
		return __packet_lookup_frame_in_block(po, skb, status, len);
	default:
		WARN(1, "TPACKET version not supported\n");
		BUG();
		return NULL;
	}
}

static void *prb_lookup_block(struct packet_sock *po,
				     struct packet_ring_buffer *rb,
				     unsigned int idx,
				     int status)
{
	struct tpacket_kbdq_core *pkc  = GET_PBDQC_FROM_RB(rb);
	struct tpacket_block_desc *pbd = GET_PBLOCK_DESC(pkc, idx);

	if (status != BLOCK_STATUS(pbd))
		return NULL;
	return pbd;
}

static int prb_previous_blk_num(struct packet_ring_buffer *rb)
{
	unsigned int prev;
	if (rb->prb_bdqc.kactive_blk_num)
		prev = rb->prb_bdqc.kactive_blk_num-1;
	else
		prev = rb->prb_bdqc.knum_blocks-1;
	return prev;
}

/* Assumes caller has held the rx_queue.lock */
static void *__prb_previous_block(struct packet_sock *po,
					 struct packet_ring_buffer *rb,
					 int status)
{
	unsigned int previous = prb_previous_blk_num(rb);
	return prb_lookup_block(po, rb, previous, status);
}

static void *packet_previous_rx_frame(struct packet_sock *po,
					     struct packet_ring_buffer *rb,
					     int status)
{
	if (po->tp_version <= TPACKET_V2)
		return packet_previous_frame(po, rb, status);

	return __prb_previous_block(po, rb, status);
}

static void packet_increment_rx_head(struct packet_sock *po,
					    struct packet_ring_buffer *rb)
{
	switch (po->tp_version) {
	case TPACKET_V1:
	case TPACKET_V2:
		return packet_increment_head(rb);
	case TPACKET_V3:
	default:
		WARN(1, "TPACKET version not supported.\n");
		BUG();
		return;
	}
}

static void *packet_previous_frame(struct packet_sock *po,
		struct packet_ring_buffer *rb,
		int status)
{
	unsigned int previous = rb->head ? rb->head - 1 : rb->frame_max;
	return packet_lookup_frame(po, rb, previous, status);
}

static void packet_increment_head(struct packet_ring_buffer *buff)
{
	buff->head = buff->head != buff->frame_max ? buff->head+1 : 0;
}

static void packet_inc_pending(struct packet_ring_buffer *rb)
{
	this_cpu_inc(*rb->pending_refcnt);
}

static void packet_dec_pending(struct packet_ring_buffer *rb)
{
	this_cpu_dec(*rb->pending_refcnt);
}

static unsigned int packet_read_pending(const struct packet_ring_buffer *rb)
{
	unsigned int refcnt = 0;
	int cpu;

	/* We don't use pending refcount in rx_ring. */
	if (rb->pending_refcnt == NULL)
		return 0;

	for_each_possible_cpu(cpu)
		refcnt += *per_cpu_ptr(rb->pending_refcnt, cpu);

	return refcnt;
}

static int packet_alloc_pending(struct packet_sock *po)
{
	po->rx_ring.pending_refcnt = NULL;

	po->tx_ring.pending_refcnt = alloc_percpu(unsigned int);
	if (unlikely(po->tx_ring.pending_refcnt == NULL))
		return -ENOBUFS;

	return 0;
}

static void packet_free_pending(struct packet_sock *po)
{
	free_percpu(po->tx_ring.pending_refcnt);
}

#define ROOM_POW_OFF	2
#define ROOM_NONE	0x0
#define ROOM_LOW	0x1
#define ROOM_NORMAL	0x2

static bool __tpacket_has_room(struct packet_sock *po, int pow_off)
{
	int idx, len;

	len = po->rx_ring.frame_max + 1;
	idx = po->rx_ring.head;
	if (pow_off)
		idx += len >> pow_off;
	if (idx >= len)
		idx -= len;
	return packet_lookup_frame(po, &po->rx_ring, idx, TP_STATUS_KERNEL);
}

static bool __tpacket_v3_has_room(struct packet_sock *po, int pow_off)
{
	int idx, len;

	len = po->rx_ring.prb_bdqc.knum_blocks;
	idx = po->rx_ring.prb_bdqc.kactive_blk_num;
	if (pow_off)
		idx += len >> pow_off;
	if (idx >= len)
		idx -= len;
	return prb_lookup_block(po, &po->rx_ring, idx, TP_STATUS_KERNEL);
}

static int __packet_rcv_has_room(struct packet_sock *po, struct sk_buff *skb)
{
	struct sock *sk = &po->sk;
	int ret = ROOM_NONE;

	if (po->prot_hook.func != tpacket_rcv) {
		int avail = sk->sk_rcvbuf - atomic_read(&sk->sk_rmem_alloc)
					  - (skb ? skb->truesize : 0);
		if (avail > (sk->sk_rcvbuf >> ROOM_POW_OFF))
			return ROOM_NORMAL;
		else if (avail > 0)
			return ROOM_LOW;
		else
			return ROOM_NONE;
	}

	if (po->tp_version == TPACKET_V3) {
		if (__tpacket_v3_has_room(po, ROOM_POW_OFF))
			ret = ROOM_NORMAL;
		else if (__tpacket_v3_has_room(po, 0))
			ret = ROOM_LOW;
	} else {
		if (__tpacket_has_room(po, ROOM_POW_OFF))
			ret = ROOM_NORMAL;
		else if (__tpacket_has_room(po, 0))
			ret = ROOM_LOW;
	}

	return ret;
}

static int packet_rcv_has_room(struct packet_sock *po, struct sk_buff *skb)
{
	int ret;
	bool has_room;

	spin_lock_bh(&po->sk.sk_receive_queue.lock);
	ret = __packet_rcv_has_room(po, skb);
	has_room = ret == ROOM_NORMAL;
	if (po->pressure == has_room)
		po->pressure = !has_room;
	spin_unlock_bh(&po->sk.sk_receive_queue.lock);

	return ret;
}

static void packet_sock_destruct(struct sock *sk)
{
	skb_queue_purge(&sk->sk_error_queue);

	WARN_ON(atomic_read(&sk->sk_rmem_alloc));
	WARN_ON(refcount_read(&sk->sk_wmem_alloc));

	if (!sock_flag(sk, SOCK_DEAD)) {
		pr_err("Attempt to release alive packet socket: %p\n", sk);
		return;
	}

	sk_refcnt_debug_dec(sk);
}

static bool fanout_flow_is_huge(struct packet_sock *po, struct sk_buff *skb)
{
	u32 *history = po->rollover->history;
	u32 victim, rxhash;
	int i, count = 0;

	rxhash = skb_get_hash(skb);
	for (i = 0; i < ROLLOVER_HLEN; i++)
		if (READ_ONCE(history[i]) == rxhash)
			count++;

	victim = prandom_u32() % ROLLOVER_HLEN;

	/* Avoid dirtying the cache line if possible */
	if (READ_ONCE(history[victim]) != rxhash)
		WRITE_ONCE(history[victim], rxhash);

	return count > (ROLLOVER_HLEN >> 1);
}

static unsigned int fanout_demux_hash(struct packet_fanout *f,
				      struct sk_buff *skb,
				      unsigned int num)
{
	return reciprocal_scale(__skb_get_hash_symmetric(skb), num);
}

static unsigned int fanout_demux_lb(struct packet_fanout *f,
				    struct sk_buff *skb,
				    unsigned int num)
{
	unsigned int val = atomic_inc_return(&f->rr_cur);

	return val % num;
}

static unsigned int fanout_demux_cpu(struct packet_fanout *f,
				     struct sk_buff *skb,
				     unsigned int num)
{
	return smp_processor_id() % num;
}

static unsigned int fanout_demux_rnd(struct packet_fanout *f,
				     struct sk_buff *skb,
				     unsigned int num)
{
	return prandom_u32_max(num);
}

static unsigned int fanout_demux_rollover(struct packet_fanout *f,
					  struct sk_buff *skb,
					  unsigned int idx, bool try_self,
					  unsigned int num)
{
	struct packet_sock *po, *po_next, *po_skip = NULL;
	unsigned int i, j, room = ROOM_NONE;

	po = pkt_sk(f->arr[idx]);

	if (try_self) {
		room = packet_rcv_has_room(po, skb);
		if (room == ROOM_NORMAL ||
		    (room == ROOM_LOW && !fanout_flow_is_huge(po, skb)))
			return idx;
		po_skip = po;
	}

	i = j = min_t(int, po->rollover->sock, num - 1);
	do {
		po_next = pkt_sk(f->arr[i]);
		if (po_next != po_skip && !po_next->pressure &&
		    packet_rcv_has_room(po_next, skb) == ROOM_NORMAL) {
			if (i != j)
				po->rollover->sock = i;
			atomic_long_inc(&po->rollover->num);
			if (room == ROOM_LOW)
				atomic_long_inc(&po->rollover->num_huge);
			return i;
		}

		if (++i == num)
			i = 0;
	} while (i != j);

	atomic_long_inc(&po->rollover->num_failed);
	return idx;
}

static unsigned int fanout_demux_qm(struct packet_fanout *f,
				    struct sk_buff *skb,
				    unsigned int num)
{
	return skb_get_queue_mapping(skb) % num;
}

static unsigned int fanout_demux_bpf(struct packet_fanout *f,
				     struct sk_buff *skb,
				     unsigned int num)
{
	struct bpf_prog *prog;
	unsigned int ret = 0;

	rcu_read_lock();
	prog = rcu_dereference(f->bpf_prog);
	if (prog)
		ret = bpf_prog_run_clear_cb(prog, skb) % num;
	rcu_read_unlock();

	return ret;
}

static bool fanout_has_flag(struct packet_fanout *f, u16 flag)
{
	return f->flags & (flag >> 8);
}

static int packet_rcv_fanout(struct sk_buff *skb, struct net_device *dev,
			     struct packet_type *pt, struct net_device *orig_dev)
{
	struct packet_fanout *f = pt->af_packet_priv;
	unsigned int num = READ_ONCE(f->num_members);
	struct net *net = read_pnet(&f->net);
	struct packet_sock *po;
	unsigned int idx;

	if (!net_eq(dev_net(dev), net) || !num) {
		kfree_skb(skb);
		return 0;
	}

	if (fanout_has_flag(f, PACKET_FANOUT_FLAG_DEFRAG)) {
		skb = ip_check_defrag(net, skb, IP_DEFRAG_AF_PACKET);
		if (!skb)
			return 0;
	}
	switch (f->type) {
	case PACKET_FANOUT_HASH:
	default:
		idx = fanout_demux_hash(f, skb, num);
		break;
	case PACKET_FANOUT_LB:
		idx = fanout_demux_lb(f, skb, num);
		break;
	case PACKET_FANOUT_CPU:
		idx = fanout_demux_cpu(f, skb, num);
		break;
	case PACKET_FANOUT_RND:
		idx = fanout_demux_rnd(f, skb, num);
		break;
	case PACKET_FANOUT_QM:
		idx = fanout_demux_qm(f, skb, num);
		break;
	case PACKET_FANOUT_ROLLOVER:
		idx = fanout_demux_rollover(f, skb, 0, false, num);
		break;
	case PACKET_FANOUT_CBPF:
	case PACKET_FANOUT_EBPF:
		idx = fanout_demux_bpf(f, skb, num);
		break;
	}

	if (fanout_has_flag(f, PACKET_FANOUT_FLAG_ROLLOVER))
		idx = fanout_demux_rollover(f, skb, idx, true, num);

	po = pkt_sk(f->arr[idx]);
	return po->prot_hook.func(skb, dev, &po->prot_hook, orig_dev);
}

DEFINE_MUTEX(fanout_mutex);
EXPORT_SYMBOL_GPL(fanout_mutex);
static LIST_HEAD(fanout_list);
static u16 fanout_next_id;

static void __fanout_link(struct sock *sk, struct packet_sock *po)
{
	struct packet_fanout *f = po->fanout;

	spin_lock(&f->lock);
	f->arr[f->num_members] = sk;
	smp_wmb();
	f->num_members++;
	if (f->num_members == 1)
		dev_add_pack(&f->prot_hook);
	spin_unlock(&f->lock);
}

static void __fanout_unlink(struct sock *sk, struct packet_sock *po)
{
	struct packet_fanout *f = po->fanout;
	int i;

	spin_lock(&f->lock);
	for (i = 0; i < f->num_members; i++) {
		if (f->arr[i] == sk)
			break;
	}
	BUG_ON(i >= f->num_members);
	f->arr[i] = f->arr[f->num_members - 1];
	f->num_members--;
	if (f->num_members == 0)
		__dev_remove_pack(&f->prot_hook);
	spin_unlock(&f->lock);
}

static bool match_fanout_group(struct packet_type *ptype, struct sock *sk)
{
	if (sk->sk_family != PF_PACKET)
		return false;

	return ptype->af_packet_priv == pkt_sk(sk)->fanout;
}

static void fanout_init_data(struct packet_fanout *f)
{
	switch (f->type) {
	case PACKET_FANOUT_LB:
		atomic_set(&f->rr_cur, 0);
		break;
	case PACKET_FANOUT_CBPF:
	case PACKET_FANOUT_EBPF:
		RCU_INIT_POINTER(f->bpf_prog, NULL);
		break;
	}
}

static void __fanout_set_data_bpf(struct packet_fanout *f, struct bpf_prog *new)
{
	struct bpf_prog *old;

	spin_lock(&f->lock);
	old = rcu_dereference_protected(f->bpf_prog, lockdep_is_held(&f->lock));
	rcu_assign_pointer(f->bpf_prog, new);
	spin_unlock(&f->lock);

	if (old) {
		synchronize_net();
		bpf_prog_destroy(old);
	}
}

static int fanout_set_data_cbpf(struct packet_sock *po, char __user *data,
				unsigned int len)
{
	struct bpf_prog *new;
	struct sock_fprog fprog;
	int ret;

	if (sock_flag(&po->sk, SOCK_FILTER_LOCKED))
		return -EPERM;
	if (len != sizeof(fprog))
		return -EINVAL;
	if (copy_from_user(&fprog, data, len))
		return -EFAULT;

	ret = bpf_prog_create_from_user(&new, &fprog, NULL, false);
	if (ret)
		return ret;

	__fanout_set_data_bpf(po->fanout, new);
	return 0;
}

static int fanout_set_data_ebpf(struct packet_sock *po, char __user *data,
				unsigned int len)
{
	struct bpf_prog *new;
	u32 fd;

	if (sock_flag(&po->sk, SOCK_FILTER_LOCKED))
		return -EPERM;
	if (len != sizeof(fd))
		return -EINVAL;
	if (copy_from_user(&fd, data, len))
		return -EFAULT;

	new = bpf_prog_get_type(fd, BPF_PROG_TYPE_SOCKET_FILTER);
	if (IS_ERR(new))
		return PTR_ERR(new);

	__fanout_set_data_bpf(po->fanout, new);
	return 0;
}

static int fanout_set_data(struct packet_sock *po, char __user *data,
			   unsigned int len)
{
	switch (po->fanout->type) {
	case PACKET_FANOUT_CBPF:
		return fanout_set_data_cbpf(po, data, len);
	case PACKET_FANOUT_EBPF:
		return fanout_set_data_ebpf(po, data, len);
	default:
		return -EINVAL;
	};
}

static void fanout_release_data(struct packet_fanout *f)
{
	switch (f->type) {
	case PACKET_FANOUT_CBPF:
	case PACKET_FANOUT_EBPF:
		__fanout_set_data_bpf(f, NULL);
	};
}

static bool __fanout_id_is_free(struct sock *sk, u16 candidate_id)
{
	struct packet_fanout *f;

	list_for_each_entry(f, &fanout_list, list) {
		if (f->id == candidate_id &&
		    read_pnet(&f->net) == sock_net(sk)) {
			return false;
		}
	}
	return true;
}

static bool fanout_find_new_id(struct sock *sk, u16 *new_id)
{
	u16 id = fanout_next_id;

	do {
		if (__fanout_id_is_free(sk, id)) {
			*new_id = id;
			fanout_next_id = id + 1;
			return true;
		}

		id++;
	} while (id != fanout_next_id);

	return false;
}

static int fanout_add(struct sock *sk, u16 id, u16 type_flags)
{
	struct packet_rollover *rollover = NULL;
	struct packet_sock *po = pkt_sk(sk);
	struct packet_fanout *f, *match;
	u8 type = type_flags & 0xff;
	u8 flags = type_flags >> 8;
	int err;

	switch (type) {
	case PACKET_FANOUT_ROLLOVER:
		if (type_flags & PACKET_FANOUT_FLAG_ROLLOVER)
			return -EINVAL;
	case PACKET_FANOUT_HASH:
	case PACKET_FANOUT_LB:
	case PACKET_FANOUT_CPU:
	case PACKET_FANOUT_RND:
	case PACKET_FANOUT_QM:
	case PACKET_FANOUT_CBPF:
	case PACKET_FANOUT_EBPF:
		break;
	default:
		return -EINVAL;
	}

	mutex_lock(&fanout_mutex);

	err = -EALREADY;
	if (po->fanout)
		goto out;

	if (type == PACKET_FANOUT_ROLLOVER ||
	    (type_flags & PACKET_FANOUT_FLAG_ROLLOVER)) {
		err = -ENOMEM;
		rollover = kzalloc(sizeof(*rollover), GFP_KERNEL);
		if (!rollover)
			goto out;
		atomic_long_set(&rollover->num, 0);
		atomic_long_set(&rollover->num_huge, 0);
		atomic_long_set(&rollover->num_failed, 0);
	}

	if (type_flags & PACKET_FANOUT_FLAG_UNIQUEID) {
		if (id != 0) {
			err = -EINVAL;
			goto out;
		}
		if (!fanout_find_new_id(sk, &id)) {
			err = -ENOMEM;
			goto out;
		}
		/* ephemeral flag for the first socket in the group: drop it */
		flags &= ~(PACKET_FANOUT_FLAG_UNIQUEID >> 8);
	}

	match = NULL;
	list_for_each_entry(f, &fanout_list, list) {
		if (f->id == id &&
		    read_pnet(&f->net) == sock_net(sk)) {
			match = f;
			break;
		}
	}
	err = -EINVAL;
	if (match && match->flags != flags)
		goto out;
	if (!match) {
		err = -ENOMEM;
		match = kzalloc(sizeof(*match), GFP_KERNEL);
		if (!match)
			goto out;
		write_pnet(&match->net, sock_net(sk));
		match->id = id;
		match->type = type;
		match->flags = flags;
		INIT_LIST_HEAD(&match->list);
		spin_lock_init(&match->lock);
		refcount_set(&match->sk_ref, 0);
		fanout_init_data(match);
		match->prot_hook.type = po->prot_hook.type;
		match->prot_hook.dev = po->prot_hook.dev;
		match->prot_hook.func = packet_rcv_fanout;
		match->prot_hook.af_packet_priv = match;
		match->prot_hook.af_packet_net = read_pnet(&match->net);
		match->prot_hook.id_match = match_fanout_group;
		list_add(&match->list, &fanout_list);
	}
	err = -EINVAL;

	spin_lock(&po->bind_lock);
	if (po->running &&
	    match->type == type &&
	    match->prot_hook.type == po->prot_hook.type &&
	    match->prot_hook.dev == po->prot_hook.dev) {
		err = -ENOSPC;
		if (refcount_read(&match->sk_ref) < PACKET_FANOUT_MAX) {
			__dev_remove_pack(&po->prot_hook);

			/* Paired with packet_setsockopt(PACKET_FANOUT_DATA) */
			WRITE_ONCE(po->fanout, match);

			po->rollover = rollover;
			rollover = NULL;
			refcount_set(&match->sk_ref, refcount_read(&match->sk_ref) + 1);
			__fanout_link(sk, po);
			err = 0;
		}
	}
	spin_unlock(&po->bind_lock);

	if (err && !refcount_read(&match->sk_ref)) {
		list_del(&match->list);
		kfree(match);
	}

out:
	kfree(rollover);
	mutex_unlock(&fanout_mutex);
	return err;
}

/* If pkt_sk(sk)->fanout->sk_ref is zero, this function removes
 * pkt_sk(sk)->fanout from fanout_list and returns pkt_sk(sk)->fanout.
 * It is the responsibility of the caller to call fanout_release_data() and
 * free the returned packet_fanout (after synchronize_net())
 */
static struct packet_fanout *fanout_release(struct sock *sk)
{
	struct packet_sock *po = pkt_sk(sk);
	struct packet_fanout *f;

	mutex_lock(&fanout_mutex);
	f = po->fanout;
	if (f) {
		po->fanout = NULL;

		if (refcount_dec_and_test(&f->sk_ref))
			list_del(&f->list);
		else
			f = NULL;
	}
	mutex_unlock(&fanout_mutex);

	return f;
}

static bool packet_extra_vlan_len_allowed(const struct net_device *dev,
					  struct sk_buff *skb)
{
	/* Earlier code assumed this would be a VLAN pkt, double-check
	 * this now that we have the actual packet in hand. We can only
	 * do this check on Ethernet devices.
	 */
	if (unlikely(dev->type != ARPHRD_ETHER))
		return false;

	skb_reset_mac_header(skb);
	return likely(eth_hdr(skb)->h_proto == htons(ETH_P_8021Q));
}

static const struct proto_ops packet_ops;

static const struct proto_ops packet_ops_spkt;

static int packet_rcv_spkt(struct sk_buff *skb, struct net_device *dev,
			   struct packet_type *pt, struct net_device *orig_dev)
{
	struct sock *sk;
	struct sockaddr_pkt *spkt;

	/*
	 *	When we registered the protocol we saved the socket in the data
	 *	field for just this event.
	 */

	sk = pt->af_packet_priv;

	/*
	 *	Yank back the headers [hope the device set this
	 *	right or kerboom...]
	 *
	 *	Incoming packets have ll header pulled,
	 *	push it back.
	 *
	 *	For outgoing ones skb->data == skb_mac_header(skb)
	 *	so that this procedure is noop.
	 */

	if (skb->pkt_type == PACKET_LOOPBACK)
		goto out;

	if (!net_eq(dev_net(dev), sock_net(sk)))
		goto out;

	skb = skb_share_check(skb, GFP_ATOMIC);
	if (skb == NULL)
		goto oom;

	/* drop any routing info */
	skb_dst_drop(skb);

	/* drop conntrack reference */
	nf_reset(skb);

	spkt = &PACKET_SKB_CB(skb)->sa.pkt;

	skb_push(skb, skb->data - skb_mac_header(skb));

	/*
	 *	The SOCK_PACKET socket receives _all_ frames.
	 */

	spkt->spkt_family = dev->type;
	strlcpy(spkt->spkt_device, dev->name, sizeof(spkt->spkt_device));
	spkt->spkt_protocol = skb->protocol;

	/*
	 *	Charge the memory to the socket. This is done specifically
	 *	to prevent sockets using all the memory up.
	 */

	if (sock_queue_rcv_skb(sk, skb) == 0)
		return 0;

out:
	kfree_skb(skb);
oom:
	return 0;
}


/*
 *	Output a raw packet to a device layer. This bypasses all the other
 *	protocol layers and you must therefore supply it with a complete frame
 */

static int packet_sendmsg_spkt(struct socket *sock, struct msghdr *msg,
			       size_t len)
{
	struct sock *sk = sock->sk;
	DECLARE_SOCKADDR(struct sockaddr_pkt *, saddr, msg->msg_name);
	struct sk_buff *skb = NULL;
	struct net_device *dev;
	struct sockcm_cookie sockc;
	__be16 proto = 0;
	int err;
	int extra_len = 0;

	/*
	 *	Get and verify the address.
	 */

	if (saddr) {
		if (msg->msg_namelen < sizeof(struct sockaddr))
			return -EINVAL;
		if (msg->msg_namelen == sizeof(struct sockaddr_pkt))
			proto = saddr->spkt_protocol;
	} else
		return -ENOTCONN;	/* SOCK_PACKET must be sent giving an address */

	/*
	 *	Find the device first to size check it
	 */

	saddr->spkt_device[sizeof(saddr->spkt_device) - 1] = 0;
retry:
	rcu_read_lock();
	dev = dev_get_by_name_rcu(sock_net(sk), saddr->spkt_device);
	err = -ENODEV;
	if (dev == NULL)
		goto out_unlock;

	err = -ENETDOWN;
	if (!(dev->flags & IFF_UP))
		goto out_unlock;

	/*
	 * You may not queue a frame bigger than the mtu. This is the lowest level
	 * raw protocol and you must do your own fragmentation at this level.
	 */

	if (unlikely(sock_flag(sk, SOCK_NOFCS))) {
		if (!netif_supports_nofcs(dev)) {
			err = -EPROTONOSUPPORT;
			goto out_unlock;
		}
		extra_len = 4; /* We're doing our own CRC */
	}

	err = -EMSGSIZE;
	if (len > dev->mtu + dev->hard_header_len + VLAN_HLEN + extra_len)
		goto out_unlock;

	if (!skb) {
		size_t reserved = LL_RESERVED_SPACE(dev);
		int tlen = dev->needed_tailroom;
		unsigned int hhlen = dev->header_ops ? dev->hard_header_len : 0;

		rcu_read_unlock();
		skb = sock_wmalloc(sk, len + reserved + tlen, 0, GFP_KERNEL);
		if (skb == NULL)
			return -ENOBUFS;
		/* FIXME: Save some space for broken drivers that write a hard
		 * header at transmission time by themselves. PPP is the notable
		 * one here. This should really be fixed at the driver level.
		 */
		skb_reserve(skb, reserved);
		skb_reset_network_header(skb);

		/* Try to align data part correctly */
		if (hhlen) {
			skb->data -= hhlen;
			skb->tail -= hhlen;
			if (len < hhlen)
				skb_reset_network_header(skb);
		}
		err = memcpy_from_msg(skb_put(skb, len), msg, len);
		if (err)
			goto out_free;
		goto retry;
	}

	if (!dev_validate_header(dev, skb->data, len)) {
		err = -EINVAL;
		goto out_unlock;
	}
	if (len > (dev->mtu + dev->hard_header_len + extra_len) &&
	    !packet_extra_vlan_len_allowed(dev, skb)) {
		err = -EMSGSIZE;
		goto out_unlock;
	}

	sockc.transmit_time = 0;
	sockc.tsflags = sk->sk_tsflags;
	if (msg->msg_controllen) {
		err = sock_cmsg_send(sk, msg, &sockc);
		if (unlikely(err))
			goto out_unlock;
	}

	skb->protocol = proto;
	skb->dev = dev;
	skb->priority = sk->sk_priority;
	skb->mark = sk->sk_mark;
	skb->tstamp = sockc.transmit_time;

	skb_setup_tx_timestamp(skb, sockc.tsflags);

	if (unlikely(extra_len == 4))
		skb->no_fcs = 1;

	skb_probe_transport_header(skb, 0);

	dev_queue_xmit(skb);
	rcu_read_unlock();
	return len;

out_unlock:
	rcu_read_unlock();
out_free:
	kfree_skb(skb);
	return err;
}

static unsigned int run_filter(struct sk_buff *skb,
			       const struct sock *sk,
			       unsigned int res)
{
	struct sk_filter *filter;

	rcu_read_lock();
	filter = rcu_dereference(sk->sk_filter);
	if (filter != NULL)
		res = bpf_prog_run_clear_cb(filter->prog, skb);
	rcu_read_unlock();

	return res;
}

static int packet_rcv_vnet(struct msghdr *msg, const struct sk_buff *skb,
			   size_t *len)
{
	struct virtio_net_hdr vnet_hdr;

	if (*len < sizeof(vnet_hdr))
		return -EINVAL;
	*len -= sizeof(vnet_hdr);

	if (virtio_net_hdr_from_skb(skb, &vnet_hdr, vio_le(), true, 0))
		return -EINVAL;

	return memcpy_to_msg(msg, (void *)&vnet_hdr, sizeof(vnet_hdr));
}

/*
 * This function makes lazy skb cloning in hope that most of packets
 * are discarded by BPF.
 *
 * Note tricky part: we DO mangle shared skb! skb->data, skb->len
 * and skb->cb are mangled. It works because (and until) packets
 * falling here are owned by current CPU. Output packets are cloned
 * by dev_queue_xmit_nit(), input packets are processed by net_bh
 * sequencially, so that if we return skb to original state on exit,
 * we will not harm anyone.
 */

static int packet_rcv(struct sk_buff *skb, struct net_device *dev,
		      struct packet_type *pt, struct net_device *orig_dev)
{
	struct sock *sk;
	struct sockaddr_ll *sll;
	struct packet_sock *po;
	u8 *skb_head = skb->data;
	int skb_len = skb->len;
	unsigned int snaplen, res;
	bool is_drop_n_account = false;

	if (skb->pkt_type == PACKET_LOOPBACK)
		goto drop;

	sk = pt->af_packet_priv;
	po = pkt_sk(sk);

	if (!net_eq(dev_net(dev), sock_net(sk)))
		goto drop;

	skb->dev = dev;

	if (dev->header_ops) {
		/* The device has an explicit notion of ll header,
		 * exported to higher levels.
		 *
		 * Otherwise, the device hides details of its frame
		 * structure, so that corresponding packet head is
		 * never delivered to user.
		 */
		if (sk->sk_type != SOCK_DGRAM)
			skb_push(skb, skb->data - skb_mac_header(skb));
		else if (skb->pkt_type == PACKET_OUTGOING) {
			/* Special case: outgoing packets have ll header at head */
			skb_pull(skb, skb_network_offset(skb));
		}
	}

	snaplen = skb->len;

	res = run_filter(skb, sk, snaplen);
	if (!res)
		goto drop_n_restore;
	if (snaplen > res)
		snaplen = res;

	if (atomic_read(&sk->sk_rmem_alloc) >= sk->sk_rcvbuf)
		goto drop_n_acct;

	if (skb_shared(skb)) {
		struct sk_buff *nskb = skb_clone(skb, GFP_ATOMIC);
		if (nskb == NULL)
			goto drop_n_acct;

		if (skb_head != skb->data) {
			skb->data = skb_head;
			skb->len = skb_len;
		}
		consume_skb(skb);
		skb = nskb;
	}

	sock_skb_cb_check_size(sizeof(*PACKET_SKB_CB(skb)) + MAX_ADDR_LEN - 8);

	sll = &PACKET_SKB_CB(skb)->sa.ll;
	sll->sll_hatype = dev->type;
	sll->sll_pkttype = skb->pkt_type;
	if (unlikely(po->origdev))
		sll->sll_ifindex = orig_dev->ifindex;
	else
		sll->sll_ifindex = dev->ifindex;

	sll->sll_halen = dev_parse_header(skb, sll->sll_addr);

	/* sll->sll_family and sll->sll_protocol are set in packet_recvmsg().
	 * Use their space for storing the original skb length.
	 */
	PACKET_SKB_CB(skb)->sa.origlen = skb->len;

	if (pskb_trim(skb, snaplen))
		goto drop_n_acct;

	skb_set_owner_r(skb, sk);
	skb->dev = NULL;
	skb_dst_drop(skb);

	/* drop conntrack reference */
	nf_reset(skb);

	spin_lock(&sk->sk_receive_queue.lock);
	po->stats.stats1.tp_packets++;
	sock_skb_set_dropcount(sk, skb);
	__skb_queue_tail(&sk->sk_receive_queue, skb);
	spin_unlock(&sk->sk_receive_queue.lock);
	sk->sk_data_ready(sk);
	return 0;

drop_n_acct:
	is_drop_n_account = true;
	spin_lock(&sk->sk_receive_queue.lock);
	po->stats.stats1.tp_drops++;
	atomic_inc(&sk->sk_drops);
	spin_unlock(&sk->sk_receive_queue.lock);

drop_n_restore:
	if (skb_head != skb->data && skb_shared(skb)) {
		skb->data = skb_head;
		skb->len = skb_len;
	}
drop:
	if (!is_drop_n_account)
		consume_skb(skb);
	else
		kfree_skb(skb);
	return 0;
}

static int tpacket_rcv(struct sk_buff *skb, struct net_device *dev,
		       struct packet_type *pt, struct net_device *orig_dev)
{
	struct sock *sk;
	struct packet_sock *po;
	struct sockaddr_ll *sll;
	union tpacket_uhdr h;
	u8 *skb_head = skb->data;
	int skb_len = skb->len;
	unsigned int snaplen, res;
	unsigned long status = TP_STATUS_USER;
	unsigned short macoff, hdrlen;
	unsigned int netoff;
	struct sk_buff *copy_skb = NULL;
	struct timespec ts;
	__u32 ts_status;
	bool is_drop_n_account = false;
	unsigned int slot_id = 0;
	bool do_vnet = false;

	/* struct tpacket{2,3}_hdr is aligned to a multiple of TPACKET_ALIGNMENT.
	 * We may add members to them until current aligned size without forcing
	 * userspace to call getsockopt(..., PACKET_HDRLEN, ...).
	 */
	BUILD_BUG_ON(TPACKET_ALIGN(sizeof(*h.h2)) != 32);
	BUILD_BUG_ON(TPACKET_ALIGN(sizeof(*h.h3)) != 48);

	if (skb->pkt_type == PACKET_LOOPBACK)
		goto drop;

	sk = pt->af_packet_priv;
	po = pkt_sk(sk);

	if (!net_eq(dev_net(dev), sock_net(sk)))
		goto drop;

	if (dev->header_ops) {
		if (sk->sk_type != SOCK_DGRAM)
			skb_push(skb, skb->data - skb_mac_header(skb));
		else if (skb->pkt_type == PACKET_OUTGOING) {
			/* Special case: outgoing packets have ll header at head */
			skb_pull(skb, skb_network_offset(skb));
		}
	}

	snaplen = skb->len;

	res = run_filter(skb, sk, snaplen);
	if (!res)
		goto drop_n_restore;

	if (skb->ip_summed == CHECKSUM_PARTIAL)
		status |= TP_STATUS_CSUMNOTREADY;
	else if (skb->pkt_type != PACKET_OUTGOING &&
		 (skb->ip_summed == CHECKSUM_COMPLETE ||
		  skb_csum_unnecessary(skb)))
		status |= TP_STATUS_CSUM_VALID;

	if (snaplen > res)
		snaplen = res;

	if (sk->sk_type == SOCK_DGRAM) {
		macoff = netoff = TPACKET_ALIGN(po->tp_hdrlen) + 16 +
				  po->tp_reserve;
	} else {
		unsigned int maclen = skb_network_offset(skb);
		netoff = TPACKET_ALIGN(po->tp_hdrlen +
				       (maclen < 16 ? 16 : maclen)) +
				       po->tp_reserve;
		if (po->has_vnet_hdr) {
			netoff += sizeof(struct virtio_net_hdr);
			do_vnet = true;
		}
		macoff = netoff - maclen;
	}
	if (netoff > USHRT_MAX) {
		spin_lock(&sk->sk_receive_queue.lock);
		po->stats.stats1.tp_drops++;
		spin_unlock(&sk->sk_receive_queue.lock);
		goto drop_n_restore;
	}
	if (po->tp_version <= TPACKET_V2) {
		if (macoff + snaplen > po->rx_ring.frame_size) {
			if (po->copy_thresh &&
			    atomic_read(&sk->sk_rmem_alloc) < sk->sk_rcvbuf) {
				if (skb_shared(skb)) {
					copy_skb = skb_clone(skb, GFP_ATOMIC);
				} else {
					copy_skb = skb_get(skb);
					skb_head = skb->data;
				}
				if (copy_skb) {
					memset(&PACKET_SKB_CB(copy_skb)->sa.ll, 0,
					       sizeof(PACKET_SKB_CB(copy_skb)->sa.ll));
					skb_set_owner_r(copy_skb, sk);
				}
			}
			snaplen = po->rx_ring.frame_size - macoff;
			if ((int)snaplen < 0) {
				snaplen = 0;
				do_vnet = false;
			}
		}
	} else if (unlikely(macoff + snaplen >
			    GET_PBDQC_FROM_RB(&po->rx_ring)->max_frame_len)) {
		u32 nval;

		nval = GET_PBDQC_FROM_RB(&po->rx_ring)->max_frame_len - macoff;
		pr_err_once("tpacket_rcv: packet too big, clamped from %u to %u. macoff=%u\n",
			    snaplen, nval, macoff);
		snaplen = nval;
		if (unlikely((int)snaplen < 0)) {
			snaplen = 0;
			macoff = GET_PBDQC_FROM_RB(&po->rx_ring)->max_frame_len;
			do_vnet = false;
		}
	}
	spin_lock(&sk->sk_receive_queue.lock);
	h.raw = packet_current_rx_frame(po, skb,
					TP_STATUS_KERNEL, (macoff+snaplen));
	if (!h.raw)
		goto drop_n_account;

	if (po->tp_version <= TPACKET_V2) {
		slot_id = po->rx_ring.head;
		if (test_bit(slot_id, po->rx_ring.rx_owner_map))
			goto drop_n_account;
		__set_bit(slot_id, po->rx_ring.rx_owner_map);
	}

	if (do_vnet &&
	    virtio_net_hdr_from_skb(skb, h.raw + macoff -
				    sizeof(struct virtio_net_hdr),
				    vio_le(), true, 0)) {
		if (po->tp_version == TPACKET_V3)
			prb_clear_blk_fill_status(&po->rx_ring);
		goto drop_n_account;
	}

	if (po->tp_version <= TPACKET_V2) {
		packet_increment_rx_head(po, &po->rx_ring);
	/*
	 * LOSING will be reported till you read the stats,
	 * because it's COR - Clear On Read.
	 * Anyways, moving it for V1/V2 only as V3 doesn't need this
	 * at packet level.
	 */
		if (po->stats.stats1.tp_drops)
			status |= TP_STATUS_LOSING;
	}

	po->stats.stats1.tp_packets++;
	if (copy_skb) {
		status |= TP_STATUS_COPY;
		__skb_queue_tail(&sk->sk_receive_queue, copy_skb);
	}
	spin_unlock(&sk->sk_receive_queue.lock);

	skb_copy_bits(skb, 0, h.raw + macoff, snaplen);

	if (!(ts_status = tpacket_get_timestamp(skb, &ts, po->tp_tstamp)))
		getnstimeofday(&ts);

	status |= ts_status;

	switch (po->tp_version) {
	case TPACKET_V1:
		h.h1->tp_len = skb->len;
		h.h1->tp_snaplen = snaplen;
		h.h1->tp_mac = macoff;
		h.h1->tp_net = netoff;
		h.h1->tp_sec = ts.tv_sec;
		h.h1->tp_usec = ts.tv_nsec / NSEC_PER_USEC;
		hdrlen = sizeof(*h.h1);
		break;
	case TPACKET_V2:
		h.h2->tp_len = skb->len;
		h.h2->tp_snaplen = snaplen;
		h.h2->tp_mac = macoff;
		h.h2->tp_net = netoff;
		h.h2->tp_sec = ts.tv_sec;
		h.h2->tp_nsec = ts.tv_nsec;
		if (skb_vlan_tag_present(skb)) {
			h.h2->tp_vlan_tci = skb_vlan_tag_get(skb);
			h.h2->tp_vlan_tpid = ntohs(skb->vlan_proto);
			status |= TP_STATUS_VLAN_VALID | TP_STATUS_VLAN_TPID_VALID;
		} else {
			h.h2->tp_vlan_tci = 0;
			h.h2->tp_vlan_tpid = 0;
		}
		memset(h.h2->tp_padding, 0, sizeof(h.h2->tp_padding));
		hdrlen = sizeof(*h.h2);
		break;
	case TPACKET_V3:
		/* tp_nxt_offset,vlan are already populated above.
		 * So DONT clear those fields here
		 */
		h.h3->tp_status |= status;
		h.h3->tp_len = skb->len;
		h.h3->tp_snaplen = snaplen;
		h.h3->tp_mac = macoff;
		h.h3->tp_net = netoff;
		h.h3->tp_sec  = ts.tv_sec;
		h.h3->tp_nsec = ts.tv_nsec;
		memset(h.h3->tp_padding, 0, sizeof(h.h3->tp_padding));
		hdrlen = sizeof(*h.h3);
		break;
	default:
		BUG();
	}

	sll = h.raw + TPACKET_ALIGN(hdrlen);
	sll->sll_halen = dev_parse_header(skb, sll->sll_addr);
	sll->sll_family = AF_PACKET;
	sll->sll_hatype = dev->type;
	sll->sll_protocol = skb->protocol;
	sll->sll_pkttype = skb->pkt_type;
	if (unlikely(po->origdev))
		sll->sll_ifindex = orig_dev->ifindex;
	else
		sll->sll_ifindex = dev->ifindex;

	smp_mb();

#if ARCH_IMPLEMENTS_FLUSH_DCACHE_PAGE == 1
	if (po->tp_version <= TPACKET_V2) {
		u8 *start, *end;

		end = (u8 *) PAGE_ALIGN((unsigned long) h.raw +
					macoff + snaplen);

		for (start = h.raw; start < end; start += PAGE_SIZE)
			flush_dcache_page(pgv_to_page(start));
	}
	smp_wmb();
#endif

	if (po->tp_version <= TPACKET_V2) {
		spin_lock(&sk->sk_receive_queue.lock);
		__packet_set_status(po, h.raw, status);
		__clear_bit(slot_id, po->rx_ring.rx_owner_map);
		spin_unlock(&sk->sk_receive_queue.lock);
		sk->sk_data_ready(sk);
	} else if (po->tp_version == TPACKET_V3) {
		prb_clear_blk_fill_status(&po->rx_ring);
	}

drop_n_restore:
	if (skb_head != skb->data && skb_shared(skb)) {
		skb->data = skb_head;
		skb->len = skb_len;
	}
drop:
	if (!is_drop_n_account)
		consume_skb(skb);
	else
		kfree_skb(skb);
	return 0;

drop_n_account:
	is_drop_n_account = true;
	po->stats.stats1.tp_drops++;
	spin_unlock(&sk->sk_receive_queue.lock);

	sk->sk_data_ready(sk);
	kfree_skb(copy_skb);
	goto drop_n_restore;
}

static void tpacket_destruct_skb(struct sk_buff *skb)
{
	struct packet_sock *po = pkt_sk(skb->sk);

	if (likely(po->tx_ring.pg_vec)) {
		void *ph;
		__u32 ts;

		ph = skb_zcopy_get_nouarg(skb);
		packet_dec_pending(&po->tx_ring);

		ts = __packet_set_timestamp(po, ph, skb);
		__packet_set_status(po, ph, TP_STATUS_AVAILABLE | ts);

		if (!packet_read_pending(&po->tx_ring))
			complete(&po->skb_completion);
	}

	sock_wfree(skb);
}

static void tpacket_set_protocol(const struct net_device *dev,
				 struct sk_buff *skb)
{
	if (dev->type == ARPHRD_ETHER) {
		skb_reset_mac_header(skb);
		skb->protocol = eth_hdr(skb)->h_proto;
	}
}

static int __packet_snd_vnet_parse(struct virtio_net_hdr *vnet_hdr, size_t len)
{
	if ((vnet_hdr->flags & VIRTIO_NET_HDR_F_NEEDS_CSUM) &&
	    (__virtio16_to_cpu(vio_le(), vnet_hdr->csum_start) +
	     __virtio16_to_cpu(vio_le(), vnet_hdr->csum_offset) + 2 >
	      __virtio16_to_cpu(vio_le(), vnet_hdr->hdr_len)))
		vnet_hdr->hdr_len = __cpu_to_virtio16(vio_le(),
			 __virtio16_to_cpu(vio_le(), vnet_hdr->csum_start) +
			__virtio16_to_cpu(vio_le(), vnet_hdr->csum_offset) + 2);

	if (__virtio16_to_cpu(vio_le(), vnet_hdr->hdr_len) > len)
		return -EINVAL;

	return 0;
}

static int packet_snd_vnet_parse(struct msghdr *msg, size_t *len,
				 struct virtio_net_hdr *vnet_hdr)
{
	if (*len < sizeof(*vnet_hdr))
		return -EINVAL;
	*len -= sizeof(*vnet_hdr);

	if (!copy_from_iter_full(vnet_hdr, sizeof(*vnet_hdr), &msg->msg_iter))
		return -EFAULT;

	return __packet_snd_vnet_parse(vnet_hdr, *len);
}

static int tpacket_fill_skb(struct packet_sock *po, struct sk_buff *skb,
		void *frame, struct net_device *dev, void *data, int tp_len,
		__be16 proto, unsigned char *addr, int hlen, int copylen,
		const struct sockcm_cookie *sockc)
{
	union tpacket_uhdr ph;
	int to_write, offset, len, nr_frags, len_max;
	struct socket *sock = po->sk.sk_socket;
	struct page *page;
	int err;

	ph.raw = frame;

	skb->protocol = proto;
	skb->dev = dev;
	skb->priority = po->sk.sk_priority;
	skb->mark = po->sk.sk_mark;
<<<<<<< HEAD
	skb->tstamp = sockc->transmit_time;
	sock_tx_timestamp(&po->sk, sockc->tsflags, &skb_shinfo(skb)->tx_flags);
=======
	skb_setup_tx_timestamp(skb, sockc->tsflags);
>>>>>>> 84bae268
	skb_zcopy_set_nouarg(skb, ph.raw);

	skb_reserve(skb, hlen);
	skb_reset_network_header(skb);

	to_write = tp_len;

	if (sock->type == SOCK_DGRAM) {
		err = dev_hard_header(skb, dev, ntohs(proto), addr,
				NULL, tp_len);
		if (unlikely(err < 0))
			return -EINVAL;
	} else if (copylen) {
		int hdrlen = min_t(int, copylen, tp_len);

		skb_push(skb, dev->hard_header_len);
		skb_put(skb, copylen - dev->hard_header_len);
		err = skb_store_bits(skb, 0, data, hdrlen);
		if (unlikely(err))
			return err;
		if (!dev_validate_header(dev, skb->data, hdrlen))
			return -EINVAL;
		if (!skb->protocol)
			tpacket_set_protocol(dev, skb);

		data += hdrlen;
		to_write -= hdrlen;
	}

	offset = offset_in_page(data);
	len_max = PAGE_SIZE - offset;
	len = ((to_write > len_max) ? len_max : to_write);

	skb->data_len = to_write;
	skb->len += to_write;
	skb->truesize += to_write;
	refcount_add(to_write, &po->sk.sk_wmem_alloc);

	while (likely(to_write)) {
		nr_frags = skb_shinfo(skb)->nr_frags;

		if (unlikely(nr_frags >= MAX_SKB_FRAGS)) {
			pr_err("Packet exceed the number of skb frags(%lu)\n",
			       MAX_SKB_FRAGS);
			return -EFAULT;
		}

		page = pgv_to_page(data);
		data += len;
		flush_dcache_page(page);
		get_page(page);
		skb_fill_page_desc(skb, nr_frags, page, offset, len);
		to_write -= len;
		offset = 0;
		len_max = PAGE_SIZE;
		len = ((to_write > len_max) ? len_max : to_write);
	}

	skb_probe_transport_header(skb, 0);

	return tp_len;
}

static int tpacket_parse_header(struct packet_sock *po, void *frame,
				int size_max, void **data)
{
	union tpacket_uhdr ph;
	int tp_len, off;

	ph.raw = frame;

	switch (po->tp_version) {
	case TPACKET_V3:
		if (ph.h3->tp_next_offset != 0) {
			pr_warn_once("variable sized slot not supported");
			return -EINVAL;
		}
		tp_len = ph.h3->tp_len;
		break;
	case TPACKET_V2:
		tp_len = ph.h2->tp_len;
		break;
	default:
		tp_len = ph.h1->tp_len;
		break;
	}
	if (unlikely(tp_len > size_max)) {
		pr_err("packet size is too long (%d > %d)\n", tp_len, size_max);
		return -EMSGSIZE;
	}

	if (unlikely(po->tp_tx_has_off)) {
		int off_min, off_max;

		off_min = po->tp_hdrlen - sizeof(struct sockaddr_ll);
		off_max = po->tx_ring.frame_size - tp_len;
		if (po->sk.sk_type == SOCK_DGRAM) {
			switch (po->tp_version) {
			case TPACKET_V3:
				off = ph.h3->tp_net;
				break;
			case TPACKET_V2:
				off = ph.h2->tp_net;
				break;
			default:
				off = ph.h1->tp_net;
				break;
			}
		} else {
			switch (po->tp_version) {
			case TPACKET_V3:
				off = ph.h3->tp_mac;
				break;
			case TPACKET_V2:
				off = ph.h2->tp_mac;
				break;
			default:
				off = ph.h1->tp_mac;
				break;
			}
		}
		if (unlikely((off < off_min) || (off_max < off)))
			return -EINVAL;
	} else {
		off = po->tp_hdrlen - sizeof(struct sockaddr_ll);
	}

	*data = frame + off;
	return tp_len;
}

static int tpacket_snd(struct packet_sock *po, struct msghdr *msg)
{
	struct sk_buff *skb = NULL;
	struct net_device *dev;
	struct virtio_net_hdr *vnet_hdr = NULL;
	struct sockcm_cookie sockc;
	__be16 proto;
	int err, reserve = 0;
	void *ph;
	DECLARE_SOCKADDR(struct sockaddr_ll *, saddr, msg->msg_name);
	bool need_wait = !(msg->msg_flags & MSG_DONTWAIT);
	unsigned char *addr = NULL;
	int tp_len, size_max;
	void *data;
	int len_sum = 0;
	int status = TP_STATUS_AVAILABLE;
	int hlen, tlen, copylen = 0;
	long timeo = 0;

	mutex_lock(&po->pg_vec_lock);

	/* packet_sendmsg() check on tx_ring.pg_vec was lockless,
	 * we need to confirm it under protection of pg_vec_lock.
	 */
	if (unlikely(!po->tx_ring.pg_vec)) {
		err = -EBUSY;
		goto out;
	}
	if (likely(saddr == NULL)) {
		dev	= packet_cached_dev_get(po);
		proto	= READ_ONCE(po->num);
	} else {
		err = -EINVAL;
		if (msg->msg_namelen < sizeof(struct sockaddr_ll))
			goto out;
		if (msg->msg_namelen < (saddr->sll_halen
					+ offsetof(struct sockaddr_ll,
						sll_addr)))
			goto out;
		proto	= saddr->sll_protocol;
		dev = dev_get_by_index(sock_net(&po->sk), saddr->sll_ifindex);
		if (po->sk.sk_socket->type == SOCK_DGRAM) {
			if (dev && msg->msg_namelen < dev->addr_len +
				   offsetof(struct sockaddr_ll, sll_addr))
				goto out_put;
			addr = saddr->sll_addr;
		}
	}

	err = -ENXIO;
	if (unlikely(dev == NULL))
		goto out;
	err = -ENETDOWN;
	if (unlikely(!(dev->flags & IFF_UP)))
		goto out_put;

	sockc.transmit_time = 0;
	sockc.tsflags = po->sk.sk_tsflags;
	if (msg->msg_controllen) {
		err = sock_cmsg_send(&po->sk, msg, &sockc);
		if (unlikely(err))
			goto out_put;
	}

	if (po->sk.sk_socket->type == SOCK_RAW)
		reserve = dev->hard_header_len;
	size_max = po->tx_ring.frame_size
		- (po->tp_hdrlen - sizeof(struct sockaddr_ll));

	if ((size_max > dev->mtu + reserve + VLAN_HLEN) && !po->has_vnet_hdr)
		size_max = dev->mtu + reserve + VLAN_HLEN;

	reinit_completion(&po->skb_completion);

	do {
		ph = packet_current_frame(po, &po->tx_ring,
					  TP_STATUS_SEND_REQUEST);
		if (unlikely(ph == NULL)) {
			if (need_wait && skb) {
				timeo = sock_sndtimeo(&po->sk, msg->msg_flags & MSG_DONTWAIT);
				timeo = wait_for_completion_interruptible_timeout(&po->skb_completion, timeo);
				if (timeo <= 0) {
					err = !timeo ? -ETIMEDOUT : -ERESTARTSYS;
					goto out_put;
				}
			}
			/* check for additional frames */
			continue;
		}

		skb = NULL;
		tp_len = tpacket_parse_header(po, ph, size_max, &data);
		if (tp_len < 0)
			goto tpacket_error;

		status = TP_STATUS_SEND_REQUEST;
		hlen = LL_RESERVED_SPACE(dev);
		tlen = dev->needed_tailroom;
		if (po->has_vnet_hdr) {
			vnet_hdr = data;
			data += sizeof(*vnet_hdr);
			tp_len -= sizeof(*vnet_hdr);
			if (tp_len < 0 ||
			    __packet_snd_vnet_parse(vnet_hdr, tp_len)) {
				tp_len = -EINVAL;
				goto tpacket_error;
			}
			copylen = __virtio16_to_cpu(vio_le(),
						    vnet_hdr->hdr_len);
		}
		copylen = max_t(int, copylen, dev->hard_header_len);
		skb = sock_alloc_send_skb(&po->sk,
				hlen + tlen + sizeof(struct sockaddr_ll) +
				(copylen - dev->hard_header_len),
				!need_wait, &err);

		if (unlikely(skb == NULL)) {
			/* we assume the socket was initially writeable ... */
			if (likely(len_sum > 0))
				err = len_sum;
			goto out_status;
		}
		tp_len = tpacket_fill_skb(po, skb, ph, dev, data, tp_len, proto,
					  addr, hlen, copylen, &sockc);
		if (likely(tp_len >= 0) &&
		    tp_len > dev->mtu + reserve &&
		    !po->has_vnet_hdr &&
		    !packet_extra_vlan_len_allowed(dev, skb))
			tp_len = -EMSGSIZE;

		if (unlikely(tp_len < 0)) {
tpacket_error:
			if (po->tp_loss) {
				__packet_set_status(po, ph,
						TP_STATUS_AVAILABLE);
				packet_increment_head(&po->tx_ring);
				kfree_skb(skb);
				continue;
			} else {
				status = TP_STATUS_WRONG_FORMAT;
				err = tp_len;
				goto out_status;
			}
		}

		if (po->has_vnet_hdr) {
			if (virtio_net_hdr_to_skb(skb, vnet_hdr, vio_le())) {
				tp_len = -EINVAL;
				goto tpacket_error;
			}
			virtio_net_hdr_set_proto(skb, vnet_hdr);
		}

		skb->destructor = tpacket_destruct_skb;
		__packet_set_status(po, ph, TP_STATUS_SENDING);
		packet_inc_pending(&po->tx_ring);

		status = TP_STATUS_SEND_REQUEST;
		err = po->xmit(skb);
		if (unlikely(err != 0)) {
			if (err > 0)
				err = net_xmit_errno(err);
			if (err && __packet_get_status(po, ph) ==
				   TP_STATUS_AVAILABLE) {
				/* skb was destructed already */
				skb = NULL;
				goto out_status;
			}
			/*
			 * skb was dropped but not destructed yet;
			 * let's treat it like congestion or err < 0
			 */
			err = 0;
		}
		packet_increment_head(&po->tx_ring);
		len_sum += tp_len;
	} while (likely((ph != NULL) ||
		/* Note: packet_read_pending() might be slow if we have
		 * to call it as it's per_cpu variable, but in fast-path
		 * we already short-circuit the loop with the first
		 * condition, and luckily don't have to go that path
		 * anyway.
		 */
		 (need_wait && packet_read_pending(&po->tx_ring))));

	err = len_sum;
	goto out_put;

out_status:
	__packet_set_status(po, ph, status);
	kfree_skb(skb);
out_put:
	dev_put(dev);
out:
	mutex_unlock(&po->pg_vec_lock);
	return err;
}

static struct sk_buff *packet_alloc_skb(struct sock *sk, size_t prepad,
				        size_t reserve, size_t len,
				        size_t linear, int noblock,
				        int *err)
{
	struct sk_buff *skb;

	/* Under a page?  Don't bother with paged skb. */
	if (prepad + len < PAGE_SIZE || !linear)
		linear = len;

	skb = sock_alloc_send_pskb(sk, prepad + linear, len - linear, noblock,
				   err, 0);
	if (!skb)
		return NULL;

	skb_reserve(skb, reserve);
	skb_put(skb, linear);
	skb->data_len = len - linear;
	skb->len += len - linear;

	return skb;
}

static int packet_snd(struct socket *sock, struct msghdr *msg, size_t len)
{
	struct sock *sk = sock->sk;
	DECLARE_SOCKADDR(struct sockaddr_ll *, saddr, msg->msg_name);
	struct sk_buff *skb;
	struct net_device *dev;
	__be16 proto;
	unsigned char *addr = NULL;
	int err, reserve = 0;
	struct sockcm_cookie sockc;
	struct virtio_net_hdr vnet_hdr = { 0 };
	int offset = 0;
	struct packet_sock *po = pkt_sk(sk);
	bool has_vnet_hdr = false;
	int hlen, tlen, linear;
	int extra_len = 0;

	/*
	 *	Get and verify the address.
	 */

	if (likely(saddr == NULL)) {
		dev	= packet_cached_dev_get(po);
		proto	= READ_ONCE(po->num);
	} else {
		err = -EINVAL;
		if (msg->msg_namelen < sizeof(struct sockaddr_ll))
			goto out;
		if (msg->msg_namelen < (saddr->sll_halen + offsetof(struct sockaddr_ll, sll_addr)))
			goto out;
		proto	= saddr->sll_protocol;
		dev = dev_get_by_index(sock_net(sk), saddr->sll_ifindex);
		if (sock->type == SOCK_DGRAM) {
			if (dev && msg->msg_namelen < dev->addr_len +
				   offsetof(struct sockaddr_ll, sll_addr))
				goto out_unlock;
			addr = saddr->sll_addr;
		}
	}

	err = -ENXIO;
	if (unlikely(dev == NULL))
		goto out_unlock;
	err = -ENETDOWN;
	if (unlikely(!(dev->flags & IFF_UP)))
		goto out_unlock;

	sockc.transmit_time = 0;
	sockc.tsflags = sk->sk_tsflags;
	sockc.mark = sk->sk_mark;
	if (msg->msg_controllen) {
		err = sock_cmsg_send(sk, msg, &sockc);
		if (unlikely(err))
			goto out_unlock;
	}

	if (sock->type == SOCK_RAW)
		reserve = dev->hard_header_len;
	if (po->has_vnet_hdr) {
		err = packet_snd_vnet_parse(msg, &len, &vnet_hdr);
		if (err)
			goto out_unlock;
		has_vnet_hdr = true;
	}

	if (unlikely(sock_flag(sk, SOCK_NOFCS))) {
		if (!netif_supports_nofcs(dev)) {
			err = -EPROTONOSUPPORT;
			goto out_unlock;
		}
		extra_len = 4; /* We're doing our own CRC */
	}

	err = -EMSGSIZE;
	if (!vnet_hdr.gso_type &&
	    (len > dev->mtu + reserve + VLAN_HLEN + extra_len))
		goto out_unlock;

	err = -ENOBUFS;
	hlen = LL_RESERVED_SPACE(dev);
	tlen = dev->needed_tailroom;
	linear = __virtio16_to_cpu(vio_le(), vnet_hdr.hdr_len);
	linear = max(linear, min_t(int, len, dev->hard_header_len));
	skb = packet_alloc_skb(sk, hlen + tlen, hlen, len, linear,
			       msg->msg_flags & MSG_DONTWAIT, &err);
	if (skb == NULL)
		goto out_unlock;

	skb_reset_network_header(skb);

	err = -EINVAL;
	if (sock->type == SOCK_DGRAM) {
		offset = dev_hard_header(skb, dev, ntohs(proto), addr, NULL, len);
		if (unlikely(offset < 0))
			goto out_free;
	} else if (reserve) {
		skb_reserve(skb, -reserve);
		if (len < reserve)
			skb_reset_network_header(skb);
	}

	/* Returns -EFAULT on error */
	err = skb_copy_datagram_from_iter(skb, offset, &msg->msg_iter, len);
	if (err)
		goto out_free;

	if (sock->type == SOCK_RAW &&
	    !dev_validate_header(dev, skb->data, len)) {
		err = -EINVAL;
		goto out_free;
	}

	skb_setup_tx_timestamp(skb, sockc.tsflags);

	if (!vnet_hdr.gso_type && (len > dev->mtu + reserve + extra_len) &&
	    !packet_extra_vlan_len_allowed(dev, skb)) {
		err = -EMSGSIZE;
		goto out_free;
	}

	skb->protocol = proto;
	skb->dev = dev;
	skb->priority = sk->sk_priority;
	skb->mark = sockc.mark;
	skb->tstamp = sockc.transmit_time;

	if (has_vnet_hdr) {
		err = virtio_net_hdr_to_skb(skb, &vnet_hdr, vio_le());
		if (err)
			goto out_free;
		len += sizeof(vnet_hdr);
		virtio_net_hdr_set_proto(skb, &vnet_hdr);
	}

	skb_probe_transport_header(skb, reserve);

	if (unlikely(extra_len == 4))
		skb->no_fcs = 1;

	err = po->xmit(skb);
	if (unlikely(err != 0)) {
		if (err > 0)
			err = net_xmit_errno(err);
		if (err)
			goto out_unlock;
	}

	dev_put(dev);

	return len;

out_free:
	kfree_skb(skb);
out_unlock:
	if (dev)
		dev_put(dev);
out:
	return err;
}

static int packet_sendmsg(struct socket *sock, struct msghdr *msg, size_t len)
{
	struct sock *sk = sock->sk;
	struct packet_sock *po = pkt_sk(sk);

	if (po->tx_ring.pg_vec)
		return tpacket_snd(po, msg);
	else
		return packet_snd(sock, msg, len);
}

/*
 *	Close a PACKET socket. This is fairly simple. We immediately go
 *	to 'closed' state and remove our protocol entry in the device list.
 */

static int packet_release(struct socket *sock)
{
	struct sock *sk = sock->sk;
	struct packet_sock *po;
	struct packet_fanout *f;
	struct net *net;
	union tpacket_req_u req_u;

	if (!sk)
		return 0;

	net = sock_net(sk);
	po = pkt_sk(sk);

	mutex_lock(&net->packet.sklist_lock);
	sk_del_node_init_rcu(sk);
	mutex_unlock(&net->packet.sklist_lock);

	preempt_disable();
	sock_prot_inuse_add(net, sk->sk_prot, -1);
	preempt_enable();

	spin_lock(&po->bind_lock);
	unregister_prot_hook(sk, false);
	packet_cached_dev_reset(po);

	if (po->prot_hook.dev) {
		dev_put(po->prot_hook.dev);
		po->prot_hook.dev = NULL;
	}
	spin_unlock(&po->bind_lock);

	packet_flush_mclist(sk);

	lock_sock(sk);
	if (po->rx_ring.pg_vec) {
		memset(&req_u, 0, sizeof(req_u));
		packet_set_ring(sk, &req_u, 1, 0);
	}

	if (po->tx_ring.pg_vec) {
		memset(&req_u, 0, sizeof(req_u));
		packet_set_ring(sk, &req_u, 1, 1);
	}
	release_sock(sk);

	f = fanout_release(sk);

	synchronize_net();

	if (f) {
		kfree(po->rollover);
		fanout_release_data(f);
		kfree(f);
	}
	/*
	 *	Now the socket is dead. No more input will appear.
	 */
	sock_orphan(sk);
	sock->sk = NULL;

	/* Purge queues */

	skb_queue_purge(&sk->sk_receive_queue);
	packet_free_pending(po);
	sk_refcnt_debug_release(sk);

	sock_put(sk);
	return 0;
}

/*
 *	Attach a packet hook.
 */

static int packet_do_bind(struct sock *sk, const char *name, int ifindex,
			  __be16 proto)
{
	struct packet_sock *po = pkt_sk(sk);
	struct net_device *dev_curr;
	__be16 proto_curr;
	bool need_rehook;
	struct net_device *dev = NULL;
	int ret = 0;
	bool unlisted = false;

	lock_sock(sk);
	spin_lock(&po->bind_lock);
	rcu_read_lock();

	if (po->fanout) {
		ret = -EINVAL;
		goto out_unlock;
	}

	if (name) {
		dev = dev_get_by_name_rcu(sock_net(sk), name);
		if (!dev) {
			ret = -ENODEV;
			goto out_unlock;
		}
	} else if (ifindex) {
		dev = dev_get_by_index_rcu(sock_net(sk), ifindex);
		if (!dev) {
			ret = -ENODEV;
			goto out_unlock;
		}
	}

	if (dev)
		dev_hold(dev);

	proto_curr = po->prot_hook.type;
	dev_curr = po->prot_hook.dev;

	need_rehook = proto_curr != proto || dev_curr != dev;

	if (need_rehook) {
		if (po->running) {
			rcu_read_unlock();
			/* prevents packet_notifier() from calling
			 * register_prot_hook()
			 */
			WRITE_ONCE(po->num, 0);
			__unregister_prot_hook(sk, true);
			rcu_read_lock();
			dev_curr = po->prot_hook.dev;
			if (dev)
				unlisted = !dev_get_by_index_rcu(sock_net(sk),
								 dev->ifindex);
		}

		BUG_ON(po->running);
		WRITE_ONCE(po->num, proto);
		po->prot_hook.type = proto;

		if (unlikely(unlisted)) {
			dev_put(dev);
			po->prot_hook.dev = NULL;
			WRITE_ONCE(po->ifindex, -1);
			packet_cached_dev_reset(po);
		} else {
			po->prot_hook.dev = dev;
			WRITE_ONCE(po->ifindex, dev ? dev->ifindex : 0);
			packet_cached_dev_assign(po, dev);
		}
	}
	if (dev_curr)
		dev_put(dev_curr);

	if (proto == 0 || !need_rehook)
		goto out_unlock;

	if (!unlisted && (!dev || (dev->flags & IFF_UP))) {
		register_prot_hook(sk);
	} else {
		sk->sk_err = ENETDOWN;
		if (!sock_flag(sk, SOCK_DEAD))
			sk->sk_error_report(sk);
	}

out_unlock:
	rcu_read_unlock();
	spin_unlock(&po->bind_lock);
	release_sock(sk);
	return ret;
}

/*
 *	Bind a packet socket to a device
 */

static int packet_bind_spkt(struct socket *sock, struct sockaddr *uaddr,
			    int addr_len)
{
	struct sock *sk = sock->sk;
	char name[sizeof(uaddr->sa_data) + 1];

	/*
	 *	Check legality
	 */

	if (addr_len != sizeof(struct sockaddr))
		return -EINVAL;
	/* uaddr->sa_data comes from the userspace, it's not guaranteed to be
	 * zero-terminated.
	 */
	memcpy(name, uaddr->sa_data, sizeof(uaddr->sa_data));
	name[sizeof(uaddr->sa_data)] = 0;

	return packet_do_bind(sk, name, 0, pkt_sk(sk)->num);
}

static int packet_bind(struct socket *sock, struct sockaddr *uaddr, int addr_len)
{
	struct sockaddr_ll *sll = (struct sockaddr_ll *)uaddr;
	struct sock *sk = sock->sk;

	/*
	 *	Check legality
	 */

	if (addr_len < sizeof(struct sockaddr_ll))
		return -EINVAL;
	if (sll->sll_family != AF_PACKET)
		return -EINVAL;

	return packet_do_bind(sk, NULL, sll->sll_ifindex,
			      sll->sll_protocol ? : pkt_sk(sk)->num);
}

static struct proto packet_proto = {
	.name	  = "PACKET",
	.owner	  = THIS_MODULE,
	.obj_size = sizeof(struct packet_sock),
};

/*
 *	Create a packet of type SOCK_PACKET.
 */

static int packet_create(struct net *net, struct socket *sock, int protocol,
			 int kern)
{
	struct sock *sk;
	struct packet_sock *po;
	__be16 proto = (__force __be16)protocol; /* weird, but documented */
	int err;

	if (!ns_capable(net->user_ns, CAP_NET_RAW))
		return -EPERM;
	if (sock->type != SOCK_DGRAM && sock->type != SOCK_RAW &&
	    sock->type != SOCK_PACKET)
		return -ESOCKTNOSUPPORT;

	sock->state = SS_UNCONNECTED;

	err = -ENOBUFS;
	sk = sk_alloc(net, PF_PACKET, GFP_KERNEL, &packet_proto, kern);
	if (sk == NULL)
		goto out;

	sock->ops = &packet_ops;
	if (sock->type == SOCK_PACKET)
		sock->ops = &packet_ops_spkt;

	sock_init_data(sock, sk);

	po = pkt_sk(sk);
	init_completion(&po->skb_completion);
	sk->sk_family = PF_PACKET;
	po->num = proto;
	po->xmit = dev_queue_xmit;

	err = packet_alloc_pending(po);
	if (err)
		goto out2;

	packet_cached_dev_reset(po);

	sk->sk_destruct = packet_sock_destruct;
	sk_refcnt_debug_inc(sk);

	/*
	 *	Attach a protocol block
	 */

	spin_lock_init(&po->bind_lock);
	mutex_init(&po->pg_vec_lock);
	po->rollover = NULL;
	po->prot_hook.func = packet_rcv;

	if (sock->type == SOCK_PACKET)
		po->prot_hook.func = packet_rcv_spkt;

	po->prot_hook.af_packet_priv = sk;
	po->prot_hook.af_packet_net = sock_net(sk);

	if (proto) {
		po->prot_hook.type = proto;
		__register_prot_hook(sk);
	}

	mutex_lock(&net->packet.sklist_lock);
	sk_add_node_tail_rcu(sk, &net->packet.sklist);
	mutex_unlock(&net->packet.sklist_lock);

	preempt_disable();
	sock_prot_inuse_add(net, &packet_proto, 1);
	preempt_enable();

	return 0;
out2:
	sk_free(sk);
out:
	return err;
}

/*
 *	Pull a packet from our receive queue and hand it to the user.
 *	If necessary we block.
 */

static int packet_recvmsg(struct socket *sock, struct msghdr *msg, size_t len,
			  int flags)
{
	struct sock *sk = sock->sk;
	struct sk_buff *skb;
	int copied, err;
	int vnet_hdr_len = 0;
	unsigned int origlen = 0;

	err = -EINVAL;
	if (flags & ~(MSG_PEEK|MSG_DONTWAIT|MSG_TRUNC|MSG_CMSG_COMPAT|MSG_ERRQUEUE))
		goto out;

#if 0
	/* What error should we return now? EUNATTACH? */
	if (pkt_sk(sk)->ifindex < 0)
		return -ENODEV;
#endif

	if (flags & MSG_ERRQUEUE) {
		err = sock_recv_errqueue(sk, msg, len,
					 SOL_PACKET, PACKET_TX_TIMESTAMP);
		goto out;
	}

	/*
	 *	Call the generic datagram receiver. This handles all sorts
	 *	of horrible races and re-entrancy so we can forget about it
	 *	in the protocol layers.
	 *
	 *	Now it will return ENETDOWN, if device have just gone down,
	 *	but then it will block.
	 */

	skb = skb_recv_datagram(sk, flags, flags & MSG_DONTWAIT, &err);

	/*
	 *	An error occurred so return it. Because skb_recv_datagram()
	 *	handles the blocking we don't see and worry about blocking
	 *	retries.
	 */

	if (skb == NULL)
		goto out;

	if (pkt_sk(sk)->pressure)
		packet_rcv_has_room(pkt_sk(sk), NULL);

	if (pkt_sk(sk)->has_vnet_hdr) {
		err = packet_rcv_vnet(msg, skb, &len);
		if (err)
			goto out_free;
		vnet_hdr_len = sizeof(struct virtio_net_hdr);
	}

	/* You lose any data beyond the buffer you gave. If it worries
	 * a user program they can ask the device for its MTU
	 * anyway.
	 */
	copied = skb->len;
	if (copied > len) {
		copied = len;
		msg->msg_flags |= MSG_TRUNC;
	}

	err = skb_copy_datagram_msg(skb, 0, msg, copied);
	if (err)
		goto out_free;

	if (sock->type != SOCK_PACKET) {
		struct sockaddr_ll *sll = &PACKET_SKB_CB(skb)->sa.ll;

		/* Original length was stored in sockaddr_ll fields */
		origlen = PACKET_SKB_CB(skb)->sa.origlen;
		sll->sll_family = AF_PACKET;
		sll->sll_protocol = skb->protocol;
	}

	sock_recv_ts_and_drops(msg, sk, skb);

	if (msg->msg_name) {
		const size_t max_len = min(sizeof(skb->cb),
					   sizeof(struct sockaddr_storage));
		int copy_len;

		/* If the address length field is there to be filled
		 * in, we fill it in now.
		 */
		if (sock->type == SOCK_PACKET) {
			__sockaddr_check_size(sizeof(struct sockaddr_pkt));
			msg->msg_namelen = sizeof(struct sockaddr_pkt);
			copy_len = msg->msg_namelen;
		} else {
			struct sockaddr_ll *sll = &PACKET_SKB_CB(skb)->sa.ll;

			msg->msg_namelen = sll->sll_halen +
				offsetof(struct sockaddr_ll, sll_addr);
			copy_len = msg->msg_namelen;
			if (msg->msg_namelen < sizeof(struct sockaddr_ll)) {
				memset(msg->msg_name +
				       offsetof(struct sockaddr_ll, sll_addr),
				       0, sizeof(sll->sll_addr));
				msg->msg_namelen = sizeof(struct sockaddr_ll);
			}
		}
		if (WARN_ON_ONCE(copy_len > max_len)) {
			copy_len = max_len;
			msg->msg_namelen = copy_len;
		}
		memcpy(msg->msg_name, &PACKET_SKB_CB(skb)->sa, copy_len);
	}

	if (pkt_sk(sk)->auxdata) {
		struct tpacket_auxdata aux;

		aux.tp_status = TP_STATUS_USER;
		if (skb->ip_summed == CHECKSUM_PARTIAL)
			aux.tp_status |= TP_STATUS_CSUMNOTREADY;
		else if (skb->pkt_type != PACKET_OUTGOING &&
			 (skb->ip_summed == CHECKSUM_COMPLETE ||
			  skb_csum_unnecessary(skb)))
			aux.tp_status |= TP_STATUS_CSUM_VALID;

		aux.tp_len = origlen;
		aux.tp_snaplen = skb->len;
		aux.tp_mac = 0;
		aux.tp_net = skb_network_offset(skb);
		if (skb_vlan_tag_present(skb)) {
			aux.tp_vlan_tci = skb_vlan_tag_get(skb);
			aux.tp_vlan_tpid = ntohs(skb->vlan_proto);
			aux.tp_status |= TP_STATUS_VLAN_VALID | TP_STATUS_VLAN_TPID_VALID;
		} else {
			aux.tp_vlan_tci = 0;
			aux.tp_vlan_tpid = 0;
		}
		put_cmsg(msg, SOL_PACKET, PACKET_AUXDATA, sizeof(aux), &aux);
	}

	/*
	 *	Free or return the buffer as appropriate. Again this
	 *	hides all the races and re-entrancy issues from us.
	 */
	err = vnet_hdr_len + ((flags&MSG_TRUNC) ? skb->len : copied);

out_free:
	skb_free_datagram(sk, skb);
out:
	return err;
}

static int packet_getname_spkt(struct socket *sock, struct sockaddr *uaddr,
			       int *uaddr_len, int peer)
{
	struct net_device *dev;
	struct sock *sk	= sock->sk;

	if (peer)
		return -EOPNOTSUPP;

	uaddr->sa_family = AF_PACKET;
	memset(uaddr->sa_data, 0, sizeof(uaddr->sa_data));
	rcu_read_lock();
	dev = dev_get_by_index_rcu(sock_net(sk), READ_ONCE(pkt_sk(sk)->ifindex));
	if (dev)
		strlcpy(uaddr->sa_data, dev->name, sizeof(uaddr->sa_data));
	rcu_read_unlock();
	*uaddr_len = sizeof(*uaddr);

	return 0;
}

static int packet_getname(struct socket *sock, struct sockaddr *uaddr,
			  int *uaddr_len, int peer)
{
	struct net_device *dev;
	struct sock *sk = sock->sk;
	struct packet_sock *po = pkt_sk(sk);
	DECLARE_SOCKADDR(struct sockaddr_ll *, sll, uaddr);
	int ifindex;

	if (peer)
		return -EOPNOTSUPP;

	ifindex = READ_ONCE(po->ifindex);
	sll->sll_family = AF_PACKET;
	sll->sll_ifindex = ifindex;
	sll->sll_protocol = READ_ONCE(po->num);
	sll->sll_pkttype = 0;
	rcu_read_lock();
	dev = dev_get_by_index_rcu(sock_net(sk), ifindex);
	if (dev) {
		sll->sll_hatype = dev->type;
		sll->sll_halen = dev->addr_len;
		memcpy(sll->sll_addr, dev->dev_addr, dev->addr_len);
	} else {
		sll->sll_hatype = 0;	/* Bad: we have no ARPHRD_UNSPEC */
		sll->sll_halen = 0;
	}
	rcu_read_unlock();
	*uaddr_len = offsetof(struct sockaddr_ll, sll_addr) + sll->sll_halen;

	return 0;
}

static int packet_dev_mc(struct net_device *dev, struct packet_mclist *i,
			 int what)
{
	switch (i->type) {
	case PACKET_MR_MULTICAST:
		if (i->alen != dev->addr_len)
			return -EINVAL;
		if (what > 0)
			return dev_mc_add(dev, i->addr);
		else
			return dev_mc_del(dev, i->addr);
		break;
	case PACKET_MR_PROMISC:
		return dev_set_promiscuity(dev, what);
	case PACKET_MR_ALLMULTI:
		return dev_set_allmulti(dev, what);
	case PACKET_MR_UNICAST:
		if (i->alen != dev->addr_len)
			return -EINVAL;
		if (what > 0)
			return dev_uc_add(dev, i->addr);
		else
			return dev_uc_del(dev, i->addr);
		break;
	default:
		break;
	}
	return 0;
}

static void packet_dev_mclist_delete(struct net_device *dev,
				     struct packet_mclist **mlp)
{
	struct packet_mclist *ml;

	while ((ml = *mlp) != NULL) {
		if (ml->ifindex == dev->ifindex) {
			packet_dev_mc(dev, ml, -1);
			*mlp = ml->next;
			kfree(ml);
		} else
			mlp = &ml->next;
	}
}

static int packet_mc_add(struct sock *sk, struct packet_mreq_max *mreq)
{
	struct packet_sock *po = pkt_sk(sk);
	struct packet_mclist *ml, *i;
	struct net_device *dev;
	int err;

	rtnl_lock();

	err = -ENODEV;
	dev = __dev_get_by_index(sock_net(sk), mreq->mr_ifindex);
	if (!dev)
		goto done;

	err = -EINVAL;
	if (mreq->mr_alen > dev->addr_len)
		goto done;

	err = -ENOBUFS;
	i = kmalloc(sizeof(*i), GFP_KERNEL);
	if (i == NULL)
		goto done;

	err = 0;
	for (ml = po->mclist; ml; ml = ml->next) {
		if (ml->ifindex == mreq->mr_ifindex &&
		    ml->type == mreq->mr_type &&
		    ml->alen == mreq->mr_alen &&
		    memcmp(ml->addr, mreq->mr_address, ml->alen) == 0) {
			ml->count++;
			/* Free the new element ... */
			kfree(i);
			goto done;
		}
	}

	i->type = mreq->mr_type;
	i->ifindex = mreq->mr_ifindex;
	i->alen = mreq->mr_alen;
	memcpy(i->addr, mreq->mr_address, i->alen);
	memset(i->addr + i->alen, 0, sizeof(i->addr) - i->alen);
	i->count = 1;
	i->next = po->mclist;
	po->mclist = i;
	err = packet_dev_mc(dev, i, 1);
	if (err) {
		po->mclist = i->next;
		kfree(i);
	}

done:
	rtnl_unlock();
	return err;
}

static int packet_mc_drop(struct sock *sk, struct packet_mreq_max *mreq)
{
	struct packet_mclist *ml, **mlp;

	rtnl_lock();

	for (mlp = &pkt_sk(sk)->mclist; (ml = *mlp) != NULL; mlp = &ml->next) {
		if (ml->ifindex == mreq->mr_ifindex &&
		    ml->type == mreq->mr_type &&
		    ml->alen == mreq->mr_alen &&
		    memcmp(ml->addr, mreq->mr_address, ml->alen) == 0) {
			if (--ml->count == 0) {
				struct net_device *dev;
				*mlp = ml->next;
				dev = __dev_get_by_index(sock_net(sk), ml->ifindex);
				if (dev)
					packet_dev_mc(dev, ml, -1);
				kfree(ml);
			}
			break;
		}
	}
	rtnl_unlock();
	return 0;
}

static void packet_flush_mclist(struct sock *sk)
{
	struct packet_sock *po = pkt_sk(sk);
	struct packet_mclist *ml;

	if (!po->mclist)
		return;

	rtnl_lock();
	while ((ml = po->mclist) != NULL) {
		struct net_device *dev;

		po->mclist = ml->next;
		dev = __dev_get_by_index(sock_net(sk), ml->ifindex);
		if (dev != NULL)
			packet_dev_mc(dev, ml, -1);
		kfree(ml);
	}
	rtnl_unlock();
}

static int
packet_setsockopt(struct socket *sock, int level, int optname, char __user *optval, unsigned int optlen)
{
	struct sock *sk = sock->sk;
	struct packet_sock *po = pkt_sk(sk);
	int ret;

	if (level != SOL_PACKET)
		return -ENOPROTOOPT;

	switch (optname) {
	case PACKET_ADD_MEMBERSHIP:
	case PACKET_DROP_MEMBERSHIP:
	{
		struct packet_mreq_max mreq;
		int len = optlen;
		memset(&mreq, 0, sizeof(mreq));
		if (len < sizeof(struct packet_mreq))
			return -EINVAL;
		if (len > sizeof(mreq))
			len = sizeof(mreq);
		if (copy_from_user(&mreq, optval, len))
			return -EFAULT;
		if (len < (mreq.mr_alen + offsetof(struct packet_mreq, mr_address)))
			return -EINVAL;
		if (optname == PACKET_ADD_MEMBERSHIP)
			ret = packet_mc_add(sk, &mreq);
		else
			ret = packet_mc_drop(sk, &mreq);
		return ret;
	}

	case PACKET_RX_RING:
	case PACKET_TX_RING:
	{
		union tpacket_req_u req_u;
		int len;

		lock_sock(sk);
		switch (po->tp_version) {
		case TPACKET_V1:
		case TPACKET_V2:
			len = sizeof(req_u.req);
			break;
		case TPACKET_V3:
		default:
			len = sizeof(req_u.req3);
			break;
		}
		if (optlen < len) {
			ret = -EINVAL;
		} else {
			if (copy_from_user(&req_u.req, optval, len))
				ret = -EFAULT;
			else
				ret = packet_set_ring(sk, &req_u, 0,
						    optname == PACKET_TX_RING);
		}
		release_sock(sk);
		return ret;
	}
	case PACKET_COPY_THRESH:
	{
		int val;

		if (optlen != sizeof(val))
			return -EINVAL;
		if (copy_from_user(&val, optval, sizeof(val)))
			return -EFAULT;

		pkt_sk(sk)->copy_thresh = val;
		return 0;
	}
	case PACKET_VERSION:
	{
		int val;

		if (optlen != sizeof(val))
			return -EINVAL;
		if (copy_from_user(&val, optval, sizeof(val)))
			return -EFAULT;
		switch (val) {
		case TPACKET_V1:
		case TPACKET_V2:
		case TPACKET_V3:
			break;
		default:
			return -EINVAL;
		}
		lock_sock(sk);
		if (po->rx_ring.pg_vec || po->tx_ring.pg_vec) {
			ret = -EBUSY;
		} else {
			po->tp_version = val;
			ret = 0;
		}
		release_sock(sk);
		return ret;
	}
	case PACKET_RESERVE:
	{
		unsigned int val;

		if (optlen != sizeof(val))
			return -EINVAL;
		if (copy_from_user(&val, optval, sizeof(val)))
			return -EFAULT;
		if (val > INT_MAX)
			return -EINVAL;
		lock_sock(sk);
		if (po->rx_ring.pg_vec || po->tx_ring.pg_vec) {
			ret = -EBUSY;
		} else {
			po->tp_reserve = val;
			ret = 0;
		}
		release_sock(sk);
		return ret;
	}
	case PACKET_LOSS:
	{
		unsigned int val;

		if (optlen != sizeof(val))
			return -EINVAL;
		if (copy_from_user(&val, optval, sizeof(val)))
			return -EFAULT;

		lock_sock(sk);
		if (po->rx_ring.pg_vec || po->tx_ring.pg_vec) {
			ret = -EBUSY;
		} else {
			po->tp_loss = !!val;
			ret = 0;
		}
		release_sock(sk);
		return ret;
	}
	case PACKET_AUXDATA:
	{
		int val;

		if (optlen < sizeof(val))
			return -EINVAL;
		if (copy_from_user(&val, optval, sizeof(val)))
			return -EFAULT;

		lock_sock(sk);
		po->auxdata = !!val;
		release_sock(sk);
		return 0;
	}
	case PACKET_ORIGDEV:
	{
		int val;

		if (optlen < sizeof(val))
			return -EINVAL;
		if (copy_from_user(&val, optval, sizeof(val)))
			return -EFAULT;

		lock_sock(sk);
		po->origdev = !!val;
		release_sock(sk);
		return 0;
	}
	case PACKET_VNET_HDR:
	{
		int val;

		if (sock->type != SOCK_RAW)
			return -EINVAL;
		if (optlen < sizeof(val))
			return -EINVAL;
		if (copy_from_user(&val, optval, sizeof(val)))
			return -EFAULT;

		lock_sock(sk);
		if (po->rx_ring.pg_vec || po->tx_ring.pg_vec) {
			ret = -EBUSY;
		} else {
			po->has_vnet_hdr = !!val;
			ret = 0;
		}
		release_sock(sk);
		return ret;
	}
	case PACKET_TIMESTAMP:
	{
		int val;

		if (optlen != sizeof(val))
			return -EINVAL;
		if (copy_from_user(&val, optval, sizeof(val)))
			return -EFAULT;

		po->tp_tstamp = val;
		return 0;
	}
	case PACKET_FANOUT:
	{
		int val;

		if (optlen != sizeof(val))
			return -EINVAL;
		if (copy_from_user(&val, optval, sizeof(val)))
			return -EFAULT;

		return fanout_add(sk, val & 0xffff, val >> 16);
	}
	case PACKET_FANOUT_DATA:
	{
		/* Paired with the WRITE_ONCE() in fanout_add() */
		if (!READ_ONCE(po->fanout))
			return -EINVAL;

		return fanout_set_data(po, optval, optlen);
	}
	case PACKET_TX_HAS_OFF:
	{
		unsigned int val;

		if (optlen != sizeof(val))
			return -EINVAL;
		if (copy_from_user(&val, optval, sizeof(val)))
			return -EFAULT;

		lock_sock(sk);
		if (po->rx_ring.pg_vec || po->tx_ring.pg_vec) {
			ret = -EBUSY;
		} else {
			po->tp_tx_has_off = !!val;
			ret = 0;
		}
		release_sock(sk);
		return 0;
	}
	case PACKET_QDISC_BYPASS:
	{
		int val;

		if (optlen != sizeof(val))
			return -EINVAL;
		if (copy_from_user(&val, optval, sizeof(val)))
			return -EFAULT;

		po->xmit = val ? packet_direct_xmit : dev_queue_xmit;
		return 0;
	}
	default:
		return -ENOPROTOOPT;
	}
}

static int packet_getsockopt(struct socket *sock, int level, int optname,
			     char __user *optval, int __user *optlen)
{
	int len;
	int val, lv = sizeof(val);
	struct sock *sk = sock->sk;
	struct packet_sock *po = pkt_sk(sk);
	void *data = &val;
	union tpacket_stats_u st;
	struct tpacket_rollover_stats rstats;

	if (level != SOL_PACKET)
		return -ENOPROTOOPT;

	if (get_user(len, optlen))
		return -EFAULT;

	if (len < 0)
		return -EINVAL;

	switch (optname) {
	case PACKET_STATISTICS:
		spin_lock_bh(&sk->sk_receive_queue.lock);
		memcpy(&st, &po->stats, sizeof(st));
		memset(&po->stats, 0, sizeof(po->stats));
		spin_unlock_bh(&sk->sk_receive_queue.lock);

		if (po->tp_version == TPACKET_V3) {
			lv = sizeof(struct tpacket_stats_v3);
			st.stats3.tp_packets += st.stats3.tp_drops;
			data = &st.stats3;
		} else {
			lv = sizeof(struct tpacket_stats);
			st.stats1.tp_packets += st.stats1.tp_drops;
			data = &st.stats1;
		}

		break;
	case PACKET_AUXDATA:
		val = po->auxdata;
		break;
	case PACKET_ORIGDEV:
		val = po->origdev;
		break;
	case PACKET_VNET_HDR:
		val = po->has_vnet_hdr;
		break;
	case PACKET_VERSION:
		val = po->tp_version;
		break;
	case PACKET_HDRLEN:
		if (len > sizeof(int))
			len = sizeof(int);
		if (len < sizeof(int))
			return -EINVAL;
		if (copy_from_user(&val, optval, len))
			return -EFAULT;
		switch (val) {
		case TPACKET_V1:
			val = sizeof(struct tpacket_hdr);
			break;
		case TPACKET_V2:
			val = sizeof(struct tpacket2_hdr);
			break;
		case TPACKET_V3:
			val = sizeof(struct tpacket3_hdr);
			break;
		default:
			return -EINVAL;
		}
		break;
	case PACKET_RESERVE:
		val = po->tp_reserve;
		break;
	case PACKET_LOSS:
		val = po->tp_loss;
		break;
	case PACKET_TIMESTAMP:
		val = po->tp_tstamp;
		break;
	case PACKET_FANOUT:
		val = (po->fanout ?
		       ((u32)po->fanout->id |
			((u32)po->fanout->type << 16) |
			((u32)po->fanout->flags << 24)) :
		       0);
		break;
	case PACKET_ROLLOVER_STATS:
		if (!po->rollover)
			return -EINVAL;
		rstats.tp_all = atomic_long_read(&po->rollover->num);
		rstats.tp_huge = atomic_long_read(&po->rollover->num_huge);
		rstats.tp_failed = atomic_long_read(&po->rollover->num_failed);
		data = &rstats;
		lv = sizeof(rstats);
		break;
	case PACKET_TX_HAS_OFF:
		val = po->tp_tx_has_off;
		break;
	case PACKET_QDISC_BYPASS:
		val = packet_use_direct_xmit(po);
		break;
	default:
		return -ENOPROTOOPT;
	}

	if (len > lv)
		len = lv;
	if (put_user(len, optlen))
		return -EFAULT;
	if (copy_to_user(optval, data, len))
		return -EFAULT;
	return 0;
}


#ifdef CONFIG_COMPAT
static int compat_packet_setsockopt(struct socket *sock, int level, int optname,
				    char __user *optval, unsigned int optlen)
{
	struct packet_sock *po = pkt_sk(sock->sk);

	if (level != SOL_PACKET)
		return -ENOPROTOOPT;

	if (optname == PACKET_FANOUT_DATA &&
	    po->fanout && po->fanout->type == PACKET_FANOUT_CBPF) {
		optval = (char __user *)get_compat_bpf_fprog(optval);
		if (!optval)
			return -EFAULT;
		optlen = sizeof(struct sock_fprog);
	}

	return packet_setsockopt(sock, level, optname, optval, optlen);
}
#endif

static int packet_notifier(struct notifier_block *this,
			   unsigned long msg, void *ptr)
{
	struct sock *sk;
	struct net_device *dev = netdev_notifier_info_to_dev(ptr);
	struct net *net = dev_net(dev);

	rcu_read_lock();
	sk_for_each_rcu(sk, &net->packet.sklist) {
		struct packet_sock *po = pkt_sk(sk);

		switch (msg) {
		case NETDEV_UNREGISTER:
			if (po->mclist)
				packet_dev_mclist_delete(dev, &po->mclist);
			/* fallthrough */

		case NETDEV_DOWN:
			if (dev->ifindex == po->ifindex) {
				spin_lock(&po->bind_lock);
				if (po->running) {
					__unregister_prot_hook(sk, false);
					sk->sk_err = ENETDOWN;
					if (!sock_flag(sk, SOCK_DEAD))
						sk->sk_error_report(sk);
				}
				if (msg == NETDEV_UNREGISTER) {
					packet_cached_dev_reset(po);
					WRITE_ONCE(po->ifindex, -1);
					if (po->prot_hook.dev)
						dev_put(po->prot_hook.dev);
					po->prot_hook.dev = NULL;
				}
				spin_unlock(&po->bind_lock);
			}
			break;
		case NETDEV_UP:
			if (dev->ifindex == po->ifindex) {
				spin_lock(&po->bind_lock);
				if (po->num)
					register_prot_hook(sk);
				spin_unlock(&po->bind_lock);
			}
			break;
		}
	}
	rcu_read_unlock();
	return NOTIFY_DONE;
}


static int packet_ioctl(struct socket *sock, unsigned int cmd,
			unsigned long arg)
{
	struct sock *sk = sock->sk;

	switch (cmd) {
	case SIOCOUTQ:
	{
		int amount = sk_wmem_alloc_get(sk);

		return put_user(amount, (int __user *)arg);
	}
	case SIOCINQ:
	{
		struct sk_buff *skb;
		int amount = 0;

		spin_lock_bh(&sk->sk_receive_queue.lock);
		skb = skb_peek(&sk->sk_receive_queue);
		if (skb)
			amount = skb->len;
		spin_unlock_bh(&sk->sk_receive_queue.lock);
		return put_user(amount, (int __user *)arg);
	}
	case SIOCGSTAMP:
		return sock_get_timestamp(sk, (struct timeval __user *)arg);
	case SIOCGSTAMPNS:
		return sock_get_timestampns(sk, (struct timespec __user *)arg);

#ifdef CONFIG_INET
	case SIOCADDRT:
	case SIOCDELRT:
	case SIOCDARP:
	case SIOCGARP:
	case SIOCSARP:
	case SIOCGIFADDR:
	case SIOCSIFADDR:
	case SIOCGIFBRDADDR:
	case SIOCSIFBRDADDR:
	case SIOCGIFNETMASK:
	case SIOCSIFNETMASK:
	case SIOCGIFDSTADDR:
	case SIOCSIFDSTADDR:
	case SIOCSIFFLAGS:
		return inet_dgram_ops.ioctl(sock, cmd, arg);
#endif

	default:
		return -ENOIOCTLCMD;
	}
	return 0;
}

static unsigned int packet_poll(struct file *file, struct socket *sock,
				poll_table *wait)
{
	struct sock *sk = sock->sk;
	struct packet_sock *po = pkt_sk(sk);
	unsigned int mask = datagram_poll(file, sock, wait);

	spin_lock_bh(&sk->sk_receive_queue.lock);
	if (po->rx_ring.pg_vec) {
		if (!packet_previous_rx_frame(po, &po->rx_ring,
			TP_STATUS_KERNEL))
			mask |= POLLIN | POLLRDNORM;
	}
	if (po->pressure && __packet_rcv_has_room(po, NULL) == ROOM_NORMAL)
		po->pressure = 0;
	spin_unlock_bh(&sk->sk_receive_queue.lock);
	spin_lock_bh(&sk->sk_write_queue.lock);
	if (po->tx_ring.pg_vec) {
		if (packet_current_frame(po, &po->tx_ring, TP_STATUS_AVAILABLE))
			mask |= POLLOUT | POLLWRNORM;
	}
	spin_unlock_bh(&sk->sk_write_queue.lock);
	return mask;
}


/* Dirty? Well, I still did not learn better way to account
 * for user mmaps.
 */

static void packet_mm_open(struct vm_area_struct *vma)
{
	struct file *file = vma->vm_file;
	struct socket *sock = file->private_data;
	struct sock *sk = sock->sk;

	if (sk)
		atomic_inc(&pkt_sk(sk)->mapped);
}

static void packet_mm_close(struct vm_area_struct *vma)
{
	struct file *file = vma->vm_file;
	struct socket *sock = file->private_data;
	struct sock *sk = sock->sk;

	if (sk)
		atomic_dec(&pkt_sk(sk)->mapped);
}

static const struct vm_operations_struct packet_mmap_ops = {
	.open	=	packet_mm_open,
	.close	=	packet_mm_close,
};

static void free_pg_vec(struct pgv *pg_vec, unsigned int order,
			unsigned int len)
{
	int i;

	for (i = 0; i < len; i++) {
		if (likely(pg_vec[i].buffer)) {
			if (is_vmalloc_addr(pg_vec[i].buffer))
				vfree(pg_vec[i].buffer);
			else
				free_pages((unsigned long)pg_vec[i].buffer,
					   order);
			pg_vec[i].buffer = NULL;
		}
	}
	kfree(pg_vec);
}

static char *alloc_one_pg_vec_page(unsigned long order)
{
	char *buffer;
	gfp_t gfp_flags = GFP_KERNEL | __GFP_COMP |
			  __GFP_ZERO | __GFP_NOWARN | __GFP_NORETRY;

	buffer = (char *) __get_free_pages(gfp_flags, order);
	if (buffer)
		return buffer;

	/* __get_free_pages failed, fall back to vmalloc */
	buffer = vzalloc((1 << order) * PAGE_SIZE);
	if (buffer)
		return buffer;

	/* vmalloc failed, lets dig into swap here */
	gfp_flags &= ~__GFP_NORETRY;
	buffer = (char *) __get_free_pages(gfp_flags, order);
	if (buffer)
		return buffer;

	/* complete and utter failure */
	return NULL;
}

static struct pgv *alloc_pg_vec(struct tpacket_req *req, int order)
{
	unsigned int block_nr = req->tp_block_nr;
	struct pgv *pg_vec;
	int i;

	pg_vec = kcalloc(block_nr, sizeof(struct pgv), GFP_KERNEL | __GFP_NOWARN);
	if (unlikely(!pg_vec))
		goto out;

	for (i = 0; i < block_nr; i++) {
		pg_vec[i].buffer = alloc_one_pg_vec_page(order);
		if (unlikely(!pg_vec[i].buffer))
			goto out_free_pgvec;
	}

out:
	return pg_vec;

out_free_pgvec:
	free_pg_vec(pg_vec, order, block_nr);
	pg_vec = NULL;
	goto out;
}

static int packet_set_ring(struct sock *sk, union tpacket_req_u *req_u,
		int closing, int tx_ring)
{
	struct pgv *pg_vec = NULL;
	struct packet_sock *po = pkt_sk(sk);
	unsigned long *rx_owner_map = NULL;
	int was_running, order = 0;
	struct packet_ring_buffer *rb;
	struct sk_buff_head *rb_queue;
	__be16 num;
	int err = -EINVAL;
	/* Added to avoid minimal code churn */
	struct tpacket_req *req = &req_u->req;

	rb = tx_ring ? &po->tx_ring : &po->rx_ring;
	rb_queue = tx_ring ? &sk->sk_write_queue : &sk->sk_receive_queue;

	err = -EBUSY;
	if (!closing) {
		if (atomic_read(&po->mapped))
			goto out;
		if (packet_read_pending(rb))
			goto out;
	}

	if (req->tp_block_nr) {
		unsigned int min_frame_size;

		/* Sanity tests and some calculations */
		err = -EBUSY;
		if (unlikely(rb->pg_vec))
			goto out;

		switch (po->tp_version) {
		case TPACKET_V1:
			po->tp_hdrlen = TPACKET_HDRLEN;
			break;
		case TPACKET_V2:
			po->tp_hdrlen = TPACKET2_HDRLEN;
			break;
		case TPACKET_V3:
			po->tp_hdrlen = TPACKET3_HDRLEN;
			break;
		}

		err = -EINVAL;
		if (unlikely((int)req->tp_block_size <= 0))
			goto out;
		if (unlikely(!PAGE_ALIGNED(req->tp_block_size)))
			goto out;
		min_frame_size = po->tp_hdrlen + po->tp_reserve;
		if (po->tp_version >= TPACKET_V3 &&
		    req->tp_block_size <
		    BLK_PLUS_PRIV((u64)req_u->req3.tp_sizeof_priv) + min_frame_size)
			goto out;
		if (unlikely(req->tp_frame_size < min_frame_size))
			goto out;
		if (unlikely(req->tp_frame_size & (TPACKET_ALIGNMENT - 1)))
			goto out;

		rb->frames_per_block = req->tp_block_size / req->tp_frame_size;
		if (unlikely(rb->frames_per_block == 0))
			goto out;
		if (unlikely(rb->frames_per_block > UINT_MAX / req->tp_block_nr))
			goto out;
		if (unlikely((rb->frames_per_block * req->tp_block_nr) !=
					req->tp_frame_nr))
			goto out;

		err = -ENOMEM;
		order = get_order(req->tp_block_size);
		pg_vec = alloc_pg_vec(req, order);
		if (unlikely(!pg_vec))
			goto out;
		switch (po->tp_version) {
		case TPACKET_V3:
			/* Block transmit is not supported yet */
			if (!tx_ring) {
				init_prb_bdqc(po, rb, pg_vec, req_u);
			} else {
				struct tpacket_req3 *req3 = &req_u->req3;

				if (req3->tp_retire_blk_tov ||
				    req3->tp_sizeof_priv ||
				    req3->tp_feature_req_word) {
					err = -EINVAL;
					goto out_free_pg_vec;
				}
			}
			break;
		default:
			if (!tx_ring) {
				rx_owner_map = bitmap_alloc(req->tp_frame_nr,
					GFP_KERNEL | __GFP_NOWARN | __GFP_ZERO);
				if (!rx_owner_map)
					goto out_free_pg_vec;
			}
			break;
		}
	}
	/* Done */
	else {
		err = -EINVAL;
		if (unlikely(req->tp_frame_nr))
			goto out;
	}


	/* Detach socket from network */
	spin_lock(&po->bind_lock);
	was_running = po->running;
	num = po->num;
	if (was_running) {
		WRITE_ONCE(po->num, 0);
		__unregister_prot_hook(sk, false);
	}
	spin_unlock(&po->bind_lock);

	synchronize_net();

	err = -EBUSY;
	mutex_lock(&po->pg_vec_lock);
	if (closing || atomic_read(&po->mapped) == 0) {
		err = 0;
		spin_lock_bh(&rb_queue->lock);
		swap(rb->pg_vec, pg_vec);
		if (po->tp_version <= TPACKET_V2)
			swap(rb->rx_owner_map, rx_owner_map);
		rb->frame_max = (req->tp_frame_nr - 1);
		rb->head = 0;
		rb->frame_size = req->tp_frame_size;
		spin_unlock_bh(&rb_queue->lock);

		swap(rb->pg_vec_order, order);
		swap(rb->pg_vec_len, req->tp_block_nr);

		rb->pg_vec_pages = req->tp_block_size/PAGE_SIZE;
		po->prot_hook.func = (po->rx_ring.pg_vec) ?
						tpacket_rcv : packet_rcv;
		skb_queue_purge(rb_queue);
		if (atomic_read(&po->mapped))
			pr_err("packet_mmap: vma is busy: %d\n",
			       atomic_read(&po->mapped));
	}
	mutex_unlock(&po->pg_vec_lock);

	spin_lock(&po->bind_lock);
	if (was_running) {
		WRITE_ONCE(po->num, num);
		register_prot_hook(sk);
	}
	spin_unlock(&po->bind_lock);
	if (pg_vec && (po->tp_version > TPACKET_V2)) {
		/* Because we don't support block-based V3 on tx-ring */
		if (!tx_ring)
			prb_shutdown_retire_blk_timer(po, rb_queue);
	}

out_free_pg_vec:
	if (pg_vec) {
		bitmap_free(rx_owner_map);
		free_pg_vec(pg_vec, order, req->tp_block_nr);
	}
out:
	return err;
}

static int packet_mmap(struct file *file, struct socket *sock,
		struct vm_area_struct *vma)
{
	struct sock *sk = sock->sk;
	struct packet_sock *po = pkt_sk(sk);
	unsigned long size, expected_size;
	struct packet_ring_buffer *rb;
	unsigned long start;
	int err = -EINVAL;
	int i;

	if (vma->vm_pgoff)
		return -EINVAL;

	mutex_lock(&po->pg_vec_lock);

	expected_size = 0;
	for (rb = &po->rx_ring; rb <= &po->tx_ring; rb++) {
		if (rb->pg_vec) {
			expected_size += rb->pg_vec_len
						* rb->pg_vec_pages
						* PAGE_SIZE;
		}
	}

	if (expected_size == 0)
		goto out;

	size = vma->vm_end - vma->vm_start;
	if (size != expected_size)
		goto out;

	start = vma->vm_start;
	for (rb = &po->rx_ring; rb <= &po->tx_ring; rb++) {
		if (rb->pg_vec == NULL)
			continue;

		for (i = 0; i < rb->pg_vec_len; i++) {
			struct page *page;
			void *kaddr = rb->pg_vec[i].buffer;
			int pg_num;

			for (pg_num = 0; pg_num < rb->pg_vec_pages; pg_num++) {
				page = pgv_to_page(kaddr);
				err = vm_insert_page(vma, start, page);
				if (unlikely(err))
					goto out;
				start += PAGE_SIZE;
				kaddr += PAGE_SIZE;
			}
		}
	}

	atomic_inc(&po->mapped);
	vma->vm_ops = &packet_mmap_ops;
	err = 0;

out:
	mutex_unlock(&po->pg_vec_lock);
	return err;
}

static const struct proto_ops packet_ops_spkt = {
	.family =	PF_PACKET,
	.owner =	THIS_MODULE,
	.release =	packet_release,
	.bind =		packet_bind_spkt,
	.connect =	sock_no_connect,
	.socketpair =	sock_no_socketpair,
	.accept =	sock_no_accept,
	.getname =	packet_getname_spkt,
	.poll =		datagram_poll,
	.ioctl =	packet_ioctl,
	.listen =	sock_no_listen,
	.shutdown =	sock_no_shutdown,
	.setsockopt =	sock_no_setsockopt,
	.getsockopt =	sock_no_getsockopt,
	.sendmsg =	packet_sendmsg_spkt,
	.recvmsg =	packet_recvmsg,
	.mmap =		sock_no_mmap,
	.sendpage =	sock_no_sendpage,
};

static const struct proto_ops packet_ops = {
	.family =	PF_PACKET,
	.owner =	THIS_MODULE,
	.release =	packet_release,
	.bind =		packet_bind,
	.connect =	sock_no_connect,
	.socketpair =	sock_no_socketpair,
	.accept =	sock_no_accept,
	.getname =	packet_getname,
	.poll =		packet_poll,
	.ioctl =	packet_ioctl,
	.listen =	sock_no_listen,
	.shutdown =	sock_no_shutdown,
	.setsockopt =	packet_setsockopt,
	.getsockopt =	packet_getsockopt,
#ifdef CONFIG_COMPAT
	.compat_setsockopt = compat_packet_setsockopt,
#endif
	.sendmsg =	packet_sendmsg,
	.recvmsg =	packet_recvmsg,
	.mmap =		packet_mmap,
	.sendpage =	sock_no_sendpage,
};

static const struct net_proto_family packet_family_ops = {
	.family =	PF_PACKET,
	.create =	packet_create,
	.owner	=	THIS_MODULE,
};

static struct notifier_block packet_netdev_notifier = {
	.notifier_call =	packet_notifier,
};

#ifdef CONFIG_PROC_FS

static void *packet_seq_start(struct seq_file *seq, loff_t *pos)
	__acquires(RCU)
{
	struct net *net = seq_file_net(seq);

	rcu_read_lock();
	return seq_hlist_start_head_rcu(&net->packet.sklist, *pos);
}

static void *packet_seq_next(struct seq_file *seq, void *v, loff_t *pos)
{
	struct net *net = seq_file_net(seq);
	return seq_hlist_next_rcu(v, &net->packet.sklist, pos);
}

static void packet_seq_stop(struct seq_file *seq, void *v)
	__releases(RCU)
{
	rcu_read_unlock();
}

static int packet_seq_show(struct seq_file *seq, void *v)
{
	if (v == SEQ_START_TOKEN)
		seq_puts(seq, "sk       RefCnt Type Proto  Iface R Rmem   User   Inode\n");
	else {
		struct sock *s = sk_entry(v);
		const struct packet_sock *po = pkt_sk(s);

		seq_printf(seq,
			   "%pK %-6d %-4d %04x   %-5d %1d %-6u %-6u %-6lu\n",
			   s,
			   refcount_read(&s->sk_refcnt),
			   s->sk_type,
			   ntohs(READ_ONCE(po->num)),
			   READ_ONCE(po->ifindex),
			   po->running,
			   atomic_read(&s->sk_rmem_alloc),
			   from_kuid_munged(seq_user_ns(seq), sock_i_uid(s)),
			   sock_i_ino(s));
	}

	return 0;
}

static const struct seq_operations packet_seq_ops = {
	.start	= packet_seq_start,
	.next	= packet_seq_next,
	.stop	= packet_seq_stop,
	.show	= packet_seq_show,
};

static int packet_seq_open(struct inode *inode, struct file *file)
{
	return seq_open_net(inode, file, &packet_seq_ops,
			    sizeof(struct seq_net_private));
}

static const struct file_operations packet_seq_fops = {
	.owner		= THIS_MODULE,
	.open		= packet_seq_open,
	.read		= seq_read,
	.llseek		= seq_lseek,
	.release	= seq_release_net,
};

#endif

static int __net_init packet_net_init(struct net *net)
{
	mutex_init(&net->packet.sklist_lock);
	INIT_HLIST_HEAD(&net->packet.sklist);

	if (!proc_create("packet", 0, net->proc_net, &packet_seq_fops))
		return -ENOMEM;

	return 0;
}

static void __net_exit packet_net_exit(struct net *net)
{
	remove_proc_entry("packet", net->proc_net);
}

static struct pernet_operations packet_net_ops = {
	.init = packet_net_init,
	.exit = packet_net_exit,
};


static void __exit packet_exit(void)
{
	unregister_netdevice_notifier(&packet_netdev_notifier);
	unregister_pernet_subsys(&packet_net_ops);
	sock_unregister(PF_PACKET);
	proto_unregister(&packet_proto);
}

static int __init packet_init(void)
{
	int rc;

	rc = proto_register(&packet_proto, 0);
	if (rc)
		goto out;
	rc = sock_register(&packet_family_ops);
	if (rc)
		goto out_proto;
	rc = register_pernet_subsys(&packet_net_ops);
	if (rc)
		goto out_sock;
	rc = register_netdevice_notifier(&packet_netdev_notifier);
	if (rc)
		goto out_pernet;

	return 0;

out_pernet:
	unregister_pernet_subsys(&packet_net_ops);
out_sock:
	sock_unregister(PF_PACKET);
out_proto:
	proto_unregister(&packet_proto);
out:
	return rc;
}

module_init(packet_init);
module_exit(packet_exit);
MODULE_LICENSE("GPL");
MODULE_ALIAS_NETPROTO(PF_PACKET);<|MERGE_RESOLUTION|>--- conflicted
+++ resolved
@@ -2541,12 +2541,8 @@
 	skb->dev = dev;
 	skb->priority = po->sk.sk_priority;
 	skb->mark = po->sk.sk_mark;
-<<<<<<< HEAD
 	skb->tstamp = sockc->transmit_time;
-	sock_tx_timestamp(&po->sk, sockc->tsflags, &skb_shinfo(skb)->tx_flags);
-=======
 	skb_setup_tx_timestamp(skb, sockc->tsflags);
->>>>>>> 84bae268
 	skb_zcopy_set_nouarg(skb, ph.raw);
 
 	skb_reserve(skb, hlen);
