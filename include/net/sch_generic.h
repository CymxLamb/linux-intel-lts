--- conflicted
+++ resolved
@@ -213,12 +213,8 @@
 	write_sequnlock(&qdisc->running);
 #else
 	write_seqcount_end(&qdisc->running);
-<<<<<<< HEAD
 #endif
-	if (qdisc->flags & TCQ_F_NOLOCK)
-=======
 	if (qdisc->flags & TCQ_F_NOLOCK) {
->>>>>>> 002365a6
 		spin_unlock(&qdisc->seqlock);
 
 		if (unlikely(test_bit(__QDISC_STATE_MISSED,
