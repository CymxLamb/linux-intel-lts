/* SPDX-License-Identifier: GPL-2.0 */
#ifndef __NET_SCHED_GENERIC_H
#define __NET_SCHED_GENERIC_H

#include <linux/netdevice.h>
#include <linux/types.h>
#include <linux/rcupdate.h>
#include <linux/pkt_sched.h>
#include <linux/pkt_cls.h>
#include <linux/percpu.h>
#include <linux/dynamic_queue_limits.h>
#include <linux/list.h>
#include <linux/refcount.h>
#include <linux/workqueue.h>
#include <linux/mutex.h>
#include <linux/rwsem.h>
#include <linux/atomic.h>
#include <linux/hashtable.h>
#include <net/gen_stats.h>
#include <net/rtnetlink.h>
#include <net/flow_offload.h>

struct Qdisc_ops;
struct qdisc_walker;
struct tcf_walker;
struct module;
struct bpf_flow_keys;

struct qdisc_rate_table {
	struct tc_ratespec rate;
	u32		data[256];
	struct qdisc_rate_table *next;
	int		refcnt;
};

enum qdisc_state_t {
	__QDISC_STATE_SCHED,
	__QDISC_STATE_DEACTIVATED,
	__QDISC_STATE_MISSED,
};

struct qdisc_size_table {
	struct rcu_head		rcu;
	struct list_head	list;
	struct tc_sizespec	szopts;
	int			refcnt;
	u16			data[];
};

/* similar to sk_buff_head, but skb->prev pointer is undefined. */
struct qdisc_skb_head {
	struct sk_buff	*head;
	struct sk_buff	*tail;
	__u32		qlen;
	spinlock_t	lock;
};

struct Qdisc {
	int 			(*enqueue)(struct sk_buff *skb,
					   struct Qdisc *sch,
					   struct sk_buff **to_free);
	struct sk_buff *	(*dequeue)(struct Qdisc *sch);
	unsigned int		flags;
#define TCQ_F_BUILTIN		1
#define TCQ_F_INGRESS		2
#define TCQ_F_CAN_BYPASS	4
#define TCQ_F_MQROOT		8
#define TCQ_F_ONETXQUEUE	0x10 /* dequeue_skb() can assume all skbs are for
				      * q->dev_queue : It can test
				      * netif_xmit_frozen_or_stopped() before
				      * dequeueing next packet.
				      * Its true for MQ/MQPRIO slaves, or non
				      * multiqueue device.
				      */
#define TCQ_F_WARN_NONWC	(1 << 16)
#define TCQ_F_CPUSTATS		0x20 /* run using percpu statistics */
#define TCQ_F_NOPARENT		0x40 /* root of its hierarchy :
				      * qdisc_tree_decrease_qlen() should stop.
				      */
#define TCQ_F_INVISIBLE		0x80 /* invisible by default in dump */
#define TCQ_F_NOLOCK		0x100 /* qdisc does not require locking */
#define TCQ_F_OFFLOADED		0x200 /* qdisc is offloaded to HW */
	u32			limit;
	const struct Qdisc_ops	*ops;
	struct qdisc_size_table	__rcu *stab;
	struct hlist_node       hash;
	u32			handle;
	u32			parent;

	struct netdev_queue	*dev_queue;

	struct net_rate_estimator __rcu *rate_est;
	struct gnet_stats_basic_cpu __percpu *cpu_bstats;
	struct gnet_stats_queue	__percpu *cpu_qstats;
	int			pad;
	refcount_t		refcnt;

	/*
	 * For performance sake on SMP, we put highly modified fields at the end
	 */
	struct sk_buff_head	gso_skb ____cacheline_aligned_in_smp;
	struct qdisc_skb_head	q;
	struct gnet_stats_basic_packed bstats;
	seqcount_t		running;
	struct gnet_stats_queue	qstats;
	unsigned long		state;
	struct Qdisc            *next_sched;
	struct sk_buff_head	skb_bad_txq;

	spinlock_t		busylock ____cacheline_aligned_in_smp;
	spinlock_t		seqlock;

	/* for NOLOCK qdisc, true if there are no enqueued skbs */
	bool			empty;
	struct rcu_head		rcu;

	/* private data */
	long privdata[] ____cacheline_aligned;
};

static inline void qdisc_refcount_inc(struct Qdisc *qdisc)
{
	if (qdisc->flags & TCQ_F_BUILTIN)
		return;
	refcount_inc(&qdisc->refcnt);
}

/* Intended to be used by unlocked users, when concurrent qdisc release is
 * possible.
 */

static inline struct Qdisc *qdisc_refcount_inc_nz(struct Qdisc *qdisc)
{
	if (qdisc->flags & TCQ_F_BUILTIN)
		return qdisc;
	if (refcount_inc_not_zero(&qdisc->refcnt))
		return qdisc;
	return NULL;
}

static inline bool qdisc_is_running(struct Qdisc *qdisc)
{
	if (qdisc->flags & TCQ_F_NOLOCK)
		return spin_is_locked(&qdisc->seqlock);
	return (raw_read_seqcount(&qdisc->running) & 1) ? true : false;
}

static inline bool qdisc_is_percpu_stats(const struct Qdisc *q)
{
	return q->flags & TCQ_F_CPUSTATS;
}

static inline bool qdisc_is_empty(const struct Qdisc *qdisc)
{
	if (qdisc_is_percpu_stats(qdisc))
		return READ_ONCE(qdisc->empty);
	return !READ_ONCE(qdisc->q.qlen);
}

static inline bool qdisc_run_begin(struct Qdisc *qdisc)
{
	if (qdisc->flags & TCQ_F_NOLOCK) {
		if (spin_trylock(&qdisc->seqlock))
			goto nolock_empty;

<<<<<<< HEAD
=======
		/* Paired with smp_mb__after_atomic() to make sure
		 * STATE_MISSED checking is synchronized with clearing
		 * in pfifo_fast_dequeue().
		 */
		smp_mb__before_atomic();

>>>>>>> 51e52707
		/* If the MISSED flag is set, it means other thread has
		 * set the MISSED flag before second spin_trylock(), so
		 * we can return false here to avoid multi cpus doing
		 * the set_bit() and second spin_trylock() concurrently.
		 */
		if (test_bit(__QDISC_STATE_MISSED, &qdisc->state))
			return false;

		/* Set the MISSED flag before the second spin_trylock(),
		 * if the second spin_trylock() return false, it means
		 * other cpu holding the lock will do dequeuing for us
		 * or it will see the MISSED flag set after releasing
		 * lock and reschedule the net_tx_action() to do the
		 * dequeuing.
		 */
		set_bit(__QDISC_STATE_MISSED, &qdisc->state);

<<<<<<< HEAD
=======
		/* spin_trylock() only has load-acquire semantic, so use
		 * smp_mb__after_atomic() to ensure STATE_MISSED is set
		 * before doing the second spin_trylock().
		 */
		smp_mb__after_atomic();

>>>>>>> 51e52707
		/* Retry again in case other CPU may not see the new flag
		 * after it releases the lock at the end of qdisc_run_end().
		 */
		if (!spin_trylock(&qdisc->seqlock))
			return false;

nolock_empty:
		WRITE_ONCE(qdisc->empty, false);
	} else if (qdisc_is_running(qdisc)) {
		return false;
	}
	/* Variant of write_seqcount_begin() telling lockdep a trylock
	 * was attempted.
	 */
	raw_write_seqcount_begin(&qdisc->running);
	seqcount_acquire(&qdisc->running.dep_map, 0, 1, _RET_IP_);
	return true;
}

static inline void qdisc_run_end(struct Qdisc *qdisc)
{
	write_seqcount_end(&qdisc->running);
	if (qdisc->flags & TCQ_F_NOLOCK) {
		spin_unlock(&qdisc->seqlock);

		if (unlikely(test_bit(__QDISC_STATE_MISSED,
				      &qdisc->state))) {
			clear_bit(__QDISC_STATE_MISSED, &qdisc->state);
			__netif_schedule(qdisc);
		}
	}
}

static inline bool qdisc_may_bulk(const struct Qdisc *qdisc)
{
	return qdisc->flags & TCQ_F_ONETXQUEUE;
}

static inline int qdisc_avail_bulklimit(const struct netdev_queue *txq)
{
#ifdef CONFIG_BQL
	/* Non-BQL migrated drivers will return 0, too. */
	return dql_avail(&txq->dql);
#else
	return 0;
#endif
}

struct Qdisc_class_ops {
	unsigned int		flags;
	/* Child qdisc manipulation */
	struct netdev_queue *	(*select_queue)(struct Qdisc *, struct tcmsg *);
	int			(*graft)(struct Qdisc *, unsigned long cl,
					struct Qdisc *, struct Qdisc **,
					struct netlink_ext_ack *extack);
	struct Qdisc *		(*leaf)(struct Qdisc *, unsigned long cl);
	void			(*qlen_notify)(struct Qdisc *, unsigned long);

	/* Class manipulation routines */
	unsigned long		(*find)(struct Qdisc *, u32 classid);
	int			(*change)(struct Qdisc *, u32, u32,
					struct nlattr **, unsigned long *,
					struct netlink_ext_ack *);
	int			(*delete)(struct Qdisc *, unsigned long);
	void			(*walk)(struct Qdisc *, struct qdisc_walker * arg);

	/* Filter manipulation */
	struct tcf_block *	(*tcf_block)(struct Qdisc *sch,
					     unsigned long arg,
					     struct netlink_ext_ack *extack);
	unsigned long		(*bind_tcf)(struct Qdisc *, unsigned long,
					u32 classid);
	void			(*unbind_tcf)(struct Qdisc *, unsigned long);

	/* rtnetlink specific */
	int			(*dump)(struct Qdisc *, unsigned long,
					struct sk_buff *skb, struct tcmsg*);
	int			(*dump_stats)(struct Qdisc *, unsigned long,
					struct gnet_dump *);
};

/* Qdisc_class_ops flag values */

/* Implements API that doesn't require rtnl lock */
enum qdisc_class_ops_flags {
	QDISC_CLASS_OPS_DOIT_UNLOCKED = 1,
};

struct Qdisc_ops {
	struct Qdisc_ops	*next;
	const struct Qdisc_class_ops	*cl_ops;
	char			id[IFNAMSIZ];
	int			priv_size;
	unsigned int		static_flags;

	int 			(*enqueue)(struct sk_buff *skb,
					   struct Qdisc *sch,
					   struct sk_buff **to_free);
	struct sk_buff *	(*dequeue)(struct Qdisc *);
	struct sk_buff *	(*peek)(struct Qdisc *);

	int			(*init)(struct Qdisc *sch, struct nlattr *arg,
					struct netlink_ext_ack *extack);
	void			(*reset)(struct Qdisc *);
	void			(*destroy)(struct Qdisc *);
	int			(*change)(struct Qdisc *sch,
					  struct nlattr *arg,
					  struct netlink_ext_ack *extack);
	void			(*attach)(struct Qdisc *sch);
	int			(*change_tx_queue_len)(struct Qdisc *, unsigned int);

	int			(*dump)(struct Qdisc *, struct sk_buff *);
	int			(*dump_stats)(struct Qdisc *, struct gnet_dump *);

	void			(*ingress_block_set)(struct Qdisc *sch,
						     u32 block_index);
	void			(*egress_block_set)(struct Qdisc *sch,
						    u32 block_index);
	u32			(*ingress_block_get)(struct Qdisc *sch);
	u32			(*egress_block_get)(struct Qdisc *sch);

	struct module		*owner;
};


struct tcf_result {
	union {
		struct {
			unsigned long	class;
			u32		classid;
		};
		const struct tcf_proto *goto_tp;

		/* used in the skb_tc_reinsert function */
		struct {
			bool		ingress;
			struct gnet_stats_queue *qstats;
		};
	};
};

struct tcf_chain;

struct tcf_proto_ops {
	struct list_head	head;
	char			kind[IFNAMSIZ];

	int			(*classify)(struct sk_buff *,
					    const struct tcf_proto *,
					    struct tcf_result *);
	int			(*init)(struct tcf_proto*);
	void			(*destroy)(struct tcf_proto *tp, bool rtnl_held,
					   struct netlink_ext_ack *extack);

	void*			(*get)(struct tcf_proto*, u32 handle);
	void			(*put)(struct tcf_proto *tp, void *f);
	int			(*change)(struct net *net, struct sk_buff *,
					struct tcf_proto*, unsigned long,
					u32 handle, struct nlattr **,
					void **, bool, bool,
					struct netlink_ext_ack *);
	int			(*delete)(struct tcf_proto *tp, void *arg,
					  bool *last, bool rtnl_held,
					  struct netlink_ext_ack *);
	bool			(*delete_empty)(struct tcf_proto *tp);
	void			(*walk)(struct tcf_proto *tp,
					struct tcf_walker *arg, bool rtnl_held);
	int			(*reoffload)(struct tcf_proto *tp, bool add,
					     flow_setup_cb_t *cb, void *cb_priv,
					     struct netlink_ext_ack *extack);
	void			(*hw_add)(struct tcf_proto *tp,
					  void *type_data);
	void			(*hw_del)(struct tcf_proto *tp,
					  void *type_data);
	void			(*bind_class)(void *, u32, unsigned long,
					      void *, unsigned long);
	void *			(*tmplt_create)(struct net *net,
						struct tcf_chain *chain,
						struct nlattr **tca,
						struct netlink_ext_ack *extack);
	void			(*tmplt_destroy)(void *tmplt_priv);

	/* rtnetlink specific */
	int			(*dump)(struct net*, struct tcf_proto*, void *,
					struct sk_buff *skb, struct tcmsg*,
					bool);
	int			(*terse_dump)(struct net *net,
					      struct tcf_proto *tp, void *fh,
					      struct sk_buff *skb,
					      struct tcmsg *t, bool rtnl_held);
	int			(*tmplt_dump)(struct sk_buff *skb,
					      struct net *net,
					      void *tmplt_priv);

	struct module		*owner;
	int			flags;
};

/* Classifiers setting TCF_PROTO_OPS_DOIT_UNLOCKED in tcf_proto_ops->flags
 * are expected to implement tcf_proto_ops->delete_empty(), otherwise race
 * conditions can occur when filters are inserted/deleted simultaneously.
 */
enum tcf_proto_ops_flags {
	TCF_PROTO_OPS_DOIT_UNLOCKED = 1,
};

struct tcf_proto {
	/* Fast access part */
	struct tcf_proto __rcu	*next;
	void __rcu		*root;

	/* called under RCU BH lock*/
	int			(*classify)(struct sk_buff *,
					    const struct tcf_proto *,
					    struct tcf_result *);
	__be16			protocol;

	/* All the rest */
	u32			prio;
	void			*data;
	const struct tcf_proto_ops	*ops;
	struct tcf_chain	*chain;
	/* Lock protects tcf_proto shared state and can be used by unlocked
	 * classifiers to protect their private data.
	 */
	spinlock_t		lock;
	bool			deleting;
	refcount_t		refcnt;
	struct rcu_head		rcu;
	struct hlist_node	destroy_ht_node;
};

struct qdisc_skb_cb {
	struct {
		unsigned int		pkt_len;
		u16			slave_dev_queue_mapping;
		u16			tc_classid;
	};
#define QDISC_CB_PRIV_LEN 20
	unsigned char		data[QDISC_CB_PRIV_LEN];
	u16			mru;
};

typedef void tcf_chain_head_change_t(struct tcf_proto *tp_head, void *priv);

struct tcf_chain {
	/* Protects filter_chain. */
	struct mutex filter_chain_lock;
	struct tcf_proto __rcu *filter_chain;
	struct list_head list;
	struct tcf_block *block;
	u32 index; /* chain index */
	unsigned int refcnt;
	unsigned int action_refcnt;
	bool explicitly_created;
	bool flushing;
	const struct tcf_proto_ops *tmplt_ops;
	void *tmplt_priv;
	struct rcu_head rcu;
};

struct tcf_block {
	/* Lock protects tcf_block and lifetime-management data of chains
	 * attached to the block (refcnt, action_refcnt, explicitly_created).
	 */
	struct mutex lock;
	struct list_head chain_list;
	u32 index; /* block index for shared blocks */
	u32 classid; /* which class this block belongs to */
	refcount_t refcnt;
	struct net *net;
	struct Qdisc *q;
	struct rw_semaphore cb_lock; /* protects cb_list and offload counters */
	struct flow_block flow_block;
	struct list_head owner_list;
	bool keep_dst;
	atomic_t offloadcnt; /* Number of oddloaded filters */
	unsigned int nooffloaddevcnt; /* Number of devs unable to do offload */
	unsigned int lockeddevcnt; /* Number of devs that require rtnl lock. */
	struct {
		struct tcf_chain *chain;
		struct list_head filter_chain_list;
	} chain0;
	struct rcu_head rcu;
	DECLARE_HASHTABLE(proto_destroy_ht, 7);
	struct mutex proto_destroy_lock; /* Lock for proto_destroy hashtable. */
};

#ifdef CONFIG_PROVE_LOCKING
static inline bool lockdep_tcf_chain_is_locked(struct tcf_chain *chain)
{
	return lockdep_is_held(&chain->filter_chain_lock);
}

static inline bool lockdep_tcf_proto_is_locked(struct tcf_proto *tp)
{
	return lockdep_is_held(&tp->lock);
}
#else
static inline bool lockdep_tcf_chain_is_locked(struct tcf_block *chain)
{
	return true;
}

static inline bool lockdep_tcf_proto_is_locked(struct tcf_proto *tp)
{
	return true;
}
#endif /* #ifdef CONFIG_PROVE_LOCKING */

#define tcf_chain_dereference(p, chain)					\
	rcu_dereference_protected(p, lockdep_tcf_chain_is_locked(chain))

#define tcf_proto_dereference(p, tp)					\
	rcu_dereference_protected(p, lockdep_tcf_proto_is_locked(tp))

static inline void qdisc_cb_private_validate(const struct sk_buff *skb, int sz)
{
	struct qdisc_skb_cb *qcb;

	BUILD_BUG_ON(sizeof(skb->cb) < sizeof(*qcb));
	BUILD_BUG_ON(sizeof(qcb->data) < sz);
}

static inline int qdisc_qlen_cpu(const struct Qdisc *q)
{
	return this_cpu_ptr(q->cpu_qstats)->qlen;
}

static inline int qdisc_qlen(const struct Qdisc *q)
{
	return q->q.qlen;
}

static inline int qdisc_qlen_sum(const struct Qdisc *q)
{
	__u32 qlen = q->qstats.qlen;
	int i;

	if (qdisc_is_percpu_stats(q)) {
		for_each_possible_cpu(i)
			qlen += per_cpu_ptr(q->cpu_qstats, i)->qlen;
	} else {
		qlen += q->q.qlen;
	}

	return qlen;
}

static inline struct qdisc_skb_cb *qdisc_skb_cb(const struct sk_buff *skb)
{
	return (struct qdisc_skb_cb *)skb->cb;
}

static inline spinlock_t *qdisc_lock(struct Qdisc *qdisc)
{
	return &qdisc->q.lock;
}

static inline struct Qdisc *qdisc_root(const struct Qdisc *qdisc)
{
	struct Qdisc *q = rcu_dereference_rtnl(qdisc->dev_queue->qdisc);

	return q;
}

static inline struct Qdisc *qdisc_root_bh(const struct Qdisc *qdisc)
{
	return rcu_dereference_bh(qdisc->dev_queue->qdisc);
}

static inline struct Qdisc *qdisc_root_sleeping(const struct Qdisc *qdisc)
{
	return qdisc->dev_queue->qdisc_sleeping;
}

/* The qdisc root lock is a mechanism by which to top level
 * of a qdisc tree can be locked from any qdisc node in the
 * forest.  This allows changing the configuration of some
 * aspect of the qdisc tree while blocking out asynchronous
 * qdisc access in the packet processing paths.
 *
 * It is only legal to do this when the root will not change
 * on us.  Otherwise we'll potentially lock the wrong qdisc
 * root.  This is enforced by holding the RTNL semaphore, which
 * all users of this lock accessor must do.
 */
static inline spinlock_t *qdisc_root_lock(const struct Qdisc *qdisc)
{
	struct Qdisc *root = qdisc_root(qdisc);

	ASSERT_RTNL();
	return qdisc_lock(root);
}

static inline spinlock_t *qdisc_root_sleeping_lock(const struct Qdisc *qdisc)
{
	struct Qdisc *root = qdisc_root_sleeping(qdisc);

	ASSERT_RTNL();
	return qdisc_lock(root);
}

static inline seqcount_t *qdisc_root_sleeping_running(const struct Qdisc *qdisc)
{
	struct Qdisc *root = qdisc_root_sleeping(qdisc);

	ASSERT_RTNL();
	return &root->running;
}

static inline struct net_device *qdisc_dev(const struct Qdisc *qdisc)
{
	return qdisc->dev_queue->dev;
}

static inline void sch_tree_lock(const struct Qdisc *q)
{
	spin_lock_bh(qdisc_root_sleeping_lock(q));
}

static inline void sch_tree_unlock(const struct Qdisc *q)
{
	spin_unlock_bh(qdisc_root_sleeping_lock(q));
}

extern struct Qdisc noop_qdisc;
extern struct Qdisc_ops noop_qdisc_ops;
extern struct Qdisc_ops pfifo_fast_ops;
extern struct Qdisc_ops mq_qdisc_ops;
extern struct Qdisc_ops noqueue_qdisc_ops;
extern const struct Qdisc_ops *default_qdisc_ops;
static inline const struct Qdisc_ops *
get_default_qdisc_ops(const struct net_device *dev, int ntx)
{
	return ntx < dev->real_num_tx_queues ?
			default_qdisc_ops : &pfifo_fast_ops;
}

struct Qdisc_class_common {
	u32			classid;
	struct hlist_node	hnode;
};

struct Qdisc_class_hash {
	struct hlist_head	*hash;
	unsigned int		hashsize;
	unsigned int		hashmask;
	unsigned int		hashelems;
};

static inline unsigned int qdisc_class_hash(u32 id, u32 mask)
{
	id ^= id >> 8;
	id ^= id >> 4;
	return id & mask;
}

static inline struct Qdisc_class_common *
qdisc_class_find(const struct Qdisc_class_hash *hash, u32 id)
{
	struct Qdisc_class_common *cl;
	unsigned int h;

	if (!id)
		return NULL;

	h = qdisc_class_hash(id, hash->hashmask);
	hlist_for_each_entry(cl, &hash->hash[h], hnode) {
		if (cl->classid == id)
			return cl;
	}
	return NULL;
}

static inline int tc_classid_to_hwtc(struct net_device *dev, u32 classid)
{
	u32 hwtc = TC_H_MIN(classid) - TC_H_MIN_PRIORITY;

	return (hwtc < netdev_get_num_tc(dev)) ? hwtc : -EINVAL;
}

int qdisc_class_hash_init(struct Qdisc_class_hash *);
void qdisc_class_hash_insert(struct Qdisc_class_hash *,
			     struct Qdisc_class_common *);
void qdisc_class_hash_remove(struct Qdisc_class_hash *,
			     struct Qdisc_class_common *);
void qdisc_class_hash_grow(struct Qdisc *, struct Qdisc_class_hash *);
void qdisc_class_hash_destroy(struct Qdisc_class_hash *);

int dev_qdisc_change_tx_queue_len(struct net_device *dev);
void dev_init_scheduler(struct net_device *dev);
void dev_shutdown(struct net_device *dev);
void dev_activate(struct net_device *dev);
void dev_deactivate(struct net_device *dev);
void dev_deactivate_many(struct list_head *head);
struct Qdisc *dev_graft_qdisc(struct netdev_queue *dev_queue,
			      struct Qdisc *qdisc);
void qdisc_reset(struct Qdisc *qdisc);
void qdisc_put(struct Qdisc *qdisc);
void qdisc_put_unlocked(struct Qdisc *qdisc);
void qdisc_tree_reduce_backlog(struct Qdisc *qdisc, int n, int len);
#ifdef CONFIG_NET_SCHED
int qdisc_offload_dump_helper(struct Qdisc *q, enum tc_setup_type type,
			      void *type_data);
void qdisc_offload_graft_helper(struct net_device *dev, struct Qdisc *sch,
				struct Qdisc *new, struct Qdisc *old,
				enum tc_setup_type type, void *type_data,
				struct netlink_ext_ack *extack);
#else
static inline int
qdisc_offload_dump_helper(struct Qdisc *q, enum tc_setup_type type,
			  void *type_data)
{
	q->flags &= ~TCQ_F_OFFLOADED;
	return 0;
}

static inline void
qdisc_offload_graft_helper(struct net_device *dev, struct Qdisc *sch,
			   struct Qdisc *new, struct Qdisc *old,
			   enum tc_setup_type type, void *type_data,
			   struct netlink_ext_ack *extack)
{
}
#endif
struct Qdisc *qdisc_alloc(struct netdev_queue *dev_queue,
			  const struct Qdisc_ops *ops,
			  struct netlink_ext_ack *extack);
void qdisc_free(struct Qdisc *qdisc);
struct Qdisc *qdisc_create_dflt(struct netdev_queue *dev_queue,
				const struct Qdisc_ops *ops, u32 parentid,
				struct netlink_ext_ack *extack);
void __qdisc_calculate_pkt_len(struct sk_buff *skb,
			       const struct qdisc_size_table *stab);
int skb_do_redirect(struct sk_buff *);

static inline bool skb_at_tc_ingress(const struct sk_buff *skb)
{
#ifdef CONFIG_NET_CLS_ACT
	return skb->tc_at_ingress;
#else
	return false;
#endif
}

static inline bool skb_skip_tc_classify(struct sk_buff *skb)
{
#ifdef CONFIG_NET_CLS_ACT
	if (skb->tc_skip_classify) {
		skb->tc_skip_classify = 0;
		return true;
	}
#endif
	return false;
}

/* Reset all TX qdiscs greater than index of a device.  */
static inline void qdisc_reset_all_tx_gt(struct net_device *dev, unsigned int i)
{
	struct Qdisc *qdisc;

	for (; i < dev->num_tx_queues; i++) {
		qdisc = rtnl_dereference(netdev_get_tx_queue(dev, i)->qdisc);
		if (qdisc) {
			spin_lock_bh(qdisc_lock(qdisc));
			qdisc_reset(qdisc);
			spin_unlock_bh(qdisc_lock(qdisc));
		}
	}
}

/* Are all TX queues of the device empty?  */
static inline bool qdisc_all_tx_empty(const struct net_device *dev)
{
	unsigned int i;

	rcu_read_lock();
	for (i = 0; i < dev->num_tx_queues; i++) {
		struct netdev_queue *txq = netdev_get_tx_queue(dev, i);
		const struct Qdisc *q = rcu_dereference(txq->qdisc);

		if (!qdisc_is_empty(q)) {
			rcu_read_unlock();
			return false;
		}
	}
	rcu_read_unlock();
	return true;
}

/* Are any of the TX qdiscs changing?  */
static inline bool qdisc_tx_changing(const struct net_device *dev)
{
	unsigned int i;

	for (i = 0; i < dev->num_tx_queues; i++) {
		struct netdev_queue *txq = netdev_get_tx_queue(dev, i);
		if (rcu_access_pointer(txq->qdisc) != txq->qdisc_sleeping)
			return true;
	}
	return false;
}

/* Is the device using the noop qdisc on all queues?  */
static inline bool qdisc_tx_is_noop(const struct net_device *dev)
{
	unsigned int i;

	for (i = 0; i < dev->num_tx_queues; i++) {
		struct netdev_queue *txq = netdev_get_tx_queue(dev, i);
		if (rcu_access_pointer(txq->qdisc) != &noop_qdisc)
			return false;
	}
	return true;
}

static inline unsigned int qdisc_pkt_len(const struct sk_buff *skb)
{
	return qdisc_skb_cb(skb)->pkt_len;
}

/* additional qdisc xmit flags (NET_XMIT_MASK in linux/netdevice.h) */
enum net_xmit_qdisc_t {
	__NET_XMIT_STOLEN = 0x00010000,
	__NET_XMIT_BYPASS = 0x00020000,
};

#ifdef CONFIG_NET_CLS_ACT
#define net_xmit_drop_count(e)	((e) & __NET_XMIT_STOLEN ? 0 : 1)
#else
#define net_xmit_drop_count(e)	(1)
#endif

static inline void qdisc_calculate_pkt_len(struct sk_buff *skb,
					   const struct Qdisc *sch)
{
#ifdef CONFIG_NET_SCHED
	struct qdisc_size_table *stab = rcu_dereference_bh(sch->stab);

	if (stab)
		__qdisc_calculate_pkt_len(skb, stab);
#endif
}

static inline int qdisc_enqueue(struct sk_buff *skb, struct Qdisc *sch,
				struct sk_buff **to_free)
{
	qdisc_calculate_pkt_len(skb, sch);
	return sch->enqueue(skb, sch, to_free);
}

static inline void _bstats_update(struct gnet_stats_basic_packed *bstats,
				  __u64 bytes, __u32 packets)
{
	bstats->bytes += bytes;
	bstats->packets += packets;
}

static inline void bstats_update(struct gnet_stats_basic_packed *bstats,
				 const struct sk_buff *skb)
{
	_bstats_update(bstats,
		       qdisc_pkt_len(skb),
		       skb_is_gso(skb) ? skb_shinfo(skb)->gso_segs : 1);
}

static inline void _bstats_cpu_update(struct gnet_stats_basic_cpu *bstats,
				      __u64 bytes, __u32 packets)
{
	u64_stats_update_begin(&bstats->syncp);
	_bstats_update(&bstats->bstats, bytes, packets);
	u64_stats_update_end(&bstats->syncp);
}

static inline void bstats_cpu_update(struct gnet_stats_basic_cpu *bstats,
				     const struct sk_buff *skb)
{
	u64_stats_update_begin(&bstats->syncp);
	bstats_update(&bstats->bstats, skb);
	u64_stats_update_end(&bstats->syncp);
}

static inline void qdisc_bstats_cpu_update(struct Qdisc *sch,
					   const struct sk_buff *skb)
{
	bstats_cpu_update(this_cpu_ptr(sch->cpu_bstats), skb);
}

static inline void qdisc_bstats_update(struct Qdisc *sch,
				       const struct sk_buff *skb)
{
	bstats_update(&sch->bstats, skb);
}

static inline void qdisc_qstats_backlog_dec(struct Qdisc *sch,
					    const struct sk_buff *skb)
{
	sch->qstats.backlog -= qdisc_pkt_len(skb);
}

static inline void qdisc_qstats_cpu_backlog_dec(struct Qdisc *sch,
						const struct sk_buff *skb)
{
	this_cpu_sub(sch->cpu_qstats->backlog, qdisc_pkt_len(skb));
}

static inline void qdisc_qstats_backlog_inc(struct Qdisc *sch,
					    const struct sk_buff *skb)
{
	sch->qstats.backlog += qdisc_pkt_len(skb);
}

static inline void qdisc_qstats_cpu_backlog_inc(struct Qdisc *sch,
						const struct sk_buff *skb)
{
	this_cpu_add(sch->cpu_qstats->backlog, qdisc_pkt_len(skb));
}

static inline void qdisc_qstats_cpu_qlen_inc(struct Qdisc *sch)
{
	this_cpu_inc(sch->cpu_qstats->qlen);
}

static inline void qdisc_qstats_cpu_qlen_dec(struct Qdisc *sch)
{
	this_cpu_dec(sch->cpu_qstats->qlen);
}

static inline void qdisc_qstats_cpu_requeues_inc(struct Qdisc *sch)
{
	this_cpu_inc(sch->cpu_qstats->requeues);
}

static inline void __qdisc_qstats_drop(struct Qdisc *sch, int count)
{
	sch->qstats.drops += count;
}

static inline void qstats_drop_inc(struct gnet_stats_queue *qstats)
{
	qstats->drops++;
}

static inline void qstats_overlimit_inc(struct gnet_stats_queue *qstats)
{
	qstats->overlimits++;
}

static inline void qdisc_qstats_drop(struct Qdisc *sch)
{
	qstats_drop_inc(&sch->qstats);
}

static inline void qdisc_qstats_cpu_drop(struct Qdisc *sch)
{
	this_cpu_inc(sch->cpu_qstats->drops);
}

static inline void qdisc_qstats_overlimit(struct Qdisc *sch)
{
	sch->qstats.overlimits++;
}

static inline int qdisc_qstats_copy(struct gnet_dump *d, struct Qdisc *sch)
{
	__u32 qlen = qdisc_qlen_sum(sch);

	return gnet_stats_copy_queue(d, sch->cpu_qstats, &sch->qstats, qlen);
}

static inline void qdisc_qstats_qlen_backlog(struct Qdisc *sch,  __u32 *qlen,
					     __u32 *backlog)
{
	struct gnet_stats_queue qstats = { 0 };
	__u32 len = qdisc_qlen_sum(sch);

	__gnet_stats_copy_queue(&qstats, sch->cpu_qstats, &sch->qstats, len);
	*qlen = qstats.qlen;
	*backlog = qstats.backlog;
}

static inline void qdisc_tree_flush_backlog(struct Qdisc *sch)
{
	__u32 qlen, backlog;

	qdisc_qstats_qlen_backlog(sch, &qlen, &backlog);
	qdisc_tree_reduce_backlog(sch, qlen, backlog);
}

static inline void qdisc_purge_queue(struct Qdisc *sch)
{
	__u32 qlen, backlog;

	qdisc_qstats_qlen_backlog(sch, &qlen, &backlog);
	qdisc_reset(sch);
	qdisc_tree_reduce_backlog(sch, qlen, backlog);
}

static inline void qdisc_skb_head_init(struct qdisc_skb_head *qh)
{
	qh->head = NULL;
	qh->tail = NULL;
	qh->qlen = 0;
}

static inline void __qdisc_enqueue_tail(struct sk_buff *skb,
					struct qdisc_skb_head *qh)
{
	struct sk_buff *last = qh->tail;

	if (last) {
		skb->next = NULL;
		last->next = skb;
		qh->tail = skb;
	} else {
		qh->tail = skb;
		qh->head = skb;
	}
	qh->qlen++;
}

static inline int qdisc_enqueue_tail(struct sk_buff *skb, struct Qdisc *sch)
{
	__qdisc_enqueue_tail(skb, &sch->q);
	qdisc_qstats_backlog_inc(sch, skb);
	return NET_XMIT_SUCCESS;
}

static inline void __qdisc_enqueue_head(struct sk_buff *skb,
					struct qdisc_skb_head *qh)
{
	skb->next = qh->head;

	if (!qh->head)
		qh->tail = skb;
	qh->head = skb;
	qh->qlen++;
}

static inline struct sk_buff *__qdisc_dequeue_head(struct qdisc_skb_head *qh)
{
	struct sk_buff *skb = qh->head;

	if (likely(skb != NULL)) {
		qh->head = skb->next;
		qh->qlen--;
		if (qh->head == NULL)
			qh->tail = NULL;
		skb->next = NULL;
	}

	return skb;
}

static inline struct sk_buff *qdisc_dequeue_head(struct Qdisc *sch)
{
	struct sk_buff *skb = __qdisc_dequeue_head(&sch->q);

	if (likely(skb != NULL)) {
		qdisc_qstats_backlog_dec(sch, skb);
		qdisc_bstats_update(sch, skb);
	}

	return skb;
}

/* Instead of calling kfree_skb() while root qdisc lock is held,
 * queue the skb for future freeing at end of __dev_xmit_skb()
 */
static inline void __qdisc_drop(struct sk_buff *skb, struct sk_buff **to_free)
{
	skb->next = *to_free;
	*to_free = skb;
}

static inline void __qdisc_drop_all(struct sk_buff *skb,
				    struct sk_buff **to_free)
{
	if (skb->prev)
		skb->prev->next = *to_free;
	else
		skb->next = *to_free;
	*to_free = skb;
}

static inline unsigned int __qdisc_queue_drop_head(struct Qdisc *sch,
						   struct qdisc_skb_head *qh,
						   struct sk_buff **to_free)
{
	struct sk_buff *skb = __qdisc_dequeue_head(qh);

	if (likely(skb != NULL)) {
		unsigned int len = qdisc_pkt_len(skb);

		qdisc_qstats_backlog_dec(sch, skb);
		__qdisc_drop(skb, to_free);
		return len;
	}

	return 0;
}

static inline struct sk_buff *qdisc_peek_head(struct Qdisc *sch)
{
	const struct qdisc_skb_head *qh = &sch->q;

	return qh->head;
}

/* generic pseudo peek method for non-work-conserving qdisc */
static inline struct sk_buff *qdisc_peek_dequeued(struct Qdisc *sch)
{
	struct sk_buff *skb = skb_peek(&sch->gso_skb);

	/* we can reuse ->gso_skb because peek isn't called for root qdiscs */
	if (!skb) {
		skb = sch->dequeue(sch);

		if (skb) {
			__skb_queue_head(&sch->gso_skb, skb);
			/* it's still part of the queue */
			qdisc_qstats_backlog_inc(sch, skb);
			sch->q.qlen++;
		}
	}

	return skb;
}

static inline void qdisc_update_stats_at_dequeue(struct Qdisc *sch,
						 struct sk_buff *skb)
{
	if (qdisc_is_percpu_stats(sch)) {
		qdisc_qstats_cpu_backlog_dec(sch, skb);
		qdisc_bstats_cpu_update(sch, skb);
		qdisc_qstats_cpu_qlen_dec(sch);
	} else {
		qdisc_qstats_backlog_dec(sch, skb);
		qdisc_bstats_update(sch, skb);
		sch->q.qlen--;
	}
}

static inline void qdisc_update_stats_at_enqueue(struct Qdisc *sch,
						 unsigned int pkt_len)
{
	if (qdisc_is_percpu_stats(sch)) {
		qdisc_qstats_cpu_qlen_inc(sch);
		this_cpu_add(sch->cpu_qstats->backlog, pkt_len);
	} else {
		sch->qstats.backlog += pkt_len;
		sch->q.qlen++;
	}
}

/* use instead of qdisc->dequeue() for all qdiscs queried with ->peek() */
static inline struct sk_buff *qdisc_dequeue_peeked(struct Qdisc *sch)
{
	struct sk_buff *skb = skb_peek(&sch->gso_skb);

	if (skb) {
		skb = __skb_dequeue(&sch->gso_skb);
		if (qdisc_is_percpu_stats(sch)) {
			qdisc_qstats_cpu_backlog_dec(sch, skb);
			qdisc_qstats_cpu_qlen_dec(sch);
		} else {
			qdisc_qstats_backlog_dec(sch, skb);
			sch->q.qlen--;
		}
	} else {
		skb = sch->dequeue(sch);
	}

	return skb;
}

static inline void __qdisc_reset_queue(struct qdisc_skb_head *qh)
{
	/*
	 * We do not know the backlog in bytes of this list, it
	 * is up to the caller to correct it
	 */
	ASSERT_RTNL();
	if (qh->qlen) {
		rtnl_kfree_skbs(qh->head, qh->tail);

		qh->head = NULL;
		qh->tail = NULL;
		qh->qlen = 0;
	}
}

static inline void qdisc_reset_queue(struct Qdisc *sch)
{
	__qdisc_reset_queue(&sch->q);
	sch->qstats.backlog = 0;
}

static inline struct Qdisc *qdisc_replace(struct Qdisc *sch, struct Qdisc *new,
					  struct Qdisc **pold)
{
	struct Qdisc *old;

	sch_tree_lock(sch);
	old = *pold;
	*pold = new;
	if (old != NULL)
		qdisc_purge_queue(old);
	sch_tree_unlock(sch);

	return old;
}

static inline void rtnl_qdisc_drop(struct sk_buff *skb, struct Qdisc *sch)
{
	rtnl_kfree_skbs(skb, skb);
	qdisc_qstats_drop(sch);
}

static inline int qdisc_drop_cpu(struct sk_buff *skb, struct Qdisc *sch,
				 struct sk_buff **to_free)
{
	__qdisc_drop(skb, to_free);
	qdisc_qstats_cpu_drop(sch);

	return NET_XMIT_DROP;
}

static inline int qdisc_drop(struct sk_buff *skb, struct Qdisc *sch,
			     struct sk_buff **to_free)
{
	__qdisc_drop(skb, to_free);
	qdisc_qstats_drop(sch);

	return NET_XMIT_DROP;
}

static inline int qdisc_drop_all(struct sk_buff *skb, struct Qdisc *sch,
				 struct sk_buff **to_free)
{
	__qdisc_drop_all(skb, to_free);
	qdisc_qstats_drop(sch);

	return NET_XMIT_DROP;
}

/* Length to Time (L2T) lookup in a qdisc_rate_table, to determine how
   long it will take to send a packet given its size.
 */
static inline u32 qdisc_l2t(struct qdisc_rate_table* rtab, unsigned int pktlen)
{
	int slot = pktlen + rtab->rate.cell_align + rtab->rate.overhead;
	if (slot < 0)
		slot = 0;
	slot >>= rtab->rate.cell_log;
	if (slot > 255)
		return rtab->data[255]*(slot >> 8) + rtab->data[slot & 0xFF];
	return rtab->data[slot];
}

struct psched_ratecfg {
	u64	rate_bytes_ps; /* bytes per second */
	u32	mult;
	u16	overhead;
	u8	linklayer;
	u8	shift;
};

static inline u64 psched_l2t_ns(const struct psched_ratecfg *r,
				unsigned int len)
{
	len += r->overhead;

	if (unlikely(r->linklayer == TC_LINKLAYER_ATM))
		return ((u64)(DIV_ROUND_UP(len,48)*53) * r->mult) >> r->shift;

	return ((u64)len * r->mult) >> r->shift;
}

void psched_ratecfg_precompute(struct psched_ratecfg *r,
			       const struct tc_ratespec *conf,
			       u64 rate64);

static inline void psched_ratecfg_getrate(struct tc_ratespec *res,
					  const struct psched_ratecfg *r)
{
	memset(res, 0, sizeof(*res));

	/* legacy struct tc_ratespec has a 32bit @rate field
	 * Qdisc using 64bit rate should add new attributes
	 * in order to maintain compatibility.
	 */
	res->rate = min_t(u64, r->rate_bytes_ps, ~0U);

	res->overhead = r->overhead;
	res->linklayer = (r->linklayer & TC_LINKLAYER_MASK);
}

/* Mini Qdisc serves for specific needs of ingress/clsact Qdisc.
 * The fast path only needs to access filter list and to update stats
 */
struct mini_Qdisc {
	struct tcf_proto *filter_list;
	struct tcf_block *block;
	struct gnet_stats_basic_cpu __percpu *cpu_bstats;
	struct gnet_stats_queue	__percpu *cpu_qstats;
	struct rcu_head rcu;
};

static inline void mini_qdisc_bstats_cpu_update(struct mini_Qdisc *miniq,
						const struct sk_buff *skb)
{
	bstats_cpu_update(this_cpu_ptr(miniq->cpu_bstats), skb);
}

static inline void mini_qdisc_qstats_cpu_drop(struct mini_Qdisc *miniq)
{
	this_cpu_inc(miniq->cpu_qstats->drops);
}

struct mini_Qdisc_pair {
	struct mini_Qdisc miniq1;
	struct mini_Qdisc miniq2;
	struct mini_Qdisc __rcu **p_miniq;
};

void mini_qdisc_pair_swap(struct mini_Qdisc_pair *miniqp,
			  struct tcf_proto *tp_head);
void mini_qdisc_pair_init(struct mini_Qdisc_pair *miniqp, struct Qdisc *qdisc,
			  struct mini_Qdisc __rcu **p_miniq);
void mini_qdisc_pair_block_init(struct mini_Qdisc_pair *miniqp,
				struct tcf_block *block);

static inline int skb_tc_reinsert(struct sk_buff *skb, struct tcf_result *res)
{
	return res->ingress ? netif_receive_skb(skb) : dev_queue_xmit(skb);
}

#endif<|MERGE_RESOLUTION|>--- conflicted
+++ resolved
@@ -163,15 +163,12 @@
 		if (spin_trylock(&qdisc->seqlock))
 			goto nolock_empty;
 
-<<<<<<< HEAD
-=======
 		/* Paired with smp_mb__after_atomic() to make sure
 		 * STATE_MISSED checking is synchronized with clearing
 		 * in pfifo_fast_dequeue().
 		 */
 		smp_mb__before_atomic();
 
->>>>>>> 51e52707
 		/* If the MISSED flag is set, it means other thread has
 		 * set the MISSED flag before second spin_trylock(), so
 		 * we can return false here to avoid multi cpus doing
@@ -189,15 +186,12 @@
 		 */
 		set_bit(__QDISC_STATE_MISSED, &qdisc->state);
 
-<<<<<<< HEAD
-=======
 		/* spin_trylock() only has load-acquire semantic, so use
 		 * smp_mb__after_atomic() to ensure STATE_MISSED is set
 		 * before doing the second spin_trylock().
 		 */
 		smp_mb__after_atomic();
 
->>>>>>> 51e52707
 		/* Retry again in case other CPU may not see the new flag
 		 * after it releases the lock at the end of qdisc_run_end().
 		 */
