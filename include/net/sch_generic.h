/* SPDX-License-Identifier: GPL-2.0 */
#ifndef __NET_SCHED_GENERIC_H
#define __NET_SCHED_GENERIC_H

#include <linux/netdevice.h>
#include <linux/types.h>
#include <linux/rcupdate.h>
#include <linux/pkt_sched.h>
#include <linux/pkt_cls.h>
#include <linux/percpu.h>
#include <linux/dynamic_queue_limits.h>
#include <linux/list.h>
#include <net/net_seq_lock.h>
#include <linux/refcount.h>
#include <linux/workqueue.h>
#include <linux/mutex.h>
#include <linux/rwsem.h>
#include <linux/atomic.h>
#include <linux/hashtable.h>
#include <net/gen_stats.h>
#include <net/rtnetlink.h>
#include <net/flow_offload.h>

struct Qdisc_ops;
struct qdisc_walker;
struct tcf_walker;
struct module;
struct bpf_flow_keys;

struct qdisc_rate_table {
	struct tc_ratespec rate;
	u32		data[256];
	struct qdisc_rate_table *next;
	int		refcnt;
};

enum qdisc_state_t {
	__QDISC_STATE_SCHED,
	__QDISC_STATE_DEACTIVATED,
};

struct qdisc_size_table {
	struct rcu_head		rcu;
	struct list_head	list;
	struct tc_sizespec	szopts;
	int			refcnt;
	u16			data[];
};

/* similar to sk_buff_head, but skb->prev pointer is undefined. */
struct qdisc_skb_head {
	struct sk_buff	*head;
	struct sk_buff	*tail;
	__u32		qlen;
	spinlock_t	lock;
};

struct Qdisc {
	int 			(*enqueue)(struct sk_buff *skb,
					   struct Qdisc *sch,
					   struct sk_buff **to_free);
	struct sk_buff *	(*dequeue)(struct Qdisc *sch);
	unsigned int		flags;
#define TCQ_F_BUILTIN		1
#define TCQ_F_INGRESS		2
#define TCQ_F_CAN_BYPASS	4
#define TCQ_F_MQROOT		8
#define TCQ_F_ONETXQUEUE	0x10 /* dequeue_skb() can assume all skbs are for
				      * q->dev_queue : It can test
				      * netif_xmit_frozen_or_stopped() before
				      * dequeueing next packet.
				      * Its true for MQ/MQPRIO slaves, or non
				      * multiqueue device.
				      */
#define TCQ_F_WARN_NONWC	(1 << 16)
#define TCQ_F_CPUSTATS		0x20 /* run using percpu statistics */
#define TCQ_F_NOPARENT		0x40 /* root of its hierarchy :
				      * qdisc_tree_decrease_qlen() should stop.
				      */
#define TCQ_F_INVISIBLE		0x80 /* invisible by default in dump */
#define TCQ_F_NOLOCK		0x100 /* qdisc does not require locking */
#define TCQ_F_OFFLOADED		0x200 /* qdisc is offloaded to HW */
	u32			limit;
	const struct Qdisc_ops	*ops;
	struct qdisc_size_table	__rcu *stab;
	struct hlist_node       hash;
	u32			handle;
	u32			parent;

	struct netdev_queue	*dev_queue;

	struct net_rate_estimator __rcu *rate_est;
	struct gnet_stats_basic_cpu __percpu *cpu_bstats;
	struct gnet_stats_queue	__percpu *cpu_qstats;
	int			padded;
	refcount_t		refcnt;

	/*
	 * For performance sake on SMP, we put highly modified fields at the end
	 */
	struct sk_buff_head	gso_skb ____cacheline_aligned_in_smp;
	struct qdisc_skb_head	q;
	struct gnet_stats_basic_packed bstats;
	net_seqlock_t		running;
	struct gnet_stats_queue	qstats;
	unsigned long		state;
	struct Qdisc            *next_sched;
	struct sk_buff_head	skb_bad_txq;

	spinlock_t		busylock ____cacheline_aligned_in_smp;
	spinlock_t		seqlock;

	/* for NOLOCK qdisc, true if there are no enqueued skbs */
	bool			empty;
	struct rcu_head		rcu;
};

static inline void qdisc_refcount_inc(struct Qdisc *qdisc)
{
	if (qdisc->flags & TCQ_F_BUILTIN)
		return;
	refcount_inc(&qdisc->refcnt);
}

/* Intended to be used by unlocked users, when concurrent qdisc release is
 * possible.
 */

static inline struct Qdisc *qdisc_refcount_inc_nz(struct Qdisc *qdisc)
{
	if (qdisc->flags & TCQ_F_BUILTIN)
		return qdisc;
	if (refcount_inc_not_zero(&qdisc->refcnt))
		return qdisc;
	return NULL;
}

static inline bool qdisc_is_running(struct Qdisc *qdisc)
{
	if (qdisc->flags & TCQ_F_NOLOCK)
		return spin_is_locked(&qdisc->seqlock);
#ifdef CONFIG_PREEMPT_RT
	return spin_is_locked(&qdisc->running.lock) ? true : false;
#else
	return (raw_read_seqcount(&qdisc->running) & 1) ? true : false;
#endif
}

static inline bool qdisc_is_percpu_stats(const struct Qdisc *q)
{
	return q->flags & TCQ_F_CPUSTATS;
}

static inline bool qdisc_is_empty(const struct Qdisc *qdisc)
{
	if (qdisc_is_percpu_stats(qdisc))
		return READ_ONCE(qdisc->empty);
	return !READ_ONCE(qdisc->q.qlen);
}

static inline bool qdisc_run_begin(struct Qdisc *qdisc)
{
	if (qdisc->flags & TCQ_F_NOLOCK) {
		if (!spin_trylock(&qdisc->seqlock))
			return false;
		WRITE_ONCE(qdisc->empty, false);
	} else if (qdisc_is_running(qdisc)) {
		return false;
	}
#ifdef CONFIG_PREEMPT_RT
<<<<<<< HEAD
	if (spin_trylock(&qdisc->running.lock)) {
		seqcount_t *s = &qdisc->running.seqcount;
		/*
		 * Variant of write_seqcount_t_begin() telling lockdep that a
		 * trylock was attempted.
		 */
		__raw_write_seqcount_begin(s);
		seqcount_acquire(&s->dep_map, 0, 1, _RET_IP_);
		return true;
	}
=======
	if (try_write_seqlock(&qdisc->running))
		return true;
>>>>>>> 2cb0daa9
	return false;
#else
	/* Variant of write_seqcount_begin() telling lockdep a trylock
	 * was attempted.
	 */
	raw_write_seqcount_begin(&qdisc->running);
	seqcount_acquire(&qdisc->running.dep_map, 0, 1, _RET_IP_);
	return true;
#endif
}

static inline void qdisc_run_end(struct Qdisc *qdisc)
{
#ifdef CONFIG_PREEMPT_RT
	write_sequnlock(&qdisc->running);
#else
	write_seqcount_end(&qdisc->running);
#endif
	if (qdisc->flags & TCQ_F_NOLOCK)
		spin_unlock(&qdisc->seqlock);
}

static inline bool qdisc_may_bulk(const struct Qdisc *qdisc)
{
	return qdisc->flags & TCQ_F_ONETXQUEUE;
}

static inline int qdisc_avail_bulklimit(const struct netdev_queue *txq)
{
#ifdef CONFIG_BQL
	/* Non-BQL migrated drivers will return 0, too. */
	return dql_avail(&txq->dql);
#else
	return 0;
#endif
}

struct Qdisc_class_ops {
	unsigned int		flags;
	/* Child qdisc manipulation */
	struct netdev_queue *	(*select_queue)(struct Qdisc *, struct tcmsg *);
	int			(*graft)(struct Qdisc *, unsigned long cl,
					struct Qdisc *, struct Qdisc **,
					struct netlink_ext_ack *extack);
	struct Qdisc *		(*leaf)(struct Qdisc *, unsigned long cl);
	void			(*qlen_notify)(struct Qdisc *, unsigned long);

	/* Class manipulation routines */
	unsigned long		(*find)(struct Qdisc *, u32 classid);
	int			(*change)(struct Qdisc *, u32, u32,
					struct nlattr **, unsigned long *,
					struct netlink_ext_ack *);
	int			(*delete)(struct Qdisc *, unsigned long);
	void			(*walk)(struct Qdisc *, struct qdisc_walker * arg);

	/* Filter manipulation */
	struct tcf_block *	(*tcf_block)(struct Qdisc *sch,
					     unsigned long arg,
					     struct netlink_ext_ack *extack);
	unsigned long		(*bind_tcf)(struct Qdisc *, unsigned long,
					u32 classid);
	void			(*unbind_tcf)(struct Qdisc *, unsigned long);

	/* rtnetlink specific */
	int			(*dump)(struct Qdisc *, unsigned long,
					struct sk_buff *skb, struct tcmsg*);
	int			(*dump_stats)(struct Qdisc *, unsigned long,
					struct gnet_dump *);
};

/* Qdisc_class_ops flag values */

/* Implements API that doesn't require rtnl lock */
enum qdisc_class_ops_flags {
	QDISC_CLASS_OPS_DOIT_UNLOCKED = 1,
};

struct Qdisc_ops {
	struct Qdisc_ops	*next;
	const struct Qdisc_class_ops	*cl_ops;
	char			id[IFNAMSIZ];
	int			priv_size;
	unsigned int		static_flags;

	int 			(*enqueue)(struct sk_buff *skb,
					   struct Qdisc *sch,
					   struct sk_buff **to_free);
	struct sk_buff *	(*dequeue)(struct Qdisc *);
	struct sk_buff *	(*peek)(struct Qdisc *);

	int			(*init)(struct Qdisc *sch, struct nlattr *arg,
					struct netlink_ext_ack *extack);
	void			(*reset)(struct Qdisc *);
	void			(*destroy)(struct Qdisc *);
	int			(*change)(struct Qdisc *sch,
					  struct nlattr *arg,
					  struct netlink_ext_ack *extack);
	void			(*attach)(struct Qdisc *sch);
	int			(*change_tx_queue_len)(struct Qdisc *, unsigned int);

	int			(*dump)(struct Qdisc *, struct sk_buff *);
	int			(*dump_stats)(struct Qdisc *, struct gnet_dump *);

	void			(*ingress_block_set)(struct Qdisc *sch,
						     u32 block_index);
	void			(*egress_block_set)(struct Qdisc *sch,
						    u32 block_index);
	u32			(*ingress_block_get)(struct Qdisc *sch);
	u32			(*egress_block_get)(struct Qdisc *sch);

	struct module		*owner;
};


struct tcf_result {
	union {
		struct {
			unsigned long	class;
			u32		classid;
		};
		const struct tcf_proto *goto_tp;

		/* used in the skb_tc_reinsert function */
		struct {
			bool		ingress;
			struct gnet_stats_queue *qstats;
		};
	};
};

struct tcf_chain;

struct tcf_proto_ops {
	struct list_head	head;
	char			kind[IFNAMSIZ];

	int			(*classify)(struct sk_buff *,
					    const struct tcf_proto *,
					    struct tcf_result *);
	int			(*init)(struct tcf_proto*);
	void			(*destroy)(struct tcf_proto *tp, bool rtnl_held,
					   struct netlink_ext_ack *extack);

	void*			(*get)(struct tcf_proto*, u32 handle);
	void			(*put)(struct tcf_proto *tp, void *f);
	int			(*change)(struct net *net, struct sk_buff *,
					struct tcf_proto*, unsigned long,
					u32 handle, struct nlattr **,
					void **, bool, bool,
					struct netlink_ext_ack *);
	int			(*delete)(struct tcf_proto *tp, void *arg,
					  bool *last, bool rtnl_held,
					  struct netlink_ext_ack *);
	bool			(*delete_empty)(struct tcf_proto *tp);
	void			(*walk)(struct tcf_proto *tp,
					struct tcf_walker *arg, bool rtnl_held);
	int			(*reoffload)(struct tcf_proto *tp, bool add,
					     flow_setup_cb_t *cb, void *cb_priv,
					     struct netlink_ext_ack *extack);
	void			(*hw_add)(struct tcf_proto *tp,
					  void *type_data);
	void			(*hw_del)(struct tcf_proto *tp,
					  void *type_data);
	void			(*bind_class)(void *, u32, unsigned long,
					      void *, unsigned long);
	void *			(*tmplt_create)(struct net *net,
						struct tcf_chain *chain,
						struct nlattr **tca,
						struct netlink_ext_ack *extack);
	void			(*tmplt_destroy)(void *tmplt_priv);

	/* rtnetlink specific */
	int			(*dump)(struct net*, struct tcf_proto*, void *,
					struct sk_buff *skb, struct tcmsg*,
					bool);
	int			(*tmplt_dump)(struct sk_buff *skb,
					      struct net *net,
					      void *tmplt_priv);

	struct module		*owner;
	int			flags;
};

/* Classifiers setting TCF_PROTO_OPS_DOIT_UNLOCKED in tcf_proto_ops->flags
 * are expected to implement tcf_proto_ops->delete_empty(), otherwise race
 * conditions can occur when filters are inserted/deleted simultaneously.
 */
enum tcf_proto_ops_flags {
	TCF_PROTO_OPS_DOIT_UNLOCKED = 1,
};

struct tcf_proto {
	/* Fast access part */
	struct tcf_proto __rcu	*next;
	void __rcu		*root;

	/* called under RCU BH lock*/
	int			(*classify)(struct sk_buff *,
					    const struct tcf_proto *,
					    struct tcf_result *);
	__be16			protocol;

	/* All the rest */
	u32			prio;
	void			*data;
	const struct tcf_proto_ops	*ops;
	struct tcf_chain	*chain;
	/* Lock protects tcf_proto shared state and can be used by unlocked
	 * classifiers to protect their private data.
	 */
	spinlock_t		lock;
	bool			deleting;
	refcount_t		refcnt;
	struct rcu_head		rcu;
	struct hlist_node	destroy_ht_node;
};

struct qdisc_skb_cb {
	struct {
		unsigned int		pkt_len;
		u16			slave_dev_queue_mapping;
		u16			tc_classid;
	};
#define QDISC_CB_PRIV_LEN 20
	unsigned char		data[QDISC_CB_PRIV_LEN];
};

typedef void tcf_chain_head_change_t(struct tcf_proto *tp_head, void *priv);

struct tcf_chain {
	/* Protects filter_chain. */
	struct mutex filter_chain_lock;
	struct tcf_proto __rcu *filter_chain;
	struct list_head list;
	struct tcf_block *block;
	u32 index; /* chain index */
	unsigned int refcnt;
	unsigned int action_refcnt;
	bool explicitly_created;
	bool flushing;
	const struct tcf_proto_ops *tmplt_ops;
	void *tmplt_priv;
	struct rcu_head rcu;
};

struct tcf_block {
	/* Lock protects tcf_block and lifetime-management data of chains
	 * attached to the block (refcnt, action_refcnt, explicitly_created).
	 */
	struct mutex lock;
	struct list_head chain_list;
	u32 index; /* block index for shared blocks */
	u32 classid; /* which class this block belongs to */
	refcount_t refcnt;
	struct net *net;
	struct Qdisc *q;
	struct rw_semaphore cb_lock; /* protects cb_list and offload counters */
	struct flow_block flow_block;
	struct list_head owner_list;
	bool keep_dst;
	atomic_t offloadcnt; /* Number of oddloaded filters */
	unsigned int nooffloaddevcnt; /* Number of devs unable to do offload */
	unsigned int lockeddevcnt; /* Number of devs that require rtnl lock. */
	struct {
		struct tcf_chain *chain;
		struct list_head filter_chain_list;
	} chain0;
	struct rcu_head rcu;
	DECLARE_HASHTABLE(proto_destroy_ht, 7);
	struct mutex proto_destroy_lock; /* Lock for proto_destroy hashtable. */
};

#ifdef CONFIG_PROVE_LOCKING
static inline bool lockdep_tcf_chain_is_locked(struct tcf_chain *chain)
{
	return lockdep_is_held(&chain->filter_chain_lock);
}

static inline bool lockdep_tcf_proto_is_locked(struct tcf_proto *tp)
{
	return lockdep_is_held(&tp->lock);
}
#else
static inline bool lockdep_tcf_chain_is_locked(struct tcf_block *chain)
{
	return true;
}

static inline bool lockdep_tcf_proto_is_locked(struct tcf_proto *tp)
{
	return true;
}
#endif /* #ifdef CONFIG_PROVE_LOCKING */

#define tcf_chain_dereference(p, chain)					\
	rcu_dereference_protected(p, lockdep_tcf_chain_is_locked(chain))

#define tcf_proto_dereference(p, tp)					\
	rcu_dereference_protected(p, lockdep_tcf_proto_is_locked(tp))

static inline void qdisc_cb_private_validate(const struct sk_buff *skb, int sz)
{
	struct qdisc_skb_cb *qcb;

	BUILD_BUG_ON(sizeof(skb->cb) < offsetof(struct qdisc_skb_cb, data) + sz);
	BUILD_BUG_ON(sizeof(qcb->data) < sz);
}

static inline int qdisc_qlen_cpu(const struct Qdisc *q)
{
	return this_cpu_ptr(q->cpu_qstats)->qlen;
}

static inline int qdisc_qlen(const struct Qdisc *q)
{
	return q->q.qlen;
}

static inline int qdisc_qlen_sum(const struct Qdisc *q)
{
	__u32 qlen = q->qstats.qlen;
	int i;

	if (qdisc_is_percpu_stats(q)) {
		for_each_possible_cpu(i)
			qlen += per_cpu_ptr(q->cpu_qstats, i)->qlen;
	} else {
		qlen += q->q.qlen;
	}

	return qlen;
}

static inline struct qdisc_skb_cb *qdisc_skb_cb(const struct sk_buff *skb)
{
	return (struct qdisc_skb_cb *)skb->cb;
}

static inline spinlock_t *qdisc_lock(struct Qdisc *qdisc)
{
	return &qdisc->q.lock;
}

static inline struct Qdisc *qdisc_root(const struct Qdisc *qdisc)
{
	struct Qdisc *q = rcu_dereference_rtnl(qdisc->dev_queue->qdisc);

	return q;
}

static inline struct Qdisc *qdisc_root_bh(const struct Qdisc *qdisc)
{
	return rcu_dereference_bh(qdisc->dev_queue->qdisc);
}

static inline struct Qdisc *qdisc_root_sleeping(const struct Qdisc *qdisc)
{
	return qdisc->dev_queue->qdisc_sleeping;
}

/* The qdisc root lock is a mechanism by which to top level
 * of a qdisc tree can be locked from any qdisc node in the
 * forest.  This allows changing the configuration of some
 * aspect of the qdisc tree while blocking out asynchronous
 * qdisc access in the packet processing paths.
 *
 * It is only legal to do this when the root will not change
 * on us.  Otherwise we'll potentially lock the wrong qdisc
 * root.  This is enforced by holding the RTNL semaphore, which
 * all users of this lock accessor must do.
 */
static inline spinlock_t *qdisc_root_lock(const struct Qdisc *qdisc)
{
	struct Qdisc *root = qdisc_root(qdisc);

	ASSERT_RTNL();
	return qdisc_lock(root);
}

static inline spinlock_t *qdisc_root_sleeping_lock(const struct Qdisc *qdisc)
{
	struct Qdisc *root = qdisc_root_sleeping(qdisc);

	ASSERT_RTNL();
	return qdisc_lock(root);
}

static inline net_seqlock_t *qdisc_root_sleeping_running(const struct Qdisc *qdisc)
{
	struct Qdisc *root = qdisc_root_sleeping(qdisc);

	ASSERT_RTNL();
	return &root->running;
}

static inline struct net_device *qdisc_dev(const struct Qdisc *qdisc)
{
	return qdisc->dev_queue->dev;
}

static inline void sch_tree_lock(const struct Qdisc *q)
{
	spin_lock_bh(qdisc_root_sleeping_lock(q));
}

static inline void sch_tree_unlock(const struct Qdisc *q)
{
	spin_unlock_bh(qdisc_root_sleeping_lock(q));
}

extern struct Qdisc noop_qdisc;
extern struct Qdisc_ops noop_qdisc_ops;
extern struct Qdisc_ops pfifo_fast_ops;
extern struct Qdisc_ops mq_qdisc_ops;
extern struct Qdisc_ops noqueue_qdisc_ops;
extern const struct Qdisc_ops *default_qdisc_ops;
static inline const struct Qdisc_ops *
get_default_qdisc_ops(const struct net_device *dev, int ntx)
{
	return ntx < dev->real_num_tx_queues ?
			default_qdisc_ops : &pfifo_fast_ops;
}

struct Qdisc_class_common {
	u32			classid;
	struct hlist_node	hnode;
};

struct Qdisc_class_hash {
	struct hlist_head	*hash;
	unsigned int		hashsize;
	unsigned int		hashmask;
	unsigned int		hashelems;
};

static inline unsigned int qdisc_class_hash(u32 id, u32 mask)
{
	id ^= id >> 8;
	id ^= id >> 4;
	return id & mask;
}

static inline struct Qdisc_class_common *
qdisc_class_find(const struct Qdisc_class_hash *hash, u32 id)
{
	struct Qdisc_class_common *cl;
	unsigned int h;

	if (!id)
		return NULL;

	h = qdisc_class_hash(id, hash->hashmask);
	hlist_for_each_entry(cl, &hash->hash[h], hnode) {
		if (cl->classid == id)
			return cl;
	}
	return NULL;
}

static inline int tc_classid_to_hwtc(struct net_device *dev, u32 classid)
{
	u32 hwtc = TC_H_MIN(classid) - TC_H_MIN_PRIORITY;

	return (hwtc < netdev_get_num_tc(dev)) ? hwtc : -EINVAL;
}

int qdisc_class_hash_init(struct Qdisc_class_hash *);
void qdisc_class_hash_insert(struct Qdisc_class_hash *,
			     struct Qdisc_class_common *);
void qdisc_class_hash_remove(struct Qdisc_class_hash *,
			     struct Qdisc_class_common *);
void qdisc_class_hash_grow(struct Qdisc *, struct Qdisc_class_hash *);
void qdisc_class_hash_destroy(struct Qdisc_class_hash *);

int dev_qdisc_change_tx_queue_len(struct net_device *dev);
void dev_init_scheduler(struct net_device *dev);
void dev_shutdown(struct net_device *dev);
void dev_activate(struct net_device *dev);
void dev_deactivate(struct net_device *dev);
void dev_deactivate_many(struct list_head *head);
struct Qdisc *dev_graft_qdisc(struct netdev_queue *dev_queue,
			      struct Qdisc *qdisc);
void qdisc_reset(struct Qdisc *qdisc);
void qdisc_put(struct Qdisc *qdisc);
void qdisc_put_unlocked(struct Qdisc *qdisc);
void qdisc_tree_reduce_backlog(struct Qdisc *qdisc, int n, int len);
#ifdef CONFIG_NET_SCHED
int qdisc_offload_dump_helper(struct Qdisc *q, enum tc_setup_type type,
			      void *type_data);
void qdisc_offload_graft_helper(struct net_device *dev, struct Qdisc *sch,
				struct Qdisc *new, struct Qdisc *old,
				enum tc_setup_type type, void *type_data,
				struct netlink_ext_ack *extack);
#else
static inline int
qdisc_offload_dump_helper(struct Qdisc *q, enum tc_setup_type type,
			  void *type_data)
{
	q->flags &= ~TCQ_F_OFFLOADED;
	return 0;
}

static inline void
qdisc_offload_graft_helper(struct net_device *dev, struct Qdisc *sch,
			   struct Qdisc *new, struct Qdisc *old,
			   enum tc_setup_type type, void *type_data,
			   struct netlink_ext_ack *extack)
{
}
#endif
struct Qdisc *qdisc_alloc(struct netdev_queue *dev_queue,
			  const struct Qdisc_ops *ops,
			  struct netlink_ext_ack *extack);
void qdisc_free(struct Qdisc *qdisc);
struct Qdisc *qdisc_create_dflt(struct netdev_queue *dev_queue,
				const struct Qdisc_ops *ops, u32 parentid,
				struct netlink_ext_ack *extack);
void __qdisc_calculate_pkt_len(struct sk_buff *skb,
			       const struct qdisc_size_table *stab);
int skb_do_redirect(struct sk_buff *);

static inline bool skb_at_tc_ingress(const struct sk_buff *skb)
{
#ifdef CONFIG_NET_CLS_ACT
	return skb->tc_at_ingress;
#else
	return false;
#endif
}

static inline bool skb_skip_tc_classify(struct sk_buff *skb)
{
#ifdef CONFIG_NET_CLS_ACT
	if (skb->tc_skip_classify) {
		skb->tc_skip_classify = 0;
		return true;
	}
#endif
	return false;
}

/* Reset all TX qdiscs greater than index of a device.  */
static inline void qdisc_reset_all_tx_gt(struct net_device *dev, unsigned int i)
{
	struct Qdisc *qdisc;

	for (; i < dev->num_tx_queues; i++) {
		qdisc = rtnl_dereference(netdev_get_tx_queue(dev, i)->qdisc);
		if (qdisc) {
			spin_lock_bh(qdisc_lock(qdisc));
			qdisc_reset(qdisc);
			spin_unlock_bh(qdisc_lock(qdisc));
		}
	}
}

static inline void qdisc_reset_all_tx(struct net_device *dev)
{
	qdisc_reset_all_tx_gt(dev, 0);
}

/* Are all TX queues of the device empty?  */
static inline bool qdisc_all_tx_empty(const struct net_device *dev)
{
	unsigned int i;

	rcu_read_lock();
	for (i = 0; i < dev->num_tx_queues; i++) {
		struct netdev_queue *txq = netdev_get_tx_queue(dev, i);
		const struct Qdisc *q = rcu_dereference(txq->qdisc);

		if (!qdisc_is_empty(q)) {
			rcu_read_unlock();
			return false;
		}
	}
	rcu_read_unlock();
	return true;
}

/* Are any of the TX qdiscs changing?  */
static inline bool qdisc_tx_changing(const struct net_device *dev)
{
	unsigned int i;

	for (i = 0; i < dev->num_tx_queues; i++) {
		struct netdev_queue *txq = netdev_get_tx_queue(dev, i);
		if (rcu_access_pointer(txq->qdisc) != txq->qdisc_sleeping)
			return true;
	}
	return false;
}

/* Is the device using the noop qdisc on all queues?  */
static inline bool qdisc_tx_is_noop(const struct net_device *dev)
{
	unsigned int i;

	for (i = 0; i < dev->num_tx_queues; i++) {
		struct netdev_queue *txq = netdev_get_tx_queue(dev, i);
		if (rcu_access_pointer(txq->qdisc) != &noop_qdisc)
			return false;
	}
	return true;
}

static inline unsigned int qdisc_pkt_len(const struct sk_buff *skb)
{
	return qdisc_skb_cb(skb)->pkt_len;
}

/* additional qdisc xmit flags (NET_XMIT_MASK in linux/netdevice.h) */
enum net_xmit_qdisc_t {
	__NET_XMIT_STOLEN = 0x00010000,
	__NET_XMIT_BYPASS = 0x00020000,
};

#ifdef CONFIG_NET_CLS_ACT
#define net_xmit_drop_count(e)	((e) & __NET_XMIT_STOLEN ? 0 : 1)
#else
#define net_xmit_drop_count(e)	(1)
#endif

static inline void qdisc_calculate_pkt_len(struct sk_buff *skb,
					   const struct Qdisc *sch)
{
#ifdef CONFIG_NET_SCHED
	struct qdisc_size_table *stab = rcu_dereference_bh(sch->stab);

	if (stab)
		__qdisc_calculate_pkt_len(skb, stab);
#endif
}

static inline int qdisc_enqueue(struct sk_buff *skb, struct Qdisc *sch,
				struct sk_buff **to_free)
{
	qdisc_calculate_pkt_len(skb, sch);
	return sch->enqueue(skb, sch, to_free);
}

static inline void _bstats_update(struct gnet_stats_basic_packed *bstats,
				  __u64 bytes, __u32 packets)
{
	bstats->bytes += bytes;
	bstats->packets += packets;
}

static inline void bstats_update(struct gnet_stats_basic_packed *bstats,
				 const struct sk_buff *skb)
{
	_bstats_update(bstats,
		       qdisc_pkt_len(skb),
		       skb_is_gso(skb) ? skb_shinfo(skb)->gso_segs : 1);
}

static inline void _bstats_cpu_update(struct gnet_stats_basic_cpu *bstats,
				      __u64 bytes, __u32 packets)
{
	u64_stats_update_begin(&bstats->syncp);
	_bstats_update(&bstats->bstats, bytes, packets);
	u64_stats_update_end(&bstats->syncp);
}

static inline void bstats_cpu_update(struct gnet_stats_basic_cpu *bstats,
				     const struct sk_buff *skb)
{
	u64_stats_update_begin(&bstats->syncp);
	bstats_update(&bstats->bstats, skb);
	u64_stats_update_end(&bstats->syncp);
}

static inline void qdisc_bstats_cpu_update(struct Qdisc *sch,
					   const struct sk_buff *skb)
{
	bstats_cpu_update(this_cpu_ptr(sch->cpu_bstats), skb);
}

static inline void qdisc_bstats_update(struct Qdisc *sch,
				       const struct sk_buff *skb)
{
	bstats_update(&sch->bstats, skb);
}

static inline void qdisc_qstats_backlog_dec(struct Qdisc *sch,
					    const struct sk_buff *skb)
{
	sch->qstats.backlog -= qdisc_pkt_len(skb);
}

static inline void qdisc_qstats_cpu_backlog_dec(struct Qdisc *sch,
						const struct sk_buff *skb)
{
	this_cpu_sub(sch->cpu_qstats->backlog, qdisc_pkt_len(skb));
}

static inline void qdisc_qstats_backlog_inc(struct Qdisc *sch,
					    const struct sk_buff *skb)
{
	sch->qstats.backlog += qdisc_pkt_len(skb);
}

static inline void qdisc_qstats_cpu_backlog_inc(struct Qdisc *sch,
						const struct sk_buff *skb)
{
	this_cpu_add(sch->cpu_qstats->backlog, qdisc_pkt_len(skb));
}

static inline void qdisc_qstats_cpu_qlen_inc(struct Qdisc *sch)
{
	this_cpu_inc(sch->cpu_qstats->qlen);
}

static inline void qdisc_qstats_cpu_qlen_dec(struct Qdisc *sch)
{
	this_cpu_dec(sch->cpu_qstats->qlen);
}

static inline void qdisc_qstats_cpu_requeues_inc(struct Qdisc *sch)
{
	this_cpu_inc(sch->cpu_qstats->requeues);
}

static inline void __qdisc_qstats_drop(struct Qdisc *sch, int count)
{
	sch->qstats.drops += count;
}

static inline void qstats_drop_inc(struct gnet_stats_queue *qstats)
{
	qstats->drops++;
}

static inline void qstats_overlimit_inc(struct gnet_stats_queue *qstats)
{
	qstats->overlimits++;
}

static inline void qdisc_qstats_drop(struct Qdisc *sch)
{
	qstats_drop_inc(&sch->qstats);
}

static inline void qdisc_qstats_cpu_drop(struct Qdisc *sch)
{
	this_cpu_inc(sch->cpu_qstats->drops);
}

static inline void qdisc_qstats_overlimit(struct Qdisc *sch)
{
	sch->qstats.overlimits++;
}

static inline int qdisc_qstats_copy(struct gnet_dump *d, struct Qdisc *sch)
{
	__u32 qlen = qdisc_qlen_sum(sch);

	return gnet_stats_copy_queue(d, sch->cpu_qstats, &sch->qstats, qlen);
}

static inline void qdisc_qstats_qlen_backlog(struct Qdisc *sch,  __u32 *qlen,
					     __u32 *backlog)
{
	struct gnet_stats_queue qstats = { 0 };
	__u32 len = qdisc_qlen_sum(sch);

	__gnet_stats_copy_queue(&qstats, sch->cpu_qstats, &sch->qstats, len);
	*qlen = qstats.qlen;
	*backlog = qstats.backlog;
}

static inline void qdisc_tree_flush_backlog(struct Qdisc *sch)
{
	__u32 qlen, backlog;

	qdisc_qstats_qlen_backlog(sch, &qlen, &backlog);
	qdisc_tree_reduce_backlog(sch, qlen, backlog);
}

static inline void qdisc_purge_queue(struct Qdisc *sch)
{
	__u32 qlen, backlog;

	qdisc_qstats_qlen_backlog(sch, &qlen, &backlog);
	qdisc_reset(sch);
	qdisc_tree_reduce_backlog(sch, qlen, backlog);
}

static inline void qdisc_skb_head_init(struct qdisc_skb_head *qh)
{
	qh->head = NULL;
	qh->tail = NULL;
	qh->qlen = 0;
}

static inline void __qdisc_enqueue_tail(struct sk_buff *skb,
					struct qdisc_skb_head *qh)
{
	struct sk_buff *last = qh->tail;

	if (last) {
		skb->next = NULL;
		last->next = skb;
		qh->tail = skb;
	} else {
		qh->tail = skb;
		qh->head = skb;
	}
	qh->qlen++;
}

static inline int qdisc_enqueue_tail(struct sk_buff *skb, struct Qdisc *sch)
{
	__qdisc_enqueue_tail(skb, &sch->q);
	qdisc_qstats_backlog_inc(sch, skb);
	return NET_XMIT_SUCCESS;
}

static inline void __qdisc_enqueue_head(struct sk_buff *skb,
					struct qdisc_skb_head *qh)
{
	skb->next = qh->head;

	if (!qh->head)
		qh->tail = skb;
	qh->head = skb;
	qh->qlen++;
}

static inline struct sk_buff *__qdisc_dequeue_head(struct qdisc_skb_head *qh)
{
	struct sk_buff *skb = qh->head;

	if (likely(skb != NULL)) {
		qh->head = skb->next;
		qh->qlen--;
		if (qh->head == NULL)
			qh->tail = NULL;
		skb->next = NULL;
	}

	return skb;
}

static inline struct sk_buff *qdisc_dequeue_head(struct Qdisc *sch)
{
	struct sk_buff *skb = __qdisc_dequeue_head(&sch->q);

	if (likely(skb != NULL)) {
		qdisc_qstats_backlog_dec(sch, skb);
		qdisc_bstats_update(sch, skb);
	}

	return skb;
}

/* Instead of calling kfree_skb() while root qdisc lock is held,
 * queue the skb for future freeing at end of __dev_xmit_skb()
 */
static inline void __qdisc_drop(struct sk_buff *skb, struct sk_buff **to_free)
{
	skb->next = *to_free;
	*to_free = skb;
}

static inline void __qdisc_drop_all(struct sk_buff *skb,
				    struct sk_buff **to_free)
{
	if (skb->prev)
		skb->prev->next = *to_free;
	else
		skb->next = *to_free;
	*to_free = skb;
}

static inline unsigned int __qdisc_queue_drop_head(struct Qdisc *sch,
						   struct qdisc_skb_head *qh,
						   struct sk_buff **to_free)
{
	struct sk_buff *skb = __qdisc_dequeue_head(qh);

	if (likely(skb != NULL)) {
		unsigned int len = qdisc_pkt_len(skb);

		qdisc_qstats_backlog_dec(sch, skb);
		__qdisc_drop(skb, to_free);
		return len;
	}

	return 0;
}

static inline unsigned int qdisc_queue_drop_head(struct Qdisc *sch,
						 struct sk_buff **to_free)
{
	return __qdisc_queue_drop_head(sch, &sch->q, to_free);
}

static inline struct sk_buff *qdisc_peek_head(struct Qdisc *sch)
{
	const struct qdisc_skb_head *qh = &sch->q;

	return qh->head;
}

/* generic pseudo peek method for non-work-conserving qdisc */
static inline struct sk_buff *qdisc_peek_dequeued(struct Qdisc *sch)
{
	struct sk_buff *skb = skb_peek(&sch->gso_skb);

	/* we can reuse ->gso_skb because peek isn't called for root qdiscs */
	if (!skb) {
		skb = sch->dequeue(sch);

		if (skb) {
			__skb_queue_head(&sch->gso_skb, skb);
			/* it's still part of the queue */
			qdisc_qstats_backlog_inc(sch, skb);
			sch->q.qlen++;
		}
	}

	return skb;
}

static inline void qdisc_update_stats_at_dequeue(struct Qdisc *sch,
						 struct sk_buff *skb)
{
	if (qdisc_is_percpu_stats(sch)) {
		qdisc_qstats_cpu_backlog_dec(sch, skb);
		qdisc_bstats_cpu_update(sch, skb);
		qdisc_qstats_cpu_qlen_dec(sch);
	} else {
		qdisc_qstats_backlog_dec(sch, skb);
		qdisc_bstats_update(sch, skb);
		sch->q.qlen--;
	}
}

static inline void qdisc_update_stats_at_enqueue(struct Qdisc *sch,
						 unsigned int pkt_len)
{
	if (qdisc_is_percpu_stats(sch)) {
		qdisc_qstats_cpu_qlen_inc(sch);
		this_cpu_add(sch->cpu_qstats->backlog, pkt_len);
	} else {
		sch->qstats.backlog += pkt_len;
		sch->q.qlen++;
	}
}

/* use instead of qdisc->dequeue() for all qdiscs queried with ->peek() */
static inline struct sk_buff *qdisc_dequeue_peeked(struct Qdisc *sch)
{
	struct sk_buff *skb = skb_peek(&sch->gso_skb);

	if (skb) {
		skb = __skb_dequeue(&sch->gso_skb);
		if (qdisc_is_percpu_stats(sch)) {
			qdisc_qstats_cpu_backlog_dec(sch, skb);
			qdisc_qstats_cpu_qlen_dec(sch);
		} else {
			qdisc_qstats_backlog_dec(sch, skb);
			sch->q.qlen--;
		}
	} else {
		skb = sch->dequeue(sch);
	}

	return skb;
}

static inline void __qdisc_reset_queue(struct qdisc_skb_head *qh)
{
	/*
	 * We do not know the backlog in bytes of this list, it
	 * is up to the caller to correct it
	 */
	ASSERT_RTNL();
	if (qh->qlen) {
		rtnl_kfree_skbs(qh->head, qh->tail);

		qh->head = NULL;
		qh->tail = NULL;
		qh->qlen = 0;
	}
}

static inline void qdisc_reset_queue(struct Qdisc *sch)
{
	__qdisc_reset_queue(&sch->q);
	sch->qstats.backlog = 0;
}

static inline struct Qdisc *qdisc_replace(struct Qdisc *sch, struct Qdisc *new,
					  struct Qdisc **pold)
{
	struct Qdisc *old;

	sch_tree_lock(sch);
	old = *pold;
	*pold = new;
	if (old != NULL)
		qdisc_tree_flush_backlog(old);
	sch_tree_unlock(sch);

	return old;
}

static inline void rtnl_qdisc_drop(struct sk_buff *skb, struct Qdisc *sch)
{
	rtnl_kfree_skbs(skb, skb);
	qdisc_qstats_drop(sch);
}

static inline int qdisc_drop_cpu(struct sk_buff *skb, struct Qdisc *sch,
				 struct sk_buff **to_free)
{
	__qdisc_drop(skb, to_free);
	qdisc_qstats_cpu_drop(sch);

	return NET_XMIT_DROP;
}

static inline int qdisc_drop(struct sk_buff *skb, struct Qdisc *sch,
			     struct sk_buff **to_free)
{
	__qdisc_drop(skb, to_free);
	qdisc_qstats_drop(sch);

	return NET_XMIT_DROP;
}

static inline int qdisc_drop_all(struct sk_buff *skb, struct Qdisc *sch,
				 struct sk_buff **to_free)
{
	__qdisc_drop_all(skb, to_free);
	qdisc_qstats_drop(sch);

	return NET_XMIT_DROP;
}

/* Length to Time (L2T) lookup in a qdisc_rate_table, to determine how
   long it will take to send a packet given its size.
 */
static inline u32 qdisc_l2t(struct qdisc_rate_table* rtab, unsigned int pktlen)
{
	int slot = pktlen + rtab->rate.cell_align + rtab->rate.overhead;
	if (slot < 0)
		slot = 0;
	slot >>= rtab->rate.cell_log;
	if (slot > 255)
		return rtab->data[255]*(slot >> 8) + rtab->data[slot & 0xFF];
	return rtab->data[slot];
}

struct psched_ratecfg {
	u64	rate_bytes_ps; /* bytes per second */
	u32	mult;
	u16	overhead;
	u8	linklayer;
	u8	shift;
};

static inline u64 psched_l2t_ns(const struct psched_ratecfg *r,
				unsigned int len)
{
	len += r->overhead;

	if (unlikely(r->linklayer == TC_LINKLAYER_ATM))
		return ((u64)(DIV_ROUND_UP(len,48)*53) * r->mult) >> r->shift;

	return ((u64)len * r->mult) >> r->shift;
}

void psched_ratecfg_precompute(struct psched_ratecfg *r,
			       const struct tc_ratespec *conf,
			       u64 rate64);

static inline void psched_ratecfg_getrate(struct tc_ratespec *res,
					  const struct psched_ratecfg *r)
{
	memset(res, 0, sizeof(*res));

	/* legacy struct tc_ratespec has a 32bit @rate field
	 * Qdisc using 64bit rate should add new attributes
	 * in order to maintain compatibility.
	 */
	res->rate = min_t(u64, r->rate_bytes_ps, ~0U);

	res->overhead = r->overhead;
	res->linklayer = (r->linklayer & TC_LINKLAYER_MASK);
}

/* Mini Qdisc serves for specific needs of ingress/clsact Qdisc.
 * The fast path only needs to access filter list and to update stats
 */
struct mini_Qdisc {
	struct tcf_proto *filter_list;
	struct gnet_stats_basic_cpu __percpu *cpu_bstats;
	struct gnet_stats_queue	__percpu *cpu_qstats;
	struct rcu_head rcu;
};

static inline void mini_qdisc_bstats_cpu_update(struct mini_Qdisc *miniq,
						const struct sk_buff *skb)
{
	bstats_cpu_update(this_cpu_ptr(miniq->cpu_bstats), skb);
}

static inline void mini_qdisc_qstats_cpu_drop(struct mini_Qdisc *miniq)
{
	this_cpu_inc(miniq->cpu_qstats->drops);
}

struct mini_Qdisc_pair {
	struct mini_Qdisc miniq1;
	struct mini_Qdisc miniq2;
	struct mini_Qdisc __rcu **p_miniq;
};

void mini_qdisc_pair_swap(struct mini_Qdisc_pair *miniqp,
			  struct tcf_proto *tp_head);
void mini_qdisc_pair_init(struct mini_Qdisc_pair *miniqp, struct Qdisc *qdisc,
			  struct mini_Qdisc __rcu **p_miniq);

static inline void skb_tc_reinsert(struct sk_buff *skb, struct tcf_result *res)
{
	struct gnet_stats_queue *stats = res->qstats;
	int ret;

	if (res->ingress)
		ret = netif_receive_skb(skb);
	else
		ret = dev_queue_xmit(skb);
	if (ret && stats)
		qstats_overlimit_inc(res->qstats);
}

#endif<|MERGE_RESOLUTION|>--- conflicted
+++ resolved
@@ -168,21 +168,8 @@
 		return false;
 	}
 #ifdef CONFIG_PREEMPT_RT
-<<<<<<< HEAD
-	if (spin_trylock(&qdisc->running.lock)) {
-		seqcount_t *s = &qdisc->running.seqcount;
-		/*
-		 * Variant of write_seqcount_t_begin() telling lockdep that a
-		 * trylock was attempted.
-		 */
-		__raw_write_seqcount_begin(s);
-		seqcount_acquire(&s->dep_map, 0, 1, _RET_IP_);
-		return true;
-	}
-=======
 	if (try_write_seqlock(&qdisc->running))
 		return true;
->>>>>>> 2cb0daa9
 	return false;
 #else
 	/* Variant of write_seqcount_begin() telling lockdep a trylock
