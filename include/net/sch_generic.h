--- conflicted
+++ resolved
@@ -168,10 +168,6 @@
 		return false;
 	}
 #ifdef CONFIG_PREEMPT_RT
-<<<<<<< HEAD
-	if (try_write_seqlock(&qdisc->running))
-		return true;
-=======
 	if (spin_trylock(&qdisc->running.lock)) {
 		seqcount_t *s = &qdisc->running.seqcount;
 		/*
@@ -182,7 +178,6 @@
 		seqcount_acquire(&s->dep_map, 0, 1, _RET_IP_);
 		return true;
 	}
->>>>>>> 05aa79c7
 	return false;
 #else
 	/* Variant of write_seqcount_begin() telling lockdep a trylock
