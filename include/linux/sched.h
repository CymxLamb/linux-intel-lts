--- conflicted
+++ resolved
@@ -1421,13 +1421,11 @@
 #define PFA_NO_NEW_PRIVS		0	/* May not gain new privileges. */
 #define PFA_SPREAD_PAGE			1	/* Spread page cache over cpuset */
 #define PFA_SPREAD_SLAB			2	/* Spread some slab caches over cpuset */
-<<<<<<< HEAD
-#define PFA_LMK_WAITING			3	/* Lowmemorykiller is waiting */
-
-=======
 #define PFA_SPEC_SSB_DISABLE		3	/* Speculative Store Bypass disabled */
 #define PFA_SPEC_SSB_FORCE_DISABLE	4	/* Speculative Store Bypass force disabled*/
->>>>>>> 102b97d6
+
+#define PFA_LMK_WAITING			5	/* Lowmemorykiller is waiting */
+
 
 #define TASK_PFA_TEST(name, func)					\
 	static inline bool task_##func(struct task_struct *p)		\
@@ -1452,17 +1450,15 @@
 TASK_PFA_SET(SPREAD_SLAB, spread_slab)
 TASK_PFA_CLEAR(SPREAD_SLAB, spread_slab)
 
-<<<<<<< HEAD
-TASK_PFA_TEST(LMK_WAITING, lmk_waiting)
-TASK_PFA_SET(LMK_WAITING, lmk_waiting)
-=======
 TASK_PFA_TEST(SPEC_SSB_DISABLE, spec_ssb_disable)
 TASK_PFA_SET(SPEC_SSB_DISABLE, spec_ssb_disable)
 TASK_PFA_CLEAR(SPEC_SSB_DISABLE, spec_ssb_disable)
 
 TASK_PFA_TEST(SPEC_SSB_FORCE_DISABLE, spec_ssb_force_disable)
 TASK_PFA_SET(SPEC_SSB_FORCE_DISABLE, spec_ssb_force_disable)
->>>>>>> 102b97d6
+
+TASK_PFA_TEST(LMK_WAITING, lmk_waiting)
+TASK_PFA_SET(LMK_WAITING, lmk_waiting)
 
 static inline void
 current_restore_flags(unsigned long orig_flags, unsigned long flags)
