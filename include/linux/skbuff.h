/*
 *	Definitions for the 'struct sk_buff' memory handlers.
 *
 *	Authors:
 *		Alan Cox, <gw4pts@gw4pts.ampr.org>
 *		Florian La Roche, <rzsfl@rz.uni-sb.de>
 *
 *	This program is free software; you can redistribute it and/or
 *	modify it under the terms of the GNU General Public License
 *	as published by the Free Software Foundation; either version
 *	2 of the License, or (at your option) any later version.
 */

#ifndef _LINUX_SKBUFF_H
#define _LINUX_SKBUFF_H

#include <linux/kernel.h>
#include <linux/compiler.h>
#include <linux/time.h>
#include <linux/bug.h>
#include <linux/cache.h>
#include <linux/rbtree.h>
#include <linux/socket.h>
#include <linux/refcount.h>

#include <linux/atomic.h>
#include <asm/types.h>
#include <linux/spinlock.h>
#include <linux/net.h>
#include <linux/textsearch.h>
#include <net/checksum.h>
#include <linux/rcupdate.h>
#include <linux/hrtimer.h>
#include <linux/dma-mapping.h>
#include <linux/netdev_features.h>
#include <linux/sched.h>
#include <linux/sched/clock.h>
#include <net/flow_dissector.h>
#include <linux/splice.h>
#include <linux/in6.h>
#include <linux/if_packet.h>
#include <net/flow.h>

/* The interface for checksum offload between the stack and networking drivers
 * is as follows...
 *
 * A. IP checksum related features
 *
 * Drivers advertise checksum offload capabilities in the features of a device.
 * From the stack's point of view these are capabilities offered by the driver,
 * a driver typically only advertises features that it is capable of offloading
 * to its device.
 *
 * The checksum related features are:
 *
 *	NETIF_F_HW_CSUM	- The driver (or its device) is able to compute one
 *			  IP (one's complement) checksum for any combination
 *			  of protocols or protocol layering. The checksum is
 *			  computed and set in a packet per the CHECKSUM_PARTIAL
 *			  interface (see below).
 *
 *	NETIF_F_IP_CSUM - Driver (device) is only able to checksum plain
 *			  TCP or UDP packets over IPv4. These are specifically
 *			  unencapsulated packets of the form IPv4|TCP or
 *			  IPv4|UDP where the Protocol field in the IPv4 header
 *			  is TCP or UDP. The IPv4 header may contain IP options
 *			  This feature cannot be set in features for a device
 *			  with NETIF_F_HW_CSUM also set. This feature is being
 *			  DEPRECATED (see below).
 *
 *	NETIF_F_IPV6_CSUM - Driver (device) is only able to checksum plain
 *			  TCP or UDP packets over IPv6. These are specifically
 *			  unencapsulated packets of the form IPv6|TCP or
 *			  IPv4|UDP where the Next Header field in the IPv6
 *			  header is either TCP or UDP. IPv6 extension headers
 *			  are not supported with this feature. This feature
 *			  cannot be set in features for a device with
 *			  NETIF_F_HW_CSUM also set. This feature is being
 *			  DEPRECATED (see below).
 *
 *	NETIF_F_RXCSUM - Driver (device) performs receive checksum offload.
 *			 This flag is used only used to disable the RX checksum
 *			 feature for a device. The stack will accept receive
 *			 checksum indication in packets received on a device
 *			 regardless of whether NETIF_F_RXCSUM is set.
 *
 * B. Checksumming of received packets by device. Indication of checksum
 *    verification is in set skb->ip_summed. Possible values are:
 *
 * CHECKSUM_NONE:
 *
 *   Device did not checksum this packet e.g. due to lack of capabilities.
 *   The packet contains full (though not verified) checksum in packet but
 *   not in skb->csum. Thus, skb->csum is undefined in this case.
 *
 * CHECKSUM_UNNECESSARY:
 *
 *   The hardware you're dealing with doesn't calculate the full checksum
 *   (as in CHECKSUM_COMPLETE), but it does parse headers and verify checksums
 *   for specific protocols. For such packets it will set CHECKSUM_UNNECESSARY
 *   if their checksums are okay. skb->csum is still undefined in this case
 *   though. A driver or device must never modify the checksum field in the
 *   packet even if checksum is verified.
 *
 *   CHECKSUM_UNNECESSARY is applicable to following protocols:
 *     TCP: IPv6 and IPv4.
 *     UDP: IPv4 and IPv6. A device may apply CHECKSUM_UNNECESSARY to a
 *       zero UDP checksum for either IPv4 or IPv6, the networking stack
 *       may perform further validation in this case.
 *     GRE: only if the checksum is present in the header.
 *     SCTP: indicates the CRC in SCTP header has been validated.
 *     FCOE: indicates the CRC in FC frame has been validated.
 *
 *   skb->csum_level indicates the number of consecutive checksums found in
 *   the packet minus one that have been verified as CHECKSUM_UNNECESSARY.
 *   For instance if a device receives an IPv6->UDP->GRE->IPv4->TCP packet
 *   and a device is able to verify the checksums for UDP (possibly zero),
 *   GRE (checksum flag is set), and TCP-- skb->csum_level would be set to
 *   two. If the device were only able to verify the UDP checksum and not
 *   GRE, either because it doesn't support GRE checksum of because GRE
 *   checksum is bad, skb->csum_level would be set to zero (TCP checksum is
 *   not considered in this case).
 *
 * CHECKSUM_COMPLETE:
 *
 *   This is the most generic way. The device supplied checksum of the _whole_
 *   packet as seen by netif_rx() and fills out in skb->csum. Meaning, the
 *   hardware doesn't need to parse L3/L4 headers to implement this.
 *
 *   Notes:
 *   - Even if device supports only some protocols, but is able to produce
 *     skb->csum, it MUST use CHECKSUM_COMPLETE, not CHECKSUM_UNNECESSARY.
 *   - CHECKSUM_COMPLETE is not applicable to SCTP and FCoE protocols.
 *
 * CHECKSUM_PARTIAL:
 *
 *   A checksum is set up to be offloaded to a device as described in the
 *   output description for CHECKSUM_PARTIAL. This may occur on a packet
 *   received directly from another Linux OS, e.g., a virtualized Linux kernel
 *   on the same host, or it may be set in the input path in GRO or remote
 *   checksum offload. For the purposes of checksum verification, the checksum
 *   referred to by skb->csum_start + skb->csum_offset and any preceding
 *   checksums in the packet are considered verified. Any checksums in the
 *   packet that are after the checksum being offloaded are not considered to
 *   be verified.
 *
 * C. Checksumming on transmit for non-GSO. The stack requests checksum offload
 *    in the skb->ip_summed for a packet. Values are:
 *
 * CHECKSUM_PARTIAL:
 *
 *   The driver is required to checksum the packet as seen by hard_start_xmit()
 *   from skb->csum_start up to the end, and to record/write the checksum at
 *   offset skb->csum_start + skb->csum_offset. A driver may verify that the
 *   csum_start and csum_offset values are valid values given the length and
 *   offset of the packet, however they should not attempt to validate that the
 *   checksum refers to a legitimate transport layer checksum-- it is the
 *   purview of the stack to validate that csum_start and csum_offset are set
 *   correctly.
 *
 *   When the stack requests checksum offload for a packet, the driver MUST
 *   ensure that the checksum is set correctly. A driver can either offload the
 *   checksum calculation to the device, or call skb_checksum_help (in the case
 *   that the device does not support offload for a particular checksum).
 *
 *   NETIF_F_IP_CSUM and NETIF_F_IPV6_CSUM are being deprecated in favor of
 *   NETIF_F_HW_CSUM. New devices should use NETIF_F_HW_CSUM to indicate
 *   checksum offload capability.
 *   skb_csum_hwoffload_help() can be called to resolve CHECKSUM_PARTIAL based
 *   on network device checksumming capabilities: if a packet does not match
 *   them, skb_checksum_help or skb_crc32c_help (depending on the value of
 *   csum_not_inet, see item D.) is called to resolve the checksum.
 *
 * CHECKSUM_NONE:
 *
 *   The skb was already checksummed by the protocol, or a checksum is not
 *   required.
 *
 * CHECKSUM_UNNECESSARY:
 *
 *   This has the same meaning on as CHECKSUM_NONE for checksum offload on
 *   output.
 *
 * CHECKSUM_COMPLETE:
 *   Not used in checksum output. If a driver observes a packet with this value
 *   set in skbuff, if should treat as CHECKSUM_NONE being set.
 *
 * D. Non-IP checksum (CRC) offloads
 *
 *   NETIF_F_SCTP_CRC - This feature indicates that a device is capable of
 *     offloading the SCTP CRC in a packet. To perform this offload the stack
 *     will set set csum_start and csum_offset accordingly, set ip_summed to
 *     CHECKSUM_PARTIAL and set csum_not_inet to 1, to provide an indication in
 *     the skbuff that the CHECKSUM_PARTIAL refers to CRC32c.
 *     A driver that supports both IP checksum offload and SCTP CRC32c offload
 *     must verify which offload is configured for a packet by testing the
 *     value of skb->csum_not_inet; skb_crc32c_csum_help is provided to resolve
 *     CHECKSUM_PARTIAL on skbs where csum_not_inet is set to 1.
 *
 *   NETIF_F_FCOE_CRC - This feature indicates that a device is capable of
 *     offloading the FCOE CRC in a packet. To perform this offload the stack
 *     will set ip_summed to CHECKSUM_PARTIAL and set csum_start and csum_offset
 *     accordingly. Note the there is no indication in the skbuff that the
 *     CHECKSUM_PARTIAL refers to an FCOE checksum, a driver that supports
 *     both IP checksum offload and FCOE CRC offload must verify which offload
 *     is configured for a packet presumably by inspecting packet headers.
 *
 * E. Checksumming on output with GSO.
 *
 * In the case of a GSO packet (skb_is_gso(skb) is true), checksum offload
 * is implied by the SKB_GSO_* flags in gso_type. Most obviously, if the
 * gso_type is SKB_GSO_TCPV4 or SKB_GSO_TCPV6, TCP checksum offload as
 * part of the GSO operation is implied. If a checksum is being offloaded
 * with GSO then ip_summed is CHECKSUM_PARTIAL, csum_start and csum_offset
 * are set to refer to the outermost checksum being offload (two offloaded
 * checksums are possible with UDP encapsulation).
 */

/* Don't change this without changing skb_csum_unnecessary! */
#define CHECKSUM_NONE		0
#define CHECKSUM_UNNECESSARY	1
#define CHECKSUM_COMPLETE	2
#define CHECKSUM_PARTIAL	3

/* Maximum value in skb->csum_level */
#define SKB_MAX_CSUM_LEVEL	3

#define SKB_DATA_ALIGN(X)	ALIGN(X, SMP_CACHE_BYTES)
#define SKB_WITH_OVERHEAD(X)	\
	((X) - SKB_DATA_ALIGN(sizeof(struct skb_shared_info)))
#define SKB_MAX_ORDER(X, ORDER) \
	SKB_WITH_OVERHEAD((PAGE_SIZE << (ORDER)) - (X))
#define SKB_MAX_HEAD(X)		(SKB_MAX_ORDER((X), 0))
#define SKB_MAX_ALLOC		(SKB_MAX_ORDER(0, 2))

/* return minimum truesize of one skb containing X bytes of data */
#define SKB_TRUESIZE(X) ((X) +						\
			 SKB_DATA_ALIGN(sizeof(struct sk_buff)) +	\
			 SKB_DATA_ALIGN(sizeof(struct skb_shared_info)))

struct net_device;
struct scatterlist;
struct pipe_inode_info;
struct iov_iter;
struct napi_struct;

#if defined(CONFIG_NF_CONNTRACK) || defined(CONFIG_NF_CONNTRACK_MODULE)
struct nf_conntrack {
	atomic_t use;
};
#endif

#if IS_ENABLED(CONFIG_BRIDGE_NETFILTER)
struct nf_bridge_info {
	refcount_t		use;
	enum {
		BRNF_PROTO_UNCHANGED,
		BRNF_PROTO_8021Q,
		BRNF_PROTO_PPPOE
	} orig_proto:8;
	u8			pkt_otherhost:1;
	u8			in_prerouting:1;
	u8			bridged_dnat:1;
	__u16			frag_max_size;
	struct net_device	*physindev;

	/* always valid & non-NULL from FORWARD on, for physdev match */
	struct net_device	*physoutdev;
	union {
		/* prerouting: detect dnat in orig/reply direction */
		__be32          ipv4_daddr;
		struct in6_addr ipv6_daddr;

		/* after prerouting + nat detected: store original source
		 * mac since neigh resolution overwrites it, only used while
		 * skb is out in neigh layer.
		 */
		char neigh_header[8];
	};
};
#endif

struct sk_buff_head {
	/* These two members must be first. */
	struct sk_buff	*next;
	struct sk_buff	*prev;

	__u32		qlen;
	spinlock_t	lock;
};

struct sk_buff;

/* To allow 64K frame to be packed as single skb without frag_list we
 * require 64K/PAGE_SIZE pages plus 1 additional page to allow for
 * buffers which do not start on a page boundary.
 *
 * Since GRO uses frags we allocate at least 16 regardless of page
 * size.
 */
#if (65536/PAGE_SIZE + 1) < 16
#define MAX_SKB_FRAGS 16UL
#else
#define MAX_SKB_FRAGS (65536/PAGE_SIZE + 1)
#endif
extern int sysctl_max_skb_frags;

/* Set skb_shinfo(skb)->gso_size to this in case you want skb_segment to
 * segment using its current segmentation instead.
 */
#define GSO_BY_FRAGS	0xFFFF

typedef struct skb_frag_struct skb_frag_t;

struct skb_frag_struct {
	struct {
		struct page *p;
	} page;
#if (BITS_PER_LONG > 32) || (PAGE_SIZE >= 65536)
	__u32 page_offset;
	__u32 size;
#else
	__u16 page_offset;
	__u16 size;
#endif
};

static inline unsigned int skb_frag_size(const skb_frag_t *frag)
{
	return frag->size;
}

static inline void skb_frag_size_set(skb_frag_t *frag, unsigned int size)
{
	frag->size = size;
}

static inline void skb_frag_size_add(skb_frag_t *frag, int delta)
{
	frag->size += delta;
}

static inline void skb_frag_size_sub(skb_frag_t *frag, int delta)
{
	frag->size -= delta;
}

static inline bool skb_frag_must_loop(struct page *p)
{
#if defined(CONFIG_HIGHMEM)
	if (PageHighMem(p))
		return true;
#endif
	return false;
}

/**
 *	skb_frag_foreach_page - loop over pages in a fragment
 *
 *	@f:		skb frag to operate on
 *	@f_off:		offset from start of f->page.p
 *	@f_len:		length from f_off to loop over
 *	@p:		(temp var) current page
 *	@p_off:		(temp var) offset from start of current page,
 *	                           non-zero only on first page.
 *	@p_len:		(temp var) length in current page,
 *				   < PAGE_SIZE only on first and last page.
 *	@copied:	(temp var) length so far, excluding current p_len.
 *
 *	A fragment can hold a compound page, in which case per-page
 *	operations, notably kmap_atomic, must be called for each
 *	regular page.
 */
#define skb_frag_foreach_page(f, f_off, f_len, p, p_off, p_len, copied)	\
	for (p = skb_frag_page(f) + ((f_off) >> PAGE_SHIFT),		\
	     p_off = (f_off) & (PAGE_SIZE - 1),				\
	     p_len = skb_frag_must_loop(p) ?				\
	     min_t(u32, f_len, PAGE_SIZE - p_off) : f_len,		\
	     copied = 0;						\
	     copied < f_len;						\
	     copied += p_len, p++, p_off = 0,				\
	     p_len = min_t(u32, f_len - copied, PAGE_SIZE))		\

#define HAVE_HW_TIME_STAMP

/**
 * struct skb_shared_hwtstamps - hardware time stamps
 * @hwtstamp:	hardware time stamp transformed into duration
 *		since arbitrary point in time
 *
 * Software time stamps generated by ktime_get_real() are stored in
 * skb->tstamp.
 *
 * hwtstamps can only be compared against other hwtstamps from
 * the same device.
 *
 * This structure is attached to packets as part of the
 * &skb_shared_info. Use skb_hwtstamps() to get a pointer.
 */
struct skb_shared_hwtstamps {
	ktime_t	hwtstamp;
};

/* Definitions for tx_flags in struct skb_shared_info */
enum {
	/* generate hardware time stamp */
	SKBTX_HW_TSTAMP = 1 << 0,

	/* generate software time stamp when queueing packet to NIC */
	SKBTX_SW_TSTAMP = 1 << 1,

	/* device driver is going to provide hardware time stamp */
	SKBTX_IN_PROGRESS = 1 << 2,

	/* device driver supports TX zero-copy buffers */
	SKBTX_DEV_ZEROCOPY = 1 << 3,

	/* generate wifi status information (where possible) */
	SKBTX_WIFI_STATUS = 1 << 4,

	/* This indicates at least one fragment might be overwritten
	 * (as in vmsplice(), sendfile() ...)
	 * If we need to compute a TX checksum, we'll need to copy
	 * all frags to avoid possible bad checksum
	 */
	SKBTX_SHARED_FRAG = 1 << 5,

	/* generate software time stamp when entering packet scheduling */
	SKBTX_SCHED_TSTAMP = 1 << 6,
};

#define SKBTX_ZEROCOPY_FRAG	(SKBTX_DEV_ZEROCOPY | SKBTX_SHARED_FRAG)
#define SKBTX_ANY_SW_TSTAMP	(SKBTX_SW_TSTAMP    | \
				 SKBTX_SCHED_TSTAMP)
#define SKBTX_ANY_TSTAMP	(SKBTX_HW_TSTAMP | SKBTX_ANY_SW_TSTAMP)

/*
 * The callback notifies userspace to release buffers when skb DMA is done in
 * lower device, the skb last reference should be 0 when calling this.
 * The zerocopy_success argument is true if zero copy transmit occurred,
 * false on data copy or out of memory error caused by data copy attempt.
 * The ctx field is used to track device context.
 * The desc field is used to track userspace buffer index.
 */
struct ubuf_info {
	void (*callback)(struct ubuf_info *, bool zerocopy_success);
	union {
		struct {
			unsigned long desc;
			void *ctx;
		};
		struct {
			u32 id;
			u16 len;
			u16 zerocopy:1;
			u32 bytelen;
		};
	};
	refcount_t refcnt;

	struct mmpin {
		struct user_struct *user;
		unsigned int num_pg;
	} mmp;
};

#define skb_uarg(SKB)	((struct ubuf_info *)(skb_shinfo(SKB)->destructor_arg))

struct ubuf_info *sock_zerocopy_alloc(struct sock *sk, size_t size);
struct ubuf_info *sock_zerocopy_realloc(struct sock *sk, size_t size,
					struct ubuf_info *uarg);

static inline void sock_zerocopy_get(struct ubuf_info *uarg)
{
	refcount_inc(&uarg->refcnt);
}

void sock_zerocopy_put(struct ubuf_info *uarg);
void sock_zerocopy_put_abort(struct ubuf_info *uarg);

void sock_zerocopy_callback(struct ubuf_info *uarg, bool success);

int skb_zerocopy_iter_stream(struct sock *sk, struct sk_buff *skb,
			     struct msghdr *msg, int len,
			     struct ubuf_info *uarg);

/* This data is invariant across clones and lives at
 * the end of the header data, ie. at skb->end.
 */
struct skb_shared_info {
	unsigned short	_unused;
	unsigned char	nr_frags;
	__u8		tx_flags;
	unsigned short	gso_size;
	/* Warning: this field is not always filled in (UFO)! */
	unsigned short	gso_segs;
	struct sk_buff	*frag_list;
	struct skb_shared_hwtstamps hwtstamps;
	unsigned int	gso_type;
	u32		tskey;
	__be32          ip6_frag_id;

	/*
	 * Warning : all fields before dataref are cleared in __alloc_skb()
	 */
	atomic_t	dataref;

	/* Intermediate layers must ensure that destructor_arg
	 * remains valid until skb destructor */
	void *		destructor_arg;

	/* must be last field, see pskb_expand_head() */
	skb_frag_t	frags[MAX_SKB_FRAGS];
};

/* We divide dataref into two halves.  The higher 16 bits hold references
 * to the payload part of skb->data.  The lower 16 bits hold references to
 * the entire skb->data.  A clone of a headerless skb holds the length of
 * the header in skb->hdr_len.
 *
 * All users must obey the rule that the skb->data reference count must be
 * greater than or equal to the payload reference count.
 *
 * Holding a reference to the payload part means that the user does not
 * care about modifications to the header part of skb->data.
 */
#define SKB_DATAREF_SHIFT 16
#define SKB_DATAREF_MASK ((1 << SKB_DATAREF_SHIFT) - 1)


enum {
	SKB_FCLONE_UNAVAILABLE,	/* skb has no fclone (from head_cache) */
	SKB_FCLONE_ORIG,	/* orig skb (from fclone_cache) */
	SKB_FCLONE_CLONE,	/* companion fclone skb (from fclone_cache) */
};

enum {
	SKB_GSO_TCPV4 = 1 << 0,

	/* This indicates the skb is from an untrusted source. */
	SKB_GSO_DODGY = 1 << 1,

	/* This indicates the tcp segment has CWR set. */
	SKB_GSO_TCP_ECN = 1 << 2,

	SKB_GSO_TCP_FIXEDID = 1 << 3,

	SKB_GSO_TCPV6 = 1 << 4,

	SKB_GSO_FCOE = 1 << 5,

	SKB_GSO_GRE = 1 << 6,

	SKB_GSO_GRE_CSUM = 1 << 7,

	SKB_GSO_IPXIP4 = 1 << 8,

	SKB_GSO_IPXIP6 = 1 << 9,

	SKB_GSO_UDP_TUNNEL = 1 << 10,

	SKB_GSO_UDP_TUNNEL_CSUM = 1 << 11,

	SKB_GSO_PARTIAL = 1 << 12,

	SKB_GSO_TUNNEL_REMCSUM = 1 << 13,

	SKB_GSO_SCTP = 1 << 14,

	SKB_GSO_ESP = 1 << 15,

	SKB_GSO_UDP = 1 << 16,
};

#if BITS_PER_LONG > 32
#define NET_SKBUFF_DATA_USES_OFFSET 1
#endif

#ifdef NET_SKBUFF_DATA_USES_OFFSET
typedef unsigned int sk_buff_data_t;
#else
typedef unsigned char *sk_buff_data_t;
#endif

/** 
 *	struct sk_buff - socket buffer
 *	@next: Next buffer in list
 *	@prev: Previous buffer in list
 *	@tstamp: Time we arrived/left
 *	@rbnode: RB tree node, alternative to next/prev for netem/tcp
 *	@sk: Socket we are owned by
 *	@dev: Device we arrived on/are leaving by
 *	@cb: Control buffer. Free for use by every layer. Put private vars here
 *	@_skb_refdst: destination entry (with norefcount bit)
 *	@sp: the security path, used for xfrm
 *	@len: Length of actual data
 *	@data_len: Data length
 *	@mac_len: Length of link layer header
 *	@hdr_len: writable header length of cloned skb
 *	@csum: Checksum (must include start/offset pair)
 *	@csum_start: Offset from skb->head where checksumming should start
 *	@csum_offset: Offset from csum_start where checksum should be stored
 *	@priority: Packet queueing priority
 *	@ignore_df: allow local fragmentation
 *	@cloned: Head may be cloned (check refcnt to be sure)
 *	@ip_summed: Driver fed us an IP checksum
 *	@nohdr: Payload reference only, must not modify header
 *	@pkt_type: Packet class
 *	@fclone: skbuff clone status
 *	@ipvs_property: skbuff is owned by ipvs
 *	@tc_skip_classify: do not classify packet. set by IFB device
 *	@tc_at_ingress: used within tc_classify to distinguish in/egress
 *	@tc_redirected: packet was redirected by a tc action
 *	@tc_from_ingress: if tc_redirected, tc_at_ingress at time of redirect
 *	@peeked: this packet has been seen already, so stats have been
 *		done for it, don't do them again
 *	@nf_trace: netfilter packet trace flag
 *	@protocol: Packet protocol from driver
 *	@destructor: Destruct function
 *	@_nfct: Associated connection, if any (with nfctinfo bits)
 *	@nf_bridge: Saved data about a bridged frame - see br_netfilter.c
 *	@skb_iif: ifindex of device we arrived on
 *	@tc_index: Traffic control index
 *	@hash: the packet hash
 *	@queue_mapping: Queue mapping for multiqueue devices
 *	@xmit_more: More SKBs are pending for this queue
 *	@pfmemalloc: skbuff was allocated from PFMEMALLOC reserves
 *	@ndisc_nodetype: router type (from link layer)
 *	@ooo_okay: allow the mapping of a socket to a queue to be changed
 *	@l4_hash: indicate hash is a canonical 4-tuple hash over transport
 *		ports.
 *	@sw_hash: indicates hash was computed in software stack
 *	@wifi_acked_valid: wifi_acked was set
 *	@wifi_acked: whether frame was acked on wifi or not
 *	@no_fcs:  Request NIC to treat last 4 bytes as Ethernet FCS
 *	@csum_not_inet: use CRC32c to resolve CHECKSUM_PARTIAL
 *	@dst_pending_confirm: need to confirm neighbour
  *	@napi_id: id of the NAPI struct this skb came from
 *	@secmark: security marking
 *	@mark: Generic packet mark
 *	@vlan_proto: vlan encapsulation protocol
 *	@vlan_tci: vlan tag control information
 *	@inner_protocol: Protocol (encapsulation)
 *	@inner_transport_header: Inner transport layer header (encapsulation)
 *	@inner_network_header: Network layer header (encapsulation)
 *	@inner_mac_header: Link layer header (encapsulation)
 *	@transport_header: Transport layer header
 *	@network_header: Network layer header
 *	@mac_header: Link layer header
 *	@tail: Tail pointer
 *	@end: End pointer
 *	@head: Head of buffer
 *	@data: Data head pointer
 *	@truesize: Buffer size
 *	@users: User count - see {datagram,tcp}.c
 */

struct sk_buff {
	union {
		struct {
			/* These two members must be first. */
			struct sk_buff		*next;
			struct sk_buff		*prev;

			union {
				struct net_device	*dev;
				/* Some protocols might use this space to store information,
				 * while device pointer would be NULL.
				 * UDP receive path is one user.
				 */
				unsigned long		dev_scratch;
			};
		};
		struct rb_node		rbnode; /* used in netem, ip4 defrag, and tcp stack */
		struct list_head	list;
	};

	union {
<<<<<<< HEAD
=======
		struct sock		*sk;
		int			ip_defrag_offset;
	};

	union {
>>>>>>> 1244bbb3
		ktime_t		tstamp;
		u64		skb_mstamp;
	};
	/*
	 * This is the control buffer. It is free to use for every
	 * layer. Please put your private variables there. If you
	 * want to keep them across layers you have to do a skb_clone()
	 * first. This is owned by whoever has the skb queued ATM.
	 */
	char			cb[48] __aligned(8);

	unsigned long		_skb_refdst;
	void			(*destructor)(struct sk_buff *skb);
#ifdef CONFIG_XFRM
	struct	sec_path	*sp;
#endif
#if defined(CONFIG_NF_CONNTRACK) || defined(CONFIG_NF_CONNTRACK_MODULE)
	unsigned long		 _nfct;
#endif
#if IS_ENABLED(CONFIG_BRIDGE_NETFILTER)
	struct nf_bridge_info	*nf_bridge;
#endif
	unsigned int		len,
				data_len;
	__u16			mac_len,
				hdr_len;

	/* Following fields are _not_ copied in __copy_skb_header()
	 * Note that queue_mapping is here mostly to fill a hole.
	 */
	__u16			queue_mapping;

/* if you move cloned around you also must adapt those constants */
#ifdef __BIG_ENDIAN_BITFIELD
#define CLONED_MASK	(1 << 7)
#else
#define CLONED_MASK	1
#endif
#define CLONED_OFFSET()		offsetof(struct sk_buff, __cloned_offset)

	__u8			__cloned_offset[0];
	__u8			cloned:1,
				nohdr:1,
				fclone:2,
				peeked:1,
				head_frag:1,
				xmit_more:1,
				pfmemalloc:1;

	/* fields enclosed in headers_start/headers_end are copied
	 * using a single memcpy() in __copy_skb_header()
	 */
	/* private: */
	__u32			headers_start[0];
	/* public: */

/* if you move pkt_type around you also must adapt those constants */
#ifdef __BIG_ENDIAN_BITFIELD
#define PKT_TYPE_MAX	(7 << 5)
#else
#define PKT_TYPE_MAX	7
#endif
#define PKT_TYPE_OFFSET()	offsetof(struct sk_buff, __pkt_type_offset)

	__u8			__pkt_type_offset[0];
	__u8			pkt_type:3;
	__u8			ignore_df:1;
	__u8			nf_trace:1;
	__u8			ip_summed:2;
	__u8			ooo_okay:1;

	__u8			l4_hash:1;
	__u8			sw_hash:1;
	__u8			wifi_acked_valid:1;
	__u8			wifi_acked:1;
	__u8			no_fcs:1;
	/* Indicates the inner headers are valid in the skbuff. */
	__u8			encapsulation:1;
	__u8			encap_hdr_csum:1;
	__u8			csum_valid:1;

	__u8			csum_complete_sw:1;
	__u8			csum_level:2;
	__u8			csum_not_inet:1;
	__u8			dst_pending_confirm:1;
#ifdef CONFIG_IPV6_NDISC_NODETYPE
	__u8			ndisc_nodetype:2;
#endif
	__u8			ipvs_property:1;

	__u8			inner_protocol_type:1;
	__u8			remcsum_offload:1;
#ifdef CONFIG_NET_SWITCHDEV
	__u8			offload_fwd_mark:1;
#endif
#ifdef CONFIG_NET_CLS_ACT
	__u8			tc_skip_classify:1;
	__u8			tc_at_ingress:1;
	__u8			tc_redirected:1;
	__u8			tc_from_ingress:1;
#endif

#ifdef CONFIG_NET_SCHED
	__u16			tc_index;	/* traffic control index */
#endif

	union {
		__wsum		csum;
		struct {
			__u16	csum_start;
			__u16	csum_offset;
		};
	};
	__u32			priority;
	int			skb_iif;
	__u32			hash;
	__be16			vlan_proto;
	__u16			vlan_tci;
#if defined(CONFIG_NET_RX_BUSY_POLL) || defined(CONFIG_XPS)
	union {
		unsigned int	napi_id;
		unsigned int	sender_cpu;
	};
#endif
#ifdef CONFIG_NETWORK_SECMARK
	__u32		secmark;
#endif

	union {
		__u32		mark;
		__u32		reserved_tailroom;
	};

	union {
		__be16		inner_protocol;
		__u8		inner_ipproto;
	};

	__u16			inner_transport_header;
	__u16			inner_network_header;
	__u16			inner_mac_header;

	__be16			protocol;
	__u16			transport_header;
	__u16			network_header;
	__u16			mac_header;

	/* private: */
	__u32			headers_end[0];
	/* public: */

	/* These elements must be at the end, see alloc_skb() for details.  */
	sk_buff_data_t		tail;
	sk_buff_data_t		end;
	unsigned char		*head,
				*data;
	unsigned int		truesize;
	refcount_t		users;
};

#ifdef __KERNEL__
/*
 *	Handling routines are only of interest to the kernel
 */
#include <linux/slab.h>


#define SKB_ALLOC_FCLONE	0x01
#define SKB_ALLOC_RX		0x02
#define SKB_ALLOC_NAPI		0x04

/* Returns true if the skb was allocated from PFMEMALLOC reserves */
static inline bool skb_pfmemalloc(const struct sk_buff *skb)
{
	return unlikely(skb->pfmemalloc);
}

/*
 * skb might have a dst pointer attached, refcounted or not.
 * _skb_refdst low order bit is set if refcount was _not_ taken
 */
#define SKB_DST_NOREF	1UL
#define SKB_DST_PTRMASK	~(SKB_DST_NOREF)

#define SKB_NFCT_PTRMASK	~(7UL)
/**
 * skb_dst - returns skb dst_entry
 * @skb: buffer
 *
 * Returns skb dst_entry, regardless of reference taken or not.
 */
static inline struct dst_entry *skb_dst(const struct sk_buff *skb)
{
	/* If refdst was not refcounted, check we still are in a 
	 * rcu_read_lock section
	 */
	WARN_ON((skb->_skb_refdst & SKB_DST_NOREF) &&
		!rcu_read_lock_held() &&
		!rcu_read_lock_bh_held());
	return (struct dst_entry *)(skb->_skb_refdst & SKB_DST_PTRMASK);
}

/**
 * skb_dst_set - sets skb dst
 * @skb: buffer
 * @dst: dst entry
 *
 * Sets skb dst, assuming a reference was taken on dst and should
 * be released by skb_dst_drop()
 */
static inline void skb_dst_set(struct sk_buff *skb, struct dst_entry *dst)
{
	skb->_skb_refdst = (unsigned long)dst;
}

/**
 * skb_dst_set_noref - sets skb dst, hopefully, without taking reference
 * @skb: buffer
 * @dst: dst entry
 *
 * Sets skb dst, assuming a reference was not taken on dst.
 * If dst entry is cached, we do not take reference and dst_release
 * will be avoided by refdst_drop. If dst entry is not cached, we take
 * reference, so that last dst_release can destroy the dst immediately.
 */
static inline void skb_dst_set_noref(struct sk_buff *skb, struct dst_entry *dst)
{
	WARN_ON(!rcu_read_lock_held() && !rcu_read_lock_bh_held());
	skb->_skb_refdst = (unsigned long)dst | SKB_DST_NOREF;
}

/**
 * skb_dst_is_noref - Test if skb dst isn't refcounted
 * @skb: buffer
 */
static inline bool skb_dst_is_noref(const struct sk_buff *skb)
{
	return (skb->_skb_refdst & SKB_DST_NOREF) && skb_dst(skb);
}

static inline struct rtable *skb_rtable(const struct sk_buff *skb)
{
	return (struct rtable *)skb_dst(skb);
}

/* For mangling skb->pkt_type from user space side from applications
 * such as nft, tc, etc, we only allow a conservative subset of
 * possible pkt_types to be set.
*/
static inline bool skb_pkt_type_ok(u32 ptype)
{
	return ptype <= PACKET_OTHERHOST;
}

static inline unsigned int skb_napi_id(const struct sk_buff *skb)
{
#ifdef CONFIG_NET_RX_BUSY_POLL
	return skb->napi_id;
#else
	return 0;
#endif
}

/* decrement the reference count and return true if we can free the skb */
static inline bool skb_unref(struct sk_buff *skb)
{
	if (unlikely(!skb))
		return false;
	if (likely(refcount_read(&skb->users) == 1))
		smp_rmb();
	else if (likely(!refcount_dec_and_test(&skb->users)))
		return false;

	return true;
}

void skb_release_head_state(struct sk_buff *skb);
void kfree_skb(struct sk_buff *skb);
void kfree_skb_list(struct sk_buff *segs);
void skb_tx_error(struct sk_buff *skb);
void consume_skb(struct sk_buff *skb);
void __consume_stateless_skb(struct sk_buff *skb);
void  __kfree_skb(struct sk_buff *skb);
extern struct kmem_cache *skbuff_head_cache;

void kfree_skb_partial(struct sk_buff *skb, bool head_stolen);
bool skb_try_coalesce(struct sk_buff *to, struct sk_buff *from,
		      bool *fragstolen, int *delta_truesize);

struct sk_buff *__alloc_skb(unsigned int size, gfp_t priority, int flags,
			    int node);
struct sk_buff *__build_skb(void *data, unsigned int frag_size);
struct sk_buff *build_skb(void *data, unsigned int frag_size);
static inline struct sk_buff *alloc_skb(unsigned int size,
					gfp_t priority)
{
	return __alloc_skb(size, priority, 0, NUMA_NO_NODE);
}

struct sk_buff *alloc_skb_with_frags(unsigned long header_len,
				     unsigned long data_len,
				     int max_page_order,
				     int *errcode,
				     gfp_t gfp_mask);

/* Layout of fast clones : [skb1][skb2][fclone_ref] */
struct sk_buff_fclones {
	struct sk_buff	skb1;

	struct sk_buff	skb2;

	refcount_t	fclone_ref;
};

/**
 *	skb_fclone_busy - check if fclone is busy
 *	@sk: socket
 *	@skb: buffer
 *
 * Returns true if skb is a fast clone, and its clone is not freed.
 * Some drivers call skb_orphan() in their ndo_start_xmit(),
 * so we also check that this didnt happen.
 */
static inline bool skb_fclone_busy(const struct sock *sk,
				   const struct sk_buff *skb)
{
	const struct sk_buff_fclones *fclones;

	fclones = container_of(skb, struct sk_buff_fclones, skb1);

	return skb->fclone == SKB_FCLONE_ORIG &&
	       refcount_read(&fclones->fclone_ref) > 1 &&
	       fclones->skb2.sk == sk;
}

static inline struct sk_buff *alloc_skb_fclone(unsigned int size,
					       gfp_t priority)
{
	return __alloc_skb(size, priority, SKB_ALLOC_FCLONE, NUMA_NO_NODE);
}

struct sk_buff *skb_morph(struct sk_buff *dst, struct sk_buff *src);
int skb_copy_ubufs(struct sk_buff *skb, gfp_t gfp_mask);
struct sk_buff *skb_clone(struct sk_buff *skb, gfp_t priority);
struct sk_buff *skb_copy(const struct sk_buff *skb, gfp_t priority);
struct sk_buff *__pskb_copy_fclone(struct sk_buff *skb, int headroom,
				   gfp_t gfp_mask, bool fclone);
static inline struct sk_buff *__pskb_copy(struct sk_buff *skb, int headroom,
					  gfp_t gfp_mask)
{
	return __pskb_copy_fclone(skb, headroom, gfp_mask, false);
}

int pskb_expand_head(struct sk_buff *skb, int nhead, int ntail, gfp_t gfp_mask);
struct sk_buff *skb_realloc_headroom(struct sk_buff *skb,
				     unsigned int headroom);
struct sk_buff *skb_copy_expand(const struct sk_buff *skb, int newheadroom,
				int newtailroom, gfp_t priority);
int __must_check skb_to_sgvec_nomark(struct sk_buff *skb, struct scatterlist *sg,
				     int offset, int len);
int __must_check skb_to_sgvec(struct sk_buff *skb, struct scatterlist *sg,
			      int offset, int len);
int skb_cow_data(struct sk_buff *skb, int tailbits, struct sk_buff **trailer);
int __skb_pad(struct sk_buff *skb, int pad, bool free_on_error);

/**
 *	skb_pad			-	zero pad the tail of an skb
 *	@skb: buffer to pad
 *	@pad: space to pad
 *
 *	Ensure that a buffer is followed by a padding area that is zero
 *	filled. Used by network drivers which may DMA or transfer data
 *	beyond the buffer end onto the wire.
 *
 *	May return error in out of memory cases. The skb is freed on error.
 */
static inline int skb_pad(struct sk_buff *skb, int pad)
{
	return __skb_pad(skb, pad, true);
}
#define dev_kfree_skb(a)	consume_skb(a)

int skb_append_datato_frags(struct sock *sk, struct sk_buff *skb,
			    int getfrag(void *from, char *to, int offset,
					int len, int odd, struct sk_buff *skb),
			    void *from, int length);

int skb_append_pagefrags(struct sk_buff *skb, struct page *page,
			 int offset, size_t size);

struct skb_seq_state {
	__u32		lower_offset;
	__u32		upper_offset;
	__u32		frag_idx;
	__u32		stepped_offset;
	struct sk_buff	*root_skb;
	struct sk_buff	*cur_skb;
	__u8		*frag_data;
};

void skb_prepare_seq_read(struct sk_buff *skb, unsigned int from,
			  unsigned int to, struct skb_seq_state *st);
unsigned int skb_seq_read(unsigned int consumed, const u8 **data,
			  struct skb_seq_state *st);
void skb_abort_seq_read(struct skb_seq_state *st);

unsigned int skb_find_text(struct sk_buff *skb, unsigned int from,
			   unsigned int to, struct ts_config *config);

/*
 * Packet hash types specify the type of hash in skb_set_hash.
 *
 * Hash types refer to the protocol layer addresses which are used to
 * construct a packet's hash. The hashes are used to differentiate or identify
 * flows of the protocol layer for the hash type. Hash types are either
 * layer-2 (L2), layer-3 (L3), or layer-4 (L4).
 *
 * Properties of hashes:
 *
 * 1) Two packets in different flows have different hash values
 * 2) Two packets in the same flow should have the same hash value
 *
 * A hash at a higher layer is considered to be more specific. A driver should
 * set the most specific hash possible.
 *
 * A driver cannot indicate a more specific hash than the layer at which a hash
 * was computed. For instance an L3 hash cannot be set as an L4 hash.
 *
 * A driver may indicate a hash level which is less specific than the
 * actual layer the hash was computed on. For instance, a hash computed
 * at L4 may be considered an L3 hash. This should only be done if the
 * driver can't unambiguously determine that the HW computed the hash at
 * the higher layer. Note that the "should" in the second property above
 * permits this.
 */
enum pkt_hash_types {
	PKT_HASH_TYPE_NONE,	/* Undefined type */
	PKT_HASH_TYPE_L2,	/* Input: src_MAC, dest_MAC */
	PKT_HASH_TYPE_L3,	/* Input: src_IP, dst_IP */
	PKT_HASH_TYPE_L4,	/* Input: src_IP, dst_IP, src_port, dst_port */
};

static inline void skb_clear_hash(struct sk_buff *skb)
{
	skb->hash = 0;
	skb->sw_hash = 0;
	skb->l4_hash = 0;
}

static inline void skb_clear_hash_if_not_l4(struct sk_buff *skb)
{
	if (!skb->l4_hash)
		skb_clear_hash(skb);
}

static inline void
__skb_set_hash(struct sk_buff *skb, __u32 hash, bool is_sw, bool is_l4)
{
	skb->l4_hash = is_l4;
	skb->sw_hash = is_sw;
	skb->hash = hash;
}

static inline void
skb_set_hash(struct sk_buff *skb, __u32 hash, enum pkt_hash_types type)
{
	/* Used by drivers to set hash from HW */
	__skb_set_hash(skb, hash, false, type == PKT_HASH_TYPE_L4);
}

static inline void
__skb_set_sw_hash(struct sk_buff *skb, __u32 hash, bool is_l4)
{
	__skb_set_hash(skb, hash, true, is_l4);
}

void __skb_get_hash(struct sk_buff *skb);
u32 __skb_get_hash_symmetric(const struct sk_buff *skb);
u32 skb_get_poff(const struct sk_buff *skb);
u32 __skb_get_poff(const struct sk_buff *skb, void *data,
		   const struct flow_keys *keys, int hlen);
__be32 __skb_flow_get_ports(const struct sk_buff *skb, int thoff, u8 ip_proto,
			    void *data, int hlen_proto);

static inline __be32 skb_flow_get_ports(const struct sk_buff *skb,
					int thoff, u8 ip_proto)
{
	return __skb_flow_get_ports(skb, thoff, ip_proto, NULL, 0);
}

void skb_flow_dissector_init(struct flow_dissector *flow_dissector,
			     const struct flow_dissector_key *key,
			     unsigned int key_count);

bool __skb_flow_dissect(const struct sk_buff *skb,
			struct flow_dissector *flow_dissector,
			void *target_container,
			void *data, __be16 proto, int nhoff, int hlen,
			unsigned int flags);

static inline bool skb_flow_dissect(const struct sk_buff *skb,
				    struct flow_dissector *flow_dissector,
				    void *target_container, unsigned int flags)
{
	return __skb_flow_dissect(skb, flow_dissector, target_container,
				  NULL, 0, 0, 0, flags);
}

static inline bool skb_flow_dissect_flow_keys(const struct sk_buff *skb,
					      struct flow_keys *flow,
					      unsigned int flags)
{
	memset(flow, 0, sizeof(*flow));
	return __skb_flow_dissect(skb, &flow_keys_dissector, flow,
				  NULL, 0, 0, 0, flags);
}

static inline bool skb_flow_dissect_flow_keys_buf(struct flow_keys *flow,
						  void *data, __be16 proto,
						  int nhoff, int hlen,
						  unsigned int flags)
{
	memset(flow, 0, sizeof(*flow));
	return __skb_flow_dissect(NULL, &flow_keys_buf_dissector, flow,
				  data, proto, nhoff, hlen, flags);
}

static inline __u32 skb_get_hash(struct sk_buff *skb)
{
	if (!skb->l4_hash && !skb->sw_hash)
		__skb_get_hash(skb);

	return skb->hash;
}

static inline __u32 skb_get_hash_flowi6(struct sk_buff *skb, const struct flowi6 *fl6)
{
	if (!skb->l4_hash && !skb->sw_hash) {
		struct flow_keys keys;
		__u32 hash = __get_hash_from_flowi6(fl6, &keys);

		__skb_set_sw_hash(skb, hash, flow_keys_have_l4(&keys));
	}

	return skb->hash;
}

__u32 skb_get_hash_perturb(const struct sk_buff *skb, u32 perturb);

static inline __u32 skb_get_hash_raw(const struct sk_buff *skb)
{
	return skb->hash;
}

static inline void skb_copy_hash(struct sk_buff *to, const struct sk_buff *from)
{
	to->hash = from->hash;
	to->sw_hash = from->sw_hash;
	to->l4_hash = from->l4_hash;
};

#ifdef NET_SKBUFF_DATA_USES_OFFSET
static inline unsigned char *skb_end_pointer(const struct sk_buff *skb)
{
	return skb->head + skb->end;
}

static inline unsigned int skb_end_offset(const struct sk_buff *skb)
{
	return skb->end;
}
#else
static inline unsigned char *skb_end_pointer(const struct sk_buff *skb)
{
	return skb->end;
}

static inline unsigned int skb_end_offset(const struct sk_buff *skb)
{
	return skb->end - skb->head;
}
#endif

/* Internal */
#define skb_shinfo(SKB)	((struct skb_shared_info *)(skb_end_pointer(SKB)))

static inline struct skb_shared_hwtstamps *skb_hwtstamps(struct sk_buff *skb)
{
	return &skb_shinfo(skb)->hwtstamps;
}

static inline struct ubuf_info *skb_zcopy(struct sk_buff *skb)
{
	bool is_zcopy = skb && skb_shinfo(skb)->tx_flags & SKBTX_DEV_ZEROCOPY;

	return is_zcopy ? skb_uarg(skb) : NULL;
}

static inline void skb_zcopy_set(struct sk_buff *skb, struct ubuf_info *uarg)
{
	if (skb && uarg && !skb_zcopy(skb)) {
		sock_zerocopy_get(uarg);
		skb_shinfo(skb)->destructor_arg = uarg;
		skb_shinfo(skb)->tx_flags |= SKBTX_ZEROCOPY_FRAG;
	}
}

/* Release a reference on a zerocopy structure */
static inline void skb_zcopy_clear(struct sk_buff *skb, bool zerocopy)
{
	struct ubuf_info *uarg = skb_zcopy(skb);

	if (uarg) {
		if (uarg->callback == sock_zerocopy_callback) {
			uarg->zerocopy = uarg->zerocopy && zerocopy;
			sock_zerocopy_put(uarg);
		} else {
			uarg->callback(uarg, zerocopy);
		}

		skb_shinfo(skb)->tx_flags &= ~SKBTX_ZEROCOPY_FRAG;
	}
}

/* Abort a zerocopy operation and revert zckey on error in send syscall */
static inline void skb_zcopy_abort(struct sk_buff *skb)
{
	struct ubuf_info *uarg = skb_zcopy(skb);

	if (uarg) {
		sock_zerocopy_put_abort(uarg);
		skb_shinfo(skb)->tx_flags &= ~SKBTX_ZEROCOPY_FRAG;
	}
}

/**
 *	skb_queue_empty - check if a queue is empty
 *	@list: queue head
 *
 *	Returns true if the queue is empty, false otherwise.
 */
static inline int skb_queue_empty(const struct sk_buff_head *list)
{
	return list->next == (const struct sk_buff *) list;
}

/**
 *	skb_queue_is_last - check if skb is the last entry in the queue
 *	@list: queue head
 *	@skb: buffer
 *
 *	Returns true if @skb is the last buffer on the list.
 */
static inline bool skb_queue_is_last(const struct sk_buff_head *list,
				     const struct sk_buff *skb)
{
	return skb->next == (const struct sk_buff *) list;
}

/**
 *	skb_queue_is_first - check if skb is the first entry in the queue
 *	@list: queue head
 *	@skb: buffer
 *
 *	Returns true if @skb is the first buffer on the list.
 */
static inline bool skb_queue_is_first(const struct sk_buff_head *list,
				      const struct sk_buff *skb)
{
	return skb->prev == (const struct sk_buff *) list;
}

/**
 *	skb_queue_next - return the next packet in the queue
 *	@list: queue head
 *	@skb: current buffer
 *
 *	Return the next packet in @list after @skb.  It is only valid to
 *	call this if skb_queue_is_last() evaluates to false.
 */
static inline struct sk_buff *skb_queue_next(const struct sk_buff_head *list,
					     const struct sk_buff *skb)
{
	/* This BUG_ON may seem severe, but if we just return then we
	 * are going to dereference garbage.
	 */
	BUG_ON(skb_queue_is_last(list, skb));
	return skb->next;
}

/**
 *	skb_queue_prev - return the prev packet in the queue
 *	@list: queue head
 *	@skb: current buffer
 *
 *	Return the prev packet in @list before @skb.  It is only valid to
 *	call this if skb_queue_is_first() evaluates to false.
 */
static inline struct sk_buff *skb_queue_prev(const struct sk_buff_head *list,
					     const struct sk_buff *skb)
{
	/* This BUG_ON may seem severe, but if we just return then we
	 * are going to dereference garbage.
	 */
	BUG_ON(skb_queue_is_first(list, skb));
	return skb->prev;
}

/**
 *	skb_get - reference buffer
 *	@skb: buffer to reference
 *
 *	Makes another reference to a socket buffer and returns a pointer
 *	to the buffer.
 */
static inline struct sk_buff *skb_get(struct sk_buff *skb)
{
	refcount_inc(&skb->users);
	return skb;
}

/*
 * If users == 1, we are the only owner and are can avoid redundant
 * atomic change.
 */

/**
 *	skb_cloned - is the buffer a clone
 *	@skb: buffer to check
 *
 *	Returns true if the buffer was generated with skb_clone() and is
 *	one of multiple shared copies of the buffer. Cloned buffers are
 *	shared data so must not be written to under normal circumstances.
 */
static inline int skb_cloned(const struct sk_buff *skb)
{
	return skb->cloned &&
	       (atomic_read(&skb_shinfo(skb)->dataref) & SKB_DATAREF_MASK) != 1;
}

static inline int skb_unclone(struct sk_buff *skb, gfp_t pri)
{
	might_sleep_if(gfpflags_allow_blocking(pri));

	if (skb_cloned(skb))
		return pskb_expand_head(skb, 0, 0, pri);

	return 0;
}

/**
 *	skb_header_cloned - is the header a clone
 *	@skb: buffer to check
 *
 *	Returns true if modifying the header part of the buffer requires
 *	the data to be copied.
 */
static inline int skb_header_cloned(const struct sk_buff *skb)
{
	int dataref;

	if (!skb->cloned)
		return 0;

	dataref = atomic_read(&skb_shinfo(skb)->dataref);
	dataref = (dataref & SKB_DATAREF_MASK) - (dataref >> SKB_DATAREF_SHIFT);
	return dataref != 1;
}

static inline int skb_header_unclone(struct sk_buff *skb, gfp_t pri)
{
	might_sleep_if(gfpflags_allow_blocking(pri));

	if (skb_header_cloned(skb))
		return pskb_expand_head(skb, 0, 0, pri);

	return 0;
}

/**
 *	skb_header_release - release reference to header
 *	@skb: buffer to operate on
 *
 *	Drop a reference to the header part of the buffer.  This is done
 *	by acquiring a payload reference.  You must not read from the header
 *	part of skb->data after this.
 *	Note : Check if you can use __skb_header_release() instead.
 */
static inline void skb_header_release(struct sk_buff *skb)
{
	BUG_ON(skb->nohdr);
	skb->nohdr = 1;
	atomic_add(1 << SKB_DATAREF_SHIFT, &skb_shinfo(skb)->dataref);
}

/**
 *	__skb_header_release - release reference to header
 *	@skb: buffer to operate on
 *
 *	Variant of skb_header_release() assuming skb is private to caller.
 *	We can avoid one atomic operation.
 */
static inline void __skb_header_release(struct sk_buff *skb)
{
	skb->nohdr = 1;
	atomic_set(&skb_shinfo(skb)->dataref, 1 + (1 << SKB_DATAREF_SHIFT));
}


/**
 *	skb_shared - is the buffer shared
 *	@skb: buffer to check
 *
 *	Returns true if more than one person has a reference to this
 *	buffer.
 */
static inline int skb_shared(const struct sk_buff *skb)
{
	return refcount_read(&skb->users) != 1;
}

/**
 *	skb_share_check - check if buffer is shared and if so clone it
 *	@skb: buffer to check
 *	@pri: priority for memory allocation
 *
 *	If the buffer is shared the buffer is cloned and the old copy
 *	drops a reference. A new clone with a single reference is returned.
 *	If the buffer is not shared the original buffer is returned. When
 *	being called from interrupt status or with spinlocks held pri must
 *	be GFP_ATOMIC.
 *
 *	NULL is returned on a memory allocation failure.
 */
static inline struct sk_buff *skb_share_check(struct sk_buff *skb, gfp_t pri)
{
	might_sleep_if(gfpflags_allow_blocking(pri));
	if (skb_shared(skb)) {
		struct sk_buff *nskb = skb_clone(skb, pri);

		if (likely(nskb))
			consume_skb(skb);
		else
			kfree_skb(skb);
		skb = nskb;
	}
	return skb;
}

/*
 *	Copy shared buffers into a new sk_buff. We effectively do COW on
 *	packets to handle cases where we have a local reader and forward
 *	and a couple of other messy ones. The normal one is tcpdumping
 *	a packet thats being forwarded.
 */

/**
 *	skb_unshare - make a copy of a shared buffer
 *	@skb: buffer to check
 *	@pri: priority for memory allocation
 *
 *	If the socket buffer is a clone then this function creates a new
 *	copy of the data, drops a reference count on the old copy and returns
 *	the new copy with the reference count at 1. If the buffer is not a clone
 *	the original buffer is returned. When called with a spinlock held or
 *	from interrupt state @pri must be %GFP_ATOMIC
 *
 *	%NULL is returned on a memory allocation failure.
 */
static inline struct sk_buff *skb_unshare(struct sk_buff *skb,
					  gfp_t pri)
{
	might_sleep_if(gfpflags_allow_blocking(pri));
	if (skb_cloned(skb)) {
		struct sk_buff *nskb = skb_copy(skb, pri);

		/* Free our shared copy */
		if (likely(nskb))
			consume_skb(skb);
		else
			kfree_skb(skb);
		skb = nskb;
	}
	return skb;
}

/**
 *	skb_peek - peek at the head of an &sk_buff_head
 *	@list_: list to peek at
 *
 *	Peek an &sk_buff. Unlike most other operations you _MUST_
 *	be careful with this one. A peek leaves the buffer on the
 *	list and someone else may run off with it. You must hold
 *	the appropriate locks or have a private queue to do this.
 *
 *	Returns %NULL for an empty list or a pointer to the head element.
 *	The reference count is not incremented and the reference is therefore
 *	volatile. Use with caution.
 */
static inline struct sk_buff *skb_peek(const struct sk_buff_head *list_)
{
	struct sk_buff *skb = list_->next;

	if (skb == (struct sk_buff *)list_)
		skb = NULL;
	return skb;
}

/**
 *	skb_peek_next - peek skb following the given one from a queue
 *	@skb: skb to start from
 *	@list_: list to peek at
 *
 *	Returns %NULL when the end of the list is met or a pointer to the
 *	next element. The reference count is not incremented and the
 *	reference is therefore volatile. Use with caution.
 */
static inline struct sk_buff *skb_peek_next(struct sk_buff *skb,
		const struct sk_buff_head *list_)
{
	struct sk_buff *next = skb->next;

	if (next == (struct sk_buff *)list_)
		next = NULL;
	return next;
}

/**
 *	skb_peek_tail - peek at the tail of an &sk_buff_head
 *	@list_: list to peek at
 *
 *	Peek an &sk_buff. Unlike most other operations you _MUST_
 *	be careful with this one. A peek leaves the buffer on the
 *	list and someone else may run off with it. You must hold
 *	the appropriate locks or have a private queue to do this.
 *
 *	Returns %NULL for an empty list or a pointer to the tail element.
 *	The reference count is not incremented and the reference is therefore
 *	volatile. Use with caution.
 */
static inline struct sk_buff *skb_peek_tail(const struct sk_buff_head *list_)
{
	struct sk_buff *skb = list_->prev;

	if (skb == (struct sk_buff *)list_)
		skb = NULL;
	return skb;

}

/**
 *	skb_queue_len	- get queue length
 *	@list_: list to measure
 *
 *	Return the length of an &sk_buff queue.
 */
static inline __u32 skb_queue_len(const struct sk_buff_head *list_)
{
	return list_->qlen;
}

/**
 *	__skb_queue_head_init - initialize non-spinlock portions of sk_buff_head
 *	@list: queue to initialize
 *
 *	This initializes only the list and queue length aspects of
 *	an sk_buff_head object.  This allows to initialize the list
 *	aspects of an sk_buff_head without reinitializing things like
 *	the spinlock.  It can also be used for on-stack sk_buff_head
 *	objects where the spinlock is known to not be used.
 */
static inline void __skb_queue_head_init(struct sk_buff_head *list)
{
	list->prev = list->next = (struct sk_buff *)list;
	list->qlen = 0;
}

/*
 * This function creates a split out lock class for each invocation;
 * this is needed for now since a whole lot of users of the skb-queue
 * infrastructure in drivers have different locking usage (in hardirq)
 * than the networking core (in softirq only). In the long run either the
 * network layer or drivers should need annotation to consolidate the
 * main types of usage into 3 classes.
 */
static inline void skb_queue_head_init(struct sk_buff_head *list)
{
	spin_lock_init(&list->lock);
	__skb_queue_head_init(list);
}

static inline void skb_queue_head_init_class(struct sk_buff_head *list,
		struct lock_class_key *class)
{
	skb_queue_head_init(list);
	lockdep_set_class(&list->lock, class);
}

/*
 *	Insert an sk_buff on a list.
 *
 *	The "__skb_xxxx()" functions are the non-atomic ones that
 *	can only be called with interrupts disabled.
 */
void skb_insert(struct sk_buff *old, struct sk_buff *newsk,
		struct sk_buff_head *list);
static inline void __skb_insert(struct sk_buff *newsk,
				struct sk_buff *prev, struct sk_buff *next,
				struct sk_buff_head *list)
{
	newsk->next = next;
	newsk->prev = prev;
	next->prev  = prev->next = newsk;
	list->qlen++;
}

static inline void __skb_queue_splice(const struct sk_buff_head *list,
				      struct sk_buff *prev,
				      struct sk_buff *next)
{
	struct sk_buff *first = list->next;
	struct sk_buff *last = list->prev;

	first->prev = prev;
	prev->next = first;

	last->next = next;
	next->prev = last;
}

/**
 *	skb_queue_splice - join two skb lists, this is designed for stacks
 *	@list: the new list to add
 *	@head: the place to add it in the first list
 */
static inline void skb_queue_splice(const struct sk_buff_head *list,
				    struct sk_buff_head *head)
{
	if (!skb_queue_empty(list)) {
		__skb_queue_splice(list, (struct sk_buff *) head, head->next);
		head->qlen += list->qlen;
	}
}

/**
 *	skb_queue_splice_init - join two skb lists and reinitialise the emptied list
 *	@list: the new list to add
 *	@head: the place to add it in the first list
 *
 *	The list at @list is reinitialised
 */
static inline void skb_queue_splice_init(struct sk_buff_head *list,
					 struct sk_buff_head *head)
{
	if (!skb_queue_empty(list)) {
		__skb_queue_splice(list, (struct sk_buff *) head, head->next);
		head->qlen += list->qlen;
		__skb_queue_head_init(list);
	}
}

/**
 *	skb_queue_splice_tail - join two skb lists, each list being a queue
 *	@list: the new list to add
 *	@head: the place to add it in the first list
 */
static inline void skb_queue_splice_tail(const struct sk_buff_head *list,
					 struct sk_buff_head *head)
{
	if (!skb_queue_empty(list)) {
		__skb_queue_splice(list, head->prev, (struct sk_buff *) head);
		head->qlen += list->qlen;
	}
}

/**
 *	skb_queue_splice_tail_init - join two skb lists and reinitialise the emptied list
 *	@list: the new list to add
 *	@head: the place to add it in the first list
 *
 *	Each of the lists is a queue.
 *	The list at @list is reinitialised
 */
static inline void skb_queue_splice_tail_init(struct sk_buff_head *list,
					      struct sk_buff_head *head)
{
	if (!skb_queue_empty(list)) {
		__skb_queue_splice(list, head->prev, (struct sk_buff *) head);
		head->qlen += list->qlen;
		__skb_queue_head_init(list);
	}
}

/**
 *	__skb_queue_after - queue a buffer at the list head
 *	@list: list to use
 *	@prev: place after this buffer
 *	@newsk: buffer to queue
 *
 *	Queue a buffer int the middle of a list. This function takes no locks
 *	and you must therefore hold required locks before calling it.
 *
 *	A buffer cannot be placed on two lists at the same time.
 */
static inline void __skb_queue_after(struct sk_buff_head *list,
				     struct sk_buff *prev,
				     struct sk_buff *newsk)
{
	__skb_insert(newsk, prev, prev->next, list);
}

void skb_append(struct sk_buff *old, struct sk_buff *newsk,
		struct sk_buff_head *list);

static inline void __skb_queue_before(struct sk_buff_head *list,
				      struct sk_buff *next,
				      struct sk_buff *newsk)
{
	__skb_insert(newsk, next->prev, next, list);
}

/**
 *	__skb_queue_head - queue a buffer at the list head
 *	@list: list to use
 *	@newsk: buffer to queue
 *
 *	Queue a buffer at the start of a list. This function takes no locks
 *	and you must therefore hold required locks before calling it.
 *
 *	A buffer cannot be placed on two lists at the same time.
 */
void skb_queue_head(struct sk_buff_head *list, struct sk_buff *newsk);
static inline void __skb_queue_head(struct sk_buff_head *list,
				    struct sk_buff *newsk)
{
	__skb_queue_after(list, (struct sk_buff *)list, newsk);
}

/**
 *	__skb_queue_tail - queue a buffer at the list tail
 *	@list: list to use
 *	@newsk: buffer to queue
 *
 *	Queue a buffer at the end of a list. This function takes no locks
 *	and you must therefore hold required locks before calling it.
 *
 *	A buffer cannot be placed on two lists at the same time.
 */
void skb_queue_tail(struct sk_buff_head *list, struct sk_buff *newsk);
static inline void __skb_queue_tail(struct sk_buff_head *list,
				   struct sk_buff *newsk)
{
	__skb_queue_before(list, (struct sk_buff *)list, newsk);
}

/*
 * remove sk_buff from list. _Must_ be called atomically, and with
 * the list known..
 */
void skb_unlink(struct sk_buff *skb, struct sk_buff_head *list);
static inline void __skb_unlink(struct sk_buff *skb, struct sk_buff_head *list)
{
	struct sk_buff *next, *prev;

	list->qlen--;
	next	   = skb->next;
	prev	   = skb->prev;
	skb->next  = skb->prev = NULL;
	next->prev = prev;
	prev->next = next;
}

/**
 *	__skb_dequeue - remove from the head of the queue
 *	@list: list to dequeue from
 *
 *	Remove the head of the list. This function does not take any locks
 *	so must be used with appropriate locks held only. The head item is
 *	returned or %NULL if the list is empty.
 */
struct sk_buff *skb_dequeue(struct sk_buff_head *list);
static inline struct sk_buff *__skb_dequeue(struct sk_buff_head *list)
{
	struct sk_buff *skb = skb_peek(list);
	if (skb)
		__skb_unlink(skb, list);
	return skb;
}

/**
 *	__skb_dequeue_tail - remove from the tail of the queue
 *	@list: list to dequeue from
 *
 *	Remove the tail of the list. This function does not take any locks
 *	so must be used with appropriate locks held only. The tail item is
 *	returned or %NULL if the list is empty.
 */
struct sk_buff *skb_dequeue_tail(struct sk_buff_head *list);
static inline struct sk_buff *__skb_dequeue_tail(struct sk_buff_head *list)
{
	struct sk_buff *skb = skb_peek_tail(list);
	if (skb)
		__skb_unlink(skb, list);
	return skb;
}


static inline bool skb_is_nonlinear(const struct sk_buff *skb)
{
	return skb->data_len;
}

static inline unsigned int skb_headlen(const struct sk_buff *skb)
{
	return skb->len - skb->data_len;
}

static inline unsigned int __skb_pagelen(const struct sk_buff *skb)
{
	unsigned int i, len = 0;

	for (i = skb_shinfo(skb)->nr_frags - 1; (int)i >= 0; i--)
		len += skb_frag_size(&skb_shinfo(skb)->frags[i]);
	return len;
}

static inline unsigned int skb_pagelen(const struct sk_buff *skb)
{
	return skb_headlen(skb) + __skb_pagelen(skb);
}

/**
 * __skb_fill_page_desc - initialise a paged fragment in an skb
 * @skb: buffer containing fragment to be initialised
 * @i: paged fragment index to initialise
 * @page: the page to use for this fragment
 * @off: the offset to the data with @page
 * @size: the length of the data
 *
 * Initialises the @i'th fragment of @skb to point to &size bytes at
 * offset @off within @page.
 *
 * Does not take any additional reference on the fragment.
 */
static inline void __skb_fill_page_desc(struct sk_buff *skb, int i,
					struct page *page, int off, int size)
{
	skb_frag_t *frag = &skb_shinfo(skb)->frags[i];

	/*
	 * Propagate page pfmemalloc to the skb if we can. The problem is
	 * that not all callers have unique ownership of the page but rely
	 * on page_is_pfmemalloc doing the right thing(tm).
	 */
	frag->page.p		  = page;
	frag->page_offset	  = off;
	skb_frag_size_set(frag, size);

	page = compound_head(page);
	if (page_is_pfmemalloc(page))
		skb->pfmemalloc	= true;
}

/**
 * skb_fill_page_desc - initialise a paged fragment in an skb
 * @skb: buffer containing fragment to be initialised
 * @i: paged fragment index to initialise
 * @page: the page to use for this fragment
 * @off: the offset to the data with @page
 * @size: the length of the data
 *
 * As per __skb_fill_page_desc() -- initialises the @i'th fragment of
 * @skb to point to @size bytes at offset @off within @page. In
 * addition updates @skb such that @i is the last fragment.
 *
 * Does not take any additional reference on the fragment.
 */
static inline void skb_fill_page_desc(struct sk_buff *skb, int i,
				      struct page *page, int off, int size)
{
	__skb_fill_page_desc(skb, i, page, off, size);
	skb_shinfo(skb)->nr_frags = i + 1;
}

void skb_add_rx_frag(struct sk_buff *skb, int i, struct page *page, int off,
		     int size, unsigned int truesize);

void skb_coalesce_rx_frag(struct sk_buff *skb, int i, int size,
			  unsigned int truesize);

#define SKB_PAGE_ASSERT(skb) 	BUG_ON(skb_shinfo(skb)->nr_frags)
#define SKB_FRAG_ASSERT(skb) 	BUG_ON(skb_has_frag_list(skb))
#define SKB_LINEAR_ASSERT(skb)  BUG_ON(skb_is_nonlinear(skb))

#ifdef NET_SKBUFF_DATA_USES_OFFSET
static inline unsigned char *skb_tail_pointer(const struct sk_buff *skb)
{
	return skb->head + skb->tail;
}

static inline void skb_reset_tail_pointer(struct sk_buff *skb)
{
	skb->tail = skb->data - skb->head;
}

static inline void skb_set_tail_pointer(struct sk_buff *skb, const int offset)
{
	skb_reset_tail_pointer(skb);
	skb->tail += offset;
}

#else /* NET_SKBUFF_DATA_USES_OFFSET */
static inline unsigned char *skb_tail_pointer(const struct sk_buff *skb)
{
	return skb->tail;
}

static inline void skb_reset_tail_pointer(struct sk_buff *skb)
{
	skb->tail = skb->data;
}

static inline void skb_set_tail_pointer(struct sk_buff *skb, const int offset)
{
	skb->tail = skb->data + offset;
}

#endif /* NET_SKBUFF_DATA_USES_OFFSET */

/*
 *	Add data to an sk_buff
 */
void *pskb_put(struct sk_buff *skb, struct sk_buff *tail, int len);
void *skb_put(struct sk_buff *skb, unsigned int len);
static inline void *__skb_put(struct sk_buff *skb, unsigned int len)
{
	void *tmp = skb_tail_pointer(skb);
	SKB_LINEAR_ASSERT(skb);
	skb->tail += len;
	skb->len  += len;
	return tmp;
}

static inline void *__skb_put_zero(struct sk_buff *skb, unsigned int len)
{
	void *tmp = __skb_put(skb, len);

	memset(tmp, 0, len);
	return tmp;
}

static inline void *__skb_put_data(struct sk_buff *skb, const void *data,
				   unsigned int len)
{
	void *tmp = __skb_put(skb, len);

	memcpy(tmp, data, len);
	return tmp;
}

static inline void __skb_put_u8(struct sk_buff *skb, u8 val)
{
	*(u8 *)__skb_put(skb, 1) = val;
}

static inline void *skb_put_zero(struct sk_buff *skb, unsigned int len)
{
	void *tmp = skb_put(skb, len);

	memset(tmp, 0, len);

	return tmp;
}

static inline void *skb_put_data(struct sk_buff *skb, const void *data,
				 unsigned int len)
{
	void *tmp = skb_put(skb, len);

	memcpy(tmp, data, len);

	return tmp;
}

static inline void skb_put_u8(struct sk_buff *skb, u8 val)
{
	*(u8 *)skb_put(skb, 1) = val;
}

void *skb_push(struct sk_buff *skb, unsigned int len);
static inline void *__skb_push(struct sk_buff *skb, unsigned int len)
{
	skb->data -= len;
	skb->len  += len;
	return skb->data;
}

void *skb_pull(struct sk_buff *skb, unsigned int len);
static inline void *__skb_pull(struct sk_buff *skb, unsigned int len)
{
	skb->len -= len;
	BUG_ON(skb->len < skb->data_len);
	return skb->data += len;
}

static inline void *skb_pull_inline(struct sk_buff *skb, unsigned int len)
{
	return unlikely(len > skb->len) ? NULL : __skb_pull(skb, len);
}

void *__pskb_pull_tail(struct sk_buff *skb, int delta);

static inline void *__pskb_pull(struct sk_buff *skb, unsigned int len)
{
	if (len > skb_headlen(skb) &&
	    !__pskb_pull_tail(skb, len - skb_headlen(skb)))
		return NULL;
	skb->len -= len;
	return skb->data += len;
}

static inline void *pskb_pull(struct sk_buff *skb, unsigned int len)
{
	return unlikely(len > skb->len) ? NULL : __pskb_pull(skb, len);
}

static inline int pskb_may_pull(struct sk_buff *skb, unsigned int len)
{
	if (likely(len <= skb_headlen(skb)))
		return 1;
	if (unlikely(len > skb->len))
		return 0;
	return __pskb_pull_tail(skb, len - skb_headlen(skb)) != NULL;
}

void skb_condense(struct sk_buff *skb);

/**
 *	skb_headroom - bytes at buffer head
 *	@skb: buffer to check
 *
 *	Return the number of bytes of free space at the head of an &sk_buff.
 */
static inline unsigned int skb_headroom(const struct sk_buff *skb)
{
	return skb->data - skb->head;
}

/**
 *	skb_tailroom - bytes at buffer end
 *	@skb: buffer to check
 *
 *	Return the number of bytes of free space at the tail of an sk_buff
 */
static inline int skb_tailroom(const struct sk_buff *skb)
{
	return skb_is_nonlinear(skb) ? 0 : skb->end - skb->tail;
}

/**
 *	skb_availroom - bytes at buffer end
 *	@skb: buffer to check
 *
 *	Return the number of bytes of free space at the tail of an sk_buff
 *	allocated by sk_stream_alloc()
 */
static inline int skb_availroom(const struct sk_buff *skb)
{
	if (skb_is_nonlinear(skb))
		return 0;

	return skb->end - skb->tail - skb->reserved_tailroom;
}

/**
 *	skb_reserve - adjust headroom
 *	@skb: buffer to alter
 *	@len: bytes to move
 *
 *	Increase the headroom of an empty &sk_buff by reducing the tail
 *	room. This is only allowed for an empty buffer.
 */
static inline void skb_reserve(struct sk_buff *skb, int len)
{
	skb->data += len;
	skb->tail += len;
}

/**
 *	skb_tailroom_reserve - adjust reserved_tailroom
 *	@skb: buffer to alter
 *	@mtu: maximum amount of headlen permitted
 *	@needed_tailroom: minimum amount of reserved_tailroom
 *
 *	Set reserved_tailroom so that headlen can be as large as possible but
 *	not larger than mtu and tailroom cannot be smaller than
 *	needed_tailroom.
 *	The required headroom should already have been reserved before using
 *	this function.
 */
static inline void skb_tailroom_reserve(struct sk_buff *skb, unsigned int mtu,
					unsigned int needed_tailroom)
{
	SKB_LINEAR_ASSERT(skb);
	if (mtu < skb_tailroom(skb) - needed_tailroom)
		/* use at most mtu */
		skb->reserved_tailroom = skb_tailroom(skb) - mtu;
	else
		/* use up to all available space */
		skb->reserved_tailroom = needed_tailroom;
}

#define ENCAP_TYPE_ETHER	0
#define ENCAP_TYPE_IPPROTO	1

static inline void skb_set_inner_protocol(struct sk_buff *skb,
					  __be16 protocol)
{
	skb->inner_protocol = protocol;
	skb->inner_protocol_type = ENCAP_TYPE_ETHER;
}

static inline void skb_set_inner_ipproto(struct sk_buff *skb,
					 __u8 ipproto)
{
	skb->inner_ipproto = ipproto;
	skb->inner_protocol_type = ENCAP_TYPE_IPPROTO;
}

static inline void skb_reset_inner_headers(struct sk_buff *skb)
{
	skb->inner_mac_header = skb->mac_header;
	skb->inner_network_header = skb->network_header;
	skb->inner_transport_header = skb->transport_header;
}

static inline void skb_reset_mac_len(struct sk_buff *skb)
{
	skb->mac_len = skb->network_header - skb->mac_header;
}

static inline unsigned char *skb_inner_transport_header(const struct sk_buff
							*skb)
{
	return skb->head + skb->inner_transport_header;
}

static inline int skb_inner_transport_offset(const struct sk_buff *skb)
{
	return skb_inner_transport_header(skb) - skb->data;
}

static inline void skb_reset_inner_transport_header(struct sk_buff *skb)
{
	skb->inner_transport_header = skb->data - skb->head;
}

static inline void skb_set_inner_transport_header(struct sk_buff *skb,
						   const int offset)
{
	skb_reset_inner_transport_header(skb);
	skb->inner_transport_header += offset;
}

static inline unsigned char *skb_inner_network_header(const struct sk_buff *skb)
{
	return skb->head + skb->inner_network_header;
}

static inline void skb_reset_inner_network_header(struct sk_buff *skb)
{
	skb->inner_network_header = skb->data - skb->head;
}

static inline void skb_set_inner_network_header(struct sk_buff *skb,
						const int offset)
{
	skb_reset_inner_network_header(skb);
	skb->inner_network_header += offset;
}

static inline unsigned char *skb_inner_mac_header(const struct sk_buff *skb)
{
	return skb->head + skb->inner_mac_header;
}

static inline void skb_reset_inner_mac_header(struct sk_buff *skb)
{
	skb->inner_mac_header = skb->data - skb->head;
}

static inline void skb_set_inner_mac_header(struct sk_buff *skb,
					    const int offset)
{
	skb_reset_inner_mac_header(skb);
	skb->inner_mac_header += offset;
}
static inline bool skb_transport_header_was_set(const struct sk_buff *skb)
{
	return skb->transport_header != (typeof(skb->transport_header))~0U;
}

static inline unsigned char *skb_transport_header(const struct sk_buff *skb)
{
	return skb->head + skb->transport_header;
}

static inline void skb_reset_transport_header(struct sk_buff *skb)
{
	skb->transport_header = skb->data - skb->head;
}

static inline void skb_set_transport_header(struct sk_buff *skb,
					    const int offset)
{
	skb_reset_transport_header(skb);
	skb->transport_header += offset;
}

static inline unsigned char *skb_network_header(const struct sk_buff *skb)
{
	return skb->head + skb->network_header;
}

static inline void skb_reset_network_header(struct sk_buff *skb)
{
	skb->network_header = skb->data - skb->head;
}

static inline void skb_set_network_header(struct sk_buff *skb, const int offset)
{
	skb_reset_network_header(skb);
	skb->network_header += offset;
}

static inline unsigned char *skb_mac_header(const struct sk_buff *skb)
{
	return skb->head + skb->mac_header;
}

static inline int skb_mac_offset(const struct sk_buff *skb)
{
	return skb_mac_header(skb) - skb->data;
}

static inline u32 skb_mac_header_len(const struct sk_buff *skb)
{
	return skb->network_header - skb->mac_header;
}

static inline int skb_mac_header_was_set(const struct sk_buff *skb)
{
	return skb->mac_header != (typeof(skb->mac_header))~0U;
}

static inline void skb_reset_mac_header(struct sk_buff *skb)
{
	skb->mac_header = skb->data - skb->head;
}

static inline void skb_set_mac_header(struct sk_buff *skb, const int offset)
{
	skb_reset_mac_header(skb);
	skb->mac_header += offset;
}

static inline void skb_pop_mac_header(struct sk_buff *skb)
{
	skb->mac_header = skb->network_header;
}

static inline void skb_probe_transport_header(struct sk_buff *skb,
					      const int offset_hint)
{
	struct flow_keys keys;

	if (skb_transport_header_was_set(skb))
		return;
	else if (skb_flow_dissect_flow_keys(skb, &keys, 0))
		skb_set_transport_header(skb, keys.control.thoff);
	else
		skb_set_transport_header(skb, offset_hint);
}

static inline void skb_mac_header_rebuild(struct sk_buff *skb)
{
	if (skb_mac_header_was_set(skb)) {
		const unsigned char *old_mac = skb_mac_header(skb);

		skb_set_mac_header(skb, -skb->mac_len);
		memmove(skb_mac_header(skb), old_mac, skb->mac_len);
	}
}

static inline int skb_checksum_start_offset(const struct sk_buff *skb)
{
	return skb->csum_start - skb_headroom(skb);
}

static inline unsigned char *skb_checksum_start(const struct sk_buff *skb)
{
	return skb->head + skb->csum_start;
}

static inline int skb_transport_offset(const struct sk_buff *skb)
{
	return skb_transport_header(skb) - skb->data;
}

static inline u32 skb_network_header_len(const struct sk_buff *skb)
{
	return skb->transport_header - skb->network_header;
}

static inline u32 skb_inner_network_header_len(const struct sk_buff *skb)
{
	return skb->inner_transport_header - skb->inner_network_header;
}

static inline int skb_network_offset(const struct sk_buff *skb)
{
	return skb_network_header(skb) - skb->data;
}

static inline int skb_inner_network_offset(const struct sk_buff *skb)
{
	return skb_inner_network_header(skb) - skb->data;
}

static inline int pskb_network_may_pull(struct sk_buff *skb, unsigned int len)
{
	return pskb_may_pull(skb, skb_network_offset(skb) + len);
}

/*
 * CPUs often take a performance hit when accessing unaligned memory
 * locations. The actual performance hit varies, it can be small if the
 * hardware handles it or large if we have to take an exception and fix it
 * in software.
 *
 * Since an ethernet header is 14 bytes network drivers often end up with
 * the IP header at an unaligned offset. The IP header can be aligned by
 * shifting the start of the packet by 2 bytes. Drivers should do this
 * with:
 *
 * skb_reserve(skb, NET_IP_ALIGN);
 *
 * The downside to this alignment of the IP header is that the DMA is now
 * unaligned. On some architectures the cost of an unaligned DMA is high
 * and this cost outweighs the gains made by aligning the IP header.
 *
 * Since this trade off varies between architectures, we allow NET_IP_ALIGN
 * to be overridden.
 */
#ifndef NET_IP_ALIGN
#define NET_IP_ALIGN	2
#endif

/*
 * The networking layer reserves some headroom in skb data (via
 * dev_alloc_skb). This is used to avoid having to reallocate skb data when
 * the header has to grow. In the default case, if the header has to grow
 * 32 bytes or less we avoid the reallocation.
 *
 * Unfortunately this headroom changes the DMA alignment of the resulting
 * network packet. As for NET_IP_ALIGN, this unaligned DMA is expensive
 * on some architectures. An architecture can override this value,
 * perhaps setting it to a cacheline in size (since that will maintain
 * cacheline alignment of the DMA). It must be a power of 2.
 *
 * Various parts of the networking layer expect at least 32 bytes of
 * headroom, you should not reduce this.
 *
 * Using max(32, L1_CACHE_BYTES) makes sense (especially with RPS)
 * to reduce average number of cache lines per packet.
 * get_rps_cpus() for example only access one 64 bytes aligned block :
 * NET_IP_ALIGN(2) + ethernet_header(14) + IP_header(20/40) + ports(8)
 */
#ifndef NET_SKB_PAD
#define NET_SKB_PAD	max(32, L1_CACHE_BYTES)
#endif

int ___pskb_trim(struct sk_buff *skb, unsigned int len);

static inline void __skb_set_length(struct sk_buff *skb, unsigned int len)
{
	if (unlikely(skb_is_nonlinear(skb))) {
		WARN_ON(1);
		return;
	}
	skb->len = len;
	skb_set_tail_pointer(skb, len);
}

static inline void __skb_trim(struct sk_buff *skb, unsigned int len)
{
	__skb_set_length(skb, len);
}

void skb_trim(struct sk_buff *skb, unsigned int len);

static inline int __pskb_trim(struct sk_buff *skb, unsigned int len)
{
	if (skb->data_len)
		return ___pskb_trim(skb, len);
	__skb_trim(skb, len);
	return 0;
}

static inline int pskb_trim(struct sk_buff *skb, unsigned int len)
{
	return (len < skb->len) ? __pskb_trim(skb, len) : 0;
}

/**
 *	pskb_trim_unique - remove end from a paged unique (not cloned) buffer
 *	@skb: buffer to alter
 *	@len: new length
 *
 *	This is identical to pskb_trim except that the caller knows that
 *	the skb is not cloned so we should never get an error due to out-
 *	of-memory.
 */
static inline void pskb_trim_unique(struct sk_buff *skb, unsigned int len)
{
	int err = pskb_trim(skb, len);
	BUG_ON(err);
}

static inline int __skb_grow(struct sk_buff *skb, unsigned int len)
{
	unsigned int diff = len - skb->len;

	if (skb_tailroom(skb) < diff) {
		int ret = pskb_expand_head(skb, 0, diff - skb_tailroom(skb),
					   GFP_ATOMIC);
		if (ret)
			return ret;
	}
	__skb_set_length(skb, len);
	return 0;
}

/**
 *	skb_orphan - orphan a buffer
 *	@skb: buffer to orphan
 *
 *	If a buffer currently has an owner then we call the owner's
 *	destructor function and make the @skb unowned. The buffer continues
 *	to exist but is no longer charged to its former owner.
 */
static inline void skb_orphan(struct sk_buff *skb)
{
	if (skb->destructor) {
		skb->destructor(skb);
		skb->destructor = NULL;
		skb->sk		= NULL;
	} else {
		BUG_ON(skb->sk);
	}
}

/**
 *	skb_orphan_frags - orphan the frags contained in a buffer
 *	@skb: buffer to orphan frags from
 *	@gfp_mask: allocation mask for replacement pages
 *
 *	For each frag in the SKB which needs a destructor (i.e. has an
 *	owner) create a copy of that frag and release the original
 *	page by calling the destructor.
 */
static inline int skb_orphan_frags(struct sk_buff *skb, gfp_t gfp_mask)
{
	if (likely(!skb_zcopy(skb)))
		return 0;
	if (skb_uarg(skb)->callback == sock_zerocopy_callback)
		return 0;
	return skb_copy_ubufs(skb, gfp_mask);
}

/* Frags must be orphaned, even if refcounted, if skb might loop to rx path */
static inline int skb_orphan_frags_rx(struct sk_buff *skb, gfp_t gfp_mask)
{
	if (likely(!skb_zcopy(skb)))
		return 0;
	return skb_copy_ubufs(skb, gfp_mask);
}

/**
 *	__skb_queue_purge - empty a list
 *	@list: list to empty
 *
 *	Delete all buffers on an &sk_buff list. Each buffer is removed from
 *	the list and one reference dropped. This function does not take the
 *	list lock and the caller must hold the relevant locks to use it.
 */
void skb_queue_purge(struct sk_buff_head *list);
static inline void __skb_queue_purge(struct sk_buff_head *list)
{
	struct sk_buff *skb;
	while ((skb = __skb_dequeue(list)) != NULL)
		kfree_skb(skb);
}

unsigned int skb_rbtree_purge(struct rb_root *root);

void *netdev_alloc_frag(unsigned int fragsz);

struct sk_buff *__netdev_alloc_skb(struct net_device *dev, unsigned int length,
				   gfp_t gfp_mask);

/**
 *	netdev_alloc_skb - allocate an skbuff for rx on a specific device
 *	@dev: network device to receive on
 *	@length: length to allocate
 *
 *	Allocate a new &sk_buff and assign it a usage count of one. The
 *	buffer has unspecified headroom built in. Users should allocate
 *	the headroom they think they need without accounting for the
 *	built in space. The built in space is used for optimisations.
 *
 *	%NULL is returned if there is no free memory. Although this function
 *	allocates memory it can be called from an interrupt.
 */
static inline struct sk_buff *netdev_alloc_skb(struct net_device *dev,
					       unsigned int length)
{
	return __netdev_alloc_skb(dev, length, GFP_ATOMIC);
}

/* legacy helper around __netdev_alloc_skb() */
static inline struct sk_buff *__dev_alloc_skb(unsigned int length,
					      gfp_t gfp_mask)
{
	return __netdev_alloc_skb(NULL, length, gfp_mask);
}

/* legacy helper around netdev_alloc_skb() */
static inline struct sk_buff *dev_alloc_skb(unsigned int length)
{
	return netdev_alloc_skb(NULL, length);
}


static inline struct sk_buff *__netdev_alloc_skb_ip_align(struct net_device *dev,
		unsigned int length, gfp_t gfp)
{
	struct sk_buff *skb = __netdev_alloc_skb(dev, length + NET_IP_ALIGN, gfp);

	if (NET_IP_ALIGN && skb)
		skb_reserve(skb, NET_IP_ALIGN);
	return skb;
}

static inline struct sk_buff *netdev_alloc_skb_ip_align(struct net_device *dev,
		unsigned int length)
{
	return __netdev_alloc_skb_ip_align(dev, length, GFP_ATOMIC);
}

static inline void skb_free_frag(void *addr)
{
	page_frag_free(addr);
}

void *napi_alloc_frag(unsigned int fragsz);
struct sk_buff *__napi_alloc_skb(struct napi_struct *napi,
				 unsigned int length, gfp_t gfp_mask);
static inline struct sk_buff *napi_alloc_skb(struct napi_struct *napi,
					     unsigned int length)
{
	return __napi_alloc_skb(napi, length, GFP_ATOMIC);
}
void napi_consume_skb(struct sk_buff *skb, int budget);

void __kfree_skb_flush(void);
void __kfree_skb_defer(struct sk_buff *skb);

/**
 * __dev_alloc_pages - allocate page for network Rx
 * @gfp_mask: allocation priority. Set __GFP_NOMEMALLOC if not for network Rx
 * @order: size of the allocation
 *
 * Allocate a new page.
 *
 * %NULL is returned if there is no free memory.
*/
static inline struct page *__dev_alloc_pages(gfp_t gfp_mask,
					     unsigned int order)
{
	/* This piece of code contains several assumptions.
	 * 1.  This is for device Rx, therefor a cold page is preferred.
	 * 2.  The expectation is the user wants a compound page.
	 * 3.  If requesting a order 0 page it will not be compound
	 *     due to the check to see if order has a value in prep_new_page
	 * 4.  __GFP_MEMALLOC is ignored if __GFP_NOMEMALLOC is set due to
	 *     code in gfp_to_alloc_flags that should be enforcing this.
	 */
	gfp_mask |= __GFP_COLD | __GFP_COMP | __GFP_MEMALLOC;

	return alloc_pages_node(NUMA_NO_NODE, gfp_mask, order);
}

static inline struct page *dev_alloc_pages(unsigned int order)
{
	return __dev_alloc_pages(GFP_ATOMIC | __GFP_NOWARN, order);
}

/**
 * __dev_alloc_page - allocate a page for network Rx
 * @gfp_mask: allocation priority. Set __GFP_NOMEMALLOC if not for network Rx
 *
 * Allocate a new page.
 *
 * %NULL is returned if there is no free memory.
 */
static inline struct page *__dev_alloc_page(gfp_t gfp_mask)
{
	return __dev_alloc_pages(gfp_mask, 0);
}

static inline struct page *dev_alloc_page(void)
{
	return dev_alloc_pages(0);
}

/**
 *	skb_propagate_pfmemalloc - Propagate pfmemalloc if skb is allocated after RX page
 *	@page: The page that was allocated from skb_alloc_page
 *	@skb: The skb that may need pfmemalloc set
 */
static inline void skb_propagate_pfmemalloc(struct page *page,
					     struct sk_buff *skb)
{
	if (page_is_pfmemalloc(page))
		skb->pfmemalloc = true;
}

/**
 * skb_frag_page - retrieve the page referred to by a paged fragment
 * @frag: the paged fragment
 *
 * Returns the &struct page associated with @frag.
 */
static inline struct page *skb_frag_page(const skb_frag_t *frag)
{
	return frag->page.p;
}

/**
 * __skb_frag_ref - take an addition reference on a paged fragment.
 * @frag: the paged fragment
 *
 * Takes an additional reference on the paged fragment @frag.
 */
static inline void __skb_frag_ref(skb_frag_t *frag)
{
	get_page(skb_frag_page(frag));
}

/**
 * skb_frag_ref - take an addition reference on a paged fragment of an skb.
 * @skb: the buffer
 * @f: the fragment offset.
 *
 * Takes an additional reference on the @f'th paged fragment of @skb.
 */
static inline void skb_frag_ref(struct sk_buff *skb, int f)
{
	__skb_frag_ref(&skb_shinfo(skb)->frags[f]);
}

/**
 * __skb_frag_unref - release a reference on a paged fragment.
 * @frag: the paged fragment
 *
 * Releases a reference on the paged fragment @frag.
 */
static inline void __skb_frag_unref(skb_frag_t *frag)
{
	put_page(skb_frag_page(frag));
}

/**
 * skb_frag_unref - release a reference on a paged fragment of an skb.
 * @skb: the buffer
 * @f: the fragment offset
 *
 * Releases a reference on the @f'th paged fragment of @skb.
 */
static inline void skb_frag_unref(struct sk_buff *skb, int f)
{
	__skb_frag_unref(&skb_shinfo(skb)->frags[f]);
}

/**
 * skb_frag_address - gets the address of the data contained in a paged fragment
 * @frag: the paged fragment buffer
 *
 * Returns the address of the data within @frag. The page must already
 * be mapped.
 */
static inline void *skb_frag_address(const skb_frag_t *frag)
{
	return page_address(skb_frag_page(frag)) + frag->page_offset;
}

/**
 * skb_frag_address_safe - gets the address of the data contained in a paged fragment
 * @frag: the paged fragment buffer
 *
 * Returns the address of the data within @frag. Checks that the page
 * is mapped and returns %NULL otherwise.
 */
static inline void *skb_frag_address_safe(const skb_frag_t *frag)
{
	void *ptr = page_address(skb_frag_page(frag));
	if (unlikely(!ptr))
		return NULL;

	return ptr + frag->page_offset;
}

/**
 * __skb_frag_set_page - sets the page contained in a paged fragment
 * @frag: the paged fragment
 * @page: the page to set
 *
 * Sets the fragment @frag to contain @page.
 */
static inline void __skb_frag_set_page(skb_frag_t *frag, struct page *page)
{
	frag->page.p = page;
}

/**
 * skb_frag_set_page - sets the page contained in a paged fragment of an skb
 * @skb: the buffer
 * @f: the fragment offset
 * @page: the page to set
 *
 * Sets the @f'th fragment of @skb to contain @page.
 */
static inline void skb_frag_set_page(struct sk_buff *skb, int f,
				     struct page *page)
{
	__skb_frag_set_page(&skb_shinfo(skb)->frags[f], page);
}

bool skb_page_frag_refill(unsigned int sz, struct page_frag *pfrag, gfp_t prio);

/**
 * skb_frag_dma_map - maps a paged fragment via the DMA API
 * @dev: the device to map the fragment to
 * @frag: the paged fragment to map
 * @offset: the offset within the fragment (starting at the
 *          fragment's own offset)
 * @size: the number of bytes to map
 * @dir: the direction of the mapping (``PCI_DMA_*``)
 *
 * Maps the page associated with @frag to @device.
 */
static inline dma_addr_t skb_frag_dma_map(struct device *dev,
					  const skb_frag_t *frag,
					  size_t offset, size_t size,
					  enum dma_data_direction dir)
{
	return dma_map_page(dev, skb_frag_page(frag),
			    frag->page_offset + offset, size, dir);
}

static inline struct sk_buff *pskb_copy(struct sk_buff *skb,
					gfp_t gfp_mask)
{
	return __pskb_copy(skb, skb_headroom(skb), gfp_mask);
}


static inline struct sk_buff *pskb_copy_for_clone(struct sk_buff *skb,
						  gfp_t gfp_mask)
{
	return __pskb_copy_fclone(skb, skb_headroom(skb), gfp_mask, true);
}


/**
 *	skb_clone_writable - is the header of a clone writable
 *	@skb: buffer to check
 *	@len: length up to which to write
 *
 *	Returns true if modifying the header part of the cloned buffer
 *	does not requires the data to be copied.
 */
static inline int skb_clone_writable(const struct sk_buff *skb, unsigned int len)
{
	return !skb_header_cloned(skb) &&
	       skb_headroom(skb) + len <= skb->hdr_len;
}

static inline int skb_try_make_writable(struct sk_buff *skb,
					unsigned int write_len)
{
	return skb_cloned(skb) && !skb_clone_writable(skb, write_len) &&
	       pskb_expand_head(skb, 0, 0, GFP_ATOMIC);
}

static inline int __skb_cow(struct sk_buff *skb, unsigned int headroom,
			    int cloned)
{
	int delta = 0;

	if (headroom > skb_headroom(skb))
		delta = headroom - skb_headroom(skb);

	if (delta || cloned)
		return pskb_expand_head(skb, ALIGN(delta, NET_SKB_PAD), 0,
					GFP_ATOMIC);
	return 0;
}

/**
 *	skb_cow - copy header of skb when it is required
 *	@skb: buffer to cow
 *	@headroom: needed headroom
 *
 *	If the skb passed lacks sufficient headroom or its data part
 *	is shared, data is reallocated. If reallocation fails, an error
 *	is returned and original skb is not changed.
 *
 *	The result is skb with writable area skb->head...skb->tail
 *	and at least @headroom of space at head.
 */
static inline int skb_cow(struct sk_buff *skb, unsigned int headroom)
{
	return __skb_cow(skb, headroom, skb_cloned(skb));
}

/**
 *	skb_cow_head - skb_cow but only making the head writable
 *	@skb: buffer to cow
 *	@headroom: needed headroom
 *
 *	This function is identical to skb_cow except that we replace the
 *	skb_cloned check by skb_header_cloned.  It should be used when
 *	you only need to push on some header and do not need to modify
 *	the data.
 */
static inline int skb_cow_head(struct sk_buff *skb, unsigned int headroom)
{
	return __skb_cow(skb, headroom, skb_header_cloned(skb));
}

/**
 *	skb_padto	- pad an skbuff up to a minimal size
 *	@skb: buffer to pad
 *	@len: minimal length
 *
 *	Pads up a buffer to ensure the trailing bytes exist and are
 *	blanked. If the buffer already contains sufficient data it
 *	is untouched. Otherwise it is extended. Returns zero on
 *	success. The skb is freed on error.
 */
static inline int skb_padto(struct sk_buff *skb, unsigned int len)
{
	unsigned int size = skb->len;
	if (likely(size >= len))
		return 0;
	return skb_pad(skb, len - size);
}

/**
 *	skb_put_padto - increase size and pad an skbuff up to a minimal size
 *	@skb: buffer to pad
 *	@len: minimal length
 *	@free_on_error: free buffer on error
 *
 *	Pads up a buffer to ensure the trailing bytes exist and are
 *	blanked. If the buffer already contains sufficient data it
 *	is untouched. Otherwise it is extended. Returns zero on
 *	success. The skb is freed on error if @free_on_error is true.
 */
static inline int __skb_put_padto(struct sk_buff *skb, unsigned int len,
				  bool free_on_error)
{
	unsigned int size = skb->len;

	if (unlikely(size < len)) {
		len -= size;
		if (__skb_pad(skb, len, free_on_error))
			return -ENOMEM;
		__skb_put(skb, len);
	}
	return 0;
}

/**
 *	skb_put_padto - increase size and pad an skbuff up to a minimal size
 *	@skb: buffer to pad
 *	@len: minimal length
 *
 *	Pads up a buffer to ensure the trailing bytes exist and are
 *	blanked. If the buffer already contains sufficient data it
 *	is untouched. Otherwise it is extended. Returns zero on
 *	success. The skb is freed on error.
 */
static inline int skb_put_padto(struct sk_buff *skb, unsigned int len)
{
	return __skb_put_padto(skb, len, true);
}

static inline int skb_add_data(struct sk_buff *skb,
			       struct iov_iter *from, int copy)
{
	const int off = skb->len;

	if (skb->ip_summed == CHECKSUM_NONE) {
		__wsum csum = 0;
		if (csum_and_copy_from_iter_full(skb_put(skb, copy), copy,
					         &csum, from)) {
			skb->csum = csum_block_add(skb->csum, csum, off);
			return 0;
		}
	} else if (copy_from_iter_full(skb_put(skb, copy), copy, from))
		return 0;

	__skb_trim(skb, off);
	return -EFAULT;
}

static inline bool skb_can_coalesce(struct sk_buff *skb, int i,
				    const struct page *page, int off)
{
	if (skb_zcopy(skb))
		return false;
	if (i) {
		const struct skb_frag_struct *frag = &skb_shinfo(skb)->frags[i - 1];

		return page == skb_frag_page(frag) &&
		       off == frag->page_offset + skb_frag_size(frag);
	}
	return false;
}

static inline int __skb_linearize(struct sk_buff *skb)
{
	return __pskb_pull_tail(skb, skb->data_len) ? 0 : -ENOMEM;
}

/**
 *	skb_linearize - convert paged skb to linear one
 *	@skb: buffer to linarize
 *
 *	If there is no free memory -ENOMEM is returned, otherwise zero
 *	is returned and the old skb data released.
 */
static inline int skb_linearize(struct sk_buff *skb)
{
	return skb_is_nonlinear(skb) ? __skb_linearize(skb) : 0;
}

/**
 * skb_has_shared_frag - can any frag be overwritten
 * @skb: buffer to test
 *
 * Return true if the skb has at least one frag that might be modified
 * by an external entity (as in vmsplice()/sendfile())
 */
static inline bool skb_has_shared_frag(const struct sk_buff *skb)
{
	return skb_is_nonlinear(skb) &&
	       skb_shinfo(skb)->tx_flags & SKBTX_SHARED_FRAG;
}

/**
 *	skb_linearize_cow - make sure skb is linear and writable
 *	@skb: buffer to process
 *
 *	If there is no free memory -ENOMEM is returned, otherwise zero
 *	is returned and the old skb data released.
 */
static inline int skb_linearize_cow(struct sk_buff *skb)
{
	return skb_is_nonlinear(skb) || skb_cloned(skb) ?
	       __skb_linearize(skb) : 0;
}

static __always_inline void
__skb_postpull_rcsum(struct sk_buff *skb, const void *start, unsigned int len,
		     unsigned int off)
{
	if (skb->ip_summed == CHECKSUM_COMPLETE)
		skb->csum = csum_block_sub(skb->csum,
					   csum_partial(start, len, 0), off);
	else if (skb->ip_summed == CHECKSUM_PARTIAL &&
		 skb_checksum_start_offset(skb) < 0)
		skb->ip_summed = CHECKSUM_NONE;
}

/**
 *	skb_postpull_rcsum - update checksum for received skb after pull
 *	@skb: buffer to update
 *	@start: start of data before pull
 *	@len: length of data pulled
 *
 *	After doing a pull on a received packet, you need to call this to
 *	update the CHECKSUM_COMPLETE checksum, or set ip_summed to
 *	CHECKSUM_NONE so that it can be recomputed from scratch.
 */
static inline void skb_postpull_rcsum(struct sk_buff *skb,
				      const void *start, unsigned int len)
{
	__skb_postpull_rcsum(skb, start, len, 0);
}

static __always_inline void
__skb_postpush_rcsum(struct sk_buff *skb, const void *start, unsigned int len,
		     unsigned int off)
{
	if (skb->ip_summed == CHECKSUM_COMPLETE)
		skb->csum = csum_block_add(skb->csum,
					   csum_partial(start, len, 0), off);
}

/**
 *	skb_postpush_rcsum - update checksum for received skb after push
 *	@skb: buffer to update
 *	@start: start of data after push
 *	@len: length of data pushed
 *
 *	After doing a push on a received packet, you need to call this to
 *	update the CHECKSUM_COMPLETE checksum.
 */
static inline void skb_postpush_rcsum(struct sk_buff *skb,
				      const void *start, unsigned int len)
{
	__skb_postpush_rcsum(skb, start, len, 0);
}

void *skb_pull_rcsum(struct sk_buff *skb, unsigned int len);

/**
 *	skb_push_rcsum - push skb and update receive checksum
 *	@skb: buffer to update
 *	@len: length of data pulled
 *
 *	This function performs an skb_push on the packet and updates
 *	the CHECKSUM_COMPLETE checksum.  It should be used on
 *	receive path processing instead of skb_push unless you know
 *	that the checksum difference is zero (e.g., a valid IP header)
 *	or you are setting ip_summed to CHECKSUM_NONE.
 */
static inline void *skb_push_rcsum(struct sk_buff *skb, unsigned int len)
{
	skb_push(skb, len);
	skb_postpush_rcsum(skb, skb->data, len);
	return skb->data;
}

int pskb_trim_rcsum_slow(struct sk_buff *skb, unsigned int len);
/**
 *	pskb_trim_rcsum - trim received skb and update checksum
 *	@skb: buffer to trim
 *	@len: new length
 *
 *	This is exactly the same as pskb_trim except that it ensures the
 *	checksum of received packets are still valid after the operation.
 */

static inline int pskb_trim_rcsum(struct sk_buff *skb, unsigned int len)
{
	if (likely(len >= skb->len))
		return 0;
	return pskb_trim_rcsum_slow(skb, len);
}

static inline int __skb_trim_rcsum(struct sk_buff *skb, unsigned int len)
{
	if (skb->ip_summed == CHECKSUM_COMPLETE)
		skb->ip_summed = CHECKSUM_NONE;
	__skb_trim(skb, len);
	return 0;
}

static inline int __skb_grow_rcsum(struct sk_buff *skb, unsigned int len)
{
	if (skb->ip_summed == CHECKSUM_COMPLETE)
		skb->ip_summed = CHECKSUM_NONE;
	return __skb_grow(skb, len);
}

#define rb_to_skb(rb) rb_entry_safe(rb, struct sk_buff, rbnode)

#define rb_to_skb(rb) rb_entry_safe(rb, struct sk_buff, rbnode)
#define skb_rb_first(root) rb_to_skb(rb_first(root))
#define skb_rb_last(root)  rb_to_skb(rb_last(root))
#define skb_rb_next(skb)   rb_to_skb(rb_next(&(skb)->rbnode))
#define skb_rb_prev(skb)   rb_to_skb(rb_prev(&(skb)->rbnode))

#define skb_queue_walk(queue, skb) \
		for (skb = (queue)->next;					\
		     skb != (struct sk_buff *)(queue);				\
		     skb = skb->next)

#define skb_queue_walk_safe(queue, skb, tmp)					\
		for (skb = (queue)->next, tmp = skb->next;			\
		     skb != (struct sk_buff *)(queue);				\
		     skb = tmp, tmp = skb->next)

#define skb_queue_walk_from(queue, skb)						\
		for (; skb != (struct sk_buff *)(queue);			\
		     skb = skb->next)

#define skb_rbtree_walk(skb, root)						\
		for (skb = skb_rb_first(root); skb != NULL;			\
		     skb = skb_rb_next(skb))

#define skb_rbtree_walk_from(skb)						\
		for (; skb != NULL;						\
		     skb = skb_rb_next(skb))

#define skb_rbtree_walk_from_safe(skb, tmp)					\
		for (; tmp = skb ? skb_rb_next(skb) : NULL, (skb != NULL);	\
		     skb = tmp)

#define skb_queue_walk_from_safe(queue, skb, tmp)				\
		for (tmp = skb->next;						\
		     skb != (struct sk_buff *)(queue);				\
		     skb = tmp, tmp = skb->next)

#define skb_queue_reverse_walk(queue, skb) \
		for (skb = (queue)->prev;					\
		     skb != (struct sk_buff *)(queue);				\
		     skb = skb->prev)

#define skb_queue_reverse_walk_safe(queue, skb, tmp)				\
		for (skb = (queue)->prev, tmp = skb->prev;			\
		     skb != (struct sk_buff *)(queue);				\
		     skb = tmp, tmp = skb->prev)

#define skb_queue_reverse_walk_from_safe(queue, skb, tmp)			\
		for (tmp = skb->prev;						\
		     skb != (struct sk_buff *)(queue);				\
		     skb = tmp, tmp = skb->prev)

static inline bool skb_has_frag_list(const struct sk_buff *skb)
{
	return skb_shinfo(skb)->frag_list != NULL;
}

static inline void skb_frag_list_init(struct sk_buff *skb)
{
	skb_shinfo(skb)->frag_list = NULL;
}

#define skb_walk_frags(skb, iter)	\
	for (iter = skb_shinfo(skb)->frag_list; iter; iter = iter->next)


int __skb_wait_for_more_packets(struct sock *sk, int *err, long *timeo_p,
				const struct sk_buff *skb);
struct sk_buff *__skb_try_recv_from_queue(struct sock *sk,
					  struct sk_buff_head *queue,
					  unsigned int flags,
					  void (*destructor)(struct sock *sk,
							   struct sk_buff *skb),
					  int *peeked, int *off, int *err,
					  struct sk_buff **last);
struct sk_buff *__skb_try_recv_datagram(struct sock *sk, unsigned flags,
					void (*destructor)(struct sock *sk,
							   struct sk_buff *skb),
					int *peeked, int *off, int *err,
					struct sk_buff **last);
struct sk_buff *__skb_recv_datagram(struct sock *sk, unsigned flags,
				    void (*destructor)(struct sock *sk,
						       struct sk_buff *skb),
				    int *peeked, int *off, int *err);
struct sk_buff *skb_recv_datagram(struct sock *sk, unsigned flags, int noblock,
				  int *err);
unsigned int datagram_poll(struct file *file, struct socket *sock,
			   struct poll_table_struct *wait);
int skb_copy_datagram_iter(const struct sk_buff *from, int offset,
			   struct iov_iter *to, int size);
static inline int skb_copy_datagram_msg(const struct sk_buff *from, int offset,
					struct msghdr *msg, int size)
{
	return skb_copy_datagram_iter(from, offset, &msg->msg_iter, size);
}
int skb_copy_and_csum_datagram_msg(struct sk_buff *skb, int hlen,
				   struct msghdr *msg);
int skb_copy_datagram_from_iter(struct sk_buff *skb, int offset,
				 struct iov_iter *from, int len);
int zerocopy_sg_from_iter(struct sk_buff *skb, struct iov_iter *frm);
void skb_free_datagram(struct sock *sk, struct sk_buff *skb);
void __skb_free_datagram_locked(struct sock *sk, struct sk_buff *skb, int len);
static inline void skb_free_datagram_locked(struct sock *sk,
					    struct sk_buff *skb)
{
	__skb_free_datagram_locked(sk, skb, 0);
}
int skb_kill_datagram(struct sock *sk, struct sk_buff *skb, unsigned int flags);
int skb_copy_bits(const struct sk_buff *skb, int offset, void *to, int len);
int skb_store_bits(struct sk_buff *skb, int offset, const void *from, int len);
__wsum skb_copy_and_csum_bits(const struct sk_buff *skb, int offset, u8 *to,
			      int len, __wsum csum);
int skb_splice_bits(struct sk_buff *skb, struct sock *sk, unsigned int offset,
		    struct pipe_inode_info *pipe, unsigned int len,
		    unsigned int flags);
int skb_send_sock_locked(struct sock *sk, struct sk_buff *skb, int offset,
			 int len);
int skb_send_sock(struct sock *sk, struct sk_buff *skb, int offset, int len);
void skb_copy_and_csum_dev(const struct sk_buff *skb, u8 *to);
unsigned int skb_zerocopy_headlen(const struct sk_buff *from);
int skb_zerocopy(struct sk_buff *to, struct sk_buff *from,
		 int len, int hlen);
void skb_split(struct sk_buff *skb, struct sk_buff *skb1, const u32 len);
int skb_shift(struct sk_buff *tgt, struct sk_buff *skb, int shiftlen);
void skb_scrub_packet(struct sk_buff *skb, bool xnet);
unsigned int skb_gso_transport_seglen(const struct sk_buff *skb);
bool skb_gso_validate_mtu(const struct sk_buff *skb, unsigned int mtu);
struct sk_buff *skb_segment(struct sk_buff *skb, netdev_features_t features);
struct sk_buff *skb_vlan_untag(struct sk_buff *skb);
int skb_ensure_writable(struct sk_buff *skb, int write_len);
int __skb_vlan_pop(struct sk_buff *skb, u16 *vlan_tci);
int skb_vlan_pop(struct sk_buff *skb);
int skb_vlan_push(struct sk_buff *skb, __be16 vlan_proto, u16 vlan_tci);
struct sk_buff *pskb_extract(struct sk_buff *skb, int off, int to_copy,
			     gfp_t gfp);

static inline int memcpy_from_msg(void *data, struct msghdr *msg, int len)
{
	return copy_from_iter_full(data, len, &msg->msg_iter) ? 0 : -EFAULT;
}

static inline int memcpy_to_msg(struct msghdr *msg, void *data, int len)
{
	return copy_to_iter(data, len, &msg->msg_iter) == len ? 0 : -EFAULT;
}

struct skb_checksum_ops {
	__wsum (*update)(const void *mem, int len, __wsum wsum);
	__wsum (*combine)(__wsum csum, __wsum csum2, int offset, int len);
};

extern const struct skb_checksum_ops *crc32c_csum_stub __read_mostly;

__wsum __skb_checksum(const struct sk_buff *skb, int offset, int len,
		      __wsum csum, const struct skb_checksum_ops *ops);
__wsum skb_checksum(const struct sk_buff *skb, int offset, int len,
		    __wsum csum);

static inline void * __must_check
__skb_header_pointer(const struct sk_buff *skb, int offset,
		     int len, void *data, int hlen, void *buffer)
{
	if (hlen - offset >= len)
		return data + offset;

	if (!skb ||
	    skb_copy_bits(skb, offset, buffer, len) < 0)
		return NULL;

	return buffer;
}

static inline void * __must_check
skb_header_pointer(const struct sk_buff *skb, int offset, int len, void *buffer)
{
	return __skb_header_pointer(skb, offset, len, skb->data,
				    skb_headlen(skb), buffer);
}

/**
 *	skb_needs_linearize - check if we need to linearize a given skb
 *			      depending on the given device features.
 *	@skb: socket buffer to check
 *	@features: net device features
 *
 *	Returns true if either:
 *	1. skb has frag_list and the device doesn't support FRAGLIST, or
 *	2. skb is fragmented and the device does not support SG.
 */
static inline bool skb_needs_linearize(struct sk_buff *skb,
				       netdev_features_t features)
{
	return skb_is_nonlinear(skb) &&
	       ((skb_has_frag_list(skb) && !(features & NETIF_F_FRAGLIST)) ||
		(skb_shinfo(skb)->nr_frags && !(features & NETIF_F_SG)));
}

static inline void skb_copy_from_linear_data(const struct sk_buff *skb,
					     void *to,
					     const unsigned int len)
{
	memcpy(to, skb->data, len);
}

static inline void skb_copy_from_linear_data_offset(const struct sk_buff *skb,
						    const int offset, void *to,
						    const unsigned int len)
{
	memcpy(to, skb->data + offset, len);
}

static inline void skb_copy_to_linear_data(struct sk_buff *skb,
					   const void *from,
					   const unsigned int len)
{
	memcpy(skb->data, from, len);
}

static inline void skb_copy_to_linear_data_offset(struct sk_buff *skb,
						  const int offset,
						  const void *from,
						  const unsigned int len)
{
	memcpy(skb->data + offset, from, len);
}

void skb_init(void);

static inline ktime_t skb_get_ktime(const struct sk_buff *skb)
{
	return skb->tstamp;
}

/**
 *	skb_get_timestamp - get timestamp from a skb
 *	@skb: skb to get stamp from
 *	@stamp: pointer to struct timeval to store stamp in
 *
 *	Timestamps are stored in the skb as offsets to a base timestamp.
 *	This function converts the offset back to a struct timeval and stores
 *	it in stamp.
 */
static inline void skb_get_timestamp(const struct sk_buff *skb,
				     struct timeval *stamp)
{
	*stamp = ktime_to_timeval(skb->tstamp);
}

static inline void skb_get_timestampns(const struct sk_buff *skb,
				       struct timespec *stamp)
{
	*stamp = ktime_to_timespec(skb->tstamp);
}

static inline void __net_timestamp(struct sk_buff *skb)
{
	skb->tstamp = ktime_get_real();
}

static inline ktime_t net_timedelta(ktime_t t)
{
	return ktime_sub(ktime_get_real(), t);
}

static inline ktime_t net_invalid_timestamp(void)
{
	return 0;
}

struct sk_buff *skb_clone_sk(struct sk_buff *skb);

#ifdef CONFIG_NETWORK_PHY_TIMESTAMPING

void skb_clone_tx_timestamp(struct sk_buff *skb);
bool skb_defer_rx_timestamp(struct sk_buff *skb);

#else /* CONFIG_NETWORK_PHY_TIMESTAMPING */

static inline void skb_clone_tx_timestamp(struct sk_buff *skb)
{
}

static inline bool skb_defer_rx_timestamp(struct sk_buff *skb)
{
	return false;
}

#endif /* !CONFIG_NETWORK_PHY_TIMESTAMPING */

/**
 * skb_complete_tx_timestamp() - deliver cloned skb with tx timestamps
 *
 * PHY drivers may accept clones of transmitted packets for
 * timestamping via their phy_driver.txtstamp method. These drivers
 * must call this function to return the skb back to the stack with a
 * timestamp.
 *
 * @skb: clone of the the original outgoing packet
 * @hwtstamps: hardware time stamps
 *
 */
void skb_complete_tx_timestamp(struct sk_buff *skb,
			       struct skb_shared_hwtstamps *hwtstamps);

void __skb_tstamp_tx(struct sk_buff *orig_skb,
		     struct skb_shared_hwtstamps *hwtstamps,
		     struct sock *sk, int tstype);

/**
 * skb_tstamp_tx - queue clone of skb with send time stamps
 * @orig_skb:	the original outgoing packet
 * @hwtstamps:	hardware time stamps, may be NULL if not available
 *
 * If the skb has a socket associated, then this function clones the
 * skb (thus sharing the actual data and optional structures), stores
 * the optional hardware time stamping information (if non NULL) or
 * generates a software time stamp (otherwise), then queues the clone
 * to the error queue of the socket.  Errors are silently ignored.
 */
void skb_tstamp_tx(struct sk_buff *orig_skb,
		   struct skb_shared_hwtstamps *hwtstamps);

/**
 * skb_tx_timestamp() - Driver hook for transmit timestamping
 *
 * Ethernet MAC Drivers should call this function in their hard_xmit()
 * function immediately before giving the sk_buff to the MAC hardware.
 *
 * Specifically, one should make absolutely sure that this function is
 * called before TX completion of this packet can trigger.  Otherwise
 * the packet could potentially already be freed.
 *
 * @skb: A socket buffer.
 */
static inline void skb_tx_timestamp(struct sk_buff *skb)
{
	skb_clone_tx_timestamp(skb);
	if (skb_shinfo(skb)->tx_flags & SKBTX_SW_TSTAMP)
		skb_tstamp_tx(skb, NULL);
}

/**
 * skb_complete_wifi_ack - deliver skb with wifi status
 *
 * @skb: the original outgoing packet
 * @acked: ack status
 *
 */
void skb_complete_wifi_ack(struct sk_buff *skb, bool acked);

__sum16 __skb_checksum_complete_head(struct sk_buff *skb, int len);
__sum16 __skb_checksum_complete(struct sk_buff *skb);

static inline int skb_csum_unnecessary(const struct sk_buff *skb)
{
	return ((skb->ip_summed == CHECKSUM_UNNECESSARY) ||
		skb->csum_valid ||
		(skb->ip_summed == CHECKSUM_PARTIAL &&
		 skb_checksum_start_offset(skb) >= 0));
}

/**
 *	skb_checksum_complete - Calculate checksum of an entire packet
 *	@skb: packet to process
 *
 *	This function calculates the checksum over the entire packet plus
 *	the value of skb->csum.  The latter can be used to supply the
 *	checksum of a pseudo header as used by TCP/UDP.  It returns the
 *	checksum.
 *
 *	For protocols that contain complete checksums such as ICMP/TCP/UDP,
 *	this function can be used to verify that checksum on received
 *	packets.  In that case the function should return zero if the
 *	checksum is correct.  In particular, this function will return zero
 *	if skb->ip_summed is CHECKSUM_UNNECESSARY which indicates that the
 *	hardware has already verified the correctness of the checksum.
 */
static inline __sum16 skb_checksum_complete(struct sk_buff *skb)
{
	return skb_csum_unnecessary(skb) ?
	       0 : __skb_checksum_complete(skb);
}

static inline void __skb_decr_checksum_unnecessary(struct sk_buff *skb)
{
	if (skb->ip_summed == CHECKSUM_UNNECESSARY) {
		if (skb->csum_level == 0)
			skb->ip_summed = CHECKSUM_NONE;
		else
			skb->csum_level--;
	}
}

static inline void __skb_incr_checksum_unnecessary(struct sk_buff *skb)
{
	if (skb->ip_summed == CHECKSUM_UNNECESSARY) {
		if (skb->csum_level < SKB_MAX_CSUM_LEVEL)
			skb->csum_level++;
	} else if (skb->ip_summed == CHECKSUM_NONE) {
		skb->ip_summed = CHECKSUM_UNNECESSARY;
		skb->csum_level = 0;
	}
}

/* Check if we need to perform checksum complete validation.
 *
 * Returns true if checksum complete is needed, false otherwise
 * (either checksum is unnecessary or zero checksum is allowed).
 */
static inline bool __skb_checksum_validate_needed(struct sk_buff *skb,
						  bool zero_okay,
						  __sum16 check)
{
	if (skb_csum_unnecessary(skb) || (zero_okay && !check)) {
		skb->csum_valid = 1;
		__skb_decr_checksum_unnecessary(skb);
		return false;
	}

	return true;
}

/* For small packets <= CHECKSUM_BREAK peform checksum complete directly
 * in checksum_init.
 */
#define CHECKSUM_BREAK 76

/* Unset checksum-complete
 *
 * Unset checksum complete can be done when packet is being modified
 * (uncompressed for instance) and checksum-complete value is
 * invalidated.
 */
static inline void skb_checksum_complete_unset(struct sk_buff *skb)
{
	if (skb->ip_summed == CHECKSUM_COMPLETE)
		skb->ip_summed = CHECKSUM_NONE;
}

/* Validate (init) checksum based on checksum complete.
 *
 * Return values:
 *   0: checksum is validated or try to in skb_checksum_complete. In the latter
 *	case the ip_summed will not be CHECKSUM_UNNECESSARY and the pseudo
 *	checksum is stored in skb->csum for use in __skb_checksum_complete
 *   non-zero: value of invalid checksum
 *
 */
static inline __sum16 __skb_checksum_validate_complete(struct sk_buff *skb,
						       bool complete,
						       __wsum psum)
{
	if (skb->ip_summed == CHECKSUM_COMPLETE) {
		if (!csum_fold(csum_add(psum, skb->csum))) {
			skb->csum_valid = 1;
			return 0;
		}
	}

	skb->csum = psum;

	if (complete || skb->len <= CHECKSUM_BREAK) {
		__sum16 csum;

		csum = __skb_checksum_complete(skb);
		skb->csum_valid = !csum;
		return csum;
	}

	return 0;
}

static inline __wsum null_compute_pseudo(struct sk_buff *skb, int proto)
{
	return 0;
}

/* Perform checksum validate (init). Note that this is a macro since we only
 * want to calculate the pseudo header which is an input function if necessary.
 * First we try to validate without any computation (checksum unnecessary) and
 * then calculate based on checksum complete calling the function to compute
 * pseudo header.
 *
 * Return values:
 *   0: checksum is validated or try to in skb_checksum_complete
 *   non-zero: value of invalid checksum
 */
#define __skb_checksum_validate(skb, proto, complete,			\
				zero_okay, check, compute_pseudo)	\
({									\
	__sum16 __ret = 0;						\
	skb->csum_valid = 0;						\
	if (__skb_checksum_validate_needed(skb, zero_okay, check))	\
		__ret = __skb_checksum_validate_complete(skb,		\
				complete, compute_pseudo(skb, proto));	\
	__ret;								\
})

#define skb_checksum_init(skb, proto, compute_pseudo)			\
	__skb_checksum_validate(skb, proto, false, false, 0, compute_pseudo)

#define skb_checksum_init_zero_check(skb, proto, check, compute_pseudo)	\
	__skb_checksum_validate(skb, proto, false, true, check, compute_pseudo)

#define skb_checksum_validate(skb, proto, compute_pseudo)		\
	__skb_checksum_validate(skb, proto, true, false, 0, compute_pseudo)

#define skb_checksum_validate_zero_check(skb, proto, check,		\
					 compute_pseudo)		\
	__skb_checksum_validate(skb, proto, true, true, check, compute_pseudo)

#define skb_checksum_simple_validate(skb)				\
	__skb_checksum_validate(skb, 0, true, false, 0, null_compute_pseudo)

static inline bool __skb_checksum_convert_check(struct sk_buff *skb)
{
	return (skb->ip_summed == CHECKSUM_NONE && skb->csum_valid);
}

static inline void __skb_checksum_convert(struct sk_buff *skb,
					  __sum16 check, __wsum pseudo)
{
	skb->csum = ~pseudo;
	skb->ip_summed = CHECKSUM_COMPLETE;
}

#define skb_checksum_try_convert(skb, proto, check, compute_pseudo)	\
do {									\
	if (__skb_checksum_convert_check(skb))				\
		__skb_checksum_convert(skb, check,			\
				       compute_pseudo(skb, proto));	\
} while (0)

static inline void skb_remcsum_adjust_partial(struct sk_buff *skb, void *ptr,
					      u16 start, u16 offset)
{
	skb->ip_summed = CHECKSUM_PARTIAL;
	skb->csum_start = ((unsigned char *)ptr + start) - skb->head;
	skb->csum_offset = offset - start;
}

/* Update skbuf and packet to reflect the remote checksum offload operation.
 * When called, ptr indicates the starting point for skb->csum when
 * ip_summed is CHECKSUM_COMPLETE. If we need create checksum complete
 * here, skb_postpull_rcsum is done so skb->csum start is ptr.
 */
static inline void skb_remcsum_process(struct sk_buff *skb, void *ptr,
				       int start, int offset, bool nopartial)
{
	__wsum delta;

	if (!nopartial) {
		skb_remcsum_adjust_partial(skb, ptr, start, offset);
		return;
	}

	 if (unlikely(skb->ip_summed != CHECKSUM_COMPLETE)) {
		__skb_checksum_complete(skb);
		skb_postpull_rcsum(skb, skb->data, ptr - (void *)skb->data);
	}

	delta = remcsum_adjust(ptr, skb->csum, start, offset);

	/* Adjust skb->csum since we changed the packet */
	skb->csum = csum_add(skb->csum, delta);
}

static inline struct nf_conntrack *skb_nfct(const struct sk_buff *skb)
{
#if IS_ENABLED(CONFIG_NF_CONNTRACK)
	return (void *)(skb->_nfct & SKB_NFCT_PTRMASK);
#else
	return NULL;
#endif
}

#if defined(CONFIG_NF_CONNTRACK) || defined(CONFIG_NF_CONNTRACK_MODULE)
void nf_conntrack_destroy(struct nf_conntrack *nfct);
static inline void nf_conntrack_put(struct nf_conntrack *nfct)
{
	if (nfct && atomic_dec_and_test(&nfct->use))
		nf_conntrack_destroy(nfct);
}
static inline void nf_conntrack_get(struct nf_conntrack *nfct)
{
	if (nfct)
		atomic_inc(&nfct->use);
}
#endif
#if IS_ENABLED(CONFIG_BRIDGE_NETFILTER)
static inline void nf_bridge_put(struct nf_bridge_info *nf_bridge)
{
	if (nf_bridge && refcount_dec_and_test(&nf_bridge->use))
		kfree(nf_bridge);
}
static inline void nf_bridge_get(struct nf_bridge_info *nf_bridge)
{
	if (nf_bridge)
		refcount_inc(&nf_bridge->use);
}
#endif /* CONFIG_BRIDGE_NETFILTER */
static inline void nf_reset(struct sk_buff *skb)
{
#if defined(CONFIG_NF_CONNTRACK) || defined(CONFIG_NF_CONNTRACK_MODULE)
	nf_conntrack_put(skb_nfct(skb));
	skb->_nfct = 0;
#endif
#if IS_ENABLED(CONFIG_BRIDGE_NETFILTER)
	nf_bridge_put(skb->nf_bridge);
	skb->nf_bridge = NULL;
#endif
}

static inline void nf_reset_trace(struct sk_buff *skb)
{
#if IS_ENABLED(CONFIG_NETFILTER_XT_TARGET_TRACE) || defined(CONFIG_NF_TABLES)
	skb->nf_trace = 0;
#endif
}

static inline void ipvs_reset(struct sk_buff *skb)
{
#if IS_ENABLED(CONFIG_IP_VS)
	skb->ipvs_property = 0;
#endif
}

/* Note: This doesn't put any conntrack and bridge info in dst. */
static inline void __nf_copy(struct sk_buff *dst, const struct sk_buff *src,
			     bool copy)
{
#if defined(CONFIG_NF_CONNTRACK) || defined(CONFIG_NF_CONNTRACK_MODULE)
	dst->_nfct = src->_nfct;
	nf_conntrack_get(skb_nfct(src));
#endif
#if IS_ENABLED(CONFIG_BRIDGE_NETFILTER)
	dst->nf_bridge  = src->nf_bridge;
	nf_bridge_get(src->nf_bridge);
#endif
#if IS_ENABLED(CONFIG_NETFILTER_XT_TARGET_TRACE) || defined(CONFIG_NF_TABLES)
	if (copy)
		dst->nf_trace = src->nf_trace;
#endif
}

static inline void nf_copy(struct sk_buff *dst, const struct sk_buff *src)
{
#if defined(CONFIG_NF_CONNTRACK) || defined(CONFIG_NF_CONNTRACK_MODULE)
	nf_conntrack_put(skb_nfct(dst));
#endif
#if IS_ENABLED(CONFIG_BRIDGE_NETFILTER)
	nf_bridge_put(dst->nf_bridge);
#endif
	__nf_copy(dst, src, true);
}

#ifdef CONFIG_NETWORK_SECMARK
static inline void skb_copy_secmark(struct sk_buff *to, const struct sk_buff *from)
{
	to->secmark = from->secmark;
}

static inline void skb_init_secmark(struct sk_buff *skb)
{
	skb->secmark = 0;
}
#else
static inline void skb_copy_secmark(struct sk_buff *to, const struct sk_buff *from)
{ }

static inline void skb_init_secmark(struct sk_buff *skb)
{ }
#endif

static inline bool skb_irq_freeable(const struct sk_buff *skb)
{
	return !skb->destructor &&
#if IS_ENABLED(CONFIG_XFRM)
		!skb->sp &&
#endif
		!skb_nfct(skb) &&
		!skb->_skb_refdst &&
		!skb_has_frag_list(skb);
}

static inline void skb_set_queue_mapping(struct sk_buff *skb, u16 queue_mapping)
{
	skb->queue_mapping = queue_mapping;
}

static inline u16 skb_get_queue_mapping(const struct sk_buff *skb)
{
	return skb->queue_mapping;
}

static inline void skb_copy_queue_mapping(struct sk_buff *to, const struct sk_buff *from)
{
	to->queue_mapping = from->queue_mapping;
}

static inline void skb_record_rx_queue(struct sk_buff *skb, u16 rx_queue)
{
	skb->queue_mapping = rx_queue + 1;
}

static inline u16 skb_get_rx_queue(const struct sk_buff *skb)
{
	return skb->queue_mapping - 1;
}

static inline bool skb_rx_queue_recorded(const struct sk_buff *skb)
{
	return skb->queue_mapping != 0;
}

static inline void skb_set_dst_pending_confirm(struct sk_buff *skb, u32 val)
{
	skb->dst_pending_confirm = val;
}

static inline bool skb_get_dst_pending_confirm(const struct sk_buff *skb)
{
	return skb->dst_pending_confirm != 0;
}

static inline struct sec_path *skb_sec_path(struct sk_buff *skb)
{
#ifdef CONFIG_XFRM
	return skb->sp;
#else
	return NULL;
#endif
}

/* Keeps track of mac header offset relative to skb->head.
 * It is useful for TSO of Tunneling protocol. e.g. GRE.
 * For non-tunnel skb it points to skb_mac_header() and for
 * tunnel skb it points to outer mac header.
 * Keeps track of level of encapsulation of network headers.
 */
struct skb_gso_cb {
	union {
		int	mac_offset;
		int	data_offset;
	};
	int	encap_level;
	__wsum	csum;
	__u16	csum_start;
};
#define SKB_SGO_CB_OFFSET	32
#define SKB_GSO_CB(skb) ((struct skb_gso_cb *)((skb)->cb + SKB_SGO_CB_OFFSET))

static inline int skb_tnl_header_len(const struct sk_buff *inner_skb)
{
	return (skb_mac_header(inner_skb) - inner_skb->head) -
		SKB_GSO_CB(inner_skb)->mac_offset;
}

static inline int gso_pskb_expand_head(struct sk_buff *skb, int extra)
{
	int new_headroom, headroom;
	int ret;

	headroom = skb_headroom(skb);
	ret = pskb_expand_head(skb, extra, 0, GFP_ATOMIC);
	if (ret)
		return ret;

	new_headroom = skb_headroom(skb);
	SKB_GSO_CB(skb)->mac_offset += (new_headroom - headroom);
	return 0;
}

static inline void gso_reset_checksum(struct sk_buff *skb, __wsum res)
{
	/* Do not update partial checksums if remote checksum is enabled. */
	if (skb->remcsum_offload)
		return;

	SKB_GSO_CB(skb)->csum = res;
	SKB_GSO_CB(skb)->csum_start = skb_checksum_start(skb) - skb->head;
}

/* Compute the checksum for a gso segment. First compute the checksum value
 * from the start of transport header to SKB_GSO_CB(skb)->csum_start, and
 * then add in skb->csum (checksum from csum_start to end of packet).
 * skb->csum and csum_start are then updated to reflect the checksum of the
 * resultant packet starting from the transport header-- the resultant checksum
 * is in the res argument (i.e. normally zero or ~ of checksum of a pseudo
 * header.
 */
static inline __sum16 gso_make_checksum(struct sk_buff *skb, __wsum res)
{
	unsigned char *csum_start = skb_transport_header(skb);
	int plen = (skb->head + SKB_GSO_CB(skb)->csum_start) - csum_start;
	__wsum partial = SKB_GSO_CB(skb)->csum;

	SKB_GSO_CB(skb)->csum = res;
	SKB_GSO_CB(skb)->csum_start = csum_start - skb->head;

	return csum_fold(csum_partial(csum_start, plen, partial));
}

static inline bool skb_is_gso(const struct sk_buff *skb)
{
	return skb_shinfo(skb)->gso_size;
}

/* Note: Should be called only if skb_is_gso(skb) is true */
static inline bool skb_is_gso_v6(const struct sk_buff *skb)
{
	return skb_shinfo(skb)->gso_type & SKB_GSO_TCPV6;
}

static inline void skb_gso_reset(struct sk_buff *skb)
{
	skb_shinfo(skb)->gso_size = 0;
	skb_shinfo(skb)->gso_segs = 0;
	skb_shinfo(skb)->gso_type = 0;
}

void __skb_warn_lro_forwarding(const struct sk_buff *skb);

static inline bool skb_warn_if_lro(const struct sk_buff *skb)
{
	/* LRO sets gso_size but not gso_type, whereas if GSO is really
	 * wanted then gso_type will be set. */
	const struct skb_shared_info *shinfo = skb_shinfo(skb);

	if (skb_is_nonlinear(skb) && shinfo->gso_size != 0 &&
	    unlikely(shinfo->gso_type == 0)) {
		__skb_warn_lro_forwarding(skb);
		return true;
	}
	return false;
}

static inline void skb_forward_csum(struct sk_buff *skb)
{
	/* Unfortunately we don't support this one.  Any brave souls? */
	if (skb->ip_summed == CHECKSUM_COMPLETE)
		skb->ip_summed = CHECKSUM_NONE;
}

/**
 * skb_checksum_none_assert - make sure skb ip_summed is CHECKSUM_NONE
 * @skb: skb to check
 *
 * fresh skbs have their ip_summed set to CHECKSUM_NONE.
 * Instead of forcing ip_summed to CHECKSUM_NONE, we can
 * use this helper, to document places where we make this assertion.
 */
static inline void skb_checksum_none_assert(const struct sk_buff *skb)
{
#ifdef DEBUG
	BUG_ON(skb->ip_summed != CHECKSUM_NONE);
#endif
}

bool skb_partial_csum_set(struct sk_buff *skb, u16 start, u16 off);

int skb_checksum_setup(struct sk_buff *skb, bool recalculate);
struct sk_buff *skb_checksum_trimmed(struct sk_buff *skb,
				     unsigned int transport_len,
				     __sum16(*skb_chkf)(struct sk_buff *skb));

/**
 * skb_head_is_locked - Determine if the skb->head is locked down
 * @skb: skb to check
 *
 * The head on skbs build around a head frag can be removed if they are
 * not cloned.  This function returns true if the skb head is locked down
 * due to either being allocated via kmalloc, or by being a clone with
 * multiple references to the head.
 */
static inline bool skb_head_is_locked(const struct sk_buff *skb)
{
	return !skb->head_frag || skb_cloned(skb);
}

/**
 * skb_gso_network_seglen - Return length of individual segments of a gso packet
 *
 * @skb: GSO skb
 *
 * skb_gso_network_seglen is used to determine the real size of the
 * individual segments, including Layer3 (IP, IPv6) and L4 headers (TCP/UDP).
 *
 * The MAC/L2 header is not accounted for.
 */
static inline unsigned int skb_gso_network_seglen(const struct sk_buff *skb)
{
	unsigned int hdr_len = skb_transport_header(skb) -
			       skb_network_header(skb);
	return hdr_len + skb_gso_transport_seglen(skb);
}

/* Local Checksum Offload.
 * Compute outer checksum based on the assumption that the
 * inner checksum will be offloaded later.
 * See Documentation/networking/checksum-offloads.txt for
 * explanation of how this works.
 * Fill in outer checksum adjustment (e.g. with sum of outer
 * pseudo-header) before calling.
 * Also ensure that inner checksum is in linear data area.
 */
static inline __wsum lco_csum(struct sk_buff *skb)
{
	unsigned char *csum_start = skb_checksum_start(skb);
	unsigned char *l4_hdr = skb_transport_header(skb);
	__wsum partial;

	/* Start with complement of inner checksum adjustment */
	partial = ~csum_unfold(*(__force __sum16 *)(csum_start +
						    skb->csum_offset));

	/* Add in checksum of our headers (incl. outer checksum
	 * adjustment filled in by caller) and return result.
	 */
	return csum_partial(l4_hdr, csum_start - l4_hdr, partial);
}

#endif	/* __KERNEL__ */
#endif	/* _LINUX_SKBUFF_H */<|MERGE_RESOLUTION|>--- conflicted
+++ resolved
@@ -676,14 +676,11 @@
 	};
 
 	union {
-<<<<<<< HEAD
-=======
 		struct sock		*sk;
 		int			ip_defrag_offset;
 	};
 
 	union {
->>>>>>> 1244bbb3
 		ktime_t		tstamp;
 		u64		skb_mstamp;
 	};
