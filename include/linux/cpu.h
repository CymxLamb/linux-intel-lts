--- conflicted
+++ resolved
@@ -287,39 +287,13 @@
 static inline int cpuhp_smt_disable(enum cpuhp_smt_control ctrlval) { return 0; }
 #endif
 
-<<<<<<< HEAD
-/*
- * These are used for a global "mitigations=" cmdline option for toggling
- * optional CPU mitigations.
- */
-enum cpu_mitigations {
-	CPU_MITIGATIONS_OFF,
-	CPU_MITIGATIONS_AUTO,
-	CPU_MITIGATIONS_AUTO_NOSMT,
-};
-
-extern enum cpu_mitigations cpu_mitigations;
-
-/* mitigations=off */
-static inline bool cpu_mitigations_off(void)
-{
-	return cpu_mitigations == CPU_MITIGATIONS_OFF;
-}
-
-/* mitigations=auto,nosmt */
-static inline bool cpu_mitigations_auto_nosmt(void)
-{
-	return cpu_mitigations == CPU_MITIGATIONS_AUTO_NOSMT;
-}
 #define IDLE_START 1
 #define IDLE_END 2
 
 void idle_notifier_register(struct notifier_block *n);
 void idle_notifier_unregister(struct notifier_block *n);
 void idle_notifier_call_chain(unsigned long val);
-=======
 extern bool cpu_mitigations_off(void);
 extern bool cpu_mitigations_auto_nosmt(void);
->>>>>>> 753a4bcd
 
 #endif /* _LINUX_CPU_H_ */