/* SPDX-License-Identifier: GPL-2.0 */
#ifndef __IO_PGTABLE_H
#define __IO_PGTABLE_H

#include <linux/bitops.h>
#include <linux/iommu.h>

/*
 * Public API for use by IOMMU drivers
 */
enum io_pgtable_fmt {
	ARM_32_LPAE_S1,
	ARM_32_LPAE_S2,
	ARM_64_LPAE_S1,
	ARM_64_LPAE_S2,
	ARM_V7S,
	ARM_MALI_LPAE,
	IO_PGTABLE_NUM_FMTS,
};

/**
 * struct iommu_flush_ops - IOMMU callbacks for TLB and page table management.
 *
 * @tlb_flush_all:  Synchronously invalidate the entire TLB context.
 * @tlb_flush_walk: Synchronously invalidate all intermediate TLB state
 *                  (sometimes referred to as the "walk cache") for a virtual
 *                  address range.
 * @tlb_add_page:   Optional callback to queue up leaf TLB invalidation for a
 *                  single page.  IOMMUs that cannot batch TLB invalidation
 *                  operations efficiently will typically issue them here, but
 *                  others may decide to update the iommu_iotlb_gather structure
 *                  and defer the invalidation until iommu_iotlb_sync() instead.
 *
 * Note that these can all be called in atomic context and must therefore
 * not block.
 */
struct iommu_flush_ops {
	void (*tlb_flush_all)(void *cookie);
	void (*tlb_flush_walk)(unsigned long iova, size_t size, size_t granule,
			       void *cookie);
	void (*tlb_add_page)(struct iommu_iotlb_gather *gather,
			     unsigned long iova, size_t granule, void *cookie);
};

/**
 * struct io_pgtable_cfg - Configuration data for a set of page tables.
 *
 * @quirks:        A bitmap of hardware quirks that require some special
 *                 action by the low-level page table allocator.
 * @pgsize_bitmap: A bitmap of page sizes supported by this set of page
 *                 tables.
 * @ias:           Input address (iova) size, in bits.
 * @oas:           Output address (paddr) size, in bits.
 * @coherent_walk  A flag to indicate whether or not page table walks made
 *                 by the IOMMU are coherent with the CPU caches.
 * @tlb:           TLB management callbacks for this set of tables.
 * @iommu_dev:     The device representing the DMA configuration for the
 *                 page table walker.
 */
struct io_pgtable_cfg {
	/*
	 * IO_PGTABLE_QUIRK_ARM_NS: (ARM formats) Set NS and NSTABLE bits in
	 *	stage 1 PTEs, for hardware which insists on validating them
	 *	even in	non-secure state where they should normally be ignored.
	 *
	 * IO_PGTABLE_QUIRK_NO_PERMS: Ignore the IOMMU_READ, IOMMU_WRITE and
	 *	IOMMU_NOEXEC flags and map everything with full access, for
	 *	hardware which does not implement the permissions of a given
	 *	format, and/or requires some format-specific default value.
	 *
	 * IO_PGTABLE_QUIRK_ARM_MTK_EXT: (ARM v7s format) MediaTek IOMMUs extend
	 *	to support up to 35 bits PA where the bit32, bit33 and bit34 are
	 *	encoded in the bit9, bit4 and bit5 of the PTE respectively.
	 *
	 * IO_PGTABLE_QUIRK_NON_STRICT: Skip issuing synchronous leaf TLBIs
	 *	on unmap, for DMA domains using the flush queue mechanism for
	 *	delayed invalidation.
	 *
	 * IO_PGTABLE_QUIRK_ARM_TTBR1: (ARM LPAE format) Configure the table
	 *	for use in the upper half of a split address space.
	 *
	 * IO_PGTABLE_QUIRK_ARM_OUTER_WBWA: Override the outer-cacheability
	 *	attributes set in the TCR for a non-coherent page-table walker.
	 */
	#define IO_PGTABLE_QUIRK_ARM_NS		BIT(0)
	#define IO_PGTABLE_QUIRK_NO_PERMS	BIT(1)
	#define IO_PGTABLE_QUIRK_ARM_MTK_EXT	BIT(3)
	#define IO_PGTABLE_QUIRK_NON_STRICT	BIT(4)
	#define IO_PGTABLE_QUIRK_ARM_TTBR1	BIT(5)
	#define IO_PGTABLE_QUIRK_ARM_OUTER_WBWA	BIT(6)
	unsigned long			quirks;
	unsigned long			pgsize_bitmap;
	unsigned int			ias;
	unsigned int			oas;
	bool				coherent_walk;
	const struct iommu_flush_ops	*tlb;
	struct device			*iommu_dev;

	/* Low-level data specific to the table format */
	union {
		struct {
			u64	ttbr;
			struct {
				u32	ips:3;
				u32	tg:2;
				u32	sh:2;
				u32	orgn:2;
				u32	irgn:2;
				u32	tsz:6;
			}	tcr;
			u64	mair;
		} arm_lpae_s1_cfg;

		struct {
			u64	vttbr;
			struct {
				u32	ps:3;
				u32	tg:2;
				u32	sh:2;
				u32	orgn:2;
				u32	irgn:2;
				u32	sl:2;
				u32	tsz:6;
			}	vtcr;
		} arm_lpae_s2_cfg;

		struct {
			u32	ttbr;
			u32	tcr;
			u32	nmrr;
			u32	prrr;
		} arm_v7s_cfg;

		struct {
			u64	transtab;
			u64	memattr;
		} arm_mali_lpae_cfg;
	};
};

/**
 * struct io_pgtable_ops - Page table manipulation API for IOMMU drivers.
 *
 * @map:          Map a physically contiguous memory region.
 * @map_pages:    Map a physically contiguous range of pages of the same size.
 * @map_sg:       Map a scatter-gather list of physically contiguous memory
 *                chunks. The mapped pointer argument is used to store how
 *                many bytes are mapped.
 * @unmap:        Unmap a physically contiguous memory region.
 * @unmap_pages:  Unmap a range of virtually contiguous pages of the same size.
 * @iova_to_phys: Translate iova to physical address.
 *
 * These functions map directly onto the iommu_ops member functions with
 * the same names.
 */
struct io_pgtable_ops {
	int (*map)(struct io_pgtable_ops *ops, unsigned long iova,
		   phys_addr_t paddr, size_t size, int prot, gfp_t gfp);
	int (*map_pages)(struct io_pgtable_ops *ops, unsigned long iova,
			 phys_addr_t paddr, size_t pgsize, size_t pgcount,
			 int prot, gfp_t gfp, size_t *mapped);
	int (*map_sg)(struct io_pgtable_ops *ops, unsigned long iova,
		      struct scatterlist *sg, unsigned int nents, int prot,
		      gfp_t gfp, size_t *mapped);
	size_t (*unmap)(struct io_pgtable_ops *ops, unsigned long iova,
			size_t size, struct iommu_iotlb_gather *gather);
	size_t (*unmap_pages)(struct io_pgtable_ops *ops, unsigned long iova,
			      size_t pgsize, size_t pgcount,
			      struct iommu_iotlb_gather *gather);
	phys_addr_t (*iova_to_phys)(struct io_pgtable_ops *ops,
				    unsigned long iova);
};

/**
 * alloc_io_pgtable_ops() - Allocate a page table allocator for use by an IOMMU.
 *
 * @fmt:    The page table format.
 * @cfg:    The page table configuration. This will be modified to represent
 *          the configuration actually provided by the allocator (e.g. the
 *          pgsize_bitmap may be restricted).
 * @cookie: An opaque token provided by the IOMMU driver and passed back to
 *          the callback routines in cfg->tlb.
 */
struct io_pgtable_ops *alloc_io_pgtable_ops(enum io_pgtable_fmt fmt,
					    struct io_pgtable_cfg *cfg,
					    void *cookie);

/**
 * free_io_pgtable_ops() - Free an io_pgtable_ops structure. The caller
 *                         *must* ensure that the page table is no longer
 *                         live, but the TLB can be dirty.
 *
 * @ops: The ops returned from alloc_io_pgtable_ops.
 */
void free_io_pgtable_ops(struct io_pgtable_ops *ops);


/*
 * Internal structures for page table allocator implementations.
 */

/**
 * struct io_pgtable - Internal structure describing a set of page tables.
 *
 * @fmt:    The page table format.
 * @cookie: An opaque token provided by the IOMMU driver and passed back to
 *          any callback routines.
 * @cfg:    A copy of the page table configuration.
 * @ops:    The page table operations in use for this set of page tables.
 */
struct io_pgtable {
	enum io_pgtable_fmt	fmt;
	void			*cookie;
	struct io_pgtable_cfg	cfg;
	struct io_pgtable_ops	ops;
};

#define io_pgtable_ops_to_pgtable(x) container_of((x), struct io_pgtable, ops)

struct io_pgtable_domain_attr {
	unsigned long quirks;
};

static inline void io_pgtable_tlb_flush_all(struct io_pgtable *iop)
{
	if (iop->cfg.tlb && iop->cfg.tlb->tlb_flush_all)
		iop->cfg.tlb->tlb_flush_all(iop->cookie);
}

static inline void
io_pgtable_tlb_flush_walk(struct io_pgtable *iop, unsigned long iova,
			  size_t size, size_t granule)
{
<<<<<<< HEAD
	if (iop->cfg.tlb && iop->cfg.tlb->tlb_flush_walk)
		iop->cfg.tlb->tlb_flush_walk(iova, size, granule, iop->cookie);
=======
	iop->cfg.tlb->tlb_flush_walk(iova, size, granule, iop->cookie);
>>>>>>> cb7e61a3
}

static inline void
io_pgtable_tlb_add_page(struct io_pgtable *iop,
			struct iommu_iotlb_gather * gather, unsigned long iova,
			size_t granule)
{
	if (iop->cfg.tlb && iop->cfg.tlb->tlb_add_page)
		iop->cfg.tlb->tlb_add_page(gather, iova, granule, iop->cookie);
}

/**
 * struct io_pgtable_init_fns - Alloc/free a set of page tables for a
 *                              particular format.
 *
 * @alloc: Allocate a set of page tables described by cfg.
 * @free:  Free the page tables associated with iop.
 */
struct io_pgtable_init_fns {
	struct io_pgtable *(*alloc)(struct io_pgtable_cfg *cfg, void *cookie);
	void (*free)(struct io_pgtable *iop);
};

extern struct io_pgtable_init_fns io_pgtable_arm_32_lpae_s1_init_fns;
extern struct io_pgtable_init_fns io_pgtable_arm_32_lpae_s2_init_fns;
extern struct io_pgtable_init_fns io_pgtable_arm_64_lpae_s1_init_fns;
extern struct io_pgtable_init_fns io_pgtable_arm_64_lpae_s2_init_fns;
extern struct io_pgtable_init_fns io_pgtable_arm_v7s_init_fns;
extern struct io_pgtable_init_fns io_pgtable_arm_mali_lpae_init_fns;

#endif /* __IO_PGTABLE_H */<|MERGE_RESOLUTION|>--- conflicted
+++ resolved
@@ -231,12 +231,8 @@
 io_pgtable_tlb_flush_walk(struct io_pgtable *iop, unsigned long iova,
 			  size_t size, size_t granule)
 {
-<<<<<<< HEAD
 	if (iop->cfg.tlb && iop->cfg.tlb->tlb_flush_walk)
 		iop->cfg.tlb->tlb_flush_walk(iova, size, granule, iop->cookie);
-=======
-	iop->cfg.tlb->tlb_flush_walk(iova, size, granule, iop->cookie);
->>>>>>> cb7e61a3
 }
 
 static inline void
