--- conflicted
+++ resolved
@@ -375,7 +375,6 @@
 
 /**
  * struct dma_buf - shared buffer object
-<<<<<<< HEAD
  * @size: size of the buffer; invariant over the lifetime of the buffer.
  * @file: file pointer used for sharing buffers across, and for refcounting.
  * @attachments: list of dma_buf_attachment that denotes all devices attached,
@@ -400,8 +399,6 @@
  * @sysfs_entry: for exposing information about this buffer in sysfs.
  * The attachment_uid member of @sysfs_entry is protected by dma_resv lock
  * and is incremented on each attach.
-=======
->>>>>>> b329ea8a
  *
  * This represents a shared buffer, created by calling dma_buf_export(). The
  * userspace representation is a normal file descriptor, which can be created by
@@ -548,24 +545,12 @@
 		__poll_t active;
 	} cb_excl, cb_shared;
 #ifdef CONFIG_DMABUF_SYSFS_STATS
-<<<<<<< HEAD
 	/* for sysfs stats */
 	struct dma_buf_sysfs_entry {
 		struct kobject kobj;
 		struct dma_buf *dmabuf;
 		unsigned int attachment_uid;
 		struct kset *attach_stats_kset;
-=======
-	/**
-	 * @sysfs_entry:
-	 *
-	 * For exposing information about this buffer in sysfs. See also
-	 * `DMA-BUF statistics`_ for the uapi this enables.
-	 */
-	struct dma_buf_sysfs_entry {
-		struct kobject kobj;
-		struct dma_buf *dmabuf;
->>>>>>> b329ea8a
 	} *sysfs_entry;
 #endif
 };
