--- conflicted
+++ resolved
@@ -260,7 +260,6 @@
 	bool vlan_fail_q_en;
 	u8 vlan_fail_q;
 	unsigned int eee_usecs_rate;
-<<<<<<< HEAD
 	struct pci_dev *pdev;
 	bool has_crossts;
 	int int_snapshot_num;
@@ -276,8 +275,6 @@
 	int msi_tx_base_vec;
 	bool use_phy_wol;
 	bool use_hw_vlan;
-=======
 	bool sph_disable;
->>>>>>> 42a256ac
 };
 #endif