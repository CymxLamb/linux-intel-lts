--- conflicted
+++ resolved
@@ -18,15 +18,11 @@
 
 unsigned int stack_depot_fetch(depot_stack_handle_t handle,
 			       unsigned long **entries);
-
-<<<<<<< HEAD
 int stack_depot_snprint(depot_stack_handle_t handle, char *buf, size_t size,
 		       int spaces);
 
 void stack_depot_print(depot_stack_handle_t stack);
 
-=======
->>>>>>> 45451e80
 #ifdef CONFIG_STACKDEPOT
 int stack_depot_init(void);
 #else
