--- conflicted
+++ resolved
@@ -487,18 +487,6 @@
 {
 	spin_lock(&sl->lock);
 	__raw_write_seqcount_begin(&sl->seqcount);
-<<<<<<< HEAD
-}
-
-static inline int try_write_seqlock(seqlock_t *sl)
-{
-	if (spin_trylock(&sl->lock)) {
-		__raw_write_seqcount_begin(&sl->seqcount);
-		return 1;
-	}
-	return 0;
-=======
->>>>>>> 05aa79c7
 }
 
 static inline void write_sequnlock(seqlock_t *sl)
