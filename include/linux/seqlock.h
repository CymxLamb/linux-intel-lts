--- conflicted
+++ resolved
@@ -487,8 +487,6 @@
 {
 	spin_lock(&sl->lock);
 	__raw_write_seqcount_begin(&sl->seqcount);
-<<<<<<< HEAD
-=======
 }
 
 static inline int try_write_seqlock(seqlock_t *sl)
@@ -498,7 +496,6 @@
 		return 1;
 	}
 	return 0;
->>>>>>> 2cb0daa9
 }
 
 static inline void write_sequnlock(seqlock_t *sl)
