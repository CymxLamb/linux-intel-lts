--- conflicted
+++ resolved
@@ -1789,7 +1789,6 @@
 extern int fixup_user_fault(struct mm_struct *mm,
 			    unsigned long address, unsigned int fault_flags,
 			    bool *unlocked);
-<<<<<<< HEAD
 
 #ifdef CONFIG_SPECULATIVE_PAGE_FAULT
 extern vm_fault_t __handle_speculative_fault(struct mm_struct *mm,
@@ -1830,8 +1829,6 @@
 }
 #endif /* CONFIG_SPECULATIVE_PAGE_FAULT */
 
-=======
->>>>>>> 51e52707
 void unmap_mapping_page(struct page *page);
 void unmap_mapping_pages(struct address_space *mapping,
 		pgoff_t start, pgoff_t nr, bool even_cows);
