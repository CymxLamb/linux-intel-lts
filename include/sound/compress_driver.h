--- conflicted
+++ resolved
@@ -74,11 +74,8 @@
 	bool metadata_set;
 	bool next_track;
 	void *private_data;
-<<<<<<< HEAD
 	struct snd_dma_buffer dma_buffer;
-=======
 	struct snd_soc_pcm_runtime *be;
->>>>>>> 5473d45d
 };
 
 /**
