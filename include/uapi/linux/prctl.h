/* SPDX-License-Identifier: GPL-2.0 WITH Linux-syscall-note */
#ifndef _LINUX_PRCTL_H
#define _LINUX_PRCTL_H

#include <linux/types.h>

/* Values to pass as first argument to prctl() */

#define PR_SET_PDEATHSIG  1  /* Second arg is a signal */
#define PR_GET_PDEATHSIG  2  /* Second arg is a ptr to return the signal */

/* Get/set current->mm->dumpable */
#define PR_GET_DUMPABLE   3
#define PR_SET_DUMPABLE   4

/* Get/set unaligned access control bits (if meaningful) */
#define PR_GET_UNALIGN	  5
#define PR_SET_UNALIGN	  6
# define PR_UNALIGN_NOPRINT	1	/* silently fix up unaligned user accesses */
# define PR_UNALIGN_SIGBUS	2	/* generate SIGBUS on unaligned user access */

/* Get/set whether or not to drop capabilities on setuid() away from
 * uid 0 (as per security/commoncap.c) */
#define PR_GET_KEEPCAPS   7
#define PR_SET_KEEPCAPS   8

/* Get/set floating-point emulation control bits (if meaningful) */
#define PR_GET_FPEMU  9
#define PR_SET_FPEMU 10
# define PR_FPEMU_NOPRINT	1	/* silently emulate fp operations accesses */
# define PR_FPEMU_SIGFPE	2	/* don't emulate fp operations, send SIGFPE instead */

/* Get/set floating-point exception mode (if meaningful) */
#define PR_GET_FPEXC	11
#define PR_SET_FPEXC	12
# define PR_FP_EXC_SW_ENABLE	0x80	/* Use FPEXC for FP exception enables */
# define PR_FP_EXC_DIV		0x010000	/* floating point divide by zero */
# define PR_FP_EXC_OVF		0x020000	/* floating point overflow */
# define PR_FP_EXC_UND		0x040000	/* floating point underflow */
# define PR_FP_EXC_RES		0x080000	/* floating point inexact result */
# define PR_FP_EXC_INV		0x100000	/* floating point invalid operation */
# define PR_FP_EXC_DISABLED	0	/* FP exceptions disabled */
# define PR_FP_EXC_NONRECOV	1	/* async non-recoverable exc. mode */
# define PR_FP_EXC_ASYNC	2	/* async recoverable exception mode */
# define PR_FP_EXC_PRECISE	3	/* precise exception mode */

/* Get/set whether we use statistical process timing or accurate timestamp
 * based process timing */
#define PR_GET_TIMING   13
#define PR_SET_TIMING   14
# define PR_TIMING_STATISTICAL  0       /* Normal, traditional,
                                                   statistical process timing */
# define PR_TIMING_TIMESTAMP    1       /* Accurate timestamp based
                                                   process timing */

#define PR_SET_NAME    15		/* Set process name */
#define PR_GET_NAME    16		/* Get process name */

/* Get/set process endian */
#define PR_GET_ENDIAN	19
#define PR_SET_ENDIAN	20
# define PR_ENDIAN_BIG		0
# define PR_ENDIAN_LITTLE	1	/* True little endian mode */
# define PR_ENDIAN_PPC_LITTLE	2	/* "PowerPC" pseudo little endian */

/* Get/set process seccomp mode */
#define PR_GET_SECCOMP	21
#define PR_SET_SECCOMP	22

/* Get/set the capability bounding set (as per security/commoncap.c) */
#define PR_CAPBSET_READ 23
#define PR_CAPBSET_DROP 24

/* Get/set the process' ability to use the timestamp counter instruction */
#define PR_GET_TSC 25
#define PR_SET_TSC 26
# define PR_TSC_ENABLE		1	/* allow the use of the timestamp counter */
# define PR_TSC_SIGSEGV		2	/* throw a SIGSEGV instead of reading the TSC */

/* Get/set securebits (as per security/commoncap.c) */
#define PR_GET_SECUREBITS 27
#define PR_SET_SECUREBITS 28

/*
 * Get/set the timerslack as used by poll/select/nanosleep
 * A value of 0 means "use default"
 */
#define PR_SET_TIMERSLACK 29
#define PR_GET_TIMERSLACK 30

#define PR_TASK_PERF_EVENTS_DISABLE		31
#define PR_TASK_PERF_EVENTS_ENABLE		32

/*
 * Set early/late kill mode for hwpoison memory corruption.
 * This influences when the process gets killed on a memory corruption.
 */
#define PR_MCE_KILL	33
# define PR_MCE_KILL_CLEAR   0
# define PR_MCE_KILL_SET     1

# define PR_MCE_KILL_LATE    0
# define PR_MCE_KILL_EARLY   1
# define PR_MCE_KILL_DEFAULT 2

#define PR_MCE_KILL_GET 34

/*
 * Tune up process memory map specifics.
 */
#define PR_SET_MM		35
# define PR_SET_MM_START_CODE		1
# define PR_SET_MM_END_CODE		2
# define PR_SET_MM_START_DATA		3
# define PR_SET_MM_END_DATA		4
# define PR_SET_MM_START_STACK		5
# define PR_SET_MM_START_BRK		6
# define PR_SET_MM_BRK			7
# define PR_SET_MM_ARG_START		8
# define PR_SET_MM_ARG_END		9
# define PR_SET_MM_ENV_START		10
# define PR_SET_MM_ENV_END		11
# define PR_SET_MM_AUXV			12
# define PR_SET_MM_EXE_FILE		13
# define PR_SET_MM_MAP			14
# define PR_SET_MM_MAP_SIZE		15

/*
 * This structure provides new memory descriptor
 * map which mostly modifies /proc/pid/stat[m]
 * output for a task. This mostly done in a
 * sake of checkpoint/restore functionality.
 */
struct prctl_mm_map {
	__u64	start_code;		/* code section bounds */
	__u64	end_code;
	__u64	start_data;		/* data section bounds */
	__u64	end_data;
	__u64	start_brk;		/* heap for brk() syscall */
	__u64	brk;
	__u64	start_stack;		/* stack starts at */
	__u64	arg_start;		/* command line arguments bounds */
	__u64	arg_end;
	__u64	env_start;		/* environment variables bounds */
	__u64	env_end;
	__u64	*auxv;			/* auxiliary vector */
	__u32	auxv_size;		/* vector size */
	__u32	exe_fd;			/* /proc/$pid/exe link file */
};

/*
 * Set specific pid that is allowed to ptrace the current task.
 * A value of 0 mean "no process".
 */
#define PR_SET_PTRACER 0x59616d61
# define PR_SET_PTRACER_ANY ((unsigned long)-1)

#define PR_SET_CHILD_SUBREAPER	36
#define PR_GET_CHILD_SUBREAPER	37

/*
 * If no_new_privs is set, then operations that grant new privileges (i.e.
 * execve) will either fail or not grant them.  This affects suid/sgid,
 * file capabilities, and LSMs.
 *
 * Operations that merely manipulate or drop existing privileges (setresuid,
 * capset, etc.) will still work.  Drop those privileges if you want them gone.
 *
 * Changing LSM security domain is considered a new privilege.  So, for example,
 * asking selinux for a specific new context (e.g. with runcon) will result
 * in execve returning -EPERM.
 *
 * See Documentation/userspace-api/no_new_privs.rst for more details.
 */
#define PR_SET_NO_NEW_PRIVS	38
#define PR_GET_NO_NEW_PRIVS	39

#define PR_GET_TID_ADDRESS	40

#define PR_SET_THP_DISABLE	41
#define PR_GET_THP_DISABLE	42

/*
 * Tell the kernel to start/stop helping userspace manage bounds tables.
 */
#define PR_MPX_ENABLE_MANAGEMENT  43
#define PR_MPX_DISABLE_MANAGEMENT 44

#define PR_SET_FP_MODE		45
#define PR_GET_FP_MODE		46
# define PR_FP_MODE_FR		(1 << 0)	/* 64b FP registers */
# define PR_FP_MODE_FRE		(1 << 1)	/* 32b compatibility */

/* Control the ambient capability set */
#define PR_CAP_AMBIENT			47
# define PR_CAP_AMBIENT_IS_SET		1
# define PR_CAP_AMBIENT_RAISE		2
# define PR_CAP_AMBIENT_LOWER		3
# define PR_CAP_AMBIENT_CLEAR_ALL	4

/* arm64 Scalable Vector Extension controls */
/* Flag values must be kept in sync with ptrace NT_ARM_SVE interface */
#define PR_SVE_SET_VL			50	/* set task vector length */
# define PR_SVE_SET_VL_ONEXEC		(1 << 18) /* defer effect until exec */
#define PR_SVE_GET_VL			51	/* get task vector length */
/* Bits common to PR_SVE_SET_VL and PR_SVE_GET_VL */
# define PR_SVE_VL_LEN_MASK		0xffff
# define PR_SVE_VL_INHERIT		(1 << 17) /* inherit across exec */

/* Per task speculation control */
#define PR_GET_SPECULATION_CTRL		52
#define PR_SET_SPECULATION_CTRL		53
/* Speculation control variants */
# define PR_SPEC_STORE_BYPASS		0
# define PR_SPEC_INDIRECT_BRANCH	1
/* Return and control values for PR_SET/GET_SPECULATION_CTRL */
# define PR_SPEC_NOT_AFFECTED		0
# define PR_SPEC_PRCTL			(1UL << 0)
# define PR_SPEC_ENABLE			(1UL << 1)
# define PR_SPEC_DISABLE		(1UL << 2)
# define PR_SPEC_FORCE_DISABLE		(1UL << 3)

<<<<<<< HEAD
/* Control the LSM specific peer information */
#define	PR_GET_DISPLAY_LSM	52
#define	PR_SET_DISPLAY_LSM	53
=======
#define PR_SET_VMA		0x53564d41
# define PR_SET_VMA_ANON_NAME		0

/* Tagged user address controls for arm64 */
#define PR_SET_TAGGED_ADDR_CTRL		55
#define PR_GET_TAGGED_ADDR_CTRL		56
# define PR_TAGGED_ADDR_ENABLE		(1UL << 0)
>>>>>>> 5473d45d

#endif /* _LINUX_PRCTL_H */<|MERGE_RESOLUTION|>--- conflicted
+++ resolved
@@ -220,11 +220,10 @@
 # define PR_SPEC_DISABLE		(1UL << 2)
 # define PR_SPEC_FORCE_DISABLE		(1UL << 3)
 
-<<<<<<< HEAD
 /* Control the LSM specific peer information */
 #define	PR_GET_DISPLAY_LSM	52
 #define	PR_SET_DISPLAY_LSM	53
-=======
+
 #define PR_SET_VMA		0x53564d41
 # define PR_SET_VMA_ANON_NAME		0
 
@@ -232,6 +231,5 @@
 #define PR_SET_TAGGED_ADDR_CTRL		55
 #define PR_GET_TAGGED_ADDR_CTRL		56
 # define PR_TAGGED_ADDR_ENABLE		(1UL << 0)
->>>>>>> 5473d45d
 
 #endif /* _LINUX_PRCTL_H */