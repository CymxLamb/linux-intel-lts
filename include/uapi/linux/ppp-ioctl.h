/* SPDX-License-Identifier: GPL-2.0 WITH Linux-syscall-note */
/*
 * ppp-ioctl.h - PPP ioctl definitions.
 *
 * Copyright 1999-2002 Paul Mackerras.
 *
 *  This program is free software; you can redistribute it and/or
 *  modify it under the terms of the GNU General Public License
 *  version 2 as published by the Free Software Foundation.
 */
#ifndef _PPP_IOCTL_H
#define _PPP_IOCTL_H

#include <linux/types.h>
#include <linux/compiler.h>
#include <linux/ppp_defs.h>

/*
 * Bit definitions for flags argument to PPPIOCGFLAGS/PPPIOCSFLAGS.
 */
#define SC_COMP_PROT	0x00000001	/* protocol compression (output) */
#define SC_COMP_AC	0x00000002	/* header compression (output) */
#define	SC_COMP_TCP	0x00000004	/* TCP (VJ) compression (output) */
#define SC_NO_TCP_CCID	0x00000008	/* disable VJ connection-id comp. */
#define SC_REJ_COMP_AC	0x00000010	/* reject adrs/ctrl comp. on input */
#define SC_REJ_COMP_TCP	0x00000020	/* reject TCP (VJ) comp. on input */
#define SC_CCP_OPEN	0x00000040	/* Look at CCP packets */
#define SC_CCP_UP	0x00000080	/* May send/recv compressed packets */
#define SC_ENABLE_IP	0x00000100	/* IP packets may be exchanged */
#define SC_LOOP_TRAFFIC	0x00000200	/* send traffic to pppd */
#define SC_MULTILINK	0x00000400	/* do multilink encapsulation */
#define SC_MP_SHORTSEQ	0x00000800	/* use short MP sequence numbers */
#define SC_COMP_RUN	0x00001000	/* compressor has been inited */
#define SC_DECOMP_RUN	0x00002000	/* decompressor has been inited */
#define SC_MP_XSHORTSEQ	0x00004000	/* transmit short MP seq numbers */
#define SC_DEBUG	0x00010000	/* enable debug messages */
#define SC_LOG_INPKT	0x00020000	/* log contents of good pkts recvd */
#define SC_LOG_OUTPKT	0x00040000	/* log contents of pkts sent */
#define SC_LOG_RAWIN	0x00080000	/* log all chars received */
#define SC_LOG_FLUSH	0x00100000	/* log all chars flushed */
#define	SC_SYNC		0x00200000	/* synchronous serial mode */
#define	SC_MUST_COMP    0x00400000	/* no uncompressed packets may be sent or received */
#define	SC_MASK		0x0f600fff	/* bits that user can change */

/* state bits */
#define SC_XMIT_BUSY	0x10000000	/* (used by isdn_ppp?) */
#define SC_RCV_ODDP	0x08000000	/* have rcvd char with odd parity */
#define SC_RCV_EVNP	0x04000000	/* have rcvd char with even parity */
#define SC_RCV_B7_1	0x02000000	/* have rcvd char with bit 7 = 1 */
#define SC_RCV_B7_0	0x01000000	/* have rcvd char with bit 7 = 0 */
#define SC_DC_FERROR	0x00800000	/* fatal decomp error detected */
#define SC_DC_ERROR	0x00400000	/* non-fatal decomp error detected */

/* Used with PPPIOCGNPMODE/PPPIOCSNPMODE */
struct npioctl {
	int		protocol;	/* PPP protocol, e.g. PPP_IP */
	enum NPmode	mode;
};

/* Structure describing a CCP configuration option, for PPPIOCSCOMPRESS */
struct ppp_option_data {
	__u8	__user *ptr;
	__u32	length;
	int	transmit;
};

/* For PPPIOCGL2TPSTATS */
struct pppol2tp_ioc_stats {
	__u16		tunnel_id;	/* redundant */
	__u16		session_id;	/* if zero, get tunnel stats */
	__u32		using_ipsec:1;
	__aligned_u64	tx_packets;
	__aligned_u64	tx_bytes;
	__aligned_u64	tx_errors;
	__aligned_u64	rx_packets;
	__aligned_u64	rx_bytes;
	__aligned_u64	rx_seq_discards;
	__aligned_u64	rx_oos_packets;
	__aligned_u64	rx_errors;
};

/*
 * Ioctl definitions.
 */

#define	PPPIOCGFLAGS	_IOR('t', 90, int)	/* get configuration flags */
#define	PPPIOCSFLAGS	_IOW('t', 89, int)	/* set configuration flags */
#define	PPPIOCGASYNCMAP	_IOR('t', 88, int)	/* get async map */
#define	PPPIOCSASYNCMAP	_IOW('t', 87, int)	/* set async map */
#define	PPPIOCGUNIT	_IOR('t', 86, int)	/* get ppp unit number */
#define	PPPIOCGRASYNCMAP _IOR('t', 85, int)	/* get receive async map */
#define	PPPIOCSRASYNCMAP _IOW('t', 84, int)	/* set receive async map */
#define	PPPIOCGMRU	_IOR('t', 83, int)	/* get max receive unit */
#define	PPPIOCSMRU	_IOW('t', 82, int)	/* set max receive unit */
#define	PPPIOCSMAXCID	_IOW('t', 81, int)	/* set VJ max slot ID */
#define PPPIOCGXASYNCMAP _IOR('t', 80, ext_accm) /* get extended ACCM */
#define PPPIOCSXASYNCMAP _IOW('t', 79, ext_accm) /* set extended ACCM */
#define PPPIOCXFERUNIT	_IO('t', 78)		/* transfer PPP unit */
#define PPPIOCSCOMPRESS	_IOW('t', 77, struct ppp_option_data)
#define PPPIOCGNPMODE	_IOWR('t', 76, struct npioctl) /* get NP mode */
#define PPPIOCSNPMODE	_IOW('t', 75, struct npioctl)  /* set NP mode */
#define PPPIOCSPASS	_IOW('t', 71, struct sock_fprog) /* set pass filter */
#define PPPIOCSACTIVE	_IOW('t', 70, struct sock_fprog) /* set active filt */
#define PPPIOCGDEBUG	_IOR('t', 65, int)	/* Read debug level */
#define PPPIOCSDEBUG	_IOW('t', 64, int)	/* Set debug level */
#define PPPIOCGIDLE	_IOR('t', 63, struct ppp_idle) /* get idle time */
#define PPPIOCGIDLE32	_IOR('t', 63, struct ppp_idle32) /* 32-bit times */
#define PPPIOCGIDLE64	_IOR('t', 63, struct ppp_idle64) /* 64-bit times */
#define PPPIOCNEWUNIT	_IOWR('t', 62, int)	/* create new ppp unit */
#define PPPIOCATTACH	_IOW('t', 61, int)	/* attach to ppp unit */
#define PPPIOCDETACH	_IOW('t', 60, int)	/* obsolete, do not use */
#define PPPIOCSMRRU	_IOW('t', 59, int)	/* set multilink MRU */
#define PPPIOCCONNECT	_IOW('t', 58, int)	/* connect channel to unit */
#define PPPIOCDISCONN	_IO('t', 57)		/* disconnect channel */
#define PPPIOCATTCHAN	_IOW('t', 56, int)	/* attach to ppp channel */
#define PPPIOCGCHAN	_IOR('t', 55, int)	/* get ppp channel number */
#define PPPIOCGL2TPSTATS _IOR('t', 54, struct pppol2tp_ioc_stats)
#define PPPIOCBRIDGECHAN _IOW('t', 53, int)	/* bridge one channel to another */
<<<<<<< HEAD
#define PPPIOCUNBRIDGECHAN _IO('t', 54)	/* unbridge channel */
=======
#define PPPIOCUNBRIDGECHAN _IO('t', 52)	/* unbridge channel */
>>>>>>> 6ee1d745

#define SIOCGPPPSTATS   (SIOCDEVPRIVATE + 0)
#define SIOCGPPPVER     (SIOCDEVPRIVATE + 1)	/* NEVER change this!! */
#define SIOCGPPPCSTATS  (SIOCDEVPRIVATE + 2)

#endif /* _PPP_IOCTL_H */<|MERGE_RESOLUTION|>--- conflicted
+++ resolved
@@ -116,11 +116,7 @@
 #define PPPIOCGCHAN	_IOR('t', 55, int)	/* get ppp channel number */
 #define PPPIOCGL2TPSTATS _IOR('t', 54, struct pppol2tp_ioc_stats)
 #define PPPIOCBRIDGECHAN _IOW('t', 53, int)	/* bridge one channel to another */
-<<<<<<< HEAD
-#define PPPIOCUNBRIDGECHAN _IO('t', 54)	/* unbridge channel */
-=======
 #define PPPIOCUNBRIDGECHAN _IO('t', 52)	/* unbridge channel */
->>>>>>> 6ee1d745
 
 #define SIOCGPPPSTATS   (SIOCDEVPRIVATE + 0)
 #define SIOCGPPPVER     (SIOCDEVPRIVATE + 1)	/* NEVER change this!! */
