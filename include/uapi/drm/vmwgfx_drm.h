/**************************************************************************
 *
 * Copyright © 2009 VMware, Inc., Palo Alto, CA., USA
 * All Rights Reserved.
 *
 * Permission is hereby granted, free of charge, to any person obtaining a
 * copy of this software and associated documentation files (the
 * "Software"), to deal in the Software without restriction, including
 * without limitation the rights to use, copy, modify, merge, publish,
 * distribute, sub license, and/or sell copies of the Software, and to
 * permit persons to whom the Software is furnished to do so, subject to
 * the following conditions:
 *
 * The above copyright notice and this permission notice (including the
 * next paragraph) shall be included in all copies or substantial portions
 * of the Software.
 *
 * THE SOFTWARE IS PROVIDED "AS IS", WITHOUT WARRANTY OF ANY KIND, EXPRESS OR
 * IMPLIED, INCLUDING BUT NOT LIMITED TO THE WARRANTIES OF MERCHANTABILITY,
 * FITNESS FOR A PARTICULAR PURPOSE AND NON-INFRINGEMENT. IN NO EVENT SHALL
 * THE COPYRIGHT HOLDERS, AUTHORS AND/OR ITS SUPPLIERS BE LIABLE FOR ANY CLAIM,
 * DAMAGES OR OTHER LIABILITY, WHETHER IN AN ACTION OF CONTRACT, TORT OR
 * OTHERWISE, ARISING FROM, OUT OF OR IN CONNECTION WITH THE SOFTWARE OR THE
 * USE OR OTHER DEALINGS IN THE SOFTWARE.
 *
 **************************************************************************/

#ifndef __VMWGFX_DRM_H__
#define __VMWGFX_DRM_H__

#ifndef __KERNEL__
#include <drm.h>
#endif

#define DRM_VMW_MAX_SURFACE_FACES 6
#define DRM_VMW_MAX_MIP_LEVELS 24


#define DRM_VMW_GET_PARAM            0
#define DRM_VMW_ALLOC_DMABUF         1
#define DRM_VMW_UNREF_DMABUF         2
#define DRM_VMW_CURSOR_BYPASS        3
/* guarded by DRM_VMW_PARAM_NUM_STREAMS != 0*/
#define DRM_VMW_CONTROL_STREAM       4
#define DRM_VMW_CLAIM_STREAM         5
#define DRM_VMW_UNREF_STREAM         6
/* guarded by DRM_VMW_PARAM_3D == 1 */
#define DRM_VMW_CREATE_CONTEXT       7
#define DRM_VMW_UNREF_CONTEXT        8
#define DRM_VMW_CREATE_SURFACE       9
#define DRM_VMW_UNREF_SURFACE        10
#define DRM_VMW_REF_SURFACE          11
#define DRM_VMW_EXECBUF              12
#define DRM_VMW_GET_3D_CAP           13
#define DRM_VMW_FENCE_WAIT           14
#define DRM_VMW_FENCE_SIGNALED       15
#define DRM_VMW_FENCE_UNREF          16
#define DRM_VMW_FENCE_EVENT          17
#define DRM_VMW_PRESENT              18
#define DRM_VMW_PRESENT_READBACK     19
#define DRM_VMW_UPDATE_LAYOUT        20
#define DRM_VMW_CREATE_SHADER        21
#define DRM_VMW_UNREF_SHADER         22
#define DRM_VMW_GB_SURFACE_CREATE    23
#define DRM_VMW_GB_SURFACE_REF       24
#define DRM_VMW_SYNCCPU              25

/*************************************************************************/
/**
 * DRM_VMW_GET_PARAM - get device information.
 *
 * DRM_VMW_PARAM_FIFO_OFFSET:
 * Offset to use to map the first page of the FIFO read-only.
 * The fifo is mapped using the mmap() system call on the drm device.
 *
 * DRM_VMW_PARAM_OVERLAY_IOCTL:
 * Does the driver support the overlay ioctl.
 */

#define DRM_VMW_PARAM_NUM_STREAMS      0
#define DRM_VMW_PARAM_NUM_FREE_STREAMS 1
#define DRM_VMW_PARAM_3D               2
#define DRM_VMW_PARAM_HW_CAPS          3
#define DRM_VMW_PARAM_FIFO_CAPS        4
#define DRM_VMW_PARAM_MAX_FB_SIZE      5
#define DRM_VMW_PARAM_FIFO_HW_VERSION  6
#define DRM_VMW_PARAM_MAX_SURF_MEMORY  7
#define DRM_VMW_PARAM_3D_CAPS_SIZE     8
#define DRM_VMW_PARAM_MAX_MOB_MEMORY   9
<<<<<<< HEAD
=======
#define DRM_VMW_PARAM_MAX_MOB_SIZE     10
>>>>>>> e3703f8c

/**
 * struct drm_vmw_getparam_arg
 *
 * @value: Returned value. //Out
 * @param: Parameter to query. //In.
 *
 * Argument to the DRM_VMW_GET_PARAM Ioctl.
 */

struct drm_vmw_getparam_arg {
	uint64_t value;
	uint32_t param;
	uint32_t pad64;
};

/*************************************************************************/
/**
 * DRM_VMW_CREATE_CONTEXT - Create a host context.
 *
 * Allocates a device unique context id, and queues a create context command
 * for the host. Does not wait for host completion.
 */

/**
 * struct drm_vmw_context_arg
 *
 * @cid: Device unique context ID.
 *
 * Output argument to the DRM_VMW_CREATE_CONTEXT Ioctl.
 * Input argument to the DRM_VMW_UNREF_CONTEXT Ioctl.
 */

struct drm_vmw_context_arg {
	int32_t cid;
	uint32_t pad64;
};

/*************************************************************************/
/**
 * DRM_VMW_UNREF_CONTEXT - Create a host context.
 *
 * Frees a global context id, and queues a destroy host command for the host.
 * Does not wait for host completion. The context ID can be used directly
 * in the command stream and shows up as the same context ID on the host.
 */

/*************************************************************************/
/**
 * DRM_VMW_CREATE_SURFACE - Create a host suface.
 *
 * Allocates a device unique surface id, and queues a create surface command
 * for the host. Does not wait for host completion. The surface ID can be
 * used directly in the command stream and shows up as the same surface
 * ID on the host.
 */

/**
 * struct drm_wmv_surface_create_req
 *
 * @flags: Surface flags as understood by the host.
 * @format: Surface format as understood by the host.
 * @mip_levels: Number of mip levels for each face.
 * An unused face should have 0 encoded.
 * @size_addr: Address of a user-space array of sruct drm_vmw_size
 * cast to an uint64_t for 32-64 bit compatibility.
 * The size of the array should equal the total number of mipmap levels.
 * @shareable: Boolean whether other clients (as identified by file descriptors)
 * may reference this surface.
 * @scanout: Boolean whether the surface is intended to be used as a
 * scanout.
 *
 * Input data to the DRM_VMW_CREATE_SURFACE Ioctl.
 * Output data from the DRM_VMW_REF_SURFACE Ioctl.
 */

struct drm_vmw_surface_create_req {
	uint32_t flags;
	uint32_t format;
	uint32_t mip_levels[DRM_VMW_MAX_SURFACE_FACES];
	uint64_t size_addr;
	int32_t shareable;
	int32_t scanout;
};

/**
 * struct drm_wmv_surface_arg
 *
 * @sid: Surface id of created surface or surface to destroy or reference.
 *
 * Output data from the DRM_VMW_CREATE_SURFACE Ioctl.
 * Input argument to the DRM_VMW_UNREF_SURFACE Ioctl.
 * Input argument to the DRM_VMW_REF_SURFACE Ioctl.
 */

struct drm_vmw_surface_arg {
	int32_t sid;
	uint32_t pad64;
};

/**
 * struct drm_vmw_size ioctl.
 *
 * @width - mip level width
 * @height - mip level height
 * @depth - mip level depth
 *
 * Description of a mip level.
 * Input data to the DRM_WMW_CREATE_SURFACE Ioctl.
 */

struct drm_vmw_size {
	uint32_t width;
	uint32_t height;
	uint32_t depth;
	uint32_t pad64;
};

/**
 * union drm_vmw_surface_create_arg
 *
 * @rep: Output data as described above.
 * @req: Input data as described above.
 *
 * Argument to the DRM_VMW_CREATE_SURFACE Ioctl.
 */

union drm_vmw_surface_create_arg {
	struct drm_vmw_surface_arg rep;
	struct drm_vmw_surface_create_req req;
};

/*************************************************************************/
/**
 * DRM_VMW_REF_SURFACE - Reference a host surface.
 *
 * Puts a reference on a host surface with a give sid, as previously
 * returned by the DRM_VMW_CREATE_SURFACE ioctl.
 * A reference will make sure the surface isn't destroyed while we hold
 * it and will allow the calling client to use the surface ID in the command
 * stream.
 *
 * On successful return, the Ioctl returns the surface information given
 * in the DRM_VMW_CREATE_SURFACE ioctl.
 */

/**
 * union drm_vmw_surface_reference_arg
 *
 * @rep: Output data as described above.
 * @req: Input data as described above.
 *
 * Argument to the DRM_VMW_REF_SURFACE Ioctl.
 */

union drm_vmw_surface_reference_arg {
	struct drm_vmw_surface_create_req rep;
	struct drm_vmw_surface_arg req;
};

/*************************************************************************/
/**
 * DRM_VMW_UNREF_SURFACE - Unreference a host surface.
 *
 * Clear a reference previously put on a host surface.
 * When all references are gone, including the one implicitly placed
 * on creation,
 * a destroy surface command will be queued for the host.
 * Does not wait for completion.
 */

/*************************************************************************/
/**
 * DRM_VMW_EXECBUF
 *
 * Submit a command buffer for execution on the host, and return a
 * fence seqno that when signaled, indicates that the command buffer has
 * executed.
 */

/**
 * struct drm_vmw_execbuf_arg
 *
 * @commands: User-space address of a command buffer cast to an uint64_t.
 * @command-size: Size in bytes of the command buffer.
 * @throttle-us: Sleep until software is less than @throttle_us
 * microseconds ahead of hardware. The driver may round this value
 * to the nearest kernel tick.
 * @fence_rep: User-space address of a struct drm_vmw_fence_rep cast to an
 * uint64_t.
 * @version: Allows expanding the execbuf ioctl parameters without breaking
 * backwards compatibility, since user-space will always tell the kernel
 * which version it uses.
 * @flags: Execbuf flags. None currently.
 *
 * Argument to the DRM_VMW_EXECBUF Ioctl.
 */

#define DRM_VMW_EXECBUF_VERSION 1

struct drm_vmw_execbuf_arg {
	uint64_t commands;
	uint32_t command_size;
	uint32_t throttle_us;
	uint64_t fence_rep;
	uint32_t version;
	uint32_t flags;
};

/**
 * struct drm_vmw_fence_rep
 *
 * @handle: Fence object handle for fence associated with a command submission.
 * @mask: Fence flags relevant for this fence object.
 * @seqno: Fence sequence number in fifo. A fence object with a lower
 * seqno will signal the EXEC flag before a fence object with a higher
 * seqno. This can be used by user-space to avoid kernel calls to determine
 * whether a fence has signaled the EXEC flag. Note that @seqno will
 * wrap at 32-bit.
 * @passed_seqno: The highest seqno number processed by the hardware
 * so far. This can be used to mark user-space fence objects as signaled, and
 * to determine whether a fence seqno might be stale.
 * @error: This member should've been set to -EFAULT on submission.
 * The following actions should be take on completion:
 * error == -EFAULT: Fence communication failed. The host is synchronized.
 * Use the last fence id read from the FIFO fence register.
 * error != 0 && error != -EFAULT:
 * Fence submission failed. The host is synchronized. Use the fence_seq member.
 * error == 0: All is OK, The host may not be synchronized.
 * Use the fence_seq member.
 *
 * Input / Output data to the DRM_VMW_EXECBUF Ioctl.
 */

struct drm_vmw_fence_rep {
	uint32_t handle;
	uint32_t mask;
	uint32_t seqno;
	uint32_t passed_seqno;
	uint32_t pad64;
	int32_t error;
};

/*************************************************************************/
/**
 * DRM_VMW_ALLOC_DMABUF
 *
 * Allocate a DMA buffer that is visible also to the host.
 * NOTE: The buffer is
 * identified by a handle and an offset, which are private to the guest, but
 * useable in the command stream. The guest kernel may translate these
 * and patch up the command stream accordingly. In the future, the offset may
 * be zero at all times, or it may disappear from the interface before it is
 * fixed.
 *
 * The DMA buffer may stay user-space mapped in the guest at all times,
 * and is thus suitable for sub-allocation.
 *
 * DMA buffers are mapped using the mmap() syscall on the drm device.
 */

/**
 * struct drm_vmw_alloc_dmabuf_req
 *
 * @size: Required minimum size of the buffer.
 *
 * Input data to the DRM_VMW_ALLOC_DMABUF Ioctl.
 */

struct drm_vmw_alloc_dmabuf_req {
	uint32_t size;
	uint32_t pad64;
};

/**
 * struct drm_vmw_dmabuf_rep
 *
 * @map_handle: Offset to use in the mmap() call used to map the buffer.
 * @handle: Handle unique to this buffer. Used for unreferencing.
 * @cur_gmr_id: GMR id to use in the command stream when this buffer is
 * referenced. See not above.
 * @cur_gmr_offset: Offset to use in the command stream when this buffer is
 * referenced. See note above.
 *
 * Output data from the DRM_VMW_ALLOC_DMABUF Ioctl.
 */

struct drm_vmw_dmabuf_rep {
	uint64_t map_handle;
	uint32_t handle;
	uint32_t cur_gmr_id;
	uint32_t cur_gmr_offset;
	uint32_t pad64;
};

/**
 * union drm_vmw_dmabuf_arg
 *
 * @req: Input data as described above.
 * @rep: Output data as described above.
 *
 * Argument to the DRM_VMW_ALLOC_DMABUF Ioctl.
 */

union drm_vmw_alloc_dmabuf_arg {
	struct drm_vmw_alloc_dmabuf_req req;
	struct drm_vmw_dmabuf_rep rep;
};

/*************************************************************************/
/**
 * DRM_VMW_UNREF_DMABUF - Free a DMA buffer.
 *
 */

/**
 * struct drm_vmw_unref_dmabuf_arg
 *
 * @handle: Handle indicating what buffer to free. Obtained from the
 * DRM_VMW_ALLOC_DMABUF Ioctl.
 *
 * Argument to the DRM_VMW_UNREF_DMABUF Ioctl.
 */

struct drm_vmw_unref_dmabuf_arg {
	uint32_t handle;
	uint32_t pad64;
};

/*************************************************************************/
/**
 * DRM_VMW_CONTROL_STREAM - Control overlays, aka streams.
 *
 * This IOCTL controls the overlay units of the svga device.
 * The SVGA overlay units does not work like regular hardware units in
 * that they do not automaticaly read back the contents of the given dma
 * buffer. But instead only read back for each call to this ioctl, and
 * at any point between this call being made and a following call that
 * either changes the buffer or disables the stream.
 */

/**
 * struct drm_vmw_rect
 *
 * Defines a rectangle. Used in the overlay ioctl to define
 * source and destination rectangle.
 */

struct drm_vmw_rect {
	int32_t x;
	int32_t y;
	uint32_t w;
	uint32_t h;
};

/**
 * struct drm_vmw_control_stream_arg
 *
 * @stream_id: Stearm to control
 * @enabled: If false all following arguments are ignored.
 * @handle: Handle to buffer for getting data from.
 * @format: Format of the overlay as understood by the host.
 * @width: Width of the overlay.
 * @height: Height of the overlay.
 * @size: Size of the overlay in bytes.
 * @pitch: Array of pitches, the two last are only used for YUV12 formats.
 * @offset: Offset from start of dma buffer to overlay.
 * @src: Source rect, must be within the defined area above.
 * @dst: Destination rect, x and y may be negative.
 *
 * Argument to the DRM_VMW_CONTROL_STREAM Ioctl.
 */

struct drm_vmw_control_stream_arg {
	uint32_t stream_id;
	uint32_t enabled;

	uint32_t flags;
	uint32_t color_key;

	uint32_t handle;
	uint32_t offset;
	int32_t format;
	uint32_t size;
	uint32_t width;
	uint32_t height;
	uint32_t pitch[3];

	uint32_t pad64;
	struct drm_vmw_rect src;
	struct drm_vmw_rect dst;
};

/*************************************************************************/
/**
 * DRM_VMW_CURSOR_BYPASS - Give extra information about cursor bypass.
 *
 */

#define DRM_VMW_CURSOR_BYPASS_ALL    (1 << 0)
#define DRM_VMW_CURSOR_BYPASS_FLAGS       (1)

/**
 * struct drm_vmw_cursor_bypass_arg
 *
 * @flags: Flags.
 * @crtc_id: Crtc id, only used if DMR_CURSOR_BYPASS_ALL isn't passed.
 * @xpos: X position of cursor.
 * @ypos: Y position of cursor.
 * @xhot: X hotspot.
 * @yhot: Y hotspot.
 *
 * Argument to the DRM_VMW_CURSOR_BYPASS Ioctl.
 */

struct drm_vmw_cursor_bypass_arg {
	uint32_t flags;
	uint32_t crtc_id;
	int32_t xpos;
	int32_t ypos;
	int32_t xhot;
	int32_t yhot;
};

/*************************************************************************/
/**
 * DRM_VMW_CLAIM_STREAM - Claim a single stream.
 */

/**
 * struct drm_vmw_context_arg
 *
 * @stream_id: Device unique context ID.
 *
 * Output argument to the DRM_VMW_CREATE_CONTEXT Ioctl.
 * Input argument to the DRM_VMW_UNREF_CONTEXT Ioctl.
 */

struct drm_vmw_stream_arg {
	uint32_t stream_id;
	uint32_t pad64;
};

/*************************************************************************/
/**
 * DRM_VMW_UNREF_STREAM - Unclaim a stream.
 *
 * Return a single stream that was claimed by this process. Also makes
 * sure that the stream has been stopped.
 */

/*************************************************************************/
/**
 * DRM_VMW_GET_3D_CAP
 *
 * Read 3D capabilities from the FIFO
 *
 */

/**
 * struct drm_vmw_get_3d_cap_arg
 *
 * @buffer: Pointer to a buffer for capability data, cast to an uint64_t
 * @size: Max size to copy
 *
 * Input argument to the DRM_VMW_GET_3D_CAP_IOCTL
 * ioctls.
 */

struct drm_vmw_get_3d_cap_arg {
	uint64_t buffer;
	uint32_t max_size;
	uint32_t pad64;
};

/*************************************************************************/
/**
 * DRM_VMW_FENCE_WAIT
 *
 * Waits for a fence object to signal. The wait is interruptible, so that
 * signals may be delivered during the interrupt. The wait may timeout,
 * in which case the calls returns -EBUSY. If the wait is restarted,
 * that is restarting without resetting @cookie_valid to zero,
 * the timeout is computed from the first call.
 *
 * The flags argument to the DRM_VMW_FENCE_WAIT ioctl indicates what to wait
 * on:
 * DRM_VMW_FENCE_FLAG_EXEC: All commands ahead of the fence in the command
 * stream
 * have executed.
 * DRM_VMW_FENCE_FLAG_QUERY: All query results resulting from query finish
 * commands
 * in the buffer given to the EXECBUF ioctl returning the fence object handle
 * are available to user-space.
 *
 * DRM_VMW_WAIT_OPTION_UNREF: If this wait option is given, and the
 * fenc wait ioctl returns 0, the fence object has been unreferenced after
 * the wait.
 */

#define DRM_VMW_FENCE_FLAG_EXEC   (1 << 0)
#define DRM_VMW_FENCE_FLAG_QUERY  (1 << 1)

#define DRM_VMW_WAIT_OPTION_UNREF (1 << 0)

/**
 * struct drm_vmw_fence_wait_arg
 *
 * @handle: Fence object handle as returned by the DRM_VMW_EXECBUF ioctl.
 * @cookie_valid: Must be reset to 0 on first call. Left alone on restart.
 * @kernel_cookie: Set to 0 on first call. Left alone on restart.
 * @timeout_us: Wait timeout in microseconds. 0 for indefinite timeout.
 * @lazy: Set to 1 if timing is not critical. Allow more than a kernel tick
 * before returning.
 * @flags: Fence flags to wait on.
 * @wait_options: Options that control the behaviour of the wait ioctl.
 *
 * Input argument to the DRM_VMW_FENCE_WAIT ioctl.
 */

struct drm_vmw_fence_wait_arg {
	uint32_t handle;
	int32_t  cookie_valid;
	uint64_t kernel_cookie;
	uint64_t timeout_us;
	int32_t lazy;
	int32_t flags;
	int32_t wait_options;
	int32_t pad64;
};

/*************************************************************************/
/**
 * DRM_VMW_FENCE_SIGNALED
 *
 * Checks if a fence object is signaled..
 */

/**
 * struct drm_vmw_fence_signaled_arg
 *
 * @handle: Fence object handle as returned by the DRM_VMW_EXECBUF ioctl.
 * @flags: Fence object flags input to DRM_VMW_FENCE_SIGNALED ioctl
 * @signaled: Out: Flags signaled.
 * @sequence: Out: Highest sequence passed so far. Can be used to signal the
 * EXEC flag of user-space fence objects.
 *
 * Input/Output argument to the DRM_VMW_FENCE_SIGNALED and DRM_VMW_FENCE_UNREF
 * ioctls.
 */

struct drm_vmw_fence_signaled_arg {
	 uint32_t handle;
	 uint32_t flags;
	 int32_t signaled;
	 uint32_t passed_seqno;
	 uint32_t signaled_flags;
	 uint32_t pad64;
};

/*************************************************************************/
/**
 * DRM_VMW_FENCE_UNREF
 *
 * Unreferences a fence object, and causes it to be destroyed if there are no
 * other references to it.
 *
 */

/**
 * struct drm_vmw_fence_arg
 *
 * @handle: Fence object handle as returned by the DRM_VMW_EXECBUF ioctl.
 *
 * Input/Output argument to the DRM_VMW_FENCE_UNREF ioctl..
 */

struct drm_vmw_fence_arg {
	 uint32_t handle;
	 uint32_t pad64;
};


/*************************************************************************/
/**
 * DRM_VMW_FENCE_EVENT
 *
 * Queues an event on a fence to be delivered on the drm character device
 * when the fence has signaled the DRM_VMW_FENCE_FLAG_EXEC flag.
 * Optionally the approximate time when the fence signaled is
 * given by the event.
 */

/*
 * The event type
 */
#define DRM_VMW_EVENT_FENCE_SIGNALED 0x80000000

struct drm_vmw_event_fence {
	struct drm_event base;
	uint64_t user_data;
	uint32_t tv_sec;
	uint32_t tv_usec;
};

/*
 * Flags that may be given to the command.
 */
/* Request fence signaled time on the event. */
#define DRM_VMW_FE_FLAG_REQ_TIME (1 << 0)

/**
 * struct drm_vmw_fence_event_arg
 *
 * @fence_rep: Pointer to fence_rep structure cast to uint64_t or 0 if
 * the fence is not supposed to be referenced by user-space.
 * @user_info: Info to be delivered with the event.
 * @handle: Attach the event to this fence only.
 * @flags: A set of flags as defined above.
 */
struct drm_vmw_fence_event_arg {
	uint64_t fence_rep;
	uint64_t user_data;
	uint32_t handle;
	uint32_t flags;
};


/*************************************************************************/
/**
 * DRM_VMW_PRESENT
 *
 * Executes an SVGA present on a given fb for a given surface. The surface
 * is placed on the framebuffer. Cliprects are given relative to the given
 * point (the point disignated by dest_{x|y}).
 *
 */

/**
 * struct drm_vmw_present_arg
 * @fb_id: framebuffer id to present / read back from.
 * @sid: Surface id to present from.
 * @dest_x: X placement coordinate for surface.
 * @dest_y: Y placement coordinate for surface.
 * @clips_ptr: Pointer to an array of clip rects cast to an uint64_t.
 * @num_clips: Number of cliprects given relative to the framebuffer origin,
 * in the same coordinate space as the frame buffer.
 * @pad64: Unused 64-bit padding.
 *
 * Input argument to the DRM_VMW_PRESENT ioctl.
 */

struct drm_vmw_present_arg {
	uint32_t fb_id;
	uint32_t sid;
	int32_t dest_x;
	int32_t dest_y;
	uint64_t clips_ptr;
	uint32_t num_clips;
	uint32_t pad64;
};


/*************************************************************************/
/**
 * DRM_VMW_PRESENT_READBACK
 *
 * Executes an SVGA present readback from a given fb to the dma buffer
 * currently bound as the fb. If there is no dma buffer bound to the fb,
 * an error will be returned.
 *
 */

/**
 * struct drm_vmw_present_arg
 * @fb_id: fb_id to present / read back from.
 * @num_clips: Number of cliprects.
 * @clips_ptr: Pointer to an array of clip rects cast to an uint64_t.
 * @fence_rep: Pointer to a struct drm_vmw_fence_rep, cast to an uint64_t.
 * If this member is NULL, then the ioctl should not return a fence.
 */

struct drm_vmw_present_readback_arg {
	 uint32_t fb_id;
	 uint32_t num_clips;
	 uint64_t clips_ptr;
	 uint64_t fence_rep;
};

/*************************************************************************/
/**
 * DRM_VMW_UPDATE_LAYOUT - Update layout
 *
 * Updates the preferred modes and connection status for connectors. The
 * command consists of one drm_vmw_update_layout_arg pointing to an array
 * of num_outputs drm_vmw_rect's.
 */

/**
 * struct drm_vmw_update_layout_arg
 *
 * @num_outputs: number of active connectors
 * @rects: pointer to array of drm_vmw_rect cast to an uint64_t
 *
 * Input argument to the DRM_VMW_UPDATE_LAYOUT Ioctl.
 */
struct drm_vmw_update_layout_arg {
	uint32_t num_outputs;
	uint32_t pad64;
	uint64_t rects;
};


/*************************************************************************/
/**
 * DRM_VMW_CREATE_SHADER - Create shader
 *
 * Creates a shader and optionally binds it to a dma buffer containing
 * the shader byte-code.
 */

/**
 * enum drm_vmw_shader_type - Shader types
 */
enum drm_vmw_shader_type {
	drm_vmw_shader_type_vs = 0,
	drm_vmw_shader_type_ps,
	drm_vmw_shader_type_gs
};


/**
 * struct drm_vmw_shader_create_arg
 *
 * @shader_type: Shader type of the shader to create.
 * @size: Size of the byte-code in bytes.
 * where the shader byte-code starts
 * @buffer_handle: Buffer handle identifying the buffer containing the
 * shader byte-code
 * @shader_handle: On successful completion contains a handle that
 * can be used to subsequently identify the shader.
 * @offset: Offset in bytes into the buffer given by @buffer_handle,
 *
 * Input / Output argument to the DRM_VMW_CREATE_SHADER Ioctl.
 */
struct drm_vmw_shader_create_arg {
	enum drm_vmw_shader_type shader_type;
	uint32_t size;
	uint32_t buffer_handle;
	uint32_t shader_handle;
	uint64_t offset;
};

/*************************************************************************/
/**
 * DRM_VMW_UNREF_SHADER - Unreferences a shader
 *
 * Destroys a user-space reference to a shader, optionally destroying
 * it.
 */

/**
 * struct drm_vmw_shader_arg
 *
 * @handle: Handle identifying the shader to destroy.
 *
 * Input argument to the DRM_VMW_UNREF_SHADER ioctl.
 */
struct drm_vmw_shader_arg {
	uint32_t handle;
	uint32_t pad64;
};

/*************************************************************************/
/**
 * DRM_VMW_GB_SURFACE_CREATE - Create a host guest-backed surface.
 *
 * Allocates a surface handle and queues a create surface command
 * for the host on the first use of the surface. The surface ID can
 * be used as the surface ID in commands referencing the surface.
 */

/**
 * enum drm_vmw_surface_flags
 *
 * @drm_vmw_surface_flag_shareable:     Whether the surface is shareable
 * @drm_vmw_surface_flag_scanout:       Whether the surface is a scanout
 *                                      surface.
 * @drm_vmw_surface_flag_create_buffer: Create a backup buffer if none is
 *                                      given.
 */
enum drm_vmw_surface_flags {
	drm_vmw_surface_flag_shareable = (1 << 0),
	drm_vmw_surface_flag_scanout = (1 << 1),
	drm_vmw_surface_flag_create_buffer = (1 << 2)
};

/**
 * struct drm_vmw_gb_surface_create_req
 *
 * @svga3d_flags:     SVGA3d surface flags for the device.
 * @format:           SVGA3d format.
 * @mip_level:        Number of mip levels for all faces.
 * @drm_surface_flags Flags as described above.
 * @multisample_count Future use. Set to 0.
 * @autogen_filter    Future use. Set to 0.
 * @buffer_handle     Buffer handle of backup buffer. SVGA3D_INVALID_ID
 *                    if none.
 * @base_size         Size of the base mip level for all faces.
 *
 * Input argument to the  DRM_VMW_GB_SURFACE_CREATE Ioctl.
 * Part of output argument for the DRM_VMW_GB_SURFACE_REF Ioctl.
 */
struct drm_vmw_gb_surface_create_req {
	uint32_t svga3d_flags;
	uint32_t format;
	uint32_t mip_levels;
	enum drm_vmw_surface_flags drm_surface_flags;
	uint32_t multisample_count;
	uint32_t autogen_filter;
	uint32_t buffer_handle;
	uint32_t pad64;
	struct drm_vmw_size base_size;
};

/**
 * struct drm_vmw_gb_surface_create_rep
 *
 * @handle:            Surface handle.
 * @backup_size:       Size of backup buffers for this surface.
 * @buffer_handle:     Handle of backup buffer. SVGA3D_INVALID_ID if none.
 * @buffer_size:       Actual size of the buffer identified by
 *                     @buffer_handle
 * @buffer_map_handle: Offset into device address space for the buffer
 *                     identified by @buffer_handle.
 *
 * Part of output argument for the DRM_VMW_GB_SURFACE_REF ioctl.
 * Output argument for the DRM_VMW_GB_SURFACE_CREATE ioctl.
 */
struct drm_vmw_gb_surface_create_rep {
	uint32_t handle;
	uint32_t backup_size;
	uint32_t buffer_handle;
	uint32_t buffer_size;
	uint64_t buffer_map_handle;
};

/**
 * union drm_vmw_gb_surface_create_arg
 *
 * @req: Input argument as described above.
 * @rep: Output argument as described above.
 *
 * Argument to the DRM_VMW_GB_SURFACE_CREATE ioctl.
 */
union drm_vmw_gb_surface_create_arg {
	struct drm_vmw_gb_surface_create_rep rep;
	struct drm_vmw_gb_surface_create_req req;
};

/*************************************************************************/
/**
 * DRM_VMW_GB_SURFACE_REF - Reference a host surface.
 *
 * Puts a reference on a host surface with a given handle, as previously
 * returned by the DRM_VMW_GB_SURFACE_CREATE ioctl.
 * A reference will make sure the surface isn't destroyed while we hold
 * it and will allow the calling client to use the surface handle in
 * the command stream.
 *
 * On successful return, the Ioctl returns the surface information given
 * to and returned from the DRM_VMW_GB_SURFACE_CREATE ioctl.
 */

/**
 * struct drm_vmw_gb_surface_reference_arg
 *
 * @creq: The data used as input when the surface was created, as described
 *        above at "struct drm_vmw_gb_surface_create_req"
 * @crep: Additional data output when the surface was created, as described
 *        above at "struct drm_vmw_gb_surface_create_rep"
 *
 * Output Argument to the DRM_VMW_GB_SURFACE_REF ioctl.
 */
struct drm_vmw_gb_surface_ref_rep {
	struct drm_vmw_gb_surface_create_req creq;
	struct drm_vmw_gb_surface_create_rep crep;
};

/**
 * union drm_vmw_gb_surface_reference_arg
 *
 * @req: Input data as described above at "struct drm_vmw_surface_arg"
 * @rep: Output data as described above at "struct drm_vmw_gb_surface_ref_rep"
 *
 * Argument to the DRM_VMW_GB_SURFACE_REF Ioctl.
 */
union drm_vmw_gb_surface_reference_arg {
	struct drm_vmw_gb_surface_ref_rep rep;
	struct drm_vmw_surface_arg req;
};


/*************************************************************************/
/**
 * DRM_VMW_SYNCCPU - Sync a DMA buffer / MOB for CPU access.
 *
 * Idles any previously submitted GPU operations on the buffer and
 * by default blocks command submissions that reference the buffer.
 * If the file descriptor used to grab a blocking CPU sync is closed, the
 * cpu sync is released.
 * The flags argument indicates how the grab / release operation should be
 * performed:
 */

/**
 * enum drm_vmw_synccpu_flags - Synccpu flags:
 *
 * @drm_vmw_synccpu_read: Sync for read. If sync is done for read only, it's a
 * hint to the kernel to allow command submissions that references the buffer
 * for read-only.
 * @drm_vmw_synccpu_write: Sync for write. Block all command submissions
 * referencing this buffer.
 * @drm_vmw_synccpu_dontblock: Dont wait for GPU idle, but rather return
 * -EBUSY should the buffer be busy.
 * @drm_vmw_synccpu_allow_cs: Allow command submission that touches the buffer
 * while the buffer is synced for CPU. This is similar to the GEM bo idle
 * behavior.
 */
enum drm_vmw_synccpu_flags {
	drm_vmw_synccpu_read = (1 << 0),
	drm_vmw_synccpu_write = (1 << 1),
	drm_vmw_synccpu_dontblock = (1 << 2),
	drm_vmw_synccpu_allow_cs = (1 << 3)
};

/**
 * enum drm_vmw_synccpu_op - Synccpu operations:
 *
 * @drm_vmw_synccpu_grab:    Grab the buffer for CPU operations
 * @drm_vmw_synccpu_release: Release a previous grab.
 */
enum drm_vmw_synccpu_op {
	drm_vmw_synccpu_grab,
	drm_vmw_synccpu_release
};

/**
 * struct drm_vmw_synccpu_arg
 *
 * @op:			     The synccpu operation as described above.
 * @handle:		     Handle identifying the buffer object.
 * @flags:		     Flags as described above.
 */
struct drm_vmw_synccpu_arg {
	enum drm_vmw_synccpu_op op;
	enum drm_vmw_synccpu_flags flags;
	uint32_t handle;
	uint32_t pad64;
};

#endif<|MERGE_RESOLUTION|>--- conflicted
+++ resolved
@@ -87,10 +87,7 @@
 #define DRM_VMW_PARAM_MAX_SURF_MEMORY  7
 #define DRM_VMW_PARAM_3D_CAPS_SIZE     8
 #define DRM_VMW_PARAM_MAX_MOB_MEMORY   9
-<<<<<<< HEAD
-=======
 #define DRM_VMW_PARAM_MAX_MOB_SIZE     10
->>>>>>> e3703f8c
 
 /**
  * struct drm_vmw_getparam_arg
