--- conflicted
+++ resolved
@@ -6,10 +6,6 @@
 
 config SND_SOC_SOF
 	tristate "Sound Open Firmware Support"
-<<<<<<< HEAD
-	default m
-=======
->>>>>>> 26555f29
 	select SND_SOC_TOPOLOGY
 	select SND_SOC_COMPRESS
 	help
@@ -51,8 +47,6 @@
           Say Y if you need this force nocodec mode option
           If unsure select "N".
 
-<<<<<<< HEAD
-=======
 config SND_SOC_SOF_DEBUG_XRUN_STOP
 	bool "SOF stop on XRUN"
 	depends on SND_SOC_SOF_DEBUG
@@ -62,6 +56,5 @@
 	  Say Y if you are debugging SOF FW pipeline XRUNs.
           If unsure select "N".
 
->>>>>>> 26555f29
 source "sound/soc/sof/intel/Kconfig"
 source "sound/soc/sof/xtensa/Kconfig"