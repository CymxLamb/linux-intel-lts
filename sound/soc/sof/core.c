// SPDX-License-Identifier: (GPL-2.0 OR BSD-3-Clause)
/*
 * This file is provided under a dual BSD/GPLv2 license.  When using or
 * redistributing this file, you may do so under either license.
 *
 * Copyright(c) 2017 Intel Corporation. All rights reserved.
 *
 * Author: Liam Girdwood <liam.r.girdwood@linux.intel.com>
 */

#include <linux/mm.h>
#include <linux/module.h>
#include <linux/slab.h>
#include <linux/delay.h>
#include <asm/page.h>
#include <asm/pgtable.h>
#include <sound/core.h>
#include <sound/soc.h>
#include <sound/sof.h>
#include "sof-priv.h"
#include "ops.h"

/* SOF defaults if not provided by the platform in ms */
#define TIMEOUT_DEFAULT_IPC	5
#define TIMEOUT_DEFAULT_BOOT	100

/*
 * Generic object lookup APIs.
 */

struct snd_sof_pcm *snd_sof_find_spcm_dai(struct snd_sof_dev *sdev,
					  struct snd_soc_pcm_runtime *rtd)
{
	struct snd_sof_pcm *spcm = NULL;

	list_for_each_entry(spcm, &sdev->pcm_list, list) {
		if (le32_to_cpu(spcm->pcm.dai_id) == rtd->dai_link->id)
			return spcm;
	}

	return NULL;
}

struct snd_sof_pcm *snd_sof_find_spcm_name(struct snd_sof_dev *sdev,
					   char *name)
{
	struct snd_sof_pcm *spcm = NULL;

	list_for_each_entry(spcm, &sdev->pcm_list, list) {
		if (strcmp(spcm->pcm.dai_name, name) == 0)
			return spcm;

		if (strcmp(spcm->pcm.caps[0].name, name) == 0)
			return spcm;

		if (strcmp(spcm->pcm.caps[1].name, name) == 0)
			return spcm;
	}

	return NULL;
}

struct snd_sof_pcm *snd_sof_find_spcm_comp(struct snd_sof_dev *sdev,
					   unsigned int comp_id,
					   int *direction)
{
	struct snd_sof_pcm *spcm = NULL;

	list_for_each_entry(spcm, &sdev->pcm_list, list) {
		if (spcm->stream[SNDRV_PCM_STREAM_PLAYBACK].comp_id ==
			comp_id) {
			*direction = SNDRV_PCM_STREAM_PLAYBACK;
			return spcm;
		}
		if (spcm->stream[SNDRV_PCM_STREAM_CAPTURE].comp_id == comp_id) {
			*direction = SNDRV_PCM_STREAM_CAPTURE;
			return spcm;
		}
	}

	return NULL;
}

struct snd_sof_pcm *snd_sof_find_spcm_pcm_id(struct snd_sof_dev *sdev,
					     unsigned int pcm_id)
{
	struct snd_sof_pcm *spcm = NULL;

	list_for_each_entry(spcm, &sdev->pcm_list, list) {
		if (le32_to_cpu(spcm->pcm.pcm_id) == pcm_id)
			return spcm;
	}

	return NULL;
}

struct snd_sof_widget *snd_sof_find_swidget(struct snd_sof_dev *sdev,
					    char *name)
{
	struct snd_sof_widget *swidget = NULL;

	list_for_each_entry(swidget, &sdev->widget_list, list) {
		if (strcmp(name, swidget->widget->name) == 0)
			return swidget;
	}

	return NULL;
}

struct snd_sof_dai *snd_sof_find_dai(struct snd_sof_dev *sdev,
				     char *name)
{
	struct snd_sof_dai *dai = NULL;

	list_for_each_entry(dai, &sdev->dai_list, list) {
		if (!dai->name)
			continue;

		if (strcmp(name, dai->name) == 0)
			return dai;
	}

	return NULL;
}

static inline unsigned int sof_get_pages(size_t size)
{
	return (size + PAGE_SIZE - 1) >> PAGE_SHIFT;
}

<<<<<<< HEAD
=======
/*
 * FW Panic/fault handling.
 */

>>>>>>> 26555f29
struct sof_panic_msg {
	u32 id;
	const char *msg;
};

/* standard FW panic types */
static const struct sof_panic_msg panic_msg[] = {
	{SOF_IPC_PANIC_MEM, "out of memory"},
	{SOF_IPC_PANIC_WORK, "work subsystem init failed"},
	{SOF_IPC_PANIC_IPC, "IPC subsystem init failed"},
	{SOF_IPC_PANIC_ARCH, "arch init failed"},
	{SOF_IPC_PANIC_PLATFORM, "platform init failed"},
	{SOF_IPC_PANIC_TASK, "scheduler init failed"},
	{SOF_IPC_PANIC_EXCEPTION, "runtime exception"},
	{SOF_IPC_PANIC_DEADLOCK, "deadlock"},
	{SOF_IPC_PANIC_STACK, "stack overflow"},
	{SOF_IPC_PANIC_IDLE, "can't enter idle"},
};

int snd_sof_get_status(struct snd_sof_dev *sdev, u32 panic_code,
		       u32 tracep_code, void *oops, void *stack,
		       size_t stack_words)
{
	u32 code;
	int i;

	/* is firmware dead ? */
	if ((panic_code & SOF_IPC_PANIC_MAGIC_MASK) != SOF_IPC_PANIC_MAGIC) {
		dev_err(sdev->dev, "error: unexpected fault 0x%8.8x trace 0x%8.8x\n",
			panic_code, tracep_code);
		return 0; /* no fault ? */
	}

	code = panic_code &
		(SOF_IPC_PANIC_MAGIC_MASK | SOF_IPC_PANIC_CODE_MASK);

	for (i = 0; i < ARRAY_SIZE(panic_msg); i++) {
		if (panic_msg[i].id == code) {
			dev_err(sdev->dev, "error: %s\n", panic_msg[i].msg);
			dev_err(sdev->dev, "error: trace point %8.8x\n",
				tracep_code);
			goto out;
		}
	}

	/* unknown error */
	dev_err(sdev->dev, "error: unknown reason %8.8x\n", panic_code);
	dev_err(sdev->dev, "error: trace point %8.8x\n", tracep_code);

out:
	sof_oops(sdev, oops);
	sof_stack(sdev, oops, stack, stack_words);
	return -EFAULT;
}
EXPORT_SYMBOL(snd_sof_get_status);

/*
 * Generic buffer page table creation.
 */

int snd_sof_create_page_table(struct snd_sof_dev *sdev,
			      struct snd_dma_buffer *dmab,
			      unsigned char *page_table, size_t size)
{
	int i, pages;

	pages = snd_sgbuf_aligned_pages(size);

	dev_dbg(sdev->dev, "generating page table for %p size 0x%zx pages %d\n",
		dmab->area, size, pages);

	for (i = 0; i < pages; i++) {
		u32 idx = (((i << 2) + i)) >> 1;
		u32 pfn = snd_sgbuf_get_addr(dmab, i * PAGE_SIZE) >> PAGE_SHIFT;
		u32 *pg_table;

		dev_dbg(sdev->dev, "pfn i %i idx %d pfn %x\n", i, idx, pfn);

		pg_table = (u32 *)(page_table + idx);

		if (i & 1)
			*pg_table |= (pfn << 4);
		else
			*pg_table |= pfn;
	}

	return pages;
}

/*
 * SOF Driver enumeration.
 */

static int sof_probe(struct platform_device *pdev)
{
	struct snd_sof_pdata *plat_data = dev_get_platdata(&pdev->dev);
	struct snd_sof_dev *sdev;
	int ret;

	sdev = devm_kzalloc(&pdev->dev, sizeof(*sdev), GFP_KERNEL);
	if (!sdev)
		return -ENOMEM;

	dev_dbg(&pdev->dev, "probing SOF DSP device....\n");

	/* initialize sof device */
	sdev->dev = &pdev->dev;
	sdev->parent = plat_data->dev;
	if (plat_data->type == SOF_DEVICE_PCI)
		sdev->pci = container_of(plat_data->dev, struct pci_dev, dev);
	sdev->ops = plat_data->machine->pdata;

	sdev->pdata = plat_data;
	INIT_LIST_HEAD(&sdev->pcm_list);
	INIT_LIST_HEAD(&sdev->kcontrol_list);
	INIT_LIST_HEAD(&sdev->widget_list);
	INIT_LIST_HEAD(&sdev->dai_list);
	dev_set_drvdata(&pdev->dev, sdev);
	spin_lock_init(&sdev->ipc_lock);
	spin_lock_init(&sdev->hw_lock);

	/* set up platform component driver */
	snd_sof_new_platform_drv(sdev);
	snd_sof_new_dai_drv(sdev);

	/* set default timeouts if none provided */
	if (plat_data->desc->ipc_timeout == 0)
		sdev->ipc_timeout = TIMEOUT_DEFAULT_IPC;
	else
		sdev->ipc_timeout = plat_data->desc->ipc_timeout;
	if (plat_data->desc->boot_timeout == 0)
		sdev->boot_timeout = TIMEOUT_DEFAULT_BOOT;
	else
		sdev->boot_timeout = plat_data->desc->boot_timeout;

	/* probe the DSP hardware */
	ret = snd_sof_probe(sdev);
	if (ret < 0) {
		dev_err(sdev->dev, "error: failed to probe DSP %d\n", ret);
		return ret;
	}

	/* register any debug/trace capabilities */
	ret = snd_sof_dbg_init(sdev);
	if (ret < 0) {
		dev_err(sdev->dev, "error: failed to init DSP trace/debug %d\n",
			ret);
		goto dbg_err;
	}

	/* init the IPC */
	sdev->ipc = snd_sof_ipc_init(sdev);
	if (!sdev->ipc) {
		dev_err(sdev->dev, "error: failed to init DSP IPC %d\n", ret);
		goto ipc_err;
	}

	/* load the firmware */
	ret = snd_sof_load_firmware(sdev, plat_data->fw);
	if (ret < 0) {
		dev_err(sdev->dev, "error: failed to load DSP firmware %d\n",
			ret);
		goto fw_load_err;
	}

	/* boot the firmware */
	ret = snd_sof_run_firmware(sdev);
	if (ret < 0) {
		dev_err(sdev->dev, "error: failed to boot DSP firmware %d\n",
			ret);
		goto fw_run_err;
	}

	/* now register audio DSP platform driver */
	ret = snd_soc_register_platform(&pdev->dev, &sdev->plat_drv);
	if (ret < 0) {
		dev_err(sdev->dev,
			"error: failed to register DSP platform driver %d\n",
			 ret);
		goto fw_run_err;
	}

	ret = snd_soc_register_component(&pdev->dev, sdev->cmpnt_drv,
<<<<<<< HEAD
					 sdev->ops->dai_drv->drv,
					 sdev->ops->dai_drv->num_drv);
=======
					 sdev->ops->drv, sdev->ops->num_drv);
>>>>>>> 26555f29
	if (ret < 0) {
		dev_err(sdev->dev,
			"error: failed to register DSP DAI driver %d\n", ret);
		goto comp_err;
	}

	/* init DMA trace */
	ret = snd_sof_init_trace(sdev);
	if (ret < 0) {
		/* non fatal */
		dev_warn(sdev->dev,
			 "warning: failed to initialize trace %d\n", ret);
	}

	return 0;

comp_err:
	snd_soc_unregister_component(&pdev->dev);
	snd_sof_free_topology(sdev);
fw_run_err:
	snd_sof_fw_unload(sdev);
fw_load_err:
	snd_sof_ipc_free(sdev);
ipc_err:
	snd_sof_free_debug(sdev);
dbg_err:
	snd_sof_remove(sdev);

	return ret;
}

static int sof_remove(struct platform_device *pdev)
{
	struct snd_sof_dev *sdev = dev_get_drvdata(&pdev->dev);

	snd_soc_unregister_platform(&pdev->dev);
	snd_soc_unregister_component(&pdev->dev);
	snd_sof_fw_unload(sdev);
	snd_sof_ipc_free(sdev);
	snd_sof_free_debug(sdev);
	snd_sof_release_trace(sdev);
	snd_sof_remove(sdev);
	return 0;
}

void snd_sof_shutdown(struct device *dev)
{
}
EXPORT_SYMBOL(snd_sof_shutdown);

<<<<<<< HEAD
int snd_sof_create_page_table(struct snd_sof_dev *sdev,
			      struct snd_dma_buffer *dmab,
			      unsigned char *page_table, size_t size)
{
	int i, pages;

	pages = sof_get_pages(size);

	dev_dbg(sdev->dev, "generating page table for %p size 0x%zx pages %d\n",
		dmab->area, size, pages);

	for (i = 0; i < pages; i++) {
		u32 idx = (((i << 2) + i)) >> 1;
		u32 pfn = snd_sgbuf_get_addr(dmab, i * PAGE_SIZE) >> PAGE_SHIFT;
		u32 *pg_table;

		dev_dbg(sdev->dev, "pfn i %i idx %d pfn %x\n", i, idx, pfn);

		pg_table = (u32 *)(page_table + idx);

		if (i & 1)
			*pg_table |= (pfn << 4);
		else
			*pg_table |= pfn;
	}

	return pages;
}

=======
>>>>>>> 26555f29
static struct platform_driver sof_driver = {
	.driver = {
		.name = "sof-audio",
	},

	.probe = sof_probe,
	.remove = sof_remove,
};
module_platform_driver(sof_driver);

MODULE_AUTHOR("Liam Girdwood");
MODULE_DESCRIPTION("Sound Open Firmware (SOF) Core");
MODULE_LICENSE("Dual BSD/GPL");
MODULE_ALIAS("platform:sof-audio");<|MERGE_RESOLUTION|>--- conflicted
+++ resolved
@@ -128,13 +128,10 @@
 	return (size + PAGE_SIZE - 1) >> PAGE_SHIFT;
 }
 
-<<<<<<< HEAD
-=======
 /*
  * FW Panic/fault handling.
  */
 
->>>>>>> 26555f29
 struct sof_panic_msg {
 	u32 id;
 	const char *msg;
@@ -318,12 +315,7 @@
 	}
 
 	ret = snd_soc_register_component(&pdev->dev, sdev->cmpnt_drv,
-<<<<<<< HEAD
-					 sdev->ops->dai_drv->drv,
-					 sdev->ops->dai_drv->num_drv);
-=======
 					 sdev->ops->drv, sdev->ops->num_drv);
->>>>>>> 26555f29
 	if (ret < 0) {
 		dev_err(sdev->dev,
 			"error: failed to register DSP DAI driver %d\n", ret);
@@ -374,38 +366,6 @@
 }
 EXPORT_SYMBOL(snd_sof_shutdown);
 
-<<<<<<< HEAD
-int snd_sof_create_page_table(struct snd_sof_dev *sdev,
-			      struct snd_dma_buffer *dmab,
-			      unsigned char *page_table, size_t size)
-{
-	int i, pages;
-
-	pages = sof_get_pages(size);
-
-	dev_dbg(sdev->dev, "generating page table for %p size 0x%zx pages %d\n",
-		dmab->area, size, pages);
-
-	for (i = 0; i < pages; i++) {
-		u32 idx = (((i << 2) + i)) >> 1;
-		u32 pfn = snd_sgbuf_get_addr(dmab, i * PAGE_SIZE) >> PAGE_SHIFT;
-		u32 *pg_table;
-
-		dev_dbg(sdev->dev, "pfn i %i idx %d pfn %x\n", i, idx, pfn);
-
-		pg_table = (u32 *)(page_table + idx);
-
-		if (i & 1)
-			*pg_table |= (pfn << 4);
-		else
-			*pg_table |= pfn;
-	}
-
-	return pages;
-}
-
-=======
->>>>>>> 26555f29
 static struct platform_driver sof_driver = {
 	.driver = {
 		.name = "sof-audio",
