/*
 *  skl-topology.c - Implements Platform component ALSA controls/widget
 *  handlers.
 *
 *  Copyright (C) 2014-2015 Intel Corp
 *  Author: Jeeja KP <jeeja.kp@intel.com>
 *  ~~~~~~~~~~~~~~~~~~~~~~~~~~~~~~~~~~~~~~~~~~~~~~~~~~~~~~~~~~~~~~~~~~~~~~~~~~
 *
 * This program is free software; you can redistribute it and/or modify
 * it under the terms of the GNU General Public License as version 2, as
 * published by the Free Software Foundation.
 *
 * This program is distributed in the hope that it will be useful, but
 * WITHOUT ANY WARRANTY; without even the implied warranty of
 * MERCHANTABILITY or FITNESS FOR A PARTICULAR PURPOSE.  See the GNU
 * General Public License for more details.
 */

#include <linux/slab.h>
#include <linux/types.h>
#include <linux/firmware.h>
#include <sound/soc.h>
#include <sound/soc-topology.h>
#include <uapi/sound/snd_sst_tokens.h>
#include "skl-sst-dsp.h"
#include "skl-sst-ipc.h"
#include "skl-topology.h"
#include "skl.h"
#include "skl-tplg-interface.h"
#include "../common/sst-dsp.h"
#include "../common/sst-dsp-priv.h"
#include "skl-fwlog.h"

#define SKL_CH_FIXUP_MASK		(1 << 0)
#define SKL_RATE_FIXUP_MASK		(1 << 1)
#define SKL_FMT_FIXUP_MASK		(1 << 2)
#define SKL_IN_DIR_BIT_MASK		BIT(0)
#define SKL_PIN_COUNT_MASK		GENMASK(7, 4)
/*
 * DMA buffer size needed for 48KHz, 4 channel, 32 bit data
 * scheduled at 4ms  for 2 probe packets is
 * 2* [ 24 + (48*4*4*32/8) + 8]  = 6208.
 */
#define SKL_INJECT_PROBE_DMA_BUFF_SIZE 6208

static const int mic_mono_list[] = {
0, 1, 2, 3,
};
static const int mic_stereo_list[][SKL_CH_STEREO] = {
{0, 1}, {0, 2}, {0, 3}, {1, 2}, {1, 3}, {2, 3},
};
static const int mic_trio_list[][SKL_CH_TRIO] = {
{0, 1, 2}, {0, 1, 3}, {0, 2, 3}, {1, 2, 3},
};
static const int mic_quatro_list[][SKL_CH_QUATRO] = {
{0, 1, 2, 3},
};

#define CHECK_HW_PARAMS(ch, freq, bps, prm_ch, prm_freq, prm_bps) \
	(((ch == prm_ch) && (bps == prm_bps) && (freq == prm_freq))?1:0)

#define GET_PIPE(ppl, skl, node, pipe_id, pipe) \
	do { list_for_each_entry(ppl, &skl->ppl_list, node) { \
		if (ppl->pipe->ppl_id == pipe_id) { \
			pipe = ppl->pipe; \
			break; } \
		} \
	} while (0)

static void skl_init_single_module_pipe(struct snd_soc_dapm_widget *w,
						struct skl *skl);

void skl_tplg_d0i3_get(struct skl *skl, enum d0i3_capability caps)
{
	struct skl_d0i3_data *d0i3 =  &skl->skl_sst->d0i3;

	switch (caps) {
	case SKL_D0I3_NONE:
		d0i3->non_d0i3++;
		break;

	case SKL_D0I3_STREAMING:
		d0i3->streaming++;
		break;

	case SKL_D0I3_NON_STREAMING:
		d0i3->non_streaming++;
		break;
	}
}

void skl_tplg_d0i3_put(struct skl *skl, enum d0i3_capability caps)
{
	struct skl_d0i3_data *d0i3 =  &skl->skl_sst->d0i3;

	switch (caps) {
	case SKL_D0I3_NONE:
		d0i3->non_d0i3--;
		break;

	case SKL_D0I3_STREAMING:
		d0i3->streaming--;
		break;

	case SKL_D0I3_NON_STREAMING:
		d0i3->non_streaming--;
		break;
	}
}

/*
 * DMA buffer size needed for 48KHz, 4 channel, 32 bit data
 * scheduled at 4ms  for 2 probe packets is
 * 2* [ 24 + (48*4*4*32/8) + 8]  = 6208.
 */
#define SKL_INJECT_PROBE_DMA_BUFF_SIZE 6208

/*
 * SKL DSP driver modelling uses only few DAPM widgets so for rest we will
 * ignore. This helpers checks if the SKL driver handles this widget type
 */
int is_skl_dsp_widget_type(struct snd_soc_dapm_widget *w)
{
	switch (w->id) {
	case snd_soc_dapm_dai_link:
	case snd_soc_dapm_dai_in:
	case snd_soc_dapm_aif_in:
	case snd_soc_dapm_aif_out:
	case snd_soc_dapm_dai_out:
	case snd_soc_dapm_switch:
		return false;
	default:
		return true;
	}
}

/*
 * Each pipelines needs memory to be allocated. Check if we have free memory
 * from available pool.
 */
static bool skl_is_pipe_mem_avail(struct skl *skl,
				struct skl_module_cfg *mconfig)
{
	struct skl_sst *ctx = skl->skl_sst;

	if (skl->resource.mem + mconfig->pipe->memory_pages >
				skl->resource.max_mem) {
		dev_err(ctx->dev,
				"%s: module_id %d instance %d\n", __func__,
				mconfig->id.module_id,
				mconfig->id.instance_id);
		dev_err(ctx->dev,
				"exceeds ppl memory available %d mem %d\n",
				skl->resource.max_mem, skl->resource.mem);
		return false;
	} else {
		return true;
	}
}

/*
 * Add the mem to the mem pool. This is freed when pipe is deleted.
 * Note: DSP does actual memory management we only keep track for complete
 * pool
 */
static void skl_tplg_alloc_pipe_mem(struct skl *skl,
				struct skl_module_cfg *mconfig)
{
	skl->resource.mem += mconfig->pipe->memory_pages;
}

/*
 * Pipeline needs needs DSP CPU resources for computation, this is
 * quantified in MCPS (Million Clocks Per Second) required for module/pipe
 *
 * Each pipelines needs mcps to be allocated. Check if we have mcps for this
 * pipe.
 */
static bool skl_is_pipe_mcps_avail(struct skl *skl,
				struct skl_module_cfg *mconfig)
{
	struct skl_sst *ctx = skl->skl_sst;
	int res_idx;
	struct skl_module_res *res;

	if (mconfig->res_idx == -1)
		res_idx = 0;
	else
		res_idx = mconfig->res_idx;

	res = &mconfig->module->resources[res_idx];

	if (skl->resource.mcps + res->cps > skl->resource.max_mcps) {
		dev_err(ctx->dev,
			"%s: module_id %d instance %d\n", __func__,
			mconfig->id.module_id, mconfig->id.instance_id);
		dev_err(ctx->dev,
			"exceeds ppl mcps available %d > mem %d\n",
			skl->resource.max_mcps, skl->resource.mcps);
		return false;
	} else {
		return true;
	}
}

static void skl_tplg_alloc_pipe_mcps(struct skl *skl,
				struct skl_module_cfg *mconfig)
{
	u8 res_idx;
	struct skl_module_res *res;

	if (mconfig->res_idx == -1)
		res_idx = 0;
	else
		res_idx = mconfig->res_idx;

	res = &mconfig->module->resources[res_idx];

	skl->resource.mcps += res->cps;

}

/*
 * Free the mcps when tearing down
 */
static void
skl_tplg_free_pipe_mcps(struct skl *skl, struct skl_module_cfg *mconfig)
{
	u8 res_idx;
	struct skl_module_res *res;

	if (mconfig->res_idx == -1)
		res_idx = 0;
	else
		res_idx = mconfig->res_idx;

	res = &mconfig->module->resources[res_idx];
	skl->resource.mcps -= res->cps;
}

/*
 * Free the memory when tearing down
 */
static void
skl_tplg_free_pipe_mem(struct skl *skl, struct skl_module_cfg *mconfig)
{
	skl->resource.mem -= mconfig->pipe->memory_pages;
}

static void skl_dump_mconfig(struct skl_sst *ctx,
					struct skl_module_cfg *mcfg)
{
	struct skl_module_intf *intf;

	intf = &mcfg->module->formats[0];
	dev_dbg(ctx->dev, "Dumping config\n");
	dev_dbg(ctx->dev, "Input Format:\n");
	dev_dbg(ctx->dev, "channels = %d\n", intf->input[0].pin_fmt.channels);
	dev_dbg(ctx->dev, "s_freq = %d\n", intf->input[0].pin_fmt.s_freq);
	dev_dbg(ctx->dev, "ch_cfg = %d\n", intf->input[0].pin_fmt.ch_cfg);
	dev_dbg(ctx->dev, "valid bit depth = %d\n",
				intf->input[0].pin_fmt.valid_bit_depth);
	dev_dbg(ctx->dev, "Output Format:\n");
	dev_dbg(ctx->dev, "channels = %d\n", intf->output[0].pin_fmt.channels);
	dev_dbg(ctx->dev, "s_freq = %d\n", intf->output[0].pin_fmt.s_freq);
	dev_dbg(ctx->dev, "valid bit depth = %d\n",
				intf->output[0].pin_fmt.valid_bit_depth);
	dev_dbg(ctx->dev, "ch_cfg = %d\n", intf->output[0].pin_fmt.ch_cfg);
}

static void skl_tplg_update_chmap(struct skl_module_fmt *fmt, int chs)
{
	int slot_map = 0xFFFFFFFF;
	int start_slot = 0;
	int i;

	for (i = 0; i < chs; i++) {
		/*
		 * For 2 channels with starting slot as 0, slot map will
		 * look like 0xFFFFFF10.
		 */
		slot_map &= (~(0xF << (4 * i)) | (start_slot << (4 * i)));
		start_slot++;
	}
	fmt->ch_map = slot_map;
}

static void skl_tplg_update_params(struct skl_module_fmt *fmt,
			struct skl_pipe_params *params, int fixup)
{
	if (fixup & SKL_RATE_FIXUP_MASK)
		fmt->s_freq = params->s_freq;
	if (fixup & SKL_CH_FIXUP_MASK) {
		fmt->channels = params->ch;
		skl_tplg_update_chmap(fmt, fmt->channels);
		if (fmt->channels == 1)
			fmt->ch_cfg = SKL_CH_CFG_MONO;
		else if (fmt->channels == 2)
			fmt->ch_cfg = SKL_CH_CFG_STEREO;

	}
	if (fixup & SKL_FMT_FIXUP_MASK) {
		fmt->valid_bit_depth = skl_get_bit_depth(params->s_fmt);

		/*
		 * 16 bit is 16 bit container whereas 24 bit is in 32 bit
		 * container so update bit depth accordingly
		 */
		switch (fmt->valid_bit_depth) {
		case SKL_DEPTH_16BIT:
			fmt->bit_depth = fmt->valid_bit_depth;
			break;

		default:
			fmt->bit_depth = SKL_DEPTH_32BIT;
			break;
		}
	}

}

/*
 * A pipeline may have modules which impact the pcm parameters, like SRC,
 * channel converter, format converter.
 * We need to calculate the output params by applying the 'fixup'
 * Topology will tell driver which type of fixup is to be applied by
 * supplying the fixup mask, so based on that we calculate the output
 *
 * Now In FE the pcm hw_params is source/target format. Same is applicable
 * for BE with its hw_params invoked.
 * here based on FE, BE pipeline and direction we calculate the input and
 * outfix and then apply that for a module
 */
static void skl_tplg_update_params_fixup(struct skl_module_cfg *m_cfg,
		struct skl_pipe_params *params, bool is_fe)
{
	int in_fixup, out_fixup;
	struct skl_module_fmt *in_fmt, *out_fmt;

	/* Fixups will be applied to pin 0 only */
	in_fmt = &m_cfg->module->formats[0].input[0].pin_fmt;
	out_fmt = &m_cfg->module->formats[0].output[0].pin_fmt;

	if (params->stream == SNDRV_PCM_STREAM_PLAYBACK) {
		if (is_fe) {
			in_fixup = m_cfg->params_fixup;
			out_fixup = (~m_cfg->converter) &
					m_cfg->params_fixup;
		} else {
			out_fixup = m_cfg->params_fixup;
			in_fixup = (~m_cfg->converter) &
					m_cfg->params_fixup;
		}
	} else {
		if (is_fe) {
			out_fixup = m_cfg->params_fixup;
			in_fixup = (~m_cfg->converter) &
					m_cfg->params_fixup;
		} else {
			in_fixup = m_cfg->params_fixup;
			out_fixup = (~m_cfg->converter) &
					m_cfg->params_fixup;
		}
	}

	skl_tplg_update_params(in_fmt, params, in_fixup);
	skl_tplg_update_params(out_fmt, params, out_fixup);
}

/*
 * A module needs input and output buffers, which are dependent upon pcm
 * params, so once we have calculate params, we need buffer calculation as
 * well.
 */
static void skl_tplg_update_buffer_size(struct skl_sst *ctx,
				struct skl_module_cfg *mcfg)
{
	int multiplier = 1;
	struct skl_module_fmt *in_fmt, *out_fmt;
	int in_rate, out_rate;
	struct skl_module_res *res;

	/* Since fixups is applied to pin 0 only, ibs, obs needs
	 * change for pin 0 only
	 */
	res = &mcfg->module->resources[0];
	in_fmt = &mcfg->module->formats[0].input[0].pin_fmt;
	out_fmt = &mcfg->module->formats[0].output[0].pin_fmt;

	if (mcfg->m_type == SKL_MODULE_TYPE_SRCINT)
		multiplier = 5;

	if (in_fmt->s_freq % 1000)
		in_rate = (in_fmt->s_freq / 1000) + 1;
	else
		in_rate = (in_fmt->s_freq / 1000);

	res->ibs = in_rate * (in_fmt->channels) *
			(in_fmt->bit_depth >> 3) *
			multiplier;

	if (out_fmt->s_freq % 1000)
		out_rate = (out_fmt->s_freq / 1000) + 1;
	else
		out_rate = (out_fmt->s_freq / 1000);

	res->obs = out_rate * (out_fmt->channels) *
			(out_fmt->bit_depth >> 3) * multiplier;
}

static u8 skl_tplg_be_dev_type(int dev_type)
{
	int ret;

	switch (dev_type) {
	case SKL_DEVICE_BT:
		ret = NHLT_DEVICE_BT;
		break;

	case SKL_DEVICE_DMIC:
		ret = NHLT_DEVICE_DMIC;
		break;

	case SKL_DEVICE_I2S:
		ret = NHLT_DEVICE_I2S;
		break;

	default:
		ret = NHLT_DEVICE_INVALID;
		break;
	}

	return ret;
}

static int skl_tplg_update_be_blob(struct snd_soc_dapm_widget *w,
						struct skl_sst *ctx)
{
	struct skl_module_cfg *m_cfg = w->priv;
	int link_type, dir;
	u32 ch, s_freq, s_fmt;
	struct nhlt_specific_cfg *cfg;
	struct skl *skl = get_skl_ctx(ctx->dev);
	u8 dev_type = skl_tplg_be_dev_type(m_cfg->dev_type);
	struct skl_module_intf *m_intf;
	int fmt_idx;

	/* check if we already have blob */
	if (m_cfg->formats_config.caps_size > 0)
		return 0;

	if (m_cfg->fmt_idx == -1)
		fmt_idx = 0;
	else
		fmt_idx = m_cfg->fmt_idx;

	m_intf = &m_cfg->module->formats[fmt_idx];

	dev_dbg(ctx->dev, "Applying default cfg blob\n");
	switch (m_cfg->dev_type) {
	case SKL_DEVICE_DMIC:
		link_type = NHLT_LINK_DMIC;
		dir = SNDRV_PCM_STREAM_CAPTURE;
		s_freq = m_intf->input[0].pin_fmt.s_freq;
		s_fmt = m_intf->input[0].pin_fmt.bit_depth;
		ch = m_intf->input[0].pin_fmt.channels;
		break;

	case SKL_DEVICE_I2S:
		link_type = NHLT_LINK_SSP;
		if (m_cfg->hw_conn_type == SKL_CONN_SOURCE) {
			dir = SNDRV_PCM_STREAM_PLAYBACK;
			s_freq = m_intf->output[0].pin_fmt.s_freq;
			s_fmt = m_intf->output[0].pin_fmt.bit_depth;
			ch = m_intf->output[0].pin_fmt.channels;
		} else {
			dir = SNDRV_PCM_STREAM_CAPTURE;
			s_freq = m_intf->input[0].pin_fmt.s_freq;
			s_fmt = m_intf->input[0].pin_fmt.bit_depth;
			ch = m_intf->input[0].pin_fmt.channels;
		}
		break;

	default:
		return -EINVAL;
	}

	/* update the blob based on virtual bus_id and default params */
	cfg = skl_get_ep_blob(skl, m_cfg->vbus_id, link_type,
					s_fmt, ch, s_freq, dir, dev_type);
	if (cfg) {
		m_cfg->formats_config.caps_size = cfg->size;
		m_cfg->formats_config.caps = (u32 *) &cfg->caps;
	} else {
		dev_err(ctx->dev, "Blob NULL for id %x type %d dirn %d\n",
					m_cfg->vbus_id, link_type, dir);
		dev_err(ctx->dev, "PCM: ch %d, freq %d, fmt %d\n",
					ch, s_freq, s_fmt);
		return -EIO;
	}

	return 0;
}

static void skl_tplg_update_module_params(struct snd_soc_dapm_widget *w,
							struct skl_sst *ctx)
{
	struct skl_module_cfg *m_cfg = w->priv;
	struct skl_pipe_params *params = m_cfg->pipe->p_params;
	int p_conn_type = m_cfg->pipe->conn_type;
	bool is_fe;

	if (!m_cfg->params_fixup)
		return;

	dev_dbg(ctx->dev, "Mconfig for widget=%s BEFORE updation\n",
				w->name);

	skl_dump_mconfig(ctx, m_cfg);

	if (p_conn_type == SKL_PIPE_CONN_TYPE_FE)
		is_fe = true;
	else
		is_fe = false;

	skl_tplg_update_params_fixup(m_cfg, params, is_fe);
	skl_tplg_update_buffer_size(ctx, m_cfg);

	dev_dbg(ctx->dev, "Mconfig for widget=%s AFTER updation\n",
				w->name);

	skl_dump_mconfig(ctx, m_cfg);
}

/*
 * Module formats and resources depend on the current pipe configuration.
 * Here, we select proper resource and format indices for the respective
 * module.
 */
static int skl_tplg_find_module_params(struct device *dev,
			struct skl_module_cfg *m_cfg)
{
	struct skl_pipe *pipe;
	struct skl_pipe_mcfg *p_cfg;
	u8 cfg_idx;

	pipe = m_cfg->pipe;

	/*
	 * If there are no configs filled up from the dfw, then
	 * the all the resources and formats are filled at index 0
	 */
	if (pipe->nr_cfgs == 0)
		return 0;

	cfg_idx = pipe->cur_config_idx;

	p_cfg = &m_cfg->mod_cfg[cfg_idx];
	m_cfg->res_idx = p_cfg->res_idx;
	m_cfg->fmt_idx = p_cfg->fmt_idx;
	dev_dbg(dev, "mod id: %d mod inst: %d res_idx: %d fmt_idx: %d\n",
			m_cfg->id.module_id, m_cfg->id.instance_id,
			m_cfg->res_idx, m_cfg->fmt_idx);
	return 0;
}

int skl_probe_get_index(struct snd_soc_dai *dai,
				struct skl_probe_config *pconfig)
{
	int i, ret = -1;
	char pos[4];

	for (i = 0; i < pconfig->no_injector; i++) {
		snprintf(pos, 4, "%d", i);
		if (strstr(dai->name, pos))
			return i;
	}
	return ret;
}

int skl_probe_attach_inj_dma(struct snd_soc_dapm_widget *w,
					struct skl_sst *ctx, int index)
{
	int ret = -EINVAL;

	struct skl_module_cfg *mconfig = w->priv;
	struct skl_probe_attach_inj_dma ad;
	struct skl_probe_config *pconfig = &ctx->probe_config;

	if (pconfig->iprobe[index].state == SKL_PROBE_STATE_INJ_NONE) {
		dev_dbg(ctx->dev, "Attaching injector DMA\n");
		ad.node_id.node.vindex = pconfig->iprobe[index].dma_id;
		ad.node_id.node.dma_type = SKL_DMA_HDA_HOST_OUTPUT_CLASS;
		ad.node_id.node.rsvd = 0;
		ad.dma_buff_size = SKL_INJECT_PROBE_DMA_BUFF_SIZE;

		ret = skl_set_module_params(ctx, (void *)&ad,
					sizeof(struct skl_probe_attach_inj_dma),
					SKL_PROBE_INJECT_DMA_ATTACH, mconfig);
		if (ret < 0)
			return -EINVAL;

		pconfig->iprobe[index].state = SKL_PROBE_STATE_INJ_DMA_ATTACHED;
		dev_dbg(ctx->dev, "iprobe[%d].state %d\n", index,
					pconfig->iprobe[index].state);
	}

<<<<<<< HEAD
	ret = skl_set_module_params(ctx, (u32 *)&ad,
			sizeof(struct skl_probe_attach_inj_dma),
							1, mconfig);
=======
>>>>>>> 6d28c3ec
	return ret;

}

int skl_probe_detach_inj_dma(struct skl_sst *ctx, struct snd_soc_dapm_widget *w,
								int index)
{
	struct skl_module_cfg *mconfig = w->priv;
	struct skl_probe_config *pconfig = &ctx->probe_config;
	struct skl_ipc_large_config_msg msg;
	union skl_connector_node_id node_id;
	int ret = -EINVAL;

	if (pconfig->iprobe[index].state == SKL_PROBE_STATE_INJ_DISCONNECTED) {
		dev_dbg(ctx->dev, "Detaching injector DMA\n");
		node_id.node.vindex = pconfig->iprobe[index].dma_id;
		node_id.node.dma_type = SKL_DMA_HDA_HOST_OUTPUT_CLASS;
		node_id.node.rsvd = 0;

		msg.module_id = mconfig->id.module_id;
		msg.instance_id = mconfig->id.instance_id;
		msg.large_param_id = SKL_PROBE_INJECT_DMA_DETACH;
		msg.param_data_size = sizeof(union skl_connector_node_id);

		dev_dbg(ctx->dev, "setting module params size=%d\n",
						msg.param_data_size);
		ret = skl_ipc_set_large_config(&ctx->ipc, &msg,
						(u32 *)&node_id);
		if (ret < 0)
			return -EINVAL;

		pconfig->iprobe[index].state = SKL_PROBE_STATE_INJ_NONE;
		dev_dbg(ctx->dev, "iprobe[%d].state %d\n", index,
					pconfig->iprobe[index].state);
	}
	return ret;
}


int skl_probe_point_set_config(struct snd_soc_dapm_widget *w,
					struct skl_sst *ctx, int direction,
					struct snd_soc_dai *dai)
{
	int i, ret = -EIO, n = 0;
	struct skl_module_cfg *mconfig = w->priv;
	const struct snd_kcontrol_new *k;
	struct skl_probe_config *pconfig = &ctx->probe_config;
	struct probe_pt_param prb_pt_param[8] = {{0}};
	int store_prb_pt_index[8] = {0};

	if (direction == SND_COMPRESS_PLAYBACK) {

		/* only one injector point can be set at a time*/
		n = skl_probe_get_index(dai, pconfig);
		if (n < 0)
			return -EINVAL;

		k = &w->kcontrol_news[pconfig->no_extractor + n];
		dev_dbg(dai->dev, "operation = %d, purpose = %d, probe_point_id = %d\n",
		pconfig->iprobe[n].operation, pconfig->iprobe[n].purpose,
					pconfig->iprobe[n].probe_point_id);

		if ((k->access & SNDRV_CTL_ELEM_ACCESS_TLV_CALLBACK)
			&& (pconfig->iprobe[n].state ==
				SKL_PROBE_STATE_INJ_DMA_ATTACHED)
			&& (pconfig->iprobe[n].operation ==
						SKL_PROBE_CONNECT)
			&& (pconfig->iprobe[n].purpose ==
						SKL_PROBE_INJECT ||
			pconfig->iprobe[n].purpose ==
					SKL_PROBE_INJECT_REEXTRACT)) {

			prb_pt_param[0].params =
					pconfig->iprobe[n].probe_point_id;
			prb_pt_param[0].connection = pconfig->iprobe[n].purpose;
			prb_pt_param[0].node_id =  pconfig->iprobe[n].dma_id;
			ret = skl_set_module_params(ctx, (void *)prb_pt_param,
				sizeof(struct probe_pt_param),
				SKL_PROBE_CONNECT, mconfig);
			if (ret < 0) {
				dev_dbg(dai->dev, "failed to set injector probe point\n");
				return -EINVAL;
			}

			pconfig->iprobe[n].state =
					SKL_PROBE_STATE_INJ_CONNECTED;
			dev_dbg(dai->dev, "iprobe[%d].state %d\n", n,
						pconfig->iprobe[n].state);
		}

	} else if (direction == SND_COMPRESS_CAPTURE) {

		/*multiple extractor points can be set simultaneously*/
		for (i = 0; i < pconfig->no_extractor; i++) {
			k = &w->kcontrol_news[i];
			dev_dbg(dai->dev, "operation = %d, purpose = %d, probe_point_id = %d\n",
					pconfig->eprobe[i].operation,
					pconfig->eprobe[i].purpose,
					pconfig->eprobe[i].probe_point_id);
			if ((k->access & SNDRV_CTL_ELEM_ACCESS_TLV_CALLBACK)
				&& (pconfig->eprobe[i].state ==
						SKL_PROBE_STATE_EXT_NONE)
				&& (pconfig->eprobe[i].operation ==
						SKL_PROBE_CONNECT)
				&& (pconfig->eprobe[i].purpose ==
						SKL_PROBE_EXTRACT ||
				pconfig->eprobe[i].purpose ==
						SKL_PROBE_INJECT_REEXTRACT)) {

				dev_dbg(dai->dev, "Retrieving the exractor params\n");
				prb_pt_param[n].params =
					pconfig->eprobe[i].probe_point_id;
				prb_pt_param[n].connection =
					pconfig->eprobe[i].purpose;
				prb_pt_param[n].node_id = -1;
				store_prb_pt_index[i] = 1;
				n++;
			}
		}

		if (n > 0) {
			ret = skl_set_module_params(ctx, (void *)prb_pt_param, n * sizeof(struct probe_pt_param),
						SKL_PROBE_CONNECT, mconfig);

			if (ret < 0) {
				dev_dbg(dai->dev, "failed to set extractor probe point\n");
				return -EINVAL;
			}
		}

		for (i = 0; i < pconfig->no_extractor; i++) {
			if (store_prb_pt_index[i]) {
				pconfig->eprobe[i].state =
					SKL_PROBE_STATE_EXT_CONNECTED;
				dev_dbg(dai->dev, "eprobe[%d].state %d\n",
						n, pconfig->eprobe[i].state);
			}
		}

	}
	return ret;
}

/*
 * some modules can have multiple params set from user control and
 * need to be set after module is initialized. If set_param flag is
 * set module params will be done after module is initialised.
 */
int skl_tplg_set_module_params(struct snd_soc_dapm_widget *w,
						struct skl_sst *ctx)
{
	int i, ret;
	struct skl_module_cfg *mconfig = w->priv;
	const struct snd_kcontrol_new *k;
	struct soc_bytes_ext *sb;
	struct skl_algo_data *bc;
	struct skl_specific_cfg *sp_cfg;

	if (mconfig->formats_config.caps_size > 0 &&
		mconfig->formats_config.set_params == SKL_PARAM_SET) {
		sp_cfg = &mconfig->formats_config;
		ret = skl_set_module_params(ctx, sp_cfg->caps,
					sp_cfg->caps_size,
					sp_cfg->param_id, mconfig);
		if (ret < 0)
			return ret;
	}

	for (i = 0; i < w->num_kcontrols; i++) {
		k = &w->kcontrol_news[i];
		if (k->access & SNDRV_CTL_ELEM_ACCESS_TLV_CALLBACK) {
			sb = (void *) k->private_value;
			bc = (struct skl_algo_data *)sb->dobj.private;

			if (bc->set_params == SKL_PARAM_SET) {
				ret = skl_set_module_params(ctx,
						(u32 *)bc->params, bc->size,
						bc->param_id, mconfig);
				if (ret < 0)
					return ret;
			}
		}
	}

	return 0;
}

/*
 * some module param can set from user control and this is required as
 * when module is initailzed. if module param is required in init it is
 * identifed by set_param flag. if set_param flag is not set, then this
 * parameter needs to set as part of module init.
 */
static int skl_tplg_set_module_init_data(struct snd_soc_dapm_widget *w)
{
	const struct snd_kcontrol_new *k;
	struct soc_bytes_ext *sb;
	struct skl_algo_data *bc;
	struct skl_module_cfg *mconfig = w->priv;
	int i;

	for (i = 0; i < w->num_kcontrols; i++) {
		k = &w->kcontrol_news[i];
		if (k->access & SNDRV_CTL_ELEM_ACCESS_TLV_CALLBACK) {
			sb = (struct soc_bytes_ext *)k->private_value;
			bc = (struct skl_algo_data *)sb->dobj.private;

			if (bc->set_params != SKL_PARAM_INIT)
				continue;

			mconfig->formats_config.caps = (u32 *)bc->params;
			mconfig->formats_config.caps_size = bc->size;

			break;
		}
	}

	return 0;
}

static int skl_tplg_module_prepare(struct skl_sst *ctx, struct skl_pipe *pipe,
		struct snd_soc_dapm_widget *w, struct skl_module_cfg *mcfg)
{
	switch (mcfg->dev_type) {
	case SKL_DEVICE_HDAHOST:
		return skl_pcm_host_dma_prepare(ctx->dev, pipe->p_params);

	case SKL_DEVICE_HDALINK:
		return skl_pcm_link_dma_prepare(ctx->dev, pipe->p_params);
	}

	return 0;
}

/*
 * Inside a pipe instance, we can have various modules. These modules need
 * to instantiated in DSP by invoking INIT_MODULE IPC, which is achieved by
 * skl_init_module() routine, so invoke that for all modules in a pipeline
 */
static int
skl_tplg_init_pipe_modules(struct skl *skl, struct skl_pipe *pipe)
{
	struct skl_pipe_module *w_module;
	struct snd_soc_dapm_widget *w;
	struct skl_module_cfg *mconfig;
	struct skl_sst *ctx = skl->skl_sst;
	int ret = 0;

	list_for_each_entry(w_module, &pipe->w_list, node) {
		uuid_le *uuid_mod;
		w = w_module->w;
		mconfig = w->priv;

		/* check if module ids are populated */
		if (mconfig->id.module_id < 0) {
			dev_err(skl->skl_sst->dev,
					"module %pUL id not populated\n",
					(uuid_le *)mconfig->guid);
			return -EIO;
		}

		ret = skl_tplg_find_module_params(ctx->dev, mconfig);
		if (ret < 0)
			return ret;

		/* check resource available */
		if (!skl_is_pipe_mcps_avail(skl, mconfig))
			return -ENOMEM;

		if (mconfig->module->loadable && ctx->dsp->fw_ops.load_mod) {
			ret = ctx->dsp->fw_ops.load_mod(ctx->dsp,
				mconfig->id.module_id, mconfig->guid);
			if (ret < 0)
				return ret;

			mconfig->m_state = SKL_MODULE_LOADED;
		}

		/* prepare the DMA if the module is gateway cpr */
		ret = skl_tplg_module_prepare(ctx, pipe, w, mconfig);
		if (ret < 0)
			return ret;

		/* update blob if blob is null for be with default value */
		skl_tplg_update_be_blob(w, ctx);

		/*
		 * apply fix/conversion to module params based on
		 * FE/BE params
		 */
		skl_tplg_update_module_params(w, ctx);
		uuid_mod = (uuid_le *)mconfig->guid;
		if (skl->conf_version < 2)
			skl_tplg_update_module_params(w, ctx);

		mconfig->id.pvt_id = skl_get_pvt_id(ctx, uuid_mod,
						mconfig->id.instance_id);

		if (mconfig->id.pvt_id < 0)
			return ret;
		skl_tplg_set_module_init_data(w);

		ret = skl_dsp_get_core(ctx->dsp, mconfig->core_id);

		if (ret < 0) {
			dev_err(ctx->dev, "Failed to wake up core %d ret=%d\n",
						mconfig->core_id, ret);
			return ret;
		}

		ret = skl_init_module(ctx, mconfig);
		if (ret < 0) {
			skl_put_pvt_id(ctx, uuid_mod, &mconfig->id.pvt_id);
			return ret;
		}
		skl_tplg_alloc_pipe_mcps(skl, mconfig);
		ret = skl_tplg_set_module_params(w, ctx);
		if (ret < 0)
			return ret;
	}

	return 0;
}

static int skl_tplg_unload_pipe_modules(struct skl_sst *ctx,
	 struct skl_pipe *pipe)
{
	int ret = 0;
	struct skl_pipe_module *w_module = NULL;
	struct skl_module_cfg *mconfig = NULL;

	list_for_each_entry(w_module, &pipe->w_list, node) {
		uuid_le *uuid_mod;
		mconfig  = w_module->w->priv;
		uuid_mod = (uuid_le *)mconfig->guid;


		if (mconfig->module->loadable && ctx->dsp->fw_ops.unload_mod &&
			mconfig->m_state > SKL_MODULE_UNINIT) {
			ret = ctx->dsp->fw_ops.unload_mod(ctx->dsp,
						mconfig->id.module_id);
			if (ret < 0)
				return -EIO;
		}
		skl_put_pvt_id(ctx, uuid_mod, &mconfig->id.pvt_id);

		ret = skl_dsp_put_core(ctx->dsp, mconfig->core_id);
		if (ret < 0) {
			/* notify error, continue with other modules */
			dev_err(ctx->dev, "Failed to sleep core %d ret=%d\n",
				mconfig->core_id, ret);
		}
	}

	/* no modules to unload in this path, so return */
	return ret;
}

static bool is_skl_tplg_multi_fmt(struct skl *skl, struct skl_pipe *pipe)
{
	int i;
	struct skl_pipe_fmt *cur_fmt;
	struct skl_pipe_fmt *next_fmt;

	if (pipe->conn_type == SKL_PIPE_CONN_TYPE_FE &&
			pipe->nr_cfgs > 1) {
		for (i = 0; i < pipe->nr_cfgs-1; i++) {
			if (pipe->direction == SNDRV_PCM_STREAM_PLAYBACK) {
				cur_fmt = &pipe->configs[i].out_fmt;
				next_fmt = &pipe->configs[i+1].out_fmt;
			} else {
				cur_fmt = &pipe->configs[i].in_fmt;
				next_fmt = &pipe->configs[i+1].in_fmt;
			}
			if (!CHECK_HW_PARAMS(cur_fmt->channels, cur_fmt->freq,
						cur_fmt->bps,
						next_fmt->channels,
						next_fmt->freq,	next_fmt->bps))
				return true;
		}
	} else if (pipe->nr_cfgs > 1) {
		return true;
	}

	return false;
}

/*
 ** Here, we select pipe format based on the pipe type and pipe
 * direction
 * to determine the current config index for the pipeline. The confix
 * index is then used to select proper module resources.
 *Intermediate pipes currently have a fixed format hence we select the
 * 0th configuratation by default for such pipes.
 **/
static int
skl_tplg_get_pipe_config(struct skl *skl, struct skl_module_cfg *mconfig)
{
	struct skl_sst *ctx = skl->skl_sst;
	struct skl_pipe *pipe = mconfig->pipe;
	struct skl_pipe_params *params = pipe->p_params;
	struct skl_path_config *pconfig = &pipe->configs[0];
	struct skl_pipe_fmt *fmt = NULL;
	int i;
	bool ret;

	if (pipe->nr_cfgs == 0) {
		pipe->cur_config_idx = 0;
		return 0;
	}

	ret = is_skl_tplg_multi_fmt(skl, pipe);
	if (ret) {
		pipe->cur_config_idx = pipe->pipe_config_idx;
		pipe->memory_pages = pconfig->mem_pages;
		dev_dbg(ctx->dev, "found pipe config idx:%d\n",
				pipe->cur_config_idx);
		return 0;
	}

	for (i = 0; i < pipe->nr_cfgs; i++) {
		pconfig = &pipe->configs[i];

		switch (pipe->conn_type) {
		case SKL_PIPE_CONN_TYPE_FE:
			if (pipe->direction == SNDRV_PCM_STREAM_PLAYBACK)
				fmt = &pconfig->in_fmt;
			else
				fmt = &pconfig->out_fmt;
			break;

		case SKL_PIPE_CONN_TYPE_BE:
			if (pipe->direction == SNDRV_PCM_STREAM_PLAYBACK)
				fmt = &pconfig->out_fmt;
			else
				fmt = &pconfig->in_fmt;
			break;

		default:
			dev_dbg(ctx->dev,
				"Loop pipe detected, take 0th config\n");
			pipe->cur_config_idx = 0;
			pipe->memory_pages = pconfig->mem_pages;
			dev_dbg(ctx->dev, "Pipe#:%d Memory pages %d\n",
					pipe->ppl_id, pipe->memory_pages);
			return 0;
		}

		if (fmt == NULL) {
			dev_err(ctx->dev, "Invalid pipe format detected: %d\n",
					pipe->ppl_id);
			return -EINVAL;
		}

		if (CHECK_HW_PARAMS(params->ch, params->s_freq, params->s_fmt,
					fmt->channels, fmt->freq, fmt->bps)) {
			pipe->cur_config_idx = i;
			pipe->memory_pages = pconfig->mem_pages;
			dev_dbg(ctx->dev, "found pipe config:%d idx:%d\n",
					pipe->cur_config_idx, i);
			return 0;
		}
	}

	dev_err(ctx->dev, "Invalid pipe config: %d %d %d for pipe: %d\n",
					params->ch, params->s_freq,
					params->s_fmt, pipe->ppl_id);
	return -EINVAL;
}

/*
 * Mixer module represents a pipeline. So in the Pre-PMU event of mixer we
 * need create the pipeline. So we do following:
 *   - check the resources
 *   - Create the pipeline
 *   - Initialize the modules in pipeline
 *   - finally bind all modules together
 */
static int skl_tplg_mixer_dapm_pre_pmu_event(struct snd_soc_dapm_widget *w,
							struct skl *skl)
{
	int ret;
	struct skl_module_cfg *mconfig = w->priv;
	struct skl_pipe_module *w_module;
	struct skl_pipe *s_pipe = mconfig->pipe;
	struct skl_module_cfg *src_module = NULL, *dst_module, *module;
	struct skl_sst *ctx = skl->skl_sst;
	struct skl_module_deferred_bind *modules;

	if (mconfig->pipe->state >= SKL_PIPE_CREATED)
		return 0;

	/*
	 * This will check for single module in source pipeline. If single
	 * module pipeline  exists then its going to create source pipeline
	 * first. This will handle/satisfy source-to-sink pipeline creation
	 * scenario for single module in any stream
	 */
	skl_init_single_module_pipe(w, skl);

	ret = skl_tplg_get_pipe_config(skl, mconfig);
	if (ret < 0)
		return ret;

	/* check resource available */
	if (!skl_is_pipe_mcps_avail(skl, mconfig))
		return -EBUSY;

	if (!skl_is_pipe_mem_avail(skl, mconfig))
		return -ENOMEM;

	/*
	 * Create a list of modules for pipe.
	 * This list contains modules from source to sink
	 */
	ret = skl_create_pipeline(ctx, mconfig->pipe);
	if (ret < 0)
		return ret;

	skl_tplg_alloc_pipe_mem(skl, mconfig);
	skl_tplg_alloc_pipe_mcps(skl, mconfig);

	/* Init all pipe modules from source to sink */
	ret = skl_tplg_init_pipe_modules(skl, s_pipe);
	if (ret < 0)
		return ret;

	/* Bind modules from source to sink */
	list_for_each_entry(w_module, &s_pipe->w_list, node) {
		dst_module = w_module->w->priv;

		if (src_module == NULL) {
			src_module = dst_module;
			continue;
		}

		ret = skl_bind_modules(ctx, src_module, dst_module);
		if (ret < 0)
			return ret;

		src_module = dst_module;
	}

	/*
	 * When the destination module is initialized, check for these modules
	 * in deferred bind list. If found, bind them.
	 */
	list_for_each_entry(w_module, &s_pipe->w_list, node) {
		if (list_empty(&skl->bind_list))
			break;

		list_for_each_entry(modules, &skl->bind_list, node) {
			module = w_module->w->priv;
			if (modules->dst == module)
				skl_bind_modules(ctx, modules->src,
							modules->dst);
		}
	}

	return 0;
}

/*
 * This function returns pipe order in given stream
 */
static int skl_get_pipe_order(struct skl_module_cfg *mcfg)
{
	struct skl_pipe *pipe = mcfg->pipe;

	switch (pipe->conn_type) {
	case SKL_PIPE_CONN_TYPE_FE:
		if (pipe->direction == SNDRV_PCM_STREAM_CAPTURE)
			return SKL_LAST_PIPE;
		else if (pipe->direction == SNDRV_PCM_STREAM_PLAYBACK)
			return SKL_FIRST_PIPE;
		break;
	case SKL_PIPE_CONN_TYPE_BE:
		if (pipe->direction == SNDRV_PCM_STREAM_PLAYBACK)
			return SKL_LAST_PIPE;
		else if (pipe->direction == SNDRV_PCM_STREAM_CAPTURE)
			return SKL_FIRST_PIPE;
		break;
	}
	return SKL_INTERMEDIATE_PIPE;
}

/*
 * This function checks for single module source pipeline. If found any then
 * it will initialize source pipeline and its module
 */
static void skl_init_single_module_pipe(struct snd_soc_dapm_widget *w,
							struct skl *skl)
{
	struct snd_soc_dapm_path *p;
	struct snd_soc_dapm_widget *src_w = NULL;
	struct skl_module_cfg *mcfg;

	snd_soc_dapm_widget_for_each_source_path(w, p) {
		src_w = p->source;

		if ((src_w->priv != NULL) && is_skl_dsp_widget_type(src_w)) {
			mcfg = src_w->priv;
			if ((list_is_singular(&mcfg->pipe->w_list)) &&
						(src_w->power_check(src_w)))
				skl_tplg_mixer_dapm_pre_pmu_event(src_w, skl);
		}
		skl_init_single_module_pipe(src_w, skl);
	}
}

static int skl_fill_sink_instance_id(struct skl_sst *ctx, u32 *params,
				int size, struct skl_module_cfg *mcfg)
{
	int i, pvt_id;

	if (mcfg->m_type == SKL_MODULE_TYPE_KPB) {
		struct skl_kpb_params *kpb_params =
				(struct skl_kpb_params *)params;
		struct skl_mod_inst_map *inst = kpb_params->map;

		for (i = 0; i < kpb_params->num_modules; i++) {
			pvt_id = skl_get_pvt_instance_id_map(ctx, inst->mod_id,
								inst->inst_id);
			if (pvt_id < 0)
				return -EINVAL;

			inst->inst_id = pvt_id;
			inst++;
		}
	}

	return 0;
}
/*
 * Some modules require params to be set after the module is bound to
 * all pins connected.
 *
 * The module provider initializes set_param flag for such modules and we
 * send params after binding
 */
static int skl_tplg_set_module_bind_params(struct snd_soc_dapm_widget *w,
			struct skl_module_cfg *mcfg, struct skl_sst *ctx)
{
	int i, ret;
	struct skl_module_cfg *mconfig = w->priv;
	const struct snd_kcontrol_new *k;
	struct soc_bytes_ext *sb;
	struct skl_algo_data *bc;
	struct skl_specific_cfg *sp_cfg;
	u32 *params;

	/*
	 * check all out/in pins are in bind state.
	 * if so set the module param
	 */
	for (i = 0; i < mcfg->module->max_output_pins; i++) {
		if (mcfg->m_out_pin[i].pin_state != SKL_PIN_BIND_DONE)
			return 0;
	}

	for (i = 0; i < mcfg->module->max_input_pins; i++) {
		if (mcfg->m_in_pin[i].pin_state != SKL_PIN_BIND_DONE)
			return 0;
	}

	if (mconfig->formats_config.caps_size > 0 &&
		mconfig->formats_config.set_params == SKL_PARAM_BIND) {
		sp_cfg = &mconfig->formats_config;
		ret = skl_set_module_params(ctx, sp_cfg->caps,
					sp_cfg->caps_size,
					sp_cfg->param_id, mconfig);
		if (ret < 0)
			return ret;
	}

	for (i = 0; i < w->num_kcontrols; i++) {
		k = &w->kcontrol_news[i];
		if (k->access & SNDRV_CTL_ELEM_ACCESS_TLV_CALLBACK) {
			sb = (void *) k->private_value;
			bc = (struct skl_algo_data *)sb->dobj.private;

			if (bc->set_params == SKL_PARAM_BIND) {
				params = kzalloc(bc->max, GFP_KERNEL);
				if (!params)
					return -ENOMEM;

				memcpy(params, bc->params, bc->max);
				skl_fill_sink_instance_id(ctx, params, bc->max,
								mconfig);

				ret = skl_set_module_params(ctx, params,
						bc->max, bc->param_id, mconfig);
				kfree(params);

				if (ret < 0)
					return ret;
			}
		}
	}

	return 0;
}


static int skl_tplg_module_add_deferred_bind(struct skl *skl,
	struct skl_module_cfg *src, struct skl_module_cfg *dst)
{
	struct skl_module_deferred_bind *m_list, *modules;
	int i;

	/* only supported for module with static pin connection */
	for (i = 0; i < dst->module->max_input_pins; i++) {
		struct skl_module_pin *pin = &dst->m_in_pin[i];

		if (pin->is_dynamic)
			continue;

		if ((pin->id.module_id  == src->id.module_id) &&
			(pin->id.instance_id  == src->id.instance_id)) {

			if (!list_empty(&skl->bind_list)) {
				list_for_each_entry(modules, &skl->bind_list, node) {
					if (modules->src == src && modules->dst == dst)
						return 0;
				}
			}

			m_list = kzalloc(sizeof(*m_list), GFP_KERNEL);
			if (!m_list)
				return -ENOMEM;

			m_list->src = src;
			m_list->dst = dst;

			list_add(&m_list->node, &skl->bind_list);
		}
	}

	return 0;
}

static int skl_tplg_bind_sinks(struct snd_soc_dapm_widget *w,
				struct skl *skl,
				struct snd_soc_dapm_widget *src_w,
				struct skl_module_cfg *src_mconfig)
{
	struct snd_soc_dapm_path *p;
	struct snd_soc_dapm_widget *sink = NULL, *next_sink = NULL;
	struct skl_module_cfg *sink_mconfig;
	struct skl_sst *ctx = skl->skl_sst;
	int ret;

	snd_soc_dapm_widget_for_each_sink_path(w, p) {
		if (!p->connect)
			continue;

		dev_dbg(ctx->dev, "%s: src widget=%s\n", __func__, w->name);
		dev_dbg(ctx->dev, "%s: sink widget=%s\n", __func__, p->sink->name);

		next_sink = p->sink;

		if (!is_skl_dsp_widget_type(p->sink))
			return skl_tplg_bind_sinks(p->sink, skl, src_w, src_mconfig);

		/*
		 * here we will check widgets in sink pipelines, so that
		 * can be any widgets type and we are only interested if
		 * they are ones used for SKL so check that first
		 */
		if ((p->sink->priv != NULL) &&
					is_skl_dsp_widget_type(p->sink)) {

			sink = p->sink;
			sink_mconfig = sink->priv;

			/*
			 * Modules other than PGA leaf can be connected
			 * directly or via switch to a module in another
			 * pipeline. EX: reference path
			 * when the path is enabled, the dst module that needs
			 * to be bound may not be initialized. if the module is
			 * not initialized, add these modules in the deferred
			 * bind list and when the dst module is initialised,
			 * bind this module to the dst_module in deferred list.
			 */
			if (((src_mconfig->m_state == SKL_MODULE_INIT_DONE)
				&& (sink_mconfig->m_state == SKL_MODULE_UNINIT))) {

				ret = skl_tplg_module_add_deferred_bind(skl,
						src_mconfig, sink_mconfig);

				if (ret < 0)
					return ret;

			}


			if (src_mconfig->m_state == SKL_MODULE_UNINIT ||
				sink_mconfig->m_state == SKL_MODULE_UNINIT)
				continue;

			/* Bind source to sink, mixin is always source */
			ret = skl_bind_modules(ctx, src_mconfig, sink_mconfig);
			if (ret)
				return ret;

			/* set module params after bind */
			skl_tplg_set_module_bind_params(src_w, src_mconfig, ctx);
			skl_tplg_set_module_bind_params(sink, sink_mconfig, ctx);

			/* Start sinks pipe first */
			if (sink_mconfig->pipe->state != SKL_PIPE_STARTED) {
				if (sink_mconfig->pipe->conn_type !=
							SKL_PIPE_CONN_TYPE_FE)
					ret = skl_run_pipe(ctx,
							sink_mconfig->pipe);
				if (ret)
					return ret;
			}
		}
	}

	if (!sink)
		return skl_tplg_bind_sinks(next_sink, skl, src_w, src_mconfig);

	return 0;
}

/*
 * A PGA represents a module in a pipeline. So in the Pre-PMU event of PGA
 * we need to do following:
 *   - Bind to sink pipeline
 *      Since the sink pipes can be running and we don't get mixer event on
 *      connect for already running mixer, we need to find the sink pipes
 *      here and bind to them. This way dynamic connect works.
 *   - Start sink pipeline, if not running
 *   - Then run current pipe
 */
static int skl_tplg_pga_dapm_pre_pmu_event(struct snd_soc_dapm_widget *w,
								struct skl *skl)
{
	struct skl_module_cfg *src_mconfig;
	struct skl_sst *ctx = skl->skl_sst;
	int ret = 0;

	src_mconfig = w->priv;

	/*
	 * find which sink it is connected to, bind with the sink,
	 * if sink is not started, start sink pipe first, then start
	 * this pipe
	 */
	ret = skl_tplg_bind_sinks(w, skl, w, src_mconfig);
	if (ret)
		return ret;

	/* Start source pipe last after starting all sinks */
	if (src_mconfig->pipe->conn_type != SKL_PIPE_CONN_TYPE_FE)
		return skl_run_pipe(ctx, src_mconfig->pipe);

	return 0;
}

static struct snd_soc_dapm_widget *skl_get_src_dsp_widget(
		struct snd_soc_dapm_widget *w, struct skl *skl)
{
	struct snd_soc_dapm_path *p;
	struct snd_soc_dapm_widget *src_w = NULL;
	struct skl_sst *ctx = skl->skl_sst;

	snd_soc_dapm_widget_for_each_source_path(w, p) {
		src_w = p->source;
		if (!p->connect)
			continue;

		dev_dbg(ctx->dev, "sink widget=%s\n", w->name);
		dev_dbg(ctx->dev, "src widget=%s\n", p->source->name);

		/*
		 * here we will check widgets in sink pipelines, so that can
		 * be any widgets type and we are only interested if they are
		 * ones used for SKL so check that first
		 */
		if ((p->source->priv != NULL) &&
					is_skl_dsp_widget_type(p->source)) {
			return p->source;
		}
	}

	if (src_w != NULL)
		return skl_get_src_dsp_widget(src_w, skl);

	return NULL;
}

/*
 * in the Post-PMU event of mixer we need to do following:
 *   - Check if this pipe is running
 *   - if not, then
 *	- bind this pipeline to its source pipeline
 *	  if source pipe is already running, this means it is a dynamic
 *	  connection and we need to bind only to that pipe
 *	- start this pipeline
 */
static int skl_tplg_mixer_dapm_post_pmu_event(struct snd_soc_dapm_widget *w,
							struct skl *skl)
{
	int ret = 0;
	struct snd_soc_dapm_widget *source, *sink;
	struct skl_module_cfg *src_mconfig, *sink_mconfig;
	struct skl_sst *ctx = skl->skl_sst;
	int src_pipe_started = 0;

	sink = w;
	sink_mconfig = sink->priv;

	/*
	 * If source pipe is already started, that means source is driving
	 * one more sink before this sink got connected, Since source is
	 * started, bind this sink to source and start this pipe.
	 */
	source = skl_get_src_dsp_widget(w, skl);
	if (source != NULL) {
		src_mconfig = source->priv;
		sink_mconfig = sink->priv;
		src_pipe_started = 1;

		/*
		 * check pipe state, then no need to bind or start the
		 * pipe
		 */
		if (src_mconfig->pipe->state != SKL_PIPE_STARTED)
			src_pipe_started = 0;
	}

	if (src_pipe_started) {
		ret = skl_bind_modules(ctx, src_mconfig, sink_mconfig);
		if (ret)
			return ret;

		/* set module params after bind */
		skl_tplg_set_module_bind_params(source, src_mconfig, ctx);
		skl_tplg_set_module_bind_params(sink, sink_mconfig, ctx);

		if (sink_mconfig->pipe->conn_type != SKL_PIPE_CONN_TYPE_FE)
			ret = skl_run_pipe(ctx, sink_mconfig->pipe);
	}

	return ret;
}

/*
 * in the Pre-PMD event of mixer we need to do following:
 *   - Stop the pipe
 *   - find the source connections and remove that from dapm_path_list
 *   - unbind with source pipelines if still connected
 */
static int skl_tplg_mixer_dapm_pre_pmd_event(struct snd_soc_dapm_widget *w,
							struct skl *skl)
{
	struct skl_module_cfg *src_mconfig, *sink_mconfig;
	int ret = 0, i;
	struct skl_sst *ctx = skl->skl_sst;

	sink_mconfig = w->priv;

	/* Stop the pipe */
	ret = skl_stop_pipe(ctx, sink_mconfig->pipe);
	if (ret)
		return ret;

	for (i = 0; i < sink_mconfig->module->max_input_pins; i++) {
		if (sink_mconfig->m_in_pin[i].pin_state == SKL_PIN_BIND_DONE) {
			src_mconfig = sink_mconfig->m_in_pin[i].tgt_mcfg;
			if (!src_mconfig)
				continue;

			ret = skl_unbind_modules(ctx,
						src_mconfig, sink_mconfig);
		}
	}

	return ret;
}

/*
 * in the Post-PMD event of mixer we need to do following:
 *   - Free the mcps used
 *   - Free the mem used
 *   - Unbind the modules within the pipeline
 *   - Delete the pipeline (modules are not required to be explicitly
 *     deleted, pipeline delete is enough here
 */
static int skl_tplg_mixer_dapm_post_pmd_event(struct snd_soc_dapm_widget *w,
							struct skl *skl)
{
	struct skl_module_cfg *mconfig = w->priv;
	struct skl_pipe_module *w_module;
	struct skl_module_cfg *src_module = NULL, *dst_module;
	struct skl_sst *ctx = skl->skl_sst;
	struct skl_pipe *s_pipe = mconfig->pipe;
	struct skl_module_deferred_bind *modules, *tmp;

	if (s_pipe->state == SKL_PIPE_INVALID)
		return -EINVAL;

	skl_tplg_free_pipe_mcps(skl, mconfig);
	skl_tplg_free_pipe_mem(skl, mconfig);

	list_for_each_entry(w_module, &s_pipe->w_list, node) {
		if (list_empty(&skl->bind_list))
			break;

		src_module = w_module->w->priv;

		list_for_each_entry_safe(modules, tmp, &skl->bind_list, node) {
			/*
			 * When the destination module is deleted, Unbind the
			 * modules from deferred bind list.
			 */
			if (modules->dst == src_module) {
				skl_unbind_modules(ctx, modules->src,
						modules->dst);
			}

			/*
			 * When the source module is deleted, remove this entry
			 * from the deferred bind list.
			 */
			if (modules->src == src_module) {
				list_del(&modules->node);
				modules->src = NULL;
				modules->dst = NULL;
				kfree(modules);
			}
		}
	}

	list_for_each_entry(w_module, &s_pipe->w_list, node) {
		dst_module = w_module->w->priv;

		if (mconfig->m_state >= SKL_MODULE_INIT_DONE)
			skl_tplg_free_pipe_mcps(skl, dst_module);
		if (src_module == NULL) {
			src_module = dst_module;
			continue;
		}

		skl_unbind_modules(ctx, src_module, dst_module);
		src_module = dst_module;
	}

	skl_delete_pipe(ctx, mconfig->pipe);

	list_for_each_entry(w_module, &s_pipe->w_list, node) {
		src_module = w_module->w->priv;
		src_module->m_state = SKL_MODULE_UNINIT;
	}

	return skl_tplg_unload_pipe_modules(ctx, s_pipe);
}

/*
 * in the Post-PMD event of PGA we need to do following:
 *   - Free the mcps used
 *   - Stop the pipeline
 *   - In source pipe is connected, unbind with source pipelines
 */
static int skl_tplg_pga_dapm_post_pmd_event(struct snd_soc_dapm_widget *w,
								struct skl *skl)
{
	struct skl_module_cfg *src_mconfig, *sink_mconfig;
	int ret = 0, i;
	struct skl_sst *ctx = skl->skl_sst;

	src_mconfig = w->priv;

	/* Stop the pipe since this is a mixin module */
	ret = skl_stop_pipe(ctx, src_mconfig->pipe);
	if (ret)
		return ret;

	for (i = 0; i < src_mconfig->module->max_output_pins; i++) {
		if (src_mconfig->m_out_pin[i].pin_state == SKL_PIN_BIND_DONE) {
			sink_mconfig = src_mconfig->m_out_pin[i].tgt_mcfg;
			if (!sink_mconfig)
				continue;
			/*
			 * This is a connecter and if path is found that means
			 * unbind between source and sink has not happened yet
			 */
			ret = skl_unbind_modules(ctx, src_mconfig,
							sink_mconfig);
		}
	}

	return ret;
}

/*
 * In modelling, we assume there will be ONLY one mixer in a pipeline. If a
 * second one is required that is created as another pipe entity.
 * The mixer is responsible for pipe management and represent a pipeline
 * instance
 */
static int skl_tplg_mixer_event(struct snd_soc_dapm_widget *w,
				struct snd_kcontrol *k, int event)
{
	struct snd_soc_dapm_context *dapm = w->dapm;
	struct skl *skl = get_skl_ctx(dapm->dev);

	switch (event) {
	case SND_SOC_DAPM_PRE_PMU:
		return skl_tplg_mixer_dapm_pre_pmu_event(w, skl);

	case SND_SOC_DAPM_POST_PMU:
		return skl_tplg_mixer_dapm_post_pmu_event(w, skl);

	case SND_SOC_DAPM_PRE_PMD:
		return skl_tplg_mixer_dapm_pre_pmd_event(w, skl);

	case SND_SOC_DAPM_POST_PMD:
		return skl_tplg_mixer_dapm_post_pmd_event(w, skl);
	}

	return 0;
}

/*
 * In modelling, we assumed rest of the modules in pipeline are PGA. But we
 * are interested in last PGA (leaf PGA) in a pipeline to disconnect with
 * the sink when it is running (two FE to one BE or one FE to two BE)
 * scenarios
 */
static int skl_tplg_pga_event(struct snd_soc_dapm_widget *w,
			struct snd_kcontrol *k, int event)

{
	struct snd_soc_dapm_context *dapm = w->dapm;
	struct skl *skl = get_skl_ctx(dapm->dev);

	switch (event) {
	case SND_SOC_DAPM_PRE_PMU:
		return skl_tplg_pga_dapm_pre_pmu_event(w, skl);

	case SND_SOC_DAPM_POST_PMD:
		return skl_tplg_pga_dapm_post_pmd_event(w, skl);
	}

	return 0;
}

/*
 * In modelling, we assumed that all single module will be PGA leaf. Have
 * added new event flag POST_PMU. PRE_PMU is going to handle dynamic connection
 * i.e (dynamic FE or BE connection to already running stream). POST_PMU will
 * handle the pipeline binding and running from sink to source. POST_PMD
 * will handle the cleanup of single module pipe.
 */
static int skl_tplg_pga_single_module_event(struct snd_soc_dapm_widget *w,
			struct snd_kcontrol *k, int event)

{
	struct snd_soc_dapm_context *dapm = w->dapm;
	struct skl *skl = get_skl_ctx(dapm->dev);
	struct skl_module_cfg *mcfg = w->priv;
	int ret;

	switch (event) {
	case SND_SOC_DAPM_PRE_PMU:
		ret = skl_tplg_mixer_dapm_pre_pmu_event(w, skl);
		if ((skl_get_pipe_order(mcfg) == SKL_LAST_PIPE) && (ret == 0))
			ret = skl_tplg_mixer_dapm_post_pmu_event(w, skl);
		return ret;

	case SND_SOC_DAPM_POST_PMU:
		return skl_tplg_pga_dapm_pre_pmu_event(w, skl);

	case SND_SOC_DAPM_POST_PMD:
		ret = skl_tplg_pga_dapm_post_pmd_event(w, skl);
		if (ret >= 0)
			ret = skl_tplg_mixer_dapm_post_pmd_event(w, skl);
		return ret;
	}

	return 0;
}

int skl_tplg_dsp_log_get(struct snd_kcontrol *kcontrol,
					struct snd_ctl_elem_value *ucontrol)
{
	struct snd_soc_platform *platform = snd_soc_kcontrol_platform(kcontrol);
	struct hdac_ext_bus *ebus = snd_soc_component_get_drvdata
					(&(platform->component));
	struct skl *skl = ebus_to_skl(ebus);

	ucontrol->value.integer.value[0] = get_dsp_log_priority(skl);

	return 0;
}

int skl_tplg_dsp_log_set(struct snd_kcontrol *kcontrol,
					struct snd_ctl_elem_value *ucontrol)
{
	struct snd_soc_platform *platform = snd_soc_kcontrol_platform(kcontrol);
	struct hdac_ext_bus *ebus = snd_soc_component_get_drvdata
					(&(platform->component));
	struct skl *skl = ebus_to_skl(ebus);

	update_dsp_log_priority(ucontrol->value.integer.value[0], skl);

	return 0;
}

static int skl_tplg_multi_config_get(struct snd_kcontrol *kcontrol,
			struct snd_ctl_elem_value *ucontrol)
{
	struct snd_soc_platform *platform = snd_soc_kcontrol_platform(kcontrol);
	struct hdac_ext_bus *ebus = snd_soc_component_get_drvdata
					(&(platform->component));
	struct skl *skl = ebus_to_skl(ebus);
	struct skl_pipeline *ppl;
	struct skl_pipe *pipe = NULL;
	u32 *pipe_id;
	struct soc_enum *ec = (struct soc_enum *)kcontrol->private_value;

	if (!ec)
		return -EINVAL;

	pipe_id = ec->dobj.private;
	GET_PIPE(ppl, skl, node, *pipe_id, pipe);
	if (!pipe)
		return -EIO;

	ucontrol->value.enumerated.item[0]  =  pipe->pipe_config_idx;

	return 0;
}

static int skl_tplg_multi_config_set(struct snd_kcontrol *kcontrol,
			struct snd_ctl_elem_value *ucontrol)
{
	struct snd_soc_platform *platform = snd_soc_kcontrol_platform(kcontrol);
	struct hdac_ext_bus *ebus = snd_soc_component_get_drvdata
					(&(platform->component));
	struct skl *skl = ebus_to_skl(ebus);
	struct skl_pipeline *ppl;
	struct skl_pipe *pipe = NULL;
	struct soc_enum *ec = (struct soc_enum *)kcontrol->private_value;
	u32 *pipe_id;

	if (!ec)
		return -EINVAL;

	if (ucontrol->value.enumerated.item[0] > ec->items)
		return -EINVAL;

	pipe_id = ec->dobj.private;
	GET_PIPE(ppl, skl, node, *pipe_id, pipe);
	if (!pipe)
		return -EIO;

	pipe->pipe_config_idx = ucontrol->value.enumerated.item[0];

	return 0;
}


static int skl_tplg_tlv_control_get(struct snd_kcontrol *kcontrol,
			unsigned int __user *data, unsigned int size)
{
	struct soc_bytes_ext *sb =
			(struct soc_bytes_ext *)kcontrol->private_value;
	struct skl_algo_data *bc = (struct skl_algo_data *)sb->dobj.private;
	struct snd_soc_dapm_widget *w = snd_soc_dapm_kcontrol_widget(kcontrol);
	struct skl_module_cfg *mconfig = w->priv;
	struct skl *skl = get_skl_ctx(w->dapm->dev);

	if (w->power)
		skl_get_module_params(skl->skl_sst, (u32 *)bc->params,
				      bc->size, bc->param_id, mconfig);

	/* decrement size for TLV header */
	size -= 2 * sizeof(u32);

	/* check size as we don't want to send kernel data */
	if (size > bc->max)
		size = bc->max;

	if (bc->params) {
		if (copy_to_user(data, &bc->param_id, sizeof(u32)))
			return -EFAULT;
		if (copy_to_user(data + 1, &size, sizeof(u32)))
			return -EFAULT;
		if (copy_to_user(data + 2, bc->params, size))
			return -EFAULT;
	}

	return 0;
}

#define SKL_PARAM_VENDOR_ID 0xff

static int skl_tplg_tlv_control_set(struct snd_kcontrol *kcontrol,
			const unsigned int __user *data, unsigned int size)
{
	struct snd_soc_dapm_widget *w = snd_soc_dapm_kcontrol_widget(kcontrol);
	struct skl_module_cfg *mconfig = w->priv;
	struct soc_bytes_ext *sb =
			(struct soc_bytes_ext *)kcontrol->private_value;
	struct skl_algo_data *ac = (struct skl_algo_data *)sb->dobj.private;
	struct skl *skl = get_skl_ctx(w->dapm->dev);

	if (ac->params) {
		if (size > ac->max)
			return -EINVAL;

		ac->size = size;
		/*
		 * if the param_is is of type Vendor, firmware expects actual
		 * parameter id and size from the control.
		 */
		if (ac->param_id == SKL_PARAM_VENDOR_ID) {
			if (copy_from_user(ac->params, data, size))
				return -EFAULT;
		} else {
			if (copy_from_user(ac->params,
					   data + 2, size))
				return -EFAULT;
		}

		if (w->power)
			return skl_set_module_params(skl->skl_sst,
						(u32 *)ac->params, ac->size,
						ac->param_id, mconfig);
	}

	return 0;
}

static int skl_tplg_mic_control_get(struct snd_kcontrol *kcontrol,
		struct snd_ctl_elem_value *ucontrol)
{
	struct snd_soc_dapm_widget *w = snd_soc_dapm_kcontrol_widget(kcontrol);
	struct skl_module_cfg *mconfig = w->priv;
	struct soc_enum *ec = (struct soc_enum *)kcontrol->private_value;
	u32 ch_type = *((u32 *)ec->dobj.private);

	if (mconfig->dmic_ch_type == ch_type)
		ucontrol->value.enumerated.item[0] =
					mconfig->dmic_ch_combo_index;
	else
		ucontrol->value.enumerated.item[0] = 0;

	return 0;
}

static int skl_fill_mic_sel_params(struct skl_module_cfg *mconfig,
	struct skl_mic_sel_config *mic_cfg, struct device *dev)
{
	struct skl_specific_cfg *sp_cfg = &mconfig->formats_config;

	sp_cfg->caps_size = sizeof(struct skl_mic_sel_config);
	sp_cfg->set_params = SKL_PARAM_SET;
	sp_cfg->param_id = 0x00;
	if (!sp_cfg->caps) {
		sp_cfg->caps = devm_kzalloc(dev, sp_cfg->caps_size, GFP_KERNEL);
		if (!sp_cfg->caps)
			return -ENOMEM;
	}

	mic_cfg->mic_switch = SKL_MIC_SEL_SWITCH;
	mic_cfg->flags = 0;
	memcpy(sp_cfg->caps, mic_cfg, sp_cfg->caps_size);

	return 0;
}

static int skl_tplg_mic_control_set(struct snd_kcontrol *kcontrol,
			struct snd_ctl_elem_value *ucontrol)
{
	struct snd_soc_dapm_widget *w = snd_soc_dapm_kcontrol_widget(kcontrol);
	struct skl_module_cfg *mconfig = w->priv;
	struct skl_mic_sel_config mic_cfg = {0};
	struct soc_enum *ec = (struct soc_enum *)kcontrol->private_value;
	u32 ch_type = *((u32 *)ec->dobj.private);
	const int *list;
	u8 in_ch, out_ch, index;

	mconfig->dmic_ch_type = ch_type;
	mconfig->dmic_ch_combo_index = ucontrol->value.enumerated.item[0];

	/* enum control index 0 is INVALID, so no channels to be set */
	if (mconfig->dmic_ch_combo_index == 0)
		return 0;

	/* No valid channel selection map for index 0, so offset by 1 */
	index = mconfig->dmic_ch_combo_index - 1;

	switch (ch_type) {
	case SKL_CH_MONO:
		if (mconfig->dmic_ch_combo_index > ARRAY_SIZE(mic_mono_list))
			return -EINVAL;

		list = &mic_mono_list[index];
		break;

	case SKL_CH_STEREO:
		if (mconfig->dmic_ch_combo_index > ARRAY_SIZE(mic_stereo_list))
			return -EINVAL;

		list = mic_stereo_list[index];
		break;

	case SKL_CH_TRIO:
		if (mconfig->dmic_ch_combo_index > ARRAY_SIZE(mic_trio_list))
			return -EINVAL;

		list = mic_trio_list[index];
		break;

	case SKL_CH_QUATRO:
		if (mconfig->dmic_ch_combo_index > ARRAY_SIZE(mic_quatro_list))
			return -EINVAL;

		list = mic_quatro_list[index];
		break;

	default:
		dev_err(w->dapm->dev,
				"Invalid channel %d for mic_select module\n",
				ch_type);
		return -EINVAL;

	}

	/* channel type enum map to number of chanels for that type */
	for (out_ch = 0; out_ch < ch_type; out_ch++) {
		in_ch = list[out_ch];
		mic_cfg.blob[out_ch][in_ch] = SKL_DEFAULT_MIC_SEL_GAIN;
	}

	return skl_fill_mic_sel_params(mconfig, &mic_cfg, w->dapm->dev);
}

/*
 * Fill the dma id for host and link. In case of passthrough
 * pipeline, this will both host and link in the same
 * pipeline, so need to copy the link and host based on dev_type
 */
static void skl_tplg_fill_dma_id(struct skl_module_cfg *mcfg,
				struct skl_pipe_params *params)
{
	struct skl_pipe *pipe = mcfg->pipe;

	if (pipe->passthru) {
		switch (mcfg->dev_type) {
		case SKL_DEVICE_HDALINK:
			pipe->p_params->link_dma_id = params->link_dma_id;
			pipe->p_params->link_index = params->link_index;
			pipe->p_params->link_bps = params->link_bps;
			break;

		case SKL_DEVICE_HDAHOST:
			pipe->p_params->host_dma_id = params->host_dma_id;
			pipe->p_params->host_bps = params->host_bps;
			break;

		default:
			break;
		}
		pipe->p_params->s_fmt = params->s_fmt;
		pipe->p_params->ch = params->ch;
		pipe->p_params->s_freq = params->s_freq;
		pipe->p_params->stream = params->stream;
		pipe->p_params->format = params->format;

	} else {
		memcpy(pipe->p_params, params, sizeof(*params));
	}
}

static int skl_probe_set_tlv_ext(struct snd_kcontrol *kcontrol)
{
	struct snd_soc_dapm_context *dapm =
			snd_soc_dapm_kcontrol_dapm(kcontrol);
	struct snd_soc_dapm_widget *w = snd_soc_dapm_kcontrol_widget(kcontrol);
	struct skl_module_cfg *mconfig = w->priv;
	struct soc_bytes_ext *sb = (void *) kcontrol->private_value;
	struct skl_probe_data *ap = (struct skl_probe_data *)sb->dobj.private;
	struct skl *skl = get_skl_ctx(dapm->dev);
	struct skl_probe_config *pconfig = &skl->skl_sst->probe_config;
	struct probe_pt_param connect_point;
	int disconnect_point;
	int ret = 0;
	int index = -1, i;
	char buf[20], pos[10];


	for (i = 0; i < pconfig->no_extractor; i++) {
		strcpy(buf, "Extractor");
		snprintf(pos, 4, "%d", i);
		if (strstr(kcontrol->id.name, strcat(buf, pos))) {
			index = i;
			break;
		}
	}
	if (index < 0)
		return -EINVAL;

	if ((ap->operation == SKL_PROBE_CONNECT) &&
		(pconfig->eprobe[index].state == SKL_PROBE_STATE_EXT_NONE)) {
		/* cache extractor params */
		pconfig->eprobe[index].operation = ap->operation;
		pconfig->eprobe[index].purpose = ap->purpose;
		pconfig->eprobe[index].probe_point_id = ap->probe_point_id;

		/* Below check ensures that atleast one extractor stream is in
		 * progress in which case the driver can send the CONNECT IPC
		 */
		if (pconfig->e_refc > 0) {
			memcpy(&connect_point.params, &ap->probe_point_id,
								sizeof(u32));
			connect_point.connection = ap->purpose;
			connect_point.node_id = -1;
			ret = skl_set_module_params(skl->skl_sst,
					(void *)&connect_point,
					sizeof(struct probe_pt_param),
					SKL_PROBE_CONNECT, mconfig);
			if (ret < 0) {
				dev_err(dapm->dev, "failed to connect extractor probe point\n");
				return -EINVAL;
			}
			pconfig->eprobe[index].state =
						SKL_PROBE_STATE_EXT_CONNECTED;
			dev_dbg(dapm->dev, "eprobe[%d].state %d\n", index,
						pconfig->eprobe[index].state);
		}
	} else if ((ap->operation == SKL_PROBE_DISCONNECT) &&
				(pconfig->eprobe[index].state ==
				SKL_PROBE_STATE_EXT_CONNECTED) &&
				(pconfig->e_refc > 0)) {
		disconnect_point = (int)ap->probe_point_id;
		ret = skl_set_module_params(skl->skl_sst,
			(void *)&disconnect_point, sizeof(disconnect_point),
						SKL_PROBE_DISCONNECT, mconfig);
		if (ret < 0) {
			dev_err(dapm->dev, "failed to disconnect extractor probe point\n");
			return -EINVAL;
		}
		pconfig->eprobe[index].state = SKL_PROBE_STATE_EXT_NONE;
		dev_dbg(dapm->dev, "eprobe[%d].state %d\n", index,
					pconfig->eprobe[index].state);
		} else
			ret = -EINVAL;

	return ret;
}

static int skl_probe_set_tlv_inj(struct snd_kcontrol *kcontrol)
{
	struct snd_soc_dapm_context *dapm =
				snd_soc_dapm_kcontrol_dapm(kcontrol);
	struct snd_soc_dapm_widget *w = snd_soc_dapm_kcontrol_widget(kcontrol);
	struct skl_module_cfg *mconfig = w->priv;
	struct soc_bytes_ext *sb = (void *) kcontrol->private_value;
	struct skl_probe_data *ap = (struct skl_probe_data *)sb->dobj.private;
	struct skl *skl = get_skl_ctx(dapm->dev);
	struct skl_probe_config *pconfig = &skl->skl_sst->probe_config;
	int disconnect_point;
	int ret = 0;
	int index = -1, i;
	char buf[20], pos[10];

	for (i = 0; i < pconfig->no_injector; i++) {
		strcpy(buf, "Injector");
		snprintf(pos, 4, "%d", i);
		if (strstr(kcontrol->id.name, strcat(buf, pos))) {
			index = i;
			break;
		}
	}
	if (index < 0)
		return -EINVAL;

	if ((ap->operation == SKL_PROBE_CONNECT) &&
		(pconfig->iprobe[index].state == SKL_PROBE_STATE_INJ_NONE)) {
		/* cache injector params */
		pconfig->iprobe[index].operation = ap->operation;
		pconfig->iprobe[index].purpose = ap->purpose;
		pconfig->iprobe[index].probe_point_id = ap->probe_point_id;
	} else if ((ap->operation == SKL_PROBE_DISCONNECT) &&

		(pconfig->iprobe[index].state ==
				SKL_PROBE_STATE_INJ_CONNECTED) &&
		(pconfig->i_refc > 0)) {
		disconnect_point = (int)ap->probe_point_id;
		ret = skl_set_module_params(skl->skl_sst,
				(void *)&disconnect_point,
				sizeof(disconnect_point),
				SKL_PROBE_DISCONNECT, mconfig);
		if (ret < 0) {
			dev_err(dapm->dev, "failed to disconnect injector probe point\n");
			return -EINVAL;
		}
		pconfig->iprobe[index].state = SKL_PROBE_STATE_INJ_DISCONNECTED;
		dev_dbg(dapm->dev, "iprobe[%d].state %d\n", index,
					pconfig->iprobe[index].state);
	} else
		ret = -EINVAL;

	return ret;
}

static int skl_tplg_tlv_probe_set(struct snd_kcontrol *kcontrol,
			const unsigned int __user *data, unsigned int size)
{
	struct snd_soc_dapm_context *dapm =
				snd_soc_dapm_kcontrol_dapm(kcontrol);
	struct soc_bytes_ext *sb = (void *) kcontrol->private_value;
	struct skl_probe_data *ap = (struct skl_probe_data *)sb->dobj.private;
	void *offset;
	int ret = -EIO, ret1;

	dev_dbg(dapm->dev, "In %s control=%s\n", __func__, kcontrol->id.name);
	dev_dbg(dapm->dev, "size = %u, %#x\n", size, size);

	if (data) {
		offset = (unsigned char *)data;
		offset += 2 * sizeof(u32); /* To skip TLV heeader */
		if (copy_from_user(&ap->operation,
					offset, sizeof(ap->operation)))
			return -EIO;

		offset += sizeof(ap->operation);
		if (copy_from_user(&ap->purpose,
					offset, sizeof(ap->purpose)))
			return -EIO;

		offset += sizeof(ap->purpose);
		if (copy_from_user(&ap->probe_point_id,
					offset, sizeof(ap->probe_point_id)))
			return -EIO;

		dev_dbg(dapm->dev, "operation = %d, purpose = %d, probe_point_id = %d\n",
					ap->operation, ap->purpose, ap->probe_point_id);

		/* In the case of extraction, additional probe points can
		 * be set when the stream is in progress and the driver can
		 * immediately send the connect IPC. But in the case of
		 * injector, for each probe point connection a new stream with
		 * the DAI number corresponding to that control has to be
		 * opened. Hence below implementation ensures that the connect
		 * IPC is sent only in case of extractor.
		 */
		switch (ap->purpose) {
		case SKL_PROBE_EXTRACT:
			ret = skl_probe_set_tlv_ext(kcontrol);
			break;

		case SKL_PROBE_INJECT:
			ret = skl_probe_set_tlv_inj(kcontrol);
			break;

		case SKL_PROBE_INJECT_REEXTRACT:
		/* Injector and extractor control will be set one by one
		 * for Inject_Reextract
		 */
			ret = skl_probe_set_tlv_ext(kcontrol);
			ret1 = skl_probe_set_tlv_inj(kcontrol);
			if (ret == 0 || ret1 == 0)
				ret = 0;
			else
				ret = -EINVAL;
			break;

		default:
			ret = -EINVAL;
		}
	}
	return ret;
}

/*
 * The FE params are passed by hw_params of the DAI.
 * On hw_params, the params are stored in Gateway module of the FE and we
 * need to calculate the format in DSP module configuration, that
 * conversion is done here
 */
int skl_tplg_update_pipe_params(struct device *dev,
			struct skl_module_cfg *mconfig,
			struct skl_pipe_params *params)
{
	struct skl_module_fmt *format = NULL;
	int ret;
	struct skl_module_intf *intf;
	struct skl_module_res *res;
	struct skl *skl = get_skl_ctx(dev);

	skl_tplg_fill_dma_id(mconfig, params);

	/* Module data will be filled to 0th index for legacy */
	ret = skl_tplg_find_module_params(dev, mconfig);
	if (ret < 0)
		return ret;

	if (skl->nr_modules == 0) {
		intf = &mconfig->module->formats[0];
		res = &mconfig->module->resources[0];

		if (params->stream == SNDRV_PCM_STREAM_PLAYBACK)
			format = &mconfig->module->formats[0].input[0].pin_fmt;
		else
			format = &mconfig->module->formats[0].output[0].pin_fmt;

		/* set the hw_params */
		format->s_freq = params->s_freq;
		format->channels = params->ch;
		format->valid_bit_depth = skl_get_bit_depth(params->s_fmt);

		/*
		 * 16 bit is 16 bit container whereas 24 bit is in 32 bit
		 * container so update bit depth accordingly
		 */
		switch (format->valid_bit_depth) {
		case SKL_DEPTH_16BIT:
			format->bit_depth = format->valid_bit_depth;
			break;

		case SKL_DEPTH_24BIT:
		case SKL_DEPTH_32BIT:
			format->bit_depth = SKL_DEPTH_32BIT;
			break;

		default:
			dev_err(dev, "Invalid bit depth %x for pipe\n",
					format->valid_bit_depth);
			return -EINVAL;
		}

		if (params->stream == SNDRV_PCM_STREAM_PLAYBACK) {
			res->ibs = (format->s_freq / 1000) *
				(format->channels) *
				(format->bit_depth >> 3);
		} else {
			res->obs = (format->s_freq / 1000) *
				(format->channels) *
				(format->bit_depth >> 3);
		}
	}
	return 0;
}

/*
 * Query the module config for the FE DAI
 * This is used to find the hw_params set for that DAI and apply to FE
 * pipeline
 */
struct skl_module_cfg *
skl_tplg_fe_get_cpr_module(struct snd_soc_dai *dai, int stream)
{
	struct snd_soc_dapm_widget *w;
	struct snd_soc_dapm_path *p = NULL;

	if (stream == SNDRV_PCM_STREAM_PLAYBACK) {
		w = dai->playback_widget;
		snd_soc_dapm_widget_for_each_sink_path(w, p) {
			if (p->connect && p->sink->power &&
					!is_skl_dsp_widget_type(p->sink))
				continue;

			if (p->sink->priv) {
				dev_dbg(dai->dev, "set params for %s\n",
						p->sink->name);
				return p->sink->priv;
			}
		}
	} else {
		w = dai->capture_widget;
		snd_soc_dapm_widget_for_each_source_path(w, p) {
			if (p->connect && p->source->power &&
					!is_skl_dsp_widget_type(p->source))
				continue;

			if (p->source->priv) {
				dev_dbg(dai->dev, "set params for %s\n",
						p->source->name);
				return p->source->priv;
			}
		}
	}

	return NULL;
}

static struct skl_module_cfg *skl_get_mconfig_pb_cpr(
		struct snd_soc_dai *dai, struct snd_soc_dapm_widget *w)
{
	struct snd_soc_dapm_path *p;
	struct skl_module_cfg *mconfig = NULL;

	snd_soc_dapm_widget_for_each_source_path(w, p) {
		if (w->endpoints[SND_SOC_DAPM_DIR_OUT] > 0) {
			if (p->connect &&
				    (p->sink->id == snd_soc_dapm_aif_out) &&
				    p->source->priv) {
				mconfig = p->source->priv;
				return mconfig;
			}
			mconfig = skl_get_mconfig_pb_cpr(dai, p->source);
			if (mconfig)
				return mconfig;
		}
	}
	return mconfig;
}

static struct skl_module_cfg *skl_get_mconfig_cap_cpr(
		struct snd_soc_dai *dai, struct snd_soc_dapm_widget *w)
{
	struct snd_soc_dapm_path *p;
	struct skl_module_cfg *mconfig = NULL;

	snd_soc_dapm_widget_for_each_sink_path(w, p) {
		if (w->endpoints[SND_SOC_DAPM_DIR_IN] > 0) {
			if (p->connect &&
				    (p->source->id == snd_soc_dapm_aif_in) &&
				    p->sink->priv) {
				mconfig = p->sink->priv;
				return mconfig;
			}
			mconfig = skl_get_mconfig_cap_cpr(dai, p->sink);
			if (mconfig)
				return mconfig;
		}
	}
	return mconfig;
}

struct skl_module_cfg *
skl_tplg_be_get_cpr_module(struct snd_soc_dai *dai, int stream)
{
	struct snd_soc_dapm_widget *w;
	struct skl_module_cfg *mconfig;

	if (stream == SNDRV_PCM_STREAM_PLAYBACK) {
		w = dai->playback_widget;
		mconfig = skl_get_mconfig_pb_cpr(dai, w);
	} else {
		w = dai->capture_widget;
		mconfig = skl_get_mconfig_cap_cpr(dai, w);
	}
	return mconfig;
}

static u8 skl_tplg_be_link_type(int dev_type)
{
	int ret;

	switch (dev_type) {
	case SKL_DEVICE_BT:
		ret = NHLT_LINK_SSP;
		break;

	case SKL_DEVICE_DMIC:
		ret = NHLT_LINK_DMIC;
		break;

	case SKL_DEVICE_I2S:
		ret = NHLT_LINK_SSP;
		break;

	case SKL_DEVICE_HDALINK:
		ret = NHLT_LINK_HDA;
		break;
	case SKL_DEVICE_SDW_PCM:
	case SKL_DEVICE_SDW_PDM:
		ret = NHLT_LINK_SDW;
		break;
	default:
		ret = NHLT_LINK_INVALID;
		break;
	}

	return ret;
}
struct skl_sdw_agg_data_caps {
	u32 alh_stream_num;
	u32 ch_mask;
} __packed;

struct skl_sdw_caps_cfg {
	u32 gw_attributes;
	u32 count;
	struct skl_sdw_agg_data_caps data[0];

} __packed;

/*
 * Fill the BE gateway parameters
 * The BE gateway expects a blob of parameters which are kept in the ACPI
 * NHLT blob, so query the blob for interface type (i2s/pdm) and instance.
 * The port can have multiple settings so pick based on the PCM
 * parameters
 */
static int skl_tplg_be_fill_pipe_params(struct snd_soc_dai *dai,
				struct skl_module_cfg *mconfig,
				struct skl_pipe_params *params)
{
	int i, j;
	struct nhlt_specific_cfg *cfg;
	struct skl_sdw_caps_cfg *sdw_cfg;
	struct skl *skl = get_skl_ctx(dai->dev);
	int link_type = skl_tplg_be_link_type(mconfig->dev_type);
	u8 dev_type = skl_tplg_be_dev_type(mconfig->dev_type);

	skl_tplg_fill_dma_id(mconfig, params);

	if (link_type == NHLT_LINK_HDA)
		return 0;
	if (link_type == NHLT_LINK_SDW) {
		sdw_cfg = kzalloc((((sizeof(struct skl_sdw_agg_data_caps)) *
				(mconfig->sdw_agg.num_masters)) + 2),
				GFP_KERNEL);
		if (!sdw_cfg)
			return -ENOMEM;
		mconfig->formats_config.caps_size = (((sizeof(u32)) *
			(mconfig->sdw_agg.num_masters) * 2)
			+ (2 * (sizeof(u32))));

		sdw_cfg->count = mconfig->sdw_agg.num_masters;
		j = 0;
		for (i = 0; i < SDW_MAX_MASTERS; i++) {
			if (mconfig->sdw_agg.agg_data[i].ch_mask) {
				sdw_cfg->data[j].ch_mask =
					mconfig->sdw_agg.agg_data[i].ch_mask;
				sdw_cfg->data[j].alh_stream_num =
					mconfig->sdw_agg.agg_data[i].alh_stream_num;
				j++;
			}
		}
		sdw_cfg->count = mconfig->sdw_agg.num_masters;
		mconfig->formats_config.caps = (u32 *) sdw_cfg;
		return 0;
	}

	/* update the blob based on virtual bus_id*/
	cfg = skl_get_nhlt_specific_cfg(skl, mconfig->vbus_id, link_type,
					params->s_fmt, params->ch,
					params->s_freq, params->stream,
					dev_type);

	if (cfg) {
		mconfig->formats_config.caps_size = cfg->size;
		mconfig->formats_config.caps = (u32 *) &cfg->caps;
	} else {
		dev_err(dai->dev, "Blob NULL for id %x type %d dirn %d\n",
					mconfig->vbus_id, link_type,
					params->stream);
		dev_err(dai->dev, "PCM: ch %d, freq %d, fmt %d\n",
				 params->ch, params->s_freq, params->s_fmt);
		return -EINVAL;
	}

	return 0;
}

static int skl_tplg_be_set_src_pipe_params(struct snd_soc_dai *dai,
				struct snd_soc_dapm_widget *w,
				struct skl_pipe_params *params)
{
	struct snd_soc_dapm_path *p;
	int ret = -EIO;

	snd_soc_dapm_widget_for_each_source_path(w, p) {
		if (p->connect && is_skl_dsp_widget_type(p->source) &&
						p->source->priv) {

			ret = skl_tplg_be_fill_pipe_params(dai,
						p->source->priv, params);
			if (ret < 0)
				return ret;
		} else {
			ret = skl_tplg_be_set_src_pipe_params(dai,
						p->source, params);
			if (ret < 0)
				return ret;
		}
	}

	return ret;
}

static int skl_tplg_be_set_sink_pipe_params(struct snd_soc_dai *dai,
	struct snd_soc_dapm_widget *w, struct skl_pipe_params *params)
{
	struct snd_soc_dapm_path *p = NULL;
	int ret = -EIO;

	snd_soc_dapm_widget_for_each_sink_path(w, p) {
		if (p->connect && is_skl_dsp_widget_type(p->sink) &&
						p->sink->priv) {

			ret = skl_tplg_be_fill_pipe_params(dai,
						p->sink->priv, params);
			if (ret < 0)
				return ret;
		} else {
			ret = skl_tplg_be_set_sink_pipe_params(
						dai, p->sink, params);
			if (ret < 0)
				return ret;
		}
	}

	return ret;
}

/*
 * BE hw_params can be a source parameters (capture) or sink parameters
 * (playback). Based on sink and source we need to either find the source
 * list or the sink list and set the pipeline parameters
 */
int skl_tplg_be_update_params(struct snd_soc_dai *dai,
				struct skl_pipe_params *params)
{
	struct snd_soc_dapm_widget *w;

	if (params->stream == SNDRV_PCM_STREAM_PLAYBACK) {
		w = dai->playback_widget;

		return skl_tplg_be_set_src_pipe_params(dai, w, params);

	} else {
		w = dai->capture_widget;

		return skl_tplg_be_set_sink_pipe_params(dai, w, params);
	}

	return 0;
}

/*
 * Get the events along with data stored in notify_data and pass
 * to kcontrol private data.
 */
int skl_dsp_cb_event(struct skl_sst *ctx, unsigned int event,
				struct skl_notify_data *notify_data)
{
	struct snd_soc_card *card;
	struct soc_bytes_ext *sb;
	struct skl *skl = get_skl_ctx(ctx->dev);
	struct snd_soc_platform *soc_platform = skl->platform;

	switch (event) {
	case SKL_TPLG_CHG_NOTIFY:
		card = soc_platform->component.card;

		if (!ctx->kcontrol) {
			ctx->kcontrol = snd_soc_card_get_kcontrol(card,
					"Topology Change Notification");
			if (!ctx->kcontrol) {
				dev_dbg(ctx->dev,
					"NOTIFICATION Controls not found\n");
				return -EINVAL;
			}
		}

		sb = (struct soc_bytes_ext *)ctx->kcontrol->private_value;
		if (!sb->dobj.private) {
			sb->dobj.private = devm_kzalloc(ctx->dev,
				sizeof(*notify_data), GFP_KERNEL);
			if (!sb->dobj.private)
				return -ENOMEM;
		}

		memcpy(sb->dobj.private, notify_data, sizeof(*notify_data));
		snd_ctl_notify(card->snd_card, SNDRV_CTL_EVENT_MASK_VALUE,
							&ctx->kcontrol->id);
		break;
	default:
		return -EINVAL;
	}

	return 0;
}

/*
 * Get last topology change events like pipeline start, pipeline delete,
 * DSP D0/D3 and notify to user along with time at which last change occurred
 * in topology.
 */
int skl_tplg_change_notification_get(struct snd_kcontrol *kcontrol,
			unsigned int __user *data, unsigned int size)
{
	struct skl_notify_data *notify_data;
	struct soc_bytes_ext *sb =
			(struct soc_bytes_ext *)kcontrol->private_value;

	if (sb->dobj.private) {
		notify_data = (struct skl_notify_data *)sb->dobj.private;
		if (copy_to_user(data, notify_data, sizeof(*notify_data)))
			return -EFAULT;
		/* Clear the data after copy to user as per requirement */
		memset(notify_data, 0, sizeof(*notify_data));
	}

	return 0;
}

static const struct snd_soc_tplg_widget_events skl_tplg_widget_ops[] = {
	{SKL_MIXER_EVENT, skl_tplg_mixer_event},
	{SKL_VMIXER_EVENT, skl_tplg_mixer_event},
	{SKL_PGA_EVENT, skl_tplg_pga_event},
};

static const struct snd_soc_tplg_bytes_ext_ops skl_tlv_ops[] = {
	{SKL_CONTROL_TYPE_BYTE_TLV, skl_tplg_tlv_control_get,
					skl_tplg_tlv_control_set},
	{SKL_CONTROL_TYPE_BYTE_PROBE, skl_tplg_tlv_control_get,
					skl_tplg_tlv_probe_set},
};

static const struct snd_soc_tplg_kcontrol_ops skl_tplg_kcontrol_ops[] = {
	{
		.id = SKL_CONTROL_TYPE_MIC_SELECT,
		.get = skl_tplg_mic_control_get,
		.put = skl_tplg_mic_control_set,
	},
	{
		.id = SKL_CONTROL_TYPE_MULTI_IO_SELECT,
		.get = skl_tplg_multi_config_get,
		.put = skl_tplg_multi_config_set,
	},
};

static int skl_tplg_fill_pipe_cfg(struct device *dev,
			struct skl_pipe *pipe, u32 tkn,
			u32 tkn_val, int conf_idx, int dir)
{
	struct skl_pipe_fmt *fmt;
	struct skl_path_config *config;

	switch (dir) {
	case SKL_DIR_IN:
		fmt = &pipe->configs[conf_idx].in_fmt;
		break;

	case SKL_DIR_OUT:
		fmt = &pipe->configs[conf_idx].out_fmt;
		break;

	default:
		dev_err(dev, "Invalid direction value\n");
		return -EINVAL;
	}

	config = &pipe->configs[conf_idx];

	switch (tkn) {
	case SKL_TKN_U32_CFG_FREQ:
		fmt->freq = tkn_val;
		break;

	case SKL_TKN_U8_CFG_CHAN:
		fmt->channels = tkn_val;
		break;

	case SKL_TKN_U8_CFG_BPS:
		fmt->bps = tkn_val;
		break;

	case SKL_TKN_U32_PATH_MEM_PGS:
		config->mem_pages = tkn_val;
		break;

	default:
		dev_err(dev, "Invalid config value\n");
		return -EINVAL;
	}

	return 0;
}

static int skl_tplg_fill_pipe_tkn(struct device *dev,
			struct skl_pipe *pipe, u32 tkn,
			u32 tkn_val)
{

	switch (tkn) {
	case SKL_TKN_U32_PIPE_CONN_TYPE:
		pipe->conn_type = tkn_val;
		break;

	case SKL_TKN_U32_PIPE_PRIORITY:
		pipe->pipe_priority = tkn_val;
		break;

	case SKL_TKN_U32_PIPE_MEM_PGS:
		pipe->memory_pages = tkn_val;
		break;

	case SKL_TKN_U32_PMODE:
		pipe->lp_mode = tkn_val;
		break;

	case SKL_TKN_U32_PIPE_CREATE_PRIORITY:
		pipe->create_priority = tkn_val;
		break;

	case SKL_TKN_U32_PIPE_DIRECTION:
		pipe->direction = tkn_val;
		break;

	case SKL_TKN_U32_PIPE_ORDER:
		pipe->order = tkn_val;
		break;

	case SKL_TKN_U32_PIPE_MODE:
		pipe->pipe_mode = tkn_val;
		break;

	case SKL_TKN_U32_NUM_CONFIGS:
		pipe->nr_cfgs = tkn_val;
		break;

	case SKL_TKN_U32_PIPE_NUM_MODULES:
		break;

	default:
		dev_err(dev, "Token not handled %d\n", tkn);
		return -EINVAL;
	}

	return 0;
}

/*
 * Add pipeline by parsing the relevant tokens
 * Return an existing pipe if the pipe already exists.
 */
static int skl_tplg_add_pipe(struct device *dev,
		struct skl_module_cfg *mconfig, struct skl *skl,
		struct snd_soc_tplg_vendor_value_elem *tkn_elem)
{
	struct skl_pipeline *ppl;
	struct skl_pipe *pipe;
	struct skl_pipe_params *params;

	list_for_each_entry(ppl, &skl->ppl_list, node) {
		if (ppl->pipe->ppl_id == tkn_elem->value) {
			mconfig->pipe = ppl->pipe;
			return -EEXIST;
		}
	}

	ppl = devm_kzalloc(dev, sizeof(*ppl), GFP_KERNEL);
	if (!ppl)
		return -ENOMEM;

	pipe = devm_kzalloc(dev, sizeof(*pipe), GFP_KERNEL);
	if (!pipe)
		return -ENOMEM;

	params = devm_kzalloc(dev, sizeof(*params), GFP_KERNEL);
	if (!params)
		return -ENOMEM;

	pipe->p_params = params;
	pipe->ppl_id = tkn_elem->value;
	INIT_LIST_HEAD(&pipe->w_list);

	ppl->pipe = pipe;
	list_add(&ppl->node, &skl->ppl_list);

	mconfig->pipe = pipe;
	mconfig->pipe->state = SKL_PIPE_INVALID;

	return 0;
}

static int skl_tplg_fill_pin(struct device *dev, u32 tkn,
			struct skl_module_pin *m_pin,
			int pin_index, u32 value)
{
	switch (tkn) {
	case SKL_TKN_U32_PIN_MOD_ID:
		m_pin[pin_index].id.module_id = value;
		break;

	case SKL_TKN_U32_PIN_INST_ID:
		m_pin[pin_index].id.instance_id = value;
		break;

	default:
		dev_err(dev, "%d Not a pin token\n", value);
		return -EINVAL;
	}

	return 0;
}

/*
 * Parse for pin config specific tokens to fill up the
 * module private data
 */
static int skl_tplg_fill_pins_info(struct device *dev,
		struct skl_module_cfg *mconfig,
		struct snd_soc_tplg_vendor_value_elem *tkn_elem,
		int dir, int pin_count)
{
	int ret;
	struct skl_module_pin *m_pin;

	switch (dir) {
	case SKL_DIR_IN:
		m_pin = mconfig->m_in_pin;
		break;

	case SKL_DIR_OUT:
		m_pin = mconfig->m_out_pin;
		break;

	default:
		dev_err(dev, "Invalid direction value\n");
		return -EINVAL;
	}

	ret = skl_tplg_fill_pin(dev, tkn_elem->token,
			m_pin, pin_count, tkn_elem->value);

	if (ret < 0)
		return ret;

	m_pin[pin_count].in_use = false;
	m_pin[pin_count].pin_state = SKL_PIN_UNBIND;

	return 0;
}

/*
 * Fill up input/output module config format based
 * on the direction
 */
static int skl_tplg_fill_fmt(struct device *dev,
		struct skl_module_fmt *dst_fmt,
		u32 tkn, u32 value)
{
	switch (tkn) {
	case SKL_TKN_U32_FMT_CH:
		dst_fmt->channels  = value;
		break;

	case SKL_TKN_U32_FMT_FREQ:
		dst_fmt->s_freq = value;
		break;

	case SKL_TKN_U32_FMT_BIT_DEPTH:
		dst_fmt->bit_depth = value;
		break;

	case SKL_TKN_U32_FMT_SAMPLE_SIZE:
		dst_fmt->valid_bit_depth = value;
		break;

	case SKL_TKN_U32_FMT_CH_CONFIG:
		dst_fmt->ch_cfg = value;
		break;

	case SKL_TKN_U32_FMT_INTERLEAVE:
		dst_fmt->interleaving_style = value;
		break;

	case SKL_TKN_U32_FMT_SAMPLE_TYPE:
		dst_fmt->sample_type = value;
		break;

	case SKL_TKN_U32_FMT_CH_MAP:
		dst_fmt->ch_map = value;
		break;

	default:
		dev_err(dev, "Invalid token %d\n", tkn);
		return -EINVAL;
	}

	return 0;
}

static int skl_tplg_widget_fill_fmt(struct device *dev,
		struct skl_module_intf *fmt,
		u32 tkn, u32 val, u32 dir, int fmt_idx)
{
	struct skl_module_fmt *dst_fmt;
	int ret;

	if (!fmt)
		return -EINVAL;

	switch (dir) {
	case SKL_DIR_IN:
		dst_fmt = &fmt->input[fmt_idx].pin_fmt;
		break;

	case SKL_DIR_OUT:
		dst_fmt = &fmt->output[fmt_idx].pin_fmt;
		break;

	default:
		dev_err(dev, "Invalid direction value\n");
		return -EINVAL;
	}

	ret = skl_tplg_fill_fmt(dev, dst_fmt, tkn, val);

	return ret;
}

static int skl_tplg_get_uuid(struct device *dev, struct skl_module_cfg *mconfig,
	      struct snd_soc_tplg_vendor_uuid_elem *uuid_tkn)
{
	if (uuid_tkn->token == SKL_TKN_UUID)
		memcpy(&mconfig->guid, &uuid_tkn->uuid, 16);
	else {
		dev_err(dev, "Not an UUID token tkn %d\n", uuid_tkn->token);
		return -EINVAL;
	}

	return 0;
}

static void skl_tplg_fill_pin_dynamic_val(
		struct skl_module_pin *mpin, u32 pin_count, u32 value)
{
	int i;

	for (i = 0; i < pin_count; i++)
		mpin[i].is_dynamic = value;
}

/*
 * Resource table in the manifest has pin specific resources
 * like pin and pin buffer size
 */
static int skl_tplg_mfest_pin_res_tkn(struct device *dev,
		struct snd_soc_tplg_vendor_value_elem *tkn_elem,
		struct skl_module_res *res, int pin_idx, int dir)
{
	struct skl_module_pin_resources *m_pin;
<<<<<<< HEAD

	switch (dir) {
	case SKL_DIR_IN:
		m_pin = &res->input[pin_idx];
		break;

	case SKL_DIR_OUT:
		m_pin = &res->output[pin_idx];
		break;

	default:
		dev_err(dev, "Invalid pin direction value\n");
		return -EINVAL;
	}

	switch (tkn_elem->token) {
	case SKL_TKN_MM_U32_RES_PIN_ID:
		m_pin->pin_index = tkn_elem->value;
		break;

	case SKL_TKN_MM_U32_PIN_BUF:
		m_pin->buf_size = tkn_elem->value;
		break;

	default:
		dev_err(dev, "Invalid token\n");
		return -EINVAL;
	}
=======

	switch (dir) {
	case SKL_DIR_IN:
		m_pin = &res->input[pin_idx];
		break;

	case SKL_DIR_OUT:
		m_pin = &res->output[pin_idx];
		break;

	default:
		dev_err(dev, "Invalid pin direction value\n");
		return -EINVAL;
	}

	switch (tkn_elem->token) {
	case SKL_TKN_MM_U32_RES_PIN_ID:
		m_pin->pin_index = tkn_elem->value;
		break;

	case SKL_TKN_MM_U32_PIN_BUF:
		m_pin->buf_size = tkn_elem->value;
		break;

	default:
		dev_err(dev, "Invalid token\n");
		return -EINVAL;
	}

	return 0;
}

/*
 * Fill module specific resources from the manifest's resource
 * table like CPS, DMA size, mem_pages.
 */
static int skl_tplg_fill_res_tkn(struct device *dev,
		struct snd_soc_tplg_vendor_value_elem *tkn_elem,
		struct skl_module_res *res,
		int pin_idx, int dir)
{
	int ret, tkn_count = 0;

	if (!res)
		return -ENOMEM;

	switch (tkn_elem->token) {
	case SKL_TKN_MM_U32_CPS:
		res->cps = tkn_elem->value;
		break;

	case SKL_TKN_MM_U32_DMA_SIZE:
		res->dma_buffer_size = tkn_elem->value;
		break;

	case SKL_TKN_MM_U32_CPC:
		res->cpc = tkn_elem->value;
		break;

	case SKL_TKN_MM_U32_MOD_FLAGS:
		res->mod_flags = tkn_elem->value;
		break;

	case SKL_TKN_MM_U32_OBLS:
		res->obls = tkn_elem->value;
		break;

	case SKL_TKN_U32_MEM_PAGES:
		res->is_pages = tkn_elem->value;
		break;

	case SKL_TKN_U32_OBS:
		res->obs = tkn_elem->value;
		break;

	case SKL_TKN_U32_IBS:
		res->ibs = tkn_elem->value;
		break;

	case SKL_TKN_U32_MAX_MCPS:
		res->cps = tkn_elem->value;
		break;

	case SKL_TKN_MM_U32_RES_PIN_ID:
	case SKL_TKN_MM_U32_PIN_BUF:
		ret = skl_tplg_mfest_pin_res_tkn(dev,
				tkn_elem, res, pin_idx, dir);
		if (ret < 0)
			return ret;
		break;

	case SKL_TKN_MM_U32_NUM_PIN:
		break;

	default:
		dev_err(dev, "Not a res type token");
		return -EINVAL;

	}

	tkn_count++;
	return tkn_count;
}

/*
 * Parse tokens to fill up the module private data
 */
static int skl_tplg_get_token(struct device *dev,
		struct snd_soc_tplg_vendor_value_elem *tkn_elem,
		struct skl *skl, struct skl_module_cfg *mconfig)
{
	int tkn_count = 0;
	int ret;
	static int is_pipe_exists;
	static int pin_index, dir, conf_idx, agg_id;
	struct skl_module_intf *intf = NULL;
	struct skl_module_res *res = NULL;
	int res_idx = mconfig->res_idx;
	int fmt_idx = mconfig->fmt_idx;

	/*
	 * If the manifest structure contains no modules, fill all
	 * the module data to 0th index.
	 * res_idx and fmt_idx are default set to 0.
	 */
	if (skl->nr_modules == 0) {
		res = &mconfig->module->resources[res_idx];
		intf = &mconfig->module->formats[fmt_idx];
	}

	if (tkn_elem->token > SKL_TKN_MAX)
		return -EINVAL;

	switch (tkn_elem->token) {
	case SKL_TKN_U8_IN_QUEUE_COUNT:
		mconfig->module->max_input_pins = tkn_elem->value;
		break;

	case SKL_TKN_U8_OUT_QUEUE_COUNT:
		mconfig->module->max_output_pins = tkn_elem->value;
		break;

	case SKL_TKN_U8_DYN_IN_PIN:
		if (!mconfig->m_in_pin)
			mconfig->m_in_pin = devm_kzalloc(dev,
						SKL_MAX_IN_QUEUE *
						sizeof(*mconfig->m_in_pin),
						GFP_KERNEL);
		if (!mconfig->m_in_pin)
			return -ENOMEM;

		skl_tplg_fill_pin_dynamic_val(mconfig->m_in_pin,
			SKL_MAX_IN_QUEUE, tkn_elem->value);

		break;

	case SKL_TKN_U8_DYN_OUT_PIN:
		if (!mconfig->m_out_pin)
			mconfig->m_out_pin = devm_kzalloc(dev,
						SKL_MAX_IN_QUEUE *
						sizeof(*mconfig->m_in_pin),
						GFP_KERNEL);
		if (!mconfig->m_out_pin)
			return -ENOMEM;

		skl_tplg_fill_pin_dynamic_val(mconfig->m_out_pin,
			SKL_MAX_OUT_QUEUE, tkn_elem->value);
>>>>>>> 6d28c3ec

	return 0;
}

/*
 * Fill module specific resources from the manifest's resource
 * table like CPS, DMA size, mem_pages.
 */
static int skl_tplg_fill_res_tkn(struct device *dev,
		struct snd_soc_tplg_vendor_value_elem *tkn_elem,
		struct skl_module_res *res,
		int pin_idx, int dir)
{
	int ret, tkn_count = 0;

	if (!res)
		return -ENOMEM;

	switch (tkn_elem->token) {
	case SKL_TKN_MM_U32_CPS:
		res->cps = tkn_elem->value;
		break;

	case SKL_TKN_MM_U32_DMA_SIZE:
		res->dma_buffer_size = tkn_elem->value;
		break;

	case SKL_TKN_MM_U32_CPC:
		res->cpc = tkn_elem->value;
		break;

<<<<<<< HEAD
	case SKL_TKN_MM_U32_MOD_FLAGS:
		res->mod_flags = tkn_elem->value;
		break;

	case SKL_TKN_MM_U32_OBLS:
		res->obls = tkn_elem->value;
		break;

	case SKL_TKN_U32_MEM_PAGES:
		res->is_pages = tkn_elem->value;
		break;

	case SKL_TKN_U32_OBS:
		res->obs = tkn_elem->value;
		break;

	case SKL_TKN_U32_IBS:
		res->ibs = tkn_elem->value;
=======
	case SKL_TKN_U16_MOD_INST_ID:
		mconfig->id.instance_id = tkn_elem->value;
		break;

	/*
	 * mem_pages is expected only for legacy topology.
	 * So, fill it in the 0th index of config
	 */
	case SKL_TKN_U32_MEM_PAGES:
	case SKL_TKN_U32_MAX_MCPS:
	case SKL_TKN_U32_OBS:
	case SKL_TKN_U32_IBS:
		ret = skl_tplg_fill_res_tkn(dev, tkn_elem, res,
				dir, pin_index);

		if (ret < 0)
			return ret;

>>>>>>> 6d28c3ec
		break;

	case SKL_TKN_U32_MAX_MCPS:
		res->cps = tkn_elem->value;
		break;

	case SKL_TKN_MM_U32_RES_PIN_ID:
	case SKL_TKN_MM_U32_PIN_BUF:
		ret = skl_tplg_mfest_pin_res_tkn(dev,
				tkn_elem, res, pin_idx, dir);
		if (ret < 0)
			return ret;
		break;

	case SKL_TKN_MM_U32_NUM_PIN:
		break;

<<<<<<< HEAD
	default:
		dev_err(dev, "Not a res type token");
		return -EINVAL;

	}

	tkn_count++;
	return tkn_count;
}

/*
 * Parse tokens to fill up the module private data
 */
static int skl_tplg_get_token(struct device *dev,
		struct snd_soc_tplg_vendor_value_elem *tkn_elem,
		struct skl *skl, struct skl_module_cfg *mconfig)
{
	int tkn_count = 0;
	int ret;
	static int is_pipe_exists;
	static int pin_index, dir, conf_idx, agg_id;
	struct skl_module_intf *intf = NULL;
	struct skl_module_res *res = NULL;
	int res_idx = mconfig->res_idx;
	int fmt_idx = mconfig->fmt_idx;

	/*
	 * If the manifest structure contains no modules, fill all
	 * the module data to 0th index.
	 * res_idx and fmt_idx are default set to 0.
	 */
	if (skl->nr_modules == 0) {
		res = &mconfig->module->resources[res_idx];
		intf = &mconfig->module->formats[fmt_idx];
	}

	if (tkn_elem->token > SKL_TKN_MAX)
		return -EINVAL;

	switch (tkn_elem->token) {
	case SKL_TKN_U8_IN_QUEUE_COUNT:
		mconfig->module->max_input_pins = tkn_elem->value;
		break;

	case SKL_TKN_U8_OUT_QUEUE_COUNT:
		mconfig->module->max_output_pins = tkn_elem->value;
		break;

	case SKL_TKN_U8_DYN_IN_PIN:
		if (!mconfig->m_in_pin)
			mconfig->m_in_pin = devm_kzalloc(dev,
						SKL_MAX_IN_QUEUE *
						sizeof(*mconfig->m_in_pin),
						GFP_KERNEL);
		if (!mconfig->m_in_pin)
			return -ENOMEM;

		skl_tplg_fill_pin_dynamic_val(mconfig->m_in_pin,
			SKL_MAX_IN_QUEUE, tkn_elem->value);

		break;

	case SKL_TKN_U8_DYN_OUT_PIN:
		if (!mconfig->m_out_pin)
			mconfig->m_out_pin = devm_kzalloc(dev,
						SKL_MAX_IN_QUEUE *
						sizeof(*mconfig->m_in_pin),
						GFP_KERNEL);
		if (!mconfig->m_out_pin)
			return -ENOMEM;

		skl_tplg_fill_pin_dynamic_val(mconfig->m_out_pin,
			SKL_MAX_OUT_QUEUE, tkn_elem->value);

		break;

	case SKL_TKN_U8_TIME_SLOT:
		mconfig->time_slot = tkn_elem->value;
		break;

	case SKL_TKN_U8_CORE_ID:
		mconfig->core_id = tkn_elem->value;

	case SKL_TKN_U8_MOD_TYPE:
		mconfig->m_type = tkn_elem->value;
		break;

	case SKL_TKN_U8_DEV_TYPE:
		mconfig->dev_type = tkn_elem->value;
		break;

	case SKL_TKN_U8_HW_CONN_TYPE:
		mconfig->hw_conn_type = tkn_elem->value;
		break;

	case SKL_TKN_U16_MOD_INST_ID:
		mconfig->id.instance_id = tkn_elem->value;
		break;

	/*
	 * mem_pages is expected only for legacy topology.
	 * So, fill it in the 0th index of config
	 */
	case SKL_TKN_U32_MEM_PAGES:
	case SKL_TKN_U32_MAX_MCPS:
	case SKL_TKN_U32_OBS:
	case SKL_TKN_U32_IBS:
		ret = skl_tplg_fill_res_tkn(dev, tkn_elem, res,
				dir, pin_index);

		if (ret < 0)
			return ret;

		break;

	case SKL_TKN_U32_VBUS_ID:
		mconfig->vbus_id = tkn_elem->value;
		break;

	case SKL_TKN_U32_PARAMS_FIXUP:
		mconfig->params_fixup = tkn_elem->value;
		break;

	case SKL_TKN_U32_CONVERTER:
		mconfig->converter = tkn_elem->value;
		break;

	case SKL_TKN_U32_D0I3_CAPS:
		mconfig->d0i3_caps = tkn_elem->value;
		break;

	case SKL_TKN_U32_PIPE_ID:
		ret = skl_tplg_add_pipe(dev,
				mconfig, skl, tkn_elem);

		if (ret < 0) {
			if (ret == -EEXIST) {
				is_pipe_exists = 1;
				break;
			}
			return is_pipe_exists;
		}
		is_pipe_exists = 0;

		break;

	case SKL_TKN_U32_PIPE_CONFIG_ID:
		conf_idx = tkn_elem->value;
		break;

=======
	case SKL_TKN_U32_D0I3_CAPS:
		mconfig->d0i3_caps = tkn_elem->value;
		break;

	case SKL_TKN_U32_PIPE_ID:
		ret = skl_tplg_add_pipe(dev,
				mconfig, skl, tkn_elem);

		if (ret < 0) {
			if (ret == -EEXIST) {
				is_pipe_exists = 1;
				break;
			}
			return is_pipe_exists;
		}
		is_pipe_exists = 0;

		break;

	case SKL_TKN_U32_PIPE_CONFIG_ID:
		conf_idx = tkn_elem->value;
		break;
>>>>>>> 6d28c3ec


	case SKL_TKN_U32_PIPE_CONN_TYPE:
	case SKL_TKN_U32_PIPE_PRIORITY:
	case SKL_TKN_U32_PIPE_MEM_PGS:
	case SKL_TKN_U32_PMODE:
	case SKL_TKN_U32_PIPE_CREATE_PRIORITY:
	case SKL_TKN_U32_PIPE_DIRECTION:
	case SKL_TKN_U32_PIPE_ORDER:
	case SKL_TKN_U32_PIPE_MODE:
	case SKL_TKN_U32_PIPE_NUM_MODULES:
	case SKL_TKN_U32_NUM_CONFIGS:
		if (!is_pipe_exists) {
			ret = skl_tplg_fill_pipe_tkn(dev, mconfig->pipe,
					tkn_elem->token, tkn_elem->value);
			if (ret < 0)
				return ret;
		}

		break;

	case SKL_TKN_U32_PATH_MEM_PGS:
	case SKL_TKN_U32_CFG_FREQ:
	case SKL_TKN_U8_CFG_CHAN:
	case SKL_TKN_U8_CFG_BPS:
		if (mconfig->pipe->nr_cfgs) {
			ret = skl_tplg_fill_pipe_cfg(dev, mconfig->pipe,
					tkn_elem->token, tkn_elem->value,
					conf_idx, dir);
			if (ret < 0)
				return ret;
		}
		break;

	case SKL_TKN_CFG_MOD_RES_ID:
		mconfig->mod_cfg[conf_idx].res_idx = tkn_elem->value;
		break;

	case SKL_TKN_CFG_MOD_FMT_IDX:
		mconfig->mod_cfg[conf_idx].fmt_idx = tkn_elem->value;
		break;

	/*
	 * SKL_TKN_U32_DIR_PIN_COUNT token has the value for both
	 * direction and the pin count. The first four bits represent
	 * direction and next four the pin count.
	 */
	case SKL_TKN_U32_DIR_PIN_COUNT:
		dir = tkn_elem->value & SKL_IN_DIR_BIT_MASK;
		pin_index = (tkn_elem->value &
			SKL_PIN_COUNT_MASK) >> 4;
		break;

	case SKL_TKN_U32_FMT_CH:
	case SKL_TKN_U32_FMT_FREQ:
	case SKL_TKN_U32_FMT_BIT_DEPTH:
	case SKL_TKN_U32_FMT_SAMPLE_SIZE:
	case SKL_TKN_U32_FMT_CH_CONFIG:
	case SKL_TKN_U32_FMT_INTERLEAVE:
	case SKL_TKN_U32_FMT_SAMPLE_TYPE:
	case SKL_TKN_U32_FMT_CH_MAP:
		ret = skl_tplg_widget_fill_fmt(dev, intf, tkn_elem->token,
				tkn_elem->value, dir, pin_index);

		if (ret < 0)
			return ret;

		break;

	case SKL_TKN_U32_PIN_MOD_ID:
	case SKL_TKN_U32_PIN_INST_ID:
		ret = skl_tplg_fill_pins_info(dev,
				mconfig, tkn_elem, dir,
				pin_index);
		if (ret < 0)
			return ret;

		break;

	case SKL_TKN_U32_CAPS_SIZE:
		mconfig->formats_config.caps_size =
			tkn_elem->value;

		break;

	case SKL_TKN_U32_CAPS_SET_PARAMS:
		mconfig->formats_config.set_params =
				tkn_elem->value;
		break;

	case SKL_TKN_U32_CAPS_PARAMS_ID:
		mconfig->formats_config.param_id =
				tkn_elem->value;
		break;

	case SKL_TKN_U32_PROC_DOMAIN:
		mconfig->domain =
			tkn_elem->value;

		break;

	case SKL_TKN_U32_AGG_LINK_ID:
		agg_id = tkn_elem->value;
		if (agg_id > SDW_MAX_MASTERS)
			return -EINVAL;
		break;

	case SKL_TKN_U32_AGG_NUM_MASTERS:
		mconfig->sdw_agg.num_masters = tkn_elem->value;
		mconfig->sdw_agg_enable = (tkn_elem->value > 1)
					? true : false;
		break;

	case SKL_TKN_U32_AGG_CH_MASK:
		mconfig->sdw_agg.agg_data[agg_id].ch_mask =
				tkn_elem->value;
		break;

	case SKL_TKN_U32_DMA_BUF_SIZE:
		mconfig->dma_buffer_size = tkn_elem->value;
		break;

	case SKL_TKN_U8_IN_PIN_TYPE:
	case SKL_TKN_U8_OUT_PIN_TYPE:
	case SKL_TKN_U8_CONN_TYPE:
		break;

	default:
		dev_err(dev, "Token %d not handled\n",
				tkn_elem->token);
		return -EINVAL;
	}

	tkn_count++;

	return tkn_count;
}

/*
 * Parse the vendor array for specific tokens to construct
 * module private data
 */
static int skl_tplg_get_tokens(struct device *dev,
		char *pvt_data,	struct skl *skl,
		struct skl_module_cfg *mconfig, int block_size)
{
	struct snd_soc_tplg_vendor_array *array;
	struct snd_soc_tplg_vendor_value_elem *tkn_elem;
	int tkn_count = 0, ret;
	int off = 0, tuple_size = 0;

	if (block_size <= 0)
		return -EINVAL;

	while (tuple_size < block_size) {
		array = (struct snd_soc_tplg_vendor_array *)(pvt_data + off);

		off += array->size;

		switch (array->type) {
		case SND_SOC_TPLG_TUPLE_TYPE_STRING:
			dev_warn(dev, "no string tokens expected for skl tplg\n");
			continue;

		case SND_SOC_TPLG_TUPLE_TYPE_UUID:
			ret = skl_tplg_get_uuid(dev, mconfig, array->uuid);
			if (ret < 0)
				return ret;

			tuple_size += sizeof(*array->uuid);

			continue;

		default:
			tkn_elem = array->value;
			tkn_count = 0;
			break;
		}

		while (tkn_count <= (array->num_elems - 1)) {
			ret = skl_tplg_get_token(dev, tkn_elem,
					skl, mconfig);

			if (ret < 0)
				return ret;

			tkn_count = tkn_count + ret;
			tkn_elem++;
		}

		tuple_size += tkn_count * sizeof(*tkn_elem);
	}

	return off;
}

/*
 * Every data block is preceded by a descriptor to read the number
 * of data blocks, they type of the block and it's size
 */
static int skl_tplg_get_desc_blocks(struct device *dev,
		struct snd_soc_tplg_vendor_array *array)
{
	struct snd_soc_tplg_vendor_value_elem *tkn_elem;

	tkn_elem = array->value;

	switch (tkn_elem->token) {
	case SKL_TKN_U8_NUM_BLOCKS:
	case SKL_TKN_U8_BLOCK_TYPE:
	case SKL_TKN_U16_BLOCK_SIZE:
		return tkn_elem->value;

	default:
		dev_err(dev, "Invalid descriptor token %d\n", tkn_elem->token);
		break;
	}

	return -EINVAL;
}

/*
 * Parse the private data for the token and corresponding value.
 * The private data can have multiple data blocks. So, a data block
 * is preceded by a descriptor for number of blocks and a descriptor
 * for the type and size of the suceeding data block.
 */
static int skl_tplg_get_pvt_data(struct snd_soc_tplg_dapm_widget *tplg_w,
				struct skl *skl, struct device *dev,
				struct skl_module_cfg *mconfig)
{
	struct snd_soc_tplg_vendor_array *array;
	int num_blocks, block_size = 0, block_type, off = 0;
	char *data;
	int ret;

	/* Read the NUM_DATA_BLOCKS descriptor */
	array = (struct snd_soc_tplg_vendor_array *)tplg_w->priv.data;
	ret = skl_tplg_get_desc_blocks(dev, array);
	if (ret < 0)
		return ret;
	num_blocks = ret;

	off += array->size;
	/* Read the BLOCK_TYPE and BLOCK_SIZE descriptor */
	while (num_blocks > 0) {
		array = (struct snd_soc_tplg_vendor_array *)
				(tplg_w->priv.data + off);

		ret = skl_tplg_get_desc_blocks(dev, array);

		if (ret < 0)
			return ret;
		block_type = ret;
		off += array->size;

		array = (struct snd_soc_tplg_vendor_array *)
			(tplg_w->priv.data + off);

		ret = skl_tplg_get_desc_blocks(dev, array);

		if (ret < 0)
			return ret;
		block_size = ret;
		off += array->size;

		array = (struct snd_soc_tplg_vendor_array *)
			(tplg_w->priv.data + off);

		data = (tplg_w->priv.data + off);

		if (block_type == SKL_TYPE_TUPLE) {
			ret = skl_tplg_get_tokens(dev, data,
					skl, mconfig, block_size);

			if (ret < 0)
				return ret;

			--num_blocks;
		} else {
			if (mconfig->formats_config.caps_size > 0)
				memcpy(mconfig->formats_config.caps, data,
					mconfig->formats_config.caps_size);
			--num_blocks;
			ret = mconfig->formats_config.caps_size;
		}
		off += ret;
	}

	return 0;
}

static void skl_clear_pin_config(struct snd_soc_platform *platform,
				struct snd_soc_dapm_widget *w)
{
	int i;
	struct skl_module_cfg *mconfig;
	struct skl_pipe *pipe;

	if (!strncmp(w->dapm->component->name, platform->component.name,
					strlen(platform->component.name))) {
		mconfig = w->priv;
		pipe = mconfig->pipe;
		for (i = 0; i < mconfig->module->max_input_pins; i++) {
			mconfig->m_in_pin[i].in_use = false;
			mconfig->m_in_pin[i].pin_state = SKL_PIN_UNBIND;
		}
		for (i = 0; i < mconfig->module->max_output_pins; i++) {
			mconfig->m_out_pin[i].in_use = false;
			mconfig->m_out_pin[i].pin_state = SKL_PIN_UNBIND;
		}
		pipe->state = SKL_PIPE_INVALID;
		mconfig->m_state = SKL_MODULE_UNINIT;
	}
}

void skl_cleanup_resources(struct skl *skl)
{
	struct skl_sst *ctx = skl->skl_sst;
	struct snd_soc_platform *soc_platform = skl->platform;
	struct snd_soc_dapm_widget *w;
	struct snd_soc_card *card;

	if (soc_platform == NULL)
		return;

	card = soc_platform->component.card;
	if (!card || !card->instantiated)
		return;

	skl->resource.mem = 0;
	skl->resource.mcps = 0;

	list_for_each_entry(w, &card->widgets, list) {
		if (is_skl_dsp_widget_type(w) && (w->priv != NULL))
			skl_clear_pin_config(soc_platform, w);
	}

	skl_clear_module_cnt(ctx->dsp);
}

/*
 * Topology core widget load callback
 *
 * This is used to save the private data for each widget which gives
 * information to the driver about module and pipeline parameters which DSP
 * FW expects like ids, resource values, formats etc
 */
static int skl_tplg_widget_load(struct snd_soc_component *cmpnt,
				struct snd_soc_dapm_widget *w,
				struct snd_soc_tplg_dapm_widget *tplg_w)
{
	int ret;
	struct hdac_ext_bus *ebus = snd_soc_component_get_drvdata(cmpnt);
	struct skl *skl = ebus_to_skl(ebus);
	struct hdac_bus *bus = ebus_to_hbus(ebus);
	struct skl_module_cfg *mconfig;

	if (!tplg_w->priv.size)
		goto bind_event;

	mconfig = devm_kzalloc(bus->dev, sizeof(*mconfig), GFP_KERNEL);

	if (!mconfig)
		return -ENOMEM;

	if (skl->nr_modules == 0) {
		mconfig->module = devm_kzalloc(bus->dev,
				sizeof(*mconfig->module), GFP_KERNEL);

		if (!mconfig->module)
			return -ENOMEM;
	}

	w->priv = mconfig;

	/*
	 * module binary can be loaded later, so set it to query when
	 * module is load for a use case
	 */
	mconfig->id.module_id = -1;

	/* Parse private data for tuples */
	ret = skl_tplg_get_pvt_data(tplg_w, skl, bus->dev, mconfig);
	if (ret < 0)
		return ret;
	skl_debug_init_module(skl->debugfs, w, mconfig);

bind_event:
	if (tplg_w->event_type == 0) {
		dev_dbg(bus->dev, "ASoC: No event handler required\n");
		return 0;
	}

	ret = snd_soc_tplg_widget_bind_event(w, skl_tplg_widget_ops,
					ARRAY_SIZE(skl_tplg_widget_ops),
					tplg_w->event_type);

	if (ret) {
		dev_err(bus->dev, "%s: No matching event handlers found for %d\n",
					__func__, tplg_w->event_type);
		return -EINVAL;
	}

	return 0;
}

static int skl_init_algo_data(struct device *dev, struct soc_bytes_ext *be,
					struct snd_soc_tplg_bytes_control *bc)
{
	struct skl_algo_data *ac;
	struct skl_dfw_algo_data *dfw_ac =
				(struct skl_dfw_algo_data *)bc->priv.data;

	ac = devm_kzalloc(dev, sizeof(*ac), GFP_KERNEL);
	if (!ac)
		return -ENOMEM;

	/* Fill private data */
	ac->max = dfw_ac->max;
	ac->param_id = dfw_ac->param_id;
	ac->set_params = dfw_ac->set_params;
	ac->size = dfw_ac->max;

	if (ac->max) {
		ac->params = (char *) devm_kzalloc(dev, ac->max, GFP_KERNEL);
		if (!ac->params)
			return -ENOMEM;

		memcpy(ac->params, dfw_ac->params, ac->max);
	}

	be->dobj.private  = ac;
	return 0;
}

static int skl_init_enum_data(struct device *dev, struct soc_enum *se,
				struct snd_soc_tplg_enum_control *ec)
{

	void *data;

	if (ec->priv.size) {
		data = devm_kzalloc(dev, sizeof(ec->priv.size), GFP_KERNEL);
		if (!data)
			return -ENOMEM;
		memcpy(data, ec->priv.data, ec->priv.size);
		se->dobj.private = data;
	}

	return 0;

}

static int skl_tplg_control_load(struct snd_soc_component *cmpnt,
				struct snd_kcontrol_new *kctl,
				struct snd_soc_tplg_ctl_hdr *hdr)
{
	struct soc_bytes_ext *sb;
	struct snd_soc_tplg_bytes_control *tplg_bc;
	struct snd_soc_tplg_enum_control *tplg_ec;
	struct hdac_ext_bus *ebus  = snd_soc_component_get_drvdata(cmpnt);
	struct hdac_bus *bus = ebus_to_hbus(ebus);
	struct soc_enum *se;

	switch (hdr->ops.info) {
	case SND_SOC_TPLG_CTL_BYTES:
		tplg_bc = container_of(hdr,
				struct snd_soc_tplg_bytes_control, hdr);
		if (kctl->access & SNDRV_CTL_ELEM_ACCESS_TLV_CALLBACK) {
			sb = (struct soc_bytes_ext *)kctl->private_value;
			if (tplg_bc->priv.size)
				return skl_init_algo_data(
						bus->dev, sb, tplg_bc);
		}
		break;

	case SND_SOC_TPLG_CTL_ENUM:
		tplg_ec = container_of(hdr,
				struct snd_soc_tplg_enum_control, hdr);
		if (kctl->access & SNDRV_CTL_ELEM_ACCESS_READWRITE) {
			se = (struct soc_enum *)kctl->private_value;
			if (tplg_ec->priv.size)
				return skl_init_enum_data(bus->dev, se,
						tplg_ec);
		}
		break;

	default:
		dev_warn(bus->dev, "Control load not supported %d:%d:%d\n",
			hdr->ops.get, hdr->ops.put, hdr->ops.info);
		break;
	}

	return 0;
}

static int skl_tplg_fill_str_mfest_tkn(struct device *dev,
		struct snd_soc_tplg_vendor_string_elem *str_elem,
		struct skl *skl)
{
	int tkn_count = 0;
	static int ref_count, mod_count;
	struct skl_module *mod;

	switch (str_elem->token) {
	case SKL_TKN_STR_LIB_NAME:
		if (ref_count > skl->skl_sst->lib_count - 1) {
			ref_count = 0;
			return -EINVAL;
		}

		strncpy(skl->skl_sst->lib_info[ref_count].name,
			str_elem->string,
			ARRAY_SIZE(skl->skl_sst->lib_info[ref_count].name));
		ref_count++;
		break;

	case SKL_TKN_STR_MOD_LIB_NAME:
		if (mod_count > skl->nr_modules - 1) {
			mod_count = 0;
			return -EINVAL;
		}

		mod = skl->modules[mod_count];
		mod->library_name = devm_kstrdup(dev, str_elem->string,
								GFP_KERNEL);
		mod_count++;
		break;

	default:
		dev_err(dev, "Not a string token %d\n", str_elem->token);
		break;
	}

	tkn_count++;
	return tkn_count;
}

static int skl_tplg_get_str_tkn(struct device *dev,
		struct snd_soc_tplg_vendor_array *array,
		struct skl *skl)
{
	int tkn_count = 0, ret;
	struct snd_soc_tplg_vendor_string_elem *str_elem;

	str_elem = (struct snd_soc_tplg_vendor_string_elem *)array->value;
	while (tkn_count < array->num_elems) {
		ret = skl_tplg_fill_str_mfest_tkn(dev, str_elem, skl);
		str_elem++;

		if (ret < 0)
			return ret;

		tkn_count = tkn_count + ret;
	}

	return tkn_count;
}

static int skl_tplg_mfest_fill_dmactrl(struct device *dev,
		struct skl_dmactrl_config *dmactrl_cfg,
		struct snd_soc_tplg_vendor_value_elem *tkn_elem)
{

	u32 cfg_idx = dmactrl_cfg->idx;
	struct skl_dmctrl_hdr *hdr = &dmactrl_cfg->hdr[cfg_idx];

	switch (tkn_elem->token) {
	case SKL_TKN_U32_FMT_CH:
		hdr->ch = tkn_elem->value;
		break;

	case SKL_TKN_U32_FMT_FREQ:
		hdr->freq = tkn_elem->value;
		break;

	case SKL_TKN_U32_FMT_BIT_DEPTH:
		hdr->fmt = tkn_elem->value;
		break;

	case SKL_TKN_U32_PIPE_DIRECTION:
		hdr->direction = tkn_elem->value;
		break;

	case SKL_TKN_U8_TIME_SLOT:
		hdr->tdm_slot = tkn_elem->value;
		break;

	case SKL_TKN_U32_VBUS_ID:
		hdr->vbus_id = tkn_elem->value;
		break;

	case SKL_TKN_U32_DMACTRL_CFG_IDX:
		dmactrl_cfg->idx  = tkn_elem->value;
		break;

	case SKL_TKN_U32_DMACTRL_CFG_SIZE:
		if (tkn_elem->value && !hdr->data) {
			hdr->data = devm_kzalloc(dev,
				tkn_elem->value, GFP_KERNEL);
			if (!hdr->data)
				return -ENOMEM;
			hdr->data_size = tkn_elem->value;
		} else {
			hdr->data_size = 0;
			dev_err(dev, "Invalid dmactrl info \n");
		}
		break;
	default:
		dev_err(dev, "Invalid token %d\n", tkn_elem->token);
		return -EINVAL;
	}

	return 0;
}

static int skl_tplg_mfest_fill_fmt(struct device *dev,
		struct skl_module_intf *fmt,
		struct snd_soc_tplg_vendor_value_elem *tkn_elem,
		u32 dir, int fmt_idx)
{
	struct skl_module_pin_fmt *dst_fmt;
	struct skl_module_fmt *mod_fmt;
	int ret;

	if (!fmt)
		return -EINVAL;

	switch (dir) {
	case SKL_DIR_IN:
		dst_fmt = &fmt->input[fmt_idx];
		break;

	case SKL_DIR_OUT:
		dst_fmt = &fmt->output[fmt_idx];
		break;

	default:
		dev_err(dev, "Invalid direction value\n");
		return -EINVAL;
	}

	mod_fmt = &dst_fmt->pin_fmt;

	switch (tkn_elem->token) {
	case SKL_TKN_MM_U32_INTF_PIN_ID:
		dst_fmt->pin_id = tkn_elem->value;
		break;

	default:
		ret = skl_tplg_fill_fmt(dev, mod_fmt, tkn_elem->token,
					tkn_elem->value);
		if (ret < 0)
			return ret;
		break;
	}

	return 0;
}

static int skl_tplg_fill_mod_info(struct device *dev,
		struct snd_soc_tplg_vendor_value_elem *tkn_elem,
		struct skl_module *mod)
{

	if (!mod)
		return -EINVAL;

	switch (tkn_elem->token) {
	case SKL_TKN_U8_IN_PIN_TYPE:
		mod->input_pin_type = tkn_elem->value;
		break;

	case SKL_TKN_U8_OUT_PIN_TYPE:
		mod->output_pin_type = tkn_elem->value;
		break;

	case SKL_TKN_U8_IN_QUEUE_COUNT:
		mod->max_input_pins = tkn_elem->value;
		break;

	case SKL_TKN_U8_OUT_QUEUE_COUNT:
		mod->max_output_pins = tkn_elem->value;
		break;

	case SKL_TKN_MM_U8_AUTO_START:
		mod->auto_start = tkn_elem->value;
		break;

	case SKL_TKN_MM_U8_MAX_INST_COUNT:
		mod->max_instance_count = tkn_elem->value;
		break;

	case SKL_TKN_MM_U8_MAX_PINS:
		break;

	case SKL_TKN_MM_U8_NUM_RES:
		mod->nr_resources = tkn_elem->value;
		break;

	case SKL_TKN_MM_U8_NUM_INTF:
		mod->nr_interfaces = tkn_elem->value;
		break;

	default:
		dev_err(dev, "Invalid mod info token %d", tkn_elem->token);
		return -EINVAL;
	}

	return 0;
}


static int skl_tplg_get_int_tkn(struct device *dev,
		struct snd_soc_tplg_vendor_value_elem *tkn_elem,
		struct skl *skl)
{
	int tkn_count = 0, ret;
	static int mod_idx, res_val_idx, intf_val_idx, dir, lib_idx, pin_idx;
	struct skl_module_res *res = NULL;
	struct skl_module_intf *fmt = NULL;
	struct skl_module *mod = NULL;
	int i;

	if (skl->modules) {
		mod = skl->modules[mod_idx];
		res = &mod->resources[res_val_idx];
		fmt = &mod->formats[intf_val_idx];
	}

	switch (tkn_elem->token) {
	case SKL_TKN_U32_LIB_COUNT:
		skl->skl_sst->lib_count = tkn_elem->value;
		break;

	case SKL_TKN_U8_CONF_VERSION:
		skl->conf_version = tkn_elem->value;
		break;

	case SKL_TKN_U8_LIB_IDX:
		lib_idx = tkn_elem->value;
		break;

	case SKL_TKN_U8_NUM_MOD:
		skl->nr_modules = tkn_elem->value;
		skl->modules = devm_kcalloc(dev, skl->nr_modules,
				sizeof(*skl->modules), GFP_KERNEL);

		if (!skl->modules)
			return -ENOMEM;

		for (i = 0; i < skl->nr_modules; i++) {
			skl->modules[i] = devm_kzalloc(dev,
			sizeof(struct skl_module), GFP_KERNEL);

			if (!skl->modules[i])
				return -EINVAL;
		}
		break;

	case SKL_TKN_U8_PRE_LOAD_PGS:
		skl->skl_sst->lib_info[lib_idx].pre_load_pgs = tkn_elem->value;
		break;

	case SKL_TKN_U8_NR_MODS:
		skl->skl_sst->lib_info[lib_idx].man_nr_modules = tkn_elem->value;
		break;

	case SKL_TKN_MM_U8_BINARY_TYPE:
		skl->skl_sst->lib_info[lib_idx].binary_type = tkn_elem->value;
		break;

	case SKL_TKN_U32_SCH_TYPE:
	case SKL_TKN_U32_SCH_TICK_MUL:
	case SKL_TKN_U32_SCH_TICK_DIV:
	case SKL_TKN_U32_SCH_LL_SRC:
	case SKL_TKN_U32_SCH_NUM_CONF:
	case SKL_TKN_U32_SCH_NODE_INFO:
	case SKL_TKN_U32_MEM_STAT_RECLAIM:
	case SKL_TKN_U32_MAN_CFG_IDX:
	case SKL_TKN_U32_DMA_MIN_SIZE:
	case SKL_TKN_U32_DMA_MAX_SIZE:
		break;

	case SKL_TKN_U8_MAJOR_VER:
	case SKL_TKN_U8_HOTFIX_VER:
	case SKL_TKN_U8_MINOR_VER:
	case SKL_TKN_MM_U8_MAJOR_VER:
	case SKL_TKN_MM_U8_HOTFIX_VER:
	case SKL_TKN_MM_U8_MINOR_VER:
	case SKL_TKN_MM_U8_BUILD_VER:
		break;

	case SKL_TKN_MM_U8_MOD_IDX:
		mod_idx = tkn_elem->value;
		break;

	case SKL_TKN_U8_IN_PIN_TYPE:
	case SKL_TKN_U8_OUT_PIN_TYPE:
	case SKL_TKN_U8_IN_QUEUE_COUNT:
	case SKL_TKN_U8_OUT_QUEUE_COUNT:
	case SKL_TKN_MM_U8_AUTO_START:
	case SKL_TKN_MM_U8_MAX_INST_COUNT:
	case SKL_TKN_MM_U8_MAX_PINS:
	case SKL_TKN_MM_U8_NUM_RES:
	case SKL_TKN_MM_U8_NUM_INTF:
		ret = skl_tplg_fill_mod_info(dev, tkn_elem, mod);
		if (ret < 0)
			return ret;
		break;

	case SKL_TKN_U32_DIR_PIN_COUNT:
		dir = tkn_elem->value & SKL_IN_DIR_BIT_MASK;
		pin_idx = (tkn_elem->value & SKL_PIN_COUNT_MASK) >> 4;
		break;

	case SKL_TKN_MM_U32_RES_ID:
		if (!res)
			return -EINVAL;

		res->res_idx = tkn_elem->value;
		res_val_idx = tkn_elem->value;
		break;

	case SKL_TKN_MM_U32_FMT_ID:
		if (!fmt)
			return -EINVAL;

		fmt->fmt_idx = tkn_elem->value;
		intf_val_idx = tkn_elem->value;
		break;

	case SKL_TKN_MM_U32_CPS:
	case SKL_TKN_MM_U32_DMA_SIZE:
	case SKL_TKN_MM_U32_CPC:
	case SKL_TKN_MM_U32_MOD_FLAGS:
	case SKL_TKN_MM_U32_OBLS:
	case SKL_TKN_U32_MEM_PAGES:
	case SKL_TKN_U32_OBS:
	case SKL_TKN_U32_IBS:
	case SKL_TKN_MM_U32_RES_PIN_ID:
	case SKL_TKN_MM_U32_PIN_BUF:
	case SKL_TKN_MM_U32_NUM_PIN:
		ret = skl_tplg_fill_res_tkn(dev, tkn_elem, res,
				pin_idx, dir);
		if (ret < 0)
			return ret;

		break;

	case SKL_TKN_MM_U32_NUM_IN_FMT:
		if (!fmt)
			return -EINVAL;

		res->nr_input_pins = tkn_elem->value;
		break;

	case SKL_TKN_MM_U32_NUM_OUT_FMT:
		if (!fmt)
			return -EINVAL;

		res->nr_output_pins = tkn_elem->value;
		break;

	case SKL_TKN_U32_FMT_CH:
	case SKL_TKN_U32_FMT_FREQ:
	case SKL_TKN_U32_FMT_BIT_DEPTH:
	case SKL_TKN_U32_FMT_SAMPLE_SIZE:
	case SKL_TKN_U32_FMT_CH_CONFIG:
	case SKL_TKN_U32_FMT_INTERLEAVE:
	case SKL_TKN_U32_FMT_SAMPLE_TYPE:
	case SKL_TKN_U32_FMT_CH_MAP:
	case SKL_TKN_MM_U32_INTF_PIN_ID:
	case SKL_TKN_U32_PIPE_DIRECTION:
	case SKL_TKN_U8_TIME_SLOT:
	case SKL_TKN_U32_VBUS_ID:
	case SKL_TKN_U32_DMACTRL_CFG_IDX:
	case SKL_TKN_U32_DMACTRL_CFG_SIZE:
		if (skl->modules)
			ret = skl_tplg_mfest_fill_fmt(dev, fmt, tkn_elem, dir,
					pin_idx);
		else
			ret = skl_tplg_mfest_fill_dmactrl(dev, &skl->cfg.dmactrl_cfg,
					 tkn_elem);
		if (ret < 0)
			return ret;

		break;

	default:
		dev_err(dev, "Not a manifest token %d\n", tkn_elem->token);
		return -EINVAL;
	}

	tkn_count++;
	return tkn_count;
}

static int skl_tplg_get_mfest_uuid(struct device *dev,
				struct skl *skl,
				struct snd_soc_tplg_vendor_uuid_elem *uuid_tkn)
{
	static int ref_count;
	struct skl_module *mod;

	if (uuid_tkn->token == SKL_TKN_UUID) {
		mod = skl->modules[ref_count];
		memcpy(&mod->uuid,
				&uuid_tkn->uuid, sizeof(uuid_tkn->uuid));
		ref_count++;
	} else {
		dev_err(dev, "Not an UUID token tkn %d\n", uuid_tkn->token);
		return -EINVAL;
	}

	return 0;
}

/*
 * Fill the manifest structure by parsing the tokens based on the
 * type.
 */
static int skl_tplg_get_manifest_tkn(struct device *dev,
		char *pvt_data, struct skl *skl,
		int block_size)
{
	int tkn_count = 0, ret;
	int off = 0, tuple_size = 0;
	struct snd_soc_tplg_vendor_array *array;
	struct snd_soc_tplg_vendor_value_elem *tkn_elem;

	if (block_size <= 0)
		return -EINVAL;

	while (tuple_size < block_size) {
		array = (struct snd_soc_tplg_vendor_array *)(pvt_data + off);
		off += array->size;
		switch (array->type) {
		case SND_SOC_TPLG_TUPLE_TYPE_STRING:
			ret = skl_tplg_get_str_tkn(dev, array, skl);

			if (ret < 0)
				return ret;
			tkn_count = ret;

			tuple_size += tkn_count *
				sizeof(struct snd_soc_tplg_vendor_string_elem);
			continue;

		case SND_SOC_TPLG_TUPLE_TYPE_UUID:
			ret = skl_tplg_get_mfest_uuid(dev, skl, array->uuid);
			if (ret < 0)
				return ret;

			tuple_size += sizeof(*array->uuid);

			continue;

		default:
			tkn_elem = array->value;
			tkn_count = 0;
			break;
		}

		while (tkn_count <= array->num_elems - 1) {
			ret = skl_tplg_get_int_tkn(dev,
					tkn_elem, skl);
			if (ret < 0)
				return ret;

			tkn_count = tkn_count + ret;
			tkn_elem++;
		}
		tuple_size += (tkn_count * sizeof(*tkn_elem));
		tkn_count = 0;
	}

	return off;
}

/*
 * Parse manifest private data for tokens. The private data block is
 * preceded by descriptors for type and size of data block.
 */
static int skl_tplg_get_manifest_data(struct snd_soc_tplg_manifest *manifest,
			struct device *dev, struct skl *skl)
{
	struct snd_soc_tplg_vendor_array *array;
	int num_blocks, block_size = 0, block_type, off = 0;
	struct skl_dmctrl_hdr *dmactrl_hdr;
	int cfg_idx, ret;
	char *data;

	/* Read the NUM_DATA_BLOCKS descriptor */
	array = (struct snd_soc_tplg_vendor_array *)manifest->priv.data;
	ret = skl_tplg_get_desc_blocks(dev, array);
	if (ret < 0)
		return ret;
	num_blocks = ret;

	off += array->size;
	/* Read the BLOCK_TYPE and BLOCK_SIZE descriptor */
	while (num_blocks > 0) {
		array = (struct snd_soc_tplg_vendor_array *)
				(manifest->priv.data + off);
		ret = skl_tplg_get_desc_blocks(dev, array);

		if (ret < 0)
			return ret;
		block_type = ret;
		off += array->size;

		array = (struct snd_soc_tplg_vendor_array *)
			(manifest->priv.data + off);

		ret = skl_tplg_get_desc_blocks(dev, array);

		if (ret < 0)
			return ret;
		block_size = ret;
		off += array->size;

		array = (struct snd_soc_tplg_vendor_array *)
			(manifest->priv.data + off);

		data = (manifest->priv.data + off);

		if (block_type == SKL_TYPE_TUPLE) {
			ret = skl_tplg_get_manifest_tkn(dev, data, skl,
					block_size);

			if (ret < 0)
				return ret;

			--num_blocks;
		} else {
			cfg_idx = skl->cfg.dmactrl_cfg.idx;
			if (cfg_idx < SKL_MAX_DMACTRL_CFG) {
				dmactrl_hdr = &skl->cfg.dmactrl_cfg.hdr[cfg_idx];
				if (dmactrl_hdr->data && (dmactrl_hdr->data_size == block_size))
					memcpy(dmactrl_hdr->data, data, block_size);
			} else {
				dev_err(dev, "error block_idx value exceeding %d\n", cfg_idx);
				return -EINVAL;
			}
			ret = block_size;
			--num_blocks;
		}
		off += ret;
	}

	return 0;
}

static int skl_manifest_load(struct snd_soc_component *cmpnt,
				struct snd_soc_tplg_manifest *manifest)
{
	struct hdac_ext_bus *ebus = snd_soc_component_get_drvdata(cmpnt);
	struct hdac_bus *bus = ebus_to_hbus(ebus);
	struct skl *skl = ebus_to_skl(ebus);

	/* proceed only if we have private data defined */
	if (manifest->priv.size == 0)
		return 0;

	/* Initialize the conf version to legacy */
	skl->conf_version = 1;
	skl->nr_modules = 0;
	skl->modules = NULL;

	skl_tplg_get_manifest_data(manifest, bus->dev, skl);

	if (skl->skl_sst->lib_count > SKL_MAX_LIB) {
		dev_err(bus->dev, "Exceeding max Library count. Got:%d\n",
					skl->skl_sst->lib_count);
		return  -EINVAL;
	}

	return 0;
}

/*
 * This function updates the event flag and fucntiona handler for single module
 */
static void skl_update_single_module_event(struct skl *skl,
					struct skl_pipe *pipe)
{
	struct skl_module_cfg *mcfg;
	struct skl_pipe_module *w_module;
	struct snd_soc_dapm_widget *w;

	list_for_each_entry(w_module, &pipe->w_list, node) {
		w = w_module->w;
		mcfg = w->priv;

		if (list_is_singular(&pipe->w_list)) {

			/*
			 * If module pipe order is last then we dont need
			 * POST_PMU, as POST_PMU bind/run sink to source.
			 * For last pipe order there is no sink pipelne.
			 */
			if (skl_get_pipe_order(mcfg) == SKL_LAST_PIPE)
				w->event_flags = SND_SOC_DAPM_PRE_PMU |
						 SND_SOC_DAPM_POST_PMD;
			else
				w->event_flags = SND_SOC_DAPM_PRE_PMU |
						 SND_SOC_DAPM_POST_PMU |
						 SND_SOC_DAPM_POST_PMD;

			w->event = skl_tplg_pga_single_module_event;
		}
	}
}

static struct snd_soc_tplg_ops skl_tplg_ops  = {
	.widget_load = skl_tplg_widget_load,
	.control_load = skl_tplg_control_load,
	.bytes_ext_ops = skl_tlv_ops,
	.bytes_ext_ops_count = ARRAY_SIZE(skl_tlv_ops),
	.io_ops = skl_tplg_kcontrol_ops,
	.io_ops_count = ARRAY_SIZE(skl_tplg_kcontrol_ops),
	.manifest = skl_manifest_load,
	.dai_load = skl_dai_load,
};

/*
 * A pipe can have multiple modules, each of them will be a DAPM widget as
 * well. While managing a pipeline we need to get the list of all the
 * widgets in a pipelines, so this helper - skl_tplg_create_pipe_widget_list()
 * helps to get the SKL type widgets in that pipeline
 */
static int skl_tplg_create_pipe_widget_list(struct snd_soc_platform *platform)
{
	struct snd_soc_dapm_widget *w;
	struct skl_module_cfg *mcfg = NULL;
	struct skl_pipe_module *p_module = NULL;
	struct skl_pipe *pipe;

	list_for_each_entry(w, &platform->component.card->widgets, list) {
		if (is_skl_dsp_widget_type(w) && w->priv != NULL) {
			mcfg = w->priv;
			pipe = mcfg->pipe;

			p_module = devm_kzalloc(platform->dev,
						sizeof(*p_module), GFP_KERNEL);
			if (!p_module)
				return -ENOMEM;

			p_module->w = w;
			list_add_tail(&p_module->node, &pipe->w_list);
		}
	}

	return 0;
}

static void skl_tplg_set_pipe_type(struct skl *skl, struct skl_pipe *pipe)
{
	struct skl_pipe_module *w_module;
	struct snd_soc_dapm_widget *w;
	struct skl_module_cfg *mconfig;
	bool host_found = false, link_found = false;

	list_for_each_entry(w_module, &pipe->w_list, node) {
		w = w_module->w;
		mconfig = w->priv;

		if (mconfig->dev_type == SKL_DEVICE_HDAHOST)
			host_found = true;
		else if (mconfig->dev_type != SKL_DEVICE_NONE)
			link_found = true;
	}

	if (host_found && link_found)
		pipe->passthru = true;
	else
		pipe->passthru = false;
}

/* This will be read from topology manifest, currently defined here */
#define SKL_MAX_MCPS 30000000
#define SKL_FW_MAX_MEM 1000000

/*
 * SKL topology init routine
 */
int skl_tplg_init(struct snd_soc_platform *platform, struct hdac_ext_bus *ebus)
{
	int ret;
	const struct firmware *fw;
	struct hdac_bus *bus = ebus_to_hbus(ebus);
	struct skl *skl = ebus_to_skl(ebus);
	struct skl_pipeline *ppl;

	ret = request_firmware(&fw, skl->tplg_name, bus->dev);
	if (ret < 0) {
		dev_err(bus->dev, "tplg fw %s load failed with %d\n",
				skl->tplg_name, ret);
		ret = request_firmware(&fw, "dfw_sst.bin", bus->dev);
		if (ret < 0) {
			dev_err(bus->dev, "Fallback tplg fw %s load failed with %d\n",
					"dfw_sst.bin", ret);
			return ret;
		}
	}

	/*
	 * The complete tplg for SKL is loaded as index 0, we don't use
	 * any other index
	 */
	ret = snd_soc_tplg_component_load(&platform->component,
					&skl_tplg_ops, fw, 0);
	if (ret < 0) {
		dev_err(bus->dev, "tplg component load failed%d\n", ret);
		release_firmware(fw);
		return -EINVAL;
	}

	skl->resource.max_mcps = SKL_MAX_MCPS;
	skl->resource.max_mem = SKL_FW_MAX_MEM;

	skl->tplg = fw;
	ret = skl_tplg_create_pipe_widget_list(platform);
	if (ret < 0)
		return ret;

	list_for_each_entry(ppl, &skl->ppl_list, node)
		skl_tplg_set_pipe_type(skl, ppl->pipe);

	list_for_each_entry(ppl, &skl->ppl_list, node)
		skl_update_single_module_event(skl, ppl->pipe);

	return 0;
}<|MERGE_RESOLUTION|>--- conflicted
+++ resolved
@@ -605,12 +605,6 @@
 					pconfig->iprobe[index].state);
 	}
 
-<<<<<<< HEAD
-	ret = skl_set_module_params(ctx, (u32 *)&ad,
-			sizeof(struct skl_probe_attach_inj_dma),
-							1, mconfig);
-=======
->>>>>>> 6d28c3ec
 	return ret;
 
 }
@@ -3060,36 +3054,6 @@
 		struct skl_module_res *res, int pin_idx, int dir)
 {
 	struct skl_module_pin_resources *m_pin;
-<<<<<<< HEAD
-
-	switch (dir) {
-	case SKL_DIR_IN:
-		m_pin = &res->input[pin_idx];
-		break;
-
-	case SKL_DIR_OUT:
-		m_pin = &res->output[pin_idx];
-		break;
-
-	default:
-		dev_err(dev, "Invalid pin direction value\n");
-		return -EINVAL;
-	}
-
-	switch (tkn_elem->token) {
-	case SKL_TKN_MM_U32_RES_PIN_ID:
-		m_pin->pin_index = tkn_elem->value;
-		break;
-
-	case SKL_TKN_MM_U32_PIN_BUF:
-		m_pin->buf_size = tkn_elem->value;
-		break;
-
-	default:
-		dev_err(dev, "Invalid token\n");
-		return -EINVAL;
-	}
-=======
 
 	switch (dir) {
 	case SKL_DIR_IN:
@@ -3257,58 +3221,28 @@
 
 		skl_tplg_fill_pin_dynamic_val(mconfig->m_out_pin,
 			SKL_MAX_OUT_QUEUE, tkn_elem->value);
->>>>>>> 6d28c3ec
-
-	return 0;
-}
-
-/*
- * Fill module specific resources from the manifest's resource
- * table like CPS, DMA size, mem_pages.
- */
-static int skl_tplg_fill_res_tkn(struct device *dev,
-		struct snd_soc_tplg_vendor_value_elem *tkn_elem,
-		struct skl_module_res *res,
-		int pin_idx, int dir)
-{
-	int ret, tkn_count = 0;
-
-	if (!res)
-		return -ENOMEM;
-
-	switch (tkn_elem->token) {
-	case SKL_TKN_MM_U32_CPS:
-		res->cps = tkn_elem->value;
-		break;
-
-	case SKL_TKN_MM_U32_DMA_SIZE:
-		res->dma_buffer_size = tkn_elem->value;
-		break;
-
-	case SKL_TKN_MM_U32_CPC:
-		res->cpc = tkn_elem->value;
-		break;
-
-<<<<<<< HEAD
-	case SKL_TKN_MM_U32_MOD_FLAGS:
-		res->mod_flags = tkn_elem->value;
-		break;
-
-	case SKL_TKN_MM_U32_OBLS:
-		res->obls = tkn_elem->value;
-		break;
-
-	case SKL_TKN_U32_MEM_PAGES:
-		res->is_pages = tkn_elem->value;
-		break;
-
-	case SKL_TKN_U32_OBS:
-		res->obs = tkn_elem->value;
-		break;
-
-	case SKL_TKN_U32_IBS:
-		res->ibs = tkn_elem->value;
-=======
+
+		break;
+
+	case SKL_TKN_U8_TIME_SLOT:
+		mconfig->time_slot = tkn_elem->value;
+		break;
+
+	case SKL_TKN_U8_CORE_ID:
+		mconfig->core_id = tkn_elem->value;
+
+	case SKL_TKN_U8_MOD_TYPE:
+		mconfig->m_type = tkn_elem->value;
+		break;
+
+	case SKL_TKN_U8_DEV_TYPE:
+		mconfig->dev_type = tkn_elem->value;
+		break;
+
+	case SKL_TKN_U8_HW_CONN_TYPE:
+		mconfig->hw_conn_type = tkn_elem->value;
+		break;
+
 	case SKL_TKN_U16_MOD_INST_ID:
 		mconfig->id.instance_id = tkn_elem->value;
 		break;
@@ -3327,138 +3261,6 @@
 		if (ret < 0)
 			return ret;
 
->>>>>>> 6d28c3ec
-		break;
-
-	case SKL_TKN_U32_MAX_MCPS:
-		res->cps = tkn_elem->value;
-		break;
-
-	case SKL_TKN_MM_U32_RES_PIN_ID:
-	case SKL_TKN_MM_U32_PIN_BUF:
-		ret = skl_tplg_mfest_pin_res_tkn(dev,
-				tkn_elem, res, pin_idx, dir);
-		if (ret < 0)
-			return ret;
-		break;
-
-	case SKL_TKN_MM_U32_NUM_PIN:
-		break;
-
-<<<<<<< HEAD
-	default:
-		dev_err(dev, "Not a res type token");
-		return -EINVAL;
-
-	}
-
-	tkn_count++;
-	return tkn_count;
-}
-
-/*
- * Parse tokens to fill up the module private data
- */
-static int skl_tplg_get_token(struct device *dev,
-		struct snd_soc_tplg_vendor_value_elem *tkn_elem,
-		struct skl *skl, struct skl_module_cfg *mconfig)
-{
-	int tkn_count = 0;
-	int ret;
-	static int is_pipe_exists;
-	static int pin_index, dir, conf_idx, agg_id;
-	struct skl_module_intf *intf = NULL;
-	struct skl_module_res *res = NULL;
-	int res_idx = mconfig->res_idx;
-	int fmt_idx = mconfig->fmt_idx;
-
-	/*
-	 * If the manifest structure contains no modules, fill all
-	 * the module data to 0th index.
-	 * res_idx and fmt_idx are default set to 0.
-	 */
-	if (skl->nr_modules == 0) {
-		res = &mconfig->module->resources[res_idx];
-		intf = &mconfig->module->formats[fmt_idx];
-	}
-
-	if (tkn_elem->token > SKL_TKN_MAX)
-		return -EINVAL;
-
-	switch (tkn_elem->token) {
-	case SKL_TKN_U8_IN_QUEUE_COUNT:
-		mconfig->module->max_input_pins = tkn_elem->value;
-		break;
-
-	case SKL_TKN_U8_OUT_QUEUE_COUNT:
-		mconfig->module->max_output_pins = tkn_elem->value;
-		break;
-
-	case SKL_TKN_U8_DYN_IN_PIN:
-		if (!mconfig->m_in_pin)
-			mconfig->m_in_pin = devm_kzalloc(dev,
-						SKL_MAX_IN_QUEUE *
-						sizeof(*mconfig->m_in_pin),
-						GFP_KERNEL);
-		if (!mconfig->m_in_pin)
-			return -ENOMEM;
-
-		skl_tplg_fill_pin_dynamic_val(mconfig->m_in_pin,
-			SKL_MAX_IN_QUEUE, tkn_elem->value);
-
-		break;
-
-	case SKL_TKN_U8_DYN_OUT_PIN:
-		if (!mconfig->m_out_pin)
-			mconfig->m_out_pin = devm_kzalloc(dev,
-						SKL_MAX_IN_QUEUE *
-						sizeof(*mconfig->m_in_pin),
-						GFP_KERNEL);
-		if (!mconfig->m_out_pin)
-			return -ENOMEM;
-
-		skl_tplg_fill_pin_dynamic_val(mconfig->m_out_pin,
-			SKL_MAX_OUT_QUEUE, tkn_elem->value);
-
-		break;
-
-	case SKL_TKN_U8_TIME_SLOT:
-		mconfig->time_slot = tkn_elem->value;
-		break;
-
-	case SKL_TKN_U8_CORE_ID:
-		mconfig->core_id = tkn_elem->value;
-
-	case SKL_TKN_U8_MOD_TYPE:
-		mconfig->m_type = tkn_elem->value;
-		break;
-
-	case SKL_TKN_U8_DEV_TYPE:
-		mconfig->dev_type = tkn_elem->value;
-		break;
-
-	case SKL_TKN_U8_HW_CONN_TYPE:
-		mconfig->hw_conn_type = tkn_elem->value;
-		break;
-
-	case SKL_TKN_U16_MOD_INST_ID:
-		mconfig->id.instance_id = tkn_elem->value;
-		break;
-
-	/*
-	 * mem_pages is expected only for legacy topology.
-	 * So, fill it in the 0th index of config
-	 */
-	case SKL_TKN_U32_MEM_PAGES:
-	case SKL_TKN_U32_MAX_MCPS:
-	case SKL_TKN_U32_OBS:
-	case SKL_TKN_U32_IBS:
-		ret = skl_tplg_fill_res_tkn(dev, tkn_elem, res,
-				dir, pin_index);
-
-		if (ret < 0)
-			return ret;
-
 		break;
 
 	case SKL_TKN_U32_VBUS_ID:
@@ -3495,31 +3297,6 @@
 	case SKL_TKN_U32_PIPE_CONFIG_ID:
 		conf_idx = tkn_elem->value;
 		break;
-
-=======
-	case SKL_TKN_U32_D0I3_CAPS:
-		mconfig->d0i3_caps = tkn_elem->value;
-		break;
-
-	case SKL_TKN_U32_PIPE_ID:
-		ret = skl_tplg_add_pipe(dev,
-				mconfig, skl, tkn_elem);
-
-		if (ret < 0) {
-			if (ret == -EEXIST) {
-				is_pipe_exists = 1;
-				break;
-			}
-			return is_pipe_exists;
-		}
-		is_pipe_exists = 0;
-
-		break;
-
-	case SKL_TKN_U32_PIPE_CONFIG_ID:
-		conf_idx = tkn_elem->value;
-		break;
->>>>>>> 6d28c3ec
 
 
 	case SKL_TKN_U32_PIPE_CONN_TYPE:
