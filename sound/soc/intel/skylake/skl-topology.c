/*
 *  skl-topology.c - Implements Platform component ALSA controls/widget
 *  handlers.
 *
 *  Copyright (C) 2014-2015 Intel Corp
 *  Author: Jeeja KP <jeeja.kp@intel.com>
 *  ~~~~~~~~~~~~~~~~~~~~~~~~~~~~~~~~~~~~~~~~~~~~~~~~~~~~~~~~~~~~~~~~~~~~~~~~~~
 *
 * This program is free software; you can redistribute it and/or modify
 * it under the terms of the GNU General Public License as version 2, as
 * published by the Free Software Foundation.
 *
 * This program is distributed in the hope that it will be useful, but
 * WITHOUT ANY WARRANTY; without even the implied warranty of
 * MERCHANTABILITY or FITNESS FOR A PARTICULAR PURPOSE.  See the GNU
 * General Public License for more details.
 */

#include <linux/slab.h>
#include <linux/types.h>
#include <linux/firmware.h>
#include <sound/soc.h>
#include <sound/soc-topology.h>
#include <uapi/sound/snd_sst_tokens.h>
#include "skl-sst-dsp.h"
#include "skl-sst-ipc.h"
#include "skl-topology.h"
#include "skl.h"
#include "skl-tplg-interface.h"
#include "../common/sst-dsp.h"
#include "../common/sst-dsp-priv.h"
#include "skl-fwlog.h"

#define SKL_CURVE_NONE	0
#define SKL_MAX_GAIN	0x7FFFFFFF
#define SKL_CH_FIXUP_MASK		(1 << 0)
#define SKL_RATE_FIXUP_MASK		(1 << 1)
#define SKL_FMT_FIXUP_MASK		(1 << 2)
#define SKL_IN_DIR_BIT_MASK		BIT(0)
#define SKL_PIN_COUNT_MASK		GENMASK(7, 4)

static const int mic_mono_list[] = {
0, 1, 2, 3,
};
static const int mic_stereo_list[][SKL_CH_STEREO] = {
{0, 1}, {0, 2}, {0, 3}, {1, 2}, {1, 3}, {2, 3},
};
static const int mic_trio_list[][SKL_CH_TRIO] = {
{0, 1, 2}, {0, 1, 3}, {0, 2, 3}, {1, 2, 3},
};
static const int mic_quatro_list[][SKL_CH_QUATRO] = {
{0, 1, 2, 3},
};

#define CHECK_HW_PARAMS(ch, freq, bps, prm_ch, prm_freq, prm_bps) \
	(((ch == prm_ch) && (bps == prm_bps) && (freq == prm_freq))?1:0)

#define GET_PIPE(ppl, skl, node, pipe_id, pipe) \
	do { list_for_each_entry(ppl, &skl->ppl_list, node) { \
		if (ppl->pipe->ppl_id == pipe_id) { \
			pipe = ppl->pipe; \
			break; } \
		} \
	} while (0)

/*
 * The following table provides the gain in linear scale corresponding to
 * gain in dB scale in the range of -144 dB to 0 dB with 0.1 dB resolution.
 * The real number linear gain is scaled by 0x7FFFFFFFF to convert it to a
 * 32 bit integer as required by FW.
 * linear_gain[i] = 0   for i = 0 ; (Mapped as mute)
 *		  = 0x7FFFFFFF*Round(10^(-144+0.1*i)/20) for i = 1 ... 1440
 */
static u32 linear_gain[] = {
0x00000000, 0x00000089, 0x0000008B, 0x0000008C, 0x0000008E, 0x00000090,
0x00000091, 0x00000093, 0x00000095, 0x00000096, 0x00000098, 0x0000009A,
0x0000009C, 0x0000009D, 0x0000009F, 0x000000A1, 0x000000A3, 0x000000A5,
0x000000A7, 0x000000A9, 0x000000AB, 0x000000AD, 0x000000AF, 0x000000B1,
0x000000B3, 0x000000B5, 0x000000B7, 0x000000B9, 0x000000BB, 0x000000BD,
0x000000BF, 0x000000C2, 0x000000C4, 0x000000C6, 0x000000C8, 0x000000CB,
0x000000CD, 0x000000CF, 0x000000D2, 0x000000D4, 0x000000D7, 0x000000D9,
0x000000DC, 0x000000DE, 0x000000E1, 0x000000E3, 0x000000E6, 0x000000E9,
0x000000EB, 0x000000EE, 0x000000F1, 0x000000F4, 0x000000F7, 0x000000F9,
0x000000FC, 0x000000FF, 0x00000102, 0x00000105, 0x00000108, 0x0000010B,
0x0000010E, 0x00000111, 0x00000115, 0x00000118, 0x0000011B, 0x0000011E,
0x00000122, 0x00000125, 0x00000128, 0x0000012C, 0x0000012F, 0x00000133,
0x00000136, 0x0000013A, 0x0000013E, 0x00000141, 0x00000145, 0x00000149,
0x0000014D, 0x00000150, 0x00000154, 0x00000158, 0x0000015C, 0x00000160,
0x00000164, 0x00000169, 0x0000016D, 0x00000171, 0x00000175, 0x0000017A,
0x0000017E, 0x00000182, 0x00000187, 0x0000018B, 0x00000190, 0x00000195,
0x00000199, 0x0000019E, 0x000001A3, 0x000001A8, 0x000001AC, 0x000001B1,
0x000001B6, 0x000001BC, 0x000001C1, 0x000001C6, 0x000001CB, 0x000001D0,
0x000001D6, 0x000001DB, 0x000001E1, 0x000001E6, 0x000001EC, 0x000001F2,
0x000001F7, 0x000001FD, 0x00000203, 0x00000209, 0x0000020F, 0x00000215,
0x0000021B, 0x00000222, 0x00000228, 0x0000022E, 0x00000235, 0x0000023B,
0x00000242, 0x00000249, 0x0000024F, 0x00000256, 0x0000025D, 0x00000264,
0x0000026B, 0x00000273, 0x0000027A, 0x00000281, 0x00000289, 0x00000290,
0x00000298, 0x0000029F, 0x000002A7, 0x000002AF, 0x000002B7, 0x000002BF,
0x000002C7, 0x000002CF, 0x000002D8, 0x000002E0, 0x000002E9, 0x000002F1,
0x000002FA, 0x00000303, 0x0000030C, 0x00000315, 0x0000031E, 0x00000327,
0x00000330, 0x0000033A, 0x00000343, 0x0000034D, 0x00000357, 0x00000361,
0x0000036B, 0x00000375, 0x0000037F, 0x0000038A, 0x00000394, 0x0000039F,
0x000003A9, 0x000003B4, 0x000003BF, 0x000003CA, 0x000003D6, 0x000003E1,
0x000003EC, 0x000003F8, 0x00000404, 0x00000410, 0x0000041C, 0x00000428,
0x00000434, 0x00000441, 0x0000044D, 0x0000045A, 0x00000467, 0x00000474,
0x00000481, 0x0000048F, 0x0000049C, 0x000004AA, 0x000004B8, 0x000004C6,
0x000004D4, 0x000004E2, 0x000004F1, 0x000004FF, 0x0000050E, 0x0000051D,
0x0000052C, 0x0000053B, 0x0000054B, 0x0000055B, 0x0000056B, 0x0000057B,
0x0000058B, 0x0000059B, 0x000005AC, 0x000005BD, 0x000005CE, 0x000005DF,
0x000005F0, 0x00000602, 0x00000614, 0x00000626, 0x00000638, 0x0000064A,
0x0000065D, 0x00000670, 0x00000683, 0x00000696, 0x000006AA, 0x000006BE,
0x000006D2, 0x000006E6, 0x000006FA, 0x0000070F, 0x00000724, 0x00000739,
0x0000074E, 0x00000764, 0x0000077A, 0x00000790, 0x000007A7, 0x000007BD,
0x000007D4, 0x000007EB, 0x00000803, 0x0000081B, 0x00000833, 0x0000084B,
0x00000863, 0x0000087C, 0x00000896, 0x000008AF, 0x000008C9, 0x000008E3,
0x000008FD, 0x00000918, 0x00000933, 0x0000094E, 0x0000096A, 0x00000985,
0x000009A2, 0x000009BE, 0x000009DB, 0x000009F8, 0x00000A16, 0x00000A34,
0x00000A52, 0x00000A71, 0x00000A90, 0x00000AAF, 0x00000ACE, 0x00000AEF,
0x00000B0F, 0x00000B30, 0x00000B51, 0x00000B72, 0x00000B94, 0x00000BB7,
0x00000BD9, 0x00000BFD, 0x00000C20, 0x00000C44, 0x00000C68, 0x00000C8D,
0x00000CB2, 0x00000CD8, 0x00000CFE, 0x00000D25, 0x00000D4C, 0x00000D73,
0x00000D9B, 0x00000DC3, 0x00000DEC, 0x00000E15, 0x00000E3F, 0x00000E69,
0x00000E94, 0x00000EBF, 0x00000EEB, 0x00000F17, 0x00000F44, 0x00000F71,
0x00000F9F, 0x00000FCD, 0x00000FFC, 0x0000102B, 0x0000105B, 0x0000108C,
0x000010BD, 0x000010EE, 0x00001121, 0x00001153, 0x00001187, 0x000011BB,
0x000011EF, 0x00001224, 0x0000125A, 0x00001291, 0x000012C8, 0x000012FF,
0x00001338, 0x00001371, 0x000013AA, 0x000013E4, 0x0000141F, 0x0000145B,
0x00001497, 0x000014D4, 0x00001512, 0x00001551, 0x00001590, 0x000015D0,
0x00001610, 0x00001652, 0x00001694, 0x000016D7, 0x0000171B, 0x0000175F,
0x000017A4, 0x000017EB, 0x00001831, 0x00001879, 0x000018C2, 0x0000190B,
0x00001955, 0x000019A0, 0x000019EC, 0x00001A39, 0x00001A87, 0x00001AD6,
0x00001B25, 0x00001B76, 0x00001BC7, 0x00001C19, 0x00001C6D, 0x00001CC1,
0x00001D16, 0x00001D6C, 0x00001DC4, 0x00001E1C, 0x00001E75, 0x00001ECF,
0x00001F2B, 0x00001F87, 0x00001FE5, 0x00002043, 0x000020A3, 0x00002103,
0x00002165, 0x000021C8, 0x0000222C, 0x00002292, 0x000022F8, 0x00002360,
0x000023C9, 0x00002433, 0x0000249E, 0x0000250B, 0x00002578, 0x000025E8,
0x00002658, 0x000026CA, 0x0000273D, 0x000027B1, 0x00002827, 0x0000289E,
0x00002916, 0x00002990, 0x00002A0B, 0x00002A88, 0x00002B06, 0x00002B85,
0x00002C06, 0x00002C89, 0x00002D0D, 0x00002D92, 0x00002E19, 0x00002EA2,
0x00002F2C, 0x00002FB8, 0x00003045, 0x000030D5, 0x00003165, 0x000031F8,
0x0000328C, 0x00003322, 0x000033B9, 0x00003453, 0x000034EE, 0x0000358B,
0x00003629, 0x000036CA, 0x0000376C, 0x00003811, 0x000038B7, 0x0000395F,
0x00003A09, 0x00003AB5, 0x00003B63, 0x00003C13, 0x00003CC5, 0x00003D79,
0x00003E30, 0x00003EE8, 0x00003FA2, 0x0000405F, 0x0000411E, 0x000041DF,
0x000042A2, 0x00004368, 0x0000442F, 0x000044FA, 0x000045C6, 0x00004695,
0x00004766, 0x0000483A, 0x00004910, 0x000049E8, 0x00004AC3, 0x00004BA1,
0x00004C81, 0x00004D64, 0x00004E49, 0x00004F32, 0x0000501C, 0x0000510A,
0x000051FA, 0x000052ED, 0x000053E3, 0x000054DC, 0x000055D7, 0x000056D6,
0x000057D7, 0x000058DB, 0x000059E3, 0x00005AED, 0x00005BFB, 0x00005D0B,
0x00005E1F, 0x00005F36, 0x00006050, 0x0000616E, 0x0000628F, 0x000063B3,
0x000064DA, 0x00006605, 0x00006734, 0x00006866, 0x0000699B, 0x00006AD4,
0x00006C11, 0x00006D51, 0x00006E95, 0x00006FDD, 0x00007129, 0x00007278,
0x000073CC, 0x00007523, 0x0000767E, 0x000077DD, 0x00007941, 0x00007AA8,
0x00007C14, 0x00007D83, 0x00007EF7, 0x00008070, 0x000081ED, 0x0000836E,
0x000084F3, 0x0000867D, 0x0000880C, 0x0000899F, 0x00008B37, 0x00008CD4,
0x00008E76, 0x0000901C, 0x000091C7, 0x00009377, 0x0000952C, 0x000096E6,
0x000098A6, 0x00009A6A, 0x00009C34, 0x00009E03, 0x00009FD7, 0x0000A1B1,
0x0000A391, 0x0000A575, 0x0000A760, 0x0000A950, 0x0000AB46, 0x0000AD42,
0x0000AF43, 0x0000B14B, 0x0000B358, 0x0000B56C, 0x0000B786, 0x0000B9A6,
0x0000BBCC, 0x0000BDF9, 0x0000C02C, 0x0000C266, 0x0000C4A6, 0x0000C6ED,
0x0000C93B, 0x0000CB8F, 0x0000CDEA, 0x0000D04D, 0x0000D2B6, 0x0000D527,
0x0000D79F, 0x0000DA1E, 0x0000DCA5, 0x0000DF33, 0x0000E1C8, 0x0000E466,
0x0000E70B, 0x0000E9B7, 0x0000EC6C, 0x0000EF29, 0x0000F1EE, 0x0000F4BB,
0x0000F791, 0x0000FA6F, 0x0000FD55, 0x00010044, 0x0001033C, 0x0001063C,
0x00010945, 0x00010C58, 0x00010F73, 0x00011298, 0x000115C6, 0x000118FD,
0x00011C3E, 0x00011F89, 0x000122DD, 0x0001263B, 0x000129A4, 0x00012D16,
0x00013092, 0x00013419, 0x000137AB, 0x00013B46, 0x00013EED, 0x0001429E,
0x0001465B, 0x00014A22, 0x00014DF5, 0x000151D3, 0x000155BC, 0x000159B1,
0x00015DB2, 0x000161BF, 0x000165D7, 0x000169FC, 0x00016E2D, 0x0001726B,
0x000176B5, 0x00017B0B, 0x00017F6F, 0x000183E0, 0x0001885D, 0x00018CE8,
0x00019181, 0x00019627, 0x00019ADB, 0x00019F9D, 0x0001A46D, 0x0001A94B,
0x0001AE38, 0x0001B333, 0x0001B83E, 0x0001BD57, 0x0001C27F, 0x0001C7B6,
0x0001CCFD, 0x0001D254, 0x0001D7BA, 0x0001DD30, 0x0001E2B7, 0x0001E84E,
0x0001EDF5, 0x0001F3AD, 0x0001F977, 0x0001FF51, 0x0002053D, 0x00020B3A,
0x00021149, 0x0002176A, 0x00021D9D, 0x000223E3, 0x00022A3B, 0x000230A6,
0x00023724, 0x00023DB5, 0x0002445A, 0x00024B12, 0x000251DE, 0x000258BF,
0x00025FB3, 0x000266BD, 0x00026DDB, 0x0002750F, 0x00027C57, 0x000283B6,
0x00028B2A, 0x000292B4, 0x00029A55, 0x0002A20C, 0x0002A9DA, 0x0002B1BF,
0x0002B9BC, 0x0002C1D0, 0x0002C9FD, 0x0002D241, 0x0002DA9E, 0x0002E314,
0x0002EBA3, 0x0002F44B, 0x0002FD0D, 0x000305E9, 0x00030EDF, 0x000317F0,
0x0003211B, 0x00032A62, 0x000333C4, 0x00033D42, 0x000346DC, 0x00035093,
0x00035A66, 0x00036457, 0x00036E65, 0x00037891, 0x000382DB, 0x00038D44,
0x000397CB, 0x0003A271, 0x0003AD38, 0x0003B81E, 0x0003C324, 0x0003CE4B,
0x0003D993, 0x0003E4FD, 0x0003F088, 0x0003FC36, 0x00040806, 0x000413F9,
0x00042010, 0x00042C4B, 0x000438A9, 0x0004452D, 0x000451D5, 0x00045EA4,
0x00046B98, 0x000478B2, 0x000485F3, 0x0004935C, 0x0004A0EC, 0x0004AEA5,
0x0004BC86, 0x0004CA90, 0x0004D8C4, 0x0004E722, 0x0004F5AB, 0x0005045F,
0x0005133E, 0x00052249, 0x00053181, 0x000540E6, 0x00055079, 0x0005603A,
0x0005702A, 0x00058048, 0x00059097, 0x0005A116, 0x0005B1C6, 0x0005C2A7,
0x0005D3BB, 0x0005E501, 0x0005F67A, 0x00060827, 0x00061A08, 0x00062C1F,
0x00063E6B, 0x000650ED, 0x000663A6, 0x00067697, 0x000689BF, 0x00069D21,
0x0006B0BC, 0x0006C491, 0x0006D8A1, 0x0006ECEC, 0x00070174, 0x00071638,
0x00072B3A, 0x0007407A, 0x000755FA, 0x00076BB9, 0x000781B8, 0x000797F9,
0x0007AE7B, 0x0007C541, 0x0007DC49, 0x0007F397, 0x00080B29, 0x00082301,
0x00083B20, 0x00085386, 0x00086C34, 0x0008852C, 0x00089E6E, 0x0008B7FA,
0x0008D1D3, 0x0008EBF8, 0x0009066A, 0x0009212B, 0x00093C3B, 0x0009579C,
0x0009734D, 0x00098F51, 0x0009ABA7, 0x0009C852, 0x0009E552, 0x000A02A7,
0x000A2054, 0x000A3E58, 0x000A5CB6, 0x000A7B6D, 0x000A9A80, 0x000AB9EF,
0x000AD9BB, 0x000AF9E5, 0x000B1A6E, 0x000B3B58, 0x000B5CA4, 0x000B7E52,
0x000BA064, 0x000BC2DB, 0x000BE5B8, 0x000C08FD, 0x000C2CAA, 0x000C50C1,
0x000C7543, 0x000C9A31, 0x000CBF8C, 0x000CE556, 0x000D0B91, 0x000D323C,
0x000D595A, 0x000D80ED, 0x000DA8F4, 0x000DD172, 0x000DFA69, 0x000E23D8,
0x000E4DC3, 0x000E7829, 0x000EA30E, 0x000ECE71, 0x000EFA55, 0x000F26BC,
0x000F53A6, 0x000F8115, 0x000FAF0A, 0x000FDD88, 0x00100C90, 0x00103C23,
0x00106C43, 0x00109CF2, 0x0010CE31, 0x00110003, 0x00113267, 0x00116562,
0x001198F3, 0x0011CD1D, 0x001201E2, 0x00123743, 0x00126D43, 0x0012A3E2,
0x0012DB24, 0x00131309, 0x00134B94, 0x001384C7, 0x0013BEA3, 0x0013F92B,
0x00143460, 0x00147044, 0x0014ACDB, 0x0014EA24, 0x00152824, 0x001566DB,
0x0015A64C, 0x0015E67A, 0x00162765, 0x00166911, 0x0016AB80, 0x0016EEB3,
0x001732AE, 0x00177772, 0x0017BD02, 0x00180361, 0x00184A90, 0x00189292,
0x0018DB69, 0x00192518, 0x00196FA2, 0x0019BB09, 0x001A074F, 0x001A5477,
0x001AA284, 0x001AF179, 0x001B4157, 0x001B9222, 0x001BE3DD, 0x001C368A,
0x001C8A2C, 0x001CDEC6, 0x001D345B, 0x001D8AED, 0x001DE280, 0x001E3B17,
0x001E94B4, 0x001EEF5B, 0x001F4B0F, 0x001FA7D2, 0x002005A9, 0x00206496,
0x0020C49C, 0x002125BE, 0x00218801, 0x0021EB67, 0x00224FF3, 0x0022B5AA,
0x00231C8E, 0x002384A3, 0x0023EDED, 0x0024586F, 0x0024C42C, 0x00253129,
0x00259F69, 0x00260EF0, 0x00267FC1, 0x0026F1E1, 0x00276553, 0x0027DA1C,
0x0028503E, 0x0028C7BF, 0x002940A2, 0x0029BAEB, 0x002A369F, 0x002AB3C1,
0x002B3257, 0x002BB263, 0x002C33EC, 0x002CB6F4, 0x002D3B81, 0x002DC196,
0x002E4939, 0x002ED26E, 0x002F5D3A, 0x002FE9A2, 0x003077A9, 0x00310756,
0x003198AC, 0x00322BB1, 0x0032C06A, 0x003356DC, 0x0033EF0C, 0x003488FF,
0x003524BB, 0x0035C244, 0x003661A0, 0x003702D4, 0x0037A5E6, 0x00384ADC,
0x0038F1BB, 0x00399A88, 0x003A454A, 0x003AF206, 0x003BA0C2, 0x003C5184,
0x003D0452, 0x003DB932, 0x003E702A, 0x003F2940, 0x003FE47B, 0x0040A1E2,
0x00416179, 0x00422349, 0x0042E757, 0x0043ADAA, 0x00447649, 0x0045413B,
0x00460E87, 0x0046DE33, 0x0047B046, 0x004884C9, 0x00495BC1, 0x004A3537,
0x004B1131, 0x004BEFB7, 0x004CD0D1, 0x004DB486, 0x004E9ADE, 0x004F83E1,
0x00506F97, 0x00515E08, 0x00524F3B, 0x00534339, 0x00543A0B, 0x005533B8,
0x00563049, 0x00572FC8, 0x0058323B, 0x005937AD, 0x005A4025, 0x005B4BAE,
0x005C5A4F, 0x005D6C13, 0x005E8102, 0x005F9927, 0x0060B48A, 0x0061D334,
0x0062F531, 0x00641A89, 0x00654347, 0x00666F74, 0x00679F1C, 0x0068D247,
0x006A0901, 0x006B4354, 0x006C814B, 0x006DC2F0, 0x006F084F, 0x00705172,
0x00719E65, 0x0072EF33, 0x007443E8, 0x00759C8E, 0x0076F932, 0x007859DF,
0x0079BEA2, 0x007B2787, 0x007C9499, 0x007E05E6, 0x007F7B79, 0x0080F560,
0x008273A6, 0x0083F65A, 0x00857D89, 0x0087093F, 0x0088998A, 0x008A2E77,
0x008BC815, 0x008D6672, 0x008F099A, 0x0090B19D, 0x00925E89, 0x0094106D,
0x0095C756, 0x00978355, 0x00994478, 0x009B0ACE, 0x009CD667, 0x009EA752,
0x00A07DA0, 0x00A25960, 0x00A43AA2, 0x00A62177, 0x00A80DEE, 0x00AA001A,
0x00ABF80A, 0x00ADF5D1, 0x00AFF97E, 0x00B20324, 0x00B412D4, 0x00B628A1,
0x00B8449C, 0x00BA66D8, 0x00BC8F67, 0x00BEBE5B, 0x00C0F3C9, 0x00C32FC3,
0x00C5725D, 0x00C7BBA9, 0x00CA0BBD, 0x00CC62AC, 0x00CEC08A, 0x00D1256C,
0x00D39167, 0x00D60490, 0x00D87EFC, 0x00DB00C0, 0x00DD89F3, 0x00E01AAB,
0x00E2B2FD, 0x00E55300, 0x00E7FACC, 0x00EAAA77, 0x00ED6218, 0x00F021C7,
0x00F2E99C, 0x00F5B9B0, 0x00F89219, 0x00FB72F2, 0x00FE5C54, 0x01014E57,
0x01044915, 0x01074CA8, 0x010A592A, 0x010D6EB6, 0x01108D67, 0x0113B557,
0x0116E6A2, 0x011A2164, 0x011D65B9, 0x0120B3BC, 0x01240B8C, 0x01276D45,
0x012AD904, 0x012E4EE7, 0x0131CF0B, 0x01355991, 0x0138EE96, 0x013C8E39,
0x0140389A, 0x0143EDD8, 0x0147AE14, 0x014B796F, 0x014F500A, 0x01533205,
0x01571F82, 0x015B18A5, 0x015F1D8E, 0x01632E61, 0x01674B42, 0x016B7454,
0x016FA9BB, 0x0173EB9C, 0x01783A1B, 0x017C955F, 0x0180FD8D, 0x018572CB,
0x0189F540, 0x018E8513, 0x0193226D, 0x0197CD74, 0x019C8651, 0x01A14D2E,
0x01A62234, 0x01AB058D, 0x01AFF764, 0x01B4F7E3, 0x01BA0735, 0x01BF2588,
0x01C45306, 0x01C98FDE, 0x01CEDC3D, 0x01D43850, 0x01D9A447, 0x01DF2050,
0x01E4AC9B, 0x01EA4958, 0x01EFF6B8, 0x01F5B4ED, 0x01FB8428, 0x0201649B,
0x0207567A, 0x020D59F9, 0x02136F4B, 0x021996A5, 0x021FD03D, 0x02261C4A,
0x022C7B01, 0x0232EC9A, 0x0239714D, 0x02400952, 0x0246B4E4, 0x024D743B,
0x02544792, 0x025B2F26, 0x02622B31, 0x02693BF0, 0x027061A1, 0x02779C82,
0x027EECD2, 0x028652D0, 0x028DCEBC, 0x029560D8, 0x029D0964, 0x02A4C8A5,
0x02AC9EDD, 0x02B48C50, 0x02BC9142, 0x02C4ADFB, 0x02CCE2BF, 0x02D52FD7,
0x02DD958A, 0x02E61422, 0x02EEABE8, 0x02F75D27, 0x0300282A, 0x03090D3F,
0x03120CB1, 0x031B26CF, 0x03245BE9, 0x032DAC4D, 0x0337184E, 0x0340A03D,
0x034A446D, 0x03540531, 0x035DE2DF, 0x0367DDCC, 0x0371F64E, 0x037C2CBD,
0x03868173, 0x0390F4C8, 0x039B8719, 0x03A638BF, 0x03B10A19, 0x03BBFB84,
0x03C70D60, 0x03D2400C, 0x03DD93E9, 0x03E9095B, 0x03F4A0C5, 0x04005A8B,
0x040C3714, 0x041836C5, 0x04245A09, 0x0430A147, 0x043D0CEB, 0x04499D60,
0x04565314, 0x04632E76, 0x04702FF4, 0x047D57FF, 0x048AA70B, 0x04981D8B,
0x04A5BBF3, 0x04B382B9, 0x04C17257, 0x04CF8B44, 0x04DDCDFB, 0x04EC3AF8,
0x04FAD2B9, 0x050995BB, 0x05188480, 0x05279F89, 0x0536E758, 0x05465C74,
0x0555FF62, 0x0565D0AB, 0x0575D0D6, 0x05860070, 0x05966005, 0x05A6F023,
0x05B7B15B, 0x05C8A43D, 0x05D9C95D, 0x05EB2150, 0x05FCACAD, 0x060E6C0B,
0x06206006, 0x06328938, 0x0644E841, 0x06577DBE, 0x066A4A53, 0x067D4EA2,
0x06908B50, 0x06A40104, 0x06B7B068, 0x06CB9A26, 0x06DFBEEC, 0x06F41F68,
0x0708BC4C, 0x071D964A, 0x0732AE18, 0x0748046D, 0x075D9A02, 0x07736F92,
0x078985DC, 0x079FDD9F, 0x07B6779E, 0x07CD549C, 0x07E47560, 0x07FBDAB4,
0x08138562, 0x082B7638, 0x0843AE06, 0x085C2D9E, 0x0874F5D6, 0x088E0783,
0x08A76381, 0x08C10AAC, 0x08DAFDE2, 0x08F53E04, 0x090FCBF7, 0x092AA8A2,
0x0945D4EE, 0x096151C6, 0x097D201A, 0x099940DB, 0x09B5B4FE, 0x09D27D79,
0x09EF9B47, 0x0A0D0F64, 0x0A2ADAD1, 0x0A48FE91, 0x0A677BA8, 0x0A865320,
0x0AA58606, 0x0AC51567, 0x0AE50256, 0x0B054DE8, 0x0B25F937, 0x0B47055D,
0x0B68737A, 0x0B8A44AF, 0x0BAC7A24, 0x0BCF1501, 0x0BF21673, 0x0C157FA9,
0x0C3951D8, 0x0C5D8E36, 0x0C8235FF, 0x0CA74A70, 0x0CCCCCCD, 0x0CF2BE5A,
0x0D192061, 0x0D3FF430, 0x0D673B17, 0x0D8EF66D, 0x0DB7278B, 0x0DDFCFCC,
0x0E08F094, 0x0E328B46, 0x0E5CA14C, 0x0E873415, 0x0EB24511, 0x0EDDD5B7,
0x0F09E781, 0x0F367BEE, 0x0F639481, 0x0F9132C3, 0x0FBF583F, 0x0FEE0686,
0x101D3F2D, 0x104D03D0, 0x107D560D, 0x10AE3787, 0x10DFA9E7, 0x1111AEDB,
0x11444815, 0x1177774D, 0x11AB3E3F, 0x11DF9EAE, 0x12149A60, 0x124A3321,
0x12806AC3, 0x12B7431D, 0x12EEBE0C, 0x1326DD70, 0x135FA333, 0x13991141,
0x13D3298C, 0x140DEE0E, 0x144960C5, 0x148583B6, 0x14C258EA, 0x14FFE273,
0x153E2266, 0x157D1AE2, 0x15BCCE07, 0x15FD3E01, 0x163E6CFE, 0x16805D35,
0x16C310E3, 0x17068A4B, 0x174ACBB8, 0x178FD779, 0x17D5AFE8, 0x181C5762,
0x1863D04D, 0x18AC1D17, 0x18F54033, 0x193F3C1D, 0x198A1357, 0x19D5C86C,
0x1A225DED, 0x1A6FD673, 0x1ABE349F, 0x1B0D7B1B, 0x1B5DAC97, 0x1BAECBCA,
0x1C00DB77, 0x1C53DE66, 0x1CA7D768, 0x1CFCC956, 0x1D52B712, 0x1DA9A387,
0x1E0191A9, 0x1E5A8471, 0x1EB47EE7, 0x1F0F8416, 0x1F6B9715, 0x1FC8BB06,
0x2026F30F, 0x20864265, 0x20E6AC43, 0x214833EE, 0x21AADCB6, 0x220EA9F4,
0x22739F0A, 0x22D9BF65, 0x23410E7E, 0x23A98FD5, 0x241346F6, 0x247E3777,
0x24EA64F9, 0x2557D328, 0x25C685BB, 0x26368073, 0x26A7C71D, 0x271A5D91,
0x278E47B3, 0x28038970, 0x287A26C4, 0x28F223B6, 0x296B8457, 0x29E64CC5,
0x2A62812C, 0x2AE025C3, 0x2B5F3ECC, 0x2BDFD098, 0x2C61DF84, 0x2CE56FF9,
0x2D6A866F, 0x2DF12769, 0x2E795779, 0x2F031B3E, 0x2F8E7765, 0x301B70A8,
0x30AA0BCF, 0x313A4DB3, 0x31CC3B37, 0x325FD94F, 0x32F52CFF, 0x338C3B56,
0x34250975, 0x34BF9C8B, 0x355BF9D8, 0x35FA26A9, 0x369A285D, 0x373C0461,
0x37DFC033, 0x38856163, 0x392CED8E, 0x39D66A63, 0x3A81DDA4, 0x3B2F4D22,
0x3BDEBEBF, 0x3C90386F, 0x3D43C038, 0x3DF95C32, 0x3EB11285, 0x3F6AE96F,
0x4026E73C, 0x40E5124F, 0x41A5711B, 0x42680A28, 0x432CE40F, 0x43F4057E,
0x44BD7539, 0x45893A13, 0x46575AF8, 0x4727DEE6, 0x47FACCF0, 0x48D02C3F,
0x49A8040F, 0x4A825BB5, 0x4B5F3A99, 0x4C3EA838, 0x4D20AC29, 0x4E054E17,
0x4EEC95C3, 0x4FD68B07, 0x50C335D3, 0x51B29E2F, 0x52A4CC3A, 0x5399C82D,
0x54919A57, 0x558C4B22, 0x5689E30E, 0x578A6AB7, 0x588DEAD1, 0x59946C2A,
0x5A9DF7AB, 0x5BAA9656, 0x5CBA514A, 0x5DCD31BD, 0x5EE34105, 0x5FFC8890,
0x611911E9, 0x6238E6BA, 0x635C10C5, 0x648299EC, 0x65AC8C2E, 0x66D9F1A7,
0x680AD491, 0x693F3F45, 0x6A773C39, 0x6BB2D603, 0x6CF2175A, 0x6E350B13,
0x6F7BBC23, 0x70C6359F, 0x721482BF, 0x7366AEDB, 0x74BCC56B, 0x7616D20D,
0x7774E07D, 0x78D6FC9E, 0x7A3D3271, 0x7BA78E21, 0x7D161BF7, 0x7E88E865,
0x7FFFFFFF};

static void skl_init_single_module_pipe(struct snd_soc_dapm_widget *w,
						struct skl *skl);

void skl_tplg_d0i3_get(struct skl *skl, enum d0i3_capability caps)
{
	struct skl_d0i3_data *d0i3 =  &skl->skl_sst->d0i3;

	switch (caps) {
	case SKL_D0I3_NONE:
		d0i3->non_d0i3++;
		break;

	case SKL_D0I3_STREAMING:
		d0i3->streaming++;
		break;

	case SKL_D0I3_NON_STREAMING:
		d0i3->non_streaming++;
		break;
	}
}

void skl_tplg_d0i3_put(struct skl *skl, enum d0i3_capability caps)
{
	struct skl_d0i3_data *d0i3 =  &skl->skl_sst->d0i3;

	switch (caps) {
	case SKL_D0I3_NONE:
		d0i3->non_d0i3--;
		break;

	case SKL_D0I3_STREAMING:
		d0i3->streaming--;
		break;

	case SKL_D0I3_NON_STREAMING:
		d0i3->non_streaming--;
		break;
	}
}

/*
 * SKL DSP driver modelling uses only few DAPM widgets so for rest we will
 * ignore. This helpers checks if the SKL driver handles this widget type
 */
<<<<<<< HEAD
int is_skl_dsp_widget_type(struct snd_soc_dapm_widget *w)
{
	switch (w->id) {
	case snd_soc_dapm_dai_link:
	case snd_soc_dapm_dai_in:
	case snd_soc_dapm_aif_in:
	case snd_soc_dapm_aif_out:
	case snd_soc_dapm_dai_out:
	case snd_soc_dapm_switch:
		return false;
	default:
		return true;
=======
int is_skl_dsp_widget_type(struct snd_soc_dapm_widget *w,
				  struct device *dev)
{
	if (w->dapm->dev == dev) {
		switch (w->id) {
		case snd_soc_dapm_dai_link:
		case snd_soc_dapm_dai_in:
		case snd_soc_dapm_aif_in:
		case snd_soc_dapm_aif_out:
		case snd_soc_dapm_dai_out:
		case snd_soc_dapm_switch:
			return false;
		default:
			return true;
		}
>>>>>>> 5313acb4
	}

	return false;
}

/*
 * Each pipelines needs memory to be allocated. Check if we have free memory
 * from available pool.
 */
static bool skl_is_pipe_mem_avail(struct skl *skl,
				struct skl_module_cfg *mconfig)
{
	struct skl_sst *ctx = skl->skl_sst;

	if (skl->resource.mem + mconfig->pipe->memory_pages >
				skl->resource.max_mem) {
		dev_err(ctx->dev,
				"%s: module_id %d instance %d\n", __func__,
				mconfig->id.module_id,
				mconfig->id.instance_id);
		dev_err(ctx->dev,
				"exceeds ppl memory available %d mem %d\n",
				skl->resource.max_mem, skl->resource.mem);
		return false;
	} else {
		return true;
	}
}

/*
 * Add the mem to the mem pool. This is freed when pipe is deleted.
 * Note: DSP does actual memory management we only keep track for complete
 * pool
 */
static void skl_tplg_alloc_pipe_mem(struct skl *skl,
				struct skl_module_cfg *mconfig)
{
	skl->resource.mem += mconfig->pipe->memory_pages;
}

/*
 * Pipeline needs needs DSP CPU resources for computation, this is
 * quantified in MCPS (Million Clocks Per Second) required for module/pipe
 *
 * Each pipelines needs mcps to be allocated. Check if we have mcps for this
 * pipe.
 */
static bool skl_is_pipe_mcps_avail(struct skl *skl,
				struct skl_module_cfg *mconfig)
{
	struct skl_sst *ctx = skl->skl_sst;
	int res_idx;
	struct skl_module_res *res;

	if (mconfig->res_idx == -1)
		res_idx = 0;
	else
		res_idx = mconfig->res_idx;
<<<<<<< HEAD

	res = &mconfig->module->resources[res_idx];

=======

	res = &mconfig->module->resources[res_idx];

>>>>>>> 5313acb4
	if (skl->resource.mcps + res->cps > skl->resource.max_mcps) {
		dev_err(ctx->dev,
			"%s: module_id %d instance %d\n", __func__,
			mconfig->id.module_id, mconfig->id.instance_id);
		dev_err(ctx->dev,
			"exceeds ppl mcps available %d > mem %d\n",
			skl->resource.max_mcps, skl->resource.mcps);
		return false;
	} else {
		return true;
	}
}

static void skl_tplg_alloc_pipe_mcps(struct skl *skl,
				struct skl_module_cfg *mconfig)
{
	u8 res_idx;
	struct skl_module_res *res;

	if (mconfig->res_idx == -1)
		res_idx = 0;
	else
		res_idx = mconfig->res_idx;

	res = &mconfig->module->resources[res_idx];

	skl->resource.mcps += res->cps;

}

/*
 * Free the mcps when tearing down
 */
static void
skl_tplg_free_pipe_mcps(struct skl *skl, struct skl_module_cfg *mconfig)
{
	u8 res_idx;
	struct skl_module_res *res;

	if (mconfig->res_idx == -1)
		res_idx = 0;
	else
		res_idx = mconfig->res_idx;

	res = &mconfig->module->resources[res_idx];
	skl->resource.mcps -= res->cps;
}

/*
 * Free the memory when tearing down
 */
static void
skl_tplg_free_pipe_mem(struct skl *skl, struct skl_module_cfg *mconfig)
{
	skl->resource.mem -= mconfig->pipe->memory_pages;
}

static void skl_dump_mconfig(struct skl_sst *ctx,
					struct skl_module_cfg *mcfg)
{
	struct skl_module_intf *intf;

	intf = &mcfg->module->formats[0];
	dev_dbg(ctx->dev, "Dumping config\n");
	dev_dbg(ctx->dev, "Input Format:\n");
	dev_dbg(ctx->dev, "channels = %d\n", intf->input[0].pin_fmt.channels);
	dev_dbg(ctx->dev, "s_freq = %d\n", intf->input[0].pin_fmt.s_freq);
	dev_dbg(ctx->dev, "ch_cfg = %d\n", intf->input[0].pin_fmt.ch_cfg);
	dev_dbg(ctx->dev, "valid bit depth = %d\n",
				intf->input[0].pin_fmt.valid_bit_depth);
	dev_dbg(ctx->dev, "Output Format:\n");
	dev_dbg(ctx->dev, "channels = %d\n", intf->output[0].pin_fmt.channels);
	dev_dbg(ctx->dev, "s_freq = %d\n", intf->output[0].pin_fmt.s_freq);
	dev_dbg(ctx->dev, "valid bit depth = %d\n",
				intf->output[0].pin_fmt.valid_bit_depth);
	dev_dbg(ctx->dev, "ch_cfg = %d\n", intf->output[0].pin_fmt.ch_cfg);
}

static void skl_tplg_update_chmap(struct skl_module_fmt *fmt, int chs)
{
	int slot_map = 0xFFFFFFFF;
	int start_slot = 0;
	int i;

	for (i = 0; i < chs; i++) {
		/*
		 * For 2 channels with starting slot as 0, slot map will
		 * look like 0xFFFFFF10.
		 */
		slot_map &= (~(0xF << (4 * i)) | (start_slot << (4 * i)));
		start_slot++;
	}
	fmt->ch_map = slot_map;
}

static void skl_tplg_update_params(struct skl_module_fmt *fmt,
			struct skl_pipe_params *params, int fixup)
{
	if (fixup & SKL_RATE_FIXUP_MASK)
		fmt->s_freq = params->s_freq;
	if (fixup & SKL_CH_FIXUP_MASK) {
		fmt->channels = params->ch;
		skl_tplg_update_chmap(fmt, fmt->channels);
		if (fmt->channels == 1)
			fmt->ch_cfg = SKL_CH_CFG_MONO;
		else if (fmt->channels == 2)
			fmt->ch_cfg = SKL_CH_CFG_STEREO;

	}
	if (fixup & SKL_FMT_FIXUP_MASK) {
		fmt->valid_bit_depth = skl_get_bit_depth(params->s_fmt);

		/*
		 * 16 bit is 16 bit container whereas 24 bit is in 32 bit
		 * container so update bit depth accordingly
		 */
		switch (fmt->valid_bit_depth) {
		case SKL_DEPTH_16BIT:
			fmt->bit_depth = fmt->valid_bit_depth;
			break;

		default:
			fmt->bit_depth = SKL_DEPTH_32BIT;
			break;
		}
	}

}

/*
 * A pipeline may have modules which impact the pcm parameters, like SRC,
 * channel converter, format converter.
 * We need to calculate the output params by applying the 'fixup'
 * Topology will tell driver which type of fixup is to be applied by
 * supplying the fixup mask, so based on that we calculate the output
 *
 * Now In FE the pcm hw_params is source/target format. Same is applicable
 * for BE with its hw_params invoked.
 * here based on FE, BE pipeline and direction we calculate the input and
 * outfix and then apply that for a module
 */
static void skl_tplg_update_params_fixup(struct skl_module_cfg *m_cfg,
		struct skl_pipe_params *params, bool is_fe)
{
	int in_fixup, out_fixup;
	struct skl_module_fmt *in_fmt, *out_fmt;

	/* Fixups will be applied to pin 0 only */
	in_fmt = &m_cfg->module->formats[0].input[0].pin_fmt;
	out_fmt = &m_cfg->module->formats[0].output[0].pin_fmt;

	if (params->stream == SNDRV_PCM_STREAM_PLAYBACK) {
		if (is_fe) {
			in_fixup = m_cfg->params_fixup;
			out_fixup = (~m_cfg->converter) &
					m_cfg->params_fixup;
		} else {
			out_fixup = m_cfg->params_fixup;
			in_fixup = (~m_cfg->converter) &
					m_cfg->params_fixup;
		}
	} else {
		if (is_fe) {
			out_fixup = m_cfg->params_fixup;
			in_fixup = (~m_cfg->converter) &
					m_cfg->params_fixup;
		} else {
			in_fixup = m_cfg->params_fixup;
			out_fixup = (~m_cfg->converter) &
					m_cfg->params_fixup;
		}
	}

	skl_tplg_update_params(in_fmt, params, in_fixup);
	skl_tplg_update_params(out_fmt, params, out_fixup);
}

/*
 * A module needs input and output buffers, which are dependent upon pcm
 * params, so once we have calculate params, we need buffer calculation as
 * well.
 */
static void skl_tplg_update_buffer_size(struct skl_sst *ctx,
				struct skl_module_cfg *mcfg)
{
	int multiplier = 1;
	struct skl_module_fmt *in_fmt, *out_fmt;
	int in_rate, out_rate;
	struct skl_module_res *res;

	/* Since fixups is applied to pin 0 only, ibs, obs needs
	 * change for pin 0 only
	 */
	res = &mcfg->module->resources[0];
	in_fmt = &mcfg->module->formats[0].input[0].pin_fmt;
	out_fmt = &mcfg->module->formats[0].output[0].pin_fmt;

	if (mcfg->m_type == SKL_MODULE_TYPE_SRCINT)
		multiplier = 5;

	if (in_fmt->s_freq % 1000)
		in_rate = (in_fmt->s_freq / 1000) + 1;
	else
		in_rate = (in_fmt->s_freq / 1000);

	res->ibs = in_rate * (in_fmt->channels) *
			(in_fmt->bit_depth >> 3) *
			multiplier;

	if (out_fmt->s_freq % 1000)
		out_rate = (out_fmt->s_freq / 1000) + 1;
	else
		out_rate = (out_fmt->s_freq / 1000);

	res->obs = out_rate * (out_fmt->channels) *
			(out_fmt->bit_depth >> 3) * multiplier;
}

static u8 skl_tplg_be_dev_type(int dev_type)
{
	int ret;

	switch (dev_type) {
	case SKL_DEVICE_BT:
		ret = NHLT_DEVICE_BT;
		break;

	case SKL_DEVICE_DMIC:
		ret = NHLT_DEVICE_DMIC;
		break;

	case SKL_DEVICE_I2S:
		ret = NHLT_DEVICE_I2S;
		break;

	default:
		ret = NHLT_DEVICE_INVALID;
		break;
	}

	return ret;
}

static int skl_tplg_update_be_blob(struct snd_soc_dapm_widget *w,
						struct skl_sst *ctx)
{
	struct skl_module_cfg *m_cfg = w->priv;
	int link_type, dir;
	u32 ch, s_freq, s_fmt;
	struct nhlt_specific_cfg *cfg;
	struct skl *skl = get_skl_ctx(ctx->dev);
	u8 dev_type = skl_tplg_be_dev_type(m_cfg->dev_type);
	struct skl_module_intf *m_intf;
	int fmt_idx;

	/* check if we already have blob */
	if (m_cfg->formats_config[SKL_PARAM_INIT].caps_size > 0)
		return 0;

	if (m_cfg->fmt_idx == -1)
		fmt_idx = 0;
	else
		fmt_idx = m_cfg->fmt_idx;

	m_intf = &m_cfg->module->formats[fmt_idx];

	dev_dbg(ctx->dev, "Applying default cfg blob\n");
	switch (m_cfg->dev_type) {
	case SKL_DEVICE_DMIC:
		link_type = NHLT_LINK_DMIC;
		dir = SNDRV_PCM_STREAM_CAPTURE;
		s_freq = m_intf->input[0].pin_fmt.s_freq;
		s_fmt = m_intf->input[0].pin_fmt.bit_depth;
		ch = m_intf->input[0].pin_fmt.channels;
		break;

	case SKL_DEVICE_I2S:
		link_type = NHLT_LINK_SSP;
		if (m_cfg->hw_conn_type == SKL_CONN_SOURCE) {
			dir = SNDRV_PCM_STREAM_PLAYBACK;
			s_freq = m_intf->output[0].pin_fmt.s_freq;
			s_fmt = m_intf->output[0].pin_fmt.bit_depth;
			ch = m_intf->output[0].pin_fmt.channels;
		} else {
			dir = SNDRV_PCM_STREAM_CAPTURE;
			s_freq = m_intf->input[0].pin_fmt.s_freq;
			s_fmt = m_intf->input[0].pin_fmt.bit_depth;
			ch = m_intf->input[0].pin_fmt.channels;
		}
		break;

	default:
		return -EINVAL;
	}

	/* update the blob based on virtual bus_id and default params */
	cfg = skl_get_ep_blob(skl, m_cfg->vbus_id, link_type,
					s_fmt, ch, s_freq, dir, dev_type);
	if (cfg) {
		m_cfg->formats_config[SKL_PARAM_INIT].caps_size = cfg->size;
		m_cfg->formats_config[SKL_PARAM_INIT].caps = (u32 *) &cfg->caps;
	} else {
		dev_err(ctx->dev, "Blob NULL for id %x type %d dirn %d\n",
					m_cfg->vbus_id, link_type, dir);
		dev_err(ctx->dev, "PCM: ch %d, freq %d, fmt %d\n",
					ch, s_freq, s_fmt);
		return -EIO;
	}

	return 0;
}

static void skl_tplg_update_module_params(struct snd_soc_dapm_widget *w,
							struct skl_sst *ctx)
{
	struct skl_module_cfg *m_cfg = w->priv;
	struct skl_pipe_params *params = m_cfg->pipe->p_params;
	int p_conn_type = m_cfg->pipe->conn_type;
	bool is_fe;

	if (!m_cfg->params_fixup)
		return;

	dev_dbg(ctx->dev, "Mconfig for widget=%s BEFORE updation\n",
				w->name);

	skl_dump_mconfig(ctx, m_cfg);

	if (p_conn_type == SKL_PIPE_CONN_TYPE_FE)
		is_fe = true;
	else
		is_fe = false;

	skl_tplg_update_params_fixup(m_cfg, params, is_fe);
	skl_tplg_update_buffer_size(ctx, m_cfg);

	dev_dbg(ctx->dev, "Mconfig for widget=%s AFTER updation\n",
				w->name);

	skl_dump_mconfig(ctx, m_cfg);
}

/*
 * Module formats and resources depend on the current pipe configuration.
 * Here, we select proper resource and format indices for the respective
 * module.
 */
static int skl_tplg_find_module_params(struct device *dev,
			struct skl_module_cfg *m_cfg)
{
	struct skl_pipe *pipe;
	struct skl_pipe_mcfg *p_cfg;
	u8 cfg_idx;

	pipe = m_cfg->pipe;

	/*
	 * If there are no configs filled up from the dfw, then
	 * the all the resources and formats are filled at index 0
	 */
	if (pipe->nr_cfgs == 0)
		return 0;

	cfg_idx = pipe->cur_config_idx;

	p_cfg = &m_cfg->mod_cfg[cfg_idx];
	m_cfg->res_idx = p_cfg->res_idx;
	m_cfg->fmt_idx = p_cfg->fmt_idx;
	dev_dbg(dev, "mod id: %d mod inst: %d res_idx: %d fmt_idx: %d\n",
			m_cfg->id.module_id, m_cfg->id.instance_id,
			m_cfg->res_idx, m_cfg->fmt_idx);
	return 0;
}

int skl_probe_get_index(struct snd_soc_dai *dai,
				struct skl_probe_config *pconfig)
{
	int i, ret = -1;
	char pos[4];

	for (i = 0; i < pconfig->no_injector; i++) {
		snprintf(pos, 4, "%d", i);
		if (strstr(dai->name, pos))
			return i;
	}
	return ret;
}

int skl_probe_attach_inj_dma(struct snd_soc_dapm_widget *w,
					struct skl_sst *ctx, int index)
{
	int ret = -EINVAL;

	struct skl_module_cfg *mconfig = w->priv;
	struct skl_probe_attach_inj_dma ad;
	struct skl_probe_config *pconfig = &ctx->probe_config;

	if (pconfig->iprobe[index].state == SKL_PROBE_STATE_INJ_NONE) {
		dev_dbg(ctx->dev, "Attaching injector DMA\n");
		ad.node_id.node.vindex = pconfig->iprobe[index].dma_id;
		ad.node_id.node.dma_type = SKL_DMA_HDA_HOST_OUTPUT_CLASS;
		ad.node_id.node.rsvd = 0;
		ad.dma_buff_size = pconfig->edma_buffsize;

		ret = skl_set_module_params(ctx, (void *)&ad,
					sizeof(struct skl_probe_attach_inj_dma),
					SKL_PROBE_INJECT_DMA_ATTACH, mconfig);
		if (ret < 0)
			return -EINVAL;

		pconfig->iprobe[index].state = SKL_PROBE_STATE_INJ_DMA_ATTACHED;
		dev_dbg(ctx->dev, "iprobe[%d].state %d\n", index,
					pconfig->iprobe[index].state);
	}

	return ret;

}

int skl_probe_detach_inj_dma(struct skl_sst *ctx, struct snd_soc_dapm_widget *w,
								int index)
{
	struct skl_module_cfg *mconfig = w->priv;
	struct skl_probe_config *pconfig = &ctx->probe_config;
	struct skl_ipc_large_config_msg msg;
	union skl_connector_node_id node_id;
	int ret = -EINVAL;

	if (pconfig->iprobe[index].state == SKL_PROBE_STATE_INJ_DISCONNECTED) {
		dev_dbg(ctx->dev, "Detaching injector DMA\n");
		node_id.node.vindex = pconfig->iprobe[index].dma_id;
		node_id.node.dma_type = SKL_DMA_HDA_HOST_OUTPUT_CLASS;
		node_id.node.rsvd = 0;

		msg.module_id = mconfig->id.module_id;
		msg.instance_id = mconfig->id.instance_id;
		msg.large_param_id = SKL_PROBE_INJECT_DMA_DETACH;
		msg.param_data_size = sizeof(union skl_connector_node_id);

		dev_dbg(ctx->dev, "setting module params size=%d\n",
						msg.param_data_size);
		ret = skl_ipc_set_large_config(&ctx->ipc, &msg,
						(u32 *)&node_id);
		if (ret < 0)
			return -EINVAL;

		pconfig->iprobe[index].state = SKL_PROBE_STATE_INJ_NONE;
		dev_dbg(ctx->dev, "iprobe[%d].state %d\n", index,
					pconfig->iprobe[index].state);
	}
	return ret;
}


int skl_probe_point_set_config(struct snd_soc_dapm_widget *w,
					struct skl_sst *ctx, int direction,
					struct snd_soc_dai *dai)
{
	int i, ret = -EIO, n = 0;
	struct skl_module_cfg *mconfig = w->priv;
	const struct snd_kcontrol_new *k;
	struct skl_probe_config *pconfig = &ctx->probe_config;
	struct probe_pt_param prb_pt_param[8] = {{0}};
	int store_prb_pt_index[8] = {0};

	if (direction == SND_COMPRESS_PLAYBACK) {

		/* only one injector point can be set at a time*/
		n = skl_probe_get_index(dai, pconfig);
		if (n < 0)
			return -EINVAL;

		k = &w->kcontrol_news[pconfig->no_extractor + n];
		dev_dbg(dai->dev, "operation = %d, purpose = %d, probe_point_id = %d\n",
		pconfig->iprobe[n].operation, pconfig->iprobe[n].purpose,
					pconfig->iprobe[n].probe_point_id);

		if ((k->access & SNDRV_CTL_ELEM_ACCESS_TLV_CALLBACK)
			&& (pconfig->iprobe[n].state ==
				SKL_PROBE_STATE_INJ_DMA_ATTACHED)
			&& (pconfig->iprobe[n].operation ==
						SKL_PROBE_CONNECT)
			&& (pconfig->iprobe[n].purpose ==
						SKL_PROBE_INJECT ||
			pconfig->iprobe[n].purpose ==
					SKL_PROBE_INJECT_REEXTRACT)) {

			prb_pt_param[0].params =
					pconfig->iprobe[n].probe_point_id;
			prb_pt_param[0].connection = pconfig->iprobe[n].purpose;
			prb_pt_param[0].node_id =  pconfig->iprobe[n].dma_id;
			ret = skl_set_module_params(ctx, (void *)prb_pt_param,
				sizeof(struct probe_pt_param),
				SKL_PROBE_CONNECT, mconfig);
			if (ret < 0) {
				dev_dbg(dai->dev, "failed to set injector probe point\n");
				return -EINVAL;
			}

			pconfig->iprobe[n].state =
					SKL_PROBE_STATE_INJ_CONNECTED;
			dev_dbg(dai->dev, "iprobe[%d].state %d\n", n,
						pconfig->iprobe[n].state);
		}

	} else if (direction == SND_COMPRESS_CAPTURE) {

		/*multiple extractor points can be set simultaneously*/
		for (i = 0; i < pconfig->no_extractor; i++) {
			k = &w->kcontrol_news[i];
			dev_dbg(dai->dev, "operation = %d, purpose = %d, probe_point_id = %d\n",
					pconfig->eprobe[i].operation,
					pconfig->eprobe[i].purpose,
					pconfig->eprobe[i].probe_point_id);
			if ((k->access & SNDRV_CTL_ELEM_ACCESS_TLV_CALLBACK)
				&& (pconfig->eprobe[i].state ==
						SKL_PROBE_STATE_EXT_NONE)
				&& (pconfig->eprobe[i].operation ==
						SKL_PROBE_CONNECT)
				&& (pconfig->eprobe[i].purpose ==
						SKL_PROBE_EXTRACT ||
				pconfig->eprobe[i].purpose ==
						SKL_PROBE_INJECT_REEXTRACT)) {

				dev_dbg(dai->dev, "Retrieving the exractor params\n");
				prb_pt_param[n].params =
					pconfig->eprobe[i].probe_point_id;
				prb_pt_param[n].connection =
					pconfig->eprobe[i].purpose;
				prb_pt_param[n].node_id = -1;
				store_prb_pt_index[i] = 1;
				n++;
			}
		}

		if (n > 0) {
			ret = skl_set_module_params(ctx, (void *)prb_pt_param, n * sizeof(struct probe_pt_param),
						SKL_PROBE_CONNECT, mconfig);

			if (ret < 0) {
				dev_dbg(dai->dev, "failed to set extractor probe point\n");
				return -EINVAL;
			}
		}

		for (i = 0; i < pconfig->no_extractor; i++) {
			if (store_prb_pt_index[i]) {
				pconfig->eprobe[i].state =
					SKL_PROBE_STATE_EXT_CONNECTED;
				dev_dbg(dai->dev, "eprobe[%d].state %d\n",
						n, pconfig->eprobe[i].state);
			}
		}

	}
	return ret;
}

/*
 * some modules can have multiple params set from user control and
 * need to be set after module is initialized. If set_param flag is
 * set module params will be done after module is initialised.
 */
int skl_tplg_set_module_params(struct snd_soc_dapm_widget *w,
						struct skl_sst *ctx)
{
	int i, ret;
	struct skl_module_cfg *mconfig = w->priv;
	const struct snd_kcontrol_new *k;
	struct soc_bytes_ext *sb;
	struct skl_algo_data *bc;
	struct skl_specific_cfg *sp_cfg;

	if (mconfig->formats_config[SKL_PARAM_SET].caps_size > 0 &&
		mconfig->formats_config[SKL_PARAM_SET].set_params ==
							SKL_PARAM_SET) {
		sp_cfg = &mconfig->formats_config[SKL_PARAM_SET];
		ret = skl_set_module_params(ctx, sp_cfg->caps,
					sp_cfg->caps_size,
					sp_cfg->param_id, mconfig);
		if (ret < 0)
			return ret;
	}

	for (i = 0; i < w->num_kcontrols; i++) {
		k = &w->kcontrol_news[i];
		if (k->access & SNDRV_CTL_ELEM_ACCESS_TLV_CALLBACK) {
			sb = (void *) k->private_value;
			bc = (struct skl_algo_data *)sb->dobj.private;

			if (bc->set_params == SKL_PARAM_SET) {
				ret = skl_set_module_params(ctx,
						(u32 *)bc->params, bc->size,
						bc->param_id, mconfig);
				if (ret < 0)
					return ret;
			}
		}
	}

	return 0;
}

/*
 * some module param can set from user control and this is required as
 * when module is initailzed. if module param is required in init it is
 * identifed by set_param flag. if set_param flag is not set, then this
 * parameter needs to set as part of module init.
 */
static int skl_tplg_set_module_init_data(struct snd_soc_dapm_widget *w)
{
	const struct snd_kcontrol_new *k;
	struct soc_bytes_ext *sb;
	struct skl_algo_data *bc;
	struct skl_module_cfg *mconfig = w->priv;
	int i;

	for (i = 0; i < w->num_kcontrols; i++) {
		k = &w->kcontrol_news[i];
		if (k->access & SNDRV_CTL_ELEM_ACCESS_TLV_CALLBACK) {
			sb = (struct soc_bytes_ext *)k->private_value;
			bc = (struct skl_algo_data *)sb->dobj.private;

			if (bc->set_params != SKL_PARAM_INIT)
				continue;

			mconfig->formats_config[SKL_PARAM_INIT].caps =
							(u32 *)bc->params;
			mconfig->formats_config[SKL_PARAM_INIT].caps_size =
								bc->size;

			break;
		}
	}

	return 0;
}

static int skl_tplg_module_prepare(struct skl_sst *ctx, struct skl_pipe *pipe,
		struct snd_soc_dapm_widget *w, struct skl_module_cfg *mcfg)
{
	switch (mcfg->dev_type) {
	case SKL_DEVICE_HDAHOST:
		return skl_pcm_host_dma_prepare(ctx->dev, pipe->p_params);

	case SKL_DEVICE_HDALINK:
		return skl_pcm_link_dma_prepare(ctx->dev, pipe->p_params);
	}

	return 0;
}

/*
 * Inside a pipe instance, we can have various modules. These modules need
 * to instantiated in DSP by invoking INIT_MODULE IPC, which is achieved by
 * skl_init_module() routine, so invoke that for all modules in a pipeline
 */
static int
skl_tplg_init_pipe_modules(struct skl *skl, struct skl_pipe *pipe)
{
	struct skl_pipe_module *w_module;
	struct snd_soc_dapm_widget *w;
	struct skl_module_cfg *mconfig;
	struct skl_sst *ctx = skl->skl_sst;
	int ret = 0;

	list_for_each_entry(w_module, &pipe->w_list, node) {
		uuid_le *uuid_mod;
		w = w_module->w;
		mconfig = w->priv;

		/* check if module ids are populated */
		if (mconfig->id.module_id < 0) {
			dev_err(skl->skl_sst->dev,
					"module %pUL id not populated\n",
					(uuid_le *)mconfig->guid);
			return -EIO;
		}

		ret = skl_tplg_find_module_params(ctx->dev, mconfig);
		if (ret < 0)
			return ret;

		/* check resource available */
		if (!skl_is_pipe_mcps_avail(skl, mconfig))
			return -ENOMEM;

		if (mconfig->module->loadable && ctx->dsp->fw_ops.load_mod) {
			ret = ctx->dsp->fw_ops.load_mod(ctx->dsp,
				mconfig->id.module_id, mconfig->guid);
			if (ret < 0)
				return ret;

			mconfig->m_state = SKL_MODULE_LOADED;
		}

		/* prepare the DMA if the module is gateway cpr */
		ret = skl_tplg_module_prepare(ctx, pipe, w, mconfig);
		if (ret < 0)
			return ret;

		/* update blob if blob is null for be with default value */
		skl_tplg_update_be_blob(w, ctx);

		/*
		 * apply fix/conversion to module params based on
		 * FE/BE params
		 */
		skl_tplg_update_module_params(w, ctx);
		uuid_mod = (uuid_le *)mconfig->guid;

		mconfig->id.pvt_id = skl_get_pvt_id(ctx, uuid_mod,
						mconfig->id.instance_id);

		if (mconfig->id.pvt_id < 0)
			return ret;
		skl_tplg_set_module_init_data(w);

		ret = skl_dsp_get_core(ctx->dsp, mconfig->core_id);

		if (ret < 0) {
			dev_err(ctx->dev, "Failed to wake up core %d ret=%d\n",
						mconfig->core_id, ret);
			return ret;
		}

		ret = skl_init_module(ctx, mconfig);
		if (ret < 0) {
			skl_put_pvt_id(ctx, uuid_mod, &mconfig->id.pvt_id);
			return ret;
		}
		skl_tplg_alloc_pipe_mcps(skl, mconfig);
		ret = skl_tplg_set_module_params(w, ctx);
		if (ret < 0)
			return ret;
	}

	return 0;
}

static int skl_tplg_unload_pipe_modules(struct skl_sst *ctx,
	 struct skl_pipe *pipe)
{
	int ret = 0;
	struct skl_pipe_module *w_module = NULL;
	struct skl_module_cfg *mconfig = NULL;

	list_for_each_entry(w_module, &pipe->w_list, node) {
		uuid_le *uuid_mod;
		mconfig  = w_module->w->priv;
		uuid_mod = (uuid_le *)mconfig->guid;
<<<<<<< HEAD


=======


>>>>>>> 5313acb4
		if (mconfig->module->loadable && ctx->dsp->fw_ops.unload_mod &&
			mconfig->m_state > SKL_MODULE_UNINIT) {
			ret = ctx->dsp->fw_ops.unload_mod(ctx->dsp,
						mconfig->id.module_id);
			if (ret < 0)
				return -EIO;
		}
		skl_put_pvt_id(ctx, uuid_mod, &mconfig->id.pvt_id);

		ret = skl_dsp_put_core(ctx->dsp, mconfig->core_id);
		if (ret < 0) {
			/* notify error, continue with other modules */
			dev_err(ctx->dev, "Failed to sleep core %d ret=%d\n",
				mconfig->core_id, ret);
		}
	}

	/* no modules to unload in this path, so return */
	return ret;
}

static bool is_skl_tplg_multi_fmt(struct skl *skl, struct skl_pipe *pipe)
{
	int i;
	struct skl_pipe_fmt *cur_fmt;
	struct skl_pipe_fmt *next_fmt;

	if (pipe->conn_type == SKL_PIPE_CONN_TYPE_FE &&
			pipe->nr_cfgs > 1) {
		for (i = 0; i < pipe->nr_cfgs-1; i++) {
			if (pipe->direction == SNDRV_PCM_STREAM_PLAYBACK) {
				cur_fmt = &pipe->configs[i].out_fmt;
				next_fmt = &pipe->configs[i+1].out_fmt;
			} else {
				cur_fmt = &pipe->configs[i].in_fmt;
				next_fmt = &pipe->configs[i+1].in_fmt;
			}
			if (!CHECK_HW_PARAMS(cur_fmt->channels, cur_fmt->freq,
						cur_fmt->bps,
						next_fmt->channels,
						next_fmt->freq,	next_fmt->bps))
				return true;
		}
	} else if (pipe->nr_cfgs > 1) {
		return true;
	}

	return false;
}

/*
 ** Here, we select pipe format based on the pipe type and pipe
 * direction
 * to determine the current config index for the pipeline. The confix
 * index is then used to select proper module resources.
 *Intermediate pipes currently have a fixed format hence we select the
 * 0th configuratation by default for such pipes.
 **/
static int
skl_tplg_get_pipe_config(struct skl *skl, struct skl_module_cfg *mconfig)
{
	struct skl_sst *ctx = skl->skl_sst;
	struct skl_pipe *pipe = mconfig->pipe;
	struct skl_pipe_params *params = pipe->p_params;
	struct skl_path_config *pconfig = &pipe->configs[0];
	struct skl_pipe_fmt *fmt = NULL;
	int i;
	bool ret;

	if (pipe->nr_cfgs == 0) {
		pipe->cur_config_idx = 0;
		return 0;
	}

	ret = is_skl_tplg_multi_fmt(skl, pipe);
	if (ret) {
		pipe->cur_config_idx = pipe->pipe_config_idx;
		pipe->memory_pages = pconfig->mem_pages;
		dev_dbg(ctx->dev, "found pipe config idx:%d\n",
				pipe->cur_config_idx);
		return 0;
	}

	for (i = 0; i < pipe->nr_cfgs; i++) {
		pconfig = &pipe->configs[i];

		switch (pipe->conn_type) {
		case SKL_PIPE_CONN_TYPE_FE:
			if (pipe->direction == SNDRV_PCM_STREAM_PLAYBACK)
				fmt = &pconfig->in_fmt;
			else
				fmt = &pconfig->out_fmt;
			break;

		case SKL_PIPE_CONN_TYPE_BE:
			if (pipe->direction == SNDRV_PCM_STREAM_PLAYBACK)
				fmt = &pconfig->out_fmt;
			else
				fmt = &pconfig->in_fmt;
			break;

		default:
			dev_dbg(ctx->dev,
				"Loop pipe detected, take 0th config\n");
			pipe->cur_config_idx = 0;
			pipe->memory_pages = pconfig->mem_pages;
			dev_dbg(ctx->dev, "Pipe#:%d Memory pages %d\n",
					pipe->ppl_id, pipe->memory_pages);
			return 0;
		}

		if (fmt == NULL) {
			dev_err(ctx->dev, "Invalid pipe format detected: %d\n",
					pipe->ppl_id);
			return -EINVAL;
		}

		if (CHECK_HW_PARAMS(params->ch, params->s_freq, params->s_fmt,
					fmt->channels, fmt->freq, fmt->bps)) {
			pipe->cur_config_idx = i;
			pipe->memory_pages = pconfig->mem_pages;
			dev_dbg(ctx->dev, "found pipe config:%d idx:%d\n",
					pipe->cur_config_idx, i);
			return 0;
		}
	}

	dev_err(ctx->dev, "Invalid pipe config: %d %d %d for pipe: %d\n",
					params->ch, params->s_freq,
					params->s_fmt, pipe->ppl_id);
	return -EINVAL;
}

/*
 * Mixer module represents a pipeline. So in the Pre-PMU event of mixer we
 * need create the pipeline. So we do following:
 *   - check the resources
 *   - Create the pipeline
 *   - Initialize the modules in pipeline
 *   - finally bind all modules together
 */
static int skl_tplg_mixer_dapm_pre_pmu_event(struct snd_soc_dapm_widget *w,
							struct skl *skl)
{
	int ret;
	struct skl_module_cfg *mconfig = w->priv;
	struct skl_pipe_module *w_module;
	struct skl_pipe *s_pipe = mconfig->pipe;
	struct skl_module_cfg *src_module = NULL, *dst_module, *module;
	struct skl_sst *ctx = skl->skl_sst;
	struct skl_module_deferred_bind *modules;

	if (mconfig->pipe->state >= SKL_PIPE_CREATED)
		return 0;

	/*
	 * This will check for single module in source pipeline. If single
	 * module pipeline  exists then its going to create source pipeline
	 * first. This will handle/satisfy source-to-sink pipeline creation
	 * scenario for single module in any stream
	 */
	skl_init_single_module_pipe(w, skl);

	ret = skl_tplg_get_pipe_config(skl, mconfig);
	if (ret < 0)
		return ret;

	/* check resource available */
	if (!skl_is_pipe_mcps_avail(skl, mconfig))
		return -EBUSY;

	if (!skl_is_pipe_mem_avail(skl, mconfig))
		return -ENOMEM;

	/*
	 * Create a list of modules for pipe.
	 * This list contains modules from source to sink
	 */
	ret = skl_create_pipeline(ctx, mconfig->pipe);
	if (ret < 0)
		return ret;

	skl_tplg_alloc_pipe_mem(skl, mconfig);
	skl_tplg_alloc_pipe_mcps(skl, mconfig);

	/* Init all pipe modules from source to sink */
	ret = skl_tplg_init_pipe_modules(skl, s_pipe);
	if (ret < 0)
		return ret;

	/* Bind modules from source to sink */
	list_for_each_entry(w_module, &s_pipe->w_list, node) {
		dst_module = w_module->w->priv;

		if (src_module == NULL) {
			src_module = dst_module;
			continue;
		}

		ret = skl_bind_modules(ctx, src_module, dst_module);
		if (ret < 0)
			return ret;

		src_module = dst_module;
	}

	/*
	 * When the destination module is initialized, check for these modules
	 * in deferred bind list. If found, bind them.
	 */
	list_for_each_entry(w_module, &s_pipe->w_list, node) {
		if (list_empty(&skl->bind_list))
			break;

		list_for_each_entry(modules, &skl->bind_list, node) {
			module = w_module->w->priv;
			if (modules->dst == module)
				skl_bind_modules(ctx, modules->src,
							modules->dst);
		}
	}

	return 0;
}

/*
 * This function returns pipe order in given stream
 */
static int skl_get_pipe_order(struct skl_module_cfg *mcfg)
<<<<<<< HEAD
{
	struct skl_pipe *pipe = mcfg->pipe;

	switch (pipe->conn_type) {
	case SKL_PIPE_CONN_TYPE_FE:
		if (pipe->direction == SNDRV_PCM_STREAM_CAPTURE)
			return SKL_LAST_PIPE;
		else if (pipe->direction == SNDRV_PCM_STREAM_PLAYBACK)
			return SKL_FIRST_PIPE;
		break;
	case SKL_PIPE_CONN_TYPE_BE:
		if (pipe->direction == SNDRV_PCM_STREAM_PLAYBACK)
			return SKL_LAST_PIPE;
		else if (pipe->direction == SNDRV_PCM_STREAM_CAPTURE)
			return SKL_FIRST_PIPE;
		break;
	}
	return SKL_INTERMEDIATE_PIPE;
}

/*
 * This function checks for single module source pipeline. If found any then
 * it will initialize source pipeline and its module
 */
static void skl_init_single_module_pipe(struct snd_soc_dapm_widget *w,
							struct skl *skl)
{
	struct snd_soc_dapm_path *p;
	struct snd_soc_dapm_widget *src_w = NULL;
	struct skl_module_cfg *mcfg;

	snd_soc_dapm_widget_for_each_source_path(w, p) {
		src_w = p->source;

		if ((src_w->priv != NULL) && is_skl_dsp_widget_type(src_w)) {
			mcfg = src_w->priv;
			if ((list_is_singular(&mcfg->pipe->w_list)) &&
						(src_w->power_check(src_w)))
				skl_tplg_mixer_dapm_pre_pmu_event(src_w, skl);
		}
		skl_init_single_module_pipe(src_w, skl);
	}
}

static int skl_fill_sink_instance_id(struct skl_sst *ctx, u32 *params,
				int size, struct skl_module_cfg *mcfg)
{
	int i, pvt_id;

	if (mcfg->m_type == SKL_MODULE_TYPE_KPB) {
		struct skl_kpb_params *kpb_params =
				(struct skl_kpb_params *)params;
		struct skl_mod_inst_map *inst = kpb_params->map;

		for (i = 0; i < kpb_params->num_modules; i++) {
			pvt_id = skl_get_pvt_instance_id_map(ctx, inst->mod_id,
								inst->inst_id);
			if (pvt_id < 0)
				return -EINVAL;

			inst->inst_id = pvt_id;
			inst++;
		}
	}

	return 0;
=======
{
	struct skl_pipe *pipe = mcfg->pipe;

	switch (pipe->conn_type) {
	case SKL_PIPE_CONN_TYPE_FE:
		if (pipe->direction == SNDRV_PCM_STREAM_CAPTURE)
			return SKL_LAST_PIPE;
		else if (pipe->direction == SNDRV_PCM_STREAM_PLAYBACK)
			return SKL_FIRST_PIPE;
		break;
	case SKL_PIPE_CONN_TYPE_BE:
		if (pipe->direction == SNDRV_PCM_STREAM_PLAYBACK)
			return SKL_LAST_PIPE;
		else if (pipe->direction == SNDRV_PCM_STREAM_CAPTURE)
			return SKL_FIRST_PIPE;
		break;
	}
	return SKL_INTERMEDIATE_PIPE;
>>>>>>> 5313acb4
}
/*
 * This function checks for single module source pipeline. If found any then
 * it will initialize source pipeline and its module
 */
static void skl_init_single_module_pipe(struct snd_soc_dapm_widget *w,
							struct skl *skl)
{
<<<<<<< HEAD
=======
	struct snd_soc_dapm_path *p;
	struct snd_soc_dapm_widget *src_w = NULL;
	struct skl_module_cfg *mcfg;

	snd_soc_dapm_widget_for_each_source_path(w, p) {
		src_w = p->source;

		if ((src_w->priv != NULL) && is_skl_dsp_widget_type(src_w, skl->skl_sst->dev)) {
			mcfg = src_w->priv;
			if ((list_is_singular(&mcfg->pipe->w_list)) &&
						(src_w->power_check(src_w)))
				skl_tplg_mixer_dapm_pre_pmu_event(src_w, skl);
		}
		skl_init_single_module_pipe(src_w, skl);
	}
}

static int skl_fill_sink_instance_id(struct skl_sst *ctx, u32 *params,
				int size, struct skl_module_cfg *mcfg)
{
	int i, pvt_id;

	if (mcfg->m_type == SKL_MODULE_TYPE_KPB) {
		struct skl_kpb_params *kpb_params =
				(struct skl_kpb_params *)params;
		struct skl_mod_inst_map *inst = kpb_params->u.map;

		for (i = 0; i < kpb_params->num_modules; i++) {
			pvt_id = skl_get_pvt_instance_id_map(ctx, inst->mod_id,
								inst->inst_id);
			if (pvt_id < 0)
				return -EINVAL;

			inst->inst_id = pvt_id;
			inst++;
		}
	}

	return 0;
}
/*
 * Some modules require params to be set after the module is bound to
 * all pins connected.
 *
 * The module provider initializes set_param flag for such modules and we
 * send params after binding
 */
static int skl_tplg_set_module_bind_params(struct snd_soc_dapm_widget *w,
			struct skl_module_cfg *mcfg, struct skl_sst *ctx)
{
>>>>>>> 5313acb4
	int i, ret;
	struct skl_module_cfg *mconfig = w->priv;
	const struct snd_kcontrol_new *k;
	struct soc_bytes_ext *sb;
	struct skl_algo_data *bc;
	struct skl_specific_cfg *sp_cfg;
	u32 *params;

	/*
	 * check all out/in pins are in bind state.
	 * if so set the module param
	 */
	for (i = 0; i < mcfg->module->max_output_pins; i++) {
		if (mcfg->m_out_pin[i].pin_state != SKL_PIN_BIND_DONE)
			return 0;
	}

	for (i = 0; i < mcfg->module->max_input_pins; i++) {
		if (mcfg->m_in_pin[i].pin_state != SKL_PIN_BIND_DONE)
			return 0;
	}

	if (mconfig->formats_config[SKL_PARAM_BIND].caps_size > 0 &&
		mconfig->formats_config[SKL_PARAM_BIND].set_params ==
							SKL_PARAM_BIND) {
		sp_cfg = &mconfig->formats_config[SKL_PARAM_BIND];
		ret = skl_set_module_params(ctx, sp_cfg->caps,
					sp_cfg->caps_size,
					sp_cfg->param_id, mconfig);
		if (ret < 0)
			return ret;
	}

	for (i = 0; i < w->num_kcontrols; i++) {
		k = &w->kcontrol_news[i];
		if (k->access & SNDRV_CTL_ELEM_ACCESS_TLV_CALLBACK) {
			sb = (void *) k->private_value;
			bc = (struct skl_algo_data *)sb->dobj.private;

			if (bc->set_params == SKL_PARAM_BIND) {
				params = kzalloc(bc->max, GFP_KERNEL);
				if (!params)
					return -ENOMEM;

				memcpy(params, bc->params, bc->max);
				skl_fill_sink_instance_id(ctx, params, bc->max,
								mconfig);

				ret = skl_set_module_params(ctx, params,
						bc->max, bc->param_id, mconfig);
				kfree(params);

				if (ret < 0)
					return ret;
			}
		}
	}

	return 0;
}

<<<<<<< HEAD
=======
static int skl_tplg_find_moduleid_from_uuid(struct skl *skl,
					const struct snd_kcontrol_new *k)
{
	struct soc_bytes_ext *sb = (void *) k->private_value;
	struct skl_algo_data *bc = (struct skl_algo_data *)sb->dobj.private;
	struct skl_kpb_params *uuid_params, *params;
	struct hdac_bus *bus = ebus_to_hbus(skl_to_ebus(skl));
	int i, size, module_id;

	if (bc->set_params == SKL_PARAM_BIND && bc->max) {
		uuid_params = (struct skl_kpb_params *)bc->params;
		size = uuid_params->num_modules *
			sizeof(struct skl_mod_inst_map) +
			sizeof(uuid_params->num_modules);

		params = devm_kzalloc(bus->dev, size, GFP_KERNEL);
		if (!params)
			return -ENOMEM;

		params->num_modules = uuid_params->num_modules;

		for (i = 0; i < uuid_params->num_modules; i++) {
			module_id = skl_get_module_id(skl->skl_sst,
				&uuid_params->u.map_uuid[i].mod_uuid);
			if (module_id < 0) {
				devm_kfree(bus->dev, params);
				return -EINVAL;
			}

			params->u.map[i].mod_id = module_id;
			params->u.map[i].inst_id =
				uuid_params->u.map_uuid[i].inst_id;
		}

		devm_kfree(bus->dev, bc->params);
		bc->params = (char *)params;
		bc->max = size;
	}

	return 0;
}

/*
 * Retrieve the module id from UUID mentioned in the
 * post bind params
 */
void skl_tplg_add_moduleid_in_bind_params(struct skl *skl,
				struct snd_soc_dapm_widget *w)
{
	struct skl_module_cfg *mconfig = w->priv;
	int i;

	/*
	 * Post bind params are used for only for KPB
	 * to set copier instances to drain the data
	 * in fast mode
	 */
	if (mconfig->m_type != SKL_MODULE_TYPE_KPB)
		return;

	for (i = 0; i < w->num_kcontrols; i++)
		if ((w->kcontrol_news[i].access &
			SNDRV_CTL_ELEM_ACCESS_TLV_CALLBACK) &&
			(skl_tplg_find_moduleid_from_uuid(skl,
			&w->kcontrol_news[i]) < 0))
			dev_err(skl->skl_sst->dev,
				"%s: invalid kpb post bind params\n",
				__func__);
}
>>>>>>> 5313acb4

static int skl_tplg_module_add_deferred_bind(struct skl *skl,
	struct skl_module_cfg *src, struct skl_module_cfg *dst)
{
	struct skl_module_deferred_bind *m_list, *modules;
	int i;

	/* only supported for module with static pin connection */
	for (i = 0; i < dst->module->max_input_pins; i++) {
		struct skl_module_pin *pin = &dst->m_in_pin[i];

		if (pin->is_dynamic)
			continue;

		if ((pin->id.module_id  == src->id.module_id) &&
			(pin->id.instance_id  == src->id.instance_id)) {

			if (!list_empty(&skl->bind_list)) {
				list_for_each_entry(modules, &skl->bind_list, node) {
					if (modules->src == src && modules->dst == dst)
						return 0;
				}
			}

			m_list = kzalloc(sizeof(*m_list), GFP_KERNEL);
			if (!m_list)
				return -ENOMEM;

			m_list->src = src;
			m_list->dst = dst;

			list_add(&m_list->node, &skl->bind_list);
		}
	}

	return 0;
}

static int skl_tplg_bind_sinks(struct snd_soc_dapm_widget *w,
				struct skl *skl,
				struct snd_soc_dapm_widget *src_w,
				struct skl_module_cfg *src_mconfig)
{
	struct snd_soc_dapm_path *p;
	struct snd_soc_dapm_widget *sink = NULL, *next_sink = NULL;
	struct skl_module_cfg *sink_mconfig;
	struct skl_sst *ctx = skl->skl_sst;
	int ret;

	snd_soc_dapm_widget_for_each_sink_path(w, p) {
		if (!p->connect)
			continue;

		dev_dbg(ctx->dev, "%s: src widget=%s\n", __func__, w->name);
		dev_dbg(ctx->dev, "%s: sink widget=%s\n", __func__, p->sink->name);

		next_sink = p->sink;

		if (!is_skl_dsp_widget_type(p->sink, ctx->dev))
			return skl_tplg_bind_sinks(p->sink, skl, src_w, src_mconfig);

		/*
		 * here we will check widgets in sink pipelines, so that
		 * can be any widgets type and we are only interested if
		 * they are ones used for SKL so check that first
		 */
		if ((p->sink->priv != NULL) &&
				is_skl_dsp_widget_type(p->sink, ctx->dev)) {

			sink = p->sink;
			sink_mconfig = sink->priv;

			/*
			 * Modules other than PGA leaf can be connected
			 * directly or via switch to a module in another
			 * pipeline. EX: reference path
			 * when the path is enabled, the dst module that needs
			 * to be bound may not be initialized. if the module is
			 * not initialized, add these modules in the deferred
			 * bind list and when the dst module is initialised,
			 * bind this module to the dst_module in deferred list.
			 */
			if (((src_mconfig->m_state == SKL_MODULE_INIT_DONE)
				&& (sink_mconfig->m_state == SKL_MODULE_UNINIT))) {

				ret = skl_tplg_module_add_deferred_bind(skl,
						src_mconfig, sink_mconfig);

				if (ret < 0)
					return ret;

			}


			if (src_mconfig->m_state == SKL_MODULE_UNINIT ||
				sink_mconfig->m_state == SKL_MODULE_UNINIT)
				continue;

			/* Bind source to sink, mixin is always source */
			ret = skl_bind_modules(ctx, src_mconfig, sink_mconfig);
			if (ret)
				return ret;

			/* set module params after bind */
			skl_tplg_set_module_bind_params(src_w, src_mconfig, ctx);
			skl_tplg_set_module_bind_params(sink, sink_mconfig, ctx);

			/* Start sinks pipe first */
			if (sink_mconfig->pipe->state != SKL_PIPE_STARTED) {
				if (sink_mconfig->pipe->conn_type !=
							SKL_PIPE_CONN_TYPE_FE)
					ret = skl_run_pipe(ctx,
							sink_mconfig->pipe);
				if (ret)
					return ret;
			}
		}
	}

	if (!sink)
		return skl_tplg_bind_sinks(next_sink, skl, src_w, src_mconfig);

	return 0;
}

/*
 * A PGA represents a module in a pipeline. So in the Pre-PMU event of PGA
 * we need to do following:
 *   - Bind to sink pipeline
 *      Since the sink pipes can be running and we don't get mixer event on
 *      connect for already running mixer, we need to find the sink pipes
 *      here and bind to them. This way dynamic connect works.
 *   - Start sink pipeline, if not running
 *   - Then run current pipe
 */
static int skl_tplg_pga_dapm_pre_pmu_event(struct snd_soc_dapm_widget *w,
								struct skl *skl)
{
	struct skl_module_cfg *src_mconfig;
	struct skl_sst *ctx = skl->skl_sst;
	int ret = 0;

	src_mconfig = w->priv;

	/*
	 * find which sink it is connected to, bind with the sink,
	 * if sink is not started, start sink pipe first, then start
	 * this pipe
	 */
	ret = skl_tplg_bind_sinks(w, skl, w, src_mconfig);
	if (ret)
		return ret;

	/* Start source pipe last after starting all sinks */
	if (src_mconfig->pipe->conn_type != SKL_PIPE_CONN_TYPE_FE)
		return skl_run_pipe(ctx, src_mconfig->pipe);

	return 0;
}

static struct snd_soc_dapm_widget *skl_get_src_dsp_widget(
		struct snd_soc_dapm_widget *w, struct skl *skl)
{
	struct snd_soc_dapm_path *p;
	struct snd_soc_dapm_widget *src_w = NULL;
	struct skl_sst *ctx = skl->skl_sst;

	snd_soc_dapm_widget_for_each_source_path(w, p) {
		src_w = p->source;
		if (!p->connect)
			continue;

		dev_dbg(ctx->dev, "sink widget=%s\n", w->name);
		dev_dbg(ctx->dev, "src widget=%s\n", p->source->name);

		/*
		 * here we will check widgets in sink pipelines, so that can
		 * be any widgets type and we are only interested if they are
		 * ones used for SKL so check that first
		 */
		if ((p->source->priv != NULL) &&
				is_skl_dsp_widget_type(p->source, ctx->dev)) {
			return p->source;
		}
	}

	if (src_w != NULL)
		return skl_get_src_dsp_widget(src_w, skl);

	return NULL;
}

/*
 * in the Post-PMU event of mixer we need to do following:
 *   - Check if this pipe is running
 *   - if not, then
 *	- bind this pipeline to its source pipeline
 *	  if source pipe is already running, this means it is a dynamic
 *	  connection and we need to bind only to that pipe
 *	- start this pipeline
 */
static int skl_tplg_mixer_dapm_post_pmu_event(struct snd_soc_dapm_widget *w,
							struct skl *skl)
{
	int ret = 0;
	struct snd_soc_dapm_widget *source, *sink;
	struct skl_module_cfg *src_mconfig, *sink_mconfig;
	struct skl_sst *ctx = skl->skl_sst;
	int src_pipe_started = 0;

	sink = w;
	sink_mconfig = sink->priv;

	/*
	 * If source pipe is already started, that means source is driving
	 * one more sink before this sink got connected, Since source is
	 * started, bind this sink to source and start this pipe.
	 */
	source = skl_get_src_dsp_widget(w, skl);
	if (source != NULL) {
		src_mconfig = source->priv;
		sink_mconfig = sink->priv;
		src_pipe_started = 1;

		/*
		 * check pipe state, then no need to bind or start the
		 * pipe
		 */
		if (src_mconfig->pipe->state != SKL_PIPE_STARTED)
			src_pipe_started = 0;
	}

	if (src_pipe_started) {
		ret = skl_bind_modules(ctx, src_mconfig, sink_mconfig);
		if (ret)
			return ret;

		/* set module params after bind */
		skl_tplg_set_module_bind_params(source, src_mconfig, ctx);
		skl_tplg_set_module_bind_params(sink, sink_mconfig, ctx);

		if (sink_mconfig->pipe->conn_type != SKL_PIPE_CONN_TYPE_FE)
			ret = skl_run_pipe(ctx, sink_mconfig->pipe);
	}

	return ret;
}

/*
 * in the Pre-PMD event of mixer we need to do following:
 *   - Stop the pipe
 *   - find the source connections and remove that from dapm_path_list
 *   - unbind with source pipelines if still connected
 */
static int skl_tplg_mixer_dapm_pre_pmd_event(struct snd_soc_dapm_widget *w,
							struct skl *skl)
{
	struct skl_module_cfg *src_mconfig, *sink_mconfig;
	int ret = 0, i;
	struct skl_sst *ctx = skl->skl_sst;

	sink_mconfig = w->priv;

	/* Stop the pipe */
	ret = skl_stop_pipe(ctx, sink_mconfig->pipe);
	if (ret)
		return ret;

	for (i = 0; i < sink_mconfig->module->max_input_pins; i++) {
		if (sink_mconfig->m_in_pin[i].pin_state == SKL_PIN_BIND_DONE) {
			src_mconfig = sink_mconfig->m_in_pin[i].tgt_mcfg;
			if (!src_mconfig)
				continue;

			ret = skl_unbind_modules(ctx,
						src_mconfig, sink_mconfig);
		}
	}

	return ret;
}

/*
 * in the Post-PMD event of mixer we need to do following:
 *   - Free the mcps used
 *   - Free the mem used
 *   - Unbind the modules within the pipeline
 *   - Delete the pipeline (modules are not required to be explicitly
 *     deleted, pipeline delete is enough here
 */
static int skl_tplg_mixer_dapm_post_pmd_event(struct snd_soc_dapm_widget *w,
							struct skl *skl)
{
	struct skl_module_cfg *mconfig = w->priv;
	struct skl_pipe_module *w_module;
	struct skl_module_cfg *src_module = NULL, *dst_module;
	struct skl_sst *ctx = skl->skl_sst;
	struct skl_pipe *s_pipe = mconfig->pipe;
	struct skl_module_deferred_bind *modules, *tmp;

	if (s_pipe->state == SKL_PIPE_INVALID)
		return -EINVAL;

	skl_tplg_free_pipe_mcps(skl, mconfig);
	skl_tplg_free_pipe_mem(skl, mconfig);

	list_for_each_entry(w_module, &s_pipe->w_list, node) {
		if (list_empty(&skl->bind_list))
			break;

		src_module = w_module->w->priv;

		list_for_each_entry_safe(modules, tmp, &skl->bind_list, node) {
			/*
			 * When the destination module is deleted, Unbind the
			 * modules from deferred bind list.
			 */
			if (modules->dst == src_module) {
				skl_unbind_modules(ctx, modules->src,
						modules->dst);
			}

			/*
			 * When the source module is deleted, remove this entry
			 * from the deferred bind list.
			 */
			if (modules->src == src_module) {
				list_del(&modules->node);
				modules->src = NULL;
				modules->dst = NULL;
				kfree(modules);
			}
		}
	}

	list_for_each_entry(w_module, &s_pipe->w_list, node) {
		dst_module = w_module->w->priv;

		if (mconfig->m_state >= SKL_MODULE_INIT_DONE)
			skl_tplg_free_pipe_mcps(skl, dst_module);
		if (src_module == NULL) {
			src_module = dst_module;
			continue;
		}

		skl_unbind_modules(ctx, src_module, dst_module);
		src_module = dst_module;
	}

	skl_delete_pipe(ctx, mconfig->pipe);

	list_for_each_entry(w_module, &s_pipe->w_list, node) {
		src_module = w_module->w->priv;
		src_module->m_state = SKL_MODULE_UNINIT;
	}

	return skl_tplg_unload_pipe_modules(ctx, s_pipe);
}

/*
 * in the Post-PMD event of PGA we need to do following:
 *   - Free the mcps used
 *   - Stop the pipeline
 *   - In source pipe is connected, unbind with source pipelines
 */
static int skl_tplg_pga_dapm_post_pmd_event(struct snd_soc_dapm_widget *w,
								struct skl *skl)
{
	struct skl_module_cfg *src_mconfig, *sink_mconfig;
	int ret = 0, i;
	struct skl_sst *ctx = skl->skl_sst;

	src_mconfig = w->priv;

	/* Stop the pipe since this is a mixin module */
	ret = skl_stop_pipe(ctx, src_mconfig->pipe);
	if (ret)
		return ret;

	for (i = 0; i < src_mconfig->module->max_output_pins; i++) {
		if (src_mconfig->m_out_pin[i].pin_state == SKL_PIN_BIND_DONE) {
			sink_mconfig = src_mconfig->m_out_pin[i].tgt_mcfg;
			if (!sink_mconfig)
				continue;
			/*
			 * This is a connecter and if path is found that means
			 * unbind between source and sink has not happened yet
			 */
			ret = skl_unbind_modules(ctx, src_mconfig,
							sink_mconfig);
		}
	}

	return ret;
}

/*
 * In modelling, we assume there will be ONLY one mixer in a pipeline. If a
 * second one is required that is created as another pipe entity.
 * The mixer is responsible for pipe management and represent a pipeline
 * instance
 */
static int skl_tplg_mixer_event(struct snd_soc_dapm_widget *w,
				struct snd_kcontrol *k, int event)
{
	struct snd_soc_dapm_context *dapm = w->dapm;
	struct skl *skl = get_skl_ctx(dapm->dev);

	switch (event) {
	case SND_SOC_DAPM_PRE_PMU:
		return skl_tplg_mixer_dapm_pre_pmu_event(w, skl);

	case SND_SOC_DAPM_POST_PMU:
		return skl_tplg_mixer_dapm_post_pmu_event(w, skl);

	case SND_SOC_DAPM_PRE_PMD:
		return skl_tplg_mixer_dapm_pre_pmd_event(w, skl);

	case SND_SOC_DAPM_POST_PMD:
		return skl_tplg_mixer_dapm_post_pmd_event(w, skl);
	}

	return 0;
}

/*
 * In modelling, we assumed rest of the modules in pipeline are PGA. But we
 * are interested in last PGA (leaf PGA) in a pipeline to disconnect with
 * the sink when it is running (two FE to one BE or one FE to two BE)
 * scenarios
 */
static int skl_tplg_pga_event(struct snd_soc_dapm_widget *w,
			struct snd_kcontrol *k, int event)

{
	struct snd_soc_dapm_context *dapm = w->dapm;
	struct skl *skl = get_skl_ctx(dapm->dev);

	switch (event) {
	case SND_SOC_DAPM_PRE_PMU:
		return skl_tplg_pga_dapm_pre_pmu_event(w, skl);

	case SND_SOC_DAPM_POST_PMD:
		return skl_tplg_pga_dapm_post_pmd_event(w, skl);
	}

	return 0;
}

/*
 * In modelling, we assumed that all single module will be PGA leaf. Have
 * added new event flag POST_PMU. PRE_PMU is going to handle dynamic connection
 * i.e (dynamic FE or BE connection to already running stream). POST_PMU will
 * handle the pipeline binding and running from sink to source. POST_PMD
 * will handle the cleanup of single module pipe.
 */
static int skl_tplg_pga_single_module_event(struct snd_soc_dapm_widget *w,
			struct snd_kcontrol *k, int event)

{
	struct snd_soc_dapm_context *dapm = w->dapm;
	struct skl *skl = get_skl_ctx(dapm->dev);
	struct skl_module_cfg *mcfg = w->priv;
	int ret;

	switch (event) {
	case SND_SOC_DAPM_PRE_PMU:
		ret = skl_tplg_mixer_dapm_pre_pmu_event(w, skl);
		if ((skl_get_pipe_order(mcfg) == SKL_LAST_PIPE) && (ret == 0))
			ret = skl_tplg_mixer_dapm_post_pmu_event(w, skl);
		return ret;

	case SND_SOC_DAPM_POST_PMU:
		return skl_tplg_pga_dapm_pre_pmu_event(w, skl);

	case SND_SOC_DAPM_POST_PMD:
		ret = skl_tplg_pga_dapm_post_pmd_event(w, skl);
		if (ret >= 0)
			ret = skl_tplg_mixer_dapm_post_pmd_event(w, skl);
		return ret;
<<<<<<< HEAD
	}

	return 0;
}

int skl_tplg_dsp_log_get(struct snd_kcontrol *kcontrol,
					struct snd_ctl_elem_value *ucontrol)
{
	struct snd_soc_platform *platform = snd_soc_kcontrol_platform(kcontrol);
	struct hdac_ext_bus *ebus = snd_soc_component_get_drvdata
					(&(platform->component));
	struct skl *skl = ebus_to_skl(ebus);

	ucontrol->value.integer.value[0] = get_dsp_log_priority(skl);

	return 0;
}

int skl_tplg_dsp_log_set(struct snd_kcontrol *kcontrol,
					struct snd_ctl_elem_value *ucontrol)
{
	struct snd_soc_platform *platform = snd_soc_kcontrol_platform(kcontrol);
	struct hdac_ext_bus *ebus = snd_soc_component_get_drvdata
					(&(platform->component));
	struct skl *skl = ebus_to_skl(ebus);

	update_dsp_log_priority(ucontrol->value.integer.value[0], skl);

	return 0;
}

static int skl_tplg_send_gain_ipc(struct snd_soc_dapm_context *dapm,
					struct skl_module_cfg *mconfig)
{
	struct skl_gain_config *gain_cfg;
	struct skl *skl = get_skl_ctx(dapm->dev);
	struct skl_module_intf *m_intf;
	int num_channel, i, ret = 0;

	m_intf = &mconfig->module->formats[mconfig->fmt_idx];
	num_channel = (m_intf->output[0].pin_fmt.channels >
				MAX_NUM_CHANNELS) ? MAX_NUM_CHANNELS :
					m_intf->output[0].pin_fmt.channels;

	gain_cfg = kzalloc(sizeof(*gain_cfg), GFP_KERNEL);
	if (!gain_cfg)
		return -ENOMEM;

	gain_cfg->ramp_type = mconfig->gain_data->ramp_type;
	gain_cfg->ramp_duration = mconfig->gain_data->ramp_duration;
	for (i = 0; i < num_channel; i++) {
		gain_cfg->channel_id = i;
		gain_cfg->target_volume = mconfig->gain_data->volume[i];
		ret = skl_set_module_params(skl->skl_sst, (u32 *)gain_cfg,
				sizeof(*gain_cfg), 0, mconfig);
		if (ret < 0) {
			dev_err(dapm->dev,
				"set gain for channel:%d failed\n", i);
			break;
		}
	}
	kfree(gain_cfg);

	return ret;
}

static int skl_tplg_ramp_duration_get(struct snd_kcontrol *kcontrol,
			struct snd_ctl_elem_value *ucontrol)
{
	struct snd_soc_dapm_widget *w = snd_soc_dapm_kcontrol_widget(kcontrol);
	struct skl_module_cfg *mconfig = w->priv;

	ucontrol->value.integer.value[0] = mconfig->gain_data->ramp_duration;

	return 0;
}

static int skl_tplg_ramp_type_get(struct snd_kcontrol *kcontrol,
			struct snd_ctl_elem_value *ucontrol)
{
	struct snd_soc_dapm_widget *w = snd_soc_dapm_kcontrol_widget(kcontrol);
	struct skl_module_cfg *mconfig = w->priv;

	ucontrol->value.integer.value[0] = mconfig->gain_data->ramp_type;

	return 0;
}

static int skl_tplg_get_linear_toindex(int val)
{
	int i, index = -EINVAL;

	for (i = 0; i < ARRAY_SIZE(linear_gain); i++) {
		if (val == linear_gain[i]) {
			index = i;
			break;
		}
=======
>>>>>>> 5313acb4
	}

	return index;
}

static int skl_tplg_volume_ctl_info(struct snd_kcontrol *kcontrol,
		struct snd_ctl_elem_info *uinfo)
{
	struct soc_mixer_control *mc;
	struct snd_soc_dapm_widget *w;
	struct skl_module_intf *m_intf;
	struct skl_module_cfg *mconfig;

	mc = (struct soc_mixer_control *)kcontrol->private_value;
	w = snd_soc_dapm_kcontrol_widget(kcontrol);
	mconfig = w->priv;

	m_intf = &mconfig->module->formats[mconfig->fmt_idx];
	uinfo->type = SNDRV_CTL_ELEM_TYPE_INTEGER;
	uinfo->count = m_intf->output[0].pin_fmt.channels;
	uinfo->value.integer.min = mc->min;
	uinfo->value.integer.max = mc->max;

	return 0;
}

static int skl_tplg_volume_get(struct snd_kcontrol *kcontrol,
			struct snd_ctl_elem_value *ucontrol)
{
	struct snd_soc_dapm_widget *w = snd_soc_dapm_kcontrol_widget(kcontrol);
	struct skl_module_cfg *mconfig = w->priv;
	struct skl_module_intf *m_intf;
	int i, max_channels;

	m_intf = &mconfig->module->formats[mconfig->fmt_idx];
	max_channels = (m_intf->output[0].pin_fmt.channels >
				MAX_NUM_CHANNELS) ? MAX_NUM_CHANNELS :
					m_intf->output[0].pin_fmt.channels;
	for (i = 0; i < max_channels; i++)
		ucontrol->value.integer.value[i] =
			skl_tplg_get_linear_toindex(
				mconfig->gain_data->volume[i]);

	return 0;
}

static int skl_tplg_ramp_duration_set(struct snd_kcontrol *kcontrol,
			struct snd_ctl_elem_value *ucontrol)
{
	struct snd_soc_dapm_context *dapm;
	struct snd_soc_dapm_widget *w;
	struct skl_module_cfg *mconfig;
	int ret = 0;

	dapm = snd_soc_dapm_kcontrol_dapm(kcontrol);
	w = snd_soc_dapm_kcontrol_widget(kcontrol);
	mconfig = w->priv;
	mconfig->gain_data->ramp_duration = ucontrol->value.integer.value[0];

	if (w->power)
		ret = skl_tplg_send_gain_ipc(dapm, mconfig);
	return ret;
}

static int skl_tplg_ramp_type_set(struct snd_kcontrol *kcontrol,
		struct snd_ctl_elem_value *ucontrol)
{
	struct snd_soc_dapm_context *dapm;
	struct snd_soc_dapm_widget *w;
	struct skl_module_cfg *mconfig;
	int ret = 0;

	dapm = snd_soc_dapm_kcontrol_dapm(kcontrol);
	w = snd_soc_dapm_kcontrol_widget(kcontrol);
	mconfig = w->priv;
	mconfig->gain_data->ramp_type = ucontrol->value.integer.value[0];

	if (w->power)
		ret = skl_tplg_send_gain_ipc(dapm, mconfig);

	return ret;
}

static int skl_tplg_volume_set(struct snd_kcontrol *kcontrol,
				struct snd_ctl_elem_value *ucontrol)
{
	struct snd_soc_dapm_context *dapm;
	struct snd_soc_dapm_widget *w;
	struct skl_module_cfg *mconfig;
	struct skl_module_intf *m_intf;
	int ret = 0, i, max_channels;

	dapm = snd_soc_dapm_kcontrol_dapm(kcontrol);
	w = snd_soc_dapm_kcontrol_widget(kcontrol);
	mconfig = w->priv;

	m_intf = &mconfig->module->formats[mconfig->fmt_idx];
	max_channels = (m_intf->output[0].pin_fmt.channels >
				MAX_NUM_CHANNELS) ? MAX_NUM_CHANNELS :
				m_intf->output[0].pin_fmt.channels;

	for (i = 0; i < max_channels; i++)
		if (ucontrol->value.integer.value[i] >=
					ARRAY_SIZE(linear_gain)) {
			dev_err(dapm->dev,
				"Volume requested is out of range!!!\n");
			return -EINVAL;
		}

	for (i = 0; i < max_channels; i++)
		mconfig->gain_data->volume[i] =
			linear_gain[ucontrol->value.integer.value[i]];

	if (w->power)
		ret = skl_tplg_send_gain_ipc(dapm, mconfig);

	return ret;
}

static int skl_tplg_multi_config_get(struct snd_kcontrol *kcontrol,
			struct snd_ctl_elem_value *ucontrol)
{
	struct snd_soc_platform *platform = snd_soc_kcontrol_platform(kcontrol);
	struct hdac_ext_bus *ebus = snd_soc_component_get_drvdata
					(&(platform->component));
	struct skl *skl = ebus_to_skl(ebus);
	struct skl_pipeline *ppl;
	struct skl_pipe *pipe = NULL;
	u32 *pipe_id;
	struct soc_enum *ec = (struct soc_enum *)kcontrol->private_value;

	if (!ec)
		return -EINVAL;

	pipe_id = ec->dobj.private;
	GET_PIPE(ppl, skl, node, *pipe_id, pipe);
	if (!pipe)
		return -EIO;

	ucontrol->value.enumerated.item[0]  =  pipe->pipe_config_idx;

	return 0;
}

static int skl_tplg_multi_config_set(struct snd_kcontrol *kcontrol,
			struct snd_ctl_elem_value *ucontrol)
{
	struct snd_soc_platform *platform = snd_soc_kcontrol_platform(kcontrol);
	struct hdac_ext_bus *ebus = snd_soc_component_get_drvdata
					(&(platform->component));
	struct skl *skl = ebus_to_skl(ebus);
	struct skl_pipeline *ppl;
	struct skl_pipe *pipe = NULL;
	struct soc_enum *ec = (struct soc_enum *)kcontrol->private_value;
	u32 *pipe_id;

	if (!ec)
		return -EINVAL;

	if (ucontrol->value.enumerated.item[0] > ec->items)
		return -EINVAL;

	pipe_id = ec->dobj.private;
	GET_PIPE(ppl, skl, node, *pipe_id, pipe);
	if (!pipe)
		return -EIO;

	pipe->pipe_config_idx = ucontrol->value.enumerated.item[0];

	return 0;
}

<<<<<<< HEAD

static int skl_tplg_tlv_control_get(struct snd_kcontrol *kcontrol,
			unsigned int __user *data, unsigned int size)
=======
int skl_tplg_dsp_log_get(struct snd_kcontrol *kcontrol,
					struct snd_ctl_elem_value *ucontrol)
>>>>>>> 5313acb4
{
	struct snd_soc_platform *platform = snd_soc_kcontrol_platform(kcontrol);
	struct hdac_ext_bus *ebus = snd_soc_component_get_drvdata
					(&(platform->component));
	struct skl *skl = ebus_to_skl(ebus);

	ucontrol->value.integer.value[0] = get_dsp_log_priority(skl);

	return 0;
}

int skl_tplg_dsp_log_set(struct snd_kcontrol *kcontrol,
					struct snd_ctl_elem_value *ucontrol)
{
	struct snd_soc_platform *platform = snd_soc_kcontrol_platform(kcontrol);
	struct hdac_ext_bus *ebus = snd_soc_component_get_drvdata
					(&(platform->component));
	struct skl *skl = ebus_to_skl(ebus);

	update_dsp_log_priority(ucontrol->value.integer.value[0], skl);

	return 0;
}

static int skl_tplg_send_gain_ipc(struct snd_soc_dapm_context *dapm,
					struct skl_module_cfg *mconfig)
{
	struct skl_gain_config *gain_cfg;
	struct skl *skl = get_skl_ctx(dapm->dev);
	struct skl_module_intf *m_intf;
	int num_channel, i, ret = 0;

	m_intf = &mconfig->module->formats[mconfig->fmt_idx];
	num_channel = (m_intf->output[0].pin_fmt.channels >
				MAX_NUM_CHANNELS) ? MAX_NUM_CHANNELS :
					m_intf->output[0].pin_fmt.channels;

	gain_cfg = kzalloc(sizeof(*gain_cfg), GFP_KERNEL);
	if (!gain_cfg)
		return -ENOMEM;

	gain_cfg->ramp_type = mconfig->gain_data->ramp_type;
	gain_cfg->ramp_duration = mconfig->gain_data->ramp_duration;
	for (i = 0; i < num_channel; i++) {
		gain_cfg->channel_id = i;
		gain_cfg->target_volume = mconfig->gain_data->volume[i];
		ret = skl_set_module_params(skl->skl_sst, (u32 *)gain_cfg,
				sizeof(*gain_cfg), 0, mconfig);
		if (ret < 0) {
			dev_err(dapm->dev,
				"set gain for channel:%d failed\n", i);
			break;
		}
	}
	kfree(gain_cfg);

	return ret;
}

static int skl_tplg_ramp_duration_get(struct snd_kcontrol *kcontrol,
			struct snd_ctl_elem_value *ucontrol)
{
	struct snd_soc_dapm_widget *w = snd_soc_dapm_kcontrol_widget(kcontrol);
	struct skl_module_cfg *mconfig = w->priv;

	ucontrol->value.integer.value[0] = mconfig->gain_data->ramp_duration;

	return 0;
}

static int skl_tplg_ramp_type_get(struct snd_kcontrol *kcontrol,
			struct snd_ctl_elem_value *ucontrol)
{
	struct snd_soc_dapm_widget *w = snd_soc_dapm_kcontrol_widget(kcontrol);
	struct skl_module_cfg *mconfig = w->priv;

	ucontrol->value.integer.value[0] = mconfig->gain_data->ramp_type;

	return 0;
}

<<<<<<< HEAD
static int skl_tplg_mic_control_get(struct snd_kcontrol *kcontrol,
		struct snd_ctl_elem_value *ucontrol)
{
	struct snd_soc_dapm_widget *w = snd_soc_dapm_kcontrol_widget(kcontrol);
	struct skl_module_cfg *mconfig = w->priv;
	struct soc_enum *ec = (struct soc_enum *)kcontrol->private_value;
	u32 ch_type = *((u32 *)ec->dobj.private);

	if (mconfig->dmic_ch_type == ch_type)
		ucontrol->value.enumerated.item[0] =
					mconfig->dmic_ch_combo_index;
	else
		ucontrol->value.enumerated.item[0] = 0;

	return 0;
}

static int skl_fill_mic_sel_params(struct skl_module_cfg *mconfig,
	struct skl_mic_sel_config *mic_cfg, struct device *dev)
{
	struct skl_specific_cfg *sp_cfg = &mconfig->formats_config;
=======
static int skl_tplg_get_linear_toindex(int val)
{
	int i, index = -EINVAL;

	for (i = 0; i < ARRAY_SIZE(linear_gain); i++) {
		if (val == linear_gain[i]) {
			index = i;
			break;
		}
	}

	return index;
}

static int skl_tplg_volume_ctl_info(struct snd_kcontrol *kcontrol,
		struct snd_ctl_elem_info *uinfo)
{
	struct soc_mixer_control *mc;
	struct snd_soc_dapm_widget *w;
	struct skl_module_intf *m_intf;
	struct skl_module_cfg *mconfig;

	mc = (struct soc_mixer_control *)kcontrol->private_value;
	w = snd_soc_dapm_kcontrol_widget(kcontrol);
	mconfig = w->priv;

	m_intf = &mconfig->module->formats[mconfig->fmt_idx];
	uinfo->type = SNDRV_CTL_ELEM_TYPE_INTEGER;
	uinfo->count = m_intf->output[0].pin_fmt.channels;
	uinfo->value.integer.min = mc->min;
	uinfo->value.integer.max = mc->max;

	return 0;
}

static int skl_tplg_volume_get(struct snd_kcontrol *kcontrol,
			struct snd_ctl_elem_value *ucontrol)
{
	struct snd_soc_dapm_widget *w = snd_soc_dapm_kcontrol_widget(kcontrol);
	struct skl_module_cfg *mconfig = w->priv;
	struct skl_module_intf *m_intf;
	int i, max_channels;

	m_intf = &mconfig->module->formats[mconfig->fmt_idx];
	max_channels = (m_intf->output[0].pin_fmt.channels >
				MAX_NUM_CHANNELS) ? MAX_NUM_CHANNELS :
					m_intf->output[0].pin_fmt.channels;
	for (i = 0; i < max_channels; i++)
		ucontrol->value.integer.value[i] =
			skl_tplg_get_linear_toindex(
				mconfig->gain_data->volume[i]);

	return 0;
}

static int skl_tplg_ramp_duration_set(struct snd_kcontrol *kcontrol,
			struct snd_ctl_elem_value *ucontrol)
{
	struct snd_soc_dapm_context *dapm;
	struct snd_soc_dapm_widget *w;
	struct skl_module_cfg *mconfig;
	int ret = 0;

	dapm = snd_soc_dapm_kcontrol_dapm(kcontrol);
	w = snd_soc_dapm_kcontrol_widget(kcontrol);
	mconfig = w->priv;
	mconfig->gain_data->ramp_duration = ucontrol->value.integer.value[0];

	if (w->power)
		ret = skl_tplg_send_gain_ipc(dapm, mconfig);
	return ret;
}

static int skl_tplg_ramp_type_set(struct snd_kcontrol *kcontrol,
		struct snd_ctl_elem_value *ucontrol)
{
	struct snd_soc_dapm_context *dapm;
	struct snd_soc_dapm_widget *w;
	struct skl_module_cfg *mconfig;
	int ret = 0;

	dapm = snd_soc_dapm_kcontrol_dapm(kcontrol);
	w = snd_soc_dapm_kcontrol_widget(kcontrol);
	mconfig = w->priv;
	mconfig->gain_data->ramp_type = ucontrol->value.integer.value[0];

	if (w->power)
		ret = skl_tplg_send_gain_ipc(dapm, mconfig);

	return ret;
}

static int skl_tplg_volume_set(struct snd_kcontrol *kcontrol,
				struct snd_ctl_elem_value *ucontrol)
{
	struct snd_soc_dapm_context *dapm;
	struct snd_soc_dapm_widget *w;
	struct skl_module_cfg *mconfig;
	struct skl_module_intf *m_intf;
	int ret = 0, i, max_channels;

	dapm = snd_soc_dapm_kcontrol_dapm(kcontrol);
	w = snd_soc_dapm_kcontrol_widget(kcontrol);
	mconfig = w->priv;

	m_intf = &mconfig->module->formats[mconfig->fmt_idx];
	max_channels = (m_intf->output[0].pin_fmt.channels >
				MAX_NUM_CHANNELS) ? MAX_NUM_CHANNELS :
				m_intf->output[0].pin_fmt.channels;

	for (i = 0; i < max_channels; i++)
		if (ucontrol->value.integer.value[i] >=
					ARRAY_SIZE(linear_gain)) {
			dev_err(dapm->dev,
				"Volume requested is out of range!!!\n");
			return -EINVAL;
		}

	for (i = 0; i < max_channels; i++)
		mconfig->gain_data->volume[i] =
			linear_gain[ucontrol->value.integer.value[i]];

	if (w->power)
		ret = skl_tplg_send_gain_ipc(dapm, mconfig);

	return ret;
}

static int skl_tplg_multi_config_get(struct snd_kcontrol *kcontrol,
			struct snd_ctl_elem_value *ucontrol)
{
	struct snd_soc_platform *platform = snd_soc_kcontrol_platform(kcontrol);
	struct hdac_ext_bus *ebus = snd_soc_component_get_drvdata
					(&(platform->component));
	struct skl *skl = ebus_to_skl(ebus);
	struct skl_pipeline *ppl;
	struct skl_pipe *pipe = NULL;
	u32 *pipe_id;
	struct soc_enum *ec = (struct soc_enum *)kcontrol->private_value;

	if (!ec)
		return -EINVAL;

	pipe_id = ec->dobj.private;
	GET_PIPE(ppl, skl, node, *pipe_id, pipe);
	if (!pipe)
		return -EIO;

	ucontrol->value.enumerated.item[0]  =  pipe->pipe_config_idx;

	return 0;
}

static int skl_tplg_multi_config_set(struct snd_kcontrol *kcontrol,
			struct snd_ctl_elem_value *ucontrol)
{
	struct snd_soc_platform *platform = snd_soc_kcontrol_platform(kcontrol);
	struct hdac_ext_bus *ebus = snd_soc_component_get_drvdata
					(&(platform->component));
	struct skl *skl = ebus_to_skl(ebus);
	struct skl_pipeline *ppl;
	struct skl_pipe *pipe = NULL;
	struct soc_enum *ec = (struct soc_enum *)kcontrol->private_value;
	u32 *pipe_id;

	if (!ec)
		return -EINVAL;

	if (ucontrol->value.enumerated.item[0] > ec->items)
		return -EINVAL;

	pipe_id = ec->dobj.private;
	GET_PIPE(ppl, skl, node, *pipe_id, pipe);
	if (!pipe)
		return -EIO;

	pipe->pipe_config_idx = ucontrol->value.enumerated.item[0];

	return 0;
}


static int skl_tplg_tlv_control_get(struct snd_kcontrol *kcontrol,
			unsigned int __user *data, unsigned int size)
{
	struct soc_bytes_ext *sb =
			(struct soc_bytes_ext *)kcontrol->private_value;
	struct skl_algo_data *bc = (struct skl_algo_data *)sb->dobj.private;
	struct snd_soc_dapm_widget *w = snd_soc_dapm_kcontrol_widget(kcontrol);
	struct skl_module_cfg *mconfig = w->priv;
	struct skl *skl = get_skl_ctx(w->dapm->dev);

	if (w->power)
		skl_get_module_params(skl->skl_sst, (u32 *)bc->params,
				      bc->size, bc->param_id, mconfig);

	/* decrement size for TLV header */
	size -= 2 * sizeof(u32);

	/* check size as we don't want to send kernel data */
	if (size > bc->max)
		size = bc->max;

	if (bc->params) {
		if (copy_to_user(data, &bc->param_id, sizeof(u32)))
			return -EFAULT;
		if (copy_to_user(data + 1, &size, sizeof(u32)))
			return -EFAULT;
		if (copy_to_user(data + 2, bc->params, size))
			return -EFAULT;
	}

	return 0;
}

#define SKL_PARAM_VENDOR_ID 0xff

static int skl_tplg_tlv_control_set(struct snd_kcontrol *kcontrol,
			const unsigned int __user *data, unsigned int size)
{
	struct snd_soc_dapm_widget *w = snd_soc_dapm_kcontrol_widget(kcontrol);
	struct skl_module_cfg *mconfig = w->priv;
	struct soc_bytes_ext *sb =
			(struct soc_bytes_ext *)kcontrol->private_value;
	struct skl_algo_data *ac = (struct skl_algo_data *)sb->dobj.private;
	struct skl *skl = get_skl_ctx(w->dapm->dev);

	if (ac->params) {
		if (size > ac->max)
			return -EINVAL;

		ac->size = size;
		/*
		 * if the param_is is of type Vendor, firmware expects actual
		 * parameter id and size from the control.
		 */
		if (ac->param_id == SKL_PARAM_VENDOR_ID) {
			if (copy_from_user(ac->params, data, size))
				return -EFAULT;
		} else {
			if (copy_from_user(ac->params,
					   data + 2, size))
				return -EFAULT;
		}

		if (w->power)
			return skl_set_module_params(skl->skl_sst,
						(u32 *)ac->params, ac->size,
						ac->param_id, mconfig);
	}

	return 0;
}

static int skl_tplg_mic_control_get(struct snd_kcontrol *kcontrol,
		struct snd_ctl_elem_value *ucontrol)
{
	struct snd_soc_dapm_widget *w = snd_soc_dapm_kcontrol_widget(kcontrol);
	struct skl_module_cfg *mconfig = w->priv;
	struct soc_enum *ec = (struct soc_enum *)kcontrol->private_value;
	u32 ch_type = *((u32 *)ec->dobj.private);

	if (mconfig->dmic_ch_type == ch_type)
		ucontrol->value.enumerated.item[0] =
					mconfig->dmic_ch_combo_index;
	else
		ucontrol->value.enumerated.item[0] = 0;

	return 0;
}

static int skl_fill_mic_sel_params(struct skl_module_cfg *mconfig,
	struct skl_mic_sel_config *mic_cfg, struct device *dev)
{
	struct skl_specific_cfg *sp_cfg =
				&mconfig->formats_config[SKL_PARAM_INIT];
>>>>>>> 5313acb4

	sp_cfg->caps_size = sizeof(struct skl_mic_sel_config);
	sp_cfg->set_params = SKL_PARAM_SET;
	sp_cfg->param_id = 0x00;
	if (!sp_cfg->caps) {
		sp_cfg->caps = devm_kzalloc(dev, sp_cfg->caps_size, GFP_KERNEL);
		if (!sp_cfg->caps)
			return -ENOMEM;
	}

	mic_cfg->mic_switch = SKL_MIC_SEL_SWITCH;
	mic_cfg->flags = 0;
	memcpy(sp_cfg->caps, mic_cfg, sp_cfg->caps_size);

	return 0;
}

static int skl_tplg_mic_control_set(struct snd_kcontrol *kcontrol,
			struct snd_ctl_elem_value *ucontrol)
{
	struct snd_soc_dapm_widget *w = snd_soc_dapm_kcontrol_widget(kcontrol);
	struct skl_module_cfg *mconfig = w->priv;
	struct skl_mic_sel_config mic_cfg = {0};
	struct soc_enum *ec = (struct soc_enum *)kcontrol->private_value;
	u32 ch_type = *((u32 *)ec->dobj.private);
	const int *list;
	u8 in_ch, out_ch, index;

	mconfig->dmic_ch_type = ch_type;
	mconfig->dmic_ch_combo_index = ucontrol->value.enumerated.item[0];

	/* enum control index 0 is INVALID, so no channels to be set */
	if (mconfig->dmic_ch_combo_index == 0)
		return 0;

	/* No valid channel selection map for index 0, so offset by 1 */
	index = mconfig->dmic_ch_combo_index - 1;

	switch (ch_type) {
	case SKL_CH_MONO:
		if (mconfig->dmic_ch_combo_index > ARRAY_SIZE(mic_mono_list))
			return -EINVAL;

		list = &mic_mono_list[index];
		break;

	case SKL_CH_STEREO:
		if (mconfig->dmic_ch_combo_index > ARRAY_SIZE(mic_stereo_list))
			return -EINVAL;

		list = mic_stereo_list[index];
		break;

	case SKL_CH_TRIO:
		if (mconfig->dmic_ch_combo_index > ARRAY_SIZE(mic_trio_list))
			return -EINVAL;

		list = mic_trio_list[index];
		break;

	case SKL_CH_QUATRO:
		if (mconfig->dmic_ch_combo_index > ARRAY_SIZE(mic_quatro_list))
			return -EINVAL;

		list = mic_quatro_list[index];
		break;

	default:
		dev_err(w->dapm->dev,
				"Invalid channel %d for mic_select module\n",
				ch_type);
		return -EINVAL;

	}

	/* channel type enum map to number of chanels for that type */
	for (out_ch = 0; out_ch < ch_type; out_ch++) {
		in_ch = list[out_ch];
		mic_cfg.blob[out_ch][in_ch] = SKL_DEFAULT_MIC_SEL_GAIN;
	}

	return skl_fill_mic_sel_params(mconfig, &mic_cfg, w->dapm->dev);
}

/*
 * Fill the dma id for host and link. In case of passthrough
 * pipeline, this will both host and link in the same
 * pipeline, so need to copy the link and host based on dev_type
 */
static void skl_tplg_fill_dma_id(struct skl_module_cfg *mcfg,
				struct skl_pipe_params *params)
{
	struct skl_pipe *pipe = mcfg->pipe;

	if (pipe->passthru) {
		switch (mcfg->dev_type) {
		case SKL_DEVICE_HDALINK:
			pipe->p_params->link_dma_id = params->link_dma_id;
			pipe->p_params->link_index = params->link_index;
			pipe->p_params->link_bps = params->link_bps;
			break;

		case SKL_DEVICE_HDAHOST:
			pipe->p_params->host_dma_id = params->host_dma_id;
			pipe->p_params->host_bps = params->host_bps;
			break;

		default:
			break;
		}
		pipe->p_params->s_fmt = params->s_fmt;
		pipe->p_params->ch = params->ch;
		pipe->p_params->s_freq = params->s_freq;
		pipe->p_params->stream = params->stream;
		pipe->p_params->format = params->format;

	} else {
		memcpy(pipe->p_params, params, sizeof(*params));
	}
}

static int skl_probe_set_tlv_ext(struct snd_kcontrol *kcontrol)
{
	struct snd_soc_dapm_context *dapm =
			snd_soc_dapm_kcontrol_dapm(kcontrol);
	struct snd_soc_dapm_widget *w = snd_soc_dapm_kcontrol_widget(kcontrol);
	struct skl_module_cfg *mconfig = w->priv;
	struct soc_bytes_ext *sb = (void *) kcontrol->private_value;
	struct skl_probe_data *ap = (struct skl_probe_data *)sb->dobj.private;
	struct skl *skl = get_skl_ctx(dapm->dev);
	struct skl_probe_config *pconfig = &skl->skl_sst->probe_config;
	struct probe_pt_param connect_point;
	int disconnect_point;
	int ret = 0;
	int index = -1, i;
	char buf[20], pos[10];


	for (i = 0; i < pconfig->no_extractor; i++) {
		strcpy(buf, "Extractor");
		snprintf(pos, 4, "%d", i);
		if (strstr(kcontrol->id.name, strcat(buf, pos))) {
			index = i;
			break;
		}
	}
	if (index < 0)
		return -EINVAL;

	if ((ap->operation == SKL_PROBE_CONNECT) &&
		(pconfig->eprobe[index].state == SKL_PROBE_STATE_EXT_NONE)) {
		/* cache extractor params */
		pconfig->eprobe[index].operation = ap->operation;
		pconfig->eprobe[index].purpose = ap->purpose;
		pconfig->eprobe[index].probe_point_id = ap->probe_point_id;

		/* Below check ensures that atleast one extractor stream is in
		 * progress in which case the driver can send the CONNECT IPC
		 */
		if (pconfig->e_refc > 0) {
			memcpy(&connect_point.params, &ap->probe_point_id,
								sizeof(u32));
			connect_point.connection = ap->purpose;
			connect_point.node_id = -1;
			ret = skl_set_module_params(skl->skl_sst,
					(void *)&connect_point,
					sizeof(struct probe_pt_param),
					SKL_PROBE_CONNECT, mconfig);
			if (ret < 0) {
				dev_err(dapm->dev, "failed to connect extractor probe point\n");
				return -EINVAL;
			}
			pconfig->eprobe[index].state =
						SKL_PROBE_STATE_EXT_CONNECTED;
			dev_dbg(dapm->dev, "eprobe[%d].state %d\n", index,
						pconfig->eprobe[index].state);
		}
	} else if ((ap->operation == SKL_PROBE_DISCONNECT) &&
				(pconfig->eprobe[index].state ==
				SKL_PROBE_STATE_EXT_CONNECTED) &&
				(pconfig->e_refc > 0)) {
		disconnect_point = (int)ap->probe_point_id;
		ret = skl_set_module_params(skl->skl_sst,
			(void *)&disconnect_point, sizeof(disconnect_point),
						SKL_PROBE_DISCONNECT, mconfig);
		if (ret < 0) {
			dev_err(dapm->dev, "failed to disconnect extractor probe point\n");
			return -EINVAL;
		}
		pconfig->eprobe[index].state = SKL_PROBE_STATE_EXT_NONE;
		dev_dbg(dapm->dev, "eprobe[%d].state %d\n", index,
					pconfig->eprobe[index].state);
		} else
			ret = -EINVAL;

	return ret;
}

static int skl_probe_set_tlv_inj(struct snd_kcontrol *kcontrol)
{
	struct snd_soc_dapm_context *dapm =
				snd_soc_dapm_kcontrol_dapm(kcontrol);
	struct snd_soc_dapm_widget *w = snd_soc_dapm_kcontrol_widget(kcontrol);
	struct skl_module_cfg *mconfig = w->priv;
	struct soc_bytes_ext *sb = (void *) kcontrol->private_value;
	struct skl_probe_data *ap = (struct skl_probe_data *)sb->dobj.private;
	struct skl *skl = get_skl_ctx(dapm->dev);
	struct skl_probe_config *pconfig = &skl->skl_sst->probe_config;
	int disconnect_point;
	int ret = 0;
	int index = -1, i;
	char buf[20], pos[10];

	for (i = 0; i < pconfig->no_injector; i++) {
		strcpy(buf, "Injector");
		snprintf(pos, 4, "%d", i);
		if (strstr(kcontrol->id.name, strcat(buf, pos))) {
			index = i;
			break;
		}
	}
	if (index < 0)
		return -EINVAL;

	if ((ap->operation == SKL_PROBE_CONNECT) &&
		(pconfig->iprobe[index].state == SKL_PROBE_STATE_INJ_NONE)) {
		/* cache injector params */
		pconfig->iprobe[index].operation = ap->operation;
		pconfig->iprobe[index].purpose = ap->purpose;
		pconfig->iprobe[index].probe_point_id = ap->probe_point_id;
	} else if ((ap->operation == SKL_PROBE_DISCONNECT) &&

		(pconfig->iprobe[index].state ==
				SKL_PROBE_STATE_INJ_CONNECTED) &&
		(pconfig->i_refc > 0)) {
		disconnect_point = (int)ap->probe_point_id;
		ret = skl_set_module_params(skl->skl_sst,
				(void *)&disconnect_point,
				sizeof(disconnect_point),
				SKL_PROBE_DISCONNECT, mconfig);
		if (ret < 0) {
			dev_err(dapm->dev, "failed to disconnect injector probe point\n");
			return -EINVAL;
		}
		pconfig->iprobe[index].state = SKL_PROBE_STATE_INJ_DISCONNECTED;
		dev_dbg(dapm->dev, "iprobe[%d].state %d\n", index,
					pconfig->iprobe[index].state);
	} else
		ret = -EINVAL;

	return ret;
}

static int skl_tplg_tlv_probe_set(struct snd_kcontrol *kcontrol,
			const unsigned int __user *data, unsigned int size)
{
	struct snd_soc_dapm_context *dapm =
				snd_soc_dapm_kcontrol_dapm(kcontrol);
	struct soc_bytes_ext *sb = (void *) kcontrol->private_value;
	struct skl_probe_data *ap = (struct skl_probe_data *)sb->dobj.private;
	void *offset;
	int ret = -EIO, ret1;

	dev_dbg(dapm->dev, "In %s control=%s\n", __func__, kcontrol->id.name);
	dev_dbg(dapm->dev, "size = %u, %#x\n", size, size);

	if (data) {
		offset = (unsigned char *)data;
		offset += 2 * sizeof(u32); /* To skip TLV heeader */
		if (copy_from_user(&ap->operation,
					offset, sizeof(ap->operation)))
			return -EIO;

		offset += sizeof(ap->operation);
		if (copy_from_user(&ap->purpose,
					offset, sizeof(ap->purpose)))
			return -EIO;

		offset += sizeof(ap->purpose);
		if (copy_from_user(&ap->probe_point_id,
					offset, sizeof(ap->probe_point_id)))
			return -EIO;

		dev_dbg(dapm->dev, "operation = %d, purpose = %d, probe_point_id = %d\n",
					ap->operation, ap->purpose, ap->probe_point_id);

		/* In the case of extraction, additional probe points can
		 * be set when the stream is in progress and the driver can
		 * immediately send the connect IPC. But in the case of
		 * injector, for each probe point connection a new stream with
		 * the DAI number corresponding to that control has to be
		 * opened. Hence below implementation ensures that the connect
		 * IPC is sent only in case of extractor.
		 */
		switch (ap->purpose) {
		case SKL_PROBE_EXTRACT:
			ret = skl_probe_set_tlv_ext(kcontrol);
			break;

		case SKL_PROBE_INJECT:
			ret = skl_probe_set_tlv_inj(kcontrol);
			break;

		case SKL_PROBE_INJECT_REEXTRACT:
		/* Injector and extractor control will be set one by one
		 * for Inject_Reextract
		 */
			ret = skl_probe_set_tlv_ext(kcontrol);
			ret1 = skl_probe_set_tlv_inj(kcontrol);
			if (ret == 0 || ret1 == 0)
				ret = 0;
			else
				ret = -EINVAL;
			break;

		default:
			ret = -EINVAL;
		}
	}
	return ret;
}

/*
 * The FE params are passed by hw_params of the DAI.
 * On hw_params, the params are stored in Gateway module of the FE and we
 * need to calculate the format in DSP module configuration, that
 * conversion is done here
 */
int skl_tplg_update_pipe_params(struct device *dev,
			struct skl_module_cfg *mconfig,
			struct skl_pipe_params *params)
{
	struct skl_module_fmt *format = NULL;
	int ret;
	struct skl_module_intf *intf;
	struct skl_module_res *res;
	struct skl *skl = get_skl_ctx(dev);

	skl_tplg_fill_dma_id(mconfig, params);

	/* Module data will be filled to 0th index for legacy */
	ret = skl_tplg_find_module_params(dev, mconfig);
	if (ret < 0)
		return ret;

	if (skl->nr_modules == 0) {
		intf = &mconfig->module->formats[0];
		res = &mconfig->module->resources[0];

		if (params->stream == SNDRV_PCM_STREAM_PLAYBACK)
			format = &mconfig->module->formats[0].input[0].pin_fmt;
		else
			format = &mconfig->module->formats[0].output[0].pin_fmt;

		/* set the hw_params */
		format->s_freq = params->s_freq;
		format->channels = params->ch;
		format->valid_bit_depth = skl_get_bit_depth(params->s_fmt);

		/*
		 * 16 bit is 16 bit container whereas 24 bit is in 32 bit
		 * container so update bit depth accordingly
		 */
		switch (format->valid_bit_depth) {
		case SKL_DEPTH_16BIT:
			format->bit_depth = format->valid_bit_depth;
			break;

		case SKL_DEPTH_24BIT:
		case SKL_DEPTH_32BIT:
			format->bit_depth = SKL_DEPTH_32BIT;
			break;

		default:
			dev_err(dev, "Invalid bit depth %x for pipe\n",
					format->valid_bit_depth);
			return -EINVAL;
		}

		if (params->stream == SNDRV_PCM_STREAM_PLAYBACK) {
			res->ibs = (format->s_freq / 1000) *
				(format->channels) *
				(format->bit_depth >> 3);
		} else {
			res->obs = (format->s_freq / 1000) *
				(format->channels) *
				(format->bit_depth >> 3);
		}
	}
	return 0;
}

/*
 * Query the module config for the FE DAI
 * This is used to find the hw_params set for that DAI and apply to FE
 * pipeline
 */
struct skl_module_cfg *
skl_tplg_fe_get_cpr_module(struct snd_soc_dai *dai, int stream)
{
	struct snd_soc_dapm_widget *w;
	struct snd_soc_dapm_path *p = NULL;

	if (stream == SNDRV_PCM_STREAM_PLAYBACK) {
		w = dai->playback_widget;
		snd_soc_dapm_widget_for_each_sink_path(w, p) {
			if (p->connect && p->sink->power &&
				!is_skl_dsp_widget_type(p->sink, dai->dev))
				continue;

			if (p->sink->priv) {
				dev_dbg(dai->dev, "set params for %s\n",
						p->sink->name);
				return p->sink->priv;
			}
		}
	} else {
		w = dai->capture_widget;
		snd_soc_dapm_widget_for_each_source_path(w, p) {
			if (p->connect && p->source->power &&
				!is_skl_dsp_widget_type(p->source, dai->dev))
				continue;

			if (p->source->priv) {
				dev_dbg(dai->dev, "set params for %s\n",
						p->source->name);
				return p->source->priv;
			}
		}
	}

	return NULL;
}

static struct skl_module_cfg *skl_get_mconfig_pb_cpr(
		struct snd_soc_dai *dai, struct snd_soc_dapm_widget *w)
{
	struct snd_soc_dapm_path *p;
	struct skl_module_cfg *mconfig = NULL;

	snd_soc_dapm_widget_for_each_source_path(w, p) {
		if (w->endpoints[SND_SOC_DAPM_DIR_OUT] > 0) {
			if (p->connect &&
				    (p->sink->id == snd_soc_dapm_aif_out) &&
				    p->source->priv) {
				mconfig = p->source->priv;
				return mconfig;
			}
			mconfig = skl_get_mconfig_pb_cpr(dai, p->source);
			if (mconfig)
				return mconfig;
		}
	}
	return mconfig;
}

static struct skl_module_cfg *skl_get_mconfig_cap_cpr(
		struct snd_soc_dai *dai, struct snd_soc_dapm_widget *w)
{
	struct snd_soc_dapm_path *p;
	struct skl_module_cfg *mconfig = NULL;

	snd_soc_dapm_widget_for_each_sink_path(w, p) {
		if (w->endpoints[SND_SOC_DAPM_DIR_IN] > 0) {
			if (p->connect &&
				    (p->source->id == snd_soc_dapm_aif_in) &&
				    p->sink->priv) {
				mconfig = p->sink->priv;
				return mconfig;
			}
			mconfig = skl_get_mconfig_cap_cpr(dai, p->sink);
			if (mconfig)
				return mconfig;
		}
	}
	return mconfig;
}

struct skl_module_cfg *
skl_tplg_be_get_cpr_module(struct snd_soc_dai *dai, int stream)
{
	struct snd_soc_dapm_widget *w;
	struct skl_module_cfg *mconfig;

	if (stream == SNDRV_PCM_STREAM_PLAYBACK) {
		w = dai->playback_widget;
		mconfig = skl_get_mconfig_pb_cpr(dai, w);
	} else {
		w = dai->capture_widget;
		mconfig = skl_get_mconfig_cap_cpr(dai, w);
	}
	return mconfig;
}

static u8 skl_tplg_be_link_type(int dev_type)
{
	int ret;

	switch (dev_type) {
	case SKL_DEVICE_BT:
		ret = NHLT_LINK_SSP;
		break;

	case SKL_DEVICE_DMIC:
		ret = NHLT_LINK_DMIC;
		break;

	case SKL_DEVICE_I2S:
		ret = NHLT_LINK_SSP;
		break;

	case SKL_DEVICE_HDALINK:
		ret = NHLT_LINK_HDA;
		break;
	case SKL_DEVICE_SDW_PCM:
	case SKL_DEVICE_SDW_PDM:
		ret = NHLT_LINK_SDW;
		break;
	default:
		ret = NHLT_LINK_INVALID;
		break;
	}

	return ret;
}
struct skl_sdw_agg_data_caps {
	u32 alh_stream_num;
	u32 ch_mask;
} __packed;

struct skl_sdw_caps_cfg {
	u32 gw_attributes;
	u32 count;
	struct skl_sdw_agg_data_caps data[0];

} __packed;

/*
 * Fill the BE gateway parameters
 * The BE gateway expects a blob of parameters which are kept in the ACPI
 * NHLT blob, so query the blob for interface type (i2s/pdm) and instance.
 * The port can have multiple settings so pick based on the PCM
 * parameters
 */
static int skl_tplg_be_fill_pipe_params(struct snd_soc_dai *dai,
				struct skl_module_cfg *mconfig,
				struct skl_pipe_params *params)
{
	int i, j;
	struct nhlt_specific_cfg *cfg;
	struct skl_sdw_caps_cfg *sdw_cfg;
	struct skl *skl = get_skl_ctx(dai->dev);
	int link_type = skl_tplg_be_link_type(mconfig->dev_type);
	u8 dev_type = skl_tplg_be_dev_type(mconfig->dev_type);

	skl_tplg_fill_dma_id(mconfig, params);

	if (link_type == NHLT_LINK_HDA)
		return 0;
	if (link_type == NHLT_LINK_SDW) {
		sdw_cfg = kzalloc((((sizeof(struct skl_sdw_agg_data_caps)) *
				(mconfig->sdw_agg.num_masters)) + 2),
				GFP_KERNEL);
		if (!sdw_cfg)
			return -ENOMEM;
<<<<<<< HEAD
		mconfig->formats_config.caps_size = (((sizeof(u32)) *
			(mconfig->sdw_agg.num_masters) * 2)
=======
		mconfig->formats_config[SKL_PARAM_INIT].caps_size =
			(((sizeof(u32)) * (mconfig->sdw_agg.num_masters) * 2)
>>>>>>> 5313acb4
			+ (2 * (sizeof(u32))));

		sdw_cfg->count = mconfig->sdw_agg.num_masters;
		j = 0;
		for (i = 0; i < SDW_MAX_MASTERS; i++) {
			if (mconfig->sdw_agg.agg_data[i].ch_mask) {
				sdw_cfg->data[j].ch_mask =
					mconfig->sdw_agg.agg_data[i].ch_mask;
				sdw_cfg->data[j].alh_stream_num =
					mconfig->sdw_agg.agg_data[i].alh_stream_num;
				j++;
			}
		}
		sdw_cfg->count = mconfig->sdw_agg.num_masters;
<<<<<<< HEAD
		mconfig->formats_config.caps = (u32 *) sdw_cfg;
=======
		mconfig->formats_config[SKL_PARAM_INIT].caps = (u32 *) sdw_cfg;
>>>>>>> 5313acb4
		return 0;
	}

	/* update the blob based on virtual bus_id*/
	cfg = skl_get_nhlt_specific_cfg(skl, mconfig->vbus_id, link_type,
					params->s_fmt, params->ch,
					params->s_freq, params->stream,
					dev_type);

	if (cfg) {
		mconfig->formats_config[SKL_PARAM_INIT].caps_size = cfg->size;
		mconfig->formats_config[SKL_PARAM_INIT].caps =
							(u32 *) &cfg->caps;
	} else {
		dev_err(dai->dev, "Blob NULL for id %x type %d dirn %d\n",
					mconfig->vbus_id, link_type,
					params->stream);
		dev_err(dai->dev, "PCM: ch %d, freq %d, fmt %d\n",
				 params->ch, params->s_freq, params->s_fmt);
		return -EINVAL;
	}

	return 0;
}

static int skl_tplg_be_set_src_pipe_params(struct snd_soc_dai *dai,
				struct snd_soc_dapm_widget *w,
				struct skl_pipe_params *params)
{
	struct snd_soc_dapm_path *p;
	int ret = -EIO;

	snd_soc_dapm_widget_for_each_source_path(w, p) {
		if (p->connect && is_skl_dsp_widget_type(p->source, dai->dev) &&
						p->source->priv) {

			ret = skl_tplg_be_fill_pipe_params(dai,
						p->source->priv, params);
			if (ret < 0)
				return ret;
		} else {
			ret = skl_tplg_be_set_src_pipe_params(dai,
						p->source, params);
			if (ret < 0)
				return ret;
		}
	}

	return ret;
}

static int skl_tplg_be_set_sink_pipe_params(struct snd_soc_dai *dai,
	struct snd_soc_dapm_widget *w, struct skl_pipe_params *params)
{
	struct snd_soc_dapm_path *p = NULL;
	int ret = -EIO;

	snd_soc_dapm_widget_for_each_sink_path(w, p) {
		if (p->connect && is_skl_dsp_widget_type(p->sink, dai->dev) &&
						p->sink->priv) {

			ret = skl_tplg_be_fill_pipe_params(dai,
						p->sink->priv, params);
			if (ret < 0)
				return ret;
		} else {
			ret = skl_tplg_be_set_sink_pipe_params(
						dai, p->sink, params);
			if (ret < 0)
				return ret;
		}
	}

	return ret;
}

/*
 * BE hw_params can be a source parameters (capture) or sink parameters
 * (playback). Based on sink and source we need to either find the source
 * list or the sink list and set the pipeline parameters
 */
int skl_tplg_be_update_params(struct snd_soc_dai *dai,
				struct skl_pipe_params *params)
{
	struct snd_soc_dapm_widget *w;

	if (params->stream == SNDRV_PCM_STREAM_PLAYBACK) {
		w = dai->playback_widget;

		return skl_tplg_be_set_src_pipe_params(dai, w, params);

	} else {
		w = dai->capture_widget;

		return skl_tplg_be_set_sink_pipe_params(dai, w, params);
	}

	return 0;
}

/*
 * This function searches notification kcontrol list present in skl_sst
 * context against unique notify_id and returns kcontrol pointer if match
 * found.
 */
struct snd_kcontrol *skl_search_notify_kctl(struct skl_sst *skl,
							u32 notify_id)
{
	struct skl_notify_kctrl_info *kctl_info;

	list_for_each_entry(kctl_info, &skl->notify_kctls, list) {
		if (notify_id == kctl_info->notify_id)
			return kctl_info->notify_kctl;
	}
	return NULL;
}

/*
 * This function creates notification kcontrol list by searching control
 * list present in snd_card context. It compares kcontrol name with specific
 * string "notify params" to get notification kcontrols and add it up to the
 * notification list present in skl_sst context.
 * NOTE: To use module notification feature, new kcontrol named "notify" should
 * be added in topology XML for that particular module.
 */
int skl_create_notify_kctl_list(struct skl_sst *skl_sst,
				struct snd_card *card)
{
	struct snd_kcontrol *kctl;
	struct snd_soc_dapm_widget *w;
	struct skl_module_cfg *mconfig;
	struct skl_notify_kctrl_info *info;
	u32 size = sizeof(*info);

	list_for_each_entry(kctl, &card->controls, list) {
		if (strnstr(kctl->id.name, "notify params",
						strlen(kctl->id.name))) {
			info = kzalloc(size, GFP_KERNEL);
			if (!info)
				return -ENOMEM;

			w = snd_soc_dapm_kcontrol_widget(kctl);
			mconfig = w->priv;

			/* Module ID (MS word) + Module Instance ID (LS word) */
			info->notify_id = ((mconfig->id.module_id << 16) |
					   (mconfig->id.instance_id));
			info->notify_kctl = kctl;

			list_add_tail(&info->list, &skl_sst->notify_kctls);
		}
	}
	return 0;
}

/*
 * This function deletes notification kcontrol list from skl_sst
 * context.
 */
void skl_delete_notify_kctl_list(struct skl_sst *skl_sst)
{
	struct skl_notify_kctrl_info *info, *tmp;

	list_for_each_entry_safe(info, tmp, &skl_sst->notify_kctls, list) {
		list_del(&info->list);
		kfree(info);
	}
}

/*
 * This function creates notification kcontrol list on first module
 * notification from firmware. It also search notification kcontrol
 * list against unique notify_id sent from firmware and returns the
 * corresponding kcontrol pointer.
 */
struct snd_kcontrol *skl_get_notify_kcontrol(struct skl_sst *skl,
			struct snd_card *card, u32 notify_id)
{
	struct snd_kcontrol *kctl = NULL;

	if (list_empty(&skl->notify_kctls))
		skl_create_notify_kctl_list(skl, card);

	kctl = skl_search_notify_kctl(skl, notify_id);

	return kctl;
}



/*
 * Get the events along with data stored in notify_data and pass
 * to kcontrol private data.
 */
int skl_dsp_cb_event(struct skl_sst *ctx, unsigned int event,
				struct skl_notify_data *notify_data)
{
	struct snd_soc_card *card;
	struct soc_bytes_ext *sb;
	struct skl *skl = get_skl_ctx(ctx->dev);
	struct snd_soc_platform *soc_platform = skl->platform;
	struct skl_module_notify *m_notification = NULL;
	struct snd_kcontrol *kcontrol;
	struct skl_algo_data *bc;
	u8 param_length;

	switch (event) {
	case SKL_TPLG_CHG_NOTIFY:
		card = soc_platform->component.card;

		kcontrol = snd_soc_card_get_kcontrol(card,
				"Topology Change Notification");
		if (!kcontrol) {
			dev_warn(ctx->dev,
				"NOTIFICATION Controls not found\n");
			return -EINVAL;
		}

		sb = (struct soc_bytes_ext *)kcontrol->private_value;
		if (!sb->dobj.private) {
			sb->dobj.private = devm_kzalloc(ctx->dev,
				sizeof(*notify_data), GFP_KERNEL);
			if (!sb->dobj.private)
				return -ENOMEM;
		}

		memcpy(sb->dobj.private, notify_data, sizeof(*notify_data));
		snd_ctl_notify(card->snd_card, SNDRV_CTL_EVENT_MASK_VALUE,
							&kcontrol->id);
		break;
	case SKL_EVENT_GLB_MODULE_NOTIFICATION:
		m_notification = (struct skl_module_notify *)notify_data->data;
		card = soc_platform->component.card;
		kcontrol = skl_get_notify_kcontrol(ctx, card->snd_card,
					m_notification->unique_id);
		if (!kcontrol) {
			dev_warn(ctx->dev, "Module notify control not found\n");
			return -EINVAL;
		}

		sb = (struct soc_bytes_ext *)kcontrol->private_value;
		bc = (struct skl_algo_data *)sb->dobj.private;
		param_length = sizeof(struct skl_notify_data)
					+ notify_data->length;
		memcpy(bc->params, (char *)notify_data, param_length);
		snd_ctl_notify(card->snd_card,
				SNDRV_CTL_EVENT_MASK_VALUE, &kcontrol->id);
		break;
	default:
		return -EINVAL;
	}

	return 0;
}

/*
 * Get last topology change events like pipeline start, pipeline delete,
 * DSP D0/D3 and notify to user along with time at which last change occurred
 * in topology.
 */
int skl_tplg_change_notification_get(struct snd_kcontrol *kcontrol,
			unsigned int __user *data, unsigned int size)
{
	struct skl_notify_data *notify_data;
	struct soc_bytes_ext *sb =
			(struct soc_bytes_ext *)kcontrol->private_value;

	if (sb->dobj.private) {
		notify_data = (struct skl_notify_data *)sb->dobj.private;
		if (copy_to_user(data, notify_data, sizeof(*notify_data)))
			return -EFAULT;
		/* Clear the data after copy to user as per requirement */
		memset(notify_data, 0, sizeof(*notify_data));
	}

	return 0;
}

/*
 * This function searches notification kcontrol list present in skl_sst
 * context against unique notify_id and returns kcontrol pointer if match
 * found.
 */
struct snd_kcontrol *skl_search_notify_kctl(struct skl_sst *skl,
							u32 notify_id)
{
	struct skl_notify_kctrl_info *kctl_info;

	list_for_each_entry(kctl_info, &skl->notify_kctls, list) {
		if (notify_id == kctl_info->notify_id)
			return kctl_info->notify_kctl;
	}
	return NULL;
}

/*
 * This function creates notification kcontrol list by searching control
 * list present in snd_card context. It compares kcontrol name with specific
 * string "notify params" to get notification kcontrols and add it up to the
 * notification list present in skl_sst context.
 * NOTE: To use module notification feature, new kcontrol named "notify" should
 * be added in topology XML for that particular module.
 */
int skl_create_notify_kctl_list(struct skl_sst *skl_sst,
				struct snd_card *card)
{
	struct snd_kcontrol *kctl;
	struct snd_soc_dapm_widget *w;
	struct skl_module_cfg *mconfig;
	struct skl_notify_kctrl_info *info;
	u32 size = sizeof(*info);

	list_for_each_entry(kctl, &card->controls, list) {
		if (strnstr(kctl->id.name, "notify params",
						strlen(kctl->id.name))) {
			info = kzalloc(size, GFP_KERNEL);
			if (!info)
				return -ENOMEM;

			w = snd_soc_dapm_kcontrol_widget(kctl);
			mconfig = w->priv;

			/* Module ID (MS word) + Module Instance ID (LS word) */
			info->notify_id = ((mconfig->id.module_id << 16) |
					   (mconfig->id.instance_id));
			info->notify_kctl = kctl;

			list_add_tail(&info->list, &skl_sst->notify_kctls);
		}
	}
	return 0;
}

/*
 * This function deletes notification kcontrol list from skl_sst
 * context.
 */
void skl_delete_notify_kctl_list(struct skl_sst *skl_sst)
{
	struct skl_notify_kctrl_info *info, *tmp;

	list_for_each_entry_safe(info, tmp, &skl_sst->notify_kctls, list) {
		list_del(&info->list);
		kfree(info);
	}
}

/*
 * This function creates notification kcontrol list on first module
 * notification from firmware. It also search notification kcontrol
 * list against unique notify_id sent from firmware and returns the
 * corresponding kcontrol pointer.
 */
struct snd_kcontrol *skl_get_notify_kcontrol(struct skl_sst *skl,
			struct snd_card *card, u32 notify_id)
{
	struct snd_kcontrol *kctl = NULL;

	if (list_empty(&skl->notify_kctls))
		skl_create_notify_kctl_list(skl, card);

	kctl = skl_search_notify_kctl(skl, notify_id);

	return kctl;
}



/*
 * Get the events along with data stored in notify_data and pass
 * to kcontrol private data.
 */
int skl_dsp_cb_event(struct skl_sst *ctx, unsigned int event,
				struct skl_notify_data *notify_data)
{
	struct snd_soc_card *card;
	struct soc_bytes_ext *sb;
	struct skl *skl = get_skl_ctx(ctx->dev);
	struct snd_soc_platform *soc_platform = skl->platform;
	struct skl_module_notify *m_notification = NULL;
	struct snd_kcontrol *kcontrol;
	struct skl_algo_data *bc;
	u8 param_length;

	switch (event) {
	case SKL_TPLG_CHG_NOTIFY:
		card = soc_platform->component.card;

		kcontrol = snd_soc_card_get_kcontrol(card,
				"Topology Change Notification");
		if (!kcontrol) {
			dev_warn(ctx->dev,
				"NOTIFICATION Controls not found\n");
			return -EINVAL;
		}

		sb = (struct soc_bytes_ext *)kcontrol->private_value;
		if (!sb->dobj.private) {
			sb->dobj.private = devm_kzalloc(ctx->dev,
				sizeof(*notify_data), GFP_KERNEL);
			if (!sb->dobj.private)
				return -ENOMEM;
		}

		memcpy(sb->dobj.private, notify_data, sizeof(*notify_data));
		snd_ctl_notify(card->snd_card, SNDRV_CTL_EVENT_MASK_VALUE,
							&kcontrol->id);
		break;
	case SKL_EVENT_GLB_MODULE_NOTIFICATION:
		m_notification = (struct skl_module_notify *)notify_data->data;
		card = soc_platform->component.card;
		kcontrol = skl_get_notify_kcontrol(ctx, card->snd_card,
					m_notification->unique_id);
		if (!kcontrol) {
			dev_warn(ctx->dev, "Module notify control not found\n");
			return -EINVAL;
		}

		sb = (struct soc_bytes_ext *)kcontrol->private_value;
		bc = (struct skl_algo_data *)sb->dobj.private;
		param_length = sizeof(struct skl_notify_data)
					+ notify_data->length;
		memcpy(bc->params, (char *)notify_data, param_length);
		snd_ctl_notify(card->snd_card,
				SNDRV_CTL_EVENT_MASK_VALUE, &kcontrol->id);
		break;
	default:
		return -EINVAL;
	}

	return 0;
}

/*
 * Get last topology change events like pipeline start, pipeline delete,
 * DSP D0/D3 and notify to user along with time at which last change occurred
 * in topology.
 */
int skl_tplg_change_notification_get(struct snd_kcontrol *kcontrol,
			unsigned int __user *data, unsigned int size)
{
	struct skl_notify_data *notify_data;
	struct soc_bytes_ext *sb =
			(struct soc_bytes_ext *)kcontrol->private_value;

	if (sb->dobj.private) {
		notify_data = (struct skl_notify_data *)sb->dobj.private;
		if (copy_to_user(data, notify_data, sizeof(*notify_data)))
			return -EFAULT;
		/* Clear the data after copy to user as per requirement */
		memset(notify_data, 0, sizeof(*notify_data));
	}

	return 0;
}

static const struct snd_soc_tplg_widget_events skl_tplg_widget_ops[] = {
	{SKL_MIXER_EVENT, skl_tplg_mixer_event},
	{SKL_VMIXER_EVENT, skl_tplg_mixer_event},
	{SKL_PGA_EVENT, skl_tplg_pga_event},
};

static const struct snd_soc_tplg_bytes_ext_ops skl_tlv_ops[] = {
	{SKL_CONTROL_TYPE_BYTE_TLV, skl_tplg_tlv_control_get,
					skl_tplg_tlv_control_set},
	{SKL_CONTROL_TYPE_BYTE_PROBE, skl_tplg_tlv_control_get,
					skl_tplg_tlv_probe_set},
};

static const struct snd_soc_tplg_kcontrol_ops skl_tplg_kcontrol_ops[] = {
	{
		.id = SKL_CONTROL_TYPE_MIC_SELECT,
		.get = skl_tplg_mic_control_get,
		.put = skl_tplg_mic_control_set,
	},
	{
		.id = SKL_CONTROL_TYPE_MULTI_IO_SELECT,
		.get = skl_tplg_multi_config_get,
		.put = skl_tplg_multi_config_set,
	},
	{
		.id = SKL_CONTROL_TYPE_VOLUME,
		.info = skl_tplg_volume_ctl_info,
		.get = skl_tplg_volume_get,
		.put = skl_tplg_volume_set,
	},
	{
		.id = SKL_CONTROL_TYPE_RAMP_DURATION,
		.get = skl_tplg_ramp_duration_get,
		.put = skl_tplg_ramp_duration_set,
	},
	{
		.id = SKL_CONTROL_TYPE_RAMP_TYPE,
		.get = skl_tplg_ramp_type_get,
		.put = skl_tplg_ramp_type_set,
	},
};

static int skl_tplg_fill_pipe_cfg(struct device *dev,
			struct skl_pipe *pipe, u32 tkn,
			u32 tkn_val, int conf_idx, int dir)
{
	struct skl_pipe_fmt *fmt;
	struct skl_path_config *config;

	switch (dir) {
	case SKL_DIR_IN:
		fmt = &pipe->configs[conf_idx].in_fmt;
		break;

	case SKL_DIR_OUT:
		fmt = &pipe->configs[conf_idx].out_fmt;
		break;

	default:
		dev_err(dev, "Invalid direction value\n");
		return -EINVAL;
	}

	config = &pipe->configs[conf_idx];

	switch (tkn) {
	case SKL_TKN_U32_CFG_FREQ:
		fmt->freq = tkn_val;
		break;

	case SKL_TKN_U8_CFG_CHAN:
		fmt->channels = tkn_val;
		break;

	case SKL_TKN_U8_CFG_BPS:
		fmt->bps = tkn_val;
		break;

	case SKL_TKN_U32_PATH_MEM_PGS:
		config->mem_pages = tkn_val;
		break;

	default:
		dev_err(dev, "Invalid config value\n");
		return -EINVAL;
	}

	return 0;
}

static int skl_tplg_fill_pipe_tkn(struct device *dev,
			struct skl_pipe *pipe, u32 tkn,
			u32 tkn_val)
{

	switch (tkn) {
	case SKL_TKN_U32_PIPE_CONN_TYPE:
		pipe->conn_type = tkn_val;
		break;

	case SKL_TKN_U32_PIPE_PRIORITY:
		pipe->pipe_priority = tkn_val;
		break;

	case SKL_TKN_U32_PIPE_MEM_PGS:
		pipe->memory_pages = tkn_val;
		break;

	case SKL_TKN_U32_PMODE:
		pipe->lp_mode = tkn_val;
		break;

	case SKL_TKN_U32_PIPE_DIRECTION:
		pipe->direction = tkn_val;
		break;

	case SKL_TKN_U32_NUM_CONFIGS:
		pipe->nr_cfgs = tkn_val;
		break;

	default:
		dev_err(dev, "Token not handled %d\n", tkn);
		return -EINVAL;
	}

	return 0;
}

/*
 * Add pipeline by parsing the relevant tokens
 * Return an existing pipe if the pipe already exists.
 */
static int skl_tplg_add_pipe(struct device *dev,
		struct skl_module_cfg *mconfig, struct skl *skl,
		struct snd_soc_tplg_vendor_value_elem *tkn_elem)
{
	struct skl_pipeline *ppl;
	struct skl_pipe *pipe;
	struct skl_pipe_params *params;

	list_for_each_entry(ppl, &skl->ppl_list, node) {
		if (ppl->pipe->ppl_id == tkn_elem->value) {
			mconfig->pipe = ppl->pipe;
			return -EEXIST;
		}
	}

	ppl = devm_kzalloc(dev, sizeof(*ppl), GFP_KERNEL);
	if (!ppl)
		return -ENOMEM;

	pipe = devm_kzalloc(dev, sizeof(*pipe), GFP_KERNEL);
	if (!pipe)
		return -ENOMEM;

	params = devm_kzalloc(dev, sizeof(*params), GFP_KERNEL);
	if (!params)
		return -ENOMEM;

	pipe->p_params = params;
	pipe->ppl_id = tkn_elem->value;
	INIT_LIST_HEAD(&pipe->w_list);

	ppl->pipe = pipe;
	list_add(&ppl->node, &skl->ppl_list);

	mconfig->pipe = pipe;
	mconfig->pipe->state = SKL_PIPE_INVALID;

	return 0;
}

static int skl_tplg_get_uuid(struct device *dev, u8 *guid,
	      struct snd_soc_tplg_vendor_uuid_elem *uuid_tkn)
{
	if (uuid_tkn->token == SKL_TKN_UUID)
		memcpy(guid, &uuid_tkn->uuid, 16);
	else {
		dev_err(dev, "Not an UUID token tkn %d\n", uuid_tkn->token);
		return -EINVAL;
	}

	return 0;
}

static int skl_tplg_fill_pin(struct device *dev,
			struct snd_soc_tplg_vendor_value_elem *tkn_elem,
			struct skl_module_pin *m_pin,
			int pin_index)
{
	int ret;

	switch (tkn_elem->token) {
	case SKL_TKN_U32_PIN_MOD_ID:
		m_pin[pin_index].id.module_id = tkn_elem->value;
		break;

	case SKL_TKN_U32_PIN_INST_ID:
		m_pin[pin_index].id.instance_id = tkn_elem->value;
		break;

	case SKL_TKN_UUID:
		ret = skl_tplg_get_uuid(dev,
			m_pin[pin_index].id.mod_uuid.b,
			(struct snd_soc_tplg_vendor_uuid_elem *) tkn_elem);

		if (ret < 0)
			return ret;

		break;

	default:
		dev_err(dev, "%d Not a pin token\n", tkn_elem->token);
		return -EINVAL;
	}

	return 0;
}

/*
 * Parse for pin config specific tokens to fill up the
 * module private data
 */
static int skl_tplg_fill_pins_info(struct device *dev,
		struct skl_module_cfg *mconfig,
		struct snd_soc_tplg_vendor_value_elem *tkn_elem,
		int dir, int pin_count)
{
	int ret;
	struct skl_module_pin *m_pin;

	switch (dir) {
	case SKL_DIR_IN:
		m_pin = mconfig->m_in_pin;
		break;

	case SKL_DIR_OUT:
		m_pin = mconfig->m_out_pin;
		break;

	default:
		dev_err(dev, "Invalid direction value\n");
		return -EINVAL;
	}

	ret = skl_tplg_fill_pin(dev, tkn_elem,
			m_pin, pin_count);

	if (ret < 0)
		return ret;

	m_pin[pin_count].in_use = false;
	m_pin[pin_count].pin_state = SKL_PIN_UNBIND;

	return 0;
}

/*
 * Fill up input/output module config format based
 * on the direction
 */
static int skl_tplg_fill_fmt(struct device *dev,
		struct skl_module_fmt *dst_fmt,
		u32 tkn, u32 value)
{
	switch (tkn) {
	case SKL_TKN_U32_FMT_CH:
		dst_fmt->channels  = value;
		break;

	case SKL_TKN_U32_FMT_FREQ:
		dst_fmt->s_freq = value;
		break;

	case SKL_TKN_U32_FMT_BIT_DEPTH:
		dst_fmt->bit_depth = value;
		break;

	case SKL_TKN_U32_FMT_SAMPLE_SIZE:
		dst_fmt->valid_bit_depth = value;
		break;

	case SKL_TKN_U32_FMT_CH_CONFIG:
		dst_fmt->ch_cfg = value;
		break;

	case SKL_TKN_U32_FMT_INTERLEAVE:
		dst_fmt->interleaving_style = value;
		break;

	case SKL_TKN_U32_FMT_SAMPLE_TYPE:
		dst_fmt->sample_type = value;
		break;

	case SKL_TKN_U32_FMT_CH_MAP:
		dst_fmt->ch_map = value;
		break;

	default:
		dev_err(dev, "Invalid token %d\n", tkn);
		return -EINVAL;
	}

	return 0;
}

static int skl_tplg_widget_fill_fmt(struct device *dev,
		struct skl_module_intf *fmt,
		u32 tkn, u32 val, u32 dir, int fmt_idx)
{
	struct skl_module_fmt *dst_fmt;
	int ret;

	if (!fmt)
		return -EINVAL;

	switch (dir) {
	case SKL_DIR_IN:
		dst_fmt = &fmt->input[fmt_idx].pin_fmt;
		break;

	case SKL_DIR_OUT:
		dst_fmt = &fmt->output[fmt_idx].pin_fmt;
		break;

	default:
		dev_err(dev, "Invalid direction value\n");
		return -EINVAL;
	}

	ret = skl_tplg_fill_fmt(dev, dst_fmt, tkn, val);

	return ret;
}

static void skl_tplg_fill_pin_dynamic_val(
		struct skl_module_pin *mpin, u32 pin_count, u32 value)
{
	int i;

	for (i = 0; i < pin_count; i++)
		mpin[i].is_dynamic = value;
}

/*
 * Resource table in the manifest has pin specific resources
 * like pin and pin buffer size
 */
static int skl_tplg_mfest_pin_res_tkn(struct device *dev,
		struct snd_soc_tplg_vendor_value_elem *tkn_elem,
		struct skl_module_res *res, int pin_idx, int dir)
{
	struct skl_module_pin_resources *m_pin;

	switch (dir) {
	case SKL_DIR_IN:
		m_pin = &res->input[pin_idx];
		break;

	case SKL_DIR_OUT:
		m_pin = &res->output[pin_idx];
		break;

	default:
		dev_err(dev, "Invalid pin direction value\n");
		return -EINVAL;
	}

	switch (tkn_elem->token) {
	case SKL_TKN_MM_U32_RES_PIN_ID:
		m_pin->pin_index = tkn_elem->value;
		break;

	case SKL_TKN_MM_U32_PIN_BUF:
		m_pin->buf_size = tkn_elem->value;
		break;

	default:
		dev_err(dev, "Invalid token\n");
		return -EINVAL;
	}

	return 0;
}

/*
 * Fill module specific resources from the manifest's resource
 * table like CPS, DMA size, mem_pages.
 */
static int skl_tplg_fill_res_tkn(struct device *dev,
		struct snd_soc_tplg_vendor_value_elem *tkn_elem,
		struct skl_module_res *res,
		int pin_idx, int dir)
{
	int ret, tkn_count = 0;

	if (!res)
		return -ENOMEM;

	switch (tkn_elem->token) {
	case SKL_TKN_MM_U32_CPS:
		res->cps = tkn_elem->value;
		break;

	case SKL_TKN_MM_U32_DMA_SIZE:
		res->dma_buffer_size = tkn_elem->value;
		break;

	case SKL_TKN_MM_U32_CPC:
		res->cpc = tkn_elem->value;
		break;

	case SKL_TKN_U32_MEM_PAGES:
		res->is_pages = tkn_elem->value;
		break;

	case SKL_TKN_U32_OBS:
		res->obs = tkn_elem->value;
		break;

	case SKL_TKN_U32_IBS:
		res->ibs = tkn_elem->value;
		break;

	case SKL_TKN_U32_MAX_MCPS:
		res->cps = tkn_elem->value;
		break;

	case SKL_TKN_MM_U32_RES_PIN_ID:
	case SKL_TKN_MM_U32_PIN_BUF:
		ret = skl_tplg_mfest_pin_res_tkn(dev,
				tkn_elem, res, pin_idx, dir);
		if (ret < 0)
			return ret;
		break;

	default:
		dev_err(dev, "Not a res type token");
		return -EINVAL;

	}

	tkn_count++;
	return tkn_count;
}

/*
 * Parse tokens to fill up the module private data
 */
static int skl_tplg_get_token(struct device *dev,
		struct snd_soc_tplg_vendor_value_elem *tkn_elem,
		struct skl *skl, struct skl_module_cfg *mconfig)
{
	int tkn_count = 0;
	int ret;
	static int is_pipe_exists;
	static int pin_index, dir, conf_idx, agg_id;
	struct skl_module_intf *intf = NULL;
	struct skl_module_res *res = NULL;
	int res_idx = mconfig->res_idx;
	int fmt_idx = mconfig->fmt_idx;

	/*
	 * If the manifest structure contains no modules, fill all
	 * the module data to 0th index.
	 * res_idx and fmt_idx are default set to 0.
	 */
	if (skl->nr_modules == 0) {
		res = &mconfig->module->resources[res_idx];
		intf = &mconfig->module->formats[fmt_idx];
	}

	if (tkn_elem->token > SKL_TKN_MAX)
		return -EINVAL;

	switch (tkn_elem->token) {
	case SKL_TKN_U8_IN_QUEUE_COUNT:
		mconfig->module->max_input_pins = tkn_elem->value;
		break;

	case SKL_TKN_U8_OUT_QUEUE_COUNT:
		mconfig->module->max_output_pins = tkn_elem->value;
		break;

	case SKL_TKN_U8_DYN_IN_PIN:
		if (!mconfig->m_in_pin)
			mconfig->m_in_pin = devm_kzalloc(dev,
						SKL_MAX_IN_QUEUE *
						sizeof(*mconfig->m_in_pin),
						GFP_KERNEL);
		if (!mconfig->m_in_pin)
			return -ENOMEM;

		skl_tplg_fill_pin_dynamic_val(mconfig->m_in_pin,
			SKL_MAX_IN_QUEUE, tkn_elem->value);

		break;

	case SKL_TKN_U8_DYN_OUT_PIN:
		if (!mconfig->m_out_pin)
			mconfig->m_out_pin = devm_kzalloc(dev,
						SKL_MAX_IN_QUEUE *
						sizeof(*mconfig->m_in_pin),
						GFP_KERNEL);
		if (!mconfig->m_out_pin)
			return -ENOMEM;

		skl_tplg_fill_pin_dynamic_val(mconfig->m_out_pin,
			SKL_MAX_OUT_QUEUE, tkn_elem->value);

		break;

	case SKL_TKN_U8_TIME_SLOT:
		mconfig->time_slot = tkn_elem->value;
		break;

	case SKL_TKN_U8_CORE_ID:
		mconfig->core_id = tkn_elem->value;
		break;

	case SKL_TKN_U8_MOD_TYPE:
		mconfig->m_type = tkn_elem->value;
		break;

	case SKL_TKN_U8_DEV_TYPE:
		mconfig->dev_type = tkn_elem->value;
		break;

	case SKL_TKN_U8_HW_CONN_TYPE:
		mconfig->hw_conn_type = tkn_elem->value;
		break;

	case SKL_TKN_U16_MOD_INST_ID:
		mconfig->id.instance_id = tkn_elem->value;
		break;

	/*
	 * mem_pages is expected only for legacy topology.
	 * So, fill it in the 0th index of config
	 */
	case SKL_TKN_U32_MEM_PAGES:
	case SKL_TKN_U32_MAX_MCPS:
	case SKL_TKN_U32_OBS:
	case SKL_TKN_U32_IBS:
		ret = skl_tplg_fill_res_tkn(dev, tkn_elem, res, pin_index, dir);
		if (ret < 0)
			return ret;

		break;

	case SKL_TKN_U32_VBUS_ID:
		mconfig->vbus_id = tkn_elem->value;
		break;

	case SKL_TKN_U32_PARAMS_FIXUP:
		mconfig->params_fixup = tkn_elem->value;
		break;

	case SKL_TKN_U32_CONVERTER:
		mconfig->converter = tkn_elem->value;
		break;

	case SKL_TKN_U32_D0I3_CAPS:
		mconfig->d0i3_caps = tkn_elem->value;
		break;

	case SKL_TKN_U32_PIPE_ID:
		ret = skl_tplg_add_pipe(dev,
				mconfig, skl, tkn_elem);

		if (ret < 0) {
			if (ret == -EEXIST) {
				is_pipe_exists = 1;
				break;
			}
			return is_pipe_exists;
		}
		is_pipe_exists = 0;

		break;

	case SKL_TKN_U32_PIPE_CONFIG_ID:
		conf_idx = tkn_elem->value;
		break;


	case SKL_TKN_U32_PIPE_CONN_TYPE:
	case SKL_TKN_U32_PIPE_PRIORITY:
	case SKL_TKN_U32_PIPE_MEM_PGS:
	case SKL_TKN_U32_PMODE:
	case SKL_TKN_U32_PIPE_DIRECTION:
	case SKL_TKN_U32_NUM_CONFIGS:
		if (!is_pipe_exists) {
			ret = skl_tplg_fill_pipe_tkn(dev, mconfig->pipe,
					tkn_elem->token, tkn_elem->value);
			if (ret < 0)
				return ret;
		}

		break;

	case SKL_TKN_U32_PATH_MEM_PGS:
	case SKL_TKN_U32_CFG_FREQ:
	case SKL_TKN_U8_CFG_CHAN:
	case SKL_TKN_U8_CFG_BPS:
		if (mconfig->pipe->nr_cfgs) {
			ret = skl_tplg_fill_pipe_cfg(dev, mconfig->pipe,
					tkn_elem->token, tkn_elem->value,
					conf_idx, dir);
			if (ret < 0)
				return ret;
		}
		break;

	case SKL_TKN_CFG_MOD_RES_ID:
		mconfig->mod_cfg[conf_idx].res_idx = tkn_elem->value;
		break;

	case SKL_TKN_CFG_MOD_FMT_ID:
		mconfig->mod_cfg[conf_idx].fmt_idx = tkn_elem->value;
		break;

	/*
	 * SKL_TKN_U32_DIR_PIN_COUNT token has the value for both
	 * direction and the pin count. The first four bits represent
	 * direction and next four the pin count.
	 */
	case SKL_TKN_U32_DIR_PIN_COUNT:
		dir = tkn_elem->value & SKL_IN_DIR_BIT_MASK;
		pin_index = (tkn_elem->value &
			SKL_PIN_COUNT_MASK) >> 4;
		break;

	case SKL_TKN_U32_FMT_CH:
	case SKL_TKN_U32_FMT_FREQ:
	case SKL_TKN_U32_FMT_BIT_DEPTH:
	case SKL_TKN_U32_FMT_SAMPLE_SIZE:
	case SKL_TKN_U32_FMT_CH_CONFIG:
	case SKL_TKN_U32_FMT_INTERLEAVE:
	case SKL_TKN_U32_FMT_SAMPLE_TYPE:
	case SKL_TKN_U32_FMT_CH_MAP:
		ret = skl_tplg_widget_fill_fmt(dev, intf, tkn_elem->token,
				tkn_elem->value, dir, pin_index);

		if (ret < 0)
			return ret;

		break;

	case SKL_TKN_U32_PIN_MOD_ID:
	case SKL_TKN_U32_PIN_INST_ID:
	case SKL_TKN_UUID:
		ret = skl_tplg_fill_pins_info(dev,
				mconfig, tkn_elem, dir,
				pin_index);
		if (ret < 0)
			return ret;

		break;

	case SKL_TKN_U32_FMT_CFG_IDX:
		if (tkn_elem->value > SKL_MAX_PARAMS_TYPES)
			return -EINVAL;

		mconfig->fmt_cfg_idx = tkn_elem->value;
		break;

	case SKL_TKN_U32_CAPS_SIZE:
		mconfig->formats_config[mconfig->fmt_cfg_idx].caps_size =
			tkn_elem->value;

		break;

	case SKL_TKN_U32_CAPS_SET_PARAMS:
<<<<<<< HEAD
		mconfig->formats_config.set_params =
=======
		mconfig->formats_config[mconfig->fmt_cfg_idx].set_params =
>>>>>>> 5313acb4
				tkn_elem->value;
		break;

	case SKL_TKN_U32_CAPS_PARAMS_ID:
<<<<<<< HEAD
		mconfig->formats_config.param_id =
=======
		mconfig->formats_config[mconfig->fmt_cfg_idx].param_id =
>>>>>>> 5313acb4
				tkn_elem->value;
		break;

	case SKL_TKN_U32_PROC_DOMAIN:
		mconfig->domain =
			tkn_elem->value;

		break;

	case SKL_TKN_U32_AGG_LINK_ID:
		agg_id = tkn_elem->value;
		if (agg_id > SDW_MAX_MASTERS)
			return -EINVAL;
		break;

	case SKL_TKN_U32_AGG_NUM_MASTERS:
		mconfig->sdw_agg.num_masters = tkn_elem->value;
		mconfig->sdw_agg_enable = (tkn_elem->value > 1)
					? true : false;
		break;

	case SKL_TKN_U32_AGG_CH_MASK:
		mconfig->sdw_agg.agg_data[agg_id].ch_mask =
				tkn_elem->value;
		break;

	case SKL_TKN_U32_DMA_BUF_SIZE:
		mconfig->dma_buffer_size = tkn_elem->value;
		break;

	case SKL_TKN_U8_IN_PIN_TYPE:
	case SKL_TKN_U8_OUT_PIN_TYPE:
	case SKL_TKN_U8_CONN_TYPE:
		break;

	default:
		dev_err(dev, "Token %d not handled\n",
				tkn_elem->token);
		return -EINVAL;
	}

	tkn_count++;

	return tkn_count;
}

/*
 * Parse the vendor array for specific tokens to construct
 * module private data
 */
static int skl_tplg_get_tokens(struct device *dev,
		char *pvt_data,	struct skl *skl,
		struct skl_module_cfg *mconfig, int block_size)
{
	struct snd_soc_tplg_vendor_array *array;
	struct snd_soc_tplg_vendor_value_elem *tkn_elem;
	int tkn_count = 0, ret;
	int off = 0, tuple_size = 0;
	bool is_mod_guid = true;

	if (block_size <= 0)
		return -EINVAL;

	while (tuple_size < block_size) {
		array = (struct snd_soc_tplg_vendor_array *)(pvt_data + off);

		off += array->size;

		switch (array->type) {
		case SND_SOC_TPLG_TUPLE_TYPE_STRING:
			dev_warn(dev, "no string tokens expected for skl tplg\n");
			continue;

		case SND_SOC_TPLG_TUPLE_TYPE_UUID:
			if (is_mod_guid) {
				ret = skl_tplg_get_uuid(dev, mconfig->guid,
					array->uuid);
				is_mod_guid = false;
			} else
				ret = skl_tplg_get_token(dev,
					array->value,
					skl, mconfig);

			if (ret < 0)
				return ret;

			tuple_size += sizeof(*array->uuid);

			continue;

		default:
			tkn_elem = array->value;
			tkn_count = 0;
			break;
		}

		while (tkn_count <= (array->num_elems - 1)) {
			ret = skl_tplg_get_token(dev, tkn_elem,
					skl, mconfig);

			if (ret < 0)
				return ret;

			tkn_count = tkn_count + ret;
			tkn_elem++;
		}

		tuple_size += tkn_count * sizeof(*tkn_elem);
	}

	return off;
}

/*
 * Every data block is preceded by a descriptor to read the number
 * of data blocks, they type of the block and it's size
 */
static int skl_tplg_get_desc_blocks(struct device *dev,
		struct snd_soc_tplg_vendor_array *array)
{
	struct snd_soc_tplg_vendor_value_elem *tkn_elem;

	tkn_elem = array->value;

	switch (tkn_elem->token) {
	case SKL_TKN_U8_NUM_BLOCKS:
	case SKL_TKN_U8_BLOCK_TYPE:
	case SKL_TKN_U16_BLOCK_SIZE:
		return tkn_elem->value;

	default:
		dev_err(dev, "Invalid descriptor token %d\n", tkn_elem->token);
		break;
	}

	return -EINVAL;
}

/*
 * Parse the private data for the token and corresponding value.
 * The private data can have multiple data blocks. So, a data block
 * is preceded by a descriptor for number of blocks and a descriptor
 * for the type and size of the suceeding data block.
 */
static int skl_tplg_get_pvt_data(struct snd_soc_tplg_dapm_widget *tplg_w,
				struct skl *skl, struct device *dev,
				struct skl_module_cfg *mconfig)
{
	struct snd_soc_tplg_vendor_array *array;
	int num_blocks, block_size = 0, block_type, off = 0;
	char *data;
	int ret;

	/* Read the NUM_DATA_BLOCKS descriptor */
	array = (struct snd_soc_tplg_vendor_array *)tplg_w->priv.data;
	ret = skl_tplg_get_desc_blocks(dev, array);
	if (ret < 0)
		return ret;
	num_blocks = ret;

	off += array->size;
	/* Read the BLOCK_TYPE and BLOCK_SIZE descriptor */
	while (num_blocks > 0) {
		array = (struct snd_soc_tplg_vendor_array *)
				(tplg_w->priv.data + off);

		ret = skl_tplg_get_desc_blocks(dev, array);

		if (ret < 0)
			return ret;
		block_type = ret;
		off += array->size;

		array = (struct snd_soc_tplg_vendor_array *)
			(tplg_w->priv.data + off);

		ret = skl_tplg_get_desc_blocks(dev, array);

		if (ret < 0)
			return ret;
		block_size = ret;
		off += array->size;

		array = (struct snd_soc_tplg_vendor_array *)
			(tplg_w->priv.data + off);

		data = (tplg_w->priv.data + off);

		if (block_type == SKL_TYPE_TUPLE) {
			ret = skl_tplg_get_tokens(dev, data,
					skl, mconfig, block_size);
		} else {
<<<<<<< HEAD
			if (mconfig->formats_config.caps_size > 0)
				memcpy(mconfig->formats_config.caps, data,
					mconfig->formats_config.caps_size);
			--num_blocks;
			ret = mconfig->formats_config.caps_size;
		}
=======
			ret = skl_tplg_get_caps_data(dev, data, mconfig);
		}

		if (ret < 0)
			return ret;

		--num_blocks;
>>>>>>> 5313acb4
		off += ret;
	}

	return 0;
}

static int skl_tplg_get_caps_data(struct device *dev, char *data,
					struct skl_module_cfg *mconfig)
{
	int idx;

	idx = mconfig->fmt_cfg_idx;
	if (mconfig->formats_config[idx].caps_size > 0) {
		mconfig->formats_config[idx].caps = (u32 *)devm_kzalloc(dev,
					mconfig->formats_config[idx].caps_size,
					GFP_KERNEL);
		if (mconfig->formats_config[idx].caps == NULL)
			return -ENOMEM;
		memcpy(mconfig->formats_config[idx].caps, data,
				mconfig->formats_config[idx].caps_size);
	}

	return mconfig->formats_config[idx].caps_size;
}

static void skl_clear_pin_config(struct snd_soc_platform *platform,
				struct snd_soc_dapm_widget *w)
{
	int i;
	struct skl_module_cfg *mconfig;
	struct skl_pipe *pipe;

	if (!strncmp(w->dapm->component->name, platform->component.name,
					strlen(platform->component.name))) {
		mconfig = w->priv;
		pipe = mconfig->pipe;
		for (i = 0; i < mconfig->module->max_input_pins; i++) {
			mconfig->m_in_pin[i].in_use = false;
			mconfig->m_in_pin[i].pin_state = SKL_PIN_UNBIND;
		}
		for (i = 0; i < mconfig->module->max_output_pins; i++) {
			mconfig->m_out_pin[i].in_use = false;
			mconfig->m_out_pin[i].pin_state = SKL_PIN_UNBIND;
		}
		pipe->state = SKL_PIPE_INVALID;
		mconfig->m_state = SKL_MODULE_UNINIT;
	}
}

void skl_cleanup_resources(struct skl *skl)
{
	struct skl_sst *ctx = skl->skl_sst;
	struct snd_soc_platform *soc_platform = skl->platform;
	struct snd_soc_dapm_widget *w;
	struct snd_soc_card *card;

	if (soc_platform == NULL)
		return;

	card = soc_platform->component.card;
	if (!card || !card->instantiated)
		return;

	skl->resource.mem = 0;
	skl->resource.mcps = 0;

	list_for_each_entry(w, &card->widgets, list) {
		if (is_skl_dsp_widget_type(w, ctx->dev) && w->priv != NULL)
			skl_clear_pin_config(soc_platform, w);
	}

	skl_clear_module_cnt(ctx->dsp);
}

/*
 * Topology core widget load callback
 *
 * This is used to save the private data for each widget which gives
 * information to the driver about module and pipeline parameters which DSP
 * FW expects like ids, resource values, formats etc
 */
static int skl_tplg_widget_load(struct snd_soc_component *cmpnt,
				struct snd_soc_dapm_widget *w,
				struct snd_soc_tplg_dapm_widget *tplg_w)
{
	int ret, i;
	struct hdac_ext_bus *ebus = snd_soc_component_get_drvdata(cmpnt);
	struct skl *skl = ebus_to_skl(ebus);
	struct hdac_bus *bus = ebus_to_hbus(ebus);
	struct skl_module_cfg *mconfig;

	if (!tplg_w->priv.size)
		goto bind_event;

	mconfig = devm_kzalloc(bus->dev, sizeof(*mconfig), GFP_KERNEL);

	if (!mconfig)
		return -ENOMEM;

	if (skl->nr_modules == 0) {
		mconfig->module = devm_kzalloc(bus->dev,
				sizeof(*mconfig->module), GFP_KERNEL);

		if (!mconfig->module)
			return -ENOMEM;
	}

	w->priv = mconfig;

	/*
	 * module binary can be loaded later, so set it to query when
	 * module is load for a use case
	 */
	mconfig->id.module_id = -1;

	/* To provide backward compatibility, set default as SKL_PARAM_INIT */
	mconfig->fmt_cfg_idx = SKL_PARAM_INIT;

	/* Parse private data for tuples */
	ret = skl_tplg_get_pvt_data(tplg_w, skl, bus->dev, mconfig);
	if (ret < 0)
		return ret;

	if (mconfig->m_type == SKL_MODULE_TYPE_GAIN) {
		mconfig->gain_data = devm_kzalloc(bus->dev,
				sizeof(*mconfig->gain_data), GFP_KERNEL);

		if (!mconfig->gain_data)
			return -ENOMEM;

		mconfig->gain_data->ramp_duration = 0;
		mconfig->gain_data->ramp_type = SKL_CURVE_NONE;
		for (i = 0; i < MAX_NUM_CHANNELS; i++)
			mconfig->gain_data->volume[i] = SKL_MAX_GAIN;
	}

	skl_debug_init_module(skl->debugfs, w, mconfig);

bind_event:
	if (tplg_w->event_type == 0) {
		dev_dbg(bus->dev, "ASoC: No event handler required\n");
		return 0;
	}

	ret = snd_soc_tplg_widget_bind_event(w, skl_tplg_widget_ops,
					ARRAY_SIZE(skl_tplg_widget_ops),
					tplg_w->event_type);

	if (ret) {
		dev_err(bus->dev, "%s: No matching event handlers found for %d\n",
					__func__, tplg_w->event_type);
		return -EINVAL;
	}

	return 0;
}

static int skl_init_algo_data(struct device *dev, struct soc_bytes_ext *be,
					struct snd_soc_tplg_bytes_control *bc)
{
	struct skl_algo_data *ac;
	struct skl_dfw_algo_data *dfw_ac =
				(struct skl_dfw_algo_data *)bc->priv.data;

	ac = devm_kzalloc(dev, sizeof(*ac), GFP_KERNEL);
	if (!ac)
		return -ENOMEM;

	/* Fill private data */
	ac->max = dfw_ac->max;
	ac->param_id = dfw_ac->param_id;
	ac->set_params = dfw_ac->set_params;
	ac->size = dfw_ac->max;

	if (ac->max) {
		ac->params = (char *) devm_kzalloc(dev, ac->max, GFP_KERNEL);
		if (!ac->params)
			return -ENOMEM;

		memcpy(ac->params, dfw_ac->params, ac->max);
	}

	be->dobj.private  = ac;
	return 0;
}

static int skl_init_enum_data(struct device *dev, struct soc_enum *se,
				struct snd_soc_tplg_enum_control *ec)
{

	void *data;

	if (ec->priv.size) {
		data = devm_kzalloc(dev, sizeof(ec->priv.size), GFP_KERNEL);
		if (!data)
			return -ENOMEM;
		memcpy(data, ec->priv.data, ec->priv.size);
		se->dobj.private = data;
	}

	return 0;

}

static int skl_tplg_control_load(struct snd_soc_component *cmpnt,
				struct snd_kcontrol_new *kctl,
				struct snd_soc_tplg_ctl_hdr *hdr)
{
	struct soc_bytes_ext *sb;
	struct snd_soc_tplg_bytes_control *tplg_bc;
	struct snd_soc_tplg_enum_control *tplg_ec;
	struct hdac_ext_bus *ebus  = snd_soc_component_get_drvdata(cmpnt);
	struct hdac_bus *bus = ebus_to_hbus(ebus);
	struct soc_enum *se;

	switch (hdr->ops.info) {
	case SND_SOC_TPLG_CTL_BYTES:
		tplg_bc = container_of(hdr,
				struct snd_soc_tplg_bytes_control, hdr);
		if (kctl->access & SNDRV_CTL_ELEM_ACCESS_TLV_CALLBACK) {
			sb = (struct soc_bytes_ext *)kctl->private_value;
			if (tplg_bc->priv.size)
				return skl_init_algo_data(
						bus->dev, sb, tplg_bc);
		}
		break;

	case SND_SOC_TPLG_CTL_ENUM:
		tplg_ec = container_of(hdr,
				struct snd_soc_tplg_enum_control, hdr);
		if (kctl->access & SNDRV_CTL_ELEM_ACCESS_READWRITE) {
			se = (struct soc_enum *)kctl->private_value;
			if (tplg_ec->priv.size)
				return skl_init_enum_data(bus->dev, se,
						tplg_ec);
		}
		break;

	default:
		dev_warn(bus->dev, "Control load not supported %d:%d:%d\n",
			hdr->ops.get, hdr->ops.put, hdr->ops.info);
		break;
	}

	return 0;
}

static int skl_tplg_fill_str_mfest_tkn(struct device *dev,
		struct snd_soc_tplg_vendor_string_elem *str_elem,
		struct skl *skl)
{
	int tkn_count = 0;
	static int ref_count;

	switch (str_elem->token) {
	case SKL_TKN_STR_LIB_NAME:
		if (ref_count > skl->skl_sst->lib_count - 1) {
			ref_count = 0;
			return -EINVAL;
		}

		strncpy(skl->skl_sst->lib_info[ref_count].name,
			str_elem->string,
			ARRAY_SIZE(skl->skl_sst->lib_info[ref_count].name));
		ref_count++;
		break;

	default:
		dev_err(dev, "Not a string token %d\n", str_elem->token);
		break;
	}

	tkn_count++;
	return tkn_count;
}

static int skl_tplg_get_str_tkn(struct device *dev,
		struct snd_soc_tplg_vendor_array *array,
		struct skl *skl)
{
	int tkn_count = 0, ret;
	struct snd_soc_tplg_vendor_string_elem *str_elem;

	str_elem = (struct snd_soc_tplg_vendor_string_elem *)array->value;
	while (tkn_count < array->num_elems) {
		ret = skl_tplg_fill_str_mfest_tkn(dev, str_elem, skl);
		str_elem++;

		if (ret < 0)
			return ret;

		tkn_count = tkn_count + ret;
	}

	return tkn_count;
}

static int skl_tplg_mfest_fill_dmactrl(struct device *dev,
		struct skl_dmactrl_config *dmactrl_cfg,
		struct snd_soc_tplg_vendor_value_elem *tkn_elem)
{

	u32 cfg_idx = dmactrl_cfg->idx;
	struct skl_dmctrl_hdr *hdr = &dmactrl_cfg->hdr[cfg_idx];

	switch (tkn_elem->token) {
	case SKL_TKN_U32_FMT_CH:
		hdr->ch = tkn_elem->value;
		break;

	case SKL_TKN_U32_FMT_FREQ:
		hdr->freq = tkn_elem->value;
		break;

	case SKL_TKN_U32_FMT_BIT_DEPTH:
		hdr->fmt = tkn_elem->value;
		break;

	case SKL_TKN_U32_PIPE_DIRECTION:
		hdr->direction = tkn_elem->value;
		break;

	case SKL_TKN_U8_TIME_SLOT:
		hdr->tdm_slot = tkn_elem->value;
		break;

	case SKL_TKN_U32_VBUS_ID:
		hdr->vbus_id = tkn_elem->value;
		break;

	case SKL_TKN_U32_DMACTRL_CFG_IDX:
		dmactrl_cfg->idx  = tkn_elem->value;
		break;

	case SKL_TKN_U32_DMACTRL_CFG_SIZE:
		if (tkn_elem->value && !hdr->data) {
			hdr->data = devm_kzalloc(dev,
				tkn_elem->value, GFP_KERNEL);
			if (!hdr->data)
				return -ENOMEM;
			hdr->data_size = tkn_elem->value;
			dmactrl_cfg->size = hdr->data_size;
		} else {
			hdr->data_size = 0;
			dev_err(dev, "Invalid dmactrl info \n");
		}
		break;
	default:
		dev_err(dev, "Invalid token %d\n", tkn_elem->token);
		return -EINVAL;
	}

	return 0;
}

static int skl_tplg_mfest_fill_fmt(struct device *dev,
		struct skl_module_intf *fmt,
		struct snd_soc_tplg_vendor_value_elem *tkn_elem,
		u32 dir, int fmt_idx)
{
	struct skl_module_pin_fmt *dst_fmt;
	struct skl_module_fmt *mod_fmt;
	int ret;

	if (!fmt)
		return -EINVAL;

	switch (dir) {
	case SKL_DIR_IN:
		dst_fmt = &fmt->input[fmt_idx];
		break;

	case SKL_DIR_OUT:
		dst_fmt = &fmt->output[fmt_idx];
		break;

	default:
		dev_err(dev, "Invalid direction value\n");
		return -EINVAL;
	}

	mod_fmt = &dst_fmt->pin_fmt;

	switch (tkn_elem->token) {
	case SKL_TKN_MM_U32_INTF_PIN_ID:
		dst_fmt->pin_id = tkn_elem->value;
		break;

	default:
		ret = skl_tplg_fill_fmt(dev, mod_fmt, tkn_elem->token,
					tkn_elem->value);
		if (ret < 0)
			return ret;
		break;
	}

	return 0;
}

static int skl_tplg_fill_mod_info(struct device *dev,
		struct snd_soc_tplg_vendor_value_elem *tkn_elem,
		struct skl_module *mod)
{

	if (!mod)
		return -EINVAL;

	switch (tkn_elem->token) {
	case SKL_TKN_U8_IN_PIN_TYPE:
		mod->input_pin_type = tkn_elem->value;
		break;

	case SKL_TKN_U8_OUT_PIN_TYPE:
		mod->output_pin_type = tkn_elem->value;
		break;

<<<<<<< HEAD
	if (skl->nr_modules == 0) {
		mconfig->module = devm_kzalloc(bus->dev,
				sizeof(*mconfig->module), GFP_KERNEL);

		if (!mconfig->module)
			return -ENOMEM;
	}

	w->priv = mconfig;
=======
	case SKL_TKN_U8_IN_QUEUE_COUNT:
		mod->max_input_pins = tkn_elem->value;
		break;
>>>>>>> 5313acb4

	case SKL_TKN_U8_OUT_QUEUE_COUNT:
		mod->max_output_pins = tkn_elem->value;
		break;

<<<<<<< HEAD
	/* Parse private data for tuples */
	ret = skl_tplg_get_pvt_data(tplg_w, skl, bus->dev, mconfig);
	if (ret < 0)
		return ret;

	if (mconfig->m_type == SKL_MODULE_TYPE_GAIN) {
		mconfig->gain_data = devm_kzalloc(bus->dev,
				sizeof(*mconfig->gain_data), GFP_KERNEL);

		if (!mconfig->gain_data)
			return -ENOMEM;

		mconfig->gain_data->ramp_duration = 0;
		mconfig->gain_data->ramp_type = SKL_CURVE_NONE;
		for (i = 0; i < MAX_NUM_CHANNELS; i++)
			mconfig->gain_data->volume[i] = SKL_MAX_GAIN;
	}

	skl_debug_init_module(skl->debugfs, w, mconfig);

bind_event:
	if (tplg_w->event_type == 0) {
		dev_dbg(bus->dev, "ASoC: No event handler required\n");
		return 0;
	}
=======
	case SKL_TKN_MM_U8_NUM_RES:
		mod->nr_resources = tkn_elem->value;
		break;
>>>>>>> 5313acb4

	case SKL_TKN_MM_U8_NUM_INTF:
		mod->nr_interfaces = tkn_elem->value;
		break;

	default:
		dev_err(dev, "Invalid mod info token %d", tkn_elem->token);
		return -EINVAL;
	}

	return 0;
}


static int skl_tplg_get_int_tkn(struct device *dev,
		struct snd_soc_tplg_vendor_value_elem *tkn_elem,
		struct skl *skl)
{
	int tkn_count = 0, ret, size;
	static int mod_idx, res_val_idx, intf_val_idx, dir, pin_idx;
	static int dma_cfg_idx;
	struct skl_module_res *res = NULL;
	struct skl_module_intf *fmt = NULL;
	struct skl_module *mod = NULL;
	static struct skl_astate_config *astate_table;
	static int astate_cfg_idx, count;
	int i;

	if (skl->modules) {
		mod = skl->modules[mod_idx];
		res = &mod->resources[res_val_idx];
		fmt = &mod->formats[intf_val_idx];
	}

	switch (tkn_elem->token) {
	case SKL_TKN_U32_LIB_COUNT:
		skl->skl_sst->lib_count = tkn_elem->value;
		break;

	case SKL_TKN_U8_NUM_MOD:
		skl->nr_modules = tkn_elem->value;
		skl->modules = devm_kcalloc(dev, skl->nr_modules,
				sizeof(*skl->modules), GFP_KERNEL);

		if (!skl->modules)
			return -ENOMEM;

<<<<<<< HEAD
static int skl_init_enum_data(struct device *dev, struct soc_enum *se,
				struct snd_soc_tplg_enum_control *ec)
{

	void *data;

	if (ec->priv.size) {
		data = devm_kzalloc(dev, sizeof(ec->priv.size), GFP_KERNEL);
		if (!data)
			return -ENOMEM;
		memcpy(data, ec->priv.data, ec->priv.size);
		se->dobj.private = data;
	}

	return 0;

}

static int skl_tplg_control_load(struct snd_soc_component *cmpnt,
				struct snd_kcontrol_new *kctl,
				struct snd_soc_tplg_ctl_hdr *hdr)
{
	struct soc_bytes_ext *sb;
	struct snd_soc_tplg_bytes_control *tplg_bc;
	struct snd_soc_tplg_enum_control *tplg_ec;
	struct hdac_ext_bus *ebus  = snd_soc_component_get_drvdata(cmpnt);
	struct hdac_bus *bus = ebus_to_hbus(ebus);
	struct soc_enum *se;
=======
		for (i = 0; i < skl->nr_modules; i++) {
			skl->modules[i] = devm_kzalloc(dev,
			sizeof(struct skl_module), GFP_KERNEL);
>>>>>>> 5313acb4

			if (!skl->modules[i])
				return -EINVAL;
		}
		break;

<<<<<<< HEAD
	case SND_SOC_TPLG_CTL_ENUM:
		tplg_ec = container_of(hdr,
				struct snd_soc_tplg_enum_control, hdr);
		if (kctl->access & SNDRV_CTL_ELEM_ACCESS_READWRITE) {
			se = (struct soc_enum *)kctl->private_value;
			if (tplg_ec->priv.size)
				return skl_init_enum_data(bus->dev, se,
						tplg_ec);
		}
		break;

	default:
		dev_warn(bus->dev, "Control load not supported %d:%d:%d\n",
			hdr->ops.get, hdr->ops.put, hdr->ops.info);
=======
	case SKL_TKN_MM_U8_MOD_IDX:
		mod_idx = tkn_elem->value;
>>>>>>> 5313acb4
		break;

	case SKL_TKN_U32_ASTATE_COUNT:
		if (astate_table != NULL) {
			dev_err(dev, "More than one entry for A-State count");
			return -EINVAL;
		}

<<<<<<< HEAD
static int skl_tplg_fill_str_mfest_tkn(struct device *dev,
		struct snd_soc_tplg_vendor_string_elem *str_elem,
		struct skl *skl)
{
	int tkn_count = 0;
	static int ref_count;

	switch (str_elem->token) {
	case SKL_TKN_STR_LIB_NAME:
		if (ref_count > skl->skl_sst->lib_count - 1) {
			ref_count = 0;
			return -EINVAL;
		}

		strncpy(skl->skl_sst->lib_info[ref_count].name,
			str_elem->string,
			ARRAY_SIZE(skl->skl_sst->lib_info[ref_count].name));
		ref_count++;
=======
		if (tkn_elem->value > SKL_MAX_ASTATE_CFG) {
			dev_err(dev, "Invalid A-State count %d\n",
				tkn_elem->value);
			return -EINVAL;
		}

		size = tkn_elem->value * sizeof(struct skl_astate_config) +
				sizeof(count);
		skl->cfg.astate_cfg = devm_kzalloc(dev, size, GFP_KERNEL);
		if (!skl->cfg.astate_cfg)
			return -ENOMEM;

		astate_table = skl->cfg.astate_cfg->astate_table;
		count = skl->cfg.astate_cfg->count = tkn_elem->value;
		break;

	case SKL_TKN_U32_ASTATE_IDX:
		if (tkn_elem->value >= count) {
			dev_err(dev, "Invalid A-State index %d\n",
				tkn_elem->value);
			return -EINVAL;
		}

		astate_cfg_idx = tkn_elem->value;
>>>>>>> 5313acb4
		break;

	case SKL_TKN_U32_ASTATE_KCPS:
		astate_table[astate_cfg_idx].kcps = tkn_elem->value;
		break;

<<<<<<< HEAD
	tkn_count++;
	return tkn_count;
}

static int skl_tplg_get_str_tkn(struct device *dev,
		struct snd_soc_tplg_vendor_array *array,
		struct skl *skl)
{
	int tkn_count = 0, ret;
	struct snd_soc_tplg_vendor_string_elem *str_elem;

	str_elem = (struct snd_soc_tplg_vendor_string_elem *)array->value;
	while (tkn_count < array->num_elems) {
		ret = skl_tplg_fill_str_mfest_tkn(dev, str_elem, skl);
		str_elem++;
=======
	case SKL_TKN_U32_ASTATE_CLK_SRC:
		astate_table[astate_cfg_idx].clk_src = tkn_elem->value;
		break;

	case SKL_TKN_U32_DMA_TYPE:
		skl->cfg.dmacfg.type = tkn_elem->value;
		break;

	case SKL_TKN_U32_DMA_SIZE:
		skl->cfg.dmacfg.size = tkn_elem->value;
		break;

	case SKL_TKN_U32_DMA_IDX:
		dma_cfg_idx = tkn_elem->value;
		break;

	case SKL_TKN_U32_DMA_MIN_SIZE:
		skl->cfg.dmacfg.dma_cfg[dma_cfg_idx].min_size =
							tkn_elem->value;
		break;

	case SKL_TKN_U32_DMA_MAX_SIZE:
		skl->cfg.dmacfg.dma_cfg[dma_cfg_idx].max_size =
							tkn_elem->value;
		break;

	case SKL_TKN_U32_SCH_TYPE:
		skl->cfg.sch_cfg.type = tkn_elem->value;
		break;

	case SKL_TKN_U32_SCH_SIZE:
		skl->cfg.sch_cfg.length = tkn_elem->value;
		break;

	case SKL_TKN_U32_SCH_SYS_TICK_MUL:
		skl->cfg.sch_cfg.sys_tick_mul = tkn_elem->value;
		break;

	case SKL_TKN_U32_SCH_SYS_TICK_DIV:
		skl->cfg.sch_cfg.sys_tick_div = tkn_elem->value;
		break;

	case SKL_TKN_U32_SCH_SYS_TICK_LL_SRC:
		skl->cfg.sch_cfg.sys_tick_ll_src = tkn_elem->value;
		break;

	case SKL_TKN_U32_SCH_SYS_TICK_CFG_LEN:
		skl->cfg.sch_cfg.sys_tick_cfg_len = tkn_elem->value;
		break;

	case SKL_TKN_U32_SCH_SYS_TICK_CFG:
		skl->cfg.sch_cfg.sys_tick_cfg = tkn_elem->value;
		break;
>>>>>>> 5313acb4

	case SKL_TKN_U8_IN_PIN_TYPE:
	case SKL_TKN_U8_OUT_PIN_TYPE:
	case SKL_TKN_U8_IN_QUEUE_COUNT:
	case SKL_TKN_U8_OUT_QUEUE_COUNT:
	case SKL_TKN_MM_U8_NUM_RES:
	case SKL_TKN_MM_U8_NUM_INTF:
		ret = skl_tplg_fill_mod_info(dev, tkn_elem, mod);
		if (ret < 0)
			return ret;
		break;

	case SKL_TKN_U32_DIR_PIN_COUNT:
		dir = tkn_elem->value & SKL_IN_DIR_BIT_MASK;
		pin_idx = (tkn_elem->value & SKL_PIN_COUNT_MASK) >> 4;
		break;

	case SKL_TKN_MM_U32_RES_ID:
		if (!res)
			return -EINVAL;

<<<<<<< HEAD
static int skl_tplg_mfest_fill_dmactrl(struct device *dev,
		struct skl_dmactrl_config *dmactrl_cfg,
		struct snd_soc_tplg_vendor_value_elem *tkn_elem)
{

	u32 cfg_idx = dmactrl_cfg->idx;
	struct skl_dmctrl_hdr *hdr = &dmactrl_cfg->hdr[cfg_idx];

	switch (tkn_elem->token) {
	case SKL_TKN_U32_FMT_CH:
		hdr->ch = tkn_elem->value;
		break;

	case SKL_TKN_U32_FMT_FREQ:
		hdr->freq = tkn_elem->value;
		break;

	case SKL_TKN_U32_FMT_BIT_DEPTH:
		hdr->fmt = tkn_elem->value;
		break;

	case SKL_TKN_U32_PIPE_DIRECTION:
		hdr->direction = tkn_elem->value;
		break;

	case SKL_TKN_U8_TIME_SLOT:
		hdr->tdm_slot = tkn_elem->value;
		break;

	case SKL_TKN_U32_VBUS_ID:
		hdr->vbus_id = tkn_elem->value;
		break;

	case SKL_TKN_U32_DMACTRL_CFG_IDX:
		dmactrl_cfg->idx  = tkn_elem->value;
		break;

	case SKL_TKN_U32_DMACTRL_CFG_SIZE:
		if (tkn_elem->value && !hdr->data) {
			hdr->data = devm_kzalloc(dev,
				tkn_elem->value, GFP_KERNEL);
			if (!hdr->data)
				return -ENOMEM;
			hdr->data_size = tkn_elem->value;
		} else {
			hdr->data_size = 0;
			dev_err(dev, "Invalid dmactrl info \n");
		}
		break;
	default:
		dev_err(dev, "Invalid token %d\n", tkn_elem->token);
		return -EINVAL;
	}

	return 0;
}

static int skl_tplg_mfest_fill_fmt(struct device *dev,
		struct skl_module_intf *fmt,
		struct snd_soc_tplg_vendor_value_elem *tkn_elem,
		u32 dir, int fmt_idx)
{
	struct skl_module_pin_fmt *dst_fmt;
	struct skl_module_fmt *mod_fmt;
	int ret;

	if (!fmt)
		return -EINVAL;

	switch (dir) {
	case SKL_DIR_IN:
		dst_fmt = &fmt->input[fmt_idx];
		break;

	case SKL_DIR_OUT:
		dst_fmt = &fmt->output[fmt_idx];
		break;

	default:
		dev_err(dev, "Invalid direction value\n");
		return -EINVAL;
	}

	mod_fmt = &dst_fmt->pin_fmt;

	switch (tkn_elem->token) {
	case SKL_TKN_MM_U32_INTF_PIN_ID:
		dst_fmt->pin_id = tkn_elem->value;
		break;

	default:
		ret = skl_tplg_fill_fmt(dev, mod_fmt, tkn_elem->token,
					tkn_elem->value);
		if (ret < 0)
			return ret;
		break;
	}

	return 0;
}

static int skl_tplg_fill_mod_info(struct device *dev,
		struct snd_soc_tplg_vendor_value_elem *tkn_elem,
		struct skl_module *mod)
{

	if (!mod)
		return -EINVAL;

	switch (tkn_elem->token) {
	case SKL_TKN_U8_IN_PIN_TYPE:
		mod->input_pin_type = tkn_elem->value;
		break;

	case SKL_TKN_U8_OUT_PIN_TYPE:
		mod->output_pin_type = tkn_elem->value;
		break;

	case SKL_TKN_U8_IN_QUEUE_COUNT:
		mod->max_input_pins = tkn_elem->value;
		break;

	case SKL_TKN_U8_OUT_QUEUE_COUNT:
		mod->max_output_pins = tkn_elem->value;
		break;

	case SKL_TKN_MM_U8_NUM_RES:
		mod->nr_resources = tkn_elem->value;
		break;

	case SKL_TKN_MM_U8_NUM_INTF:
		mod->nr_interfaces = tkn_elem->value;
		break;

	default:
		dev_err(dev, "Invalid mod info token %d", tkn_elem->token);
		return -EINVAL;
	}

	return 0;
}


static int skl_tplg_get_int_tkn(struct device *dev,
		struct snd_soc_tplg_vendor_value_elem *tkn_elem,
		struct skl *skl)
{
	int tkn_count = 0, ret;
	static int mod_idx, res_val_idx, intf_val_idx, dir, pin_idx;
	static int dma_cfg_idx;
	struct skl_module_res *res = NULL;
	struct skl_module_intf *fmt = NULL;
	struct skl_module *mod = NULL;
	int i;

	if (skl->modules) {
		mod = skl->modules[mod_idx];
		res = &mod->resources[res_val_idx];
		fmt = &mod->formats[intf_val_idx];
	}

	switch (tkn_elem->token) {
	case SKL_TKN_U32_LIB_COUNT:
		skl->skl_sst->lib_count = tkn_elem->value;
		break;

	case SKL_TKN_U8_NUM_MOD:
		skl->nr_modules = tkn_elem->value;
		skl->modules = devm_kcalloc(dev, skl->nr_modules,
				sizeof(*skl->modules), GFP_KERNEL);

		if (!skl->modules)
			return -ENOMEM;

		for (i = 0; i < skl->nr_modules; i++) {
			skl->modules[i] = devm_kzalloc(dev,
			sizeof(struct skl_module), GFP_KERNEL);

			if (!skl->modules[i])
				return -EINVAL;
		}
		break;

	case SKL_TKN_MM_U8_MOD_IDX:
		mod_idx = tkn_elem->value;
		break;

	case SKL_TKN_U32_DMA_TYPE:
		skl->cfg.dmacfg.type = tkn_elem->value;
		break;

	case SKL_TKN_U32_DMA_SIZE:
		skl->cfg.dmacfg.size = tkn_elem->value;
		break;

	case SKL_TKN_U32_DMA_IDX:
		dma_cfg_idx = tkn_elem->value;
		break;

	case SKL_TKN_U32_DMA_MIN_SIZE:
		skl->cfg.dmacfg.dma_cfg[dma_cfg_idx].min_size =
							tkn_elem->value;
		break;

	case SKL_TKN_U32_DMA_MAX_SIZE:
		skl->cfg.dmacfg.dma_cfg[dma_cfg_idx].max_size =
							tkn_elem->value;
		break;

	case SKL_TKN_U32_SCH_TYPE:
		skl->cfg.sch_cfg.type = tkn_elem->value;
		break;

	case SKL_TKN_U32_SCH_SIZE:
		skl->cfg.sch_cfg.length = tkn_elem->value;
		break;

	case SKL_TKN_U32_SCH_SYS_TICK_MUL:
		skl->cfg.sch_cfg.sys_tick_mul = tkn_elem->value;
		break;

	case SKL_TKN_U32_SCH_SYS_TICK_DIV:
		skl->cfg.sch_cfg.sys_tick_div = tkn_elem->value;
		break;

	case SKL_TKN_U32_SCH_SYS_TICK_LL_SRC:
		skl->cfg.sch_cfg.sys_tick_ll_src = tkn_elem->value;
		break;

	case SKL_TKN_U32_SCH_SYS_TICK_CFG_LEN:
		skl->cfg.sch_cfg.sys_tick_cfg_len = tkn_elem->value;
		break;

	case SKL_TKN_U32_SCH_SYS_TICK_CFG:
		skl->cfg.sch_cfg.sys_tick_cfg = tkn_elem->value;
		break;

	case SKL_TKN_U8_IN_PIN_TYPE:
	case SKL_TKN_U8_OUT_PIN_TYPE:
	case SKL_TKN_U8_IN_QUEUE_COUNT:
	case SKL_TKN_U8_OUT_QUEUE_COUNT:
	case SKL_TKN_MM_U8_NUM_RES:
	case SKL_TKN_MM_U8_NUM_INTF:
		ret = skl_tplg_fill_mod_info(dev, tkn_elem, mod);
		if (ret < 0)
			return ret;
		break;

	case SKL_TKN_U32_DIR_PIN_COUNT:
		dir = tkn_elem->value & SKL_IN_DIR_BIT_MASK;
		pin_idx = (tkn_elem->value & SKL_PIN_COUNT_MASK) >> 4;
		break;

	case SKL_TKN_MM_U32_RES_ID:
		if (!res)
			return -EINVAL;

		res->res_idx = tkn_elem->value;
		res_val_idx = tkn_elem->value;
		break;

	case SKL_TKN_MM_U32_FMT_ID:
		if (!fmt)
			return -EINVAL;

		fmt->fmt_idx = tkn_elem->value;
		intf_val_idx = tkn_elem->value;
		break;

	case SKL_TKN_MM_U32_CPS:
	case SKL_TKN_MM_U32_DMA_SIZE:
	case SKL_TKN_MM_U32_CPC:
	case SKL_TKN_U32_MEM_PAGES:
	case SKL_TKN_U32_OBS:
	case SKL_TKN_U32_IBS:
	case SKL_TKN_MM_U32_RES_PIN_ID:
	case SKL_TKN_MM_U32_PIN_BUF:
		ret = skl_tplg_fill_res_tkn(dev, tkn_elem, res,
				pin_idx, dir);
		if (ret < 0)
			return ret;

		break;

	case SKL_TKN_MM_U32_NUM_IN_FMT:
		if (!fmt)
			return -EINVAL;

		res->nr_input_pins = tkn_elem->value;
		break;

	case SKL_TKN_MM_U32_NUM_OUT_FMT:
		if (!fmt)
			return -EINVAL;

		res->nr_output_pins = tkn_elem->value;
		break;

	case SKL_TKN_U32_FMT_CH:
	case SKL_TKN_U32_FMT_FREQ:
	case SKL_TKN_U32_FMT_BIT_DEPTH:
	case SKL_TKN_U32_FMT_SAMPLE_SIZE:
	case SKL_TKN_U32_FMT_CH_CONFIG:
	case SKL_TKN_U32_FMT_INTERLEAVE:
	case SKL_TKN_U32_FMT_SAMPLE_TYPE:
	case SKL_TKN_U32_FMT_CH_MAP:
	case SKL_TKN_MM_U32_INTF_PIN_ID:
	case SKL_TKN_U32_PIPE_DIRECTION:
	case SKL_TKN_U8_TIME_SLOT:
	case SKL_TKN_U32_VBUS_ID:
	case SKL_TKN_U32_DMACTRL_CFG_IDX:
	case SKL_TKN_U32_DMACTRL_CFG_SIZE:
		if (skl->modules)
			ret = skl_tplg_mfest_fill_fmt(dev, fmt, tkn_elem, dir,
					pin_idx);
		else
			ret = skl_tplg_mfest_fill_dmactrl(dev, &skl->cfg.dmactrl_cfg,
					 tkn_elem);
		if (ret < 0)
			return ret;

=======
		res->res_idx = tkn_elem->value;
		res_val_idx = tkn_elem->value;
		break;

	case SKL_TKN_MM_U32_FMT_ID:
		if (!fmt)
			return -EINVAL;

		fmt->fmt_idx = tkn_elem->value;
		intf_val_idx = tkn_elem->value;
		break;

	case SKL_TKN_MM_U32_CPS:
	case SKL_TKN_MM_U32_DMA_SIZE:
	case SKL_TKN_MM_U32_CPC:
	case SKL_TKN_U32_MEM_PAGES:
	case SKL_TKN_U32_OBS:
	case SKL_TKN_U32_IBS:
	case SKL_TKN_MM_U32_RES_PIN_ID:
	case SKL_TKN_MM_U32_PIN_BUF:
		ret = skl_tplg_fill_res_tkn(dev, tkn_elem, res,
				pin_idx, dir);
		if (ret < 0)
			return ret;

		break;

	case SKL_TKN_MM_U32_NUM_IN_FMT:
		if (!fmt)
			return -EINVAL;

		res->nr_input_pins = tkn_elem->value;
		break;

	case SKL_TKN_MM_U32_NUM_OUT_FMT:
		if (!fmt)
			return -EINVAL;

		res->nr_output_pins = tkn_elem->value;
		break;

	case SKL_TKN_U32_FMT_CH:
	case SKL_TKN_U32_FMT_FREQ:
	case SKL_TKN_U32_FMT_BIT_DEPTH:
	case SKL_TKN_U32_FMT_SAMPLE_SIZE:
	case SKL_TKN_U32_FMT_CH_CONFIG:
	case SKL_TKN_U32_FMT_INTERLEAVE:
	case SKL_TKN_U32_FMT_SAMPLE_TYPE:
	case SKL_TKN_U32_FMT_CH_MAP:
	case SKL_TKN_MM_U32_INTF_PIN_ID:
	case SKL_TKN_U32_PIPE_DIRECTION:
	case SKL_TKN_U8_TIME_SLOT:
	case SKL_TKN_U32_VBUS_ID:
	case SKL_TKN_U32_DMACTRL_CFG_IDX:
	case SKL_TKN_U32_DMACTRL_CFG_SIZE:
		if (skl->modules)
			ret = skl_tplg_mfest_fill_fmt(dev, fmt, tkn_elem, dir,
					pin_idx);
		else
			ret = skl_tplg_mfest_fill_dmactrl(dev, &skl->cfg.dmactrl_cfg,
					 tkn_elem);
		if (ret < 0)
			return ret;

>>>>>>> 5313acb4
		break;

	default:
		dev_err(dev, "Not a manifest token %d\n", tkn_elem->token);
		return -EINVAL;
	}

	tkn_count++;
	return tkn_count;
}

static int skl_tplg_get_mfest_uuid(struct device *dev,
				struct skl *skl,
				struct snd_soc_tplg_vendor_uuid_elem *uuid_tkn)
{
	static int ref_count;
	struct skl_module *mod;

	if (uuid_tkn->token == SKL_TKN_UUID) {
		mod = skl->modules[ref_count];
		memcpy(&mod->uuid,
				&uuid_tkn->uuid, sizeof(uuid_tkn->uuid));
		ref_count++;
	} else {
		dev_err(dev, "Not an UUID token tkn %d\n", uuid_tkn->token);
		return -EINVAL;
	}

	return 0;
}

/*
 * Fill the manifest structure by parsing the tokens based on the
 * type.
 */
static int skl_tplg_get_manifest_tkn(struct device *dev,
		char *pvt_data, struct skl *skl,
		int block_size)
{
	int tkn_count = 0, ret;
	int off = 0, tuple_size = 0;
	struct snd_soc_tplg_vendor_array *array;
	struct snd_soc_tplg_vendor_value_elem *tkn_elem;

	if (block_size <= 0)
		return -EINVAL;

	while (tuple_size < block_size) {
		array = (struct snd_soc_tplg_vendor_array *)(pvt_data + off);
		off += array->size;
		switch (array->type) {
		case SND_SOC_TPLG_TUPLE_TYPE_STRING:
			ret = skl_tplg_get_str_tkn(dev, array, skl);

			if (ret < 0)
				return ret;
			tkn_count = ret;

			tuple_size += tkn_count *
				sizeof(struct snd_soc_tplg_vendor_string_elem);
			continue;

		case SND_SOC_TPLG_TUPLE_TYPE_UUID:
			ret = skl_tplg_get_mfest_uuid(dev, skl, array->uuid);
			if (ret < 0)
				return ret;

			tuple_size += sizeof(*array->uuid);

			continue;

		default:
			tkn_elem = array->value;
			tkn_count = 0;
			break;
		}

		while (tkn_count <= array->num_elems - 1) {
			ret = skl_tplg_get_int_tkn(dev,
					tkn_elem, skl);
			if (ret < 0)
				return ret;

			tkn_count = tkn_count + ret;
			tkn_elem++;
		}
		tuple_size += (tkn_count * sizeof(*tkn_elem));
		tkn_count = 0;
	}

	return off;
}

/*
 * Parse manifest private data for tokens. The private data block is
 * preceded by descriptors for type and size of data block.
 */
static int skl_tplg_get_manifest_data(struct snd_soc_tplg_manifest *manifest,
			struct device *dev, struct skl *skl)
{
	struct snd_soc_tplg_vendor_array *array;
	int num_blocks, block_size = 0, block_type, off = 0;
	struct skl_dmctrl_hdr *dmactrl_hdr;
	int cfg_idx, ret;
	char *data;

	/* Read the NUM_DATA_BLOCKS descriptor */
	array = (struct snd_soc_tplg_vendor_array *)manifest->priv.data;
	ret = skl_tplg_get_desc_blocks(dev, array);
	if (ret < 0)
		return ret;
	num_blocks = ret;

	off += array->size;
	/* Read the BLOCK_TYPE and BLOCK_SIZE descriptor */
	while (num_blocks > 0) {
		array = (struct snd_soc_tplg_vendor_array *)
				(manifest->priv.data + off);
		ret = skl_tplg_get_desc_blocks(dev, array);

		if (ret < 0)
			return ret;
		block_type = ret;
		off += array->size;

		array = (struct snd_soc_tplg_vendor_array *)
			(manifest->priv.data + off);

		ret = skl_tplg_get_desc_blocks(dev, array);

		if (ret < 0)
			return ret;
		block_size = ret;
		off += array->size;

		array = (struct snd_soc_tplg_vendor_array *)
			(manifest->priv.data + off);

		data = (manifest->priv.data + off);

		if (block_type == SKL_TYPE_TUPLE) {
			ret = skl_tplg_get_manifest_tkn(dev, data, skl,
					block_size);

			if (ret < 0)
				return ret;

			--num_blocks;
		} else {
			cfg_idx = skl->cfg.dmactrl_cfg.idx;
			if (cfg_idx < SKL_MAX_DMACTRL_CFG) {
				dmactrl_hdr = &skl->cfg.dmactrl_cfg.hdr[cfg_idx];
				if (dmactrl_hdr->data && (dmactrl_hdr->data_size == block_size))
					memcpy(dmactrl_hdr->data, data, block_size);
			} else {
				dev_err(dev, "error block_idx value exceeding %d\n", cfg_idx);
				return -EINVAL;
			}
			ret = block_size;
			--num_blocks;
		}
		off += ret;
	}

	return 0;
}

static int skl_manifest_load(struct snd_soc_component *cmpnt,
				struct snd_soc_tplg_manifest *manifest)
{
	struct hdac_ext_bus *ebus = snd_soc_component_get_drvdata(cmpnt);
	struct hdac_bus *bus = ebus_to_hbus(ebus);
	struct skl *skl = ebus_to_skl(ebus);

	/* proceed only if we have private data defined */
	if (manifest->priv.size == 0)
		return 0;

	skl->nr_modules = 0;
	skl->modules = NULL;

	skl_tplg_get_manifest_data(manifest, bus->dev, skl);

	if (skl->skl_sst->lib_count > SKL_MAX_LIB) {
		dev_err(bus->dev, "Exceeding max Library count. Got:%d\n",
					skl->skl_sst->lib_count);
		return  -EINVAL;
	}

	return 0;
}

/*
 * This function updates the event flag and fucntiona handler for single module
 */
static void skl_update_single_module_event(struct skl *skl,
					struct skl_pipe *pipe)
{
	struct skl_module_cfg *mcfg;
	struct skl_pipe_module *w_module;
	struct snd_soc_dapm_widget *w;

	list_for_each_entry(w_module, &pipe->w_list, node) {
		w = w_module->w;
		mcfg = w->priv;

		if (list_is_singular(&pipe->w_list)) {

			/*
			 * If module pipe order is last then we dont need
			 * POST_PMU, as POST_PMU bind/run sink to source.
			 * For last pipe order there is no sink pipelne.
			 */
			if (skl_get_pipe_order(mcfg) == SKL_LAST_PIPE)
				w->event_flags = SND_SOC_DAPM_PRE_PMU |
						 SND_SOC_DAPM_POST_PMD;
			else
				w->event_flags = SND_SOC_DAPM_PRE_PMU |
						 SND_SOC_DAPM_POST_PMU |
						 SND_SOC_DAPM_POST_PMD;

			w->event = skl_tplg_pga_single_module_event;
		}
	}
}

static struct snd_soc_tplg_ops skl_tplg_ops  = {
	.widget_load = skl_tplg_widget_load,
	.control_load = skl_tplg_control_load,
	.bytes_ext_ops = skl_tlv_ops,
	.bytes_ext_ops_count = ARRAY_SIZE(skl_tlv_ops),
	.io_ops = skl_tplg_kcontrol_ops,
	.io_ops_count = ARRAY_SIZE(skl_tplg_kcontrol_ops),
	.manifest = skl_manifest_load,
	.dai_load = skl_dai_load,
};

/*
 * A pipe can have multiple modules, each of them will be a DAPM widget as
 * well. While managing a pipeline we need to get the list of all the
 * widgets in a pipelines, so this helper - skl_tplg_create_pipe_widget_list()
 * helps to get the SKL type widgets in that pipeline
 */
static int skl_tplg_create_pipe_widget_list(struct snd_soc_platform *platform)
{
	struct snd_soc_dapm_widget *w;
	struct skl_module_cfg *mcfg = NULL;
	struct skl_pipe_module *p_module = NULL;
	struct skl_pipe *pipe;

	list_for_each_entry(w, &platform->component.card->widgets, list) {
		if (is_skl_dsp_widget_type(w, platform->dev) && w->priv) {
			mcfg = w->priv;
			pipe = mcfg->pipe;

			p_module = devm_kzalloc(platform->dev,
						sizeof(*p_module), GFP_KERNEL);
			if (!p_module)
				return -ENOMEM;

			p_module->w = w;
			list_add_tail(&p_module->node, &pipe->w_list);
		}
	}

	return 0;
}

void skl_tplg_fw_cfg_set(struct skl *skl)
{
	/* Set DMA buffer configuration */
	if (skl->cfg.dmacfg.size)
		skl_ipc_set_fw_cfg(&skl->skl_sst->ipc, SKL_INSTANCE_ID,
			SKL_BASE_FW_MODULE_ID, (u32 *)(&skl->cfg.dmacfg));

	/* set scheduler config if available */
	if (skl->cfg.sch_cfg.length)
		skl_ipc_set_fw_cfg(&skl->skl_sst->ipc, SKL_INSTANCE_ID,
			SKL_BASE_FW_MODULE_ID, (u32 *)(&skl->cfg.sch_cfg));

	/* Set DMA clock controls */
	skl_dsp_set_dma_clk_controls(skl->skl_sst);
}

static void skl_tplg_set_pipe_type(struct skl *skl, struct skl_pipe *pipe)
{
	struct skl_pipe_module *w_module;
	struct snd_soc_dapm_widget *w;
	struct skl_module_cfg *mconfig;
	bool host_found = false, link_found = false;

	list_for_each_entry(w_module, &pipe->w_list, node) {
		w = w_module->w;
		mconfig = w->priv;

		if (mconfig->dev_type == SKL_DEVICE_HDAHOST)
			host_found = true;
		else if (mconfig->dev_type != SKL_DEVICE_NONE)
			link_found = true;
	}

	if (host_found && link_found)
		pipe->passthru = true;
	else
		pipe->passthru = false;
}

/* This will be read from topology manifest, currently defined here */
#define SKL_MAX_MCPS 350000000
#define SKL_FW_MAX_MEM 1000000

/*
 * SKL topology init routine
 */
int skl_tplg_init(struct snd_soc_platform *platform, struct hdac_ext_bus *ebus)
{
	int ret;
	const struct firmware *fw;
	struct hdac_bus *bus = ebus_to_hbus(ebus);
	struct skl *skl = ebus_to_skl(ebus);
	struct skl_pipeline *ppl;

	ret = request_firmware(&fw, skl->tplg_name, bus->dev);
	if (ret < 0) {
		dev_err(bus->dev, "tplg fw %s load failed with %d\n",
				skl->tplg_name, ret);
		ret = request_firmware(&fw, "dfw_sst.bin", bus->dev);
		if (ret < 0) {
			dev_err(bus->dev, "Fallback tplg fw %s load failed with %d\n",
					"dfw_sst.bin", ret);
			return ret;
		}
	}

	/*
	 * The complete tplg for SKL is loaded as index 0, we don't use
	 * any other index
	 */
	ret = snd_soc_tplg_component_load(&platform->component,
					&skl_tplg_ops, fw, 0);
	if (ret < 0) {
		dev_err(bus->dev, "tplg component load failed%d\n", ret);
		release_firmware(fw);
		return -EINVAL;
	}

	skl->resource.max_mcps = SKL_MAX_MCPS;
	skl->resource.max_mem = SKL_FW_MAX_MEM;

	skl->tplg = fw;
	ret = skl_tplg_create_pipe_widget_list(platform);
	if (ret < 0)
		return ret;

	list_for_each_entry(ppl, &skl->ppl_list, node)
		skl_tplg_set_pipe_type(skl, ppl->pipe);

	list_for_each_entry(ppl, &skl->ppl_list, node)
		skl_update_single_module_event(skl, ppl->pipe);

	return 0;
}<|MERGE_RESOLUTION|>--- conflicted
+++ resolved
@@ -359,20 +359,6 @@
  * SKL DSP driver modelling uses only few DAPM widgets so for rest we will
  * ignore. This helpers checks if the SKL driver handles this widget type
  */
-<<<<<<< HEAD
-int is_skl_dsp_widget_type(struct snd_soc_dapm_widget *w)
-{
-	switch (w->id) {
-	case snd_soc_dapm_dai_link:
-	case snd_soc_dapm_dai_in:
-	case snd_soc_dapm_aif_in:
-	case snd_soc_dapm_aif_out:
-	case snd_soc_dapm_dai_out:
-	case snd_soc_dapm_switch:
-		return false;
-	default:
-		return true;
-=======
 int is_skl_dsp_widget_type(struct snd_soc_dapm_widget *w,
 				  struct device *dev)
 {
@@ -388,7 +374,6 @@
 		default:
 			return true;
 		}
->>>>>>> 5313acb4
 	}
 
 	return false;
@@ -447,15 +432,9 @@
 		res_idx = 0;
 	else
 		res_idx = mconfig->res_idx;
-<<<<<<< HEAD
 
 	res = &mconfig->module->resources[res_idx];
 
-=======
-
-	res = &mconfig->module->resources[res_idx];
-
->>>>>>> 5313acb4
 	if (skl->resource.mcps + res->cps > skl->resource.max_mcps) {
 		dev_err(ctx->dev,
 			"%s: module_id %d instance %d\n", __func__,
@@ -1207,13 +1186,8 @@
 		uuid_le *uuid_mod;
 		mconfig  = w_module->w->priv;
 		uuid_mod = (uuid_le *)mconfig->guid;
-<<<<<<< HEAD
-
-
-=======
-
-
->>>>>>> 5313acb4
+
+
 		if (mconfig->module->loadable && ctx->dsp->fw_ops.unload_mod &&
 			mconfig->m_state > SKL_MODULE_UNINIT) {
 			ret = ctx->dsp->fw_ops.unload_mod(ctx->dsp,
@@ -1443,7 +1417,6 @@
  * This function returns pipe order in given stream
  */
 static int skl_get_pipe_order(struct skl_module_cfg *mcfg)
-<<<<<<< HEAD
 {
 	struct skl_pipe *pipe = mcfg->pipe;
 
@@ -1471,75 +1444,6 @@
 static void skl_init_single_module_pipe(struct snd_soc_dapm_widget *w,
 							struct skl *skl)
 {
-	struct snd_soc_dapm_path *p;
-	struct snd_soc_dapm_widget *src_w = NULL;
-	struct skl_module_cfg *mcfg;
-
-	snd_soc_dapm_widget_for_each_source_path(w, p) {
-		src_w = p->source;
-
-		if ((src_w->priv != NULL) && is_skl_dsp_widget_type(src_w)) {
-			mcfg = src_w->priv;
-			if ((list_is_singular(&mcfg->pipe->w_list)) &&
-						(src_w->power_check(src_w)))
-				skl_tplg_mixer_dapm_pre_pmu_event(src_w, skl);
-		}
-		skl_init_single_module_pipe(src_w, skl);
-	}
-}
-
-static int skl_fill_sink_instance_id(struct skl_sst *ctx, u32 *params,
-				int size, struct skl_module_cfg *mcfg)
-{
-	int i, pvt_id;
-
-	if (mcfg->m_type == SKL_MODULE_TYPE_KPB) {
-		struct skl_kpb_params *kpb_params =
-				(struct skl_kpb_params *)params;
-		struct skl_mod_inst_map *inst = kpb_params->map;
-
-		for (i = 0; i < kpb_params->num_modules; i++) {
-			pvt_id = skl_get_pvt_instance_id_map(ctx, inst->mod_id,
-								inst->inst_id);
-			if (pvt_id < 0)
-				return -EINVAL;
-
-			inst->inst_id = pvt_id;
-			inst++;
-		}
-	}
-
-	return 0;
-=======
-{
-	struct skl_pipe *pipe = mcfg->pipe;
-
-	switch (pipe->conn_type) {
-	case SKL_PIPE_CONN_TYPE_FE:
-		if (pipe->direction == SNDRV_PCM_STREAM_CAPTURE)
-			return SKL_LAST_PIPE;
-		else if (pipe->direction == SNDRV_PCM_STREAM_PLAYBACK)
-			return SKL_FIRST_PIPE;
-		break;
-	case SKL_PIPE_CONN_TYPE_BE:
-		if (pipe->direction == SNDRV_PCM_STREAM_PLAYBACK)
-			return SKL_LAST_PIPE;
-		else if (pipe->direction == SNDRV_PCM_STREAM_CAPTURE)
-			return SKL_FIRST_PIPE;
-		break;
-	}
-	return SKL_INTERMEDIATE_PIPE;
->>>>>>> 5313acb4
-}
-/*
- * This function checks for single module source pipeline. If found any then
- * it will initialize source pipeline and its module
- */
-static void skl_init_single_module_pipe(struct snd_soc_dapm_widget *w,
-							struct skl *skl)
-{
-<<<<<<< HEAD
-=======
 	struct snd_soc_dapm_path *p;
 	struct snd_soc_dapm_widget *src_w = NULL;
 	struct skl_module_cfg *mcfg;
@@ -1590,7 +1494,6 @@
 static int skl_tplg_set_module_bind_params(struct snd_soc_dapm_widget *w,
 			struct skl_module_cfg *mcfg, struct skl_sst *ctx)
 {
->>>>>>> 5313acb4
 	int i, ret;
 	struct skl_module_cfg *mconfig = w->priv;
 	const struct snd_kcontrol_new *k;
@@ -1652,8 +1555,6 @@
 	return 0;
 }
 
-<<<<<<< HEAD
-=======
 static int skl_tplg_find_moduleid_from_uuid(struct skl *skl,
 					const struct snd_kcontrol_new *k)
 {
@@ -1723,7 +1624,6 @@
 				"%s: invalid kpb post bind params\n",
 				__func__);
 }
->>>>>>> 5313acb4
 
 static int skl_tplg_module_add_deferred_bind(struct skl *skl,
 	struct skl_module_cfg *src, struct skl_module_cfg *dst)
@@ -2204,7 +2104,6 @@
 		if (ret >= 0)
 			ret = skl_tplg_mixer_dapm_post_pmd_event(w, skl);
 		return ret;
-<<<<<<< HEAD
 	}
 
 	return 0;
@@ -2293,301 +2192,6 @@
 	return 0;
 }
 
-static int skl_tplg_get_linear_toindex(int val)
-{
-	int i, index = -EINVAL;
-
-	for (i = 0; i < ARRAY_SIZE(linear_gain); i++) {
-		if (val == linear_gain[i]) {
-			index = i;
-			break;
-		}
-=======
->>>>>>> 5313acb4
-	}
-
-	return index;
-}
-
-static int skl_tplg_volume_ctl_info(struct snd_kcontrol *kcontrol,
-		struct snd_ctl_elem_info *uinfo)
-{
-	struct soc_mixer_control *mc;
-	struct snd_soc_dapm_widget *w;
-	struct skl_module_intf *m_intf;
-	struct skl_module_cfg *mconfig;
-
-	mc = (struct soc_mixer_control *)kcontrol->private_value;
-	w = snd_soc_dapm_kcontrol_widget(kcontrol);
-	mconfig = w->priv;
-
-	m_intf = &mconfig->module->formats[mconfig->fmt_idx];
-	uinfo->type = SNDRV_CTL_ELEM_TYPE_INTEGER;
-	uinfo->count = m_intf->output[0].pin_fmt.channels;
-	uinfo->value.integer.min = mc->min;
-	uinfo->value.integer.max = mc->max;
-
-	return 0;
-}
-
-static int skl_tplg_volume_get(struct snd_kcontrol *kcontrol,
-			struct snd_ctl_elem_value *ucontrol)
-{
-	struct snd_soc_dapm_widget *w = snd_soc_dapm_kcontrol_widget(kcontrol);
-	struct skl_module_cfg *mconfig = w->priv;
-	struct skl_module_intf *m_intf;
-	int i, max_channels;
-
-	m_intf = &mconfig->module->formats[mconfig->fmt_idx];
-	max_channels = (m_intf->output[0].pin_fmt.channels >
-				MAX_NUM_CHANNELS) ? MAX_NUM_CHANNELS :
-					m_intf->output[0].pin_fmt.channels;
-	for (i = 0; i < max_channels; i++)
-		ucontrol->value.integer.value[i] =
-			skl_tplg_get_linear_toindex(
-				mconfig->gain_data->volume[i]);
-
-	return 0;
-}
-
-static int skl_tplg_ramp_duration_set(struct snd_kcontrol *kcontrol,
-			struct snd_ctl_elem_value *ucontrol)
-{
-	struct snd_soc_dapm_context *dapm;
-	struct snd_soc_dapm_widget *w;
-	struct skl_module_cfg *mconfig;
-	int ret = 0;
-
-	dapm = snd_soc_dapm_kcontrol_dapm(kcontrol);
-	w = snd_soc_dapm_kcontrol_widget(kcontrol);
-	mconfig = w->priv;
-	mconfig->gain_data->ramp_duration = ucontrol->value.integer.value[0];
-
-	if (w->power)
-		ret = skl_tplg_send_gain_ipc(dapm, mconfig);
-	return ret;
-}
-
-static int skl_tplg_ramp_type_set(struct snd_kcontrol *kcontrol,
-		struct snd_ctl_elem_value *ucontrol)
-{
-	struct snd_soc_dapm_context *dapm;
-	struct snd_soc_dapm_widget *w;
-	struct skl_module_cfg *mconfig;
-	int ret = 0;
-
-	dapm = snd_soc_dapm_kcontrol_dapm(kcontrol);
-	w = snd_soc_dapm_kcontrol_widget(kcontrol);
-	mconfig = w->priv;
-	mconfig->gain_data->ramp_type = ucontrol->value.integer.value[0];
-
-	if (w->power)
-		ret = skl_tplg_send_gain_ipc(dapm, mconfig);
-
-	return ret;
-}
-
-static int skl_tplg_volume_set(struct snd_kcontrol *kcontrol,
-				struct snd_ctl_elem_value *ucontrol)
-{
-	struct snd_soc_dapm_context *dapm;
-	struct snd_soc_dapm_widget *w;
-	struct skl_module_cfg *mconfig;
-	struct skl_module_intf *m_intf;
-	int ret = 0, i, max_channels;
-
-	dapm = snd_soc_dapm_kcontrol_dapm(kcontrol);
-	w = snd_soc_dapm_kcontrol_widget(kcontrol);
-	mconfig = w->priv;
-
-	m_intf = &mconfig->module->formats[mconfig->fmt_idx];
-	max_channels = (m_intf->output[0].pin_fmt.channels >
-				MAX_NUM_CHANNELS) ? MAX_NUM_CHANNELS :
-				m_intf->output[0].pin_fmt.channels;
-
-	for (i = 0; i < max_channels; i++)
-		if (ucontrol->value.integer.value[i] >=
-					ARRAY_SIZE(linear_gain)) {
-			dev_err(dapm->dev,
-				"Volume requested is out of range!!!\n");
-			return -EINVAL;
-		}
-
-	for (i = 0; i < max_channels; i++)
-		mconfig->gain_data->volume[i] =
-			linear_gain[ucontrol->value.integer.value[i]];
-
-	if (w->power)
-		ret = skl_tplg_send_gain_ipc(dapm, mconfig);
-
-	return ret;
-}
-
-static int skl_tplg_multi_config_get(struct snd_kcontrol *kcontrol,
-			struct snd_ctl_elem_value *ucontrol)
-{
-	struct snd_soc_platform *platform = snd_soc_kcontrol_platform(kcontrol);
-	struct hdac_ext_bus *ebus = snd_soc_component_get_drvdata
-					(&(platform->component));
-	struct skl *skl = ebus_to_skl(ebus);
-	struct skl_pipeline *ppl;
-	struct skl_pipe *pipe = NULL;
-	u32 *pipe_id;
-	struct soc_enum *ec = (struct soc_enum *)kcontrol->private_value;
-
-	if (!ec)
-		return -EINVAL;
-
-	pipe_id = ec->dobj.private;
-	GET_PIPE(ppl, skl, node, *pipe_id, pipe);
-	if (!pipe)
-		return -EIO;
-
-	ucontrol->value.enumerated.item[0]  =  pipe->pipe_config_idx;
-
-	return 0;
-}
-
-static int skl_tplg_multi_config_set(struct snd_kcontrol *kcontrol,
-			struct snd_ctl_elem_value *ucontrol)
-{
-	struct snd_soc_platform *platform = snd_soc_kcontrol_platform(kcontrol);
-	struct hdac_ext_bus *ebus = snd_soc_component_get_drvdata
-					(&(platform->component));
-	struct skl *skl = ebus_to_skl(ebus);
-	struct skl_pipeline *ppl;
-	struct skl_pipe *pipe = NULL;
-	struct soc_enum *ec = (struct soc_enum *)kcontrol->private_value;
-	u32 *pipe_id;
-
-	if (!ec)
-		return -EINVAL;
-
-	if (ucontrol->value.enumerated.item[0] > ec->items)
-		return -EINVAL;
-
-	pipe_id = ec->dobj.private;
-	GET_PIPE(ppl, skl, node, *pipe_id, pipe);
-	if (!pipe)
-		return -EIO;
-
-	pipe->pipe_config_idx = ucontrol->value.enumerated.item[0];
-
-	return 0;
-}
-
-<<<<<<< HEAD
-
-static int skl_tplg_tlv_control_get(struct snd_kcontrol *kcontrol,
-			unsigned int __user *data, unsigned int size)
-=======
-int skl_tplg_dsp_log_get(struct snd_kcontrol *kcontrol,
-					struct snd_ctl_elem_value *ucontrol)
->>>>>>> 5313acb4
-{
-	struct snd_soc_platform *platform = snd_soc_kcontrol_platform(kcontrol);
-	struct hdac_ext_bus *ebus = snd_soc_component_get_drvdata
-					(&(platform->component));
-	struct skl *skl = ebus_to_skl(ebus);
-
-	ucontrol->value.integer.value[0] = get_dsp_log_priority(skl);
-
-	return 0;
-}
-
-int skl_tplg_dsp_log_set(struct snd_kcontrol *kcontrol,
-					struct snd_ctl_elem_value *ucontrol)
-{
-	struct snd_soc_platform *platform = snd_soc_kcontrol_platform(kcontrol);
-	struct hdac_ext_bus *ebus = snd_soc_component_get_drvdata
-					(&(platform->component));
-	struct skl *skl = ebus_to_skl(ebus);
-
-	update_dsp_log_priority(ucontrol->value.integer.value[0], skl);
-
-	return 0;
-}
-
-static int skl_tplg_send_gain_ipc(struct snd_soc_dapm_context *dapm,
-					struct skl_module_cfg *mconfig)
-{
-	struct skl_gain_config *gain_cfg;
-	struct skl *skl = get_skl_ctx(dapm->dev);
-	struct skl_module_intf *m_intf;
-	int num_channel, i, ret = 0;
-
-	m_intf = &mconfig->module->formats[mconfig->fmt_idx];
-	num_channel = (m_intf->output[0].pin_fmt.channels >
-				MAX_NUM_CHANNELS) ? MAX_NUM_CHANNELS :
-					m_intf->output[0].pin_fmt.channels;
-
-	gain_cfg = kzalloc(sizeof(*gain_cfg), GFP_KERNEL);
-	if (!gain_cfg)
-		return -ENOMEM;
-
-	gain_cfg->ramp_type = mconfig->gain_data->ramp_type;
-	gain_cfg->ramp_duration = mconfig->gain_data->ramp_duration;
-	for (i = 0; i < num_channel; i++) {
-		gain_cfg->channel_id = i;
-		gain_cfg->target_volume = mconfig->gain_data->volume[i];
-		ret = skl_set_module_params(skl->skl_sst, (u32 *)gain_cfg,
-				sizeof(*gain_cfg), 0, mconfig);
-		if (ret < 0) {
-			dev_err(dapm->dev,
-				"set gain for channel:%d failed\n", i);
-			break;
-		}
-	}
-	kfree(gain_cfg);
-
-	return ret;
-}
-
-static int skl_tplg_ramp_duration_get(struct snd_kcontrol *kcontrol,
-			struct snd_ctl_elem_value *ucontrol)
-{
-	struct snd_soc_dapm_widget *w = snd_soc_dapm_kcontrol_widget(kcontrol);
-	struct skl_module_cfg *mconfig = w->priv;
-
-	ucontrol->value.integer.value[0] = mconfig->gain_data->ramp_duration;
-
-	return 0;
-}
-
-static int skl_tplg_ramp_type_get(struct snd_kcontrol *kcontrol,
-			struct snd_ctl_elem_value *ucontrol)
-{
-	struct snd_soc_dapm_widget *w = snd_soc_dapm_kcontrol_widget(kcontrol);
-	struct skl_module_cfg *mconfig = w->priv;
-
-	ucontrol->value.integer.value[0] = mconfig->gain_data->ramp_type;
-
-	return 0;
-}
-
-<<<<<<< HEAD
-static int skl_tplg_mic_control_get(struct snd_kcontrol *kcontrol,
-		struct snd_ctl_elem_value *ucontrol)
-{
-	struct snd_soc_dapm_widget *w = snd_soc_dapm_kcontrol_widget(kcontrol);
-	struct skl_module_cfg *mconfig = w->priv;
-	struct soc_enum *ec = (struct soc_enum *)kcontrol->private_value;
-	u32 ch_type = *((u32 *)ec->dobj.private);
-
-	if (mconfig->dmic_ch_type == ch_type)
-		ucontrol->value.enumerated.item[0] =
-					mconfig->dmic_ch_combo_index;
-	else
-		ucontrol->value.enumerated.item[0] = 0;
-
-	return 0;
-}
-
-static int skl_fill_mic_sel_params(struct skl_module_cfg *mconfig,
-	struct skl_mic_sel_config *mic_cfg, struct device *dev)
-{
-	struct skl_specific_cfg *sp_cfg = &mconfig->formats_config;
-=======
 static int skl_tplg_get_linear_toindex(int val)
 {
 	int i, index = -EINVAL;
@@ -2864,7 +2468,6 @@
 {
 	struct skl_specific_cfg *sp_cfg =
 				&mconfig->formats_config[SKL_PARAM_INIT];
->>>>>>> 5313acb4
 
 	sp_cfg->caps_size = sizeof(struct skl_mic_sel_config);
 	sp_cfg->set_params = SKL_PARAM_SET;
@@ -3430,13 +3033,8 @@
 				GFP_KERNEL);
 		if (!sdw_cfg)
 			return -ENOMEM;
-<<<<<<< HEAD
-		mconfig->formats_config.caps_size = (((sizeof(u32)) *
-			(mconfig->sdw_agg.num_masters) * 2)
-=======
 		mconfig->formats_config[SKL_PARAM_INIT].caps_size =
 			(((sizeof(u32)) * (mconfig->sdw_agg.num_masters) * 2)
->>>>>>> 5313acb4
 			+ (2 * (sizeof(u32))));
 
 		sdw_cfg->count = mconfig->sdw_agg.num_masters;
@@ -3451,11 +3049,7 @@
 			}
 		}
 		sdw_cfg->count = mconfig->sdw_agg.num_masters;
-<<<<<<< HEAD
-		mconfig->formats_config.caps = (u32 *) sdw_cfg;
-=======
 		mconfig->formats_config[SKL_PARAM_INIT].caps = (u32 *) sdw_cfg;
->>>>>>> 5313acb4
 		return 0;
 	}
 
@@ -3551,184 +3145,6 @@
 		w = dai->capture_widget;
 
 		return skl_tplg_be_set_sink_pipe_params(dai, w, params);
-	}
-
-	return 0;
-}
-
-/*
- * This function searches notification kcontrol list present in skl_sst
- * context against unique notify_id and returns kcontrol pointer if match
- * found.
- */
-struct snd_kcontrol *skl_search_notify_kctl(struct skl_sst *skl,
-							u32 notify_id)
-{
-	struct skl_notify_kctrl_info *kctl_info;
-
-	list_for_each_entry(kctl_info, &skl->notify_kctls, list) {
-		if (notify_id == kctl_info->notify_id)
-			return kctl_info->notify_kctl;
-	}
-	return NULL;
-}
-
-/*
- * This function creates notification kcontrol list by searching control
- * list present in snd_card context. It compares kcontrol name with specific
- * string "notify params" to get notification kcontrols and add it up to the
- * notification list present in skl_sst context.
- * NOTE: To use module notification feature, new kcontrol named "notify" should
- * be added in topology XML for that particular module.
- */
-int skl_create_notify_kctl_list(struct skl_sst *skl_sst,
-				struct snd_card *card)
-{
-	struct snd_kcontrol *kctl;
-	struct snd_soc_dapm_widget *w;
-	struct skl_module_cfg *mconfig;
-	struct skl_notify_kctrl_info *info;
-	u32 size = sizeof(*info);
-
-	list_for_each_entry(kctl, &card->controls, list) {
-		if (strnstr(kctl->id.name, "notify params",
-						strlen(kctl->id.name))) {
-			info = kzalloc(size, GFP_KERNEL);
-			if (!info)
-				return -ENOMEM;
-
-			w = snd_soc_dapm_kcontrol_widget(kctl);
-			mconfig = w->priv;
-
-			/* Module ID (MS word) + Module Instance ID (LS word) */
-			info->notify_id = ((mconfig->id.module_id << 16) |
-					   (mconfig->id.instance_id));
-			info->notify_kctl = kctl;
-
-			list_add_tail(&info->list, &skl_sst->notify_kctls);
-		}
-	}
-	return 0;
-}
-
-/*
- * This function deletes notification kcontrol list from skl_sst
- * context.
- */
-void skl_delete_notify_kctl_list(struct skl_sst *skl_sst)
-{
-	struct skl_notify_kctrl_info *info, *tmp;
-
-	list_for_each_entry_safe(info, tmp, &skl_sst->notify_kctls, list) {
-		list_del(&info->list);
-		kfree(info);
-	}
-}
-
-/*
- * This function creates notification kcontrol list on first module
- * notification from firmware. It also search notification kcontrol
- * list against unique notify_id sent from firmware and returns the
- * corresponding kcontrol pointer.
- */
-struct snd_kcontrol *skl_get_notify_kcontrol(struct skl_sst *skl,
-			struct snd_card *card, u32 notify_id)
-{
-	struct snd_kcontrol *kctl = NULL;
-
-	if (list_empty(&skl->notify_kctls))
-		skl_create_notify_kctl_list(skl, card);
-
-	kctl = skl_search_notify_kctl(skl, notify_id);
-
-	return kctl;
-}
-
-
-
-/*
- * Get the events along with data stored in notify_data and pass
- * to kcontrol private data.
- */
-int skl_dsp_cb_event(struct skl_sst *ctx, unsigned int event,
-				struct skl_notify_data *notify_data)
-{
-	struct snd_soc_card *card;
-	struct soc_bytes_ext *sb;
-	struct skl *skl = get_skl_ctx(ctx->dev);
-	struct snd_soc_platform *soc_platform = skl->platform;
-	struct skl_module_notify *m_notification = NULL;
-	struct snd_kcontrol *kcontrol;
-	struct skl_algo_data *bc;
-	u8 param_length;
-
-	switch (event) {
-	case SKL_TPLG_CHG_NOTIFY:
-		card = soc_platform->component.card;
-
-		kcontrol = snd_soc_card_get_kcontrol(card,
-				"Topology Change Notification");
-		if (!kcontrol) {
-			dev_warn(ctx->dev,
-				"NOTIFICATION Controls not found\n");
-			return -EINVAL;
-		}
-
-		sb = (struct soc_bytes_ext *)kcontrol->private_value;
-		if (!sb->dobj.private) {
-			sb->dobj.private = devm_kzalloc(ctx->dev,
-				sizeof(*notify_data), GFP_KERNEL);
-			if (!sb->dobj.private)
-				return -ENOMEM;
-		}
-
-		memcpy(sb->dobj.private, notify_data, sizeof(*notify_data));
-		snd_ctl_notify(card->snd_card, SNDRV_CTL_EVENT_MASK_VALUE,
-							&kcontrol->id);
-		break;
-	case SKL_EVENT_GLB_MODULE_NOTIFICATION:
-		m_notification = (struct skl_module_notify *)notify_data->data;
-		card = soc_platform->component.card;
-		kcontrol = skl_get_notify_kcontrol(ctx, card->snd_card,
-					m_notification->unique_id);
-		if (!kcontrol) {
-			dev_warn(ctx->dev, "Module notify control not found\n");
-			return -EINVAL;
-		}
-
-		sb = (struct soc_bytes_ext *)kcontrol->private_value;
-		bc = (struct skl_algo_data *)sb->dobj.private;
-		param_length = sizeof(struct skl_notify_data)
-					+ notify_data->length;
-		memcpy(bc->params, (char *)notify_data, param_length);
-		snd_ctl_notify(card->snd_card,
-				SNDRV_CTL_EVENT_MASK_VALUE, &kcontrol->id);
-		break;
-	default:
-		return -EINVAL;
-	}
-
-	return 0;
-}
-
-/*
- * Get last topology change events like pipeline start, pipeline delete,
- * DSP D0/D3 and notify to user along with time at which last change occurred
- * in topology.
- */
-int skl_tplg_change_notification_get(struct snd_kcontrol *kcontrol,
-			unsigned int __user *data, unsigned int size)
-{
-	struct skl_notify_data *notify_data;
-	struct soc_bytes_ext *sb =
-			(struct soc_bytes_ext *)kcontrol->private_value;
-
-	if (sb->dobj.private) {
-		notify_data = (struct skl_notify_data *)sb->dobj.private;
-		if (copy_to_user(data, notify_data, sizeof(*notify_data)))
-			return -EFAULT;
-		/* Clear the data after copy to user as per requirement */
-		memset(notify_data, 0, sizeof(*notify_data));
 	}
 
 	return 0;
@@ -4586,20 +4002,12 @@
 		break;
 
 	case SKL_TKN_U32_CAPS_SET_PARAMS:
-<<<<<<< HEAD
-		mconfig->formats_config.set_params =
-=======
 		mconfig->formats_config[mconfig->fmt_cfg_idx].set_params =
->>>>>>> 5313acb4
 				tkn_elem->value;
 		break;
 
 	case SKL_TKN_U32_CAPS_PARAMS_ID:
-<<<<<<< HEAD
-		mconfig->formats_config.param_id =
-=======
 		mconfig->formats_config[mconfig->fmt_cfg_idx].param_id =
->>>>>>> 5313acb4
 				tkn_elem->value;
 		break;
 
@@ -4792,14 +4200,6 @@
 			ret = skl_tplg_get_tokens(dev, data,
 					skl, mconfig, block_size);
 		} else {
-<<<<<<< HEAD
-			if (mconfig->formats_config.caps_size > 0)
-				memcpy(mconfig->formats_config.caps, data,
-					mconfig->formats_config.caps_size);
-			--num_blocks;
-			ret = mconfig->formats_config.caps_size;
-		}
-=======
 			ret = skl_tplg_get_caps_data(dev, data, mconfig);
 		}
 
@@ -4807,7 +4207,6 @@
 			return ret;
 
 		--num_blocks;
->>>>>>> 5313acb4
 		off += ret;
 	}
 
@@ -5224,57 +4623,17 @@
 		mod->output_pin_type = tkn_elem->value;
 		break;
 
-<<<<<<< HEAD
-	if (skl->nr_modules == 0) {
-		mconfig->module = devm_kzalloc(bus->dev,
-				sizeof(*mconfig->module), GFP_KERNEL);
-
-		if (!mconfig->module)
-			return -ENOMEM;
-	}
-
-	w->priv = mconfig;
-=======
 	case SKL_TKN_U8_IN_QUEUE_COUNT:
 		mod->max_input_pins = tkn_elem->value;
 		break;
->>>>>>> 5313acb4
 
 	case SKL_TKN_U8_OUT_QUEUE_COUNT:
 		mod->max_output_pins = tkn_elem->value;
 		break;
 
-<<<<<<< HEAD
-	/* Parse private data for tuples */
-	ret = skl_tplg_get_pvt_data(tplg_w, skl, bus->dev, mconfig);
-	if (ret < 0)
-		return ret;
-
-	if (mconfig->m_type == SKL_MODULE_TYPE_GAIN) {
-		mconfig->gain_data = devm_kzalloc(bus->dev,
-				sizeof(*mconfig->gain_data), GFP_KERNEL);
-
-		if (!mconfig->gain_data)
-			return -ENOMEM;
-
-		mconfig->gain_data->ramp_duration = 0;
-		mconfig->gain_data->ramp_type = SKL_CURVE_NONE;
-		for (i = 0; i < MAX_NUM_CHANNELS; i++)
-			mconfig->gain_data->volume[i] = SKL_MAX_GAIN;
-	}
-
-	skl_debug_init_module(skl->debugfs, w, mconfig);
-
-bind_event:
-	if (tplg_w->event_type == 0) {
-		dev_dbg(bus->dev, "ASoC: No event handler required\n");
-		return 0;
-	}
-=======
 	case SKL_TKN_MM_U8_NUM_RES:
 		mod->nr_resources = tkn_elem->value;
 		break;
->>>>>>> 5313acb4
 
 	case SKL_TKN_MM_U8_NUM_INTF:
 		mod->nr_interfaces = tkn_elem->value;
@@ -5322,65 +4681,17 @@
 		if (!skl->modules)
 			return -ENOMEM;
 
-<<<<<<< HEAD
-static int skl_init_enum_data(struct device *dev, struct soc_enum *se,
-				struct snd_soc_tplg_enum_control *ec)
-{
-
-	void *data;
-
-	if (ec->priv.size) {
-		data = devm_kzalloc(dev, sizeof(ec->priv.size), GFP_KERNEL);
-		if (!data)
-			return -ENOMEM;
-		memcpy(data, ec->priv.data, ec->priv.size);
-		se->dobj.private = data;
-	}
-
-	return 0;
-
-}
-
-static int skl_tplg_control_load(struct snd_soc_component *cmpnt,
-				struct snd_kcontrol_new *kctl,
-				struct snd_soc_tplg_ctl_hdr *hdr)
-{
-	struct soc_bytes_ext *sb;
-	struct snd_soc_tplg_bytes_control *tplg_bc;
-	struct snd_soc_tplg_enum_control *tplg_ec;
-	struct hdac_ext_bus *ebus  = snd_soc_component_get_drvdata(cmpnt);
-	struct hdac_bus *bus = ebus_to_hbus(ebus);
-	struct soc_enum *se;
-=======
 		for (i = 0; i < skl->nr_modules; i++) {
 			skl->modules[i] = devm_kzalloc(dev,
 			sizeof(struct skl_module), GFP_KERNEL);
->>>>>>> 5313acb4
 
 			if (!skl->modules[i])
 				return -EINVAL;
 		}
 		break;
 
-<<<<<<< HEAD
-	case SND_SOC_TPLG_CTL_ENUM:
-		tplg_ec = container_of(hdr,
-				struct snd_soc_tplg_enum_control, hdr);
-		if (kctl->access & SNDRV_CTL_ELEM_ACCESS_READWRITE) {
-			se = (struct soc_enum *)kctl->private_value;
-			if (tplg_ec->priv.size)
-				return skl_init_enum_data(bus->dev, se,
-						tplg_ec);
-		}
-		break;
-
-	default:
-		dev_warn(bus->dev, "Control load not supported %d:%d:%d\n",
-			hdr->ops.get, hdr->ops.put, hdr->ops.info);
-=======
 	case SKL_TKN_MM_U8_MOD_IDX:
 		mod_idx = tkn_elem->value;
->>>>>>> 5313acb4
 		break;
 
 	case SKL_TKN_U32_ASTATE_COUNT:
@@ -5389,26 +4700,6 @@
 			return -EINVAL;
 		}
 
-<<<<<<< HEAD
-static int skl_tplg_fill_str_mfest_tkn(struct device *dev,
-		struct snd_soc_tplg_vendor_string_elem *str_elem,
-		struct skl *skl)
-{
-	int tkn_count = 0;
-	static int ref_count;
-
-	switch (str_elem->token) {
-	case SKL_TKN_STR_LIB_NAME:
-		if (ref_count > skl->skl_sst->lib_count - 1) {
-			ref_count = 0;
-			return -EINVAL;
-		}
-
-		strncpy(skl->skl_sst->lib_info[ref_count].name,
-			str_elem->string,
-			ARRAY_SIZE(skl->skl_sst->lib_info[ref_count].name));
-		ref_count++;
-=======
 		if (tkn_elem->value > SKL_MAX_ASTATE_CFG) {
 			dev_err(dev, "Invalid A-State count %d\n",
 				tkn_elem->value);
@@ -5433,291 +4724,14 @@
 		}
 
 		astate_cfg_idx = tkn_elem->value;
->>>>>>> 5313acb4
 		break;
 
 	case SKL_TKN_U32_ASTATE_KCPS:
 		astate_table[astate_cfg_idx].kcps = tkn_elem->value;
 		break;
 
-<<<<<<< HEAD
-	tkn_count++;
-	return tkn_count;
-}
-
-static int skl_tplg_get_str_tkn(struct device *dev,
-		struct snd_soc_tplg_vendor_array *array,
-		struct skl *skl)
-{
-	int tkn_count = 0, ret;
-	struct snd_soc_tplg_vendor_string_elem *str_elem;
-
-	str_elem = (struct snd_soc_tplg_vendor_string_elem *)array->value;
-	while (tkn_count < array->num_elems) {
-		ret = skl_tplg_fill_str_mfest_tkn(dev, str_elem, skl);
-		str_elem++;
-=======
 	case SKL_TKN_U32_ASTATE_CLK_SRC:
 		astate_table[astate_cfg_idx].clk_src = tkn_elem->value;
-		break;
-
-	case SKL_TKN_U32_DMA_TYPE:
-		skl->cfg.dmacfg.type = tkn_elem->value;
-		break;
-
-	case SKL_TKN_U32_DMA_SIZE:
-		skl->cfg.dmacfg.size = tkn_elem->value;
-		break;
-
-	case SKL_TKN_U32_DMA_IDX:
-		dma_cfg_idx = tkn_elem->value;
-		break;
-
-	case SKL_TKN_U32_DMA_MIN_SIZE:
-		skl->cfg.dmacfg.dma_cfg[dma_cfg_idx].min_size =
-							tkn_elem->value;
-		break;
-
-	case SKL_TKN_U32_DMA_MAX_SIZE:
-		skl->cfg.dmacfg.dma_cfg[dma_cfg_idx].max_size =
-							tkn_elem->value;
-		break;
-
-	case SKL_TKN_U32_SCH_TYPE:
-		skl->cfg.sch_cfg.type = tkn_elem->value;
-		break;
-
-	case SKL_TKN_U32_SCH_SIZE:
-		skl->cfg.sch_cfg.length = tkn_elem->value;
-		break;
-
-	case SKL_TKN_U32_SCH_SYS_TICK_MUL:
-		skl->cfg.sch_cfg.sys_tick_mul = tkn_elem->value;
-		break;
-
-	case SKL_TKN_U32_SCH_SYS_TICK_DIV:
-		skl->cfg.sch_cfg.sys_tick_div = tkn_elem->value;
-		break;
-
-	case SKL_TKN_U32_SCH_SYS_TICK_LL_SRC:
-		skl->cfg.sch_cfg.sys_tick_ll_src = tkn_elem->value;
-		break;
-
-	case SKL_TKN_U32_SCH_SYS_TICK_CFG_LEN:
-		skl->cfg.sch_cfg.sys_tick_cfg_len = tkn_elem->value;
-		break;
-
-	case SKL_TKN_U32_SCH_SYS_TICK_CFG:
-		skl->cfg.sch_cfg.sys_tick_cfg = tkn_elem->value;
-		break;
->>>>>>> 5313acb4
-
-	case SKL_TKN_U8_IN_PIN_TYPE:
-	case SKL_TKN_U8_OUT_PIN_TYPE:
-	case SKL_TKN_U8_IN_QUEUE_COUNT:
-	case SKL_TKN_U8_OUT_QUEUE_COUNT:
-	case SKL_TKN_MM_U8_NUM_RES:
-	case SKL_TKN_MM_U8_NUM_INTF:
-		ret = skl_tplg_fill_mod_info(dev, tkn_elem, mod);
-		if (ret < 0)
-			return ret;
-		break;
-
-	case SKL_TKN_U32_DIR_PIN_COUNT:
-		dir = tkn_elem->value & SKL_IN_DIR_BIT_MASK;
-		pin_idx = (tkn_elem->value & SKL_PIN_COUNT_MASK) >> 4;
-		break;
-
-	case SKL_TKN_MM_U32_RES_ID:
-		if (!res)
-			return -EINVAL;
-
-<<<<<<< HEAD
-static int skl_tplg_mfest_fill_dmactrl(struct device *dev,
-		struct skl_dmactrl_config *dmactrl_cfg,
-		struct snd_soc_tplg_vendor_value_elem *tkn_elem)
-{
-
-	u32 cfg_idx = dmactrl_cfg->idx;
-	struct skl_dmctrl_hdr *hdr = &dmactrl_cfg->hdr[cfg_idx];
-
-	switch (tkn_elem->token) {
-	case SKL_TKN_U32_FMT_CH:
-		hdr->ch = tkn_elem->value;
-		break;
-
-	case SKL_TKN_U32_FMT_FREQ:
-		hdr->freq = tkn_elem->value;
-		break;
-
-	case SKL_TKN_U32_FMT_BIT_DEPTH:
-		hdr->fmt = tkn_elem->value;
-		break;
-
-	case SKL_TKN_U32_PIPE_DIRECTION:
-		hdr->direction = tkn_elem->value;
-		break;
-
-	case SKL_TKN_U8_TIME_SLOT:
-		hdr->tdm_slot = tkn_elem->value;
-		break;
-
-	case SKL_TKN_U32_VBUS_ID:
-		hdr->vbus_id = tkn_elem->value;
-		break;
-
-	case SKL_TKN_U32_DMACTRL_CFG_IDX:
-		dmactrl_cfg->idx  = tkn_elem->value;
-		break;
-
-	case SKL_TKN_U32_DMACTRL_CFG_SIZE:
-		if (tkn_elem->value && !hdr->data) {
-			hdr->data = devm_kzalloc(dev,
-				tkn_elem->value, GFP_KERNEL);
-			if (!hdr->data)
-				return -ENOMEM;
-			hdr->data_size = tkn_elem->value;
-		} else {
-			hdr->data_size = 0;
-			dev_err(dev, "Invalid dmactrl info \n");
-		}
-		break;
-	default:
-		dev_err(dev, "Invalid token %d\n", tkn_elem->token);
-		return -EINVAL;
-	}
-
-	return 0;
-}
-
-static int skl_tplg_mfest_fill_fmt(struct device *dev,
-		struct skl_module_intf *fmt,
-		struct snd_soc_tplg_vendor_value_elem *tkn_elem,
-		u32 dir, int fmt_idx)
-{
-	struct skl_module_pin_fmt *dst_fmt;
-	struct skl_module_fmt *mod_fmt;
-	int ret;
-
-	if (!fmt)
-		return -EINVAL;
-
-	switch (dir) {
-	case SKL_DIR_IN:
-		dst_fmt = &fmt->input[fmt_idx];
-		break;
-
-	case SKL_DIR_OUT:
-		dst_fmt = &fmt->output[fmt_idx];
-		break;
-
-	default:
-		dev_err(dev, "Invalid direction value\n");
-		return -EINVAL;
-	}
-
-	mod_fmt = &dst_fmt->pin_fmt;
-
-	switch (tkn_elem->token) {
-	case SKL_TKN_MM_U32_INTF_PIN_ID:
-		dst_fmt->pin_id = tkn_elem->value;
-		break;
-
-	default:
-		ret = skl_tplg_fill_fmt(dev, mod_fmt, tkn_elem->token,
-					tkn_elem->value);
-		if (ret < 0)
-			return ret;
-		break;
-	}
-
-	return 0;
-}
-
-static int skl_tplg_fill_mod_info(struct device *dev,
-		struct snd_soc_tplg_vendor_value_elem *tkn_elem,
-		struct skl_module *mod)
-{
-
-	if (!mod)
-		return -EINVAL;
-
-	switch (tkn_elem->token) {
-	case SKL_TKN_U8_IN_PIN_TYPE:
-		mod->input_pin_type = tkn_elem->value;
-		break;
-
-	case SKL_TKN_U8_OUT_PIN_TYPE:
-		mod->output_pin_type = tkn_elem->value;
-		break;
-
-	case SKL_TKN_U8_IN_QUEUE_COUNT:
-		mod->max_input_pins = tkn_elem->value;
-		break;
-
-	case SKL_TKN_U8_OUT_QUEUE_COUNT:
-		mod->max_output_pins = tkn_elem->value;
-		break;
-
-	case SKL_TKN_MM_U8_NUM_RES:
-		mod->nr_resources = tkn_elem->value;
-		break;
-
-	case SKL_TKN_MM_U8_NUM_INTF:
-		mod->nr_interfaces = tkn_elem->value;
-		break;
-
-	default:
-		dev_err(dev, "Invalid mod info token %d", tkn_elem->token);
-		return -EINVAL;
-	}
-
-	return 0;
-}
-
-
-static int skl_tplg_get_int_tkn(struct device *dev,
-		struct snd_soc_tplg_vendor_value_elem *tkn_elem,
-		struct skl *skl)
-{
-	int tkn_count = 0, ret;
-	static int mod_idx, res_val_idx, intf_val_idx, dir, pin_idx;
-	static int dma_cfg_idx;
-	struct skl_module_res *res = NULL;
-	struct skl_module_intf *fmt = NULL;
-	struct skl_module *mod = NULL;
-	int i;
-
-	if (skl->modules) {
-		mod = skl->modules[mod_idx];
-		res = &mod->resources[res_val_idx];
-		fmt = &mod->formats[intf_val_idx];
-	}
-
-	switch (tkn_elem->token) {
-	case SKL_TKN_U32_LIB_COUNT:
-		skl->skl_sst->lib_count = tkn_elem->value;
-		break;
-
-	case SKL_TKN_U8_NUM_MOD:
-		skl->nr_modules = tkn_elem->value;
-		skl->modules = devm_kcalloc(dev, skl->nr_modules,
-				sizeof(*skl->modules), GFP_KERNEL);
-
-		if (!skl->modules)
-			return -ENOMEM;
-
-		for (i = 0; i < skl->nr_modules; i++) {
-			skl->modules[i] = devm_kzalloc(dev,
-			sizeof(struct skl_module), GFP_KERNEL);
-
-			if (!skl->modules[i])
-				return -EINVAL;
-		}
-		break;
-
-	case SKL_TKN_MM_U8_MOD_IDX:
-		mod_idx = tkn_elem->value;
 		break;
 
 	case SKL_TKN_U32_DMA_TYPE:
@@ -5854,72 +4868,6 @@
 		if (ret < 0)
 			return ret;
 
-=======
-		res->res_idx = tkn_elem->value;
-		res_val_idx = tkn_elem->value;
-		break;
-
-	case SKL_TKN_MM_U32_FMT_ID:
-		if (!fmt)
-			return -EINVAL;
-
-		fmt->fmt_idx = tkn_elem->value;
-		intf_val_idx = tkn_elem->value;
-		break;
-
-	case SKL_TKN_MM_U32_CPS:
-	case SKL_TKN_MM_U32_DMA_SIZE:
-	case SKL_TKN_MM_U32_CPC:
-	case SKL_TKN_U32_MEM_PAGES:
-	case SKL_TKN_U32_OBS:
-	case SKL_TKN_U32_IBS:
-	case SKL_TKN_MM_U32_RES_PIN_ID:
-	case SKL_TKN_MM_U32_PIN_BUF:
-		ret = skl_tplg_fill_res_tkn(dev, tkn_elem, res,
-				pin_idx, dir);
-		if (ret < 0)
-			return ret;
-
-		break;
-
-	case SKL_TKN_MM_U32_NUM_IN_FMT:
-		if (!fmt)
-			return -EINVAL;
-
-		res->nr_input_pins = tkn_elem->value;
-		break;
-
-	case SKL_TKN_MM_U32_NUM_OUT_FMT:
-		if (!fmt)
-			return -EINVAL;
-
-		res->nr_output_pins = tkn_elem->value;
-		break;
-
-	case SKL_TKN_U32_FMT_CH:
-	case SKL_TKN_U32_FMT_FREQ:
-	case SKL_TKN_U32_FMT_BIT_DEPTH:
-	case SKL_TKN_U32_FMT_SAMPLE_SIZE:
-	case SKL_TKN_U32_FMT_CH_CONFIG:
-	case SKL_TKN_U32_FMT_INTERLEAVE:
-	case SKL_TKN_U32_FMT_SAMPLE_TYPE:
-	case SKL_TKN_U32_FMT_CH_MAP:
-	case SKL_TKN_MM_U32_INTF_PIN_ID:
-	case SKL_TKN_U32_PIPE_DIRECTION:
-	case SKL_TKN_U8_TIME_SLOT:
-	case SKL_TKN_U32_VBUS_ID:
-	case SKL_TKN_U32_DMACTRL_CFG_IDX:
-	case SKL_TKN_U32_DMACTRL_CFG_SIZE:
-		if (skl->modules)
-			ret = skl_tplg_mfest_fill_fmt(dev, fmt, tkn_elem, dir,
-					pin_idx);
-		else
-			ret = skl_tplg_mfest_fill_dmactrl(dev, &skl->cfg.dmactrl_cfg,
-					 tkn_elem);
-		if (ret < 0)
-			return ret;
-
->>>>>>> 5313acb4
 		break;
 
 	default:
