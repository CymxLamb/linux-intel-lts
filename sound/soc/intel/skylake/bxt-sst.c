--- conflicted
+++ resolved
@@ -283,14 +283,11 @@
 	return ret;
 
 base_fw_load_failed:
-<<<<<<< HEAD
-=======
 	if (fwerr)
 		*fwerr = sst_dsp_shim_read(ctx, BXT_ADSP_ERROR_CODE);
 	if (fwsts)
 		*fwsts = sst_dsp_shim_read(ctx, BXT_ADSP_FW_STATUS);
 
->>>>>>> ed39fbc3
 	ctx->dsp_ops.cleanup(ctx->dev, &ctx->dmab, stream_tag,
 						SNDRV_PCM_STREAM_PLAYBACK);
 
@@ -305,11 +302,7 @@
 
 	ctx->dsp_ops.trigger(ctx->dev, true, ctx->dsp_ops.stream_tag,
 						SNDRV_PCM_STREAM_PLAYBACK);
-<<<<<<< HEAD
-	ret = sst_dsp_register_poll(ctx, BXT_ADSP_FW_STATUS, SKL_FW_STS_MASK,
-=======
 	ret = sst_fw_status_poll(ctx, 0,
->>>>>>> ed39fbc3
 			BXT_ROM_INIT, BXT_BASEFW_TIMEOUT, "Firmware boot");
 
 	ctx->dsp_ops.trigger(ctx->dev, false, ctx->dsp_ops.stream_tag,
@@ -347,19 +340,10 @@
 	skl_dsp_strip_extended_manifest(&stripped_fw);
 
 	for (i = 0; i < BXT_FW_INIT_RETRY; i++) {
-<<<<<<< HEAD
-		ret = sst_bxt_prepare_fw(ctx, stripped_fw.data, stripped_fw.size);
-		if (ret < 0) {
-			dev_err(ctx->dev, "Error code=0x%x: FW status=0x%x\n",
-				sst_dsp_shim_read(ctx, BXT_ADSP_ERROR_CODE),
-				sst_dsp_shim_read(ctx, BXT_ADSP_FW_STATUS));
-
-=======
 		ret = sst_bxt_prepare_fw(ctx, stripped_fw.data,
 					stripped_fw.size, &fwerr, &fwsts);
 		if (ret < 0) {
 			dev_err(ctx->dev, "Error code=0x%x: FW status=0x%x\n", fwerr, fwsts);
->>>>>>> ed39fbc3
 			dev_err(ctx->dev, "Iteration %d Core En/ROM load fail:%d\n", i, ret);
 			continue;
 		}
