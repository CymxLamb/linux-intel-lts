/*
 *  bxt-sst.c - DSP library functions for BXT platform
 *
 *  Copyright (C) 2015-16 Intel Corp
 *  Author:Rafal Redzimski <rafal.f.redzimski@intel.com>
 *	   Jeeja KP <jeeja.kp@intel.com>
 *
 *  This program is free software; you can redistribute it and/or modify
 *  it under the terms of the GNU General Public License as published by
 *  the Free Software Foundation; version 2 of the License.
 *
 *  This program is distributed in the hope that it will be useful, but
 *  WITHOUT ANY WARRANTY; without even the implied warranty of
 *  MERCHANTABILITY or FITNESS FOR A PARTICULAR PURPOSE.  See the GNU
 *  General Public License for more details.
 */

#include <linux/module.h>
#include <linux/delay.h>
#include <linux/firmware.h>
#include <linux/device.h>
#include <asm/cacheflush.h>

#include "../common/sst-dsp.h"
#include "skl-fwlog.h"
#include "skl-sst-ipc.h"

#define BXT_BASEFW_TIMEOUT	3000
#define BXT_INIT_TIMEOUT	300
<<<<<<< HEAD
#define BXT_ROM_INIT_TIMEOUT	70
=======
#define BXT_ROM_INIT_TIMEOUT	100
>>>>>>> 9acef364
#define BXT_IPC_PURGE_FW	0x01004000

#define BXT_ROM_INIT		0x5
#define BXT_ADSP_SRAM0_BASE	0x80000

/* BXT SSP/I2S Registers */
#define I2S_SSC1_REG_OFF	BIT(2)
#define SET_SLAVE_MASK		GENMASK(25, 24)

/*BXT I2S Clock Gating*/
#define BXT_DSP_CLK_CTL			0x378
#define BXT_DISABLE_4_SSP_CLK_GT	GENMASK(21, 18)
#define BXT_DISABLE_ALL_SSP_CLK_GT	GENMASK(23, 18)

/* Trace Buffer Window */
#define BXT_ADSP_SRAM2_BASE	0x0C0000
#define BXT_ADSP_W2_SIZE	0x2000
#define BXT_ADSP_WP_DSP0	(BXT_ADSP_SRAM0_BASE+0x30)
#define BXT_ADSP_WP_DSP1	(BXT_ADSP_SRAM0_BASE+0x34)
#define BXT_ADSP_NR_DSP		2

/* Firmware status window */
#define BXT_ADSP_FW_STATUS	BXT_ADSP_SRAM0_BASE
#define BXT_ADSP_ERROR_CODE     (BXT_ADSP_FW_STATUS + 0x4)

#define BXT_ADSP_SRAM1_BASE	0xA0000

#define BXT_ADSP_FW_BIN_HDR_OFFSET 0x2000

/* Delay before scheduling D0i3 entry */
#define BXT_D0I3_DELAY 5000

<<<<<<< HEAD
#define BXT_FW_INIT_RETRY 3
=======
#define BXT_FW_INIT_RETRY 20
>>>>>>> 9acef364

#define GET_SSP_BASE(N)	(N > 4 ? 0x2000 : 0x4000)

#define BXTP_NUM_I2S_PORTS	6

static void bxt_set_ssp_slave(struct sst_dsp *ctx)
{
	u32 mask, i2s_base_addr;
	int i;

	if (BXTP_NUM_I2S_PORTS == 4)
		mask = BXT_DISABLE_4_SSP_CLK_GT;
	else
		mask = BXT_DISABLE_ALL_SSP_CLK_GT;

	/* disable clock gating on all SSPs */
	sst_dsp_shim_update_bits_unlocked(ctx,
			BXT_DSP_CLK_CTL, mask, mask);

	/* set all SSPs to slave */
	i2s_base_addr = GET_SSP_BASE(BXTP_NUM_I2S_PORTS);
	for (i = 0; i < BXTP_NUM_I2S_PORTS; i++) {
		sst_dsp_shim_update_bits_unlocked(ctx,
			(i2s_base_addr + (i * 0x1000) + I2S_SSC1_REG_OFF),
					SET_SLAVE_MASK, SET_SLAVE_MASK);
	}

	/* re-enable clock gating */
	sst_dsp_shim_update_bits_unlocked(ctx, BXT_DSP_CLK_CTL, mask, 0);
}

static unsigned int bxt_get_errorcode(struct sst_dsp *ctx)
{
	 return sst_dsp_shim_read(ctx, BXT_ADSP_ERROR_CODE);
}

int
bxt_load_library(struct sst_dsp *ctx, struct skl_lib_info *linfo, int lib_count)
{
	struct snd_dma_buffer dmab;
	struct skl_sst *skl = ctx->thread_context;
	struct firmware stripped_fw;
	int ret = 0, i, dma_id, stream_tag;

	/* library indices start from 1 to N. 0 represents base FW */
	for (i = 1; i < lib_count; i++) {
		ret = skl_prepare_lib_load(skl, &skl->lib_info[i], &stripped_fw,
					BXT_ADSP_FW_BIN_HDR_OFFSET, i);
		if (ret < 0)
			goto load_library_failed;

		stream_tag = ctx->dsp_ops.prepare(ctx->dev, 0x40,
					stripped_fw.size, &dmab,
					SNDRV_PCM_STREAM_PLAYBACK);
		if (stream_tag <= 0) {
			dev_err(ctx->dev, "Lib prepare DMA err: %x\n",
					stream_tag);
			ret = stream_tag;
			goto load_library_failed;
		}

		dma_id = stream_tag - 1;
		memcpy(dmab.area, stripped_fw.data, stripped_fw.size);

		ctx->dsp_ops.trigger(ctx->dev, true, stream_tag,
						SNDRV_PCM_STREAM_PLAYBACK);
		ret = skl_sst_ipc_load_library(&skl->ipc, dma_id, i, true);
		if (ret < 0)
			dev_err(ctx->dev, "IPC Load Lib for %s fail: %d\n",
					linfo[i].name, ret);

		ctx->dsp_ops.trigger(ctx->dev, false, stream_tag,
						SNDRV_PCM_STREAM_PLAYBACK);
		ctx->dsp_ops.cleanup(ctx->dev, &dmab, stream_tag,
						SNDRV_PCM_STREAM_PLAYBACK);
	}

	return ret;

load_library_failed:
	skl_release_library(linfo, lib_count);
	return ret;
}

/*
 * First boot sequence has some extra steps. Core 0 waits for power
 * status on core 1, so power up core 1 also momentarily, keep it in
 * reset/stall and then turn it off
 */
static int sst_bxt_prepare_fw(struct sst_dsp *ctx,
			const void *fwdata, u32 fwsize)
{
	int stream_tag, ret;

	stream_tag = ctx->dsp_ops.prepare(ctx->dev, 0x40, fwsize, &ctx->dmab,
						SNDRV_PCM_STREAM_PLAYBACK);
	if (stream_tag <= 0) {
		dev_err(ctx->dev, "Failed to prepare DMA FW loading err: %x\n",
				stream_tag);
		return stream_tag;
	}

	ctx->dsp_ops.stream_tag = stream_tag;
	memcpy(ctx->dmab.area, fwdata, fwsize);

	/* make sure FW is flushed to DDR */
	clflush_cache_range(ctx->dmab.area, fwsize);

	/* Step 1: Power up core 0 and core1 */
	ret = skl_dsp_core_power_up(ctx, SKL_DSP_CORE0_MASK |
				SKL_DSP_CORE_MASK(1));
	if (ret < 0) {
		dev_err(ctx->dev, "dsp core0/1 power up failed\n");
		goto base_fw_load_failed;
	}

	/* DSP is powered up, set all SSPs to slave mode */
	bxt_set_ssp_slave(ctx);

	/* Step 2: Purge FW request */

	/* Purge FW request */
	sst_dsp_shim_write(ctx, SKL_ADSP_REG_HIPCI, SKL_ADSP_REG_HIPCI_BUSY |
				(BXT_IPC_PURGE_FW | ((stream_tag - 1) << 9)));

	/* Step 3: Unset core0 reset state & unstall/run core0 */
	ret = skl_dsp_start_core(ctx, SKL_DSP_CORE0_MASK);
	if (ret < 0) {
		dev_err(ctx->dev, "Start dsp core failed ret: %d\n", ret);
		ret = -EIO;
		goto base_fw_load_failed;
	}

	/* Step 4: Wait for DONE Bit */
	ret = sst_dsp_register_poll(ctx, SKL_ADSP_REG_HIPCIE,
					SKL_ADSP_REG_HIPCIE_DONE,
					SKL_ADSP_REG_HIPCIE_DONE,
					BXT_INIT_TIMEOUT, "HIPCIE Done");
	if (ret < 0) {
		dev_err(ctx->dev, "Timeout for Purge Request%d\n", ret);
		goto base_fw_load_failed;
	}

	/* Step 5: power down core1 */
	ret = skl_dsp_core_power_down(ctx, SKL_DSP_CORE_MASK(1));
	if (ret < 0) {
		dev_err(ctx->dev, "dsp core1 power down failed\n");
		goto base_fw_load_failed;
	}

	/* Step 6: Enable Interrupt */
	skl_ipc_int_enable(ctx);
	skl_ipc_op_int_enable(ctx);

	/* Step 7: Wait for ROM init */
	ret = sst_dsp_register_poll(ctx, BXT_ADSP_FW_STATUS, SKL_FW_STS_MASK,
			SKL_FW_INIT, BXT_ROM_INIT_TIMEOUT, "ROM Load");
	if (ret < 0) {
		dev_err(ctx->dev, "Timeout for ROM init, ret:%d\n", ret);
		goto base_fw_load_failed;
	}

	return ret;

base_fw_load_failed:
	ctx->dsp_ops.cleanup(ctx->dev, &ctx->dmab, stream_tag,
						SNDRV_PCM_STREAM_PLAYBACK);

	skl_dsp_core_power_down(ctx, SKL_DSP_CORE_MASK(1));
	skl_dsp_disable_core(ctx, SKL_DSP_CORE0_MASK);
	return ret;
}

static int sst_transfer_fw_host_dma(struct sst_dsp *ctx)
{
	int ret;

	ctx->dsp_ops.trigger(ctx->dev, true, ctx->dsp_ops.stream_tag,
						SNDRV_PCM_STREAM_PLAYBACK);
	ret = sst_dsp_register_poll(ctx, BXT_ADSP_FW_STATUS, SKL_FW_STS_MASK,
			BXT_ROM_INIT, BXT_BASEFW_TIMEOUT, "Firmware boot");

	ctx->dsp_ops.trigger(ctx->dev, false, ctx->dsp_ops.stream_tag,
						SNDRV_PCM_STREAM_PLAYBACK);
	ctx->dsp_ops.cleanup(ctx->dev, &ctx->dmab, ctx->dsp_ops.stream_tag,
						SNDRV_PCM_STREAM_PLAYBACK);

	return ret;
}

static int bxt_load_base_firmware(struct sst_dsp *ctx)
{
	struct firmware stripped_fw;
	struct skl_sst *skl = ctx->thread_context;
	int ret, i;

	if (ctx->fw == NULL) {
		ret = request_firmware(&ctx->fw, ctx->fw_name, ctx->dev);
		if (ret < 0) {
			dev_err(ctx->dev, "Request firmware failed %d\n", ret);
			return ret;
		}
	}

	/* prase uuids on first boot */
	if (skl->is_first_boot) {
		ret = snd_skl_parse_uuids(ctx, ctx->fw, BXT_ADSP_FW_BIN_HDR_OFFSET, 0);
		if (ret < 0)
			goto sst_load_base_firmware_failed;
	}

	stripped_fw.data = ctx->fw->data;
	stripped_fw.size = ctx->fw->size;
	skl_dsp_strip_extended_manifest(&stripped_fw);

	for (i = 0; i < BXT_FW_INIT_RETRY; i++) {
		ret = sst_bxt_prepare_fw(ctx, stripped_fw.data, stripped_fw.size);
		if (ret < 0) {
<<<<<<< HEAD
			dev_err(ctx->dev, "Error code=0x%x: FW status=0x%x\n",
				sst_dsp_shim_read(ctx, BXT_ADSP_ERROR_CODE),
				sst_dsp_shim_read(ctx, BXT_ADSP_FW_STATUS));

			dev_err(ctx->dev, "Itertion %d Core En/ROM load fail:%d\n",
					i, ret);
			continue;
		}
		dev_dbg(ctx->dev, "Itertion %d ROM load Success:%d\n",
				i, ret);

		ret = sst_transfer_fw_host_dma(ctx);
		if (ret < 0) {
			dev_err(ctx->dev, "Itertion %d Transfer firmware failed %d\n",
					i, ret);
			dev_info(ctx->dev, "Error code=0x%x: FW status=0x%x\n",
				sst_dsp_shim_read(ctx, BXT_ADSP_ERROR_CODE),
				sst_dsp_shim_read(ctx, BXT_ADSP_FW_STATUS));

=======
			dev_dbg(ctx->dev,
				"Iteration %d Core En/ROM load failed: %d\nError code=0x%x: FW status=0x%x\n",
				i, ret,
				sst_dsp_shim_read(ctx, BXT_ADSP_ERROR_CODE),
				sst_dsp_shim_read(ctx, BXT_ADSP_FW_STATUS));
			continue;
		}
		dev_dbg(ctx->dev, "Itertion %d ROM load Success:%d\n",
				i, ret);

		ret = sst_transfer_fw_host_dma(ctx);
		if (ret < 0) {
			dev_dbg(ctx->dev,
				"Iteration %d Transfer firmware failed: %d\nError code=0x%x: FW status=0x%x\n",
				i, ret,
				sst_dsp_shim_read(ctx, BXT_ADSP_ERROR_CODE),
				sst_dsp_shim_read(ctx, BXT_ADSP_FW_STATUS));
>>>>>>> 9acef364
			skl_dsp_core_power_down(ctx, SKL_DSP_CORE_MASK(1));
			skl_dsp_disable_core(ctx, SKL_DSP_CORE0_MASK);
			continue;
		}
		dev_dbg(ctx->dev, "Itertion %d FW transfer Success:%d\n",
				i, ret);

		if (ret == 0)
			break;
	}

	if (ret < 0) {
		dev_err(ctx->dev, "Firmware download failed\n");
		goto sst_load_base_firmware_failed;
	} else {
		dev_dbg(ctx->dev, "Firmware download successful\n");
		ret = wait_event_timeout(skl->boot_wait, skl->boot_complete,
					msecs_to_jiffies(SKL_IPC_BOOT_MSECS));
		if (ret == 0) {
			dev_err(ctx->dev, "DSP boot fail, FW Ready timeout\n");
			skl_dsp_disable_core(ctx, SKL_DSP_CORE0_MASK);
			ret = -EIO;
		} else {
			ret = 0;
			skl->fw_loaded = true;
		}
	}

	return ret;

sst_load_base_firmware_failed:
	release_firmware(ctx->fw);
	ctx->fw = NULL;
	return ret;
}

/*
 * Decide the D0i3 state that can be targeted based on the usecase
 * ref counts and DSP state
 *
 * Decision Matrix:  (X= dont care; state = target state)
 *
 * DSP state != SKL_DSP_RUNNING ; state = no d0i3
 *
 * DSP state == SKL_DSP_RUNNING , the following matrix applies
 * non_d0i3 >0; streaming =X; non_streaming =X; state = no d0i3
 * non_d0i3 =X; streaming =0; non_streaming =0; state = no d0i3
 * non_d0i3 =0; streaming >0; non_streaming =X; state = streaming d0i3
 * non_d0i3 =0; streaming =0; non_streaming =X; state = non-streaming d0i3
 */
static int bxt_d0i3_target_state(struct sst_dsp *ctx)
{
	struct skl_sst *skl = ctx->thread_context;
	struct skl_d0i3_data *d0i3 = &skl->d0i3;

	if (skl->cores.state[SKL_DSP_CORE0_ID] != SKL_DSP_RUNNING)
		return SKL_DSP_D0I3_NONE;

	if (d0i3->non_d0i3)
		return SKL_DSP_D0I3_NONE;
	else if (d0i3->streaming)
		return SKL_DSP_D0I3_STREAMING;
	else if (d0i3->non_streaming)
		return SKL_DSP_D0I3_NON_STREAMING;
	else
		return SKL_DSP_D0I3_NONE;
}

void bxt_set_dsp_D0i3(struct work_struct *work)
{
	int ret;
	struct skl_ipc_d0ix_msg msg;
	struct skl_sst *skl = container_of(work,
			struct skl_sst, d0i3.work.work);
	struct sst_dsp *ctx = skl->dsp;
	struct skl_d0i3_data *d0i3 = &skl->d0i3;
	int target_state;

	dev_dbg(ctx->dev, "In %s:\n", __func__);

	/* D0i3 entry allowed only if core 0 alone is running */
	if (skl_dsp_get_enabled_cores(ctx) !=  SKL_DSP_CORE0_MASK) {
		dev_warn(ctx->dev,
				"D0i3 allowed when only core0 running:Exit\n");
		return;
	}

	target_state = bxt_d0i3_target_state(ctx);
	if (target_state == SKL_DSP_D0I3_NONE)
		return;

	msg.instance_id = 0;
	msg.module_id = 0;
	msg.wake = 1;
	msg.streaming = 0;
	if (target_state == SKL_DSP_D0I3_STREAMING)
		msg.streaming = 1;

	ret =  skl_ipc_set_d0ix(&skl->ipc, &msg);

	if (ret < 0) {
		dev_err(ctx->dev, "Failed to set DSP to D0i3 state\n");
		return;
	}

	/* Set Vendor specific register D0I3C.I3 to enable D0i3*/
	if (skl->update_d0i3c)
		skl->update_d0i3c(skl->dev, true);

	d0i3->state = target_state;
	skl->cores.state[SKL_DSP_CORE0_ID] = SKL_DSP_RUNNING_D0I3;
}

int bxt_schedule_dsp_D0i3(struct sst_dsp *ctx)
{
	struct skl_sst *skl = ctx->thread_context;
	struct skl_d0i3_data *d0i3 = &skl->d0i3;

	/* Schedule D0i3 only if the usecase ref counts are appropriate */
	if (bxt_d0i3_target_state(ctx) != SKL_DSP_D0I3_NONE) {

		dev_dbg(ctx->dev, "%s: Schedule D0i3\n", __func__);

		schedule_delayed_work(&d0i3->work,
				msecs_to_jiffies(BXT_D0I3_DELAY));
	}

	return 0;
}

int bxt_set_dsp_D0i0(struct sst_dsp *ctx)
{
	int ret;
	struct skl_ipc_d0ix_msg msg;
	struct skl_sst *skl = ctx->thread_context;

	dev_dbg(ctx->dev, "In %s:\n", __func__);

	/* First Cancel any pending attempt to put DSP to D0i3 */
	cancel_delayed_work_sync(&skl->d0i3.work);

	/* If DSP is currently in D0i3, bring it to D0i0 */
	if (skl->cores.state[SKL_DSP_CORE0_ID] != SKL_DSP_RUNNING_D0I3)
		return 0;

	dev_dbg(ctx->dev, "Set DSP to D0i0\n");

	msg.instance_id = 0;
	msg.module_id = 0;
	msg.streaming = 0;
	msg.wake = 0;

	if (skl->d0i3.state == SKL_DSP_D0I3_STREAMING)
		msg.streaming = 1;

	/* Clear Vendor specific register D0I3C.I3 to disable D0i3*/
	if (skl->update_d0i3c)
		skl->update_d0i3c(skl->dev, false);

	ret =  skl_ipc_set_d0ix(&skl->ipc, &msg);
	if (ret < 0) {
		dev_err(ctx->dev, "Failed to set DSP to D0i0\n");
		return ret;
	}

	skl->cores.state[SKL_DSP_CORE0_ID] = SKL_DSP_RUNNING;
	skl->d0i3.state = SKL_DSP_D0I3_NONE;

	return 0;
}

static int bxt_set_dsp_D0(struct sst_dsp *ctx, unsigned int core_id)
{
	struct skl_sst *skl = ctx->thread_context;
	int ret;
	struct skl_ipc_dxstate_info dx;
	unsigned int core_mask = SKL_DSP_CORE_MASK(core_id);

	if (skl->fw_loaded == false) {
		skl->boot_complete = false;
		ret = bxt_load_base_firmware(ctx);
		if (ret < 0) {
			dev_err(ctx->dev, "reload fw failed: %d\n", ret);
			return ret;
		}

		if (skl->lib_count > 1) {
			ret = bxt_load_library(ctx, skl->lib_info,
						skl->lib_count);
			if (ret < 0) {
				dev_err(ctx->dev, "reload libs failed: %d\n", ret);
				return ret;
			}
		}
		skl->cores.state[core_id] = SKL_DSP_RUNNING;
		return ret;
	}

	/* If core 0 is being turned on, turn on core 1 as well */
	if (core_id == SKL_DSP_CORE0_ID)
		ret = skl_dsp_core_power_up(ctx, core_mask |
				SKL_DSP_CORE_MASK(1));
	else
		ret = skl_dsp_core_power_up(ctx, core_mask);

	if (ret < 0)
		goto err;

	if (core_id == SKL_DSP_CORE0_ID) {

		 /* set all SSPs to slave mode */
		bxt_set_ssp_slave(ctx);

		/*
		 * Enable interrupt after SPA is set and before
		 * DSP is unstalled
		 */
		skl_ipc_int_enable(ctx);
		skl_ipc_op_int_enable(ctx);
		skl->boot_complete = false;
	}

	ret = skl_dsp_start_core(ctx, core_mask);
	if (ret < 0)
		goto err;

	if (core_id == SKL_DSP_CORE0_ID) {
		ret = wait_event_timeout(skl->boot_wait,
				skl->boot_complete,
				msecs_to_jiffies(SKL_IPC_BOOT_MSECS));

	/* If core 1 was turned on for booting core 0, turn it off */
		skl_dsp_core_power_down(ctx, SKL_DSP_CORE_MASK(1));
		if (ret == 0) {
			dev_err(ctx->dev, "%s: DSP boot timeout\n", __func__);
			dev_err(ctx->dev, "Error code=0x%x: FW status=0x%x\n",
				sst_dsp_shim_read(ctx, BXT_ADSP_ERROR_CODE),
				sst_dsp_shim_read(ctx, BXT_ADSP_FW_STATUS));
			dev_err(ctx->dev, "Failed to set core0 to D0 state\n");
			ret = -EIO;
			goto err;
		}
	}

	/* Tell FW if additional core in now On */

	if (core_id != SKL_DSP_CORE0_ID) {
		dx.core_mask = core_mask;
		dx.dx_mask = core_mask;

		ret = skl_ipc_set_dx(&skl->ipc, BXT_INSTANCE_ID,
					BXT_BASE_FW_MODULE_ID, &dx);
		if (ret < 0) {
			dev_err(ctx->dev, "IPC set_dx for core %d fail: %d\n",
								core_id, ret);
			goto err;
		}
	}

	skl->cores.state[core_id] = SKL_DSP_RUNNING;
	ret = skl_notify_tplg_change(skl, SKL_TPLG_CHG_NOTIFY_DSP_D0);
	if (ret < 0)
		dev_warn(ctx->dev,
			"update of topology event D0 failed\n");

	return 0;
err:
	if (core_id == SKL_DSP_CORE0_ID)
		core_mask |= SKL_DSP_CORE_MASK(1);
	skl_dsp_disable_core(ctx, core_mask);

	return ret;
}

static int bxt_set_dsp_D3(struct sst_dsp *ctx, unsigned int core_id)
{
	int ret;
	struct skl_ipc_dxstate_info dx;
	struct skl_sst *skl = ctx->thread_context;
	unsigned int core_mask = SKL_DSP_CORE_MASK(core_id);

	dx.core_mask = core_mask;
	dx.dx_mask = SKL_IPC_D3_MASK;

	dev_dbg(ctx->dev, "core mask=%x dx_mask=%x\n",
			dx.core_mask, dx.dx_mask);

	ret = skl_ipc_set_dx(&skl->ipc, BXT_INSTANCE_ID,
				BXT_BASE_FW_MODULE_ID, &dx);
	if (ret < 0) {
		dev_err(ctx->dev,
		"Failed to set DSP to D3:core id = %d;Continue reset\n",
		core_id);
		/*
		 * In case of D3 failure, re-download the firmware, so set
		 * fw_loaded to false.
		 */
		skl->fw_loaded = false;
	}

	if (core_id == SKL_DSP_CORE0_ID) {
		/* disable Interrupt */
		skl_ipc_op_int_disable(ctx);
		skl_ipc_int_disable(ctx);
	}
	ret = skl_dsp_disable_core(ctx, core_mask);
	if (ret < 0) {
		dev_err(ctx->dev, "Failed to disable core %d\n", ret);
		return ret;
	}
	skl->cores.state[core_id] = SKL_DSP_RESET;
	ret = skl_notify_tplg_change(skl, SKL_TPLG_CHG_NOTIFY_DSP_D3);
	if (ret < 0)
		dev_warn(ctx->dev,
			"update of topology event D3 failed\n");

	return 0;
}

static struct skl_dsp_fw_ops bxt_fw_ops = {
	.set_state_D0 = bxt_set_dsp_D0,
	.set_state_D3 = bxt_set_dsp_D3,
	.set_state_D0i3 = bxt_schedule_dsp_D0i3,
	.set_state_D0i0 = bxt_set_dsp_D0i0,
	.load_fw = bxt_load_base_firmware,
	.get_fw_errcode = bxt_get_errorcode,
	.load_library = bxt_load_library,
};

static struct sst_ops skl_ops = {
	.irq_handler = skl_dsp_sst_interrupt,
	.write = sst_shim32_write,
	.read = sst_shim32_read,
	.ram_read = sst_memcpy_fromio_32,
	.ram_write = sst_memcpy_toio_32,
	.free = skl_dsp_free,
};

static struct sst_dsp_device skl_dev = {
	.thread = skl_dsp_irq_thread_handler,
	.ops = &skl_ops,
};

int bxt_sst_dsp_init(struct device *dev, void __iomem *mmio_base, int irq,
			const char *fw_name, struct skl_dsp_loader_ops dsp_ops,
			struct skl_sst **dsp, void *ptr)
{
	struct skl_sst *skl;
	struct sst_dsp *sst;
	u32 dsp_wp[] = {BXT_ADSP_WP_DSP0, BXT_ADSP_WP_DSP1};
	int ret;

	ret = skl_sst_ctx_init(dev, irq, fw_name, dsp_ops, dsp, &skl_dev);
	if (ret < 0) {
		dev_err(dev, "%s: no device\n", __func__);
		return ret;
	}

	skl = *dsp;
	sst = skl->dsp;
	sst->fw_ops = bxt_fw_ops;
	sst->addr.lpe = mmio_base;
	sst->addr.shim = mmio_base;
	sst->addr.sram0_base = BXT_ADSP_SRAM0_BASE;
	sst->addr.sram1_base = BXT_ADSP_SRAM1_BASE;
	sst->addr.w0_stat_sz = SKL_ADSP_W0_STAT_SZ;
	sst->addr.w0_up_sz = SKL_ADSP_W0_UP_SZ;

	sst_dsp_mailbox_init(sst, (BXT_ADSP_SRAM0_BASE + SKL_ADSP_W0_STAT_SZ),
			SKL_ADSP_W0_UP_SZ, BXT_ADSP_SRAM1_BASE, SKL_ADSP_W1_SZ);
	ret = skl_dsp_init_trace_window(sst, dsp_wp, BXT_ADSP_SRAM2_BASE,
					BXT_ADSP_W2_SIZE, BXT_ADSP_NR_DSP);
	if (ret) {
		dev_err(dev, "FW tracing init failed : %x", ret);
		return ret;
	}

	/* set the D0i3 check */
	skl->ipc.ops.check_dsp_lp_on = skl_ipc_check_D0i0;

	skl->boot_complete = false;
	init_waitqueue_head(&skl->boot_wait);
	INIT_DELAYED_WORK(&skl->d0i3.work, bxt_set_dsp_D0i3);
	skl->d0i3.state = SKL_DSP_D0I3_NONE;

	ret = post_init(sst, &skl_dev);

	return ret;
}
EXPORT_SYMBOL_GPL(bxt_sst_dsp_init);

int bxt_sst_init_fw(struct device *dev, struct skl_sst *ctx)
{
	int ret;
	struct sst_dsp *sst = ctx->dsp;

	ret = sst->fw_ops.load_fw(sst);
	if (ret < 0) {
		dev_err(dev, "Load base fw failed: %x\n", ret);
		return ret;
	}

	skl_dsp_init_core_state(sst);

	if (ctx->lib_count > 1) {
		ret = sst->fw_ops.load_library(sst, ctx->lib_info,
						ctx->lib_count);
		if (ret < 0) {
			dev_err(dev, "Load Library failed : %x\n", ret);
			return ret;
		}
	}
	ctx->is_first_boot = false;

	return 0;
}
EXPORT_SYMBOL_GPL(bxt_sst_init_fw);

void bxt_sst_dsp_cleanup(struct device *dev, struct skl_sst *ctx)
{

	skl_release_library(ctx->lib_info, ctx->lib_count);
	if (ctx->dsp->fw)
		release_firmware(ctx->dsp->fw);
	skl_freeup_uuid_list(ctx);
	skl_ipc_free(&ctx->ipc);
	ctx->dsp->ops->free(ctx->dsp);
}
EXPORT_SYMBOL_GPL(bxt_sst_dsp_cleanup);

MODULE_LICENSE("GPL v2");
MODULE_DESCRIPTION("Intel Broxton IPC driver");<|MERGE_RESOLUTION|>--- conflicted
+++ resolved
@@ -27,11 +27,7 @@
 
 #define BXT_BASEFW_TIMEOUT	3000
 #define BXT_INIT_TIMEOUT	300
-<<<<<<< HEAD
-#define BXT_ROM_INIT_TIMEOUT	70
-=======
 #define BXT_ROM_INIT_TIMEOUT	100
->>>>>>> 9acef364
 #define BXT_IPC_PURGE_FW	0x01004000
 
 #define BXT_ROM_INIT		0x5
@@ -64,11 +60,7 @@
 /* Delay before scheduling D0i3 entry */
 #define BXT_D0I3_DELAY 5000
 
-<<<<<<< HEAD
-#define BXT_FW_INIT_RETRY 3
-=======
 #define BXT_FW_INIT_RETRY 20
->>>>>>> 9acef364
 
 #define GET_SSP_BASE(N)	(N > 4 ? 0x2000 : 0x4000)
 
@@ -287,27 +279,6 @@
 	for (i = 0; i < BXT_FW_INIT_RETRY; i++) {
 		ret = sst_bxt_prepare_fw(ctx, stripped_fw.data, stripped_fw.size);
 		if (ret < 0) {
-<<<<<<< HEAD
-			dev_err(ctx->dev, "Error code=0x%x: FW status=0x%x\n",
-				sst_dsp_shim_read(ctx, BXT_ADSP_ERROR_CODE),
-				sst_dsp_shim_read(ctx, BXT_ADSP_FW_STATUS));
-
-			dev_err(ctx->dev, "Itertion %d Core En/ROM load fail:%d\n",
-					i, ret);
-			continue;
-		}
-		dev_dbg(ctx->dev, "Itertion %d ROM load Success:%d\n",
-				i, ret);
-
-		ret = sst_transfer_fw_host_dma(ctx);
-		if (ret < 0) {
-			dev_err(ctx->dev, "Itertion %d Transfer firmware failed %d\n",
-					i, ret);
-			dev_info(ctx->dev, "Error code=0x%x: FW status=0x%x\n",
-				sst_dsp_shim_read(ctx, BXT_ADSP_ERROR_CODE),
-				sst_dsp_shim_read(ctx, BXT_ADSP_FW_STATUS));
-
-=======
 			dev_dbg(ctx->dev,
 				"Iteration %d Core En/ROM load failed: %d\nError code=0x%x: FW status=0x%x\n",
 				i, ret,
@@ -325,7 +296,6 @@
 				i, ret,
 				sst_dsp_shim_read(ctx, BXT_ADSP_ERROR_CODE),
 				sst_dsp_shim_read(ctx, BXT_ADSP_FW_STATUS));
->>>>>>> 9acef364
 			skl_dsp_core_power_down(ctx, SKL_DSP_CORE_MASK(1));
 			skl_dsp_disable_core(ctx, SKL_DSP_CORE0_MASK);
 			continue;
