--- conflicted
+++ resolved
@@ -188,8 +188,6 @@
 	snd_hdac_chip_writel(bus, VS_EM2, (reg | AZX_EM2_DUM_MASK));
 }
 
-<<<<<<< HEAD
-=======
 static void skl_init_pci(struct skl *skl)
 {
 	struct hdac_ext_bus *ebus = &skl->ebus;
@@ -207,7 +205,6 @@
 	skl_dum_set(ebus);
 }
 
->>>>>>> abe8b932
 /* called from IRQ */
 static void skl_stream_update(struct hdac_bus *bus, struct hdac_stream *hstr)
 {
@@ -897,11 +894,6 @@
 	/* initialize chip */
 	skl_init_pci(skl);
 
-<<<<<<< HEAD
-	skl_dum_set(ebus);
-
-=======
->>>>>>> abe8b932
 	return skl_init_chip(bus, true);
 }
 
