/*
 *  skl-pcm.c -ASoC HDA Platform driver file implementing PCM functionality
 *
 *  Copyright (C) 2014-2015 Intel Corp
 *  Author:  Jeeja KP <jeeja.kp@intel.com>
 *
 *  ~~~~~~~~~~~~~~~~~~~~~~~~~~~~~~~~~~~~~~~~~~~~~~~~~~~~~~~~~~~~~~~~~~~~~~~~~~
 *
 *  This program is free software; you can redistribute it and/or modify
 *  it under the terms of the GNU General Public License as published by
 *  the Free Software Foundation; version 2 of the License.
 *
 *  This program is distributed in the hope that it will be useful, but
 *  WITHOUT ANY WARRANTY; without even the implied warranty of
 *  MERCHANTABILITY or FITNESS FOR A PARTICULAR PURPOSE.  See the GNU
 *  General Public License for more details.
 *
 * ~~~~~~~~~~~~~~~~~~~~~~~~~~~~~~~~~~~~~~~~~~~~~~~~~~~~~~~~~~~~~~~~~~~~~~~~~~
 *
 */

#include <linux/pci.h>
#include <linux/pm_runtime.h>
#include <linux/delay.h>
#include <sound/pcm_params.h>
#include <sound/soc.h>
#include "skl.h"
#include "skl-topology.h"
#include "skl-sst-dsp.h"
#include "skl-sst-ipc.h"
#include "skl-sdw-pcm.h"
#include "skl-fwlog.h"
#include "skl-probe.h"
#include "../common/sst-dsp-priv.h"

#define HDA_MONO 1
#define HDA_STEREO 2
#define HDA_QUAD 4
#define HDA_8_CH 8

static struct snd_pcm_hardware azx_pcm_hw = {
	.info =			(SNDRV_PCM_INFO_MMAP |
				 SNDRV_PCM_INFO_INTERLEAVED |
				 SNDRV_PCM_INFO_BLOCK_TRANSFER |
				 SNDRV_PCM_INFO_MMAP_VALID |
				 SNDRV_PCM_INFO_PAUSE |
				 SNDRV_PCM_INFO_RESUME |
				 SNDRV_PCM_INFO_SYNC_START |
				 SNDRV_PCM_INFO_HAS_WALL_CLOCK | /* legacy */
				 SNDRV_PCM_INFO_HAS_LINK_ATIME |
				 SNDRV_PCM_INFO_NO_PERIOD_WAKEUP |
				 SNDRV_PCM_INFO_NO_STATUS_MMAP),
	.formats =		SNDRV_PCM_FMTBIT_S16_LE |
				SNDRV_PCM_FMTBIT_S32_LE |
				SNDRV_PCM_FMTBIT_S24_LE |
				SNDRV_PCM_FMTBIT_FLOAT_LE,
	.rates =		SNDRV_PCM_RATE_8000_192000 | SNDRV_PCM_RATE_KNOT,
	.rate_min =		8000,
	.rate_max =		192000,
	.channels_min =		1,
	.channels_max =		8,
	.buffer_bytes_max =	AZX_MAX_BUF_SIZE,
	.period_bytes_min =	128,
	.period_bytes_max =	AZX_MAX_BUF_SIZE / 2,
	.periods_min =		2,
	.periods_max =		AZX_MAX_FRAG,
	.fifo_size =		0,
};

static inline
struct hdac_ext_stream *get_hdac_ext_stream(struct snd_pcm_substream *substream)
{
	return substream->runtime->private_data;
}

static struct hdac_ext_bus *get_bus_ctx(struct snd_pcm_substream *substream)
{
	struct hdac_ext_stream *stream = get_hdac_ext_stream(substream);
	struct hdac_stream *hstream = hdac_stream(stream);
	struct hdac_bus *bus = hstream->bus;

	return hbus_to_ebus(bus);
}

static int skl_substream_alloc_pages(struct hdac_ext_bus *ebus,
				 struct snd_pcm_substream *substream,
				 size_t size)
{
	struct hdac_ext_stream *stream = get_hdac_ext_stream(substream);
	int ret;

	hdac_stream(stream)->bufsize = 0;
	hdac_stream(stream)->period_bytes = 0;
	hdac_stream(stream)->format_val = 0;

	ret = snd_pcm_lib_malloc_pages(substream, size);
	if (ret < 0)
		return ret;
	ebus->bus.io_ops->mark_pages_uc(snd_pcm_get_dma_buf(substream), true);

	return ret;
}

static int skl_substream_free_pages(struct hdac_bus *bus,
				struct snd_pcm_substream *substream)
{
	bus->io_ops->mark_pages_uc(snd_pcm_get_dma_buf(substream), false);

	return snd_pcm_lib_free_pages(substream);
}

static void skl_set_pcm_constrains(struct hdac_ext_bus *ebus,
				 struct snd_pcm_runtime *runtime)
{
	snd_pcm_hw_constraint_integer(runtime, SNDRV_PCM_HW_PARAM_PERIODS);

	/* avoid wrap-around with wall-clock */
	snd_pcm_hw_constraint_minmax(runtime, SNDRV_PCM_HW_PARAM_BUFFER_TIME,
				     20, 178000000);
}

static enum hdac_ext_stream_type skl_get_host_stream_type(struct hdac_ext_bus *ebus)
{
	if ((ebus_to_hbus(ebus))->ppcap)
		return HDAC_EXT_STREAM_TYPE_HOST;
	else
		return HDAC_EXT_STREAM_TYPE_COUPLED;
}

static unsigned int rates[] = {
       8000,
       11025,
       12000,
       16000,
       22050,
       24000,
       32000,
       44100,
       48000,
       64000,
       88200,
       96000,
       128000,
       176400,
       192000,
};

static struct snd_pcm_hw_constraint_list hw_rates = {
       .count = ARRAY_SIZE(rates),
       .list = rates,
       .mask = 0,
};


/*
 * check if the stream opened is marked as ignore_suspend by machine, if so
 * then enable suspend_active refcount
 *
 * The count supend_active does not need lock as it is used in open/close
 * and suspend context
 */
static void skl_set_suspend_active(struct snd_pcm_substream *substream,
					 struct snd_soc_dai *dai, bool enable)
{
	struct hdac_ext_bus *ebus = dev_get_drvdata(dai->dev);
	struct snd_soc_dapm_widget *w;
	struct skl *skl = ebus_to_skl(ebus);

	if (substream->stream == SNDRV_PCM_STREAM_PLAYBACK)
		w = dai->playback_widget;
	else
		w = dai->capture_widget;

	if (w->ignore_suspend && enable)
		skl->supend_active++;
	else if (w->ignore_suspend && !enable)
		skl->supend_active--;
}

int skl_pcm_host_dma_prepare(struct device *dev, struct skl_pipe_params *params)
{
	struct hdac_ext_bus *ebus = dev_get_drvdata(dev);
	struct hdac_bus *bus = ebus_to_hbus(ebus);
	unsigned int format_val;
	struct hdac_stream *hstream;
	struct hdac_ext_stream *stream;
	struct snd_pcm_runtime *runtime;
	int err;

	hstream = snd_hdac_get_stream(bus, params->stream,
					params->host_dma_id + 1);
	if (!hstream)
		return -EINVAL;

	stream = stream_to_hdac_ext_stream(hstream);
	snd_hdac_ext_stream_decouple(ebus, stream, true);

	format_val = snd_hdac_calc_stream_format(params->s_freq,
			params->ch, params->format, params->host_bps, 0);

	dev_dbg(dev, "format_val=%d, rate=%d, ch=%d, format=%d\n",
		format_val, params->s_freq, params->ch, params->format);

	snd_hdac_stream_reset(hdac_stream(stream));
	err = snd_hdac_stream_set_params(hdac_stream(stream), format_val);
	if (err < 0)
		return err;

	err = snd_hdac_stream_setup(hdac_stream(stream));
	if (err < 0)
		return err;

	runtime = hdac_stream(stream)->substream->runtime;
	/* enable SPIB if no_rewinds flag is set */
	if (runtime->no_rewinds)
		snd_hdac_ext_stream_spbcap_enable(ebus, 1, hstream->index);

	hdac_stream(stream)->prepared = 1;

	return 0;
}

int skl_pcm_link_dma_prepare(struct device *dev, struct skl_pipe_params *params)
{
	struct hdac_ext_bus *ebus = dev_get_drvdata(dev);
	struct hdac_bus *bus = ebus_to_hbus(ebus);
	unsigned int format_val;
	struct hdac_stream *hstream;
	struct hdac_ext_stream *stream;
	struct hdac_ext_link *link;

	hstream = snd_hdac_get_stream(bus, params->stream,
					params->link_dma_id + 1);
	if (!hstream)
		return -EINVAL;

	stream = stream_to_hdac_ext_stream(hstream);
	snd_hdac_ext_stream_decouple(ebus, stream, true);
	format_val = snd_hdac_calc_stream_format(params->s_freq, params->ch,
					params->format, params->link_bps, 0);

	dev_dbg(dev, "format_val=%d, rate=%d, ch=%d, format=%d\n",
		format_val, params->s_freq, params->ch, params->format);

	snd_hdac_ext_link_stream_reset(stream);

	snd_hdac_ext_link_stream_setup(stream, format_val);

	list_for_each_entry(link, &ebus->hlink_list, list) {
		if (link->index == params->link_index)
			snd_hdac_ext_link_set_stream_id(link,
					hstream->stream_tag);
	}

	stream->link_prepared = 1;

	return 0;
}

static int skl_pcm_open(struct snd_pcm_substream *substream,
		struct snd_soc_dai *dai)
{
	struct hdac_ext_bus *ebus = dev_get_drvdata(dai->dev);
	struct hdac_ext_stream *stream;
	struct snd_pcm_runtime *runtime = substream->runtime;
	struct skl_dma_params *dma_params;
	struct skl *skl = get_skl_ctx(dai->dev);
	struct skl_module_cfg *mconfig;

	dev_dbg(dai->dev, "%s: %s\n", __func__, dai->name);

	stream = snd_hdac_ext_stream_assign(ebus, substream,
					skl_get_host_stream_type(ebus));
	if (stream == NULL)
		return -EBUSY;

	skl_set_pcm_constrains(ebus, runtime);

	snd_pcm_hw_constraint_list(runtime, 0,
			SNDRV_PCM_HW_PARAM_RATE,
                                     &hw_rates);


	/*
	 * disable WALLCLOCK timestamps for capture streams
	 * until we figure out how to handle digital inputs
	 */
	if (substream->stream == SNDRV_PCM_STREAM_CAPTURE) {
		runtime->hw.info &= ~SNDRV_PCM_INFO_HAS_WALL_CLOCK; /* legacy */
		runtime->hw.info &= ~SNDRV_PCM_INFO_HAS_LINK_ATIME;
	}

	runtime->private_data = stream;

	dma_params = kzalloc(sizeof(*dma_params), GFP_KERNEL);
	if (!dma_params)
		return -ENOMEM;

	dma_params->stream_tag = hdac_stream(stream)->stream_tag;
	snd_soc_dai_set_dma_data(dai, substream, dma_params);

	dev_dbg(dai->dev, "stream tag set in dma params=%d\n",
				 dma_params->stream_tag);
	skl_set_suspend_active(substream, dai, true);
	snd_pcm_set_sync(substream);

	mconfig = skl_tplg_fe_get_cpr_module(dai, substream->stream);
	if (!mconfig)
		return -EINVAL;

	skl_tplg_d0i3_get(skl, mconfig->d0i3_caps);

	return 0;
}

static int skl_pcm_prepare(struct snd_pcm_substream *substream,
		struct snd_soc_dai *dai)
{
	struct skl *skl = get_skl_ctx(dai->dev);
	struct skl_module_cfg *mconfig;

	dev_dbg(dai->dev, "%s: %s\n", __func__, dai->name);

	mconfig = skl_tplg_fe_get_cpr_module(dai, substream->stream);

	/* In case of XRUN recovery, reset the FW pipe to clean state */
	if (mconfig && (substream->runtime->status->state ==
					SNDRV_PCM_STATE_XRUN)) {
		skl_reset_pipe(skl->skl_sst, mconfig->pipe);
		skl_pcm_host_dma_prepare(dai->dev, mconfig->pipe->p_params);
	}

	return 0;
}

static int skl_pcm_hw_params(struct snd_pcm_substream *substream,
				struct snd_pcm_hw_params *params,
				struct snd_soc_dai *dai)
{
	struct hdac_ext_bus *ebus = dev_get_drvdata(dai->dev);
	struct hdac_ext_stream *stream = get_hdac_ext_stream(substream);
	struct snd_pcm_runtime *runtime = substream->runtime;
	struct skl_pipe_params p_params = {0};
	struct skl_module_cfg *m_cfg;
	int ret, dma_id;

	dev_dbg(dai->dev, "%s: %s\n", __func__, dai->name);
	ret = skl_substream_alloc_pages(ebus, substream,
					  params_buffer_bytes(params));
	if (ret < 0)
		return ret;

	dev_dbg(dai->dev, "format_val, rate=%d, ch=%d, format=%d\n",
			runtime->rate, runtime->channels, runtime->format);

	dma_id = hdac_stream(stream)->stream_tag - 1;
	dev_dbg(dai->dev, "dma_id=%d\n", dma_id);

	p_params.s_fmt = snd_pcm_format_width(params_format(params));
	p_params.ch = params_channels(params);
	p_params.s_freq = params_rate(params);
	p_params.host_dma_id = dma_id;
	p_params.stream = substream->stream;
	p_params.format = params_format(params);
	if (substream->stream == SNDRV_PCM_STREAM_PLAYBACK)
		p_params.host_bps = dai->driver->playback.sig_bits;
	else
		p_params.host_bps = dai->driver->capture.sig_bits;


	m_cfg = skl_tplg_fe_get_cpr_module(dai, p_params.stream);
	if (m_cfg)
		skl_tplg_update_pipe_params(dai->dev, m_cfg, &p_params);

	return 0;
}

static void skl_pcm_close(struct snd_pcm_substream *substream,
		struct snd_soc_dai *dai)
{
	struct hdac_ext_stream *stream = get_hdac_ext_stream(substream);
	struct hdac_ext_bus *ebus = dev_get_drvdata(dai->dev);
	struct skl_dma_params *dma_params = NULL;
	struct skl *skl = ebus_to_skl(ebus);
	struct skl_module_cfg *mconfig;

	dev_dbg(dai->dev, "%s: %s\n", __func__, dai->name);

	snd_hdac_ext_stream_release(stream, skl_get_host_stream_type(ebus));

	dma_params = snd_soc_dai_get_dma_data(dai, substream);
	/*
	 * now we should set this to NULL as we are freeing by the
	 * dma_params
	 */
	snd_soc_dai_set_dma_data(dai, substream, NULL);
	skl_set_suspend_active(substream, dai, false);

	/*
	 * check if close is for "Reference Pin" and set back the
	 * CGCTL.MISCBDCGE if disabled by driver
	 */
	if (!strncmp(dai->name, "Reference Pin", 13) &&
			skl->skl_sst->miscbdcg_disabled) {
		skl->skl_sst->enable_miscbdcge(dai->dev, true);
		skl->skl_sst->miscbdcg_disabled = false;
	}

	mconfig = skl_tplg_fe_get_cpr_module(dai, substream->stream);
	skl_tplg_d0i3_put(skl, mconfig->d0i3_caps);

	kfree(dma_params);
}

static int skl_pcm_hw_free(struct snd_pcm_substream *substream,
		struct snd_soc_dai *dai)
{
	struct hdac_ext_bus *ebus = dev_get_drvdata(dai->dev);
	struct hdac_ext_stream *stream = get_hdac_ext_stream(substream);
	struct hdac_stream *hstream = hdac_stream(stream);
	struct snd_pcm_runtime *runtime = substream->runtime;

	dev_dbg(dai->dev, "%s: %s\n", __func__, dai->name);

	if (runtime->no_rewinds) {
		snd_hdac_ext_stream_set_spib(ebus, stream, 0);
		snd_hdac_ext_stream_spbcap_enable(ebus, 0, hstream->index);
	}

	snd_hdac_stream_cleanup(hdac_stream(stream));
	hdac_stream(stream)->prepared = 0;

	return skl_substream_free_pages(ebus_to_hbus(ebus), substream);
}

static int skl_be_hw_params(struct snd_pcm_substream *substream,
				struct snd_pcm_hw_params *params,
				struct snd_soc_dai *dai)
{
	struct skl_pipe_params p_params = {0};

	p_params.s_fmt = snd_pcm_format_width(params_format(params));
	p_params.ch = params_channels(params);
	p_params.s_freq = params_rate(params);
	p_params.stream = substream->stream;

	return skl_tplg_be_update_params(dai, &p_params);
}

static int skl_decoupled_trigger(struct snd_pcm_substream *substream,
		int cmd)
{
	struct hdac_ext_bus *ebus = get_bus_ctx(substream);
	struct hdac_bus *bus = ebus_to_hbus(ebus);
	struct hdac_ext_stream *stream;
	int start;
	unsigned long cookie;
	struct hdac_stream *hstr;

	stream = get_hdac_ext_stream(substream);
	hstr = hdac_stream(stream);

	if (!hstr->prepared)
		return -EPIPE;

	switch (cmd) {
	case SNDRV_PCM_TRIGGER_START:
	case SNDRV_PCM_TRIGGER_PAUSE_RELEASE:
	case SNDRV_PCM_TRIGGER_RESUME:
		start = 1;
		break;

	case SNDRV_PCM_TRIGGER_PAUSE_PUSH:
	case SNDRV_PCM_TRIGGER_SUSPEND:
	case SNDRV_PCM_TRIGGER_STOP:
		start = 0;
		break;

	default:
		return -EINVAL;
	}

	spin_lock_irqsave(&bus->reg_lock, cookie);

	if (start) {
		snd_hdac_stream_start(hdac_stream(stream), true);
		snd_hdac_stream_timecounter_init(hstr, 0);
	} else {
		snd_hdac_stream_stop(hdac_stream(stream));
	}

	spin_unlock_irqrestore(&bus->reg_lock, cookie);

	return 0;
}

static int skl_pcm_trigger(struct snd_pcm_substream *substream, int cmd,
		struct snd_soc_dai *dai)
{
	struct skl *skl = get_skl_ctx(dai->dev);
	struct skl_sst *ctx = skl->skl_sst;
	struct skl_module_cfg *mconfig;
	struct hdac_ext_bus *ebus = get_bus_ctx(substream);
	struct hdac_ext_stream *stream = get_hdac_ext_stream(substream);
	struct snd_pcm_runtime *runtime = substream->runtime;
	struct snd_soc_dapm_widget *w;
	int ret;

	mconfig = skl_tplg_fe_get_cpr_module(dai, substream->stream);
	if (!mconfig)
		return -EIO;

	if (substream->stream == SNDRV_PCM_STREAM_PLAYBACK)
		w = dai->playback_widget;
	else
		w = dai->capture_widget;

	switch (cmd) {
	case SNDRV_PCM_TRIGGER_RESUME:
		/*
		 * DMA resume capablity is not attempted for capture stream
		 * as it is not supported by HW
		 */
		if (substream->stream == SNDRV_PCM_STREAM_PLAYBACK) {
			/*
			 * enable DMA Resume enable bit for the stream, set the
			 * dpib & lpib position to resume before starting the
			 * DMA
			 */
			snd_hdac_ext_stream_drsm_enable(ebus, true,
						hdac_stream(stream)->index);
			snd_hdac_ext_stream_set_dpibr(ebus, stream,
							stream->lpib);
			snd_hdac_ext_stream_set_lpib(stream, stream->lpib);
			if (runtime->no_rewinds)
				snd_hdac_ext_stream_set_spib(ebus,
						stream, stream->spib);
		}
	case SNDRV_PCM_TRIGGER_START:
	case SNDRV_PCM_TRIGGER_PAUSE_RELEASE:
		/*
		 * Start HOST DMA and Start FE Pipe.This is to make sure that
		 * there are no underrun/overrun in the case when the FE
		 * pipeline is started but there is a delay in starting the
		 * DMA channel on the host.
		 */
		ret = skl_decoupled_trigger(substream, cmd);
		if (ret < 0)
			return ret;
		return skl_run_pipe(ctx, mconfig->pipe);
		break;

	case SNDRV_PCM_TRIGGER_PAUSE_PUSH:
	case SNDRV_PCM_TRIGGER_SUSPEND:
	case SNDRV_PCM_TRIGGER_STOP:
		/*
		 * Stop FE Pipe first and stop DMA. This is to make sure that
		 * there are no underrun/overrun in the case if there is a delay
		 * between the two operations.
		 */
		ret = skl_stop_pipe(ctx, mconfig->pipe);
		if (ret < 0)
			return ret;

		ret = skl_decoupled_trigger(substream, cmd);
		if ((cmd == SNDRV_PCM_TRIGGER_SUSPEND) && !w->ignore_suspend) {
			/* save the dpib and lpib positions */
			stream->dpib = readl(ebus->bus.remap_addr +
					AZX_REG_VS_SDXDPIB_XBASE +
					(AZX_REG_VS_SDXDPIB_XINTERVAL *
					hdac_stream(stream)->index));

			stream->lpib = snd_hdac_stream_get_pos_lpib(
							hdac_stream(stream));
			snd_hdac_ext_stream_decouple(ebus, stream, false);
		}
		break;

	default:
		return -EINVAL;
	}

	return 0;
}

static int skl_link_hw_params(struct snd_pcm_substream *substream,
				struct snd_pcm_hw_params *params,
				struct snd_soc_dai *dai)
{
	struct hdac_ext_bus *ebus = dev_get_drvdata(dai->dev);
	struct hdac_ext_stream *link_dev;
	struct snd_soc_pcm_runtime *rtd = snd_pcm_substream_chip(substream);
	struct snd_soc_dai *codec_dai = rtd->codec_dai;
	struct skl_pipe_params p_params = {0};
	struct hdac_ext_link *link;
	int stream_tag;

	link_dev = snd_hdac_ext_stream_assign(ebus, substream,
					HDAC_EXT_STREAM_TYPE_LINK);
	if (!link_dev)
		return -EBUSY;

	snd_soc_dai_set_dma_data(dai, substream, (void *)link_dev);

	link = snd_hdac_ext_bus_get_link(ebus, rtd->codec->component.name);
	if (!link)
		return -EINVAL;

	stream_tag = hdac_stream(link_dev)->stream_tag;

	/* set the stream tag in the codec dai dma params  */
	snd_soc_dai_set_tdm_slot(codec_dai, stream_tag, 0, 0, 0);

	p_params.s_fmt = snd_pcm_format_width(params_format(params));
	p_params.ch = params_channels(params);
	p_params.s_freq = params_rate(params);
	p_params.stream = substream->stream;
	p_params.link_dma_id = stream_tag - 1;
	p_params.link_index = link->index;
	p_params.format = params_format(params);

	if (substream->stream == SNDRV_PCM_STREAM_PLAYBACK)
		p_params.link_bps = codec_dai->driver->playback.sig_bits;
	else
		p_params.link_bps = codec_dai->driver->capture.sig_bits;

	return skl_tplg_be_update_params(dai, &p_params);
}

static int skl_link_pcm_prepare(struct snd_pcm_substream *substream,
		struct snd_soc_dai *dai)
{
	struct skl *skl = get_skl_ctx(dai->dev);
	struct skl_module_cfg *mconfig = NULL;

	/* In case of XRUN recovery, reset the FW pipe to clean state */
	mconfig = skl_tplg_be_get_cpr_module(dai, substream->stream);
	if (mconfig && !mconfig->pipe->passthru &&
		(substream->runtime->status->state == SNDRV_PCM_STATE_XRUN))
		skl_reset_pipe(skl->skl_sst, mconfig->pipe);

	return 0;
}

static int skl_link_pcm_trigger(struct snd_pcm_substream *substream,
	int cmd, struct snd_soc_dai *dai)
{
	struct hdac_ext_stream *link_dev =
				snd_soc_dai_get_dma_data(dai, substream);
	struct hdac_ext_bus *ebus = get_bus_ctx(substream);
	struct hdac_ext_stream *stream = get_hdac_ext_stream(substream);

	dev_dbg(dai->dev, "In %s cmd=%d\n", __func__, cmd);
	switch (cmd) {
	case SNDRV_PCM_TRIGGER_RESUME:
	case SNDRV_PCM_TRIGGER_START:
	case SNDRV_PCM_TRIGGER_PAUSE_RELEASE:
		snd_hdac_ext_link_stream_start(link_dev);
		break;

	case SNDRV_PCM_TRIGGER_PAUSE_PUSH:
	case SNDRV_PCM_TRIGGER_SUSPEND:
	case SNDRV_PCM_TRIGGER_STOP:
		snd_hdac_ext_link_stream_clear(link_dev);
		if (cmd == SNDRV_PCM_TRIGGER_SUSPEND)
			snd_hdac_ext_stream_decouple(ebus, stream, false);
		break;

	default:
		return -EINVAL;
	}
	return 0;
}

static int skl_link_hw_free(struct snd_pcm_substream *substream,
		struct snd_soc_dai *dai)
{
	struct hdac_ext_bus *ebus = dev_get_drvdata(dai->dev);
	struct snd_soc_pcm_runtime *rtd = snd_pcm_substream_chip(substream);
	struct hdac_ext_stream *link_dev =
				snd_soc_dai_get_dma_data(dai, substream);
	struct hdac_ext_link *link;

	dev_dbg(dai->dev, "%s: %s\n", __func__, dai->name);

	link_dev->link_prepared = 0;

	link = snd_hdac_ext_bus_get_link(ebus, rtd->codec->component.name);
	if (!link)
		return -EINVAL;

	snd_hdac_ext_link_clear_stream_id(link, hdac_stream(link_dev)->stream_tag);
	snd_hdac_ext_stream_release(link_dev, HDAC_EXT_STREAM_TYPE_LINK);
	return 0;
}

static int skl_sdw_startup(struct snd_pcm_substream *substream,
		struct snd_soc_dai *dai)
{
	/* Find the type of DAI, Its decided based on which copier
	 * is connected to the DAI. All the soundwire DAIs are identical
	 * but some registers needs to be programmed based on its a
	 * PDM or PCM. Copier tells DAI is to be used as PDM  or PCM
	 * This makes sure no change is required in code, only change
	 * required is in the topology to change DAI from PDM to PCM or
	 * vice versa.
	 */
	return cnl_sdw_startup(substream, dai);

}

static int skl_sdw_hw_params(struct snd_pcm_substream *substream,
				struct snd_pcm_hw_params *params,
				struct snd_soc_dai *dai)
{
	int ret = 0;

	ret = pm_runtime_get_sync(dai->dev);
	if (!ret)
		return ret;
	/* Allocate the port based on hw_params.
	 * Allocate PDI stream based on hw_params
	 * Program stream params to the sdw bus driver
	 * program Port params to sdw bus driver
	 */
	return cnl_sdw_hw_params(substream, params, dai);
}

static int skl_sdw_hw_free(struct snd_pcm_substream *substream,
		struct snd_soc_dai *dai)
{
	/* De-allocate the port from master controller
	 * De allocate stream from bus driver
	 */
	return cnl_sdw_hw_free(substream, dai);
}

static int skl_sdw_pcm_prepare(struct snd_pcm_substream *substream,
		struct snd_soc_dai *dai)
{
	return cnl_sdw_pcm_prepare(substream, dai);
}

static int skl_sdw_pcm_trigger(struct snd_pcm_substream *substream,
	int cmd, struct snd_soc_dai *dai)
{
		return cnl_sdw_pcm_trigger(substream, cmd, dai);
}

static void skl_sdw_shutdown(struct snd_pcm_substream *substream,
		struct snd_soc_dai *dai)
{
	cnl_sdw_shutdown(substream, dai);
	pm_runtime_mark_last_busy(dai->dev);
	pm_runtime_put_autosuspend(dai->dev);
}

static bool skl_is_core_valid(int core)
{
	if (core != INT_MIN)
		return true;
	else
		return false;
}

static int skl_get_compr_core(struct snd_compr_stream *stream)
{
	struct snd_soc_pcm_runtime *rtd = stream->private_data;
	struct snd_soc_dai *dai = rtd->cpu_dai;

	if (!strcmp(dai->name, "TraceBuffer0 Pin"))
		return 0;
	else if (!strcmp(dai->name, "TraceBuffer1 Pin"))
		return 1;
	else if (!strcmp(dai->name, "TraceBuffer2 Pin"))
		return 2;
	else if (!strcmp(dai->name, "TraceBuffer3 Pin"))
		return 3;
	else
		return INT_MIN;
}

static int skl_is_logging_core(int core)
{
	if (core == 0 || core == 1)
		return 1;
	else
		return 0;
}

static struct skl_sst *skl_get_sst_compr(struct snd_compr_stream *stream)
{
	struct snd_soc_pcm_runtime *rtd = stream->private_data;
	struct snd_soc_dai *dai = rtd->cpu_dai;
	struct hdac_ext_bus *ebus = dev_get_drvdata(dai->dev);
	struct skl *skl = ebus_to_skl(ebus);
	struct skl_sst *sst = skl->skl_sst;

	return sst;
}

static int skl_trace_compr_set_params(struct snd_compr_stream *stream,
					struct snd_compr_params *params,
						struct snd_soc_dai *cpu_dai)
{
	int ret;
	struct skl_sst *skl_sst = skl_get_sst_compr(stream);
	struct sst_dsp *sst = skl_sst->dsp;
	struct sst_generic_ipc *ipc = &skl_sst->ipc;
	int size = params->buffer.fragment_size * params->buffer.fragments;
	int core = skl_get_compr_core(stream);

	if (!skl_is_core_valid(core))
		return -EINVAL;

	size = size / sizeof(u32);
	if (size & (size - 1)) {
		dev_err(sst->dev, "Buffer size must be a power of 2\n");
		return -EINVAL;
	}

	ret = skl_dsp_init_log_buffer(sst, size, core, stream);
	if (ret) {
		dev_err(sst->dev, "set params failed for dsp %d\n", core);
		return ret;
	}

	ret = skl_dsp_set_system_time(skl_sst);
	if (ret < 0) {
		dev_err(sst->dev, "Set system time to dsp firmware failed: %d\n", ret);
		return ret;
	}

	skl_dsp_get_log_buff(sst, core);
	sst->trace_wind.flags |= BIT(core);
	ret = skl_dsp_enable_logging(ipc, core, 1);
	if (ret < 0) {
		dev_err(sst->dev, "enable logs failed for dsp %d\n", core);
		sst->trace_wind.flags &= ~BIT(core);
		skl_dsp_put_log_buff(sst, core);
		return ret;
	}
	return 0;
}

static int skl_trace_compr_tstamp(struct snd_compr_stream *stream,
					struct snd_compr_tstamp *tstamp,
						struct snd_soc_dai *cpu_dai)
{
	struct skl_sst *skl_sst = skl_get_sst_compr(stream);
	struct sst_dsp *sst = skl_sst->dsp;
	int core = skl_get_compr_core(stream);

	if (!skl_is_core_valid(core))
		return -EINVAL;

	tstamp->copied_total = skl_dsp_log_avail(sst, core);
<<<<<<< HEAD
=======
	tstamp->sampling_rate = snd_pcm_rate_bit_to_rate(cpu_dai->driver->capture.rates);

>>>>>>> d691f919
	return 0;
}

static int skl_trace_compr_copy(struct snd_compr_stream *stream,
				char __user *dest, size_t count)
{
	struct skl_sst *skl_sst = skl_get_sst_compr(stream);
	struct snd_soc_pcm_runtime *rtd = stream->private_data;
	struct snd_soc_dai *cpu_dai = rtd->cpu_dai;
	struct sst_dsp *sst = skl_sst->dsp;
	int core = skl_get_compr_core(stream);

	if (skl_is_logging_core(core))
		return skl_dsp_copy_log_user(sst, core, dest, count);
	else
		return skl_probe_compr_copy(stream, dest, count, cpu_dai);
}

static int skl_trace_compr_free(struct snd_compr_stream *stream,
						struct snd_soc_dai *cpu_dai)
{
	struct skl_sst *skl_sst = skl_get_sst_compr(stream);
	struct sst_dsp *sst = skl_sst->dsp;
	struct sst_generic_ipc *ipc = &skl_sst->ipc;
	int core = skl_get_compr_core(stream);
	int is_enabled = sst->trace_wind.flags & BIT(core);

	if (!skl_is_core_valid(core))
		return -EINVAL;
	if (is_enabled) {
		sst->trace_wind.flags &= ~BIT(core);
		skl_dsp_enable_logging(ipc, core, 0);
		skl_dsp_put_log_buff(sst, core);
		skl_dsp_done_log_buffer(sst, core);
	}
	return 0;
}

static struct snd_compr_ops skl_platform_compr_ops = {
	.copy = skl_trace_compr_copy,
};

static struct snd_soc_cdai_ops skl_probe_compr_ops = {
	.startup = skl_probe_compr_open,
	.shutdown = skl_probe_compr_close,
	.trigger = skl_probe_compr_trigger,
	.ack = skl_probe_compr_ack,
	.pointer = skl_probe_compr_tstamp,
	.set_params = skl_probe_compr_set_params,
};

static struct snd_soc_cdai_ops skl_trace_compr_ops = {
	.shutdown = skl_trace_compr_free,
	.pointer = skl_trace_compr_tstamp,
	.set_params = skl_trace_compr_set_params,
};

static struct snd_soc_dai_ops skl_pcm_dai_ops = {
	.startup = skl_pcm_open,
	.shutdown = skl_pcm_close,
	.prepare = skl_pcm_prepare,
	.hw_params = skl_pcm_hw_params,
	.hw_free = skl_pcm_hw_free,
	.trigger = skl_pcm_trigger,
};

static struct snd_soc_dai_ops skl_dmic_dai_ops = {
	.hw_params = skl_be_hw_params,
};

static struct snd_soc_dai_ops skl_be_ssp_dai_ops = {
	.hw_params = skl_be_hw_params,
};

static struct snd_soc_dai_ops skl_link_dai_ops = {
	.prepare = skl_link_pcm_prepare,
	.hw_params = skl_link_hw_params,
	.hw_free = skl_link_hw_free,
	.trigger = skl_link_pcm_trigger,
};

static struct snd_soc_dai_ops skl_sdw_dai_ops = {
	.startup = skl_sdw_startup,
	.prepare = skl_sdw_pcm_prepare,
	.hw_params = skl_sdw_hw_params,
	.hw_free = skl_sdw_hw_free,
	.trigger = skl_sdw_pcm_trigger,
	.shutdown = skl_sdw_shutdown,
};

struct skl_dsp_notify_ops cb_ops = {
	.notify_cb = skl_dsp_cb_event,
};

static struct snd_soc_dai_driver skl_fe_dai[] = {
{
	.name = "Speaker Pin",
	.ops = &skl_pcm_dai_ops,
	.playback = {
		.stream_name = "Speaker Playback",
		.channels_min = HDA_QUAD,
		.channels_max = HDA_QUAD,
		.rates = SNDRV_PCM_RATE_48000,
		.formats = SNDRV_PCM_FMTBIT_S32_LE,
	}
},
{
	.name = "Dirana Cp Pin",
	.ops = &skl_pcm_dai_ops,
	.capture = {
		.stream_name = "Dirana Capture",
		.channels_min = HDA_MONO,
		.channels_max = HDA_8_CH,
		.rates = SNDRV_PCM_RATE_8000 | SNDRV_PCM_RATE_16000 |
			SNDRV_PCM_RATE_22050  | SNDRV_PCM_RATE_32000 |
			SNDRV_PCM_RATE_44100  | SNDRV_PCM_RATE_48000 |
			SNDRV_PCM_RATE_88200  | SNDRV_PCM_RATE_96000 |
			SNDRV_PCM_RATE_176400 | SNDRV_PCM_RATE_192000,
		.formats = SNDRV_PCM_FMTBIT_S16_LE | SNDRV_PCM_FMTBIT_S24_LE |
			SNDRV_PCM_FMTBIT_S32_LE,
	}
},
{
	.name = "Dirana Aux Cp Pin",
	.ops = &skl_pcm_dai_ops,
	.capture = {
		.stream_name = "Dirana Aux Capture",
		.channels_min = HDA_MONO,
		.channels_max = HDA_8_CH,
		.rates = SNDRV_PCM_RATE_8000 | SNDRV_PCM_RATE_16000 |
			SNDRV_PCM_RATE_22050  | SNDRV_PCM_RATE_32000 |
			SNDRV_PCM_RATE_44100  | SNDRV_PCM_RATE_48000 |
			SNDRV_PCM_RATE_88200  | SNDRV_PCM_RATE_96000 |
			SNDRV_PCM_RATE_176400 | SNDRV_PCM_RATE_192000,
		.formats = SNDRV_PCM_FMTBIT_S16_LE | SNDRV_PCM_FMTBIT_S24_LE |
			SNDRV_PCM_FMTBIT_S32_LE,
	}
},
{
	.name = "Dirana Tuner Cp Pin",
	.ops = &skl_pcm_dai_ops,
	.capture = {
		.stream_name = "Dirana Tuner Capture",
		.channels_min = HDA_MONO,
		.channels_max = HDA_8_CH,
		.rates = SNDRV_PCM_RATE_8000 | SNDRV_PCM_RATE_16000 |
			SNDRV_PCM_RATE_22050  | SNDRV_PCM_RATE_32000 |
			SNDRV_PCM_RATE_44100  | SNDRV_PCM_RATE_48000 |
			SNDRV_PCM_RATE_88200  | SNDRV_PCM_RATE_96000 |
			SNDRV_PCM_RATE_176400 | SNDRV_PCM_RATE_192000,
		.formats = SNDRV_PCM_FMTBIT_S16_LE | SNDRV_PCM_FMTBIT_S24_LE |
			SNDRV_PCM_FMTBIT_S32_LE,
	}
},
{
	.name = "Dirana Pb Pin",
	.ops = &skl_pcm_dai_ops,
	.playback = {
		.stream_name = "Dirana Playback",
		.channels_min = HDA_STEREO,
		.channels_max = HDA_STEREO,
		.rates = SNDRV_PCM_RATE_48000,
		.formats = SNDRV_PCM_FMTBIT_S32_LE,
	}
},
{
	.name = "HDMI Cp Pin",
	.ops = &skl_pcm_dai_ops,
	.capture = {
		.stream_name = "HDMI PT Capture",
		.channels_min = HDA_STEREO,
		.channels_max = HDA_8_CH,
		.rates = SNDRV_PCM_RATE_32000 |
			SNDRV_PCM_RATE_44100  | SNDRV_PCM_RATE_48000 |
			SNDRV_PCM_RATE_88200  | SNDRV_PCM_RATE_96000 |
			SNDRV_PCM_RATE_176400 | SNDRV_PCM_RATE_192000,
		.formats = SNDRV_PCM_FMTBIT_S16_LE | SNDRV_PCM_FMTBIT_S24_LE |
			SNDRV_PCM_FMTBIT_S32_LE,
	}
},
{
	.name = "TestPin Cp Pin",
	.ops = &skl_pcm_dai_ops,
	.capture = {
		.stream_name = "TestPin PT Capture",
		.channels_min = HDA_MONO,
		.channels_max = HDA_8_CH,
		.rates = SNDRV_PCM_RATE_8000 | SNDRV_PCM_RATE_16000 |
			SNDRV_PCM_RATE_22050  | SNDRV_PCM_RATE_32000 |
			SNDRV_PCM_RATE_44100  | SNDRV_PCM_RATE_48000 |
			SNDRV_PCM_RATE_88200  | SNDRV_PCM_RATE_96000 |
			SNDRV_PCM_RATE_176400 | SNDRV_PCM_RATE_192000,
		.formats = SNDRV_PCM_FMTBIT_S16_LE | SNDRV_PCM_FMTBIT_S24_LE |
			SNDRV_PCM_FMTBIT_S32_LE,
	}
},
{
	.name = "TestPin Pb Pin",
	.ops = &skl_pcm_dai_ops,
	.playback = {
		.stream_name = "TestPin PT Playback",
		.channels_min = HDA_MONO,
		.channels_max = HDA_8_CH,
		.rates = SNDRV_PCM_RATE_8000 | SNDRV_PCM_RATE_16000 |
			SNDRV_PCM_RATE_22050  | SNDRV_PCM_RATE_32000 |
			SNDRV_PCM_RATE_44100  | SNDRV_PCM_RATE_48000 |
			SNDRV_PCM_RATE_88200  | SNDRV_PCM_RATE_96000 |
			SNDRV_PCM_RATE_176400 | SNDRV_PCM_RATE_192000,
		.formats = SNDRV_PCM_FMTBIT_S16_LE | SNDRV_PCM_FMTBIT_S24_LE |
			SNDRV_PCM_FMTBIT_S32_LE,
	}
},
{
	.name = "BtHfp Cp Pin",
	.ops = &skl_pcm_dai_ops,
	.capture = {
		.stream_name = "BtHfp PT Capture",
		.channels_min = HDA_MONO,
		.channels_max = HDA_MONO,
		.rates = SNDRV_PCM_RATE_8000 | SNDRV_PCM_RATE_16000,
		.formats = SNDRV_PCM_FMTBIT_S32_LE,
	}
},
{
	.name = "BtHfp Pb Pin",
	.ops = &skl_pcm_dai_ops,
	.playback = {
		.stream_name = "BtHfp PT Playback",
		.channels_min = HDA_MONO,
		.channels_max = HDA_MONO,
		.rates = SNDRV_PCM_RATE_8000 | SNDRV_PCM_RATE_16000,
		.formats = SNDRV_PCM_FMTBIT_S32_LE,
	}
},
{
	.name = "Modem Cp Pin",
	.ops = &skl_pcm_dai_ops,
	.capture = {
		.stream_name = "Modem PT Capture",
		.channels_min = HDA_MONO,
		.channels_max = HDA_MONO,
		.rates = SNDRV_PCM_RATE_8000 | SNDRV_PCM_RATE_16000,
		.formats = SNDRV_PCM_FMTBIT_S32_LE,
	}
},
{
	.name = "Modem Pb Pin",
	.ops = &skl_pcm_dai_ops,
	.playback = {
		.stream_name = "Modem PT Playback",
		.channels_min = HDA_MONO,
		.channels_max = HDA_MONO,
		.rates = SNDRV_PCM_RATE_8000 | SNDRV_PCM_RATE_16000,
		.formats = SNDRV_PCM_FMTBIT_S32_LE,
	}
},
{
	.name = "System Pin",
	.ops = &skl_pcm_dai_ops,
	.playback = {
		.stream_name = "System Playback",
		.channels_min = HDA_MONO,
		.channels_max = HDA_8_CH,
		.rates = SNDRV_PCM_RATE_8000_192000 | SNDRV_PCM_RATE_KNOT,
		.formats = SNDRV_PCM_FMTBIT_S16_LE | SNDRV_PCM_FMTBIT_S24_LE |
			SNDRV_PCM_FMTBIT_S32_LE | SNDRV_PCM_FMTBIT_FLOAT_LE,
		.sig_bits = 32,
	},
	.capture = {
		.stream_name = "System Capture",
		.channels_min = HDA_MONO,
		.channels_max = HDA_8_CH,
		.rates = SNDRV_PCM_RATE_8000_192000 | SNDRV_PCM_RATE_KNOT,
		.formats = SNDRV_PCM_FMTBIT_S16_LE | SNDRV_PCM_FMTBIT_S24_LE |
			SNDRV_PCM_FMTBIT_S32_LE | SNDRV_PCM_FMTBIT_FLOAT_LE,
		.sig_bits = 32,
	},
},
{
	.name = "Reference Pin",
	.ops = &skl_pcm_dai_ops,
	.capture = {
		.stream_name = "Reference Capture",
		.channels_min = HDA_MONO,
		.channels_max = HDA_QUAD,
		.rates = SNDRV_PCM_RATE_8000_192000 | SNDRV_PCM_RATE_KNOT,
		.formats = SNDRV_PCM_FMTBIT_S16_LE | SNDRV_PCM_FMTBIT_S24_LE,
		.sig_bits = 32,
	},
},
{
	.name = "Deepbuffer Pin",
	.ops = &skl_pcm_dai_ops,
	.playback = {
		.stream_name = "Deepbuffer Playback",
		.channels_min = HDA_STEREO,
		.channels_max = HDA_STEREO,
		.rates = SNDRV_PCM_RATE_48000,
		.formats = SNDRV_PCM_FMTBIT_S16_LE | SNDRV_PCM_FMTBIT_S24_LE,
		.sig_bits = 32,
	},
	.capture = {
		.stream_name = "Deepbuffer Capture",
		.channels_min = HDA_STEREO,
		.channels_max = HDA_STEREO,
		.rates = SNDRV_PCM_RATE_48000,
		.formats = SNDRV_PCM_FMTBIT_S16_LE | SNDRV_PCM_FMTBIT_S24_LE,
	},
},
{
	.name = "LowLatency Pin",
	.ops = &skl_pcm_dai_ops,
	.playback = {
		.stream_name = "Low Latency Playback",
		.channels_min = HDA_STEREO,
		.channels_max = HDA_STEREO,
		.rates = SNDRV_PCM_RATE_48000,
		.formats = SNDRV_PCM_FMTBIT_S16_LE | SNDRV_PCM_FMTBIT_S24_LE,
		.sig_bits = 32,
	},
},
{
	.name = "DMIC Pin",
	.ops = &skl_pcm_dai_ops,
	.capture = {
		.stream_name = "DMIC Capture",
		.channels_min = HDA_MONO,
		.channels_max = HDA_QUAD,
		.rates = SNDRV_PCM_RATE_48000 | SNDRV_PCM_RATE_16000,
		.formats = SNDRV_PCM_FMTBIT_S16_LE | SNDRV_PCM_FMTBIT_S24_LE,
		.sig_bits = 32,
	},
},
{
	.name = "HDMI1 Pin",
	.ops = &skl_pcm_dai_ops,
	.playback = {
		.stream_name = "HDMI1 Playback",
		.channels_min = HDA_STEREO,
		.channels_max = 8,
		.rates = SNDRV_PCM_RATE_32000 |	SNDRV_PCM_RATE_44100 |
			SNDRV_PCM_RATE_48000 | SNDRV_PCM_RATE_88200 |
			SNDRV_PCM_RATE_96000 | SNDRV_PCM_RATE_176400 |
			SNDRV_PCM_RATE_192000,
		.formats = SNDRV_PCM_FMTBIT_S16_LE | SNDRV_PCM_FMTBIT_S24_LE |
			SNDRV_PCM_FMTBIT_S32_LE,
		.sig_bits = 32,
	},
},
{
	.name = "HDMI2 Pin",
	.ops = &skl_pcm_dai_ops,
	.playback = {
		.stream_name = "HDMI2 Playback",
		.channels_min = HDA_STEREO,
		.channels_max = 8,
		.rates = SNDRV_PCM_RATE_32000 |	SNDRV_PCM_RATE_44100 |
			SNDRV_PCM_RATE_48000 | SNDRV_PCM_RATE_88200 |
			SNDRV_PCM_RATE_96000 | SNDRV_PCM_RATE_176400 |
			SNDRV_PCM_RATE_192000,
		.formats = SNDRV_PCM_FMTBIT_S16_LE | SNDRV_PCM_FMTBIT_S24_LE |
			SNDRV_PCM_FMTBIT_S32_LE,
		.sig_bits = 32,
	},
},
{
	.name = "HDMI3 Pin",
	.ops = &skl_pcm_dai_ops,
	.playback = {
		.stream_name = "HDMI3 Playback",
		.channels_min = HDA_STEREO,
		.channels_max = 8,
		.rates = SNDRV_PCM_RATE_32000 |	SNDRV_PCM_RATE_44100 |
			SNDRV_PCM_RATE_48000 | SNDRV_PCM_RATE_88200 |
			SNDRV_PCM_RATE_96000 | SNDRV_PCM_RATE_176400 |
			SNDRV_PCM_RATE_192000,
		.formats = SNDRV_PCM_FMTBIT_S16_LE | SNDRV_PCM_FMTBIT_S24_LE |
			SNDRV_PCM_FMTBIT_S32_LE,
		.sig_bits = 32,
	},
},
};

/* BE cpu dais and compress dais*/
static struct snd_soc_dai_driver skl_platform_dai[] = {
{
	.name = "SSP0 Pin",
	.ops = &skl_be_ssp_dai_ops,
	.playback = {
		.stream_name = "ssp0 Tx",
		.channels_min = HDA_MONO,
		.channels_max = HDA_8_CH,
		.rates = SNDRV_PCM_RATE_8000_192000 | SNDRV_PCM_RATE_KNOT,
		.formats = SNDRV_PCM_FMTBIT_S16_LE | SNDRV_PCM_FMTBIT_S24_LE |
			SNDRV_PCM_FMTBIT_S32_LE,
	},
	.capture = {
		.stream_name = "ssp0 Rx",
		.channels_min = HDA_MONO,
		.channels_max = HDA_8_CH,
		.rates = SNDRV_PCM_RATE_8000_192000 | SNDRV_PCM_RATE_KNOT,
		.formats = SNDRV_PCM_FMTBIT_S16_LE | SNDRV_PCM_FMTBIT_S24_LE |
			SNDRV_PCM_FMTBIT_S32_LE,
	},
},
{
	.name = "SSP1 Pin",
	.ops = &skl_be_ssp_dai_ops,
	.playback = {
		.stream_name = "ssp1 Tx",
		.channels_min = HDA_MONO,
		.channels_max = HDA_8_CH,
		.rates = SNDRV_PCM_RATE_8000_192000 | SNDRV_PCM_RATE_KNOT,
		.formats = SNDRV_PCM_FMTBIT_S16_LE | SNDRV_PCM_FMTBIT_S24_LE |
			SNDRV_PCM_FMTBIT_S32_LE,
	},
	.capture = {
		.stream_name = "ssp1 Rx",
		.channels_min = HDA_MONO,
		.channels_max = HDA_8_CH,
		.rates = SNDRV_PCM_RATE_8000_192000 | SNDRV_PCM_RATE_KNOT,
		.formats = SNDRV_PCM_FMTBIT_S16_LE | SNDRV_PCM_FMTBIT_S24_LE |
			SNDRV_PCM_FMTBIT_S32_LE,
	},
},
{
	.name = "SSP2 Pin",
	.ops = &skl_be_ssp_dai_ops,
	.playback = {
		.stream_name = "ssp2 Tx",
		.channels_min = HDA_MONO,
		.channels_max = HDA_8_CH,
		.rates = SNDRV_PCM_RATE_8000_192000 | SNDRV_PCM_RATE_KNOT,
		.formats = SNDRV_PCM_FMTBIT_S16_LE | SNDRV_PCM_FMTBIT_S24_LE |
			SNDRV_PCM_FMTBIT_S32_LE,
	},
	.capture = {
		.stream_name = "ssp2 Rx",
		.channels_min = HDA_MONO,
		.channels_max = HDA_8_CH,
		.rates = SNDRV_PCM_RATE_8000_192000 | SNDRV_PCM_RATE_KNOT,
		.formats = SNDRV_PCM_FMTBIT_S16_LE | SNDRV_PCM_FMTBIT_S24_LE |
			SNDRV_PCM_FMTBIT_S32_LE,
	},
},
{
	.name = "SSP3 Pin",
	.ops = &skl_be_ssp_dai_ops,
	.playback = {
		.stream_name = "ssp3 Tx",
		.channels_min = HDA_MONO,
		.channels_max = HDA_8_CH,
		.rates = SNDRV_PCM_RATE_8000_192000 | SNDRV_PCM_RATE_KNOT,
		.formats = SNDRV_PCM_FMTBIT_S16_LE | SNDRV_PCM_FMTBIT_S24_LE |
			SNDRV_PCM_FMTBIT_S32_LE,
	},
	.capture = {
		.stream_name = "ssp3 Rx",
		.channels_min = HDA_MONO,
		.channels_max = HDA_8_CH,
		.rates = SNDRV_PCM_RATE_8000_192000 | SNDRV_PCM_RATE_KNOT,
		.formats = SNDRV_PCM_FMTBIT_S16_LE | SNDRV_PCM_FMTBIT_S24_LE |
			SNDRV_PCM_FMTBIT_S32_LE,
	},
},
{
	.name = "SSP4 Pin",
	.ops = &skl_be_ssp_dai_ops,
	.playback = {
		.stream_name = "ssp4 Tx",
		.channels_min = HDA_MONO,
		.channels_max = HDA_8_CH,
		.rates = SNDRV_PCM_RATE_8000_192000 | SNDRV_PCM_RATE_KNOT,
		.formats = SNDRV_PCM_FMTBIT_S16_LE | SNDRV_PCM_FMTBIT_S24_LE |
			SNDRV_PCM_FMTBIT_S32_LE,
	},
	.capture = {
		.stream_name = "ssp4 Rx",
		.channels_min = HDA_MONO,
		.channels_max = HDA_8_CH,
		.rates = SNDRV_PCM_RATE_8000_192000 | SNDRV_PCM_RATE_KNOT,
		.formats = SNDRV_PCM_FMTBIT_S16_LE | SNDRV_PCM_FMTBIT_S24_LE |
			SNDRV_PCM_FMTBIT_S32_LE,
	},
},
{
	.name = "SSP5 Pin",
	.ops = &skl_be_ssp_dai_ops,
	.playback = {
		.stream_name = "ssp5 Tx",
		.channels_min = HDA_MONO,
		.channels_max = HDA_8_CH,
		.rates = SNDRV_PCM_RATE_8000_192000 | SNDRV_PCM_RATE_KNOT,
		.formats = SNDRV_PCM_FMTBIT_S16_LE | SNDRV_PCM_FMTBIT_S24_LE |
			SNDRV_PCM_FMTBIT_S32_LE,
	},
	.capture = {
		.stream_name = "ssp5 Rx",
		.channels_min = HDA_MONO,
		.channels_max = HDA_8_CH,
		.rates = SNDRV_PCM_RATE_8000_192000 | SNDRV_PCM_RATE_KNOT,
		.formats = SNDRV_PCM_FMTBIT_S16_LE | SNDRV_PCM_FMTBIT_S24_LE |
			SNDRV_PCM_FMTBIT_S32_LE,
	},
},
{
	.name = "iDisp1 Pin",
	.ops = &skl_link_dai_ops,
	.playback = {
		.stream_name = "iDisp1 Tx",
		.channels_min = HDA_STEREO,
		.channels_max = 8,
		.rates = SNDRV_PCM_RATE_8000|SNDRV_PCM_RATE_16000|SNDRV_PCM_RATE_48000,
		.formats = SNDRV_PCM_FMTBIT_S16_LE | SNDRV_PCM_FMTBIT_S32_LE |
			SNDRV_PCM_FMTBIT_S24_LE,
	},
},
{
	.name = "iDisp2 Pin",
	.ops = &skl_link_dai_ops,
	.playback = {
		.stream_name = "iDisp2 Tx",
		.channels_min = HDA_STEREO,
		.channels_max = 8,
		.rates = SNDRV_PCM_RATE_8000|SNDRV_PCM_RATE_16000|
			SNDRV_PCM_RATE_48000,
		.formats = SNDRV_PCM_FMTBIT_S16_LE | SNDRV_PCM_FMTBIT_S32_LE |
			SNDRV_PCM_FMTBIT_S24_LE,
	},
},
{
	.name = "iDisp3 Pin",
	.ops = &skl_link_dai_ops,
	.playback = {
		.stream_name = "iDisp3 Tx",
		.channels_min = HDA_STEREO,
		.channels_max = 8,
		.rates = SNDRV_PCM_RATE_8000|SNDRV_PCM_RATE_16000|
			SNDRV_PCM_RATE_48000,
		.formats = SNDRV_PCM_FMTBIT_S16_LE | SNDRV_PCM_FMTBIT_S32_LE |
			SNDRV_PCM_FMTBIT_S24_LE,
	},
},
{
	.name = "DMIC01 Pin",
	.ops = &skl_dmic_dai_ops,
	.capture = {
		.stream_name = "DMIC01 Rx",
		.channels_min = HDA_MONO,
		.channels_max = HDA_QUAD,
		.rates = SNDRV_PCM_RATE_48000 | SNDRV_PCM_RATE_16000,
		.formats = SNDRV_PCM_FMTBIT_S16_LE | SNDRV_PCM_FMTBIT_S24_LE,
	},
},
{
	.name = "HD-Codec Pin",
	.ops = &skl_link_dai_ops,
	.playback = {
		.stream_name = "HD-Codec Tx",
		.channels_min = HDA_STEREO,
		.channels_max = HDA_STEREO,
		.rates = SNDRV_PCM_RATE_48000,
		.formats = SNDRV_PCM_FMTBIT_S16_LE,
	},
	.capture = {
		.stream_name = "HD-Codec Rx",
		.channels_min = HDA_STEREO,
		.channels_max = HDA_STEREO,
		.rates = SNDRV_PCM_RATE_48000,
		.formats = SNDRV_PCM_FMTBIT_S16_LE,
	},
},
{
	/* Currently adding 1 playback and 1 capture pin, ideally it
	 * should be coming from CLT based on endpoints to be supported
	 */
	.name = "SDW Pin",
#if IS_ENABLED(CONFIG_SND_SOC_INTEL_CNL_FPGA)
#ifndef CONFIG_SND_SOC_SDW_AGGM1M2
	.id = SDW_BE_DAI_ID_MSTR0,
#else
	.id = SDW_BE_DAI_ID_MSTR1,
#endif
#else
	.id = SDW_BE_DAI_ID_MSTR1,
#endif
	.ops = &skl_sdw_dai_ops,
	.playback = {
		.stream_name = "SDW Tx",
		.channels_min = HDA_STEREO,
		.channels_max = HDA_STEREO,
		.rates = SNDRV_PCM_RATE_48000,
		.formats = SNDRV_PCM_FMTBIT_S16_LE,
	},
	.capture = {
		.stream_name = "SDW Rx",
		.channels_min = HDA_STEREO,
		.channels_max = HDA_STEREO,
		.rates = SNDRV_PCM_RATE_48000,
		.formats = SNDRV_PCM_FMTBIT_S16_LE,
	},
},
{
	/* Currently adding 1 playback and 1 capture pin, ideally it
	 * should be coming from CLT based on endpoints to be supported
	 */
	.name = "SDW10 Pin",
#if IS_ENABLED(CONFIG_SND_SOC_INTEL_CNL_FPGA)
#ifndef CONFIG_SND_SOC_SDW_AGGM1M2
	.id = SDW_BE_DAI_ID_MSTR0,
#else
	.id = SDW_BE_DAI_ID_MSTR1,
#endif
#else
	.id = SDW_BE_DAI_ID_MSTR1,
#endif
	.ops = &skl_sdw_dai_ops,
	.playback = {
		.stream_name = "SDW Tx10",
		.channels_min = HDA_MONO,
		.channels_max = HDA_STEREO,
		.rates = SNDRV_PCM_RATE_48000,
		.formats = SNDRV_PCM_FMTBIT_S16_LE | SNDRV_PCM_FMTBIT_S24_LE,
	},
	.capture = {
		.stream_name = "SDW Rx10",
		.channels_min = HDA_MONO,
		.channels_max = HDA_STEREO,
		.rates = SNDRV_PCM_RATE_48000,
		.formats = SNDRV_PCM_FMTBIT_S16_LE | SNDRV_PCM_FMTBIT_S24_LE,
	},
},
{
	/* Currently adding 1 capture pin, for PDM ideally it
	 * should be coming from CLT based on endpoints to be supported
	 */
	.name = "SDW PDM Pin",
	.ops = &skl_sdw_dai_ops,
	.id = SDW_BE_DAI_ID_MSTR0 + 1,
	.capture = {
		.stream_name = "SDW Rx1",
		.channels_min = HDA_MONO,
		.channels_max = HDA_QUAD,
		.rates = SNDRV_PCM_RATE_48000,
		.formats = SNDRV_PCM_FMTBIT_S16_LE,
	},
},
{
	/* Currently adding 1 playback and 1 capture pin, ideally it
	 * should be coming from CLT based on endpoints to be supported
	 */
	.name = "SDW1 Pin",
	.id = SDW_BE_DAI_ID_MSTR1,
	.ops = &skl_sdw_dai_ops,
	.playback = {
		.stream_name = "SDW1 Tx",
		.channels_min = HDA_STEREO,
		.channels_max = HDA_STEREO,
		.rates = SNDRV_PCM_RATE_48000,
		.formats = SNDRV_PCM_FMTBIT_S16_LE,
	},
	.capture = {
		.stream_name = "SDW1 Rx",
		.channels_min = HDA_STEREO,
		.channels_max = HDA_STEREO,
		.rates = SNDRV_PCM_RATE_48000,
		.formats = SNDRV_PCM_FMTBIT_S16_LE,
	},

},
#ifdef CONFIG_SND_SOC_SDW_AGGM1M2
{
	/*
	 * Currently adding 1 playback and 1 capture pin, ideally it
	 * should be coming from CLT based on endpoints to be supported
	 */
	.name = "SDW2 Pin",
	.id = SDW_BE_DAI_ID_MSTR2,
	.ops = &skl_sdw_dai_ops,
	.playback = {
		.stream_name = "SDW2 Tx",
		.channels_min = HDA_MONO,
		.channels_max = HDA_STEREO,
		.rates = SNDRV_PCM_RATE_48000,
		.formats = SNDRV_PCM_FMTBIT_S16_LE | SNDRV_PCM_FMTBIT_S24_LE,
	},
	.capture = {
		.stream_name = "SDW2 Rx",
		.channels_min = HDA_MONO,
		.channels_max = HDA_STEREO,
		.rates = SNDRV_PCM_RATE_48000,
		.formats = SNDRV_PCM_FMTBIT_S16_LE | SNDRV_PCM_FMTBIT_S24_LE,
	},

},
#endif
{
	/* Currently adding 1 playback and 1 capture pin, ideally it
	 * should be coming from CLT based on endpoints to be supported
	 */
	.name = "SDW3 Pin",
	.ops = &skl_sdw_dai_ops,
	.playback = {
		.stream_name = "SDW3 Tx",
		.channels_min = HDA_STEREO,
		.channels_max = HDA_STEREO,
		.rates = SNDRV_PCM_RATE_48000,
		.formats = SNDRV_PCM_FMTBIT_S16_LE,
	},
	.capture = {
		.stream_name = "SDW3 Rx",
		.channels_min = HDA_STEREO,
		.channels_max = HDA_STEREO,
		.rates = SNDRV_PCM_RATE_48000,
		.formats = SNDRV_PCM_FMTBIT_S16_LE,
	},

},
{
	.name = "TraceBuffer0 Pin",
	.compress_new = snd_soc_new_compress,
	.cops = &skl_trace_compr_ops,
	.capture = {
		.stream_name = "TraceBuffer0 Capture",
		.channels_min = HDA_MONO,
		.channels_max = HDA_MONO,
<<<<<<< HEAD
=======
		.rates = SNDRV_PCM_RATE_48000,
		.rate_min = 48000,
		.rate_max = 48000,
>>>>>>> d691f919
	},
},
{
	.name = "TraceBuffer1 Pin",
	.compress_new = snd_soc_new_compress,
	.cops = &skl_trace_compr_ops,
	.capture = {
		.stream_name = "TraceBuffer1 Capture",
		.channels_min = HDA_MONO,
		.channels_max = HDA_MONO,
<<<<<<< HEAD
=======
		.rates = SNDRV_PCM_RATE_48000,
		.rate_min = 48000,
		.rate_max = 48000,
>>>>>>> d691f919
	},
},
{
	.name = "TraceBuffer2 Pin",
	.compress_new = snd_soc_new_compress,
	.cops = &skl_trace_compr_ops,
	.capture = {
		.stream_name = "TraceBuffer2 Capture",
		.channels_min = HDA_MONO,
		.channels_max = HDA_MONO,
<<<<<<< HEAD
=======
		.rates = SNDRV_PCM_RATE_48000,
		.rate_min = 48000,
		.rate_max = 48000,
>>>>>>> d691f919
	},
},
{
	.name = "TraceBuffer3 Pin",
	.compress_new = snd_soc_new_compress,
	.cops = &skl_trace_compr_ops,
	.capture = {
		.stream_name = "TraceBuffer3 Capture",
		.channels_min = HDA_MONO,
		.channels_max = HDA_MONO,
<<<<<<< HEAD
=======
		.rates = SNDRV_PCM_RATE_48000,
		.rate_min = 48000,
		.rate_max = 48000,
>>>>>>> d691f919
	},
},
{
	.name = "Compress Probe0 Pin",
	.compress_new = snd_soc_new_compress,
	.cops = &skl_probe_compr_ops,
	.playback = {
		.stream_name = "Probe Playback",
		.channels_min = HDA_MONO,
	},
},
{
	.name = "Compress Probe1 Pin",
	.compress_new = snd_soc_new_compress,
	.cops = &skl_probe_compr_ops,
	.capture = {
			.stream_name = "Probe Capture",
			.channels_min = HDA_MONO,
	},
},
};

int skl_dai_load(struct snd_soc_component *cmp,
		 struct snd_soc_dai_driver *pcm_dai)
{
	dev_dbg(cmp->dev, "Adding dai %s from topology\n", pcm_dai->name);
	pcm_dai->ops = &skl_pcm_dai_ops;

	return 0;
}

static int skl_platform_open(struct snd_pcm_substream *substream)
{
	struct snd_soc_pcm_runtime *rtd = substream->private_data;
	struct snd_soc_dai_link *dai_link = rtd->dai_link;

	dev_dbg(rtd->cpu_dai->dev, "In %s:%s\n", __func__,
					dai_link->cpu_dai_name);

	snd_soc_set_runtime_hwparams(substream, &azx_pcm_hw);

	return 0;
}

static int skl_coupled_trigger(struct snd_pcm_substream *substream,
					int cmd)
{
	struct hdac_ext_bus *ebus = get_bus_ctx(substream);
	struct hdac_bus *bus = ebus_to_hbus(ebus);
	struct hdac_ext_stream *stream;
	struct snd_pcm_substream *s;
	bool start;
	int sbits = 0;
	unsigned long cookie;
	struct hdac_stream *hstr;

	stream = get_hdac_ext_stream(substream);
	hstr = hdac_stream(stream);

	dev_dbg(bus->dev, "In %s cmd=%d\n", __func__, cmd);

	if (!hstr->prepared)
		return -EPIPE;

	switch (cmd) {
	case SNDRV_PCM_TRIGGER_START:
	case SNDRV_PCM_TRIGGER_PAUSE_RELEASE:
	case SNDRV_PCM_TRIGGER_RESUME:
		start = true;
		break;

	case SNDRV_PCM_TRIGGER_PAUSE_PUSH:
	case SNDRV_PCM_TRIGGER_SUSPEND:
	case SNDRV_PCM_TRIGGER_STOP:
		start = false;
		break;

	default:
		return -EINVAL;
	}

	snd_pcm_group_for_each_entry(s, substream) {
		if (s->pcm->card != substream->pcm->card)
			continue;
		stream = get_hdac_ext_stream(s);
		sbits |= 1 << hdac_stream(stream)->index;
		snd_pcm_trigger_done(s, substream);
	}

	spin_lock_irqsave(&bus->reg_lock, cookie);

	/* first, set SYNC bits of corresponding streams */
	snd_hdac_stream_sync_trigger(hstr, true, sbits, AZX_REG_SSYNC);

	snd_pcm_group_for_each_entry(s, substream) {
		if (s->pcm->card != substream->pcm->card)
			continue;
		stream = get_hdac_ext_stream(s);
		if (start)
			snd_hdac_stream_start(hdac_stream(stream), true);
		else
			snd_hdac_stream_stop(hdac_stream(stream));
	}
	spin_unlock_irqrestore(&bus->reg_lock, cookie);

	snd_hdac_stream_sync(hstr, start, sbits);

	spin_lock_irqsave(&bus->reg_lock, cookie);

	/* reset SYNC bits */
	snd_hdac_stream_sync_trigger(hstr, false, sbits, AZX_REG_SSYNC);
	if (start)
		snd_hdac_stream_timecounter_init(hstr, sbits);
	spin_unlock_irqrestore(&bus->reg_lock, cookie);

	return 0;
}

static int skl_platform_pcm_trigger(struct snd_pcm_substream *substream,
					int cmd)
{
	struct hdac_ext_bus *ebus = get_bus_ctx(substream);

	if (!(ebus_to_hbus(ebus))->ppcap)
		return skl_coupled_trigger(substream, cmd);

	return 0;
}

/* update SPIB register with appl position */
static int skl_platform_ack(struct snd_pcm_substream *substream)
{
	struct hdac_ext_bus *ebus = get_bus_ctx(substream);
	struct hdac_ext_stream *estream = get_hdac_ext_stream(substream);
	struct snd_pcm_runtime *runtime = substream->runtime;
	ssize_t appl_pos, buf_size;
	u32 spib;

	/* Use spib mode only if no_rewind mode is set */
	if (runtime->no_rewinds == 0)
		return 0;

	appl_pos = frames_to_bytes(runtime, runtime->control->appl_ptr);
	buf_size = frames_to_bytes(runtime, runtime->buffer_size);

	spib = appl_pos % buf_size;

	/* Allowable value for SPIB is 1 byte to max buffer size */
	spib = (spib == 0) ? buf_size : spib;
	snd_hdac_ext_stream_set_spib(ebus, estream, spib);

	return 0;
}

static snd_pcm_uframes_t skl_platform_pcm_pointer
			(struct snd_pcm_substream *substream)
{
	struct hdac_ext_stream *hstream = get_hdac_ext_stream(substream);
	struct hdac_ext_bus *ebus = get_bus_ctx(substream);
	unsigned int pos;

	/*
	 * Use DPIB for Playback stream as the periodic DMA Position-in-
	 * Buffer Writes may be scheduled at the same time or later than
	 * the MSI and does not guarantee to reflect the Position of the
	 * last buffer that was transferred. Whereas DPIB register in
	 * HAD space reflects the actual data that is transferred.
	 * Use the position buffer for capture, as DPIB write gets
	 * completed earlier than the actual data written to the DDR.
	 *
	 * For capture stream following workaround is required to fix the
	 * incorrect position reporting.
	 *
	 * 1. Wait for 20us before reading the DMA position in buffer once
	 * the interrupt is generated for stream completion as update happens
	 * on the HDA frame boundary i.e. 20.833uSec.
	 * 2. Read DPIB register to flush the DMA position value. This dummy
	 * read is required to flush DMA position value.
	 * 3. Read the DMA Position-in-Buffer. This value now will be equal to
	 * or greater than period boundary.
	 */

	if (substream->stream == SNDRV_PCM_STREAM_PLAYBACK) {
		pos = readl(ebus->bus.remap_addr + AZX_REG_VS_SDXDPIB_XBASE +
				(AZX_REG_VS_SDXDPIB_XINTERVAL *
				hdac_stream(hstream)->index));
	} else {
		udelay(20);
		readl(ebus->bus.remap_addr +
				AZX_REG_VS_SDXDPIB_XBASE +
				(AZX_REG_VS_SDXDPIB_XINTERVAL *
				 hdac_stream(hstream)->index));
		pos = snd_hdac_stream_get_pos_posbuf(hdac_stream(hstream));
	}

	if (pos >= hdac_stream(hstream)->bufsize)
		pos = 0;

	return bytes_to_frames(substream->runtime, pos);
}

static u64 skl_adjust_codec_delay(struct snd_pcm_substream *substream,
				u64 nsec)
{
	struct snd_soc_pcm_runtime *rtd = snd_pcm_substream_chip(substream);
	struct snd_soc_dai *codec_dai = rtd->codec_dai;
	u64 codec_frames, codec_nsecs;

	if (!codec_dai->driver->ops->delay)
		return nsec;

	codec_frames = codec_dai->driver->ops->delay(substream, codec_dai);
	codec_nsecs = div_u64(codec_frames * 1000000000LL,
			      substream->runtime->rate);

	if (substream->stream == SNDRV_PCM_STREAM_CAPTURE)
		return nsec + codec_nsecs;

	return (nsec > codec_nsecs) ? nsec - codec_nsecs : 0;
}

static int skl_get_time_info(struct snd_pcm_substream *substream,
			struct timespec *system_ts, struct timespec *audio_ts,
			struct snd_pcm_audio_tstamp_config *audio_tstamp_config,
			struct snd_pcm_audio_tstamp_report *audio_tstamp_report)
{
	struct hdac_ext_stream *sstream = get_hdac_ext_stream(substream);
	struct hdac_stream *hstr = hdac_stream(sstream);
	u64 nsec;

	if ((substream->runtime->hw.info & SNDRV_PCM_INFO_HAS_LINK_ATIME) &&
		(audio_tstamp_config->type_requested == SNDRV_PCM_AUDIO_TSTAMP_TYPE_LINK)) {

		snd_pcm_gettime(substream->runtime, system_ts);

		nsec = timecounter_read(&hstr->tc);
		nsec = div_u64(nsec, 3); /* can be optimized */
		if (audio_tstamp_config->report_delay)
			nsec = skl_adjust_codec_delay(substream, nsec);

		*audio_ts = ns_to_timespec(nsec);

		audio_tstamp_report->actual_type = SNDRV_PCM_AUDIO_TSTAMP_TYPE_LINK;
		audio_tstamp_report->accuracy_report = 1; /* rest of struct is valid */
		audio_tstamp_report->accuracy = 42; /* 24MHzWallClk == 42ns resolution */

	} else {
		audio_tstamp_report->actual_type = SNDRV_PCM_AUDIO_TSTAMP_TYPE_DEFAULT;
	}

	return 0;
}

static const struct snd_pcm_ops skl_platform_ops = {
	.open = skl_platform_open,
	.ioctl = snd_pcm_lib_ioctl,
	.trigger = skl_platform_pcm_trigger,
	.pointer = skl_platform_pcm_pointer,
	.get_time_info =  skl_get_time_info,
	.mmap = snd_pcm_lib_default_mmap,
	.page = snd_pcm_sgbuf_ops_page,
	.ack = skl_platform_ack,
};

static void skl_pcm_free(struct snd_pcm *pcm)
{
	snd_pcm_lib_preallocate_free_for_all(pcm);
}

#define MAX_PREALLOC_SIZE	(32 * 1024 * 1024)

static int skl_pcm_new(struct snd_soc_pcm_runtime *rtd)
{
	struct snd_soc_dai *dai = rtd->cpu_dai;
	struct hdac_ext_bus *ebus = dev_get_drvdata(dai->dev);
	struct snd_pcm *pcm = rtd->pcm;
	unsigned int size;
	int retval = 0;
	struct skl *skl = ebus_to_skl(ebus);

	if (dai->driver->playback.channels_min ||
		dai->driver->capture.channels_min) {
		/* buffer pre-allocation */
		size = CONFIG_SND_HDA_PREALLOC_SIZE * 1024;
		if (size > MAX_PREALLOC_SIZE)
			size = MAX_PREALLOC_SIZE;
		retval = snd_pcm_lib_preallocate_pages_for_all(pcm,
						SNDRV_DMA_TYPE_DEV_SG,
						snd_dma_pci_data(skl->pci),
						size, MAX_PREALLOC_SIZE);
		if (retval) {
			dev_err(dai->dev, "dma buffer allocation fail\n");
			return retval;
		}
	}

	return retval;
}

static int skl_get_module_info(struct skl *skl, struct skl_module_cfg *mconfig)
{
	struct skl_sst *ctx = skl->skl_sst;
	int i;
	struct skl_module_inst_id *pin_id;
	struct skl_module *skl_module;
	uuid_le *uuid_bin_fw, *uuid_bin_tplg;
	struct uuid_module *module;
	uuid_le *uuid_mod;
	bool found = false;

	uuid_mod = (uuid_le *)mconfig->guid;

	if (list_empty(&ctx->uuid_list)) {
		dev_err(ctx->dev, "Module list is empty\n");
		return -EIO;
	}

	list_for_each_entry(module, &ctx->uuid_list, list) {
		if (uuid_le_cmp(*uuid_mod, module->uuid) == 0) {
			mconfig->id.module_id = module->id;

		if(mconfig->module)
			mconfig->module->loadable = module->is_loadable;
			found = true;
			break;
		}
	}

	if (!found)
		return -EIO;
		
	uuid_bin_fw = &module->uuid;
	for (i = 0; i < skl->nr_modules; i++) {
		skl_module = skl->modules[i];
		uuid_bin_tplg = &skl_module->uuid;
		if (uuid_le_cmp(*uuid_bin_fw, *uuid_bin_tplg) == 0) {
			mconfig->module = skl_module;
			found = true;
			break;
		}
	}
	
	if (!found)
		return -EIO;

	list_for_each_entry(module, &ctx->uuid_list, list) {
		for (i = 0; i < SKL_MAX_IN_QUEUE; i++) {
			pin_id = &mconfig->m_in_pin[i].id;
			if (uuid_le_cmp(pin_id->mod_uuid, module->uuid) == 0)
				pin_id->module_id = module->id;
		}
		
		for (i = 0; i < SKL_MAX_OUT_QUEUE; i++) {
			pin_id = &mconfig->m_out_pin[i].id;
			if (uuid_le_cmp(pin_id->mod_uuid, module->uuid) == 0)
				pin_id->module_id = module->id;
		}
	}

	return 0;
}


static int skl_populate_modules(struct skl *skl)
{
	struct skl_pipeline *p;
	struct skl_pipe_module *m;
	struct snd_soc_dapm_widget *w;
	struct skl_module_cfg *mconfig;
	int ret = 0;

	list_for_each_entry(p, &skl->ppl_list, node) {
		list_for_each_entry(m, &p->pipe->w_list, node) {
			w = m->w;
			mconfig = w->priv;

			ret = skl_get_module_info(skl, mconfig);
			if (ret < 0) {
				dev_err(skl->skl_sst->dev,
					"query module info failed\n");
				return ret;
			}
		}
	}

	return ret;
}
static int skl_get_probe_widget(struct snd_soc_platform *platform,
							struct skl *skl)
{
	struct skl_probe_config *pconfig = &skl->skl_sst->probe_config;
	struct snd_soc_dapm_widget *w;
	int i;

	list_for_each_entry(w, &platform->component.card->widgets, list) {
		if (is_skl_dsp_widget_type(w) &&
				(strstr(w->name, "probe") != NULL)) {
			pconfig->w = w;

			dev_dbg(platform->dev, "widget type=%d name=%s\n",
							w->id, w->name);
			break;
		}
	}

	pconfig->i_refc = 0;
	pconfig->e_refc = 0;
	pconfig->no_injector = NO_OF_INJECTOR;
	pconfig->no_extractor = NO_OF_EXTRACTOR;

	for (i = 0; i < pconfig->no_injector; i++)
		pconfig->iprobe[i].state = SKL_PROBE_STATE_INJ_NONE;

	for (i = 0; i < pconfig->no_extractor; i++)
		pconfig->eprobe[i].state = SKL_PROBE_STATE_EXT_NONE;

	return 0;
}

static int skl_platform_soc_probe(struct snd_soc_platform *platform)
{
	struct hdac_ext_bus *ebus = dev_get_drvdata(platform->dev);
	struct skl *skl = ebus_to_skl(ebus);
	struct platform_info *dbg_info;
	const struct skl_dsp_ops *ops;
	int ret;

	pm_runtime_get_sync(platform->dev);
	if ((ebus_to_hbus(ebus))->ppcap) {
		ret = skl_tplg_init(platform, ebus);
		if (ret < 0) {
			dev_err(platform->dev, "Failed to init topology!\n");
			return ret;
		}
		skl->platform = platform;

		skl->platform = platform;

		/* load the firmwares, since all is set */
		ops = skl_get_dsp_ops(skl->pci->device);
		if (!ops)
			return -EIO;

		if (skl->skl_sst->is_first_boot == false) {
			dev_err(platform->dev, "DSP reports first boot done!!!\n");
			return -EIO;
		}

		ret = ops->init_fw(platform->dev, skl->skl_sst);
		if (ret < 0) {
			dev_err(platform->dev, "Failed to boot first fw: %d\n", ret);
			return ret;
		}

<<<<<<< HEAD
=======
		/* Set DMA buffer configuration */
		if (skl->cfg.dmacfg.size)
			skl_ipc_set_dma_cfg(&skl->skl_sst->ipc,
				BXT_INSTANCE_ID, BXT_BASE_FW_MODULE_ID,
						(u32 *)(&skl->cfg.dmacfg));

>>>>>>> d691f919
		/* Set DMA clock controls */
		skl_dsp_set_dma_clk_controls(skl->skl_sst);

		ret = skl_populate_modules(skl);
		if (ret < 0)
			return ret;

		skl->skl_sst->update_d0i3c = skl_update_d0i3c;
		skl->skl_sst->notify_ops = cb_ops;
		skl_dsp_enable_notification(skl->skl_sst, false);
		skl_get_probe_widget(platform, skl);

		/* create sysfs to list modules downloaded by driver */
		skl_module_sysfs_init(skl->skl_sst, &platform->dev->kobj);
	}

	dbg_info = kzalloc(sizeof(struct platform_info), GFP_KERNEL);
	if (!dbg_info)
		return -ENOMEM;

	dbg_info->sram0_base = skl->skl_sst->dsp->addr.sram0_base;
	dbg_info->sram1_base = skl->skl_sst->dsp->addr.sram1_base;
	dbg_info->lpe = skl->skl_sst->dsp->addr.lpe;
	dbg_info->w0_stat_sz = skl->skl_sst->dsp->addr.w0_stat_sz;
	dbg_info->w0_up_sz = skl->skl_sst->dsp->addr.w0_up_sz;

	dbg_info->in_base = skl->skl_sst->dsp->mailbox.in_base;
	dbg_info->in_size = skl->skl_sst->dsp->mailbox.in_size;
	dbg_info->out_base = skl->skl_sst->dsp->mailbox.out_base;
	dbg_info->out_size = skl->skl_sst->dsp->mailbox.out_size;

	skl_update_dsp_debug_info(skl->debugfs, dbg_info);
	kfree(dbg_info);

	pm_runtime_mark_last_busy(platform->dev);
	pm_runtime_put_autosuspend(platform->dev);

	return 0;
}
static struct snd_soc_platform_driver skl_platform_drv  = {
	.probe		= skl_platform_soc_probe,
	.ops		= &skl_platform_ops,
	.compr_ops	= &skl_platform_compr_ops,
	.pcm_new	= skl_pcm_new,
	.pcm_free	= skl_pcm_free,
};

static const char* const dsp_log_text[] =
	{"QUIET", "CRITICAL", "HIGH", "MEDIUM", "LOW", "VERBOSE"};

static const struct soc_enum dsp_log_enum =
	SOC_ENUM_SINGLE_EXT(ARRAY_SIZE(dsp_log_text), dsp_log_text);

static struct snd_kcontrol_new skl_controls[] = {
	SOC_ENUM_EXT("DSP Log Level", dsp_log_enum, skl_tplg_dsp_log_get,
		     skl_tplg_dsp_log_set),
	SND_SOC_BYTES_TLV("Topology Change Notification",
		sizeof(struct skl_tcn_events), skl_tplg_change_notification_get,
						NULL),
};

static const struct snd_soc_component_driver skl_component = {
	.name           = "pcm",
	.controls	= skl_controls,
	.num_controls	= ARRAY_SIZE(skl_controls),
};

/*
 * mod param to decide during platform registration whether
 * if FE dai and FE dai links will come from topology or not.
 * By default, it takes the fe dais defined above i.e. skl_fe_dai[].
 */
static int dynamic_dai;
module_param(dynamic_dai, int, 0644);

int skl_platform_register(struct device *dev)
{
	int ret, skl_total_dai;
	struct hdac_ext_bus *ebus = dev_get_drvdata(dev);
	struct skl *skl = ebus_to_skl(ebus);
	int skl_num_fe_dai = ARRAY_SIZE(skl_fe_dai);
	int skl_num_dai = ARRAY_SIZE(skl_platform_dai);
	struct snd_soc_dai_driver *skl_dais;

	INIT_LIST_HEAD(&skl->ppl_list);
	INIT_LIST_HEAD(&skl->bind_list);

	ret = snd_soc_register_platform(dev, &skl_platform_drv);
	if (ret) {
		dev_err(dev, "soc platform registration failed %d\n", ret);
		return ret;
	}

	skl_total_dai = (dynamic_dai ? skl_num_dai : skl_num_fe_dai +
			 skl_num_dai);
	skl_dais = devm_kcalloc(dev, skl_total_dai, sizeof(*skl_dais),
				GFP_KERNEL);
	if (!skl_dais) {
		snd_soc_unregister_platform(dev);
		return -ENOMEM;
	}

	memcpy(skl_dais, skl_platform_dai, sizeof(skl_platform_dai));

	if (!dynamic_dai)
		memcpy(&skl_dais[skl_num_dai], skl_fe_dai,
						sizeof(skl_fe_dai));

	ret = snd_soc_register_component(dev, &skl_component, skl_dais,
					 skl_total_dai);
	if (ret) {
		dev_err(dev, "soc component registration failed %d\n", ret);
		snd_soc_unregister_platform(dev);
	}

	return ret;

}

int skl_platform_unregister(struct device *dev)
{
	struct hdac_ext_bus *ebus = dev_get_drvdata(dev);
	struct skl *skl = ebus_to_skl(ebus);
	struct skl_module_deferred_bind *modules, *tmp;

	if (!list_empty(&skl->bind_list)) {
		list_for_each_entry_safe(modules, tmp, &skl->bind_list, node) {
			list_del(&modules->node);
			kfree(modules);
		}
	}

	snd_soc_unregister_component(dev);
	snd_soc_unregister_platform(dev);
	return 0;
}<|MERGE_RESOLUTION|>--- conflicted
+++ resolved
@@ -855,11 +855,8 @@
 		return -EINVAL;
 
 	tstamp->copied_total = skl_dsp_log_avail(sst, core);
-<<<<<<< HEAD
-=======
 	tstamp->sampling_rate = snd_pcm_rate_bit_to_rate(cpu_dai->driver->capture.rates);
 
->>>>>>> d691f919
 	return 0;
 }
 
@@ -1586,12 +1583,9 @@
 		.stream_name = "TraceBuffer0 Capture",
 		.channels_min = HDA_MONO,
 		.channels_max = HDA_MONO,
-<<<<<<< HEAD
-=======
 		.rates = SNDRV_PCM_RATE_48000,
 		.rate_min = 48000,
 		.rate_max = 48000,
->>>>>>> d691f919
 	},
 },
 {
@@ -1602,12 +1596,9 @@
 		.stream_name = "TraceBuffer1 Capture",
 		.channels_min = HDA_MONO,
 		.channels_max = HDA_MONO,
-<<<<<<< HEAD
-=======
 		.rates = SNDRV_PCM_RATE_48000,
 		.rate_min = 48000,
 		.rate_max = 48000,
->>>>>>> d691f919
 	},
 },
 {
@@ -1618,12 +1609,9 @@
 		.stream_name = "TraceBuffer2 Capture",
 		.channels_min = HDA_MONO,
 		.channels_max = HDA_MONO,
-<<<<<<< HEAD
-=======
 		.rates = SNDRV_PCM_RATE_48000,
 		.rate_min = 48000,
 		.rate_max = 48000,
->>>>>>> d691f919
 	},
 },
 {
@@ -1634,12 +1622,9 @@
 		.stream_name = "TraceBuffer3 Capture",
 		.channels_min = HDA_MONO,
 		.channels_max = HDA_MONO,
-<<<<<<< HEAD
-=======
 		.rates = SNDRV_PCM_RATE_48000,
 		.rate_min = 48000,
 		.rate_max = 48000,
->>>>>>> d691f919
 	},
 },
 {
@@ -2094,15 +2079,12 @@
 			return ret;
 		}
 
-<<<<<<< HEAD
-=======
 		/* Set DMA buffer configuration */
 		if (skl->cfg.dmacfg.size)
 			skl_ipc_set_dma_cfg(&skl->skl_sst->ipc,
 				BXT_INSTANCE_ID, BXT_BASE_FW_MODULE_ID,
 						(u32 *)(&skl->cfg.dmacfg));
 
->>>>>>> d691f919
 		/* Set DMA clock controls */
 		skl_dsp_set_dma_clk_controls(skl->skl_sst);
 
