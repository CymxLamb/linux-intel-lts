/*
 * Skylake SST DSP Support
 *
 * Copyright (C) 2014-15, Intel Corporation.
 *
 * This program is free software; you can redistribute it and/or modify
 * it under the terms of the GNU General Public License as version 2, as
 * published by the Free Software Foundation.
 *
 * This program is distributed in the hope that it will be useful, but
 * WITHOUT ANY WARRANTY; without even the implied warranty of
 * MERCHANTABILITY or FITNESS FOR A PARTICULAR PURPOSE.  See the GNU
 * General Public License for more details.
 */

#ifndef __SKL_SST_DSP_H__
#define __SKL_SST_DSP_H__

#include <linux/interrupt.h>
#include <linux/uuid.h>
#include <linux/firmware.h>
#include <sound/memalloc.h>
#include <uapi/sound/snd_sst_tokens.h>
#include "skl-sst-cldma.h"

struct sst_dsp;
struct skl_sst;
struct sst_dsp_device;
struct skl_lib_info;

/* Intel HD Audio General DSP Registers */
#define SKL_ADSP_GEN_BASE		0x0
#define SKL_ADSP_REG_ADSPCS		(SKL_ADSP_GEN_BASE + 0x04)
#define SKL_ADSP_REG_ADSPIC		(SKL_ADSP_GEN_BASE + 0x08)
#define SKL_ADSP_REG_ADSPIS		(SKL_ADSP_GEN_BASE + 0x0C)
#define SKL_ADSP_REG_ADSPIC2		(SKL_ADSP_GEN_BASE + 0x10)
#define SKL_ADSP_REG_ADSPIS2		(SKL_ADSP_GEN_BASE + 0x14)

/* Intel HD Audio Inter-Processor Communication Registers */
#define SKL_ADSP_IPC_BASE		0x40
#define SKL_ADSP_REG_HIPCT		(SKL_ADSP_IPC_BASE + 0x00)
#define SKL_ADSP_REG_HIPCTE		(SKL_ADSP_IPC_BASE + 0x04)
#define SKL_ADSP_REG_HIPCI		(SKL_ADSP_IPC_BASE + 0x08)
#define SKL_ADSP_REG_HIPCIE		(SKL_ADSP_IPC_BASE + 0x0C)
#define SKL_ADSP_REG_HIPCCTL		(SKL_ADSP_IPC_BASE + 0x10)

/*  HIPCI */
#define SKL_ADSP_REG_HIPCI_BUSY		BIT(31)

/* HIPCIE */
#define SKL_ADSP_REG_HIPCIE_DONE	BIT(30)

/* HIPCCTL */
#define SKL_ADSP_REG_HIPCCTL_DONE	BIT(1)
#define SKL_ADSP_REG_HIPCCTL_BUSY	BIT(0)

/* HIPCT */
#define SKL_ADSP_REG_HIPCT_BUSY		BIT(31)

/* FW base IDs */
#define SKL_INSTANCE_ID			0
#define SKL_BASE_FW_MODULE_ID		0

/* Intel HD Audio SRAM Window 1 */
#define SKL_ADSP_SRAM1_BASE		0xA000

#define SKL_ADSP_MMIO_LEN		0x10000

#define SKL_ADSP_W0_STAT_SZ		0x1000

#define SKL_ADSP_W0_UP_SZ		0x1000

#define SKL_ADSP_W1_SZ			0x1000

#define SKL_FW_STS_MASK			0xf

#define SKL_FW_INIT			0x1
#define SKL_FW_RFW_START		0xf

#define SKL_ADSPIC_IPC			1
#define SKL_ADSPIS_IPC			1

/* Core ID of core0 */
#define SKL_DSP_CORE0_ID		0

/* Mask for a given core index, c = 0.. number of supported cores - 1 */
#define SKL_DSP_CORE_MASK(c)		BIT(c)

/*
 * Core 0 mask = SKL_DSP_CORE_MASK(0); Defined separately
 * since Core0 is primary core and it is used often
 */
#define SKL_DSP_CORE0_MASK		BIT(0)

/*
 * Mask for a given number of cores
 * nc = number of supported cores
 */
#define SKL_DSP_CORES_MASK(nc)	GENMASK((nc - 1), 0)

/* ADSPCS - Audio DSP Control & Status */

/*
 * Core Reset - asserted high
 * CRST Mask for a given core mask pattern, cm
 */
#define SKL_ADSPCS_CRST_SHIFT		0
#define SKL_ADSPCS_CRST_MASK(cm)	((cm) << SKL_ADSPCS_CRST_SHIFT)

/*
 * Core run/stall - when set to '1' core is stalled
 * CSTALL Mask for a given core mask pattern, cm
 */
#define SKL_ADSPCS_CSTALL_SHIFT		8
#define SKL_ADSPCS_CSTALL_MASK(cm)	((cm) << SKL_ADSPCS_CSTALL_SHIFT)

/*
 * Set Power Active - when set to '1' turn cores on
 * SPA Mask for a given core mask pattern, cm
 */
#define SKL_ADSPCS_SPA_SHIFT		16
#define SKL_ADSPCS_SPA_MASK(cm)		((cm) << SKL_ADSPCS_SPA_SHIFT)

/*
 * Current Power Active - power status of cores, set by hardware
 * CPA Mask for a given core mask pattern, cm
 */
#define SKL_ADSPCS_CPA_SHIFT		24
#define SKL_ADSPCS_CPA_MASK(cm)		((cm) << SKL_ADSPCS_CPA_SHIFT)

/* Header size is in number of bytes */
#define SKL_TLV_HEADER_SIZE     8
struct skl_tlv_message {
	u32     type;
	u32     length;
	char    data[0];
} __packed;

#define DSP_BUF                PAGE_SIZE

#define DEFAULT_HASH_SHA256_LEN 32

enum skl_fw_info_type {
	SKL_FW_VERSION = 0,
	SKL_MEMORY_RECLAIMED,
	SKL_SLOW_CLOCK_FREQ_HZ,
	SKL_FAST_CLOCK_FREQ_HZ,
	SKL_DMA_BUFFER_CONFIG,
	SKL_ALH_SUPPORT_LEVEL,
	SKL_IPC_DL_MAILBOX_BYTES,
	SKL_IPC_UL_MAILBOX_BYTES,
	SKL_TRACE_LOG_BYTES,
	SKL_MAX_PPL_COUNT,
	SKL_MAX_ASTATE_COUNT,
	SKL_MAX_MODULE_PIN_COUNT,
	SKL_MODULES_COUNT,
	SKL_MAX_MOD_INST_COUNT,
	SKL_MAX_LL_TASKS_PER_PRI_COUNT,
	SKL_LL_PRI_COUNT,
	SKL_MAX_DP_TASKS_COUNT,
	SKL_MAX_LIBS_COUNT,
	SKL_SCHEDULER_CONFIG,
	SKL_XTAL_FREQ_HZ,
	SKL_CLOCKS_CONFIG,
};

enum skl_hw_info_type {
	SKL_CAVS_VERSION = 0,
	SKL_DSP_CORES,
	SKL_MEM_PAGE_TYPES,
	SKL_TOTAL_PHYS_MEM_PAGES,
	SKL_I2S_CAPS,
	SKL_GPDMA_CAPS,
	SKL_GATEWAY_COUNT,
	SKL_HB_EBB_COUNT,
	SKL_LP_EBB_COUNT,
	SKL_EBB_SIZE_BYTES,
};

/* DSP Core state */
enum skl_dsp_states {
	SKL_DSP_RUNNING = 1,
	/* Running in D0i3 state; can be in streaming or non-streaming D0i3 */
	SKL_DSP_RUNNING_D0I3, /* Running in D0i3 state*/
	SKL_DSP_RESET,
};

/* D0i3 substates */
enum skl_dsp_d0i3_states {
	SKL_DSP_D0I3_NONE = -1, /* No D0i3 */
	SKL_DSP_D0I3_NON_STREAMING = 0,
	SKL_DSP_D0I3_STREAMING = 1,
};

struct skl_dsp_fw_ops {
	int (*load_fw)(struct sst_dsp  *ctx);
	/* FW module parser/loader */
	int (*load_library)(struct sst_dsp *ctx,
		struct skl_lib_info *linfo, int lib_count);
	int (*parse_fw)(struct sst_dsp *ctx);
	int (*set_state_D0)(struct sst_dsp *ctx, unsigned int core_id);
	int (*set_state_D3)(struct sst_dsp *ctx, unsigned int core_id);
	int (*set_state_D0i3)(struct sst_dsp *ctx);
	int (*set_state_D0i0)(struct sst_dsp *ctx);
	unsigned int (*get_fw_errcode)(struct sst_dsp *ctx);
	int (*load_mod)(struct sst_dsp *ctx, u16 mod_id, u8 *mod_name);
	int (*unload_mod)(struct sst_dsp *ctx, u16 mod_id);
};

struct skl_dsp_loader_ops {
	int stream_tag;

	int (*alloc_dma_buf)(struct device *dev,
		struct snd_dma_buffer *dmab, size_t size);
	int (*free_dma_buf)(struct device *dev,
		struct snd_dma_buffer *dmab);
	int (*prepare)(struct device *dev, unsigned int format,
				unsigned int byte_size,
				struct snd_dma_buffer *bufp, int direction);
	int (*trigger)(struct device *dev, bool start, int stream_tag,
					int direction);
	int (*cleanup)(struct device *dev, struct snd_dma_buffer *dmab,
				 int stream_tag, int direction);
};

#define MAX_INSTANCE_BUFF 2

struct uuid_module {
	uuid_le uuid;
	int id;
	int is_loadable;
	int max_instance;
	u64 pvt_id[MAX_INSTANCE_BUFF];
	int *instance_id;

	struct skl_module *mod_data;
	struct list_head list;
	u8 hash[DEFAULT_HASH_SHA256_LEN];
};

struct skl_notify_data {
	u32 type;
	u32 length;
	struct skl_tcn_events tcn_data;
	char data[0];
};

struct skl_dsp_notify_ops {
	int (*notify_cb)(struct skl_sst *skl, unsigned int event,
				 struct skl_notify_data *notify_data);
};

struct skl_load_module_info {
	u16 mod_id;
	const struct firmware *fw;
};

struct skl_module_table {
	struct skl_load_module_info *mod_info;
	unsigned int usage_cnt;
	struct list_head list;
};

void skl_cldma_process_intr(struct sst_dsp *ctx);
void skl_cldma_int_disable(struct sst_dsp *ctx);
int skl_cldma_prepare(struct sst_dsp *ctx);
int skl_cldma_wait_interruptible(struct sst_dsp *ctx);

void skl_dsp_set_state_locked(struct sst_dsp *ctx, int state);
struct sst_dsp *skl_dsp_ctx_init(struct device *dev,
		struct sst_dsp_device *sst_dev, int irq);
int post_init(struct sst_dsp *sst, struct sst_dsp_device *sst_dev);
bool is_skl_dsp_running(struct sst_dsp *ctx);

unsigned int skl_dsp_get_enabled_cores(struct sst_dsp *ctx);
void skl_dsp_init_core_state(struct sst_dsp *ctx);
int skl_dsp_enable_core(struct sst_dsp *ctx, unsigned int core_mask);
int skl_dsp_disable_core(struct sst_dsp *ctx, unsigned int core_mask);
int skl_dsp_core_power_up(struct sst_dsp *ctx, unsigned int core_mask);
int skl_dsp_core_power_down(struct sst_dsp *ctx, unsigned int core_mask);
int skl_dsp_core_unset_reset_state(struct sst_dsp *ctx,
					unsigned int core_mask);
int skl_dsp_start_core(struct sst_dsp *ctx, unsigned int core_mask);

irqreturn_t skl_dsp_sst_interrupt(int irq, void *dev_id);
int skl_dsp_wake(struct sst_dsp *ctx);
int skl_dsp_sleep(struct sst_dsp *ctx);
void skl_dsp_free(struct sst_dsp *dsp);

int skl_dsp_get_core(struct sst_dsp *ctx, unsigned int core_id);
int skl_dsp_put_core(struct sst_dsp *ctx, unsigned int core_id);

int skl_dsp_boot(struct sst_dsp *ctx);
int skl_sst_dsp_init(struct device *dev, void __iomem *mmio_base, int irq,
			const char *fw_name, struct skl_dsp_loader_ops dsp_ops,
			struct skl_sst **dsp, void *ptr);
int kbl_sst_dsp_init(struct device *dev, void __iomem *mmio_base, int irq,
		const char *fw_name, struct skl_dsp_loader_ops dsp_ops,
		struct skl_sst **dsp, void *ptr);
int bxt_sst_dsp_init(struct device *dev, void __iomem *mmio_base, int irq,
			const char *fw_name, struct skl_dsp_loader_ops dsp_ops,
			struct skl_sst **dsp, void *ptr);
int skl_sst_init_fw(struct device *dev, struct skl_sst *ctx);
int bxt_sst_init_fw(struct device *dev, struct skl_sst *ctx);
void skl_sst_dsp_cleanup(struct device *dev, struct skl_sst *ctx);
void bxt_sst_dsp_cleanup(struct device *dev, struct skl_sst *ctx);
int bxt_load_library(struct sst_dsp *ctx, struct skl_lib_info *linfo, int lib_count);

int snd_skl_parse_uuids(struct sst_dsp *ctx, const struct firmware *fw,
				unsigned int offset, int index);
int skl_get_module_id(struct skl_sst *ctx, uuid_le *uuid_mod);
int skl_get_pvt_id(struct skl_sst *ctx, uuid_le *uuid_mod, int instance_id);
int skl_put_pvt_id(struct skl_sst *ctx, uuid_le *uuid_mod, int *pvt_id);
int skl_get_pvt_instance_id_map(struct skl_sst *ctx,
				int module_id, int instance_id);
void skl_freeup_uuid_list(struct skl_sst *ctx);

int skl_dsp_strip_extended_manifest(struct firmware *fw);
void skl_dsp_enable_notification(struct skl_sst *ctx, bool enable);
<<<<<<< HEAD
=======

void skl_dsp_set_astate_cfg(struct skl_sst *ctx, u32 cnt, void *data);

>>>>>>> 5313acb4
int skl_sst_ctx_init(struct device *dev, int irq, const char *fw_name,
		struct skl_dsp_loader_ops dsp_ops, struct skl_sst **dsp,
		struct sst_dsp_device *skl_dev);
int skl_prepare_lib_load(struct skl_sst *skl, struct skl_lib_info *linfo,
			struct firmware *stripped_fw,
			unsigned int hdr_offset, int index);
void skl_release_library(struct skl_lib_info *linfo, int lib_count);

int skl_get_firmware_configuration(struct sst_dsp *ctx);
int skl_get_hardware_configuration(struct sst_dsp *ctx);

int bxt_set_dsp_D0i0(struct sst_dsp *ctx);

int bxt_schedule_dsp_D0i3(struct sst_dsp *ctx);

void bxt_set_dsp_D0i3(struct work_struct *work);

int skl_module_sysfs_init(struct skl_sst *ctx, struct kobject *fw_modules_kobj);

void skl_module_sysfs_exit(struct skl_sst *ctx);

int skl_dsp_cb_event(struct skl_sst *ctx, unsigned int event,
				struct skl_notify_data *notify_data);

#endif /*__SKL_SST_DSP_H__*/<|MERGE_RESOLUTION|>--- conflicted
+++ resolved
@@ -317,12 +317,9 @@
 
 int skl_dsp_strip_extended_manifest(struct firmware *fw);
 void skl_dsp_enable_notification(struct skl_sst *ctx, bool enable);
-<<<<<<< HEAD
-=======
 
 void skl_dsp_set_astate_cfg(struct skl_sst *ctx, u32 cnt, void *data);
 
->>>>>>> 5313acb4
 int skl_sst_ctx_init(struct device *dev, int irq, const char *fw_name,
 		struct skl_dsp_loader_ops dsp_ops, struct skl_sst **dsp,
 		struct sst_dsp_device *skl_dev);
