/*
 *  skl-message.c - HDA DSP interface for FW registration, Pipe and Module
 *  configurations
 *
 *  Copyright (C) 2015 Intel Corp
 *  Author:Rafal Redzimski <rafal.f.redzimski@intel.com>
 *	   Jeeja KP <jeeja.kp@intel.com>
 *  ~~~~~~~~~~~~~~~~~~~~~~~~~~~~~~~~~~~~~~~~~~~~~~~~~~~~~~~~~~~~~~~~~~~~~~~~~~
 *
 * This program is free software; you can redistribute it and/or modify
 * it under the terms of the GNU General Public License as version 2, as
 * published by the Free Software Foundation.
 *
 * This program is distributed in the hope that it will be useful, but
 * WITHOUT ANY WARRANTY; without even the implied warranty of
 * MERCHANTABILITY or FITNESS FOR A PARTICULAR PURPOSE.  See the GNU
 * General Public License for more details.
 */

#include <linux/slab.h>
#include <linux/pci.h>
#include <sound/core.h>
#include <sound/pcm.h>
#include <sound/soc.h>
#include <linux/delay.h>
#include "skl-sst-dsp.h"
#include "cnl-sst-dsp.h"
#include "skl-sst-ipc.h"
#include "skl.h"
#include "../common/sst-dsp.h"
#include "../common/sst-dsp-priv.h"
#include "skl-topology.h"
#include "skl-tplg-interface.h"
#include <linux/sdw/sdw_cnl.h>
#include <linux/sdw_bus.h>
#include <asm/cacheflush.h>

#define ASRC_MODE_UPLINK	2
#define ASRC_MODE_DOWNLINK	1
#define SKL_ENABLE_ALL_CHANNELS  0xffffffff

static int skl_alloc_dma_buf(struct device *dev,
		struct snd_dma_buffer *dmab, size_t size)
{
	struct hdac_ext_bus *ebus = dev_get_drvdata(dev);
	struct hdac_bus *bus = ebus_to_hbus(ebus);

	if (!bus)
		return -ENODEV;

	return  bus->io_ops->dma_alloc_pages(bus, SNDRV_DMA_TYPE_DEV, size, dmab);
}

static int skl_free_dma_buf(struct device *dev, struct snd_dma_buffer *dmab)
{
	struct hdac_ext_bus *ebus = dev_get_drvdata(dev);
	struct hdac_bus *bus = ebus_to_hbus(ebus);

	if (!bus)
		return -ENODEV;

	bus->io_ops->dma_free_pages(bus, dmab);

	return 0;
}

#define ENABLE_LOGS		6
#define FW_LOGGING_AGING_TIMER_PERIOD 100
#define FW_LOG_FIFO_FULL_TIMER_PERIOD 100

/* set firmware logging state via IPC */
int skl_dsp_enable_logging(struct sst_generic_ipc *ipc, int core, int enable)
{
	struct skl_log_state_msg log_msg;
	struct skl_ipc_large_config_msg msg = {0};
	int ret = 0;

	log_msg.aging_timer_period = FW_LOGGING_AGING_TIMER_PERIOD;
	log_msg.fifo_full_timer_period = FW_LOG_FIFO_FULL_TIMER_PERIOD;

	log_msg.core_mask = (1 << core);
	log_msg.logs_core[core].enable = enable;
	log_msg.logs_core[core].priority = ipc->dsp->trace_wind.log_priority;

	msg.large_param_id = ENABLE_LOGS;
	msg.param_data_size = sizeof(log_msg);

	ret = skl_ipc_set_large_config(ipc, &msg, (u32 *)&log_msg);

	return ret;
}

#define SYSTEM_TIME		20

/* set system time to DSP via IPC */
int skl_dsp_set_system_time(struct skl_sst *skl_sst)
{
	struct sst_generic_ipc *ipc = &skl_sst->ipc;
	struct SystemTime sys_time_msg;
	struct skl_ipc_large_config_msg msg = {0};
	struct timeval tv;
	u64 sys_time;
	u64 mask = 0x00000000FFFFFFFF;
	int ret;

	do_gettimeofday(&tv);

	/* DSP firmware expects UTC time in micro seconds */
	sys_time = tv.tv_sec*1000*1000 + tv.tv_usec;
	sys_time_msg.val_l = sys_time & mask;
	sys_time_msg.val_u = (sys_time & (~mask)) >> 32;

	msg.large_param_id = SYSTEM_TIME;
	msg.param_data_size = sizeof(sys_time_msg);

	ret = skl_ipc_set_large_config(ipc, &msg, (u32 *)&sys_time_msg);
	return ret;
}

#define NOTIFICATION_PARAM_ID 3
#define NOTIFICATION_MASK 0xf

/* disable notfication for underruns/overruns from firmware module */
void skl_dsp_enable_notification(struct skl_sst *ctx, bool enable)
{
	struct notification_mask mask;
	struct skl_ipc_large_config_msg	msg = {0};

	mask.notify = NOTIFICATION_MASK;
	mask.enable = enable;

	msg.large_param_id = NOTIFICATION_PARAM_ID;
	msg.param_data_size = sizeof(mask);

	skl_ipc_set_large_config(&ctx->ipc, &msg, (u32 *)&mask);
}

static int skl_dsp_setup_spib(struct device *dev, unsigned int size,
				int stream_tag, int enable)
{
	struct hdac_ext_bus *ebus = dev_get_drvdata(dev);
	struct hdac_bus *bus = ebus_to_hbus(ebus);
	struct hdac_stream *stream = snd_hdac_get_stream(bus,
			SNDRV_PCM_STREAM_PLAYBACK, stream_tag);
	struct hdac_ext_stream *estream;

	if (!stream)
		return -EINVAL;

	estream = stream_to_hdac_ext_stream(stream);
	/* enable/disable SPIB for this hdac stream */
	snd_hdac_ext_stream_spbcap_enable(ebus, enable, stream->index);

	/* set the spib value */
	snd_hdac_ext_stream_set_spib(ebus, estream, size);

	return 0;
}

static int skl_dsp_prepare(struct device *dev, unsigned int format,
						unsigned int size,
						struct snd_dma_buffer *dmab,
						int direction)
{
	struct hdac_ext_bus *ebus = dev_get_drvdata(dev);
	struct hdac_bus *bus = ebus_to_hbus(ebus);
	struct hdac_ext_stream *estream;
	struct hdac_stream *stream;
	struct snd_pcm_substream substream;
	int ret;

	if (!bus)
		return -ENODEV;

	memset(&substream, 0, sizeof(substream));

	substream.stream = direction;

	estream = snd_hdac_ext_stream_assign(ebus, &substream,
					HDAC_EXT_STREAM_TYPE_HOST);
	if (!estream)
		return -ENODEV;

	stream = hdac_stream(estream);

	/* assign decouple host dma channel */
	ret = snd_hdac_dsp_prepare(stream, format, size, dmab);
	if (ret < 0)
		return ret;

	skl_dsp_setup_spib(dev, size, stream->stream_tag, true);

	return stream->stream_tag;
}

static int skl_dsp_trigger(struct device *dev, bool start, int stream_tag,
							int direction)
{
	struct hdac_ext_bus *ebus = dev_get_drvdata(dev);
	struct hdac_stream *stream;
	struct hdac_bus *bus = ebus_to_hbus(ebus);

	if (!bus)
		return -ENODEV;

	stream = snd_hdac_get_stream(bus, direction, stream_tag);
	if (!stream)
		return -EINVAL;

	snd_hdac_dsp_trigger(stream, start);

	return 0;
}

static int skl_dsp_cleanup(struct device *dev, struct snd_dma_buffer *dmab,
				int stream_tag, int direction)
{
	struct hdac_ext_bus *ebus = dev_get_drvdata(dev);
	struct hdac_stream *stream;
	struct hdac_ext_stream *estream;
	struct hdac_bus *bus = ebus_to_hbus(ebus);

	if (!bus)
		return -ENODEV;

	stream = snd_hdac_get_stream(bus, direction, stream_tag);
	if (!stream)
		return -EINVAL;

	estream = stream_to_hdac_ext_stream(stream);
	skl_dsp_setup_spib(dev, 0, stream_tag, false);
	snd_hdac_ext_stream_release(estream, HDAC_EXT_STREAM_TYPE_HOST);

	snd_hdac_dsp_cleanup(stream, dmab);

	return 0;
}

static struct skl_dsp_loader_ops skl_get_loader_ops(void)
{
	struct skl_dsp_loader_ops loader_ops;

	memset(&loader_ops, 0, sizeof(struct skl_dsp_loader_ops));

	loader_ops.alloc_dma_buf = skl_alloc_dma_buf;
	loader_ops.free_dma_buf = skl_free_dma_buf;

	return loader_ops;
};

static struct skl_dsp_loader_ops bxt_get_loader_ops(void)
{
	struct skl_dsp_loader_ops loader_ops;

	memset(&loader_ops, 0, sizeof(loader_ops));

	loader_ops.alloc_dma_buf = skl_alloc_dma_buf;
	loader_ops.free_dma_buf = skl_free_dma_buf;
	loader_ops.prepare = skl_dsp_prepare;
	loader_ops.trigger = skl_dsp_trigger;
	loader_ops.cleanup = skl_dsp_cleanup;

	return loader_ops;
};

static const struct skl_dsp_ops dsp_ops[] = {
	{
		.id = 0x9d70,
		.num_cores = 2,
		.loader_ops = skl_get_loader_ops,
		.init = skl_sst_dsp_init,
		.init_fw = skl_sst_init_fw,
		.cleanup = skl_sst_dsp_cleanup
	},
	{
		.id = 0x9d71,
		.num_cores = 2,
		.loader_ops = skl_get_loader_ops,
		.init = kbl_sst_dsp_init,
		.init_fw = skl_sst_init_fw,
		.cleanup = skl_sst_dsp_cleanup
	},
	{
		.id = 0x5a98,
		.num_cores = 2,
		.loader_ops = bxt_get_loader_ops,
		.init = bxt_sst_dsp_init,
		.init_fw = bxt_sst_init_fw,
		.cleanup = bxt_sst_dsp_cleanup
	},
	{
		.id = 0x1a98,
		.loader_ops = bxt_get_loader_ops,
		.init = bxt_sst_dsp_init,
		.cleanup = bxt_sst_dsp_cleanup
	},
	{
		.id = 0x3198,
		.num_cores = 2,
		.loader_ops = bxt_get_loader_ops,
		.init = bxt_sst_dsp_init,
		.init_fw = bxt_sst_init_fw,
		.cleanup = bxt_sst_dsp_cleanup
	},
	{
		.id = 0x9df0,
		.num_cores = 4,
		.loader_ops = bxt_get_loader_ops,
		.init = cnl_sst_dsp_init,
		.init_fw = cnl_sst_init_fw,
		.cleanup = cnl_sst_dsp_cleanup
	},
	{
		.id = 0x9dc8,
		.num_cores = 4,
		.loader_ops = bxt_get_loader_ops,
		.init = cnl_sst_dsp_init,
		.init_fw = cnl_sst_init_fw,
		.cleanup = cnl_sst_dsp_cleanup
	},
	{
		.id = 0x34c8,
		.num_cores = 4,
		.loader_ops = bxt_get_loader_ops,
		.init = cnl_sst_dsp_init,
		.init_fw = cnl_sst_init_fw,
		.cleanup = cnl_sst_dsp_cleanup
	},
	{
		.id = 0x24f0,
		.num_cores = 2,
		.loader_ops = bxt_get_loader_ops,
		.init = cnl_sst_dsp_init,
		.init_fw = cnl_sst_init_fw,
		.cleanup = cnl_sst_dsp_cleanup
	},
};

static int cnl_sdw_bra_pipe_trigger(struct skl_sst *ctx, bool enable,
				unsigned int mstr_num)
{
	struct bra_conf *bra_data = &ctx->bra_pipe_data[mstr_num];
	int ret;

	if (enable) {

		/* Run CP Pipeline */
		ret = skl_run_pipe(ctx, bra_data->cp_pipe);
		if (ret < 0) {
			dev_err(ctx->dev, "BRA: RX run pipeline failed: 0x%x\n", ret);
			goto error;
		}

		/* Run PB Pipeline */
		ret = skl_run_pipe(ctx, bra_data->pb_pipe);
		if (ret < 0) {
			dev_err(ctx->dev, "BRA: TX run pipeline failed: 0x%x\n", ret);
			goto error;
		}

	} else {

		/* Stop playback pipeline */
		ret = skl_stop_pipe(ctx, bra_data->pb_pipe);
		if (ret < 0) {
			dev_err(ctx->dev, "BRA: TX stop pipeline failed: 0x%x\n", ret);
			goto error;
		}

		/* Stop capture pipeline */
		ret = skl_stop_pipe(ctx, bra_data->cp_pipe);
		if (ret < 0) {
			dev_err(ctx->dev, "BRA: RX stop pipeline failed: 0x%x\n", ret);
			goto error;
		}
	}

error:
	return ret;
}

static int cnl_sdw_bra_pipe_cfg_pb(struct skl_sst *ctx,
					unsigned int mstr_num)
{
	struct bra_conf *bra_data = &ctx->bra_pipe_data[mstr_num];
	struct skl_pipe *host_cpr_pipe = NULL;
	struct skl_pipe_params host_cpr_params, link_cpr_params;
	struct skl_module_cfg *host_cpr_cfg = NULL, *link_cpr_cfg = NULL;
	struct skl_module *host_cpr_mod = NULL, *link_cpr_mod = NULL;
	int ret;
	struct skl_module_fmt *in_fmt, *out_fmt;
	u8 guid[16] = { 131, 12, 160, 155, 18, 202, 131,
			74, 148, 60, 31, 162, 232, 47, 157, 218 };

	host_cpr_cfg = kzalloc(sizeof(*host_cpr_cfg), GFP_KERNEL);
	if (!host_cpr_cfg) {
<<<<<<< HEAD
		ret = -ENOMEM;
		goto error;
=======
		return -ENOMEM;
>>>>>>> 228d1d60
	}

	link_cpr_cfg = kzalloc(sizeof(*link_cpr_cfg), GFP_KERNEL);
	if (!link_cpr_cfg) {
		ret = -ENOMEM;
<<<<<<< HEAD
		goto error;
=======
		goto free_host_cpr_cfg;
>>>>>>> 228d1d60
	}

	host_cpr_mod = kzalloc(sizeof(*host_cpr_mod), GFP_KERNEL);
	if (!host_cpr_mod) {
		ret = -ENOMEM;
<<<<<<< HEAD
		goto error;
=======
		goto free_link_cpr_cfg;
>>>>>>> 228d1d60
	}

	link_cpr_mod = kzalloc(sizeof(*link_cpr_mod), GFP_KERNEL);
	if (!link_cpr_mod) {
		ret = -ENOMEM;
<<<<<<< HEAD
		goto error;
=======
		goto free_host_cpr_mod;
>>>>>>> 228d1d60
	}

	link_cpr_cfg->module = link_cpr_mod;
	host_cpr_cfg->module = host_cpr_mod;

	/*
	 * To get the pvt id, UUID of the module config is
	 * necessary. Hence hardocde this to the UUID fof copier
	 * module
	 */
	memcpy(host_cpr_cfg->guid, &guid, 16);
	memcpy(link_cpr_cfg->guid, &guid, 16);
	in_fmt = &host_cpr_cfg->module->formats[0].input[0].pin_fmt;
	out_fmt = &host_cpr_cfg->module->formats[0].output[0].pin_fmt;

	/* Playback pipeline */
	host_cpr_pipe = kzalloc(sizeof(struct skl_pipe), GFP_KERNEL);
	if (!host_cpr_pipe) {
		ret = -ENOMEM;
		goto free_link_cpr_mod;
	}

	host_cpr_cfg->fmt_idx = 0;
	host_cpr_cfg->res_idx = 0;
	link_cpr_cfg->fmt_idx = 0;
	link_cpr_cfg->res_idx = 0;
	bra_data->pb_pipe = host_cpr_pipe;

	host_cpr_pipe->p_params = &host_cpr_params;
	host_cpr_cfg->pipe = host_cpr_pipe;

	host_cpr_pipe->ppl_id = 1;
	host_cpr_pipe->pipe_priority = 0;
	host_cpr_pipe->conn_type = 0;
	host_cpr_pipe->memory_pages = 2;

	ret = skl_create_pipeline(ctx, host_cpr_cfg->pipe);
	if (ret < 0)
		goto free_host_cpr_pipe;

	host_cpr_params.host_dma_id = (bra_data->pb_stream_tag - 1);
	host_cpr_params.link_dma_id = 0;
	host_cpr_params.ch = 1;
	host_cpr_params.s_freq = 96000;
	host_cpr_params.s_fmt = 32;
	host_cpr_params.linktype = 0;
	host_cpr_params.stream = 0;
	host_cpr_cfg->id.module_id = skl_get_module_id(ctx,
					(uuid_le *)host_cpr_cfg->guid);

	host_cpr_cfg->id.instance_id = 1;
	host_cpr_cfg->id.pvt_id = skl_get_pvt_id(ctx,
		(uuid_le *)host_cpr_cfg->guid, host_cpr_cfg->id.instance_id);
<<<<<<< HEAD
	if (host_cpr_cfg->id.pvt_id < 0)
		return -EINVAL;
=======
	if (host_cpr_cfg->id.pvt_id < 0) {
		ret = -EINVAL;
		goto error_delete_pipeline;
	}
>>>>>>> 228d1d60

	host_cpr_cfg->module->resources[0].cps = 100000;
	host_cpr_cfg->module->resources[0].is_pages = 0;
	host_cpr_cfg->module->resources[0].ibs = 384;
	host_cpr_cfg->module->resources[0].obs = 384;
	host_cpr_cfg->core_id = 0;
	host_cpr_cfg->module->max_input_pins = 1;
	host_cpr_cfg->module->max_output_pins = 1;
	host_cpr_cfg->module->loadable = 0;
	host_cpr_cfg->domain = 0;
	host_cpr_cfg->m_type = SKL_MODULE_TYPE_COPIER;
	host_cpr_cfg->dev_type = SKL_DEVICE_HDAHOST;
	host_cpr_cfg->hw_conn_type = SKL_CONN_SOURCE;
	host_cpr_cfg->formats_config.caps_size = 0;
	host_cpr_cfg->module->resources[0].dma_buffer_size = 2;
	host_cpr_cfg->converter = 0;
	host_cpr_cfg->vbus_id = 0;
	host_cpr_cfg->sdw_agg_enable = 0;
	host_cpr_cfg->formats_config.caps_size = 0;

	in_fmt->channels = 1;
	in_fmt->s_freq = 96000;
	in_fmt->bit_depth = 32;
	in_fmt->valid_bit_depth = 24;
	in_fmt->ch_cfg = 0;
	in_fmt->interleaving_style = 0;
	in_fmt->sample_type = 0;
	in_fmt->ch_map = 0xFFFFFFF1;

	out_fmt->channels = 1;
	out_fmt->s_freq = 96000;
	out_fmt->bit_depth = 32;
	out_fmt->valid_bit_depth = 24;
	out_fmt->ch_cfg = 0;
	out_fmt->interleaving_style = 0;
	out_fmt->sample_type = 0;
	out_fmt->ch_map = 0xFFFFFFF1;

	host_cpr_cfg->m_in_pin = kcalloc(host_cpr_cfg->module->max_input_pins,
					sizeof(*host_cpr_cfg->m_in_pin),
					GFP_KERNEL);
	if (!host_cpr_cfg->m_in_pin) {
		ret =  -ENOMEM;
		goto error_delete_pipeline;
	}

	host_cpr_cfg->m_out_pin = kcalloc(host_cpr_cfg->module->max_output_pins,
					sizeof(*host_cpr_cfg->m_out_pin),
					GFP_KERNEL);
	if (!host_cpr_cfg->m_out_pin) {
		ret =  -ENOMEM;
		goto free_host_m_in_pin;
	}

	host_cpr_cfg->m_in_pin[0].id.module_id =
		host_cpr_cfg->id.module_id;
	host_cpr_cfg->m_in_pin[0].id.instance_id =
		host_cpr_cfg->id.instance_id;
	host_cpr_cfg->m_in_pin[0].in_use = false;
	host_cpr_cfg->m_in_pin[0].is_dynamic = true;
	host_cpr_cfg->m_in_pin[0].pin_state = SKL_PIN_UNBIND;

	host_cpr_cfg->m_out_pin[0].id.module_id =
		host_cpr_cfg->id.module_id;
	host_cpr_cfg->m_out_pin[0].id.instance_id =
		host_cpr_cfg->id.instance_id;
	host_cpr_cfg->m_out_pin[0].in_use = false;
	host_cpr_cfg->m_out_pin[0].is_dynamic = true;
	host_cpr_cfg->m_out_pin[0].pin_state = SKL_PIN_UNBIND;

	memcpy(link_cpr_cfg, host_cpr_cfg,
			sizeof(struct skl_module_cfg));
	memcpy(&link_cpr_params, &host_cpr_params,
			sizeof(struct skl_pipe_params));

	link_cpr_cfg->id.instance_id = 2;
	link_cpr_cfg->id.pvt_id = skl_get_pvt_id(ctx,
		(uuid_le *)link_cpr_cfg->guid, link_cpr_cfg->id.instance_id);
<<<<<<< HEAD
	if (link_cpr_cfg->id.pvt_id < 0)
		return -EINVAL;
=======
	if (link_cpr_cfg->id.pvt_id < 0) {
		ret -EINVAL;
		goto free_host_m_out_pin;
	}
>>>>>>> 228d1d60

	link_cpr_cfg->dev_type = SKL_DEVICE_SDW_PCM;
#if IS_ENABLED(CONFIG_SND_SOC_INTEL_CNL_FPGA)
	link_cpr_cfg->sdw_stream_num = 0x3;
#else
	link_cpr_cfg->sdw_stream_num = 0x13;
#endif
	link_cpr_cfg->hw_conn_type = SKL_CONN_SOURCE;

	link_cpr_cfg->m_in_pin = kcalloc(link_cpr_cfg->module->max_input_pins,
					sizeof(*link_cpr_cfg->m_in_pin),
					GFP_KERNEL);
	if (!link_cpr_cfg->m_in_pin) {
		ret =  -ENOMEM;
		goto free_host_m_out_pin;
	}

	link_cpr_cfg->m_out_pin = kcalloc(link_cpr_cfg->module->max_output_pins,
					sizeof(*link_cpr_cfg->m_out_pin),
					GFP_KERNEL);
	if (!link_cpr_cfg->m_out_pin) {
		ret =  -ENOMEM;
		goto free_link_m_in_pin ;
	}

	link_cpr_cfg->m_in_pin[0].id.module_id =
		link_cpr_cfg->id.module_id;
	link_cpr_cfg->m_in_pin[0].id.instance_id =
		link_cpr_cfg->id.instance_id;
	link_cpr_cfg->m_in_pin[0].in_use = false;
	link_cpr_cfg->m_in_pin[0].is_dynamic = true;
	link_cpr_cfg->m_in_pin[0].pin_state = SKL_PIN_UNBIND;

	link_cpr_cfg->m_out_pin[0].id.module_id =
		link_cpr_cfg->id.module_id;
	link_cpr_cfg->m_out_pin[0].id.instance_id =
		link_cpr_cfg->id.instance_id;
	link_cpr_cfg->m_out_pin[0].in_use = false;
	link_cpr_cfg->m_out_pin[0].is_dynamic = true;
	link_cpr_cfg->m_out_pin[0].pin_state = SKL_PIN_UNBIND;

	link_cpr_cfg->formats_config.caps_size = (sizeof(u32) * 4);
	link_cpr_cfg->formats_config.caps = kzalloc((sizeof(u32) * 4),
			GFP_KERNEL);
	if (!link_cpr_cfg->formats_config.caps) {
		ret = -ENOMEM;
		goto free_link_m_out_pin;
	}

	link_cpr_cfg->formats_config.caps[0] = 0x0;
	link_cpr_cfg->formats_config.caps[1] = 0x1;
#if IS_ENABLED(CONFIG_SND_SOC_INTEL_CNL_FPGA)
	link_cpr_cfg->formats_config.caps[2] = 0x1003;
#else
	link_cpr_cfg->formats_config.caps[2] = 0x1013;
#endif
	link_cpr_cfg->formats_config.caps[3] = 0x0;

	/* Init PB CPR1 module */
	ret = skl_init_module(ctx, host_cpr_cfg);
	if (ret < 0)
		goto error;

	/* Init PB CPR2 module */
	ret = skl_init_module(ctx, link_cpr_cfg);
	if (ret < 0)
		goto error;

	/* Bind PB CPR1 and CPR2 module */
	ret = skl_bind_modules(ctx, host_cpr_cfg, link_cpr_cfg);
	if (ret < 0)
		goto error;

error:
	/* Free up all memory allocated */
<<<<<<< HEAD
	kfree(host_cpr_cfg->m_in_pin);
	kfree(host_cpr_cfg->m_out_pin);
	kfree(link_cpr_cfg->m_in_pin);
	kfree(link_cpr_cfg->m_out_pin);
	kfree(link_cpr_cfg->formats_config.caps);
	kfree(host_cpr_cfg);
	kfree(link_cpr_cfg);
	kfree(host_cpr_mod);
	kfree(link_cpr_mod);
=======
	kfree(link_cpr_cfg->formats_config.caps);
free_link_m_out_pin:
	kfree(link_cpr_cfg->m_out_pin);
free_link_m_in_pin:
	kfree(link_cpr_cfg->m_in_pin);
free_host_m_out_pin:
	kfree(host_cpr_cfg->m_out_pin);
free_host_m_in_pin:
	kfree(host_cpr_cfg->m_in_pin);
error_delete_pipeline:
	skl_delete_pipe(ctx, host_cpr_cfg->pipe);
free_host_cpr_pipe:
	kfree(host_cpr_pipe);
free_link_cpr_mod:
	kfree(link_cpr_mod);
free_host_cpr_mod:
	kfree(host_cpr_mod);
free_link_cpr_cfg:
	kfree(link_cpr_cfg);
free_host_cpr_cfg:
	kfree(host_cpr_cfg);
>>>>>>> 228d1d60

	return ret;
}

static int cnl_sdw_bra_pipe_cfg_cp(struct skl_sst *ctx,
					unsigned int mstr_num)
{
	struct bra_conf *bra_data = &ctx->bra_pipe_data[mstr_num];
	struct skl_pipe *link_cpr_pipe = NULL;
	struct skl_pipe_params link_cpr_params, host_cpr_params;
	struct skl_module *host_cpr_mod = NULL, *link_cpr_mod = NULL;
	struct skl_module_cfg *link_cpr_cfg = NULL, *host_cpr_cfg = NULL;
	int ret;
	struct skl_module_fmt *in_fmt, *out_fmt;
	u8 guid[16] = { 131, 12, 160, 155, 18, 202, 131,
			74, 148, 60, 31, 162, 232, 47, 157, 218 };

	link_cpr_cfg = kzalloc(sizeof(*link_cpr_cfg), GFP_KERNEL);
	if (!link_cpr_cfg) {
<<<<<<< HEAD
		ret = -ENOMEM;
		goto error;
=======
		return -ENOMEM;
>>>>>>> 228d1d60
	}

	host_cpr_cfg = kzalloc(sizeof(*host_cpr_cfg), GFP_KERNEL);
	if (!host_cpr_cfg) {
		ret = -ENOMEM;
<<<<<<< HEAD
		goto error;
=======
		goto free_link_cpr_cfg;
>>>>>>> 228d1d60
	}

	host_cpr_mod = kzalloc(sizeof(*host_cpr_mod), GFP_KERNEL);
	if (!host_cpr_mod) {
		ret = -ENOMEM;
<<<<<<< HEAD
		goto error;
=======
		goto free_host_cpr_cfg;
>>>>>>> 228d1d60
	}

	link_cpr_mod = kzalloc(sizeof(*link_cpr_mod), GFP_KERNEL);
	if (!link_cpr_mod) {
		ret = -ENOMEM;
<<<<<<< HEAD
		goto error;
=======
		goto free_host_cpr_mod;
>>>>>>> 228d1d60
	}

	link_cpr_cfg->module = link_cpr_mod;
	host_cpr_cfg->module = host_cpr_mod;


	/*
	 * To get the pvt id, UUID of the module config is
	 * necessary. Hence hardocde this to the UUID fof copier
	 * module
	 */
	memcpy(host_cpr_cfg->guid, &guid, 16);
	memcpy(link_cpr_cfg->guid, &guid, 16);
	in_fmt = &link_cpr_cfg->module->formats[0].input[0].pin_fmt;
	out_fmt = &link_cpr_cfg->module->formats[0].output[0].pin_fmt;

	/* Capture Pipeline */
	link_cpr_pipe = kzalloc(sizeof(struct skl_pipe), GFP_KERNEL);
	if (!link_cpr_pipe) {
		ret = -ENOMEM;
		goto free_link_cpr_mod;
	}

	link_cpr_cfg->fmt_idx = 0;
	link_cpr_cfg->res_idx = 0;
	host_cpr_cfg->fmt_idx = 0;
	host_cpr_cfg->res_idx = 0;
	bra_data->cp_pipe = link_cpr_pipe;
	link_cpr_pipe->p_params = &link_cpr_params;
	link_cpr_cfg->pipe = link_cpr_pipe;

	link_cpr_pipe->ppl_id = 2;
	link_cpr_pipe->pipe_priority = 0;
	link_cpr_pipe->conn_type = 0;
	link_cpr_pipe->memory_pages = 2;

	/* Create Capture Pipeline */
	ret = skl_create_pipeline(ctx, link_cpr_cfg->pipe);
	if (ret < 0)
		goto free_link_cpr_pipe;

	link_cpr_params.host_dma_id = 0;
	link_cpr_params.link_dma_id = 0;
	link_cpr_params.ch = 6;
	link_cpr_params.s_freq = 48000;
	link_cpr_params.s_fmt = 32;
	link_cpr_params.linktype = 0;
	link_cpr_params.stream = 0;
	link_cpr_cfg->id.module_id = skl_get_module_id(ctx,
					(uuid_le *)link_cpr_cfg->guid);

	link_cpr_cfg->id.instance_id = 3;
	link_cpr_cfg->id.pvt_id = skl_get_pvt_id(ctx,
		(uuid_le *)link_cpr_cfg->guid, link_cpr_cfg->id.instance_id);
<<<<<<< HEAD
	if (link_cpr_cfg->id.pvt_id < 0)
		return -EINVAL;
=======
	if (link_cpr_cfg->id.pvt_id < 0) {
		ret = -EINVAL;
		goto error_delete_pipeline;
	}
>>>>>>> 228d1d60

	link_cpr_cfg->module->resources[0].cps = 100000;
	link_cpr_cfg->module->resources[0].is_pages = 0;
	link_cpr_cfg->module->resources[0].ibs = 1152;
	link_cpr_cfg->module->resources[0].obs = 1152;
	link_cpr_cfg->core_id = 0;
	link_cpr_cfg->module->max_input_pins = 1;
	link_cpr_cfg->module->max_output_pins = 1;
	link_cpr_cfg->module->loadable = 0;
	link_cpr_cfg->domain = 0;
	link_cpr_cfg->m_type = SKL_MODULE_TYPE_COPIER;
	link_cpr_cfg->dev_type = SKL_DEVICE_SDW_PCM;
#if IS_ENABLED(CONFIG_SND_SOC_INTEL_CNL_FPGA)
	link_cpr_cfg->sdw_stream_num = 0x4;
#else
	link_cpr_cfg->sdw_stream_num = 0x14;
#endif
	link_cpr_cfg->hw_conn_type = SKL_CONN_SINK;

	link_cpr_cfg->formats_config.caps_size = 0;
	link_cpr_cfg->module->resources[0].dma_buffer_size = 2;
	link_cpr_cfg->converter = 0;
	link_cpr_cfg->vbus_id = 0;
	link_cpr_cfg->sdw_agg_enable = 0;
	link_cpr_cfg->formats_config.caps_size = (sizeof(u32) * 4);
	link_cpr_cfg->formats_config.caps = kzalloc((sizeof(u32) * 4),
			GFP_KERNEL);
	if (!link_cpr_cfg->formats_config.caps) {
		ret = -ENOMEM;
		goto error_delete_pipeline;
	}

	link_cpr_cfg->formats_config.caps[0] = 0x0;
	link_cpr_cfg->formats_config.caps[1] = 0x1;
#if IS_ENABLED(CONFIG_SND_SOC_INTEL_CNL_FPGA)
	link_cpr_cfg->formats_config.caps[2] = 0x1104;
#else
	link_cpr_cfg->formats_config.caps[2] = 0x1114;
#endif
	link_cpr_cfg->formats_config.caps[3] = 0x1;

	in_fmt->channels = 6;
	in_fmt->s_freq = 48000;
	in_fmt->bit_depth = 32;
	in_fmt->valid_bit_depth = 24;
	in_fmt->ch_cfg = 8;
	in_fmt->interleaving_style = 0;
	in_fmt->sample_type = 0;
	in_fmt->ch_map = 0xFF657120;

	out_fmt->channels = 6;
	out_fmt->s_freq = 48000;
	out_fmt->bit_depth = 32;
	out_fmt->valid_bit_depth = 24;
	out_fmt->ch_cfg = 8;
	out_fmt->interleaving_style = 0;
	out_fmt->sample_type = 0;
	out_fmt->ch_map = 0xFF657120;

	link_cpr_cfg->m_in_pin = kcalloc(link_cpr_cfg->module->max_input_pins,
					sizeof(*link_cpr_cfg->m_in_pin),
					GFP_KERNEL);
	if (!link_cpr_cfg->m_in_pin) {
		ret =  -ENOMEM;
		goto free_caps;
	}

	link_cpr_cfg->m_out_pin = kcalloc(link_cpr_cfg->module->max_output_pins,
					sizeof(*link_cpr_cfg->m_out_pin),
					GFP_KERNEL);
	if (!link_cpr_cfg->m_out_pin) {
		ret =  -ENOMEM;
		goto free_link_m_in_pin;
	}

	link_cpr_cfg->m_in_pin[0].id.module_id =
		link_cpr_cfg->id.module_id;
	link_cpr_cfg->m_in_pin[0].id.instance_id =
		link_cpr_cfg->id.instance_id;
	link_cpr_cfg->m_in_pin[0].in_use = false;
	link_cpr_cfg->m_in_pin[0].is_dynamic = true;
	link_cpr_cfg->m_in_pin[0].pin_state = SKL_PIN_UNBIND;

	link_cpr_cfg->m_out_pin[0].id.module_id =
		link_cpr_cfg->id.module_id;
	link_cpr_cfg->m_out_pin[0].id.instance_id =
		link_cpr_cfg->id.instance_id;
	link_cpr_cfg->m_out_pin[0].in_use = false;
	link_cpr_cfg->m_out_pin[0].is_dynamic = true;
	link_cpr_cfg->m_out_pin[0].pin_state = SKL_PIN_UNBIND;

	memcpy(host_cpr_cfg, link_cpr_cfg,
			sizeof(struct skl_module_cfg));
	memcpy(&host_cpr_params, &link_cpr_params,
			sizeof(struct skl_pipe_params));

	host_cpr_cfg->id.instance_id = 4;
	host_cpr_cfg->id.pvt_id = skl_get_pvt_id(ctx,
		(uuid_le *)host_cpr_cfg->guid, host_cpr_cfg->id.instance_id);
<<<<<<< HEAD
	if (host_cpr_cfg->id.pvt_id < 0)
		return -EINVAL;

=======
	if (host_cpr_cfg->id.pvt_id < 0) {
		ret -EINVAL;
		goto free_link_m_out_pin;
	}
>>>>>>> 228d1d60
	host_cpr_cfg->dev_type = SKL_DEVICE_HDAHOST;
	host_cpr_cfg->hw_conn_type = SKL_CONN_SINK;
	link_cpr_params.host_dma_id = (bra_data->cp_stream_tag - 1);
	host_cpr_params.host_dma_id = (bra_data->cp_stream_tag - 1);
	host_cpr_cfg->formats_config.caps_size = 0;
	host_cpr_cfg->m_in_pin = kcalloc(host_cpr_cfg->module->max_input_pins,
					sizeof(*host_cpr_cfg->m_in_pin),
					GFP_KERNEL);
	if (!host_cpr_cfg->m_in_pin) {
		ret =  -ENOMEM;
		goto free_link_m_out_pin;
	}

	host_cpr_cfg->m_out_pin = kcalloc(host_cpr_cfg->module->max_output_pins,
					sizeof(*host_cpr_cfg->m_out_pin),
					GFP_KERNEL);
	if (!host_cpr_cfg->m_out_pin) {
		ret =  -ENOMEM;
		goto free_host_m_in_pin;
	}

	host_cpr_cfg->m_in_pin[0].id.module_id =
		host_cpr_cfg->id.module_id;
	host_cpr_cfg->m_in_pin[0].id.instance_id =
		host_cpr_cfg->id.instance_id;
	host_cpr_cfg->m_in_pin[0].in_use = false;
	host_cpr_cfg->m_in_pin[0].is_dynamic = true;
	host_cpr_cfg->m_in_pin[0].pin_state = SKL_PIN_UNBIND;

	host_cpr_cfg->m_out_pin[0].id.module_id =
		host_cpr_cfg->id.module_id;
	host_cpr_cfg->m_out_pin[0].id.instance_id =
		host_cpr_cfg->id.instance_id;
	host_cpr_cfg->m_out_pin[0].in_use = false;
	host_cpr_cfg->m_out_pin[0].is_dynamic = true;
	host_cpr_cfg->m_out_pin[0].pin_state = SKL_PIN_UNBIND;

	/* Init CP CPR1 module */
	ret = skl_init_module(ctx, link_cpr_cfg);
	if (ret < 0)
		goto error;

	/* Init CP CPR2 module */
	ret = skl_init_module(ctx, host_cpr_cfg);
	if (ret < 0)
		goto error;

	/* Bind CP CPR1 and CPR2 module */
	ret = skl_bind_modules(ctx, link_cpr_cfg, host_cpr_cfg);
	if (ret < 0)
		goto error;

error:
<<<<<<< HEAD
	/* Free up all memory allocated */
	kfree(link_cpr_cfg->formats_config.caps);
	kfree(link_cpr_cfg->m_in_pin);
	kfree(link_cpr_cfg->m_out_pin);
	kfree(host_cpr_cfg->m_in_pin);
	kfree(host_cpr_cfg->m_out_pin);
	kfree(link_cpr_cfg);
	kfree(host_cpr_cfg);
	kfree(host_cpr_mod);
	kfree(link_cpr_mod);
=======
	kfree(host_cpr_cfg->m_out_pin);
free_host_m_in_pin:
	kfree(host_cpr_cfg->m_in_pin);
free_link_m_out_pin:
	kfree(link_cpr_cfg->m_out_pin);
free_link_m_in_pin:
	kfree(link_cpr_cfg->m_in_pin);
free_caps:
	kfree(link_cpr_cfg->formats_config.caps);
error_delete_pipeline:
	ret = skl_delete_pipe(ctx, link_cpr_cfg->pipe);
free_link_cpr_pipe:
	kfree(link_cpr_pipe);
free_link_cpr_mod:
	kfree(link_cpr_mod);
free_host_cpr_mod:
	kfree(host_cpr_mod);
free_host_cpr_cfg:
	kfree(host_cpr_cfg);
free_link_cpr_cfg:
	kfree(link_cpr_cfg);
>>>>>>> 228d1d60
	return ret;
}

static int cnl_sdw_bra_pipe_setup(struct skl_sst *ctx, bool enable,
						unsigned int mstr_num)
{
	struct bra_conf *bra_data = &ctx->bra_pipe_data[mstr_num];
	int ret;

	/*
	 * This function creates TX and TX pipelines for BRA transfers.
	 * TODO: Currently the pipelines are created manually. All the
	 * values needs to be received from XML based on the configuration
	 * used.
	 */

	if (enable) {

		/* Create playback pipeline */
		ret = cnl_sdw_bra_pipe_cfg_pb(ctx, mstr_num);
		if (ret < 0)
			goto error;

		/* Create capture pipeline */
		ret = cnl_sdw_bra_pipe_cfg_cp(ctx, mstr_num);
		if (ret < 0)
			goto error;
	} else {

		/* Delete playback pipeline */
		ret = skl_delete_pipe(ctx, bra_data->pb_pipe);
		if (ret < 0)
			goto error;

		/* Delete capture pipeline */
		ret = skl_delete_pipe(ctx, bra_data->cp_pipe);
		if (ret < 0)
			goto error;
	}

	if (enable)
		return 0;
error:
	/* Free up all memory allocated */
	kfree(bra_data->pb_pipe);
	kfree(bra_data->cp_pipe);

	return ret;
}

static int cnl_sdw_bra_dma_trigger(struct skl_sst *ctx, bool enable,
			unsigned int mstr_num)
{
	struct sst_dsp *dsp_ctx = ctx->dsp;
	struct bra_conf *bra_data = &ctx->bra_pipe_data[mstr_num];
	int ret;

	if (enable) {

		ret = dsp_ctx->dsp_ops.trigger(dsp_ctx->dev, true,
						bra_data->cp_stream_tag,
						SNDRV_PCM_STREAM_CAPTURE);
		if (ret < 0) {
			dev_err(ctx->dev, "BRA: RX DMA trigger failed: 0x%x\n", ret);
			goto bra_dma_failed;
		}

		ret = dsp_ctx->dsp_ops.trigger(dsp_ctx->dev, true,
						bra_data->pb_stream_tag,
						SNDRV_PCM_STREAM_PLAYBACK);
		if (ret < 0) {
			dev_err(ctx->dev, "BRA: TX DMA trigger failed: 0x%x\n", ret);
			goto bra_dma_failed;
		}

	} else {

		ret = dsp_ctx->dsp_ops.trigger(dsp_ctx->dev, false,
						bra_data->cp_stream_tag,
						SNDRV_PCM_STREAM_CAPTURE);
		if (ret < 0) {
			dev_err(ctx->dev, "BRA: RX DMA trigger stop failed: 0x%x\n", ret);
			goto bra_dma_failed;
		}
		ret = dsp_ctx->dsp_ops.trigger(dsp_ctx->dev, false,
						bra_data->pb_stream_tag,
						SNDRV_PCM_STREAM_PLAYBACK);
		if (ret < 0) {
			dev_err(ctx->dev, "BRA: TX DMA trigger stop failed: 0x%x\n", ret);
			goto bra_dma_failed;
		}
	}

	if (enable)
		return 0;

bra_dma_failed:

	/* Free up resources */
	dsp_ctx->dsp_ops.cleanup(dsp_ctx->dev, &bra_data->pb_dmab,
						bra_data->pb_stream_tag,
						SNDRV_PCM_STREAM_PLAYBACK);
	dsp_ctx->dsp_ops.cleanup(dsp_ctx->dev, &bra_data->cp_dmab,
						bra_data->cp_stream_tag,
						SNDRV_PCM_STREAM_CAPTURE);

	return ret;
}


static int cnl_sdw_bra_dma_setup(struct skl_sst *ctx, bool enable,
						struct bra_info *info)
{
	struct sst_dsp *dsp_ctx = ctx->dsp;
	struct bra_conf *bra_data = &ctx->bra_pipe_data[info->mstr_num];
	struct snd_dma_buffer *pb_dmab = &bra_data->pb_dmab;
	struct snd_dma_buffer *cp_dmab = &bra_data->cp_dmab;
	u32 pb_pages = 0, cp_pages = 0;
	int pb_block_size = info->tx_block_size;
	int cp_block_size = info->rx_block_size;
	int ret = 0;

	/*
	 * TODO: In future below approach can be replaced by component
	 * framework
	 */
	if (enable) {

		/*
		 * Take below number for BRA DMA format
		 * Format = (32 * 2 = 64) = 0x40 Size = 0x80
		 */

		/* Prepare TX Host DMA */
		bra_data->pb_stream_tag = dsp_ctx->dsp_ops.prepare(dsp_ctx->dev,
						0x40, pb_block_size,
						pb_dmab,
						SNDRV_PCM_STREAM_PLAYBACK);
		if (bra_data->pb_stream_tag <= 0) {
			dev_err(dsp_ctx->dev, "BRA: PB DMA prepare failed: 0x%x\n",
						bra_data->pb_stream_tag);
			ret = -EINVAL;
			goto bra_dma_failed;
		}

		pb_pages = (pb_block_size + PAGE_SIZE - 1) >> PAGE_SHIFT;
		set_memory_uc((unsigned long) pb_dmab->area, pb_pages);
		memcpy(pb_dmab->area, info->tx_ptr, pb_block_size);

		/* Prepare RX Host DMA */
		bra_data->cp_stream_tag = dsp_ctx->dsp_ops.prepare(dsp_ctx->dev,
						0x40, cp_block_size,
						cp_dmab,
						SNDRV_PCM_STREAM_CAPTURE);
		if (bra_data->cp_stream_tag <= 0) {
			dev_err(dsp_ctx->dev, "BRA: CP DMA prepare failed: 0x%x\n",
						bra_data->cp_stream_tag);
			ret = -EINVAL;
			goto bra_dma_failed;
		}

		cp_pages = (cp_block_size + PAGE_SIZE - 1) >> PAGE_SHIFT;
		set_memory_uc((unsigned long) cp_dmab->area, cp_pages);

	} else {

		ret = dsp_ctx->dsp_ops.cleanup(dsp_ctx->dev, &bra_data->pb_dmab,
						bra_data->pb_stream_tag,
						SNDRV_PCM_STREAM_PLAYBACK);
		if (ret < 0)
			goto bra_dma_failed;

		ret = dsp_ctx->dsp_ops.cleanup(dsp_ctx->dev, &bra_data->cp_dmab,
						bra_data->cp_stream_tag,
						SNDRV_PCM_STREAM_CAPTURE);
		if (ret < 0)
			goto bra_dma_failed;

	}

bra_dma_failed:

	return ret;
}

static int cnl_sdw_bra_setup(void *context, bool enable,
			struct bra_info *info)
{
	struct skl_sst *ctx = context;
	int ret;

	if (enable) {

		/* Setup Host DMA */
		ret = cnl_sdw_bra_dma_setup(ctx, true, info);
		if (ret < 0)
			goto error;

		/* Create Pipeline */
		ret = cnl_sdw_bra_pipe_setup(ctx, true, info->mstr_num);
		if (ret < 0)
			goto error;

	} else {

		/* De-setup Host DMA */
		ret = cnl_sdw_bra_dma_setup(ctx, false, info);
		if (ret < 0)
			goto error;

		/* Delete Pipeline */
		ret = cnl_sdw_bra_pipe_setup(ctx, false, info->mstr_num);
		if (ret < 0)
			goto error;

	}

error:
	return ret;
}


static int cnl_sdw_bra_xfer(void *context, bool enable,
						struct bra_info *info)
{

	struct skl_sst *ctx = context;
	struct bra_conf *bra_data = &ctx->bra_pipe_data[info->mstr_num];
	struct snd_dma_buffer *cp_dmab = &bra_data->cp_dmab;
	int ret;

	if (enable) {

		/*
		 * TODO: Need to check on how to check on RX buffer
		 * completion. Approaches can be used:
		 * 1. Check any of LPIB, SPIB or DPIB register for
		 * xfer completion.
		 * 2. Add Interrupt of completion (IOC) for RX DMA buffer.
		 * This needs to adds changes in common infrastructure code
		 * only for BRA feature.
		 * Currenly we are just sleeping for 100 ms and copying
		 * data to appropriate RX buffer.
		 */

		/* Trigger Host DMA */
		ret = cnl_sdw_bra_dma_trigger(ctx, true, info->mstr_num);
		if (ret < 0)
			goto error;

		/* Trigger Pipeline */
		ret = cnl_sdw_bra_pipe_trigger(ctx, true, info->mstr_num);
		if (ret < 0)
			goto error;


		/* Sleep for 100 ms */
		msleep(100);

		/* TODO: Remove below hex dump print */
		print_hex_dump(KERN_DEBUG, "BRA CP DMA BUFFER DUMP RCVD:", DUMP_PREFIX_OFFSET, 8, 4,
			     cp_dmab->area, cp_dmab->bytes, false);

		/* Copy data in RX buffer */
		memcpy(info->rx_ptr, cp_dmab->area, info->rx_block_size);

	} else {

		/* Stop Host DMA */
		ret = cnl_sdw_bra_dma_trigger(ctx, false, info->mstr_num);
		if (ret < 0)
			goto error;

		/* Stop Pipeline */
		ret = cnl_sdw_bra_pipe_trigger(ctx, false, info->mstr_num);
		if (ret < 0)
			goto error;
	}

error:
	return ret;
}


struct cnl_bra_operation cnl_sdw_bra_ops = {
	.bra_platform_setup = cnl_sdw_bra_setup,
	.bra_platform_xfer = cnl_sdw_bra_xfer,
};


const struct skl_dsp_ops *skl_get_dsp_ops(int pci_id)
{
	int i;

	for (i = 0; i < ARRAY_SIZE(dsp_ops); i++) {
		if (dsp_ops[i].id == pci_id)
			return &dsp_ops[i];
	}

	return NULL;
}

int skl_init_dsp(struct skl *skl)
{
	void __iomem *mmio_base;
	struct hdac_ext_bus *ebus = &skl->ebus;
	struct hdac_bus *bus = ebus_to_hbus(ebus);
	struct skl_dsp_loader_ops loader_ops;
	int irq = bus->irq;
	const struct skl_dsp_ops *ops;
	int ret;

	/* enable ppcap interrupt */
	snd_hdac_ext_bus_ppcap_enable(&skl->ebus, true);
	snd_hdac_ext_bus_ppcap_int_enable(&skl->ebus, true);

	/* read the BAR of the ADSP MMIO */
	mmio_base = pci_ioremap_bar(skl->pci, 4);
	if (mmio_base == NULL) {
		dev_err(bus->dev, "ioremap error\n");
		return -ENXIO;
	}

	ops = skl_get_dsp_ops(skl->pci->device);
	if (!ops)
		return -EIO;

	loader_ops = ops->loader_ops();
	ret = ops->init(bus->dev, mmio_base, irq, skl->fw_name, loader_ops,
					&skl->skl_sst, &cnl_sdw_bra_ops);

	if (ret < 0)
		return ret;

	skl->skl_sst->dsp_ops = ops;
	skl->skl_sst->cores.count = ops->num_cores;
	skl_dsp_enable_notification(skl->skl_sst, false);
	dev_dbg(bus->dev, "dsp registration status=%d\n", ret);

	INIT_LIST_HEAD(&skl->skl_sst->notify_kctls);

	/* Set DMA clock controls */
	ret = skl_dsp_set_dma_clk_controls(skl->skl_sst);
	if (ret < 0)
		return ret;

	return ret;
}

int skl_free_dsp(struct skl *skl)
{
	struct hdac_ext_bus *ebus = &skl->ebus;
	struct hdac_bus *bus = ebus_to_hbus(ebus);
	struct skl_sst *ctx = skl->skl_sst;
	struct skl_fw_property_info fw_property = skl->skl_sst->fw_property;
	struct skl_scheduler_config sch_config = fw_property.scheduler_config;

	/* disable  ppcap interrupt */
	snd_hdac_ext_bus_ppcap_int_enable(&skl->ebus, false);

	skl_module_sysfs_exit(skl->skl_sst);
	ctx->dsp_ops->cleanup(bus->dev, ctx);

	if (ctx->dsp->addr.lpe)
		iounmap(ctx->dsp->addr.lpe);

	kfree(fw_property.dma_config);
	kfree(sch_config.sys_tick_cfg);

	return 0;
}

/*
 * In the case of "suspend_active" i.e, the Audio IP being active
 * during system suspend, immediately excecute any pending D0i3 work
 * before suspending. This is needed for the IP to work in low power
 * mode during system suspend. In the case of normal suspend, cancel
 * any pending D0i3 work.
 */
int skl_suspend_late_dsp(struct skl *skl)
{
	struct skl_sst *ctx = skl->skl_sst;
	struct delayed_work *dwork;

	if (!ctx)
		return 0;

	dwork = &ctx->d0i3.work;

	if (dwork->work.func) {
		if (skl->supend_active)
			flush_delayed_work(dwork);
		else
			cancel_delayed_work_sync(dwork);
	}

	return 0;
}

int skl_suspend_dsp(struct skl *skl)
{
	struct skl_sst *ctx = skl->skl_sst;
	int ret;

	/* if ppcap is not supported return 0 */
	if (!skl->ebus.bus.ppcap)
		return 0;

	ret = skl_dsp_sleep(ctx->dsp);
	if (ret < 0)
		return ret;

	/* disable ppcap interrupt */
	snd_hdac_ext_bus_ppcap_int_enable(&skl->ebus, false);
	snd_hdac_ext_bus_ppcap_enable(&skl->ebus, false);

	return 0;
}

int skl_resume_dsp(struct skl *skl)
{
	struct skl_sst *ctx = skl->skl_sst;
	int ret;

	/* if ppcap is not supported return 0 */
	if (!skl->ebus.bus.ppcap)
		return 0;

	/* enable ppcap interrupt */
	snd_hdac_ext_bus_ppcap_enable(&skl->ebus, true);
	snd_hdac_ext_bus_ppcap_int_enable(&skl->ebus, true);

	/* check if DSP 1st boot is done */
	if (skl->skl_sst->is_first_boot == true)
		return 0;

	ret = skl_dsp_wake(ctx->dsp);
	if (ret < 0)
		return ret;

	skl_dsp_enable_notification(skl->skl_sst, false);

<<<<<<< HEAD
	/* Set DMA buffer configuration */
	if (skl->cfg.dmacfg.size)
		skl_ipc_set_dma_cfg(&skl->skl_sst->ipc, BXT_INSTANCE_ID,
			BXT_BASE_FW_MODULE_ID, (u32 *)(&skl->cfg.dmacfg));

	/* Set DMA clock controls */
	return skl_dsp_set_dma_clk_controls(skl->skl_sst);
=======
	/* Set the FW config info from topology */
	skl_tplg_fw_cfg_set(skl);

	return ret;
>>>>>>> 228d1d60
}

enum skl_bitdepth skl_get_bit_depth(int params)
{
	switch (params) {
	case 8:
		return SKL_DEPTH_8BIT;

	case 16:
		return SKL_DEPTH_16BIT;

	case 24:
		return SKL_DEPTH_24BIT;

	case 32:
		return SKL_DEPTH_32BIT;

	default:
		return SKL_DEPTH_INVALID;

	}
}

static struct
skl_module_fmt *skl_get_pin_format(struct skl_module_cfg *mconfig,
					u8 pin_direction, u8 pin_idx)
{
	struct skl_module *module = mconfig->module;
	int fmt_idx = mconfig->fmt_idx;
	struct skl_module_intf *intf;
	struct skl_module_fmt *pin_fmt;

	intf = &module->formats[fmt_idx];

	if (pin_direction == SKL_INPUT_PIN)
		pin_fmt = &intf->input[pin_idx].pin_fmt;
	else
		pin_fmt = &intf->output[pin_idx].pin_fmt;

	return pin_fmt;
}


/*
 * Each module in DSP expects a base module configuration, which consists of
 * PCM format information, which we calculate in driver and resource values
 * which are read from widget information passed through topology binary
 * This is send when we create a module with INIT_INSTANCE IPC msg
 */
static void skl_set_base_module_format(struct skl_sst *ctx,
			struct skl_module_cfg *mconfig,
			struct skl_base_cfg *base_cfg)
{
	struct skl_module *module = mconfig->module;
	int res_idx = mconfig->res_idx;
	struct skl_module_res *res;
	struct  skl_module_fmt *format;

	res = &module->resources[res_idx];

	format = skl_get_pin_format(mconfig, SKL_INPUT_PIN, 0);
	base_cfg->audio_fmt.number_of_channels = format->channels;

	base_cfg->audio_fmt.s_freq = format->s_freq;
	base_cfg->audio_fmt.bit_depth = format->bit_depth;
	base_cfg->audio_fmt.valid_bit_depth = format->valid_bit_depth;
	base_cfg->audio_fmt.ch_cfg = format->ch_cfg;
	base_cfg->audio_fmt.sample_type = format->sample_type;

	dev_dbg(ctx->dev, "bit_depth=%x valid_bd=%x ch_config=%x sample_type:%x\n",
			format->bit_depth, format->valid_bit_depth,
			format->ch_cfg, format->sample_type);

	base_cfg->audio_fmt.channel_map = format->ch_map;

	base_cfg->audio_fmt.interleaving = format->interleaving_style;

	base_cfg->cps = res->cps;
	base_cfg->ibs = res->ibs;
	base_cfg->obs = res->obs;
	base_cfg->is_pages = res->is_pages;
}

/*
 * Copies copier capabilities into copier module and updates copier module
 * config size.
 */
static void skl_copy_copier_caps(struct skl_module_cfg *mconfig,
				struct skl_cpr_cfg *cpr_mconfig)
{
	if (mconfig->formats_config.caps_size == 0)
		return;

	memcpy(cpr_mconfig->gtw_cfg.config_data,
			mconfig->formats_config.caps,
			mconfig->formats_config.caps_size);

	cpr_mconfig->gtw_cfg.config_length =
			(mconfig->formats_config.caps_size) / 4;
}

#define SKL_NON_GATEWAY_CPR_NODE_ID 0xFFFFFFFF
/*
 * Calculate the gatewat settings required for copier module, type of
 * gateway and index of gateway to use
 */
static u32 skl_get_node_id(struct skl_sst *ctx,
			struct skl_module_cfg *mconfig)
{
	union skl_connector_node_id node_id = {0};
	union skl_ssp_dma_node ssp_node  = {0};
	struct skl_pipe_params *params = mconfig->pipe->p_params;

	switch (mconfig->dev_type) {
	case SKL_DEVICE_BT:
		node_id.node.dma_type =
			(SKL_CONN_SOURCE == mconfig->hw_conn_type) ?
			SKL_DMA_I2S_LINK_OUTPUT_CLASS :
			SKL_DMA_I2S_LINK_INPUT_CLASS;
		node_id.node.vindex = params->host_dma_id +
					(mconfig->vbus_id << 3);
		break;

	case SKL_DEVICE_I2S:
		node_id.node.dma_type =
			(SKL_CONN_SOURCE == mconfig->hw_conn_type) ?
			SKL_DMA_I2S_LINK_OUTPUT_CLASS :
			SKL_DMA_I2S_LINK_INPUT_CLASS;
		ssp_node.dma_node.time_slot_index = mconfig->time_slot;
		ssp_node.dma_node.i2s_instance = mconfig->vbus_id;
		node_id.node.vindex = ssp_node.val;
		break;

	case SKL_DEVICE_DMIC:
		node_id.node.dma_type = SKL_DMA_DMIC_LINK_INPUT_CLASS;
		node_id.node.vindex = mconfig->vbus_id +
					 (mconfig->time_slot);
		break;

	case SKL_DEVICE_HDALINK:
		node_id.node.dma_type =
			(SKL_CONN_SOURCE == mconfig->hw_conn_type) ?
			SKL_DMA_HDA_LINK_OUTPUT_CLASS :
			SKL_DMA_HDA_LINK_INPUT_CLASS;
		node_id.node.vindex = params->link_dma_id;
		break;

	case SKL_DEVICE_HDAHOST:
		node_id.node.dma_type =
			(SKL_CONN_SOURCE == mconfig->hw_conn_type) ?
			SKL_DMA_HDA_HOST_OUTPUT_CLASS :
			SKL_DMA_HDA_HOST_INPUT_CLASS;
		node_id.node.vindex = params->host_dma_id;
		break;
	case SKL_DEVICE_SDW_PCM:
	case SKL_DEVICE_SDW_PDM:
		node_id.node.dma_type =
			(SKL_CONN_SOURCE == mconfig->hw_conn_type) ?
			SKL_DMA_SDW_LINK_OUTPUT_CLASS :
			SKL_DMA_SDW_LINK_INPUT_CLASS;
		if (mconfig->sdw_agg_enable)
			node_id.node.vindex = 0x50;
		else
			node_id.node.vindex = mconfig->sdw_stream_num;
		break;

	default:
		node_id.val = 0xFFFFFFFF;
		break;
	}

	return node_id.val;
}

static void skl_setup_cpr_gateway_cfg(struct skl_sst *ctx,
			struct skl_module_cfg *mconfig,
			struct skl_cpr_cfg *cpr_mconfig)
{
	u32 dma_io_buf;
	struct skl_module_res *res;
	int res_idx = mconfig->res_idx;
	struct skl *skl = get_skl_ctx(ctx->dev);

	cpr_mconfig->gtw_cfg.node_id = skl_get_node_id(ctx, mconfig);

	if (cpr_mconfig->gtw_cfg.node_id == SKL_NON_GATEWAY_CPR_NODE_ID) {
		cpr_mconfig->cpr_feature_mask = 0;
		return;
	}

	if (skl->nr_modules == 0) {
		res = &mconfig->module->resources[res_idx];
	} else {
		res = &mconfig->module->resources[mconfig->res_idx];
		cpr_mconfig->gtw_cfg.dma_buffer_size = res->dma_buffer_size;
		goto skip_buf_size_calc;
	}
	
	switch (mconfig->hw_conn_type) {
	case SKL_CONN_SOURCE:
		if (mconfig->dev_type == SKL_DEVICE_HDAHOST)
			dma_io_buf =  res->ibs;
		else
			dma_io_buf =  res->obs;
		break;

	case SKL_CONN_SINK:
		if (mconfig->dev_type == SKL_DEVICE_HDAHOST)
			dma_io_buf =  res->obs;
		else
			dma_io_buf =  res->ibs;
		break;

	default: /* This should not occur */
		dma_io_buf =  res->obs;
	}

	cpr_mconfig->gtw_cfg.dma_buffer_size =
					mconfig->dma_buffer_size * dma_io_buf;

skip_buf_size_calc:
	cpr_mconfig->cpr_feature_mask = 0;
	cpr_mconfig->gtw_cfg.config_length  = 0;

	skl_copy_copier_caps(mconfig, cpr_mconfig);
}

#define DMA_CONTROL_ID 5
#define DMA_I2S_BLOB_SIZE 21

int skl_dsp_set_dma_control(struct skl_sst *ctx, u32 *caps,
				u32 caps_size, u32 node_id)
{
	struct skl_dma_control *dma_ctrl;
	struct skl_ipc_large_config_msg msg = {0};
	int err = 0;


	/*
	 * if blob size zero, then return
	 */
	if (caps_size == 0)
		return 0;

	msg.large_param_id = DMA_CONTROL_ID;
	msg.param_data_size = sizeof(struct skl_dma_control) + caps_size;

	dma_ctrl = kzalloc(msg.param_data_size, GFP_KERNEL);
	if (dma_ctrl == NULL)
		return -ENOMEM;

	dma_ctrl->node_id = node_id;

	/*
	 * NHLT blob may contain additional configs along with i2s blob.
	 * firmware expects only the I2S blob size as the config_length. So fix to i2s
	 * blob size.
	 *
	 * size in dwords.
	 */
	dma_ctrl->config_length = DMA_I2S_BLOB_SIZE;

	memcpy(dma_ctrl->config_data, caps, caps_size);

	err = skl_ipc_set_large_config(&ctx->ipc, &msg, (u32 *)dma_ctrl);

	kfree(dma_ctrl);

	return err;
}

static u32 skl_prepare_i2s_node_id(u32 instance, u8 dev_type,
				u32 dir, u32 time_slot)
{
	union skl_connector_node_id node_id = {0};
	union skl_ssp_dma_node ssp_node  = {0};

	node_id.node.dma_type = (dir == SNDRV_PCM_STREAM_PLAYBACK) ?
					SKL_DMA_I2S_LINK_OUTPUT_CLASS :
					SKL_DMA_I2S_LINK_INPUT_CLASS;
	ssp_node.dma_node.time_slot_index = time_slot;
	ssp_node.dma_node.i2s_instance = instance;
	node_id.node.vindex = ssp_node.val;

	return node_id.val;
}

int skl_dsp_set_dma_clk_controls(struct skl_sst *ctx)
{
	struct nhlt_specific_cfg *cfg = NULL;
	struct skl *skl = get_skl_ctx(ctx->dev);
	struct skl_dmactrl_config *dmactrl_cfg = &skl->cfg.dmactrl_cfg;
	struct skl_dmctrl_hdr *hdr;
	u8 *dma_ctrl_config;
	void *i2s_config = NULL;
	u32 i2s_config_size, node_id;
	int i, ret = 0;

	if (!skl->cfg.dmactrl_cfg.size)
		return 0;

	for (i = 0; i < SKL_MAX_DMACTRL_CFG; i++) {
		hdr = &dmactrl_cfg->hdr[i];

		/* get nhlt specific config info */
		cfg = skl_get_nhlt_specific_cfg(skl, hdr->vbus_id,
					NHLT_LINK_SSP, hdr->fmt,
					hdr->ch, hdr->freq,
					hdr->direction, NHLT_DEVICE_I2S);

		if (cfg && hdr->data_size) {
			print_hex_dump(KERN_DEBUG, "NHLT blob Info:",
					DUMP_PREFIX_OFFSET, 8, 4,
					cfg->caps, cfg->size, false);

			i2s_config_size = cfg->size + hdr->data_size;
			i2s_config = kzalloc(i2s_config_size, GFP_KERNEL);
			if (!i2s_config)
				return -ENOMEM;

			/* copy blob */
			memcpy(i2s_config, cfg->caps, cfg->size);

			/* copy additional dma controls informatioin */
			dma_ctrl_config = (u8 *)i2s_config + cfg->size;
			memcpy(dma_ctrl_config, hdr->data, hdr->data_size);

			print_hex_dump(KERN_DEBUG, "Blob + DMA Control Info:",
					DUMP_PREFIX_OFFSET, 8, 4,
					i2s_config, i2s_config_size, false);

			/* get node id */
			node_id = skl_prepare_i2s_node_id(hdr->vbus_id,
							SKL_DEVICE_I2S,
							hdr->direction,
							hdr->tdm_slot);

			ret = skl_dsp_set_dma_control(ctx, (u32 *)i2s_config,
							i2s_config_size, node_id);

			kfree(i2s_config);

			if (ret < 0)
				return ret;

		} else {
			dev_err(ctx->dev, "Failed to get NHLT config: vbusi_id=%d ch=%d fmt=%d s_rate=%d\n",
				hdr->vbus_id, hdr->ch, hdr->fmt, hdr->freq);
			return -EIO;
		}
	}

	return 0;
}

static void skl_setup_out_format(struct skl_sst *ctx,
			struct skl_module_cfg *mconfig,
			struct skl_audio_data_format *out_fmt)
{
	struct skl_module_fmt *format;

	format = skl_get_pin_format(mconfig, SKL_OUTPUT_PIN, 0);

	out_fmt->number_of_channels = (u8)format->channels;
	out_fmt->s_freq = format->s_freq;
	out_fmt->bit_depth = format->bit_depth;
	out_fmt->valid_bit_depth = format->valid_bit_depth;
	out_fmt->ch_cfg = format->ch_cfg;

	out_fmt->channel_map = format->ch_map;
	out_fmt->interleaving = format->interleaving_style;
	out_fmt->sample_type = format->sample_type;

	dev_dbg(ctx->dev, "copier out format chan=%d fre=%d bitdepth=%d\n",
		out_fmt->number_of_channels, format->s_freq, format->bit_depth);
}

static int skl_set_gain_format(struct skl_sst *ctx,
			struct skl_module_cfg *mconfig,
			struct skl_gain_module_config *gain_mconfig)
{
	struct skl_gain_data *gain_fmt = mconfig->gain_data;

	skl_set_base_module_format(ctx, mconfig,
			(struct skl_base_cfg *)gain_mconfig);
	gain_mconfig->gain_cfg.channel_id = SKL_ENABLE_ALL_CHANNELS;
	gain_mconfig->gain_cfg.target_volume = gain_fmt->volume[0];
	gain_mconfig->gain_cfg.ramp_type = gain_fmt->ramp_type;
	gain_mconfig->gain_cfg.ramp_duration = gain_fmt->ramp_duration;

	return 0;
}

/*
 * DSP needs SRC module for frequency conversion, SRC takes base module
 * configuration and the target frequency as extra parameter passed as src
 * config
 */
static void skl_set_src_format(struct skl_sst *ctx,
			struct skl_module_cfg *mconfig,
			struct skl_src_module_cfg *src_mconfig)
{
	struct skl_module_fmt *format;

	format = skl_get_pin_format(mconfig, SKL_OUTPUT_PIN, 0);

	skl_set_base_module_format(ctx, mconfig,
		(struct skl_base_cfg *)src_mconfig);

	src_mconfig->src_cfg = format->s_freq;

	if (mconfig->m_type == SKL_MODULE_TYPE_ASRC) {
		if (mconfig->pipe->p_params->stream ==
				SNDRV_PCM_STREAM_PLAYBACK)
			src_mconfig->mode = ASRC_MODE_DOWNLINK;
		else
			src_mconfig->mode = ASRC_MODE_UPLINK;
	}
}

/*
 * DSP needs updown module to do channel conversion. updown module take base
 * module configuration and channel configuration
 * It also take coefficients and now we have defaults applied here
 */
static void skl_set_updown_mixer_format(struct skl_sst *ctx,
			struct skl_module_cfg *mconfig,
			struct skl_up_down_mixer_cfg *mixer_mconfig)
{
	int i = 0;
	struct skl_module_fmt *format;

	format = skl_get_pin_format(mconfig, SKL_OUTPUT_PIN, 0);

	skl_set_base_module_format(ctx,	mconfig,
		(struct skl_base_cfg *)mixer_mconfig);
	mixer_mconfig->out_ch_cfg = format->ch_cfg;

	/* Select F/W default coefficient */
	mixer_mconfig->coeff_sel = 0x0;
	mixer_mconfig->ch_map = format->ch_map;

	/* User coeff, don't care since we are selecting F/W defaults */
	for (i = 0; i < UP_DOWN_MIXER_MAX_COEFF; i++)
		mixer_mconfig->coeff[i] = 0x0;
}

/*
 * 'copier' is DSP internal module which copies data from Host DMA (HDA host
 * dma) or link (hda link, SSP, PDM)
 * Here we calculate the copier module parameters, like PCM format, output
 * format, gateway settings
 * copier_module_config is sent as input buffer with INIT_INSTANCE IPC msg
 */
static void skl_set_copier_format(struct skl_sst *ctx,
			struct skl_module_cfg *mconfig,
			struct skl_cpr_cfg *cpr_mconfig)
{
	struct skl_audio_data_format *out_fmt = &cpr_mconfig->out_fmt;
	struct skl_base_cfg *base_cfg = (struct skl_base_cfg *)cpr_mconfig;

	skl_set_base_module_format(ctx, mconfig, base_cfg);

	skl_setup_out_format(ctx, mconfig, out_fmt);
	skl_setup_cpr_gateway_cfg(ctx, mconfig, cpr_mconfig);
}

static void skl_setup_probe_gateway_cfg(struct skl_sst *ctx,
			struct skl_module_cfg *mconfig,
			struct skl_probe_cfg *probe_cfg)
{
	union skl_connector_node_id node_id = {0};
	struct skl_module_res *res;
	struct skl_probe_config *pconfig = &ctx->probe_config;

	res = &mconfig->module->resources[mconfig->res_idx];

	pconfig->edma_buffsize = res->dma_buffer_size;

	node_id.node.dma_type = pconfig->edma_type;
	node_id.node.vindex = pconfig->edma_id;
	probe_cfg->prb_cfg.dma_buffer_size = pconfig->edma_buffsize;

	memcpy(&(probe_cfg->prb_cfg.node_id), &node_id, sizeof(u32));
}

static void skl_set_probe_format(struct skl_sst *ctx,
			struct skl_module_cfg *mconfig,
			struct skl_probe_cfg *probe_mconfig)
{
	struct skl_base_cfg *base_cfg = (struct skl_base_cfg *)probe_mconfig;

	skl_set_base_module_format(ctx, mconfig, base_cfg);
	skl_setup_probe_gateway_cfg(ctx, mconfig, probe_mconfig);
}

/*
 * Algo module are DSP pre processing modules. Algo module take base module
 * configuration and params
 */

static void skl_set_algo_format(struct skl_sst *ctx,
			struct skl_module_cfg *mconfig,
			struct skl_algo_cfg *algo_mcfg)
{
	struct skl_base_cfg *base_cfg = (struct skl_base_cfg *)algo_mcfg;

	skl_set_base_module_format(ctx, mconfig, base_cfg);

	if (mconfig->formats_config.caps_size == 0)
		return;

	memcpy(algo_mcfg->params,
			mconfig->formats_config.caps,
			mconfig->formats_config.caps_size);

}

/*
 * Mic select module allows selecting one or many input channels, thus
 * acting as a demux.
 *
 * Mic select module take base module configuration and out-format
 * configuration
 */
static void skl_set_base_outfmt_format(struct skl_sst *ctx,
			struct skl_module_cfg *mconfig,
			struct skl_base_outfmt_cfg *base_outfmt_mcfg)
{
	struct skl_audio_data_format *out_fmt = &base_outfmt_mcfg->out_fmt;
	struct skl_base_cfg *base_cfg =
				(struct skl_base_cfg *)base_outfmt_mcfg;

	skl_set_base_module_format(ctx, mconfig, base_cfg);
	skl_setup_out_format(ctx, mconfig, out_fmt);
}

static u16 skl_get_module_param_size(struct skl_sst *ctx,
			struct skl_module_cfg *mconfig)
{
	u16 param_size;
	struct skl_module_intf *m_intf;

	switch (mconfig->m_type) {
	case SKL_MODULE_TYPE_COPIER:
		param_size = sizeof(struct skl_cpr_cfg);
		param_size += mconfig->formats_config.caps_size;
		return param_size;

	case SKL_MODULE_TYPE_PROBE:
		return sizeof(struct skl_probe_cfg);

	case SKL_MODULE_TYPE_SRCINT:
	case SKL_MODULE_TYPE_ASRC:
		return sizeof(struct skl_src_module_cfg);

	case SKL_MODULE_TYPE_UPDWMIX:
		return sizeof(struct skl_up_down_mixer_cfg);

	case SKL_MODULE_TYPE_ALGO:
		param_size = sizeof(struct skl_base_cfg);
		param_size += mconfig->formats_config.caps_size;
		return param_size;

	case SKL_MODULE_TYPE_BASE_OUTFMT:
	case SKL_MODULE_TYPE_MIC_SELECT:
	case SKL_MODULE_TYPE_KPB:
		return sizeof(struct skl_base_outfmt_cfg);

	case SKL_MODULE_TYPE_GAIN:
		m_intf = &mconfig->module->formats[mconfig->fmt_idx];
		param_size = sizeof(struct skl_base_cfg);
		param_size += sizeof(struct skl_gain_config)
			* m_intf->output[0].pin_fmt.channels;
		return param_size;

	default:
		/*
		 * return only base cfg when no specific module type is
		 * specified
		 */
		return sizeof(struct skl_base_cfg);
	}

	return 0;
}

/*
 * DSP firmware supports various modules like copier, SRC, updown etc.
 * These modules required various parameters to be calculated and sent for
 * the module initialization to DSP. By default a generic module needs only
 * base module format configuration
 */

static int skl_set_module_format(struct skl_sst *ctx,
			struct skl_module_cfg *module_config,
			u16 *module_config_size,
			void **param_data)
{
	u16 param_size;

	param_size  = skl_get_module_param_size(ctx, module_config);

	*param_data = kzalloc(param_size, GFP_KERNEL);
	if (NULL == *param_data)
		return -ENOMEM;

	*module_config_size = param_size;

	switch (module_config->m_type) {
	case SKL_MODULE_TYPE_COPIER:
		skl_set_copier_format(ctx, module_config, *param_data);
		break;

	case SKL_MODULE_TYPE_PROBE:
		skl_set_probe_format(ctx, module_config, *param_data);
		break;

	case SKL_MODULE_TYPE_SRCINT:
	case SKL_MODULE_TYPE_ASRC:
		skl_set_src_format(ctx, module_config, *param_data);
		break;

	case SKL_MODULE_TYPE_UPDWMIX:
		skl_set_updown_mixer_format(ctx, module_config, *param_data);
		break;

	case SKL_MODULE_TYPE_ALGO:
		skl_set_algo_format(ctx, module_config, *param_data);
		break;

	case SKL_MODULE_TYPE_BASE_OUTFMT:
	case SKL_MODULE_TYPE_MIC_SELECT:
	case SKL_MODULE_TYPE_KPB:
		skl_set_base_outfmt_format(ctx, module_config, *param_data);
		break;

	case SKL_MODULE_TYPE_GAIN:
		skl_set_gain_format(ctx, module_config, *param_data);
		break;

	default:
		skl_set_base_module_format(ctx, module_config, *param_data);
		break;

	}

	dev_dbg(ctx->dev, "Module type=%d config size: %d bytes\n",
			module_config->id.module_id, param_size);
	print_hex_dump_debug("Module params:", DUMP_PREFIX_OFFSET, 8, 4,
			*param_data, param_size, false);
	return 0;
}

static int skl_get_queue_index(struct skl_module_pin *mpin,
				struct skl_module_inst_id id, int max)
{
	int i;

	for (i = 0; i < max; i++)  {
		if (mpin[i].id.module_id == id.module_id &&
			mpin[i].id.instance_id == id.instance_id)
			return i;
	}

	return -EINVAL;
}

/*
 * Allocates queue for each module.
 * if dynamic, the pin_index is allocated 0 to max_pin.
 * In static, the pin_index is fixed based on module_id and instance id
 */
static int skl_alloc_queue(struct skl_module_pin *mpin,
			struct skl_module_cfg *tgt_cfg, int max)
{
	int i;
	struct skl_module_inst_id id = tgt_cfg->id;
	/*
	 * if pin in dynamic, find first free pin
	 * otherwise find match module and instance id pin as topology will
	 * ensure a unique pin is assigned to this so no need to
	 * allocate/free
	 */
	for (i = 0; i < max; i++)  {
		if (mpin[i].is_dynamic) {
			if (!mpin[i].in_use &&
				mpin[i].pin_state == SKL_PIN_UNBIND) {

				mpin[i].in_use = true;
				mpin[i].id.module_id = id.module_id;
				mpin[i].id.instance_id = id.instance_id;
				mpin[i].id.pvt_id = id.pvt_id;
				mpin[i].tgt_mcfg = tgt_cfg;
				return i;
			}
		} else {
			if (mpin[i].id.module_id == id.module_id &&
				mpin[i].id.instance_id == id.instance_id &&
				mpin[i].pin_state == SKL_PIN_UNBIND) {

				mpin[i].tgt_mcfg = tgt_cfg;
				return i;
			}
		}
	}

	return -EINVAL;
}

static void skl_free_queue(struct skl_module_pin *mpin, int q_index)
{
	if (mpin[q_index].is_dynamic) {
		mpin[q_index].in_use = false;
		mpin[q_index].id.module_id = 0;
		mpin[q_index].id.instance_id = 0;
		mpin[q_index].id.pvt_id = 0;
	}
	mpin[q_index].pin_state = SKL_PIN_UNBIND;
	mpin[q_index].tgt_mcfg = NULL;
}

/* Module state will be set to unint, if all the out pin state is UNBIND */

static void skl_clear_module_state(struct skl_module_pin *mpin, int max,
						struct skl_module_cfg *mcfg)
{
	int i;
	bool found = false;

	for (i = 0; i < max; i++)  {
		if (mpin[i].pin_state == SKL_PIN_UNBIND)
			continue;
		found = true;
		break;
	}

	if (!found)
		mcfg->m_state = SKL_MODULE_INIT_DONE;
	return;
}

/*
 * A module needs to be instanataited in DSP. A mdoule is present in a
 * collection of module referred as a PIPE.
 * We first calculate the module format, based on module type and then
 * invoke the DSP by sending IPC INIT_INSTANCE using ipc helper
 */
int skl_init_module(struct skl_sst *ctx,
			struct skl_module_cfg *mconfig)
{
	u16 module_config_size = 0;
	void *param_data = NULL;
	int ret;
	struct skl_ipc_init_instance_msg msg;

	dev_dbg(ctx->dev, "%s: module_id = %d instance=%d\n", __func__,
		 mconfig->id.module_id, mconfig->id.pvt_id);

	if (mconfig->pipe->state != SKL_PIPE_CREATED) {
		dev_err(ctx->dev, "Pipe not created state= %d pipe_id= %d\n",
				 mconfig->pipe->state, mconfig->pipe->ppl_id);
		return -EIO;
	}

	ret = skl_set_module_format(ctx, mconfig,
			&module_config_size, &param_data);
	if (ret < 0) {
		dev_err(ctx->dev, "Failed to set module format ret=%d\n", ret);
		return ret;
	}

	msg.module_id = mconfig->id.module_id;
	msg.instance_id = mconfig->id.pvt_id;
	msg.ppl_instance_id = mconfig->pipe->ppl_id;
	msg.param_data_size = module_config_size;
	msg.core_id = mconfig->core_id;
	msg.domain = mconfig->domain;

	ret = skl_ipc_init_instance(&ctx->ipc, &msg, param_data);
	if (ret < 0) {
		dev_err(ctx->dev, "Failed to init instance ret=%d\n", ret);
		kfree(param_data);
		return ret;
	}
	mconfig->m_state = SKL_MODULE_INIT_DONE;
	kfree(param_data);
	return ret;
}

int skl_init_probe_module(struct skl_sst *ctx,
			struct skl_module_cfg *mconfig)
{
	u16 module_config_size = 0;
	void *param_data = NULL;
	int ret;
	struct skl_ipc_init_instance_msg msg;

	dev_dbg(ctx->dev, "%s: module_id = %d instance=%d\n", __func__,
		 mconfig->id.module_id, mconfig->id.instance_id);


	ret = skl_set_module_format(ctx, mconfig,
			&module_config_size, &param_data);
	if (ret < 0) {
		dev_err(ctx->dev, "Failed to set module format ret=%d\n", ret);
		return ret;
	}

	msg.module_id = mconfig->id.module_id;
	msg.instance_id = mconfig->id.instance_id;
	msg.ppl_instance_id = -1;
	msg.param_data_size = module_config_size;
	msg.core_id = mconfig->core_id;
	msg.domain = mconfig->domain;

	ret = skl_ipc_init_instance(&ctx->ipc, &msg, param_data);
	if (ret < 0) {
		dev_err(ctx->dev, "Failed to init instance ret=%d\n", ret);
		kfree(param_data);
		return ret;
	}
	mconfig->m_state = SKL_MODULE_INIT_DONE;
	kfree(param_data);
	return ret;
}

int skl_uninit_probe_module(struct skl_sst *ctx,
			struct skl_module_cfg *mconfig)
{
	u16 module_config_size = 0;
	int ret;
	struct skl_ipc_init_instance_msg msg;

	dev_dbg(ctx->dev, "%s: module_id = %d instance=%d\n", __func__,
		 mconfig->id.module_id, mconfig->id.instance_id);

	msg.module_id = mconfig->id.module_id;
	msg.instance_id = mconfig->id.instance_id;
	msg.ppl_instance_id = -1;
	msg.param_data_size = module_config_size;
	msg.core_id = mconfig->core_id;
	msg.domain = mconfig->domain;

	ret = skl_ipc_delete_instance(&ctx->ipc, &msg);
	if (ret < 0) {
		dev_err(ctx->dev, "Failed to delete instance ret=%d\n", ret);
		return ret;
	}
	mconfig->m_state = SKL_MODULE_UNINIT;

	return ret;
}

static void skl_dump_bind_info(struct skl_sst *ctx, struct skl_module_cfg
	*src_module, struct skl_module_cfg *dst_module)
{
	dev_dbg(ctx->dev, "%s: src module_id = %d  src_instance=%d\n",
		__func__, src_module->id.module_id, src_module->id.pvt_id);
	dev_dbg(ctx->dev, "%s: dst_module=%d dst_instacne=%d\n", __func__,
		 dst_module->id.module_id, dst_module->id.pvt_id);

	dev_dbg(ctx->dev, "src_module state = %d dst module state = %d\n",
		src_module->m_state, dst_module->m_state);
}

int skl_probe_point_disconnect_ext(struct skl_sst *ctx,
				struct snd_soc_dapm_widget *w)
{
	struct skl_ipc_large_config_msg msg;
	struct skl_probe_config *pconfig = &ctx->probe_config;
	struct skl_module_cfg *mcfg;
	u32 probe_point[NO_OF_EXTRACTOR] = {0};
	int store_prb_pt_index[NO_OF_EXTRACTOR] = {0};
	int n = 0, i;
	int ret = 0;
	int no_of_extractor = pconfig->no_extractor;

	dev_dbg(ctx->dev, "Disconnecting extractor probe points\n");
	mcfg = w->priv;
	msg.module_id = mcfg->id.module_id;
	msg.instance_id = mcfg->id.instance_id;
	msg.large_param_id = SKL_PROBE_DISCONNECT;

	for (i = 0; i < no_of_extractor; i++) {
		if (pconfig->eprobe[i].state == SKL_PROBE_STATE_EXT_CONNECTED) {
			probe_point[n] = pconfig->eprobe[i].probe_point_id;
			store_prb_pt_index[i] = 1;
			n++;
		}
	}
	if (n == 0)
		return ret;

	msg.param_data_size = n * sizeof(u32);
	dev_dbg(ctx->dev, "setting module params size=%d\n",
					msg.param_data_size);
	ret = skl_ipc_set_large_config(&ctx->ipc, &msg, probe_point);
	if (ret < 0)
		return -EINVAL;

	for (i = 0; i < pconfig->no_extractor; i++) {
		if (store_prb_pt_index[i]) {
			pconfig->eprobe[i].state = SKL_PROBE_STATE_EXT_NONE;
			dev_dbg(ctx->dev, "eprobe[%d].state %d\n",
					i, pconfig->eprobe[i].state);
		}
	}

	return ret;
}

int skl_probe_point_disconnect_inj(struct skl_sst *ctx,
				struct snd_soc_dapm_widget *w, int index)
{
	struct skl_ipc_large_config_msg msg;
	struct skl_probe_config *pconfig = &ctx->probe_config;
	struct skl_module_cfg *mcfg;
	u32 probe_point = 0;
	int ret = 0;

	if (pconfig->iprobe[index].state == SKL_PROBE_STATE_INJ_CONNECTED) {
		dev_dbg(ctx->dev, "Disconnecting injector probe point\n");
		mcfg = w->priv;
		msg.module_id = mcfg->id.module_id;
		msg.instance_id = mcfg->id.instance_id;
		msg.large_param_id = SKL_PROBE_DISCONNECT;
		probe_point = pconfig->iprobe[index].probe_point_id;
		msg.param_data_size = sizeof(u32);

		dev_dbg(ctx->dev, "setting module params size=%d\n",
						msg.param_data_size);
		ret = skl_ipc_set_large_config(&ctx->ipc, &msg, &probe_point);
		if (ret < 0)
			return -EINVAL;

		pconfig->iprobe[index].state = SKL_PROBE_STATE_INJ_DISCONNECTED;
		dev_dbg(ctx->dev, "iprobe[%d].state %d\n",
				index, pconfig->iprobe[index].state);
	}

	return ret;

}
/*
 * On module freeup, we need to unbind the module with modules
 * it is already bind.
 * Find the pin allocated and unbind then using bind_unbind IPC
 */
int skl_unbind_modules(struct skl_sst *ctx,
			struct skl_module_cfg *src_mcfg,
			struct skl_module_cfg *dst_mcfg)
{
	int ret;
	struct skl_ipc_bind_unbind_msg msg;
	struct skl_module_inst_id src_id = src_mcfg->id;
	struct skl_module_inst_id dst_id = dst_mcfg->id;
	int in_max = dst_mcfg->module->max_input_pins;
	int out_max = src_mcfg->module->max_output_pins;
	int src_index, dst_index, src_pin_state, dst_pin_state;

	skl_dump_bind_info(ctx, src_mcfg, dst_mcfg);

	/* get src queue index */
	src_index = skl_get_queue_index(src_mcfg->m_out_pin, dst_id, out_max);
	if (src_index < 0)
		return 0;

	msg.src_queue = src_index;

	/* get dst queue index */
	dst_index  = skl_get_queue_index(dst_mcfg->m_in_pin, src_id, in_max);
	if (dst_index < 0)
		return 0;

	msg.dst_queue = dst_index;

	src_pin_state = src_mcfg->m_out_pin[src_index].pin_state;
	dst_pin_state = dst_mcfg->m_in_pin[dst_index].pin_state;

	if (src_pin_state != SKL_PIN_BIND_DONE ||
		dst_pin_state != SKL_PIN_BIND_DONE)
		return 0;

	msg.module_id = src_mcfg->id.module_id;
	msg.instance_id = src_mcfg->id.pvt_id;
	msg.dst_module_id = dst_mcfg->id.module_id;
	msg.dst_instance_id = dst_mcfg->id.pvt_id;
	msg.bind = false;

	ret = skl_ipc_bind_unbind(&ctx->ipc, &msg);
	if (!ret) {
		/* free queue only if unbind is success */
		skl_free_queue(src_mcfg->m_out_pin, src_index);
		skl_free_queue(dst_mcfg->m_in_pin, dst_index);

		/*
		 * check only if src module bind state, bind is
		 * always from src -> sink
		 */
		skl_clear_module_state(src_mcfg->m_out_pin, out_max, src_mcfg);
	}

	return ret;
}

/*
 * This function checks for source module and destination module format
 * mismatch
 */
static void skl_module_format_mismatch_detection(struct skl_sst *ctx,
					struct skl_module_cfg *src_mcfg,
					struct skl_module_cfg *dst_mcfg,
					int src_index, int dst_index)
{
	struct skl_module_fmt *src_fmt, *dst_fmt;

	src_fmt = skl_get_pin_format(src_mcfg, SKL_OUTPUT_PIN, src_index);
	dst_fmt = skl_get_pin_format(dst_mcfg, SKL_INPUT_PIN, dst_index);

	if(memcmp(src_fmt, dst_fmt, sizeof(*src_fmt))) {
		dev_warn(ctx->dev, "#### src and dst format mismatch: ####\n");
		dev_warn(ctx->dev, "pipe=%d src module_id=%d src instance_id=%d\n",
					src_mcfg->pipe->ppl_id,
					src_mcfg->id.module_id,
					src_mcfg->id.pvt_id);

		dev_warn(ctx->dev, "pipe=%d dst module_id=%d dst instance_id=%d\n",
					dst_mcfg->pipe->ppl_id,
					dst_mcfg->id.module_id,
					dst_mcfg->id.pvt_id);

		dev_warn(ctx->dev, "channels: src=%d dst=%d\n",
				src_fmt->channels, dst_fmt->channels);
		dev_warn(ctx->dev, "s_freq: src=%d dst=%d\n",
				src_fmt->s_freq, dst_fmt->s_freq);
		dev_warn(ctx->dev, "bit_depth: src=%d dst=%d\n",
				src_fmt->bit_depth, dst_fmt->bit_depth);
		dev_warn(ctx->dev, "valid_bit_depth: src=%d dst=%d\n",
				src_fmt->valid_bit_depth, dst_fmt->valid_bit_depth);
		dev_warn(ctx->dev, "ch_cfg: src=%d dst=%d\n",
				src_fmt->ch_cfg, dst_fmt->ch_cfg);
		dev_warn(ctx->dev, "interleaving_style: src=%d dst=%d\n",
				src_fmt->interleaving_style, dst_fmt->interleaving_style);
		dev_warn(ctx->dev, "sample_type: src=%d dst=%d\n",
				src_fmt->sample_type, dst_fmt->sample_type);
		dev_warn(ctx->dev, "ch_map: src=%d dst=%d\n",
				src_fmt->ch_map, dst_fmt->ch_map);
	}
}

/*
 * Once a module is instantiated it need to be 'bind' with other modules in
 * the pipeline. For binding we need to find the module pins which are bind
 * together
 * This function finds the pins and then sends bund_unbind IPC message to
 * DSP using IPC helper
 */
int skl_bind_modules(struct skl_sst *ctx,
			struct skl_module_cfg *src_mcfg,
			struct skl_module_cfg *dst_mcfg)
{
	int ret;
	struct skl_ipc_bind_unbind_msg msg;
	int in_max = dst_mcfg->module->max_input_pins;
	int out_max = src_mcfg->module->max_output_pins;
	int src_index, dst_index;

	skl_dump_bind_info(ctx, src_mcfg, dst_mcfg);

	if (src_mcfg->m_state < SKL_MODULE_INIT_DONE ||
		dst_mcfg->m_state < SKL_MODULE_INIT_DONE)
		return 0;

	src_index = skl_alloc_queue(src_mcfg->m_out_pin, dst_mcfg, out_max);
	if (src_index < 0)
		return -EINVAL;

	msg.src_queue = src_index;
	dst_index = skl_alloc_queue(dst_mcfg->m_in_pin, src_mcfg, in_max);
	if (dst_index < 0) {
		skl_free_queue(src_mcfg->m_out_pin, src_index);
		return -EINVAL;
	}

	msg.dst_queue = dst_index;

	dev_dbg(ctx->dev, "src queue = %d dst queue =%d\n",
			 msg.src_queue, msg.dst_queue);

	skl_module_format_mismatch_detection(ctx, src_mcfg, dst_mcfg,
						src_index, dst_index);

	msg.module_id = src_mcfg->id.module_id;
	msg.instance_id = src_mcfg->id.pvt_id;
	msg.dst_module_id = dst_mcfg->id.module_id;
	msg.dst_instance_id = dst_mcfg->id.pvt_id;
	msg.bind = true;

	ret = skl_ipc_bind_unbind(&ctx->ipc, &msg);

	if (!ret) {
		src_mcfg->m_state = SKL_MODULE_BIND_DONE;
		src_mcfg->m_out_pin[src_index].pin_state = SKL_PIN_BIND_DONE;
		dst_mcfg->m_in_pin[dst_index].pin_state = SKL_PIN_BIND_DONE;
	} else {
		/* error case , if IPC fails, clear the queue index */
		skl_free_queue(src_mcfg->m_out_pin, src_index);
		skl_free_queue(dst_mcfg->m_in_pin, dst_index);
	}

	return ret;
}

static int skl_set_pipe_state(struct skl_sst *ctx, struct skl_pipe *pipe,
	enum skl_ipc_pipeline_state state)
{
	dev_dbg(ctx->dev, "%s: pipe_satate = %d\n", __func__, state);

	return skl_ipc_set_pipeline_state(&ctx->ipc, pipe->ppl_id, state);
}

/*
 * A pipeline is a collection of modules. Before a module in instantiated a
 * pipeline needs to be created for it.
 * This function creates pipeline, by sending create pipeline IPC messages
 * to FW
 */
int skl_create_pipeline(struct skl_sst *ctx, struct skl_pipe *pipe)
{
	int ret;

	dev_dbg(ctx->dev, "%s: pipe_id = %d\n", __func__, pipe->ppl_id);

	ret = skl_ipc_create_pipeline(&ctx->ipc, pipe->memory_pages,
				pipe->pipe_priority, pipe->ppl_id,
				pipe->lp_mode);
	if (ret < 0) {
		dev_err(ctx->dev, "Failed to create pipeline\n");
		return ret;
	}

	pipe->state = SKL_PIPE_CREATED;
	skl_dbg_event(ctx, pipe->state);

	return 0;
}

/*
 * A pipeline needs to be deleted on cleanup. If a pipeline is running, then
 * pause the pipeline first and then delete it
 * The pipe delete is done by sending delete pipeline IPC. DSP will stop the
 * DMA engines and releases resources
 */
int skl_delete_pipe(struct skl_sst *ctx, struct skl_pipe *pipe)
{
	int ret;

	dev_dbg(ctx->dev, "%s: pipe = %d\n", __func__, pipe->ppl_id);

	/* If pipe is started, do stop the pipe in FW. */
	if (pipe->state >= SKL_PIPE_STARTED) {
		ret = skl_set_pipe_state(ctx, pipe, PPL_PAUSED);
		if (ret < 0) {
			dev_err(ctx->dev, "Failed to stop pipeline\n");
			return ret;
		}

		pipe->state = SKL_PIPE_PAUSED;
	}

	/* If pipe was not created in FW, do not try to delete it */
	if (pipe->state < SKL_PIPE_CREATED)
		return 0;

	ret = skl_ipc_delete_pipeline(&ctx->ipc, pipe->ppl_id);
	if (ret < 0) {
		dev_err(ctx->dev, "Failed to delete pipeline\n");
		return ret;
	}

	pipe->state = SKL_PIPE_INVALID;
	skl_dbg_event(ctx, pipe->state);
	ret = skl_notify_tplg_change(ctx, SKL_TPLG_CHG_NOTIFY_PIPELINE_DELETE);
	if (ret < 0)
		dev_warn(ctx->dev,
			"update of topology event delete pipe failed\n");

	return ret;
}

/*
 * A pipeline is also a scheduling entity in DSP which can be run, stopped
 * For processing data the pipe need to be run by sending IPC set pipe state
 * to DSP
 */
int skl_run_pipe(struct skl_sst *ctx, struct skl_pipe *pipe)
{
	int ret;

	dev_dbg(ctx->dev, "%s: pipe = %d\n", __func__, pipe->ppl_id);

	/* If pipe was not created in FW, do not try to pause or delete */
	if (pipe->state < SKL_PIPE_CREATED)
		return 0;

	/* Pipe has to be paused before it is started */
	ret = skl_set_pipe_state(ctx, pipe, PPL_PAUSED);
	if (ret < 0) {
		dev_err(ctx->dev, "Failed to pause pipe\n");
		return ret;
	}

	pipe->state = SKL_PIPE_PAUSED;

	ret = skl_set_pipe_state(ctx, pipe, PPL_RUNNING);
	if (ret < 0) {
		dev_err(ctx->dev, "Failed to start pipe\n");
		return ret;
	}

	pipe->state = SKL_PIPE_STARTED;
	ret = skl_notify_tplg_change(ctx, SKL_TPLG_CHG_NOTIFY_PIPELINE_START);
	if (ret < 0)
		dev_warn(ctx->dev,
			"update of topology event run pipe failed\n");

	return 0;
}

/*
 * Stop the pipeline by sending set pipe state IPC
 * DSP doesnt implement stop so we always send pause message
 */
int skl_stop_pipe(struct skl_sst *ctx, struct skl_pipe *pipe)
{
	int ret;

	dev_dbg(ctx->dev, "In %s pipe=%d\n", __func__, pipe->ppl_id);

	/* If pipe was not created in FW, do not try to pause or delete */
	if (pipe->state < SKL_PIPE_PAUSED)
		return 0;

	ret = skl_set_pipe_state(ctx, pipe, PPL_PAUSED);
	if (ret < 0) {
		dev_dbg(ctx->dev, "Failed to stop pipe\n");
		return ret;
	}

	pipe->state = SKL_PIPE_PAUSED;

	return 0;
}

/*
 * Reset the pipeline by sending set pipe state IPC this will reset the DMA
 * from the DSP side
 */
int skl_reset_pipe(struct skl_sst *ctx, struct skl_pipe *pipe)
{
	int ret;

	/* If pipe was not created in FW, do not try to pause or delete */
	if (pipe->state < SKL_PIPE_PAUSED)
		return 0;

	ret = skl_set_pipe_state(ctx, pipe, PPL_RESET);
	if (ret < 0) {
		dev_dbg(ctx->dev, "Failed to reset pipe ret=%d\n", ret);
		return ret;
	}

	pipe->state = SKL_PIPE_RESET;

	return 0;
}

/* Algo parameter set helper function */
int skl_set_module_params(struct skl_sst *ctx, u32 *params, int size,
				u32 param_id, struct skl_module_cfg *mcfg)
{
	struct skl_ipc_large_config_msg msg;

	msg.module_id = mcfg->id.module_id;
	msg.instance_id = mcfg->id.pvt_id;
	msg.param_data_size = size;
	msg.large_param_id = param_id;

	return skl_ipc_set_large_config(&ctx->ipc, &msg, params);
}

int skl_get_module_params(struct skl_sst *ctx, u32 *params, int size,
			  u32 param_id, struct skl_module_cfg *mcfg)
{
	struct skl_ipc_large_config_msg msg;

	msg.module_id = mcfg->id.module_id;
	msg.instance_id = mcfg->id.pvt_id;
	msg.param_data_size = size;
	msg.large_param_id = param_id;

	return skl_ipc_get_large_config(&ctx->ipc, &msg, params, NULL,
			0, NULL);
}<|MERGE_RESOLUTION|>--- conflicted
+++ resolved
@@ -394,42 +394,25 @@
 
 	host_cpr_cfg = kzalloc(sizeof(*host_cpr_cfg), GFP_KERNEL);
 	if (!host_cpr_cfg) {
-<<<<<<< HEAD
-		ret = -ENOMEM;
-		goto error;
-=======
 		return -ENOMEM;
->>>>>>> 228d1d60
 	}
 
 	link_cpr_cfg = kzalloc(sizeof(*link_cpr_cfg), GFP_KERNEL);
 	if (!link_cpr_cfg) {
 		ret = -ENOMEM;
-<<<<<<< HEAD
-		goto error;
-=======
 		goto free_host_cpr_cfg;
->>>>>>> 228d1d60
 	}
 
 	host_cpr_mod = kzalloc(sizeof(*host_cpr_mod), GFP_KERNEL);
 	if (!host_cpr_mod) {
 		ret = -ENOMEM;
-<<<<<<< HEAD
-		goto error;
-=======
 		goto free_link_cpr_cfg;
->>>>>>> 228d1d60
 	}
 
 	link_cpr_mod = kzalloc(sizeof(*link_cpr_mod), GFP_KERNEL);
 	if (!link_cpr_mod) {
 		ret = -ENOMEM;
-<<<<<<< HEAD
-		goto error;
-=======
 		goto free_host_cpr_mod;
->>>>>>> 228d1d60
 	}
 
 	link_cpr_cfg->module = link_cpr_mod;
@@ -483,15 +466,10 @@
 	host_cpr_cfg->id.instance_id = 1;
 	host_cpr_cfg->id.pvt_id = skl_get_pvt_id(ctx,
 		(uuid_le *)host_cpr_cfg->guid, host_cpr_cfg->id.instance_id);
-<<<<<<< HEAD
-	if (host_cpr_cfg->id.pvt_id < 0)
-		return -EINVAL;
-=======
 	if (host_cpr_cfg->id.pvt_id < 0) {
 		ret = -EINVAL;
 		goto error_delete_pipeline;
 	}
->>>>>>> 228d1d60
 
 	host_cpr_cfg->module->resources[0].cps = 100000;
 	host_cpr_cfg->module->resources[0].is_pages = 0;
@@ -570,15 +548,10 @@
 	link_cpr_cfg->id.instance_id = 2;
 	link_cpr_cfg->id.pvt_id = skl_get_pvt_id(ctx,
 		(uuid_le *)link_cpr_cfg->guid, link_cpr_cfg->id.instance_id);
-<<<<<<< HEAD
-	if (link_cpr_cfg->id.pvt_id < 0)
-		return -EINVAL;
-=======
 	if (link_cpr_cfg->id.pvt_id < 0) {
 		ret -EINVAL;
 		goto free_host_m_out_pin;
 	}
->>>>>>> 228d1d60
 
 	link_cpr_cfg->dev_type = SKL_DEVICE_SDW_PCM;
 #if IS_ENABLED(CONFIG_SND_SOC_INTEL_CNL_FPGA)
@@ -654,17 +627,6 @@
 
 error:
 	/* Free up all memory allocated */
-<<<<<<< HEAD
-	kfree(host_cpr_cfg->m_in_pin);
-	kfree(host_cpr_cfg->m_out_pin);
-	kfree(link_cpr_cfg->m_in_pin);
-	kfree(link_cpr_cfg->m_out_pin);
-	kfree(link_cpr_cfg->formats_config.caps);
-	kfree(host_cpr_cfg);
-	kfree(link_cpr_cfg);
-	kfree(host_cpr_mod);
-	kfree(link_cpr_mod);
-=======
 	kfree(link_cpr_cfg->formats_config.caps);
 free_link_m_out_pin:
 	kfree(link_cpr_cfg->m_out_pin);
@@ -686,7 +648,6 @@
 	kfree(link_cpr_cfg);
 free_host_cpr_cfg:
 	kfree(host_cpr_cfg);
->>>>>>> 228d1d60
 
 	return ret;
 }
@@ -706,42 +667,25 @@
 
 	link_cpr_cfg = kzalloc(sizeof(*link_cpr_cfg), GFP_KERNEL);
 	if (!link_cpr_cfg) {
-<<<<<<< HEAD
-		ret = -ENOMEM;
-		goto error;
-=======
 		return -ENOMEM;
->>>>>>> 228d1d60
 	}
 
 	host_cpr_cfg = kzalloc(sizeof(*host_cpr_cfg), GFP_KERNEL);
 	if (!host_cpr_cfg) {
 		ret = -ENOMEM;
-<<<<<<< HEAD
-		goto error;
-=======
 		goto free_link_cpr_cfg;
->>>>>>> 228d1d60
 	}
 
 	host_cpr_mod = kzalloc(sizeof(*host_cpr_mod), GFP_KERNEL);
 	if (!host_cpr_mod) {
 		ret = -ENOMEM;
-<<<<<<< HEAD
-		goto error;
-=======
 		goto free_host_cpr_cfg;
->>>>>>> 228d1d60
 	}
 
 	link_cpr_mod = kzalloc(sizeof(*link_cpr_mod), GFP_KERNEL);
 	if (!link_cpr_mod) {
 		ret = -ENOMEM;
-<<<<<<< HEAD
-		goto error;
-=======
 		goto free_host_cpr_mod;
->>>>>>> 228d1d60
 	}
 
 	link_cpr_cfg->module = link_cpr_mod;
@@ -796,15 +740,10 @@
 	link_cpr_cfg->id.instance_id = 3;
 	link_cpr_cfg->id.pvt_id = skl_get_pvt_id(ctx,
 		(uuid_le *)link_cpr_cfg->guid, link_cpr_cfg->id.instance_id);
-<<<<<<< HEAD
-	if (link_cpr_cfg->id.pvt_id < 0)
-		return -EINVAL;
-=======
 	if (link_cpr_cfg->id.pvt_id < 0) {
 		ret = -EINVAL;
 		goto error_delete_pipeline;
 	}
->>>>>>> 228d1d60
 
 	link_cpr_cfg->module->resources[0].cps = 100000;
 	link_cpr_cfg->module->resources[0].is_pages = 0;
@@ -904,16 +843,10 @@
 	host_cpr_cfg->id.instance_id = 4;
 	host_cpr_cfg->id.pvt_id = skl_get_pvt_id(ctx,
 		(uuid_le *)host_cpr_cfg->guid, host_cpr_cfg->id.instance_id);
-<<<<<<< HEAD
-	if (host_cpr_cfg->id.pvt_id < 0)
-		return -EINVAL;
-
-=======
 	if (host_cpr_cfg->id.pvt_id < 0) {
 		ret -EINVAL;
 		goto free_link_m_out_pin;
 	}
->>>>>>> 228d1d60
 	host_cpr_cfg->dev_type = SKL_DEVICE_HDAHOST;
 	host_cpr_cfg->hw_conn_type = SKL_CONN_SINK;
 	link_cpr_params.host_dma_id = (bra_data->cp_stream_tag - 1);
@@ -967,18 +900,6 @@
 		goto error;
 
 error:
-<<<<<<< HEAD
-	/* Free up all memory allocated */
-	kfree(link_cpr_cfg->formats_config.caps);
-	kfree(link_cpr_cfg->m_in_pin);
-	kfree(link_cpr_cfg->m_out_pin);
-	kfree(host_cpr_cfg->m_in_pin);
-	kfree(host_cpr_cfg->m_out_pin);
-	kfree(link_cpr_cfg);
-	kfree(host_cpr_cfg);
-	kfree(host_cpr_mod);
-	kfree(link_cpr_mod);
-=======
 	kfree(host_cpr_cfg->m_out_pin);
 free_host_m_in_pin:
 	kfree(host_cpr_cfg->m_in_pin);
@@ -1000,7 +921,6 @@
 	kfree(host_cpr_cfg);
 free_link_cpr_cfg:
 	kfree(link_cpr_cfg);
->>>>>>> 228d1d60
 	return ret;
 }
 
@@ -1443,20 +1363,10 @@
 
 	skl_dsp_enable_notification(skl->skl_sst, false);
 
-<<<<<<< HEAD
-	/* Set DMA buffer configuration */
-	if (skl->cfg.dmacfg.size)
-		skl_ipc_set_dma_cfg(&skl->skl_sst->ipc, BXT_INSTANCE_ID,
-			BXT_BASE_FW_MODULE_ID, (u32 *)(&skl->cfg.dmacfg));
-
-	/* Set DMA clock controls */
-	return skl_dsp_set_dma_clk_controls(skl->skl_sst);
-=======
 	/* Set the FW config info from topology */
 	skl_tplg_fw_cfg_set(skl);
 
 	return ret;
->>>>>>> 228d1d60
 }
 
 enum skl_bitdepth skl_get_bit_depth(int params)
