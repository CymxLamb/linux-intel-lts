--- conflicted
+++ resolved
@@ -212,25 +212,17 @@
 {
 	u64 mask;
 
-<<<<<<< HEAD
 	if (!ipc->msg) {
 		dev_err(ipc->dev, "Received 0x%llx, but no ongoing communication\n",
-=======
+			header);
+		return NULL;
+	}
+
 	if (ipc->ops.reply_msg_match != NULL)
 		header = ipc->ops.reply_msg_match(header, &mask);
 	else
 		mask = (u64)-1;
 
-	if (list_empty(&ipc->rx_list)) {
-		dev_err(ipc->dev, "error: rx list empty but received 0x%llx\n",
->>>>>>> 5473d45d
-			header);
-		return NULL;
-	}
-
-	if (ipc->ops.reply_msg_match != NULL)
-		header = ipc->ops.reply_msg_match(header, &mask);
-
 	if ((ipc->msg->header & mask) == header)
 		return ipc->msg;
 
