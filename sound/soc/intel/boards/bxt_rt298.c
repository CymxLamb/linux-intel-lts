/*
 * Intel Broxton-P I2S Machine Driver
 *
 * Copyright (C) 2014-2016, Intel Corporation. All rights reserved.
 *
 * Modified from:
 *   Intel Skylake I2S Machine driver
 *
 * This program is free software; you can redistribute it and/or
 * modify it under the terms of the GNU General Public License version
 * 2 as published by the Free Software Foundation.
 *
 * This program is distributed in the hope that it will be useful,
 * but WITHOUT ANY WARRANTY; without even the implied warranty of
 * MERCHANTABILITY or FITNESS FOR A PARTICULAR PURPOSE.  See the
 * GNU General Public License for more details.
 */

#include <linux/module.h>
#include <linux/platform_device.h>
#include <sound/core.h>
#include <sound/pcm.h>
#include <sound/soc.h>
#include <sound/jack.h>
#include <sound/pcm_params.h>
#include "../../codecs/hdac_hdmi.h"
#include "../../codecs/rt298.h"

/* Headset jack detection DAPM pins */
static struct snd_soc_jack broxton_headset;
static struct snd_soc_jack broxton_hdmi[3];

struct bxt_hdmi_pcm {
	struct list_head head;
	struct snd_soc_dai *codec_dai;
	int device;
};

struct bxt_rt286_private {
	struct list_head hdmi_pcm_list;
};

enum {
	BXT_DPCM_AUDIO_PB = 0,
	BXT_DPCM_AUDIO_CP,
	BXT_DPCM_AUDIO_REF_CP,
	BXT_DPCM_AUDIO_DMIC_CP,
	BXT_DPCM_AUDIO_HDMI1_PB,
	BXT_DPCM_AUDIO_HDMI2_PB,
	BXT_DPCM_AUDIO_HDMI3_PB,
};

static struct snd_soc_jack_pin broxton_headset_pins[] = {
	{
		.pin = "Mic Jack",
		.mask = SND_JACK_MICROPHONE,
	},
	{
		.pin = "Headphone Jack",
		.mask = SND_JACK_HEADPHONE,
	},
};

static const struct snd_kcontrol_new broxton_controls[] = {
	SOC_DAPM_PIN_SWITCH("Speaker"),
	SOC_DAPM_PIN_SWITCH("Headphone Jack"),
	SOC_DAPM_PIN_SWITCH("Mic Jack"),
};

static const struct snd_soc_dapm_widget broxton_widgets[] = {
	SND_SOC_DAPM_HP("Headphone Jack", NULL),
	SND_SOC_DAPM_SPK("Speaker", NULL),
	SND_SOC_DAPM_MIC("Mic Jack", NULL),
	SND_SOC_DAPM_MIC("DMIC2", NULL),
	SND_SOC_DAPM_MIC("SoC DMIC", NULL),
	SND_SOC_DAPM_SPK("HDMI1", NULL),
	SND_SOC_DAPM_SPK("HDMI2", NULL),
	SND_SOC_DAPM_SPK("HDMI3", NULL),
};

static const struct snd_soc_dapm_route broxton_rt298_map[] = {
	/* speaker */
	{"Speaker", NULL, "SPOR"},
	{"Speaker", NULL, "SPOL"},

	/* HP jack connectors - unknown if we have jack detect */
	{"Headphone Jack", NULL, "HPO Pin"},

	/* other jacks */
	{"MIC1", NULL, "Mic Jack"},

	/* digital mics */
	{"DMIC1 Pin", NULL, "DMIC2"},
	{"DMic", NULL, "SoC DMIC"},

	{"HDMI1", NULL, "hif5-0 Output"},
	{"HDMI2", NULL, "hif6-0 Output"},
	{"HDMI2", NULL, "hif7-0 Output"},

	/* CODEC BE connections */
	{ "AIF1 Playback", NULL, "ssp5 Tx"},
	{ "ssp5 Tx", NULL, "codec0_out"},
	{ "ssp5 Tx", NULL, "codec1_out"},

	{ "codec0_in", NULL, "ssp5 Rx" },
	{ "ssp5 Rx", NULL, "AIF1 Capture" },

	{ "dmic01_hifi", NULL, "DMIC01 Rx" },
	{ "DMIC01 Rx", NULL, "Capture" },

	{ "hifi3", NULL, "iDisp3 Tx"},
	{ "iDisp3 Tx", NULL, "iDisp3_out"},
	{ "hifi2", NULL, "iDisp2 Tx"},
	{ "iDisp2 Tx", NULL, "iDisp2_out"},
	{ "hifi1", NULL, "iDisp1 Tx"},
	{ "iDisp1 Tx", NULL, "iDisp1_out"},
};

static const struct snd_soc_dapm_route geminilake_rt298_map[] = {
	/* speaker */
	{"Speaker", NULL, "SPOR"},
	{"Speaker", NULL, "SPOL"},

	/* HP jack connectors - unknown if we have jack detect */
	{"Headphone Jack", NULL, "HPO Pin"},

	/* other jacks */
	{"MIC1", NULL, "Mic Jack"},

	/* digital mics */
	{"DMIC1 Pin", NULL, "DMIC2"},
	{"DMic", NULL, "SoC DMIC"},

	{"HDMI1", NULL, "hif5-0 Output"},
	{"HDMI2", NULL, "hif6-0 Output"},
	{"HDMI2", NULL, "hif7-0 Output"},

	/* CODEC BE connections */
	{ "AIF1 Playback", NULL, "ssp2 Tx"},
	{ "ssp2 Tx", NULL, "codec0_out"},
	{ "ssp2 Tx", NULL, "codec1_out"},

	{ "codec0_in", NULL, "ssp2 Rx" },
	{ "ssp2 Rx", NULL, "AIF1 Capture" },

	{ "dmic01_hifi", NULL, "DMIC01 Rx" },
	{ "DMIC01 Rx", NULL, "Capture" },

	{ "hifi3", NULL, "iDisp3 Tx"},
	{ "iDisp3 Tx", NULL, "iDisp3_out"},
	{ "hifi2", NULL, "iDisp2 Tx"},
	{ "iDisp2 Tx", NULL, "iDisp2_out"},
	{ "hifi1", NULL, "iDisp1 Tx"},
	{ "iDisp1 Tx", NULL, "iDisp1_out"},
};

static int broxton_rt298_fe_init(struct snd_soc_pcm_runtime *rtd)
{
	struct snd_soc_dapm_context *dapm;
	struct snd_soc_component *component = rtd->cpu_dai->component;

	dapm = snd_soc_component_get_dapm(component);
	snd_soc_dapm_ignore_suspend(dapm, "Reference Capture");

	return 0;
}

static int broxton_rt298_codec_init(struct snd_soc_pcm_runtime *rtd)
{
	struct snd_soc_codec *codec = rtd->codec;
	int ret = 0;

	ret = snd_soc_card_jack_new(rtd->card, "Headset",
		SND_JACK_HEADSET | SND_JACK_BTN_0,
		&broxton_headset,
		broxton_headset_pins, ARRAY_SIZE(broxton_headset_pins));

	if (ret)
		return ret;

	rt298_mic_detect(codec, &broxton_headset);

	snd_soc_dapm_ignore_suspend(&rtd->card->dapm, "SoC DMIC");

	return 0;
}

static int broxton_hdmi_init(struct snd_soc_pcm_runtime *rtd)
{
	struct bxt_rt286_private *ctx = snd_soc_card_get_drvdata(rtd->card);
	struct snd_soc_dai *dai = rtd->codec_dai;
	struct bxt_hdmi_pcm *pcm;

	pcm = devm_kzalloc(rtd->card->dev, sizeof(*pcm), GFP_KERNEL);
	if (!pcm)
		return -ENOMEM;

	pcm->device = BXT_DPCM_AUDIO_HDMI1_PB + dai->id;
	pcm->codec_dai = dai;

	list_add_tail(&pcm->head, &ctx->hdmi_pcm_list);

	return 0;
}

static int broxton_ssp5_fixup(struct snd_soc_pcm_runtime *rtd,
			struct snd_pcm_hw_params *params)
{
	struct snd_interval *rate = hw_param_interval(params,
					SNDRV_PCM_HW_PARAM_RATE);
	struct snd_interval *channels = hw_param_interval(params,
					SNDRV_PCM_HW_PARAM_CHANNELS);
	struct snd_mask *fmt = hw_param_mask(params, SNDRV_PCM_HW_PARAM_FORMAT);

	/* The ADSP will covert the FE rate to 48k, stereo */
	rate->min = rate->max = 48000;
	channels->min = channels->max = 2;

	/* set SSP5 to 24 bit */
	snd_mask_none(fmt);
	snd_mask_set(fmt, SNDRV_PCM_FORMAT_S24_LE);

	return 0;
}

static int broxton_rt298_hw_params(struct snd_pcm_substream *substream,
	struct snd_pcm_hw_params *params)
{
	struct snd_soc_pcm_runtime *rtd = substream->private_data;
	struct snd_soc_dai *codec_dai = rtd->codec_dai;
	int ret;

	ret = snd_soc_dai_set_sysclk(codec_dai, RT298_SCLK_S_PLL,
					19200000, SND_SOC_CLOCK_IN);
	if (ret < 0) {
		dev_err(rtd->dev, "can't set codec sysclk configuration\n");
		return ret;
	}

	return ret;
}

static const struct snd_soc_ops broxton_rt298_ops = {
	.hw_params = broxton_rt298_hw_params,
};

static unsigned int rates[] = {
	48000,
};

static struct snd_pcm_hw_constraint_list constraints_rates = {
	.count = ARRAY_SIZE(rates),
	.list  = rates,
	.mask = 0,
};

static int broxton_dmic_fixup(struct snd_soc_pcm_runtime *rtd,
				struct snd_pcm_hw_params *params)
{
	struct snd_interval *channels = hw_param_interval(params,
						SNDRV_PCM_HW_PARAM_CHANNELS);
	channels->min = channels->max = 4;

	return 0;
}

static unsigned int channels_dmic[] = {
	1, 2, 3, 4,
};

static struct snd_pcm_hw_constraint_list constraints_dmic_channels = {
	.count = ARRAY_SIZE(channels_dmic),
	.list = channels_dmic,
	.mask = 0,
};

static int broxton_dmic_startup(struct snd_pcm_substream *substream)
{
	struct snd_pcm_runtime *runtime = substream->runtime;

	runtime->hw.channels_max = 4;
	snd_pcm_hw_constraint_list(runtime, 0, SNDRV_PCM_HW_PARAM_CHANNELS,
					&constraints_dmic_channels);

	return snd_pcm_hw_constraint_list(substream->runtime, 0,
				SNDRV_PCM_HW_PARAM_RATE, &constraints_rates);
}

static const struct snd_soc_ops broxton_dmic_ops = {
	.startup = broxton_dmic_startup,
};

static unsigned int channels[] = {
	2,
};

static struct snd_pcm_hw_constraint_list constraints_channels = {
	.count = ARRAY_SIZE(channels),
	.list = channels,
	.mask = 0,
};

static int bxt_fe_startup(struct snd_pcm_substream *substream)
{
	struct snd_pcm_runtime *runtime = substream->runtime;

	/*
	 * on this platform for PCM device we support:
	 *      48Khz
	 *      stereo
	 *	16-bit audio
	 */

	runtime->hw.channels_max = 2;
	snd_pcm_hw_constraint_list(runtime, 0, SNDRV_PCM_HW_PARAM_CHANNELS,
				&constraints_channels);

	runtime->hw.formats = SNDRV_PCM_FMTBIT_S16_LE;
	snd_pcm_hw_constraint_msbits(runtime, 0, 16, 16);
	snd_pcm_hw_constraint_list(runtime, 0,
				SNDRV_PCM_HW_PARAM_RATE, &constraints_rates);

	return 0;
}

static const struct snd_soc_ops broxton_rt286_fe_ops = {
	.startup = bxt_fe_startup,
};

/* broxton digital audio interface glue - connects codec <--> CPU */
static struct snd_soc_dai_link broxton_rt298_dais[] = {
	/* Front End DAI links */
	[BXT_DPCM_AUDIO_PB] =
	{
		.name = "Bxt Audio Port",
		.stream_name = "Audio",
		.cpu_dai_name = "System Pin",
		.platform_name = "0000:00:0e.0",
		.nonatomic = 1,
		.dynamic = 1,
		.codec_name = "snd-soc-dummy",
		.codec_dai_name = "snd-soc-dummy-dai",
		.init = broxton_rt298_fe_init,
		.trigger = {SND_SOC_DPCM_TRIGGER_POST, SND_SOC_DPCM_TRIGGER_POST},
		.dpcm_playback = 1,
		.ops = &broxton_rt286_fe_ops,
	},
	[BXT_DPCM_AUDIO_CP] =
	{
		.name = "Bxt Audio Capture Port",
		.stream_name = "Audio Record",
		.cpu_dai_name = "System Pin",
		.platform_name = "0000:00:0e.0",
		.nonatomic = 1,
		.dynamic = 1,
		.codec_name = "snd-soc-dummy",
		.codec_dai_name = "snd-soc-dummy-dai",
		.trigger = {SND_SOC_DPCM_TRIGGER_POST, SND_SOC_DPCM_TRIGGER_POST},
		.dpcm_capture = 1,
		.ops = &broxton_rt286_fe_ops,
	},
	[BXT_DPCM_AUDIO_REF_CP] =
	{
		.name = "Bxt Audio Reference cap",
		.stream_name = "refcap",
		.cpu_dai_name = "Reference Pin",
		.codec_name = "snd-soc-dummy",
		.codec_dai_name = "snd-soc-dummy-dai",
		.platform_name = "0000:00:0e.0",
		.init = NULL,
		.dpcm_capture = 1,
		.nonatomic = 1,
		.dynamic = 1,
	},
	[BXT_DPCM_AUDIO_DMIC_CP] =
	{
		.name = "Bxt Audio DMIC cap",
		.stream_name = "dmiccap",
		.cpu_dai_name = "DMIC Pin",
		.codec_name = "snd-soc-dummy",
		.codec_dai_name = "snd-soc-dummy-dai",
		.platform_name = "0000:00:0e.0",
		.init = NULL,
		.dpcm_capture = 1,
		.nonatomic = 1,
		.dynamic = 1,
		.ops = &broxton_dmic_ops,
	},
	[BXT_DPCM_AUDIO_HDMI1_PB] =
	{
		.name = "Bxt HDMI Port1",
		.stream_name = "Hdmi1",
		.cpu_dai_name = "HDMI1 Pin",
		.codec_name = "snd-soc-dummy",
		.codec_dai_name = "snd-soc-dummy-dai",
		.platform_name = "0000:00:0e.0",
		.dpcm_playback = 1,
		.init = NULL,
		.nonatomic = 1,
		.dynamic = 1,
	},
	[BXT_DPCM_AUDIO_HDMI2_PB] =
	{
		.name = "Bxt HDMI Port2",
		.stream_name = "Hdmi2",
		.cpu_dai_name = "HDMI2 Pin",
		.codec_name = "snd-soc-dummy",
		.codec_dai_name = "snd-soc-dummy-dai",
		.platform_name = "0000:00:0e.0",
		.dpcm_playback = 1,
		.init = NULL,
		.nonatomic = 1,
		.dynamic = 1,
	},
	[BXT_DPCM_AUDIO_HDMI3_PB] =
	{
		.name = "Bxt HDMI Port3",
		.stream_name = "Hdmi3",
		.cpu_dai_name = "HDMI3 Pin",
		.codec_name = "snd-soc-dummy",
		.codec_dai_name = "snd-soc-dummy-dai",
		.platform_name = "0000:00:0e.0",
		.dpcm_playback = 1,
		.init = NULL,
		.nonatomic = 1,
		.dynamic = 1,
	},
	/* Probe DAI links */
	{
		.name = "Bxt Compress Probe playback",
		.stream_name = "Probe Playback",
		.cpu_dai_name = "Compress Probe0 Pin",
		.codec_name = "snd-soc-dummy",
		.codec_dai_name = "snd-soc-dummy-dai",
		.platform_name = "0000:00:0e.0",
		.init = NULL,
		.nonatomic = 1,
	},
	{
		.name = "Bxt Compress Probe capture",
		.stream_name = "Probe Capture",
		.cpu_dai_name = "Compress Probe1 Pin",
		.codec_name = "snd-soc-dummy",
		.codec_dai_name = "snd-soc-dummy-dai",
		.platform_name = "0000:00:0e.0",
		.init = NULL,
		.nonatomic = 1,
	},
	/* Trace Buffer DAI links */
	{
		.name = "Bxt Trace Buffer0",
		.stream_name = "Core 0 Trace Buffer",
		.cpu_dai_name = "TraceBuffer0 Pin",
		.codec_name = "snd-soc-dummy",
		.codec_dai_name = "snd-soc-dummy-dai",
		.platform_name = "0000:00:0e.0",
		.capture_only = true,
		.ignore_suspend = 1,
	},
	{
		.name = "Bxt Trace Buffer1",
		.stream_name = "Core 1 Trace Buffer",
		.cpu_dai_name = "TraceBuffer1 Pin",
		.codec_name = "snd-soc-dummy",
		.codec_dai_name = "snd-soc-dummy-dai",
		.platform_name = "0000:00:0e.0",
		.capture_only = true,
		.ignore_suspend = 1,
	},

	/* Back End DAI links */
	{
		/* SSP5 - Codec */
		.name = "SSP5-Codec",
		.id = 0,
		.cpu_dai_name = "SSP5 Pin",
		.platform_name = "0000:00:0e.0",
		.no_pcm = 1,
		.codec_name = "i2c-INT343A:00",
		.codec_dai_name = "rt298-aif1",
		.init = broxton_rt298_codec_init,
		.dai_fmt = SND_SOC_DAIFMT_DSP_A | SND_SOC_DAIFMT_NB_NF |
						SND_SOC_DAIFMT_CBS_CFS,
		.ignore_pmdown_time = 1,
		.be_hw_params_fixup = broxton_ssp5_fixup,
		.ops = &broxton_rt298_ops,
		.dpcm_playback = 1,
		.dpcm_capture = 1,
	},
	{
		.name = "dmic01",
		.id = 1,
		.cpu_dai_name = "DMIC01 Pin",
		.codec_name = "dmic-codec",
		.codec_dai_name = "dmic-hifi",
		.platform_name = "0000:00:0e.0",
		.be_hw_params_fixup = broxton_dmic_fixup,
		.ignore_suspend = 1,
		.dpcm_capture = 1,
		.no_pcm = 1,
	},
	{
		.name = "iDisp1",
		.id = 3,
		.cpu_dai_name = "iDisp1 Pin",
		.codec_name = "ehdaudio0D2",
		.codec_dai_name = "intel-hdmi-hifi1",
		.platform_name = "0000:00:0e.0",
		.init = broxton_hdmi_init,
		.dpcm_playback = 1,
		.no_pcm = 1,
	},
	{
		.name = "iDisp2",
		.id = 4,
		.cpu_dai_name = "iDisp2 Pin",
		.codec_name = "ehdaudio0D2",
		.codec_dai_name = "intel-hdmi-hifi2",
		.platform_name = "0000:00:0e.0",
		.init = broxton_hdmi_init,
		.dpcm_playback = 1,
		.no_pcm = 1,
	},
	{
		.name = "iDisp3",
		.id = 5,
		.cpu_dai_name = "iDisp3 Pin",
		.codec_name = "ehdaudio0D2",
		.codec_dai_name = "intel-hdmi-hifi3",
		.platform_name = "0000:00:0e.0",
		.init = broxton_hdmi_init,
		.dpcm_playback = 1,
		.no_pcm = 1,
	},
};

#define NAME_SIZE	32
static int bxt_card_late_probe(struct snd_soc_card *card)
{
	struct bxt_rt286_private *ctx = snd_soc_card_get_drvdata(card);
	struct bxt_hdmi_pcm *pcm;
	struct snd_soc_codec *codec = NULL;
	int err, i = 0;
	char jack_name[NAME_SIZE];

	list_for_each_entry(pcm, &ctx->hdmi_pcm_list, head) {
		codec = pcm->codec_dai->codec;
		snprintf(jack_name, sizeof(jack_name),
			"HDMI/DP, pcm=%d Jack", pcm->device);
		err = snd_soc_card_jack_new(card, jack_name,
					SND_JACK_AVOUT, &broxton_hdmi[i],
					NULL, 0);

		if (err)
			return err;

		err = hdac_hdmi_jack_init(pcm->codec_dai, pcm->device,
						&broxton_hdmi[i]);
		if (err < 0)
			return err;

		i++;
	}

	if (!codec)
		return -EINVAL;

	return hdac_hdmi_jack_port_init(codec, &card->dapm);
}


/* broxton audio machine driver for SPT + RT298S */
static struct snd_soc_card broxton_rt298 = {
	.name = "broxton-rt298",
	.owner = THIS_MODULE,
	.dai_link = broxton_rt298_dais,
	.num_links = ARRAY_SIZE(broxton_rt298_dais),
	.controls = broxton_controls,
	.num_controls = ARRAY_SIZE(broxton_controls),
	.dapm_widgets = broxton_widgets,
	.num_dapm_widgets = ARRAY_SIZE(broxton_widgets),
	.dapm_routes = broxton_rt298_map,
	.num_dapm_routes = ARRAY_SIZE(broxton_rt298_map),
	.fully_routed = true,
	.late_probe = bxt_card_late_probe,

<<<<<<< HEAD
=======
};

static struct snd_soc_card geminilake_rt298 = {
	.name = "geminilake-rt298",
	.owner = THIS_MODULE,
	.dai_link = broxton_rt298_dais,
	.num_links = ARRAY_SIZE(broxton_rt298_dais),
	.controls = broxton_controls,
	.num_controls = ARRAY_SIZE(broxton_controls),
	.dapm_widgets = broxton_widgets,
	.num_dapm_widgets = ARRAY_SIZE(broxton_widgets),
	.dapm_routes = geminilake_rt298_map,
	.num_dapm_routes = ARRAY_SIZE(geminilake_rt298_map),
	.fully_routed = true,
	.late_probe = bxt_card_late_probe,
>>>>>>> 994233f1
};

static int broxton_audio_probe(struct platform_device *pdev)
{
	struct bxt_rt286_private *ctx;
<<<<<<< HEAD

	ctx = devm_kzalloc(&pdev->dev, sizeof(*ctx), GFP_ATOMIC);
	if (!ctx)
		return -ENOMEM;

	INIT_LIST_HEAD(&ctx->hdmi_pcm_list);

	broxton_rt298.dev = &pdev->dev;
	snd_soc_card_set_drvdata(&broxton_rt298, ctx);
=======
	struct snd_soc_card *card =
			(struct snd_soc_card *)pdev->id_entry->driver_data;
	int i;

	for (i = 0; i < ARRAY_SIZE(broxton_rt298_dais); i++) {
		if (!strcmp(card->dai_link[i].codec_name, "i2c-INT343A:00")) {
			if (!strcmp(card->name, "broxton-rt298")) {
				card->dai_link[i].name = "SSP5-Codec";
				card->dai_link[i].cpu_dai_name = "SSP5 Pin";
			} else if (!strcmp(card->name, "geminilake-rt298")) {
				card->dai_link[i].name = "SSP2-Codec";
				card->dai_link[i].cpu_dai_name = "SSP2 Pin";
			}
		}
	}
>>>>>>> 994233f1

	ctx = devm_kzalloc(&pdev->dev, sizeof(*ctx), GFP_ATOMIC);
	if (!ctx)
		return -ENOMEM;

	INIT_LIST_HEAD(&ctx->hdmi_pcm_list);

	card->dev = &pdev->dev;
	snd_soc_card_set_drvdata(card, ctx);

	return devm_snd_soc_register_card(&pdev->dev, card);
}

static const struct platform_device_id bxt_board_ids[] = {
	{ .name = "bxt_alc298s_i2s", .driver_data =
				(unsigned long)&broxton_rt298 },
	{ .name = "glk_alc298s_i2s", .driver_data =
				(unsigned long)&geminilake_rt298 },
};

static struct platform_driver broxton_audio = {
	.probe = broxton_audio_probe,
	.driver = {
		.name = "bxt_alc298s_i2s",
		.pm = &snd_soc_pm_ops,
	},
	.id_table = bxt_board_ids,
};
module_platform_driver(broxton_audio)

/* Module information */
MODULE_AUTHOR("Ramesh Babu <Ramesh.Babu@intel.com>");
MODULE_AUTHOR("Senthilnathan Veppur <senthilnathanx.veppur@intel.com>");
MODULE_DESCRIPTION("Intel SST Audio for Broxton");
MODULE_LICENSE("GPL v2");
MODULE_ALIAS("platform:bxt_alc298s_i2s");
MODULE_ALIAS("platform:glk_alc298s_i2s");<|MERGE_RESOLUTION|>--- conflicted
+++ resolved
@@ -584,8 +584,6 @@
 	.fully_routed = true,
 	.late_probe = bxt_card_late_probe,
 
-<<<<<<< HEAD
-=======
 };
 
 static struct snd_soc_card geminilake_rt298 = {
@@ -601,23 +599,11 @@
 	.num_dapm_routes = ARRAY_SIZE(geminilake_rt298_map),
 	.fully_routed = true,
 	.late_probe = bxt_card_late_probe,
->>>>>>> 994233f1
 };
 
 static int broxton_audio_probe(struct platform_device *pdev)
 {
 	struct bxt_rt286_private *ctx;
-<<<<<<< HEAD
-
-	ctx = devm_kzalloc(&pdev->dev, sizeof(*ctx), GFP_ATOMIC);
-	if (!ctx)
-		return -ENOMEM;
-
-	INIT_LIST_HEAD(&ctx->hdmi_pcm_list);
-
-	broxton_rt298.dev = &pdev->dev;
-	snd_soc_card_set_drvdata(&broxton_rt298, ctx);
-=======
 	struct snd_soc_card *card =
 			(struct snd_soc_card *)pdev->id_entry->driver_data;
 	int i;
@@ -633,7 +619,6 @@
 			}
 		}
 	}
->>>>>>> 994233f1
 
 	ctx = devm_kzalloc(&pdev->dev, sizeof(*ctx), GFP_ATOMIC);
 	if (!ctx)
