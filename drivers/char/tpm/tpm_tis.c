--- conflicted
+++ resolved
@@ -75,13 +75,8 @@
 	tpm_tis_flush(iobase);
 }
 
-<<<<<<< HEAD
-static bool interrupts = true;
-module_param(interrupts, bool, 0444);
-=======
 static int interrupts = -1;
 module_param(interrupts, int, 0444);
->>>>>>> 4d14b16b
 MODULE_PARM_DESC(interrupts, "Enable interrupts");
 
 static bool itpm;
