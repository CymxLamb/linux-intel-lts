--- conflicted
+++ resolved
@@ -211,12 +211,10 @@
 
 source "drivers/mux/Kconfig"
 
-<<<<<<< HEAD
 source "drivers/sdw/Kconfig"
 
 source "drivers/opp/Kconfig"
-=======
+
 source "drivers/vbs/Kconfig"
->>>>>>> b1a2636b
 
 endmenu