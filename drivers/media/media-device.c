--- conflicted
+++ resolved
@@ -960,10 +960,7 @@
 	links.pads = compat_ptr(pads_ptr);
 	links.links = compat_ptr(links_ptr);
 
-<<<<<<< HEAD
-	return media_device_enum_links(mdev, filp, &links);
-=======
-	ret = media_device_enum_links(mdev, &links);
+	ret = media_device_enum_links(mdev, filp, &links);
 	if (ret)
 		return ret;
 
@@ -971,7 +968,6 @@
 			 sizeof(ulinks->reserved)))
 		return -EFAULT;
 	return 0;
->>>>>>> 97d7530b
 }
 
 #define MEDIA_IOC_ENUM_LINKS32		_IOWR('|', 0x02, struct media_links_enum32)
