--- conflicted
+++ resolved
@@ -1236,35 +1236,6 @@
 	 * 1. When struct size is different, converts the command.
 	 */
 	switch (cmd) {
-<<<<<<< HEAD
-	case VIDIOC_G_FMT32: cmd = VIDIOC_G_FMT; break;
-	case VIDIOC_S_FMT32: cmd = VIDIOC_S_FMT; break;
-	case VIDIOC_QUERYBUF32: cmd = VIDIOC_QUERYBUF; break;
-	case VIDIOC_G_FBUF32: cmd = VIDIOC_G_FBUF; break;
-	case VIDIOC_S_FBUF32: cmd = VIDIOC_S_FBUF; break;
-	case VIDIOC_QBUF32: cmd = VIDIOC_QBUF; break;
-	case VIDIOC_DQBUF32: cmd = VIDIOC_DQBUF; break;
-	case VIDIOC_ENUMSTD32: cmd = VIDIOC_ENUMSTD; break;
-	case VIDIOC_ENUMINPUT32: cmd = VIDIOC_ENUMINPUT; break;
-	case VIDIOC_TRY_FMT32: cmd = VIDIOC_TRY_FMT; break;
-	case VIDIOC_G_EXT_CTRLS32: cmd = VIDIOC_G_EXT_CTRLS; break;
-	case VIDIOC_S_EXT_CTRLS32: cmd = VIDIOC_S_EXT_CTRLS; break;
-	case VIDIOC_TRY_EXT_CTRLS32: cmd = VIDIOC_TRY_EXT_CTRLS; break;
-	case VIDIOC_DQEVENT32: cmd = VIDIOC_DQEVENT; break;
-	case VIDIOC_OVERLAY32: cmd = VIDIOC_OVERLAY; break;
-	case VIDIOC_STREAMON32: cmd = VIDIOC_STREAMON; break;
-	case VIDIOC_STREAMOFF32: cmd = VIDIOC_STREAMOFF; break;
-	case VIDIOC_G_INPUT32: cmd = VIDIOC_G_INPUT; break;
-	case VIDIOC_S_INPUT32: cmd = VIDIOC_S_INPUT; break;
-	case VIDIOC_SUBDEV_G_ROUTING32: cmd = VIDIOC_SUBDEV_G_ROUTING; break;
-	case VIDIOC_SUBDEV_S_ROUTING32: cmd = VIDIOC_SUBDEV_S_ROUTING; break;
-	case VIDIOC_G_OUTPUT32: cmd = VIDIOC_G_OUTPUT; break;
-	case VIDIOC_S_OUTPUT32: cmd = VIDIOC_S_OUTPUT; break;
-	case VIDIOC_CREATE_BUFS32: cmd = VIDIOC_CREATE_BUFS; break;
-	case VIDIOC_PREPARE_BUF32: cmd = VIDIOC_PREPARE_BUF; break;
-	case VIDIOC_G_EDID32: cmd = VIDIOC_G_EDID; break;
-	case VIDIOC_S_EDID32: cmd = VIDIOC_S_EDID; break;
-=======
 	case VIDIOC_G_FMT32: ncmd = VIDIOC_G_FMT; break;
 	case VIDIOC_S_FMT32: ncmd = VIDIOC_S_FMT; break;
 	case VIDIOC_QUERYBUF32: ncmd = VIDIOC_QUERYBUF; break;
@@ -1284,6 +1255,8 @@
 	case VIDIOC_STREAMOFF32: ncmd = VIDIOC_STREAMOFF; break;
 	case VIDIOC_G_INPUT32: ncmd = VIDIOC_G_INPUT; break;
 	case VIDIOC_S_INPUT32: ncmd = VIDIOC_S_INPUT; break;
+	case VIDIOC_SUBDEV_G_ROUTING32: ncmd = VIDIOC_SUBDEV_G_ROUTING; break;
+	case VIDIOC_SUBDEV_S_ROUTING32: ncmd = VIDIOC_SUBDEV_S_ROUTING; break;
 	case VIDIOC_G_OUTPUT32: ncmd = VIDIOC_G_OUTPUT; break;
 	case VIDIOC_S_OUTPUT32: ncmd = VIDIOC_S_OUTPUT; break;
 	case VIDIOC_CREATE_BUFS32: ncmd = VIDIOC_CREATE_BUFS; break;
@@ -1291,7 +1264,6 @@
 	case VIDIOC_G_EDID32: ncmd = VIDIOC_G_EDID; break;
 	case VIDIOC_S_EDID32: ncmd = VIDIOC_S_EDID; break;
 	default: ncmd = cmd; break;
->>>>>>> e6c54689
 	}
 
 	/*
@@ -1318,7 +1290,6 @@
 		compatible_arg = 0;
 		break;
 
-<<<<<<< HEAD
 	case VIDIOC_SUBDEV_G_ROUTING:
 	case VIDIOC_SUBDEV_S_ROUTING:
 		err = alloc_userspace(sizeof(struct v4l2_subdev_routing), 0, &new_p64);
@@ -1329,10 +1300,8 @@
 
 	case VIDIOC_G_EDID:
 	case VIDIOC_S_EDID:
-=======
 	case VIDIOC_G_EDID32:
 	case VIDIOC_S_EDID32:
->>>>>>> e6c54689
 		err = alloc_userspace(sizeof(struct v4l2_edid), 0, &new_p64);
 		if (!err)
 			err = get_v4l2_edid32(new_p64, p32);
