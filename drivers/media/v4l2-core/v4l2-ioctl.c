// SPDX-License-Identifier: GPL-2.0-or-later
/*
 * Video capture interface for Linux version 2
 *
 * A generic framework to process V4L2 ioctl commands.
 *
 * Authors:	Alan Cox, <alan@lxorguk.ukuu.org.uk> (version 1)
 *              Mauro Carvalho Chehab <mchehab@kernel.org> (version 2)
 */

#include <linux/mm.h>
#include <linux/module.h>
#include <linux/slab.h>
#include <linux/types.h>
#include <linux/kernel.h>
#include <linux/version.h>

#include <linux/v4l2-subdev.h>
#include <linux/videodev2.h>

#include <media/v4l2-common.h>
#include <media/v4l2-ioctl.h>
#include <media/v4l2-ctrls.h>
#include <media/v4l2-fh.h>
#include <media/v4l2-event.h>
#include <media/v4l2-device.h>
#include <media/videobuf2-v4l2.h>
#include <media/v4l2-mc.h>
#include <media/v4l2-mem2mem.h>

#include <trace/events/v4l2.h>

/* Zero out the end of the struct pointed to by p.  Everything after, but
 * not including, the specified field is cleared. */
#define CLEAR_AFTER_FIELD(p, field) \
	memset((u8 *)(p) + offsetof(typeof(*(p)), field) + sizeof((p)->field), \
	0, sizeof(*(p)) - offsetof(typeof(*(p)), field) - sizeof((p)->field))

#define is_valid_ioctl(vfd, cmd) test_bit(_IOC_NR(cmd), (vfd)->valid_ioctls)

#define v4l2_buf_type_type(type) ((type) & V4L2_BUF_TYPE_TYPE_MASK)
#define v4l2_buf_type_substream(type) (((type) & V4L2_BUF_TYPE_SUBSTREAM_MASK) \
				       >> V4L2_BUF_TYPE_SUBSTREAM_SHIFT)

struct std_descr {
	v4l2_std_id std;
	const char *descr;
};

static const struct std_descr standards[] = {
	{ V4L2_STD_NTSC,	"NTSC"      },
	{ V4L2_STD_NTSC_M,	"NTSC-M"    },
	{ V4L2_STD_NTSC_M_JP,	"NTSC-M-JP" },
	{ V4L2_STD_NTSC_M_KR,	"NTSC-M-KR" },
	{ V4L2_STD_NTSC_443,	"NTSC-443"  },
	{ V4L2_STD_PAL,		"PAL"       },
	{ V4L2_STD_PAL_BG,	"PAL-BG"    },
	{ V4L2_STD_PAL_B,	"PAL-B"     },
	{ V4L2_STD_PAL_B1,	"PAL-B1"    },
	{ V4L2_STD_PAL_G,	"PAL-G"     },
	{ V4L2_STD_PAL_H,	"PAL-H"     },
	{ V4L2_STD_PAL_I,	"PAL-I"     },
	{ V4L2_STD_PAL_DK,	"PAL-DK"    },
	{ V4L2_STD_PAL_D,	"PAL-D"     },
	{ V4L2_STD_PAL_D1,	"PAL-D1"    },
	{ V4L2_STD_PAL_K,	"PAL-K"     },
	{ V4L2_STD_PAL_M,	"PAL-M"     },
	{ V4L2_STD_PAL_N,	"PAL-N"     },
	{ V4L2_STD_PAL_Nc,	"PAL-Nc"    },
	{ V4L2_STD_PAL_60,	"PAL-60"    },
	{ V4L2_STD_SECAM,	"SECAM"     },
	{ V4L2_STD_SECAM_B,	"SECAM-B"   },
	{ V4L2_STD_SECAM_G,	"SECAM-G"   },
	{ V4L2_STD_SECAM_H,	"SECAM-H"   },
	{ V4L2_STD_SECAM_DK,	"SECAM-DK"  },
	{ V4L2_STD_SECAM_D,	"SECAM-D"   },
	{ V4L2_STD_SECAM_K,	"SECAM-K"   },
	{ V4L2_STD_SECAM_K1,	"SECAM-K1"  },
	{ V4L2_STD_SECAM_L,	"SECAM-L"   },
	{ V4L2_STD_SECAM_LC,	"SECAM-Lc"  },
	{ 0,			"Unknown"   }
};

/* video4linux standard ID conversion to standard name
 */
const char *v4l2_norm_to_name(v4l2_std_id id)
{
	u32 myid = id;
	int i;

	/* HACK: ppc32 architecture doesn't have __ucmpdi2 function to handle
	   64 bit comparisons. So, on that architecture, with some gcc
	   variants, compilation fails. Currently, the max value is 30bit wide.
	 */
	BUG_ON(myid != id);

	for (i = 0; standards[i].std; i++)
		if (myid == standards[i].std)
			break;
	return standards[i].descr;
}
EXPORT_SYMBOL(v4l2_norm_to_name);

/* Returns frame period for the given standard */
void v4l2_video_std_frame_period(int id, struct v4l2_fract *frameperiod)
{
	if (id & V4L2_STD_525_60) {
		frameperiod->numerator = 1001;
		frameperiod->denominator = 30000;
	} else {
		frameperiod->numerator = 1;
		frameperiod->denominator = 25;
	}
}
EXPORT_SYMBOL(v4l2_video_std_frame_period);

/* Fill in the fields of a v4l2_standard structure according to the
   'id' and 'transmission' parameters.  Returns negative on error.  */
int v4l2_video_std_construct(struct v4l2_standard *vs,
			     int id, const char *name)
{
	vs->id = id;
	v4l2_video_std_frame_period(id, &vs->frameperiod);
	vs->framelines = (id & V4L2_STD_525_60) ? 525 : 625;
	strscpy(vs->name, name, sizeof(vs->name));
	return 0;
}
EXPORT_SYMBOL(v4l2_video_std_construct);

/* Fill in the fields of a v4l2_standard structure according to the
 * 'id' and 'vs->index' parameters. Returns negative on error. */
int v4l_video_std_enumstd(struct v4l2_standard *vs, v4l2_std_id id)
{
	v4l2_std_id curr_id = 0;
	unsigned int index = vs->index, i, j = 0;
	const char *descr = "";

	/* Return -ENODATA if the id for the current input
	   or output is 0, meaning that it doesn't support this API. */
	if (id == 0)
		return -ENODATA;

	/* Return norm array in a canonical way */
	for (i = 0; i <= index && id; i++) {
		/* last std value in the standards array is 0, so this
		   while always ends there since (id & 0) == 0. */
		while ((id & standards[j].std) != standards[j].std)
			j++;
		curr_id = standards[j].std;
		descr = standards[j].descr;
		j++;
		if (curr_id == 0)
			break;
		if (curr_id != V4L2_STD_PAL &&
				curr_id != V4L2_STD_SECAM &&
				curr_id != V4L2_STD_NTSC)
			id &= ~curr_id;
	}
	if (i <= index)
		return -EINVAL;

	v4l2_video_std_construct(vs, curr_id, descr);
	return 0;
}

/* ----------------------------------------------------------------- */
/* some arrays for pretty-printing debug messages of enum types      */

const char *v4l2_field_names[] = {
	[V4L2_FIELD_ANY]        = "any",
	[V4L2_FIELD_NONE]       = "none",
	[V4L2_FIELD_TOP]        = "top",
	[V4L2_FIELD_BOTTOM]     = "bottom",
	[V4L2_FIELD_INTERLACED] = "interlaced",
	[V4L2_FIELD_SEQ_TB]     = "seq-tb",
	[V4L2_FIELD_SEQ_BT]     = "seq-bt",
	[V4L2_FIELD_ALTERNATE]  = "alternate",
	[V4L2_FIELD_INTERLACED_TB] = "interlaced-tb",
	[V4L2_FIELD_INTERLACED_BT] = "interlaced-bt",
};
EXPORT_SYMBOL(v4l2_field_names);

const char *v4l2_type_names[] = {
	[0]				   = "0",
	[V4L2_BUF_TYPE_VIDEO_CAPTURE]      = "vid-cap",
	[V4L2_BUF_TYPE_VIDEO_OVERLAY]      = "vid-overlay",
	[V4L2_BUF_TYPE_VIDEO_OUTPUT]       = "vid-out",
	[V4L2_BUF_TYPE_VBI_CAPTURE]        = "vbi-cap",
	[V4L2_BUF_TYPE_VBI_OUTPUT]         = "vbi-out",
	[V4L2_BUF_TYPE_SLICED_VBI_CAPTURE] = "sliced-vbi-cap",
	[V4L2_BUF_TYPE_SLICED_VBI_OUTPUT]  = "sliced-vbi-out",
	[V4L2_BUF_TYPE_VIDEO_OUTPUT_OVERLAY] = "vid-out-overlay",
	[V4L2_BUF_TYPE_VIDEO_CAPTURE_MPLANE] = "vid-cap-mplane",
	[V4L2_BUF_TYPE_VIDEO_OUTPUT_MPLANE] = "vid-out-mplane",
	[V4L2_BUF_TYPE_SDR_CAPTURE]        = "sdr-cap",
	[V4L2_BUF_TYPE_SDR_OUTPUT]         = "sdr-out",
	[V4L2_BUF_TYPE_META_CAPTURE]       = "meta-cap",
	[V4L2_BUF_TYPE_META_OUTPUT]	   = "meta-out",
};
EXPORT_SYMBOL(v4l2_type_names);

static const char *v4l2_memory_names[] = {
	[V4L2_MEMORY_MMAP]    = "mmap",
	[V4L2_MEMORY_USERPTR] = "userptr",
	[V4L2_MEMORY_OVERLAY] = "overlay",
	[V4L2_MEMORY_DMABUF] = "dmabuf",
};

#define prt_names(a, arr) (((unsigned)(a)) < ARRAY_SIZE(arr) ? arr[a] : "unknown")

/* ------------------------------------------------------------------ */
/* debug help functions                                               */

static void v4l_print_querycap(const void *arg, bool write_only)
{
	const struct v4l2_capability *p = arg;

	pr_cont("driver=%.*s, card=%.*s, bus=%.*s, version=0x%08x, capabilities=0x%08x, device_caps=0x%08x\n",
		(int)sizeof(p->driver), p->driver,
		(int)sizeof(p->card), p->card,
		(int)sizeof(p->bus_info), p->bus_info,
		p->version, p->capabilities, p->device_caps);
}

static void v4l_print_enuminput(const void *arg, bool write_only)
{
	const struct v4l2_input *p = arg;

	pr_cont("index=%u, name=%.*s, type=%u, substream=%u, audioset=0x%x, "
		"tuner=%u, std=0x%08Lx, status=0x%x, capabilities=0x%x\n",
		p->index, (int)sizeof(p->name), p->name,
		v4l2_buf_type_type(p->type), v4l2_buf_type_substream(p->type),
		p->audioset, p->tuner, (unsigned long long)p->std, p->status,
		p->capabilities);
}

static void v4l_print_enumoutput(const void *arg, bool write_only)
{
	const struct v4l2_output *p = arg;

	pr_cont("index=%u, name=%.*s, type=%u, substream=%u, audioset=0x%x, "
		"modulator=%u, std=0x%08Lx, capabilities=0x%x\n",
		p->index, (int)sizeof(p->name), p->name,
		v4l2_buf_type_type(p->type), v4l2_buf_type_substream(p->type),
		p->audioset, p->modulator, (unsigned long long)p->std,
		p->capabilities);
}

static void v4l_print_audio(const void *arg, bool write_only)
{
	const struct v4l2_audio *p = arg;

	if (write_only)
		pr_cont("index=%u, mode=0x%x\n", p->index, p->mode);
	else
		pr_cont("index=%u, name=%.*s, capability=0x%x, mode=0x%x\n",
			p->index, (int)sizeof(p->name), p->name,
			p->capability, p->mode);
}

static void v4l_print_audioout(const void *arg, bool write_only)
{
	const struct v4l2_audioout *p = arg;

	if (write_only)
		pr_cont("index=%u\n", p->index);
	else
		pr_cont("index=%u, name=%.*s, capability=0x%x, mode=0x%x\n",
			p->index, (int)sizeof(p->name), p->name,
			p->capability, p->mode);
}

static void v4l_print_fmtdesc(const void *arg, bool write_only)
{
	const struct v4l2_fmtdesc *p = arg;

	pr_cont("index=%u, type=%s, substream=%u, flags=0x%x, "
		"pixelformat=%c%c%c%c,  mbus_code=0x%04x, description='%.*s'\n",
		p->index, prt_names(v4l2_buf_type_type(p->type),
				    v4l2_type_names),
		v4l2_buf_type_substream(p->type),
		p->flags, (p->pixelformat & 0xff),
		(p->pixelformat >>  8) & 0xff,
		(p->pixelformat >> 16) & 0xff,
		(p->pixelformat >> 24) & 0xff,
		p->mbus_code,
		(int)sizeof(p->description), p->description);
}

static void v4l_print_format(const void *arg, bool write_only)
{
	const struct v4l2_format *p = arg;
	const struct v4l2_pix_format *pix;
	const struct v4l2_pix_format_mplane *mp;
	const struct v4l2_vbi_format *vbi;
	const struct v4l2_sliced_vbi_format *sliced;
	const struct v4l2_window *win;
	const struct v4l2_sdr_format *sdr;
	const struct v4l2_meta_format *meta;
	u32 planes;
	unsigned i;

	pr_cont("type=%s, substream=%u", prt_names(v4l2_buf_type_type(p->type),
		v4l2_type_names), v4l2_buf_type_substream(p->type));
	switch (v4l2_buf_type_type(p->type)) {
	case V4L2_BUF_TYPE_VIDEO_CAPTURE:
	case V4L2_BUF_TYPE_VIDEO_OUTPUT:
		pix = &p->fmt.pix;
		pr_cont(", width=%u, height=%u, pixelformat=%p4cc, field=%s, bytesperline=%u, sizeimage=%u, colorspace=%d, flags=0x%x, ycbcr_enc=%u, quantization=%u, xfer_func=%u\n",
			pix->width, pix->height, &pix->pixelformat,
			prt_names(pix->field, v4l2_field_names),
			pix->bytesperline, pix->sizeimage,
			pix->colorspace, pix->flags, pix->ycbcr_enc,
			pix->quantization, pix->xfer_func);
		break;
	case V4L2_BUF_TYPE_VIDEO_CAPTURE_MPLANE:
	case V4L2_BUF_TYPE_VIDEO_OUTPUT_MPLANE:
		mp = &p->fmt.pix_mp;
		pr_cont(", width=%u, height=%u, format=%p4cc, field=%s, colorspace=%d, num_planes=%u, flags=0x%x, ycbcr_enc=%u, quantization=%u, xfer_func=%u\n",
			mp->width, mp->height, &mp->pixelformat,
			prt_names(mp->field, v4l2_field_names),
			mp->colorspace, mp->num_planes, mp->flags,
			mp->ycbcr_enc, mp->quantization, mp->xfer_func);
		planes = min_t(u32, mp->num_planes, VIDEO_MAX_PLANES);
		for (i = 0; i < planes; i++)
			printk(KERN_DEBUG "plane %u: bytesperline=%u sizeimage=%u\n", i,
					mp->plane_fmt[i].bytesperline,
					mp->plane_fmt[i].sizeimage);
		break;
	case V4L2_BUF_TYPE_VIDEO_OVERLAY:
	case V4L2_BUF_TYPE_VIDEO_OUTPUT_OVERLAY:
		win = &p->fmt.win;
		/* Note: we can't print the clip list here since the clips
		 * pointer is a userspace pointer, not a kernelspace
		 * pointer. */
		pr_cont(", wxh=%dx%d, x,y=%d,%d, field=%s, chromakey=0x%08x, clipcount=%u, clips=%p, bitmap=%p, global_alpha=0x%02x\n",
			win->w.width, win->w.height, win->w.left, win->w.top,
			prt_names(win->field, v4l2_field_names),
			win->chromakey, win->clipcount, win->clips,
			win->bitmap, win->global_alpha);
		break;
	case V4L2_BUF_TYPE_VBI_CAPTURE:
	case V4L2_BUF_TYPE_VBI_OUTPUT:
		vbi = &p->fmt.vbi;
		pr_cont(", sampling_rate=%u, offset=%u, samples_per_line=%u, sample_format=%p4cc, start=%u,%u, count=%u,%u\n",
			vbi->sampling_rate, vbi->offset,
			vbi->samples_per_line, &vbi->sample_format,
			vbi->start[0], vbi->start[1],
			vbi->count[0], vbi->count[1]);
		break;
	case V4L2_BUF_TYPE_SLICED_VBI_CAPTURE:
	case V4L2_BUF_TYPE_SLICED_VBI_OUTPUT:
		sliced = &p->fmt.sliced;
		pr_cont(", service_set=0x%08x, io_size=%d\n",
				sliced->service_set, sliced->io_size);
		for (i = 0; i < 24; i++)
			printk(KERN_DEBUG "line[%02u]=0x%04x, 0x%04x\n", i,
				sliced->service_lines[0][i],
				sliced->service_lines[1][i]);
		break;
	case V4L2_BUF_TYPE_SDR_CAPTURE:
	case V4L2_BUF_TYPE_SDR_OUTPUT:
		sdr = &p->fmt.sdr;
		pr_cont(", pixelformat=%p4cc\n", &sdr->pixelformat);
		break;
	case V4L2_BUF_TYPE_META_CAPTURE:
	case V4L2_BUF_TYPE_META_OUTPUT:
		meta = &p->fmt.meta;
		pr_cont(", dataformat=%p4cc, buffersize=%u\n",
			&meta->dataformat, meta->buffersize);
		break;
	}
}

static void v4l_print_framebuffer(const void *arg, bool write_only)
{
	const struct v4l2_framebuffer *p = arg;

	pr_cont("capability=0x%x, flags=0x%x, base=0x%p, width=%u, height=%u, pixelformat=%p4cc, bytesperline=%u, sizeimage=%u, colorspace=%d\n",
		p->capability, p->flags, p->base, p->fmt.width, p->fmt.height,
		&p->fmt.pixelformat, p->fmt.bytesperline, p->fmt.sizeimage,
		p->fmt.colorspace);
}

static void v4l_print_buftype(const void *arg, bool write_only)
{
	pr_cont("type=%s\n", prt_names(v4l2_buf_type_type(*(u32 *)arg),
				       v4l2_type_names));
}

static void v4l_print_modulator(const void *arg, bool write_only)
{
	const struct v4l2_modulator *p = arg;

	if (write_only)
		pr_cont("index=%u, txsubchans=0x%x\n", p->index, p->txsubchans);
	else
		pr_cont("index=%u, name=%.*s, capability=0x%x, rangelow=%u, rangehigh=%u, txsubchans=0x%x\n",
			p->index, (int)sizeof(p->name), p->name, p->capability,
			p->rangelow, p->rangehigh, p->txsubchans);
}

static void v4l_print_tuner(const void *arg, bool write_only)
{
	const struct v4l2_tuner *p = arg;

	if (write_only)
		pr_cont("index=%u, audmode=%u\n", p->index, p->audmode);
	else
		pr_cont("index=%u, name=%.*s, type=%u, substream %u, "
			"capability=0x%x, rangelow=%u, rangehigh=%u, "
			"signal=%u, afc=%d, rxsubchans=0x%x, audmode=%u\n",
			p->index, (int)sizeof(p->name), p->name,
			v4l2_buf_type_type(p->type),
			v4l2_buf_type_substream(p->type),
			p->capability, p->rangelow,
			p->rangehigh, p->signal, p->afc,
			p->rxsubchans, p->audmode);
}

static void v4l_print_frequency(const void *arg, bool write_only)
{
	const struct v4l2_frequency *p = arg;

	pr_cont("tuner=%u, type=%u, substream=%u, frequency=%u\n",
		p->tuner, v4l2_buf_type_type(p->type),
		v4l2_buf_type_substream(p->type), p->frequency);
}

static void v4l_print_standard(const void *arg, bool write_only)
{
	const struct v4l2_standard *p = arg;

	pr_cont("index=%u, id=0x%Lx, name=%.*s, fps=%u/%u, framelines=%u\n",
		p->index,
		(unsigned long long)p->id, (int)sizeof(p->name), p->name,
		p->frameperiod.numerator,
		p->frameperiod.denominator,
		p->framelines);
}

static void v4l_print_std(const void *arg, bool write_only)
{
	pr_cont("std=0x%08Lx\n", *(const long long unsigned *)arg);
}

static void v4l_print_hw_freq_seek(const void *arg, bool write_only)
{
	const struct v4l2_hw_freq_seek *p = arg;

	pr_cont("tuner=%u, type=%u, substream=%u, seek_upward=%u, "
		"wrap_around=%u, spacing=%u, rangelow=%u, rangehigh=%u\n",
		p->tuner, v4l2_buf_type_type(p->type),
		v4l2_buf_type_substream(p->type), p->seek_upward,
		p->wrap_around, p->spacing, p->rangelow, p->rangehigh);
}

static void v4l_print_requestbuffers(const void *arg, bool write_only)
{
	const struct v4l2_requestbuffers *p = arg;

	pr_cont("count=%d, type=i%s, substream=%u, memory=%s\n",
		p->count,
		prt_names(v4l2_buf_type_type(p->type), v4l2_type_names),
		v4l2_buf_type_substream(p->type),
		prt_names(p->memory, v4l2_memory_names));
}

static void v4l_print_buffer(const void *arg, bool write_only)
{
	const struct v4l2_buffer *p = arg;
	const struct v4l2_timecode *tc = &p->timecode;
	const struct v4l2_plane *plane;
	int i;

	pr_cont("%02d:%02d:%02d.%09ld index=%d, type=%s, request_fd=%d, flags=0x%08x, field=%s, sequence=%d, memory=%s",
			(int)p->timestamp.tv_sec / 3600,
			((int)p->timestamp.tv_sec / 60) % 60,
			((int)p->timestamp.tv_sec % 60),
			(long)p->timestamp.tv_usec,
			p->index,
			prt_names(p->type, v4l2_type_names), p->request_fd,
			p->flags, prt_names(p->field, v4l2_field_names),
			p->sequence, prt_names(p->memory, v4l2_memory_names));

	if (V4L2_TYPE_IS_MULTIPLANAR(v4l2_buf_type_type(p->type)) && p->m.planes) {
		pr_cont("\n");
		for (i = 0; i < p->length; ++i) {
			plane = &p->m.planes[i];
			printk(KERN_DEBUG
				"plane %d: bytesused=%d, data_offset=0x%08x, offset/userptr=0x%lx, length=%d\n",
				i, plane->bytesused, plane->data_offset,
				plane->m.userptr, plane->length);
		}
	} else {
		pr_cont(", bytesused=%d, offset/userptr=0x%lx, length=%d\n",
			p->bytesused, p->m.userptr, p->length);
	}

	printk(KERN_DEBUG "timecode=%02d:%02d:%02d type=%d, flags=0x%08x, frames=%d, userbits=0x%08x\n",
			tc->hours, tc->minutes, tc->seconds,
			tc->type, tc->flags, tc->frames, *(__u32 *)tc->userbits);
}

static void v4l_print_exportbuffer(const void *arg, bool write_only)
{
	const struct v4l2_exportbuffer *p = arg;

	pr_cont("fd=%d, type=%s, substream=%u, index=%u, plane=%u, "
		"flags=0x%08x\n",
		p->fd, prt_names(v4l2_buf_type_type(p->type),
				 v4l2_type_names),
		v4l2_buf_type_substream(p->type), p->index, p->plane, p->flags);
}

static void v4l_print_create_buffers(const void *arg, bool write_only)
{
	const struct v4l2_create_buffers *p = arg;

	pr_cont("index=%d, count=%d, memory=%s, ",
			p->index, p->count,
			prt_names(p->memory, v4l2_memory_names));
	v4l_print_format(&p->format, write_only);
}

static void v4l_print_streamparm(const void *arg, bool write_only)
{
	const struct v4l2_streamparm *p = arg;
	u32 buf_type = v4l2_buf_type_type(p->type);

	pr_cont("type=%s, substream=%u", prt_names(buf_type, v4l2_type_names),
		v4l2_buf_type_substream(p->type));

	if (buf_type == V4L2_BUF_TYPE_VIDEO_CAPTURE ||
	    buf_type == V4L2_BUF_TYPE_VIDEO_CAPTURE_MPLANE) {
		const struct v4l2_captureparm *c = &p->parm.capture;

		pr_cont(", capability=0x%x, capturemode=0x%x, timeperframe=%d/%d, extendedmode=%d, readbuffers=%d\n",
			c->capability, c->capturemode,
			c->timeperframe.numerator, c->timeperframe.denominator,
			c->extendedmode, c->readbuffers);
	} else if (buf_type == V4L2_BUF_TYPE_VIDEO_OUTPUT ||
		   buf_type == V4L2_BUF_TYPE_VIDEO_OUTPUT_MPLANE) {
		const struct v4l2_outputparm *c = &p->parm.output;

		pr_cont(", capability=0x%x, outputmode=0x%x, timeperframe=%d/%d, extendedmode=%d, writebuffers=%d\n",
			c->capability, c->outputmode,
			c->timeperframe.numerator, c->timeperframe.denominator,
			c->extendedmode, c->writebuffers);
	} else {
		pr_cont("\n");
	}
}

static void v4l_print_queryctrl(const void *arg, bool write_only)
{
	const struct v4l2_queryctrl *p = arg;

	pr_cont("id=0x%x, type=%d, name=%.*s, min/max=%d/%d, step=%d, default=%d, flags=0x%08x\n",
			p->id, p->type, (int)sizeof(p->name), p->name,
			p->minimum, p->maximum,
			p->step, p->default_value, p->flags);
}

static void v4l_print_query_ext_ctrl(const void *arg, bool write_only)
{
	const struct v4l2_query_ext_ctrl *p = arg;

	pr_cont("id=0x%x, type=%d, name=%.*s, min/max=%lld/%lld, step=%lld, default=%lld, flags=0x%08x, elem_size=%u, elems=%u, nr_of_dims=%u, dims=%u,%u,%u,%u\n",
			p->id, p->type, (int)sizeof(p->name), p->name,
			p->minimum, p->maximum,
			p->step, p->default_value, p->flags,
			p->elem_size, p->elems, p->nr_of_dims,
			p->dims[0], p->dims[1], p->dims[2], p->dims[3]);
}

static void v4l_print_querymenu(const void *arg, bool write_only)
{
	const struct v4l2_querymenu *p = arg;

	pr_cont("id=0x%x, index=%d\n", p->id, p->index);
}

static void v4l_print_control(const void *arg, bool write_only)
{
	const struct v4l2_control *p = arg;
	const char *name = v4l2_ctrl_get_name(p->id);

	if (name)
		pr_cont("name=%s, ", name);
	pr_cont("id=0x%x, value=%d\n", p->id, p->value);
}

static void v4l_print_ext_controls(const void *arg, bool write_only)
{
	const struct v4l2_ext_controls *p = arg;
	int i;

	pr_cont("which=0x%x, count=%d, error_idx=%d, request_fd=%d",
			p->which, p->count, p->error_idx, p->request_fd);
	for (i = 0; i < p->count; i++) {
		unsigned int id = p->controls[i].id;
		const char *name = v4l2_ctrl_get_name(id);

		if (name)
			pr_cont(", name=%s", name);
		if (!p->controls[i].size)
			pr_cont(", id/val=0x%x/0x%x", id, p->controls[i].value);
		else
			pr_cont(", id/size=0x%x/%u", id, p->controls[i].size);
	}
	pr_cont("\n");
}

static void v4l_print_cropcap(const void *arg, bool write_only)
{
	const struct v4l2_cropcap *p = arg;

	pr_cont("type=%s, substream=%u, bounds wxh=%dx%d, x,y=%d,%d, "
		"defrect wxh=%dx%d, x,y=%d,%d, "
		"pixelaspect %d/%d\n",
		prt_names(v4l2_buf_type_type(p->type), v4l2_type_names),
		v4l2_buf_type_substream(p->type),
		p->bounds.width, p->bounds.height,
		p->bounds.left, p->bounds.top,
		p->defrect.width, p->defrect.height,
		p->defrect.left, p->defrect.top,
		p->pixelaspect.numerator, p->pixelaspect.denominator);
}

static void v4l_print_crop(const void *arg, bool write_only)
{
	const struct v4l2_crop *p = arg;

	pr_cont("type=%s, substream=%u, wxh=%dx%d, x,y=%d,%d\n",
		prt_names(v4l2_buf_type_type(p->type), v4l2_type_names),
		v4l2_buf_type_substream(p->type),
		p->c.width, p->c.height,
		p->c.left, p->c.top);
}

static void v4l_print_selection(const void *arg, bool write_only)
{
	const struct v4l2_selection *p = arg;

	pr_cont("type=%s, substream=%u, target=%d, flags=0x%x, wxh=%dx%d, "
		"x,y=%d,%d\n",
		prt_names(v4l2_buf_type_type(p->type), v4l2_type_names),
		v4l2_buf_type_substream(p->type),
		p->target, p->flags,
		p->r.width, p->r.height, p->r.left, p->r.top);
}

static void v4l_print_jpegcompression(const void *arg, bool write_only)
{
	const struct v4l2_jpegcompression *p = arg;

	pr_cont("quality=%d, APPn=%d, APP_len=%d, COM_len=%d, jpeg_markers=0x%x\n",
		p->quality, p->APPn, p->APP_len,
		p->COM_len, p->jpeg_markers);
}

static void v4l_print_enc_idx(const void *arg, bool write_only)
{
	const struct v4l2_enc_idx *p = arg;

	pr_cont("entries=%d, entries_cap=%d\n",
			p->entries, p->entries_cap);
}

static void v4l_print_encoder_cmd(const void *arg, bool write_only)
{
	const struct v4l2_encoder_cmd *p = arg;

	pr_cont("cmd=%d, flags=0x%x\n",
			p->cmd, p->flags);
}

static void v4l_print_decoder_cmd(const void *arg, bool write_only)
{
	const struct v4l2_decoder_cmd *p = arg;

	pr_cont("cmd=%d, flags=0x%x\n", p->cmd, p->flags);

	if (p->cmd == V4L2_DEC_CMD_START)
		pr_info("speed=%d, format=%u\n",
				p->start.speed, p->start.format);
	else if (p->cmd == V4L2_DEC_CMD_STOP)
		pr_info("pts=%llu\n", p->stop.pts);
}

static void v4l_print_dbg_chip_info(const void *arg, bool write_only)
{
	const struct v4l2_dbg_chip_info *p = arg;

	pr_cont("type=%u, ", p->match.type);
	if (p->match.type == V4L2_CHIP_MATCH_I2C_DRIVER)
		pr_cont("name=%.*s, ",
				(int)sizeof(p->match.name), p->match.name);
	else
		pr_cont("addr=%u, ", p->match.addr);
	pr_cont("name=%.*s\n", (int)sizeof(p->name), p->name);
}

static void v4l_print_dbg_register(const void *arg, bool write_only)
{
	const struct v4l2_dbg_register *p = arg;

	pr_cont("type=%u, ", p->match.type);
	if (p->match.type == V4L2_CHIP_MATCH_I2C_DRIVER)
		pr_cont("name=%.*s, ",
				(int)sizeof(p->match.name), p->match.name);
	else
		pr_cont("addr=%u, ", p->match.addr);
	pr_cont("reg=0x%llx, val=0x%llx\n",
			p->reg, p->val);
}

static void v4l_print_dv_timings(const void *arg, bool write_only)
{
	const struct v4l2_dv_timings *p = arg;

	switch (p->type) {
	case V4L2_DV_BT_656_1120:
		pr_cont("type=bt-656/1120, interlaced=%u, pixelclock=%llu, width=%u, height=%u, polarities=0x%x, hfrontporch=%u, hsync=%u, hbackporch=%u, vfrontporch=%u, vsync=%u, vbackporch=%u, il_vfrontporch=%u, il_vsync=%u, il_vbackporch=%u, standards=0x%x, flags=0x%x\n",
				p->bt.interlaced, p->bt.pixelclock,
				p->bt.width, p->bt.height,
				p->bt.polarities, p->bt.hfrontporch,
				p->bt.hsync, p->bt.hbackporch,
				p->bt.vfrontporch, p->bt.vsync,
				p->bt.vbackporch, p->bt.il_vfrontporch,
				p->bt.il_vsync, p->bt.il_vbackporch,
				p->bt.standards, p->bt.flags);
		break;
	default:
		pr_cont("type=%d\n", p->type);
		break;
	}
}

static void v4l_print_enum_dv_timings(const void *arg, bool write_only)
{
	const struct v4l2_enum_dv_timings *p = arg;

	pr_cont("index=%u, ", p->index);
	v4l_print_dv_timings(&p->timings, write_only);
}

static void v4l_print_dv_timings_cap(const void *arg, bool write_only)
{
	const struct v4l2_dv_timings_cap *p = arg;

	switch (p->type) {
	case V4L2_DV_BT_656_1120:
		pr_cont("type=bt-656/1120, width=%u-%u, height=%u-%u, pixelclock=%llu-%llu, standards=0x%x, capabilities=0x%x\n",
			p->bt.min_width, p->bt.max_width,
			p->bt.min_height, p->bt.max_height,
			p->bt.min_pixelclock, p->bt.max_pixelclock,
			p->bt.standards, p->bt.capabilities);
		break;
	default:
		pr_cont("type=%u\n", p->type);
		break;
	}
}

static void v4l_print_frmsizeenum(const void *arg, bool write_only)
{
	const struct v4l2_frmsizeenum *p = arg;

	pr_cont("index=%u, pixelformat=%p4cc, type=%u",
		p->index, &p->pixel_format, p->type);
	switch (p->type) {
	case V4L2_FRMSIZE_TYPE_DISCRETE:
		pr_cont(", wxh=%ux%u\n",
			p->discrete.width, p->discrete.height);
		break;
	case V4L2_FRMSIZE_TYPE_STEPWISE:
		pr_cont(", min=%ux%u, max=%ux%u, step=%ux%u\n",
				p->stepwise.min_width,
				p->stepwise.min_height,
				p->stepwise.max_width,
				p->stepwise.max_height,
				p->stepwise.step_width,
				p->stepwise.step_height);
		break;
	case V4L2_FRMSIZE_TYPE_CONTINUOUS:
	default:
		pr_cont("\n");
		break;
	}
}

static void v4l_print_frmivalenum(const void *arg, bool write_only)
{
	const struct v4l2_frmivalenum *p = arg;

	pr_cont("index=%u, pixelformat=%p4cc, wxh=%ux%u, type=%u",
		p->index, &p->pixel_format, p->width, p->height, p->type);
	switch (p->type) {
	case V4L2_FRMIVAL_TYPE_DISCRETE:
		pr_cont(", fps=%d/%d\n",
				p->discrete.numerator,
				p->discrete.denominator);
		break;
	case V4L2_FRMIVAL_TYPE_STEPWISE:
		pr_cont(", min=%d/%d, max=%d/%d, step=%d/%d\n",
				p->stepwise.min.numerator,
				p->stepwise.min.denominator,
				p->stepwise.max.numerator,
				p->stepwise.max.denominator,
				p->stepwise.step.numerator,
				p->stepwise.step.denominator);
		break;
	case V4L2_FRMIVAL_TYPE_CONTINUOUS:
	default:
		pr_cont("\n");
		break;
	}
}

static void v4l_print_event(const void *arg, bool write_only)
{
	const struct v4l2_event *p = arg;
	const struct v4l2_event_ctrl *c;

	pr_cont("type=0x%x, pending=%u, sequence=%u, id=%u, timestamp=%llu.%9.9llu\n",
			p->type, p->pending, p->sequence, p->id,
			p->timestamp.tv_sec, p->timestamp.tv_nsec);
	switch (p->type) {
	case V4L2_EVENT_VSYNC:
		printk(KERN_DEBUG "field=%s\n",
			prt_names(p->u.vsync.field, v4l2_field_names));
		break;
	case V4L2_EVENT_CTRL:
		c = &p->u.ctrl;
		printk(KERN_DEBUG "changes=0x%x, type=%u, ",
			c->changes, c->type);
		if (c->type == V4L2_CTRL_TYPE_INTEGER64)
			pr_cont("value64=%lld, ", c->value64);
		else
			pr_cont("value=%d, ", c->value);
		pr_cont("flags=0x%x, minimum=%d, maximum=%d, step=%d, default_value=%d\n",
			c->flags, c->minimum, c->maximum,
			c->step, c->default_value);
		break;
	case V4L2_EVENT_FRAME_SYNC:
		pr_cont("frame_sequence=%u\n",
			p->u.frame_sync.frame_sequence);
		break;
	}
}

static void v4l_print_event_subscription(const void *arg, bool write_only)
{
	const struct v4l2_event_subscription *p = arg;

	pr_cont("type=0x%x, id=0x%x, flags=0x%x\n",
			p->type, p->id, p->flags);
}

static void v4l_print_sliced_vbi_cap(const void *arg, bool write_only)
{
	const struct v4l2_sliced_vbi_cap *p = arg;
	int i;

	pr_cont("type=%s, service_set=0x%08x\n",
		prt_names(v4l2_buf_type_type(p->type), v4l2_type_names),
		p->service_set);
	for (i = 0; i < 24; i++)
		printk(KERN_DEBUG "line[%02u]=0x%04x, 0x%04x\n", i,
				p->service_lines[0][i],
				p->service_lines[1][i]);
}

static void v4l_print_freq_band(const void *arg, bool write_only)
{
	const struct v4l2_frequency_band *p = arg;

	pr_cont("tuner=%u, type=%u, index=%u, capability=0x%x, rangelow=%u, rangehigh=%u, modulation=0x%x\n",
			p->tuner, p->type, p->index,
			p->capability, p->rangelow,
			p->rangehigh, p->modulation);
}

static void v4l_print_edid(const void *arg, bool write_only)
{
	const struct v4l2_edid *p = arg;

	pr_cont("pad=%u, start_block=%u, blocks=%u\n",
		p->pad, p->start_block, p->blocks);
}

static void v4l_print_u32(const void *arg, bool write_only)
{
	pr_cont("value=%u\n", *(const u32 *)arg);
}

static void v4l_print_newline(const void *arg, bool write_only)
{
	pr_cont("\n");
}

static void v4l_print_default(const void *arg, bool write_only)
{
	pr_cont("driver-specific ioctl\n");
}

static bool check_ext_ctrls(struct v4l2_ext_controls *c, unsigned long ioctl)
{
	__u32 i;

	/* zero the reserved fields */
	c->reserved[0] = 0;
	for (i = 0; i < c->count; i++)
		c->controls[i].reserved2[0] = 0;

	switch (c->which) {
	case V4L2_CID_PRIVATE_BASE:
		/*
		 * V4L2_CID_PRIVATE_BASE cannot be used as control class
		 * when using extended controls.
		 * Only when passed in through VIDIOC_G_CTRL and VIDIOC_S_CTRL
		 * is it allowed for backwards compatibility.
		 */
		if (ioctl == VIDIOC_G_CTRL || ioctl == VIDIOC_S_CTRL)
			return false;
		break;
	case V4L2_CTRL_WHICH_DEF_VAL:
		/* Default value cannot be changed */
		if (ioctl == VIDIOC_S_EXT_CTRLS ||
		    ioctl == VIDIOC_TRY_EXT_CTRLS) {
			c->error_idx = c->count;
			return false;
		}
		return true;
	case V4L2_CTRL_WHICH_CUR_VAL:
		return true;
	case V4L2_CTRL_WHICH_REQUEST_VAL:
		c->error_idx = c->count;
		return false;
	}

	/* Check that all controls are from the same control class. */
	for (i = 0; i < c->count; i++) {
		if (V4L2_CTRL_ID2WHICH(c->controls[i].id) != c->which) {
			c->error_idx = ioctl == VIDIOC_TRY_EXT_CTRLS ? i :
								      c->count;
			return false;
		}
	}
	return true;
}

static int check_buf_type(struct file *file, u32 type)
{
	struct video_device *vfd = video_devdata(file);

	if (type & ~(V4L2_BUF_TYPE_TYPE_MASK | V4L2_BUF_TYPE_SUBSTREAM_MASK))
		return -EINVAL;

	if (!test_bit(V4L2_FL_HAS_SUB_STREAMS, &vfd->flags) &&
	    v4l2_buf_type_substream(type))
		return -EINVAL;

	return 0;
}

static int check_fmt(struct file *file, enum v4l2_buf_type type)
{
	const u32 vid_caps = V4L2_CAP_VIDEO_CAPTURE |
			     V4L2_CAP_VIDEO_CAPTURE_MPLANE |
			     V4L2_CAP_VIDEO_OUTPUT |
			     V4L2_CAP_VIDEO_OUTPUT_MPLANE |
			     V4L2_CAP_VIDEO_M2M | V4L2_CAP_VIDEO_M2M_MPLANE;
	const u32 meta_caps = V4L2_CAP_META_CAPTURE |
			      V4L2_CAP_META_OUTPUT;
	struct video_device *vfd = video_devdata(file);
	const struct v4l2_ioctl_ops *ops = vfd->ioctl_ops;
	bool is_vid = vfd->vfl_type == VFL_TYPE_VIDEO &&
		      (vfd->device_caps & vid_caps);
	bool is_vbi = vfd->vfl_type == VFL_TYPE_VBI;
	bool is_sdr = vfd->vfl_type == VFL_TYPE_SDR;
	bool is_tch = vfd->vfl_type == VFL_TYPE_TOUCH;
	bool is_meta = vfd->vfl_type == VFL_TYPE_VIDEO &&
		       (vfd->device_caps & meta_caps);
	bool is_rx = vfd->vfl_dir != VFL_DIR_TX;
	bool is_tx = vfd->vfl_dir != VFL_DIR_RX;

	if (ops == NULL)
		return -EINVAL;

	if (check_buf_type(file, type))
		return -EINVAL;

	switch (v4l2_buf_type_type(type)) {
	case V4L2_BUF_TYPE_VIDEO_CAPTURE:
		if ((is_vid || is_tch) && is_rx &&
		    (ops->vidioc_g_fmt_vid_cap || ops->vidioc_g_fmt_vid_cap_mplane))
			return 0;
		break;
	case V4L2_BUF_TYPE_VIDEO_CAPTURE_MPLANE:
		if ((is_vid || is_tch) && is_rx && ops->vidioc_g_fmt_vid_cap_mplane)
			return 0;
		break;
	case V4L2_BUF_TYPE_VIDEO_OVERLAY:
		if (is_vid && is_rx && ops->vidioc_g_fmt_vid_overlay)
			return 0;
		break;
	case V4L2_BUF_TYPE_VIDEO_OUTPUT:
		if (is_vid && is_tx &&
		    (ops->vidioc_g_fmt_vid_out || ops->vidioc_g_fmt_vid_out_mplane))
			return 0;
		break;
	case V4L2_BUF_TYPE_VIDEO_OUTPUT_MPLANE:
		if (is_vid && is_tx && ops->vidioc_g_fmt_vid_out_mplane)
			return 0;
		break;
	case V4L2_BUF_TYPE_VIDEO_OUTPUT_OVERLAY:
		if (is_vid && is_tx && ops->vidioc_g_fmt_vid_out_overlay)
			return 0;
		break;
	case V4L2_BUF_TYPE_VBI_CAPTURE:
		if (is_vbi && is_rx && ops->vidioc_g_fmt_vbi_cap)
			return 0;
		break;
	case V4L2_BUF_TYPE_VBI_OUTPUT:
		if (is_vbi && is_tx && ops->vidioc_g_fmt_vbi_out)
			return 0;
		break;
	case V4L2_BUF_TYPE_SLICED_VBI_CAPTURE:
		if (is_vbi && is_rx && ops->vidioc_g_fmt_sliced_vbi_cap)
			return 0;
		break;
	case V4L2_BUF_TYPE_SLICED_VBI_OUTPUT:
		if (is_vbi && is_tx && ops->vidioc_g_fmt_sliced_vbi_out)
			return 0;
		break;
	case V4L2_BUF_TYPE_SDR_CAPTURE:
		if (is_sdr && is_rx && ops->vidioc_g_fmt_sdr_cap)
			return 0;
		break;
	case V4L2_BUF_TYPE_SDR_OUTPUT:
		if (is_sdr && is_tx && ops->vidioc_g_fmt_sdr_out)
			return 0;
		break;
	case V4L2_BUF_TYPE_META_CAPTURE:
		if (is_meta && is_rx && ops->vidioc_g_fmt_meta_cap)
			return 0;
		break;
	case V4L2_BUF_TYPE_META_OUTPUT:
		if (is_meta && is_tx && ops->vidioc_g_fmt_meta_out)
			return 0;
		break;
	default:
		break;
	}
	return -EINVAL;
}

static void v4l_sanitize_format(struct v4l2_format *fmt)
{
	unsigned int offset;

	/* Make sure num_planes is not bogus */
	if (fmt->type == V4L2_BUF_TYPE_VIDEO_CAPTURE_MPLANE ||
	    fmt->type == V4L2_BUF_TYPE_VIDEO_OUTPUT_MPLANE)
		fmt->fmt.pix_mp.num_planes = min_t(u32, fmt->fmt.pix_mp.num_planes,
					       VIDEO_MAX_PLANES);

	/*
	 * The v4l2_pix_format structure has been extended with fields that were
	 * not previously required to be set to zero by applications. The priv
	 * field, when set to a magic value, indicates the the extended fields
	 * are valid. Otherwise they will contain undefined values. To simplify
	 * the API towards drivers zero the extended fields and set the priv
	 * field to the magic value when the extended pixel format structure
	 * isn't used by applications.
	 */

	if (fmt->type != V4L2_BUF_TYPE_VIDEO_CAPTURE &&
	    fmt->type != V4L2_BUF_TYPE_VIDEO_OUTPUT)
		return;

	if (fmt->fmt.pix.priv == V4L2_PIX_FMT_PRIV_MAGIC)
		return;

	fmt->fmt.pix.priv = V4L2_PIX_FMT_PRIV_MAGIC;

	offset = offsetof(struct v4l2_pix_format, priv)
	       + sizeof(fmt->fmt.pix.priv);
	memset(((void *)&fmt->fmt.pix) + offset, 0,
	       sizeof(fmt->fmt.pix) - offset);
}

static int v4l_querycap(const struct v4l2_ioctl_ops *ops,
				struct file *file, void *fh, void *arg)
{
	struct v4l2_capability *cap = (struct v4l2_capability *)arg;
	struct video_device *vfd = video_devdata(file);
	int ret;

	cap->version = LINUX_VERSION_CODE;
	cap->device_caps = vfd->device_caps;
	cap->capabilities = vfd->device_caps | V4L2_CAP_DEVICE_CAPS;

	ret = ops->vidioc_querycap(file, fh, cap);

	/*
	 * Drivers must not change device_caps, so check for this and
	 * warn if this happened.
	 */
	WARN_ON(cap->device_caps != vfd->device_caps);
	/*
	 * Check that capabilities is a superset of
	 * vfd->device_caps | V4L2_CAP_DEVICE_CAPS
	 */
	WARN_ON((cap->capabilities &
		 (vfd->device_caps | V4L2_CAP_DEVICE_CAPS)) !=
		(vfd->device_caps | V4L2_CAP_DEVICE_CAPS));
	cap->capabilities |= V4L2_CAP_EXT_PIX_FORMAT;
	cap->device_caps |= V4L2_CAP_EXT_PIX_FORMAT;

	return ret;
}

static int v4l_g_input(const struct v4l2_ioctl_ops *ops,
		       struct file *file, void *fh, void *arg)
{
	struct video_device *vfd = video_devdata(file);

	if (vfd->device_caps & V4L2_CAP_IO_MC) {
		*(int *)arg = 0;
		return 0;
	}

	return ops->vidioc_g_input(file, fh, arg);
}

static int v4l_g_output(const struct v4l2_ioctl_ops *ops,
			struct file *file, void *fh, void *arg)
{
	struct video_device *vfd = video_devdata(file);

	if (vfd->device_caps & V4L2_CAP_IO_MC) {
		*(int *)arg = 0;
		return 0;
	}

	return ops->vidioc_g_output(file, fh, arg);
}

static int v4l_s_input(const struct v4l2_ioctl_ops *ops,
				struct file *file, void *fh, void *arg)
{
	struct video_device *vfd = video_devdata(file);
	int ret;

	ret = v4l_enable_media_source(vfd);
	if (ret)
		return ret;

	if (vfd->device_caps & V4L2_CAP_IO_MC)
		return  *(int *)arg ? -EINVAL : 0;

	return ops->vidioc_s_input(file, fh, *(unsigned int *)arg);
}

static int v4l_s_output(const struct v4l2_ioctl_ops *ops,
				struct file *file, void *fh, void *arg)
{
	struct video_device *vfd = video_devdata(file);

	if (vfd->device_caps & V4L2_CAP_IO_MC)
		return  *(int *)arg ? -EINVAL : 0;

	return ops->vidioc_s_output(file, fh, *(unsigned int *)arg);
}

static int v4l_g_priority(const struct v4l2_ioctl_ops *ops,
				struct file *file, void *fh, void *arg)
{
	struct video_device *vfd;
	u32 *p = arg;

	vfd = video_devdata(file);
	*p = v4l2_prio_max(vfd->prio);
	return 0;
}

static int v4l_s_priority(const struct v4l2_ioctl_ops *ops,
				struct file *file, void *fh, void *arg)
{
	struct video_device *vfd;
	struct v4l2_fh *vfh;
	u32 *p = arg;

	vfd = video_devdata(file);
	if (!test_bit(V4L2_FL_USES_V4L2_FH, &vfd->flags))
		return -ENOTTY;
	vfh = file->private_data;
	return v4l2_prio_change(vfd->prio, &vfh->prio, *p);
}

static int v4l_enuminput(const struct v4l2_ioctl_ops *ops,
				struct file *file, void *fh, void *arg)
{
	struct video_device *vfd = video_devdata(file);
	struct v4l2_input *p = arg;

	/*
	 * We set the flags for CAP_DV_TIMINGS &
	 * CAP_STD here based on ioctl handler provided by the
	 * driver. If the driver doesn't support these
	 * for a specific input, it must override these flags.
	 */
	if (is_valid_ioctl(vfd, VIDIOC_S_STD))
		p->capabilities |= V4L2_IN_CAP_STD;

	if (vfd->device_caps & V4L2_CAP_IO_MC) {
		if (p->index)
			return -EINVAL;
		strscpy(p->name, vfd->name, sizeof(p->name));
		p->type = V4L2_INPUT_TYPE_CAMERA;
		return 0;
	}

	return ops->vidioc_enum_input(file, fh, p);
}

static int v4l_enumoutput(const struct v4l2_ioctl_ops *ops,
				struct file *file, void *fh, void *arg)
{
	struct video_device *vfd = video_devdata(file);
	struct v4l2_output *p = arg;

	/*
	 * We set the flags for CAP_DV_TIMINGS &
	 * CAP_STD here based on ioctl handler provided by the
	 * driver. If the driver doesn't support these
	 * for a specific output, it must override these flags.
	 */
	if (is_valid_ioctl(vfd, VIDIOC_S_STD))
		p->capabilities |= V4L2_OUT_CAP_STD;

	if (vfd->device_caps & V4L2_CAP_IO_MC) {
		if (p->index)
			return -EINVAL;
		strscpy(p->name, vfd->name, sizeof(p->name));
		p->type = V4L2_OUTPUT_TYPE_ANALOG;
		return 0;
	}

	return ops->vidioc_enum_output(file, fh, p);
}

static void v4l_fill_fmtdesc(struct v4l2_fmtdesc *fmt)
{
	const unsigned sz = sizeof(fmt->description);
	const char *descr = NULL;
	u32 flags = 0;

	/*
	 * We depart from the normal coding style here since the descriptions
	 * should be aligned so it is easy to see which descriptions will be
	 * longer than 31 characters (the max length for a description).
	 * And frankly, this is easier to read anyway.
	 *
	 * Note that gcc will use O(log N) comparisons to find the right case.
	 */
	switch (fmt->pixelformat) {
	/* Max description length mask:	descr = "0123456789012345678901234567890" */
	case V4L2_PIX_FMT_RGB332:	descr = "8-bit RGB 3-3-2"; break;
	case V4L2_PIX_FMT_RGB444:	descr = "16-bit A/XRGB 4-4-4-4"; break;
	case V4L2_PIX_FMT_ARGB444:	descr = "16-bit ARGB 4-4-4-4"; break;
	case V4L2_PIX_FMT_XRGB444:	descr = "16-bit XRGB 4-4-4-4"; break;
	case V4L2_PIX_FMT_RGBA444:	descr = "16-bit RGBA 4-4-4-4"; break;
	case V4L2_PIX_FMT_RGBX444:	descr = "16-bit RGBX 4-4-4-4"; break;
	case V4L2_PIX_FMT_ABGR444:	descr = "16-bit ABGR 4-4-4-4"; break;
	case V4L2_PIX_FMT_XBGR444:	descr = "16-bit XBGR 4-4-4-4"; break;
	case V4L2_PIX_FMT_BGRA444:	descr = "16-bit BGRA 4-4-4-4"; break;
	case V4L2_PIX_FMT_BGRX444:	descr = "16-bit BGRX 4-4-4-4"; break;
	case V4L2_PIX_FMT_RGB555:	descr = "16-bit A/XRGB 1-5-5-5"; break;
	case V4L2_PIX_FMT_ARGB555:	descr = "16-bit ARGB 1-5-5-5"; break;
	case V4L2_PIX_FMT_XRGB555:	descr = "16-bit XRGB 1-5-5-5"; break;
	case V4L2_PIX_FMT_ABGR555:	descr = "16-bit ABGR 1-5-5-5"; break;
	case V4L2_PIX_FMT_XBGR555:	descr = "16-bit XBGR 1-5-5-5"; break;
	case V4L2_PIX_FMT_RGBA555:	descr = "16-bit RGBA 5-5-5-1"; break;
	case V4L2_PIX_FMT_RGBX555:	descr = "16-bit RGBX 5-5-5-1"; break;
	case V4L2_PIX_FMT_BGRA555:	descr = "16-bit BGRA 5-5-5-1"; break;
	case V4L2_PIX_FMT_BGRX555:	descr = "16-bit BGRX 5-5-5-1"; break;
	case V4L2_PIX_FMT_RGB565:	descr = "16-bit RGB 5-6-5"; break;
	case V4L2_PIX_FMT_RGB555X:	descr = "16-bit A/XRGB 1-5-5-5 BE"; break;
	case V4L2_PIX_FMT_ARGB555X:	descr = "16-bit ARGB 1-5-5-5 BE"; break;
	case V4L2_PIX_FMT_XRGB555X:	descr = "16-bit XRGB 1-5-5-5 BE"; break;
	case V4L2_PIX_FMT_RGB565X:	descr = "16-bit RGB 5-6-5 BE"; break;
	case V4L2_PIX_FMT_BGR666:	descr = "18-bit BGRX 6-6-6-14"; break;
	case V4L2_PIX_FMT_BGR24:	descr = "24-bit BGR 8-8-8"; break;
	case V4L2_PIX_FMT_RGB24:	descr = "24-bit RGB 8-8-8"; break;
	case V4L2_PIX_FMT_BGR32:	descr = "32-bit BGRA/X 8-8-8-8"; break;
	case V4L2_PIX_FMT_ABGR32:	descr = "32-bit BGRA 8-8-8-8"; break;
	case V4L2_PIX_FMT_XBGR32:	descr = "32-bit BGRX 8-8-8-8"; break;
	case V4L2_PIX_FMT_RGB32:	descr = "32-bit A/XRGB 8-8-8-8"; break;
	case V4L2_PIX_FMT_ARGB32:	descr = "32-bit ARGB 8-8-8-8"; break;
	case V4L2_PIX_FMT_XRGB32:	descr = "32-bit XRGB 8-8-8-8"; break;
	case V4L2_PIX_FMT_BGRA32:	descr = "32-bit ABGR 8-8-8-8"; break;
	case V4L2_PIX_FMT_BGRX32:	descr = "32-bit XBGR 8-8-8-8"; break;
	case V4L2_PIX_FMT_RGBA32:	descr = "32-bit RGBA 8-8-8-8"; break;
	case V4L2_PIX_FMT_RGBX32:	descr = "32-bit RGBX 8-8-8-8"; break;
	case V4L2_PIX_FMT_GREY:		descr = "8-bit Greyscale"; break;
	case V4L2_PIX_FMT_Y4:		descr = "4-bit Greyscale"; break;
	case V4L2_PIX_FMT_Y6:		descr = "6-bit Greyscale"; break;
	case V4L2_PIX_FMT_Y10:		descr = "10-bit Greyscale"; break;
	case V4L2_PIX_FMT_Y12:		descr = "12-bit Greyscale"; break;
	case V4L2_PIX_FMT_Y14:		descr = "14-bit Greyscale"; break;
	case V4L2_PIX_FMT_Y16:		descr = "16-bit Greyscale"; break;
	case V4L2_PIX_FMT_Y16_BE:	descr = "16-bit Greyscale BE"; break;
	case V4L2_PIX_FMT_Y10BPACK:	descr = "10-bit Greyscale (Packed)"; break;
	case V4L2_PIX_FMT_Y10P:		descr = "10-bit Greyscale (MIPI Packed)"; break;
	case V4L2_PIX_FMT_Y8I:		descr = "Interleaved 8-bit Greyscale"; break;
	case V4L2_PIX_FMT_Y12I:		descr = "Interleaved 12-bit Greyscale"; break;
	case V4L2_PIX_FMT_Z16:		descr = "16-bit Depth"; break;
	case V4L2_PIX_FMT_INZI:		descr = "Planar 10:16 Greyscale Depth"; break;
	case V4L2_PIX_FMT_CNF4:		descr = "4-bit Depth Confidence (Packed)"; break;
	case V4L2_PIX_FMT_PAL8:		descr = "8-bit Palette"; break;
	case V4L2_PIX_FMT_UV8:		descr = "8-bit Chrominance UV 4-4"; break;
	case V4L2_PIX_FMT_YVU410:	descr = "Planar YVU 4:1:0"; break;
	case V4L2_PIX_FMT_YVU420:	descr = "Planar YVU 4:2:0"; break;
	case V4L2_PIX_FMT_YUYV:		descr = "YUYV 4:2:2"; break;
	case V4L2_PIX_FMT_YYUV:		descr = "YYUV 4:2:2"; break;
	case V4L2_PIX_FMT_YVYU:		descr = "YVYU 4:2:2"; break;
	case V4L2_PIX_FMT_UYVY:		descr = "UYVY 4:2:2"; break;
	case V4L2_PIX_FMT_VYUY:		descr = "VYUY 4:2:2"; break;
	case V4L2_PIX_FMT_YUV422P:	descr = "Planar YUV 4:2:2"; break;
	case V4L2_PIX_FMT_YUV411P:	descr = "Planar YUV 4:1:1"; break;
	case V4L2_PIX_FMT_Y41P:		descr = "YUV 4:1:1 (Packed)"; break;
	case V4L2_PIX_FMT_YUV444:	descr = "16-bit A/XYUV 4-4-4-4"; break;
	case V4L2_PIX_FMT_YUV555:	descr = "16-bit A/XYUV 1-5-5-5"; break;
	case V4L2_PIX_FMT_YUV565:	descr = "16-bit YUV 5-6-5"; break;
	case V4L2_PIX_FMT_YUV32:	descr = "32-bit A/XYUV 8-8-8-8"; break;
	case V4L2_PIX_FMT_AYUV32:	descr = "32-bit AYUV 8-8-8-8"; break;
	case V4L2_PIX_FMT_XYUV32:	descr = "32-bit XYUV 8-8-8-8"; break;
	case V4L2_PIX_FMT_VUYA32:	descr = "32-bit VUYA 8-8-8-8"; break;
	case V4L2_PIX_FMT_VUYX32:	descr = "32-bit VUYX 8-8-8-8"; break;
	case V4L2_PIX_FMT_YUV410:	descr = "Planar YUV 4:1:0"; break;
	case V4L2_PIX_FMT_YUV420:	descr = "Planar YUV 4:2:0"; break;
	case V4L2_PIX_FMT_HI240:	descr = "8-bit Dithered RGB (BTTV)"; break;
	case V4L2_PIX_FMT_HM12:		descr = "YUV 4:2:0 (16x16 Macroblocks)"; break;
	case V4L2_PIX_FMT_M420:		descr = "YUV 4:2:0 (M420)"; break;
	case V4L2_PIX_FMT_NV12:		descr = "Y/CbCr 4:2:0"; break;
	case V4L2_PIX_FMT_NV21:		descr = "Y/CrCb 4:2:0"; break;
	case V4L2_PIX_FMT_NV16:		descr = "Y/CbCr 4:2:2"; break;
	case V4L2_PIX_FMT_NV61:		descr = "Y/CrCb 4:2:2"; break;
	case V4L2_PIX_FMT_NV24:		descr = "Y/CbCr 4:4:4"; break;
	case V4L2_PIX_FMT_NV42:		descr = "Y/CrCb 4:4:4"; break;
	case V4L2_PIX_FMT_NV12M:	descr = "Y/CbCr 4:2:0 (N-C)"; break;
	case V4L2_PIX_FMT_NV21M:	descr = "Y/CrCb 4:2:0 (N-C)"; break;
	case V4L2_PIX_FMT_NV16M:	descr = "Y/CbCr 4:2:2 (N-C)"; break;
	case V4L2_PIX_FMT_NV61M:	descr = "Y/CrCb 4:2:2 (N-C)"; break;
	case V4L2_PIX_FMT_NV12MT:	descr = "Y/CbCr 4:2:0 (64x32 MB, N-C)"; break;
	case V4L2_PIX_FMT_NV12MT_16X16:	descr = "Y/CbCr 4:2:0 (16x16 MB, N-C)"; break;
	case V4L2_PIX_FMT_YUV420M:	descr = "Planar YUV 4:2:0 (N-C)"; break;
	case V4L2_PIX_FMT_YVU420M:	descr = "Planar YVU 4:2:0 (N-C)"; break;
	case V4L2_PIX_FMT_YUV422M:	descr = "Planar YUV 4:2:2 (N-C)"; break;
	case V4L2_PIX_FMT_YVU422M:	descr = "Planar YVU 4:2:2 (N-C)"; break;
	case V4L2_PIX_FMT_YUV444M:	descr = "Planar YUV 4:4:4 (N-C)"; break;
	case V4L2_PIX_FMT_YVU444M:	descr = "Planar YVU 4:4:4 (N-C)"; break;
	case V4L2_PIX_FMT_SBGGR8:	descr = "8-bit Bayer BGBG/GRGR"; break;
	case V4L2_PIX_FMT_SGBRG8:	descr = "8-bit Bayer GBGB/RGRG"; break;
	case V4L2_PIX_FMT_SGRBG8:	descr = "8-bit Bayer GRGR/BGBG"; break;
	case V4L2_PIX_FMT_SRGGB8:	descr = "8-bit Bayer RGRG/GBGB"; break;
	case V4L2_PIX_FMT_SBGGR10:	descr = "10-bit Bayer BGBG/GRGR"; break;
	case V4L2_PIX_FMT_SGBRG10:	descr = "10-bit Bayer GBGB/RGRG"; break;
	case V4L2_PIX_FMT_SGRBG10:	descr = "10-bit Bayer GRGR/BGBG"; break;
	case V4L2_PIX_FMT_SRGGB10:	descr = "10-bit Bayer RGRG/GBGB"; break;
	case V4L2_PIX_FMT_SBGGR10P:	descr = "10-bit Bayer BGBG/GRGR Packed"; break;
	case V4L2_PIX_FMT_SGBRG10P:	descr = "10-bit Bayer GBGB/RGRG Packed"; break;
	case V4L2_PIX_FMT_SGRBG10P:	descr = "10-bit Bayer GRGR/BGBG Packed"; break;
	case V4L2_PIX_FMT_SRGGB10P:	descr = "10-bit Bayer RGRG/GBGB Packed"; break;
	case V4L2_PIX_FMT_IPU3_SBGGR10: descr = "10-bit bayer BGGR IPU3 Packed"; break;
	case V4L2_PIX_FMT_IPU3_SGBRG10: descr = "10-bit bayer GBRG IPU3 Packed"; break;
	case V4L2_PIX_FMT_IPU3_SGRBG10: descr = "10-bit bayer GRBG IPU3 Packed"; break;
	case V4L2_PIX_FMT_IPU3_SRGGB10: descr = "10-bit bayer RGGB IPU3 Packed"; break;
	case V4L2_PIX_FMT_SBGGR10ALAW8:	descr = "8-bit Bayer BGBG/GRGR (A-law)"; break;
	case V4L2_PIX_FMT_SGBRG10ALAW8:	descr = "8-bit Bayer GBGB/RGRG (A-law)"; break;
	case V4L2_PIX_FMT_SGRBG10ALAW8:	descr = "8-bit Bayer GRGR/BGBG (A-law)"; break;
	case V4L2_PIX_FMT_SRGGB10ALAW8:	descr = "8-bit Bayer RGRG/GBGB (A-law)"; break;
	case V4L2_PIX_FMT_SBGGR10DPCM8:	descr = "8-bit Bayer BGBG/GRGR (DPCM)"; break;
	case V4L2_PIX_FMT_SGBRG10DPCM8:	descr = "8-bit Bayer GBGB/RGRG (DPCM)"; break;
	case V4L2_PIX_FMT_SGRBG10DPCM8:	descr = "8-bit Bayer GRGR/BGBG (DPCM)"; break;
	case V4L2_PIX_FMT_SRGGB10DPCM8:	descr = "8-bit Bayer RGRG/GBGB (DPCM)"; break;
	case V4L2_PIX_FMT_SBGGR12:	descr = "12-bit Bayer BGBG/GRGR"; break;
	case V4L2_PIX_FMT_SGBRG12:	descr = "12-bit Bayer GBGB/RGRG"; break;
	case V4L2_PIX_FMT_SGRBG12:	descr = "12-bit Bayer GRGR/BGBG"; break;
	case V4L2_PIX_FMT_SRGGB12:	descr = "12-bit Bayer RGRG/GBGB"; break;
	case V4L2_PIX_FMT_SBGGR12P:	descr = "12-bit Bayer BGBG/GRGR Packed"; break;
	case V4L2_PIX_FMT_SGBRG12P:	descr = "12-bit Bayer GBGB/RGRG Packed"; break;
	case V4L2_PIX_FMT_SGRBG12P:	descr = "12-bit Bayer GRGR/BGBG Packed"; break;
	case V4L2_PIX_FMT_SRGGB12P:	descr = "12-bit Bayer RGRG/GBGB Packed"; break;
	case V4L2_PIX_FMT_SBGGR14:	descr = "14-bit Bayer BGBG/GRGR"; break;
	case V4L2_PIX_FMT_SGBRG14:	descr = "14-bit Bayer GBGB/RGRG"; break;
	case V4L2_PIX_FMT_SGRBG14:	descr = "14-bit Bayer GRGR/BGBG"; break;
	case V4L2_PIX_FMT_SRGGB14:	descr = "14-bit Bayer RGRG/GBGB"; break;
	case V4L2_PIX_FMT_SBGGR14P:	descr = "14-bit Bayer BGBG/GRGR Packed"; break;
	case V4L2_PIX_FMT_SGBRG14P:	descr = "14-bit Bayer GBGB/RGRG Packed"; break;
	case V4L2_PIX_FMT_SGRBG14P:	descr = "14-bit Bayer GRGR/BGBG Packed"; break;
	case V4L2_PIX_FMT_SRGGB14P:	descr = "14-bit Bayer RGRG/GBGB Packed"; break;
	case V4L2_PIX_FMT_SBGGR16:	descr = "16-bit Bayer BGBG/GRGR"; break;
	case V4L2_PIX_FMT_SGBRG16:	descr = "16-bit Bayer GBGB/RGRG"; break;
	case V4L2_PIX_FMT_SGRBG16:	descr = "16-bit Bayer GRGR/BGBG"; break;
	case V4L2_PIX_FMT_SRGGB16:	descr = "16-bit Bayer RGRG/GBGB"; break;
	case V4L2_PIX_FMT_SN9C20X_I420:	descr = "GSPCA SN9C20X I420"; break;
	case V4L2_PIX_FMT_SPCA501:	descr = "GSPCA SPCA501"; break;
	case V4L2_PIX_FMT_SPCA505:	descr = "GSPCA SPCA505"; break;
	case V4L2_PIX_FMT_SPCA508:	descr = "GSPCA SPCA508"; break;
	case V4L2_PIX_FMT_STV0680:	descr = "GSPCA STV0680"; break;
	case V4L2_PIX_FMT_TM6000:	descr = "A/V + VBI Mux Packet"; break;
	case V4L2_PIX_FMT_CIT_YYVYUY:	descr = "GSPCA CIT YYVYUY"; break;
	case V4L2_PIX_FMT_KONICA420:	descr = "GSPCA KONICA420"; break;
	case V4L2_PIX_FMT_HSV24:	descr = "24-bit HSV 8-8-8"; break;
	case V4L2_PIX_FMT_HSV32:	descr = "32-bit XHSV 8-8-8-8"; break;
	case V4L2_SDR_FMT_CU8:		descr = "Complex U8"; break;
	case V4L2_SDR_FMT_CU16LE:	descr = "Complex U16LE"; break;
	case V4L2_SDR_FMT_CS8:		descr = "Complex S8"; break;
	case V4L2_SDR_FMT_CS14LE:	descr = "Complex S14LE"; break;
	case V4L2_SDR_FMT_RU12LE:	descr = "Real U12LE"; break;
	case V4L2_SDR_FMT_PCU16BE:	descr = "Planar Complex U16BE"; break;
	case V4L2_SDR_FMT_PCU18BE:	descr = "Planar Complex U18BE"; break;
	case V4L2_SDR_FMT_PCU20BE:	descr = "Planar Complex U20BE"; break;
	case V4L2_TCH_FMT_DELTA_TD16:	descr = "16-bit Signed Deltas"; break;
	case V4L2_TCH_FMT_DELTA_TD08:	descr = "8-bit Signed Deltas"; break;
	case V4L2_TCH_FMT_TU16:		descr = "16-bit Unsigned Touch Data"; break;
	case V4L2_TCH_FMT_TU08:		descr = "8-bit Unsigned Touch Data"; break;
	case V4L2_META_FMT_VSP1_HGO:	descr = "R-Car VSP1 1-D Histogram"; break;
	case V4L2_META_FMT_VSP1_HGT:	descr = "R-Car VSP1 2-D Histogram"; break;
	case V4L2_META_FMT_UVC:		descr = "UVC Payload Header Metadata"; break;
	case V4L2_META_FMT_D4XX:	descr = "Intel D4xx UVC Metadata"; break;
	case V4L2_META_FMT_VIVID:       descr = "Vivid Metadata"; break;

	default:
		/* Compressed formats */
		flags = V4L2_FMT_FLAG_COMPRESSED;
		switch (fmt->pixelformat) {
		/* Max description length mask:	descr = "0123456789012345678901234567890" */
		case V4L2_PIX_FMT_MJPEG:	descr = "Motion-JPEG"; break;
		case V4L2_PIX_FMT_JPEG:		descr = "JFIF JPEG"; break;
		case V4L2_PIX_FMT_DV:		descr = "1394"; break;
		case V4L2_PIX_FMT_MPEG:		descr = "MPEG-1/2/4"; break;
		case V4L2_PIX_FMT_H264:		descr = "H.264"; break;
		case V4L2_PIX_FMT_H264_NO_SC:	descr = "H.264 (No Start Codes)"; break;
		case V4L2_PIX_FMT_H264_MVC:	descr = "H.264 MVC"; break;
		case V4L2_PIX_FMT_H264_SLICE:	descr = "H.264 Parsed Slice Data"; break;
		case V4L2_PIX_FMT_H263:		descr = "H.263"; break;
		case V4L2_PIX_FMT_MPEG1:	descr = "MPEG-1 ES"; break;
		case V4L2_PIX_FMT_MPEG2:	descr = "MPEG-2 ES"; break;
		case V4L2_PIX_FMT_MPEG2_SLICE:	descr = "MPEG-2 Parsed Slice Data"; break;
		case V4L2_PIX_FMT_MPEG4:	descr = "MPEG-4 Part 2 ES"; break;
		case V4L2_PIX_FMT_XVID:		descr = "Xvid"; break;
		case V4L2_PIX_FMT_VC1_ANNEX_G:	descr = "VC-1 (SMPTE 412M Annex G)"; break;
		case V4L2_PIX_FMT_VC1_ANNEX_L:	descr = "VC-1 (SMPTE 412M Annex L)"; break;
		case V4L2_PIX_FMT_VP8:		descr = "VP8"; break;
		case V4L2_PIX_FMT_VP8_FRAME:    descr = "VP8 Frame"; break;
		case V4L2_PIX_FMT_VP9:		descr = "VP9"; break;
		case V4L2_PIX_FMT_HEVC:		descr = "HEVC"; break; /* aka H.265 */
		case V4L2_PIX_FMT_HEVC_SLICE:	descr = "HEVC Parsed Slice Data"; break;
		case V4L2_PIX_FMT_FWHT:		descr = "FWHT"; break; /* used in vicodec */
		case V4L2_PIX_FMT_FWHT_STATELESS:	descr = "FWHT Stateless"; break; /* used in vicodec */
		case V4L2_PIX_FMT_CPIA1:	descr = "GSPCA CPiA YUV"; break;
		case V4L2_PIX_FMT_WNVA:		descr = "WNVA"; break;
		case V4L2_PIX_FMT_SN9C10X:	descr = "GSPCA SN9C10X"; break;
		case V4L2_PIX_FMT_PWC1:		descr = "Raw Philips Webcam Type (Old)"; break;
		case V4L2_PIX_FMT_PWC2:		descr = "Raw Philips Webcam Type (New)"; break;
		case V4L2_PIX_FMT_ET61X251:	descr = "GSPCA ET61X251"; break;
		case V4L2_PIX_FMT_SPCA561:	descr = "GSPCA SPCA561"; break;
		case V4L2_PIX_FMT_PAC207:	descr = "GSPCA PAC207"; break;
		case V4L2_PIX_FMT_MR97310A:	descr = "GSPCA MR97310A"; break;
		case V4L2_PIX_FMT_JL2005BCD:	descr = "GSPCA JL2005BCD"; break;
		case V4L2_PIX_FMT_SN9C2028:	descr = "GSPCA SN9C2028"; break;
		case V4L2_PIX_FMT_SQ905C:	descr = "GSPCA SQ905C"; break;
		case V4L2_PIX_FMT_PJPG:		descr = "GSPCA PJPG"; break;
		case V4L2_PIX_FMT_OV511:	descr = "GSPCA OV511"; break;
		case V4L2_PIX_FMT_OV518:	descr = "GSPCA OV518"; break;
		case V4L2_PIX_FMT_JPGL:		descr = "JPEG Lite"; break;
		case V4L2_PIX_FMT_SE401:	descr = "GSPCA SE401"; break;
		case V4L2_PIX_FMT_S5C_UYVY_JPG:	descr = "S5C73MX interleaved UYVY/JPEG"; break;
		case V4L2_PIX_FMT_MT21C:	descr = "Mediatek Compressed Format"; break;
		case V4L2_PIX_FMT_SUNXI_TILED_NV12: descr = "Sunxi Tiled NV12 Format"; break;
		default:
			if (fmt->description[0])
				return;
			WARN(1, "Unknown pixelformat 0x%08x\n", fmt->pixelformat);
			flags = 0;
			snprintf(fmt->description, sz, "%p4cc",
				 &fmt->pixelformat);
			break;
		}
	}

	if (descr)
		WARN_ON(strscpy(fmt->description, descr, sz) < 0);
	fmt->flags |= flags;
}

static int v4l_enum_fmt(const struct v4l2_ioctl_ops *ops,
				struct file *file, void *fh, void *arg)
{
	struct video_device *vdev = video_devdata(file);
	struct v4l2_fmtdesc *p = arg;
	int ret = check_fmt(file, p->type);
	u32 mbus_code;
	u32 cap_mask;

	if (ret)
		return ret;
	ret = -EINVAL;

	if (!(vdev->device_caps & V4L2_CAP_IO_MC))
		p->mbus_code = 0;

	mbus_code = p->mbus_code;
	CLEAR_AFTER_FIELD(p, type);
	p->mbus_code = mbus_code;

	switch (v4l2_buf_type_type(p->type)) {
	case V4L2_BUF_TYPE_VIDEO_CAPTURE:
	case V4L2_BUF_TYPE_VIDEO_CAPTURE_MPLANE:
		cap_mask = V4L2_CAP_VIDEO_CAPTURE_MPLANE |
			   V4L2_CAP_VIDEO_M2M_MPLANE;
		if (!!(vdev->device_caps & cap_mask) !=
		    (p->type == V4L2_BUF_TYPE_VIDEO_CAPTURE_MPLANE))
			break;

		if (unlikely(!ops->vidioc_enum_fmt_vid_cap))
			break;
		ret = ops->vidioc_enum_fmt_vid_cap(file, fh, arg);
		break;
	case V4L2_BUF_TYPE_VIDEO_OVERLAY:
		if (unlikely(!ops->vidioc_enum_fmt_vid_overlay))
			break;
		ret = ops->vidioc_enum_fmt_vid_overlay(file, fh, arg);
		break;
	case V4L2_BUF_TYPE_VIDEO_OUTPUT:
	case V4L2_BUF_TYPE_VIDEO_OUTPUT_MPLANE:
		cap_mask = V4L2_CAP_VIDEO_OUTPUT_MPLANE |
			   V4L2_CAP_VIDEO_M2M_MPLANE;
		if (!!(vdev->device_caps & cap_mask) !=
		    (p->type == V4L2_BUF_TYPE_VIDEO_OUTPUT_MPLANE))
			break;

		if (unlikely(!ops->vidioc_enum_fmt_vid_out))
			break;
		ret = ops->vidioc_enum_fmt_vid_out(file, fh, arg);
		break;
	case V4L2_BUF_TYPE_SDR_CAPTURE:
		if (unlikely(!ops->vidioc_enum_fmt_sdr_cap))
			break;
		ret = ops->vidioc_enum_fmt_sdr_cap(file, fh, arg);
		break;
	case V4L2_BUF_TYPE_SDR_OUTPUT:
		if (unlikely(!ops->vidioc_enum_fmt_sdr_out))
			break;
		ret = ops->vidioc_enum_fmt_sdr_out(file, fh, arg);
		break;
	case V4L2_BUF_TYPE_META_CAPTURE:
		if (unlikely(!ops->vidioc_enum_fmt_meta_cap))
			break;
		ret = ops->vidioc_enum_fmt_meta_cap(file, fh, arg);
		break;
	case V4L2_BUF_TYPE_META_OUTPUT:
		if (unlikely(!ops->vidioc_enum_fmt_meta_out))
			break;
		ret = ops->vidioc_enum_fmt_meta_out(file, fh, arg);
		break;
	}
	if (ret == 0)
		v4l_fill_fmtdesc(p);
	return ret;
}

static void v4l_pix_format_touch(struct v4l2_pix_format *p)
{
	/*
	 * The v4l2_pix_format structure contains fields that make no sense for
	 * touch. Set them to default values in this case.
	 */

	p->field = V4L2_FIELD_NONE;
	p->colorspace = V4L2_COLORSPACE_RAW;
	p->flags = 0;
	p->ycbcr_enc = 0;
	p->quantization = 0;
	p->xfer_func = 0;
}

static int v4l_g_fmt(const struct v4l2_ioctl_ops *ops,
				struct file *file, void *fh, void *arg)
{
	struct v4l2_format *p = arg;
	struct video_device *vfd = video_devdata(file);
	int ret = check_fmt(file, p->type);

	if (ret)
		return ret;

	/*
	 * fmt can't be cleared for these overlay types due to the 'clips'
	 * 'clipcount' and 'bitmap' pointers in struct v4l2_window.
	 * Those are provided by the user. So handle these two overlay types
	 * first, and then just do a simple memset for the other types.
	 */
	switch (p->type) {
	case V4L2_BUF_TYPE_VIDEO_OVERLAY:
	case V4L2_BUF_TYPE_VIDEO_OUTPUT_OVERLAY: {
		struct v4l2_clip __user *clips = p->fmt.win.clips;
		u32 clipcount = p->fmt.win.clipcount;
		void __user *bitmap = p->fmt.win.bitmap;

		memset(&p->fmt, 0, sizeof(p->fmt));
		p->fmt.win.clips = clips;
		p->fmt.win.clipcount = clipcount;
		p->fmt.win.bitmap = bitmap;
		break;
	}
	default:
		memset(&p->fmt, 0, sizeof(p->fmt));
		break;
	}

	switch (v4l2_buf_type_type(p->type)) {
	case V4L2_BUF_TYPE_VIDEO_CAPTURE:
		if (unlikely(!ops->vidioc_g_fmt_vid_cap))
			break;
		p->fmt.pix.priv = V4L2_PIX_FMT_PRIV_MAGIC;
		ret = ops->vidioc_g_fmt_vid_cap(file, fh, arg);
		/* just in case the driver zeroed it again */
		p->fmt.pix.priv = V4L2_PIX_FMT_PRIV_MAGIC;
		if (vfd->vfl_type == VFL_TYPE_TOUCH)
			v4l_pix_format_touch(&p->fmt.pix);
		return ret;
	case V4L2_BUF_TYPE_VIDEO_CAPTURE_MPLANE:
		return ops->vidioc_g_fmt_vid_cap_mplane(file, fh, arg);
	case V4L2_BUF_TYPE_VIDEO_OVERLAY:
		return ops->vidioc_g_fmt_vid_overlay(file, fh, arg);
	case V4L2_BUF_TYPE_VBI_CAPTURE:
		return ops->vidioc_g_fmt_vbi_cap(file, fh, arg);
	case V4L2_BUF_TYPE_SLICED_VBI_CAPTURE:
		return ops->vidioc_g_fmt_sliced_vbi_cap(file, fh, arg);
	case V4L2_BUF_TYPE_VIDEO_OUTPUT:
		if (unlikely(!ops->vidioc_g_fmt_vid_out))
			break;
		p->fmt.pix.priv = V4L2_PIX_FMT_PRIV_MAGIC;
		ret = ops->vidioc_g_fmt_vid_out(file, fh, arg);
		/* just in case the driver zeroed it again */
		p->fmt.pix.priv = V4L2_PIX_FMT_PRIV_MAGIC;
		return ret;
	case V4L2_BUF_TYPE_VIDEO_OUTPUT_MPLANE:
		return ops->vidioc_g_fmt_vid_out_mplane(file, fh, arg);
	case V4L2_BUF_TYPE_VIDEO_OUTPUT_OVERLAY:
		return ops->vidioc_g_fmt_vid_out_overlay(file, fh, arg);
	case V4L2_BUF_TYPE_VBI_OUTPUT:
		return ops->vidioc_g_fmt_vbi_out(file, fh, arg);
	case V4L2_BUF_TYPE_SLICED_VBI_OUTPUT:
		return ops->vidioc_g_fmt_sliced_vbi_out(file, fh, arg);
	case V4L2_BUF_TYPE_SDR_CAPTURE:
		return ops->vidioc_g_fmt_sdr_cap(file, fh, arg);
	case V4L2_BUF_TYPE_SDR_OUTPUT:
		return ops->vidioc_g_fmt_sdr_out(file, fh, arg);
	case V4L2_BUF_TYPE_META_CAPTURE:
		return ops->vidioc_g_fmt_meta_cap(file, fh, arg);
	case V4L2_BUF_TYPE_META_OUTPUT:
		return ops->vidioc_g_fmt_meta_out(file, fh, arg);
	}
	return -EINVAL;
}

static int v4l_s_fmt(const struct v4l2_ioctl_ops *ops,
				struct file *file, void *fh, void *arg)
{
	struct v4l2_format *p = arg;
	struct video_device *vfd = video_devdata(file);
	int ret = check_fmt(file, p->type);
	unsigned int i;

	if (ret)
		return ret;

	ret = v4l_enable_media_source(vfd);
	if (ret)
		return ret;
	v4l_sanitize_format(p);

	switch (v4l2_buf_type_type(p->type)) {
	case V4L2_BUF_TYPE_VIDEO_CAPTURE:
		if (unlikely(!ops->vidioc_s_fmt_vid_cap))
			break;
		CLEAR_AFTER_FIELD(p, fmt.pix);
		ret = ops->vidioc_s_fmt_vid_cap(file, fh, arg);
		/* just in case the driver zeroed it again */
		p->fmt.pix.priv = V4L2_PIX_FMT_PRIV_MAGIC;
		if (vfd->vfl_type == VFL_TYPE_TOUCH)
			v4l_pix_format_touch(&p->fmt.pix);
		return ret;
	case V4L2_BUF_TYPE_VIDEO_CAPTURE_MPLANE:
		if (unlikely(!ops->vidioc_s_fmt_vid_cap_mplane))
			break;
		CLEAR_AFTER_FIELD(p, fmt.pix_mp.xfer_func);
		for (i = 0; i < p->fmt.pix_mp.num_planes; i++)
			CLEAR_AFTER_FIELD(&p->fmt.pix_mp.plane_fmt[i],
					  bytesperline);
		return ops->vidioc_s_fmt_vid_cap_mplane(file, fh, arg);
	case V4L2_BUF_TYPE_VIDEO_OVERLAY:
		if (unlikely(!ops->vidioc_s_fmt_vid_overlay))
			break;
		CLEAR_AFTER_FIELD(p, fmt.win);
		return ops->vidioc_s_fmt_vid_overlay(file, fh, arg);
	case V4L2_BUF_TYPE_VBI_CAPTURE:
		if (unlikely(!ops->vidioc_s_fmt_vbi_cap))
			break;
		CLEAR_AFTER_FIELD(p, fmt.vbi.flags);
		return ops->vidioc_s_fmt_vbi_cap(file, fh, arg);
	case V4L2_BUF_TYPE_SLICED_VBI_CAPTURE:
		if (unlikely(!ops->vidioc_s_fmt_sliced_vbi_cap))
			break;
		CLEAR_AFTER_FIELD(p, fmt.sliced.io_size);
		return ops->vidioc_s_fmt_sliced_vbi_cap(file, fh, arg);
	case V4L2_BUF_TYPE_VIDEO_OUTPUT:
		if (unlikely(!ops->vidioc_s_fmt_vid_out))
			break;
		CLEAR_AFTER_FIELD(p, fmt.pix);
		ret = ops->vidioc_s_fmt_vid_out(file, fh, arg);
		/* just in case the driver zeroed it again */
		p->fmt.pix.priv = V4L2_PIX_FMT_PRIV_MAGIC;
		return ret;
	case V4L2_BUF_TYPE_VIDEO_OUTPUT_MPLANE:
		if (unlikely(!ops->vidioc_s_fmt_vid_out_mplane))
			break;
		CLEAR_AFTER_FIELD(p, fmt.pix_mp.xfer_func);
		for (i = 0; i < p->fmt.pix_mp.num_planes; i++)
			CLEAR_AFTER_FIELD(&p->fmt.pix_mp.plane_fmt[i],
					  bytesperline);
		return ops->vidioc_s_fmt_vid_out_mplane(file, fh, arg);
	case V4L2_BUF_TYPE_VIDEO_OUTPUT_OVERLAY:
		if (unlikely(!ops->vidioc_s_fmt_vid_out_overlay))
			break;
		CLEAR_AFTER_FIELD(p, fmt.win);
		return ops->vidioc_s_fmt_vid_out_overlay(file, fh, arg);
	case V4L2_BUF_TYPE_VBI_OUTPUT:
		if (unlikely(!ops->vidioc_s_fmt_vbi_out))
			break;
		CLEAR_AFTER_FIELD(p, fmt.vbi.flags);
		return ops->vidioc_s_fmt_vbi_out(file, fh, arg);
	case V4L2_BUF_TYPE_SLICED_VBI_OUTPUT:
		if (unlikely(!ops->vidioc_s_fmt_sliced_vbi_out))
			break;
		CLEAR_AFTER_FIELD(p, fmt.sliced.io_size);
		return ops->vidioc_s_fmt_sliced_vbi_out(file, fh, arg);
	case V4L2_BUF_TYPE_SDR_CAPTURE:
		if (unlikely(!ops->vidioc_s_fmt_sdr_cap))
			break;
		CLEAR_AFTER_FIELD(p, fmt.sdr.buffersize);
		return ops->vidioc_s_fmt_sdr_cap(file, fh, arg);
	case V4L2_BUF_TYPE_SDR_OUTPUT:
		if (unlikely(!ops->vidioc_s_fmt_sdr_out))
			break;
		CLEAR_AFTER_FIELD(p, fmt.sdr.buffersize);
		return ops->vidioc_s_fmt_sdr_out(file, fh, arg);
	case V4L2_BUF_TYPE_META_CAPTURE:
		if (unlikely(!ops->vidioc_s_fmt_meta_cap))
			break;
		CLEAR_AFTER_FIELD(p, fmt.meta);
		return ops->vidioc_s_fmt_meta_cap(file, fh, arg);
	case V4L2_BUF_TYPE_META_OUTPUT:
		if (unlikely(!ops->vidioc_s_fmt_meta_out))
			break;
		CLEAR_AFTER_FIELD(p, fmt.meta);
		return ops->vidioc_s_fmt_meta_out(file, fh, arg);
	}
	return -EINVAL;
}

static int v4l_try_fmt(const struct v4l2_ioctl_ops *ops,
				struct file *file, void *fh, void *arg)
{
	struct v4l2_format *p = arg;
	struct video_device *vfd = video_devdata(file);
	int ret = check_fmt(file, p->type);
	unsigned int i;

	if (ret)
		return ret;

	v4l_sanitize_format(p);

	switch (v4l2_buf_type_type(p->type)) {
	case V4L2_BUF_TYPE_VIDEO_CAPTURE:
		if (unlikely(!ops->vidioc_try_fmt_vid_cap))
			break;
		CLEAR_AFTER_FIELD(p, fmt.pix);
		ret = ops->vidioc_try_fmt_vid_cap(file, fh, arg);
		/* just in case the driver zeroed it again */
		p->fmt.pix.priv = V4L2_PIX_FMT_PRIV_MAGIC;
		if (vfd->vfl_type == VFL_TYPE_TOUCH)
			v4l_pix_format_touch(&p->fmt.pix);
		return ret;
	case V4L2_BUF_TYPE_VIDEO_CAPTURE_MPLANE:
		if (unlikely(!ops->vidioc_try_fmt_vid_cap_mplane))
			break;
		CLEAR_AFTER_FIELD(p, fmt.pix_mp.xfer_func);
		for (i = 0; i < p->fmt.pix_mp.num_planes; i++)
			CLEAR_AFTER_FIELD(&p->fmt.pix_mp.plane_fmt[i],
					  bytesperline);
		return ops->vidioc_try_fmt_vid_cap_mplane(file, fh, arg);
	case V4L2_BUF_TYPE_VIDEO_OVERLAY:
		if (unlikely(!ops->vidioc_try_fmt_vid_overlay))
			break;
		CLEAR_AFTER_FIELD(p, fmt.win);
		return ops->vidioc_try_fmt_vid_overlay(file, fh, arg);
	case V4L2_BUF_TYPE_VBI_CAPTURE:
		if (unlikely(!ops->vidioc_try_fmt_vbi_cap))
			break;
		CLEAR_AFTER_FIELD(p, fmt.vbi.flags);
		return ops->vidioc_try_fmt_vbi_cap(file, fh, arg);
	case V4L2_BUF_TYPE_SLICED_VBI_CAPTURE:
		if (unlikely(!ops->vidioc_try_fmt_sliced_vbi_cap))
			break;
		CLEAR_AFTER_FIELD(p, fmt.sliced.io_size);
		return ops->vidioc_try_fmt_sliced_vbi_cap(file, fh, arg);
	case V4L2_BUF_TYPE_VIDEO_OUTPUT:
		if (unlikely(!ops->vidioc_try_fmt_vid_out))
			break;
		CLEAR_AFTER_FIELD(p, fmt.pix);
		ret = ops->vidioc_try_fmt_vid_out(file, fh, arg);
		/* just in case the driver zeroed it again */
		p->fmt.pix.priv = V4L2_PIX_FMT_PRIV_MAGIC;
		return ret;
	case V4L2_BUF_TYPE_VIDEO_OUTPUT_MPLANE:
		if (unlikely(!ops->vidioc_try_fmt_vid_out_mplane))
			break;
		CLEAR_AFTER_FIELD(p, fmt.pix_mp.xfer_func);
		for (i = 0; i < p->fmt.pix_mp.num_planes; i++)
			CLEAR_AFTER_FIELD(&p->fmt.pix_mp.plane_fmt[i],
					  bytesperline);
		return ops->vidioc_try_fmt_vid_out_mplane(file, fh, arg);
	case V4L2_BUF_TYPE_VIDEO_OUTPUT_OVERLAY:
		if (unlikely(!ops->vidioc_try_fmt_vid_out_overlay))
			break;
		CLEAR_AFTER_FIELD(p, fmt.win);
		return ops->vidioc_try_fmt_vid_out_overlay(file, fh, arg);
	case V4L2_BUF_TYPE_VBI_OUTPUT:
		if (unlikely(!ops->vidioc_try_fmt_vbi_out))
			break;
		CLEAR_AFTER_FIELD(p, fmt.vbi.flags);
		return ops->vidioc_try_fmt_vbi_out(file, fh, arg);
	case V4L2_BUF_TYPE_SLICED_VBI_OUTPUT:
		if (unlikely(!ops->vidioc_try_fmt_sliced_vbi_out))
			break;
		CLEAR_AFTER_FIELD(p, fmt.sliced.io_size);
		return ops->vidioc_try_fmt_sliced_vbi_out(file, fh, arg);
	case V4L2_BUF_TYPE_SDR_CAPTURE:
		if (unlikely(!ops->vidioc_try_fmt_sdr_cap))
			break;
		CLEAR_AFTER_FIELD(p, fmt.sdr.buffersize);
		return ops->vidioc_try_fmt_sdr_cap(file, fh, arg);
	case V4L2_BUF_TYPE_SDR_OUTPUT:
		if (unlikely(!ops->vidioc_try_fmt_sdr_out))
			break;
		CLEAR_AFTER_FIELD(p, fmt.sdr.buffersize);
		return ops->vidioc_try_fmt_sdr_out(file, fh, arg);
	case V4L2_BUF_TYPE_META_CAPTURE:
		if (unlikely(!ops->vidioc_try_fmt_meta_cap))
			break;
		CLEAR_AFTER_FIELD(p, fmt.meta);
		return ops->vidioc_try_fmt_meta_cap(file, fh, arg);
	case V4L2_BUF_TYPE_META_OUTPUT:
		if (unlikely(!ops->vidioc_try_fmt_meta_out))
			break;
		CLEAR_AFTER_FIELD(p, fmt.meta);
		return ops->vidioc_try_fmt_meta_out(file, fh, arg);
	}
	return -EINVAL;
}

static int v4l_streamon(const struct v4l2_ioctl_ops *ops,
				struct file *file, void *fh, void *arg)
{
	return ops->vidioc_streamon(file, fh, *(unsigned int *)arg);
}

static int v4l_streamoff(const struct v4l2_ioctl_ops *ops,
				struct file *file, void *fh, void *arg)
{
	return ops->vidioc_streamoff(file, fh, *(unsigned int *)arg);
}

static int v4l_g_tuner(const struct v4l2_ioctl_ops *ops,
				struct file *file, void *fh, void *arg)
{
	struct video_device *vfd = video_devdata(file);
	struct v4l2_tuner *p = arg;
	int err;

	p->type = (vfd->vfl_type == VFL_TYPE_RADIO) ?
			V4L2_TUNER_RADIO : V4L2_TUNER_ANALOG_TV;
	err = ops->vidioc_g_tuner(file, fh, p);
	if (!err)
		p->capability |= V4L2_TUNER_CAP_FREQ_BANDS;
	return err;
}

static int v4l_s_tuner(const struct v4l2_ioctl_ops *ops,
				struct file *file, void *fh, void *arg)
{
	struct video_device *vfd = video_devdata(file);
	struct v4l2_tuner *p = arg;
	int ret;

	ret = v4l_enable_media_source(vfd);
	if (ret)
		return ret;
	p->type = (vfd->vfl_type == VFL_TYPE_RADIO) ?
			V4L2_TUNER_RADIO : V4L2_TUNER_ANALOG_TV;
	return ops->vidioc_s_tuner(file, fh, p);
}

static int v4l_g_modulator(const struct v4l2_ioctl_ops *ops,
				struct file *file, void *fh, void *arg)
{
	struct video_device *vfd = video_devdata(file);
	struct v4l2_modulator *p = arg;
	int err;

	if (vfd->vfl_type == VFL_TYPE_RADIO)
		p->type = V4L2_TUNER_RADIO;

	err = ops->vidioc_g_modulator(file, fh, p);
	if (!err)
		p->capability |= V4L2_TUNER_CAP_FREQ_BANDS;
	return err;
}

static int v4l_s_modulator(const struct v4l2_ioctl_ops *ops,
				struct file *file, void *fh, void *arg)
{
	struct video_device *vfd = video_devdata(file);
	struct v4l2_modulator *p = arg;

	if (vfd->vfl_type == VFL_TYPE_RADIO)
		p->type = V4L2_TUNER_RADIO;

	return ops->vidioc_s_modulator(file, fh, p);
}

static int v4l_g_frequency(const struct v4l2_ioctl_ops *ops,
				struct file *file, void *fh, void *arg)
{
	struct video_device *vfd = video_devdata(file);
	struct v4l2_frequency *p = arg;

	if (vfd->vfl_type == VFL_TYPE_SDR)
		p->type = V4L2_TUNER_SDR;
	else
		p->type = (vfd->vfl_type == VFL_TYPE_RADIO) ?
				V4L2_TUNER_RADIO : V4L2_TUNER_ANALOG_TV;
	return ops->vidioc_g_frequency(file, fh, p);
}

static int v4l_s_frequency(const struct v4l2_ioctl_ops *ops,
				struct file *file, void *fh, void *arg)
{
	struct video_device *vfd = video_devdata(file);
	const struct v4l2_frequency *p = arg;
	enum v4l2_tuner_type type;
	int ret;

	ret = v4l_enable_media_source(vfd);
	if (ret)
		return ret;
	if (vfd->vfl_type == VFL_TYPE_SDR) {
		if (p->type != V4L2_TUNER_SDR && p->type != V4L2_TUNER_RF)
			return -EINVAL;
	} else {
		type = (vfd->vfl_type == VFL_TYPE_RADIO) ?
				V4L2_TUNER_RADIO : V4L2_TUNER_ANALOG_TV;
		if (type != p->type)
			return -EINVAL;
	}
	return ops->vidioc_s_frequency(file, fh, p);
}

static int v4l_enumstd(const struct v4l2_ioctl_ops *ops,
				struct file *file, void *fh, void *arg)
{
	struct video_device *vfd = video_devdata(file);
	struct v4l2_standard *p = arg;

	return v4l_video_std_enumstd(p, vfd->tvnorms);
}

static int v4l_s_std(const struct v4l2_ioctl_ops *ops,
				struct file *file, void *fh, void *arg)
{
	struct video_device *vfd = video_devdata(file);
	v4l2_std_id id = *(v4l2_std_id *)arg, norm;
	int ret;

	ret = v4l_enable_media_source(vfd);
	if (ret)
		return ret;
	norm = id & vfd->tvnorms;
	if (vfd->tvnorms && !norm)	/* Check if std is supported */
		return -EINVAL;

	/* Calls the specific handler */
	return ops->vidioc_s_std(file, fh, norm);
}

static int v4l_querystd(const struct v4l2_ioctl_ops *ops,
				struct file *file, void *fh, void *arg)
{
	struct video_device *vfd = video_devdata(file);
	v4l2_std_id *p = arg;
	int ret;

	ret = v4l_enable_media_source(vfd);
	if (ret)
		return ret;
	/*
	 * If no signal is detected, then the driver should return
	 * V4L2_STD_UNKNOWN. Otherwise it should return tvnorms with
	 * any standards that do not apply removed.
	 *
	 * This means that tuners, audio and video decoders can join
	 * their efforts to improve the standards detection.
	 */
	*p = vfd->tvnorms;
	return ops->vidioc_querystd(file, fh, arg);
}

static int v4l_s_hw_freq_seek(const struct v4l2_ioctl_ops *ops,
				struct file *file, void *fh, void *arg)
{
	struct video_device *vfd = video_devdata(file);
	struct v4l2_hw_freq_seek *p = arg;
	enum v4l2_tuner_type type;
	int ret;

	ret = v4l_enable_media_source(vfd);
	if (ret)
		return ret;
	/* s_hw_freq_seek is not supported for SDR for now */
	if (vfd->vfl_type == VFL_TYPE_SDR)
		return -EINVAL;

	type = (vfd->vfl_type == VFL_TYPE_RADIO) ?
		V4L2_TUNER_RADIO : V4L2_TUNER_ANALOG_TV;
	if (p->type != type)
		return -EINVAL;
	return ops->vidioc_s_hw_freq_seek(file, fh, p);
}

static int v4l_overlay(const struct v4l2_ioctl_ops *ops,
				struct file *file, void *fh, void *arg)
{
	return ops->vidioc_overlay(file, fh, *(unsigned int *)arg);
}

static int v4l_reqbufs(const struct v4l2_ioctl_ops *ops,
				struct file *file, void *fh, void *arg)
{
	struct v4l2_requestbuffers *p = arg;
	int ret = check_fmt(file, p->type);

	if (ret)
		return ret;

	CLEAR_AFTER_FIELD(p, capabilities);

	return ops->vidioc_reqbufs(file, fh, p);
}

static int v4l_querybuf(const struct v4l2_ioctl_ops *ops,
				struct file *file, void *fh, void *arg)
{
	struct v4l2_buffer *p = arg;
	int ret = check_fmt(file, p->type);

	return ret ? ret : ops->vidioc_querybuf(file, fh, p);
}

static int v4l_qbuf(const struct v4l2_ioctl_ops *ops,
				struct file *file, void *fh, void *arg)
{
	struct v4l2_buffer *p = arg;
	int ret = check_fmt(file, p->type);

	return ret ? ret : ops->vidioc_qbuf(file, fh, p);
}

static int v4l_dqbuf(const struct v4l2_ioctl_ops *ops,
				struct file *file, void *fh, void *arg)
{
	struct v4l2_buffer *p = arg;
	int ret = check_fmt(file, p->type);

	return ret ? ret : ops->vidioc_dqbuf(file, fh, p);
}

static int v4l_create_bufs(const struct v4l2_ioctl_ops *ops,
				struct file *file, void *fh, void *arg)
{
	struct v4l2_create_buffers *create = arg;
	int ret = check_fmt(file, create->format.type);

	if (ret)
		return ret;

	CLEAR_AFTER_FIELD(create, capabilities);

	v4l_sanitize_format(&create->format);

	ret = ops->vidioc_create_bufs(file, fh, create);

	if (create->format.type == V4L2_BUF_TYPE_VIDEO_CAPTURE ||
	    create->format.type == V4L2_BUF_TYPE_VIDEO_OUTPUT)
		create->format.fmt.pix.priv = V4L2_PIX_FMT_PRIV_MAGIC;

	return ret;
}

static int v4l_prepare_buf(const struct v4l2_ioctl_ops *ops,
				struct file *file, void *fh, void *arg)
{
	struct v4l2_buffer *b = arg;
	int ret = check_fmt(file, b->type);

	return ret ? ret : ops->vidioc_prepare_buf(file, fh, b);
}

static int v4l_g_parm(const struct v4l2_ioctl_ops *ops,
				struct file *file, void *fh, void *arg)
{
	struct video_device *vfd = video_devdata(file);
	struct v4l2_streamparm *p = arg;
	v4l2_std_id std;
	int ret = check_fmt(file, p->type);

	if (ret)
		return ret;
	if (ops->vidioc_g_parm)
		return ops->vidioc_g_parm(file, fh, p);
	switch (v4l2_buf_type_type(p->type)) {
	case V4L2_BUF_TYPE_VIDEO_CAPTURE:
	case V4L2_BUF_TYPE_VIDEO_CAPTURE_MPLANE:
		break;
	default:
		return -EINVAL;
<<<<<<< HEAD
	}
	p->parm.capture.readbuffers = 2;
=======
	if (vfd->device_caps & V4L2_CAP_READWRITE)
		p->parm.capture.readbuffers = 2;
>>>>>>> 745c1474
	ret = ops->vidioc_g_std(file, fh, &std);
	if (ret == 0)
		v4l2_video_std_frame_period(std, &p->parm.capture.timeperframe);
	return ret;
}

static int v4l_s_parm(const struct v4l2_ioctl_ops *ops,
				struct file *file, void *fh, void *arg)
{
	struct v4l2_streamparm *p = arg;
	int ret = check_fmt(file, p->type);

	if (ret)
		return ret;

	/* Note: extendedmode is never used in drivers */
	if (V4L2_TYPE_IS_OUTPUT(p->type)) {
		memset(p->parm.output.reserved, 0,
		       sizeof(p->parm.output.reserved));
		p->parm.output.extendedmode = 0;
		p->parm.output.outputmode &= V4L2_MODE_HIGHQUALITY;
	} else {
		memset(p->parm.capture.reserved, 0,
		       sizeof(p->parm.capture.reserved));
		p->parm.capture.extendedmode = 0;
		p->parm.capture.capturemode &= V4L2_MODE_HIGHQUALITY;
	}
	return ops->vidioc_s_parm(file, fh, p);
}

static int v4l_queryctrl(const struct v4l2_ioctl_ops *ops,
				struct file *file, void *fh, void *arg)
{
	struct video_device *vfd = video_devdata(file);
	struct v4l2_queryctrl *p = arg;
	struct v4l2_fh *vfh =
		test_bit(V4L2_FL_USES_V4L2_FH, &vfd->flags) ? fh : NULL;

	if (vfh && vfh->ctrl_handler)
		return v4l2_queryctrl(vfh->ctrl_handler, p);
	if (vfd->ctrl_handler)
		return v4l2_queryctrl(vfd->ctrl_handler, p);
	if (ops->vidioc_queryctrl)
		return ops->vidioc_queryctrl(file, fh, p);
	return -ENOTTY;
}

static int v4l_query_ext_ctrl(const struct v4l2_ioctl_ops *ops,
				struct file *file, void *fh, void *arg)
{
	struct video_device *vfd = video_devdata(file);
	struct v4l2_query_ext_ctrl *p = arg;
	struct v4l2_fh *vfh =
		test_bit(V4L2_FL_USES_V4L2_FH, &vfd->flags) ? fh : NULL;

	if (vfh && vfh->ctrl_handler)
		return v4l2_query_ext_ctrl(vfh->ctrl_handler, p);
	if (vfd->ctrl_handler)
		return v4l2_query_ext_ctrl(vfd->ctrl_handler, p);
	if (ops->vidioc_query_ext_ctrl)
		return ops->vidioc_query_ext_ctrl(file, fh, p);
	return -ENOTTY;
}

static int v4l_querymenu(const struct v4l2_ioctl_ops *ops,
				struct file *file, void *fh, void *arg)
{
	struct video_device *vfd = video_devdata(file);
	struct v4l2_querymenu *p = arg;
	struct v4l2_fh *vfh =
		test_bit(V4L2_FL_USES_V4L2_FH, &vfd->flags) ? fh : NULL;

	if (vfh && vfh->ctrl_handler)
		return v4l2_querymenu(vfh->ctrl_handler, p);
	if (vfd->ctrl_handler)
		return v4l2_querymenu(vfd->ctrl_handler, p);
	if (ops->vidioc_querymenu)
		return ops->vidioc_querymenu(file, fh, p);
	return -ENOTTY;
}

static int v4l_g_ctrl(const struct v4l2_ioctl_ops *ops,
				struct file *file, void *fh, void *arg)
{
	struct video_device *vfd = video_devdata(file);
	struct v4l2_control *p = arg;
	struct v4l2_fh *vfh =
		test_bit(V4L2_FL_USES_V4L2_FH, &vfd->flags) ? fh : NULL;
	struct v4l2_ext_controls ctrls;
	struct v4l2_ext_control ctrl;

	if (vfh && vfh->ctrl_handler)
		return v4l2_g_ctrl(vfh->ctrl_handler, p);
	if (vfd->ctrl_handler)
		return v4l2_g_ctrl(vfd->ctrl_handler, p);
	if (ops->vidioc_g_ctrl)
		return ops->vidioc_g_ctrl(file, fh, p);
	if (ops->vidioc_g_ext_ctrls == NULL)
		return -ENOTTY;

	ctrls.which = V4L2_CTRL_ID2WHICH(p->id);
	ctrls.count = 1;
	ctrls.controls = &ctrl;
	ctrl.id = p->id;
	ctrl.value = p->value;
	if (check_ext_ctrls(&ctrls, VIDIOC_G_CTRL)) {
		int ret = ops->vidioc_g_ext_ctrls(file, fh, &ctrls);

		if (ret == 0)
			p->value = ctrl.value;
		return ret;
	}
	return -EINVAL;
}

static int v4l_s_ctrl(const struct v4l2_ioctl_ops *ops,
				struct file *file, void *fh, void *arg)
{
	struct video_device *vfd = video_devdata(file);
	struct v4l2_control *p = arg;
	struct v4l2_fh *vfh =
		test_bit(V4L2_FL_USES_V4L2_FH, &vfd->flags) ? fh : NULL;
	struct v4l2_ext_controls ctrls;
	struct v4l2_ext_control ctrl;
	int ret;

	if (vfh && vfh->ctrl_handler)
		return v4l2_s_ctrl(vfh, vfh->ctrl_handler, p);
	if (vfd->ctrl_handler)
		return v4l2_s_ctrl(NULL, vfd->ctrl_handler, p);
	if (ops->vidioc_s_ctrl)
		return ops->vidioc_s_ctrl(file, fh, p);
	if (ops->vidioc_s_ext_ctrls == NULL)
		return -ENOTTY;

	ctrls.which = V4L2_CTRL_ID2WHICH(p->id);
	ctrls.count = 1;
	ctrls.controls = &ctrl;
	ctrl.id = p->id;
	ctrl.value = p->value;
	if (!check_ext_ctrls(&ctrls, VIDIOC_S_CTRL))
		return -EINVAL;
	ret = ops->vidioc_s_ext_ctrls(file, fh, &ctrls);
	p->value = ctrl.value;
	return ret;
}

static int v4l_g_ext_ctrls(const struct v4l2_ioctl_ops *ops,
				struct file *file, void *fh, void *arg)
{
	struct video_device *vfd = video_devdata(file);
	struct v4l2_ext_controls *p = arg;
	struct v4l2_fh *vfh =
		test_bit(V4L2_FL_USES_V4L2_FH, &vfd->flags) ? fh : NULL;

	p->error_idx = p->count;
	if (vfh && vfh->ctrl_handler)
		return v4l2_g_ext_ctrls(vfh->ctrl_handler,
					vfd, vfd->v4l2_dev->mdev, p);
	if (vfd->ctrl_handler)
		return v4l2_g_ext_ctrls(vfd->ctrl_handler,
					vfd, vfd->v4l2_dev->mdev, p);
	if (ops->vidioc_g_ext_ctrls == NULL)
		return -ENOTTY;
	return check_ext_ctrls(p, VIDIOC_G_EXT_CTRLS) ?
				ops->vidioc_g_ext_ctrls(file, fh, p) : -EINVAL;
}

static int v4l_s_ext_ctrls(const struct v4l2_ioctl_ops *ops,
				struct file *file, void *fh, void *arg)
{
	struct video_device *vfd = video_devdata(file);
	struct v4l2_ext_controls *p = arg;
	struct v4l2_fh *vfh =
		test_bit(V4L2_FL_USES_V4L2_FH, &vfd->flags) ? fh : NULL;

	p->error_idx = p->count;
	if (vfh && vfh->ctrl_handler)
		return v4l2_s_ext_ctrls(vfh, vfh->ctrl_handler,
					vfd, vfd->v4l2_dev->mdev, p);
	if (vfd->ctrl_handler)
		return v4l2_s_ext_ctrls(NULL, vfd->ctrl_handler,
					vfd, vfd->v4l2_dev->mdev, p);
	if (ops->vidioc_s_ext_ctrls == NULL)
		return -ENOTTY;
	return check_ext_ctrls(p, VIDIOC_S_EXT_CTRLS) ?
				ops->vidioc_s_ext_ctrls(file, fh, p) : -EINVAL;
}

static int v4l_try_ext_ctrls(const struct v4l2_ioctl_ops *ops,
				struct file *file, void *fh, void *arg)
{
	struct video_device *vfd = video_devdata(file);
	struct v4l2_ext_controls *p = arg;
	struct v4l2_fh *vfh =
		test_bit(V4L2_FL_USES_V4L2_FH, &vfd->flags) ? fh : NULL;

	p->error_idx = p->count;
	if (vfh && vfh->ctrl_handler)
		return v4l2_try_ext_ctrls(vfh->ctrl_handler,
					  vfd, vfd->v4l2_dev->mdev, p);
	if (vfd->ctrl_handler)
		return v4l2_try_ext_ctrls(vfd->ctrl_handler,
					  vfd, vfd->v4l2_dev->mdev, p);
	if (ops->vidioc_try_ext_ctrls == NULL)
		return -ENOTTY;
	return check_ext_ctrls(p, VIDIOC_TRY_EXT_CTRLS) ?
			ops->vidioc_try_ext_ctrls(file, fh, p) : -EINVAL;
}

/*
 * The selection API specified originally that the _MPLANE buffer types
 * shouldn't be used. The reasons for this are lost in the mists of time
 * (or just really crappy memories). Regardless, this is really annoying
 * for userspace. So to keep things simple we map _MPLANE buffer types
 * to their 'regular' counterparts before calling the driver. And we
 * restore it afterwards. This way applications can use either buffer
 * type and drivers don't need to check for both.
 */
static int v4l_g_selection(const struct v4l2_ioctl_ops *ops,
			   struct file *file, void *fh, void *arg)
{
	struct v4l2_selection *p = arg;
	u32 old_type = p->type;
	int ret;

	if (p->type == V4L2_BUF_TYPE_VIDEO_CAPTURE_MPLANE)
		p->type = V4L2_BUF_TYPE_VIDEO_CAPTURE;
	else if (p->type == V4L2_BUF_TYPE_VIDEO_OUTPUT_MPLANE)
		p->type = V4L2_BUF_TYPE_VIDEO_OUTPUT;
	ret = ops->vidioc_g_selection(file, fh, p);
	p->type = old_type;
	return ret;
}

static int v4l_s_selection(const struct v4l2_ioctl_ops *ops,
			   struct file *file, void *fh, void *arg)
{
	struct v4l2_selection *p = arg;
	u32 old_type = p->type;
	int ret;

	if (p->type == V4L2_BUF_TYPE_VIDEO_CAPTURE_MPLANE)
		p->type = V4L2_BUF_TYPE_VIDEO_CAPTURE;
	else if (p->type == V4L2_BUF_TYPE_VIDEO_OUTPUT_MPLANE)
		p->type = V4L2_BUF_TYPE_VIDEO_OUTPUT;
	ret = ops->vidioc_s_selection(file, fh, p);
	p->type = old_type;
	return ret;
}

static int v4l_g_crop(const struct v4l2_ioctl_ops *ops,
				struct file *file, void *fh, void *arg)
{
	struct video_device *vfd = video_devdata(file);
	struct v4l2_crop *p = arg;
	struct v4l2_selection s = {
		.type = p->type,
	};
	int ret;

	/* simulate capture crop using selection api */

	/* crop means compose for output devices */
	if (V4L2_TYPE_IS_OUTPUT(v4l2_buf_type_type(p->type)))
		s.target = V4L2_SEL_TGT_COMPOSE;
	else
		s.target = V4L2_SEL_TGT_CROP;

	if (test_bit(V4L2_FL_QUIRK_INVERTED_CROP, &vfd->flags))
		s.target = s.target == V4L2_SEL_TGT_COMPOSE ?
			V4L2_SEL_TGT_CROP : V4L2_SEL_TGT_COMPOSE;

	ret = v4l_g_selection(ops, file, fh, &s);

	/* copying results to old structure on success */
	if (!ret)
		p->c = s.r;
	return ret;
}

static int v4l_s_crop(const struct v4l2_ioctl_ops *ops,
				struct file *file, void *fh, void *arg)
{
	struct video_device *vfd = video_devdata(file);
	struct v4l2_crop *p = arg;
	struct v4l2_selection s = {
		.type = p->type,
		.r = p->c,
	};

	if (check_buf_type(file, p->type))
		return -EINVAL;

	/* simulate capture crop using selection api */

	/* crop means compose for output devices */
	if (V4L2_TYPE_IS_OUTPUT(v4l2_buf_type_type(p->type)))
		s.target = V4L2_SEL_TGT_COMPOSE;
	else
		s.target = V4L2_SEL_TGT_CROP;

	if (test_bit(V4L2_FL_QUIRK_INVERTED_CROP, &vfd->flags))
		s.target = s.target == V4L2_SEL_TGT_COMPOSE ?
			V4L2_SEL_TGT_CROP : V4L2_SEL_TGT_COMPOSE;

	return v4l_s_selection(ops, file, fh, &s);
}

static int v4l_cropcap(const struct v4l2_ioctl_ops *ops,
				struct file *file, void *fh, void *arg)
{
	struct video_device *vfd = video_devdata(file);
	struct v4l2_cropcap *p = arg;
	struct v4l2_selection s = { .type = v4l2_buf_type_type(p->type) };
	int ret = 0;

	/* setting trivial pixelaspect */
	p->pixelaspect.numerator = 1;
	p->pixelaspect.denominator = 1;

	if (s.type == V4L2_BUF_TYPE_VIDEO_CAPTURE_MPLANE)
		s.type = V4L2_BUF_TYPE_VIDEO_CAPTURE;
	else if (s.type == V4L2_BUF_TYPE_VIDEO_OUTPUT_MPLANE)
		s.type = V4L2_BUF_TYPE_VIDEO_OUTPUT;

	/*
	 * The determine_valid_ioctls() call already should ensure
	 * that this can never happen, but just in case...
	 */
	if (WARN_ON(!ops->vidioc_g_selection))
		return -ENOTTY;
	if (check_buf_type(file, p->type))
		return -EINVAL;

	if (ops->vidioc_g_pixelaspect)
		ret = ops->vidioc_g_pixelaspect(file, fh, s.type,
						&p->pixelaspect);

	/*
	 * Ignore ENOTTY or ENOIOCTLCMD error returns, just use the
	 * square pixel aspect ratio in that case.
	 */
	if (ret && ret != -ENOTTY && ret != -ENOIOCTLCMD)
		return ret;

	/* Use g_selection() to fill in the bounds and defrect rectangles */

	/* obtaining bounds */
	if (V4L2_TYPE_IS_OUTPUT(v4l2_buf_type_type(p->type)))
		s.target = V4L2_SEL_TGT_COMPOSE_BOUNDS;
	else
		s.target = V4L2_SEL_TGT_CROP_BOUNDS;

	if (test_bit(V4L2_FL_QUIRK_INVERTED_CROP, &vfd->flags))
		s.target = s.target == V4L2_SEL_TGT_COMPOSE_BOUNDS ?
			V4L2_SEL_TGT_CROP_BOUNDS : V4L2_SEL_TGT_COMPOSE_BOUNDS;

	ret = v4l_g_selection(ops, file, fh, &s);
	if (ret)
		return ret;
	p->bounds = s.r;

	/* obtaining defrect */
	if (s.target == V4L2_SEL_TGT_COMPOSE_BOUNDS)
		s.target = V4L2_SEL_TGT_COMPOSE_DEFAULT;
	else
		s.target = V4L2_SEL_TGT_CROP_DEFAULT;

	ret = v4l_g_selection(ops, file, fh, &s);
	if (ret)
		return ret;
	p->defrect = s.r;

	return 0;
}

static int v4l_log_status(const struct v4l2_ioctl_ops *ops,
				struct file *file, void *fh, void *arg)
{
	struct video_device *vfd = video_devdata(file);
	int ret;

	if (vfd->v4l2_dev)
		pr_info("%s: =================  START STATUS  =================\n",
			vfd->v4l2_dev->name);
	ret = ops->vidioc_log_status(file, fh);
	if (vfd->v4l2_dev)
		pr_info("%s: ==================  END STATUS  ==================\n",
			vfd->v4l2_dev->name);
	return ret;
}

static int v4l_dbg_g_register(const struct v4l2_ioctl_ops *ops,
				struct file *file, void *fh, void *arg)
{
#ifdef CONFIG_VIDEO_ADV_DEBUG
	struct v4l2_dbg_register *p = arg;
	struct video_device *vfd = video_devdata(file);
	struct v4l2_subdev *sd;
	int idx = 0;

	if (!capable(CAP_SYS_ADMIN))
		return -EPERM;
	if (p->match.type == V4L2_CHIP_MATCH_SUBDEV) {
		if (vfd->v4l2_dev == NULL)
			return -EINVAL;
		v4l2_device_for_each_subdev(sd, vfd->v4l2_dev)
			if (p->match.addr == idx++)
				return v4l2_subdev_call(sd, core, g_register, p);
		return -EINVAL;
	}
	if (ops->vidioc_g_register && p->match.type == V4L2_CHIP_MATCH_BRIDGE &&
	    (ops->vidioc_g_chip_info || p->match.addr == 0))
		return ops->vidioc_g_register(file, fh, p);
	return -EINVAL;
#else
	return -ENOTTY;
#endif
}

static int v4l_dbg_s_register(const struct v4l2_ioctl_ops *ops,
				struct file *file, void *fh, void *arg)
{
#ifdef CONFIG_VIDEO_ADV_DEBUG
	const struct v4l2_dbg_register *p = arg;
	struct video_device *vfd = video_devdata(file);
	struct v4l2_subdev *sd;
	int idx = 0;

	if (!capable(CAP_SYS_ADMIN))
		return -EPERM;
	if (p->match.type == V4L2_CHIP_MATCH_SUBDEV) {
		if (vfd->v4l2_dev == NULL)
			return -EINVAL;
		v4l2_device_for_each_subdev(sd, vfd->v4l2_dev)
			if (p->match.addr == idx++)
				return v4l2_subdev_call(sd, core, s_register, p);
		return -EINVAL;
	}
	if (ops->vidioc_s_register && p->match.type == V4L2_CHIP_MATCH_BRIDGE &&
	    (ops->vidioc_g_chip_info || p->match.addr == 0))
		return ops->vidioc_s_register(file, fh, p);
	return -EINVAL;
#else
	return -ENOTTY;
#endif
}

static int v4l_dbg_g_chip_info(const struct v4l2_ioctl_ops *ops,
				struct file *file, void *fh, void *arg)
{
#ifdef CONFIG_VIDEO_ADV_DEBUG
	struct video_device *vfd = video_devdata(file);
	struct v4l2_dbg_chip_info *p = arg;
	struct v4l2_subdev *sd;
	int idx = 0;

	switch (p->match.type) {
	case V4L2_CHIP_MATCH_BRIDGE:
		if (ops->vidioc_s_register)
			p->flags |= V4L2_CHIP_FL_WRITABLE;
		if (ops->vidioc_g_register)
			p->flags |= V4L2_CHIP_FL_READABLE;
		strscpy(p->name, vfd->v4l2_dev->name, sizeof(p->name));
		if (ops->vidioc_g_chip_info)
			return ops->vidioc_g_chip_info(file, fh, arg);
		if (p->match.addr)
			return -EINVAL;
		return 0;

	case V4L2_CHIP_MATCH_SUBDEV:
		if (vfd->v4l2_dev == NULL)
			break;
		v4l2_device_for_each_subdev(sd, vfd->v4l2_dev) {
			if (p->match.addr != idx++)
				continue;
			if (sd->ops->core && sd->ops->core->s_register)
				p->flags |= V4L2_CHIP_FL_WRITABLE;
			if (sd->ops->core && sd->ops->core->g_register)
				p->flags |= V4L2_CHIP_FL_READABLE;
			strscpy(p->name, sd->name, sizeof(p->name));
			return 0;
		}
		break;
	}
	return -EINVAL;
#else
	return -ENOTTY;
#endif
}

static int v4l_dqevent(const struct v4l2_ioctl_ops *ops,
				struct file *file, void *fh, void *arg)
{
	return v4l2_event_dequeue(fh, arg, file->f_flags & O_NONBLOCK);
}

static int v4l_subscribe_event(const struct v4l2_ioctl_ops *ops,
				struct file *file, void *fh, void *arg)
{
	return ops->vidioc_subscribe_event(fh, arg);
}

static int v4l_unsubscribe_event(const struct v4l2_ioctl_ops *ops,
				struct file *file, void *fh, void *arg)
{
	return ops->vidioc_unsubscribe_event(fh, arg);
}

static int v4l_g_sliced_vbi_cap(const struct v4l2_ioctl_ops *ops,
				struct file *file, void *fh, void *arg)
{
	struct v4l2_sliced_vbi_cap *p = arg;
	int ret = check_fmt(file, p->type);

	if (ret)
		return ret;

	/* Clear up to type, everything after type is zeroed already */
	memset(p, 0, offsetof(struct v4l2_sliced_vbi_cap, type));

	return ops->vidioc_g_sliced_vbi_cap(file, fh, p);
}

static int v4l_enum_freq_bands(const struct v4l2_ioctl_ops *ops,
				struct file *file, void *fh, void *arg)
{
	struct video_device *vfd = video_devdata(file);
	struct v4l2_frequency_band *p = arg;
	enum v4l2_tuner_type type;
	int err;

	if (vfd->vfl_type == VFL_TYPE_SDR) {
		if (p->type != V4L2_TUNER_SDR && p->type != V4L2_TUNER_RF)
			return -EINVAL;
		type = p->type;
	} else {
		type = (vfd->vfl_type == VFL_TYPE_RADIO) ?
				V4L2_TUNER_RADIO : V4L2_TUNER_ANALOG_TV;
		if (type != p->type)
			return -EINVAL;
	}
	if (ops->vidioc_enum_freq_bands) {
		err = ops->vidioc_enum_freq_bands(file, fh, p);
		if (err != -ENOTTY)
			return err;
	}
	if (is_valid_ioctl(vfd, VIDIOC_G_TUNER)) {
		struct v4l2_tuner t = {
			.index = p->tuner,
			.type = type,
		};

		if (p->index)
			return -EINVAL;
		err = ops->vidioc_g_tuner(file, fh, &t);
		if (err)
			return err;
		p->capability = t.capability | V4L2_TUNER_CAP_FREQ_BANDS;
		p->rangelow = t.rangelow;
		p->rangehigh = t.rangehigh;
		p->modulation = (type == V4L2_TUNER_RADIO) ?
			V4L2_BAND_MODULATION_FM : V4L2_BAND_MODULATION_VSB;
		return 0;
	}
	if (is_valid_ioctl(vfd, VIDIOC_G_MODULATOR)) {
		struct v4l2_modulator m = {
			.index = p->tuner,
		};

		if (type != V4L2_TUNER_RADIO)
			return -EINVAL;
		if (p->index)
			return -EINVAL;
		err = ops->vidioc_g_modulator(file, fh, &m);
		if (err)
			return err;
		p->capability = m.capability | V4L2_TUNER_CAP_FREQ_BANDS;
		p->rangelow = m.rangelow;
		p->rangehigh = m.rangehigh;
		p->modulation = (type == V4L2_TUNER_RADIO) ?
			V4L2_BAND_MODULATION_FM : V4L2_BAND_MODULATION_VSB;
		return 0;
	}
	return -ENOTTY;
}

struct v4l2_ioctl_info {
	unsigned int ioctl;
	u32 flags;
	const char * const name;
	int (*func)(const struct v4l2_ioctl_ops *ops, struct file *file,
		    void *fh, void *p);
	void (*debug)(const void *arg, bool write_only);
};

/* This control needs a priority check */
#define INFO_FL_PRIO		(1 << 0)
/* This control can be valid if the filehandle passes a control handler. */
#define INFO_FL_CTRL		(1 << 1)
/* Queuing ioctl */
#define INFO_FL_QUEUE		(1 << 2)
/* Always copy back result, even on error */
#define INFO_FL_ALWAYS_COPY	(1 << 3)
/* Zero struct from after the field to the end */
#define INFO_FL_CLEAR(v4l2_struct, field)			\
	((offsetof(struct v4l2_struct, field) +			\
	  sizeof_field(struct v4l2_struct, field)) << 16)
#define INFO_FL_CLEAR_MASK	(_IOC_SIZEMASK << 16)

#define DEFINE_V4L_STUB_FUNC(_vidioc)				\
	static int v4l_stub_ ## _vidioc(			\
			const struct v4l2_ioctl_ops *ops,	\
			struct file *file, void *fh, void *p)	\
	{							\
		return ops->vidioc_ ## _vidioc(file, fh, p);	\
	}

#define IOCTL_INFO(_ioctl, _func, _debug, _flags)		\
	[_IOC_NR(_ioctl)] = {					\
		.ioctl = _ioctl,				\
		.flags = _flags,				\
		.name = #_ioctl,				\
		.func = _func,					\
		.debug = _debug,				\
	}

DEFINE_V4L_STUB_FUNC(g_fbuf)
DEFINE_V4L_STUB_FUNC(s_fbuf)
DEFINE_V4L_STUB_FUNC(expbuf)
DEFINE_V4L_STUB_FUNC(g_std)
DEFINE_V4L_STUB_FUNC(g_audio)
DEFINE_V4L_STUB_FUNC(s_audio)
DEFINE_V4L_STUB_FUNC(g_edid)
DEFINE_V4L_STUB_FUNC(s_edid)
DEFINE_V4L_STUB_FUNC(g_audout)
DEFINE_V4L_STUB_FUNC(s_audout)
DEFINE_V4L_STUB_FUNC(g_jpegcomp)
DEFINE_V4L_STUB_FUNC(s_jpegcomp)
DEFINE_V4L_STUB_FUNC(enumaudio)
DEFINE_V4L_STUB_FUNC(enumaudout)
DEFINE_V4L_STUB_FUNC(enum_framesizes)
DEFINE_V4L_STUB_FUNC(enum_frameintervals)
DEFINE_V4L_STUB_FUNC(g_enc_index)
DEFINE_V4L_STUB_FUNC(encoder_cmd)
DEFINE_V4L_STUB_FUNC(try_encoder_cmd)
DEFINE_V4L_STUB_FUNC(decoder_cmd)
DEFINE_V4L_STUB_FUNC(try_decoder_cmd)
DEFINE_V4L_STUB_FUNC(s_dv_timings)
DEFINE_V4L_STUB_FUNC(g_dv_timings)
DEFINE_V4L_STUB_FUNC(enum_dv_timings)
DEFINE_V4L_STUB_FUNC(query_dv_timings)
DEFINE_V4L_STUB_FUNC(dv_timings_cap)

static const struct v4l2_ioctl_info v4l2_ioctls[] = {
	IOCTL_INFO(VIDIOC_QUERYCAP, v4l_querycap, v4l_print_querycap, 0),
	IOCTL_INFO(VIDIOC_ENUM_FMT, v4l_enum_fmt, v4l_print_fmtdesc, 0),
	IOCTL_INFO(VIDIOC_G_FMT, v4l_g_fmt, v4l_print_format, 0),
	IOCTL_INFO(VIDIOC_S_FMT, v4l_s_fmt, v4l_print_format, INFO_FL_PRIO),
	IOCTL_INFO(VIDIOC_REQBUFS, v4l_reqbufs, v4l_print_requestbuffers, INFO_FL_PRIO | INFO_FL_QUEUE),
	IOCTL_INFO(VIDIOC_QUERYBUF, v4l_querybuf, v4l_print_buffer, INFO_FL_QUEUE | INFO_FL_CLEAR(v4l2_buffer, length)),
	IOCTL_INFO(VIDIOC_G_FBUF, v4l_stub_g_fbuf, v4l_print_framebuffer, 0),
	IOCTL_INFO(VIDIOC_S_FBUF, v4l_stub_s_fbuf, v4l_print_framebuffer, INFO_FL_PRIO),
	IOCTL_INFO(VIDIOC_OVERLAY, v4l_overlay, v4l_print_u32, INFO_FL_PRIO),
	IOCTL_INFO(VIDIOC_QBUF, v4l_qbuf, v4l_print_buffer, INFO_FL_QUEUE),
	IOCTL_INFO(VIDIOC_EXPBUF, v4l_stub_expbuf, v4l_print_exportbuffer, INFO_FL_QUEUE | INFO_FL_CLEAR(v4l2_exportbuffer, flags)),
	IOCTL_INFO(VIDIOC_DQBUF, v4l_dqbuf, v4l_print_buffer, INFO_FL_QUEUE),
	IOCTL_INFO(VIDIOC_STREAMON, v4l_streamon, v4l_print_buftype, INFO_FL_PRIO | INFO_FL_QUEUE),
	IOCTL_INFO(VIDIOC_STREAMOFF, v4l_streamoff, v4l_print_buftype, INFO_FL_PRIO | INFO_FL_QUEUE),
	IOCTL_INFO(VIDIOC_G_PARM, v4l_g_parm, v4l_print_streamparm, INFO_FL_CLEAR(v4l2_streamparm, type)),
	IOCTL_INFO(VIDIOC_S_PARM, v4l_s_parm, v4l_print_streamparm, INFO_FL_PRIO),
	IOCTL_INFO(VIDIOC_G_STD, v4l_stub_g_std, v4l_print_std, 0),
	IOCTL_INFO(VIDIOC_S_STD, v4l_s_std, v4l_print_std, INFO_FL_PRIO),
	IOCTL_INFO(VIDIOC_ENUMSTD, v4l_enumstd, v4l_print_standard, INFO_FL_CLEAR(v4l2_standard, index)),
	IOCTL_INFO(VIDIOC_ENUMINPUT, v4l_enuminput, v4l_print_enuminput, INFO_FL_CLEAR(v4l2_input, index)),
	IOCTL_INFO(VIDIOC_G_CTRL, v4l_g_ctrl, v4l_print_control, INFO_FL_CTRL | INFO_FL_CLEAR(v4l2_control, id)),
	IOCTL_INFO(VIDIOC_S_CTRL, v4l_s_ctrl, v4l_print_control, INFO_FL_PRIO | INFO_FL_CTRL),
	IOCTL_INFO(VIDIOC_G_TUNER, v4l_g_tuner, v4l_print_tuner, INFO_FL_CLEAR(v4l2_tuner, index)),
	IOCTL_INFO(VIDIOC_S_TUNER, v4l_s_tuner, v4l_print_tuner, INFO_FL_PRIO),
	IOCTL_INFO(VIDIOC_G_AUDIO, v4l_stub_g_audio, v4l_print_audio, 0),
	IOCTL_INFO(VIDIOC_S_AUDIO, v4l_stub_s_audio, v4l_print_audio, INFO_FL_PRIO),
	IOCTL_INFO(VIDIOC_QUERYCTRL, v4l_queryctrl, v4l_print_queryctrl, INFO_FL_CTRL | INFO_FL_CLEAR(v4l2_queryctrl, id)),
	IOCTL_INFO(VIDIOC_QUERYMENU, v4l_querymenu, v4l_print_querymenu, INFO_FL_CTRL | INFO_FL_CLEAR(v4l2_querymenu, index)),
	IOCTL_INFO(VIDIOC_G_INPUT, v4l_g_input, v4l_print_u32, 0),
	IOCTL_INFO(VIDIOC_S_INPUT, v4l_s_input, v4l_print_u32, INFO_FL_PRIO),
	IOCTL_INFO(VIDIOC_G_EDID, v4l_stub_g_edid, v4l_print_edid, INFO_FL_ALWAYS_COPY),
	IOCTL_INFO(VIDIOC_S_EDID, v4l_stub_s_edid, v4l_print_edid, INFO_FL_PRIO | INFO_FL_ALWAYS_COPY),
	IOCTL_INFO(VIDIOC_G_OUTPUT, v4l_g_output, v4l_print_u32, 0),
	IOCTL_INFO(VIDIOC_S_OUTPUT, v4l_s_output, v4l_print_u32, INFO_FL_PRIO),
	IOCTL_INFO(VIDIOC_ENUMOUTPUT, v4l_enumoutput, v4l_print_enumoutput, INFO_FL_CLEAR(v4l2_output, index)),
	IOCTL_INFO(VIDIOC_G_AUDOUT, v4l_stub_g_audout, v4l_print_audioout, 0),
	IOCTL_INFO(VIDIOC_S_AUDOUT, v4l_stub_s_audout, v4l_print_audioout, INFO_FL_PRIO),
	IOCTL_INFO(VIDIOC_G_MODULATOR, v4l_g_modulator, v4l_print_modulator, INFO_FL_CLEAR(v4l2_modulator, index)),
	IOCTL_INFO(VIDIOC_S_MODULATOR, v4l_s_modulator, v4l_print_modulator, INFO_FL_PRIO),
	IOCTL_INFO(VIDIOC_G_FREQUENCY, v4l_g_frequency, v4l_print_frequency, INFO_FL_CLEAR(v4l2_frequency, tuner)),
	IOCTL_INFO(VIDIOC_S_FREQUENCY, v4l_s_frequency, v4l_print_frequency, INFO_FL_PRIO),
	IOCTL_INFO(VIDIOC_CROPCAP, v4l_cropcap, v4l_print_cropcap, INFO_FL_CLEAR(v4l2_cropcap, type)),
	IOCTL_INFO(VIDIOC_G_CROP, v4l_g_crop, v4l_print_crop, INFO_FL_CLEAR(v4l2_crop, type)),
	IOCTL_INFO(VIDIOC_S_CROP, v4l_s_crop, v4l_print_crop, INFO_FL_PRIO),
	IOCTL_INFO(VIDIOC_G_SELECTION, v4l_g_selection, v4l_print_selection, INFO_FL_CLEAR(v4l2_selection, r)),
	IOCTL_INFO(VIDIOC_S_SELECTION, v4l_s_selection, v4l_print_selection, INFO_FL_PRIO | INFO_FL_CLEAR(v4l2_selection, r)),
	IOCTL_INFO(VIDIOC_G_JPEGCOMP, v4l_stub_g_jpegcomp, v4l_print_jpegcompression, 0),
	IOCTL_INFO(VIDIOC_S_JPEGCOMP, v4l_stub_s_jpegcomp, v4l_print_jpegcompression, INFO_FL_PRIO),
	IOCTL_INFO(VIDIOC_QUERYSTD, v4l_querystd, v4l_print_std, 0),
	IOCTL_INFO(VIDIOC_TRY_FMT, v4l_try_fmt, v4l_print_format, 0),
	IOCTL_INFO(VIDIOC_ENUMAUDIO, v4l_stub_enumaudio, v4l_print_audio, INFO_FL_CLEAR(v4l2_audio, index)),
	IOCTL_INFO(VIDIOC_ENUMAUDOUT, v4l_stub_enumaudout, v4l_print_audioout, INFO_FL_CLEAR(v4l2_audioout, index)),
	IOCTL_INFO(VIDIOC_G_PRIORITY, v4l_g_priority, v4l_print_u32, 0),
	IOCTL_INFO(VIDIOC_S_PRIORITY, v4l_s_priority, v4l_print_u32, INFO_FL_PRIO),
	IOCTL_INFO(VIDIOC_G_SLICED_VBI_CAP, v4l_g_sliced_vbi_cap, v4l_print_sliced_vbi_cap, INFO_FL_CLEAR(v4l2_sliced_vbi_cap, type)),
	IOCTL_INFO(VIDIOC_LOG_STATUS, v4l_log_status, v4l_print_newline, 0),
	IOCTL_INFO(VIDIOC_G_EXT_CTRLS, v4l_g_ext_ctrls, v4l_print_ext_controls, INFO_FL_CTRL),
	IOCTL_INFO(VIDIOC_S_EXT_CTRLS, v4l_s_ext_ctrls, v4l_print_ext_controls, INFO_FL_PRIO | INFO_FL_CTRL),
	IOCTL_INFO(VIDIOC_TRY_EXT_CTRLS, v4l_try_ext_ctrls, v4l_print_ext_controls, INFO_FL_CTRL),
	IOCTL_INFO(VIDIOC_ENUM_FRAMESIZES, v4l_stub_enum_framesizes, v4l_print_frmsizeenum, INFO_FL_CLEAR(v4l2_frmsizeenum, pixel_format)),
	IOCTL_INFO(VIDIOC_ENUM_FRAMEINTERVALS, v4l_stub_enum_frameintervals, v4l_print_frmivalenum, INFO_FL_CLEAR(v4l2_frmivalenum, height)),
	IOCTL_INFO(VIDIOC_G_ENC_INDEX, v4l_stub_g_enc_index, v4l_print_enc_idx, 0),
	IOCTL_INFO(VIDIOC_ENCODER_CMD, v4l_stub_encoder_cmd, v4l_print_encoder_cmd, INFO_FL_PRIO | INFO_FL_CLEAR(v4l2_encoder_cmd, flags)),
	IOCTL_INFO(VIDIOC_TRY_ENCODER_CMD, v4l_stub_try_encoder_cmd, v4l_print_encoder_cmd, INFO_FL_CLEAR(v4l2_encoder_cmd, flags)),
	IOCTL_INFO(VIDIOC_DECODER_CMD, v4l_stub_decoder_cmd, v4l_print_decoder_cmd, INFO_FL_PRIO),
	IOCTL_INFO(VIDIOC_TRY_DECODER_CMD, v4l_stub_try_decoder_cmd, v4l_print_decoder_cmd, 0),
	IOCTL_INFO(VIDIOC_DBG_S_REGISTER, v4l_dbg_s_register, v4l_print_dbg_register, 0),
	IOCTL_INFO(VIDIOC_DBG_G_REGISTER, v4l_dbg_g_register, v4l_print_dbg_register, 0),
	IOCTL_INFO(VIDIOC_S_HW_FREQ_SEEK, v4l_s_hw_freq_seek, v4l_print_hw_freq_seek, INFO_FL_PRIO),
	IOCTL_INFO(VIDIOC_S_DV_TIMINGS, v4l_stub_s_dv_timings, v4l_print_dv_timings, INFO_FL_PRIO | INFO_FL_CLEAR(v4l2_dv_timings, bt.flags)),
	IOCTL_INFO(VIDIOC_G_DV_TIMINGS, v4l_stub_g_dv_timings, v4l_print_dv_timings, 0),
	IOCTL_INFO(VIDIOC_DQEVENT, v4l_dqevent, v4l_print_event, 0),
	IOCTL_INFO(VIDIOC_SUBSCRIBE_EVENT, v4l_subscribe_event, v4l_print_event_subscription, 0),
	IOCTL_INFO(VIDIOC_UNSUBSCRIBE_EVENT, v4l_unsubscribe_event, v4l_print_event_subscription, 0),
	IOCTL_INFO(VIDIOC_CREATE_BUFS, v4l_create_bufs, v4l_print_create_buffers, INFO_FL_PRIO | INFO_FL_QUEUE),
	IOCTL_INFO(VIDIOC_PREPARE_BUF, v4l_prepare_buf, v4l_print_buffer, INFO_FL_QUEUE),
	IOCTL_INFO(VIDIOC_ENUM_DV_TIMINGS, v4l_stub_enum_dv_timings, v4l_print_enum_dv_timings, INFO_FL_CLEAR(v4l2_enum_dv_timings, pad)),
	IOCTL_INFO(VIDIOC_QUERY_DV_TIMINGS, v4l_stub_query_dv_timings, v4l_print_dv_timings, INFO_FL_ALWAYS_COPY),
	IOCTL_INFO(VIDIOC_DV_TIMINGS_CAP, v4l_stub_dv_timings_cap, v4l_print_dv_timings_cap, INFO_FL_CLEAR(v4l2_dv_timings_cap, pad)),
	IOCTL_INFO(VIDIOC_ENUM_FREQ_BANDS, v4l_enum_freq_bands, v4l_print_freq_band, 0),
	IOCTL_INFO(VIDIOC_DBG_G_CHIP_INFO, v4l_dbg_g_chip_info, v4l_print_dbg_chip_info, INFO_FL_CLEAR(v4l2_dbg_chip_info, match)),
	IOCTL_INFO(VIDIOC_QUERY_EXT_CTRL, v4l_query_ext_ctrl, v4l_print_query_ext_ctrl, INFO_FL_CTRL | INFO_FL_CLEAR(v4l2_query_ext_ctrl, id)),
};
#define V4L2_IOCTLS ARRAY_SIZE(v4l2_ioctls)

static bool v4l2_is_known_ioctl(unsigned int cmd)
{
	if (_IOC_NR(cmd) >= V4L2_IOCTLS)
		return false;
	return v4l2_ioctls[_IOC_NR(cmd)].ioctl == cmd;
}

static struct mutex *v4l2_ioctl_get_lock(struct video_device *vdev,
					 struct v4l2_fh *vfh, unsigned int cmd,
					 void *arg)
{
	if (_IOC_NR(cmd) >= V4L2_IOCTLS)
		return vdev->lock;
	if (vfh && vfh->m2m_ctx &&
	    (v4l2_ioctls[_IOC_NR(cmd)].flags & INFO_FL_QUEUE)) {
		if (vfh->m2m_ctx->q_lock)
			return vfh->m2m_ctx->q_lock;
	}
	if (vdev->queue && vdev->queue->lock &&
			(v4l2_ioctls[_IOC_NR(cmd)].flags & INFO_FL_QUEUE))
		return vdev->queue->lock;
	return vdev->lock;
}

/* Common ioctl debug function. This function can be used by
   external ioctl messages as well as internal V4L ioctl */
void v4l_printk_ioctl(const char *prefix, unsigned int cmd)
{
	const char *dir, *type;

	if (prefix)
		printk(KERN_DEBUG "%s: ", prefix);

	switch (_IOC_TYPE(cmd)) {
	case 'd':
		type = "v4l2_int";
		break;
	case 'V':
		if (_IOC_NR(cmd) >= V4L2_IOCTLS) {
			type = "v4l2";
			break;
		}
		pr_cont("%s", v4l2_ioctls[_IOC_NR(cmd)].name);
		return;
	default:
		type = "unknown";
		break;
	}

	switch (_IOC_DIR(cmd)) {
	case _IOC_NONE:              dir = "--"; break;
	case _IOC_READ:              dir = "r-"; break;
	case _IOC_WRITE:             dir = "-w"; break;
	case _IOC_READ | _IOC_WRITE: dir = "rw"; break;
	default:                     dir = "*ERR*"; break;
	}
	pr_cont("%s ioctl '%c', dir=%s, #%d (0x%08x)",
		type, _IOC_TYPE(cmd), dir, _IOC_NR(cmd), cmd);
}
EXPORT_SYMBOL(v4l_printk_ioctl);

static long __video_do_ioctl(struct file *file,
		unsigned int cmd, void *arg)
{
	struct video_device *vfd = video_devdata(file);
	struct mutex *req_queue_lock = NULL;
	struct mutex *lock; /* ioctl serialization mutex */
	const struct v4l2_ioctl_ops *ops = vfd->ioctl_ops;
	bool write_only = false;
	struct v4l2_ioctl_info default_info;
	const struct v4l2_ioctl_info *info;
	void *fh = file->private_data;
	struct v4l2_fh *vfh = NULL;
	int dev_debug = vfd->dev_debug;
	long ret = -ENOTTY;

	if (ops == NULL) {
		pr_warn("%s: has no ioctl_ops.\n",
				video_device_node_name(vfd));
		return ret;
	}

	if (test_bit(V4L2_FL_USES_V4L2_FH, &vfd->flags))
		vfh = file->private_data;

	/*
	 * We need to serialize streamon/off with queueing new requests.
	 * These ioctls may trigger the cancellation of a streaming
	 * operation, and that should not be mixed with queueing a new
	 * request at the same time.
	 */
	if (v4l2_device_supports_requests(vfd->v4l2_dev) &&
	    (cmd == VIDIOC_STREAMON || cmd == VIDIOC_STREAMOFF)) {
		req_queue_lock = &vfd->v4l2_dev->mdev->req_queue_mutex;

		if (mutex_lock_interruptible(req_queue_lock))
			return -ERESTARTSYS;
	}

	lock = v4l2_ioctl_get_lock(vfd, vfh, cmd, arg);

	if (lock && mutex_lock_interruptible(lock)) {
		if (req_queue_lock)
			mutex_unlock(req_queue_lock);
		return -ERESTARTSYS;
	}

	if (!video_is_registered(vfd)) {
		ret = -ENODEV;
		goto unlock;
	}

	if (v4l2_is_known_ioctl(cmd)) {
		info = &v4l2_ioctls[_IOC_NR(cmd)];

		if (!test_bit(_IOC_NR(cmd), vfd->valid_ioctls) &&
		    !((info->flags & INFO_FL_CTRL) && vfh && vfh->ctrl_handler))
			goto done;

		if (vfh && (info->flags & INFO_FL_PRIO)) {
			ret = v4l2_prio_check(vfd->prio, vfh->prio);
			if (ret)
				goto done;
		}
	} else {
		default_info.ioctl = cmd;
		default_info.flags = 0;
		default_info.debug = v4l_print_default;
		info = &default_info;
	}

	write_only = _IOC_DIR(cmd) == _IOC_WRITE;
	if (info != &default_info) {
		ret = info->func(ops, file, fh, arg);
	} else if (!ops->vidioc_default) {
		ret = -ENOTTY;
	} else {
		ret = ops->vidioc_default(file, fh,
			vfh ? v4l2_prio_check(vfd->prio, vfh->prio) >= 0 : 0,
			cmd, arg);
	}

done:
	if (dev_debug & (V4L2_DEV_DEBUG_IOCTL | V4L2_DEV_DEBUG_IOCTL_ARG)) {
		if (!(dev_debug & V4L2_DEV_DEBUG_STREAMING) &&
		    (cmd == VIDIOC_QBUF || cmd == VIDIOC_DQBUF))
			goto unlock;

		v4l_printk_ioctl(video_device_node_name(vfd), cmd);
		if (ret < 0)
			pr_cont(": error %ld", ret);
		if (!(dev_debug & V4L2_DEV_DEBUG_IOCTL_ARG))
			pr_cont("\n");
		else if (_IOC_DIR(cmd) == _IOC_NONE)
			info->debug(arg, write_only);
		else {
			pr_cont(": ");
			info->debug(arg, write_only);
		}
	}

unlock:
	if (lock)
		mutex_unlock(lock);
	if (req_queue_lock)
		mutex_unlock(req_queue_lock);
	return ret;
}

static int check_array_args(unsigned int cmd, void *parg, size_t *array_size,
			    void __user **user_ptr, void ***kernel_ptr)
{
	int ret = 0;

	switch (cmd) {
	case VIDIOC_PREPARE_BUF:
	case VIDIOC_QUERYBUF:
	case VIDIOC_QBUF:
	case VIDIOC_DQBUF: {
		struct v4l2_buffer *buf = parg;

		if (V4L2_TYPE_IS_MULTIPLANAR(v4l2_buf_type_type(buf->type)) &&
		    buf->length > 0) {
			if (buf->length > VIDEO_MAX_PLANES) {
				ret = -EINVAL;
				break;
			}
			*user_ptr = (void __user *)buf->m.planes;
			*kernel_ptr = (void **)&buf->m.planes;
			*array_size = sizeof(struct v4l2_plane) * buf->length;
			ret = 1;
		}
		break;
	}

	case VIDIOC_G_EDID:
	case VIDIOC_S_EDID: {
		struct v4l2_edid *edid = parg;

		if (edid->blocks) {
			if (edid->blocks > 256) {
				ret = -EINVAL;
				break;
			}
			*user_ptr = (void __user *)edid->edid;
			*kernel_ptr = (void **)&edid->edid;
			*array_size = edid->blocks * 128;
			ret = 1;
		}
		break;
	}

	case VIDIOC_S_EXT_CTRLS:
	case VIDIOC_G_EXT_CTRLS:
	case VIDIOC_TRY_EXT_CTRLS: {
		struct v4l2_ext_controls *ctrls = parg;

		if (ctrls->count != 0) {
			if (ctrls->count > V4L2_CID_MAX_CTRLS) {
				ret = -EINVAL;
				break;
			}
			*user_ptr = (void __user *)ctrls->controls;
			*kernel_ptr = (void **)&ctrls->controls;
			*array_size = sizeof(struct v4l2_ext_control)
				    * ctrls->count;
			ret = 1;
		}
		break;
	}

	case VIDIOC_SUBDEV_G_ROUTING:
	case VIDIOC_SUBDEV_S_ROUTING: {
		struct v4l2_subdev_routing *route = parg;

		if (route->num_routes > 0) {
			if (route->num_routes > 256)
				return -EINVAL;

			*user_ptr = (void __user *)route->routes;
			*kernel_ptr = (void *)&route->routes;
			*array_size = sizeof(struct v4l2_subdev_route)
				    * route->num_routes;
			ret = 1;
		}
		break;
	}
	}

	return ret;
}

static unsigned int video_translate_cmd(unsigned int cmd)
{
	switch (cmd) {
#ifdef CONFIG_COMPAT_32BIT_TIME
	case VIDIOC_DQEVENT_TIME32:
		return VIDIOC_DQEVENT;
	case VIDIOC_QUERYBUF_TIME32:
		return VIDIOC_QUERYBUF;
	case VIDIOC_QBUF_TIME32:
		return VIDIOC_QBUF;
	case VIDIOC_DQBUF_TIME32:
		return VIDIOC_DQBUF;
	case VIDIOC_PREPARE_BUF_TIME32:
		return VIDIOC_PREPARE_BUF;
#endif
	}

	return cmd;
}

static int video_get_user(void __user *arg, void *parg, unsigned int cmd,
			  bool *always_copy)
{
	unsigned int n = _IOC_SIZE(cmd);

	if (!(_IOC_DIR(cmd) & _IOC_WRITE)) {
		/* read-only ioctl */
		memset(parg, 0, n);
		return 0;
	}

	switch (cmd) {
#ifdef CONFIG_COMPAT_32BIT_TIME
	case VIDIOC_QUERYBUF_TIME32:
	case VIDIOC_QBUF_TIME32:
	case VIDIOC_DQBUF_TIME32:
	case VIDIOC_PREPARE_BUF_TIME32: {
		struct v4l2_buffer_time32 vb32;
		struct v4l2_buffer *vb = parg;

		if (copy_from_user(&vb32, arg, sizeof(vb32)))
			return -EFAULT;

		*vb = (struct v4l2_buffer) {
			.index		= vb32.index,
			.type		= vb32.type,
			.bytesused	= vb32.bytesused,
			.flags		= vb32.flags,
			.field		= vb32.field,
			.timestamp.tv_sec	= vb32.timestamp.tv_sec,
			.timestamp.tv_usec	= vb32.timestamp.tv_usec,
			.timecode	= vb32.timecode,
			.sequence	= vb32.sequence,
			.memory		= vb32.memory,
			.m.userptr	= vb32.m.userptr,
			.length		= vb32.length,
			.request_fd	= vb32.request_fd,
		};

		if (cmd == VIDIOC_QUERYBUF_TIME32)
			vb->request_fd = 0;

		break;
	}
#endif
	default:
		/*
		 * In some cases, only a few fields are used as input,
		 * i.e. when the app sets "index" and then the driver
		 * fills in the rest of the structure for the thing
		 * with that index.  We only need to copy up the first
		 * non-input field.
		 */
		if (v4l2_is_known_ioctl(cmd)) {
			u32 flags = v4l2_ioctls[_IOC_NR(cmd)].flags;

			if (flags & INFO_FL_CLEAR_MASK)
				n = (flags & INFO_FL_CLEAR_MASK) >> 16;
			*always_copy = flags & INFO_FL_ALWAYS_COPY;
		}

		if (copy_from_user(parg, (void __user *)arg, n))
			return -EFAULT;

		/* zero out anything we don't copy from userspace */
		if (n < _IOC_SIZE(cmd))
			memset((u8 *)parg + n, 0, _IOC_SIZE(cmd) - n);
		break;
	}

	return 0;
}

static int video_put_user(void __user *arg, void *parg, unsigned int cmd)
{
	if (!(_IOC_DIR(cmd) & _IOC_READ))
		return 0;

	switch (cmd) {
#ifdef CONFIG_COMPAT_32BIT_TIME
	case VIDIOC_DQEVENT_TIME32: {
		struct v4l2_event *ev = parg;
		struct v4l2_event_time32 ev32;

		memset(&ev32, 0, sizeof(ev32));

		ev32.type	= ev->type;
		ev32.pending	= ev->pending;
		ev32.sequence	= ev->sequence;
		ev32.timestamp.tv_sec	= ev->timestamp.tv_sec;
		ev32.timestamp.tv_nsec	= ev->timestamp.tv_nsec;
		ev32.id		= ev->id;

		memcpy(&ev32.u, &ev->u, sizeof(ev->u));
		memcpy(&ev32.reserved, &ev->reserved, sizeof(ev->reserved));

		if (copy_to_user(arg, &ev32, sizeof(ev32)))
			return -EFAULT;
		break;
	}
	case VIDIOC_QUERYBUF_TIME32:
	case VIDIOC_QBUF_TIME32:
	case VIDIOC_DQBUF_TIME32:
	case VIDIOC_PREPARE_BUF_TIME32: {
		struct v4l2_buffer *vb = parg;
		struct v4l2_buffer_time32 vb32;

		memset(&vb32, 0, sizeof(vb32));

		vb32.index	= vb->index;
		vb32.type	= vb->type;
		vb32.bytesused	= vb->bytesused;
		vb32.flags	= vb->flags;
		vb32.field	= vb->field;
		vb32.timestamp.tv_sec	= vb->timestamp.tv_sec;
		vb32.timestamp.tv_usec	= vb->timestamp.tv_usec;
		vb32.timecode	= vb->timecode;
		vb32.sequence	= vb->sequence;
		vb32.memory	= vb->memory;
		vb32.m.userptr	= vb->m.userptr;
		vb32.length	= vb->length;
		vb32.request_fd	= vb->request_fd;

		if (copy_to_user(arg, &vb32, sizeof(vb32)))
			return -EFAULT;
		break;
	}
#endif
	default:
		/*  Copy results into user buffer  */
		if (copy_to_user(arg, parg, _IOC_SIZE(cmd)))
			return -EFAULT;
		break;
	}

	return 0;
}

long
video_usercopy(struct file *file, unsigned int orig_cmd, unsigned long arg,
	       v4l2_kioctl func)
{
	char	sbuf[128];
	void    *mbuf = NULL, *array_buf = NULL;
	void	*parg = (void *)arg;
	long	err  = -EINVAL;
	bool	has_array_args;
	bool	always_copy = false;
	size_t  array_size = 0;
	void __user *user_ptr = NULL;
	void	**kernel_ptr = NULL;
	unsigned int cmd = video_translate_cmd(orig_cmd);
	const size_t ioc_size = _IOC_SIZE(cmd);

	/*  Copy arguments into temp kernel buffer  */
	if (_IOC_DIR(cmd) != _IOC_NONE) {
		if (ioc_size <= sizeof(sbuf)) {
			parg = sbuf;
		} else {
			/* too big to allocate from stack */
			mbuf = kvmalloc(ioc_size, GFP_KERNEL);
			if (NULL == mbuf)
				return -ENOMEM;
			parg = mbuf;
		}

		err = video_get_user((void __user *)arg, parg, orig_cmd,
				     &always_copy);
		if (err)
			goto out;
	}

	err = check_array_args(cmd, parg, &array_size, &user_ptr, &kernel_ptr);
	if (err < 0)
		goto out;
	has_array_args = err;

	if (has_array_args) {
		array_buf = kvmalloc(array_size, GFP_KERNEL);
		err = -ENOMEM;
		if (array_buf == NULL)
			goto out_array_args;
		err = -EFAULT;
		if (copy_from_user(array_buf, user_ptr, array_size))
			goto out_array_args;
		*kernel_ptr = array_buf;
	}

	/* Handles IOCTL */
	err = func(file, cmd, parg);
	if (err == -ENOTTY || err == -ENOIOCTLCMD) {
		err = -ENOTTY;
		goto out;
	}

	if (err == 0) {
		if (cmd == VIDIOC_DQBUF)
			trace_v4l2_dqbuf(video_devdata(file)->minor, parg);
		else if (cmd == VIDIOC_QBUF)
			trace_v4l2_qbuf(video_devdata(file)->minor, parg);
	}

	if (has_array_args) {
		*kernel_ptr = (void __force *)user_ptr;
		if (copy_to_user(user_ptr, array_buf, array_size))
			err = -EFAULT;
		goto out_array_args;
	}
	/*
	 * Some ioctls can return an error, but still have valid
	 * results that must be returned.
	 */
	if (err < 0 && !always_copy)
		goto out;

out_array_args:
	if (video_put_user((void __user *)arg, parg, orig_cmd))
		err = -EFAULT;
out:
	kvfree(array_buf);
	kvfree(mbuf);
	return err;
}

long video_ioctl2(struct file *file,
	       unsigned int cmd, unsigned long arg)
{
	return video_usercopy(file, cmd, arg, __video_do_ioctl);
}
EXPORT_SYMBOL(video_ioctl2);<|MERGE_RESOLUTION|>--- conflicted
+++ resolved
@@ -2154,13 +2154,9 @@
 		break;
 	default:
 		return -EINVAL;
-<<<<<<< HEAD
-	}
-	p->parm.capture.readbuffers = 2;
-=======
+	}
 	if (vfd->device_caps & V4L2_CAP_READWRITE)
 		p->parm.capture.readbuffers = 2;
->>>>>>> 745c1474
 	ret = ops->vidioc_g_std(file, fh, &std);
 	if (ret == 0)
 		v4l2_video_std_frame_period(std, &p->parm.capture.timeperframe);
