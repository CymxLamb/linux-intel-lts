--- conflicted
+++ resolved
@@ -211,11 +211,7 @@
 		.ident = "Dell Inspiron 5420",
 		.matches = {
 			DMI_MATCH(DMI_SYS_VENDOR, "Dell Inc."),
-<<<<<<< HEAD
-			DMI_MATCH(DMI_PRODUCT_NAME, "Isnpiron 5420"),
-=======
 			DMI_MATCH(DMI_PRODUCT_NAME, "Inspiron 5420"),
->>>>>>> 9450d57e
 		},
 		.driver_data = &quirk_dell_vostro_v130,
 	},
@@ -224,11 +220,7 @@
 		.ident = "Dell Inspiron 5520",
 		.matches = {
 			DMI_MATCH(DMI_SYS_VENDOR, "Dell Inc."),
-<<<<<<< HEAD
-			DMI_MATCH(DMI_PRODUCT_NAME, "Isnpiron 5520"),
-=======
 			DMI_MATCH(DMI_PRODUCT_NAME, "Inspiron 5520"),
->>>>>>> 9450d57e
 		},
 		.driver_data = &quirk_dell_vostro_v130,
 	},
@@ -237,11 +229,7 @@
 		.ident = "Dell Inspiron 5720",
 		.matches = {
 			DMI_MATCH(DMI_SYS_VENDOR, "Dell Inc."),
-<<<<<<< HEAD
-			DMI_MATCH(DMI_PRODUCT_NAME, "Isnpiron 5720"),
-=======
 			DMI_MATCH(DMI_PRODUCT_NAME, "Inspiron 5720"),
->>>>>>> 9450d57e
 		},
 		.driver_data = &quirk_dell_vostro_v130,
 	},
@@ -250,11 +238,7 @@
 		.ident = "Dell Inspiron 7420",
 		.matches = {
 			DMI_MATCH(DMI_SYS_VENDOR, "Dell Inc."),
-<<<<<<< HEAD
-			DMI_MATCH(DMI_PRODUCT_NAME, "Isnpiron 7420"),
-=======
 			DMI_MATCH(DMI_PRODUCT_NAME, "Inspiron 7420"),
->>>>>>> 9450d57e
 		},
 		.driver_data = &quirk_dell_vostro_v130,
 	},
@@ -263,11 +247,7 @@
 		.ident = "Dell Inspiron 7520",
 		.matches = {
 			DMI_MATCH(DMI_SYS_VENDOR, "Dell Inc."),
-<<<<<<< HEAD
-			DMI_MATCH(DMI_PRODUCT_NAME, "Isnpiron 7520"),
-=======
 			DMI_MATCH(DMI_PRODUCT_NAME, "Inspiron 7520"),
->>>>>>> 9450d57e
 		},
 		.driver_data = &quirk_dell_vostro_v130,
 	},
@@ -276,11 +256,7 @@
 		.ident = "Dell Inspiron 7720",
 		.matches = {
 			DMI_MATCH(DMI_SYS_VENDOR, "Dell Inc."),
-<<<<<<< HEAD
-			DMI_MATCH(DMI_PRODUCT_NAME, "Isnpiron 7720"),
-=======
 			DMI_MATCH(DMI_PRODUCT_NAME, "Inspiron 7720"),
->>>>>>> 9450d57e
 		},
 		.driver_data = &quirk_dell_vostro_v130,
 	},
