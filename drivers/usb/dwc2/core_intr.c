--- conflicted
+++ resolved
@@ -712,13 +712,9 @@
 	dwc2_writel(hsotg, gpwrdn_tmp, GPWRDN);
 
 	hsotg->hibernated = 0;
-<<<<<<< HEAD
-#if IS_ENABLED(CONFIG_USB_DWC2_HOST) || IS_ENABLED(CONFIG_USB_DWC2_DUAL_ROLE)
-=======
 
 #if IS_ENABLED(CONFIG_USB_DWC2_HOST) ||	\
 	IS_ENABLED(CONFIG_USB_DWC2_DUAL_ROLE)
->>>>>>> 002365a6
 	hsotg->bus_suspended = 0;
 #endif
 
