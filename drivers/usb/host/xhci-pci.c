--- conflicted
+++ resolved
@@ -59,15 +59,11 @@
 #define PCI_DEVICE_ID_AMD_PROMONTORYA_3			0x43ba
 #define PCI_DEVICE_ID_AMD_PROMONTORYA_2			0x43bb
 #define PCI_DEVICE_ID_AMD_PROMONTORYA_1			0x43bc
-<<<<<<< HEAD
-#define XHCI_INTEL_VENDOR_CAPS 192
-
-=======
 #define PCI_DEVICE_ID_ASMEDIA_1042_XHCI			0x1042
->>>>>>> cbfa1702
 #define PCI_DEVICE_ID_ASMEDIA_1042A_XHCI		0x1142
 #define PCI_DEVICE_ID_ASMEDIA_1142_XHCI			0x1242
 #define PCI_DEVICE_ID_ASMEDIA_2142_XHCI			0x2142
+#define XHCI_INTEL_VENDOR_CAPS 192
 
 static const char hcd_name[] = "xhci_hcd";
 
