/*
 * xHCI host controller driver PCI Bus Glue.
 *
 * Copyright (C) 2008 Intel Corp.
 *
 * Author: Sarah Sharp
 * Some code borrowed from the Linux EHCI driver.
 *
 * This program is free software; you can redistribute it and/or modify
 * it under the terms of the GNU General Public License version 2 as
 * published by the Free Software Foundation.
 *
 * This program is distributed in the hope that it will be useful, but
 * WITHOUT ANY WARRANTY; without even the implied warranty of MERCHANTABILITY
 * or FITNESS FOR A PARTICULAR PURPOSE.  See the GNU General Public License
 * for more details.
 *
 * You should have received a copy of the GNU General Public License
 * along with this program; if not, write to the Free Software Foundation,
 * Inc., 675 Mass Ave, Cambridge, MA 02139, USA.
 */

#include <linux/pci.h>
#include <linux/slab.h>
#include <linux/module.h>
#include <linux/acpi.h>

#include "xhci.h"
#include "xhci-trace.h"

#define SSIC_PORT_NUM		2
#define SSIC_PORT_CFG2		0x880c
#define SSIC_PORT_CFG2_OFFSET	0x30
#define PROG_DONE		(1 << 30)
#define SSIC_PORT_UNUSED	(1 << 31)

/* Device for a quirk */
#define PCI_VENDOR_ID_FRESCO_LOGIC	0x1b73
#define PCI_DEVICE_ID_FRESCO_LOGIC_PDK	0x1000
#define PCI_DEVICE_ID_FRESCO_LOGIC_FL1009	0x1009
#define PCI_DEVICE_ID_FRESCO_LOGIC_FL1400	0x1400

#define PCI_VENDOR_ID_ETRON		0x1b6f
#define PCI_DEVICE_ID_EJ168		0x7023

#define PCI_DEVICE_ID_INTEL_LYNXPOINT_XHCI	0x8c31
#define PCI_DEVICE_ID_INTEL_LYNXPOINT_LP_XHCI	0x9c31
#define PCI_DEVICE_ID_INTEL_WILDCATPOINT_LP_XHCI	0x9cb1
#define PCI_DEVICE_ID_INTEL_CHERRYVIEW_XHCI		0x22b5
#define PCI_DEVICE_ID_INTEL_SUNRISEPOINT_H_XHCI		0xa12f
#define PCI_DEVICE_ID_INTEL_SUNRISEPOINT_LP_XHCI	0x9d2f
#define PCI_DEVICE_ID_INTEL_BROXTON_M_XHCI		0x0aa8
#define PCI_DEVICE_ID_INTEL_BROXTON_B_XHCI		0x1aa8
#define PCI_DEVICE_ID_INTEL_APL_XHCI			0x5aa8
#define PCI_DEVICE_ID_INTEL_DNV_XHCI			0x19d0
#define PCI_DEVICE_ID_INTEL_CML_XHCI			0xa3af

#define PCI_DEVICE_ID_AMD_PROMONTORYA_4			0x43b9
#define PCI_DEVICE_ID_AMD_PROMONTORYA_3			0x43ba
#define PCI_DEVICE_ID_AMD_PROMONTORYA_2			0x43bb
#define PCI_DEVICE_ID_AMD_PROMONTORYA_1			0x43bc
#define PCI_DEVICE_ID_ASMEDIA_1042_XHCI			0x1042
#define PCI_DEVICE_ID_ASMEDIA_1042A_XHCI		0x1142
#define PCI_DEVICE_ID_ASMEDIA_1142_XHCI			0x1242
#define PCI_DEVICE_ID_ASMEDIA_2142_XHCI			0x2142
<<<<<<< HEAD
#define XHCI_INTEL_VENDOR_CAPS 192
=======
#define PCI_DEVICE_ID_ASMEDIA_3242_XHCI			0x3242
>>>>>>> 670d6552

static const char hcd_name[] = "xhci_hcd";

static struct hc_driver __read_mostly xhci_pci_hc_driver;

static int xhci_pci_setup(struct usb_hcd *hcd);

static const struct xhci_driver_overrides xhci_pci_overrides __initconst = {
	.reset = xhci_pci_setup,
};

/* called after powerup, by probe or system-pm "wakeup" */
static int xhci_pci_reinit(struct xhci_hcd *xhci, struct pci_dev *pdev)
{
	/*
	 * TODO: Implement finding debug ports later.
	 * TODO: see if there are any quirks that need to be added to handle
	 * new extended capabilities.
	 */

	/* PCI Memory-Write-Invalidate cycle support is optional (uncommon) */
	if (!pci_set_mwi(pdev))
		xhci_dbg(xhci, "MWI active\n");

	xhci_dbg(xhci, "Finished xhci_pci_reinit\n");
	return 0;
}

static int xhci_pci_board_has_udc(void)
{
	struct pci_dev *udc = pci_get_class(PCI_CLASS_SERIAL_USB_DEVICE, NULL);

	if (udc) {
		pci_dev_put(udc);
		return true;
	}
	return false;
}

static void xhci_pci_quirks(struct device *dev, struct xhci_hcd *xhci)
{
	struct pci_dev		*pdev = to_pci_dev(dev);

	/* Look for vendor-specific quirks */
	if (pdev->vendor == PCI_VENDOR_ID_FRESCO_LOGIC &&
			(pdev->device == PCI_DEVICE_ID_FRESCO_LOGIC_PDK ||
			 pdev->device == PCI_DEVICE_ID_FRESCO_LOGIC_FL1400)) {
		if (pdev->device == PCI_DEVICE_ID_FRESCO_LOGIC_PDK &&
				pdev->revision == 0x0) {
			xhci->quirks |= XHCI_RESET_EP_QUIRK;
			xhci_dbg_trace(xhci, trace_xhci_dbg_quirks,
				"QUIRK: Fresco Logic xHC needs configure"
				" endpoint cmd after reset endpoint");
		}
		if (pdev->device == PCI_DEVICE_ID_FRESCO_LOGIC_PDK &&
				pdev->revision == 0x4) {
			xhci->quirks |= XHCI_SLOW_SUSPEND;
			xhci_dbg_trace(xhci, trace_xhci_dbg_quirks,
				"QUIRK: Fresco Logic xHC revision %u"
				"must be suspended extra slowly",
				pdev->revision);
		}
		if (pdev->device == PCI_DEVICE_ID_FRESCO_LOGIC_PDK)
			xhci->quirks |= XHCI_BROKEN_STREAMS;
		/* Fresco Logic confirms: all revisions of this chip do not
		 * support MSI, even though some of them claim to in their PCI
		 * capabilities.
		 */
		xhci->quirks |= XHCI_BROKEN_MSI;
		xhci_dbg_trace(xhci, trace_xhci_dbg_quirks,
				"QUIRK: Fresco Logic revision %u "
				"has broken MSI implementation",
				pdev->revision);
		xhci->quirks |= XHCI_TRUST_TX_LENGTH;
	}

	if (pdev->vendor == PCI_VENDOR_ID_FRESCO_LOGIC &&
			pdev->device == PCI_DEVICE_ID_FRESCO_LOGIC_FL1009)
		xhci->quirks |= XHCI_BROKEN_STREAMS;

	if (pdev->vendor == PCI_VENDOR_ID_NEC)
		xhci->quirks |= XHCI_NEC_HOST;

	if (pdev->vendor == PCI_VENDOR_ID_AMD && xhci->hci_version == 0x96)
		xhci->quirks |= XHCI_AMD_0x96_HOST;

	/* AMD PLL quirk */
	if (pdev->vendor == PCI_VENDOR_ID_AMD && usb_amd_find_chipset_info())
		xhci->quirks |= XHCI_AMD_PLL_FIX;

	if (pdev->vendor == PCI_VENDOR_ID_AMD &&
		(pdev->device == 0x145c ||
		 pdev->device == 0x15e0 ||
		 pdev->device == 0x15e1 ||
		 pdev->device == 0x43bb))
		xhci->quirks |= XHCI_SUSPEND_DELAY;

	if (pdev->vendor == PCI_VENDOR_ID_AMD &&
	    (pdev->device == 0x15e0 || pdev->device == 0x15e1))
		xhci->quirks |= XHCI_SNPS_BROKEN_SUSPEND;

	if (pdev->vendor == PCI_VENDOR_ID_AMD)
		xhci->quirks |= XHCI_TRUST_TX_LENGTH;

	if ((pdev->vendor == PCI_VENDOR_ID_AMD) &&
		((pdev->device == PCI_DEVICE_ID_AMD_PROMONTORYA_4) ||
		(pdev->device == PCI_DEVICE_ID_AMD_PROMONTORYA_3) ||
		(pdev->device == PCI_DEVICE_ID_AMD_PROMONTORYA_2) ||
		(pdev->device == PCI_DEVICE_ID_AMD_PROMONTORYA_1)))
		xhci->quirks |= XHCI_U2_DISABLE_WAKE;

	if (pdev->vendor == PCI_VENDOR_ID_INTEL) {
		xhci->quirks |= XHCI_LPM_SUPPORT;
		xhci->quirks |= XHCI_INTEL_HOST;
		xhci->quirks |= XHCI_AVOID_BEI;
	}
	if (pdev->vendor == PCI_VENDOR_ID_INTEL &&
			pdev->device == PCI_DEVICE_ID_INTEL_PANTHERPOINT_XHCI) {
		xhci->quirks |= XHCI_EP_LIMIT_QUIRK;
		xhci->limit_active_eps = 64;
		xhci->quirks |= XHCI_SW_BW_CHECKING;
		/*
		 * PPT desktop boards DH77EB and DH77DF will power back on after
		 * a few seconds of being shutdown.  The fix for this is to
		 * switch the ports from xHCI to EHCI on shutdown.  We can't use
		 * DMI information to find those particular boards (since each
		 * vendor will change the board name), so we have to key off all
		 * PPT chipsets.
		 */
		xhci->quirks |= XHCI_SPURIOUS_REBOOT;
	}
	if (pdev->vendor == PCI_VENDOR_ID_INTEL &&
		(pdev->device == PCI_DEVICE_ID_INTEL_LYNXPOINT_LP_XHCI ||
		 pdev->device == PCI_DEVICE_ID_INTEL_WILDCATPOINT_LP_XHCI)) {
		xhci->quirks |= XHCI_SPURIOUS_REBOOT;
		xhci->quirks |= XHCI_SPURIOUS_WAKEUP;
	}
	if (pdev->vendor == PCI_VENDOR_ID_INTEL &&
		(pdev->device == PCI_DEVICE_ID_INTEL_SUNRISEPOINT_LP_XHCI ||
		 pdev->device == PCI_DEVICE_ID_INTEL_SUNRISEPOINT_H_XHCI ||
		 pdev->device == PCI_DEVICE_ID_INTEL_CHERRYVIEW_XHCI ||
		 pdev->device == PCI_DEVICE_ID_INTEL_BROXTON_M_XHCI ||
		 pdev->device == PCI_DEVICE_ID_INTEL_BROXTON_B_XHCI ||
		 pdev->device == PCI_DEVICE_ID_INTEL_APL_XHCI ||
		 pdev->device == PCI_DEVICE_ID_INTEL_DNV_XHCI ||
		 pdev->device == PCI_DEVICE_ID_INTEL_CML_XHCI)) {
		xhci->quirks |= XHCI_PME_STUCK_QUIRK;
	}
	if (pdev->vendor == PCI_VENDOR_ID_INTEL &&
		 pdev->device == PCI_DEVICE_ID_INTEL_CHERRYVIEW_XHCI)
		xhci->quirks |= XHCI_SSIC_PORT_UNUSED;
	if (pdev->vendor == PCI_VENDOR_ID_INTEL &&
	    (pdev->device == PCI_DEVICE_ID_INTEL_CHERRYVIEW_XHCI ||
	     pdev->device == PCI_DEVICE_ID_INTEL_SUNRISEPOINT_LP_XHCI ||
	     pdev->device == PCI_DEVICE_ID_INTEL_SUNRISEPOINT_H_XHCI ||
	     pdev->device == PCI_DEVICE_ID_INTEL_APL_XHCI ||
	     pdev->device == PCI_DEVICE_ID_INTEL_DNV_XHCI))
		xhci->quirks |= XHCI_MISSING_CAS;
	if (pdev->vendor == PCI_VENDOR_ID_INTEL &&
	    (pdev->device == PCI_DEVICE_ID_INTEL_CHERRYVIEW_XHCI ||
	     pdev->device == PCI_DEVICE_ID_INTEL_APL_XHCI) &&
	     xhci_pci_board_has_udc())
		xhci->quirks |= XHCI_INTEL_USB_ROLE_SW;

	if (pdev->vendor == PCI_VENDOR_ID_ETRON &&
			pdev->device == PCI_DEVICE_ID_EJ168) {
		xhci->quirks |= XHCI_RESET_ON_RESUME;
		xhci->quirks |= XHCI_TRUST_TX_LENGTH;
		xhci->quirks |= XHCI_BROKEN_STREAMS;
	}
	if (pdev->vendor == PCI_VENDOR_ID_RENESAS &&
			pdev->device == 0x0014)
		xhci->quirks |= XHCI_TRUST_TX_LENGTH;
	if (pdev->vendor == PCI_VENDOR_ID_RENESAS &&
			pdev->device == 0x0015)
		xhci->quirks |= XHCI_RESET_ON_RESUME;
	if (pdev->vendor == PCI_VENDOR_ID_VIA)
		xhci->quirks |= XHCI_RESET_ON_RESUME;

	/* See https://bugzilla.kernel.org/show_bug.cgi?id=79511 */
	if (pdev->vendor == PCI_VENDOR_ID_VIA &&
			pdev->device == 0x3432)
		xhci->quirks |= XHCI_BROKEN_STREAMS;

	if (pdev->vendor == PCI_VENDOR_ID_ASMEDIA &&
		pdev->device == PCI_DEVICE_ID_ASMEDIA_1042_XHCI)
		xhci->quirks |= XHCI_BROKEN_STREAMS;
	if (pdev->vendor == PCI_VENDOR_ID_ASMEDIA &&
		pdev->device == PCI_DEVICE_ID_ASMEDIA_1042A_XHCI) {
		xhci->quirks |= XHCI_TRUST_TX_LENGTH;
		xhci->quirks |= XHCI_NO_64BIT_SUPPORT;
	}
	if (pdev->vendor == PCI_VENDOR_ID_ASMEDIA &&
	    (pdev->device == PCI_DEVICE_ID_ASMEDIA_1142_XHCI ||
	     pdev->device == PCI_DEVICE_ID_ASMEDIA_2142_XHCI ||
	     pdev->device == PCI_DEVICE_ID_ASMEDIA_3242_XHCI))
		xhci->quirks |= XHCI_NO_64BIT_SUPPORT;

	if (pdev->vendor == PCI_VENDOR_ID_ASMEDIA &&
		pdev->device == PCI_DEVICE_ID_ASMEDIA_1042A_XHCI)
		xhci->quirks |= XHCI_ASMEDIA_MODIFY_FLOWCONTROL;

	if (pdev->vendor == PCI_VENDOR_ID_TI && pdev->device == 0x8241)
		xhci->quirks |= XHCI_LIMIT_ENDPOINT_INTERVAL_7;

	if ((pdev->vendor == PCI_VENDOR_ID_BROADCOM ||
	     pdev->vendor == PCI_VENDOR_ID_CAVIUM) &&
	     pdev->device == 0x9026)
		xhci->quirks |= XHCI_RESET_PLL_ON_DISCONNECT;

	if (xhci->quirks & XHCI_RESET_ON_RESUME)
		xhci_dbg_trace(xhci, trace_xhci_dbg_quirks,
				"QUIRK: Resetting on resume");
}

#ifdef CONFIG_ACPI
static void xhci_pme_acpi_rtd3_enable(struct pci_dev *dev)
{
	static const guid_t intel_dsm_guid =
		GUID_INIT(0xac340cb7, 0xe901, 0x45bf,
			  0xb7, 0xe6, 0x2b, 0x34, 0xec, 0x93, 0x1e, 0x23);
	union acpi_object *obj;

	obj = acpi_evaluate_dsm(ACPI_HANDLE(&dev->dev), &intel_dsm_guid, 3, 1,
				NULL);
	ACPI_FREE(obj);
}
#else
static void xhci_pme_acpi_rtd3_enable(struct pci_dev *dev) { }
#endif /* CONFIG_ACPI */

/* called during probe() after chip reset completes */
static int xhci_pci_setup(struct usb_hcd *hcd)
{
	struct xhci_hcd		*xhci;
	struct pci_dev		*pdev = to_pci_dev(hcd->self.controller);
	int			retval;

	xhci = hcd_to_xhci(hcd);
	if (!xhci->sbrn)
		pci_read_config_byte(pdev, XHCI_SBRN_OFFSET, &xhci->sbrn);

	retval = xhci_gen_setup(hcd, xhci_pci_quirks);
	if (retval)
		return retval;

	if (!usb_hcd_is_primary_hcd(hcd))
		return 0;

	if (xhci->quirks & XHCI_PME_STUCK_QUIRK)
		xhci_pme_acpi_rtd3_enable(pdev);

	xhci_dbg(xhci, "Got SBRN %u\n", (unsigned int) xhci->sbrn);

	/* Find any debug ports */
	return xhci_pci_reinit(xhci, pdev);
}

/*
 * We need to register our own PCI probe function (instead of the USB core's
 * function) in order to create a second roothub under xHCI.
 */
static int xhci_pci_probe(struct pci_dev *dev, const struct pci_device_id *id)
{
	int retval;
	struct xhci_hcd *xhci;
	struct hc_driver *driver;
	struct usb_hcd *hcd;

	driver = (struct hc_driver *)id->driver_data;

	/* For some HW implementation, a XHCI reset is just not enough... */
	if (usb_xhci_needs_pci_reset(dev)) {
		dev_info(&dev->dev, "Resetting\n");
		if (pci_reset_function_locked(dev))
			dev_warn(&dev->dev, "Reset failed");
	}

	/* Prevent runtime suspending between USB-2 and USB-3 initialization */
	pm_runtime_get_noresume(&dev->dev);

	/* Register the USB 2.0 roothub.
	 * FIXME: USB core must know to register the USB 2.0 roothub first.
	 * This is sort of silly, because we could just set the HCD driver flags
	 * to say USB 2.0, but I'm not sure what the implications would be in
	 * the other parts of the HCD code.
	 */
	retval = usb_hcd_pci_probe(dev, id);

	if (retval)
		goto put_runtime_pm;

	/* USB 2.0 roothub is stored in the PCI device now. */
	hcd = dev_get_drvdata(&dev->dev);
	xhci = hcd_to_xhci(hcd);
	xhci->shared_hcd = usb_create_shared_hcd(driver, &dev->dev,
				pci_name(dev), hcd);
	if (!xhci->shared_hcd) {
		retval = -ENOMEM;
		goto dealloc_usb2_hcd;
	}

	retval = xhci_ext_cap_init(xhci);
	if (retval)
		goto put_usb3_hcd;

	retval = usb_add_hcd(xhci->shared_hcd, dev->irq,
			IRQF_SHARED);
	if (retval)
		goto put_usb3_hcd;
	/* Roothub already marked as USB 3.0 speed */

	if (!(xhci->quirks & XHCI_BROKEN_STREAMS) &&
			HCC_MAX_PSA(xhci->hcc_params) >= 4)
		xhci->shared_hcd->can_do_streams = 1;

	/* USB-2 and USB-3 roothubs initialized, allow runtime pm suspend */
	pm_runtime_put_noidle(&dev->dev);

	return 0;

put_usb3_hcd:
	usb_put_hcd(xhci->shared_hcd);
dealloc_usb2_hcd:
	usb_hcd_pci_remove(dev);
put_runtime_pm:
	pm_runtime_put_noidle(&dev->dev);
	return retval;
}

static void xhci_pci_remove(struct pci_dev *dev)
{
	struct xhci_hcd *xhci;

	xhci = hcd_to_xhci(pci_get_drvdata(dev));
	xhci->xhc_state |= XHCI_STATE_REMOVING;
	if (xhci->shared_hcd) {
		usb_remove_hcd(xhci->shared_hcd);
		usb_put_hcd(xhci->shared_hcd);
		xhci->shared_hcd = NULL;
	}

	/* Workaround for spurious wakeups at shutdown with HSW */
	if (xhci->quirks & XHCI_SPURIOUS_WAKEUP)
		pci_set_power_state(dev, PCI_D3hot);

	usb_hcd_pci_remove(dev);
}

#ifdef CONFIG_PM
/*
 * In some Intel xHCI controllers, in order to get D3 working,
 * through a vendor specific SSIC CONFIG register at offset 0x883c,
 * SSIC PORT need to be marked as "unused" before putting xHCI
 * into D3. After D3 exit, the SSIC port need to be marked as "used".
 * Without this change, xHCI might not enter D3 state.
 */
static void xhci_ssic_port_unused_quirk(struct usb_hcd *hcd, bool suspend)
{
	struct xhci_hcd	*xhci = hcd_to_xhci(hcd);
	u32 val;
	void __iomem *reg;
	int i;

	for (i = 0; i < SSIC_PORT_NUM; i++) {
		reg = (void __iomem *) xhci->cap_regs +
				SSIC_PORT_CFG2 +
				i * SSIC_PORT_CFG2_OFFSET;

		/* Notify SSIC that SSIC profile programming is not done. */
		val = readl(reg) & ~PROG_DONE;
		writel(val, reg);

		/* Mark SSIC port as unused(suspend) or used(resume) */
		val = readl(reg);
		if (suspend)
			val |= SSIC_PORT_UNUSED;
		else
			val &= ~SSIC_PORT_UNUSED;
		writel(val, reg);

		/* Notify SSIC that SSIC profile programming is done */
		val = readl(reg) | PROG_DONE;
		writel(val, reg);
		readl(reg);
	}
}

/*
 * Make sure PME works on some Intel xHCI controllers by writing 1 to clear
 * the Internal PME flag bit in vendor specific PMCTRL register at offset 0x80a4
 */
static void xhci_pme_quirk(struct usb_hcd *hcd)
{
	struct xhci_hcd	*xhci = hcd_to_xhci(hcd);
	void __iomem *reg;
	u32 val;

	reg = (void __iomem *) xhci->cap_regs + 0x80a4;
	val = readl(reg);
	writel(val | BIT(28), reg);
	readl(reg);
}

static int xhci_pci_suspend(struct usb_hcd *hcd, bool do_wakeup)
{
	struct xhci_hcd	*xhci = hcd_to_xhci(hcd);
	struct pci_dev		*pdev = to_pci_dev(hcd->self.controller);
	int			ret;

	/*
	 * Systems with the TI redriver that loses port status change events
	 * need to have the registers polled during D3, so avoid D3cold.
	 */
	if (xhci->quirks & XHCI_COMP_MODE_QUIRK)
		pci_d3cold_disable(pdev);

	if (xhci->quirks & XHCI_PME_STUCK_QUIRK)
		xhci_pme_quirk(hcd);

	if (xhci->quirks & XHCI_SSIC_PORT_UNUSED)
		xhci_ssic_port_unused_quirk(hcd, true);

	ret = xhci_suspend(xhci, do_wakeup);
	if (ret && (xhci->quirks & XHCI_SSIC_PORT_UNUSED))
		xhci_ssic_port_unused_quirk(hcd, false);

	return ret;
}

static int xhci_pci_resume(struct usb_hcd *hcd, bool hibernated)
{
	struct xhci_hcd		*xhci = hcd_to_xhci(hcd);
	struct pci_dev		*pdev = to_pci_dev(hcd->self.controller);
	int			retval = 0;

	/* The BIOS on systems with the Intel Panther Point chipset may or may
	 * not support xHCI natively.  That means that during system resume, it
	 * may switch the ports back to EHCI so that users can use their
	 * keyboard to select a kernel from GRUB after resume from hibernate.
	 *
	 * The BIOS is supposed to remember whether the OS had xHCI ports
	 * enabled before resume, and switch the ports back to xHCI when the
	 * BIOS/OS semaphore is written, but we all know we can't trust BIOS
	 * writers.
	 *
	 * Unconditionally switch the ports back to xHCI after a system resume.
	 * It should not matter whether the EHCI or xHCI controller is
	 * resumed first. It's enough to do the switchover in xHCI because
	 * USB core won't notice anything as the hub driver doesn't start
	 * running again until after all the devices (including both EHCI and
	 * xHCI host controllers) have been resumed.
	 */

	if (pdev->vendor == PCI_VENDOR_ID_INTEL)
		usb_enable_intel_xhci_ports(pdev);

	if (xhci->quirks & XHCI_SSIC_PORT_UNUSED)
		xhci_ssic_port_unused_quirk(hcd, false);

	if (xhci->quirks & XHCI_PME_STUCK_QUIRK)
		xhci_pme_quirk(hcd);

	retval = xhci_resume(xhci, hibernated);
	return retval;
}

static void xhci_pci_shutdown(struct usb_hcd *hcd)
{
	struct xhci_hcd		*xhci = hcd_to_xhci(hcd);
	struct pci_dev		*pdev = to_pci_dev(hcd->self.controller);

	xhci_shutdown(hcd);

	/* Yet another workaround for spurious wakeups at shutdown with HSW */
	if (xhci->quirks & XHCI_SPURIOUS_WAKEUP)
		pci_set_power_state(pdev, PCI_D3hot);
}
#endif /* CONFIG_PM */

/*-------------------------------------------------------------------------*/

/* PCI driver selection metadata; PCI hotplugging uses this */
static const struct pci_device_id pci_ids[] = { {
	/* handle any USB 3.0 xHCI controller */
	PCI_DEVICE_CLASS(PCI_CLASS_SERIAL_USB_XHCI, ~0),
	.driver_data =	(unsigned long) &xhci_pci_hc_driver,
	},
	{ /* end: all zeroes */ }
};
MODULE_DEVICE_TABLE(pci, pci_ids);

/* pci driver glue; this is a "new style" PCI driver module */
static struct pci_driver xhci_pci_driver = {
	.name =		(char *) hcd_name,
	.id_table =	pci_ids,

	.probe =	xhci_pci_probe,
	.remove =	xhci_pci_remove,
	/* suspend and resume implemented later */

	.shutdown = 	usb_hcd_pci_shutdown,
#ifdef CONFIG_PM
	.driver = {
		.pm = &usb_hcd_pci_pm_ops
	},
#endif
};

static int __init xhci_pci_init(void)
{
	xhci_init_driver(&xhci_pci_hc_driver, &xhci_pci_overrides);
#ifdef CONFIG_PM
	xhci_pci_hc_driver.pci_suspend = xhci_pci_suspend;
	xhci_pci_hc_driver.pci_resume = xhci_pci_resume;
	xhci_pci_hc_driver.shutdown = xhci_pci_shutdown;
#endif
	return pci_register_driver(&xhci_pci_driver);
}
module_init(xhci_pci_init);

static void __exit xhci_pci_exit(void)
{
	pci_unregister_driver(&xhci_pci_driver);
}
module_exit(xhci_pci_exit);

MODULE_DESCRIPTION("xHCI PCI Host Controller Driver");
MODULE_LICENSE("GPL");<|MERGE_RESOLUTION|>--- conflicted
+++ resolved
@@ -63,11 +63,8 @@
 #define PCI_DEVICE_ID_ASMEDIA_1042A_XHCI		0x1142
 #define PCI_DEVICE_ID_ASMEDIA_1142_XHCI			0x1242
 #define PCI_DEVICE_ID_ASMEDIA_2142_XHCI			0x2142
-<<<<<<< HEAD
+#define PCI_DEVICE_ID_ASMEDIA_3242_XHCI			0x3242
 #define XHCI_INTEL_VENDOR_CAPS 192
-=======
-#define PCI_DEVICE_ID_ASMEDIA_3242_XHCI			0x3242
->>>>>>> 670d6552
 
 static const char hcd_name[] = "xhci_hcd";
 
