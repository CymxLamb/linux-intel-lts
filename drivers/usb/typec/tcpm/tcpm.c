// SPDX-License-Identifier: GPL-2.0+
/*
 * Copyright 2015-2017 Google, Inc
 *
 * USB Power Delivery protocol stack.
 */

#include <linux/completion.h>
#include <linux/debugfs.h>
#include <linux/device.h>
#include <linux/hrtimer.h>
#include <linux/jiffies.h>
#include <linux/kernel.h>
#include <linux/kthread.h>
#include <linux/module.h>
#include <linux/mutex.h>
#include <linux/power_supply.h>
#include <linux/proc_fs.h>
#include <linux/property.h>
#include <linux/sched/clock.h>
#include <linux/seq_file.h>
#include <linux/slab.h>
#include <linux/spinlock.h>
#include <linux/usb.h>
#include <linux/usb/pd.h>
#include <linux/usb/pd_ado.h>
#include <linux/usb/pd_bdo.h>
#include <linux/usb/pd_ext_sdb.h>
#include <linux/usb/pd_vdo.h>
#include <linux/usb/role.h>
#include <linux/usb/tcpm.h>
#include <linux/usb/typec_altmode.h>

#include <trace/hooks/typec.h>
#include <uapi/linux/sched/types.h>

#define FOREACH_STATE(S)			\
	S(INVALID_STATE),			\
	S(TOGGLING),			\
	S(SRC_UNATTACHED),			\
	S(SRC_ATTACH_WAIT),			\
	S(SRC_ATTACHED),			\
	S(SRC_STARTUP),				\
	S(SRC_SEND_CAPABILITIES),		\
	S(SRC_SEND_CAPABILITIES_TIMEOUT),	\
	S(SRC_NEGOTIATE_CAPABILITIES),		\
	S(SRC_TRANSITION_SUPPLY),		\
	S(SRC_READY),				\
	S(SRC_WAIT_NEW_CAPABILITIES),		\
						\
	S(SNK_UNATTACHED),			\
	S(SNK_ATTACH_WAIT),			\
	S(SNK_DEBOUNCED),			\
	S(SNK_ATTACHED),			\
	S(SNK_STARTUP),				\
	S(SNK_DISCOVERY),			\
	S(SNK_DISCOVERY_DEBOUNCE),		\
	S(SNK_DISCOVERY_DEBOUNCE_DONE),		\
	S(SNK_WAIT_CAPABILITIES),		\
	S(SNK_NEGOTIATE_CAPABILITIES),		\
	S(SNK_NEGOTIATE_PPS_CAPABILITIES),	\
	S(SNK_TRANSITION_SINK),			\
	S(SNK_TRANSITION_SINK_VBUS),		\
	S(SNK_READY),				\
						\
	S(ACC_UNATTACHED),			\
	S(DEBUG_ACC_ATTACHED),			\
	S(AUDIO_ACC_ATTACHED),			\
	S(AUDIO_ACC_DEBOUNCE),			\
						\
	S(HARD_RESET_SEND),			\
	S(HARD_RESET_START),			\
	S(SRC_HARD_RESET_VBUS_OFF),		\
	S(SRC_HARD_RESET_VBUS_ON),		\
	S(SNK_HARD_RESET_SINK_OFF),		\
	S(SNK_HARD_RESET_WAIT_VBUS),		\
	S(SNK_HARD_RESET_SINK_ON),		\
						\
	S(SOFT_RESET),				\
	S(SRC_SOFT_RESET_WAIT_SNK_TX),		\
	S(SNK_SOFT_RESET),			\
	S(SOFT_RESET_SEND),			\
						\
	S(DR_SWAP_ACCEPT),			\
	S(DR_SWAP_SEND),			\
	S(DR_SWAP_SEND_TIMEOUT),		\
	S(DR_SWAP_CANCEL),			\
	S(DR_SWAP_CHANGE_DR),			\
						\
	S(PR_SWAP_ACCEPT),			\
	S(PR_SWAP_SEND),			\
	S(PR_SWAP_SEND_TIMEOUT),		\
	S(PR_SWAP_CANCEL),			\
	S(PR_SWAP_START),			\
	S(PR_SWAP_SRC_SNK_TRANSITION_OFF),	\
	S(PR_SWAP_SRC_SNK_SOURCE_OFF),		\
	S(PR_SWAP_SRC_SNK_SOURCE_OFF_CC_DEBOUNCED), \
	S(PR_SWAP_SRC_SNK_SINK_ON),		\
	S(PR_SWAP_SNK_SRC_SINK_OFF),		\
	S(PR_SWAP_SNK_SRC_SOURCE_ON),		\
	S(PR_SWAP_SNK_SRC_SOURCE_ON_VBUS_RAMPED_UP),    \
						\
	S(VCONN_SWAP_ACCEPT),			\
	S(VCONN_SWAP_SEND),			\
	S(VCONN_SWAP_SEND_TIMEOUT),		\
	S(VCONN_SWAP_CANCEL),			\
	S(VCONN_SWAP_START),			\
	S(VCONN_SWAP_WAIT_FOR_VCONN),		\
	S(VCONN_SWAP_TURN_ON_VCONN),		\
	S(VCONN_SWAP_TURN_OFF_VCONN),		\
						\
	S(FR_SWAP_SEND),			\
	S(FR_SWAP_SEND_TIMEOUT),		\
	S(FR_SWAP_SNK_SRC_TRANSITION_TO_OFF),			\
	S(FR_SWAP_SNK_SRC_NEW_SINK_READY),		\
	S(FR_SWAP_SNK_SRC_SOURCE_VBUS_APPLIED),	\
	S(FR_SWAP_CANCEL),			\
						\
	S(SNK_TRY),				\
	S(SNK_TRY_WAIT),			\
	S(SNK_TRY_WAIT_DEBOUNCE),               \
	S(SNK_TRY_WAIT_DEBOUNCE_CHECK_VBUS),    \
	S(SRC_TRYWAIT),				\
	S(SRC_TRYWAIT_DEBOUNCE),		\
	S(SRC_TRYWAIT_UNATTACHED),		\
						\
	S(SRC_TRY),				\
	S(SRC_TRY_WAIT),                        \
	S(SRC_TRY_DEBOUNCE),			\
	S(SNK_TRYWAIT),				\
	S(SNK_TRYWAIT_DEBOUNCE),		\
	S(SNK_TRYWAIT_VBUS),			\
	S(BIST_RX),				\
						\
	S(GET_STATUS_SEND),			\
	S(GET_STATUS_SEND_TIMEOUT),		\
	S(GET_PPS_STATUS_SEND),			\
	S(GET_PPS_STATUS_SEND_TIMEOUT),		\
						\
	S(GET_SINK_CAP),			\
	S(GET_SINK_CAP_TIMEOUT),		\
						\
	S(ERROR_RECOVERY),			\
	S(PORT_RESET),				\
	S(PORT_RESET_WAIT_OFF),			\
						\
	S(AMS_START),				\
	S(CHUNK_NOT_SUPP)

#define FOREACH_AMS(S)				\
	S(NONE_AMS),				\
	S(POWER_NEGOTIATION),			\
	S(GOTOMIN),				\
	S(SOFT_RESET_AMS),			\
	S(HARD_RESET),				\
	S(CABLE_RESET),				\
	S(GET_SOURCE_CAPABILITIES),		\
	S(GET_SINK_CAPABILITIES),		\
	S(POWER_ROLE_SWAP),			\
	S(FAST_ROLE_SWAP),			\
	S(DATA_ROLE_SWAP),			\
	S(VCONN_SWAP),				\
	S(SOURCE_ALERT),			\
	S(GETTING_SOURCE_EXTENDED_CAPABILITIES),\
	S(GETTING_SOURCE_SINK_STATUS),		\
	S(GETTING_BATTERY_CAPABILITIES),	\
	S(GETTING_BATTERY_STATUS),		\
	S(GETTING_MANUFACTURER_INFORMATION),	\
	S(SECURITY),				\
	S(FIRMWARE_UPDATE),			\
	S(DISCOVER_IDENTITY),			\
	S(SOURCE_STARTUP_CABLE_PLUG_DISCOVER_IDENTITY),	\
	S(DISCOVER_SVIDS),			\
	S(DISCOVER_MODES),			\
	S(DFP_TO_UFP_ENTER_MODE),		\
	S(DFP_TO_UFP_EXIT_MODE),		\
	S(DFP_TO_CABLE_PLUG_ENTER_MODE),	\
	S(DFP_TO_CABLE_PLUG_EXIT_MODE),		\
	S(ATTENTION),				\
	S(BIST),				\
	S(UNSTRUCTURED_VDMS),			\
	S(STRUCTURED_VDMS),			\
	S(COUNTRY_INFO),			\
	S(COUNTRY_CODES)

#define GENERATE_ENUM(e)	e
#define GENERATE_STRING(s)	#s

enum tcpm_state {
	FOREACH_STATE(GENERATE_ENUM)
};

static const char * const tcpm_states[] = {
	FOREACH_STATE(GENERATE_STRING)
};

enum tcpm_ams {
	FOREACH_AMS(GENERATE_ENUM)
};

static const char * const tcpm_ams_str[] = {
	FOREACH_AMS(GENERATE_STRING)
};

enum vdm_states {
	VDM_STATE_ERR_BUSY = -3,
	VDM_STATE_ERR_SEND = -2,
	VDM_STATE_ERR_TMOUT = -1,
	VDM_STATE_DONE = 0,
	/* Anything >0 represents an active state */
	VDM_STATE_READY = 1,
	VDM_STATE_BUSY = 2,
	VDM_STATE_WAIT_RSP_BUSY = 3,
	VDM_STATE_SEND_MESSAGE = 4,
};

enum pd_msg_request {
	PD_MSG_NONE = 0,
	PD_MSG_CTRL_REJECT,
	PD_MSG_CTRL_WAIT,
	PD_MSG_CTRL_NOT_SUPP,
	PD_MSG_DATA_SINK_CAP,
	PD_MSG_DATA_SOURCE_CAP,
};

enum adev_actions {
	ADEV_NONE = 0,
	ADEV_NOTIFY_USB_AND_QUEUE_VDM,
	ADEV_QUEUE_VDM,
	ADEV_QUEUE_VDM_SEND_EXIT_MODE_ON_FAIL,
	ADEV_ATTENTION,
};

/*
 * Initial current capability of the new source when vSafe5V is applied during PD3.0 Fast Role Swap.
 * Based on "Table 6-14 Fixed Supply PDO - Sink" of "USB Power Delivery Specification Revision 3.0,
 * Version 1.2"
 */
enum frs_typec_current {
	FRS_NOT_SUPPORTED,
	FRS_DEFAULT_POWER,
	FRS_5V_1P5A,
	FRS_5V_3A,
};

/* Events from low level driver */

#define TCPM_CC_EVENT		BIT(0)
#define TCPM_VBUS_EVENT		BIT(1)
#define TCPM_RESET_EVENT	BIT(2)
#define TCPM_FRS_EVENT		BIT(3)
#define TCPM_SOURCING_VBUS	BIT(4)

#define LOG_BUFFER_ENTRIES	1024
#define LOG_BUFFER_ENTRY_SIZE	128

/* Alternate mode support */

#define SVID_DISCOVERY_MAX	16
#define ALTMODE_DISCOVERY_MAX	(SVID_DISCOVERY_MAX * MODE_DISCOVERY_MAX)

#define GET_SINK_CAP_RETRY_MS	100
#define SEND_DISCOVER_RETRY_MS	100

struct pd_mode_data {
	int svid_index;		/* current SVID index		*/
	int nsvids;
	u16 svids[SVID_DISCOVERY_MAX];
	int altmodes;		/* number of alternate modes	*/
	struct typec_altmode_desc altmode_desc[ALTMODE_DISCOVERY_MAX];
};

/*
 * @min_volt: Actual min voltage at the local port
 * @req_min_volt: Requested min voltage to the port partner
 * @max_volt: Actual max voltage at the local port
 * @req_max_volt: Requested max voltage to the port partner
 * @max_curr: Actual max current at the local port
 * @req_max_curr: Requested max current of the port partner
 * @req_out_volt: Requested output voltage to the port partner
 * @req_op_curr: Requested operating current to the port partner
 * @supported: Parter has atleast one APDO hence supports PPS
 * @active: PPS mode is active
 */
struct pd_pps_data {
	u32 min_volt;
	u32 req_min_volt;
	u32 max_volt;
	u32 req_max_volt;
	u32 max_curr;
	u32 req_max_curr;
	u32 req_out_volt;
	u32 req_op_curr;
	bool supported;
	bool active;
};

struct tcpm_port {
	struct device *dev;

	struct mutex lock;		/* tcpm state machine lock */
	struct kthread_worker *wq;

	struct typec_capability typec_caps;
	struct typec_port *typec_port;

	struct tcpc_dev	*tcpc;
	struct usb_role_switch *role_sw;

	enum typec_role vconn_role;
	enum typec_role pwr_role;
	enum typec_data_role data_role;
	enum typec_pwr_opmode pwr_opmode;

	struct usb_pd_identity partner_ident;
	struct typec_partner_desc partner_desc;
	struct typec_partner *partner;

	enum typec_cc_status cc_req;

	enum typec_cc_status cc1;
	enum typec_cc_status cc2;
	enum typec_cc_polarity polarity;

	bool attached;
	bool connected;
	enum typec_port_type port_type;

	/*
	 * Set to true when vbus is greater than VSAFE5V min.
	 * Set to false when vbus falls below vSinkDisconnect max threshold.
	 */
	bool vbus_present;

	/*
	 * Set to true when vbus is less than VSAFE0V max.
	 * Set to false when vbus is greater than VSAFE0V max.
	 */
	bool vbus_vsafe0v;

	bool vbus_never_low;
	bool vbus_source;
	bool vbus_charge;

	bool send_discover;
	bool op_vsafe5v;

	int try_role;
	int try_snk_count;
	int try_src_count;

	enum pd_msg_request queued_message;

	enum tcpm_state enter_state;
	enum tcpm_state prev_state;
	enum tcpm_state state;
	enum tcpm_state delayed_state;
	ktime_t delayed_runtime;
	unsigned long delay_ms;

	spinlock_t pd_event_lock;
	u32 pd_events;

	struct kthread_work event_work;
	struct hrtimer state_machine_timer;
	struct kthread_work state_machine;
	struct hrtimer vdm_state_machine_timer;
	struct kthread_work vdm_state_machine;
	struct hrtimer enable_frs_timer;
	struct kthread_work enable_frs;
	struct hrtimer send_discover_timer;
	struct kthread_work send_discover_work;
	bool state_machine_running;
	bool vdm_sm_running;

	struct completion tx_complete;
	enum tcpm_transmit_status tx_status;

	struct mutex swap_lock;		/* swap command lock */
	bool swap_pending;
	bool non_pd_role_swap;
	struct completion swap_complete;
	int swap_status;

	unsigned int negotiated_rev;
	unsigned int message_id;
	unsigned int caps_count;
	unsigned int hard_reset_count;
	bool pd_capable;
	bool explicit_contract;
	unsigned int rx_msgid;

	/* Partner capabilities/requests */
	u32 sink_request;
	u32 source_caps[PDO_MAX_OBJECTS];
	unsigned int nr_source_caps;
	u32 sink_caps[PDO_MAX_OBJECTS];
	unsigned int nr_sink_caps;

	/* Local capabilities */
	u32 src_pdo[PDO_MAX_OBJECTS];
	unsigned int nr_src_pdo;
	u32 snk_pdo[PDO_MAX_OBJECTS];
	unsigned int nr_snk_pdo;
	u32 snk_vdo_v1[VDO_MAX_OBJECTS];
	unsigned int nr_snk_vdo_v1;
	u32 snk_vdo[VDO_MAX_OBJECTS];
	unsigned int nr_snk_vdo;

	unsigned int operating_snk_mw;
	bool update_sink_caps;

	/* Requested current / voltage to the port partner */
	u32 req_current_limit;
	u32 req_supply_voltage;
	/* Actual current / voltage limit of the local port */
	u32 current_limit;
	u32 supply_voltage;

	/* Used to export TA voltage and current */
	struct power_supply *psy;
	struct power_supply_desc psy_desc;
	enum power_supply_usb_type usb_type;

	u32 bist_request;

	/* PD state for Vendor Defined Messages */
	enum vdm_states vdm_state;
	u32 vdm_retries;
	/* next Vendor Defined Message to send */
	u32 vdo_data[VDO_MAX_SIZE];
	u8 vdo_count;
	/* VDO to retry if UFP responder replied busy */
	u32 vdo_retry;

	/* PPS */
	struct pd_pps_data pps_data;
	struct completion pps_complete;
	bool pps_pending;
	int pps_status;

	/* Alternate mode data */
	struct pd_mode_data mode_data;
	struct typec_altmode *partner_altmode[ALTMODE_DISCOVERY_MAX];
	struct typec_altmode *port_altmode[ALTMODE_DISCOVERY_MAX];

	/* Deadline in jiffies to exit src_try_wait state */
	unsigned long max_wait;

	/* port belongs to a self powered device */
	bool self_powered;

	/* Sink FRS */
	enum frs_typec_current new_source_frs_current;

	/* Sink caps have been queried */
	bool sink_cap_done;

	/* Port is still in tCCDebounce */
	bool debouncing;

	/* Collision Avoidance and Atomic Message Sequence */
	enum tcpm_state upcoming_state;
	enum tcpm_ams ams;
	enum tcpm_ams next_ams;
	bool in_ams;

	/* Auto vbus discharge status */
	bool auto_vbus_discharge_enabled;

	/*
	 * When set, port requests PD_P_SNK_STDBY_MW upon entering SNK_DISCOVERY and
	 * the actual currrent limit after RX of PD_CTRL_PSRDY for PD link,
	 * SNK_READY for non-pd link.
	 */
	bool slow_charger_loop;
#ifdef CONFIG_DEBUG_FS
	struct dentry *dentry;
	struct mutex logbuffer_lock;	/* log buffer access lock */
	int logbuffer_head;
	int logbuffer_tail;
	u8 *logbuffer[LOG_BUFFER_ENTRIES];
#endif
};

struct pd_rx_event {
	struct kthread_work work;
	struct tcpm_port *port;
	struct pd_message msg;
};

static const char * const pd_rev[] = {
	[PD_REV10]		= "rev1",
	[PD_REV20]		= "rev2",
	[PD_REV30]		= "rev3",
};

#define tcpm_cc_is_sink(cc) \
	((cc) == TYPEC_CC_RP_DEF || (cc) == TYPEC_CC_RP_1_5 || \
	 (cc) == TYPEC_CC_RP_3_0)

#define tcpm_port_is_sink(port) \
	((tcpm_cc_is_sink((port)->cc1) && !tcpm_cc_is_sink((port)->cc2)) || \
	 (tcpm_cc_is_sink((port)->cc2) && !tcpm_cc_is_sink((port)->cc1)))

#define tcpm_cc_is_source(cc) ((cc) == TYPEC_CC_RD)
#define tcpm_cc_is_audio(cc) ((cc) == TYPEC_CC_RA)
#define tcpm_cc_is_open(cc) ((cc) == TYPEC_CC_OPEN)

#define tcpm_port_is_source(port) \
	((tcpm_cc_is_source((port)->cc1) && \
	 !tcpm_cc_is_source((port)->cc2)) || \
	 (tcpm_cc_is_source((port)->cc2) && \
	  !tcpm_cc_is_source((port)->cc1)))

#define tcpm_port_is_debug(port) \
	(tcpm_cc_is_source((port)->cc1) && tcpm_cc_is_source((port)->cc2))

#define tcpm_port_is_audio(port) \
	(tcpm_cc_is_audio((port)->cc1) && tcpm_cc_is_audio((port)->cc2))

#define tcpm_port_is_audio_detached(port) \
	((tcpm_cc_is_audio((port)->cc1) && tcpm_cc_is_open((port)->cc2)) || \
	 (tcpm_cc_is_audio((port)->cc2) && tcpm_cc_is_open((port)->cc1)))

#define tcpm_try_snk(port) \
	((port)->try_snk_count == 0 && (port)->try_role == TYPEC_SINK && \
	(port)->port_type == TYPEC_PORT_DRP)

#define tcpm_try_src(port) \
	((port)->try_src_count == 0 && (port)->try_role == TYPEC_SOURCE && \
	(port)->port_type == TYPEC_PORT_DRP)

#define tcpm_data_role_for_source(port) \
	((port)->typec_caps.data == TYPEC_PORT_UFP ? \
	TYPEC_DEVICE : TYPEC_HOST)

#define tcpm_data_role_for_sink(port) \
	((port)->typec_caps.data == TYPEC_PORT_DFP ? \
	TYPEC_HOST : TYPEC_DEVICE)

#define tcpm_sink_tx_ok(port) \
	(tcpm_port_is_sink(port) && \
	((port)->cc1 == TYPEC_CC_RP_3_0 || (port)->cc2 == TYPEC_CC_RP_3_0))

#define tcpm_wait_for_discharge(port) \
	(((port)->auto_vbus_discharge_enabled && !(port)->vbus_vsafe0v) ? PD_T_SAFE_0V : 0)

static enum tcpm_state tcpm_default_state(struct tcpm_port *port)
{
	if (port->port_type == TYPEC_PORT_DRP) {
		if (port->try_role == TYPEC_SINK)
			return SNK_UNATTACHED;
		else if (port->try_role == TYPEC_SOURCE)
			return SRC_UNATTACHED;
		/* Fall through to return SRC_UNATTACHED */
	} else if (port->port_type == TYPEC_PORT_SNK) {
		return SNK_UNATTACHED;
	}
	return SRC_UNATTACHED;
}

static bool tcpm_port_is_disconnected(struct tcpm_port *port)
{
	return (!port->attached && port->cc1 == TYPEC_CC_OPEN &&
		port->cc2 == TYPEC_CC_OPEN) ||
	       (port->attached && ((port->polarity == TYPEC_POLARITY_CC1 &&
				    port->cc1 == TYPEC_CC_OPEN) ||
				   (port->polarity == TYPEC_POLARITY_CC2 &&
				    port->cc2 == TYPEC_CC_OPEN)));
}

/*
 * Logging
 */

#ifdef CONFIG_DEBUG_FS

static bool tcpm_log_full(struct tcpm_port *port)
{
	return port->logbuffer_tail ==
		(port->logbuffer_head + 1) % LOG_BUFFER_ENTRIES;
}

__printf(2, 0)
static void _tcpm_log(struct tcpm_port *port, const char *fmt, va_list args)
{
	char tmpbuffer[LOG_BUFFER_ENTRY_SIZE];
	u64 ts_nsec = local_clock();
	unsigned long rem_nsec;
	bool bypass_log = false;

	mutex_lock(&port->logbuffer_lock);
	if (!port->logbuffer[port->logbuffer_head]) {
		port->logbuffer[port->logbuffer_head] =
				kzalloc(LOG_BUFFER_ENTRY_SIZE, GFP_KERNEL);
		if (!port->logbuffer[port->logbuffer_head]) {
			mutex_unlock(&port->logbuffer_lock);
			return;
		}
	}

	vsnprintf(tmpbuffer, sizeof(tmpbuffer), fmt, args);
	trace_android_vh_typec_tcpm_log(tmpbuffer, &bypass_log);
	if (bypass_log)
		goto abort;

	if (tcpm_log_full(port)) {
		port->logbuffer_head = max(port->logbuffer_head - 1, 0);
		strcpy(tmpbuffer, "overflow");
	}

	if (port->logbuffer_head < 0 ||
	    port->logbuffer_head >= LOG_BUFFER_ENTRIES) {
		dev_warn(port->dev,
			 "Bad log buffer index %d\n", port->logbuffer_head);
		goto abort;
	}

	if (!port->logbuffer[port->logbuffer_head]) {
		dev_warn(port->dev,
			 "Log buffer index %d is NULL\n", port->logbuffer_head);
		goto abort;
	}

	rem_nsec = do_div(ts_nsec, 1000000000);
	scnprintf(port->logbuffer[port->logbuffer_head],
		  LOG_BUFFER_ENTRY_SIZE, "[%5lu.%06lu] %s",
		  (unsigned long)ts_nsec, rem_nsec / 1000,
		  tmpbuffer);
	port->logbuffer_head = (port->logbuffer_head + 1) % LOG_BUFFER_ENTRIES;

abort:
	mutex_unlock(&port->logbuffer_lock);
}

__printf(2, 3)
static void tcpm_log(struct tcpm_port *port, const char *fmt, ...)
{
	va_list args;

	/* Do not log while disconnected and unattached */
	if (tcpm_port_is_disconnected(port) &&
	    (port->state == SRC_UNATTACHED || port->state == SNK_UNATTACHED ||
	     port->state == TOGGLING))
		return;

	va_start(args, fmt);
	_tcpm_log(port, fmt, args);
	va_end(args);
}

__printf(2, 3)
static void tcpm_log_force(struct tcpm_port *port, const char *fmt, ...)
{
	va_list args;

	va_start(args, fmt);
	_tcpm_log(port, fmt, args);
	va_end(args);
}

static void tcpm_log_source_caps(struct tcpm_port *port)
{
	int i;

	for (i = 0; i < port->nr_source_caps; i++) {
		u32 pdo = port->source_caps[i];
		enum pd_pdo_type type = pdo_type(pdo);
		char msg[64];

		switch (type) {
		case PDO_TYPE_FIXED:
			scnprintf(msg, sizeof(msg),
				  "%u mV, %u mA [%s%s%s%s%s%s]",
				  pdo_fixed_voltage(pdo),
				  pdo_max_current(pdo),
				  (pdo & PDO_FIXED_DUAL_ROLE) ?
							"R" : "",
				  (pdo & PDO_FIXED_SUSPEND) ?
							"S" : "",
				  (pdo & PDO_FIXED_HIGHER_CAP) ?
							"H" : "",
				  (pdo & PDO_FIXED_USB_COMM) ?
							"U" : "",
				  (pdo & PDO_FIXED_DATA_SWAP) ?
							"D" : "",
				  (pdo & PDO_FIXED_EXTPOWER) ?
							"E" : "");
			break;
		case PDO_TYPE_VAR:
			scnprintf(msg, sizeof(msg),
				  "%u-%u mV, %u mA",
				  pdo_min_voltage(pdo),
				  pdo_max_voltage(pdo),
				  pdo_max_current(pdo));
			break;
		case PDO_TYPE_BATT:
			scnprintf(msg, sizeof(msg),
				  "%u-%u mV, %u mW",
				  pdo_min_voltage(pdo),
				  pdo_max_voltage(pdo),
				  pdo_max_power(pdo));
			break;
		case PDO_TYPE_APDO:
			if (pdo_apdo_type(pdo) == APDO_TYPE_PPS)
				scnprintf(msg, sizeof(msg),
					  "%u-%u mV, %u mA",
					  pdo_pps_apdo_min_voltage(pdo),
					  pdo_pps_apdo_max_voltage(pdo),
					  pdo_pps_apdo_max_current(pdo));
			else
				strcpy(msg, "undefined APDO");
			break;
		default:
			strcpy(msg, "undefined");
			break;
		}
		tcpm_log(port, " PDO %d: type %d, %s",
			 i, type, msg);
	}
}

static int tcpm_debug_show(struct seq_file *s, void *v)
{
	struct tcpm_port *port = (struct tcpm_port *)s->private;
	int tail;

	mutex_lock(&port->logbuffer_lock);
	tail = port->logbuffer_tail;
	while (tail != port->logbuffer_head) {
		seq_printf(s, "%s\n", port->logbuffer[tail]);
		tail = (tail + 1) % LOG_BUFFER_ENTRIES;
	}
	if (!seq_has_overflowed(s))
		port->logbuffer_tail = tail;
	mutex_unlock(&port->logbuffer_lock);

	return 0;
}
DEFINE_SHOW_ATTRIBUTE(tcpm_debug);

static void tcpm_debugfs_init(struct tcpm_port *port)
{
	char name[NAME_MAX];

	mutex_init(&port->logbuffer_lock);
	snprintf(name, NAME_MAX, "tcpm-%s", dev_name(port->dev));
	port->dentry = debugfs_create_file(name, S_IFREG | 0444, usb_debug_root,
					   port, &tcpm_debug_fops);
}

static void tcpm_debugfs_exit(struct tcpm_port *port)
{
	int i;

	mutex_lock(&port->logbuffer_lock);
	for (i = 0; i < LOG_BUFFER_ENTRIES; i++) {
		kfree(port->logbuffer[i]);
		port->logbuffer[i] = NULL;
	}
	mutex_unlock(&port->logbuffer_lock);

	debugfs_remove(port->dentry);
}

#else

__printf(2, 3)
static void tcpm_log(const struct tcpm_port *port, const char *fmt, ...) { }
__printf(2, 3)
static void tcpm_log_force(struct tcpm_port *port, const char *fmt, ...) { }
static void tcpm_log_source_caps(struct tcpm_port *port) { }
static void tcpm_debugfs_init(const struct tcpm_port *port) { }
static void tcpm_debugfs_exit(const struct tcpm_port *port) { }

#endif

static void tcpm_set_cc(struct tcpm_port *port, enum typec_cc_status cc)
{
	tcpm_log(port, "cc:=%d", cc);
	port->cc_req = cc;
	port->tcpc->set_cc(port->tcpc, cc);
}

static int tcpm_enable_auto_vbus_discharge(struct tcpm_port *port, bool enable)
{
	int ret = 0;

	if (port->tcpc->enable_auto_vbus_discharge) {
		ret = port->tcpc->enable_auto_vbus_discharge(port->tcpc, enable);
		tcpm_log_force(port, "%s vbus discharge ret:%d", enable ? "enable" : "disable",
			       ret);
		if (!ret)
			port->auto_vbus_discharge_enabled = enable;
	}

	return ret;
}

static void tcpm_apply_rc(struct tcpm_port *port)
{
	/*
	 * TCPCI: Move to APPLY_RC state to prevent disconnect during PR_SWAP
	 * when Vbus auto discharge on disconnect is enabled.
	 */
	if (port->tcpc->enable_auto_vbus_discharge && port->tcpc->apply_rc) {
		tcpm_log(port, "Apply_RC");
		port->tcpc->apply_rc(port->tcpc, port->cc_req, port->polarity);
		tcpm_enable_auto_vbus_discharge(port, false);
	}
}

/*
 * Determine RP value to set based on maximum current supported
 * by a port if configured as source.
 * Returns CC value to report to link partner.
 */
static enum typec_cc_status tcpm_rp_cc(struct tcpm_port *port)
{
	const u32 *src_pdo = port->src_pdo;
	int nr_pdo = port->nr_src_pdo;
	int i;

	/*
	 * Search for first entry with matching voltage.
	 * It should report the maximum supported current.
	 */
	for (i = 0; i < nr_pdo; i++) {
		const u32 pdo = src_pdo[i];

		if (pdo_type(pdo) == PDO_TYPE_FIXED &&
		    pdo_fixed_voltage(pdo) == 5000) {
			unsigned int curr = pdo_max_current(pdo);

			if (curr >= 3000)
				return TYPEC_CC_RP_3_0;
			else if (curr >= 1500)
				return TYPEC_CC_RP_1_5;
			return TYPEC_CC_RP_DEF;
		}
	}

	return TYPEC_CC_RP_DEF;
}

static void tcpm_ams_finish(struct tcpm_port *port)
{
	tcpm_log(port, "AMS %s finished", tcpm_ams_str[port->ams]);

	if (port->pd_capable && port->pwr_role == TYPEC_SOURCE) {
		if (port->negotiated_rev >= PD_REV30)
			tcpm_set_cc(port, SINK_TX_OK);
		else
			tcpm_set_cc(port, SINK_TX_NG);
	} else if (port->pwr_role == TYPEC_SOURCE) {
		tcpm_set_cc(port, tcpm_rp_cc(port));
	}

	port->in_ams = false;
	port->ams = NONE_AMS;
}

static int tcpm_pd_transmit(struct tcpm_port *port,
			    enum tcpm_transmit_type type,
			    const struct pd_message *msg)
{
	unsigned long timeout;
	int ret;

	if (msg)
		tcpm_log(port, "PD TX, header: %#x", le16_to_cpu(msg->header));
	else
		tcpm_log(port, "PD TX, type: %#x", type);

	reinit_completion(&port->tx_complete);
	ret = port->tcpc->pd_transmit(port->tcpc, type, msg, port->negotiated_rev);
	if (ret < 0)
		return ret;

	mutex_unlock(&port->lock);
	timeout = wait_for_completion_timeout(&port->tx_complete,
				msecs_to_jiffies(PD_T_TCPC_TX_TIMEOUT));
	mutex_lock(&port->lock);
	if (!timeout)
		return -ETIMEDOUT;

	switch (port->tx_status) {
	case TCPC_TX_SUCCESS:
		port->message_id = (port->message_id + 1) & PD_HEADER_ID_MASK;
		/*
		 * USB PD rev 2.0, 8.3.2.2.1:
		 * USB PD rev 3.0, 8.3.2.1.3:
		 * "... Note that every AMS is Interruptible until the first
		 * Message in the sequence has been successfully sent (GoodCRC
		 * Message received)."
		 */
		if (port->ams != NONE_AMS)
			port->in_ams = true;
		break;
	case TCPC_TX_DISCARDED:
		ret = -EAGAIN;
		break;
	case TCPC_TX_FAILED:
	default:
		ret = -EIO;
		break;
	}

	/* Some AMS don't expect responses. Finish them here. */
	if (port->ams == ATTENTION || port->ams == SOURCE_ALERT)
		tcpm_ams_finish(port);

	return ret;
}

void tcpm_pd_transmit_complete(struct tcpm_port *port,
			       enum tcpm_transmit_status status)
{
	tcpm_log(port, "PD TX complete, status: %u", status);
	port->tx_status = status;
	complete(&port->tx_complete);
}
EXPORT_SYMBOL_GPL(tcpm_pd_transmit_complete);

static int tcpm_mux_set(struct tcpm_port *port, int state,
			enum usb_role usb_role,
			enum typec_orientation orientation)
{
	int ret;

	tcpm_log(port, "Requesting mux state %d, usb-role %d, orientation %d",
		 state, usb_role, orientation);

	ret = typec_set_orientation(port->typec_port, orientation);
	if (ret)
		return ret;

	if (port->role_sw) {
		ret = usb_role_switch_set_role(port->role_sw, usb_role);
		if (ret)
			return ret;
	}

	return typec_set_mode(port->typec_port, state);
}

static int tcpm_set_polarity(struct tcpm_port *port,
			     enum typec_cc_polarity polarity)
{
	int ret;

	tcpm_log(port, "polarity %d", polarity);

	ret = port->tcpc->set_polarity(port->tcpc, polarity);
	if (ret < 0)
		return ret;

	port->polarity = polarity;

	return 0;
}

static int tcpm_set_vconn(struct tcpm_port *port, bool enable)
{
	int ret;

	tcpm_log(port, "vconn:=%d", enable);

	ret = port->tcpc->set_vconn(port->tcpc, enable);
	if (!ret) {
		port->vconn_role = enable ? TYPEC_SOURCE : TYPEC_SINK;
		typec_set_vconn_role(port->typec_port, port->vconn_role);
	}

	return ret;
}

bool tcpm_is_debouncing(struct tcpm_port *port)
{
	bool debounce;

	if (!port)
		return false;

	mutex_lock(&port->lock);
	debounce = port->debouncing;
	mutex_unlock(&port->lock);

	return debounce;
}
EXPORT_SYMBOL_GPL(tcpm_is_debouncing);

static u32 tcpm_get_current_limit(struct tcpm_port *port)
{
	enum typec_cc_status cc;
	u32 limit;

	cc = port->polarity ? port->cc2 : port->cc1;
	switch (cc) {
	case TYPEC_CC_RP_1_5:
		limit = 1500;
		break;
	case TYPEC_CC_RP_3_0:
		limit = 3000;
		break;
	case TYPEC_CC_RP_DEF:
	default:
		if (port->tcpc->get_current_limit)
			limit = port->tcpc->get_current_limit(port->tcpc);
		else
			limit = 0;
		break;
	}

	return limit;
}

static int tcpm_set_current_limit(struct tcpm_port *port, u32 max_ma, u32 mv)
{
	int ret = -EOPNOTSUPP;

	tcpm_log(port, "Setting voltage/current limit %u mV %u mA", mv, max_ma);

	port->supply_voltage = mv;
	port->current_limit = max_ma;
	power_supply_changed(port->psy);

	if (port->tcpc->set_current_limit)
		ret = port->tcpc->set_current_limit(port->tcpc, max_ma, mv);

	return ret;
}

static int tcpm_set_attached_state(struct tcpm_port *port, bool attached)
{
	return port->tcpc->set_roles(port->tcpc, attached, port->pwr_role,
				     port->data_role);
}

static int tcpm_set_roles(struct tcpm_port *port, bool attached,
			  enum typec_role role, enum typec_data_role data)
{
	enum typec_orientation orientation;
	enum usb_role usb_role;
	int ret;

	if (port->polarity == TYPEC_POLARITY_CC1)
		orientation = TYPEC_ORIENTATION_NORMAL;
	else
		orientation = TYPEC_ORIENTATION_REVERSE;

	if (port->typec_caps.data == TYPEC_PORT_DRD) {
		if (data == TYPEC_HOST)
			usb_role = USB_ROLE_HOST;
		else
			usb_role = USB_ROLE_DEVICE;
	} else if (port->typec_caps.data == TYPEC_PORT_DFP) {
		if (data == TYPEC_HOST) {
			if (role == TYPEC_SOURCE)
				usb_role = USB_ROLE_HOST;
			else
				usb_role = USB_ROLE_NONE;
		} else {
			return -ENOTSUPP;
		}
	} else {
		if (data == TYPEC_DEVICE) {
			if (role == TYPEC_SINK)
				usb_role = USB_ROLE_DEVICE;
			else
				usb_role = USB_ROLE_NONE;
		} else {
			return -ENOTSUPP;
		}
	}

	ret = tcpm_mux_set(port, TYPEC_STATE_USB, usb_role, orientation);
	if (ret < 0)
		return ret;

	ret = port->tcpc->set_roles(port->tcpc, attached, role, data);
	if (ret < 0)
		return ret;

	port->pwr_role = role;
	port->data_role = data;
	typec_set_data_role(port->typec_port, data);
	typec_set_pwr_role(port->typec_port, role);

	return 0;
}

static int tcpm_set_pwr_role(struct tcpm_port *port, enum typec_role role)
{
	int ret;

	ret = port->tcpc->set_roles(port->tcpc, true, role,
				    port->data_role);
	if (ret < 0)
		return ret;

	port->pwr_role = role;
	typec_set_pwr_role(port->typec_port, role);

	return 0;
}

/*
 * Transform the PDO to be compliant to PD rev2.0.
 * Return 0 if the PDO type is not defined in PD rev2.0.
 * Otherwise, return the converted PDO.
 */
static u32 tcpm_forge_legacy_pdo(struct tcpm_port *port, u32 pdo, enum typec_role role)
{
	switch (pdo_type(pdo)) {
	case PDO_TYPE_FIXED:
		if (role == TYPEC_SINK)
			return pdo & ~PDO_FIXED_FRS_CURR_MASK;
		else
			return pdo & ~PDO_FIXED_UNCHUNK_EXT;
	case PDO_TYPE_VAR:
	case PDO_TYPE_BATT:
		return pdo;
	case PDO_TYPE_APDO:
	default:
		return 0;
	}
}

static int tcpm_pd_send_source_caps(struct tcpm_port *port)
{
	struct pd_message msg;
	u32 pdo;
	unsigned int i, nr_pdo = 0;

	memset(&msg, 0, sizeof(msg));

	for (i = 0; i < port->nr_src_pdo; i++) {
		if (port->negotiated_rev >= PD_REV30) {
			msg.payload[nr_pdo++] =	cpu_to_le32(port->src_pdo[i]);
		} else {
			pdo = tcpm_forge_legacy_pdo(port, port->src_pdo[i], TYPEC_SOURCE);
			if (pdo)
				msg.payload[nr_pdo++] = cpu_to_le32(pdo);
		}
	}

	if (!nr_pdo) {
		/* No source capabilities defined, sink only */
		msg.header = PD_HEADER_LE(PD_CTRL_REJECT,
					  port->pwr_role,
					  port->data_role,
					  port->negotiated_rev,
					  port->message_id, 0);
	} else {
		msg.header = PD_HEADER_LE(PD_DATA_SOURCE_CAP,
					  port->pwr_role,
					  port->data_role,
					  port->negotiated_rev,
					  port->message_id,
					  nr_pdo);
	}

	return tcpm_pd_transmit(port, TCPC_TX_SOP, &msg);
}

static int tcpm_pd_send_sink_caps(struct tcpm_port *port)
{
	struct pd_message msg;
	u32 pdo;
	unsigned int i, nr_pdo = 0;

	memset(&msg, 0, sizeof(msg));

	for (i = 0; i < port->nr_snk_pdo; i++) {
		if (port->negotiated_rev >= PD_REV30) {
			msg.payload[nr_pdo++] =	cpu_to_le32(port->snk_pdo[i]);
		} else {
			pdo = tcpm_forge_legacy_pdo(port, port->snk_pdo[i], TYPEC_SINK);
			if (pdo)
				msg.payload[nr_pdo++] = cpu_to_le32(pdo);
		}
	}

	if (!nr_pdo) {
		/* No sink capabilities defined, source only */
		msg.header = PD_HEADER_LE(PD_CTRL_REJECT,
					  port->pwr_role,
					  port->data_role,
					  port->negotiated_rev,
					  port->message_id, 0);
	} else {
		msg.header = PD_HEADER_LE(PD_DATA_SINK_CAP,
					  port->pwr_role,
					  port->data_role,
					  port->negotiated_rev,
					  port->message_id,
					  nr_pdo);
	}

	return tcpm_pd_transmit(port, TCPC_TX_SOP, &msg);
}

static void mod_tcpm_delayed_work(struct tcpm_port *port, unsigned int delay_ms)
{
	if (delay_ms) {
		hrtimer_start(&port->state_machine_timer, ms_to_ktime(delay_ms), HRTIMER_MODE_REL);
	} else {
		hrtimer_cancel(&port->state_machine_timer);
		kthread_queue_work(port->wq, &port->state_machine);
	}
}

static void mod_vdm_delayed_work(struct tcpm_port *port, unsigned int delay_ms)
{
	if (delay_ms) {
		hrtimer_start(&port->vdm_state_machine_timer, ms_to_ktime(delay_ms),
			      HRTIMER_MODE_REL);
	} else {
		hrtimer_cancel(&port->vdm_state_machine_timer);
		kthread_queue_work(port->wq, &port->vdm_state_machine);
	}
}

static void mod_enable_frs_delayed_work(struct tcpm_port *port, unsigned int delay_ms)
{
	if (delay_ms) {
		hrtimer_start(&port->enable_frs_timer, ms_to_ktime(delay_ms), HRTIMER_MODE_REL);
	} else {
		hrtimer_cancel(&port->enable_frs_timer);
		kthread_queue_work(port->wq, &port->enable_frs);
	}
}

static void mod_send_discover_delayed_work(struct tcpm_port *port, unsigned int delay_ms)
{
	if (delay_ms) {
		hrtimer_start(&port->send_discover_timer, ms_to_ktime(delay_ms), HRTIMER_MODE_REL);
	} else {
		hrtimer_cancel(&port->send_discover_timer);
		kthread_queue_work(port->wq, &port->send_discover_work);
	}
}

static void tcpm_set_state(struct tcpm_port *port, enum tcpm_state state,
			   unsigned int delay_ms)
{
	if (delay_ms) {
		tcpm_log(port, "pending state change %s -> %s @ %u ms [%s %s]",
			 tcpm_states[port->state], tcpm_states[state], delay_ms,
			 pd_rev[port->negotiated_rev], tcpm_ams_str[port->ams]);
		port->delayed_state = state;
		mod_tcpm_delayed_work(port, delay_ms);
		port->delayed_runtime = ktime_add(ktime_get(), ms_to_ktime(delay_ms));
		port->delay_ms = delay_ms;
	} else {
		tcpm_log(port, "state change %s -> %s [%s %s]",
			 tcpm_states[port->state], tcpm_states[state],
			 pd_rev[port->negotiated_rev], tcpm_ams_str[port->ams]);
		port->delayed_state = INVALID_STATE;
		port->prev_state = port->state;
		port->state = state;
		/*
		 * Don't re-queue the state machine work item if we're currently
		 * in the state machine and we're immediately changing states.
		 * tcpm_state_machine_work() will continue running the state
		 * machine.
		 */
		if (!port->state_machine_running)
			mod_tcpm_delayed_work(port, 0);
	}
}

static void tcpm_set_state_cond(struct tcpm_port *port, enum tcpm_state state,
				unsigned int delay_ms)
{
	if (port->enter_state == port->state)
		tcpm_set_state(port, state, delay_ms);
	else
		tcpm_log(port,
			 "skipped %sstate change %s -> %s [%u ms], context state %s [%s %s]",
			 delay_ms ? "delayed " : "",
			 tcpm_states[port->state], tcpm_states[state],
			 delay_ms, tcpm_states[port->enter_state],
			 pd_rev[port->negotiated_rev], tcpm_ams_str[port->ams]);
}

static void tcpm_queue_message(struct tcpm_port *port,
			       enum pd_msg_request message)
{
	port->queued_message = message;
	mod_tcpm_delayed_work(port, 0);
}

static bool tcpm_vdm_ams(struct tcpm_port *port)
{
	switch (port->ams) {
	case DISCOVER_IDENTITY:
	case SOURCE_STARTUP_CABLE_PLUG_DISCOVER_IDENTITY:
	case DISCOVER_SVIDS:
	case DISCOVER_MODES:
	case DFP_TO_UFP_ENTER_MODE:
	case DFP_TO_UFP_EXIT_MODE:
	case DFP_TO_CABLE_PLUG_ENTER_MODE:
	case DFP_TO_CABLE_PLUG_EXIT_MODE:
	case ATTENTION:
	case UNSTRUCTURED_VDMS:
	case STRUCTURED_VDMS:
		break;
	default:
		return false;
	}

	return true;
}

static bool tcpm_ams_interruptible(struct tcpm_port *port)
{
	switch (port->ams) {
	/* Interruptible AMS */
	case NONE_AMS:
	case SECURITY:
	case FIRMWARE_UPDATE:
	case DISCOVER_IDENTITY:
	case SOURCE_STARTUP_CABLE_PLUG_DISCOVER_IDENTITY:
	case DISCOVER_SVIDS:
	case DISCOVER_MODES:
	case DFP_TO_UFP_ENTER_MODE:
	case DFP_TO_UFP_EXIT_MODE:
	case DFP_TO_CABLE_PLUG_ENTER_MODE:
	case DFP_TO_CABLE_PLUG_EXIT_MODE:
	case UNSTRUCTURED_VDMS:
	case STRUCTURED_VDMS:
	case COUNTRY_INFO:
	case COUNTRY_CODES:
		break;
	/* Non-Interruptible AMS */
	default:
		if (port->in_ams)
			return false;
		break;
	}

	return true;
}

static int tcpm_ams_start(struct tcpm_port *port, enum tcpm_ams ams)
{
	int ret = 0;

	tcpm_log(port, "AMS %s start", tcpm_ams_str[ams]);

	if (!tcpm_ams_interruptible(port) &&
	    !(ams == HARD_RESET || ams == SOFT_RESET_AMS)) {
		port->upcoming_state = INVALID_STATE;
		tcpm_log(port, "AMS %s not interruptible, aborting",
			 tcpm_ams_str[port->ams]);
		return -EAGAIN;
	}

	if (port->pwr_role == TYPEC_SOURCE) {
		enum typec_cc_status cc_req = port->cc_req;

		port->ams = ams;

		if (ams == HARD_RESET) {
			tcpm_set_cc(port, tcpm_rp_cc(port));
			tcpm_pd_transmit(port, TCPC_TX_HARD_RESET, NULL);
			tcpm_set_state(port, HARD_RESET_START, 0);
			return ret;
		} else if (ams == SOFT_RESET_AMS) {
			if (!port->explicit_contract)
				tcpm_set_cc(port, tcpm_rp_cc(port));
			tcpm_set_state(port, SOFT_RESET_SEND, 0);
			return ret;
		} else if (tcpm_vdm_ams(port)) {
			/* tSinkTx is enforced in vdm_run_state_machine */
			if (port->negotiated_rev >= PD_REV30)
				tcpm_set_cc(port, SINK_TX_NG);
			return ret;
		}

		if (port->negotiated_rev >= PD_REV30)
			tcpm_set_cc(port, SINK_TX_NG);

		switch (port->state) {
		case SRC_READY:
		case SRC_STARTUP:
		case SRC_SOFT_RESET_WAIT_SNK_TX:
		case SOFT_RESET:
		case SOFT_RESET_SEND:
			if (port->negotiated_rev >= PD_REV30)
				tcpm_set_state(port, AMS_START,
					       cc_req == SINK_TX_OK ?
					       PD_T_SINK_TX : 0);
			else
				tcpm_set_state(port, AMS_START, 0);
			break;
		default:
			if (port->negotiated_rev >= PD_REV30)
				tcpm_set_state(port, SRC_READY,
					       cc_req == SINK_TX_OK ?
					       PD_T_SINK_TX : 0);
			else
				tcpm_set_state(port, SRC_READY, 0);
			break;
		}
	} else {
		if (port->negotiated_rev >= PD_REV30 &&
		    !tcpm_sink_tx_ok(port) &&
		    ams != SOFT_RESET_AMS &&
		    ams != HARD_RESET) {
			port->upcoming_state = INVALID_STATE;
			tcpm_log(port, "Sink TX No Go");
			return -EAGAIN;
		}

		port->ams = ams;

		if (ams == HARD_RESET) {
			tcpm_pd_transmit(port, TCPC_TX_HARD_RESET, NULL);
			tcpm_set_state(port, HARD_RESET_START, 0);
			return ret;
		} else if (tcpm_vdm_ams(port)) {
			return ret;
		}

		if (port->state == SNK_READY ||
		    port->state == SNK_SOFT_RESET)
			tcpm_set_state(port, AMS_START, 0);
		else
			tcpm_set_state(port, SNK_READY, 0);
	}

	return ret;
}

/*
 * VDM/VDO handling functions
 */
static void tcpm_queue_vdm(struct tcpm_port *port, const u32 header,
			   const u32 *data, int cnt)
{
	WARN_ON(!mutex_is_locked(&port->lock));

	/* Make sure we are not still processing a previous VDM packet */
	WARN_ON(port->vdm_state > VDM_STATE_DONE);

	port->vdo_count = cnt + 1;
	port->vdo_data[0] = header;
	memcpy(&port->vdo_data[1], data, sizeof(u32) * cnt);
	/* Set ready, vdm state machine will actually send */
	port->vdm_retries = 0;
	port->vdm_state = VDM_STATE_READY;

	mod_vdm_delayed_work(port, 0);
}

static void tcpm_queue_vdm_unlocked(struct tcpm_port *port, const u32 header,
				    const u32 *data, int cnt)
{
	mutex_lock(&port->lock);
	tcpm_queue_vdm(port, header, data, cnt);
	mutex_unlock(&port->lock);
}

static void svdm_consume_identity(struct tcpm_port *port, const u32 *p, int cnt)
{
	u32 vdo = p[VDO_INDEX_IDH];
	u32 product = p[VDO_INDEX_PRODUCT];

	memset(&port->mode_data, 0, sizeof(port->mode_data));

	port->partner_ident.id_header = vdo;
	port->partner_ident.cert_stat = p[VDO_INDEX_CSTAT];
	port->partner_ident.product = product;

	typec_partner_set_identity(port->partner);

	tcpm_log(port, "Identity: %04x:%04x.%04x",
		 PD_IDH_VID(vdo),
		 PD_PRODUCT_PID(product), product & 0xffff);
}

static bool svdm_consume_svids(struct tcpm_port *port, const u32 *p, int cnt)
{
	struct pd_mode_data *pmdata = &port->mode_data;
	int i;

	for (i = 1; i < cnt; i++) {
		u16 svid;

		svid = (p[i] >> 16) & 0xffff;
		if (!svid)
			return false;

		if (pmdata->nsvids >= SVID_DISCOVERY_MAX)
			goto abort;

		pmdata->svids[pmdata->nsvids++] = svid;
		tcpm_log(port, "SVID %d: 0x%x", pmdata->nsvids, svid);

		svid = p[i] & 0xffff;
		if (!svid)
			return false;

		if (pmdata->nsvids >= SVID_DISCOVERY_MAX)
			goto abort;

		pmdata->svids[pmdata->nsvids++] = svid;
		tcpm_log(port, "SVID %d: 0x%x", pmdata->nsvids, svid);
	}
	return true;
abort:
	tcpm_log(port, "SVID_DISCOVERY_MAX(%d) too low!", SVID_DISCOVERY_MAX);
	return false;
}

static void svdm_consume_modes(struct tcpm_port *port, const u32 *p, int cnt)
{
	struct pd_mode_data *pmdata = &port->mode_data;
	struct typec_altmode_desc *paltmode;
	int i;

	if (pmdata->altmodes >= ARRAY_SIZE(port->partner_altmode)) {
		/* Already logged in svdm_consume_svids() */
		return;
	}

	for (i = 1; i < cnt; i++) {
		paltmode = &pmdata->altmode_desc[pmdata->altmodes];
		memset(paltmode, 0, sizeof(*paltmode));

		paltmode->svid = pmdata->svids[pmdata->svid_index];
		paltmode->mode = i;
		paltmode->vdo = p[i];

		tcpm_log(port, " Alternate mode %d: SVID 0x%04x, VDO %d: 0x%08x",
			 pmdata->altmodes, paltmode->svid,
			 paltmode->mode, paltmode->vdo);

		pmdata->altmodes++;
	}
}

static void tcpm_register_partner_altmodes(struct tcpm_port *port)
{
	struct pd_mode_data *modep = &port->mode_data;
	struct typec_altmode *altmode;
	int i;

	for (i = 0; i < modep->altmodes; i++) {
		altmode = typec_partner_register_altmode(port->partner,
						&modep->altmode_desc[i]);
		if (IS_ERR(altmode)) {
			tcpm_log(port, "Failed to register partner SVID 0x%04x",
				 modep->altmode_desc[i].svid);
			altmode = NULL;
		}
		port->partner_altmode[i] = altmode;
	}
}

#define supports_modal(port)	PD_IDH_MODAL_SUPP((port)->partner_ident.id_header)

static int tcpm_pd_svdm(struct tcpm_port *port, struct typec_altmode *adev,
			const u32 *p, int cnt, u32 *response,
			enum adev_actions *adev_action)
{
	struct typec_port *typec = port->typec_port;
	struct typec_altmode *pdev;
	struct pd_mode_data *modep;
	int svdm_version;
	int rlen = 0;
	int cmd_type;
	int cmd;
	int i;

	cmd_type = PD_VDO_CMDT(p[0]);
	cmd = PD_VDO_CMD(p[0]);

	tcpm_log(port, "Rx VDM cmd 0x%x type %d cmd %d len %d",
		 p[0], cmd_type, cmd, cnt);

	modep = &port->mode_data;

	pdev = typec_match_altmode(port->partner_altmode, ALTMODE_DISCOVERY_MAX,
				   PD_VDO_VID(p[0]), PD_VDO_OPOS(p[0]));

	svdm_version = typec_get_negotiated_svdm_version(typec);
	if (svdm_version < 0)
		return 0;

	switch (cmd_type) {
	case CMDT_INIT:
		switch (cmd) {
		case CMD_DISCOVER_IDENT:
			if (PD_VDO_VID(p[0]) != USB_SID_PD)
				break;

			if (PD_VDO_SVDM_VER(p[0]) < svdm_version) {
				typec_partner_set_svdm_version(port->partner,
							       PD_VDO_SVDM_VER(p[0]));
				svdm_version = PD_VDO_SVDM_VER(p[0]);
			}

			port->ams = DISCOVER_IDENTITY;
			/*
			 * PD2.0 Spec 6.10.3: respond with NAK as DFP (data host)
			 * PD3.1 Spec 6.4.4.2.5.1: respond with NAK if "invalid field" or
			 * "wrong configuation" or "Unrecognized"
			 */
			if ((port->data_role == TYPEC_DEVICE || svdm_version >= SVDM_VER_2_0) &&
			    port->nr_snk_vdo) {
				if (svdm_version < SVDM_VER_2_0) {
					for (i = 0; i < port->nr_snk_vdo_v1; i++)
						response[i + 1] = port->snk_vdo_v1[i];
					rlen = port->nr_snk_vdo_v1 + 1;

				} else {
					for (i = 0; i < port->nr_snk_vdo; i++)
						response[i + 1] = port->snk_vdo[i];
					rlen = port->nr_snk_vdo + 1;
				}
			}
			break;
		case CMD_DISCOVER_SVID:
			port->ams = DISCOVER_SVIDS;
			break;
		case CMD_DISCOVER_MODES:
			port->ams = DISCOVER_MODES;
			break;
		case CMD_ENTER_MODE:
			port->ams = DFP_TO_UFP_ENTER_MODE;
			break;
		case CMD_EXIT_MODE:
			port->ams = DFP_TO_UFP_EXIT_MODE;
			break;
		case CMD_ATTENTION:
			/* Attention command does not have response */
			*adev_action = ADEV_ATTENTION;
			return 0;
		default:
			break;
		}
		if (rlen >= 1) {
			response[0] = p[0] | VDO_CMDT(CMDT_RSP_ACK);
		} else if (rlen == 0) {
			response[0] = p[0] | VDO_CMDT(CMDT_RSP_NAK);
			rlen = 1;
		} else {
			response[0] = p[0] | VDO_CMDT(CMDT_RSP_BUSY);
			rlen = 1;
		}
		response[0] = (response[0] & ~VDO_SVDM_VERS_MASK) |
			      (VDO_SVDM_VERS(typec_get_negotiated_svdm_version(typec)));
		break;
	case CMDT_RSP_ACK:
		/* silently drop message if we are not connected */
		if (IS_ERR_OR_NULL(port->partner))
			break;

		tcpm_ams_finish(port);

		switch (cmd) {
		case CMD_DISCOVER_IDENT:
			if (PD_VDO_SVDM_VER(p[0]) < svdm_version)
				typec_partner_set_svdm_version(port->partner,
							       PD_VDO_SVDM_VER(p[0]));
			/* 6.4.4.3.1 */
			svdm_consume_identity(port, p, cnt);
			response[0] = VDO(USB_SID_PD, 1, typec_get_negotiated_svdm_version(typec),
					  CMD_DISCOVER_SVID);
			rlen = 1;
			break;
		case CMD_DISCOVER_SVID:
			/* 6.4.4.3.2 */
			if (svdm_consume_svids(port, p, cnt)) {
				response[0] = VDO(USB_SID_PD, 1, svdm_version, CMD_DISCOVER_SVID);
				rlen = 1;
			} else if (modep->nsvids && supports_modal(port)) {
				response[0] = VDO(modep->svids[0], 1, svdm_version,
						  CMD_DISCOVER_MODES);
				rlen = 1;
			}
			break;
		case CMD_DISCOVER_MODES:
			/* 6.4.4.3.3 */
			svdm_consume_modes(port, p, cnt);
			modep->svid_index++;
			if (modep->svid_index < modep->nsvids) {
				u16 svid = modep->svids[modep->svid_index];
				response[0] = VDO(svid, 1, svdm_version, CMD_DISCOVER_MODES);
				rlen = 1;
			} else {
				tcpm_register_partner_altmodes(port);
				port->vdm_sm_running = false;
			}
			break;
		case CMD_ENTER_MODE:
			if (adev && pdev) {
				typec_altmode_update_active(pdev, true);
				*adev_action = ADEV_QUEUE_VDM_SEND_EXIT_MODE_ON_FAIL;
			}
			return 0;
		case CMD_EXIT_MODE:
			if (adev && pdev) {
				typec_altmode_update_active(pdev, false);
				/* Back to USB Operation */
				*adev_action = ADEV_NOTIFY_USB_AND_QUEUE_VDM;
				return 0;
			}
			break;
		case VDO_CMD_VENDOR(0) ... VDO_CMD_VENDOR(15):
			break;
		default:
			/* Unrecognized SVDM */
			response[0] = p[0] | VDO_CMDT(CMDT_RSP_NAK);
			rlen = 1;
			response[0] = (response[0] & ~VDO_SVDM_VERS_MASK) |
				      (VDO_SVDM_VERS(svdm_version));
			break;
		}
		break;
	case CMDT_RSP_NAK:
		tcpm_ams_finish(port);
		switch (cmd) {
		case CMD_DISCOVER_IDENT:
		case CMD_DISCOVER_SVID:
		case CMD_DISCOVER_MODES:
		case VDO_CMD_VENDOR(0) ... VDO_CMD_VENDOR(15):
			break;
		case CMD_ENTER_MODE:
			/* Back to USB Operation */
			*adev_action = ADEV_NOTIFY_USB_AND_QUEUE_VDM;
			return 0;
		default:
			/* Unrecognized SVDM */
			response[0] = p[0] | VDO_CMDT(CMDT_RSP_NAK);
			rlen = 1;
			response[0] = (response[0] & ~VDO_SVDM_VERS_MASK) |
				      (VDO_SVDM_VERS(svdm_version));
			break;
		}
		port->vdm_sm_running = false;
		break;
	default:
		response[0] = p[0] | VDO_CMDT(CMDT_RSP_NAK);
		rlen = 1;
		response[0] = (response[0] & ~VDO_SVDM_VERS_MASK) |
			      (VDO_SVDM_VERS(svdm_version));
		port->vdm_sm_running = false;
		break;
	}

	/* Informing the alternate mode drivers about everything */
	*adev_action = ADEV_QUEUE_VDM;
	return rlen;
}

static void tcpm_handle_vdm_request(struct tcpm_port *port,
				    const __le32 *payload, int cnt)
{
	enum adev_actions adev_action = ADEV_NONE;
	struct typec_altmode *adev;
	u32 p[PD_MAX_PAYLOAD];
	u32 response[8] = { };
	int i, rlen = 0;

	for (i = 0; i < cnt; i++)
		p[i] = le32_to_cpu(payload[i]);

	adev = typec_match_altmode(port->port_altmode, ALTMODE_DISCOVERY_MAX,
				   PD_VDO_VID(p[0]), PD_VDO_OPOS(p[0]));

	if (port->vdm_state == VDM_STATE_BUSY) {
		/* If UFP responded busy retry after timeout */
		if (PD_VDO_CMDT(p[0]) == CMDT_RSP_BUSY) {
			port->vdm_state = VDM_STATE_WAIT_RSP_BUSY;
			port->vdo_retry = (p[0] & ~VDO_CMDT_MASK) |
				CMDT_INIT;
			mod_vdm_delayed_work(port, PD_T_VDM_BUSY);
			return;
		}
		port->vdm_state = VDM_STATE_DONE;
	}

	if (PD_VDO_SVDM(p[0])) {
		rlen = tcpm_pd_svdm(port, adev, p, cnt, response, &adev_action);
	} else {
		if (port->negotiated_rev >= PD_REV30)
			tcpm_queue_message(port, PD_MSG_CTRL_NOT_SUPP);
	}

	/*
	 * We are done with any state stored in the port struct now, except
	 * for any port struct changes done by the tcpm_queue_vdm() call
	 * below, which is a separate operation.
	 *
	 * So we can safely release the lock here; and we MUST release the
	 * lock here to avoid an AB BA lock inversion:
	 *
	 * If we keep the lock here then the lock ordering in this path is:
	 * 1. tcpm_pd_rx_handler take the tcpm port lock
	 * 2. One of the typec_altmode_* calls below takes the alt-mode's lock
	 *
	 * And we also have this ordering:
	 * 1. alt-mode driver takes the alt-mode's lock
	 * 2. alt-mode driver calls tcpm_altmode_enter which takes the
	 *    tcpm port lock
	 *
	 * Dropping our lock here avoids this.
	 */
	mutex_unlock(&port->lock);

	if (adev) {
		switch (adev_action) {
		case ADEV_NONE:
			break;
		case ADEV_NOTIFY_USB_AND_QUEUE_VDM:
			WARN_ON(typec_altmode_notify(adev, TYPEC_STATE_USB, NULL));
			typec_altmode_vdm(adev, p[0], &p[1], cnt);
			break;
		case ADEV_QUEUE_VDM:
			typec_altmode_vdm(adev, p[0], &p[1], cnt);
			break;
		case ADEV_QUEUE_VDM_SEND_EXIT_MODE_ON_FAIL:
			if (typec_altmode_vdm(adev, p[0], &p[1], cnt)) {
				int svdm_version = typec_get_negotiated_svdm_version(
									port->typec_port);
				if (svdm_version < 0)
					break;

				response[0] = VDO(adev->svid, 1, svdm_version,
						  CMD_EXIT_MODE);
				response[0] |= VDO_OPOS(adev->mode);
				rlen = 1;
			}
			break;
		case ADEV_ATTENTION:
			typec_altmode_attention(adev, p[1]);
			break;
		}
	}

	/*
	 * We must re-take the lock here to balance the unlock in
	 * tcpm_pd_rx_handler, note that no changes, other then the
	 * tcpm_queue_vdm call, are made while the lock is held again.
	 * All that is done after the call is unwinding the call stack until
	 * we return to tcpm_pd_rx_handler and do the unlock there.
	 */
	mutex_lock(&port->lock);

	if (rlen > 0)
		tcpm_queue_vdm(port, response[0], &response[1], rlen - 1);
}

static void tcpm_send_vdm(struct tcpm_port *port, u32 vid, int cmd,
			  const u32 *data, int count)
{
	int svdm_version = typec_get_negotiated_svdm_version(port->typec_port);
	u32 header;

	if (svdm_version < 0)
		return;

	if (WARN_ON(count > VDO_MAX_SIZE - 1))
		count = VDO_MAX_SIZE - 1;

	/* set VDM header with VID & CMD */
	header = VDO(vid, ((vid & USB_SID_PD) == USB_SID_PD) ?
			1 : (PD_VDO_CMD(cmd) <= CMD_ATTENTION),
			svdm_version, cmd);
	tcpm_queue_vdm(port, header, data, count);
}

static unsigned int vdm_ready_timeout(u32 vdm_hdr)
{
	unsigned int timeout;
	int cmd = PD_VDO_CMD(vdm_hdr);

	/* its not a structured VDM command */
	if (!PD_VDO_SVDM(vdm_hdr))
		return PD_T_VDM_UNSTRUCTURED;

	switch (PD_VDO_CMDT(vdm_hdr)) {
	case CMDT_INIT:
		if (cmd == CMD_ENTER_MODE || cmd == CMD_EXIT_MODE)
			timeout = PD_T_VDM_WAIT_MODE_E;
		else
			timeout = PD_T_VDM_SNDR_RSP;
		break;
	default:
		if (cmd == CMD_ENTER_MODE || cmd == CMD_EXIT_MODE)
			timeout = PD_T_VDM_E_MODE;
		else
			timeout = PD_T_VDM_RCVR_RSP;
		break;
	}
	return timeout;
}

static void vdm_run_state_machine(struct tcpm_port *port)
{
	struct pd_message msg;
	int i, res = 0;
	u32 vdo_hdr = port->vdo_data[0];

	switch (port->vdm_state) {
	case VDM_STATE_READY:
		/* Only transmit VDM if attached */
		if (!port->attached) {
			port->vdm_state = VDM_STATE_ERR_BUSY;
			break;
		}

		/*
		 * if there's traffic or we're not in PDO ready state don't send
		 * a VDM.
		 */
		if (port->state != SRC_READY && port->state != SNK_READY)
			break;

		/* TODO: AMS operation for Unstructured VDM */
		if (PD_VDO_SVDM(vdo_hdr) && PD_VDO_CMDT(vdo_hdr) == CMDT_INIT) {
			switch (PD_VDO_CMD(vdo_hdr)) {
			case CMD_DISCOVER_IDENT:
				res = tcpm_ams_start(port, DISCOVER_IDENTITY);
				if (res == 0)
					port->send_discover = false;
				else if (res == -EAGAIN)
					mod_send_discover_delayed_work(port,
								       SEND_DISCOVER_RETRY_MS);
				break;
			case CMD_DISCOVER_SVID:
				res = tcpm_ams_start(port, DISCOVER_SVIDS);
				break;
			case CMD_DISCOVER_MODES:
				res = tcpm_ams_start(port, DISCOVER_MODES);
				break;
			case CMD_ENTER_MODE:
				res = tcpm_ams_start(port, DFP_TO_UFP_ENTER_MODE);
				break;
			case CMD_EXIT_MODE:
				res = tcpm_ams_start(port, DFP_TO_UFP_EXIT_MODE);
				break;
			case CMD_ATTENTION:
				res = tcpm_ams_start(port, ATTENTION);
				break;
			case VDO_CMD_VENDOR(0) ... VDO_CMD_VENDOR(15):
				res = tcpm_ams_start(port, STRUCTURED_VDMS);
				break;
			default:
				res = -EOPNOTSUPP;
				break;
			}

			if (res < 0) {
				port->vdm_state = VDM_STATE_ERR_BUSY;
				return;
			}
		}

		port->vdm_state = VDM_STATE_SEND_MESSAGE;
		mod_vdm_delayed_work(port, (port->negotiated_rev >= PD_REV30 &&
					    port->pwr_role == TYPEC_SOURCE &&
					    PD_VDO_SVDM(vdo_hdr) &&
					    PD_VDO_CMDT(vdo_hdr) == CMDT_INIT) ?
					   PD_T_SINK_TX : 0);
		break;
	case VDM_STATE_WAIT_RSP_BUSY:
		port->vdo_data[0] = port->vdo_retry;
		port->vdo_count = 1;
		port->vdm_state = VDM_STATE_READY;
		tcpm_ams_finish(port);
		break;
	case VDM_STATE_BUSY:
		port->vdm_state = VDM_STATE_ERR_TMOUT;
		if (port->ams != NONE_AMS)
			tcpm_ams_finish(port);
		break;
	case VDM_STATE_ERR_SEND:
		/*
		 * A partner which does not support USB PD will not reply,
		 * so this is not a fatal error. At the same time, some
		 * devices may not return GoodCRC under some circumstances,
		 * so we need to retry.
		 */
		if (port->vdm_retries < 3) {
			tcpm_log(port, "VDM Tx error, retry");
			port->vdm_retries++;
			port->vdm_state = VDM_STATE_READY;
			if (PD_VDO_SVDM(vdo_hdr) && PD_VDO_CMDT(vdo_hdr) == CMDT_INIT)
				tcpm_ams_finish(port);
		} else {
			tcpm_ams_finish(port);
		}
		break;
	case VDM_STATE_SEND_MESSAGE:
		/* Prepare and send VDM */
		memset(&msg, 0, sizeof(msg));
		msg.header = PD_HEADER_LE(PD_DATA_VENDOR_DEF,
					  port->pwr_role,
					  port->data_role,
					  port->negotiated_rev,
					  port->message_id, port->vdo_count);
		for (i = 0; i < port->vdo_count; i++)
			msg.payload[i] = cpu_to_le32(port->vdo_data[i]);
		res = tcpm_pd_transmit(port, TCPC_TX_SOP, &msg);
		if (res < 0) {
			port->vdm_state = VDM_STATE_ERR_SEND;
		} else {
			unsigned long timeout;

			port->vdm_retries = 0;
			port->vdm_state = VDM_STATE_BUSY;
			timeout = vdm_ready_timeout(vdo_hdr);
			mod_vdm_delayed_work(port, timeout);
		}
		break;
	default:
		break;
	}
}

static void vdm_state_machine_work(struct kthread_work *work)
{
	struct tcpm_port *port = container_of(work, struct tcpm_port, vdm_state_machine);
	enum vdm_states prev_state;

	mutex_lock(&port->lock);

	/*
	 * Continue running as long as the port is not busy and there was
	 * a state change.
	 */
	do {
		prev_state = port->vdm_state;
		vdm_run_state_machine(port);
	} while (port->vdm_state != prev_state &&
		 port->vdm_state != VDM_STATE_BUSY &&
		 port->vdm_state != VDM_STATE_SEND_MESSAGE);

	if (port->vdm_state < VDM_STATE_READY)
		port->vdm_sm_running = false;

	mutex_unlock(&port->lock);
}

enum pdo_err {
	PDO_NO_ERR,
	PDO_ERR_NO_VSAFE5V,
	PDO_ERR_VSAFE5V_NOT_FIRST,
	PDO_ERR_PDO_TYPE_NOT_IN_ORDER,
	PDO_ERR_FIXED_NOT_SORTED,
	PDO_ERR_VARIABLE_BATT_NOT_SORTED,
	PDO_ERR_DUPE_PDO,
	PDO_ERR_PPS_APDO_NOT_SORTED,
	PDO_ERR_DUPE_PPS_APDO,
};

static const char * const pdo_err_msg[] = {
	[PDO_ERR_NO_VSAFE5V] =
	" err: source/sink caps should atleast have vSafe5V",
	[PDO_ERR_VSAFE5V_NOT_FIRST] =
	" err: vSafe5V Fixed Supply Object Shall always be the first object",
	[PDO_ERR_PDO_TYPE_NOT_IN_ORDER] =
	" err: PDOs should be in the following order: Fixed; Battery; Variable",
	[PDO_ERR_FIXED_NOT_SORTED] =
	" err: Fixed supply pdos should be in increasing order of their fixed voltage",
	[PDO_ERR_VARIABLE_BATT_NOT_SORTED] =
	" err: Variable/Battery supply pdos should be in increasing order of their minimum voltage",
	[PDO_ERR_DUPE_PDO] =
	" err: Variable/Batt supply pdos cannot have same min/max voltage",
	[PDO_ERR_PPS_APDO_NOT_SORTED] =
	" err: Programmable power supply apdos should be in increasing order of their maximum voltage",
	[PDO_ERR_DUPE_PPS_APDO] =
	" err: Programmable power supply apdos cannot have same min/max voltage and max current",
};

static enum pdo_err tcpm_caps_err(struct tcpm_port *port, const u32 *pdo,
				  unsigned int nr_pdo)
{
	unsigned int i;

	/* Should at least contain vSafe5v */
	if (nr_pdo < 1)
		return PDO_ERR_NO_VSAFE5V;

	/* The vSafe5V Fixed Supply Object Shall always be the first object */
	if (pdo_type(pdo[0]) != PDO_TYPE_FIXED ||
	    pdo_fixed_voltage(pdo[0]) != VSAFE5V)
		return PDO_ERR_VSAFE5V_NOT_FIRST;

	for (i = 1; i < nr_pdo; i++) {
		if (pdo_type(pdo[i]) < pdo_type(pdo[i - 1])) {
			return PDO_ERR_PDO_TYPE_NOT_IN_ORDER;
		} else if (pdo_type(pdo[i]) == pdo_type(pdo[i - 1])) {
			enum pd_pdo_type type = pdo_type(pdo[i]);

			switch (type) {
			/*
			 * The remaining Fixed Supply Objects, if
			 * present, shall be sent in voltage order;
			 * lowest to highest.
			 */
			case PDO_TYPE_FIXED:
				if (pdo_fixed_voltage(pdo[i]) <=
				    pdo_fixed_voltage(pdo[i - 1]))
					return PDO_ERR_FIXED_NOT_SORTED;
				break;
			/*
			 * The Battery Supply Objects and Variable
			 * supply, if present shall be sent in Minimum
			 * Voltage order; lowest to highest.
			 */
			case PDO_TYPE_VAR:
			case PDO_TYPE_BATT:
				if (pdo_min_voltage(pdo[i]) <
				    pdo_min_voltage(pdo[i - 1]))
					return PDO_ERR_VARIABLE_BATT_NOT_SORTED;
				else if ((pdo_min_voltage(pdo[i]) ==
					  pdo_min_voltage(pdo[i - 1])) &&
					 (pdo_max_voltage(pdo[i]) ==
					  pdo_max_voltage(pdo[i - 1])))
					return PDO_ERR_DUPE_PDO;
				break;
			/*
			 * The Programmable Power Supply APDOs, if present,
			 * shall be sent in Maximum Voltage order;
			 * lowest to highest.
			 */
			case PDO_TYPE_APDO:
				if (pdo_apdo_type(pdo[i]) != APDO_TYPE_PPS)
					break;

				if (pdo_pps_apdo_max_voltage(pdo[i]) <
				    pdo_pps_apdo_max_voltage(pdo[i - 1]))
					return PDO_ERR_PPS_APDO_NOT_SORTED;
				else if (pdo_pps_apdo_min_voltage(pdo[i]) ==
					  pdo_pps_apdo_min_voltage(pdo[i - 1]) &&
					 pdo_pps_apdo_max_voltage(pdo[i]) ==
					  pdo_pps_apdo_max_voltage(pdo[i - 1]) &&
					 pdo_pps_apdo_max_current(pdo[i]) ==
					  pdo_pps_apdo_max_current(pdo[i - 1]))
					return PDO_ERR_DUPE_PPS_APDO;
				break;
			default:
				tcpm_log_force(port, " Unknown pdo type");
			}
		}
	}

	return PDO_NO_ERR;
}

static int tcpm_validate_caps(struct tcpm_port *port, const u32 *pdo,
			      unsigned int nr_pdo)
{
	enum pdo_err err_index = tcpm_caps_err(port, pdo, nr_pdo);

	if (err_index != PDO_NO_ERR) {
		tcpm_log_force(port, " %s", pdo_err_msg[err_index]);
		return -EINVAL;
	}

	return 0;
}

static int tcpm_altmode_enter(struct typec_altmode *altmode, u32 *vdo)
{
	struct tcpm_port *port = typec_altmode_get_drvdata(altmode);
	int svdm_version;
	u32 header;

	svdm_version = typec_get_negotiated_svdm_version(port->typec_port);
	if (svdm_version < 0)
		return svdm_version;

	header = VDO(altmode->svid, vdo ? 2 : 1, svdm_version, CMD_ENTER_MODE);
	header |= VDO_OPOS(altmode->mode);

	tcpm_queue_vdm_unlocked(port, header, vdo, vdo ? 1 : 0);
	return 0;
}

static int tcpm_altmode_exit(struct typec_altmode *altmode)
{
	struct tcpm_port *port = typec_altmode_get_drvdata(altmode);
	int svdm_version;
	u32 header;

	svdm_version = typec_get_negotiated_svdm_version(port->typec_port);
	if (svdm_version < 0)
		return svdm_version;

	header = VDO(altmode->svid, 1, svdm_version, CMD_EXIT_MODE);
	header |= VDO_OPOS(altmode->mode);

	tcpm_queue_vdm_unlocked(port, header, NULL, 0);
	return 0;
}

static int tcpm_altmode_vdm(struct typec_altmode *altmode,
			    u32 header, const u32 *data, int count)
{
	struct tcpm_port *port = typec_altmode_get_drvdata(altmode);

	tcpm_queue_vdm_unlocked(port, header, data, count - 1);

	return 0;
}

static const struct typec_altmode_ops tcpm_altmode_ops = {
	.enter = tcpm_altmode_enter,
	.exit = tcpm_altmode_exit,
	.vdm = tcpm_altmode_vdm,
};

/*
 * PD (data, control) command handling functions
 */
static inline enum tcpm_state ready_state(struct tcpm_port *port)
{
	if (port->pwr_role == TYPEC_SOURCE)
		return SRC_READY;
	else
		return SNK_READY;
}

static int tcpm_pd_send_control(struct tcpm_port *port,
				enum pd_ctrl_msg_type type);

static void tcpm_handle_alert(struct tcpm_port *port, const __le32 *payload,
			      int cnt)
{
	u32 p0 = le32_to_cpu(payload[0]);
	unsigned int type = usb_pd_ado_type(p0);

	if (!type) {
		tcpm_log(port, "Alert message received with no type");
		tcpm_queue_message(port, PD_MSG_CTRL_NOT_SUPP);
		return;
	}

	/* Just handling non-battery alerts for now */
	if (!(type & USB_PD_ADO_TYPE_BATT_STATUS_CHANGE)) {
		if (port->pwr_role == TYPEC_SOURCE) {
			port->upcoming_state = GET_STATUS_SEND;
			tcpm_ams_start(port, GETTING_SOURCE_SINK_STATUS);
		} else {
			/*
			 * Do not check SinkTxOk here in case the Source doesn't set its Rp to
			 * SinkTxOk in time.
			 */
			port->ams = GETTING_SOURCE_SINK_STATUS;
			tcpm_set_state(port, GET_STATUS_SEND, 0);
		}
	} else {
		tcpm_queue_message(port, PD_MSG_CTRL_NOT_SUPP);
	}
}

static int tcpm_set_auto_vbus_discharge_threshold(struct tcpm_port *port,
						  enum typec_pwr_opmode mode, bool pps_active,
						  u32 requested_vbus_voltage)
{
	int ret;

	if (!port->tcpc->set_auto_vbus_discharge_threshold)
		return 0;

	ret = port->tcpc->set_auto_vbus_discharge_threshold(port->tcpc, mode, pps_active,
							    requested_vbus_voltage);
	tcpm_log_force(port,
		       "set_auto_vbus_discharge_threshold mode:%d pps_active:%c vbus:%u ret:%d",
		       mode, pps_active ? 'y' : 'n', requested_vbus_voltage, ret);

	return ret;
}

static void tcpm_pd_handle_state(struct tcpm_port *port,
				 enum tcpm_state state,
				 enum tcpm_ams ams,
				 unsigned int delay_ms)
{
	switch (port->state) {
	case SRC_READY:
	case SNK_READY:
		port->ams = ams;
		tcpm_set_state(port, state, delay_ms);
		break;
	/* 8.3.3.4.1.1 and 6.8.1 power transitioning */
	case SNK_TRANSITION_SINK:
	case SNK_TRANSITION_SINK_VBUS:
	case SRC_TRANSITION_SUPPLY:
		tcpm_set_state(port, HARD_RESET_SEND, 0);
		break;
	default:
		if (!tcpm_ams_interruptible(port)) {
			tcpm_set_state(port, port->pwr_role == TYPEC_SOURCE ?
				       SRC_SOFT_RESET_WAIT_SNK_TX :
				       SNK_SOFT_RESET,
				       0);
		} else {
			/* process the Message 6.8.1 */
			port->upcoming_state = state;
			port->next_ams = ams;
			tcpm_set_state(port, ready_state(port), delay_ms);
		}
		break;
	}
}

static void tcpm_pd_handle_msg(struct tcpm_port *port,
			       enum pd_msg_request message,
			       enum tcpm_ams ams)
{
	switch (port->state) {
	case SRC_READY:
	case SNK_READY:
		port->ams = ams;
		tcpm_queue_message(port, message);
		break;
	/* PD 3.0 Spec 8.3.3.4.1.1 and 6.8.1 */
	case SNK_TRANSITION_SINK:
	case SNK_TRANSITION_SINK_VBUS:
	case SRC_TRANSITION_SUPPLY:
		tcpm_set_state(port, HARD_RESET_SEND, 0);
		break;
	default:
		if (!tcpm_ams_interruptible(port)) {
			tcpm_set_state(port, port->pwr_role == TYPEC_SOURCE ?
				       SRC_SOFT_RESET_WAIT_SNK_TX :
				       SNK_SOFT_RESET,
				       0);
		} else {
			port->next_ams = ams;
			tcpm_set_state(port, ready_state(port), 0);
			/* 6.8.1 process the Message */
			tcpm_queue_message(port, message);
		}
		break;
	}
}

static void tcpm_pd_data_request(struct tcpm_port *port,
				 const struct pd_message *msg)
{
	enum pd_data_msg_type type = pd_header_type_le(msg->header);
	unsigned int cnt = pd_header_cnt_le(msg->header);
	unsigned int rev = pd_header_rev_le(msg->header);
	unsigned int i;
	enum frs_typec_current partner_frs_current;
	bool frs_enable;
	int ret;

	if (tcpm_vdm_ams(port) && type != PD_DATA_VENDOR_DEF) {
		port->vdm_state = VDM_STATE_ERR_BUSY;
		tcpm_ams_finish(port);
		mod_vdm_delayed_work(port, 0);
	}

	switch (type) {
	case PD_DATA_SOURCE_CAP:
		for (i = 0; i < cnt; i++)
			port->source_caps[i] = le32_to_cpu(msg->payload[i]);

		port->nr_source_caps = cnt;

		tcpm_log_source_caps(port);

		tcpm_validate_caps(port, port->source_caps,
				   port->nr_source_caps);

		trace_android_vh_typec_store_partner_src_caps(port, &port->nr_source_caps,
							      &port->source_caps);

		/*
		 * Adjust revision in subsequent message headers, as required,
		 * to comply with 6.2.1.1.5 of the USB PD 3.0 spec. We don't
		 * support Rev 1.0 so just do nothing in that scenario.
		 */
		if (rev == PD_REV10) {
			if (port->ams == GET_SOURCE_CAPABILITIES)
				tcpm_ams_finish(port);
			break;
		}

		if (rev < PD_MAX_REV)
			port->negotiated_rev = rev;

		if (port->pwr_role == TYPEC_SOURCE) {
			if (port->ams == GET_SOURCE_CAPABILITIES)
				tcpm_pd_handle_state(port, SRC_READY, NONE_AMS, 0);
			/* Unexpected Source Capabilities */
			else
				tcpm_pd_handle_msg(port,
						   port->negotiated_rev < PD_REV30 ?
						   PD_MSG_CTRL_REJECT :
						   PD_MSG_CTRL_NOT_SUPP,
						   NONE_AMS);
		} else if (port->state == SNK_WAIT_CAPABILITIES) {
		/*
		 * This message may be received even if VBUS is not
		 * present. This is quite unexpected; see USB PD
		 * specification, sections 8.3.3.6.3.1 and 8.3.3.6.3.2.
		 * However, at the same time, we must be ready to
		 * receive this message and respond to it 15ms after
		 * receiving PS_RDY during power swap operations, no matter
		 * if VBUS is available or not (USB PD specification,
		 * section 6.5.9.2).
		 * So we need to accept the message either way,
		 * but be prepared to keep waiting for VBUS after it was
		 * handled.
		 */
			port->ams = POWER_NEGOTIATION;
			port->in_ams = true;
			tcpm_set_state(port, SNK_NEGOTIATE_CAPABILITIES, 0);
		} else {
			if (port->ams == GET_SOURCE_CAPABILITIES)
				tcpm_ams_finish(port);
			tcpm_pd_handle_state(port, SNK_NEGOTIATE_CAPABILITIES,
					     POWER_NEGOTIATION, 0);
		}
		break;
	case PD_DATA_REQUEST:
		/*
		 * Adjust revision in subsequent message headers, as required,
		 * to comply with 6.2.1.1.5 of the USB PD 3.0 spec. We don't
		 * support Rev 1.0 so just reject in that scenario.
		 */
		if (rev == PD_REV10) {
			tcpm_pd_handle_msg(port,
					   port->negotiated_rev < PD_REV30 ?
					   PD_MSG_CTRL_REJECT :
					   PD_MSG_CTRL_NOT_SUPP,
					   NONE_AMS);
			break;
		}

		if (rev < PD_MAX_REV)
			port->negotiated_rev = rev;

		if (port->pwr_role != TYPEC_SOURCE || cnt != 1) {
			tcpm_pd_handle_msg(port,
					   port->negotiated_rev < PD_REV30 ?
					   PD_MSG_CTRL_REJECT :
					   PD_MSG_CTRL_NOT_SUPP,
					   NONE_AMS);
			break;
		}

		port->sink_request = le32_to_cpu(msg->payload[0]);

		if (port->vdm_sm_running && port->explicit_contract) {
			tcpm_pd_handle_msg(port, PD_MSG_CTRL_WAIT, port->ams);
			break;
		}

		if (port->state == SRC_SEND_CAPABILITIES)
			tcpm_set_state(port, SRC_NEGOTIATE_CAPABILITIES, 0);
		else
			tcpm_pd_handle_state(port, SRC_NEGOTIATE_CAPABILITIES,
					     POWER_NEGOTIATION, 0);
		break;
	case PD_DATA_SINK_CAP:
		/* We don't do anything with this at the moment... */
		for (i = 0; i < cnt; i++)
			port->sink_caps[i] = le32_to_cpu(msg->payload[i]);

		partner_frs_current = (port->sink_caps[0] & PDO_FIXED_FRS_CURR_MASK) >>
			PDO_FIXED_FRS_CURR_SHIFT;
		frs_enable = partner_frs_current && (partner_frs_current <=
						     port->new_source_frs_current);
		tcpm_log(port,
			 "Port partner FRS capable partner_frs_current:%u port_frs_current:%u enable:%c",
			 partner_frs_current, port->new_source_frs_current, frs_enable ? 'y' : 'n');
		if (frs_enable) {
			ret  = port->tcpc->enable_frs(port->tcpc, true);
			tcpm_log(port, "Enable FRS %s, ret:%d\n", ret ? "fail" : "success", ret);
		}

		port->nr_sink_caps = cnt;
		port->sink_cap_done = true;
		if (port->ams == GET_SINK_CAPABILITIES)
			tcpm_set_state(port, ready_state(port), 0);
		/* Unexpected Sink Capabilities */
		else
			tcpm_pd_handle_msg(port,
					   port->negotiated_rev < PD_REV30 ?
					   PD_MSG_CTRL_REJECT :
					   PD_MSG_CTRL_NOT_SUPP,
					   NONE_AMS);
		break;
	case PD_DATA_VENDOR_DEF:
		if (tcpm_vdm_ams(port) || port->nr_snk_vdo)
			tcpm_handle_vdm_request(port, msg->payload, cnt);
		else if (port->negotiated_rev > PD_REV20)
			tcpm_pd_handle_msg(port, PD_MSG_CTRL_NOT_SUPP, NONE_AMS);
		break;
	case PD_DATA_BIST:
		port->bist_request = le32_to_cpu(msg->payload[0]);
		tcpm_pd_handle_state(port, BIST_RX, BIST, 0);
		break;
	case PD_DATA_ALERT:
		if (port->state != SRC_READY && port->state != SNK_READY)
			tcpm_pd_handle_state(port, port->pwr_role == TYPEC_SOURCE ?
					     SRC_SOFT_RESET_WAIT_SNK_TX : SNK_SOFT_RESET,
					     NONE_AMS, 0);
		else
			tcpm_handle_alert(port, msg->payload, cnt);
		break;
	case PD_DATA_BATT_STATUS:
	case PD_DATA_GET_COUNTRY_INFO:
		/* Currently unsupported */
		tcpm_pd_handle_msg(port, port->negotiated_rev < PD_REV30 ?
				   PD_MSG_CTRL_REJECT :
				   PD_MSG_CTRL_NOT_SUPP,
				   NONE_AMS);
		break;
	default:
		tcpm_pd_handle_msg(port, port->negotiated_rev < PD_REV30 ?
				   PD_MSG_CTRL_REJECT :
				   PD_MSG_CTRL_NOT_SUPP,
				   NONE_AMS);
		tcpm_log(port, "Unrecognized data message type %#x", type);
		break;
	}
}

static void tcpm_pps_complete(struct tcpm_port *port, int result)
{
	if (port->pps_pending) {
		port->pps_status = result;
		port->pps_pending = false;
		complete(&port->pps_complete);
	}
}

static void tcpm_pd_ctrl_request(struct tcpm_port *port,
				 const struct pd_message *msg)
{
	enum pd_ctrl_msg_type type = pd_header_type_le(msg->header);
	enum tcpm_state next_state;

	/*
	 * Stop VDM state machine if interrupted by other Messages while NOT_SUPP is allowed in
	 * VDM AMS if waiting for VDM responses and will be handled later.
	 */
	if (tcpm_vdm_ams(port) && type != PD_CTRL_NOT_SUPP && type != PD_CTRL_GOOD_CRC) {
		port->vdm_state = VDM_STATE_ERR_BUSY;
		tcpm_ams_finish(port);
		mod_vdm_delayed_work(port, 0);
	}

	switch (type) {
	case PD_CTRL_GOOD_CRC:
	case PD_CTRL_PING:
		break;
	case PD_CTRL_GET_SOURCE_CAP:
		tcpm_pd_handle_msg(port, PD_MSG_DATA_SOURCE_CAP, GET_SOURCE_CAPABILITIES);
		break;
	case PD_CTRL_GET_SINK_CAP:
		tcpm_pd_handle_msg(port, PD_MSG_DATA_SINK_CAP, GET_SINK_CAPABILITIES);
		break;
	case PD_CTRL_GOTO_MIN:
		break;
	case PD_CTRL_PS_RDY:
		switch (port->state) {
		case SNK_TRANSITION_SINK:
			if (port->vbus_present) {
				tcpm_set_current_limit(port,
						       port->req_current_limit,
						       port->req_supply_voltage);
				port->explicit_contract = true;
				tcpm_set_auto_vbus_discharge_threshold(port,
								       TYPEC_PWR_MODE_PD,
								       port->pps_data.active,
								       port->supply_voltage);
				/* Set VDM running flag ASAP */
				if (port->data_role == TYPEC_HOST &&
				    port->send_discover)
					port->vdm_sm_running = true;
				tcpm_set_state(port, SNK_READY, 0);
			} else {
				/*
				 * Seen after power swap. Keep waiting for VBUS
				 * in a transitional state.
				 */
				tcpm_set_state(port,
					       SNK_TRANSITION_SINK_VBUS, 0);
			}
			break;
		case PR_SWAP_SRC_SNK_SOURCE_OFF_CC_DEBOUNCED:
			tcpm_set_state(port, PR_SWAP_SRC_SNK_SINK_ON, 0);
			break;
		case PR_SWAP_SNK_SRC_SINK_OFF:
			tcpm_set_state(port, PR_SWAP_SNK_SRC_SOURCE_ON, 0);
			break;
		case VCONN_SWAP_WAIT_FOR_VCONN:
			tcpm_set_state(port, VCONN_SWAP_TURN_OFF_VCONN, 0);
			break;
		case FR_SWAP_SNK_SRC_TRANSITION_TO_OFF:
			tcpm_set_state(port, FR_SWAP_SNK_SRC_NEW_SINK_READY, 0);
			break;
		default:
			tcpm_pd_handle_state(port,
					     port->pwr_role == TYPEC_SOURCE ?
					     SRC_SOFT_RESET_WAIT_SNK_TX :
					     SNK_SOFT_RESET,
					     NONE_AMS, 0);
			break;
		}
		break;
	case PD_CTRL_REJECT:
	case PD_CTRL_WAIT:
	case PD_CTRL_NOT_SUPP:
		switch (port->state) {
		case SNK_NEGOTIATE_CAPABILITIES:
			/* USB PD specification, Figure 8-43 */
			if (port->explicit_contract) {
				next_state = SNK_READY;
				if (port->data_role == TYPEC_HOST &&
				    port->send_discover)
					port->vdm_sm_running = true;
			} else {
				next_state = SNK_WAIT_CAPABILITIES;
			}

			/* Threshold was relaxed before sending Request. Restore it back. */
			tcpm_set_auto_vbus_discharge_threshold(port, TYPEC_PWR_MODE_PD,
							       port->pps_data.active,
							       port->supply_voltage);
			tcpm_set_state(port, next_state, 0);
			break;
		case SNK_NEGOTIATE_PPS_CAPABILITIES:
			/* Revert data back from any requested PPS updates */
			port->pps_data.req_out_volt = port->supply_voltage;
			port->pps_data.req_op_curr = port->current_limit;
			port->pps_status = (type == PD_CTRL_WAIT ?
					    -EAGAIN : -EOPNOTSUPP);

			if (port->data_role == TYPEC_HOST &&
			    port->send_discover)
				port->vdm_sm_running = true;

			/* Threshold was relaxed before sending Request. Restore it back. */
			tcpm_set_auto_vbus_discharge_threshold(port, TYPEC_PWR_MODE_PD,
							       port->pps_data.active,
							       port->supply_voltage);

			tcpm_set_state(port, SNK_READY, 0);
			break;
		case DR_SWAP_SEND:
			port->swap_status = (type == PD_CTRL_WAIT ?
					     -EAGAIN : -EOPNOTSUPP);
			tcpm_set_state(port, DR_SWAP_CANCEL, 0);
			break;
		case PR_SWAP_SEND:
			port->swap_status = (type == PD_CTRL_WAIT ?
					     -EAGAIN : -EOPNOTSUPP);
			tcpm_set_state(port, PR_SWAP_CANCEL, 0);
			break;
		case VCONN_SWAP_SEND:
			port->swap_status = (type == PD_CTRL_WAIT ?
					     -EAGAIN : -EOPNOTSUPP);
			tcpm_set_state(port, VCONN_SWAP_CANCEL, 0);
			break;
		case FR_SWAP_SEND:
			tcpm_set_state(port, FR_SWAP_CANCEL, 0);
			break;
		case GET_SINK_CAP:
			port->sink_cap_done = true;
			tcpm_set_state(port, ready_state(port), 0);
			break;
		case SRC_READY:
		case SNK_READY:
			if (port->vdm_state > VDM_STATE_READY) {
				port->vdm_state = VDM_STATE_DONE;
				if (tcpm_vdm_ams(port))
					tcpm_ams_finish(port);
				mod_vdm_delayed_work(port, 0);
				break;
			}
			fallthrough;
		default:
			tcpm_pd_handle_state(port,
					     port->pwr_role == TYPEC_SOURCE ?
					     SRC_SOFT_RESET_WAIT_SNK_TX :
					     SNK_SOFT_RESET,
					     NONE_AMS, 0);
			break;
		}
		break;
	case PD_CTRL_ACCEPT:
		switch (port->state) {
		case SNK_NEGOTIATE_CAPABILITIES:
			port->pps_data.active = false;
			tcpm_set_state(port, SNK_TRANSITION_SINK, 0);
			break;
		case SNK_NEGOTIATE_PPS_CAPABILITIES:
			port->pps_data.active = true;
			port->pps_data.min_volt = port->pps_data.req_min_volt;
			port->pps_data.max_volt = port->pps_data.req_max_volt;
			port->pps_data.max_curr = port->pps_data.req_max_curr;
			port->req_supply_voltage = port->pps_data.req_out_volt;
			port->req_current_limit = port->pps_data.req_op_curr;
			power_supply_changed(port->psy);
			tcpm_set_state(port, SNK_TRANSITION_SINK, 0);
			break;
		case SOFT_RESET_SEND:
			if (port->ams == SOFT_RESET_AMS)
				tcpm_ams_finish(port);
			if (port->pwr_role == TYPEC_SOURCE) {
				port->upcoming_state = SRC_SEND_CAPABILITIES;
				tcpm_ams_start(port, POWER_NEGOTIATION);
			} else {
				tcpm_set_state(port, SNK_WAIT_CAPABILITIES, 0);
			}
			break;
		case DR_SWAP_SEND:
			if (port->data_role == TYPEC_DEVICE &&
			    port->send_discover)
				port->vdm_sm_running = true;

			tcpm_set_state(port, DR_SWAP_CHANGE_DR, 0);
			break;
		case PR_SWAP_SEND:
			tcpm_set_state(port, PR_SWAP_START, 0);
			break;
		case VCONN_SWAP_SEND:
			tcpm_set_state(port, VCONN_SWAP_START, 0);
			break;
		case FR_SWAP_SEND:
			tcpm_set_state(port, FR_SWAP_SNK_SRC_TRANSITION_TO_OFF, 0);
			break;
		default:
			tcpm_pd_handle_state(port,
					     port->pwr_role == TYPEC_SOURCE ?
					     SRC_SOFT_RESET_WAIT_SNK_TX :
					     SNK_SOFT_RESET,
					     NONE_AMS, 0);
			break;
		}
		break;
	case PD_CTRL_SOFT_RESET:
		port->ams = SOFT_RESET_AMS;
		tcpm_set_state(port, SOFT_RESET, 0);
		break;
	case PD_CTRL_DR_SWAP:
		/*
		 * XXX
		 * 6.3.9: If an alternate mode is active, a request to swap
		 * alternate modes shall trigger a port reset.
		 */
		if (port->typec_caps.data != TYPEC_PORT_DRD) {
			tcpm_pd_handle_msg(port,
					   port->negotiated_rev < PD_REV30 ?
					   PD_MSG_CTRL_REJECT :
					   PD_MSG_CTRL_NOT_SUPP,
					   NONE_AMS);
		} else {
			if (port->vdm_sm_running) {
				tcpm_queue_message(port, PD_MSG_CTRL_WAIT);
				break;
			}

			tcpm_pd_handle_state(port, DR_SWAP_ACCEPT, DATA_ROLE_SWAP, 0);
		}
		break;
	case PD_CTRL_PR_SWAP:
		if (port->port_type != TYPEC_PORT_DRP) {
			tcpm_pd_handle_msg(port,
					   port->negotiated_rev < PD_REV30 ?
					   PD_MSG_CTRL_REJECT :
					   PD_MSG_CTRL_NOT_SUPP,
					   NONE_AMS);
		} else {
			if (port->vdm_sm_running) {
				tcpm_queue_message(port, PD_MSG_CTRL_WAIT);
				break;
			}

			tcpm_pd_handle_state(port, PR_SWAP_ACCEPT, POWER_ROLE_SWAP, 0);
		}
		break;
	case PD_CTRL_VCONN_SWAP:
		if (port->vdm_sm_running) {
			tcpm_queue_message(port, PD_MSG_CTRL_WAIT);
			break;
		}

		tcpm_pd_handle_state(port, VCONN_SWAP_ACCEPT, VCONN_SWAP, 0);
		break;
	case PD_CTRL_GET_SOURCE_CAP_EXT:
	case PD_CTRL_GET_STATUS:
	case PD_CTRL_FR_SWAP:
	case PD_CTRL_GET_PPS_STATUS:
	case PD_CTRL_GET_COUNTRY_CODES:
		/* Currently not supported */
		tcpm_pd_handle_msg(port,
				   port->negotiated_rev < PD_REV30 ?
				   PD_MSG_CTRL_REJECT :
				   PD_MSG_CTRL_NOT_SUPP,
				   NONE_AMS);
		break;
	default:
		tcpm_pd_handle_msg(port,
				   port->negotiated_rev < PD_REV30 ?
				   PD_MSG_CTRL_REJECT :
				   PD_MSG_CTRL_NOT_SUPP,
				   NONE_AMS);
		tcpm_log(port, "Unrecognized ctrl message type %#x", type);
		break;
	}
}

static void tcpm_pd_ext_msg_request(struct tcpm_port *port,
				    const struct pd_message *msg)
{
	enum pd_ext_msg_type type = pd_header_type_le(msg->header);
	unsigned int data_size = pd_ext_header_data_size_le(msg->ext_msg.header);

	/* stopping VDM state machine if interrupted by other Messages */
	if (tcpm_vdm_ams(port)) {
		port->vdm_state = VDM_STATE_ERR_BUSY;
		tcpm_ams_finish(port);
		mod_vdm_delayed_work(port, 0);
	}

	if (!(le16_to_cpu(msg->ext_msg.header) & PD_EXT_HDR_CHUNKED)) {
		tcpm_pd_handle_msg(port, PD_MSG_CTRL_NOT_SUPP, NONE_AMS);
		tcpm_log(port, "Unchunked extended messages unsupported");
		return;
	}

	if (data_size > PD_EXT_MAX_CHUNK_DATA) {
		tcpm_pd_handle_state(port, CHUNK_NOT_SUPP, NONE_AMS, PD_T_CHUNK_NOT_SUPP);
		tcpm_log(port, "Chunk handling not yet supported");
		return;
	}

	switch (type) {
	case PD_EXT_STATUS:
	case PD_EXT_PPS_STATUS:
		if (port->ams == GETTING_SOURCE_SINK_STATUS) {
			tcpm_ams_finish(port);
			tcpm_set_state(port, ready_state(port), 0);
		} else {
			/* unexpected Status or PPS_Status Message */
			tcpm_pd_handle_state(port, port->pwr_role == TYPEC_SOURCE ?
					     SRC_SOFT_RESET_WAIT_SNK_TX : SNK_SOFT_RESET,
					     NONE_AMS, 0);
		}
		break;
	case PD_EXT_SOURCE_CAP_EXT:
	case PD_EXT_GET_BATT_CAP:
	case PD_EXT_GET_BATT_STATUS:
	case PD_EXT_BATT_CAP:
	case PD_EXT_GET_MANUFACTURER_INFO:
	case PD_EXT_MANUFACTURER_INFO:
	case PD_EXT_SECURITY_REQUEST:
	case PD_EXT_SECURITY_RESPONSE:
	case PD_EXT_FW_UPDATE_REQUEST:
	case PD_EXT_FW_UPDATE_RESPONSE:
	case PD_EXT_COUNTRY_INFO:
	case PD_EXT_COUNTRY_CODES:
		tcpm_pd_handle_msg(port, PD_MSG_CTRL_NOT_SUPP, NONE_AMS);
		break;
	default:
		tcpm_pd_handle_msg(port, PD_MSG_CTRL_NOT_SUPP, NONE_AMS);
		tcpm_log(port, "Unrecognized extended message type %#x", type);
		break;
	}
}

static void tcpm_pd_rx_handler(struct kthread_work *work)
{
	struct pd_rx_event *event = container_of(work,
						 struct pd_rx_event, work);
	const struct pd_message *msg = &event->msg;
	unsigned int cnt = pd_header_cnt_le(msg->header);
	struct tcpm_port *port = event->port;

	mutex_lock(&port->lock);

	tcpm_log(port, "PD RX, header: %#x [%d]", le16_to_cpu(msg->header),
		 port->attached);

	if (port->attached) {
		enum pd_ctrl_msg_type type = pd_header_type_le(msg->header);
		unsigned int msgid = pd_header_msgid_le(msg->header);

		/*
		 * USB PD standard, 6.6.1.2:
		 * "... if MessageID value in a received Message is the
		 * same as the stored value, the receiver shall return a
		 * GoodCRC Message with that MessageID value and drop
		 * the Message (this is a retry of an already received
		 * Message). Note: this shall not apply to the Soft_Reset
		 * Message which always has a MessageID value of zero."
		 */
		if (msgid == port->rx_msgid && type != PD_CTRL_SOFT_RESET)
			goto done;
		port->rx_msgid = msgid;

		/*
		 * If both ends believe to be DFP/host, we have a data role
		 * mismatch.
		 */
		if (!!(le16_to_cpu(msg->header) & PD_HEADER_DATA_ROLE) ==
		    (port->data_role == TYPEC_HOST)) {
			tcpm_log(port,
				 "Data role mismatch, initiating error recovery");
			tcpm_set_state(port, ERROR_RECOVERY, 0);
		} else {
			if (le16_to_cpu(msg->header) & PD_HEADER_EXT_HDR)
				tcpm_pd_ext_msg_request(port, msg);
			else if (cnt)
				tcpm_pd_data_request(port, msg);
			else
				tcpm_pd_ctrl_request(port, msg);
		}
	}

done:
	mutex_unlock(&port->lock);
	kfree(event);
}

void tcpm_pd_receive(struct tcpm_port *port, const struct pd_message *msg)
{
	struct pd_rx_event *event;

	event = kzalloc(sizeof(*event), GFP_ATOMIC);
	if (!event)
		return;

	kthread_init_work(&event->work, tcpm_pd_rx_handler);
	event->port = port;
	memcpy(&event->msg, msg, sizeof(*msg));
	kthread_queue_work(port->wq, &event->work);
}
EXPORT_SYMBOL_GPL(tcpm_pd_receive);

static int tcpm_pd_send_control(struct tcpm_port *port,
				enum pd_ctrl_msg_type type)
{
	struct pd_message msg;

	memset(&msg, 0, sizeof(msg));
	msg.header = PD_HEADER_LE(type, port->pwr_role,
				  port->data_role,
				  port->negotiated_rev,
				  port->message_id, 0);

	return tcpm_pd_transmit(port, TCPC_TX_SOP, &msg);
}

/*
 * Send queued message without affecting state.
 * Return true if state machine should go back to sleep,
 * false otherwise.
 */
static bool tcpm_send_queued_message(struct tcpm_port *port)
{
	enum pd_msg_request queued_message;
	int ret;

	do {
		queued_message = port->queued_message;
		port->queued_message = PD_MSG_NONE;

		switch (queued_message) {
		case PD_MSG_CTRL_WAIT:
			tcpm_pd_send_control(port, PD_CTRL_WAIT);
			break;
		case PD_MSG_CTRL_REJECT:
			tcpm_pd_send_control(port, PD_CTRL_REJECT);
			break;
		case PD_MSG_CTRL_NOT_SUPP:
			tcpm_pd_send_control(port, PD_CTRL_NOT_SUPP);
			break;
		case PD_MSG_DATA_SINK_CAP:
			ret = tcpm_pd_send_sink_caps(port);
			if (ret < 0) {
				tcpm_log(port, "Unable to send snk caps, ret=%d", ret);
				tcpm_set_state(port, SNK_SOFT_RESET, 0);
			}
			tcpm_ams_finish(port);
			break;
		case PD_MSG_DATA_SOURCE_CAP:
			ret = tcpm_pd_send_source_caps(port);
			if (ret < 0) {
				tcpm_log(port,
					 "Unable to send src caps, ret=%d",
					 ret);
				tcpm_set_state(port, SOFT_RESET_SEND, 0);
			} else if (port->pwr_role == TYPEC_SOURCE) {
				tcpm_ams_finish(port);
				tcpm_set_state(port, HARD_RESET_SEND,
					       PD_T_SENDER_RESPONSE);
			} else {
				tcpm_ams_finish(port);
			}
			break;
		default:
			break;
		}
	} while (port->queued_message != PD_MSG_NONE);

	if (port->delayed_state != INVALID_STATE) {
		if (ktime_after(port->delayed_runtime, ktime_get())) {
			mod_tcpm_delayed_work(port, ktime_to_ms(ktime_sub(port->delayed_runtime,
									  ktime_get())));
			return true;
		}
		port->delayed_state = INVALID_STATE;
	}
	return false;
}

static int tcpm_pd_check_request(struct tcpm_port *port)
{
	u32 pdo, rdo = port->sink_request;
	unsigned int max, op, pdo_max, index;
	enum pd_pdo_type type;

	index = rdo_index(rdo);
	if (!index || index > port->nr_src_pdo)
		return -EINVAL;

	pdo = port->src_pdo[index - 1];
	type = pdo_type(pdo);
	switch (type) {
	case PDO_TYPE_FIXED:
	case PDO_TYPE_VAR:
		max = rdo_max_current(rdo);
		op = rdo_op_current(rdo);
		pdo_max = pdo_max_current(pdo);

		if (op > pdo_max)
			return -EINVAL;
		if (max > pdo_max && !(rdo & RDO_CAP_MISMATCH))
			return -EINVAL;

		if (type == PDO_TYPE_FIXED)
			tcpm_log(port,
				 "Requested %u mV, %u mA for %u / %u mA",
				 pdo_fixed_voltage(pdo), pdo_max, op, max);
		else
			tcpm_log(port,
				 "Requested %u -> %u mV, %u mA for %u / %u mA",
				 pdo_min_voltage(pdo), pdo_max_voltage(pdo),
				 pdo_max, op, max);
		break;
	case PDO_TYPE_BATT:
		max = rdo_max_power(rdo);
		op = rdo_op_power(rdo);
		pdo_max = pdo_max_power(pdo);

		if (op > pdo_max)
			return -EINVAL;
		if (max > pdo_max && !(rdo & RDO_CAP_MISMATCH))
			return -EINVAL;
		tcpm_log(port,
			 "Requested %u -> %u mV, %u mW for %u / %u mW",
			 pdo_min_voltage(pdo), pdo_max_voltage(pdo),
			 pdo_max, op, max);
		break;
	default:
		return -EINVAL;
	}

	port->op_vsafe5v = index == 1;

	return 0;
}

#define min_power(x, y) min(pdo_max_power(x), pdo_max_power(y))
#define min_current(x, y) min(pdo_max_current(x), pdo_max_current(y))

static int tcpm_pd_select_pdo(struct tcpm_port *port, int *sink_pdo,
			      int *src_pdo)
{
	unsigned int i, j, max_src_mv = 0, min_src_mv = 0, max_mw = 0,
		     max_mv = 0, src_mw = 0, src_ma = 0, max_snk_mv = 0,
		     min_snk_mv = 0;
	int ret = -EINVAL;

	port->pps_data.supported = false;
	port->usb_type = POWER_SUPPLY_USB_TYPE_PD;
	power_supply_changed(port->psy);

	/*
	 * Select the source PDO providing the most power which has a
	 * matchig sink cap.
	 */
	for (i = 0; i < port->nr_source_caps; i++) {
		u32 pdo = port->source_caps[i];
		enum pd_pdo_type type = pdo_type(pdo);

		switch (type) {
		case PDO_TYPE_FIXED:
			max_src_mv = pdo_fixed_voltage(pdo);
			min_src_mv = max_src_mv;
			break;
		case PDO_TYPE_BATT:
		case PDO_TYPE_VAR:
			max_src_mv = pdo_max_voltage(pdo);
			min_src_mv = pdo_min_voltage(pdo);
			break;
		case PDO_TYPE_APDO:
			if (pdo_apdo_type(pdo) == APDO_TYPE_PPS) {
				port->pps_data.supported = true;
				port->usb_type =
					POWER_SUPPLY_USB_TYPE_PD_PPS;
				power_supply_changed(port->psy);
			}
			continue;
		default:
			tcpm_log(port, "Invalid source PDO type, ignoring");
			continue;
		}

		switch (type) {
		case PDO_TYPE_FIXED:
		case PDO_TYPE_VAR:
			src_ma = pdo_max_current(pdo);
			src_mw = src_ma * min_src_mv / 1000;
			break;
		case PDO_TYPE_BATT:
			src_mw = pdo_max_power(pdo);
			break;
		case PDO_TYPE_APDO:
			continue;
		default:
			tcpm_log(port, "Invalid source PDO type, ignoring");
			continue;
		}

		for (j = 0; j < port->nr_snk_pdo; j++) {
			pdo = port->snk_pdo[j];

			switch (pdo_type(pdo)) {
			case PDO_TYPE_FIXED:
				max_snk_mv = pdo_fixed_voltage(pdo);
				min_snk_mv = max_snk_mv;
				break;
			case PDO_TYPE_BATT:
			case PDO_TYPE_VAR:
				max_snk_mv = pdo_max_voltage(pdo);
				min_snk_mv = pdo_min_voltage(pdo);
				break;
			case PDO_TYPE_APDO:
				continue;
			default:
				tcpm_log(port, "Invalid sink PDO type, ignoring");
				continue;
			}

			if (max_src_mv <= max_snk_mv &&
				min_src_mv >= min_snk_mv) {
				/* Prefer higher voltages if available */
				if ((src_mw == max_mw && min_src_mv > max_mv) ||
							src_mw > max_mw) {
					*src_pdo = i;
					*sink_pdo = j;
					max_mw = src_mw;
					max_mv = min_src_mv;
					ret = 0;
				}
			}
		}
	}

	return ret;
}

#define min_pps_apdo_current(x, y)	\
	min(pdo_pps_apdo_max_current(x), pdo_pps_apdo_max_current(y))

static unsigned int tcpm_pd_select_pps_apdo(struct tcpm_port *port)
{
	unsigned int i, j, max_mw = 0, max_mv = 0;
	unsigned int min_src_mv, max_src_mv, src_ma, src_mw;
	unsigned int min_snk_mv, max_snk_mv;
	unsigned int max_op_mv;
	u32 pdo, src, snk;
	unsigned int src_pdo = 0, snk_pdo = 0;

	/*
	 * Select the source PPS APDO providing the most power while staying
	 * within the board's limits. We skip the first PDO as this is always
	 * 5V 3A.
	 */
	for (i = 1; i < port->nr_source_caps; ++i) {
		pdo = port->source_caps[i];

		switch (pdo_type(pdo)) {
		case PDO_TYPE_APDO:
			if (pdo_apdo_type(pdo) != APDO_TYPE_PPS) {
				tcpm_log(port, "Not PPS APDO (source), ignoring");
				continue;
			}

			min_src_mv = pdo_pps_apdo_min_voltage(pdo);
			max_src_mv = pdo_pps_apdo_max_voltage(pdo);
			src_ma = pdo_pps_apdo_max_current(pdo);
			src_mw = (src_ma * max_src_mv) / 1000;

			/*
			 * Now search through the sink PDOs to find a matching
			 * PPS APDO. Again skip the first sink PDO as this will
			 * always be 5V 3A.
			 */
			for (j = 1; j < port->nr_snk_pdo; j++) {
				pdo = port->snk_pdo[j];

				switch (pdo_type(pdo)) {
				case PDO_TYPE_APDO:
					if (pdo_apdo_type(pdo) != APDO_TYPE_PPS) {
						tcpm_log(port,
							 "Not PPS APDO (sink), ignoring");
						continue;
					}

					min_snk_mv =
						pdo_pps_apdo_min_voltage(pdo);
					max_snk_mv =
						pdo_pps_apdo_max_voltage(pdo);
					break;
				default:
					tcpm_log(port,
						 "Not APDO type (sink), ignoring");
					continue;
				}

				if (min_src_mv <= max_snk_mv &&
				    max_src_mv >= min_snk_mv) {
					max_op_mv = min(max_src_mv, max_snk_mv);
					src_mw = (max_op_mv * src_ma) / 1000;
					/* Prefer higher voltages if available */
					if ((src_mw == max_mw &&
					     max_op_mv > max_mv) ||
					    src_mw > max_mw) {
						src_pdo = i;
						snk_pdo = j;
						max_mw = src_mw;
						max_mv = max_op_mv;
					}
				}
			}

			break;
		default:
			tcpm_log(port, "Not APDO type (source), ignoring");
			continue;
		}
	}

	if (src_pdo) {
		src = port->source_caps[src_pdo];
		snk = port->snk_pdo[snk_pdo];

		port->pps_data.req_min_volt = max(pdo_pps_apdo_min_voltage(src),
						  pdo_pps_apdo_min_voltage(snk));
		port->pps_data.req_max_volt = min(pdo_pps_apdo_max_voltage(src),
						  pdo_pps_apdo_max_voltage(snk));
		port->pps_data.req_max_curr = min_pps_apdo_current(src, snk);
		port->pps_data.req_out_volt = min(port->pps_data.req_max_volt,
						  max(port->pps_data.req_min_volt,
						      port->pps_data.req_out_volt));
		port->pps_data.req_op_curr = min(port->pps_data.req_max_curr,
						 port->pps_data.req_op_curr);
	}

	return src_pdo;
}

static int tcpm_pd_build_request(struct tcpm_port *port, u32 *rdo)
{
	unsigned int mv, ma, mw, flags;
	unsigned int max_ma, max_mw;
	enum pd_pdo_type type;
	u32 pdo, matching_snk_pdo;
	int src_pdo_index = 0;
	int snk_pdo_index = 0;
	int ret;

	ret = tcpm_pd_select_pdo(port, &snk_pdo_index, &src_pdo_index);
	if (ret < 0)
		return ret;

	pdo = port->source_caps[src_pdo_index];
	matching_snk_pdo = port->snk_pdo[snk_pdo_index];
	type = pdo_type(pdo);

	switch (type) {
	case PDO_TYPE_FIXED:
		mv = pdo_fixed_voltage(pdo);
		break;
	case PDO_TYPE_BATT:
	case PDO_TYPE_VAR:
		mv = pdo_min_voltage(pdo);
		break;
	default:
		tcpm_log(port, "Invalid PDO selected!");
		return -EINVAL;
	}

	/* Select maximum available current within the sink pdo's limit */
	if (type == PDO_TYPE_BATT) {
		mw = min_power(pdo, matching_snk_pdo);
		ma = 1000 * mw / mv;
	} else {
		ma = min_current(pdo, matching_snk_pdo);
		mw = ma * mv / 1000;
	}

	flags = RDO_USB_COMM | RDO_NO_SUSPEND;

	/* Set mismatch bit if offered power is less than operating power */
	max_ma = ma;
	max_mw = mw;
	if (mw < port->operating_snk_mw) {
		flags |= RDO_CAP_MISMATCH;
		if (type == PDO_TYPE_BATT &&
		    (pdo_max_power(matching_snk_pdo) > pdo_max_power(pdo)))
			max_mw = pdo_max_power(matching_snk_pdo);
		else if (pdo_max_current(matching_snk_pdo) >
			 pdo_max_current(pdo))
			max_ma = pdo_max_current(matching_snk_pdo);
	}

	tcpm_log(port, "cc=%d cc1=%d cc2=%d vbus=%d vconn=%s polarity=%d",
		 port->cc_req, port->cc1, port->cc2, port->vbus_source,
		 port->vconn_role == TYPEC_SOURCE ? "source" : "sink",
		 port->polarity);

	if (type == PDO_TYPE_BATT) {
		*rdo = RDO_BATT(src_pdo_index + 1, mw, max_mw, flags);

		tcpm_log(port, "Requesting PDO %d: %u mV, %u mW%s",
			 src_pdo_index, mv, mw,
			 flags & RDO_CAP_MISMATCH ? " [mismatch]" : "");
	} else {
		*rdo = RDO_FIXED(src_pdo_index + 1, ma, max_ma, flags);

		tcpm_log(port, "Requesting PDO %d: %u mV, %u mA%s",
			 src_pdo_index, mv, ma,
			 flags & RDO_CAP_MISMATCH ? " [mismatch]" : "");
	}

	port->req_current_limit = ma;
	port->req_supply_voltage = mv;

	return 0;
}

static int tcpm_pd_send_request(struct tcpm_port *port)
{
	struct pd_message msg;
	int ret;
	u32 rdo;

	ret = tcpm_pd_build_request(port, &rdo);
	if (ret < 0)
		return ret;

	/*
	 * Relax the threshold as voltage will be adjusted after Accept Message plus tSrcTransition.
	 * It is safer to modify the threshold here.
	 */
	tcpm_set_auto_vbus_discharge_threshold(port, TYPEC_PWR_MODE_USB, false, 0);

	memset(&msg, 0, sizeof(msg));
	msg.header = PD_HEADER_LE(PD_DATA_REQUEST,
				  port->pwr_role,
				  port->data_role,
				  port->negotiated_rev,
				  port->message_id, 1);
	msg.payload[0] = cpu_to_le32(rdo);

	return tcpm_pd_transmit(port, TCPC_TX_SOP, &msg);
}

static int tcpm_pd_build_pps_request(struct tcpm_port *port, u32 *rdo)
{
	unsigned int out_mv, op_ma, op_mw, max_mv, max_ma, flags;
	enum pd_pdo_type type;
	unsigned int src_pdo_index;
	u32 pdo;

	src_pdo_index = tcpm_pd_select_pps_apdo(port);
	if (!src_pdo_index)
		return -EOPNOTSUPP;

	pdo = port->source_caps[src_pdo_index];
	type = pdo_type(pdo);

	switch (type) {
	case PDO_TYPE_APDO:
		if (pdo_apdo_type(pdo) != APDO_TYPE_PPS) {
			tcpm_log(port, "Invalid APDO selected!");
			return -EINVAL;
		}
		max_mv = port->pps_data.req_max_volt;
		max_ma = port->pps_data.req_max_curr;
		out_mv = port->pps_data.req_out_volt;
		op_ma = port->pps_data.req_op_curr;
		break;
	default:
		tcpm_log(port, "Invalid PDO selected!");
		return -EINVAL;
	}

	flags = RDO_USB_COMM | RDO_NO_SUSPEND;

	op_mw = (op_ma * out_mv) / 1000;
	if (op_mw < port->operating_snk_mw) {
		/*
		 * Try raising current to meet power needs. If that's not enough
		 * then try upping the voltage. If that's still not enough
		 * then we've obviously chosen a PPS APDO which really isn't
		 * suitable so abandon ship.
		 */
		op_ma = (port->operating_snk_mw * 1000) / out_mv;
		if ((port->operating_snk_mw * 1000) % out_mv)
			++op_ma;
		op_ma += RDO_PROG_CURR_MA_STEP - (op_ma % RDO_PROG_CURR_MA_STEP);

		if (op_ma > max_ma) {
			op_ma = max_ma;
			out_mv = (port->operating_snk_mw * 1000) / op_ma;
			if ((port->operating_snk_mw * 1000) % op_ma)
				++out_mv;
			out_mv += RDO_PROG_VOLT_MV_STEP -
				  (out_mv % RDO_PROG_VOLT_MV_STEP);

			if (out_mv > max_mv) {
				tcpm_log(port, "Invalid PPS APDO selected!");
				return -EINVAL;
			}
		}
	}

	tcpm_log(port, "cc=%d cc1=%d cc2=%d vbus=%d vconn=%s polarity=%d",
		 port->cc_req, port->cc1, port->cc2, port->vbus_source,
		 port->vconn_role == TYPEC_SOURCE ? "source" : "sink",
		 port->polarity);

	*rdo = RDO_PROG(src_pdo_index + 1, out_mv, op_ma, flags);

	tcpm_log(port, "Requesting APDO %d: %u mV, %u mA",
		 src_pdo_index, out_mv, op_ma);

	port->pps_data.req_op_curr = op_ma;
	port->pps_data.req_out_volt = out_mv;

	return 0;
}

static int tcpm_pd_send_pps_request(struct tcpm_port *port)
{
	struct pd_message msg;
	int ret;
	u32 rdo;

	ret = tcpm_pd_build_pps_request(port, &rdo);
	if (ret < 0)
		return ret;

	/* Relax the threshold as voltage will be adjusted right after Accept Message. */
	tcpm_set_auto_vbus_discharge_threshold(port, TYPEC_PWR_MODE_USB, false, 0);

	memset(&msg, 0, sizeof(msg));
	msg.header = PD_HEADER_LE(PD_DATA_REQUEST,
				  port->pwr_role,
				  port->data_role,
				  port->negotiated_rev,
				  port->message_id, 1);
	msg.payload[0] = cpu_to_le32(rdo);

	return tcpm_pd_transmit(port, TCPC_TX_SOP, &msg);
}

static int tcpm_set_vbus(struct tcpm_port *port, bool enable)
{
	int ret;

	if (enable && port->vbus_charge)
		return -EINVAL;

	tcpm_log(port, "vbus:=%d charge=%d", enable, port->vbus_charge);

	ret = port->tcpc->set_vbus(port->tcpc, enable, port->vbus_charge);
	if (ret < 0)
		return ret;

	port->vbus_source = enable;
	return 0;
}

static int tcpm_set_charge(struct tcpm_port *port, bool charge)
{
	int ret;

	if (charge && port->vbus_source)
		return -EINVAL;

	if (charge != port->vbus_charge) {
		tcpm_log(port, "vbus=%d charge:=%d", port->vbus_source, charge);
		ret = port->tcpc->set_vbus(port->tcpc, port->vbus_source,
					   charge);
		if (ret < 0)
			return ret;
	}
	port->vbus_charge = charge;
	power_supply_changed(port->psy);
	return 0;
}

static bool tcpm_start_toggling(struct tcpm_port *port, enum typec_cc_status cc)
{
	int ret;

	if (!port->tcpc->start_toggling)
		return false;

	tcpm_log_force(port, "Start toggling");
	ret = port->tcpc->start_toggling(port->tcpc, port->port_type, cc);
	return ret == 0;
}

static int tcpm_init_vbus(struct tcpm_port *port)
{
	int ret;

	ret = port->tcpc->set_vbus(port->tcpc, false, false);
	port->vbus_source = false;
	port->vbus_charge = false;
	return ret;
}

static int tcpm_init_vconn(struct tcpm_port *port)
{
	int ret;

	ret = port->tcpc->set_vconn(port->tcpc, false);
	port->vconn_role = TYPEC_SINK;
	return ret;
}

static void tcpm_typec_connect(struct tcpm_port *port)
{
	if (!port->connected) {
		/* Make sure we don't report stale identity information */
		memset(&port->partner_ident, 0, sizeof(port->partner_ident));
		port->partner_desc.usb_pd = port->pd_capable;
		if (tcpm_port_is_debug(port))
			port->partner_desc.accessory = TYPEC_ACCESSORY_DEBUG;
		else if (tcpm_port_is_audio(port))
			port->partner_desc.accessory = TYPEC_ACCESSORY_AUDIO;
		else
			port->partner_desc.accessory = TYPEC_ACCESSORY_NONE;
		port->partner = typec_register_partner(port->typec_port,
						       &port->partner_desc);
		port->connected = true;
	}
}

static int tcpm_src_attach(struct tcpm_port *port)
{
	enum typec_cc_polarity polarity =
				port->cc2 == TYPEC_CC_RD ? TYPEC_POLARITY_CC2
							 : TYPEC_POLARITY_CC1;
	int ret;

	if (port->attached)
		return 0;

	ret = tcpm_set_polarity(port, polarity);
	if (ret < 0)
		return ret;

	tcpm_enable_auto_vbus_discharge(port, true);

	ret = tcpm_set_roles(port, true, TYPEC_SOURCE, tcpm_data_role_for_source(port));
	if (ret < 0)
		return ret;

	ret = port->tcpc->set_pd_rx(port->tcpc, true);
	if (ret < 0)
		goto out_disable_mux;

	/*
	 * USB Type-C specification, version 1.2,
	 * chapter 4.5.2.2.8.1 (Attached.SRC Requirements)
	 * Enable VCONN only if the non-RD port is set to RA.
	 */
	if ((polarity == TYPEC_POLARITY_CC1 && port->cc2 == TYPEC_CC_RA) ||
	    (polarity == TYPEC_POLARITY_CC2 && port->cc1 == TYPEC_CC_RA)) {
		ret = tcpm_set_vconn(port, true);
		if (ret < 0)
			goto out_disable_pd;
	}

	ret = tcpm_set_vbus(port, true);
	if (ret < 0)
		goto out_disable_vconn;

	port->pd_capable = false;

	port->partner = NULL;

	port->attached = true;
	port->debouncing = false;
	port->send_discover = true;

	return 0;

out_disable_vconn:
	tcpm_set_vconn(port, false);
out_disable_pd:
	port->tcpc->set_pd_rx(port->tcpc, false);
out_disable_mux:
	tcpm_mux_set(port, TYPEC_STATE_SAFE, USB_ROLE_NONE,
		     TYPEC_ORIENTATION_NONE);
	return ret;
}

static void tcpm_typec_disconnect(struct tcpm_port *port)
{
	if (port->connected) {
		typec_unregister_partner(port->partner);
		port->partner = NULL;
		port->connected = false;
	}
}

static void tcpm_unregister_altmodes(struct tcpm_port *port)
{
	struct pd_mode_data *modep = &port->mode_data;
	int i;

	for (i = 0; i < modep->altmodes; i++) {
		typec_unregister_altmode(port->partner_altmode[i]);
		port->partner_altmode[i] = NULL;
	}

	memset(modep, 0, sizeof(*modep));
}

static void tcpm_set_partner_usb_comm_capable(struct tcpm_port *port, bool capable)
{
	tcpm_log(port, "Setting usb_comm capable %s", capable ? "true" : "false");

	if (port->tcpc->set_partner_usb_comm_capable)
		port->tcpc->set_partner_usb_comm_capable(port->tcpc, capable);
}

static void tcpm_reset_port(struct tcpm_port *port)
{
	tcpm_enable_auto_vbus_discharge(port, false);
	port->in_ams = false;
	port->ams = NONE_AMS;
	port->vdm_sm_running = false;
	tcpm_unregister_altmodes(port);
	tcpm_typec_disconnect(port);
	port->attached = false;
	port->pd_capable = false;
	port->pps_data.supported = false;
	tcpm_set_partner_usb_comm_capable(port, false);

	/*
	 * First Rx ID should be 0; set this to a sentinel of -1 so that
	 * we can check tcpm_pd_rx_handler() if we had seen it before.
	 */
	port->rx_msgid = -1;

	port->tcpc->set_pd_rx(port->tcpc, false);
	tcpm_init_vbus(port);	/* also disables charging */
	tcpm_init_vconn(port);
	tcpm_set_current_limit(port, 0, 0);
	tcpm_set_polarity(port, TYPEC_POLARITY_CC1);
	tcpm_mux_set(port, TYPEC_STATE_SAFE, USB_ROLE_NONE,
		     TYPEC_ORIENTATION_NONE);
	tcpm_set_attached_state(port, false);
	port->try_src_count = 0;
	port->try_snk_count = 0;
	port->usb_type = POWER_SUPPLY_USB_TYPE_C;
	power_supply_changed(port->psy);
	port->nr_sink_caps = 0;
	port->sink_cap_done = false;
	if (port->tcpc->enable_frs)
		port->tcpc->enable_frs(port->tcpc, false);
}

static void tcpm_detach(struct tcpm_port *port)
{
	if (tcpm_port_is_disconnected(port))
		port->hard_reset_count = 0;

	if (!port->attached)
		return;

	if (port->tcpc->set_bist_data) {
		tcpm_log(port, "disable BIST MODE TESTDATA");
		port->tcpc->set_bist_data(port->tcpc, false);
	}

	tcpm_reset_port(port);
}

static void tcpm_src_detach(struct tcpm_port *port)
{
	tcpm_detach(port);
}

static int tcpm_snk_attach(struct tcpm_port *port)
{
	int ret;

	if (port->attached)
		return 0;

	ret = tcpm_set_polarity(port, port->cc2 != TYPEC_CC_OPEN ?
				TYPEC_POLARITY_CC2 : TYPEC_POLARITY_CC1);
	if (ret < 0)
		return ret;

	tcpm_enable_auto_vbus_discharge(port, true);

	ret = tcpm_set_roles(port, true, TYPEC_SINK, tcpm_data_role_for_sink(port));
	if (ret < 0)
		return ret;

	port->pd_capable = false;

	port->partner = NULL;

	port->attached = true;
	port->debouncing = false;
	port->send_discover = true;

	return 0;
}

static void tcpm_snk_detach(struct tcpm_port *port)
{
	tcpm_detach(port);
}

static int tcpm_acc_attach(struct tcpm_port *port)
{
	int ret;

	if (port->attached)
		return 0;

	ret = tcpm_set_roles(port, true, TYPEC_SOURCE,
			     tcpm_data_role_for_source(port));
	if (ret < 0)
		return ret;

	port->partner = NULL;

	tcpm_typec_connect(port);

	port->attached = true;
	port->debouncing = false;

	return 0;
}

static void tcpm_acc_detach(struct tcpm_port *port)
{
	tcpm_detach(port);
}

static inline enum tcpm_state hard_reset_state(struct tcpm_port *port)
{
	if (port->hard_reset_count < PD_N_HARD_RESET_COUNT)
		return HARD_RESET_SEND;
	if (port->pd_capable)
		return ERROR_RECOVERY;
	if (port->pwr_role == TYPEC_SOURCE)
		return SRC_UNATTACHED;
	if (port->state == SNK_WAIT_CAPABILITIES)
		return SNK_READY;
	return SNK_UNATTACHED;
}

static inline enum tcpm_state unattached_state(struct tcpm_port *port)
{
	if (port->port_type == TYPEC_PORT_DRP) {
		if (port->pwr_role == TYPEC_SOURCE)
			return SRC_UNATTACHED;
		else
			return SNK_UNATTACHED;
	} else if (port->port_type == TYPEC_PORT_SRC) {
		return SRC_UNATTACHED;
	}

	return SNK_UNATTACHED;
}

bool tcpm_is_toggling(struct tcpm_port *port)
{
	if (port->port_type == TYPEC_PORT_DRP)
		return port->state == SRC_UNATTACHED || port->state == SNK_UNATTACHED ||
			port->state == TOGGLING;

	return false;
}
EXPORT_SYMBOL_GPL(tcpm_is_toggling);

static void tcpm_swap_complete(struct tcpm_port *port, int result)
{
	if (port->swap_pending) {
		port->swap_status = result;
		port->swap_pending = false;
		port->non_pd_role_swap = false;
		complete(&port->swap_complete);
	}
}

static enum typec_pwr_opmode tcpm_get_pwr_opmode(enum typec_cc_status cc)
{
	switch (cc) {
	case TYPEC_CC_RP_1_5:
		return TYPEC_PWR_MODE_1_5A;
	case TYPEC_CC_RP_3_0:
		return TYPEC_PWR_MODE_3_0A;
	case TYPEC_CC_RP_DEF:
	default:
		return TYPEC_PWR_MODE_USB;
	}
}

static void run_state_machine(struct tcpm_port *port)
{
	int ret;
	enum typec_pwr_opmode opmode;
	unsigned int msecs, timer_val_msecs;
	enum tcpm_state upcoming_state;
	const char *state_name;
	u32 current_limit;
	bool adjust;

	port->enter_state = port->state;
	switch (port->state) {
	case TOGGLING:
		break;
	/* SRC states */
	case SRC_UNATTACHED:
		if (!port->non_pd_role_swap)
			tcpm_swap_complete(port, -ENOTCONN);
		tcpm_src_detach(port);
		if (port->debouncing) {
			port->debouncing = false;
			if (port->tcpc->check_contaminant &&
			    port->tcpc->check_contaminant(port->tcpc)) {
				/* Contaminant detection would handle toggling */
				tcpm_set_state(port, TOGGLING, 0);
				break;
			}
		}
		if (tcpm_start_toggling(port, tcpm_rp_cc(port))) {
			tcpm_set_state(port, TOGGLING, 0);
			break;
		}
		tcpm_set_cc(port, tcpm_rp_cc(port));
		if (port->port_type == TYPEC_PORT_DRP)
			tcpm_set_state(port, SNK_UNATTACHED, PD_T_DRP_SNK);
		break;
	case SRC_ATTACH_WAIT:
		port->debouncing = true;
		timer_val_msecs = PD_T_CC_DEBOUNCE;
		trace_android_vh_typec_tcpm_get_timer(tcpm_states[SRC_ATTACH_WAIT],
						      CC_DEBOUNCE, &timer_val_msecs);
		if (tcpm_port_is_debug(port))
			tcpm_set_state(port, DEBUG_ACC_ATTACHED,
				       timer_val_msecs);
		else if (tcpm_port_is_audio(port))
			tcpm_set_state(port, AUDIO_ACC_ATTACHED,
				       timer_val_msecs);
		else if (tcpm_port_is_source(port) && port->vbus_vsafe0v)
			tcpm_set_state(port,
				       tcpm_try_snk(port) ? SNK_TRY
							  : SRC_ATTACHED,
				       timer_val_msecs);
		break;

	case SNK_TRY:
		port->debouncing = false;
		port->try_snk_count++;
		/*
		 * Requirements:
		 * - Do not drive vconn or vbus
		 * - Terminate CC pins (both) to Rd
		 * Action:
		 * - Wait for tDRPTry (PD_T_DRP_TRY).
		 *   Until then, ignore any state changes.
		 */
		tcpm_set_cc(port, TYPEC_CC_RD);
		tcpm_set_state(port, SNK_TRY_WAIT, PD_T_DRP_TRY);
		break;
	case SNK_TRY_WAIT:
		if (tcpm_port_is_sink(port)) {
			tcpm_set_state(port, SNK_TRY_WAIT_DEBOUNCE, 0);
		} else {
			tcpm_set_state(port, SRC_TRYWAIT, 0);
			port->max_wait = 0;
		}
		break;
	case SNK_TRY_WAIT_DEBOUNCE:
		tcpm_set_state(port, SNK_TRY_WAIT_DEBOUNCE_CHECK_VBUS,
			       PD_T_TRY_CC_DEBOUNCE);
		break;
	case SNK_TRY_WAIT_DEBOUNCE_CHECK_VBUS:
		if (port->vbus_present && tcpm_port_is_sink(port))
			tcpm_set_state(port, SNK_ATTACHED, 0);
		else
			port->max_wait = 0;
		break;
	case SRC_TRYWAIT:
		tcpm_set_cc(port, tcpm_rp_cc(port));
		if (port->max_wait == 0) {
			port->max_wait = jiffies +
					 msecs_to_jiffies(PD_T_DRP_TRY);
			tcpm_set_state(port, SRC_TRYWAIT_UNATTACHED,
				       PD_T_DRP_TRY);
		} else {
			if (time_is_after_jiffies(port->max_wait))
				tcpm_set_state(port, SRC_TRYWAIT_UNATTACHED,
					       jiffies_to_msecs(port->max_wait -
								jiffies));
			else
				tcpm_set_state(port, SNK_UNATTACHED, 0);
		}
		break;
	case SRC_TRYWAIT_DEBOUNCE:
		timer_val_msecs = PD_T_CC_DEBOUNCE;
		trace_android_vh_typec_tcpm_get_timer(tcpm_states[SRC_TRYWAIT_DEBOUNCE],
						      CC_DEBOUNCE, &timer_val_msecs);
		tcpm_set_state(port, SRC_ATTACHED, timer_val_msecs);
		break;
	case SRC_TRYWAIT_UNATTACHED:
		tcpm_set_state(port, SNK_UNATTACHED, 0);
		break;

	case SRC_ATTACHED:
		ret = tcpm_src_attach(port);
		tcpm_set_state(port, SRC_UNATTACHED,
			       ret < 0 ? 0 : PD_T_PS_SOURCE_ON);
		break;
	case SRC_STARTUP:
		opmode =  tcpm_get_pwr_opmode(tcpm_rp_cc(port));
		typec_set_pwr_opmode(port->typec_port, opmode);
		port->pwr_opmode = TYPEC_PWR_MODE_USB;
		port->caps_count = 0;
		port->negotiated_rev = PD_MAX_REV;
		port->message_id = 0;
		port->rx_msgid = -1;
		port->explicit_contract = false;
		/* SNK -> SRC POWER/FAST_ROLE_SWAP finished */
		if (port->ams == POWER_ROLE_SWAP ||
		    port->ams == FAST_ROLE_SWAP)
			tcpm_ams_finish(port);
		port->upcoming_state = SRC_SEND_CAPABILITIES;
		tcpm_ams_start(port, POWER_NEGOTIATION);
		break;
	case SRC_SEND_CAPABILITIES:
		port->caps_count++;
		if (port->caps_count > PD_N_CAPS_COUNT) {
			tcpm_set_state(port, SRC_READY, 0);
			break;
		}
		ret = tcpm_pd_send_source_caps(port);
		if (ret < 0) {
			tcpm_set_state(port, SRC_SEND_CAPABILITIES,
				       PD_T_SEND_SOURCE_CAP);
		} else {
			/*
			 * Per standard, we should clear the reset counter here.
			 * However, that can result in state machine hang-ups.
			 * Reset it only in READY state to improve stability.
			 */
			/* port->hard_reset_count = 0; */
			port->caps_count = 0;
			port->pd_capable = true;
			tcpm_set_state_cond(port, SRC_SEND_CAPABILITIES_TIMEOUT,
					    PD_T_SEND_SOURCE_CAP);
		}
		break;
	case SRC_SEND_CAPABILITIES_TIMEOUT:
		/*
		 * Error recovery for a PD_DATA_SOURCE_CAP reply timeout.
		 *
		 * PD 2.0 sinks are supposed to accept src-capabilities with a
		 * 3.0 header and simply ignore any src PDOs which the sink does
		 * not understand such as PPS but some 2.0 sinks instead ignore
		 * the entire PD_DATA_SOURCE_CAP message, causing contract
		 * negotiation to fail.
		 *
		 * After PD_N_HARD_RESET_COUNT hard-reset attempts, we try
		 * sending src-capabilities with a lower PD revision to
		 * make these broken sinks work.
		 */
		if (port->hard_reset_count < PD_N_HARD_RESET_COUNT) {
			tcpm_set_state(port, HARD_RESET_SEND, 0);
		} else if (port->negotiated_rev > PD_REV20) {
			port->negotiated_rev--;
			port->hard_reset_count = 0;
			tcpm_set_state(port, SRC_SEND_CAPABILITIES, 0);
		} else {
			tcpm_set_state(port, hard_reset_state(port), 0);
		}
		break;
	case SRC_NEGOTIATE_CAPABILITIES:
		ret = tcpm_pd_check_request(port);
		if (ret < 0) {
			tcpm_pd_send_control(port, PD_CTRL_REJECT);
			if (!port->explicit_contract) {
				tcpm_set_state(port,
					       SRC_WAIT_NEW_CAPABILITIES, 0);
			} else {
				tcpm_set_state(port, SRC_READY, 0);
			}
		} else {
			tcpm_pd_send_control(port, PD_CTRL_ACCEPT);
			tcpm_set_partner_usb_comm_capable(port,
							  !!(port->sink_request & RDO_USB_COMM));
			tcpm_set_state(port, SRC_TRANSITION_SUPPLY,
				       PD_T_SRC_TRANSITION);
		}
		break;
	case SRC_TRANSITION_SUPPLY:
		/* XXX: regulator_set_voltage(vbus, ...) */
		tcpm_pd_send_control(port, PD_CTRL_PS_RDY);
		port->explicit_contract = true;
		typec_set_pwr_opmode(port->typec_port, TYPEC_PWR_MODE_PD);
		port->pwr_opmode = TYPEC_PWR_MODE_PD;
		tcpm_set_state_cond(port, SRC_READY, 0);
		break;
	case SRC_READY:
#if 1
		port->hard_reset_count = 0;
#endif
		port->try_src_count = 0;

		tcpm_swap_complete(port, 0);
		tcpm_typec_connect(port);

		if (port->ams != NONE_AMS)
			tcpm_ams_finish(port);
		if (port->next_ams != NONE_AMS) {
			port->ams = port->next_ams;
			port->next_ams = NONE_AMS;
		}

		/*
		 * If previous AMS is interrupted, switch to the upcoming
		 * state.
		 */
		if (port->upcoming_state != INVALID_STATE) {
			upcoming_state = port->upcoming_state;
			port->upcoming_state = INVALID_STATE;
			tcpm_set_state(port, upcoming_state, 0);
			break;
		}

		/*
		 * 6.4.4.3.1 Discover Identity
		 * "The Discover Identity Command Shall only be sent to SOP when there is an
		 * Explicit Contract."
		 * For now, this driver only supports SOP for DISCOVER_IDENTITY, thus using
		 * port->explicit_contract to decide whether to send the command.
		 */
		if (port->explicit_contract)
			mod_send_discover_delayed_work(port, 0);
		else
			port->send_discover = false;

		/*
		 * 6.3.5
		 * Sending ping messages is not necessary if
		 * - the source operates at vSafe5V
		 * or
		 * - The system is not operating in PD mode
		 * or
		 * - Both partners are connected using a Type-C connector
		 *
		 * There is no actual need to send PD messages since the local
		 * port type-c and the spec does not clearly say whether PD is
		 * possible when type-c is connected to Type-A/B
		 */
		break;
	case SRC_WAIT_NEW_CAPABILITIES:
		/* Nothing to do... */
		break;

	/* SNK states */
	case SNK_UNATTACHED:
		if (!port->non_pd_role_swap)
			tcpm_swap_complete(port, -ENOTCONN);
		tcpm_pps_complete(port, -ENOTCONN);
		tcpm_snk_detach(port);
		if (port->debouncing) {
			port->debouncing = false;
			if (port->tcpc->check_contaminant &&
			    port->tcpc->check_contaminant(port->tcpc)) {
				/* Contaminant detection would handle toggling */
				tcpm_set_state(port, TOGGLING, 0);
				break;
			}
		}
		if (tcpm_start_toggling(port, TYPEC_CC_RD)) {
			tcpm_set_state(port, TOGGLING, 0);
			break;
		}
		tcpm_set_cc(port, TYPEC_CC_RD);
		if (port->port_type == TYPEC_PORT_DRP)
			tcpm_set_state(port, SRC_UNATTACHED, PD_T_DRP_SRC);
		break;
	case SNK_ATTACH_WAIT:
		port->debouncing = true;
		timer_val_msecs = PD_T_CC_DEBOUNCE;
		trace_android_vh_typec_tcpm_get_timer(tcpm_states[SNK_ATTACH_WAIT],
						      CC_DEBOUNCE, &timer_val_msecs);
		if ((port->cc1 == TYPEC_CC_OPEN &&
		     port->cc2 != TYPEC_CC_OPEN) ||
		    (port->cc1 != TYPEC_CC_OPEN &&
		     port->cc2 == TYPEC_CC_OPEN))
			tcpm_set_state(port, SNK_DEBOUNCED,
				       timer_val_msecs);
		else if (tcpm_port_is_disconnected(port))
			tcpm_set_state(port, SNK_UNATTACHED,
				       timer_val_msecs);
		break;
	case SNK_DEBOUNCED:
		if (tcpm_port_is_disconnected(port)) {
			tcpm_set_state(port, SNK_UNATTACHED,
				       PD_T_PD_DEBOUNCE);
		} else if (port->vbus_present) {
			tcpm_set_state(port,
				       tcpm_try_src(port) ? SRC_TRY
							  : SNK_ATTACHED,
				       0);
<<<<<<< HEAD
			port->debouncing = false;
		} else {
			/* Wait for VBUS, but not forever */
			tcpm_set_state(port, PORT_RESET, PD_T_PS_SOURCE_ON);
			port->debouncing = false;
		}
=======
>>>>>>> 27af876b
		break;
	case SRC_TRY:
		port->try_src_count++;
		tcpm_set_cc(port, tcpm_rp_cc(port));
		port->max_wait = 0;
		tcpm_set_state(port, SRC_TRY_WAIT, 0);
		break;
	case SRC_TRY_WAIT:
		if (port->max_wait == 0) {
			port->max_wait = jiffies +
					 msecs_to_jiffies(PD_T_DRP_TRY);
			msecs = PD_T_DRP_TRY;
		} else {
			if (time_is_after_jiffies(port->max_wait))
				msecs = jiffies_to_msecs(port->max_wait -
							 jiffies);
			else
				msecs = 0;
		}
		tcpm_set_state(port, SNK_TRYWAIT, msecs);
		break;
	case SRC_TRY_DEBOUNCE:
		tcpm_set_state(port, SRC_ATTACHED, PD_T_PD_DEBOUNCE);
		break;
	case SNK_TRYWAIT:
		timer_val_msecs = PD_T_CC_DEBOUNCE;
		trace_android_vh_typec_tcpm_get_timer(tcpm_states[SNK_TRYWAIT],
						      CC_DEBOUNCE, &timer_val_msecs);
		tcpm_set_cc(port, TYPEC_CC_RD);
		tcpm_set_state(port, SNK_TRYWAIT_VBUS, timer_val_msecs);
		break;
	case SNK_TRYWAIT_VBUS:
		/*
		 * TCPM stays in this state indefinitely until VBUS
		 * is detected as long as Rp is not detected for
		 * more than a time period of tPDDebounce.
		 */
		if (port->vbus_present && tcpm_port_is_sink(port)) {
			tcpm_set_state(port, SNK_ATTACHED, 0);
			break;
		}
		if (!tcpm_port_is_sink(port))
			tcpm_set_state(port, SNK_TRYWAIT_DEBOUNCE, 0);
		break;
	case SNK_TRYWAIT_DEBOUNCE:
		tcpm_set_state(port, SNK_UNATTACHED, PD_T_PD_DEBOUNCE);
		break;
	case SNK_ATTACHED:
		ret = tcpm_snk_attach(port);
		if (ret < 0)
			tcpm_set_state(port, SNK_UNATTACHED, 0);
		else
			tcpm_set_state(port, SNK_STARTUP, 0);
		break;
	case SNK_STARTUP:
		opmode =  tcpm_get_pwr_opmode(port->polarity ?
					      port->cc2 : port->cc1);
		typec_set_pwr_opmode(port->typec_port, opmode);
		port->pwr_opmode = TYPEC_PWR_MODE_USB;
		port->negotiated_rev = PD_MAX_REV;
		port->message_id = 0;
		port->rx_msgid = -1;
		port->explicit_contract = false;

		if (port->ams == POWER_ROLE_SWAP ||
		    port->ams == FAST_ROLE_SWAP)
			/* SRC -> SNK POWER/FAST_ROLE_SWAP finished */
			tcpm_ams_finish(port);

		timer_val_msecs = 0;
		trace_android_vh_typec_tcpm_get_timer(tcpm_states[SNK_STARTUP],
						      SINK_DISCOVERY_BC12, &timer_val_msecs);
		tcpm_set_state(port, SNK_DISCOVERY, timer_val_msecs);
		break;
	case SNK_DISCOVERY:
		if (port->vbus_present) {
			current_limit = tcpm_get_current_limit(port);
			trace_android_vh_typec_tcpm_adj_current_limit(tcpm_states[SNK_DISCOVERY],
								      port->current_limit,
								      port->supply_voltage,
								      port->pd_capable,
								      &current_limit, &adjust);
			if (port->slow_charger_loop && (current_limit > PD_P_SNK_STDBY_MW / 5))
				current_limit = PD_P_SNK_STDBY_MW / 5;
			tcpm_set_current_limit(port, current_limit, 5000);
			tcpm_set_charge(port, true);
			tcpm_set_state(port, SNK_WAIT_CAPABILITIES, 0);
			break;
		}
		/*
		 * For DRP, timeouts differ. Also, handling is supposed to be
		 * different and much more complex (dead battery detection;
		 * see USB power delivery specification, section 8.3.3.6.1.5.1).
		 */
		tcpm_set_state(port, hard_reset_state(port),
			       port->port_type == TYPEC_PORT_DRP ?
					PD_T_DB_DETECT : PD_T_NO_RESPONSE);
		break;
	case SNK_DISCOVERY_DEBOUNCE:
		timer_val_msecs = PD_T_CC_DEBOUNCE;
		trace_android_vh_typec_tcpm_get_timer(tcpm_states[SNK_DISCOVERY_DEBOUNCE],
						      CC_DEBOUNCE, &timer_val_msecs);
		tcpm_set_state(port, SNK_DISCOVERY_DEBOUNCE_DONE, timer_val_msecs);
		break;
	case SNK_DISCOVERY_DEBOUNCE_DONE:
		if (!tcpm_port_is_disconnected(port) &&
		    tcpm_port_is_sink(port) &&
		    ktime_after(port->delayed_runtime, ktime_get())) {
			tcpm_set_state(port, SNK_DISCOVERY,
				       ktime_to_ms(ktime_sub(port->delayed_runtime, ktime_get())));
			break;
		}
		tcpm_set_state(port, unattached_state(port), 0);
		break;
	case SNK_WAIT_CAPABILITIES:
		ret = port->tcpc->set_pd_rx(port->tcpc, true);
		if (ret < 0) {
			tcpm_set_state(port, SNK_READY, 0);
			break;
		}
		timer_val_msecs = PD_T_SINK_WAIT_CAP;
		trace_android_vh_typec_tcpm_get_timer(tcpm_states[SNK_WAIT_CAPABILITIES],
						      SINK_WAIT_CAP, &timer_val_msecs);
		/*
		 * If VBUS has never been low, and we time out waiting
		 * for source cap, try a soft reset first, in case we
		 * were already in a stable contract before this boot.
		 * Do this only once.
		 */
		if (port->vbus_never_low) {
			port->vbus_never_low = false;
			tcpm_set_state(port, SNK_SOFT_RESET,
				       timer_val_msecs);
		} else {
			tcpm_set_state(port, hard_reset_state(port),
				       timer_val_msecs);
		}
		break;
	case SNK_NEGOTIATE_CAPABILITIES:
		port->pd_capable = true;
		tcpm_set_partner_usb_comm_capable(port,
						  !!(port->source_caps[0] & PDO_FIXED_USB_COMM));
		port->hard_reset_count = 0;
		ret = tcpm_pd_send_request(port);
		if (ret < 0) {
			/* Restore back to the original state */
			tcpm_set_auto_vbus_discharge_threshold(port, TYPEC_PWR_MODE_PD,
							       port->pps_data.active,
							       port->supply_voltage);
			/* Let the Source send capabilities again. */
			tcpm_set_state(port, SNK_WAIT_CAPABILITIES, 0);
		} else {
			tcpm_set_state_cond(port, hard_reset_state(port),
					    PD_T_SENDER_RESPONSE);
		}
		break;
	case SNK_NEGOTIATE_PPS_CAPABILITIES:
		ret = tcpm_pd_send_pps_request(port);
		if (ret < 0) {
			/* Restore back to the original state */
			tcpm_set_auto_vbus_discharge_threshold(port, TYPEC_PWR_MODE_PD,
							       port->pps_data.active,
							       port->supply_voltage);
			port->pps_status = ret;
			/*
			 * If this was called due to updates to sink
			 * capabilities, and pps is no longer valid, we should
			 * safely fall back to a standard PDO.
			 */
			if (port->update_sink_caps)
				tcpm_set_state(port, SNK_NEGOTIATE_CAPABILITIES, 0);
			else
				tcpm_set_state(port, SNK_READY, 0);
		} else {
			tcpm_set_state_cond(port, hard_reset_state(port),
					    PD_T_SENDER_RESPONSE);
		}
		break;
	case SNK_TRANSITION_SINK:
		/* From the USB PD spec:
		 * "The Sink Shall transition to Sink Standby before a positive or
		 * negative voltage transition of VBUS. During Sink Standby
		 * the Sink Shall reduce its power draw to pSnkStdby."
		 *
		 * This is not applicable to PPS though as the port can continue
		 * to draw negotiated power without switching to standby.
		 */
		if (port->supply_voltage != port->req_supply_voltage && !port->pps_data.active &&
		    port->current_limit * port->supply_voltage / 1000 > PD_P_SNK_STDBY_MW) {
			u32 stdby_ma = PD_P_SNK_STDBY_MW * 1000 / port->supply_voltage;

			tcpm_log(port, "Setting standby current %u mV @ %u mA",
				 port->supply_voltage, stdby_ma);
			tcpm_set_current_limit(port, stdby_ma, port->supply_voltage);
		}
		fallthrough;
	case SNK_TRANSITION_SINK_VBUS:
		tcpm_set_state(port, hard_reset_state(port),
			       PD_T_PS_TRANSITION);
		break;
	case SNK_READY:
		port->try_snk_count = 0;
		port->update_sink_caps = false;
		if (port->explicit_contract) {
			typec_set_pwr_opmode(port->typec_port,
					     TYPEC_PWR_MODE_PD);
			port->pwr_opmode = TYPEC_PWR_MODE_PD;
		}

		current_limit = tcpm_get_current_limit(port);
		adjust = false;
		trace_android_vh_typec_tcpm_adj_current_limit(tcpm_states[SNK_READY],
							      port->current_limit,
							      port->supply_voltage,
							      port->pd_capable,
							      &current_limit,
							      &adjust);
		if (adjust)
			tcpm_set_current_limit(port, current_limit, 5000);

		if (!port->pd_capable && port->slow_charger_loop)
			tcpm_set_current_limit(port, tcpm_get_current_limit(port), 5000);
		tcpm_swap_complete(port, 0);
		tcpm_typec_connect(port);
		mod_enable_frs_delayed_work(port, 0);
		tcpm_pps_complete(port, port->pps_status);

		if (port->ams != NONE_AMS)
			tcpm_ams_finish(port);
		if (port->next_ams != NONE_AMS) {
			port->ams = port->next_ams;
			port->next_ams = NONE_AMS;
		}

		/*
		 * If previous AMS is interrupted, switch to the upcoming
		 * state.
		 */
		if (port->upcoming_state != INVALID_STATE) {
			upcoming_state = port->upcoming_state;
			port->upcoming_state = INVALID_STATE;
			tcpm_set_state(port, upcoming_state, 0);
			break;
		}

		/*
		 * 6.4.4.3.1 Discover Identity
		 * "The Discover Identity Command Shall only be sent to SOP when there is an
		 * Explicit Contract."
		 * For now, this driver only supports SOP for DISCOVER_IDENTITY, thus using
		 * port->explicit_contract.
		 */
		if (port->explicit_contract)
			mod_send_discover_delayed_work(port, 0);
		else
			port->send_discover = false;

		power_supply_changed(port->psy);
		break;

	/* Accessory states */
	case ACC_UNATTACHED:
		tcpm_acc_detach(port);
		tcpm_set_state(port, SRC_UNATTACHED, 0);
		break;
	case DEBUG_ACC_ATTACHED:
	case AUDIO_ACC_ATTACHED:
		ret = tcpm_acc_attach(port);
		if (ret < 0)
			tcpm_set_state(port, ACC_UNATTACHED, 0);
		break;
	case AUDIO_ACC_DEBOUNCE:
		timer_val_msecs = PD_T_CC_DEBOUNCE;
		trace_android_vh_typec_tcpm_get_timer(tcpm_states[AUDIO_ACC_DEBOUNCE],
						      CC_DEBOUNCE, &timer_val_msecs);
		tcpm_set_state(port, ACC_UNATTACHED, timer_val_msecs);
		break;

	/* Hard_Reset states */
	case HARD_RESET_SEND:
		if (port->ams != NONE_AMS)
			tcpm_ams_finish(port);
		/*
		 * State machine will be directed to HARD_RESET_START,
		 * thus set upcoming_state to INVALID_STATE.
		 */
		port->upcoming_state = INVALID_STATE;
		tcpm_ams_start(port, HARD_RESET);
		break;
	case HARD_RESET_START:
		port->sink_cap_done = false;
		if (port->tcpc->enable_frs)
			port->tcpc->enable_frs(port->tcpc, false);
		port->hard_reset_count++;
		port->tcpc->set_pd_rx(port->tcpc, false);
		tcpm_unregister_altmodes(port);
		port->nr_sink_caps = 0;
		port->send_discover = true;
		if (port->pwr_role == TYPEC_SOURCE)
			tcpm_set_state(port, SRC_HARD_RESET_VBUS_OFF,
				       PD_T_PS_HARD_RESET);
		else
			tcpm_set_state(port, SNK_HARD_RESET_SINK_OFF, 0);
		break;
	case SRC_HARD_RESET_VBUS_OFF:
		/*
		 * 7.1.5 Response to Hard Resets
		 * Hard Reset Signaling indicates a communication failure has occurred and the
		 * Source Shall stop driving VCONN, Shall remove Rp from the VCONN pin and Shall
		 * drive VBUS to vSafe0V as shown in Figure 7-9.
		 */
		tcpm_set_vconn(port, false);
		tcpm_set_vbus(port, false);
		tcpm_set_roles(port, port->self_powered, TYPEC_SOURCE,
			       tcpm_data_role_for_source(port));
		/*
		 * If tcpc fails to notify vbus off, TCPM will wait for PD_T_SAFE_0V +
		 * PD_T_SRC_RECOVER before turning vbus back on.
		 * From Table 7-12 Sequence Description for a Source Initiated Hard Reset:
		 * 4. Policy Engine waits tPSHardReset after sending Hard Reset Signaling and then
		 * tells the Device Policy Manager to instruct the power supply to perform a
		 * Hard Reset. The transition to vSafe0V Shall occur within tSafe0V (t2).
		 * 5. After tSrcRecover the Source applies power to VBUS in an attempt to
		 * re-establish communication with the Sink and resume USB Default Operation.
		 * The transition to vSafe5V Shall occur within tSrcTurnOn(t4).
		 */
		tcpm_set_state(port, SRC_HARD_RESET_VBUS_ON, PD_T_SAFE_0V + PD_T_SRC_RECOVER);
		break;
	case SRC_HARD_RESET_VBUS_ON:
		tcpm_set_vconn(port, true);
		tcpm_set_vbus(port, true);
		if (port->ams == HARD_RESET)
			tcpm_ams_finish(port);
		port->tcpc->set_pd_rx(port->tcpc, true);
		tcpm_set_attached_state(port, true);
		tcpm_set_state(port, SRC_UNATTACHED, PD_T_PS_SOURCE_ON);
		break;
	case SNK_HARD_RESET_SINK_OFF:
		/* Do not discharge/disconnect during hard reseet */
		tcpm_set_auto_vbus_discharge_threshold(port, TYPEC_PWR_MODE_USB, false, 0);
		memset(&port->pps_data, 0, sizeof(port->pps_data));
		tcpm_set_vconn(port, false);
		if (port->pd_capable)
			tcpm_set_charge(port, false);
		tcpm_set_roles(port, port->self_powered, TYPEC_SINK,
			       tcpm_data_role_for_sink(port));
		/*
		 * VBUS may or may not toggle, depending on the adapter.
		 * If it doesn't toggle, transition to SNK_HARD_RESET_SINK_ON
		 * directly after timeout.
		 */
		tcpm_set_state(port, SNK_HARD_RESET_SINK_ON, PD_T_SAFE_0V);
		break;
	case SNK_HARD_RESET_WAIT_VBUS:
		if (port->ams == HARD_RESET)
			tcpm_ams_finish(port);
		/* Assume we're disconnected if VBUS doesn't come back. */
		tcpm_set_state(port, SNK_UNATTACHED,
			       PD_T_SRC_RECOVER_MAX + PD_T_SRC_TURN_ON);
		break;
	case SNK_HARD_RESET_SINK_ON:
		/* Note: There is no guarantee that VBUS is on in this state */
		/*
		 * XXX:
		 * The specification suggests that dual mode ports in sink
		 * mode should transition to state PE_SRC_Transition_to_default.
		 * See USB power delivery specification chapter 8.3.3.6.1.3.
		 * This would mean to to
		 * - turn off VCONN, reset power supply
		 * - request hardware reset
		 * - turn on VCONN
		 * - Transition to state PE_Src_Startup
		 * SNK only ports shall transition to state Snk_Startup
		 * (see chapter 8.3.3.3.8).
		 * Similar, dual-mode ports in source mode should transition
		 * to PE_SNK_Transition_to_default.
		 */
		if (port->pd_capable) {
			tcpm_set_current_limit(port,
					       tcpm_get_current_limit(port),
					       5000);
			tcpm_set_charge(port, true);
		}
		if (port->ams == HARD_RESET)
			tcpm_ams_finish(port);
		tcpm_set_attached_state(port, true);
		tcpm_set_auto_vbus_discharge_threshold(port, TYPEC_PWR_MODE_USB, false, VSAFE5V);
		tcpm_set_state(port, SNK_STARTUP, 0);
		break;

	/* Soft_Reset states */
	case SOFT_RESET:
		port->message_id = 0;
		port->rx_msgid = -1;
		tcpm_pd_send_control(port, PD_CTRL_ACCEPT);
		tcpm_ams_finish(port);
		if (port->pwr_role == TYPEC_SOURCE) {
			port->upcoming_state = SRC_SEND_CAPABILITIES;
			tcpm_ams_start(port, POWER_NEGOTIATION);
		} else {
			tcpm_set_state(port, SNK_WAIT_CAPABILITIES, 0);
		}
		break;
	case SRC_SOFT_RESET_WAIT_SNK_TX:
	case SNK_SOFT_RESET:
		if (port->ams != NONE_AMS)
			tcpm_ams_finish(port);
		port->upcoming_state = SOFT_RESET_SEND;
		tcpm_ams_start(port, SOFT_RESET_AMS);
		break;
	case SOFT_RESET_SEND:
		port->message_id = 0;
		port->rx_msgid = -1;
		if (tcpm_pd_send_control(port, PD_CTRL_SOFT_RESET))
			tcpm_set_state_cond(port, hard_reset_state(port), 0);
		else
			tcpm_set_state_cond(port, hard_reset_state(port),
					    PD_T_SENDER_RESPONSE);
		break;

	/* DR_Swap states */
	case DR_SWAP_SEND:
		tcpm_pd_send_control(port, PD_CTRL_DR_SWAP);
		tcpm_set_state_cond(port, DR_SWAP_SEND_TIMEOUT,
				    PD_T_SENDER_RESPONSE);
		break;
	case DR_SWAP_ACCEPT:
		tcpm_pd_send_control(port, PD_CTRL_ACCEPT);
		/* Set VDM state machine running flag ASAP */
		if (port->data_role == TYPEC_DEVICE && port->send_discover)
			port->vdm_sm_running = true;
		tcpm_set_state_cond(port, DR_SWAP_CHANGE_DR, 0);
		break;
	case DR_SWAP_SEND_TIMEOUT:
		tcpm_swap_complete(port, -ETIMEDOUT);
		tcpm_ams_finish(port);
		tcpm_set_state(port, ready_state(port), 0);
		break;
	case DR_SWAP_CHANGE_DR:
		if (port->data_role == TYPEC_HOST) {
			tcpm_unregister_altmodes(port);
			tcpm_set_roles(port, true, port->pwr_role,
				       TYPEC_DEVICE);
		} else {
			tcpm_set_roles(port, true, port->pwr_role,
				       TYPEC_HOST);
			port->send_discover = true;
		}
		tcpm_ams_finish(port);
		tcpm_set_state(port, ready_state(port), 0);
		break;

	case FR_SWAP_SEND:
		if (tcpm_pd_send_control(port, PD_CTRL_FR_SWAP)) {
			tcpm_set_state(port, ERROR_RECOVERY, 0);
			break;
		}
		tcpm_set_state_cond(port, FR_SWAP_SEND_TIMEOUT, PD_T_SENDER_RESPONSE);
		break;
	case FR_SWAP_SEND_TIMEOUT:
		tcpm_set_state(port, ERROR_RECOVERY, 0);
		break;
	case FR_SWAP_SNK_SRC_TRANSITION_TO_OFF:
		timer_val_msecs = PD_T_PS_SOURCE_OFF;
		state_name = tcpm_states[FR_SWAP_SNK_SRC_TRANSITION_TO_OFF];
		trace_android_vh_typec_tcpm_get_timer(state_name, SOURCE_OFF, &timer_val_msecs);
		tcpm_set_state(port, ERROR_RECOVERY, timer_val_msecs);
		break;
	case FR_SWAP_SNK_SRC_NEW_SINK_READY:
		if (port->vbus_source)
			tcpm_set_state(port, FR_SWAP_SNK_SRC_SOURCE_VBUS_APPLIED, 0);
		else
			tcpm_set_state(port, ERROR_RECOVERY, PD_T_RECEIVER_RESPONSE);
		break;
	case FR_SWAP_SNK_SRC_SOURCE_VBUS_APPLIED:
		tcpm_set_pwr_role(port, TYPEC_SOURCE);
		if (tcpm_pd_send_control(port, PD_CTRL_PS_RDY)) {
			tcpm_set_state(port, ERROR_RECOVERY, 0);
			break;
		}
		tcpm_set_cc(port, tcpm_rp_cc(port));
		tcpm_set_state(port, SRC_STARTUP, PD_T_SWAP_SRC_START);
		break;

	/* PR_Swap states */
	case PR_SWAP_ACCEPT:
		tcpm_pd_send_control(port, PD_CTRL_ACCEPT);
		tcpm_set_state(port, PR_SWAP_START, 0);
		break;
	case PR_SWAP_SEND:
		tcpm_pd_send_control(port, PD_CTRL_PR_SWAP);
		tcpm_set_state_cond(port, PR_SWAP_SEND_TIMEOUT,
				    PD_T_SENDER_RESPONSE);
		break;
	case PR_SWAP_SEND_TIMEOUT:
		tcpm_swap_complete(port, -ETIMEDOUT);
		tcpm_set_state(port, ready_state(port), 0);
		break;
	case PR_SWAP_START:
		tcpm_apply_rc(port);
		if (port->pwr_role == TYPEC_SOURCE)
			tcpm_set_state(port, PR_SWAP_SRC_SNK_TRANSITION_OFF,
				       PD_T_SRC_TRANSITION);
		else
			tcpm_set_state(port, PR_SWAP_SNK_SRC_SINK_OFF, 0);
		break;
	case PR_SWAP_SRC_SNK_TRANSITION_OFF:
		/*
		 * Prevent vbus discharge circuit from turning on during PR_SWAP
		 * as this is not a disconnect.
		 */
		tcpm_set_vbus(port, false);
		port->explicit_contract = false;
		/* allow time for Vbus discharge, must be < tSrcSwapStdby */
		tcpm_set_state(port, PR_SWAP_SRC_SNK_SOURCE_OFF,
			       PD_T_SRCSWAPSTDBY);
		break;
	case PR_SWAP_SRC_SNK_SOURCE_OFF:
		timer_val_msecs = PD_T_CC_DEBOUNCE;
		trace_android_vh_typec_tcpm_get_timer(tcpm_states[PR_SWAP_SRC_SNK_SOURCE_OFF],
						      CC_DEBOUNCE, &timer_val_msecs);
		tcpm_set_cc(port, TYPEC_CC_RD);
		/* allow CC debounce */
		tcpm_set_state(port, PR_SWAP_SRC_SNK_SOURCE_OFF_CC_DEBOUNCED,
			       timer_val_msecs);
		break;
	case PR_SWAP_SRC_SNK_SOURCE_OFF_CC_DEBOUNCED:
		/*
		 * USB-PD standard, 6.2.1.4, Port Power Role:
		 * "During the Power Role Swap Sequence, for the initial Source
		 * Port, the Port Power Role field shall be set to Sink in the
		 * PS_RDY Message indicating that the initial Source’s power
		 * supply is turned off"
		 */
		tcpm_set_pwr_role(port, TYPEC_SINK);
		if (tcpm_pd_send_control(port, PD_CTRL_PS_RDY)) {
			tcpm_set_state(port, ERROR_RECOVERY, 0);
			break;
		}
		tcpm_set_state(port, ERROR_RECOVERY, PD_T_PS_SOURCE_ON_PRS);
		break;
	case PR_SWAP_SRC_SNK_SINK_ON:
		tcpm_enable_auto_vbus_discharge(port, true);
		/* Set the vbus disconnect threshold for implicit contract */
		tcpm_set_auto_vbus_discharge_threshold(port, TYPEC_PWR_MODE_USB, false, VSAFE5V);
		tcpm_set_state(port, SNK_STARTUP, 0);
		break;
	case PR_SWAP_SNK_SRC_SINK_OFF:
		timer_val_msecs = PD_T_PS_SOURCE_OFF;
		trace_android_vh_typec_tcpm_get_timer(tcpm_states[PR_SWAP_SNK_SRC_SINK_OFF],
						      SOURCE_OFF, &timer_val_msecs);
		/*
		 * Prevent vbus discharge circuit from turning on during PR_SWAP
		 * as this is not a disconnect.
		 */
		tcpm_set_auto_vbus_discharge_threshold(port, TYPEC_PWR_MODE_USB,
						       port->pps_data.active, 0);
		tcpm_set_charge(port, false);
		tcpm_set_state(port, hard_reset_state(port), timer_val_msecs);
		break;
	case PR_SWAP_SNK_SRC_SOURCE_ON:
		tcpm_enable_auto_vbus_discharge(port, true);
		tcpm_set_cc(port, tcpm_rp_cc(port));
		tcpm_set_vbus(port, true);
		/*
		 * allow time VBUS ramp-up, must be < tNewSrc
		 * Also, this window overlaps with CC debounce as well.
		 * So, Wait for the max of two which is PD_T_NEWSRC
		 */
		tcpm_set_state(port, PR_SWAP_SNK_SRC_SOURCE_ON_VBUS_RAMPED_UP,
			       PD_T_NEWSRC);
		break;
	case PR_SWAP_SNK_SRC_SOURCE_ON_VBUS_RAMPED_UP:
		/*
		 * USB PD standard, 6.2.1.4:
		 * "Subsequent Messages initiated by the Policy Engine,
		 * such as the PS_RDY Message sent to indicate that Vbus
		 * is ready, will have the Port Power Role field set to
		 * Source."
		 */
		tcpm_set_pwr_role(port, TYPEC_SOURCE);
		tcpm_pd_send_control(port, PD_CTRL_PS_RDY);
		tcpm_set_state(port, SRC_STARTUP, PD_T_SWAP_SRC_START);
		break;

	case VCONN_SWAP_ACCEPT:
		tcpm_pd_send_control(port, PD_CTRL_ACCEPT);
		tcpm_ams_finish(port);
		tcpm_set_state(port, VCONN_SWAP_START, 0);
		break;
	case VCONN_SWAP_SEND:
		tcpm_pd_send_control(port, PD_CTRL_VCONN_SWAP);
		tcpm_set_state(port, VCONN_SWAP_SEND_TIMEOUT,
			       PD_T_SENDER_RESPONSE);
		break;
	case VCONN_SWAP_SEND_TIMEOUT:
		tcpm_swap_complete(port, -ETIMEDOUT);
		if (port->data_role == TYPEC_HOST && port->send_discover)
			port->vdm_sm_running = true;
		tcpm_set_state(port, ready_state(port), 0);
		break;
	case VCONN_SWAP_START:
		if (port->vconn_role == TYPEC_SOURCE)
			tcpm_set_state(port, VCONN_SWAP_WAIT_FOR_VCONN, 0);
		else
			tcpm_set_state(port, VCONN_SWAP_TURN_ON_VCONN, 0);
		break;
	case VCONN_SWAP_WAIT_FOR_VCONN:
		tcpm_set_state(port, hard_reset_state(port),
			       PD_T_VCONN_SOURCE_ON);
		break;
	case VCONN_SWAP_TURN_ON_VCONN:
		tcpm_set_vconn(port, true);
		tcpm_pd_send_control(port, PD_CTRL_PS_RDY);
		if (port->data_role == TYPEC_HOST && port->send_discover)
			port->vdm_sm_running = true;
		tcpm_set_state(port, ready_state(port), 0);
		break;
	case VCONN_SWAP_TURN_OFF_VCONN:
		tcpm_set_vconn(port, false);
		if (port->data_role == TYPEC_HOST && port->send_discover)
			port->vdm_sm_running = true;
		tcpm_set_state(port, ready_state(port), 0);
		break;

	case DR_SWAP_CANCEL:
	case PR_SWAP_CANCEL:
	case VCONN_SWAP_CANCEL:
		tcpm_swap_complete(port, port->swap_status);
		if (port->data_role == TYPEC_HOST && port->send_discover)
			port->vdm_sm_running = true;
		if (port->pwr_role == TYPEC_SOURCE)
			tcpm_set_state(port, SRC_READY, 0);
		else
			tcpm_set_state(port, SNK_READY, 0);
		break;
	case FR_SWAP_CANCEL:
		if (port->pwr_role == TYPEC_SOURCE)
			tcpm_set_state(port, SRC_READY, 0);
		else
			tcpm_set_state(port, SNK_READY, 0);
		break;

	case BIST_RX:
		switch (BDO_MODE_MASK(port->bist_request)) {
		case BDO_MODE_CARRIER2:
			tcpm_pd_transmit(port, TCPC_TX_BIST_MODE_2, NULL);
			tcpm_set_state(port, unattached_state(port),
				       PD_T_BIST_CONT_MODE);
			break;
		case BDO_MODE_TESTDATA:
			if (port->tcpc->set_bist_data) {
				tcpm_log(port, "Enable BIST MODE TESTDATA");
				port->tcpc->set_bist_data(port->tcpc, true);
			}
			break;
		default:
			break;
		}
		break;
	case GET_STATUS_SEND:
		tcpm_pd_send_control(port, PD_CTRL_GET_STATUS);
		tcpm_set_state(port, GET_STATUS_SEND_TIMEOUT,
			       PD_T_SENDER_RESPONSE);
		break;
	case GET_STATUS_SEND_TIMEOUT:
		tcpm_set_state(port, ready_state(port), 0);
		break;
	case GET_PPS_STATUS_SEND:
		tcpm_pd_send_control(port, PD_CTRL_GET_PPS_STATUS);
		tcpm_set_state(port, GET_PPS_STATUS_SEND_TIMEOUT,
			       PD_T_SENDER_RESPONSE);
		break;
	case GET_PPS_STATUS_SEND_TIMEOUT:
		tcpm_set_state(port, ready_state(port), 0);
		break;
	case GET_SINK_CAP:
		tcpm_pd_send_control(port, PD_CTRL_GET_SINK_CAP);
		tcpm_set_state(port, GET_SINK_CAP_TIMEOUT, PD_T_SENDER_RESPONSE);
		break;
	case GET_SINK_CAP_TIMEOUT:
		port->sink_cap_done = true;
		tcpm_set_state(port, ready_state(port), 0);
		break;
	case ERROR_RECOVERY:
		tcpm_swap_complete(port, -EPROTO);
		tcpm_pps_complete(port, -EPROTO);
		tcpm_set_state(port, PORT_RESET, 0);
		break;
	case PORT_RESET:
		tcpm_reset_port(port);
		tcpm_set_cc(port, TYPEC_CC_OPEN);
		tcpm_set_state(port, PORT_RESET_WAIT_OFF,
			       PD_T_ERROR_RECOVERY);
		break;
	case PORT_RESET_WAIT_OFF:
		timer_val_msecs = PD_T_PS_SOURCE_OFF;
		trace_android_vh_typec_tcpm_get_timer(tcpm_states[PORT_RESET_WAIT_OFF],
						      SOURCE_OFF, &timer_val_msecs);
		tcpm_set_state(port,
			       tcpm_default_state(port),
			       port->vbus_present ? timer_val_msecs : 0);
		break;

	/* AMS intermediate state */
	case AMS_START:
		if (port->upcoming_state == INVALID_STATE) {
			tcpm_set_state(port, port->pwr_role == TYPEC_SOURCE ?
				       SRC_READY : SNK_READY, 0);
			break;
		}

		upcoming_state = port->upcoming_state;
		port->upcoming_state = INVALID_STATE;
		tcpm_set_state(port, upcoming_state, 0);
		break;

	/* Chunk state */
	case CHUNK_NOT_SUPP:
		tcpm_pd_send_control(port, PD_CTRL_NOT_SUPP);
		tcpm_set_state(port, port->pwr_role == TYPEC_SOURCE ? SRC_READY : SNK_READY, 0);
		break;
	default:
		WARN(1, "Unexpected port state %d\n", port->state);
		break;
	}
}

static void tcpm_state_machine_work(struct kthread_work *work)
{
	struct tcpm_port *port = container_of(work, struct tcpm_port, state_machine);
	enum tcpm_state prev_state;

	mutex_lock(&port->lock);
	port->state_machine_running = true;

	if (port->queued_message && tcpm_send_queued_message(port))
		goto done;

	/* If we were queued due to a delayed state change, update it now */
	if (port->delayed_state) {
		tcpm_log(port, "state change %s -> %s [delayed %ld ms]",
			 tcpm_states[port->state],
			 tcpm_states[port->delayed_state], port->delay_ms);
		port->prev_state = port->state;
		port->state = port->delayed_state;
		port->delayed_state = INVALID_STATE;
	}

	/*
	 * Continue running as long as we have (non-delayed) state changes
	 * to make.
	 */
	do {
		prev_state = port->state;
		run_state_machine(port);
		if (port->queued_message)
			tcpm_send_queued_message(port);
	} while (port->state != prev_state && !port->delayed_state);

done:
	port->state_machine_running = false;
	mutex_unlock(&port->lock);
}

static void _tcpm_cc_change(struct tcpm_port *port, enum typec_cc_status cc1,
			    enum typec_cc_status cc2)
{
	enum typec_cc_status old_cc1, old_cc2;
	enum tcpm_state new_state;

	old_cc1 = port->cc1;
	old_cc2 = port->cc2;
	port->cc1 = cc1;
	port->cc2 = cc2;

	tcpm_log_force(port,
		       "CC1: %u -> %u, CC2: %u -> %u [state %s, polarity %d, %s]",
		       old_cc1, cc1, old_cc2, cc2, tcpm_states[port->state],
		       port->polarity,
		       tcpm_port_is_disconnected(port) ? "disconnected"
						       : "connected");

	switch (port->state) {
	case TOGGLING:
		if (tcpm_port_is_debug(port) || tcpm_port_is_audio(port) ||
		    tcpm_port_is_source(port))
			tcpm_set_state(port, SRC_ATTACH_WAIT, 0);
		else if (tcpm_port_is_sink(port))
			tcpm_set_state(port, SNK_ATTACH_WAIT, 0);
		break;
	case SRC_UNATTACHED:
	case ACC_UNATTACHED:
		if (tcpm_port_is_debug(port) || tcpm_port_is_audio(port) ||
		    tcpm_port_is_source(port))
			tcpm_set_state(port, SRC_ATTACH_WAIT, 0);
		break;
	case SRC_ATTACH_WAIT:
		if (tcpm_port_is_disconnected(port) ||
		    tcpm_port_is_audio_detached(port))
			tcpm_set_state(port, SRC_UNATTACHED, 0);
		else if (cc1 != old_cc1 || cc2 != old_cc2)
			tcpm_set_state(port, SRC_ATTACH_WAIT, 0);
		break;
	case SRC_ATTACHED:
	case SRC_STARTUP:
	case SRC_SEND_CAPABILITIES:
	case SRC_READY:
		if (tcpm_port_is_disconnected(port) ||
		    !tcpm_port_is_source(port)) {
			if (port->port_type == TYPEC_PORT_SRC)
				tcpm_set_state(port, SRC_UNATTACHED, tcpm_wait_for_discharge(port));
			else
				tcpm_set_state(port, SNK_UNATTACHED, tcpm_wait_for_discharge(port));
		}
		break;
	case SNK_UNATTACHED:
		if (tcpm_port_is_sink(port))
			tcpm_set_state(port, SNK_ATTACH_WAIT, 0);
		break;
	case SNK_ATTACH_WAIT:
		if ((port->cc1 == TYPEC_CC_OPEN &&
		     port->cc2 != TYPEC_CC_OPEN) ||
		    (port->cc1 != TYPEC_CC_OPEN &&
		     port->cc2 == TYPEC_CC_OPEN))
			new_state = SNK_DEBOUNCED;
		else if (tcpm_port_is_disconnected(port))
			new_state = SNK_UNATTACHED;
		else
			break;
		if (new_state != port->delayed_state)
			tcpm_set_state(port, SNK_ATTACH_WAIT, 0);
		break;
	case SNK_DEBOUNCED:
		if (tcpm_port_is_disconnected(port))
			new_state = SNK_UNATTACHED;
		else if (port->vbus_present)
			new_state = tcpm_try_src(port) ? SRC_TRY : SNK_ATTACHED;
		else
			new_state = SNK_UNATTACHED;
		if (new_state != port->delayed_state)
			tcpm_set_state(port, SNK_DEBOUNCED, 0);
		break;
	case SNK_READY:
		/*
		 * EXIT condition is based primarily on vbus disconnect and CC is secondary.
		 * "A port that has entered into USB PD communications with the Source and
		 * has seen the CC voltage exceed vRd-USB may monitor the CC pin to detect
		 * cable disconnect in addition to monitoring VBUS.
		 *
		 * A port that is monitoring the CC voltage for disconnect (but is not in
		 * the process of a USB PD PR_Swap or USB PD FR_Swap) shall transition to
		 * Unattached.SNK within tSinkDisconnect after the CC voltage remains below
		 * vRd-USB for tPDDebounce."
		 *
		 * When set_auto_vbus_discharge_threshold is enabled, CC pins go
		 * away before vbus decays to disconnect threshold. Allow
		 * disconnect to be driven by vbus disconnect when auto vbus
		 * discharge is enabled.
		 */
		if (!port->auto_vbus_discharge_enabled && tcpm_port_is_disconnected(port))
			tcpm_set_state(port, unattached_state(port), 0);
		else if (!port->pd_capable &&
			 (cc1 != old_cc1 || cc2 != old_cc2))
			tcpm_set_current_limit(port,
					       tcpm_get_current_limit(port),
					       5000);
		break;

	case AUDIO_ACC_ATTACHED:
		if (cc1 == TYPEC_CC_OPEN || cc2 == TYPEC_CC_OPEN)
			tcpm_set_state(port, AUDIO_ACC_DEBOUNCE, 0);
		break;
	case AUDIO_ACC_DEBOUNCE:
		if (tcpm_port_is_audio(port))
			tcpm_set_state(port, AUDIO_ACC_ATTACHED, 0);
		break;

	case DEBUG_ACC_ATTACHED:
		if (cc1 == TYPEC_CC_OPEN || cc2 == TYPEC_CC_OPEN)
			tcpm_set_state(port, ACC_UNATTACHED, 0);
		break;

	case SNK_TRY:
		/* Do nothing, waiting for timeout */
		break;

	case SNK_DISCOVERY:
		/* CC line is unstable, wait for debounce */
		if (tcpm_port_is_disconnected(port))
			tcpm_set_state(port, SNK_DISCOVERY_DEBOUNCE, 0);
		break;
	case SNK_DISCOVERY_DEBOUNCE:
		break;

	case SRC_TRYWAIT:
		/* Hand over to state machine if needed */
		if (!port->vbus_present && tcpm_port_is_source(port))
			tcpm_set_state(port, SRC_TRYWAIT_DEBOUNCE, 0);
		break;
	case SRC_TRYWAIT_DEBOUNCE:
		if (port->vbus_present || !tcpm_port_is_source(port))
			tcpm_set_state(port, SRC_TRYWAIT, 0);
		break;
	case SNK_TRY_WAIT_DEBOUNCE:
		if (!tcpm_port_is_sink(port)) {
			port->max_wait = 0;
			tcpm_set_state(port, SRC_TRYWAIT, 0);
		}
		break;
	case SRC_TRY_WAIT:
		if (tcpm_port_is_source(port))
			tcpm_set_state(port, SRC_TRY_DEBOUNCE, 0);
		break;
	case SRC_TRY_DEBOUNCE:
		tcpm_set_state(port, SRC_TRY_WAIT, 0);
		break;
	case SNK_TRYWAIT_DEBOUNCE:
		if (tcpm_port_is_sink(port))
			tcpm_set_state(port, SNK_TRYWAIT_VBUS, 0);
		break;
	case SNK_TRYWAIT_VBUS:
		if (!tcpm_port_is_sink(port))
			tcpm_set_state(port, SNK_TRYWAIT_DEBOUNCE, 0);
		break;
	case SNK_TRY_WAIT_DEBOUNCE_CHECK_VBUS:
		if (!tcpm_port_is_sink(port))
			tcpm_set_state(port, SRC_TRYWAIT, PD_T_TRY_CC_DEBOUNCE);
		else
			tcpm_set_state(port, SNK_TRY_WAIT_DEBOUNCE_CHECK_VBUS, 0);
		break;
	case SNK_TRYWAIT:
		/* Do nothing, waiting for tCCDebounce */
		break;
	case PR_SWAP_SNK_SRC_SINK_OFF:
	case PR_SWAP_SRC_SNK_TRANSITION_OFF:
	case PR_SWAP_SRC_SNK_SOURCE_OFF:
	case PR_SWAP_SRC_SNK_SOURCE_OFF_CC_DEBOUNCED:
	case PR_SWAP_SNK_SRC_SOURCE_ON:
		/*
		 * CC state change is expected in PR_SWAP
		 * Ignore it.
		 */
		break;
	case FR_SWAP_SEND:
	case FR_SWAP_SEND_TIMEOUT:
	case FR_SWAP_SNK_SRC_TRANSITION_TO_OFF:
	case FR_SWAP_SNK_SRC_NEW_SINK_READY:
	case FR_SWAP_SNK_SRC_SOURCE_VBUS_APPLIED:
		/* Do nothing, CC change expected */
		break;

	case PORT_RESET:
	case PORT_RESET_WAIT_OFF:
		/*
		 * State set back to default mode once the timer completes.
		 * Ignore CC changes here.
		 */
		break;
	default:
		/*
		 * While acting as sink and auto vbus discharge is enabled, Allow disconnect
		 * to be driven by vbus disconnect.
		 */
		if (tcpm_port_is_disconnected(port) && !(port->pwr_role == TYPEC_SINK &&
							 port->auto_vbus_discharge_enabled))
			tcpm_set_state(port, unattached_state(port), 0);
		break;
	}
}

static void _tcpm_pd_vbus_on(struct tcpm_port *port)
{
	tcpm_log_force(port, "VBUS on");
	port->vbus_present = true;
	/*
	 * When vbus_present is true i.e. Voltage at VBUS is greater than VSAFE5V implicitly
	 * states that vbus is not at VSAFE0V, hence clear the vbus_vsafe0v flag here.
	 */
	port->vbus_vsafe0v = false;

	switch (port->state) {
	case SNK_TRANSITION_SINK_VBUS:
		port->explicit_contract = true;
		/* Set the VDM flag ASAP */
		if (port->data_role == TYPEC_HOST && port->send_discover)
			port->vdm_sm_running = true;
		tcpm_set_state(port, SNK_READY, 0);
		break;
	case SNK_DISCOVERY:
		tcpm_set_state(port, SNK_DISCOVERY, 0);
		break;

	case SNK_DEBOUNCED:
		tcpm_set_state(port, tcpm_try_src(port) ? SRC_TRY
							: SNK_ATTACHED,
				       0);
		break;
	case SNK_HARD_RESET_WAIT_VBUS:
		tcpm_set_state(port, SNK_HARD_RESET_SINK_ON, 0);
		break;
	case SRC_ATTACHED:
		tcpm_set_state(port, SRC_STARTUP, 0);
		break;
	case SRC_HARD_RESET_VBUS_ON:
		tcpm_set_state(port, SRC_STARTUP, 0);
		break;

	case SNK_TRY:
		/* Do nothing, waiting for timeout */
		break;
	case SRC_TRYWAIT:
		/* Do nothing, Waiting for Rd to be detected */
		break;
	case SRC_TRYWAIT_DEBOUNCE:
		tcpm_set_state(port, SRC_TRYWAIT, 0);
		break;
	case SNK_TRY_WAIT_DEBOUNCE:
		/* Do nothing, waiting for PD_DEBOUNCE to do be done */
		break;
	case SNK_TRYWAIT:
		/* Do nothing, waiting for tCCDebounce */
		break;
	case SNK_TRYWAIT_VBUS:
		if (tcpm_port_is_sink(port))
			tcpm_set_state(port, SNK_ATTACHED, 0);
		break;
	case SNK_TRYWAIT_DEBOUNCE:
		/* Do nothing, waiting for Rp */
		break;
	case SNK_TRY_WAIT_DEBOUNCE_CHECK_VBUS:
		if (port->vbus_present && tcpm_port_is_sink(port))
			tcpm_set_state(port, SNK_ATTACHED, 0);
		break;
	case SRC_TRY_WAIT:
	case SRC_TRY_DEBOUNCE:
		/* Do nothing, waiting for sink detection */
		break;
	case FR_SWAP_SEND:
	case FR_SWAP_SEND_TIMEOUT:
	case FR_SWAP_SNK_SRC_TRANSITION_TO_OFF:
	case FR_SWAP_SNK_SRC_SOURCE_VBUS_APPLIED:
		if (port->tcpc->frs_sourcing_vbus)
			port->tcpc->frs_sourcing_vbus(port->tcpc);
		break;
	case FR_SWAP_SNK_SRC_NEW_SINK_READY:
		if (port->tcpc->frs_sourcing_vbus)
			port->tcpc->frs_sourcing_vbus(port->tcpc);
		tcpm_set_state(port, FR_SWAP_SNK_SRC_SOURCE_VBUS_APPLIED, 0);
		break;

	case PORT_RESET:
	case PORT_RESET_WAIT_OFF:
		/*
		 * State set back to default mode once the timer completes.
		 * Ignore vbus changes here.
		 */
		break;

	default:
		break;
	}
}

static void _tcpm_pd_vbus_off(struct tcpm_port *port)
{
	tcpm_log_force(port, "VBUS off");
	port->vbus_present = false;
	port->vbus_never_low = false;
	switch (port->state) {
	case SNK_HARD_RESET_SINK_OFF:
		tcpm_set_state(port, SNK_HARD_RESET_WAIT_VBUS, 0);
		break;
	case HARD_RESET_SEND:
		break;
	case SNK_TRY:
		/* Do nothing, waiting for timeout */
		break;
	case SRC_TRYWAIT:
		/* Hand over to state machine if needed */
		if (tcpm_port_is_source(port))
			tcpm_set_state(port, SRC_TRYWAIT_DEBOUNCE, 0);
		break;
	case SNK_TRY_WAIT_DEBOUNCE:
		/* Do nothing, waiting for PD_DEBOUNCE to do be done */
		break;
	case SNK_TRYWAIT:
	case SNK_TRYWAIT_VBUS:
	case SNK_TRYWAIT_DEBOUNCE:
		break;
	case SNK_ATTACH_WAIT:
<<<<<<< HEAD
		port->debouncing = false;
		tcpm_set_state(port, SNK_UNATTACHED, 0);
=======
	case SNK_DEBOUNCED:
		/* Do nothing, as TCPM is still waiting for vbus to reaach VSAFE5V to connect */
>>>>>>> 27af876b
		break;

	case SNK_NEGOTIATE_CAPABILITIES:
		break;

	case PR_SWAP_SRC_SNK_TRANSITION_OFF:
		tcpm_set_state(port, PR_SWAP_SRC_SNK_SOURCE_OFF, 0);
		break;

	case PR_SWAP_SNK_SRC_SINK_OFF:
		/* Do nothing, expected */
		break;

	case PR_SWAP_SNK_SRC_SOURCE_ON:
		/*
		 * Do nothing when vbus off notification is received.
		 * TCPM can wait for PD_T_NEWSRC in PR_SWAP_SNK_SRC_SOURCE_ON
		 * for the vbus source to ramp up.
		 */
		break;

	case PORT_RESET_WAIT_OFF:
		tcpm_set_state(port, tcpm_default_state(port), 0);
		break;

	case SRC_TRY_WAIT:
	case SRC_TRY_DEBOUNCE:
		/* Do nothing, waiting for sink detection */
		break;

	case SRC_STARTUP:
	case SRC_SEND_CAPABILITIES:
	case SRC_SEND_CAPABILITIES_TIMEOUT:
	case SRC_NEGOTIATE_CAPABILITIES:
	case SRC_TRANSITION_SUPPLY:
	case SRC_READY:
	case SRC_WAIT_NEW_CAPABILITIES:
		/*
		 * Force to unattached state to re-initiate connection.
		 * DRP port should move to Unattached.SNK instead of Unattached.SRC if
		 * sink removed. Although sink removal here is due to source's vbus collapse,
		 * treat it the same way for consistency.
		 */
		if (port->port_type == TYPEC_PORT_SRC)
			tcpm_set_state(port, SRC_UNATTACHED, tcpm_wait_for_discharge(port));
		else
			tcpm_set_state(port, SNK_UNATTACHED, tcpm_wait_for_discharge(port));
		break;

	case PORT_RESET:
		/*
		 * State set back to default mode once the timer completes.
		 * Ignore vbus changes here.
		 */
		break;

	case FR_SWAP_SEND:
	case FR_SWAP_SEND_TIMEOUT:
	case FR_SWAP_SNK_SRC_TRANSITION_TO_OFF:
	case FR_SWAP_SNK_SRC_NEW_SINK_READY:
	case FR_SWAP_SNK_SRC_SOURCE_VBUS_APPLIED:
		/* Do nothing, vbus drop expected */
		break;

	default:
		if (port->pwr_role == TYPEC_SINK && port->attached)
			tcpm_set_state(port, SNK_UNATTACHED, tcpm_wait_for_discharge(port));
		break;
	}
}

static void _tcpm_pd_vbus_vsafe0v(struct tcpm_port *port)
{
	unsigned int timer_val_msecs;

	tcpm_log_force(port, "VBUS VSAFE0V");
	port->vbus_vsafe0v = true;
	switch (port->state) {
	case SRC_HARD_RESET_VBUS_OFF:
		/*
		 * After establishing the vSafe0V voltage condition on VBUS, the Source Shall wait
		 * tSrcRecover before re-applying VCONN and restoring VBUS to vSafe5V.
		 */
		tcpm_set_state(port, SRC_HARD_RESET_VBUS_ON, PD_T_SRC_RECOVER);
		break;
	case SRC_ATTACH_WAIT:
		timer_val_msecs = PD_T_CC_DEBOUNCE;
		trace_android_vh_typec_tcpm_get_timer(tcpm_states[SRC_ATTACH_WAIT],
						      CC_DEBOUNCE, &timer_val_msecs);
		if (tcpm_port_is_source(port))
			tcpm_set_state(port, tcpm_try_snk(port) ? SNK_TRY : SRC_ATTACHED,
				       timer_val_msecs);
		break;
	case SRC_STARTUP:
	case SRC_SEND_CAPABILITIES:
	case SRC_SEND_CAPABILITIES_TIMEOUT:
	case SRC_NEGOTIATE_CAPABILITIES:
	case SRC_TRANSITION_SUPPLY:
	case SRC_READY:
	case SRC_WAIT_NEW_CAPABILITIES:
		if (port->auto_vbus_discharge_enabled) {
			if (port->port_type == TYPEC_PORT_SRC)
				tcpm_set_state(port, SRC_UNATTACHED, 0);
			else
				tcpm_set_state(port, SNK_UNATTACHED, 0);
		}
		break;
	case PR_SWAP_SNK_SRC_SINK_OFF:
	case PR_SWAP_SNK_SRC_SOURCE_ON:
		/* Do nothing, vsafe0v is expected during transition */
		break;
	default:
		if (port->pwr_role == TYPEC_SINK && port->auto_vbus_discharge_enabled)
			tcpm_set_state(port, SNK_UNATTACHED, 0);
		break;
	}
}

static void _tcpm_pd_hard_reset(struct tcpm_port *port)
{
	tcpm_log_force(port, "Received hard reset");
	if (port->bist_request == BDO_MODE_TESTDATA && port->tcpc->set_bist_data)
		port->tcpc->set_bist_data(port->tcpc, false);

	if (port->ams != NONE_AMS)
		port->ams = NONE_AMS;
	if (port->hard_reset_count < PD_N_HARD_RESET_COUNT)
		port->ams = HARD_RESET;
	/*
	 * If we keep receiving hard reset requests, executing the hard reset
	 * must have failed. Revert to error recovery if that happens.
	 */
	tcpm_set_state(port,
		       port->hard_reset_count < PD_N_HARD_RESET_COUNT ?
				HARD_RESET_START : ERROR_RECOVERY,
		       0);
}

static void tcpm_pd_event_handler(struct kthread_work *work)
{
	struct tcpm_port *port = container_of(work, struct tcpm_port,
					      event_work);
	u32 events;

	mutex_lock(&port->lock);

	spin_lock(&port->pd_event_lock);
	while (port->pd_events) {
		events = port->pd_events;
		port->pd_events = 0;
		spin_unlock(&port->pd_event_lock);
		if (events & TCPM_RESET_EVENT)
			_tcpm_pd_hard_reset(port);
		if (events & TCPM_VBUS_EVENT) {
			bool vbus;

			vbus = port->tcpc->get_vbus(port->tcpc);
			if (vbus) {
				_tcpm_pd_vbus_on(port);
			} else {
				_tcpm_pd_vbus_off(port);
				/*
				 * When TCPC does not support detecting vsafe0v voltage level,
				 * treat vbus absent as vsafe0v. Else invoke is_vbus_vsafe0v
				 * to see if vbus has discharge to VSAFE0V.
				 */
				if (!port->tcpc->is_vbus_vsafe0v ||
				    port->tcpc->is_vbus_vsafe0v(port->tcpc))
					_tcpm_pd_vbus_vsafe0v(port);
			}
		}
		if (events & TCPM_CC_EVENT) {
			enum typec_cc_status cc1, cc2;

			if (port->tcpc->get_cc(port->tcpc, &cc1, &cc2) == 0)
				_tcpm_cc_change(port, cc1, cc2);
		}
		if (events & TCPM_FRS_EVENT) {
			if (port->state == SNK_READY) {
				int ret;

				port->upcoming_state = FR_SWAP_SEND;
				ret = tcpm_ams_start(port, FAST_ROLE_SWAP);
				if (ret == -EAGAIN)
					port->upcoming_state = INVALID_STATE;
			} else {
				tcpm_log(port, "Discarding FRS_SIGNAL! Not in sink ready");
			}
		}
		if (events & TCPM_SOURCING_VBUS) {
			tcpm_log(port, "sourcing vbus");
			/*
			 * In fast role swap case TCPC autonomously sources vbus. Set vbus_source
			 * true as TCPM wouldn't have called tcpm_set_vbus.
			 *
			 * When vbus is sourced on the command on TCPM i.e. TCPM called
			 * tcpm_set_vbus to source vbus, vbus_source would already be true.
			 */
			port->vbus_source = true;
			_tcpm_pd_vbus_on(port);
		}

		spin_lock(&port->pd_event_lock);
	}
	spin_unlock(&port->pd_event_lock);
	mutex_unlock(&port->lock);
}

void tcpm_cc_change(struct tcpm_port *port)
{
	spin_lock(&port->pd_event_lock);
	port->pd_events |= TCPM_CC_EVENT;
	spin_unlock(&port->pd_event_lock);
	kthread_queue_work(port->wq, &port->event_work);
}
EXPORT_SYMBOL_GPL(tcpm_cc_change);

void tcpm_vbus_change(struct tcpm_port *port)
{
	spin_lock(&port->pd_event_lock);
	port->pd_events |= TCPM_VBUS_EVENT;
	spin_unlock(&port->pd_event_lock);
	kthread_queue_work(port->wq, &port->event_work);
}
EXPORT_SYMBOL_GPL(tcpm_vbus_change);

void tcpm_pd_hard_reset(struct tcpm_port *port)
{
	spin_lock(&port->pd_event_lock);
	port->pd_events = TCPM_RESET_EVENT;
	spin_unlock(&port->pd_event_lock);
	kthread_queue_work(port->wq, &port->event_work);
}
EXPORT_SYMBOL_GPL(tcpm_pd_hard_reset);

void tcpm_sink_frs(struct tcpm_port *port)
{
	spin_lock(&port->pd_event_lock);
	port->pd_events |= TCPM_FRS_EVENT;
	spin_unlock(&port->pd_event_lock);
	kthread_queue_work(port->wq, &port->event_work);
}
EXPORT_SYMBOL_GPL(tcpm_sink_frs);

void tcpm_sourcing_vbus(struct tcpm_port *port)
{
	spin_lock(&port->pd_event_lock);
	port->pd_events |= TCPM_SOURCING_VBUS;
	spin_unlock(&port->pd_event_lock);
	kthread_queue_work(port->wq, &port->event_work);
}
EXPORT_SYMBOL_GPL(tcpm_sourcing_vbus);

static void tcpm_enable_frs_work(struct kthread_work *work)
{
	struct tcpm_port *port = container_of(work, struct tcpm_port, enable_frs);
	int ret;

	mutex_lock(&port->lock);
	/* Not FRS capable */
	if (!port->connected || port->port_type != TYPEC_PORT_DRP ||
	    port->pwr_opmode != TYPEC_PWR_MODE_PD ||
	    !port->tcpc->enable_frs ||
	    /* Sink caps queried */
	    port->sink_cap_done || port->negotiated_rev < PD_REV30)
		goto unlock;

	/* Send when the state machine is idle */
	if (port->state != SNK_READY || port->vdm_sm_running || port->send_discover)
		goto resched;

	port->upcoming_state = GET_SINK_CAP;
	ret = tcpm_ams_start(port, GET_SINK_CAPABILITIES);
	if (ret == -EAGAIN) {
		port->upcoming_state = INVALID_STATE;
	} else {
		port->sink_cap_done = true;
		goto unlock;
	}
resched:
	mod_enable_frs_delayed_work(port, GET_SINK_CAP_RETRY_MS);
unlock:
	mutex_unlock(&port->lock);
}

static void tcpm_send_discover_work(struct kthread_work *work)
{
	struct tcpm_port *port = container_of(work, struct tcpm_port, send_discover_work);

	mutex_lock(&port->lock);
	/* No need to send DISCOVER_IDENTITY anymore */
	if (!port->send_discover)
		goto unlock;

	/* Retry if the port is not idle */
	if ((port->state != SRC_READY && port->state != SNK_READY) || port->vdm_sm_running) {
		mod_send_discover_delayed_work(port, SEND_DISCOVER_RETRY_MS);
		goto unlock;
	}

	/* Only send the Message if the port is host for PD rev2.0 */
	if (port->data_role == TYPEC_HOST || port->negotiated_rev > PD_REV20)
		tcpm_send_vdm(port, USB_SID_PD, CMD_DISCOVER_IDENT, NULL, 0);

unlock:
	mutex_unlock(&port->lock);
}

static int tcpm_dr_set(struct typec_port *p, enum typec_data_role data)
{
	struct tcpm_port *port = typec_get_drvdata(p);
	int ret;

	mutex_lock(&port->swap_lock);
	mutex_lock(&port->lock);

	if (port->typec_caps.data != TYPEC_PORT_DRD) {
		ret = -EINVAL;
		goto port_unlock;
	}
	if (port->state != SRC_READY && port->state != SNK_READY) {
		ret = -EAGAIN;
		goto port_unlock;
	}

	if (port->data_role == data) {
		ret = 0;
		goto port_unlock;
	}

	/*
	 * XXX
	 * 6.3.9: If an alternate mode is active, a request to swap
	 * alternate modes shall trigger a port reset.
	 * Reject data role swap request in this case.
	 */

	if (!port->pd_capable) {
		/*
		 * If the partner is not PD capable, reset the port to
		 * trigger a role change. This can only work if a preferred
		 * role is configured, and if it matches the requested role.
		 */
		if (port->try_role == TYPEC_NO_PREFERRED_ROLE ||
		    port->try_role == port->pwr_role) {
			ret = -EINVAL;
			goto port_unlock;
		}
		port->non_pd_role_swap = true;
		tcpm_set_state(port, PORT_RESET, 0);
	} else {
		port->upcoming_state = DR_SWAP_SEND;
		ret = tcpm_ams_start(port, DATA_ROLE_SWAP);
		if (ret == -EAGAIN) {
			port->upcoming_state = INVALID_STATE;
			goto port_unlock;
		}
	}

	port->swap_status = 0;
	port->swap_pending = true;
	reinit_completion(&port->swap_complete);
	mutex_unlock(&port->lock);

	if (!wait_for_completion_timeout(&port->swap_complete,
				msecs_to_jiffies(PD_ROLE_SWAP_TIMEOUT)))
		ret = -ETIMEDOUT;
	else
		ret = port->swap_status;

	port->non_pd_role_swap = false;
	goto swap_unlock;

port_unlock:
	mutex_unlock(&port->lock);
swap_unlock:
	mutex_unlock(&port->swap_lock);
	return ret;
}

static int tcpm_pr_set(struct typec_port *p, enum typec_role role)
{
	struct tcpm_port *port = typec_get_drvdata(p);
	int ret;

	mutex_lock(&port->swap_lock);
	mutex_lock(&port->lock);

	if (port->port_type != TYPEC_PORT_DRP) {
		ret = -EINVAL;
		goto port_unlock;
	}
	if (port->state != SRC_READY && port->state != SNK_READY) {
		ret = -EAGAIN;
		goto port_unlock;
	}

	if (role == port->pwr_role) {
		ret = 0;
		goto port_unlock;
	}

	port->upcoming_state = PR_SWAP_SEND;
	ret = tcpm_ams_start(port, POWER_ROLE_SWAP);
	if (ret == -EAGAIN) {
		port->upcoming_state = INVALID_STATE;
		goto port_unlock;
	}

	port->swap_status = 0;
	port->swap_pending = true;
	reinit_completion(&port->swap_complete);
	mutex_unlock(&port->lock);

	if (!wait_for_completion_timeout(&port->swap_complete,
				msecs_to_jiffies(PD_ROLE_SWAP_TIMEOUT)))
		ret = -ETIMEDOUT;
	else
		ret = port->swap_status;

	goto swap_unlock;

port_unlock:
	mutex_unlock(&port->lock);
swap_unlock:
	mutex_unlock(&port->swap_lock);
	return ret;
}

static int tcpm_vconn_set(struct typec_port *p, enum typec_role role)
{
	struct tcpm_port *port = typec_get_drvdata(p);
	int ret;

	mutex_lock(&port->swap_lock);
	mutex_lock(&port->lock);

	if (port->state != SRC_READY && port->state != SNK_READY) {
		ret = -EAGAIN;
		goto port_unlock;
	}

	if (role == port->vconn_role) {
		ret = 0;
		goto port_unlock;
	}

	port->upcoming_state = VCONN_SWAP_SEND;
	ret = tcpm_ams_start(port, VCONN_SWAP);
	if (ret == -EAGAIN) {
		port->upcoming_state = INVALID_STATE;
		goto port_unlock;
	}

	port->swap_status = 0;
	port->swap_pending = true;
	reinit_completion(&port->swap_complete);
	mutex_unlock(&port->lock);

	if (!wait_for_completion_timeout(&port->swap_complete,
				msecs_to_jiffies(PD_ROLE_SWAP_TIMEOUT)))
		ret = -ETIMEDOUT;
	else
		ret = port->swap_status;

	goto swap_unlock;

port_unlock:
	mutex_unlock(&port->lock);
swap_unlock:
	mutex_unlock(&port->swap_lock);
	return ret;
}

static int tcpm_try_role(struct typec_port *p, int role)
{
	struct tcpm_port *port = typec_get_drvdata(p);
	struct tcpc_dev	*tcpc = port->tcpc;
	int ret = 0;

	mutex_lock(&port->lock);
	if (tcpc->try_role)
		ret = tcpc->try_role(tcpc, role);
	if (!ret)
		port->try_role = role;
	port->try_src_count = 0;
	port->try_snk_count = 0;
	mutex_unlock(&port->lock);

	return ret;
}

static int tcpm_pps_set_op_curr(struct tcpm_port *port, u16 req_op_curr)
{
	unsigned int target_mw;
	int ret;

	mutex_lock(&port->swap_lock);
	mutex_lock(&port->lock);

	if (!port->pps_data.active) {
		ret = -EOPNOTSUPP;
		goto port_unlock;
	}

	if (port->state != SNK_READY) {
		ret = -EAGAIN;
		goto port_unlock;
	}

	if (req_op_curr > port->pps_data.max_curr) {
		ret = -EINVAL;
		goto port_unlock;
	}

	target_mw = (req_op_curr * port->supply_voltage) / 1000;
	if (target_mw < port->operating_snk_mw) {
		ret = -EINVAL;
		goto port_unlock;
	}

	port->upcoming_state = SNK_NEGOTIATE_PPS_CAPABILITIES;
	ret = tcpm_ams_start(port, POWER_NEGOTIATION);
	if (ret == -EAGAIN) {
		port->upcoming_state = INVALID_STATE;
		goto port_unlock;
	}

	/* Round down operating current to align with PPS valid steps */
	req_op_curr = req_op_curr - (req_op_curr % RDO_PROG_CURR_MA_STEP);

	reinit_completion(&port->pps_complete);
	port->pps_data.req_op_curr = req_op_curr;
	port->pps_status = 0;
	port->pps_pending = true;
	mutex_unlock(&port->lock);

	if (!wait_for_completion_timeout(&port->pps_complete,
				msecs_to_jiffies(PD_PPS_CTRL_TIMEOUT)))
		ret = -ETIMEDOUT;
	else
		ret = port->pps_status;

	goto swap_unlock;

port_unlock:
	mutex_unlock(&port->lock);
swap_unlock:
	mutex_unlock(&port->swap_lock);

	return ret;
}

static int tcpm_pps_set_out_volt(struct tcpm_port *port, u16 req_out_volt)
{
	unsigned int target_mw;
	int ret;

	mutex_lock(&port->swap_lock);
	mutex_lock(&port->lock);

	if (!port->pps_data.active) {
		ret = -EOPNOTSUPP;
		goto port_unlock;
	}

	if (port->state != SNK_READY) {
		ret = -EAGAIN;
		goto port_unlock;
	}

	if (req_out_volt < port->pps_data.min_volt ||
	    req_out_volt > port->pps_data.max_volt) {
		ret = -EINVAL;
		goto port_unlock;
	}

	target_mw = (port->current_limit * req_out_volt) / 1000;
	if (target_mw < port->operating_snk_mw) {
		ret = -EINVAL;
		goto port_unlock;
	}

	port->upcoming_state = SNK_NEGOTIATE_PPS_CAPABILITIES;
	ret = tcpm_ams_start(port, POWER_NEGOTIATION);
	if (ret == -EAGAIN) {
		port->upcoming_state = INVALID_STATE;
		goto port_unlock;
	}

	/* Round down output voltage to align with PPS valid steps */
	req_out_volt = req_out_volt - (req_out_volt % RDO_PROG_VOLT_MV_STEP);

	reinit_completion(&port->pps_complete);
	port->pps_data.req_out_volt = req_out_volt;
	port->pps_status = 0;
	port->pps_pending = true;
	mutex_unlock(&port->lock);

	if (!wait_for_completion_timeout(&port->pps_complete,
				msecs_to_jiffies(PD_PPS_CTRL_TIMEOUT)))
		ret = -ETIMEDOUT;
	else
		ret = port->pps_status;

	goto swap_unlock;

port_unlock:
	mutex_unlock(&port->lock);
swap_unlock:
	mutex_unlock(&port->swap_lock);

	return ret;
}

static int tcpm_pps_activate(struct tcpm_port *port, bool activate)
{
	int ret = 0;

	mutex_lock(&port->swap_lock);
	mutex_lock(&port->lock);

	if (!port->pps_data.supported) {
		ret = -EOPNOTSUPP;
		goto port_unlock;
	}

	/* Trying to deactivate PPS when already deactivated so just bail */
	if (!port->pps_data.active && !activate)
		goto port_unlock;

	if (port->state != SNK_READY) {
		ret = -EAGAIN;
		goto port_unlock;
	}

	if (activate)
		port->upcoming_state = SNK_NEGOTIATE_PPS_CAPABILITIES;
	else
		port->upcoming_state = SNK_NEGOTIATE_CAPABILITIES;
	ret = tcpm_ams_start(port, POWER_NEGOTIATION);
	if (ret == -EAGAIN) {
		port->upcoming_state = INVALID_STATE;
		goto port_unlock;
	}

	reinit_completion(&port->pps_complete);
	port->pps_status = 0;
	port->pps_pending = true;

	/* Trigger PPS request or move back to standard PDO contract */
	if (activate) {
		port->pps_data.req_out_volt = port->supply_voltage;
		port->pps_data.req_op_curr = port->current_limit;
	}
	mutex_unlock(&port->lock);

	if (!wait_for_completion_timeout(&port->pps_complete,
				msecs_to_jiffies(PD_PPS_CTRL_TIMEOUT)))
		ret = -ETIMEDOUT;
	else
		ret = port->pps_status;

	goto swap_unlock;

port_unlock:
	mutex_unlock(&port->lock);
swap_unlock:
	mutex_unlock(&port->swap_lock);

	return ret;
}

static void tcpm_init(struct tcpm_port *port)
{
	enum typec_cc_status cc1, cc2;

	port->tcpc->init(port->tcpc);

	tcpm_reset_port(port);

	/*
	 * XXX
	 * Should possibly wait for VBUS to settle if it was enabled locally
	 * since tcpm_reset_port() will disable VBUS.
	 */
	port->vbus_present = port->tcpc->get_vbus(port->tcpc);
	if (port->vbus_present)
		port->vbus_never_low = true;

	/*
	 * 1. When vbus_present is true, voltage on VBUS is already at VSAFE5V.
	 * So implicitly vbus_vsafe0v = false.
	 *
	 * 2. When vbus_present is false and TCPC does NOT support querying
	 * vsafe0v status, then, it's best to assume vbus is at VSAFE0V i.e.
	 * vbus_vsafe0v is true.
	 *
	 * 3. When vbus_present is false and TCPC does support querying vsafe0v,
	 * then, query tcpc for vsafe0v status.
	 */
	if (port->vbus_present)
		port->vbus_vsafe0v = false;
	else if (!port->tcpc->is_vbus_vsafe0v)
		port->vbus_vsafe0v = true;
	else
		port->vbus_vsafe0v = port->tcpc->is_vbus_vsafe0v(port->tcpc);

	tcpm_set_state(port, tcpm_default_state(port), 0);

	if (port->tcpc->get_cc(port->tcpc, &cc1, &cc2) == 0)
		_tcpm_cc_change(port, cc1, cc2);

	/*
	 * Some adapters need a clean slate at startup, and won't recover
	 * otherwise. So do not try to be fancy and force a clean disconnect.
	 */
	tcpm_set_state(port, PORT_RESET, 0);
}

static int tcpm_port_type_set(struct typec_port *p, enum typec_port_type type)
{
	struct tcpm_port *port = typec_get_drvdata(p);

	mutex_lock(&port->lock);
	if (type == port->port_type)
		goto port_unlock;

	port->port_type = type;

	if (!port->connected) {
		tcpm_set_state(port, PORT_RESET, 0);
	} else if (type == TYPEC_PORT_SNK) {
		if (!(port->pwr_role == TYPEC_SINK &&
		      port->data_role == TYPEC_DEVICE))
			tcpm_set_state(port, PORT_RESET, 0);
	} else if (type == TYPEC_PORT_SRC) {
		if (!(port->pwr_role == TYPEC_SOURCE &&
		      port->data_role == TYPEC_HOST))
			tcpm_set_state(port, PORT_RESET, 0);
	}

port_unlock:
	mutex_unlock(&port->lock);
	return 0;
}

static const struct typec_operations tcpm_ops = {
	.try_role = tcpm_try_role,
	.dr_set = tcpm_dr_set,
	.pr_set = tcpm_pr_set,
	.vconn_set = tcpm_vconn_set,
	.port_type_set = tcpm_port_type_set
};

void tcpm_tcpc_reset(struct tcpm_port *port)
{
	mutex_lock(&port->lock);
	/* XXX: Maintain PD connection if possible? */
	tcpm_init(port);
	mutex_unlock(&port->lock);
}
EXPORT_SYMBOL_GPL(tcpm_tcpc_reset);

static int tcpm_fw_get_caps(struct tcpm_port *port,
			    struct fwnode_handle *fwnode)
{
	const char *cap_str;
	int ret;
	u32 mw, frs_current;

	if (!fwnode)
		return -EINVAL;

	/* USB data support is optional */
	ret = fwnode_property_read_string(fwnode, "data-role", &cap_str);
	if (ret == 0) {
		ret = typec_find_port_data_role(cap_str);
		if (ret < 0)
			return ret;
		port->typec_caps.data = ret;
	}

	ret = fwnode_property_read_string(fwnode, "power-role", &cap_str);
	if (ret < 0)
		return ret;

	ret = typec_find_port_power_role(cap_str);
	if (ret < 0)
		return ret;
	port->typec_caps.type = ret;
	port->port_type = port->typec_caps.type;

	port->slow_charger_loop = fwnode_property_read_bool(fwnode, "slow-charger-loop");
	if (port->port_type == TYPEC_PORT_SNK)
		goto sink;

	/* Get source pdos */
	ret = fwnode_property_count_u32(fwnode, "source-pdos");
	if (ret <= 0)
		return -EINVAL;

	port->nr_src_pdo = min(ret, PDO_MAX_OBJECTS);
	ret = fwnode_property_read_u32_array(fwnode, "source-pdos",
					     port->src_pdo, port->nr_src_pdo);
	if ((ret < 0) || tcpm_validate_caps(port, port->src_pdo,
					    port->nr_src_pdo))
		return -EINVAL;

	if (port->port_type == TYPEC_PORT_SRC)
		return 0;

	/* Get the preferred power role for DRP */
	ret = fwnode_property_read_string(fwnode, "try-power-role", &cap_str);
	if (ret < 0)
		return ret;

	port->typec_caps.prefer_role = typec_find_power_role(cap_str);
	if (port->typec_caps.prefer_role < 0)
		return -EINVAL;
sink:
	/* Get sink pdos */
	ret = fwnode_property_count_u32(fwnode, "sink-pdos");
	if (ret <= 0)
		return -EINVAL;

	port->nr_snk_pdo = min(ret, PDO_MAX_OBJECTS);
	ret = fwnode_property_read_u32_array(fwnode, "sink-pdos",
					     port->snk_pdo, port->nr_snk_pdo);
	if ((ret < 0) || tcpm_validate_caps(port, port->snk_pdo,
					    port->nr_snk_pdo))
		return -EINVAL;

	if (fwnode_property_read_u32(fwnode, "op-sink-microwatt", &mw) < 0)
		return -EINVAL;
	port->operating_snk_mw = mw / 1000;

	port->self_powered = fwnode_property_read_bool(fwnode, "self-powered");

	/* FRS can only be supported byb DRP ports */
	if (port->port_type == TYPEC_PORT_DRP) {
		ret = fwnode_property_read_u32(fwnode, "new-source-frs-typec-current",
					       &frs_current);
		if (ret >= 0 && frs_current <= FRS_5V_3A)
			port->new_source_frs_current = frs_current;
	}

	/* sink-vdos is optional */
	ret = fwnode_property_count_u32(fwnode, "sink-vdos");
	if (ret < 0)
		ret = 0;

	port->nr_snk_vdo = min(ret, VDO_MAX_OBJECTS);
	if (port->nr_snk_vdo) {
		ret = fwnode_property_read_u32_array(fwnode, "sink-vdos",
						     port->snk_vdo,
						     port->nr_snk_vdo);
		if (ret < 0)
			return ret;
	}

	/* If sink-vdos is found, sink-vdos-v1 is expected for backward compatibility. */
	if (port->nr_snk_vdo) {
		ret = fwnode_property_count_u32(fwnode, "sink-vdos-v1");
		if (ret < 0)
			return ret;
		else if (ret == 0)
			return -ENODATA;

		port->nr_snk_vdo_v1 = min(ret, VDO_MAX_OBJECTS);
		ret = fwnode_property_read_u32_array(fwnode, "sink-vdos-v1",
						     port->snk_vdo_v1,
						     port->nr_snk_vdo_v1);
		if (ret < 0)
			return ret;
	}

	return 0;
}

static int tcpm_copy_pdos(u32 *dest_pdo, const u32 *src_pdo, unsigned int nr_pdo)
{
	unsigned int i;

	if (nr_pdo > PDO_MAX_OBJECTS)
		nr_pdo = PDO_MAX_OBJECTS;

	for (i = 0; i < nr_pdo; i++)
		dest_pdo[i] = src_pdo[i];

	return nr_pdo;
}

int tcpm_update_sink_capabilities(struct tcpm_port *port, const u32 *pdo, unsigned int nr_pdo,
				  unsigned int operating_snk_mw)
{
	int ret = 0;

	if (tcpm_validate_caps(port, pdo, nr_pdo))
		return -EINVAL;

	mutex_lock(&port->lock);
	port->nr_snk_pdo = tcpm_copy_pdos(port->snk_pdo, pdo, nr_pdo);
	port->operating_snk_mw = operating_snk_mw;

	switch (port->state) {
	case SNK_NEGOTIATE_CAPABILITIES:
	case SNK_NEGOTIATE_PPS_CAPABILITIES:
	case SNK_READY:
	case SNK_TRANSITION_SINK:
	case SNK_TRANSITION_SINK_VBUS:
		if (port->pps_data.active)
			port->upcoming_state = SNK_NEGOTIATE_PPS_CAPABILITIES;
		else if (port->pd_capable)
			port->upcoming_state = SNK_NEGOTIATE_CAPABILITIES;
		else
			break;

		port->update_sink_caps = true;

		ret = tcpm_ams_start(port, POWER_NEGOTIATION);
		if (ret == -EAGAIN) {
			port->upcoming_state = INVALID_STATE;
			break;
		}
		break;
	default:
		break;
	}
	mutex_unlock(&port->lock);
	return ret;
}
EXPORT_SYMBOL_GPL(tcpm_update_sink_capabilities);

/* Power Supply access to expose source power information */
enum tcpm_psy_online_states {
	TCPM_PSY_OFFLINE = 0,
	TCPM_PSY_FIXED_ONLINE,
	TCPM_PSY_PROG_ONLINE,
};

static enum power_supply_property tcpm_psy_props[] = {
	POWER_SUPPLY_PROP_USB_TYPE,
	POWER_SUPPLY_PROP_ONLINE,
	POWER_SUPPLY_PROP_VOLTAGE_MIN,
	POWER_SUPPLY_PROP_VOLTAGE_MAX,
	POWER_SUPPLY_PROP_VOLTAGE_NOW,
	POWER_SUPPLY_PROP_CURRENT_MAX,
	POWER_SUPPLY_PROP_CURRENT_NOW,
};

static int tcpm_psy_get_online(struct tcpm_port *port,
			       union power_supply_propval *val)
{
	if (port->vbus_charge) {
		if (port->pps_data.active)
			val->intval = TCPM_PSY_PROG_ONLINE;
		else
			val->intval = TCPM_PSY_FIXED_ONLINE;
	} else {
		val->intval = TCPM_PSY_OFFLINE;
	}

	return 0;
}

static int tcpm_psy_get_voltage_min(struct tcpm_port *port,
				    union power_supply_propval *val)
{
	if (port->pps_data.active)
		val->intval = port->pps_data.min_volt * 1000;
	else
		val->intval = port->supply_voltage * 1000;

	return 0;
}

static int tcpm_psy_get_voltage_max(struct tcpm_port *port,
				    union power_supply_propval *val)
{
	if (port->pps_data.active)
		val->intval = port->pps_data.max_volt * 1000;
	else
		val->intval = port->supply_voltage * 1000;

	return 0;
}

static int tcpm_psy_get_voltage_now(struct tcpm_port *port,
				    union power_supply_propval *val)
{
	val->intval = port->supply_voltage * 1000;

	return 0;
}

static int tcpm_psy_get_current_max(struct tcpm_port *port,
				    union power_supply_propval *val)
{
	if (port->pps_data.active)
		val->intval = port->pps_data.max_curr * 1000;
	else
		val->intval = port->current_limit * 1000;

	return 0;
}

static int tcpm_psy_get_current_now(struct tcpm_port *port,
				    union power_supply_propval *val)
{
	val->intval = port->current_limit * 1000;

	return 0;
}

static int tcpm_psy_get_prop(struct power_supply *psy,
			     enum power_supply_property psp,
			     union power_supply_propval *val)
{
	struct tcpm_port *port = power_supply_get_drvdata(psy);
	int ret = 0;

	switch (psp) {
	case POWER_SUPPLY_PROP_USB_TYPE:
		val->intval = port->usb_type;
		break;
	case POWER_SUPPLY_PROP_ONLINE:
		ret = tcpm_psy_get_online(port, val);
		break;
	case POWER_SUPPLY_PROP_VOLTAGE_MIN:
		ret = tcpm_psy_get_voltage_min(port, val);
		break;
	case POWER_SUPPLY_PROP_VOLTAGE_MAX:
		ret = tcpm_psy_get_voltage_max(port, val);
		break;
	case POWER_SUPPLY_PROP_VOLTAGE_NOW:
		ret = tcpm_psy_get_voltage_now(port, val);
		break;
	case POWER_SUPPLY_PROP_CURRENT_MAX:
		ret = tcpm_psy_get_current_max(port, val);
		break;
	case POWER_SUPPLY_PROP_CURRENT_NOW:
		ret = tcpm_psy_get_current_now(port, val);
		break;
	default:
		ret = -EINVAL;
		break;
	}
	return ret;
}

static int tcpm_psy_set_online(struct tcpm_port *port,
			       const union power_supply_propval *val)
{
	int ret;

	switch (val->intval) {
	case TCPM_PSY_FIXED_ONLINE:
		ret = tcpm_pps_activate(port, false);
		break;
	case TCPM_PSY_PROG_ONLINE:
		ret = tcpm_pps_activate(port, true);
		break;
	default:
		ret = -EINVAL;
		break;
	}

	return ret;
}

static int tcpm_psy_set_prop(struct power_supply *psy,
			     enum power_supply_property psp,
			     const union power_supply_propval *val)
{
	struct tcpm_port *port = power_supply_get_drvdata(psy);
	int ret;

	switch (psp) {
	case POWER_SUPPLY_PROP_ONLINE:
		ret = tcpm_psy_set_online(port, val);
		break;
	case POWER_SUPPLY_PROP_VOLTAGE_NOW:
		if (val->intval < port->pps_data.min_volt * 1000 ||
		    val->intval > port->pps_data.max_volt * 1000)
			ret = -EINVAL;
		else
			ret = tcpm_pps_set_out_volt(port, val->intval / 1000);
		break;
	case POWER_SUPPLY_PROP_CURRENT_NOW:
		if (val->intval > port->pps_data.max_curr * 1000)
			ret = -EINVAL;
		else
			ret = tcpm_pps_set_op_curr(port, val->intval / 1000);
		break;
	default:
		ret = -EINVAL;
		break;
	}
	power_supply_changed(port->psy);
	return ret;
}

static int tcpm_psy_prop_writeable(struct power_supply *psy,
				   enum power_supply_property psp)
{
	switch (psp) {
	case POWER_SUPPLY_PROP_ONLINE:
	case POWER_SUPPLY_PROP_VOLTAGE_NOW:
	case POWER_SUPPLY_PROP_CURRENT_NOW:
		return 1;
	default:
		return 0;
	}
}

static enum power_supply_usb_type tcpm_psy_usb_types[] = {
	POWER_SUPPLY_USB_TYPE_C,
	POWER_SUPPLY_USB_TYPE_PD,
	POWER_SUPPLY_USB_TYPE_PD_PPS,
};

static const char *tcpm_psy_name_prefix = "tcpm-source-psy-";

static int devm_tcpm_psy_register(struct tcpm_port *port)
{
	struct power_supply_config psy_cfg = {};
	const char *port_dev_name = dev_name(port->dev);
	size_t psy_name_len = strlen(tcpm_psy_name_prefix) +
				     strlen(port_dev_name) + 1;
	char *psy_name;

	psy_cfg.drv_data = port;
	psy_cfg.fwnode = dev_fwnode(port->dev);
	psy_name = devm_kzalloc(port->dev, psy_name_len, GFP_KERNEL);
	if (!psy_name)
		return -ENOMEM;

	snprintf(psy_name, psy_name_len, "%s%s", tcpm_psy_name_prefix,
		 port_dev_name);
	port->psy_desc.name = psy_name;
	port->psy_desc.type = POWER_SUPPLY_TYPE_USB,
	port->psy_desc.usb_types = tcpm_psy_usb_types;
	port->psy_desc.num_usb_types = ARRAY_SIZE(tcpm_psy_usb_types);
	port->psy_desc.properties = tcpm_psy_props,
	port->psy_desc.num_properties = ARRAY_SIZE(tcpm_psy_props),
	port->psy_desc.get_property = tcpm_psy_get_prop,
	port->psy_desc.set_property = tcpm_psy_set_prop,
	port->psy_desc.property_is_writeable = tcpm_psy_prop_writeable,

	port->usb_type = POWER_SUPPLY_USB_TYPE_C;

	port->psy = devm_power_supply_register(port->dev, &port->psy_desc,
					       &psy_cfg);

	return PTR_ERR_OR_ZERO(port->psy);
}

static enum hrtimer_restart state_machine_timer_handler(struct hrtimer *timer)
{
	struct tcpm_port *port = container_of(timer, struct tcpm_port, state_machine_timer);

	kthread_queue_work(port->wq, &port->state_machine);
	return HRTIMER_NORESTART;
}

static enum hrtimer_restart vdm_state_machine_timer_handler(struct hrtimer *timer)
{
	struct tcpm_port *port = container_of(timer, struct tcpm_port, vdm_state_machine_timer);

	kthread_queue_work(port->wq, &port->vdm_state_machine);
	return HRTIMER_NORESTART;
}

static enum hrtimer_restart enable_frs_timer_handler(struct hrtimer *timer)
{
	struct tcpm_port *port = container_of(timer, struct tcpm_port, enable_frs_timer);

	kthread_queue_work(port->wq, &port->enable_frs);
	return HRTIMER_NORESTART;
}

static enum hrtimer_restart send_discover_timer_handler(struct hrtimer *timer)
{
	struct tcpm_port *port = container_of(timer, struct tcpm_port, send_discover_timer);

	kthread_queue_work(port->wq, &port->send_discover_work);
	return HRTIMER_NORESTART;
}

struct tcpm_port *tcpm_register_port(struct device *dev, struct tcpc_dev *tcpc)
{
	struct tcpm_port *port;
	int err;

	if (!dev || !tcpc ||
	    !tcpc->get_vbus || !tcpc->set_cc || !tcpc->get_cc ||
	    !tcpc->set_polarity || !tcpc->set_vconn || !tcpc->set_vbus ||
	    !tcpc->set_pd_rx || !tcpc->set_roles || !tcpc->pd_transmit)
		return ERR_PTR(-EINVAL);

	port = devm_kzalloc(dev, sizeof(*port), GFP_KERNEL);
	if (!port)
		return ERR_PTR(-ENOMEM);

	port->dev = dev;
	port->tcpc = tcpc;

	mutex_init(&port->lock);
	mutex_init(&port->swap_lock);

	port->wq = kthread_create_worker(0, dev_name(dev));
	if (IS_ERR(port->wq))
		return ERR_CAST(port->wq);
	sched_set_fifo(port->wq->task);

	kthread_init_work(&port->state_machine, tcpm_state_machine_work);
	kthread_init_work(&port->vdm_state_machine, vdm_state_machine_work);
	kthread_init_work(&port->event_work, tcpm_pd_event_handler);
	kthread_init_work(&port->enable_frs, tcpm_enable_frs_work);
	kthread_init_work(&port->send_discover_work, tcpm_send_discover_work);
	hrtimer_init(&port->state_machine_timer, CLOCK_MONOTONIC, HRTIMER_MODE_REL);
	port->state_machine_timer.function = state_machine_timer_handler;
	hrtimer_init(&port->vdm_state_machine_timer, CLOCK_MONOTONIC, HRTIMER_MODE_REL);
	port->vdm_state_machine_timer.function = vdm_state_machine_timer_handler;
	hrtimer_init(&port->enable_frs_timer, CLOCK_MONOTONIC, HRTIMER_MODE_REL);
	port->enable_frs_timer.function = enable_frs_timer_handler;
	hrtimer_init(&port->send_discover_timer, CLOCK_MONOTONIC, HRTIMER_MODE_REL);
	port->send_discover_timer.function = send_discover_timer_handler;

	spin_lock_init(&port->pd_event_lock);

	init_completion(&port->tx_complete);
	init_completion(&port->swap_complete);
	init_completion(&port->pps_complete);
	tcpm_debugfs_init(port);

	err = tcpm_fw_get_caps(port, tcpc->fwnode);
	if (err < 0)
		goto out_destroy_wq;

	port->try_role = port->typec_caps.prefer_role;

	port->typec_caps.fwnode = tcpc->fwnode;
	port->typec_caps.revision = 0x0120;	/* Type-C spec release 1.2 */
	port->typec_caps.pd_revision = 0x0300;	/* USB-PD spec release 3.0 */
	port->typec_caps.svdm_version = SVDM_VER_2_0;
	port->typec_caps.driver_data = port;
	port->typec_caps.ops = &tcpm_ops;
	port->typec_caps.orientation_aware = 1;

	port->partner_desc.identity = &port->partner_ident;
	port->port_type = port->typec_caps.type;

	port->role_sw = usb_role_switch_get(port->dev);
	if (IS_ERR(port->role_sw)) {
		err = PTR_ERR(port->role_sw);
		goto out_destroy_wq;
	}

	err = devm_tcpm_psy_register(port);
	if (err)
		goto out_role_sw_put;
	power_supply_changed(port->psy);

	port->typec_port = typec_register_port(port->dev, &port->typec_caps);
	if (IS_ERR(port->typec_port)) {
		err = PTR_ERR(port->typec_port);
		goto out_role_sw_put;
	}

	mutex_lock(&port->lock);
	tcpm_init(port);
	mutex_unlock(&port->lock);

	tcpm_log(port, "%s: registered", dev_name(dev));
	return port;

out_role_sw_put:
	usb_role_switch_put(port->role_sw);
out_destroy_wq:
	tcpm_debugfs_exit(port);
	kthread_destroy_worker(port->wq);
	return ERR_PTR(err);
}
EXPORT_SYMBOL_GPL(tcpm_register_port);

void tcpm_unregister_port(struct tcpm_port *port)
{
	int i;

	hrtimer_cancel(&port->send_discover_timer);
	hrtimer_cancel(&port->enable_frs_timer);
	hrtimer_cancel(&port->vdm_state_machine_timer);
	hrtimer_cancel(&port->state_machine_timer);

	tcpm_reset_port(port);
	for (i = 0; i < ARRAY_SIZE(port->port_altmode); i++)
		typec_unregister_altmode(port->port_altmode[i]);
	typec_unregister_port(port->typec_port);
	usb_role_switch_put(port->role_sw);
	tcpm_debugfs_exit(port);
	kthread_destroy_worker(port->wq);
}
EXPORT_SYMBOL_GPL(tcpm_unregister_port);

MODULE_AUTHOR("Guenter Roeck <groeck@chromium.org>");
MODULE_DESCRIPTION("USB Type-C Port Manager");
MODULE_LICENSE("GPL");<|MERGE_RESOLUTION|>--- conflicted
+++ resolved
@@ -4152,15 +4152,12 @@
 				       tcpm_try_src(port) ? SRC_TRY
 							  : SNK_ATTACHED,
 				       0);
-<<<<<<< HEAD
 			port->debouncing = false;
 		} else {
 			/* Wait for VBUS, but not forever */
 			tcpm_set_state(port, PORT_RESET, PD_T_PS_SOURCE_ON);
 			port->debouncing = false;
 		}
-=======
->>>>>>> 27af876b
 		break;
 	case SRC_TRY:
 		port->try_src_count++;
@@ -5252,13 +5249,10 @@
 	case SNK_TRYWAIT_DEBOUNCE:
 		break;
 	case SNK_ATTACH_WAIT:
-<<<<<<< HEAD
 		port->debouncing = false;
 		tcpm_set_state(port, SNK_UNATTACHED, 0);
-=======
 	case SNK_DEBOUNCED:
 		/* Do nothing, as TCPM is still waiting for vbus to reaach VSAFE5V to connect */
->>>>>>> 27af876b
 		break;
 
 	case SNK_NEGOTIATE_CAPABILITIES:
