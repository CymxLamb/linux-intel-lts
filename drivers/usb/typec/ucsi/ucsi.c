// SPDX-License-Identifier: GPL-2.0
/*
 * USB Type-C Connector System Software Interface driver
 *
 * Copyright (C) 2017, Intel Corporation
 * Author: Heikki Krogerus <heikki.krogerus@linux.intel.com>
 */

#include <linux/completion.h>
#include <linux/property.h>
#include <linux/device.h>
#include <linux/module.h>
#include <linux/delay.h>
#include <linux/slab.h>
#include <linux/usb/typec_dp.h>

#include "ucsi.h"
#include "trace.h"

/*
 * UCSI_TIMEOUT_MS - PPM communication timeout
 *
 * Ideally we could use MIN_TIME_TO_RESPOND_WITH_BUSY (which is defined in UCSI
 * specification) here as reference, but unfortunately we can't. It is very
 * difficult to estimate the time it takes for the system to process the command
 * before it is actually passed to the PPM.
 */
#define UCSI_TIMEOUT_MS		5000

/*
 * UCSI_SWAP_TIMEOUT_MS - Timeout for role swap requests
 *
 * 5 seconds is close to the time it takes for CapsCounter to reach 0, so even
 * if the PPM does not generate Connector Change events before that with
 * partners that do not support USB Power Delivery, this should still work.
 */
#define UCSI_SWAP_TIMEOUT_MS	5000

static int ucsi_acknowledge_command(struct ucsi *ucsi)
{
	u64 ctrl;

	ctrl = UCSI_ACK_CC_CI;
	ctrl |= UCSI_ACK_COMMAND_COMPLETE;

	return ucsi->ops->sync_write(ucsi, UCSI_CONTROL, &ctrl, sizeof(ctrl));
}

static int ucsi_acknowledge_connector_change(struct ucsi *ucsi)
{
	u64 ctrl;

	ctrl = UCSI_ACK_CC_CI;
	ctrl |= UCSI_ACK_CONNECTOR_CHANGE;

	return ucsi->ops->sync_write(ucsi, UCSI_CONTROL, &ctrl, sizeof(ctrl));
}

static int ucsi_exec_command(struct ucsi *ucsi, u64 command);

static int ucsi_read_error(struct ucsi *ucsi)
{
	u16 error;
	int ret;

	/* Acknowlege the command that failed */
	ret = ucsi_acknowledge_command(ucsi);
	if (ret)
		return ret;

	ret = ucsi_exec_command(ucsi, UCSI_GET_ERROR_STATUS);
	if (ret < 0)
		return ret;

	ret = ucsi->ops->read(ucsi, UCSI_MESSAGE_IN, &error, sizeof(error));
	if (ret)
		return ret;

	switch (error) {
	case UCSI_ERROR_INCOMPATIBLE_PARTNER:
		return -EOPNOTSUPP;
	case UCSI_ERROR_CC_COMMUNICATION_ERR:
		return -ECOMM;
	case UCSI_ERROR_CONTRACT_NEGOTIATION_FAIL:
		return -EPROTO;
	case UCSI_ERROR_DEAD_BATTERY:
		dev_warn(ucsi->dev, "Dead battery condition!\n");
		return -EPERM;
	case UCSI_ERROR_INVALID_CON_NUM:
	case UCSI_ERROR_UNREGONIZED_CMD:
	case UCSI_ERROR_INVALID_CMD_ARGUMENT:
		dev_err(ucsi->dev, "possible UCSI driver bug %u\n", error);
		return -EINVAL;
	case UCSI_ERROR_OVERCURRENT:
		dev_warn(ucsi->dev, "Overcurrent condition\n");
		break;
	case UCSI_ERROR_PARTNER_REJECTED_SWAP:
		dev_warn(ucsi->dev, "Partner rejected swap\n");
		break;
	case UCSI_ERROR_HARD_RESET:
		dev_warn(ucsi->dev, "Hard reset occurred\n");
		break;
	case UCSI_ERROR_PPM_POLICY_CONFLICT:
		dev_warn(ucsi->dev, "PPM Policy conflict\n");
		break;
	case UCSI_ERROR_SWAP_REJECTED:
		dev_warn(ucsi->dev, "Swap rejected\n");
		break;
	case UCSI_ERROR_UNDEFINED:
	default:
		dev_err(ucsi->dev, "unknown error %u\n", error);
		break;
	}

	return -EIO;
}

static int ucsi_exec_command(struct ucsi *ucsi, u64 cmd)
{
	u32 cci;
	int ret;

	ret = ucsi->ops->sync_write(ucsi, UCSI_CONTROL, &cmd, sizeof(cmd));
	if (ret)
		return ret;

	ret = ucsi->ops->read(ucsi, UCSI_CCI, &cci, sizeof(cci));
	if (ret)
		return ret;

	if (cci & UCSI_CCI_BUSY)
		return -EBUSY;

	if (!(cci & UCSI_CCI_COMMAND_COMPLETE))
		return -EIO;

	if (cci & UCSI_CCI_NOT_SUPPORTED)
		return -EOPNOTSUPP;

	if (cci & UCSI_CCI_ERROR) {
		if (cmd == UCSI_GET_ERROR_STATUS)
			return -EIO;
		return ucsi_read_error(ucsi);
	}

	return UCSI_CCI_LENGTH(cci);
}

int ucsi_send_command(struct ucsi *ucsi, u64 command,
		      void *data, size_t size)
{
	u8 length;
	int ret;

	mutex_lock(&ucsi->ppm_lock);

	ret = ucsi_exec_command(ucsi, command);
	if (ret < 0)
		goto out;

	length = ret;

	if (data) {
		ret = ucsi->ops->read(ucsi, UCSI_MESSAGE_IN, data, size);
		if (ret)
			goto out;
	}

	ret = ucsi_acknowledge_command(ucsi);
	if (ret)
		goto out;

	ret = length;
out:
	mutex_unlock(&ucsi->ppm_lock);
	return ret;
}
EXPORT_SYMBOL_GPL(ucsi_send_command);

int ucsi_resume(struct ucsi *ucsi)
{
	u64 command;

	/* Restore UCSI notification enable mask after system resume */
	command = UCSI_SET_NOTIFICATION_ENABLE | ucsi->ntfy;

	return ucsi_send_command(ucsi, command, NULL, 0);
}
EXPORT_SYMBOL_GPL(ucsi_resume);
/* -------------------------------------------------------------------------- */

void ucsi_altmode_update_active(struct ucsi_connector *con)
{
	const struct typec_altmode *altmode = NULL;
	u64 command;
	int ret;
	u8 cur;
	int i;

	command = UCSI_GET_CURRENT_CAM | UCSI_CONNECTOR_NUMBER(con->num);
	ret = ucsi_send_command(con->ucsi, command, &cur, sizeof(cur));
	if (ret < 0) {
		if (con->ucsi->version > 0x0100) {
			dev_err(con->ucsi->dev,
				"GET_CURRENT_CAM command failed\n");
			return;
		}
		cur = 0xff;
	}

	if (cur < UCSI_MAX_ALTMODES)
		altmode = typec_altmode_get_partner(con->port_altmode[cur]);

	for (i = 0; con->partner_altmode[i]; i++)
		typec_altmode_update_active(con->partner_altmode[i],
					    con->partner_altmode[i] == altmode);
}

static int ucsi_altmode_next_mode(struct typec_altmode **alt, u16 svid)
{
	u8 mode = 1;
	int i;

	for (i = 0; alt[i]; i++) {
		if (i > MODE_DISCOVERY_MAX)
			return -ERANGE;

		if (alt[i]->svid == svid)
			mode++;
	}

	return mode;
}

static int ucsi_next_altmode(struct typec_altmode **alt)
{
	int i = 0;

	for (i = 0; i < UCSI_MAX_ALTMODES; i++)
		if (!alt[i])
			return i;

	return -ENOENT;
}

static int ucsi_register_altmode(struct ucsi_connector *con,
				 struct typec_altmode_desc *desc,
				 u8 recipient)
{
	struct typec_altmode *alt;
	bool override;
	int ret;
	int i;

	override = !!(con->ucsi->cap.features & UCSI_CAP_ALT_MODE_OVERRIDE);

	switch (recipient) {
	case UCSI_RECIPIENT_CON:
		i = ucsi_next_altmode(con->port_altmode);
		if (i < 0) {
			ret = i;
			goto err;
		}

		ret = ucsi_altmode_next_mode(con->port_altmode, desc->svid);
		if (ret < 0)
			return ret;

		desc->mode = ret;

		switch (desc->svid) {
		case USB_TYPEC_DP_SID:
			alt = ucsi_register_displayport(con, override, i, desc);
			break;
		case USB_TYPEC_NVIDIA_VLINK_SID:
			if (desc->vdo == USB_TYPEC_NVIDIA_VLINK_DBG_VDO)
				alt = typec_port_register_altmode(con->port,
								  desc);
			else
				alt = ucsi_register_displayport(con, override,
								i, desc);
			break;
		default:
			alt = typec_port_register_altmode(con->port, desc);
			break;
		}

		if (IS_ERR(alt)) {
			ret = PTR_ERR(alt);
			goto err;
		}

		con->port_altmode[i] = alt;
		break;
	case UCSI_RECIPIENT_SOP:
		i = ucsi_next_altmode(con->partner_altmode);
		if (i < 0) {
			ret = i;
			goto err;
		}

		ret = ucsi_altmode_next_mode(con->partner_altmode, desc->svid);
		if (ret < 0)
			return ret;

		desc->mode = ret;

		alt = typec_partner_register_altmode(con->partner, desc);
		if (IS_ERR(alt)) {
			ret = PTR_ERR(alt);
			goto err;
		}

		con->partner_altmode[i] = alt;
		break;
	default:
		return -EINVAL;
	}

	trace_ucsi_register_altmode(recipient, alt);

	return 0;

err:
	dev_err(con->ucsi->dev, "failed to registers svid 0x%04x mode %d\n",
		desc->svid, desc->mode);

	return ret;
}

static int
ucsi_register_altmodes_nvidia(struct ucsi_connector *con, u8 recipient)
{
	int max_altmodes = UCSI_MAX_ALTMODES;
	struct typec_altmode_desc desc;
	struct ucsi_altmode alt;
	struct ucsi_altmode orig[UCSI_MAX_ALTMODES];
	struct ucsi_altmode updated[UCSI_MAX_ALTMODES];
	struct ucsi *ucsi = con->ucsi;
	bool multi_dp = false;
	u64 command;
	int ret;
	int len;
	int i;
	int k = 0;

	if (recipient == UCSI_RECIPIENT_CON)
		max_altmodes = con->ucsi->cap.num_alt_modes;

	memset(orig, 0, sizeof(orig));
	memset(updated, 0, sizeof(updated));

	/* First get all the alternate modes */
	for (i = 0; i < max_altmodes; i++) {
		memset(&alt, 0, sizeof(alt));
		command = UCSI_GET_ALTERNATE_MODES;
		command |= UCSI_GET_ALTMODE_RECIPIENT(recipient);
		command |= UCSI_GET_ALTMODE_CONNECTOR_NUMBER(con->num);
		command |= UCSI_GET_ALTMODE_OFFSET(i);
		len = ucsi_send_command(con->ucsi, command, &alt, sizeof(alt));
		/*
		 * We are collecting all altmodes first and then registering.
		 * Some type-C device will return zero length data beyond last
		 * alternate modes. We should not return if length is zero.
		 */
		if (len < 0)
			return len;

		/* We got all altmodes, now break out and register them */
		if (!len || !alt.svid)
			break;

		orig[k].mid = alt.mid;
		orig[k].svid = alt.svid;
		k++;
	}
	/*
	 * Update the original altmode table as some ppms may report
	 * multiple DP altmodes.
	 */
	if (recipient == UCSI_RECIPIENT_CON)
		multi_dp = ucsi->ops->update_altmodes(ucsi, orig, updated);

	/* now register altmodes */
	for (i = 0; i < max_altmodes; i++) {
		memset(&desc, 0, sizeof(desc));
		if (multi_dp && recipient == UCSI_RECIPIENT_CON) {
			desc.svid = updated[i].svid;
			desc.vdo = updated[i].mid;
		} else {
			desc.svid = orig[i].svid;
			desc.vdo = orig[i].mid;
		}
		desc.roles = TYPEC_PORT_DRD;

		if (!desc.svid)
			return 0;

		ret = ucsi_register_altmode(con, &desc, recipient);
		if (ret)
			return ret;
	}

	return 0;
}

static int ucsi_register_altmodes(struct ucsi_connector *con, u8 recipient)
{
	int max_altmodes = UCSI_MAX_ALTMODES;
	struct typec_altmode_desc desc;
	struct ucsi_altmode alt[2];
	u64 command;
	int num;
	int ret;
	int len;
	int j;
	int i;

	if (!(con->ucsi->cap.features & UCSI_CAP_ALT_MODE_DETAILS))
		return 0;

	if (recipient == UCSI_RECIPIENT_SOP && con->partner_altmode[0])
		return 0;

	if (con->ucsi->ops->update_altmodes)
		return ucsi_register_altmodes_nvidia(con, recipient);

	if (recipient == UCSI_RECIPIENT_CON)
		max_altmodes = con->ucsi->cap.num_alt_modes;

	for (i = 0; i < max_altmodes;) {
		memset(alt, 0, sizeof(alt));
		command = UCSI_GET_ALTERNATE_MODES;
		command |= UCSI_GET_ALTMODE_RECIPIENT(recipient);
		command |= UCSI_GET_ALTMODE_CONNECTOR_NUMBER(con->num);
		command |= UCSI_GET_ALTMODE_OFFSET(i);
		len = ucsi_send_command(con->ucsi, command, alt, sizeof(alt));
		if (len <= 0)
			return len;

		/*
		 * This code is requesting one alt mode at a time, but some PPMs
		 * may still return two. If that happens both alt modes need be
		 * registered and the offset for the next alt mode has to be
		 * incremented.
		 */
		num = len / sizeof(alt[0]);
		i += num;

		for (j = 0; j < num; j++) {
			if (!alt[j].svid)
				return 0;

			memset(&desc, 0, sizeof(desc));
			desc.vdo = alt[j].mid;
			desc.svid = alt[j].svid;
			desc.roles = TYPEC_PORT_DRD;

			ret = ucsi_register_altmode(con, &desc, recipient);
			if (ret)
				return ret;
		}
	}

	return 0;
}

static void ucsi_unregister_altmodes(struct ucsi_connector *con, u8 recipient)
{
	const struct typec_altmode *pdev;
	struct typec_altmode **adev;
	int i = 0;

	switch (recipient) {
	case UCSI_RECIPIENT_CON:
		adev = con->port_altmode;
		break;
	case UCSI_RECIPIENT_SOP:
		adev = con->partner_altmode;
		break;
	default:
		return;
	}

	while (adev[i]) {
		if (recipient == UCSI_RECIPIENT_SOP &&
		    (adev[i]->svid == USB_TYPEC_DP_SID ||
			(adev[i]->svid == USB_TYPEC_NVIDIA_VLINK_SID &&
			adev[i]->vdo != USB_TYPEC_NVIDIA_VLINK_DBG_VDO))) {
			pdev = typec_altmode_get_partner(adev[i]);
			ucsi_displayport_remove_partner((void *)pdev);
		}
		typec_unregister_altmode(adev[i]);
		adev[i++] = NULL;
	}
}

static int ucsi_get_pdos(struct ucsi_connector *con, int is_partner,
			 u32 *pdos, int offset, int num_pdos)
{
	struct ucsi *ucsi = con->ucsi;
	u64 command;
	int ret;

	command = UCSI_COMMAND(UCSI_GET_PDOS) | UCSI_CONNECTOR_NUMBER(con->num);
	command |= UCSI_GET_PDOS_PARTNER_PDO(is_partner);
	command |= UCSI_GET_PDOS_PDO_OFFSET(offset);
	command |= UCSI_GET_PDOS_NUM_PDOS(num_pdos - 1);
	command |= UCSI_GET_PDOS_SRC_PDOS;
	ret = ucsi_send_command(ucsi, command, pdos + offset,
				num_pdos * sizeof(u32));
	if (ret < 0)
		dev_err(ucsi->dev, "UCSI_GET_PDOS failed (%d)\n", ret);
	if (ret == 0 && offset == 0)
		dev_warn(ucsi->dev, "UCSI_GET_PDOS returned 0 bytes\n");

	return ret;
}

static void ucsi_get_src_pdos(struct ucsi_connector *con, int is_partner)
{
	int ret;

	/* UCSI max payload means only getting at most 4 PDOs at a time */
	ret = ucsi_get_pdos(con, 1, con->src_pdos, 0, UCSI_MAX_PDOS);
	if (ret < 0)
		return;

	con->num_pdos = ret / sizeof(u32); /* number of bytes to 32-bit PDOs */
	if (con->num_pdos < UCSI_MAX_PDOS)
		return;

	/* get the remaining PDOs, if any */
	ret = ucsi_get_pdos(con, 1, con->src_pdos, UCSI_MAX_PDOS,
			    PDO_MAX_OBJECTS - UCSI_MAX_PDOS);
	if (ret < 0)
		return;

	con->num_pdos += ret / sizeof(u32);
}

static void ucsi_pwr_opmode_change(struct ucsi_connector *con)
{
	switch (UCSI_CONSTAT_PWR_OPMODE(con->status.flags)) {
	case UCSI_CONSTAT_PWR_OPMODE_PD:
		con->rdo = con->status.request_data_obj;
		typec_set_pwr_opmode(con->port, TYPEC_PWR_MODE_PD);
		ucsi_get_src_pdos(con, 1);
		break;
	case UCSI_CONSTAT_PWR_OPMODE_TYPEC1_5:
		con->rdo = 0;
		typec_set_pwr_opmode(con->port, TYPEC_PWR_MODE_1_5A);
		break;
	case UCSI_CONSTAT_PWR_OPMODE_TYPEC3_0:
		con->rdo = 0;
		typec_set_pwr_opmode(con->port, TYPEC_PWR_MODE_3_0A);
		break;
	default:
		con->rdo = 0;
		typec_set_pwr_opmode(con->port, TYPEC_PWR_MODE_USB);
		break;
	}
}

static int ucsi_register_partner(struct ucsi_connector *con)
{
	u8 pwr_opmode = UCSI_CONSTAT_PWR_OPMODE(con->status.flags);
	struct typec_partner_desc desc;
	struct typec_partner *partner;

	if (con->partner)
		return 0;

	memset(&desc, 0, sizeof(desc));

	switch (UCSI_CONSTAT_PARTNER_TYPE(con->status.flags)) {
	case UCSI_CONSTAT_PARTNER_TYPE_DEBUG:
		desc.accessory = TYPEC_ACCESSORY_DEBUG;
		break;
	case UCSI_CONSTAT_PARTNER_TYPE_AUDIO:
		desc.accessory = TYPEC_ACCESSORY_AUDIO;
		break;
	default:
		break;
	}

	desc.usb_pd = pwr_opmode == UCSI_CONSTAT_PWR_OPMODE_PD;

	partner = typec_register_partner(con->port, &desc);
	if (IS_ERR(partner)) {
		dev_err(con->ucsi->dev,
			"con%d: failed to register partner (%ld)\n", con->num,
			PTR_ERR(partner));
		return PTR_ERR(partner);
	}

	con->partner = partner;

	return 0;
}

static void ucsi_unregister_partner(struct ucsi_connector *con)
{
	if (!con->partner)
		return;

	ucsi_unregister_altmodes(con, UCSI_RECIPIENT_SOP);
	typec_unregister_partner(con->partner);
	con->partner = NULL;
}

static void ucsi_partner_change(struct ucsi_connector *con)
{
	enum usb_role u_role = USB_ROLE_NONE;
	int ret;

	if (!con->partner)
		return;

	switch (UCSI_CONSTAT_PARTNER_TYPE(con->status.flags)) {
	case UCSI_CONSTAT_PARTNER_TYPE_UFP:
	case UCSI_CONSTAT_PARTNER_TYPE_CABLE_AND_UFP:
		u_role = USB_ROLE_HOST;
		fallthrough;
	case UCSI_CONSTAT_PARTNER_TYPE_CABLE:
		typec_set_data_role(con->port, TYPEC_HOST);
		break;
	case UCSI_CONSTAT_PARTNER_TYPE_DFP:
		u_role = USB_ROLE_DEVICE;
		typec_set_data_role(con->port, TYPEC_DEVICE);
		break;
	default:
		break;
	}

	/* Complete pending data role swap */
	if (!completion_done(&con->complete))
		complete(&con->complete);

	/* Only notify USB controller if partner supports USB data */
	if (!(UCSI_CONSTAT_PARTNER_FLAGS(con->status.flags) & UCSI_CONSTAT_PARTNER_FLAG_USB))
		u_role = USB_ROLE_NONE;

	ret = usb_role_switch_set_role(con->usb_role_sw, u_role);
	if (ret)
		dev_err(con->ucsi->dev, "con:%d: failed to set usb role:%d\n",
			con->num, u_role);

	/* Can't rely on Partner Flags field. Always checking the alt modes. */
	ret = ucsi_register_altmodes(con, UCSI_RECIPIENT_SOP);
	if (ret)
		dev_err(con->ucsi->dev,
			"con%d: failed to register partner alternate modes\n",
			con->num);
	else
		ucsi_altmode_update_active(con);
}

static void ucsi_handle_connector_change(struct work_struct *work)
{
	struct ucsi_connector *con = container_of(work, struct ucsi_connector,
						  work);
	struct ucsi *ucsi = con->ucsi;
	struct ucsi_connector_status pre_ack_status;
	struct ucsi_connector_status post_ack_status;
	enum typec_role role;
<<<<<<< HEAD
	enum usb_role u_role = USB_ROLE_NONE;
=======
>>>>>>> deff0e4b
	u16 inferred_changes;
	u16 changed_flags;
	u64 command;
	int ret;

	mutex_lock(&con->lock);

	/*
	 * Some/many PPMs have an issue where all fields in the change bitfield
	 * are cleared when an ACK is send. This will causes any change
	 * between GET_CONNECTOR_STATUS and ACK to be lost.
	 *
	 * We work around this by re-fetching the connector status afterwards.
	 * We then infer any changes that we see have happened but that may not
	 * be represented in the change bitfield.
	 *
	 * Also, even though we don't need to know the currently supported alt
	 * modes, we run the GET_CAM_SUPPORTED command to ensure the PPM does
	 * not get stuck in case it assumes we do.
	 * Always do this, rather than relying on UCSI_CONSTAT_CAM_CHANGE to be
	 * set in the change bitfield.
	 *
	 * We end up with the following actions:
	 *  1. UCSI_GET_CONNECTOR_STATUS, store result, update unprocessed_changes
	 *  2. UCSI_GET_CAM_SUPPORTED, discard result
	 *  3. ACK connector change
	 *  4. UCSI_GET_CONNECTOR_STATUS, store result
	 *  5. Infere lost changes by comparing UCSI_GET_CONNECTOR_STATUS results
	 *  6. If PPM reported a new change, then restart in order to ACK
	 *  7. Process everything as usual.
	 *
	 * We may end up seeing a change twice, but we can only miss extremely
	 * short transitional changes.
	 */

	/* 1. First UCSI_GET_CONNECTOR_STATUS */
<<<<<<< HEAD
	command = UCSI_GET_CONNECTOR_STATUS | UCSI_CONNECTOR_NUMBER(con->num);
	ret = ucsi_send_command(ucsi, command, &pre_ack_status,
				sizeof(pre_ack_status));
=======
	command = UCSI_GET_CONNECTOR_STATUS | UCSI_CONNECTOR_NUMBER(con->num);
	ret = ucsi_send_command(ucsi, command, &pre_ack_status,
				sizeof(pre_ack_status));
	if (ret < 0) {
		dev_err(ucsi->dev, "%s: GET_CONNECTOR_STATUS failed (%d)\n",
			__func__, ret);
		goto out_unlock;
	}
	con->unprocessed_changes |= pre_ack_status.change;

	/* 2. Run UCSI_GET_CAM_SUPPORTED and discard the result. */
	command = UCSI_GET_CAM_SUPPORTED;
	command |= UCSI_CONNECTOR_NUMBER(con->num);
	ucsi_send_command(con->ucsi, command, NULL, 0);

	/* 3. ACK connector change */
	ret = ucsi_acknowledge_connector_change(ucsi);
	clear_bit(EVENT_PENDING, &ucsi->flags);
	if (ret) {
		dev_err(ucsi->dev, "%s: ACK failed (%d)", __func__, ret);
		goto out_unlock;
	}

	/* 4. Second UCSI_GET_CONNECTOR_STATUS */
	command = UCSI_GET_CONNECTOR_STATUS | UCSI_CONNECTOR_NUMBER(con->num);
	ret = ucsi_send_command(ucsi, command, &post_ack_status,
				sizeof(post_ack_status));
>>>>>>> deff0e4b
	if (ret < 0) {
		dev_err(ucsi->dev, "%s: GET_CONNECTOR_STATUS failed (%d)\n",
			__func__, ret);
		goto out_unlock;
	}
	con->unprocessed_changes |= pre_ack_status.change;

	/* 2. Run UCSI_GET_CAM_SUPPORTED and discard the result. */
	command = UCSI_GET_CAM_SUPPORTED;
	command |= UCSI_CONNECTOR_NUMBER(con->num);
	ucsi_send_command(con->ucsi, command, NULL, 0);

	/* 3. ACK connector change */
	ret = ucsi_acknowledge_connector_change(ucsi);
	clear_bit(EVENT_PENDING, &ucsi->flags);
	if (ret) {
		dev_err(ucsi->dev, "%s: ACK failed (%d)", __func__, ret);
		goto out_unlock;
	}

	/* 4. Second UCSI_GET_CONNECTOR_STATUS */
	command = UCSI_GET_CONNECTOR_STATUS | UCSI_CONNECTOR_NUMBER(con->num);
	ret = ucsi_send_command(ucsi, command, &post_ack_status,
				sizeof(post_ack_status));
	if (ret < 0) {
		dev_err(ucsi->dev, "%s: GET_CONNECTOR_STATUS failed (%d)\n",
			__func__, ret);
		goto out_unlock;
	}

	/* 5. Inferre any missing changes */
	changed_flags = pre_ack_status.flags ^ post_ack_status.flags;
	inferred_changes = 0;
	if (UCSI_CONSTAT_PWR_OPMODE(changed_flags) != 0)
		inferred_changes |= UCSI_CONSTAT_POWER_OPMODE_CHANGE;

	if (changed_flags & UCSI_CONSTAT_CONNECTED)
		inferred_changes |= UCSI_CONSTAT_CONNECT_CHANGE;

	if (changed_flags & UCSI_CONSTAT_PWR_DIR)
		inferred_changes |= UCSI_CONSTAT_POWER_DIR_CHANGE;

	if (UCSI_CONSTAT_PARTNER_FLAGS(changed_flags) != 0)
		inferred_changes |= UCSI_CONSTAT_PARTNER_CHANGE;

	if (UCSI_CONSTAT_PARTNER_TYPE(changed_flags) != 0)
		inferred_changes |= UCSI_CONSTAT_PARTNER_CHANGE;

	/* Mask out anything that was correctly notified in the later call. */
	inferred_changes &= ~post_ack_status.change;
	if (inferred_changes)
		dev_dbg(ucsi->dev, "%s: Inferred changes that would have been lost: 0x%04x\n",
			__func__, inferred_changes);

	con->unprocessed_changes |= inferred_changes;

	/* 6. If PPM reported a new change, then restart in order to ACK */
	if (post_ack_status.change)
		goto out_unlock;

	/* 7. Continue as if nothing happened */
	con->status = post_ack_status;
	con->status.change = con->unprocessed_changes;
	con->unprocessed_changes = 0;

	/* 5. Inferre any missing changes */
	changed_flags = pre_ack_status.flags ^ post_ack_status.flags;
	inferred_changes = 0;
	if (UCSI_CONSTAT_PWR_OPMODE(changed_flags) != 0)
		inferred_changes |= UCSI_CONSTAT_POWER_OPMODE_CHANGE;

	if (changed_flags & UCSI_CONSTAT_CONNECTED)
		inferred_changes |= UCSI_CONSTAT_CONNECT_CHANGE;

	if (changed_flags & UCSI_CONSTAT_PWR_DIR)
		inferred_changes |= UCSI_CONSTAT_POWER_DIR_CHANGE;

	if (UCSI_CONSTAT_PARTNER_FLAGS(changed_flags) != 0)
		inferred_changes |= UCSI_CONSTAT_PARTNER_CHANGE;

	if (UCSI_CONSTAT_PARTNER_TYPE(changed_flags) != 0)
		inferred_changes |= UCSI_CONSTAT_PARTNER_CHANGE;

	/* Mask out anything that was correctly notified in the later call. */
	inferred_changes &= ~post_ack_status.change;
	if (inferred_changes)
		dev_dbg(ucsi->dev, "%s: Inferred changes that would have been lost: 0x%04x\n",
			__func__, inferred_changes);

	con->unprocessed_changes |= inferred_changes;

	/* 6. If PPM reported a new change, then restart in order to ACK */
	if (post_ack_status.change)
		goto out_unlock;

	/* 7. Continue as if nothing happened */
	con->status = post_ack_status;
	con->status.change = con->unprocessed_changes;
	con->unprocessed_changes = 0;

	role = !!(con->status.flags & UCSI_CONSTAT_PWR_DIR);

	if (con->status.change & UCSI_CONSTAT_POWER_OPMODE_CHANGE ||
	    con->status.change & UCSI_CONSTAT_POWER_LEVEL_CHANGE) {
		ucsi_pwr_opmode_change(con);
		ucsi_port_psy_changed(con);
	}

	if (con->status.change & UCSI_CONSTAT_POWER_DIR_CHANGE) {
		typec_set_pwr_role(con->port, role);

		/* Complete pending power role swap */
		if (!completion_done(&con->complete))
			complete(&con->complete);
	}

	if (con->status.change & UCSI_CONSTAT_CONNECT_CHANGE) {
		typec_set_pwr_role(con->port, role);

		switch (UCSI_CONSTAT_PARTNER_TYPE(con->status.flags)) {
		case UCSI_CONSTAT_PARTNER_TYPE_UFP:
		case UCSI_CONSTAT_PARTNER_TYPE_CABLE_AND_UFP:
			u_role = USB_ROLE_HOST;
			fallthrough;
		case UCSI_CONSTAT_PARTNER_TYPE_CABLE:
			typec_set_data_role(con->port, TYPEC_HOST);
			break;
		case UCSI_CONSTAT_PARTNER_TYPE_DFP:
			u_role = USB_ROLE_DEVICE;
			typec_set_data_role(con->port, TYPEC_DEVICE);
			break;
		default:
			break;
		}

		if (con->status.flags & UCSI_CONSTAT_CONNECTED)
			ucsi_register_partner(con);
		else
			ucsi_unregister_partner(con);

		ucsi_port_psy_changed(con);

<<<<<<< HEAD
		/* Only notify USB controller if partner supports USB data */
		if (!(UCSI_CONSTAT_PARTNER_FLAGS(con->status.flags) &
				UCSI_CONSTAT_PARTNER_FLAG_USB))
			u_role = USB_ROLE_NONE;

		ret = usb_role_switch_set_role(con->usb_role_sw, u_role);
		if (ret)
			dev_err(ucsi->dev, "con:%d: failed to set usb role:%d\n",
				con->num, u_role);
	}

=======
>>>>>>> deff0e4b
	if (con->status.change & UCSI_CONSTAT_PARTNER_CHANGE)
		ucsi_partner_change(con);

	trace_ucsi_connector_change(con->num, &con->status);

out_unlock:
	if (test_and_clear_bit(EVENT_PENDING, &ucsi->flags)) {
		schedule_work(&con->work);
		mutex_unlock(&con->lock);
		return;
	}

	clear_bit(EVENT_PROCESSING, &ucsi->flags);
	mutex_unlock(&con->lock);
}

/**
 * ucsi_connector_change - Process Connector Change Event
 * @ucsi: UCSI Interface
 * @num: Connector number
 */
void ucsi_connector_change(struct ucsi *ucsi, u8 num)
{
	struct ucsi_connector *con = &ucsi->connector[num - 1];

	if (!(ucsi->ntfy & UCSI_ENABLE_NTFY_CONNECTOR_CHANGE)) {
		dev_dbg(ucsi->dev, "Bogus connector change event\n");
		return;
	}

	set_bit(EVENT_PENDING, &ucsi->flags);

	if (!test_and_set_bit(EVENT_PROCESSING, &ucsi->flags))
		schedule_work(&con->work);
}
EXPORT_SYMBOL_GPL(ucsi_connector_change);

/* -------------------------------------------------------------------------- */

static int ucsi_reset_connector(struct ucsi_connector *con, bool hard)
{
	u64 command;

	command = UCSI_CONNECTOR_RESET | UCSI_CONNECTOR_NUMBER(con->num);
	command |= hard ? UCSI_CONNECTOR_RESET_HARD : 0;

	return ucsi_send_command(con->ucsi, command, NULL, 0);
}

static int ucsi_reset_ppm(struct ucsi *ucsi)
{
	u64 command = UCSI_PPM_RESET;
	unsigned long tmo;
	u32 cci;
	int ret;

	mutex_lock(&ucsi->ppm_lock);

	ret = ucsi->ops->async_write(ucsi, UCSI_CONTROL, &command,
				     sizeof(command));
	if (ret < 0)
		goto out;

	tmo = jiffies + msecs_to_jiffies(UCSI_TIMEOUT_MS);

	do {
		if (time_is_before_jiffies(tmo)) {
			ret = -ETIMEDOUT;
			goto out;
		}

		ret = ucsi->ops->read(ucsi, UCSI_CCI, &cci, sizeof(cci));
		if (ret)
			goto out;

		/* If the PPM is still doing something else, reset it again. */
		if (cci & ~UCSI_CCI_RESET_COMPLETE) {
			ret = ucsi->ops->async_write(ucsi, UCSI_CONTROL,
						     &command,
						     sizeof(command));
			if (ret < 0)
				goto out;
		}

		msleep(20);
	} while (!(cci & UCSI_CCI_RESET_COMPLETE));

out:
	mutex_unlock(&ucsi->ppm_lock);
	return ret;
}

static int ucsi_role_cmd(struct ucsi_connector *con, u64 command)
{
	int ret;

	ret = ucsi_send_command(con->ucsi, command, NULL, 0);
	if (ret == -ETIMEDOUT) {
		u64 c;

		/* PPM most likely stopped responding. Resetting everything. */
		ucsi_reset_ppm(con->ucsi);

		c = UCSI_SET_NOTIFICATION_ENABLE | con->ucsi->ntfy;
		ucsi_send_command(con->ucsi, c, NULL, 0);

		ucsi_reset_connector(con, true);
	}

	return ret;
}

static int ucsi_dr_swap(struct typec_port *port, enum typec_data_role role)
{
	struct ucsi_connector *con = typec_get_drvdata(port);
	u8 partner_type;
	u64 command;
	int ret = 0;

	mutex_lock(&con->lock);

	if (!con->partner) {
		ret = -ENOTCONN;
		goto out_unlock;
	}

	partner_type = UCSI_CONSTAT_PARTNER_TYPE(con->status.flags);
	if ((partner_type == UCSI_CONSTAT_PARTNER_TYPE_DFP &&
	     role == TYPEC_DEVICE) ||
	    (partner_type == UCSI_CONSTAT_PARTNER_TYPE_UFP &&
	     role == TYPEC_HOST))
		goto out_unlock;

	command = UCSI_SET_UOR | UCSI_CONNECTOR_NUMBER(con->num);
	command |= UCSI_SET_UOR_ROLE(role);
	command |= UCSI_SET_UOR_ACCEPT_ROLE_SWAPS;
	ret = ucsi_role_cmd(con, command);
	if (ret < 0)
		goto out_unlock;

	if (!wait_for_completion_timeout(&con->complete,
					msecs_to_jiffies(UCSI_SWAP_TIMEOUT_MS)))
		ret = -ETIMEDOUT;

out_unlock:
	mutex_unlock(&con->lock);

	return ret < 0 ? ret : 0;
}

static int ucsi_pr_swap(struct typec_port *port, enum typec_role role)
{
	struct ucsi_connector *con = typec_get_drvdata(port);
	enum typec_role cur_role;
	u64 command;
	int ret = 0;

	mutex_lock(&con->lock);

	if (!con->partner) {
		ret = -ENOTCONN;
		goto out_unlock;
	}

	cur_role = !!(con->status.flags & UCSI_CONSTAT_PWR_DIR);

	if (cur_role == role)
		goto out_unlock;

	command = UCSI_SET_PDR | UCSI_CONNECTOR_NUMBER(con->num);
	command |= UCSI_SET_PDR_ROLE(role);
	command |= UCSI_SET_PDR_ACCEPT_ROLE_SWAPS;
	ret = ucsi_role_cmd(con, command);
	if (ret < 0)
		goto out_unlock;

	if (!wait_for_completion_timeout(&con->complete,
				msecs_to_jiffies(UCSI_SWAP_TIMEOUT_MS))) {
		ret = -ETIMEDOUT;
		goto out_unlock;
	}

	/* Something has gone wrong while swapping the role */
	if (UCSI_CONSTAT_PWR_OPMODE(con->status.flags) !=
	    UCSI_CONSTAT_PWR_OPMODE_PD) {
		ucsi_reset_connector(con, true);
		ret = -EPROTO;
	}

out_unlock:
	mutex_unlock(&con->lock);

	return ret;
}

static const struct typec_operations ucsi_ops = {
	.dr_set = ucsi_dr_swap,
	.pr_set = ucsi_pr_swap
};

/* Caller must call fwnode_handle_put() after use */
static struct fwnode_handle *ucsi_find_fwnode(struct ucsi_connector *con)
{
	struct fwnode_handle *fwnode;
	int i = 1;

	device_for_each_child_node(con->ucsi->dev, fwnode)
		if (i++ == con->num)
			return fwnode;
	return NULL;
}

static int ucsi_register_port(struct ucsi *ucsi, int index)
{
	struct ucsi_connector *con = &ucsi->connector[index];
	struct typec_capability *cap = &con->typec_cap;
	enum typec_accessory *accessory = cap->accessory;
	enum usb_role u_role = USB_ROLE_NONE;
	u64 command;
	int ret;

	INIT_WORK(&con->work, ucsi_handle_connector_change);
	init_completion(&con->complete);
	mutex_init(&con->lock);
	con->num = index + 1;
	con->ucsi = ucsi;

	/* Delay other interactions with the con until registration is complete */
	mutex_lock(&con->lock);

	/* Get connector capability */
	command = UCSI_GET_CONNECTOR_CAPABILITY;
	command |= UCSI_CONNECTOR_NUMBER(con->num);
	ret = ucsi_send_command(ucsi, command, &con->cap, sizeof(con->cap));
	if (ret < 0)
		goto out_unlock;

	if (con->cap.op_mode & UCSI_CONCAP_OPMODE_DRP)
		cap->data = TYPEC_PORT_DRD;
	else if (con->cap.op_mode & UCSI_CONCAP_OPMODE_DFP)
		cap->data = TYPEC_PORT_DFP;
	else if (con->cap.op_mode & UCSI_CONCAP_OPMODE_UFP)
		cap->data = TYPEC_PORT_UFP;

	if ((con->cap.flags & UCSI_CONCAP_FLAG_PROVIDER) &&
	    (con->cap.flags & UCSI_CONCAP_FLAG_CONSUMER))
		cap->type = TYPEC_PORT_DRP;
	else if (con->cap.flags & UCSI_CONCAP_FLAG_PROVIDER)
		cap->type = TYPEC_PORT_SRC;
	else if (con->cap.flags & UCSI_CONCAP_FLAG_CONSUMER)
		cap->type = TYPEC_PORT_SNK;

	cap->revision = ucsi->cap.typec_version;
	cap->pd_revision = ucsi->cap.pd_version;
	cap->svdm_version = SVDM_VER_2_0;
	cap->prefer_role = TYPEC_NO_PREFERRED_ROLE;

	if (con->cap.op_mode & UCSI_CONCAP_OPMODE_AUDIO_ACCESSORY)
		*accessory++ = TYPEC_ACCESSORY_AUDIO;
	if (con->cap.op_mode & UCSI_CONCAP_OPMODE_DEBUG_ACCESSORY)
		*accessory = TYPEC_ACCESSORY_DEBUG;

	cap->fwnode = ucsi_find_fwnode(con);
	cap->driver_data = con;
	cap->ops = &ucsi_ops;

	ret = ucsi_register_port_psy(con);
	if (ret)
		goto out;

	/* Register the connector */
	con->port = typec_register_port(ucsi->dev, cap);
	if (IS_ERR(con->port)) {
		ret = PTR_ERR(con->port);
		goto out;
	}

	/* Alternate modes */
	ret = ucsi_register_altmodes(con, UCSI_RECIPIENT_CON);
	if (ret) {
		dev_err(ucsi->dev, "con%d: failed to register alt modes\n",
			con->num);
		goto out;
	}

	/* Get the status */
	command = UCSI_GET_CONNECTOR_STATUS | UCSI_CONNECTOR_NUMBER(con->num);
	ret = ucsi_send_command(ucsi, command, &con->status, sizeof(con->status));
	if (ret < 0) {
		dev_err(ucsi->dev, "con%d: failed to get status\n", con->num);
		ret = 0;
		goto out;
	}
	ret = 0; /* ucsi_send_command() returns length on success */

	switch (UCSI_CONSTAT_PARTNER_TYPE(con->status.flags)) {
	case UCSI_CONSTAT_PARTNER_TYPE_UFP:
	case UCSI_CONSTAT_PARTNER_TYPE_CABLE_AND_UFP:
		u_role = USB_ROLE_HOST;
		fallthrough;
	case UCSI_CONSTAT_PARTNER_TYPE_CABLE:
		typec_set_data_role(con->port, TYPEC_HOST);
		break;
	case UCSI_CONSTAT_PARTNER_TYPE_DFP:
		u_role = USB_ROLE_DEVICE;
		typec_set_data_role(con->port, TYPEC_DEVICE);
		break;
	default:
		break;
	}

	/* Check if there is already something connected */
	if (con->status.flags & UCSI_CONSTAT_CONNECTED) {
		typec_set_pwr_role(con->port,
				  !!(con->status.flags & UCSI_CONSTAT_PWR_DIR));
		ucsi_pwr_opmode_change(con);
		ucsi_register_partner(con);
		ucsi_port_psy_changed(con);
	}

	con->usb_role_sw = fwnode_usb_role_switch_get(cap->fwnode);
	if (IS_ERR(con->usb_role_sw)) {
		dev_err(ucsi->dev, "con%d: failed to get usb role switch\n",
			con->num);
		con->usb_role_sw = NULL;
	}

	/* Only notify USB controller if partner supports USB data */
	if (!(UCSI_CONSTAT_PARTNER_FLAGS(con->status.flags) & UCSI_CONSTAT_PARTNER_FLAG_USB))
		u_role = USB_ROLE_NONE;

	ret = usb_role_switch_set_role(con->usb_role_sw, u_role);
	if (ret) {
		dev_err(ucsi->dev, "con:%d: failed to set usb role:%d\n",
			con->num, u_role);
		ret = 0;
	}

	if (con->partner) {
		ret = ucsi_register_altmodes(con, UCSI_RECIPIENT_SOP);
		if (ret) {
			dev_err(ucsi->dev,
				"con%d: failed to register alternate modes\n",
				con->num);
			ret = 0;
		} else {
			ucsi_altmode_update_active(con);
		}
	}

	trace_ucsi_register_port(con->num, &con->status);

out:
	fwnode_handle_put(cap->fwnode);
out_unlock:
	mutex_unlock(&con->lock);
	return ret;
}

/**
 * ucsi_init - Initialize UCSI interface
 * @ucsi: UCSI to be initialized
 *
 * Registers all ports @ucsi has and enables all notification events.
 */
static int ucsi_init(struct ucsi *ucsi)
{
	struct ucsi_connector *con;
	u64 command;
	int ret;
	int i;

	/* Reset the PPM */
	ret = ucsi_reset_ppm(ucsi);
	if (ret) {
		dev_err(ucsi->dev, "failed to reset PPM!\n");
		goto err;
	}

	/* Enable basic notifications */
	ucsi->ntfy = UCSI_ENABLE_NTFY_CMD_COMPLETE | UCSI_ENABLE_NTFY_ERROR;
	command = UCSI_SET_NOTIFICATION_ENABLE | ucsi->ntfy;
	ret = ucsi_send_command(ucsi, command, NULL, 0);
	if (ret < 0)
		goto err_reset;

	/* Get PPM capabilities */
	command = UCSI_GET_CAPABILITY;
	ret = ucsi_send_command(ucsi, command, &ucsi->cap, sizeof(ucsi->cap));
	if (ret < 0)
		goto err_reset;

	if (!ucsi->cap.num_connectors) {
		ret = -ENODEV;
		goto err_reset;
	}

	/* Allocate the connectors. Released in ucsi_unregister_ppm() */
	ucsi->connector = kcalloc(ucsi->cap.num_connectors + 1,
				  sizeof(*ucsi->connector), GFP_KERNEL);
	if (!ucsi->connector) {
		ret = -ENOMEM;
		goto err_reset;
	}

	/* Register all connectors */
	for (i = 0; i < ucsi->cap.num_connectors; i++) {
		ret = ucsi_register_port(ucsi, i);
		if (ret)
			goto err_unregister;
	}

	/* Enable all notifications */
	ucsi->ntfy = UCSI_ENABLE_NTFY_ALL;
	command = UCSI_SET_NOTIFICATION_ENABLE | ucsi->ntfy;
	ret = ucsi_send_command(ucsi, command, NULL, 0);
	if (ret < 0)
		goto err_unregister;

	return 0;

err_unregister:
	for (con = ucsi->connector; con->port; con++) {
		ucsi_unregister_partner(con);
		ucsi_unregister_altmodes(con, UCSI_RECIPIENT_CON);
		ucsi_unregister_port_psy(con);
		typec_unregister_port(con->port);
		con->port = NULL;
	}

err_reset:
	memset(&ucsi->cap, 0, sizeof(ucsi->cap));
	ucsi_reset_ppm(ucsi);
err:
	return ret;
}

static void ucsi_init_work(struct work_struct *work)
{
	struct ucsi *ucsi = container_of(work, struct ucsi, work);
	int ret;

	ret = ucsi_init(ucsi);
	if (ret)
		dev_err(ucsi->dev, "PPM init failed (%d)\n", ret);
}

/**
 * ucsi_get_drvdata - Return private driver data pointer
 * @ucsi: UCSI interface
 */
void *ucsi_get_drvdata(struct ucsi *ucsi)
{
	return ucsi->driver_data;
}
EXPORT_SYMBOL_GPL(ucsi_get_drvdata);

/**
 * ucsi_get_drvdata - Assign private driver data pointer
 * @ucsi: UCSI interface
 * @data: Private data pointer
 */
void ucsi_set_drvdata(struct ucsi *ucsi, void *data)
{
	ucsi->driver_data = data;
}
EXPORT_SYMBOL_GPL(ucsi_set_drvdata);

/**
 * ucsi_create - Allocate UCSI instance
 * @dev: Device interface to the PPM (Platform Policy Manager)
 * @ops: I/O routines
 */
struct ucsi *ucsi_create(struct device *dev, const struct ucsi_operations *ops)
{
	struct ucsi *ucsi;

	if (!ops || !ops->read || !ops->sync_write || !ops->async_write)
		return ERR_PTR(-EINVAL);

	ucsi = kzalloc(sizeof(*ucsi), GFP_KERNEL);
	if (!ucsi)
		return ERR_PTR(-ENOMEM);

	INIT_WORK(&ucsi->work, ucsi_init_work);
	mutex_init(&ucsi->ppm_lock);
	ucsi->dev = dev;
	ucsi->ops = ops;

	return ucsi;
}
EXPORT_SYMBOL_GPL(ucsi_create);

/**
 * ucsi_destroy - Free UCSI instance
 * @ucsi: UCSI instance to be freed
 */
void ucsi_destroy(struct ucsi *ucsi)
{
	kfree(ucsi);
}
EXPORT_SYMBOL_GPL(ucsi_destroy);

/**
 * ucsi_register - Register UCSI interface
 * @ucsi: UCSI instance
 */
int ucsi_register(struct ucsi *ucsi)
{
	int ret;

	ret = ucsi->ops->read(ucsi, UCSI_VERSION, &ucsi->version,
			      sizeof(ucsi->version));
	if (ret)
		return ret;

	if (!ucsi->version)
		return -ENODEV;

	queue_work(system_long_wq, &ucsi->work);

	return 0;
}
EXPORT_SYMBOL_GPL(ucsi_register);

/**
 * ucsi_unregister - Unregister UCSI interface
 * @ucsi: UCSI interface to be unregistered
 *
 * Unregister UCSI interface that was created with ucsi_register().
 */
void ucsi_unregister(struct ucsi *ucsi)
{
	u64 cmd = UCSI_SET_NOTIFICATION_ENABLE;
	int i;

	/* Make sure that we are not in the middle of driver initialization */
	cancel_work_sync(&ucsi->work);

	/* Disable notifications */
	ucsi->ops->async_write(ucsi, UCSI_CONTROL, &cmd, sizeof(cmd));

	for (i = 0; i < ucsi->cap.num_connectors; i++) {
		cancel_work_sync(&ucsi->connector[i].work);
		ucsi_unregister_partner(&ucsi->connector[i]);
		ucsi_unregister_altmodes(&ucsi->connector[i],
					 UCSI_RECIPIENT_CON);
		ucsi_unregister_port_psy(&ucsi->connector[i]);
		typec_unregister_port(ucsi->connector[i].port);
	}

	kfree(ucsi->connector);
}
EXPORT_SYMBOL_GPL(ucsi_unregister);

MODULE_AUTHOR("Heikki Krogerus <heikki.krogerus@linux.intel.com>");
MODULE_LICENSE("GPL v2");
MODULE_DESCRIPTION("USB Type-C Connector System Software Interface driver");<|MERGE_RESOLUTION|>--- conflicted
+++ resolved
@@ -664,10 +664,7 @@
 	struct ucsi_connector_status pre_ack_status;
 	struct ucsi_connector_status post_ack_status;
 	enum typec_role role;
-<<<<<<< HEAD
 	enum usb_role u_role = USB_ROLE_NONE;
-=======
->>>>>>> deff0e4b
 	u16 inferred_changes;
 	u16 changed_flags;
 	u64 command;
@@ -704,39 +701,9 @@
 	 */
 
 	/* 1. First UCSI_GET_CONNECTOR_STATUS */
-<<<<<<< HEAD
 	command = UCSI_GET_CONNECTOR_STATUS | UCSI_CONNECTOR_NUMBER(con->num);
 	ret = ucsi_send_command(ucsi, command, &pre_ack_status,
 				sizeof(pre_ack_status));
-=======
-	command = UCSI_GET_CONNECTOR_STATUS | UCSI_CONNECTOR_NUMBER(con->num);
-	ret = ucsi_send_command(ucsi, command, &pre_ack_status,
-				sizeof(pre_ack_status));
-	if (ret < 0) {
-		dev_err(ucsi->dev, "%s: GET_CONNECTOR_STATUS failed (%d)\n",
-			__func__, ret);
-		goto out_unlock;
-	}
-	con->unprocessed_changes |= pre_ack_status.change;
-
-	/* 2. Run UCSI_GET_CAM_SUPPORTED and discard the result. */
-	command = UCSI_GET_CAM_SUPPORTED;
-	command |= UCSI_CONNECTOR_NUMBER(con->num);
-	ucsi_send_command(con->ucsi, command, NULL, 0);
-
-	/* 3. ACK connector change */
-	ret = ucsi_acknowledge_connector_change(ucsi);
-	clear_bit(EVENT_PENDING, &ucsi->flags);
-	if (ret) {
-		dev_err(ucsi->dev, "%s: ACK failed (%d)", __func__, ret);
-		goto out_unlock;
-	}
-
-	/* 4. Second UCSI_GET_CONNECTOR_STATUS */
-	command = UCSI_GET_CONNECTOR_STATUS | UCSI_CONNECTOR_NUMBER(con->num);
-	ret = ucsi_send_command(ucsi, command, &post_ack_status,
-				sizeof(post_ack_status));
->>>>>>> deff0e4b
 	if (ret < 0) {
 		dev_err(ucsi->dev, "%s: GET_CONNECTOR_STATUS failed (%d)\n",
 			__func__, ret);
@@ -879,7 +846,6 @@
 
 		ucsi_port_psy_changed(con);
 
-<<<<<<< HEAD
 		/* Only notify USB controller if partner supports USB data */
 		if (!(UCSI_CONSTAT_PARTNER_FLAGS(con->status.flags) &
 				UCSI_CONSTAT_PARTNER_FLAG_USB))
@@ -891,8 +857,6 @@
 				con->num, u_role);
 	}
 
-=======
->>>>>>> deff0e4b
 	if (con->status.change & UCSI_CONSTAT_PARTNER_CHANGE)
 		ucsi_partner_change(con);
 
