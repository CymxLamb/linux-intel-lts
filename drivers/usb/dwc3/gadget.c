/**
 * gadget.c - DesignWare USB3 DRD Controller Gadget Framework Link
 *
 * Copyright (C) 2010-2011 Texas Instruments Incorporated - http://www.ti.com
 *
 * Authors: Felipe Balbi <balbi@ti.com>,
 *	    Sebastian Andrzej Siewior <bigeasy@linutronix.de>
 *
 * This program is free software: you can redistribute it and/or modify
 * it under the terms of the GNU General Public License version 2  of
 * the License as published by the Free Software Foundation.
 *
 * This program is distributed in the hope that it will be useful,
 * but WITHOUT ANY WARRANTY; without even the implied warranty of
 * MERCHANTABILITY or FITNESS FOR A PARTICULAR PURPOSE.  See the
 * GNU General Public License for more details.
 */

#include <linux/kernel.h>
#include <linux/delay.h>
#include <linux/slab.h>
#include <linux/spinlock.h>
#include <linux/platform_device.h>
#include <linux/pm_runtime.h>
#include <linux/interrupt.h>
#include <linux/io.h>
#include <linux/list.h>
#include <linux/dma-mapping.h>

#include <linux/usb/ch9.h>
#include <linux/usb/gadget.h>

#include "debug.h"
#include "core.h"
#include "gadget.h"
#include "io.h"

/**
 * dwc3_gadget_set_test_mode - Enables USB2 Test Modes
 * @dwc: pointer to our context structure
 * @mode: the mode to set (J, K SE0 NAK, Force Enable)
 *
 * Caller should take care of locking. This function will
 * return 0 on success or -EINVAL if wrong Test Selector
 * is passed
 */
int dwc3_gadget_set_test_mode(struct dwc3 *dwc, int mode)
{
	u32		reg;

	reg = dwc3_readl(dwc->regs, DWC3_DCTL);
	reg &= ~DWC3_DCTL_TSTCTRL_MASK;

	switch (mode) {
	case TEST_J:
	case TEST_K:
	case TEST_SE0_NAK:
	case TEST_PACKET:
	case TEST_FORCE_EN:
		reg |= mode << 1;
		break;
	default:
		return -EINVAL;
	}

	dwc3_writel(dwc->regs, DWC3_DCTL, reg);

	return 0;
}

/**
 * dwc3_gadget_get_link_state - Gets current state of USB Link
 * @dwc: pointer to our context structure
 *
 * Caller should take care of locking. This function will
 * return the link state on success (>= 0) or -ETIMEDOUT.
 */
int dwc3_gadget_get_link_state(struct dwc3 *dwc)
{
	u32		reg;

	reg = dwc3_readl(dwc->regs, DWC3_DSTS);

	return DWC3_DSTS_USBLNKST(reg);
}

/**
 * dwc3_gadget_set_link_state - Sets USB Link to a particular State
 * @dwc: pointer to our context structure
 * @state: the state to put link into
 *
 * Caller should take care of locking. This function will
 * return 0 on success or -ETIMEDOUT.
 */
int dwc3_gadget_set_link_state(struct dwc3 *dwc, enum dwc3_link_state state)
{
	int		retries = 10000;
	u32		reg;

	/*
	 * Wait until device controller is ready. Only applies to 1.94a and
	 * later RTL.
	 */
	if (dwc->revision >= DWC3_REVISION_194A) {
		while (--retries) {
			reg = dwc3_readl(dwc->regs, DWC3_DSTS);
			if (reg & DWC3_DSTS_DCNRD)
				udelay(5);
			else
				break;
		}

		if (retries <= 0)
			return -ETIMEDOUT;
	}

	reg = dwc3_readl(dwc->regs, DWC3_DCTL);
	reg &= ~DWC3_DCTL_ULSTCHNGREQ_MASK;

	/* set requested state */
	reg |= DWC3_DCTL_ULSTCHNGREQ(state);
	dwc3_writel(dwc->regs, DWC3_DCTL, reg);

	/*
	 * The following code is racy when called from dwc3_gadget_wakeup,
	 * and is not needed, at least on newer versions
	 */
	if (dwc->revision >= DWC3_REVISION_194A)
		return 0;

	/* wait for a change in DSTS */
	retries = 10000;
	while (--retries) {
		reg = dwc3_readl(dwc->regs, DWC3_DSTS);

		if (DWC3_DSTS_USBLNKST(reg) == state)
			return 0;

		udelay(5);
	}

	dwc3_trace(trace_dwc3_gadget,
			"link state change request timed out");

	return -ETIMEDOUT;
}

/**
 * dwc3_ep_inc_trb() - Increment a TRB index.
 * @index - Pointer to the TRB index to increment.
 *
 * The index should never point to the link TRB. After incrementing,
 * if it is point to the link TRB, wrap around to the beginning. The
 * link TRB is always at the last TRB entry.
 */
static void dwc3_ep_inc_trb(u8 *index)
{
	(*index)++;
	if (*index == (DWC3_TRB_NUM - 1))
		*index = 0;
}

static void dwc3_ep_inc_enq(struct dwc3_ep *dep)
{
	dwc3_ep_inc_trb(&dep->trb_enqueue);
}

static void dwc3_ep_inc_deq(struct dwc3_ep *dep)
{
	dwc3_ep_inc_trb(&dep->trb_dequeue);
}

void dwc3_gadget_giveback(struct dwc3_ep *dep, struct dwc3_request *req,
		int status)
{
	struct dwc3			*dwc = dep->dwc;

	req->started = false;
	list_del(&req->list);
	req->trb = NULL;

	if (req->request.status == -EINPROGRESS)
		req->request.status = status;

	if (dwc->ep0_bounced && dep->number <= 1)
		dwc->ep0_bounced = false;

	usb_gadget_unmap_request(&dwc->gadget, &req->request,
			req->direction);

	trace_dwc3_gadget_giveback(req);

	spin_unlock(&dwc->lock);
	usb_gadget_giveback_request(&dep->endpoint, &req->request);
	spin_lock(&dwc->lock);

	if (dep->number > 1)
		pm_runtime_put(dwc->dev);
}

int dwc3_send_gadget_generic_command(struct dwc3 *dwc, unsigned cmd, u32 param)
{
	u32		timeout = 500;
	int		status = 0;
	int		ret = 0;
	u32		reg;

	dwc3_writel(dwc->regs, DWC3_DGCMDPAR, param);
	dwc3_writel(dwc->regs, DWC3_DGCMD, cmd | DWC3_DGCMD_CMDACT);

	do {
		reg = dwc3_readl(dwc->regs, DWC3_DGCMD);
		if (!(reg & DWC3_DGCMD_CMDACT)) {
			status = DWC3_DGCMD_STATUS(reg);
			if (status)
				ret = -EINVAL;
			break;
		}
	} while (timeout--);

	if (!timeout) {
		ret = -ETIMEDOUT;
		status = -ETIMEDOUT;
	}

	trace_dwc3_gadget_generic_cmd(cmd, param, status);

	return ret;
}

static int __dwc3_gadget_wakeup(struct dwc3 *dwc);

int dwc3_send_gadget_ep_cmd(struct dwc3_ep *dep, unsigned cmd,
		struct dwc3_gadget_ep_cmd_params *params)
{
	struct dwc3		*dwc = dep->dwc;
	u32			timeout = 500;
	u32			reg;

	int			cmd_status = 0;
	int			susphy = false;
	int			ret = -EINVAL;

	/*
	 * Synopsys Databook 2.60a states, on section 6.3.2.5.[1-8], that if
	 * we're issuing an endpoint command, we must check if
	 * GUSB2PHYCFG.SUSPHY bit is set. If it is, then we need to clear it.
	 *
	 * We will also set SUSPHY bit to what it was before returning as stated
	 * by the same section on Synopsys databook.
	 */
	if (dwc->gadget.speed <= USB_SPEED_HIGH) {
		reg = dwc3_readl(dwc->regs, DWC3_GUSB2PHYCFG(0));
		if (unlikely(reg & DWC3_GUSB2PHYCFG_SUSPHY)) {
			susphy = true;
			reg &= ~DWC3_GUSB2PHYCFG_SUSPHY;
			dwc3_writel(dwc->regs, DWC3_GUSB2PHYCFG(0), reg);
		}
	}

	if (cmd == DWC3_DEPCMD_STARTTRANSFER) {
		int		needs_wakeup;

		needs_wakeup = (dwc->link_state == DWC3_LINK_STATE_U1 ||
				dwc->link_state == DWC3_LINK_STATE_U2 ||
				dwc->link_state == DWC3_LINK_STATE_U3);

		if (unlikely(needs_wakeup)) {
			ret = __dwc3_gadget_wakeup(dwc);
			dev_WARN_ONCE(dwc->dev, ret, "wakeup failed --> %d\n",
					ret);
		}
	}

	dwc3_writel(dep->regs, DWC3_DEPCMDPAR0, params->param0);
	dwc3_writel(dep->regs, DWC3_DEPCMDPAR1, params->param1);
	dwc3_writel(dep->regs, DWC3_DEPCMDPAR2, params->param2);

	dwc3_writel(dep->regs, DWC3_DEPCMD, cmd | DWC3_DEPCMD_CMDACT);
	do {
		reg = dwc3_readl(dep->regs, DWC3_DEPCMD);
		if (!(reg & DWC3_DEPCMD_CMDACT)) {
			cmd_status = DWC3_DEPCMD_STATUS(reg);

			switch (cmd_status) {
			case 0:
				ret = 0;
				break;
			case DEPEVT_TRANSFER_NO_RESOURCE:
				ret = -EINVAL;
				break;
			case DEPEVT_TRANSFER_BUS_EXPIRY:
				/*
				 * SW issues START TRANSFER command to
				 * isochronous ep with future frame interval. If
				 * future interval time has already passed when
				 * core receives the command, it will respond
				 * with an error status of 'Bus Expiry'.
				 *
				 * Instead of always returning -EINVAL, let's
				 * give a hint to the gadget driver that this is
				 * the case by returning -EAGAIN.
				 */
				ret = -EAGAIN;
				break;
			default:
				dev_WARN(dwc->dev, "UNKNOWN cmd status\n");
			}

			break;
		}
	} while (--timeout);

	if (timeout == 0) {
		ret = -ETIMEDOUT;
		cmd_status = -ETIMEDOUT;
	}

	trace_dwc3_gadget_ep_cmd(dep, cmd, params, cmd_status);

	if (unlikely(susphy)) {
		reg = dwc3_readl(dwc->regs, DWC3_GUSB2PHYCFG(0));
		reg |= DWC3_GUSB2PHYCFG_SUSPHY;
		dwc3_writel(dwc->regs, DWC3_GUSB2PHYCFG(0), reg);
	}

	return ret;
}

static int dwc3_send_clear_stall_ep_cmd(struct dwc3_ep *dep)
{
	struct dwc3 *dwc = dep->dwc;
	struct dwc3_gadget_ep_cmd_params params;
	u32 cmd = DWC3_DEPCMD_CLEARSTALL;

	/*
	 * As of core revision 2.60a the recommended programming model
	 * is to set the ClearPendIN bit when issuing a Clear Stall EP
	 * command for IN endpoints. This is to prevent an issue where
	 * some (non-compliant) hosts may not send ACK TPs for pending
	 * IN transfers due to a mishandled error condition. Synopsys
	 * STAR 9000614252.
	 */
	if (dep->direction && (dwc->revision >= DWC3_REVISION_260A) &&
	    (dwc->gadget.speed >= USB_SPEED_SUPER))
		cmd |= DWC3_DEPCMD_CLEARPENDIN;

	memset(&params, 0, sizeof(params));

	return dwc3_send_gadget_ep_cmd(dep, cmd, &params);
}

static dma_addr_t dwc3_trb_dma_offset(struct dwc3_ep *dep,
		struct dwc3_trb *trb)
{
	u32		offset = (char *) trb - (char *) dep->trb_pool;

	return dep->trb_pool_dma + offset;
}

static int dwc3_alloc_trb_pool(struct dwc3_ep *dep)
{
	struct dwc3		*dwc = dep->dwc;

	if (dep->trb_pool)
		return 0;

	dep->trb_pool = dma_alloc_coherent(dwc->dev,
			sizeof(struct dwc3_trb) * DWC3_TRB_NUM,
			&dep->trb_pool_dma, GFP_KERNEL);
	if (!dep->trb_pool) {
		dev_err(dep->dwc->dev, "failed to allocate trb pool for %s\n",
				dep->name);
		return -ENOMEM;
	}

	return 0;
}

static void dwc3_free_trb_pool(struct dwc3_ep *dep)
{
	struct dwc3		*dwc = dep->dwc;

	dma_free_coherent(dwc->dev, sizeof(struct dwc3_trb) * DWC3_TRB_NUM,
			dep->trb_pool, dep->trb_pool_dma);

	dep->trb_pool = NULL;
	dep->trb_pool_dma = 0;
}

static int dwc3_gadget_set_xfer_resource(struct dwc3 *dwc, struct dwc3_ep *dep);

/**
 * dwc3_gadget_start_config - Configure EP resources
 * @dwc: pointer to our controller context structure
 * @dep: endpoint that is being enabled
 *
 * The assignment of transfer resources cannot perfectly follow the
 * data book due to the fact that the controller driver does not have
 * all knowledge of the configuration in advance. It is given this
 * information piecemeal by the composite gadget framework after every
 * SET_CONFIGURATION and SET_INTERFACE. Trying to follow the databook
 * programming model in this scenario can cause errors. For two
 * reasons:
 *
 * 1) The databook says to do DEPSTARTCFG for every SET_CONFIGURATION
 * and SET_INTERFACE (8.1.5). This is incorrect in the scenario of
 * multiple interfaces.
 *
 * 2) The databook does not mention doing more DEPXFERCFG for new
 * endpoint on alt setting (8.1.6).
 *
 * The following simplified method is used instead:
 *
 * All hardware endpoints can be assigned a transfer resource and this
 * setting will stay persistent until either a core reset or
 * hibernation. So whenever we do a DEPSTARTCFG(0) we can go ahead and
 * do DEPXFERCFG for every hardware endpoint as well. We are
 * guaranteed that there are as many transfer resources as endpoints.
 *
 * This function is called for each endpoint when it is being enabled
 * but is triggered only when called for EP0-out, which always happens
 * first, and which should only happen in one of the above conditions.
 */
static int dwc3_gadget_start_config(struct dwc3 *dwc, struct dwc3_ep *dep)
{
	struct dwc3_gadget_ep_cmd_params params;
	u32			cmd;
	int			i;
	int			ret;

	if (dep->number)
		return 0;

	memset(&params, 0x00, sizeof(params));
	cmd = DWC3_DEPCMD_DEPSTARTCFG;

	ret = dwc3_send_gadget_ep_cmd(dep, cmd, &params);
	if (ret)
		return ret;

	for (i = 0; i < DWC3_ENDPOINTS_NUM; i++) {
		struct dwc3_ep *dep = dwc->eps[i];

		if (!dep)
			continue;

		ret = dwc3_gadget_set_xfer_resource(dwc, dep);
		if (ret)
			return ret;
	}

	return 0;
}

static int dwc3_gadget_set_ep_config(struct dwc3 *dwc, struct dwc3_ep *dep,
		const struct usb_endpoint_descriptor *desc,
		const struct usb_ss_ep_comp_descriptor *comp_desc,
		bool modify, bool restore)
{
	struct dwc3_gadget_ep_cmd_params params;

	if (dev_WARN_ONCE(dwc->dev, modify && restore,
					"Can't modify and restore\n"))
		return -EINVAL;

	memset(&params, 0x00, sizeof(params));

	params.param0 = DWC3_DEPCFG_EP_TYPE(usb_endpoint_type(desc))
		| DWC3_DEPCFG_MAX_PACKET_SIZE(usb_endpoint_maxp(desc));

	/* Burst size is only needed in SuperSpeed mode */
	if (dwc->gadget.speed >= USB_SPEED_SUPER) {
		u32 burst = dep->endpoint.maxburst;
		params.param0 |= DWC3_DEPCFG_BURST_SIZE(burst - 1);
	}

	if (modify) {
		params.param0 |= DWC3_DEPCFG_ACTION_MODIFY;
	} else if (restore) {
		params.param0 |= DWC3_DEPCFG_ACTION_RESTORE;
		params.param2 |= dep->saved_state;
	} else {
		params.param0 |= DWC3_DEPCFG_ACTION_INIT;
	}

	if (usb_endpoint_xfer_control(desc))
		params.param1 = DWC3_DEPCFG_XFER_COMPLETE_EN;

	if (dep->number <= 1 || usb_endpoint_xfer_isoc(desc))
		params.param1 |= DWC3_DEPCFG_XFER_NOT_READY_EN;

	if (usb_ss_max_streams(comp_desc) && usb_endpoint_xfer_bulk(desc)) {
		params.param1 |= DWC3_DEPCFG_STREAM_CAPABLE
			| DWC3_DEPCFG_STREAM_EVENT_EN;
		dep->stream_capable = true;
	}

	if (!usb_endpoint_xfer_control(desc))
		params.param1 |= DWC3_DEPCFG_XFER_IN_PROGRESS_EN;

	/*
	 * We are doing 1:1 mapping for endpoints, meaning
	 * Physical Endpoints 2 maps to Logical Endpoint 2 and
	 * so on. We consider the direction bit as part of the physical
	 * endpoint number. So USB endpoint 0x81 is 0x03.
	 */
	params.param1 |= DWC3_DEPCFG_EP_NUMBER(dep->number);

	/*
	 * We must use the lower 16 TX FIFOs even though
	 * HW might have more
	 */
	if (dep->direction)
		params.param0 |= DWC3_DEPCFG_FIFO_NUMBER(dep->number >> 1);

	if (desc->bInterval) {
		params.param1 |= DWC3_DEPCFG_BINTERVAL_M1(desc->bInterval - 1);
		dep->interval = 1 << (desc->bInterval - 1);
	}

	return dwc3_send_gadget_ep_cmd(dep, DWC3_DEPCMD_SETEPCONFIG, &params);
}

static int dwc3_gadget_set_xfer_resource(struct dwc3 *dwc, struct dwc3_ep *dep)
{
	struct dwc3_gadget_ep_cmd_params params;

	memset(&params, 0x00, sizeof(params));

	params.param0 = DWC3_DEPXFERCFG_NUM_XFER_RES(1);

	return dwc3_send_gadget_ep_cmd(dep, DWC3_DEPCMD_SETTRANSFRESOURCE,
			&params);
}

/**
 * __dwc3_gadget_ep_enable - Initializes a HW endpoint
 * @dep: endpoint to be initialized
 * @desc: USB Endpoint Descriptor
 *
 * Caller should take care of locking
 */
static int __dwc3_gadget_ep_enable(struct dwc3_ep *dep,
		const struct usb_endpoint_descriptor *desc,
		const struct usb_ss_ep_comp_descriptor *comp_desc,
		bool modify, bool restore)
{
	struct dwc3		*dwc = dep->dwc;
	u32			reg;
	int			ret;

	dwc3_trace(trace_dwc3_gadget, "Enabling %s", dep->name);

	if (!(dep->flags & DWC3_EP_ENABLED)) {
		ret = dwc3_gadget_start_config(dwc, dep);
		if (ret)
			return ret;
	}

	ret = dwc3_gadget_set_ep_config(dwc, dep, desc, comp_desc, modify,
			restore);
	if (ret)
		return ret;

	if (!(dep->flags & DWC3_EP_ENABLED)) {
		struct dwc3_trb	*trb_st_hw;
		struct dwc3_trb	*trb_link;

		dep->endpoint.desc = desc;
		dep->comp_desc = comp_desc;
		dep->type = usb_endpoint_type(desc);
		dep->flags |= DWC3_EP_ENABLED;

		reg = dwc3_readl(dwc->regs, DWC3_DALEPENA);
		reg |= DWC3_DALEPENA_EP(dep->number);
		dwc3_writel(dwc->regs, DWC3_DALEPENA, reg);

		if (usb_endpoint_xfer_control(desc))
			return 0;

		/* Initialize the TRB ring */
		dep->trb_dequeue = 0;
		dep->trb_enqueue = 0;
		memset(dep->trb_pool, 0,
		       sizeof(struct dwc3_trb) * DWC3_TRB_NUM);

		/* Link TRB. The HWO bit is never reset */
		trb_st_hw = &dep->trb_pool[0];

		trb_link = &dep->trb_pool[DWC3_TRB_NUM - 1];
		trb_link->bpl = lower_32_bits(dwc3_trb_dma_offset(dep, trb_st_hw));
		trb_link->bph = upper_32_bits(dwc3_trb_dma_offset(dep, trb_st_hw));
		trb_link->ctrl |= DWC3_TRBCTL_LINK_TRB;
		trb_link->ctrl |= DWC3_TRB_CTRL_HWO;
	}

	return 0;
}

static void dwc3_stop_active_transfer(struct dwc3 *dwc, u32 epnum, bool force);
static void dwc3_remove_requests(struct dwc3 *dwc, struct dwc3_ep *dep)
{
	struct dwc3_request		*req;

	dwc3_stop_active_transfer(dwc, dep->number, true);

	/* - giveback all requests to gadget driver */
	while (!list_empty(&dep->started_list)) {
		req = next_request(&dep->started_list);

		dwc3_gadget_giveback(dep, req, -ESHUTDOWN);
	}

	while (!list_empty(&dep->pending_list)) {
		req = next_request(&dep->pending_list);

		dwc3_gadget_giveback(dep, req, -ESHUTDOWN);
	}
}

/**
 * __dwc3_gadget_ep_disable - Disables a HW endpoint
 * @dep: the endpoint to disable
 *
 * This function also removes requests which are currently processed ny the
 * hardware and those which are not yet scheduled.
 * Caller should take care of locking.
 */
static int __dwc3_gadget_ep_disable(struct dwc3_ep *dep)
{
	struct dwc3		*dwc = dep->dwc;
	u32			reg;

	dwc3_trace(trace_dwc3_gadget, "Disabling %s", dep->name);

	dwc3_remove_requests(dwc, dep);

	/* make sure HW endpoint isn't stalled */
	if (dep->flags & DWC3_EP_STALL)
		__dwc3_gadget_ep_set_halt(dep, 0, false);

	reg = dwc3_readl(dwc->regs, DWC3_DALEPENA);
	reg &= ~DWC3_DALEPENA_EP(dep->number);
	dwc3_writel(dwc->regs, DWC3_DALEPENA, reg);

	dep->stream_capable = false;
	dep->endpoint.desc = NULL;
	dep->comp_desc = NULL;
	dep->type = 0;
	dep->flags = 0;

	return 0;
}

/* -------------------------------------------------------------------------- */

static int dwc3_gadget_ep0_enable(struct usb_ep *ep,
		const struct usb_endpoint_descriptor *desc)
{
	return -EINVAL;
}

static int dwc3_gadget_ep0_disable(struct usb_ep *ep)
{
	return -EINVAL;
}

/* -------------------------------------------------------------------------- */

static int dwc3_gadget_ep_enable(struct usb_ep *ep,
		const struct usb_endpoint_descriptor *desc)
{
	struct dwc3_ep			*dep;
	struct dwc3			*dwc;
	unsigned long			flags;
	int				ret;

	if (!ep || !desc || desc->bDescriptorType != USB_DT_ENDPOINT) {
		pr_debug("dwc3: invalid parameters\n");
		return -EINVAL;
	}

	if (!desc->wMaxPacketSize) {
		pr_debug("dwc3: missing wMaxPacketSize\n");
		return -EINVAL;
	}

	dep = to_dwc3_ep(ep);
	dwc = dep->dwc;

	if (dev_WARN_ONCE(dwc->dev, dep->flags & DWC3_EP_ENABLED,
					"%s is already enabled\n",
					dep->name))
		return 0;

	spin_lock_irqsave(&dwc->lock, flags);
	ret = __dwc3_gadget_ep_enable(dep, desc, ep->comp_desc, false, false);
	spin_unlock_irqrestore(&dwc->lock, flags);

	return ret;
}

static int dwc3_gadget_ep_disable(struct usb_ep *ep)
{
	struct dwc3_ep			*dep;
	struct dwc3			*dwc;
	unsigned long			flags;
	int				ret;

	if (!ep) {
		pr_debug("dwc3: invalid parameters\n");
		return -EINVAL;
	}

	dep = to_dwc3_ep(ep);
	dwc = dep->dwc;

	if (dev_WARN_ONCE(dwc->dev, !(dep->flags & DWC3_EP_ENABLED),
					"%s is already disabled\n",
					dep->name))
		return 0;

	spin_lock_irqsave(&dwc->lock, flags);
	ret = __dwc3_gadget_ep_disable(dep);
	spin_unlock_irqrestore(&dwc->lock, flags);

	return ret;
}

static struct usb_request *dwc3_gadget_ep_alloc_request(struct usb_ep *ep,
	gfp_t gfp_flags)
{
	struct dwc3_request		*req;
	struct dwc3_ep			*dep = to_dwc3_ep(ep);

	req = kzalloc(sizeof(*req), gfp_flags);
	if (!req)
		return NULL;

	req->epnum	= dep->number;
	req->dep	= dep;

	dep->allocated_requests++;

	trace_dwc3_alloc_request(req);

	return &req->request;
}

static void dwc3_gadget_ep_free_request(struct usb_ep *ep,
		struct usb_request *request)
{
	struct dwc3_request		*req = to_dwc3_request(request);
	struct dwc3_ep			*dep = to_dwc3_ep(ep);

	dep->allocated_requests--;
	trace_dwc3_free_request(req);
	kfree(req);
}

static u32 dwc3_calc_trbs_left(struct dwc3_ep *dep);

/**
 * dwc3_prepare_one_trb - setup one TRB from one request
 * @dep: endpoint for which this request is prepared
 * @req: dwc3_request pointer
 */
static void dwc3_prepare_one_trb(struct dwc3_ep *dep,
		struct dwc3_request *req, dma_addr_t dma,
		unsigned length, unsigned chain, unsigned node)
{
	struct dwc3_trb		*trb;
	struct dwc3		*dwc = dep->dwc;
	struct usb_gadget	*gadget = &dwc->gadget;
	enum usb_device_speed	speed = gadget->speed;

	dwc3_trace(trace_dwc3_gadget, "%s: req %p dma %08llx length %d%s",
			dep->name, req, (unsigned long long) dma,
			length, chain ? " chain" : "");

	trb = &dep->trb_pool[dep->trb_enqueue];

	if (!req->trb) {
		dwc3_gadget_move_started_request(req);
		req->trb = trb;
		req->trb_dma = dwc3_trb_dma_offset(dep, trb);
		req->first_trb_index = dep->trb_enqueue;
		dep->queued_requests++;
	}

	dwc3_ep_inc_enq(dep);

	trb->size = DWC3_TRB_SIZE_LENGTH(length);
	trb->bpl = lower_32_bits(dma);
	trb->bph = upper_32_bits(dma);

	switch (usb_endpoint_type(dep->endpoint.desc)) {
	case USB_ENDPOINT_XFER_CONTROL:
		trb->ctrl = DWC3_TRBCTL_CONTROL_SETUP;
		break;

	case USB_ENDPOINT_XFER_ISOC:
		if (!node) {
			trb->ctrl = DWC3_TRBCTL_ISOCHRONOUS_FIRST;

			if (speed == USB_SPEED_HIGH) {
				struct usb_ep *ep = &dep->endpoint;
				trb->size |= DWC3_TRB_SIZE_PCM1(ep->mult - 1);
			}
		} else {
			trb->ctrl = DWC3_TRBCTL_ISOCHRONOUS;
		}

		/* always enable Interrupt on Missed ISOC */
		trb->ctrl |= DWC3_TRB_CTRL_ISP_IMI;
		break;

	case USB_ENDPOINT_XFER_BULK:
	case USB_ENDPOINT_XFER_INT:
		trb->ctrl = DWC3_TRBCTL_NORMAL;
		break;
	default:
		/*
		 * This is only possible with faulty memory because we
		 * checked it already :)
		 */
		BUG();
	}

	/* always enable Continue on Short Packet */
	trb->ctrl |= DWC3_TRB_CTRL_CSP;

	if ((!req->request.no_interrupt && !chain) ||
			(dwc3_calc_trbs_left(dep) == 0))
		trb->ctrl |= DWC3_TRB_CTRL_IOC | DWC3_TRB_CTRL_ISP_IMI;

	if (chain)
		trb->ctrl |= DWC3_TRB_CTRL_CHN;

	if (usb_endpoint_xfer_bulk(dep->endpoint.desc) && dep->stream_capable)
		trb->ctrl |= DWC3_TRB_CTRL_SID_SOFN(req->request.stream_id);

	trb->ctrl |= DWC3_TRB_CTRL_HWO;

	trace_dwc3_prepare_trb(dep, trb);
}

/**
 * dwc3_ep_prev_trb() - Returns the previous TRB in the ring
 * @dep: The endpoint with the TRB ring
 * @index: The index of the current TRB in the ring
 *
 * Returns the TRB prior to the one pointed to by the index. If the
 * index is 0, we will wrap backwards, skip the link TRB, and return
 * the one just before that.
 */
static struct dwc3_trb *dwc3_ep_prev_trb(struct dwc3_ep *dep, u8 index)
{
	u8 tmp = index;

	if (!tmp)
		tmp = DWC3_TRB_NUM - 1;

	return &dep->trb_pool[tmp - 1];
}

static u32 dwc3_calc_trbs_left(struct dwc3_ep *dep)
{
	struct dwc3_trb		*tmp;
	u8			trbs_left;

	/*
	 * If enqueue & dequeue are equal than it is either full or empty.
	 *
	 * One way to know for sure is if the TRB right before us has HWO bit
	 * set or not. If it has, then we're definitely full and can't fit any
	 * more transfers in our ring.
	 */
	if (dep->trb_enqueue == dep->trb_dequeue) {
		tmp = dwc3_ep_prev_trb(dep, dep->trb_enqueue);
		if (tmp->ctrl & DWC3_TRB_CTRL_HWO)
			return 0;

		return DWC3_TRB_NUM - 1;
	}

	trbs_left = dep->trb_dequeue - dep->trb_enqueue;
	trbs_left &= (DWC3_TRB_NUM - 1);

	if (dep->trb_dequeue < dep->trb_enqueue)
		trbs_left--;

	return trbs_left;
}

static void dwc3_prepare_one_trb_sg(struct dwc3_ep *dep,
		struct dwc3_request *req)
{
	struct scatterlist *sg = req->sg;
	struct scatterlist *s;
	unsigned int	length;
	dma_addr_t	dma;
	int		i;

	for_each_sg(sg, s, req->num_pending_sgs, i) {
		unsigned chain = true;

		length = sg_dma_len(s);
		dma = sg_dma_address(s);

		if (sg_is_last(s))
			chain = false;

		dwc3_prepare_one_trb(dep, req, dma, length,
				chain, i);

		if (!dwc3_calc_trbs_left(dep))
			break;
	}
}

static void dwc3_prepare_one_trb_linear(struct dwc3_ep *dep,
		struct dwc3_request *req)
{
	unsigned int	length;
	dma_addr_t	dma;

	dma = req->request.dma;
	length = req->request.length;

	dwc3_prepare_one_trb(dep, req, dma, length,
			false, 0);
}

/*
 * dwc3_prepare_trbs - setup TRBs from requests
 * @dep: endpoint for which requests are being prepared
 *
 * The function goes through the requests list and sets up TRBs for the
 * transfers. The function returns once there are no more TRBs available or
 * it runs out of requests.
 */
static void dwc3_prepare_trbs(struct dwc3_ep *dep)
{
	struct dwc3_request	*req, *n;

	BUILD_BUG_ON_NOT_POWER_OF_2(DWC3_TRB_NUM);

	if (!dwc3_calc_trbs_left(dep))
		return;

	list_for_each_entry_safe(req, n, &dep->pending_list, list) {
		if (req->num_pending_sgs > 0)
			dwc3_prepare_one_trb_sg(dep, req);
		else
			dwc3_prepare_one_trb_linear(dep, req);

		if (!dwc3_calc_trbs_left(dep))
			return;
	}
}

static int __dwc3_gadget_kick_transfer(struct dwc3_ep *dep, u16 cmd_param)
{
	struct dwc3_gadget_ep_cmd_params params;
	struct dwc3_request		*req;
	struct dwc3			*dwc = dep->dwc;
	int				starting;
	int				ret;
	u32				cmd;

	starting = !(dep->flags & DWC3_EP_BUSY);

	dwc3_prepare_trbs(dep);
	req = next_request(&dep->started_list);
	if (!req) {
		dep->flags |= DWC3_EP_PENDING_REQUEST;
		return 0;
	}

	memset(&params, 0, sizeof(params));

	if (starting) {
		params.param0 = upper_32_bits(req->trb_dma);
		params.param1 = lower_32_bits(req->trb_dma);
		cmd = DWC3_DEPCMD_STARTTRANSFER |
			DWC3_DEPCMD_PARAM(cmd_param);
	} else {
		cmd = DWC3_DEPCMD_UPDATETRANSFER |
			DWC3_DEPCMD_PARAM(dep->resource_index);
	}

	ret = dwc3_send_gadget_ep_cmd(dep, cmd, &params);
	if (ret < 0) {
		/*
		 * FIXME we need to iterate over the list of requests
		 * here and stop, unmap, free and del each of the linked
		 * requests instead of what we do now.
		 */
		usb_gadget_unmap_request(&dwc->gadget, &req->request,
				req->direction);
		list_del(&req->list);
		return ret;
	}

	dep->flags |= DWC3_EP_BUSY;

	if (starting) {
		dep->resource_index = dwc3_gadget_ep_get_transfer_index(dep);
		WARN_ON_ONCE(!dep->resource_index);
	}

	return 0;
}

static void __dwc3_gadget_start_isoc(struct dwc3 *dwc,
		struct dwc3_ep *dep, u32 cur_uf)
{
	u32 uf;

	if (list_empty(&dep->pending_list)) {
		dwc3_trace(trace_dwc3_gadget,
				"ISOC ep %s run out for requests",
				dep->name);
		dep->flags |= DWC3_EP_PENDING_REQUEST;
		return;
	}

	/* 4 micro frames in the future */
	uf = cur_uf + dep->interval * 4;

	__dwc3_gadget_kick_transfer(dep, uf);
}

static void dwc3_gadget_start_isoc(struct dwc3 *dwc,
		struct dwc3_ep *dep, const struct dwc3_event_depevt *event)
{
	u32 cur_uf, mask;

	mask = ~(dep->interval - 1);
	cur_uf = event->parameters & mask;

	__dwc3_gadget_start_isoc(dwc, dep, cur_uf);
}

static int __dwc3_gadget_ep_queue(struct dwc3_ep *dep, struct dwc3_request *req)
{
	struct dwc3		*dwc = dep->dwc;
	int			ret;

	if (!dep->endpoint.desc) {
		dwc3_trace(trace_dwc3_gadget,
				"trying to queue request %p to disabled %s",
				&req->request, dep->endpoint.name);
		return -ESHUTDOWN;
	}

	if (WARN(req->dep != dep, "request %p belongs to '%s'\n",
				&req->request, req->dep->name)) {
		dwc3_trace(trace_dwc3_gadget, "request %p belongs to '%s'",
				&req->request, req->dep->name);
		return -EINVAL;
	}

	pm_runtime_get(dwc->dev);

	req->request.actual	= 0;
	req->request.status	= -EINPROGRESS;
	req->direction		= dep->direction;
	req->epnum		= dep->number;

	trace_dwc3_ep_queue(req);

	ret = usb_gadget_map_request(&dwc->gadget, &req->request,
			dep->direction);
	if (ret)
		return ret;

	req->sg			= req->request.sg;
	req->num_pending_sgs	= req->request.num_mapped_sgs;

	list_add_tail(&req->list, &dep->pending_list);

	/*
	 * NOTICE: Isochronous endpoints should NEVER be prestarted. We must
	 * wait for a XferNotReady event so we will know what's the current
	 * (micro-)frame number.
	 *
	 * Without this trick, we are very, very likely gonna get Bus Expiry
	 * errors which will force us issue EndTransfer command.
	 */
	if (usb_endpoint_xfer_isoc(dep->endpoint.desc)) {
		if ((dep->flags & DWC3_EP_PENDING_REQUEST) &&
				list_empty(&dep->started_list)) {
			dwc3_stop_active_transfer(dwc, dep->number, true);
			dep->flags = DWC3_EP_ENABLED;
		}
		return 0;
	}

	if (!dwc3_calc_trbs_left(dep))
		return 0;

	ret = __dwc3_gadget_kick_transfer(dep, 0);
	if (ret && ret != -EBUSY)
		dwc3_trace(trace_dwc3_gadget,
				"%s: failed to kick transfers",
				dep->name);
	if (ret == -EBUSY)
		ret = 0;

	return ret;
}

static void __dwc3_gadget_ep_zlp_complete(struct usb_ep *ep,
		struct usb_request *request)
{
	dwc3_gadget_ep_free_request(ep, request);
}

static int __dwc3_gadget_ep_queue_zlp(struct dwc3 *dwc, struct dwc3_ep *dep)
{
	struct dwc3_request		*req;
	struct usb_request		*request;
	struct usb_ep			*ep = &dep->endpoint;

	dwc3_trace(trace_dwc3_gadget, "queueing ZLP");
	request = dwc3_gadget_ep_alloc_request(ep, GFP_ATOMIC);
	if (!request)
		return -ENOMEM;

	request->length = 0;
	request->buf = dwc->zlp_buf;
	request->complete = __dwc3_gadget_ep_zlp_complete;

	req = to_dwc3_request(request);

	return __dwc3_gadget_ep_queue(dep, req);
}

static int dwc3_gadget_ep_queue(struct usb_ep *ep, struct usb_request *request,
	gfp_t gfp_flags)
{
	struct dwc3_request		*req = to_dwc3_request(request);
	struct dwc3_ep			*dep = to_dwc3_ep(ep);
	struct dwc3			*dwc = dep->dwc;

	unsigned long			flags;

	int				ret;

	spin_lock_irqsave(&dwc->lock, flags);
	ret = __dwc3_gadget_ep_queue(dep, req);

	/*
	 * Okay, here's the thing, if gadget driver has requested for a ZLP by
	 * setting request->zero, instead of doing magic, we will just queue an
	 * extra usb_request ourselves so that it gets handled the same way as
	 * any other request.
	 */
	if (ret == 0 && request->zero && request->length &&
	    (request->length % ep->maxpacket == 0))
		ret = __dwc3_gadget_ep_queue_zlp(dwc, dep);

	spin_unlock_irqrestore(&dwc->lock, flags);

	return ret;
}

static int dwc3_gadget_ep_dequeue(struct usb_ep *ep,
		struct usb_request *request)
{
	struct dwc3_request		*req = to_dwc3_request(request);
	struct dwc3_request		*r = NULL;

	struct dwc3_ep			*dep = to_dwc3_ep(ep);
	struct dwc3			*dwc = dep->dwc;

	unsigned long			flags;
	int				ret = 0;

	trace_dwc3_ep_dequeue(req);

	spin_lock_irqsave(&dwc->lock, flags);

	list_for_each_entry(r, &dep->pending_list, list) {
		if (r == req)
			break;
	}

	if (r != req) {
		list_for_each_entry(r, &dep->started_list, list) {
			if (r == req)
				break;
		}
		if (r == req) {
			/* wait until it is processed */
			dwc3_stop_active_transfer(dwc, dep->number, true);
			goto out1;
		}
		dev_err(dwc->dev, "request %p was not queued to %s\n",
				request, ep->name);
		ret = -EINVAL;
		goto out0;
	}

out1:
	/* giveback the request */
	dwc3_gadget_giveback(dep, req, -ECONNRESET);

out0:
	spin_unlock_irqrestore(&dwc->lock, flags);

	return ret;
}

int __dwc3_gadget_ep_set_halt(struct dwc3_ep *dep, int value, int protocol)
{
	struct dwc3_gadget_ep_cmd_params	params;
	struct dwc3				*dwc = dep->dwc;
	int					ret;

	if (usb_endpoint_xfer_isoc(dep->endpoint.desc)) {
		dev_err(dwc->dev, "%s is of Isochronous type\n", dep->name);
		return -EINVAL;
	}

	memset(&params, 0x00, sizeof(params));

	if (value) {
		struct dwc3_trb *trb;

		unsigned transfer_in_flight;
		unsigned started;

		if (dep->flags & DWC3_EP_STALL)
			return 0;

		if (dep->number > 1)
			trb = dwc3_ep_prev_trb(dep, dep->trb_enqueue);
		else
			trb = &dwc->ep0_trb[dep->trb_enqueue];

		transfer_in_flight = trb->ctrl & DWC3_TRB_CTRL_HWO;
		started = !list_empty(&dep->started_list);

		if (!protocol && ((dep->direction && transfer_in_flight) ||
				(!dep->direction && started))) {
			dwc3_trace(trace_dwc3_gadget,
					"%s: pending request, cannot halt",
					dep->name);
			return -EAGAIN;
		}

		ret = dwc3_send_gadget_ep_cmd(dep, DWC3_DEPCMD_SETSTALL,
				&params);
		if (ret)
			dev_err(dwc->dev, "failed to set STALL on %s\n",
					dep->name);
		else
			dep->flags |= DWC3_EP_STALL;
	} else {
<<<<<<< HEAD
		if (!(dep->flags & DWC3_EP_STALL)) {
			dwc3_trace(trace_dwc3_gadget,
				   "%s: not halted, skipping\n",
				   dep->name);
			return 0;
		}
=======
		if (!(dep->flags & DWC3_EP_STALL))
			return 0;
>>>>>>> d962bf8d

		ret = dwc3_send_clear_stall_ep_cmd(dep);
		if (ret)
			dev_err(dwc->dev, "failed to clear STALL on %s\n",
					dep->name);
		else
			dep->flags &= ~(DWC3_EP_STALL | DWC3_EP_WEDGE);
	}

	return ret;
}

static int dwc3_gadget_ep_set_halt(struct usb_ep *ep, int value)
{
	struct dwc3_ep			*dep = to_dwc3_ep(ep);
	struct dwc3			*dwc = dep->dwc;

	unsigned long			flags;

	int				ret;

	spin_lock_irqsave(&dwc->lock, flags);
	ret = __dwc3_gadget_ep_set_halt(dep, value, false);
	spin_unlock_irqrestore(&dwc->lock, flags);

	return ret;
}

static int dwc3_gadget_ep_set_wedge(struct usb_ep *ep)
{
	struct dwc3_ep			*dep = to_dwc3_ep(ep);
	struct dwc3			*dwc = dep->dwc;
	unsigned long			flags;
	int				ret;

	spin_lock_irqsave(&dwc->lock, flags);
	dep->flags |= DWC3_EP_WEDGE;

	if (dep->number == 0 || dep->number == 1)
		ret = __dwc3_gadget_ep0_set_halt(ep, 1);
	else
		ret = __dwc3_gadget_ep_set_halt(dep, 1, false);
	spin_unlock_irqrestore(&dwc->lock, flags);

	return ret;
}

/* -------------------------------------------------------------------------- */

static struct usb_endpoint_descriptor dwc3_gadget_ep0_desc = {
	.bLength	= USB_DT_ENDPOINT_SIZE,
	.bDescriptorType = USB_DT_ENDPOINT,
	.bmAttributes	= USB_ENDPOINT_XFER_CONTROL,
};

static const struct usb_ep_ops dwc3_gadget_ep0_ops = {
	.enable		= dwc3_gadget_ep0_enable,
	.disable	= dwc3_gadget_ep0_disable,
	.alloc_request	= dwc3_gadget_ep_alloc_request,
	.free_request	= dwc3_gadget_ep_free_request,
	.queue		= dwc3_gadget_ep0_queue,
	.dequeue	= dwc3_gadget_ep_dequeue,
	.set_halt	= dwc3_gadget_ep0_set_halt,
	.set_wedge	= dwc3_gadget_ep_set_wedge,
};

static const struct usb_ep_ops dwc3_gadget_ep_ops = {
	.enable		= dwc3_gadget_ep_enable,
	.disable	= dwc3_gadget_ep_disable,
	.alloc_request	= dwc3_gadget_ep_alloc_request,
	.free_request	= dwc3_gadget_ep_free_request,
	.queue		= dwc3_gadget_ep_queue,
	.dequeue	= dwc3_gadget_ep_dequeue,
	.set_halt	= dwc3_gadget_ep_set_halt,
	.set_wedge	= dwc3_gadget_ep_set_wedge,
};

/* -------------------------------------------------------------------------- */

static int dwc3_gadget_get_frame(struct usb_gadget *g)
{
	struct dwc3		*dwc = gadget_to_dwc(g);
	u32			reg;

	reg = dwc3_readl(dwc->regs, DWC3_DSTS);
	return DWC3_DSTS_SOFFN(reg);
}

static int __dwc3_gadget_wakeup(struct dwc3 *dwc)
{
	int			retries;

	int			ret;
	u32			reg;

	u8			link_state;
	u8			speed;

	/*
	 * According to the Databook Remote wakeup request should
	 * be issued only when the device is in early suspend state.
	 *
	 * We can check that via USB Link State bits in DSTS register.
	 */
	reg = dwc3_readl(dwc->regs, DWC3_DSTS);

	speed = reg & DWC3_DSTS_CONNECTSPD;
	if ((speed == DWC3_DSTS_SUPERSPEED) ||
	    (speed == DWC3_DSTS_SUPERSPEED_PLUS)) {
		dwc3_trace(trace_dwc3_gadget, "no wakeup on SuperSpeed");
		return 0;
	}

	link_state = DWC3_DSTS_USBLNKST(reg);

	switch (link_state) {
	case DWC3_LINK_STATE_RX_DET:	/* in HS, means Early Suspend */
	case DWC3_LINK_STATE_U3:	/* in HS, means SUSPEND */
		break;
	default:
		dwc3_trace(trace_dwc3_gadget,
				"can't wakeup from '%s'",
				dwc3_gadget_link_string(link_state));
		return -EINVAL;
	}

	ret = dwc3_gadget_set_link_state(dwc, DWC3_LINK_STATE_RECOV);
	if (ret < 0) {
		dev_err(dwc->dev, "failed to put link in Recovery\n");
		return ret;
	}

	/* Recent versions do this automatically */
	if (dwc->revision < DWC3_REVISION_194A) {
		/* write zeroes to Link Change Request */
		reg = dwc3_readl(dwc->regs, DWC3_DCTL);
		reg &= ~DWC3_DCTL_ULSTCHNGREQ_MASK;
		dwc3_writel(dwc->regs, DWC3_DCTL, reg);
	}

	/* poll until Link State changes to ON */
	retries = 20000;

	while (retries--) {
		reg = dwc3_readl(dwc->regs, DWC3_DSTS);

		/* in HS, means ON */
		if (DWC3_DSTS_USBLNKST(reg) == DWC3_LINK_STATE_U0)
			break;
	}

	if (DWC3_DSTS_USBLNKST(reg) != DWC3_LINK_STATE_U0) {
		dev_err(dwc->dev, "failed to send remote wakeup\n");
		return -EINVAL;
	}

	return 0;
}

static int dwc3_gadget_wakeup(struct usb_gadget *g)
{
	struct dwc3		*dwc = gadget_to_dwc(g);
	unsigned long		flags;
	int			ret;

	spin_lock_irqsave(&dwc->lock, flags);
	ret = __dwc3_gadget_wakeup(dwc);
	spin_unlock_irqrestore(&dwc->lock, flags);

	return ret;
}

static int dwc3_gadget_set_selfpowered(struct usb_gadget *g,
		int is_selfpowered)
{
	struct dwc3		*dwc = gadget_to_dwc(g);
	unsigned long		flags;

	spin_lock_irqsave(&dwc->lock, flags);
	g->is_selfpowered = !!is_selfpowered;
	spin_unlock_irqrestore(&dwc->lock, flags);

	return 0;
}

static int dwc3_gadget_run_stop(struct dwc3 *dwc, int is_on, int suspend)
{
	u32			reg;
	u32			timeout = 500;

	if (pm_runtime_suspended(dwc->dev))
		return 0;

	reg = dwc3_readl(dwc->regs, DWC3_DCTL);
	if (is_on) {
		if (dwc->revision <= DWC3_REVISION_187A) {
			reg &= ~DWC3_DCTL_TRGTULST_MASK;
			reg |= DWC3_DCTL_TRGTULST_RX_DET;
		}

		if (dwc->revision >= DWC3_REVISION_194A)
			reg &= ~DWC3_DCTL_KEEP_CONNECT;
		reg |= DWC3_DCTL_RUN_STOP;

		if (dwc->has_hibernation)
			reg |= DWC3_DCTL_KEEP_CONNECT;

		dwc->pullups_connected = true;
	} else {
		reg &= ~DWC3_DCTL_RUN_STOP;

		if (dwc->has_hibernation && !suspend)
			reg &= ~DWC3_DCTL_KEEP_CONNECT;

		dwc->pullups_connected = false;
	}

	dwc3_writel(dwc->regs, DWC3_DCTL, reg);

	do {
		reg = dwc3_readl(dwc->regs, DWC3_DSTS);
		reg &= DWC3_DSTS_DEVCTRLHLT;
	} while (--timeout && !(!is_on ^ !reg));

	if (!timeout)
		return -ETIMEDOUT;

	dwc3_trace(trace_dwc3_gadget, "gadget %s data soft-%s",
			dwc->gadget_driver
			? dwc->gadget_driver->function : "no-function",
			is_on ? "connect" : "disconnect");

	return 0;
}

static int dwc3_gadget_pullup(struct usb_gadget *g, int is_on)
{
	struct dwc3		*dwc = gadget_to_dwc(g);
	unsigned long		flags;
	int			ret;

	is_on = !!is_on;

	spin_lock_irqsave(&dwc->lock, flags);
	ret = dwc3_gadget_run_stop(dwc, is_on, false);
	spin_unlock_irqrestore(&dwc->lock, flags);

	return ret;
}

static void dwc3_gadget_enable_irq(struct dwc3 *dwc)
{
	u32			reg;

	/* Enable all but Start and End of Frame IRQs */
	reg = (DWC3_DEVTEN_VNDRDEVTSTRCVEDEN |
			DWC3_DEVTEN_EVNTOVERFLOWEN |
			DWC3_DEVTEN_CMDCMPLTEN |
			DWC3_DEVTEN_ERRTICERREN |
			DWC3_DEVTEN_WKUPEVTEN |
			DWC3_DEVTEN_ULSTCNGEN |
			DWC3_DEVTEN_CONNECTDONEEN |
			DWC3_DEVTEN_USBRSTEN |
			DWC3_DEVTEN_DISCONNEVTEN);

	dwc3_writel(dwc->regs, DWC3_DEVTEN, reg);
}

static void dwc3_gadget_disable_irq(struct dwc3 *dwc)
{
	/* mask all interrupts */
	dwc3_writel(dwc->regs, DWC3_DEVTEN, 0x00);
}

static irqreturn_t dwc3_interrupt(int irq, void *_dwc);
static irqreturn_t dwc3_thread_interrupt(int irq, void *_dwc);

/**
 * dwc3_gadget_setup_nump - Calculate and initialize NUMP field of DCFG
 * dwc: pointer to our context structure
 *
 * The following looks like complex but it's actually very simple. In order to
 * calculate the number of packets we can burst at once on OUT transfers, we're
 * gonna use RxFIFO size.
 *
 * To calculate RxFIFO size we need two numbers:
 * MDWIDTH = size, in bits, of the internal memory bus
 * RAM2_DEPTH = depth, in MDWIDTH, of internal RAM2 (where RxFIFO sits)
 *
 * Given these two numbers, the formula is simple:
 *
 * RxFIFO Size = (RAM2_DEPTH * MDWIDTH / 8) - 24 - 16;
 *
 * 24 bytes is for 3x SETUP packets
 * 16 bytes is a clock domain crossing tolerance
 *
 * Given RxFIFO Size, NUMP = RxFIFOSize / 1024;
 */
static void dwc3_gadget_setup_nump(struct dwc3 *dwc)
{
	u32 ram2_depth;
	u32 mdwidth;
	u32 nump;
	u32 reg;

	ram2_depth = DWC3_GHWPARAMS7_RAM2_DEPTH(dwc->hwparams.hwparams7);
	mdwidth = DWC3_GHWPARAMS0_MDWIDTH(dwc->hwparams.hwparams0);

	nump = ((ram2_depth * mdwidth / 8) - 24 - 16) / 1024;
	nump = min_t(u32, nump, 16);

	/* update NumP */
	reg = dwc3_readl(dwc->regs, DWC3_DCFG);
	reg &= ~DWC3_DCFG_NUMP_MASK;
	reg |= nump << DWC3_DCFG_NUMP_SHIFT;
	dwc3_writel(dwc->regs, DWC3_DCFG, reg);
}

static int __dwc3_gadget_start(struct dwc3 *dwc)
{
	struct dwc3_ep		*dep;
	int			ret = 0;
	u32			reg;

	reg = dwc3_readl(dwc->regs, DWC3_DCFG);
	reg &= ~(DWC3_DCFG_SPEED_MASK);

	/**
	 * WORKAROUND: DWC3 revision < 2.20a have an issue
	 * which would cause metastability state on Run/Stop
	 * bit if we try to force the IP to USB2-only mode.
	 *
	 * Because of that, we cannot configure the IP to any
	 * speed other than the SuperSpeed
	 *
	 * Refers to:
	 *
	 * STAR#9000525659: Clock Domain Crossing on DCTL in
	 * USB 2.0 Mode
	 */
	if (dwc->revision < DWC3_REVISION_220A) {
		reg |= DWC3_DCFG_SUPERSPEED;
	} else {
		switch (dwc->maximum_speed) {
		case USB_SPEED_LOW:
			reg |= DWC3_DCFG_LOWSPEED;
			break;
		case USB_SPEED_FULL:
			reg |= DWC3_DCFG_FULLSPEED;
			break;
		case USB_SPEED_HIGH:
			reg |= DWC3_DCFG_HIGHSPEED;
			break;
		case USB_SPEED_SUPER_PLUS:
			reg |= DWC3_DCFG_SUPERSPEED_PLUS;
			break;
		default:
			dev_err(dwc->dev, "invalid dwc->maximum_speed (%d)\n",
				dwc->maximum_speed);
			/* fall through */
		case USB_SPEED_SUPER:
			reg |= DWC3_DCFG_SUPERSPEED;
			break;
		}
	}
	dwc3_writel(dwc->regs, DWC3_DCFG, reg);

	/*
	 * We are telling dwc3 that we want to use DCFG.NUMP as ACK TP's NUMP
	 * field instead of letting dwc3 itself calculate that automatically.
	 *
	 * This way, we maximize the chances that we'll be able to get several
	 * bursts of data without going through any sort of endpoint throttling.
	 */
	reg = dwc3_readl(dwc->regs, DWC3_GRXTHRCFG);
	reg &= ~DWC3_GRXTHRCFG_PKTCNTSEL;
	dwc3_writel(dwc->regs, DWC3_GRXTHRCFG, reg);

	dwc3_gadget_setup_nump(dwc);

	/* Start with SuperSpeed Default */
	dwc3_gadget_ep0_desc.wMaxPacketSize = cpu_to_le16(512);

	dep = dwc->eps[0];
	ret = __dwc3_gadget_ep_enable(dep, &dwc3_gadget_ep0_desc, NULL, false,
			false);
	if (ret) {
		dev_err(dwc->dev, "failed to enable %s\n", dep->name);
		goto err0;
	}

	dep = dwc->eps[1];
	ret = __dwc3_gadget_ep_enable(dep, &dwc3_gadget_ep0_desc, NULL, false,
			false);
	if (ret) {
		dev_err(dwc->dev, "failed to enable %s\n", dep->name);
		goto err1;
	}

	/* begin to receive SETUP packets */
	dwc->ep0state = EP0_SETUP_PHASE;
	dwc3_ep0_out_start(dwc);

	dwc3_gadget_enable_irq(dwc);

	return 0;

err1:
	__dwc3_gadget_ep_disable(dwc->eps[0]);

err0:
	return ret;
}

static int dwc3_gadget_start(struct usb_gadget *g,
		struct usb_gadget_driver *driver)
{
	struct dwc3		*dwc = gadget_to_dwc(g);
	unsigned long		flags;
	int			ret = 0;
	int			irq;

	irq = dwc->irq_gadget;
	ret = request_threaded_irq(irq, dwc3_interrupt, dwc3_thread_interrupt,
			IRQF_SHARED, "dwc3", dwc->ev_buf);
	if (ret) {
		dev_err(dwc->dev, "failed to request irq #%d --> %d\n",
				irq, ret);
		goto err0;
	}

	spin_lock_irqsave(&dwc->lock, flags);
	if (dwc->gadget_driver) {
		dev_err(dwc->dev, "%s is already bound to %s\n",
				dwc->gadget.name,
				dwc->gadget_driver->driver.name);
		ret = -EBUSY;
		goto err1;
	}

	dwc->gadget_driver	= driver;

	if (pm_runtime_active(dwc->dev))
		__dwc3_gadget_start(dwc);

	spin_unlock_irqrestore(&dwc->lock, flags);

	return 0;

err1:
	spin_unlock_irqrestore(&dwc->lock, flags);
	free_irq(irq, dwc);

err0:
	return ret;
}

static void __dwc3_gadget_stop(struct dwc3 *dwc)
{
	if (pm_runtime_suspended(dwc->dev))
		return;

	dwc3_gadget_disable_irq(dwc);
	__dwc3_gadget_ep_disable(dwc->eps[0]);
	__dwc3_gadget_ep_disable(dwc->eps[1]);
}

static int dwc3_gadget_stop(struct usb_gadget *g)
{
	struct dwc3		*dwc = gadget_to_dwc(g);
	unsigned long		flags;

	spin_lock_irqsave(&dwc->lock, flags);
	__dwc3_gadget_stop(dwc);
	dwc->gadget_driver	= NULL;
	spin_unlock_irqrestore(&dwc->lock, flags);

	free_irq(dwc->irq_gadget, dwc->ev_buf);

	return 0;
}

static const struct usb_gadget_ops dwc3_gadget_ops = {
	.get_frame		= dwc3_gadget_get_frame,
	.wakeup			= dwc3_gadget_wakeup,
	.set_selfpowered	= dwc3_gadget_set_selfpowered,
	.pullup			= dwc3_gadget_pullup,
	.udc_start		= dwc3_gadget_start,
	.udc_stop		= dwc3_gadget_stop,
};

/* -------------------------------------------------------------------------- */

static int dwc3_gadget_init_hw_endpoints(struct dwc3 *dwc,
		u8 num, u32 direction)
{
	struct dwc3_ep			*dep;
	u8				i;

	for (i = 0; i < num; i++) {
		u8 epnum = (i << 1) | (direction ? 1 : 0);

		dep = kzalloc(sizeof(*dep), GFP_KERNEL);
		if (!dep)
			return -ENOMEM;

		dep->dwc = dwc;
		dep->number = epnum;
		dep->direction = !!direction;
		dep->regs = dwc->regs + DWC3_DEP_BASE(epnum);
		dwc->eps[epnum] = dep;

		snprintf(dep->name, sizeof(dep->name), "ep%d%s", epnum >> 1,
				(epnum & 1) ? "in" : "out");

		dep->endpoint.name = dep->name;
		spin_lock_init(&dep->lock);

		dwc3_trace(trace_dwc3_gadget, "initializing %s", dep->name);

		if (epnum == 0 || epnum == 1) {
			usb_ep_set_maxpacket_limit(&dep->endpoint, 512);
			dep->endpoint.maxburst = 1;
			dep->endpoint.ops = &dwc3_gadget_ep0_ops;
			if (!epnum)
				dwc->gadget.ep0 = &dep->endpoint;
		} else {
			int		ret;

			usb_ep_set_maxpacket_limit(&dep->endpoint, 1024);
			dep->endpoint.max_streams = 15;
			dep->endpoint.ops = &dwc3_gadget_ep_ops;
			list_add_tail(&dep->endpoint.ep_list,
					&dwc->gadget.ep_list);

			ret = dwc3_alloc_trb_pool(dep);
			if (ret)
				return ret;
		}

		if (epnum == 0 || epnum == 1) {
			dep->endpoint.caps.type_control = true;
		} else {
			dep->endpoint.caps.type_iso = true;
			dep->endpoint.caps.type_bulk = true;
			dep->endpoint.caps.type_int = true;
		}

		dep->endpoint.caps.dir_in = !!direction;
		dep->endpoint.caps.dir_out = !direction;

		INIT_LIST_HEAD(&dep->pending_list);
		INIT_LIST_HEAD(&dep->started_list);
	}

	return 0;
}

static int dwc3_gadget_init_endpoints(struct dwc3 *dwc)
{
	int				ret;

	INIT_LIST_HEAD(&dwc->gadget.ep_list);

	ret = dwc3_gadget_init_hw_endpoints(dwc, dwc->num_out_eps, 0);
	if (ret < 0) {
		dwc3_trace(trace_dwc3_gadget,
				"failed to allocate OUT endpoints");
		return ret;
	}

	ret = dwc3_gadget_init_hw_endpoints(dwc, dwc->num_in_eps, 1);
	if (ret < 0) {
		dwc3_trace(trace_dwc3_gadget,
				"failed to allocate IN endpoints");
		return ret;
	}

	return 0;
}

static void dwc3_gadget_free_endpoints(struct dwc3 *dwc)
{
	struct dwc3_ep			*dep;
	u8				epnum;

	for (epnum = 0; epnum < DWC3_ENDPOINTS_NUM; epnum++) {
		dep = dwc->eps[epnum];
		if (!dep)
			continue;
		/*
		 * Physical endpoints 0 and 1 are special; they form the
		 * bi-directional USB endpoint 0.
		 *
		 * For those two physical endpoints, we don't allocate a TRB
		 * pool nor do we add them the endpoints list. Due to that, we
		 * shouldn't do these two operations otherwise we would end up
		 * with all sorts of bugs when removing dwc3.ko.
		 */
		if (epnum != 0 && epnum != 1) {
			dwc3_free_trb_pool(dep);
			list_del(&dep->endpoint.ep_list);
		}

		kfree(dep);
	}
}

/* -------------------------------------------------------------------------- */

static int __dwc3_cleanup_done_trbs(struct dwc3 *dwc, struct dwc3_ep *dep,
		struct dwc3_request *req, struct dwc3_trb *trb,
		const struct dwc3_event_depevt *event, int status,
		int chain)
{
	unsigned int		count;
	unsigned int		s_pkt = 0;
	unsigned int		trb_status;

	dwc3_ep_inc_deq(dep);

	if (req->trb == trb)
		dep->queued_requests--;

	trace_dwc3_complete_trb(dep, trb);

	/*
	 * If we're in the middle of series of chained TRBs and we
	 * receive a short transfer along the way, DWC3 will skip
	 * through all TRBs including the last TRB in the chain (the
	 * where CHN bit is zero. DWC3 will also avoid clearing HWO
	 * bit and SW has to do it manually.
	 *
	 * We're going to do that here to avoid problems of HW trying
	 * to use bogus TRBs for transfers.
	 */
	if (chain && (trb->ctrl & DWC3_TRB_CTRL_HWO))
		trb->ctrl &= ~DWC3_TRB_CTRL_HWO;

	if ((trb->ctrl & DWC3_TRB_CTRL_HWO) && status != -ESHUTDOWN)
		return 1;

	count = trb->size & DWC3_TRB_SIZE_MASK;
	req->request.actual += count;

	if (dep->direction) {
		if (count) {
			trb_status = DWC3_TRB_SIZE_TRBSTS(trb->size);
			if (trb_status == DWC3_TRBSTS_MISSED_ISOC) {
				dwc3_trace(trace_dwc3_gadget,
						"%s: incomplete IN transfer",
						dep->name);
				/*
				 * If missed isoc occurred and there is
				 * no request queued then issue END
				 * TRANSFER, so that core generates
				 * next xfernotready and we will issue
				 * a fresh START TRANSFER.
				 * If there are still queued request
				 * then wait, do not issue either END
				 * or UPDATE TRANSFER, just attach next
				 * request in pending_list during
				 * giveback.If any future queued request
				 * is successfully transferred then we
				 * will issue UPDATE TRANSFER for all
				 * request in the pending_list.
				 */
				dep->flags |= DWC3_EP_MISSED_ISOC;
			} else {
				dev_err(dwc->dev, "incomplete IN transfer %s\n",
						dep->name);
				status = -ECONNRESET;
			}
		} else {
			dep->flags &= ~DWC3_EP_MISSED_ISOC;
		}
	} else {
		if (count && (event->status & DEPEVT_STATUS_SHORT))
			s_pkt = 1;
	}

	if (s_pkt && !chain)
		return 1;

	if ((event->status & DEPEVT_STATUS_IOC) &&
			(trb->ctrl & DWC3_TRB_CTRL_IOC))
		return 1;

	return 0;
}

static int dwc3_cleanup_done_reqs(struct dwc3 *dwc, struct dwc3_ep *dep,
		const struct dwc3_event_depevt *event, int status)
{
	struct dwc3_request	*req, *n;
	struct dwc3_trb		*trb;
	bool			ioc = false;
	int			ret;

	list_for_each_entry_safe(req, n, &dep->started_list, list) {
		unsigned length;
		unsigned actual;
		int chain;

		length = req->request.length;
		chain = req->num_pending_sgs > 0;
		if (chain) {
			struct scatterlist *sg = req->sg;
			struct scatterlist *s;
			unsigned int pending = req->num_pending_sgs;
			unsigned int i;

			for_each_sg(sg, s, pending, i) {
				trb = &dep->trb_pool[dep->trb_dequeue];

				req->sg = sg_next(s);
				req->num_pending_sgs--;

				ret = __dwc3_cleanup_done_trbs(dwc, dep, req, trb,
						event, status, chain);
				if (ret)
					break;
			}
		} else {
			trb = &dep->trb_pool[dep->trb_dequeue];
			ret = __dwc3_cleanup_done_trbs(dwc, dep, req, trb,
					event, status, chain);
		}

		/*
		 * We assume here we will always receive the entire data block
		 * which we should receive. Meaning, if we program RX to
		 * receive 4K but we receive only 2K, we assume that's all we
		 * should receive and we simply bounce the request back to the
		 * gadget driver for further processing.
		 */
		actual = length - req->request.actual;
		req->request.actual = actual;

		if (ret && chain && (actual < length) && req->num_pending_sgs)
			return __dwc3_gadget_kick_transfer(dep, 0);

		dwc3_gadget_giveback(dep, req, status);

		if (ret) {
			if ((event->status & DEPEVT_STATUS_IOC) &&
			    (trb->ctrl & DWC3_TRB_CTRL_IOC))
				ioc = true;
			break;
		}
	}

	/*
	 * Our endpoint might get disabled by another thread during
	 * dwc3_gadget_giveback(). If that happens, we're just gonna return 1
	 * early on so DWC3_EP_BUSY flag gets cleared
	 */
	if (!dep->endpoint.desc)
		return 1;

	if (usb_endpoint_xfer_isoc(dep->endpoint.desc) &&
			list_empty(&dep->started_list)) {
		if (list_empty(&dep->pending_list)) {
			/*
			 * If there is no entry in request list then do
			 * not issue END TRANSFER now. Just set PENDING
			 * flag, so that END TRANSFER is issued when an
			 * entry is added into request list.
			 */
			dep->flags = DWC3_EP_PENDING_REQUEST;
		} else {
			dwc3_stop_active_transfer(dwc, dep->number, true);
			dep->flags = DWC3_EP_ENABLED;
		}
		return 1;
	}

	if (usb_endpoint_xfer_isoc(dep->endpoint.desc) && ioc)
		return 0;

	return 1;
}

static void dwc3_endpoint_transfer_complete(struct dwc3 *dwc,
		struct dwc3_ep *dep, const struct dwc3_event_depevt *event)
{
	unsigned		status = 0;
	int			clean_busy;
	u32			is_xfer_complete;

	is_xfer_complete = (event->endpoint_event == DWC3_DEPEVT_XFERCOMPLETE);

	if (event->status & DEPEVT_STATUS_BUSERR)
		status = -ECONNRESET;

	clean_busy = dwc3_cleanup_done_reqs(dwc, dep, event, status);
	if (clean_busy && (!dep->endpoint.desc || is_xfer_complete ||
				usb_endpoint_xfer_isoc(dep->endpoint.desc)))
		dep->flags &= ~DWC3_EP_BUSY;

	/*
	 * WORKAROUND: This is the 2nd half of U1/U2 -> U0 workaround.
	 * See dwc3_gadget_linksts_change_interrupt() for 1st half.
	 */
	if (dwc->revision < DWC3_REVISION_183A) {
		u32		reg;
		int		i;

		for (i = 0; i < DWC3_ENDPOINTS_NUM; i++) {
			dep = dwc->eps[i];

			if (!(dep->flags & DWC3_EP_ENABLED))
				continue;

			if (!list_empty(&dep->started_list))
				return;
		}

		reg = dwc3_readl(dwc->regs, DWC3_DCTL);
		reg |= dwc->u1u2;
		dwc3_writel(dwc->regs, DWC3_DCTL, reg);

		dwc->u1u2 = 0;
	}

	/*
	 * Our endpoint might get disabled by another thread during
	 * dwc3_gadget_giveback(). If that happens, we're just gonna return 1
	 * early on so DWC3_EP_BUSY flag gets cleared
	 */
	if (!dep->endpoint.desc)
		return;

	if (!usb_endpoint_xfer_isoc(dep->endpoint.desc)) {
		int ret;

		ret = __dwc3_gadget_kick_transfer(dep, 0);
		if (!ret || ret == -EBUSY)
			return;
	}
}

static void dwc3_endpoint_interrupt(struct dwc3 *dwc,
		const struct dwc3_event_depevt *event)
{
	struct dwc3_ep		*dep;
	u8			epnum = event->endpoint_number;

	dep = dwc->eps[epnum];

	if (!(dep->flags & DWC3_EP_ENABLED))
		return;

	if (epnum == 0 || epnum == 1) {
		dwc3_ep0_interrupt(dwc, event);
		return;
	}

	switch (event->endpoint_event) {
	case DWC3_DEPEVT_XFERCOMPLETE:
		dep->resource_index = 0;

		if (usb_endpoint_xfer_isoc(dep->endpoint.desc)) {
			dwc3_trace(trace_dwc3_gadget,
					"%s is an Isochronous endpoint",
					dep->name);
			return;
		}

		dwc3_endpoint_transfer_complete(dwc, dep, event);
		break;
	case DWC3_DEPEVT_XFERINPROGRESS:
		dwc3_endpoint_transfer_complete(dwc, dep, event);
		break;
	case DWC3_DEPEVT_XFERNOTREADY:
		if (usb_endpoint_xfer_isoc(dep->endpoint.desc)) {
			dwc3_gadget_start_isoc(dwc, dep, event);
		} else {
			int active;
			int ret;

			active = event->status & DEPEVT_STATUS_TRANSFER_ACTIVE;

			dwc3_trace(trace_dwc3_gadget, "%s: reason %s",
					dep->name, active ? "Transfer Active"
					: "Transfer Not Active");

			ret = __dwc3_gadget_kick_transfer(dep, 0);
			if (!ret || ret == -EBUSY)
				return;

			dwc3_trace(trace_dwc3_gadget,
					"%s: failed to kick transfers",
					dep->name);
		}

		break;
	case DWC3_DEPEVT_STREAMEVT:
		if (!usb_endpoint_xfer_bulk(dep->endpoint.desc)) {
			dev_err(dwc->dev, "Stream event for non-Bulk %s\n",
					dep->name);
			return;
		}

		switch (event->status) {
		case DEPEVT_STREAMEVT_FOUND:
			dwc3_trace(trace_dwc3_gadget,
					"Stream %d found and started",
					event->parameters);

			break;
		case DEPEVT_STREAMEVT_NOTFOUND:
			/* FALLTHROUGH */
		default:
			dwc3_trace(trace_dwc3_gadget,
					"unable to find suitable stream");
		}
		break;
	case DWC3_DEPEVT_RXTXFIFOEVT:
		dwc3_trace(trace_dwc3_gadget, "%s FIFO Overrun", dep->name);
		break;
	case DWC3_DEPEVT_EPCMDCMPLT:
		dwc3_trace(trace_dwc3_gadget, "Endpoint Command Complete");
		break;
	}
}

static void dwc3_disconnect_gadget(struct dwc3 *dwc)
{
	if (dwc->gadget_driver && dwc->gadget_driver->disconnect) {
		spin_unlock(&dwc->lock);
		dwc->gadget_driver->disconnect(&dwc->gadget);
		spin_lock(&dwc->lock);
	}
}

static void dwc3_suspend_gadget(struct dwc3 *dwc)
{
	if (dwc->gadget_driver && dwc->gadget_driver->suspend) {
		spin_unlock(&dwc->lock);
		dwc->gadget_driver->suspend(&dwc->gadget);
		spin_lock(&dwc->lock);
	}
}

static void dwc3_resume_gadget(struct dwc3 *dwc)
{
	if (dwc->gadget_driver && dwc->gadget_driver->resume) {
		spin_unlock(&dwc->lock);
		dwc->gadget_driver->resume(&dwc->gadget);
		spin_lock(&dwc->lock);
	}
}

static void dwc3_reset_gadget(struct dwc3 *dwc)
{
	if (!dwc->gadget_driver)
		return;

	if (dwc->gadget.speed != USB_SPEED_UNKNOWN) {
		spin_unlock(&dwc->lock);
		usb_gadget_udc_reset(&dwc->gadget, dwc->gadget_driver);
		spin_lock(&dwc->lock);
	}
}

static void dwc3_stop_active_transfer(struct dwc3 *dwc, u32 epnum, bool force)
{
	struct dwc3_ep *dep;
	struct dwc3_gadget_ep_cmd_params params;
	u32 cmd;
	int ret;

	dep = dwc->eps[epnum];

	if (!dep->resource_index)
		return;

	/*
	 * NOTICE: We are violating what the Databook says about the
	 * EndTransfer command. Ideally we would _always_ wait for the
	 * EndTransfer Command Completion IRQ, but that's causing too
	 * much trouble synchronizing between us and gadget driver.
	 *
	 * We have discussed this with the IP Provider and it was
	 * suggested to giveback all requests here, but give HW some
	 * extra time to synchronize with the interconnect. We're using
	 * an arbitrary 100us delay for that.
	 *
	 * Note also that a similar handling was tested by Synopsys
	 * (thanks a lot Paul) and nothing bad has come out of it.
	 * In short, what we're doing is:
	 *
	 * - Issue EndTransfer WITH CMDIOC bit set
	 * - Wait 100us
	 *
	 * As of IP version 3.10a of the DWC_usb3 IP, the controller
	 * supports a mode to work around the above limitation. The
	 * software can poll the CMDACT bit in the DEPCMD register
	 * after issuing a EndTransfer command. This mode is enabled
	 * by writing GUCTL2[14]. This polling is already done in the
	 * dwc3_send_gadget_ep_cmd() function so if the mode is
	 * enabled, the EndTransfer command will have completed upon
	 * returning from this function and we don't need to delay for
	 * 100us.
	 *
	 * This mode is NOT available on the DWC_usb31 IP.
	 */

	cmd = DWC3_DEPCMD_ENDTRANSFER;
	cmd |= force ? DWC3_DEPCMD_HIPRI_FORCERM : 0;
	cmd |= DWC3_DEPCMD_CMDIOC;
	cmd |= DWC3_DEPCMD_PARAM(dep->resource_index);
	memset(&params, 0, sizeof(params));
	ret = dwc3_send_gadget_ep_cmd(dep, cmd, &params);
	WARN_ON_ONCE(ret);
	dep->resource_index = 0;
	dep->flags &= ~DWC3_EP_BUSY;

	if (dwc3_is_usb31(dwc) || dwc->revision < DWC3_REVISION_310A)
		udelay(100);
}

static void dwc3_stop_active_transfers(struct dwc3 *dwc)
{
	u32 epnum;

	for (epnum = 2; epnum < DWC3_ENDPOINTS_NUM; epnum++) {
		struct dwc3_ep *dep;

		dep = dwc->eps[epnum];
		if (!dep)
			continue;

		if (!(dep->flags & DWC3_EP_ENABLED))
			continue;

		dwc3_remove_requests(dwc, dep);
	}
}

static void dwc3_clear_stall_all_ep(struct dwc3 *dwc)
{
	u32 epnum;

	for (epnum = 1; epnum < DWC3_ENDPOINTS_NUM; epnum++) {
		struct dwc3_ep *dep;
		int ret;

		dep = dwc->eps[epnum];
		if (!dep)
			continue;

		if (!(dep->flags & DWC3_EP_STALL))
			continue;

		dep->flags &= ~DWC3_EP_STALL;

		ret = dwc3_send_clear_stall_ep_cmd(dep);
		WARN_ON_ONCE(ret);
	}
}

static void dwc3_gadget_disconnect_interrupt(struct dwc3 *dwc)
{
	int			reg;

	reg = dwc3_readl(dwc->regs, DWC3_DCTL);
	reg &= ~DWC3_DCTL_INITU1ENA;
	dwc3_writel(dwc->regs, DWC3_DCTL, reg);

	reg &= ~DWC3_DCTL_INITU2ENA;
	dwc3_writel(dwc->regs, DWC3_DCTL, reg);

	dwc3_disconnect_gadget(dwc);

	dwc->gadget.speed = USB_SPEED_UNKNOWN;
	dwc->setup_packet_pending = false;
	usb_gadget_set_state(&dwc->gadget, USB_STATE_NOTATTACHED);

	dwc->connected = false;
}

static void dwc3_gadget_reset_interrupt(struct dwc3 *dwc)
{
	u32			reg;

	dwc->connected = true;

	/*
	 * WORKAROUND: DWC3 revisions <1.88a have an issue which
	 * would cause a missing Disconnect Event if there's a
	 * pending Setup Packet in the FIFO.
	 *
	 * There's no suggested workaround on the official Bug
	 * report, which states that "unless the driver/application
	 * is doing any special handling of a disconnect event,
	 * there is no functional issue".
	 *
	 * Unfortunately, it turns out that we _do_ some special
	 * handling of a disconnect event, namely complete all
	 * pending transfers, notify gadget driver of the
	 * disconnection, and so on.
	 *
	 * Our suggested workaround is to follow the Disconnect
	 * Event steps here, instead, based on a setup_packet_pending
	 * flag. Such flag gets set whenever we have a SETUP_PENDING
	 * status for EP0 TRBs and gets cleared on XferComplete for the
	 * same endpoint.
	 *
	 * Refers to:
	 *
	 * STAR#9000466709: RTL: Device : Disconnect event not
	 * generated if setup packet pending in FIFO
	 */
	if (dwc->revision < DWC3_REVISION_188A) {
		if (dwc->setup_packet_pending)
			dwc3_gadget_disconnect_interrupt(dwc);
	}

	dwc3_reset_gadget(dwc);

	reg = dwc3_readl(dwc->regs, DWC3_DCTL);
	reg &= ~DWC3_DCTL_TSTCTRL_MASK;
	dwc3_writel(dwc->regs, DWC3_DCTL, reg);
	dwc->test_mode = false;

	dwc3_stop_active_transfers(dwc);
	dwc3_clear_stall_all_ep(dwc);

	/* Reset device address to zero */
	reg = dwc3_readl(dwc->regs, DWC3_DCFG);
	reg &= ~(DWC3_DCFG_DEVADDR_MASK);
	dwc3_writel(dwc->regs, DWC3_DCFG, reg);
}

static void dwc3_update_ram_clk_sel(struct dwc3 *dwc, u32 speed)
{
	u32 reg;
	u32 usb30_clock = DWC3_GCTL_CLK_BUS;

	/*
	 * We change the clock only at SS but I dunno why I would want to do
	 * this. Maybe it becomes part of the power saving plan.
	 */

	if ((speed != DWC3_DSTS_SUPERSPEED) &&
	    (speed != DWC3_DSTS_SUPERSPEED_PLUS))
		return;

	/*
	 * RAMClkSel is reset to 0 after USB reset, so it must be reprogrammed
	 * each time on Connect Done.
	 */
	if (!usb30_clock)
		return;

	reg = dwc3_readl(dwc->regs, DWC3_GCTL);
	reg |= DWC3_GCTL_RAMCLKSEL(usb30_clock);
	dwc3_writel(dwc->regs, DWC3_GCTL, reg);
}

static void dwc3_gadget_conndone_interrupt(struct dwc3 *dwc)
{
	struct dwc3_ep		*dep;
	int			ret;
	u32			reg;
	u8			speed;

	reg = dwc3_readl(dwc->regs, DWC3_DSTS);
	speed = reg & DWC3_DSTS_CONNECTSPD;
	dwc->speed = speed;

	dwc3_update_ram_clk_sel(dwc, speed);

	switch (speed) {
	case DWC3_DSTS_SUPERSPEED_PLUS:
		dwc3_gadget_ep0_desc.wMaxPacketSize = cpu_to_le16(512);
		dwc->gadget.ep0->maxpacket = 512;
		dwc->gadget.speed = USB_SPEED_SUPER_PLUS;
		break;
	case DWC3_DSTS_SUPERSPEED:
		/*
		 * WORKAROUND: DWC3 revisions <1.90a have an issue which
		 * would cause a missing USB3 Reset event.
		 *
		 * In such situations, we should force a USB3 Reset
		 * event by calling our dwc3_gadget_reset_interrupt()
		 * routine.
		 *
		 * Refers to:
		 *
		 * STAR#9000483510: RTL: SS : USB3 reset event may
		 * not be generated always when the link enters poll
		 */
		if (dwc->revision < DWC3_REVISION_190A)
			dwc3_gadget_reset_interrupt(dwc);

		dwc3_gadget_ep0_desc.wMaxPacketSize = cpu_to_le16(512);
		dwc->gadget.ep0->maxpacket = 512;
		dwc->gadget.speed = USB_SPEED_SUPER;
		break;
	case DWC3_DSTS_HIGHSPEED:
		dwc3_gadget_ep0_desc.wMaxPacketSize = cpu_to_le16(64);
		dwc->gadget.ep0->maxpacket = 64;
		dwc->gadget.speed = USB_SPEED_HIGH;
		break;
	case DWC3_DSTS_FULLSPEED:
		dwc3_gadget_ep0_desc.wMaxPacketSize = cpu_to_le16(64);
		dwc->gadget.ep0->maxpacket = 64;
		dwc->gadget.speed = USB_SPEED_FULL;
		break;
	case DWC3_DSTS_LOWSPEED:
		dwc3_gadget_ep0_desc.wMaxPacketSize = cpu_to_le16(8);
		dwc->gadget.ep0->maxpacket = 8;
		dwc->gadget.speed = USB_SPEED_LOW;
		break;
	}

	/* Enable USB2 LPM Capability */

	if ((dwc->revision > DWC3_REVISION_194A) &&
	    (speed != DWC3_DSTS_SUPERSPEED) &&
	    (speed != DWC3_DSTS_SUPERSPEED_PLUS)) {
		reg = dwc3_readl(dwc->regs, DWC3_DCFG);
		reg |= DWC3_DCFG_LPM_CAP;
		dwc3_writel(dwc->regs, DWC3_DCFG, reg);

		reg = dwc3_readl(dwc->regs, DWC3_DCTL);
		reg &= ~(DWC3_DCTL_HIRD_THRES_MASK | DWC3_DCTL_L1_HIBER_EN);

		reg |= DWC3_DCTL_HIRD_THRES(dwc->hird_threshold);

		/*
		 * When dwc3 revisions >= 2.40a, LPM Erratum is enabled and
		 * DCFG.LPMCap is set, core responses with an ACK and the
		 * BESL value in the LPM token is less than or equal to LPM
		 * NYET threshold.
		 */
		WARN_ONCE(dwc->revision < DWC3_REVISION_240A
				&& dwc->has_lpm_erratum,
				"LPM Erratum not available on dwc3 revisisions < 2.40a\n");

		if (dwc->has_lpm_erratum && dwc->revision >= DWC3_REVISION_240A)
			reg |= DWC3_DCTL_LPM_ERRATA(dwc->lpm_nyet_threshold);

		dwc3_writel(dwc->regs, DWC3_DCTL, reg);
	} else {
		reg = dwc3_readl(dwc->regs, DWC3_DCTL);
		reg &= ~DWC3_DCTL_HIRD_THRES_MASK;
		dwc3_writel(dwc->regs, DWC3_DCTL, reg);
	}

	dep = dwc->eps[0];
	ret = __dwc3_gadget_ep_enable(dep, &dwc3_gadget_ep0_desc, NULL, true,
			false);
	if (ret) {
		dev_err(dwc->dev, "failed to enable %s\n", dep->name);
		return;
	}

	dep = dwc->eps[1];
	ret = __dwc3_gadget_ep_enable(dep, &dwc3_gadget_ep0_desc, NULL, true,
			false);
	if (ret) {
		dev_err(dwc->dev, "failed to enable %s\n", dep->name);
		return;
	}

	/*
	 * Configure PHY via GUSB3PIPECTLn if required.
	 *
	 * Update GTXFIFOSIZn
	 *
	 * In both cases reset values should be sufficient.
	 */
}

static void dwc3_gadget_wakeup_interrupt(struct dwc3 *dwc)
{
	/*
	 * TODO take core out of low power mode when that's
	 * implemented.
	 */

	if (dwc->gadget_driver && dwc->gadget_driver->resume) {
		spin_unlock(&dwc->lock);
		dwc->gadget_driver->resume(&dwc->gadget);
		spin_lock(&dwc->lock);
	}
}

static void dwc3_gadget_linksts_change_interrupt(struct dwc3 *dwc,
		unsigned int evtinfo)
{
	enum dwc3_link_state	next = evtinfo & DWC3_LINK_STATE_MASK;
	unsigned int		pwropt;

	/*
	 * WORKAROUND: DWC3 < 2.50a have an issue when configured without
	 * Hibernation mode enabled which would show up when device detects
	 * host-initiated U3 exit.
	 *
	 * In that case, device will generate a Link State Change Interrupt
	 * from U3 to RESUME which is only necessary if Hibernation is
	 * configured in.
	 *
	 * There are no functional changes due to such spurious event and we
	 * just need to ignore it.
	 *
	 * Refers to:
	 *
	 * STAR#9000570034 RTL: SS Resume event generated in non-Hibernation
	 * operational mode
	 */
	pwropt = DWC3_GHWPARAMS1_EN_PWROPT(dwc->hwparams.hwparams1);
	if ((dwc->revision < DWC3_REVISION_250A) &&
			(pwropt != DWC3_GHWPARAMS1_EN_PWROPT_HIB)) {
		if ((dwc->link_state == DWC3_LINK_STATE_U3) &&
				(next == DWC3_LINK_STATE_RESUME)) {
			dwc3_trace(trace_dwc3_gadget,
					"ignoring transition U3 -> Resume");
			return;
		}
	}

	/*
	 * WORKAROUND: DWC3 Revisions <1.83a have an issue which, depending
	 * on the link partner, the USB session might do multiple entry/exit
	 * of low power states before a transfer takes place.
	 *
	 * Due to this problem, we might experience lower throughput. The
	 * suggested workaround is to disable DCTL[12:9] bits if we're
	 * transitioning from U1/U2 to U0 and enable those bits again
	 * after a transfer completes and there are no pending transfers
	 * on any of the enabled endpoints.
	 *
	 * This is the first half of that workaround.
	 *
	 * Refers to:
	 *
	 * STAR#9000446952: RTL: Device SS : if U1/U2 ->U0 takes >128us
	 * core send LGO_Ux entering U0
	 */
	if (dwc->revision < DWC3_REVISION_183A) {
		if (next == DWC3_LINK_STATE_U0) {
			u32	u1u2;
			u32	reg;

			switch (dwc->link_state) {
			case DWC3_LINK_STATE_U1:
			case DWC3_LINK_STATE_U2:
				reg = dwc3_readl(dwc->regs, DWC3_DCTL);
				u1u2 = reg & (DWC3_DCTL_INITU2ENA
						| DWC3_DCTL_ACCEPTU2ENA
						| DWC3_DCTL_INITU1ENA
						| DWC3_DCTL_ACCEPTU1ENA);

				if (!dwc->u1u2)
					dwc->u1u2 = reg & u1u2;

				reg &= ~u1u2;

				dwc3_writel(dwc->regs, DWC3_DCTL, reg);
				break;
			default:
				/* do nothing */
				break;
			}
		}
	}

	switch (next) {
	case DWC3_LINK_STATE_U1:
		if (dwc->speed == USB_SPEED_SUPER)
			dwc3_suspend_gadget(dwc);
		break;
	case DWC3_LINK_STATE_U2:
	case DWC3_LINK_STATE_U3:
		dwc3_suspend_gadget(dwc);
		break;
	case DWC3_LINK_STATE_RESUME:
		dwc3_resume_gadget(dwc);
		break;
	default:
		/* do nothing */
		break;
	}

	dwc->link_state = next;
}

static void dwc3_gadget_suspend_interrupt(struct dwc3 *dwc,
					  unsigned int evtinfo)
{
	enum dwc3_link_state next = evtinfo & DWC3_LINK_STATE_MASK;

	if (dwc->link_state != next && next == DWC3_LINK_STATE_U3)
		dwc3_suspend_gadget(dwc);

	dwc->link_state = next;
}

static void dwc3_gadget_hibernation_interrupt(struct dwc3 *dwc,
		unsigned int evtinfo)
{
	unsigned int is_ss = evtinfo & BIT(4);

	/**
	 * WORKAROUND: DWC3 revison 2.20a with hibernation support
	 * have a known issue which can cause USB CV TD.9.23 to fail
	 * randomly.
	 *
	 * Because of this issue, core could generate bogus hibernation
	 * events which SW needs to ignore.
	 *
	 * Refers to:
	 *
	 * STAR#9000546576: Device Mode Hibernation: Issue in USB 2.0
	 * Device Fallback from SuperSpeed
	 */
	if (is_ss ^ (dwc->speed == USB_SPEED_SUPER))
		return;

	/* enter hibernation here */
}

static void dwc3_gadget_interrupt(struct dwc3 *dwc,
		const struct dwc3_event_devt *event)
{
	switch (event->type) {
	case DWC3_DEVICE_EVENT_DISCONNECT:
		dwc3_gadget_disconnect_interrupt(dwc);
		break;
	case DWC3_DEVICE_EVENT_RESET:
		dwc3_gadget_reset_interrupt(dwc);
		break;
	case DWC3_DEVICE_EVENT_CONNECT_DONE:
		dwc3_gadget_conndone_interrupt(dwc);
		break;
	case DWC3_DEVICE_EVENT_WAKEUP:
		dwc3_gadget_wakeup_interrupt(dwc);
		break;
	case DWC3_DEVICE_EVENT_HIBER_REQ:
		if (dev_WARN_ONCE(dwc->dev, !dwc->has_hibernation,
					"unexpected hibernation event\n"))
			break;

		dwc3_gadget_hibernation_interrupt(dwc, event->event_info);
		break;
	case DWC3_DEVICE_EVENT_LINK_STATUS_CHANGE:
		dwc3_gadget_linksts_change_interrupt(dwc, event->event_info);
		break;
	case DWC3_DEVICE_EVENT_EOPF:
		/* It changed to be suspend event for version 2.30a and above */
		if (dwc->revision < DWC3_REVISION_230A) {
			dwc3_trace(trace_dwc3_gadget, "End of Periodic Frame");
		} else {
			dwc3_trace(trace_dwc3_gadget, "U3/L1-L2 Suspend Event");

			/*
			 * Ignore suspend event until the gadget enters into
			 * USB_STATE_CONFIGURED state.
			 */
			if (dwc->gadget.state >= USB_STATE_CONFIGURED)
				dwc3_gadget_suspend_interrupt(dwc,
						event->event_info);
		}
		break;
	case DWC3_DEVICE_EVENT_SOF:
		dwc3_trace(trace_dwc3_gadget, "Start of Periodic Frame");
		break;
	case DWC3_DEVICE_EVENT_ERRATIC_ERROR:
		dwc3_trace(trace_dwc3_gadget, "Erratic Error");
		break;
	case DWC3_DEVICE_EVENT_CMD_CMPL:
		dwc3_trace(trace_dwc3_gadget, "Command Complete");
		break;
	case DWC3_DEVICE_EVENT_OVERFLOW:
		dwc3_trace(trace_dwc3_gadget, "Overflow");
		break;
	default:
		dev_WARN(dwc->dev, "UNKNOWN IRQ %d\n", event->type);
	}
}

static void dwc3_process_event_entry(struct dwc3 *dwc,
		const union dwc3_event *event)
{
	trace_dwc3_event(event->raw);

	/* Endpoint IRQ, handle it and return early */
	if (event->type.is_devspec == 0) {
		/* depevt */
		return dwc3_endpoint_interrupt(dwc, &event->depevt);
	}

	switch (event->type.type) {
	case DWC3_EVENT_TYPE_DEV:
		dwc3_gadget_interrupt(dwc, &event->devt);
		break;
	/* REVISIT what to do with Carkit and I2C events ? */
	default:
		dev_err(dwc->dev, "UNKNOWN IRQ type %d\n", event->raw);
	}
}

static irqreturn_t dwc3_process_event_buf(struct dwc3_event_buffer *evt)
{
	struct dwc3 *dwc = evt->dwc;
	irqreturn_t ret = IRQ_NONE;
	int left;
	u32 reg;

	left = evt->count;

	if (!(evt->flags & DWC3_EVENT_PENDING))
		return IRQ_NONE;

	while (left > 0) {
		union dwc3_event event;

		event.raw = *(u32 *) (evt->buf + evt->lpos);

		dwc3_process_event_entry(dwc, &event);

		/*
		 * FIXME we wrap around correctly to the next entry as
		 * almost all entries are 4 bytes in size. There is one
		 * entry which has 12 bytes which is a regular entry
		 * followed by 8 bytes data. ATM I don't know how
		 * things are organized if we get next to the a
		 * boundary so I worry about that once we try to handle
		 * that.
		 */
		evt->lpos = (evt->lpos + 4) % DWC3_EVENT_BUFFERS_SIZE;
		left -= 4;

		dwc3_writel(dwc->regs, DWC3_GEVNTCOUNT(0), 4);
	}

	evt->count = 0;
	evt->flags &= ~DWC3_EVENT_PENDING;
	ret = IRQ_HANDLED;

	/* Unmask interrupt */
	reg = dwc3_readl(dwc->regs, DWC3_GEVNTSIZ(0));
	reg &= ~DWC3_GEVNTSIZ_INTMASK;
	dwc3_writel(dwc->regs, DWC3_GEVNTSIZ(0), reg);

	return ret;
}

static irqreturn_t dwc3_thread_interrupt(int irq, void *_evt)
{
	struct dwc3_event_buffer *evt = _evt;
	struct dwc3 *dwc = evt->dwc;
	unsigned long flags;
	irqreturn_t ret = IRQ_NONE;

	spin_lock_irqsave(&dwc->lock, flags);
	ret = dwc3_process_event_buf(evt);
	spin_unlock_irqrestore(&dwc->lock, flags);

	return ret;
}

static irqreturn_t dwc3_check_event_buf(struct dwc3_event_buffer *evt)
{
	struct dwc3 *dwc = evt->dwc;
	u32 count;
	u32 reg;

	if (pm_runtime_suspended(dwc->dev)) {
		pm_runtime_get(dwc->dev);
		disable_irq_nosync(dwc->irq_gadget);
		dwc->pending_events = true;
		return IRQ_HANDLED;
	}

	count = dwc3_readl(dwc->regs, DWC3_GEVNTCOUNT(0));
	count &= DWC3_GEVNTCOUNT_MASK;
	if (!count)
		return IRQ_NONE;

	evt->count = count;
	evt->flags |= DWC3_EVENT_PENDING;

	/* Mask interrupt */
	reg = dwc3_readl(dwc->regs, DWC3_GEVNTSIZ(0));
	reg |= DWC3_GEVNTSIZ_INTMASK;
	dwc3_writel(dwc->regs, DWC3_GEVNTSIZ(0), reg);

	return IRQ_WAKE_THREAD;
}

static irqreturn_t dwc3_interrupt(int irq, void *_evt)
{
	struct dwc3_event_buffer	*evt = _evt;

	return dwc3_check_event_buf(evt);
}

/**
 * dwc3_gadget_init - Initializes gadget related registers
 * @dwc: pointer to our controller context structure
 *
 * Returns 0 on success otherwise negative errno.
 */
int dwc3_gadget_init(struct dwc3 *dwc)
{
	int ret, irq;
	struct platform_device *dwc3_pdev = to_platform_device(dwc->dev);

	irq = platform_get_irq_byname(dwc3_pdev, "peripheral");
	if (irq == -EPROBE_DEFER)
		return irq;

	if (irq <= 0) {
		irq = platform_get_irq_byname(dwc3_pdev, "dwc_usb3");
		if (irq == -EPROBE_DEFER)
			return irq;

		if (irq <= 0) {
			irq = platform_get_irq(dwc3_pdev, 0);
			if (irq <= 0) {
				if (irq != -EPROBE_DEFER) {
					dev_err(dwc->dev,
						"missing peripheral IRQ\n");
				}
				if (!irq)
					irq = -EINVAL;
				return irq;
			}
		}
	}

	dwc->irq_gadget = irq;

	dwc->ctrl_req = dma_alloc_coherent(dwc->dev, sizeof(*dwc->ctrl_req),
			&dwc->ctrl_req_addr, GFP_KERNEL);
	if (!dwc->ctrl_req) {
		dev_err(dwc->dev, "failed to allocate ctrl request\n");
		ret = -ENOMEM;
		goto err0;
	}

	dwc->ep0_trb = dma_alloc_coherent(dwc->dev, sizeof(*dwc->ep0_trb) * 2,
			&dwc->ep0_trb_addr, GFP_KERNEL);
	if (!dwc->ep0_trb) {
		dev_err(dwc->dev, "failed to allocate ep0 trb\n");
		ret = -ENOMEM;
		goto err1;
	}

	dwc->setup_buf = kzalloc(DWC3_EP0_BOUNCE_SIZE, GFP_KERNEL);
	if (!dwc->setup_buf) {
		ret = -ENOMEM;
		goto err2;
	}

	dwc->ep0_bounce = dma_alloc_coherent(dwc->dev,
			DWC3_EP0_BOUNCE_SIZE, &dwc->ep0_bounce_addr,
			GFP_KERNEL);
	if (!dwc->ep0_bounce) {
		dev_err(dwc->dev, "failed to allocate ep0 bounce buffer\n");
		ret = -ENOMEM;
		goto err3;
	}

	dwc->zlp_buf = kzalloc(DWC3_ZLP_BUF_SIZE, GFP_KERNEL);
	if (!dwc->zlp_buf) {
		ret = -ENOMEM;
		goto err4;
	}

	dwc->gadget.ops			= &dwc3_gadget_ops;
	dwc->gadget.speed		= USB_SPEED_UNKNOWN;
	dwc->gadget.sg_supported	= true;
	dwc->gadget.name		= "dwc3-gadget";
	dwc->gadget.is_otg		= dwc->dr_mode == USB_DR_MODE_OTG;

	/*
	 * FIXME We might be setting max_speed to <SUPER, however versions
	 * <2.20a of dwc3 have an issue with metastability (documented
	 * elsewhere in this driver) which tells us we can't set max speed to
	 * anything lower than SUPER.
	 *
	 * Because gadget.max_speed is only used by composite.c and function
	 * drivers (i.e. it won't go into dwc3's registers) we are allowing this
	 * to happen so we avoid sending SuperSpeed Capability descriptor
	 * together with our BOS descriptor as that could confuse host into
	 * thinking we can handle super speed.
	 *
	 * Note that, in fact, we won't even support GetBOS requests when speed
	 * is less than super speed because we don't have means, yet, to tell
	 * composite.c that we are USB 2.0 + LPM ECN.
	 */
	if (dwc->revision < DWC3_REVISION_220A)
		dwc3_trace(trace_dwc3_gadget,
				"Changing max_speed on rev %08x",
				dwc->revision);

	dwc->gadget.max_speed		= dwc->maximum_speed;

	/*
	 * Per databook, DWC3 needs buffer size to be aligned to MaxPacketSize
	 * on ep out.
	 */
	dwc->gadget.quirk_ep_out_aligned_size = true;

	/*
	 * REVISIT: Here we should clear all pending IRQs to be
	 * sure we're starting from a well known location.
	 */

	ret = dwc3_gadget_init_endpoints(dwc);
	if (ret)
		goto err5;

	ret = usb_add_gadget_udc(dwc->dev, &dwc->gadget);
	if (ret) {
		dev_err(dwc->dev, "failed to register udc\n");
		goto err5;
	}

	return 0;

err5:
	kfree(dwc->zlp_buf);

err4:
	dwc3_gadget_free_endpoints(dwc);
	dma_free_coherent(dwc->dev, DWC3_EP0_BOUNCE_SIZE,
			dwc->ep0_bounce, dwc->ep0_bounce_addr);

err3:
	kfree(dwc->setup_buf);

err2:
	dma_free_coherent(dwc->dev, sizeof(*dwc->ep0_trb) * 2,
			dwc->ep0_trb, dwc->ep0_trb_addr);

err1:
	dma_free_coherent(dwc->dev, sizeof(*dwc->ctrl_req),
			dwc->ctrl_req, dwc->ctrl_req_addr);

err0:
	return ret;
}

/* -------------------------------------------------------------------------- */

void dwc3_gadget_exit(struct dwc3 *dwc)
{
	usb_del_gadget_udc(&dwc->gadget);

	dwc3_gadget_free_endpoints(dwc);

	dma_free_coherent(dwc->dev, DWC3_EP0_BOUNCE_SIZE,
			dwc->ep0_bounce, dwc->ep0_bounce_addr);

	kfree(dwc->setup_buf);
	kfree(dwc->zlp_buf);

	dma_free_coherent(dwc->dev, sizeof(*dwc->ep0_trb) * 2,
			dwc->ep0_trb, dwc->ep0_trb_addr);

	dma_free_coherent(dwc->dev, sizeof(*dwc->ctrl_req),
			dwc->ctrl_req, dwc->ctrl_req_addr);
}

int dwc3_gadget_suspend(struct dwc3 *dwc)
{
	int ret;

	if (!dwc->gadget_driver)
		return 0;

	ret = dwc3_gadget_run_stop(dwc, false, false);
	if (ret < 0)
		return ret;

	dwc3_disconnect_gadget(dwc);
	__dwc3_gadget_stop(dwc);

	return 0;
}

int dwc3_gadget_resume(struct dwc3 *dwc)
{
	int			ret;

	if (!dwc->gadget_driver)
		return 0;

	ret = __dwc3_gadget_start(dwc);
	if (ret < 0)
		goto err0;

	ret = dwc3_gadget_run_stop(dwc, true, false);
	if (ret < 0)
		goto err1;

	return 0;

err1:
	__dwc3_gadget_stop(dwc);

err0:
	return ret;
}

void dwc3_gadget_process_pending_events(struct dwc3 *dwc)
{
	if (dwc->pending_events) {
		dwc3_interrupt(dwc->irq_gadget, dwc->ev_buf);
		dwc->pending_events = false;
		enable_irq(dwc->irq_gadget);
	}
}<|MERGE_RESOLUTION|>--- conflicted
+++ resolved
@@ -1261,17 +1261,8 @@
 		else
 			dep->flags |= DWC3_EP_STALL;
 	} else {
-<<<<<<< HEAD
-		if (!(dep->flags & DWC3_EP_STALL)) {
-			dwc3_trace(trace_dwc3_gadget,
-				   "%s: not halted, skipping\n",
-				   dep->name);
-			return 0;
-		}
-=======
 		if (!(dep->flags & DWC3_EP_STALL))
 			return 0;
->>>>>>> d962bf8d
 
 		ret = dwc3_send_clear_stall_ep_cmd(dep);
 		if (ret)
