// SPDX-License-Identifier: GPL-2.0
/*
 * gadget.h - DesignWare USB3 DRD Gadget Header
 *
 * Copyright (C) 2010-2011 Texas Instruments Incorporated - http://www.ti.com
 *
 * Authors: Felipe Balbi <balbi@ti.com>,
 *	    Sebastian Andrzej Siewior <bigeasy@linutronix.de>
 */

#ifndef __DRIVERS_USB_DWC3_GADGET_H
#define __DRIVERS_USB_DWC3_GADGET_H

#include <linux/list.h>
#include <linux/usb/gadget.h>
#include "io.h"

struct dwc3;
#define to_dwc3_ep(ep)		(container_of(ep, struct dwc3_ep, endpoint))
#define gadget_to_dwc(g)	(container_of(g, struct dwc3, gadget))

/* DEPCFG parameter 1 */
#define DWC3_DEPCFG_INT_NUM(n)		(((n) & 0x1f) << 0)
#define DWC3_DEPCFG_XFER_COMPLETE_EN	BIT(8)
#define DWC3_DEPCFG_XFER_IN_PROGRESS_EN	BIT(9)
#define DWC3_DEPCFG_XFER_NOT_READY_EN	BIT(10)
#define DWC3_DEPCFG_FIFO_ERROR_EN	BIT(11)
#define DWC3_DEPCFG_STREAM_EVENT_EN	BIT(13)
#define DWC3_DEPCFG_BINTERVAL_M1(n)	(((n) & 0xff) << 16)
#define DWC3_DEPCFG_STREAM_CAPABLE	BIT(24)
#define DWC3_DEPCFG_EP_NUMBER(n)	(((n) & 0x1f) << 25)
#define DWC3_DEPCFG_BULK_BASED		BIT(30)
#define DWC3_DEPCFG_FIFO_BASED		BIT(31)

/* DEPCFG parameter 0 */
#define DWC3_DEPCFG_EP_TYPE(n)		(((n) & 0x3) << 1)
#define DWC3_DEPCFG_MAX_PACKET_SIZE(n)	(((n) & 0x7ff) << 3)
#define DWC3_DEPCFG_FIFO_NUMBER(n)	(((n) & 0x1f) << 17)
#define DWC3_DEPCFG_BURST_SIZE(n)	(((n) & 0xf) << 22)
#define DWC3_DEPCFG_DATA_SEQ_NUM(n)	((n) << 26)
/* This applies for core versions earlier than 1.94a */
#define DWC3_DEPCFG_IGN_SEQ_NUM		BIT(31)
/* These apply for core versions 1.94a and later */
#define DWC3_DEPCFG_ACTION_INIT		(0 << 30)
#define DWC3_DEPCFG_ACTION_RESTORE	BIT(30)
#define DWC3_DEPCFG_ACTION_MODIFY	(2 << 30)

/* DEPXFERCFG parameter 0 */
#define DWC3_DEPXFERCFG_NUM_XFER_RES(n)	((n) & 0xffff)

/* -------------------------------------------------------------------------- */

#define to_dwc3_request(r)	(container_of(r, struct dwc3_request, request))

/**
 * next_request - gets the next request on the given list
 * @list: the request list to operate on
 *
 * Caller should take care of locking. This function return %NULL or the first
 * request available on @list.
 */
static inline struct dwc3_request *next_request(struct list_head *list)
{
	return list_first_entry_or_null(list, struct dwc3_request, list);
}

/**
 * dwc3_gadget_move_started_request - move @req to the started_list
 * @req: the request to be moved
 *
 * Caller should take care of locking. This function will move @req from its
 * current list to the endpoint's started_list.
 */
static inline void dwc3_gadget_move_started_request(struct dwc3_request *req)
{
	struct dwc3_ep		*dep = req->dep;

	req->status = DWC3_REQUEST_STATUS_STARTED;
	list_move_tail(&req->list, &dep->started_list);
}

/**
 * dwc3_gadget_move_cancelled_request - move @req to the cancelled_list
 * @req: the request to be moved
 *
 * Caller should take care of locking. This function will move @req from its
 * current list to the endpoint's cancelled_list.
 */
static inline void dwc3_gadget_move_cancelled_request(struct dwc3_request *req)
{
	struct dwc3_ep		*dep = req->dep;

<<<<<<< HEAD
	req->status = DWC3_REQUEST_STATUS_CANCELLED;
=======
	req->started = false;
>>>>>>> 5473d45d
	list_move_tail(&req->list, &dep->cancelled_list);
}

void dwc3_gadget_giveback(struct dwc3_ep *dep, struct dwc3_request *req,
		int status);

void dwc3_ep0_interrupt(struct dwc3 *dwc,
		const struct dwc3_event_depevt *event);
void dwc3_ep0_out_start(struct dwc3 *dwc);
int __dwc3_gadget_ep0_set_halt(struct usb_ep *ep, int value);
int dwc3_gadget_ep0_set_halt(struct usb_ep *ep, int value);
int dwc3_gadget_ep0_queue(struct usb_ep *ep, struct usb_request *request,
		gfp_t gfp_flags);
int __dwc3_gadget_ep_set_halt(struct dwc3_ep *dep, int value, int protocol);

/**
 * dwc3_gadget_ep_get_transfer_index - Gets transfer index from HW
 * @dep: dwc3 endpoint
 *
 * Caller should take care of locking. Returns the transfer resource
 * index for a given endpoint.
 */
static inline void dwc3_gadget_ep_get_transfer_index(struct dwc3_ep *dep)
{
	u32			res_id;

	res_id = dwc3_readl(dep->regs, DWC3_DEPCMD);
	dep->resource_index = DWC3_DEPCMD_GET_RSC_IDX(res_id);
}

#endif /* __DRIVERS_USB_DWC3_GADGET_H */<|MERGE_RESOLUTION|>--- conflicted
+++ resolved
@@ -90,11 +90,8 @@
 {
 	struct dwc3_ep		*dep = req->dep;
 
-<<<<<<< HEAD
 	req->status = DWC3_REQUEST_STATUS_CANCELLED;
-=======
 	req->started = false;
->>>>>>> 5473d45d
 	list_move_tail(&req->list, &dep->cancelled_list);
 }
 
