--- conflicted
+++ resolved
@@ -1600,10 +1600,7 @@
 		dwc3_gadget_suspend(dwc);
 		spin_unlock_irqrestore(&dwc->lock, flags);
 		synchronize_irq(dwc->irq_gadget);
-<<<<<<< HEAD
 		disable_irq(dwc->irq_gadget);
-=======
->>>>>>> 5473d45d
 		dwc3_core_exit(dwc);
 		break;
 	case DWC3_GCTL_PRTCAP_HOST:
