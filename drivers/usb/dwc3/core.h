--- conflicted
+++ resolved
@@ -856,10 +856,7 @@
  *	or unaligned OUT)
  * @direction: IN or OUT direction flag
  * @mapped: true when request has been dma-mapped
-<<<<<<< HEAD
-=======
  * @started: request is started
->>>>>>> 5473d45d
  */
 struct dwc3_request {
 	struct usb_request	request;
@@ -888,10 +885,7 @@
 	unsigned		needs_extra_trb:1;
 	unsigned		direction:1;
 	unsigned		mapped:1;
-<<<<<<< HEAD
-=======
 	unsigned		started:1;
->>>>>>> 5473d45d
 };
 
 /*
