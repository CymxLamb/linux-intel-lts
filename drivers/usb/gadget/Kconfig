#
# USB Gadget support on a system involves
#    (a) a peripheral controller, and
#    (b) the gadget driver using it.
#
# NOTE:  Gadget support ** DOES NOT ** depend on host-side CONFIG_USB !!
#
#  - Host systems (like PCs) need CONFIG_USB (with "A" jacks).
#  - Peripherals (like PDAs) need CONFIG_USB_GADGET (with "B" jacks).
#  - Some systems have both kinds of controllers.
#
# With help from a special transceiver and a "Mini-AB" jack, systems with
# both kinds of controller can also support "USB On-the-Go" (CONFIG_USB_OTG).
#

menuconfig USB_GADGET
	tristate "USB Gadget Support"
	select USB_COMMON
	select NLS
	help
	   USB is a master/slave protocol, organized with one master
	   host (such as a PC) controlling up to 127 peripheral devices.
	   The USB hardware is asymmetric, which makes it easier to set up:
	   you can't connect a "to-the-host" connector to a peripheral.

	   Linux can run in the host, or in the peripheral.  In both cases
	   you need a low level bus controller driver, and some software
	   talking to it.  Peripheral controllers are often discrete silicon,
	   or are integrated with the CPU in a microcontroller.  The more
	   familiar host side controllers have names like "EHCI", "OHCI",
	   or "UHCI", and are usually integrated into southbridges on PC
	   motherboards.

	   Enable this configuration option if you want to run Linux inside
	   a USB peripheral device.  Configure one hardware driver for your
	   peripheral/device side bus controller, and a "gadget driver" for
	   your peripheral protocol.  (If you use modular gadget drivers,
	   you may configure more than one.)

	   If in doubt, say "N" and don't enable these drivers; most people
	   don't have this kind of hardware (except maybe inside Linux PDAs).

	   For more information, see <http://www.linux-usb.org/gadget> and
	   the kernel DocBook documentation for this API.

if USB_GADGET

config USB_GADGET_DEBUG
	bool "Debugging messages (DEVELOPMENT)"
	depends on DEBUG_KERNEL
	help
	   Many controller and gadget drivers will print some debugging
	   messages if you use this option to ask for those messages.

	   Avoid enabling these messages, even if you're actively
	   debugging such a driver.  Many drivers will emit so many
	   messages that the driver timings are affected, which will
	   either create new failure modes or remove the one you're
	   trying to track down.  Never enable these messages for a
	   production build.

config USB_GADGET_VERBOSE
	bool "Verbose debugging Messages (DEVELOPMENT)"
	depends on USB_GADGET_DEBUG
	help
	   Many controller and gadget drivers will print verbose debugging
	   messages if you use this option to ask for those messages.

	   Avoid enabling these messages, even if you're actively
	   debugging such a driver.  Many drivers will emit so many
	   messages that the driver timings are affected, which will
	   either create new failure modes or remove the one you're
	   trying to track down.  Never enable these messages for a
	   production build.

config USB_GADGET_DEBUG_FILES
	bool "Debugging information files (DEVELOPMENT)"
	depends on PROC_FS
	help
	   Some of the drivers in the "gadget" framework can expose
	   debugging information in files such as /proc/driver/udc
	   (for a peripheral controller).  The information in these
	   files may help when you're troubleshooting or bringing up a
	   driver on a new board.   Enable these files by choosing "Y"
	   here.  If in doubt, or to conserve kernel memory, say "N".

config USB_GADGET_DEBUG_FS
	bool "Debugging information files in debugfs (DEVELOPMENT)"
	depends on DEBUG_FS
	help
	   Some of the drivers in the "gadget" framework can expose
	   debugging information in files under /sys/kernel/debug/.
	   The information in these files may help when you're
	   troubleshooting or bringing up a driver on a new board.
	   Enable these files by choosing "Y" here.  If in doubt, or
	   to conserve kernel memory, say "N".

config USB_GADGET_VBUS_DRAW
	int "Maximum VBUS Power usage (2-500 mA)"
	range 2 500
	default 2
	help
	   Some devices need to draw power from USB when they are
	   configured, perhaps to operate circuitry or to recharge
	   batteries.  This is in addition to any local power supply,
	   such as an AC adapter or batteries.

	   Enter the maximum power your device draws through USB, in
	   milliAmperes.  The permitted range of values is 2 - 500 mA;
	   0 mA would be legal, but can make some hosts misbehave.

	   This value will be used except for system-specific gadget
	   drivers that have more specific information.

config USB_GADGET_STORAGE_NUM_BUFFERS
	int "Number of storage pipeline buffers"
	range 2 256
	default 2
	help
	   Usually 2 buffers are enough to establish a good buffering
	   pipeline. The number may be increased in order to compensate
	   for a bursty VFS behaviour. For instance there may be CPU wake up
	   latencies that makes the VFS to appear bursty in a system with
	   an CPU on-demand governor. Especially if DMA is doing IO to
	   offload the CPU. In this case the CPU will go into power
	   save often and spin up occasionally to move data within VFS.
	   If selecting USB_GADGET_DEBUG_FILES this value may be set by
	   a module parameter as well.
	   If unsure, say 2.

config U_SERIAL_CONSOLE
	bool "Serial gadget console support"
	depends on USB_G_SERIAL
	help
	   It supports the serial gadget can be used as a console.

source "drivers/usb/gadget/udc/Kconfig"

#
# USB Gadget Drivers
#

# composite based drivers
config USB_LIBCOMPOSITE
	tristate
	select CONFIGFS_FS
	depends on USB_GADGET

config USB_F_ACM
	tristate

config USB_F_SS_LB
	tristate

config USB_U_SERIAL
	tristate

config USB_U_ETHER
	tristate

config USB_F_SERIAL
	tristate

config USB_F_OBEX
	tristate

config USB_F_NCM
	tristate

config USB_F_ECM
	tristate

config USB_F_PHONET
	tristate

config USB_F_EEM
	tristate

config USB_F_SUBSET
	tristate

config USB_F_RNDIS
	tristate

config USB_F_MASS_STORAGE
	tristate

config USB_F_FS
	tristate

config USB_F_UAC1
	tristate

config USB_F_UAC2
	tristate

config USB_F_UVC
	tristate

config USB_F_MIDI
	tristate

config USB_F_HID
	tristate

config USB_F_PRINTER
	tristate

config USB_F_TCM
	tristate

<<<<<<< HEAD
config USB_F_MTP
	tristate

config USB_F_PTP
        tristate

config USB_F_AUDIO_SRC
	tristate

config USB_F_ACC
	tristate
=======
config USB_F_DVCTRACE
	tristate
	select DVC_TRACE_BUS
>>>>>>> ea039121

# this first set of drivers all depend on bulk-capable hardware.

config USB_CONFIGFS
	tristate "USB functions configurable through configfs"
	select USB_LIBCOMPOSITE
	help
	  A Linux USB "gadget" can be set up through configfs.
	  If this is the case, the USB functions (which from the host's
	  perspective are seen as interfaces) and configurations are
	  specified simply by creating appropriate directories in configfs.
	  Associating functions with configurations is done by creating
	  appropriate symbolic links.
	  For more information see Documentation/usb/gadget_configfs.txt.

config USB_CONFIGFS_SERIAL
	bool "Generic serial bulk in/out"
	depends on USB_CONFIGFS
	depends on TTY
	select USB_U_SERIAL
	select USB_F_SERIAL
	help
	  The function talks to the Linux-USB generic serial driver.

config USB_CONFIGFS_ACM
	bool "Abstract Control Model (CDC ACM)"
	depends on USB_CONFIGFS
	depends on TTY
	select USB_U_SERIAL
	select USB_F_ACM
	help
	  ACM serial link.  This function can be used to interoperate with
	  MS-Windows hosts or with the Linux-USB "cdc-acm" driver.

config USB_CONFIGFS_OBEX
	bool "Object Exchange Model (CDC OBEX)"
	depends on USB_CONFIGFS
	depends on TTY
	select USB_U_SERIAL
	select USB_F_OBEX
	help
	  You will need a user space OBEX server talking to /dev/ttyGS*,
	  since the kernel itself doesn't implement the OBEX protocol.

config USB_CONFIGFS_NCM
	bool "Network Control Model (CDC NCM)"
	depends on USB_CONFIGFS
	depends on NET
	select USB_U_ETHER
	select USB_F_NCM
	help
	  NCM is an advanced protocol for Ethernet encapsulation, allows
	  grouping of several ethernet frames into one USB transfer and
	  different alignment possibilities.

config USB_CONFIGFS_ECM
	bool "Ethernet Control Model (CDC ECM)"
	depends on USB_CONFIGFS
	depends on NET
	select USB_U_ETHER
	select USB_F_ECM
	help
	  The "Communication Device Class" (CDC) Ethernet Control Model.
	  That protocol is often avoided with pure Ethernet adapters, in
	  favor of simpler vendor-specific hardware, but is widely
	  supported by firmware for smart network devices.

config USB_CONFIGFS_ECM_SUBSET
	bool "Ethernet Control Model (CDC ECM) subset"
	depends on USB_CONFIGFS
	depends on NET
	select USB_U_ETHER
	select USB_F_SUBSET
	help
	  On hardware that can't implement the full protocol,
	  a simple CDC subset is used, placing fewer demands on USB.

config USB_CONFIGFS_RNDIS
	bool "RNDIS"
	depends on USB_CONFIGFS
	depends on NET
	select USB_U_ETHER
	select USB_F_RNDIS
	help
	   Microsoft Windows XP bundles the "Remote NDIS" (RNDIS) protocol,
	   and Microsoft provides redistributable binary RNDIS drivers for
	   older versions of Windows.

	   To make MS-Windows work with this, use Documentation/usb/linux.inf
	   as the "driver info file".  For versions of MS-Windows older than
	   XP, you'll need to download drivers from Microsoft's website; a URL
	   is given in comments found in that info file.

config USB_CONFIGFS_EEM
	bool "Ethernet Emulation Model (EEM)"
	depends on USB_CONFIGFS
	depends on NET
	select USB_U_ETHER
	select USB_F_EEM
	help
	  CDC EEM is a newer USB standard that is somewhat simpler than CDC ECM
	  and therefore can be supported by more hardware.  Technically ECM and
	  EEM are designed for different applications.  The ECM model extends
	  the network interface to the target (e.g. a USB cable modem), and the
	  EEM model is for mobile devices to communicate with hosts using
	  ethernet over USB.  For Linux gadgets, however, the interface with
	  the host is the same (a usbX device), so the differences are minimal.

config USB_CONFIGFS_PHONET
	bool "Phonet protocol"
	depends on USB_CONFIGFS
	depends on NET
	depends on PHONET
	select USB_U_ETHER
	select USB_F_PHONET
	help
	  The Phonet protocol implementation for USB device.

config USB_CONFIGFS_MASS_STORAGE
	bool "Mass storage"
	depends on USB_CONFIGFS
	depends on BLOCK
	select USB_F_MASS_STORAGE
	help
	  The Mass Storage Gadget acts as a USB Mass Storage disk drive.
	  As its storage repository it can use a regular file or a block
	  device (in much the same way as the "loop" device driver),
	  specified as a module parameter or sysfs option.

config USB_CONFIGFS_F_LB_SS
	bool "Loopback and sourcesink function (for testing)"
	depends on USB_CONFIGFS
	select USB_F_SS_LB
	help
	  Loopback function loops back a configurable number of transfers.
	  Sourcesink function either sinks and sources bulk data.
	  It also implements control requests, for "chapter 9" conformance.
	  Make this be the first driver you try using on top of any new
	  USB peripheral controller driver.  Then you can use host-side
	  test software, like the "usbtest" driver, to put your hardware
	  and its driver through a basic set of functional tests.

config USB_CONFIGFS_F_FS
	bool "Function filesystem (FunctionFS)"
	depends on USB_CONFIGFS
	select USB_F_FS
	help
	  The Function Filesystem (FunctionFS) lets one create USB
	  composite functions in user space in the same way GadgetFS
	  lets one create USB gadgets in user space.  This allows creation
	  of composite gadgets such that some of the functions are
	  implemented in kernel space (for instance Ethernet, serial or
	  mass storage) and other are implemented in user space.

config USB_CONFIGFS_F_MTP
	boolean "MTP gadget"
	depends on USB_CONFIGFS
	select USB_F_MTP
	help
	  USB gadget MTP support

config USB_CONFIGFS_F_PTP
	boolean "PTP gadget"
	depends on USB_CONFIGFS && USB_CONFIGFS_F_MTP
	select USB_F_PTP
	help
	  USB gadget PTP support

config USB_CONFIGFS_F_ACC
	boolean "Accessory gadget"
	depends on USB_CONFIGFS
	select USB_F_ACC
	help
	  USB gadget Accessory support

config USB_CONFIGFS_F_AUDIO_SRC
	boolean "Audio Source gadget"
	depends on USB_CONFIGFS && USB_CONFIGFS_F_ACC
	depends on SND
	select SND_PCM
	select USB_F_AUDIO_SRC
	help
	  USB gadget Audio Source support

config USB_CONFIGFS_UEVENT
	boolean "Uevent notification of Gadget state"
	depends on USB_CONFIGFS
	help
	  Enable uevent notifications to userspace when the gadget
	  state changes. The gadget can be in any of the following
	  three states: "CONNECTED/DISCONNECTED/CONFIGURED"

config USB_CONFIGFS_F_UAC1
	bool "Audio Class 1.0"
	depends on USB_CONFIGFS
	depends on SND
	select USB_LIBCOMPOSITE
	select SND_PCM
	select USB_F_UAC1
	help
	  This Audio function implements 1 AudioControl interface,
	  1 AudioStreaming Interface each for USB-OUT and USB-IN.
	  This driver requires a real Audio codec to be present
	  on the device.

config USB_CONFIGFS_F_UAC2
	bool "Audio Class 2.0"
	depends on USB_CONFIGFS
	depends on SND
	select USB_LIBCOMPOSITE
	select SND_PCM
	select USB_F_UAC2
	help
	  This Audio function is compatible with USB Audio Class
	  specification 2.0. It implements 1 AudioControl interface,
	  1 AudioStreaming Interface each for USB-OUT and USB-IN.
	  This driver doesn't expect any real Audio codec to be present
	  on the device - the audio streams are simply sinked to and
	  sourced from a virtual ALSA sound card created. The user-space
	  application may choose to do whatever it wants with the data
	  received from the USB Host and choose to provide whatever it
	  wants as audio data to the USB Host.

config USB_CONFIGFS_F_MIDI
	bool "MIDI function"
	depends on USB_CONFIGFS
	depends on SND
	select USB_LIBCOMPOSITE
	select SND_RAWMIDI
	select USB_F_MIDI
	help
	  The MIDI Function acts as a USB Audio device, with one MIDI
	  input and one MIDI output. These MIDI jacks appear as
	  a sound "card" in the ALSA sound system. Other MIDI
	  connections can then be made on the gadget system, using
	  ALSA's aconnect utility etc.

config USB_CONFIGFS_F_HID
	bool "HID function"
	depends on USB_CONFIGFS
	select USB_F_HID
	help
	  The HID function driver provides generic emulation of USB
	  Human Interface Devices (HID).

	  For more information, see Documentation/usb/gadget_hid.txt.

config USB_CONFIGFS_F_UVC
	bool "USB Webcam function"
	depends on USB_CONFIGFS
	depends on VIDEO_V4L2
	depends on VIDEO_DEV
	select VIDEOBUF2_VMALLOC
	select USB_F_UVC
	help
	  The Webcam function acts as a composite USB Audio and Video Class
	  device. It provides a userspace API to process UVC control requests
	  and stream video data to the host.

config USB_CONFIGFS_F_PRINTER
	bool "Printer function"
	select USB_F_PRINTER
	depends on USB_CONFIGFS
	help
	  The Printer function channels data between the USB host and a
	  userspace program driving the print engine. The user space
	  program reads and writes the device file /dev/g_printer<X> to
	  receive or send printer data. It can use ioctl calls to
	  the device file to get or set printer status.

	  For more information, see Documentation/usb/gadget_printer.txt
	  which includes sample code for accessing the device file.

config USB_CONFIGFS_F_TCM
	bool "USB Gadget Target Fabric"
	depends on TARGET_CORE
	depends on USB_CONFIGFS
	select USB_LIBCOMPOSITE
	select USB_F_TCM
	help
	  This fabric is a USB gadget component. Two USB protocols are
	  supported that is BBB or BOT (Bulk Only Transport) and UAS
	  (USB Attached SCSI). BOT is advertised on alternative
	  interface 0 (primary) and UAS is on alternative interface 1.
	  Both protocols can work on USB2.0 and USB3.0.
	  UAS utilizes the USB 3.0 feature called streams support.

choice
	tristate "USB Gadget Drivers"
	default USB_ETH
	optional
	help
	  A Linux "Gadget Driver" talks to the USB Peripheral Controller
	  driver through the abstract "gadget" API.  Some other operating
	  systems call these "client" drivers, of which "class drivers"
	  are a subset (implementing a USB device class specification).
	  A gadget driver implements one or more USB functions using
	  the peripheral hardware.

	  Gadget drivers are hardware-neutral, or "platform independent",
	  except that they sometimes must understand quirks or limitations
	  of the particular controllers they work with.  For example, when
	  a controller doesn't support alternate configurations or provide
	  enough of the right types of endpoints, the gadget driver might
	  not be able work with that controller, or might need to implement
	  a less common variant of a device class protocol.

config USB_CONFIGFS_F_DVCTRACE
	bool "DvC Trace gadget"
	depends on USB_CONFIGFS
	select USB_F_DVCTRACE
	help
	  USB gadget DvC Trace support

source "drivers/usb/gadget/legacy/Kconfig"

endchoice

endif # USB_GADGET<|MERGE_RESOLUTION|>--- conflicted
+++ resolved
@@ -209,7 +209,6 @@
 config USB_F_TCM
 	tristate
 
-<<<<<<< HEAD
 config USB_F_MTP
 	tristate
 
@@ -221,11 +220,10 @@
 
 config USB_F_ACC
 	tristate
-=======
+
 config USB_F_DVCTRACE
 	tristate
 	select DVC_TRACE_BUS
->>>>>>> ea039121
 
 # this first set of drivers all depend on bulk-capable hardware.
 
