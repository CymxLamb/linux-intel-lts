/*
 * Copyright (C) 2007-2010 Advanced Micro Devices, Inc.
 * Author: Joerg Roedel <jroedel@suse.de>
 *         Leo Duran <leo.duran@amd.com>
 *
 * This program is free software; you can redistribute it and/or modify it
 * under the terms of the GNU General Public License version 2 as published
 * by the Free Software Foundation.
 *
 * This program is distributed in the hope that it will be useful,
 * but WITHOUT ANY WARRANTY; without even the implied warranty of
 * MERCHANTABILITY or FITNESS FOR A PARTICULAR PURPOSE.  See the
 * GNU General Public License for more details.
 *
 * You should have received a copy of the GNU General Public License
 * along with this program; if not, write to the Free Software
 * Foundation, Inc., 59 Temple Place, Suite 330, Boston, MA  02111-1307 USA
 */

#include <linux/ratelimit.h>
#include <linux/pci.h>
#include <linux/acpi.h>
#include <linux/amba/bus.h>
#include <linux/platform_device.h>
#include <linux/pci-ats.h>
#include <linux/bitmap.h>
#include <linux/slab.h>
#include <linux/debugfs.h>
#include <linux/scatterlist.h>
#include <linux/dma-mapping.h>
#include <linux/iommu-helper.h>
#include <linux/iommu.h>
#include <linux/delay.h>
#include <linux/amd-iommu.h>
#include <linux/notifier.h>
#include <linux/export.h>
#include <linux/irq.h>
#include <linux/msi.h>
#include <linux/dma-contiguous.h>
#include <linux/irqdomain.h>
#include <linux/percpu.h>
#include <linux/iova.h>
#include <asm/irq_remapping.h>
#include <asm/io_apic.h>
#include <asm/apic.h>
#include <asm/hw_irq.h>
#include <asm/msidef.h>
#include <asm/proto.h>
#include <asm/iommu.h>
#include <asm/gart.h>
#include <asm/dma.h>

#include "amd_iommu_proto.h"
#include "amd_iommu_types.h"
#include "irq_remapping.h"

#define AMD_IOMMU_MAPPING_ERROR	0

#define CMD_SET_TYPE(cmd, t) ((cmd)->data[1] |= ((t) << 28))

#define LOOP_TIMEOUT	100000

/* IO virtual address start page frame number */
#define IOVA_START_PFN		(1)
#define IOVA_PFN(addr)		((addr) >> PAGE_SHIFT)
#define DMA_32BIT_PFN		IOVA_PFN(DMA_BIT_MASK(32))

/* Reserved IOVA ranges */
#define MSI_RANGE_START		(0xfee00000)
#define MSI_RANGE_END		(0xfeefffff)
#define HT_RANGE_START		(0xfd00000000ULL)
#define HT_RANGE_END		(0xffffffffffULL)

/*
 * This bitmap is used to advertise the page sizes our hardware support
 * to the IOMMU core, which will then use this information to split
 * physically contiguous memory regions it is mapping into page sizes
 * that we support.
 *
 * 512GB Pages are not supported due to a hardware bug
 */
#define AMD_IOMMU_PGSIZES	((~0xFFFUL) & ~(2ULL << 38))

static DEFINE_SPINLOCK(amd_iommu_devtable_lock);
static DEFINE_SPINLOCK(pd_bitmap_lock);
static DEFINE_SPINLOCK(iommu_table_lock);

/* List of all available dev_data structures */
static LLIST_HEAD(dev_data_list);

LIST_HEAD(ioapic_map);
LIST_HEAD(hpet_map);
LIST_HEAD(acpihid_map);

/*
 * Domain for untranslated devices - only allocated
 * if iommu=pt passed on kernel cmd line.
 */
const struct iommu_ops amd_iommu_ops;

static ATOMIC_NOTIFIER_HEAD(ppr_notifier);
int amd_iommu_max_glx_val = -1;

static const struct dma_map_ops amd_iommu_dma_ops;

/*
 * general struct to manage commands send to an IOMMU
 */
struct iommu_cmd {
	u32 data[4];
};

struct kmem_cache *amd_iommu_irq_cache;

static void update_domain(struct protection_domain *domain);
static int protection_domain_init(struct protection_domain *domain);
static void detach_device(struct device *dev);
static void iova_domain_flush_tlb(struct iova_domain *iovad);

/*
 * Data container for a dma_ops specific protection domain
 */
struct dma_ops_domain {
	/* generic protection domain information */
	struct protection_domain domain;

	/* IOVA RB-Tree */
	struct iova_domain iovad;
};

static struct iova_domain reserved_iova_ranges;
static struct lock_class_key reserved_rbtree_key;

/****************************************************************************
 *
 * Helper functions
 *
 ****************************************************************************/

static inline int match_hid_uid(struct device *dev,
				struct acpihid_map_entry *entry)
{
	const char *hid, *uid;

	hid = acpi_device_hid(ACPI_COMPANION(dev));
	uid = acpi_device_uid(ACPI_COMPANION(dev));

	if (!hid || !(*hid))
		return -ENODEV;

	if (!uid || !(*uid))
		return strcmp(hid, entry->hid);

	if (!(*entry->uid))
		return strcmp(hid, entry->hid);

	return (strcmp(hid, entry->hid) || strcmp(uid, entry->uid));
}

static inline u16 get_pci_device_id(struct device *dev)
{
	struct pci_dev *pdev = to_pci_dev(dev);

	return PCI_DEVID(pdev->bus->number, pdev->devfn);
}

static inline int get_acpihid_device_id(struct device *dev,
					struct acpihid_map_entry **entry)
{
	struct acpihid_map_entry *p;

	list_for_each_entry(p, &acpihid_map, list) {
		if (!match_hid_uid(dev, p)) {
			if (entry)
				*entry = p;
			return p->devid;
		}
	}
	return -EINVAL;
}

static inline int get_device_id(struct device *dev)
{
	int devid;

	if (dev_is_pci(dev))
		devid = get_pci_device_id(dev);
	else
		devid = get_acpihid_device_id(dev, NULL);

	return devid;
}

static struct protection_domain *to_pdomain(struct iommu_domain *dom)
{
	return container_of(dom, struct protection_domain, domain);
}

static struct dma_ops_domain* to_dma_ops_domain(struct protection_domain *domain)
{
	BUG_ON(domain->flags != PD_DMA_OPS_MASK);
	return container_of(domain, struct dma_ops_domain, domain);
}

static struct iommu_dev_data *alloc_dev_data(u16 devid)
{
	struct iommu_dev_data *dev_data;

	dev_data = kzalloc(sizeof(*dev_data), GFP_KERNEL);
	if (!dev_data)
		return NULL;

	dev_data->devid = devid;
	ratelimit_default_init(&dev_data->rs);

	llist_add(&dev_data->dev_data_list, &dev_data_list);
	return dev_data;
}

static struct iommu_dev_data *search_dev_data(u16 devid)
{
	struct iommu_dev_data *dev_data;
	struct llist_node *node;
<<<<<<< HEAD

	if (llist_empty(&dev_data_list))
		return NULL;

=======

	if (llist_empty(&dev_data_list))
		return NULL;

>>>>>>> e0cc680a
	node = dev_data_list.first;
	llist_for_each_entry(dev_data, node, dev_data_list) {
		if (dev_data->devid == devid)
			return dev_data;
	}

	return NULL;
}

static int __last_alias(struct pci_dev *pdev, u16 alias, void *data)
{
	*(u16 *)data = alias;
	return 0;
}

static u16 get_alias(struct device *dev)
{
	struct pci_dev *pdev = to_pci_dev(dev);
	u16 devid, ivrs_alias, pci_alias;

	/* The callers make sure that get_device_id() does not fail here */
	devid = get_device_id(dev);

	/* For ACPI HID devices, we simply return the devid as such */
	if (!dev_is_pci(dev))
		return devid;

	ivrs_alias = amd_iommu_alias_table[devid];

	pci_for_each_dma_alias(pdev, __last_alias, &pci_alias);

	if (ivrs_alias == pci_alias)
		return ivrs_alias;

	/*
	 * DMA alias showdown
	 *
	 * The IVRS is fairly reliable in telling us about aliases, but it
	 * can't know about every screwy device.  If we don't have an IVRS
	 * reported alias, use the PCI reported alias.  In that case we may
	 * still need to initialize the rlookup and dev_table entries if the
	 * alias is to a non-existent device.
	 */
	if (ivrs_alias == devid) {
		if (!amd_iommu_rlookup_table[pci_alias]) {
			amd_iommu_rlookup_table[pci_alias] =
				amd_iommu_rlookup_table[devid];
			memcpy(amd_iommu_dev_table[pci_alias].data,
			       amd_iommu_dev_table[devid].data,
			       sizeof(amd_iommu_dev_table[pci_alias].data));
		}

		return pci_alias;
	}

	pr_info("AMD-Vi: Using IVRS reported alias %02x:%02x.%d "
		"for device %s[%04x:%04x], kernel reported alias "
		"%02x:%02x.%d\n", PCI_BUS_NUM(ivrs_alias), PCI_SLOT(ivrs_alias),
		PCI_FUNC(ivrs_alias), dev_name(dev), pdev->vendor, pdev->device,
		PCI_BUS_NUM(pci_alias), PCI_SLOT(pci_alias),
		PCI_FUNC(pci_alias));

	/*
	 * If we don't have a PCI DMA alias and the IVRS alias is on the same
	 * bus, then the IVRS table may know about a quirk that we don't.
	 */
	if (pci_alias == devid &&
	    PCI_BUS_NUM(ivrs_alias) == pdev->bus->number) {
		pci_add_dma_alias(pdev, ivrs_alias & 0xff);
		pr_info("AMD-Vi: Added PCI DMA alias %02x.%d for %s\n",
			PCI_SLOT(ivrs_alias), PCI_FUNC(ivrs_alias),
			dev_name(dev));
	}

	return ivrs_alias;
}

static struct iommu_dev_data *find_dev_data(u16 devid)
{
	struct iommu_dev_data *dev_data;
	struct amd_iommu *iommu = amd_iommu_rlookup_table[devid];

	dev_data = search_dev_data(devid);

	if (dev_data == NULL) {
		dev_data = alloc_dev_data(devid);
		if (!dev_data)
			return NULL;

		if (translation_pre_enabled(iommu))
			dev_data->defer_attach = true;
	}

	return dev_data;
}

struct iommu_dev_data *get_dev_data(struct device *dev)
{
	return dev->archdata.iommu;
}
EXPORT_SYMBOL(get_dev_data);

/*
* Find or create an IOMMU group for a acpihid device.
*/
static struct iommu_group *acpihid_device_group(struct device *dev)
{
	struct acpihid_map_entry *p, *entry = NULL;
	int devid;

	devid = get_acpihid_device_id(dev, &entry);
	if (devid < 0)
		return ERR_PTR(devid);

	list_for_each_entry(p, &acpihid_map, list) {
		if ((devid == p->devid) && p->group)
			entry->group = p->group;
	}

	if (!entry->group)
		entry->group = generic_device_group(dev);
	else
		iommu_group_ref_get(entry->group);

	return entry->group;
}

static bool pci_iommuv2_capable(struct pci_dev *pdev)
{
	static const int caps[] = {
		PCI_EXT_CAP_ID_ATS,
		PCI_EXT_CAP_ID_PRI,
		PCI_EXT_CAP_ID_PASID,
	};
	int i, pos;

	for (i = 0; i < 3; ++i) {
		pos = pci_find_ext_capability(pdev, caps[i]);
		if (pos == 0)
			return false;
	}

	return true;
}

static bool pdev_pri_erratum(struct pci_dev *pdev, u32 erratum)
{
	struct iommu_dev_data *dev_data;

	dev_data = get_dev_data(&pdev->dev);

	return dev_data->errata & (1 << erratum) ? true : false;
}

/*
 * This function checks if the driver got a valid device from the caller to
 * avoid dereferencing invalid pointers.
 */
static bool check_device(struct device *dev)
{
	int devid;

	if (!dev || !dev->dma_mask)
		return false;

	devid = get_device_id(dev);
	if (devid < 0)
		return false;

	/* Out of our scope? */
	if (devid > amd_iommu_last_bdf)
		return false;

	if (amd_iommu_rlookup_table[devid] == NULL)
		return false;

	return true;
}

static void init_iommu_group(struct device *dev)
{
	struct iommu_group *group;

	group = iommu_group_get_for_dev(dev);
	if (IS_ERR(group))
		return;

	iommu_group_put(group);
}

static int iommu_init_device(struct device *dev)
{
	struct iommu_dev_data *dev_data;
	struct amd_iommu *iommu;
	int devid;

	if (dev->archdata.iommu)
		return 0;

	devid = get_device_id(dev);
	if (devid < 0)
		return devid;

	iommu = amd_iommu_rlookup_table[devid];

	dev_data = find_dev_data(devid);
	if (!dev_data)
		return -ENOMEM;

	dev_data->alias = get_alias(dev);

	/*
	 * By default we use passthrough mode for IOMMUv2 capable device.
	 * But if amd_iommu=force_isolation is set (e.g. to debug DMA to
	 * invalid address), we ignore the capability for the device so
	 * it'll be forced to go into translation mode.
	 */
	if ((iommu_pass_through || !amd_iommu_force_isolation) &&
	    dev_is_pci(dev) && pci_iommuv2_capable(to_pci_dev(dev))) {
		struct amd_iommu *iommu;

		iommu = amd_iommu_rlookup_table[dev_data->devid];
		dev_data->iommu_v2 = iommu->is_iommu_v2;
	}

	dev->archdata.iommu = dev_data;

	iommu_device_link(&iommu->iommu, dev);

	return 0;
}

static void iommu_ignore_device(struct device *dev)
{
	u16 alias;
	int devid;

	devid = get_device_id(dev);
	if (devid < 0)
		return;

	alias = get_alias(dev);

	memset(&amd_iommu_dev_table[devid], 0, sizeof(struct dev_table_entry));
	memset(&amd_iommu_dev_table[alias], 0, sizeof(struct dev_table_entry));

	amd_iommu_rlookup_table[devid] = NULL;
	amd_iommu_rlookup_table[alias] = NULL;
}

static void iommu_uninit_device(struct device *dev)
{
	struct iommu_dev_data *dev_data;
	struct amd_iommu *iommu;
	int devid;

	devid = get_device_id(dev);
	if (devid < 0)
		return;

	iommu = amd_iommu_rlookup_table[devid];

	dev_data = search_dev_data(devid);
	if (!dev_data)
		return;

	if (dev_data->domain)
		detach_device(dev);

	iommu_device_unlink(&iommu->iommu, dev);

	iommu_group_remove_device(dev);

	/* Remove dma-ops */
	dev->dma_ops = NULL;

	/*
	 * We keep dev_data around for unplugged devices and reuse it when the
	 * device is re-plugged - not doing so would introduce a ton of races.
	 */
}

/****************************************************************************
 *
 * Interrupt handling functions
 *
 ****************************************************************************/

static void dump_dte_entry(u16 devid)
{
	int i;

	for (i = 0; i < 4; ++i)
		pr_err("AMD-Vi: DTE[%d]: %016llx\n", i,
			amd_iommu_dev_table[devid].data[i]);
}

static void dump_command(unsigned long phys_addr)
{
	struct iommu_cmd *cmd = iommu_phys_to_virt(phys_addr);
	int i;

	for (i = 0; i < 4; ++i)
		pr_err("AMD-Vi: CMD[%d]: %08x\n", i, cmd->data[i]);
}

static void amd_iommu_report_page_fault(u16 devid, u16 domain_id,
					u64 address, int flags)
{
	struct iommu_dev_data *dev_data = NULL;
	struct pci_dev *pdev;

	pdev = pci_get_bus_and_slot(PCI_BUS_NUM(devid), devid & 0xff);
	if (pdev)
		dev_data = get_dev_data(&pdev->dev);

	if (dev_data && __ratelimit(&dev_data->rs)) {
		dev_err(&pdev->dev, "AMD-Vi: Event logged [IO_PAGE_FAULT domain=0x%04x address=0x%016llx flags=0x%04x]\n",
			domain_id, address, flags);
	} else if (printk_ratelimit()) {
		pr_err("AMD-Vi: Event logged [IO_PAGE_FAULT device=%02x:%02x.%x domain=0x%04x address=0x%016llx flags=0x%04x]\n",
			PCI_BUS_NUM(devid), PCI_SLOT(devid), PCI_FUNC(devid),
			domain_id, address, flags);
	}

	if (pdev)
		pci_dev_put(pdev);
}

static void iommu_print_event(struct amd_iommu *iommu, void *__evt)
{
	int type, devid, domid, flags;
	volatile u32 *event = __evt;
	int count = 0;
	u64 address;

retry:
	type    = (event[1] >> EVENT_TYPE_SHIFT)  & EVENT_TYPE_MASK;
	devid   = (event[0] >> EVENT_DEVID_SHIFT) & EVENT_DEVID_MASK;
	domid   = (event[1] >> EVENT_DOMID_SHIFT) & EVENT_DOMID_MASK;
	flags   = (event[1] >> EVENT_FLAGS_SHIFT) & EVENT_FLAGS_MASK;
	address = (u64)(((u64)event[3]) << 32) | event[2];

	if (type == 0) {
		/* Did we hit the erratum? */
		if (++count == LOOP_TIMEOUT) {
			pr_err("AMD-Vi: No event written to event log\n");
			return;
		}
		udelay(1);
		goto retry;
	}

	if (type == EVENT_TYPE_IO_FAULT) {
		amd_iommu_report_page_fault(devid, domid, address, flags);
		return;
	} else {
		printk(KERN_ERR "AMD-Vi: Event logged [");
	}

	switch (type) {
	case EVENT_TYPE_ILL_DEV:
		printk("ILLEGAL_DEV_TABLE_ENTRY device=%02x:%02x.%x "
		       "address=0x%016llx flags=0x%04x]\n",
		       PCI_BUS_NUM(devid), PCI_SLOT(devid), PCI_FUNC(devid),
		       address, flags);
		dump_dte_entry(devid);
		break;
	case EVENT_TYPE_DEV_TAB_ERR:
		printk("DEV_TAB_HARDWARE_ERROR device=%02x:%02x.%x "
		       "address=0x%016llx flags=0x%04x]\n",
		       PCI_BUS_NUM(devid), PCI_SLOT(devid), PCI_FUNC(devid),
		       address, flags);
		break;
	case EVENT_TYPE_PAGE_TAB_ERR:
		printk("PAGE_TAB_HARDWARE_ERROR device=%02x:%02x.%x "
		       "domain=0x%04x address=0x%016llx flags=0x%04x]\n",
		       PCI_BUS_NUM(devid), PCI_SLOT(devid), PCI_FUNC(devid),
		       domid, address, flags);
		break;
	case EVENT_TYPE_ILL_CMD:
		printk("ILLEGAL_COMMAND_ERROR address=0x%016llx]\n", address);
		dump_command(address);
		break;
	case EVENT_TYPE_CMD_HARD_ERR:
		printk("COMMAND_HARDWARE_ERROR address=0x%016llx "
		       "flags=0x%04x]\n", address, flags);
		break;
	case EVENT_TYPE_IOTLB_INV_TO:
		printk("IOTLB_INV_TIMEOUT device=%02x:%02x.%x "
		       "address=0x%016llx]\n",
		       PCI_BUS_NUM(devid), PCI_SLOT(devid), PCI_FUNC(devid),
		       address);
		break;
	case EVENT_TYPE_INV_DEV_REQ:
		printk("INVALID_DEVICE_REQUEST device=%02x:%02x.%x "
		       "address=0x%016llx flags=0x%04x]\n",
		       PCI_BUS_NUM(devid), PCI_SLOT(devid), PCI_FUNC(devid),
		       address, flags);
		break;
	default:
		printk(KERN_ERR "UNKNOWN type=0x%02x]\n", type);
	}

	memset(__evt, 0, 4 * sizeof(u32));
}

static void iommu_poll_events(struct amd_iommu *iommu)
{
	u32 head, tail;

	head = readl(iommu->mmio_base + MMIO_EVT_HEAD_OFFSET);
	tail = readl(iommu->mmio_base + MMIO_EVT_TAIL_OFFSET);

	while (head != tail) {
		iommu_print_event(iommu, iommu->evt_buf + head);
		head = (head + EVENT_ENTRY_SIZE) % EVT_BUFFER_SIZE;
	}

	writel(head, iommu->mmio_base + MMIO_EVT_HEAD_OFFSET);
}

static void iommu_handle_ppr_entry(struct amd_iommu *iommu, u64 *raw)
{
	struct amd_iommu_fault fault;

	if (PPR_REQ_TYPE(raw[0]) != PPR_REQ_FAULT) {
		pr_err_ratelimited("AMD-Vi: Unknown PPR request received\n");
		return;
	}

	fault.address   = raw[1];
	fault.pasid     = PPR_PASID(raw[0]);
	fault.device_id = PPR_DEVID(raw[0]);
	fault.tag       = PPR_TAG(raw[0]);
	fault.flags     = PPR_FLAGS(raw[0]);

	atomic_notifier_call_chain(&ppr_notifier, 0, &fault);
}

static void iommu_poll_ppr_log(struct amd_iommu *iommu)
{
	u32 head, tail;

	if (iommu->ppr_log == NULL)
		return;

	head = readl(iommu->mmio_base + MMIO_PPR_HEAD_OFFSET);
	tail = readl(iommu->mmio_base + MMIO_PPR_TAIL_OFFSET);

	while (head != tail) {
		volatile u64 *raw;
		u64 entry[2];
		int i;

		raw = (u64 *)(iommu->ppr_log + head);

		/*
		 * Hardware bug: Interrupt may arrive before the entry is
		 * written to memory. If this happens we need to wait for the
		 * entry to arrive.
		 */
		for (i = 0; i < LOOP_TIMEOUT; ++i) {
			if (PPR_REQ_TYPE(raw[0]) != 0)
				break;
			udelay(1);
		}

		/* Avoid memcpy function-call overhead */
		entry[0] = raw[0];
		entry[1] = raw[1];

		/*
		 * To detect the hardware bug we need to clear the entry
		 * back to zero.
		 */
		raw[0] = raw[1] = 0UL;

		/* Update head pointer of hardware ring-buffer */
		head = (head + PPR_ENTRY_SIZE) % PPR_LOG_SIZE;
		writel(head, iommu->mmio_base + MMIO_PPR_HEAD_OFFSET);

		/* Handle PPR entry */
		iommu_handle_ppr_entry(iommu, entry);

		/* Refresh ring-buffer information */
		head = readl(iommu->mmio_base + MMIO_PPR_HEAD_OFFSET);
		tail = readl(iommu->mmio_base + MMIO_PPR_TAIL_OFFSET);
	}
}

#ifdef CONFIG_IRQ_REMAP
static int (*iommu_ga_log_notifier)(u32);

int amd_iommu_register_ga_log_notifier(int (*notifier)(u32))
{
	iommu_ga_log_notifier = notifier;

	return 0;
}
EXPORT_SYMBOL(amd_iommu_register_ga_log_notifier);

static void iommu_poll_ga_log(struct amd_iommu *iommu)
{
	u32 head, tail, cnt = 0;

	if (iommu->ga_log == NULL)
		return;

	head = readl(iommu->mmio_base + MMIO_GA_HEAD_OFFSET);
	tail = readl(iommu->mmio_base + MMIO_GA_TAIL_OFFSET);

	while (head != tail) {
		volatile u64 *raw;
		u64 log_entry;

		raw = (u64 *)(iommu->ga_log + head);
		cnt++;

		/* Avoid memcpy function-call overhead */
		log_entry = *raw;

		/* Update head pointer of hardware ring-buffer */
		head = (head + GA_ENTRY_SIZE) % GA_LOG_SIZE;
		writel(head, iommu->mmio_base + MMIO_GA_HEAD_OFFSET);

		/* Handle GA entry */
		switch (GA_REQ_TYPE(log_entry)) {
		case GA_GUEST_NR:
			if (!iommu_ga_log_notifier)
				break;

			pr_debug("AMD-Vi: %s: devid=%#x, ga_tag=%#x\n",
				 __func__, GA_DEVID(log_entry),
				 GA_TAG(log_entry));

			if (iommu_ga_log_notifier(GA_TAG(log_entry)) != 0)
				pr_err("AMD-Vi: GA log notifier failed.\n");
			break;
		default:
			break;
		}
	}
}
#endif /* CONFIG_IRQ_REMAP */

#define AMD_IOMMU_INT_MASK	\
	(MMIO_STATUS_EVT_INT_MASK | \
	 MMIO_STATUS_PPR_INT_MASK | \
	 MMIO_STATUS_GALOG_INT_MASK)

irqreturn_t amd_iommu_int_thread(int irq, void *data)
{
	struct amd_iommu *iommu = (struct amd_iommu *) data;
	u32 status = readl(iommu->mmio_base + MMIO_STATUS_OFFSET);

	while (status & AMD_IOMMU_INT_MASK) {
		/* Enable EVT and PPR and GA interrupts again */
		writel(AMD_IOMMU_INT_MASK,
			iommu->mmio_base + MMIO_STATUS_OFFSET);

		if (status & MMIO_STATUS_EVT_INT_MASK) {
			pr_devel("AMD-Vi: Processing IOMMU Event Log\n");
			iommu_poll_events(iommu);
		}

		if (status & MMIO_STATUS_PPR_INT_MASK) {
			pr_devel("AMD-Vi: Processing IOMMU PPR Log\n");
			iommu_poll_ppr_log(iommu);
		}

#ifdef CONFIG_IRQ_REMAP
		if (status & MMIO_STATUS_GALOG_INT_MASK) {
			pr_devel("AMD-Vi: Processing IOMMU GA Log\n");
			iommu_poll_ga_log(iommu);
		}
#endif

		/*
		 * Hardware bug: ERBT1312
		 * When re-enabling interrupt (by writing 1
		 * to clear the bit), the hardware might also try to set
		 * the interrupt bit in the event status register.
		 * In this scenario, the bit will be set, and disable
		 * subsequent interrupts.
		 *
		 * Workaround: The IOMMU driver should read back the
		 * status register and check if the interrupt bits are cleared.
		 * If not, driver will need to go through the interrupt handler
		 * again and re-clear the bits
		 */
		status = readl(iommu->mmio_base + MMIO_STATUS_OFFSET);
	}
	return IRQ_HANDLED;
}

irqreturn_t amd_iommu_int_handler(int irq, void *data)
{
	return IRQ_WAKE_THREAD;
}

/****************************************************************************
 *
 * IOMMU command queuing functions
 *
 ****************************************************************************/

static int wait_on_sem(volatile u64 *sem)
{
	int i = 0;

	while (*sem == 0 && i < LOOP_TIMEOUT) {
		udelay(1);
		i += 1;
	}

	if (i == LOOP_TIMEOUT) {
		pr_alert("AMD-Vi: Completion-Wait loop timed out\n");
		return -EIO;
	}

	return 0;
}

static void copy_cmd_to_buffer(struct amd_iommu *iommu,
			       struct iommu_cmd *cmd)
{
	u8 *target;

	target = iommu->cmd_buf + iommu->cmd_buf_tail;

	iommu->cmd_buf_tail += sizeof(*cmd);
	iommu->cmd_buf_tail %= CMD_BUFFER_SIZE;

	/* Copy command to buffer */
	memcpy(target, cmd, sizeof(*cmd));

	/* Tell the IOMMU about it */
	writel(iommu->cmd_buf_tail, iommu->mmio_base + MMIO_CMD_TAIL_OFFSET);
}

static void build_completion_wait(struct iommu_cmd *cmd, u64 address)
{
	u64 paddr = iommu_virt_to_phys((void *)address);

	WARN_ON(address & 0x7ULL);

	memset(cmd, 0, sizeof(*cmd));
	cmd->data[0] = lower_32_bits(paddr) | CMD_COMPL_WAIT_STORE_MASK;
	cmd->data[1] = upper_32_bits(paddr);
	cmd->data[2] = 1;
	CMD_SET_TYPE(cmd, CMD_COMPL_WAIT);
}

static void build_inv_dte(struct iommu_cmd *cmd, u16 devid)
{
	memset(cmd, 0, sizeof(*cmd));
	cmd->data[0] = devid;
	CMD_SET_TYPE(cmd, CMD_INV_DEV_ENTRY);
}

static void build_inv_iommu_pages(struct iommu_cmd *cmd, u64 address,
				  size_t size, u16 domid, int pde)
{
	u64 pages;
	bool s;

	pages = iommu_num_pages(address, size, PAGE_SIZE);
	s     = false;

	if (pages > 1) {
		/*
		 * If we have to flush more than one page, flush all
		 * TLB entries for this domain
		 */
		address = CMD_INV_IOMMU_ALL_PAGES_ADDRESS;
		s = true;
	}

	address &= PAGE_MASK;

	memset(cmd, 0, sizeof(*cmd));
	cmd->data[1] |= domid;
	cmd->data[2]  = lower_32_bits(address);
	cmd->data[3]  = upper_32_bits(address);
	CMD_SET_TYPE(cmd, CMD_INV_IOMMU_PAGES);
	if (s) /* size bit - we flush more than one 4kb page */
		cmd->data[2] |= CMD_INV_IOMMU_PAGES_SIZE_MASK;
	if (pde) /* PDE bit - we want to flush everything, not only the PTEs */
		cmd->data[2] |= CMD_INV_IOMMU_PAGES_PDE_MASK;
}

static void build_inv_iotlb_pages(struct iommu_cmd *cmd, u16 devid, int qdep,
				  u64 address, size_t size)
{
	u64 pages;
	bool s;

	pages = iommu_num_pages(address, size, PAGE_SIZE);
	s     = false;

	if (pages > 1) {
		/*
		 * If we have to flush more than one page, flush all
		 * TLB entries for this domain
		 */
		address = CMD_INV_IOMMU_ALL_PAGES_ADDRESS;
		s = true;
	}

	address &= PAGE_MASK;

	memset(cmd, 0, sizeof(*cmd));
	cmd->data[0]  = devid;
	cmd->data[0] |= (qdep & 0xff) << 24;
	cmd->data[1]  = devid;
	cmd->data[2]  = lower_32_bits(address);
	cmd->data[3]  = upper_32_bits(address);
	CMD_SET_TYPE(cmd, CMD_INV_IOTLB_PAGES);
	if (s)
		cmd->data[2] |= CMD_INV_IOMMU_PAGES_SIZE_MASK;
}

static void build_inv_iommu_pasid(struct iommu_cmd *cmd, u16 domid, int pasid,
				  u64 address, bool size)
{
	memset(cmd, 0, sizeof(*cmd));

	address &= ~(0xfffULL);

	cmd->data[0]  = pasid;
	cmd->data[1]  = domid;
	cmd->data[2]  = lower_32_bits(address);
	cmd->data[3]  = upper_32_bits(address);
	cmd->data[2] |= CMD_INV_IOMMU_PAGES_PDE_MASK;
	cmd->data[2] |= CMD_INV_IOMMU_PAGES_GN_MASK;
	if (size)
		cmd->data[2] |= CMD_INV_IOMMU_PAGES_SIZE_MASK;
	CMD_SET_TYPE(cmd, CMD_INV_IOMMU_PAGES);
}

static void build_inv_iotlb_pasid(struct iommu_cmd *cmd, u16 devid, int pasid,
				  int qdep, u64 address, bool size)
{
	memset(cmd, 0, sizeof(*cmd));

	address &= ~(0xfffULL);

	cmd->data[0]  = devid;
	cmd->data[0] |= ((pasid >> 8) & 0xff) << 16;
	cmd->data[0] |= (qdep  & 0xff) << 24;
	cmd->data[1]  = devid;
	cmd->data[1] |= (pasid & 0xff) << 16;
	cmd->data[2]  = lower_32_bits(address);
	cmd->data[2] |= CMD_INV_IOMMU_PAGES_GN_MASK;
	cmd->data[3]  = upper_32_bits(address);
	if (size)
		cmd->data[2] |= CMD_INV_IOMMU_PAGES_SIZE_MASK;
	CMD_SET_TYPE(cmd, CMD_INV_IOTLB_PAGES);
}

static void build_complete_ppr(struct iommu_cmd *cmd, u16 devid, int pasid,
			       int status, int tag, bool gn)
{
	memset(cmd, 0, sizeof(*cmd));

	cmd->data[0]  = devid;
	if (gn) {
		cmd->data[1]  = pasid;
		cmd->data[2]  = CMD_INV_IOMMU_PAGES_GN_MASK;
	}
	cmd->data[3]  = tag & 0x1ff;
	cmd->data[3] |= (status & PPR_STATUS_MASK) << PPR_STATUS_SHIFT;

	CMD_SET_TYPE(cmd, CMD_COMPLETE_PPR);
}

static void build_inv_all(struct iommu_cmd *cmd)
{
	memset(cmd, 0, sizeof(*cmd));
	CMD_SET_TYPE(cmd, CMD_INV_ALL);
}

static void build_inv_irt(struct iommu_cmd *cmd, u16 devid)
{
	memset(cmd, 0, sizeof(*cmd));
	cmd->data[0] = devid;
	CMD_SET_TYPE(cmd, CMD_INV_IRT);
}

/*
 * Writes the command to the IOMMUs command buffer and informs the
 * hardware about the new command.
 */
static int __iommu_queue_command_sync(struct amd_iommu *iommu,
				      struct iommu_cmd *cmd,
				      bool sync)
{
	unsigned int count = 0;
	u32 left, next_tail;

	next_tail = (iommu->cmd_buf_tail + sizeof(*cmd)) % CMD_BUFFER_SIZE;
again:
	left      = (iommu->cmd_buf_head - next_tail) % CMD_BUFFER_SIZE;

	if (left <= 0x20) {
		/* Skip udelay() the first time around */
		if (count++) {
			if (count == LOOP_TIMEOUT) {
				pr_err("AMD-Vi: Command buffer timeout\n");
				return -EIO;
			}

			udelay(1);
		}

		/* Update head and recheck remaining space */
		iommu->cmd_buf_head = readl(iommu->mmio_base +
					    MMIO_CMD_HEAD_OFFSET);

		goto again;
	}

	copy_cmd_to_buffer(iommu, cmd);

	/* Do we need to make sure all commands are processed? */
	iommu->need_sync = sync;

	return 0;
}

static int iommu_queue_command_sync(struct amd_iommu *iommu,
				    struct iommu_cmd *cmd,
				    bool sync)
{
	unsigned long flags;
	int ret;

	raw_spin_lock_irqsave(&iommu->lock, flags);
	ret = __iommu_queue_command_sync(iommu, cmd, sync);
	raw_spin_unlock_irqrestore(&iommu->lock, flags);

	return ret;
}

static int iommu_queue_command(struct amd_iommu *iommu, struct iommu_cmd *cmd)
{
	return iommu_queue_command_sync(iommu, cmd, true);
}

/*
 * This function queues a completion wait command into the command
 * buffer of an IOMMU
 */
static int iommu_completion_wait(struct amd_iommu *iommu)
{
	struct iommu_cmd cmd;
	unsigned long flags;
	int ret;

	if (!iommu->need_sync)
		return 0;


	build_completion_wait(&cmd, (u64)&iommu->cmd_sem);

	raw_spin_lock_irqsave(&iommu->lock, flags);

	iommu->cmd_sem = 0;

	ret = __iommu_queue_command_sync(iommu, &cmd, false);
	if (ret)
		goto out_unlock;

	ret = wait_on_sem(&iommu->cmd_sem);

out_unlock:
	raw_spin_unlock_irqrestore(&iommu->lock, flags);

	return ret;
}

static int iommu_flush_dte(struct amd_iommu *iommu, u16 devid)
{
	struct iommu_cmd cmd;

	build_inv_dte(&cmd, devid);

	return iommu_queue_command(iommu, &cmd);
}

static void amd_iommu_flush_dte_all(struct amd_iommu *iommu)
{
	u32 devid;

	for (devid = 0; devid <= 0xffff; ++devid)
		iommu_flush_dte(iommu, devid);

	iommu_completion_wait(iommu);
}

/*
 * This function uses heavy locking and may disable irqs for some time. But
 * this is no issue because it is only called during resume.
 */
static void amd_iommu_flush_tlb_all(struct amd_iommu *iommu)
{
	u32 dom_id;

	for (dom_id = 0; dom_id <= 0xffff; ++dom_id) {
		struct iommu_cmd cmd;
		build_inv_iommu_pages(&cmd, 0, CMD_INV_IOMMU_ALL_PAGES_ADDRESS,
				      dom_id, 1);
		iommu_queue_command(iommu, &cmd);
	}

	iommu_completion_wait(iommu);
}

static void amd_iommu_flush_tlb_domid(struct amd_iommu *iommu, u32 dom_id)
{
	struct iommu_cmd cmd;

	build_inv_iommu_pages(&cmd, 0, CMD_INV_IOMMU_ALL_PAGES_ADDRESS,
			      dom_id, 1);
	iommu_queue_command(iommu, &cmd);

	iommu_completion_wait(iommu);
}

static void amd_iommu_flush_all(struct amd_iommu *iommu)
{
	struct iommu_cmd cmd;

	build_inv_all(&cmd);

	iommu_queue_command(iommu, &cmd);
	iommu_completion_wait(iommu);
}

static void iommu_flush_irt(struct amd_iommu *iommu, u16 devid)
{
	struct iommu_cmd cmd;

	build_inv_irt(&cmd, devid);

	iommu_queue_command(iommu, &cmd);
}

static void amd_iommu_flush_irt_all(struct amd_iommu *iommu)
{
	u32 devid;

	for (devid = 0; devid <= MAX_DEV_TABLE_ENTRIES; devid++)
		iommu_flush_irt(iommu, devid);

	iommu_completion_wait(iommu);
}

void iommu_flush_all_caches(struct amd_iommu *iommu)
{
	if (iommu_feature(iommu, FEATURE_IA)) {
		amd_iommu_flush_all(iommu);
	} else {
		amd_iommu_flush_dte_all(iommu);
		amd_iommu_flush_irt_all(iommu);
		amd_iommu_flush_tlb_all(iommu);
	}
}

/*
 * Command send function for flushing on-device TLB
 */
static int device_flush_iotlb(struct iommu_dev_data *dev_data,
			      u64 address, size_t size)
{
	struct amd_iommu *iommu;
	struct iommu_cmd cmd;
	int qdep;

	qdep     = dev_data->ats.qdep;
	iommu    = amd_iommu_rlookup_table[dev_data->devid];

	build_inv_iotlb_pages(&cmd, dev_data->devid, qdep, address, size);

	return iommu_queue_command(iommu, &cmd);
}

/*
 * Command send function for invalidating a device table entry
 */
static int device_flush_dte(struct iommu_dev_data *dev_data)
{
	struct amd_iommu *iommu;
	u16 alias;
	int ret;

	iommu = amd_iommu_rlookup_table[dev_data->devid];
	alias = dev_data->alias;

	ret = iommu_flush_dte(iommu, dev_data->devid);
	if (!ret && alias != dev_data->devid)
		ret = iommu_flush_dte(iommu, alias);
	if (ret)
		return ret;

	if (dev_data->ats.enabled)
		ret = device_flush_iotlb(dev_data, 0, ~0UL);

	return ret;
}

/*
 * TLB invalidation function which is called from the mapping functions.
 * It invalidates a single PTE if the range to flush is within a single
 * page. Otherwise it flushes the whole TLB of the IOMMU.
 */
static void __domain_flush_pages(struct protection_domain *domain,
				 u64 address, size_t size, int pde)
{
	struct iommu_dev_data *dev_data;
	struct iommu_cmd cmd;
	int ret = 0, i;

	build_inv_iommu_pages(&cmd, address, size, domain->id, pde);

	for (i = 0; i < amd_iommu_get_num_iommus(); ++i) {
		if (!domain->dev_iommu[i])
			continue;

		/*
		 * Devices of this domain are behind this IOMMU
		 * We need a TLB flush
		 */
		ret |= iommu_queue_command(amd_iommus[i], &cmd);
	}

	list_for_each_entry(dev_data, &domain->dev_list, list) {

		if (!dev_data->ats.enabled)
			continue;

		ret |= device_flush_iotlb(dev_data, address, size);
	}

	WARN_ON(ret);
}

static void domain_flush_pages(struct protection_domain *domain,
			       u64 address, size_t size)
{
	__domain_flush_pages(domain, address, size, 0);
}

/* Flush the whole IO/TLB for a given protection domain */
static void domain_flush_tlb(struct protection_domain *domain)
{
	__domain_flush_pages(domain, 0, CMD_INV_IOMMU_ALL_PAGES_ADDRESS, 0);
}

/* Flush the whole IO/TLB for a given protection domain - including PDE */
static void domain_flush_tlb_pde(struct protection_domain *domain)
{
	__domain_flush_pages(domain, 0, CMD_INV_IOMMU_ALL_PAGES_ADDRESS, 1);
}

static void domain_flush_complete(struct protection_domain *domain)
{
	int i;

	for (i = 0; i < amd_iommu_get_num_iommus(); ++i) {
		if (domain && !domain->dev_iommu[i])
			continue;

		/*
		 * Devices of this domain are behind this IOMMU
		 * We need to wait for completion of all commands.
		 */
		iommu_completion_wait(amd_iommus[i]);
	}
}


/*
 * This function flushes the DTEs for all devices in domain
 */
static void domain_flush_devices(struct protection_domain *domain)
{
	struct iommu_dev_data *dev_data;

	list_for_each_entry(dev_data, &domain->dev_list, list)
		device_flush_dte(dev_data);
}

/****************************************************************************
 *
 * The functions below are used the create the page table mappings for
 * unity mapped regions.
 *
 ****************************************************************************/

/*
 * This function is used to add another level to an IO page table. Adding
 * another level increases the size of the address space by 9 bits to a size up
 * to 64 bits.
 */
static void increase_address_space(struct protection_domain *domain,
				   gfp_t gfp)
{
	unsigned long flags;
	u64 *pte;

	spin_lock_irqsave(&domain->lock, flags);

	if (WARN_ON_ONCE(domain->mode == PAGE_MODE_6_LEVEL))
		/* address space already 64 bit large */
		goto out;

	pte = (void *)get_zeroed_page(gfp);
	if (!pte)
		goto out;

	*pte             = PM_LEVEL_PDE(domain->mode,
					iommu_virt_to_phys(domain->pt_root));
	domain->pt_root  = pte;
	domain->mode    += 1;
	domain->updated  = true;

out:
	spin_unlock_irqrestore(&domain->lock, flags);

	return;
}

static u64 *alloc_pte(struct protection_domain *domain,
		      unsigned long address,
		      unsigned long page_size,
		      u64 **pte_page,
		      gfp_t gfp)
{
	int level, end_lvl;
	u64 *pte, *page;

	BUG_ON(!is_power_of_2(page_size));

	while (address > PM_LEVEL_SIZE(domain->mode))
		increase_address_space(domain, gfp);

	level   = domain->mode - 1;
	pte     = &domain->pt_root[PM_LEVEL_INDEX(level, address)];
	address = PAGE_SIZE_ALIGN(address, page_size);
	end_lvl = PAGE_SIZE_LEVEL(page_size);

	while (level > end_lvl) {
		u64 __pte, __npte;

		__pte = *pte;

		if (!IOMMU_PTE_PRESENT(__pte)) {
			page = (u64 *)get_zeroed_page(gfp);
			if (!page)
				return NULL;

			__npte = PM_LEVEL_PDE(level, iommu_virt_to_phys(page));

			/* pte could have been changed somewhere. */
			if (cmpxchg64(pte, __pte, __npte) != __pte) {
				free_page((unsigned long)page);
				continue;
			}
		}

		/* No level skipping support yet */
		if (PM_PTE_LEVEL(*pte) != level)
			return NULL;

		level -= 1;

		pte = IOMMU_PTE_PAGE(*pte);

		if (pte_page && level == end_lvl)
			*pte_page = pte;

		pte = &pte[PM_LEVEL_INDEX(level, address)];
	}

	return pte;
}

/*
 * This function checks if there is a PTE for a given dma address. If
 * there is one, it returns the pointer to it.
 */
static u64 *fetch_pte(struct protection_domain *domain,
		      unsigned long address,
		      unsigned long *page_size)
{
	int level;
	u64 *pte;

	if (address > PM_LEVEL_SIZE(domain->mode))
		return NULL;

	level	   =  domain->mode - 1;
	pte	   = &domain->pt_root[PM_LEVEL_INDEX(level, address)];
	*page_size =  PTE_LEVEL_PAGE_SIZE(level);

	while (level > 0) {

		/* Not Present */
		if (!IOMMU_PTE_PRESENT(*pte))
			return NULL;

		/* Large PTE */
		if (PM_PTE_LEVEL(*pte) == 7 ||
		    PM_PTE_LEVEL(*pte) == 0)
			break;

		/* No level skipping support yet */
		if (PM_PTE_LEVEL(*pte) != level)
			return NULL;

		level -= 1;

		/* Walk to the next level */
		pte	   = IOMMU_PTE_PAGE(*pte);
		pte	   = &pte[PM_LEVEL_INDEX(level, address)];
		*page_size = PTE_LEVEL_PAGE_SIZE(level);
	}

	if (PM_PTE_LEVEL(*pte) == 0x07) {
		unsigned long pte_mask;

		/*
		 * If we have a series of large PTEs, make
		 * sure to return a pointer to the first one.
		 */
		*page_size = pte_mask = PTE_PAGE_SIZE(*pte);
		pte_mask   = ~((PAGE_SIZE_PTE_COUNT(pte_mask) << 3) - 1);
		pte        = (u64 *)(((unsigned long)pte) & pte_mask);
	}

	return pte;
}

/*
 * Generic mapping functions. It maps a physical address into a DMA
 * address space. It allocates the page table pages if necessary.
 * In the future it can be extended to a generic mapping function
 * supporting all features of AMD IOMMU page tables like level skipping
 * and full 64 bit address spaces.
 */
static int iommu_map_page(struct protection_domain *dom,
			  unsigned long bus_addr,
			  unsigned long phys_addr,
			  unsigned long page_size,
			  int prot,
			  gfp_t gfp)
{
	u64 __pte, *pte;
	int i, count;

	BUG_ON(!IS_ALIGNED(bus_addr, page_size));
	BUG_ON(!IS_ALIGNED(phys_addr, page_size));

	if (!(prot & IOMMU_PROT_MASK))
		return -EINVAL;

	count = PAGE_SIZE_PTE_COUNT(page_size);
	pte   = alloc_pte(dom, bus_addr, page_size, NULL, gfp);

	if (!pte)
		return -ENOMEM;

	for (i = 0; i < count; ++i)
		if (IOMMU_PTE_PRESENT(pte[i]))
			return -EBUSY;

	if (count > 1) {
		__pte = PAGE_SIZE_PTE(__sme_set(phys_addr), page_size);
		__pte |= PM_LEVEL_ENC(7) | IOMMU_PTE_PR | IOMMU_PTE_FC;
	} else
		__pte = __sme_set(phys_addr) | IOMMU_PTE_PR | IOMMU_PTE_FC;

	if (prot & IOMMU_PROT_IR)
		__pte |= IOMMU_PTE_IR;
	if (prot & IOMMU_PROT_IW)
		__pte |= IOMMU_PTE_IW;

	for (i = 0; i < count; ++i)
		pte[i] = __pte;

	update_domain(dom);

	return 0;
}

static unsigned long iommu_unmap_page(struct protection_domain *dom,
				      unsigned long bus_addr,
				      unsigned long page_size)
{
	unsigned long long unmapped;
	unsigned long unmap_size;
	u64 *pte;

	BUG_ON(!is_power_of_2(page_size));

	unmapped = 0;

	while (unmapped < page_size) {

		pte = fetch_pte(dom, bus_addr, &unmap_size);

		if (pte) {
			int i, count;

			count = PAGE_SIZE_PTE_COUNT(unmap_size);
			for (i = 0; i < count; i++)
				pte[i] = 0ULL;
		}

		bus_addr  = (bus_addr & ~(unmap_size - 1)) + unmap_size;
		unmapped += unmap_size;
	}

	BUG_ON(unmapped && !is_power_of_2(unmapped));

	return unmapped;
}

/****************************************************************************
 *
 * The next functions belong to the address allocator for the dma_ops
 * interface functions.
 *
 ****************************************************************************/


static unsigned long dma_ops_alloc_iova(struct device *dev,
					struct dma_ops_domain *dma_dom,
					unsigned int pages, u64 dma_mask)
{
	unsigned long pfn = 0;

	pages = __roundup_pow_of_two(pages);

	if (dma_mask > DMA_BIT_MASK(32))
		pfn = alloc_iova_fast(&dma_dom->iovad, pages,
				      IOVA_PFN(DMA_BIT_MASK(32)));

	if (!pfn)
		pfn = alloc_iova_fast(&dma_dom->iovad, pages, IOVA_PFN(dma_mask));

	return (pfn << PAGE_SHIFT);
}

static void dma_ops_free_iova(struct dma_ops_domain *dma_dom,
			      unsigned long address,
			      unsigned int pages)
{
	pages = __roundup_pow_of_two(pages);
	address >>= PAGE_SHIFT;

	free_iova_fast(&dma_dom->iovad, address, pages);
}

/****************************************************************************
 *
 * The next functions belong to the domain allocation. A domain is
 * allocated for every IOMMU as the default domain. If device isolation
 * is enabled, every device get its own domain. The most important thing
 * about domains is the page table mapping the DMA address space they
 * contain.
 *
 ****************************************************************************/

/*
 * This function adds a protection domain to the global protection domain list
 */
static void add_domain_to_list(struct protection_domain *domain)
{
	unsigned long flags;

	spin_lock_irqsave(&amd_iommu_pd_lock, flags);
	list_add(&domain->list, &amd_iommu_pd_list);
	spin_unlock_irqrestore(&amd_iommu_pd_lock, flags);
}

/*
 * This function removes a protection domain to the global
 * protection domain list
 */
static void del_domain_from_list(struct protection_domain *domain)
{
	unsigned long flags;

	spin_lock_irqsave(&amd_iommu_pd_lock, flags);
	list_del(&domain->list);
	spin_unlock_irqrestore(&amd_iommu_pd_lock, flags);
}

static u16 domain_id_alloc(void)
{
	int id;

	spin_lock(&pd_bitmap_lock);
	id = find_first_zero_bit(amd_iommu_pd_alloc_bitmap, MAX_DOMAIN_ID);
	BUG_ON(id == 0);
	if (id > 0 && id < MAX_DOMAIN_ID)
		__set_bit(id, amd_iommu_pd_alloc_bitmap);
	else
		id = 0;
	spin_unlock(&pd_bitmap_lock);

	return id;
}

static void domain_id_free(int id)
{
	spin_lock(&pd_bitmap_lock);
	if (id > 0 && id < MAX_DOMAIN_ID)
		__clear_bit(id, amd_iommu_pd_alloc_bitmap);
	spin_unlock(&pd_bitmap_lock);
}

#define DEFINE_FREE_PT_FN(LVL, FN)				\
static void free_pt_##LVL (unsigned long __pt)			\
{								\
	unsigned long p;					\
	u64 *pt;						\
	int i;							\
								\
	pt = (u64 *)__pt;					\
								\
	for (i = 0; i < 512; ++i) {				\
		/* PTE present? */				\
		if (!IOMMU_PTE_PRESENT(pt[i]))			\
			continue;				\
								\
		/* Large PTE? */				\
		if (PM_PTE_LEVEL(pt[i]) == 0 ||			\
		    PM_PTE_LEVEL(pt[i]) == 7)			\
			continue;				\
								\
		p = (unsigned long)IOMMU_PTE_PAGE(pt[i]);	\
		FN(p);						\
	}							\
	free_page((unsigned long)pt);				\
}

DEFINE_FREE_PT_FN(l2, free_page)
DEFINE_FREE_PT_FN(l3, free_pt_l2)
DEFINE_FREE_PT_FN(l4, free_pt_l3)
DEFINE_FREE_PT_FN(l5, free_pt_l4)
DEFINE_FREE_PT_FN(l6, free_pt_l5)

static void free_pagetable(struct protection_domain *domain)
{
	unsigned long root = (unsigned long)domain->pt_root;

	switch (domain->mode) {
	case PAGE_MODE_NONE:
		break;
	case PAGE_MODE_1_LEVEL:
		free_page(root);
		break;
	case PAGE_MODE_2_LEVEL:
		free_pt_l2(root);
		break;
	case PAGE_MODE_3_LEVEL:
		free_pt_l3(root);
		break;
	case PAGE_MODE_4_LEVEL:
		free_pt_l4(root);
		break;
	case PAGE_MODE_5_LEVEL:
		free_pt_l5(root);
		break;
	case PAGE_MODE_6_LEVEL:
		free_pt_l6(root);
		break;
	default:
		BUG();
	}
}

static void free_gcr3_tbl_level1(u64 *tbl)
{
	u64 *ptr;
	int i;

	for (i = 0; i < 512; ++i) {
		if (!(tbl[i] & GCR3_VALID))
			continue;

		ptr = iommu_phys_to_virt(tbl[i] & PAGE_MASK);

		free_page((unsigned long)ptr);
	}
}

static void free_gcr3_tbl_level2(u64 *tbl)
{
	u64 *ptr;
	int i;

	for (i = 0; i < 512; ++i) {
		if (!(tbl[i] & GCR3_VALID))
			continue;

		ptr = iommu_phys_to_virt(tbl[i] & PAGE_MASK);

		free_gcr3_tbl_level1(ptr);
	}
}

static void free_gcr3_table(struct protection_domain *domain)
{
	if (domain->glx == 2)
		free_gcr3_tbl_level2(domain->gcr3_tbl);
	else if (domain->glx == 1)
		free_gcr3_tbl_level1(domain->gcr3_tbl);
	else
		BUG_ON(domain->glx != 0);

	free_page((unsigned long)domain->gcr3_tbl);
}

static void dma_ops_domain_flush_tlb(struct dma_ops_domain *dom)
{
	domain_flush_tlb(&dom->domain);
	domain_flush_complete(&dom->domain);
}

static void iova_domain_flush_tlb(struct iova_domain *iovad)
{
	struct dma_ops_domain *dom;

	dom = container_of(iovad, struct dma_ops_domain, iovad);

	dma_ops_domain_flush_tlb(dom);
}

/*
 * Free a domain, only used if something went wrong in the
 * allocation path and we need to free an already allocated page table
 */
static void dma_ops_domain_free(struct dma_ops_domain *dom)
{
	if (!dom)
		return;

	del_domain_from_list(&dom->domain);

	put_iova_domain(&dom->iovad);

	free_pagetable(&dom->domain);

	if (dom->domain.id)
		domain_id_free(dom->domain.id);

	kfree(dom);
}

/*
 * Allocates a new protection domain usable for the dma_ops functions.
 * It also initializes the page table and the address allocator data
 * structures required for the dma_ops interface
 */
static struct dma_ops_domain *dma_ops_domain_alloc(void)
{
	struct dma_ops_domain *dma_dom;

	dma_dom = kzalloc(sizeof(struct dma_ops_domain), GFP_KERNEL);
	if (!dma_dom)
		return NULL;

	if (protection_domain_init(&dma_dom->domain))
		goto free_dma_dom;

	dma_dom->domain.mode = PAGE_MODE_3_LEVEL;
	dma_dom->domain.pt_root = (void *)get_zeroed_page(GFP_KERNEL);
	dma_dom->domain.flags = PD_DMA_OPS_MASK;
	if (!dma_dom->domain.pt_root)
		goto free_dma_dom;

	init_iova_domain(&dma_dom->iovad, PAGE_SIZE,
			 IOVA_START_PFN, DMA_32BIT_PFN);

	if (init_iova_flush_queue(&dma_dom->iovad, iova_domain_flush_tlb, NULL))
		goto free_dma_dom;

	/* Initialize reserved ranges */
	copy_reserved_iova(&reserved_iova_ranges, &dma_dom->iovad);

	add_domain_to_list(&dma_dom->domain);

	return dma_dom;

free_dma_dom:
	dma_ops_domain_free(dma_dom);

	return NULL;
}

/*
 * little helper function to check whether a given protection domain is a
 * dma_ops domain
 */
static bool dma_ops_domain(struct protection_domain *domain)
{
	return domain->flags & PD_DMA_OPS_MASK;
}

static void set_dte_entry(u16 devid, struct protection_domain *domain, bool ats)
{
	u64 pte_root = 0;
	u64 flags = 0;
	u32 old_domid;

	if (domain->mode != PAGE_MODE_NONE)
		pte_root = iommu_virt_to_phys(domain->pt_root);

	pte_root |= (domain->mode & DEV_ENTRY_MODE_MASK)
		    << DEV_ENTRY_MODE_SHIFT;
	pte_root |= DTE_FLAG_IR | DTE_FLAG_IW | DTE_FLAG_V | DTE_FLAG_TV;

	flags = amd_iommu_dev_table[devid].data[1];

	if (ats)
		flags |= DTE_FLAG_IOTLB;

	if (domain->flags & PD_IOMMUV2_MASK) {
		u64 gcr3 = iommu_virt_to_phys(domain->gcr3_tbl);
		u64 glx  = domain->glx;
		u64 tmp;

		pte_root |= DTE_FLAG_GV;
		pte_root |= (glx & DTE_GLX_MASK) << DTE_GLX_SHIFT;

		/* First mask out possible old values for GCR3 table */
		tmp = DTE_GCR3_VAL_B(~0ULL) << DTE_GCR3_SHIFT_B;
		flags    &= ~tmp;

		tmp = DTE_GCR3_VAL_C(~0ULL) << DTE_GCR3_SHIFT_C;
		flags    &= ~tmp;

		/* Encode GCR3 table into DTE */
		tmp = DTE_GCR3_VAL_A(gcr3) << DTE_GCR3_SHIFT_A;
		pte_root |= tmp;

		tmp = DTE_GCR3_VAL_B(gcr3) << DTE_GCR3_SHIFT_B;
		flags    |= tmp;

		tmp = DTE_GCR3_VAL_C(gcr3) << DTE_GCR3_SHIFT_C;
		flags    |= tmp;
	}

	flags &= ~DEV_DOMID_MASK;
	flags |= domain->id;

	old_domid = amd_iommu_dev_table[devid].data[1] & DEV_DOMID_MASK;
	amd_iommu_dev_table[devid].data[1]  = flags;
	amd_iommu_dev_table[devid].data[0]  = pte_root;

	/*
	 * A kdump kernel might be replacing a domain ID that was copied from
	 * the previous kernel--if so, it needs to flush the translation cache
	 * entries for the old domain ID that is being overwritten
	 */
	if (old_domid) {
		struct amd_iommu *iommu = amd_iommu_rlookup_table[devid];

		amd_iommu_flush_tlb_domid(iommu, old_domid);
	}
}

static void clear_dte_entry(u16 devid)
{
	/* remove entry from the device table seen by the hardware */
	amd_iommu_dev_table[devid].data[0]  = DTE_FLAG_V | DTE_FLAG_TV;
	amd_iommu_dev_table[devid].data[1] &= DTE_FLAG_MASK;

	amd_iommu_apply_erratum_63(devid);
}

static void do_attach(struct iommu_dev_data *dev_data,
		      struct protection_domain *domain)
{
	struct amd_iommu *iommu;
	u16 alias;
	bool ats;

	iommu = amd_iommu_rlookup_table[dev_data->devid];
	alias = dev_data->alias;
	ats   = dev_data->ats.enabled;

	/* Update data structures */
	dev_data->domain = domain;
	list_add(&dev_data->list, &domain->dev_list);

	/* Do reference counting */
	domain->dev_iommu[iommu->index] += 1;
	domain->dev_cnt                 += 1;

	/* Update device table */
	set_dte_entry(dev_data->devid, domain, ats);
	if (alias != dev_data->devid)
		set_dte_entry(alias, domain, ats);

	device_flush_dte(dev_data);
}

static void do_detach(struct iommu_dev_data *dev_data)
{
	struct protection_domain *domain = dev_data->domain;
	struct amd_iommu *iommu;
	u16 alias;

	/*
	 * First check if the device is still attached. It might already
	 * be detached from its domain because the generic
	 * iommu_detach_group code detached it and we try again here in
	 * our alias handling.
	 */
	if (!dev_data->domain)
		return;

	iommu = amd_iommu_rlookup_table[dev_data->devid];
	alias = dev_data->alias;

	/* Update data structures */
	dev_data->domain = NULL;
	list_del(&dev_data->list);
	clear_dte_entry(dev_data->devid);
	if (alias != dev_data->devid)
		clear_dte_entry(alias);

	/* Flush the DTE entry */
	device_flush_dte(dev_data);

	/* Flush IOTLB */
	domain_flush_tlb_pde(domain);

	/* Wait for the flushes to finish */
	domain_flush_complete(domain);

	/* decrease reference counters - needs to happen after the flushes */
	domain->dev_iommu[iommu->index] -= 1;
	domain->dev_cnt                 -= 1;
}

/*
 * If a device is not yet associated with a domain, this function does
 * assigns it visible for the hardware
 */
static int __attach_device(struct iommu_dev_data *dev_data,
			   struct protection_domain *domain)
{
	int ret;

	/*
	 * Must be called with IRQs disabled on a non RT kernel. Warn here to
	 * detect early when its not.
	 */
	WARN_ON_NONRT(!irqs_disabled());

	/* lock domain */
	spin_lock(&domain->lock);

	ret = -EBUSY;
	if (dev_data->domain != NULL)
		goto out_unlock;

	/* Attach alias group root */
	do_attach(dev_data, domain);

	ret = 0;

out_unlock:

	/* ready */
	spin_unlock(&domain->lock);

	return ret;
}


static void pdev_iommuv2_disable(struct pci_dev *pdev)
{
	pci_disable_ats(pdev);
	pci_disable_pri(pdev);
	pci_disable_pasid(pdev);
}

/* FIXME: Change generic reset-function to do the same */
static int pri_reset_while_enabled(struct pci_dev *pdev)
{
	u16 control;
	int pos;

	pos = pci_find_ext_capability(pdev, PCI_EXT_CAP_ID_PRI);
	if (!pos)
		return -EINVAL;

	pci_read_config_word(pdev, pos + PCI_PRI_CTRL, &control);
	control |= PCI_PRI_CTRL_RESET;
	pci_write_config_word(pdev, pos + PCI_PRI_CTRL, control);

	return 0;
}

static int pdev_iommuv2_enable(struct pci_dev *pdev)
{
	bool reset_enable;
	int reqs, ret;

	/* FIXME: Hardcode number of outstanding requests for now */
	reqs = 32;
	if (pdev_pri_erratum(pdev, AMD_PRI_DEV_ERRATUM_LIMIT_REQ_ONE))
		reqs = 1;
	reset_enable = pdev_pri_erratum(pdev, AMD_PRI_DEV_ERRATUM_ENABLE_RESET);

	/* Only allow access to user-accessible pages */
	ret = pci_enable_pasid(pdev, 0);
	if (ret)
		goto out_err;

	/* First reset the PRI state of the device */
	ret = pci_reset_pri(pdev);
	if (ret)
		goto out_err;

	/* Enable PRI */
	ret = pci_enable_pri(pdev, reqs);
	if (ret)
		goto out_err;

	if (reset_enable) {
		ret = pri_reset_while_enabled(pdev);
		if (ret)
			goto out_err;
	}

	ret = pci_enable_ats(pdev, PAGE_SHIFT);
	if (ret)
		goto out_err;

	return 0;

out_err:
	pci_disable_pri(pdev);
	pci_disable_pasid(pdev);

	return ret;
}

/* FIXME: Move this to PCI code */
#define PCI_PRI_TLP_OFF		(1 << 15)

static bool pci_pri_tlp_required(struct pci_dev *pdev)
{
	u16 status;
	int pos;

	pos = pci_find_ext_capability(pdev, PCI_EXT_CAP_ID_PRI);
	if (!pos)
		return false;

	pci_read_config_word(pdev, pos + PCI_PRI_STATUS, &status);

	return (status & PCI_PRI_TLP_OFF) ? true : false;
}

/*
 * If a device is not yet associated with a domain, this function
 * assigns it visible for the hardware
 */
static int attach_device(struct device *dev,
			 struct protection_domain *domain)
{
	struct pci_dev *pdev;
	struct iommu_dev_data *dev_data;
	unsigned long flags;
	int ret;

	dev_data = get_dev_data(dev);

	if (!dev_is_pci(dev))
		goto skip_ats_check;

	pdev = to_pci_dev(dev);
	if (domain->flags & PD_IOMMUV2_MASK) {
		if (!dev_data->passthrough)
			return -EINVAL;

		if (dev_data->iommu_v2) {
			if (pdev_iommuv2_enable(pdev) != 0)
				return -EINVAL;

			dev_data->ats.enabled = true;
			dev_data->ats.qdep    = pci_ats_queue_depth(pdev);
			dev_data->pri_tlp     = pci_pri_tlp_required(pdev);
		}
	} else if (amd_iommu_iotlb_sup &&
		   pci_enable_ats(pdev, PAGE_SHIFT) == 0) {
		dev_data->ats.enabled = true;
		dev_data->ats.qdep    = pci_ats_queue_depth(pdev);
	}

skip_ats_check:
	spin_lock_irqsave(&amd_iommu_devtable_lock, flags);
	ret = __attach_device(dev_data, domain);
	spin_unlock_irqrestore(&amd_iommu_devtable_lock, flags);

	/*
	 * We might boot into a crash-kernel here. The crashed kernel
	 * left the caches in the IOMMU dirty. So we have to flush
	 * here to evict all dirty stuff.
	 */
	domain_flush_tlb_pde(domain);

	return ret;
}

/*
 * Removes a device from a protection domain (unlocked)
 */
static void __detach_device(struct iommu_dev_data *dev_data)
{
	struct protection_domain *domain;

	/*
	 * Must be called with IRQs disabled on a non RT kernel. Warn here to
	 * detect early when its not.
	 */
	WARN_ON_NONRT(!irqs_disabled());

	if (WARN_ON(!dev_data->domain))
		return;

	domain = dev_data->domain;

	spin_lock(&domain->lock);

	do_detach(dev_data);

	spin_unlock(&domain->lock);
}

/*
 * Removes a device from a protection domain (with devtable_lock held)
 */
static void detach_device(struct device *dev)
{
	struct protection_domain *domain;
	struct iommu_dev_data *dev_data;
	unsigned long flags;

	dev_data = get_dev_data(dev);
	domain   = dev_data->domain;

	/* lock device table */
	spin_lock_irqsave(&amd_iommu_devtable_lock, flags);
	__detach_device(dev_data);
	spin_unlock_irqrestore(&amd_iommu_devtable_lock, flags);

	if (!dev_is_pci(dev))
		return;

	if (domain->flags & PD_IOMMUV2_MASK && dev_data->iommu_v2)
		pdev_iommuv2_disable(to_pci_dev(dev));
	else if (dev_data->ats.enabled)
		pci_disable_ats(to_pci_dev(dev));

	dev_data->ats.enabled = false;
}

static int amd_iommu_add_device(struct device *dev)
{
	struct iommu_dev_data *dev_data;
	struct iommu_domain *domain;
	struct amd_iommu *iommu;
	int ret, devid;

	if (!check_device(dev) || get_dev_data(dev))
		return 0;

	devid = get_device_id(dev);
	if (devid < 0)
		return devid;

	iommu = amd_iommu_rlookup_table[devid];

	ret = iommu_init_device(dev);
	if (ret) {
		if (ret != -ENOTSUPP)
			pr_err("Failed to initialize device %s - trying to proceed anyway\n",
				dev_name(dev));

		iommu_ignore_device(dev);
		dev->dma_ops = &nommu_dma_ops;
		goto out;
	}
	init_iommu_group(dev);

	dev_data = get_dev_data(dev);

	BUG_ON(!dev_data);

	if (iommu_pass_through || dev_data->iommu_v2)
		iommu_request_dm_for_dev(dev);

	/* Domains are initialized for this device - have a look what we ended up with */
	domain = iommu_get_domain_for_dev(dev);
	if (domain->type == IOMMU_DOMAIN_IDENTITY)
		dev_data->passthrough = true;
	else
		dev->dma_ops = &amd_iommu_dma_ops;

out:
	iommu_completion_wait(iommu);

	return 0;
}

static void amd_iommu_remove_device(struct device *dev)
{
	struct amd_iommu *iommu;
	int devid;

	if (!check_device(dev))
		return;

	devid = get_device_id(dev);
	if (devid < 0)
		return;

	iommu = amd_iommu_rlookup_table[devid];

	iommu_uninit_device(dev);
	iommu_completion_wait(iommu);
}

static struct iommu_group *amd_iommu_device_group(struct device *dev)
{
	if (dev_is_pci(dev))
		return pci_device_group(dev);

	return acpihid_device_group(dev);
}

/*****************************************************************************
 *
 * The next functions belong to the dma_ops mapping/unmapping code.
 *
 *****************************************************************************/

/*
 * In the dma_ops path we only have the struct device. This function
 * finds the corresponding IOMMU, the protection domain and the
 * requestor id for a given device.
 * If the device is not yet associated with a domain this is also done
 * in this function.
 */
static struct protection_domain *get_domain(struct device *dev)
{
	struct protection_domain *domain;
	struct iommu_domain *io_domain;

	if (!check_device(dev))
		return ERR_PTR(-EINVAL);

	domain = get_dev_data(dev)->domain;
	if (domain == NULL && get_dev_data(dev)->defer_attach) {
		get_dev_data(dev)->defer_attach = false;
		io_domain = iommu_get_domain_for_dev(dev);
		domain = to_pdomain(io_domain);
		attach_device(dev, domain);
	}
	if (domain == NULL)
		return ERR_PTR(-EBUSY);

	if (!dma_ops_domain(domain))
		return ERR_PTR(-EBUSY);

	return domain;
}

static void update_device_table(struct protection_domain *domain)
{
	struct iommu_dev_data *dev_data;

	list_for_each_entry(dev_data, &domain->dev_list, list) {
		set_dte_entry(dev_data->devid, domain, dev_data->ats.enabled);

		if (dev_data->devid == dev_data->alias)
			continue;

		/* There is an alias, update device table entry for it */
		set_dte_entry(dev_data->alias, domain, dev_data->ats.enabled);
	}
}

static void update_domain(struct protection_domain *domain)
{
	if (!domain->updated)
		return;

	update_device_table(domain);

	domain_flush_devices(domain);
	domain_flush_tlb_pde(domain);

	domain->updated = false;
}

static int dir2prot(enum dma_data_direction direction)
{
	if (direction == DMA_TO_DEVICE)
		return IOMMU_PROT_IR;
	else if (direction == DMA_FROM_DEVICE)
		return IOMMU_PROT_IW;
	else if (direction == DMA_BIDIRECTIONAL)
		return IOMMU_PROT_IW | IOMMU_PROT_IR;
	else
		return 0;
}

/*
 * This function contains common code for mapping of a physically
 * contiguous memory region into DMA address space. It is used by all
 * mapping functions provided with this IOMMU driver.
 * Must be called with the domain lock held.
 */
static dma_addr_t __map_single(struct device *dev,
			       struct dma_ops_domain *dma_dom,
			       phys_addr_t paddr,
			       size_t size,
			       enum dma_data_direction direction,
			       u64 dma_mask)
{
	dma_addr_t offset = paddr & ~PAGE_MASK;
	dma_addr_t address, start, ret;
	unsigned int pages;
	int prot = 0;
	int i;

	pages = iommu_num_pages(paddr, size, PAGE_SIZE);
	paddr &= PAGE_MASK;

	address = dma_ops_alloc_iova(dev, dma_dom, pages, dma_mask);
	if (address == AMD_IOMMU_MAPPING_ERROR)
		goto out;

	prot = dir2prot(direction);

	start = address;
	for (i = 0; i < pages; ++i) {
		ret = iommu_map_page(&dma_dom->domain, start, paddr,
				     PAGE_SIZE, prot, GFP_ATOMIC);
		if (ret)
			goto out_unmap;

		paddr += PAGE_SIZE;
		start += PAGE_SIZE;
	}
	address += offset;

	if (unlikely(amd_iommu_np_cache)) {
		domain_flush_pages(&dma_dom->domain, address, size);
		domain_flush_complete(&dma_dom->domain);
	}

out:
	return address;

out_unmap:

	for (--i; i >= 0; --i) {
		start -= PAGE_SIZE;
		iommu_unmap_page(&dma_dom->domain, start, PAGE_SIZE);
	}

	domain_flush_tlb(&dma_dom->domain);
	domain_flush_complete(&dma_dom->domain);

	dma_ops_free_iova(dma_dom, address, pages);

	return AMD_IOMMU_MAPPING_ERROR;
}

/*
 * Does the reverse of the __map_single function. Must be called with
 * the domain lock held too
 */
static void __unmap_single(struct dma_ops_domain *dma_dom,
			   dma_addr_t dma_addr,
			   size_t size,
			   int dir)
{
	dma_addr_t flush_addr;
	dma_addr_t i, start;
	unsigned int pages;

	flush_addr = dma_addr;
	pages = iommu_num_pages(dma_addr, size, PAGE_SIZE);
	dma_addr &= PAGE_MASK;
	start = dma_addr;

	for (i = 0; i < pages; ++i) {
		iommu_unmap_page(&dma_dom->domain, start, PAGE_SIZE);
		start += PAGE_SIZE;
	}

	if (amd_iommu_unmap_flush) {
		domain_flush_tlb(&dma_dom->domain);
		domain_flush_complete(&dma_dom->domain);
		dma_ops_free_iova(dma_dom, dma_addr, pages);
	} else {
		pages = __roundup_pow_of_two(pages);
		queue_iova(&dma_dom->iovad, dma_addr >> PAGE_SHIFT, pages, 0);
	}
}

/*
 * The exported map_single function for dma_ops.
 */
static dma_addr_t map_page(struct device *dev, struct page *page,
			   unsigned long offset, size_t size,
			   enum dma_data_direction dir,
			   unsigned long attrs)
{
	phys_addr_t paddr = page_to_phys(page) + offset;
	struct protection_domain *domain;
	struct dma_ops_domain *dma_dom;
	u64 dma_mask;

	domain = get_domain(dev);
	if (PTR_ERR(domain) == -EINVAL)
		return (dma_addr_t)paddr;
	else if (IS_ERR(domain))
		return AMD_IOMMU_MAPPING_ERROR;

	dma_mask = *dev->dma_mask;
	dma_dom = to_dma_ops_domain(domain);

	return __map_single(dev, dma_dom, paddr, size, dir, dma_mask);
}

/*
 * The exported unmap_single function for dma_ops.
 */
static void unmap_page(struct device *dev, dma_addr_t dma_addr, size_t size,
		       enum dma_data_direction dir, unsigned long attrs)
{
	struct protection_domain *domain;
	struct dma_ops_domain *dma_dom;

	domain = get_domain(dev);
	if (IS_ERR(domain))
		return;

	dma_dom = to_dma_ops_domain(domain);

	__unmap_single(dma_dom, dma_addr, size, dir);
}

static int sg_num_pages(struct device *dev,
			struct scatterlist *sglist,
			int nelems)
{
	unsigned long mask, boundary_size;
	struct scatterlist *s;
	int i, npages = 0;

	mask          = dma_get_seg_boundary(dev);
	boundary_size = mask + 1 ? ALIGN(mask + 1, PAGE_SIZE) >> PAGE_SHIFT :
				   1UL << (BITS_PER_LONG - PAGE_SHIFT);

	for_each_sg(sglist, s, nelems, i) {
		int p, n;

		s->dma_address = npages << PAGE_SHIFT;
		p = npages % boundary_size;
		n = iommu_num_pages(sg_phys(s), s->length, PAGE_SIZE);
		if (p + n > boundary_size)
			npages += boundary_size - p;
		npages += n;
	}

	return npages;
}

/*
 * The exported map_sg function for dma_ops (handles scatter-gather
 * lists).
 */
static int map_sg(struct device *dev, struct scatterlist *sglist,
		  int nelems, enum dma_data_direction direction,
		  unsigned long attrs)
{
	int mapped_pages = 0, npages = 0, prot = 0, i;
	struct protection_domain *domain;
	struct dma_ops_domain *dma_dom;
	struct scatterlist *s;
	unsigned long address;
	u64 dma_mask;

	domain = get_domain(dev);
	if (IS_ERR(domain))
		return 0;

	dma_dom  = to_dma_ops_domain(domain);
	dma_mask = *dev->dma_mask;

	npages = sg_num_pages(dev, sglist, nelems);

	address = dma_ops_alloc_iova(dev, dma_dom, npages, dma_mask);
	if (address == AMD_IOMMU_MAPPING_ERROR)
		goto out_err;

	prot = dir2prot(direction);

	/* Map all sg entries */
	for_each_sg(sglist, s, nelems, i) {
		int j, pages = iommu_num_pages(sg_phys(s), s->length, PAGE_SIZE);

		for (j = 0; j < pages; ++j) {
			unsigned long bus_addr, phys_addr;
			int ret;

			bus_addr  = address + s->dma_address + (j << PAGE_SHIFT);
			phys_addr = (sg_phys(s) & PAGE_MASK) + (j << PAGE_SHIFT);
			ret = iommu_map_page(domain, bus_addr, phys_addr, PAGE_SIZE, prot, GFP_ATOMIC);
			if (ret)
				goto out_unmap;

			mapped_pages += 1;
		}
	}

	/* Everything is mapped - write the right values into s->dma_address */
	for_each_sg(sglist, s, nelems, i) {
		/*
		 * Add in the remaining piece of the scatter-gather offset that
		 * was masked out when we were determining the physical address
		 * via (sg_phys(s) & PAGE_MASK) earlier.
		 */
		s->dma_address += address + (s->offset & ~PAGE_MASK);
		s->dma_length   = s->length;
	}

	return nelems;

out_unmap:
	pr_err("%s: IOMMU mapping error in map_sg (io-pages: %d)\n",
	       dev_name(dev), npages);

	for_each_sg(sglist, s, nelems, i) {
		int j, pages = iommu_num_pages(sg_phys(s), s->length, PAGE_SIZE);

		for (j = 0; j < pages; ++j) {
			unsigned long bus_addr;

			bus_addr  = address + s->dma_address + (j << PAGE_SHIFT);
			iommu_unmap_page(domain, bus_addr, PAGE_SIZE);

			if (--mapped_pages == 0)
				goto out_free_iova;
		}
	}

out_free_iova:
	free_iova_fast(&dma_dom->iovad, address >> PAGE_SHIFT, npages);

out_err:
	return 0;
}

/*
 * The exported map_sg function for dma_ops (handles scatter-gather
 * lists).
 */
static void unmap_sg(struct device *dev, struct scatterlist *sglist,
		     int nelems, enum dma_data_direction dir,
		     unsigned long attrs)
{
	struct protection_domain *domain;
	struct dma_ops_domain *dma_dom;
	unsigned long startaddr;
	int npages = 2;

	domain = get_domain(dev);
	if (IS_ERR(domain))
		return;

	startaddr = sg_dma_address(sglist) & PAGE_MASK;
	dma_dom   = to_dma_ops_domain(domain);
	npages    = sg_num_pages(dev, sglist, nelems);

	__unmap_single(dma_dom, startaddr, npages << PAGE_SHIFT, dir);
}

/*
 * The exported alloc_coherent function for dma_ops.
 */
static void *alloc_coherent(struct device *dev, size_t size,
			    dma_addr_t *dma_addr, gfp_t flag,
			    unsigned long attrs)
{
	u64 dma_mask = dev->coherent_dma_mask;
	struct protection_domain *domain;
	struct dma_ops_domain *dma_dom;
	struct page *page;

	domain = get_domain(dev);
	if (PTR_ERR(domain) == -EINVAL) {
		page = alloc_pages(flag, get_order(size));
		*dma_addr = page_to_phys(page);
		return page_address(page);
	} else if (IS_ERR(domain))
		return NULL;

	dma_dom   = to_dma_ops_domain(domain);
	size	  = PAGE_ALIGN(size);
	dma_mask  = dev->coherent_dma_mask;
	flag     &= ~(__GFP_DMA | __GFP_HIGHMEM | __GFP_DMA32);
	flag     |= __GFP_ZERO;

	page = alloc_pages(flag | __GFP_NOWARN,  get_order(size));
	if (!page) {
		if (!gfpflags_allow_blocking(flag))
			return NULL;

		page = dma_alloc_from_contiguous(dev, size >> PAGE_SHIFT,
						 get_order(size), flag);
		if (!page)
			return NULL;
	}

	if (!dma_mask)
		dma_mask = *dev->dma_mask;

	*dma_addr = __map_single(dev, dma_dom, page_to_phys(page),
				 size, DMA_BIDIRECTIONAL, dma_mask);

	if (*dma_addr == AMD_IOMMU_MAPPING_ERROR)
		goto out_free;

	return page_address(page);

out_free:

	if (!dma_release_from_contiguous(dev, page, size >> PAGE_SHIFT))
		__free_pages(page, get_order(size));

	return NULL;
}

/*
 * The exported free_coherent function for dma_ops.
 */
static void free_coherent(struct device *dev, size_t size,
			  void *virt_addr, dma_addr_t dma_addr,
			  unsigned long attrs)
{
	struct protection_domain *domain;
	struct dma_ops_domain *dma_dom;
	struct page *page;

	page = virt_to_page(virt_addr);
	size = PAGE_ALIGN(size);

	domain = get_domain(dev);
	if (IS_ERR(domain))
		goto free_mem;

	dma_dom = to_dma_ops_domain(domain);

	__unmap_single(dma_dom, dma_addr, size, DMA_BIDIRECTIONAL);

free_mem:
	if (!dma_release_from_contiguous(dev, page, size >> PAGE_SHIFT))
		__free_pages(page, get_order(size));
}

/*
 * This function is called by the DMA layer to find out if we can handle a
 * particular device. It is part of the dma_ops.
 */
static int amd_iommu_dma_supported(struct device *dev, u64 mask)
{
	if (!x86_dma_supported(dev, mask))
		return 0;
	return check_device(dev);
}

static int amd_iommu_mapping_error(struct device *dev, dma_addr_t dma_addr)
{
	return dma_addr == AMD_IOMMU_MAPPING_ERROR;
}

static const struct dma_map_ops amd_iommu_dma_ops = {
	.alloc		= alloc_coherent,
	.free		= free_coherent,
	.map_page	= map_page,
	.unmap_page	= unmap_page,
	.map_sg		= map_sg,
	.unmap_sg	= unmap_sg,
	.dma_supported	= amd_iommu_dma_supported,
	.mapping_error	= amd_iommu_mapping_error,
};

static int init_reserved_iova_ranges(void)
{
	struct pci_dev *pdev = NULL;
	struct iova *val;

	init_iova_domain(&reserved_iova_ranges, PAGE_SIZE,
			 IOVA_START_PFN, DMA_32BIT_PFN);

	lockdep_set_class(&reserved_iova_ranges.iova_rbtree_lock,
			  &reserved_rbtree_key);

	/* MSI memory range */
	val = reserve_iova(&reserved_iova_ranges,
			   IOVA_PFN(MSI_RANGE_START), IOVA_PFN(MSI_RANGE_END));
	if (!val) {
		pr_err("Reserving MSI range failed\n");
		return -ENOMEM;
	}

	/* HT memory range */
	val = reserve_iova(&reserved_iova_ranges,
			   IOVA_PFN(HT_RANGE_START), IOVA_PFN(HT_RANGE_END));
	if (!val) {
		pr_err("Reserving HT range failed\n");
		return -ENOMEM;
	}

	/*
	 * Memory used for PCI resources
	 * FIXME: Check whether we can reserve the PCI-hole completly
	 */
	for_each_pci_dev(pdev) {
		int i;

		for (i = 0; i < PCI_NUM_RESOURCES; ++i) {
			struct resource *r = &pdev->resource[i];

			if (!(r->flags & IORESOURCE_MEM))
				continue;

			val = reserve_iova(&reserved_iova_ranges,
					   IOVA_PFN(r->start),
					   IOVA_PFN(r->end));
			if (!val) {
				pr_err("Reserve pci-resource range failed\n");
				return -ENOMEM;
			}
		}
	}

	return 0;
}

int __init amd_iommu_init_api(void)
{
	int ret, err = 0;

	ret = iova_cache_get();
	if (ret)
		return ret;

	ret = init_reserved_iova_ranges();
	if (ret)
		return ret;

	err = bus_set_iommu(&pci_bus_type, &amd_iommu_ops);
	if (err)
		return err;
#ifdef CONFIG_ARM_AMBA
	err = bus_set_iommu(&amba_bustype, &amd_iommu_ops);
	if (err)
		return err;
#endif
	err = bus_set_iommu(&platform_bus_type, &amd_iommu_ops);
	if (err)
		return err;

	return 0;
}

int __init amd_iommu_init_dma_ops(void)
{
	swiotlb        = (iommu_pass_through || sme_me_mask) ? 1 : 0;
	iommu_detected = 1;

	/*
	 * In case we don't initialize SWIOTLB (actually the common case
	 * when AMD IOMMU is enabled and SME is not active), make sure there
	 * are global dma_ops set as a fall-back for devices not handled by
	 * this driver (for example non-PCI devices). When SME is active,
	 * make sure that swiotlb variable remains set so the global dma_ops
	 * continue to be SWIOTLB.
	 */
	if (!swiotlb)
		dma_ops = &nommu_dma_ops;

	if (amd_iommu_unmap_flush)
		pr_info("AMD-Vi: IO/TLB flush on unmap enabled\n");
	else
		pr_info("AMD-Vi: Lazy IO/TLB flushing enabled\n");

	return 0;

}

/*****************************************************************************
 *
 * The following functions belong to the exported interface of AMD IOMMU
 *
 * This interface allows access to lower level functions of the IOMMU
 * like protection domain handling and assignement of devices to domains
 * which is not possible with the dma_ops interface.
 *
 *****************************************************************************/

static void cleanup_domain(struct protection_domain *domain)
{
	struct iommu_dev_data *entry;
	unsigned long flags;

	spin_lock_irqsave(&amd_iommu_devtable_lock, flags);

	while (!list_empty(&domain->dev_list)) {
		entry = list_first_entry(&domain->dev_list,
					 struct iommu_dev_data, list);
		__detach_device(entry);
	}

	spin_unlock_irqrestore(&amd_iommu_devtable_lock, flags);
}

static void protection_domain_free(struct protection_domain *domain)
{
	if (!domain)
		return;

	del_domain_from_list(domain);

	if (domain->id)
		domain_id_free(domain->id);

	kfree(domain);
}

static int protection_domain_init(struct protection_domain *domain)
{
	spin_lock_init(&domain->lock);
	mutex_init(&domain->api_lock);
	domain->id = domain_id_alloc();
	if (!domain->id)
		return -ENOMEM;
	INIT_LIST_HEAD(&domain->dev_list);

	return 0;
}

static struct protection_domain *protection_domain_alloc(void)
{
	struct protection_domain *domain;

	domain = kzalloc(sizeof(*domain), GFP_KERNEL);
	if (!domain)
		return NULL;

	if (protection_domain_init(domain))
		goto out_err;

	add_domain_to_list(domain);

	return domain;

out_err:
	kfree(domain);

	return NULL;
}

static struct iommu_domain *amd_iommu_domain_alloc(unsigned type)
{
	struct protection_domain *pdomain;
	struct dma_ops_domain *dma_domain;

	switch (type) {
	case IOMMU_DOMAIN_UNMANAGED:
		pdomain = protection_domain_alloc();
		if (!pdomain)
			return NULL;

		pdomain->mode    = PAGE_MODE_3_LEVEL;
		pdomain->pt_root = (void *)get_zeroed_page(GFP_KERNEL);
		if (!pdomain->pt_root) {
			protection_domain_free(pdomain);
			return NULL;
		}

		pdomain->domain.geometry.aperture_start = 0;
		pdomain->domain.geometry.aperture_end   = ~0ULL;
		pdomain->domain.geometry.force_aperture = true;

		break;
	case IOMMU_DOMAIN_DMA:
		dma_domain = dma_ops_domain_alloc();
		if (!dma_domain) {
			pr_err("AMD-Vi: Failed to allocate\n");
			return NULL;
		}
		pdomain = &dma_domain->domain;
		break;
	case IOMMU_DOMAIN_IDENTITY:
		pdomain = protection_domain_alloc();
		if (!pdomain)
			return NULL;

		pdomain->mode = PAGE_MODE_NONE;
		break;
	default:
		return NULL;
	}

	return &pdomain->domain;
}

static void amd_iommu_domain_free(struct iommu_domain *dom)
{
	struct protection_domain *domain;
	struct dma_ops_domain *dma_dom;

	domain = to_pdomain(dom);

	if (domain->dev_cnt > 0)
		cleanup_domain(domain);

	BUG_ON(domain->dev_cnt != 0);

	if (!dom)
		return;

	switch (dom->type) {
	case IOMMU_DOMAIN_DMA:
		/* Now release the domain */
		dma_dom = to_dma_ops_domain(domain);
		dma_ops_domain_free(dma_dom);
		break;
	default:
		if (domain->mode != PAGE_MODE_NONE)
			free_pagetable(domain);

		if (domain->flags & PD_IOMMUV2_MASK)
			free_gcr3_table(domain);

		protection_domain_free(domain);
		break;
	}
}

static void amd_iommu_detach_device(struct iommu_domain *dom,
				    struct device *dev)
{
	struct iommu_dev_data *dev_data = dev->archdata.iommu;
	struct amd_iommu *iommu;
	int devid;

	if (!check_device(dev))
		return;

	devid = get_device_id(dev);
	if (devid < 0)
		return;

	if (dev_data->domain != NULL)
		detach_device(dev);

	iommu = amd_iommu_rlookup_table[devid];
	if (!iommu)
		return;

#ifdef CONFIG_IRQ_REMAP
	if (AMD_IOMMU_GUEST_IR_VAPIC(amd_iommu_guest_ir) &&
	    (dom->type == IOMMU_DOMAIN_UNMANAGED))
		dev_data->use_vapic = 0;
#endif

	iommu_completion_wait(iommu);
}

static int amd_iommu_attach_device(struct iommu_domain *dom,
				   struct device *dev)
{
	struct protection_domain *domain = to_pdomain(dom);
	struct iommu_dev_data *dev_data;
	struct amd_iommu *iommu;
	int ret;

	if (!check_device(dev))
		return -EINVAL;

	dev_data = dev->archdata.iommu;

	iommu = amd_iommu_rlookup_table[dev_data->devid];
	if (!iommu)
		return -EINVAL;

	if (dev_data->domain)
		detach_device(dev);

	ret = attach_device(dev, domain);

#ifdef CONFIG_IRQ_REMAP
	if (AMD_IOMMU_GUEST_IR_VAPIC(amd_iommu_guest_ir)) {
		if (dom->type == IOMMU_DOMAIN_UNMANAGED)
			dev_data->use_vapic = 1;
		else
			dev_data->use_vapic = 0;
	}
#endif

	iommu_completion_wait(iommu);

	return ret;
}

static int amd_iommu_map(struct iommu_domain *dom, unsigned long iova,
			 phys_addr_t paddr, size_t page_size, int iommu_prot)
{
	struct protection_domain *domain = to_pdomain(dom);
	int prot = 0;
	int ret;

	if (domain->mode == PAGE_MODE_NONE)
		return -EINVAL;

	if (iommu_prot & IOMMU_READ)
		prot |= IOMMU_PROT_IR;
	if (iommu_prot & IOMMU_WRITE)
		prot |= IOMMU_PROT_IW;

	mutex_lock(&domain->api_lock);
	ret = iommu_map_page(domain, iova, paddr, page_size, prot, GFP_KERNEL);
	mutex_unlock(&domain->api_lock);

	return ret;
}

static size_t amd_iommu_unmap(struct iommu_domain *dom, unsigned long iova,
			   size_t page_size)
{
	struct protection_domain *domain = to_pdomain(dom);
	size_t unmap_size;

	if (domain->mode == PAGE_MODE_NONE)
		return -EINVAL;

	mutex_lock(&domain->api_lock);
	unmap_size = iommu_unmap_page(domain, iova, page_size);
	mutex_unlock(&domain->api_lock);

	domain_flush_tlb_pde(domain);
	domain_flush_complete(domain);

	return unmap_size;
}

static phys_addr_t amd_iommu_iova_to_phys(struct iommu_domain *dom,
					  dma_addr_t iova)
{
	struct protection_domain *domain = to_pdomain(dom);
	unsigned long offset_mask, pte_pgsize;
	u64 *pte, __pte;

	if (domain->mode == PAGE_MODE_NONE)
		return iova;

	pte = fetch_pte(domain, iova, &pte_pgsize);

	if (!pte || !IOMMU_PTE_PRESENT(*pte))
		return 0;

	offset_mask = pte_pgsize - 1;
	__pte	    = __sme_clr(*pte & PM_ADDR_MASK);

	return (__pte & ~offset_mask) | (iova & offset_mask);
}

static bool amd_iommu_capable(enum iommu_cap cap)
{
	switch (cap) {
	case IOMMU_CAP_CACHE_COHERENCY:
		return true;
	case IOMMU_CAP_INTR_REMAP:
		return (irq_remapping_enabled == 1);
	case IOMMU_CAP_NOEXEC:
		return false;
	}

	return false;
}

static void amd_iommu_get_resv_regions(struct device *dev,
				       struct list_head *head)
{
	struct iommu_resv_region *region;
	struct unity_map_entry *entry;
	int devid;

	devid = get_device_id(dev);
	if (devid < 0)
		return;

	list_for_each_entry(entry, &amd_iommu_unity_map, list) {
		int type, prot = 0;
		size_t length;

		if (devid < entry->devid_start || devid > entry->devid_end)
			continue;

		type   = IOMMU_RESV_DIRECT;
		length = entry->address_end - entry->address_start;
		if (entry->prot & IOMMU_PROT_IR)
			prot |= IOMMU_READ;
		if (entry->prot & IOMMU_PROT_IW)
			prot |= IOMMU_WRITE;
		if (entry->prot & IOMMU_UNITY_MAP_FLAG_EXCL_RANGE)
			/* Exclusion range */
			type = IOMMU_RESV_RESERVED;

		region = iommu_alloc_resv_region(entry->address_start,
						 length, prot, type);
		if (!region) {
			pr_err("Out of memory allocating dm-regions for %s\n",
				dev_name(dev));
			return;
		}
		list_add_tail(&region->list, head);
	}

	region = iommu_alloc_resv_region(MSI_RANGE_START,
					 MSI_RANGE_END - MSI_RANGE_START + 1,
					 0, IOMMU_RESV_MSI);
	if (!region)
		return;
	list_add_tail(&region->list, head);

	region = iommu_alloc_resv_region(HT_RANGE_START,
					 HT_RANGE_END - HT_RANGE_START + 1,
					 0, IOMMU_RESV_RESERVED);
	if (!region)
		return;
	list_add_tail(&region->list, head);
}

static void amd_iommu_put_resv_regions(struct device *dev,
				     struct list_head *head)
{
	struct iommu_resv_region *entry, *next;

	list_for_each_entry_safe(entry, next, head, list)
		kfree(entry);
}

static void amd_iommu_apply_resv_region(struct device *dev,
				      struct iommu_domain *domain,
				      struct iommu_resv_region *region)
{
	struct dma_ops_domain *dma_dom = to_dma_ops_domain(to_pdomain(domain));
	unsigned long start, end;

	start = IOVA_PFN(region->start);
	end   = IOVA_PFN(region->start + region->length - 1);

	WARN_ON_ONCE(reserve_iova(&dma_dom->iovad, start, end) == NULL);
}

static bool amd_iommu_is_attach_deferred(struct iommu_domain *domain,
					 struct device *dev)
{
	struct iommu_dev_data *dev_data = dev->archdata.iommu;
	return dev_data->defer_attach;
}

const struct iommu_ops amd_iommu_ops = {
	.capable = amd_iommu_capable,
	.domain_alloc = amd_iommu_domain_alloc,
	.domain_free  = amd_iommu_domain_free,
	.attach_dev = amd_iommu_attach_device,
	.detach_dev = amd_iommu_detach_device,
	.map = amd_iommu_map,
	.unmap = amd_iommu_unmap,
	.map_sg = default_iommu_map_sg,
	.iova_to_phys = amd_iommu_iova_to_phys,
	.add_device = amd_iommu_add_device,
	.remove_device = amd_iommu_remove_device,
	.device_group = amd_iommu_device_group,
	.get_resv_regions = amd_iommu_get_resv_regions,
	.put_resv_regions = amd_iommu_put_resv_regions,
	.apply_resv_region = amd_iommu_apply_resv_region,
	.is_attach_deferred = amd_iommu_is_attach_deferred,
	.pgsize_bitmap	= AMD_IOMMU_PGSIZES,
};

/*****************************************************************************
 *
 * The next functions do a basic initialization of IOMMU for pass through
 * mode
 *
 * In passthrough mode the IOMMU is initialized and enabled but not used for
 * DMA-API translation.
 *
 *****************************************************************************/

/* IOMMUv2 specific functions */
int amd_iommu_register_ppr_notifier(struct notifier_block *nb)
{
	return atomic_notifier_chain_register(&ppr_notifier, nb);
}
EXPORT_SYMBOL(amd_iommu_register_ppr_notifier);

int amd_iommu_unregister_ppr_notifier(struct notifier_block *nb)
{
	return atomic_notifier_chain_unregister(&ppr_notifier, nb);
}
EXPORT_SYMBOL(amd_iommu_unregister_ppr_notifier);

void amd_iommu_domain_direct_map(struct iommu_domain *dom)
{
	struct protection_domain *domain = to_pdomain(dom);
	unsigned long flags;

	spin_lock_irqsave(&domain->lock, flags);

	/* Update data structure */
	domain->mode    = PAGE_MODE_NONE;
	domain->updated = true;

	/* Make changes visible to IOMMUs */
	update_domain(domain);

	/* Page-table is not visible to IOMMU anymore, so free it */
	free_pagetable(domain);

	spin_unlock_irqrestore(&domain->lock, flags);
}
EXPORT_SYMBOL(amd_iommu_domain_direct_map);

int amd_iommu_domain_enable_v2(struct iommu_domain *dom, int pasids)
{
	struct protection_domain *domain = to_pdomain(dom);
	unsigned long flags;
	int levels, ret;

	if (pasids <= 0 || pasids > (PASID_MASK + 1))
		return -EINVAL;

	/* Number of GCR3 table levels required */
	for (levels = 0; (pasids - 1) & ~0x1ff; pasids >>= 9)
		levels += 1;

	if (levels > amd_iommu_max_glx_val)
		return -EINVAL;

	spin_lock_irqsave(&domain->lock, flags);

	/*
	 * Save us all sanity checks whether devices already in the
	 * domain support IOMMUv2. Just force that the domain has no
	 * devices attached when it is switched into IOMMUv2 mode.
	 */
	ret = -EBUSY;
	if (domain->dev_cnt > 0 || domain->flags & PD_IOMMUV2_MASK)
		goto out;

	ret = -ENOMEM;
	domain->gcr3_tbl = (void *)get_zeroed_page(GFP_ATOMIC);
	if (domain->gcr3_tbl == NULL)
		goto out;

	domain->glx      = levels;
	domain->flags   |= PD_IOMMUV2_MASK;
	domain->updated  = true;

	update_domain(domain);

	ret = 0;

out:
	spin_unlock_irqrestore(&domain->lock, flags);

	return ret;
}
EXPORT_SYMBOL(amd_iommu_domain_enable_v2);

static int __flush_pasid(struct protection_domain *domain, int pasid,
			 u64 address, bool size)
{
	struct iommu_dev_data *dev_data;
	struct iommu_cmd cmd;
	int i, ret;

	if (!(domain->flags & PD_IOMMUV2_MASK))
		return -EINVAL;

	build_inv_iommu_pasid(&cmd, domain->id, pasid, address, size);

	/*
	 * IOMMU TLB needs to be flushed before Device TLB to
	 * prevent device TLB refill from IOMMU TLB
	 */
	for (i = 0; i < amd_iommu_get_num_iommus(); ++i) {
		if (domain->dev_iommu[i] == 0)
			continue;

		ret = iommu_queue_command(amd_iommus[i], &cmd);
		if (ret != 0)
			goto out;
	}

	/* Wait until IOMMU TLB flushes are complete */
	domain_flush_complete(domain);

	/* Now flush device TLBs */
	list_for_each_entry(dev_data, &domain->dev_list, list) {
		struct amd_iommu *iommu;
		int qdep;

		/*
		   There might be non-IOMMUv2 capable devices in an IOMMUv2
		 * domain.
		 */
		if (!dev_data->ats.enabled)
			continue;

		qdep  = dev_data->ats.qdep;
		iommu = amd_iommu_rlookup_table[dev_data->devid];

		build_inv_iotlb_pasid(&cmd, dev_data->devid, pasid,
				      qdep, address, size);

		ret = iommu_queue_command(iommu, &cmd);
		if (ret != 0)
			goto out;
	}

	/* Wait until all device TLBs are flushed */
	domain_flush_complete(domain);

	ret = 0;

out:

	return ret;
}

static int __amd_iommu_flush_page(struct protection_domain *domain, int pasid,
				  u64 address)
{
	return __flush_pasid(domain, pasid, address, false);
}

int amd_iommu_flush_page(struct iommu_domain *dom, int pasid,
			 u64 address)
{
	struct protection_domain *domain = to_pdomain(dom);
	unsigned long flags;
	int ret;

	spin_lock_irqsave(&domain->lock, flags);
	ret = __amd_iommu_flush_page(domain, pasid, address);
	spin_unlock_irqrestore(&domain->lock, flags);

	return ret;
}
EXPORT_SYMBOL(amd_iommu_flush_page);

static int __amd_iommu_flush_tlb(struct protection_domain *domain, int pasid)
{
	return __flush_pasid(domain, pasid, CMD_INV_IOMMU_ALL_PAGES_ADDRESS,
			     true);
}

int amd_iommu_flush_tlb(struct iommu_domain *dom, int pasid)
{
	struct protection_domain *domain = to_pdomain(dom);
	unsigned long flags;
	int ret;

	spin_lock_irqsave(&domain->lock, flags);
	ret = __amd_iommu_flush_tlb(domain, pasid);
	spin_unlock_irqrestore(&domain->lock, flags);

	return ret;
}
EXPORT_SYMBOL(amd_iommu_flush_tlb);

static u64 *__get_gcr3_pte(u64 *root, int level, int pasid, bool alloc)
{
	int index;
	u64 *pte;

	while (true) {

		index = (pasid >> (9 * level)) & 0x1ff;
		pte   = &root[index];

		if (level == 0)
			break;

		if (!(*pte & GCR3_VALID)) {
			if (!alloc)
				return NULL;

			root = (void *)get_zeroed_page(GFP_ATOMIC);
			if (root == NULL)
				return NULL;

			*pte = iommu_virt_to_phys(root) | GCR3_VALID;
		}

		root = iommu_phys_to_virt(*pte & PAGE_MASK);

		level -= 1;
	}

	return pte;
}

static int __set_gcr3(struct protection_domain *domain, int pasid,
		      unsigned long cr3)
{
	u64 *pte;

	if (domain->mode != PAGE_MODE_NONE)
		return -EINVAL;

	pte = __get_gcr3_pte(domain->gcr3_tbl, domain->glx, pasid, true);
	if (pte == NULL)
		return -ENOMEM;

	*pte = (cr3 & PAGE_MASK) | GCR3_VALID;

	return __amd_iommu_flush_tlb(domain, pasid);
}

static int __clear_gcr3(struct protection_domain *domain, int pasid)
{
	u64 *pte;

	if (domain->mode != PAGE_MODE_NONE)
		return -EINVAL;

	pte = __get_gcr3_pte(domain->gcr3_tbl, domain->glx, pasid, false);
	if (pte == NULL)
		return 0;

	*pte = 0;

	return __amd_iommu_flush_tlb(domain, pasid);
}

int amd_iommu_domain_set_gcr3(struct iommu_domain *dom, int pasid,
			      unsigned long cr3)
{
	struct protection_domain *domain = to_pdomain(dom);
	unsigned long flags;
	int ret;

	spin_lock_irqsave(&domain->lock, flags);
	ret = __set_gcr3(domain, pasid, cr3);
	spin_unlock_irqrestore(&domain->lock, flags);

	return ret;
}
EXPORT_SYMBOL(amd_iommu_domain_set_gcr3);

int amd_iommu_domain_clear_gcr3(struct iommu_domain *dom, int pasid)
{
	struct protection_domain *domain = to_pdomain(dom);
	unsigned long flags;
	int ret;

	spin_lock_irqsave(&domain->lock, flags);
	ret = __clear_gcr3(domain, pasid);
	spin_unlock_irqrestore(&domain->lock, flags);

	return ret;
}
EXPORT_SYMBOL(amd_iommu_domain_clear_gcr3);

int amd_iommu_complete_ppr(struct pci_dev *pdev, int pasid,
			   int status, int tag)
{
	struct iommu_dev_data *dev_data;
	struct amd_iommu *iommu;
	struct iommu_cmd cmd;

	dev_data = get_dev_data(&pdev->dev);
	iommu    = amd_iommu_rlookup_table[dev_data->devid];

	build_complete_ppr(&cmd, dev_data->devid, pasid, status,
			   tag, dev_data->pri_tlp);

	return iommu_queue_command(iommu, &cmd);
}
EXPORT_SYMBOL(amd_iommu_complete_ppr);

struct iommu_domain *amd_iommu_get_v2_domain(struct pci_dev *pdev)
{
	struct protection_domain *pdomain;

	pdomain = get_domain(&pdev->dev);
	if (IS_ERR(pdomain))
		return NULL;

	/* Only return IOMMUv2 domains */
	if (!(pdomain->flags & PD_IOMMUV2_MASK))
		return NULL;

	return &pdomain->domain;
}
EXPORT_SYMBOL(amd_iommu_get_v2_domain);

void amd_iommu_enable_device_erratum(struct pci_dev *pdev, u32 erratum)
{
	struct iommu_dev_data *dev_data;

	if (!amd_iommu_v2_supported())
		return;

	dev_data = get_dev_data(&pdev->dev);
	dev_data->errata |= (1 << erratum);
}
EXPORT_SYMBOL(amd_iommu_enable_device_erratum);

int amd_iommu_device_info(struct pci_dev *pdev,
                          struct amd_iommu_device_info *info)
{
	int max_pasids;
	int pos;

	if (pdev == NULL || info == NULL)
		return -EINVAL;

	if (!amd_iommu_v2_supported())
		return -EINVAL;

	memset(info, 0, sizeof(*info));

	pos = pci_find_ext_capability(pdev, PCI_EXT_CAP_ID_ATS);
	if (pos)
		info->flags |= AMD_IOMMU_DEVICE_FLAG_ATS_SUP;

	pos = pci_find_ext_capability(pdev, PCI_EXT_CAP_ID_PRI);
	if (pos)
		info->flags |= AMD_IOMMU_DEVICE_FLAG_PRI_SUP;

	pos = pci_find_ext_capability(pdev, PCI_EXT_CAP_ID_PASID);
	if (pos) {
		int features;

		max_pasids = 1 << (9 * (amd_iommu_max_glx_val + 1));
		max_pasids = min(max_pasids, (1 << 20));

		info->flags |= AMD_IOMMU_DEVICE_FLAG_PASID_SUP;
		info->max_pasids = min(pci_max_pasids(pdev), max_pasids);

		features = pci_pasid_features(pdev);
		if (features & PCI_PASID_CAP_EXEC)
			info->flags |= AMD_IOMMU_DEVICE_FLAG_EXEC_SUP;
		if (features & PCI_PASID_CAP_PRIV)
			info->flags |= AMD_IOMMU_DEVICE_FLAG_PRIV_SUP;
	}

	return 0;
}
EXPORT_SYMBOL(amd_iommu_device_info);

#ifdef CONFIG_IRQ_REMAP

/*****************************************************************************
 *
 * Interrupt Remapping Implementation
 *
 *****************************************************************************/

static struct irq_chip amd_ir_chip;

static void set_dte_irq_entry(u16 devid, struct irq_remap_table *table)
{
	u64 dte;

	dte	= amd_iommu_dev_table[devid].data[2];
	dte	&= ~DTE_IRQ_PHYS_ADDR_MASK;
	dte	|= iommu_virt_to_phys(table->table);
	dte	|= DTE_IRQ_REMAP_INTCTL;
	dte	|= DTE_IRQ_TABLE_LEN;
	dte	|= DTE_IRQ_REMAP_ENABLE;

	amd_iommu_dev_table[devid].data[2] = dte;
}

static struct irq_remap_table *get_irq_table(u16 devid)
{
	struct irq_remap_table *table;

	if (WARN_ONCE(!amd_iommu_rlookup_table[devid],
		      "%s: no iommu for devid %x\n", __func__, devid))
		return NULL;

	table = irq_lookup_table[devid];
	if (WARN_ONCE(!table, "%s: no table for devid %x\n", __func__, devid))
		return NULL;

	return table;
}

static struct irq_remap_table *__alloc_irq_table(void)
{
	struct irq_remap_table *table;

	table = kzalloc(sizeof(*table), GFP_KERNEL);
	if (!table)
		return NULL;

	table->table = kmem_cache_alloc(amd_iommu_irq_cache, GFP_KERNEL);
	if (!table->table) {
		kfree(table);
		return NULL;
	}
	raw_spin_lock_init(&table->lock);

	if (!AMD_IOMMU_GUEST_IR_GA(amd_iommu_guest_ir))
		memset(table->table, 0,
		       MAX_IRQS_PER_TABLE * sizeof(u32));
	else
		memset(table->table, 0,
		       (MAX_IRQS_PER_TABLE * (sizeof(u64) * 2)));
	return table;
}

static void set_remap_table_entry(struct amd_iommu *iommu, u16 devid,
				  struct irq_remap_table *table)
{
	irq_lookup_table[devid] = table;
	set_dte_irq_entry(devid, table);
	iommu_flush_dte(iommu, devid);
}

static struct irq_remap_table *alloc_irq_table(u16 devid)
{
	struct irq_remap_table *table = NULL;
	struct irq_remap_table *new_table = NULL;
	struct amd_iommu *iommu;
	unsigned long flags;
	u16 alias;

	spin_lock_irqsave(&iommu_table_lock, flags);

	iommu = amd_iommu_rlookup_table[devid];
	if (!iommu)
		goto out_unlock;

	table = irq_lookup_table[devid];
	if (table)
		goto out_unlock;

	alias = amd_iommu_alias_table[devid];
	table = irq_lookup_table[alias];
	if (table) {
		set_remap_table_entry(iommu, devid, table);
		goto out_wait;
	}
	spin_unlock_irqrestore(&iommu_table_lock, flags);

	/* Nothing there yet, allocate new irq remapping table */
	new_table = __alloc_irq_table();
	if (!new_table)
		return NULL;

	spin_lock_irqsave(&iommu_table_lock, flags);

	table = irq_lookup_table[devid];
	if (table)
		goto out_unlock;

	table = irq_lookup_table[alias];
	if (table) {
		set_remap_table_entry(iommu, devid, table);
		goto out_wait;
	}

	table = new_table;
	new_table = NULL;

	set_remap_table_entry(iommu, devid, table);
	if (devid != alias)
		set_remap_table_entry(iommu, alias, table);

out_wait:
	iommu_completion_wait(iommu);

out_unlock:
	spin_unlock_irqrestore(&iommu_table_lock, flags);

	if (new_table) {
		kmem_cache_free(amd_iommu_irq_cache, new_table->table);
		kfree(new_table);
	}
	return table;
}

static int alloc_irq_index(u16 devid, int count)
{
	struct irq_remap_table *table;
	unsigned long flags;
	int index, c;
	struct amd_iommu *iommu = amd_iommu_rlookup_table[devid];

	if (!iommu)
		return -ENODEV;

	table = alloc_irq_table(devid);
	if (!table)
		return -ENODEV;

	raw_spin_lock_irqsave(&table->lock, flags);

	/* Scan table for free entries */
	for (c = 0, index = table->min_index;
	     index < MAX_IRQS_PER_TABLE;
	     ++index) {
		if (!iommu->irte_ops->is_allocated(table, index))
			c += 1;
		else
			c = 0;

		if (c == count)	{
			for (; c != 0; --c)
				iommu->irte_ops->set_allocated(table, index - c + 1);

			index -= count - 1;
			goto out;
		}
	}

	index = -ENOSPC;

out:
	raw_spin_unlock_irqrestore(&table->lock, flags);

	return index;
}

static int modify_irte_ga(u16 devid, int index, struct irte_ga *irte,
			  struct amd_ir_data *data)
{
	struct irq_remap_table *table;
	struct amd_iommu *iommu;
	unsigned long flags;
	struct irte_ga *entry;

	iommu = amd_iommu_rlookup_table[devid];
	if (iommu == NULL)
		return -EINVAL;

	table = get_irq_table(devid);
	if (!table)
		return -ENOMEM;

	raw_spin_lock_irqsave(&table->lock, flags);

	entry = (struct irte_ga *)table->table;
	entry = &entry[index];
	entry->lo.fields_remap.valid = 0;
	entry->hi.val = irte->hi.val;
	entry->lo.val = irte->lo.val;
	entry->lo.fields_remap.valid = 1;
	if (data)
		data->ref = entry;

	raw_spin_unlock_irqrestore(&table->lock, flags);

	iommu_flush_irt(iommu, devid);
	iommu_completion_wait(iommu);

	return 0;
}

static int modify_irte(u16 devid, int index, union irte *irte)
{
	struct irq_remap_table *table;
	struct amd_iommu *iommu;
	unsigned long flags;

	iommu = amd_iommu_rlookup_table[devid];
	if (iommu == NULL)
		return -EINVAL;

	table = get_irq_table(devid);
	if (!table)
		return -ENOMEM;

	raw_spin_lock_irqsave(&table->lock, flags);
	table->table[index] = irte->val;
	raw_spin_unlock_irqrestore(&table->lock, flags);

	iommu_flush_irt(iommu, devid);
	iommu_completion_wait(iommu);

	return 0;
}

static void free_irte(u16 devid, int index)
{
	struct irq_remap_table *table;
	struct amd_iommu *iommu;
	unsigned long flags;

	iommu = amd_iommu_rlookup_table[devid];
	if (iommu == NULL)
		return;

	table = get_irq_table(devid);
	if (!table)
		return;

	raw_spin_lock_irqsave(&table->lock, flags);
	iommu->irte_ops->clear_allocated(table, index);
	raw_spin_unlock_irqrestore(&table->lock, flags);

	iommu_flush_irt(iommu, devid);
	iommu_completion_wait(iommu);
}

static void irte_prepare(void *entry,
			 u32 delivery_mode, u32 dest_mode,
			 u8 vector, u32 dest_apicid, int devid)
{
	union irte *irte = (union irte *) entry;

	irte->val                = 0;
	irte->fields.vector      = vector;
	irte->fields.int_type    = delivery_mode;
	irte->fields.destination = dest_apicid;
	irte->fields.dm          = dest_mode;
	irte->fields.valid       = 1;
}

static void irte_ga_prepare(void *entry,
			    u32 delivery_mode, u32 dest_mode,
			    u8 vector, u32 dest_apicid, int devid)
{
	struct irte_ga *irte = (struct irte_ga *) entry;

	irte->lo.val                      = 0;
	irte->hi.val                      = 0;
	irte->lo.fields_remap.int_type    = delivery_mode;
	irte->lo.fields_remap.dm          = dest_mode;
	irte->hi.fields.vector            = vector;
	irte->lo.fields_remap.destination = dest_apicid;
	irte->lo.fields_remap.valid       = 1;
}

static void irte_activate(void *entry, u16 devid, u16 index)
{
	union irte *irte = (union irte *) entry;

	irte->fields.valid = 1;
	modify_irte(devid, index, irte);
}

static void irte_ga_activate(void *entry, u16 devid, u16 index)
{
	struct irte_ga *irte = (struct irte_ga *) entry;

	irte->lo.fields_remap.valid = 1;
	modify_irte_ga(devid, index, irte, NULL);
}

static void irte_deactivate(void *entry, u16 devid, u16 index)
{
	union irte *irte = (union irte *) entry;

	irte->fields.valid = 0;
	modify_irte(devid, index, irte);
}

static void irte_ga_deactivate(void *entry, u16 devid, u16 index)
{
	struct irte_ga *irte = (struct irte_ga *) entry;

	irte->lo.fields_remap.valid = 0;
	modify_irte_ga(devid, index, irte, NULL);
}

static void irte_set_affinity(void *entry, u16 devid, u16 index,
			      u8 vector, u32 dest_apicid)
{
	union irte *irte = (union irte *) entry;

	irte->fields.vector = vector;
	irte->fields.destination = dest_apicid;
	modify_irte(devid, index, irte);
}

static void irte_ga_set_affinity(void *entry, u16 devid, u16 index,
				 u8 vector, u32 dest_apicid)
{
	struct irte_ga *irte = (struct irte_ga *) entry;

	if (!irte->lo.fields_remap.guest_mode) {
		irte->hi.fields.vector = vector;
		irte->lo.fields_remap.destination = dest_apicid;
		modify_irte_ga(devid, index, irte, NULL);
	}
}

#define IRTE_ALLOCATED (~1U)
static void irte_set_allocated(struct irq_remap_table *table, int index)
{
	table->table[index] = IRTE_ALLOCATED;
}

static void irte_ga_set_allocated(struct irq_remap_table *table, int index)
{
	struct irte_ga *ptr = (struct irte_ga *)table->table;
	struct irte_ga *irte = &ptr[index];

	memset(&irte->lo.val, 0, sizeof(u64));
	memset(&irte->hi.val, 0, sizeof(u64));
	irte->hi.fields.vector = 0xff;
}

static bool irte_is_allocated(struct irq_remap_table *table, int index)
{
	union irte *ptr = (union irte *)table->table;
	union irte *irte = &ptr[index];

	return irte->val != 0;
}

static bool irte_ga_is_allocated(struct irq_remap_table *table, int index)
{
	struct irte_ga *ptr = (struct irte_ga *)table->table;
	struct irte_ga *irte = &ptr[index];

	return irte->hi.fields.vector != 0;
}

static void irte_clear_allocated(struct irq_remap_table *table, int index)
{
	table->table[index] = 0;
}

static void irte_ga_clear_allocated(struct irq_remap_table *table, int index)
{
	struct irte_ga *ptr = (struct irte_ga *)table->table;
	struct irte_ga *irte = &ptr[index];

	memset(&irte->lo.val, 0, sizeof(u64));
	memset(&irte->hi.val, 0, sizeof(u64));
}

static int get_devid(struct irq_alloc_info *info)
{
	int devid = -1;

	switch (info->type) {
	case X86_IRQ_ALLOC_TYPE_IOAPIC:
		devid     = get_ioapic_devid(info->ioapic_id);
		break;
	case X86_IRQ_ALLOC_TYPE_HPET:
		devid     = get_hpet_devid(info->hpet_id);
		break;
	case X86_IRQ_ALLOC_TYPE_MSI:
	case X86_IRQ_ALLOC_TYPE_MSIX:
		devid = get_device_id(&info->msi_dev->dev);
		break;
	default:
		BUG_ON(1);
		break;
	}

	return devid;
}

static struct irq_domain *get_ir_irq_domain(struct irq_alloc_info *info)
{
	struct amd_iommu *iommu;
	int devid;

	if (!info)
		return NULL;

	devid = get_devid(info);
	if (devid >= 0) {
		iommu = amd_iommu_rlookup_table[devid];
		if (iommu)
			return iommu->ir_domain;
	}

	return NULL;
}

static struct irq_domain *get_irq_domain(struct irq_alloc_info *info)
{
	struct amd_iommu *iommu;
	int devid;

	if (!info)
		return NULL;

	switch (info->type) {
	case X86_IRQ_ALLOC_TYPE_MSI:
	case X86_IRQ_ALLOC_TYPE_MSIX:
		devid = get_device_id(&info->msi_dev->dev);
		if (devid < 0)
			return NULL;

		iommu = amd_iommu_rlookup_table[devid];
		if (iommu)
			return iommu->msi_domain;
		break;
	default:
		break;
	}

	return NULL;
}

struct irq_remap_ops amd_iommu_irq_ops = {
	.prepare		= amd_iommu_prepare,
	.enable			= amd_iommu_enable,
	.disable		= amd_iommu_disable,
	.reenable		= amd_iommu_reenable,
	.enable_faulting	= amd_iommu_enable_faulting,
	.get_ir_irq_domain	= get_ir_irq_domain,
	.get_irq_domain		= get_irq_domain,
};

static void irq_remapping_prepare_irte(struct amd_ir_data *data,
				       struct irq_cfg *irq_cfg,
				       struct irq_alloc_info *info,
				       int devid, int index, int sub_handle)
{
	struct irq_2_irte *irte_info = &data->irq_2_irte;
	struct msi_msg *msg = &data->msi_entry;
	struct IO_APIC_route_entry *entry;
	struct amd_iommu *iommu = amd_iommu_rlookup_table[devid];

	if (!iommu)
		return;

	data->irq_2_irte.devid = devid;
	data->irq_2_irte.index = index + sub_handle;
	iommu->irte_ops->prepare(data->entry, apic->irq_delivery_mode,
				 apic->irq_dest_mode, irq_cfg->vector,
				 irq_cfg->dest_apicid, devid);

	switch (info->type) {
	case X86_IRQ_ALLOC_TYPE_IOAPIC:
		/* Setup IOAPIC entry */
		entry = info->ioapic_entry;
		info->ioapic_entry = NULL;
		memset(entry, 0, sizeof(*entry));
		entry->vector        = index;
		entry->mask          = 0;
		entry->trigger       = info->ioapic_trigger;
		entry->polarity      = info->ioapic_polarity;
		/* Mask level triggered irqs. */
		if (info->ioapic_trigger)
			entry->mask = 1;
		break;

	case X86_IRQ_ALLOC_TYPE_HPET:
	case X86_IRQ_ALLOC_TYPE_MSI:
	case X86_IRQ_ALLOC_TYPE_MSIX:
		msg->address_hi = MSI_ADDR_BASE_HI;
		msg->address_lo = MSI_ADDR_BASE_LO;
		msg->data = irte_info->index;
		break;

	default:
		BUG_ON(1);
		break;
	}
}

struct amd_irte_ops irte_32_ops = {
	.prepare = irte_prepare,
	.activate = irte_activate,
	.deactivate = irte_deactivate,
	.set_affinity = irte_set_affinity,
	.set_allocated = irte_set_allocated,
	.is_allocated = irte_is_allocated,
	.clear_allocated = irte_clear_allocated,
};

struct amd_irte_ops irte_128_ops = {
	.prepare = irte_ga_prepare,
	.activate = irte_ga_activate,
	.deactivate = irte_ga_deactivate,
	.set_affinity = irte_ga_set_affinity,
	.set_allocated = irte_ga_set_allocated,
	.is_allocated = irte_ga_is_allocated,
	.clear_allocated = irte_ga_clear_allocated,
};

static int irq_remapping_alloc(struct irq_domain *domain, unsigned int virq,
			       unsigned int nr_irqs, void *arg)
{
	struct irq_alloc_info *info = arg;
	struct irq_data *irq_data;
	struct amd_ir_data *data = NULL;
	struct irq_cfg *cfg;
	int i, ret, devid;
	int index;

	if (!info)
		return -EINVAL;
	if (nr_irqs > 1 && info->type != X86_IRQ_ALLOC_TYPE_MSI &&
	    info->type != X86_IRQ_ALLOC_TYPE_MSIX)
		return -EINVAL;

	/*
	 * With IRQ remapping enabled, don't need contiguous CPU vectors
	 * to support multiple MSI interrupts.
	 */
	if (info->type == X86_IRQ_ALLOC_TYPE_MSI)
		info->flags &= ~X86_IRQ_ALLOC_CONTIGUOUS_VECTORS;

	devid = get_devid(info);
	if (devid < 0)
		return -EINVAL;

	ret = irq_domain_alloc_irqs_parent(domain, virq, nr_irqs, arg);
	if (ret < 0)
		return ret;

	if (info->type == X86_IRQ_ALLOC_TYPE_IOAPIC) {
		struct irq_remap_table *table;
		struct amd_iommu *iommu;

		table = alloc_irq_table(devid);
		if (table) {
			if (!table->min_index) {
				/*
				 * Keep the first 32 indexes free for IOAPIC
				 * interrupts.
				 */
				table->min_index = 32;
				iommu = amd_iommu_rlookup_table[devid];
				for (i = 0; i < 32; ++i)
					iommu->irte_ops->set_allocated(table, i);
			}
			WARN_ON(table->min_index != 32);
			index = info->ioapic_pin;
		} else {
			index = -ENOMEM;
		}
	} else {
		index = alloc_irq_index(devid, nr_irqs);
	}
	if (index < 0) {
		pr_warn("Failed to allocate IRTE\n");
		ret = index;
		goto out_free_parent;
	}

	for (i = 0; i < nr_irqs; i++) {
		irq_data = irq_domain_get_irq_data(domain, virq + i);
		cfg = irqd_cfg(irq_data);
		if (!irq_data || !cfg) {
			ret = -EINVAL;
			goto out_free_data;
		}

		ret = -ENOMEM;
		data = kzalloc(sizeof(*data), GFP_KERNEL);
		if (!data)
			goto out_free_data;

		if (!AMD_IOMMU_GUEST_IR_GA(amd_iommu_guest_ir))
			data->entry = kzalloc(sizeof(union irte), GFP_KERNEL);
		else
			data->entry = kzalloc(sizeof(struct irte_ga),
						     GFP_KERNEL);
		if (!data->entry) {
			kfree(data);
			goto out_free_data;
		}

		irq_data->hwirq = (devid << 16) + i;
		irq_data->chip_data = data;
		irq_data->chip = &amd_ir_chip;
		irq_remapping_prepare_irte(data, cfg, info, devid, index, i);
		irq_set_status_flags(virq + i, IRQ_MOVE_PCNTXT);
	}

	return 0;

out_free_data:
	for (i--; i >= 0; i--) {
		irq_data = irq_domain_get_irq_data(domain, virq + i);
		if (irq_data)
			kfree(irq_data->chip_data);
	}
	for (i = 0; i < nr_irqs; i++)
		free_irte(devid, index + i);
out_free_parent:
	irq_domain_free_irqs_common(domain, virq, nr_irqs);
	return ret;
}

static void irq_remapping_free(struct irq_domain *domain, unsigned int virq,
			       unsigned int nr_irqs)
{
	struct irq_2_irte *irte_info;
	struct irq_data *irq_data;
	struct amd_ir_data *data;
	int i;

	for (i = 0; i < nr_irqs; i++) {
		irq_data = irq_domain_get_irq_data(domain, virq  + i);
		if (irq_data && irq_data->chip_data) {
			data = irq_data->chip_data;
			irte_info = &data->irq_2_irte;
			free_irte(irte_info->devid, irte_info->index);
			kfree(data->entry);
			kfree(data);
		}
	}
	irq_domain_free_irqs_common(domain, virq, nr_irqs);
}

static void irq_remapping_activate(struct irq_domain *domain,
				   struct irq_data *irq_data)
{
	struct amd_ir_data *data = irq_data->chip_data;
	struct irq_2_irte *irte_info = &data->irq_2_irte;
	struct amd_iommu *iommu = amd_iommu_rlookup_table[irte_info->devid];

	if (iommu)
		iommu->irte_ops->activate(data->entry, irte_info->devid,
					  irte_info->index);
}

static void irq_remapping_deactivate(struct irq_domain *domain,
				     struct irq_data *irq_data)
{
	struct amd_ir_data *data = irq_data->chip_data;
	struct irq_2_irte *irte_info = &data->irq_2_irte;
	struct amd_iommu *iommu = amd_iommu_rlookup_table[irte_info->devid];

	if (iommu)
		iommu->irte_ops->deactivate(data->entry, irte_info->devid,
					    irte_info->index);
}

static const struct irq_domain_ops amd_ir_domain_ops = {
	.alloc = irq_remapping_alloc,
	.free = irq_remapping_free,
	.activate = irq_remapping_activate,
	.deactivate = irq_remapping_deactivate,
};

static int amd_ir_set_vcpu_affinity(struct irq_data *data, void *vcpu_info)
{
	struct amd_iommu *iommu;
	struct amd_iommu_pi_data *pi_data = vcpu_info;
	struct vcpu_data *vcpu_pi_info = pi_data->vcpu_data;
	struct amd_ir_data *ir_data = data->chip_data;
	struct irte_ga *irte = (struct irte_ga *) ir_data->entry;
	struct irq_2_irte *irte_info = &ir_data->irq_2_irte;
	struct iommu_dev_data *dev_data = search_dev_data(irte_info->devid);

	/* Note:
	 * This device has never been set up for guest mode.
	 * we should not modify the IRTE
	 */
	if (!dev_data || !dev_data->use_vapic)
		return 0;

	pi_data->ir_data = ir_data;

	/* Note:
	 * SVM tries to set up for VAPIC mode, but we are in
	 * legacy mode. So, we force legacy mode instead.
	 */
	if (!AMD_IOMMU_GUEST_IR_VAPIC(amd_iommu_guest_ir)) {
		pr_debug("AMD-Vi: %s: Fall back to using intr legacy remap\n",
			 __func__);
		pi_data->is_guest_mode = false;
	}

	iommu = amd_iommu_rlookup_table[irte_info->devid];
	if (iommu == NULL)
		return -EINVAL;

	pi_data->prev_ga_tag = ir_data->cached_ga_tag;
	if (pi_data->is_guest_mode) {
		/* Setting */
		irte->hi.fields.ga_root_ptr = (pi_data->base >> 12);
		irte->hi.fields.vector = vcpu_pi_info->vector;
		irte->lo.fields_vapic.ga_log_intr = 1;
		irte->lo.fields_vapic.guest_mode = 1;
		irte->lo.fields_vapic.ga_tag = pi_data->ga_tag;

		ir_data->cached_ga_tag = pi_data->ga_tag;
	} else {
		/* Un-Setting */
		struct irq_cfg *cfg = irqd_cfg(data);

		irte->hi.val = 0;
		irte->lo.val = 0;
		irte->hi.fields.vector = cfg->vector;
		irte->lo.fields_remap.guest_mode = 0;
		irte->lo.fields_remap.destination = cfg->dest_apicid;
		irte->lo.fields_remap.int_type = apic->irq_delivery_mode;
		irte->lo.fields_remap.dm = apic->irq_dest_mode;

		/*
		 * This communicates the ga_tag back to the caller
		 * so that it can do all the necessary clean up.
		 */
		ir_data->cached_ga_tag = 0;
	}

	return modify_irte_ga(irte_info->devid, irte_info->index, irte, ir_data);
}

static int amd_ir_set_affinity(struct irq_data *data,
			       const struct cpumask *mask, bool force)
{
	struct amd_ir_data *ir_data = data->chip_data;
	struct irq_2_irte *irte_info = &ir_data->irq_2_irte;
	struct irq_cfg *cfg = irqd_cfg(data);
	struct irq_data *parent = data->parent_data;
	struct amd_iommu *iommu = amd_iommu_rlookup_table[irte_info->devid];
	int ret;

	if (!iommu)
		return -ENODEV;

	ret = parent->chip->irq_set_affinity(parent, mask, force);
	if (ret < 0 || ret == IRQ_SET_MASK_OK_DONE)
		return ret;

	/*
	 * Atomically updates the IRTE with the new destination, vector
	 * and flushes the interrupt entry cache.
	 */
	iommu->irte_ops->set_affinity(ir_data->entry, irte_info->devid,
			    irte_info->index, cfg->vector, cfg->dest_apicid);

	/*
	 * After this point, all the interrupts will start arriving
	 * at the new destination. So, time to cleanup the previous
	 * vector allocation.
	 */
	send_cleanup_vector(cfg);

	return IRQ_SET_MASK_OK_DONE;
}

static void ir_compose_msi_msg(struct irq_data *irq_data, struct msi_msg *msg)
{
	struct amd_ir_data *ir_data = irq_data->chip_data;

	*msg = ir_data->msi_entry;
}

static struct irq_chip amd_ir_chip = {
	.name			= "AMD-IR",
	.irq_ack		= ir_ack_apic_edge,
	.irq_set_affinity	= amd_ir_set_affinity,
	.irq_set_vcpu_affinity	= amd_ir_set_vcpu_affinity,
	.irq_compose_msi_msg	= ir_compose_msi_msg,
};

int amd_iommu_create_irq_domain(struct amd_iommu *iommu)
{
	struct fwnode_handle *fn;

	fn = irq_domain_alloc_named_id_fwnode("AMD-IR", iommu->index);
	if (!fn)
		return -ENOMEM;
	iommu->ir_domain = irq_domain_create_tree(fn, &amd_ir_domain_ops, iommu);
	irq_domain_free_fwnode(fn);
	if (!iommu->ir_domain)
		return -ENOMEM;

	iommu->ir_domain->parent = arch_get_ir_parent_domain();
	iommu->msi_domain = arch_create_remap_msi_irq_domain(iommu->ir_domain,
							     "AMD-IR-MSI",
							     iommu->index);
	return 0;
}

int amd_iommu_update_ga(int cpu, bool is_run, void *data)
{
	unsigned long flags;
	struct amd_iommu *iommu;
	struct irq_remap_table *table;
	struct amd_ir_data *ir_data = (struct amd_ir_data *)data;
	int devid = ir_data->irq_2_irte.devid;
	struct irte_ga *entry = (struct irte_ga *) ir_data->entry;
	struct irte_ga *ref = (struct irte_ga *) ir_data->ref;

	if (!AMD_IOMMU_GUEST_IR_VAPIC(amd_iommu_guest_ir) ||
	    !ref || !entry || !entry->lo.fields_vapic.guest_mode)
		return 0;

	iommu = amd_iommu_rlookup_table[devid];
	if (!iommu)
		return -ENODEV;

	table = get_irq_table(devid);
	if (!table)
		return -ENODEV;

	raw_spin_lock_irqsave(&table->lock, flags);

	if (ref->lo.fields_vapic.guest_mode) {
		if (cpu >= 0)
			ref->lo.fields_vapic.destination = cpu;
		ref->lo.fields_vapic.is_run = is_run;
		barrier();
	}

	raw_spin_unlock_irqrestore(&table->lock, flags);

	iommu_flush_irt(iommu, devid);
	iommu_completion_wait(iommu);
	return 0;
}
EXPORT_SYMBOL(amd_iommu_update_ga);
#endif<|MERGE_RESOLUTION|>--- conflicted
+++ resolved
@@ -221,17 +221,10 @@
 {
 	struct iommu_dev_data *dev_data;
 	struct llist_node *node;
-<<<<<<< HEAD
 
 	if (llist_empty(&dev_data_list))
 		return NULL;
 
-=======
-
-	if (llist_empty(&dev_data_list))
-		return NULL;
-
->>>>>>> e0cc680a
 	node = dev_data_list.first;
 	llist_for_each_entry(dev_data, node, dev_data_list) {
 		if (dev_data->devid == devid)
