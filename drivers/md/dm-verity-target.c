--- conflicted
+++ resolved
@@ -146,11 +146,7 @@
 	} else {
 		do {
 			int r;
-<<<<<<< HEAD
-			size_t this_step = min(len, PAGE_SIZE - offset_in_page(data));
-=======
 			size_t this_step = min_t(size_t, len, PAGE_SIZE - offset_in_page(data));
->>>>>>> 9c07fc25
 			flush_kernel_vmap_range((void *)data, this_step);
 			sg_init_table(&sg, 1);
 			sg_set_page(&sg, vmalloc_to_page(data), this_step, offset_in_page(data));
