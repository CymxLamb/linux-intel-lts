/*
 * virtio and hyperviosr service module (VHM): memory map
 *
 * This file is provided under a dual BSD/GPLv2 license.  When using or
 * redistributing this file, you may do so under either license.
 *
 * GPL LICENSE SUMMARY
 *
 * Copyright (c) 2017 Intel Corporation. All rights reserved.
 *
 * This program is free software; you can redistribute it and/or modify
 * it under the terms of version 2 of the GNU General Public License as
 * published by the Free Software Foundation.
 *
 * This program is distributed in the hope that it will be useful, but
 * WITHOUT ANY WARRANTY; without even the implied warranty of
 * MERCHANTABILITY or FITNESS FOR A PARTICULAR PURPOSE.  See the GNU
 * General Public License for more details.
 *
 * BSD LICENSE
 *
 * Copyright (C) 2017 Intel Corporation. All rights reserved.
 *
 * Redistribution and use in source and binary forms, with or without
 * modification, are permitted provided that the following conditions
 * are met:
 *
 *   * Redistributions of source code must retain the above copyright
 *     notice, this list of conditions and the following disclaimer.
 *   * Redistributions in binary form must reproduce the above copyright
 *     notice, this list of conditions and the following disclaimer in
 *     the documentation and/or other materials provided with the
 *     distribution.
 *   * Neither the name of Intel Corporation nor the names of its
 *     contributors may be used to endorse or promote products derived
 *     from this software without specific prior written permission.
 *
 * THIS SOFTWARE IS PROVIDED BY THE COPYRIGHT HOLDERS AND CONTRIBUTORS
 * "AS IS" AND ANY EXPRESS OR IMPLIED WARRANTIES, INCLUDING, BUT NOT
 * LIMITED TO, THE IMPLIED WARRANTIES OF MERCHANTABILITY AND FITNESS FOR
 * A PARTICULAR PURPOSE ARE DISCLAIMED. IN NO EVENT SHALL THE COPYRIGHT
 * OWNER OR CONTRIBUTORS BE LIABLE FOR ANY DIRECT, INDIRECT, INCIDENTAL,
 * SPECIAL, EXEMPLARY, OR CONSEQUENTIAL DAMAGES (INCLUDING, BUT NOT
 * LIMITED TO, PROCUREMENT OF SUBSTITUTE GOODS OR SERVICES; LOSS OF USE,
 * DATA, OR PROFITS; OR BUSINESS INTERRUPTION) HOWEVER CAUSED AND ON ANY
 * THEORY OF LIABILITY, WHETHER IN CONTRACT, STRICT LIABILITY, OR TORT
 * (INCLUDING NEGLIGENCE OR OTHERWISE) ARISING IN ANY WAY OUT OF THE USE
 * OF THIS SOFTWARE, EVEN IF ADVISED OF THE POSSIBILITY OF SUCH DAMAGE.
 *
 *
 * Jason Zeng <jason.zeng@intel.com>
 * Jason Chen CJ <jason.cj.chen@intel.com>
 *
 */

#include <linux/init.h>
#include <linux/interrupt.h>
#include <linux/module.h>
#include <linux/device.h>
#include <linux/kernel.h>
#include <linux/dma-mapping.h>
#include <linux/gfp.h>
#include <linux/mm.h>
#include <linux/fs.h>
#include <linux/poll.h>
#include <linux/wait.h>
#include <linux/slab.h>
#include <linux/sched.h>
#include <linux/list.h>
#include <linux/uaccess.h>
#include <linux/io.h>

#include <linux/vhm/vhm_ioctl_defs.h>
#include <linux/vhm/acrn_hv_defs.h>
#include <linux/vhm/acrn_vhm_mm.h>
#include <linux/vhm/vhm_vm_mngt.h>
#include <linux/vhm/vhm_hypercall.h>

struct guest_memseg {
	struct list_head list;
	u64 vm0_gpa;
	size_t len;
	u64 gpa;
	long vma_count;
};

static u64 _alloc_memblk(struct device *dev, size_t len)
{
	unsigned int count;
	struct page *page;

	if (!PAGE_ALIGNED(len)) {
		pr_warn("alloc size of memblk must be page aligned\n");
		return 0ULL;
	}

	count = PAGE_ALIGN(len) >> PAGE_SHIFT;
	page = dma_alloc_from_contiguous(dev, count, 1, GFP_KERNEL);
	if (page)
		return page_to_phys(page);
	else
		return 0ULL;
}

static bool _free_memblk(struct device *dev, u64 vm0_gpa, size_t len)
{
	unsigned int count = PAGE_ALIGN(len) >> PAGE_SHIFT;
	struct page *page = pfn_to_page(vm0_gpa >> PAGE_SHIFT);

	return dma_release_from_contiguous(dev, page, count);
}

int alloc_guest_memseg(struct vhm_vm *vm, struct vm_memseg *memseg)
{
	struct guest_memseg *seg;
	u64 vm0_gpa;
	int max_gfn;

	seg = kzalloc(sizeof(struct guest_memseg), GFP_KERNEL);
	if (seg == NULL)
		return -ENOMEM;

	vm0_gpa = _alloc_memblk(vm->dev, memseg->len);
	if (vm0_gpa == 0ULL) {
		kfree(seg);
		return -ENOMEM;
	}

	seg->vm0_gpa = vm0_gpa;
	seg->len = memseg->len;
	seg->gpa = memseg->gpa;

	max_gfn = (seg->gpa + seg->len) >> PAGE_SHIFT;
	if (vm->max_gfn < max_gfn)
		vm->max_gfn = max_gfn;

	pr_info("VHM: alloc memseg with len=0x%lx, vm0_gpa=0x%llx,"
		" and its guest gpa = 0x%llx, vm max_gfn 0x%x\n",
		seg->len, seg->vm0_gpa, seg->gpa, vm->max_gfn);

	seg->vma_count = 0;
	mutex_lock(&vm->seg_lock);
	list_add(&seg->list, &vm->memseg_list);
	mutex_unlock(&vm->seg_lock);

	return 0;
}

static int _mem_set_memmap(unsigned long vmid, unsigned long guest_gpa,
	unsigned long host_gpa, unsigned long len,
	unsigned int mem_type, unsigned int mem_access_right,
	unsigned int type)
{
	struct vm_set_memmap set_memmap;

	set_memmap.type = type;
	set_memmap.remote_gpa = guest_gpa;
	set_memmap.vm0_gpa = host_gpa;
	set_memmap.length = len;
	set_memmap.prot = ((mem_type & MEM_TYPE_MASK) |
			(mem_access_right & MEM_ACCESS_RIGHT_MASK));

	/* hypercall to notify hv the guest EPT setting*/
	if (hcall_set_memmap(vmid,
			virt_to_phys(&set_memmap)) < 0) {
		pr_err("vhm: failed to set memmap %ld!\n", vmid);
		return -EFAULT;
	}

	pr_debug("VHM: set ept for mem map[type=0x%x, host_gpa=0x%lx,"
		"guest_gpa=0x%lx,len=0x%lx, prot=0x%x]\n",
		type, host_gpa, guest_gpa, len, set_memmap.prot);

	return 0;
}

int set_mmio_map(unsigned long vmid, unsigned long guest_gpa,
	unsigned long host_gpa, unsigned long len,
	unsigned int mem_type, unsigned mem_access_right)
{
	return _mem_set_memmap(vmid, guest_gpa, host_gpa, len,
		mem_type, mem_access_right, MAP_MMIO);
}

int unset_mmio_map(unsigned long vmid, unsigned long guest_gpa,
	unsigned long host_gpa, unsigned long len)
{
	return _mem_set_memmap(vmid, guest_gpa, host_gpa, len,
		0, 0,  MAP_UNMAP);
}

int update_memmap_attr(unsigned long vmid, unsigned long guest_gpa,
	unsigned long host_gpa, unsigned long len,
	unsigned int mem_type, unsigned int mem_access_right)
{
	return _mem_set_memmap(vmid, guest_gpa, host_gpa, len,
		mem_type, mem_access_right, MAP_MEM);
}

int map_guest_memseg(struct vhm_vm *vm, struct vm_memmap *memmap)
{
	struct guest_memseg *seg = NULL;
	unsigned int type;
	unsigned int mem_type, mem_access_right;
	unsigned long guest_gpa, host_gpa;

	mutex_lock(&vm->seg_lock);

	if (memmap->type == VM_SYSMEM) {
		list_for_each_entry(seg, &vm->memseg_list, list) {
			if (seg->gpa == memmap->gpa
				&& seg->len == memmap->len)
				break;
		}
		if (&seg->list == &vm->memseg_list) {
			mutex_unlock(&vm->seg_lock);
			return -EINVAL;
		}
		guest_gpa = seg->gpa;
		host_gpa = seg->vm0_gpa;
		mem_type = MEM_TYPE_WB;
		mem_access_right = (memmap->prot & MEM_ACCESS_RIGHT_MASK);
		type = MAP_MEM;
	} else {
		guest_gpa = memmap->gpa;
<<<<<<< HEAD
		host_gpa = cwp_hpa2gpa(memmap->hpa);
=======
		host_gpa = acrn_hpa2gpa(memmap->hpa);
>>>>>>> eeb75e1a
		mem_type = MEM_TYPE_UC;
		mem_access_right = (memmap->prot & MEM_ACCESS_RIGHT_MASK);
		type = MAP_MMIO;
	}

	if (_mem_set_memmap(vm->vmid, guest_gpa, host_gpa, memmap->len,
		mem_type, mem_access_right, type) < 0) {
		pr_err("vhm: failed to set memmap %ld!\n", vm->vmid);
		mutex_unlock(&vm->seg_lock);
		return -EFAULT;
	}

	mutex_unlock(&vm->seg_lock);

	return 0;
}

void free_guest_mem(struct vhm_vm *vm)
{
	struct guest_memseg *seg;

	mutex_lock(&vm->seg_lock);
	while (!list_empty(&vm->memseg_list)) {
		seg = list_first_entry(&vm->memseg_list,
				struct guest_memseg, list);
		if (!_free_memblk(vm->dev, seg->vm0_gpa, seg->len))
			pr_warn("failed to free memblk\n");
		list_del(&seg->list);
		kfree(seg);
	}
	mutex_unlock(&vm->seg_lock);
}

int check_guest_mem(struct vhm_vm *vm)
{
	struct guest_memseg *seg;

	mutex_lock(&vm->seg_lock);
	list_for_each_entry(seg, &vm->memseg_list, list) {
		if (seg->vma_count == 0)
			continue;

		mutex_unlock(&vm->seg_lock);
		return -EAGAIN;
	}
	mutex_unlock(&vm->seg_lock);
	return 0;
}

static void guest_vm_open(struct vm_area_struct *vma)
{
	struct vhm_vm *vm = vma->vm_file->private_data;
	struct guest_memseg *seg = vma->vm_private_data;

	mutex_lock(&vm->seg_lock);
	seg->vma_count++;
	mutex_unlock(&vm->seg_lock);
}

static void guest_vm_close(struct vm_area_struct *vma)
{
	struct vhm_vm *vm = vma->vm_file->private_data;
	struct guest_memseg *seg = vma->vm_private_data;

	mutex_lock(&vm->seg_lock);
	seg->vma_count--;
	BUG_ON(seg->vma_count < 0);
	mutex_unlock(&vm->seg_lock);
}

static const struct vm_operations_struct guest_vm_ops = {
	.open = guest_vm_open,
	.close = guest_vm_close,
};

static int do_mmap_guest(struct file *file,
		struct vm_area_struct *vma, struct guest_memseg *seg)
{
	struct page *page;
	size_t size = seg->len;
	unsigned long pfn;
	unsigned long start_addr;

	vma->vm_flags |= VM_MIXEDMAP | VM_DONTEXPAND | VM_DONTCOPY;
	pfn = seg->vm0_gpa >> PAGE_SHIFT;
	start_addr = vma->vm_start;
	while (size > 0) {
		page = pfn_to_page(pfn);
		if (vm_insert_page(vma, start_addr, page))
			return -EINVAL;
		size -= PAGE_SIZE;
		start_addr += PAGE_SIZE;
		pfn++;
	}
	seg->vma_count++;
	vma->vm_ops = &guest_vm_ops;
	vma->vm_private_data = (void *)seg;

	pr_info("VHM: mmap for memseg [seg vm0_gpa=0x%llx, gpa=0x%llx] "
		"to start addr 0x%lx\n",
		seg->vm0_gpa, seg->gpa, start_addr);

	return 0;
}

int vhm_dev_mmap(struct file *file, struct vm_area_struct *vma)
{
	struct vhm_vm *vm = file->private_data;
	struct guest_memseg *seg;
	u64 offset = vma->vm_pgoff << PAGE_SHIFT;
	size_t len = vma->vm_end - vma->vm_start;
	int ret;

	mutex_lock(&vm->seg_lock);
	list_for_each_entry(seg, &vm->memseg_list, list) {
		if (seg->gpa != offset || seg->len != len)
			continue;

		ret = do_mmap_guest(file, vma, seg);
		mutex_unlock(&vm->seg_lock);
		return ret;
	}
	mutex_unlock(&vm->seg_lock);
	return -EINVAL;
}

static void *do_map_guest_phys(struct vhm_vm *vm, u64 guest_phys, size_t size)
{
	struct guest_memseg *seg;

	mutex_lock(&vm->seg_lock);
	list_for_each_entry(seg, &vm->memseg_list, list) {
		if (seg->gpa > guest_phys ||
		    guest_phys >= seg->gpa + seg->len)
			continue;

		if (guest_phys + size > seg->gpa + seg->len) {
			mutex_unlock(&vm->seg_lock);
			return NULL;
		}

		mutex_unlock(&vm->seg_lock);
		return phys_to_virt(seg->vm0_gpa + guest_phys - seg->gpa);
	}
	mutex_unlock(&vm->seg_lock);
	return NULL;
}

void *map_guest_phys(unsigned long vmid, u64 guest_phys, size_t size)
{
	struct vhm_vm *vm;
	void *ret;

	vm = find_get_vm(vmid);
	if (vm == NULL)
		return NULL;

	ret = do_map_guest_phys(vm, guest_phys, size);

	put_vm(vm);

	return ret;
}
EXPORT_SYMBOL(map_guest_phys);

static int do_unmap_guest_phys(struct vhm_vm *vm, u64 guest_phys)
{
	struct guest_memseg *seg;

	mutex_lock(&vm->seg_lock);
	list_for_each_entry(seg, &vm->memseg_list, list) {
		if (seg->gpa <= guest_phys &&
			guest_phys < seg->gpa + seg->len) {
			mutex_unlock(&vm->seg_lock);
			return 0;
		}
	}
	mutex_unlock(&vm->seg_lock);

	return -ESRCH;
}

int unmap_guest_phys(unsigned long vmid, u64 guest_phys)
{
	struct vhm_vm *vm;
	int ret;

	vm = find_get_vm(vmid);
	if (vm == NULL) {
		pr_warn("vm_list corrupted\n");
		return -ESRCH;
	}

	ret = do_unmap_guest_phys(vm, guest_phys);
	put_vm(vm);
	return ret;
}
EXPORT_SYMBOL(unmap_guest_phys);<|MERGE_RESOLUTION|>--- conflicted
+++ resolved
@@ -223,11 +223,7 @@
 		type = MAP_MEM;
 	} else {
 		guest_gpa = memmap->gpa;
-<<<<<<< HEAD
-		host_gpa = cwp_hpa2gpa(memmap->hpa);
-=======
 		host_gpa = acrn_hpa2gpa(memmap->hpa);
->>>>>>> eeb75e1a
 		mem_type = MEM_TYPE_UC;
 		mem_access_right = (memmap->prot & MEM_ACCESS_RIGHT_MASK);
 		type = MAP_MMIO;
