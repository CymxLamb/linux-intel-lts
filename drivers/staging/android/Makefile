--- conflicted
+++ resolved
@@ -1,11 +1,8 @@
 ccflags-y += -I$(src)			# needed for trace events
 
 obj-y					+= ion/
-<<<<<<< HEAD
 obj-$(CONFIG_ABL_BOOTLOADER_CONTROL)	+= abl/
 obj-$(CONFIG_SBL_BOOTLOADER_CONTROL)	+= sbl/
-=======
 obj-$(CONFIG_FIQ_DEBUGGER)		+= fiq_debugger/
->>>>>>> e10a1e22
 
 obj-$(CONFIG_ASHMEM)			+= ashmem.o