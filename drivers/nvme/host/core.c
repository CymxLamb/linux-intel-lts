// SPDX-License-Identifier: GPL-2.0
/*
 * NVM Express device driver
 * Copyright (c) 2011-2014, Intel Corporation.
 */
#include <linux/blkdev.h>
#include <linux/blk-mq.h>
#include <linux/compat.h>
#include <linux/delay.h>
#include <linux/errno.h>
#include <linux/hdreg.h>
#include <linux/kernel.h>
#include <linux/module.h>
#include <linux/backing-dev.h>
#include <linux/list_sort.h>
#include <linux/slab.h>
#include <linux/types.h>
#include <linux/pr.h>
#include <linux/ptrace.h>
#include <linux/nvme_ioctl.h>
#include <linux/pm_qos.h>
#include <asm/unaligned.h>

#include "nvme.h"
#include "fabrics.h"

#define CREATE_TRACE_POINTS
#include "trace.h"

#define NVME_MINORS		(1U << MINORBITS)

unsigned int admin_timeout = 60;
module_param(admin_timeout, uint, 0644);
MODULE_PARM_DESC(admin_timeout, "timeout in seconds for admin commands");
EXPORT_SYMBOL_GPL(admin_timeout);

unsigned int nvme_io_timeout = 30;
module_param_named(io_timeout, nvme_io_timeout, uint, 0644);
MODULE_PARM_DESC(io_timeout, "timeout in seconds for I/O");
EXPORT_SYMBOL_GPL(nvme_io_timeout);

static unsigned char shutdown_timeout = 5;
module_param(shutdown_timeout, byte, 0644);
MODULE_PARM_DESC(shutdown_timeout, "timeout in seconds for controller shutdown");

static u8 nvme_max_retries = 5;
module_param_named(max_retries, nvme_max_retries, byte, 0644);
MODULE_PARM_DESC(max_retries, "max number of retries a command may have");

static unsigned long default_ps_max_latency_us = 100000;
module_param(default_ps_max_latency_us, ulong, 0644);
MODULE_PARM_DESC(default_ps_max_latency_us,
		 "max power saving latency for new devices; use PM QOS to change per device");

static bool force_apst;
module_param(force_apst, bool, 0644);
MODULE_PARM_DESC(force_apst, "allow APST for newly enumerated devices even if quirked off");

static bool streams;
module_param(streams, bool, 0644);
MODULE_PARM_DESC(streams, "turn on support for Streams write directives");

/*
 * nvme_wq - hosts nvme related works that are not reset or delete
 * nvme_reset_wq - hosts nvme reset works
 * nvme_delete_wq - hosts nvme delete works
 *
 * nvme_wq will host works such as scan, aen handling, fw activation,
 * keep-alive, periodic reconnects etc. nvme_reset_wq
 * runs reset works which also flush works hosted on nvme_wq for
 * serialization purposes. nvme_delete_wq host controller deletion
 * works which flush reset works for serialization.
 */
struct workqueue_struct *nvme_wq;
EXPORT_SYMBOL_GPL(nvme_wq);

struct workqueue_struct *nvme_reset_wq;
EXPORT_SYMBOL_GPL(nvme_reset_wq);

struct workqueue_struct *nvme_delete_wq;
EXPORT_SYMBOL_GPL(nvme_delete_wq);

static LIST_HEAD(nvme_subsystems);
static DEFINE_MUTEX(nvme_subsystems_lock);

static DEFINE_IDA(nvme_instance_ida);
static dev_t nvme_chr_devt;
static struct class *nvme_class;
static struct class *nvme_subsys_class;

static void nvme_put_subsystem(struct nvme_subsystem *subsys);
static void nvme_remove_invalid_namespaces(struct nvme_ctrl *ctrl,
					   unsigned nsid);

static void nvme_update_bdev_size(struct gendisk *disk)
{
	struct block_device *bdev = bdget_disk(disk, 0);

	if (bdev) {
		bd_set_nr_sectors(bdev, get_capacity(disk));
		bdput(bdev);
	}
}

/*
 * Prepare a queue for teardown.
 *
 * This must forcibly unquiesce queues to avoid blocking dispatch, and only set
 * the capacity to 0 after that to avoid blocking dispatchers that may be
 * holding bd_butex.  This will end buffered writers dirtying pages that can't
 * be synced.
 */
static void nvme_set_queue_dying(struct nvme_ns *ns)
{
	if (test_and_set_bit(NVME_NS_DEAD, &ns->flags))
		return;

	blk_set_queue_dying(ns->queue);
	blk_mq_unquiesce_queue(ns->queue);

	set_capacity(ns->disk, 0);
	nvme_update_bdev_size(ns->disk);
}

static void nvme_queue_scan(struct nvme_ctrl *ctrl)
{
	/*
	 * Only new queue scan work when admin and IO queues are both alive
	 */
	if (ctrl->state == NVME_CTRL_LIVE && ctrl->tagset)
		queue_work(nvme_wq, &ctrl->scan_work);
}

/*
 * Use this function to proceed with scheduling reset_work for a controller
 * that had previously been set to the resetting state. This is intended for
 * code paths that can't be interrupted by other reset attempts. A hot removal
 * may prevent this from succeeding.
 */
int nvme_try_sched_reset(struct nvme_ctrl *ctrl)
{
	if (ctrl->state != NVME_CTRL_RESETTING)
		return -EBUSY;
	if (!queue_work(nvme_reset_wq, &ctrl->reset_work))
		return -EBUSY;
	return 0;
}
EXPORT_SYMBOL_GPL(nvme_try_sched_reset);

int nvme_reset_ctrl(struct nvme_ctrl *ctrl)
{
	if (!nvme_change_ctrl_state(ctrl, NVME_CTRL_RESETTING))
		return -EBUSY;
	if (!queue_work(nvme_reset_wq, &ctrl->reset_work))
		return -EBUSY;
	return 0;
}
EXPORT_SYMBOL_GPL(nvme_reset_ctrl);

int nvme_reset_ctrl_sync(struct nvme_ctrl *ctrl)
{
	int ret;

	ret = nvme_reset_ctrl(ctrl);
	if (!ret) {
		flush_work(&ctrl->reset_work);
		if (ctrl->state != NVME_CTRL_LIVE)
			ret = -ENETRESET;
	}

	return ret;
}
EXPORT_SYMBOL_GPL(nvme_reset_ctrl_sync);

static void nvme_do_delete_ctrl(struct nvme_ctrl *ctrl)
{
	dev_info(ctrl->device,
		 "Removing ctrl: NQN \"%s\"\n", ctrl->opts->subsysnqn);

	flush_work(&ctrl->reset_work);
	nvme_stop_ctrl(ctrl);
	nvme_remove_namespaces(ctrl);
	ctrl->ops->delete_ctrl(ctrl);
	nvme_uninit_ctrl(ctrl);
}

static void nvme_delete_ctrl_work(struct work_struct *work)
{
	struct nvme_ctrl *ctrl =
		container_of(work, struct nvme_ctrl, delete_work);

	nvme_do_delete_ctrl(ctrl);
}

int nvme_delete_ctrl(struct nvme_ctrl *ctrl)
{
	if (!nvme_change_ctrl_state(ctrl, NVME_CTRL_DELETING))
		return -EBUSY;
	if (!queue_work(nvme_delete_wq, &ctrl->delete_work))
		return -EBUSY;
	return 0;
}
EXPORT_SYMBOL_GPL(nvme_delete_ctrl);

static void nvme_delete_ctrl_sync(struct nvme_ctrl *ctrl)
{
	/*
	 * Keep a reference until nvme_do_delete_ctrl() complete,
	 * since ->delete_ctrl can free the controller.
	 */
	nvme_get_ctrl(ctrl);
	if (nvme_change_ctrl_state(ctrl, NVME_CTRL_DELETING))
		nvme_do_delete_ctrl(ctrl);
	nvme_put_ctrl(ctrl);
}

static blk_status_t nvme_error_status(u16 status)
{
	switch (status & 0x7ff) {
	case NVME_SC_SUCCESS:
		return BLK_STS_OK;
	case NVME_SC_CAP_EXCEEDED:
		return BLK_STS_NOSPC;
	case NVME_SC_LBA_RANGE:
	case NVME_SC_CMD_INTERRUPTED:
	case NVME_SC_NS_NOT_READY:
		return BLK_STS_TARGET;
	case NVME_SC_BAD_ATTRIBUTES:
	case NVME_SC_ONCS_NOT_SUPPORTED:
	case NVME_SC_INVALID_OPCODE:
	case NVME_SC_INVALID_FIELD:
	case NVME_SC_INVALID_NS:
		return BLK_STS_NOTSUPP;
	case NVME_SC_WRITE_FAULT:
	case NVME_SC_READ_ERROR:
	case NVME_SC_UNWRITTEN_BLOCK:
	case NVME_SC_ACCESS_DENIED:
	case NVME_SC_READ_ONLY:
	case NVME_SC_COMPARE_FAILED:
		return BLK_STS_MEDIUM;
	case NVME_SC_GUARD_CHECK:
	case NVME_SC_APPTAG_CHECK:
	case NVME_SC_REFTAG_CHECK:
	case NVME_SC_INVALID_PI:
		return BLK_STS_PROTECTION;
	case NVME_SC_RESERVATION_CONFLICT:
		return BLK_STS_NEXUS;
	case NVME_SC_HOST_PATH_ERROR:
		return BLK_STS_TRANSPORT;
	case NVME_SC_ZONE_TOO_MANY_ACTIVE:
		return BLK_STS_ZONE_ACTIVE_RESOURCE;
	case NVME_SC_ZONE_TOO_MANY_OPEN:
		return BLK_STS_ZONE_OPEN_RESOURCE;
	default:
		return BLK_STS_IOERR;
	}
}

static void nvme_retry_req(struct request *req)
{
	struct nvme_ns *ns = req->q->queuedata;
	unsigned long delay = 0;
	u16 crd;

	/* The mask and shift result must be <= 3 */
	crd = (nvme_req(req)->status & NVME_SC_CRD) >> 11;
	if (ns && crd)
		delay = ns->ctrl->crdt[crd - 1] * 100;

	nvme_req(req)->retries++;
	blk_mq_requeue_request(req, false);
	blk_mq_delay_kick_requeue_list(req->q, delay);
}

enum nvme_disposition {
	COMPLETE,
	RETRY,
	FAILOVER,
};

static inline enum nvme_disposition nvme_decide_disposition(struct request *req)
{
	if (likely(nvme_req(req)->status == 0))
		return COMPLETE;

	if (blk_noretry_request(req) ||
	    (nvme_req(req)->status & NVME_SC_DNR) ||
	    nvme_req(req)->retries >= nvme_max_retries)
		return COMPLETE;

	if (req->cmd_flags & REQ_NVME_MPATH) {
		if (nvme_is_path_error(nvme_req(req)->status) ||
		    blk_queue_dying(req->q))
			return FAILOVER;
	} else {
		if (blk_queue_dying(req->q))
			return COMPLETE;
	}

	return RETRY;
}

static inline void nvme_end_req(struct request *req)
{
	blk_status_t status = nvme_error_status(nvme_req(req)->status);

	if (IS_ENABLED(CONFIG_BLK_DEV_ZONED) &&
	    req_op(req) == REQ_OP_ZONE_APPEND)
		req->__sector = nvme_lba_to_sect(req->q->queuedata,
			le64_to_cpu(nvme_req(req)->result.u64));

	nvme_trace_bio_complete(req, status);
	blk_mq_end_request(req, status);
}

void nvme_complete_rq(struct request *req)
{
	trace_nvme_complete_rq(req);
	nvme_cleanup_cmd(req);

	if (nvme_req(req)->ctrl->kas)
		nvme_req(req)->ctrl->comp_seen = true;

	switch (nvme_decide_disposition(req)) {
	case COMPLETE:
		nvme_end_req(req);
		return;
	case RETRY:
		nvme_retry_req(req);
		return;
	case FAILOVER:
		nvme_failover_req(req);
		return;
	}
}
EXPORT_SYMBOL_GPL(nvme_complete_rq);

bool nvme_cancel_request(struct request *req, void *data, bool reserved)
{
	dev_dbg_ratelimited(((struct nvme_ctrl *) data)->device,
				"Cancelling I/O %d", req->tag);

	/* don't abort one completed request */
	if (blk_mq_request_completed(req))
		return true;

	nvme_req(req)->status = NVME_SC_HOST_ABORTED_CMD;
	nvme_req(req)->flags |= NVME_REQ_CANCELLED;
	blk_mq_complete_request(req);
	return true;
}
EXPORT_SYMBOL_GPL(nvme_cancel_request);

void nvme_cancel_tagset(struct nvme_ctrl *ctrl)
{
	if (ctrl->tagset) {
		blk_mq_tagset_busy_iter(ctrl->tagset,
				nvme_cancel_request, ctrl);
		blk_mq_tagset_wait_completed_request(ctrl->tagset);
	}
}
EXPORT_SYMBOL_GPL(nvme_cancel_tagset);

void nvme_cancel_admin_tagset(struct nvme_ctrl *ctrl)
{
	if (ctrl->admin_tagset) {
		blk_mq_tagset_busy_iter(ctrl->admin_tagset,
				nvme_cancel_request, ctrl);
		blk_mq_tagset_wait_completed_request(ctrl->admin_tagset);
	}
}
EXPORT_SYMBOL_GPL(nvme_cancel_admin_tagset);

bool nvme_change_ctrl_state(struct nvme_ctrl *ctrl,
		enum nvme_ctrl_state new_state)
{
	enum nvme_ctrl_state old_state;
	unsigned long flags;
	bool changed = false;

	spin_lock_irqsave(&ctrl->lock, flags);

	old_state = ctrl->state;
	switch (new_state) {
	case NVME_CTRL_LIVE:
		switch (old_state) {
		case NVME_CTRL_NEW:
		case NVME_CTRL_RESETTING:
		case NVME_CTRL_CONNECTING:
			changed = true;
			fallthrough;
		default:
			break;
		}
		break;
	case NVME_CTRL_RESETTING:
		switch (old_state) {
		case NVME_CTRL_NEW:
		case NVME_CTRL_LIVE:
			changed = true;
			fallthrough;
		default:
			break;
		}
		break;
	case NVME_CTRL_CONNECTING:
		switch (old_state) {
		case NVME_CTRL_NEW:
		case NVME_CTRL_RESETTING:
			changed = true;
			fallthrough;
		default:
			break;
		}
		break;
	case NVME_CTRL_DELETING:
		switch (old_state) {
		case NVME_CTRL_LIVE:
		case NVME_CTRL_RESETTING:
		case NVME_CTRL_CONNECTING:
			changed = true;
			fallthrough;
		default:
			break;
		}
		break;
	case NVME_CTRL_DELETING_NOIO:
		switch (old_state) {
		case NVME_CTRL_DELETING:
		case NVME_CTRL_DEAD:
			changed = true;
			fallthrough;
		default:
			break;
		}
		break;
	case NVME_CTRL_DEAD:
		switch (old_state) {
		case NVME_CTRL_DELETING:
			changed = true;
			fallthrough;
		default:
			break;
		}
		break;
	default:
		break;
	}

	if (changed) {
		ctrl->state = new_state;
		wake_up_all(&ctrl->state_wq);
	}

	spin_unlock_irqrestore(&ctrl->lock, flags);
	if (changed && ctrl->state == NVME_CTRL_LIVE)
		nvme_kick_requeue_lists(ctrl);
	return changed;
}
EXPORT_SYMBOL_GPL(nvme_change_ctrl_state);

/*
 * Returns true for sink states that can't ever transition back to live.
 */
static bool nvme_state_terminal(struct nvme_ctrl *ctrl)
{
	switch (ctrl->state) {
	case NVME_CTRL_NEW:
	case NVME_CTRL_LIVE:
	case NVME_CTRL_RESETTING:
	case NVME_CTRL_CONNECTING:
		return false;
	case NVME_CTRL_DELETING:
	case NVME_CTRL_DELETING_NOIO:
	case NVME_CTRL_DEAD:
		return true;
	default:
		WARN_ONCE(1, "Unhandled ctrl state:%d", ctrl->state);
		return true;
	}
}

/*
 * Waits for the controller state to be resetting, or returns false if it is
 * not possible to ever transition to that state.
 */
bool nvme_wait_reset(struct nvme_ctrl *ctrl)
{
	wait_event(ctrl->state_wq,
		   nvme_change_ctrl_state(ctrl, NVME_CTRL_RESETTING) ||
		   nvme_state_terminal(ctrl));
	return ctrl->state == NVME_CTRL_RESETTING;
}
EXPORT_SYMBOL_GPL(nvme_wait_reset);

static void nvme_free_ns_head(struct kref *ref)
{
	struct nvme_ns_head *head =
		container_of(ref, struct nvme_ns_head, ref);

	nvme_mpath_remove_disk(head);
	ida_simple_remove(&head->subsys->ns_ida, head->instance);
	cleanup_srcu_struct(&head->srcu);
	nvme_put_subsystem(head->subsys);
	kfree(head);
}

static void nvme_put_ns_head(struct nvme_ns_head *head)
{
	kref_put(&head->ref, nvme_free_ns_head);
}

static void nvme_free_ns(struct kref *kref)
{
	struct nvme_ns *ns = container_of(kref, struct nvme_ns, kref);

	if (ns->ndev)
		nvme_nvm_unregister(ns);

	put_disk(ns->disk);
	nvme_put_ns_head(ns->head);
	nvme_put_ctrl(ns->ctrl);
	kfree(ns);
}

void nvme_put_ns(struct nvme_ns *ns)
{
	kref_put(&ns->kref, nvme_free_ns);
}
EXPORT_SYMBOL_NS_GPL(nvme_put_ns, NVME_TARGET_PASSTHRU);

static inline void nvme_clear_nvme_request(struct request *req)
{
	if (!(req->rq_flags & RQF_DONTPREP)) {
		nvme_req(req)->retries = 0;
		nvme_req(req)->flags = 0;
		req->rq_flags |= RQF_DONTPREP;
	}
}

struct request *nvme_alloc_request(struct request_queue *q,
		struct nvme_command *cmd, blk_mq_req_flags_t flags, int qid)
{
	unsigned op = nvme_is_write(cmd) ? REQ_OP_DRV_OUT : REQ_OP_DRV_IN;
	struct request *req;

	if (qid == NVME_QID_ANY) {
		req = blk_mq_alloc_request(q, op, flags);
	} else {
		req = blk_mq_alloc_request_hctx(q, op, flags,
				qid ? qid - 1 : 0);
	}
	if (IS_ERR(req))
		return req;

	req->cmd_flags |= REQ_FAILFAST_DRIVER;
	nvme_clear_nvme_request(req);
	nvme_req(req)->cmd = cmd;

	return req;
}
EXPORT_SYMBOL_GPL(nvme_alloc_request);

static int nvme_toggle_streams(struct nvme_ctrl *ctrl, bool enable)
{
	struct nvme_command c;

	memset(&c, 0, sizeof(c));

	c.directive.opcode = nvme_admin_directive_send;
	c.directive.nsid = cpu_to_le32(NVME_NSID_ALL);
	c.directive.doper = NVME_DIR_SND_ID_OP_ENABLE;
	c.directive.dtype = NVME_DIR_IDENTIFY;
	c.directive.tdtype = NVME_DIR_STREAMS;
	c.directive.endir = enable ? NVME_DIR_ENDIR : 0;

	return nvme_submit_sync_cmd(ctrl->admin_q, &c, NULL, 0);
}

static int nvme_disable_streams(struct nvme_ctrl *ctrl)
{
	return nvme_toggle_streams(ctrl, false);
}

static int nvme_enable_streams(struct nvme_ctrl *ctrl)
{
	return nvme_toggle_streams(ctrl, true);
}

static int nvme_get_stream_params(struct nvme_ctrl *ctrl,
				  struct streams_directive_params *s, u32 nsid)
{
	struct nvme_command c;

	memset(&c, 0, sizeof(c));
	memset(s, 0, sizeof(*s));

	c.directive.opcode = nvme_admin_directive_recv;
	c.directive.nsid = cpu_to_le32(nsid);
	c.directive.numd = cpu_to_le32(nvme_bytes_to_numd(sizeof(*s)));
	c.directive.doper = NVME_DIR_RCV_ST_OP_PARAM;
	c.directive.dtype = NVME_DIR_STREAMS;

	return nvme_submit_sync_cmd(ctrl->admin_q, &c, s, sizeof(*s));
}

static int nvme_configure_directives(struct nvme_ctrl *ctrl)
{
	struct streams_directive_params s;
	int ret;

	if (!(ctrl->oacs & NVME_CTRL_OACS_DIRECTIVES))
		return 0;
	if (!streams)
		return 0;

	ret = nvme_enable_streams(ctrl);
	if (ret)
		return ret;

	ret = nvme_get_stream_params(ctrl, &s, NVME_NSID_ALL);
	if (ret)
		goto out_disable_stream;

	ctrl->nssa = le16_to_cpu(s.nssa);
	if (ctrl->nssa < BLK_MAX_WRITE_HINTS - 1) {
		dev_info(ctrl->device, "too few streams (%u) available\n",
					ctrl->nssa);
		goto out_disable_stream;
	}

	ctrl->nr_streams = min_t(u16, ctrl->nssa, BLK_MAX_WRITE_HINTS - 1);
	dev_info(ctrl->device, "Using %u streams\n", ctrl->nr_streams);
	return 0;

out_disable_stream:
	nvme_disable_streams(ctrl);
	return ret;
}

/*
 * Check if 'req' has a write hint associated with it. If it does, assign
 * a valid namespace stream to the write.
 */
static void nvme_assign_write_stream(struct nvme_ctrl *ctrl,
				     struct request *req, u16 *control,
				     u32 *dsmgmt)
{
	enum rw_hint streamid = req->write_hint;

	if (streamid == WRITE_LIFE_NOT_SET || streamid == WRITE_LIFE_NONE)
		streamid = 0;
	else {
		streamid--;
		if (WARN_ON_ONCE(streamid > ctrl->nr_streams))
			return;

		*control |= NVME_RW_DTYPE_STREAMS;
		*dsmgmt |= streamid << 16;
	}

	if (streamid < ARRAY_SIZE(req->q->write_hints))
		req->q->write_hints[streamid] += blk_rq_bytes(req) >> 9;
}

static void nvme_setup_passthrough(struct request *req,
		struct nvme_command *cmd)
{
	memcpy(cmd, nvme_req(req)->cmd, sizeof(*cmd));
	/* passthru commands should let the driver set the SGL flags */
	cmd->common.flags &= ~NVME_CMD_SGL_ALL;
}

static inline void nvme_setup_flush(struct nvme_ns *ns,
		struct nvme_command *cmnd)
{
	cmnd->common.opcode = nvme_cmd_flush;
	cmnd->common.nsid = cpu_to_le32(ns->head->ns_id);
}

static blk_status_t nvme_setup_discard(struct nvme_ns *ns, struct request *req,
		struct nvme_command *cmnd)
{
	unsigned short segments = blk_rq_nr_discard_segments(req), n = 0;
	struct nvme_dsm_range *range;
	struct bio *bio;

	/*
	 * Some devices do not consider the DSM 'Number of Ranges' field when
	 * determining how much data to DMA. Always allocate memory for maximum
	 * number of segments to prevent device reading beyond end of buffer.
	 */
	static const size_t alloc_size = sizeof(*range) * NVME_DSM_MAX_RANGES;

	range = kzalloc(alloc_size, GFP_ATOMIC | __GFP_NOWARN);
	if (!range) {
		/*
		 * If we fail allocation our range, fallback to the controller
		 * discard page. If that's also busy, it's safe to return
		 * busy, as we know we can make progress once that's freed.
		 */
		if (test_and_set_bit_lock(0, &ns->ctrl->discard_page_busy))
			return BLK_STS_RESOURCE;

		range = page_address(ns->ctrl->discard_page);
	}

	__rq_for_each_bio(bio, req) {
		u64 slba = nvme_sect_to_lba(ns, bio->bi_iter.bi_sector);
		u32 nlb = bio->bi_iter.bi_size >> ns->lba_shift;

		if (n < segments) {
			range[n].cattr = cpu_to_le32(0);
			range[n].nlb = cpu_to_le32(nlb);
			range[n].slba = cpu_to_le64(slba);
		}
		n++;
	}

	if (WARN_ON_ONCE(n != segments)) {
		if (virt_to_page(range) == ns->ctrl->discard_page)
			clear_bit_unlock(0, &ns->ctrl->discard_page_busy);
		else
			kfree(range);
		return BLK_STS_IOERR;
	}

	cmnd->dsm.opcode = nvme_cmd_dsm;
	cmnd->dsm.nsid = cpu_to_le32(ns->head->ns_id);
	cmnd->dsm.nr = cpu_to_le32(segments - 1);
	cmnd->dsm.attributes = cpu_to_le32(NVME_DSMGMT_AD);

	req->special_vec.bv_page = virt_to_page(range);
	req->special_vec.bv_offset = offset_in_page(range);
	req->special_vec.bv_len = alloc_size;
	req->rq_flags |= RQF_SPECIAL_PAYLOAD;

	return BLK_STS_OK;
}

static inline blk_status_t nvme_setup_write_zeroes(struct nvme_ns *ns,
		struct request *req, struct nvme_command *cmnd)
{
	if (ns->ctrl->quirks & NVME_QUIRK_DEALLOCATE_ZEROES)
		return nvme_setup_discard(ns, req, cmnd);

	cmnd->write_zeroes.opcode = nvme_cmd_write_zeroes;
	cmnd->write_zeroes.nsid = cpu_to_le32(ns->head->ns_id);
	cmnd->write_zeroes.slba =
		cpu_to_le64(nvme_sect_to_lba(ns, blk_rq_pos(req)));
	cmnd->write_zeroes.length =
		cpu_to_le16((blk_rq_bytes(req) >> ns->lba_shift) - 1);
	cmnd->write_zeroes.control = 0;
	return BLK_STS_OK;
}

static inline blk_status_t nvme_setup_rw(struct nvme_ns *ns,
		struct request *req, struct nvme_command *cmnd,
		enum nvme_opcode op)
{
	struct nvme_ctrl *ctrl = ns->ctrl;
	u16 control = 0;
	u32 dsmgmt = 0;

	if (req->cmd_flags & REQ_FUA)
		control |= NVME_RW_FUA;
	if (req->cmd_flags & (REQ_FAILFAST_DEV | REQ_RAHEAD))
		control |= NVME_RW_LR;

	if (req->cmd_flags & REQ_RAHEAD)
		dsmgmt |= NVME_RW_DSM_FREQ_PREFETCH;

	cmnd->rw.opcode = op;
	cmnd->rw.nsid = cpu_to_le32(ns->head->ns_id);
	cmnd->rw.slba = cpu_to_le64(nvme_sect_to_lba(ns, blk_rq_pos(req)));
	cmnd->rw.length = cpu_to_le16((blk_rq_bytes(req) >> ns->lba_shift) - 1);

	if (req_op(req) == REQ_OP_WRITE && ctrl->nr_streams)
		nvme_assign_write_stream(ctrl, req, &control, &dsmgmt);

	if (ns->ms) {
		/*
		 * If formated with metadata, the block layer always provides a
		 * metadata buffer if CONFIG_BLK_DEV_INTEGRITY is enabled.  Else
		 * we enable the PRACT bit for protection information or set the
		 * namespace capacity to zero to prevent any I/O.
		 */
		if (!blk_integrity_rq(req)) {
			if (WARN_ON_ONCE(!nvme_ns_has_pi(ns)))
				return BLK_STS_NOTSUPP;
			control |= NVME_RW_PRINFO_PRACT;
		}

		switch (ns->pi_type) {
		case NVME_NS_DPS_PI_TYPE3:
			control |= NVME_RW_PRINFO_PRCHK_GUARD;
			break;
		case NVME_NS_DPS_PI_TYPE1:
		case NVME_NS_DPS_PI_TYPE2:
			control |= NVME_RW_PRINFO_PRCHK_GUARD |
					NVME_RW_PRINFO_PRCHK_REF;
			if (op == nvme_cmd_zone_append)
				control |= NVME_RW_APPEND_PIREMAP;
			cmnd->rw.reftag = cpu_to_le32(t10_pi_ref_tag(req));
			break;
		}
	}

	cmnd->rw.control = cpu_to_le16(control);
	cmnd->rw.dsmgmt = cpu_to_le32(dsmgmt);
	return 0;
}

void nvme_cleanup_cmd(struct request *req)
{
	if (req->rq_flags & RQF_SPECIAL_PAYLOAD) {
		struct nvme_ns *ns = req->rq_disk->private_data;
		struct page *page = req->special_vec.bv_page;

		if (page == ns->ctrl->discard_page)
			clear_bit_unlock(0, &ns->ctrl->discard_page_busy);
		else
			kfree(page_address(page) + req->special_vec.bv_offset);
	}
}
EXPORT_SYMBOL_GPL(nvme_cleanup_cmd);

blk_status_t nvme_setup_cmd(struct nvme_ns *ns, struct request *req,
		struct nvme_command *cmd)
{
	blk_status_t ret = BLK_STS_OK;

	nvme_clear_nvme_request(req);

	memset(cmd, 0, sizeof(*cmd));
	switch (req_op(req)) {
	case REQ_OP_DRV_IN:
	case REQ_OP_DRV_OUT:
		nvme_setup_passthrough(req, cmd);
		break;
	case REQ_OP_FLUSH:
		nvme_setup_flush(ns, cmd);
		break;
	case REQ_OP_ZONE_RESET_ALL:
	case REQ_OP_ZONE_RESET:
		ret = nvme_setup_zone_mgmt_send(ns, req, cmd, NVME_ZONE_RESET);
		break;
	case REQ_OP_ZONE_OPEN:
		ret = nvme_setup_zone_mgmt_send(ns, req, cmd, NVME_ZONE_OPEN);
		break;
	case REQ_OP_ZONE_CLOSE:
		ret = nvme_setup_zone_mgmt_send(ns, req, cmd, NVME_ZONE_CLOSE);
		break;
	case REQ_OP_ZONE_FINISH:
		ret = nvme_setup_zone_mgmt_send(ns, req, cmd, NVME_ZONE_FINISH);
		break;
	case REQ_OP_WRITE_ZEROES:
		ret = nvme_setup_write_zeroes(ns, req, cmd);
		break;
	case REQ_OP_DISCARD:
		ret = nvme_setup_discard(ns, req, cmd);
		break;
	case REQ_OP_READ:
		ret = nvme_setup_rw(ns, req, cmd, nvme_cmd_read);
		break;
	case REQ_OP_WRITE:
		ret = nvme_setup_rw(ns, req, cmd, nvme_cmd_write);
		break;
	case REQ_OP_ZONE_APPEND:
		ret = nvme_setup_rw(ns, req, cmd, nvme_cmd_zone_append);
		break;
	default:
		WARN_ON_ONCE(1);
		return BLK_STS_IOERR;
	}

	cmd->common.command_id = req->tag;
	trace_nvme_setup_cmd(req, cmd);
	return ret;
}
EXPORT_SYMBOL_GPL(nvme_setup_cmd);

static void nvme_end_sync_rq(struct request *rq, blk_status_t error)
{
	struct completion *waiting = rq->end_io_data;

	rq->end_io_data = NULL;
	complete(waiting);
}

static void nvme_execute_rq_polled(struct request_queue *q,
		struct gendisk *bd_disk, struct request *rq, int at_head)
{
	DECLARE_COMPLETION_ONSTACK(wait);

	WARN_ON_ONCE(!test_bit(QUEUE_FLAG_POLL, &q->queue_flags));

	rq->cmd_flags |= REQ_HIPRI;
	rq->end_io_data = &wait;
	blk_execute_rq_nowait(q, bd_disk, rq, at_head, nvme_end_sync_rq);

	while (!completion_done(&wait)) {
		blk_poll(q, request_to_qc_t(rq->mq_hctx, rq), true);
		cond_resched();
	}
}

/*
 * Returns 0 on success.  If the result is negative, it's a Linux error code;
 * if the result is positive, it's an NVM Express status code
 */
int __nvme_submit_sync_cmd(struct request_queue *q, struct nvme_command *cmd,
		union nvme_result *result, void *buffer, unsigned bufflen,
		unsigned timeout, int qid, int at_head,
		blk_mq_req_flags_t flags, bool poll)
{
	struct request *req;
	int ret;

	req = nvme_alloc_request(q, cmd, flags, qid);
	if (IS_ERR(req))
		return PTR_ERR(req);

	req->timeout = timeout ? timeout : ADMIN_TIMEOUT;

	if (buffer && bufflen) {
		ret = blk_rq_map_kern(q, req, buffer, bufflen, GFP_KERNEL);
		if (ret)
			goto out;
	}

	if (poll)
		nvme_execute_rq_polled(req->q, NULL, req, at_head);
	else
		blk_execute_rq(req->q, NULL, req, at_head);
	if (result)
		*result = nvme_req(req)->result;
	if (nvme_req(req)->flags & NVME_REQ_CANCELLED)
		ret = -EINTR;
	else
		ret = nvme_req(req)->status;
 out:
	blk_mq_free_request(req);
	return ret;
}
EXPORT_SYMBOL_GPL(__nvme_submit_sync_cmd);

int nvme_submit_sync_cmd(struct request_queue *q, struct nvme_command *cmd,
		void *buffer, unsigned bufflen)
{
	return __nvme_submit_sync_cmd(q, cmd, NULL, buffer, bufflen, 0,
			NVME_QID_ANY, 0, 0, false);
}
EXPORT_SYMBOL_GPL(nvme_submit_sync_cmd);

static void *nvme_add_user_metadata(struct bio *bio, void __user *ubuf,
		unsigned len, u32 seed, bool write)
{
	struct bio_integrity_payload *bip;
	int ret = -ENOMEM;
	void *buf;

	buf = kmalloc(len, GFP_KERNEL);
	if (!buf)
		goto out;

	ret = -EFAULT;
	if (write && copy_from_user(buf, ubuf, len))
		goto out_free_meta;

	bip = bio_integrity_alloc(bio, GFP_KERNEL, 1);
	if (IS_ERR(bip)) {
		ret = PTR_ERR(bip);
		goto out_free_meta;
	}

	bip->bip_iter.bi_size = len;
	bip->bip_iter.bi_sector = seed;
	ret = bio_integrity_add_page(bio, virt_to_page(buf), len,
			offset_in_page(buf));
	if (ret == len)
		return buf;
	ret = -ENOMEM;
out_free_meta:
	kfree(buf);
out:
	return ERR_PTR(ret);
}

static u32 nvme_known_admin_effects(u8 opcode)
{
	switch (opcode) {
	case nvme_admin_format_nvm:
		return NVME_CMD_EFFECTS_LBCC | NVME_CMD_EFFECTS_NCC |
			NVME_CMD_EFFECTS_CSE_MASK;
	case nvme_admin_sanitize_nvm:
		return NVME_CMD_EFFECTS_LBCC | NVME_CMD_EFFECTS_CSE_MASK;
	default:
		break;
	}
	return 0;
}

u32 nvme_command_effects(struct nvme_ctrl *ctrl, struct nvme_ns *ns, u8 opcode)
{
	u32 effects = 0;

	if (ns) {
		if (ns->head->effects)
			effects = le32_to_cpu(ns->head->effects->iocs[opcode]);
		if (effects & ~(NVME_CMD_EFFECTS_CSUPP | NVME_CMD_EFFECTS_LBCC))
			dev_warn(ctrl->device,
				 "IO command:%02x has unhandled effects:%08x\n",
				 opcode, effects);
		return 0;
	}

	if (ctrl->effects)
		effects = le32_to_cpu(ctrl->effects->acs[opcode]);
	effects |= nvme_known_admin_effects(opcode);

	return effects;
}
EXPORT_SYMBOL_NS_GPL(nvme_command_effects, NVME_TARGET_PASSTHRU);

static u32 nvme_passthru_start(struct nvme_ctrl *ctrl, struct nvme_ns *ns,
			       u8 opcode)
{
	u32 effects = nvme_command_effects(ctrl, ns, opcode);

	/*
	 * For simplicity, IO to all namespaces is quiesced even if the command
	 * effects say only one namespace is affected.
	 */
	if (effects & NVME_CMD_EFFECTS_CSE_MASK) {
		mutex_lock(&ctrl->scan_lock);
		mutex_lock(&ctrl->subsys->lock);
		nvme_mpath_start_freeze(ctrl->subsys);
		nvme_mpath_wait_freeze(ctrl->subsys);
		nvme_start_freeze(ctrl);
		nvme_wait_freeze(ctrl);
	}
	return effects;
}

static void nvme_passthru_end(struct nvme_ctrl *ctrl, u32 effects)
{
	if (effects & NVME_CMD_EFFECTS_CSE_MASK) {
		nvme_unfreeze(ctrl);
		nvme_mpath_unfreeze(ctrl->subsys);
		mutex_unlock(&ctrl->subsys->lock);
		nvme_remove_invalid_namespaces(ctrl, NVME_NSID_ALL);
		mutex_unlock(&ctrl->scan_lock);
	}
	if (effects & NVME_CMD_EFFECTS_CCC)
		nvme_init_identify(ctrl);
	if (effects & (NVME_CMD_EFFECTS_NIC | NVME_CMD_EFFECTS_NCC)) {
		nvme_queue_scan(ctrl);
		flush_work(&ctrl->scan_work);
	}
}

void nvme_execute_passthru_rq(struct request *rq)
{
	struct nvme_command *cmd = nvme_req(rq)->cmd;
	struct nvme_ctrl *ctrl = nvme_req(rq)->ctrl;
	struct nvme_ns *ns = rq->q->queuedata;
	struct gendisk *disk = ns ? ns->disk : NULL;
	u32 effects;

	effects = nvme_passthru_start(ctrl, ns, cmd->common.opcode);
	blk_execute_rq(rq->q, disk, rq, 0);
	nvme_passthru_end(ctrl, effects);
}
EXPORT_SYMBOL_NS_GPL(nvme_execute_passthru_rq, NVME_TARGET_PASSTHRU);

static int nvme_submit_user_cmd(struct request_queue *q,
		struct nvme_command *cmd, void __user *ubuffer,
		unsigned bufflen, void __user *meta_buffer, unsigned meta_len,
		u32 meta_seed, u64 *result, unsigned timeout)
{
	bool write = nvme_is_write(cmd);
	struct nvme_ns *ns = q->queuedata;
	struct gendisk *disk = ns ? ns->disk : NULL;
	struct request *req;
	struct bio *bio = NULL;
	void *meta = NULL;
	int ret;

	req = nvme_alloc_request(q, cmd, 0, NVME_QID_ANY);
	if (IS_ERR(req))
		return PTR_ERR(req);

	req->timeout = timeout ? timeout : ADMIN_TIMEOUT;
	nvme_req(req)->flags |= NVME_REQ_USERCMD;

	if (ubuffer && bufflen) {
		ret = blk_rq_map_user(q, req, NULL, ubuffer, bufflen,
				GFP_KERNEL);
		if (ret)
			goto out;
		bio = req->bio;
		bio->bi_disk = disk;
		if (disk && meta_buffer && meta_len) {
			meta = nvme_add_user_metadata(bio, meta_buffer, meta_len,
					meta_seed, write);
			if (IS_ERR(meta)) {
				ret = PTR_ERR(meta);
				goto out_unmap;
			}
			req->cmd_flags |= REQ_INTEGRITY;
		}
	}

	nvme_execute_passthru_rq(req);
	if (nvme_req(req)->flags & NVME_REQ_CANCELLED)
		ret = -EINTR;
	else
		ret = nvme_req(req)->status;
	if (result)
		*result = le64_to_cpu(nvme_req(req)->result.u64);
	if (meta && !ret && !write) {
		if (copy_to_user(meta_buffer, meta, meta_len))
			ret = -EFAULT;
	}
	kfree(meta);
 out_unmap:
	if (bio)
		blk_rq_unmap_user(bio);
 out:
	blk_mq_free_request(req);
	return ret;
}

static void nvme_keep_alive_end_io(struct request *rq, blk_status_t status)
{
	struct nvme_ctrl *ctrl = rq->end_io_data;
	unsigned long flags;
	bool startka = false;

	blk_mq_free_request(rq);

	if (status) {
		dev_err(ctrl->device,
			"failed nvme_keep_alive_end_io error=%d\n",
				status);
		return;
	}

	ctrl->comp_seen = false;
	spin_lock_irqsave(&ctrl->lock, flags);
	if (ctrl->state == NVME_CTRL_LIVE ||
	    ctrl->state == NVME_CTRL_CONNECTING)
		startka = true;
	spin_unlock_irqrestore(&ctrl->lock, flags);
	if (startka)
		queue_delayed_work(nvme_wq, &ctrl->ka_work, ctrl->kato * HZ);
}

static int nvme_keep_alive(struct nvme_ctrl *ctrl)
{
	struct request *rq;

	rq = nvme_alloc_request(ctrl->admin_q, &ctrl->ka_cmd, BLK_MQ_REQ_RESERVED,
			NVME_QID_ANY);
	if (IS_ERR(rq))
		return PTR_ERR(rq);

	rq->timeout = ctrl->kato * HZ;
	rq->end_io_data = ctrl;

	blk_execute_rq_nowait(rq->q, NULL, rq, 0, nvme_keep_alive_end_io);

	return 0;
}

static void nvme_keep_alive_work(struct work_struct *work)
{
	struct nvme_ctrl *ctrl = container_of(to_delayed_work(work),
			struct nvme_ctrl, ka_work);
	bool comp_seen = ctrl->comp_seen;

	if ((ctrl->ctratt & NVME_CTRL_ATTR_TBKAS) && comp_seen) {
		dev_dbg(ctrl->device,
			"reschedule traffic based keep-alive timer\n");
		ctrl->comp_seen = false;
		queue_delayed_work(nvme_wq, &ctrl->ka_work, ctrl->kato * HZ);
		return;
	}

	if (nvme_keep_alive(ctrl)) {
		/* allocation failure, reset the controller */
		dev_err(ctrl->device, "keep-alive failed\n");
		nvme_reset_ctrl(ctrl);
		return;
	}
}

static void nvme_start_keep_alive(struct nvme_ctrl *ctrl)
{
	if (unlikely(ctrl->kato == 0))
		return;

	queue_delayed_work(nvme_wq, &ctrl->ka_work, ctrl->kato * HZ);
}

void nvme_stop_keep_alive(struct nvme_ctrl *ctrl)
{
	if (unlikely(ctrl->kato == 0))
		return;

	cancel_delayed_work_sync(&ctrl->ka_work);
}
EXPORT_SYMBOL_GPL(nvme_stop_keep_alive);

/*
 * In NVMe 1.0 the CNS field was just a binary controller or namespace
 * flag, thus sending any new CNS opcodes has a big chance of not working.
 * Qemu unfortunately had that bug after reporting a 1.1 version compliance
 * (but not for any later version).
 */
static bool nvme_ctrl_limited_cns(struct nvme_ctrl *ctrl)
{
	if (ctrl->quirks & NVME_QUIRK_IDENTIFY_CNS)
		return ctrl->vs < NVME_VS(1, 2, 0);
	return ctrl->vs < NVME_VS(1, 1, 0);
}

static int nvme_identify_ctrl(struct nvme_ctrl *dev, struct nvme_id_ctrl **id)
{
	struct nvme_command c = { };
	int error;

	/* gcc-4.4.4 (at least) has issues with initializers and anon unions */
	c.identify.opcode = nvme_admin_identify;
	c.identify.cns = NVME_ID_CNS_CTRL;

	*id = kmalloc(sizeof(struct nvme_id_ctrl), GFP_KERNEL);
	if (!*id)
		return -ENOMEM;

	error = nvme_submit_sync_cmd(dev->admin_q, &c, *id,
			sizeof(struct nvme_id_ctrl));
	if (error)
		kfree(*id);
	return error;
}

static bool nvme_multi_css(struct nvme_ctrl *ctrl)
{
	return (ctrl->ctrl_config & NVME_CC_CSS_MASK) == NVME_CC_CSS_CSI;
}

static int nvme_process_ns_desc(struct nvme_ctrl *ctrl, struct nvme_ns_ids *ids,
		struct nvme_ns_id_desc *cur, bool *csi_seen)
{
	const char *warn_str = "ctrl returned bogus length:";
	void *data = cur;

	switch (cur->nidt) {
	case NVME_NIDT_EUI64:
		if (cur->nidl != NVME_NIDT_EUI64_LEN) {
			dev_warn(ctrl->device, "%s %d for NVME_NIDT_EUI64\n",
				 warn_str, cur->nidl);
			return -1;
		}
		memcpy(ids->eui64, data + sizeof(*cur), NVME_NIDT_EUI64_LEN);
		return NVME_NIDT_EUI64_LEN;
	case NVME_NIDT_NGUID:
		if (cur->nidl != NVME_NIDT_NGUID_LEN) {
			dev_warn(ctrl->device, "%s %d for NVME_NIDT_NGUID\n",
				 warn_str, cur->nidl);
			return -1;
		}
		memcpy(ids->nguid, data + sizeof(*cur), NVME_NIDT_NGUID_LEN);
		return NVME_NIDT_NGUID_LEN;
	case NVME_NIDT_UUID:
		if (cur->nidl != NVME_NIDT_UUID_LEN) {
			dev_warn(ctrl->device, "%s %d for NVME_NIDT_UUID\n",
				 warn_str, cur->nidl);
			return -1;
		}
		uuid_copy(&ids->uuid, data + sizeof(*cur));
		return NVME_NIDT_UUID_LEN;
	case NVME_NIDT_CSI:
		if (cur->nidl != NVME_NIDT_CSI_LEN) {
			dev_warn(ctrl->device, "%s %d for NVME_NIDT_CSI\n",
				 warn_str, cur->nidl);
			return -1;
		}
		memcpy(&ids->csi, data + sizeof(*cur), NVME_NIDT_CSI_LEN);
		*csi_seen = true;
		return NVME_NIDT_CSI_LEN;
	default:
		/* Skip unknown types */
		return cur->nidl;
	}
}

static int nvme_identify_ns_descs(struct nvme_ctrl *ctrl, unsigned nsid,
		struct nvme_ns_ids *ids)
{
	struct nvme_command c = { };
	bool csi_seen = false;
	int status, pos, len;
	void *data;

	if (ctrl->vs < NVME_VS(1, 3, 0) && !nvme_multi_css(ctrl))
		return 0;
	if (ctrl->quirks & NVME_QUIRK_NO_NS_DESC_LIST)
		return 0;

	c.identify.opcode = nvme_admin_identify;
	c.identify.nsid = cpu_to_le32(nsid);
	c.identify.cns = NVME_ID_CNS_NS_DESC_LIST;

	data = kzalloc(NVME_IDENTIFY_DATA_SIZE, GFP_KERNEL);
	if (!data)
		return -ENOMEM;

	status = nvme_submit_sync_cmd(ctrl->admin_q, &c, data,
				      NVME_IDENTIFY_DATA_SIZE);
	if (status) {
		dev_warn(ctrl->device,
			"Identify Descriptors failed (%d)\n", status);
		goto free_data;
	}

	for (pos = 0; pos < NVME_IDENTIFY_DATA_SIZE; pos += len) {
		struct nvme_ns_id_desc *cur = data + pos;

		if (cur->nidl == 0)
			break;

		len = nvme_process_ns_desc(ctrl, ids, cur, &csi_seen);
		if (len < 0)
			break;

		len += sizeof(*cur);
	}

	if (nvme_multi_css(ctrl) && !csi_seen) {
		dev_warn(ctrl->device, "Command set not reported for nsid:%d\n",
			 nsid);
		status = -EINVAL;
	}

free_data:
	kfree(data);
	return status;
}

static int nvme_identify_ns(struct nvme_ctrl *ctrl, unsigned nsid,
			struct nvme_ns_ids *ids, struct nvme_id_ns **id)
{
	struct nvme_command c = { };
	int error;

	/* gcc-4.4.4 (at least) has issues with initializers and anon unions */
	c.identify.opcode = nvme_admin_identify;
	c.identify.nsid = cpu_to_le32(nsid);
	c.identify.cns = NVME_ID_CNS_NS;

	*id = kmalloc(sizeof(**id), GFP_KERNEL);
	if (!*id)
		return -ENOMEM;

	error = nvme_submit_sync_cmd(ctrl->admin_q, &c, *id, sizeof(**id));
	if (error) {
		dev_warn(ctrl->device, "Identify namespace failed (%d)\n", error);
		goto out_free_id;
	}

	error = NVME_SC_INVALID_NS | NVME_SC_DNR;
	if ((*id)->ncap == 0) /* namespace not allocated or attached */
		goto out_free_id;

	if (ctrl->vs >= NVME_VS(1, 1, 0) &&
	    !memchr_inv(ids->eui64, 0, sizeof(ids->eui64)))
		memcpy(ids->eui64, (*id)->eui64, sizeof(ids->eui64));
	if (ctrl->vs >= NVME_VS(1, 2, 0) &&
	    !memchr_inv(ids->nguid, 0, sizeof(ids->nguid)))
		memcpy(ids->nguid, (*id)->nguid, sizeof(ids->nguid));

	return 0;

out_free_id:
	kfree(*id);
	return error;
}

static int nvme_features(struct nvme_ctrl *dev, u8 op, unsigned int fid,
		unsigned int dword11, void *buffer, size_t buflen, u32 *result)
{
	union nvme_result res = { 0 };
	struct nvme_command c;
	int ret;

	memset(&c, 0, sizeof(c));
	c.features.opcode = op;
	c.features.fid = cpu_to_le32(fid);
	c.features.dword11 = cpu_to_le32(dword11);

	ret = __nvme_submit_sync_cmd(dev->admin_q, &c, &res,
			buffer, buflen, 0, NVME_QID_ANY, 0, 0, false);
	if (ret >= 0 && result)
		*result = le32_to_cpu(res.u32);
	return ret;
}

int nvme_set_features(struct nvme_ctrl *dev, unsigned int fid,
		      unsigned int dword11, void *buffer, size_t buflen,
		      u32 *result)
{
	return nvme_features(dev, nvme_admin_set_features, fid, dword11, buffer,
			     buflen, result);
}
EXPORT_SYMBOL_GPL(nvme_set_features);

int nvme_get_features(struct nvme_ctrl *dev, unsigned int fid,
		      unsigned int dword11, void *buffer, size_t buflen,
		      u32 *result)
{
	return nvme_features(dev, nvme_admin_get_features, fid, dword11, buffer,
			     buflen, result);
}
EXPORT_SYMBOL_GPL(nvme_get_features);

int nvme_set_queue_count(struct nvme_ctrl *ctrl, int *count)
{
	u32 q_count = (*count - 1) | ((*count - 1) << 16);
	u32 result;
	int status, nr_io_queues;

	status = nvme_set_features(ctrl, NVME_FEAT_NUM_QUEUES, q_count, NULL, 0,
			&result);
	if (status < 0)
		return status;

	/*
	 * Degraded controllers might return an error when setting the queue
	 * count.  We still want to be able to bring them online and offer
	 * access to the admin queue, as that might be only way to fix them up.
	 */
	if (status > 0) {
		dev_err(ctrl->device, "Could not set queue count (%d)\n", status);
		*count = 0;
	} else {
		nr_io_queues = min(result & 0xffff, result >> 16) + 1;
		*count = min(*count, nr_io_queues);
	}

	return 0;
}
EXPORT_SYMBOL_GPL(nvme_set_queue_count);

#define NVME_AEN_SUPPORTED \
	(NVME_AEN_CFG_NS_ATTR | NVME_AEN_CFG_FW_ACT | \
	 NVME_AEN_CFG_ANA_CHANGE | NVME_AEN_CFG_DISC_CHANGE)

static void nvme_enable_aen(struct nvme_ctrl *ctrl)
{
	u32 result, supported_aens = ctrl->oaes & NVME_AEN_SUPPORTED;
	int status;

	if (!supported_aens)
		return;

	status = nvme_set_features(ctrl, NVME_FEAT_ASYNC_EVENT, supported_aens,
			NULL, 0, &result);
	if (status)
		dev_warn(ctrl->device, "Failed to configure AEN (cfg %x)\n",
			 supported_aens);

	queue_work(nvme_wq, &ctrl->async_event_work);
}

/*
 * Convert integer values from ioctl structures to user pointers, silently
 * ignoring the upper bits in the compat case to match behaviour of 32-bit
 * kernels.
 */
static void __user *nvme_to_user_ptr(uintptr_t ptrval)
{
	if (in_compat_syscall())
		ptrval = (compat_uptr_t)ptrval;
	return (void __user *)ptrval;
}

static int nvme_submit_io(struct nvme_ns *ns, struct nvme_user_io __user *uio)
{
	struct nvme_user_io io;
	struct nvme_command c;
	unsigned length, meta_len;
	void __user *metadata;

	if (copy_from_user(&io, uio, sizeof(io)))
		return -EFAULT;
	if (io.flags)
		return -EINVAL;

	switch (io.opcode) {
	case nvme_cmd_write:
	case nvme_cmd_read:
	case nvme_cmd_compare:
		break;
	default:
		return -EINVAL;
	}

	length = (io.nblocks + 1) << ns->lba_shift;

	if ((io.control & NVME_RW_PRINFO_PRACT) &&
	    ns->ms == sizeof(struct t10_pi_tuple)) {
		/*
		 * Protection information is stripped/inserted by the
		 * controller.
		 */
		if (nvme_to_user_ptr(io.metadata))
			return -EINVAL;
		meta_len = 0;
		metadata = NULL;
	} else {
		meta_len = (io.nblocks + 1) * ns->ms;
		metadata = nvme_to_user_ptr(io.metadata);
	}

	if (ns->features & NVME_NS_EXT_LBAS) {
		length += meta_len;
		meta_len = 0;
	} else if (meta_len) {
		if ((io.metadata & 3) || !io.metadata)
			return -EINVAL;
	}

	memset(&c, 0, sizeof(c));
	c.rw.opcode = io.opcode;
	c.rw.flags = io.flags;
	c.rw.nsid = cpu_to_le32(ns->head->ns_id);
	c.rw.slba = cpu_to_le64(io.slba);
	c.rw.length = cpu_to_le16(io.nblocks);
	c.rw.control = cpu_to_le16(io.control);
	c.rw.dsmgmt = cpu_to_le32(io.dsmgmt);
	c.rw.reftag = cpu_to_le32(io.reftag);
	c.rw.apptag = cpu_to_le16(io.apptag);
	c.rw.appmask = cpu_to_le16(io.appmask);

	return nvme_submit_user_cmd(ns->queue, &c,
			nvme_to_user_ptr(io.addr), length,
			metadata, meta_len, lower_32_bits(io.slba), NULL, 0);
}

static int nvme_user_cmd(struct nvme_ctrl *ctrl, struct nvme_ns *ns,
			struct nvme_passthru_cmd __user *ucmd)
{
	struct nvme_passthru_cmd cmd;
	struct nvme_command c;
	unsigned timeout = 0;
	u64 result;
	int status;

	if (!capable(CAP_SYS_ADMIN))
		return -EACCES;
	if (copy_from_user(&cmd, ucmd, sizeof(cmd)))
		return -EFAULT;
	if (cmd.flags)
		return -EINVAL;

	memset(&c, 0, sizeof(c));
	c.common.opcode = cmd.opcode;
	c.common.flags = cmd.flags;
	c.common.nsid = cpu_to_le32(cmd.nsid);
	c.common.cdw2[0] = cpu_to_le32(cmd.cdw2);
	c.common.cdw2[1] = cpu_to_le32(cmd.cdw3);
	c.common.cdw10 = cpu_to_le32(cmd.cdw10);
	c.common.cdw11 = cpu_to_le32(cmd.cdw11);
	c.common.cdw12 = cpu_to_le32(cmd.cdw12);
	c.common.cdw13 = cpu_to_le32(cmd.cdw13);
	c.common.cdw14 = cpu_to_le32(cmd.cdw14);
	c.common.cdw15 = cpu_to_le32(cmd.cdw15);

	if (cmd.timeout_ms)
		timeout = msecs_to_jiffies(cmd.timeout_ms);

	status = nvme_submit_user_cmd(ns ? ns->queue : ctrl->admin_q, &c,
			nvme_to_user_ptr(cmd.addr), cmd.data_len,
			nvme_to_user_ptr(cmd.metadata), cmd.metadata_len,
			0, &result, timeout);

	if (status >= 0) {
		if (put_user(result, &ucmd->result))
			return -EFAULT;
	}

	return status;
}

static int nvme_user_cmd64(struct nvme_ctrl *ctrl, struct nvme_ns *ns,
			struct nvme_passthru_cmd64 __user *ucmd)
{
	struct nvme_passthru_cmd64 cmd;
	struct nvme_command c;
	unsigned timeout = 0;
	int status;

	if (!capable(CAP_SYS_ADMIN))
		return -EACCES;
	if (copy_from_user(&cmd, ucmd, sizeof(cmd)))
		return -EFAULT;
	if (cmd.flags)
		return -EINVAL;

	memset(&c, 0, sizeof(c));
	c.common.opcode = cmd.opcode;
	c.common.flags = cmd.flags;
	c.common.nsid = cpu_to_le32(cmd.nsid);
	c.common.cdw2[0] = cpu_to_le32(cmd.cdw2);
	c.common.cdw2[1] = cpu_to_le32(cmd.cdw3);
	c.common.cdw10 = cpu_to_le32(cmd.cdw10);
	c.common.cdw11 = cpu_to_le32(cmd.cdw11);
	c.common.cdw12 = cpu_to_le32(cmd.cdw12);
	c.common.cdw13 = cpu_to_le32(cmd.cdw13);
	c.common.cdw14 = cpu_to_le32(cmd.cdw14);
	c.common.cdw15 = cpu_to_le32(cmd.cdw15);

	if (cmd.timeout_ms)
		timeout = msecs_to_jiffies(cmd.timeout_ms);

	status = nvme_submit_user_cmd(ns ? ns->queue : ctrl->admin_q, &c,
			nvme_to_user_ptr(cmd.addr), cmd.data_len,
			nvme_to_user_ptr(cmd.metadata), cmd.metadata_len,
			0, &cmd.result, timeout);

	if (status >= 0) {
		if (put_user(cmd.result, &ucmd->result))
			return -EFAULT;
	}

	return status;
}

/*
 * Issue ioctl requests on the first available path.  Note that unlike normal
 * block layer requests we will not retry failed request on another controller.
 */
struct nvme_ns *nvme_get_ns_from_disk(struct gendisk *disk,
		struct nvme_ns_head **head, int *srcu_idx)
{
#ifdef CONFIG_NVME_MULTIPATH
	if (disk->fops == &nvme_ns_head_ops) {
		struct nvme_ns *ns;

		*head = disk->private_data;
		*srcu_idx = srcu_read_lock(&(*head)->srcu);
		ns = nvme_find_path(*head);
		if (!ns)
			srcu_read_unlock(&(*head)->srcu, *srcu_idx);
		return ns;
	}
#endif
	*head = NULL;
	*srcu_idx = -1;
	return disk->private_data;
}

void nvme_put_ns_from_disk(struct nvme_ns_head *head, int idx)
{
	if (head)
		srcu_read_unlock(&head->srcu, idx);
}

static bool is_ctrl_ioctl(unsigned int cmd)
{
	if (cmd == NVME_IOCTL_ADMIN_CMD || cmd == NVME_IOCTL_ADMIN64_CMD)
		return true;
	if (is_sed_ioctl(cmd))
		return true;
	return false;
}

static int nvme_handle_ctrl_ioctl(struct nvme_ns *ns, unsigned int cmd,
				  void __user *argp,
				  struct nvme_ns_head *head,
				  int srcu_idx)
{
	struct nvme_ctrl *ctrl = ns->ctrl;
	int ret;

	nvme_get_ctrl(ns->ctrl);
	nvme_put_ns_from_disk(head, srcu_idx);

	switch (cmd) {
	case NVME_IOCTL_ADMIN_CMD:
		ret = nvme_user_cmd(ctrl, NULL, argp);
		break;
	case NVME_IOCTL_ADMIN64_CMD:
		ret = nvme_user_cmd64(ctrl, NULL, argp);
		break;
	default:
		ret = sed_ioctl(ctrl->opal_dev, cmd, argp);
		break;
	}
	nvme_put_ctrl(ctrl);
	return ret;
}

static int nvme_ioctl(struct block_device *bdev, fmode_t mode,
		unsigned int cmd, unsigned long arg)
{
	struct nvme_ns_head *head = NULL;
	void __user *argp = (void __user *)arg;
	struct nvme_ns *ns;
	int srcu_idx, ret;

	ns = nvme_get_ns_from_disk(bdev->bd_disk, &head, &srcu_idx);
	if (unlikely(!ns))
		return -EWOULDBLOCK;

	/*
	 * Handle ioctls that apply to the controller instead of the namespace
	 * seperately and drop the ns SRCU reference early.  This avoids a
	 * deadlock when deleting namespaces using the passthrough interface.
	 */
	if (is_ctrl_ioctl(cmd))
		return nvme_handle_ctrl_ioctl(ns, cmd, argp, head, srcu_idx);

	switch (cmd) {
	case NVME_IOCTL_ID:
		force_successful_syscall_return();
		ret = ns->head->ns_id;
		break;
	case NVME_IOCTL_IO_CMD:
		ret = nvme_user_cmd(ns->ctrl, ns, argp);
		break;
	case NVME_IOCTL_SUBMIT_IO:
		ret = nvme_submit_io(ns, argp);
		break;
	case NVME_IOCTL_IO64_CMD:
		ret = nvme_user_cmd64(ns->ctrl, ns, argp);
		break;
	default:
		if (ns->ndev)
			ret = nvme_nvm_ioctl(ns, cmd, arg);
		else
			ret = -ENOTTY;
	}

	nvme_put_ns_from_disk(head, srcu_idx);
	return ret;
}

#ifdef CONFIG_COMPAT
struct nvme_user_io32 {
	__u8	opcode;
	__u8	flags;
	__u16	control;
	__u16	nblocks;
	__u16	rsvd;
	__u64	metadata;
	__u64	addr;
	__u64	slba;
	__u32	dsmgmt;
	__u32	reftag;
	__u16	apptag;
	__u16	appmask;
} __attribute__((__packed__));

#define NVME_IOCTL_SUBMIT_IO32	_IOW('N', 0x42, struct nvme_user_io32)

static int nvme_compat_ioctl(struct block_device *bdev, fmode_t mode,
		unsigned int cmd, unsigned long arg)
{
	/*
	 * Corresponds to the difference of NVME_IOCTL_SUBMIT_IO
	 * between 32 bit programs and 64 bit kernel.
	 * The cause is that the results of sizeof(struct nvme_user_io),
	 * which is used to define NVME_IOCTL_SUBMIT_IO,
	 * are not same between 32 bit compiler and 64 bit compiler.
	 * NVME_IOCTL_SUBMIT_IO32 is for 64 bit kernel handling
	 * NVME_IOCTL_SUBMIT_IO issued from 32 bit programs.
	 * Other IOCTL numbers are same between 32 bit and 64 bit.
	 * So there is nothing to do regarding to other IOCTL numbers.
	 */
	if (cmd == NVME_IOCTL_SUBMIT_IO32)
		return nvme_ioctl(bdev, mode, NVME_IOCTL_SUBMIT_IO, arg);

	return nvme_ioctl(bdev, mode, cmd, arg);
}
#else
#define nvme_compat_ioctl	NULL
#endif /* CONFIG_COMPAT */

static int nvme_open(struct block_device *bdev, fmode_t mode)
{
	struct nvme_ns *ns = bdev->bd_disk->private_data;

#ifdef CONFIG_NVME_MULTIPATH
	/* should never be called due to GENHD_FL_HIDDEN */
	if (WARN_ON_ONCE(ns->head->disk))
		goto fail;
#endif
	if (!kref_get_unless_zero(&ns->kref))
		goto fail;
	if (!try_module_get(ns->ctrl->ops->module))
		goto fail_put_ns;

	return 0;

fail_put_ns:
	nvme_put_ns(ns);
fail:
	return -ENXIO;
}

static void nvme_release(struct gendisk *disk, fmode_t mode)
{
	struct nvme_ns *ns = disk->private_data;

	module_put(ns->ctrl->ops->module);
	nvme_put_ns(ns);
}

static int nvme_getgeo(struct block_device *bdev, struct hd_geometry *geo)
{
	/* some standard values */
	geo->heads = 1 << 6;
	geo->sectors = 1 << 5;
	geo->cylinders = get_capacity(bdev->bd_disk) >> 11;
	return 0;
}

#ifdef CONFIG_BLK_DEV_INTEGRITY
static void nvme_init_integrity(struct gendisk *disk, u16 ms, u8 pi_type,
				u32 max_integrity_segments)
{
	struct blk_integrity integrity;

	memset(&integrity, 0, sizeof(integrity));
	switch (pi_type) {
	case NVME_NS_DPS_PI_TYPE3:
		integrity.profile = &t10_pi_type3_crc;
		integrity.tag_size = sizeof(u16) + sizeof(u32);
		integrity.flags |= BLK_INTEGRITY_DEVICE_CAPABLE;
		break;
	case NVME_NS_DPS_PI_TYPE1:
	case NVME_NS_DPS_PI_TYPE2:
		integrity.profile = &t10_pi_type1_crc;
		integrity.tag_size = sizeof(u16);
		integrity.flags |= BLK_INTEGRITY_DEVICE_CAPABLE;
		break;
	default:
		integrity.profile = NULL;
		break;
	}
	integrity.tuple_size = ms;
	blk_integrity_register(disk, &integrity);
	blk_queue_max_integrity_segments(disk->queue, max_integrity_segments);
}
#else
static void nvme_init_integrity(struct gendisk *disk, u16 ms, u8 pi_type,
				u32 max_integrity_segments)
{
}
#endif /* CONFIG_BLK_DEV_INTEGRITY */

static void nvme_config_discard(struct gendisk *disk, struct nvme_ns *ns)
{
	struct nvme_ctrl *ctrl = ns->ctrl;
	struct request_queue *queue = disk->queue;
	u32 size = queue_logical_block_size(queue);

	if (!(ctrl->oncs & NVME_CTRL_ONCS_DSM)) {
		blk_queue_flag_clear(QUEUE_FLAG_DISCARD, queue);
		return;
	}

	if (ctrl->nr_streams && ns->sws && ns->sgs)
		size *= ns->sws * ns->sgs;

	BUILD_BUG_ON(PAGE_SIZE / sizeof(struct nvme_dsm_range) <
			NVME_DSM_MAX_RANGES);

	queue->limits.discard_alignment = 0;
	queue->limits.discard_granularity = size;

	/* If discard is already enabled, don't reset queue limits */
	if (blk_queue_flag_test_and_set(QUEUE_FLAG_DISCARD, queue))
		return;

	blk_queue_max_discard_sectors(queue, UINT_MAX);
	blk_queue_max_discard_segments(queue, NVME_DSM_MAX_RANGES);

	if (ctrl->quirks & NVME_QUIRK_DEALLOCATE_ZEROES)
		blk_queue_max_write_zeroes_sectors(queue, UINT_MAX);
}

/*
 * Even though NVMe spec explicitly states that MDTS is not applicable to the
 * write-zeroes, we are cautious and limit the size to the controllers
 * max_hw_sectors value, which is based on the MDTS field and possibly other
 * limiting factors.
 */
static void nvme_config_write_zeroes(struct request_queue *q,
		struct nvme_ctrl *ctrl)
{
	if ((ctrl->oncs & NVME_CTRL_ONCS_WRITE_ZEROES) &&
	    !(ctrl->quirks & NVME_QUIRK_DISABLE_WRITE_ZEROES))
		blk_queue_max_write_zeroes_sectors(q, ctrl->max_hw_sectors);
}

static bool nvme_ns_ids_valid(struct nvme_ns_ids *ids)
{
	return !uuid_is_null(&ids->uuid) ||
		memchr_inv(ids->nguid, 0, sizeof(ids->nguid)) ||
		memchr_inv(ids->eui64, 0, sizeof(ids->eui64));
}

static bool nvme_ns_ids_equal(struct nvme_ns_ids *a, struct nvme_ns_ids *b)
{
	return uuid_equal(&a->uuid, &b->uuid) &&
		memcmp(&a->nguid, &b->nguid, sizeof(a->nguid)) == 0 &&
		memcmp(&a->eui64, &b->eui64, sizeof(a->eui64)) == 0 &&
		a->csi == b->csi;
}

static int nvme_setup_streams_ns(struct nvme_ctrl *ctrl, struct nvme_ns *ns,
				 u32 *phys_bs, u32 *io_opt)
{
	struct streams_directive_params s;
	int ret;

	if (!ctrl->nr_streams)
		return 0;

	ret = nvme_get_stream_params(ctrl, &s, ns->head->ns_id);
	if (ret)
		return ret;

	ns->sws = le32_to_cpu(s.sws);
	ns->sgs = le16_to_cpu(s.sgs);

	if (ns->sws) {
		*phys_bs = ns->sws * (1 << ns->lba_shift);
		if (ns->sgs)
			*io_opt = *phys_bs * ns->sgs;
	}

	return 0;
}

static int nvme_configure_metadata(struct nvme_ns *ns, struct nvme_id_ns *id)
{
	struct nvme_ctrl *ctrl = ns->ctrl;

	/*
	 * The PI implementation requires the metadata size to be equal to the
	 * t10 pi tuple size.
	 */
	ns->ms = le16_to_cpu(id->lbaf[id->flbas & NVME_NS_FLBAS_LBA_MASK].ms);
	if (ns->ms == sizeof(struct t10_pi_tuple))
		ns->pi_type = id->dps & NVME_NS_DPS_PI_MASK;
	else
		ns->pi_type = 0;

	ns->features &= ~(NVME_NS_METADATA_SUPPORTED | NVME_NS_EXT_LBAS);
	if (!ns->ms || !(ctrl->ops->flags & NVME_F_METADATA_SUPPORTED))
		return 0;
	if (ctrl->ops->flags & NVME_F_FABRICS) {
		/*
		 * The NVMe over Fabrics specification only supports metadata as
		 * part of the extended data LBA.  We rely on HCA/HBA support to
		 * remap the separate metadata buffer from the block layer.
		 */
		if (WARN_ON_ONCE(!(id->flbas & NVME_NS_FLBAS_META_EXT)))
			return -EINVAL;
		if (ctrl->max_integrity_segments)
			ns->features |=
				(NVME_NS_METADATA_SUPPORTED | NVME_NS_EXT_LBAS);
	} else {
		/*
		 * For PCIe controllers, we can't easily remap the separate
		 * metadata buffer from the block layer and thus require a
		 * separate metadata buffer for block layer metadata/PI support.
		 * We allow extended LBAs for the passthrough interface, though.
		 */
		if (id->flbas & NVME_NS_FLBAS_META_EXT)
			ns->features |= NVME_NS_EXT_LBAS;
		else
			ns->features |= NVME_NS_METADATA_SUPPORTED;
	}

	return 0;
}

static void nvme_set_queue_limits(struct nvme_ctrl *ctrl,
		struct request_queue *q)
{
	bool vwc = ctrl->vwc & NVME_CTRL_VWC_PRESENT;

	if (ctrl->max_hw_sectors) {
		u32 max_segments =
			(ctrl->max_hw_sectors / (NVME_CTRL_PAGE_SIZE >> 9)) + 1;

		max_segments = min_not_zero(max_segments, ctrl->max_segments);
		blk_queue_max_hw_sectors(q, ctrl->max_hw_sectors);
		blk_queue_max_segments(q, min_t(u32, max_segments, USHRT_MAX));
	}
	blk_queue_virt_boundary(q, NVME_CTRL_PAGE_SIZE - 1);
	blk_queue_dma_alignment(q, 7);
	blk_queue_write_cache(q, vwc, vwc);
}

static void nvme_update_disk_info(struct gendisk *disk,
		struct nvme_ns *ns, struct nvme_id_ns *id)
{
	sector_t capacity = nvme_lba_to_sect(ns, le64_to_cpu(id->nsze));
	unsigned short bs = 1 << ns->lba_shift;
	u32 atomic_bs, phys_bs, io_opt = 0;

	/*
	 * The block layer can't support LBA sizes larger than the page size
	 * yet, so catch this early and don't allow block I/O.
	 */
	if (ns->lba_shift > PAGE_SHIFT) {
		capacity = 0;
		bs = (1 << 9);
	}

	blk_integrity_unregister(disk);

	atomic_bs = phys_bs = bs;
	nvme_setup_streams_ns(ns->ctrl, ns, &phys_bs, &io_opt);
	if (id->nabo == 0) {
		/*
		 * Bit 1 indicates whether NAWUPF is defined for this namespace
		 * and whether it should be used instead of AWUPF. If NAWUPF ==
		 * 0 then AWUPF must be used instead.
		 */
		if (id->nsfeat & NVME_NS_FEAT_ATOMICS && id->nawupf)
			atomic_bs = (1 + le16_to_cpu(id->nawupf)) * bs;
		else
			atomic_bs = (1 + ns->ctrl->subsys->awupf) * bs;
	}

	if (id->nsfeat & NVME_NS_FEAT_IO_OPT) {
		/* NPWG = Namespace Preferred Write Granularity */
		phys_bs = bs * (1 + le16_to_cpu(id->npwg));
		/* NOWS = Namespace Optimal Write Size */
		io_opt = bs * (1 + le16_to_cpu(id->nows));
	}

	blk_queue_logical_block_size(disk->queue, bs);
	/*
	 * Linux filesystems assume writing a single physical block is
	 * an atomic operation. Hence limit the physical block size to the
	 * value of the Atomic Write Unit Power Fail parameter.
	 */
	blk_queue_physical_block_size(disk->queue, min(phys_bs, atomic_bs));
	blk_queue_io_min(disk->queue, phys_bs);
	blk_queue_io_opt(disk->queue, io_opt);

	/*
	 * Register a metadata profile for PI, or the plain non-integrity NVMe
	 * metadata masquerading as Type 0 if supported, otherwise reject block
	 * I/O to namespaces with metadata except when the namespace supports
	 * PI, as it can strip/insert in that case.
	 */
	if (ns->ms) {
		if (IS_ENABLED(CONFIG_BLK_DEV_INTEGRITY) &&
		    (ns->features & NVME_NS_METADATA_SUPPORTED))
			nvme_init_integrity(disk, ns->ms, ns->pi_type,
					    ns->ctrl->max_integrity_segments);
		else if (!nvme_ns_has_pi(ns))
			capacity = 0;
	}

	set_capacity_revalidate_and_notify(disk, capacity, false);

	nvme_config_discard(disk, ns);
	nvme_config_write_zeroes(disk->queue, ns->ctrl);

	if (id->nsattr & NVME_NS_ATTR_RO)
		set_disk_ro(disk, true);
}

static inline bool nvme_first_scan(struct gendisk *disk)
{
	/* nvme_alloc_ns() scans the disk prior to adding it */
	return !(disk->flags & GENHD_FL_UP);
}

static void nvme_set_chunk_sectors(struct nvme_ns *ns, struct nvme_id_ns *id)
{
	struct nvme_ctrl *ctrl = ns->ctrl;
	u32 iob;

	if ((ctrl->quirks & NVME_QUIRK_STRIPE_SIZE) &&
	    is_power_of_2(ctrl->max_hw_sectors))
		iob = ctrl->max_hw_sectors;
	else
		iob = nvme_lba_to_sect(ns, le16_to_cpu(id->noiob));

	if (!iob)
		return;

	if (!is_power_of_2(iob)) {
		if (nvme_first_scan(ns->disk))
			pr_warn("%s: ignoring unaligned IO boundary:%u\n",
				ns->disk->disk_name, iob);
		return;
	}

	if (blk_queue_is_zoned(ns->disk->queue)) {
		if (nvme_first_scan(ns->disk))
			pr_warn("%s: ignoring zoned namespace IO boundary\n",
				ns->disk->disk_name);
		return;
	}

	blk_queue_chunk_sectors(ns->queue, iob);
}

static int nvme_update_ns_info(struct nvme_ns *ns, struct nvme_id_ns *id)
{
	unsigned lbaf = id->flbas & NVME_NS_FLBAS_LBA_MASK;
	int ret;

	blk_mq_freeze_queue(ns->disk->queue);
	ns->lba_shift = id->lbaf[lbaf].ds;
	nvme_set_queue_limits(ns->ctrl, ns->queue);

	if (ns->head->ids.csi == NVME_CSI_ZNS) {
		ret = nvme_update_zone_info(ns, lbaf);
		if (ret)
			goto out_unfreeze;
	}

	ret = nvme_configure_metadata(ns, id);
	if (ret)
		goto out_unfreeze;
	nvme_set_chunk_sectors(ns, id);
	nvme_update_disk_info(ns->disk, ns, id);
	blk_mq_unfreeze_queue(ns->disk->queue);

	if (blk_queue_is_zoned(ns->queue)) {
		ret = nvme_revalidate_zones(ns);
		if (ret && !nvme_first_scan(ns->disk))
			return ret;
	}

#ifdef CONFIG_NVME_MULTIPATH
	if (ns->head->disk) {
		blk_mq_freeze_queue(ns->head->disk->queue);
		nvme_update_disk_info(ns->head->disk, ns, id);
		blk_stack_limits(&ns->head->disk->queue->limits,
				 &ns->queue->limits, 0);
		blk_queue_update_readahead(ns->head->disk->queue);
		nvme_update_bdev_size(ns->head->disk);
		blk_mq_unfreeze_queue(ns->head->disk->queue);
	}
#endif
	return 0;

out_unfreeze:
	blk_mq_unfreeze_queue(ns->disk->queue);
	return ret;
}

static char nvme_pr_type(enum pr_type type)
{
	switch (type) {
	case PR_WRITE_EXCLUSIVE:
		return 1;
	case PR_EXCLUSIVE_ACCESS:
		return 2;
	case PR_WRITE_EXCLUSIVE_REG_ONLY:
		return 3;
	case PR_EXCLUSIVE_ACCESS_REG_ONLY:
		return 4;
	case PR_WRITE_EXCLUSIVE_ALL_REGS:
		return 5;
	case PR_EXCLUSIVE_ACCESS_ALL_REGS:
		return 6;
	default:
		return 0;
	}
};

static int nvme_pr_command(struct block_device *bdev, u32 cdw10,
				u64 key, u64 sa_key, u8 op)
{
	struct nvme_ns_head *head = NULL;
	struct nvme_ns *ns;
	struct nvme_command c;
	int srcu_idx, ret;
	u8 data[16] = { 0, };

	ns = nvme_get_ns_from_disk(bdev->bd_disk, &head, &srcu_idx);
	if (unlikely(!ns))
		return -EWOULDBLOCK;

	put_unaligned_le64(key, &data[0]);
	put_unaligned_le64(sa_key, &data[8]);

	memset(&c, 0, sizeof(c));
	c.common.opcode = op;
	c.common.nsid = cpu_to_le32(ns->head->ns_id);
	c.common.cdw10 = cpu_to_le32(cdw10);

	ret = nvme_submit_sync_cmd(ns->queue, &c, data, 16);
	nvme_put_ns_from_disk(head, srcu_idx);
	return ret;
}

static int nvme_pr_register(struct block_device *bdev, u64 old,
		u64 new, unsigned flags)
{
	u32 cdw10;

	if (flags & ~PR_FL_IGNORE_KEY)
		return -EOPNOTSUPP;

	cdw10 = old ? 2 : 0;
	cdw10 |= (flags & PR_FL_IGNORE_KEY) ? 1 << 3 : 0;
	cdw10 |= (1 << 30) | (1 << 31); /* PTPL=1 */
	return nvme_pr_command(bdev, cdw10, old, new, nvme_cmd_resv_register);
}

static int nvme_pr_reserve(struct block_device *bdev, u64 key,
		enum pr_type type, unsigned flags)
{
	u32 cdw10;

	if (flags & ~PR_FL_IGNORE_KEY)
		return -EOPNOTSUPP;

	cdw10 = nvme_pr_type(type) << 8;
	cdw10 |= ((flags & PR_FL_IGNORE_KEY) ? 1 << 3 : 0);
	return nvme_pr_command(bdev, cdw10, key, 0, nvme_cmd_resv_acquire);
}

static int nvme_pr_preempt(struct block_device *bdev, u64 old, u64 new,
		enum pr_type type, bool abort)
{
	u32 cdw10 = nvme_pr_type(type) << 8 | (abort ? 2 : 1);
	return nvme_pr_command(bdev, cdw10, old, new, nvme_cmd_resv_acquire);
}

static int nvme_pr_clear(struct block_device *bdev, u64 key)
{
	u32 cdw10 = 1 | (key ? 1 << 3 : 0);
	return nvme_pr_command(bdev, cdw10, key, 0, nvme_cmd_resv_register);
}

static int nvme_pr_release(struct block_device *bdev, u64 key, enum pr_type type)
{
	u32 cdw10 = nvme_pr_type(type) << 8 | (key ? 1 << 3 : 0);
	return nvme_pr_command(bdev, cdw10, key, 0, nvme_cmd_resv_release);
}

static const struct pr_ops nvme_pr_ops = {
	.pr_register	= nvme_pr_register,
	.pr_reserve	= nvme_pr_reserve,
	.pr_release	= nvme_pr_release,
	.pr_preempt	= nvme_pr_preempt,
	.pr_clear	= nvme_pr_clear,
};

int nvme_sec_send(struct nvme_ctrl *ctrl, u8 nssf, u16 spsp, u8 secp,
		  void *buffer, size_t len)
{
	struct nvme_command cmd;

	dev_dbg(ctrl->device, "%s target = %hhu SPSP = %hu SECP = %hhX len=%zd\n",
		__func__, nssf, spsp, secp, len);

	memset(&cmd, 0, sizeof(cmd));
	cmd.common.opcode = nvme_admin_security_send;
	cmd.common.nsid = 0;
	cmd.common.cdw10 = cpu_to_le32(((u32)secp) << 24 | ((u32)spsp) << 8 | nssf);
	cmd.common.cdw11 = cpu_to_le32(len);

	return __nvme_submit_sync_cmd(ctrl->admin_q, &cmd, NULL, buffer, len,
				      ADMIN_TIMEOUT, NVME_QID_ANY, 1, 0, false);
}
EXPORT_SYMBOL_GPL(nvme_sec_send);

int nvme_sec_recv(struct nvme_ctrl *ctrl, u8 nssf, u16 spsp, u8 secp,
		  void *buffer, size_t len)
{
	struct nvme_command cmd;

	dev_dbg(ctrl->device, "%s target = %hhu SPSP = %hu SECP = %hhX len=%zd\n",
		__func__, nssf, spsp, secp, len);

	memset(&cmd, 0, sizeof(cmd));
	cmd.common.opcode = nvme_admin_security_recv;
	cmd.common.nsid = 0;
	cmd.common.cdw10 = cpu_to_le32(((u32)secp) << 24 | ((u32)spsp) << 8 | nssf);
	cmd.common.cdw11 = cpu_to_le32(len);
	return __nvme_submit_sync_cmd(ctrl->admin_q, &cmd, NULL, buffer, len,
				      ADMIN_TIMEOUT, NVME_QID_ANY, 1, 0, false);
}
EXPORT_SYMBOL_GPL(nvme_sec_recv);

#ifdef CONFIG_BLK_SED_OPAL
int nvme_sec_submit(void *data, u16 spsp, u8 secp, void *buffer, size_t len,
		    bool send)
{
	struct nvme_ctrl *ctrl = data;

	if (send)
		return nvme_sec_send(ctrl, 0, spsp, secp, buffer, len);
	else
		return nvme_sec_recv(ctrl, 0, spsp, secp, buffer, len);
}
EXPORT_SYMBOL_GPL(nvme_sec_submit);
#endif /* CONFIG_BLK_SED_OPAL */

static const struct block_device_operations nvme_fops = {
	.owner		= THIS_MODULE,
	.ioctl		= nvme_ioctl,
	.compat_ioctl	= nvme_compat_ioctl,
	.open		= nvme_open,
	.release	= nvme_release,
	.getgeo		= nvme_getgeo,
	.report_zones	= nvme_report_zones,
	.pr_ops		= &nvme_pr_ops,
};

#ifdef CONFIG_NVME_MULTIPATH
static int nvme_ns_head_open(struct block_device *bdev, fmode_t mode)
{
	struct nvme_ns_head *head = bdev->bd_disk->private_data;

	if (!kref_get_unless_zero(&head->ref))
		return -ENXIO;
	return 0;
}

static void nvme_ns_head_release(struct gendisk *disk, fmode_t mode)
{
	nvme_put_ns_head(disk->private_data);
}

const struct block_device_operations nvme_ns_head_ops = {
	.owner		= THIS_MODULE,
	.submit_bio	= nvme_ns_head_submit_bio,
	.open		= nvme_ns_head_open,
	.release	= nvme_ns_head_release,
	.ioctl		= nvme_ioctl,
	.compat_ioctl	= nvme_compat_ioctl,
	.getgeo		= nvme_getgeo,
	.report_zones	= nvme_report_zones,
	.pr_ops		= &nvme_pr_ops,
};
#endif /* CONFIG_NVME_MULTIPATH */

static int nvme_wait_ready(struct nvme_ctrl *ctrl, u64 cap, bool enabled)
{
	unsigned long timeout =
		((NVME_CAP_TIMEOUT(cap) + 1) * HZ / 2) + jiffies;
	u32 csts, bit = enabled ? NVME_CSTS_RDY : 0;
	int ret;

	while ((ret = ctrl->ops->reg_read32(ctrl, NVME_REG_CSTS, &csts)) == 0) {
		if (csts == ~0)
			return -ENODEV;
		if ((csts & NVME_CSTS_RDY) == bit)
			break;

		usleep_range(1000, 2000);
		if (fatal_signal_pending(current))
			return -EINTR;
		if (time_after(jiffies, timeout)) {
			dev_err(ctrl->device,
				"Device not ready; aborting %s, CSTS=0x%x\n",
				enabled ? "initialisation" : "reset", csts);
			return -ENODEV;
		}
	}

	return ret;
}

/*
 * If the device has been passed off to us in an enabled state, just clear
 * the enabled bit.  The spec says we should set the 'shutdown notification
 * bits', but doing so may cause the device to complete commands to the
 * admin queue ... and we don't know what memory that might be pointing at!
 */
int nvme_disable_ctrl(struct nvme_ctrl *ctrl)
{
	int ret;

	ctrl->ctrl_config &= ~NVME_CC_SHN_MASK;
	ctrl->ctrl_config &= ~NVME_CC_ENABLE;

	ret = ctrl->ops->reg_write32(ctrl, NVME_REG_CC, ctrl->ctrl_config);
	if (ret)
		return ret;

	if (ctrl->quirks & NVME_QUIRK_DELAY_BEFORE_CHK_RDY)
		msleep(NVME_QUIRK_DELAY_AMOUNT);

	return nvme_wait_ready(ctrl, ctrl->cap, false);
}
EXPORT_SYMBOL_GPL(nvme_disable_ctrl);

int nvme_enable_ctrl(struct nvme_ctrl *ctrl)
{
	unsigned dev_page_min;
	int ret;

	ret = ctrl->ops->reg_read64(ctrl, NVME_REG_CAP, &ctrl->cap);
	if (ret) {
		dev_err(ctrl->device, "Reading CAP failed (%d)\n", ret);
		return ret;
	}
	dev_page_min = NVME_CAP_MPSMIN(ctrl->cap) + 12;

	if (NVME_CTRL_PAGE_SHIFT < dev_page_min) {
		dev_err(ctrl->device,
			"Minimum device page size %u too large for host (%u)\n",
			1 << dev_page_min, 1 << NVME_CTRL_PAGE_SHIFT);
		return -ENODEV;
	}

	if (NVME_CAP_CSS(ctrl->cap) & NVME_CAP_CSS_CSI)
		ctrl->ctrl_config = NVME_CC_CSS_CSI;
	else
		ctrl->ctrl_config = NVME_CC_CSS_NVM;
	ctrl->ctrl_config |= (NVME_CTRL_PAGE_SHIFT - 12) << NVME_CC_MPS_SHIFT;
	ctrl->ctrl_config |= NVME_CC_AMS_RR | NVME_CC_SHN_NONE;
	ctrl->ctrl_config |= NVME_CC_IOSQES | NVME_CC_IOCQES;
	ctrl->ctrl_config |= NVME_CC_ENABLE;

	ret = ctrl->ops->reg_write32(ctrl, NVME_REG_CC, ctrl->ctrl_config);
	if (ret)
		return ret;
	return nvme_wait_ready(ctrl, ctrl->cap, true);
}
EXPORT_SYMBOL_GPL(nvme_enable_ctrl);

int nvme_shutdown_ctrl(struct nvme_ctrl *ctrl)
{
	unsigned long timeout = jiffies + (ctrl->shutdown_timeout * HZ);
	u32 csts;
	int ret;

	ctrl->ctrl_config &= ~NVME_CC_SHN_MASK;
	ctrl->ctrl_config |= NVME_CC_SHN_NORMAL;

	ret = ctrl->ops->reg_write32(ctrl, NVME_REG_CC, ctrl->ctrl_config);
	if (ret)
		return ret;

	while ((ret = ctrl->ops->reg_read32(ctrl, NVME_REG_CSTS, &csts)) == 0) {
		if ((csts & NVME_CSTS_SHST_MASK) == NVME_CSTS_SHST_CMPLT)
			break;

		msleep(100);
		if (fatal_signal_pending(current))
			return -EINTR;
		if (time_after(jiffies, timeout)) {
			dev_err(ctrl->device,
				"Device shutdown incomplete; abort shutdown\n");
			return -ENODEV;
		}
	}

	return ret;
}
EXPORT_SYMBOL_GPL(nvme_shutdown_ctrl);

static int nvme_configure_timestamp(struct nvme_ctrl *ctrl)
{
	__le64 ts;
	int ret;

	if (!(ctrl->oncs & NVME_CTRL_ONCS_TIMESTAMP))
		return 0;

	ts = cpu_to_le64(ktime_to_ms(ktime_get_real()));
	ret = nvme_set_features(ctrl, NVME_FEAT_TIMESTAMP, 0, &ts, sizeof(ts),
			NULL);
	if (ret)
		dev_warn_once(ctrl->device,
			"could not set timestamp (%d)\n", ret);
	return ret;
}

static int nvme_configure_acre(struct nvme_ctrl *ctrl)
{
	struct nvme_feat_host_behavior *host;
	int ret;

	/* Don't bother enabling the feature if retry delay is not reported */
	if (!ctrl->crdt[0])
		return 0;

	host = kzalloc(sizeof(*host), GFP_KERNEL);
	if (!host)
		return 0;

	host->acre = NVME_ENABLE_ACRE;
	ret = nvme_set_features(ctrl, NVME_FEAT_HOST_BEHAVIOR, 0,
				host, sizeof(*host), NULL);
	kfree(host);
	return ret;
}

static int nvme_configure_apst(struct nvme_ctrl *ctrl)
{
	/*
	 * APST (Autonomous Power State Transition) lets us program a
	 * table of power state transitions that the controller will
	 * perform automatically.  We configure it with a simple
	 * heuristic: we are willing to spend at most 2% of the time
	 * transitioning between power states.  Therefore, when running
	 * in any given state, we will enter the next lower-power
	 * non-operational state after waiting 50 * (enlat + exlat)
	 * microseconds, as long as that state's exit latency is under
	 * the requested maximum latency.
	 *
	 * We will not autonomously enter any non-operational state for
	 * which the total latency exceeds ps_max_latency_us.  Users
	 * can set ps_max_latency_us to zero to turn off APST.
	 */

	unsigned apste;
	struct nvme_feat_auto_pst *table;
	u64 max_lat_us = 0;
	int max_ps = -1;
	int ret;

	/*
	 * If APST isn't supported or if we haven't been initialized yet,
	 * then don't do anything.
	 */
	if (!ctrl->apsta)
		return 0;

	if (ctrl->npss > 31) {
		dev_warn(ctrl->device, "NPSS is invalid; not using APST\n");
		return 0;
	}

	table = kzalloc(sizeof(*table), GFP_KERNEL);
	if (!table)
		return 0;

	if (!ctrl->apst_enabled || ctrl->ps_max_latency_us == 0) {
		/* Turn off APST. */
		apste = 0;
		dev_dbg(ctrl->device, "APST disabled\n");
	} else {
		__le64 target = cpu_to_le64(0);
		int state;

		/*
		 * Walk through all states from lowest- to highest-power.
		 * According to the spec, lower-numbered states use more
		 * power.  NPSS, despite the name, is the index of the
		 * lowest-power state, not the number of states.
		 */
		for (state = (int)ctrl->npss; state >= 0; state--) {
			u64 total_latency_us, exit_latency_us, transition_ms;

			if (target)
				table->entries[state] = target;

			/*
			 * Don't allow transitions to the deepest state
			 * if it's quirked off.
			 */
			if (state == ctrl->npss &&
			    (ctrl->quirks & NVME_QUIRK_NO_DEEPEST_PS))
				continue;

			/*
			 * Is this state a useful non-operational state for
			 * higher-power states to autonomously transition to?
			 */
			if (!(ctrl->psd[state].flags &
			      NVME_PS_FLAGS_NON_OP_STATE))
				continue;

			exit_latency_us =
				(u64)le32_to_cpu(ctrl->psd[state].exit_lat);
			if (exit_latency_us > ctrl->ps_max_latency_us)
				continue;

			total_latency_us =
				exit_latency_us +
				le32_to_cpu(ctrl->psd[state].entry_lat);

			/*
			 * This state is good.  Use it as the APST idle
			 * target for higher power states.
			 */
			transition_ms = total_latency_us + 19;
			do_div(transition_ms, 20);
			if (transition_ms > (1 << 24) - 1)
				transition_ms = (1 << 24) - 1;

			target = cpu_to_le64((state << 3) |
					     (transition_ms << 8));

			if (max_ps == -1)
				max_ps = state;

			if (total_latency_us > max_lat_us)
				max_lat_us = total_latency_us;
		}

		apste = 1;

		if (max_ps == -1) {
			dev_dbg(ctrl->device, "APST enabled but no non-operational states are available\n");
		} else {
			dev_dbg(ctrl->device, "APST enabled: max PS = %d, max round-trip latency = %lluus, table = %*phN\n",
				max_ps, max_lat_us, (int)sizeof(*table), table);
		}
	}

	ret = nvme_set_features(ctrl, NVME_FEAT_AUTO_PST, apste,
				table, sizeof(*table), NULL);
	if (ret)
		dev_err(ctrl->device, "failed to set APST feature (%d)\n", ret);

	kfree(table);
	return ret;
}

static void nvme_set_latency_tolerance(struct device *dev, s32 val)
{
	struct nvme_ctrl *ctrl = dev_get_drvdata(dev);
	u64 latency;

	switch (val) {
	case PM_QOS_LATENCY_TOLERANCE_NO_CONSTRAINT:
	case PM_QOS_LATENCY_ANY:
		latency = U64_MAX;
		break;

	default:
		latency = val;
	}

	if (ctrl->ps_max_latency_us != latency) {
		ctrl->ps_max_latency_us = latency;
		if (ctrl->state == NVME_CTRL_LIVE)
			nvme_configure_apst(ctrl);
	}
}

struct nvme_core_quirk_entry {
	/*
	 * NVMe model and firmware strings are padded with spaces.  For
	 * simplicity, strings in the quirk table are padded with NULLs
	 * instead.
	 */
	u16 vid;
	const char *mn;
	const char *fr;
	unsigned long quirks;
};

static const struct nvme_core_quirk_entry core_quirks[] = {
	{
		/*
		 * This Toshiba device seems to die using any APST states.  See:
		 * https://bugs.launchpad.net/ubuntu/+source/linux/+bug/1678184/comments/11
		 */
		.vid = 0x1179,
		.mn = "THNSF5256GPUK TOSHIBA",
		.quirks = NVME_QUIRK_NO_APST,
	},
	{
		/*
		 * This LiteON CL1-3D*-Q11 firmware version has a race
		 * condition associated with actions related to suspend to idle
		 * LiteON has resolved the problem in future firmware
		 */
		.vid = 0x14a4,
		.fr = "22301111",
		.quirks = NVME_QUIRK_SIMPLE_SUSPEND,
	}
};

/* match is null-terminated but idstr is space-padded. */
static bool string_matches(const char *idstr, const char *match, size_t len)
{
	size_t matchlen;

	if (!match)
		return true;

	matchlen = strlen(match);
	WARN_ON_ONCE(matchlen > len);

	if (memcmp(idstr, match, matchlen))
		return false;

	for (; matchlen < len; matchlen++)
		if (idstr[matchlen] != ' ')
			return false;

	return true;
}

static bool quirk_matches(const struct nvme_id_ctrl *id,
			  const struct nvme_core_quirk_entry *q)
{
	return q->vid == le16_to_cpu(id->vid) &&
		string_matches(id->mn, q->mn, sizeof(id->mn)) &&
		string_matches(id->fr, q->fr, sizeof(id->fr));
}

static void nvme_init_subnqn(struct nvme_subsystem *subsys, struct nvme_ctrl *ctrl,
		struct nvme_id_ctrl *id)
{
	size_t nqnlen;
	int off;

	if(!(ctrl->quirks & NVME_QUIRK_IGNORE_DEV_SUBNQN)) {
		nqnlen = strnlen(id->subnqn, NVMF_NQN_SIZE);
		if (nqnlen > 0 && nqnlen < NVMF_NQN_SIZE) {
			strlcpy(subsys->subnqn, id->subnqn, NVMF_NQN_SIZE);
			return;
		}

		if (ctrl->vs >= NVME_VS(1, 2, 1))
			dev_warn(ctrl->device, "missing or invalid SUBNQN field.\n");
	}

	/* Generate a "fake" NQN per Figure 254 in NVMe 1.3 + ECN 001 */
	off = snprintf(subsys->subnqn, NVMF_NQN_SIZE,
			"nqn.2014.08.org.nvmexpress:%04x%04x",
			le16_to_cpu(id->vid), le16_to_cpu(id->ssvid));
	memcpy(subsys->subnqn + off, id->sn, sizeof(id->sn));
	off += sizeof(id->sn);
	memcpy(subsys->subnqn + off, id->mn, sizeof(id->mn));
	off += sizeof(id->mn);
	memset(subsys->subnqn + off, 0, sizeof(subsys->subnqn) - off);
}

static void nvme_release_subsystem(struct device *dev)
{
	struct nvme_subsystem *subsys =
		container_of(dev, struct nvme_subsystem, dev);

	if (subsys->instance >= 0)
		ida_simple_remove(&nvme_instance_ida, subsys->instance);
	kfree(subsys);
}

static void nvme_destroy_subsystem(struct kref *ref)
{
	struct nvme_subsystem *subsys =
			container_of(ref, struct nvme_subsystem, ref);

	mutex_lock(&nvme_subsystems_lock);
	list_del(&subsys->entry);
	mutex_unlock(&nvme_subsystems_lock);

	ida_destroy(&subsys->ns_ida);
	device_del(&subsys->dev);
	put_device(&subsys->dev);
}

static void nvme_put_subsystem(struct nvme_subsystem *subsys)
{
	kref_put(&subsys->ref, nvme_destroy_subsystem);
}

static struct nvme_subsystem *__nvme_find_get_subsystem(const char *subsysnqn)
{
	struct nvme_subsystem *subsys;

	lockdep_assert_held(&nvme_subsystems_lock);

	/*
	 * Fail matches for discovery subsystems. This results
	 * in each discovery controller bound to a unique subsystem.
	 * This avoids issues with validating controller values
	 * that can only be true when there is a single unique subsystem.
	 * There may be multiple and completely independent entities
	 * that provide discovery controllers.
	 */
	if (!strcmp(subsysnqn, NVME_DISC_SUBSYS_NAME))
		return NULL;

	list_for_each_entry(subsys, &nvme_subsystems, entry) {
		if (strcmp(subsys->subnqn, subsysnqn))
			continue;
		if (!kref_get_unless_zero(&subsys->ref))
			continue;
		return subsys;
	}

	return NULL;
}

#define SUBSYS_ATTR_RO(_name, _mode, _show)			\
	struct device_attribute subsys_attr_##_name = \
		__ATTR(_name, _mode, _show, NULL)

static ssize_t nvme_subsys_show_nqn(struct device *dev,
				    struct device_attribute *attr,
				    char *buf)
{
	struct nvme_subsystem *subsys =
		container_of(dev, struct nvme_subsystem, dev);

	return snprintf(buf, PAGE_SIZE, "%s\n", subsys->subnqn);
}
static SUBSYS_ATTR_RO(subsysnqn, S_IRUGO, nvme_subsys_show_nqn);

#define nvme_subsys_show_str_function(field)				\
static ssize_t subsys_##field##_show(struct device *dev,		\
			    struct device_attribute *attr, char *buf)	\
{									\
	struct nvme_subsystem *subsys =					\
		container_of(dev, struct nvme_subsystem, dev);		\
	return sprintf(buf, "%.*s\n",					\
		       (int)sizeof(subsys->field), subsys->field);	\
}									\
static SUBSYS_ATTR_RO(field, S_IRUGO, subsys_##field##_show);

nvme_subsys_show_str_function(model);
nvme_subsys_show_str_function(serial);
nvme_subsys_show_str_function(firmware_rev);

static struct attribute *nvme_subsys_attrs[] = {
	&subsys_attr_model.attr,
	&subsys_attr_serial.attr,
	&subsys_attr_firmware_rev.attr,
	&subsys_attr_subsysnqn.attr,
#ifdef CONFIG_NVME_MULTIPATH
	&subsys_attr_iopolicy.attr,
#endif
	NULL,
};

static struct attribute_group nvme_subsys_attrs_group = {
	.attrs = nvme_subsys_attrs,
};

static const struct attribute_group *nvme_subsys_attrs_groups[] = {
	&nvme_subsys_attrs_group,
	NULL,
};

static inline bool nvme_discovery_ctrl(struct nvme_ctrl *ctrl)
{
	return ctrl->opts && ctrl->opts->discovery_nqn;
}

static bool nvme_validate_cntlid(struct nvme_subsystem *subsys,
		struct nvme_ctrl *ctrl, struct nvme_id_ctrl *id)
{
	struct nvme_ctrl *tmp;

	lockdep_assert_held(&nvme_subsystems_lock);

	list_for_each_entry(tmp, &subsys->ctrls, subsys_entry) {
		if (nvme_state_terminal(tmp))
			continue;

		if (tmp->cntlid == ctrl->cntlid) {
			dev_err(ctrl->device,
				"Duplicate cntlid %u with %s, rejecting\n",
				ctrl->cntlid, dev_name(tmp->device));
			return false;
		}

		if ((id->cmic & NVME_CTRL_CMIC_MULTI_CTRL) ||
		    nvme_discovery_ctrl(ctrl))
			continue;

		dev_err(ctrl->device,
			"Subsystem does not support multiple controllers\n");
		return false;
	}

	return true;
}

static int nvme_init_subsystem(struct nvme_ctrl *ctrl, struct nvme_id_ctrl *id)
{
	struct nvme_subsystem *subsys, *found;
	int ret;

	subsys = kzalloc(sizeof(*subsys), GFP_KERNEL);
	if (!subsys)
		return -ENOMEM;

	subsys->instance = -1;
	mutex_init(&subsys->lock);
	kref_init(&subsys->ref);
	INIT_LIST_HEAD(&subsys->ctrls);
	INIT_LIST_HEAD(&subsys->nsheads);
	nvme_init_subnqn(subsys, ctrl, id);
	memcpy(subsys->serial, id->sn, sizeof(subsys->serial));
	memcpy(subsys->model, id->mn, sizeof(subsys->model));
	memcpy(subsys->firmware_rev, id->fr, sizeof(subsys->firmware_rev));
	subsys->vendor_id = le16_to_cpu(id->vid);
	subsys->cmic = id->cmic;
	subsys->awupf = le16_to_cpu(id->awupf);
#ifdef CONFIG_NVME_MULTIPATH
	subsys->iopolicy = NVME_IOPOLICY_NUMA;
#endif

	subsys->dev.class = nvme_subsys_class;
	subsys->dev.release = nvme_release_subsystem;
	subsys->dev.groups = nvme_subsys_attrs_groups;
	dev_set_name(&subsys->dev, "nvme-subsys%d", ctrl->instance);
	device_initialize(&subsys->dev);

	mutex_lock(&nvme_subsystems_lock);
	found = __nvme_find_get_subsystem(subsys->subnqn);
	if (found) {
		put_device(&subsys->dev);
		subsys = found;

		if (!nvme_validate_cntlid(subsys, ctrl, id)) {
			ret = -EINVAL;
			goto out_put_subsystem;
		}
	} else {
		ret = device_add(&subsys->dev);
		if (ret) {
			dev_err(ctrl->device,
				"failed to register subsystem device.\n");
			put_device(&subsys->dev);
			goto out_unlock;
		}
		ida_init(&subsys->ns_ida);
		list_add_tail(&subsys->entry, &nvme_subsystems);
	}

	ret = sysfs_create_link(&subsys->dev.kobj, &ctrl->device->kobj,
				dev_name(ctrl->device));
	if (ret) {
		dev_err(ctrl->device,
			"failed to create sysfs link from subsystem.\n");
		goto out_put_subsystem;
	}

	if (!found)
		subsys->instance = ctrl->instance;
	ctrl->subsys = subsys;
	list_add_tail(&ctrl->subsys_entry, &subsys->ctrls);
	mutex_unlock(&nvme_subsystems_lock);
	return 0;

out_put_subsystem:
	nvme_put_subsystem(subsys);
out_unlock:
	mutex_unlock(&nvme_subsystems_lock);
	return ret;
}

int nvme_get_log(struct nvme_ctrl *ctrl, u32 nsid, u8 log_page, u8 lsp, u8 csi,
		void *log, size_t size, u64 offset)
{
	struct nvme_command c = { };
	u32 dwlen = nvme_bytes_to_numd(size);

	c.get_log_page.opcode = nvme_admin_get_log_page;
	c.get_log_page.nsid = cpu_to_le32(nsid);
	c.get_log_page.lid = log_page;
	c.get_log_page.lsp = lsp;
	c.get_log_page.numdl = cpu_to_le16(dwlen & ((1 << 16) - 1));
	c.get_log_page.numdu = cpu_to_le16(dwlen >> 16);
	c.get_log_page.lpol = cpu_to_le32(lower_32_bits(offset));
	c.get_log_page.lpou = cpu_to_le32(upper_32_bits(offset));
	c.get_log_page.csi = csi;

	return nvme_submit_sync_cmd(ctrl->admin_q, &c, log, size);
}

static int nvme_get_effects_log(struct nvme_ctrl *ctrl, u8 csi,
				struct nvme_effects_log **log)
{
	struct nvme_effects_log	*cel = xa_load(&ctrl->cels, csi);
	int ret;

	if (cel)
		goto out;

	cel = kzalloc(sizeof(*cel), GFP_KERNEL);
	if (!cel)
		return -ENOMEM;

	ret = nvme_get_log(ctrl, 0x00, NVME_LOG_CMD_EFFECTS, 0, csi,
			cel, sizeof(*cel), 0);
	if (ret) {
		kfree(cel);
		return ret;
	}

	xa_store(&ctrl->cels, csi, cel, GFP_KERNEL);
out:
	*log = cel;
	return 0;
}

/*
 * Initialize the cached copies of the Identify data and various controller
 * register in our nvme_ctrl structure.  This should be called as soon as
 * the admin queue is fully up and running.
 */
int nvme_init_identify(struct nvme_ctrl *ctrl)
{
	struct nvme_id_ctrl *id;
	int ret, page_shift;
	u32 max_hw_sectors;
	bool prev_apst_enabled;

	ret = ctrl->ops->reg_read32(ctrl, NVME_REG_VS, &ctrl->vs);
	if (ret) {
		dev_err(ctrl->device, "Reading VS failed (%d)\n", ret);
		return ret;
	}
	page_shift = NVME_CAP_MPSMIN(ctrl->cap) + 12;
	ctrl->sqsize = min_t(u16, NVME_CAP_MQES(ctrl->cap), ctrl->sqsize);

	if (ctrl->vs >= NVME_VS(1, 1, 0))
		ctrl->subsystem = NVME_CAP_NSSRC(ctrl->cap);

	ret = nvme_identify_ctrl(ctrl, &id);
	if (ret) {
		dev_err(ctrl->device, "Identify Controller failed (%d)\n", ret);
		return -EIO;
	}

	if (id->lpa & NVME_CTRL_LPA_CMD_EFFECTS_LOG) {
		ret = nvme_get_effects_log(ctrl, NVME_CSI_NVM, &ctrl->effects);
		if (ret < 0)
			goto out_free;
	}

	if (!(ctrl->ops->flags & NVME_F_FABRICS))
		ctrl->cntlid = le16_to_cpu(id->cntlid);

	if (!ctrl->identified) {
		int i;

		ret = nvme_init_subsystem(ctrl, id);
		if (ret)
			goto out_free;

		/*
		 * Check for quirks.  Quirk can depend on firmware version,
		 * so, in principle, the set of quirks present can change
		 * across a reset.  As a possible future enhancement, we
		 * could re-scan for quirks every time we reinitialize
		 * the device, but we'd have to make sure that the driver
		 * behaves intelligently if the quirks change.
		 */
		for (i = 0; i < ARRAY_SIZE(core_quirks); i++) {
			if (quirk_matches(id, &core_quirks[i]))
				ctrl->quirks |= core_quirks[i].quirks;
		}
	}

	if (force_apst && (ctrl->quirks & NVME_QUIRK_NO_DEEPEST_PS)) {
		dev_warn(ctrl->device, "forcibly allowing all power states due to nvme_core.force_apst -- use at your own risk\n");
		ctrl->quirks &= ~NVME_QUIRK_NO_DEEPEST_PS;
	}

	ctrl->crdt[0] = le16_to_cpu(id->crdt1);
	ctrl->crdt[1] = le16_to_cpu(id->crdt2);
	ctrl->crdt[2] = le16_to_cpu(id->crdt3);

	ctrl->oacs = le16_to_cpu(id->oacs);
	ctrl->oncs = le16_to_cpu(id->oncs);
	ctrl->mtfa = le16_to_cpu(id->mtfa);
	ctrl->oaes = le32_to_cpu(id->oaes);
	ctrl->wctemp = le16_to_cpu(id->wctemp);
	ctrl->cctemp = le16_to_cpu(id->cctemp);

	atomic_set(&ctrl->abort_limit, id->acl + 1);
	ctrl->vwc = id->vwc;
	if (id->mdts)
		max_hw_sectors = 1 << (id->mdts + page_shift - 9);
	else
		max_hw_sectors = UINT_MAX;
	ctrl->max_hw_sectors =
		min_not_zero(ctrl->max_hw_sectors, max_hw_sectors);

	nvme_set_queue_limits(ctrl, ctrl->admin_q);
	ctrl->sgls = le32_to_cpu(id->sgls);
	ctrl->kas = le16_to_cpu(id->kas);
	ctrl->max_namespaces = le32_to_cpu(id->mnan);
	ctrl->ctratt = le32_to_cpu(id->ctratt);

	if (id->rtd3e) {
		/* us -> s */
		u32 transition_time = le32_to_cpu(id->rtd3e) / USEC_PER_SEC;

		ctrl->shutdown_timeout = clamp_t(unsigned int, transition_time,
						 shutdown_timeout, 60);

		if (ctrl->shutdown_timeout != shutdown_timeout)
			dev_info(ctrl->device,
				 "Shutdown timeout set to %u seconds\n",
				 ctrl->shutdown_timeout);
	} else
		ctrl->shutdown_timeout = shutdown_timeout;

	ctrl->npss = id->npss;
	ctrl->apsta = id->apsta;
	prev_apst_enabled = ctrl->apst_enabled;
	if (ctrl->quirks & NVME_QUIRK_NO_APST) {
		if (force_apst && id->apsta) {
			dev_warn(ctrl->device, "forcibly allowing APST due to nvme_core.force_apst -- use at your own risk\n");
			ctrl->apst_enabled = true;
		} else {
			ctrl->apst_enabled = false;
		}
	} else {
		ctrl->apst_enabled = id->apsta;
	}
	memcpy(ctrl->psd, id->psd, sizeof(ctrl->psd));

	if (ctrl->ops->flags & NVME_F_FABRICS) {
		ctrl->icdoff = le16_to_cpu(id->icdoff);
		ctrl->ioccsz = le32_to_cpu(id->ioccsz);
		ctrl->iorcsz = le32_to_cpu(id->iorcsz);
		ctrl->maxcmd = le16_to_cpu(id->maxcmd);

		/*
		 * In fabrics we need to verify the cntlid matches the
		 * admin connect
		 */
		if (ctrl->cntlid != le16_to_cpu(id->cntlid)) {
			dev_err(ctrl->device,
				"Mismatching cntlid: Connect %u vs Identify "
				"%u, rejecting\n",
				ctrl->cntlid, le16_to_cpu(id->cntlid));
			ret = -EINVAL;
			goto out_free;
		}

		if (!nvme_discovery_ctrl(ctrl) && !ctrl->kas) {
			dev_err(ctrl->device,
				"keep-alive support is mandatory for fabrics\n");
			ret = -EINVAL;
			goto out_free;
		}
	} else {
		ctrl->hmpre = le32_to_cpu(id->hmpre);
		ctrl->hmmin = le32_to_cpu(id->hmmin);
		ctrl->hmminds = le32_to_cpu(id->hmminds);
		ctrl->hmmaxd = le16_to_cpu(id->hmmaxd);
	}

<<<<<<< HEAD
	ctrl->rpmbs = le32_to_cpu(id->rpmbs);

	ret = nvme_mpath_init(ctrl, id);

=======
	ret = nvme_mpath_init_identify(ctrl, id);
>>>>>>> 6dc17761
	kfree(id);

	if (ret < 0)
		return ret;

	if (ctrl->apst_enabled && !prev_apst_enabled)
		dev_pm_qos_expose_latency_tolerance(ctrl->device);
	else if (!ctrl->apst_enabled && prev_apst_enabled)
		dev_pm_qos_hide_latency_tolerance(ctrl->device);

	ret = nvme_configure_apst(ctrl);
	if (ret < 0)
		return ret;
	
	ret = nvme_configure_timestamp(ctrl);
	if (ret < 0)
		return ret;

	ret = nvme_configure_directives(ctrl);
	if (ret < 0)
		return ret;

	ret = nvme_configure_acre(ctrl);
	if (ret < 0)
		return ret;

	if (!ctrl->identified && !nvme_discovery_ctrl(ctrl)) {
		ret = nvme_hwmon_init(ctrl);
		if (ret < 0)
			return ret;
	}

	ctrl->identified = true;

	return 0;

out_free:
	kfree(id);
	return ret;
}
EXPORT_SYMBOL_GPL(nvme_init_identify);

static int nvme_dev_open(struct inode *inode, struct file *file)
{
	struct nvme_ctrl *ctrl =
		container_of(inode->i_cdev, struct nvme_ctrl, cdev);

	switch (ctrl->state) {
	case NVME_CTRL_LIVE:
		break;
	default:
		return -EWOULDBLOCK;
	}

	nvme_get_ctrl(ctrl);
	if (!try_module_get(ctrl->ops->module)) {
		nvme_put_ctrl(ctrl);
		return -EINVAL;
	}

	file->private_data = ctrl;
	return 0;
}

static int nvme_dev_release(struct inode *inode, struct file *file)
{
	struct nvme_ctrl *ctrl =
		container_of(inode->i_cdev, struct nvme_ctrl, cdev);

	module_put(ctrl->ops->module);
	nvme_put_ctrl(ctrl);
	return 0;
}

static int nvme_dev_user_cmd(struct nvme_ctrl *ctrl, void __user *argp)
{
	struct nvme_ns *ns;
	int ret;

	down_read(&ctrl->namespaces_rwsem);
	if (list_empty(&ctrl->namespaces)) {
		ret = -ENOTTY;
		goto out_unlock;
	}

	ns = list_first_entry(&ctrl->namespaces, struct nvme_ns, list);
	if (ns != list_last_entry(&ctrl->namespaces, struct nvme_ns, list)) {
		dev_warn(ctrl->device,
			"NVME_IOCTL_IO_CMD not supported when multiple namespaces present!\n");
		ret = -EINVAL;
		goto out_unlock;
	}

	dev_warn(ctrl->device,
		"using deprecated NVME_IOCTL_IO_CMD ioctl on the char device!\n");
	kref_get(&ns->kref);
	up_read(&ctrl->namespaces_rwsem);

	ret = nvme_user_cmd(ctrl, ns, argp);
	nvme_put_ns(ns);
	return ret;

out_unlock:
	up_read(&ctrl->namespaces_rwsem);
	return ret;
}

static long nvme_dev_ioctl(struct file *file, unsigned int cmd,
		unsigned long arg)
{
	struct nvme_ctrl *ctrl = file->private_data;
	void __user *argp = (void __user *)arg;

	switch (cmd) {
	case NVME_IOCTL_ADMIN_CMD:
		return nvme_user_cmd(ctrl, NULL, argp);
	case NVME_IOCTL_ADMIN64_CMD:
		return nvme_user_cmd64(ctrl, NULL, argp);
	case NVME_IOCTL_IO_CMD:
		return nvme_dev_user_cmd(ctrl, argp);
	case NVME_IOCTL_RESET:
		dev_warn(ctrl->device, "resetting controller\n");
		return nvme_reset_ctrl_sync(ctrl);
	case NVME_IOCTL_SUBSYS_RESET:
		return nvme_reset_subsystem(ctrl);
	case NVME_IOCTL_RESCAN:
		nvme_queue_scan(ctrl);
		return 0;
	default:
		return -ENOTTY;
	}
}

static const struct file_operations nvme_dev_fops = {
	.owner		= THIS_MODULE,
	.open		= nvme_dev_open,
	.release	= nvme_dev_release,
	.unlocked_ioctl	= nvme_dev_ioctl,
	.compat_ioctl	= compat_ptr_ioctl,
};

static ssize_t nvme_sysfs_reset(struct device *dev,
				struct device_attribute *attr, const char *buf,
				size_t count)
{
	struct nvme_ctrl *ctrl = dev_get_drvdata(dev);
	int ret;

	ret = nvme_reset_ctrl_sync(ctrl);
	if (ret < 0)
		return ret;
	return count;
}
static DEVICE_ATTR(reset_controller, S_IWUSR, NULL, nvme_sysfs_reset);

static ssize_t nvme_sysfs_rescan(struct device *dev,
				struct device_attribute *attr, const char *buf,
				size_t count)
{
	struct nvme_ctrl *ctrl = dev_get_drvdata(dev);

	nvme_queue_scan(ctrl);
	return count;
}
static DEVICE_ATTR(rescan_controller, S_IWUSR, NULL, nvme_sysfs_rescan);

static inline struct nvme_ns_head *dev_to_ns_head(struct device *dev)
{
	struct gendisk *disk = dev_to_disk(dev);

	if (disk->fops == &nvme_fops)
		return nvme_get_ns_from_dev(dev)->head;
	else
		return disk->private_data;
}

static ssize_t wwid_show(struct device *dev, struct device_attribute *attr,
		char *buf)
{
	struct nvme_ns_head *head = dev_to_ns_head(dev);
	struct nvme_ns_ids *ids = &head->ids;
	struct nvme_subsystem *subsys = head->subsys;
	int serial_len = sizeof(subsys->serial);
	int model_len = sizeof(subsys->model);

	if (!uuid_is_null(&ids->uuid))
		return sprintf(buf, "uuid.%pU\n", &ids->uuid);

	if (memchr_inv(ids->nguid, 0, sizeof(ids->nguid)))
		return sprintf(buf, "eui.%16phN\n", ids->nguid);

	if (memchr_inv(ids->eui64, 0, sizeof(ids->eui64)))
		return sprintf(buf, "eui.%8phN\n", ids->eui64);

	while (serial_len > 0 && (subsys->serial[serial_len - 1] == ' ' ||
				  subsys->serial[serial_len - 1] == '\0'))
		serial_len--;
	while (model_len > 0 && (subsys->model[model_len - 1] == ' ' ||
				 subsys->model[model_len - 1] == '\0'))
		model_len--;

	return sprintf(buf, "nvme.%04x-%*phN-%*phN-%08x\n", subsys->vendor_id,
		serial_len, subsys->serial, model_len, subsys->model,
		head->ns_id);
}
static DEVICE_ATTR_RO(wwid);

static ssize_t nguid_show(struct device *dev, struct device_attribute *attr,
		char *buf)
{
	return sprintf(buf, "%pU\n", dev_to_ns_head(dev)->ids.nguid);
}
static DEVICE_ATTR_RO(nguid);

static ssize_t uuid_show(struct device *dev, struct device_attribute *attr,
		char *buf)
{
	struct nvme_ns_ids *ids = &dev_to_ns_head(dev)->ids;

	/* For backward compatibility expose the NGUID to userspace if
	 * we have no UUID set
	 */
	if (uuid_is_null(&ids->uuid)) {
		printk_ratelimited(KERN_WARNING
				   "No UUID available providing old NGUID\n");
		return sprintf(buf, "%pU\n", ids->nguid);
	}
	return sprintf(buf, "%pU\n", &ids->uuid);
}
static DEVICE_ATTR_RO(uuid);

static ssize_t eui_show(struct device *dev, struct device_attribute *attr,
		char *buf)
{
	return sprintf(buf, "%8ph\n", dev_to_ns_head(dev)->ids.eui64);
}
static DEVICE_ATTR_RO(eui);

static ssize_t nsid_show(struct device *dev, struct device_attribute *attr,
		char *buf)
{
	return sprintf(buf, "%d\n", dev_to_ns_head(dev)->ns_id);
}
static DEVICE_ATTR_RO(nsid);

static struct attribute *nvme_ns_id_attrs[] = {
	&dev_attr_wwid.attr,
	&dev_attr_uuid.attr,
	&dev_attr_nguid.attr,
	&dev_attr_eui.attr,
	&dev_attr_nsid.attr,
#ifdef CONFIG_NVME_MULTIPATH
	&dev_attr_ana_grpid.attr,
	&dev_attr_ana_state.attr,
#endif
	NULL,
};

static umode_t nvme_ns_id_attrs_are_visible(struct kobject *kobj,
		struct attribute *a, int n)
{
	struct device *dev = container_of(kobj, struct device, kobj);
	struct nvme_ns_ids *ids = &dev_to_ns_head(dev)->ids;

	if (a == &dev_attr_uuid.attr) {
		if (uuid_is_null(&ids->uuid) &&
		    !memchr_inv(ids->nguid, 0, sizeof(ids->nguid)))
			return 0;
	}
	if (a == &dev_attr_nguid.attr) {
		if (!memchr_inv(ids->nguid, 0, sizeof(ids->nguid)))
			return 0;
	}
	if (a == &dev_attr_eui.attr) {
		if (!memchr_inv(ids->eui64, 0, sizeof(ids->eui64)))
			return 0;
	}
#ifdef CONFIG_NVME_MULTIPATH
	if (a == &dev_attr_ana_grpid.attr || a == &dev_attr_ana_state.attr) {
		if (dev_to_disk(dev)->fops != &nvme_fops) /* per-path attr */
			return 0;
		if (!nvme_ctrl_use_ana(nvme_get_ns_from_dev(dev)->ctrl))
			return 0;
	}
#endif
	return a->mode;
}

static const struct attribute_group nvme_ns_id_attr_group = {
	.attrs		= nvme_ns_id_attrs,
	.is_visible	= nvme_ns_id_attrs_are_visible,
};

const struct attribute_group *nvme_ns_id_attr_groups[] = {
	&nvme_ns_id_attr_group,
#ifdef CONFIG_NVM
	&nvme_nvm_attr_group,
#endif
	NULL,
};

#define nvme_show_str_function(field)						\
static ssize_t  field##_show(struct device *dev,				\
			    struct device_attribute *attr, char *buf)		\
{										\
        struct nvme_ctrl *ctrl = dev_get_drvdata(dev);				\
        return sprintf(buf, "%.*s\n",						\
		(int)sizeof(ctrl->subsys->field), ctrl->subsys->field);		\
}										\
static DEVICE_ATTR(field, S_IRUGO, field##_show, NULL);

nvme_show_str_function(model);
nvme_show_str_function(serial);
nvme_show_str_function(firmware_rev);

#define nvme_show_int_function(field)						\
static ssize_t  field##_show(struct device *dev,				\
			    struct device_attribute *attr, char *buf)		\
{										\
        struct nvme_ctrl *ctrl = dev_get_drvdata(dev);				\
        return sprintf(buf, "%d\n", ctrl->field);	\
}										\
static DEVICE_ATTR(field, S_IRUGO, field##_show, NULL);

nvme_show_int_function(cntlid);
nvme_show_int_function(numa_node);
nvme_show_int_function(queue_count);
nvme_show_int_function(sqsize);

static ssize_t nvme_sysfs_delete(struct device *dev,
				struct device_attribute *attr, const char *buf,
				size_t count)
{
	struct nvme_ctrl *ctrl = dev_get_drvdata(dev);

	if (device_remove_file_self(dev, attr))
		nvme_delete_ctrl_sync(ctrl);
	return count;
}
static DEVICE_ATTR(delete_controller, S_IWUSR, NULL, nvme_sysfs_delete);

static ssize_t nvme_sysfs_show_transport(struct device *dev,
					 struct device_attribute *attr,
					 char *buf)
{
	struct nvme_ctrl *ctrl = dev_get_drvdata(dev);

	return snprintf(buf, PAGE_SIZE, "%s\n", ctrl->ops->name);
}
static DEVICE_ATTR(transport, S_IRUGO, nvme_sysfs_show_transport, NULL);

static ssize_t nvme_sysfs_show_state(struct device *dev,
				     struct device_attribute *attr,
				     char *buf)
{
	struct nvme_ctrl *ctrl = dev_get_drvdata(dev);
	static const char *const state_name[] = {
		[NVME_CTRL_NEW]		= "new",
		[NVME_CTRL_LIVE]	= "live",
		[NVME_CTRL_RESETTING]	= "resetting",
		[NVME_CTRL_CONNECTING]	= "connecting",
		[NVME_CTRL_DELETING]	= "deleting",
		[NVME_CTRL_DELETING_NOIO]= "deleting (no IO)",
		[NVME_CTRL_DEAD]	= "dead",
	};

	if ((unsigned)ctrl->state < ARRAY_SIZE(state_name) &&
	    state_name[ctrl->state])
		return sprintf(buf, "%s\n", state_name[ctrl->state]);

	return sprintf(buf, "unknown state\n");
}

static DEVICE_ATTR(state, S_IRUGO, nvme_sysfs_show_state, NULL);

static ssize_t nvme_sysfs_show_subsysnqn(struct device *dev,
					 struct device_attribute *attr,
					 char *buf)
{
	struct nvme_ctrl *ctrl = dev_get_drvdata(dev);

	return snprintf(buf, PAGE_SIZE, "%s\n", ctrl->subsys->subnqn);
}
static DEVICE_ATTR(subsysnqn, S_IRUGO, nvme_sysfs_show_subsysnqn, NULL);

static ssize_t nvme_sysfs_show_hostnqn(struct device *dev,
					struct device_attribute *attr,
					char *buf)
{
	struct nvme_ctrl *ctrl = dev_get_drvdata(dev);

	return snprintf(buf, PAGE_SIZE, "%s\n", ctrl->opts->host->nqn);
}
static DEVICE_ATTR(hostnqn, S_IRUGO, nvme_sysfs_show_hostnqn, NULL);

static ssize_t nvme_sysfs_show_hostid(struct device *dev,
					struct device_attribute *attr,
					char *buf)
{
	struct nvme_ctrl *ctrl = dev_get_drvdata(dev);

	return snprintf(buf, PAGE_SIZE, "%pU\n", &ctrl->opts->host->id);
}
static DEVICE_ATTR(hostid, S_IRUGO, nvme_sysfs_show_hostid, NULL);

static ssize_t nvme_sysfs_show_address(struct device *dev,
					 struct device_attribute *attr,
					 char *buf)
{
	struct nvme_ctrl *ctrl = dev_get_drvdata(dev);

	return ctrl->ops->get_address(ctrl, buf, PAGE_SIZE);
}
static DEVICE_ATTR(address, S_IRUGO, nvme_sysfs_show_address, NULL);

static ssize_t nvme_ctrl_loss_tmo_show(struct device *dev,
		struct device_attribute *attr, char *buf)
{
	struct nvme_ctrl *ctrl = dev_get_drvdata(dev);
	struct nvmf_ctrl_options *opts = ctrl->opts;

	if (ctrl->opts->max_reconnects == -1)
		return sprintf(buf, "off\n");
	return sprintf(buf, "%d\n",
			opts->max_reconnects * opts->reconnect_delay);
}

static ssize_t nvme_ctrl_loss_tmo_store(struct device *dev,
		struct device_attribute *attr, const char *buf, size_t count)
{
	struct nvme_ctrl *ctrl = dev_get_drvdata(dev);
	struct nvmf_ctrl_options *opts = ctrl->opts;
	int ctrl_loss_tmo, err;

	err = kstrtoint(buf, 10, &ctrl_loss_tmo);
	if (err)
		return -EINVAL;

	else if (ctrl_loss_tmo < 0)
		opts->max_reconnects = -1;
	else
		opts->max_reconnects = DIV_ROUND_UP(ctrl_loss_tmo,
						opts->reconnect_delay);
	return count;
}
static DEVICE_ATTR(ctrl_loss_tmo, S_IRUGO | S_IWUSR,
	nvme_ctrl_loss_tmo_show, nvme_ctrl_loss_tmo_store);

static ssize_t nvme_ctrl_reconnect_delay_show(struct device *dev,
		struct device_attribute *attr, char *buf)
{
	struct nvme_ctrl *ctrl = dev_get_drvdata(dev);

	if (ctrl->opts->reconnect_delay == -1)
		return sprintf(buf, "off\n");
	return sprintf(buf, "%d\n", ctrl->opts->reconnect_delay);
}

static ssize_t nvme_ctrl_reconnect_delay_store(struct device *dev,
		struct device_attribute *attr, const char *buf, size_t count)
{
	struct nvme_ctrl *ctrl = dev_get_drvdata(dev);
	unsigned int v;
	int err;

	err = kstrtou32(buf, 10, &v);
	if (err)
		return err;

	ctrl->opts->reconnect_delay = v;
	return count;
}
static DEVICE_ATTR(reconnect_delay, S_IRUGO | S_IWUSR,
	nvme_ctrl_reconnect_delay_show, nvme_ctrl_reconnect_delay_store);

static struct attribute *nvme_dev_attrs[] = {
	&dev_attr_reset_controller.attr,
	&dev_attr_rescan_controller.attr,
	&dev_attr_model.attr,
	&dev_attr_serial.attr,
	&dev_attr_firmware_rev.attr,
	&dev_attr_cntlid.attr,
	&dev_attr_delete_controller.attr,
	&dev_attr_transport.attr,
	&dev_attr_subsysnqn.attr,
	&dev_attr_address.attr,
	&dev_attr_state.attr,
	&dev_attr_numa_node.attr,
	&dev_attr_queue_count.attr,
	&dev_attr_sqsize.attr,
	&dev_attr_hostnqn.attr,
	&dev_attr_hostid.attr,
	&dev_attr_ctrl_loss_tmo.attr,
	&dev_attr_reconnect_delay.attr,
	NULL
};

static umode_t nvme_dev_attrs_are_visible(struct kobject *kobj,
		struct attribute *a, int n)
{
	struct device *dev = container_of(kobj, struct device, kobj);
	struct nvme_ctrl *ctrl = dev_get_drvdata(dev);

	if (a == &dev_attr_delete_controller.attr && !ctrl->ops->delete_ctrl)
		return 0;
	if (a == &dev_attr_address.attr && !ctrl->ops->get_address)
		return 0;
	if (a == &dev_attr_hostnqn.attr && !ctrl->opts)
		return 0;
	if (a == &dev_attr_hostid.attr && !ctrl->opts)
		return 0;
	if (a == &dev_attr_ctrl_loss_tmo.attr && !ctrl->opts)
		return 0;
	if (a == &dev_attr_reconnect_delay.attr && !ctrl->opts)
		return 0;

	return a->mode;
}

static struct attribute_group nvme_dev_attrs_group = {
	.attrs		= nvme_dev_attrs,
	.is_visible	= nvme_dev_attrs_are_visible,
};

static const struct attribute_group *nvme_dev_attr_groups[] = {
	&nvme_dev_attrs_group,
	NULL,
};

static struct nvme_ns_head *nvme_find_ns_head(struct nvme_subsystem *subsys,
		unsigned nsid)
{
	struct nvme_ns_head *h;

	lockdep_assert_held(&subsys->lock);

	list_for_each_entry(h, &subsys->nsheads, entry) {
		if (h->ns_id == nsid && kref_get_unless_zero(&h->ref))
			return h;
	}

	return NULL;
}

static int __nvme_check_ids(struct nvme_subsystem *subsys,
		struct nvme_ns_head *new)
{
	struct nvme_ns_head *h;

	lockdep_assert_held(&subsys->lock);

	list_for_each_entry(h, &subsys->nsheads, entry) {
		if (nvme_ns_ids_valid(&new->ids) &&
		    nvme_ns_ids_equal(&new->ids, &h->ids))
			return -EINVAL;
	}

	return 0;
}

static struct nvme_ns_head *nvme_alloc_ns_head(struct nvme_ctrl *ctrl,
		unsigned nsid, struct nvme_ns_ids *ids)
{
	struct nvme_ns_head *head;
	size_t size = sizeof(*head);
	int ret = -ENOMEM;

#ifdef CONFIG_NVME_MULTIPATH
	size += num_possible_nodes() * sizeof(struct nvme_ns *);
#endif

	head = kzalloc(size, GFP_KERNEL);
	if (!head)
		goto out;
	ret = ida_simple_get(&ctrl->subsys->ns_ida, 1, 0, GFP_KERNEL);
	if (ret < 0)
		goto out_free_head;
	head->instance = ret;
	INIT_LIST_HEAD(&head->list);
	ret = init_srcu_struct(&head->srcu);
	if (ret)
		goto out_ida_remove;
	head->subsys = ctrl->subsys;
	head->ns_id = nsid;
	head->ids = *ids;
	kref_init(&head->ref);

	ret = __nvme_check_ids(ctrl->subsys, head);
	if (ret) {
		dev_err(ctrl->device,
			"duplicate IDs for nsid %d\n", nsid);
		goto out_cleanup_srcu;
	}

	if (head->ids.csi) {
		ret = nvme_get_effects_log(ctrl, head->ids.csi, &head->effects);
		if (ret)
			goto out_cleanup_srcu;
	} else
		head->effects = ctrl->effects;

	ret = nvme_mpath_alloc_disk(ctrl, head);
	if (ret)
		goto out_cleanup_srcu;

	list_add_tail(&head->entry, &ctrl->subsys->nsheads);

	kref_get(&ctrl->subsys->ref);

	return head;
out_cleanup_srcu:
	cleanup_srcu_struct(&head->srcu);
out_ida_remove:
	ida_simple_remove(&ctrl->subsys->ns_ida, head->instance);
out_free_head:
	kfree(head);
out:
	if (ret > 0)
		ret = blk_status_to_errno(nvme_error_status(ret));
	return ERR_PTR(ret);
}

static int nvme_init_ns_head(struct nvme_ns *ns, unsigned nsid,
		struct nvme_ns_ids *ids, bool is_shared)
{
	struct nvme_ctrl *ctrl = ns->ctrl;
	struct nvme_ns_head *head = NULL;
	int ret = 0;

	mutex_lock(&ctrl->subsys->lock);
	head = nvme_find_ns_head(ctrl->subsys, nsid);
	if (!head) {
		head = nvme_alloc_ns_head(ctrl, nsid, ids);
		if (IS_ERR(head)) {
			ret = PTR_ERR(head);
			goto out_unlock;
		}
		head->shared = is_shared;
	} else {
		ret = -EINVAL;
		if (!is_shared || !head->shared) {
			dev_err(ctrl->device,
				"Duplicate unshared namespace %d\n", nsid);
			goto out_put_ns_head;
		}
		if (!nvme_ns_ids_equal(&head->ids, ids)) {
			dev_err(ctrl->device,
				"IDs don't match for shared namespace %d\n",
					nsid);
			goto out_put_ns_head;
		}
	}

	list_add_tail(&ns->siblings, &head->list);
	ns->head = head;
	mutex_unlock(&ctrl->subsys->lock);
	return 0;

out_put_ns_head:
	nvme_put_ns_head(head);
out_unlock:
	mutex_unlock(&ctrl->subsys->lock);
	return ret;
}

static int ns_cmp(void *priv, struct list_head *a, struct list_head *b)
{
	struct nvme_ns *nsa = container_of(a, struct nvme_ns, list);
	struct nvme_ns *nsb = container_of(b, struct nvme_ns, list);

	return nsa->head->ns_id - nsb->head->ns_id;
}

struct nvme_ns *nvme_find_get_ns(struct nvme_ctrl *ctrl, unsigned nsid)
{
	struct nvme_ns *ns, *ret = NULL;

	down_read(&ctrl->namespaces_rwsem);
	list_for_each_entry(ns, &ctrl->namespaces, list) {
		if (ns->head->ns_id == nsid) {
			if (!kref_get_unless_zero(&ns->kref))
				continue;
			ret = ns;
			break;
		}
		if (ns->head->ns_id > nsid)
			break;
	}
	up_read(&ctrl->namespaces_rwsem);
	return ret;
}
EXPORT_SYMBOL_NS_GPL(nvme_find_get_ns, NVME_TARGET_PASSTHRU);

static void nvme_alloc_ns(struct nvme_ctrl *ctrl, unsigned nsid,
		struct nvme_ns_ids *ids)
{
	struct nvme_ns *ns;
	struct gendisk *disk;
	struct nvme_id_ns *id;
	char disk_name[DISK_NAME_LEN];
	int node = ctrl->numa_node, flags = GENHD_FL_EXT_DEVT, ret;

	if (nvme_identify_ns(ctrl, nsid, ids, &id))
		return;

	ns = kzalloc_node(sizeof(*ns), GFP_KERNEL, node);
	if (!ns)
		goto out_free_id;

	ns->queue = blk_mq_init_queue(ctrl->tagset);
	if (IS_ERR(ns->queue))
		goto out_free_ns;

	if (ctrl->opts && ctrl->opts->data_digest)
		blk_queue_flag_set(QUEUE_FLAG_STABLE_WRITES, ns->queue);

	blk_queue_flag_set(QUEUE_FLAG_NONROT, ns->queue);
	if (ctrl->ops->flags & NVME_F_PCI_P2PDMA)
		blk_queue_flag_set(QUEUE_FLAG_PCI_P2PDMA, ns->queue);

	ns->queue->queuedata = ns;
	ns->ctrl = ctrl;
	kref_init(&ns->kref);

	ret = nvme_init_ns_head(ns, nsid, ids, id->nmic & NVME_NS_NMIC_SHARED);
	if (ret)
		goto out_free_queue;
	nvme_set_disk_name(disk_name, ns, ctrl, &flags);

	disk = alloc_disk_node(0, node);
	if (!disk)
		goto out_unlink_ns;

	disk->fops = &nvme_fops;
	disk->private_data = ns;
	disk->queue = ns->queue;
	disk->flags = flags;
	memcpy(disk->disk_name, disk_name, DISK_NAME_LEN);
	ns->disk = disk;

	if (nvme_update_ns_info(ns, id))
		goto out_put_disk;

	if ((ctrl->quirks & NVME_QUIRK_LIGHTNVM) && id->vs[0] == 0x1) {
		ret = nvme_nvm_register(ns, disk_name, node);
		if (ret) {
			dev_warn(ctrl->device, "LightNVM init failure\n");
			goto out_put_disk;
		}
	}

	down_write(&ctrl->namespaces_rwsem);
	list_add_tail(&ns->list, &ctrl->namespaces);
	up_write(&ctrl->namespaces_rwsem);

	nvme_get_ctrl(ctrl);

	device_add_disk(ctrl->device, ns->disk, nvme_ns_id_attr_groups);

	nvme_mpath_add_disk(ns, id);
	nvme_fault_inject_init(&ns->fault_inject, ns->disk->disk_name);
	kfree(id);

	return;
 out_put_disk:
	/* prevent double queue cleanup */
	ns->disk->queue = NULL;
	put_disk(ns->disk);
 out_unlink_ns:
	mutex_lock(&ctrl->subsys->lock);
	list_del_rcu(&ns->siblings);
	if (list_empty(&ns->head->list))
		list_del_init(&ns->head->entry);
	mutex_unlock(&ctrl->subsys->lock);
	nvme_put_ns_head(ns->head);
 out_free_queue:
	blk_cleanup_queue(ns->queue);
 out_free_ns:
	kfree(ns);
 out_free_id:
	kfree(id);
}

static void nvme_ns_remove(struct nvme_ns *ns)
{
	if (test_and_set_bit(NVME_NS_REMOVING, &ns->flags))
		return;

	set_capacity(ns->disk, 0);
	nvme_fault_inject_fini(&ns->fault_inject);

	mutex_lock(&ns->ctrl->subsys->lock);
	list_del_rcu(&ns->siblings);
	if (list_empty(&ns->head->list))
		list_del_init(&ns->head->entry);
	mutex_unlock(&ns->ctrl->subsys->lock);

	synchronize_rcu(); /* guarantee not available in head->list */
	nvme_mpath_clear_current_path(ns);
	synchronize_srcu(&ns->head->srcu); /* wait for concurrent submissions */

	if (ns->disk->flags & GENHD_FL_UP) {
		del_gendisk(ns->disk);
		blk_cleanup_queue(ns->queue);
		if (blk_get_integrity(ns->disk))
			blk_integrity_unregister(ns->disk);
	}

	down_write(&ns->ctrl->namespaces_rwsem);
	list_del_init(&ns->list);
	up_write(&ns->ctrl->namespaces_rwsem);

	nvme_mpath_check_last_path(ns);
	nvme_put_ns(ns);
}

static void nvme_ns_remove_by_nsid(struct nvme_ctrl *ctrl, u32 nsid)
{
	struct nvme_ns *ns = nvme_find_get_ns(ctrl, nsid);

	if (ns) {
		nvme_ns_remove(ns);
		nvme_put_ns(ns);
	}
}

static void nvme_validate_ns(struct nvme_ns *ns, struct nvme_ns_ids *ids)
{
	struct nvme_id_ns *id;
	int ret = NVME_SC_INVALID_NS | NVME_SC_DNR;

	if (test_bit(NVME_NS_DEAD, &ns->flags))
		goto out;

	ret = nvme_identify_ns(ns->ctrl, ns->head->ns_id, ids, &id);
	if (ret)
		goto out;

	ret = NVME_SC_INVALID_NS | NVME_SC_DNR;
	if (!nvme_ns_ids_equal(&ns->head->ids, ids)) {
		dev_err(ns->ctrl->device,
			"identifiers changed for nsid %d\n", ns->head->ns_id);
		goto out_free_id;
	}

	ret = nvme_update_ns_info(ns, id);

out_free_id:
	kfree(id);
out:
	/*
	 * Only remove the namespace if we got a fatal error back from the
	 * device, otherwise ignore the error and just move on.
	 *
	 * TODO: we should probably schedule a delayed retry here.
	 */
	if (ret > 0 && (ret & NVME_SC_DNR))
		nvme_ns_remove(ns);
	else
		revalidate_disk_size(ns->disk, true);
}

static void nvme_validate_or_alloc_ns(struct nvme_ctrl *ctrl, unsigned nsid)
{
	struct nvme_ns_ids ids = { };
	struct nvme_ns *ns;

	if (nvme_identify_ns_descs(ctrl, nsid, &ids))
		return;

	ns = nvme_find_get_ns(ctrl, nsid);
	if (ns) {
		nvme_validate_ns(ns, &ids);
		nvme_put_ns(ns);
		return;
	}

	switch (ids.csi) {
	case NVME_CSI_NVM:
		nvme_alloc_ns(ctrl, nsid, &ids);
		break;
	case NVME_CSI_ZNS:
		if (!IS_ENABLED(CONFIG_BLK_DEV_ZONED)) {
			dev_warn(ctrl->device,
				"nsid %u not supported without CONFIG_BLK_DEV_ZONED\n",
				nsid);
			break;
		}
		if (!nvme_multi_css(ctrl)) {
			dev_warn(ctrl->device,
				"command set not reported for nsid: %d\n",
				nsid);
			break;
		}
		nvme_alloc_ns(ctrl, nsid, &ids);
		break;
	default:
		dev_warn(ctrl->device, "unknown csi %u for nsid %u\n",
			ids.csi, nsid);
		break;
	}
}

static void nvme_remove_invalid_namespaces(struct nvme_ctrl *ctrl,
					unsigned nsid)
{
	struct nvme_ns *ns, *next;
	LIST_HEAD(rm_list);

	down_write(&ctrl->namespaces_rwsem);
	list_for_each_entry_safe(ns, next, &ctrl->namespaces, list) {
		if (ns->head->ns_id > nsid || test_bit(NVME_NS_DEAD, &ns->flags))
			list_move_tail(&ns->list, &rm_list);
	}
	up_write(&ctrl->namespaces_rwsem);

	list_for_each_entry_safe(ns, next, &rm_list, list)
		nvme_ns_remove(ns);

}

static int nvme_scan_ns_list(struct nvme_ctrl *ctrl)
{
	const int nr_entries = NVME_IDENTIFY_DATA_SIZE / sizeof(__le32);
	__le32 *ns_list;
	u32 prev = 0;
	int ret = 0, i;

	if (nvme_ctrl_limited_cns(ctrl))
		return -EOPNOTSUPP;

	ns_list = kzalloc(NVME_IDENTIFY_DATA_SIZE, GFP_KERNEL);
	if (!ns_list)
		return -ENOMEM;

	for (;;) {
		struct nvme_command cmd = {
			.identify.opcode	= nvme_admin_identify,
			.identify.cns		= NVME_ID_CNS_NS_ACTIVE_LIST,
			.identify.nsid		= cpu_to_le32(prev),
		};

		ret = nvme_submit_sync_cmd(ctrl->admin_q, &cmd, ns_list,
					    NVME_IDENTIFY_DATA_SIZE);
		if (ret)
			goto free;

		for (i = 0; i < nr_entries; i++) {
			u32 nsid = le32_to_cpu(ns_list[i]);

			if (!nsid)	/* end of the list? */
				goto out;
			nvme_validate_or_alloc_ns(ctrl, nsid);
			while (++prev < nsid)
				nvme_ns_remove_by_nsid(ctrl, prev);
		}
	}
 out:
	nvme_remove_invalid_namespaces(ctrl, prev);
 free:
	kfree(ns_list);
	return ret;
}

static void nvme_scan_ns_sequential(struct nvme_ctrl *ctrl)
{
	struct nvme_id_ctrl *id;
	u32 nn, i;

	if (nvme_identify_ctrl(ctrl, &id))
		return;
	nn = le32_to_cpu(id->nn);
	kfree(id);

	for (i = 1; i <= nn; i++)
		nvme_validate_or_alloc_ns(ctrl, i);

	nvme_remove_invalid_namespaces(ctrl, nn);
}

static void nvme_clear_changed_ns_log(struct nvme_ctrl *ctrl)
{
	size_t log_size = NVME_MAX_CHANGED_NAMESPACES * sizeof(__le32);
	__le32 *log;
	int error;

	log = kzalloc(log_size, GFP_KERNEL);
	if (!log)
		return;

	/*
	 * We need to read the log to clear the AEN, but we don't want to rely
	 * on it for the changed namespace information as userspace could have
	 * raced with us in reading the log page, which could cause us to miss
	 * updates.
	 */
	error = nvme_get_log(ctrl, NVME_NSID_ALL, NVME_LOG_CHANGED_NS, 0,
			NVME_CSI_NVM, log, log_size, 0);
	if (error)
		dev_warn(ctrl->device,
			"reading changed ns log failed: %d\n", error);

	kfree(log);
}

static void nvme_scan_work(struct work_struct *work)
{
	struct nvme_ctrl *ctrl =
		container_of(work, struct nvme_ctrl, scan_work);

	/* No tagset on a live ctrl means IO queues could not created */
	if (ctrl->state != NVME_CTRL_LIVE || !ctrl->tagset)
		return;

	if (test_and_clear_bit(NVME_AER_NOTICE_NS_CHANGED, &ctrl->events)) {
		dev_info(ctrl->device, "rescanning namespaces.\n");
		nvme_clear_changed_ns_log(ctrl);
	}

	mutex_lock(&ctrl->scan_lock);
	if (nvme_scan_ns_list(ctrl) != 0)
		nvme_scan_ns_sequential(ctrl);
	mutex_unlock(&ctrl->scan_lock);

	down_write(&ctrl->namespaces_rwsem);
	list_sort(NULL, &ctrl->namespaces, ns_cmp);
	up_write(&ctrl->namespaces_rwsem);
}

/*
 * This function iterates the namespace list unlocked to allow recovery from
 * controller failure. It is up to the caller to ensure the namespace list is
 * not modified by scan work while this function is executing.
 */
void nvme_remove_namespaces(struct nvme_ctrl *ctrl)
{
	struct nvme_ns *ns, *next;
	LIST_HEAD(ns_list);

	/*
	 * make sure to requeue I/O to all namespaces as these
	 * might result from the scan itself and must complete
	 * for the scan_work to make progress
	 */
	nvme_mpath_clear_ctrl_paths(ctrl);

	/* prevent racing with ns scanning */
	flush_work(&ctrl->scan_work);

	/*
	 * The dead states indicates the controller was not gracefully
	 * disconnected. In that case, we won't be able to flush any data while
	 * removing the namespaces' disks; fail all the queues now to avoid
	 * potentially having to clean up the failed sync later.
	 */
	if (ctrl->state == NVME_CTRL_DEAD)
		nvme_kill_queues(ctrl);

	/* this is a no-op when called from the controller reset handler */
	nvme_change_ctrl_state(ctrl, NVME_CTRL_DELETING_NOIO);

	down_write(&ctrl->namespaces_rwsem);
	list_splice_init(&ctrl->namespaces, &ns_list);
	up_write(&ctrl->namespaces_rwsem);

	list_for_each_entry_safe(ns, next, &ns_list, list)
		nvme_ns_remove(ns);
}
EXPORT_SYMBOL_GPL(nvme_remove_namespaces);

static int nvme_class_uevent(struct device *dev, struct kobj_uevent_env *env)
{
	struct nvme_ctrl *ctrl =
		container_of(dev, struct nvme_ctrl, ctrl_device);
	struct nvmf_ctrl_options *opts = ctrl->opts;
	int ret;

	ret = add_uevent_var(env, "NVME_TRTYPE=%s", ctrl->ops->name);
	if (ret)
		return ret;

	if (opts) {
		ret = add_uevent_var(env, "NVME_TRADDR=%s", opts->traddr);
		if (ret)
			return ret;

		ret = add_uevent_var(env, "NVME_TRSVCID=%s",
				opts->trsvcid ?: "none");
		if (ret)
			return ret;

		ret = add_uevent_var(env, "NVME_HOST_TRADDR=%s",
				opts->host_traddr ?: "none");
	}
	return ret;
}

static void nvme_aen_uevent(struct nvme_ctrl *ctrl)
{
	char *envp[2] = { NULL, NULL };
	u32 aen_result = ctrl->aen_result;

	ctrl->aen_result = 0;
	if (!aen_result)
		return;

	envp[0] = kasprintf(GFP_KERNEL, "NVME_AEN=%#08x", aen_result);
	if (!envp[0])
		return;
	kobject_uevent_env(&ctrl->device->kobj, KOBJ_CHANGE, envp);
	kfree(envp[0]);
}

static void nvme_async_event_work(struct work_struct *work)
{
	struct nvme_ctrl *ctrl =
		container_of(work, struct nvme_ctrl, async_event_work);

	nvme_aen_uevent(ctrl);
	ctrl->ops->submit_async_event(ctrl);
}

static bool nvme_ctrl_pp_status(struct nvme_ctrl *ctrl)
{

	u32 csts;

	if (ctrl->ops->reg_read32(ctrl, NVME_REG_CSTS, &csts))
		return false;

	if (csts == ~0)
		return false;

	return ((ctrl->ctrl_config & NVME_CC_ENABLE) && (csts & NVME_CSTS_PP));
}

static void nvme_get_fw_slot_info(struct nvme_ctrl *ctrl)
{
	struct nvme_fw_slot_info_log *log;

	log = kmalloc(sizeof(*log), GFP_KERNEL);
	if (!log)
		return;

	if (nvme_get_log(ctrl, NVME_NSID_ALL, NVME_LOG_FW_SLOT, 0, NVME_CSI_NVM,
			log, sizeof(*log), 0))
		dev_warn(ctrl->device, "Get FW SLOT INFO log error\n");
	kfree(log);
}

static void nvme_fw_act_work(struct work_struct *work)
{
	struct nvme_ctrl *ctrl = container_of(work,
				struct nvme_ctrl, fw_act_work);
	unsigned long fw_act_timeout;

	if (ctrl->mtfa)
		fw_act_timeout = jiffies +
				msecs_to_jiffies(ctrl->mtfa * 100);
	else
		fw_act_timeout = jiffies +
				msecs_to_jiffies(admin_timeout * 1000);

	nvme_stop_queues(ctrl);
	while (nvme_ctrl_pp_status(ctrl)) {
		if (time_after(jiffies, fw_act_timeout)) {
			dev_warn(ctrl->device,
				"Fw activation timeout, reset controller\n");
			nvme_try_sched_reset(ctrl);
			return;
		}
		msleep(100);
	}

	if (!nvme_change_ctrl_state(ctrl, NVME_CTRL_LIVE))
		return;

	nvme_start_queues(ctrl);
	/* read FW slot information to clear the AER */
	nvme_get_fw_slot_info(ctrl);
}

static void nvme_handle_aen_notice(struct nvme_ctrl *ctrl, u32 result)
{
	u32 aer_notice_type = (result & 0xff00) >> 8;

	trace_nvme_async_event(ctrl, aer_notice_type);

	switch (aer_notice_type) {
	case NVME_AER_NOTICE_NS_CHANGED:
		set_bit(NVME_AER_NOTICE_NS_CHANGED, &ctrl->events);
		nvme_queue_scan(ctrl);
		break;
	case NVME_AER_NOTICE_FW_ACT_STARTING:
		/*
		 * We are (ab)using the RESETTING state to prevent subsequent
		 * recovery actions from interfering with the controller's
		 * firmware activation.
		 */
		if (nvme_change_ctrl_state(ctrl, NVME_CTRL_RESETTING))
			queue_work(nvme_wq, &ctrl->fw_act_work);
		break;
#ifdef CONFIG_NVME_MULTIPATH
	case NVME_AER_NOTICE_ANA:
		if (!ctrl->ana_log_buf)
			break;
		queue_work(nvme_wq, &ctrl->ana_work);
		break;
#endif
	case NVME_AER_NOTICE_DISC_CHANGED:
		ctrl->aen_result = result;
		break;
	default:
		dev_warn(ctrl->device, "async event result %08x\n", result);
	}
}

void nvme_complete_async_event(struct nvme_ctrl *ctrl, __le16 status,
		volatile union nvme_result *res)
{
	u32 result = le32_to_cpu(res->u32);
	u32 aer_type = result & 0x07;

	if (le16_to_cpu(status) >> 1 != NVME_SC_SUCCESS)
		return;

	switch (aer_type) {
	case NVME_AER_NOTICE:
		nvme_handle_aen_notice(ctrl, result);
		break;
	case NVME_AER_ERROR:
	case NVME_AER_SMART:
	case NVME_AER_CSS:
	case NVME_AER_VS:
		trace_nvme_async_event(ctrl, aer_type);
		ctrl->aen_result = result;
		break;
	default:
		break;
	}
	queue_work(nvme_wq, &ctrl->async_event_work);
}
EXPORT_SYMBOL_GPL(nvme_complete_async_event);

void nvme_stop_ctrl(struct nvme_ctrl *ctrl)
{
	nvme_mpath_stop(ctrl);
	nvme_stop_keep_alive(ctrl);
	flush_work(&ctrl->async_event_work);
	cancel_work_sync(&ctrl->fw_act_work);
}
EXPORT_SYMBOL_GPL(nvme_stop_ctrl);

void nvme_start_ctrl(struct nvme_ctrl *ctrl)
{
	nvme_start_keep_alive(ctrl);

	nvme_enable_aen(ctrl);

	if (ctrl->queue_count > 1) {
		nvme_queue_scan(ctrl);
		nvme_start_queues(ctrl);
	}
}
EXPORT_SYMBOL_GPL(nvme_start_ctrl);

void nvme_uninit_ctrl(struct nvme_ctrl *ctrl)
{
	nvme_fault_inject_fini(&ctrl->fault_inject);
	dev_pm_qos_hide_latency_tolerance(ctrl->device);
	cdev_device_del(&ctrl->cdev, ctrl->device);
	nvme_put_ctrl(ctrl);
}
EXPORT_SYMBOL_GPL(nvme_uninit_ctrl);

static void nvme_free_cels(struct nvme_ctrl *ctrl)
{
	struct nvme_effects_log	*cel;
	unsigned long i;

	xa_for_each (&ctrl->cels, i, cel) {
		xa_erase(&ctrl->cels, i);
		kfree(cel);
	}

	xa_destroy(&ctrl->cels);
}

static void nvme_free_ctrl(struct device *dev)
{
	struct nvme_ctrl *ctrl =
		container_of(dev, struct nvme_ctrl, ctrl_device);
	struct nvme_subsystem *subsys = ctrl->subsys;

	if (!subsys || ctrl->instance != subsys->instance)
		ida_simple_remove(&nvme_instance_ida, ctrl->instance);

	nvme_free_cels(ctrl);
	nvme_mpath_uninit(ctrl);
	__free_page(ctrl->discard_page);

	if (subsys) {
		mutex_lock(&nvme_subsystems_lock);
		list_del(&ctrl->subsys_entry);
		sysfs_remove_link(&subsys->dev.kobj, dev_name(ctrl->device));
		mutex_unlock(&nvme_subsystems_lock);
	}

	ctrl->ops->free_ctrl(ctrl);

	if (subsys)
		nvme_put_subsystem(subsys);
}

/*
 * Initialize a NVMe controller structures.  This needs to be called during
 * earliest initialization so that we have the initialized structured around
 * during probing.
 */
int nvme_init_ctrl(struct nvme_ctrl *ctrl, struct device *dev,
		const struct nvme_ctrl_ops *ops, unsigned long quirks)
{
	int ret;

	ctrl->state = NVME_CTRL_NEW;
	spin_lock_init(&ctrl->lock);
	mutex_init(&ctrl->scan_lock);
	INIT_LIST_HEAD(&ctrl->namespaces);
	xa_init(&ctrl->cels);
	init_rwsem(&ctrl->namespaces_rwsem);
	ctrl->dev = dev;
	ctrl->ops = ops;
	ctrl->quirks = quirks;
	ctrl->numa_node = NUMA_NO_NODE;
	INIT_WORK(&ctrl->scan_work, nvme_scan_work);
	INIT_WORK(&ctrl->async_event_work, nvme_async_event_work);
	INIT_WORK(&ctrl->fw_act_work, nvme_fw_act_work);
	INIT_WORK(&ctrl->delete_work, nvme_delete_ctrl_work);
	init_waitqueue_head(&ctrl->state_wq);

	INIT_DELAYED_WORK(&ctrl->ka_work, nvme_keep_alive_work);
	memset(&ctrl->ka_cmd, 0, sizeof(ctrl->ka_cmd));
	ctrl->ka_cmd.common.opcode = nvme_admin_keep_alive;

	BUILD_BUG_ON(NVME_DSM_MAX_RANGES * sizeof(struct nvme_dsm_range) >
			PAGE_SIZE);
	ctrl->discard_page = alloc_page(GFP_KERNEL);
	if (!ctrl->discard_page) {
		ret = -ENOMEM;
		goto out;
	}

	ret = ida_simple_get(&nvme_instance_ida, 0, 0, GFP_KERNEL);
	if (ret < 0)
		goto out;
	ctrl->instance = ret;

	device_initialize(&ctrl->ctrl_device);
	ctrl->device = &ctrl->ctrl_device;
	ctrl->device->devt = MKDEV(MAJOR(nvme_chr_devt), ctrl->instance);
	ctrl->device->class = nvme_class;
	ctrl->device->parent = ctrl->dev;
	ctrl->device->groups = nvme_dev_attr_groups;
	ctrl->device->release = nvme_free_ctrl;
	dev_set_drvdata(ctrl->device, ctrl);
	ret = dev_set_name(ctrl->device, "nvme%d", ctrl->instance);
	if (ret)
		goto out_release_instance;

	nvme_get_ctrl(ctrl);
	cdev_init(&ctrl->cdev, &nvme_dev_fops);
	ctrl->cdev.owner = ops->module;
	ret = cdev_device_add(&ctrl->cdev, ctrl->device);
	if (ret)
		goto out_free_name;

	/*
	 * Initialize latency tolerance controls.  The sysfs files won't
	 * be visible to userspace unless the device actually supports APST.
	 */
	ctrl->device->power.set_latency_tolerance = nvme_set_latency_tolerance;
	dev_pm_qos_update_user_latency_tolerance(ctrl->device,
		min(default_ps_max_latency_us, (unsigned long)S32_MAX));

	nvme_fault_inject_init(&ctrl->fault_inject, dev_name(ctrl->device));
	nvme_mpath_init_ctrl(ctrl);

	return 0;
out_free_name:
	nvme_put_ctrl(ctrl);
	kfree_const(ctrl->device->kobj.name);
out_release_instance:
	ida_simple_remove(&nvme_instance_ida, ctrl->instance);
out:
	if (ctrl->discard_page)
		__free_page(ctrl->discard_page);
	return ret;
}
EXPORT_SYMBOL_GPL(nvme_init_ctrl);

/**
 * nvme_kill_queues(): Ends all namespace queues
 * @ctrl: the dead controller that needs to end
 *
 * Call this function when the driver determines it is unable to get the
 * controller in a state capable of servicing IO.
 */
void nvme_kill_queues(struct nvme_ctrl *ctrl)
{
	struct nvme_ns *ns;

	down_read(&ctrl->namespaces_rwsem);

	/* Forcibly unquiesce queues to avoid blocking dispatch */
	if (ctrl->admin_q && !blk_queue_dying(ctrl->admin_q))
		blk_mq_unquiesce_queue(ctrl->admin_q);

	list_for_each_entry(ns, &ctrl->namespaces, list)
		nvme_set_queue_dying(ns);

	up_read(&ctrl->namespaces_rwsem);
}
EXPORT_SYMBOL_GPL(nvme_kill_queues);

void nvme_unfreeze(struct nvme_ctrl *ctrl)
{
	struct nvme_ns *ns;

	down_read(&ctrl->namespaces_rwsem);
	list_for_each_entry(ns, &ctrl->namespaces, list)
		blk_mq_unfreeze_queue(ns->queue);
	up_read(&ctrl->namespaces_rwsem);
}
EXPORT_SYMBOL_GPL(nvme_unfreeze);

int nvme_wait_freeze_timeout(struct nvme_ctrl *ctrl, long timeout)
{
	struct nvme_ns *ns;

	down_read(&ctrl->namespaces_rwsem);
	list_for_each_entry(ns, &ctrl->namespaces, list) {
		timeout = blk_mq_freeze_queue_wait_timeout(ns->queue, timeout);
		if (timeout <= 0)
			break;
	}
	up_read(&ctrl->namespaces_rwsem);
	return timeout;
}
EXPORT_SYMBOL_GPL(nvme_wait_freeze_timeout);

void nvme_wait_freeze(struct nvme_ctrl *ctrl)
{
	struct nvme_ns *ns;

	down_read(&ctrl->namespaces_rwsem);
	list_for_each_entry(ns, &ctrl->namespaces, list)
		blk_mq_freeze_queue_wait(ns->queue);
	up_read(&ctrl->namespaces_rwsem);
}
EXPORT_SYMBOL_GPL(nvme_wait_freeze);

void nvme_start_freeze(struct nvme_ctrl *ctrl)
{
	struct nvme_ns *ns;

	down_read(&ctrl->namespaces_rwsem);
	list_for_each_entry(ns, &ctrl->namespaces, list)
		blk_freeze_queue_start(ns->queue);
	up_read(&ctrl->namespaces_rwsem);
}
EXPORT_SYMBOL_GPL(nvme_start_freeze);

void nvme_stop_queues(struct nvme_ctrl *ctrl)
{
	struct nvme_ns *ns;

	down_read(&ctrl->namespaces_rwsem);
	list_for_each_entry(ns, &ctrl->namespaces, list)
		blk_mq_quiesce_queue(ns->queue);
	up_read(&ctrl->namespaces_rwsem);
}
EXPORT_SYMBOL_GPL(nvme_stop_queues);

void nvme_start_queues(struct nvme_ctrl *ctrl)
{
	struct nvme_ns *ns;

	down_read(&ctrl->namespaces_rwsem);
	list_for_each_entry(ns, &ctrl->namespaces, list)
		blk_mq_unquiesce_queue(ns->queue);
	up_read(&ctrl->namespaces_rwsem);
}
EXPORT_SYMBOL_GPL(nvme_start_queues);

void nvme_sync_io_queues(struct nvme_ctrl *ctrl)
{
	struct nvme_ns *ns;

	down_read(&ctrl->namespaces_rwsem);
	list_for_each_entry(ns, &ctrl->namespaces, list)
		blk_sync_queue(ns->queue);
	up_read(&ctrl->namespaces_rwsem);
}
EXPORT_SYMBOL_GPL(nvme_sync_io_queues);

void nvme_sync_queues(struct nvme_ctrl *ctrl)
{
	nvme_sync_io_queues(ctrl);
	if (ctrl->admin_q)
		blk_sync_queue(ctrl->admin_q);
}
EXPORT_SYMBOL_GPL(nvme_sync_queues);

struct nvme_ctrl *nvme_ctrl_from_file(struct file *file)
{
	if (file->f_op != &nvme_dev_fops)
		return NULL;
	return file->private_data;
}
EXPORT_SYMBOL_NS_GPL(nvme_ctrl_from_file, NVME_TARGET_PASSTHRU);

/*
 * Check we didn't inadvertently grow the command structure sizes:
 */
static inline void _nvme_check_size(void)
{
	BUILD_BUG_ON(sizeof(struct nvme_common_command) != 64);
	BUILD_BUG_ON(sizeof(struct nvme_rw_command) != 64);
	BUILD_BUG_ON(sizeof(struct nvme_identify) != 64);
	BUILD_BUG_ON(sizeof(struct nvme_features) != 64);
	BUILD_BUG_ON(sizeof(struct nvme_download_firmware) != 64);
	BUILD_BUG_ON(sizeof(struct nvme_format_cmd) != 64);
	BUILD_BUG_ON(sizeof(struct nvme_dsm_cmd) != 64);
	BUILD_BUG_ON(sizeof(struct nvme_write_zeroes_cmd) != 64);
	BUILD_BUG_ON(sizeof(struct nvme_abort_cmd) != 64);
	BUILD_BUG_ON(sizeof(struct nvme_get_log_page_command) != 64);
	BUILD_BUG_ON(sizeof(struct nvme_command) != 64);
	BUILD_BUG_ON(sizeof(struct nvme_id_ctrl) != NVME_IDENTIFY_DATA_SIZE);
	BUILD_BUG_ON(sizeof(struct nvme_id_ns) != NVME_IDENTIFY_DATA_SIZE);
	BUILD_BUG_ON(sizeof(struct nvme_id_ns_zns) != NVME_IDENTIFY_DATA_SIZE);
	BUILD_BUG_ON(sizeof(struct nvme_id_ctrl_zns) != NVME_IDENTIFY_DATA_SIZE);
	BUILD_BUG_ON(sizeof(struct nvme_lba_range_type) != 64);
	BUILD_BUG_ON(sizeof(struct nvme_smart_log) != 512);
	BUILD_BUG_ON(sizeof(struct nvme_dbbuf) != 64);
	BUILD_BUG_ON(sizeof(struct nvme_directive_cmd) != 64);
}


static int __init nvme_core_init(void)
{
	int result = -ENOMEM;

	_nvme_check_size();

	nvme_wq = alloc_workqueue("nvme-wq",
			WQ_UNBOUND | WQ_MEM_RECLAIM | WQ_SYSFS, 0);
	if (!nvme_wq)
		goto out;

	nvme_reset_wq = alloc_workqueue("nvme-reset-wq",
			WQ_UNBOUND | WQ_MEM_RECLAIM | WQ_SYSFS, 0);
	if (!nvme_reset_wq)
		goto destroy_wq;

	nvme_delete_wq = alloc_workqueue("nvme-delete-wq",
			WQ_UNBOUND | WQ_MEM_RECLAIM | WQ_SYSFS, 0);
	if (!nvme_delete_wq)
		goto destroy_reset_wq;

	result = alloc_chrdev_region(&nvme_chr_devt, 0, NVME_MINORS, "nvme");
	if (result < 0)
		goto destroy_delete_wq;

	nvme_class = class_create(THIS_MODULE, "nvme");
	if (IS_ERR(nvme_class)) {
		result = PTR_ERR(nvme_class);
		goto unregister_chrdev;
	}
	nvme_class->dev_uevent = nvme_class_uevent;

	nvme_subsys_class = class_create(THIS_MODULE, "nvme-subsystem");
	if (IS_ERR(nvme_subsys_class)) {
		result = PTR_ERR(nvme_subsys_class);
		goto destroy_class;
	}
	return 0;

destroy_class:
	class_destroy(nvme_class);
unregister_chrdev:
	unregister_chrdev_region(nvme_chr_devt, NVME_MINORS);
destroy_delete_wq:
	destroy_workqueue(nvme_delete_wq);
destroy_reset_wq:
	destroy_workqueue(nvme_reset_wq);
destroy_wq:
	destroy_workqueue(nvme_wq);
out:
	return result;
}

static void __exit nvme_core_exit(void)
{
	class_destroy(nvme_subsys_class);
	class_destroy(nvme_class);
	unregister_chrdev_region(nvme_chr_devt, NVME_MINORS);
	destroy_workqueue(nvme_delete_wq);
	destroy_workqueue(nvme_reset_wq);
	destroy_workqueue(nvme_wq);
	ida_destroy(&nvme_instance_ida);
}

MODULE_LICENSE("GPL");
MODULE_VERSION("1.0");
module_init(nvme_core_init);
module_exit(nvme_core_exit);<|MERGE_RESOLUTION|>--- conflicted
+++ resolved
@@ -3159,14 +3159,10 @@
 		ctrl->hmmaxd = le16_to_cpu(id->hmmaxd);
 	}
 
-<<<<<<< HEAD
 	ctrl->rpmbs = le32_to_cpu(id->rpmbs);
 
-	ret = nvme_mpath_init(ctrl, id);
-
-=======
 	ret = nvme_mpath_init_identify(ctrl, id);
->>>>>>> 6dc17761
+
 	kfree(id);
 
 	if (ret < 0)
