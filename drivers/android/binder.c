/* binder.c
 *
 * Android IPC Subsystem
 *
 * Copyright (C) 2007-2008 Google, Inc.
 *
 * This software is licensed under the terms of the GNU General Public
 * License version 2, as published by the Free Software Foundation, and
 * may be copied, distributed, and modified under those terms.
 *
 * This program is distributed in the hope that it will be useful,
 * but WITHOUT ANY WARRANTY; without even the implied warranty of
 * MERCHANTABILITY or FITNESS FOR A PARTICULAR PURPOSE.  See the
 * GNU General Public License for more details.
 *
 */

/*
 * Locking overview
 *
 * There are 3 main spinlocks which must be acquired in the
 * order shown:
 *
 * 1) proc->outer_lock : protects binder_ref
 *    binder_proc_lock() and binder_proc_unlock() are
 *    used to acq/rel.
 * 2) node->lock : protects most fields of binder_node.
 *    binder_node_lock() and binder_node_unlock() are
 *    used to acq/rel
 * 3) proc->inner_lock : protects the thread and node lists
 *    (proc->threads, proc->waiting_threads, proc->nodes)
 *    and all todo lists associated with the binder_proc
 *    (proc->todo, thread->todo, proc->delivered_death and
 *    node->async_todo), as well as thread->transaction_stack
 *    binder_inner_proc_lock() and binder_inner_proc_unlock()
 *    are used to acq/rel
 *
 * Any lock under procA must never be nested under any lock at the same
 * level or below on procB.
 *
 * Functions that require a lock held on entry indicate which lock
 * in the suffix of the function name:
 *
 * foo_olocked() : requires node->outer_lock
 * foo_nlocked() : requires node->lock
 * foo_ilocked() : requires proc->inner_lock
 * foo_oilocked(): requires proc->outer_lock and proc->inner_lock
 * foo_nilocked(): requires node->lock and proc->inner_lock
 * ...
 */

#define pr_fmt(fmt) KBUILD_MODNAME ": " fmt

#include <asm/cacheflush.h>
#include <linux/fdtable.h>
#include <linux/file.h>
#include <linux/freezer.h>
#include <linux/fs.h>
#include <linux/list.h>
#include <linux/miscdevice.h>
#include <linux/module.h>
#include <linux/mutex.h>
#include <linux/nsproxy.h>
#include <linux/poll.h>
#include <linux/debugfs.h>
#include <linux/rbtree.h>
#include <linux/sched.h>
#include <linux/seq_file.h>
#include <linux/uaccess.h>
#include <linux/pid_namespace.h>
#include <linux/security.h>
#include <linux/spinlock.h>

#ifdef CONFIG_ANDROID_BINDER_IPC_32BIT
#define BINDER_IPC_32BIT 1
#endif

#include <uapi/linux/android/binder.h>
#include "binder_alloc.h"
#include "binder_trace.h"

static HLIST_HEAD(binder_deferred_list);
static DEFINE_MUTEX(binder_deferred_lock);

static HLIST_HEAD(binder_devices);
static HLIST_HEAD(binder_procs);
static DEFINE_MUTEX(binder_procs_lock);

static HLIST_HEAD(binder_dead_nodes);
static DEFINE_SPINLOCK(binder_dead_nodes_lock);

static struct dentry *binder_debugfs_dir_entry_root;
static struct dentry *binder_debugfs_dir_entry_proc;
static atomic_t binder_last_id;

#define BINDER_DEBUG_ENTRY(name) \
static int binder_##name##_open(struct inode *inode, struct file *file) \
{ \
	return single_open(file, binder_##name##_show, inode->i_private); \
} \
\
static const struct file_operations binder_##name##_fops = { \
	.owner = THIS_MODULE, \
	.open = binder_##name##_open, \
	.read = seq_read, \
	.llseek = seq_lseek, \
	.release = single_release, \
}

static int binder_proc_show(struct seq_file *m, void *unused);
BINDER_DEBUG_ENTRY(proc);

/* This is only defined in include/asm-arm/sizes.h */
#ifndef SZ_1K
#define SZ_1K                               0x400
#endif

#ifndef SZ_4M
#define SZ_4M                               0x400000
#endif

#define FORBIDDEN_MMAP_FLAGS                (VM_WRITE)

#define BINDER_SMALL_BUF_SIZE (PAGE_SIZE * 64)

enum {
	BINDER_DEBUG_USER_ERROR             = 1U << 0,
	BINDER_DEBUG_FAILED_TRANSACTION     = 1U << 1,
	BINDER_DEBUG_DEAD_TRANSACTION       = 1U << 2,
	BINDER_DEBUG_OPEN_CLOSE             = 1U << 3,
	BINDER_DEBUG_DEAD_BINDER            = 1U << 4,
	BINDER_DEBUG_DEATH_NOTIFICATION     = 1U << 5,
	BINDER_DEBUG_READ_WRITE             = 1U << 6,
	BINDER_DEBUG_USER_REFS              = 1U << 7,
	BINDER_DEBUG_THREADS                = 1U << 8,
	BINDER_DEBUG_TRANSACTION            = 1U << 9,
	BINDER_DEBUG_TRANSACTION_COMPLETE   = 1U << 10,
	BINDER_DEBUG_FREE_BUFFER            = 1U << 11,
	BINDER_DEBUG_INTERNAL_REFS          = 1U << 12,
	BINDER_DEBUG_PRIORITY_CAP           = 1U << 13,
	BINDER_DEBUG_SPINLOCKS              = 1U << 14,
};
static uint32_t binder_debug_mask = BINDER_DEBUG_USER_ERROR |
	BINDER_DEBUG_FAILED_TRANSACTION | BINDER_DEBUG_DEAD_TRANSACTION;
module_param_named(debug_mask, binder_debug_mask, uint, S_IWUSR | S_IRUGO);

static char *binder_devices_param = CONFIG_ANDROID_BINDER_DEVICES;
module_param_named(devices, binder_devices_param, charp, S_IRUGO);

static DECLARE_WAIT_QUEUE_HEAD(binder_user_error_wait);
static int binder_stop_on_user_error;

static int binder_set_stop_on_user_error(const char *val,
					 struct kernel_param *kp)
{
	int ret;

	ret = param_set_int(val, kp);
	if (binder_stop_on_user_error < 2)
		wake_up(&binder_user_error_wait);
	return ret;
}
module_param_call(stop_on_user_error, binder_set_stop_on_user_error,
	param_get_int, &binder_stop_on_user_error, S_IWUSR | S_IRUGO);

#define binder_debug(mask, x...) \
	do { \
		if (binder_debug_mask & mask) \
			pr_info(x); \
	} while (0)

#define binder_user_error(x...) \
	do { \
		if (binder_debug_mask & BINDER_DEBUG_USER_ERROR) \
			pr_info(x); \
		if (binder_stop_on_user_error) \
			binder_stop_on_user_error = 2; \
	} while (0)

#define to_flat_binder_object(hdr) \
	container_of(hdr, struct flat_binder_object, hdr)

#define to_binder_fd_object(hdr) container_of(hdr, struct binder_fd_object, hdr)

#define to_binder_buffer_object(hdr) \
	container_of(hdr, struct binder_buffer_object, hdr)

#define to_binder_fd_array_object(hdr) \
	container_of(hdr, struct binder_fd_array_object, hdr)

enum binder_stat_types {
	BINDER_STAT_PROC,
	BINDER_STAT_THREAD,
	BINDER_STAT_NODE,
	BINDER_STAT_REF,
	BINDER_STAT_DEATH,
	BINDER_STAT_TRANSACTION,
	BINDER_STAT_TRANSACTION_COMPLETE,
	BINDER_STAT_COUNT
};

struct binder_stats {
	atomic_t br[_IOC_NR(BR_FAILED_REPLY) + 1];
	atomic_t bc[_IOC_NR(BC_REPLY_SG) + 1];
	atomic_t obj_created[BINDER_STAT_COUNT];
	atomic_t obj_deleted[BINDER_STAT_COUNT];
};

static struct binder_stats binder_stats;

static inline void binder_stats_deleted(enum binder_stat_types type)
{
	atomic_inc(&binder_stats.obj_deleted[type]);
}

static inline void binder_stats_created(enum binder_stat_types type)
{
	atomic_inc(&binder_stats.obj_created[type]);
}

struct binder_transaction_log_entry {
	int debug_id;
	int debug_id_done;
	int call_type;
	int from_proc;
	int from_thread;
	int target_handle;
	int to_proc;
	int to_thread;
	int to_node;
	int data_size;
	int offsets_size;
	int return_error_line;
	uint32_t return_error;
	uint32_t return_error_param;
	const char *context_name;
};
struct binder_transaction_log {
	atomic_t cur;
	bool full;
	struct binder_transaction_log_entry entry[32];
};
static struct binder_transaction_log binder_transaction_log;
static struct binder_transaction_log binder_transaction_log_failed;

static struct binder_transaction_log_entry *binder_transaction_log_add(
	struct binder_transaction_log *log)
{
	struct binder_transaction_log_entry *e;
	unsigned int cur = atomic_inc_return(&log->cur);

	if (cur >= ARRAY_SIZE(log->entry))
		log->full = 1;
	e = &log->entry[cur % ARRAY_SIZE(log->entry)];
	WRITE_ONCE(e->debug_id_done, 0);
	/*
	 * write-barrier to synchronize access to e->debug_id_done.
	 * We make sure the initialized 0 value is seen before
	 * memset() other fields are zeroed by memset.
	 */
	smp_wmb();
	memset(e, 0, sizeof(*e));
	return e;
}

struct binder_context {
	struct binder_node *binder_context_mgr_node;
	struct mutex context_mgr_node_lock;

	kuid_t binder_context_mgr_uid;
	const char *name;
};

struct binder_device {
	struct hlist_node hlist;
	struct miscdevice miscdev;
	struct binder_context context;
};

/**
 * struct binder_work - work enqueued on a worklist
 * @entry:             node enqueued on list
 * @type:              type of work to be performed
 *
 * There are separate work lists for proc, thread, and node (async).
 */
struct binder_work {
	struct list_head entry;

	enum {
		BINDER_WORK_TRANSACTION = 1,
		BINDER_WORK_TRANSACTION_COMPLETE,
		BINDER_WORK_RETURN_ERROR,
		BINDER_WORK_NODE,
		BINDER_WORK_DEAD_BINDER,
		BINDER_WORK_DEAD_BINDER_AND_CLEAR,
		BINDER_WORK_CLEAR_DEATH_NOTIFICATION,
	} type;
};

struct binder_error {
	struct binder_work work;
	uint32_t cmd;
};

/**
 * struct binder_node - binder node bookkeeping
 * @debug_id:             unique ID for debugging
 *                        (invariant after initialized)
 * @lock:                 lock for node fields
 * @work:                 worklist element for node work
 *                        (protected by @proc->inner_lock)
 * @rb_node:              element for proc->nodes tree
 *                        (protected by @proc->inner_lock)
 * @dead_node:            element for binder_dead_nodes list
 *                        (protected by binder_dead_nodes_lock)
 * @proc:                 binder_proc that owns this node
 *                        (invariant after initialized)
 * @refs:                 list of references on this node
 *                        (protected by @lock)
 * @internal_strong_refs: used to take strong references when
 *                        initiating a transaction
 *                        (protected by @proc->inner_lock if @proc
 *                        and by @lock)
 * @local_weak_refs:      weak user refs from local process
 *                        (protected by @proc->inner_lock if @proc
 *                        and by @lock)
 * @local_strong_refs:    strong user refs from local process
 *                        (protected by @proc->inner_lock if @proc
 *                        and by @lock)
 * @tmp_refs:             temporary kernel refs
 *                        (protected by @proc->inner_lock while @proc
 *                        is valid, and by binder_dead_nodes_lock
 *                        if @proc is NULL. During inc/dec and node release
 *                        it is also protected by @lock to provide safety
 *                        as the node dies and @proc becomes NULL)
 * @ptr:                  userspace pointer for node
 *                        (invariant, no lock needed)
 * @cookie:               userspace cookie for node
 *                        (invariant, no lock needed)
 * @has_strong_ref:       userspace notified of strong ref
 *                        (protected by @proc->inner_lock if @proc
 *                        and by @lock)
 * @pending_strong_ref:   userspace has acked notification of strong ref
 *                        (protected by @proc->inner_lock if @proc
 *                        and by @lock)
 * @has_weak_ref:         userspace notified of weak ref
 *                        (protected by @proc->inner_lock if @proc
 *                        and by @lock)
 * @pending_weak_ref:     userspace has acked notification of weak ref
 *                        (protected by @proc->inner_lock if @proc
 *                        and by @lock)
 * @has_async_transaction: async transaction to node in progress
 *                        (protected by @lock)
 * @sched_policy:         minimum scheduling policy for node
 *                        (invariant after initialized)
 * @accept_fds:           file descriptor operations supported for node
 *                        (invariant after initialized)
 * @min_priority:         minimum scheduling priority
 *                        (invariant after initialized)
 * @inherit_rt:           inherit RT scheduling policy from caller
 *                        (invariant after initialized)
 * @async_todo:           list of async work items
 *                        (protected by @proc->inner_lock)
 *
 * Bookkeeping structure for binder nodes.
 */
struct binder_node {
	int debug_id;
	spinlock_t lock;
	struct binder_work work;
	union {
		struct rb_node rb_node;
		struct hlist_node dead_node;
	};
	struct binder_proc *proc;
	struct hlist_head refs;
	int internal_strong_refs;
	int local_weak_refs;
	int local_strong_refs;
	int tmp_refs;
	binder_uintptr_t ptr;
	binder_uintptr_t cookie;
	struct {
		/*
		 * bitfield elements protected by
		 * proc inner_lock
		 */
		u8 has_strong_ref:1;
		u8 pending_strong_ref:1;
		u8 has_weak_ref:1;
		u8 pending_weak_ref:1;
	};
	struct {
		/*
		 * invariant after initialization
		 */
		u8 sched_policy:2;
		u8 inherit_rt:1;
		u8 accept_fds:1;
		u8 min_priority;
	};
	bool has_async_transaction;
	struct list_head async_todo;
};

struct binder_ref_death {
	/**
	 * @work: worklist element for death notifications
	 *        (protected by inner_lock of the proc that
	 *        this ref belongs to)
	 */
	struct binder_work work;
	binder_uintptr_t cookie;
};

/**
 * struct binder_ref_data - binder_ref counts and id
 * @debug_id:        unique ID for the ref
 * @desc:            unique userspace handle for ref
 * @strong:          strong ref count (debugging only if not locked)
 * @weak:            weak ref count (debugging only if not locked)
 *
 * Structure to hold ref count and ref id information. Since
 * the actual ref can only be accessed with a lock, this structure
 * is used to return information about the ref to callers of
 * ref inc/dec functions.
 */
struct binder_ref_data {
	int debug_id;
	uint32_t desc;
	int strong;
	int weak;
};

/**
 * struct binder_ref - struct to track references on nodes
 * @data:        binder_ref_data containing id, handle, and current refcounts
 * @rb_node_desc: node for lookup by @data.desc in proc's rb_tree
 * @rb_node_node: node for lookup by @node in proc's rb_tree
 * @node_entry:  list entry for node->refs list in target node
 *               (protected by @node->lock)
 * @proc:        binder_proc containing ref
 * @node:        binder_node of target node. When cleaning up a
 *               ref for deletion in binder_cleanup_ref, a non-NULL
 *               @node indicates the node must be freed
 * @death:       pointer to death notification (ref_death) if requested
 *               (protected by @node->lock)
 *
 * Structure to track references from procA to target node (on procB). This
 * structure is unsafe to access without holding @proc->outer_lock.
 */
struct binder_ref {
	/* Lookups needed: */
	/*   node + proc => ref (transaction) */
	/*   desc + proc => ref (transaction, inc/dec ref) */
	/*   node => refs + procs (proc exit) */
	struct binder_ref_data data;
	struct rb_node rb_node_desc;
	struct rb_node rb_node_node;
	struct hlist_node node_entry;
	struct binder_proc *proc;
	struct binder_node *node;
	struct binder_ref_death *death;
};

enum binder_deferred_state {
	BINDER_DEFERRED_FLUSH        = 0x01,
	BINDER_DEFERRED_RELEASE      = 0x02,
};

/**
 * struct binder_priority - scheduler policy and priority
 * @sched_policy            scheduler policy
 * @prio                    [100..139] for SCHED_NORMAL, [0..99] for FIFO/RT
 *
 * The binder driver supports inheriting the following scheduler policies:
 * SCHED_NORMAL
 * SCHED_BATCH
 * SCHED_FIFO
 * SCHED_RR
 */
struct binder_priority {
	unsigned int sched_policy;
	int prio;
};

/**
 * struct binder_proc - binder process bookkeeping
 * @proc_node:            element for binder_procs list
 * @threads:              rbtree of binder_threads in this proc
 *                        (protected by @inner_lock)
 * @nodes:                rbtree of binder nodes associated with
 *                        this proc ordered by node->ptr
 *                        (protected by @inner_lock)
 * @refs_by_desc:         rbtree of refs ordered by ref->desc
 *                        (protected by @outer_lock)
 * @refs_by_node:         rbtree of refs ordered by ref->node
 *                        (protected by @outer_lock)
 * @waiting_threads:      threads currently waiting for proc work
 *                        (protected by @inner_lock)
 * @pid                   PID of group_leader of process
 *                        (invariant after initialized)
 * @tsk                   task_struct for group_leader of process
 *                        (invariant after initialized)
 * @deferred_work_node:   element for binder_deferred_list
 *                        (protected by binder_deferred_lock)
 * @deferred_work:        bitmap of deferred work to perform
 *                        (protected by binder_deferred_lock)
 * @is_dead:              process is dead and awaiting free
 *                        when outstanding transactions are cleaned up
 *                        (protected by @inner_lock)
 * @todo:                 list of work for this process
 *                        (protected by @inner_lock)
 * @stats:                per-process binder statistics
 *                        (atomics, no lock needed)
 * @delivered_death:      list of delivered death notification
 *                        (protected by @inner_lock)
 * @max_threads:          cap on number of binder threads
 *                        (protected by @inner_lock)
 * @requested_threads:    number of binder threads requested but not
 *                        yet started. In current implementation, can
 *                        only be 0 or 1.
 *                        (protected by @inner_lock)
 * @requested_threads_started: number binder threads started
 *                        (protected by @inner_lock)
 * @tmp_ref:              temporary reference to indicate proc is in use
 *                        (protected by @inner_lock)
 * @default_priority:     default scheduler priority
 *                        (invariant after initialized)
 * @debugfs_entry:        debugfs node
 * @alloc:                binder allocator bookkeeping
 * @context:              binder_context for this proc
 *                        (invariant after initialized)
 * @inner_lock:           can nest under outer_lock and/or node lock
 * @outer_lock:           no nesting under innor or node lock
 *                        Lock order: 1) outer, 2) node, 3) inner
 *
 * Bookkeeping structure for binder processes
 */
struct binder_proc {
	struct hlist_node proc_node;
	struct rb_root threads;
	struct rb_root nodes;
	struct rb_root refs_by_desc;
	struct rb_root refs_by_node;
	struct list_head waiting_threads;
	int pid;
	struct task_struct *tsk;
	struct mutex files_lock;
	struct hlist_node deferred_work_node;
	int deferred_work;
	bool is_dead;

	struct list_head todo;
	struct binder_stats stats;
	struct list_head delivered_death;
	int max_threads;
	int requested_threads;
	int requested_threads_started;
	int tmp_ref;
	struct binder_priority default_priority;
	struct dentry *debugfs_entry;
	struct binder_alloc alloc;
	struct binder_context *context;
	spinlock_t inner_lock;
	spinlock_t outer_lock;
};

enum {
	BINDER_LOOPER_STATE_REGISTERED  = 0x01,
	BINDER_LOOPER_STATE_ENTERED     = 0x02,
	BINDER_LOOPER_STATE_EXITED      = 0x04,
	BINDER_LOOPER_STATE_INVALID     = 0x08,
	BINDER_LOOPER_STATE_WAITING     = 0x10,
	BINDER_LOOPER_STATE_POLL        = 0x20,
};

/**
 * struct binder_thread - binder thread bookkeeping
 * @proc:                 binder process for this thread
 *                        (invariant after initialization)
 * @rb_node:              element for proc->threads rbtree
 *                        (protected by @proc->inner_lock)
 * @waiting_thread_node:  element for @proc->waiting_threads list
 *                        (protected by @proc->inner_lock)
 * @pid:                  PID for this thread
 *                        (invariant after initialization)
 * @looper:               bitmap of looping state
 *                        (only accessed by this thread)
 * @looper_needs_return:  looping thread needs to exit driver
 *                        (no lock needed)
 * @transaction_stack:    stack of in-progress transactions for this thread
 *                        (protected by @proc->inner_lock)
 * @todo:                 list of work to do for this thread
 *                        (protected by @proc->inner_lock)
 * @process_todo:         whether work in @todo should be processed
 *                        (protected by @proc->inner_lock)
 * @return_error:         transaction errors reported by this thread
 *                        (only accessed by this thread)
 * @reply_error:          transaction errors reported by target thread
 *                        (protected by @proc->inner_lock)
 * @wait:                 wait queue for thread work
 * @stats:                per-thread statistics
 *                        (atomics, no lock needed)
 * @tmp_ref:              temporary reference to indicate thread is in use
 *                        (atomic since @proc->inner_lock cannot
 *                        always be acquired)
 * @is_dead:              thread is dead and awaiting free
 *                        when outstanding transactions are cleaned up
 *                        (protected by @proc->inner_lock)
 * @task:                 struct task_struct for this thread
 *
 * Bookkeeping structure for binder threads.
 */
struct binder_thread {
	struct binder_proc *proc;
	struct rb_node rb_node;
	struct list_head waiting_thread_node;
	int pid;
	int looper;              /* only modified by this thread */
	bool looper_need_return; /* can be written by other thread */
	struct binder_transaction *transaction_stack;
	struct list_head todo;
	bool process_todo;
	struct binder_error return_error;
	struct binder_error reply_error;
	wait_queue_head_t wait;
	struct binder_stats stats;
	atomic_t tmp_ref;
	bool is_dead;
	struct task_struct *task;
};

struct binder_transaction {
	int debug_id;
	struct binder_work work;
	struct binder_thread *from;
	struct binder_transaction *from_parent;
	struct binder_proc *to_proc;
	struct binder_thread *to_thread;
	struct binder_transaction *to_parent;
	unsigned need_reply:1;
	/* unsigned is_dead:1; */	/* not used at the moment */

	struct binder_buffer *buffer;
	unsigned int	code;
	unsigned int	flags;
	struct binder_priority	priority;
	struct binder_priority	saved_priority;
	bool    set_priority_called;
	kuid_t	sender_euid;
	/**
	 * @lock:  protects @from, @to_proc, and @to_thread
	 *
	 * @from, @to_proc, and @to_thread can be set to NULL
	 * during thread teardown
	 */
	spinlock_t lock;
};

/**
 * binder_proc_lock() - Acquire outer lock for given binder_proc
 * @proc:         struct binder_proc to acquire
 *
 * Acquires proc->outer_lock. Used to protect binder_ref
 * structures associated with the given proc.
 */
#define binder_proc_lock(proc) _binder_proc_lock(proc, __LINE__)
static void
_binder_proc_lock(struct binder_proc *proc, int line)
{
	binder_debug(BINDER_DEBUG_SPINLOCKS,
		     "%s: line=%d\n", __func__, line);
	spin_lock(&proc->outer_lock);
}

/**
 * binder_proc_unlock() - Release spinlock for given binder_proc
 * @proc:         struct binder_proc to acquire
 *
 * Release lock acquired via binder_proc_lock()
 */
#define binder_proc_unlock(_proc) _binder_proc_unlock(_proc, __LINE__)
static void
_binder_proc_unlock(struct binder_proc *proc, int line)
{
	binder_debug(BINDER_DEBUG_SPINLOCKS,
		     "%s: line=%d\n", __func__, line);
	spin_unlock(&proc->outer_lock);
}

/**
 * binder_inner_proc_lock() - Acquire inner lock for given binder_proc
 * @proc:         struct binder_proc to acquire
 *
 * Acquires proc->inner_lock. Used to protect todo lists
 */
#define binder_inner_proc_lock(proc) _binder_inner_proc_lock(proc, __LINE__)
static void
_binder_inner_proc_lock(struct binder_proc *proc, int line)
{
	binder_debug(BINDER_DEBUG_SPINLOCKS,
		     "%s: line=%d\n", __func__, line);
	spin_lock(&proc->inner_lock);
}

/**
 * binder_inner_proc_unlock() - Release inner lock for given binder_proc
 * @proc:         struct binder_proc to acquire
 *
 * Release lock acquired via binder_inner_proc_lock()
 */
#define binder_inner_proc_unlock(proc) _binder_inner_proc_unlock(proc, __LINE__)
static void
_binder_inner_proc_unlock(struct binder_proc *proc, int line)
{
	binder_debug(BINDER_DEBUG_SPINLOCKS,
		     "%s: line=%d\n", __func__, line);
	spin_unlock(&proc->inner_lock);
}

/**
 * binder_node_lock() - Acquire spinlock for given binder_node
 * @node:         struct binder_node to acquire
 *
 * Acquires node->lock. Used to protect binder_node fields
 */
#define binder_node_lock(node) _binder_node_lock(node, __LINE__)
static void
_binder_node_lock(struct binder_node *node, int line)
{
	binder_debug(BINDER_DEBUG_SPINLOCKS,
		     "%s: line=%d\n", __func__, line);
	spin_lock(&node->lock);
}

/**
 * binder_node_unlock() - Release spinlock for given binder_proc
 * @node:         struct binder_node to acquire
 *
 * Release lock acquired via binder_node_lock()
 */
#define binder_node_unlock(node) _binder_node_unlock(node, __LINE__)
static void
_binder_node_unlock(struct binder_node *node, int line)
{
	binder_debug(BINDER_DEBUG_SPINLOCKS,
		     "%s: line=%d\n", __func__, line);
	spin_unlock(&node->lock);
}

/**
 * binder_node_inner_lock() - Acquire node and inner locks
 * @node:         struct binder_node to acquire
 *
 * Acquires node->lock. If node->proc also acquires
 * proc->inner_lock. Used to protect binder_node fields
 */
#define binder_node_inner_lock(node) _binder_node_inner_lock(node, __LINE__)
static void
_binder_node_inner_lock(struct binder_node *node, int line)
{
	binder_debug(BINDER_DEBUG_SPINLOCKS,
		     "%s: line=%d\n", __func__, line);
	spin_lock(&node->lock);
	if (node->proc)
		binder_inner_proc_lock(node->proc);
}

/**
 * binder_node_unlock() - Release node and inner locks
 * @node:         struct binder_node to acquire
 *
 * Release lock acquired via binder_node_lock()
 */
#define binder_node_inner_unlock(node) _binder_node_inner_unlock(node, __LINE__)
static void
_binder_node_inner_unlock(struct binder_node *node, int line)
{
	struct binder_proc *proc = node->proc;

	binder_debug(BINDER_DEBUG_SPINLOCKS,
		     "%s: line=%d\n", __func__, line);
	if (proc)
		binder_inner_proc_unlock(proc);
	spin_unlock(&node->lock);
}

static bool binder_worklist_empty_ilocked(struct list_head *list)
{
	return list_empty(list);
}

/**
 * binder_worklist_empty() - Check if no items on the work list
 * @proc:       binder_proc associated with list
 * @list:	list to check
 *
 * Return: true if there are no items on list, else false
 */
static bool binder_worklist_empty(struct binder_proc *proc,
				  struct list_head *list)
{
	bool ret;

	binder_inner_proc_lock(proc);
	ret = binder_worklist_empty_ilocked(list);
	binder_inner_proc_unlock(proc);
	return ret;
}

/**
 * binder_enqueue_work_ilocked() - Add an item to the work list
 * @work:         struct binder_work to add to list
 * @target_list:  list to add work to
 *
 * Adds the work to the specified list. Asserts that work
 * is not already on a list.
 *
 * Requires the proc->inner_lock to be held.
 */
static void
binder_enqueue_work_ilocked(struct binder_work *work,
			   struct list_head *target_list)
{
	BUG_ON(target_list == NULL);
	BUG_ON(work->entry.next && !list_empty(&work->entry));
	list_add_tail(&work->entry, target_list);
}

/**
 * binder_enqueue_deferred_thread_work_ilocked() - Add deferred thread work
 * @thread:       thread to queue work to
 * @work:         struct binder_work to add to list
 *
 * Adds the work to the todo list of the thread. Doesn't set the process_todo
 * flag, which means that (if it wasn't already set) the thread will go to
 * sleep without handling this work when it calls read.
 *
 * Requires the proc->inner_lock to be held.
 */
static void
binder_enqueue_deferred_thread_work_ilocked(struct binder_thread *thread,
					    struct binder_work *work)
{
	binder_enqueue_work_ilocked(work, &thread->todo);
}

/**
 * binder_enqueue_thread_work_ilocked() - Add an item to the thread work list
 * @thread:       thread to queue work to
 * @work:         struct binder_work to add to list
 *
 * Adds the work to the todo list of the thread, and enables processing
 * of the todo queue.
 *
 * Requires the proc->inner_lock to be held.
 */
static void
binder_enqueue_thread_work_ilocked(struct binder_thread *thread,
				   struct binder_work *work)
{
	binder_enqueue_work_ilocked(work, &thread->todo);
	thread->process_todo = true;
}

/**
 * binder_enqueue_thread_work() - Add an item to the thread work list
 * @thread:       thread to queue work to
 * @work:         struct binder_work to add to list
 *
 * Adds the work to the todo list of the thread, and enables processing
 * of the todo queue.
 */
static void
binder_enqueue_thread_work(struct binder_thread *thread,
			   struct binder_work *work)
{
	binder_inner_proc_lock(thread->proc);
	binder_enqueue_thread_work_ilocked(thread, work);
	binder_inner_proc_unlock(thread->proc);
}

static void
binder_dequeue_work_ilocked(struct binder_work *work)
{
	list_del_init(&work->entry);
}

/**
 * binder_dequeue_work() - Removes an item from the work list
 * @proc:         binder_proc associated with list
 * @work:         struct binder_work to remove from list
 *
 * Removes the specified work item from whatever list it is on.
 * Can safely be called if work is not on any list.
 */
static void
binder_dequeue_work(struct binder_proc *proc, struct binder_work *work)
{
	binder_inner_proc_lock(proc);
	binder_dequeue_work_ilocked(work);
	binder_inner_proc_unlock(proc);
}

static struct binder_work *binder_dequeue_work_head_ilocked(
					struct list_head *list)
{
	struct binder_work *w;

	w = list_first_entry_or_null(list, struct binder_work, entry);
	if (w)
		list_del_init(&w->entry);
	return w;
}

/**
 * binder_dequeue_work_head() - Dequeues the item at head of list
 * @proc:         binder_proc associated with list
 * @list:         list to dequeue head
 *
 * Removes the head of the list if there are items on the list
 *
 * Return: pointer dequeued binder_work, NULL if list was empty
 */
static struct binder_work *binder_dequeue_work_head(
					struct binder_proc *proc,
					struct list_head *list)
{
	struct binder_work *w;

	binder_inner_proc_lock(proc);
	w = binder_dequeue_work_head_ilocked(list);
	binder_inner_proc_unlock(proc);
	return w;
}

static void
binder_defer_work(struct binder_proc *proc, enum binder_deferred_state defer);
static void binder_free_thread(struct binder_thread *thread);
static void binder_free_proc(struct binder_proc *proc);
static void binder_inc_node_tmpref_ilocked(struct binder_node *node);

struct files_struct *binder_get_files_struct(struct binder_proc *proc)
{
	return get_files_struct(proc->tsk);
}

static int task_get_unused_fd_flags(struct binder_proc *proc, int flags)
{
	struct files_struct *files;
	unsigned long rlim_cur;
	unsigned long irqs;
	int ret;

	mutex_lock(&proc->files_lock);
	files = binder_get_files_struct(proc);
	if (files == NULL)
		return -ESRCH;

	if (!lock_task_sighand(proc->tsk, &irqs)) {
		ret = -EMFILE;
		goto err;
	}

	rlim_cur = task_rlimit(proc->tsk, RLIMIT_NOFILE);
	unlock_task_sighand(proc->tsk, &irqs);

	ret = __alloc_fd(files, 0, rlim_cur, flags);
err:
	mutex_unlock(&proc->files_lock);
	put_files_struct(files);
	return ret;
}

/*
 * copied from fd_install
 */
static void task_fd_install(
	struct binder_proc *proc, unsigned int fd, struct file *file)
{
	struct files_struct *files = binder_get_files_struct(proc);

	mutex_lock(&proc->files_lock);
	if (files) {
		__fd_install(files, fd, file);
		put_files_struct(files);
	}
	mutex_unlock(&proc->files_lock);
}

/*
 * copied from sys_close
 */
static long task_close_fd(struct binder_proc *proc, unsigned int fd)
{
	struct files_struct *files = binder_get_files_struct(proc);
	int retval;

	mutex_lock(&proc->files_lock);
	if (files == NULL) {
		retval = -ESRCH;
		goto err;
	}
	retval = __close_fd(files, fd);
	/* can't restart close syscall because file table entry was cleared */
	if (unlikely(retval == -ERESTARTSYS ||
		     retval == -ERESTARTNOINTR ||
		     retval == -ERESTARTNOHAND ||
		     retval == -ERESTART_RESTARTBLOCK))
		retval = -EINTR;
err:
	mutex_unlock(&proc->files_lock);
	put_files_struct(files);

	return retval;
}

static bool binder_has_work_ilocked(struct binder_thread *thread,
				    bool do_proc_work)
{
	return thread->process_todo ||
		thread->looper_need_return ||
		(do_proc_work &&
		 !binder_worklist_empty_ilocked(&thread->proc->todo));
}

static bool binder_has_work(struct binder_thread *thread, bool do_proc_work)
{
	bool has_work;

	binder_inner_proc_lock(thread->proc);
	has_work = binder_has_work_ilocked(thread, do_proc_work);
	binder_inner_proc_unlock(thread->proc);

	return has_work;
}

static bool binder_available_for_proc_work_ilocked(struct binder_thread *thread)
{
	return !thread->transaction_stack &&
		binder_worklist_empty_ilocked(&thread->todo) &&
		(thread->looper & (BINDER_LOOPER_STATE_ENTERED |
				   BINDER_LOOPER_STATE_REGISTERED));
}

static void binder_wakeup_poll_threads_ilocked(struct binder_proc *proc,
					       bool sync)
{
	struct rb_node *n;
	struct binder_thread *thread;

	for (n = rb_first(&proc->threads); n != NULL; n = rb_next(n)) {
		thread = rb_entry(n, struct binder_thread, rb_node);
		if (thread->looper & BINDER_LOOPER_STATE_POLL &&
		    binder_available_for_proc_work_ilocked(thread)) {
			if (sync)
				wake_up_interruptible_sync(&thread->wait);
			else
				wake_up_interruptible(&thread->wait);
		}
	}
}

/**
 * binder_select_thread_ilocked() - selects a thread for doing proc work.
 * @proc:	process to select a thread from
 *
 * Note that calling this function moves the thread off the waiting_threads
 * list, so it can only be woken up by the caller of this function, or a
 * signal. Therefore, callers *should* always wake up the thread this function
 * returns.
 *
 * Return:	If there's a thread currently waiting for process work,
 *		returns that thread. Otherwise returns NULL.
 */
static struct binder_thread *
binder_select_thread_ilocked(struct binder_proc *proc)
{
	struct binder_thread *thread;

	assert_spin_locked(&proc->inner_lock);
	thread = list_first_entry_or_null(&proc->waiting_threads,
					  struct binder_thread,
					  waiting_thread_node);

<<<<<<< HEAD
	if (thread)
		list_del_init(&thread->waiting_thread_node);
=======
	binder_debug(BINDER_DEBUG_BUFFER_ALLOC,
		     "%d: add free buffer, size %zd, at %pK\n",
		      proc->pid, new_buffer_size, new_buffer);
>>>>>>> 3ffb2407

	return thread;
}

/**
 * binder_wakeup_thread_ilocked() - wakes up a thread for doing proc work.
 * @proc:	process to wake up a thread in
 * @thread:	specific thread to wake-up (may be NULL)
 * @sync:	whether to do a synchronous wake-up
 *
 * This function wakes up a thread in the @proc process.
 * The caller may provide a specific thread to wake-up in
 * the @thread parameter. If @thread is NULL, this function
 * will wake up threads that have called poll().
 *
 * Note that for this function to work as expected, callers
 * should first call binder_select_thread() to find a thread
 * to handle the work (if they don't have a thread already),
 * and pass the result into the @thread parameter.
 */
static void binder_wakeup_thread_ilocked(struct binder_proc *proc,
					 struct binder_thread *thread,
					 bool sync)
{
	assert_spin_locked(&proc->inner_lock);

	if (thread) {
		if (sync)
			wake_up_interruptible_sync(&thread->wait);
		else
			wake_up_interruptible(&thread->wait);
		return;
	}

	/* Didn't find a thread waiting for proc work; this can happen
	 * in two scenarios:
	 * 1. All threads are busy handling transactions
	 *    In that case, one of those threads should call back into
	 *    the kernel driver soon and pick up this work.
	 * 2. Threads are using the (e)poll interface, in which case
	 *    they may be blocked on the waitqueue without having been
	 *    added to waiting_threads. For this case, we just iterate
	 *    over all threads not handling transaction work, and
	 *    wake them all up. We wake all because we don't know whether
	 *    a thread that called into (e)poll is handling non-binder
	 *    work currently.
	 */
	binder_wakeup_poll_threads_ilocked(proc, sync);
}

static void binder_wakeup_proc_ilocked(struct binder_proc *proc)
{
	struct binder_thread *thread = binder_select_thread_ilocked(proc);

	binder_wakeup_thread_ilocked(proc, thread, /* sync = */false);
}

static bool is_rt_policy(int policy)
{
	return policy == SCHED_FIFO || policy == SCHED_RR;
}

static bool is_fair_policy(int policy)
{
	return policy == SCHED_NORMAL || policy == SCHED_BATCH;
}

static bool binder_supported_policy(int policy)
{
	return is_fair_policy(policy) || is_rt_policy(policy);
}

static int to_userspace_prio(int policy, int kernel_priority)
{
	if (is_fair_policy(policy))
		return PRIO_TO_NICE(kernel_priority);
	else
		return MAX_USER_RT_PRIO - 1 - kernel_priority;
}

static int to_kernel_prio(int policy, int user_priority)
{
	if (is_fair_policy(policy))
		return NICE_TO_PRIO(user_priority);
	else
		return MAX_USER_RT_PRIO - 1 - user_priority;
}

static void binder_do_set_priority(struct task_struct *task,
				   struct binder_priority desired,
				   bool verify)
{
	int priority; /* user-space prio value */
	bool has_cap_nice;
	unsigned int policy = desired.sched_policy;

<<<<<<< HEAD
	if (task->policy == policy && task->normal_prio == desired.prio)
		return;
=======
	binder_debug(BINDER_DEBUG_BUFFER_ALLOC,
		     "%d: %s pages %pK-%pK\n", proc->pid,
		     allocate ? "allocate" : "free", start, end);
>>>>>>> 3ffb2407

	has_cap_nice = has_capability_noaudit(task, CAP_SYS_NICE);

	priority = to_userspace_prio(policy, desired.prio);

	if (verify && is_rt_policy(policy) && !has_cap_nice) {
		long max_rtprio = task_rlimit(task, RLIMIT_RTPRIO);

		if (max_rtprio == 0) {
			policy = SCHED_NORMAL;
			priority = MIN_NICE;
		} else if (priority > max_rtprio) {
			priority = max_rtprio;
		}
	}

	if (verify && is_fair_policy(policy) && !has_cap_nice) {
		long min_nice = rlimit_to_nice(task_rlimit(task, RLIMIT_NICE));

		if (min_nice > MAX_NICE) {
			binder_user_error("%d RLIMIT_NICE not set\n",
					  task->pid);
			return;
		} else if (priority < min_nice) {
			priority = min_nice;
		}
	}

	if (policy != desired.sched_policy ||
	    to_kernel_prio(policy, priority) != desired.prio)
		binder_debug(BINDER_DEBUG_PRIORITY_CAP,
			     "%d: priority %d not allowed, using %d instead\n",
			      task->pid, desired.prio,
			      to_kernel_prio(policy, priority));

	trace_binder_set_priority(task->tgid, task->pid, task->normal_prio,
				  to_kernel_prio(policy, priority),
				  desired.prio);

<<<<<<< HEAD
	/* Set the actual priority */
	if (task->policy != policy || is_rt_policy(policy)) {
		struct sched_param params;
=======
		BUG_ON(*page);
		*page = alloc_page(GFP_KERNEL | __GFP_HIGHMEM | __GFP_ZERO);
		if (*page == NULL) {
			pr_err("%d: binder_alloc_buf failed for page at %pK\n",
				proc->pid, page_addr);
			goto err_alloc_page_failed;
		}
		ret = map_kernel_range_noflush((unsigned long)page_addr,
					PAGE_SIZE, PAGE_KERNEL, page);
		flush_cache_vmap((unsigned long)page_addr,
				(unsigned long)page_addr + PAGE_SIZE);
		if (ret != 1) {
			pr_err("%d: binder_alloc_buf failed to map page at %pK in kernel\n",
			       proc->pid, page_addr);
			goto err_map_kernel_failed;
		}
		user_page_addr =
			(uintptr_t)page_addr + proc->user_buffer_offset;
		ret = vm_insert_page(vma, user_page_addr, page[0]);
		if (ret) {
			pr_err("%d: binder_alloc_buf failed to map page at %lx in userspace\n",
			       proc->pid, user_page_addr);
			goto err_vm_insert_page_failed;
		}
		/* vm_insert_page does not seem to increment the refcount */
	}
	if (mm) {
		up_write(&mm->mmap_sem);
		mmput(mm);
	}
	return 0;
>>>>>>> 3ffb2407

		params.sched_priority = is_rt_policy(policy) ? priority : 0;

		sched_setscheduler_nocheck(task,
					   policy | SCHED_RESET_ON_FORK,
					   &params);
	}
<<<<<<< HEAD
	if (is_fair_policy(policy))
		set_user_nice(task, priority);
=======

	while (n) {
		buffer = rb_entry(n, struct binder_buffer, rb_node);
		BUG_ON(!buffer->free);
		buffer_size = binder_buffer_size(proc, buffer);

		if (size < buffer_size) {
			best_fit = n;
			n = n->rb_left;
		} else if (size > buffer_size)
			n = n->rb_right;
		else {
			best_fit = n;
			break;
		}
	}
	if (best_fit == NULL) {
		pr_err("%d: binder_alloc_buf size %zd failed, no address space\n",
			proc->pid, size);
		return NULL;
	}
	if (n == NULL) {
		buffer = rb_entry(best_fit, struct binder_buffer, rb_node);
		buffer_size = binder_buffer_size(proc, buffer);
	}

	binder_debug(BINDER_DEBUG_BUFFER_ALLOC,
		     "%d: binder_alloc_buf size %zd got buffer %pK size %zd\n",
		      proc->pid, size, buffer, buffer_size);

	has_page_addr =
		(void *)(((uintptr_t)buffer->data + buffer_size) & PAGE_MASK);
	if (n == NULL) {
		if (size + sizeof(struct binder_buffer) + 4 >= buffer_size)
			buffer_size = size; /* no room for other buffers */
		else
			buffer_size = size + sizeof(struct binder_buffer);
	}
	end_page_addr =
		(void *)PAGE_ALIGN((uintptr_t)buffer->data + buffer_size);
	if (end_page_addr > has_page_addr)
		end_page_addr = has_page_addr;
	if (binder_update_page_range(proc, 1,
	    (void *)PAGE_ALIGN((uintptr_t)buffer->data), end_page_addr, NULL))
		return NULL;

	rb_erase(best_fit, &proc->free_buffers);
	buffer->free = 0;
	binder_insert_allocated_buffer(proc, buffer);
	if (buffer_size != size) {
		struct binder_buffer *new_buffer = (void *)buffer->data + size;

		list_add(&new_buffer->entry, &buffer->entry);
		new_buffer->free = 1;
		binder_insert_free_buffer(proc, new_buffer);
	}
	binder_debug(BINDER_DEBUG_BUFFER_ALLOC,
		     "%d: binder_alloc_buf size %zd got %pK\n",
		      proc->pid, size, buffer);
	buffer->data_size = data_size;
	buffer->offsets_size = offsets_size;
	buffer->async_transaction = is_async;
	if (is_async) {
		proc->free_async_space -= size + sizeof(struct binder_buffer);
		binder_debug(BINDER_DEBUG_BUFFER_ALLOC_ASYNC,
			     "%d: binder_alloc_buf size %zd async free %zd\n",
			      proc->pid, size, proc->free_async_space);
	}

	return buffer;
>>>>>>> 3ffb2407
}

static void binder_set_priority(struct task_struct *task,
				struct binder_priority desired)
{
	binder_do_set_priority(task, desired, /* verify = */ true);
}

static void binder_restore_priority(struct task_struct *task,
				    struct binder_priority desired)
{
	binder_do_set_priority(task, desired, /* verify = */ false);
}

static void binder_transaction_priority(struct task_struct *task,
					struct binder_transaction *t,
					struct binder_priority node_prio,
					bool inherit_rt)
{
	struct binder_priority desired_prio = t->priority;

<<<<<<< HEAD
	if (t->set_priority_called)
		return;
=======
	BUG_ON(proc->buffers.next == &buffer->entry);
	prev = list_entry(buffer->entry.prev, struct binder_buffer, entry);
	BUG_ON(!prev->free);
	if (buffer_end_page(prev) == buffer_start_page(buffer)) {
		free_page_start = 0;
		if (buffer_end_page(prev) == buffer_end_page(buffer))
			free_page_end = 0;
		binder_debug(BINDER_DEBUG_BUFFER_ALLOC,
			     "%d: merge free, buffer %pK share page with %pK\n",
			      proc->pid, buffer, prev);
	}

	if (!list_is_last(&buffer->entry, &proc->buffers)) {
		next = list_entry(buffer->entry.next,
				  struct binder_buffer, entry);
		if (buffer_start_page(next) == buffer_end_page(buffer)) {
			free_page_end = 0;
			if (buffer_start_page(next) ==
			    buffer_start_page(buffer))
				free_page_start = 0;
			binder_debug(BINDER_DEBUG_BUFFER_ALLOC,
				     "%d: merge free, buffer %pK share page with %pK\n",
				      proc->pid, buffer, prev);
		}
	}
	list_del(&buffer->entry);
	if (free_page_start || free_page_end) {
		binder_debug(BINDER_DEBUG_BUFFER_ALLOC,
			     "%d: merge free, buffer %pK do not share page%s%s with %pK or %pK\n",
			     proc->pid, buffer, free_page_start ? "" : " end",
			     free_page_end ? "" : " start", prev, next);
		binder_update_page_range(proc, 0, free_page_start ?
			buffer_start_page(buffer) : buffer_end_page(buffer),
			(free_page_end ? buffer_end_page(buffer) :
			buffer_start_page(buffer)) + PAGE_SIZE, NULL);
	}
}

static void binder_free_buf(struct binder_proc *proc,
			    struct binder_buffer *buffer)
{
	size_t size, buffer_size;

	buffer_size = binder_buffer_size(proc, buffer);

	size = ALIGN(buffer->data_size, sizeof(void *)) +
		ALIGN(buffer->offsets_size, sizeof(void *));

	binder_debug(BINDER_DEBUG_BUFFER_ALLOC,
		     "%d: binder_free_buf %pK size %zd buffer_size %zd\n",
		      proc->pid, buffer, size, buffer_size);

	BUG_ON(buffer->free);
	BUG_ON(size > buffer_size);
	BUG_ON(buffer->transaction != NULL);
	BUG_ON((void *)buffer < proc->buffer);
	BUG_ON((void *)buffer > proc->buffer + proc->buffer_size);
>>>>>>> 3ffb2407

	t->set_priority_called = true;
	t->saved_priority.sched_policy = task->policy;
	t->saved_priority.prio = task->normal_prio;

	if (!inherit_rt && is_rt_policy(desired_prio.sched_policy)) {
		desired_prio.prio = NICE_TO_PRIO(0);
		desired_prio.sched_policy = SCHED_NORMAL;
	}

	if (node_prio.prio < t->priority.prio ||
	    (node_prio.prio == t->priority.prio &&
	     node_prio.sched_policy == SCHED_FIFO)) {
		/*
		 * In case the minimum priority on the node is
		 * higher (lower value), use that priority. If
		 * the priority is the same, but the node uses
		 * SCHED_FIFO, prefer SCHED_FIFO, since it can
		 * run unbounded, unlike SCHED_RR.
		 */
		desired_prio = node_prio;
	}

	binder_set_priority(task, desired_prio);
}

static struct binder_node *binder_get_node_ilocked(struct binder_proc *proc,
						   binder_uintptr_t ptr)
{
	struct rb_node *n = proc->nodes.rb_node;
	struct binder_node *node;

	assert_spin_locked(&proc->inner_lock);

	while (n) {
		node = rb_entry(n, struct binder_node, rb_node);

		if (ptr < node->ptr)
			n = n->rb_left;
		else if (ptr > node->ptr)
			n = n->rb_right;
		else {
			/*
			 * take an implicit weak reference
			 * to ensure node stays alive until
			 * call to binder_put_node()
			 */
			binder_inc_node_tmpref_ilocked(node);
			return node;
		}
	}
	return NULL;
}

static struct binder_node *binder_get_node(struct binder_proc *proc,
					   binder_uintptr_t ptr)
{
	struct binder_node *node;

	binder_inner_proc_lock(proc);
	node = binder_get_node_ilocked(proc, ptr);
	binder_inner_proc_unlock(proc);
	return node;
}

static struct binder_node *binder_init_node_ilocked(
						struct binder_proc *proc,
						struct binder_node *new_node,
						struct flat_binder_object *fp)
{
	struct rb_node **p = &proc->nodes.rb_node;
	struct rb_node *parent = NULL;
	struct binder_node *node;
	binder_uintptr_t ptr = fp ? fp->binder : 0;
	binder_uintptr_t cookie = fp ? fp->cookie : 0;
	__u32 flags = fp ? fp->flags : 0;
	s8 priority;

	assert_spin_locked(&proc->inner_lock);

	while (*p) {

		parent = *p;
		node = rb_entry(parent, struct binder_node, rb_node);

		if (ptr < node->ptr)
			p = &(*p)->rb_left;
		else if (ptr > node->ptr)
			p = &(*p)->rb_right;
		else {
			/*
			 * A matching node is already in
			 * the rb tree. Abandon the init
			 * and return it.
			 */
			binder_inc_node_tmpref_ilocked(node);
			return node;
		}
	}
	node = new_node;
	binder_stats_created(BINDER_STAT_NODE);
	node->tmp_refs++;
	rb_link_node(&node->rb_node, parent, p);
	rb_insert_color(&node->rb_node, &proc->nodes);
	node->debug_id = atomic_inc_return(&binder_last_id);
	node->proc = proc;
	node->ptr = ptr;
	node->cookie = cookie;
	node->work.type = BINDER_WORK_NODE;
	priority = flags & FLAT_BINDER_FLAG_PRIORITY_MASK;
	node->sched_policy = (flags & FLAT_BINDER_FLAG_SCHED_POLICY_MASK) >>
		FLAT_BINDER_FLAG_SCHED_POLICY_SHIFT;
	node->min_priority = to_kernel_prio(node->sched_policy, priority);
	node->accept_fds = !!(flags & FLAT_BINDER_FLAG_ACCEPTS_FDS);
	node->inherit_rt = !!(flags & FLAT_BINDER_FLAG_INHERIT_RT);
	spin_lock_init(&node->lock);
	INIT_LIST_HEAD(&node->work.entry);
	INIT_LIST_HEAD(&node->async_todo);
	binder_debug(BINDER_DEBUG_INTERNAL_REFS,
		     "%d:%d node %d u%016llx c%016llx created\n",
		     proc->pid, current->pid, node->debug_id,
		     (u64)node->ptr, (u64)node->cookie);

	return node;
}

static struct binder_node *binder_new_node(struct binder_proc *proc,
					   struct flat_binder_object *fp)
{
	struct binder_node *node;
	struct binder_node *new_node = kzalloc(sizeof(*node), GFP_KERNEL);

	if (!new_node)
		return NULL;
	binder_inner_proc_lock(proc);
	node = binder_init_node_ilocked(proc, new_node, fp);
	binder_inner_proc_unlock(proc);
	if (node != new_node)
		/*
		 * The node was already added by another thread
		 */
		kfree(new_node);

	return node;
}

static void binder_free_node(struct binder_node *node)
{
	kfree(node);
	binder_stats_deleted(BINDER_STAT_NODE);
}

static int binder_inc_node_nilocked(struct binder_node *node, int strong,
				    int internal,
				    struct list_head *target_list)
{
	struct binder_proc *proc = node->proc;

	assert_spin_locked(&node->lock);
	if (proc)
		assert_spin_locked(&proc->inner_lock);
	if (strong) {
		if (internal) {
			if (target_list == NULL &&
			    node->internal_strong_refs == 0 &&
			    !(node->proc &&
			      node == node->proc->context->
				      binder_context_mgr_node &&
			      node->has_strong_ref)) {
				pr_err("invalid inc strong node for %d\n",
					node->debug_id);
				return -EINVAL;
			}
			node->internal_strong_refs++;
		} else
			node->local_strong_refs++;
		if (!node->has_strong_ref && target_list) {
			binder_dequeue_work_ilocked(&node->work);
			/*
			 * Note: this function is the only place where we queue
			 * directly to a thread->todo without using the
			 * corresponding binder_enqueue_thread_work() helper
			 * functions; in this case it's ok to not set the
			 * process_todo flag, since we know this node work will
			 * always be followed by other work that starts queue
			 * processing: in case of synchronous transactions, a
			 * BR_REPLY or BR_ERROR; in case of oneway
			 * transactions, a BR_TRANSACTION_COMPLETE.
			 */
			binder_enqueue_work_ilocked(&node->work, target_list);
		}
	} else {
		if (!internal)
			node->local_weak_refs++;
		if (!node->has_weak_ref && list_empty(&node->work.entry)) {
			if (target_list == NULL) {
				pr_err("invalid inc weak node for %d\n",
					node->debug_id);
				return -EINVAL;
			}
			/*
			 * See comment above
			 */
			binder_enqueue_work_ilocked(&node->work, target_list);
		}
	}
	return 0;
}

static int binder_inc_node(struct binder_node *node, int strong, int internal,
			   struct list_head *target_list)
{
	int ret;

	binder_node_inner_lock(node);
	ret = binder_inc_node_nilocked(node, strong, internal, target_list);
	binder_node_inner_unlock(node);

	return ret;
}

static bool binder_dec_node_nilocked(struct binder_node *node,
				     int strong, int internal)
{
	struct binder_proc *proc = node->proc;

	assert_spin_locked(&node->lock);
	if (proc)
		assert_spin_locked(&proc->inner_lock);
	if (strong) {
		if (internal)
			node->internal_strong_refs--;
		else
			node->local_strong_refs--;
		if (node->local_strong_refs || node->internal_strong_refs)
			return false;
	} else {
		if (!internal)
			node->local_weak_refs--;
		if (node->local_weak_refs || node->tmp_refs ||
				!hlist_empty(&node->refs))
			return false;
	}

	if (proc && (node->has_strong_ref || node->has_weak_ref)) {
		if (list_empty(&node->work.entry)) {
			binder_enqueue_work_ilocked(&node->work, &proc->todo);
			binder_wakeup_proc_ilocked(proc);
		}
	} else {
		if (hlist_empty(&node->refs) && !node->local_strong_refs &&
		    !node->local_weak_refs && !node->tmp_refs) {
			if (proc) {
				binder_dequeue_work_ilocked(&node->work);
				rb_erase(&node->rb_node, &proc->nodes);
				binder_debug(BINDER_DEBUG_INTERNAL_REFS,
					     "refless node %d deleted\n",
					     node->debug_id);
			} else {
				BUG_ON(!list_empty(&node->work.entry));
				spin_lock(&binder_dead_nodes_lock);
				/*
				 * tmp_refs could have changed so
				 * check it again
				 */
				if (node->tmp_refs) {
					spin_unlock(&binder_dead_nodes_lock);
					return false;
				}
				hlist_del(&node->dead_node);
				spin_unlock(&binder_dead_nodes_lock);
				binder_debug(BINDER_DEBUG_INTERNAL_REFS,
					     "dead node %d deleted\n",
					     node->debug_id);
			}
			return true;
		}
	}
	return false;
}

static void binder_dec_node(struct binder_node *node, int strong, int internal)
{
	bool free_node;

	binder_node_inner_lock(node);
	free_node = binder_dec_node_nilocked(node, strong, internal);
	binder_node_inner_unlock(node);
	if (free_node)
		binder_free_node(node);
}

static void binder_inc_node_tmpref_ilocked(struct binder_node *node)
{
	/*
	 * No call to binder_inc_node() is needed since we
	 * don't need to inform userspace of any changes to
	 * tmp_refs
	 */
	node->tmp_refs++;
}

/**
 * binder_inc_node_tmpref() - take a temporary reference on node
 * @node:	node to reference
 *
 * Take reference on node to prevent the node from being freed
 * while referenced only by a local variable. The inner lock is
 * needed to serialize with the node work on the queue (which
 * isn't needed after the node is dead). If the node is dead
 * (node->proc is NULL), use binder_dead_nodes_lock to protect
 * node->tmp_refs against dead-node-only cases where the node
 * lock cannot be acquired (eg traversing the dead node list to
 * print nodes)
 */
static void binder_inc_node_tmpref(struct binder_node *node)
{
	binder_node_lock(node);
	if (node->proc)
		binder_inner_proc_lock(node->proc);
	else
		spin_lock(&binder_dead_nodes_lock);
	binder_inc_node_tmpref_ilocked(node);
	if (node->proc)
		binder_inner_proc_unlock(node->proc);
	else
		spin_unlock(&binder_dead_nodes_lock);
	binder_node_unlock(node);
}

/**
 * binder_dec_node_tmpref() - remove a temporary reference on node
 * @node:	node to reference
 *
 * Release temporary reference on node taken via binder_inc_node_tmpref()
 */
static void binder_dec_node_tmpref(struct binder_node *node)
{
	bool free_node;

	binder_node_inner_lock(node);
	if (!node->proc)
		spin_lock(&binder_dead_nodes_lock);
	node->tmp_refs--;
	BUG_ON(node->tmp_refs < 0);
	if (!node->proc)
		spin_unlock(&binder_dead_nodes_lock);
	/*
	 * Call binder_dec_node() to check if all refcounts are 0
	 * and cleanup is needed. Calling with strong=0 and internal=1
	 * causes no actual reference to be released in binder_dec_node().
	 * If that changes, a change is needed here too.
	 */
	free_node = binder_dec_node_nilocked(node, 0, 1);
	binder_node_inner_unlock(node);
	if (free_node)
		binder_free_node(node);
}

static void binder_put_node(struct binder_node *node)
{
	binder_dec_node_tmpref(node);
}

static struct binder_ref *binder_get_ref_olocked(struct binder_proc *proc,
						 u32 desc, bool need_strong_ref)
{
	struct rb_node *n = proc->refs_by_desc.rb_node;
	struct binder_ref *ref;

	while (n) {
		ref = rb_entry(n, struct binder_ref, rb_node_desc);

		if (desc < ref->data.desc) {
			n = n->rb_left;
		} else if (desc > ref->data.desc) {
			n = n->rb_right;
		} else if (need_strong_ref && !ref->data.strong) {
			binder_user_error("tried to use weak ref as strong ref\n");
			return NULL;
		} else {
			return ref;
		}
	}
	return NULL;
}

/**
 * binder_get_ref_for_node_olocked() - get the ref associated with given node
 * @proc:	binder_proc that owns the ref
 * @node:	binder_node of target
 * @new_ref:	newly allocated binder_ref to be initialized or %NULL
 *
 * Look up the ref for the given node and return it if it exists
 *
 * If it doesn't exist and the caller provides a newly allocated
 * ref, initialize the fields of the newly allocated ref and insert
 * into the given proc rb_trees and node refs list.
 *
 * Return:	the ref for node. It is possible that another thread
 *		allocated/initialized the ref first in which case the
 *		returned ref would be different than the passed-in
 *		new_ref. new_ref must be kfree'd by the caller in
 *		this case.
 */
static struct binder_ref *binder_get_ref_for_node_olocked(
					struct binder_proc *proc,
					struct binder_node *node,
					struct binder_ref *new_ref)
{
	struct binder_context *context = proc->context;
	struct rb_node **p = &proc->refs_by_node.rb_node;
	struct rb_node *parent = NULL;
	struct binder_ref *ref;
	struct rb_node *n;

	while (*p) {
		parent = *p;
		ref = rb_entry(parent, struct binder_ref, rb_node_node);

		if (node < ref->node)
			p = &(*p)->rb_left;
		else if (node > ref->node)
			p = &(*p)->rb_right;
		else
			return ref;
	}
	if (!new_ref)
		return NULL;

	binder_stats_created(BINDER_STAT_REF);
	new_ref->data.debug_id = atomic_inc_return(&binder_last_id);
	new_ref->proc = proc;
	new_ref->node = node;
	rb_link_node(&new_ref->rb_node_node, parent, p);
	rb_insert_color(&new_ref->rb_node_node, &proc->refs_by_node);

	new_ref->data.desc = (node == context->binder_context_mgr_node) ? 0 : 1;
	for (n = rb_first(&proc->refs_by_desc); n != NULL; n = rb_next(n)) {
		ref = rb_entry(n, struct binder_ref, rb_node_desc);
		if (ref->data.desc > new_ref->data.desc)
			break;
		new_ref->data.desc = ref->data.desc + 1;
	}

	p = &proc->refs_by_desc.rb_node;
	while (*p) {
		parent = *p;
		ref = rb_entry(parent, struct binder_ref, rb_node_desc);

		if (new_ref->data.desc < ref->data.desc)
			p = &(*p)->rb_left;
		else if (new_ref->data.desc > ref->data.desc)
			p = &(*p)->rb_right;
		else
			BUG();
	}
	rb_link_node(&new_ref->rb_node_desc, parent, p);
	rb_insert_color(&new_ref->rb_node_desc, &proc->refs_by_desc);

	binder_node_lock(node);
	hlist_add_head(&new_ref->node_entry, &node->refs);

	binder_debug(BINDER_DEBUG_INTERNAL_REFS,
		     "%d new ref %d desc %d for node %d\n",
		      proc->pid, new_ref->data.debug_id, new_ref->data.desc,
		      node->debug_id);
	binder_node_unlock(node);
	return new_ref;
}

static void binder_cleanup_ref_olocked(struct binder_ref *ref)
{
	bool delete_node = false;

	binder_debug(BINDER_DEBUG_INTERNAL_REFS,
		     "%d delete ref %d desc %d for node %d\n",
		      ref->proc->pid, ref->data.debug_id, ref->data.desc,
		      ref->node->debug_id);

	rb_erase(&ref->rb_node_desc, &ref->proc->refs_by_desc);
	rb_erase(&ref->rb_node_node, &ref->proc->refs_by_node);

	binder_node_inner_lock(ref->node);
	if (ref->data.strong)
		binder_dec_node_nilocked(ref->node, 1, 1);

	hlist_del(&ref->node_entry);
	delete_node = binder_dec_node_nilocked(ref->node, 0, 1);
	binder_node_inner_unlock(ref->node);
	/*
	 * Clear ref->node unless we want the caller to free the node
	 */
	if (!delete_node) {
		/*
		 * The caller uses ref->node to determine
		 * whether the node needs to be freed. Clear
		 * it since the node is still alive.
		 */
		ref->node = NULL;
	}

	if (ref->death) {
		binder_debug(BINDER_DEBUG_DEAD_BINDER,
			     "%d delete ref %d desc %d has death notification\n",
			      ref->proc->pid, ref->data.debug_id,
			      ref->data.desc);
		binder_dequeue_work(ref->proc, &ref->death->work);
		binder_stats_deleted(BINDER_STAT_DEATH);
	}
	binder_stats_deleted(BINDER_STAT_REF);
}

/**
 * binder_inc_ref_olocked() - increment the ref for given handle
 * @ref:         ref to be incremented
 * @strong:      if true, strong increment, else weak
 * @target_list: list to queue node work on
 *
 * Increment the ref. @ref->proc->outer_lock must be held on entry
 *
 * Return: 0, if successful, else errno
 */
static int binder_inc_ref_olocked(struct binder_ref *ref, int strong,
				  struct list_head *target_list)
{
	int ret;

	if (strong) {
		if (ref->data.strong == 0) {
			ret = binder_inc_node(ref->node, 1, 1, target_list);
			if (ret)
				return ret;
		}
		ref->data.strong++;
	} else {
		if (ref->data.weak == 0) {
			ret = binder_inc_node(ref->node, 0, 1, target_list);
			if (ret)
				return ret;
		}
		ref->data.weak++;
	}
	return 0;
}

/**
 * binder_dec_ref() - dec the ref for given handle
 * @ref:	ref to be decremented
 * @strong:	if true, strong decrement, else weak
 *
 * Decrement the ref.
 *
 * Return: true if ref is cleaned up and ready to be freed
 */
static bool binder_dec_ref_olocked(struct binder_ref *ref, int strong)
{
	if (strong) {
		if (ref->data.strong == 0) {
			binder_user_error("%d invalid dec strong, ref %d desc %d s %d w %d\n",
					  ref->proc->pid, ref->data.debug_id,
					  ref->data.desc, ref->data.strong,
					  ref->data.weak);
			return false;
		}
		ref->data.strong--;
		if (ref->data.strong == 0)
			binder_dec_node(ref->node, strong, 1);
	} else {
		if (ref->data.weak == 0) {
			binder_user_error("%d invalid dec weak, ref %d desc %d s %d w %d\n",
					  ref->proc->pid, ref->data.debug_id,
					  ref->data.desc, ref->data.strong,
					  ref->data.weak);
			return false;
		}
		ref->data.weak--;
	}
	if (ref->data.strong == 0 && ref->data.weak == 0) {
		binder_cleanup_ref_olocked(ref);
		return true;
	}
	return false;
}

/**
 * binder_get_node_from_ref() - get the node from the given proc/desc
 * @proc:	proc containing the ref
 * @desc:	the handle associated with the ref
 * @need_strong_ref: if true, only return node if ref is strong
 * @rdata:	the id/refcount data for the ref
 *
 * Given a proc and ref handle, return the associated binder_node
 *
 * Return: a binder_node or NULL if not found or not strong when strong required
 */
static struct binder_node *binder_get_node_from_ref(
		struct binder_proc *proc,
		u32 desc, bool need_strong_ref,
		struct binder_ref_data *rdata)
{
	struct binder_node *node;
	struct binder_ref *ref;

	binder_proc_lock(proc);
	ref = binder_get_ref_olocked(proc, desc, need_strong_ref);
	if (!ref)
		goto err_no_ref;
	node = ref->node;
	/*
	 * Take an implicit reference on the node to ensure
	 * it stays alive until the call to binder_put_node()
	 */
	binder_inc_node_tmpref(node);
	if (rdata)
		*rdata = ref->data;
	binder_proc_unlock(proc);

	return node;

err_no_ref:
	binder_proc_unlock(proc);
	return NULL;
}

/**
 * binder_free_ref() - free the binder_ref
 * @ref:	ref to free
 *
 * Free the binder_ref. Free the binder_node indicated by ref->node
 * (if non-NULL) and the binder_ref_death indicated by ref->death.
 */
static void binder_free_ref(struct binder_ref *ref)
{
	if (ref->node)
		binder_free_node(ref->node);
	kfree(ref->death);
	kfree(ref);
}

/**
 * binder_update_ref_for_handle() - inc/dec the ref for given handle
 * @proc:	proc containing the ref
 * @desc:	the handle associated with the ref
 * @increment:	true=inc reference, false=dec reference
 * @strong:	true=strong reference, false=weak reference
 * @rdata:	the id/refcount data for the ref
 *
 * Given a proc and ref handle, increment or decrement the ref
 * according to "increment" arg.
 *
 * Return: 0 if successful, else errno
 */
static int binder_update_ref_for_handle(struct binder_proc *proc,
		uint32_t desc, bool increment, bool strong,
		struct binder_ref_data *rdata)
{
	int ret = 0;
	struct binder_ref *ref;
	bool delete_ref = false;

	binder_proc_lock(proc);
	ref = binder_get_ref_olocked(proc, desc, strong);
	if (!ref) {
		ret = -EINVAL;
		goto err_no_ref;
	}
	if (increment)
		ret = binder_inc_ref_olocked(ref, strong, NULL);
	else
		delete_ref = binder_dec_ref_olocked(ref, strong);

	if (rdata)
		*rdata = ref->data;
	binder_proc_unlock(proc);

	if (delete_ref)
		binder_free_ref(ref);
	return ret;

err_no_ref:
	binder_proc_unlock(proc);
	return ret;
}

/**
 * binder_dec_ref_for_handle() - dec the ref for given handle
 * @proc:	proc containing the ref
 * @desc:	the handle associated with the ref
 * @strong:	true=strong reference, false=weak reference
 * @rdata:	the id/refcount data for the ref
 *
 * Just calls binder_update_ref_for_handle() to decrement the ref.
 *
 * Return: 0 if successful, else errno
 */
static int binder_dec_ref_for_handle(struct binder_proc *proc,
		uint32_t desc, bool strong, struct binder_ref_data *rdata)
{
	return binder_update_ref_for_handle(proc, desc, false, strong, rdata);
}


/**
 * binder_inc_ref_for_node() - increment the ref for given proc/node
 * @proc:	 proc containing the ref
 * @node:	 target node
 * @strong:	 true=strong reference, false=weak reference
 * @target_list: worklist to use if node is incremented
 * @rdata:	 the id/refcount data for the ref
 *
 * Given a proc and node, increment the ref. Create the ref if it
 * doesn't already exist
 *
 * Return: 0 if successful, else errno
 */
static int binder_inc_ref_for_node(struct binder_proc *proc,
			struct binder_node *node,
			bool strong,
			struct list_head *target_list,
			struct binder_ref_data *rdata)
{
	struct binder_ref *ref;
	struct binder_ref *new_ref = NULL;
	int ret = 0;

	binder_proc_lock(proc);
	ref = binder_get_ref_for_node_olocked(proc, node, NULL);
	if (!ref) {
		binder_proc_unlock(proc);
		new_ref = kzalloc(sizeof(*ref), GFP_KERNEL);
		if (!new_ref)
			return -ENOMEM;
		binder_proc_lock(proc);
		ref = binder_get_ref_for_node_olocked(proc, node, new_ref);
	}
	ret = binder_inc_ref_olocked(ref, strong, target_list);
	*rdata = ref->data;
	binder_proc_unlock(proc);
	if (new_ref && ref != new_ref)
		/*
		 * Another thread created the ref first so
		 * free the one we allocated
		 */
		kfree(new_ref);
	return ret;
}

static void binder_pop_transaction_ilocked(struct binder_thread *target_thread,
					   struct binder_transaction *t)
{
	BUG_ON(!target_thread);
	assert_spin_locked(&target_thread->proc->inner_lock);
	BUG_ON(target_thread->transaction_stack != t);
	BUG_ON(target_thread->transaction_stack->from != target_thread);
	target_thread->transaction_stack =
		target_thread->transaction_stack->from_parent;
	t->from = NULL;
}

/**
 * binder_thread_dec_tmpref() - decrement thread->tmp_ref
 * @thread:	thread to decrement
 *
 * A thread needs to be kept alive while being used to create or
 * handle a transaction. binder_get_txn_from() is used to safely
 * extract t->from from a binder_transaction and keep the thread
 * indicated by t->from from being freed. When done with that
 * binder_thread, this function is called to decrement the
 * tmp_ref and free if appropriate (thread has been released
 * and no transaction being processed by the driver)
 */
static void binder_thread_dec_tmpref(struct binder_thread *thread)
{
	/*
	 * atomic is used to protect the counter value while
	 * it cannot reach zero or thread->is_dead is false
	 */
	binder_inner_proc_lock(thread->proc);
	atomic_dec(&thread->tmp_ref);
	if (thread->is_dead && !atomic_read(&thread->tmp_ref)) {
		binder_inner_proc_unlock(thread->proc);
		binder_free_thread(thread);
		return;
	}
	binder_inner_proc_unlock(thread->proc);
}

/**
 * binder_proc_dec_tmpref() - decrement proc->tmp_ref
 * @proc:	proc to decrement
 *
 * A binder_proc needs to be kept alive while being used to create or
 * handle a transaction. proc->tmp_ref is incremented when
 * creating a new transaction or the binder_proc is currently in-use
 * by threads that are being released. When done with the binder_proc,
 * this function is called to decrement the counter and free the
 * proc if appropriate (proc has been released, all threads have
 * been released and not currenly in-use to process a transaction).
 */
static void binder_proc_dec_tmpref(struct binder_proc *proc)
{
	binder_inner_proc_lock(proc);
	proc->tmp_ref--;
	if (proc->is_dead && RB_EMPTY_ROOT(&proc->threads) &&
			!proc->tmp_ref) {
		binder_inner_proc_unlock(proc);
		binder_free_proc(proc);
		return;
	}
	binder_inner_proc_unlock(proc);
}

/**
 * binder_get_txn_from() - safely extract the "from" thread in transaction
 * @t:	binder transaction for t->from
 *
 * Atomically return the "from" thread and increment the tmp_ref
 * count for the thread to ensure it stays alive until
 * binder_thread_dec_tmpref() is called.
 *
 * Return: the value of t->from
 */
static struct binder_thread *binder_get_txn_from(
		struct binder_transaction *t)
{
	struct binder_thread *from;

	spin_lock(&t->lock);
	from = t->from;
	if (from)
		atomic_inc(&from->tmp_ref);
	spin_unlock(&t->lock);
	return from;
}

/**
 * binder_get_txn_from_and_acq_inner() - get t->from and acquire inner lock
 * @t:	binder transaction for t->from
 *
 * Same as binder_get_txn_from() except it also acquires the proc->inner_lock
 * to guarantee that the thread cannot be released while operating on it.
 * The caller must call binder_inner_proc_unlock() to release the inner lock
 * as well as call binder_dec_thread_txn() to release the reference.
 *
 * Return: the value of t->from
 */
static struct binder_thread *binder_get_txn_from_and_acq_inner(
		struct binder_transaction *t)
{
	struct binder_thread *from;

	from = binder_get_txn_from(t);
	if (!from)
		return NULL;
	binder_inner_proc_lock(from->proc);
	if (t->from) {
		BUG_ON(from != t->from);
		return from;
	}
	binder_inner_proc_unlock(from->proc);
	binder_thread_dec_tmpref(from);
	return NULL;
}

static void binder_free_transaction(struct binder_transaction *t)
{
	if (t->buffer)
		t->buffer->transaction = NULL;
	kfree(t);
	binder_stats_deleted(BINDER_STAT_TRANSACTION);
}

static void binder_send_failed_reply(struct binder_transaction *t,
				     uint32_t error_code)
{
	struct binder_thread *target_thread;
	struct binder_transaction *next;

	BUG_ON(t->flags & TF_ONE_WAY);
	while (1) {
		target_thread = binder_get_txn_from_and_acq_inner(t);
		if (target_thread) {
			binder_debug(BINDER_DEBUG_FAILED_TRANSACTION,
				     "send failed reply for transaction %d to %d:%d\n",
				      t->debug_id,
				      target_thread->proc->pid,
				      target_thread->pid);

			binder_pop_transaction_ilocked(target_thread, t);
			if (target_thread->reply_error.cmd == BR_OK) {
				target_thread->reply_error.cmd = error_code;
				binder_enqueue_thread_work_ilocked(
					target_thread,
					&target_thread->reply_error.work);
				wake_up_interruptible(&target_thread->wait);
			} else {
				/*
				 * Cannot get here for normal operation, but
				 * we can if multiple synchronous transactions
				 * are sent without blocking for responses.
				 * Just ignore the 2nd error in this case.
				 */
				pr_warn("Unexpected reply error: %u\n",
					target_thread->reply_error.cmd);
			}
			binder_inner_proc_unlock(target_thread->proc);
			binder_thread_dec_tmpref(target_thread);
			binder_free_transaction(t);
			return;
		}
		next = t->from_parent;

		binder_debug(BINDER_DEBUG_FAILED_TRANSACTION,
			     "send failed reply for transaction %d, target dead\n",
			     t->debug_id);

		binder_free_transaction(t);
		if (next == NULL) {
			binder_debug(BINDER_DEBUG_DEAD_BINDER,
				     "reply failed, no target thread at root\n");
			return;
		}
		t = next;
		binder_debug(BINDER_DEBUG_DEAD_BINDER,
			     "reply failed, no target thread -- retry %d\n",
			      t->debug_id);
	}
}

/**
 * binder_cleanup_transaction() - cleans up undelivered transaction
 * @t:		transaction that needs to be cleaned up
 * @reason:	reason the transaction wasn't delivered
 * @error_code:	error to return to caller (if synchronous call)
 */
static void binder_cleanup_transaction(struct binder_transaction *t,
				       const char *reason,
				       uint32_t error_code)
{
	if (t->buffer->target_node && !(t->flags & TF_ONE_WAY)) {
		binder_send_failed_reply(t, error_code);
	} else {
		binder_debug(BINDER_DEBUG_DEAD_TRANSACTION,
			"undelivered transaction %d, %s\n",
			t->debug_id, reason);
		binder_free_transaction(t);
	}
}

/**
 * binder_validate_object() - checks for a valid metadata object in a buffer.
 * @buffer:	binder_buffer that we're parsing.
 * @offset:	offset in the buffer at which to validate an object.
 *
 * Return:	If there's a valid metadata object at @offset in @buffer, the
 *		size of that object. Otherwise, it returns zero.
 */
static size_t binder_validate_object(struct binder_buffer *buffer, u64 offset)
{
	/* Check if we can read a header first */
	struct binder_object_header *hdr;
	size_t object_size = 0;

	if (offset > buffer->data_size - sizeof(*hdr) ||
	    buffer->data_size < sizeof(*hdr) ||
	    !IS_ALIGNED(offset, sizeof(u32)))
		return 0;

	/* Ok, now see if we can read a complete object. */
	hdr = (struct binder_object_header *)(buffer->data + offset);
	switch (hdr->type) {
	case BINDER_TYPE_BINDER:
	case BINDER_TYPE_WEAK_BINDER:
	case BINDER_TYPE_HANDLE:
	case BINDER_TYPE_WEAK_HANDLE:
		object_size = sizeof(struct flat_binder_object);
		break;
	case BINDER_TYPE_FD:
		object_size = sizeof(struct binder_fd_object);
		break;
	case BINDER_TYPE_PTR:
		object_size = sizeof(struct binder_buffer_object);
		break;
	case BINDER_TYPE_FDA:
		object_size = sizeof(struct binder_fd_array_object);
		break;
	default:
		return 0;
	}
	if (offset <= buffer->data_size - object_size &&
	    buffer->data_size >= object_size)
		return object_size;
	else
		return 0;
}

/**
 * binder_validate_ptr() - validates binder_buffer_object in a binder_buffer.
 * @b:		binder_buffer containing the object
 * @index:	index in offset array at which the binder_buffer_object is
 *		located
 * @start:	points to the start of the offset array
 * @num_valid:	the number of valid offsets in the offset array
 *
 * Return:	If @index is within the valid range of the offset array
 *		described by @start and @num_valid, and if there's a valid
 *		binder_buffer_object at the offset found in index @index
 *		of the offset array, that object is returned. Otherwise,
 *		%NULL is returned.
 *		Note that the offset found in index @index itself is not
 *		verified; this function assumes that @num_valid elements
 *		from @start were previously verified to have valid offsets.
 */
static struct binder_buffer_object *binder_validate_ptr(struct binder_buffer *b,
							binder_size_t index,
							binder_size_t *start,
							binder_size_t num_valid)
{
	struct binder_buffer_object *buffer_obj;
	binder_size_t *offp;

	if (index >= num_valid)
		return NULL;

	offp = start + index;
	buffer_obj = (struct binder_buffer_object *)(b->data + *offp);
	if (buffer_obj->hdr.type != BINDER_TYPE_PTR)
		return NULL;

	return buffer_obj;
}

/**
 * binder_validate_fixup() - validates pointer/fd fixups happen in order.
 * @b:			transaction buffer
 * @objects_start	start of objects buffer
 * @buffer:		binder_buffer_object in which to fix up
 * @offset:		start offset in @buffer to fix up
 * @last_obj:		last binder_buffer_object that we fixed up in
 * @last_min_offset:	minimum fixup offset in @last_obj
 *
 * Return:		%true if a fixup in buffer @buffer at offset @offset is
 *			allowed.
 *
 * For safety reasons, we only allow fixups inside a buffer to happen
 * at increasing offsets; additionally, we only allow fixup on the last
 * buffer object that was verified, or one of its parents.
 *
 * Example of what is allowed:
 *
 * A
 *   B (parent = A, offset = 0)
 *   C (parent = A, offset = 16)
 *     D (parent = C, offset = 0)
 *   E (parent = A, offset = 32) // min_offset is 16 (C.parent_offset)
 *
 * Examples of what is not allowed:
 *
 * Decreasing offsets within the same parent:
 * A
 *   C (parent = A, offset = 16)
 *   B (parent = A, offset = 0) // decreasing offset within A
 *
 * Referring to a parent that wasn't the last object or any of its parents:
 * A
 *   B (parent = A, offset = 0)
 *   C (parent = A, offset = 0)
 *   C (parent = A, offset = 16)
 *     D (parent = B, offset = 0) // B is not A or any of A's parents
 */
static bool binder_validate_fixup(struct binder_buffer *b,
				  binder_size_t *objects_start,
				  struct binder_buffer_object *buffer,
				  binder_size_t fixup_offset,
				  struct binder_buffer_object *last_obj,
				  binder_size_t last_min_offset)
{
	if (!last_obj) {
		/* Nothing to fix up in */
		return false;
	}

	while (last_obj != buffer) {
		/*
		 * Safe to retrieve the parent of last_obj, since it
		 * was already previously verified by the driver.
		 */
		if ((last_obj->flags & BINDER_BUFFER_FLAG_HAS_PARENT) == 0)
			return false;
		last_min_offset = last_obj->parent_offset + sizeof(uintptr_t);
		last_obj = (struct binder_buffer_object *)
			(b->data + *(objects_start + last_obj->parent));
	}
	return (fixup_offset >= last_min_offset);
}

static void binder_transaction_buffer_release(struct binder_proc *proc,
					      struct binder_buffer *buffer,
					      binder_size_t *failed_at)
{
	binder_size_t *offp, *off_start, *off_end;
	int debug_id = buffer->debug_id;

	binder_debug(BINDER_DEBUG_TRANSACTION,
		     "%d buffer release %d, size %zd-%zd, failed at %p\n",
		     proc->pid, buffer->debug_id,
		     buffer->data_size, buffer->offsets_size, failed_at);

	if (buffer->target_node)
		binder_dec_node(buffer->target_node, 1, 0);

	off_start = (binder_size_t *)(buffer->data +
				      ALIGN(buffer->data_size, sizeof(void *)));
	if (failed_at)
		off_end = failed_at;
	else
		off_end = (void *)off_start + buffer->offsets_size;
	for (offp = off_start; offp < off_end; offp++) {
		struct binder_object_header *hdr;
		size_t object_size = binder_validate_object(buffer, *offp);

		if (object_size == 0) {
			pr_err("transaction release %d bad object at offset %lld, size %zd\n",
			       debug_id, (u64)*offp, buffer->data_size);
			continue;
		}
		hdr = (struct binder_object_header *)(buffer->data + *offp);
		switch (hdr->type) {
		case BINDER_TYPE_BINDER:
		case BINDER_TYPE_WEAK_BINDER: {
			struct flat_binder_object *fp;
			struct binder_node *node;

			fp = to_flat_binder_object(hdr);
			node = binder_get_node(proc, fp->binder);
			if (node == NULL) {
				pr_err("transaction release %d bad node %016llx\n",
				       debug_id, (u64)fp->binder);
				break;
			}
			binder_debug(BINDER_DEBUG_TRANSACTION,
				     "        node %d u%016llx\n",
				     node->debug_id, (u64)node->ptr);
			binder_dec_node(node, hdr->type == BINDER_TYPE_BINDER,
					0);
			binder_put_node(node);
		} break;
		case BINDER_TYPE_HANDLE:
		case BINDER_TYPE_WEAK_HANDLE: {
			struct flat_binder_object *fp;
			struct binder_ref_data rdata;
			int ret;

			fp = to_flat_binder_object(hdr);
			ret = binder_dec_ref_for_handle(proc, fp->handle,
				hdr->type == BINDER_TYPE_HANDLE, &rdata);

			if (ret) {
				pr_err("transaction release %d bad handle %d, ret = %d\n",
				 debug_id, fp->handle, ret);
				break;
			}
			binder_debug(BINDER_DEBUG_TRANSACTION,
				     "        ref %d desc %d\n",
				     rdata.debug_id, rdata.desc);
		} break;

		case BINDER_TYPE_FD: {
			struct binder_fd_object *fp = to_binder_fd_object(hdr);

			binder_debug(BINDER_DEBUG_TRANSACTION,
				     "        fd %d\n", fp->fd);
			if (failed_at)
				task_close_fd(proc, fp->fd);
		} break;
		case BINDER_TYPE_PTR:
			/*
			 * Nothing to do here, this will get cleaned up when the
			 * transaction buffer gets freed
			 */
			break;
		case BINDER_TYPE_FDA: {
			struct binder_fd_array_object *fda;
			struct binder_buffer_object *parent;
			uintptr_t parent_buffer;
			u32 *fd_array;
			size_t fd_index;
			binder_size_t fd_buf_size;

			fda = to_binder_fd_array_object(hdr);
			parent = binder_validate_ptr(buffer, fda->parent,
						     off_start,
						     offp - off_start);
			if (!parent) {
				pr_err("transaction release %d bad parent offset",
				       debug_id);
				continue;
			}
			/*
			 * Since the parent was already fixed up, convert it
			 * back to kernel address space to access it
			 */
			parent_buffer = parent->buffer -
				binder_alloc_get_user_buffer_offset(
						&proc->alloc);

			fd_buf_size = sizeof(u32) * fda->num_fds;
			if (fda->num_fds >= SIZE_MAX / sizeof(u32)) {
				pr_err("transaction release %d invalid number of fds (%lld)\n",
				       debug_id, (u64)fda->num_fds);
				continue;
			}
			if (fd_buf_size > parent->length ||
			    fda->parent_offset > parent->length - fd_buf_size) {
				/* No space for all file descriptors here. */
				pr_err("transaction release %d not enough space for %lld fds in buffer\n",
				       debug_id, (u64)fda->num_fds);
				continue;
			}
			fd_array = (u32 *)(parent_buffer + (uintptr_t)fda->parent_offset);
			for (fd_index = 0; fd_index < fda->num_fds; fd_index++)
				task_close_fd(proc, fd_array[fd_index]);
		} break;
		default:
			pr_err("transaction release %d bad object type %x\n",
				debug_id, hdr->type);
			break;
		}
	}
}

static int binder_translate_binder(struct flat_binder_object *fp,
				   struct binder_transaction *t,
				   struct binder_thread *thread)
{
	struct binder_node *node;
	struct binder_proc *proc = thread->proc;
	struct binder_proc *target_proc = t->to_proc;
	struct binder_ref_data rdata;
	int ret = 0;

	node = binder_get_node(proc, fp->binder);
	if (!node) {
		node = binder_new_node(proc, fp);
		if (!node)
			return -ENOMEM;
	}
	if (fp->cookie != node->cookie) {
		binder_user_error("%d:%d sending u%016llx node %d, cookie mismatch %016llx != %016llx\n",
				  proc->pid, thread->pid, (u64)fp->binder,
				  node->debug_id, (u64)fp->cookie,
				  (u64)node->cookie);
		ret = -EINVAL;
		goto done;
	}
	if (security_binder_transfer_binder(proc->tsk, target_proc->tsk)) {
		ret = -EPERM;
		goto done;
	}

	ret = binder_inc_ref_for_node(target_proc, node,
			fp->hdr.type == BINDER_TYPE_BINDER,
			&thread->todo, &rdata);
	if (ret)
		goto done;

	if (fp->hdr.type == BINDER_TYPE_BINDER)
		fp->hdr.type = BINDER_TYPE_HANDLE;
	else
		fp->hdr.type = BINDER_TYPE_WEAK_HANDLE;
	fp->binder = 0;
	fp->handle = rdata.desc;
	fp->cookie = 0;

	trace_binder_transaction_node_to_ref(t, node, &rdata);
	binder_debug(BINDER_DEBUG_TRANSACTION,
		     "        node %d u%016llx -> ref %d desc %d\n",
		     node->debug_id, (u64)node->ptr,
		     rdata.debug_id, rdata.desc);
done:
	binder_put_node(node);
	return ret;
}

static int binder_translate_handle(struct flat_binder_object *fp,
				   struct binder_transaction *t,
				   struct binder_thread *thread)
{
	struct binder_proc *proc = thread->proc;
	struct binder_proc *target_proc = t->to_proc;
	struct binder_node *node;
	struct binder_ref_data src_rdata;
	int ret = 0;

	node = binder_get_node_from_ref(proc, fp->handle,
			fp->hdr.type == BINDER_TYPE_HANDLE, &src_rdata);
	if (!node) {
		binder_user_error("%d:%d got transaction with invalid handle, %d\n",
				  proc->pid, thread->pid, fp->handle);
		return -EINVAL;
	}
	if (security_binder_transfer_binder(proc->tsk, target_proc->tsk)) {
		ret = -EPERM;
		goto done;
	}

	binder_node_lock(node);
	if (node->proc == target_proc) {
		if (fp->hdr.type == BINDER_TYPE_HANDLE)
			fp->hdr.type = BINDER_TYPE_BINDER;
		else
			fp->hdr.type = BINDER_TYPE_WEAK_BINDER;
		fp->binder = node->ptr;
		fp->cookie = node->cookie;
		if (node->proc)
			binder_inner_proc_lock(node->proc);
		binder_inc_node_nilocked(node,
					 fp->hdr.type == BINDER_TYPE_BINDER,
					 0, NULL);
		if (node->proc)
			binder_inner_proc_unlock(node->proc);
		trace_binder_transaction_ref_to_node(t, node, &src_rdata);
		binder_debug(BINDER_DEBUG_TRANSACTION,
			     "        ref %d desc %d -> node %d u%016llx\n",
			     src_rdata.debug_id, src_rdata.desc, node->debug_id,
			     (u64)node->ptr);
		binder_node_unlock(node);
	} else {
		struct binder_ref_data dest_rdata;

		binder_node_unlock(node);
		ret = binder_inc_ref_for_node(target_proc, node,
				fp->hdr.type == BINDER_TYPE_HANDLE,
				NULL, &dest_rdata);
		if (ret)
			goto done;

		fp->binder = 0;
		fp->handle = dest_rdata.desc;
		fp->cookie = 0;
		trace_binder_transaction_ref_to_ref(t, node, &src_rdata,
						    &dest_rdata);
		binder_debug(BINDER_DEBUG_TRANSACTION,
			     "        ref %d desc %d -> ref %d desc %d (node %d)\n",
			     src_rdata.debug_id, src_rdata.desc,
			     dest_rdata.debug_id, dest_rdata.desc,
			     node->debug_id);
	}
done:
	binder_put_node(node);
	return ret;
}

static int binder_translate_fd(int fd,
			       struct binder_transaction *t,
			       struct binder_thread *thread,
			       struct binder_transaction *in_reply_to)
{
	struct binder_proc *proc = thread->proc;
	struct binder_proc *target_proc = t->to_proc;
	int target_fd;
	struct file *file;
	int ret;
	bool target_allows_fd;

	if (in_reply_to)
		target_allows_fd = !!(in_reply_to->flags & TF_ACCEPT_FDS);
	else
		target_allows_fd = t->buffer->target_node->accept_fds;
	if (!target_allows_fd) {
		binder_user_error("%d:%d got %s with fd, %d, but target does not allow fds\n",
				  proc->pid, thread->pid,
				  in_reply_to ? "reply" : "transaction",
				  fd);
		ret = -EPERM;
		goto err_fd_not_accepted;
	}

	file = fget(fd);
	if (!file) {
		binder_user_error("%d:%d got transaction with invalid fd, %d\n",
				  proc->pid, thread->pid, fd);
		ret = -EBADF;
		goto err_fget;
	}
	ret = security_binder_transfer_file(proc->tsk, target_proc->tsk, file);
	if (ret < 0) {
		ret = -EPERM;
		goto err_security;
	}

	target_fd = task_get_unused_fd_flags(target_proc, O_CLOEXEC);
	if (target_fd < 0) {
		ret = -ENOMEM;
		goto err_get_unused_fd;
	}
	task_fd_install(target_proc, target_fd, file);
	trace_binder_transaction_fd(t, fd, target_fd);
	binder_debug(BINDER_DEBUG_TRANSACTION, "        fd %d -> %d\n",
		     fd, target_fd);

	return target_fd;

err_get_unused_fd:
err_security:
	fput(file);
err_fget:
err_fd_not_accepted:
	return ret;
}

static int binder_translate_fd_array(struct binder_fd_array_object *fda,
				     struct binder_buffer_object *parent,
				     struct binder_transaction *t,
				     struct binder_thread *thread,
				     struct binder_transaction *in_reply_to)
{
	binder_size_t fdi, fd_buf_size, num_installed_fds;
	int target_fd;
	uintptr_t parent_buffer;
	u32 *fd_array;
	struct binder_proc *proc = thread->proc;
	struct binder_proc *target_proc = t->to_proc;

	fd_buf_size = sizeof(u32) * fda->num_fds;
	if (fda->num_fds >= SIZE_MAX / sizeof(u32)) {
		binder_user_error("%d:%d got transaction with invalid number of fds (%lld)\n",
				  proc->pid, thread->pid, (u64)fda->num_fds);
		return -EINVAL;
	}
	if (fd_buf_size > parent->length ||
	    fda->parent_offset > parent->length - fd_buf_size) {
		/* No space for all file descriptors here. */
		binder_user_error("%d:%d not enough space to store %lld fds in buffer\n",
				  proc->pid, thread->pid, (u64)fda->num_fds);
		return -EINVAL;
	}
	/*
	 * Since the parent was already fixed up, convert it
	 * back to the kernel address space to access it
	 */
	parent_buffer = parent->buffer -
		binder_alloc_get_user_buffer_offset(&target_proc->alloc);
	fd_array = (u32 *)(parent_buffer + (uintptr_t)fda->parent_offset);
	if (!IS_ALIGNED((unsigned long)fd_array, sizeof(u32))) {
		binder_user_error("%d:%d parent offset not aligned correctly.\n",
				  proc->pid, thread->pid);
		return -EINVAL;
	}
	for (fdi = 0; fdi < fda->num_fds; fdi++) {
		target_fd = binder_translate_fd(fd_array[fdi], t, thread,
						in_reply_to);
		if (target_fd < 0)
			goto err_translate_fd_failed;
		fd_array[fdi] = target_fd;
	}
	return 0;

err_translate_fd_failed:
	/*
	 * Failed to allocate fd or security error, free fds
	 * installed so far.
	 */
	num_installed_fds = fdi;
	for (fdi = 0; fdi < num_installed_fds; fdi++)
		task_close_fd(target_proc, fd_array[fdi]);
	return target_fd;
}

static int binder_fixup_parent(struct binder_transaction *t,
			       struct binder_thread *thread,
			       struct binder_buffer_object *bp,
			       binder_size_t *off_start,
			       binder_size_t num_valid,
			       struct binder_buffer_object *last_fixup_obj,
			       binder_size_t last_fixup_min_off)
{
	struct binder_buffer_object *parent;
	u8 *parent_buffer;
	struct binder_buffer *b = t->buffer;
	struct binder_proc *proc = thread->proc;
	struct binder_proc *target_proc = t->to_proc;

	if (!(bp->flags & BINDER_BUFFER_FLAG_HAS_PARENT))
		return 0;

	parent = binder_validate_ptr(b, bp->parent, off_start, num_valid);
	if (!parent) {
		binder_user_error("%d:%d got transaction with invalid parent offset or type\n",
				  proc->pid, thread->pid);
		return -EINVAL;
	}

	if (!binder_validate_fixup(b, off_start,
				   parent, bp->parent_offset,
				   last_fixup_obj,
				   last_fixup_min_off)) {
		binder_user_error("%d:%d got transaction with out-of-order buffer fixup\n",
				  proc->pid, thread->pid);
		return -EINVAL;
	}

	if (parent->length < sizeof(binder_uintptr_t) ||
	    bp->parent_offset > parent->length - sizeof(binder_uintptr_t)) {
		/* No space for a pointer here! */
		binder_user_error("%d:%d got transaction with invalid parent offset\n",
				  proc->pid, thread->pid);
		return -EINVAL;
	}
	parent_buffer = (u8 *)((uintptr_t)parent->buffer -
			binder_alloc_get_user_buffer_offset(
				&target_proc->alloc));
	*(binder_uintptr_t *)(parent_buffer + bp->parent_offset) = bp->buffer;

	return 0;
}

/**
 * binder_proc_transaction() - sends a transaction to a process and wakes it up
 * @t:		transaction to send
 * @proc:	process to send the transaction to
 * @thread:	thread in @proc to send the transaction to (may be NULL)
 *
 * This function queues a transaction to the specified process. It will try
 * to find a thread in the target process to handle the transaction and
 * wake it up. If no thread is found, the work is queued to the proc
 * waitqueue.
 *
 * If the @thread parameter is not NULL, the transaction is always queued
 * to the waitlist of that specific thread.
 *
 * Return:	true if the transactions was successfully queued
 *		false if the target process or thread is dead
 */
static bool binder_proc_transaction(struct binder_transaction *t,
				    struct binder_proc *proc,
				    struct binder_thread *thread)
{
	struct binder_node *node = t->buffer->target_node;
	struct binder_priority node_prio;
	bool oneway = !!(t->flags & TF_ONE_WAY);
	bool pending_async = false;

	BUG_ON(!node);
	binder_node_lock(node);
	node_prio.prio = node->min_priority;
	node_prio.sched_policy = node->sched_policy;

	if (oneway) {
		BUG_ON(thread);
		if (node->has_async_transaction) {
			pending_async = true;
		} else {
			node->has_async_transaction = 1;
		}
	}

<<<<<<< HEAD
	binder_inner_proc_lock(proc);
=======
	binder_debug(BINDER_DEBUG_TRANSACTION,
		     "%d buffer release %d, size %zd-%zd, failed at %pK\n",
		     proc->pid, buffer->debug_id,
		     buffer->data_size, buffer->offsets_size, failed_at);
>>>>>>> 3ffb2407

	if (proc->is_dead || (thread && thread->is_dead)) {
		binder_inner_proc_unlock(proc);
		binder_node_unlock(node);
		return false;
	}

	if (!thread && !pending_async)
		thread = binder_select_thread_ilocked(proc);

	if (thread) {
		binder_transaction_priority(thread->task, t, node_prio,
					    node->inherit_rt);
		binder_enqueue_thread_work_ilocked(thread, &t->work);
	} else if (!pending_async) {
		binder_enqueue_work_ilocked(&t->work, &proc->todo);
	} else {
		binder_enqueue_work_ilocked(&t->work, &node->async_todo);
	}

	if (!pending_async)
		binder_wakeup_thread_ilocked(proc, thread, !oneway /* sync */);

	binder_inner_proc_unlock(proc);
	binder_node_unlock(node);

	return true;
}

/**
 * binder_get_node_refs_for_txn() - Get required refs on node for txn
 * @node:         struct binder_node for which to get refs
 * @proc:         returns @node->proc if valid
 * @error:        if no @proc then returns BR_DEAD_REPLY
 *
 * User-space normally keeps the node alive when creating a transaction
 * since it has a reference to the target. The local strong ref keeps it
 * alive if the sending process dies before the target process processes
 * the transaction. If the source process is malicious or has a reference
 * counting bug, relying on the local strong ref can fail.
 *
 * Since user-space can cause the local strong ref to go away, we also take
 * a tmpref on the node to ensure it survives while we are constructing
 * the transaction. We also need a tmpref on the proc while we are
 * constructing the transaction, so we take that here as well.
 *
 * Return: The target_node with refs taken or NULL if no @node->proc is NULL.
 * Also sets @proc if valid. If the @node->proc is NULL indicating that the
 * target proc has died, @error is set to BR_DEAD_REPLY
 */
static struct binder_node *binder_get_node_refs_for_txn(
		struct binder_node *node,
		struct binder_proc **procp,
		uint32_t *error)
{
	struct binder_node *target_node = NULL;

	binder_node_inner_lock(node);
	if (node->proc) {
		target_node = node;
		binder_inc_node_nilocked(node, 1, 0, NULL);
		binder_inc_node_tmpref_ilocked(node);
		node->proc->tmp_ref++;
		*procp = node->proc;
	} else
		*error = BR_DEAD_REPLY;
	binder_node_inner_unlock(node);

	return target_node;
}

static void binder_transaction(struct binder_proc *proc,
			       struct binder_thread *thread,
			       struct binder_transaction_data *tr, int reply,
			       binder_size_t extra_buffers_size)
{
	int ret;
	struct binder_transaction *t;
	struct binder_work *tcomplete;
	binder_size_t *offp, *off_end, *off_start;
	binder_size_t off_min;
	u8 *sg_bufp, *sg_buf_end;
	struct binder_proc *target_proc = NULL;
	struct binder_thread *target_thread = NULL;
	struct binder_node *target_node = NULL;
	struct binder_transaction *in_reply_to = NULL;
	struct binder_transaction_log_entry *e;
	uint32_t return_error = 0;
	uint32_t return_error_param = 0;
	uint32_t return_error_line = 0;
	struct binder_buffer_object *last_fixup_obj = NULL;
	binder_size_t last_fixup_min_off = 0;
	struct binder_context *context = proc->context;
	int t_debug_id = atomic_inc_return(&binder_last_id);

	e = binder_transaction_log_add(&binder_transaction_log);
	e->debug_id = t_debug_id;
	e->call_type = reply ? 2 : !!(tr->flags & TF_ONE_WAY);
	e->from_proc = proc->pid;
	e->from_thread = thread->pid;
	e->target_handle = tr->target.handle;
	e->data_size = tr->data_size;
	e->offsets_size = tr->offsets_size;
	e->context_name = proc->context->name;

	if (reply) {
		binder_inner_proc_lock(proc);
		in_reply_to = thread->transaction_stack;
		if (in_reply_to == NULL) {
			binder_inner_proc_unlock(proc);
			binder_user_error("%d:%d got reply transaction with no transaction stack\n",
					  proc->pid, thread->pid);
			return_error = BR_FAILED_REPLY;
			return_error_param = -EPROTO;
			return_error_line = __LINE__;
			goto err_empty_call_stack;
		}
		if (in_reply_to->to_thread != thread) {
			spin_lock(&in_reply_to->lock);
			binder_user_error("%d:%d got reply transaction with bad transaction stack, transaction %d has target %d:%d\n",
				proc->pid, thread->pid, in_reply_to->debug_id,
				in_reply_to->to_proc ?
				in_reply_to->to_proc->pid : 0,
				in_reply_to->to_thread ?
				in_reply_to->to_thread->pid : 0);
			spin_unlock(&in_reply_to->lock);
			binder_inner_proc_unlock(proc);
			return_error = BR_FAILED_REPLY;
			return_error_param = -EPROTO;
			return_error_line = __LINE__;
			in_reply_to = NULL;
			goto err_bad_call_stack;
		}
		thread->transaction_stack = in_reply_to->to_parent;
		binder_inner_proc_unlock(proc);
		target_thread = binder_get_txn_from_and_acq_inner(in_reply_to);
		if (target_thread == NULL) {
			return_error = BR_DEAD_REPLY;
			return_error_line = __LINE__;
			goto err_dead_binder;
		}
		if (target_thread->transaction_stack != in_reply_to) {
			binder_user_error("%d:%d got reply transaction with bad target transaction stack %d, expected %d\n",
				proc->pid, thread->pid,
				target_thread->transaction_stack ?
				target_thread->transaction_stack->debug_id : 0,
				in_reply_to->debug_id);
			binder_inner_proc_unlock(target_thread->proc);
			return_error = BR_FAILED_REPLY;
			return_error_param = -EPROTO;
			return_error_line = __LINE__;
			in_reply_to = NULL;
			target_thread = NULL;
			goto err_dead_binder;
		}
		target_proc = target_thread->proc;
		target_proc->tmp_ref++;
		binder_inner_proc_unlock(target_thread->proc);
	} else {
		if (tr->target.handle) {
			struct binder_ref *ref;

			/*
			 * There must already be a strong ref
			 * on this node. If so, do a strong
			 * increment on the node to ensure it
			 * stays alive until the transaction is
			 * done.
			 */
			binder_proc_lock(proc);
			ref = binder_get_ref_olocked(proc, tr->target.handle,
						     true);
			if (ref) {
				target_node = binder_get_node_refs_for_txn(
						ref->node, &target_proc,
						&return_error);
			} else {
				binder_user_error("%d:%d got transaction to invalid handle\n",
						  proc->pid, thread->pid);
				return_error = BR_FAILED_REPLY;
			}
			binder_proc_unlock(proc);
		} else {
			mutex_lock(&context->context_mgr_node_lock);
			target_node = context->binder_context_mgr_node;
			if (target_node)
				target_node = binder_get_node_refs_for_txn(
						target_node, &target_proc,
						&return_error);
			else
				return_error = BR_DEAD_REPLY;
			mutex_unlock(&context->context_mgr_node_lock);
		}
		if (!target_node) {
			/*
			 * return_error is set above
			 */
			return_error_param = -EINVAL;
			return_error_line = __LINE__;
			goto err_dead_binder;
		}
		e->to_node = target_node->debug_id;
		if (security_binder_transaction(proc->tsk,
						target_proc->tsk) < 0) {
			return_error = BR_FAILED_REPLY;
			return_error_param = -EPERM;
			return_error_line = __LINE__;
			goto err_invalid_target_handle;
		}
		binder_inner_proc_lock(proc);
		if (!(tr->flags & TF_ONE_WAY) && thread->transaction_stack) {
			struct binder_transaction *tmp;

			tmp = thread->transaction_stack;
			if (tmp->to_thread != thread) {
				spin_lock(&tmp->lock);
				binder_user_error("%d:%d got new transaction with bad transaction stack, transaction %d has target %d:%d\n",
					proc->pid, thread->pid, tmp->debug_id,
					tmp->to_proc ? tmp->to_proc->pid : 0,
					tmp->to_thread ?
					tmp->to_thread->pid : 0);
				spin_unlock(&tmp->lock);
				binder_inner_proc_unlock(proc);
				return_error = BR_FAILED_REPLY;
				return_error_param = -EPROTO;
				return_error_line = __LINE__;
				goto err_bad_call_stack;
			}
			while (tmp) {
				struct binder_thread *from;

				spin_lock(&tmp->lock);
				from = tmp->from;
				if (from && from->proc == target_proc) {
					atomic_inc(&from->tmp_ref);
					target_thread = from;
					spin_unlock(&tmp->lock);
					break;
				}
				spin_unlock(&tmp->lock);
				tmp = tmp->from_parent;
			}
		}
		binder_inner_proc_unlock(proc);
	}
	if (target_thread)
		e->to_thread = target_thread->pid;
	e->to_proc = target_proc->pid;

	/* TODO: reuse incoming transaction for reply */
	t = kzalloc(sizeof(*t), GFP_KERNEL);
	if (t == NULL) {
		return_error = BR_FAILED_REPLY;
		return_error_param = -ENOMEM;
		return_error_line = __LINE__;
		goto err_alloc_t_failed;
	}
	binder_stats_created(BINDER_STAT_TRANSACTION);
	spin_lock_init(&t->lock);

	tcomplete = kzalloc(sizeof(*tcomplete), GFP_KERNEL);
	if (tcomplete == NULL) {
		return_error = BR_FAILED_REPLY;
		return_error_param = -ENOMEM;
		return_error_line = __LINE__;
		goto err_alloc_tcomplete_failed;
	}
	binder_stats_created(BINDER_STAT_TRANSACTION_COMPLETE);

	t->debug_id = t_debug_id;

	if (reply)
		binder_debug(BINDER_DEBUG_TRANSACTION,
			     "%d:%d BC_REPLY %d -> %d:%d, data %016llx-%016llx size %lld-%lld-%lld\n",
			     proc->pid, thread->pid, t->debug_id,
			     target_proc->pid, target_thread->pid,
			     (u64)tr->data.ptr.buffer,
			     (u64)tr->data.ptr.offsets,
			     (u64)tr->data_size, (u64)tr->offsets_size,
			     (u64)extra_buffers_size);
	else
		binder_debug(BINDER_DEBUG_TRANSACTION,
			     "%d:%d BC_TRANSACTION %d -> %d - node %d, data %016llx-%016llx size %lld-%lld-%lld\n",
			     proc->pid, thread->pid, t->debug_id,
			     target_proc->pid, target_node->debug_id,
			     (u64)tr->data.ptr.buffer,
			     (u64)tr->data.ptr.offsets,
			     (u64)tr->data_size, (u64)tr->offsets_size,
			     (u64)extra_buffers_size);

	if (!reply && !(tr->flags & TF_ONE_WAY))
		t->from = thread;
	else
		t->from = NULL;
	t->sender_euid = task_euid(proc->tsk);
	t->to_proc = target_proc;
	t->to_thread = target_thread;
	t->code = tr->code;
	t->flags = tr->flags;
	if (!(t->flags & TF_ONE_WAY) &&
	    binder_supported_policy(current->policy)) {
		/* Inherit supported policies for synchronous transactions */
		t->priority.sched_policy = current->policy;
		t->priority.prio = current->normal_prio;
	} else {
		/* Otherwise, fall back to the default priority */
		t->priority = target_proc->default_priority;
	}

	trace_binder_transaction(reply, t, target_node);

	t->buffer = binder_alloc_new_buf(&target_proc->alloc, tr->data_size,
		tr->offsets_size, extra_buffers_size,
		!reply && (t->flags & TF_ONE_WAY));
	if (IS_ERR(t->buffer)) {
		/*
		 * -ESRCH indicates VMA cleared. The target is dying.
		 */
		return_error_param = PTR_ERR(t->buffer);
		return_error = return_error_param == -ESRCH ?
			BR_DEAD_REPLY : BR_FAILED_REPLY;
		return_error_line = __LINE__;
		t->buffer = NULL;
		goto err_binder_alloc_buf_failed;
	}
	t->buffer->allow_user_free = 0;
	t->buffer->debug_id = t->debug_id;
	t->buffer->transaction = t;
	t->buffer->target_node = target_node;
	trace_binder_transaction_alloc_buf(t->buffer);
	off_start = (binder_size_t *)(t->buffer->data +
				      ALIGN(tr->data_size, sizeof(void *)));
	offp = off_start;

	if (copy_from_user(t->buffer->data, (const void __user *)(uintptr_t)
			   tr->data.ptr.buffer, tr->data_size)) {
		binder_user_error("%d:%d got transaction with invalid data ptr\n",
				proc->pid, thread->pid);
		return_error = BR_FAILED_REPLY;
		return_error_param = -EFAULT;
		return_error_line = __LINE__;
		goto err_copy_data_failed;
	}
	if (copy_from_user(offp, (const void __user *)(uintptr_t)
			   tr->data.ptr.offsets, tr->offsets_size)) {
		binder_user_error("%d:%d got transaction with invalid offsets ptr\n",
				proc->pid, thread->pid);
		return_error = BR_FAILED_REPLY;
		return_error_param = -EFAULT;
		return_error_line = __LINE__;
		goto err_copy_data_failed;
	}
	if (!IS_ALIGNED(tr->offsets_size, sizeof(binder_size_t))) {
		binder_user_error("%d:%d got transaction with invalid offsets size, %lld\n",
				proc->pid, thread->pid, (u64)tr->offsets_size);
		return_error = BR_FAILED_REPLY;
		return_error_param = -EINVAL;
		return_error_line = __LINE__;
		goto err_bad_offset;
	}
	if (!IS_ALIGNED(extra_buffers_size, sizeof(u64))) {
		binder_user_error("%d:%d got transaction with unaligned buffers size, %lld\n",
				  proc->pid, thread->pid,
				  (u64)extra_buffers_size);
		return_error = BR_FAILED_REPLY;
		return_error_param = -EINVAL;
		return_error_line = __LINE__;
		goto err_bad_offset;
	}
	off_end = (void *)off_start + tr->offsets_size;
	sg_bufp = (u8 *)(PTR_ALIGN(off_end, sizeof(void *)));
	sg_buf_end = sg_bufp + extra_buffers_size;
	off_min = 0;
	for (; offp < off_end; offp++) {
		struct binder_object_header *hdr;
		size_t object_size = binder_validate_object(t->buffer, *offp);

		if (object_size == 0 || *offp < off_min) {
			binder_user_error("%d:%d got transaction with invalid offset (%lld, min %lld max %lld) or object.\n",
					  proc->pid, thread->pid, (u64)*offp,
					  (u64)off_min,
					  (u64)t->buffer->data_size);
			return_error = BR_FAILED_REPLY;
			return_error_param = -EINVAL;
			return_error_line = __LINE__;
			goto err_bad_offset;
		}

		hdr = (struct binder_object_header *)(t->buffer->data + *offp);
		off_min = *offp + object_size;
		switch (hdr->type) {
		case BINDER_TYPE_BINDER:
		case BINDER_TYPE_WEAK_BINDER: {
			struct flat_binder_object *fp;

			fp = to_flat_binder_object(hdr);
			ret = binder_translate_binder(fp, t, thread);
			if (ret < 0) {
				return_error = BR_FAILED_REPLY;
				return_error_param = ret;
				return_error_line = __LINE__;
				goto err_translate_failed;
			}
		} break;
		case BINDER_TYPE_HANDLE:
		case BINDER_TYPE_WEAK_HANDLE: {
			struct flat_binder_object *fp;

			fp = to_flat_binder_object(hdr);
			ret = binder_translate_handle(fp, t, thread);
			if (ret < 0) {
				return_error = BR_FAILED_REPLY;
				return_error_param = ret;
				return_error_line = __LINE__;
				goto err_translate_failed;
			}
		} break;

		case BINDER_TYPE_FD: {
			struct binder_fd_object *fp = to_binder_fd_object(hdr);
			int target_fd = binder_translate_fd(fp->fd, t, thread,
							    in_reply_to);

			if (target_fd < 0) {
				return_error = BR_FAILED_REPLY;
				return_error_param = target_fd;
				return_error_line = __LINE__;
				goto err_translate_failed;
			}
			fp->pad_binder = 0;
			fp->fd = target_fd;
		} break;
		case BINDER_TYPE_FDA: {
			struct binder_fd_array_object *fda =
				to_binder_fd_array_object(hdr);
			struct binder_buffer_object *parent =
				binder_validate_ptr(t->buffer, fda->parent,
						    off_start,
						    offp - off_start);
			if (!parent) {
				binder_user_error("%d:%d got transaction with invalid parent offset or type\n",
						  proc->pid, thread->pid);
				return_error = BR_FAILED_REPLY;
				return_error_param = -EINVAL;
				return_error_line = __LINE__;
				goto err_bad_parent;
			}
			if (!binder_validate_fixup(t->buffer, off_start,
						   parent, fda->parent_offset,
						   last_fixup_obj,
						   last_fixup_min_off)) {
				binder_user_error("%d:%d got transaction with out-of-order buffer fixup\n",
						  proc->pid, thread->pid);
				return_error = BR_FAILED_REPLY;
				return_error_param = -EINVAL;
				return_error_line = __LINE__;
				goto err_bad_parent;
			}
			ret = binder_translate_fd_array(fda, parent, t, thread,
							in_reply_to);
			if (ret < 0) {
				return_error = BR_FAILED_REPLY;
				return_error_param = ret;
				return_error_line = __LINE__;
				goto err_translate_failed;
			}
			last_fixup_obj = parent;
			last_fixup_min_off =
				fda->parent_offset + sizeof(u32) * fda->num_fds;
		} break;
		case BINDER_TYPE_PTR: {
			struct binder_buffer_object *bp =
				to_binder_buffer_object(hdr);
			size_t buf_left = sg_buf_end - sg_bufp;

			if (bp->length > buf_left) {
				binder_user_error("%d:%d got transaction with too large buffer\n",
						  proc->pid, thread->pid);
				return_error = BR_FAILED_REPLY;
				return_error_param = -EINVAL;
				return_error_line = __LINE__;
				goto err_bad_offset;
			}
			if (copy_from_user(sg_bufp,
					   (const void __user *)(uintptr_t)
					   bp->buffer, bp->length)) {
				binder_user_error("%d:%d got transaction with invalid offsets ptr\n",
						  proc->pid, thread->pid);
				return_error_param = -EFAULT;
				return_error = BR_FAILED_REPLY;
				return_error_line = __LINE__;
				goto err_copy_data_failed;
			}
			/* Fixup buffer pointer to target proc address space */
			bp->buffer = (uintptr_t)sg_bufp +
				binder_alloc_get_user_buffer_offset(
						&target_proc->alloc);
			sg_bufp += ALIGN(bp->length, sizeof(u64));

			ret = binder_fixup_parent(t, thread, bp, off_start,
						  offp - off_start,
						  last_fixup_obj,
						  last_fixup_min_off);
			if (ret < 0) {
				return_error = BR_FAILED_REPLY;
				return_error_param = ret;
				return_error_line = __LINE__;
				goto err_translate_failed;
			}
			last_fixup_obj = bp;
			last_fixup_min_off = 0;
		} break;
		default:
			binder_user_error("%d:%d got transaction with invalid object type, %x\n",
				proc->pid, thread->pid, hdr->type);
			return_error = BR_FAILED_REPLY;
			return_error_param = -EINVAL;
			return_error_line = __LINE__;
			goto err_bad_object_type;
		}
	}
	tcomplete->type = BINDER_WORK_TRANSACTION_COMPLETE;
	t->work.type = BINDER_WORK_TRANSACTION;

	if (reply) {
		binder_enqueue_thread_work(thread, tcomplete);
		binder_inner_proc_lock(target_proc);
		if (target_thread->is_dead) {
			binder_inner_proc_unlock(target_proc);
			goto err_dead_proc_or_thread;
		}
		BUG_ON(t->buffer->async_transaction != 0);
		binder_pop_transaction_ilocked(target_thread, in_reply_to);
		binder_enqueue_thread_work_ilocked(target_thread, &t->work);
		binder_inner_proc_unlock(target_proc);
		wake_up_interruptible_sync(&target_thread->wait);
		binder_restore_priority(current, in_reply_to->saved_priority);
		binder_free_transaction(in_reply_to);
	} else if (!(t->flags & TF_ONE_WAY)) {
		BUG_ON(t->buffer->async_transaction != 0);
		binder_inner_proc_lock(proc);
		/*
		 * Defer the TRANSACTION_COMPLETE, so we don't return to
		 * userspace immediately; this allows the target process to
		 * immediately start processing this transaction, reducing
		 * latency. We will then return the TRANSACTION_COMPLETE when
		 * the target replies (or there is an error).
		 */
		binder_enqueue_deferred_thread_work_ilocked(thread, tcomplete);
		t->need_reply = 1;
		t->from_parent = thread->transaction_stack;
		thread->transaction_stack = t;
		binder_inner_proc_unlock(proc);
		if (!binder_proc_transaction(t, target_proc, target_thread)) {
			binder_inner_proc_lock(proc);
			binder_pop_transaction_ilocked(thread, t);
			binder_inner_proc_unlock(proc);
			goto err_dead_proc_or_thread;
		}
	} else {
		BUG_ON(target_node == NULL);
		BUG_ON(t->buffer->async_transaction != 1);
		binder_enqueue_thread_work(thread, tcomplete);
		if (!binder_proc_transaction(t, target_proc, NULL))
			goto err_dead_proc_or_thread;
	}
	if (target_thread)
		binder_thread_dec_tmpref(target_thread);
	binder_proc_dec_tmpref(target_proc);
	if (target_node)
		binder_dec_node_tmpref(target_node);
	/*
	 * write barrier to synchronize with initialization
	 * of log entry
	 */
	smp_wmb();
	WRITE_ONCE(e->debug_id_done, t_debug_id);
	return;

err_dead_proc_or_thread:
	return_error = BR_DEAD_REPLY;
	return_error_line = __LINE__;
	binder_dequeue_work(proc, tcomplete);
err_translate_failed:
err_bad_object_type:
err_bad_offset:
err_bad_parent:
err_copy_data_failed:
	trace_binder_transaction_failed_buffer_release(t->buffer);
	binder_transaction_buffer_release(target_proc, t->buffer, offp);
	if (target_node)
		binder_dec_node_tmpref(target_node);
	target_node = NULL;
	t->buffer->transaction = NULL;
	binder_alloc_free_buf(&target_proc->alloc, t->buffer);
err_binder_alloc_buf_failed:
	kfree(tcomplete);
	binder_stats_deleted(BINDER_STAT_TRANSACTION_COMPLETE);
err_alloc_tcomplete_failed:
	kfree(t);
	binder_stats_deleted(BINDER_STAT_TRANSACTION);
err_alloc_t_failed:
err_bad_call_stack:
err_empty_call_stack:
err_dead_binder:
err_invalid_target_handle:
	if (target_thread)
		binder_thread_dec_tmpref(target_thread);
	if (target_proc)
		binder_proc_dec_tmpref(target_proc);
	if (target_node) {
		binder_dec_node(target_node, 1, 0);
		binder_dec_node_tmpref(target_node);
	}

	binder_debug(BINDER_DEBUG_FAILED_TRANSACTION,
		     "%d:%d transaction failed %d/%d, size %lld-%lld line %d\n",
		     proc->pid, thread->pid, return_error, return_error_param,
		     (u64)tr->data_size, (u64)tr->offsets_size,
		     return_error_line);

	{
		struct binder_transaction_log_entry *fe;

		e->return_error = return_error;
		e->return_error_param = return_error_param;
		e->return_error_line = return_error_line;
		fe = binder_transaction_log_add(&binder_transaction_log_failed);
		*fe = *e;
		/*
		 * write barrier to synchronize with initialization
		 * of log entry
		 */
		smp_wmb();
		WRITE_ONCE(e->debug_id_done, t_debug_id);
		WRITE_ONCE(fe->debug_id_done, t_debug_id);
	}

	BUG_ON(thread->return_error.cmd != BR_OK);
	if (in_reply_to) {
		binder_restore_priority(current, in_reply_to->saved_priority);
		thread->return_error.cmd = BR_TRANSACTION_COMPLETE;
		binder_enqueue_thread_work(thread, &thread->return_error.work);
		binder_send_failed_reply(in_reply_to, return_error);
	} else {
		thread->return_error.cmd = return_error;
		binder_enqueue_thread_work(thread, &thread->return_error.work);
	}
}

static int binder_thread_write(struct binder_proc *proc,
			struct binder_thread *thread,
			binder_uintptr_t binder_buffer, size_t size,
			binder_size_t *consumed)
{
	uint32_t cmd;
	struct binder_context *context = proc->context;
	void __user *buffer = (void __user *)(uintptr_t)binder_buffer;
	void __user *ptr = buffer + *consumed;
	void __user *end = buffer + size;

	while (ptr < end && thread->return_error.cmd == BR_OK) {
		int ret;

		if (get_user(cmd, (uint32_t __user *)ptr))
			return -EFAULT;
		ptr += sizeof(uint32_t);
		trace_binder_command(cmd);
		if (_IOC_NR(cmd) < ARRAY_SIZE(binder_stats.bc)) {
			atomic_inc(&binder_stats.bc[_IOC_NR(cmd)]);
			atomic_inc(&proc->stats.bc[_IOC_NR(cmd)]);
			atomic_inc(&thread->stats.bc[_IOC_NR(cmd)]);
		}
		switch (cmd) {
		case BC_INCREFS:
		case BC_ACQUIRE:
		case BC_RELEASE:
		case BC_DECREFS: {
			uint32_t target;
			const char *debug_string;
			bool strong = cmd == BC_ACQUIRE || cmd == BC_RELEASE;
			bool increment = cmd == BC_INCREFS || cmd == BC_ACQUIRE;
			struct binder_ref_data rdata;

			if (get_user(target, (uint32_t __user *)ptr))
				return -EFAULT;

			ptr += sizeof(uint32_t);
			ret = -1;
			if (increment && !target) {
				struct binder_node *ctx_mgr_node;
				mutex_lock(&context->context_mgr_node_lock);
				ctx_mgr_node = context->binder_context_mgr_node;
				if (ctx_mgr_node)
					ret = binder_inc_ref_for_node(
							proc, ctx_mgr_node,
							strong, NULL, &rdata);
				mutex_unlock(&context->context_mgr_node_lock);
			}
			if (ret)
				ret = binder_update_ref_for_handle(
						proc, target, increment, strong,
						&rdata);
			if (!ret && rdata.desc != target) {
				binder_user_error("%d:%d tried to acquire reference to desc %d, got %d instead\n",
					proc->pid, thread->pid,
					target, rdata.desc);
			}
			switch (cmd) {
			case BC_INCREFS:
				debug_string = "IncRefs";
				break;
			case BC_ACQUIRE:
				debug_string = "Acquire";
				break;
			case BC_RELEASE:
				debug_string = "Release";
				break;
			case BC_DECREFS:
			default:
				debug_string = "DecRefs";
				break;
			}
			if (ret) {
				binder_user_error("%d:%d %s %d refcount change on invalid ref %d ret %d\n",
					proc->pid, thread->pid, debug_string,
					strong, target, ret);
				break;
			}
			binder_debug(BINDER_DEBUG_USER_REFS,
				     "%d:%d %s ref %d desc %d s %d w %d\n",
				     proc->pid, thread->pid, debug_string,
				     rdata.debug_id, rdata.desc, rdata.strong,
				     rdata.weak);
			break;
		}
		case BC_INCREFS_DONE:
		case BC_ACQUIRE_DONE: {
			binder_uintptr_t node_ptr;
			binder_uintptr_t cookie;
			struct binder_node *node;
			bool free_node;

			if (get_user(node_ptr, (binder_uintptr_t __user *)ptr))
				return -EFAULT;
			ptr += sizeof(binder_uintptr_t);
			if (get_user(cookie, (binder_uintptr_t __user *)ptr))
				return -EFAULT;
			ptr += sizeof(binder_uintptr_t);
			node = binder_get_node(proc, node_ptr);
			if (node == NULL) {
				binder_user_error("%d:%d %s u%016llx no match\n",
					proc->pid, thread->pid,
					cmd == BC_INCREFS_DONE ?
					"BC_INCREFS_DONE" :
					"BC_ACQUIRE_DONE",
					(u64)node_ptr);
				break;
			}
			if (cookie != node->cookie) {
				binder_user_error("%d:%d %s u%016llx node %d cookie mismatch %016llx != %016llx\n",
					proc->pid, thread->pid,
					cmd == BC_INCREFS_DONE ?
					"BC_INCREFS_DONE" : "BC_ACQUIRE_DONE",
					(u64)node_ptr, node->debug_id,
					(u64)cookie, (u64)node->cookie);
				binder_put_node(node);
				break;
			}
			binder_node_inner_lock(node);
			if (cmd == BC_ACQUIRE_DONE) {
				if (node->pending_strong_ref == 0) {
					binder_user_error("%d:%d BC_ACQUIRE_DONE node %d has no pending acquire request\n",
						proc->pid, thread->pid,
						node->debug_id);
					binder_node_inner_unlock(node);
					binder_put_node(node);
					break;
				}
				node->pending_strong_ref = 0;
			} else {
				if (node->pending_weak_ref == 0) {
					binder_user_error("%d:%d BC_INCREFS_DONE node %d has no pending increfs request\n",
						proc->pid, thread->pid,
						node->debug_id);
					binder_node_inner_unlock(node);
					binder_put_node(node);
					break;
				}
				node->pending_weak_ref = 0;
			}
			free_node = binder_dec_node_nilocked(node,
					cmd == BC_ACQUIRE_DONE, 0);
			WARN_ON(free_node);
			binder_debug(BINDER_DEBUG_USER_REFS,
				     "%d:%d %s node %d ls %d lw %d tr %d\n",
				     proc->pid, thread->pid,
				     cmd == BC_INCREFS_DONE ? "BC_INCREFS_DONE" : "BC_ACQUIRE_DONE",
				     node->debug_id, node->local_strong_refs,
				     node->local_weak_refs, node->tmp_refs);
			binder_node_inner_unlock(node);
			binder_put_node(node);
			break;
		}
		case BC_ATTEMPT_ACQUIRE:
			pr_err("BC_ATTEMPT_ACQUIRE not supported\n");
			return -EINVAL;
		case BC_ACQUIRE_RESULT:
			pr_err("BC_ACQUIRE_RESULT not supported\n");
			return -EINVAL;

		case BC_FREE_BUFFER: {
			binder_uintptr_t data_ptr;
			struct binder_buffer *buffer;

			if (get_user(data_ptr, (binder_uintptr_t __user *)ptr))
				return -EFAULT;
			ptr += sizeof(binder_uintptr_t);

			buffer = binder_alloc_prepare_to_free(&proc->alloc,
							      data_ptr);
			if (buffer == NULL) {
				binder_user_error("%d:%d BC_FREE_BUFFER u%016llx no match\n",
					proc->pid, thread->pid, (u64)data_ptr);
				break;
			}
			if (!buffer->allow_user_free) {
				binder_user_error("%d:%d BC_FREE_BUFFER u%016llx matched unreturned buffer\n",
					proc->pid, thread->pid, (u64)data_ptr);
				break;
			}
			binder_debug(BINDER_DEBUG_FREE_BUFFER,
				     "%d:%d BC_FREE_BUFFER u%016llx found buffer %d for %s transaction\n",
				     proc->pid, thread->pid, (u64)data_ptr,
				     buffer->debug_id,
				     buffer->transaction ? "active" : "finished");

			if (buffer->transaction) {
				buffer->transaction->buffer = NULL;
				buffer->transaction = NULL;
			}
			if (buffer->async_transaction && buffer->target_node) {
				struct binder_node *buf_node;
				struct binder_work *w;

				buf_node = buffer->target_node;
				binder_node_inner_lock(buf_node);
				BUG_ON(!buf_node->has_async_transaction);
				BUG_ON(buf_node->proc != proc);
				w = binder_dequeue_work_head_ilocked(
						&buf_node->async_todo);
				if (!w) {
					buf_node->has_async_transaction = 0;
				} else {
					binder_enqueue_work_ilocked(
							w, &proc->todo);
					binder_wakeup_proc_ilocked(proc);
				}
				binder_node_inner_unlock(buf_node);
			}
			trace_binder_transaction_buffer_release(buffer);
			binder_transaction_buffer_release(proc, buffer, NULL);
			binder_alloc_free_buf(&proc->alloc, buffer);
			break;
		}

		case BC_TRANSACTION_SG:
		case BC_REPLY_SG: {
			struct binder_transaction_data_sg tr;

			if (copy_from_user(&tr, ptr, sizeof(tr)))
				return -EFAULT;
			ptr += sizeof(tr);
			binder_transaction(proc, thread, &tr.transaction_data,
					   cmd == BC_REPLY_SG, tr.buffers_size);
			break;
		}
		case BC_TRANSACTION:
		case BC_REPLY: {
			struct binder_transaction_data tr;

			if (copy_from_user(&tr, ptr, sizeof(tr)))
				return -EFAULT;
			ptr += sizeof(tr);
			binder_transaction(proc, thread, &tr,
					   cmd == BC_REPLY, 0);
			break;
		}

		case BC_REGISTER_LOOPER:
			binder_debug(BINDER_DEBUG_THREADS,
				     "%d:%d BC_REGISTER_LOOPER\n",
				     proc->pid, thread->pid);
			binder_inner_proc_lock(proc);
			if (thread->looper & BINDER_LOOPER_STATE_ENTERED) {
				thread->looper |= BINDER_LOOPER_STATE_INVALID;
				binder_user_error("%d:%d ERROR: BC_REGISTER_LOOPER called after BC_ENTER_LOOPER\n",
					proc->pid, thread->pid);
			} else if (proc->requested_threads == 0) {
				thread->looper |= BINDER_LOOPER_STATE_INVALID;
				binder_user_error("%d:%d ERROR: BC_REGISTER_LOOPER called without request\n",
					proc->pid, thread->pid);
			} else {
				proc->requested_threads--;
				proc->requested_threads_started++;
			}
			thread->looper |= BINDER_LOOPER_STATE_REGISTERED;
			binder_inner_proc_unlock(proc);
			break;
		case BC_ENTER_LOOPER:
			binder_debug(BINDER_DEBUG_THREADS,
				     "%d:%d BC_ENTER_LOOPER\n",
				     proc->pid, thread->pid);
			if (thread->looper & BINDER_LOOPER_STATE_REGISTERED) {
				thread->looper |= BINDER_LOOPER_STATE_INVALID;
				binder_user_error("%d:%d ERROR: BC_ENTER_LOOPER called after BC_REGISTER_LOOPER\n",
					proc->pid, thread->pid);
			}
			thread->looper |= BINDER_LOOPER_STATE_ENTERED;
			break;
		case BC_EXIT_LOOPER:
			binder_debug(BINDER_DEBUG_THREADS,
				     "%d:%d BC_EXIT_LOOPER\n",
				     proc->pid, thread->pid);
			thread->looper |= BINDER_LOOPER_STATE_EXITED;
			break;

		case BC_REQUEST_DEATH_NOTIFICATION:
		case BC_CLEAR_DEATH_NOTIFICATION: {
			uint32_t target;
			binder_uintptr_t cookie;
			struct binder_ref *ref;
			struct binder_ref_death *death = NULL;

			if (get_user(target, (uint32_t __user *)ptr))
				return -EFAULT;
			ptr += sizeof(uint32_t);
			if (get_user(cookie, (binder_uintptr_t __user *)ptr))
				return -EFAULT;
			ptr += sizeof(binder_uintptr_t);
			if (cmd == BC_REQUEST_DEATH_NOTIFICATION) {
				/*
				 * Allocate memory for death notification
				 * before taking lock
				 */
				death = kzalloc(sizeof(*death), GFP_KERNEL);
				if (death == NULL) {
					WARN_ON(thread->return_error.cmd !=
						BR_OK);
					thread->return_error.cmd = BR_ERROR;
					binder_enqueue_thread_work(
						thread,
						&thread->return_error.work);
					binder_debug(
						BINDER_DEBUG_FAILED_TRANSACTION,
						"%d:%d BC_REQUEST_DEATH_NOTIFICATION failed\n",
						proc->pid, thread->pid);
					break;
				}
			}
			binder_proc_lock(proc);
			ref = binder_get_ref_olocked(proc, target, false);
			if (ref == NULL) {
				binder_user_error("%d:%d %s invalid ref %d\n",
					proc->pid, thread->pid,
					cmd == BC_REQUEST_DEATH_NOTIFICATION ?
					"BC_REQUEST_DEATH_NOTIFICATION" :
					"BC_CLEAR_DEATH_NOTIFICATION",
					target);
				binder_proc_unlock(proc);
				kfree(death);
				break;
			}

			binder_debug(BINDER_DEBUG_DEATH_NOTIFICATION,
				     "%d:%d %s %016llx ref %d desc %d s %d w %d for node %d\n",
				     proc->pid, thread->pid,
				     cmd == BC_REQUEST_DEATH_NOTIFICATION ?
				     "BC_REQUEST_DEATH_NOTIFICATION" :
				     "BC_CLEAR_DEATH_NOTIFICATION",
				     (u64)cookie, ref->data.debug_id,
				     ref->data.desc, ref->data.strong,
				     ref->data.weak, ref->node->debug_id);

			binder_node_lock(ref->node);
			if (cmd == BC_REQUEST_DEATH_NOTIFICATION) {
				if (ref->death) {
					binder_user_error("%d:%d BC_REQUEST_DEATH_NOTIFICATION death notification already set\n",
						proc->pid, thread->pid);
					binder_node_unlock(ref->node);
					binder_proc_unlock(proc);
					kfree(death);
					break;
				}
				binder_stats_created(BINDER_STAT_DEATH);
				INIT_LIST_HEAD(&death->work.entry);
				death->cookie = cookie;
				ref->death = death;
				if (ref->node->proc == NULL) {
					ref->death->work.type = BINDER_WORK_DEAD_BINDER;

					binder_inner_proc_lock(proc);
					binder_enqueue_work_ilocked(
						&ref->death->work, &proc->todo);
					binder_wakeup_proc_ilocked(proc);
					binder_inner_proc_unlock(proc);
				}
			} else {
				if (ref->death == NULL) {
					binder_user_error("%d:%d BC_CLEAR_DEATH_NOTIFICATION death notification not active\n",
						proc->pid, thread->pid);
					binder_node_unlock(ref->node);
					binder_proc_unlock(proc);
					break;
				}
				death = ref->death;
				if (death->cookie != cookie) {
					binder_user_error("%d:%d BC_CLEAR_DEATH_NOTIFICATION death notification cookie mismatch %016llx != %016llx\n",
						proc->pid, thread->pid,
						(u64)death->cookie,
						(u64)cookie);
					binder_node_unlock(ref->node);
					binder_proc_unlock(proc);
					break;
				}
				ref->death = NULL;
				binder_inner_proc_lock(proc);
				if (list_empty(&death->work.entry)) {
					death->work.type = BINDER_WORK_CLEAR_DEATH_NOTIFICATION;
					if (thread->looper &
					    (BINDER_LOOPER_STATE_REGISTERED |
					     BINDER_LOOPER_STATE_ENTERED))
						binder_enqueue_thread_work_ilocked(
								thread,
								&death->work);
					else {
						binder_enqueue_work_ilocked(
								&death->work,
								&proc->todo);
						binder_wakeup_proc_ilocked(
								proc);
					}
				} else {
					BUG_ON(death->work.type != BINDER_WORK_DEAD_BINDER);
					death->work.type = BINDER_WORK_DEAD_BINDER_AND_CLEAR;
				}
				binder_inner_proc_unlock(proc);
			}
			binder_node_unlock(ref->node);
			binder_proc_unlock(proc);
		} break;
		case BC_DEAD_BINDER_DONE: {
			struct binder_work *w;
			binder_uintptr_t cookie;
			struct binder_ref_death *death = NULL;

			if (get_user(cookie, (binder_uintptr_t __user *)ptr))
				return -EFAULT;

			ptr += sizeof(cookie);
			binder_inner_proc_lock(proc);
			list_for_each_entry(w, &proc->delivered_death,
					    entry) {
				struct binder_ref_death *tmp_death =
					container_of(w,
						     struct binder_ref_death,
						     work);

				if (tmp_death->cookie == cookie) {
					death = tmp_death;
					break;
				}
			}
			binder_debug(BINDER_DEBUG_DEAD_BINDER,
				     "%d:%d BC_DEAD_BINDER_DONE %016llx found %pK\n",
				     proc->pid, thread->pid, (u64)cookie,
				     death);
			if (death == NULL) {
				binder_user_error("%d:%d BC_DEAD_BINDER_DONE %016llx not found\n",
					proc->pid, thread->pid, (u64)cookie);
				binder_inner_proc_unlock(proc);
				break;
			}
			binder_dequeue_work_ilocked(&death->work);
			if (death->work.type == BINDER_WORK_DEAD_BINDER_AND_CLEAR) {
				death->work.type = BINDER_WORK_CLEAR_DEATH_NOTIFICATION;
				if (thread->looper &
					(BINDER_LOOPER_STATE_REGISTERED |
					 BINDER_LOOPER_STATE_ENTERED))
					binder_enqueue_thread_work_ilocked(
						thread, &death->work);
				else {
					binder_enqueue_work_ilocked(
							&death->work,
							&proc->todo);
					binder_wakeup_proc_ilocked(proc);
				}
			}
			binder_inner_proc_unlock(proc);
		} break;

		default:
			pr_err("%d:%d unknown command %d\n",
			       proc->pid, thread->pid, cmd);
			return -EINVAL;
		}
		*consumed = ptr - buffer;
	}
	return 0;
}

static void binder_stat_br(struct binder_proc *proc,
			   struct binder_thread *thread, uint32_t cmd)
{
	trace_binder_return(cmd);
	if (_IOC_NR(cmd) < ARRAY_SIZE(binder_stats.br)) {
		atomic_inc(&binder_stats.br[_IOC_NR(cmd)]);
		atomic_inc(&proc->stats.br[_IOC_NR(cmd)]);
		atomic_inc(&thread->stats.br[_IOC_NR(cmd)]);
	}
}

static int binder_put_node_cmd(struct binder_proc *proc,
			       struct binder_thread *thread,
			       void __user **ptrp,
			       binder_uintptr_t node_ptr,
			       binder_uintptr_t node_cookie,
			       int node_debug_id,
			       uint32_t cmd, const char *cmd_name)
{
	void __user *ptr = *ptrp;

	if (put_user(cmd, (uint32_t __user *)ptr))
		return -EFAULT;
	ptr += sizeof(uint32_t);

	if (put_user(node_ptr, (binder_uintptr_t __user *)ptr))
		return -EFAULT;
	ptr += sizeof(binder_uintptr_t);

	if (put_user(node_cookie, (binder_uintptr_t __user *)ptr))
		return -EFAULT;
	ptr += sizeof(binder_uintptr_t);

	binder_stat_br(proc, thread, cmd);
	binder_debug(BINDER_DEBUG_USER_REFS, "%d:%d %s %d u%016llx c%016llx\n",
		     proc->pid, thread->pid, cmd_name, node_debug_id,
		     (u64)node_ptr, (u64)node_cookie);

	*ptrp = ptr;
	return 0;
}

static int binder_wait_for_work(struct binder_thread *thread,
				bool do_proc_work)
{
	DEFINE_WAIT(wait);
	struct binder_proc *proc = thread->proc;
	int ret = 0;

	freezer_do_not_count();
	binder_inner_proc_lock(proc);
	for (;;) {
		prepare_to_wait(&thread->wait, &wait, TASK_INTERRUPTIBLE);
		if (binder_has_work_ilocked(thread, do_proc_work))
			break;
		if (do_proc_work)
			list_add(&thread->waiting_thread_node,
				 &proc->waiting_threads);
		binder_inner_proc_unlock(proc);
		schedule();
		binder_inner_proc_lock(proc);
		list_del_init(&thread->waiting_thread_node);
		if (signal_pending(current)) {
			ret = -ERESTARTSYS;
			break;
		}
	}
	finish_wait(&thread->wait, &wait);
	binder_inner_proc_unlock(proc);
	freezer_count();

	return ret;
}

static int binder_thread_read(struct binder_proc *proc,
			      struct binder_thread *thread,
			      binder_uintptr_t binder_buffer, size_t size,
			      binder_size_t *consumed, int non_block)
{
	void __user *buffer = (void __user *)(uintptr_t)binder_buffer;
	void __user *ptr = buffer + *consumed;
	void __user *end = buffer + size;

	int ret = 0;
	int wait_for_proc_work;

	if (*consumed == 0) {
		if (put_user(BR_NOOP, (uint32_t __user *)ptr))
			return -EFAULT;
		ptr += sizeof(uint32_t);
	}

retry:
	binder_inner_proc_lock(proc);
	wait_for_proc_work = binder_available_for_proc_work_ilocked(thread);
	binder_inner_proc_unlock(proc);

	thread->looper |= BINDER_LOOPER_STATE_WAITING;

	trace_binder_wait_for_work(wait_for_proc_work,
				   !!thread->transaction_stack,
				   !binder_worklist_empty(proc, &thread->todo));
	if (wait_for_proc_work) {
		if (!(thread->looper & (BINDER_LOOPER_STATE_REGISTERED |
					BINDER_LOOPER_STATE_ENTERED))) {
			binder_user_error("%d:%d ERROR: Thread waiting for process work before calling BC_REGISTER_LOOPER or BC_ENTER_LOOPER (state %x)\n",
				proc->pid, thread->pid, thread->looper);
			wait_event_interruptible(binder_user_error_wait,
						 binder_stop_on_user_error < 2);
		}
		binder_restore_priority(current, proc->default_priority);
	}

	if (non_block) {
		if (!binder_has_work(thread, wait_for_proc_work))
			ret = -EAGAIN;
	} else {
		ret = binder_wait_for_work(thread, wait_for_proc_work);
	}

	thread->looper &= ~BINDER_LOOPER_STATE_WAITING;

	if (ret)
		return ret;

	while (1) {
		uint32_t cmd;
		struct binder_transaction_data tr;
		struct binder_work *w = NULL;
		struct list_head *list = NULL;
		struct binder_transaction *t = NULL;
		struct binder_thread *t_from;

		binder_inner_proc_lock(proc);
		if (!binder_worklist_empty_ilocked(&thread->todo))
			list = &thread->todo;
		else if (!binder_worklist_empty_ilocked(&proc->todo) &&
			   wait_for_proc_work)
			list = &proc->todo;
		else {
			binder_inner_proc_unlock(proc);

			/* no data added */
			if (ptr - buffer == 4 && !thread->looper_need_return)
				goto retry;
			break;
		}

		if (end - ptr < sizeof(tr) + 4) {
			binder_inner_proc_unlock(proc);
			break;
		}
		w = binder_dequeue_work_head_ilocked(list);
		if (binder_worklist_empty_ilocked(&thread->todo))
			thread->process_todo = false;

		switch (w->type) {
		case BINDER_WORK_TRANSACTION: {
			binder_inner_proc_unlock(proc);
			t = container_of(w, struct binder_transaction, work);
		} break;
		case BINDER_WORK_RETURN_ERROR: {
			struct binder_error *e = container_of(
					w, struct binder_error, work);

			WARN_ON(e->cmd == BR_OK);
			binder_inner_proc_unlock(proc);
			if (put_user(e->cmd, (uint32_t __user *)ptr))
				return -EFAULT;
			e->cmd = BR_OK;
			ptr += sizeof(uint32_t);

			binder_stat_br(proc, thread, cmd);
		} break;
		case BINDER_WORK_TRANSACTION_COMPLETE: {
			binder_inner_proc_unlock(proc);
			cmd = BR_TRANSACTION_COMPLETE;
			if (put_user(cmd, (uint32_t __user *)ptr))
				return -EFAULT;
			ptr += sizeof(uint32_t);

			binder_stat_br(proc, thread, cmd);
			binder_debug(BINDER_DEBUG_TRANSACTION_COMPLETE,
				     "%d:%d BR_TRANSACTION_COMPLETE\n",
				     proc->pid, thread->pid);
			kfree(w);
			binder_stats_deleted(BINDER_STAT_TRANSACTION_COMPLETE);
		} break;
		case BINDER_WORK_NODE: {
			struct binder_node *node = container_of(w, struct binder_node, work);
			int strong, weak;
			binder_uintptr_t node_ptr = node->ptr;
			binder_uintptr_t node_cookie = node->cookie;
			int node_debug_id = node->debug_id;
			int has_weak_ref;
			int has_strong_ref;
			void __user *orig_ptr = ptr;

			BUG_ON(proc != node->proc);
			strong = node->internal_strong_refs ||
					node->local_strong_refs;
			weak = !hlist_empty(&node->refs) ||
					node->local_weak_refs ||
					node->tmp_refs || strong;
			has_strong_ref = node->has_strong_ref;
			has_weak_ref = node->has_weak_ref;

			if (weak && !has_weak_ref) {
				node->has_weak_ref = 1;
				node->pending_weak_ref = 1;
				node->local_weak_refs++;
			}
			if (strong && !has_strong_ref) {
				node->has_strong_ref = 1;
				node->pending_strong_ref = 1;
				node->local_strong_refs++;
			}
			if (!strong && has_strong_ref)
				node->has_strong_ref = 0;
			if (!weak && has_weak_ref)
				node->has_weak_ref = 0;
			if (!weak && !strong) {
				binder_debug(BINDER_DEBUG_INTERNAL_REFS,
					     "%d:%d node %d u%016llx c%016llx deleted\n",
					     proc->pid, thread->pid,
					     node_debug_id,
					     (u64)node_ptr,
					     (u64)node_cookie);
				rb_erase(&node->rb_node, &proc->nodes);
				binder_inner_proc_unlock(proc);
				binder_node_lock(node);
				/*
				 * Acquire the node lock before freeing the
				 * node to serialize with other threads that
				 * may have been holding the node lock while
				 * decrementing this node (avoids race where
				 * this thread frees while the other thread
				 * is unlocking the node after the final
				 * decrement)
				 */
				binder_node_unlock(node);
				binder_free_node(node);
			} else
				binder_inner_proc_unlock(proc);

			if (weak && !has_weak_ref)
				ret = binder_put_node_cmd(
						proc, thread, &ptr, node_ptr,
						node_cookie, node_debug_id,
						BR_INCREFS, "BR_INCREFS");
			if (!ret && strong && !has_strong_ref)
				ret = binder_put_node_cmd(
						proc, thread, &ptr, node_ptr,
						node_cookie, node_debug_id,
						BR_ACQUIRE, "BR_ACQUIRE");
			if (!ret && !strong && has_strong_ref)
				ret = binder_put_node_cmd(
						proc, thread, &ptr, node_ptr,
						node_cookie, node_debug_id,
						BR_RELEASE, "BR_RELEASE");
			if (!ret && !weak && has_weak_ref)
				ret = binder_put_node_cmd(
						proc, thread, &ptr, node_ptr,
						node_cookie, node_debug_id,
						BR_DECREFS, "BR_DECREFS");
			if (orig_ptr == ptr)
				binder_debug(BINDER_DEBUG_INTERNAL_REFS,
					     "%d:%d node %d u%016llx c%016llx state unchanged\n",
					     proc->pid, thread->pid,
					     node_debug_id,
					     (u64)node_ptr,
					     (u64)node_cookie);
			if (ret)
				return ret;
		} break;
		case BINDER_WORK_DEAD_BINDER:
		case BINDER_WORK_DEAD_BINDER_AND_CLEAR:
		case BINDER_WORK_CLEAR_DEATH_NOTIFICATION: {
			struct binder_ref_death *death;
			uint32_t cmd;
			binder_uintptr_t cookie;

			death = container_of(w, struct binder_ref_death, work);
			if (w->type == BINDER_WORK_CLEAR_DEATH_NOTIFICATION)
				cmd = BR_CLEAR_DEATH_NOTIFICATION_DONE;
			else
				cmd = BR_DEAD_BINDER;
			cookie = death->cookie;

			binder_debug(BINDER_DEBUG_DEATH_NOTIFICATION,
				     "%d:%d %s %016llx\n",
				      proc->pid, thread->pid,
				      cmd == BR_DEAD_BINDER ?
				      "BR_DEAD_BINDER" :
				      "BR_CLEAR_DEATH_NOTIFICATION_DONE",
				      (u64)cookie);
			if (w->type == BINDER_WORK_CLEAR_DEATH_NOTIFICATION) {
				binder_inner_proc_unlock(proc);
				kfree(death);
				binder_stats_deleted(BINDER_STAT_DEATH);
			} else {
				binder_enqueue_work_ilocked(
						w, &proc->delivered_death);
				binder_inner_proc_unlock(proc);
			}
			if (put_user(cmd, (uint32_t __user *)ptr))
				return -EFAULT;
			ptr += sizeof(uint32_t);
			if (put_user(cookie,
				     (binder_uintptr_t __user *)ptr))
				return -EFAULT;
			ptr += sizeof(binder_uintptr_t);
			binder_stat_br(proc, thread, cmd);
			if (cmd == BR_DEAD_BINDER)
				goto done; /* DEAD_BINDER notifications can cause transactions */
		} break;
		}

		if (!t)
			continue;

		BUG_ON(t->buffer == NULL);
		if (t->buffer->target_node) {
			struct binder_node *target_node = t->buffer->target_node;
			struct binder_priority node_prio;

			tr.target.ptr = target_node->ptr;
			tr.cookie =  target_node->cookie;
			node_prio.sched_policy = target_node->sched_policy;
			node_prio.prio = target_node->min_priority;
			binder_transaction_priority(current, t, node_prio,
						    target_node->inherit_rt);
			cmd = BR_TRANSACTION;
		} else {
			tr.target.ptr = 0;
			tr.cookie = 0;
			cmd = BR_REPLY;
		}
		tr.code = t->code;
		tr.flags = t->flags;
		tr.sender_euid = from_kuid(current_user_ns(), t->sender_euid);

		t_from = binder_get_txn_from(t);
		if (t_from) {
			struct task_struct *sender = t_from->proc->tsk;

			tr.sender_pid = task_tgid_nr_ns(sender,
							task_active_pid_ns(current));
		} else {
			tr.sender_pid = 0;
		}

		tr.data_size = t->buffer->data_size;
		tr.offsets_size = t->buffer->offsets_size;
		tr.data.ptr.buffer = (binder_uintptr_t)
			((uintptr_t)t->buffer->data +
			binder_alloc_get_user_buffer_offset(&proc->alloc));
		tr.data.ptr.offsets = tr.data.ptr.buffer +
					ALIGN(t->buffer->data_size,
					    sizeof(void *));

		if (put_user(cmd, (uint32_t __user *)ptr)) {
			if (t_from)
				binder_thread_dec_tmpref(t_from);

			binder_cleanup_transaction(t, "put_user failed",
						   BR_FAILED_REPLY);

			return -EFAULT;
		}
		ptr += sizeof(uint32_t);
		if (copy_to_user(ptr, &tr, sizeof(tr))) {
			if (t_from)
				binder_thread_dec_tmpref(t_from);

			binder_cleanup_transaction(t, "copy_to_user failed",
						   BR_FAILED_REPLY);

			return -EFAULT;
		}
		ptr += sizeof(tr);

		trace_binder_transaction_received(t);
		binder_stat_br(proc, thread, cmd);
		binder_debug(BINDER_DEBUG_TRANSACTION,
			     "%d:%d %s %d %d:%d, cmd %d size %zd-%zd ptr %016llx-%016llx\n",
			     proc->pid, thread->pid,
			     (cmd == BR_TRANSACTION) ? "BR_TRANSACTION" :
			     "BR_REPLY",
			     t->debug_id, t_from ? t_from->proc->pid : 0,
			     t_from ? t_from->pid : 0, cmd,
			     t->buffer->data_size, t->buffer->offsets_size,
			     (u64)tr.data.ptr.buffer, (u64)tr.data.ptr.offsets);

		if (t_from)
			binder_thread_dec_tmpref(t_from);
		t->buffer->allow_user_free = 1;
		if (cmd == BR_TRANSACTION && !(t->flags & TF_ONE_WAY)) {
			binder_inner_proc_lock(thread->proc);
			t->to_parent = thread->transaction_stack;
			t->to_thread = thread;
			thread->transaction_stack = t;
			binder_inner_proc_unlock(thread->proc);
		} else {
			binder_free_transaction(t);
		}
		break;
	}

done:

	*consumed = ptr - buffer;
	binder_inner_proc_lock(proc);
	if (proc->requested_threads == 0 &&
	    list_empty(&thread->proc->waiting_threads) &&
	    proc->requested_threads_started < proc->max_threads &&
	    (thread->looper & (BINDER_LOOPER_STATE_REGISTERED |
	     BINDER_LOOPER_STATE_ENTERED)) /* the user-space code fails to */
	     /*spawn a new thread if we leave this out */) {
		proc->requested_threads++;
		binder_inner_proc_unlock(proc);
		binder_debug(BINDER_DEBUG_THREADS,
			     "%d:%d BR_SPAWN_LOOPER\n",
			     proc->pid, thread->pid);
		if (put_user(BR_SPAWN_LOOPER, (uint32_t __user *)buffer))
			return -EFAULT;
		binder_stat_br(proc, thread, BR_SPAWN_LOOPER);
	} else
		binder_inner_proc_unlock(proc);
	return 0;
}

static void binder_release_work(struct binder_proc *proc,
				struct list_head *list)
{
	struct binder_work *w;

	while (1) {
		w = binder_dequeue_work_head(proc, list);
		if (!w)
			return;

		switch (w->type) {
		case BINDER_WORK_TRANSACTION: {
			struct binder_transaction *t;

			t = container_of(w, struct binder_transaction, work);

			binder_cleanup_transaction(t, "process died.",
						   BR_DEAD_REPLY);
		} break;
		case BINDER_WORK_RETURN_ERROR: {
			struct binder_error *e = container_of(
					w, struct binder_error, work);

			binder_debug(BINDER_DEBUG_DEAD_TRANSACTION,
				"undelivered TRANSACTION_ERROR: %u\n",
				e->cmd);
		} break;
		case BINDER_WORK_TRANSACTION_COMPLETE: {
			binder_debug(BINDER_DEBUG_DEAD_TRANSACTION,
				"undelivered TRANSACTION_COMPLETE\n");
			kfree(w);
			binder_stats_deleted(BINDER_STAT_TRANSACTION_COMPLETE);
		} break;
		case BINDER_WORK_DEAD_BINDER_AND_CLEAR:
		case BINDER_WORK_CLEAR_DEATH_NOTIFICATION: {
			struct binder_ref_death *death;

			death = container_of(w, struct binder_ref_death, work);
			binder_debug(BINDER_DEBUG_DEAD_TRANSACTION,
				"undelivered death notification, %016llx\n",
				(u64)death->cookie);
			kfree(death);
			binder_stats_deleted(BINDER_STAT_DEATH);
		} break;
		default:
			pr_err("unexpected work type, %d, not freed\n",
			       w->type);
			break;
		}
	}

}

static struct binder_thread *binder_get_thread_ilocked(
		struct binder_proc *proc, struct binder_thread *new_thread)
{
	struct binder_thread *thread = NULL;
	struct rb_node *parent = NULL;
	struct rb_node **p = &proc->threads.rb_node;

	while (*p) {
		parent = *p;
		thread = rb_entry(parent, struct binder_thread, rb_node);

		if (current->pid < thread->pid)
			p = &(*p)->rb_left;
		else if (current->pid > thread->pid)
			p = &(*p)->rb_right;
		else
			return thread;
	}
	if (!new_thread)
		return NULL;
	thread = new_thread;
	binder_stats_created(BINDER_STAT_THREAD);
	thread->proc = proc;
	thread->pid = current->pid;
	get_task_struct(current);
	thread->task = current;
	atomic_set(&thread->tmp_ref, 0);
	init_waitqueue_head(&thread->wait);
	INIT_LIST_HEAD(&thread->todo);
	rb_link_node(&thread->rb_node, parent, p);
	rb_insert_color(&thread->rb_node, &proc->threads);
	thread->looper_need_return = true;
	thread->return_error.work.type = BINDER_WORK_RETURN_ERROR;
	thread->return_error.cmd = BR_OK;
	thread->reply_error.work.type = BINDER_WORK_RETURN_ERROR;
	thread->reply_error.cmd = BR_OK;
	INIT_LIST_HEAD(&new_thread->waiting_thread_node);
	return thread;
}

static struct binder_thread *binder_get_thread(struct binder_proc *proc)
{
	struct binder_thread *thread;
	struct binder_thread *new_thread;

	binder_inner_proc_lock(proc);
	thread = binder_get_thread_ilocked(proc, NULL);
	binder_inner_proc_unlock(proc);
	if (!thread) {
		new_thread = kzalloc(sizeof(*thread), GFP_KERNEL);
		if (new_thread == NULL)
			return NULL;
		binder_inner_proc_lock(proc);
		thread = binder_get_thread_ilocked(proc, new_thread);
		binder_inner_proc_unlock(proc);
		if (thread != new_thread)
			kfree(new_thread);
	}
	return thread;
}

static void binder_free_proc(struct binder_proc *proc)
{
	BUG_ON(!list_empty(&proc->todo));
	BUG_ON(!list_empty(&proc->delivered_death));
	binder_alloc_deferred_release(&proc->alloc);
	put_task_struct(proc->tsk);
	binder_stats_deleted(BINDER_STAT_PROC);
	kfree(proc);
}

static void binder_free_thread(struct binder_thread *thread)
{
	BUG_ON(!list_empty(&thread->todo));
	binder_stats_deleted(BINDER_STAT_THREAD);
	binder_proc_dec_tmpref(thread->proc);
	put_task_struct(thread->task);
	kfree(thread);
}

static int binder_thread_release(struct binder_proc *proc,
				 struct binder_thread *thread)
{
	struct binder_transaction *t;
	struct binder_transaction *send_reply = NULL;
	int active_transactions = 0;
	struct binder_transaction *last_t = NULL;

	binder_inner_proc_lock(thread->proc);
	/*
	 * take a ref on the proc so it survives
	 * after we remove this thread from proc->threads.
	 * The corresponding dec is when we actually
	 * free the thread in binder_free_thread()
	 */
	proc->tmp_ref++;
	/*
	 * take a ref on this thread to ensure it
	 * survives while we are releasing it
	 */
	atomic_inc(&thread->tmp_ref);
	rb_erase(&thread->rb_node, &proc->threads);
	t = thread->transaction_stack;
	if (t) {
		spin_lock(&t->lock);
		if (t->to_thread == thread)
			send_reply = t;
	}
	thread->is_dead = true;

	while (t) {
		last_t = t;
		active_transactions++;
		binder_debug(BINDER_DEBUG_DEAD_TRANSACTION,
			     "release %d:%d transaction %d %s, still active\n",
			      proc->pid, thread->pid,
			     t->debug_id,
			     (t->to_thread == thread) ? "in" : "out");

		if (t->to_thread == thread) {
			t->to_proc = NULL;
			t->to_thread = NULL;
			if (t->buffer) {
				t->buffer->transaction = NULL;
				t->buffer = NULL;
			}
			t = t->to_parent;
		} else if (t->from == thread) {
			t->from = NULL;
			t = t->from_parent;
		} else
			BUG();
		spin_unlock(&last_t->lock);
		if (t)
			spin_lock(&t->lock);
	}

	/*
	 * If this thread used poll, make sure we remove the waitqueue
	 * from any epoll data structures holding it with POLLFREE.
	 * waitqueue_active() is safe to use here because we're holding
	 * the inner lock.
	 */
	if ((thread->looper & BINDER_LOOPER_STATE_POLL) &&
	    waitqueue_active(&thread->wait)) {
		wake_up_poll(&thread->wait, POLLHUP | POLLFREE);
	}

	binder_inner_proc_unlock(thread->proc);

	/*
	 * This is needed to avoid races between wake_up_poll() above and
	 * and ep_remove_waitqueue() called for other reasons (eg the epoll file
	 * descriptor being closed); ep_remove_waitqueue() holds an RCU read
	 * lock, so we can be sure it's done after calling synchronize_rcu().
	 */
	if (thread->looper & BINDER_LOOPER_STATE_POLL)
		synchronize_rcu();

	if (send_reply)
		binder_send_failed_reply(send_reply, BR_DEAD_REPLY);
	binder_release_work(proc, &thread->todo);
	binder_thread_dec_tmpref(thread);
	return active_transactions;
}

static unsigned int binder_poll(struct file *filp,
				struct poll_table_struct *wait)
{
	struct binder_proc *proc = filp->private_data;
	struct binder_thread *thread = NULL;
	bool wait_for_proc_work;

	thread = binder_get_thread(proc);
	if (!thread)
		return POLLERR;

	binder_inner_proc_lock(thread->proc);
	thread->looper |= BINDER_LOOPER_STATE_POLL;
	wait_for_proc_work = binder_available_for_proc_work_ilocked(thread);

	binder_inner_proc_unlock(thread->proc);

	poll_wait(filp, &thread->wait, wait);

	if (binder_has_work(thread, wait_for_proc_work))
		return POLLIN;

	return 0;
}

static int binder_ioctl_write_read(struct file *filp,
				unsigned int cmd, unsigned long arg,
				struct binder_thread *thread)
{
	int ret = 0;
	struct binder_proc *proc = filp->private_data;
	unsigned int size = _IOC_SIZE(cmd);
	void __user *ubuf = (void __user *)arg;
	struct binder_write_read bwr;

	if (size != sizeof(struct binder_write_read)) {
		ret = -EINVAL;
		goto out;
	}
	if (copy_from_user(&bwr, ubuf, sizeof(bwr))) {
		ret = -EFAULT;
		goto out;
	}
	binder_debug(BINDER_DEBUG_READ_WRITE,
		     "%d:%d write %lld at %016llx, read %lld at %016llx\n",
		     proc->pid, thread->pid,
		     (u64)bwr.write_size, (u64)bwr.write_buffer,
		     (u64)bwr.read_size, (u64)bwr.read_buffer);

	if (bwr.write_size > 0) {
		ret = binder_thread_write(proc, thread,
					  bwr.write_buffer,
					  bwr.write_size,
					  &bwr.write_consumed);
		trace_binder_write_done(ret);
		if (ret < 0) {
			bwr.read_consumed = 0;
			if (copy_to_user(ubuf, &bwr, sizeof(bwr)))
				ret = -EFAULT;
			goto out;
		}
	}
	if (bwr.read_size > 0) {
		ret = binder_thread_read(proc, thread, bwr.read_buffer,
					 bwr.read_size,
					 &bwr.read_consumed,
					 filp->f_flags & O_NONBLOCK);
		trace_binder_read_done(ret);
		binder_inner_proc_lock(proc);
		if (!binder_worklist_empty_ilocked(&proc->todo))
			binder_wakeup_proc_ilocked(proc);
		binder_inner_proc_unlock(proc);
		if (ret < 0) {
			if (copy_to_user(ubuf, &bwr, sizeof(bwr)))
				ret = -EFAULT;
			goto out;
		}
	}
	binder_debug(BINDER_DEBUG_READ_WRITE,
		     "%d:%d wrote %lld of %lld, read return %lld of %lld\n",
		     proc->pid, thread->pid,
		     (u64)bwr.write_consumed, (u64)bwr.write_size,
		     (u64)bwr.read_consumed, (u64)bwr.read_size);
	if (copy_to_user(ubuf, &bwr, sizeof(bwr))) {
		ret = -EFAULT;
		goto out;
	}
out:
	return ret;
}

static int binder_ioctl_set_ctx_mgr(struct file *filp)
{
	int ret = 0;
	struct binder_proc *proc = filp->private_data;
	struct binder_context *context = proc->context;
	struct binder_node *new_node;
	kuid_t curr_euid = current_euid();

	mutex_lock(&context->context_mgr_node_lock);
	if (context->binder_context_mgr_node) {
		pr_err("BINDER_SET_CONTEXT_MGR already set\n");
		ret = -EBUSY;
		goto out;
	}
	ret = security_binder_set_context_mgr(proc->tsk);
	if (ret < 0)
		goto out;
	if (uid_valid(context->binder_context_mgr_uid)) {
		if (!uid_eq(context->binder_context_mgr_uid, curr_euid)) {
			pr_err("BINDER_SET_CONTEXT_MGR bad uid %d != %d\n",
			       from_kuid(&init_user_ns, curr_euid),
			       from_kuid(&init_user_ns,
					 context->binder_context_mgr_uid));
			ret = -EPERM;
			goto out;
		}
	} else {
		context->binder_context_mgr_uid = curr_euid;
	}
	new_node = binder_new_node(proc, NULL);
	if (!new_node) {
		ret = -ENOMEM;
		goto out;
	}
	binder_node_lock(new_node);
	new_node->local_weak_refs++;
	new_node->local_strong_refs++;
	new_node->has_strong_ref = 1;
	new_node->has_weak_ref = 1;
	context->binder_context_mgr_node = new_node;
	binder_node_unlock(new_node);
	binder_put_node(new_node);
out:
	mutex_unlock(&context->context_mgr_node_lock);
	return ret;
}

static int binder_ioctl_get_node_debug_info(struct binder_proc *proc,
				struct binder_node_debug_info *info) {
	struct rb_node *n;
	binder_uintptr_t ptr = info->ptr;

	memset(info, 0, sizeof(*info));

	binder_inner_proc_lock(proc);
	for (n = rb_first(&proc->nodes); n != NULL; n = rb_next(n)) {
		struct binder_node *node = rb_entry(n, struct binder_node,
						    rb_node);
		if (node->ptr > ptr) {
			info->ptr = node->ptr;
			info->cookie = node->cookie;
			info->has_strong_ref = node->has_strong_ref;
			info->has_weak_ref = node->has_weak_ref;
			break;
		}
	}
	binder_inner_proc_unlock(proc);

	return 0;
}

static long binder_ioctl(struct file *filp, unsigned int cmd, unsigned long arg)
{
	int ret;
	struct binder_proc *proc = filp->private_data;
	struct binder_thread *thread;
	unsigned int size = _IOC_SIZE(cmd);
	void __user *ubuf = (void __user *)arg;

	/*pr_info("binder_ioctl: %d:%d %x %lx\n",
			proc->pid, current->pid, cmd, arg);*/

	binder_selftest_alloc(&proc->alloc);

	trace_binder_ioctl(cmd, arg);

	ret = wait_event_interruptible(binder_user_error_wait, binder_stop_on_user_error < 2);
	if (ret)
		goto err_unlocked;

	thread = binder_get_thread(proc);
	if (thread == NULL) {
		ret = -ENOMEM;
		goto err;
	}

	switch (cmd) {
	case BINDER_WRITE_READ:
		ret = binder_ioctl_write_read(filp, cmd, arg, thread);
		if (ret)
			goto err;
		break;
	case BINDER_SET_MAX_THREADS: {
		int max_threads;

		if (copy_from_user(&max_threads, ubuf,
				   sizeof(max_threads))) {
			ret = -EINVAL;
			goto err;
		}
		binder_inner_proc_lock(proc);
		proc->max_threads = max_threads;
		binder_inner_proc_unlock(proc);
		break;
	}
	case BINDER_SET_CONTEXT_MGR:
		ret = binder_ioctl_set_ctx_mgr(filp);
		if (ret)
			goto err;
		break;
	case BINDER_THREAD_EXIT:
		binder_debug(BINDER_DEBUG_THREADS, "%d:%d exit\n",
			     proc->pid, thread->pid);
		binder_thread_release(proc, thread);
		thread = NULL;
		break;
	case BINDER_VERSION: {
		struct binder_version __user *ver = ubuf;

		if (size != sizeof(struct binder_version)) {
			ret = -EINVAL;
			goto err;
		}
		if (put_user(BINDER_CURRENT_PROTOCOL_VERSION,
			     &ver->protocol_version)) {
			ret = -EINVAL;
			goto err;
		}
		break;
	}
	case BINDER_GET_NODE_DEBUG_INFO: {
		struct binder_node_debug_info info;

		if (copy_from_user(&info, ubuf, sizeof(info))) {
			ret = -EFAULT;
			goto err;
		}

		ret = binder_ioctl_get_node_debug_info(proc, &info);
		if (ret < 0)
			goto err;

		if (copy_to_user(ubuf, &info, sizeof(info))) {
			ret = -EFAULT;
			goto err;
		}
		break;
	}
	default:
		ret = -EINVAL;
		goto err;
	}
	ret = 0;
err:
	if (thread)
		thread->looper_need_return = false;
	wait_event_interruptible(binder_user_error_wait, binder_stop_on_user_error < 2);
	if (ret && ret != -ERESTARTSYS)
		pr_info("%d:%d ioctl %x %lx returned %d\n", proc->pid, current->pid, cmd, arg, ret);
err_unlocked:
	trace_binder_ioctl_done(ret);
	return ret;
}

static void binder_vma_open(struct vm_area_struct *vma)
{
	struct binder_proc *proc = vma->vm_private_data;

	binder_debug(BINDER_DEBUG_OPEN_CLOSE,
		     "%d open vm area %lx-%lx (%ld K) vma %lx pagep %lx\n",
		     proc->pid, vma->vm_start, vma->vm_end,
		     (vma->vm_end - vma->vm_start) / SZ_1K, vma->vm_flags,
		     (unsigned long)pgprot_val(vma->vm_page_prot));
}

static void binder_vma_close(struct vm_area_struct *vma)
{
	struct binder_proc *proc = vma->vm_private_data;

	binder_debug(BINDER_DEBUG_OPEN_CLOSE,
		     "%d close vm area %lx-%lx (%ld K) vma %lx pagep %lx\n",
		     proc->pid, vma->vm_start, vma->vm_end,
		     (vma->vm_end - vma->vm_start) / SZ_1K, vma->vm_flags,
		     (unsigned long)pgprot_val(vma->vm_page_prot));
	binder_alloc_vma_close(&proc->alloc);
}

static int binder_vm_fault(struct vm_area_struct *vma, struct vm_fault *vmf)
{
	return VM_FAULT_SIGBUS;
}

static const struct vm_operations_struct binder_vm_ops = {
	.open = binder_vma_open,
	.close = binder_vma_close,
	.fault = binder_vm_fault,
};

static int binder_mmap(struct file *filp, struct vm_area_struct *vma)
{
	int ret;
	struct binder_proc *proc = filp->private_data;
	const char *failure_string;

	if (proc->tsk != current->group_leader)
		return -EINVAL;

	if ((vma->vm_end - vma->vm_start) > SZ_4M)
		vma->vm_end = vma->vm_start + SZ_4M;

	binder_debug(BINDER_DEBUG_OPEN_CLOSE,
		     "%s: %d %lx-%lx (%ld K) vma %lx pagep %lx\n",
		     __func__, proc->pid, vma->vm_start, vma->vm_end,
		     (vma->vm_end - vma->vm_start) / SZ_1K, vma->vm_flags,
		     (unsigned long)pgprot_val(vma->vm_page_prot));

	if (vma->vm_flags & FORBIDDEN_MMAP_FLAGS) {
		ret = -EPERM;
		failure_string = "bad vm_flags";
		goto err_bad_arg;
	}
	vma->vm_flags = (vma->vm_flags | VM_DONTCOPY) & ~VM_MAYWRITE;
<<<<<<< HEAD
=======

	mutex_lock(&binder_mmap_lock);
	if (proc->buffer) {
		ret = -EBUSY;
		failure_string = "already mapped";
		goto err_already_mapped;
	}

	area = get_vm_area(vma->vm_end - vma->vm_start, VM_IOREMAP);
	if (area == NULL) {
		ret = -ENOMEM;
		failure_string = "get_vm_area";
		goto err_get_vm_area_failed;
	}
	proc->buffer = area->addr;
	proc->user_buffer_offset = vma->vm_start - (uintptr_t)proc->buffer;
	mutex_unlock(&binder_mmap_lock);

#ifdef CONFIG_CPU_CACHE_VIPT
	if (cache_is_vipt_aliasing()) {
		while (CACHE_COLOUR((vma->vm_start ^ (uint32_t)proc->buffer))) {
			pr_info("binder_mmap: %d %lx-%lx maps %pK bad alignment\n", proc->pid, vma->vm_start, vma->vm_end, proc->buffer);
			vma->vm_start += PAGE_SIZE;
		}
	}
#endif
	proc->pages = kzalloc(sizeof(proc->pages[0]) * ((vma->vm_end - vma->vm_start) / PAGE_SIZE), GFP_KERNEL);
	if (proc->pages == NULL) {
		ret = -ENOMEM;
		failure_string = "alloc page array";
		goto err_alloc_pages_failed;
	}
	proc->buffer_size = vma->vm_end - vma->vm_start;

>>>>>>> 3ffb2407
	vma->vm_ops = &binder_vm_ops;
	vma->vm_private_data = proc;

	ret = binder_alloc_mmap_handler(&proc->alloc, vma);

	return ret;

err_bad_arg:
	pr_err("binder_mmap: %d %lx-%lx %s failed %d\n",
	       proc->pid, vma->vm_start, vma->vm_end, failure_string, ret);
	return ret;
}

static int binder_open(struct inode *nodp, struct file *filp)
{
	struct binder_proc *proc;
	struct binder_device *binder_dev;

	binder_debug(BINDER_DEBUG_OPEN_CLOSE, "binder_open: %d:%d\n",
		     current->group_leader->pid, current->pid);

	proc = kzalloc(sizeof(*proc), GFP_KERNEL);
	if (proc == NULL)
		return -ENOMEM;
	spin_lock_init(&proc->inner_lock);
	spin_lock_init(&proc->outer_lock);
	get_task_struct(current->group_leader);
	proc->tsk = current->group_leader;
	mutex_init(&proc->files_lock);
	INIT_LIST_HEAD(&proc->todo);
	if (binder_supported_policy(current->policy)) {
		proc->default_priority.sched_policy = current->policy;
		proc->default_priority.prio = current->normal_prio;
	} else {
		proc->default_priority.sched_policy = SCHED_NORMAL;
		proc->default_priority.prio = NICE_TO_PRIO(0);
	}

	binder_dev = container_of(filp->private_data, struct binder_device,
				  miscdev);
	proc->context = &binder_dev->context;
	binder_alloc_init(&proc->alloc);

	binder_stats_created(BINDER_STAT_PROC);
	proc->pid = current->group_leader->pid;
	INIT_LIST_HEAD(&proc->delivered_death);
	INIT_LIST_HEAD(&proc->waiting_threads);
	filp->private_data = proc;

	mutex_lock(&binder_procs_lock);
	hlist_add_head(&proc->proc_node, &binder_procs);
	mutex_unlock(&binder_procs_lock);

	if (binder_debugfs_dir_entry_proc) {
		char strbuf[11];

		snprintf(strbuf, sizeof(strbuf), "%u", proc->pid);
		/*
		 * proc debug entries are shared between contexts, so
		 * this will fail if the process tries to open the driver
		 * again with a different context. The priting code will
		 * anyway print all contexts that a given PID has, so this
		 * is not a problem.
		 */
		proc->debugfs_entry = debugfs_create_file(strbuf, S_IRUGO,
			binder_debugfs_dir_entry_proc,
			(void *)(unsigned long)proc->pid,
			&binder_proc_fops);
	}

	return 0;
}

static int binder_flush(struct file *filp, fl_owner_t id)
{
	struct binder_proc *proc = filp->private_data;

	binder_defer_work(proc, BINDER_DEFERRED_FLUSH);

	return 0;
}

static void binder_deferred_flush(struct binder_proc *proc)
{
	struct rb_node *n;
	int wake_count = 0;

	binder_inner_proc_lock(proc);
	for (n = rb_first(&proc->threads); n != NULL; n = rb_next(n)) {
		struct binder_thread *thread = rb_entry(n, struct binder_thread, rb_node);

		thread->looper_need_return = true;
		if (thread->looper & BINDER_LOOPER_STATE_WAITING) {
			wake_up_interruptible(&thread->wait);
			wake_count++;
		}
	}
	binder_inner_proc_unlock(proc);

	binder_debug(BINDER_DEBUG_OPEN_CLOSE,
		     "binder_flush: %d woke %d threads\n", proc->pid,
		     wake_count);
}

static int binder_release(struct inode *nodp, struct file *filp)
{
	struct binder_proc *proc = filp->private_data;

	debugfs_remove(proc->debugfs_entry);
	binder_defer_work(proc, BINDER_DEFERRED_RELEASE);

	return 0;
}

static int binder_node_release(struct binder_node *node, int refs)
{
	struct binder_ref *ref;
	int death = 0;
	struct binder_proc *proc = node->proc;

	binder_release_work(proc, &node->async_todo);

	binder_node_lock(node);
	binder_inner_proc_lock(proc);
	binder_dequeue_work_ilocked(&node->work);
	/*
	 * The caller must have taken a temporary ref on the node,
	 */
	BUG_ON(!node->tmp_refs);
	if (hlist_empty(&node->refs) && node->tmp_refs == 1) {
		binder_inner_proc_unlock(proc);
		binder_node_unlock(node);
		binder_free_node(node);

		return refs;
	}

	node->proc = NULL;
	node->local_strong_refs = 0;
	node->local_weak_refs = 0;
	binder_inner_proc_unlock(proc);

	spin_lock(&binder_dead_nodes_lock);
	hlist_add_head(&node->dead_node, &binder_dead_nodes);
	spin_unlock(&binder_dead_nodes_lock);

	hlist_for_each_entry(ref, &node->refs, node_entry) {
		refs++;
		/*
		 * Need the node lock to synchronize
		 * with new notification requests and the
		 * inner lock to synchronize with queued
		 * death notifications.
		 */
		binder_inner_proc_lock(ref->proc);
		if (!ref->death) {
			binder_inner_proc_unlock(ref->proc);
			continue;
		}

		death++;

		BUG_ON(!list_empty(&ref->death->work.entry));
		ref->death->work.type = BINDER_WORK_DEAD_BINDER;
		binder_enqueue_work_ilocked(&ref->death->work,
					    &ref->proc->todo);
		binder_wakeup_proc_ilocked(ref->proc);
		binder_inner_proc_unlock(ref->proc);
	}

	binder_debug(BINDER_DEBUG_DEAD_BINDER,
		     "node %d now dead, refs %d, death %d\n",
		     node->debug_id, refs, death);
	binder_node_unlock(node);
	binder_put_node(node);

	return refs;
}

static void binder_deferred_release(struct binder_proc *proc)
{
	struct binder_context *context = proc->context;
	struct rb_node *n;
	int threads, nodes, incoming_refs, outgoing_refs, active_transactions;

	mutex_lock(&binder_procs_lock);
	hlist_del(&proc->proc_node);
	mutex_unlock(&binder_procs_lock);

	mutex_lock(&context->context_mgr_node_lock);
	if (context->binder_context_mgr_node &&
	    context->binder_context_mgr_node->proc == proc) {
		binder_debug(BINDER_DEBUG_DEAD_BINDER,
			     "%s: %d context_mgr_node gone\n",
			     __func__, proc->pid);
		context->binder_context_mgr_node = NULL;
	}
	mutex_unlock(&context->context_mgr_node_lock);
	binder_inner_proc_lock(proc);
	/*
	 * Make sure proc stays alive after we
	 * remove all the threads
	 */
	proc->tmp_ref++;

	proc->is_dead = true;
	threads = 0;
	active_transactions = 0;
	while ((n = rb_first(&proc->threads))) {
		struct binder_thread *thread;

		thread = rb_entry(n, struct binder_thread, rb_node);
		binder_inner_proc_unlock(proc);
		threads++;
		active_transactions += binder_thread_release(proc, thread);
		binder_inner_proc_lock(proc);
	}

	nodes = 0;
	incoming_refs = 0;
	while ((n = rb_first(&proc->nodes))) {
		struct binder_node *node;

		node = rb_entry(n, struct binder_node, rb_node);
		nodes++;
		/*
		 * take a temporary ref on the node before
		 * calling binder_node_release() which will either
		 * kfree() the node or call binder_put_node()
		 */
		binder_inc_node_tmpref_ilocked(node);
		rb_erase(&node->rb_node, &proc->nodes);
		binder_inner_proc_unlock(proc);
		incoming_refs = binder_node_release(node, incoming_refs);
		binder_inner_proc_lock(proc);
	}
	binder_inner_proc_unlock(proc);

	outgoing_refs = 0;
	binder_proc_lock(proc);
	while ((n = rb_first(&proc->refs_by_desc))) {
		struct binder_ref *ref;

		ref = rb_entry(n, struct binder_ref, rb_node_desc);
		outgoing_refs++;
<<<<<<< HEAD
		binder_cleanup_ref_olocked(ref);
		binder_proc_unlock(proc);
		binder_free_ref(ref);
		binder_proc_lock(proc);
=======
		binder_delete_ref(ref);
	}

	binder_release_work(&proc->todo);
	binder_release_work(&proc->delivered_death);

	buffers = 0;
	while ((n = rb_first(&proc->allocated_buffers))) {
		struct binder_buffer *buffer;

		buffer = rb_entry(n, struct binder_buffer, rb_node);

		t = buffer->transaction;
		if (t) {
			t->buffer = NULL;
			buffer->transaction = NULL;
			pr_err("release proc %d, transaction %d, not freed\n",
			       proc->pid, t->debug_id);
			/*BUG();*/
		}

		binder_free_buf(proc, buffer);
		buffers++;
	}

	binder_stats_deleted(BINDER_STAT_PROC);

	page_count = 0;
	if (proc->pages) {
		int i;

		for (i = 0; i < proc->buffer_size / PAGE_SIZE; i++) {
			void *page_addr;

			if (!proc->pages[i])
				continue;

			page_addr = proc->buffer + i * PAGE_SIZE;
			binder_debug(BINDER_DEBUG_BUFFER_ALLOC,
				     "%s: %d: page %d at %pK not freed\n",
				     __func__, proc->pid, i, page_addr);
			unmap_kernel_range((unsigned long)page_addr, PAGE_SIZE);
			__free_page(proc->pages[i]);
			page_count++;
		}
		kfree(proc->pages);
		vfree(proc->buffer);
>>>>>>> 3ffb2407
	}
	binder_proc_unlock(proc);

	binder_release_work(proc, &proc->todo);
	binder_release_work(proc, &proc->delivered_death);

	binder_debug(BINDER_DEBUG_OPEN_CLOSE,
		     "%s: %d threads %d, nodes %d (ref %d), refs %d, active transactions %d\n",
		     __func__, proc->pid, threads, nodes, incoming_refs,
		     outgoing_refs, active_transactions);

	binder_proc_dec_tmpref(proc);
}

static void binder_deferred_func(struct work_struct *work)
{
	struct binder_proc *proc;
	int defer;

	do {
		mutex_lock(&binder_deferred_lock);
		if (!hlist_empty(&binder_deferred_list)) {
			proc = hlist_entry(binder_deferred_list.first,
					struct binder_proc, deferred_work_node);
			hlist_del_init(&proc->deferred_work_node);
			defer = proc->deferred_work;
			proc->deferred_work = 0;
		} else {
			proc = NULL;
			defer = 0;
		}
		mutex_unlock(&binder_deferred_lock);

		if (defer & BINDER_DEFERRED_FLUSH)
			binder_deferred_flush(proc);

		if (defer & BINDER_DEFERRED_RELEASE)
			binder_deferred_release(proc); /* frees proc */
	} while (proc);
}
static DECLARE_WORK(binder_deferred_work, binder_deferred_func);

static void
binder_defer_work(struct binder_proc *proc, enum binder_deferred_state defer)
{
	mutex_lock(&binder_deferred_lock);
	proc->deferred_work |= defer;
	if (hlist_unhashed(&proc->deferred_work_node)) {
		hlist_add_head(&proc->deferred_work_node,
				&binder_deferred_list);
		schedule_work(&binder_deferred_work);
	}
	mutex_unlock(&binder_deferred_lock);
}

static void print_binder_transaction_ilocked(struct seq_file *m,
					     struct binder_proc *proc,
					     const char *prefix,
					     struct binder_transaction *t)
{
	struct binder_proc *to_proc;
	struct binder_buffer *buffer = t->buffer;

	spin_lock(&t->lock);
	to_proc = t->to_proc;
	seq_printf(m,
<<<<<<< HEAD
		   "%s %d: %p from %d:%d to %d:%d code %x flags %x pri %d:%d r%d",
=======
		   "%s %d: %pK from %d:%d to %d:%d code %x flags %x pri %ld r%d",
>>>>>>> 3ffb2407
		   prefix, t->debug_id, t,
		   t->from ? t->from->proc->pid : 0,
		   t->from ? t->from->pid : 0,
		   to_proc ? to_proc->pid : 0,
		   t->to_thread ? t->to_thread->pid : 0,
		   t->code, t->flags, t->priority.sched_policy,
		   t->priority.prio, t->need_reply);
	spin_unlock(&t->lock);

	if (proc != to_proc) {
		/*
		 * Can only safely deref buffer if we are holding the
		 * correct proc inner lock for this node
		 */
		seq_puts(m, "\n");
		return;
	}

	if (buffer == NULL) {
		seq_puts(m, " buffer free\n");
		return;
	}
<<<<<<< HEAD
	if (buffer->target_node)
		seq_printf(m, " node %d", buffer->target_node->debug_id);
	seq_printf(m, " size %zd:%zd data %p\n",
=======
	if (t->buffer->target_node)
		seq_printf(m, " node %d",
			   t->buffer->target_node->debug_id);
	seq_printf(m, " size %zd:%zd data %pK\n",
		   t->buffer->data_size, t->buffer->offsets_size,
		   t->buffer->data);
}

static void print_binder_buffer(struct seq_file *m, const char *prefix,
				struct binder_buffer *buffer)
{
	seq_printf(m, "%s %d: %pK size %zd:%zd %s\n",
		   prefix, buffer->debug_id, buffer->data,
>>>>>>> 3ffb2407
		   buffer->data_size, buffer->offsets_size,
		   buffer->data);
}

static void print_binder_work_ilocked(struct seq_file *m,
				     struct binder_proc *proc,
				     const char *prefix,
				     const char *transaction_prefix,
				     struct binder_work *w)
{
	struct binder_node *node;
	struct binder_transaction *t;

	switch (w->type) {
	case BINDER_WORK_TRANSACTION:
		t = container_of(w, struct binder_transaction, work);
		print_binder_transaction_ilocked(
				m, proc, transaction_prefix, t);
		break;
	case BINDER_WORK_RETURN_ERROR: {
		struct binder_error *e = container_of(
				w, struct binder_error, work);

		seq_printf(m, "%stransaction error: %u\n",
			   prefix, e->cmd);
	} break;
	case BINDER_WORK_TRANSACTION_COMPLETE:
		seq_printf(m, "%stransaction complete\n", prefix);
		break;
	case BINDER_WORK_NODE:
		node = container_of(w, struct binder_node, work);
		seq_printf(m, "%snode work %d: u%016llx c%016llx\n",
			   prefix, node->debug_id,
			   (u64)node->ptr, (u64)node->cookie);
		break;
	case BINDER_WORK_DEAD_BINDER:
		seq_printf(m, "%shas dead binder\n", prefix);
		break;
	case BINDER_WORK_DEAD_BINDER_AND_CLEAR:
		seq_printf(m, "%shas cleared dead binder\n", prefix);
		break;
	case BINDER_WORK_CLEAR_DEATH_NOTIFICATION:
		seq_printf(m, "%shas cleared death notification\n", prefix);
		break;
	default:
		seq_printf(m, "%sunknown work: type %d\n", prefix, w->type);
		break;
	}
}

static void print_binder_thread_ilocked(struct seq_file *m,
					struct binder_thread *thread,
					int print_always)
{
	struct binder_transaction *t;
	struct binder_work *w;
	size_t start_pos = m->count;
	size_t header_pos;

	seq_printf(m, "  thread %d: l %02x need_return %d tr %d\n",
			thread->pid, thread->looper,
			thread->looper_need_return,
			atomic_read(&thread->tmp_ref));
	header_pos = m->count;
	t = thread->transaction_stack;
	while (t) {
		if (t->from == thread) {
			print_binder_transaction_ilocked(m, thread->proc,
					"    outgoing transaction", t);
			t = t->from_parent;
		} else if (t->to_thread == thread) {
			print_binder_transaction_ilocked(m, thread->proc,
						 "    incoming transaction", t);
			t = t->to_parent;
		} else {
			print_binder_transaction_ilocked(m, thread->proc,
					"    bad transaction", t);
			t = NULL;
		}
	}
	list_for_each_entry(w, &thread->todo, entry) {
		print_binder_work_ilocked(m, thread->proc, "    ",
					  "    pending transaction", w);
	}
	if (!print_always && m->count == header_pos)
		m->count = start_pos;
}

static void print_binder_node_nilocked(struct seq_file *m,
				       struct binder_node *node)
{
	struct binder_ref *ref;
	struct binder_work *w;
	int count;

	count = 0;
	hlist_for_each_entry(ref, &node->refs, node_entry)
		count++;

	seq_printf(m, "  node %d: u%016llx c%016llx pri %d:%d hs %d hw %d ls %d lw %d is %d iw %d tr %d",
		   node->debug_id, (u64)node->ptr, (u64)node->cookie,
		   node->sched_policy, node->min_priority,
		   node->has_strong_ref, node->has_weak_ref,
		   node->local_strong_refs, node->local_weak_refs,
		   node->internal_strong_refs, count, node->tmp_refs);
	if (count) {
		seq_puts(m, " proc");
		hlist_for_each_entry(ref, &node->refs, node_entry)
			seq_printf(m, " %d", ref->proc->pid);
	}
	seq_puts(m, "\n");
	if (node->proc) {
		list_for_each_entry(w, &node->async_todo, entry)
			print_binder_work_ilocked(m, node->proc, "    ",
					  "    pending async transaction", w);
	}
}

static void print_binder_ref_olocked(struct seq_file *m,
				     struct binder_ref *ref)
{
<<<<<<< HEAD
	binder_node_lock(ref->node);
	seq_printf(m, "  ref %d: desc %d %snode %d s %d w %d d %pK\n",
		   ref->data.debug_id, ref->data.desc,
		   ref->node->proc ? "" : "dead ",
		   ref->node->debug_id, ref->data.strong,
		   ref->data.weak, ref->death);
	binder_node_unlock(ref->node);
=======
	seq_printf(m, "  ref %d: desc %d %snode %d s %d w %d d %pK\n",
		   ref->debug_id, ref->desc, ref->node->proc ? "" : "dead ",
		   ref->node->debug_id, ref->strong, ref->weak, ref->death);
>>>>>>> 3ffb2407
}

static void print_binder_proc(struct seq_file *m,
			      struct binder_proc *proc, int print_all)
{
	struct binder_work *w;
	struct rb_node *n;
	size_t start_pos = m->count;
	size_t header_pos;
	struct binder_node *last_node = NULL;

	seq_printf(m, "proc %d\n", proc->pid);
	seq_printf(m, "context %s\n", proc->context->name);
	header_pos = m->count;

	binder_inner_proc_lock(proc);
	for (n = rb_first(&proc->threads); n != NULL; n = rb_next(n))
		print_binder_thread_ilocked(m, rb_entry(n, struct binder_thread,
						rb_node), print_all);

	for (n = rb_first(&proc->nodes); n != NULL; n = rb_next(n)) {
		struct binder_node *node = rb_entry(n, struct binder_node,
						    rb_node);
		/*
		 * take a temporary reference on the node so it
		 * survives and isn't removed from the tree
		 * while we print it.
		 */
		binder_inc_node_tmpref_ilocked(node);
		/* Need to drop inner lock to take node lock */
		binder_inner_proc_unlock(proc);
		if (last_node)
			binder_put_node(last_node);
		binder_node_inner_lock(node);
		print_binder_node_nilocked(m, node);
		binder_node_inner_unlock(node);
		last_node = node;
		binder_inner_proc_lock(proc);
	}
	binder_inner_proc_unlock(proc);
	if (last_node)
		binder_put_node(last_node);

	if (print_all) {
		binder_proc_lock(proc);
		for (n = rb_first(&proc->refs_by_desc);
		     n != NULL;
		     n = rb_next(n))
			print_binder_ref_olocked(m, rb_entry(n,
							    struct binder_ref,
							    rb_node_desc));
		binder_proc_unlock(proc);
	}
	binder_alloc_print_allocated(m, &proc->alloc);
	binder_inner_proc_lock(proc);
	list_for_each_entry(w, &proc->todo, entry)
		print_binder_work_ilocked(m, proc, "  ",
					  "  pending transaction", w);
	list_for_each_entry(w, &proc->delivered_death, entry) {
		seq_puts(m, "  has delivered dead binder\n");
		break;
	}
	binder_inner_proc_unlock(proc);
	if (!print_all && m->count == header_pos)
		m->count = start_pos;
}

static const char * const binder_return_strings[] = {
	"BR_ERROR",
	"BR_OK",
	"BR_TRANSACTION",
	"BR_REPLY",
	"BR_ACQUIRE_RESULT",
	"BR_DEAD_REPLY",
	"BR_TRANSACTION_COMPLETE",
	"BR_INCREFS",
	"BR_ACQUIRE",
	"BR_RELEASE",
	"BR_DECREFS",
	"BR_ATTEMPT_ACQUIRE",
	"BR_NOOP",
	"BR_SPAWN_LOOPER",
	"BR_FINISHED",
	"BR_DEAD_BINDER",
	"BR_CLEAR_DEATH_NOTIFICATION_DONE",
	"BR_FAILED_REPLY"
};

static const char * const binder_command_strings[] = {
	"BC_TRANSACTION",
	"BC_REPLY",
	"BC_ACQUIRE_RESULT",
	"BC_FREE_BUFFER",
	"BC_INCREFS",
	"BC_ACQUIRE",
	"BC_RELEASE",
	"BC_DECREFS",
	"BC_INCREFS_DONE",
	"BC_ACQUIRE_DONE",
	"BC_ATTEMPT_ACQUIRE",
	"BC_REGISTER_LOOPER",
	"BC_ENTER_LOOPER",
	"BC_EXIT_LOOPER",
	"BC_REQUEST_DEATH_NOTIFICATION",
	"BC_CLEAR_DEATH_NOTIFICATION",
	"BC_DEAD_BINDER_DONE",
	"BC_TRANSACTION_SG",
	"BC_REPLY_SG",
};

static const char * const binder_objstat_strings[] = {
	"proc",
	"thread",
	"node",
	"ref",
	"death",
	"transaction",
	"transaction_complete"
};

static void print_binder_stats(struct seq_file *m, const char *prefix,
			       struct binder_stats *stats)
{
	int i;

	BUILD_BUG_ON(ARRAY_SIZE(stats->bc) !=
		     ARRAY_SIZE(binder_command_strings));
	for (i = 0; i < ARRAY_SIZE(stats->bc); i++) {
		int temp = atomic_read(&stats->bc[i]);

		if (temp)
			seq_printf(m, "%s%s: %d\n", prefix,
				   binder_command_strings[i], temp);
	}

	BUILD_BUG_ON(ARRAY_SIZE(stats->br) !=
		     ARRAY_SIZE(binder_return_strings));
	for (i = 0; i < ARRAY_SIZE(stats->br); i++) {
		int temp = atomic_read(&stats->br[i]);

		if (temp)
			seq_printf(m, "%s%s: %d\n", prefix,
				   binder_return_strings[i], temp);
	}

	BUILD_BUG_ON(ARRAY_SIZE(stats->obj_created) !=
		     ARRAY_SIZE(binder_objstat_strings));
	BUILD_BUG_ON(ARRAY_SIZE(stats->obj_created) !=
		     ARRAY_SIZE(stats->obj_deleted));
	for (i = 0; i < ARRAY_SIZE(stats->obj_created); i++) {
		int created = atomic_read(&stats->obj_created[i]);
		int deleted = atomic_read(&stats->obj_deleted[i]);

		if (created || deleted)
			seq_printf(m, "%s%s: active %d total %d\n",
				prefix,
				binder_objstat_strings[i],
				created - deleted,
				created);
	}
}

static void print_binder_proc_stats(struct seq_file *m,
				    struct binder_proc *proc)
{
	struct binder_work *w;
	struct binder_thread *thread;
	struct rb_node *n;
	int count, strong, weak, ready_threads;
	size_t free_async_space =
		binder_alloc_get_free_async_space(&proc->alloc);

	seq_printf(m, "proc %d\n", proc->pid);
	seq_printf(m, "context %s\n", proc->context->name);
	count = 0;
	ready_threads = 0;
	binder_inner_proc_lock(proc);
	for (n = rb_first(&proc->threads); n != NULL; n = rb_next(n))
		count++;

	list_for_each_entry(thread, &proc->waiting_threads, waiting_thread_node)
		ready_threads++;

	seq_printf(m, "  threads: %d\n", count);
	seq_printf(m, "  requested threads: %d+%d/%d\n"
			"  ready threads %d\n"
			"  free async space %zd\n", proc->requested_threads,
			proc->requested_threads_started, proc->max_threads,
			ready_threads,
			free_async_space);
	count = 0;
	for (n = rb_first(&proc->nodes); n != NULL; n = rb_next(n))
		count++;
	binder_inner_proc_unlock(proc);
	seq_printf(m, "  nodes: %d\n", count);
	count = 0;
	strong = 0;
	weak = 0;
	binder_proc_lock(proc);
	for (n = rb_first(&proc->refs_by_desc); n != NULL; n = rb_next(n)) {
		struct binder_ref *ref = rb_entry(n, struct binder_ref,
						  rb_node_desc);
		count++;
		strong += ref->data.strong;
		weak += ref->data.weak;
	}
	binder_proc_unlock(proc);
	seq_printf(m, "  refs: %d s %d w %d\n", count, strong, weak);

	count = binder_alloc_get_allocated_count(&proc->alloc);
	seq_printf(m, "  buffers: %d\n", count);

	binder_alloc_print_pages(m, &proc->alloc);

	count = 0;
	binder_inner_proc_lock(proc);
	list_for_each_entry(w, &proc->todo, entry) {
		if (w->type == BINDER_WORK_TRANSACTION)
			count++;
	}
	binder_inner_proc_unlock(proc);
	seq_printf(m, "  pending transactions: %d\n", count);

	print_binder_stats(m, "  ", &proc->stats);
}


static int binder_state_show(struct seq_file *m, void *unused)
{
	struct binder_proc *proc;
	struct binder_node *node;
	struct binder_node *last_node = NULL;

	seq_puts(m, "binder state:\n");

	spin_lock(&binder_dead_nodes_lock);
	if (!hlist_empty(&binder_dead_nodes))
		seq_puts(m, "dead nodes:\n");
	hlist_for_each_entry(node, &binder_dead_nodes, dead_node) {
		/*
		 * take a temporary reference on the node so it
		 * survives and isn't removed from the list
		 * while we print it.
		 */
		node->tmp_refs++;
		spin_unlock(&binder_dead_nodes_lock);
		if (last_node)
			binder_put_node(last_node);
		binder_node_lock(node);
		print_binder_node_nilocked(m, node);
		binder_node_unlock(node);
		last_node = node;
		spin_lock(&binder_dead_nodes_lock);
	}
	spin_unlock(&binder_dead_nodes_lock);
	if (last_node)
		binder_put_node(last_node);

	mutex_lock(&binder_procs_lock);
	hlist_for_each_entry(proc, &binder_procs, proc_node)
		print_binder_proc(m, proc, 1);
	mutex_unlock(&binder_procs_lock);

	return 0;
}

static int binder_stats_show(struct seq_file *m, void *unused)
{
	struct binder_proc *proc;

	seq_puts(m, "binder stats:\n");

	print_binder_stats(m, "", &binder_stats);

	mutex_lock(&binder_procs_lock);
	hlist_for_each_entry(proc, &binder_procs, proc_node)
		print_binder_proc_stats(m, proc);
	mutex_unlock(&binder_procs_lock);

	return 0;
}

static int binder_transactions_show(struct seq_file *m, void *unused)
{
	struct binder_proc *proc;

	seq_puts(m, "binder transactions:\n");
	mutex_lock(&binder_procs_lock);
	hlist_for_each_entry(proc, &binder_procs, proc_node)
		print_binder_proc(m, proc, 0);
	mutex_unlock(&binder_procs_lock);

	return 0;
}

static int binder_proc_show(struct seq_file *m, void *unused)
{
	struct binder_proc *itr;
	int pid = (unsigned long)m->private;

	mutex_lock(&binder_procs_lock);
	hlist_for_each_entry(itr, &binder_procs, proc_node) {
		if (itr->pid == pid) {
			seq_puts(m, "binder proc state:\n");
			print_binder_proc(m, itr, 1);
		}
	}
	mutex_unlock(&binder_procs_lock);

	return 0;
}

static void print_binder_transaction_log_entry(struct seq_file *m,
					struct binder_transaction_log_entry *e)
{
	int debug_id = READ_ONCE(e->debug_id_done);
	/*
	 * read barrier to guarantee debug_id_done read before
	 * we print the log values
	 */
	smp_rmb();
	seq_printf(m,
		   "%d: %s from %d:%d to %d:%d context %s node %d handle %d size %d:%d ret %d/%d l=%d",
		   e->debug_id, (e->call_type == 2) ? "reply" :
		   ((e->call_type == 1) ? "async" : "call "), e->from_proc,
		   e->from_thread, e->to_proc, e->to_thread, e->context_name,
		   e->to_node, e->target_handle, e->data_size, e->offsets_size,
		   e->return_error, e->return_error_param,
		   e->return_error_line);
	/*
	 * read-barrier to guarantee read of debug_id_done after
	 * done printing the fields of the entry
	 */
	smp_rmb();
	seq_printf(m, debug_id && debug_id == READ_ONCE(e->debug_id_done) ?
			"\n" : " (incomplete)\n");
}

static int binder_transaction_log_show(struct seq_file *m, void *unused)
{
	struct binder_transaction_log *log = m->private;
	unsigned int log_cur = atomic_read(&log->cur);
	unsigned int count;
	unsigned int cur;
	int i;

	count = log_cur + 1;
	cur = count < ARRAY_SIZE(log->entry) && !log->full ?
		0 : count % ARRAY_SIZE(log->entry);
	if (count > ARRAY_SIZE(log->entry) || log->full)
		count = ARRAY_SIZE(log->entry);
	for (i = 0; i < count; i++) {
		unsigned int index = cur++ % ARRAY_SIZE(log->entry);

		print_binder_transaction_log_entry(m, &log->entry[index]);
	}
	return 0;
}

static const struct file_operations binder_fops = {
	.owner = THIS_MODULE,
	.poll = binder_poll,
	.unlocked_ioctl = binder_ioctl,
	.compat_ioctl = binder_ioctl,
	.mmap = binder_mmap,
	.open = binder_open,
	.flush = binder_flush,
	.release = binder_release,
};

BINDER_DEBUG_ENTRY(state);
BINDER_DEBUG_ENTRY(stats);
BINDER_DEBUG_ENTRY(transactions);
BINDER_DEBUG_ENTRY(transaction_log);

static int __init init_binder_device(const char *name)
{
	int ret;
	struct binder_device *binder_device;

	binder_device = kzalloc(sizeof(*binder_device), GFP_KERNEL);
	if (!binder_device)
		return -ENOMEM;

	binder_device->miscdev.fops = &binder_fops;
	binder_device->miscdev.minor = MISC_DYNAMIC_MINOR;
	binder_device->miscdev.name = name;

	binder_device->context.binder_context_mgr_uid = INVALID_UID;
	binder_device->context.name = name;
	mutex_init(&binder_device->context.context_mgr_node_lock);

	ret = misc_register(&binder_device->miscdev);
	if (ret < 0) {
		kfree(binder_device);
		return ret;
	}

	hlist_add_head(&binder_device->hlist, &binder_devices);

	return ret;
}

static int __init binder_init(void)
{
	int ret;
	char *device_name, *device_names;
	struct binder_device *device;
	struct hlist_node *tmp;

	binder_alloc_shrinker_init();

	atomic_set(&binder_transaction_log.cur, ~0U);
	atomic_set(&binder_transaction_log_failed.cur, ~0U);

	binder_debugfs_dir_entry_root = debugfs_create_dir("binder", NULL);
	if (binder_debugfs_dir_entry_root)
		binder_debugfs_dir_entry_proc = debugfs_create_dir("proc",
						 binder_debugfs_dir_entry_root);

	if (binder_debugfs_dir_entry_root) {
		debugfs_create_file("state",
				    S_IRUGO,
				    binder_debugfs_dir_entry_root,
				    NULL,
				    &binder_state_fops);
		debugfs_create_file("stats",
				    S_IRUGO,
				    binder_debugfs_dir_entry_root,
				    NULL,
				    &binder_stats_fops);
		debugfs_create_file("transactions",
				    S_IRUGO,
				    binder_debugfs_dir_entry_root,
				    NULL,
				    &binder_transactions_fops);
		debugfs_create_file("transaction_log",
				    S_IRUGO,
				    binder_debugfs_dir_entry_root,
				    &binder_transaction_log,
				    &binder_transaction_log_fops);
		debugfs_create_file("failed_transaction_log",
				    S_IRUGO,
				    binder_debugfs_dir_entry_root,
				    &binder_transaction_log_failed,
				    &binder_transaction_log_fops);
	}

	/*
	 * Copy the module_parameter string, because we don't want to
	 * tokenize it in-place.
	 */
	device_names = kzalloc(strlen(binder_devices_param) + 1, GFP_KERNEL);
	if (!device_names) {
		ret = -ENOMEM;
		goto err_alloc_device_names_failed;
	}
	strcpy(device_names, binder_devices_param);

	while ((device_name = strsep(&device_names, ","))) {
		ret = init_binder_device(device_name);
		if (ret)
			goto err_init_binder_device_failed;
	}

	return ret;

err_init_binder_device_failed:
	hlist_for_each_entry_safe(device, tmp, &binder_devices, hlist) {
		misc_deregister(&device->miscdev);
		hlist_del(&device->hlist);
		kfree(device);
	}
err_alloc_device_names_failed:
	debugfs_remove_recursive(binder_debugfs_dir_entry_root);

	return ret;
}

device_initcall(binder_init);

#define CREATE_TRACE_POINTS
#include "binder_trace.h"

MODULE_LICENSE("GPL v2");<|MERGE_RESOLUTION|>--- conflicted
+++ resolved
@@ -1085,14 +1085,8 @@
 					  struct binder_thread,
 					  waiting_thread_node);
 
-<<<<<<< HEAD
 	if (thread)
 		list_del_init(&thread->waiting_thread_node);
-=======
-	binder_debug(BINDER_DEBUG_BUFFER_ALLOC,
-		     "%d: add free buffer, size %zd, at %pK\n",
-		      proc->pid, new_buffer_size, new_buffer);
->>>>>>> 3ffb2407
 
 	return thread;
 }
@@ -1189,14 +1183,8 @@
 	bool has_cap_nice;
 	unsigned int policy = desired.sched_policy;
 
-<<<<<<< HEAD
 	if (task->policy == policy && task->normal_prio == desired.prio)
 		return;
-=======
-	binder_debug(BINDER_DEBUG_BUFFER_ALLOC,
-		     "%d: %s pages %pK-%pK\n", proc->pid,
-		     allocate ? "allocate" : "free", start, end);
->>>>>>> 3ffb2407
 
 	has_cap_nice = has_capability_noaudit(task, CAP_SYS_NICE);
 
@@ -1236,43 +1224,9 @@
 				  to_kernel_prio(policy, priority),
 				  desired.prio);
 
-<<<<<<< HEAD
 	/* Set the actual priority */
 	if (task->policy != policy || is_rt_policy(policy)) {
 		struct sched_param params;
-=======
-		BUG_ON(*page);
-		*page = alloc_page(GFP_KERNEL | __GFP_HIGHMEM | __GFP_ZERO);
-		if (*page == NULL) {
-			pr_err("%d: binder_alloc_buf failed for page at %pK\n",
-				proc->pid, page_addr);
-			goto err_alloc_page_failed;
-		}
-		ret = map_kernel_range_noflush((unsigned long)page_addr,
-					PAGE_SIZE, PAGE_KERNEL, page);
-		flush_cache_vmap((unsigned long)page_addr,
-				(unsigned long)page_addr + PAGE_SIZE);
-		if (ret != 1) {
-			pr_err("%d: binder_alloc_buf failed to map page at %pK in kernel\n",
-			       proc->pid, page_addr);
-			goto err_map_kernel_failed;
-		}
-		user_page_addr =
-			(uintptr_t)page_addr + proc->user_buffer_offset;
-		ret = vm_insert_page(vma, user_page_addr, page[0]);
-		if (ret) {
-			pr_err("%d: binder_alloc_buf failed to map page at %lx in userspace\n",
-			       proc->pid, user_page_addr);
-			goto err_vm_insert_page_failed;
-		}
-		/* vm_insert_page does not seem to increment the refcount */
-	}
-	if (mm) {
-		up_write(&mm->mmap_sem);
-		mmput(mm);
-	}
-	return 0;
->>>>>>> 3ffb2407
 
 		params.sched_priority = is_rt_policy(policy) ? priority : 0;
 
@@ -1280,81 +1234,8 @@
 					   policy | SCHED_RESET_ON_FORK,
 					   &params);
 	}
-<<<<<<< HEAD
 	if (is_fair_policy(policy))
 		set_user_nice(task, priority);
-=======
-
-	while (n) {
-		buffer = rb_entry(n, struct binder_buffer, rb_node);
-		BUG_ON(!buffer->free);
-		buffer_size = binder_buffer_size(proc, buffer);
-
-		if (size < buffer_size) {
-			best_fit = n;
-			n = n->rb_left;
-		} else if (size > buffer_size)
-			n = n->rb_right;
-		else {
-			best_fit = n;
-			break;
-		}
-	}
-	if (best_fit == NULL) {
-		pr_err("%d: binder_alloc_buf size %zd failed, no address space\n",
-			proc->pid, size);
-		return NULL;
-	}
-	if (n == NULL) {
-		buffer = rb_entry(best_fit, struct binder_buffer, rb_node);
-		buffer_size = binder_buffer_size(proc, buffer);
-	}
-
-	binder_debug(BINDER_DEBUG_BUFFER_ALLOC,
-		     "%d: binder_alloc_buf size %zd got buffer %pK size %zd\n",
-		      proc->pid, size, buffer, buffer_size);
-
-	has_page_addr =
-		(void *)(((uintptr_t)buffer->data + buffer_size) & PAGE_MASK);
-	if (n == NULL) {
-		if (size + sizeof(struct binder_buffer) + 4 >= buffer_size)
-			buffer_size = size; /* no room for other buffers */
-		else
-			buffer_size = size + sizeof(struct binder_buffer);
-	}
-	end_page_addr =
-		(void *)PAGE_ALIGN((uintptr_t)buffer->data + buffer_size);
-	if (end_page_addr > has_page_addr)
-		end_page_addr = has_page_addr;
-	if (binder_update_page_range(proc, 1,
-	    (void *)PAGE_ALIGN((uintptr_t)buffer->data), end_page_addr, NULL))
-		return NULL;
-
-	rb_erase(best_fit, &proc->free_buffers);
-	buffer->free = 0;
-	binder_insert_allocated_buffer(proc, buffer);
-	if (buffer_size != size) {
-		struct binder_buffer *new_buffer = (void *)buffer->data + size;
-
-		list_add(&new_buffer->entry, &buffer->entry);
-		new_buffer->free = 1;
-		binder_insert_free_buffer(proc, new_buffer);
-	}
-	binder_debug(BINDER_DEBUG_BUFFER_ALLOC,
-		     "%d: binder_alloc_buf size %zd got %pK\n",
-		      proc->pid, size, buffer);
-	buffer->data_size = data_size;
-	buffer->offsets_size = offsets_size;
-	buffer->async_transaction = is_async;
-	if (is_async) {
-		proc->free_async_space -= size + sizeof(struct binder_buffer);
-		binder_debug(BINDER_DEBUG_BUFFER_ALLOC_ASYNC,
-			     "%d: binder_alloc_buf size %zd async free %zd\n",
-			      proc->pid, size, proc->free_async_space);
-	}
-
-	return buffer;
->>>>>>> 3ffb2407
 }
 
 static void binder_set_priority(struct task_struct *task,
@@ -1376,68 +1257,8 @@
 {
 	struct binder_priority desired_prio = t->priority;
 
-<<<<<<< HEAD
 	if (t->set_priority_called)
 		return;
-=======
-	BUG_ON(proc->buffers.next == &buffer->entry);
-	prev = list_entry(buffer->entry.prev, struct binder_buffer, entry);
-	BUG_ON(!prev->free);
-	if (buffer_end_page(prev) == buffer_start_page(buffer)) {
-		free_page_start = 0;
-		if (buffer_end_page(prev) == buffer_end_page(buffer))
-			free_page_end = 0;
-		binder_debug(BINDER_DEBUG_BUFFER_ALLOC,
-			     "%d: merge free, buffer %pK share page with %pK\n",
-			      proc->pid, buffer, prev);
-	}
-
-	if (!list_is_last(&buffer->entry, &proc->buffers)) {
-		next = list_entry(buffer->entry.next,
-				  struct binder_buffer, entry);
-		if (buffer_start_page(next) == buffer_end_page(buffer)) {
-			free_page_end = 0;
-			if (buffer_start_page(next) ==
-			    buffer_start_page(buffer))
-				free_page_start = 0;
-			binder_debug(BINDER_DEBUG_BUFFER_ALLOC,
-				     "%d: merge free, buffer %pK share page with %pK\n",
-				      proc->pid, buffer, prev);
-		}
-	}
-	list_del(&buffer->entry);
-	if (free_page_start || free_page_end) {
-		binder_debug(BINDER_DEBUG_BUFFER_ALLOC,
-			     "%d: merge free, buffer %pK do not share page%s%s with %pK or %pK\n",
-			     proc->pid, buffer, free_page_start ? "" : " end",
-			     free_page_end ? "" : " start", prev, next);
-		binder_update_page_range(proc, 0, free_page_start ?
-			buffer_start_page(buffer) : buffer_end_page(buffer),
-			(free_page_end ? buffer_end_page(buffer) :
-			buffer_start_page(buffer)) + PAGE_SIZE, NULL);
-	}
-}
-
-static void binder_free_buf(struct binder_proc *proc,
-			    struct binder_buffer *buffer)
-{
-	size_t size, buffer_size;
-
-	buffer_size = binder_buffer_size(proc, buffer);
-
-	size = ALIGN(buffer->data_size, sizeof(void *)) +
-		ALIGN(buffer->offsets_size, sizeof(void *));
-
-	binder_debug(BINDER_DEBUG_BUFFER_ALLOC,
-		     "%d: binder_free_buf %pK size %zd buffer_size %zd\n",
-		      proc->pid, buffer, size, buffer_size);
-
-	BUG_ON(buffer->free);
-	BUG_ON(size > buffer_size);
-	BUG_ON(buffer->transaction != NULL);
-	BUG_ON((void *)buffer < proc->buffer);
-	BUG_ON((void *)buffer > proc->buffer + proc->buffer_size);
->>>>>>> 3ffb2407
 
 	t->set_priority_called = true;
 	t->saved_priority.sched_policy = task->policy;
@@ -2543,7 +2364,7 @@
 	int debug_id = buffer->debug_id;
 
 	binder_debug(BINDER_DEBUG_TRANSACTION,
-		     "%d buffer release %d, size %zd-%zd, failed at %p\n",
+		     "%d buffer release %d, size %zd-%zd, failed at %pK\n",
 		     proc->pid, buffer->debug_id,
 		     buffer->data_size, buffer->offsets_size, failed_at);
 
@@ -2996,14 +2817,7 @@
 		}
 	}
 
-<<<<<<< HEAD
 	binder_inner_proc_lock(proc);
-=======
-	binder_debug(BINDER_DEBUG_TRANSACTION,
-		     "%d buffer release %d, size %zd-%zd, failed at %pK\n",
-		     proc->pid, buffer->debug_id,
-		     buffer->data_size, buffer->offsets_size, failed_at);
->>>>>>> 3ffb2407
 
 	if (proc->is_dead || (thread && thread->is_dead)) {
 		binder_inner_proc_unlock(proc);
@@ -5089,43 +4903,6 @@
 		goto err_bad_arg;
 	}
 	vma->vm_flags = (vma->vm_flags | VM_DONTCOPY) & ~VM_MAYWRITE;
-<<<<<<< HEAD
-=======
-
-	mutex_lock(&binder_mmap_lock);
-	if (proc->buffer) {
-		ret = -EBUSY;
-		failure_string = "already mapped";
-		goto err_already_mapped;
-	}
-
-	area = get_vm_area(vma->vm_end - vma->vm_start, VM_IOREMAP);
-	if (area == NULL) {
-		ret = -ENOMEM;
-		failure_string = "get_vm_area";
-		goto err_get_vm_area_failed;
-	}
-	proc->buffer = area->addr;
-	proc->user_buffer_offset = vma->vm_start - (uintptr_t)proc->buffer;
-	mutex_unlock(&binder_mmap_lock);
-
-#ifdef CONFIG_CPU_CACHE_VIPT
-	if (cache_is_vipt_aliasing()) {
-		while (CACHE_COLOUR((vma->vm_start ^ (uint32_t)proc->buffer))) {
-			pr_info("binder_mmap: %d %lx-%lx maps %pK bad alignment\n", proc->pid, vma->vm_start, vma->vm_end, proc->buffer);
-			vma->vm_start += PAGE_SIZE;
-		}
-	}
-#endif
-	proc->pages = kzalloc(sizeof(proc->pages[0]) * ((vma->vm_end - vma->vm_start) / PAGE_SIZE), GFP_KERNEL);
-	if (proc->pages == NULL) {
-		ret = -ENOMEM;
-		failure_string = "alloc page array";
-		goto err_alloc_pages_failed;
-	}
-	proc->buffer_size = vma->vm_end - vma->vm_start;
-
->>>>>>> 3ffb2407
 	vma->vm_ops = &binder_vm_ops;
 	vma->vm_private_data = proc;
 
@@ -5371,60 +5148,10 @@
 
 		ref = rb_entry(n, struct binder_ref, rb_node_desc);
 		outgoing_refs++;
-<<<<<<< HEAD
 		binder_cleanup_ref_olocked(ref);
 		binder_proc_unlock(proc);
 		binder_free_ref(ref);
 		binder_proc_lock(proc);
-=======
-		binder_delete_ref(ref);
-	}
-
-	binder_release_work(&proc->todo);
-	binder_release_work(&proc->delivered_death);
-
-	buffers = 0;
-	while ((n = rb_first(&proc->allocated_buffers))) {
-		struct binder_buffer *buffer;
-
-		buffer = rb_entry(n, struct binder_buffer, rb_node);
-
-		t = buffer->transaction;
-		if (t) {
-			t->buffer = NULL;
-			buffer->transaction = NULL;
-			pr_err("release proc %d, transaction %d, not freed\n",
-			       proc->pid, t->debug_id);
-			/*BUG();*/
-		}
-
-		binder_free_buf(proc, buffer);
-		buffers++;
-	}
-
-	binder_stats_deleted(BINDER_STAT_PROC);
-
-	page_count = 0;
-	if (proc->pages) {
-		int i;
-
-		for (i = 0; i < proc->buffer_size / PAGE_SIZE; i++) {
-			void *page_addr;
-
-			if (!proc->pages[i])
-				continue;
-
-			page_addr = proc->buffer + i * PAGE_SIZE;
-			binder_debug(BINDER_DEBUG_BUFFER_ALLOC,
-				     "%s: %d: page %d at %pK not freed\n",
-				     __func__, proc->pid, i, page_addr);
-			unmap_kernel_range((unsigned long)page_addr, PAGE_SIZE);
-			__free_page(proc->pages[i]);
-			page_count++;
-		}
-		kfree(proc->pages);
-		vfree(proc->buffer);
->>>>>>> 3ffb2407
 	}
 	binder_proc_unlock(proc);
 
@@ -5491,11 +5218,7 @@
 	spin_lock(&t->lock);
 	to_proc = t->to_proc;
 	seq_printf(m,
-<<<<<<< HEAD
-		   "%s %d: %p from %d:%d to %d:%d code %x flags %x pri %d:%d r%d",
-=======
-		   "%s %d: %pK from %d:%d to %d:%d code %x flags %x pri %ld r%d",
->>>>>>> 3ffb2407
+		   "%s %d: %pk from %d:%d to %d:%d code %x flags %x pri %d:%d r%d",
 		   prefix, t->debug_id, t,
 		   t->from ? t->from->proc->pid : 0,
 		   t->from ? t->from->pid : 0,
@@ -5518,25 +5241,9 @@
 		seq_puts(m, " buffer free\n");
 		return;
 	}
-<<<<<<< HEAD
 	if (buffer->target_node)
 		seq_printf(m, " node %d", buffer->target_node->debug_id);
-	seq_printf(m, " size %zd:%zd data %p\n",
-=======
-	if (t->buffer->target_node)
-		seq_printf(m, " node %d",
-			   t->buffer->target_node->debug_id);
 	seq_printf(m, " size %zd:%zd data %pK\n",
-		   t->buffer->data_size, t->buffer->offsets_size,
-		   t->buffer->data);
-}
-
-static void print_binder_buffer(struct seq_file *m, const char *prefix,
-				struct binder_buffer *buffer)
-{
-	seq_printf(m, "%s %d: %pK size %zd:%zd %s\n",
-		   prefix, buffer->debug_id, buffer->data,
->>>>>>> 3ffb2407
 		   buffer->data_size, buffer->offsets_size,
 		   buffer->data);
 }
@@ -5658,7 +5365,6 @@
 static void print_binder_ref_olocked(struct seq_file *m,
 				     struct binder_ref *ref)
 {
-<<<<<<< HEAD
 	binder_node_lock(ref->node);
 	seq_printf(m, "  ref %d: desc %d %snode %d s %d w %d d %pK\n",
 		   ref->data.debug_id, ref->data.desc,
@@ -5666,11 +5372,6 @@
 		   ref->node->debug_id, ref->data.strong,
 		   ref->data.weak, ref->death);
 	binder_node_unlock(ref->node);
-=======
-	seq_printf(m, "  ref %d: desc %d %snode %d s %d w %d d %pK\n",
-		   ref->debug_id, ref->desc, ref->node->proc ? "" : "dead ",
-		   ref->node->debug_id, ref->strong, ref->weak, ref->death);
->>>>>>> 3ffb2407
 }
 
 static void print_binder_proc(struct seq_file *m,
