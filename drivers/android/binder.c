/* binder.c
 *
 * Android IPC Subsystem
 *
 * Copyright (C) 2007-2008 Google, Inc.
 *
 * This software is licensed under the terms of the GNU General Public
 * License version 2, as published by the Free Software Foundation, and
 * may be copied, distributed, and modified under those terms.
 *
 * This program is distributed in the hope that it will be useful,
 * but WITHOUT ANY WARRANTY; without even the implied warranty of
 * MERCHANTABILITY or FITNESS FOR A PARTICULAR PURPOSE.  See the
 * GNU General Public License for more details.
 *
 */

/*
 * Locking overview
 *
 * There are 3 main spinlocks which must be acquired in the
 * order shown:
 *
 * 1) proc->outer_lock : protects binder_ref
 *    binder_proc_lock() and binder_proc_unlock() are
 *    used to acq/rel.
 * 2) node->lock : protects most fields of binder_node.
 *    binder_node_lock() and binder_node_unlock() are
 *    used to acq/rel
 * 3) proc->inner_lock : protects the thread and node lists
 *    (proc->threads, proc->waiting_threads, proc->nodes)
 *    and all todo lists associated with the binder_proc
 *    (proc->todo, thread->todo, proc->delivered_death and
 *    node->async_todo), as well as thread->transaction_stack
 *    binder_inner_proc_lock() and binder_inner_proc_unlock()
 *    are used to acq/rel
 *
 * Any lock under procA must never be nested under any lock at the same
 * level or below on procB.
 *
 * Functions that require a lock held on entry indicate which lock
 * in the suffix of the function name:
 *
 * foo_olocked() : requires node->outer_lock
 * foo_nlocked() : requires node->lock
 * foo_ilocked() : requires proc->inner_lock
 * foo_oilocked(): requires proc->outer_lock and proc->inner_lock
 * foo_nilocked(): requires node->lock and proc->inner_lock
 * ...
 */

#define pr_fmt(fmt) KBUILD_MODNAME ": " fmt

#include <asm/cacheflush.h>
#include <linux/fdtable.h>
#include <linux/file.h>
#include <linux/freezer.h>
#include <linux/fs.h>
#include <linux/list.h>
#include <linux/miscdevice.h>
#include <linux/module.h>
#include <linux/mutex.h>
#include <linux/nsproxy.h>
#include <linux/poll.h>
#include <linux/debugfs.h>
#include <linux/rbtree.h>
#include <linux/sched.h>
#include <linux/seq_file.h>
#include <linux/uaccess.h>
#include <linux/pid_namespace.h>
#include <linux/security.h>
#include <linux/spinlock.h>

#ifdef CONFIG_ANDROID_BINDER_IPC_32BIT
#define BINDER_IPC_32BIT 1
#endif

#include <uapi/linux/android/binder.h>
#include "binder_alloc.h"
#include "binder_trace.h"

static HLIST_HEAD(binder_deferred_list);
static DEFINE_MUTEX(binder_deferred_lock);

static HLIST_HEAD(binder_devices);
static HLIST_HEAD(binder_procs);
static DEFINE_MUTEX(binder_procs_lock);

static HLIST_HEAD(binder_dead_nodes);
static DEFINE_SPINLOCK(binder_dead_nodes_lock);

static struct dentry *binder_debugfs_dir_entry_root;
static struct dentry *binder_debugfs_dir_entry_proc;
static atomic_t binder_last_id;

#define BINDER_DEBUG_ENTRY(name) \
static int binder_##name##_open(struct inode *inode, struct file *file) \
{ \
	return single_open(file, binder_##name##_show, inode->i_private); \
} \
\
static const struct file_operations binder_##name##_fops = { \
	.owner = THIS_MODULE, \
	.open = binder_##name##_open, \
	.read = seq_read, \
	.llseek = seq_lseek, \
	.release = single_release, \
}

static int binder_proc_show(struct seq_file *m, void *unused);
BINDER_DEBUG_ENTRY(proc);

/* This is only defined in include/asm-arm/sizes.h */
#ifndef SZ_1K
#define SZ_1K                               0x400
#endif

#ifndef SZ_4M
#define SZ_4M                               0x400000
#endif

#define FORBIDDEN_MMAP_FLAGS                (VM_WRITE)

#define BINDER_SMALL_BUF_SIZE (PAGE_SIZE * 64)

enum {
	BINDER_DEBUG_USER_ERROR             = 1U << 0,
	BINDER_DEBUG_FAILED_TRANSACTION     = 1U << 1,
	BINDER_DEBUG_DEAD_TRANSACTION       = 1U << 2,
	BINDER_DEBUG_OPEN_CLOSE             = 1U << 3,
	BINDER_DEBUG_DEAD_BINDER            = 1U << 4,
	BINDER_DEBUG_DEATH_NOTIFICATION     = 1U << 5,
	BINDER_DEBUG_READ_WRITE             = 1U << 6,
	BINDER_DEBUG_USER_REFS              = 1U << 7,
	BINDER_DEBUG_THREADS                = 1U << 8,
	BINDER_DEBUG_TRANSACTION            = 1U << 9,
	BINDER_DEBUG_TRANSACTION_COMPLETE   = 1U << 10,
	BINDER_DEBUG_FREE_BUFFER            = 1U << 11,
	BINDER_DEBUG_INTERNAL_REFS          = 1U << 12,
	BINDER_DEBUG_PRIORITY_CAP           = 1U << 13,
	BINDER_DEBUG_SPINLOCKS              = 1U << 14,
};
static uint32_t binder_debug_mask = BINDER_DEBUG_USER_ERROR |
	BINDER_DEBUG_FAILED_TRANSACTION | BINDER_DEBUG_DEAD_TRANSACTION;
module_param_named(debug_mask, binder_debug_mask, uint, S_IWUSR | S_IRUGO);

static char *binder_devices_param = CONFIG_ANDROID_BINDER_DEVICES;
module_param_named(devices, binder_devices_param, charp, S_IRUGO);

static DECLARE_WAIT_QUEUE_HEAD(binder_user_error_wait);
static int binder_stop_on_user_error;

static int binder_set_stop_on_user_error(const char *val,
					 struct kernel_param *kp)
{
	int ret;

	ret = param_set_int(val, kp);
	if (binder_stop_on_user_error < 2)
		wake_up(&binder_user_error_wait);
	return ret;
}
module_param_call(stop_on_user_error, binder_set_stop_on_user_error,
	param_get_int, &binder_stop_on_user_error, S_IWUSR | S_IRUGO);

#define binder_debug(mask, x...) \
	do { \
		if (binder_debug_mask & mask) \
			pr_info(x); \
	} while (0)

#define binder_user_error(x...) \
	do { \
		if (binder_debug_mask & BINDER_DEBUG_USER_ERROR) \
			pr_info(x); \
		if (binder_stop_on_user_error) \
			binder_stop_on_user_error = 2; \
	} while (0)

#define to_flat_binder_object(hdr) \
	container_of(hdr, struct flat_binder_object, hdr)

#define to_binder_fd_object(hdr) container_of(hdr, struct binder_fd_object, hdr)

#define to_binder_buffer_object(hdr) \
	container_of(hdr, struct binder_buffer_object, hdr)

#define to_binder_fd_array_object(hdr) \
	container_of(hdr, struct binder_fd_array_object, hdr)

enum binder_stat_types {
	BINDER_STAT_PROC,
	BINDER_STAT_THREAD,
	BINDER_STAT_NODE,
	BINDER_STAT_REF,
	BINDER_STAT_DEATH,
	BINDER_STAT_TRANSACTION,
	BINDER_STAT_TRANSACTION_COMPLETE,
	BINDER_STAT_COUNT
};

struct binder_stats {
	atomic_t br[_IOC_NR(BR_FAILED_REPLY) + 1];
	atomic_t bc[_IOC_NR(BC_REPLY_SG) + 1];
	atomic_t obj_created[BINDER_STAT_COUNT];
	atomic_t obj_deleted[BINDER_STAT_COUNT];
};

static struct binder_stats binder_stats;

static inline void binder_stats_deleted(enum binder_stat_types type)
{
	atomic_inc(&binder_stats.obj_deleted[type]);
}

static inline void binder_stats_created(enum binder_stat_types type)
{
	atomic_inc(&binder_stats.obj_created[type]);
}

struct binder_transaction_log_entry {
	int debug_id;
	int debug_id_done;
	int call_type;
	int from_proc;
	int from_thread;
	int target_handle;
	int to_proc;
	int to_thread;
	int to_node;
	int data_size;
	int offsets_size;
	int return_error_line;
	uint32_t return_error;
	uint32_t return_error_param;
	const char *context_name;
};
struct binder_transaction_log {
	atomic_t cur;
	bool full;
	struct binder_transaction_log_entry entry[32];
};
static struct binder_transaction_log binder_transaction_log;
static struct binder_transaction_log binder_transaction_log_failed;

static struct binder_transaction_log_entry *binder_transaction_log_add(
	struct binder_transaction_log *log)
{
	struct binder_transaction_log_entry *e;
	unsigned int cur = atomic_inc_return(&log->cur);

	if (cur >= ARRAY_SIZE(log->entry))
		log->full = 1;
	e = &log->entry[cur % ARRAY_SIZE(log->entry)];
	WRITE_ONCE(e->debug_id_done, 0);
	/*
	 * write-barrier to synchronize access to e->debug_id_done.
	 * We make sure the initialized 0 value is seen before
	 * memset() other fields are zeroed by memset.
	 */
	smp_wmb();
	memset(e, 0, sizeof(*e));
	return e;
}

struct binder_context {
	struct binder_node *binder_context_mgr_node;
	struct mutex context_mgr_node_lock;

	kuid_t binder_context_mgr_uid;
	const char *name;
};

struct binder_device {
	struct hlist_node hlist;
	struct miscdevice miscdev;
	struct binder_context context;
};

/**
 * struct binder_work - work enqueued on a worklist
 * @entry:             node enqueued on list
 * @type:              type of work to be performed
 *
 * There are separate work lists for proc, thread, and node (async).
 */
struct binder_work {
	struct list_head entry;

	enum {
		BINDER_WORK_TRANSACTION = 1,
		BINDER_WORK_TRANSACTION_COMPLETE,
		BINDER_WORK_RETURN_ERROR,
		BINDER_WORK_NODE,
		BINDER_WORK_DEAD_BINDER,
		BINDER_WORK_DEAD_BINDER_AND_CLEAR,
		BINDER_WORK_CLEAR_DEATH_NOTIFICATION,
	} type;
};

struct binder_error {
	struct binder_work work;
	uint32_t cmd;
};

/**
 * struct binder_node - binder node bookkeeping
 * @debug_id:             unique ID for debugging
 *                        (invariant after initialized)
 * @lock:                 lock for node fields
 * @work:                 worklist element for node work
 *                        (protected by @proc->inner_lock)
 * @rb_node:              element for proc->nodes tree
 *                        (protected by @proc->inner_lock)
 * @dead_node:            element for binder_dead_nodes list
 *                        (protected by binder_dead_nodes_lock)
 * @proc:                 binder_proc that owns this node
 *                        (invariant after initialized)
 * @refs:                 list of references on this node
 *                        (protected by @lock)
 * @internal_strong_refs: used to take strong references when
 *                        initiating a transaction
 *                        (protected by @proc->inner_lock if @proc
 *                        and by @lock)
 * @local_weak_refs:      weak user refs from local process
 *                        (protected by @proc->inner_lock if @proc
 *                        and by @lock)
 * @local_strong_refs:    strong user refs from local process
 *                        (protected by @proc->inner_lock if @proc
 *                        and by @lock)
 * @tmp_refs:             temporary kernel refs
 *                        (protected by @proc->inner_lock while @proc
 *                        is valid, and by binder_dead_nodes_lock
 *                        if @proc is NULL. During inc/dec and node release
 *                        it is also protected by @lock to provide safety
 *                        as the node dies and @proc becomes NULL)
 * @ptr:                  userspace pointer for node
 *                        (invariant, no lock needed)
 * @cookie:               userspace cookie for node
 *                        (invariant, no lock needed)
 * @has_strong_ref:       userspace notified of strong ref
 *                        (protected by @proc->inner_lock if @proc
 *                        and by @lock)
 * @pending_strong_ref:   userspace has acked notification of strong ref
 *                        (protected by @proc->inner_lock if @proc
 *                        and by @lock)
 * @has_weak_ref:         userspace notified of weak ref
 *                        (protected by @proc->inner_lock if @proc
 *                        and by @lock)
 * @pending_weak_ref:     userspace has acked notification of weak ref
 *                        (protected by @proc->inner_lock if @proc
 *                        and by @lock)
 * @has_async_transaction: async transaction to node in progress
 *                        (protected by @lock)
 * @sched_policy:         minimum scheduling policy for node
 *                        (invariant after initialized)
 * @accept_fds:           file descriptor operations supported for node
 *                        (invariant after initialized)
 * @min_priority:         minimum scheduling priority
 *                        (invariant after initialized)
 * @inherit_rt:           inherit RT scheduling policy from caller
 *                        (invariant after initialized)
 * @async_todo:           list of async work items
 *                        (protected by @proc->inner_lock)
 *
 * Bookkeeping structure for binder nodes.
 */
struct binder_node {
	int debug_id;
	spinlock_t lock;
	struct binder_work work;
	union {
		struct rb_node rb_node;
		struct hlist_node dead_node;
	};
	struct binder_proc *proc;
	struct hlist_head refs;
	int internal_strong_refs;
	int local_weak_refs;
	int local_strong_refs;
	int tmp_refs;
	binder_uintptr_t ptr;
	binder_uintptr_t cookie;
	struct {
		/*
		 * bitfield elements protected by
		 * proc inner_lock
		 */
		u8 has_strong_ref:1;
		u8 pending_strong_ref:1;
		u8 has_weak_ref:1;
		u8 pending_weak_ref:1;
	};
	struct {
		/*
		 * invariant after initialization
		 */
		u8 sched_policy:2;
		u8 inherit_rt:1;
		u8 accept_fds:1;
		u8 min_priority;
	};
	bool has_async_transaction;
	struct list_head async_todo;
};

struct binder_ref_death {
	/**
	 * @work: worklist element for death notifications
	 *        (protected by inner_lock of the proc that
	 *        this ref belongs to)
	 */
	struct binder_work work;
	binder_uintptr_t cookie;
};

/**
 * struct binder_ref_data - binder_ref counts and id
 * @debug_id:        unique ID for the ref
 * @desc:            unique userspace handle for ref
 * @strong:          strong ref count (debugging only if not locked)
 * @weak:            weak ref count (debugging only if not locked)
 *
 * Structure to hold ref count and ref id information. Since
 * the actual ref can only be accessed with a lock, this structure
 * is used to return information about the ref to callers of
 * ref inc/dec functions.
 */
struct binder_ref_data {
	int debug_id;
	uint32_t desc;
	int strong;
	int weak;
};

/**
 * struct binder_ref - struct to track references on nodes
 * @data:        binder_ref_data containing id, handle, and current refcounts
 * @rb_node_desc: node for lookup by @data.desc in proc's rb_tree
 * @rb_node_node: node for lookup by @node in proc's rb_tree
 * @node_entry:  list entry for node->refs list in target node
 *               (protected by @node->lock)
 * @proc:        binder_proc containing ref
 * @node:        binder_node of target node. When cleaning up a
 *               ref for deletion in binder_cleanup_ref, a non-NULL
 *               @node indicates the node must be freed
 * @death:       pointer to death notification (ref_death) if requested
 *               (protected by @node->lock)
 *
 * Structure to track references from procA to target node (on procB). This
 * structure is unsafe to access without holding @proc->outer_lock.
 */
struct binder_ref {
	/* Lookups needed: */
	/*   node + proc => ref (transaction) */
	/*   desc + proc => ref (transaction, inc/dec ref) */
	/*   node => refs + procs (proc exit) */
	struct binder_ref_data data;
	struct rb_node rb_node_desc;
	struct rb_node rb_node_node;
	struct hlist_node node_entry;
	struct binder_proc *proc;
	struct binder_node *node;
	struct binder_ref_death *death;
};

enum binder_deferred_state {
	BINDER_DEFERRED_FLUSH        = 0x01,
	BINDER_DEFERRED_RELEASE      = 0x02,
};

/**
 * struct binder_priority - scheduler policy and priority
 * @sched_policy            scheduler policy
 * @prio                    [100..139] for SCHED_NORMAL, [0..99] for FIFO/RT
 *
 * The binder driver supports inheriting the following scheduler policies:
 * SCHED_NORMAL
 * SCHED_BATCH
 * SCHED_FIFO
 * SCHED_RR
 */
struct binder_priority {
	unsigned int sched_policy;
	int prio;
};

/**
 * struct binder_proc - binder process bookkeeping
 * @proc_node:            element for binder_procs list
 * @threads:              rbtree of binder_threads in this proc
 *                        (protected by @inner_lock)
 * @nodes:                rbtree of binder nodes associated with
 *                        this proc ordered by node->ptr
 *                        (protected by @inner_lock)
 * @refs_by_desc:         rbtree of refs ordered by ref->desc
 *                        (protected by @outer_lock)
 * @refs_by_node:         rbtree of refs ordered by ref->node
 *                        (protected by @outer_lock)
 * @waiting_threads:      threads currently waiting for proc work
 *                        (protected by @inner_lock)
 * @pid                   PID of group_leader of process
 *                        (invariant after initialized)
 * @tsk                   task_struct for group_leader of process
 *                        (invariant after initialized)
 * @deferred_work_node:   element for binder_deferred_list
 *                        (protected by binder_deferred_lock)
 * @deferred_work:        bitmap of deferred work to perform
 *                        (protected by binder_deferred_lock)
 * @is_dead:              process is dead and awaiting free
 *                        when outstanding transactions are cleaned up
 *                        (protected by @inner_lock)
 * @todo:                 list of work for this process
 *                        (protected by @inner_lock)
 * @stats:                per-process binder statistics
 *                        (atomics, no lock needed)
 * @delivered_death:      list of delivered death notification
 *                        (protected by @inner_lock)
 * @max_threads:          cap on number of binder threads
 *                        (protected by @inner_lock)
 * @requested_threads:    number of binder threads requested but not
 *                        yet started. In current implementation, can
 *                        only be 0 or 1.
 *                        (protected by @inner_lock)
 * @requested_threads_started: number binder threads started
 *                        (protected by @inner_lock)
 * @tmp_ref:              temporary reference to indicate proc is in use
 *                        (protected by @inner_lock)
 * @default_priority:     default scheduler priority
 *                        (invariant after initialized)
 * @debugfs_entry:        debugfs node
 * @alloc:                binder allocator bookkeeping
 * @context:              binder_context for this proc
 *                        (invariant after initialized)
 * @inner_lock:           can nest under outer_lock and/or node lock
 * @outer_lock:           no nesting under innor or node lock
 *                        Lock order: 1) outer, 2) node, 3) inner
 *
 * Bookkeeping structure for binder processes
 */
struct binder_proc {
	struct hlist_node proc_node;
	struct rb_root threads;
	struct rb_root nodes;
	struct rb_root refs_by_desc;
	struct rb_root refs_by_node;
	struct list_head waiting_threads;
	int pid;
	struct task_struct *tsk;
<<<<<<< HEAD
=======
	struct files_struct *files;
	struct mutex files_lock;
>>>>>>> 9c2f007c
	struct hlist_node deferred_work_node;
	int deferred_work;
	bool is_dead;

	struct list_head todo;
	struct binder_stats stats;
	struct list_head delivered_death;
	int max_threads;
	int requested_threads;
	int requested_threads_started;
	int tmp_ref;
	struct binder_priority default_priority;
	struct dentry *debugfs_entry;
	struct binder_alloc alloc;
	struct binder_context *context;
	spinlock_t inner_lock;
	spinlock_t outer_lock;
};

enum {
	BINDER_LOOPER_STATE_REGISTERED  = 0x01,
	BINDER_LOOPER_STATE_ENTERED     = 0x02,
	BINDER_LOOPER_STATE_EXITED      = 0x04,
	BINDER_LOOPER_STATE_INVALID     = 0x08,
	BINDER_LOOPER_STATE_WAITING     = 0x10,
	BINDER_LOOPER_STATE_POLL        = 0x20,
};

/**
 * struct binder_thread - binder thread bookkeeping
 * @proc:                 binder process for this thread
 *                        (invariant after initialization)
 * @rb_node:              element for proc->threads rbtree
 *                        (protected by @proc->inner_lock)
 * @waiting_thread_node:  element for @proc->waiting_threads list
 *                        (protected by @proc->inner_lock)
 * @pid:                  PID for this thread
 *                        (invariant after initialization)
 * @looper:               bitmap of looping state
 *                        (only accessed by this thread)
 * @looper_needs_return:  looping thread needs to exit driver
 *                        (no lock needed)
 * @transaction_stack:    stack of in-progress transactions for this thread
 *                        (protected by @proc->inner_lock)
 * @todo:                 list of work to do for this thread
 *                        (protected by @proc->inner_lock)
 * @process_todo:         whether work in @todo should be processed
 *                        (protected by @proc->inner_lock)
 * @return_error:         transaction errors reported by this thread
 *                        (only accessed by this thread)
 * @reply_error:          transaction errors reported by target thread
 *                        (protected by @proc->inner_lock)
 * @wait:                 wait queue for thread work
 * @stats:                per-thread statistics
 *                        (atomics, no lock needed)
 * @tmp_ref:              temporary reference to indicate thread is in use
 *                        (atomic since @proc->inner_lock cannot
 *                        always be acquired)
 * @is_dead:              thread is dead and awaiting free
 *                        when outstanding transactions are cleaned up
 *                        (protected by @proc->inner_lock)
 * @task:                 struct task_struct for this thread
 *
 * Bookkeeping structure for binder threads.
 */
struct binder_thread {
	struct binder_proc *proc;
	struct rb_node rb_node;
	struct list_head waiting_thread_node;
	int pid;
	int looper;              /* only modified by this thread */
	bool looper_need_return; /* can be written by other thread */
	struct binder_transaction *transaction_stack;
	struct list_head todo;
	bool process_todo;
	struct binder_error return_error;
	struct binder_error reply_error;
	wait_queue_head_t wait;
	struct binder_stats stats;
	atomic_t tmp_ref;
	bool is_dead;
	struct task_struct *task;
};

struct binder_transaction {
	int debug_id;
	struct binder_work work;
	struct binder_thread *from;
	struct binder_transaction *from_parent;
	struct binder_proc *to_proc;
	struct binder_thread *to_thread;
	struct binder_transaction *to_parent;
	unsigned need_reply:1;
	/* unsigned is_dead:1; */	/* not used at the moment */

	struct binder_buffer *buffer;
	unsigned int	code;
	unsigned int	flags;
	struct binder_priority	priority;
	struct binder_priority	saved_priority;
	bool    set_priority_called;
	kuid_t	sender_euid;
	/**
	 * @lock:  protects @from, @to_proc, and @to_thread
	 *
	 * @from, @to_proc, and @to_thread can be set to NULL
	 * during thread teardown
	 */
	spinlock_t lock;
};

/**
 * binder_proc_lock() - Acquire outer lock for given binder_proc
 * @proc:         struct binder_proc to acquire
 *
 * Acquires proc->outer_lock. Used to protect binder_ref
 * structures associated with the given proc.
 */
#define binder_proc_lock(proc) _binder_proc_lock(proc, __LINE__)
static void
_binder_proc_lock(struct binder_proc *proc, int line)
{
	binder_debug(BINDER_DEBUG_SPINLOCKS,
		     "%s: line=%d\n", __func__, line);
	spin_lock(&proc->outer_lock);
}

/**
 * binder_proc_unlock() - Release spinlock for given binder_proc
 * @proc:         struct binder_proc to acquire
 *
 * Release lock acquired via binder_proc_lock()
 */
#define binder_proc_unlock(_proc) _binder_proc_unlock(_proc, __LINE__)
static void
_binder_proc_unlock(struct binder_proc *proc, int line)
{
	binder_debug(BINDER_DEBUG_SPINLOCKS,
		     "%s: line=%d\n", __func__, line);
	spin_unlock(&proc->outer_lock);
}

/**
 * binder_inner_proc_lock() - Acquire inner lock for given binder_proc
 * @proc:         struct binder_proc to acquire
 *
 * Acquires proc->inner_lock. Used to protect todo lists
 */
#define binder_inner_proc_lock(proc) _binder_inner_proc_lock(proc, __LINE__)
static void
_binder_inner_proc_lock(struct binder_proc *proc, int line)
{
	binder_debug(BINDER_DEBUG_SPINLOCKS,
		     "%s: line=%d\n", __func__, line);
	spin_lock(&proc->inner_lock);
}

/**
 * binder_inner_proc_unlock() - Release inner lock for given binder_proc
 * @proc:         struct binder_proc to acquire
 *
 * Release lock acquired via binder_inner_proc_lock()
 */
#define binder_inner_proc_unlock(proc) _binder_inner_proc_unlock(proc, __LINE__)
static void
_binder_inner_proc_unlock(struct binder_proc *proc, int line)
{
	binder_debug(BINDER_DEBUG_SPINLOCKS,
		     "%s: line=%d\n", __func__, line);
	spin_unlock(&proc->inner_lock);
}

/**
 * binder_node_lock() - Acquire spinlock for given binder_node
 * @node:         struct binder_node to acquire
 *
 * Acquires node->lock. Used to protect binder_node fields
 */
#define binder_node_lock(node) _binder_node_lock(node, __LINE__)
static void
_binder_node_lock(struct binder_node *node, int line)
{
	binder_debug(BINDER_DEBUG_SPINLOCKS,
		     "%s: line=%d\n", __func__, line);
	spin_lock(&node->lock);
}

/**
 * binder_node_unlock() - Release spinlock for given binder_proc
 * @node:         struct binder_node to acquire
 *
 * Release lock acquired via binder_node_lock()
 */
#define binder_node_unlock(node) _binder_node_unlock(node, __LINE__)
static void
_binder_node_unlock(struct binder_node *node, int line)
{
	binder_debug(BINDER_DEBUG_SPINLOCKS,
		     "%s: line=%d\n", __func__, line);
	spin_unlock(&node->lock);
}

/**
 * binder_node_inner_lock() - Acquire node and inner locks
 * @node:         struct binder_node to acquire
 *
 * Acquires node->lock. If node->proc also acquires
 * proc->inner_lock. Used to protect binder_node fields
 */
#define binder_node_inner_lock(node) _binder_node_inner_lock(node, __LINE__)
static void
_binder_node_inner_lock(struct binder_node *node, int line)
{
	binder_debug(BINDER_DEBUG_SPINLOCKS,
		     "%s: line=%d\n", __func__, line);
	spin_lock(&node->lock);
	if (node->proc)
		binder_inner_proc_lock(node->proc);
}

/**
 * binder_node_unlock() - Release node and inner locks
 * @node:         struct binder_node to acquire
 *
 * Release lock acquired via binder_node_lock()
 */
#define binder_node_inner_unlock(node) _binder_node_inner_unlock(node, __LINE__)
static void
_binder_node_inner_unlock(struct binder_node *node, int line)
{
	struct binder_proc *proc = node->proc;

	binder_debug(BINDER_DEBUG_SPINLOCKS,
		     "%s: line=%d\n", __func__, line);
	if (proc)
		binder_inner_proc_unlock(proc);
	spin_unlock(&node->lock);
}

static bool binder_worklist_empty_ilocked(struct list_head *list)
{
	return list_empty(list);
}

/**
 * binder_worklist_empty() - Check if no items on the work list
 * @proc:       binder_proc associated with list
 * @list:	list to check
 *
 * Return: true if there are no items on list, else false
 */
static bool binder_worklist_empty(struct binder_proc *proc,
				  struct list_head *list)
{
	bool ret;

	binder_inner_proc_lock(proc);
	ret = binder_worklist_empty_ilocked(list);
	binder_inner_proc_unlock(proc);
	return ret;
}

/**
 * binder_enqueue_work_ilocked() - Add an item to the work list
 * @work:         struct binder_work to add to list
 * @target_list:  list to add work to
 *
 * Adds the work to the specified list. Asserts that work
 * is not already on a list.
 *
 * Requires the proc->inner_lock to be held.
 */
static void
binder_enqueue_work_ilocked(struct binder_work *work,
			   struct list_head *target_list)
{
	BUG_ON(target_list == NULL);
	BUG_ON(work->entry.next && !list_empty(&work->entry));
	list_add_tail(&work->entry, target_list);
}

/**
 * binder_enqueue_deferred_thread_work_ilocked() - Add deferred thread work
 * @thread:       thread to queue work to
 * @work:         struct binder_work to add to list
 *
 * Adds the work to the todo list of the thread. Doesn't set the process_todo
 * flag, which means that (if it wasn't already set) the thread will go to
 * sleep without handling this work when it calls read.
 *
 * Requires the proc->inner_lock to be held.
 */
static void
binder_enqueue_deferred_thread_work_ilocked(struct binder_thread *thread,
					    struct binder_work *work)
{
	binder_enqueue_work_ilocked(work, &thread->todo);
}

/**
 * binder_enqueue_thread_work_ilocked() - Add an item to the thread work list
 * @thread:       thread to queue work to
 * @work:         struct binder_work to add to list
 *
 * Adds the work to the todo list of the thread, and enables processing
 * of the todo queue.
 *
 * Requires the proc->inner_lock to be held.
 */
static void
binder_enqueue_thread_work_ilocked(struct binder_thread *thread,
				   struct binder_work *work)
{
	binder_enqueue_work_ilocked(work, &thread->todo);
	thread->process_todo = true;
}

/**
 * binder_enqueue_thread_work() - Add an item to the thread work list
 * @thread:       thread to queue work to
 * @work:         struct binder_work to add to list
 *
 * Adds the work to the todo list of the thread, and enables processing
 * of the todo queue.
 */
static void
binder_enqueue_thread_work(struct binder_thread *thread,
			   struct binder_work *work)
{
	binder_inner_proc_lock(thread->proc);
	binder_enqueue_thread_work_ilocked(thread, work);
	binder_inner_proc_unlock(thread->proc);
}

static void
binder_dequeue_work_ilocked(struct binder_work *work)
{
	list_del_init(&work->entry);
}

/**
 * binder_dequeue_work() - Removes an item from the work list
 * @proc:         binder_proc associated with list
 * @work:         struct binder_work to remove from list
 *
 * Removes the specified work item from whatever list it is on.
 * Can safely be called if work is not on any list.
 */
static void
binder_dequeue_work(struct binder_proc *proc, struct binder_work *work)
{
	binder_inner_proc_lock(proc);
	binder_dequeue_work_ilocked(work);
	binder_inner_proc_unlock(proc);
}

static struct binder_work *binder_dequeue_work_head_ilocked(
					struct list_head *list)
{
	struct binder_work *w;

	w = list_first_entry_or_null(list, struct binder_work, entry);
	if (w)
		list_del_init(&w->entry);
	return w;
}

/**
 * binder_dequeue_work_head() - Dequeues the item at head of list
 * @proc:         binder_proc associated with list
 * @list:         list to dequeue head
 *
 * Removes the head of the list if there are items on the list
 *
 * Return: pointer dequeued binder_work, NULL if list was empty
 */
static struct binder_work *binder_dequeue_work_head(
					struct binder_proc *proc,
					struct list_head *list)
{
	struct binder_work *w;

	binder_inner_proc_lock(proc);
	w = binder_dequeue_work_head_ilocked(list);
	binder_inner_proc_unlock(proc);
	return w;
}

static void
binder_defer_work(struct binder_proc *proc, enum binder_deferred_state defer);
static void binder_free_thread(struct binder_thread *thread);
static void binder_free_proc(struct binder_proc *proc);
static void binder_inc_node_tmpref_ilocked(struct binder_node *node);

struct files_struct *binder_get_files_struct(struct binder_proc *proc)
{
	return get_files_struct(proc->tsk);
}

static int task_get_unused_fd_flags(struct binder_proc *proc, int flags)
{
<<<<<<< HEAD
	struct files_struct *files;
=======
>>>>>>> 9c2f007c
	unsigned long rlim_cur;
	unsigned long irqs;
	int ret;

<<<<<<< HEAD
	files = binder_get_files_struct(proc);
	if (files == NULL)
		return -ESRCH;

=======
	mutex_lock(&proc->files_lock);
	if (proc->files == NULL) {
		ret = -ESRCH;
		goto err;
	}
>>>>>>> 9c2f007c
	if (!lock_task_sighand(proc->tsk, &irqs)) {
		ret = -EMFILE;
		goto err;
	}
<<<<<<< HEAD

	rlim_cur = task_rlimit(proc->tsk, RLIMIT_NOFILE);
	unlock_task_sighand(proc->tsk, &irqs);

	ret = __alloc_fd(files, 0, rlim_cur, flags);
err:
	put_files_struct(files);
=======
	rlim_cur = task_rlimit(proc->tsk, RLIMIT_NOFILE);
	unlock_task_sighand(proc->tsk, &irqs);

	ret = __alloc_fd(proc->files, 0, rlim_cur, flags);
err:
	mutex_unlock(&proc->files_lock);
>>>>>>> 9c2f007c
	return ret;
}

/*
 * copied from fd_install
 */
static void task_fd_install(
	struct binder_proc *proc, unsigned int fd, struct file *file)
{
<<<<<<< HEAD
	struct files_struct *files = binder_get_files_struct(proc);

	if (files) {
		__fd_install(files, fd, file);
		put_files_struct(files);
	}
=======
	mutex_lock(&proc->files_lock);
	if (proc->files)
		__fd_install(proc->files, fd, file);
	mutex_unlock(&proc->files_lock);
>>>>>>> 9c2f007c
}

/*
 * copied from sys_close
 */
static long task_close_fd(struct binder_proc *proc, unsigned int fd)
{
	struct files_struct *files = binder_get_files_struct(proc);
	int retval;

<<<<<<< HEAD
	if (files == NULL)
		return -ESRCH;

	retval = __close_fd(files, fd);
=======
	mutex_lock(&proc->files_lock);
	if (proc->files == NULL) {
		retval = -ESRCH;
		goto err;
	}
	retval = __close_fd(proc->files, fd);
>>>>>>> 9c2f007c
	/* can't restart close syscall because file table entry was cleared */
	if (unlikely(retval == -ERESTARTSYS ||
		     retval == -ERESTARTNOINTR ||
		     retval == -ERESTARTNOHAND ||
		     retval == -ERESTART_RESTARTBLOCK))
		retval = -EINTR;
<<<<<<< HEAD
	put_files_struct(files);

=======
err:
	mutex_unlock(&proc->files_lock);
>>>>>>> 9c2f007c
	return retval;
}

static bool binder_has_work_ilocked(struct binder_thread *thread,
				    bool do_proc_work)
{
	return thread->process_todo ||
		thread->looper_need_return ||
		(do_proc_work &&
		 !binder_worklist_empty_ilocked(&thread->proc->todo));
}

static bool binder_has_work(struct binder_thread *thread, bool do_proc_work)
{
	bool has_work;

	binder_inner_proc_lock(thread->proc);
	has_work = binder_has_work_ilocked(thread, do_proc_work);
	binder_inner_proc_unlock(thread->proc);

	return has_work;
}

static bool binder_available_for_proc_work_ilocked(struct binder_thread *thread)
{
	return !thread->transaction_stack &&
		binder_worklist_empty_ilocked(&thread->todo) &&
		(thread->looper & (BINDER_LOOPER_STATE_ENTERED |
				   BINDER_LOOPER_STATE_REGISTERED));
}

static void binder_wakeup_poll_threads_ilocked(struct binder_proc *proc,
					       bool sync)
{
	struct rb_node *n;
	struct binder_thread *thread;

	for (n = rb_first(&proc->threads); n != NULL; n = rb_next(n)) {
		thread = rb_entry(n, struct binder_thread, rb_node);
		if (thread->looper & BINDER_LOOPER_STATE_POLL &&
		    binder_available_for_proc_work_ilocked(thread)) {
			if (sync)
				wake_up_interruptible_sync(&thread->wait);
			else
				wake_up_interruptible(&thread->wait);
		}
	}
}

/**
 * binder_select_thread_ilocked() - selects a thread for doing proc work.
 * @proc:	process to select a thread from
 *
 * Note that calling this function moves the thread off the waiting_threads
 * list, so it can only be woken up by the caller of this function, or a
 * signal. Therefore, callers *should* always wake up the thread this function
 * returns.
 *
 * Return:	If there's a thread currently waiting for process work,
 *		returns that thread. Otherwise returns NULL.
 */
static struct binder_thread *
binder_select_thread_ilocked(struct binder_proc *proc)
{
	struct binder_thread *thread;

	assert_spin_locked(&proc->inner_lock);
	thread = list_first_entry_or_null(&proc->waiting_threads,
					  struct binder_thread,
					  waiting_thread_node);

	if (thread)
		list_del_init(&thread->waiting_thread_node);

	return thread;
}

/**
 * binder_wakeup_thread_ilocked() - wakes up a thread for doing proc work.
 * @proc:	process to wake up a thread in
 * @thread:	specific thread to wake-up (may be NULL)
 * @sync:	whether to do a synchronous wake-up
 *
 * This function wakes up a thread in the @proc process.
 * The caller may provide a specific thread to wake-up in
 * the @thread parameter. If @thread is NULL, this function
 * will wake up threads that have called poll().
 *
 * Note that for this function to work as expected, callers
 * should first call binder_select_thread() to find a thread
 * to handle the work (if they don't have a thread already),
 * and pass the result into the @thread parameter.
 */
static void binder_wakeup_thread_ilocked(struct binder_proc *proc,
					 struct binder_thread *thread,
					 bool sync)
{
	assert_spin_locked(&proc->inner_lock);

	if (thread) {
		if (sync)
			wake_up_interruptible_sync(&thread->wait);
		else
			wake_up_interruptible(&thread->wait);
		return;
	}

	/* Didn't find a thread waiting for proc work; this can happen
	 * in two scenarios:
	 * 1. All threads are busy handling transactions
	 *    In that case, one of those threads should call back into
	 *    the kernel driver soon and pick up this work.
	 * 2. Threads are using the (e)poll interface, in which case
	 *    they may be blocked on the waitqueue without having been
	 *    added to waiting_threads. For this case, we just iterate
	 *    over all threads not handling transaction work, and
	 *    wake them all up. We wake all because we don't know whether
	 *    a thread that called into (e)poll is handling non-binder
	 *    work currently.
	 */
	binder_wakeup_poll_threads_ilocked(proc, sync);
}

static void binder_wakeup_proc_ilocked(struct binder_proc *proc)
{
	struct binder_thread *thread = binder_select_thread_ilocked(proc);

	binder_wakeup_thread_ilocked(proc, thread, /* sync = */false);
}

static bool is_rt_policy(int policy)
{
	return policy == SCHED_FIFO || policy == SCHED_RR;
}

static bool is_fair_policy(int policy)
{
	return policy == SCHED_NORMAL || policy == SCHED_BATCH;
}

static bool binder_supported_policy(int policy)
{
	return is_fair_policy(policy) || is_rt_policy(policy);
}

static int to_userspace_prio(int policy, int kernel_priority)
{
	if (is_fair_policy(policy))
		return PRIO_TO_NICE(kernel_priority);
	else
		return MAX_USER_RT_PRIO - 1 - kernel_priority;
}

static int to_kernel_prio(int policy, int user_priority)
{
	if (is_fair_policy(policy))
		return NICE_TO_PRIO(user_priority);
	else
		return MAX_USER_RT_PRIO - 1 - user_priority;
}

static void binder_do_set_priority(struct task_struct *task,
				   struct binder_priority desired,
				   bool verify)
{
	int priority; /* user-space prio value */
	bool has_cap_nice;
	unsigned int policy = desired.sched_policy;

	if (task->policy == policy && task->normal_prio == desired.prio)
		return;

	has_cap_nice = has_capability_noaudit(task, CAP_SYS_NICE);

	priority = to_userspace_prio(policy, desired.prio);

	if (verify && is_rt_policy(policy) && !has_cap_nice) {
		long max_rtprio = task_rlimit(task, RLIMIT_RTPRIO);

		if (max_rtprio == 0) {
			policy = SCHED_NORMAL;
			priority = MIN_NICE;
		} else if (priority > max_rtprio) {
			priority = max_rtprio;
		}
	}

	if (verify && is_fair_policy(policy) && !has_cap_nice) {
		long min_nice = rlimit_to_nice(task_rlimit(task, RLIMIT_NICE));

		if (min_nice > MAX_NICE) {
			binder_user_error("%d RLIMIT_NICE not set\n",
					  task->pid);
			return;
		} else if (priority < min_nice) {
			priority = min_nice;
		}
	}

	if (policy != desired.sched_policy ||
	    to_kernel_prio(policy, priority) != desired.prio)
		binder_debug(BINDER_DEBUG_PRIORITY_CAP,
			     "%d: priority %d not allowed, using %d instead\n",
			      task->pid, desired.prio,
			      to_kernel_prio(policy, priority));

	trace_binder_set_priority(task->tgid, task->pid, task->normal_prio,
				  to_kernel_prio(policy, priority),
				  desired.prio);

	/* Set the actual priority */
	if (task->policy != policy || is_rt_policy(policy)) {
		struct sched_param params;

		params.sched_priority = is_rt_policy(policy) ? priority : 0;

		sched_setscheduler_nocheck(task,
					   policy | SCHED_RESET_ON_FORK,
					   &params);
	}
	if (is_fair_policy(policy))
		set_user_nice(task, priority);
}

static void binder_set_priority(struct task_struct *task,
				struct binder_priority desired)
{
	binder_do_set_priority(task, desired, /* verify = */ true);
}

static void binder_restore_priority(struct task_struct *task,
				    struct binder_priority desired)
{
	binder_do_set_priority(task, desired, /* verify = */ false);
}

static void binder_transaction_priority(struct task_struct *task,
					struct binder_transaction *t,
					struct binder_priority node_prio,
					bool inherit_rt)
{
	struct binder_priority desired_prio = t->priority;

	if (t->set_priority_called)
		return;

	t->set_priority_called = true;
	t->saved_priority.sched_policy = task->policy;
	t->saved_priority.prio = task->normal_prio;

	if (!inherit_rt && is_rt_policy(desired_prio.sched_policy)) {
		desired_prio.prio = NICE_TO_PRIO(0);
		desired_prio.sched_policy = SCHED_NORMAL;
	}

	if (node_prio.prio < t->priority.prio ||
	    (node_prio.prio == t->priority.prio &&
	     node_prio.sched_policy == SCHED_FIFO)) {
		/*
		 * In case the minimum priority on the node is
		 * higher (lower value), use that priority. If
		 * the priority is the same, but the node uses
		 * SCHED_FIFO, prefer SCHED_FIFO, since it can
		 * run unbounded, unlike SCHED_RR.
		 */
		desired_prio = node_prio;
	}

	binder_set_priority(task, desired_prio);
}

static struct binder_node *binder_get_node_ilocked(struct binder_proc *proc,
						   binder_uintptr_t ptr)
{
	struct rb_node *n = proc->nodes.rb_node;
	struct binder_node *node;

	assert_spin_locked(&proc->inner_lock);

	while (n) {
		node = rb_entry(n, struct binder_node, rb_node);

		if (ptr < node->ptr)
			n = n->rb_left;
		else if (ptr > node->ptr)
			n = n->rb_right;
		else {
			/*
			 * take an implicit weak reference
			 * to ensure node stays alive until
			 * call to binder_put_node()
			 */
			binder_inc_node_tmpref_ilocked(node);
			return node;
		}
	}
	return NULL;
}

static struct binder_node *binder_get_node(struct binder_proc *proc,
					   binder_uintptr_t ptr)
{
	struct binder_node *node;

	binder_inner_proc_lock(proc);
	node = binder_get_node_ilocked(proc, ptr);
	binder_inner_proc_unlock(proc);
	return node;
}

static struct binder_node *binder_init_node_ilocked(
						struct binder_proc *proc,
						struct binder_node *new_node,
						struct flat_binder_object *fp)
{
	struct rb_node **p = &proc->nodes.rb_node;
	struct rb_node *parent = NULL;
	struct binder_node *node;
	binder_uintptr_t ptr = fp ? fp->binder : 0;
	binder_uintptr_t cookie = fp ? fp->cookie : 0;
	__u32 flags = fp ? fp->flags : 0;
	s8 priority;

	assert_spin_locked(&proc->inner_lock);

	while (*p) {

		parent = *p;
		node = rb_entry(parent, struct binder_node, rb_node);

		if (ptr < node->ptr)
			p = &(*p)->rb_left;
		else if (ptr > node->ptr)
			p = &(*p)->rb_right;
		else {
			/*
			 * A matching node is already in
			 * the rb tree. Abandon the init
			 * and return it.
			 */
			binder_inc_node_tmpref_ilocked(node);
			return node;
		}
	}
	node = new_node;
	binder_stats_created(BINDER_STAT_NODE);
	node->tmp_refs++;
	rb_link_node(&node->rb_node, parent, p);
	rb_insert_color(&node->rb_node, &proc->nodes);
	node->debug_id = atomic_inc_return(&binder_last_id);
	node->proc = proc;
	node->ptr = ptr;
	node->cookie = cookie;
	node->work.type = BINDER_WORK_NODE;
	priority = flags & FLAT_BINDER_FLAG_PRIORITY_MASK;
	node->sched_policy = (flags & FLAT_BINDER_FLAG_SCHED_POLICY_MASK) >>
		FLAT_BINDER_FLAG_SCHED_POLICY_SHIFT;
	node->min_priority = to_kernel_prio(node->sched_policy, priority);
	node->accept_fds = !!(flags & FLAT_BINDER_FLAG_ACCEPTS_FDS);
	node->inherit_rt = !!(flags & FLAT_BINDER_FLAG_INHERIT_RT);
	spin_lock_init(&node->lock);
	INIT_LIST_HEAD(&node->work.entry);
	INIT_LIST_HEAD(&node->async_todo);
	binder_debug(BINDER_DEBUG_INTERNAL_REFS,
		     "%d:%d node %d u%016llx c%016llx created\n",
		     proc->pid, current->pid, node->debug_id,
		     (u64)node->ptr, (u64)node->cookie);

	return node;
}

static struct binder_node *binder_new_node(struct binder_proc *proc,
					   struct flat_binder_object *fp)
{
	struct binder_node *node;
	struct binder_node *new_node = kzalloc(sizeof(*node), GFP_KERNEL);

	if (!new_node)
		return NULL;
	binder_inner_proc_lock(proc);
	node = binder_init_node_ilocked(proc, new_node, fp);
	binder_inner_proc_unlock(proc);
	if (node != new_node)
		/*
		 * The node was already added by another thread
		 */
		kfree(new_node);

	return node;
}

static void binder_free_node(struct binder_node *node)
{
	kfree(node);
	binder_stats_deleted(BINDER_STAT_NODE);
}

static int binder_inc_node_nilocked(struct binder_node *node, int strong,
				    int internal,
				    struct list_head *target_list)
{
	struct binder_proc *proc = node->proc;

	assert_spin_locked(&node->lock);
	if (proc)
		assert_spin_locked(&proc->inner_lock);
	if (strong) {
		if (internal) {
			if (target_list == NULL &&
			    node->internal_strong_refs == 0 &&
			    !(node->proc &&
			      node == node->proc->context->
				      binder_context_mgr_node &&
			      node->has_strong_ref)) {
				pr_err("invalid inc strong node for %d\n",
					node->debug_id);
				return -EINVAL;
			}
			node->internal_strong_refs++;
		} else
			node->local_strong_refs++;
		if (!node->has_strong_ref && target_list) {
			binder_dequeue_work_ilocked(&node->work);
			/*
			 * Note: this function is the only place where we queue
			 * directly to a thread->todo without using the
			 * corresponding binder_enqueue_thread_work() helper
			 * functions; in this case it's ok to not set the
			 * process_todo flag, since we know this node work will
			 * always be followed by other work that starts queue
			 * processing: in case of synchronous transactions, a
			 * BR_REPLY or BR_ERROR; in case of oneway
			 * transactions, a BR_TRANSACTION_COMPLETE.
			 */
			binder_enqueue_work_ilocked(&node->work, target_list);
		}
	} else {
		if (!internal)
			node->local_weak_refs++;
		if (!node->has_weak_ref && list_empty(&node->work.entry)) {
			if (target_list == NULL) {
				pr_err("invalid inc weak node for %d\n",
					node->debug_id);
				return -EINVAL;
			}
			/*
			 * See comment above
			 */
			binder_enqueue_work_ilocked(&node->work, target_list);
		}
	}
	return 0;
}

static int binder_inc_node(struct binder_node *node, int strong, int internal,
			   struct list_head *target_list)
{
	int ret;

	binder_node_inner_lock(node);
	ret = binder_inc_node_nilocked(node, strong, internal, target_list);
	binder_node_inner_unlock(node);

	return ret;
}

static bool binder_dec_node_nilocked(struct binder_node *node,
				     int strong, int internal)
{
	struct binder_proc *proc = node->proc;

	assert_spin_locked(&node->lock);
	if (proc)
		assert_spin_locked(&proc->inner_lock);
	if (strong) {
		if (internal)
			node->internal_strong_refs--;
		else
			node->local_strong_refs--;
		if (node->local_strong_refs || node->internal_strong_refs)
			return false;
	} else {
		if (!internal)
			node->local_weak_refs--;
		if (node->local_weak_refs || node->tmp_refs ||
				!hlist_empty(&node->refs))
			return false;
	}

	if (proc && (node->has_strong_ref || node->has_weak_ref)) {
		if (list_empty(&node->work.entry)) {
			binder_enqueue_work_ilocked(&node->work, &proc->todo);
			binder_wakeup_proc_ilocked(proc);
		}
	} else {
		if (hlist_empty(&node->refs) && !node->local_strong_refs &&
		    !node->local_weak_refs && !node->tmp_refs) {
			if (proc) {
				binder_dequeue_work_ilocked(&node->work);
				rb_erase(&node->rb_node, &proc->nodes);
				binder_debug(BINDER_DEBUG_INTERNAL_REFS,
					     "refless node %d deleted\n",
					     node->debug_id);
			} else {
				BUG_ON(!list_empty(&node->work.entry));
				spin_lock(&binder_dead_nodes_lock);
				/*
				 * tmp_refs could have changed so
				 * check it again
				 */
				if (node->tmp_refs) {
					spin_unlock(&binder_dead_nodes_lock);
					return false;
				}
				hlist_del(&node->dead_node);
				spin_unlock(&binder_dead_nodes_lock);
				binder_debug(BINDER_DEBUG_INTERNAL_REFS,
					     "dead node %d deleted\n",
					     node->debug_id);
			}
			return true;
		}
	}
	return false;
}

static void binder_dec_node(struct binder_node *node, int strong, int internal)
{
	bool free_node;

	binder_node_inner_lock(node);
	free_node = binder_dec_node_nilocked(node, strong, internal);
	binder_node_inner_unlock(node);
	if (free_node)
		binder_free_node(node);
}

static void binder_inc_node_tmpref_ilocked(struct binder_node *node)
{
	/*
	 * No call to binder_inc_node() is needed since we
	 * don't need to inform userspace of any changes to
	 * tmp_refs
	 */
	node->tmp_refs++;
}

/**
 * binder_inc_node_tmpref() - take a temporary reference on node
 * @node:	node to reference
 *
 * Take reference on node to prevent the node from being freed
 * while referenced only by a local variable. The inner lock is
 * needed to serialize with the node work on the queue (which
 * isn't needed after the node is dead). If the node is dead
 * (node->proc is NULL), use binder_dead_nodes_lock to protect
 * node->tmp_refs against dead-node-only cases where the node
 * lock cannot be acquired (eg traversing the dead node list to
 * print nodes)
 */
static void binder_inc_node_tmpref(struct binder_node *node)
{
	binder_node_lock(node);
	if (node->proc)
		binder_inner_proc_lock(node->proc);
	else
		spin_lock(&binder_dead_nodes_lock);
	binder_inc_node_tmpref_ilocked(node);
	if (node->proc)
		binder_inner_proc_unlock(node->proc);
	else
		spin_unlock(&binder_dead_nodes_lock);
	binder_node_unlock(node);
}

/**
 * binder_dec_node_tmpref() - remove a temporary reference on node
 * @node:	node to reference
 *
 * Release temporary reference on node taken via binder_inc_node_tmpref()
 */
static void binder_dec_node_tmpref(struct binder_node *node)
{
	bool free_node;

	binder_node_inner_lock(node);
	if (!node->proc)
		spin_lock(&binder_dead_nodes_lock);
	node->tmp_refs--;
	BUG_ON(node->tmp_refs < 0);
	if (!node->proc)
		spin_unlock(&binder_dead_nodes_lock);
	/*
	 * Call binder_dec_node() to check if all refcounts are 0
	 * and cleanup is needed. Calling with strong=0 and internal=1
	 * causes no actual reference to be released in binder_dec_node().
	 * If that changes, a change is needed here too.
	 */
	free_node = binder_dec_node_nilocked(node, 0, 1);
	binder_node_inner_unlock(node);
	if (free_node)
		binder_free_node(node);
}

static void binder_put_node(struct binder_node *node)
{
	binder_dec_node_tmpref(node);
}

static struct binder_ref *binder_get_ref_olocked(struct binder_proc *proc,
						 u32 desc, bool need_strong_ref)
{
	struct rb_node *n = proc->refs_by_desc.rb_node;
	struct binder_ref *ref;

	while (n) {
		ref = rb_entry(n, struct binder_ref, rb_node_desc);

		if (desc < ref->data.desc) {
			n = n->rb_left;
		} else if (desc > ref->data.desc) {
			n = n->rb_right;
		} else if (need_strong_ref && !ref->data.strong) {
			binder_user_error("tried to use weak ref as strong ref\n");
			return NULL;
		} else {
			return ref;
		}
	}
	return NULL;
}

/**
 * binder_get_ref_for_node_olocked() - get the ref associated with given node
 * @proc:	binder_proc that owns the ref
 * @node:	binder_node of target
 * @new_ref:	newly allocated binder_ref to be initialized or %NULL
 *
 * Look up the ref for the given node and return it if it exists
 *
 * If it doesn't exist and the caller provides a newly allocated
 * ref, initialize the fields of the newly allocated ref and insert
 * into the given proc rb_trees and node refs list.
 *
 * Return:	the ref for node. It is possible that another thread
 *		allocated/initialized the ref first in which case the
 *		returned ref would be different than the passed-in
 *		new_ref. new_ref must be kfree'd by the caller in
 *		this case.
 */
static struct binder_ref *binder_get_ref_for_node_olocked(
					struct binder_proc *proc,
					struct binder_node *node,
					struct binder_ref *new_ref)
{
	struct binder_context *context = proc->context;
	struct rb_node **p = &proc->refs_by_node.rb_node;
	struct rb_node *parent = NULL;
	struct binder_ref *ref;
	struct rb_node *n;

	while (*p) {
		parent = *p;
		ref = rb_entry(parent, struct binder_ref, rb_node_node);

		if (node < ref->node)
			p = &(*p)->rb_left;
		else if (node > ref->node)
			p = &(*p)->rb_right;
		else
			return ref;
	}
	if (!new_ref)
		return NULL;

	binder_stats_created(BINDER_STAT_REF);
	new_ref->data.debug_id = atomic_inc_return(&binder_last_id);
	new_ref->proc = proc;
	new_ref->node = node;
	rb_link_node(&new_ref->rb_node_node, parent, p);
	rb_insert_color(&new_ref->rb_node_node, &proc->refs_by_node);

	new_ref->data.desc = (node == context->binder_context_mgr_node) ? 0 : 1;
	for (n = rb_first(&proc->refs_by_desc); n != NULL; n = rb_next(n)) {
		ref = rb_entry(n, struct binder_ref, rb_node_desc);
		if (ref->data.desc > new_ref->data.desc)
			break;
		new_ref->data.desc = ref->data.desc + 1;
	}

	p = &proc->refs_by_desc.rb_node;
	while (*p) {
		parent = *p;
		ref = rb_entry(parent, struct binder_ref, rb_node_desc);

		if (new_ref->data.desc < ref->data.desc)
			p = &(*p)->rb_left;
		else if (new_ref->data.desc > ref->data.desc)
			p = &(*p)->rb_right;
		else
			BUG();
	}
	rb_link_node(&new_ref->rb_node_desc, parent, p);
	rb_insert_color(&new_ref->rb_node_desc, &proc->refs_by_desc);

	binder_node_lock(node);
	hlist_add_head(&new_ref->node_entry, &node->refs);

	binder_debug(BINDER_DEBUG_INTERNAL_REFS,
		     "%d new ref %d desc %d for node %d\n",
		      proc->pid, new_ref->data.debug_id, new_ref->data.desc,
		      node->debug_id);
	binder_node_unlock(node);
	return new_ref;
}

static void binder_cleanup_ref_olocked(struct binder_ref *ref)
{
	bool delete_node = false;

	binder_debug(BINDER_DEBUG_INTERNAL_REFS,
		     "%d delete ref %d desc %d for node %d\n",
		      ref->proc->pid, ref->data.debug_id, ref->data.desc,
		      ref->node->debug_id);

	rb_erase(&ref->rb_node_desc, &ref->proc->refs_by_desc);
	rb_erase(&ref->rb_node_node, &ref->proc->refs_by_node);

	binder_node_inner_lock(ref->node);
	if (ref->data.strong)
		binder_dec_node_nilocked(ref->node, 1, 1);

	hlist_del(&ref->node_entry);
	delete_node = binder_dec_node_nilocked(ref->node, 0, 1);
	binder_node_inner_unlock(ref->node);
	/*
	 * Clear ref->node unless we want the caller to free the node
	 */
	if (!delete_node) {
		/*
		 * The caller uses ref->node to determine
		 * whether the node needs to be freed. Clear
		 * it since the node is still alive.
		 */
		ref->node = NULL;
	}

	if (ref->death) {
		binder_debug(BINDER_DEBUG_DEAD_BINDER,
			     "%d delete ref %d desc %d has death notification\n",
			      ref->proc->pid, ref->data.debug_id,
			      ref->data.desc);
		binder_dequeue_work(ref->proc, &ref->death->work);
		binder_stats_deleted(BINDER_STAT_DEATH);
	}
	binder_stats_deleted(BINDER_STAT_REF);
}

/**
 * binder_inc_ref_olocked() - increment the ref for given handle
 * @ref:         ref to be incremented
 * @strong:      if true, strong increment, else weak
 * @target_list: list to queue node work on
 *
 * Increment the ref. @ref->proc->outer_lock must be held on entry
 *
 * Return: 0, if successful, else errno
 */
static int binder_inc_ref_olocked(struct binder_ref *ref, int strong,
				  struct list_head *target_list)
{
	int ret;

	if (strong) {
		if (ref->data.strong == 0) {
			ret = binder_inc_node(ref->node, 1, 1, target_list);
			if (ret)
				return ret;
		}
		ref->data.strong++;
	} else {
		if (ref->data.weak == 0) {
			ret = binder_inc_node(ref->node, 0, 1, target_list);
			if (ret)
				return ret;
		}
		ref->data.weak++;
	}
	return 0;
}

/**
 * binder_dec_ref() - dec the ref for given handle
 * @ref:	ref to be decremented
 * @strong:	if true, strong decrement, else weak
 *
 * Decrement the ref.
 *
 * Return: true if ref is cleaned up and ready to be freed
 */
static bool binder_dec_ref_olocked(struct binder_ref *ref, int strong)
{
	if (strong) {
		if (ref->data.strong == 0) {
			binder_user_error("%d invalid dec strong, ref %d desc %d s %d w %d\n",
					  ref->proc->pid, ref->data.debug_id,
					  ref->data.desc, ref->data.strong,
					  ref->data.weak);
			return false;
		}
		ref->data.strong--;
		if (ref->data.strong == 0)
			binder_dec_node(ref->node, strong, 1);
	} else {
		if (ref->data.weak == 0) {
			binder_user_error("%d invalid dec weak, ref %d desc %d s %d w %d\n",
					  ref->proc->pid, ref->data.debug_id,
					  ref->data.desc, ref->data.strong,
					  ref->data.weak);
			return false;
		}
		ref->data.weak--;
	}
	if (ref->data.strong == 0 && ref->data.weak == 0) {
		binder_cleanup_ref_olocked(ref);
		return true;
	}
	return false;
}

/**
 * binder_get_node_from_ref() - get the node from the given proc/desc
 * @proc:	proc containing the ref
 * @desc:	the handle associated with the ref
 * @need_strong_ref: if true, only return node if ref is strong
 * @rdata:	the id/refcount data for the ref
 *
 * Given a proc and ref handle, return the associated binder_node
 *
 * Return: a binder_node or NULL if not found or not strong when strong required
 */
static struct binder_node *binder_get_node_from_ref(
		struct binder_proc *proc,
		u32 desc, bool need_strong_ref,
		struct binder_ref_data *rdata)
{
	struct binder_node *node;
	struct binder_ref *ref;

	binder_proc_lock(proc);
	ref = binder_get_ref_olocked(proc, desc, need_strong_ref);
	if (!ref)
		goto err_no_ref;
	node = ref->node;
	/*
	 * Take an implicit reference on the node to ensure
	 * it stays alive until the call to binder_put_node()
	 */
	binder_inc_node_tmpref(node);
	if (rdata)
		*rdata = ref->data;
	binder_proc_unlock(proc);

	return node;

err_no_ref:
	binder_proc_unlock(proc);
	return NULL;
}

/**
 * binder_free_ref() - free the binder_ref
 * @ref:	ref to free
 *
 * Free the binder_ref. Free the binder_node indicated by ref->node
 * (if non-NULL) and the binder_ref_death indicated by ref->death.
 */
static void binder_free_ref(struct binder_ref *ref)
{
	if (ref->node)
		binder_free_node(ref->node);
	kfree(ref->death);
	kfree(ref);
}

/**
 * binder_update_ref_for_handle() - inc/dec the ref for given handle
 * @proc:	proc containing the ref
 * @desc:	the handle associated with the ref
 * @increment:	true=inc reference, false=dec reference
 * @strong:	true=strong reference, false=weak reference
 * @rdata:	the id/refcount data for the ref
 *
 * Given a proc and ref handle, increment or decrement the ref
 * according to "increment" arg.
 *
 * Return: 0 if successful, else errno
 */
static int binder_update_ref_for_handle(struct binder_proc *proc,
		uint32_t desc, bool increment, bool strong,
		struct binder_ref_data *rdata)
{
	int ret = 0;
	struct binder_ref *ref;
	bool delete_ref = false;

	binder_proc_lock(proc);
	ref = binder_get_ref_olocked(proc, desc, strong);
	if (!ref) {
		ret = -EINVAL;
		goto err_no_ref;
	}
	if (increment)
		ret = binder_inc_ref_olocked(ref, strong, NULL);
	else
		delete_ref = binder_dec_ref_olocked(ref, strong);

	if (rdata)
		*rdata = ref->data;
	binder_proc_unlock(proc);

	if (delete_ref)
		binder_free_ref(ref);
	return ret;

err_no_ref:
	binder_proc_unlock(proc);
	return ret;
}

/**
 * binder_dec_ref_for_handle() - dec the ref for given handle
 * @proc:	proc containing the ref
 * @desc:	the handle associated with the ref
 * @strong:	true=strong reference, false=weak reference
 * @rdata:	the id/refcount data for the ref
 *
 * Just calls binder_update_ref_for_handle() to decrement the ref.
 *
 * Return: 0 if successful, else errno
 */
static int binder_dec_ref_for_handle(struct binder_proc *proc,
		uint32_t desc, bool strong, struct binder_ref_data *rdata)
{
	return binder_update_ref_for_handle(proc, desc, false, strong, rdata);
}


/**
 * binder_inc_ref_for_node() - increment the ref for given proc/node
 * @proc:	 proc containing the ref
 * @node:	 target node
 * @strong:	 true=strong reference, false=weak reference
 * @target_list: worklist to use if node is incremented
 * @rdata:	 the id/refcount data for the ref
 *
 * Given a proc and node, increment the ref. Create the ref if it
 * doesn't already exist
 *
 * Return: 0 if successful, else errno
 */
static int binder_inc_ref_for_node(struct binder_proc *proc,
			struct binder_node *node,
			bool strong,
			struct list_head *target_list,
			struct binder_ref_data *rdata)
{
	struct binder_ref *ref;
	struct binder_ref *new_ref = NULL;
	int ret = 0;

	binder_proc_lock(proc);
	ref = binder_get_ref_for_node_olocked(proc, node, NULL);
	if (!ref) {
		binder_proc_unlock(proc);
		new_ref = kzalloc(sizeof(*ref), GFP_KERNEL);
		if (!new_ref)
			return -ENOMEM;
		binder_proc_lock(proc);
		ref = binder_get_ref_for_node_olocked(proc, node, new_ref);
	}
	ret = binder_inc_ref_olocked(ref, strong, target_list);
	*rdata = ref->data;
	binder_proc_unlock(proc);
	if (new_ref && ref != new_ref)
		/*
		 * Another thread created the ref first so
		 * free the one we allocated
		 */
		kfree(new_ref);
	return ret;
}

static void binder_pop_transaction_ilocked(struct binder_thread *target_thread,
					   struct binder_transaction *t)
{
	BUG_ON(!target_thread);
	assert_spin_locked(&target_thread->proc->inner_lock);
	BUG_ON(target_thread->transaction_stack != t);
	BUG_ON(target_thread->transaction_stack->from != target_thread);
	target_thread->transaction_stack =
		target_thread->transaction_stack->from_parent;
	t->from = NULL;
}

/**
 * binder_thread_dec_tmpref() - decrement thread->tmp_ref
 * @thread:	thread to decrement
 *
 * A thread needs to be kept alive while being used to create or
 * handle a transaction. binder_get_txn_from() is used to safely
 * extract t->from from a binder_transaction and keep the thread
 * indicated by t->from from being freed. When done with that
 * binder_thread, this function is called to decrement the
 * tmp_ref and free if appropriate (thread has been released
 * and no transaction being processed by the driver)
 */
static void binder_thread_dec_tmpref(struct binder_thread *thread)
{
	/*
	 * atomic is used to protect the counter value while
	 * it cannot reach zero or thread->is_dead is false
	 */
	binder_inner_proc_lock(thread->proc);
	atomic_dec(&thread->tmp_ref);
	if (thread->is_dead && !atomic_read(&thread->tmp_ref)) {
		binder_inner_proc_unlock(thread->proc);
		binder_free_thread(thread);
		return;
	}
	binder_inner_proc_unlock(thread->proc);
}

/**
 * binder_proc_dec_tmpref() - decrement proc->tmp_ref
 * @proc:	proc to decrement
 *
 * A binder_proc needs to be kept alive while being used to create or
 * handle a transaction. proc->tmp_ref is incremented when
 * creating a new transaction or the binder_proc is currently in-use
 * by threads that are being released. When done with the binder_proc,
 * this function is called to decrement the counter and free the
 * proc if appropriate (proc has been released, all threads have
 * been released and not currenly in-use to process a transaction).
 */
static void binder_proc_dec_tmpref(struct binder_proc *proc)
{
	binder_inner_proc_lock(proc);
	proc->tmp_ref--;
	if (proc->is_dead && RB_EMPTY_ROOT(&proc->threads) &&
			!proc->tmp_ref) {
		binder_inner_proc_unlock(proc);
		binder_free_proc(proc);
		return;
	}
	binder_inner_proc_unlock(proc);
}

/**
 * binder_get_txn_from() - safely extract the "from" thread in transaction
 * @t:	binder transaction for t->from
 *
 * Atomically return the "from" thread and increment the tmp_ref
 * count for the thread to ensure it stays alive until
 * binder_thread_dec_tmpref() is called.
 *
 * Return: the value of t->from
 */
static struct binder_thread *binder_get_txn_from(
		struct binder_transaction *t)
{
	struct binder_thread *from;

	spin_lock(&t->lock);
	from = t->from;
	if (from)
		atomic_inc(&from->tmp_ref);
	spin_unlock(&t->lock);
	return from;
}

/**
 * binder_get_txn_from_and_acq_inner() - get t->from and acquire inner lock
 * @t:	binder transaction for t->from
 *
 * Same as binder_get_txn_from() except it also acquires the proc->inner_lock
 * to guarantee that the thread cannot be released while operating on it.
 * The caller must call binder_inner_proc_unlock() to release the inner lock
 * as well as call binder_dec_thread_txn() to release the reference.
 *
 * Return: the value of t->from
 */
static struct binder_thread *binder_get_txn_from_and_acq_inner(
		struct binder_transaction *t)
{
	struct binder_thread *from;

	from = binder_get_txn_from(t);
	if (!from)
		return NULL;
	binder_inner_proc_lock(from->proc);
	if (t->from) {
		BUG_ON(from != t->from);
		return from;
	}
	binder_inner_proc_unlock(from->proc);
	binder_thread_dec_tmpref(from);
	return NULL;
}

static void binder_free_transaction(struct binder_transaction *t)
{
	if (t->buffer)
		t->buffer->transaction = NULL;
	kfree(t);
	binder_stats_deleted(BINDER_STAT_TRANSACTION);
}

static void binder_send_failed_reply(struct binder_transaction *t,
				     uint32_t error_code)
{
	struct binder_thread *target_thread;
	struct binder_transaction *next;

	BUG_ON(t->flags & TF_ONE_WAY);
	while (1) {
		target_thread = binder_get_txn_from_and_acq_inner(t);
		if (target_thread) {
			binder_debug(BINDER_DEBUG_FAILED_TRANSACTION,
				     "send failed reply for transaction %d to %d:%d\n",
				      t->debug_id,
				      target_thread->proc->pid,
				      target_thread->pid);

			binder_pop_transaction_ilocked(target_thread, t);
			if (target_thread->reply_error.cmd == BR_OK) {
				target_thread->reply_error.cmd = error_code;
				binder_enqueue_thread_work_ilocked(
					target_thread,
					&target_thread->reply_error.work);
				wake_up_interruptible(&target_thread->wait);
			} else {
				/*
				 * Cannot get here for normal operation, but
				 * we can if multiple synchronous transactions
				 * are sent without blocking for responses.
				 * Just ignore the 2nd error in this case.
				 */
				pr_warn("Unexpected reply error: %u\n",
					target_thread->reply_error.cmd);
			}
			binder_inner_proc_unlock(target_thread->proc);
			binder_thread_dec_tmpref(target_thread);
			binder_free_transaction(t);
			return;
		}
		next = t->from_parent;

		binder_debug(BINDER_DEBUG_FAILED_TRANSACTION,
			     "send failed reply for transaction %d, target dead\n",
			     t->debug_id);

		binder_free_transaction(t);
		if (next == NULL) {
			binder_debug(BINDER_DEBUG_DEAD_BINDER,
				     "reply failed, no target thread at root\n");
			return;
		}
		t = next;
		binder_debug(BINDER_DEBUG_DEAD_BINDER,
			     "reply failed, no target thread -- retry %d\n",
			      t->debug_id);
	}
}

/**
 * binder_cleanup_transaction() - cleans up undelivered transaction
 * @t:		transaction that needs to be cleaned up
 * @reason:	reason the transaction wasn't delivered
 * @error_code:	error to return to caller (if synchronous call)
 */
static void binder_cleanup_transaction(struct binder_transaction *t,
				       const char *reason,
				       uint32_t error_code)
{
	if (t->buffer->target_node && !(t->flags & TF_ONE_WAY)) {
		binder_send_failed_reply(t, error_code);
	} else {
		binder_debug(BINDER_DEBUG_DEAD_TRANSACTION,
			"undelivered transaction %d, %s\n",
			t->debug_id, reason);
		binder_free_transaction(t);
	}
}

/**
 * binder_validate_object() - checks for a valid metadata object in a buffer.
 * @buffer:	binder_buffer that we're parsing.
 * @offset:	offset in the buffer at which to validate an object.
 *
 * Return:	If there's a valid metadata object at @offset in @buffer, the
 *		size of that object. Otherwise, it returns zero.
 */
static size_t binder_validate_object(struct binder_buffer *buffer, u64 offset)
{
	/* Check if we can read a header first */
	struct binder_object_header *hdr;
	size_t object_size = 0;

	if (offset > buffer->data_size - sizeof(*hdr) ||
	    buffer->data_size < sizeof(*hdr) ||
	    !IS_ALIGNED(offset, sizeof(u32)))
		return 0;

	/* Ok, now see if we can read a complete object. */
	hdr = (struct binder_object_header *)(buffer->data + offset);
	switch (hdr->type) {
	case BINDER_TYPE_BINDER:
	case BINDER_TYPE_WEAK_BINDER:
	case BINDER_TYPE_HANDLE:
	case BINDER_TYPE_WEAK_HANDLE:
		object_size = sizeof(struct flat_binder_object);
		break;
	case BINDER_TYPE_FD:
		object_size = sizeof(struct binder_fd_object);
		break;
	case BINDER_TYPE_PTR:
		object_size = sizeof(struct binder_buffer_object);
		break;
	case BINDER_TYPE_FDA:
		object_size = sizeof(struct binder_fd_array_object);
		break;
	default:
		return 0;
	}
	if (offset <= buffer->data_size - object_size &&
	    buffer->data_size >= object_size)
		return object_size;
	else
		return 0;
}

/**
 * binder_validate_ptr() - validates binder_buffer_object in a binder_buffer.
 * @b:		binder_buffer containing the object
 * @index:	index in offset array at which the binder_buffer_object is
 *		located
 * @start:	points to the start of the offset array
 * @num_valid:	the number of valid offsets in the offset array
 *
 * Return:	If @index is within the valid range of the offset array
 *		described by @start and @num_valid, and if there's a valid
 *		binder_buffer_object at the offset found in index @index
 *		of the offset array, that object is returned. Otherwise,
 *		%NULL is returned.
 *		Note that the offset found in index @index itself is not
 *		verified; this function assumes that @num_valid elements
 *		from @start were previously verified to have valid offsets.
 */
static struct binder_buffer_object *binder_validate_ptr(struct binder_buffer *b,
							binder_size_t index,
							binder_size_t *start,
							binder_size_t num_valid)
{
	struct binder_buffer_object *buffer_obj;
	binder_size_t *offp;

	if (index >= num_valid)
		return NULL;

	offp = start + index;
	buffer_obj = (struct binder_buffer_object *)(b->data + *offp);
	if (buffer_obj->hdr.type != BINDER_TYPE_PTR)
		return NULL;

	return buffer_obj;
}

/**
 * binder_validate_fixup() - validates pointer/fd fixups happen in order.
 * @b:			transaction buffer
 * @objects_start	start of objects buffer
 * @buffer:		binder_buffer_object in which to fix up
 * @offset:		start offset in @buffer to fix up
 * @last_obj:		last binder_buffer_object that we fixed up in
 * @last_min_offset:	minimum fixup offset in @last_obj
 *
 * Return:		%true if a fixup in buffer @buffer at offset @offset is
 *			allowed.
 *
 * For safety reasons, we only allow fixups inside a buffer to happen
 * at increasing offsets; additionally, we only allow fixup on the last
 * buffer object that was verified, or one of its parents.
 *
 * Example of what is allowed:
 *
 * A
 *   B (parent = A, offset = 0)
 *   C (parent = A, offset = 16)
 *     D (parent = C, offset = 0)
 *   E (parent = A, offset = 32) // min_offset is 16 (C.parent_offset)
 *
 * Examples of what is not allowed:
 *
 * Decreasing offsets within the same parent:
 * A
 *   C (parent = A, offset = 16)
 *   B (parent = A, offset = 0) // decreasing offset within A
 *
 * Referring to a parent that wasn't the last object or any of its parents:
 * A
 *   B (parent = A, offset = 0)
 *   C (parent = A, offset = 0)
 *   C (parent = A, offset = 16)
 *     D (parent = B, offset = 0) // B is not A or any of A's parents
 */
static bool binder_validate_fixup(struct binder_buffer *b,
				  binder_size_t *objects_start,
				  struct binder_buffer_object *buffer,
				  binder_size_t fixup_offset,
				  struct binder_buffer_object *last_obj,
				  binder_size_t last_min_offset)
{
	if (!last_obj) {
		/* Nothing to fix up in */
		return false;
	}

	while (last_obj != buffer) {
		/*
		 * Safe to retrieve the parent of last_obj, since it
		 * was already previously verified by the driver.
		 */
		if ((last_obj->flags & BINDER_BUFFER_FLAG_HAS_PARENT) == 0)
			return false;
		last_min_offset = last_obj->parent_offset + sizeof(uintptr_t);
		last_obj = (struct binder_buffer_object *)
			(b->data + *(objects_start + last_obj->parent));
	}
	return (fixup_offset >= last_min_offset);
}

static void binder_transaction_buffer_release(struct binder_proc *proc,
					      struct binder_buffer *buffer,
					      binder_size_t *failed_at)
{
	binder_size_t *offp, *off_start, *off_end;
	int debug_id = buffer->debug_id;

	binder_debug(BINDER_DEBUG_TRANSACTION,
		     "%d buffer release %d, size %zd-%zd, failed at %p\n",
		     proc->pid, buffer->debug_id,
		     buffer->data_size, buffer->offsets_size, failed_at);

	if (buffer->target_node)
		binder_dec_node(buffer->target_node, 1, 0);

	off_start = (binder_size_t *)(buffer->data +
				      ALIGN(buffer->data_size, sizeof(void *)));
	if (failed_at)
		off_end = failed_at;
	else
		off_end = (void *)off_start + buffer->offsets_size;
	for (offp = off_start; offp < off_end; offp++) {
		struct binder_object_header *hdr;
		size_t object_size = binder_validate_object(buffer, *offp);

		if (object_size == 0) {
			pr_err("transaction release %d bad object at offset %lld, size %zd\n",
			       debug_id, (u64)*offp, buffer->data_size);
			continue;
		}
		hdr = (struct binder_object_header *)(buffer->data + *offp);
		switch (hdr->type) {
		case BINDER_TYPE_BINDER:
		case BINDER_TYPE_WEAK_BINDER: {
			struct flat_binder_object *fp;
			struct binder_node *node;

			fp = to_flat_binder_object(hdr);
			node = binder_get_node(proc, fp->binder);
			if (node == NULL) {
				pr_err("transaction release %d bad node %016llx\n",
				       debug_id, (u64)fp->binder);
				break;
			}
			binder_debug(BINDER_DEBUG_TRANSACTION,
				     "        node %d u%016llx\n",
				     node->debug_id, (u64)node->ptr);
			binder_dec_node(node, hdr->type == BINDER_TYPE_BINDER,
					0);
			binder_put_node(node);
		} break;
		case BINDER_TYPE_HANDLE:
		case BINDER_TYPE_WEAK_HANDLE: {
			struct flat_binder_object *fp;
			struct binder_ref_data rdata;
			int ret;

			fp = to_flat_binder_object(hdr);
			ret = binder_dec_ref_for_handle(proc, fp->handle,
				hdr->type == BINDER_TYPE_HANDLE, &rdata);

			if (ret) {
				pr_err("transaction release %d bad handle %d, ret = %d\n",
				 debug_id, fp->handle, ret);
				break;
			}
			binder_debug(BINDER_DEBUG_TRANSACTION,
				     "        ref %d desc %d\n",
				     rdata.debug_id, rdata.desc);
		} break;

		case BINDER_TYPE_FD: {
			struct binder_fd_object *fp = to_binder_fd_object(hdr);

			binder_debug(BINDER_DEBUG_TRANSACTION,
				     "        fd %d\n", fp->fd);
			if (failed_at)
				task_close_fd(proc, fp->fd);
		} break;
		case BINDER_TYPE_PTR:
			/*
			 * Nothing to do here, this will get cleaned up when the
			 * transaction buffer gets freed
			 */
			break;
		case BINDER_TYPE_FDA: {
			struct binder_fd_array_object *fda;
			struct binder_buffer_object *parent;
			uintptr_t parent_buffer;
			u32 *fd_array;
			size_t fd_index;
			binder_size_t fd_buf_size;

			fda = to_binder_fd_array_object(hdr);
			parent = binder_validate_ptr(buffer, fda->parent,
						     off_start,
						     offp - off_start);
			if (!parent) {
				pr_err("transaction release %d bad parent offset",
				       debug_id);
				continue;
			}
			/*
			 * Since the parent was already fixed up, convert it
			 * back to kernel address space to access it
			 */
			parent_buffer = parent->buffer -
				binder_alloc_get_user_buffer_offset(
						&proc->alloc);

			fd_buf_size = sizeof(u32) * fda->num_fds;
			if (fda->num_fds >= SIZE_MAX / sizeof(u32)) {
				pr_err("transaction release %d invalid number of fds (%lld)\n",
				       debug_id, (u64)fda->num_fds);
				continue;
			}
			if (fd_buf_size > parent->length ||
			    fda->parent_offset > parent->length - fd_buf_size) {
				/* No space for all file descriptors here. */
				pr_err("transaction release %d not enough space for %lld fds in buffer\n",
				       debug_id, (u64)fda->num_fds);
				continue;
			}
			fd_array = (u32 *)(parent_buffer + (uintptr_t)fda->parent_offset);
			for (fd_index = 0; fd_index < fda->num_fds; fd_index++)
				task_close_fd(proc, fd_array[fd_index]);
		} break;
		default:
			pr_err("transaction release %d bad object type %x\n",
				debug_id, hdr->type);
			break;
		}
	}
}

static int binder_translate_binder(struct flat_binder_object *fp,
				   struct binder_transaction *t,
				   struct binder_thread *thread)
{
	struct binder_node *node;
	struct binder_proc *proc = thread->proc;
	struct binder_proc *target_proc = t->to_proc;
	struct binder_ref_data rdata;
	int ret = 0;

	node = binder_get_node(proc, fp->binder);
	if (!node) {
		node = binder_new_node(proc, fp);
		if (!node)
			return -ENOMEM;
	}
	if (fp->cookie != node->cookie) {
		binder_user_error("%d:%d sending u%016llx node %d, cookie mismatch %016llx != %016llx\n",
				  proc->pid, thread->pid, (u64)fp->binder,
				  node->debug_id, (u64)fp->cookie,
				  (u64)node->cookie);
		ret = -EINVAL;
		goto done;
	}
	if (security_binder_transfer_binder(proc->tsk, target_proc->tsk)) {
		ret = -EPERM;
		goto done;
	}

	ret = binder_inc_ref_for_node(target_proc, node,
			fp->hdr.type == BINDER_TYPE_BINDER,
			&thread->todo, &rdata);
	if (ret)
		goto done;

	if (fp->hdr.type == BINDER_TYPE_BINDER)
		fp->hdr.type = BINDER_TYPE_HANDLE;
	else
		fp->hdr.type = BINDER_TYPE_WEAK_HANDLE;
	fp->binder = 0;
	fp->handle = rdata.desc;
	fp->cookie = 0;

	trace_binder_transaction_node_to_ref(t, node, &rdata);
	binder_debug(BINDER_DEBUG_TRANSACTION,
		     "        node %d u%016llx -> ref %d desc %d\n",
		     node->debug_id, (u64)node->ptr,
		     rdata.debug_id, rdata.desc);
done:
	binder_put_node(node);
	return ret;
}

static int binder_translate_handle(struct flat_binder_object *fp,
				   struct binder_transaction *t,
				   struct binder_thread *thread)
{
	struct binder_proc *proc = thread->proc;
	struct binder_proc *target_proc = t->to_proc;
	struct binder_node *node;
	struct binder_ref_data src_rdata;
	int ret = 0;

	node = binder_get_node_from_ref(proc, fp->handle,
			fp->hdr.type == BINDER_TYPE_HANDLE, &src_rdata);
	if (!node) {
		binder_user_error("%d:%d got transaction with invalid handle, %d\n",
				  proc->pid, thread->pid, fp->handle);
		return -EINVAL;
	}
	if (security_binder_transfer_binder(proc->tsk, target_proc->tsk)) {
		ret = -EPERM;
		goto done;
	}

	binder_node_lock(node);
	if (node->proc == target_proc) {
		if (fp->hdr.type == BINDER_TYPE_HANDLE)
			fp->hdr.type = BINDER_TYPE_BINDER;
		else
			fp->hdr.type = BINDER_TYPE_WEAK_BINDER;
		fp->binder = node->ptr;
		fp->cookie = node->cookie;
		if (node->proc)
			binder_inner_proc_lock(node->proc);
		binder_inc_node_nilocked(node,
					 fp->hdr.type == BINDER_TYPE_BINDER,
					 0, NULL);
		if (node->proc)
			binder_inner_proc_unlock(node->proc);
		trace_binder_transaction_ref_to_node(t, node, &src_rdata);
		binder_debug(BINDER_DEBUG_TRANSACTION,
			     "        ref %d desc %d -> node %d u%016llx\n",
			     src_rdata.debug_id, src_rdata.desc, node->debug_id,
			     (u64)node->ptr);
		binder_node_unlock(node);
	} else {
		struct binder_ref_data dest_rdata;

		binder_node_unlock(node);
		ret = binder_inc_ref_for_node(target_proc, node,
				fp->hdr.type == BINDER_TYPE_HANDLE,
				NULL, &dest_rdata);
		if (ret)
			goto done;

		fp->binder = 0;
		fp->handle = dest_rdata.desc;
		fp->cookie = 0;
		trace_binder_transaction_ref_to_ref(t, node, &src_rdata,
						    &dest_rdata);
		binder_debug(BINDER_DEBUG_TRANSACTION,
			     "        ref %d desc %d -> ref %d desc %d (node %d)\n",
			     src_rdata.debug_id, src_rdata.desc,
			     dest_rdata.debug_id, dest_rdata.desc,
			     node->debug_id);
	}
done:
	binder_put_node(node);
	return ret;
}

static int binder_translate_fd(int fd,
			       struct binder_transaction *t,
			       struct binder_thread *thread,
			       struct binder_transaction *in_reply_to)
{
	struct binder_proc *proc = thread->proc;
	struct binder_proc *target_proc = t->to_proc;
	int target_fd;
	struct file *file;
	int ret;
	bool target_allows_fd;

	if (in_reply_to)
		target_allows_fd = !!(in_reply_to->flags & TF_ACCEPT_FDS);
	else
		target_allows_fd = t->buffer->target_node->accept_fds;
	if (!target_allows_fd) {
		binder_user_error("%d:%d got %s with fd, %d, but target does not allow fds\n",
				  proc->pid, thread->pid,
				  in_reply_to ? "reply" : "transaction",
				  fd);
		ret = -EPERM;
		goto err_fd_not_accepted;
	}

	file = fget(fd);
	if (!file) {
		binder_user_error("%d:%d got transaction with invalid fd, %d\n",
				  proc->pid, thread->pid, fd);
		ret = -EBADF;
		goto err_fget;
	}
	ret = security_binder_transfer_file(proc->tsk, target_proc->tsk, file);
	if (ret < 0) {
		ret = -EPERM;
		goto err_security;
	}

	target_fd = task_get_unused_fd_flags(target_proc, O_CLOEXEC);
	if (target_fd < 0) {
		ret = -ENOMEM;
		goto err_get_unused_fd;
	}
	task_fd_install(target_proc, target_fd, file);
	trace_binder_transaction_fd(t, fd, target_fd);
	binder_debug(BINDER_DEBUG_TRANSACTION, "        fd %d -> %d\n",
		     fd, target_fd);

	return target_fd;

err_get_unused_fd:
err_security:
	fput(file);
err_fget:
err_fd_not_accepted:
	return ret;
}

static int binder_translate_fd_array(struct binder_fd_array_object *fda,
				     struct binder_buffer_object *parent,
				     struct binder_transaction *t,
				     struct binder_thread *thread,
				     struct binder_transaction *in_reply_to)
{
	binder_size_t fdi, fd_buf_size, num_installed_fds;
	int target_fd;
	uintptr_t parent_buffer;
	u32 *fd_array;
	struct binder_proc *proc = thread->proc;
	struct binder_proc *target_proc = t->to_proc;

	fd_buf_size = sizeof(u32) * fda->num_fds;
	if (fda->num_fds >= SIZE_MAX / sizeof(u32)) {
		binder_user_error("%d:%d got transaction with invalid number of fds (%lld)\n",
				  proc->pid, thread->pid, (u64)fda->num_fds);
		return -EINVAL;
	}
	if (fd_buf_size > parent->length ||
	    fda->parent_offset > parent->length - fd_buf_size) {
		/* No space for all file descriptors here. */
		binder_user_error("%d:%d not enough space to store %lld fds in buffer\n",
				  proc->pid, thread->pid, (u64)fda->num_fds);
		return -EINVAL;
	}
	/*
	 * Since the parent was already fixed up, convert it
	 * back to the kernel address space to access it
	 */
	parent_buffer = parent->buffer -
		binder_alloc_get_user_buffer_offset(&target_proc->alloc);
	fd_array = (u32 *)(parent_buffer + (uintptr_t)fda->parent_offset);
	if (!IS_ALIGNED((unsigned long)fd_array, sizeof(u32))) {
		binder_user_error("%d:%d parent offset not aligned correctly.\n",
				  proc->pid, thread->pid);
		return -EINVAL;
	}
	for (fdi = 0; fdi < fda->num_fds; fdi++) {
		target_fd = binder_translate_fd(fd_array[fdi], t, thread,
						in_reply_to);
		if (target_fd < 0)
			goto err_translate_fd_failed;
		fd_array[fdi] = target_fd;
	}
	return 0;

err_translate_fd_failed:
	/*
	 * Failed to allocate fd or security error, free fds
	 * installed so far.
	 */
	num_installed_fds = fdi;
	for (fdi = 0; fdi < num_installed_fds; fdi++)
		task_close_fd(target_proc, fd_array[fdi]);
	return target_fd;
}

static int binder_fixup_parent(struct binder_transaction *t,
			       struct binder_thread *thread,
			       struct binder_buffer_object *bp,
			       binder_size_t *off_start,
			       binder_size_t num_valid,
			       struct binder_buffer_object *last_fixup_obj,
			       binder_size_t last_fixup_min_off)
{
	struct binder_buffer_object *parent;
	u8 *parent_buffer;
	struct binder_buffer *b = t->buffer;
	struct binder_proc *proc = thread->proc;
	struct binder_proc *target_proc = t->to_proc;

	if (!(bp->flags & BINDER_BUFFER_FLAG_HAS_PARENT))
		return 0;

	parent = binder_validate_ptr(b, bp->parent, off_start, num_valid);
	if (!parent) {
		binder_user_error("%d:%d got transaction with invalid parent offset or type\n",
				  proc->pid, thread->pid);
		return -EINVAL;
	}

	if (!binder_validate_fixup(b, off_start,
				   parent, bp->parent_offset,
				   last_fixup_obj,
				   last_fixup_min_off)) {
		binder_user_error("%d:%d got transaction with out-of-order buffer fixup\n",
				  proc->pid, thread->pid);
		return -EINVAL;
	}

	if (parent->length < sizeof(binder_uintptr_t) ||
	    bp->parent_offset > parent->length - sizeof(binder_uintptr_t)) {
		/* No space for a pointer here! */
		binder_user_error("%d:%d got transaction with invalid parent offset\n",
				  proc->pid, thread->pid);
		return -EINVAL;
	}
	parent_buffer = (u8 *)((uintptr_t)parent->buffer -
			binder_alloc_get_user_buffer_offset(
				&target_proc->alloc));
	*(binder_uintptr_t *)(parent_buffer + bp->parent_offset) = bp->buffer;

	return 0;
}

/**
 * binder_proc_transaction() - sends a transaction to a process and wakes it up
 * @t:		transaction to send
 * @proc:	process to send the transaction to
 * @thread:	thread in @proc to send the transaction to (may be NULL)
 *
 * This function queues a transaction to the specified process. It will try
 * to find a thread in the target process to handle the transaction and
 * wake it up. If no thread is found, the work is queued to the proc
 * waitqueue.
 *
 * If the @thread parameter is not NULL, the transaction is always queued
 * to the waitlist of that specific thread.
 *
 * Return:	true if the transactions was successfully queued
 *		false if the target process or thread is dead
 */
static bool binder_proc_transaction(struct binder_transaction *t,
				    struct binder_proc *proc,
				    struct binder_thread *thread)
{
	struct binder_node *node = t->buffer->target_node;
	struct binder_priority node_prio;
	bool oneway = !!(t->flags & TF_ONE_WAY);
	bool pending_async = false;

	BUG_ON(!node);
	binder_node_lock(node);
	node_prio.prio = node->min_priority;
	node_prio.sched_policy = node->sched_policy;

	if (oneway) {
		BUG_ON(thread);
		if (node->has_async_transaction) {
			pending_async = true;
		} else {
			node->has_async_transaction = 1;
		}
	}

	binder_inner_proc_lock(proc);

	if (proc->is_dead || (thread && thread->is_dead)) {
		binder_inner_proc_unlock(proc);
		binder_node_unlock(node);
		return false;
	}

	if (!thread && !pending_async)
		thread = binder_select_thread_ilocked(proc);

	if (thread) {
		binder_transaction_priority(thread->task, t, node_prio,
					    node->inherit_rt);
		binder_enqueue_thread_work_ilocked(thread, &t->work);
	} else if (!pending_async) {
		binder_enqueue_work_ilocked(&t->work, &proc->todo);
	} else {
		binder_enqueue_work_ilocked(&t->work, &node->async_todo);
	}

	if (!pending_async)
		binder_wakeup_thread_ilocked(proc, thread, !oneway /* sync */);

	binder_inner_proc_unlock(proc);
	binder_node_unlock(node);

	return true;
}

/**
 * binder_get_node_refs_for_txn() - Get required refs on node for txn
 * @node:         struct binder_node for which to get refs
 * @proc:         returns @node->proc if valid
 * @error:        if no @proc then returns BR_DEAD_REPLY
 *
 * User-space normally keeps the node alive when creating a transaction
 * since it has a reference to the target. The local strong ref keeps it
 * alive if the sending process dies before the target process processes
 * the transaction. If the source process is malicious or has a reference
 * counting bug, relying on the local strong ref can fail.
 *
 * Since user-space can cause the local strong ref to go away, we also take
 * a tmpref on the node to ensure it survives while we are constructing
 * the transaction. We also need a tmpref on the proc while we are
 * constructing the transaction, so we take that here as well.
 *
 * Return: The target_node with refs taken or NULL if no @node->proc is NULL.
 * Also sets @proc if valid. If the @node->proc is NULL indicating that the
 * target proc has died, @error is set to BR_DEAD_REPLY
 */
static struct binder_node *binder_get_node_refs_for_txn(
		struct binder_node *node,
		struct binder_proc **procp,
		uint32_t *error)
{
	struct binder_node *target_node = NULL;

	binder_node_inner_lock(node);
	if (node->proc) {
		target_node = node;
		binder_inc_node_nilocked(node, 1, 0, NULL);
		binder_inc_node_tmpref_ilocked(node);
		node->proc->tmp_ref++;
		*procp = node->proc;
	} else
		*error = BR_DEAD_REPLY;
	binder_node_inner_unlock(node);

	return target_node;
}

static void binder_transaction(struct binder_proc *proc,
			       struct binder_thread *thread,
			       struct binder_transaction_data *tr, int reply,
			       binder_size_t extra_buffers_size)
{
	int ret;
	struct binder_transaction *t;
	struct binder_work *tcomplete;
	binder_size_t *offp, *off_end, *off_start;
	binder_size_t off_min;
	u8 *sg_bufp, *sg_buf_end;
	struct binder_proc *target_proc = NULL;
	struct binder_thread *target_thread = NULL;
	struct binder_node *target_node = NULL;
	struct binder_transaction *in_reply_to = NULL;
	struct binder_transaction_log_entry *e;
	uint32_t return_error = 0;
	uint32_t return_error_param = 0;
	uint32_t return_error_line = 0;
	struct binder_buffer_object *last_fixup_obj = NULL;
	binder_size_t last_fixup_min_off = 0;
	struct binder_context *context = proc->context;
	int t_debug_id = atomic_inc_return(&binder_last_id);

	e = binder_transaction_log_add(&binder_transaction_log);
	e->debug_id = t_debug_id;
	e->call_type = reply ? 2 : !!(tr->flags & TF_ONE_WAY);
	e->from_proc = proc->pid;
	e->from_thread = thread->pid;
	e->target_handle = tr->target.handle;
	e->data_size = tr->data_size;
	e->offsets_size = tr->offsets_size;
	e->context_name = proc->context->name;

	if (reply) {
		binder_inner_proc_lock(proc);
		in_reply_to = thread->transaction_stack;
		if (in_reply_to == NULL) {
			binder_inner_proc_unlock(proc);
			binder_user_error("%d:%d got reply transaction with no transaction stack\n",
					  proc->pid, thread->pid);
			return_error = BR_FAILED_REPLY;
			return_error_param = -EPROTO;
			return_error_line = __LINE__;
			goto err_empty_call_stack;
		}
		if (in_reply_to->to_thread != thread) {
			spin_lock(&in_reply_to->lock);
			binder_user_error("%d:%d got reply transaction with bad transaction stack, transaction %d has target %d:%d\n",
				proc->pid, thread->pid, in_reply_to->debug_id,
				in_reply_to->to_proc ?
				in_reply_to->to_proc->pid : 0,
				in_reply_to->to_thread ?
				in_reply_to->to_thread->pid : 0);
			spin_unlock(&in_reply_to->lock);
			binder_inner_proc_unlock(proc);
			return_error = BR_FAILED_REPLY;
			return_error_param = -EPROTO;
			return_error_line = __LINE__;
			in_reply_to = NULL;
			goto err_bad_call_stack;
		}
		thread->transaction_stack = in_reply_to->to_parent;
		binder_inner_proc_unlock(proc);
		target_thread = binder_get_txn_from_and_acq_inner(in_reply_to);
		if (target_thread == NULL) {
			return_error = BR_DEAD_REPLY;
			return_error_line = __LINE__;
			goto err_dead_binder;
		}
		if (target_thread->transaction_stack != in_reply_to) {
			binder_user_error("%d:%d got reply transaction with bad target transaction stack %d, expected %d\n",
				proc->pid, thread->pid,
				target_thread->transaction_stack ?
				target_thread->transaction_stack->debug_id : 0,
				in_reply_to->debug_id);
			binder_inner_proc_unlock(target_thread->proc);
			return_error = BR_FAILED_REPLY;
			return_error_param = -EPROTO;
			return_error_line = __LINE__;
			in_reply_to = NULL;
			target_thread = NULL;
			goto err_dead_binder;
		}
		target_proc = target_thread->proc;
		target_proc->tmp_ref++;
		binder_inner_proc_unlock(target_thread->proc);
	} else {
		if (tr->target.handle) {
			struct binder_ref *ref;

			/*
			 * There must already be a strong ref
			 * on this node. If so, do a strong
			 * increment on the node to ensure it
			 * stays alive until the transaction is
			 * done.
			 */
			binder_proc_lock(proc);
			ref = binder_get_ref_olocked(proc, tr->target.handle,
						     true);
			if (ref) {
				target_node = binder_get_node_refs_for_txn(
						ref->node, &target_proc,
						&return_error);
			} else {
				binder_user_error("%d:%d got transaction to invalid handle\n",
						  proc->pid, thread->pid);
				return_error = BR_FAILED_REPLY;
			}
			binder_proc_unlock(proc);
		} else {
			mutex_lock(&context->context_mgr_node_lock);
			target_node = context->binder_context_mgr_node;
			if (target_node)
				target_node = binder_get_node_refs_for_txn(
						target_node, &target_proc,
						&return_error);
			else
				return_error = BR_DEAD_REPLY;
			mutex_unlock(&context->context_mgr_node_lock);
		}
		if (!target_node) {
			/*
			 * return_error is set above
			 */
			return_error_param = -EINVAL;
			return_error_line = __LINE__;
			goto err_dead_binder;
		}
		e->to_node = target_node->debug_id;
		if (security_binder_transaction(proc->tsk,
						target_proc->tsk) < 0) {
			return_error = BR_FAILED_REPLY;
			return_error_param = -EPERM;
			return_error_line = __LINE__;
			goto err_invalid_target_handle;
		}
		binder_inner_proc_lock(proc);
		if (!(tr->flags & TF_ONE_WAY) && thread->transaction_stack) {
			struct binder_transaction *tmp;

			tmp = thread->transaction_stack;
			if (tmp->to_thread != thread) {
				spin_lock(&tmp->lock);
				binder_user_error("%d:%d got new transaction with bad transaction stack, transaction %d has target %d:%d\n",
					proc->pid, thread->pid, tmp->debug_id,
					tmp->to_proc ? tmp->to_proc->pid : 0,
					tmp->to_thread ?
					tmp->to_thread->pid : 0);
				spin_unlock(&tmp->lock);
				binder_inner_proc_unlock(proc);
				return_error = BR_FAILED_REPLY;
				return_error_param = -EPROTO;
				return_error_line = __LINE__;
				goto err_bad_call_stack;
			}
			while (tmp) {
				struct binder_thread *from;

				spin_lock(&tmp->lock);
				from = tmp->from;
				if (from && from->proc == target_proc) {
					atomic_inc(&from->tmp_ref);
					target_thread = from;
					spin_unlock(&tmp->lock);
					break;
				}
				spin_unlock(&tmp->lock);
				tmp = tmp->from_parent;
			}
		}
		binder_inner_proc_unlock(proc);
	}
	if (target_thread)
		e->to_thread = target_thread->pid;
	e->to_proc = target_proc->pid;

	/* TODO: reuse incoming transaction for reply */
	t = kzalloc(sizeof(*t), GFP_KERNEL);
	if (t == NULL) {
		return_error = BR_FAILED_REPLY;
		return_error_param = -ENOMEM;
		return_error_line = __LINE__;
		goto err_alloc_t_failed;
	}
	binder_stats_created(BINDER_STAT_TRANSACTION);
	spin_lock_init(&t->lock);

	tcomplete = kzalloc(sizeof(*tcomplete), GFP_KERNEL);
	if (tcomplete == NULL) {
		return_error = BR_FAILED_REPLY;
		return_error_param = -ENOMEM;
		return_error_line = __LINE__;
		goto err_alloc_tcomplete_failed;
	}
	binder_stats_created(BINDER_STAT_TRANSACTION_COMPLETE);

	t->debug_id = t_debug_id;

	if (reply)
		binder_debug(BINDER_DEBUG_TRANSACTION,
			     "%d:%d BC_REPLY %d -> %d:%d, data %016llx-%016llx size %lld-%lld-%lld\n",
			     proc->pid, thread->pid, t->debug_id,
			     target_proc->pid, target_thread->pid,
			     (u64)tr->data.ptr.buffer,
			     (u64)tr->data.ptr.offsets,
			     (u64)tr->data_size, (u64)tr->offsets_size,
			     (u64)extra_buffers_size);
	else
		binder_debug(BINDER_DEBUG_TRANSACTION,
			     "%d:%d BC_TRANSACTION %d -> %d - node %d, data %016llx-%016llx size %lld-%lld-%lld\n",
			     proc->pid, thread->pid, t->debug_id,
			     target_proc->pid, target_node->debug_id,
			     (u64)tr->data.ptr.buffer,
			     (u64)tr->data.ptr.offsets,
			     (u64)tr->data_size, (u64)tr->offsets_size,
			     (u64)extra_buffers_size);

	if (!reply && !(tr->flags & TF_ONE_WAY))
		t->from = thread;
	else
		t->from = NULL;
	t->sender_euid = task_euid(proc->tsk);
	t->to_proc = target_proc;
	t->to_thread = target_thread;
	t->code = tr->code;
	t->flags = tr->flags;
	if (!(t->flags & TF_ONE_WAY) &&
	    binder_supported_policy(current->policy)) {
		/* Inherit supported policies for synchronous transactions */
		t->priority.sched_policy = current->policy;
		t->priority.prio = current->normal_prio;
	} else {
		/* Otherwise, fall back to the default priority */
		t->priority = target_proc->default_priority;
	}

	trace_binder_transaction(reply, t, target_node);

	t->buffer = binder_alloc_new_buf(&target_proc->alloc, tr->data_size,
		tr->offsets_size, extra_buffers_size,
		!reply && (t->flags & TF_ONE_WAY));
	if (IS_ERR(t->buffer)) {
		/*
		 * -ESRCH indicates VMA cleared. The target is dying.
		 */
		return_error_param = PTR_ERR(t->buffer);
		return_error = return_error_param == -ESRCH ?
			BR_DEAD_REPLY : BR_FAILED_REPLY;
		return_error_line = __LINE__;
		t->buffer = NULL;
		goto err_binder_alloc_buf_failed;
	}
	t->buffer->allow_user_free = 0;
	t->buffer->debug_id = t->debug_id;
	t->buffer->transaction = t;
	t->buffer->target_node = target_node;
	trace_binder_transaction_alloc_buf(t->buffer);
	off_start = (binder_size_t *)(t->buffer->data +
				      ALIGN(tr->data_size, sizeof(void *)));
	offp = off_start;

	if (copy_from_user(t->buffer->data, (const void __user *)(uintptr_t)
			   tr->data.ptr.buffer, tr->data_size)) {
		binder_user_error("%d:%d got transaction with invalid data ptr\n",
				proc->pid, thread->pid);
		return_error = BR_FAILED_REPLY;
		return_error_param = -EFAULT;
		return_error_line = __LINE__;
		goto err_copy_data_failed;
	}
	if (copy_from_user(offp, (const void __user *)(uintptr_t)
			   tr->data.ptr.offsets, tr->offsets_size)) {
		binder_user_error("%d:%d got transaction with invalid offsets ptr\n",
				proc->pid, thread->pid);
		return_error = BR_FAILED_REPLY;
		return_error_param = -EFAULT;
		return_error_line = __LINE__;
		goto err_copy_data_failed;
	}
	if (!IS_ALIGNED(tr->offsets_size, sizeof(binder_size_t))) {
		binder_user_error("%d:%d got transaction with invalid offsets size, %lld\n",
				proc->pid, thread->pid, (u64)tr->offsets_size);
		return_error = BR_FAILED_REPLY;
		return_error_param = -EINVAL;
		return_error_line = __LINE__;
		goto err_bad_offset;
	}
	if (!IS_ALIGNED(extra_buffers_size, sizeof(u64))) {
		binder_user_error("%d:%d got transaction with unaligned buffers size, %lld\n",
				  proc->pid, thread->pid,
				  (u64)extra_buffers_size);
		return_error = BR_FAILED_REPLY;
		return_error_param = -EINVAL;
		return_error_line = __LINE__;
		goto err_bad_offset;
	}
	off_end = (void *)off_start + tr->offsets_size;
	sg_bufp = (u8 *)(PTR_ALIGN(off_end, sizeof(void *)));
	sg_buf_end = sg_bufp + extra_buffers_size;
	off_min = 0;
	for (; offp < off_end; offp++) {
		struct binder_object_header *hdr;
		size_t object_size = binder_validate_object(t->buffer, *offp);

		if (object_size == 0 || *offp < off_min) {
			binder_user_error("%d:%d got transaction with invalid offset (%lld, min %lld max %lld) or object.\n",
					  proc->pid, thread->pid, (u64)*offp,
					  (u64)off_min,
					  (u64)t->buffer->data_size);
			return_error = BR_FAILED_REPLY;
			return_error_param = -EINVAL;
			return_error_line = __LINE__;
			goto err_bad_offset;
		}

		hdr = (struct binder_object_header *)(t->buffer->data + *offp);
		off_min = *offp + object_size;
		switch (hdr->type) {
		case BINDER_TYPE_BINDER:
		case BINDER_TYPE_WEAK_BINDER: {
			struct flat_binder_object *fp;

			fp = to_flat_binder_object(hdr);
			ret = binder_translate_binder(fp, t, thread);
			if (ret < 0) {
				return_error = BR_FAILED_REPLY;
				return_error_param = ret;
				return_error_line = __LINE__;
				goto err_translate_failed;
			}
		} break;
		case BINDER_TYPE_HANDLE:
		case BINDER_TYPE_WEAK_HANDLE: {
			struct flat_binder_object *fp;

			fp = to_flat_binder_object(hdr);
			ret = binder_translate_handle(fp, t, thread);
			if (ret < 0) {
				return_error = BR_FAILED_REPLY;
				return_error_param = ret;
				return_error_line = __LINE__;
				goto err_translate_failed;
			}
		} break;

		case BINDER_TYPE_FD: {
			struct binder_fd_object *fp = to_binder_fd_object(hdr);
			int target_fd = binder_translate_fd(fp->fd, t, thread,
							    in_reply_to);

			if (target_fd < 0) {
				return_error = BR_FAILED_REPLY;
				return_error_param = target_fd;
				return_error_line = __LINE__;
				goto err_translate_failed;
			}
			fp->pad_binder = 0;
			fp->fd = target_fd;
		} break;
		case BINDER_TYPE_FDA: {
			struct binder_fd_array_object *fda =
				to_binder_fd_array_object(hdr);
			struct binder_buffer_object *parent =
				binder_validate_ptr(t->buffer, fda->parent,
						    off_start,
						    offp - off_start);
			if (!parent) {
				binder_user_error("%d:%d got transaction with invalid parent offset or type\n",
						  proc->pid, thread->pid);
				return_error = BR_FAILED_REPLY;
				return_error_param = -EINVAL;
				return_error_line = __LINE__;
				goto err_bad_parent;
			}
			if (!binder_validate_fixup(t->buffer, off_start,
						   parent, fda->parent_offset,
						   last_fixup_obj,
						   last_fixup_min_off)) {
				binder_user_error("%d:%d got transaction with out-of-order buffer fixup\n",
						  proc->pid, thread->pid);
				return_error = BR_FAILED_REPLY;
				return_error_param = -EINVAL;
				return_error_line = __LINE__;
				goto err_bad_parent;
			}
			ret = binder_translate_fd_array(fda, parent, t, thread,
							in_reply_to);
			if (ret < 0) {
				return_error = BR_FAILED_REPLY;
				return_error_param = ret;
				return_error_line = __LINE__;
				goto err_translate_failed;
			}
			last_fixup_obj = parent;
			last_fixup_min_off =
				fda->parent_offset + sizeof(u32) * fda->num_fds;
		} break;
		case BINDER_TYPE_PTR: {
			struct binder_buffer_object *bp =
				to_binder_buffer_object(hdr);
			size_t buf_left = sg_buf_end - sg_bufp;

			if (bp->length > buf_left) {
				binder_user_error("%d:%d got transaction with too large buffer\n",
						  proc->pid, thread->pid);
				return_error = BR_FAILED_REPLY;
				return_error_param = -EINVAL;
				return_error_line = __LINE__;
				goto err_bad_offset;
			}
			if (copy_from_user(sg_bufp,
					   (const void __user *)(uintptr_t)
					   bp->buffer, bp->length)) {
				binder_user_error("%d:%d got transaction with invalid offsets ptr\n",
						  proc->pid, thread->pid);
				return_error_param = -EFAULT;
				return_error = BR_FAILED_REPLY;
				return_error_line = __LINE__;
				goto err_copy_data_failed;
			}
			/* Fixup buffer pointer to target proc address space */
			bp->buffer = (uintptr_t)sg_bufp +
				binder_alloc_get_user_buffer_offset(
						&target_proc->alloc);
			sg_bufp += ALIGN(bp->length, sizeof(u64));

			ret = binder_fixup_parent(t, thread, bp, off_start,
						  offp - off_start,
						  last_fixup_obj,
						  last_fixup_min_off);
			if (ret < 0) {
				return_error = BR_FAILED_REPLY;
				return_error_param = ret;
				return_error_line = __LINE__;
				goto err_translate_failed;
			}
			last_fixup_obj = bp;
			last_fixup_min_off = 0;
		} break;
		default:
			binder_user_error("%d:%d got transaction with invalid object type, %x\n",
				proc->pid, thread->pid, hdr->type);
			return_error = BR_FAILED_REPLY;
			return_error_param = -EINVAL;
			return_error_line = __LINE__;
			goto err_bad_object_type;
		}
	}
	tcomplete->type = BINDER_WORK_TRANSACTION_COMPLETE;
	t->work.type = BINDER_WORK_TRANSACTION;

	if (reply) {
		binder_enqueue_thread_work(thread, tcomplete);
		binder_inner_proc_lock(target_proc);
		if (target_thread->is_dead) {
			binder_inner_proc_unlock(target_proc);
			goto err_dead_proc_or_thread;
		}
		BUG_ON(t->buffer->async_transaction != 0);
		binder_pop_transaction_ilocked(target_thread, in_reply_to);
		binder_enqueue_thread_work_ilocked(target_thread, &t->work);
		binder_inner_proc_unlock(target_proc);
		wake_up_interruptible_sync(&target_thread->wait);
		binder_restore_priority(current, in_reply_to->saved_priority);
		binder_free_transaction(in_reply_to);
	} else if (!(t->flags & TF_ONE_WAY)) {
		BUG_ON(t->buffer->async_transaction != 0);
		binder_inner_proc_lock(proc);
		/*
		 * Defer the TRANSACTION_COMPLETE, so we don't return to
		 * userspace immediately; this allows the target process to
		 * immediately start processing this transaction, reducing
		 * latency. We will then return the TRANSACTION_COMPLETE when
		 * the target replies (or there is an error).
		 */
		binder_enqueue_deferred_thread_work_ilocked(thread, tcomplete);
		t->need_reply = 1;
		t->from_parent = thread->transaction_stack;
		thread->transaction_stack = t;
		binder_inner_proc_unlock(proc);
		if (!binder_proc_transaction(t, target_proc, target_thread)) {
			binder_inner_proc_lock(proc);
			binder_pop_transaction_ilocked(thread, t);
			binder_inner_proc_unlock(proc);
			goto err_dead_proc_or_thread;
		}
	} else {
		BUG_ON(target_node == NULL);
		BUG_ON(t->buffer->async_transaction != 1);
		binder_enqueue_thread_work(thread, tcomplete);
		if (!binder_proc_transaction(t, target_proc, NULL))
			goto err_dead_proc_or_thread;
	}
	if (target_thread)
		binder_thread_dec_tmpref(target_thread);
	binder_proc_dec_tmpref(target_proc);
	if (target_node)
		binder_dec_node_tmpref(target_node);
	/*
	 * write barrier to synchronize with initialization
	 * of log entry
	 */
	smp_wmb();
	WRITE_ONCE(e->debug_id_done, t_debug_id);
	return;

err_dead_proc_or_thread:
	return_error = BR_DEAD_REPLY;
	return_error_line = __LINE__;
	binder_dequeue_work(proc, tcomplete);
err_translate_failed:
err_bad_object_type:
err_bad_offset:
err_bad_parent:
err_copy_data_failed:
	trace_binder_transaction_failed_buffer_release(t->buffer);
	binder_transaction_buffer_release(target_proc, t->buffer, offp);
	if (target_node)
		binder_dec_node_tmpref(target_node);
	target_node = NULL;
	t->buffer->transaction = NULL;
	binder_alloc_free_buf(&target_proc->alloc, t->buffer);
err_binder_alloc_buf_failed:
	kfree(tcomplete);
	binder_stats_deleted(BINDER_STAT_TRANSACTION_COMPLETE);
err_alloc_tcomplete_failed:
	kfree(t);
	binder_stats_deleted(BINDER_STAT_TRANSACTION);
err_alloc_t_failed:
err_bad_call_stack:
err_empty_call_stack:
err_dead_binder:
err_invalid_target_handle:
	if (target_thread)
		binder_thread_dec_tmpref(target_thread);
	if (target_proc)
		binder_proc_dec_tmpref(target_proc);
	if (target_node) {
		binder_dec_node(target_node, 1, 0);
		binder_dec_node_tmpref(target_node);
	}

	binder_debug(BINDER_DEBUG_FAILED_TRANSACTION,
		     "%d:%d transaction failed %d/%d, size %lld-%lld line %d\n",
		     proc->pid, thread->pid, return_error, return_error_param,
		     (u64)tr->data_size, (u64)tr->offsets_size,
		     return_error_line);

	{
		struct binder_transaction_log_entry *fe;

		e->return_error = return_error;
		e->return_error_param = return_error_param;
		e->return_error_line = return_error_line;
		fe = binder_transaction_log_add(&binder_transaction_log_failed);
		*fe = *e;
		/*
		 * write barrier to synchronize with initialization
		 * of log entry
		 */
		smp_wmb();
		WRITE_ONCE(e->debug_id_done, t_debug_id);
		WRITE_ONCE(fe->debug_id_done, t_debug_id);
	}

	BUG_ON(thread->return_error.cmd != BR_OK);
	if (in_reply_to) {
		binder_restore_priority(current, in_reply_to->saved_priority);
		thread->return_error.cmd = BR_TRANSACTION_COMPLETE;
		binder_enqueue_thread_work(thread, &thread->return_error.work);
		binder_send_failed_reply(in_reply_to, return_error);
	} else {
		thread->return_error.cmd = return_error;
		binder_enqueue_thread_work(thread, &thread->return_error.work);
	}
}

static int binder_thread_write(struct binder_proc *proc,
			struct binder_thread *thread,
			binder_uintptr_t binder_buffer, size_t size,
			binder_size_t *consumed)
{
	uint32_t cmd;
	struct binder_context *context = proc->context;
	void __user *buffer = (void __user *)(uintptr_t)binder_buffer;
	void __user *ptr = buffer + *consumed;
	void __user *end = buffer + size;

	while (ptr < end && thread->return_error.cmd == BR_OK) {
		int ret;

		if (get_user(cmd, (uint32_t __user *)ptr))
			return -EFAULT;
		ptr += sizeof(uint32_t);
		trace_binder_command(cmd);
		if (_IOC_NR(cmd) < ARRAY_SIZE(binder_stats.bc)) {
			atomic_inc(&binder_stats.bc[_IOC_NR(cmd)]);
			atomic_inc(&proc->stats.bc[_IOC_NR(cmd)]);
			atomic_inc(&thread->stats.bc[_IOC_NR(cmd)]);
		}
		switch (cmd) {
		case BC_INCREFS:
		case BC_ACQUIRE:
		case BC_RELEASE:
		case BC_DECREFS: {
			uint32_t target;
			const char *debug_string;
			bool strong = cmd == BC_ACQUIRE || cmd == BC_RELEASE;
			bool increment = cmd == BC_INCREFS || cmd == BC_ACQUIRE;
			struct binder_ref_data rdata;

			if (get_user(target, (uint32_t __user *)ptr))
				return -EFAULT;

			ptr += sizeof(uint32_t);
			ret = -1;
			if (increment && !target) {
				struct binder_node *ctx_mgr_node;
				mutex_lock(&context->context_mgr_node_lock);
				ctx_mgr_node = context->binder_context_mgr_node;
				if (ctx_mgr_node)
					ret = binder_inc_ref_for_node(
							proc, ctx_mgr_node,
							strong, NULL, &rdata);
				mutex_unlock(&context->context_mgr_node_lock);
			}
			if (ret)
				ret = binder_update_ref_for_handle(
						proc, target, increment, strong,
						&rdata);
			if (!ret && rdata.desc != target) {
				binder_user_error("%d:%d tried to acquire reference to desc %d, got %d instead\n",
					proc->pid, thread->pid,
					target, rdata.desc);
			}
			switch (cmd) {
			case BC_INCREFS:
				debug_string = "IncRefs";
				break;
			case BC_ACQUIRE:
				debug_string = "Acquire";
				break;
			case BC_RELEASE:
				debug_string = "Release";
				break;
			case BC_DECREFS:
			default:
				debug_string = "DecRefs";
				break;
			}
			if (ret) {
				binder_user_error("%d:%d %s %d refcount change on invalid ref %d ret %d\n",
					proc->pid, thread->pid, debug_string,
					strong, target, ret);
				break;
			}
			binder_debug(BINDER_DEBUG_USER_REFS,
				     "%d:%d %s ref %d desc %d s %d w %d\n",
				     proc->pid, thread->pid, debug_string,
				     rdata.debug_id, rdata.desc, rdata.strong,
				     rdata.weak);
			break;
		}
		case BC_INCREFS_DONE:
		case BC_ACQUIRE_DONE: {
			binder_uintptr_t node_ptr;
			binder_uintptr_t cookie;
			struct binder_node *node;
			bool free_node;

			if (get_user(node_ptr, (binder_uintptr_t __user *)ptr))
				return -EFAULT;
			ptr += sizeof(binder_uintptr_t);
			if (get_user(cookie, (binder_uintptr_t __user *)ptr))
				return -EFAULT;
			ptr += sizeof(binder_uintptr_t);
			node = binder_get_node(proc, node_ptr);
			if (node == NULL) {
				binder_user_error("%d:%d %s u%016llx no match\n",
					proc->pid, thread->pid,
					cmd == BC_INCREFS_DONE ?
					"BC_INCREFS_DONE" :
					"BC_ACQUIRE_DONE",
					(u64)node_ptr);
				break;
			}
			if (cookie != node->cookie) {
				binder_user_error("%d:%d %s u%016llx node %d cookie mismatch %016llx != %016llx\n",
					proc->pid, thread->pid,
					cmd == BC_INCREFS_DONE ?
					"BC_INCREFS_DONE" : "BC_ACQUIRE_DONE",
					(u64)node_ptr, node->debug_id,
					(u64)cookie, (u64)node->cookie);
				binder_put_node(node);
				break;
			}
			binder_node_inner_lock(node);
			if (cmd == BC_ACQUIRE_DONE) {
				if (node->pending_strong_ref == 0) {
					binder_user_error("%d:%d BC_ACQUIRE_DONE node %d has no pending acquire request\n",
						proc->pid, thread->pid,
						node->debug_id);
					binder_node_inner_unlock(node);
					binder_put_node(node);
					break;
				}
				node->pending_strong_ref = 0;
			} else {
				if (node->pending_weak_ref == 0) {
					binder_user_error("%d:%d BC_INCREFS_DONE node %d has no pending increfs request\n",
						proc->pid, thread->pid,
						node->debug_id);
					binder_node_inner_unlock(node);
					binder_put_node(node);
					break;
				}
				node->pending_weak_ref = 0;
			}
			free_node = binder_dec_node_nilocked(node,
					cmd == BC_ACQUIRE_DONE, 0);
			WARN_ON(free_node);
			binder_debug(BINDER_DEBUG_USER_REFS,
				     "%d:%d %s node %d ls %d lw %d tr %d\n",
				     proc->pid, thread->pid,
				     cmd == BC_INCREFS_DONE ? "BC_INCREFS_DONE" : "BC_ACQUIRE_DONE",
				     node->debug_id, node->local_strong_refs,
				     node->local_weak_refs, node->tmp_refs);
			binder_node_inner_unlock(node);
			binder_put_node(node);
			break;
		}
		case BC_ATTEMPT_ACQUIRE:
			pr_err("BC_ATTEMPT_ACQUIRE not supported\n");
			return -EINVAL;
		case BC_ACQUIRE_RESULT:
			pr_err("BC_ACQUIRE_RESULT not supported\n");
			return -EINVAL;

		case BC_FREE_BUFFER: {
			binder_uintptr_t data_ptr;
			struct binder_buffer *buffer;

			if (get_user(data_ptr, (binder_uintptr_t __user *)ptr))
				return -EFAULT;
			ptr += sizeof(binder_uintptr_t);

			buffer = binder_alloc_prepare_to_free(&proc->alloc,
							      data_ptr);
			if (buffer == NULL) {
				binder_user_error("%d:%d BC_FREE_BUFFER u%016llx no match\n",
					proc->pid, thread->pid, (u64)data_ptr);
				break;
			}
			if (!buffer->allow_user_free) {
				binder_user_error("%d:%d BC_FREE_BUFFER u%016llx matched unreturned buffer\n",
					proc->pid, thread->pid, (u64)data_ptr);
				break;
			}
			binder_debug(BINDER_DEBUG_FREE_BUFFER,
				     "%d:%d BC_FREE_BUFFER u%016llx found buffer %d for %s transaction\n",
				     proc->pid, thread->pid, (u64)data_ptr,
				     buffer->debug_id,
				     buffer->transaction ? "active" : "finished");

			if (buffer->transaction) {
				buffer->transaction->buffer = NULL;
				buffer->transaction = NULL;
			}
			if (buffer->async_transaction && buffer->target_node) {
				struct binder_node *buf_node;
				struct binder_work *w;

				buf_node = buffer->target_node;
				binder_node_inner_lock(buf_node);
				BUG_ON(!buf_node->has_async_transaction);
				BUG_ON(buf_node->proc != proc);
				w = binder_dequeue_work_head_ilocked(
						&buf_node->async_todo);
				if (!w) {
					buf_node->has_async_transaction = 0;
				} else {
					binder_enqueue_work_ilocked(
							w, &proc->todo);
					binder_wakeup_proc_ilocked(proc);
				}
				binder_node_inner_unlock(buf_node);
			}
			trace_binder_transaction_buffer_release(buffer);
			binder_transaction_buffer_release(proc, buffer, NULL);
			binder_alloc_free_buf(&proc->alloc, buffer);
			break;
		}

		case BC_TRANSACTION_SG:
		case BC_REPLY_SG: {
			struct binder_transaction_data_sg tr;

			if (copy_from_user(&tr, ptr, sizeof(tr)))
				return -EFAULT;
			ptr += sizeof(tr);
			binder_transaction(proc, thread, &tr.transaction_data,
					   cmd == BC_REPLY_SG, tr.buffers_size);
			break;
		}
		case BC_TRANSACTION:
		case BC_REPLY: {
			struct binder_transaction_data tr;

			if (copy_from_user(&tr, ptr, sizeof(tr)))
				return -EFAULT;
			ptr += sizeof(tr);
			binder_transaction(proc, thread, &tr,
					   cmd == BC_REPLY, 0);
			break;
		}

		case BC_REGISTER_LOOPER:
			binder_debug(BINDER_DEBUG_THREADS,
				     "%d:%d BC_REGISTER_LOOPER\n",
				     proc->pid, thread->pid);
			binder_inner_proc_lock(proc);
			if (thread->looper & BINDER_LOOPER_STATE_ENTERED) {
				thread->looper |= BINDER_LOOPER_STATE_INVALID;
				binder_user_error("%d:%d ERROR: BC_REGISTER_LOOPER called after BC_ENTER_LOOPER\n",
					proc->pid, thread->pid);
			} else if (proc->requested_threads == 0) {
				thread->looper |= BINDER_LOOPER_STATE_INVALID;
				binder_user_error("%d:%d ERROR: BC_REGISTER_LOOPER called without request\n",
					proc->pid, thread->pid);
			} else {
				proc->requested_threads--;
				proc->requested_threads_started++;
			}
			thread->looper |= BINDER_LOOPER_STATE_REGISTERED;
			binder_inner_proc_unlock(proc);
			break;
		case BC_ENTER_LOOPER:
			binder_debug(BINDER_DEBUG_THREADS,
				     "%d:%d BC_ENTER_LOOPER\n",
				     proc->pid, thread->pid);
			if (thread->looper & BINDER_LOOPER_STATE_REGISTERED) {
				thread->looper |= BINDER_LOOPER_STATE_INVALID;
				binder_user_error("%d:%d ERROR: BC_ENTER_LOOPER called after BC_REGISTER_LOOPER\n",
					proc->pid, thread->pid);
			}
			thread->looper |= BINDER_LOOPER_STATE_ENTERED;
			break;
		case BC_EXIT_LOOPER:
			binder_debug(BINDER_DEBUG_THREADS,
				     "%d:%d BC_EXIT_LOOPER\n",
				     proc->pid, thread->pid);
			thread->looper |= BINDER_LOOPER_STATE_EXITED;
			break;

		case BC_REQUEST_DEATH_NOTIFICATION:
		case BC_CLEAR_DEATH_NOTIFICATION: {
			uint32_t target;
			binder_uintptr_t cookie;
			struct binder_ref *ref;
			struct binder_ref_death *death = NULL;

			if (get_user(target, (uint32_t __user *)ptr))
				return -EFAULT;
			ptr += sizeof(uint32_t);
			if (get_user(cookie, (binder_uintptr_t __user *)ptr))
				return -EFAULT;
			ptr += sizeof(binder_uintptr_t);
			if (cmd == BC_REQUEST_DEATH_NOTIFICATION) {
				/*
				 * Allocate memory for death notification
				 * before taking lock
				 */
				death = kzalloc(sizeof(*death), GFP_KERNEL);
				if (death == NULL) {
					WARN_ON(thread->return_error.cmd !=
						BR_OK);
					thread->return_error.cmd = BR_ERROR;
					binder_enqueue_thread_work(
						thread,
						&thread->return_error.work);
					binder_debug(
						BINDER_DEBUG_FAILED_TRANSACTION,
						"%d:%d BC_REQUEST_DEATH_NOTIFICATION failed\n",
						proc->pid, thread->pid);
					break;
				}
			}
			binder_proc_lock(proc);
			ref = binder_get_ref_olocked(proc, target, false);
			if (ref == NULL) {
				binder_user_error("%d:%d %s invalid ref %d\n",
					proc->pid, thread->pid,
					cmd == BC_REQUEST_DEATH_NOTIFICATION ?
					"BC_REQUEST_DEATH_NOTIFICATION" :
					"BC_CLEAR_DEATH_NOTIFICATION",
					target);
				binder_proc_unlock(proc);
				kfree(death);
				break;
			}

			binder_debug(BINDER_DEBUG_DEATH_NOTIFICATION,
				     "%d:%d %s %016llx ref %d desc %d s %d w %d for node %d\n",
				     proc->pid, thread->pid,
				     cmd == BC_REQUEST_DEATH_NOTIFICATION ?
				     "BC_REQUEST_DEATH_NOTIFICATION" :
				     "BC_CLEAR_DEATH_NOTIFICATION",
				     (u64)cookie, ref->data.debug_id,
				     ref->data.desc, ref->data.strong,
				     ref->data.weak, ref->node->debug_id);

			binder_node_lock(ref->node);
			if (cmd == BC_REQUEST_DEATH_NOTIFICATION) {
				if (ref->death) {
					binder_user_error("%d:%d BC_REQUEST_DEATH_NOTIFICATION death notification already set\n",
						proc->pid, thread->pid);
					binder_node_unlock(ref->node);
					binder_proc_unlock(proc);
					kfree(death);
					break;
				}
				binder_stats_created(BINDER_STAT_DEATH);
				INIT_LIST_HEAD(&death->work.entry);
				death->cookie = cookie;
				ref->death = death;
				if (ref->node->proc == NULL) {
					ref->death->work.type = BINDER_WORK_DEAD_BINDER;

					binder_inner_proc_lock(proc);
					binder_enqueue_work_ilocked(
						&ref->death->work, &proc->todo);
					binder_wakeup_proc_ilocked(proc);
					binder_inner_proc_unlock(proc);
				}
			} else {
				if (ref->death == NULL) {
					binder_user_error("%d:%d BC_CLEAR_DEATH_NOTIFICATION death notification not active\n",
						proc->pid, thread->pid);
					binder_node_unlock(ref->node);
					binder_proc_unlock(proc);
					break;
				}
				death = ref->death;
				if (death->cookie != cookie) {
					binder_user_error("%d:%d BC_CLEAR_DEATH_NOTIFICATION death notification cookie mismatch %016llx != %016llx\n",
						proc->pid, thread->pid,
						(u64)death->cookie,
						(u64)cookie);
					binder_node_unlock(ref->node);
					binder_proc_unlock(proc);
					break;
				}
				ref->death = NULL;
				binder_inner_proc_lock(proc);
				if (list_empty(&death->work.entry)) {
					death->work.type = BINDER_WORK_CLEAR_DEATH_NOTIFICATION;
					if (thread->looper &
					    (BINDER_LOOPER_STATE_REGISTERED |
					     BINDER_LOOPER_STATE_ENTERED))
						binder_enqueue_thread_work_ilocked(
								thread,
								&death->work);
					else {
						binder_enqueue_work_ilocked(
								&death->work,
								&proc->todo);
						binder_wakeup_proc_ilocked(
								proc);
					}
				} else {
					BUG_ON(death->work.type != BINDER_WORK_DEAD_BINDER);
					death->work.type = BINDER_WORK_DEAD_BINDER_AND_CLEAR;
				}
				binder_inner_proc_unlock(proc);
			}
			binder_node_unlock(ref->node);
			binder_proc_unlock(proc);
		} break;
		case BC_DEAD_BINDER_DONE: {
			struct binder_work *w;
			binder_uintptr_t cookie;
			struct binder_ref_death *death = NULL;

			if (get_user(cookie, (binder_uintptr_t __user *)ptr))
				return -EFAULT;

			ptr += sizeof(cookie);
			binder_inner_proc_lock(proc);
			list_for_each_entry(w, &proc->delivered_death,
					    entry) {
				struct binder_ref_death *tmp_death =
					container_of(w,
						     struct binder_ref_death,
						     work);

				if (tmp_death->cookie == cookie) {
					death = tmp_death;
					break;
				}
			}
			binder_debug(BINDER_DEBUG_DEAD_BINDER,
				     "%d:%d BC_DEAD_BINDER_DONE %016llx found %p\n",
				     proc->pid, thread->pid, (u64)cookie,
				     death);
			if (death == NULL) {
				binder_user_error("%d:%d BC_DEAD_BINDER_DONE %016llx not found\n",
					proc->pid, thread->pid, (u64)cookie);
				binder_inner_proc_unlock(proc);
				break;
			}
			binder_dequeue_work_ilocked(&death->work);
			if (death->work.type == BINDER_WORK_DEAD_BINDER_AND_CLEAR) {
				death->work.type = BINDER_WORK_CLEAR_DEATH_NOTIFICATION;
				if (thread->looper &
					(BINDER_LOOPER_STATE_REGISTERED |
					 BINDER_LOOPER_STATE_ENTERED))
					binder_enqueue_thread_work_ilocked(
						thread, &death->work);
				else {
					binder_enqueue_work_ilocked(
							&death->work,
							&proc->todo);
					binder_wakeup_proc_ilocked(proc);
				}
			}
			binder_inner_proc_unlock(proc);
		} break;

		default:
			pr_err("%d:%d unknown command %d\n",
			       proc->pid, thread->pid, cmd);
			return -EINVAL;
		}
		*consumed = ptr - buffer;
	}
	return 0;
}

static void binder_stat_br(struct binder_proc *proc,
			   struct binder_thread *thread, uint32_t cmd)
{
	trace_binder_return(cmd);
	if (_IOC_NR(cmd) < ARRAY_SIZE(binder_stats.br)) {
		atomic_inc(&binder_stats.br[_IOC_NR(cmd)]);
		atomic_inc(&proc->stats.br[_IOC_NR(cmd)]);
		atomic_inc(&thread->stats.br[_IOC_NR(cmd)]);
	}
}

static int binder_put_node_cmd(struct binder_proc *proc,
			       struct binder_thread *thread,
			       void __user **ptrp,
			       binder_uintptr_t node_ptr,
			       binder_uintptr_t node_cookie,
			       int node_debug_id,
			       uint32_t cmd, const char *cmd_name)
{
	void __user *ptr = *ptrp;

	if (put_user(cmd, (uint32_t __user *)ptr))
		return -EFAULT;
	ptr += sizeof(uint32_t);

	if (put_user(node_ptr, (binder_uintptr_t __user *)ptr))
		return -EFAULT;
	ptr += sizeof(binder_uintptr_t);

	if (put_user(node_cookie, (binder_uintptr_t __user *)ptr))
		return -EFAULT;
	ptr += sizeof(binder_uintptr_t);

	binder_stat_br(proc, thread, cmd);
	binder_debug(BINDER_DEBUG_USER_REFS, "%d:%d %s %d u%016llx c%016llx\n",
		     proc->pid, thread->pid, cmd_name, node_debug_id,
		     (u64)node_ptr, (u64)node_cookie);

	*ptrp = ptr;
	return 0;
}

static int binder_wait_for_work(struct binder_thread *thread,
				bool do_proc_work)
{
	DEFINE_WAIT(wait);
	struct binder_proc *proc = thread->proc;
	int ret = 0;

	freezer_do_not_count();
	binder_inner_proc_lock(proc);
	for (;;) {
		prepare_to_wait(&thread->wait, &wait, TASK_INTERRUPTIBLE);
		if (binder_has_work_ilocked(thread, do_proc_work))
			break;
		if (do_proc_work)
			list_add(&thread->waiting_thread_node,
				 &proc->waiting_threads);
		binder_inner_proc_unlock(proc);
		schedule();
		binder_inner_proc_lock(proc);
		list_del_init(&thread->waiting_thread_node);
		if (signal_pending(current)) {
			ret = -ERESTARTSYS;
			break;
		}
	}
	finish_wait(&thread->wait, &wait);
	binder_inner_proc_unlock(proc);
	freezer_count();

	return ret;
}

static int binder_thread_read(struct binder_proc *proc,
			      struct binder_thread *thread,
			      binder_uintptr_t binder_buffer, size_t size,
			      binder_size_t *consumed, int non_block)
{
	void __user *buffer = (void __user *)(uintptr_t)binder_buffer;
	void __user *ptr = buffer + *consumed;
	void __user *end = buffer + size;

	int ret = 0;
	int wait_for_proc_work;

	if (*consumed == 0) {
		if (put_user(BR_NOOP, (uint32_t __user *)ptr))
			return -EFAULT;
		ptr += sizeof(uint32_t);
	}

retry:
	binder_inner_proc_lock(proc);
	wait_for_proc_work = binder_available_for_proc_work_ilocked(thread);
	binder_inner_proc_unlock(proc);

	thread->looper |= BINDER_LOOPER_STATE_WAITING;

	trace_binder_wait_for_work(wait_for_proc_work,
				   !!thread->transaction_stack,
				   !binder_worklist_empty(proc, &thread->todo));
	if (wait_for_proc_work) {
		if (!(thread->looper & (BINDER_LOOPER_STATE_REGISTERED |
					BINDER_LOOPER_STATE_ENTERED))) {
			binder_user_error("%d:%d ERROR: Thread waiting for process work before calling BC_REGISTER_LOOPER or BC_ENTER_LOOPER (state %x)\n",
				proc->pid, thread->pid, thread->looper);
			wait_event_interruptible(binder_user_error_wait,
						 binder_stop_on_user_error < 2);
		}
		binder_restore_priority(current, proc->default_priority);
	}

	if (non_block) {
		if (!binder_has_work(thread, wait_for_proc_work))
			ret = -EAGAIN;
	} else {
		ret = binder_wait_for_work(thread, wait_for_proc_work);
	}

	thread->looper &= ~BINDER_LOOPER_STATE_WAITING;

	if (ret)
		return ret;

	while (1) {
		uint32_t cmd;
		struct binder_transaction_data tr;
		struct binder_work *w = NULL;
		struct list_head *list = NULL;
		struct binder_transaction *t = NULL;
		struct binder_thread *t_from;

		binder_inner_proc_lock(proc);
		if (!binder_worklist_empty_ilocked(&thread->todo))
			list = &thread->todo;
		else if (!binder_worklist_empty_ilocked(&proc->todo) &&
			   wait_for_proc_work)
			list = &proc->todo;
		else {
			binder_inner_proc_unlock(proc);

			/* no data added */
			if (ptr - buffer == 4 && !thread->looper_need_return)
				goto retry;
			break;
		}

		if (end - ptr < sizeof(tr) + 4) {
			binder_inner_proc_unlock(proc);
			break;
		}
		w = binder_dequeue_work_head_ilocked(list);
		if (binder_worklist_empty_ilocked(&thread->todo))
			thread->process_todo = false;

		switch (w->type) {
		case BINDER_WORK_TRANSACTION: {
			binder_inner_proc_unlock(proc);
			t = container_of(w, struct binder_transaction, work);
		} break;
		case BINDER_WORK_RETURN_ERROR: {
			struct binder_error *e = container_of(
					w, struct binder_error, work);

			WARN_ON(e->cmd == BR_OK);
			binder_inner_proc_unlock(proc);
			if (put_user(e->cmd, (uint32_t __user *)ptr))
				return -EFAULT;
			e->cmd = BR_OK;
			ptr += sizeof(uint32_t);

			binder_stat_br(proc, thread, cmd);
		} break;
		case BINDER_WORK_TRANSACTION_COMPLETE: {
			binder_inner_proc_unlock(proc);
			cmd = BR_TRANSACTION_COMPLETE;
			if (put_user(cmd, (uint32_t __user *)ptr))
				return -EFAULT;
			ptr += sizeof(uint32_t);

			binder_stat_br(proc, thread, cmd);
			binder_debug(BINDER_DEBUG_TRANSACTION_COMPLETE,
				     "%d:%d BR_TRANSACTION_COMPLETE\n",
				     proc->pid, thread->pid);
			kfree(w);
			binder_stats_deleted(BINDER_STAT_TRANSACTION_COMPLETE);
		} break;
		case BINDER_WORK_NODE: {
			struct binder_node *node = container_of(w, struct binder_node, work);
			int strong, weak;
			binder_uintptr_t node_ptr = node->ptr;
			binder_uintptr_t node_cookie = node->cookie;
			int node_debug_id = node->debug_id;
			int has_weak_ref;
			int has_strong_ref;
			void __user *orig_ptr = ptr;

			BUG_ON(proc != node->proc);
			strong = node->internal_strong_refs ||
					node->local_strong_refs;
			weak = !hlist_empty(&node->refs) ||
					node->local_weak_refs ||
					node->tmp_refs || strong;
			has_strong_ref = node->has_strong_ref;
			has_weak_ref = node->has_weak_ref;

			if (weak && !has_weak_ref) {
				node->has_weak_ref = 1;
				node->pending_weak_ref = 1;
				node->local_weak_refs++;
			}
			if (strong && !has_strong_ref) {
				node->has_strong_ref = 1;
				node->pending_strong_ref = 1;
				node->local_strong_refs++;
			}
			if (!strong && has_strong_ref)
				node->has_strong_ref = 0;
			if (!weak && has_weak_ref)
				node->has_weak_ref = 0;
			if (!weak && !strong) {
				binder_debug(BINDER_DEBUG_INTERNAL_REFS,
					     "%d:%d node %d u%016llx c%016llx deleted\n",
					     proc->pid, thread->pid,
					     node_debug_id,
					     (u64)node_ptr,
					     (u64)node_cookie);
				rb_erase(&node->rb_node, &proc->nodes);
				binder_inner_proc_unlock(proc);
				binder_node_lock(node);
				/*
				 * Acquire the node lock before freeing the
				 * node to serialize with other threads that
				 * may have been holding the node lock while
				 * decrementing this node (avoids race where
				 * this thread frees while the other thread
				 * is unlocking the node after the final
				 * decrement)
				 */
				binder_node_unlock(node);
				binder_free_node(node);
			} else
				binder_inner_proc_unlock(proc);

			if (weak && !has_weak_ref)
				ret = binder_put_node_cmd(
						proc, thread, &ptr, node_ptr,
						node_cookie, node_debug_id,
						BR_INCREFS, "BR_INCREFS");
			if (!ret && strong && !has_strong_ref)
				ret = binder_put_node_cmd(
						proc, thread, &ptr, node_ptr,
						node_cookie, node_debug_id,
						BR_ACQUIRE, "BR_ACQUIRE");
			if (!ret && !strong && has_strong_ref)
				ret = binder_put_node_cmd(
						proc, thread, &ptr, node_ptr,
						node_cookie, node_debug_id,
						BR_RELEASE, "BR_RELEASE");
			if (!ret && !weak && has_weak_ref)
				ret = binder_put_node_cmd(
						proc, thread, &ptr, node_ptr,
						node_cookie, node_debug_id,
						BR_DECREFS, "BR_DECREFS");
			if (orig_ptr == ptr)
				binder_debug(BINDER_DEBUG_INTERNAL_REFS,
					     "%d:%d node %d u%016llx c%016llx state unchanged\n",
					     proc->pid, thread->pid,
					     node_debug_id,
					     (u64)node_ptr,
					     (u64)node_cookie);
			if (ret)
				return ret;
		} break;
		case BINDER_WORK_DEAD_BINDER:
		case BINDER_WORK_DEAD_BINDER_AND_CLEAR:
		case BINDER_WORK_CLEAR_DEATH_NOTIFICATION: {
			struct binder_ref_death *death;
			uint32_t cmd;
			binder_uintptr_t cookie;

			death = container_of(w, struct binder_ref_death, work);
			if (w->type == BINDER_WORK_CLEAR_DEATH_NOTIFICATION)
				cmd = BR_CLEAR_DEATH_NOTIFICATION_DONE;
			else
				cmd = BR_DEAD_BINDER;
			cookie = death->cookie;

			binder_debug(BINDER_DEBUG_DEATH_NOTIFICATION,
				     "%d:%d %s %016llx\n",
				      proc->pid, thread->pid,
				      cmd == BR_DEAD_BINDER ?
				      "BR_DEAD_BINDER" :
				      "BR_CLEAR_DEATH_NOTIFICATION_DONE",
				      (u64)cookie);
			if (w->type == BINDER_WORK_CLEAR_DEATH_NOTIFICATION) {
				binder_inner_proc_unlock(proc);
				kfree(death);
				binder_stats_deleted(BINDER_STAT_DEATH);
			} else {
				binder_enqueue_work_ilocked(
						w, &proc->delivered_death);
				binder_inner_proc_unlock(proc);
			}
			if (put_user(cmd, (uint32_t __user *)ptr))
				return -EFAULT;
			ptr += sizeof(uint32_t);
			if (put_user(cookie,
				     (binder_uintptr_t __user *)ptr))
				return -EFAULT;
			ptr += sizeof(binder_uintptr_t);
			binder_stat_br(proc, thread, cmd);
			if (cmd == BR_DEAD_BINDER)
				goto done; /* DEAD_BINDER notifications can cause transactions */
		} break;
		}

		if (!t)
			continue;

		BUG_ON(t->buffer == NULL);
		if (t->buffer->target_node) {
			struct binder_node *target_node = t->buffer->target_node;
			struct binder_priority node_prio;

			tr.target.ptr = target_node->ptr;
			tr.cookie =  target_node->cookie;
			node_prio.sched_policy = target_node->sched_policy;
			node_prio.prio = target_node->min_priority;
			binder_transaction_priority(current, t, node_prio,
						    target_node->inherit_rt);
			cmd = BR_TRANSACTION;
		} else {
			tr.target.ptr = 0;
			tr.cookie = 0;
			cmd = BR_REPLY;
		}
		tr.code = t->code;
		tr.flags = t->flags;
		tr.sender_euid = from_kuid(current_user_ns(), t->sender_euid);

		t_from = binder_get_txn_from(t);
		if (t_from) {
			struct task_struct *sender = t_from->proc->tsk;

			tr.sender_pid = task_tgid_nr_ns(sender,
							task_active_pid_ns(current));
		} else {
			tr.sender_pid = 0;
		}

		tr.data_size = t->buffer->data_size;
		tr.offsets_size = t->buffer->offsets_size;
		tr.data.ptr.buffer = (binder_uintptr_t)
			((uintptr_t)t->buffer->data +
			binder_alloc_get_user_buffer_offset(&proc->alloc));
		tr.data.ptr.offsets = tr.data.ptr.buffer +
					ALIGN(t->buffer->data_size,
					    sizeof(void *));

		if (put_user(cmd, (uint32_t __user *)ptr)) {
			if (t_from)
				binder_thread_dec_tmpref(t_from);

			binder_cleanup_transaction(t, "put_user failed",
						   BR_FAILED_REPLY);

			return -EFAULT;
		}
		ptr += sizeof(uint32_t);
		if (copy_to_user(ptr, &tr, sizeof(tr))) {
			if (t_from)
				binder_thread_dec_tmpref(t_from);

			binder_cleanup_transaction(t, "copy_to_user failed",
						   BR_FAILED_REPLY);

			return -EFAULT;
		}
		ptr += sizeof(tr);

		trace_binder_transaction_received(t);
		binder_stat_br(proc, thread, cmd);
		binder_debug(BINDER_DEBUG_TRANSACTION,
			     "%d:%d %s %d %d:%d, cmd %d size %zd-%zd ptr %016llx-%016llx\n",
			     proc->pid, thread->pid,
			     (cmd == BR_TRANSACTION) ? "BR_TRANSACTION" :
			     "BR_REPLY",
			     t->debug_id, t_from ? t_from->proc->pid : 0,
			     t_from ? t_from->pid : 0, cmd,
			     t->buffer->data_size, t->buffer->offsets_size,
			     (u64)tr.data.ptr.buffer, (u64)tr.data.ptr.offsets);

		if (t_from)
			binder_thread_dec_tmpref(t_from);
		t->buffer->allow_user_free = 1;
		if (cmd == BR_TRANSACTION && !(t->flags & TF_ONE_WAY)) {
			binder_inner_proc_lock(thread->proc);
			t->to_parent = thread->transaction_stack;
			t->to_thread = thread;
			thread->transaction_stack = t;
			binder_inner_proc_unlock(thread->proc);
		} else {
			binder_free_transaction(t);
		}
		break;
	}

done:

	*consumed = ptr - buffer;
	binder_inner_proc_lock(proc);
	if (proc->requested_threads == 0 &&
	    list_empty(&thread->proc->waiting_threads) &&
	    proc->requested_threads_started < proc->max_threads &&
	    (thread->looper & (BINDER_LOOPER_STATE_REGISTERED |
	     BINDER_LOOPER_STATE_ENTERED)) /* the user-space code fails to */
	     /*spawn a new thread if we leave this out */) {
		proc->requested_threads++;
		binder_inner_proc_unlock(proc);
		binder_debug(BINDER_DEBUG_THREADS,
			     "%d:%d BR_SPAWN_LOOPER\n",
			     proc->pid, thread->pid);
		if (put_user(BR_SPAWN_LOOPER, (uint32_t __user *)buffer))
			return -EFAULT;
		binder_stat_br(proc, thread, BR_SPAWN_LOOPER);
	} else
		binder_inner_proc_unlock(proc);
	return 0;
}

static void binder_release_work(struct binder_proc *proc,
				struct list_head *list)
{
	struct binder_work *w;

	while (1) {
		w = binder_dequeue_work_head(proc, list);
		if (!w)
			return;

		switch (w->type) {
		case BINDER_WORK_TRANSACTION: {
			struct binder_transaction *t;

			t = container_of(w, struct binder_transaction, work);

			binder_cleanup_transaction(t, "process died.",
						   BR_DEAD_REPLY);
		} break;
		case BINDER_WORK_RETURN_ERROR: {
			struct binder_error *e = container_of(
					w, struct binder_error, work);

			binder_debug(BINDER_DEBUG_DEAD_TRANSACTION,
				"undelivered TRANSACTION_ERROR: %u\n",
				e->cmd);
		} break;
		case BINDER_WORK_TRANSACTION_COMPLETE: {
			binder_debug(BINDER_DEBUG_DEAD_TRANSACTION,
				"undelivered TRANSACTION_COMPLETE\n");
			kfree(w);
			binder_stats_deleted(BINDER_STAT_TRANSACTION_COMPLETE);
		} break;
		case BINDER_WORK_DEAD_BINDER_AND_CLEAR:
		case BINDER_WORK_CLEAR_DEATH_NOTIFICATION: {
			struct binder_ref_death *death;

			death = container_of(w, struct binder_ref_death, work);
			binder_debug(BINDER_DEBUG_DEAD_TRANSACTION,
				"undelivered death notification, %016llx\n",
				(u64)death->cookie);
			kfree(death);
			binder_stats_deleted(BINDER_STAT_DEATH);
		} break;
		default:
			pr_err("unexpected work type, %d, not freed\n",
			       w->type);
			break;
		}
	}

}

static struct binder_thread *binder_get_thread_ilocked(
		struct binder_proc *proc, struct binder_thread *new_thread)
{
	struct binder_thread *thread = NULL;
	struct rb_node *parent = NULL;
	struct rb_node **p = &proc->threads.rb_node;

	while (*p) {
		parent = *p;
		thread = rb_entry(parent, struct binder_thread, rb_node);

		if (current->pid < thread->pid)
			p = &(*p)->rb_left;
		else if (current->pid > thread->pid)
			p = &(*p)->rb_right;
		else
			return thread;
	}
	if (!new_thread)
		return NULL;
	thread = new_thread;
	binder_stats_created(BINDER_STAT_THREAD);
	thread->proc = proc;
	thread->pid = current->pid;
	get_task_struct(current);
	thread->task = current;
	atomic_set(&thread->tmp_ref, 0);
	init_waitqueue_head(&thread->wait);
	INIT_LIST_HEAD(&thread->todo);
	rb_link_node(&thread->rb_node, parent, p);
	rb_insert_color(&thread->rb_node, &proc->threads);
	thread->looper_need_return = true;
	thread->return_error.work.type = BINDER_WORK_RETURN_ERROR;
	thread->return_error.cmd = BR_OK;
	thread->reply_error.work.type = BINDER_WORK_RETURN_ERROR;
	thread->reply_error.cmd = BR_OK;
	INIT_LIST_HEAD(&new_thread->waiting_thread_node);
	return thread;
}

static struct binder_thread *binder_get_thread(struct binder_proc *proc)
{
	struct binder_thread *thread;
	struct binder_thread *new_thread;

	binder_inner_proc_lock(proc);
	thread = binder_get_thread_ilocked(proc, NULL);
	binder_inner_proc_unlock(proc);
	if (!thread) {
		new_thread = kzalloc(sizeof(*thread), GFP_KERNEL);
		if (new_thread == NULL)
			return NULL;
		binder_inner_proc_lock(proc);
		thread = binder_get_thread_ilocked(proc, new_thread);
		binder_inner_proc_unlock(proc);
		if (thread != new_thread)
			kfree(new_thread);
	}
	return thread;
}

static void binder_free_proc(struct binder_proc *proc)
{
	BUG_ON(!list_empty(&proc->todo));
	BUG_ON(!list_empty(&proc->delivered_death));
	binder_alloc_deferred_release(&proc->alloc);
	put_task_struct(proc->tsk);
	binder_stats_deleted(BINDER_STAT_PROC);
	kfree(proc);
}

static void binder_free_thread(struct binder_thread *thread)
{
	BUG_ON(!list_empty(&thread->todo));
	binder_stats_deleted(BINDER_STAT_THREAD);
	binder_proc_dec_tmpref(thread->proc);
	put_task_struct(thread->task);
	kfree(thread);
}

static int binder_thread_release(struct binder_proc *proc,
				 struct binder_thread *thread)
{
	struct binder_transaction *t;
	struct binder_transaction *send_reply = NULL;
	int active_transactions = 0;
	struct binder_transaction *last_t = NULL;

	binder_inner_proc_lock(thread->proc);
	/*
	 * take a ref on the proc so it survives
	 * after we remove this thread from proc->threads.
	 * The corresponding dec is when we actually
	 * free the thread in binder_free_thread()
	 */
	proc->tmp_ref++;
	/*
	 * take a ref on this thread to ensure it
	 * survives while we are releasing it
	 */
	atomic_inc(&thread->tmp_ref);
	rb_erase(&thread->rb_node, &proc->threads);
	t = thread->transaction_stack;
	if (t) {
		spin_lock(&t->lock);
		if (t->to_thread == thread)
			send_reply = t;
	}
	thread->is_dead = true;

	while (t) {
		last_t = t;
		active_transactions++;
		binder_debug(BINDER_DEBUG_DEAD_TRANSACTION,
			     "release %d:%d transaction %d %s, still active\n",
			      proc->pid, thread->pid,
			     t->debug_id,
			     (t->to_thread == thread) ? "in" : "out");

		if (t->to_thread == thread) {
			t->to_proc = NULL;
			t->to_thread = NULL;
			if (t->buffer) {
				t->buffer->transaction = NULL;
				t->buffer = NULL;
			}
			t = t->to_parent;
		} else if (t->from == thread) {
			t->from = NULL;
			t = t->from_parent;
		} else
			BUG();
		spin_unlock(&last_t->lock);
		if (t)
			spin_lock(&t->lock);
	}

	/*
	 * If this thread used poll, make sure we remove the waitqueue
	 * from any epoll data structures holding it with POLLFREE.
	 * waitqueue_active() is safe to use here because we're holding
	 * the inner lock.
	 */
	if ((thread->looper & BINDER_LOOPER_STATE_POLL) &&
	    waitqueue_active(&thread->wait)) {
		wake_up_poll(&thread->wait, POLLHUP | POLLFREE);
	}

	binder_inner_proc_unlock(thread->proc);

	/*
	 * This is needed to avoid races between wake_up_poll() above and
	 * and ep_remove_waitqueue() called for other reasons (eg the epoll file
	 * descriptor being closed); ep_remove_waitqueue() holds an RCU read
	 * lock, so we can be sure it's done after calling synchronize_rcu().
	 */
	if (thread->looper & BINDER_LOOPER_STATE_POLL)
		synchronize_rcu();

	if (send_reply)
		binder_send_failed_reply(send_reply, BR_DEAD_REPLY);
	binder_release_work(proc, &thread->todo);
	binder_thread_dec_tmpref(thread);
	return active_transactions;
}

static unsigned int binder_poll(struct file *filp,
				struct poll_table_struct *wait)
{
	struct binder_proc *proc = filp->private_data;
	struct binder_thread *thread = NULL;
	bool wait_for_proc_work;

	thread = binder_get_thread(proc);
	if (!thread)
		return POLLERR;

	binder_inner_proc_lock(thread->proc);
	thread->looper |= BINDER_LOOPER_STATE_POLL;
	wait_for_proc_work = binder_available_for_proc_work_ilocked(thread);

	binder_inner_proc_unlock(thread->proc);

	poll_wait(filp, &thread->wait, wait);

	if (binder_has_work(thread, wait_for_proc_work))
		return POLLIN;

	return 0;
}

static int binder_ioctl_write_read(struct file *filp,
				unsigned int cmd, unsigned long arg,
				struct binder_thread *thread)
{
	int ret = 0;
	struct binder_proc *proc = filp->private_data;
	unsigned int size = _IOC_SIZE(cmd);
	void __user *ubuf = (void __user *)arg;
	struct binder_write_read bwr;

	if (size != sizeof(struct binder_write_read)) {
		ret = -EINVAL;
		goto out;
	}
	if (copy_from_user(&bwr, ubuf, sizeof(bwr))) {
		ret = -EFAULT;
		goto out;
	}
	binder_debug(BINDER_DEBUG_READ_WRITE,
		     "%d:%d write %lld at %016llx, read %lld at %016llx\n",
		     proc->pid, thread->pid,
		     (u64)bwr.write_size, (u64)bwr.write_buffer,
		     (u64)bwr.read_size, (u64)bwr.read_buffer);

	if (bwr.write_size > 0) {
		ret = binder_thread_write(proc, thread,
					  bwr.write_buffer,
					  bwr.write_size,
					  &bwr.write_consumed);
		trace_binder_write_done(ret);
		if (ret < 0) {
			bwr.read_consumed = 0;
			if (copy_to_user(ubuf, &bwr, sizeof(bwr)))
				ret = -EFAULT;
			goto out;
		}
	}
	if (bwr.read_size > 0) {
		ret = binder_thread_read(proc, thread, bwr.read_buffer,
					 bwr.read_size,
					 &bwr.read_consumed,
					 filp->f_flags & O_NONBLOCK);
		trace_binder_read_done(ret);
		binder_inner_proc_lock(proc);
		if (!binder_worklist_empty_ilocked(&proc->todo))
			binder_wakeup_proc_ilocked(proc);
		binder_inner_proc_unlock(proc);
		if (ret < 0) {
			if (copy_to_user(ubuf, &bwr, sizeof(bwr)))
				ret = -EFAULT;
			goto out;
		}
	}
	binder_debug(BINDER_DEBUG_READ_WRITE,
		     "%d:%d wrote %lld of %lld, read return %lld of %lld\n",
		     proc->pid, thread->pid,
		     (u64)bwr.write_consumed, (u64)bwr.write_size,
		     (u64)bwr.read_consumed, (u64)bwr.read_size);
	if (copy_to_user(ubuf, &bwr, sizeof(bwr))) {
		ret = -EFAULT;
		goto out;
	}
out:
	return ret;
}

static int binder_ioctl_set_ctx_mgr(struct file *filp)
{
	int ret = 0;
	struct binder_proc *proc = filp->private_data;
	struct binder_context *context = proc->context;
	struct binder_node *new_node;
	kuid_t curr_euid = current_euid();

	mutex_lock(&context->context_mgr_node_lock);
	if (context->binder_context_mgr_node) {
		pr_err("BINDER_SET_CONTEXT_MGR already set\n");
		ret = -EBUSY;
		goto out;
	}
	ret = security_binder_set_context_mgr(proc->tsk);
	if (ret < 0)
		goto out;
	if (uid_valid(context->binder_context_mgr_uid)) {
		if (!uid_eq(context->binder_context_mgr_uid, curr_euid)) {
			pr_err("BINDER_SET_CONTEXT_MGR bad uid %d != %d\n",
			       from_kuid(&init_user_ns, curr_euid),
			       from_kuid(&init_user_ns,
					 context->binder_context_mgr_uid));
			ret = -EPERM;
			goto out;
		}
	} else {
		context->binder_context_mgr_uid = curr_euid;
	}
	new_node = binder_new_node(proc, NULL);
	if (!new_node) {
		ret = -ENOMEM;
		goto out;
	}
	binder_node_lock(new_node);
	new_node->local_weak_refs++;
	new_node->local_strong_refs++;
	new_node->has_strong_ref = 1;
	new_node->has_weak_ref = 1;
	context->binder_context_mgr_node = new_node;
	binder_node_unlock(new_node);
	binder_put_node(new_node);
out:
	mutex_unlock(&context->context_mgr_node_lock);
	return ret;
}

static int binder_ioctl_get_node_debug_info(struct binder_proc *proc,
				struct binder_node_debug_info *info) {
	struct rb_node *n;
	binder_uintptr_t ptr = info->ptr;

	memset(info, 0, sizeof(*info));

	binder_inner_proc_lock(proc);
	for (n = rb_first(&proc->nodes); n != NULL; n = rb_next(n)) {
		struct binder_node *node = rb_entry(n, struct binder_node,
						    rb_node);
		if (node->ptr > ptr) {
			info->ptr = node->ptr;
			info->cookie = node->cookie;
			info->has_strong_ref = node->has_strong_ref;
			info->has_weak_ref = node->has_weak_ref;
			break;
		}
	}
	binder_inner_proc_unlock(proc);

	return 0;
}

static long binder_ioctl(struct file *filp, unsigned int cmd, unsigned long arg)
{
	int ret;
	struct binder_proc *proc = filp->private_data;
	struct binder_thread *thread;
	unsigned int size = _IOC_SIZE(cmd);
	void __user *ubuf = (void __user *)arg;

	/*pr_info("binder_ioctl: %d:%d %x %lx\n",
			proc->pid, current->pid, cmd, arg);*/

	binder_selftest_alloc(&proc->alloc);

	trace_binder_ioctl(cmd, arg);

	ret = wait_event_interruptible(binder_user_error_wait, binder_stop_on_user_error < 2);
	if (ret)
		goto err_unlocked;

	thread = binder_get_thread(proc);
	if (thread == NULL) {
		ret = -ENOMEM;
		goto err;
	}

	switch (cmd) {
	case BINDER_WRITE_READ:
		ret = binder_ioctl_write_read(filp, cmd, arg, thread);
		if (ret)
			goto err;
		break;
	case BINDER_SET_MAX_THREADS: {
		int max_threads;

		if (copy_from_user(&max_threads, ubuf,
				   sizeof(max_threads))) {
			ret = -EINVAL;
			goto err;
		}
		binder_inner_proc_lock(proc);
		proc->max_threads = max_threads;
		binder_inner_proc_unlock(proc);
		break;
	}
	case BINDER_SET_CONTEXT_MGR:
		ret = binder_ioctl_set_ctx_mgr(filp);
		if (ret)
			goto err;
		break;
	case BINDER_THREAD_EXIT:
		binder_debug(BINDER_DEBUG_THREADS, "%d:%d exit\n",
			     proc->pid, thread->pid);
		binder_thread_release(proc, thread);
		thread = NULL;
		break;
	case BINDER_VERSION: {
		struct binder_version __user *ver = ubuf;

		if (size != sizeof(struct binder_version)) {
			ret = -EINVAL;
			goto err;
		}
		if (put_user(BINDER_CURRENT_PROTOCOL_VERSION,
			     &ver->protocol_version)) {
			ret = -EINVAL;
			goto err;
		}
		break;
	}
	case BINDER_GET_NODE_DEBUG_INFO: {
		struct binder_node_debug_info info;

		if (copy_from_user(&info, ubuf, sizeof(info))) {
			ret = -EFAULT;
			goto err;
		}

		ret = binder_ioctl_get_node_debug_info(proc, &info);
		if (ret < 0)
			goto err;

		if (copy_to_user(ubuf, &info, sizeof(info))) {
			ret = -EFAULT;
			goto err;
		}
		break;
	}
	default:
		ret = -EINVAL;
		goto err;
	}
	ret = 0;
err:
	if (thread)
		thread->looper_need_return = false;
	wait_event_interruptible(binder_user_error_wait, binder_stop_on_user_error < 2);
	if (ret && ret != -ERESTARTSYS)
		pr_info("%d:%d ioctl %x %lx returned %d\n", proc->pid, current->pid, cmd, arg, ret);
err_unlocked:
	trace_binder_ioctl_done(ret);
	return ret;
}

static void binder_vma_open(struct vm_area_struct *vma)
{
	struct binder_proc *proc = vma->vm_private_data;

	binder_debug(BINDER_DEBUG_OPEN_CLOSE,
		     "%d open vm area %lx-%lx (%ld K) vma %lx pagep %lx\n",
		     proc->pid, vma->vm_start, vma->vm_end,
		     (vma->vm_end - vma->vm_start) / SZ_1K, vma->vm_flags,
		     (unsigned long)pgprot_val(vma->vm_page_prot));
}

static void binder_vma_close(struct vm_area_struct *vma)
{
	struct binder_proc *proc = vma->vm_private_data;

	binder_debug(BINDER_DEBUG_OPEN_CLOSE,
		     "%d close vm area %lx-%lx (%ld K) vma %lx pagep %lx\n",
		     proc->pid, vma->vm_start, vma->vm_end,
		     (vma->vm_end - vma->vm_start) / SZ_1K, vma->vm_flags,
		     (unsigned long)pgprot_val(vma->vm_page_prot));
	binder_alloc_vma_close(&proc->alloc);
}

static int binder_vm_fault(struct vm_area_struct *vma, struct vm_fault *vmf)
{
	return VM_FAULT_SIGBUS;
}

static const struct vm_operations_struct binder_vm_ops = {
	.open = binder_vma_open,
	.close = binder_vma_close,
	.fault = binder_vm_fault,
};

static int binder_mmap(struct file *filp, struct vm_area_struct *vma)
{
	int ret;
	struct binder_proc *proc = filp->private_data;
	const char *failure_string;

	if (proc->tsk != current->group_leader)
		return -EINVAL;

	if ((vma->vm_end - vma->vm_start) > SZ_4M)
		vma->vm_end = vma->vm_start + SZ_4M;

	binder_debug(BINDER_DEBUG_OPEN_CLOSE,
		     "%s: %d %lx-%lx (%ld K) vma %lx pagep %lx\n",
		     __func__, proc->pid, vma->vm_start, vma->vm_end,
		     (vma->vm_end - vma->vm_start) / SZ_1K, vma->vm_flags,
		     (unsigned long)pgprot_val(vma->vm_page_prot));

	if (vma->vm_flags & FORBIDDEN_MMAP_FLAGS) {
		ret = -EPERM;
		failure_string = "bad vm_flags";
		goto err_bad_arg;
	}
	vma->vm_flags = (vma->vm_flags | VM_DONTCOPY) & ~VM_MAYWRITE;
	vma->vm_ops = &binder_vm_ops;
	vma->vm_private_data = proc;

<<<<<<< HEAD
	ret = binder_alloc_mmap_handler(&proc->alloc, vma);

	return ret;
=======
	if (binder_update_page_range(proc, 1, proc->buffer, proc->buffer + PAGE_SIZE, vma)) {
		ret = -ENOMEM;
		failure_string = "alloc small buf";
		goto err_alloc_small_buf_failed;
	}
	buffer = proc->buffer;
	INIT_LIST_HEAD(&proc->buffers);
	list_add(&buffer->entry, &proc->buffers);
	buffer->free = 1;
	binder_insert_free_buffer(proc, buffer);
	proc->free_async_space = proc->buffer_size / 2;
	barrier();
	mutex_lock(&proc->files_lock);
	proc->files = get_files_struct(current);
	mutex_unlock(&proc->files_lock);
	proc->vma = vma;
	proc->vma_vm_mm = vma->vm_mm;

	/*pr_info("binder_mmap: %d %lx-%lx maps %p\n",
		 proc->pid, vma->vm_start, vma->vm_end, proc->buffer);*/
	return 0;
>>>>>>> 9c2f007c

err_bad_arg:
	pr_err("binder_mmap: %d %lx-%lx %s failed %d\n",
	       proc->pid, vma->vm_start, vma->vm_end, failure_string, ret);
	return ret;
}

static int binder_open(struct inode *nodp, struct file *filp)
{
	struct binder_proc *proc;
	struct binder_device *binder_dev;

	binder_debug(BINDER_DEBUG_OPEN_CLOSE, "binder_open: %d:%d\n",
		     current->group_leader->pid, current->pid);

	proc = kzalloc(sizeof(*proc), GFP_KERNEL);
	if (proc == NULL)
		return -ENOMEM;
	spin_lock_init(&proc->inner_lock);
	spin_lock_init(&proc->outer_lock);
	get_task_struct(current->group_leader);
	proc->tsk = current->group_leader;
	mutex_init(&proc->files_lock);
	INIT_LIST_HEAD(&proc->todo);
	if (binder_supported_policy(current->policy)) {
		proc->default_priority.sched_policy = current->policy;
		proc->default_priority.prio = current->normal_prio;
	} else {
		proc->default_priority.sched_policy = SCHED_NORMAL;
		proc->default_priority.prio = NICE_TO_PRIO(0);
	}

	binder_dev = container_of(filp->private_data, struct binder_device,
				  miscdev);
	proc->context = &binder_dev->context;
	binder_alloc_init(&proc->alloc);

	binder_stats_created(BINDER_STAT_PROC);
	proc->pid = current->group_leader->pid;
	INIT_LIST_HEAD(&proc->delivered_death);
	INIT_LIST_HEAD(&proc->waiting_threads);
	filp->private_data = proc;

	mutex_lock(&binder_procs_lock);
	hlist_add_head(&proc->proc_node, &binder_procs);
	mutex_unlock(&binder_procs_lock);

	if (binder_debugfs_dir_entry_proc) {
		char strbuf[11];

		snprintf(strbuf, sizeof(strbuf), "%u", proc->pid);
		/*
		 * proc debug entries are shared between contexts, so
		 * this will fail if the process tries to open the driver
		 * again with a different context. The priting code will
		 * anyway print all contexts that a given PID has, so this
		 * is not a problem.
		 */
		proc->debugfs_entry = debugfs_create_file(strbuf, S_IRUGO,
			binder_debugfs_dir_entry_proc,
			(void *)(unsigned long)proc->pid,
			&binder_proc_fops);
	}

	return 0;
}

static int binder_flush(struct file *filp, fl_owner_t id)
{
	struct binder_proc *proc = filp->private_data;

	binder_defer_work(proc, BINDER_DEFERRED_FLUSH);

	return 0;
}

static void binder_deferred_flush(struct binder_proc *proc)
{
	struct rb_node *n;
	int wake_count = 0;

	binder_inner_proc_lock(proc);
	for (n = rb_first(&proc->threads); n != NULL; n = rb_next(n)) {
		struct binder_thread *thread = rb_entry(n, struct binder_thread, rb_node);

		thread->looper_need_return = true;
		if (thread->looper & BINDER_LOOPER_STATE_WAITING) {
			wake_up_interruptible(&thread->wait);
			wake_count++;
		}
	}
	binder_inner_proc_unlock(proc);

	binder_debug(BINDER_DEBUG_OPEN_CLOSE,
		     "binder_flush: %d woke %d threads\n", proc->pid,
		     wake_count);
}

static int binder_release(struct inode *nodp, struct file *filp)
{
	struct binder_proc *proc = filp->private_data;

	debugfs_remove(proc->debugfs_entry);
	binder_defer_work(proc, BINDER_DEFERRED_RELEASE);

	return 0;
}

static int binder_node_release(struct binder_node *node, int refs)
{
	struct binder_ref *ref;
	int death = 0;
	struct binder_proc *proc = node->proc;

	binder_release_work(proc, &node->async_todo);

	binder_node_lock(node);
	binder_inner_proc_lock(proc);
	binder_dequeue_work_ilocked(&node->work);
	/*
	 * The caller must have taken a temporary ref on the node,
	 */
	BUG_ON(!node->tmp_refs);
	if (hlist_empty(&node->refs) && node->tmp_refs == 1) {
		binder_inner_proc_unlock(proc);
		binder_node_unlock(node);
		binder_free_node(node);

		return refs;
	}

	node->proc = NULL;
	node->local_strong_refs = 0;
	node->local_weak_refs = 0;
	binder_inner_proc_unlock(proc);

	spin_lock(&binder_dead_nodes_lock);
	hlist_add_head(&node->dead_node, &binder_dead_nodes);
	spin_unlock(&binder_dead_nodes_lock);

	hlist_for_each_entry(ref, &node->refs, node_entry) {
		refs++;
		/*
		 * Need the node lock to synchronize
		 * with new notification requests and the
		 * inner lock to synchronize with queued
		 * death notifications.
		 */
		binder_inner_proc_lock(ref->proc);
		if (!ref->death) {
			binder_inner_proc_unlock(ref->proc);
			continue;
		}

		death++;

		BUG_ON(!list_empty(&ref->death->work.entry));
		ref->death->work.type = BINDER_WORK_DEAD_BINDER;
		binder_enqueue_work_ilocked(&ref->death->work,
					    &ref->proc->todo);
		binder_wakeup_proc_ilocked(ref->proc);
		binder_inner_proc_unlock(ref->proc);
	}

	binder_debug(BINDER_DEBUG_DEAD_BINDER,
		     "node %d now dead, refs %d, death %d\n",
		     node->debug_id, refs, death);
	binder_node_unlock(node);
	binder_put_node(node);

	return refs;
}

static void binder_deferred_release(struct binder_proc *proc)
{
	struct binder_context *context = proc->context;
	struct rb_node *n;
	int threads, nodes, incoming_refs, outgoing_refs, active_transactions;

	mutex_lock(&binder_procs_lock);
	hlist_del(&proc->proc_node);
	mutex_unlock(&binder_procs_lock);

	mutex_lock(&context->context_mgr_node_lock);
	if (context->binder_context_mgr_node &&
	    context->binder_context_mgr_node->proc == proc) {
		binder_debug(BINDER_DEBUG_DEAD_BINDER,
			     "%s: %d context_mgr_node gone\n",
			     __func__, proc->pid);
		context->binder_context_mgr_node = NULL;
	}
	mutex_unlock(&context->context_mgr_node_lock);
	binder_inner_proc_lock(proc);
	/*
	 * Make sure proc stays alive after we
	 * remove all the threads
	 */
	proc->tmp_ref++;

	proc->is_dead = true;
	threads = 0;
	active_transactions = 0;
	while ((n = rb_first(&proc->threads))) {
		struct binder_thread *thread;

		thread = rb_entry(n, struct binder_thread, rb_node);
		binder_inner_proc_unlock(proc);
		threads++;
		active_transactions += binder_thread_release(proc, thread);
		binder_inner_proc_lock(proc);
	}

	nodes = 0;
	incoming_refs = 0;
	while ((n = rb_first(&proc->nodes))) {
		struct binder_node *node;

		node = rb_entry(n, struct binder_node, rb_node);
		nodes++;
		/*
		 * take a temporary ref on the node before
		 * calling binder_node_release() which will either
		 * kfree() the node or call binder_put_node()
		 */
		binder_inc_node_tmpref_ilocked(node);
		rb_erase(&node->rb_node, &proc->nodes);
		binder_inner_proc_unlock(proc);
		incoming_refs = binder_node_release(node, incoming_refs);
		binder_inner_proc_lock(proc);
	}
	binder_inner_proc_unlock(proc);

	outgoing_refs = 0;
	binder_proc_lock(proc);
	while ((n = rb_first(&proc->refs_by_desc))) {
		struct binder_ref *ref;

		ref = rb_entry(n, struct binder_ref, rb_node_desc);
		outgoing_refs++;
		binder_cleanup_ref_olocked(ref);
		binder_proc_unlock(proc);
		binder_free_ref(ref);
		binder_proc_lock(proc);
	}
	binder_proc_unlock(proc);

	binder_release_work(proc, &proc->todo);
	binder_release_work(proc, &proc->delivered_death);

	binder_debug(BINDER_DEBUG_OPEN_CLOSE,
		     "%s: %d threads %d, nodes %d (ref %d), refs %d, active transactions %d\n",
		     __func__, proc->pid, threads, nodes, incoming_refs,
		     outgoing_refs, active_transactions);

	binder_proc_dec_tmpref(proc);
}

static void binder_deferred_func(struct work_struct *work)
{
	struct binder_proc *proc;
	int defer;

	do {
		mutex_lock(&binder_deferred_lock);
		if (!hlist_empty(&binder_deferred_list)) {
			proc = hlist_entry(binder_deferred_list.first,
					struct binder_proc, deferred_work_node);
			hlist_del_init(&proc->deferred_work_node);
			defer = proc->deferred_work;
			proc->deferred_work = 0;
		} else {
			proc = NULL;
			defer = 0;
		}
		mutex_unlock(&binder_deferred_lock);

<<<<<<< HEAD
=======
		files = NULL;
		if (defer & BINDER_DEFERRED_PUT_FILES) {
			mutex_lock(&proc->files_lock);
			files = proc->files;
			if (files)
				proc->files = NULL;
			mutex_unlock(&proc->files_lock);
		}

>>>>>>> 9c2f007c
		if (defer & BINDER_DEFERRED_FLUSH)
			binder_deferred_flush(proc);

		if (defer & BINDER_DEFERRED_RELEASE)
			binder_deferred_release(proc); /* frees proc */
	} while (proc);
}
static DECLARE_WORK(binder_deferred_work, binder_deferred_func);

static void
binder_defer_work(struct binder_proc *proc, enum binder_deferred_state defer)
{
	mutex_lock(&binder_deferred_lock);
	proc->deferred_work |= defer;
	if (hlist_unhashed(&proc->deferred_work_node)) {
		hlist_add_head(&proc->deferred_work_node,
				&binder_deferred_list);
		schedule_work(&binder_deferred_work);
	}
	mutex_unlock(&binder_deferred_lock);
}

static void print_binder_transaction_ilocked(struct seq_file *m,
					     struct binder_proc *proc,
					     const char *prefix,
					     struct binder_transaction *t)
{
	struct binder_proc *to_proc;
	struct binder_buffer *buffer = t->buffer;

	spin_lock(&t->lock);
	to_proc = t->to_proc;
	seq_printf(m,
		   "%s %d: %p from %d:%d to %d:%d code %x flags %x pri %d:%d r%d",
		   prefix, t->debug_id, t,
		   t->from ? t->from->proc->pid : 0,
		   t->from ? t->from->pid : 0,
		   to_proc ? to_proc->pid : 0,
		   t->to_thread ? t->to_thread->pid : 0,
		   t->code, t->flags, t->priority.sched_policy,
		   t->priority.prio, t->need_reply);
	spin_unlock(&t->lock);

	if (proc != to_proc) {
		/*
		 * Can only safely deref buffer if we are holding the
		 * correct proc inner lock for this node
		 */
		seq_puts(m, "\n");
		return;
	}

	if (buffer == NULL) {
		seq_puts(m, " buffer free\n");
		return;
	}
	if (buffer->target_node)
		seq_printf(m, " node %d", buffer->target_node->debug_id);
	seq_printf(m, " size %zd:%zd data %p\n",
		   buffer->data_size, buffer->offsets_size,
		   buffer->data);
}

static void print_binder_work_ilocked(struct seq_file *m,
				     struct binder_proc *proc,
				     const char *prefix,
				     const char *transaction_prefix,
				     struct binder_work *w)
{
	struct binder_node *node;
	struct binder_transaction *t;

	switch (w->type) {
	case BINDER_WORK_TRANSACTION:
		t = container_of(w, struct binder_transaction, work);
		print_binder_transaction_ilocked(
				m, proc, transaction_prefix, t);
		break;
	case BINDER_WORK_RETURN_ERROR: {
		struct binder_error *e = container_of(
				w, struct binder_error, work);

		seq_printf(m, "%stransaction error: %u\n",
			   prefix, e->cmd);
	} break;
	case BINDER_WORK_TRANSACTION_COMPLETE:
		seq_printf(m, "%stransaction complete\n", prefix);
		break;
	case BINDER_WORK_NODE:
		node = container_of(w, struct binder_node, work);
		seq_printf(m, "%snode work %d: u%016llx c%016llx\n",
			   prefix, node->debug_id,
			   (u64)node->ptr, (u64)node->cookie);
		break;
	case BINDER_WORK_DEAD_BINDER:
		seq_printf(m, "%shas dead binder\n", prefix);
		break;
	case BINDER_WORK_DEAD_BINDER_AND_CLEAR:
		seq_printf(m, "%shas cleared dead binder\n", prefix);
		break;
	case BINDER_WORK_CLEAR_DEATH_NOTIFICATION:
		seq_printf(m, "%shas cleared death notification\n", prefix);
		break;
	default:
		seq_printf(m, "%sunknown work: type %d\n", prefix, w->type);
		break;
	}
}

static void print_binder_thread_ilocked(struct seq_file *m,
					struct binder_thread *thread,
					int print_always)
{
	struct binder_transaction *t;
	struct binder_work *w;
	size_t start_pos = m->count;
	size_t header_pos;

	seq_printf(m, "  thread %d: l %02x need_return %d tr %d\n",
			thread->pid, thread->looper,
			thread->looper_need_return,
			atomic_read(&thread->tmp_ref));
	header_pos = m->count;
	t = thread->transaction_stack;
	while (t) {
		if (t->from == thread) {
			print_binder_transaction_ilocked(m, thread->proc,
					"    outgoing transaction", t);
			t = t->from_parent;
		} else if (t->to_thread == thread) {
			print_binder_transaction_ilocked(m, thread->proc,
						 "    incoming transaction", t);
			t = t->to_parent;
		} else {
			print_binder_transaction_ilocked(m, thread->proc,
					"    bad transaction", t);
			t = NULL;
		}
	}
	list_for_each_entry(w, &thread->todo, entry) {
		print_binder_work_ilocked(m, thread->proc, "    ",
					  "    pending transaction", w);
	}
	if (!print_always && m->count == header_pos)
		m->count = start_pos;
}

static void print_binder_node_nilocked(struct seq_file *m,
				       struct binder_node *node)
{
	struct binder_ref *ref;
	struct binder_work *w;
	int count;

	count = 0;
	hlist_for_each_entry(ref, &node->refs, node_entry)
		count++;

	seq_printf(m, "  node %d: u%016llx c%016llx pri %d:%d hs %d hw %d ls %d lw %d is %d iw %d tr %d",
		   node->debug_id, (u64)node->ptr, (u64)node->cookie,
		   node->sched_policy, node->min_priority,
		   node->has_strong_ref, node->has_weak_ref,
		   node->local_strong_refs, node->local_weak_refs,
		   node->internal_strong_refs, count, node->tmp_refs);
	if (count) {
		seq_puts(m, " proc");
		hlist_for_each_entry(ref, &node->refs, node_entry)
			seq_printf(m, " %d", ref->proc->pid);
	}
	seq_puts(m, "\n");
	if (node->proc) {
		list_for_each_entry(w, &node->async_todo, entry)
			print_binder_work_ilocked(m, node->proc, "    ",
					  "    pending async transaction", w);
	}
}

static void print_binder_ref_olocked(struct seq_file *m,
				     struct binder_ref *ref)
{
	binder_node_lock(ref->node);
	seq_printf(m, "  ref %d: desc %d %snode %d s %d w %d d %pK\n",
		   ref->data.debug_id, ref->data.desc,
		   ref->node->proc ? "" : "dead ",
		   ref->node->debug_id, ref->data.strong,
		   ref->data.weak, ref->death);
	binder_node_unlock(ref->node);
}

static void print_binder_proc(struct seq_file *m,
			      struct binder_proc *proc, int print_all)
{
	struct binder_work *w;
	struct rb_node *n;
	size_t start_pos = m->count;
	size_t header_pos;
	struct binder_node *last_node = NULL;

	seq_printf(m, "proc %d\n", proc->pid);
	seq_printf(m, "context %s\n", proc->context->name);
	header_pos = m->count;

	binder_inner_proc_lock(proc);
	for (n = rb_first(&proc->threads); n != NULL; n = rb_next(n))
		print_binder_thread_ilocked(m, rb_entry(n, struct binder_thread,
						rb_node), print_all);

	for (n = rb_first(&proc->nodes); n != NULL; n = rb_next(n)) {
		struct binder_node *node = rb_entry(n, struct binder_node,
						    rb_node);
		/*
		 * take a temporary reference on the node so it
		 * survives and isn't removed from the tree
		 * while we print it.
		 */
		binder_inc_node_tmpref_ilocked(node);
		/* Need to drop inner lock to take node lock */
		binder_inner_proc_unlock(proc);
		if (last_node)
			binder_put_node(last_node);
		binder_node_inner_lock(node);
		print_binder_node_nilocked(m, node);
		binder_node_inner_unlock(node);
		last_node = node;
		binder_inner_proc_lock(proc);
	}
	binder_inner_proc_unlock(proc);
	if (last_node)
		binder_put_node(last_node);

	if (print_all) {
		binder_proc_lock(proc);
		for (n = rb_first(&proc->refs_by_desc);
		     n != NULL;
		     n = rb_next(n))
			print_binder_ref_olocked(m, rb_entry(n,
							    struct binder_ref,
							    rb_node_desc));
		binder_proc_unlock(proc);
	}
	binder_alloc_print_allocated(m, &proc->alloc);
	binder_inner_proc_lock(proc);
	list_for_each_entry(w, &proc->todo, entry)
		print_binder_work_ilocked(m, proc, "  ",
					  "  pending transaction", w);
	list_for_each_entry(w, &proc->delivered_death, entry) {
		seq_puts(m, "  has delivered dead binder\n");
		break;
	}
	binder_inner_proc_unlock(proc);
	if (!print_all && m->count == header_pos)
		m->count = start_pos;
}

static const char * const binder_return_strings[] = {
	"BR_ERROR",
	"BR_OK",
	"BR_TRANSACTION",
	"BR_REPLY",
	"BR_ACQUIRE_RESULT",
	"BR_DEAD_REPLY",
	"BR_TRANSACTION_COMPLETE",
	"BR_INCREFS",
	"BR_ACQUIRE",
	"BR_RELEASE",
	"BR_DECREFS",
	"BR_ATTEMPT_ACQUIRE",
	"BR_NOOP",
	"BR_SPAWN_LOOPER",
	"BR_FINISHED",
	"BR_DEAD_BINDER",
	"BR_CLEAR_DEATH_NOTIFICATION_DONE",
	"BR_FAILED_REPLY"
};

static const char * const binder_command_strings[] = {
	"BC_TRANSACTION",
	"BC_REPLY",
	"BC_ACQUIRE_RESULT",
	"BC_FREE_BUFFER",
	"BC_INCREFS",
	"BC_ACQUIRE",
	"BC_RELEASE",
	"BC_DECREFS",
	"BC_INCREFS_DONE",
	"BC_ACQUIRE_DONE",
	"BC_ATTEMPT_ACQUIRE",
	"BC_REGISTER_LOOPER",
	"BC_ENTER_LOOPER",
	"BC_EXIT_LOOPER",
	"BC_REQUEST_DEATH_NOTIFICATION",
	"BC_CLEAR_DEATH_NOTIFICATION",
	"BC_DEAD_BINDER_DONE",
	"BC_TRANSACTION_SG",
	"BC_REPLY_SG",
};

static const char * const binder_objstat_strings[] = {
	"proc",
	"thread",
	"node",
	"ref",
	"death",
	"transaction",
	"transaction_complete"
};

static void print_binder_stats(struct seq_file *m, const char *prefix,
			       struct binder_stats *stats)
{
	int i;

	BUILD_BUG_ON(ARRAY_SIZE(stats->bc) !=
		     ARRAY_SIZE(binder_command_strings));
	for (i = 0; i < ARRAY_SIZE(stats->bc); i++) {
		int temp = atomic_read(&stats->bc[i]);

		if (temp)
			seq_printf(m, "%s%s: %d\n", prefix,
				   binder_command_strings[i], temp);
	}

	BUILD_BUG_ON(ARRAY_SIZE(stats->br) !=
		     ARRAY_SIZE(binder_return_strings));
	for (i = 0; i < ARRAY_SIZE(stats->br); i++) {
		int temp = atomic_read(&stats->br[i]);

		if (temp)
			seq_printf(m, "%s%s: %d\n", prefix,
				   binder_return_strings[i], temp);
	}

	BUILD_BUG_ON(ARRAY_SIZE(stats->obj_created) !=
		     ARRAY_SIZE(binder_objstat_strings));
	BUILD_BUG_ON(ARRAY_SIZE(stats->obj_created) !=
		     ARRAY_SIZE(stats->obj_deleted));
	for (i = 0; i < ARRAY_SIZE(stats->obj_created); i++) {
		int created = atomic_read(&stats->obj_created[i]);
		int deleted = atomic_read(&stats->obj_deleted[i]);

		if (created || deleted)
			seq_printf(m, "%s%s: active %d total %d\n",
				prefix,
				binder_objstat_strings[i],
				created - deleted,
				created);
	}
}

static void print_binder_proc_stats(struct seq_file *m,
				    struct binder_proc *proc)
{
	struct binder_work *w;
	struct binder_thread *thread;
	struct rb_node *n;
	int count, strong, weak, ready_threads;
	size_t free_async_space =
		binder_alloc_get_free_async_space(&proc->alloc);

	seq_printf(m, "proc %d\n", proc->pid);
	seq_printf(m, "context %s\n", proc->context->name);
	count = 0;
	ready_threads = 0;
	binder_inner_proc_lock(proc);
	for (n = rb_first(&proc->threads); n != NULL; n = rb_next(n))
		count++;

	list_for_each_entry(thread, &proc->waiting_threads, waiting_thread_node)
		ready_threads++;

	seq_printf(m, "  threads: %d\n", count);
	seq_printf(m, "  requested threads: %d+%d/%d\n"
			"  ready threads %d\n"
			"  free async space %zd\n", proc->requested_threads,
			proc->requested_threads_started, proc->max_threads,
			ready_threads,
			free_async_space);
	count = 0;
	for (n = rb_first(&proc->nodes); n != NULL; n = rb_next(n))
		count++;
	binder_inner_proc_unlock(proc);
	seq_printf(m, "  nodes: %d\n", count);
	count = 0;
	strong = 0;
	weak = 0;
	binder_proc_lock(proc);
	for (n = rb_first(&proc->refs_by_desc); n != NULL; n = rb_next(n)) {
		struct binder_ref *ref = rb_entry(n, struct binder_ref,
						  rb_node_desc);
		count++;
		strong += ref->data.strong;
		weak += ref->data.weak;
	}
	binder_proc_unlock(proc);
	seq_printf(m, "  refs: %d s %d w %d\n", count, strong, weak);

	count = binder_alloc_get_allocated_count(&proc->alloc);
	seq_printf(m, "  buffers: %d\n", count);

	binder_alloc_print_pages(m, &proc->alloc);

	count = 0;
	binder_inner_proc_lock(proc);
	list_for_each_entry(w, &proc->todo, entry) {
		if (w->type == BINDER_WORK_TRANSACTION)
			count++;
	}
	binder_inner_proc_unlock(proc);
	seq_printf(m, "  pending transactions: %d\n", count);

	print_binder_stats(m, "  ", &proc->stats);
}


static int binder_state_show(struct seq_file *m, void *unused)
{
	struct binder_proc *proc;
	struct binder_node *node;
	struct binder_node *last_node = NULL;

	seq_puts(m, "binder state:\n");

	spin_lock(&binder_dead_nodes_lock);
	if (!hlist_empty(&binder_dead_nodes))
		seq_puts(m, "dead nodes:\n");
	hlist_for_each_entry(node, &binder_dead_nodes, dead_node) {
		/*
		 * take a temporary reference on the node so it
		 * survives and isn't removed from the list
		 * while we print it.
		 */
		node->tmp_refs++;
		spin_unlock(&binder_dead_nodes_lock);
		if (last_node)
			binder_put_node(last_node);
		binder_node_lock(node);
		print_binder_node_nilocked(m, node);
		binder_node_unlock(node);
		last_node = node;
		spin_lock(&binder_dead_nodes_lock);
	}
	spin_unlock(&binder_dead_nodes_lock);
	if (last_node)
		binder_put_node(last_node);

	mutex_lock(&binder_procs_lock);
	hlist_for_each_entry(proc, &binder_procs, proc_node)
		print_binder_proc(m, proc, 1);
	mutex_unlock(&binder_procs_lock);

	return 0;
}

static int binder_stats_show(struct seq_file *m, void *unused)
{
	struct binder_proc *proc;

	seq_puts(m, "binder stats:\n");

	print_binder_stats(m, "", &binder_stats);

	mutex_lock(&binder_procs_lock);
	hlist_for_each_entry(proc, &binder_procs, proc_node)
		print_binder_proc_stats(m, proc);
	mutex_unlock(&binder_procs_lock);

	return 0;
}

static int binder_transactions_show(struct seq_file *m, void *unused)
{
	struct binder_proc *proc;

	seq_puts(m, "binder transactions:\n");
	mutex_lock(&binder_procs_lock);
	hlist_for_each_entry(proc, &binder_procs, proc_node)
		print_binder_proc(m, proc, 0);
	mutex_unlock(&binder_procs_lock);

	return 0;
}

static int binder_proc_show(struct seq_file *m, void *unused)
{
	struct binder_proc *itr;
	int pid = (unsigned long)m->private;

	mutex_lock(&binder_procs_lock);
	hlist_for_each_entry(itr, &binder_procs, proc_node) {
		if (itr->pid == pid) {
			seq_puts(m, "binder proc state:\n");
			print_binder_proc(m, itr, 1);
		}
	}
	mutex_unlock(&binder_procs_lock);

	return 0;
}

static void print_binder_transaction_log_entry(struct seq_file *m,
					struct binder_transaction_log_entry *e)
{
	int debug_id = READ_ONCE(e->debug_id_done);
	/*
	 * read barrier to guarantee debug_id_done read before
	 * we print the log values
	 */
	smp_rmb();
	seq_printf(m,
		   "%d: %s from %d:%d to %d:%d context %s node %d handle %d size %d:%d ret %d/%d l=%d",
		   e->debug_id, (e->call_type == 2) ? "reply" :
		   ((e->call_type == 1) ? "async" : "call "), e->from_proc,
		   e->from_thread, e->to_proc, e->to_thread, e->context_name,
		   e->to_node, e->target_handle, e->data_size, e->offsets_size,
		   e->return_error, e->return_error_param,
		   e->return_error_line);
	/*
	 * read-barrier to guarantee read of debug_id_done after
	 * done printing the fields of the entry
	 */
	smp_rmb();
	seq_printf(m, debug_id && debug_id == READ_ONCE(e->debug_id_done) ?
			"\n" : " (incomplete)\n");
}

static int binder_transaction_log_show(struct seq_file *m, void *unused)
{
	struct binder_transaction_log *log = m->private;
	unsigned int log_cur = atomic_read(&log->cur);
	unsigned int count;
	unsigned int cur;
	int i;

	count = log_cur + 1;
	cur = count < ARRAY_SIZE(log->entry) && !log->full ?
		0 : count % ARRAY_SIZE(log->entry);
	if (count > ARRAY_SIZE(log->entry) || log->full)
		count = ARRAY_SIZE(log->entry);
	for (i = 0; i < count; i++) {
		unsigned int index = cur++ % ARRAY_SIZE(log->entry);

		print_binder_transaction_log_entry(m, &log->entry[index]);
	}
	return 0;
}

static const struct file_operations binder_fops = {
	.owner = THIS_MODULE,
	.poll = binder_poll,
	.unlocked_ioctl = binder_ioctl,
	.compat_ioctl = binder_ioctl,
	.mmap = binder_mmap,
	.open = binder_open,
	.flush = binder_flush,
	.release = binder_release,
};

BINDER_DEBUG_ENTRY(state);
BINDER_DEBUG_ENTRY(stats);
BINDER_DEBUG_ENTRY(transactions);
BINDER_DEBUG_ENTRY(transaction_log);

static int __init init_binder_device(const char *name)
{
	int ret;
	struct binder_device *binder_device;

	binder_device = kzalloc(sizeof(*binder_device), GFP_KERNEL);
	if (!binder_device)
		return -ENOMEM;

	binder_device->miscdev.fops = &binder_fops;
	binder_device->miscdev.minor = MISC_DYNAMIC_MINOR;
	binder_device->miscdev.name = name;

	binder_device->context.binder_context_mgr_uid = INVALID_UID;
	binder_device->context.name = name;
	mutex_init(&binder_device->context.context_mgr_node_lock);

	ret = misc_register(&binder_device->miscdev);
	if (ret < 0) {
		kfree(binder_device);
		return ret;
	}

	hlist_add_head(&binder_device->hlist, &binder_devices);

	return ret;
}

static int __init binder_init(void)
{
	int ret;
	char *device_name, *device_names;
	struct binder_device *device;
	struct hlist_node *tmp;

	binder_alloc_shrinker_init();

	atomic_set(&binder_transaction_log.cur, ~0U);
	atomic_set(&binder_transaction_log_failed.cur, ~0U);

	binder_debugfs_dir_entry_root = debugfs_create_dir("binder", NULL);
	if (binder_debugfs_dir_entry_root)
		binder_debugfs_dir_entry_proc = debugfs_create_dir("proc",
						 binder_debugfs_dir_entry_root);

	if (binder_debugfs_dir_entry_root) {
		debugfs_create_file("state",
				    S_IRUGO,
				    binder_debugfs_dir_entry_root,
				    NULL,
				    &binder_state_fops);
		debugfs_create_file("stats",
				    S_IRUGO,
				    binder_debugfs_dir_entry_root,
				    NULL,
				    &binder_stats_fops);
		debugfs_create_file("transactions",
				    S_IRUGO,
				    binder_debugfs_dir_entry_root,
				    NULL,
				    &binder_transactions_fops);
		debugfs_create_file("transaction_log",
				    S_IRUGO,
				    binder_debugfs_dir_entry_root,
				    &binder_transaction_log,
				    &binder_transaction_log_fops);
		debugfs_create_file("failed_transaction_log",
				    S_IRUGO,
				    binder_debugfs_dir_entry_root,
				    &binder_transaction_log_failed,
				    &binder_transaction_log_fops);
	}

	/*
	 * Copy the module_parameter string, because we don't want to
	 * tokenize it in-place.
	 */
	device_names = kzalloc(strlen(binder_devices_param) + 1, GFP_KERNEL);
	if (!device_names) {
		ret = -ENOMEM;
		goto err_alloc_device_names_failed;
	}
	strcpy(device_names, binder_devices_param);

	while ((device_name = strsep(&device_names, ","))) {
		ret = init_binder_device(device_name);
		if (ret)
			goto err_init_binder_device_failed;
	}

	return ret;

err_init_binder_device_failed:
	hlist_for_each_entry_safe(device, tmp, &binder_devices, hlist) {
		misc_deregister(&device->miscdev);
		hlist_del(&device->hlist);
		kfree(device);
	}
err_alloc_device_names_failed:
	debugfs_remove_recursive(binder_debugfs_dir_entry_root);

	return ret;
}

device_initcall(binder_init);

#define CREATE_TRACE_POINTS
#include "binder_trace.h"

MODULE_LICENSE("GPL v2");<|MERGE_RESOLUTION|>--- conflicted
+++ resolved
@@ -547,11 +547,7 @@
 	struct list_head waiting_threads;
 	int pid;
 	struct task_struct *tsk;
-<<<<<<< HEAD
-=======
-	struct files_struct *files;
 	struct mutex files_lock;
->>>>>>> 9c2f007c
 	struct hlist_node deferred_work_node;
 	int deferred_work;
 	bool is_dead;
@@ -953,46 +949,28 @@
 
 static int task_get_unused_fd_flags(struct binder_proc *proc, int flags)
 {
-<<<<<<< HEAD
 	struct files_struct *files;
-=======
->>>>>>> 9c2f007c
 	unsigned long rlim_cur;
 	unsigned long irqs;
 	int ret;
 
-<<<<<<< HEAD
+	mutex_lock(&proc->files_lock);
 	files = binder_get_files_struct(proc);
 	if (files == NULL)
 		return -ESRCH;
 
-=======
-	mutex_lock(&proc->files_lock);
-	if (proc->files == NULL) {
-		ret = -ESRCH;
-		goto err;
-	}
->>>>>>> 9c2f007c
 	if (!lock_task_sighand(proc->tsk, &irqs)) {
 		ret = -EMFILE;
 		goto err;
 	}
-<<<<<<< HEAD
 
 	rlim_cur = task_rlimit(proc->tsk, RLIMIT_NOFILE);
 	unlock_task_sighand(proc->tsk, &irqs);
 
 	ret = __alloc_fd(files, 0, rlim_cur, flags);
 err:
+	mutex_unlock(&proc->files_lock);
 	put_files_struct(files);
-=======
-	rlim_cur = task_rlimit(proc->tsk, RLIMIT_NOFILE);
-	unlock_task_sighand(proc->tsk, &irqs);
-
-	ret = __alloc_fd(proc->files, 0, rlim_cur, flags);
-err:
-	mutex_unlock(&proc->files_lock);
->>>>>>> 9c2f007c
 	return ret;
 }
 
@@ -1002,19 +980,14 @@
 static void task_fd_install(
 	struct binder_proc *proc, unsigned int fd, struct file *file)
 {
-<<<<<<< HEAD
 	struct files_struct *files = binder_get_files_struct(proc);
 
+	mutex_lock(&proc->files_lock);
 	if (files) {
 		__fd_install(files, fd, file);
 		put_files_struct(files);
 	}
-=======
-	mutex_lock(&proc->files_lock);
-	if (proc->files)
-		__fd_install(proc->files, fd, file);
 	mutex_unlock(&proc->files_lock);
->>>>>>> 9c2f007c
 }
 
 /*
@@ -1025,32 +998,22 @@
 	struct files_struct *files = binder_get_files_struct(proc);
 	int retval;
 
-<<<<<<< HEAD
-	if (files == NULL)
-		return -ESRCH;
-
-	retval = __close_fd(files, fd);
-=======
 	mutex_lock(&proc->files_lock);
-	if (proc->files == NULL) {
+	if (files == NULL) {
 		retval = -ESRCH;
 		goto err;
 	}
-	retval = __close_fd(proc->files, fd);
->>>>>>> 9c2f007c
+	retval = __close_fd(files, fd);
 	/* can't restart close syscall because file table entry was cleared */
 	if (unlikely(retval == -ERESTARTSYS ||
 		     retval == -ERESTARTNOINTR ||
 		     retval == -ERESTARTNOHAND ||
 		     retval == -ERESTART_RESTARTBLOCK))
 		retval = -EINTR;
-<<<<<<< HEAD
-	put_files_struct(files);
-
-=======
 err:
 	mutex_unlock(&proc->files_lock);
->>>>>>> 9c2f007c
+	put_files_struct(files);
+
 	return retval;
 }
 
@@ -4943,33 +4906,9 @@
 	vma->vm_ops = &binder_vm_ops;
 	vma->vm_private_data = proc;
 
-<<<<<<< HEAD
 	ret = binder_alloc_mmap_handler(&proc->alloc, vma);
 
 	return ret;
-=======
-	if (binder_update_page_range(proc, 1, proc->buffer, proc->buffer + PAGE_SIZE, vma)) {
-		ret = -ENOMEM;
-		failure_string = "alloc small buf";
-		goto err_alloc_small_buf_failed;
-	}
-	buffer = proc->buffer;
-	INIT_LIST_HEAD(&proc->buffers);
-	list_add(&buffer->entry, &proc->buffers);
-	buffer->free = 1;
-	binder_insert_free_buffer(proc, buffer);
-	proc->free_async_space = proc->buffer_size / 2;
-	barrier();
-	mutex_lock(&proc->files_lock);
-	proc->files = get_files_struct(current);
-	mutex_unlock(&proc->files_lock);
-	proc->vma = vma;
-	proc->vma_vm_mm = vma->vm_mm;
-
-	/*pr_info("binder_mmap: %d %lx-%lx maps %p\n",
-		 proc->pid, vma->vm_start, vma->vm_end, proc->buffer);*/
-	return 0;
->>>>>>> 9c2f007c
 
 err_bad_arg:
 	pr_err("binder_mmap: %d %lx-%lx %s failed %d\n",
@@ -5246,18 +5185,6 @@
 		}
 		mutex_unlock(&binder_deferred_lock);
 
-<<<<<<< HEAD
-=======
-		files = NULL;
-		if (defer & BINDER_DEFERRED_PUT_FILES) {
-			mutex_lock(&proc->files_lock);
-			files = proc->files;
-			if (files)
-				proc->files = NULL;
-			mutex_unlock(&proc->files_lock);
-		}
-
->>>>>>> 9c2f007c
 		if (defer & BINDER_DEFERRED_FLUSH)
 			binder_deferred_flush(proc);
 
