--- conflicted
+++ resolved
@@ -3230,17 +3230,10 @@
 	}
 
 	if (target_node && target_node->txn_security_ctx) {
-<<<<<<< HEAD
-		struct secids secid;
-
-		security_task_getsecid(proc->tsk, &secid);
-		ret = security_secid_to_secctx(&secid, &secctx, &secctx_sz);
-=======
 		u32 secid;
 
 		security_task_getsecid(proc->tsk, &secid);
 		ret = security_secid_to_secctx(secid, &secctx, &secctx_sz);
->>>>>>> 606bdb83
 		if (ret) {
 			return_error = BR_FAILED_REPLY;
 			return_error_param = ret;
