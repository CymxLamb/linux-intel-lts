--- conflicted
+++ resolved
@@ -3230,12 +3230,8 @@
 	}
 
 	if (target_node && target_node->txn_security_ctx) {
-<<<<<<< HEAD
 		struct secids secid;
-=======
-		u32 secid;
 		size_t added_size;
->>>>>>> 7d74a7d7
 
 		security_task_getsecid(proc->tsk, &secid);
 		ret = security_secid_to_secctx(&secid, &secctx, &secctx_sz);
