--- conflicted
+++ resolved
@@ -39,21 +39,14 @@
 };
 
 struct dw_scl_sda_cfg {
-<<<<<<< HEAD
-	u32 ss_hcnt;
-	u32 fs_hcnt;
+	u16 ss_hcnt;
+	u16 fs_hcnt;
 	u32 fp_hcnt;
 	u32 hs_hcnt;
-	u32 ss_lcnt;
-	u32 fs_lcnt;
+	u16 ss_lcnt;
+	u16 fs_lcnt;
 	u32 fp_lcnt;
 	u32 hs_lcnt;
-=======
-	u16 ss_hcnt;
-	u16 fs_hcnt;
-	u16 ss_lcnt;
-	u16 fs_lcnt;
->>>>>>> f01ed5de
 	u32 sda_hold;
 };
 
