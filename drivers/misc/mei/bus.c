--- conflicted
+++ resolved
@@ -551,13 +551,6 @@
 		goto out;
 	}
 
-<<<<<<< HEAD
-	if (!mei_cl_bus_module_get(cldev)) {
-		dev_err(&cldev->dev, "get hw module failed");
-		ret = -ENODEV;
-		goto out;
-	}
-
 	if (!mei_cldev_vm_support_check(cldev)) {
 		cl_vtag = mei_cl_vtag_alloc(NULL, 0);
 		if (IS_ERR(cl_vtag)) {
@@ -568,8 +561,6 @@
 		list_add_tail(&cl_vtag->list, &cl->vtag_map);
 	}
 
-=======
->>>>>>> 5591021e
 	ret = mei_cl_connect(cl, cldev->me_cl, NULL);
 	if (ret < 0)
 		dev_err(&cldev->dev, "cannot connect\n");
