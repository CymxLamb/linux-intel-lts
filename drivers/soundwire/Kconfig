#
# SoundWire subsystem configuration
#

menuconfig SOUNDWIRE
<<<<<<< HEAD
	bool "SoundWire support"
	depends on !SDW
	---help---
=======
	tristate "SoundWire support"
	help
>>>>>>> 58fce206
	  SoundWire is a 2-Pin interface with data and clock line ratified
	  by the MIPI Alliance. SoundWire is used for transporting data
	  typically related to audio functions. SoundWire interface is
	  optimized to integrate audio devices in mobile or mobile inspired
	  systems. Say Y to enable this subsystem, N if you do not have such
	  a device

if SOUNDWIRE

comment "SoundWire Devices"

config SOUNDWIRE_CADENCE
	tristate

config SOUNDWIRE_INTEL
	tristate "Intel SoundWire Master driver"
	select SOUNDWIRE_CADENCE
	depends on X86 && ACPI && SND_SOC
	---help---
	  SoundWire Intel Master driver.
	  If you have an Intel platform which has a SoundWire Master then
	  enable this config option to get the SoundWire support for that
	  device.

endif<|MERGE_RESOLUTION|>--- conflicted
+++ resolved
@@ -3,14 +3,9 @@
 #
 
 menuconfig SOUNDWIRE
-<<<<<<< HEAD
-	bool "SoundWire support"
+	tristate "SoundWire support"
 	depends on !SDW
-	---help---
-=======
-	tristate "SoundWire support"
 	help
->>>>>>> 58fce206
 	  SoundWire is a 2-Pin interface with data and clock line ratified
 	  by the MIPI Alliance. SoundWire is used for transporting data
 	  typically related to audio functions. SoundWire interface is
