--- conflicted
+++ resolved
@@ -413,23 +413,6 @@
 			goto err_rem_rfim;
 		}
 	}
-<<<<<<< HEAD
-=======
-	proc_thermal_rapl_remove();
-	proc_thermal_remove(proc_priv);
-}
-
-#ifdef CONFIG_PM_SLEEP
-static int proc_thermal_resume(struct device *dev)
-{
-	struct proc_thermal_device *proc_dev;
-
-	proc_dev = dev_get_drvdata(dev);
-	proc_thermal_read_ppcc(proc_dev);
-
-	if (tcc_offset_save >= 0)
-		tcc_offset_update(tcc_offset_save);
->>>>>>> 74a0d6e5
 
 	return 0;
 
