/* SPDX-License-Identifier: GPL-2.0 */
/*
 * Intel(R) Trace Hub data structures
 *
 * Copyright (C) 2014-2015 Intel Corporation.
 */

#ifndef __INTEL_TH_H__
#define __INTEL_TH_H__

/* intel_th_device device types */
enum {
	/* Devices that generate trace data */
	INTEL_TH_SOURCE = 0,
	/* Output ports (MSC, PTI) */
	INTEL_TH_OUTPUT,
	/* Switch, the Global Trace Hub (GTH) */
	INTEL_TH_SWITCH,
};

struct intel_th_device;

/**
 * struct intel_th_output - descriptor INTEL_TH_OUTPUT type devices
 * @port:	output port number, assigned by the switch
 * @type:	GTH_{MSU,CTP,PTI}
 * @scratchpad:	scratchpad bits to flag when this output is enabled
 * @multiblock:	true for multiblock output configuration
 * @active:	true when this output is enabled
 * @wait_empty:	wait for device pipeline to be empty
 *
 * Output port descriptor, used by switch driver to tell which output
 * port this output device corresponds to. Filled in at output device's
 * probe time by switch::assign(). Passed from output device driver to
 * switch related code to enable/disable its port.
 */
struct intel_th_output {
	int		port;
	unsigned int	type;
	unsigned int	scratchpad;
	bool		multiblock;
	bool		active;
	void		(*wait_empty)(struct intel_th_device *);
};

/**
 * struct intel_th_drvdata - describes hardware capabilities and quirks
 * @tscu_enable:	device needs SW to enable time stamping unit
 * @host_mode_only:	device can only operate in 'host debugger' mode
 */
struct intel_th_drvdata {
	unsigned int	tscu_enable        : 1,
			host_mode_only     : 1;
};

#define INTEL_TH_CAP(_th, _cap) ((_th)->drvdata ? (_th)->drvdata->_cap : 0)

/**
 * struct intel_th_device - device on the intel_th bus
 * @dev:		device
 * @drvdata:		hardware capabilities/quirks
 * @th:			core device
 * @resource:		array of resources available to this device
 * @num_resources:	number of resources in @resource array
 * @type:		INTEL_TH_{SOURCE,OUTPUT,SWITCH}
 * @id:			device instance or -1
 * @host_mode:		Intel TH is controlled by an external debug host
 * @output:		output descriptor for INTEL_TH_OUTPUT devices
 * @name:		device name to match the driver
 */
struct intel_th_device {
	struct device	dev;
	struct intel_th_drvdata *drvdata;
	struct intel_th *th;
	struct resource	*resource;
	unsigned int	num_resources;
	unsigned int	type;
	int		id;

	/* INTEL_TH_SWITCH specific */
	bool			host_mode;

	/* INTEL_TH_OUTPUT specific */
	struct intel_th_output	output;

	char		name[];
};

#define to_intel_th_device(_d)				\
	container_of((_d), struct intel_th_device, dev)

/**
 * intel_th_device_get_resource() - obtain @num'th resource of type @type
 * @thdev:	the device to search the resource for
 * @type:	resource type
 * @num:	number of the resource
 */
static inline struct resource *
intel_th_device_get_resource(struct intel_th_device *thdev, unsigned int type,
			     unsigned int num)
{
	int i;

	for (i = 0; i < thdev->num_resources; i++)
		if (resource_type(&thdev->resource[i]) == type && !num--)
			return &thdev->resource[i];

	return NULL;
}

/*
 * GTH, output ports configuration
 */
enum {
	GTH_NONE = 0,
	GTH_MSU,	/* memory/usb */
	GTH_CTP,	/* Common Trace Port */
	GTH_LPP,	/* Low Power Path */
	GTH_PTI,	/* MIPI-PTI */
};

/**
 * intel_th_output_assigned() - if an output device is assigned to a switch port
 * @thdev:	the output device
 *
 * Return:	true if the device is INTEL_TH_OUTPUT *and* is assigned a port
 */
static inline bool
intel_th_output_assigned(struct intel_th_device *thdev)
{
	return thdev->type == INTEL_TH_OUTPUT &&
		(thdev->output.port >= 0 ||
		 thdev->output.type == GTH_NONE);
}

/**
 * struct intel_th_driver - driver for an intel_th_device device
 * @driver:	generic driver
 * @probe:	probe method
 * @remove:	remove method
 * @assign:	match a given output type device against available outputs
 * @unassign:	deassociate an output type device from an output port
 * @prepare:	prepare output port for tracing
 * @enable:	enable tracing for a given output device
 * @disable:	disable tracing for a given output device
 * @irq:	interrupt callback
 * @activate:	enable tracing on the output's side
 * @deactivate:	disable tracing on the output's side
 * @fops:	file operations for device nodes
 * @attr_group:	attributes provided by the driver
 *
 * Callbacks @probe and @remove are required for all device types.
 * Switch device driver needs to fill in @assign, @enable and @disable
 * callbacks.
 */
struct intel_th_driver {
	struct device_driver	driver;
	void			(*first_trace)(struct intel_th_device *thdev);
	int			(*probe)(struct intel_th_device *thdev);
	void			(*remove)(struct intel_th_device *thdev);
	/* switch (GTH) ops */
	int			(*assign)(struct intel_th_device *thdev,
					  struct intel_th_device *othdev);
	void			(*unassign)(struct intel_th_device *thdev,
					    struct intel_th_device *othdev);
<<<<<<< HEAD
	int			(*enable)(struct intel_th_device *thdev,
=======
	void			(*prepare)(struct intel_th_device *thdev,
					   struct intel_th_output *output);
	void			(*enable)(struct intel_th_device *thdev,
>>>>>>> f24479d8
					  struct intel_th_output *output);
	void			(*trig_switch)(struct intel_th_device *thdev,
					       struct intel_th_output *output);
	void			(*disable)(struct intel_th_device *thdev,
					   struct intel_th_output *output);
	/* output ops */
	void			(*irq)(struct intel_th_device *thdev);
	int			(*activate)(struct intel_th_device *thdev);
	void			(*deactivate)(struct intel_th_device *thdev);
	/* file_operations for those who want a device node */
	const struct file_operations *fops;
	/* optional attributes */
	struct attribute_group	*attr_group;

	/* source ops */
	int			(*set_output)(struct intel_th_device *thdev,
					      unsigned int master);
};

#define to_intel_th_driver(_d)					\
	container_of((_d), struct intel_th_driver, driver)

#define to_intel_th_driver_or_null(_d)		\
	((_d) ? to_intel_th_driver(_d) : NULL)

/*
 * Subdevice tree structure is as follows:
 * + struct intel_th device (pci; dev_{get,set}_drvdata()
 *   + struct intel_th_device INTEL_TH_SWITCH (GTH)
 *     + struct intel_th_device INTEL_TH_OUTPUT (MSU, PTI)
 *   + struct intel_th_device INTEL_TH_SOURCE (STH)
 *
 * In other words, INTEL_TH_OUTPUT devices are children of INTEL_TH_SWITCH;
 * INTEL_TH_SWITCH and INTEL_TH_SOURCE are children of the intel_th device.
 */
static inline struct intel_th_device *
to_intel_th_parent(struct intel_th_device *thdev)
{
	struct device *parent = thdev->dev.parent;

	if (!parent)
		return NULL;

	return to_intel_th_device(parent);
}

static inline struct intel_th *to_intel_th(struct intel_th_device *thdev)
{
	if (thdev->type == INTEL_TH_OUTPUT)
		thdev = to_intel_th_parent(thdev);

	if (WARN_ON_ONCE(!thdev || thdev->type == INTEL_TH_OUTPUT))
		return NULL;

	return dev_get_drvdata(thdev->dev.parent);
}

struct intel_th *
intel_th_alloc(struct device *dev, struct intel_th_drvdata *drvdata,
	       struct resource *devres, unsigned int ndevres, int irq, void (*reset)(struct intel_th *th));
void intel_th_free(struct intel_th *th);

int intel_th_driver_register(struct intel_th_driver *thdrv);
void intel_th_driver_unregister(struct intel_th_driver *thdrv);

int intel_th_output_activate(struct intel_th_output *output);
void intel_th_reset(struct intel_th_device *hub);
int intel_th_trace_switch(struct intel_th_device *thdev);
int intel_th_trace_disable(struct intel_th_device *thdev);
int intel_th_set_output(struct intel_th_device *thdev,
			unsigned int master);
int intel_th_output_enable(struct intel_th *th, unsigned int otype);

enum {
	TH_MMIO_CONFIG = 0,
	TH_MMIO_SW = 2,
	TH_MMIO_END,
};

#define TH_POSSIBLE_OUTPUTS	8
/* Total number of possible subdevices: outputs + GTH + STH */
#define TH_SUBDEVICE_MAX	(TH_POSSIBLE_OUTPUTS + 2)
#define TH_CONFIGURABLE_MASTERS 256
#define TH_MSC_MAX		2

/**
 * struct intel_th - Intel TH controller
 * @dev:	driver core's device
 * @thdev:	subdevices
 * @hub:	"switch" subdevice (GTH)
 * @resource:	resources of the entire controller
 * @num_thdevs:	number of devices in the @thdev array
 * @num_resources:	number or resources in the @resource array
 * @irq:	irq number
 * @reset:	reset function of the core device
 * @id:		this Intel TH controller's device ID in the system
 * @major:	device node major for output devices
 */
struct intel_th {
	struct device		*dev;

	struct intel_th_device	*thdev[TH_SUBDEVICE_MAX];
	struct intel_th_device	*hub;
	struct intel_th_drvdata	*drvdata;

	struct resource		*resource;
	int			(*activate)(struct intel_th *);
	void			(*deactivate)(struct intel_th *);
	unsigned int		num_thdevs;
	unsigned int		num_resources;
	int			irq;

	void			(*reset)(struct intel_th *th);

	int			id;
	int			major;
#ifdef CONFIG_MODULES
	struct work_struct	request_module_work;
#endif /* CONFIG_MODULES */
#ifdef CONFIG_INTEL_TH_DEBUG
	struct dentry		*dbg;
#endif
};

static inline struct intel_th_device *
to_intel_th_hub(struct intel_th_device *thdev)
{
	if (thdev->type == INTEL_TH_SWITCH)
		return thdev;
	else if (thdev->type == INTEL_TH_OUTPUT)
		return to_intel_th_parent(thdev);

	return to_intel_th(thdev)->hub;
}

/*
 * Register windows
 */
enum {
	/* Global Trace Hub (GTH) */
	REG_GTH_OFFSET		= 0x0000,
	REG_GTH_LENGTH		= 0x4000,

	/* Timestamp counter unit (TSCU) */
	REG_TSCU_OFFSET		= 0x2000,
	REG_TSCU_LENGTH		= 0x2000,

	/* Software Trace Hub (STH) [0x4000..0x4fff] */
	REG_STH_OFFSET		= 0x4000,
	REG_STH_LENGTH		= 0x2000,

	/* Memory Storage Unit (MSU) [0xa0000..0xa1fff] */
	REG_MSU_OFFSET		= 0xa0000,
	REG_MSU_LENGTH		= 0x02000,

	/* Internal MSU trace buffer [0x80000..0x9ffff] */
	BUF_MSU_OFFSET		= 0x80000,
	BUF_MSU_LENGTH		= 0x20000,

	/* PTI output == same window as GTH */
	REG_PTI_OFFSET		= REG_GTH_OFFSET,
	REG_PTI_LENGTH		= REG_GTH_LENGTH,

	/* DCI Handler (DCIH) == some window as MSU */
	REG_DCIH_OFFSET		= REG_MSU_OFFSET,
	REG_DCIH_LENGTH		= REG_MSU_LENGTH,
};

/*
 * Scratchpad bits: tell firmware and external debuggers
 * what we are up to.
 */
enum {
	/* Memory is the primary destination */
	SCRPD_MEM_IS_PRIM_DEST		= BIT(0),
	/* XHCI DbC is the primary destination */
	SCRPD_DBC_IS_PRIM_DEST		= BIT(1),
	/* PTI is the primary destination */
	SCRPD_PTI_IS_PRIM_DEST		= BIT(2),
	/* BSSB is the primary destination */
	SCRPD_BSSB_IS_PRIM_DEST		= BIT(3),
	/* PTI is the alternate destination */
	SCRPD_PTI_IS_ALT_DEST		= BIT(4),
	/* BSSB is the alternate destination */
	SCRPD_BSSB_IS_ALT_DEST		= BIT(5),
	/* DeepSx exit occurred */
	SCRPD_DEEPSX_EXIT		= BIT(6),
	/* S4 exit occurred */
	SCRPD_S4_EXIT			= BIT(7),
	/* S5 exit occurred */
	SCRPD_S5_EXIT			= BIT(8),
	/* MSU controller 0/1 is enabled */
	SCRPD_MSC0_IS_ENABLED		= BIT(9),
	SCRPD_MSC1_IS_ENABLED		= BIT(10),
	/* Sx exit occurred */
	SCRPD_SX_EXIT			= BIT(11),
	/* Trigger Unit is enabled */
	SCRPD_TRIGGER_IS_ENABLED	= BIT(12),
	SCRPD_ODLA_IS_ENABLED		= BIT(13),
	SCRPD_SOCHAP_IS_ENABLED		= BIT(14),
	SCRPD_STH_IS_ENABLED		= BIT(15),
	SCRPD_DCIH_IS_ENABLED		= BIT(16),
	SCRPD_VER_IS_ENABLED		= BIT(17),
	/* External debugger is using Intel TH */
	SCRPD_DEBUGGER_IN_USE		= BIT(24),
};

#endif<|MERGE_RESOLUTION|>--- conflicted
+++ resolved
@@ -163,13 +163,9 @@
 					  struct intel_th_device *othdev);
 	void			(*unassign)(struct intel_th_device *thdev,
 					    struct intel_th_device *othdev);
-<<<<<<< HEAD
-	int			(*enable)(struct intel_th_device *thdev,
-=======
 	void			(*prepare)(struct intel_th_device *thdev,
 					   struct intel_th_output *output);
-	void			(*enable)(struct intel_th_device *thdev,
->>>>>>> f24479d8
+	int			(*enable)(struct intel_th_device *thdev,
 					  struct intel_th_output *output);
 	void			(*trig_switch)(struct intel_th_device *thdev,
 					       struct intel_th_output *output);
