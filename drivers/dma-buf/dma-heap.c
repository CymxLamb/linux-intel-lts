// SPDX-License-Identifier: GPL-2.0
/*
 * Framework for userspace DMA-BUF allocations
 *
 * Copyright (C) 2011 Google, Inc.
 * Copyright (C) 2019 Linaro Ltd.
 */

#include <linux/cdev.h>
#include <linux/debugfs.h>
#include <linux/device.h>
#include <linux/dma-buf.h>
#include <linux/err.h>
#include <linux/xarray.h>
#include <linux/list.h>
#include <linux/slab.h>
#include <linux/uaccess.h>
#include <linux/syscalls.h>
#include <linux/dma-heap.h>
#include <uapi/linux/dma-heap.h>

#define DEVNAME "dma_heap"

#define NUM_HEAP_MINORS 128

/**
 * struct dma_heap - represents a dmabuf heap in the system
 * @name:		used for debugging/device-node name
 * @ops:		ops struct for this heap
 * @heap_devt		heap device node
 * @list		list head connecting to list of heaps
 * @heap_cdev		heap char device
 * @heap_dev		heap device struct
 *
 * Represents a heap of memory from which buffers can be made.
 */
struct dma_heap {
	const char *name;
	const struct dma_heap_ops *ops;
	void *priv;
	dev_t heap_devt;
	struct list_head list;
	struct cdev heap_cdev;
	struct kref refcount;
	struct device *heap_dev;
};

static LIST_HEAD(heap_list);
static DEFINE_MUTEX(heap_list_lock);
static dev_t dma_heap_devt;
static struct class *dma_heap_class;
static DEFINE_XARRAY_ALLOC(dma_heap_minors);

struct dma_heap *dma_heap_find(const char *name)
{
<<<<<<< HEAD
	struct dma_heap *h;

	mutex_lock(&heap_list_lock);
	list_for_each_entry(h, &heap_list, list) {
		if (!strcmp(h->name, name)) {
			kref_get(&h->refcount);
			mutex_unlock(&heap_list_lock);
			return h;
		}
	}
	mutex_unlock(&heap_list_lock);
	return NULL;
}
EXPORT_SYMBOL_GPL(dma_heap_find);


void dma_heap_buffer_free(struct dma_buf *dmabuf)
{
	dma_buf_put(dmabuf);
}
EXPORT_SYMBOL_GPL(dma_heap_buffer_free);

struct dma_buf *dma_heap_buffer_alloc(struct dma_heap *heap, size_t len,
				      unsigned int fd_flags,
				      unsigned int heap_flags)
{
	if (fd_flags & ~DMA_HEAP_VALID_FD_FLAGS)
		return ERR_PTR(-EINVAL);

	if (heap_flags & ~DMA_HEAP_VALID_HEAP_FLAGS)
		return ERR_PTR(-EINVAL);
=======
	struct dma_buf *dmabuf;
	int fd;

>>>>>>> cb7e61a3
	/*
	 * Allocations from all heaps have to begin
	 * and end on page boundaries.
	 */
	len = PAGE_ALIGN(len);
	if (!len)
		return ERR_PTR(-EINVAL);

	dmabuf = heap->ops->allocate(heap, len, fd_flags, heap_flags);
	if (IS_ERR(dmabuf))
		return PTR_ERR(dmabuf);

	fd = dma_buf_fd(dmabuf, fd_flags);
	if (fd < 0) {
		dma_buf_put(dmabuf);
		/* just return, as put will call release and that will free */
	}
	return fd;
}
EXPORT_SYMBOL_GPL(dma_heap_buffer_alloc);

int dma_heap_bufferfd_alloc(struct dma_heap *heap, size_t len,
			    unsigned int fd_flags,
			    unsigned int heap_flags)
{
	struct dma_buf *dmabuf;
	int fd;

	dmabuf = dma_heap_buffer_alloc(heap, len, fd_flags, heap_flags);

	if (IS_ERR(dmabuf))
		return PTR_ERR(dmabuf);

	fd = dma_buf_fd(dmabuf, fd_flags);
	if (fd < 0) {
		dma_buf_put(dmabuf);
		/* just return, as put will call release and that will free */
	}
	return fd;

}
EXPORT_SYMBOL_GPL(dma_heap_bufferfd_alloc);

static int dma_heap_open(struct inode *inode, struct file *file)
{
	struct dma_heap *heap;

	heap = xa_load(&dma_heap_minors, iminor(inode));
	if (!heap) {
		pr_err("dma_heap: minor %d unknown.\n", iminor(inode));
		return -ENODEV;
	}

	/* instance data as context */
	file->private_data = heap;
	nonseekable_open(inode, file);

	return 0;
}

static long dma_heap_ioctl_allocate(struct file *file, void *data)
{
	struct dma_heap_allocation_data *heap_allocation = data;
	struct dma_heap *heap = file->private_data;
	int fd;

	if (heap_allocation->fd)
		return -EINVAL;

	fd = dma_heap_bufferfd_alloc(heap, heap_allocation->len,
				     heap_allocation->fd_flags,
				     heap_allocation->heap_flags);
	if (fd < 0)
		return fd;

	heap_allocation->fd = fd;

	return 0;
}

static unsigned int dma_heap_ioctl_cmds[] = {
	DMA_HEAP_IOCTL_ALLOC,
};

static long dma_heap_ioctl(struct file *file, unsigned int ucmd,
			   unsigned long arg)
{
	char stack_kdata[128];
	char *kdata = stack_kdata;
	unsigned int kcmd;
	unsigned int in_size, out_size, drv_size, ksize;
	int nr = _IOC_NR(ucmd);
	int ret = 0;

	if (nr >= ARRAY_SIZE(dma_heap_ioctl_cmds))
		return -EINVAL;

	/* Get the kernel ioctl cmd that matches */
	kcmd = dma_heap_ioctl_cmds[nr];

	/* Figure out the delta between user cmd size and kernel cmd size */
	drv_size = _IOC_SIZE(kcmd);
	out_size = _IOC_SIZE(ucmd);
	in_size = out_size;
	if ((ucmd & kcmd & IOC_IN) == 0)
		in_size = 0;
	if ((ucmd & kcmd & IOC_OUT) == 0)
		out_size = 0;
	ksize = max(max(in_size, out_size), drv_size);

	/* If necessary, allocate buffer for ioctl argument */
	if (ksize > sizeof(stack_kdata)) {
		kdata = kmalloc(ksize, GFP_KERNEL);
		if (!kdata)
			return -ENOMEM;
	}

	if (copy_from_user(kdata, (void __user *)arg, in_size) != 0) {
		ret = -EFAULT;
		goto err;
	}

	/* zero out any difference between the kernel/user structure size */
	if (ksize > in_size)
		memset(kdata + in_size, 0, ksize - in_size);

	switch (kcmd) {
	case DMA_HEAP_IOCTL_ALLOC:
		ret = dma_heap_ioctl_allocate(file, kdata);
		break;
	default:
		ret = -ENOTTY;
		goto err;
	}

	if (copy_to_user((void __user *)arg, kdata, out_size) != 0)
		ret = -EFAULT;
err:
	if (kdata != stack_kdata)
		kfree(kdata);
	return ret;
}

static const struct file_operations dma_heap_fops = {
	.owner          = THIS_MODULE,
	.open		= dma_heap_open,
	.unlocked_ioctl = dma_heap_ioctl,
#ifdef CONFIG_COMPAT
	.compat_ioctl	= dma_heap_ioctl,
#endif
};

/**
 * dma_heap_get_drvdata() - get per-subdriver data for the heap
 * @heap: DMA-Heap to retrieve private data for
 *
 * Returns:
 * The per-subdriver data for the heap.
 */
void *dma_heap_get_drvdata(struct dma_heap *heap)
{
	return heap->priv;
}
EXPORT_SYMBOL_GPL(dma_heap_get_drvdata);

static void dma_heap_release(struct kref *ref)
{
	struct dma_heap *heap = container_of(ref, struct dma_heap, refcount);
	int minor = MINOR(heap->heap_devt);

	/* Note, we already holding the heap_list_lock here */
	list_del(&heap->list);

	device_destroy(dma_heap_class, heap->heap_devt);
	cdev_del(&heap->heap_cdev);
	xa_erase(&dma_heap_minors, minor);

	kfree(heap);
}

void dma_heap_put(struct dma_heap *h)
{
	/*
	 * Take the heap_list_lock now to avoid racing with code
	 * scanning the list and then taking a kref.
	 */
	mutex_lock(&heap_list_lock);
	kref_put(&h->refcount, dma_heap_release);
	mutex_unlock(&heap_list_lock);
}
EXPORT_SYMBOL_GPL(dma_heap_put);

/**
 * dma_heap_get_dev() - get device struct for the heap
 * @heap: DMA-Heap to retrieve device struct from
 *
 * Returns:
 * The device struct for the heap.
 */
struct device *dma_heap_get_dev(struct dma_heap *heap)
{
	return heap->heap_dev;
}
EXPORT_SYMBOL_GPL(dma_heap_get_dev);

/**
 * dma_heap_get_name() - get heap name
 * @heap: DMA-Heap to retrieve private data for
 *
 * Returns:
 * The char* for the heap name.
 */
const char *dma_heap_get_name(struct dma_heap *heap)
{
	return heap->name;
}
EXPORT_SYMBOL_GPL(dma_heap_get_name);

struct dma_heap *dma_heap_add(const struct dma_heap_export_info *exp_info)
{
	struct dma_heap *heap, *err_ret;
	unsigned int minor;
	int ret;

	if (!exp_info->name || !strcmp(exp_info->name, "")) {
		pr_err("dma_heap: Cannot add heap without a name\n");
		return ERR_PTR(-EINVAL);
	}

	if (!exp_info->ops || !exp_info->ops->allocate) {
		pr_err("dma_heap: Cannot add heap with invalid ops struct\n");
		return ERR_PTR(-EINVAL);
	}

	/* check the name is unique */
	heap = dma_heap_find(exp_info->name);
	if (heap) {
		pr_err("dma_heap: Already registered heap named %s\n",
		       exp_info->name);
		dma_heap_put(heap);
		return ERR_PTR(-EINVAL);
	}

	heap = kzalloc(sizeof(*heap), GFP_KERNEL);
	if (!heap)
		return ERR_PTR(-ENOMEM);

	kref_init(&heap->refcount);
	heap->name = exp_info->name;
	heap->ops = exp_info->ops;
	heap->priv = exp_info->priv;

	/* Find unused minor number */
	ret = xa_alloc(&dma_heap_minors, &minor, heap,
		       XA_LIMIT(0, NUM_HEAP_MINORS - 1), GFP_KERNEL);
	if (ret < 0) {
		pr_err("dma_heap: Unable to get minor number for heap\n");
		err_ret = ERR_PTR(ret);
		goto err0;
	}

	/* Create device */
	heap->heap_devt = MKDEV(MAJOR(dma_heap_devt), minor);

	cdev_init(&heap->heap_cdev, &dma_heap_fops);
	ret = cdev_add(&heap->heap_cdev, heap->heap_devt, 1);
	if (ret < 0) {
		pr_err("dma_heap: Unable to add char device\n");
		err_ret = ERR_PTR(ret);
		goto err1;
	}

	heap->heap_dev = device_create(dma_heap_class,
				       NULL,
				       heap->heap_devt,
				       NULL,
				       heap->name);
	if (IS_ERR(heap->heap_dev)) {
		pr_err("dma_heap: Unable to create device\n");
		err_ret = ERR_CAST(heap->heap_dev);
		goto err2;
	}

	/* Make sure it doesn't disappear on us */
	heap->heap_dev = get_device(heap->heap_dev);

	/* Add heap to the list */
	mutex_lock(&heap_list_lock);
	list_add(&heap->list, &heap_list);
	mutex_unlock(&heap_list_lock);

	return heap;

err2:
	cdev_del(&heap->heap_cdev);
err1:
	xa_erase(&dma_heap_minors, minor);
err0:
	kfree(heap);
	return err_ret;
}
EXPORT_SYMBOL_GPL(dma_heap_add);

static char *dma_heap_devnode(struct device *dev, umode_t *mode)
{
	return kasprintf(GFP_KERNEL, "dma_heap/%s", dev_name(dev));
}

static ssize_t total_pools_kb_show(struct kobject *kobj,
				   struct kobj_attribute *attr, char *buf)
{
	struct dma_heap *heap;
	u64 total_pool_size = 0;

	mutex_lock(&heap_list_lock);
	list_for_each_entry(heap, &heap_list, list) {
		if (heap->ops->get_pool_size)
			total_pool_size += heap->ops->get_pool_size(heap);
	}
	mutex_unlock(&heap_list_lock);

	return sysfs_emit(buf, "%llu\n", total_pool_size / 1024);
}

static struct kobj_attribute total_pools_kb_attr =
	__ATTR_RO(total_pools_kb);

static struct attribute *dma_heap_sysfs_attrs[] = {
	&total_pools_kb_attr.attr,
	NULL,
};

ATTRIBUTE_GROUPS(dma_heap_sysfs);

static struct kobject *dma_heap_kobject;

static int dma_heap_sysfs_setup(void)
{
	int ret;

	dma_heap_kobject = kobject_create_and_add("dma_heap", kernel_kobj);
	if (!dma_heap_kobject)
		return -ENOMEM;

	ret = sysfs_create_groups(dma_heap_kobject, dma_heap_sysfs_groups);
	if (ret) {
		kobject_put(dma_heap_kobject);
		return ret;
	}

	return 0;
}

static void dma_heap_sysfs_teardown(void)
{
	kobject_put(dma_heap_kobject);
}

static int dma_heap_init(void)
{
	int ret;

	ret = dma_heap_sysfs_setup();
	if (ret)
		return ret;

	ret = alloc_chrdev_region(&dma_heap_devt, 0, NUM_HEAP_MINORS, DEVNAME);
	if (ret)
		goto err_chrdev;

	dma_heap_class = class_create(THIS_MODULE, DEVNAME);
	if (IS_ERR(dma_heap_class)) {
		ret = PTR_ERR(dma_heap_class);
		goto err_class;
	}
	dma_heap_class->devnode = dma_heap_devnode;

	return 0;

err_class:
	unregister_chrdev_region(dma_heap_devt, NUM_HEAP_MINORS);
err_chrdev:
	dma_heap_sysfs_teardown();
	return ret;
}
subsys_initcall(dma_heap_init);<|MERGE_RESOLUTION|>--- conflicted
+++ resolved
@@ -53,7 +53,6 @@
 
 struct dma_heap *dma_heap_find(const char *name)
 {
-<<<<<<< HEAD
 	struct dma_heap *h;
 
 	mutex_lock(&heap_list_lock);
@@ -80,16 +79,14 @@
 				      unsigned int fd_flags,
 				      unsigned int heap_flags)
 {
-	if (fd_flags & ~DMA_HEAP_VALID_FD_FLAGS)
-		return ERR_PTR(-EINVAL);
-
-	if (heap_flags & ~DMA_HEAP_VALID_HEAP_FLAGS)
-		return ERR_PTR(-EINVAL);
-=======
 	struct dma_buf *dmabuf;
 	int fd;
 
->>>>>>> cb7e61a3
+	if (fd_flags & ~DMA_HEAP_VALID_FD_FLAGS)
+		return ERR_PTR(-EINVAL);
+
+	if (heap_flags & ~DMA_HEAP_VALID_HEAP_FLAGS)
+		return ERR_PTR(-EINVAL);
 	/*
 	 * Allocations from all heaps have to begin
 	 * and end on page boundaries.
