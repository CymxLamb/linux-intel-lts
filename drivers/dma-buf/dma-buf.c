// SPDX-License-Identifier: GPL-2.0-only
/*
 * Framework for buffer objects that can be shared across devices/subsystems.
 *
 * Copyright(C) 2011 Linaro Limited. All rights reserved.
 * Author: Sumit Semwal <sumit.semwal@ti.com>
 *
 * Many thanks to linaro-mm-sig list, and specially
 * Arnd Bergmann <arnd@arndb.de>, Rob Clark <rob@ti.com> and
 * Daniel Vetter <daniel@ffwll.ch> for their support in creation and
 * refining of this idea.
 */

#include <linux/fs.h>
#include <linux/slab.h>
#include <linux/dma-buf.h>
#include <linux/dma-fence.h>
#include <linux/anon_inodes.h>
#include <linux/export.h>
#include <linux/debugfs.h>
#include <linux/module.h>
#include <linux/seq_file.h>
#include <linux/poll.h>
#include <linux/dma-resv.h>
#include <linux/mm.h>
#include <linux/mount.h>
#include <linux/pseudo_fs.h>

#include <uapi/linux/dma-buf.h>
#include <uapi/linux/magic.h>

#include "dma-buf-sysfs-stats.h"
<<<<<<< HEAD
=======

static inline int is_dma_buf_file(struct file *);
>>>>>>> b329ea8a

struct dma_buf_list {
	struct list_head head;
	struct mutex lock;
};

static struct dma_buf_list db_list;

/*
 * This function helps in traversing the db_list and calls the
 * callback function which can extract required info out of each
 * dmabuf.
 */
int get_each_dmabuf(int (*callback)(const struct dma_buf *dmabuf,
		    void *private), void *private)
{
	struct dma_buf *buf;
	int ret = mutex_lock_interruptible(&db_list.lock);

	if (ret)
		return ret;

	list_for_each_entry(buf, &db_list.head, list_node) {
		ret = callback(buf, private);
		if (ret)
			break;
	}
	mutex_unlock(&db_list.lock);
	return ret;
}
EXPORT_SYMBOL_GPL(get_each_dmabuf);

static char *dmabuffs_dname(struct dentry *dentry, char *buffer, int buflen)
{
	struct dma_buf *dmabuf;
	char name[DMA_BUF_NAME_LEN];
	size_t ret = 0;

	dmabuf = dentry->d_fsdata;
	spin_lock(&dmabuf->name_lock);
	if (dmabuf->name)
		ret = strlcpy(name, dmabuf->name, DMA_BUF_NAME_LEN);
	spin_unlock(&dmabuf->name_lock);

	return dynamic_dname(dentry, buffer, buflen, "/%s:%s",
			     dentry->d_name.name, ret > 0 ? name : "");
}

static void dma_buf_release(struct dentry *dentry)
{
	struct dma_buf *dmabuf;

	dmabuf = dentry->d_fsdata;
	if (unlikely(!dmabuf))
		return;

	BUG_ON(dmabuf->vmapping_counter);

	/*
	 * Any fences that a dma-buf poll can wait on should be signaled
	 * before releasing dma-buf. This is the responsibility of each
	 * driver that uses the reservation objects.
	 *
	 * If you hit this BUG() it means someone dropped their ref to the
	 * dma-buf while still having pending operation to the buffer.
	 */
	BUG_ON(dmabuf->cb_shared.active || dmabuf->cb_excl.active);

	dma_buf_stats_teardown(dmabuf);
	dmabuf->ops->release(dmabuf);

	if (dmabuf->resv == (struct dma_resv *)&dmabuf[1])
		dma_resv_fini(dmabuf->resv);

	dma_buf_stats_teardown(dmabuf);
	module_put(dmabuf->owner);
	kfree(dmabuf->name);
	kfree(dmabuf);
}

static int dma_buf_file_release(struct inode *inode, struct file *file)
{
	struct dma_buf *dmabuf;

	if (!is_dma_buf_file(file))
		return -EINVAL;

	dmabuf = file->private_data;

	mutex_lock(&db_list.lock);
	list_del(&dmabuf->list_node);
	mutex_unlock(&db_list.lock);

	return 0;
}

static const struct dentry_operations dma_buf_dentry_ops = {
	.d_dname = dmabuffs_dname,
	.d_release = dma_buf_release,
};

static struct vfsmount *dma_buf_mnt;

static int dma_buf_fs_init_context(struct fs_context *fc)
{
	struct pseudo_fs_context *ctx;

	ctx = init_pseudo(fc, DMA_BUF_MAGIC);
	if (!ctx)
		return -ENOMEM;
	ctx->dops = &dma_buf_dentry_ops;
	return 0;
}

static struct file_system_type dma_buf_fs_type = {
	.name = "dmabuf",
	.init_fs_context = dma_buf_fs_init_context,
	.kill_sb = kill_anon_super,
};

static int dma_buf_mmap_internal(struct file *file, struct vm_area_struct *vma)
{
	struct dma_buf *dmabuf;

	if (!is_dma_buf_file(file))
		return -EINVAL;

	dmabuf = file->private_data;

	/* check if buffer supports mmap */
	if (!dmabuf->ops->mmap)
		return -EINVAL;

	/* check for overflowing the buffer's size */
	if (vma->vm_pgoff + vma_pages(vma) >
	    dmabuf->size >> PAGE_SHIFT)
		return -EINVAL;

	return dmabuf->ops->mmap(dmabuf, vma);
}

static loff_t dma_buf_llseek(struct file *file, loff_t offset, int whence)
{
	struct dma_buf *dmabuf;
	loff_t base;

	if (!is_dma_buf_file(file))
		return -EBADF;

	dmabuf = file->private_data;

	/* only support discovering the end of the buffer,
	   but also allow SEEK_SET to maintain the idiomatic
	   SEEK_END(0), SEEK_CUR(0) pattern */
	if (whence == SEEK_END)
		base = dmabuf->size;
	else if (whence == SEEK_SET)
		base = 0;
	else
		return -EINVAL;

	if (offset != 0)
		return -EINVAL;

	return base + offset;
}

/**
 * DOC: implicit fence polling
 *
 * To support cross-device and cross-driver synchronization of buffer access
 * implicit fences (represented internally in the kernel with &struct dma_fence)
 * can be attached to a &dma_buf. The glue for that and a few related things are
 * provided in the &dma_resv structure.
 *
 * Userspace can query the state of these implicitly tracked fences using poll()
 * and related system calls:
 *
 * - Checking for EPOLLIN, i.e. read access, can be use to query the state of the
 *   most recent write or exclusive fence.
 *
 * - Checking for EPOLLOUT, i.e. write access, can be used to query the state of
 *   all attached fences, shared and exclusive ones.
 *
 * Note that this only signals the completion of the respective fences, i.e. the
 * DMA transfers are complete. Cache flushing and any other necessary
 * preparations before CPU access can begin still need to happen.
 */

static void dma_buf_poll_cb(struct dma_fence *fence, struct dma_fence_cb *cb)
{
	struct dma_buf_poll_cb_t *dcb = (struct dma_buf_poll_cb_t *)cb;
	unsigned long flags;

	spin_lock_irqsave(&dcb->poll->lock, flags);
	wake_up_locked_poll(dcb->poll, dcb->active);
	dcb->active = 0;
	spin_unlock_irqrestore(&dcb->poll->lock, flags);
}

static __poll_t dma_buf_poll(struct file *file, poll_table *poll)
{
	struct dma_buf *dmabuf;
	struct dma_resv *resv;
	struct dma_resv_list *fobj;
	struct dma_fence *fence_excl;
	__poll_t events;
	unsigned shared_count, seq;

	dmabuf = file->private_data;
	if (!dmabuf || !dmabuf->resv)
		return EPOLLERR;

	resv = dmabuf->resv;

	poll_wait(file, &dmabuf->poll, poll);

	events = poll_requested_events(poll) & (EPOLLIN | EPOLLOUT);
	if (!events)
		return 0;

retry:
	seq = read_seqcount_begin(&resv->seq);
	rcu_read_lock();

	fobj = rcu_dereference(resv->fence);
	if (fobj)
		shared_count = fobj->shared_count;
	else
		shared_count = 0;
	fence_excl = dma_resv_excl_fence(resv);
	if (read_seqcount_retry(&resv->seq, seq)) {
		rcu_read_unlock();
		goto retry;
	}

	if (fence_excl && (!(events & EPOLLOUT) || shared_count == 0)) {
		struct dma_buf_poll_cb_t *dcb = &dmabuf->cb_excl;
		__poll_t pevents = EPOLLIN;

		if (shared_count == 0)
			pevents |= EPOLLOUT;

		spin_lock_irq(&dmabuf->poll.lock);
		if (dcb->active) {
			dcb->active |= pevents;
			events &= ~pevents;
		} else
			dcb->active = pevents;
		spin_unlock_irq(&dmabuf->poll.lock);

		if (events & pevents) {
			if (!dma_fence_get_rcu(fence_excl)) {
				/* force a recheck */
				events &= ~pevents;
				dma_buf_poll_cb(NULL, &dcb->cb);
			} else if (!dma_fence_add_callback(fence_excl, &dcb->cb,
							   dma_buf_poll_cb)) {
				events &= ~pevents;
				dma_fence_put(fence_excl);
			} else {
				/*
				 * No callback queued, wake up any additional
				 * waiters.
				 */
				dma_fence_put(fence_excl);
				dma_buf_poll_cb(NULL, &dcb->cb);
			}
		}
	}

	if ((events & EPOLLOUT) && shared_count > 0) {
		struct dma_buf_poll_cb_t *dcb = &dmabuf->cb_shared;
		int i;

		/* Only queue a new callback if no event has fired yet */
		spin_lock_irq(&dmabuf->poll.lock);
		if (dcb->active)
			events &= ~EPOLLOUT;
		else
			dcb->active = EPOLLOUT;
		spin_unlock_irq(&dmabuf->poll.lock);

		if (!(events & EPOLLOUT))
			goto out;

		for (i = 0; i < shared_count; ++i) {
			struct dma_fence *fence = rcu_dereference(fobj->shared[i]);

			if (!dma_fence_get_rcu(fence)) {
				/*
				 * fence refcount dropped to zero, this means
				 * that fobj has been freed
				 *
				 * call dma_buf_poll_cb and force a recheck!
				 */
				events &= ~EPOLLOUT;
				dma_buf_poll_cb(NULL, &dcb->cb);
				break;
			}
			if (!dma_fence_add_callback(fence, &dcb->cb,
						    dma_buf_poll_cb)) {
				dma_fence_put(fence);
				events &= ~EPOLLOUT;
				break;
			}
			dma_fence_put(fence);
		}

		/* No callback queued, wake up any additional waiters. */
		if (i == shared_count)
			dma_buf_poll_cb(NULL, &dcb->cb);
	}

out:
	rcu_read_unlock();
	return events;
}

/**
 * dma_buf_set_name - Set a name to a specific dma_buf to track the usage.
 * The name of the dma-buf buffer can only be set when the dma-buf is not
 * attached to any devices. It could theoritically support changing the
 * name of the dma-buf if the same piece of memory is used for multiple
 * purpose between different devices.
 *
 * @dmabuf: [in]     dmabuf buffer that will be renamed.
 * @buf:    [in]     A piece of userspace memory that contains the name of
 *                   the dma-buf.
 *
 * Returns 0 on success. If the dma-buf buffer is already attached to
 * devices, return -EBUSY.
 *
 */
static long dma_buf_set_name(struct dma_buf *dmabuf, const char __user *buf)
{
	char *name = strndup_user(buf, DMA_BUF_NAME_LEN);
	long ret = 0;

	if (IS_ERR(name))
		return PTR_ERR(name);

	dma_resv_lock(dmabuf->resv, NULL);
	if (!list_empty(&dmabuf->attachments)) {
		ret = -EBUSY;
		kfree(name);
		goto out_unlock;
	}
	spin_lock(&dmabuf->name_lock);
	kfree(dmabuf->name);
	dmabuf->name = name;
	spin_unlock(&dmabuf->name_lock);

out_unlock:
	dma_resv_unlock(dmabuf->resv);
	return ret;
}

static long dma_buf_ioctl(struct file *file,
			  unsigned int cmd, unsigned long arg)
{
	struct dma_buf *dmabuf;
	struct dma_buf_sync sync;
	enum dma_data_direction direction;
	int ret;

	dmabuf = file->private_data;

	switch (cmd) {
	case DMA_BUF_IOCTL_SYNC:
		if (copy_from_user(&sync, (void __user *) arg, sizeof(sync)))
			return -EFAULT;

		if (sync.flags & ~DMA_BUF_SYNC_VALID_FLAGS_MASK)
			return -EINVAL;

		switch (sync.flags & DMA_BUF_SYNC_RW) {
		case DMA_BUF_SYNC_READ:
			direction = DMA_FROM_DEVICE;
			break;
		case DMA_BUF_SYNC_WRITE:
			direction = DMA_TO_DEVICE;
			break;
		case DMA_BUF_SYNC_RW:
			direction = DMA_BIDIRECTIONAL;
			break;
		default:
			return -EINVAL;
		}

		if (sync.flags & DMA_BUF_SYNC_END)
			ret = dma_buf_end_cpu_access(dmabuf, direction);
		else
			ret = dma_buf_begin_cpu_access(dmabuf, direction);

		return ret;

	case DMA_BUF_SET_NAME_A:
	case DMA_BUF_SET_NAME_B:
		return dma_buf_set_name(dmabuf, (const char __user *)arg);

	default:
		return -ENOTTY;
	}
}

static void dma_buf_show_fdinfo(struct seq_file *m, struct file *file)
{
	struct dma_buf *dmabuf = file->private_data;

	seq_printf(m, "size:\t%zu\n", dmabuf->size);
	/* Don't count the temporary reference taken inside procfs seq_show */
	seq_printf(m, "count:\t%ld\n", file_count(dmabuf->file) - 1);
	seq_printf(m, "exp_name:\t%s\n", dmabuf->exp_name);
	spin_lock(&dmabuf->name_lock);
	if (dmabuf->name)
		seq_printf(m, "name:\t%s\n", dmabuf->name);
	spin_unlock(&dmabuf->name_lock);
}

static const struct file_operations dma_buf_fops = {
	.release	= dma_buf_file_release,
	.mmap		= dma_buf_mmap_internal,
	.llseek		= dma_buf_llseek,
	.poll		= dma_buf_poll,
	.unlocked_ioctl	= dma_buf_ioctl,
	.compat_ioctl	= compat_ptr_ioctl,
	.show_fdinfo	= dma_buf_show_fdinfo,
};

/*
 * is_dma_buf_file - Check if struct file* is associated with dma_buf
 */
int is_dma_buf_file(struct file *file)
{
	return file->f_op == &dma_buf_fops;
}
EXPORT_SYMBOL_GPL(is_dma_buf_file);

static struct file *dma_buf_getfile(struct dma_buf *dmabuf, int flags)
{
	struct file *file;
	struct inode *inode = alloc_anon_inode(dma_buf_mnt->mnt_sb);

	if (IS_ERR(inode))
		return ERR_CAST(inode);

	inode->i_size = dmabuf->size;
	inode_set_bytes(inode, dmabuf->size);

	file = alloc_file_pseudo(inode, dma_buf_mnt, "dmabuf",
				 flags, &dma_buf_fops);
	if (IS_ERR(file))
		goto err_alloc_file;
	file->f_flags = flags & (O_ACCMODE | O_NONBLOCK);
	file->private_data = dmabuf;
	file->f_path.dentry->d_fsdata = dmabuf;

	return file;

err_alloc_file:
	iput(inode);
	return file;
}

/**
 * DOC: dma buf device access
 *
 * For device DMA access to a shared DMA buffer the usual sequence of operations
 * is fairly simple:
 *
 * 1. The exporter defines his exporter instance using
 *    DEFINE_DMA_BUF_EXPORT_INFO() and calls dma_buf_export() to wrap a private
 *    buffer object into a &dma_buf. It then exports that &dma_buf to userspace
 *    as a file descriptor by calling dma_buf_fd().
 *
 * 2. Userspace passes this file-descriptors to all drivers it wants this buffer
 *    to share with: First the filedescriptor is converted to a &dma_buf using
 *    dma_buf_get(). Then the buffer is attached to the device using
 *    dma_buf_attach().
 *
 *    Up to this stage the exporter is still free to migrate or reallocate the
 *    backing storage.
 *
 * 3. Once the buffer is attached to all devices userspace can initiate DMA
 *    access to the shared buffer. In the kernel this is done by calling
 *    dma_buf_map_attachment() and dma_buf_unmap_attachment().
 *
 * 4. Once a driver is done with a shared buffer it needs to call
 *    dma_buf_detach() (after cleaning up any mappings) and then release the
 *    reference acquired with dma_buf_get() by calling dma_buf_put().
 *
 * For the detailed semantics exporters are expected to implement see
 * &dma_buf_ops.
 */

/**
 * dma_buf_export - Creates a new dma_buf, and associates an anon file
 * with this buffer, so it can be exported.
 * Also connect the allocator specific data and ops to the buffer.
 * Additionally, provide a name string for exporter; useful in debugging.
 *
 * @exp_info:	[in]	holds all the export related information provided
 *			by the exporter. see &struct dma_buf_export_info
 *			for further details.
 *
 * Returns, on success, a newly created struct dma_buf object, which wraps the
 * supplied private data and operations for struct dma_buf_ops. On either
 * missing ops, or error in allocating struct dma_buf, will return negative
 * error.
 *
 * For most cases the easiest way to create @exp_info is through the
 * %DEFINE_DMA_BUF_EXPORT_INFO macro.
 */
struct dma_buf *dma_buf_export(const struct dma_buf_export_info *exp_info)
{
	struct dma_buf *dmabuf;
	struct dma_resv *resv = exp_info->resv;
	struct file *file;
	size_t alloc_size = sizeof(struct dma_buf);
	int ret;

	if (!exp_info->resv)
		alloc_size += sizeof(struct dma_resv);
	else
		/* prevent &dma_buf[1] == dma_buf->resv */
		alloc_size += 1;

	if (WARN_ON(!exp_info->priv
			  || !exp_info->ops
			  || !exp_info->ops->map_dma_buf
			  || !exp_info->ops->unmap_dma_buf
			  || !exp_info->ops->release)) {
		return ERR_PTR(-EINVAL);
	}

	if (WARN_ON(exp_info->ops->cache_sgt_mapping &&
		    (exp_info->ops->pin || exp_info->ops->unpin)))
		return ERR_PTR(-EINVAL);

	if (WARN_ON(!exp_info->ops->pin != !exp_info->ops->unpin))
		return ERR_PTR(-EINVAL);

	if (!try_module_get(exp_info->owner))
		return ERR_PTR(-ENOENT);

	dmabuf = kzalloc(alloc_size, GFP_KERNEL);
	if (!dmabuf) {
		ret = -ENOMEM;
		goto err_module;
	}

	dmabuf->priv = exp_info->priv;
	dmabuf->ops = exp_info->ops;
	dmabuf->size = exp_info->size;
	dmabuf->exp_name = exp_info->exp_name;
	dmabuf->owner = exp_info->owner;
	spin_lock_init(&dmabuf->name_lock);
	init_waitqueue_head(&dmabuf->poll);
	dmabuf->cb_excl.poll = dmabuf->cb_shared.poll = &dmabuf->poll;
	dmabuf->cb_excl.active = dmabuf->cb_shared.active = 0;

	if (!resv) {
		resv = (struct dma_resv *)&dmabuf[1];
		dma_resv_init(resv);
	}
	dmabuf->resv = resv;

	file = dma_buf_getfile(dmabuf, exp_info->flags);
	if (IS_ERR(file)) {
		ret = PTR_ERR(file);
		goto err_dmabuf;
	}

	file->f_mode |= FMODE_LSEEK;
	dmabuf->file = file;

	ret = dma_buf_stats_setup(dmabuf);
	if (ret)
		goto err_sysfs;

	mutex_init(&dmabuf->lock);
	INIT_LIST_HEAD(&dmabuf->attachments);

	mutex_lock(&db_list.lock);
	list_add(&dmabuf->list_node, &db_list.head);
	mutex_unlock(&db_list.lock);

	return dmabuf;

err_sysfs:
	/*
	 * Set file->f_path.dentry->d_fsdata to NULL so that when
	 * dma_buf_release() gets invoked by dentry_ops, it exits
	 * early before calling the release() dma_buf op.
	 */
	file->f_path.dentry->d_fsdata = NULL;
	fput(file);
err_dmabuf:
	kfree(dmabuf);
err_module:
	module_put(exp_info->owner);
	return ERR_PTR(ret);
}
EXPORT_SYMBOL_GPL(dma_buf_export);

/**
 * dma_buf_fd - returns a file descriptor for the given struct dma_buf
 * @dmabuf:	[in]	pointer to dma_buf for which fd is required.
 * @flags:      [in]    flags to give to fd
 *
 * On success, returns an associated 'fd'. Else, returns error.
 */
int dma_buf_fd(struct dma_buf *dmabuf, int flags)
{
	int fd;

	if (!dmabuf || !dmabuf->file)
		return -EINVAL;

	fd = get_unused_fd_flags(flags);
	if (fd < 0)
		return fd;

	fd_install(fd, dmabuf->file);

	return fd;
}
EXPORT_SYMBOL_GPL(dma_buf_fd);

/**
 * dma_buf_get - returns the struct dma_buf related to an fd
 * @fd:	[in]	fd associated with the struct dma_buf to be returned
 *
 * On success, returns the struct dma_buf associated with an fd; uses
 * file's refcounting done by fget to increase refcount. returns ERR_PTR
 * otherwise.
 */
struct dma_buf *dma_buf_get(int fd)
{
	struct file *file;

	file = fget(fd);

	if (!file)
		return ERR_PTR(-EBADF);

	if (!is_dma_buf_file(file)) {
		fput(file);
		return ERR_PTR(-EINVAL);
	}

	return file->private_data;
}
EXPORT_SYMBOL_GPL(dma_buf_get);

/**
 * dma_buf_put - decreases refcount of the buffer
 * @dmabuf:	[in]	buffer to reduce refcount of
 *
 * Uses file's refcounting done implicitly by fput().
 *
 * If, as a result of this call, the refcount becomes 0, the 'release' file
 * operation related to this fd is called. It calls &dma_buf_ops.release vfunc
 * in turn, and frees the memory allocated for dmabuf when exported.
 */
void dma_buf_put(struct dma_buf *dmabuf)
{
	if (WARN_ON(!dmabuf || !dmabuf->file))
		return;

	fput(dmabuf->file);
}
EXPORT_SYMBOL_GPL(dma_buf_put);

static void mangle_sg_table(struct sg_table *sg_table)
{
#ifdef CONFIG_DMABUF_DEBUG
	int i;
	struct scatterlist *sg;

	/* To catch abuse of the underlying struct page by importers mix
	 * up the bits, but take care to preserve the low SG_ bits to
	 * not corrupt the sgt. The mixing is undone in __unmap_dma_buf
	 * before passing the sgt back to the exporter. */
	for_each_sgtable_sg(sg_table, sg, i)
		sg->page_link ^= ~0xffUL;
#endif

}
static struct sg_table * __map_dma_buf(struct dma_buf_attachment *attach,
				       enum dma_data_direction direction)
{
	struct sg_table *sg_table;

	sg_table = attach->dmabuf->ops->map_dma_buf(attach, direction);

	if (!IS_ERR_OR_NULL(sg_table))
		mangle_sg_table(sg_table);

	return sg_table;
}

/**
 * dma_buf_dynamic_attach - Add the device to dma_buf's attachments list
 * @dmabuf:		[in]	buffer to attach device to.
 * @dev:		[in]	device to be attached.
 * @importer_ops:	[in]	importer operations for the attachment
 * @importer_priv:	[in]	importer private pointer for the attachment
 *
 * Returns struct dma_buf_attachment pointer for this attachment. Attachments
 * must be cleaned up by calling dma_buf_detach().
 *
 * Optionally this calls &dma_buf_ops.attach to allow device-specific attach
 * functionality.
 *
 * Returns:
 *
 * A pointer to newly created &dma_buf_attachment on success, or a negative
 * error code wrapped into a pointer on failure.
 *
 * Note that this can fail if the backing storage of @dmabuf is in a place not
 * accessible to @dev, and cannot be moved to a more suitable place. This is
 * indicated with the error code -EBUSY.
 */
struct dma_buf_attachment *
dma_buf_dynamic_attach(struct dma_buf *dmabuf, struct device *dev,
		       const struct dma_buf_attach_ops *importer_ops,
		       void *importer_priv)
{
	struct dma_buf_attachment *attach;
	int ret;
	unsigned int attach_uid;

	if (WARN_ON(!dmabuf || !dev))
		return ERR_PTR(-EINVAL);

	if (WARN_ON(importer_ops && !importer_ops->move_notify))
		return ERR_PTR(-EINVAL);

	attach = kzalloc(sizeof(*attach), GFP_KERNEL);
	if (!attach)
		return ERR_PTR(-ENOMEM);

	attach->dev = dev;
	attach->dmabuf = dmabuf;
	if (importer_ops)
		attach->peer2peer = importer_ops->allow_peer2peer;
	attach->importer_ops = importer_ops;
	attach->importer_priv = importer_priv;

	if (dmabuf->ops->attach) {
		ret = dmabuf->ops->attach(dmabuf, attach);
		if (ret)
			goto err_attach;
	}
	dma_resv_lock(dmabuf->resv, NULL);
	list_add(&attach->node, &dmabuf->attachments);
	attach_uid = dma_buf_update_attach_uid(dmabuf);
	dma_resv_unlock(dmabuf->resv);

	ret = dma_buf_attach_stats_setup(attach, attach_uid);
	if (ret)
		goto err_sysfs;

	/* When either the importer or the exporter can't handle dynamic
	 * mappings we cache the mapping here to avoid issues with the
	 * reservation object lock.
	 */
	if (dma_buf_attachment_is_dynamic(attach) !=
	    dma_buf_is_dynamic(dmabuf)) {
		struct sg_table *sgt;

		if (dma_buf_is_dynamic(attach->dmabuf)) {
			dma_resv_lock(attach->dmabuf->resv, NULL);
			ret = dma_buf_pin(attach);
			if (ret)
				goto err_unlock;
		}

		sgt = __map_dma_buf(attach, DMA_BIDIRECTIONAL);
		if (!sgt)
			sgt = ERR_PTR(-ENOMEM);
		if (IS_ERR(sgt)) {
			ret = PTR_ERR(sgt);
			goto err_unpin;
		}
		if (dma_buf_is_dynamic(attach->dmabuf))
			dma_resv_unlock(attach->dmabuf->resv);
		attach->sgt = sgt;
		attach->dir = DMA_BIDIRECTIONAL;
		dma_buf_update_attachment_map_count(attach, 1 /* delta */);
	}

	return attach;

err_attach:
	kfree(attach);
	return ERR_PTR(ret);

err_unpin:
	if (dma_buf_is_dynamic(attach->dmabuf))
		dma_buf_unpin(attach);

err_unlock:
	if (dma_buf_is_dynamic(attach->dmabuf))
		dma_resv_unlock(attach->dmabuf->resv);

err_sysfs:
	dma_buf_detach(dmabuf, attach);
	return ERR_PTR(ret);
}
EXPORT_SYMBOL_GPL(dma_buf_dynamic_attach);

/**
 * dma_buf_attach - Wrapper for dma_buf_dynamic_attach
 * @dmabuf:	[in]	buffer to attach device to.
 * @dev:	[in]	device to be attached.
 *
 * Wrapper to call dma_buf_dynamic_attach() for drivers which still use a static
 * mapping.
 */
struct dma_buf_attachment *dma_buf_attach(struct dma_buf *dmabuf,
					  struct device *dev)
{
	return dma_buf_dynamic_attach(dmabuf, dev, NULL, NULL);
}
EXPORT_SYMBOL_GPL(dma_buf_attach);

static void __unmap_dma_buf(struct dma_buf_attachment *attach,
			    struct sg_table *sg_table,
			    enum dma_data_direction direction)
{
	/* uses XOR, hence this unmangles */
	mangle_sg_table(sg_table);

	attach->dmabuf->ops->unmap_dma_buf(attach, sg_table, direction);
}

/**
 * dma_buf_detach - Remove the given attachment from dmabuf's attachments list
 * @dmabuf:	[in]	buffer to detach from.
 * @attach:	[in]	attachment to be detached; is free'd after this call.
 *
 * Clean up a device attachment obtained by calling dma_buf_attach().
 *
 * Optionally this calls &dma_buf_ops.detach for device-specific detach.
 */
void dma_buf_detach(struct dma_buf *dmabuf, struct dma_buf_attachment *attach)
{
	if (WARN_ON(!dmabuf || !attach))
		return;

	if (attach->sgt) {
		if (dma_buf_is_dynamic(attach->dmabuf))
			dma_resv_lock(attach->dmabuf->resv, NULL);

		__unmap_dma_buf(attach, attach->sgt, attach->dir);
		dma_buf_update_attachment_map_count(attach, -1 /* delta */);

		if (dma_buf_is_dynamic(attach->dmabuf)) {
			dma_buf_unpin(attach);
			dma_resv_unlock(attach->dmabuf->resv);
		}
	}

	dma_resv_lock(dmabuf->resv, NULL);
	list_del(&attach->node);
	dma_resv_unlock(dmabuf->resv);
	if (dmabuf->ops->detach)
		dmabuf->ops->detach(dmabuf, attach);

	dma_buf_attach_stats_teardown(attach);
	kfree(attach);
}
EXPORT_SYMBOL_GPL(dma_buf_detach);

/**
 * dma_buf_pin - Lock down the DMA-buf
 * @attach:	[in]	attachment which should be pinned
 *
 * Only dynamic importers (who set up @attach with dma_buf_dynamic_attach()) may
 * call this, and only for limited use cases like scanout and not for temporary
 * pin operations. It is not permitted to allow userspace to pin arbitrary
 * amounts of buffers through this interface.
 *
 * Buffers must be unpinned by calling dma_buf_unpin().
 *
 * Returns:
 * 0 on success, negative error code on failure.
 */
int dma_buf_pin(struct dma_buf_attachment *attach)
{
	struct dma_buf *dmabuf = attach->dmabuf;
	int ret = 0;

	WARN_ON(!dma_buf_attachment_is_dynamic(attach));

	dma_resv_assert_held(dmabuf->resv);

	if (dmabuf->ops->pin)
		ret = dmabuf->ops->pin(attach);

	return ret;
}
EXPORT_SYMBOL_GPL(dma_buf_pin);

/**
 * dma_buf_unpin - Unpin a DMA-buf
 * @attach:	[in]	attachment which should be unpinned
 *
 * This unpins a buffer pinned by dma_buf_pin() and allows the exporter to move
 * any mapping of @attach again and inform the importer through
 * &dma_buf_attach_ops.move_notify.
 */
void dma_buf_unpin(struct dma_buf_attachment *attach)
{
	struct dma_buf *dmabuf = attach->dmabuf;

	WARN_ON(!dma_buf_attachment_is_dynamic(attach));

	dma_resv_assert_held(dmabuf->resv);

	if (dmabuf->ops->unpin)
		dmabuf->ops->unpin(attach);
}
EXPORT_SYMBOL_GPL(dma_buf_unpin);

/**
 * dma_buf_map_attachment - Returns the scatterlist table of the attachment;
 * mapped into _device_ address space. Is a wrapper for map_dma_buf() of the
 * dma_buf_ops.
 * @attach:	[in]	attachment whose scatterlist is to be returned
 * @direction:	[in]	direction of DMA transfer
 *
 * Returns sg_table containing the scatterlist to be returned; returns ERR_PTR
 * on error. May return -EINTR if it is interrupted by a signal.
 *
 * On success, the DMA addresses and lengths in the returned scatterlist are
 * PAGE_SIZE aligned.
 *
 * A mapping must be unmapped by using dma_buf_unmap_attachment(). Note that
 * the underlying backing storage is pinned for as long as a mapping exists,
 * therefore users/importers should not hold onto a mapping for undue amounts of
 * time.
 *
 * Important: Dynamic importers must wait for the exclusive fence of the struct
 * dma_resv attached to the DMA-BUF first.
 */
struct sg_table *dma_buf_map_attachment(struct dma_buf_attachment *attach,
					enum dma_data_direction direction)
{
	struct sg_table *sg_table;
	int r;

	might_sleep();

	if (WARN_ON(!attach || !attach->dmabuf))
		return ERR_PTR(-EINVAL);

	if (dma_buf_attachment_is_dynamic(attach))
		dma_resv_assert_held(attach->dmabuf->resv);

	if (attach->sgt) {
		/*
		 * Two mappings with different directions for the same
		 * attachment are not allowed.
		 */
		if (attach->dir != direction &&
		    attach->dir != DMA_BIDIRECTIONAL)
			return ERR_PTR(-EBUSY);

		return attach->sgt;
	}

	if (dma_buf_is_dynamic(attach->dmabuf)) {
		dma_resv_assert_held(attach->dmabuf->resv);
		if (!IS_ENABLED(CONFIG_DMABUF_MOVE_NOTIFY)) {
			r = dma_buf_pin(attach);
			if (r)
				return ERR_PTR(r);
		}
	}

	sg_table = __map_dma_buf(attach, direction);
	if (!sg_table)
		sg_table = ERR_PTR(-ENOMEM);

	if (IS_ERR(sg_table) && dma_buf_is_dynamic(attach->dmabuf) &&
	     !IS_ENABLED(CONFIG_DMABUF_MOVE_NOTIFY))
		dma_buf_unpin(attach);

	if (!IS_ERR(sg_table) && attach->dmabuf->ops->cache_sgt_mapping) {
		attach->sgt = sg_table;
		attach->dir = direction;
	}

#ifdef CONFIG_DMA_API_DEBUG
	if (!IS_ERR(sg_table)) {
		struct scatterlist *sg;
		u64 addr;
		int len;
		int i;

		for_each_sgtable_dma_sg(sg_table, sg, i) {
			addr = sg_dma_address(sg);
			len = sg_dma_len(sg);
			if (!PAGE_ALIGNED(addr) || !PAGE_ALIGNED(len)) {
				pr_debug("%s: addr %llx or len %x is not page aligned!\n",
					 __func__, addr, len);
			}
		}
	}
#endif /* CONFIG_DMA_API_DEBUG */
<<<<<<< HEAD

	if (!IS_ERR(sg_table))
		dma_buf_update_attachment_map_count(attach, 1 /* delta */);

=======
>>>>>>> b329ea8a
	return sg_table;
}
EXPORT_SYMBOL_GPL(dma_buf_map_attachment);

/**
 * dma_buf_unmap_attachment - unmaps and decreases usecount of the buffer;might
 * deallocate the scatterlist associated. Is a wrapper for unmap_dma_buf() of
 * dma_buf_ops.
 * @attach:	[in]	attachment to unmap buffer from
 * @sg_table:	[in]	scatterlist info of the buffer to unmap
 * @direction:  [in]    direction of DMA transfer
 *
 * This unmaps a DMA mapping for @attached obtained by dma_buf_map_attachment().
 */
void dma_buf_unmap_attachment(struct dma_buf_attachment *attach,
				struct sg_table *sg_table,
				enum dma_data_direction direction)
{
	might_sleep();

	if (WARN_ON(!attach || !attach->dmabuf || !sg_table))
		return;

	if (dma_buf_attachment_is_dynamic(attach))
		dma_resv_assert_held(attach->dmabuf->resv);

	if (attach->sgt == sg_table)
		return;

	if (dma_buf_is_dynamic(attach->dmabuf))
		dma_resv_assert_held(attach->dmabuf->resv);

	__unmap_dma_buf(attach, sg_table, direction);

	if (dma_buf_is_dynamic(attach->dmabuf) &&
	    !IS_ENABLED(CONFIG_DMABUF_MOVE_NOTIFY))
		dma_buf_unpin(attach);

	dma_buf_update_attachment_map_count(attach, -1 /* delta */);
}
EXPORT_SYMBOL_GPL(dma_buf_unmap_attachment);

/**
 * dma_buf_move_notify - notify attachments that DMA-buf is moving
 *
 * @dmabuf:	[in]	buffer which is moving
 *
 * Informs all attachmenst that they need to destroy and recreated all their
 * mappings.
 */
void dma_buf_move_notify(struct dma_buf *dmabuf)
{
	struct dma_buf_attachment *attach;

	dma_resv_assert_held(dmabuf->resv);

	list_for_each_entry(attach, &dmabuf->attachments, node)
		if (attach->importer_ops)
			attach->importer_ops->move_notify(attach);
}
EXPORT_SYMBOL_GPL(dma_buf_move_notify);

/**
 * DOC: cpu access
 *
 * There are mutliple reasons for supporting CPU access to a dma buffer object:
 *
 * - Fallback operations in the kernel, for example when a device is connected
 *   over USB and the kernel needs to shuffle the data around first before
 *   sending it away. Cache coherency is handled by braketing any transactions
 *   with calls to dma_buf_begin_cpu_access() and dma_buf_end_cpu_access()
 *   access.
 *
 *   Since for most kernel internal dma-buf accesses need the entire buffer, a
 *   vmap interface is introduced. Note that on very old 32-bit architectures
 *   vmalloc space might be limited and result in vmap calls failing.
 *
 *   Interfaces::
 *
 *      void \*dma_buf_vmap(struct dma_buf \*dmabuf)
 *      void dma_buf_vunmap(struct dma_buf \*dmabuf, void \*vaddr)
 *
 *   The vmap call can fail if there is no vmap support in the exporter, or if
 *   it runs out of vmalloc space. Note that the dma-buf layer keeps a reference
 *   count for all vmap access and calls down into the exporter's vmap function
 *   only when no vmapping exists, and only unmaps it once. Protection against
 *   concurrent vmap/vunmap calls is provided by taking the &dma_buf.lock mutex.
 *
 * - For full compatibility on the importer side with existing userspace
 *   interfaces, which might already support mmap'ing buffers. This is needed in
 *   many processing pipelines (e.g. feeding a software rendered image into a
 *   hardware pipeline, thumbnail creation, snapshots, ...). Also, Android's ION
 *   framework already supported this and for DMA buffer file descriptors to
 *   replace ION buffers mmap support was needed.
 *
 *   There is no special interfaces, userspace simply calls mmap on the dma-buf
 *   fd. But like for CPU access there's a need to braket the actual access,
 *   which is handled by the ioctl (DMA_BUF_IOCTL_SYNC). Note that
 *   DMA_BUF_IOCTL_SYNC can fail with -EAGAIN or -EINTR, in which case it must
 *   be restarted.
 *
 *   Some systems might need some sort of cache coherency management e.g. when
 *   CPU and GPU domains are being accessed through dma-buf at the same time.
 *   To circumvent this problem there are begin/end coherency markers, that
 *   forward directly to existing dma-buf device drivers vfunc hooks. Userspace
 *   can make use of those markers through the DMA_BUF_IOCTL_SYNC ioctl. The
 *   sequence would be used like following:
 *
 *     - mmap dma-buf fd
 *     - for each drawing/upload cycle in CPU 1. SYNC_START ioctl, 2. read/write
 *       to mmap area 3. SYNC_END ioctl. This can be repeated as often as you
 *       want (with the new data being consumed by say the GPU or the scanout
 *       device)
 *     - munmap once you don't need the buffer any more
 *
 *    For correctness and optimal performance, it is always required to use
 *    SYNC_START and SYNC_END before and after, respectively, when accessing the
 *    mapped address. Userspace cannot rely on coherent access, even when there
 *    are systems where it just works without calling these ioctls.
 *
 * - And as a CPU fallback in userspace processing pipelines.
 *
 *   Similar to the motivation for kernel cpu access it is again important that
 *   the userspace code of a given importing subsystem can use the same
 *   interfaces with a imported dma-buf buffer object as with a native buffer
 *   object. This is especially important for drm where the userspace part of
 *   contemporary OpenGL, X, and other drivers is huge, and reworking them to
 *   use a different way to mmap a buffer rather invasive.
 *
 *   The assumption in the current dma-buf interfaces is that redirecting the
 *   initial mmap is all that's needed. A survey of some of the existing
 *   subsystems shows that no driver seems to do any nefarious thing like
 *   syncing up with outstanding asynchronous processing on the device or
 *   allocating special resources at fault time. So hopefully this is good
 *   enough, since adding interfaces to intercept pagefaults and allow pte
 *   shootdowns would increase the complexity quite a bit.
 *
 *   Interface::
 *
 *      int dma_buf_mmap(struct dma_buf \*, struct vm_area_struct \*,
 *		       unsigned long);
 *
 *   If the importing subsystem simply provides a special-purpose mmap call to
 *   set up a mapping in userspace, calling do_mmap with &dma_buf.file will
 *   equally achieve that for a dma-buf object.
 */

static int __dma_buf_begin_cpu_access(struct dma_buf *dmabuf,
				      enum dma_data_direction direction)
{
	bool write = (direction == DMA_BIDIRECTIONAL ||
		      direction == DMA_TO_DEVICE);
	struct dma_resv *resv = dmabuf->resv;
	long ret;

	/* Wait on any implicit rendering fences */
	ret = dma_resv_wait_timeout(resv, write, true, MAX_SCHEDULE_TIMEOUT);
	if (ret < 0)
		return ret;

	return 0;
}

/**
 * dma_buf_begin_cpu_access - Must be called before accessing a dma_buf from the
 * cpu in the kernel context. Calls begin_cpu_access to allow exporter-specific
 * preparations. Coherency is only guaranteed in the specified range for the
 * specified access direction.
 * @dmabuf:	[in]	buffer to prepare cpu access for.
 * @direction:	[in]	length of range for cpu access.
 *
 * After the cpu access is complete the caller should call
 * dma_buf_end_cpu_access(). Only when cpu access is braketed by both calls is
 * it guaranteed to be coherent with other DMA access.
 *
 * This function will also wait for any DMA transactions tracked through
 * implicit synchronization in &dma_buf.resv. For DMA transactions with explicit
 * synchronization this function will only ensure cache coherency, callers must
 * ensure synchronization with such DMA transactions on their own.
 *
 * Can return negative error values, returns 0 on success.
 */
int dma_buf_begin_cpu_access(struct dma_buf *dmabuf,
			     enum dma_data_direction direction)
{
	int ret = 0;

	if (WARN_ON(!dmabuf))
		return -EINVAL;

	might_lock(&dmabuf->resv->lock.base);

	if (dmabuf->ops->begin_cpu_access)
		ret = dmabuf->ops->begin_cpu_access(dmabuf, direction);

	/* Ensure that all fences are waited upon - but we first allow
	 * the native handler the chance to do so more efficiently if it
	 * chooses. A double invocation here will be reasonably cheap no-op.
	 */
	if (ret == 0)
		ret = __dma_buf_begin_cpu_access(dmabuf, direction);

	return ret;
}
EXPORT_SYMBOL_GPL(dma_buf_begin_cpu_access);

int dma_buf_begin_cpu_access_partial(struct dma_buf *dmabuf,
				     enum dma_data_direction direction,
				     unsigned int offset, unsigned int len)
{
	int ret = 0;

	if (WARN_ON(!dmabuf))
		return -EINVAL;

	if (dmabuf->ops->begin_cpu_access_partial)
		ret = dmabuf->ops->begin_cpu_access_partial(dmabuf, direction,
							    offset, len);

	/* Ensure that all fences are waited upon - but we first allow
	 * the native handler the chance to do so more efficiently if it
	 * chooses. A double invocation here will be reasonably cheap no-op.
	 */
	if (ret == 0)
		ret = __dma_buf_begin_cpu_access(dmabuf, direction);

	return ret;
}
EXPORT_SYMBOL_GPL(dma_buf_begin_cpu_access_partial);

/**
 * dma_buf_end_cpu_access - Must be called after accessing a dma_buf from the
 * cpu in the kernel context. Calls end_cpu_access to allow exporter-specific
 * actions. Coherency is only guaranteed in the specified range for the
 * specified access direction.
 * @dmabuf:	[in]	buffer to complete cpu access for.
 * @direction:	[in]	length of range for cpu access.
 *
 * This terminates CPU access started with dma_buf_begin_cpu_access().
 *
 * Can return negative error values, returns 0 on success.
 */
int dma_buf_end_cpu_access(struct dma_buf *dmabuf,
			   enum dma_data_direction direction)
{
	int ret = 0;

	WARN_ON(!dmabuf);

	might_lock(&dmabuf->resv->lock.base);

	if (dmabuf->ops->end_cpu_access)
		ret = dmabuf->ops->end_cpu_access(dmabuf, direction);

	return ret;
}
EXPORT_SYMBOL_GPL(dma_buf_end_cpu_access);

int dma_buf_end_cpu_access_partial(struct dma_buf *dmabuf,
				   enum dma_data_direction direction,
				   unsigned int offset, unsigned int len)
{
	int ret = 0;

	WARN_ON(!dmabuf);

	if (dmabuf->ops->end_cpu_access_partial)
		ret = dmabuf->ops->end_cpu_access_partial(dmabuf, direction,
							  offset, len);

	return ret;
}
EXPORT_SYMBOL_GPL(dma_buf_end_cpu_access_partial);

/**
 * dma_buf_mmap - Setup up a userspace mmap with the given vma
 * @dmabuf:	[in]	buffer that should back the vma
 * @vma:	[in]	vma for the mmap
 * @pgoff:	[in]	offset in pages where this mmap should start within the
 *			dma-buf buffer.
 *
 * This function adjusts the passed in vma so that it points at the file of the
 * dma_buf operation. It also adjusts the starting pgoff and does bounds
 * checking on the size of the vma. Then it calls the exporters mmap function to
 * set up the mapping.
 *
 * Can return negative error values, returns 0 on success.
 */
int dma_buf_mmap(struct dma_buf *dmabuf, struct vm_area_struct *vma,
		 unsigned long pgoff)
{
	if (WARN_ON(!dmabuf || !vma))
		return -EINVAL;

	/* check if buffer supports mmap */
	if (!dmabuf->ops->mmap)
		return -EINVAL;

	/* check for offset overflow */
	if (pgoff + vma_pages(vma) < pgoff)
		return -EOVERFLOW;

	/* check for overflowing the buffer's size */
	if (pgoff + vma_pages(vma) >
	    dmabuf->size >> PAGE_SHIFT)
		return -EINVAL;

	/* readjust the vma */
	vma_set_file(vma, dmabuf->file);
	vma->vm_pgoff = pgoff;

	return dmabuf->ops->mmap(dmabuf, vma);
}
EXPORT_SYMBOL_GPL(dma_buf_mmap);

/**
 * dma_buf_vmap - Create virtual mapping for the buffer object into kernel
 * address space. Same restrictions as for vmap and friends apply.
 * @dmabuf:	[in]	buffer to vmap
 * @map:	[out]	returns the vmap pointer
 *
 * This call may fail due to lack of virtual mapping address space.
 * These calls are optional in drivers. The intended use for them
 * is for mapping objects linear in kernel space for high use objects.
 *
 * To ensure coherency users must call dma_buf_begin_cpu_access() and
 * dma_buf_end_cpu_access() around any cpu access performed through this
 * mapping.
 *
 * Returns 0 on success, or a negative errno code otherwise.
 */
int dma_buf_vmap(struct dma_buf *dmabuf, struct dma_buf_map *map)
{
	struct dma_buf_map ptr;
	int ret = 0;

	dma_buf_map_clear(map);

	if (WARN_ON(!dmabuf))
		return -EINVAL;

	if (!dmabuf->ops->vmap)
		return -EINVAL;

	mutex_lock(&dmabuf->lock);
	if (dmabuf->vmapping_counter) {
		dmabuf->vmapping_counter++;
		BUG_ON(dma_buf_map_is_null(&dmabuf->vmap_ptr));
		*map = dmabuf->vmap_ptr;
		goto out_unlock;
	}

	BUG_ON(dma_buf_map_is_set(&dmabuf->vmap_ptr));

	ret = dmabuf->ops->vmap(dmabuf, &ptr);
	if (WARN_ON_ONCE(ret))
		goto out_unlock;

	dmabuf->vmap_ptr = ptr;
	dmabuf->vmapping_counter = 1;

	*map = dmabuf->vmap_ptr;

out_unlock:
	mutex_unlock(&dmabuf->lock);
	return ret;
}
EXPORT_SYMBOL_GPL(dma_buf_vmap);

/**
 * dma_buf_vunmap - Unmap a vmap obtained by dma_buf_vmap.
 * @dmabuf:	[in]	buffer to vunmap
 * @map:	[in]	vmap pointer to vunmap
 */
void dma_buf_vunmap(struct dma_buf *dmabuf, struct dma_buf_map *map)
{
	if (WARN_ON(!dmabuf))
		return;

	BUG_ON(dma_buf_map_is_null(&dmabuf->vmap_ptr));
	BUG_ON(dmabuf->vmapping_counter == 0);
	BUG_ON(!dma_buf_map_is_equal(&dmabuf->vmap_ptr, map));

	mutex_lock(&dmabuf->lock);
	if (--dmabuf->vmapping_counter == 0) {
		if (dmabuf->ops->vunmap)
			dmabuf->ops->vunmap(dmabuf, map);
		dma_buf_map_clear(&dmabuf->vmap_ptr);
	}
	mutex_unlock(&dmabuf->lock);
}
EXPORT_SYMBOL_GPL(dma_buf_vunmap);

int dma_buf_get_flags(struct dma_buf *dmabuf, unsigned long *flags)
{
	int ret = 0;

	if (WARN_ON(!dmabuf) || !flags)
		return -EINVAL;

	if (dmabuf->ops->get_flags)
		ret = dmabuf->ops->get_flags(dmabuf, flags);

	return ret;
}
EXPORT_SYMBOL_GPL(dma_buf_get_flags);

int dma_buf_get_uuid(struct dma_buf *dmabuf, uuid_t *uuid)
{
	if (WARN_ON(!dmabuf) || !uuid)
		return -EINVAL;

	if (!dmabuf->ops->get_uuid)
		return -ENODEV;

	return dmabuf->ops->get_uuid(dmabuf, uuid);
}
EXPORT_SYMBOL_GPL(dma_buf_get_uuid);

#ifdef CONFIG_DEBUG_FS
static int dma_buf_debug_show(struct seq_file *s, void *unused)
{
	struct dma_buf *buf_obj;
	struct dma_buf_attachment *attach_obj;
	struct dma_resv *robj;
	struct dma_resv_list *fobj;
	struct dma_fence *fence;
	int count = 0, attach_count, shared_count, i;
	size_t size = 0;
	int ret;

	ret = mutex_lock_interruptible(&db_list.lock);

	if (ret)
		return ret;

	seq_puts(s, "\nDma-buf Objects:\n");
	seq_printf(s, "%-8s\t%-8s\t%-8s\t%-8s\texp_name\t%-8s\n",
		   "size", "flags", "mode", "count", "ino");

	list_for_each_entry(buf_obj, &db_list.head, list_node) {

		ret = dma_resv_lock_interruptible(buf_obj->resv, NULL);
		if (ret)
			goto error_unlock;

		seq_printf(s, "%08zu\t%08x\t%08x\t%08ld\t%s\t%08lu\t%s\n",
				buf_obj->size,
				buf_obj->file->f_flags, buf_obj->file->f_mode,
				file_count(buf_obj->file),
				buf_obj->exp_name,
				file_inode(buf_obj->file)->i_ino,
				buf_obj->name ?: "");

		robj = buf_obj->resv;
		fence = dma_resv_excl_fence(robj);
		if (fence)
			seq_printf(s, "\tExclusive fence: %s %s %ssignalled\n",
				   fence->ops->get_driver_name(fence),
				   fence->ops->get_timeline_name(fence),
				   dma_fence_is_signaled(fence) ? "" : "un");

		fobj = rcu_dereference_protected(robj->fence,
						 dma_resv_held(robj));
		shared_count = fobj ? fobj->shared_count : 0;
		for (i = 0; i < shared_count; i++) {
			fence = rcu_dereference_protected(fobj->shared[i],
							  dma_resv_held(robj));
			seq_printf(s, "\tShared fence: %s %s %ssignalled\n",
				   fence->ops->get_driver_name(fence),
				   fence->ops->get_timeline_name(fence),
				   dma_fence_is_signaled(fence) ? "" : "un");
		}

		seq_puts(s, "\tAttached Devices:\n");
		attach_count = 0;

		list_for_each_entry(attach_obj, &buf_obj->attachments, node) {
			seq_printf(s, "\t%s\n", dev_name(attach_obj->dev));
			attach_count++;
		}
		dma_resv_unlock(buf_obj->resv);

		seq_printf(s, "Total %d devices attached\n\n",
				attach_count);

		count++;
		size += buf_obj->size;
	}

	seq_printf(s, "\nTotal %d objects, %zu bytes\n", count, size);

	mutex_unlock(&db_list.lock);
	return 0;

error_unlock:
	mutex_unlock(&db_list.lock);
	return ret;
}

DEFINE_SHOW_ATTRIBUTE(dma_buf_debug);

static struct dentry *dma_buf_debugfs_dir;

static int dma_buf_init_debugfs(void)
{
	struct dentry *d;
	int err = 0;

	d = debugfs_create_dir("dma_buf", NULL);
	if (IS_ERR(d))
		return PTR_ERR(d);

	dma_buf_debugfs_dir = d;

	d = debugfs_create_file("bufinfo", S_IRUGO, dma_buf_debugfs_dir,
				NULL, &dma_buf_debug_fops);
	if (IS_ERR(d)) {
		pr_debug("dma_buf: debugfs: failed to create node bufinfo\n");
		debugfs_remove_recursive(dma_buf_debugfs_dir);
		dma_buf_debugfs_dir = NULL;
		err = PTR_ERR(d);
	}

	return err;
}

static void dma_buf_uninit_debugfs(void)
{
	debugfs_remove_recursive(dma_buf_debugfs_dir);
}
#else
static inline int dma_buf_init_debugfs(void)
{
	return 0;
}
static inline void dma_buf_uninit_debugfs(void)
{
}
#endif

static int __init dma_buf_init(void)
{
	int ret;

	ret = dma_buf_init_sysfs_statistics();
	if (ret)
		return ret;

	dma_buf_mnt = kern_mount(&dma_buf_fs_type);
	if (IS_ERR(dma_buf_mnt))
		return PTR_ERR(dma_buf_mnt);

	mutex_init(&db_list.lock);
	INIT_LIST_HEAD(&db_list.head);
	dma_buf_init_debugfs();
	return 0;
}
subsys_initcall(dma_buf_init);

static void __exit dma_buf_deinit(void)
{
	dma_buf_uninit_debugfs();
	kern_unmount(dma_buf_mnt);
	dma_buf_uninit_sysfs_statistics();
}
__exitcall(dma_buf_deinit);<|MERGE_RESOLUTION|>--- conflicted
+++ resolved
@@ -30,11 +30,6 @@
 #include <uapi/linux/magic.h>
 
 #include "dma-buf-sysfs-stats.h"
-<<<<<<< HEAD
-=======
-
-static inline int is_dma_buf_file(struct file *);
->>>>>>> b329ea8a
 
 struct dma_buf_list {
 	struct list_head head;
@@ -1049,13 +1044,6 @@
 		}
 	}
 #endif /* CONFIG_DMA_API_DEBUG */
-<<<<<<< HEAD
-
-	if (!IS_ERR(sg_table))
-		dma_buf_update_attachment_map_count(attach, 1 /* delta */);
-
-=======
->>>>>>> b329ea8a
 	return sg_table;
 }
 EXPORT_SYMBOL_GPL(dma_buf_map_attachment);
