// SPDX-License-Identifier: GPL-2.0-only
/*
 * Framework for buffer objects that can be shared across devices/subsystems.
 *
 * Copyright(C) 2011 Linaro Limited. All rights reserved.
 * Author: Sumit Semwal <sumit.semwal@ti.com>
 *
 * Many thanks to linaro-mm-sig list, and specially
 * Arnd Bergmann <arnd@arndb.de>, Rob Clark <rob@ti.com> and
 * Daniel Vetter <daniel@ffwll.ch> for their support in creation and
 * refining of this idea.
 */

#include <linux/fs.h>
#include <linux/slab.h>
#include <linux/dma-buf.h>
#include <linux/dma-fence.h>
#include <linux/anon_inodes.h>
#include <linux/export.h>
#include <linux/debugfs.h>
#include <linux/module.h>
#include <linux/seq_file.h>
#include <linux/poll.h>
#include <linux/dma-resv.h>
#include <linux/mm.h>
#include <linux/mount.h>
#include <linux/pseudo_fs.h>

#include <uapi/linux/dma-buf.h>
#include <uapi/linux/magic.h>

#include "dma-buf-sysfs-stats.h"

struct dma_buf_list {
	struct list_head head;
	struct mutex lock;
};

static struct dma_buf_list db_list;

/*
 * This function helps in traversing the db_list and calls the
 * callback function which can extract required info out of each
 * dmabuf.
 */
int get_each_dmabuf(int (*callback)(const struct dma_buf *dmabuf,
		    void *private), void *private)
{
	struct dma_buf *buf;
	int ret = mutex_lock_interruptible(&db_list.lock);

	if (ret)
		return ret;

	list_for_each_entry(buf, &db_list.head, list_node) {
		ret = callback(buf, private);
		if (ret)
			break;
	}
	mutex_unlock(&db_list.lock);
	return ret;
}
EXPORT_SYMBOL_GPL(get_each_dmabuf);

static char *dmabuffs_dname(struct dentry *dentry, char *buffer, int buflen)
{
	struct dma_buf *dmabuf;
	char name[DMA_BUF_NAME_LEN];
	size_t ret = 0;

	dmabuf = dentry->d_fsdata;
	spin_lock(&dmabuf->name_lock);
	if (dmabuf->name)
		ret = strlcpy(name, dmabuf->name, DMA_BUF_NAME_LEN);
	spin_unlock(&dmabuf->name_lock);

	return dynamic_dname(dentry, buffer, buflen, "/%s:%s",
			     dentry->d_name.name, ret > 0 ? name : "");
}

static void dma_buf_release(struct dentry *dentry)
{
	struct dma_buf *dmabuf;

	dmabuf = dentry->d_fsdata;
	if (unlikely(!dmabuf))
		return;

	BUG_ON(dmabuf->vmapping_counter);

	/*
	 * Any fences that a dma-buf poll can wait on should be signaled
	 * before releasing dma-buf. This is the responsibility of each
	 * driver that uses the reservation objects.
	 *
	 * If you hit this BUG() it means someone dropped their ref to the
	 * dma-buf while still having pending operation to the buffer.
	 */
	BUG_ON(dmabuf->cb_shared.active || dmabuf->cb_excl.active);

	dmabuf->ops->release(dmabuf);

	if (dmabuf->resv == (struct dma_resv *)&dmabuf[1])
		dma_resv_fini(dmabuf->resv);

	dma_buf_stats_teardown(dmabuf);
	module_put(dmabuf->owner);
	kfree(dmabuf->name);
	kfree(dmabuf);
}

static int dma_buf_file_release(struct inode *inode, struct file *file)
{
	struct dma_buf *dmabuf;

	if (!is_dma_buf_file(file))
		return -EINVAL;

	dmabuf = file->private_data;

	mutex_lock(&db_list.lock);
	list_del(&dmabuf->list_node);
	mutex_unlock(&db_list.lock);

	return 0;
}

static const struct dentry_operations dma_buf_dentry_ops = {
	.d_dname = dmabuffs_dname,
	.d_release = dma_buf_release,
};

static struct vfsmount *dma_buf_mnt;

static int dma_buf_fs_init_context(struct fs_context *fc)
{
	struct pseudo_fs_context *ctx;

	ctx = init_pseudo(fc, DMA_BUF_MAGIC);
	if (!ctx)
		return -ENOMEM;
	ctx->dops = &dma_buf_dentry_ops;
	return 0;
}

static struct file_system_type dma_buf_fs_type = {
	.name = "dmabuf",
	.init_fs_context = dma_buf_fs_init_context,
	.kill_sb = kill_anon_super,
};

static int dma_buf_mmap_internal(struct file *file, struct vm_area_struct *vma)
{
	struct dma_buf *dmabuf;

	if (!is_dma_buf_file(file))
		return -EINVAL;

	dmabuf = file->private_data;

	/* check if buffer supports mmap */
	if (!dmabuf->ops->mmap)
		return -EINVAL;

	/* check for overflowing the buffer's size */
	if (vma->vm_pgoff + vma_pages(vma) >
	    dmabuf->size >> PAGE_SHIFT)
		return -EINVAL;

	return dmabuf->ops->mmap(dmabuf, vma);
}

static loff_t dma_buf_llseek(struct file *file, loff_t offset, int whence)
{
	struct dma_buf *dmabuf;
	loff_t base;

	if (!is_dma_buf_file(file))
		return -EBADF;

	dmabuf = file->private_data;

	/* only support discovering the end of the buffer,
	   but also allow SEEK_SET to maintain the idiomatic
	   SEEK_END(0), SEEK_CUR(0) pattern */
	if (whence == SEEK_END)
		base = dmabuf->size;
	else if (whence == SEEK_SET)
		base = 0;
	else
		return -EINVAL;

	if (offset != 0)
		return -EINVAL;

	return base + offset;
}

/**
 * DOC: implicit fence polling
 *
 * To support cross-device and cross-driver synchronization of buffer access
 * implicit fences (represented internally in the kernel with &struct dma_fence)
 * can be attached to a &dma_buf. The glue for that and a few related things are
 * provided in the &dma_resv structure.
 *
 * Userspace can query the state of these implicitly tracked fences using poll()
 * and related system calls:
 *
 * - Checking for EPOLLIN, i.e. read access, can be use to query the state of the
 *   most recent write or exclusive fence.
 *
 * - Checking for EPOLLOUT, i.e. write access, can be used to query the state of
 *   all attached fences, shared and exclusive ones.
 *
 * Note that this only signals the completion of the respective fences, i.e. the
 * DMA transfers are complete. Cache flushing and any other necessary
 * preparations before CPU access can begin still need to happen.
 */

static void dma_buf_poll_cb(struct dma_fence *fence, struct dma_fence_cb *cb)
{
	struct dma_buf_poll_cb_t *dcb = (struct dma_buf_poll_cb_t *)cb;
	unsigned long flags;

	spin_lock_irqsave(&dcb->poll->lock, flags);
	wake_up_locked_poll(dcb->poll, dcb->active);
	dcb->active = 0;
	spin_unlock_irqrestore(&dcb->poll->lock, flags);
}

static __poll_t dma_buf_poll(struct file *file, poll_table *poll)
{
	struct dma_buf *dmabuf;
	struct dma_resv *resv;
	struct dma_resv_list *fobj;
	struct dma_fence *fence_excl;
	__poll_t events;
	unsigned shared_count, seq;

	dmabuf = file->private_data;
	if (!dmabuf || !dmabuf->resv)
		return EPOLLERR;

	resv = dmabuf->resv;

	poll_wait(file, &dmabuf->poll, poll);

	events = poll_requested_events(poll) & (EPOLLIN | EPOLLOUT);
	if (!events)
		return 0;

retry:
	seq = read_seqcount_begin(&resv->seq);
	rcu_read_lock();

	fobj = rcu_dereference(resv->fence);
	if (fobj)
		shared_count = fobj->shared_count;
	else
		shared_count = 0;
	fence_excl = rcu_dereference(resv->fence_excl);
	if (read_seqcount_retry(&resv->seq, seq)) {
		rcu_read_unlock();
		goto retry;
	}

	if (fence_excl && (!(events & EPOLLOUT) || shared_count == 0)) {
		struct dma_buf_poll_cb_t *dcb = &dmabuf->cb_excl;
		__poll_t pevents = EPOLLIN;

		if (shared_count == 0)
			pevents |= EPOLLOUT;

		spin_lock_irq(&dmabuf->poll.lock);
		if (dcb->active) {
			dcb->active |= pevents;
			events &= ~pevents;
		} else
			dcb->active = pevents;
		spin_unlock_irq(&dmabuf->poll.lock);

		if (events & pevents) {
			if (!dma_fence_get_rcu(fence_excl)) {
				/* force a recheck */
				events &= ~pevents;
				dma_buf_poll_cb(NULL, &dcb->cb);
			} else if (!dma_fence_add_callback(fence_excl, &dcb->cb,
							   dma_buf_poll_cb)) {
				events &= ~pevents;
				dma_fence_put(fence_excl);
			} else {
				/*
				 * No callback queued, wake up any additional
				 * waiters.
				 */
				dma_fence_put(fence_excl);
				dma_buf_poll_cb(NULL, &dcb->cb);
			}
		}
	}

	if ((events & EPOLLOUT) && shared_count > 0) {
		struct dma_buf_poll_cb_t *dcb = &dmabuf->cb_shared;
		int i;

		/* Only queue a new callback if no event has fired yet */
		spin_lock_irq(&dmabuf->poll.lock);
		if (dcb->active)
			events &= ~EPOLLOUT;
		else
			dcb->active = EPOLLOUT;
		spin_unlock_irq(&dmabuf->poll.lock);

		if (!(events & EPOLLOUT))
			goto out;

		for (i = 0; i < shared_count; ++i) {
			struct dma_fence *fence = rcu_dereference(fobj->shared[i]);

			if (!dma_fence_get_rcu(fence)) {
				/*
				 * fence refcount dropped to zero, this means
				 * that fobj has been freed
				 *
				 * call dma_buf_poll_cb and force a recheck!
				 */
				events &= ~EPOLLOUT;
				dma_buf_poll_cb(NULL, &dcb->cb);
				break;
			}
			if (!dma_fence_add_callback(fence, &dcb->cb,
						    dma_buf_poll_cb)) {
				dma_fence_put(fence);
				events &= ~EPOLLOUT;
				break;
			}
			dma_fence_put(fence);
		}

		/* No callback queued, wake up any additional waiters. */
		if (i == shared_count)
			dma_buf_poll_cb(NULL, &dcb->cb);
	}

out:
	rcu_read_unlock();
	return events;
}

/**
 * dma_buf_set_name - Set a name to a specific dma_buf to track the usage.
 * The name of the dma-buf buffer can only be set when the dma-buf is not
 * attached to any devices. It could theoritically support changing the
 * name of the dma-buf if the same piece of memory is used for multiple
 * purpose between different devices.
 *
 * @dmabuf: [in]     dmabuf buffer that will be renamed.
 * @buf:    [in]     A piece of userspace memory that contains the name of
 *                   the dma-buf.
 *
 * Returns 0 on success. If the dma-buf buffer is already attached to
 * devices, return -EBUSY.
 *
 */
static long dma_buf_set_name(struct dma_buf *dmabuf, const char __user *buf)
{
	char *name = strndup_user(buf, DMA_BUF_NAME_LEN);
	long ret = 0;

	if (IS_ERR(name))
		return PTR_ERR(name);

	dma_resv_lock(dmabuf->resv, NULL);
	if (!list_empty(&dmabuf->attachments)) {
		ret = -EBUSY;
		kfree(name);
		goto out_unlock;
	}
	spin_lock(&dmabuf->name_lock);
	kfree(dmabuf->name);
	dmabuf->name = name;
	spin_unlock(&dmabuf->name_lock);

out_unlock:
	dma_resv_unlock(dmabuf->resv);
	return ret;
}

static long dma_buf_ioctl(struct file *file,
			  unsigned int cmd, unsigned long arg)
{
	struct dma_buf *dmabuf;
	struct dma_buf_sync sync;
	enum dma_data_direction direction;
	int ret;

	dmabuf = file->private_data;

	switch (cmd) {
	case DMA_BUF_IOCTL_SYNC:
		if (copy_from_user(&sync, (void __user *) arg, sizeof(sync)))
			return -EFAULT;

		if (sync.flags & ~DMA_BUF_SYNC_VALID_FLAGS_MASK)
			return -EINVAL;

		switch (sync.flags & DMA_BUF_SYNC_RW) {
		case DMA_BUF_SYNC_READ:
			direction = DMA_FROM_DEVICE;
			break;
		case DMA_BUF_SYNC_WRITE:
			direction = DMA_TO_DEVICE;
			break;
		case DMA_BUF_SYNC_RW:
			direction = DMA_BIDIRECTIONAL;
			break;
		default:
			return -EINVAL;
		}

		if (sync.flags & DMA_BUF_SYNC_END)
			ret = dma_buf_end_cpu_access(dmabuf, direction);
		else
			ret = dma_buf_begin_cpu_access(dmabuf, direction);

		return ret;

	case DMA_BUF_SET_NAME_A:
	case DMA_BUF_SET_NAME_B:
		return dma_buf_set_name(dmabuf, (const char __user *)arg);

	default:
		return -ENOTTY;
	}
}

static void dma_buf_show_fdinfo(struct seq_file *m, struct file *file)
{
	struct dma_buf *dmabuf = file->private_data;

	seq_printf(m, "size:\t%zu\n", dmabuf->size);
	/* Don't count the temporary reference taken inside procfs seq_show */
	seq_printf(m, "count:\t%ld\n", file_count(dmabuf->file) - 1);
	seq_printf(m, "exp_name:\t%s\n", dmabuf->exp_name);
	spin_lock(&dmabuf->name_lock);
	if (dmabuf->name)
		seq_printf(m, "name:\t%s\n", dmabuf->name);
	spin_unlock(&dmabuf->name_lock);
}

static const struct file_operations dma_buf_fops = {
	.release	= dma_buf_file_release,
	.mmap		= dma_buf_mmap_internal,
	.llseek		= dma_buf_llseek,
	.poll		= dma_buf_poll,
	.unlocked_ioctl	= dma_buf_ioctl,
	.compat_ioctl	= compat_ptr_ioctl,
	.show_fdinfo	= dma_buf_show_fdinfo,
};

/*
 * is_dma_buf_file - Check if struct file* is associated with dma_buf
 */
int is_dma_buf_file(struct file *file)
{
	return file->f_op == &dma_buf_fops;
}
EXPORT_SYMBOL_GPL(is_dma_buf_file);

static struct file *dma_buf_getfile(struct dma_buf *dmabuf, int flags)
{
	struct file *file;
	struct inode *inode = alloc_anon_inode(dma_buf_mnt->mnt_sb);

	if (IS_ERR(inode))
		return ERR_CAST(inode);

	inode->i_size = dmabuf->size;
	inode_set_bytes(inode, dmabuf->size);

	file = alloc_file_pseudo(inode, dma_buf_mnt, "dmabuf",
				 flags, &dma_buf_fops);
	if (IS_ERR(file))
		goto err_alloc_file;
	file->f_flags = flags & (O_ACCMODE | O_NONBLOCK);
	file->private_data = dmabuf;
	file->f_path.dentry->d_fsdata = dmabuf;

	return file;

err_alloc_file:
	iput(inode);
	return file;
}

/**
 * DOC: dma buf device access
 *
 * For device DMA access to a shared DMA buffer the usual sequence of operations
 * is fairly simple:
 *
 * 1. The exporter defines his exporter instance using
 *    DEFINE_DMA_BUF_EXPORT_INFO() and calls dma_buf_export() to wrap a private
 *    buffer object into a &dma_buf. It then exports that &dma_buf to userspace
 *    as a file descriptor by calling dma_buf_fd().
 *
 * 2. Userspace passes this file-descriptors to all drivers it wants this buffer
 *    to share with: First the filedescriptor is converted to a &dma_buf using
 *    dma_buf_get(). Then the buffer is attached to the device using
 *    dma_buf_attach().
 *
 *    Up to this stage the exporter is still free to migrate or reallocate the
 *    backing storage.
 *
 * 3. Once the buffer is attached to all devices userspace can initiate DMA
 *    access to the shared buffer. In the kernel this is done by calling
 *    dma_buf_map_attachment() and dma_buf_unmap_attachment().
 *
 * 4. Once a driver is done with a shared buffer it needs to call
 *    dma_buf_detach() (after cleaning up any mappings) and then release the
 *    reference acquired with dma_buf_get() by calling dma_buf_put().
 *
 * For the detailed semantics exporters are expected to implement see
 * &dma_buf_ops.
 */

/**
 * dma_buf_export - Creates a new dma_buf, and associates an anon file
 * with this buffer, so it can be exported.
 * Also connect the allocator specific data and ops to the buffer.
 * Additionally, provide a name string for exporter; useful in debugging.
 *
 * @exp_info:	[in]	holds all the export related information provided
 *			by the exporter. see &struct dma_buf_export_info
 *			for further details.
 *
 * Returns, on success, a newly created struct dma_buf object, which wraps the
 * supplied private data and operations for struct dma_buf_ops. On either
 * missing ops, or error in allocating struct dma_buf, will return negative
 * error.
 *
 * For most cases the easiest way to create @exp_info is through the
 * %DEFINE_DMA_BUF_EXPORT_INFO macro.
 */
struct dma_buf *dma_buf_export(const struct dma_buf_export_info *exp_info)
{
	struct dma_buf *dmabuf;
	struct dma_resv *resv = exp_info->resv;
	struct file *file;
	size_t alloc_size = sizeof(struct dma_buf);
	int ret;

	if (!exp_info->resv)
		alloc_size += sizeof(struct dma_resv);
	else
		/* prevent &dma_buf[1] == dma_buf->resv */
		alloc_size += 1;

	if (WARN_ON(!exp_info->priv
			  || !exp_info->ops
			  || !exp_info->ops->map_dma_buf
			  || !exp_info->ops->unmap_dma_buf
			  || !exp_info->ops->release)) {
		return ERR_PTR(-EINVAL);
	}

	if (WARN_ON(exp_info->ops->cache_sgt_mapping &&
		    (exp_info->ops->pin || exp_info->ops->unpin)))
		return ERR_PTR(-EINVAL);

	if (WARN_ON(!exp_info->ops->pin != !exp_info->ops->unpin))
		return ERR_PTR(-EINVAL);

	if (!try_module_get(exp_info->owner))
		return ERR_PTR(-ENOENT);

	dmabuf = kzalloc(alloc_size, GFP_KERNEL);
	if (!dmabuf) {
		ret = -ENOMEM;
		goto err_module;
	}

	dmabuf->priv = exp_info->priv;
	dmabuf->ops = exp_info->ops;
	dmabuf->size = exp_info->size;
	dmabuf->exp_name = exp_info->exp_name;
	dmabuf->owner = exp_info->owner;
	spin_lock_init(&dmabuf->name_lock);
	init_waitqueue_head(&dmabuf->poll);
	dmabuf->cb_excl.poll = dmabuf->cb_shared.poll = &dmabuf->poll;
	dmabuf->cb_excl.active = dmabuf->cb_shared.active = 0;

	if (!resv) {
		resv = (struct dma_resv *)&dmabuf[1];
		dma_resv_init(resv);
	}
	dmabuf->resv = resv;

	file = dma_buf_getfile(dmabuf, exp_info->flags);
	if (IS_ERR(file)) {
		ret = PTR_ERR(file);
		goto err_dmabuf;
	}

	file->f_mode |= FMODE_LSEEK;
	dmabuf->file = file;

	ret = dma_buf_stats_setup(dmabuf);
	if (ret)
		goto err_sysfs;

	mutex_init(&dmabuf->lock);
	INIT_LIST_HEAD(&dmabuf->attachments);

	mutex_lock(&db_list.lock);
	list_add(&dmabuf->list_node, &db_list.head);
	mutex_unlock(&db_list.lock);

	return dmabuf;

err_sysfs:
	/*
	 * Set file->f_path.dentry->d_fsdata to NULL so that when
	 * dma_buf_release() gets invoked by dentry_ops, it exits
	 * early before calling the release() dma_buf op.
	 */
	file->f_path.dentry->d_fsdata = NULL;
	fput(file);
err_dmabuf:
	kfree(dmabuf);
err_module:
	module_put(exp_info->owner);
	return ERR_PTR(ret);
}
EXPORT_SYMBOL_GPL(dma_buf_export);

/**
 * dma_buf_fd - returns a file descriptor for the given struct dma_buf
 * @dmabuf:	[in]	pointer to dma_buf for which fd is required.
 * @flags:      [in]    flags to give to fd
 *
 * On success, returns an associated 'fd'. Else, returns error.
 */
int dma_buf_fd(struct dma_buf *dmabuf, int flags)
{
	int fd;

	if (!dmabuf || !dmabuf->file)
		return -EINVAL;

	fd = get_unused_fd_flags(flags);
	if (fd < 0)
		return fd;

	fd_install(fd, dmabuf->file);

	return fd;
}
EXPORT_SYMBOL_GPL(dma_buf_fd);

/**
 * dma_buf_get - returns the struct dma_buf related to an fd
 * @fd:	[in]	fd associated with the struct dma_buf to be returned
 *
 * On success, returns the struct dma_buf associated with an fd; uses
 * file's refcounting done by fget to increase refcount. returns ERR_PTR
 * otherwise.
 */
struct dma_buf *dma_buf_get(int fd)
{
	struct file *file;

	file = fget(fd);

	if (!file)
		return ERR_PTR(-EBADF);

	if (!is_dma_buf_file(file)) {
		fput(file);
		return ERR_PTR(-EINVAL);
	}

	return file->private_data;
}
EXPORT_SYMBOL_GPL(dma_buf_get);

/**
 * dma_buf_put - decreases refcount of the buffer
 * @dmabuf:	[in]	buffer to reduce refcount of
 *
 * Uses file's refcounting done implicitly by fput().
 *
 * If, as a result of this call, the refcount becomes 0, the 'release' file
 * operation related to this fd is called. It calls &dma_buf_ops.release vfunc
 * in turn, and frees the memory allocated for dmabuf when exported.
 */
void dma_buf_put(struct dma_buf *dmabuf)
{
	if (WARN_ON(!dmabuf || !dmabuf->file))
		return;

	fput(dmabuf->file);
}
EXPORT_SYMBOL_GPL(dma_buf_put);

static void mangle_sg_table(struct sg_table *sg_table)
{
#ifdef CONFIG_DMABUF_DEBUG
	int i;
	struct scatterlist *sg;

	/* To catch abuse of the underlying struct page by importers mix
	 * up the bits, but take care to preserve the low SG_ bits to
	 * not corrupt the sgt. The mixing is undone in __unmap_dma_buf
	 * before passing the sgt back to the exporter. */
	for_each_sgtable_sg(sg_table, sg, i)
		sg->page_link ^= ~0xffUL;
#endif

}
static struct sg_table * __map_dma_buf(struct dma_buf_attachment *attach,
				       enum dma_data_direction direction)
{
	struct sg_table *sg_table;

	sg_table = attach->dmabuf->ops->map_dma_buf(attach, direction);

	if (!IS_ERR_OR_NULL(sg_table))
		mangle_sg_table(sg_table);

	return sg_table;
}

/**
 * dma_buf_dynamic_attach - Add the device to dma_buf's attachments list
 * @dmabuf:		[in]	buffer to attach device to.
 * @dev:		[in]	device to be attached.
 * @importer_ops:	[in]	importer operations for the attachment
 * @importer_priv:	[in]	importer private pointer for the attachment
 *
 * Returns struct dma_buf_attachment pointer for this attachment. Attachments
 * must be cleaned up by calling dma_buf_detach().
 *
 * Optionally this calls &dma_buf_ops.attach to allow device-specific attach
 * functionality.
 *
 * Returns:
 *
 * A pointer to newly created &dma_buf_attachment on success, or a negative
 * error code wrapped into a pointer on failure.
 *
 * Note that this can fail if the backing storage of @dmabuf is in a place not
 * accessible to @dev, and cannot be moved to a more suitable place. This is
 * indicated with the error code -EBUSY.
 */
struct dma_buf_attachment *
dma_buf_dynamic_attach(struct dma_buf *dmabuf, struct device *dev,
		       const struct dma_buf_attach_ops *importer_ops,
		       void *importer_priv)
{
	struct dma_buf_attachment *attach;
	int ret;
	unsigned int attach_uid;

	if (WARN_ON(!dmabuf || !dev))
		return ERR_PTR(-EINVAL);

	if (WARN_ON(importer_ops && !importer_ops->move_notify))
		return ERR_PTR(-EINVAL);

	attach = kzalloc(sizeof(*attach), GFP_KERNEL);
	if (!attach)
		return ERR_PTR(-ENOMEM);

	attach->dev = dev;
	attach->dmabuf = dmabuf;
	if (importer_ops)
		attach->peer2peer = importer_ops->allow_peer2peer;
	attach->importer_ops = importer_ops;
	attach->importer_priv = importer_priv;

	if (dmabuf->ops->attach) {
		ret = dmabuf->ops->attach(dmabuf, attach);
		if (ret)
			goto err_attach;
	}
	dma_resv_lock(dmabuf->resv, NULL);
	list_add(&attach->node, &dmabuf->attachments);
	attach_uid = dma_buf_update_attach_uid(dmabuf);
	dma_resv_unlock(dmabuf->resv);

	ret = dma_buf_attach_stats_setup(attach, attach_uid);
	if (ret)
		goto err_sysfs;

	/* When either the importer or the exporter can't handle dynamic
	 * mappings we cache the mapping here to avoid issues with the
	 * reservation object lock.
	 */
	if (dma_buf_attachment_is_dynamic(attach) !=
	    dma_buf_is_dynamic(dmabuf)) {
		struct sg_table *sgt;

		if (dma_buf_is_dynamic(attach->dmabuf)) {
			dma_resv_lock(attach->dmabuf->resv, NULL);
			ret = dma_buf_pin(attach);
			if (ret)
				goto err_unlock;
		}

		sgt = __map_dma_buf(attach, DMA_BIDIRECTIONAL);
		if (!sgt)
			sgt = ERR_PTR(-ENOMEM);
		if (IS_ERR(sgt)) {
			ret = PTR_ERR(sgt);
			goto err_unpin;
		}
		if (dma_buf_is_dynamic(attach->dmabuf))
			dma_resv_unlock(attach->dmabuf->resv);
		attach->sgt = sgt;
		attach->dir = DMA_BIDIRECTIONAL;
		dma_buf_update_attachment_map_count(attach, 1 /* delta */);
	}

	return attach;

err_attach:
	kfree(attach);
	return ERR_PTR(ret);

err_unpin:
	if (dma_buf_is_dynamic(attach->dmabuf))
		dma_buf_unpin(attach);

err_unlock:
	if (dma_buf_is_dynamic(attach->dmabuf))
		dma_resv_unlock(attach->dmabuf->resv);

err_sysfs:
	dma_buf_detach(dmabuf, attach);
	return ERR_PTR(ret);
}
EXPORT_SYMBOL_GPL(dma_buf_dynamic_attach);

/**
 * dma_buf_attach - Wrapper for dma_buf_dynamic_attach
 * @dmabuf:	[in]	buffer to attach device to.
 * @dev:	[in]	device to be attached.
 *
 * Wrapper to call dma_buf_dynamic_attach() for drivers which still use a static
 * mapping.
 */
struct dma_buf_attachment *dma_buf_attach(struct dma_buf *dmabuf,
					  struct device *dev)
{
	return dma_buf_dynamic_attach(dmabuf, dev, NULL, NULL);
}
EXPORT_SYMBOL_GPL(dma_buf_attach);

static void __unmap_dma_buf(struct dma_buf_attachment *attach,
			    struct sg_table *sg_table,
			    enum dma_data_direction direction)
{
	/* uses XOR, hence this unmangles */
	mangle_sg_table(sg_table);

	attach->dmabuf->ops->unmap_dma_buf(attach, sg_table, direction);
}

/**
 * dma_buf_detach - Remove the given attachment from dmabuf's attachments list
 * @dmabuf:	[in]	buffer to detach from.
 * @attach:	[in]	attachment to be detached; is free'd after this call.
 *
 * Clean up a device attachment obtained by calling dma_buf_attach().
 *
 * Optionally this calls &dma_buf_ops.detach for device-specific detach.
 */
void dma_buf_detach(struct dma_buf *dmabuf, struct dma_buf_attachment *attach)
{
	if (WARN_ON(!dmabuf || !attach))
		return;

	if (attach->sgt) {
		if (dma_buf_is_dynamic(attach->dmabuf))
			dma_resv_lock(attach->dmabuf->resv, NULL);

<<<<<<< HEAD
		dmabuf->ops->unmap_dma_buf(attach, attach->sgt, attach->dir);
		dma_buf_update_attachment_map_count(attach, -1 /* delta */);
=======
		__unmap_dma_buf(attach, attach->sgt, attach->dir);
>>>>>>> cb7e61a3

		if (dma_buf_is_dynamic(attach->dmabuf)) {
			dma_buf_unpin(attach);
			dma_resv_unlock(attach->dmabuf->resv);
		}
	}

	dma_resv_lock(dmabuf->resv, NULL);
	list_del(&attach->node);
	dma_resv_unlock(dmabuf->resv);
	if (dmabuf->ops->detach)
		dmabuf->ops->detach(dmabuf, attach);

	dma_buf_attach_stats_teardown(attach);
	kfree(attach);
}
EXPORT_SYMBOL_GPL(dma_buf_detach);

/**
 * dma_buf_pin - Lock down the DMA-buf
 * @attach:	[in]	attachment which should be pinned
 *
 * Only dynamic importers (who set up @attach with dma_buf_dynamic_attach()) may
 * call this, and only for limited use cases like scanout and not for temporary
 * pin operations. It is not permitted to allow userspace to pin arbitrary
 * amounts of buffers through this interface.
 *
 * Buffers must be unpinned by calling dma_buf_unpin().
 *
 * Returns:
 * 0 on success, negative error code on failure.
 */
int dma_buf_pin(struct dma_buf_attachment *attach)
{
	struct dma_buf *dmabuf = attach->dmabuf;
	int ret = 0;

	WARN_ON(!dma_buf_attachment_is_dynamic(attach));

	dma_resv_assert_held(dmabuf->resv);

	if (dmabuf->ops->pin)
		ret = dmabuf->ops->pin(attach);

	return ret;
}
EXPORT_SYMBOL_GPL(dma_buf_pin);

/**
 * dma_buf_unpin - Unpin a DMA-buf
 * @attach:	[in]	attachment which should be unpinned
 *
 * This unpins a buffer pinned by dma_buf_pin() and allows the exporter to move
 * any mapping of @attach again and inform the importer through
 * &dma_buf_attach_ops.move_notify.
 */
void dma_buf_unpin(struct dma_buf_attachment *attach)
{
	struct dma_buf *dmabuf = attach->dmabuf;

	WARN_ON(!dma_buf_attachment_is_dynamic(attach));

	dma_resv_assert_held(dmabuf->resv);

	if (dmabuf->ops->unpin)
		dmabuf->ops->unpin(attach);
}
EXPORT_SYMBOL_GPL(dma_buf_unpin);

/**
 * dma_buf_map_attachment - Returns the scatterlist table of the attachment;
 * mapped into _device_ address space. Is a wrapper for map_dma_buf() of the
 * dma_buf_ops.
 * @attach:	[in]	attachment whose scatterlist is to be returned
 * @direction:	[in]	direction of DMA transfer
 *
 * Returns sg_table containing the scatterlist to be returned; returns ERR_PTR
 * on error. May return -EINTR if it is interrupted by a signal.
 *
 * On success, the DMA addresses and lengths in the returned scatterlist are
 * PAGE_SIZE aligned.
 *
 * A mapping must be unmapped by using dma_buf_unmap_attachment(). Note that
 * the underlying backing storage is pinned for as long as a mapping exists,
 * therefore users/importers should not hold onto a mapping for undue amounts of
 * time.
 */
struct sg_table *dma_buf_map_attachment(struct dma_buf_attachment *attach,
					enum dma_data_direction direction)
{
	struct sg_table *sg_table;
	int r;

	might_sleep();

	if (WARN_ON(!attach || !attach->dmabuf))
		return ERR_PTR(-EINVAL);

	if (dma_buf_attachment_is_dynamic(attach))
		dma_resv_assert_held(attach->dmabuf->resv);

	if (attach->sgt) {
		/*
		 * Two mappings with different directions for the same
		 * attachment are not allowed.
		 */
		if (attach->dir != direction &&
		    attach->dir != DMA_BIDIRECTIONAL)
			return ERR_PTR(-EBUSY);

		return attach->sgt;
	}

	if (dma_buf_is_dynamic(attach->dmabuf)) {
		dma_resv_assert_held(attach->dmabuf->resv);
		if (!IS_ENABLED(CONFIG_DMABUF_MOVE_NOTIFY)) {
			r = dma_buf_pin(attach);
			if (r)
				return ERR_PTR(r);
		}
	}

	sg_table = __map_dma_buf(attach, direction);
	if (!sg_table)
		sg_table = ERR_PTR(-ENOMEM);

	if (IS_ERR(sg_table) && dma_buf_is_dynamic(attach->dmabuf) &&
	     !IS_ENABLED(CONFIG_DMABUF_MOVE_NOTIFY))
		dma_buf_unpin(attach);

	if (!IS_ERR(sg_table) && attach->dmabuf->ops->cache_sgt_mapping) {
		attach->sgt = sg_table;
		attach->dir = direction;
	}

<<<<<<< HEAD
	if (!IS_ERR(sg_table))
		dma_buf_update_attachment_map_count(attach, 1 /* delta */);
=======
#ifdef CONFIG_DMA_API_DEBUG
	if (!IS_ERR(sg_table)) {
		struct scatterlist *sg;
		u64 addr;
		int len;
		int i;

		for_each_sgtable_dma_sg(sg_table, sg, i) {
			addr = sg_dma_address(sg);
			len = sg_dma_len(sg);
			if (!PAGE_ALIGNED(addr) || !PAGE_ALIGNED(len)) {
				pr_debug("%s: addr %llx or len %x is not page aligned!\n",
					 __func__, addr, len);
			}
		}
	}
#endif /* CONFIG_DMA_API_DEBUG */
>>>>>>> cb7e61a3

	return sg_table;
}
EXPORT_SYMBOL_GPL(dma_buf_map_attachment);

/**
 * dma_buf_unmap_attachment - unmaps and decreases usecount of the buffer;might
 * deallocate the scatterlist associated. Is a wrapper for unmap_dma_buf() of
 * dma_buf_ops.
 * @attach:	[in]	attachment to unmap buffer from
 * @sg_table:	[in]	scatterlist info of the buffer to unmap
 * @direction:  [in]    direction of DMA transfer
 *
 * This unmaps a DMA mapping for @attached obtained by dma_buf_map_attachment().
 */
void dma_buf_unmap_attachment(struct dma_buf_attachment *attach,
				struct sg_table *sg_table,
				enum dma_data_direction direction)
{
	might_sleep();

	if (WARN_ON(!attach || !attach->dmabuf || !sg_table))
		return;

	if (dma_buf_attachment_is_dynamic(attach))
		dma_resv_assert_held(attach->dmabuf->resv);

	if (attach->sgt == sg_table)
		return;

	if (dma_buf_is_dynamic(attach->dmabuf))
		dma_resv_assert_held(attach->dmabuf->resv);

	__unmap_dma_buf(attach, sg_table, direction);

	if (dma_buf_is_dynamic(attach->dmabuf) &&
	    !IS_ENABLED(CONFIG_DMABUF_MOVE_NOTIFY))
		dma_buf_unpin(attach);

	dma_buf_update_attachment_map_count(attach, -1 /* delta */);
}
EXPORT_SYMBOL_GPL(dma_buf_unmap_attachment);

/**
 * dma_buf_move_notify - notify attachments that DMA-buf is moving
 *
 * @dmabuf:	[in]	buffer which is moving
 *
 * Informs all attachmenst that they need to destroy and recreated all their
 * mappings.
 */
void dma_buf_move_notify(struct dma_buf *dmabuf)
{
	struct dma_buf_attachment *attach;

	dma_resv_assert_held(dmabuf->resv);

	list_for_each_entry(attach, &dmabuf->attachments, node)
		if (attach->importer_ops)
			attach->importer_ops->move_notify(attach);
}
EXPORT_SYMBOL_GPL(dma_buf_move_notify);

/**
 * DOC: cpu access
 *
 * There are mutliple reasons for supporting CPU access to a dma buffer object:
 *
 * - Fallback operations in the kernel, for example when a device is connected
 *   over USB and the kernel needs to shuffle the data around first before
 *   sending it away. Cache coherency is handled by braketing any transactions
 *   with calls to dma_buf_begin_cpu_access() and dma_buf_end_cpu_access()
 *   access.
 *
 *   Since for most kernel internal dma-buf accesses need the entire buffer, a
 *   vmap interface is introduced. Note that on very old 32-bit architectures
 *   vmalloc space might be limited and result in vmap calls failing.
 *
 *   Interfaces::
 *
 *      void \*dma_buf_vmap(struct dma_buf \*dmabuf)
 *      void dma_buf_vunmap(struct dma_buf \*dmabuf, void \*vaddr)
 *
 *   The vmap call can fail if there is no vmap support in the exporter, or if
 *   it runs out of vmalloc space. Note that the dma-buf layer keeps a reference
 *   count for all vmap access and calls down into the exporter's vmap function
 *   only when no vmapping exists, and only unmaps it once. Protection against
 *   concurrent vmap/vunmap calls is provided by taking the &dma_buf.lock mutex.
 *
 * - For full compatibility on the importer side with existing userspace
 *   interfaces, which might already support mmap'ing buffers. This is needed in
 *   many processing pipelines (e.g. feeding a software rendered image into a
 *   hardware pipeline, thumbnail creation, snapshots, ...). Also, Android's ION
 *   framework already supported this and for DMA buffer file descriptors to
 *   replace ION buffers mmap support was needed.
 *
 *   There is no special interfaces, userspace simply calls mmap on the dma-buf
 *   fd. But like for CPU access there's a need to braket the actual access,
 *   which is handled by the ioctl (DMA_BUF_IOCTL_SYNC). Note that
 *   DMA_BUF_IOCTL_SYNC can fail with -EAGAIN or -EINTR, in which case it must
 *   be restarted.
 *
 *   Some systems might need some sort of cache coherency management e.g. when
 *   CPU and GPU domains are being accessed through dma-buf at the same time.
 *   To circumvent this problem there are begin/end coherency markers, that
 *   forward directly to existing dma-buf device drivers vfunc hooks. Userspace
 *   can make use of those markers through the DMA_BUF_IOCTL_SYNC ioctl. The
 *   sequence would be used like following:
 *
 *     - mmap dma-buf fd
 *     - for each drawing/upload cycle in CPU 1. SYNC_START ioctl, 2. read/write
 *       to mmap area 3. SYNC_END ioctl. This can be repeated as often as you
 *       want (with the new data being consumed by say the GPU or the scanout
 *       device)
 *     - munmap once you don't need the buffer any more
 *
 *    For correctness and optimal performance, it is always required to use
 *    SYNC_START and SYNC_END before and after, respectively, when accessing the
 *    mapped address. Userspace cannot rely on coherent access, even when there
 *    are systems where it just works without calling these ioctls.
 *
 * - And as a CPU fallback in userspace processing pipelines.
 *
 *   Similar to the motivation for kernel cpu access it is again important that
 *   the userspace code of a given importing subsystem can use the same
 *   interfaces with a imported dma-buf buffer object as with a native buffer
 *   object. This is especially important for drm where the userspace part of
 *   contemporary OpenGL, X, and other drivers is huge, and reworking them to
 *   use a different way to mmap a buffer rather invasive.
 *
 *   The assumption in the current dma-buf interfaces is that redirecting the
 *   initial mmap is all that's needed. A survey of some of the existing
 *   subsystems shows that no driver seems to do any nefarious thing like
 *   syncing up with outstanding asynchronous processing on the device or
 *   allocating special resources at fault time. So hopefully this is good
 *   enough, since adding interfaces to intercept pagefaults and allow pte
 *   shootdowns would increase the complexity quite a bit.
 *
 *   Interface::
 *
 *      int dma_buf_mmap(struct dma_buf \*, struct vm_area_struct \*,
 *		       unsigned long);
 *
 *   If the importing subsystem simply provides a special-purpose mmap call to
 *   set up a mapping in userspace, calling do_mmap with &dma_buf.file will
 *   equally achieve that for a dma-buf object.
 */

static int __dma_buf_begin_cpu_access(struct dma_buf *dmabuf,
				      enum dma_data_direction direction)
{
	bool write = (direction == DMA_BIDIRECTIONAL ||
		      direction == DMA_TO_DEVICE);
	struct dma_resv *resv = dmabuf->resv;
	long ret;

	/* Wait on any implicit rendering fences */
	ret = dma_resv_wait_timeout_rcu(resv, write, true,
						  MAX_SCHEDULE_TIMEOUT);
	if (ret < 0)
		return ret;

	return 0;
}

/**
 * dma_buf_begin_cpu_access - Must be called before accessing a dma_buf from the
 * cpu in the kernel context. Calls begin_cpu_access to allow exporter-specific
 * preparations. Coherency is only guaranteed in the specified range for the
 * specified access direction.
 * @dmabuf:	[in]	buffer to prepare cpu access for.
 * @direction:	[in]	length of range for cpu access.
 *
 * After the cpu access is complete the caller should call
 * dma_buf_end_cpu_access(). Only when cpu access is braketed by both calls is
 * it guaranteed to be coherent with other DMA access.
 *
 * This function will also wait for any DMA transactions tracked through
 * implicit synchronization in &dma_buf.resv. For DMA transactions with explicit
 * synchronization this function will only ensure cache coherency, callers must
 * ensure synchronization with such DMA transactions on their own.
 *
 * Can return negative error values, returns 0 on success.
 */
int dma_buf_begin_cpu_access(struct dma_buf *dmabuf,
			     enum dma_data_direction direction)
{
	int ret = 0;

	if (WARN_ON(!dmabuf))
		return -EINVAL;

	might_lock(&dmabuf->resv->lock.base);

	if (dmabuf->ops->begin_cpu_access)
		ret = dmabuf->ops->begin_cpu_access(dmabuf, direction);

	/* Ensure that all fences are waited upon - but we first allow
	 * the native handler the chance to do so more efficiently if it
	 * chooses. A double invocation here will be reasonably cheap no-op.
	 */
	if (ret == 0)
		ret = __dma_buf_begin_cpu_access(dmabuf, direction);

	return ret;
}
EXPORT_SYMBOL_GPL(dma_buf_begin_cpu_access);

int dma_buf_begin_cpu_access_partial(struct dma_buf *dmabuf,
				     enum dma_data_direction direction,
				     unsigned int offset, unsigned int len)
{
	int ret = 0;

	if (WARN_ON(!dmabuf))
		return -EINVAL;

	if (dmabuf->ops->begin_cpu_access_partial)
		ret = dmabuf->ops->begin_cpu_access_partial(dmabuf, direction,
							    offset, len);

	/* Ensure that all fences are waited upon - but we first allow
	 * the native handler the chance to do so more efficiently if it
	 * chooses. A double invocation here will be reasonably cheap no-op.
	 */
	if (ret == 0)
		ret = __dma_buf_begin_cpu_access(dmabuf, direction);

	return ret;
}
EXPORT_SYMBOL_GPL(dma_buf_begin_cpu_access_partial);

/**
 * dma_buf_end_cpu_access - Must be called after accessing a dma_buf from the
 * cpu in the kernel context. Calls end_cpu_access to allow exporter-specific
 * actions. Coherency is only guaranteed in the specified range for the
 * specified access direction.
 * @dmabuf:	[in]	buffer to complete cpu access for.
 * @direction:	[in]	length of range for cpu access.
 *
 * This terminates CPU access started with dma_buf_begin_cpu_access().
 *
 * Can return negative error values, returns 0 on success.
 */
int dma_buf_end_cpu_access(struct dma_buf *dmabuf,
			   enum dma_data_direction direction)
{
	int ret = 0;

	WARN_ON(!dmabuf);

	might_lock(&dmabuf->resv->lock.base);

	if (dmabuf->ops->end_cpu_access)
		ret = dmabuf->ops->end_cpu_access(dmabuf, direction);

	return ret;
}
EXPORT_SYMBOL_GPL(dma_buf_end_cpu_access);

int dma_buf_end_cpu_access_partial(struct dma_buf *dmabuf,
				   enum dma_data_direction direction,
				   unsigned int offset, unsigned int len)
{
	int ret = 0;

	WARN_ON(!dmabuf);

	if (dmabuf->ops->end_cpu_access_partial)
		ret = dmabuf->ops->end_cpu_access_partial(dmabuf, direction,
							  offset, len);

	return ret;
}
EXPORT_SYMBOL_GPL(dma_buf_end_cpu_access_partial);

/**
 * dma_buf_mmap - Setup up a userspace mmap with the given vma
 * @dmabuf:	[in]	buffer that should back the vma
 * @vma:	[in]	vma for the mmap
 * @pgoff:	[in]	offset in pages where this mmap should start within the
 *			dma-buf buffer.
 *
 * This function adjusts the passed in vma so that it points at the file of the
 * dma_buf operation. It also adjusts the starting pgoff and does bounds
 * checking on the size of the vma. Then it calls the exporters mmap function to
 * set up the mapping.
 *
 * Can return negative error values, returns 0 on success.
 */
int dma_buf_mmap(struct dma_buf *dmabuf, struct vm_area_struct *vma,
		 unsigned long pgoff)
{
	if (WARN_ON(!dmabuf || !vma))
		return -EINVAL;

	/* check if buffer supports mmap */
	if (!dmabuf->ops->mmap)
		return -EINVAL;

	/* check for offset overflow */
	if (pgoff + vma_pages(vma) < pgoff)
		return -EOVERFLOW;

	/* check for overflowing the buffer's size */
	if (pgoff + vma_pages(vma) >
	    dmabuf->size >> PAGE_SHIFT)
		return -EINVAL;

	/* readjust the vma */
	vma_set_file(vma, dmabuf->file);
	vma->vm_pgoff = pgoff;

	return dmabuf->ops->mmap(dmabuf, vma);
}
EXPORT_SYMBOL_GPL(dma_buf_mmap);

/**
 * dma_buf_vmap - Create virtual mapping for the buffer object into kernel
 * address space. Same restrictions as for vmap and friends apply.
 * @dmabuf:	[in]	buffer to vmap
 * @map:	[out]	returns the vmap pointer
 *
 * This call may fail due to lack of virtual mapping address space.
 * These calls are optional in drivers. The intended use for them
 * is for mapping objects linear in kernel space for high use objects.
 *
 * To ensure coherency users must call dma_buf_begin_cpu_access() and
 * dma_buf_end_cpu_access() around any cpu access performed through this
 * mapping.
 *
 * Returns 0 on success, or a negative errno code otherwise.
 */
int dma_buf_vmap(struct dma_buf *dmabuf, struct dma_buf_map *map)
{
	struct dma_buf_map ptr;
	int ret = 0;

	dma_buf_map_clear(map);

	if (WARN_ON(!dmabuf))
		return -EINVAL;

	if (!dmabuf->ops->vmap)
		return -EINVAL;

	mutex_lock(&dmabuf->lock);
	if (dmabuf->vmapping_counter) {
		dmabuf->vmapping_counter++;
		BUG_ON(dma_buf_map_is_null(&dmabuf->vmap_ptr));
		*map = dmabuf->vmap_ptr;
		goto out_unlock;
	}

	BUG_ON(dma_buf_map_is_set(&dmabuf->vmap_ptr));

	ret = dmabuf->ops->vmap(dmabuf, &ptr);
	if (WARN_ON_ONCE(ret))
		goto out_unlock;

	dmabuf->vmap_ptr = ptr;
	dmabuf->vmapping_counter = 1;

	*map = dmabuf->vmap_ptr;

out_unlock:
	mutex_unlock(&dmabuf->lock);
	return ret;
}
EXPORT_SYMBOL_GPL(dma_buf_vmap);

/**
 * dma_buf_vunmap - Unmap a vmap obtained by dma_buf_vmap.
 * @dmabuf:	[in]	buffer to vunmap
 * @map:	[in]	vmap pointer to vunmap
 */
void dma_buf_vunmap(struct dma_buf *dmabuf, struct dma_buf_map *map)
{
	if (WARN_ON(!dmabuf))
		return;

	BUG_ON(dma_buf_map_is_null(&dmabuf->vmap_ptr));
	BUG_ON(dmabuf->vmapping_counter == 0);
	BUG_ON(!dma_buf_map_is_equal(&dmabuf->vmap_ptr, map));

	mutex_lock(&dmabuf->lock);
	if (--dmabuf->vmapping_counter == 0) {
		if (dmabuf->ops->vunmap)
			dmabuf->ops->vunmap(dmabuf, map);
		dma_buf_map_clear(&dmabuf->vmap_ptr);
	}
	mutex_unlock(&dmabuf->lock);
}
EXPORT_SYMBOL_GPL(dma_buf_vunmap);

int dma_buf_get_flags(struct dma_buf *dmabuf, unsigned long *flags)
{
	int ret = 0;

	if (WARN_ON(!dmabuf) || !flags)
		return -EINVAL;

	if (dmabuf->ops->get_flags)
		ret = dmabuf->ops->get_flags(dmabuf, flags);

	return ret;
}
EXPORT_SYMBOL_GPL(dma_buf_get_flags);

int dma_buf_get_uuid(struct dma_buf *dmabuf, uuid_t *uuid)
{
	if (WARN_ON(!dmabuf) || !uuid)
		return -EINVAL;

	if (!dmabuf->ops->get_uuid)
		return -ENODEV;

	return dmabuf->ops->get_uuid(dmabuf, uuid);
}
EXPORT_SYMBOL_GPL(dma_buf_get_uuid);

#ifdef CONFIG_DEBUG_FS
static int dma_buf_debug_show(struct seq_file *s, void *unused)
{
	int ret;
	struct dma_buf *buf_obj;
	struct dma_buf_attachment *attach_obj;
	struct dma_resv *robj;
	struct dma_resv_list *fobj;
	struct dma_fence *fence;
	unsigned seq;
	int count = 0, attach_count, shared_count, i;
	size_t size = 0;

	ret = mutex_lock_interruptible(&db_list.lock);

	if (ret)
		return ret;

	seq_puts(s, "\nDma-buf Objects:\n");
	seq_printf(s, "%-8s\t%-8s\t%-8s\t%-8s\texp_name\t%-8s\n",
		   "size", "flags", "mode", "count", "ino");

	list_for_each_entry(buf_obj, &db_list.head, list_node) {

		ret = dma_resv_lock_interruptible(buf_obj->resv, NULL);
		if (ret)
			goto error_unlock;

		seq_printf(s, "%08zu\t%08x\t%08x\t%08ld\t%s\t%08lu\t%s\n",
				buf_obj->size,
				buf_obj->file->f_flags, buf_obj->file->f_mode,
				file_count(buf_obj->file),
				buf_obj->exp_name,
				file_inode(buf_obj->file)->i_ino,
				buf_obj->name ?: "");

		robj = buf_obj->resv;
		while (true) {
			seq = read_seqcount_begin(&robj->seq);
			rcu_read_lock();
			fobj = rcu_dereference(robj->fence);
			shared_count = fobj ? fobj->shared_count : 0;
			fence = rcu_dereference(robj->fence_excl);
			if (!read_seqcount_retry(&robj->seq, seq))
				break;
			rcu_read_unlock();
		}

		if (fence)
			seq_printf(s, "\tExclusive fence: %s %s %ssignalled\n",
				   fence->ops->get_driver_name(fence),
				   fence->ops->get_timeline_name(fence),
				   dma_fence_is_signaled(fence) ? "" : "un");
		for (i = 0; i < shared_count; i++) {
			fence = rcu_dereference(fobj->shared[i]);
			if (!dma_fence_get_rcu(fence))
				continue;
			seq_printf(s, "\tShared fence: %s %s %ssignalled\n",
				   fence->ops->get_driver_name(fence),
				   fence->ops->get_timeline_name(fence),
				   dma_fence_is_signaled(fence) ? "" : "un");
			dma_fence_put(fence);
		}
		rcu_read_unlock();

		seq_puts(s, "\tAttached Devices:\n");
		attach_count = 0;

		list_for_each_entry(attach_obj, &buf_obj->attachments, node) {
			seq_printf(s, "\t%s\n", dev_name(attach_obj->dev));
			attach_count++;
		}
		dma_resv_unlock(buf_obj->resv);

		seq_printf(s, "Total %d devices attached\n\n",
				attach_count);

		count++;
		size += buf_obj->size;
	}

	seq_printf(s, "\nTotal %d objects, %zu bytes\n", count, size);

	mutex_unlock(&db_list.lock);
	return 0;

error_unlock:
	mutex_unlock(&db_list.lock);
	return ret;
}

DEFINE_SHOW_ATTRIBUTE(dma_buf_debug);

static struct dentry *dma_buf_debugfs_dir;

static int dma_buf_init_debugfs(void)
{
	struct dentry *d;
	int err = 0;

	d = debugfs_create_dir("dma_buf", NULL);
	if (IS_ERR(d))
		return PTR_ERR(d);

	dma_buf_debugfs_dir = d;

	d = debugfs_create_file("bufinfo", S_IRUGO, dma_buf_debugfs_dir,
				NULL, &dma_buf_debug_fops);
	if (IS_ERR(d)) {
		pr_debug("dma_buf: debugfs: failed to create node bufinfo\n");
		debugfs_remove_recursive(dma_buf_debugfs_dir);
		dma_buf_debugfs_dir = NULL;
		err = PTR_ERR(d);
	}

	return err;
}

static void dma_buf_uninit_debugfs(void)
{
	debugfs_remove_recursive(dma_buf_debugfs_dir);
}
#else
static inline int dma_buf_init_debugfs(void)
{
	return 0;
}
static inline void dma_buf_uninit_debugfs(void)
{
}
#endif

static int __init dma_buf_init(void)
{
	int ret;

	ret = dma_buf_init_sysfs_statistics();
	if (ret)
		return ret;

	dma_buf_mnt = kern_mount(&dma_buf_fs_type);
	if (IS_ERR(dma_buf_mnt))
		return PTR_ERR(dma_buf_mnt);

	mutex_init(&db_list.lock);
	INIT_LIST_HEAD(&db_list.head);
	dma_buf_init_debugfs();
	return 0;
}
subsys_initcall(dma_buf_init);

static void __exit dma_buf_deinit(void)
{
	dma_buf_uninit_debugfs();
	kern_unmount(dma_buf_mnt);
	dma_buf_uninit_sysfs_statistics();
}
__exitcall(dma_buf_deinit);<|MERGE_RESOLUTION|>--- conflicted
+++ resolved
@@ -886,12 +886,8 @@
 		if (dma_buf_is_dynamic(attach->dmabuf))
 			dma_resv_lock(attach->dmabuf->resv, NULL);
 
-<<<<<<< HEAD
-		dmabuf->ops->unmap_dma_buf(attach, attach->sgt, attach->dir);
+		__unmap_dma_buf(attach, attach->sgt, attach->dir);
 		dma_buf_update_attachment_map_count(attach, -1 /* delta */);
-=======
-		__unmap_dma_buf(attach, attach->sgt, attach->dir);
->>>>>>> cb7e61a3
 
 		if (dma_buf_is_dynamic(attach->dmabuf)) {
 			dma_buf_unpin(attach);
@@ -1027,10 +1023,6 @@
 		attach->dir = direction;
 	}
 
-<<<<<<< HEAD
-	if (!IS_ERR(sg_table))
-		dma_buf_update_attachment_map_count(attach, 1 /* delta */);
-=======
 #ifdef CONFIG_DMA_API_DEBUG
 	if (!IS_ERR(sg_table)) {
 		struct scatterlist *sg;
@@ -1048,7 +1040,9 @@
 		}
 	}
 #endif /* CONFIG_DMA_API_DEBUG */
->>>>>>> cb7e61a3
+
+	if (!IS_ERR(sg_table))
+		dma_buf_update_attachment_map_count(attach, 1 /* delta */);
 
 	return sg_table;
 }
