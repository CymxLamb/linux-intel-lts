--- conflicted
+++ resolved
@@ -134,10 +134,7 @@
 	value = readl(ioaddr + DMA_CHAN_CONTROL(chan));
 	if (dma_cfg->pblx8)
 		value = value | DMA_BUS_MODE_PBL;
-<<<<<<< HEAD
-=======
-
->>>>>>> 0437de26
+
 	writel(value, ioaddr + DMA_CHAN_CONTROL(chan));
 
 	/* Mask interrupts by writing to CSR7 */
