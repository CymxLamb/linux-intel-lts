--- conflicted
+++ resolved
@@ -5917,6 +5917,10 @@
 	return NOTIFY_DONE;
 }
 
+static struct notifier_block stmmac_notifier = {
+	.notifier_call = stmmac_device_event,
+};
+
 static void stmmac_init_fs(struct net_device *dev)
 {
 	struct stmmac_priv *priv = netdev_priv(dev);
@@ -5934,22 +5938,13 @@
 	debugfs_create_file("dma_cap", 0444, priv->dbgfs_dir, dev,
 			    &stmmac_dma_cap_fops);
 
-<<<<<<< HEAD
-	priv->stmmac_notifier.notifier_call = &stmmac_device_event;
-	register_netdevice_notifier(&priv->stmmac_notifier);
-=======
 	rtnl_unlock();
->>>>>>> 257edc6d
 }
 
 static void stmmac_exit_fs(struct net_device *dev)
 {
 	struct stmmac_priv *priv = netdev_priv(dev);
 
-<<<<<<< HEAD
-	unregister_netdevice_notifier(&priv->stmmac_notifier);
-=======
->>>>>>> 257edc6d
 	debugfs_remove_recursive(priv->dbgfs_dir);
 }
 #endif /* CONFIG_DEBUG_FS */
