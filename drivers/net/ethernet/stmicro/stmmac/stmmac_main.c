// SPDX-License-Identifier: GPL-2.0-only
/*******************************************************************************
  This is the driver for the ST MAC 10/100/1000 on-chip Ethernet controllers.
  ST Ethernet IPs are built around a Synopsys IP Core.

	Copyright(C) 2007-2011 STMicroelectronics Ltd


  Author: Giuseppe Cavallaro <peppe.cavallaro@st.com>

  Documentation available at:
	http://www.stlinux.com
  Support available at:
	https://bugzilla.stlinux.com/
*******************************************************************************/

#include <linux/clk.h>
#include <linux/kernel.h>
#include <linux/interrupt.h>
#include <linux/ip.h>
#include <linux/tcp.h>
#include <linux/skbuff.h>
#include <linux/ethtool.h>
#include <linux/if_ether.h>
#include <linux/crc32.h>
#include <linux/mii.h>
#include <linux/if.h>
#include <linux/if_vlan.h>
#include <linux/dma-mapping.h>
#include <linux/slab.h>
#include <linux/prefetch.h>
#include <linux/pinctrl/consumer.h>
#ifdef CONFIG_DEBUG_FS
#include <linux/debugfs.h>
#include <linux/seq_file.h>
#endif /* CONFIG_DEBUG_FS */
#include <linux/net_tstamp.h>
#include <linux/phylink.h>
#include <linux/pci.h>
#include <linux/udp.h>
#include <net/pkt_cls.h>
#include <net/xdp_sock.h>
#include "stmmac_ptp.h"
#include "stmmac.h"
#include <linux/reset.h>
#include <linux/of_mdio.h>
#include <linux/bpf.h>
#include <linux/bpf_trace.h>
#include <linux/pm_runtime.h>
#include <net/xdp.h>
#include "dwmac1000.h"
#include "dwxgmac2.h"
#include "hwif.h"
#include "intel_serdes.h"
#include "stmmac_tsn.h"
#include "stmmac_xsk.h"
#include <linux/dwxpcs.h>
#ifdef CONFIG_STMMAC_NETWORK_PROXY
#include "stmmac_netproxy.h"
#endif

#define	STMMAC_ALIGN(x)		ALIGN(ALIGN(x, SMP_CACHE_BYTES), 16)
#define	TSO_MAX_BUFF_SIZE	(SZ_16K - 1)

/* Module parameters */
static int del_est = 1;
module_param(del_est, int, 0644);
MODULE_PARM_DESC(del_est, "Delete est settings when deleting tc TAPRIO qdisc");

#define TX_TIMEO	5000
static int watchdog = TX_TIMEO;
module_param(watchdog, int, 0644);
MODULE_PARM_DESC(watchdog, "Transmit timeout in milliseconds (default 5s)");

static int debug = -1;
module_param(debug, int, 0644);
MODULE_PARM_DESC(debug, "Message Level (-1: default, 0: no output, 16: all)");

static int phyaddr = -1;
module_param(phyaddr, int, 0444);
MODULE_PARM_DESC(phyaddr, "Physical device address");

#define STMMAC_TX_THRESH(x)	((x)->dma_tx_size / 4)
#define STMMAC_RX_THRESH(x)	((x)->dma_rx_size / 4)

static int flow_ctrl = FLOW_AUTO;
module_param(flow_ctrl, int, 0644);
MODULE_PARM_DESC(flow_ctrl, "Flow control ability [on/off]");

static int pause = PAUSE_TIME;
module_param(pause, int, 0644);
MODULE_PARM_DESC(pause, "Flow Control Pause Time");

#define TC_DEFAULT 64
static int tc = TC_DEFAULT;
module_param(tc, int, 0644);
MODULE_PARM_DESC(tc, "DMA threshold control value");

#define	DEFAULT_BUFSIZE	1536
static int buf_sz = DEFAULT_BUFSIZE;
module_param(buf_sz, int, 0644);
MODULE_PARM_DESC(buf_sz, "DMA buffer size");

#define	STMMAC_RX_COPYBREAK	256

static const u32 default_msg_level = (NETIF_MSG_DRV | NETIF_MSG_PROBE |
				      NETIF_MSG_LINK | NETIF_MSG_IFUP |
				      NETIF_MSG_IFDOWN | NETIF_MSG_TIMER);

#define STMMAC_DEFAULT_LPI_TIMER	1000000
#define STMMAC_LPI_T(x)	(jiffies + usecs_to_jiffies(x))

static int tw_timer = STMMAC_DEFAULT_TWT_LS;
module_param(tw_timer, int, 0644);
MODULE_PARM_DESC(tw_timer, "LPI TW timer value in msec");

/* By default the driver will use the ring mode to manage tx and rx descriptors,
 * but allow user to force to use the chain instead of the ring
 */
static unsigned int chain_mode;
module_param(chain_mode, int, 0444);
MODULE_PARM_DESC(chain_mode, "To use chain instead of ring mode");

static irqreturn_t stmmac_interrupt(int irq, void *dev_id);
/* For MSI interrupts handling */
static irqreturn_t stmmac_mac_interrupt(int irq, void *dev_id);
static irqreturn_t stmmac_safety_interrupt(int irq, void *dev_id);
static irqreturn_t stmmac_msi_intr_tx(int irq, void *data);
static irqreturn_t stmmac_msi_intr_rx(int irq, void *data);

#ifdef CONFIG_DEBUG_FS
static const struct net_device_ops stmmac_netdev_ops;
static void stmmac_init_fs(struct net_device *dev);
static void stmmac_exit_fs(struct net_device *dev);
#endif

/**
 * stmmac_verify_args - verify the driver parameters.
 * Description: it checks the driver parameters and set a default in case of
 * errors.
 */
static void stmmac_verify_args(void)
{
	if (unlikely(watchdog < 0))
		watchdog = TX_TIMEO;
	if (unlikely((buf_sz < DEFAULT_BUFSIZE) || (buf_sz > BUF_SIZE_16KiB)))
		buf_sz = DEFAULT_BUFSIZE;
	if (unlikely(flow_ctrl > 1))
		flow_ctrl = FLOW_AUTO;
	else if (likely(flow_ctrl < 0))
		flow_ctrl = FLOW_OFF;
	if (unlikely((pause < 0) || (pause > 0xffff)))
		pause = PAUSE_TIME;
	if (tw_timer < 0 || tw_timer > STMMAC_TWT_MAX)
		tw_timer = STMMAC_DEFAULT_TWT_LS;
}

/**
 * stmmac_disable_all_queues - Disable all queues
 * @priv: driver private structure
 */
static void stmmac_disable_all_queues(struct stmmac_priv *priv)
{
	u32 rx_queues_cnt = priv->plat->rx_queues_to_use;
	u32 tx_queues_cnt = priv->plat->tx_queues_to_use;
	u32 maxq = max(rx_queues_cnt, tx_queues_cnt);
	u32 queue;

	for (queue = 0; queue < maxq; queue++) {
		struct stmmac_channel *ch = &priv->channel[queue];

		if (queue < rx_queues_cnt) {
			napi_synchronize(&ch->rx_napi);
			napi_disable(&ch->rx_napi);
		}
		if (queue < tx_queues_cnt) {
			napi_synchronize(&ch->tx_napi);
			napi_disable(&ch->tx_napi);
		}
	}
}

/**
 * stmmac_enable_all_queues - Enable all queues
 * @priv: driver private structure
 */
static void stmmac_enable_all_queues(struct stmmac_priv *priv)
{
	u32 rx_queues_cnt = priv->plat->rx_queues_to_use;
	u32 tx_queues_cnt = priv->plat->tx_queues_to_use;
	u32 maxq = max(rx_queues_cnt, tx_queues_cnt);
	u32 queue;

	for (queue = 0; queue < maxq; queue++) {
		struct stmmac_channel *ch = &priv->channel[queue];

		if (queue < rx_queues_cnt)
			napi_enable(&ch->rx_napi);
		if (queue < tx_queues_cnt)
			napi_enable(&ch->tx_napi);
	}
}

static void stmmac_service_event_schedule(struct stmmac_priv *priv)
{
	if (!test_bit(STMMAC_DOWN, priv->state) &&
	    !test_and_set_bit(STMMAC_SERVICE_SCHED, priv->state))
		queue_work(priv->wq, &priv->service_task);
}

static void stmmac_global_err(struct stmmac_priv *priv)
{
	netif_carrier_off(priv->dev);
	set_bit(STMMAC_RESET_REQUESTED, priv->state);
	stmmac_service_event_schedule(priv);
}

/**
 * stmmac_clk_csr_set - dynamically set the MDC clock
 * @priv: driver private structure
 * Description: this is to dynamically set the MDC clock according to the csr
 * clock input.
 * Note:
 *	If a specific clk_csr value is passed from the platform
 *	this means that the CSR Clock Range selection cannot be
 *	changed at run-time and it is fixed (as reported in the driver
 *	documentation). Viceversa the driver will try to set the MDC
 *	clock dynamically according to the actual clock input.
 */
static void stmmac_clk_csr_set(struct stmmac_priv *priv)
{
	u32 clk_rate;

	clk_rate = clk_get_rate(priv->plat->stmmac_clk);

	/* Platform provided default clk_csr would be assumed valid
	 * for all other cases except for the below mentioned ones.
	 * For values higher than the IEEE 802.3 specified frequency
	 * we can not estimate the proper divider as it is not known
	 * the frequency of clk_csr_i. So we do not change the default
	 * divider.
	 */
	if (!(priv->clk_csr & MAC_CSR_H_FRQ_MASK)) {
		if (clk_rate < CSR_F_35M)
			priv->clk_csr = STMMAC_CSR_20_35M;
		else if ((clk_rate >= CSR_F_35M) && (clk_rate < CSR_F_60M))
			priv->clk_csr = STMMAC_CSR_35_60M;
		else if ((clk_rate >= CSR_F_60M) && (clk_rate < CSR_F_100M))
			priv->clk_csr = STMMAC_CSR_60_100M;
		else if ((clk_rate >= CSR_F_100M) && (clk_rate < CSR_F_150M))
			priv->clk_csr = STMMAC_CSR_100_150M;
		else if ((clk_rate >= CSR_F_150M) && (clk_rate < CSR_F_250M))
			priv->clk_csr = STMMAC_CSR_150_250M;
		else if ((clk_rate >= CSR_F_250M) && (clk_rate < CSR_F_300M))
			priv->clk_csr = STMMAC_CSR_250_300M;
	}

	if (priv->plat->has_sun8i) {
		if (clk_rate > 160000000)
			priv->clk_csr = 0x03;
		else if (clk_rate > 80000000)
			priv->clk_csr = 0x02;
		else if (clk_rate > 40000000)
			priv->clk_csr = 0x01;
		else
			priv->clk_csr = 0;
	}

	if (priv->plat->has_xgmac) {
		if (clk_rate > 400000000)
			priv->clk_csr = 0x5;
		else if (clk_rate > 350000000)
			priv->clk_csr = 0x4;
		else if (clk_rate > 300000000)
			priv->clk_csr = 0x3;
		else if (clk_rate > 250000000)
			priv->clk_csr = 0x2;
		else if (clk_rate > 150000000)
			priv->clk_csr = 0x1;
		else
			priv->clk_csr = 0x0;
	}
}

static void print_pkt(unsigned char *buf, int len)
{
	pr_debug("len = %d byte, buf addr: 0x%p\n", len, buf);
	print_hex_dump_bytes("", DUMP_PREFIX_OFFSET, buf, len);
}

static inline u32 stmmac_tx_avail(struct stmmac_priv *priv, u32 queue)
{
	struct stmmac_tx_queue *tx_q = get_tx_queue(priv, queue);
	u32 avail;

	if (tx_q->dirty_tx > tx_q->cur_tx)
		avail = tx_q->dirty_tx - tx_q->cur_tx - 1;
	else
		avail = priv->dma_tx_size - tx_q->cur_tx +
			tx_q->dirty_tx - 1;

	return avail;
}

/**
 * stmmac_rx_dirty - Get RX queue dirty
 * @priv: driver private structure
 * @queue: RX queue index
 */
static inline u32 stmmac_rx_dirty(struct stmmac_priv *priv, u32 queue)
{
	struct stmmac_rx_queue *rx_q = &priv->rx_queue[queue];
	u32 dirty;

	if (rx_q->dirty_rx <= rx_q->cur_rx)
		dirty = rx_q->cur_rx - rx_q->dirty_rx;
	else
		dirty = priv->dma_rx_size - rx_q->dirty_rx +
			rx_q->cur_rx;

	return dirty;
}

/**
 * stmmac_enable_eee_mode - check and enter in LPI mode
 * @priv: driver private structure
 * Description: this function is to verify and enter in LPI mode in case of
 * EEE.
 */
static void stmmac_enable_eee_mode(struct stmmac_priv *priv)
{
	u32 tx_cnt = priv->plat->tx_queues_to_use;
	u32 queue;

	/* check if all TX queues have the work finished */
	for (queue = 0; queue < tx_cnt; queue++) {
		struct stmmac_tx_queue *tx_q = get_tx_queue(priv, queue);

		if (tx_q->dirty_tx != tx_q->cur_tx)
			return; /* still unfinished work */
	}

	/* Check and enter in LPI mode */
	if (!priv->tx_path_in_lpi_mode)
		stmmac_set_eee_mode(priv, priv->hw,
				priv->plat->en_tx_lpi_clockgating);
}

/**
 * stmmac_disable_eee_mode - disable and exit from LPI mode
 * @priv: driver private structure
 * Description: this function is to exit and disable EEE in case of
 * LPI state is true. This is called by the xmit.
 */
void stmmac_disable_eee_mode(struct stmmac_priv *priv)
{
	if (!priv->plat->eee_timer) {
		stmmac_lpi_entry_timer_enable(priv, LPI_ET_DISABLE);
		return;
	}

	stmmac_reset_eee_mode(priv, priv->hw);
	del_timer_sync(&priv->eee_ctrl_timer);
	priv->tx_path_in_lpi_mode = false;
}

/**
 * stmmac_eee_ctrl_timer - EEE TX SW timer.
 * @arg : data hook
 * Description:
 *  if there is no data transfer and if we are not in LPI state,
 *  then MAC Transmitter can be moved to LPI state.
 */
static void stmmac_eee_ctrl_timer(struct timer_list *t)
{
	struct stmmac_priv *priv = from_timer(priv, t, eee_ctrl_timer);

	stmmac_enable_eee_mode(priv);
	mod_timer(&priv->eee_ctrl_timer, STMMAC_LPI_T(priv->tx_lpi_timer));
}

void stmmac_lpi_entry_timer_enable(struct stmmac_priv *priv, bool en)
{
	int tx_lpi_timer;

	/* Clear/set the SW EEE timer flag based on LPI ET enablement */
	priv->plat->eee_timer = en ? 0 : 1;
	tx_lpi_timer  = en ? priv->tx_lpi_timer : 0;
	stmmac_set_eee_lpi_timer(priv, priv->hw, tx_lpi_timer);
}

/**
 * stmmac_eee_init - init EEE
 * @priv: driver private structure
 * Description:
 *  if the GMAC supports the EEE (from the HW cap reg) and the phy device
 *  can also manage EEE, this function enable the LPI state and start related
 *  timer.
 */
bool stmmac_eee_init(struct stmmac_priv *priv)
{
	int tx_lpi_timer = priv->tx_lpi_timer;

	/* Using PCS we cannot dial with the phy registers at this stage
	 * so we do not support extra feature like EEE.
	 */
	if ((priv->hw->pcs == STMMAC_PCS_RGMII) ||
	    (priv->hw->pcs == STMMAC_PCS_TBI) ||
	    (priv->hw->pcs == STMMAC_PCS_RTBI))
		return false;

	/* Check if MAC core supports the EEE feature. */
	if (!priv->dma_cap.eee)
		return false;

	mutex_lock(&priv->lock);

	/* Check if it needs to be deactivated */
	if (!priv->eee_active) {
		if (priv->eee_enabled) {
			netdev_dbg(priv->dev, "disable EEE\n");
			stmmac_lpi_entry_timer_enable(priv, LPI_ET_DISABLE);
			del_timer_sync(&priv->eee_ctrl_timer);
			stmmac_set_eee_timer(priv, priv->hw, 0, tw_timer);
		}
		mutex_unlock(&priv->lock);
		return false;
	}

	if (priv->eee_active && !priv->eee_enabled) {
		timer_setup(&priv->eee_ctrl_timer, stmmac_eee_ctrl_timer, 0);
		stmmac_set_eee_timer(priv, priv->hw, STMMAC_DEFAULT_LIT_LS,
				     tw_timer);
	}

	if (priv->plat->has_gmac4 && priv->tx_lpi_timer <= STMMAC_ET_MAX) {
		del_timer_sync(&priv->eee_ctrl_timer);
		priv->tx_path_in_lpi_mode = false;
		stmmac_lpi_entry_timer_enable(priv, LPI_ET_ENABLE);
	} else {
		stmmac_lpi_entry_timer_enable(priv, LPI_ET_DISABLE);
		mod_timer(&priv->eee_ctrl_timer, STMMAC_LPI_T(tx_lpi_timer));
	}

	mutex_unlock(&priv->lock);
	netdev_dbg(priv->dev, "Energy-Efficient Ethernet initialized\n");
	return true;
}

/* stmmac_get_tx_hwtstamp - get HW TX timestamps
 * @priv: driver private structure
 * @p : descriptor pointer
 * @hwtstamp : hardware timestamp
 * Description :
 * This function will read timestamp from the descriptor & pass it to stack.
 * and also perform some sanity checks.
 */
void stmmac_get_tx_hwtstamp(struct stmmac_priv *priv,
			    struct dma_desc *p, ktime_t *hwtstamp)
{
	void __iomem *ptpaddr = priv->ptpaddr;
	bool found = false;
	u64 adjust = 0;
	u64 ns = 0;

	if (!priv->hwts_tx_en)
		return;

	/* check tx tstamp status */
	if (stmmac_get_tx_timestamp_status(priv, p)) {
		stmmac_get_timestamp(priv, p, priv->adv_ts, &ns);
		found = true;
	} else if (!stmmac_get_mac_tx_timestamp(priv, priv->hw, &ns)) {
		found = true;
	}

	if (found) {
		/* Correct the clk domain crossing CDC error */
		adjust += -(2 * (NSEC_PER_SEC / priv->plat->clk_ptp_rate));

		ns += adjust;
		netdev_dbg(priv->dev, "get valid TX hw timestamp %llu\n", ns);
	} else {
		netdev_dbg(priv->dev, "cannot get TX hw timestamp\n");
		/* TX HW T/S invalid, fallback to current PTP time instead
		 * of not updating hwtstamp (which can be valid stale data
		 * from past)
		 */
		stmmac_get_systime(priv, ptpaddr, &ns);
	}
	*hwtstamp = ns_to_ktime(ns);
}

/* stmmac_get_rx_hwtstamp - get HW RX timestamps
 * @priv: driver private structure
 * @p : descriptor pointer
 * @np : next descriptor pointer
 * @hwtstamp : hardware timestamp
 * Description :
 * This function will read received packet's timestamp from the descriptor
 * and pass it to stack. It also perform some sanity checks.
 */
void stmmac_get_rx_hwtstamp(struct stmmac_priv *priv, struct dma_desc *p,
			    struct dma_desc *np, ktime_t *hwtstamp)
{
	void __iomem *ptpaddr = priv->ptpaddr;
	struct dma_desc *desc = p;
	u64 adjust = 0;
	u64 ns = 0;

	if (!priv->hwts_rx_en)
		return;
	/* For GMAC4, the valid timestamp is from CTX next desc. */
	if (priv->plat->has_gmac4 || priv->plat->has_xgmac)
		desc = np;

	/* Check if timestamp is available */
	if (stmmac_get_rx_timestamp_status(priv, p, np, priv->adv_ts)) {
		stmmac_get_timestamp(priv, desc, priv->adv_ts, &ns);

		/* Correct the clk domain crossing CDC error */
		adjust += 2 * (NSEC_PER_SEC / priv->plat->clk_ptp_rate);

		ns -= adjust;
		netdev_dbg(priv->dev, "get valid RX hw timestamp %llu\n", ns);
	} else  {
		netdev_dbg(priv->dev, "cannot get RX hw timestamp\n");
		/* RX HW T/S invalid, fallback to current PTP time instead
		 * of not updating hwtstamp (which can be valid stale data
		 * from past)
		 */
		stmmac_get_systime(priv, ptpaddr, &ns);
	}
	*hwtstamp = ns_to_ktime(ns);
}

/**
 *  stmmac_hwtstamp_set - control hardware timestamping.
 *  @dev: device pointer.
 *  @ifr: An IOCTL specific structure, that can contain a pointer to
 *  a proprietary structure used to pass information to the driver.
 *  Description:
 *  This function configures the MAC to enable/disable both outgoing(TX)
 *  and incoming(RX) packets time stamping based on user input.
 *  Return Value:
 *  0 on success and an appropriate -ve integer on failure.
 */
static int stmmac_hwtstamp_set(struct net_device *dev, struct ifreq *ifr)
{
	struct stmmac_priv *priv = netdev_priv(dev);
	struct hwtstamp_config config;
	u32 ptp_v2 = 0;
	u32 tstamp_all = 0;
	u32 ptp_over_ipv4_udp = 0;
	u32 ptp_over_ipv6_udp = 0;
	u32 ptp_over_ethernet = 0;
	u32 snap_type_sel = 0;
	u32 ts_master_en = 0;
	u32 ts_event_en = 0;
	u32 value = 0;
	bool xmac;

	xmac = priv->plat->has_gmac4 || priv->plat->has_xgmac;

	if (!(priv->dma_cap.time_stamp || priv->adv_ts)) {
		netdev_alert(priv->dev, "No support for HW time stamping\n");
		priv->hwts_tx_en = 0;
		priv->hwts_rx_en = 0;

		return -EOPNOTSUPP;
	}

	if (copy_from_user(&config, ifr->ifr_data,
			   sizeof(config)))
		return -EFAULT;

	netdev_dbg(priv->dev, "%s config flags:0x%x, tx_type:0x%x, rx_filter:0x%x\n",
		   __func__, config.flags, config.tx_type, config.rx_filter);

	/* reserved for future extensions */
	if (config.flags)
		return -EINVAL;

	if (config.tx_type != HWTSTAMP_TX_OFF &&
	    config.tx_type != HWTSTAMP_TX_ON)
		return -ERANGE;

	if (priv->adv_ts) {
		switch (config.rx_filter) {
		case HWTSTAMP_FILTER_NONE:
			/* time stamp no incoming packet at all */
			config.rx_filter = HWTSTAMP_FILTER_NONE;
			break;

		case HWTSTAMP_FILTER_PTP_V1_L4_EVENT:
			/* PTP v1, UDP, any kind of event packet */
			config.rx_filter = HWTSTAMP_FILTER_PTP_V1_L4_EVENT;
			/* 'xmac' hardware can support Sync, Pdelay_Req and
			 * Pdelay_resp by setting bit14 and bits17/16 to 01
			 * This leaves Delay_Req timestamps out.
			 * Enable all events *and* general purpose message
			 * timestamping
			 */
			snap_type_sel = PTP_TCR_SNAPTYPSEL_1;
			ptp_over_ipv4_udp = PTP_TCR_TSIPV4ENA;
			ptp_over_ipv6_udp = PTP_TCR_TSIPV6ENA;
			break;

		case HWTSTAMP_FILTER_PTP_V1_L4_SYNC:
			/* PTP v1, UDP, Sync packet */
			config.rx_filter = HWTSTAMP_FILTER_PTP_V1_L4_SYNC;
			/* take time stamp for SYNC messages only */
			ts_event_en = PTP_TCR_TSEVNTENA;

			ptp_over_ipv4_udp = PTP_TCR_TSIPV4ENA;
			ptp_over_ipv6_udp = PTP_TCR_TSIPV6ENA;
			break;

		case HWTSTAMP_FILTER_PTP_V1_L4_DELAY_REQ:
			/* PTP v1, UDP, Delay_req packet */
			config.rx_filter = HWTSTAMP_FILTER_PTP_V1_L4_DELAY_REQ;
			/* take time stamp for Delay_Req messages only */
			ts_master_en = PTP_TCR_TSMSTRENA;
			ts_event_en = PTP_TCR_TSEVNTENA;

			ptp_over_ipv4_udp = PTP_TCR_TSIPV4ENA;
			ptp_over_ipv6_udp = PTP_TCR_TSIPV6ENA;
			break;

		case HWTSTAMP_FILTER_PTP_V2_L4_EVENT:
			/* PTP v2, UDP, any kind of event packet */
			config.rx_filter = HWTSTAMP_FILTER_PTP_V2_L4_EVENT;
			ptp_v2 = PTP_TCR_TSVER2ENA;
			/* take time stamp for all event messages */
			snap_type_sel = PTP_TCR_SNAPTYPSEL_1;

			ptp_over_ipv4_udp = PTP_TCR_TSIPV4ENA;
			ptp_over_ipv6_udp = PTP_TCR_TSIPV6ENA;
			break;

		case HWTSTAMP_FILTER_PTP_V2_L4_SYNC:
			/* PTP v2, UDP, Sync packet */
			config.rx_filter = HWTSTAMP_FILTER_PTP_V2_L4_SYNC;
			ptp_v2 = PTP_TCR_TSVER2ENA;
			/* take time stamp for SYNC messages only */
			ts_event_en = PTP_TCR_TSEVNTENA;

			ptp_over_ipv4_udp = PTP_TCR_TSIPV4ENA;
			ptp_over_ipv6_udp = PTP_TCR_TSIPV6ENA;
			break;

		case HWTSTAMP_FILTER_PTP_V2_L4_DELAY_REQ:
			/* PTP v2, UDP, Delay_req packet */
			config.rx_filter = HWTSTAMP_FILTER_PTP_V2_L4_DELAY_REQ;
			ptp_v2 = PTP_TCR_TSVER2ENA;
			/* take time stamp for Delay_Req messages only */
			ts_master_en = PTP_TCR_TSMSTRENA;
			ts_event_en = PTP_TCR_TSEVNTENA;

			ptp_over_ipv4_udp = PTP_TCR_TSIPV4ENA;
			ptp_over_ipv6_udp = PTP_TCR_TSIPV6ENA;
			break;

		case HWTSTAMP_FILTER_PTP_V2_EVENT:
			/* PTP v2/802.AS1 any layer, any kind of event packet */
			config.rx_filter = HWTSTAMP_FILTER_PTP_V2_EVENT;
			ptp_v2 = PTP_TCR_TSVER2ENA;
			snap_type_sel = PTP_TCR_SNAPTYPSEL_1;
			if (priv->synopsys_id != DWMAC_CORE_5_10)
				ts_event_en = PTP_TCR_TSEVNTENA;
			ptp_over_ipv4_udp = PTP_TCR_TSIPV4ENA;
			ptp_over_ipv6_udp = PTP_TCR_TSIPV6ENA;
			ptp_over_ethernet = PTP_TCR_TSIPENA;
			break;

		case HWTSTAMP_FILTER_PTP_V2_SYNC:
			/* PTP v2/802.AS1, any layer, Sync packet */
			config.rx_filter = HWTSTAMP_FILTER_PTP_V2_SYNC;
			ptp_v2 = PTP_TCR_TSVER2ENA;
			/* take time stamp for SYNC messages only */
			ts_event_en = PTP_TCR_TSEVNTENA;

			ptp_over_ipv4_udp = PTP_TCR_TSIPV4ENA;
			ptp_over_ipv6_udp = PTP_TCR_TSIPV6ENA;
			ptp_over_ethernet = PTP_TCR_TSIPENA;
			break;

		case HWTSTAMP_FILTER_PTP_V2_DELAY_REQ:
			/* PTP v2/802.AS1, any layer, Delay_req packet */
			config.rx_filter = HWTSTAMP_FILTER_PTP_V2_DELAY_REQ;
			ptp_v2 = PTP_TCR_TSVER2ENA;
			/* take time stamp for Delay_Req messages only */
			ts_master_en = PTP_TCR_TSMSTRENA;
			ts_event_en = PTP_TCR_TSEVNTENA;

			ptp_over_ipv4_udp = PTP_TCR_TSIPV4ENA;
			ptp_over_ipv6_udp = PTP_TCR_TSIPV6ENA;
			ptp_over_ethernet = PTP_TCR_TSIPENA;
			break;

		case HWTSTAMP_FILTER_NTP_ALL:
		case HWTSTAMP_FILTER_ALL:
			/* time stamp any incoming packet */
			config.rx_filter = HWTSTAMP_FILTER_ALL;
			priv->hwts_all = HWTSTAMP_FILTER_ALL;
			tstamp_all = PTP_TCR_TSENALL;
			break;

		default:
			return -ERANGE;
		}
	} else {
		switch (config.rx_filter) {
		case HWTSTAMP_FILTER_NONE:
			config.rx_filter = HWTSTAMP_FILTER_NONE;
			break;
		default:
			/* PTP v1, UDP, any kind of event packet */
			config.rx_filter = HWTSTAMP_FILTER_PTP_V1_L4_EVENT;
			break;
		}
	}
	priv->hwts_rx_en = ((config.rx_filter == HWTSTAMP_FILTER_NONE) ? 0 : 1);
	priv->hwts_tx_en = config.tx_type == HWTSTAMP_TX_ON;

	if (!priv->hwts_tx_en && !priv->hwts_rx_en)
		stmmac_config_hw_tstamping(priv, priv->ptpaddr, 0);
	else {
		value = (PTP_TCR_TSENA | PTP_TCR_TSCFUPDT | PTP_TCR_TSCTRLSSR |
			 tstamp_all | ptp_v2 | ptp_over_ethernet |
			 ptp_over_ipv6_udp | ptp_over_ipv4_udp | ts_event_en |
			 ts_master_en | snap_type_sel);

		stmmac_config_hw_tstamping(priv, priv->ptpaddr, value);
	}

	memcpy(&priv->tstamp_config, &config, sizeof(config));

	return copy_to_user(ifr->ifr_data, &config,
			    sizeof(config)) ? -EFAULT : 0;
}

/**
 *  stmmac_hwtstamp_get - read hardware timestamping.
 *  @dev: device pointer.
 *  @ifr: An IOCTL specific structure, that can contain a pointer to
 *  a proprietary structure used to pass information to the driver.
 *  Description:
 *  This function obtain the current hardware timestamping settings
    as requested.
 */
static int stmmac_hwtstamp_get(struct net_device *dev, struct ifreq *ifr)
{
	struct stmmac_priv *priv = netdev_priv(dev);
	struct hwtstamp_config *config = &priv->tstamp_config;

	if (!(priv->dma_cap.time_stamp || priv->dma_cap.atime_stamp))
		return -EOPNOTSUPP;

	return copy_to_user(ifr->ifr_data, config,
			    sizeof(*config)) ? -EFAULT : 0;
}

/**
 * stmmac_init_ptp - init PTP
 * @priv: driver private structure
 * Description: this is to verify if the HW supports the PTPv1 or PTPv2.
 * This is done by looking at the HW cap. register.
 * This function also registers the ptp driver.
 */
static int stmmac_init_ptp(struct stmmac_priv *priv)
{
	struct timespec64 now;
	u32 sec_inc = 0;
	u32 value;
	u64 temp;

	bool xmac = priv->plat->has_gmac4 || priv->plat->has_xgmac;

	if (!(priv->dma_cap.time_stamp || priv->dma_cap.atime_stamp))
		return -EOPNOTSUPP;

	priv->adv_ts = 0;
	/* Check if adv_ts can be enabled for dwmac 4.x / xgmac core */
	if (xmac && priv->dma_cap.atime_stamp)
		priv->adv_ts = 1;
	/* Dwmac 3.x core with extend_desc can support adv_ts */
	else if (priv->extend_desc && priv->dma_cap.atime_stamp)
		priv->adv_ts = 1;

	if (priv->dma_cap.time_stamp)
		netdev_info(priv->dev, "IEEE 1588-2002 Timestamp supported\n");

	if (priv->adv_ts)
		netdev_info(priv->dev,
			    "IEEE 1588-2008 Advanced Timestamp supported\n");

	priv->hwts_tx_en = 0;
	priv->hwts_rx_en = 0;

	stmmac_ptp_register(priv);

	if (priv->ptp_clock) {
		value = (PTP_TCR_TSENA | PTP_TCR_TSCFUPDT | PTP_TCR_TSCTRLSSR);

		stmmac_config_hw_tstamping(priv, priv->ptpaddr, value);

		/* program Sub Second Increment reg */
		stmmac_config_sub_second_increment(priv,
						   priv->ptpaddr,
						   priv->plat->clk_ptp_rate,
						   xmac, &sec_inc,
						   priv->plat->is_hfpga);
		temp = div_u64(1000000000ULL, sec_inc);

		/* Store sub second increment and flags for later use */
		priv->sub_second_inc = sec_inc;
		priv->systime_flags = value;

		/* calculate default added value:
		 * formula is :
		 * addend = (2^32)/freq_div_ratio;
		 * where, freq_div_ratio = 1e9ns/sec_inc
		 */
		temp = (u64)(temp << 32);
		priv->default_addend = div_u64(temp, priv->plat->clk_ptp_rate);
		stmmac_config_addend(priv, priv->ptpaddr, priv->default_addend);

		/* initialize system time */
		ktime_get_real_ts64(&now);

		/* lower 32 bits of tv_sec are safe until y2106 */
		stmmac_init_systime(priv, priv->ptpaddr,
				    (u32)now.tv_sec, now.tv_nsec);
	}

	return 0;
}

static void stmmac_release_ptp(struct stmmac_priv *priv)
{
	if (priv->plat->clk_ptp_ref)
		clk_disable_unprepare(priv->plat->clk_ptp_ref);
	stmmac_ptp_unregister(priv);
}

/**
 *  stmmac_mac_flow_ctrl - Configure flow control in all queues
 *  @priv: driver private structure
 *  Description: It is used for configuring the flow control in all queues
 */
static void stmmac_mac_flow_ctrl(struct stmmac_priv *priv, u32 duplex)
{
	u32 tx_cnt = priv->plat->tx_queues_to_use;

	stmmac_flow_ctrl(priv, priv->hw, duplex, priv->flow_ctrl,
			priv->pause, tx_cnt);
}

static void stmmac_validate(struct phylink_config *config,
			    unsigned long *supported,
			    struct phylink_link_state *state)
{
	struct stmmac_priv *priv = netdev_priv(to_net_dev(config->dev));
	__ETHTOOL_DECLARE_LINK_MODE_MASK(mac_supported) = { 0, };
	__ETHTOOL_DECLARE_LINK_MODE_MASK(mask) = { 0, };
	int tx_cnt = priv->plat->tx_queues_to_use;
	int max_speed = priv->plat->max_speed;

	phylink_set(mac_supported, 10baseT_Half);
	phylink_set(mac_supported, 10baseT_Full);
	phylink_set(mac_supported, 100baseT_Half);
	phylink_set(mac_supported, 100baseT_Full);
	phylink_set(mac_supported, 1000baseT_Half);
	phylink_set(mac_supported, 1000baseT_Full);
	phylink_set(mac_supported, 1000baseKX_Full);

	phylink_set(mac_supported, Autoneg);
	phylink_set(mac_supported, Pause);
	phylink_set(mac_supported, Asym_Pause);
	phylink_set_port_modes(mac_supported);

	if (priv->plat->has_gmac ||
	    priv->plat->has_gmac4 ||
	    priv->plat->has_xgmac) {
		phylink_set(mac_supported, 1000baseT_Half);
		phylink_set(mac_supported, 1000baseT_Full);
		phylink_set(mac_supported, 1000baseKX_Full);
	}

	/* 2.5G mode only support 2500baseT full duplex only */
	if (priv->plat->has_gmac4 && priv->plat->speed_2500_en) {
		phylink_set(mac_supported, 2500baseT_Full);
		phylink_set(mask, 10baseT_Half);
		phylink_set(mask, 10baseT_Full);
		phylink_set(mask, 100baseT_Half);
		phylink_set(mask, 100baseT_Full);
		phylink_set(mask, 1000baseT_Half);
		phylink_set(mask, 1000baseT_Full);
	}

	/* Cut down 1G if asked to */
	if ((max_speed > 0) && (max_speed < 1000)) {
		phylink_set(mask, 1000baseT_Full);
		phylink_set(mask, 1000baseX_Full);
	} else if (priv->plat->has_xgmac) {
		if (!max_speed || (max_speed >= 2500)) {
			phylink_set(mac_supported, 2500baseT_Full);
			phylink_set(mac_supported, 2500baseX_Full);
		}
		if (!max_speed || (max_speed >= 5000)) {
			phylink_set(mac_supported, 5000baseT_Full);
		}
		if (!max_speed || (max_speed >= 10000)) {
			phylink_set(mac_supported, 10000baseSR_Full);
			phylink_set(mac_supported, 10000baseLR_Full);
			phylink_set(mac_supported, 10000baseER_Full);
			phylink_set(mac_supported, 10000baseLRM_Full);
			phylink_set(mac_supported, 10000baseT_Full);
			phylink_set(mac_supported, 10000baseKX4_Full);
			phylink_set(mac_supported, 10000baseKR_Full);
		}
	}

	/* Half-Duplex can only work with single queue */
	if (tx_cnt > 1) {
		phylink_set(mask, 10baseT_Half);
		phylink_set(mask, 100baseT_Half);
		phylink_set(mask, 1000baseT_Half);
	}

	bitmap_and(supported, supported, mac_supported,
		   __ETHTOOL_LINK_MODE_MASK_NBITS);
	bitmap_andnot(supported, supported, mask,
		      __ETHTOOL_LINK_MODE_MASK_NBITS);
	bitmap_and(state->advertising, state->advertising, mac_supported,
		   __ETHTOOL_LINK_MODE_MASK_NBITS);
	bitmap_andnot(state->advertising, state->advertising, mask,
		      __ETHTOOL_LINK_MODE_MASK_NBITS);
}

static int stmmac_mac_link_state(struct phylink_config *config,
				 struct phylink_link_state *state)
{
	return -EOPNOTSUPP;
}

static void stmmac_mac_config(struct phylink_config *config, unsigned int mode,
			      const struct phylink_link_state *state)
{
	struct stmmac_priv *priv = netdev_priv(to_net_dev(config->dev));
	u32 ctrl;

	ctrl = readl(priv->ioaddr + MAC_CTRL_REG);
	ctrl &= ~priv->hw->link.speed_mask;

	if (state->interface == PHY_INTERFACE_MODE_USXGMII) {
		switch (state->speed) {
		case SPEED_10000:
			ctrl |= priv->hw->link.xgmii.speed10000;
			break;
		case SPEED_5000:
			ctrl |= priv->hw->link.xgmii.speed5000;
			break;
		case SPEED_2500:
			ctrl |= priv->hw->link.xgmii.speed2500;
			break;
		default:
			return;
		}
	} else {
		switch (state->speed) {
		case SPEED_2500:
			ctrl |= priv->hw->link.speed2500;
			break;
		case SPEED_1000:
			ctrl |= priv->hw->link.speed1000;
			break;
		case SPEED_100:
			ctrl |= priv->hw->link.speed100;
			break;
		case SPEED_10:
			ctrl |= priv->hw->link.speed10;
			break;
		default:
			return;
		}
	}

	priv->speed = state->speed;

	if (priv->plat->fix_mac_speed)
		priv->plat->fix_mac_speed(priv->plat->bsp_priv, state->speed);

	if (!state->duplex)
		ctrl &= ~priv->hw->link.duplex;
	else
		ctrl |= priv->hw->link.duplex;

	/* Flow Control operation */
	if (state->pause)
		stmmac_mac_flow_ctrl(priv, state->duplex);

	writel(ctrl, priv->ioaddr + MAC_CTRL_REG);
}

static void stmmac_mac_an_restart(struct phylink_config *config)
{
	/* Not Supported */
}

static void stmmac_mac_link_down(struct phylink_config *config,
				 unsigned int mode, phy_interface_t interface)
{
	struct stmmac_priv *priv = netdev_priv(to_net_dev(config->dev));

	priv->phylink_up = false;

	stmmac_mac_set(priv, priv->ioaddr, false);
	priv->eee_active = false;
	stmmac_eee_init(priv);
	stmmac_set_eee_pls(priv, priv->hw, false);
	stmmac_fpe_link_state_handle(priv, priv->hw, priv->dev, false);

	/* Schedule runtime suspend if the device's runtime PM status allows it
	 * to be suspended.
	 */
	pm_runtime_idle(priv->device);
}

static void stmmac_mac_link_up(struct phylink_config *config,
			       unsigned int mode, phy_interface_t interface,
			       struct phy_device *phy)
{
	struct stmmac_priv *priv = netdev_priv(to_net_dev(config->dev));

	priv->phylink_up = true;

	/* Cancel any scheduled runtime suspend request */
	pm_runtime_resume(priv->device);

	stmmac_mac_set(priv, priv->ioaddr, true);
	if (phy && priv->dma_cap.eee) {
		priv->eee_active = phy_init_eee(phy, 1) >= 0;
		priv->eee_enabled = stmmac_eee_init(priv);
		stmmac_set_eee_pls(priv, priv->hw, true);
	}
	stmmac_fpe_link_state_handle(priv, priv->hw, priv->dev, true);
}

static const struct phylink_mac_ops stmmac_phylink_mac_ops = {
	.validate = stmmac_validate,
	.mac_link_state = stmmac_mac_link_state,
	.mac_config = stmmac_mac_config,
	.mac_an_restart = stmmac_mac_an_restart,
	.mac_link_down = stmmac_mac_link_down,
	.mac_link_up = stmmac_mac_link_up,
};

/**
 * stmmac_check_pcs_mode - verify if RGMII/SGMII is supported
 * @priv: driver private structure
 * Description: this is to verify if the HW supports the PCS.
 * Physical Coding Sublayer (PCS) interface that can be used when the MAC is
 * configured for the TBI, RTBI, or SGMII PHY interface.
 */
static void stmmac_check_pcs_mode(struct stmmac_priv *priv)
{
	int interface = priv->plat->interface;

	if (priv->dma_cap.pcs) {
		if ((interface == PHY_INTERFACE_MODE_RGMII) ||
		    (interface == PHY_INTERFACE_MODE_RGMII_ID) ||
		    (interface == PHY_INTERFACE_MODE_RGMII_RXID) ||
		    (interface == PHY_INTERFACE_MODE_RGMII_TXID)) {
			netdev_dbg(priv->dev, "PCS RGMII support enabled\n");
			priv->hw->pcs = STMMAC_PCS_RGMII;
		} else if (interface == PHY_INTERFACE_MODE_SGMII) {
			netdev_dbg(priv->dev, "PCS SGMII support enabled\n");
			priv->hw->pcs = STMMAC_PCS_SGMII;
		}
	}
}

/**
 * stmmac_init_phy - PHY initialization
 * @dev: net device structure
 * Description: it initializes the driver's PHY state, and attaches the PHY
 * to the mac driver.
 *  Return value:
 *  0 on success
 */
static int stmmac_init_phy(struct net_device *dev)
{
	struct stmmac_priv *priv = netdev_priv(dev);
	struct device_node *node;
	int ret;

	node = priv->plat->phylink_node;

	if (node)
		ret = phylink_of_phy_connect(priv->phylink, node, 0);

	/* Some DT bindings do not set-up the PHY handle. Let's try to
	 * manually parse it
	 */
	if (!node || ret) {
		int addr = priv->plat->phy_addr;
		struct phy_device *phydev;

		phydev = mdiobus_get_phy(priv->mii, addr);
		if (!phydev) {
			netdev_err(priv->dev, "no phy at addr %d\n", addr);
			return -ENODEV;
		}

		ret = phylink_connect_phy(priv->phylink, phydev);
	}

	return ret;
}

static int stmmac_phy_setup(struct stmmac_priv *priv)
{
	struct fwnode_handle *fwnode = of_fwnode_handle(priv->plat->phylink_node);
	int mode = priv->plat->phy_interface;
	struct phylink *phylink;

	priv->phylink_config.dev = &priv->dev->dev;
	priv->phylink_config.type = PHYLINK_NETDEV;

	phylink = phylink_create(&priv->phylink_config, fwnode,
				 mode, &stmmac_phylink_mac_ops);
	if (IS_ERR(phylink))
		return PTR_ERR(phylink);

	priv->phylink = phylink;
	return 0;
}

static void stmmac_display_rx_rings(struct stmmac_priv *priv)
{
	u32 rx_cnt = priv->plat->rx_queues_to_use;
	void *head_rx;
	u32 queue;

	/* Display RX rings */
	for (queue = 0; queue < rx_cnt; queue++) {
		struct stmmac_rx_queue *rx_q = &priv->rx_queue[queue];

		pr_info("\tRX Queue %u rings\n", queue);

		if (priv->extend_desc)
			head_rx = (void *)rx_q->dma_erx;
		else
			head_rx = (void *)rx_q->dma_rx;

		/* Display RX ring */
		stmmac_display_ring(priv, head_rx, priv->dma_rx_size, true);
	}
}

static void stmmac_display_tx_rings(struct stmmac_priv *priv)
{
	u32 tx_cnt = priv->plat->tx_queues_to_use;
	void *head_tx;
	u32 queue;

	/* Display TX rings */
	for (queue = 0; queue < tx_cnt; queue++) {
		struct stmmac_tx_queue *tx_q = get_tx_queue(priv, queue);

		if (queue_is_xdp(priv, queue))
			pr_info("\tTX XDP Queue %d rings\n", queue);
		else
			pr_info("\tTX Queue %d rings\n", queue);

		if (priv->extend_desc)
			head_tx = (void *)tx_q->dma_etx;
		else if (tx_q->tbs & STMMAC_TBS_AVAIL)
			head_tx = (void *)tx_q->dma_enhtx;
		else
			head_tx = (void *)tx_q->dma_tx;

		stmmac_display_ring(priv, head_tx, priv->dma_tx_size, false);
	}
}

static void stmmac_display_rings(struct stmmac_priv *priv)
{
	/* Display RX ring */
	stmmac_display_rx_rings(priv);

	/* Display TX ring */
	stmmac_display_tx_rings(priv);
}

static int stmmac_set_bfsize(int mtu, int bufsize)
{
	int ret = bufsize;

	if (mtu >= BUF_SIZE_8KiB)
		ret = BUF_SIZE_16KiB;
	else if (mtu >= BUF_SIZE_4KiB)
		ret = BUF_SIZE_8KiB;
	else if (mtu >= BUF_SIZE_2KiB)
		ret = BUF_SIZE_4KiB;
	else if (mtu > DEFAULT_BUFSIZE)
		ret = BUF_SIZE_2KiB;
	else
		ret = DEFAULT_BUFSIZE;

	return ret;
}

/**
 * stmmac_clear_rx_descriptors - clear RX descriptors
 * @priv: driver private structure
 * @queue: RX queue index
 * Description: this function is called to clear the RX descriptors
 * in case of both basic and extended descriptors are used.
 */
static void stmmac_clear_rx_descriptors(struct stmmac_priv *priv, u32 queue)
{
	struct stmmac_rx_queue *rx_q = &priv->rx_queue[queue];
	int i;

	/* Clear the RX descriptors */
	for (i = 0; i < priv->dma_rx_size; i++)
		if (priv->extend_desc)
			stmmac_init_rx_desc(priv, &rx_q->dma_erx[i].basic,
					priv->use_riwt, priv->mode,
					(i == priv->dma_rx_size - 1),
					rx_q->dma_buf_sz);
		else
			stmmac_init_rx_desc(priv, &rx_q->dma_rx[i],
					priv->use_riwt, priv->mode,
					(i == priv->dma_rx_size - 1),
					rx_q->dma_buf_sz);
}

/**
 * stmmac_clear_tx_descriptors - clear tx descriptors
 * @priv: driver private structure
 * @queue: TX queue index.
 * Description: this function is called to clear the TX descriptors
 * in case of both basic and extended descriptors are used.
 */
static void stmmac_clear_tx_descriptors(struct stmmac_priv *priv, u32 queue)
{
	struct stmmac_tx_queue *tx_q = get_tx_queue(priv, queue);
	int i;

	/* Clear the TX descriptors */
	for (i = 0; i < priv->dma_tx_size; i++)
		if (priv->extend_desc)
			stmmac_init_tx_desc(priv, &tx_q->dma_etx[i].basic,
					    priv->mode,
					    (i == priv->dma_tx_size - 1));
		else if (tx_q->tbs & STMMAC_TBS_AVAIL)
			stmmac_init_tx_desc(priv, &tx_q->dma_enhtx[i].basic,
					    STMMAC_ENHANCED_TX_MODE,
					    (i == priv->dma_tx_size - 1));
		else
			stmmac_init_tx_desc(priv, &tx_q->dma_tx[i],
					    priv->mode,
					    (i == priv->dma_tx_size - 1));
}

/**
 * stmmac_clear_descriptors - clear descriptors
 * @priv: driver private structure
 * Description: this function is called to clear the TX and RX descriptors
 * in case of both basic and extended descriptors are used.
 */
static void stmmac_clear_descriptors(struct stmmac_priv *priv)
{
	u32 rx_queue_cnt = priv->plat->rx_queues_to_use;
	u32 tx_queue_cnt = priv->plat->tx_queues_to_use;
	u32 queue;

	/* Clear the RX descriptors */
	for (queue = 0; queue < rx_queue_cnt; queue++)
		stmmac_clear_rx_descriptors(priv, queue);

	/* Clear the TX descriptors */
	for (queue = 0; queue < tx_queue_cnt; queue++)
		stmmac_clear_tx_descriptors(priv, queue);
}

/**
 * stmmac_init_rx_buffers - init the RX descriptor buffer.
 * @priv: driver private structure
 * @p: descriptor pointer
 * @i: descriptor index
 * @queue: RX queue index
 * Description: this function is called to allocate a receive buffer, perform
 * the DMA mapping and init the descriptor.
 */
static int stmmac_init_rx_buffers(struct stmmac_priv *priv, struct dma_desc *p,
				  int i, u32 queue)
{
	struct stmmac_rx_queue *rx_q = &priv->rx_queue[queue];
	struct stmmac_rx_buffer *buf = &rx_q->buf_pool[i];

	buf->page = page_pool_dev_alloc_pages(rx_q->page_pool);
	if (!buf->page)
		return -ENOMEM;

	if (priv->sph) {
		buf->sec_page = page_pool_dev_alloc_pages(rx_q->page_pool);
		if (!buf->sec_page)
			return -ENOMEM;

		buf->sec_addr = page_pool_get_dma_addr(buf->sec_page);
		stmmac_set_desc_sec_addr(priv, p, buf->sec_addr);
	} else {
		buf->sec_page = NULL;
	}

	buf->addr = page_pool_get_dma_addr(buf->page);
	stmmac_set_desc_addr(priv, p, buf->addr);
	if (rx_q->dma_buf_sz == BUF_SIZE_16KiB)
		stmmac_init_desc3(priv, p);

	return 0;
}

/**
 * stmmac_free_rx_buffer - free RX dma buffers
 * @priv: private structure
 * @queue: RX queue index
 * @i: buffer index.
 */
static void stmmac_free_rx_buffer(struct stmmac_priv *priv, u32 queue, int i)
{
	struct stmmac_rx_queue *rx_q = &priv->rx_queue[queue];
	struct stmmac_rx_buffer *buf = &rx_q->buf_pool[i];

	if (buf->page)
		page_pool_put_page(rx_q->page_pool, buf->page, false);
	buf->page = NULL;

	if (buf->sec_page)
		page_pool_put_page(rx_q->page_pool, buf->sec_page, false);
	buf->sec_page = NULL;
}

/**
 * stmmac_unmap_tx_buffer - free RX dma buffers
 * @priv: private structure
 * @queue: RX queue index
 * @i: buffer index.
 */
static void stmmac_unmap_tx_buffer(struct stmmac_priv *priv, u32 queue, int i)
{
	struct stmmac_tx_queue *tx_q = get_tx_queue(priv, queue);

	if (tx_q->tx_skbuff_dma[i].buf) {
		if (tx_q->tx_skbuff_dma[i].map_as_page)
			dma_unmap_page(priv->device,
				       tx_q->tx_skbuff_dma[i].buf,
				       tx_q->tx_skbuff_dma[i].len,
				       DMA_TO_DEVICE);
		else
			dma_unmap_single(priv->device,
					 tx_q->tx_skbuff_dma[i].buf,
					 tx_q->tx_skbuff_dma[i].len,
					 DMA_TO_DEVICE);
	}

	tx_q->tx_skbuff_dma[i].last_segment = false;
	tx_q->tx_skbuff_dma[i].is_jumbo = false;
	tx_q->tx_skbuff_dma[i].buf = 0;
	tx_q->tx_skbuff_dma[i].map_as_page = false;
}

/**
 * stmmac_xsk_rx_umem - Retrieve the AF_XDP ZC if XDP and ZC is enabled
 * @priv: private structure
 * @queue: RX queue index
 * Returns the UMEM or NULL.
 **/
static struct xdp_umem *stmmac_xsk_rx_umem(struct stmmac_priv *priv, u32 queue)
{
	bool xdp_on = stmmac_enabled_xdp(priv);

	if (!xdp_on || !test_bit(queue, priv->af_xdp_zc_qps))
		return NULL;

	return xdp_get_umem_from_qid(priv->dev, queue);
}

/**
 * stmmac_xsk_tx_umem - Retrieve the AF_XDP ZC if XDP and ZC is enabled
 * @priv: private structure
 * @queue: TX or TX XDP queue index
 * Returns the UMEM or NULL.
 **/
static struct xdp_umem *stmmac_xsk_tx_umem(struct stmmac_priv *priv, u32 queue)
{
	bool xdp_on = stmmac_enabled_xdp(priv);

	if (queue_is_xdp(priv, queue))
		queue -= priv->plat->num_queue_pairs;
	else
		return NULL;

	if (!xdp_on || !test_bit(queue, priv->af_xdp_zc_qps))
		return NULL;

	return xdp_get_umem_from_qid(priv->dev, queue);
}

bool stmmac_alloc_rx_buffers(struct stmmac_rx_queue *rx_q, u32 count)
{
	struct stmmac_priv *priv = rx_q->priv_data;
	u32 queue = rx_q->queue_index;
	int ret;
	int i;

	for (i = 0; i < count; i++) {
		struct dma_desc *p;

		if (priv->extend_desc)
			p = &((rx_q->dma_erx + i)->basic);
		else
			p = rx_q->dma_rx + i;

		ret = stmmac_init_rx_buffers(priv, p, i, queue);
		if (ret)
			goto err_init_rx_buffers;
	}

	rx_q->cur_rx = 0;
	rx_q->dirty_rx = (unsigned int)(i - count);

	return true;

err_init_rx_buffers:
	while (--i >= 0)
		stmmac_free_rx_buffer(priv, queue, i);

	return false;
}

static int init_dma_rx_desc_ring(struct stmmac_priv *priv, u32 queue,
				 gfp_t flags)
{
	struct stmmac_rx_queue *rx_q = &priv->rx_queue[queue];
	bool ok;
	int ret;

	netif_dbg(priv, probe, priv->dev,
		  "(%s) dma_rx_phy=0x%08x\n", __func__,
		  (u32)rx_q->dma_rx_phy);

	stmmac_clear_rx_descriptors(priv, queue);

	xdp_rxq_info_unreg_mem_model(&rx_q->xdp_rxq);

	rx_q->xsk_umem = stmmac_xsk_rx_umem(priv, queue);
	if (rx_q->xsk_umem) {
		rx_q->dma_buf_sz = rx_q->xsk_umem->chunk_size_nohr -
				   XDP_PACKET_HEADROOM;
		/* For AF_XDP ZC, we disallow packets to span on
		* multiple buffers, thus letting us skip that
		* handling in the fast-path.
		*/
		rx_q->zca.free = stmmac_zca_free;
		ret = xdp_rxq_info_reg_mem_model(&rx_q->xdp_rxq,
						 MEM_TYPE_ZERO_COPY,
						 &rx_q->zca);
		if (ret)
			return ret;

		netdev_info(priv->dev,
			    "Register XDP MEM_TYPE_ZERO_COPY RxQ-%d\n",
			    rx_q->queue_index);
	} else {
		ret = xdp_rxq_info_reg_mem_model(&rx_q->xdp_rxq,
						 MEM_TYPE_PAGE_POOL,
						 rx_q->page_pool);
		if (ret)
			return ret;

		netdev_info(priv->dev,
			    "Register XDP MEM_TYPE_PAGE_POOL RxQ-%d\n",
			    rx_q->queue_index);
	}

	ok = rx_q->xsk_umem ?
	     stmmac_alloc_rx_buffers_zc(rx_q, STMMAC_RX_DESC_UNUSED(rx_q)) :
	     stmmac_alloc_rx_buffers(rx_q, priv->dma_rx_size);
	if (!ok) {
		if (rx_q->xsk_umem)
			netdev_info(priv->dev,
				    "Failed to alloc Rx UMEM at Q-%d\n",
				    rx_q->queue_index);
		else
			return -ENOMEM;
	}

	/* Setup the chained descriptor addresses */
	if (priv->mode == STMMAC_CHAIN_MODE) {
		if (priv->extend_desc)
			stmmac_mode_init(priv, rx_q->dma_erx,
					 rx_q->dma_rx_phy,
					 priv->dma_rx_size, 1);
		else
			stmmac_mode_init(priv, rx_q->dma_rx,
					 rx_q->dma_rx_phy,
					 priv->dma_rx_size, 0);
	}

	return 0;
}

/**
 * init_dma_rx_desc_rings - init the RX descriptor rings
 * @dev: net device structure
 * @flags: gfp flag.
 * Description: this function initializes the DMA RX descriptors
 * and allocates the socket buffers. It supports the chained and ring
 * modes.
 */
static int init_dma_rx_desc_rings(struct net_device *dev, gfp_t flags)
{
	struct stmmac_priv *priv = netdev_priv(dev);
	u32 rx_count = priv->plat->rx_queues_to_use;
	int ret = -ENOMEM;
	u32 queue;
	int i;

	/* RX INITIALIZATION */
	netif_dbg(priv, probe, priv->dev,
		  "SKB addresses:\nskb\t\tskb data\tdma data\n");

	for (queue = 0; queue < rx_count; queue++) {
		ret = init_dma_rx_desc_ring(priv, queue, flags);
		if (ret)
			goto err_init_rx_q;
	}

	return 0;

err_init_rx_q:
	queue--;
	while (queue >= 0) {
		i = priv->dma_rx_size;

		while (--i >= 0)
			stmmac_free_rx_buffer(priv, queue, i);

		if (queue == 0)
			break;

		queue--;
	}

	return ret;
}

static void init_dma_tx_desc_ring(struct stmmac_priv *priv, u32 queue)
{
	struct stmmac_tx_queue *tx_q = get_tx_queue(priv, queue);
	int i;

	netif_dbg(priv, probe, priv->dev,
		  "(%s) dma_tx_phy=0x%08x\n", __func__,
		  (u32)tx_q->dma_tx_phy);

	if (queue_is_xdp(priv, queue)) {
		tx_q->xsk_umem = stmmac_xsk_tx_umem(priv, queue);
		tx_q->tbs = priv->tx_queue[tx_q->queue_index].tbs;
	}

	/* Setup the chained descriptor addresses */
	if (priv->mode == STMMAC_CHAIN_MODE) {
		if (priv->extend_desc)
			stmmac_mode_init(priv, tx_q->dma_etx,
					 tx_q->dma_tx_phy,
					 priv->dma_tx_size, 1);
		else if (tx_q->tbs & STMMAC_TBS_AVAIL)
			stmmac_mode_init(priv, tx_q->dma_enhtx,
					 tx_q->dma_tx_phy,
					 priv->dma_tx_size, 1);
		else
			stmmac_mode_init(priv, tx_q->dma_tx,
					 tx_q->dma_tx_phy,
					 priv->dma_tx_size, 0);
	}

	for (i = 0; i < priv->dma_tx_size; i++) {
		struct dma_desc *p;

		if (priv->extend_desc)
			p = &((tx_q->dma_etx + i)->basic);
		else if (tx_q->tbs & STMMAC_TBS_AVAIL)
			p = &((tx_q->dma_enhtx + i)->basic);
		else
			p = tx_q->dma_tx + i;

		stmmac_clear_desc(priv, p);

		tx_q->tx_skbuff_dma[i].buf = 0;
		tx_q->tx_skbuff_dma[i].map_as_page = false;
		tx_q->tx_skbuff_dma[i].len = 0;
		tx_q->tx_skbuff_dma[i].last_segment = false;
		tx_q->tx_skbuff[i] = NULL;
		tx_q->xdpf[i] = NULL;
	}

	tx_q->dirty_tx = 0;
	tx_q->cur_tx = 0;
	tx_q->mss = 0;

	if (!queue_is_xdp(priv, queue))
		netdev_tx_reset_queue(netdev_get_tx_queue(priv->dev, queue));
}

/**
 * init_dma_tx_desc_rings - init the TX descriptor rings
 * @dev: net device structure.
 * Description: this function initializes the DMA TX descriptors
 * and allocates the socket buffers. It supports the chained and ring
 * modes.
 */
static int init_dma_tx_desc_rings(struct net_device *dev)
{
	struct stmmac_priv *priv = netdev_priv(dev);
	u32 tx_queue_cnt = priv->plat->tx_queues_to_use;
	u32 queue;

	for (queue = 0; queue < tx_queue_cnt; queue++)
		init_dma_tx_desc_ring(priv, queue);

	return 0;
}

/**
 * init_dma_desc_rings - init the RX/TX descriptor rings
 * @dev: net device structure
 * @flags: gfp flag.
 * Description: this function initializes the DMA RX/TX descriptors
 * and allocates the socket buffers. It supports the chained and ring
 * modes.
 */
static int init_dma_desc_rings(struct net_device *dev, gfp_t flags)
{
	struct stmmac_priv *priv = netdev_priv(dev);
	int ret;

	ret = init_dma_rx_desc_rings(dev, flags);
	if (ret)
		return ret;

	ret = init_dma_tx_desc_rings(dev);

	stmmac_clear_descriptors(priv);

	if (netif_msg_hw(priv))
		stmmac_display_rings(priv);

	return ret;
}

/**
 * dma_free_rx_skbufs - free RX dma buffers
 * @priv: private structure
 * @queue: RX queue index
 */
static void dma_free_rx_skbufs(struct stmmac_priv *priv, u32 queue)
{
	struct stmmac_rx_queue *rx_q = &priv->rx_queue[queue];
	int i;

	if (rx_q->xsk_umem) {
		stmmac_xsk_clean_rx_queue(rx_q);
	} else {
		for (i = 0; i < priv->dma_rx_size; i++)
			stmmac_free_rx_buffer(priv, queue, i);
	}
}

static void stmmac_skb_clean_tx_queue(struct stmmac_priv *priv,
				      struct stmmac_tx_queue *tx_q)
{
	unsigned int bytes_compl = 0, pkts_compl = 0;
	u32 queue = tx_q->queue_index;
	unsigned int entry, count = 0;

	__netif_tx_lock_bh(netdev_get_tx_queue(priv->dev, queue));

	entry = tx_q->dirty_tx;
	while (entry != tx_q->cur_tx) {
		struct sk_buff *skb = tx_q->tx_skbuff[entry];
		struct dma_desc *p;

		if (priv->extend_desc)
			p = (struct dma_desc *)(tx_q->dma_etx + entry);
		else if (tx_q->tbs & STMMAC_TBS_AVAIL)
			p = &(tx_q->dma_enhtx + entry)->basic;
		else
			p = tx_q->dma_tx + entry;

		/* Free all the Tx ring sk_buffs */
		stmmac_unmap_tx_buffer(priv, queue, entry);

		if (skb) {
			pkts_compl++;
			bytes_compl += skb->len;
			dev_consume_skb_any(skb);
			tx_q->tx_skbuff[entry] = NULL;
		}

		if (tx_q->xdpf[entry]) {
			pkts_compl++;
			bytes_compl += tx_q->xdpf[entry]->len;
			xdp_return_frame(tx_q->xdpf[entry]);
			tx_q->xdpf[entry] = NULL;
		}

		stmmac_clean_desc3(priv, tx_q, p);
		if (tx_q->tbs & STMMAC_TBS_AVAIL)
			stmmac_release_tx_desc(priv, p,
					       STMMAC_ENHANCED_TX_MODE);
		else
			stmmac_release_tx_desc(priv, p, priv->mode);

		entry = STMMAC_GET_ENTRY(entry, priv->dma_tx_size);
		count++;
	}
	tx_q->dirty_tx = entry;

	netdev_tx_completed_queue(netdev_get_tx_queue(priv->dev, queue),
				  pkts_compl, bytes_compl);

	/* reset BQL for queue */
	netdev_tx_reset_queue(netdev_get_tx_queue(priv->dev, queue));

	__netif_tx_unlock_bh(netdev_get_tx_queue(priv->dev, queue));
}

/**
 * stmmac_xsk_clean_tx_queue - free TX dma buffers
 * @priv: private structure
 * @queue: TX queue index
 */
static void stmmac_clean_tx_queue(struct stmmac_priv *priv, u32 queue)
{
	struct stmmac_tx_queue *tx_q = get_tx_queue(priv, queue);

	if (queue_is_xdp(priv, queue) && tx_q->xsk_umem)
		stmmac_xsk_clean_tx_queue(tx_q);
	else
		stmmac_skb_clean_tx_queue(priv, tx_q);
}

/**
 * stmmac_free_tx_skbufs - free TX skb buffers
 * @priv: private structure
 */
static void stmmac_free_tx_skbufs(struct stmmac_priv *priv)
{
	u32 tx_queue_cnt = priv->plat->tx_queues_to_use;
	u32 queue;

	for (queue = 0; queue < tx_queue_cnt; queue++)
		stmmac_clean_tx_queue(priv, queue);
}

static void free_dma_rx_desc_resources_q(struct stmmac_priv *priv, u32 queue)
{
	struct stmmac_rx_queue *rx_q = &priv->rx_queue[queue];

	/* Release the DMA RX socket buffers */
	dma_free_rx_skbufs(priv, queue);

	/* Free DMA regions of consistent memory previously allocated */
	if (!priv->extend_desc)
		dma_free_coherent(priv->device, priv->dma_rx_size *
					sizeof(struct dma_desc),
					rx_q->dma_rx, rx_q->dma_rx_phy);
	else
		dma_free_coherent(priv->device, priv->dma_rx_size *
					sizeof(struct dma_extended_desc),
					rx_q->dma_erx, rx_q->dma_rx_phy);

	kfree(rx_q->buf_pool);
	if (rx_q->page_pool) {
		if (xdp_rxq_info_is_reg(&rx_q->xdp_rxq))
			xdp_rxq_info_unreg(&rx_q->xdp_rxq);

		page_pool_destroy(rx_q->page_pool);
	}

	rx_q->xdp_prog = NULL;
}

/**
 * free_dma_rx_desc_resources - free RX dma desc resources
 * @priv: private structure
 */
static void free_dma_rx_desc_resources(struct stmmac_priv *priv)
{
	u32 rx_count = priv->plat->rx_queues_to_use;
	u32 queue;

	/* Free RX queue resources */
	for (queue = 0; queue < rx_count; queue++)
		free_dma_rx_desc_resources_q(priv, queue);
}

static void free_dma_tx_desc_resources_q(struct stmmac_priv *priv, u32 queue)
{
	struct stmmac_tx_queue *tx_q = get_tx_queue(priv, queue);

	if (queue_is_xdp(priv, queue))
		synchronize_rcu();

	/* Release the DMA TX socket buffers */
	stmmac_clean_tx_queue(priv, queue);

	/* Free DMA regions of consistent memory previously allocated */
	if (priv->extend_desc)
		dma_free_coherent(priv->device, priv->dma_tx_size *
			sizeof(struct dma_extended_desc),
			tx_q->dma_etx, tx_q->dma_tx_phy);
	else if (tx_q->tbs & STMMAC_TBS_AVAIL)
		dma_free_coherent(priv->device, priv->dma_tx_size *
			sizeof(struct dma_enhanced_tx_desc),
			tx_q->dma_enhtx, tx_q->dma_tx_phy);
	else
		dma_free_coherent(priv->device, priv->dma_tx_size *
			sizeof(struct dma_desc),
			tx_q->dma_tx, tx_q->dma_tx_phy);

	kfree(tx_q->tx_skbuff_dma);
	kfree(tx_q->tx_skbuff);
	kfree(tx_q->xdpf);
	tx_q->xsk_umem = NULL;
}

/**
 * free_dma_tx_desc_resources - free TX dma desc resources
 * @priv: private structure
 */
static void free_dma_tx_desc_resources(struct stmmac_priv *priv)
{
	u32 tx_count = priv->plat->tx_queues_to_use;
	u32 queue;

	/* Free TX queue resources */
	for (queue = 0; queue < tx_count; queue++)
		free_dma_tx_desc_resources_q(priv, queue);
}

static int alloc_dma_rx_desc_resources_q(struct stmmac_priv *priv, u32 queue)
{
	bool is_xdp = stmmac_enabled_xdp(priv);
	struct stmmac_rx_queue *rx_q = &priv->rx_queue[queue];
	struct page_pool_params pp_params = { 0 };
	int ret = -ENOMEM;

	rx_q->queue_index = queue;
	rx_q->priv_data = priv;
	rx_q->dma_buf_sz = priv->dma_buf_sz;

	pp_params.flags = PP_FLAG_DMA_MAP;
	pp_params.pool_size = priv->dma_rx_size;
	pp_params.order = DIV_ROUND_UP(rx_q->dma_buf_sz, PAGE_SIZE);
	pp_params.nid = dev_to_node(priv->device);
	pp_params.dev = priv->device;
	pp_params.dma_dir = is_xdp ? DMA_BIDIRECTIONAL : DMA_FROM_DEVICE;

	rx_q->page_pool = page_pool_create(&pp_params);
	if (IS_ERR(rx_q->page_pool)) {
		ret = PTR_ERR(rx_q->page_pool);
		rx_q->page_pool = NULL;
		goto err_dma;
	}

	rx_q->buf_pool = kcalloc(priv->dma_rx_size,
				 sizeof(*rx_q->buf_pool),
				 GFP_KERNEL);
	if (!rx_q->buf_pool)
		goto err_dma;

	if (priv->extend_desc) {
		rx_q->dma_erx = dma_alloc_coherent(priv->device,
						   priv->dma_rx_size *
						   sizeof(struct
						   dma_extended_desc),
						   &rx_q->dma_rx_phy,
						   GFP_KERNEL);
		if (!rx_q->dma_erx)
			goto err_dma;

	} else {
		rx_q->dma_rx = dma_alloc_coherent(priv->device,
						  priv->dma_rx_size *
						  sizeof(struct
						  dma_desc),
						  &rx_q->dma_rx_phy,
						  GFP_KERNEL);
		if (!rx_q->dma_rx)
			goto err_dma;
	}

	rx_q->xdp_prog = priv->xdp_prog;
	ret = xdp_rxq_info_reg(&rx_q->xdp_rxq, priv->dev, rx_q->queue_index);
	if (ret)
		goto err_dma;

	return 0;

err_dma:
	free_dma_rx_desc_resources(priv);

	return ret;
}
/**
 * alloc_dma_rx_desc_resources - alloc RX resources.
 * @priv: private structure
 * Description: according to which descriptor can be used (extend or basic)
 * this function allocates the resources for TX and RX paths. In case of
 * reception, for example, it pre-allocated the RX socket buffer in order to
 * allow zero-copy mechanism.
 */
static int alloc_dma_rx_desc_resources(struct stmmac_priv *priv)
{
	u32 rx_count = priv->plat->rx_queues_to_use;
	int bfsize = 0;
	u32 queue;
	int ret;

	bfsize = stmmac_set_16kib_bfsize(priv, priv->dev->mtu);
	if (bfsize < 0)
		bfsize = 0;

	if (bfsize < BUF_SIZE_16KiB)
		bfsize = stmmac_set_bfsize(priv->dev->mtu, priv->dma_buf_sz);

	priv->dma_buf_sz = bfsize;

	/* RX queues buffers and DMA */
	for (queue = 0; queue < rx_count; queue++) {
		ret = alloc_dma_rx_desc_resources_q(priv, queue);
		if (ret)
			return ret;
	}
	buf_sz = bfsize;

	return 0;
}

static int alloc_dma_tx_desc_resources_q(struct stmmac_priv *priv, u32 queue)
{
	struct stmmac_tx_queue *tx_q = get_tx_queue(priv, queue);
	int ret = -ENOMEM;

	/* XDP TxQ is using Tx channel after the queue pairs */
	tx_q->queue_index = queue;
	tx_q->priv_data = priv;

	tx_q->tx_skbuff_dma = kcalloc(priv->dma_tx_size,
				      sizeof(*tx_q->tx_skbuff_dma),
				      GFP_KERNEL);
	if (!tx_q->tx_skbuff_dma)
		goto err_dma;

	tx_q->tx_skbuff = kcalloc(priv->dma_tx_size,
				  sizeof(struct sk_buff *),
				  GFP_KERNEL);
	if (!tx_q->tx_skbuff)
		goto err_dma;

	tx_q->xdpf = kcalloc(priv->dma_tx_size,
			     sizeof(struct xdp_frame *),
			     GFP_KERNEL);
	if (!tx_q->xdpf)
		goto err_dma;

	if (priv->extend_desc) {
		tx_q->dma_etx = dma_alloc_coherent(priv->device,
						   priv->dma_tx_size *
						   sizeof(struct
						   dma_extended_desc),
						   &tx_q->dma_tx_phy,
						   GFP_KERNEL);
		if (!tx_q->dma_etx)
			goto err_dma;
	} else if (tx_q->tbs & STMMAC_TBS_AVAIL) {
		tx_q->dma_enhtx = dma_alloc_coherent(priv->device,
						     priv->dma_tx_size *
						     sizeof(struct
						     dma_enhanced_tx_desc),
						     &tx_q->dma_tx_phy,
						     GFP_KERNEL);
		if (!tx_q->dma_enhtx)
			goto err_dma;
	} else {
		tx_q->dma_tx = dma_alloc_coherent(priv->device,
						  priv->dma_tx_size *
						  sizeof(struct
						  dma_desc),
						  &tx_q->dma_tx_phy,
						  GFP_KERNEL);
		if (!tx_q->dma_tx)
			goto err_dma;
	}

	return 0;

err_dma:
	free_dma_tx_desc_resources(priv);

	return ret;
}

/**
 * alloc_dma_tx_desc_resources - alloc TX resources.
 * @priv: private structure
 * Description: according to which descriptor can be used (extend or basic)
 * this function allocates the resources for TX and RX paths. In case of
 * reception, for example, it pre-allocated the RX socket buffer in order to
 * allow zero-copy mechanism.
 */
static int alloc_dma_tx_desc_resources(struct stmmac_priv *priv)
{
	u32 queue;
	int ret;

	/* TX queues buffers and DMA */
	for (queue = 0; queue < priv->plat->tx_queues_to_use; queue++) {
		ret = alloc_dma_tx_desc_resources_q(priv, queue);
		if (ret)
			return ret;
	}

	return 0;
}

/**
 * alloc_dma_desc_resources - alloc TX/RX resources.
 * @priv: private structure
 * Description: according to which descriptor can be used (extend or basic)
 * this function allocates the resources for TX and RX paths. In case of
 * reception, for example, it pre-allocated the RX socket buffer in order to
 * allow zero-copy mechanism.
 */
static int alloc_dma_desc_resources(struct stmmac_priv *priv)
{
	/* RX Allocation */
	int ret = alloc_dma_rx_desc_resources(priv);

	if (ret)
		return ret;

	ret = alloc_dma_tx_desc_resources(priv);

	return ret;
}

/**
 * free_dma_desc_resources - free dma desc resources
 * @priv: private structure
 */
static void free_dma_desc_resources(struct stmmac_priv *priv)
{
	/* Release the DMA RX socket buffers */
	free_dma_rx_desc_resources(priv);

	/* Release the DMA TX socket buffers */
	free_dma_tx_desc_resources(priv);
}

/**
 *  stmmac_mac_enable_rx_queues - Enable MAC rx queues
 *  @priv: driver private structure
 *  Description: It is used for enabling the rx queues in the MAC
 */
static void stmmac_mac_enable_rx_queues(struct stmmac_priv *priv)
{
	u32 rx_queues_count = priv->plat->rx_queues_to_use;
	int queue;
	u8 mode;

	for (queue = 0; queue < rx_queues_count; queue++) {
		mode = priv->plat->rx_queues_cfg[queue].mode_to_use;
		stmmac_rx_queue_enable(priv, priv->hw, mode, queue);
	}
}

/**
 * stmmac_start_rx_dma - start RX DMA channel
 * @priv: driver private structure
 * @chan: RX channel index
 * Description:
 * This starts a RX DMA channel
 */
static void stmmac_start_rx_dma(struct stmmac_priv *priv, u32 chan)
{
	netdev_dbg(priv->dev, "DMA RX processes started in channel %d\n", chan);
	stmmac_start_rx(priv, priv->ioaddr, chan);
}

/**
 * stmmac_start_tx_dma - start TX DMA channel
 * @priv: driver private structure
 * @chan: TX channel index
 * Description:
 * This starts a TX DMA channel
 */
static void stmmac_start_tx_dma(struct stmmac_priv *priv, u32 chan)
{
	netdev_dbg(priv->dev, "DMA TX processes started in channel %d\n", chan);
	stmmac_start_tx(priv, priv->ioaddr, chan);
}

/**
 * stmmac_stop_rx_dma - stop RX DMA channel
 * @priv: driver private structure
 * @chan: RX channel index
 * Description:
 * This stops a RX DMA channel
 */
static void stmmac_stop_rx_dma(struct stmmac_priv *priv, u32 chan)
{
	netdev_dbg(priv->dev, "DMA RX processes stopped in channel %d\n", chan);
	stmmac_stop_rx(priv, priv->ioaddr, chan);
}

/**
 * stmmac_stop_tx_dma - stop TX DMA channel
 * @priv: driver private structure
 * @chan: TX channel index
 * Description:
 * This stops a TX DMA channel
 */
static void stmmac_stop_tx_dma(struct stmmac_priv *priv, u32 chan)
{
	netdev_dbg(priv->dev, "DMA TX processes stopped in channel %d\n", chan);
	stmmac_stop_tx(priv, priv->ioaddr, chan);
}

/**
 * stmmac_start_all_dma - start all RX and TX DMA channels
 * @priv: driver private structure
 * Description:
 * This starts all the RX and TX DMA channels
 */
static void stmmac_start_all_dma(struct stmmac_priv *priv)
{
	u32 rx_channels_count = priv->plat->rx_queues_to_use;
	u32 tx_channels_count = priv->plat->tx_queues_to_use;
	u32 chan = 0;

	for (chan = 0; chan < rx_channels_count; chan++)
		stmmac_start_rx_dma(priv, chan);

	for (chan = 0; chan < tx_channels_count; chan++)
		stmmac_start_tx_dma(priv, chan);
}

/**
 * stmmac_stop_all_dma - stop all RX and TX DMA channels
 * @priv: driver private structure
 * Description:
 * This stops the RX and TX DMA channels
 */
static void stmmac_stop_all_dma(struct stmmac_priv *priv)
{
	u32 rx_channels_count = priv->plat->rx_queues_to_use;
	u32 tx_channels_count = priv->plat->tx_queues_to_use;
	u32 chan = 0;

	for (chan = 0; chan < rx_channels_count; chan++)
		stmmac_stop_rx_dma(priv, chan);

	for (chan = 0; chan < tx_channels_count; chan++)
		stmmac_stop_tx_dma(priv, chan);
}

/**
 *  stmmac_dma_operation_mode - HW DMA operation mode
 *  @priv: driver private structure
 *  Description: it is used for configuring the DMA operation mode register in
 *  order to program the tx/rx DMA thresholds or Store-And-Forward mode.
 */
static void stmmac_dma_operation_mode(struct stmmac_priv *priv)
{
	u32 rx_channels_count = priv->plat->rx_queues_to_use;
	u32 tx_channels_count = priv->plat->tx_queues_to_use;
	int rxfifosz = priv->plat->rx_fifo_size;
	int txfifosz = priv->plat->tx_fifo_size;
	u32 txmode = 0;
	u32 rxmode = 0;
	u32 chan = 0;
	u8 qmode = 0;

	if (rxfifosz == 0)
		rxfifosz = priv->dma_cap.rx_fifo_size;
	if (txfifosz == 0)
		txfifosz = priv->dma_cap.tx_fifo_size;

	/* Adjust for real per queue fifo size */
	rxfifosz /= rx_channels_count;
	txfifosz /= tx_channels_count;

	if (priv->plat->force_thresh_dma_mode) {
		txmode = tc;
		rxmode = tc;
	} else if (priv->plat->force_sf_dma_mode || priv->plat->tx_coe) {
		/*
		 * In case of GMAC, SF mode can be enabled
		 * to perform the TX COE in HW. This depends on:
		 * 1) TX COE if actually supported
		 * 2) There is no bugged Jumbo frame support
		 *    that needs to not insert csum in the TDES.
		 */
		txmode = SF_DMA_MODE;
		rxmode = SF_DMA_MODE;
		priv->xstats.threshold = SF_DMA_MODE;
	} else {
		txmode = tc;
		rxmode = SF_DMA_MODE;
	}

	/* configure all channels */
	for (chan = 0; chan < rx_channels_count; chan++) {
		struct stmmac_rx_queue *rx_q = &priv->rx_queue[chan];

		qmode = priv->plat->rx_queues_cfg[chan].mode_to_use;

		stmmac_dma_rx_mode(priv, priv->ioaddr, rxmode, chan,
				rxfifosz, qmode);
		stmmac_set_dma_bfsize(priv, priv->ioaddr, rx_q->dma_buf_sz,
				chan);
	}

	for (chan = 0; chan < tx_channels_count; chan++) {
		qmode = priv->plat->tx_queues_cfg[chan].mode_to_use;

		stmmac_dma_tx_mode(priv, priv->ioaddr, txmode, chan,
				txfifosz, qmode);
	}
}

/**
 * stmmac_tx_clean - to manage the transmission completion
 * @priv: driver private structure
 * @queue: TX queue index
 * Description: it reclaims the transmit resources after transmission completes.
 */
static int stmmac_tx_clean(struct stmmac_priv *priv, int budget, u32 queue)
{
	struct stmmac_tx_queue *tx_q = get_tx_queue(priv, queue);
	unsigned int bytes_compl = 0, pkts_compl = 0;
	unsigned int entry, next_entry, count = 0;

	if (!queue_is_xdp(priv, queue))
		__netif_tx_lock_bh(netdev_get_tx_queue(priv->dev, queue));

	priv->xstats.tx_clean++;

	entry = tx_q->dirty_tx;
	while ((entry != tx_q->cur_tx) && (count < budget)) {
		struct sk_buff *skb = tx_q->tx_skbuff[entry];
		struct dma_desc *p, *np;
		int status;

		if (priv->extend_desc)
			p = (struct dma_desc *)(tx_q->dma_etx + entry);
		else if (tx_q->tbs & STMMAC_TBS_AVAIL)
			p = &(tx_q->dma_enhtx + entry)->basic;
		else
			p = tx_q->dma_tx + entry;

		status = stmmac_tx_status(priv, &priv->dev->stats,
				&priv->xstats, p, priv->ioaddr);
		/* Check if the descriptor is owned by the DMA */
		if (unlikely(status & tx_dma_own))
			break;

		next_entry = STMMAC_GET_ENTRY(entry, priv->dma_tx_size);
		if (priv->extend_desc)
			np = (struct dma_desc *)(tx_q->dma_etx + next_entry);
		else if (tx_q->tbs & STMMAC_TBS_AVAIL)
			np = &(tx_q->dma_enhtx + next_entry)->basic;
		else
			np = tx_q->dma_tx + next_entry;

		prefetch(np);

		count++;

		/* Make sure descriptor fields are read after reading
		 * the own bit.
		 */
		dma_rmb();

		/* Just consider the last segment and ...*/
		if (likely(!(status & tx_not_ls))) {
			/* ... verify the status error condition */
			if (unlikely(status & tx_err)) {
				priv->dev->stats.tx_errors++;
			} else {
				priv->dev->stats.tx_packets++;
				priv->xstats.tx_pkt_n++;

				switch (queue) {
				case 0x0:
					priv->xstats.q0_tx_pkt_n++;
					break;
				case 0x1:
					priv->xstats.q1_tx_pkt_n++;
					break;
				case 0x2:
					priv->xstats.q2_tx_pkt_n++;
					break;
				case 0x3:
					priv->xstats.q3_tx_pkt_n++;
					break;
				case 0x4:
					priv->xstats.q4_tx_pkt_n++;
					break;
				case 0x5:
					priv->xstats.q5_tx_pkt_n++;
					break;
				case 0x6:
					priv->xstats.q6_tx_pkt_n++;
					break;
				case 0x7:
					priv->xstats.q7_tx_pkt_n++;
					break;
				default:
					break;
				}
			}
			if (!queue_is_xdp(priv, queue) &&
			    skb_shinfo(skb)->tx_flags & SKBTX_IN_PROGRESS) {
				struct skb_shared_hwtstamps shhwtstamp;

				memset(&shhwtstamp, 0,
				       sizeof(struct skb_shared_hwtstamps));
				stmmac_get_tx_hwtstamp(priv, p,
						       &shhwtstamp.hwtstamp);
				skb_tstamp_tx(skb, &shhwtstamp);

			}
		}

		if (likely(tx_q->tx_skbuff_dma[entry].buf)) {
			if (tx_q->tx_skbuff_dma[entry].map_as_page)
				dma_unmap_page(priv->device,
					       tx_q->tx_skbuff_dma[entry].buf,
					       tx_q->tx_skbuff_dma[entry].len,
					       DMA_TO_DEVICE);
			else
				dma_unmap_single(priv->device,
						 tx_q->tx_skbuff_dma[entry].buf,
						 tx_q->tx_skbuff_dma[entry].len,
						 DMA_TO_DEVICE);
			tx_q->tx_skbuff_dma[entry].buf = 0;
			tx_q->tx_skbuff_dma[entry].len = 0;
			tx_q->tx_skbuff_dma[entry].map_as_page = false;
		}

		stmmac_clean_desc3(priv, tx_q, p);

		tx_q->tx_skbuff_dma[entry].last_segment = false;
		tx_q->tx_skbuff_dma[entry].is_jumbo = false;

		if (likely(skb != NULL)) {
			pkts_compl++;
			bytes_compl += skb->len;
			dev_consume_skb_any(skb);
			tx_q->tx_skbuff[entry] = NULL;
		} else if (queue_is_xdp(priv, queue)) {
			pkts_compl++;
			bytes_compl += tx_q->xdpf[entry]->len;
			xdp_return_frame(tx_q->xdpf[entry]);
			tx_q->xdpf[entry] = NULL;
		}

		if (tx_q->tbs & STMMAC_TBS_AVAIL)
			stmmac_release_tx_desc(priv, p,
					       STMMAC_ENHANCED_TX_MODE);
		else
			stmmac_release_tx_desc(priv, p, priv->mode);

		entry = next_entry;
	}
	tx_q->dirty_tx = entry;

	if (queue_is_xdp(priv, queue))
		goto xdp_tx_done;

	netdev_tx_completed_queue(netdev_get_tx_queue(priv->dev, queue),
				  pkts_compl, bytes_compl);

	if (unlikely(netif_tx_queue_stopped(netdev_get_tx_queue(priv->dev,
								queue))) &&
	    stmmac_tx_avail(priv, queue) > STMMAC_TX_THRESH(priv)) {

		netif_dbg(priv, tx_done, priv->dev,
			  "%s: restart transmit\n", __func__);
		netif_tx_wake_queue(netdev_get_tx_queue(priv->dev, queue));
	}

xdp_tx_done:
	if (priv->eee_enabled && !priv->tx_path_in_lpi_mode &&
	    priv->plat->eee_timer) {
		stmmac_enable_eee_mode(priv);
		mod_timer(&priv->eee_ctrl_timer,
			  STMMAC_LPI_T(priv->tx_lpi_timer));
	}

	/* We still have pending packets, let's call for a new scheduling */
	if (tx_q->dirty_tx != tx_q->cur_tx)
		stmmac_tx_timer_arm(priv, queue);

	if (!queue_is_xdp(priv, queue))
		__netif_tx_unlock_bh(netdev_get_tx_queue(priv->dev, queue));

	return count;
}

/**
 * stmmac_tx_err - to manage the tx error
 * @priv: driver private structure
 * @chan: channel index
 * Description: it cleans the descriptors and restarts the transmission
 * in case of transmission errors.
 */
static void stmmac_tx_err(struct stmmac_priv *priv, u32 chan)
{
	struct stmmac_tx_queue *tx_q = get_tx_queue(priv, chan);

	if (!queue_is_xdp(priv, chan))
		netif_tx_stop_queue(netdev_get_tx_queue(priv->dev, chan));

	stmmac_stop_tx_dma(priv, chan);
	stmmac_stop_mac_tx(priv, priv->ioaddr);

	/* Clean-up TX or TX XDP queue */
	stmmac_clean_tx_queue(priv, chan);
	stmmac_clear_tx_descriptors(priv, chan);
	tx_q->dirty_tx = 0;
	tx_q->cur_tx = 0;
	tx_q->mss = 0;
	if (!queue_is_xdp(priv, chan))
		netdev_tx_reset_queue(netdev_get_tx_queue(priv->dev, chan));
	stmmac_init_tx_chan(priv, priv->ioaddr, priv->plat->dma_cfg,
			    tx_q->dma_tx_phy, chan);
	stmmac_start_tx_dma(priv, chan);
	stmmac_start_mac_tx(priv, priv->ioaddr);

	priv->dev->stats.tx_errors++;
	if (!queue_is_xdp(priv, chan))
		netif_tx_wake_queue(netdev_get_tx_queue(priv->dev, chan));
}

/**
 *  stmmac_set_dma_operation_mode - Set DMA operation mode by channel
 *  @priv: driver private structure
 *  @txmode: TX operating mode
 *  @rxmode: RX operating mode
 *  @chan: channel index
 *  Description: it is used for configuring of the DMA operation mode in
 *  runtime in order to program the tx/rx DMA thresholds or Store-And-Forward
 *  mode.
 */
static void stmmac_set_dma_operation_mode(struct stmmac_priv *priv, u32 txmode,
					  u32 rxmode, u32 chan)
{
	u8 rxqmode = priv->plat->rx_queues_cfg[chan].mode_to_use;
	u8 txqmode = priv->plat->tx_queues_cfg[chan].mode_to_use;
	u32 rx_channels_count = priv->plat->rx_queues_to_use;
	u32 tx_channels_count = priv->plat->tx_queues_to_use;
	int rxfifosz = priv->plat->rx_fifo_size;
	int txfifosz = priv->plat->tx_fifo_size;

	if (rxfifosz == 0)
		rxfifosz = priv->dma_cap.rx_fifo_size;
	if (txfifosz == 0)
		txfifosz = priv->dma_cap.tx_fifo_size;

	/* Adjust for real per queue fifo size */
	rxfifosz /= rx_channels_count;
	txfifosz /= tx_channels_count;

	stmmac_dma_rx_mode(priv, priv->ioaddr, rxmode, chan, rxfifosz, rxqmode);
	stmmac_dma_tx_mode(priv, priv->ioaddr, txmode, chan, txfifosz, txqmode);
}

static bool stmmac_safety_feat_interrupt(struct stmmac_priv *priv)
{
	int ret;

	ret = stmmac_safety_feat_irq_status(priv, priv->dev,
			priv->ioaddr, priv->dma_cap.asp, &priv->sstats);
	if (ret && (ret != -EINVAL)) {
		stmmac_global_err(priv);
		return true;
	}

	return false;
}

static int stmmac_napi_check(struct stmmac_priv *priv, u32 chan, u32 dir)
{
	int status = stmmac_dma_interrupt_status(priv, priv->ioaddr,
						 &priv->xstats, chan, dir);
	struct stmmac_channel *ch = &priv->channel[chan];
	unsigned long flags;

	if ((status & handle_rx) && (chan < priv->plat->rx_queues_to_use)) {
		if (napi_schedule_prep(&ch->rx_napi)) {
			spin_lock_irqsave(&ch->lock, flags);
			stmmac_disable_dma_irq(priv, priv->ioaddr, chan, 1, 0);
			spin_unlock_irqrestore(&ch->lock, flags);
			__napi_schedule_irqoff(&ch->rx_napi);
		}
	}

	if ((status & handle_tx) && (chan < priv->plat->tx_queues_to_use)) {
		if (napi_schedule_prep(&ch->tx_napi)) {
			spin_lock_irqsave(&ch->lock, flags);
			stmmac_disable_dma_irq(priv, priv->ioaddr, chan, 0, 1);
			spin_unlock_irqrestore(&ch->lock, flags);
			__napi_schedule_irqoff(&ch->tx_napi);
		}
	}

	return status;
}

/**
 * stmmac_dma_interrupt - DMA ISR
 * @priv: driver private structure
 * Description: this is the DMA ISR. It is called by the main ISR.
 * It calls the dwmac dma routine and schedule poll method in case of some
 * work can be done.
 */
static void stmmac_dma_interrupt(struct stmmac_priv *priv)
{
	u32 tx_channel_count = priv->plat->tx_queues_to_use;
	u32 rx_channel_count = priv->plat->rx_queues_to_use;
	u32 channels_to_check = tx_channel_count > rx_channel_count ?
				tx_channel_count : rx_channel_count;
	u32 chan;
	int status[max_t(u32, MTL_MAX_TX_QUEUES, MTL_MAX_RX_QUEUES)];

	/* Make sure we never check beyond our status buffer. */
	if (WARN_ON_ONCE(channels_to_check > ARRAY_SIZE(status)))
		channels_to_check = ARRAY_SIZE(status);

	for (chan = 0; chan < channels_to_check; chan++)
		status[chan] = stmmac_napi_check(priv, chan,
						 DMA_DIR_RXTX);

	for (chan = 0; chan < tx_channel_count; chan++) {
		if (unlikely(status[chan] & tx_hard_error_bump_tc)) {
			/* Try to bump up the dma threshold on this failure */
			if (unlikely(priv->xstats.threshold != SF_DMA_MODE) &&
			    (tc <= 256)) {
				tc += 64;
				if (priv->plat->force_thresh_dma_mode)
					stmmac_set_dma_operation_mode(priv,
								      tc,
								      tc,
								      chan);
				else
					stmmac_set_dma_operation_mode(priv,
								    tc,
								    SF_DMA_MODE,
								    chan);
				priv->xstats.threshold = tc;
			}
		} else if (unlikely(status[chan] == tx_hard_error)) {
			stmmac_tx_err(priv, chan);
		}
	}
}

/**
 * stmmac_mmc_setup: setup the Mac Management Counters (MMC)
 * @priv: driver private structure
 * Description: this masks the MMC irq, in fact, the counters are managed in SW.
 */
static void stmmac_mmc_setup(struct stmmac_priv *priv)
{
	unsigned int mode = MMC_CNTRL_RESET_ON_READ | MMC_CNTRL_COUNTER_RESET |
			    MMC_CNTRL_PRESET | MMC_CNTRL_FULL_HALF_PRESET;

	stmmac_mmc_intr_all_mask(priv, priv->mmcaddr);

	if (priv->dma_cap.rmon) {
		stmmac_mmc_ctrl(priv, priv->mmcaddr, mode);
		memset(&priv->mmc, 0, sizeof(struct stmmac_counters));
	} else
		netdev_info(priv->dev, "No MAC Management Counters available\n");
}

/**
 * stmmac_get_hw_features - get MAC capabilities from the HW cap. register.
 * @priv: driver private structure
 * Description:
 *  new GMAC chip generations have a new register to indicate the
 *  presence of the optional feature/functions.
 *  This can be also used to override the value passed through the
 *  platform and necessary for old MAC10/100 and GMAC chips.
 */
static int stmmac_get_hw_features(struct stmmac_priv *priv)
{
	return stmmac_get_hw_feature(priv, priv->ioaddr, &priv->dma_cap) == 0;
}

/**
 * stmmac_check_ether_addr - check if the MAC addr is valid
 * @priv: driver private structure
 * Description:
 * it is to verify if the MAC address is valid, in case of failures it
 * generates a random MAC address
 */
static void stmmac_check_ether_addr(struct stmmac_priv *priv)
{
	if (!is_valid_ether_addr(priv->dev->dev_addr)) {
		stmmac_get_umac_addr(priv, priv->hw, priv->dev->dev_addr, 0);
		if (!is_valid_ether_addr(priv->dev->dev_addr))
			eth_hw_addr_random(priv->dev);
		dev_info(priv->device, "device MAC address %pM\n",
			 priv->dev->dev_addr);
	}
}

/**
 * stmmac_init_dma_engine - DMA init.
 * @priv: driver private structure
 * Description:
 * It inits the DMA invoking the specific MAC/GMAC callback.
 * Some DMA parameters can be passed from the platform;
 * in case of these are not passed a default is kept for the MAC or GMAC.
 */
static int stmmac_init_dma_engine(struct stmmac_priv *priv)
{
	u32 rx_channels_count = priv->plat->rx_queues_to_use;
	u32 tx_channels_count = priv->plat->tx_queues_to_use;
	u32 dma_csr_ch = max(rx_channels_count, tx_channels_count);
#ifndef CONFIG_STMMAC_NETWORK_PROXY
	struct stmmac_rx_queue *rx_q;
	struct stmmac_tx_queue *tx_q;
#endif
	u32 chan = 0;
	int atds = 0;
	int ret = 0;

	if (!priv->plat->dma_cfg || !priv->plat->dma_cfg->pbl) {
		dev_err(priv->device, "Invalid DMA configuration\n");
		return -EINVAL;
	}

	if (priv->extend_desc && (priv->mode == STMMAC_RING_MODE))
		atds = 1;

#ifdef CONFIG_STMMAC_NETWORK_PROXY
	if (!priv->networkproxy_exit) {
#endif
		ret = stmmac_reset(priv, priv->ioaddr);
		if (ret) {
			dev_err(priv->device, "Failed to reset the dma\n");
			return ret;
		}
#ifdef CONFIG_STMMAC_NETWORK_PROXY
	}
#endif

	/* DMA Configuration */
	stmmac_dma_init(priv, priv->ioaddr, priv->plat->dma_cfg, atds);

	if (priv->plat->axi)
		stmmac_axi(priv, priv->ioaddr, priv->plat->axi);

	/* DMA CSR Channel configuration */
	for (chan = 0; chan < dma_csr_ch; chan++)
		stmmac_init_chan(priv, priv->ioaddr, priv->plat->dma_cfg, chan);
#ifdef CONFIG_STMMAC_NETWORK_PROXY
	stmmac_config_dma_channel(priv);
#else
	/* DMA RX Channel Configuration */
	for (chan = 0; chan < rx_channels_count; chan++) {
		rx_q = &priv->rx_queue[chan];

		stmmac_init_rx_chan(priv, priv->ioaddr, priv->plat->dma_cfg,
				    rx_q->dma_rx_phy, chan);

		rx_q->rx_tail_addr = rx_q->dma_rx_phy +
				     (priv->dma_rx_size *
				      sizeof(struct dma_desc));
		stmmac_set_rx_tail_ptr(priv, priv->ioaddr,
				       rx_q->rx_tail_addr, chan);
	}

	/* DMA TX & TX XDP Channel Configuration */
	for (chan = 0; chan < tx_channels_count; chan++) {
		tx_q = get_tx_queue(priv, chan);

		stmmac_init_tx_chan(priv, priv->ioaddr, priv->plat->dma_cfg,
				    tx_q->dma_tx_phy, tx_q->queue_index);

		tx_q->tx_tail_addr = tx_q->dma_tx_phy;
		stmmac_set_tx_tail_ptr(priv, priv->ioaddr,
				       tx_q->tx_tail_addr, tx_q->queue_index);
	}
#endif /* ndef CONFIG_STMMAC_NETWORK_PROXY */

	return ret;
}

void stmmac_tx_timer_arm(struct stmmac_priv *priv, u32 queue)
{
	struct stmmac_tx_queue *tx_q = get_tx_queue(priv, queue);

	if (!priv->tx_timer_scheduled[queue]) {
		mod_timer(&tx_q->txtimer,
			  STMMAC_COAL_TIMER(priv->tx_coal_timer[queue]));
		priv->tx_timer_scheduled[queue] = true;
	}
}

/**
 * stmmac_tx_timer - mitigation sw timer for tx.
 * @data: data pointer
 * Description:
 * This is the timer handler to directly invoke the stmmac_tx_clean.
 */
static void stmmac_tx_timer(struct timer_list *t)
{
	struct stmmac_tx_queue *tx_q = from_timer(tx_q, t, txtimer);
	struct stmmac_priv *priv = tx_q->priv_data;
	struct stmmac_channel *ch;

	ch = &priv->channel[tx_q->queue_index];

	if (likely(napi_schedule_prep(&ch->tx_napi))) {
		unsigned long flags;

		spin_lock_irqsave(&ch->lock, flags);
		stmmac_disable_dma_irq(priv, priv->ioaddr, ch->index, 0, 1);
		spin_unlock_irqrestore(&ch->lock, flags);
		__napi_schedule(&ch->tx_napi);
		priv->tx_timer_scheduled[tx_q->queue_index] = false;
	} else {
		stmmac_tx_timer_arm(priv, tx_q->queue_index);
	}
}

static void stmmac_add_txtimer_q(struct stmmac_priv *priv, u32 queue)
{
	struct stmmac_tx_queue *tx_q = get_tx_queue(priv, queue);

	timer_setup(&tx_q->txtimer, stmmac_tx_timer, 0);
	priv->tx_timer_scheduled[queue] = false;
}

static void stmmac_remove_txtimer_q(struct stmmac_priv *priv, u32 queue)
{
	struct stmmac_tx_queue *tx_q = get_tx_queue(priv, queue);

	del_timer_sync(&tx_q->txtimer);
}

/**
 * stmmac_init_coalesce - init mitigation options.
 * @priv: driver private structure
 * Description:
 * This inits the coalesce parameters: i.e. timer rate,
 * timer handler and default threshold used for enabling the
 * interrupt on completion bit.
 */
static void stmmac_init_coalesce(struct stmmac_priv *priv)
{
	u32 tx_channel_count = priv->plat->tx_queues_to_use;
	u32 rx_channel_count = priv->plat->rx_queues_to_use;
	u32 chan;

	for (chan = 0; chan < tx_channel_count; chan++) {
		priv->tx_coal_frames[chan] = STMMAC_TX_FRAMES;
		priv->tx_coal_timer[chan] = STMMAC_COAL_TX_TIMER;
		stmmac_add_txtimer_q(priv, chan);
	}

	for (chan = 0; chan < rx_channel_count; chan++)
		priv->rx_coal_frames[chan] = STMMAC_RX_FRAMES;
}

static void stmmac_set_rings_length(struct stmmac_priv *priv)
{
	u32 rx_channels_count = priv->plat->rx_queues_to_use;
	u32 tx_channels_count = priv->plat->tx_queues_to_use;
	u32 chan;

	/* set TX ring length */
	for (chan = 0; chan < tx_channels_count; chan++)
		stmmac_set_tx_ring_len(priv, priv->ioaddr,
				       (priv->dma_tx_size - 1),
				       chan);

	/* set RX ring length */
	for (chan = 0; chan < rx_channels_count; chan++)
		stmmac_set_rx_ring_len(priv, priv->ioaddr,
				       (priv->dma_rx_size - 1),
				       chan);
}

/**
 *  stmmac_set_tx_queue_weight - Set TX queue weight
 *  @priv: driver private structure
 *  Description: It is used for setting TX queues weight
 */
static void stmmac_set_tx_queue_weight(struct stmmac_priv *priv)
{
	u32 tx_queues_count = priv->plat->tx_queues_to_use;
	u32 weight;
	u32 queue;

	for (queue = 0; queue < tx_queues_count; queue++) {
		weight = priv->plat->tx_queues_cfg[queue].weight;
		stmmac_set_mtl_tx_queue_weight(priv, priv->hw, weight, queue);
	}
}

/**
 *  stmmac_configure_cbs - Configure CBS in TX queue
 *  @priv: driver private structure
 *  Description: It is used for configuring CBS in AVB TX queues
 */
static void stmmac_configure_cbs(struct stmmac_priv *priv)
{
	u32 tx_queues_count = priv->plat->tx_queues_to_use;
	u32 mode_to_use;
	u32 queue;

	/* queue 0 is reserved for legacy traffic */
	for (queue = 1; queue < tx_queues_count; queue++) {
		mode_to_use = priv->plat->tx_queues_cfg[queue].mode_to_use;
		if (mode_to_use == MTL_QUEUE_DCB)
			continue;

		stmmac_config_cbs(priv, priv->hw,
				priv->plat->tx_queues_cfg[queue].send_slope,
				priv->plat->tx_queues_cfg[queue].idle_slope,
				priv->plat->tx_queues_cfg[queue].high_credit,
				priv->plat->tx_queues_cfg[queue].low_credit,
				queue);
	}
}

void stmmac_set_tbs_launchtime(struct stmmac_priv *priv, struct dma_desc *desc,
			       u64 tx_time)
{
	struct dma_enhanced_tx_desc *enhtxdesc;
	u32 launchtime_ns;
	u8 launchtime_s;

	enhtxdesc = container_of(desc, struct dma_enhanced_tx_desc, basic);
	launchtime_ns = do_div(tx_time, NSEC_PER_SEC);
	launchtime_s = tx_time;

	enhtxdesc->etdes4 = launchtime_s & ETDESC4_LT_SEC;
	enhtxdesc->etdes5 = launchtime_ns & ETDESC5_LT_NANOSEC;
	enhtxdesc->etdes4 |= ETDESC4_LTV;
}

/**
 *  stmmac_rx_queue_dma_chan_map - Map RX queue to RX dma channel
 *  @priv: driver private structure
 *  Description: It is used for mapping RX queues to RX dma channels
 */
static void stmmac_rx_queue_dma_chan_map(struct stmmac_priv *priv)
{
	u32 rx_queues_count = priv->plat->rx_queues_to_use;
	u32 queue;
	u32 chan;

	for (queue = 0; queue < rx_queues_count; queue++) {
		chan = priv->plat->rx_queues_cfg[queue].chan;
		stmmac_map_mtl_to_dma(priv, priv->hw, queue, chan);
	}
}

/**
 *  stmmac_mac_config_rx_queues_prio - Configure RX Queue priority
 *  @priv: driver private structure
 *  Description: It is used for configuring the RX Queue Priority
 */
static void stmmac_mac_config_rx_queues_prio(struct stmmac_priv *priv)
{
	u32 rx_queues_count = priv->plat->rx_queues_to_use;
	u32 queue;
	u32 prio;

	for (queue = 0; queue < rx_queues_count; queue++) {
		if (!priv->plat->rx_queues_cfg[queue].use_prio)
			continue;

		prio = priv->plat->rx_queues_cfg[queue].prio;
		stmmac_rx_queue_prio(priv, priv->hw, prio, queue);
	}
}

/**
 *  stmmac_mac_config_tx_queues_prio - Configure TX Queue priority
 *  @priv: driver private structure
 *  Description: It is used for configuring the TX Queue Priority
 */
static void stmmac_mac_config_tx_queues_prio(struct stmmac_priv *priv)
{
	u32 tx_queues_count = priv->plat->tx_queues_to_use;
	u32 queue;
	u32 prio;

	for (queue = 0; queue < tx_queues_count; queue++) {
		if (!priv->plat->tx_queues_cfg[queue].use_prio)
			continue;

		prio = priv->plat->tx_queues_cfg[queue].prio;
		stmmac_tx_queue_prio(priv, priv->hw, prio, queue);
	}
}

/**
 *  stmmac_mac_config_rx_queues_routing - Configure RX Queue Routing
 *  @priv: driver private structure
 *  Description: It is used for configuring the RX queue routing
 */
static void stmmac_mac_config_rx_queues_routing(struct stmmac_priv *priv)
{
	u32 rx_queues_count = priv->plat->rx_queues_to_use;
	u32 queue;
	u8 packet;

	for (queue = 0; queue < rx_queues_count; queue++) {
		/* no specific packet type routing specified for the queue */
		if (priv->plat->rx_queues_cfg[queue].pkt_route == 0x0)
			continue;

		packet = priv->plat->rx_queues_cfg[queue].pkt_route;
		stmmac_rx_queue_routing(priv, priv->hw, packet, queue);
	}
}

static void stmmac_mac_config_rss(struct stmmac_priv *priv)
{
	if (!priv->dma_cap.rssen || !priv->plat->rss_en) {
		priv->rss.enable = false;
		return;
	}

	if (priv->dev->features & NETIF_F_RXHASH)
		priv->rss.enable = true;
	else
		priv->rss.enable = false;

	stmmac_rss_configure(priv, priv->hw, &priv->rss,
			     priv->plat->rx_queues_to_use);
}

/**
 *  stmmac_mtl_configuration - Configure MTL
 *  @priv: driver private structure
 *  Description: It is used for configurring MTL
 */
static void stmmac_mtl_configuration(struct stmmac_priv *priv)
{
	u32 rx_queues_count = priv->plat->rx_queues_to_use;
	u32 tx_queues_count = priv->plat->tx_queues_to_use;

	if (tx_queues_count > 1)
		stmmac_set_tx_queue_weight(priv);

	/* Configure MTL RX algorithms */
	if (rx_queues_count > 1)
		stmmac_prog_mtl_rx_algorithms(priv, priv->hw,
				priv->plat->rx_sched_algorithm);

	/* Configure MTL TX algorithms */
	if (tx_queues_count > 1)
		stmmac_prog_mtl_tx_algorithms(priv, priv->hw,
				priv->plat->tx_sched_algorithm);

	/* Configure CBS in AVB TX queues */
	if (tx_queues_count > 1)
		stmmac_configure_cbs(priv);

	/* Map RX MTL to DMA channels */
	stmmac_rx_queue_dma_chan_map(priv);

	/* Enable MAC RX Queues */
	stmmac_mac_enable_rx_queues(priv);

	/* Set RX priorities */
	if (rx_queues_count > 1)
		stmmac_mac_config_rx_queues_prio(priv);

	/* Set TX priorities */
	if (tx_queues_count > 1)
		stmmac_mac_config_tx_queues_prio(priv);

	/* Set RX routing */
	if (rx_queues_count > 1)
		stmmac_mac_config_rx_queues_routing(priv);

	/* Receive Side Scaling */
	if (rx_queues_count > 1)
		stmmac_mac_config_rss(priv);
}

static void stmmac_safety_feat_configuration(struct stmmac_priv *priv)
{
	if (priv->dma_cap.asp) {
		netdev_info(priv->dev, "Enabling Safety Features\n");
		stmmac_safety_feat_config(priv, priv->ioaddr, priv->dma_cap.asp);
	} else {
		netdev_info(priv->dev, "No Safety Features support found\n");
	}
}

/**
 * stmmac_hw_setup - setup mac in a usable state.
 *  @dev : pointer to the device structure.
 *  Description:
 *  this is the main function to setup the HW in a usable state because the
 *  dma engine is reset, the core registers are configured (e.g. AXI,
 *  Checksum features, timers). The DMA is ready to start receiving and
 *  transmitting.
 *  Return value:
 *  0 on success and an appropriate (-)ve integer as defined in errno.h
 *  file on failure.
 */
static int stmmac_hw_setup(struct net_device *dev, bool init_ptp,
			   bool lock_acquired)
{
	struct stmmac_priv *priv = netdev_priv(dev);
	u32 rx_cnt = priv->plat->rx_queues_to_use;
	u32 tx_cnt = priv->plat->tx_queues_to_use;
	u32 chan;
	int ret;

	/* Power up Serdes */
	if (priv->plat->has_serdes)
		stmmac_serdes_powerup(priv, dev);

	/* DMA initialization and SW reset */
	ret = stmmac_init_dma_engine(priv);
	if (ret < 0) {
		netdev_err(priv->dev, "%s: DMA engine initialization failed\n",
			   __func__);
		return ret;
	}

	/* Copy the MAC addr into the HW  */
	stmmac_set_umac_addr(priv, priv->hw, dev->dev_addr, 0);

	/* PS and related bits will be programmed according to the speed */
	if (priv->hw->pcs) {
		int speed = priv->plat->mac_port_sel_speed;

		if ((speed == SPEED_10) || (speed == SPEED_100) ||
		    (speed == SPEED_1000)) {
			priv->hw->ps = speed;
		} else {
			dev_warn(priv->device, "invalid port speed\n");
			priv->hw->ps = 0;
		}
	}

	/* Initialize the MAC Core */
	stmmac_core_init(priv, priv->hw, dev);

	/* Initialize MTL*/
	stmmac_mtl_configuration(priv);

	/* Initialize Safety Features */
	if (priv->plat->has_safety_feat)
		stmmac_safety_feat_configuration(priv);

	ret = stmmac_rx_ipc(priv, priv->hw);
	if (!ret) {
		netdev_warn(priv->dev, "RX IPC Checksum Offload disabled\n");
		priv->plat->rx_coe = STMMAC_RX_COE_NONE;
		priv->hw->rx_csum = 0;
	}

	/* Enable the MAC Rx/Tx */
	stmmac_mac_set(priv, priv->ioaddr, true);

	/* Set the HW DMA mode and the COE */
	stmmac_dma_operation_mode(priv);

	stmmac_mmc_setup(priv);

	if (init_ptp) {
		ret = clk_prepare_enable(priv->plat->clk_ptp_ref);
		if (ret < 0)
			netdev_warn(priv->dev, "failed to enable PTP reference clock: %d\n", ret);

		ret = stmmac_init_ptp(priv);
		if (ret == -EOPNOTSUPP)
			netdev_warn(priv->dev, "PTP not supported by HW\n");
		else if (ret)
			netdev_warn(priv->dev, "PTP init failed\n");
	}

	priv->tx_lpi_timer = STMMAC_DEFAULT_LPI_TIMER;

	if (priv->use_riwt) {
		u32 queue;

		for (queue = 0; queue < rx_cnt; queue++) {
			if (!priv->rx_riwt[queue])
				priv->rx_riwt[queue] = DEF_DMA_RIWT;

			stmmac_rx_watchdog(priv, priv->ioaddr,
					   priv->rx_riwt[queue], queue);
		}
	}

	if (priv->hw->pcs)
		stmmac_pcs_ctrl_ane(priv, priv->ioaddr, 1, priv->hw->ps, 0);

	/* set TX and RX rings length */
	stmmac_set_rings_length(priv);

	/* Enable Split Header */
	if (priv->sph && priv->hw->rx_csum) {
		for (chan = 0; chan < rx_cnt; chan++)
			stmmac_enable_sph(priv, priv->ioaddr, 1, chan);
	}

	/* VLAN Tag Insertion */
	if (priv->dma_cap.vlins)
		stmmac_enable_vlan(priv, priv->hw, STMMAC_VLAN_INSERT);

	/* Configure real RX and TX queues */
	if (!lock_acquired)
		rtnl_lock();
	netif_set_real_num_rx_queues(dev, priv->plat->rx_queues_to_use);
	netif_set_real_num_tx_queues(dev, priv->plat->tx_queues_to_use);
	if (!lock_acquired)
		rtnl_unlock();

	/* TSO and TBS are mutually exclusive. Only enable TSO when TBS is not
	 * available in that particular Tx Queue.
	 */
	for (chan = 0; chan < tx_cnt; chan++) {
		struct stmmac_tx_queue *tx_q = &priv->tx_queue[chan];
		if (tx_q->tbs & STMMAC_TBS_AVAIL)
			stmmac_enable_tbs(priv, priv->ioaddr, 1, chan);
		else if (priv->tso)
			stmmac_enable_tso(priv, priv->ioaddr, 1, chan);
	}

	/* Start the ball rolling... */
	stmmac_start_all_dma(priv);
	stmmac_start_mac_tx(priv, priv->ioaddr);
	stmmac_start_mac_rx(priv, priv->ioaddr);

	/* Set HW VLAN stripping mode */
	stmmac_set_hw_vlan_mode(priv, priv->ioaddr, dev->features);

	stmmac_tsn_hw_setup(priv, priv->hw, priv->dev, priv->plat->fprq);

	/* Set TSN HW tunable */
	if (priv->plat->ptov)
		stmmac_set_tsn_hwtunable(priv, priv->hw, priv->dev,
					 TSN_HWTUNA_TX_EST_PTOV,
					 priv->plat->ptov);

	if (priv->plat->ctov)
		stmmac_set_tsn_hwtunable(priv, priv->hw, priv->dev,
					 TSN_HWTUNA_TX_EST_CTOV,
					 priv->plat->ctov);

	if (priv->plat->tils)
		stmmac_set_tsn_hwtunable(priv, priv->hw, priv->dev,
					 TSN_HWTUNA_TX_EST_TILS,
					 priv->plat->tils);

	if (priv->plat->estm)
		stmmac_set_tsn_hwtunable(priv, priv->hw, priv->dev,
					 TSN_HWTUNA_TX_TBS_ESTM,
					 priv->plat->estm);

	if (priv->plat->leos)
		stmmac_set_tsn_hwtunable(priv, priv->hw, priv->dev,
					 TSN_HWTUNA_TX_TBS_LEOS,
					 priv->plat->leos);
	if (priv->plat->legos)
		stmmac_set_tsn_hwtunable(priv, priv->hw, priv->dev,
					 TSN_HWTUNA_TX_TBS_LEGOS,
					 priv->plat->legos);

	if (priv->plat->ftos)
		stmmac_set_tsn_hwtunable(priv, priv->hw, priv->dev,
					 TSN_HWTUNA_TX_TBS_FTOS,
					 priv->plat->ftos);
	if (priv->plat->fgos)
		stmmac_set_tsn_hwtunable(priv, priv->hw, priv->dev,
					 TSN_HWTUNA_TX_TBS_FGOS,
					 priv->plat->fgos);

	if (priv->plat->afsz)
		stmmac_set_tsn_hwtunable(priv, priv->hw, priv->dev,
					 TSN_HWTUNA_TX_FPE_AFSZ,
					 priv->plat->afsz);

	if (priv->plat->hadv)
		stmmac_set_tsn_hwtunable(priv, priv->hw, priv->dev,
					 TSN_HWTUNA_TX_FPE_HADV,
					 priv->plat->hadv);

	if (priv->plat->radv)
		stmmac_set_tsn_hwtunable(priv, priv->hw, priv->dev,
					 TSN_HWTUNA_TX_FPE_RADV,
					 priv->plat->radv);

	if (stmmac_has_tsn_feat(priv, priv->hw, dev, TSN_FEAT_ID_FPE)) {
		if (priv->hw->cached_fpe_en)
			stmmac_fpe_set_enable(priv, priv->hw, dev, true);
	}

	return 0;
}

static void stmmac_hw_teardown(struct net_device *dev)
{
	struct stmmac_priv *priv = netdev_priv(dev);

	clk_disable_unprepare(priv->plat->clk_ptp_ref);
}

static void stmmac_free_irq(struct net_device *dev,
			    enum request_irq_err irq_err, int irq_idx)
{
	struct stmmac_priv *priv = netdev_priv(dev);
	int j;

	switch (irq_err) {
	case REQ_IRQ_ERR_ALL:
#ifdef CONFIG_STMMAC_NETWORK_PROXY
		if (priv->netprox_irq > 0 && priv->netprox_irq != dev->irq)
			free_irq(priv->netprox_irq, dev);
		/* fall through */
	case REQ_IRQ_ERR_NETWORK_PROXY:
#endif
		irq_idx = priv->plat->tx_queues_to_use;
		/* fall through */
	case REQ_IRQ_ERR_TX:
		for (j = irq_idx - 1; j >= 0; j--) {
			if (priv->tx_irq[j] > 0)
				free_irq(priv->tx_irq[j],
					 get_tx_queue(priv, j));
		}

		irq_idx = priv->plat->rx_queues_to_use;
		/* fall through */
	case REQ_IRQ_ERR_RX:
		for (j = irq_idx - 1; j >= 0; j--) {
			if (priv->rx_irq[j] > 0)
				free_irq(priv->rx_irq[j], &priv->rx_queue[j]);
		}
		if (priv->sfty_ue_irq > 0 && priv->sfty_ue_irq != dev->irq)
			free_irq(priv->sfty_ue_irq, dev);
		/* fall through */
	case REQ_IRQ_ERR_SFTY_UE:
		if (priv->sfty_ce_irq > 0 && priv->sfty_ce_irq != dev->irq)
			free_irq(priv->sfty_ce_irq, dev);
		/* fall through */
	case REQ_IRQ_ERR_SFTY_CE:
		if (priv->lpi_irq > 0 && priv->lpi_irq != dev->irq)
			free_irq(priv->lpi_irq, dev);
		/* fall through */
	case REQ_IRQ_ERR_LPI:
		if (priv->wol_irq > 0 && priv->wol_irq != dev->irq)
			free_irq(priv->wol_irq, dev);
		/* fall through */
	case REQ_IRQ_ERR_WOL:
		free_irq(dev->irq, dev);
		/* fall through */
	case REQ_IRQ_ERR_MAC:
	case REQ_IRQ_ERR_NO:
		/* If MAC IRQ request error, no more IRQ to free */
		break;
	}
}

static int stmmac_request_irq(struct net_device *dev)
{
	enum request_irq_err irq_err = REQ_IRQ_ERR_NO;
	struct stmmac_priv *priv = netdev_priv(dev);
	int irq_idx = 0;
	int ret;
	int i;

	/* Request the IRQ lines */
	if (priv->plat->multi_msi_en) {
		char *int_name;

		/* For common interrupt */
		int_name = priv->int_name_mac;
		sprintf(int_name, "%s:%s", dev->name, "mac");
		ret = request_irq(dev->irq, stmmac_mac_interrupt,
				  0, int_name, dev);
		if (unlikely(ret < 0)) {
			netdev_err(priv->dev,
				   "%s: alloc mac MSI %d (error: %d)\n",
				   __func__, dev->irq, ret);
			irq_err = REQ_IRQ_ERR_MAC;
			goto irq_error;
		}

		/* Request the Wake IRQ in case of another line
		 * is used for WoL
		 */
		if (priv->wol_irq > 0 && priv->wol_irq != dev->irq) {
			int_name = priv->int_name_wol;
			sprintf(int_name, "%s:%s", dev->name, "wol");
			ret = request_irq(priv->wol_irq,
					  stmmac_mac_interrupt,
					  0, int_name, dev);
			if (unlikely(ret < 0)) {
				netdev_err(priv->dev,
					   "%s: alloc wol MSI %d (error: %d)\n",
					   __func__, priv->wol_irq, ret);
				irq_err = REQ_IRQ_ERR_WOL;
				goto irq_error;
			}
		}

		/* Request the LPI IRQ in case of another line
		 * is used for LPI
		 */
		if (priv->lpi_irq > 0 && priv->lpi_irq != dev->irq) {
			int_name = priv->int_name_lpi;
			sprintf(int_name, "%s:%s", dev->name, "lpi");
			ret = request_irq(priv->lpi_irq,
					  stmmac_mac_interrupt,
					  0, int_name, dev);
			if (unlikely(ret < 0)) {
				netdev_err(priv->dev,
					   "%s: alloc lpi MSI %d (error: %d)\n",
					   __func__, priv->lpi_irq, ret);
				irq_err = REQ_IRQ_ERR_LPI;
				goto irq_error;
			}
		}

		/* Request the Safety Feature Correctible Error line in
		 * case of another line is used
		 */
		if (priv->sfty_ce_irq > 0 && priv->sfty_ce_irq != dev->irq) {
			int_name = priv->int_name_sfty_ce;
			sprintf(int_name, "%s:%s", dev->name, "safety-ce");
			ret = request_irq(priv->sfty_ce_irq,
					  stmmac_safety_interrupt,
					  0, int_name, dev);
			if (unlikely(ret < 0)) {
				netdev_err(priv->dev,
					   "%s: alloc sfty ce MSI %d (error: %d)\n",
					   __func__, priv->sfty_ce_irq, ret);
				irq_err = REQ_IRQ_ERR_SFTY_CE;
				goto irq_error;
			}
		}

		/* Request the Safety Feature Uncorrectible Error line in
		 * case of another line is used
		 */
		if (priv->sfty_ue_irq > 0 && priv->sfty_ue_irq != dev->irq) {
			int_name = priv->int_name_sfty_ue;
			sprintf(int_name, "%s:%s", dev->name, "safety-ue");
			ret = request_irq(priv->sfty_ue_irq,
					  stmmac_safety_interrupt,
					  0, int_name, dev);
			if (unlikely(ret < 0)) {
				netdev_err(priv->dev,
					   "%s: alloc sfty ue MSI %d (error: %d)\n",
					   __func__, priv->sfty_ue_irq, ret);
				irq_err = REQ_IRQ_ERR_SFTY_UE;
				goto irq_error;
			}
		}

		/* Request Rx MSI irq */
		for (i = 0; i < priv->plat->rx_queues_to_use; i++) {
			if (priv->rx_irq[i] == 0)
				continue;

			int_name = priv->int_name_rx_irq[i];
			sprintf(int_name, "%s:%s-%d", dev->name, "rx", i);
			ret = request_irq(priv->rx_irq[i],
					  stmmac_msi_intr_rx,
					  0, int_name, &priv->rx_queue[i]);
			if (unlikely(ret < 0)) {
				netdev_err(priv->dev,
					   "%s: alloc rx-%d  MSI %d (error: %d)\n",
					   __func__, i, priv->rx_irq[i], ret);
				irq_err = REQ_IRQ_ERR_RX;
				irq_idx = i;
				goto irq_error;
			}
		}

		/* Request Tx MSI irq */
		for (i = 0; i < priv->plat->tx_queues_to_use; i++) {
			if (priv->tx_irq[i] == 0)
				continue;

			int_name = priv->int_name_tx_irq[i];
			if (queue_is_xdp(priv, i))
				sprintf(int_name, "%s:%s-%d", dev->name,
					"tx-xdp", i);
			else
				sprintf(int_name, "%s:%s-%d", dev->name,
					"tx", i);
			ret = request_irq(priv->tx_irq[i],
					  stmmac_msi_intr_tx,
					  0, int_name, get_tx_queue(priv, i));
			if (unlikely(ret < 0)) {
				netdev_err(priv->dev,
					   "%s: alloc tx-%d  MSI %d (error: %d)\n",
					   __func__, i, priv->tx_irq[i], ret);
				irq_err = REQ_IRQ_ERR_TX;
				irq_idx = i;
				goto irq_error;
			}
		}
#ifdef CONFIG_STMMAC_NETWORK_PROXY
		/* Network Proxy IRQ line */
		if (priv->netprox_irq > 0 && priv->netprox_irq != dev->irq) {
			int_name = priv->int_name_netprox_irq;
			sprintf(int_name, "%s:%s", dev->name, "netprox");
			ret = request_threaded_irq(priv->netprox_irq,
						   netproxy_isr,
						   netproxy_isr_thread, 0,
						   int_name, dev);
			if (unlikely(ret < 0)) {
				netdev_err(priv->dev,
					   "%s: alloc netprox MSI %d (error: %d)\n",
					   __func__, priv->netprox_irq, ret);
				irq_err = REQ_IRQ_ERR_NETWORK_PROXY;
				goto irq_error;
			}
		}
#endif
	} else {
		ret = request_irq(dev->irq, stmmac_interrupt,
				  IRQF_SHARED, dev->name, dev);
		if (unlikely(ret < 0)) {
			netdev_err(priv->dev,
				   "%s: ERROR: allocating the IRQ %d (error: %d)\n",
				   __func__, dev->irq, ret);
			irq_err = REQ_IRQ_ERR_MAC;
			goto irq_error;
		}

		/* Request the Wake IRQ in case of another line
		 * is used for WoL
		 */
		if (priv->wol_irq > 0 && priv->wol_irq != dev->irq) {
			ret = request_irq(priv->wol_irq, stmmac_interrupt,
					  IRQF_SHARED, dev->name, dev);
			if (unlikely(ret < 0)) {
				netdev_err(priv->dev,
					   "%s: ERROR: allocating the WoL IRQ %d (%d)\n",
					   __func__, priv->wol_irq, ret);
				irq_err = REQ_IRQ_ERR_WOL;
				goto irq_error;
			}
		}

		/* Request the IRQ lines */
		if (priv->lpi_irq > 0 && priv->lpi_irq != dev->irq) {
			ret = request_irq(priv->lpi_irq, stmmac_interrupt,
					  IRQF_SHARED, dev->name, dev);
			if (unlikely(ret < 0)) {
				netdev_err(priv->dev,
					   "%s: ERROR: allocating the LPI IRQ %d (%d)\n",
					   __func__, priv->lpi_irq, ret);
				irq_err = REQ_IRQ_ERR_LPI;
				goto irq_error;
			}
		}
	}

	netdev_info(priv->dev, "PASS: requesting IRQs\n");
	return ret;

irq_error:
	stmmac_free_irq(dev, irq_err, irq_idx);
	return ret;
}

/**
 *  stmmac_open - open entry point of the driver
 *  @dev : pointer to the device structure.
 *  Description:
 *  This function is the open entry point of the driver.
 *  Return value:
 *  0 on success and an appropriate (-)ve integer as defined in errno.h
 *  file on failure.
 */
static int stmmac_open(struct net_device *dev)
{
	struct stmmac_priv *priv = netdev_priv(dev);
	int bfsize = 0;
	u32 chan;
	int ret;

	/* Use pm_runtime_get_sync() call paired with pm_runtime_put() call to
	 * ensure that the device is not put into runtime suspend during the
	 * operation.
	 */
	pm_runtime_get_sync(priv->device);

	if (priv->hw->pcs != STMMAC_PCS_RGMII &&
	    priv->hw->pcs != STMMAC_PCS_TBI &&
	    priv->hw->pcs != STMMAC_PCS_RTBI) {
		ret = stmmac_init_phy(dev);
		if (ret) {
			netdev_err(priv->dev,
				   "%s: Cannot attach to PHY (error: %d)\n",
				   __func__, ret);
			goto out;
		}
	}

	/* Extra statistics */
	memset(&priv->xstats, 0, sizeof(struct stmmac_extra_stats));
	priv->xstats.threshold = tc;

	bfsize = stmmac_set_16kib_bfsize(priv, dev->mtu);
	if (bfsize < 0)
		bfsize = 0;

	if (bfsize < BUF_SIZE_16KiB)
		bfsize = stmmac_set_bfsize(dev->mtu, priv->dma_buf_sz);

	priv->dma_buf_sz = bfsize;
	buf_sz = bfsize;

	priv->rx_copybreak = STMMAC_RX_COPYBREAK;

	/* Earlier check for TBS */
	for (chan = 0; chan < priv->plat->tx_queues_to_use; chan++) {
		struct stmmac_tx_queue *tx_q = &priv->tx_queue[chan];
		int tbs_en = priv->plat->tx_queues_cfg[chan].tbs_en;

		tx_q->tbs |= tbs_en ? STMMAC_TBS_AVAIL : 0;
		if (stmmac_enable_tbs(priv, priv->ioaddr, tbs_en, chan)) {
			tx_q->tbs &= ~STMMAC_TBS_AVAIL;
			netdev_err(priv->dev,
				   "%s: TxQ %d TBS enablement failed\n",
				   __func__, chan);
		}
	}

	/* Setup RX, TX & TX XDP queue pair count if uninitialized. Another
	 * update is possible via stmmac_reinit_queues() triggered by ethtool.
	 */
	if (!priv->plat->num_queue_pairs)
		priv->plat->num_queue_pairs = priv->plat->max_combined;

	/* Mirror XDP Tx TBS setting on the 2H of Tx Queue's TBS */
	for (chan = 0; chan < priv->plat->num_queue_pairs; chan++) {
		int qp_num = priv->plat->num_queue_pairs;
		struct stmmac_tx_queue *xdp_q, *tx_q;

		/* XDP TxQ takes the 2H of the total HW TxQ */
		xdp_q = &priv->xdp_queue[chan];
		tx_q = &priv->tx_queue[chan + qp_num];

		xdp_q->tbs = tx_q->tbs;
	}

	/* Configure normal_tx_queue_count here as the value of num_queue_pairs
	 * can be changed through stmmac_reinit_queues triggered by ethool
	 */
	if (stmmac_enabled_xdp(priv))
		priv->plat->normal_tx_queue_count = priv->plat->num_queue_pairs;
	else
		priv->plat->normal_tx_queue_count =
						   priv->plat->tx_queues_to_use;

	if (!priv->dma_rx_size)
		priv->dma_rx_size = DMA_DEFAULT_RX_SIZE;
	if (!priv->dma_tx_size)
		priv->dma_tx_size = DMA_DEFAULT_TX_SIZE;

	ret = alloc_dma_desc_resources(priv);
	if (ret < 0) {
		netdev_err(priv->dev, "%s: DMA descriptors allocation failed\n",
			   __func__);
		goto dma_desc_error;
	}

	ret = init_dma_desc_rings(dev, GFP_KERNEL);
	if (ret < 0) {
		netdev_err(priv->dev, "%s: DMA descriptors initialization failed\n",
			   __func__);
		goto init_error;
	}

	ret = stmmac_hw_setup(dev, true, true);
	if (ret < 0) {
		netdev_err(priv->dev, "%s: Hw setup failed\n", __func__);
		goto init_error;
	}

	stmmac_init_coalesce(priv);

	ret = stmmac_request_irq(dev);
	if (ret)
		goto irq_error;

	/* Start phy converter after MDIO bus IRQ handling is up */
	if (priv->plat->setup_phy_conv) {
		struct dwxpcs_platform_data *pdata;
		const void *intel_pdata = priv->plat->intel_bi->platform_data;

		pdata = (struct dwxpcs_platform_data *)intel_pdata;
		pdata->irq = priv->phy_conv_irq;
		pdata->ext_phy_addr = priv->plat->phy_addr;
		pdata->speed_2500_en = priv->plat->speed_2500_en;

		ret = priv->plat->setup_phy_conv(priv->mii,
						 priv->plat->intel_bi);

		if (ret < 0) {
			netdev_err(priv->dev,
				   "%s: ERROR: setup phy conv (error: %d)\n",
				   __func__, ret);
			goto phy_conv_error;
		}
	}


	phylink_start(priv->phylink);

	stmmac_enable_all_queues(priv);
	netif_tx_start_all_queues(priv->dev);

	/* EHL A0: Work-around */
	if (priv->plat->ehl_ao_wa) {
		struct pci_dev *pdev =
			container_of(priv->device, struct pci_dev, dev);
		u32 value = 0xffc00000;

		pci_write_config_dword(pdev, 0xE0, value);
	}

#ifdef CONFIG_STMMAC_NETWORK_PROXY
	if (priv->plat->has_netproxy)
		stmmac_netproxy_register(dev);
#endif

	pm_runtime_put(priv->device);
	return 0;

phy_conv_error:
	/* Free the IRQ lines */
	stmmac_free_irq(dev, REQ_IRQ_ERR_ALL, 0);

irq_error:
	phylink_stop(priv->phylink);

	for (chan = 0; chan < priv->plat->tx_queues_to_use; chan++)
		stmmac_remove_txtimer_q(priv, chan);

	stmmac_hw_teardown(dev);
init_error:
	free_dma_desc_resources(priv);
dma_desc_error:
	phylink_disconnect_phy(priv->phylink);
out:
	pm_runtime_put(priv->device);
	return ret;
}

/**
 *  stmmac_release - close entry point of the driver
 *  @dev : device pointer.
 *  Description:
 *  This is the stop entry point of the driver.
 */
static int stmmac_release(struct net_device *dev)
{
	struct stmmac_priv *priv = netdev_priv(dev);
	u32 chan;
	int ret;

	/* Use pm_runtime_get_sync() call paired with pm_runtime_put() call to
	 * ensure that the device is not put into runtime suspend during the
	 * operation.
	 */
	pm_runtime_get_sync(priv->device);

	/* Stop and disconnect the PHY */
	phylink_stop(priv->phylink);
	phylink_disconnect_phy(priv->phylink);

	stmmac_disable_all_queues(priv);

	for (chan = 0; chan < priv->plat->tx_queues_to_use; chan++)
		stmmac_remove_txtimer_q(priv, chan);

	/* Free the IRQ lines */
	stmmac_free_irq(dev, REQ_IRQ_ERR_ALL, 0);

	if (priv->eee_enabled) {
		priv->tx_path_in_lpi_mode = false;
		del_timer_sync(&priv->eee_ctrl_timer);
	}

	/* Start phy converter after MDIO bus IRQ handling is up */
	if (priv->plat->remove_phy_conv) {
		ret = priv->plat->remove_phy_conv(priv->mii,
						  priv->plat->intel_bi);
		if (ret < 0) {
			netdev_err(priv->dev,
				   "%s: ERROR: remove phy conv (error: %d)\n",
				   __func__, ret);
			goto out;
		}
	}

	/* Stop TX/RX DMA and clear the descriptors */
	stmmac_stop_all_dma(priv);
	stmmac_stop_mac_tx(priv, priv->ioaddr);
	stmmac_stop_mac_rx(priv, priv->ioaddr);

	/* Release and free the Rx/Tx resources */
	free_dma_desc_resources(priv);

	/* Disable the MAC Rx/Tx */
	stmmac_mac_set(priv, priv->ioaddr, false);

	netif_carrier_off(dev);
	netif_tx_stop_all_queues(dev);

	stmmac_release_ptp(priv);

	stmmac_tsn_hw_unsetup(priv, priv->hw, dev);

#ifdef CONFIG_STMMAC_NETWORK_PROXY
	if (priv->plat->has_netproxy)
		stmmac_netproxy_deregister(dev);
#endif
out:
	pm_runtime_put(priv->device);
	return 0;
}

static bool stmmac_vlan_insert(struct stmmac_priv *priv, struct sk_buff *skb,
			       struct stmmac_tx_queue *tx_q)
{
	u16 tag = 0x0, inner_tag = 0x0;
	u32 inner_type = 0x0;
	struct dma_desc *p;

	if (!priv->dma_cap.vlins)
		return false;
	if (!skb_vlan_tag_present(skb))
		return false;
	if (skb->vlan_proto == htons(ETH_P_8021AD)) {
		inner_tag = skb_vlan_tag_get(skb);
		inner_type = STMMAC_VLAN_INSERT;
	}

	tag = skb_vlan_tag_get(skb);

	if (tx_q->tbs & STMMAC_TBS_AVAIL)
		p = &tx_q->dma_enhtx[tx_q->cur_tx].basic;
	else
		p = tx_q->dma_tx + tx_q->cur_tx;

	if (stmmac_set_desc_vlan_tag(priv, p, tag, inner_tag, inner_type))
		return false;

	stmmac_set_tx_owner(priv, p);
	tx_q->cur_tx = STMMAC_GET_ENTRY(tx_q->cur_tx, priv->dma_tx_size);
	return true;
}

/**
 *  stmmac_tso_allocator - close entry point of the driver
 *  @priv: driver private structure
 *  @des: buffer start address
 *  @total_len: total length to fill in descriptors
 *  @last_segmant: condition for the last descriptor
 *  @queue: TX queue index
 *  Description:
 *  This function fills descriptor and request new descriptors according to
 *  buffer length to fill
 */
static void stmmac_tso_allocator(struct stmmac_priv *priv, dma_addr_t des,
				 int total_len, bool last_segment, u32 queue)
{
	struct stmmac_tx_queue *tx_q = &priv->tx_queue[queue];
	struct dma_desc *desc;
	u32 buff_size;
	int tmp_len;

	tmp_len = total_len;

	while (tmp_len > 0) {
		dma_addr_t curr_addr;

		tx_q->cur_tx = STMMAC_GET_ENTRY(tx_q->cur_tx,
						priv->dma_tx_size);
		WARN_ON(tx_q->tx_skbuff[tx_q->cur_tx]);
		/* TSO is not available in DWMAC v3.5  */
		if (tx_q->tbs & STMMAC_TBS_AVAIL)
			desc = &(tx_q->dma_enhtx + tx_q->cur_tx)->basic;
		else
			desc = tx_q->dma_tx + tx_q->cur_tx;

		curr_addr = des + (total_len - tmp_len);
		if (priv->dma_cap.addr64 <= 32)
			desc->des0 = cpu_to_le32(curr_addr);
		else
			stmmac_set_desc_addr(priv, desc, curr_addr);

		buff_size = tmp_len >= TSO_MAX_BUFF_SIZE ?
			    TSO_MAX_BUFF_SIZE : tmp_len;

		stmmac_prepare_tso_tx_desc(priv, desc, 0, buff_size,
				0, 1,
				(last_segment) && (tmp_len <= TSO_MAX_BUFF_SIZE),
				0, 0);

		tmp_len -= TSO_MAX_BUFF_SIZE;
	}
}

/**
 *  stmmac_tso_xmit - Tx entry point of the driver for oversized frames (TSO)
 *  @skb : the socket buffer
 *  @dev : device pointer
 *  Description: this is the transmit function that is called on TSO frames
 *  (support available on GMAC4 and newer chips).
 *  Diagram below show the ring programming in case of TSO frames:
 *
 *  First Descriptor
 *   --------
 *   | DES0 |---> buffer1 = L2/L3/L4 header
 *   | DES1 |---> TCP Payload (can continue on next descr...)
 *   | DES2 |---> buffer 1 and 2 len
 *   | DES3 |---> must set TSE, TCP hdr len-> [22:19]. TCP payload len [17:0]
 *   --------
 *	|
 *     ...
 *	|
 *   --------
 *   | DES0 | --| Split TCP Payload on Buffers 1 and 2
 *   | DES1 | --|
 *   | DES2 | --> buffer 1 and 2 len
 *   | DES3 |
 *   --------
 *
 * mss is fixed when enable tso, so w/o programming the TDES3 ctx field.
 */
static netdev_tx_t stmmac_tso_xmit(struct sk_buff *skb, struct net_device *dev)
{
	struct dma_desc *desc, *first, *mss_desc = NULL;
	struct stmmac_priv *priv = netdev_priv(dev);
	int nfrags = skb_shinfo(skb)->nr_frags;
	u32 queue = skb_get_queue_mapping(skb);
	unsigned int first_entry, tx_packets;
	int tmp_pay_len = 0, first_tx;
	struct stmmac_tx_queue *tx_q;
	u8 proto_hdr_len, hdr;
	bool has_vlan, set_ic;
	u32 pay_len, mss;
	dma_addr_t des;
	int i;

	tx_q = &priv->tx_queue[queue];
	first_tx = tx_q->cur_tx;

	/* Compute header lengths */
	if (skb_shinfo(skb)->gso_type & SKB_GSO_UDP_L4) {
		proto_hdr_len = skb_transport_offset(skb) +
				sizeof(struct udphdr);
		hdr = sizeof(struct udphdr);
	} else {
		proto_hdr_len = skb_transport_offset(skb) + tcp_hdrlen(skb);
		hdr = tcp_hdrlen(skb);
	}

	/* Desc availability based on threshold should be enough safe */
	if (unlikely(stmmac_tx_avail(priv, queue) <
		(((skb->len - proto_hdr_len) / TSO_MAX_BUFF_SIZE + 1)))) {
		if (!netif_tx_queue_stopped(netdev_get_tx_queue(dev, queue))) {
			netif_tx_stop_queue(netdev_get_tx_queue(priv->dev,
								queue));
			/* This is a hard error, log it. */
			netdev_err(priv->dev,
				   "%s: Tx Ring full when queue awake\n",
				   __func__);
		}
		return NETDEV_TX_BUSY;
	}

	pay_len = skb_headlen(skb) - proto_hdr_len; /* no frags */

	mss = skb_shinfo(skb)->gso_size;

	/* set new MSS value if needed */
	if (mss != tx_q->mss) {
		/* TSO is not available in DWMAC v3.5  */
		if (tx_q->tbs & STMMAC_TBS_AVAIL)
			mss_desc = &(tx_q->dma_enhtx + tx_q->cur_tx)->basic;
		else
			mss_desc = tx_q->dma_tx + tx_q->cur_tx;
		stmmac_set_mss(priv, mss_desc, mss);
		tx_q->mss = mss;
		tx_q->cur_tx = STMMAC_GET_ENTRY(tx_q->cur_tx,
						priv->dma_tx_size);
		WARN_ON(tx_q->tx_skbuff[tx_q->cur_tx]);
	}

	if (netif_msg_tx_queued(priv)) {
		pr_info("%s: hdrlen %d, hdr_len %d, pay_len %d, mss %d\n",
			__func__, hdr, proto_hdr_len, pay_len, mss);
		pr_info("\tskb->len %d, skb->data_len %d\n", skb->len,
			skb->data_len);
	}

	/* Check if VLAN can be inserted by HW */
	has_vlan = stmmac_vlan_insert(priv, skb, tx_q);

	first_entry = tx_q->cur_tx;
	WARN_ON(tx_q->tx_skbuff[first_entry]);
	/* TSO is not available in DWMAC v3.5  */
	if (tx_q->tbs & STMMAC_TBS_AVAIL)
		desc = &(tx_q->dma_enhtx + first_entry)->basic;
	else
		desc = tx_q->dma_tx + first_entry;

	first = desc;

	if (has_vlan)
		stmmac_set_desc_vlan(priv, first, STMMAC_VLAN_INSERT);

	/* first descriptor: fill Headers on Buf1 */
	des = dma_map_single(priv->device, skb->data, skb_headlen(skb),
			     DMA_TO_DEVICE);
	if (dma_mapping_error(priv->device, des))
		goto dma_map_err;

	tx_q->tx_skbuff_dma[first_entry].buf = des;
	tx_q->tx_skbuff_dma[first_entry].len = skb_headlen(skb);

	if (priv->dma_cap.addr64 <= 32) {
		first->des0 = cpu_to_le32(des);

		/* Fill start of payload in buff2 of first descriptor */
		if (pay_len)
			first->des1 = cpu_to_le32(des + proto_hdr_len);

		/* If needed take extra descriptors to fill the remaining payload */
		tmp_pay_len = pay_len - TSO_MAX_BUFF_SIZE;
	} else {
		stmmac_set_desc_addr(priv, first, des);
		tmp_pay_len = pay_len;
		des += proto_hdr_len;
		pay_len = 0;
	}

	stmmac_tso_allocator(priv, des, tmp_pay_len, (nfrags == 0), queue);

	/* Prepare fragments */
	for (i = 0; i < nfrags; i++) {
		const skb_frag_t *frag = &skb_shinfo(skb)->frags[i];

		des = skb_frag_dma_map(priv->device, frag, 0,
				       skb_frag_size(frag),
				       DMA_TO_DEVICE);
		if (dma_mapping_error(priv->device, des))
			goto dma_map_err;

		stmmac_tso_allocator(priv, des, skb_frag_size(frag),
				     (i == nfrags - 1), queue);

		tx_q->tx_skbuff_dma[tx_q->cur_tx].buf = des;
		tx_q->tx_skbuff_dma[tx_q->cur_tx].len = skb_frag_size(frag);
		tx_q->tx_skbuff_dma[tx_q->cur_tx].map_as_page = true;
	}

	tx_q->tx_skbuff_dma[tx_q->cur_tx].last_segment = true;

	/* Only the last descriptor gets to point to the skb. */
	tx_q->tx_skbuff[tx_q->cur_tx] = skb;

	/* Manage tx mitigation */
	tx_packets = (tx_q->cur_tx + 1) - first_tx;
	tx_q->tx_count_frames += tx_packets;

	if ((skb_shinfo(skb)->tx_flags & SKBTX_HW_TSTAMP) && priv->hwts_tx_en)
		set_ic = true;
	else if (!priv->tx_coal_frames[queue])
		set_ic = false;
	else if (tx_packets > priv->tx_coal_frames[queue])
		set_ic = true;
	else if ((tx_q->tx_count_frames %
		  priv->tx_coal_frames[queue]) < tx_packets)
		set_ic = true;
	else
		set_ic = false;

	if (set_ic) {
		if (tx_q->tbs & STMMAC_TBS_AVAIL)
			desc = &(tx_q->dma_enhtx + tx_q->cur_tx)->basic;
		else
			desc = tx_q->dma_tx + tx_q->cur_tx;

		tx_q->tx_count_frames = 0;
		stmmac_set_tx_ic(priv, desc);
		priv->xstats.tx_set_ic_bit++;
	}

	/* We've used all descriptors we need for this skb, however,
	 * advance cur_tx so that it references a fresh descriptor.
	 * ndo_start_xmit will fill this descriptor the next time it's
	 * called and stmmac_tx_clean may clean up to this descriptor.
	 */
	tx_q->cur_tx = STMMAC_GET_ENTRY(tx_q->cur_tx, priv->dma_tx_size);

	if (unlikely(stmmac_tx_avail(priv, queue) <= (MAX_SKB_FRAGS + 1))) {
		netif_dbg(priv, hw, priv->dev, "%s: stop transmitted packets\n",
			  __func__);
		netif_tx_stop_queue(netdev_get_tx_queue(priv->dev, queue));
	}

	dev->stats.tx_bytes += skb->len;
	priv->xstats.tx_tso_frames++;
	priv->xstats.tx_tso_nfrags += nfrags;

	if (priv->sarc_type)
		stmmac_set_desc_sarc(priv, first, priv->sarc_type);

	skb_tx_timestamp(skb);

	if (unlikely((skb_shinfo(skb)->tx_flags & SKBTX_HW_TSTAMP) &&
		     priv->hwts_tx_en)) {
		/* declare that device is doing timestamping */
		skb_shinfo(skb)->tx_flags |= SKBTX_IN_PROGRESS;
		stmmac_enable_tx_timestamp(priv, first);
	}

	/* Complete the first descriptor before granting the DMA */
	stmmac_prepare_tso_tx_desc(priv, first, 1,
			proto_hdr_len,
			pay_len,
			1, tx_q->tx_skbuff_dma[first_entry].last_segment,
			hdr / 4, (skb->len - proto_hdr_len));

	/* If context desc is used to change MSS */
	if (mss_desc) {
		/* Make sure that first descriptor has been completely
		 * written, including its own bit. This is because MSS is
		 * actually before first descriptor, so we need to make
		 * sure that MSS's own bit is the last thing written.
		 */
		dma_wmb();
		stmmac_set_tx_owner(priv, mss_desc);
	}

	/* The own bit must be the latest setting done when prepare the
	 * descriptor and then barrier is needed to make sure that
	 * all is coherent before granting the DMA engine.
	 */
	wmb();

	if (netif_msg_pktdata(priv)) {
		pr_info("%s: curr=%d dirty=%d f=%d, e=%d, f_p=%p, nfrags %d\n",
			__func__, tx_q->cur_tx, tx_q->dirty_tx, first_entry,
			tx_q->cur_tx, first, nfrags);

		stmmac_display_ring(priv, (void *)tx_q->dma_tx,
				    priv->dma_tx_size, 0);

		/* TSO is not available in DWMAC v3.5  */
		if (tx_q->tbs & STMMAC_TBS_AVAIL)
			stmmac_display_ring(priv, (void *)tx_q->dma_enhtx,
					    priv->dma_tx_size, 0);
		else
			stmmac_display_ring(priv, (void *)tx_q->dma_tx,
					    priv->dma_tx_size, 0);
		pr_info(">>> frame to be transmitted: ");
		print_pkt(skb->data, skb_headlen(skb));
	}

	netdev_tx_sent_queue(netdev_get_tx_queue(dev, queue), skb->len);

	/* TSO is not available in DWMAC v3.5  */
	if (tx_q->tbs & STMMAC_TBS_AVAIL)
		tx_q->tx_tail_addr = tx_q->dma_tx_phy +
					(tx_q->cur_tx *
					sizeof(struct dma_enhanced_tx_desc));
	else
		tx_q->tx_tail_addr = tx_q->dma_tx_phy +
					(tx_q->cur_tx *
					sizeof(struct dma_desc));

	stmmac_set_tx_tail_ptr(priv, priv->ioaddr, tx_q->tx_tail_addr, queue);
	stmmac_tx_timer_arm(priv, queue);

	return NETDEV_TX_OK;

dma_map_err:
	dev_err(priv->device, "Tx dma map failed\n");
	dev_kfree_skb(skb);
	priv->dev->stats.tx_dropped++;
	return NETDEV_TX_OK;
}

/**
 *  stmmac_xmit - Tx entry point of the driver
 *  @skb : the socket buffer
 *  @dev : device pointer
 *  Description : this is the tx entry point of the driver.
 *  It programs the chain or the ring and supports oversized frames
 *  and SG feature.
 */
static netdev_tx_t stmmac_xmit(struct sk_buff *skb, struct net_device *dev)
{
	unsigned int first_entry, tx_packets, enh_desc;
	struct stmmac_priv *priv = netdev_priv(dev);
	unsigned int nopaged_len = skb_headlen(skb);
	int i, csum_insertion = 0, is_jumbo = 0;
	u32 queue = skb_get_queue_mapping(skb);
	int nfrags = skb_shinfo(skb)->nr_frags;
	int gso = skb_shinfo(skb)->gso_type;
	struct dma_desc *desc, *first;
	struct stmmac_tx_queue *tx_q;
	bool has_vlan, set_ic;
	int entry, first_tx;
	dma_addr_t des;

	tx_q = &priv->tx_queue[queue];
	first_tx = tx_q->cur_tx;

	if (priv->tx_path_in_lpi_mode && priv->plat->eee_timer)
		stmmac_disable_eee_mode(priv);

	/* Manage oversized TCP frames for GMAC4/GMAC5 device.
	 * TSO feature is mutually exclusive with TBS feature which is using
	 * enhanced descriptor. Therefore, we only implement TCP segmentation
	 * on Tx Queues which have no TBS support.
	 */
	if (skb_is_gso(skb) && priv->tso && !(tx_q->tbs & STMMAC_TBS_AVAIL)) {
		if (gso & (SKB_GSO_TCPV4 | SKB_GSO_TCPV6))
			return stmmac_tso_xmit(skb, dev);
		if (priv->plat->has_gmac4 && (gso & SKB_GSO_UDP_L4))
			return stmmac_tso_xmit(skb, dev);
	}

	if (unlikely(stmmac_tx_avail(priv, queue) < nfrags + 1)) {
		if (!netif_tx_queue_stopped(netdev_get_tx_queue(dev, queue))) {
			netif_tx_stop_queue(netdev_get_tx_queue(priv->dev,
								queue));
			/* This is a hard error, log it. */
			netdev_err(priv->dev,
				   "%s: Tx Ring full when queue awake\n",
				   __func__);
		}
		return NETDEV_TX_BUSY;
	}

	/* Check if VLAN can be inserted by HW */
	has_vlan = stmmac_vlan_insert(priv, skb, tx_q);

	entry = tx_q->cur_tx;
	first_entry = entry;
	WARN_ON(tx_q->tx_skbuff[first_entry]);

	csum_insertion = (skb->ip_summed == CHECKSUM_PARTIAL);

	if (likely(priv->extend_desc))
		desc = (struct dma_desc *)(tx_q->dma_etx + entry);
	else if (tx_q->tbs & STMMAC_TBS_AVAIL)
		desc = &tx_q->dma_enhtx[entry].basic;
	else
		desc = tx_q->dma_tx + entry;

	first = desc;

	if (has_vlan)
		stmmac_set_desc_vlan(priv, first, STMMAC_VLAN_INSERT);

	/* Fill the Enhanced Tx Descriptor with launch time.
	 * If skb is fragmented, only the 1st descriptor will be filled.
	 * Drop the skb and show warning when launch time value
	 * is invalid.
	 */
	if (skb->tstamp && (tx_q->tbs & STMMAC_TBS_EN)) {
		stmmac_set_tbs_launchtime(priv, first,
					  ktime_to_ns(skb->tstamp));
	}

	enh_desc = priv->plat->enh_desc;
	/* To program the descriptors according to the size of the frame */
	if (enh_desc)
		is_jumbo = stmmac_is_jumbo_frm(priv, skb->len, enh_desc);

	if (unlikely(is_jumbo)) {
		entry = stmmac_jumbo_frm(priv, tx_q, skb, csum_insertion);
		if (unlikely(entry < 0) && (entry != -EINVAL))
			goto dma_map_err;
	}

	for (i = 0; i < nfrags; i++) {
		const skb_frag_t *frag = &skb_shinfo(skb)->frags[i];
		int len = skb_frag_size(frag);
		bool last_segment = (i == (nfrags - 1));

		entry = STMMAC_GET_ENTRY(entry, priv->dma_tx_size);
		WARN_ON(tx_q->tx_skbuff[entry]);

		if (likely(priv->extend_desc))
			desc = (struct dma_desc *)(tx_q->dma_etx + entry);
		else if (tx_q->tbs & STMMAC_TBS_AVAIL)
			desc = &tx_q->dma_enhtx[entry].basic;
		else
			desc = tx_q->dma_tx + entry;

		des = skb_frag_dma_map(priv->device, frag, 0, len,
				       DMA_TO_DEVICE);
		if (dma_mapping_error(priv->device, des))
			goto dma_map_err; /* should reuse desc w/o issues */

		tx_q->tx_skbuff_dma[entry].buf = des;

		stmmac_set_desc_addr(priv, desc, des);

		tx_q->tx_skbuff_dma[entry].map_as_page = true;
		tx_q->tx_skbuff_dma[entry].len = len;
		tx_q->tx_skbuff_dma[entry].last_segment = last_segment;

		/* Prepare the descriptor and set the own bit too */
		stmmac_prepare_tx_desc(priv, desc, 0, len, csum_insertion,
				priv->mode, 1, last_segment, skb->len);
	}

	/* Only the last descriptor gets to point to the skb. */
	tx_q->tx_skbuff[entry] = skb;

	/* According to the coalesce parameter the IC bit for the latest
	 * segment is reset and the timer re-started to clean the tx status.
	 * This approach takes care about the fragments: desc is the first
	 * element in case of no SG.
	 */
	tx_packets = (entry + 1) - first_tx;
	tx_q->tx_count_frames += tx_packets;

	if ((skb_shinfo(skb)->tx_flags & SKBTX_HW_TSTAMP) && priv->hwts_tx_en)
		set_ic = true;
	else if (!priv->tx_coal_frames[queue])
		set_ic = false;
	else if (tx_packets > priv->tx_coal_frames[queue])
		set_ic = true;
	else if ((tx_q->tx_count_frames %
		  priv->tx_coal_frames[queue]) < tx_packets)
		set_ic = true;
	else
		set_ic = false;

	if (set_ic) {
		if (likely(priv->extend_desc))
			desc = &tx_q->dma_etx[entry].basic;
		else if (tx_q->tbs & STMMAC_TBS_AVAIL)
			desc = &tx_q->dma_enhtx[entry].basic;
		else
			desc = &tx_q->dma_tx[entry];

		tx_q->tx_count_frames = 0;
		stmmac_set_tx_ic(priv, desc);
		priv->xstats.tx_set_ic_bit++;
	}

	/* We've used all descriptors we need for this skb, however,
	 * advance cur_tx so that it references a fresh descriptor.
	 * ndo_start_xmit will fill this descriptor the next time it's
	 * called and stmmac_tx_clean may clean up to this descriptor.
	 */
	entry = STMMAC_GET_ENTRY(entry, priv->dma_tx_size);
	tx_q->cur_tx = entry;

	if (netif_msg_pktdata(priv)) {
		void *tx_head;

		netdev_dbg(priv->dev,
			   "%s: curr=%d dirty=%d f=%d, e=%d, first=%p, nfrags=%d",
			   __func__, tx_q->cur_tx, tx_q->dirty_tx, first_entry,
			   entry, first, nfrags);

		if (priv->extend_desc)
			tx_head = (void *)tx_q->dma_etx;
		else if (tx_q->tbs & STMMAC_TBS_AVAIL)
			tx_head = (void *)tx_q->dma_enhtx;
		else
			tx_head = (void *)tx_q->dma_tx;

		stmmac_display_ring(priv, tx_head, priv->dma_tx_size, false);

		netdev_dbg(priv->dev, ">>> frame to be transmitted: ");
		print_pkt(skb->data, skb->len);
	}

	if (unlikely(stmmac_tx_avail(priv, queue) <= (MAX_SKB_FRAGS + 1))) {
		netif_dbg(priv, hw, priv->dev, "%s: stop transmitted packets\n",
			  __func__);
		netif_tx_stop_queue(netdev_get_tx_queue(priv->dev, queue));
	}

	dev->stats.tx_bytes += skb->len;

	if (priv->sarc_type)
		stmmac_set_desc_sarc(priv, first, priv->sarc_type);

	skb_tx_timestamp(skb);

	/* Ready to fill the first descriptor and set the OWN bit w/o any
	 * problems because all the descriptors are actually ready to be
	 * passed to the DMA engine.
	 */
	if (likely(!is_jumbo)) {
		bool last_segment = (nfrags == 0);

		des = dma_map_single(priv->device, skb->data,
				     nopaged_len, DMA_TO_DEVICE);
		if (dma_mapping_error(priv->device, des))
			goto dma_map_err;

		tx_q->tx_skbuff_dma[first_entry].buf = des;

		stmmac_set_desc_addr(priv, first, des);

		tx_q->tx_skbuff_dma[first_entry].len = nopaged_len;
		tx_q->tx_skbuff_dma[first_entry].last_segment = last_segment;

		if (unlikely((skb_shinfo(skb)->tx_flags & SKBTX_HW_TSTAMP) &&
			     priv->hwts_tx_en)) {
			/* declare that device is doing timestamping */
			skb_shinfo(skb)->tx_flags |= SKBTX_IN_PROGRESS;
			stmmac_enable_tx_timestamp(priv, first);
		}

		/* Prepare the first descriptor setting the OWN bit too */
		stmmac_prepare_tx_desc(priv, first, 1, nopaged_len,
				csum_insertion, priv->mode, 1, last_segment,
				skb->len);
	} else {
		stmmac_set_tx_owner(priv, first);
	}

	/* The own bit must be the latest setting done when prepare the
	 * descriptor and then barrier is needed to make sure that
	 * all is coherent before granting the DMA engine.
	 */
	wmb();

	netdev_tx_sent_queue(netdev_get_tx_queue(dev, queue), skb->len);

	stmmac_enable_dma_transmission(priv, priv->ioaddr);

	if (priv->extend_desc)
		tx_q->tx_tail_addr = tx_q->dma_tx_phy +
					(tx_q->cur_tx *
					sizeof(struct dma_extended_desc));
	else if (tx_q->tbs & STMMAC_TBS_AVAIL)
		tx_q->tx_tail_addr = tx_q->dma_tx_phy +
					(tx_q->cur_tx *
					sizeof(struct dma_enhanced_tx_desc));
	else
		tx_q->tx_tail_addr = tx_q->dma_tx_phy +
					(tx_q->cur_tx *
					sizeof(struct dma_desc));

	stmmac_set_tx_tail_ptr(priv, priv->ioaddr, tx_q->tx_tail_addr, queue);
	stmmac_tx_timer_arm(priv, queue);

	return NETDEV_TX_OK;

dma_map_err:
	netdev_err(priv->dev, "Tx DMA map failed\n");
	dev_kfree_skb(skb);
	priv->dev->stats.tx_dropped++;
	return NETDEV_TX_OK;
}

void stmmac_rx_vlan(struct net_device *dev, struct sk_buff *skb)
{
	struct vlan_ethhdr *veth;
	__be16 vlan_proto;
	u16 vlanid;

	veth = (struct vlan_ethhdr *)skb->data;
	vlan_proto = veth->h_vlan_proto;

	if ((vlan_proto == htons(ETH_P_8021Q) &&
	     dev->features & NETIF_F_HW_VLAN_CTAG_RX) ||
	    (vlan_proto == htons(ETH_P_8021AD) &&
	     dev->features & NETIF_F_HW_VLAN_STAG_RX)) {
		/* pop the vlan tag */
		vlanid = ntohs(veth->h_vlan_TCI);
		memmove(skb->data + VLAN_HLEN, veth, ETH_ALEN * 2);
		skb_pull(skb, VLAN_HLEN);
		__vlan_hwaccel_put_tag(skb, vlan_proto, vlanid);
	}
}


static inline int stmmac_rx_threshold_count(struct stmmac_rx_queue *rx_q)
{
	if (rx_q->rx_zeroc_thresh < STMMAC_RX_THRESH(rx_q->priv_data))
		return 0;

	return 1;
}

/**
 * stmmac_rx_refill - refill used skb preallocated buffers
 * @priv: driver private structure
 * @queue: RX queue index
 * Description : this is to reallocate the skb for the reception process
 * that is based on zero-copy.
 */
static inline void stmmac_rx_refill(struct stmmac_priv *priv, u32 queue)
{
	struct stmmac_rx_queue *rx_q = &priv->rx_queue[queue];
	int len, dirty = stmmac_rx_dirty(priv, queue);
	unsigned int entry = rx_q->dirty_rx;
	unsigned int last_refill = entry;
	enum dma_data_direction dma_dir;

	dma_dir = page_pool_get_dma_dir(rx_q->page_pool);
	len = DIV_ROUND_UP(rx_q->dma_buf_sz, PAGE_SIZE) * PAGE_SIZE;

	while (dirty-- > 0) {
		struct stmmac_rx_buffer *buf = &rx_q->buf_pool[entry];
		struct dma_desc *p;
		bool use_rx_wd;

		if (priv->extend_desc)
			p = (struct dma_desc *)(rx_q->dma_erx + entry);
		else
			p = rx_q->dma_rx + entry;

		if (!buf->page) {
			buf->page = page_pool_dev_alloc_pages(rx_q->page_pool);
			if (!buf->page)
				break;
		}

		if (priv->sph && !buf->sec_page) {
			buf->sec_page = page_pool_dev_alloc_pages(rx_q->page_pool);
			if (!buf->sec_page)
				break;

			buf->sec_addr = page_pool_get_dma_addr(buf->sec_page);

			dma_sync_single_for_device(priv->device, buf->sec_addr,
						   len, DMA_FROM_DEVICE);
		}

		buf->addr = page_pool_get_dma_addr(buf->page);

		/* Sync whole allocation to device. This will invalidate old
		 * data.
		 */
		dma_sync_single_for_device(priv->device, buf->addr, len,
					   dma_dir);

		stmmac_set_desc_addr(priv, p, buf->addr);
		stmmac_set_desc_sec_addr(priv, p, buf->sec_addr);
		stmmac_refill_desc3(priv, rx_q, p);

		rx_q->rx_count_frames++;
		rx_q->rx_count_frames += priv->rx_coal_frames[queue];
		if (rx_q->rx_count_frames > priv->rx_coal_frames[queue])
			rx_q->rx_count_frames = 0;

		use_rx_wd = !priv->rx_coal_frames[queue];
		use_rx_wd |= rx_q->rx_count_frames > 0;
		if (!priv->use_riwt)
			use_rx_wd = false;

		dma_wmb();
		stmmac_set_rx_owner(priv, p, use_rx_wd);
		last_refill = entry;
		entry = STMMAC_GET_ENTRY(entry, priv->dma_rx_size);
	}
	if (last_refill != entry) {
		rx_q->dirty_rx = entry;
		rx_q->rx_tail_addr = rx_q->dma_rx_phy +
				     (last_refill * sizeof(struct dma_desc));
		stmmac_set_rx_tail_ptr(priv, priv->ioaddr,
				       rx_q->rx_tail_addr, queue);
	}
}

/**
 * stmmac_xmit_xdp_queue - transmits an XDP buffer to an XDP Tx queue
 * @xdpf: data to transmit
 * @xdp_q: XDP Tx queue
 **/
static int stmmac_xmit_xdp_queue(struct xdp_frame *xdpf,
				 struct stmmac_tx_queue *xdp_q)
{
	struct stmmac_priv *priv = xdp_q->priv_data;
	u16 entry = xdp_q->cur_tx;
	void *data = xdpf->data;
	u32 size = xdpf->len;
	struct dma_desc *desc;
	dma_addr_t dma;

	if (!unlikely(STMMAC_TX_DESC_UNUSED(xdp_q)))
		return STMMAC_XDP_CONSUMED;

	dma = dma_map_single(priv->device, data, size, DMA_TO_DEVICE);
	if (dma_mapping_error(priv->device, dma))
		return STMMAC_XDP_CONSUMED;

	xdp_q->xdpf[entry] = xdpf;
	xdp_q->tx_skbuff_dma[entry].buf = dma;
	xdp_q->tx_skbuff_dma[entry].len = size;
	xdp_q->tx_skbuff_dma[entry].map_as_page = false;
	xdp_q->tx_skbuff_dma[entry].last_segment = 1;
	xdp_q->tx_skbuff_dma[entry].is_jumbo = 0;

	if (likely(priv->extend_desc))
		desc = (struct dma_desc *)(xdp_q->dma_etx + entry);
	else if (xdp_q->tbs & STMMAC_TBS_AVAIL)
		desc = &xdp_q->dma_enhtx[entry].basic;
	else
		desc = xdp_q->dma_tx + entry;

	stmmac_set_desc_addr(priv, desc, dma);

	stmmac_prepare_tx_desc(priv, desc, /* Tx descriptor */
			       1, /* is first descriptor */
			       size,
			       1, /* checksum offload enabled */
			       priv->mode,
			       1, /* Tx OWN bit */
			       1, /* is last segment */
			       size); /* Total packet length */

	/* Make certain all of the status bits have been updated */
	smp_wmb();

	entry = STMMAC_GET_ENTRY(entry, priv->dma_tx_size);
	xdp_q->cur_tx = entry;

	return STMMAC_XDP_TX;
}

int stmmac_xmit_xdp_tx_queue(struct xdp_buff *xdp,
			     struct stmmac_tx_queue *xdp_q)
{
	struct xdp_frame *xdpf = convert_to_xdp_frame(xdp);

	if (unlikely(!xdpf))
		return STMMAC_XDP_CONSUMED;

	return stmmac_xmit_xdp_queue(xdpf, xdp_q);
}

/**
 * stmmac_run_xdp - run an XDP program
 * @rx_q: Rx queue structure
 * @xdp: XDP buffer containing the frame
 **/
static struct sk_buff *stmmac_run_xdp(struct stmmac_rx_queue *rx_q,
				      struct xdp_buff *xdp)
{
	struct stmmac_priv *priv = rx_q->priv_data;
	int result = STMMAC_XDP_PASS;
	struct stmmac_tx_queue *xdp_q;
	struct bpf_prog *xdp_prog;
	u32 act;
	int err;

	rcu_read_lock();
	xdp_prog = READ_ONCE(rx_q->xdp_prog);

	if (!xdp_prog)
		goto xdp_out;

	prefetchw(xdp->data_hard_start); /* xdp_frame write */

	act = bpf_prog_run_xdp(xdp_prog, xdp);
	switch (act) {
	case XDP_PASS:
		break;
	case XDP_TX:
		xdp_q = &priv->xdp_queue[rx_q->queue_index];
		result = stmmac_xmit_xdp_tx_queue(xdp, xdp_q);
		break;
	case XDP_REDIRECT:
		err = xdp_do_redirect(priv->dev, xdp, xdp_prog);
		result = !err ? STMMAC_XDP_REDIR : STMMAC_XDP_CONSUMED;
		break;
	default:
		bpf_warn_invalid_xdp_action(act);
		/* fall through -- handle default by dropping packet */
	case XDP_ABORTED:
		trace_xdp_exception(rx_q->priv_data->dev, xdp_prog, act);
		/* fall through -- handle aborts by dropping packet */
	case XDP_DROP:
		result = STMMAC_XDP_CONSUMED;
		break;
	}
xdp_out:
	rcu_read_unlock();
	return ERR_PTR(-result);
}

/**
 * stmmac_xdp_queue_update_tail - Updates the XDP Tx queue tail register
 * @xdp_q: XDP Tx queue
 *
 * This function updates the XDP Tx queue tail register.
 **/
void stmmac_xdp_queue_update_tail(struct stmmac_tx_queue *xdp_q)
{
	struct stmmac_priv *priv = xdp_q->priv_data;

	stmmac_enable_dma_transmission(priv, priv->ioaddr);

	if (priv->extend_desc)
		xdp_q->tx_tail_addr = xdp_q->dma_tx_phy +
					(xdp_q->cur_tx *
					sizeof(struct dma_extended_desc));
	else if (xdp_q->tbs & STMMAC_TBS_AVAIL)
		xdp_q->tx_tail_addr = xdp_q->dma_tx_phy +
					(xdp_q->cur_tx *
					sizeof(struct dma_enhanced_tx_desc));
	else
		xdp_q->tx_tail_addr = xdp_q->dma_tx_phy +
					(xdp_q->cur_tx *
					sizeof(struct dma_desc));

	stmmac_set_tx_tail_ptr(priv, priv->ioaddr, xdp_q->tx_tail_addr,
			       xdp_q->queue_index);
}

/**

 * stmmac_finalize_xdp_rx - Bump XDP Tx tail
 * @rx_q: Rx queue
 * @xdp_res: Result of the receive batch
 *
 * This function bumps XDP Tx tail, and should be called when a batch
 * of packets has been processed in the napi loop.
 **/
void stmmac_finalize_xdp_rx(struct stmmac_rx_queue *rx_q, unsigned int xdp_res)
{
	struct stmmac_priv *priv = rx_q->priv_data;

	if (xdp_res & STMMAC_XDP_REDIR)
		xdp_do_flush_map();

	if (xdp_res & STMMAC_XDP_TX) {
		struct stmmac_tx_queue *xdp_q =
			&priv->xdp_queue[rx_q->queue_index];

		stmmac_xdp_queue_update_tail(xdp_q);
	}
}

static unsigned int stmmac_rx_buf1_len(struct stmmac_priv *priv,
				       struct dma_desc *p,
				       int status, unsigned int len)
{
	int ret, coe = priv->hw->rx_csum;
	unsigned int plen = 0, hlen = 0;

	/* Not first descriptor, buffer is always zero */
	if (priv->sph && len)
		return 0;

	/* First descriptor, get split header length */
	ret = stmmac_get_rx_header_len(priv, p, &hlen);
	if (priv->sph && hlen) {
		priv->xstats.rx_split_hdr_pkt_n++;
		return hlen;
	}

	/* First descriptor, not last descriptor and not split header */
	if (status & rx_not_ls)
		return priv->dma_buf_sz;

	plen = stmmac_get_rx_frame_len(priv, p, coe);

	/* First descriptor and last descriptor and not split header */
	return min_t(unsigned int, priv->dma_buf_sz, plen);
}

static unsigned int stmmac_rx_buf2_len(struct stmmac_priv *priv,
				       struct dma_desc *p,
				       int status, unsigned int len)
{
	int coe = priv->hw->rx_csum;
	unsigned int plen = 0;

	/* Not split header, buffer is not available */
	if (!priv->sph)
		return 0;

	/* Not last descriptor */
	if (status & rx_not_ls)
		return priv->dma_buf_sz;

	plen = stmmac_get_rx_frame_len(priv, p, coe);

	/* Last descriptor */
	return plen - len;
}

/**
 * stmmac_rx - manage the receive process
 * @priv: driver private structure
 * @limit: napi bugget
 * @queue: RX queue index.
 * Description :  this the function called by the napi poll method.
 * It gets all the frames inside the ring.
 */
static int stmmac_rx(struct stmmac_priv *priv, int limit, u32 queue)
{
	struct stmmac_rx_queue *rx_q = &priv->rx_queue[queue];
	struct stmmac_channel *ch = &priv->channel[queue];
	unsigned int count = 0, error = 0, len = 0;
	int status = 0, coe = priv->hw->rx_csum;
	unsigned int next_entry = rx_q->cur_rx;
	struct sk_buff *skb = NULL;
	unsigned int xdp_xmit = 0;
	struct xdp_buff xdp;

	xdp.rxq = &rx_q->xdp_rxq;

	if (netif_msg_rx_status(priv)) {
		void *rx_head;

		netdev_dbg(priv->dev, "%s: descriptor ring:\n", __func__);
		if (priv->extend_desc)
			rx_head = (void *)rx_q->dma_erx;
		else
			rx_head = (void *)rx_q->dma_rx;

		stmmac_display_ring(priv, rx_head,
				    priv->dma_rx_size, true);
	}
	while (count < limit) {
		struct skb_shared_hwtstamps *shhwtstamp = NULL;
		unsigned int buf1_len = 0, buf2_len = 0;
		enum pkt_hash_types hash_type;
		struct stmmac_rx_buffer *buf;
		struct dma_desc *np, *p;
		int entry;
		u32 hash;
		int ret;

		if (!count && rx_q->state_saved) {
			skb = rx_q->state.skb;
			error = rx_q->state.error;
			len = rx_q->state.len;
		} else {
			rx_q->state_saved = false;
			skb = NULL;
			error = 0;
			len = 0;
		}

		if (count >= limit)
			break;

read_again:
		buf1_len = 0;
		buf2_len = 0;
		entry = next_entry;
		buf = &rx_q->buf_pool[entry];

		if (priv->extend_desc)
			p = (struct dma_desc *)(rx_q->dma_erx + entry);
		else
			p = rx_q->dma_rx + entry;

		/* read the status of the incoming frame */
		status = stmmac_rx_status(priv, &priv->dev->stats,
				&priv->xstats, p);
		/* check if managed by the DMA otherwise go ahead */
		if (unlikely(status & dma_own))
			break;

		rx_q->cur_rx = STMMAC_GET_ENTRY(rx_q->cur_rx,
						priv->dma_rx_size);
		next_entry = rx_q->cur_rx;

		if (priv->extend_desc)
			np = (struct dma_desc *)(rx_q->dma_erx + next_entry);
		else
			np = rx_q->dma_rx + next_entry;

		prefetch(np);

		if (priv->extend_desc)
			stmmac_rx_extended_status(priv, &priv->dev->stats,
					&priv->xstats, rx_q->dma_erx + entry);
		if (unlikely(status == discard_frame)) {
			page_pool_recycle_direct(rx_q->page_pool, buf->page);
			buf->page = NULL;
			error = 1;
			if (!priv->hwts_rx_en)
				priv->dev->stats.rx_errors++;
		}

		if (unlikely(error && (status & rx_not_ls)))
			goto read_again;
		if (unlikely(error)) {
			dev_kfree_skb(skb);
			skb = NULL;
			count++;
			continue;
		}

		/* Buffer is good. Go on. */

		prefetch(page_address(buf->page));
		if (buf->sec_page)
			prefetch(page_address(buf->sec_page));

		buf1_len = stmmac_rx_buf1_len(priv, p, status, len);
		len += buf1_len;
		buf2_len = stmmac_rx_buf2_len(priv, p, status, len);
		len += buf2_len;

		/* ACS is set; GMAC core strips PAD/FCS for IEEE 802.3
		 * Type frames (LLC/LLC-SNAP)
		 *
		 * llc_snap is never checked in GMAC >= 4, so this ACS
		 * feature is always disabled and packets need to be
		 * stripped manually.
		 */
		if (likely(!(status & rx_not_ls)) &&
		    (likely(priv->synopsys_id >= DWMAC_CORE_4_00) ||
		    unlikely(status != llc_snap))) {
			if (buf2_len)
				buf2_len -= ETH_FCS_LEN;
			else
				buf1_len -= ETH_FCS_LEN;

			len -= ETH_FCS_LEN;
		}

		if (!skb) {
			/* Prefetch page info to cache-line */
			prefetchw(buf->page);

			/* SKB XDP look-up on frame's header only and since MAC
			 * does not update frame's header anymore, we mark that
			 * paged DMA frame is now accessible for CPU only.
			 */
			dma_sync_single_for_cpu(priv->device, buf->addr,
						buf1_len, DMA_FROM_DEVICE);

			xdp.data = page_address(buf->page);
			xdp.data_meta = xdp.data;

			/* Currently we don't support headroom in XDP frame
			 * for SKB mode
			 */
			xdp.data_hard_start = xdp.data;
			xdp.data_end = xdp.data + buf1_len;

			skb = stmmac_run_xdp(rx_q, &xdp);

			if (IS_ERR(skb)) {
				unsigned int xdp_res = -PTR_ERR(skb);

				if (xdp_res & (STMMAC_XDP_TX |
						STMMAC_XDP_REDIR)) {
					/* XDP-TX, update tail pointer later */
					xdp_xmit |= xdp_res;
				} else {
					/* Not XDP-PASS, recycle page */
					page_pool_recycle_direct(rx_q->page_pool
								 , buf->page);
					buf->page = NULL;
				}
				priv->dev->stats.rx_packets++;
				priv->dev->stats.rx_bytes += len;
				/* Proceed to next Rx buffer */
				continue;
			}
			/* Prefetch frame for SKB copy later */
			prefetchw(xdp.data);
		}

		if (!skb) {
			skb = napi_alloc_skb(&ch->rx_napi, buf1_len);
			if (!skb) {
				priv->dev->stats.rx_dropped++;
				count++;
				goto drain_data;
			}
			dma_sync_single_for_cpu(priv->device, buf->addr,
						buf1_len, DMA_FROM_DEVICE);

			skb_copy_to_linear_data(skb, page_address(buf->page),
						buf1_len);
			skb_put(skb, buf1_len);

			/* Data payload copied into SKB, page ready for recycle */
			page_pool_recycle_direct(rx_q->page_pool, buf->page);
			buf->page = NULL;
		} else if (buf1_len) {
			dma_sync_single_for_cpu(priv->device, buf->addr,
						buf1_len, DMA_FROM_DEVICE);
			skb_add_rx_frag(skb, skb_shinfo(skb)->nr_frags,
					buf->page, 0, buf1_len,
					priv->dma_buf_sz);

			/* Data payload appended into SKB */
			page_pool_release_page(rx_q->page_pool, buf->page);
			buf->page = NULL;
		}

		if (buf2_len) {
			dma_sync_single_for_cpu(priv->device, buf->sec_addr,
						buf2_len, DMA_FROM_DEVICE);
			skb_add_rx_frag(skb, skb_shinfo(skb)->nr_frags,
					buf->sec_page, 0, buf2_len,
					priv->dma_buf_sz);

			/* Data payload appended into SKB */
			page_pool_release_page(rx_q->page_pool, buf->sec_page);
			buf->sec_page = NULL;
		}

drain_data:
		if (likely(status & rx_not_ls))
			goto read_again;
		if (!skb)
			continue;

		/* Got entire packet into SKB. Finish it. */
		shhwtstamp = skb_hwtstamps(skb);
		memset(shhwtstamp, 0, sizeof(struct skb_shared_hwtstamps));
		stmmac_get_rx_hwtstamp(priv, p, np, &shhwtstamp->hwtstamp);

		/* Use HW to strip VLAN header before fallback to SW. */
		ret = stmmac_rx_hw_vlan(priv, priv->dev,
					priv->hw, p, skb);
		if (ret == -EINVAL)
			stmmac_rx_vlan(priv->dev, skb);

		skb->protocol = eth_type_trans(skb, priv->dev);

		if (unlikely(!coe))
			skb_checksum_none_assert(skb);
		else
			skb->ip_summed = CHECKSUM_UNNECESSARY;

		if (!stmmac_get_rx_hash(priv, p, &hash, &hash_type))
			skb_set_hash(skb, hash, hash_type);

		skb_record_rx_queue(skb, queue);
		napi_gro_receive(&ch->rx_napi, skb);
		skb = NULL;

		priv->dev->stats.rx_packets++;
		priv->dev->stats.rx_bytes += len;
		count++;
	}

	if (status & rx_not_ls || skb) {
		rx_q->state_saved = true;
		rx_q->state.skb = skb;
		rx_q->state.error = error;
		rx_q->state.len = len;
	}

	stmmac_finalize_xdp_rx(rx_q, xdp_xmit);

	stmmac_rx_refill(priv, queue);

	priv->xstats.rx_pkt_n += count;

	switch (queue) {
	case 0x0:
		priv->xstats.q0_rx_pkt_n += count;
		break;
	case 0x1:
		priv->xstats.q1_rx_pkt_n += count;
		break;
	case 0x2:
		priv->xstats.q2_rx_pkt_n += count;
		break;
	case 0x3:
		priv->xstats.q3_rx_pkt_n += count;
		break;
	case 0x4:
		priv->xstats.q4_rx_pkt_n += count;
		break;
	case 0x5:
		priv->xstats.q5_rx_pkt_n += count;
		break;
	case 0x6:
		priv->xstats.q6_rx_pkt_n += count;
		break;
	case 0x7:
		priv->xstats.q7_rx_pkt_n += count;
		break;
	default:
		break;
	}

	return count;
}

static int stmmac_napi_poll_rx(struct napi_struct *napi, int budget)
{
	struct stmmac_channel *ch =
		container_of(napi, struct stmmac_channel, rx_napi);
	struct stmmac_priv *priv = ch->priv_data;
	u32 chan = ch->index;
	struct stmmac_rx_queue *rx_q;
	int work_done;

	priv->xstats.napi_poll++;
	rx_q = &priv->rx_queue[chan];

	work_done = rx_q->xsk_umem ? stmmac_rx_zc(priv, budget, chan) :
		    stmmac_rx(priv, budget, chan);

	if (work_done < budget && napi_complete_done(napi, work_done)) {
		unsigned long flags;

		spin_lock_irqsave(&ch->lock, flags);
		stmmac_enable_dma_irq(priv, priv->ioaddr, chan, 1, 0);
		spin_unlock_irqrestore(&ch->lock, flags);
	}

	return work_done;
}

static int stmmac_napi_poll_tx(struct napi_struct *napi, int budget)
{
	struct stmmac_channel *ch =
		container_of(napi, struct stmmac_channel, tx_napi);
	struct stmmac_priv *priv = ch->priv_data;
	struct stmmac_tx_queue *tx_q;
	u32 chan = ch->index;
	int work_done;

	priv->xstats.napi_poll++;

	tx_q = get_tx_queue(priv, chan);

	work_done = tx_q->xsk_umem ?
		    stmmac_xdp_tx_clean(priv, budget, chan) :
		    stmmac_tx_clean(priv, priv->dma_tx_size, chan);

	work_done = min(work_done, budget);

	if (work_done < budget && napi_complete_done(napi, work_done)) {
		unsigned long flags;

		spin_lock_irqsave(&ch->lock, flags);
		stmmac_enable_dma_irq(priv, priv->ioaddr, chan, 0, 1);
		spin_unlock_irqrestore(&ch->lock, flags);
	}

	return work_done;
}

/**
 *  stmmac_tx_timeout
 *  @dev : Pointer to net device structure
 *  Description: this function is called when a packet transmission fails to
 *   complete within a reasonable time. The driver will mark the error in the
 *   netdev structure and arrange for the device to be reset to a sane state
 *   in order to transmit a new packet.
 */
static void stmmac_tx_timeout(struct net_device *dev)
{
	struct stmmac_priv *priv = netdev_priv(dev);

	stmmac_global_err(priv);
}

/**
 *  stmmac_set_rx_mode - entry point for multicast addressing
 *  @dev : pointer to the device structure
 *  Description:
 *  This function is a driver entry point which gets called by the kernel
 *  whenever multicast addresses must be enabled/disabled.
 *  Return value:
 *  void.
 */
static void stmmac_set_rx_mode(struct net_device *dev)
{
	struct stmmac_priv *priv = netdev_priv(dev);

	stmmac_set_filter(priv, priv->hw, dev);
}

/**
 * stmmac_max_xdp_frame_size - returns the maximum allowed frame size for XDP
 * @priv: driver private structure
 **/
static int stmmac_max_xdp_frame_size(struct stmmac_priv *priv)
{
	return BUF_SIZE_2KiB;
}

/**
 *  stmmac_change_mtu - entry point to change MTU size for the device.
 *  @dev : device pointer.
 *  @new_mtu : the new MTU size for the device.
 *  Description: the Maximum Transfer Unit (MTU) is used by the network layer
 *  to drive packet transmission. Ethernet has an MTU of 1500 octets
 *  (ETH_DATA_LEN). This value can be changed with ifconfig.
 *  Return value:
 *  0 on success and an appropriate (-)ve integer as defined in errno.h
 *  file on failure.
 */
static int stmmac_change_mtu(struct net_device *dev, int new_mtu)
{
	struct stmmac_priv *priv = netdev_priv(dev);
	int txfifosz = priv->plat->tx_fifo_size;
	const int mtu = new_mtu;

	if (txfifosz == 0)
		txfifosz = priv->dma_cap.tx_fifo_size;

	txfifosz /= priv->plat->tx_queues_to_use;

	if (netif_running(dev)) {
		netdev_err(priv->dev, "must be stopped to change its MTU\n");
		return -EBUSY;
	}

	new_mtu = STMMAC_ALIGN(new_mtu);

	/* If condition true, FIFO is too small or MTU too large */
	if ((txfifosz < new_mtu) || (new_mtu > BUF_SIZE_16KiB))
		return -EINVAL;

<<<<<<< HEAD
	if (stmmac_enabled_xdp(priv)) {
		int frame_size = new_mtu + ETH_HLEN + ETH_FCS_LEN + VLAN_HLEN;

		if (frame_size > stmmac_max_xdp_frame_size(priv))
			return -EINVAL;
	}

	dev->mtu = new_mtu;
=======
	dev->mtu = mtu;
>>>>>>> 09f983f0

	netdev_update_features(dev);

	return 0;
}

static netdev_features_t stmmac_fix_features(struct net_device *dev,
					     netdev_features_t features)
{
	struct stmmac_priv *priv = netdev_priv(dev);

	if (priv->plat->rx_coe == STMMAC_RX_COE_NONE)
		features &= ~NETIF_F_RXCSUM;

	if (!priv->plat->tx_coe)
		features &= ~NETIF_F_CSUM_MASK;

	/* Some GMAC devices have a bugged Jumbo frame support that
	 * needs to have the Tx COE disabled for oversized frames
	 * (due to limited buffer sizes). In this case we disable
	 * the TX csum insertion in the TDES and not use SF.
	 */
	if (priv->plat->bugged_jumbo && (dev->mtu > ETH_DATA_LEN))
		features &= ~NETIF_F_CSUM_MASK;

	/* Disable tso if asked by ethtool */
	if ((priv->plat->tso_en) && (priv->dma_cap.tsoen)) {
		if (features & NETIF_F_TSO)
			priv->tso = true;
		else
			priv->tso = false;
	}

	return features;
}

static int stmmac_set_features(struct net_device *netdev,
			       netdev_features_t features)
{
	struct stmmac_priv *priv = netdev_priv(netdev);
	bool sph_en;
	u32 chan;
	netdev_features_t changed;

	changed = netdev->features ^ features;

	/* Keep the COE Type in case of csum is supporting */
	if (features & NETIF_F_RXCSUM)
		priv->hw->rx_csum = priv->plat->rx_coe;
	else
		priv->hw->rx_csum = 0;
	/* No check needed because rx_coe has been set before and it will be
	 * fixed in case of issue.
	 */
	stmmac_rx_ipc(priv, priv->hw);

	sph_en = (priv->hw->rx_csum > 0) && priv->sph;
	for (chan = 0; chan < priv->plat->rx_queues_to_use; chan++)
		stmmac_enable_sph(priv, priv->ioaddr, sph_en, chan);

	if (changed & NETIF_F_HW_VLAN_CTAG_RX)
		stmmac_set_hw_vlan_mode(priv, priv->ioaddr, features);

	netdev->features = features;

	return 0;
}

static void stmmac_common_interrupt(struct stmmac_priv *priv)
{
	u32 rx_cnt = priv->plat->rx_queues_to_use;
	u32 tx_cnt = priv->plat->tx_queues_to_use;
	u32 queues_count;
	u32 queue;
	bool xmac;

	xmac = priv->plat->has_gmac4 || priv->plat->has_xgmac;
	queues_count = (rx_cnt > tx_cnt) ? rx_cnt : tx_cnt;

	if (priv->irq_wake)
		pm_wakeup_hard_event(priv->device);

	if (priv->hw->tsn_info.feat_en[TSN_FEAT_ID_EST])
		stmmac_est_irq_status(priv, priv->hw, priv->dev);

	if (priv->hw->tsn_info.feat_en[TSN_FEAT_ID_FPE])
		stmmac_fpe_irq_status(priv, priv->hw, priv->dev);

	/* To handle GMAC own interrupts */
	if ((priv->plat->has_gmac) || xmac) {
		int status = stmmac_host_irq_status(priv, priv->hw, &priv->xstats);

		if (unlikely(status)) {
			/* For LPI we need to save the tx status */
			if (status & CORE_IRQ_TX_PATH_IN_LPI_MODE)
				priv->tx_path_in_lpi_mode = true;
			if (status & CORE_IRQ_TX_PATH_EXIT_LPI_MODE)
				priv->tx_path_in_lpi_mode = false;
		}

		for (queue = 0; queue < queues_count; queue++)
			stmmac_host_mtl_irq_status(priv, priv->hw, queue);

		/* PCS link status */
		if (priv->hw->pcs) {
			if (priv->xstats.pcs_link)
				netif_carrier_on(priv->dev);
			else
				netif_carrier_off(priv->dev);
		}

		stmmac_tstamp_interrupt(priv, priv);
	}
}

/**
 *  stmmac_interrupt - main ISR
 *  @irq: interrupt number.
 *  @dev_id: to pass the net device pointer.
 *  Description: this is the main driver interrupt service routine.
 *  It can call:
 *  o DMA service routine (to manage incoming frame reception and transmission
 *    status)
 *  o Core interrupts to manage: remote wake-up, management counter, LPI
 *    interrupts.
 */
static irqreturn_t stmmac_interrupt(int irq, void *dev_id)
{
	struct net_device *dev = (struct net_device *)dev_id;
	struct stmmac_priv *priv = netdev_priv(dev);

	/* Check if adapter is up */
	if (test_bit(STMMAC_DOWN, priv->state))
		return IRQ_HANDLED;

	/* Check if a fatal error happened */
	if (stmmac_safety_feat_interrupt(priv))
		return IRQ_HANDLED;

	/* To handle Common interrupts */
	stmmac_common_interrupt(priv);

	/* To handle DMA interrupts */
	stmmac_dma_interrupt(priv);

	return IRQ_HANDLED;
}

static irqreturn_t stmmac_mac_interrupt(int irq, void *dev_id)
{
	struct net_device *dev = (struct net_device *)dev_id;
	struct stmmac_priv *priv = netdev_priv(dev);

	if (unlikely(!dev)) {
		netdev_err(priv->dev, "%s: invalid dev pointer\n", __func__);
		return IRQ_NONE;
	}

	/* Check if adapter is up */
	if (test_bit(STMMAC_DOWN, priv->state))
		return IRQ_HANDLED;

	/* To handle Common interrupts */
	stmmac_common_interrupt(priv);

	return IRQ_HANDLED;
}

static irqreturn_t stmmac_safety_interrupt(int irq, void *dev_id)
{
	struct net_device *dev = (struct net_device *)dev_id;
	struct stmmac_priv *priv = netdev_priv(dev);

	if (unlikely(!dev)) {
		netdev_err(priv->dev, "%s: invalid dev pointer\n", __func__);
		return IRQ_NONE;
	}

	/* Check if adapter is up */
	if (test_bit(STMMAC_DOWN, priv->state))
		return IRQ_HANDLED;

	/* Check if a fatal error happened */
	stmmac_safety_feat_interrupt(priv);

	return IRQ_HANDLED;
}

static irqreturn_t stmmac_msi_intr_tx(int irq, void *data)
{
	struct stmmac_tx_queue *tx_q = (struct stmmac_tx_queue *)data;
	struct stmmac_priv *priv = tx_q->priv_data;
	int chan = tx_q->queue_index;
	int status;

	if (unlikely(!data)) {
		netdev_err(priv->dev, "%s: invalid dev pointer\n", __func__);
		return IRQ_NONE;
	}

	/* Check if adapter is up */
	if (test_bit(STMMAC_DOWN, priv->state))
		return IRQ_HANDLED;

	if (priv->plat->dma_cfg->pch_intr_wa)
		status = stmmac_napi_check(priv, chan, DMA_DIR_RXTX);
	else
		status = stmmac_napi_check(priv, chan, DMA_DIR_TX);

	if (unlikely(status & tx_hard_error_bump_tc)) {
		/* Try to bump up the dma threshold on this failure */
		if (unlikely(priv->xstats.threshold != SF_DMA_MODE) &&
		    tc <= 256) {
			tc += 64;
			if (priv->plat->force_thresh_dma_mode)
				stmmac_set_dma_operation_mode(priv,
							      tc,
							      tc,
							      chan);
			else
				stmmac_set_dma_operation_mode(priv,
							      tc,
							      SF_DMA_MODE,
							      chan);
			priv->xstats.threshold = tc;
		}
	} else if (unlikely(status == tx_hard_error)) {
		stmmac_tx_err(priv, chan);
	}

	return IRQ_HANDLED;
}

static irqreturn_t stmmac_msi_intr_rx(int irq, void *data)
{
	struct stmmac_rx_queue *rx_q = (struct stmmac_rx_queue *)data;
	int chan = rx_q->queue_index;
	struct stmmac_priv *priv;

	priv = container_of(rx_q, struct stmmac_priv, rx_queue[chan]);

	if (unlikely(!data)) {
		netdev_err(priv->dev, "%s: invalid dev pointer\n", __func__);
		return IRQ_NONE;
	}

	/* Check if adapter is up */
	if (test_bit(STMMAC_DOWN, priv->state))
		return IRQ_HANDLED;

	if (priv->plat->dma_cfg->pch_intr_wa)
		stmmac_napi_check(priv, chan, DMA_DIR_RXTX);
	else
		stmmac_napi_check(priv, chan, DMA_DIR_RX);

	return IRQ_HANDLED;
}

#ifdef CONFIG_NET_POLL_CONTROLLER
/* Polling receive - used by NETCONSOLE and other diagnostic tools
 * to allow network I/O with interrupts disabled.
 */
static void stmmac_poll_controller(struct net_device *dev)
{
	struct stmmac_priv *priv = netdev_priv(dev);
	int i;

	/* If adapter is down, do nothing */
	if (test_bit(STMMAC_DOWN, priv->state))
		return;

	if (priv->plat->multi_msi_en) {
		for (i = 0; i < priv->plat->rx_queues_to_use; i++)
			stmmac_msi_intr_rx(0, &priv->rx_queue[i]);

		for (i = 0; i < priv->plat->tx_queues_to_use; i++)
			stmmac_msi_intr_tx(0, get_tx_queue(priv, i));
	} else {
		disable_irq(dev->irq);
		stmmac_interrupt(dev->irq, dev);
		enable_irq(dev->irq);
	}
}
#endif

/**
 *  stmmac_ioctl - Entry point for the Ioctl
 *  @dev: Device pointer.
 *  @rq: An IOCTL specefic structure, that can contain a pointer to
 *  a proprietary structure used to pass information to the driver.
 *  @cmd: IOCTL command
 *  Description:
 *  Currently it supports the phy_mii_ioctl(...) and HW time stamping.
 */
static int stmmac_ioctl(struct net_device *dev, struct ifreq *rq, int cmd)
{
	struct stmmac_priv *priv = netdev_priv (dev);
	int ret = -EOPNOTSUPP;

	if (!netif_running(dev))
		return -EINVAL;

	switch (cmd) {
	case SIOCGMIIPHY:
	case SIOCGMIIREG:
	case SIOCSMIIREG:
		ret = phylink_mii_ioctl(priv->phylink, rq, cmd);
		break;
	case SIOCSHWTSTAMP:
		ret = stmmac_hwtstamp_set(dev, rq);
		break;
	case SIOCGHWTSTAMP:
		ret = stmmac_hwtstamp_get(dev, rq);
		break;
	default:
		break;
	}

	return ret;
}

static int stmmac_setup_tc_block_cb(enum tc_setup_type type, void *type_data,
				    void *cb_priv)
{
	struct stmmac_priv *priv = cb_priv;
	int ret = -EOPNOTSUPP;
	struct flow_cls_offload *cls;

	cls = (struct flow_cls_offload *)type_data;

	if (!tc_cls_can_offload_and_chain0(priv->dev, type_data))
		return ret;

	if (cls->command == FLOW_CLS_REPLACE)
		stmmac_disable_all_queues(priv);

	switch (type) {
	case TC_SETUP_CLSU32:
		ret = stmmac_tc_setup_cls_u32(priv, priv, type_data);
		break;
	case TC_SETUP_CLSFLOWER:
		ret = stmmac_tc_setup_cls(priv, priv, type_data);
		break;
	default:
		break;
	}

	if (cls->command == FLOW_CLS_REPLACE)
		stmmac_enable_all_queues(priv);
	return ret;
}

static LIST_HEAD(stmmac_block_cb_list);

static int stmmac_setup_tc(struct net_device *ndev, enum tc_setup_type type,
			   void *type_data)
{
	struct stmmac_priv *priv = netdev_priv(ndev);

	switch (type) {
	case TC_SETUP_BLOCK:
		return flow_block_cb_setup_simple(type_data,
						  &stmmac_block_cb_list,
						  stmmac_setup_tc_block_cb,
						  priv, priv, true);
	case TC_SETUP_QDISC_CBS:
		return stmmac_tc_setup_cbs(priv, priv, type_data);
	case TC_SETUP_QDISC_TAPRIO:
		priv->est_hw_del = del_est;
		return stmmac_tc_setup_taprio(priv, priv, type_data);
	case TC_SETUP_QDISC_ETF:
		return stmmac_tc_setup_etf(priv, priv, type_data);
	default:
		return -EOPNOTSUPP;
	}
}

static u16 stmmac_select_queue(struct net_device *dev, struct sk_buff *skb,
			       struct net_device *sb_dev)
{
	struct stmmac_priv *priv = netdev_priv(dev);
	int gso = skb_shinfo(skb)->gso_type;

	if (gso & (SKB_GSO_TCPV4 | SKB_GSO_TCPV6 | SKB_GSO_UDP_L4)) {
		/*
		 * There is no way to determine the number of TSO/USO
		 * capable Queues. Let's use always the Queue 0
		 * because if TSO/USO is supported then at least this
		 * one will be capable.
		 */
		return 0;
	}

	return netdev_pick_tx(dev, skb, NULL) % priv->plat->normal_tx_queue_count;
}

static int stmmac_set_mac_address(struct net_device *ndev, void *addr)
{
	struct stmmac_priv *priv = netdev_priv(ndev);
	int ret = 0;

	ret = eth_mac_addr(ndev, addr);
	if (ret)
		return ret;

	stmmac_set_umac_addr(priv, priv->hw, ndev->dev_addr, 0);

	return ret;
}

static void stmmac_napi_control(struct stmmac_priv *priv, u16 qid, bool en)
{
	u16 qp_num = priv->plat->num_queue_pairs;
	struct stmmac_channel *xdp_ch;
	struct stmmac_channel *ch;

	xdp_ch = &priv->channel[qid + qp_num];
	ch = &priv->channel[qid];

	if (en) {
		napi_enable(&ch->rx_napi);
		napi_enable(&ch->tx_napi);
		napi_enable(&xdp_ch->tx_napi);
	} else {
		napi_synchronize(&ch->rx_napi);
		napi_disable(&ch->rx_napi);
		napi_synchronize(&ch->tx_napi);
		napi_disable(&ch->tx_napi);
		napi_synchronize(&xdp_ch->tx_napi);
		napi_disable(&xdp_ch->tx_napi);
	}
}

static int stmmac_txrx_irq_control(struct stmmac_priv *priv, u16 qid, bool en)
{
	u16 qp_num = priv->plat->num_queue_pairs;
	int ret;

	if (en) {
		char *int_name;

		if (priv->rx_irq[qid] == 0)
			goto irq_err;

		int_name = priv->int_name_rx_irq[qid];
		sprintf(int_name, "%s:%s-%d", priv->dev->name, "rx", qid);
		ret = request_irq(priv->rx_irq[qid],
				 stmmac_msi_intr_rx,
				 0, int_name, &priv->rx_queue[qid]);
		if (unlikely(ret < 0)) {
			netdev_err(priv->dev,
				   "%s: alloc rx-%d  MSI %d (error: %d)\n",
				   __func__, qid, priv->rx_irq[qid], ret);
			goto irq_err;
		}

		if (priv->tx_irq[qid] == 0)
			goto irq_err;

		int_name = priv->int_name_tx_irq[qid];
		sprintf(int_name, "%s:%s-%d", priv->dev->name,
			"tx", qid);
		ret = request_irq(priv->tx_irq[qid],
				  stmmac_msi_intr_tx,
				  0, int_name, get_tx_queue(priv, qid));
		if (unlikely(ret < 0)) {
			netdev_err(priv->dev,
				   "%s: alloc tx-%d  MSI %d (error: %d)\n",
				   __func__, qid, priv->tx_irq[qid], ret);
			goto irq_err;
		}

		if (priv->tx_irq[qid + qp_num] == 0)
			goto irq_err;

		int_name = priv->int_name_tx_irq[qid + qp_num];
		if (queue_is_xdp(priv, qid + qp_num))
			sprintf(int_name, "%s:%s-%d", priv->dev->name,
				"tx-xdp", qid + qp_num);
		else
			sprintf(int_name, "%s:%s-%d", priv->dev->name,
				"tx", qid + qp_num);
		ret = request_irq(priv->tx_irq[qid + qp_num],
				  stmmac_msi_intr_tx,
				  0, int_name,
				  get_tx_queue(priv, qid + qp_num));
		if (unlikely(ret < 0)) {
			netdev_err(priv->dev,
				   "%s: alloc tx-%d  MSI %d (error: %d)\n",
				   __func__, qid + qp_num,
				   priv->tx_irq[qid + qp_num], ret);
			goto irq_err;
		}
	} else {
		if (priv->rx_irq[qid] > 0)
			free_irq(priv->rx_irq[qid], &priv->rx_queue[qid]);

		if (priv->tx_irq[qid] > 0)
			free_irq(priv->tx_irq[qid],
					get_tx_queue(priv, qid));

		if (priv->tx_irq[qid + qp_num] > 0)
			free_irq(priv->tx_irq[qid + qp_num],
					get_tx_queue(priv, qid + qp_num));
	}

	return 0;

irq_err:
	return -EINVAL;
}

static void stmmac_txrx_dma_control(struct stmmac_priv *priv, u16 qid, bool en)
{
	u16 qp_num = priv->plat->num_queue_pairs;

	if (en) {
		stmmac_start_rx_dma(priv, qid);
		stmmac_start_tx_dma(priv, qid);
		stmmac_start_tx_dma(priv, qid + qp_num);
	} else {
		stmmac_stop_rx_dma(priv, qid);
		stmmac_stop_tx_dma(priv, qid);
		stmmac_stop_tx_dma(priv, qid + qp_num);
	}
}

static void stmmac_txrx_desc_control(struct stmmac_priv *priv, u16 qid, bool en)
{
	u16 qp_num = priv->plat->num_queue_pairs;

	if (en) {
		alloc_dma_rx_desc_resources_q(priv, qid);
		alloc_dma_tx_desc_resources_q(priv, qid);
		alloc_dma_tx_desc_resources_q(priv, qid + qp_num);

		init_dma_rx_desc_ring(priv, qid, GFP_KERNEL);
		init_dma_tx_desc_ring(priv, qid);
		init_dma_tx_desc_ring(priv, qid + qp_num);

		stmmac_clear_rx_descriptors(priv, qid);
		stmmac_clear_tx_descriptors(priv, qid);
		stmmac_clear_tx_descriptors(priv, qid + qp_num);
	} else {
		free_dma_rx_desc_resources_q(priv, qid);
		free_dma_tx_desc_resources_q(priv, qid);
		free_dma_tx_desc_resources_q(priv, qid + qp_num);
	}
}

static void stmmac_txrx_ch_init(struct stmmac_priv *priv, u16 qid)
{
	u16 qp_num = priv->plat->num_queue_pairs;
	struct stmmac_rx_queue *rx_q = &priv->rx_queue[qid];
	struct stmmac_tx_queue *tx_q = get_tx_queue(priv, qid);
	struct stmmac_tx_queue *xdp_q = get_tx_queue(priv, qid + qp_num);

	stmmac_init_rx_chan(priv, priv->ioaddr, priv->plat->dma_cfg,
			    rx_q->dma_rx_phy, rx_q->queue_index);

	rx_q->rx_tail_addr = rx_q->dma_rx_phy + (priv->dma_rx_size *
			     sizeof(struct dma_desc));
	stmmac_set_rx_tail_ptr(priv, priv->ioaddr,
			       rx_q->rx_tail_addr, rx_q->queue_index);

	stmmac_set_dma_bfsize(priv, priv->ioaddr, rx_q->dma_buf_sz,
			      rx_q->queue_index);

	stmmac_init_tx_chan(priv, priv->ioaddr, priv->plat->dma_cfg,
			    tx_q->dma_tx_phy, tx_q->queue_index);

	if (tx_q->tbs & STMMAC_TBS_AVAIL)
		stmmac_enable_tbs(priv, priv->ioaddr, 1, tx_q->queue_index);

	tx_q->tx_tail_addr = tx_q->dma_tx_phy;
	stmmac_set_tx_tail_ptr(priv, priv->ioaddr,
			       tx_q->tx_tail_addr, tx_q->queue_index);

	stmmac_init_tx_chan(priv, priv->ioaddr, priv->plat->dma_cfg,
			    xdp_q->dma_tx_phy, xdp_q->queue_index);

	if (xdp_q->tbs & STMMAC_TBS_AVAIL)
		stmmac_enable_tbs(priv, priv->ioaddr, 1, xdp_q->queue_index);

	xdp_q->tx_tail_addr = xdp_q->dma_tx_phy;
	stmmac_set_tx_tail_ptr(priv, priv->ioaddr,
			       xdp_q->tx_tail_addr,
			       xdp_q->queue_index);
}

static void stmmac_sph_control(struct stmmac_priv *priv, u16 qid)
{
	struct stmmac_rx_queue *rx_q = &priv->rx_queue[qid];

	/* RX XDP ZC does not support split header */
	if (priv->sph && priv->hw->rx_csum > 0) {
		if (rx_q->xsk_umem)
			stmmac_enable_sph(priv, priv->ioaddr, false, qid);
		else
			stmmac_enable_sph(priv, priv->ioaddr, true, qid);
	} else {
		stmmac_enable_sph(priv, priv->ioaddr, false, qid);
	}
}

static void stmmac_tx_timer_control(struct stmmac_priv *priv, u16 qid, bool en)
{
	u16 qp_num = priv->plat->num_queue_pairs;

	if (en)
		stmmac_add_txtimer_q(priv, qid + qp_num);
	else
		stmmac_remove_txtimer_q(priv, qid + qp_num);
}

/**
 * stmmac_queue_pair_enable - Enables a queue pair
 * @priv: driver private structure
 * @queue_pair: queue pair
 *
 * Returns 0 on success, <0 on failure.
 **/
int stmmac_queue_pair_enable(struct stmmac_priv *priv, u16 qid)
{
	u16 qp_num = priv->plat->num_queue_pairs;
	int ret;

	if (qid >= qp_num) {
		netdev_err(priv->dev,
			   "%s: qid (%d) > number of queue pairs (%d)\n",
			   __func__, qid, qp_num);

		return -EINVAL;
	}

	if (!test_bit(qid, priv->af_xdp_zc_qps))
		return 0;

	/* XDP BPF must be loaded before TX & XDP TX queue pair are enabled and
	 * the Tx XDP queue is assigned with higher TxQ starting from
	 * num_queue_pairs. For example, for controller with 8 HW DMA channels
	 * and num_queue_pairs=4, then:
	 * Tx DMA channels     = 0, 1, 2, 3
	 * Tx XDP DMA channels = 4, 5, 6, 7
	 */
	if (stmmac_enabled_xdp(priv))
		set_queue_xdp(priv, qid + qp_num);
	else
		clear_queue_xdp(priv, qid + qp_num);

	stmmac_txrx_desc_control(priv, qid, true);
	stmmac_txrx_ch_init(priv, qid);
	stmmac_sph_control(priv, qid);
	stmmac_tx_timer_control(priv, qid, true);

	stmmac_txrx_dma_control(priv, qid, true);

	ret = stmmac_txrx_irq_control(priv, qid, true);
	if (ret)
		return ret;

	stmmac_napi_control(priv, qid, true);

	return 0;
}

int stmmac_all_queue_pairs_enable(struct stmmac_priv *priv)
{
	int i;

	mutex_lock(&priv->lock);

	if (stmmac_enabled_xdp(priv))
		priv->plat->normal_tx_queue_count = priv->plat->num_queue_pairs;
	else
		priv->plat->normal_tx_queue_count =
						   priv->plat->tx_queues_to_use;

	for (i = 0; i < priv->plat->num_queue_pairs; i++) {
		int err = stmmac_queue_pair_enable(priv, i);

		if (err)
			return err;
	}

	stmmac_start_mac_tx(priv, priv->ioaddr);
	stmmac_start_mac_rx(priv, priv->ioaddr);

	mutex_unlock(&priv->lock);

	return 0;
}

/**
 * stmmac_queue_pair_disable - Disables a queue pair
 * @priv: driver private structure
 * @queue_pair: queue pair
 *
 * Returns 0 on success, <0 on failure.
 **/
int stmmac_queue_pair_disable(struct stmmac_priv *priv, u16 qid)
{
	u16 qp_num = priv->plat->num_queue_pairs;
	int ret;

	if (qid >= qp_num) {
		netdev_err(priv->dev,
			   "%s: qid (%d) > number of queue pairs (%d)\n",
			   __func__, qid, qp_num);

		return -EINVAL;
	}

	if (!test_bit(qid, priv->af_xdp_zc_qps))
		return 0;

	stmmac_napi_control(priv, qid, false);
	stmmac_tx_timer_control(priv, qid, false);

	ret = stmmac_txrx_irq_control(priv, qid, false);
	if (ret)
		return ret;

	stmmac_txrx_dma_control(priv, qid, false);

	stmmac_txrx_desc_control(priv, qid, false);

	return ret;
}

int stmmac_all_queue_pairs_disable(struct stmmac_priv *priv)
{
	int i;

	mutex_lock(&priv->lock);

	stmmac_stop_mac_tx(priv, priv->ioaddr);
	stmmac_stop_mac_rx(priv, priv->ioaddr);

	for (i = 0; i < priv->plat->num_queue_pairs; i++) {
		int err = stmmac_queue_pair_disable(priv, i);

		if (err)
			return err;
	}

	mutex_unlock(&priv->lock);

	return 0;
}

/**
 * stmmac_xdp_xmit - Implements ndo_xdp_xmit
 * @dev: netdev
 * @xdp: XDP buffer
 **/
int stmmac_xdp_xmit(struct net_device *dev, int n, struct xdp_frame **frames,
		    u32 flags)
{
	struct stmmac_priv *priv = netdev_priv(dev);
	unsigned int queue_index = smp_processor_id();
	struct stmmac_tx_queue *xdp_q;
	int drops = 0;
	int i;

	queue_index %= priv->plat->num_queue_pairs;

	if (test_bit(STMMAC_DOWN, priv->state))
		return -ENETDOWN;

	if (!stmmac_enabled_xdp(priv))
		return -ENXIO;

	if (unlikely(flags & ~XDP_XMIT_FLAGS_MASK))
		return -EINVAL;

	if (!queue_is_xdp(priv, queue_index))
		return -ENXIO;

	xdp_q = &priv->xdp_queue[queue_index];

	for (i = 0; i < n; i++) {
		struct xdp_frame *xdpf = frames[i];
		int err;

		err = stmmac_xmit_xdp_queue(xdpf, xdp_q);
		if (err != STMMAC_XDP_TX) {
			xdp_return_frame_rx_napi(xdpf);
			drops++;
		}
	}

	if (unlikely(flags & XDP_XMIT_FLUSH))
		stmmac_xdp_queue_update_tail(xdp_q);

	return n - drops;
}

/**
 * stmmac_xdp_setup - add/remove an XDP program
 * @vsi: VSI to changed
 * @prog: XDP program
 **/
static int stmmac_xdp_setup(struct stmmac_priv *priv,
			  struct bpf_prog *prog)
{
	int frame_size = priv->dev->mtu + ETH_HLEN + ETH_FCS_LEN + VLAN_HLEN;
	struct bpf_prog *old_prog;
	bool need_reset;
	int err;
	int i;

	/* Don't allow frames that span over multiple buffers */
	if (frame_size > priv->dma_buf_sz)
		return -EINVAL;

	if (!stmmac_enabled_xdp(priv) && !prog)
		return 0;

	/* Turning AF_XDP ZC on->off/off->on requires rebuild of rings */
	need_reset = (stmmac_enabled_xdp(priv) != !!prog);

	if (need_reset) {
		err = stmmac_all_queue_pairs_disable(priv);
		if (err)
			return err;
	}

	old_prog = xchg(&priv->xdp_prog, prog);

	if (need_reset) {
		if (!prog)
			/* Wait until ndo_xsk_wakeup completes. */
			synchronize_rcu();

		err = stmmac_all_queue_pairs_enable(priv);
		if (err)
			return err;
	}

	if (old_prog)
		bpf_prog_put(old_prog);

	/* Kick start the NAPI context if there is an AF_XDP socket open
	 * on that queue id. This so that receiving will start.
	 */
	if (need_reset && prog)
		for (i = 0; i < priv->plat->num_queue_pairs; i++)
			if (priv->xdp_queue[i].xsk_umem)
				(void)stmmac_xsk_wakeup(priv->dev, i,
							XDP_WAKEUP_RX);

	return 0;
}

/**
 * stmmac_xdp - implements ndo_xdp for stmmac
 * @dev: netdevice
 * @xdp: XDP command
 **/
static int stmmac_xdp(struct net_device *dev,
		      struct netdev_bpf *xdp)
{
	struct stmmac_priv *priv = netdev_priv(dev);

	switch (xdp->command) {
	case XDP_SETUP_PROG:
		return stmmac_xdp_setup(priv, xdp->prog);
	case XDP_QUERY_PROG:
		xdp->prog_id = priv->xdp_prog ? priv->xdp_prog->aux->id : 0;
		return 0;
	case XDP_SETUP_XSK_UMEM:
		return stmmac_xsk_umem_setup(priv, xdp->xsk.umem,
					     xdp->xsk.queue_id);
	default:
		return -EINVAL;
	}
}

#ifdef CONFIG_DEBUG_FS
static struct dentry *stmmac_fs_dir;

static void sysfs_display_ring(void *head, int size, int extend_desc,
			       struct seq_file *seq)
{
	int i;
	struct dma_enhanced_tx_desc *enhp = (struct dma_enhanced_tx_desc *)head;
	struct dma_extended_desc *ep = (struct dma_extended_desc *)head;
	struct dma_desc *p = (struct dma_desc *)head;

	for (i = 0; i < size; i++) {
		if (extend_desc == 2) {
			seq_printf(seq, "%d [0x%x]: 0x%x 0x%x 0x%x 0x%x\n",
				   i, (unsigned int)virt_to_phys(enhp),
				   le32_to_cpu(enhp->basic.des0),
				   le32_to_cpu(enhp->basic.des1),
				   le32_to_cpu(enhp->basic.des2),
				   le32_to_cpu(enhp->basic.des3));
			enhp++;
		} else if (extend_desc == 1) {
			seq_printf(seq, "%d [0x%x]: 0x%x 0x%x 0x%x 0x%x\n",
				   i, (unsigned int)virt_to_phys(ep),
				   le32_to_cpu(ep->basic.des0),
				   le32_to_cpu(ep->basic.des1),
				   le32_to_cpu(ep->basic.des2),
				   le32_to_cpu(ep->basic.des3));
			ep++;
		} else {
			seq_printf(seq, "%d [0x%x]: 0x%x 0x%x 0x%x 0x%x\n",
				   i, (unsigned int)virt_to_phys(p),
				   le32_to_cpu(p->des0), le32_to_cpu(p->des1),
				   le32_to_cpu(p->des2), le32_to_cpu(p->des3));
			p++;
		}
		seq_printf(seq, "\n");
	}
}

static int stmmac_rings_status_show(struct seq_file *seq, void *v)
{
	struct net_device *dev = seq->private;
	struct stmmac_priv *priv = netdev_priv(dev);
	u32 rx_count = priv->plat->rx_queues_to_use;
	u32 tx_count = priv->plat->tx_queues_to_use;
	u32 queue;

	if ((dev->flags & IFF_UP) == 0)
		return 0;

	for (queue = 0; queue < rx_count; queue++) {
		struct stmmac_rx_queue *rx_q = &priv->rx_queue[queue];

		seq_printf(seq, "RX Queue %d:\n", queue);

		if (priv->extend_desc) {
			seq_printf(seq, "Extended descriptor ring:\n");
			sysfs_display_ring((void *)rx_q->dma_erx,
					   priv->dma_rx_size, 1, seq);
		} else {
			seq_printf(seq, "Descriptor ring:\n");
			sysfs_display_ring((void *)rx_q->dma_rx,
					   priv->dma_rx_size, 0, seq);
		}
	}

	for (queue = 0; queue < tx_count; queue++) {
		struct stmmac_tx_queue *tx_q = get_tx_queue(priv, queue);

		if (queue_is_xdp(priv, queue))
			seq_printf(seq, "TX XDP Queue %d:\n", queue);
		else
			seq_printf(seq, "TX Queue %d:\n", queue);

		if (priv->extend_desc) {
			seq_printf(seq, "Extended descriptor ring:\n");
			sysfs_display_ring((void *)tx_q->dma_etx,
					   priv->dma_tx_size, 1, seq);
		} else if (tx_q->tbs & STMMAC_TBS_AVAIL) {
			seq_printf(seq, "Enhanced descriptor ring:\n");
			sysfs_display_ring((void *)tx_q->dma_enhtx,
					   priv->dma_tx_size, 2, seq);
		} else {
			seq_printf(seq, "Descriptor ring:\n");
			sysfs_display_ring((void *)tx_q->dma_tx,
					   priv->dma_tx_size, 0, seq);
		}
	}

	return 0;
}
DEFINE_SHOW_ATTRIBUTE(stmmac_rings_status);

static int stmmac_dma_cap_show(struct seq_file *seq, void *v)
{
	struct net_device *dev = seq->private;
	struct stmmac_priv *priv = netdev_priv(dev);

	if (!priv->hw_cap_support) {
		seq_printf(seq, "DMA HW features not supported\n");
		return 0;
	}

	seq_printf(seq, "==============================\n");
	seq_printf(seq, "\tDMA HW features\n");
	seq_printf(seq, "==============================\n");

	seq_printf(seq, "\t10/100 Mbps: %s\n",
		   (priv->dma_cap.mbps_10_100) ? "Y" : "N");
	seq_printf(seq, "\t1000 Mbps: %s\n",
		   (priv->dma_cap.mbps_1000) ? "Y" : "N");
	seq_printf(seq, "\tHalf duplex: %s\n",
		   (priv->dma_cap.half_duplex) ? "Y" : "N");
	seq_printf(seq, "\tHash Filter: %s\n",
		   (priv->dma_cap.hash_filter) ? "Y" : "N");
	seq_printf(seq, "\tMultiple MAC address registers: %s\n",
		   (priv->dma_cap.multi_addr) ? "Y" : "N");
	seq_printf(seq, "\tPCS (TBI/SGMII/RTBI PHY interfaces): %s\n",
		   (priv->dma_cap.pcs) ? "Y" : "N");
	seq_printf(seq, "\tSMA (MDIO) Interface: %s\n",
		   (priv->dma_cap.sma_mdio) ? "Y" : "N");
	seq_printf(seq, "\tPMT Remote wake up: %s\n",
		   (priv->dma_cap.pmt_remote_wake_up) ? "Y" : "N");
	seq_printf(seq, "\tPMT Magic Frame: %s\n",
		   (priv->dma_cap.pmt_magic_frame) ? "Y" : "N");
	seq_printf(seq, "\tRMON module: %s\n",
		   (priv->dma_cap.rmon) ? "Y" : "N");
	seq_printf(seq, "\tIEEE 1588-2002 Time Stamp: %s\n",
		   (priv->dma_cap.time_stamp) ? "Y" : "N");
	seq_printf(seq, "\tIEEE 1588-2008 Advanced Time Stamp: %s\n",
		   (priv->dma_cap.atime_stamp) ? "Y" : "N");
	seq_printf(seq, "\t802.3az - Energy-Efficient Ethernet (EEE): %s\n",
		   (priv->dma_cap.eee) ? "Y" : "N");
	seq_printf(seq, "\tAV features: %s\n", (priv->dma_cap.av) ? "Y" : "N");
	seq_printf(seq, "\tChecksum Offload in TX: %s\n",
		   (priv->dma_cap.tx_coe) ? "Y" : "N");
	if (priv->synopsys_id >= DWMAC_CORE_4_00) {
		seq_printf(seq, "\tIP Checksum Offload in RX: %s\n",
			   (priv->dma_cap.rx_coe) ? "Y" : "N");
	} else {
		seq_printf(seq, "\tIP Checksum Offload (type1) in RX: %s\n",
			   (priv->dma_cap.rx_coe_type1) ? "Y" : "N");
		seq_printf(seq, "\tIP Checksum Offload (type2) in RX: %s\n",
			   (priv->dma_cap.rx_coe_type2) ? "Y" : "N");
	}
	seq_printf(seq, "\tRXFIFO > 2048bytes: %s\n",
		   (priv->dma_cap.rxfifo_over_2048) ? "Y" : "N");
	seq_printf(seq, "\tNumber of Additional RX channel: %d\n",
		   priv->dma_cap.number_rx_channel);
	seq_printf(seq, "\tNumber of Additional TX channel: %d\n",
		   priv->dma_cap.number_tx_channel);
	seq_printf(seq, "\tNumber of Additional RX queues: %d\n",
		   priv->dma_cap.number_rx_queues);
	seq_printf(seq, "\tNumber of Additional TX queues: %d\n",
		   priv->dma_cap.number_tx_queues);
	seq_printf(seq, "\tEnhanced descriptors: %s\n",
		   (priv->dma_cap.enh_desc) ? "Y" : "N");
	seq_printf(seq, "\tTX Fifo Size: %d\n", priv->dma_cap.tx_fifo_size);
	seq_printf(seq, "\tRX Fifo Size: %d\n", priv->dma_cap.rx_fifo_size);
	seq_printf(seq, "\tHash Table Size: %d\n", priv->dma_cap.hash_tb_sz);
	seq_printf(seq, "\tTSO: %s\n", priv->dma_cap.tsoen ? "Y" : "N");
	seq_printf(seq, "\tNumber of PPS Outputs: %d\n",
		   priv->dma_cap.pps_out_num);
	seq_printf(seq, "\tSafety Features: %s\n",
		   priv->dma_cap.asp ? "Y" : "N");
	seq_printf(seq, "\tFlexible RX Parser: %s\n",
		   priv->dma_cap.frpsel ? "Y" : "N");
	seq_printf(seq, "\tEnhanced Addressing: %d\n",
		   priv->dma_cap.addr64);
	seq_printf(seq, "\tReceive Side Scaling: %s\n",
		   priv->dma_cap.rssen ? "Y" : "N");
	seq_printf(seq, "\tVLAN Hash Filtering: %s\n",
		   priv->dma_cap.vlhash ? "Y" : "N");
	seq_printf(seq, "\tSplit Header: %s\n",
		   priv->dma_cap.sphen ? "Y" : "N");
	seq_printf(seq, "\tVLAN TX Insertion: %s\n",
		   priv->dma_cap.vlins ? "Y" : "N");
	seq_printf(seq, "\tDouble VLAN: %s\n",
		   priv->dma_cap.dvlan ? "Y" : "N");
	seq_printf(seq, "\tNumber of L3/L4 Filters: %d\n",
		   priv->dma_cap.l3l4fnum);
	seq_printf(seq, "\tARP Offloading: %s\n",
		   priv->dma_cap.arpoffsel ? "Y" : "N");
	return 0;
}
DEFINE_SHOW_ATTRIBUTE(stmmac_dma_cap);

/* Use network device events to rename debugfs file entries.
 */
static int stmmac_device_event(struct notifier_block *unused,
			       unsigned long event, void *ptr)
{
	struct net_device *dev = netdev_notifier_info_to_dev(ptr);
	struct stmmac_priv *priv = netdev_priv(dev);

	if (dev->netdev_ops != &stmmac_netdev_ops)
		goto done;

	switch (event) {
	case NETDEV_CHANGENAME:
		if (priv->dbgfs_dir)
			priv->dbgfs_dir = debugfs_rename(stmmac_fs_dir,
							 priv->dbgfs_dir,
							 stmmac_fs_dir,
							 dev->name);
		break;
	}
done:
	return NOTIFY_DONE;
}

static struct notifier_block stmmac_notifier = {
	.notifier_call = stmmac_device_event,
};

static void stmmac_init_fs(struct net_device *dev)
{
	struct stmmac_priv *priv = netdev_priv(dev);

	rtnl_lock();

	/* Create per netdev entries */
	priv->dbgfs_dir = debugfs_create_dir(dev->name, stmmac_fs_dir);

	/* Entry to report DMA RX/TX rings */
	debugfs_create_file("descriptors_status", 0444, priv->dbgfs_dir, dev,
			    &stmmac_rings_status_fops);

	/* Entry to report the DMA HW features */
	debugfs_create_file("dma_cap", 0444, priv->dbgfs_dir, dev,
			    &stmmac_dma_cap_fops);

	rtnl_unlock();
}

static void stmmac_exit_fs(struct net_device *dev)
{
	struct stmmac_priv *priv = netdev_priv(dev);

	debugfs_remove_recursive(priv->dbgfs_dir);
}
#endif /* CONFIG_DEBUG_FS */

static u32 stmmac_vid_crc32_le(__le16 vid_le)
{
	unsigned char *data = (unsigned char *)&vid_le;
	unsigned char data_byte = 0;
	u32 crc = ~0x0;
	u32 temp = 0;
	int i, bits;

	bits = get_bitmask_order(VLAN_VID_MASK);
	for (i = 0; i < bits; i++) {
		if ((i % 8) == 0)
			data_byte = data[i / 8];

		temp = ((crc & 1) ^ data_byte) & 1;
		crc >>= 1;
		data_byte >>= 1;

		if (temp)
			crc ^= 0xedb88320;
	}

	return crc;
}

static int stmmac_vlan_update(struct stmmac_priv *priv, bool is_double)
{
	u32 crc, hash = 0;
	u16 vid;

	for_each_set_bit(vid, priv->active_vlans, VLAN_N_VID) {
		__le16 vid_le = cpu_to_le16(vid);
		crc = bitrev32(~stmmac_vid_crc32_le(vid_le)) >> 28;
		hash |= (1 << crc);
	}

	return stmmac_update_vlan_hash(priv, priv->hw, hash, is_double);
}

static int stmmac_vlan_rx_add_vid(struct net_device *ndev, __be16 proto, u16 vid)
{
	struct stmmac_priv *priv = netdev_priv(ndev);
	bool is_double = false;
	int ret;

	if (!priv->dma_cap.vlhash)
		return -EOPNOTSUPP;
	if (be16_to_cpu(proto) == ETH_P_8021AD)
		is_double = true;

	set_bit(vid, priv->active_vlans);
	ret = stmmac_vlan_update(priv, is_double);
	if (ret) {
		clear_bit(vid, priv->active_vlans);
		return ret;
	}

	if (priv->hw->num_vlan) {
		ret = stmmac_add_hw_vlan_rx_fltr(priv, ndev, priv->hw, proto, vid);
		if (ret)
			return ret;
	}

	return 0;
}

static int stmmac_vlan_rx_kill_vid(struct net_device *ndev, __be16 proto, u16 vid)
{
	struct stmmac_priv *priv = netdev_priv(ndev);
	bool is_double = false;
	int ret;

	if (!priv->dma_cap.vlhash)
		return -EOPNOTSUPP;
	if (be16_to_cpu(proto) == ETH_P_8021AD)
		is_double = true;

	clear_bit(vid, priv->active_vlans);

	if (priv->hw->num_vlan) {
		ret = stmmac_del_hw_vlan_rx_fltr(priv, ndev, priv->hw, proto, vid);
		if (ret)
			return ret;
	}

	return stmmac_vlan_update(priv, is_double);
}

static const struct net_device_ops stmmac_netdev_ops = {
	.ndo_open = stmmac_open,
	.ndo_start_xmit = stmmac_xmit,
	.ndo_stop = stmmac_release,
	.ndo_change_mtu = stmmac_change_mtu,
	.ndo_fix_features = stmmac_fix_features,
	.ndo_set_features = stmmac_set_features,
	.ndo_set_rx_mode = stmmac_set_rx_mode,
	.ndo_tx_timeout = stmmac_tx_timeout,
	.ndo_do_ioctl = stmmac_ioctl,
	.ndo_setup_tc = stmmac_setup_tc,
	.ndo_select_queue = stmmac_select_queue,
#ifdef CONFIG_NET_POLL_CONTROLLER
	.ndo_poll_controller = stmmac_poll_controller,
#endif
	.ndo_set_mac_address = stmmac_set_mac_address,
	.ndo_vlan_rx_add_vid = stmmac_vlan_rx_add_vid,
	.ndo_vlan_rx_kill_vid = stmmac_vlan_rx_kill_vid,
	.ndo_bpf = stmmac_xdp,
	.ndo_xdp_xmit = stmmac_xdp_xmit,
	.ndo_xsk_wakeup = stmmac_xsk_wakeup,
};

static void stmmac_reset_subtask(struct stmmac_priv *priv)
{
	if (!test_and_clear_bit(STMMAC_RESET_REQUESTED, priv->state))
		return;
	if (test_bit(STMMAC_DOWN, priv->state))
		return;

	netdev_err(priv->dev, "Reset adapter.\n");

	rtnl_lock();
	netif_trans_update(priv->dev);
	while (test_and_set_bit(STMMAC_RESETTING, priv->state))
		usleep_range(1000, 2000);

	set_bit(STMMAC_DOWN, priv->state);
	dev_close(priv->dev);
	dev_open(priv->dev, NULL);
	clear_bit(STMMAC_DOWN, priv->state);
	clear_bit(STMMAC_RESETTING, priv->state);
	rtnl_unlock();
}

static void stmmac_service_task(struct work_struct *work)
{
	struct stmmac_priv *priv = container_of(work, struct stmmac_priv,
			service_task);

	stmmac_reset_subtask(priv);
	clear_bit(STMMAC_SERVICE_SCHED, priv->state);
}

/**
 *  stmmac_hw_init - Init the MAC device
 *  @priv: driver private structure
 *  Description: this function is to configure the MAC device according to
 *  some platform parameters or the HW capability register. It prepares the
 *  driver to use either ring or chain modes and to setup either enhanced or
 *  normal descriptors.
 */
static int stmmac_hw_init(struct stmmac_priv *priv)
{
	int ret;

	/* dwmac-sun8i only work in chain mode */
	if (priv->plat->has_sun8i)
		chain_mode = 1;
	priv->chain_mode = chain_mode;

	/* Initialize HW Interface */
	ret = stmmac_hwif_init(priv);
	if (ret)
		return ret;

#ifndef CONFIG_ARCH_KEEMBAY
	/* Initialize TSN capability */
	stmmac_tsnif_setup(priv, priv->hw);
	ret = stmmac_tsn_init(priv, priv->hw, priv->dev);
	if (ret)
		return ret;
#endif

	/* Get the HW capability (new GMAC newer than 3.50a) */
	priv->hw_cap_support = stmmac_get_hw_features(priv);
	if (priv->hw_cap_support) {
		dev_info(priv->device, "DMA HW capability register supported\n");

		/* We can override some gmac/dma configuration fields: e.g.
		 * enh_desc, tx_coe (e.g. that are passed through the
		 * platform) with the values from the HW capability
		 * register (if supported).
		 */
		priv->plat->enh_desc = priv->dma_cap.enh_desc;
		priv->plat->pmt = priv->dma_cap.pmt_remote_wake_up;
		priv->hw->pmt = priv->plat->pmt;
		if (priv->dma_cap.hash_tb_sz) {
			priv->hw->multicast_filter_bins =
					(BIT(priv->dma_cap.hash_tb_sz) << 5);
			priv->hw->mcast_bits_log2 =
					ilog2(priv->hw->multicast_filter_bins);
		}

		/* TXCOE doesn't work in thresh DMA mode */
		if (priv->plat->force_thresh_dma_mode)
			priv->plat->tx_coe = 0;
		else
			priv->plat->tx_coe = priv->dma_cap.tx_coe;

		/* In case of GMAC4 rx_coe is from HW cap register. */
		priv->plat->rx_coe = priv->dma_cap.rx_coe;

		if (priv->dma_cap.rx_coe_type2)
			priv->plat->rx_coe = STMMAC_RX_COE_TYPE2;
		else if (priv->dma_cap.rx_coe_type1)
			priv->plat->rx_coe = STMMAC_RX_COE_TYPE1;

	} else {
		dev_info(priv->device, "No HW DMA feature register supported\n");
	}

	if (priv->plat->rx_coe) {
		priv->hw->rx_csum = priv->plat->rx_coe;
		dev_info(priv->device, "RX Checksum Offload Engine supported\n");
		if (priv->synopsys_id < DWMAC_CORE_4_00)
			dev_info(priv->device, "COE Type %d\n", priv->hw->rx_csum);
	}
	if (priv->plat->tx_coe)
		dev_info(priv->device, "TX Checksum insertion supported\n");

	if (priv->plat->pmt) {
		dev_info(priv->device, "Wake-Up On Lan supported\n");
		device_set_wakeup_capable(priv->device, 1);
	}

	if (priv->dma_cap.tsoen)
		dev_info(priv->device, "TSO supported\n");

	priv->hw->vlan_fail_q_en = priv->plat->vlan_fail_q_en;
	priv->hw->vlan_fail_q = priv->plat->vlan_fail_q;

	/* Run HW quirks, if any */
	if (priv->hwif_quirks) {
		ret = priv->hwif_quirks(priv);
		if (ret)
			return ret;
	}

	/* Rx Watchdog is available in the COREs newer than the 3.40.
	 * In some case, for example on bugged HW this feature
	 * has to be disable and this can be done by passing the
	 * riwt_off field from the platform.
	 */
	if (((priv->synopsys_id >= DWMAC_CORE_3_50) ||
	    (priv->plat->has_xgmac)) && (!priv->plat->riwt_off)) {
		priv->use_riwt = 1;
		dev_info(priv->device,
			 "Enable RX Mitigation via HW Watchdog Timer\n");
	}

	return 0;
}

static void stmmac_napi_add(struct net_device *dev)
{
	struct stmmac_priv *priv = netdev_priv(dev);
	u32 queue, maxq;

	maxq = max(priv->plat->rx_queues_to_use, priv->plat->tx_queues_to_use);

	for (queue = 0; queue < maxq; queue++) {
		struct stmmac_channel *ch = &priv->channel[queue];

		ch->priv_data = priv;
		ch->index = queue;

		if (queue < priv->plat->rx_queues_to_use) {
			netif_napi_add(dev, &ch->rx_napi, stmmac_napi_poll_rx,
				       NAPI_POLL_WEIGHT);
		}
		if (queue < priv->plat->tx_queues_to_use) {
			netif_tx_napi_add(dev, &ch->tx_napi,
					  stmmac_napi_poll_tx,
					  NAPI_POLL_WEIGHT);
		}
	}
}

static void stmmac_napi_del(struct net_device *dev)
{
	struct stmmac_priv *priv = netdev_priv(dev);
	u32 queue, maxq;

	maxq = max(priv->plat->rx_queues_to_use, priv->plat->tx_queues_to_use);

	for (queue = 0; queue < maxq; queue++) {
		struct stmmac_channel *ch = &priv->channel[queue];

		if (queue < priv->plat->rx_queues_to_use)
			netif_napi_del(&ch->rx_napi);
		if (queue < priv->plat->tx_queues_to_use)
			netif_napi_del(&ch->tx_napi);
	}
}

int stmmac_reinit_queues(struct net_device *dev, u32 rx_cnt, u32 tx_cnt)
{
	struct stmmac_priv *priv = netdev_priv(dev);
	bool is_xdp = stmmac_enabled_xdp(priv);
	int ret = 0;

	if (netif_running(dev))
		stmmac_release(dev);

	stmmac_napi_del(dev);

	priv->plat->rx_queues_to_use = rx_cnt;
	priv->plat->tx_queues_to_use = tx_cnt;
	if (is_xdp)
		priv->plat->num_queue_pairs = tx_cnt / 2;

	stmmac_napi_add(dev);

	if (netif_running(dev))
		ret = stmmac_open(dev);

	return ret;
}

int stmmac_reinit_ringparam(struct net_device *dev, u32 rx_size, u32 tx_size)
{
	struct stmmac_priv *priv = netdev_priv(dev);
	int ret = 0;

	if (netif_running(dev))
		stmmac_release(dev);

	priv->dma_rx_size = rx_size;
	priv->dma_tx_size = tx_size;

	if (netif_running(dev))
		ret = stmmac_open(dev);

	return ret;
}

void stmmac_clean_all_tx_rings(struct stmmac_priv *priv)
{
	u32 queue;

	for (queue = 0; queue < priv->plat->tx_queues_to_use; queue++)
		stmmac_clean_tx_queue(priv, queue);
}

/**
 * stmmac_dvr_probe
 * @device: device pointer
 * @plat_dat: platform data pointer
 * @res: stmmac resource pointer
 * Description: this is the main probe function used to
 * call the alloc_etherdev, allocate the priv structure.
 * Return:
 * returns 0 on success, otherwise errno.
 */
int stmmac_dvr_probe(struct device *device,
		     struct plat_stmmacenet_data *plat_dat,
		     struct stmmac_resources *res)
{
	struct net_device *ndev = NULL;
	struct stmmac_priv *priv;
	u32 rxq;
	int i, ret = 0;

	ndev = devm_alloc_etherdev_mqs(device, sizeof(struct stmmac_priv),
				       MTL_MAX_TX_QUEUES, MTL_MAX_RX_QUEUES);
	if (!ndev)
		return -ENOMEM;

	SET_NETDEV_DEV(ndev, device);

	priv = netdev_priv(ndev);
	priv->device = device;
	priv->dev = ndev;

	stmmac_set_ethtool_ops(ndev);
	priv->pause = pause;
	priv->plat = plat_dat;
	priv->ioaddr = res->addr;
	priv->dev->base_addr = (unsigned long)res->addr;
	priv->plat->dma_cfg->multi_msi_en = priv->plat->multi_msi_en;

	priv->dev->irq = res->irq;
	priv->wol_irq = res->wol_irq;
	priv->lpi_irq = res->lpi_irq;
	priv->phy_conv_irq = res->phy_conv_irq;
	priv->sfty_ce_irq = res->sfty_ce_irq;
	priv->sfty_ue_irq = res->sfty_ue_irq;
	for (i = 0; i < MTL_MAX_RX_QUEUES; i++)
		priv->rx_irq[i] = res->rx_irq[i];
	for (i = 0; i < MTL_MAX_TX_QUEUES; i++)
		priv->tx_irq[i] = res->tx_irq[i];
#ifdef CONFIG_STMMAC_NETWORK_PROXY
	priv->netprox_irq = res->netprox_irq;
#endif

	if (!IS_ERR_OR_NULL(res->mac))
		memcpy(priv->dev->dev_addr, res->mac, ETH_ALEN);

	dev_set_drvdata(device, priv->dev);

	/* Verify driver arguments */
	stmmac_verify_args();

	priv->state = bitmap_zalloc(STMMAC_STATE_MAX, GFP_KERNEL);
	if (!priv->state)
		return -ENOMEM;

	priv->af_xdp_zc_qps = bitmap_zalloc(MTL_MAX_TX_QUEUES / 2, GFP_KERNEL);
	if (!priv->af_xdp_zc_qps)
		return -ENOMEM;

	/* Allocate workqueue */
	priv->wq = create_singlethread_workqueue("stmmac_wq");
	if (!priv->wq) {
		dev_err(priv->device, "failed to create workqueue\n");
		return -ENOMEM;
	}

	INIT_WORK(&priv->service_task, stmmac_service_task);

	/* Override with kernel parameters if supplied XXX CRS XXX
	 * this needs to have multiple instances
	 */
	if ((phyaddr >= 0) && (phyaddr <= 31))
		priv->plat->phy_addr = phyaddr;

	if (priv->plat->stmmac_rst) {
		ret = reset_control_assert(priv->plat->stmmac_rst);
		reset_control_deassert(priv->plat->stmmac_rst);
		/* Some reset controllers have only reset callback instead of
		 * assert + deassert callbacks pair.
		 */
		if (ret == -ENOTSUPP)
			reset_control_reset(priv->plat->stmmac_rst);
	}

	/* Init MAC and get the capabilities */
	ret = stmmac_hw_init(priv);
	if (ret)
		goto error_hw_init;

#ifdef CONFIG_STMMAC_NETWORK_PROXY
	if (priv->plat->has_netproxy) {
		dev_info(priv->device, "Network Proxy supported\n");
		device_set_wakeup_capable(priv->device, 1);
	}
#endif

	stmmac_check_ether_addr(priv);

	ndev->netdev_ops = &stmmac_netdev_ops;

	ndev->hw_features = NETIF_F_SG | NETIF_F_IP_CSUM | NETIF_F_IPV6_CSUM |
			    NETIF_F_RXCSUM;

	ret = stmmac_tc_init(priv, priv);
	if (!ret) {
		ndev->hw_features |= NETIF_F_HW_TC;
	}

	if ((priv->plat->tso_en) && (priv->dma_cap.tsoen)) {
		ndev->hw_features |= NETIF_F_TSO | NETIF_F_TSO6;
		if (priv->plat->has_gmac4)
			ndev->hw_features |= NETIF_F_GSO_UDP_L4;
		priv->tso = true;
		dev_info(priv->device, "TSO feature enabled\n");
	}

	if (priv->dma_cap.sphen && priv->plat->sph_en) {
		ndev->hw_features |= NETIF_F_GRO;
		priv->sph = true;
		dev_info(priv->device, "SPH feature enabled\n");
	}

	if (priv->dma_cap.addr64) {
		if (priv->plat->dma_bit_mask)
			priv->dma_cap.addr64 = priv->plat->dma_bit_mask;

		ret = dma_set_mask_and_coherent(device,
				DMA_BIT_MASK(priv->dma_cap.addr64));

		if (!ret) {
			dev_info(priv->device, "Using %d bits DMA width\n",
				 priv->dma_cap.addr64);
		} else {
			ret = dma_set_mask_and_coherent(device, DMA_BIT_MASK(32));
			if (ret) {
				dev_err(priv->device, "Failed to set DMA Mask\n");
				goto error_hw_init;
			}

			priv->dma_cap.addr64 = 32;
		}
	}

	ndev->watchdog_timeo = msecs_to_jiffies(watchdog);

	/* TSN HW feature setup */
	if (priv->hw->tsn_info.cap.est_support && priv->plat->tsn_est_en) {
		stmmac_set_tsn_feat(priv, priv->hw, ndev, TSN_FEAT_ID_EST,
				    true);
		dev_info(priv->device, "EST feature enabled\n");
	}
	if (priv->hw->tsn_info.cap.fpe_support && priv->plat->tsn_fpe_en) {
		stmmac_set_tsn_feat(priv, priv->hw, ndev, TSN_FEAT_ID_FPE,
				    true);
		dev_info(priv->device, "FPE feature enabled\n");
	}
	if (priv->hw->tsn_info.cap.tbs_support && priv->plat->tsn_tbs_en) {
		stmmac_set_tsn_feat(priv, priv->hw, ndev, TSN_FEAT_ID_TBS,
				    true);
		dev_info(priv->device, "TBS feature enabled\n");
	}

#ifdef STMMAC_VLAN_TAG_USED
	/* Both mac100 and gmac support receive VLAN tag detection */
	ndev->hw_features |= NETIF_F_HW_VLAN_CTAG_RX | NETIF_F_HW_VLAN_STAG_RX;
	if (priv->dma_cap.vlhash) {
		ndev->features |= NETIF_F_HW_VLAN_CTAG_FILTER;
		ndev->features |= NETIF_F_HW_VLAN_STAG_FILTER;
	}
	if (priv->dma_cap.vlins) {
		ndev->features |= NETIF_F_HW_VLAN_CTAG_TX;
		if (priv->dma_cap.dvlan)
			ndev->features |= NETIF_F_HW_VLAN_STAG_TX;
	}
#endif
	ndev->features |= ndev->hw_features | NETIF_F_HIGHDMA;
	priv->msg_enable = netif_msg_init(debug, default_msg_level);

	/* Initialize RSS */
	rxq = priv->plat->rx_queues_to_use;
	netdev_rss_key_fill(priv->rss.key, sizeof(priv->rss.key));
	for (i = 0; i < ARRAY_SIZE(priv->rss.table); i++)
		priv->rss.table[i] = ethtool_rxfh_indir_default(i, rxq);

	if (priv->dma_cap.rssen && priv->plat->rss_en)
		ndev->features |= NETIF_F_RXHASH;

	/* MTU range: 46 - hw-specific max */
	ndev->min_mtu = ETH_ZLEN - ETH_HLEN;
	if (priv->plat->has_xgmac)
		ndev->max_mtu = XGMAC_JUMBO_LEN;
	else if ((priv->plat->enh_desc) || (priv->synopsys_id >= DWMAC_CORE_4_00))
		ndev->max_mtu = JUMBO_LEN;
	else
		ndev->max_mtu = SKB_MAX_HEAD(NET_SKB_PAD + NET_IP_ALIGN);
	/* Will not overwrite ndev->max_mtu if plat->maxmtu > ndev->max_mtu
	 * as well as plat->maxmtu < ndev->min_mtu which is a invalid range.
	 */
	if ((priv->plat->maxmtu < ndev->max_mtu) &&
	    (priv->plat->maxmtu >= ndev->min_mtu))
		ndev->max_mtu = priv->plat->maxmtu;
	else if (priv->plat->maxmtu < ndev->min_mtu)
		dev_warn(priv->device,
			 "%s: warning: maxmtu having invalid value (%d)\n",
			 __func__, priv->plat->maxmtu);

	if (flow_ctrl)
		priv->flow_ctrl = FLOW_AUTO;	/* RX/TX pause on */

	/* Setup channels NAPI */
	stmmac_napi_add(ndev);

	mutex_init(&priv->lock);

	/* If a specific clk_csr value is passed from the platform
	 * this means that the CSR Clock Range selection cannot be
	 * changed at run-time and it is fixed. Viceversa the driver'll try to
	 * set the MDC clock dynamically according to the csr actual
	 * clock input.
	 */
	if (priv->plat->clk_csr >= 0)
		priv->clk_csr = priv->plat->clk_csr;
	else
		stmmac_clk_csr_set(priv);

	stmmac_check_pcs_mode(priv);

	if (priv->hw->pcs != STMMAC_PCS_RGMII  &&
	    priv->hw->pcs != STMMAC_PCS_TBI &&
	    priv->hw->pcs != STMMAC_PCS_RTBI) {
		/* MDIO bus Registration */
		ret = stmmac_mdio_register(ndev);
		if (ret < 0) {
			dev_err(priv->device,
				"%s: MDIO bus (id: %d) registration failed",
				__func__, priv->plat->bus_id);
			goto error_mdio_register;
		}
	}

	if (priv->plat->has_serdes)
		priv->plat->speed_2500_en = stmmac_speed_mode_2500(priv, ndev);

	ret = stmmac_phy_setup(priv);
	if (ret) {
		netdev_err(ndev, "failed to setup phy (%d)\n", ret);
		goto error_phy_setup;
	}

	ret = register_netdev(ndev);
	if (ret) {
		dev_err(priv->device, "%s: ERROR %i registering the device\n",
			__func__, ret);
		goto error_netdev_register;
	}

#ifdef CONFIG_DEBUG_FS
	stmmac_init_fs(ndev);
#endif

	/* Runtime PM is mutually exclusive with network proxy service */
#ifdef CONFIG_STMMAC_NETWORK_PROXY
	if (priv->plat->has_netproxy)
		return ret;
#endif

#ifdef CONFIG_PM
	/* To support runtime PM, we need to make sure usage_count is equal to 0
	 * when runtime_auto flag is set. Otherwise, it should be equal to 1.
	 */
	if (priv->device->power.runtime_auto)
		atomic_set(&priv->device->power.usage_count, 0);
	else
		atomic_set(&priv->device->power.usage_count, 1);
#endif

	return ret;

error_netdev_register:
	phylink_destroy(priv->phylink);
error_phy_setup:
	if (priv->hw->pcs != STMMAC_PCS_RGMII &&
	    priv->hw->pcs != STMMAC_PCS_TBI &&
	    priv->hw->pcs != STMMAC_PCS_RTBI)
		stmmac_mdio_unregister(ndev);
error_mdio_register:
	stmmac_napi_del(ndev);

error_hw_init:
	destroy_workqueue(priv->wq);
	bitmap_free(priv->state);
	bitmap_free(priv->af_xdp_zc_qps);
	return ret;
}
EXPORT_SYMBOL_GPL(stmmac_dvr_probe);

/**
 * stmmac_dvr_remove
 * @dev: device pointer
 * Description: this function resets the TX/RX processes, disables the MAC RX/TX
 * changes the link status, releases the DMA descriptor rings.
 */
int stmmac_dvr_remove(struct device *dev)
{
	struct net_device *ndev = dev_get_drvdata(dev);
	struct stmmac_priv *priv = netdev_priv(ndev);

	/* Increase device’s usage_count so that runtime PM is disabled */
	pm_runtime_get_noresume(dev);

	netdev_info(priv->dev, "%s: removing driver", __func__);

	stmmac_stop_all_dma(priv);
	stmmac_stop_mac_tx(priv, priv->ioaddr);
	stmmac_stop_mac_rx(priv, priv->ioaddr);

	if (priv->plat->has_serdes)
		stmmac_serdes_powerdown(priv, ndev);

	stmmac_mac_set(priv, priv->ioaddr, false);
	netif_carrier_off(ndev);
	unregister_netdev(ndev);
#ifdef CONFIG_DEBUG_FS
	stmmac_exit_fs(ndev);
#endif
	phylink_destroy(priv->phylink);
	if (priv->plat->stmmac_rst)
		reset_control_assert(priv->plat->stmmac_rst);
	clk_disable_unprepare(priv->plat->pclk);
	clk_disable_unprepare(priv->plat->stmmac_clk);
	if (priv->hw->pcs != STMMAC_PCS_RGMII &&
	    priv->hw->pcs != STMMAC_PCS_TBI &&
	    priv->hw->pcs != STMMAC_PCS_RTBI)
		stmmac_mdio_unregister(ndev);
	destroy_workqueue(priv->wq);
	mutex_destroy(&priv->lock);
	bitmap_free(priv->state);
	bitmap_free(priv->af_xdp_zc_qps);

	return 0;
}
EXPORT_SYMBOL_GPL(stmmac_dvr_remove);

#ifdef CONFIG_STMMAC_NETWORK_PROXY
/**
 * stmmac_suspend_common - suspend common callback
 * @priv: driver private structure
 * @ndev: net device structure
 * Description: this is the function to suspend the device and it is called
 * by the platform driver to stop the network queue, release the resources,
 * clean and release driver resources.
 */
int stmmac_suspend_common(struct stmmac_priv *priv, struct net_device *ndev)
{
	u32 chan;
	int ret;

	if (ndev->phydev && device_may_wakeup(priv->device))
		phy_stop_machine(ndev->phydev);

	mutex_lock(&priv->lock);

	netif_device_detach(ndev);

	netif_carrier_off(priv->dev);

	stmmac_disable_all_queues(priv);

	for (chan = 0; chan < priv->plat->tx_queues_to_use; chan++)
		stmmac_remove_txtimer_q(priv, chan);

	/* Remove phy converter */
	if (priv->plat->remove_phy_conv) {
		ret = priv->plat->remove_phy_conv(priv->mii,
						  priv->plat->intel_bi);
		if (ret < 0) {
			netdev_err(priv->dev,
				   "%s: ERROR: remove phy conv (error: %d)\n",
				   __func__, ret);
		}
	}

	/* Stop TX/RX DMA */
	stmmac_stop_all_dma(priv);
	stmmac_stop_mac_tx(priv, priv->ioaddr);

	stmmac_clean_all_tx_rings(priv);

	mutex_unlock(&priv->lock);

	priv->speed = SPEED_UNKNOWN;
	return 0;
}
EXPORT_SYMBOL_GPL(stmmac_suspend_common);

/**
 * stmmac_suspend_main - suspend main callback
 * @priv: driver private structure
 * @ndev: net device structure
 * Description: suspend and program the PMT register (for WoL).
 */
int stmmac_suspend_main(struct stmmac_priv *priv, struct net_device *ndev)
{
	if (!ndev || !netif_running(ndev))
		return 0;

	phylink_mac_change(priv->phylink, false);

	stmmac_suspend_common(priv, ndev);

	mutex_lock(&priv->lock);

	stmmac_stop_mac_rx(priv, priv->ioaddr);

	if (priv->plat->has_serdes)
		stmmac_serdes_powerdown(priv, ndev);

	if (device_may_wakeup(priv->device)) {
		/* Enable Power Down mode by programming the PMT regs. */
		if (!priv->plat->phy_wol_thru_pmc) {
			stmmac_pmt(priv, priv->hw, priv->wolopts);
			priv->irq_wake = 1;
		}
	} else {
		mutex_unlock(&priv->lock);
		rtnl_lock();
		phylink_stop(priv->phylink);
		rtnl_unlock();
		mutex_lock(&priv->lock);

		stmmac_mac_set(priv, priv->ioaddr, false);
		pinctrl_pm_select_sleep_state(priv->device);
		/* Disable clock in case of PWM is off */
		if (priv->plat->clk_ptp_ref)
			clk_disable_unprepare(priv->plat->clk_ptp_ref);
		clk_disable_unprepare(priv->plat->pclk);
		clk_disable_unprepare(priv->plat->stmmac_clk);
	}

	if (stmmac_has_tsn_feat(priv, priv->hw, ndev, TSN_FEAT_ID_FPE)) {
		/* Keep the FPE enable/disable state before suspend */
		priv->hw->cached_fpe_en = priv->hw->tsn_info.fpe_cfg.enable;
		netdev_info(ndev, "FPE: cached Enable %d",
			    priv->hw->cached_fpe_en);
		stmmac_fpe_set_enable(priv, priv->hw, ndev, false);
	}

	mutex_unlock(&priv->lock);

	return 0;
}
EXPORT_SYMBOL_GPL(stmmac_suspend_main);
#endif /* CONFIG_STMMAC_NETWORK_PROXY */

/**
 * stmmac_suspend - suspend callback
 * @dev: device pointer
 * Description: this is the function to suspend the device and it is called
 * by the platform driver to stop the network queue, release the resources,
 * program the PMT register (for WoL), clean and release driver resources.
 */
int stmmac_suspend(struct device *dev)
{
	struct net_device *ndev = dev_get_drvdata(dev);
	struct stmmac_priv *priv = netdev_priv(ndev);

#ifdef CONFIG_STMMAC_NETWORK_PROXY
	stmmac_pm_suspend(priv, priv, ndev);
#else
	int ret;
	u32 chan;

	if (!ndev || !netif_running(ndev))
		return 0;

	phylink_mac_change(priv->phylink, false);

	if (ndev->phydev && device_may_wakeup(priv->device))
		phy_stop_machine(ndev->phydev);

	mutex_lock(&priv->lock);

	netif_device_detach(ndev);

	netif_carrier_off(priv->dev);

	stmmac_disable_all_queues(priv);

	for (chan = 0; chan < priv->plat->tx_queues_to_use; chan++)
		del_timer_sync(&priv->tx_queue[chan].txtimer);

	if (priv->eee_enabled) {
		priv->tx_path_in_lpi_mode = false;
		del_timer_sync(&priv->eee_ctrl_timer);
	}

	/* Remove phy converter */
	if (priv->plat->remove_phy_conv) {
		ret = priv->plat->remove_phy_conv(priv->mii,
						  priv->plat->intel_bi);
		if (ret < 0) {
			netdev_err(priv->dev,
				"%s: ERROR: remove phy conv (error: %d)\n",
				__func__, ret);
		}
	}

	/* Stop TX/RX DMA */
	stmmac_stop_all_dma(priv);
	stmmac_stop_mac_tx(priv, priv->ioaddr);
	stmmac_stop_mac_rx(priv, priv->ioaddr);

	if (priv->plat->has_serdes)
		stmmac_serdes_powerdown(priv, ndev);

	if (device_may_wakeup(priv->device)) {
		/* Enable Power Down mode by programming the PMT regs.*/
		if (!priv->plat->phy_wol_thru_pmc) {
			stmmac_pmt(priv, priv->hw, priv->wolopts);
			priv->irq_wake = 1;
		}
	} else {
		mutex_unlock(&priv->lock);
		rtnl_lock();
		phylink_stop(priv->phylink);
		rtnl_unlock();
		mutex_lock(&priv->lock);

		stmmac_mac_set(priv, priv->ioaddr, false);
		pinctrl_pm_select_sleep_state(priv->device);
		/* Disable clock in case of PWM is off */
		if (priv->plat->clk_ptp_ref)
			clk_disable_unprepare(priv->plat->clk_ptp_ref);
		clk_disable_unprepare(priv->plat->pclk);
		clk_disable_unprepare(priv->plat->stmmac_clk);
	}

	if (stmmac_has_tsn_feat(priv, priv->hw, ndev, TSN_FEAT_ID_FPE)) {
		/* Keep the FPE enable/disable state before suspend */
		priv->hw->cached_fpe_en = priv->hw->tsn_info.fpe_cfg.enable;
		netdev_info(ndev, "FPE: cached Enable %d",
			    priv->hw->cached_fpe_en);
		stmmac_fpe_set_enable(priv, priv->hw, ndev, false);
	}

	stmmac_clean_all_tx_rings(priv);

	mutex_unlock(&priv->lock);

	priv->speed = SPEED_UNKNOWN;
#endif /* ndef CONFIG_STMMAC_NETWORK_PROXY */

	return 0;
}
EXPORT_SYMBOL_GPL(stmmac_suspend);

/**
 * stmmac_reset_queues_param - reset queue parameters
 * @dev: device pointer
 */
static void stmmac_reset_queues_param(struct stmmac_priv *priv)
{
	u32 rx_cnt = priv->plat->rx_queues_to_use;
	u32 tx_cnt = priv->plat->tx_queues_to_use;
	u32 queue;

	for (queue = 0; queue < rx_cnt; queue++) {
		struct stmmac_rx_queue *rx_q = &priv->rx_queue[queue];

		rx_q->cur_rx = 0;
		rx_q->dirty_rx = 0;
		rx_q->next_to_alloc = 0;
	}

	for (queue = 0; queue < tx_cnt; queue++) {
		struct stmmac_tx_queue *tx_q = get_tx_queue(priv, queue);

		tx_q->cur_tx = 0;
		tx_q->dirty_tx = 0;
		tx_q->mss = 0;
	}
}

#ifdef CONFIG_STMMAC_NETWORK_PROXY
/**
 * stmmac_resume_common - common resume callback
 * @priv: driver private structure
 * @ndev: net device structure
 * Description: when resume this function is invoked to setup the DMA and CORE
 * in a usable state.
 */
int stmmac_resume_common(struct stmmac_priv *priv, struct net_device *ndev)
{
	mutex_lock(&priv->lock);

	stmmac_reset_queues_param(priv);

	stmmac_clear_descriptors(priv);

	stmmac_hw_setup(ndev, false, false);
	stmmac_init_coalesce(priv);
	stmmac_set_rx_mode(ndev);

	stmmac_restore_hw_vlan_rx_fltr(priv, ndev, priv->hw);

	stmmac_enable_all_queues(priv);

	mutex_unlock(&priv->lock);

	if (ndev->phydev && device_may_wakeup(priv->device)) {
		phy_start_machine(ndev->phydev);
	}

	return 0;
}
EXPORT_SYMBOL_GPL(stmmac_resume_common);

/**
 * stmmac_resume_main - main resume callback
 * @priv: driver private structure
 * @ndev: net device structure
 * Description: program the PMT register (for WoL) and resume
 */
int stmmac_resume_main(struct stmmac_priv *priv, struct net_device *ndev)
{
	int ret;

	if (!netif_running(ndev))
		return 0;

	/* Power Down bit, into the PM register, is cleared
	 * automatically as soon as a magic packet or a Wake-up frame
	 * is received. Anyway, it's better to manually clear
	 * this bit because it can generate problems while resuming
	 * from another devices (e.g. serial console).
	 */
	if (device_may_wakeup(priv->device)) {
		mutex_lock(&priv->lock);
		stmmac_pmt(priv, priv->hw, 0);
		mutex_unlock(&priv->lock);
		priv->irq_wake = 0;
	} else {
		pinctrl_pm_select_default_state(priv->device);
		/* enable the clk previously disabled */
		clk_prepare_enable(priv->plat->stmmac_clk);
		clk_prepare_enable(priv->plat->pclk);
		if (priv->plat->clk_ptp_ref)
			clk_prepare_enable(priv->plat->clk_ptp_ref);
		/* reset the phy so that it's ready */
		if (priv->mii)
			stmmac_mdio_reset(priv->mii);
	}

	stmmac_resume_common(priv, ndev);

	if (!device_may_wakeup(priv->device)) {
		rtnl_lock();
		phylink_start(priv->phylink);
		rtnl_unlock();
	} else {
		if (ndev->phydev)
			phy_restart_aneg(ndev->phydev);
	}

	phylink_mac_change(priv->phylink, true);

	if (priv->wolopts) {
		rtnl_lock();
		stmmac_update_wol_status(ndev);
		rtnl_unlock();
	}

	/* Start phy converter after MDIO bus IRQ handling is up */
	if (priv->plat->setup_phy_conv) {
		struct dwxpcs_platform_data *pdata;
		const void *intel_pdata = priv->plat->intel_bi->platform_data;

		pdata = (struct dwxpcs_platform_data *)intel_pdata;
		pdata->irq = priv->phy_conv_irq;
		pdata->ext_phy_addr = priv->plat->phy_addr;
		pdata->speed_2500_en = priv->plat->speed_2500_en;

		ret = priv->plat->setup_phy_conv(priv->mii,
						 priv->plat->intel_bi);

		if (ret < 0) {
			netdev_err(priv->dev,
				   "%s: ERROR: setup phy conv (error: %d)\n",
				   __func__, ret);
		}
	}

	netif_device_attach(ndev);

	return 0;
}
EXPORT_SYMBOL_GPL(stmmac_resume_main);

int stmmac_config_dma_channel(struct stmmac_priv *priv)
{
	u32 rx_channels_count = priv->plat->rx_queues_to_use;
	u32 tx_channels_count = priv->plat->tx_queues_to_use;
	struct stmmac_rx_queue *rx_q;
	struct stmmac_tx_queue *tx_q;
	u32 chan = 0;
	int ret = 0;

	if (!priv->plat->dma_cfg || !priv->plat->dma_cfg->pbl) {
		dev_err(priv->device, "Invalid DMA configuration\n");
		return -EINVAL;
	}

	/* DMA RX Channel Configuration */
	for (chan = 0; chan < rx_channels_count; chan++) {
		rx_q = &priv->rx_queue[chan];

		stmmac_init_rx_chan(priv, priv->ioaddr, priv->plat->dma_cfg,
				    rx_q->dma_rx_phy, chan);

		rx_q->rx_tail_addr = rx_q->dma_rx_phy +
				     (priv->dma_rx_size *
				      sizeof(struct dma_desc));
		stmmac_set_rx_tail_ptr(priv, priv->ioaddr,
				       rx_q->rx_tail_addr, chan);
	}

	/* DMA TX Channel Configuration */
	for (chan = 0; chan < tx_channels_count; chan++) {
		tx_q = &priv->tx_queue[chan];

		stmmac_init_tx_chan(priv, priv->ioaddr, priv->plat->dma_cfg,
				    tx_q->dma_tx_phy, chan);

		tx_q->tx_tail_addr = tx_q->dma_tx_phy;
		stmmac_set_tx_tail_ptr(priv, priv->ioaddr,
				       tx_q->tx_tail_addr, chan);
	}

	return ret;
}
#endif /* CONFIG_STMMAC_NETWORK_PROXY */

/**
 * stmmac_resume - resume callback
 * @dev: device pointer
 * Description: when resume this function is invoked to setup the DMA and CORE
 * in a usable state.
 */
int stmmac_resume(struct device *dev)
{
	struct net_device *ndev = dev_get_drvdata(dev);
	struct stmmac_priv *priv = netdev_priv(ndev);

#ifdef CONFIG_STMMAC_NETWORK_PROXY
	stmmac_pm_resume(priv, priv, ndev);
#else
	int ret;

	if (!netif_running(ndev))
		return 0;

	/* Power Down bit, into the PM register, is cleared
	 * automatically as soon as a magic packet or a Wake-up frame
	 * is received. Anyway, it's better to manually clear
	 * this bit because it can generate problems while resuming
	 * from another devices (e.g. serial console).
	 */
	if (device_may_wakeup(priv->device)) {
		mutex_lock(&priv->lock);
		stmmac_pmt(priv, priv->hw, 0);
		mutex_unlock(&priv->lock);
		priv->irq_wake = 0;
	} else {
		pinctrl_pm_select_default_state(priv->device);
		/* enable the clk previously disabled */
		clk_prepare_enable(priv->plat->stmmac_clk);
		clk_prepare_enable(priv->plat->pclk);
		if (priv->plat->clk_ptp_ref)
			clk_prepare_enable(priv->plat->clk_ptp_ref);
		/* reset the phy so that it's ready */
		if (priv->mii)
			stmmac_mdio_reset(priv->mii);
	}

	mutex_lock(&priv->lock);

	stmmac_reset_queues_param(priv);

	stmmac_free_tx_skbufs(priv);
	stmmac_clear_descriptors(priv);

	stmmac_hw_setup(ndev, false, false);
	stmmac_init_coalesce(priv);
	stmmac_set_rx_mode(ndev);

	stmmac_restore_hw_vlan_rx_fltr(priv, ndev, priv->hw);

	stmmac_enable_all_queues(priv);

	mutex_unlock(&priv->lock);

	if (!device_may_wakeup(priv->device)) {
		rtnl_lock();
		phylink_start(priv->phylink);
		rtnl_unlock();
	} else if (ndev->phydev) {
		phy_start_machine(ndev->phydev);
		phy_restart_aneg(ndev->phydev);
	}

	phylink_mac_change(priv->phylink, true);

	if (priv->wolopts) {
		rtnl_lock();
		stmmac_update_wol_status(ndev);
		rtnl_unlock();
	}

	/* Start phy converter after MDIO bus IRQ handling is up */
	if (priv->plat->setup_phy_conv) {
		struct dwxpcs_platform_data *pdata;
		const void *intel_pdata = priv->plat->intel_bi->platform_data;

		pdata = (struct dwxpcs_platform_data *)intel_pdata;
		pdata->irq = priv->phy_conv_irq;
		pdata->ext_phy_addr = priv->plat->phy_addr;
		pdata->speed_2500_en = priv->plat->speed_2500_en;

		ret = priv->plat->setup_phy_conv(priv->mii,
						 priv->plat->intel_bi);

		if (ret < 0) {
			netdev_err(priv->dev,
				   "%s: ERROR: setup phy conv (error: %d)\n",
				   __func__, ret);
		}
	}

	netif_device_attach(ndev);
#endif /* ndef CONFIG_STMMAC_NETWORK_PROXY */

	return 0;
}
EXPORT_SYMBOL_GPL(stmmac_resume);

#ifndef MODULE
static int __init stmmac_cmdline_opt(char *str)
{
	char *opt;

	if (!str || !*str)
		return -EINVAL;
	while ((opt = strsep(&str, ",")) != NULL) {
		if (!strncmp(opt, "debug:", 6)) {
			if (kstrtoint(opt + 6, 0, &debug))
				goto err;
		} else if (!strncmp(opt, "phyaddr:", 8)) {
			if (kstrtoint(opt + 8, 0, &phyaddr))
				goto err;
		} else if (!strncmp(opt, "buf_sz:", 7)) {
			if (kstrtoint(opt + 7, 0, &buf_sz))
				goto err;
		} else if (!strncmp(opt, "tc:", 3)) {
			if (kstrtoint(opt + 3, 0, &tc))
				goto err;
		} else if (!strncmp(opt, "watchdog:", 9)) {
			if (kstrtoint(opt + 9, 0, &watchdog))
				goto err;
		} else if (!strncmp(opt, "flow_ctrl:", 10)) {
			if (kstrtoint(opt + 10, 0, &flow_ctrl))
				goto err;
		} else if (!strncmp(opt, "pause:", 6)) {
			if (kstrtoint(opt + 6, 0, &pause))
				goto err;
		} else if (!strncmp(opt, "tw_timer:", 10)) {
			if (kstrtoint(opt + 10, 0, &tw_timer))
				goto err;
		} else if (!strncmp(opt, "chain_mode:", 11)) {
			if (kstrtoint(opt + 11, 0, &chain_mode))
				goto err;
		}
	}
	return 0;

err:
	pr_err("%s: ERROR broken module parameter conversion", __func__);
	return -EINVAL;
}

__setup("stmmaceth=", stmmac_cmdline_opt);
#endif /* MODULE */

static int __init stmmac_init(void)
{
#ifdef CONFIG_DEBUG_FS
	/* Create debugfs main directory if it doesn't exist yet */
	if (!stmmac_fs_dir)
		stmmac_fs_dir = debugfs_create_dir(STMMAC_RESOURCE_NAME, NULL);
	register_netdevice_notifier(&stmmac_notifier);
#endif

	return 0;
}

static void __exit stmmac_exit(void)
{
#ifdef CONFIG_DEBUG_FS
	unregister_netdevice_notifier(&stmmac_notifier);
	debugfs_remove_recursive(stmmac_fs_dir);
#endif
}

#ifdef CONFIG_STMMAC_NETWORK_PROXY
const struct stmmac_pm_ops dwmac_pm_ops = {
	.suspend = stmmac_suspend_main,
	.resume = stmmac_resume_main,
};
#endif

module_init(stmmac_init)
module_exit(stmmac_exit)

MODULE_DESCRIPTION("STMMAC 10/100/1000 Ethernet device driver");
MODULE_AUTHOR("Giuseppe Cavallaro <peppe.cavallaro@st.com>");
MODULE_LICENSE("GPL");<|MERGE_RESOLUTION|>--- conflicted
+++ resolved
@@ -5165,7 +5165,6 @@
 	if ((txfifosz < new_mtu) || (new_mtu > BUF_SIZE_16KiB))
 		return -EINVAL;
 
-<<<<<<< HEAD
 	if (stmmac_enabled_xdp(priv)) {
 		int frame_size = new_mtu + ETH_HLEN + ETH_FCS_LEN + VLAN_HLEN;
 
@@ -5173,10 +5172,7 @@
 			return -EINVAL;
 	}
 
-	dev->mtu = new_mtu;
-=======
 	dev->mtu = mtu;
->>>>>>> 09f983f0
 
 	netdev_update_features(dev);
 
