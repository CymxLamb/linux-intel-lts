--- conflicted
+++ resolved
@@ -2451,12 +2451,8 @@
 	tx_q->dirty_tx = 0;
 	tx_q->cur_tx = 0;
 	tx_q->mss = 0;
-<<<<<<< HEAD
 	if (!queue_is_xdp(priv, chan))
 		netdev_tx_reset_queue(netdev_get_tx_queue(priv->dev, chan));
-=======
-	netdev_tx_reset_queue(netdev_get_tx_queue(priv->dev, chan));
->>>>>>> 5c088fba
 	stmmac_init_tx_chan(priv, priv->ioaddr, priv->plat->dma_cfg,
 			    tx_q->dma_tx_phy, chan);
 	stmmac_start_tx_dma(priv, chan);
@@ -7468,7 +7464,6 @@
 
 	phylink_mac_change(priv->phylink, true);
 
-<<<<<<< HEAD
 	if (priv->wolopts) {
 		rtnl_lock();
 		stmmac_update_wol_status(ndev);
@@ -7496,9 +7491,6 @@
 
 	netif_device_attach(ndev);
 #endif /* ndef CONFIG_STMMAC_NETWORK_PROXY */
-=======
-	netif_device_attach(ndev);
->>>>>>> 5c088fba
 
 	return 0;
 }
