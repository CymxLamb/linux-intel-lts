// SPDX-License-Identifier: GPL-2.0-only
/*******************************************************************************
  This is the driver for the ST MAC 10/100/1000 on-chip Ethernet controllers.
  ST Ethernet IPs are built around a Synopsys IP Core.

	Copyright(C) 2007-2011 STMicroelectronics Ltd


  Author: Giuseppe Cavallaro <peppe.cavallaro@st.com>

  Documentation available at:
	http://www.stlinux.com
  Support available at:
	https://bugzilla.stlinux.com/
*******************************************************************************/

#include <linux/clk.h>
#include <linux/kernel.h>
#include <linux/interrupt.h>
#include <linux/ip.h>
#include <linux/tcp.h>
#include <linux/skbuff.h>
#include <linux/ethtool.h>
#include <linux/if_ether.h>
#include <linux/crc32.h>
#include <linux/mii.h>
#include <linux/if.h>
#include <linux/if_vlan.h>
#include <linux/dma-mapping.h>
#include <linux/slab.h>
#include <linux/pm_runtime.h>
#include <linux/prefetch.h>
#include <linux/pinctrl/consumer.h>
#ifdef CONFIG_DEBUG_FS
#include <linux/debugfs.h>
#include <linux/seq_file.h>
#endif /* CONFIG_DEBUG_FS */
#include <linux/net_tstamp.h>
#include <linux/phylink.h>
#include <linux/udp.h>
#include <linux/bpf_trace.h>
#include <net/pkt_cls.h>
#include <net/xdp_sock_drv.h>
#include "stmmac_ptp.h"
#include "stmmac.h"
#include "stmmac_xdp.h"
#include <linux/reset.h>
#include <linux/of_mdio.h>
#include "dwmac1000.h"
#include "dwxgmac2.h"
#include "hwif.h"

/* As long as the interface is active, we keep the timestamping counter enabled
 * with fine resolution and binary rollover. This avoid non-monotonic behavior
 * (clock jumps) when changing timestamping settings at runtime.
 */
#define STMMAC_HWTS_ACTIVE	(PTP_TCR_TSENA | PTP_TCR_TSCFUPDT | \
				 PTP_TCR_TSCTRLSSR)

#define	STMMAC_ALIGN(x)		ALIGN(ALIGN(x, SMP_CACHE_BYTES), 16)
#define	TSO_MAX_BUFF_SIZE	(SZ_16K - 1)

/* Module parameters */
static int del_est = 1;
module_param(del_est, int, 0644);
MODULE_PARM_DESC(del_est, "Delete est settings when deleting tc TAPRIO qdisc");

#define TX_TIMEO	5000
static int watchdog = TX_TIMEO;
module_param(watchdog, int, 0644);
MODULE_PARM_DESC(watchdog, "Transmit timeout in milliseconds (default 5s)");

static int debug = -1;
module_param(debug, int, 0644);
MODULE_PARM_DESC(debug, "Message Level (-1: default, 0: no output, 16: all)");

static int phyaddr = -1;
module_param(phyaddr, int, 0444);
MODULE_PARM_DESC(phyaddr, "Physical device address");

#define STMMAC_TX_THRESH(x)	((x)->dma_tx_size / 4)
#define STMMAC_RX_THRESH(x)	((x)->dma_rx_size / 4)

/* Limit to make sure XDP TX and slow path can coexist */
#define STMMAC_XSK_TX_BUDGET_MAX	256
#define STMMAC_TX_XSK_AVAIL		16
#define STMMAC_RX_FILL_BATCH		16

#define STMMAC_XDP_PASS		0
#define STMMAC_XDP_CONSUMED	BIT(0)
#define STMMAC_XDP_TX		BIT(1)
#define STMMAC_XDP_REDIRECT	BIT(2)

static int flow_ctrl = FLOW_AUTO;
module_param(flow_ctrl, int, 0644);
MODULE_PARM_DESC(flow_ctrl, "Flow control ability [on/off]");

static int pause = PAUSE_TIME;
module_param(pause, int, 0644);
MODULE_PARM_DESC(pause, "Flow Control Pause Time");

#define TC_DEFAULT 64
static int tc = TC_DEFAULT;
module_param(tc, int, 0644);
MODULE_PARM_DESC(tc, "DMA threshold control value");

#define	DEFAULT_BUFSIZE	1536
static int buf_sz = DEFAULT_BUFSIZE;
module_param(buf_sz, int, 0644);
MODULE_PARM_DESC(buf_sz, "DMA buffer size");

#define	STMMAC_RX_COPYBREAK	256

static const u32 default_msg_level = (NETIF_MSG_DRV | NETIF_MSG_PROBE |
				      NETIF_MSG_LINK | NETIF_MSG_IFUP |
				      NETIF_MSG_IFDOWN | NETIF_MSG_TIMER);

#define STMMAC_DEFAULT_LPI_TIMER	1000
static int eee_timer = STMMAC_DEFAULT_LPI_TIMER;
module_param(eee_timer, int, 0644);
MODULE_PARM_DESC(eee_timer, "LPI tx expiration time in msec");
#define STMMAC_LPI_T(x) (jiffies + usecs_to_jiffies(x))

/* By default the driver will use the ring mode to manage tx and rx descriptors,
 * but allow user to force to use the chain instead of the ring
 */
static unsigned int chain_mode;
module_param(chain_mode, int, 0444);
MODULE_PARM_DESC(chain_mode, "To use chain instead of ring mode");

static irqreturn_t stmmac_interrupt(int irq, void *dev_id);
/* For MSI interrupts handling */
static irqreturn_t stmmac_mac_interrupt(int irq, void *dev_id);
static irqreturn_t stmmac_safety_interrupt(int irq, void *dev_id);
static irqreturn_t stmmac_msi_intr_tx(int irq, void *data);
static irqreturn_t stmmac_msi_intr_rx(int irq, void *data);
static void stmmac_tx_timer_arm(struct stmmac_priv *priv, u32 queue);
static void stmmac_flush_tx_descriptors(struct stmmac_priv *priv, int queue);

#ifdef CONFIG_DEBUG_FS
static const struct net_device_ops stmmac_netdev_ops;
static void stmmac_init_fs(struct net_device *dev);
static void stmmac_exit_fs(struct net_device *dev);
#endif

#define STMMAC_COAL_TIMER(x) (ns_to_ktime((x) * NSEC_PER_USEC))

int stmmac_bus_clks_config(struct stmmac_priv *priv, bool enabled)
{
	int ret = 0;

	if (enabled) {
		ret = clk_prepare_enable(priv->plat->stmmac_clk);
		if (ret)
			return ret;
		ret = clk_prepare_enable(priv->plat->pclk);
		if (ret) {
			clk_disable_unprepare(priv->plat->stmmac_clk);
			return ret;
		}
		if (priv->plat->clks_config) {
			ret = priv->plat->clks_config(priv->plat->bsp_priv, enabled);
			if (ret) {
				clk_disable_unprepare(priv->plat->stmmac_clk);
				clk_disable_unprepare(priv->plat->pclk);
				return ret;
			}
		}
	} else {
		clk_disable_unprepare(priv->plat->stmmac_clk);
		clk_disable_unprepare(priv->plat->pclk);
		if (priv->plat->clks_config)
			priv->plat->clks_config(priv->plat->bsp_priv, enabled);
	}

	return ret;
}
EXPORT_SYMBOL_GPL(stmmac_bus_clks_config);

int stmmac_bus_clks_config(struct stmmac_priv *priv, bool enabled)
{
	int ret = 0;

	if (enabled) {
		ret = clk_prepare_enable(priv->plat->stmmac_clk);
		if (ret)
			return ret;
		ret = clk_prepare_enable(priv->plat->pclk);
		if (ret) {
			clk_disable_unprepare(priv->plat->stmmac_clk);
			return ret;
		}
	} else {
		clk_disable_unprepare(priv->plat->stmmac_clk);
		clk_disable_unprepare(priv->plat->pclk);
	}

	return ret;
}
EXPORT_SYMBOL_GPL(stmmac_bus_clks_config);

/**
 * stmmac_verify_args - verify the driver parameters.
 * Description: it checks the driver parameters and set a default in case of
 * errors.
 */
static void stmmac_verify_args(void)
{
	if (unlikely(watchdog < 0))
		watchdog = TX_TIMEO;
	if (unlikely((buf_sz < DEFAULT_BUFSIZE) || (buf_sz > BUF_SIZE_16KiB)))
		buf_sz = DEFAULT_BUFSIZE;
	if (unlikely(flow_ctrl > 1))
		flow_ctrl = FLOW_AUTO;
	else if (likely(flow_ctrl < 0))
		flow_ctrl = FLOW_OFF;
	if (unlikely((pause < 0) || (pause > 0xffff)))
		pause = PAUSE_TIME;
	if (eee_timer < 0)
		eee_timer = STMMAC_DEFAULT_LPI_TIMER;
}

static void __stmmac_disable_all_queues(struct stmmac_priv *priv)
{
	u32 rx_queues_cnt = priv->plat->rx_queues_to_use;
	u32 tx_queues_cnt = priv->plat->tx_queues_to_use;
	u32 maxq = max(rx_queues_cnt, tx_queues_cnt);
	u32 queue;

	for (queue = 0; queue < maxq; queue++) {
		struct stmmac_channel *ch = &priv->channel[queue];

		if (stmmac_xdp_is_enabled(priv) &&
		    test_bit(queue, priv->af_xdp_zc_qps)) {
			napi_disable(&ch->rxtx_napi);
			continue;
		}

		if (queue < rx_queues_cnt)
			napi_disable(&ch->rx_napi);
		if (queue < tx_queues_cnt)
			napi_disable(&ch->tx_napi);
	}
}

/**
 * stmmac_disable_all_queues - Disable all queues
 * @priv: driver private structure
 */
static void stmmac_disable_all_queues(struct stmmac_priv *priv)
{
	u32 rx_queues_cnt = priv->plat->rx_queues_to_use;
	struct stmmac_rx_queue *rx_q;
	u32 queue;

	/* synchronize_rcu() needed for pending XDP buffers to drain */
	for (queue = 0; queue < rx_queues_cnt; queue++) {
		rx_q = &priv->rx_queue[queue];
		if (rx_q->xsk_pool) {
			synchronize_rcu();
			break;
		}
	}

	__stmmac_disable_all_queues(priv);
}

/**
 * stmmac_enable_all_queues - Enable all queues
 * @priv: driver private structure
 */
static void stmmac_enable_all_queues(struct stmmac_priv *priv)
{
	u32 rx_queues_cnt = priv->plat->rx_queues_to_use;
	u32 tx_queues_cnt = priv->plat->tx_queues_to_use;
	u32 maxq = max(rx_queues_cnt, tx_queues_cnt);
	u32 queue;

	for (queue = 0; queue < maxq; queue++) {
		struct stmmac_channel *ch = &priv->channel[queue];

		if (stmmac_xdp_is_enabled(priv) &&
		    test_bit(queue, priv->af_xdp_zc_qps)) {
			napi_enable(&ch->rxtx_napi);
			continue;
		}

		if (queue < rx_queues_cnt)
			napi_enable(&ch->rx_napi);
		if (queue < tx_queues_cnt)
			napi_enable(&ch->tx_napi);
	}
}

static void stmmac_service_event_schedule(struct stmmac_priv *priv)
{
	if (!test_bit(STMMAC_DOWN, &priv->state) &&
	    !test_and_set_bit(STMMAC_SERVICE_SCHED, &priv->state))
		queue_work(priv->wq, &priv->service_task);
}

static void stmmac_global_err(struct stmmac_priv *priv)
{
	netif_carrier_off(priv->dev);
	set_bit(STMMAC_RESET_REQUESTED, &priv->state);
	stmmac_service_event_schedule(priv);
}

/**
 * stmmac_clk_csr_set - dynamically set the MDC clock
 * @priv: driver private structure
 * Description: this is to dynamically set the MDC clock according to the csr
 * clock input.
 * Note:
 *	If a specific clk_csr value is passed from the platform
 *	this means that the CSR Clock Range selection cannot be
 *	changed at run-time and it is fixed (as reported in the driver
 *	documentation). Viceversa the driver will try to set the MDC
 *	clock dynamically according to the actual clock input.
 */
static void stmmac_clk_csr_set(struct stmmac_priv *priv)
{
	u32 clk_rate;

	clk_rate = clk_get_rate(priv->plat->stmmac_clk);

	/* Platform provided default clk_csr would be assumed valid
	 * for all other cases except for the below mentioned ones.
	 * For values higher than the IEEE 802.3 specified frequency
	 * we can not estimate the proper divider as it is not known
	 * the frequency of clk_csr_i. So we do not change the default
	 * divider.
	 */
	if (!(priv->clk_csr & MAC_CSR_H_FRQ_MASK)) {
		if (clk_rate < CSR_F_35M)
			priv->clk_csr = STMMAC_CSR_20_35M;
		else if ((clk_rate >= CSR_F_35M) && (clk_rate < CSR_F_60M))
			priv->clk_csr = STMMAC_CSR_35_60M;
		else if ((clk_rate >= CSR_F_60M) && (clk_rate < CSR_F_100M))
			priv->clk_csr = STMMAC_CSR_60_100M;
		else if ((clk_rate >= CSR_F_100M) && (clk_rate < CSR_F_150M))
			priv->clk_csr = STMMAC_CSR_100_150M;
		else if ((clk_rate >= CSR_F_150M) && (clk_rate < CSR_F_250M))
			priv->clk_csr = STMMAC_CSR_150_250M;
		else if ((clk_rate >= CSR_F_250M) && (clk_rate <= CSR_F_300M))
			priv->clk_csr = STMMAC_CSR_250_300M;
	}

	if (priv->plat->has_sun8i) {
		if (clk_rate > 160000000)
			priv->clk_csr = 0x03;
		else if (clk_rate > 80000000)
			priv->clk_csr = 0x02;
		else if (clk_rate > 40000000)
			priv->clk_csr = 0x01;
		else
			priv->clk_csr = 0;
	}

	if (priv->plat->has_xgmac) {
		if (clk_rate > 400000000)
			priv->clk_csr = 0x5;
		else if (clk_rate > 350000000)
			priv->clk_csr = 0x4;
		else if (clk_rate > 300000000)
			priv->clk_csr = 0x3;
		else if (clk_rate > 250000000)
			priv->clk_csr = 0x2;
		else if (clk_rate > 150000000)
			priv->clk_csr = 0x1;
		else
			priv->clk_csr = 0x0;
	}
}

static void print_pkt(unsigned char *buf, int len)
{
	pr_debug("len = %d byte, buf addr: 0x%p\n", len, buf);
	print_hex_dump_bytes("", DUMP_PREFIX_OFFSET, buf, len);
}

static inline u32 stmmac_tx_avail(struct stmmac_priv *priv, u32 queue)
{
	struct stmmac_tx_queue *tx_q = &priv->tx_queue[queue];
	u32 avail;

	if (tx_q->dirty_tx > tx_q->cur_tx)
		avail = tx_q->dirty_tx - tx_q->cur_tx - 1;
	else
		avail = priv->dma_tx_size - tx_q->cur_tx + tx_q->dirty_tx - 1;

	return avail;
}

/**
 * stmmac_rx_dirty - Get RX queue dirty
 * @priv: driver private structure
 * @queue: RX queue index
 */
static inline u32 stmmac_rx_dirty(struct stmmac_priv *priv, u32 queue)
{
	struct stmmac_rx_queue *rx_q = &priv->rx_queue[queue];
	u32 dirty;

	if (rx_q->dirty_rx <= rx_q->cur_rx)
		dirty = rx_q->cur_rx - rx_q->dirty_rx;
	else
		dirty = priv->dma_rx_size - rx_q->dirty_rx + rx_q->cur_rx;

	return dirty;
}

static void stmmac_lpi_entry_timer_config(struct stmmac_priv *priv, bool en)
{
	int tx_lpi_timer;

	/* Clear/set the SW EEE timer flag based on LPI ET enablement */
	priv->eee_sw_timer_en = en ? 0 : 1;
	tx_lpi_timer  = en ? priv->tx_lpi_timer : 0;
	stmmac_set_eee_lpi_timer(priv, priv->hw, tx_lpi_timer);
}

/**
 * stmmac_enable_eee_mode - check and enter in LPI mode
 * @priv: driver private structure
 * Description: this function is to verify and enter in LPI mode in case of
 * EEE.
 */
static void stmmac_enable_eee_mode(struct stmmac_priv *priv)
{
	u32 tx_cnt = priv->plat->tx_queues_to_use;
	u32 queue;

	/* check if all TX queues have the work finished */
	for (queue = 0; queue < tx_cnt; queue++) {
		struct stmmac_tx_queue *tx_q = &priv->tx_queue[queue];

		if (tx_q->dirty_tx != tx_q->cur_tx)
			return; /* still unfinished work */
	}

	/* Check and enter in LPI mode */
	if (!priv->tx_path_in_lpi_mode)
		stmmac_set_eee_mode(priv, priv->hw,
				priv->plat->en_tx_lpi_clockgating);
}

/**
 * stmmac_disable_eee_mode - disable and exit from LPI mode
 * @priv: driver private structure
 * Description: this function is to exit and disable EEE in case of
 * LPI state is true. This is called by the xmit.
 */
void stmmac_disable_eee_mode(struct stmmac_priv *priv)
{
	if (!priv->eee_sw_timer_en) {
		stmmac_lpi_entry_timer_config(priv, 0);
		return;
	}

	stmmac_reset_eee_mode(priv, priv->hw);
	del_timer_sync(&priv->eee_ctrl_timer);
	priv->tx_path_in_lpi_mode = false;
}

/**
 * stmmac_eee_ctrl_timer - EEE TX SW timer.
 * @t:  timer_list struct containing private info
 * Description:
 *  if there is no data transfer and if we are not in LPI state,
 *  then MAC Transmitter can be moved to LPI state.
 */
static void stmmac_eee_ctrl_timer(struct timer_list *t)
{
	struct stmmac_priv *priv = from_timer(priv, t, eee_ctrl_timer);

	stmmac_enable_eee_mode(priv);
	mod_timer(&priv->eee_ctrl_timer, STMMAC_LPI_T(priv->tx_lpi_timer));
}

/**
 * stmmac_eee_init - init EEE
 * @priv: driver private structure
 * Description:
 *  if the GMAC supports the EEE (from the HW cap reg) and the phy device
 *  can also manage EEE, this function enable the LPI state and start related
 *  timer.
 */
bool stmmac_eee_init(struct stmmac_priv *priv)
{
	int eee_tw_timer = priv->eee_tw_timer;

	/* Using PCS we cannot dial with the phy registers at this stage
	 * so we do not support extra feature like EEE.
	 */
	if (priv->hw->pcs == STMMAC_PCS_TBI ||
	    priv->hw->pcs == STMMAC_PCS_RTBI)
		return false;

	/* Check if MAC core supports the EEE feature. */
	if (!priv->dma_cap.eee)
		return false;

	mutex_lock(&priv->lock);

	/* Check if it needs to be deactivated */
	if (!priv->eee_active) {
		if (priv->eee_enabled) {
			netdev_dbg(priv->dev, "disable EEE\n");
			stmmac_lpi_entry_timer_config(priv, 0);
			del_timer_sync(&priv->eee_ctrl_timer);
			stmmac_set_eee_timer(priv, priv->hw, 0, eee_tw_timer);
			if (priv->hw->xpcs)
				xpcs_config_eee(priv->hw->xpcs,
						priv->plat->mult_fact_100ns,
						false);
		}
		mutex_unlock(&priv->lock);
		return false;
	}

	if (priv->eee_active && !priv->eee_enabled) {
		timer_setup(&priv->eee_ctrl_timer, stmmac_eee_ctrl_timer, 0);
		stmmac_set_eee_timer(priv, priv->hw, STMMAC_DEFAULT_LIT_LS,
				     eee_tw_timer);
		if (priv->hw->xpcs)
			xpcs_config_eee(priv->hw->xpcs,
					priv->plat->mult_fact_100ns,
					true);
	}

	if (priv->plat->has_gmac4 && priv->tx_lpi_timer <= STMMAC_ET_MAX) {
		del_timer_sync(&priv->eee_ctrl_timer);
		priv->tx_path_in_lpi_mode = false;
		stmmac_lpi_entry_timer_config(priv, 1);
	} else {
		stmmac_lpi_entry_timer_config(priv, 0);
		mod_timer(&priv->eee_ctrl_timer,
			  STMMAC_LPI_T(priv->tx_lpi_timer));
	}

	mutex_unlock(&priv->lock);
	netdev_dbg(priv->dev, "Energy-Efficient Ethernet initialized\n");
	return true;
}

/* stmmac_get_tx_hwtstamp - get HW TX timestamps
 * @priv: driver private structure
 * @p : descriptor pointer
 * @hwtstamp: hardware timestamp
 * Description :
 * This function will read timestamp from the descriptor & pass it to stack.
 * and also perform some sanity checks.
 */
static void stmmac_get_tx_hwtstamp(struct stmmac_priv *priv,
				   struct dma_desc *p, ktime_t *hwtstamp)
{
	bool found = false;
	u64 ns = 0;

	if (!priv->hwts_tx_en)
		return;

	/* check tx tstamp status */
	if (stmmac_get_tx_timestamp_status(priv, p)) {
		stmmac_get_timestamp(priv, p, priv->adv_ts, &ns);
		found = true;
	} else if (!stmmac_get_mac_tx_timestamp(priv, priv->hw, &ns)) {
		found = true;
	}

	if (found) {
		ns -= priv->plat->cdc_error_adj;

		*hwtstamp = ns_to_ktime(ns);
		netdev_dbg(priv->dev, "get valid TX hw timestamp %llu\n", ns);
	}
}

/* stmmac_get_rx_hwtstamp - get HW RX timestamps
 * @priv: driver private structure
 * @p : descriptor pointer
 * @np : next descriptor pointer
 * @hwtstamp: hardware timestamp
 * Description :
 * This function will read received packet's timestamp from the descriptor
 * and pass it to stack. It also perform some sanity checks.
 */
static void stmmac_get_rx_hwtstamp(struct stmmac_priv *priv, struct dma_desc *p,
				   struct dma_desc *np, ktime_t *hwtstamp)
{
	struct dma_desc *desc = p;
	u64 ns = 0;

	if (!priv->hwts_rx_en)
		return;
	/* For GMAC4, the valid timestamp is from CTX next desc. */
	if (priv->plat->has_gmac4 || priv->plat->has_xgmac)
		desc = np;

	/* Check if timestamp is available */
	if (stmmac_get_rx_timestamp_status(priv, p, np, priv->adv_ts)) {
		stmmac_get_timestamp(priv, desc, priv->adv_ts, &ns);

		ns -= priv->plat->cdc_error_adj;

		netdev_dbg(priv->dev, "get valid RX hw timestamp %llu\n", ns);
		*hwtstamp = ns_to_ktime(ns);
	} else  {
		*hwtstamp = 0;
		netdev_dbg(priv->dev, "cannot get RX hw timestamp\n");
	}
}

/**
 *  stmmac_hwtstamp_set - control hardware timestamping.
 *  @dev: device pointer.
 *  @ifr: An IOCTL specific structure, that can contain a pointer to
 *  a proprietary structure used to pass information to the driver.
 *  Description:
 *  This function configures the MAC to enable/disable both outgoing(TX)
 *  and incoming(RX) packets time stamping based on user input.
 *  Return Value:
 *  0 on success and an appropriate -ve integer on failure.
 */
static int stmmac_hwtstamp_set(struct net_device *dev, struct ifreq *ifr)
{
	struct stmmac_priv *priv = netdev_priv(dev);
	struct hwtstamp_config config;
	u32 ptp_v2 = 0;
	u32 tstamp_all = 0;
	u32 ptp_over_ipv4_udp = 0;
	u32 ptp_over_ipv6_udp = 0;
	u32 ptp_over_ethernet = 0;
	u32 snap_type_sel = 0;
	u32 ts_master_en = 0;
	u32 ts_event_en = 0;

	if (!(priv->dma_cap.time_stamp || priv->adv_ts)) {
		netdev_alert(priv->dev, "No support for HW time stamping\n");
		priv->hwts_tx_en = 0;
		priv->hwts_rx_en = 0;

		return -EOPNOTSUPP;
	}

	if (copy_from_user(&config, ifr->ifr_data,
			   sizeof(config)))
		return -EFAULT;

	netdev_dbg(priv->dev, "%s config flags:0x%x, tx_type:0x%x, rx_filter:0x%x\n",
		   __func__, config.flags, config.tx_type, config.rx_filter);

	/* reserved for future extensions */
	if (config.flags)
		return -EINVAL;

	if (config.tx_type != HWTSTAMP_TX_OFF &&
	    config.tx_type != HWTSTAMP_TX_ON)
		return -ERANGE;

	if (priv->adv_ts) {
		switch (config.rx_filter) {
		case HWTSTAMP_FILTER_NONE:
			/* time stamp no incoming packet at all */
			config.rx_filter = HWTSTAMP_FILTER_NONE;
			break;

		case HWTSTAMP_FILTER_PTP_V1_L4_EVENT:
			/* PTP v1, UDP, any kind of event packet */
			config.rx_filter = HWTSTAMP_FILTER_PTP_V1_L4_EVENT;
			/* 'xmac' hardware can support Sync, Pdelay_Req and
			 * Pdelay_resp by setting bit14 and bits17/16 to 01
			 * This leaves Delay_Req timestamps out.
			 * Enable all events *and* general purpose message
			 * timestamping
			 */
			snap_type_sel = PTP_TCR_SNAPTYPSEL_1;
			ptp_over_ipv4_udp = PTP_TCR_TSIPV4ENA;
			ptp_over_ipv6_udp = PTP_TCR_TSIPV6ENA;
			break;

		case HWTSTAMP_FILTER_PTP_V1_L4_SYNC:
			/* PTP v1, UDP, Sync packet */
			config.rx_filter = HWTSTAMP_FILTER_PTP_V1_L4_SYNC;
			/* take time stamp for SYNC messages only */
			ts_event_en = PTP_TCR_TSEVNTENA;

			ptp_over_ipv4_udp = PTP_TCR_TSIPV4ENA;
			ptp_over_ipv6_udp = PTP_TCR_TSIPV6ENA;
			break;

		case HWTSTAMP_FILTER_PTP_V1_L4_DELAY_REQ:
			/* PTP v1, UDP, Delay_req packet */
			config.rx_filter = HWTSTAMP_FILTER_PTP_V1_L4_DELAY_REQ;
			/* take time stamp for Delay_Req messages only */
			ts_master_en = PTP_TCR_TSMSTRENA;
			ts_event_en = PTP_TCR_TSEVNTENA;

			ptp_over_ipv4_udp = PTP_TCR_TSIPV4ENA;
			ptp_over_ipv6_udp = PTP_TCR_TSIPV6ENA;
			break;

		case HWTSTAMP_FILTER_PTP_V2_L4_EVENT:
			/* PTP v2, UDP, any kind of event packet */
			config.rx_filter = HWTSTAMP_FILTER_PTP_V2_L4_EVENT;
			ptp_v2 = PTP_TCR_TSVER2ENA;
			/* take time stamp for all event messages */
			snap_type_sel = PTP_TCR_SNAPTYPSEL_1;

			ptp_over_ipv4_udp = PTP_TCR_TSIPV4ENA;
			ptp_over_ipv6_udp = PTP_TCR_TSIPV6ENA;
			break;

		case HWTSTAMP_FILTER_PTP_V2_L4_SYNC:
			/* PTP v2, UDP, Sync packet */
			config.rx_filter = HWTSTAMP_FILTER_PTP_V2_L4_SYNC;
			ptp_v2 = PTP_TCR_TSVER2ENA;
			/* take time stamp for SYNC messages only */
			ts_event_en = PTP_TCR_TSEVNTENA;

			ptp_over_ipv4_udp = PTP_TCR_TSIPV4ENA;
			ptp_over_ipv6_udp = PTP_TCR_TSIPV6ENA;
			break;

		case HWTSTAMP_FILTER_PTP_V2_L4_DELAY_REQ:
			/* PTP v2, UDP, Delay_req packet */
			config.rx_filter = HWTSTAMP_FILTER_PTP_V2_L4_DELAY_REQ;
			ptp_v2 = PTP_TCR_TSVER2ENA;
			/* take time stamp for Delay_Req messages only */
			ts_master_en = PTP_TCR_TSMSTRENA;
			ts_event_en = PTP_TCR_TSEVNTENA;

			ptp_over_ipv4_udp = PTP_TCR_TSIPV4ENA;
			ptp_over_ipv6_udp = PTP_TCR_TSIPV6ENA;
			break;

		case HWTSTAMP_FILTER_PTP_V2_EVENT:
			/* PTP v2/802.AS1 any layer, any kind of event packet */
			config.rx_filter = HWTSTAMP_FILTER_PTP_V2_EVENT;
			ptp_v2 = PTP_TCR_TSVER2ENA;
			snap_type_sel = PTP_TCR_SNAPTYPSEL_1;
			if (priv->synopsys_id < DWMAC_CORE_4_10)
				ts_event_en = PTP_TCR_TSEVNTENA;
			ptp_over_ipv4_udp = PTP_TCR_TSIPV4ENA;
			ptp_over_ipv6_udp = PTP_TCR_TSIPV6ENA;
			ptp_over_ethernet = PTP_TCR_TSIPENA;
			break;

		case HWTSTAMP_FILTER_PTP_V2_SYNC:
			/* PTP v2/802.AS1, any layer, Sync packet */
			config.rx_filter = HWTSTAMP_FILTER_PTP_V2_SYNC;
			ptp_v2 = PTP_TCR_TSVER2ENA;
			/* take time stamp for SYNC messages only */
			ts_event_en = PTP_TCR_TSEVNTENA;

			ptp_over_ipv4_udp = PTP_TCR_TSIPV4ENA;
			ptp_over_ipv6_udp = PTP_TCR_TSIPV6ENA;
			ptp_over_ethernet = PTP_TCR_TSIPENA;
			break;

		case HWTSTAMP_FILTER_PTP_V2_DELAY_REQ:
			/* PTP v2/802.AS1, any layer, Delay_req packet */
			config.rx_filter = HWTSTAMP_FILTER_PTP_V2_DELAY_REQ;
			ptp_v2 = PTP_TCR_TSVER2ENA;
			/* take time stamp for Delay_Req messages only */
			ts_master_en = PTP_TCR_TSMSTRENA;
			ts_event_en = PTP_TCR_TSEVNTENA;

			ptp_over_ipv4_udp = PTP_TCR_TSIPV4ENA;
			ptp_over_ipv6_udp = PTP_TCR_TSIPV6ENA;
			ptp_over_ethernet = PTP_TCR_TSIPENA;
			break;

		case HWTSTAMP_FILTER_NTP_ALL:
		case HWTSTAMP_FILTER_ALL:
			/* time stamp any incoming packet */
			config.rx_filter = HWTSTAMP_FILTER_ALL;
			priv->hwts_all = HWTSTAMP_FILTER_ALL;
			tstamp_all = PTP_TCR_TSENALL;
			break;

		default:
			return -ERANGE;
		}
	} else {
		switch (config.rx_filter) {
		case HWTSTAMP_FILTER_NONE:
			config.rx_filter = HWTSTAMP_FILTER_NONE;
			break;
		default:
			/* PTP v1, UDP, any kind of event packet */
			config.rx_filter = HWTSTAMP_FILTER_PTP_V1_L4_EVENT;
			break;
		}
	}
	priv->hwts_rx_en = ((config.rx_filter == HWTSTAMP_FILTER_NONE) ? 0 : 1);
	priv->hwts_tx_en = config.tx_type == HWTSTAMP_TX_ON;

	priv->systime_flags = STMMAC_HWTS_ACTIVE;

	if (priv->hwts_tx_en || priv->hwts_rx_en) {
		priv->systime_flags |= tstamp_all | ptp_v2 |
				       ptp_over_ethernet | ptp_over_ipv6_udp |
				       ptp_over_ipv4_udp | ts_event_en |
				       ts_master_en | snap_type_sel;
	}

	stmmac_config_hw_tstamping(priv, priv->ptpaddr, priv->systime_flags);

	memcpy(&priv->tstamp_config, &config, sizeof(config));

	return copy_to_user(ifr->ifr_data, &config,
			    sizeof(config)) ? -EFAULT : 0;
}

/**
 *  stmmac_hwtstamp_get - read hardware timestamping.
 *  @dev: device pointer.
 *  @ifr: An IOCTL specific structure, that can contain a pointer to
 *  a proprietary structure used to pass information to the driver.
 *  Description:
 *  This function obtain the current hardware timestamping settings
 *  as requested.
 */
static int stmmac_hwtstamp_get(struct net_device *dev, struct ifreq *ifr)
{
	struct stmmac_priv *priv = netdev_priv(dev);
	struct hwtstamp_config *config = &priv->tstamp_config;

	if (!(priv->dma_cap.time_stamp || priv->dma_cap.atime_stamp))
		return -EOPNOTSUPP;

	return copy_to_user(ifr->ifr_data, config,
			    sizeof(*config)) ? -EFAULT : 0;
}

/**
 * stmmac_init_tstamp_counter - init hardware timestamping counter
 * @priv: driver private structure
 * @systime_flags: timestamping flags
 * Description:
 * Initialize hardware counter for packet timestamping.
 * This is valid as long as the interface is open and not suspended.
 * Will be rerun after resuming from suspend, case in which the timestamping
 * flags updated by stmmac_hwtstamp_set() also need to be restored.
 */
int stmmac_init_tstamp_counter(struct stmmac_priv *priv, u32 systime_flags)
{
	bool xmac = priv->plat->has_gmac4 || priv->plat->has_xgmac;
	struct timespec64 now;
	u32 sec_inc = 0;
	u64 temp = 0;
	int ret;

	if (!(priv->dma_cap.time_stamp || priv->dma_cap.atime_stamp))
		return -EOPNOTSUPP;

	ret = clk_prepare_enable(priv->plat->clk_ptp_ref);
	if (ret < 0) {
		netdev_warn(priv->dev,
			    "failed to enable PTP reference clock: %pe\n",
			    ERR_PTR(ret));
		return ret;
	}

	stmmac_config_hw_tstamping(priv, priv->ptpaddr, systime_flags);
	priv->systime_flags = systime_flags;

	/* program Sub Second Increment reg */
	stmmac_config_sub_second_increment(priv, priv->ptpaddr,
					   priv->plat->clk_ptp_rate,
					   xmac, &sec_inc);
	temp = div_u64(1000000000ULL, sec_inc);

	/* Store sub second increment for later use */
	priv->sub_second_inc = sec_inc;

	/* calculate default added value:
	 * formula is :
	 * addend = (2^32)/freq_div_ratio;
	 * where, freq_div_ratio = 1e9ns/sec_inc
	 */
	temp = (u64)(temp << 32);
	priv->default_addend = div_u64(temp, priv->plat->clk_ptp_rate);
	stmmac_config_addend(priv, priv->ptpaddr, priv->default_addend);

	/* initialize system time */
	ktime_get_real_ts64(&now);

	/* lower 32 bits of tv_sec are safe until y2106 */
	stmmac_init_systime(priv, priv->ptpaddr, (u32)now.tv_sec, now.tv_nsec);

	return 0;
}
EXPORT_SYMBOL_GPL(stmmac_init_tstamp_counter);

/**
 * stmmac_init_ptp - init PTP
 * @priv: driver private structure
 * Description: this is to verify if the HW supports the PTPv1 or PTPv2.
 * This is done by looking at the HW cap. register.
 * This function also registers the ptp driver.
 */
static int stmmac_init_ptp(struct stmmac_priv *priv)
{
	bool xmac = priv->plat->has_gmac4 || priv->plat->has_xgmac;
	int ret;

	ret = stmmac_init_tstamp_counter(priv, STMMAC_HWTS_ACTIVE);
	if (ret)
		return ret;

	priv->adv_ts = 0;
	/* Check if adv_ts can be enabled for dwmac 4.x / xgmac core */
	if (xmac && priv->dma_cap.atime_stamp)
		priv->adv_ts = 1;
	/* Dwmac 3.x core with extend_desc can support adv_ts */
	else if (priv->extend_desc && priv->dma_cap.atime_stamp)
		priv->adv_ts = 1;

	if (priv->dma_cap.time_stamp)
		netdev_info(priv->dev, "IEEE 1588-2002 Timestamp supported\n");

	if (priv->adv_ts)
		netdev_info(priv->dev,
			    "IEEE 1588-2008 Advanced Timestamp supported\n");

	priv->hwts_tx_en = 0;
	priv->hwts_rx_en = 0;

	stmmac_ptp_register(priv);

	return 0;
}

static void stmmac_release_ptp(struct stmmac_priv *priv)
{
	clk_disable_unprepare(priv->plat->clk_ptp_ref);
	stmmac_ptp_unregister(priv);
}

/**
 *  stmmac_mac_flow_ctrl - Configure flow control in all queues
 *  @priv: driver private structure
 *  @duplex: duplex passed to the next function
 *  Description: It is used for configuring the flow control in all queues
 */
static void stmmac_mac_flow_ctrl(struct stmmac_priv *priv, u32 duplex)
{
	u32 tx_cnt = priv->plat->tx_queues_to_use;

	stmmac_flow_ctrl(priv, priv->hw, duplex, priv->flow_ctrl,
			priv->pause, tx_cnt);
}

static void stmmac_validate(struct phylink_config *config,
			    unsigned long *supported,
			    struct phylink_link_state *state)
{
	struct stmmac_priv *priv = netdev_priv(to_net_dev(config->dev));
	__ETHTOOL_DECLARE_LINK_MODE_MASK(mac_supported) = { 0, };
	__ETHTOOL_DECLARE_LINK_MODE_MASK(mask) = { 0, };
	int tx_cnt = priv->plat->tx_queues_to_use;
	int max_speed = priv->plat->max_speed;

	phylink_set(mac_supported, 10baseT_Half);
	phylink_set(mac_supported, 10baseT_Full);
	phylink_set(mac_supported, 100baseT_Half);
	phylink_set(mac_supported, 100baseT_Full);
	phylink_set(mac_supported, 1000baseT_Half);
	phylink_set(mac_supported, 1000baseT_Full);
	phylink_set(mac_supported, 1000baseKX_Full);

	phylink_set(mac_supported, Autoneg);
	phylink_set(mac_supported, Pause);
	phylink_set(mac_supported, Asym_Pause);
	phylink_set_port_modes(mac_supported);

	/* Cut down 1G if asked to */
	if ((max_speed > 0) && (max_speed < 1000)) {
		phylink_set(mask, 1000baseT_Full);
		phylink_set(mask, 1000baseX_Full);
	} else if (priv->plat->has_gmac4) {
		if (!max_speed || max_speed >= 2500) {
			phylink_set(mac_supported, 2500baseT_Full);
			phylink_set(mac_supported, 2500baseX_Full);
		}
	} else if (priv->plat->has_xgmac) {
		if (!max_speed || (max_speed >= 2500)) {
			phylink_set(mac_supported, 2500baseT_Full);
			phylink_set(mac_supported, 2500baseX_Full);
		}
		if (!max_speed || (max_speed >= 5000)) {
			phylink_set(mac_supported, 5000baseT_Full);
		}
		if (!max_speed || (max_speed >= 10000)) {
			phylink_set(mac_supported, 10000baseSR_Full);
			phylink_set(mac_supported, 10000baseLR_Full);
			phylink_set(mac_supported, 10000baseER_Full);
			phylink_set(mac_supported, 10000baseLRM_Full);
			phylink_set(mac_supported, 10000baseT_Full);
			phylink_set(mac_supported, 10000baseKX4_Full);
			phylink_set(mac_supported, 10000baseKR_Full);
		}
		if (!max_speed || (max_speed >= 25000)) {
			phylink_set(mac_supported, 25000baseCR_Full);
			phylink_set(mac_supported, 25000baseKR_Full);
			phylink_set(mac_supported, 25000baseSR_Full);
		}
		if (!max_speed || (max_speed >= 40000)) {
			phylink_set(mac_supported, 40000baseKR4_Full);
			phylink_set(mac_supported, 40000baseCR4_Full);
			phylink_set(mac_supported, 40000baseSR4_Full);
			phylink_set(mac_supported, 40000baseLR4_Full);
		}
		if (!max_speed || (max_speed >= 50000)) {
			phylink_set(mac_supported, 50000baseCR2_Full);
			phylink_set(mac_supported, 50000baseKR2_Full);
			phylink_set(mac_supported, 50000baseSR2_Full);
			phylink_set(mac_supported, 50000baseKR_Full);
			phylink_set(mac_supported, 50000baseSR_Full);
			phylink_set(mac_supported, 50000baseCR_Full);
			phylink_set(mac_supported, 50000baseLR_ER_FR_Full);
			phylink_set(mac_supported, 50000baseDR_Full);
		}
		if (!max_speed || (max_speed >= 100000)) {
			phylink_set(mac_supported, 100000baseKR4_Full);
			phylink_set(mac_supported, 100000baseSR4_Full);
			phylink_set(mac_supported, 100000baseCR4_Full);
			phylink_set(mac_supported, 100000baseLR4_ER4_Full);
			phylink_set(mac_supported, 100000baseKR2_Full);
			phylink_set(mac_supported, 100000baseSR2_Full);
			phylink_set(mac_supported, 100000baseCR2_Full);
			phylink_set(mac_supported, 100000baseLR2_ER2_FR2_Full);
			phylink_set(mac_supported, 100000baseDR2_Full);
		}
	}

	/* Half-Duplex can only work with single queue */
	if (tx_cnt > 1) {
		phylink_set(mask, 10baseT_Half);
		phylink_set(mask, 100baseT_Half);
		phylink_set(mask, 1000baseT_Half);
	}

	linkmode_and(supported, supported, mac_supported);
	linkmode_andnot(supported, supported, mask);

	linkmode_and(state->advertising, state->advertising, mac_supported);
	linkmode_andnot(state->advertising, state->advertising, mask);

	/* If PCS is supported, check which modes it supports. */
	if (priv->hw->xpcs)
		xpcs_validate(priv->hw->xpcs, supported, state);
}

static void stmmac_mac_config(struct phylink_config *config, unsigned int mode,
			      const struct phylink_link_state *state)
{
	/* Nothing to do, xpcs_config() handles everything */
}

static void stmmac_fpe_link_state_handle(struct stmmac_priv *priv, bool is_up)
{
	struct stmmac_fpe_cfg *fpe_cfg = priv->plat->fpe_cfg;
	enum stmmac_fpe_state *lo_state = &fpe_cfg->lo_fpe_state;
	enum stmmac_fpe_state *lp_state = &fpe_cfg->lp_fpe_state;
	bool *hs_enable = &fpe_cfg->hs_enable;

	if (is_up && *hs_enable) {
		stmmac_fpe_send_mpacket(priv, priv->ioaddr, MPACKET_VERIFY);
	} else {
		*lo_state = FPE_STATE_OFF;
		*lp_state = FPE_STATE_OFF;
	}
}

static void stmmac_mac_link_down(struct phylink_config *config,
				 unsigned int mode, phy_interface_t interface)
{
	struct stmmac_priv *priv = netdev_priv(to_net_dev(config->dev));

	stmmac_mac_set(priv, priv->ioaddr, false);
	priv->eee_active = false;
	priv->tx_lpi_enabled = false;
	priv->eee_enabled = stmmac_eee_init(priv);
	stmmac_set_eee_pls(priv, priv->hw, false);

	if (priv->dma_cap.fpesel)
		stmmac_fpe_link_state_handle(priv, false);
}

static void stmmac_mac_link_up(struct phylink_config *config,
			       struct phy_device *phy,
			       unsigned int mode, phy_interface_t interface,
			       int speed, int duplex,
			       bool tx_pause, bool rx_pause)
{
	struct stmmac_priv *priv = netdev_priv(to_net_dev(config->dev));
	u32 ctrl;

	ctrl = readl(priv->ioaddr + MAC_CTRL_REG);
	ctrl &= ~priv->hw->link.speed_mask;

	if (interface == PHY_INTERFACE_MODE_USXGMII) {
		switch (speed) {
		case SPEED_10000:
			ctrl |= priv->hw->link.xgmii.speed10000;
			break;
		case SPEED_5000:
			ctrl |= priv->hw->link.xgmii.speed5000;
			break;
		case SPEED_2500:
			ctrl |= priv->hw->link.xgmii.speed2500;
			break;
		default:
			return;
		}
	} else if (interface == PHY_INTERFACE_MODE_XLGMII) {
		switch (speed) {
		case SPEED_100000:
			ctrl |= priv->hw->link.xlgmii.speed100000;
			break;
		case SPEED_50000:
			ctrl |= priv->hw->link.xlgmii.speed50000;
			break;
		case SPEED_40000:
			ctrl |= priv->hw->link.xlgmii.speed40000;
			break;
		case SPEED_25000:
			ctrl |= priv->hw->link.xlgmii.speed25000;
			break;
		case SPEED_10000:
			ctrl |= priv->hw->link.xgmii.speed10000;
			break;
		case SPEED_2500:
			ctrl |= priv->hw->link.speed2500;
			break;
		case SPEED_1000:
			ctrl |= priv->hw->link.speed1000;
			break;
		default:
			return;
		}
	} else {
		switch (speed) {
		case SPEED_2500:
			ctrl |= priv->hw->link.speed2500;
			break;
		case SPEED_1000:
			ctrl |= priv->hw->link.speed1000;
			break;
		case SPEED_100:
			ctrl |= priv->hw->link.speed100;
			break;
		case SPEED_10:
			ctrl |= priv->hw->link.speed10;
			break;
		default:
			return;
		}
	}

	priv->speed = speed;

	if (priv->plat->fix_mac_speed)
		priv->plat->fix_mac_speed(priv->plat->bsp_priv, speed);

	if (!duplex)
		ctrl &= ~priv->hw->link.duplex;
	else
		ctrl |= priv->hw->link.duplex;

	/* Flow Control operation */
	if (tx_pause && rx_pause)
		stmmac_mac_flow_ctrl(priv, duplex);

	writel(ctrl, priv->ioaddr + MAC_CTRL_REG);

	stmmac_mac_set(priv, priv->ioaddr, true);
	if (phy && priv->dma_cap.eee) {
		priv->eee_active = phy_init_eee(phy, 1) >= 0;
		priv->eee_enabled = stmmac_eee_init(priv);
		priv->tx_lpi_enabled = priv->eee_enabled;
		stmmac_set_eee_pls(priv, priv->hw, true);
	}

	if (priv->dma_cap.fpesel)
		stmmac_fpe_link_state_handle(priv, true);
}

static const struct phylink_mac_ops stmmac_phylink_mac_ops = {
	.validate = stmmac_validate,
	.mac_config = stmmac_mac_config,
	.mac_link_down = stmmac_mac_link_down,
	.mac_link_up = stmmac_mac_link_up,
};

/**
 * stmmac_check_pcs_mode - verify if RGMII/SGMII is supported
 * @priv: driver private structure
 * Description: this is to verify if the HW supports the PCS.
 * Physical Coding Sublayer (PCS) interface that can be used when the MAC is
 * configured for the TBI, RTBI, or SGMII PHY interface.
 */
static void stmmac_check_pcs_mode(struct stmmac_priv *priv)
{
	int interface = priv->plat->interface;

	if (priv->dma_cap.pcs) {
		if ((interface == PHY_INTERFACE_MODE_RGMII) ||
		    (interface == PHY_INTERFACE_MODE_RGMII_ID) ||
		    (interface == PHY_INTERFACE_MODE_RGMII_RXID) ||
		    (interface == PHY_INTERFACE_MODE_RGMII_TXID)) {
			netdev_dbg(priv->dev, "PCS RGMII support enabled\n");
			priv->hw->pcs = STMMAC_PCS_RGMII;
		} else if (interface == PHY_INTERFACE_MODE_SGMII) {
			netdev_dbg(priv->dev, "PCS SGMII support enabled\n");
			priv->hw->pcs = STMMAC_PCS_SGMII;
		}
	}
}

/**
 * stmmac_init_phy - PHY initialization
 * @dev: net device structure
 * Description: it initializes the driver's PHY state, and attaches the PHY
 * to the mac driver.
 *  Return value:
 *  0 on success
 */
static int stmmac_init_phy(struct net_device *dev)
{
	struct stmmac_priv *priv = netdev_priv(dev);
	struct device_node *node;
	int ret;

	node = priv->plat->phylink_node;

	if (node)
		ret = phylink_of_phy_connect(priv->phylink, node, 0);

	/* Some DT bindings do not set-up the PHY handle. Let's try to
	 * manually parse it
	 */
	if (!node || ret) {
		int addr = priv->plat->phy_addr;
		struct phy_device *phydev;

		phydev = mdiobus_get_phy(priv->mii, addr);
		if (!phydev) {
			netdev_err(priv->dev, "no phy at addr %d\n", addr);
			return -ENODEV;
		}

		ret = phylink_connect_phy(priv->phylink, phydev);
	}

	if (!priv->plat->pmt) {
		struct ethtool_wolinfo wol = { .cmd = ETHTOOL_GWOL };

		phylink_ethtool_get_wol(priv->phylink, &wol);
		device_set_wakeup_capable(priv->device, !!wol.supported);
	}

	return ret;
}

static int stmmac_phy_setup(struct stmmac_priv *priv)
{
	struct fwnode_handle *fwnode = of_fwnode_handle(priv->plat->phylink_node);
	int mode = priv->plat->phy_interface;
	struct phylink *phylink;

	priv->phylink_config.dev = &priv->dev->dev;
	priv->phylink_config.type = PHYLINK_NETDEV;
	priv->phylink_config.pcs_poll = true;
	if (priv->plat->mdio_bus_data)
		priv->phylink_config.ovr_an_inband =
			priv->plat->mdio_bus_data->xpcs_an_inband;

	if (!fwnode)
		fwnode = dev_fwnode(priv->device);

	phylink = phylink_create(&priv->phylink_config, fwnode,
				 mode, &stmmac_phylink_mac_ops);
	if (IS_ERR(phylink))
		return PTR_ERR(phylink);

	if (priv->hw->xpcs)
		phylink_set_pcs(phylink, &priv->hw->xpcs->pcs);

	priv->phylink = phylink;
	return 0;
}

static void stmmac_display_rx_rings(struct stmmac_priv *priv)
{
	u32 rx_cnt = priv->plat->rx_queues_to_use;
	unsigned int desc_size;
	void *head_rx;
	u32 queue;

	/* Display RX rings */
	for (queue = 0; queue < rx_cnt; queue++) {
		struct stmmac_rx_queue *rx_q = &priv->rx_queue[queue];

		pr_info("\tRX Queue %u rings\n", queue);

		if (priv->extend_desc) {
			head_rx = (void *)rx_q->dma_erx;
			desc_size = sizeof(struct dma_extended_desc);
		} else {
			head_rx = (void *)rx_q->dma_rx;
			desc_size = sizeof(struct dma_desc);
		}

		/* Display RX ring */
		stmmac_display_ring(priv, head_rx, priv->dma_rx_size, true,
				    rx_q->dma_rx_phy, desc_size);
	}
}

static void stmmac_display_tx_rings(struct stmmac_priv *priv)
{
	u32 tx_cnt = priv->plat->tx_queues_to_use;
	unsigned int desc_size;
	void *head_tx;
	u32 queue;

	/* Display TX rings */
	for (queue = 0; queue < tx_cnt; queue++) {
		struct stmmac_tx_queue *tx_q = &priv->tx_queue[queue];

		pr_info("\tTX Queue %d rings\n", queue);

		if (priv->extend_desc) {
			head_tx = (void *)tx_q->dma_etx;
			desc_size = sizeof(struct dma_extended_desc);
		} else if (tx_q->tbs & STMMAC_TBS_AVAIL) {
			head_tx = (void *)tx_q->dma_entx;
			desc_size = sizeof(struct dma_edesc);
		} else {
			head_tx = (void *)tx_q->dma_tx;
			desc_size = sizeof(struct dma_desc);
		}

		stmmac_display_ring(priv, head_tx, priv->dma_tx_size, false,
				    tx_q->dma_tx_phy, desc_size);
	}
}

static void stmmac_display_rings(struct stmmac_priv *priv)
{
	/* Display RX ring */
	stmmac_display_rx_rings(priv);

	/* Display TX ring */
	stmmac_display_tx_rings(priv);
}

static int stmmac_set_bfsize(int mtu, int bufsize)
{
	int ret = bufsize;

	if (mtu >= BUF_SIZE_8KiB)
		ret = BUF_SIZE_16KiB;
	else if (mtu >= BUF_SIZE_4KiB)
		ret = BUF_SIZE_8KiB;
	else if (mtu >= BUF_SIZE_2KiB)
		ret = BUF_SIZE_4KiB;
	else if (mtu > DEFAULT_BUFSIZE)
		ret = BUF_SIZE_2KiB;
	else
		ret = DEFAULT_BUFSIZE;

	return ret;
}

/**
 * stmmac_clear_rx_descriptors - clear RX descriptors
 * @priv: driver private structure
 * @queue: RX queue index
 * Description: this function is called to clear the RX descriptors
 * in case of both basic and extended descriptors are used.
 */
static void stmmac_clear_rx_descriptors(struct stmmac_priv *priv, u32 queue)
{
	struct stmmac_rx_queue *rx_q = &priv->rx_queue[queue];
	int i;

	/* Clear the RX descriptors */
	for (i = 0; i < priv->dma_rx_size; i++)
		if (priv->extend_desc)
			stmmac_init_rx_desc(priv, &rx_q->dma_erx[i].basic,
					priv->use_riwt, priv->mode,
					(i == priv->dma_rx_size - 1),
					priv->dma_buf_sz);
		else
			stmmac_init_rx_desc(priv, &rx_q->dma_rx[i],
					priv->use_riwt, priv->mode,
					(i == priv->dma_rx_size - 1),
					priv->dma_buf_sz);
}

/**
 * stmmac_clear_tx_descriptors - clear tx descriptors
 * @priv: driver private structure
 * @queue: TX queue index.
 * Description: this function is called to clear the TX descriptors
 * in case of both basic and extended descriptors are used.
 */
static void stmmac_clear_tx_descriptors(struct stmmac_priv *priv, u32 queue)
{
	struct stmmac_tx_queue *tx_q = &priv->tx_queue[queue];
	int i;

	/* Clear the TX descriptors */
	for (i = 0; i < priv->dma_tx_size; i++) {
		int last = (i == (priv->dma_tx_size - 1));
		struct dma_desc *p;

		if (priv->extend_desc)
			p = &tx_q->dma_etx[i].basic;
		else if (tx_q->tbs & STMMAC_TBS_AVAIL)
			p = &tx_q->dma_entx[i].basic;
		else
			p = &tx_q->dma_tx[i];

		stmmac_init_tx_desc(priv, p, priv->mode, last);
	}
}

/**
 * stmmac_clear_descriptors - clear descriptors
 * @priv: driver private structure
 * Description: this function is called to clear the TX and RX descriptors
 * in case of both basic and extended descriptors are used.
 */
static void stmmac_clear_descriptors(struct stmmac_priv *priv)
{
	u32 rx_queue_cnt = priv->plat->rx_queues_to_use;
	u32 tx_queue_cnt = priv->plat->tx_queues_to_use;
	u32 queue;

	/* Clear the RX descriptors */
	for (queue = 0; queue < rx_queue_cnt; queue++)
		stmmac_clear_rx_descriptors(priv, queue);

	/* Clear the TX descriptors */
	for (queue = 0; queue < tx_queue_cnt; queue++)
		stmmac_clear_tx_descriptors(priv, queue);
}

/**
 * stmmac_init_rx_buffers - init the RX descriptor buffer.
 * @priv: driver private structure
 * @p: descriptor pointer
 * @i: descriptor index
 * @flags: gfp flag
 * @queue: RX queue index
 * Description: this function is called to allocate a receive buffer, perform
 * the DMA mapping and init the descriptor.
 */
static int stmmac_init_rx_buffers(struct stmmac_priv *priv, struct dma_desc *p,
				  int i, gfp_t flags, u32 queue)
{
	struct stmmac_rx_queue *rx_q = &priv->rx_queue[queue];
	struct stmmac_rx_buffer *buf = &rx_q->buf_pool[i];

	if (!buf->page) {
		buf->page = page_pool_dev_alloc_pages(rx_q->page_pool);
		if (!buf->page)
			return -ENOMEM;
		buf->page_offset = stmmac_rx_offset(priv);
	}

	if (priv->sph && !buf->sec_page) {
		buf->sec_page = page_pool_dev_alloc_pages(rx_q->page_pool);
		if (!buf->sec_page)
			return -ENOMEM;

		buf->sec_addr = page_pool_get_dma_addr(buf->sec_page);
		stmmac_set_desc_sec_addr(priv, p, buf->sec_addr, true);
	} else {
		buf->sec_page = NULL;
		stmmac_set_desc_sec_addr(priv, p, buf->sec_addr, false);
	}

	buf->addr = page_pool_get_dma_addr(buf->page) + buf->page_offset;

	stmmac_set_desc_addr(priv, p, buf->addr);
	if (priv->dma_buf_sz == BUF_SIZE_16KiB)
		stmmac_init_desc3(priv, p);

	return 0;
}

/**
 * stmmac_free_rx_buffer - free RX dma buffers
 * @priv: private structure
 * @queue: RX queue index
 * @i: buffer index.
 */
static void stmmac_free_rx_buffer(struct stmmac_priv *priv, u32 queue, int i)
{
	struct stmmac_rx_queue *rx_q = &priv->rx_queue[queue];
	struct stmmac_rx_buffer *buf = &rx_q->buf_pool[i];

	if (buf->page)
		page_pool_put_full_page(rx_q->page_pool, buf->page, false);
	buf->page = NULL;

	if (buf->sec_page)
		page_pool_put_full_page(rx_q->page_pool, buf->sec_page, false);
	buf->sec_page = NULL;
}

/**
 * stmmac_free_tx_buffer - free RX dma buffers
 * @priv: private structure
 * @queue: RX queue index
 * @i: buffer index.
 */
static void stmmac_free_tx_buffer(struct stmmac_priv *priv, u32 queue, int i)
{
	struct stmmac_tx_queue *tx_q = &priv->tx_queue[queue];

	if (tx_q->tx_skbuff_dma[i].buf &&
	    tx_q->tx_skbuff_dma[i].buf_type != STMMAC_TXBUF_T_XDP_TX) {
		if (tx_q->tx_skbuff_dma[i].map_as_page)
			dma_unmap_page(priv->device,
				       tx_q->tx_skbuff_dma[i].buf,
				       tx_q->tx_skbuff_dma[i].len,
				       DMA_TO_DEVICE);
		else
			dma_unmap_single(priv->device,
					 tx_q->tx_skbuff_dma[i].buf,
					 tx_q->tx_skbuff_dma[i].len,
					 DMA_TO_DEVICE);
	}

	if (tx_q->xdpf[i] &&
	    (tx_q->tx_skbuff_dma[i].buf_type == STMMAC_TXBUF_T_XDP_TX ||
	     tx_q->tx_skbuff_dma[i].buf_type == STMMAC_TXBUF_T_XDP_NDO)) {
		xdp_return_frame(tx_q->xdpf[i]);
		tx_q->xdpf[i] = NULL;
	}

	if (tx_q->tx_skbuff_dma[i].buf_type == STMMAC_TXBUF_T_XSK_TX)
		tx_q->xsk_frames_done++;

	if (tx_q->tx_skbuff[i] &&
	    tx_q->tx_skbuff_dma[i].buf_type == STMMAC_TXBUF_T_SKB) {
		dev_kfree_skb_any(tx_q->tx_skbuff[i]);
		tx_q->tx_skbuff[i] = NULL;
	}

	tx_q->tx_skbuff_dma[i].buf = 0;
	tx_q->tx_skbuff_dma[i].map_as_page = false;
}

/**
 * dma_free_rx_skbufs - free RX dma buffers
 * @priv: private structure
 * @queue: RX queue index
 */
static void dma_free_rx_skbufs(struct stmmac_priv *priv, u32 queue)
{
	int i;

	for (i = 0; i < priv->dma_rx_size; i++)
		stmmac_free_rx_buffer(priv, queue, i);
}

static int stmmac_alloc_rx_buffers(struct stmmac_priv *priv, u32 queue,
				   gfp_t flags)
{
	struct stmmac_rx_queue *rx_q = &priv->rx_queue[queue];
	int i;

	for (i = 0; i < priv->dma_rx_size; i++) {
		struct dma_desc *p;
		int ret;

		if (priv->extend_desc)
			p = &((rx_q->dma_erx + i)->basic);
		else
			p = rx_q->dma_rx + i;

		ret = stmmac_init_rx_buffers(priv, p, i, flags,
					     queue);
		if (ret)
			return ret;

		rx_q->buf_alloc_num++;
	}

	return 0;
}

/**
 * dma_recycle_rx_skbufs - recycle RX dma buffers
 * @priv: private structure
 * @queue: RX queue index
 */
static void dma_recycle_rx_skbufs(struct stmmac_priv *priv, u32 queue)
{
	struct stmmac_rx_queue *rx_q = &priv->rx_queue[queue];
	int i;

	for (i = 0; i < priv->dma_rx_size; i++) {
		struct stmmac_rx_buffer *buf = &rx_q->buf_pool[i];

		if (buf->page) {
			page_pool_recycle_direct(rx_q->page_pool, buf->page);
			buf->page = NULL;
		}

		if (priv->sph && buf->sec_page) {
			page_pool_recycle_direct(rx_q->page_pool, buf->sec_page);
			buf->sec_page = NULL;
		}
	}
}

/**
 * dma_free_rx_xskbufs - free RX dma buffers from XSK pool
 * @priv: private structure
 * @queue: RX queue index
 */
static void dma_free_rx_xskbufs(struct stmmac_priv *priv, u32 queue)
{
	struct stmmac_rx_queue *rx_q = &priv->rx_queue[queue];
	int i;

	for (i = 0; i < priv->dma_rx_size; i++) {
		struct stmmac_rx_buffer *buf = &rx_q->buf_pool[i];

		if (!buf->xdp)
			continue;

		xsk_buff_free(buf->xdp);
		buf->xdp = NULL;
	}
}

static int stmmac_alloc_rx_buffers_zc(struct stmmac_priv *priv, u32 queue)
{
	struct stmmac_rx_queue *rx_q = &priv->rx_queue[queue];
	int i;

	for (i = 0; i < priv->dma_rx_size; i++) {
		struct stmmac_rx_buffer *buf;
		dma_addr_t dma_addr;
		struct dma_desc *p;

		if (priv->extend_desc)
			p = (struct dma_desc *)(rx_q->dma_erx + i);
		else
			p = rx_q->dma_rx + i;

		buf = &rx_q->buf_pool[i];

		buf->xdp = xsk_buff_alloc(rx_q->xsk_pool);
		if (!buf->xdp)
			return -ENOMEM;

		dma_addr = xsk_buff_xdp_get_dma(buf->xdp);
		stmmac_set_desc_addr(priv, p, dma_addr);
		rx_q->buf_alloc_num++;
	}

	return 0;
}

/**
 * stmmac_reinit_rx_buffers - reinit the RX descriptor buffer.
 * @priv: driver private structure
 * Description: this function is called to re-allocate a receive buffer, perform
 * the DMA mapping and init the descriptor.
 */
static void stmmac_reinit_rx_buffers(struct stmmac_priv *priv)
{
	u32 rx_count = priv->plat->rx_queues_to_use;
	u32 queue;

	for (queue = 0; queue < rx_count; queue++) {
		struct stmmac_rx_queue *rx_q = &priv->rx_queue[queue];

		if (rx_q->xsk_pool)
			dma_free_rx_xskbufs(priv, queue);
		else
			dma_recycle_rx_skbufs(priv, queue);

		rx_q->buf_alloc_num = 0;
	}

	for (queue = 0; queue < rx_count; queue++) {
		struct stmmac_rx_queue *rx_q = &priv->rx_queue[queue];
		int ret;

		if (rx_q->xsk_pool) {
			/* RX XDP ZC buffer pool may not be populated, e.g.
			 * xdpsock TX-only.
			 */
			stmmac_alloc_rx_buffers_zc(priv, queue);
		} else {
			ret = stmmac_alloc_rx_buffers(priv, queue, GFP_KERNEL);
			if (ret < 0)
				goto err_reinit_rx_buffers;
		}
	}

	return;

err_reinit_rx_buffers:
	while (queue >= 0) {
		dma_free_rx_skbufs(priv, queue);

		if (queue == 0)
			break;

		queue--;
	}
}

static struct xsk_buff_pool *stmmac_get_xsk_pool(struct stmmac_priv *priv, u32 queue)
{
	if (!stmmac_xdp_is_enabled(priv) || !test_bit(queue, priv->af_xdp_zc_qps))
		return NULL;

	return xsk_get_pool_from_qid(priv->dev, queue);
}

/**
 * __init_dma_rx_desc_rings - init the RX descriptor ring (per queue)
 * @priv: driver private structure
 * @queue: RX queue index
 * @flags: gfp flag.
 * Description: this function initializes the DMA RX descriptors
 * and allocates the socket buffers. It supports the chained and ring
 * modes.
 */
static int __init_dma_rx_desc_rings(struct stmmac_priv *priv, u32 queue, gfp_t flags)
{
	struct stmmac_rx_queue *rx_q = &priv->rx_queue[queue];
	int ret;

	netif_dbg(priv, probe, priv->dev,
		  "(%s) dma_rx_phy=0x%08x\n", __func__,
		  (u32)rx_q->dma_rx_phy);

	stmmac_clear_rx_descriptors(priv, queue);

	xdp_rxq_info_unreg_mem_model(&rx_q->xdp_rxq);

	rx_q->xsk_pool = stmmac_get_xsk_pool(priv, queue);

	if (rx_q->xsk_pool) {
		WARN_ON(xdp_rxq_info_reg_mem_model(&rx_q->xdp_rxq,
						   MEM_TYPE_XSK_BUFF_POOL,
						   NULL));
		netdev_info(priv->dev,
			    "Register MEM_TYPE_XSK_BUFF_POOL RxQ-%d\n",
			    rx_q->queue_index);
		xsk_pool_set_rxq_info(rx_q->xsk_pool, &rx_q->xdp_rxq);
	} else {
		WARN_ON(xdp_rxq_info_reg_mem_model(&rx_q->xdp_rxq,
						   MEM_TYPE_PAGE_POOL,
						   rx_q->page_pool));
		netdev_info(priv->dev,
			    "Register MEM_TYPE_PAGE_POOL RxQ-%d\n",
			    rx_q->queue_index);
	}

	if (rx_q->xsk_pool) {
		/* RX XDP ZC buffer pool may not be populated, e.g.
		 * xdpsock TX-only.
		 */
		stmmac_alloc_rx_buffers_zc(priv, queue);
	} else {
		ret = stmmac_alloc_rx_buffers(priv, queue, flags);
		if (ret < 0)
			return -ENOMEM;
	}

	rx_q->cur_rx = 0;
	rx_q->dirty_rx = 0;

	/* Setup the chained descriptor addresses */
	if (priv->mode == STMMAC_CHAIN_MODE) {
		if (priv->extend_desc)
			stmmac_mode_init(priv, rx_q->dma_erx,
					 rx_q->dma_rx_phy,
					 priv->dma_rx_size, 1);
		else
			stmmac_mode_init(priv, rx_q->dma_rx,
					 rx_q->dma_rx_phy,
					 priv->dma_rx_size, 0);
	}

	return 0;
}

static int init_dma_rx_desc_rings(struct net_device *dev, gfp_t flags)
{
	struct stmmac_priv *priv = netdev_priv(dev);
	u32 rx_count = priv->plat->rx_queues_to_use;
	u32 queue;
	int ret;

	/* RX INITIALIZATION */
	netif_dbg(priv, probe, priv->dev,
		  "SKB addresses:\nskb\t\tskb data\tdma data\n");

	for (queue = 0; queue < rx_count; queue++) {
		ret = __init_dma_rx_desc_rings(priv, queue, flags);
		if (ret)
			goto err_init_rx_buffers;
	}

	return 0;

err_init_rx_buffers:
	while (queue >= 0) {
		struct stmmac_rx_queue *rx_q = &priv->rx_queue[queue];

		if (rx_q->xsk_pool)
			dma_free_rx_xskbufs(priv, queue);
		else
			dma_free_rx_skbufs(priv, queue);

		rx_q->buf_alloc_num = 0;
		rx_q->xsk_pool = NULL;

		if (queue == 0)
			break;

		queue--;
	}

	return ret;
}

/**
 * __init_dma_tx_desc_rings - init the TX descriptor ring (per queue)
 * @priv: driver private structure
 * @queue : TX queue index
 * Description: this function initializes the DMA TX descriptors
 * and allocates the socket buffers. It supports the chained and ring
 * modes.
 */
static int __init_dma_tx_desc_rings(struct stmmac_priv *priv, u32 queue)
{
	struct stmmac_tx_queue *tx_q = &priv->tx_queue[queue];
	int i;

	netif_dbg(priv, probe, priv->dev,
		  "(%s) dma_tx_phy=0x%08x\n", __func__,
		  (u32)tx_q->dma_tx_phy);

	/* Setup the chained descriptor addresses */
	if (priv->mode == STMMAC_CHAIN_MODE) {
		if (priv->extend_desc)
			stmmac_mode_init(priv, tx_q->dma_etx,
					 tx_q->dma_tx_phy,
					 priv->dma_tx_size, 1);
		else if (!(tx_q->tbs & STMMAC_TBS_AVAIL))
			stmmac_mode_init(priv, tx_q->dma_tx,
					 tx_q->dma_tx_phy,
					 priv->dma_tx_size, 0);
	}

	tx_q->xsk_pool = stmmac_get_xsk_pool(priv, queue);

	for (i = 0; i < priv->dma_tx_size; i++) {
		struct dma_desc *p;

		if (priv->extend_desc)
			p = &((tx_q->dma_etx + i)->basic);
		else if (tx_q->tbs & STMMAC_TBS_AVAIL)
			p = &((tx_q->dma_entx + i)->basic);
		else
			p = tx_q->dma_tx + i;

		stmmac_clear_desc(priv, p);

		tx_q->tx_skbuff_dma[i].buf = 0;
		tx_q->tx_skbuff_dma[i].map_as_page = false;
		tx_q->tx_skbuff_dma[i].len = 0;
		tx_q->tx_skbuff_dma[i].last_segment = false;
		tx_q->tx_skbuff[i] = NULL;
	}

	tx_q->dirty_tx = 0;
	tx_q->cur_tx = 0;
	tx_q->mss = 0;

	netdev_tx_reset_queue(netdev_get_tx_queue(priv->dev, queue));

	return 0;
}

static int init_dma_tx_desc_rings(struct net_device *dev)
{
	struct stmmac_priv *priv = netdev_priv(dev);
	u32 tx_queue_cnt;
	u32 queue;

	tx_queue_cnt = priv->plat->tx_queues_to_use;

	for (queue = 0; queue < tx_queue_cnt; queue++)
		__init_dma_tx_desc_rings(priv, queue);

	return 0;
}

/**
 * init_dma_desc_rings - init the RX/TX descriptor rings
 * @dev: net device structure
 * @flags: gfp flag.
 * Description: this function initializes the DMA RX/TX descriptors
 * and allocates the socket buffers. It supports the chained and ring
 * modes.
 */
static int init_dma_desc_rings(struct net_device *dev, gfp_t flags)
{
	struct stmmac_priv *priv = netdev_priv(dev);
	int ret;

	ret = init_dma_rx_desc_rings(dev, flags);
	if (ret)
		return ret;

	ret = init_dma_tx_desc_rings(dev);

	stmmac_clear_descriptors(priv);

	if (netif_msg_hw(priv))
		stmmac_display_rings(priv);

	return ret;
}

/**
 * dma_free_tx_skbufs - free TX dma buffers
 * @priv: private structure
 * @queue: TX queue index
 */
static void dma_free_tx_skbufs(struct stmmac_priv *priv, u32 queue)
{
	struct stmmac_tx_queue *tx_q = &priv->tx_queue[queue];
	int i;

	tx_q->xsk_frames_done = 0;

	for (i = 0; i < priv->dma_tx_size; i++)
		stmmac_free_tx_buffer(priv, queue, i);

	if (tx_q->xsk_pool && tx_q->xsk_frames_done) {
		xsk_tx_completed(tx_q->xsk_pool, tx_q->xsk_frames_done);
		tx_q->xsk_frames_done = 0;
		tx_q->xsk_pool = NULL;
	}
}

/**
 * stmmac_free_tx_skbufs - free TX skb buffers
 * @priv: private structure
 */
static void stmmac_free_tx_skbufs(struct stmmac_priv *priv)
{
	u32 tx_queue_cnt = priv->plat->tx_queues_to_use;
	u32 queue;

	for (queue = 0; queue < tx_queue_cnt; queue++)
		dma_free_tx_skbufs(priv, queue);
}

/**
 * __free_dma_rx_desc_resources - free RX dma desc resources (per queue)
 * @priv: private structure
 * @queue: RX queue index
 */
static void __free_dma_rx_desc_resources(struct stmmac_priv *priv, u32 queue)
{
	struct stmmac_rx_queue *rx_q = &priv->rx_queue[queue];

	/* Release the DMA RX socket buffers */
	if (rx_q->xsk_pool)
		dma_free_rx_xskbufs(priv, queue);
	else
		dma_free_rx_skbufs(priv, queue);

	rx_q->buf_alloc_num = 0;
	rx_q->xsk_pool = NULL;

	/* Free DMA regions of consistent memory previously allocated */
	if (!priv->extend_desc)
		dma_free_coherent(priv->device, priv->dma_rx_size *
				  sizeof(struct dma_desc),
				  rx_q->dma_rx, rx_q->dma_rx_phy);
	else
		dma_free_coherent(priv->device, priv->dma_rx_size *
				  sizeof(struct dma_extended_desc),
				  rx_q->dma_erx, rx_q->dma_rx_phy);

	if (xdp_rxq_info_is_reg(&rx_q->xdp_rxq))
		xdp_rxq_info_unreg(&rx_q->xdp_rxq);

	kfree(rx_q->buf_pool);
	if (rx_q->page_pool)
		page_pool_destroy(rx_q->page_pool);
}

static void free_dma_rx_desc_resources(struct stmmac_priv *priv)
{
	u32 rx_count = priv->plat->rx_queues_to_use;
	u32 queue;

	/* Free RX queue resources */
	for (queue = 0; queue < rx_count; queue++)
		__free_dma_rx_desc_resources(priv, queue);
}

/**
 * __free_dma_tx_desc_resources - free TX dma desc resources (per queue)
 * @priv: private structure
 * @queue: TX queue index
 */
static void __free_dma_tx_desc_resources(struct stmmac_priv *priv, u32 queue)
{
	struct stmmac_tx_queue *tx_q = &priv->tx_queue[queue];
	size_t size;
	void *addr;

	/* Release the DMA TX socket buffers */
	dma_free_tx_skbufs(priv, queue);

	if (priv->extend_desc) {
		size = sizeof(struct dma_extended_desc);
		addr = tx_q->dma_etx;
	} else if (tx_q->tbs & STMMAC_TBS_AVAIL) {
		size = sizeof(struct dma_edesc);
		addr = tx_q->dma_entx;
	} else {
		size = sizeof(struct dma_desc);
		addr = tx_q->dma_tx;
	}

	size *= priv->dma_tx_size;

	dma_free_coherent(priv->device, size, addr, tx_q->dma_tx_phy);

	kfree(tx_q->tx_skbuff_dma);
	kfree(tx_q->tx_skbuff);
}

static void free_dma_tx_desc_resources(struct stmmac_priv *priv)
{
	u32 tx_count = priv->plat->tx_queues_to_use;
	u32 queue;

	/* Free TX queue resources */
	for (queue = 0; queue < tx_count; queue++)
		__free_dma_tx_desc_resources(priv, queue);
}

/**
 * __alloc_dma_rx_desc_resources - alloc RX resources (per queue).
 * @priv: private structure
 * @queue: RX queue index
 * Description: according to which descriptor can be used (extend or basic)
 * this function allocates the resources for TX and RX paths. In case of
 * reception, for example, it pre-allocated the RX socket buffer in order to
 * allow zero-copy mechanism.
 */
static int __alloc_dma_rx_desc_resources(struct stmmac_priv *priv, u32 queue)
{
	struct stmmac_rx_queue *rx_q = &priv->rx_queue[queue];
	bool xdp_prog = stmmac_xdp_is_enabled(priv);
	struct page_pool_params pp_params = { 0 };
	unsigned int num_pages;
	int ret;

	rx_q->queue_index = queue;
	rx_q->priv_data = priv;

	pp_params.flags = PP_FLAG_DMA_MAP | PP_FLAG_DMA_SYNC_DEV;
	pp_params.pool_size = priv->dma_rx_size;
	num_pages = DIV_ROUND_UP(priv->dma_buf_sz, PAGE_SIZE);
	pp_params.order = ilog2(num_pages);
	pp_params.nid = dev_to_node(priv->device);
	pp_params.dev = priv->device;
	pp_params.dma_dir = xdp_prog ? DMA_BIDIRECTIONAL : DMA_FROM_DEVICE;
	pp_params.offset = stmmac_rx_offset(priv);
	pp_params.max_len = STMMAC_MAX_RX_BUF_SIZE(num_pages);

	rx_q->page_pool = page_pool_create(&pp_params);
	if (IS_ERR(rx_q->page_pool)) {
		ret = PTR_ERR(rx_q->page_pool);
		rx_q->page_pool = NULL;
		return ret;
	}

	rx_q->buf_pool = kcalloc(priv->dma_rx_size,
				 sizeof(*rx_q->buf_pool),
				 GFP_KERNEL);
	if (!rx_q->buf_pool)
		return -ENOMEM;

	if (priv->extend_desc) {
		rx_q->dma_erx = dma_alloc_coherent(priv->device,
						   priv->dma_rx_size *
						   sizeof(struct dma_extended_desc),
						   &rx_q->dma_rx_phy,
						   GFP_KERNEL);
		if (!rx_q->dma_erx)
			return -ENOMEM;

	} else {
		rx_q->dma_rx = dma_alloc_coherent(priv->device,
						  priv->dma_rx_size *
						  sizeof(struct dma_desc),
						  &rx_q->dma_rx_phy,
						  GFP_KERNEL);
		if (!rx_q->dma_rx)
			return -ENOMEM;
	}

	ret = xdp_rxq_info_reg(&rx_q->xdp_rxq, priv->dev,
			       rx_q->queue_index);
	if (ret) {
		netdev_err(priv->dev, "Failed to register xdp rxq info\n");
		return -EINVAL;
	}

	return 0;
}

static int alloc_dma_rx_desc_resources(struct stmmac_priv *priv)
{
	u32 rx_count = priv->plat->rx_queues_to_use;
	u32 queue;
	int ret;

	/* RX queues buffers and DMA */
	for (queue = 0; queue < rx_count; queue++) {
		ret = __alloc_dma_rx_desc_resources(priv, queue);
		if (ret)
			goto err_dma;
	}

	return 0;

err_dma:
	free_dma_rx_desc_resources(priv);

	return ret;
}

/**
 * __alloc_dma_tx_desc_resources - alloc TX resources (per queue).
 * @priv: private structure
 * @queue: TX queue index
 * Description: according to which descriptor can be used (extend or basic)
 * this function allocates the resources for TX and RX paths. In case of
 * reception, for example, it pre-allocated the RX socket buffer in order to
 * allow zero-copy mechanism.
 */
static int __alloc_dma_tx_desc_resources(struct stmmac_priv *priv, u32 queue)
{
	struct stmmac_tx_queue *tx_q = &priv->tx_queue[queue];
	size_t size;
	void *addr;

	tx_q->queue_index = queue;
	tx_q->priv_data = priv;

	tx_q->tx_skbuff_dma = kcalloc(priv->dma_tx_size,
				      sizeof(*tx_q->tx_skbuff_dma),
				      GFP_KERNEL);
	if (!tx_q->tx_skbuff_dma)
		return -ENOMEM;

	tx_q->tx_skbuff = kcalloc(priv->dma_tx_size,
				  sizeof(struct sk_buff *),
				  GFP_KERNEL);
	if (!tx_q->tx_skbuff)
		return -ENOMEM;

	if (priv->extend_desc)
		size = sizeof(struct dma_extended_desc);
	else if (tx_q->tbs & STMMAC_TBS_AVAIL)
		size = sizeof(struct dma_edesc);
	else
		size = sizeof(struct dma_desc);

	size *= priv->dma_tx_size;

	addr = dma_alloc_coherent(priv->device, size,
				  &tx_q->dma_tx_phy, GFP_KERNEL);
	if (!addr)
		return -ENOMEM;

	if (priv->extend_desc)
		tx_q->dma_etx = addr;
	else if (tx_q->tbs & STMMAC_TBS_AVAIL)
		tx_q->dma_entx = addr;
	else
		tx_q->dma_tx = addr;

	return 0;
}

static int alloc_dma_tx_desc_resources(struct stmmac_priv *priv)
{
	u32 tx_count = priv->plat->tx_queues_to_use;
	u32 queue;
	int ret;

	/* TX queues buffers and DMA */
	for (queue = 0; queue < tx_count; queue++) {
		ret = __alloc_dma_tx_desc_resources(priv, queue);
		if (ret)
			goto err_dma;
	}

	return 0;

err_dma:
	free_dma_tx_desc_resources(priv);
	return ret;
}

/**
 * alloc_dma_desc_resources - alloc TX/RX resources.
 * @priv: private structure
 * Description: according to which descriptor can be used (extend or basic)
 * this function allocates the resources for TX and RX paths. In case of
 * reception, for example, it pre-allocated the RX socket buffer in order to
 * allow zero-copy mechanism.
 */
static int alloc_dma_desc_resources(struct stmmac_priv *priv)
{
	/* RX Allocation */
	int ret = alloc_dma_rx_desc_resources(priv);

	if (ret)
		return ret;

	ret = alloc_dma_tx_desc_resources(priv);

	return ret;
}

/**
 * free_dma_desc_resources - free dma desc resources
 * @priv: private structure
 */
static void free_dma_desc_resources(struct stmmac_priv *priv)
{
	/* Release the DMA TX socket buffers */
	free_dma_tx_desc_resources(priv);

	/* Release the DMA RX socket buffers later
	 * to ensure all pending XDP_TX buffers are returned.
	 */
	free_dma_rx_desc_resources(priv);
}

/**
 *  stmmac_mac_enable_rx_queues - Enable MAC rx queues
 *  @priv: driver private structure
 *  Description: It is used for enabling the rx queues in the MAC
 */
static void stmmac_mac_enable_rx_queues(struct stmmac_priv *priv)
{
	u32 rx_queues_count = priv->plat->rx_queues_to_use;
	int queue;
	u8 mode;

	for (queue = 0; queue < rx_queues_count; queue++) {
		mode = priv->plat->rx_queues_cfg[queue].mode_to_use;
		stmmac_rx_queue_enable(priv, priv->hw, mode, queue);
	}
}

/**
 * stmmac_start_rx_dma - start RX DMA channel
 * @priv: driver private structure
 * @chan: RX channel index
 * Description:
 * This starts a RX DMA channel
 */
static void stmmac_start_rx_dma(struct stmmac_priv *priv, u32 chan)
{
	netdev_dbg(priv->dev, "DMA RX processes started in channel %d\n", chan);
	stmmac_start_rx(priv, priv->ioaddr, chan);
}

/**
 * stmmac_start_tx_dma - start TX DMA channel
 * @priv: driver private structure
 * @chan: TX channel index
 * Description:
 * This starts a TX DMA channel
 */
static void stmmac_start_tx_dma(struct stmmac_priv *priv, u32 chan)
{
	netdev_dbg(priv->dev, "DMA TX processes started in channel %d\n", chan);
	stmmac_start_tx(priv, priv->ioaddr, chan);
}

/**
 * stmmac_stop_rx_dma - stop RX DMA channel
 * @priv: driver private structure
 * @chan: RX channel index
 * Description:
 * This stops a RX DMA channel
 */
static void stmmac_stop_rx_dma(struct stmmac_priv *priv, u32 chan)
{
	netdev_dbg(priv->dev, "DMA RX processes stopped in channel %d\n", chan);
	stmmac_stop_rx(priv, priv->ioaddr, chan);
}

/**
 * stmmac_stop_tx_dma - stop TX DMA channel
 * @priv: driver private structure
 * @chan: TX channel index
 * Description:
 * This stops a TX DMA channel
 */
static void stmmac_stop_tx_dma(struct stmmac_priv *priv, u32 chan)
{
	netdev_dbg(priv->dev, "DMA TX processes stopped in channel %d\n", chan);
	stmmac_stop_tx(priv, priv->ioaddr, chan);
}

/**
 * stmmac_start_all_dma - start all RX and TX DMA channels
 * @priv: driver private structure
 * Description:
 * This starts all the RX and TX DMA channels
 */
static void stmmac_start_all_dma(struct stmmac_priv *priv)
{
	u32 rx_channels_count = priv->plat->rx_queues_to_use;
	u32 tx_channels_count = priv->plat->tx_queues_to_use;
	u32 chan = 0;

	for (chan = 0; chan < rx_channels_count; chan++)
		stmmac_start_rx_dma(priv, chan);

	for (chan = 0; chan < tx_channels_count; chan++)
		stmmac_start_tx_dma(priv, chan);
}

/**
 * stmmac_stop_all_dma - stop all RX and TX DMA channels
 * @priv: driver private structure
 * Description:
 * This stops the RX and TX DMA channels
 */
static void stmmac_stop_all_dma(struct stmmac_priv *priv)
{
	u32 rx_channels_count = priv->plat->rx_queues_to_use;
	u32 tx_channels_count = priv->plat->tx_queues_to_use;
	u32 chan = 0;

	for (chan = 0; chan < rx_channels_count; chan++)
		stmmac_stop_rx_dma(priv, chan);

	for (chan = 0; chan < tx_channels_count; chan++)
		stmmac_stop_tx_dma(priv, chan);
}

/**
 *  stmmac_dma_operation_mode - HW DMA operation mode
 *  @priv: driver private structure
 *  Description: it is used for configuring the DMA operation mode register in
 *  order to program the tx/rx DMA thresholds or Store-And-Forward mode.
 */
static void stmmac_dma_operation_mode(struct stmmac_priv *priv)
{
	u32 rx_channels_count = priv->plat->rx_queues_to_use;
	u32 tx_channels_count = priv->plat->tx_queues_to_use;
	int rxfifosz = priv->plat->rx_fifo_size;
	int txfifosz = priv->plat->tx_fifo_size;
	u32 txmode = 0;
	u32 rxmode = 0;
	u32 chan = 0;
	u8 qmode = 0;

	if (rxfifosz == 0)
		rxfifosz = priv->dma_cap.rx_fifo_size;
	if (txfifosz == 0)
		txfifosz = priv->dma_cap.tx_fifo_size;

	/* Adjust for real per queue fifo size */
	rxfifosz /= rx_channels_count;
	txfifosz /= tx_channels_count;

	if (priv->plat->force_thresh_dma_mode) {
		txmode = tc;
		rxmode = tc;
	} else if (priv->plat->force_sf_dma_mode || priv->plat->tx_coe) {
		/*
		 * In case of GMAC, SF mode can be enabled
		 * to perform the TX COE in HW. This depends on:
		 * 1) TX COE if actually supported
		 * 2) There is no bugged Jumbo frame support
		 *    that needs to not insert csum in the TDES.
		 */
		txmode = SF_DMA_MODE;
		rxmode = SF_DMA_MODE;
		priv->xstats.threshold = SF_DMA_MODE;
	} else {
		txmode = tc;
		rxmode = SF_DMA_MODE;
	}

	/* configure all channels */
	for (chan = 0; chan < rx_channels_count; chan++) {
		struct stmmac_rx_queue *rx_q = &priv->rx_queue[chan];
		u32 buf_size;

		qmode = priv->plat->rx_queues_cfg[chan].mode_to_use;

		stmmac_dma_rx_mode(priv, priv->ioaddr, rxmode, chan,
				rxfifosz, qmode);

		if (rx_q->xsk_pool) {
			buf_size = xsk_pool_get_rx_frame_size(rx_q->xsk_pool);
			stmmac_set_dma_bfsize(priv, priv->ioaddr,
					      buf_size,
					      chan);
		} else {
			stmmac_set_dma_bfsize(priv, priv->ioaddr,
					      priv->dma_buf_sz,
					      chan);
		}
	}

	for (chan = 0; chan < tx_channels_count; chan++) {
		qmode = priv->plat->tx_queues_cfg[chan].mode_to_use;

		stmmac_dma_tx_mode(priv, priv->ioaddr, txmode, chan,
				txfifosz, qmode);
	}
}

static bool stmmac_xdp_xmit_zc(struct stmmac_priv *priv, u32 queue, u32 budget)
{
	struct netdev_queue *nq = netdev_get_tx_queue(priv->dev, queue);
	struct stmmac_tx_queue *tx_q = &priv->tx_queue[queue];
	struct xsk_buff_pool *pool = tx_q->xsk_pool;
	unsigned int entry = tx_q->cur_tx;
	struct dma_desc *tx_desc = NULL;
	struct xdp_desc xdp_desc;
	bool work_done = true;

	/* Avoids TX time-out as we are sharing with slow path */
	txq_trans_cond_update(nq);

	budget = min(budget, stmmac_tx_avail(priv, queue));

	while (budget-- > 0) {
		dma_addr_t dma_addr;
		bool set_ic;

		/* We are sharing with slow path and stop XSK TX desc submission when
		 * available TX ring is less than threshold.
		 */
		if (unlikely(stmmac_tx_avail(priv, queue) < STMMAC_TX_XSK_AVAIL) ||
		    !netif_carrier_ok(priv->dev)) {
			work_done = false;
			break;
		}

		if (!xsk_tx_peek_desc(pool, &xdp_desc))
			break;

		if (likely(priv->extend_desc))
			tx_desc = (struct dma_desc *)(tx_q->dma_etx + entry);
		else if (tx_q->tbs & STMMAC_TBS_AVAIL)
			tx_desc = &tx_q->dma_entx[entry].basic;
		else
			tx_desc = tx_q->dma_tx + entry;

		dma_addr = xsk_buff_raw_get_dma(pool, xdp_desc.addr);
		xsk_buff_raw_dma_sync_for_device(pool, dma_addr, xdp_desc.len);

		tx_q->tx_skbuff_dma[entry].buf_type = STMMAC_TXBUF_T_XSK_TX;

		/* To return XDP buffer to XSK pool, we simple call
		 * xsk_tx_completed(), so we don't need to fill up
		 * 'buf' and 'xdpf'.
		 */
		tx_q->tx_skbuff_dma[entry].buf = 0;
		tx_q->xdpf[entry] = NULL;

		tx_q->tx_skbuff_dma[entry].map_as_page = false;
		tx_q->tx_skbuff_dma[entry].len = xdp_desc.len;
		tx_q->tx_skbuff_dma[entry].last_segment = true;
		tx_q->tx_skbuff_dma[entry].is_jumbo = false;

		stmmac_set_desc_addr(priv, tx_desc, dma_addr);

		tx_q->tx_count_frames++;

		if (unlikely(priv->hwts_all)) {
			stmmac_enable_tx_timestamp(priv, tx_desc);
			set_ic = true;
		} else if (!priv->tx_coal_frames[queue])
			set_ic = false;
		else if (tx_q->tx_count_frames % priv->tx_coal_frames[queue] == 0)
			set_ic = true;
		else
			set_ic = false;

		if (set_ic) {
			tx_q->tx_count_frames = 0;
			stmmac_set_tx_ic(priv, tx_desc);
			priv->xstats.tx_set_ic_bit++;
		}

		stmmac_prepare_tx_desc(priv, tx_desc, 1, xdp_desc.len,
				       true, priv->mode, true, true,
				       xdp_desc.len);

		if (tx_q->tbs & STMMAC_TBS_EN && xdp_desc.txtime > 0) {
			struct dma_edesc *edesc = &tx_q->dma_entx[entry];
			struct timespec64 ts =
				ns_to_timespec64(xdp_desc.txtime);

			stmmac_set_desc_tbs(priv, edesc, ts.tv_sec, ts.tv_nsec);
		}

		stmmac_enable_dma_transmission(priv, priv->ioaddr);

		tx_q->cur_tx = STMMAC_GET_ENTRY(tx_q->cur_tx, priv->dma_tx_size);
		entry = tx_q->cur_tx;
	}

	if (tx_desc) {
		stmmac_flush_tx_descriptors(priv, queue);
		xsk_tx_release(pool);
	}

	/* Return true if all of the 3 conditions are met
	 *  a) TX Budget is still available
	 *  b) work_done = true when XSK TX desc peek is empty (no more
	 *     pending XSK TX for transmission)
	 */
	return !!budget && work_done;
}

/**
 * stmmac_tx_clean - to manage the transmission completion
 * @priv: driver private structure
 * @budget: napi budget limiting this functions packet handling
 * @queue: TX queue index
 * Description: it reclaims the transmit resources after transmission completes.
 */
static int stmmac_tx_clean(struct stmmac_priv *priv, int budget, u32 queue)
{
	struct stmmac_tx_queue *tx_q = &priv->tx_queue[queue];
	unsigned int bytes_compl = 0, pkts_compl = 0;
	unsigned int entry, xmits = 0, count = 0;

	__netif_tx_lock_bh(netdev_get_tx_queue(priv->dev, queue));

	priv->xstats.tx_clean++;

	tx_q->xsk_frames_done = 0;

	entry = tx_q->dirty_tx;

	/* Try to clean all TX complete frame in 1 shot */
	while ((entry != tx_q->cur_tx) && count < priv->dma_tx_size) {
		struct xdp_frame *xdpf;
		struct sk_buff *skb;
		struct dma_desc *p;
		int status;

		if (tx_q->tx_skbuff_dma[entry].buf_type == STMMAC_TXBUF_T_XDP_TX ||
		    tx_q->tx_skbuff_dma[entry].buf_type == STMMAC_TXBUF_T_XDP_NDO) {
			xdpf = tx_q->xdpf[entry];
			skb = NULL;
		} else if (tx_q->tx_skbuff_dma[entry].buf_type == STMMAC_TXBUF_T_SKB) {
			xdpf = NULL;
			skb = tx_q->tx_skbuff[entry];
		} else {
			xdpf = NULL;
			skb = NULL;
		}

		if (priv->extend_desc)
			p = (struct dma_desc *)(tx_q->dma_etx + entry);
		else if (tx_q->tbs & STMMAC_TBS_AVAIL)
			p = &tx_q->dma_entx[entry].basic;
		else
			p = tx_q->dma_tx + entry;

		status = stmmac_tx_status(priv, &priv->dev->stats,
				&priv->xstats, p, priv->ioaddr);
		/* Check if the descriptor is owned by the DMA */
		if (unlikely(status & tx_dma_own))
			break;

		count++;

		/* Make sure descriptor fields are read after reading
		 * the own bit.
		 */
		dma_rmb();

		/* Just consider the last segment and ...*/
		if (likely(!(status & tx_not_ls))) {
			/* ... verify the status error condition */
			if (unlikely(status & tx_err)) {
				priv->dev->stats.tx_errors++;
			} else {
				priv->dev->stats.tx_packets++;
				priv->xstats.tx_pkt_n++;
				priv->xstats.txq_stats[queue].tx_pkt_n++;
			}

			if (skb &&
			    skb_shinfo(skb)->tx_flags & SKBTX_IN_PROGRESS) {
				struct skb_shared_hwtstamps shhwtstamp;

				memset(&shhwtstamp, 0,
				       sizeof(struct skb_shared_hwtstamps));
				stmmac_get_tx_hwtstamp(priv, p,
						       &shhwtstamp.hwtstamp);
				skb_tstamp_tx(skb, &shhwtstamp);
			} else if (unlikely(priv->hwts_all) &&
				   tx_q->tx_skbuff_dma[entry].buf_type ==
				   STMMAC_TXBUF_T_XSK_TX) {
				ktime_t tx_hwtstamp = { 0 };

				stmmac_get_tx_hwtstamp(priv, p, &tx_hwtstamp);
				trace_printk("XDP TX HW TS %llu\n",
					     tx_hwtstamp);
			}
		}

		if (likely(tx_q->tx_skbuff_dma[entry].buf &&
			   tx_q->tx_skbuff_dma[entry].buf_type !=
			   STMMAC_TXBUF_T_XDP_TX)) {
			if (tx_q->tx_skbuff_dma[entry].map_as_page)
				dma_unmap_page(priv->device,
					       tx_q->tx_skbuff_dma[entry].buf,
					       tx_q->tx_skbuff_dma[entry].len,
					       DMA_TO_DEVICE);
			else
				dma_unmap_single(priv->device,
						 tx_q->tx_skbuff_dma[entry].buf,
						 tx_q->tx_skbuff_dma[entry].len,
						 DMA_TO_DEVICE);
			tx_q->tx_skbuff_dma[entry].buf = 0;
			tx_q->tx_skbuff_dma[entry].len = 0;
			tx_q->tx_skbuff_dma[entry].map_as_page = false;
		}

		stmmac_clean_desc3(priv, tx_q, p);

		tx_q->tx_skbuff_dma[entry].last_segment = false;
		tx_q->tx_skbuff_dma[entry].is_jumbo = false;

		if (xdpf &&
		    tx_q->tx_skbuff_dma[entry].buf_type == STMMAC_TXBUF_T_XDP_TX) {
			xdp_return_frame_rx_napi(xdpf);
			tx_q->xdpf[entry] = NULL;
		}

		if (xdpf &&
		    tx_q->tx_skbuff_dma[entry].buf_type == STMMAC_TXBUF_T_XDP_NDO) {
			xdp_return_frame(xdpf);
			tx_q->xdpf[entry] = NULL;
		}

		if (tx_q->tx_skbuff_dma[entry].buf_type == STMMAC_TXBUF_T_XSK_TX)
			tx_q->xsk_frames_done++;

		if (tx_q->tx_skbuff_dma[entry].buf_type == STMMAC_TXBUF_T_SKB) {
			if (likely(skb)) {
				pkts_compl++;
				bytes_compl += skb->len;
				dev_consume_skb_any(skb);
				tx_q->tx_skbuff[entry] = NULL;
			}
		}

		stmmac_release_tx_desc(priv, p, priv->mode);

		entry = STMMAC_GET_ENTRY(entry, priv->dma_tx_size);
	}
	tx_q->dirty_tx = entry;

	netdev_tx_completed_queue(netdev_get_tx_queue(priv->dev, queue),
				  pkts_compl, bytes_compl);

	if (unlikely(netif_tx_queue_stopped(netdev_get_tx_queue(priv->dev,
								queue))) &&
	    stmmac_tx_avail(priv, queue) > STMMAC_TX_THRESH(priv)) {

		netif_dbg(priv, tx_done, priv->dev,
			  "%s: restart transmit\n", __func__);
		netif_tx_wake_queue(netdev_get_tx_queue(priv->dev, queue));
	}

	if (tx_q->xsk_pool) {
		bool work_done;

		if (tx_q->xsk_frames_done)
			xsk_tx_completed(tx_q->xsk_pool, tx_q->xsk_frames_done);

		if (xsk_uses_need_wakeup(tx_q->xsk_pool))
			xsk_set_tx_need_wakeup(tx_q->xsk_pool);

		/* For XSK TX, we try to send as many as possible.
		 * If XSK work done (XSK TX desc empty and budget still
		 * available), return "budget - 1" to reenable TX IRQ.
		 * Else, return "budget" to make NAPI continue polling.
		 */
		work_done = stmmac_xdp_xmit_zc(priv, queue,
					       STMMAC_XSK_TX_BUDGET_MAX);
		if (work_done)
			xmits = budget - 1;
		else
			xmits = budget;
	}

	if (priv->eee_enabled && !priv->tx_path_in_lpi_mode &&
	    priv->eee_sw_timer_en) {
		stmmac_enable_eee_mode(priv);
		mod_timer(&priv->eee_ctrl_timer, STMMAC_LPI_T(priv->tx_lpi_timer));
	}

	/* We still have pending packets, let's call for a new scheduling */
	if (tx_q->dirty_tx != tx_q->cur_tx)
		hrtimer_start(&tx_q->txtimer,
			      STMMAC_COAL_TIMER(priv->tx_coal_timer[queue]),
			      HRTIMER_MODE_REL);

	__netif_tx_unlock_bh(netdev_get_tx_queue(priv->dev, queue));

	/* Combine decisions from TX clean and XSK TX */
	return max(count, xmits);
}

/**
 * stmmac_tx_err - to manage the tx error
 * @priv: driver private structure
 * @chan: channel index
 * Description: it cleans the descriptors and restarts the transmission
 * in case of transmission errors.
 */
static void stmmac_tx_err(struct stmmac_priv *priv, u32 chan)
{
	struct stmmac_tx_queue *tx_q = &priv->tx_queue[chan];

	netif_tx_stop_queue(netdev_get_tx_queue(priv->dev, chan));

	stmmac_stop_tx_dma(priv, chan);
	dma_free_tx_skbufs(priv, chan);
	stmmac_clear_tx_descriptors(priv, chan);
	tx_q->dirty_tx = 0;
	tx_q->cur_tx = 0;
	tx_q->mss = 0;
	netdev_tx_reset_queue(netdev_get_tx_queue(priv->dev, chan));
	stmmac_init_tx_chan(priv, priv->ioaddr, priv->plat->dma_cfg,
			    tx_q->dma_tx_phy, chan);
	stmmac_start_tx_dma(priv, chan);

	priv->dev->stats.tx_errors++;
	netif_tx_wake_queue(netdev_get_tx_queue(priv->dev, chan));
}

/**
 *  stmmac_set_dma_operation_mode - Set DMA operation mode by channel
 *  @priv: driver private structure
 *  @txmode: TX operating mode
 *  @rxmode: RX operating mode
 *  @chan: channel index
 *  Description: it is used for configuring of the DMA operation mode in
 *  runtime in order to program the tx/rx DMA thresholds or Store-And-Forward
 *  mode.
 */
static void stmmac_set_dma_operation_mode(struct stmmac_priv *priv, u32 txmode,
					  u32 rxmode, u32 chan)
{
	u8 rxqmode = priv->plat->rx_queues_cfg[chan].mode_to_use;
	u8 txqmode = priv->plat->tx_queues_cfg[chan].mode_to_use;
	u32 rx_channels_count = priv->plat->rx_queues_to_use;
	u32 tx_channels_count = priv->plat->tx_queues_to_use;
	int rxfifosz = priv->plat->rx_fifo_size;
	int txfifosz = priv->plat->tx_fifo_size;

	if (rxfifosz == 0)
		rxfifosz = priv->dma_cap.rx_fifo_size;
	if (txfifosz == 0)
		txfifosz = priv->dma_cap.tx_fifo_size;

	/* Adjust for real per queue fifo size */
	rxfifosz /= rx_channels_count;
	txfifosz /= tx_channels_count;

	stmmac_dma_rx_mode(priv, priv->ioaddr, rxmode, chan, rxfifosz, rxqmode);
	stmmac_dma_tx_mode(priv, priv->ioaddr, txmode, chan, txfifosz, txqmode);
}

static bool stmmac_safety_feat_interrupt(struct stmmac_priv *priv)
{
	int ret;

	ret = stmmac_safety_feat_irq_status(priv, priv->dev,
			priv->ioaddr, priv->dma_cap.asp, &priv->sstats);
	if (ret && (ret != -EINVAL)) {
		stmmac_global_err(priv);
		return true;
	}

	return false;
}

static int stmmac_napi_check(struct stmmac_priv *priv, u32 chan, u32 dir)
{
	int status = stmmac_dma_interrupt_status(priv, priv->ioaddr,
						 &priv->xstats, chan, dir);
	struct stmmac_rx_queue *rx_q = &priv->rx_queue[chan];
	struct stmmac_tx_queue *tx_q = &priv->tx_queue[chan];
	struct stmmac_channel *ch = &priv->channel[chan];
	struct napi_struct *rx_napi;
	struct napi_struct *tx_napi;
	unsigned long flags;

	rx_napi = rx_q->xsk_pool ? &ch->rxtx_napi : &ch->rx_napi;
	tx_napi = tx_q->xsk_pool ? &ch->rxtx_napi : &ch->tx_napi;

	if ((status & handle_rx) && (chan < priv->plat->rx_queues_to_use)) {
		if (napi_schedule_prep(rx_napi)) {
			spin_lock_irqsave(&ch->lock, flags);
			stmmac_disable_dma_irq(priv, priv->ioaddr, chan, 1, 0);
			spin_unlock_irqrestore(&ch->lock, flags);
			__napi_schedule(rx_napi);
		}
	}

	if ((status & handle_tx) && (chan < priv->plat->tx_queues_to_use)) {
		if (napi_schedule_prep(tx_napi)) {
			spin_lock_irqsave(&ch->lock, flags);
			stmmac_disable_dma_irq(priv, priv->ioaddr, chan, 0, 1);
			spin_unlock_irqrestore(&ch->lock, flags);
			__napi_schedule(tx_napi);
		}
	}

	return status;
}

/**
 * stmmac_dma_interrupt - DMA ISR
 * @priv: driver private structure
 * Description: this is the DMA ISR. It is called by the main ISR.
 * It calls the dwmac dma routine and schedule poll method in case of some
 * work can be done.
 */
static void stmmac_dma_interrupt(struct stmmac_priv *priv)
{
	u32 tx_channel_count = priv->plat->tx_queues_to_use;
	u32 rx_channel_count = priv->plat->rx_queues_to_use;
	u32 channels_to_check = tx_channel_count > rx_channel_count ?
				tx_channel_count : rx_channel_count;
	u32 chan;
	int status[max_t(u32, MTL_MAX_TX_QUEUES, MTL_MAX_RX_QUEUES)];

	/* Make sure we never check beyond our status buffer. */
	if (WARN_ON_ONCE(channels_to_check > ARRAY_SIZE(status)))
		channels_to_check = ARRAY_SIZE(status);

	for (chan = 0; chan < channels_to_check; chan++)
		status[chan] = stmmac_napi_check(priv, chan,
						 DMA_DIR_RXTX);

	for (chan = 0; chan < tx_channel_count; chan++) {
		if (unlikely(status[chan] & tx_hard_error_bump_tc)) {
			/* Try to bump up the dma threshold on this failure */
			if (unlikely(priv->xstats.threshold != SF_DMA_MODE) &&
			    (tc <= 256)) {
				tc += 64;
				if (priv->plat->force_thresh_dma_mode)
					stmmac_set_dma_operation_mode(priv,
								      tc,
								      tc,
								      chan);
				else
					stmmac_set_dma_operation_mode(priv,
								    tc,
								    SF_DMA_MODE,
								    chan);
				priv->xstats.threshold = tc;
			}
		} else if (unlikely(status[chan] == tx_hard_error)) {
			stmmac_tx_err(priv, chan);
		}
	}
}

/**
 * stmmac_mmc_setup: setup the Mac Management Counters (MMC)
 * @priv: driver private structure
 * Description: this masks the MMC irq, in fact, the counters are managed in SW.
 */
static void stmmac_mmc_setup(struct stmmac_priv *priv)
{
	unsigned int mode = MMC_CNTRL_RESET_ON_READ | MMC_CNTRL_COUNTER_RESET |
			    MMC_CNTRL_PRESET | MMC_CNTRL_FULL_HALF_PRESET;

	stmmac_mmc_intr_all_mask(priv, priv->mmcaddr);

	if (priv->dma_cap.rmon) {
		stmmac_mmc_ctrl(priv, priv->mmcaddr, mode);
		memset(&priv->mmc, 0, sizeof(struct stmmac_counters));
	} else
		netdev_info(priv->dev, "No MAC Management Counters available\n");
}

/**
 * stmmac_get_hw_features - get MAC capabilities from the HW cap. register.
 * @priv: driver private structure
 * Description:
 *  new GMAC chip generations have a new register to indicate the
 *  presence of the optional feature/functions.
 *  This can be also used to override the value passed through the
 *  platform and necessary for old MAC10/100 and GMAC chips.
 */
static int stmmac_get_hw_features(struct stmmac_priv *priv)
{
	return stmmac_get_hw_feature(priv, priv->ioaddr, &priv->dma_cap) == 0;
}

/**
 * stmmac_check_ether_addr - check if the MAC addr is valid
 * @priv: driver private structure
 * Description:
 * it is to verify if the MAC address is valid, in case of failures it
 * generates a random MAC address
 */
static void stmmac_check_ether_addr(struct stmmac_priv *priv)
{
	if (!is_valid_ether_addr(priv->dev->dev_addr)) {
		stmmac_get_umac_addr(priv, priv->hw, priv->dev->dev_addr, 0);
		if (!is_valid_ether_addr(priv->dev->dev_addr))
			eth_hw_addr_random(priv->dev);
		dev_info(priv->device, "device MAC address %pM\n",
			 priv->dev->dev_addr);
	}
}

/**
 * stmmac_init_dma_engine - DMA init.
 * @priv: driver private structure
 * Description:
 * It inits the DMA invoking the specific MAC/GMAC callback.
 * Some DMA parameters can be passed from the platform;
 * in case of these are not passed a default is kept for the MAC or GMAC.
 */
static int stmmac_init_dma_engine(struct stmmac_priv *priv)
{
	u32 rx_channels_count = priv->plat->rx_queues_to_use;
	u32 tx_channels_count = priv->plat->tx_queues_to_use;
	u32 dma_csr_ch = max(rx_channels_count, tx_channels_count);
	struct stmmac_rx_queue *rx_q;
	struct stmmac_tx_queue *tx_q;
	u32 chan = 0;
	int atds = 0;
	int ret = 0;

	if (!priv->plat->dma_cfg || !priv->plat->dma_cfg->pbl) {
		dev_err(priv->device, "Invalid DMA configuration\n");
		return -EINVAL;
	}

	if (priv->extend_desc && (priv->mode == STMMAC_RING_MODE))
		atds = 1;

	ret = stmmac_reset(priv, priv->ioaddr);
	if (ret) {
		dev_err(priv->device, "Failed to reset the dma\n");
		return ret;
	}

	/* DMA Configuration */
	stmmac_dma_init(priv, priv->ioaddr, priv->plat->dma_cfg, atds);

	if (priv->plat->axi)
		stmmac_axi(priv, priv->ioaddr, priv->plat->axi);

	/* DMA CSR Channel configuration */
	for (chan = 0; chan < dma_csr_ch; chan++)
		stmmac_init_chan(priv, priv->ioaddr, priv->plat->dma_cfg, chan);

	/* DMA RX Channel Configuration */
	for (chan = 0; chan < rx_channels_count; chan++) {
		rx_q = &priv->rx_queue[chan];

		stmmac_init_rx_chan(priv, priv->ioaddr, priv->plat->dma_cfg,
				    rx_q->dma_rx_phy, chan);

		rx_q->rx_tail_addr = rx_q->dma_rx_phy +
				     (rx_q->buf_alloc_num *
				      sizeof(struct dma_desc));
		stmmac_set_rx_tail_ptr(priv, priv->ioaddr,
				       rx_q->rx_tail_addr, chan);
	}

	/* DMA TX Channel Configuration */
	for (chan = 0; chan < tx_channels_count; chan++) {
		tx_q = &priv->tx_queue[chan];

		stmmac_init_tx_chan(priv, priv->ioaddr, priv->plat->dma_cfg,
				    tx_q->dma_tx_phy, chan);

		tx_q->tx_tail_addr = tx_q->dma_tx_phy;
		stmmac_set_tx_tail_ptr(priv, priv->ioaddr,
				       tx_q->tx_tail_addr, chan);
	}

	return ret;
}

static void stmmac_tx_timer_arm(struct stmmac_priv *priv, u32 queue)
{
	struct stmmac_tx_queue *tx_q = &priv->tx_queue[queue];

	hrtimer_start(&tx_q->txtimer,
		      STMMAC_COAL_TIMER(priv->tx_coal_timer[queue]),
		      HRTIMER_MODE_REL);
}

/**
 * stmmac_tx_timer - mitigation sw timer for tx.
 * @t: data pointer
 * Description:
 * This is the timer handler to directly invoke the stmmac_tx_clean.
 */
static enum hrtimer_restart stmmac_tx_timer(struct hrtimer *t)
{
	struct stmmac_tx_queue *tx_q = container_of(t, struct stmmac_tx_queue, txtimer);
	struct stmmac_priv *priv = tx_q->priv_data;
	struct stmmac_channel *ch;
	struct napi_struct *napi;

	ch = &priv->channel[tx_q->queue_index];
	napi = tx_q->xsk_pool ? &ch->rxtx_napi : &ch->tx_napi;

	if (likely(napi_schedule_prep(napi))) {
		unsigned long flags;

		spin_lock_irqsave(&ch->lock, flags);
		stmmac_disable_dma_irq(priv, priv->ioaddr, ch->index, 0, 1);
		spin_unlock_irqrestore(&ch->lock, flags);
		__napi_schedule(napi);
	}

	return HRTIMER_NORESTART;
}

/**
 * stmmac_init_coalesce - init mitigation options.
 * @priv: driver private structure
 * Description:
 * This inits the coalesce parameters: i.e. timer rate,
 * timer handler and default threshold used for enabling the
 * interrupt on completion bit.
 */
static void stmmac_init_coalesce(struct stmmac_priv *priv)
{
	u32 tx_channel_count = priv->plat->tx_queues_to_use;
	u32 rx_channel_count = priv->plat->rx_queues_to_use;
	u32 chan;

	for (chan = 0; chan < tx_channel_count; chan++) {
		struct stmmac_tx_queue *tx_q = &priv->tx_queue[chan];

		priv->tx_coal_frames[chan] = STMMAC_TX_FRAMES;
		priv->tx_coal_timer[chan] = STMMAC_COAL_TX_TIMER;

		hrtimer_init(&tx_q->txtimer, CLOCK_MONOTONIC, HRTIMER_MODE_REL);
		tx_q->txtimer.function = stmmac_tx_timer;
	}

	for (chan = 0; chan < rx_channel_count; chan++)
		priv->rx_coal_frames[chan] = STMMAC_RX_FRAMES;
}

static void stmmac_set_rings_length(struct stmmac_priv *priv)
{
	u32 rx_channels_count = priv->plat->rx_queues_to_use;
	u32 tx_channels_count = priv->plat->tx_queues_to_use;
	u32 chan;

	/* set TX ring length */
	for (chan = 0; chan < tx_channels_count; chan++)
		stmmac_set_tx_ring_len(priv, priv->ioaddr,
				       (priv->dma_tx_size - 1), chan);

	/* set RX ring length */
	for (chan = 0; chan < rx_channels_count; chan++)
		stmmac_set_rx_ring_len(priv, priv->ioaddr,
				       (priv->dma_rx_size - 1), chan);
}

/**
 *  stmmac_set_tx_queue_weight - Set TX queue weight
 *  @priv: driver private structure
 *  Description: It is used for setting TX queues weight
 */
static void stmmac_set_tx_queue_weight(struct stmmac_priv *priv)
{
	u32 tx_queues_count = priv->plat->tx_queues_to_use;
	u32 weight;
	u32 queue;

	for (queue = 0; queue < tx_queues_count; queue++) {
		weight = priv->plat->tx_queues_cfg[queue].weight;
		stmmac_set_mtl_tx_queue_weight(priv, priv->hw, weight, queue);
	}
}

/**
 *  stmmac_configure_cbs - Configure CBS in TX queue
 *  @priv: driver private structure
 *  Description: It is used for configuring CBS in AVB TX queues
 */
static void stmmac_configure_cbs(struct stmmac_priv *priv)
{
	u32 tx_queues_count = priv->plat->tx_queues_to_use;
	u32 mode_to_use;
	u32 queue;

	/* queue 0 is reserved for legacy traffic */
	for (queue = 1; queue < tx_queues_count; queue++) {
		mode_to_use = priv->plat->tx_queues_cfg[queue].mode_to_use;
		if (mode_to_use == MTL_QUEUE_DCB)
			continue;

		stmmac_config_cbs(priv, priv->hw,
				priv->plat->tx_queues_cfg[queue].send_slope,
				priv->plat->tx_queues_cfg[queue].idle_slope,
				priv->plat->tx_queues_cfg[queue].high_credit,
				priv->plat->tx_queues_cfg[queue].low_credit,
				queue);
	}
}

/**
 *  stmmac_rx_queue_dma_chan_map - Map RX queue to RX dma channel
 *  @priv: driver private structure
 *  Description: It is used for mapping RX queues to RX dma channels
 */
static void stmmac_rx_queue_dma_chan_map(struct stmmac_priv *priv)
{
	u32 rx_queues_count = priv->plat->rx_queues_to_use;
	u32 queue;
	u32 chan;

	for (queue = 0; queue < rx_queues_count; queue++) {
		chan = priv->plat->rx_queues_cfg[queue].chan;
		stmmac_map_mtl_to_dma(priv, priv->hw, queue, chan);
	}
}

/**
 *  stmmac_mac_config_rx_queues_prio - Configure RX Queue priority
 *  @priv: driver private structure
 *  Description: It is used for configuring the RX Queue Priority
 */
static void stmmac_mac_config_rx_queues_prio(struct stmmac_priv *priv)
{
	u32 rx_queues_count = priv->plat->rx_queues_to_use;
	u32 queue;
	u32 prio;

	for (queue = 0; queue < rx_queues_count; queue++) {
		if (!priv->plat->rx_queues_cfg[queue].use_prio)
			continue;

		prio = priv->plat->rx_queues_cfg[queue].prio;
		stmmac_rx_queue_prio(priv, priv->hw, prio, queue);
	}
}

/**
 *  stmmac_mac_config_tx_queues_prio - Configure TX Queue priority
 *  @priv: driver private structure
 *  Description: It is used for configuring the TX Queue Priority
 */
static void stmmac_mac_config_tx_queues_prio(struct stmmac_priv *priv)
{
	u32 tx_queues_count = priv->plat->tx_queues_to_use;
	u32 queue;
	u32 prio;

	for (queue = 0; queue < tx_queues_count; queue++) {
		if (!priv->plat->tx_queues_cfg[queue].use_prio)
			continue;

		prio = priv->plat->tx_queues_cfg[queue].prio;
		stmmac_tx_queue_prio(priv, priv->hw, prio, queue);
	}
}

/**
 *  stmmac_mac_config_rx_queues_routing - Configure RX Queue Routing
 *  @priv: driver private structure
 *  Description: It is used for configuring the RX queue routing
 */
static void stmmac_mac_config_rx_queues_routing(struct stmmac_priv *priv)
{
	u32 rx_queues_count = priv->plat->rx_queues_to_use;
	u32 queue;
	u8 packet;

	for (queue = 0; queue < rx_queues_count; queue++) {
		/* no specific packet type routing specified for the queue */
		if (priv->plat->rx_queues_cfg[queue].pkt_route == 0x0)
			continue;

		packet = priv->plat->rx_queues_cfg[queue].pkt_route;
		stmmac_rx_queue_routing(priv, priv->hw, packet, queue);
	}
}

static void stmmac_mac_config_rss(struct stmmac_priv *priv)
{
	if (!priv->dma_cap.rssen || !priv->plat->rss_en) {
		priv->rss.enable = false;
		return;
	}

	if (priv->dev->features & NETIF_F_RXHASH)
		priv->rss.enable = true;
	else
		priv->rss.enable = false;

	stmmac_rss_configure(priv, priv->hw, &priv->rss,
			     priv->plat->rx_queues_to_use);
}

/**
 *  stmmac_mtl_configuration - Configure MTL
 *  @priv: driver private structure
 *  Description: It is used for configurring MTL
 */
static void stmmac_mtl_configuration(struct stmmac_priv *priv)
{
	u32 rx_queues_count = priv->plat->rx_queues_to_use;
	u32 tx_queues_count = priv->plat->tx_queues_to_use;

	if (tx_queues_count > 1)
		stmmac_set_tx_queue_weight(priv);

	/* Configure MTL RX algorithms */
	if (rx_queues_count > 1)
		stmmac_prog_mtl_rx_algorithms(priv, priv->hw,
				priv->plat->rx_sched_algorithm);

	/* Configure MTL TX algorithms */
	if (tx_queues_count > 1)
		stmmac_prog_mtl_tx_algorithms(priv, priv->hw,
				priv->plat->tx_sched_algorithm);

	/* Configure CBS in AVB TX queues */
	if (tx_queues_count > 1)
		stmmac_configure_cbs(priv);

	/* Map RX MTL to DMA channels */
	stmmac_rx_queue_dma_chan_map(priv);

	/* Enable MAC RX Queues */
	stmmac_mac_enable_rx_queues(priv);

	/* Set RX priorities */
	if (rx_queues_count > 1)
		stmmac_mac_config_rx_queues_prio(priv);

	/* Set TX priorities */
	if (tx_queues_count > 1)
		stmmac_mac_config_tx_queues_prio(priv);

	/* Set RX routing */
	if (rx_queues_count > 1)
		stmmac_mac_config_rx_queues_routing(priv);

	/* Receive Side Scaling */
	if (rx_queues_count > 1)
		stmmac_mac_config_rss(priv);
}

static void stmmac_safety_feat_configuration(struct stmmac_priv *priv)
{
	if (priv->dma_cap.asp) {
		netdev_info(priv->dev, "Enabling Safety Features\n");
		stmmac_safety_feat_config(priv, priv->ioaddr, priv->dma_cap.asp,
					  priv->plat->safety_feat_cfg);
	} else {
		netdev_info(priv->dev, "No Safety Features support found\n");
	}
}

static int stmmac_fpe_start_wq(struct stmmac_priv *priv)
{
	char *name;

	clear_bit(__FPE_TASK_SCHED, &priv->fpe_task_state);
	clear_bit(__FPE_REMOVING,  &priv->fpe_task_state);

	name = priv->wq_name;
	sprintf(name, "%s-fpe", priv->dev->name);

	priv->fpe_wq = create_singlethread_workqueue(name);
	if (!priv->fpe_wq) {
		netdev_err(priv->dev, "%s: Failed to create workqueue\n", name);

		return -ENOMEM;
	}
	netdev_info(priv->dev, "FPE workqueue start");

	return 0;
}

/**
 * stmmac_hw_setup - setup mac in a usable state.
 *  @dev : pointer to the device structure.
 *  @init_ptp: initialize PTP if set
 *  Description:
 *  this is the main function to setup the HW in a usable state because the
 *  dma engine is reset, the core registers are configured (e.g. AXI,
 *  Checksum features, timers). The DMA is ready to start receiving and
 *  transmitting.
 *  Return value:
 *  0 on success and an appropriate (-)ve integer as defined in errno.h
 *  file on failure.
 */
static int stmmac_hw_setup(struct net_device *dev, bool init_ptp)
{
	struct stmmac_priv *priv = netdev_priv(dev);
	u32 rx_cnt = priv->plat->rx_queues_to_use;
	u32 tx_cnt = priv->plat->tx_queues_to_use;
	bool sph_en;
	u32 chan;
	int ret;

	/* DMA initialization and SW reset */
	ret = stmmac_init_dma_engine(priv);
	if (ret < 0) {
		netdev_err(priv->dev, "%s: DMA engine initialization failed\n",
			   __func__);
		return ret;
	}

	/* Copy the MAC addr into the HW  */
	stmmac_set_umac_addr(priv, priv->hw, dev->dev_addr, 0);

	/* PS and related bits will be programmed according to the speed */
	if (priv->hw->pcs) {
		int speed = priv->plat->mac_port_sel_speed;

		if ((speed == SPEED_10) || (speed == SPEED_100) ||
		    (speed == SPEED_1000)) {
			priv->hw->ps = speed;
		} else {
			dev_warn(priv->device, "invalid port speed\n");
			priv->hw->ps = 0;
		}
	}

	/* Initialize the MAC Core */
	stmmac_core_init(priv, priv->hw, dev);

	/* Initialize MTL*/
	stmmac_mtl_configuration(priv);

	/* Initialize Safety Features */
	stmmac_safety_feat_configuration(priv);

	ret = stmmac_rx_ipc(priv, priv->hw);
	if (!ret) {
		netdev_warn(priv->dev, "RX IPC Checksum Offload disabled\n");
		priv->plat->rx_coe = STMMAC_RX_COE_NONE;
		priv->hw->rx_csum = 0;
	}

	/* Enable the MAC Rx/Tx */
	stmmac_mac_set(priv, priv->ioaddr, true);

	/* Set the HW DMA mode and the COE */
	stmmac_dma_operation_mode(priv);

	stmmac_mmc_setup(priv);

	if (init_ptp) {
		ret = stmmac_init_ptp(priv);
		if (ret == -EOPNOTSUPP)
			netdev_warn(priv->dev, "PTP not supported by HW\n");
		else if (ret)
			netdev_warn(priv->dev, "PTP init failed\n");
	}

	priv->eee_tw_timer = STMMAC_DEFAULT_TWT_LS;

	/* Convert the timer from msec to usec */
	if (!priv->tx_lpi_timer)
		priv->tx_lpi_timer = eee_timer * 1000;

	if (priv->use_riwt) {
		u32 queue;

		for (queue = 0; queue < rx_cnt; queue++) {
			if (!priv->rx_riwt[queue])
				priv->rx_riwt[queue] = DEF_DMA_RIWT;

			stmmac_rx_watchdog(priv, priv->ioaddr,
					   priv->rx_riwt[queue], queue);
		}
	}

	if (priv->hw->pcs)
		stmmac_pcs_ctrl_ane(priv, priv->ioaddr, 1, priv->hw->ps, 0);

	/* set TX and RX rings length */
	stmmac_set_rings_length(priv);

	/* Enable TSO */
	if (priv->tso) {
		for (chan = 0; chan < tx_cnt; chan++) {
			struct stmmac_tx_queue *tx_q = &priv->tx_queue[chan];

			/* TSO and TBS cannot co-exist */
			if (tx_q->tbs & STMMAC_TBS_AVAIL)
				continue;

			stmmac_enable_tso(priv, priv->ioaddr, 1, chan);
		}
	}

	/* Enable Split Header */
	sph_en = (priv->hw->rx_csum > 0) && priv->sph;
	for (chan = 0; chan < rx_cnt; chan++)
		stmmac_enable_sph(priv, priv->ioaddr, sph_en, chan);


	/* VLAN Tag Insertion */
	if (priv->dma_cap.vlins)
		stmmac_enable_vlan(priv, priv->hw, STMMAC_VLAN_INSERT);

	/* TBS */
	for (chan = 0; chan < tx_cnt; chan++) {
		struct stmmac_tx_queue *tx_q = &priv->tx_queue[chan];
		int enable = tx_q->tbs & STMMAC_TBS_AVAIL;

		stmmac_enable_tbs(priv, priv->ioaddr, enable, chan);
	}

	/* Configure real RX and TX queues */
	netif_set_real_num_rx_queues(dev, priv->plat->rx_queues_to_use);
	netif_set_real_num_tx_queues(dev, priv->plat->tx_queues_to_use);

	/* Start the ball rolling... */
	stmmac_start_all_dma(priv);

	/* Set HW VLAN stripping mode */
	if (priv->plat->use_hw_vlan)
		stmmac_set_hw_vlan_mode(priv, priv->ioaddr, dev->features);

	if (priv->dma_cap.fpesel) {
		stmmac_fpe_start_wq(priv);

		if (priv->plat->fpe_cfg->enable)
			stmmac_fpe_handshake(priv, true);
	}

	return 0;
}

static void stmmac_hw_teardown(struct net_device *dev)
{
	struct stmmac_priv *priv = netdev_priv(dev);

	clk_disable_unprepare(priv->plat->clk_ptp_ref);
}

static void stmmac_free_irq(struct net_device *dev,
			    enum request_irq_err irq_err, int irq_idx)
{
	struct stmmac_priv *priv = netdev_priv(dev);
	int j;

	switch (irq_err) {
	case REQ_IRQ_ERR_ALL:
		irq_idx = priv->plat->tx_queues_to_use;
		fallthrough;
	case REQ_IRQ_ERR_TX:
		for (j = irq_idx - 1; j >= 0; j--) {
			if (priv->tx_irq[j] > 0) {
				irq_set_affinity_hint(priv->tx_irq[j], NULL);
				free_irq(priv->tx_irq[j], &priv->tx_queue[j]);
			}
		}
		irq_idx = priv->plat->rx_queues_to_use;
		fallthrough;
	case REQ_IRQ_ERR_RX:
		for (j = irq_idx - 1; j >= 0; j--) {
			if (priv->rx_irq[j] > 0) {
				irq_set_affinity_hint(priv->rx_irq[j], NULL);
				free_irq(priv->rx_irq[j], &priv->rx_queue[j]);
			}
		}

		if (priv->sfty_ue_irq > 0 && priv->sfty_ue_irq != dev->irq)
			free_irq(priv->sfty_ue_irq, dev);
		fallthrough;
	case REQ_IRQ_ERR_SFTY_UE:
		if (priv->sfty_ce_irq > 0 && priv->sfty_ce_irq != dev->irq)
			free_irq(priv->sfty_ce_irq, dev);
		fallthrough;
	case REQ_IRQ_ERR_SFTY_CE:
		if (priv->lpi_irq > 0 && priv->lpi_irq != dev->irq)
			free_irq(priv->lpi_irq, dev);
		fallthrough;
	case REQ_IRQ_ERR_LPI:
		if (priv->wol_irq > 0 && priv->wol_irq != dev->irq)
			free_irq(priv->wol_irq, dev);
		fallthrough;
	case REQ_IRQ_ERR_WOL:
		free_irq(dev->irq, dev);
		fallthrough;
	case REQ_IRQ_ERR_MAC:
	case REQ_IRQ_ERR_NO:
		/* If MAC IRQ request error, no more IRQ to free */
		break;
	}
}

static int stmmac_request_irq_multi_msi(struct net_device *dev)
{
	struct stmmac_priv *priv = netdev_priv(dev);
	enum request_irq_err irq_err;
	cpumask_t cpu_mask;
	int irq_idx = 0;
	char *int_name;
	int ret;
	int i;

	/* For common interrupt */
	int_name = priv->int_name_mac;
	sprintf(int_name, "%s:%s", dev->name, "mac");
	ret = request_irq(dev->irq, stmmac_mac_interrupt,
			  0, int_name, dev);
	if (unlikely(ret < 0)) {
		netdev_err(priv->dev,
			   "%s: alloc mac MSI %d (error: %d)\n",
			   __func__, dev->irq, ret);
		irq_err = REQ_IRQ_ERR_MAC;
		goto irq_error;
	}

	/* Request the Wake IRQ in case of another line
	 * is used for WoL
	 */
	if (priv->wol_irq > 0 && priv->wol_irq != dev->irq) {
		int_name = priv->int_name_wol;
		sprintf(int_name, "%s:%s", dev->name, "wol");
		ret = request_irq(priv->wol_irq,
				  stmmac_mac_interrupt,
				  0, int_name, dev);
		if (unlikely(ret < 0)) {
			netdev_err(priv->dev,
				   "%s: alloc wol MSI %d (error: %d)\n",
				   __func__, priv->wol_irq, ret);
			irq_err = REQ_IRQ_ERR_WOL;
			goto irq_error;
		}
	}

	/* Request the LPI IRQ in case of another line
	 * is used for LPI
	 */
	if (priv->lpi_irq > 0 && priv->lpi_irq != dev->irq) {
		int_name = priv->int_name_lpi;
		sprintf(int_name, "%s:%s", dev->name, "lpi");
		ret = request_irq(priv->lpi_irq,
				  stmmac_mac_interrupt,
				  0, int_name, dev);
		if (unlikely(ret < 0)) {
			netdev_err(priv->dev,
				   "%s: alloc lpi MSI %d (error: %d)\n",
				   __func__, priv->lpi_irq, ret);
			irq_err = REQ_IRQ_ERR_LPI;
			goto irq_error;
		}
	}

	/* Request the Safety Feature Correctible Error line in
	 * case of another line is used
	 */
	if (priv->sfty_ce_irq > 0 && priv->sfty_ce_irq != dev->irq) {
		int_name = priv->int_name_sfty_ce;
		sprintf(int_name, "%s:%s", dev->name, "safety-ce");
		ret = request_irq(priv->sfty_ce_irq,
				  stmmac_safety_interrupt,
				  0, int_name, dev);
		if (unlikely(ret < 0)) {
			netdev_err(priv->dev,
				   "%s: alloc sfty ce MSI %d (error: %d)\n",
				   __func__, priv->sfty_ce_irq, ret);
			irq_err = REQ_IRQ_ERR_SFTY_CE;
			goto irq_error;
		}
	}

	/* Request the Safety Feature Uncorrectible Error line in
	 * case of another line is used
	 */
	if (priv->sfty_ue_irq > 0 && priv->sfty_ue_irq != dev->irq) {
		int_name = priv->int_name_sfty_ue;
		sprintf(int_name, "%s:%s", dev->name, "safety-ue");
		ret = request_irq(priv->sfty_ue_irq,
				  stmmac_safety_interrupt,
				  0, int_name, dev);
		if (unlikely(ret < 0)) {
			netdev_err(priv->dev,
				   "%s: alloc sfty ue MSI %d (error: %d)\n",
				   __func__, priv->sfty_ue_irq, ret);
			irq_err = REQ_IRQ_ERR_SFTY_UE;
			goto irq_error;
		}
	}

	/* Request Rx MSI irq */
	for (i = 0; i < priv->plat->rx_queues_to_use; i++) {
		if (priv->rx_irq[i] == 0)
			continue;

		int_name = priv->int_name_rx_irq[i];
		sprintf(int_name, "%s:%s-%d", dev->name, "rx", i);
		ret = request_irq(priv->rx_irq[i],
				  stmmac_msi_intr_rx,
				  0, int_name, &priv->rx_queue[i]);
		if (unlikely(ret < 0)) {
			netdev_err(priv->dev,
				   "%s: alloc rx-%d  MSI %d (error: %d)\n",
				   __func__, i, priv->rx_irq[i], ret);
			irq_err = REQ_IRQ_ERR_RX;
			irq_idx = i;
			goto irq_error;
		}
		cpumask_clear(&cpu_mask);
		cpumask_set_cpu(i % num_online_cpus(), &cpu_mask);
		irq_set_affinity_hint(priv->rx_irq[i], &cpu_mask);
	}

	/* Request Tx MSI irq */
	for (i = 0; i < priv->plat->tx_queues_to_use; i++) {
		if (priv->tx_irq[i] == 0)
			continue;

		int_name = priv->int_name_tx_irq[i];
		sprintf(int_name, "%s:%s-%d", dev->name, "tx", i);
		ret = request_irq(priv->tx_irq[i],
				  stmmac_msi_intr_tx,
				  0, int_name, &priv->tx_queue[i]);
		if (unlikely(ret < 0)) {
			netdev_err(priv->dev,
				   "%s: alloc tx-%d  MSI %d (error: %d)\n",
				   __func__, i, priv->tx_irq[i], ret);
			irq_err = REQ_IRQ_ERR_TX;
			irq_idx = i;
			goto irq_error;
		}
		cpumask_clear(&cpu_mask);
		cpumask_set_cpu(i % num_online_cpus(), &cpu_mask);
		irq_set_affinity_hint(priv->tx_irq[i], &cpu_mask);
	}

	return 0;

irq_error:
	stmmac_free_irq(dev, irq_err, irq_idx);
	return ret;
}

static int stmmac_request_irq_single(struct net_device *dev)
{
	struct stmmac_priv *priv = netdev_priv(dev);
	enum request_irq_err irq_err;
	int ret;

	ret = request_irq(dev->irq, stmmac_interrupt,
			  IRQF_SHARED, dev->name, dev);
	if (unlikely(ret < 0)) {
		netdev_err(priv->dev,
			   "%s: ERROR: allocating the IRQ %d (error: %d)\n",
			   __func__, dev->irq, ret);
		irq_err = REQ_IRQ_ERR_MAC;
		goto irq_error;
	}

	/* Request the Wake IRQ in case of another line
	 * is used for WoL
	 */
	if (priv->wol_irq > 0 && priv->wol_irq != dev->irq) {
		ret = request_irq(priv->wol_irq, stmmac_interrupt,
				  IRQF_SHARED, dev->name, dev);
		if (unlikely(ret < 0)) {
			netdev_err(priv->dev,
				   "%s: ERROR: allocating the WoL IRQ %d (%d)\n",
				   __func__, priv->wol_irq, ret);
			irq_err = REQ_IRQ_ERR_WOL;
			goto irq_error;
		}
	}

	/* Request the IRQ lines */
	if (priv->lpi_irq > 0 && priv->lpi_irq != dev->irq) {
		ret = request_irq(priv->lpi_irq, stmmac_interrupt,
				  IRQF_SHARED, dev->name, dev);
		if (unlikely(ret < 0)) {
			netdev_err(priv->dev,
				   "%s: ERROR: allocating the LPI IRQ %d (%d)\n",
				   __func__, priv->lpi_irq, ret);
			irq_err = REQ_IRQ_ERR_LPI;
			goto irq_error;
		}
	}

	return 0;

irq_error:
	stmmac_free_irq(dev, irq_err, 0);
	return ret;
}

static int stmmac_request_irq(struct net_device *dev)
{
	struct stmmac_priv *priv = netdev_priv(dev);
	int ret;

	/* Request the IRQ lines */
	if (priv->plat->multi_msi_en)
		ret = stmmac_request_irq_multi_msi(dev);
	else
		ret = stmmac_request_irq_single(dev);

	return ret;
}

/**
 *  stmmac_open - open entry point of the driver
 *  @dev : pointer to the device structure.
 *  Description:
 *  This function is the open entry point of the driver.
 *  Return value:
 *  0 on success and an appropriate (-)ve integer as defined in errno.h
 *  file on failure.
 */
static int stmmac_open(struct net_device *dev)
{
	struct stmmac_priv *priv = netdev_priv(dev);
	int mode = priv->plat->phy_interface;
	int bfsize = 0;
	u32 chan;
	int ret;

	ret = pm_runtime_get_sync(priv->device);
	if (ret < 0) {
		pm_runtime_put_noidle(priv->device);
		return ret;
	}

	if (priv->hw->pcs != STMMAC_PCS_TBI &&
	    priv->hw->pcs != STMMAC_PCS_RTBI &&
	    (!priv->hw->xpcs ||
	     xpcs_get_an_mode(priv->hw->xpcs, mode) != DW_AN_C73)) {
		ret = stmmac_init_phy(dev);
		if (ret) {
			netdev_err(priv->dev,
				   "%s: Cannot attach to PHY (error: %d)\n",
				   __func__, ret);
			goto init_phy_error;
		}
	}

	/* Extra statistics */
	memset(&priv->xstats, 0, sizeof(struct stmmac_extra_stats));
	priv->xstats.threshold = tc;

	bfsize = stmmac_set_16kib_bfsize(priv, dev->mtu);
	if (bfsize < 0)
		bfsize = 0;

	if (bfsize < BUF_SIZE_16KiB)
		bfsize = stmmac_set_bfsize(dev->mtu, priv->dma_buf_sz);

	priv->dma_buf_sz = bfsize;
	buf_sz = bfsize;

	priv->rx_copybreak = STMMAC_RX_COPYBREAK;

	if (!priv->dma_tx_size)
		priv->dma_tx_size = DMA_DEFAULT_TX_SIZE;
	if (!priv->dma_rx_size)
		priv->dma_rx_size = DMA_DEFAULT_RX_SIZE;

	/* Earlier check for TBS */
	for (chan = 0; chan < priv->plat->tx_queues_to_use; chan++) {
		struct stmmac_tx_queue *tx_q = &priv->tx_queue[chan];
		int tbs_en = priv->plat->tx_queues_cfg[chan].tbs_en;

		/* Setup per-TXQ tbs flag before TX descriptor alloc */
		tx_q->tbs |= tbs_en ? STMMAC_TBS_AVAIL : 0;
	}

	ret = alloc_dma_desc_resources(priv);
	if (ret < 0) {
		netdev_err(priv->dev, "%s: DMA descriptors allocation failed\n",
			   __func__);
		goto dma_desc_error;
	}

	ret = init_dma_desc_rings(dev, GFP_KERNEL);
	if (ret < 0) {
		netdev_err(priv->dev, "%s: DMA descriptors initialization failed\n",
			   __func__);
		goto init_error;
	}

	ret = stmmac_hw_setup(dev, true);
	if (ret < 0) {
		netdev_err(priv->dev, "%s: Hw setup failed\n", __func__);
		goto init_error;
	}

	stmmac_init_coalesce(priv);

	phylink_start(priv->phylink);
	/* We may have called phylink_speed_down before */
	phylink_speed_up(priv->phylink);

	ret = stmmac_request_irq(dev);
	if (ret)
		goto irq_error;

	stmmac_enable_all_queues(priv);
	netif_tx_start_all_queues(priv->dev);

	return 0;

irq_error:
	phylink_stop(priv->phylink);

	for (chan = 0; chan < priv->plat->tx_queues_to_use; chan++)
		hrtimer_cancel(&priv->tx_queue[chan].txtimer);

	stmmac_hw_teardown(dev);
init_error:
	free_dma_desc_resources(priv);
dma_desc_error:
	phylink_disconnect_phy(priv->phylink);
init_phy_error:
	pm_runtime_put(priv->device);
	return ret;
}

static void stmmac_fpe_stop_wq(struct stmmac_priv *priv)
{
	set_bit(__FPE_REMOVING, &priv->fpe_task_state);

	if (priv->fpe_wq)
		destroy_workqueue(priv->fpe_wq);

	netdev_info(priv->dev, "FPE workqueue stop");
}

/**
 *  stmmac_release - close entry point of the driver
 *  @dev : device pointer.
 *  Description:
 *  This is the stop entry point of the driver.
 */
static int stmmac_release(struct net_device *dev)
{
	struct stmmac_priv *priv = netdev_priv(dev);
	u32 chan;

	if (device_may_wakeup(priv->device))
		phylink_speed_down(priv->phylink, false);
	/* Stop and disconnect the PHY */
	phylink_stop(priv->phylink);
	phylink_disconnect_phy(priv->phylink);

	stmmac_disable_all_queues(priv);

	for (chan = 0; chan < priv->plat->tx_queues_to_use; chan++)
		hrtimer_cancel(&priv->tx_queue[chan].txtimer);

	/* Free the IRQ lines */
	stmmac_free_irq(dev, REQ_IRQ_ERR_ALL, 0);

	if (priv->eee_enabled) {
		priv->tx_path_in_lpi_mode = false;
		del_timer_sync(&priv->eee_ctrl_timer);
	}

	/* Stop TX/RX DMA and clear the descriptors */
	stmmac_stop_all_dma(priv);

	/* Release and free the Rx/Tx resources */
	free_dma_desc_resources(priv);

	/* Disable the MAC Rx/Tx */
	stmmac_mac_set(priv, priv->ioaddr, false);

	netif_carrier_off(dev);

	stmmac_release_ptp(priv);

	pm_runtime_put(priv->device);

<<<<<<< HEAD
	if (priv->dma_cap.fpesel)
		stmmac_fpe_stop_wq(priv);

=======
>>>>>>> 1e60aae1
	return 0;
}

static bool stmmac_vlan_insert(struct stmmac_priv *priv, struct sk_buff *skb,
			       struct stmmac_tx_queue *tx_q)
{
	u16 tag = 0x0, inner_tag = 0x0;
	u32 inner_type = 0x0;
	struct dma_desc *p;

	if (!priv->dma_cap.vlins)
		return false;
	if (!skb_vlan_tag_present(skb))
		return false;
	if (skb->vlan_proto == htons(ETH_P_8021AD)) {
		inner_tag = skb_vlan_tag_get(skb);
		inner_type = STMMAC_VLAN_INSERT;
	}

	tag = skb_vlan_tag_get(skb);

	if (tx_q->tbs & STMMAC_TBS_AVAIL)
		p = &tx_q->dma_entx[tx_q->cur_tx].basic;
	else
		p = &tx_q->dma_tx[tx_q->cur_tx];

	if (stmmac_set_desc_vlan_tag(priv, p, tag, inner_tag, inner_type))
		return false;

	stmmac_set_tx_owner(priv, p);
	tx_q->cur_tx = STMMAC_GET_ENTRY(tx_q->cur_tx, priv->dma_tx_size);
	return true;
}

/**
 *  stmmac_tso_allocator - close entry point of the driver
 *  @priv: driver private structure
 *  @des: buffer start address
 *  @total_len: total length to fill in descriptors
 *  @last_segment: condition for the last descriptor
 *  @queue: TX queue index
 *  Description:
 *  This function fills descriptor and request new descriptors according to
 *  buffer length to fill
 */
static void stmmac_tso_allocator(struct stmmac_priv *priv, dma_addr_t des,
				 int total_len, bool last_segment, u32 queue)
{
	struct stmmac_tx_queue *tx_q = &priv->tx_queue[queue];
	struct dma_desc *desc;
	u32 buff_size;
	int tmp_len;

	tmp_len = total_len;

	while (tmp_len > 0) {
		dma_addr_t curr_addr;

		tx_q->cur_tx = STMMAC_GET_ENTRY(tx_q->cur_tx,
						priv->dma_tx_size);
		WARN_ON(tx_q->tx_skbuff[tx_q->cur_tx]);

		if (tx_q->tbs & STMMAC_TBS_AVAIL)
			desc = &tx_q->dma_entx[tx_q->cur_tx].basic;
		else
			desc = &tx_q->dma_tx[tx_q->cur_tx];

		curr_addr = des + (total_len - tmp_len);
		if (priv->dma_cap.addr64 <= 32)
			desc->des0 = cpu_to_le32(curr_addr);
		else
			stmmac_set_desc_addr(priv, desc, curr_addr);

		buff_size = tmp_len >= TSO_MAX_BUFF_SIZE ?
			    TSO_MAX_BUFF_SIZE : tmp_len;

		stmmac_prepare_tso_tx_desc(priv, desc, 0, buff_size,
				0, 1,
				(last_segment) && (tmp_len <= TSO_MAX_BUFF_SIZE),
				0, 0);

		tmp_len -= TSO_MAX_BUFF_SIZE;
	}
}

static void stmmac_flush_tx_descriptors(struct stmmac_priv *priv, int queue)
{
	struct stmmac_tx_queue *tx_q = &priv->tx_queue[queue];
	int desc_size;

	if (likely(priv->extend_desc))
		desc_size = sizeof(struct dma_extended_desc);
	else if (tx_q->tbs & STMMAC_TBS_AVAIL)
		desc_size = sizeof(struct dma_edesc);
	else
		desc_size = sizeof(struct dma_desc);

	/* The own bit must be the latest setting done when prepare the
	 * descriptor and then barrier is needed to make sure that
	 * all is coherent before granting the DMA engine.
	 */
	wmb();

	tx_q->tx_tail_addr = tx_q->dma_tx_phy + (tx_q->cur_tx * desc_size);
	stmmac_set_tx_tail_ptr(priv, priv->ioaddr, tx_q->tx_tail_addr, queue);
}

/**
 *  stmmac_tso_xmit - Tx entry point of the driver for oversized frames (TSO)
 *  @skb : the socket buffer
 *  @dev : device pointer
 *  Description: this is the transmit function that is called on TSO frames
 *  (support available on GMAC4 and newer chips).
 *  Diagram below show the ring programming in case of TSO frames:
 *
 *  First Descriptor
 *   --------
 *   | DES0 |---> buffer1 = L2/L3/L4 header
 *   | DES1 |---> TCP Payload (can continue on next descr...)
 *   | DES2 |---> buffer 1 and 2 len
 *   | DES3 |---> must set TSE, TCP hdr len-> [22:19]. TCP payload len [17:0]
 *   --------
 *	|
 *     ...
 *	|
 *   --------
 *   | DES0 | --| Split TCP Payload on Buffers 1 and 2
 *   | DES1 | --|
 *   | DES2 | --> buffer 1 and 2 len
 *   | DES3 |
 *   --------
 *
 * mss is fixed when enable tso, so w/o programming the TDES3 ctx field.
 */
static netdev_tx_t stmmac_tso_xmit(struct sk_buff *skb, struct net_device *dev)
{
	struct dma_desc *desc, *first, *mss_desc = NULL;
	struct stmmac_priv *priv = netdev_priv(dev);
	int nfrags = skb_shinfo(skb)->nr_frags;
	u32 queue = skb_get_queue_mapping(skb);
	unsigned int first_entry, tx_packets;
	int tmp_pay_len = 0, first_tx;
	struct stmmac_tx_queue *tx_q;
	bool has_vlan, set_ic;
	u8 proto_hdr_len, hdr;
	u32 pay_len, mss;
	dma_addr_t des;
	int i;

	tx_q = &priv->tx_queue[queue];
	first_tx = tx_q->cur_tx;

	/* Compute header lengths */
	if (skb_shinfo(skb)->gso_type & SKB_GSO_UDP_L4) {
		proto_hdr_len = skb_transport_offset(skb) + sizeof(struct udphdr);
		hdr = sizeof(struct udphdr);
	} else {
		proto_hdr_len = skb_transport_offset(skb) + tcp_hdrlen(skb);
		hdr = tcp_hdrlen(skb);
	}

	/* Desc availability based on threshold should be enough safe */
	if (unlikely(stmmac_tx_avail(priv, queue) <
		(((skb->len - proto_hdr_len) / TSO_MAX_BUFF_SIZE + 1)))) {
		if (!netif_tx_queue_stopped(netdev_get_tx_queue(dev, queue))) {
			netif_tx_stop_queue(netdev_get_tx_queue(priv->dev,
								queue));
			/* This is a hard error, log it. */
			netdev_err(priv->dev,
				   "%s: Tx Ring full when queue awake\n",
				   __func__);
		}
		return NETDEV_TX_BUSY;
	}

	pay_len = skb_headlen(skb) - proto_hdr_len; /* no frags */

	mss = skb_shinfo(skb)->gso_size;

	/* set new MSS value if needed */
	if (mss != tx_q->mss) {
		if (tx_q->tbs & STMMAC_TBS_AVAIL)
			mss_desc = &tx_q->dma_entx[tx_q->cur_tx].basic;
		else
			mss_desc = &tx_q->dma_tx[tx_q->cur_tx];

		stmmac_set_mss(priv, mss_desc, mss);
		tx_q->mss = mss;
		tx_q->cur_tx = STMMAC_GET_ENTRY(tx_q->cur_tx,
						priv->dma_tx_size);
		WARN_ON(tx_q->tx_skbuff[tx_q->cur_tx]);
	}

	if (netif_msg_tx_queued(priv)) {
		pr_info("%s: hdrlen %d, hdr_len %d, pay_len %d, mss %d\n",
			__func__, hdr, proto_hdr_len, pay_len, mss);
		pr_info("\tskb->len %d, skb->data_len %d\n", skb->len,
			skb->data_len);
	}

	/* Check if VLAN can be inserted by HW */
	has_vlan = stmmac_vlan_insert(priv, skb, tx_q);

	first_entry = tx_q->cur_tx;
	WARN_ON(tx_q->tx_skbuff[first_entry]);

	if (tx_q->tbs & STMMAC_TBS_AVAIL)
		desc = &tx_q->dma_entx[first_entry].basic;
	else
		desc = &tx_q->dma_tx[first_entry];
	first = desc;

	if (has_vlan)
		stmmac_set_desc_vlan(priv, first, STMMAC_VLAN_INSERT);

	/* first descriptor: fill Headers on Buf1 */
	des = dma_map_single(priv->device, skb->data, skb_headlen(skb),
			     DMA_TO_DEVICE);
	if (dma_mapping_error(priv->device, des))
		goto dma_map_err;

	tx_q->tx_skbuff_dma[first_entry].buf = des;
	tx_q->tx_skbuff_dma[first_entry].len = skb_headlen(skb);
	tx_q->tx_skbuff_dma[first_entry].map_as_page = false;
	tx_q->tx_skbuff_dma[first_entry].buf_type = STMMAC_TXBUF_T_SKB;

	if (priv->dma_cap.addr64 <= 32) {
		first->des0 = cpu_to_le32(des);

		/* Fill start of payload in buff2 of first descriptor */
		if (pay_len)
			first->des1 = cpu_to_le32(des + proto_hdr_len);

		/* If needed take extra descriptors to fill the remaining payload */
		tmp_pay_len = pay_len - TSO_MAX_BUFF_SIZE;
	} else {
		stmmac_set_desc_addr(priv, first, des);
		tmp_pay_len = pay_len;
		des += proto_hdr_len;
		pay_len = 0;
	}

	stmmac_tso_allocator(priv, des, tmp_pay_len, (nfrags == 0), queue);

	/* Prepare fragments */
	for (i = 0; i < nfrags; i++) {
		const skb_frag_t *frag = &skb_shinfo(skb)->frags[i];

		des = skb_frag_dma_map(priv->device, frag, 0,
				       skb_frag_size(frag),
				       DMA_TO_DEVICE);
		if (dma_mapping_error(priv->device, des))
			goto dma_map_err;

		stmmac_tso_allocator(priv, des, skb_frag_size(frag),
				     (i == nfrags - 1), queue);

		tx_q->tx_skbuff_dma[tx_q->cur_tx].buf = des;
		tx_q->tx_skbuff_dma[tx_q->cur_tx].len = skb_frag_size(frag);
		tx_q->tx_skbuff_dma[tx_q->cur_tx].map_as_page = true;
		tx_q->tx_skbuff_dma[tx_q->cur_tx].buf_type = STMMAC_TXBUF_T_SKB;
	}

	tx_q->tx_skbuff_dma[tx_q->cur_tx].last_segment = true;

	/* Only the last descriptor gets to point to the skb. */
	tx_q->tx_skbuff[tx_q->cur_tx] = skb;
	tx_q->tx_skbuff_dma[tx_q->cur_tx].buf_type = STMMAC_TXBUF_T_SKB;

	/* Manage tx mitigation */
	tx_packets = (tx_q->cur_tx + 1) - first_tx;
	tx_q->tx_count_frames += tx_packets;

	if ((skb_shinfo(skb)->tx_flags & SKBTX_HW_TSTAMP) && priv->hwts_tx_en)
		set_ic = true;
	else if (!priv->tx_coal_frames[queue])
		set_ic = false;
	else if (tx_packets > priv->tx_coal_frames[queue])
		set_ic = true;
	else if ((tx_q->tx_count_frames %
		  priv->tx_coal_frames[queue]) < tx_packets)
		set_ic = true;
	else
		set_ic = false;

	if (set_ic) {
		if (tx_q->tbs & STMMAC_TBS_AVAIL)
			desc = &tx_q->dma_entx[tx_q->cur_tx].basic;
		else
			desc = &tx_q->dma_tx[tx_q->cur_tx];

		tx_q->tx_count_frames = 0;
		stmmac_set_tx_ic(priv, desc);
		priv->xstats.tx_set_ic_bit++;
	}

	/* We've used all descriptors we need for this skb, however,
	 * advance cur_tx so that it references a fresh descriptor.
	 * ndo_start_xmit will fill this descriptor the next time it's
	 * called and stmmac_tx_clean may clean up to this descriptor.
	 */
	tx_q->cur_tx = STMMAC_GET_ENTRY(tx_q->cur_tx, priv->dma_tx_size);

	if (unlikely(stmmac_tx_avail(priv, queue) <= (MAX_SKB_FRAGS + 1))) {
		netif_dbg(priv, hw, priv->dev, "%s: stop transmitted packets\n",
			  __func__);
		netif_tx_stop_queue(netdev_get_tx_queue(priv->dev, queue));
	}

	dev->stats.tx_bytes += skb->len;
	priv->xstats.tx_tso_frames++;
	priv->xstats.tx_tso_nfrags += nfrags;

	if (priv->sarc_type)
		stmmac_set_desc_sarc(priv, first, priv->sarc_type);

	skb_tx_timestamp(skb);

	if (unlikely((skb_shinfo(skb)->tx_flags & SKBTX_HW_TSTAMP) &&
		     priv->hwts_tx_en)) {
		/* declare that device is doing timestamping */
		skb_shinfo(skb)->tx_flags |= SKBTX_IN_PROGRESS;
		stmmac_enable_tx_timestamp(priv, first);
	}

	/* Complete the first descriptor before granting the DMA */
	stmmac_prepare_tso_tx_desc(priv, first, 1,
			proto_hdr_len,
			pay_len,
			1, tx_q->tx_skbuff_dma[first_entry].last_segment,
			hdr / 4, (skb->len - proto_hdr_len));

	/* If context desc is used to change MSS */
	if (mss_desc) {
		/* Make sure that first descriptor has been completely
		 * written, including its own bit. This is because MSS is
		 * actually before first descriptor, so we need to make
		 * sure that MSS's own bit is the last thing written.
		 */
		dma_wmb();
		stmmac_set_tx_owner(priv, mss_desc);
	}

	if (netif_msg_pktdata(priv)) {
		pr_info("%s: curr=%d dirty=%d f=%d, e=%d, f_p=%p, nfrags %d\n",
			__func__, tx_q->cur_tx, tx_q->dirty_tx, first_entry,
			tx_q->cur_tx, first, nfrags);
		pr_info(">>> frame to be transmitted: ");
		print_pkt(skb->data, skb_headlen(skb));
	}

	netdev_tx_sent_queue(netdev_get_tx_queue(dev, queue), skb->len);

	stmmac_flush_tx_descriptors(priv, queue);
	stmmac_tx_timer_arm(priv, queue);

	return NETDEV_TX_OK;

dma_map_err:
	dev_err(priv->device, "Tx dma map failed\n");
	dev_kfree_skb(skb);
	priv->dev->stats.tx_dropped++;
	return NETDEV_TX_OK;
}

/**
 *  stmmac_xmit - Tx entry point of the driver
 *  @skb : the socket buffer
 *  @dev : device pointer
 *  Description : this is the tx entry point of the driver.
 *  It programs the chain or the ring and supports oversized frames
 *  and SG feature.
 */
static netdev_tx_t stmmac_xmit(struct sk_buff *skb, struct net_device *dev)
{
	unsigned int first_entry, tx_packets, enh_desc;
	struct stmmac_priv *priv = netdev_priv(dev);
	unsigned int nopaged_len = skb_headlen(skb);
	int i, csum_insertion = 0, is_jumbo = 0;
	u32 queue = skb_get_queue_mapping(skb);
	int nfrags = skb_shinfo(skb)->nr_frags;
	int gso = skb_shinfo(skb)->gso_type;
	struct dma_edesc *tbs_desc = NULL;
	struct dma_desc *desc, *first;
	struct stmmac_tx_queue *tx_q;
	bool has_vlan, set_ic;
	int entry, first_tx;
	dma_addr_t des;

	tx_q = &priv->tx_queue[queue];
	first_tx = tx_q->cur_tx;

	if (priv->tx_path_in_lpi_mode && priv->eee_sw_timer_en)
		stmmac_disable_eee_mode(priv);

	/* Manage oversized TCP frames for GMAC4 device */
	if (skb_is_gso(skb) && priv->tso) {
		if (gso & (SKB_GSO_TCPV4 | SKB_GSO_TCPV6))
			return stmmac_tso_xmit(skb, dev);
		if (priv->plat->has_gmac4 && (gso & SKB_GSO_UDP_L4))
			return stmmac_tso_xmit(skb, dev);
	}

	if (unlikely(stmmac_tx_avail(priv, queue) < nfrags + 1)) {
		if (!netif_tx_queue_stopped(netdev_get_tx_queue(dev, queue))) {
			netif_tx_stop_queue(netdev_get_tx_queue(priv->dev,
								queue));
			/* This is a hard error, log it. */
			netdev_err(priv->dev,
				   "%s: Tx Ring full when queue awake\n",
				   __func__);
		}
		return NETDEV_TX_BUSY;
	}

	/* Check if VLAN can be inserted by HW */
	has_vlan = stmmac_vlan_insert(priv, skb, tx_q);

	entry = tx_q->cur_tx;
	first_entry = entry;
	WARN_ON(tx_q->tx_skbuff[first_entry]);

	csum_insertion = (skb->ip_summed == CHECKSUM_PARTIAL);

	if (likely(priv->extend_desc))
		desc = (struct dma_desc *)(tx_q->dma_etx + entry);
	else if (tx_q->tbs & STMMAC_TBS_AVAIL)
		desc = &tx_q->dma_entx[entry].basic;
	else
		desc = tx_q->dma_tx + entry;

	first = desc;

	if (has_vlan)
		stmmac_set_desc_vlan(priv, first, STMMAC_VLAN_INSERT);

	enh_desc = priv->plat->enh_desc;
	/* To program the descriptors according to the size of the frame */
	if (enh_desc)
		is_jumbo = stmmac_is_jumbo_frm(priv, skb->len, enh_desc);

	if (unlikely(is_jumbo)) {
		entry = stmmac_jumbo_frm(priv, tx_q, skb, csum_insertion);
		if (unlikely(entry < 0) && (entry != -EINVAL))
			goto dma_map_err;
	}

	for (i = 0; i < nfrags; i++) {
		const skb_frag_t *frag = &skb_shinfo(skb)->frags[i];
		int len = skb_frag_size(frag);
		bool last_segment = (i == (nfrags - 1));

		entry = STMMAC_GET_ENTRY(entry, priv->dma_tx_size);
		WARN_ON(tx_q->tx_skbuff[entry]);

		if (likely(priv->extend_desc))
			desc = (struct dma_desc *)(tx_q->dma_etx + entry);
		else if (tx_q->tbs & STMMAC_TBS_AVAIL)
			desc = &tx_q->dma_entx[entry].basic;
		else
			desc = tx_q->dma_tx + entry;

		des = skb_frag_dma_map(priv->device, frag, 0, len,
				       DMA_TO_DEVICE);
		if (dma_mapping_error(priv->device, des))
			goto dma_map_err; /* should reuse desc w/o issues */

		tx_q->tx_skbuff_dma[entry].buf = des;

		stmmac_set_desc_addr(priv, desc, des);

		tx_q->tx_skbuff_dma[entry].map_as_page = true;
		tx_q->tx_skbuff_dma[entry].len = len;
		tx_q->tx_skbuff_dma[entry].last_segment = last_segment;
		tx_q->tx_skbuff_dma[entry].buf_type = STMMAC_TXBUF_T_SKB;

		/* Prepare the descriptor and set the own bit too */
		stmmac_prepare_tx_desc(priv, desc, 0, len, csum_insertion,
				priv->mode, 1, last_segment, skb->len);
	}

	/* Only the last descriptor gets to point to the skb. */
	tx_q->tx_skbuff[entry] = skb;
	tx_q->tx_skbuff_dma[entry].buf_type = STMMAC_TXBUF_T_SKB;

	/* According to the coalesce parameter the IC bit for the latest
	 * segment is reset and the timer re-started to clean the tx status.
	 * This approach takes care about the fragments: desc is the first
	 * element in case of no SG.
	 */
	tx_packets = (entry + 1) - first_tx;
	tx_q->tx_count_frames += tx_packets;

	if ((skb_shinfo(skb)->tx_flags & SKBTX_HW_TSTAMP) && priv->hwts_tx_en)
		set_ic = true;
	else if (!priv->tx_coal_frames[queue])
		set_ic = false;
	else if (tx_packets > priv->tx_coal_frames[queue])
		set_ic = true;
	else if ((tx_q->tx_count_frames %
		  priv->tx_coal_frames[queue]) < tx_packets)
		set_ic = true;
	else
		set_ic = false;

	if (set_ic) {
		if (likely(priv->extend_desc))
			desc = &tx_q->dma_etx[entry].basic;
		else if (tx_q->tbs & STMMAC_TBS_AVAIL)
			desc = &tx_q->dma_entx[entry].basic;
		else
			desc = &tx_q->dma_tx[entry];

		tx_q->tx_count_frames = 0;
		stmmac_set_tx_ic(priv, desc);
		priv->xstats.tx_set_ic_bit++;
	}

	/* We've used all descriptors we need for this skb, however,
	 * advance cur_tx so that it references a fresh descriptor.
	 * ndo_start_xmit will fill this descriptor the next time it's
	 * called and stmmac_tx_clean may clean up to this descriptor.
	 */
	entry = STMMAC_GET_ENTRY(entry, priv->dma_tx_size);
	tx_q->cur_tx = entry;

	if (netif_msg_pktdata(priv)) {
		netdev_dbg(priv->dev,
			   "%s: curr=%d dirty=%d f=%d, e=%d, first=%p, nfrags=%d",
			   __func__, tx_q->cur_tx, tx_q->dirty_tx, first_entry,
			   entry, first, nfrags);

		netdev_dbg(priv->dev, ">>> frame to be transmitted: ");
		print_pkt(skb->data, skb->len);
	}

	if (unlikely(stmmac_tx_avail(priv, queue) <= (MAX_SKB_FRAGS + 1))) {
		netif_dbg(priv, hw, priv->dev, "%s: stop transmitted packets\n",
			  __func__);
		netif_tx_stop_queue(netdev_get_tx_queue(priv->dev, queue));
	}

	dev->stats.tx_bytes += skb->len;

	if (priv->sarc_type)
		stmmac_set_desc_sarc(priv, first, priv->sarc_type);

	skb_tx_timestamp(skb);

	/* Ready to fill the first descriptor and set the OWN bit w/o any
	 * problems because all the descriptors are actually ready to be
	 * passed to the DMA engine.
	 */
	if (likely(!is_jumbo)) {
		bool last_segment = (nfrags == 0);

		des = dma_map_single(priv->device, skb->data,
				     nopaged_len, DMA_TO_DEVICE);
		if (dma_mapping_error(priv->device, des))
			goto dma_map_err;

		tx_q->tx_skbuff_dma[first_entry].buf = des;
		tx_q->tx_skbuff_dma[first_entry].buf_type = STMMAC_TXBUF_T_SKB;
		tx_q->tx_skbuff_dma[first_entry].map_as_page = false;

		stmmac_set_desc_addr(priv, first, des);

		tx_q->tx_skbuff_dma[first_entry].len = nopaged_len;
		tx_q->tx_skbuff_dma[first_entry].last_segment = last_segment;

		if (unlikely((skb_shinfo(skb)->tx_flags & SKBTX_HW_TSTAMP) &&
			     priv->hwts_tx_en)) {
			/* declare that device is doing timestamping */
			skb_shinfo(skb)->tx_flags |= SKBTX_IN_PROGRESS;
			stmmac_enable_tx_timestamp(priv, first);
		}

		/* Prepare the first descriptor setting the OWN bit too */
		stmmac_prepare_tx_desc(priv, first, 1, nopaged_len,
				csum_insertion, priv->mode, 0, last_segment,
				skb->len);
	}

	if (tx_q->tbs & STMMAC_TBS_EN) {
		struct timespec64 ts = ns_to_timespec64(skb->tstamp);

		tbs_desc = &tx_q->dma_entx[first_entry];
		stmmac_set_desc_tbs(priv, tbs_desc, ts.tv_sec, ts.tv_nsec);
	}

	stmmac_set_tx_owner(priv, first);

	netdev_tx_sent_queue(netdev_get_tx_queue(dev, queue), skb->len);

	stmmac_enable_dma_transmission(priv, priv->ioaddr);

	stmmac_flush_tx_descriptors(priv, queue);
	stmmac_tx_timer_arm(priv, queue);

	return NETDEV_TX_OK;

dma_map_err:
	netdev_err(priv->dev, "Tx DMA map failed\n");
	dev_kfree_skb(skb);
	priv->dev->stats.tx_dropped++;
	return NETDEV_TX_OK;
}

static void stmmac_rx_vlan(struct net_device *dev, struct sk_buff *skb)
{
	struct vlan_ethhdr *veth;
	__be16 vlan_proto;
	u16 vlanid;

	veth = (struct vlan_ethhdr *)skb->data;
	vlan_proto = veth->h_vlan_proto;

	if ((vlan_proto == htons(ETH_P_8021Q) &&
	     dev->features & NETIF_F_HW_VLAN_CTAG_RX) ||
	    (vlan_proto == htons(ETH_P_8021AD) &&
	     dev->features & NETIF_F_HW_VLAN_STAG_RX)) {
		/* pop the vlan tag */
		vlanid = ntohs(veth->h_vlan_TCI);
		memmove(skb->data + VLAN_HLEN, veth, ETH_ALEN * 2);
		skb_pull(skb, VLAN_HLEN);
		__vlan_hwaccel_put_tag(skb, vlan_proto, vlanid);
	}
}

/**
 * stmmac_rx_refill - refill used skb preallocated buffers
 * @priv: driver private structure
 * @queue: RX queue index
 * Description : this is to reallocate the skb for the reception process
 * that is based on zero-copy.
 */
static inline void stmmac_rx_refill(struct stmmac_priv *priv, u32 queue)
{
	struct stmmac_rx_queue *rx_q = &priv->rx_queue[queue];
	int dirty = stmmac_rx_dirty(priv, queue);
	unsigned int entry = rx_q->dirty_rx;

	while (dirty-- > 0) {
		struct stmmac_rx_buffer *buf = &rx_q->buf_pool[entry];
		struct dma_desc *p;
		bool use_rx_wd;

		if (priv->extend_desc)
			p = (struct dma_desc *)(rx_q->dma_erx + entry);
		else
			p = rx_q->dma_rx + entry;

		if (!buf->page) {
			buf->page = page_pool_dev_alloc_pages(rx_q->page_pool);
			if (!buf->page)
				break;
		}

		if (priv->sph && !buf->sec_page) {
			buf->sec_page = page_pool_dev_alloc_pages(rx_q->page_pool);
			if (!buf->sec_page)
				break;

			buf->sec_addr = page_pool_get_dma_addr(buf->sec_page);
		}

		buf->addr = page_pool_get_dma_addr(buf->page) + buf->page_offset;

		stmmac_set_desc_addr(priv, p, buf->addr);
		if (priv->sph)
			stmmac_set_desc_sec_addr(priv, p, buf->sec_addr, true);
		else
			stmmac_set_desc_sec_addr(priv, p, buf->sec_addr, false);
		stmmac_refill_desc3(priv, rx_q, p);

		rx_q->rx_count_frames++;
		rx_q->rx_count_frames += priv->rx_coal_frames[queue];
		if (rx_q->rx_count_frames > priv->rx_coal_frames[queue])
			rx_q->rx_count_frames = 0;

		use_rx_wd = !priv->rx_coal_frames[queue];
		use_rx_wd |= rx_q->rx_count_frames > 0;
		if (!priv->use_riwt)
			use_rx_wd = false;

		dma_wmb();
		stmmac_set_rx_owner(priv, p, use_rx_wd);

		entry = STMMAC_GET_ENTRY(entry, priv->dma_rx_size);
	}
	rx_q->dirty_rx = entry;
	rx_q->rx_tail_addr = rx_q->dma_rx_phy +
			    (rx_q->dirty_rx * sizeof(struct dma_desc));
	stmmac_set_rx_tail_ptr(priv, priv->ioaddr, rx_q->rx_tail_addr, queue);
}

static unsigned int stmmac_rx_buf1_len(struct stmmac_priv *priv,
				       struct dma_desc *p,
				       int status, unsigned int len)
{
	unsigned int plen = 0, hlen = 0;
	int coe = priv->hw->rx_csum;

	/* Not first descriptor, buffer is always zero */
	if (priv->sph && len)
		return 0;

	/* First descriptor, get split header length */
	stmmac_get_rx_header_len(priv, p, &hlen);
	if (priv->sph && hlen) {
		priv->xstats.rx_split_hdr_pkt_n++;
		return hlen;
	}

	/* First descriptor, not last descriptor and not split header */
	if (status & rx_not_ls)
		return priv->dma_buf_sz;

	plen = stmmac_get_rx_frame_len(priv, p, coe);

	/* First descriptor and last descriptor and not split header */
	return min_t(unsigned int, priv->dma_buf_sz, plen);
}

static unsigned int stmmac_rx_buf2_len(struct stmmac_priv *priv,
				       struct dma_desc *p,
				       int status, unsigned int len)
{
	int coe = priv->hw->rx_csum;
	unsigned int plen = 0;

	/* Not split header, buffer is not available */
	if (!priv->sph)
		return 0;

	/* Not last descriptor */
	if (status & rx_not_ls)
		return priv->dma_buf_sz;

	plen = stmmac_get_rx_frame_len(priv, p, coe);

	/* Last descriptor */
	return plen - len;
}

static int stmmac_xdp_xmit_xdpf(struct stmmac_priv *priv, int queue,
				struct xdp_frame *xdpf, bool dma_map)
{
	struct stmmac_tx_queue *tx_q = &priv->tx_queue[queue];
	unsigned int entry = tx_q->cur_tx;
	struct dma_desc *tx_desc;
	dma_addr_t dma_addr;
	bool set_ic;

	if (stmmac_tx_avail(priv, queue) < STMMAC_TX_THRESH(priv))
		return STMMAC_XDP_CONSUMED;

	if (likely(priv->extend_desc))
		tx_desc = (struct dma_desc *)(tx_q->dma_etx + entry);
	else if (tx_q->tbs & STMMAC_TBS_AVAIL)
		tx_desc = &tx_q->dma_entx[entry].basic;
	else
		tx_desc = tx_q->dma_tx + entry;

	if (dma_map) {
		dma_addr = dma_map_single(priv->device, xdpf->data,
					  xdpf->len, DMA_TO_DEVICE);
		if (dma_mapping_error(priv->device, dma_addr))
			return STMMAC_XDP_CONSUMED;

		tx_q->tx_skbuff_dma[entry].buf_type = STMMAC_TXBUF_T_XDP_NDO;
	} else {
		struct page *page = virt_to_page(xdpf->data);

		dma_addr = page_pool_get_dma_addr(page) + sizeof(*xdpf) +
			   xdpf->headroom;
		dma_sync_single_for_device(priv->device, dma_addr,
					   xdpf->len, DMA_BIDIRECTIONAL);

		tx_q->tx_skbuff_dma[entry].buf_type = STMMAC_TXBUF_T_XDP_TX;
	}

	tx_q->tx_skbuff_dma[entry].buf = dma_addr;
	tx_q->tx_skbuff_dma[entry].map_as_page = false;
	tx_q->tx_skbuff_dma[entry].len = xdpf->len;
	tx_q->tx_skbuff_dma[entry].last_segment = true;
	tx_q->tx_skbuff_dma[entry].is_jumbo = false;

	tx_q->xdpf[entry] = xdpf;

	stmmac_set_desc_addr(priv, tx_desc, dma_addr);

	stmmac_prepare_tx_desc(priv, tx_desc, 1, xdpf->len,
			       true, priv->mode, true, true,
			       xdpf->len);

	tx_q->tx_count_frames++;

	if (tx_q->tx_count_frames % priv->tx_coal_frames[queue] == 0)
		set_ic = true;
	else
		set_ic = false;

	if (set_ic) {
		tx_q->tx_count_frames = 0;
		stmmac_set_tx_ic(priv, tx_desc);
		priv->xstats.tx_set_ic_bit++;
	}

	stmmac_enable_dma_transmission(priv, priv->ioaddr);

	entry = STMMAC_GET_ENTRY(entry, priv->dma_tx_size);
	tx_q->cur_tx = entry;

	return STMMAC_XDP_TX;
}

static int stmmac_xdp_get_tx_queue(struct stmmac_priv *priv,
				   int cpu)
{
	int index = cpu;

	if (unlikely(index < 0))
		index = 0;

	while (index >= priv->plat->tx_queues_to_use)
		index -= priv->plat->tx_queues_to_use;

	return index;
}

static int stmmac_xdp_xmit_back(struct stmmac_priv *priv,
				struct xdp_buff *xdp)
{
	struct xdp_frame *xdpf = xdp_convert_buff_to_frame(xdp);
	int cpu = smp_processor_id();
	struct netdev_queue *nq;
	int queue;
	int res;

	if (unlikely(!xdpf))
		return STMMAC_XDP_CONSUMED;

	queue = stmmac_xdp_get_tx_queue(priv, cpu);
	nq = netdev_get_tx_queue(priv->dev, queue);

	__netif_tx_lock(nq, cpu);
	/* Avoids TX time-out as we are sharing with slow path */
	txq_trans_cond_update(nq);

	res = stmmac_xdp_xmit_xdpf(priv, queue, xdpf, false);
	if (res == STMMAC_XDP_TX)
		stmmac_flush_tx_descriptors(priv, queue);

	__netif_tx_unlock(nq);

	return res;
}

/* This function assumes rcu_read_lock() is held by the caller. */
static int __stmmac_xdp_run_prog(struct stmmac_priv *priv,
				 struct bpf_prog *prog,
				 struct xdp_buff *xdp)
{
	u32 act;
	int res;

	act = bpf_prog_run_xdp(prog, xdp);
	switch (act) {
	case XDP_PASS:
		res = STMMAC_XDP_PASS;
		break;
	case XDP_TX:
		res = stmmac_xdp_xmit_back(priv, xdp);
		break;
	case XDP_REDIRECT:
		if (xdp_do_redirect(priv->dev, xdp, prog) < 0)
			res = STMMAC_XDP_CONSUMED;
		else
			res = STMMAC_XDP_REDIRECT;
		break;
	default:
		bpf_warn_invalid_xdp_action(act);
		fallthrough;
	case XDP_ABORTED:
		trace_xdp_exception(priv->dev, prog, act);
		fallthrough;
	case XDP_DROP:
		res = STMMAC_XDP_CONSUMED;
		break;
	}

	return res;
}

static struct sk_buff *stmmac_xdp_run_prog(struct stmmac_priv *priv,
					   struct xdp_buff *xdp)
{
	struct bpf_prog *prog;
	int res;

	rcu_read_lock();

	prog = READ_ONCE(priv->xdp_prog);
	if (!prog) {
		res = STMMAC_XDP_PASS;
		goto unlock;
	}

	res = __stmmac_xdp_run_prog(priv, prog, xdp);
unlock:
	rcu_read_unlock();
	return ERR_PTR(-res);
}

static void stmmac_finalize_xdp_rx(struct stmmac_priv *priv,
				   int xdp_status)
{
	int cpu = smp_processor_id();
	int queue;

	queue = stmmac_xdp_get_tx_queue(priv, cpu);

	if (xdp_status & STMMAC_XDP_TX)
		stmmac_tx_timer_arm(priv, queue);

	if (xdp_status & STMMAC_XDP_REDIRECT)
		xdp_do_flush();
}

static struct sk_buff *stmmac_construct_skb_zc(struct stmmac_channel *ch,
					       struct xdp_buff *xdp)
{
	unsigned int metasize = xdp->data - xdp->data_meta;
	unsigned int datasize = xdp->data_end - xdp->data;
	struct sk_buff *skb;

	skb = __napi_alloc_skb(&ch->rxtx_napi,
			       xdp->data_end - xdp->data_hard_start,
			       GFP_ATOMIC | __GFP_NOWARN);
	if (unlikely(!skb))
		return NULL;

	skb_reserve(skb, xdp->data - xdp->data_hard_start);
	memcpy(__skb_put(skb, datasize), xdp->data, datasize);
	if (metasize)
		skb_metadata_set(skb, metasize);

	return skb;
}

static void stmmac_dispatch_skb_zc(struct stmmac_priv *priv, u32 queue,
				   struct dma_desc *p, struct dma_desc *np,
				   struct xdp_buff *xdp)
{
	struct stmmac_channel *ch = &priv->channel[queue];
	struct skb_shared_hwtstamps *shhwtstamp = NULL;
	unsigned int len = xdp->data_end - xdp->data;
	enum pkt_hash_types hash_type;
	int coe = priv->hw->rx_csum;
	struct sk_buff *skb;
	u32 hash;

	skb = stmmac_construct_skb_zc(ch, xdp);
	if (!skb) {
		priv->dev->stats.rx_dropped++;
		return;
	}

	shhwtstamp = skb_hwtstamps(skb);
	memset(shhwtstamp, 0, sizeof(struct skb_shared_hwtstamps));
	stmmac_get_rx_hwtstamp(priv, p, np, &shhwtstamp->hwtstamp);

	stmmac_rx_vlan(priv->dev, skb);
	skb->protocol = eth_type_trans(skb, priv->dev);

	if (unlikely(!coe))
		skb_checksum_none_assert(skb);
	else
		skb->ip_summed = CHECKSUM_UNNECESSARY;

	if (!stmmac_get_rx_hash(priv, p, &hash, &hash_type))
		skb_set_hash(skb, hash, hash_type);

	skb_record_rx_queue(skb, queue);
	napi_gro_receive(&ch->rxtx_napi, skb);

	priv->dev->stats.rx_packets++;
	priv->dev->stats.rx_bytes += len;
}

static bool stmmac_rx_refill_zc(struct stmmac_priv *priv, u32 queue, u32 budget)
{
	struct stmmac_rx_queue *rx_q = &priv->rx_queue[queue];
	unsigned int entry = rx_q->dirty_rx;
	struct dma_desc *rx_desc = NULL;
	bool ret = true;

	budget = min(budget, stmmac_rx_dirty(priv, queue));

	while (budget-- > 0 && entry != rx_q->cur_rx) {
		struct stmmac_rx_buffer *buf = &rx_q->buf_pool[entry];
		dma_addr_t dma_addr;
		bool use_rx_wd;

		if (!buf->xdp) {
			buf->xdp = xsk_buff_alloc(rx_q->xsk_pool);
			if (!buf->xdp) {
				ret = false;
				break;
			}
		}

		if (priv->extend_desc)
			rx_desc = (struct dma_desc *)(rx_q->dma_erx + entry);
		else
			rx_desc = rx_q->dma_rx + entry;

		dma_addr = xsk_buff_xdp_get_dma(buf->xdp);
		stmmac_set_desc_addr(priv, rx_desc, dma_addr);
		stmmac_set_desc_sec_addr(priv, rx_desc, 0, false);
		stmmac_refill_desc3(priv, rx_q, rx_desc);

		rx_q->rx_count_frames++;
		rx_q->rx_count_frames += priv->rx_coal_frames[queue];
		if (rx_q->rx_count_frames > priv->rx_coal_frames[queue])
			rx_q->rx_count_frames = 0;

		use_rx_wd = !priv->rx_coal_frames[queue];
		use_rx_wd |= rx_q->rx_count_frames > 0;
		if (!priv->use_riwt)
			use_rx_wd = false;

		dma_wmb();
		stmmac_set_rx_owner(priv, rx_desc, use_rx_wd);

		entry = STMMAC_GET_ENTRY(entry, priv->dma_rx_size);
	}

	if (rx_desc) {
		rx_q->dirty_rx = entry;
		rx_q->rx_tail_addr = rx_q->dma_rx_phy +
				     (rx_q->dirty_rx * sizeof(struct dma_desc));
		stmmac_set_rx_tail_ptr(priv, priv->ioaddr, rx_q->rx_tail_addr, queue);
	}

	return ret;
}

static int stmmac_rx_zc(struct stmmac_priv *priv, int limit, u32 queue)
{
	struct stmmac_rx_queue *rx_q = &priv->rx_queue[queue];
	unsigned int count = 0, error = 0, len = 0;
	int dirty = stmmac_rx_dirty(priv, queue);
	unsigned int next_entry = rx_q->cur_rx;
	unsigned int desc_size;
	struct bpf_prog *prog;
	bool failure = false;
	int xdp_status = 0;
	int status = 0;

	if (netif_msg_rx_status(priv)) {
		void *rx_head;

		netdev_dbg(priv->dev, "%s: descriptor ring:\n", __func__);
		if (priv->extend_desc) {
			rx_head = (void *)rx_q->dma_erx;
			desc_size = sizeof(struct dma_extended_desc);
		} else {
			rx_head = (void *)rx_q->dma_rx;
			desc_size = sizeof(struct dma_desc);
		}

		stmmac_display_ring(priv, rx_head, priv->dma_rx_size, true,
				    rx_q->dma_rx_phy, desc_size);
	}

	while (count < limit) {
		struct stmmac_rx_buffer *buf;
		unsigned int buf1_len = 0;
		struct dma_desc *np, *p;
		int entry;
		int res;

		if (!count && rx_q->state_saved) {
			error = rx_q->state.error;
			len = rx_q->state.len;
		} else {
			rx_q->state_saved = false;
			error = 0;
			len = 0;
		}

		if (count >= limit)
			break;

read_again:
		buf1_len = 0;
		entry = next_entry;
		buf = &rx_q->buf_pool[entry];

		if (dirty >= STMMAC_RX_FILL_BATCH) {
			failure = failure ||
				  !stmmac_rx_refill_zc(priv, queue, dirty);
			dirty = 0;
		}

		if (priv->extend_desc)
			p = (struct dma_desc *)(rx_q->dma_erx + entry);
		else
			p = rx_q->dma_rx + entry;

		/* read the status of the incoming frame */
		status = stmmac_rx_status(priv, &priv->dev->stats,
					  &priv->xstats, p);
		/* check if managed by the DMA otherwise go ahead */
		if (unlikely(status & dma_own))
			break;

		/* Prefetch the next RX descriptor */
		rx_q->cur_rx = STMMAC_GET_ENTRY(rx_q->cur_rx,
						priv->dma_rx_size);
		next_entry = rx_q->cur_rx;

		if (priv->extend_desc)
			np = (struct dma_desc *)(rx_q->dma_erx + next_entry);
		else
			np = rx_q->dma_rx + next_entry;

		prefetch(np);

		/* Ensure a valid XSK buffer before proceed */
		if (!buf->xdp)
			break;

		if (priv->extend_desc)
			stmmac_rx_extended_status(priv, &priv->dev->stats,
						  &priv->xstats,
						  rx_q->dma_erx + entry);
		if (unlikely(status == discard_frame)) {
			xsk_buff_free(buf->xdp);
			buf->xdp = NULL;
			dirty++;
			error = 1;
			if (!priv->hwts_rx_en || !priv->hwts_all)
				priv->dev->stats.rx_errors++;
		}

		if (unlikely(error && (status & rx_not_ls)))
			goto read_again;
		if (unlikely(error)) {
			count++;
			continue;
		}

		/* XSK pool expects RX frame 1:1 mapped to XSK buffer */
		if (likely(status & rx_not_ls)) {
			xsk_buff_free(buf->xdp);
			buf->xdp = NULL;
			dirty++;
			count++;
			goto read_again;
		}

		if (unlikely(priv->hwts_all)) {
			/* We use XDP meta data to store T/S */
			buf->xdp->data_meta = buf->xdp->data - sizeof(ktime_t);

			stmmac_get_rx_hwtstamp(priv, p, np,
					       (ktime_t *)buf->xdp->data_meta);
		} else {
			buf->xdp->data_meta = buf->xdp->data;
		}

		/* XDP ZC Frame only support primary buffers for now */
		buf1_len = stmmac_rx_buf1_len(priv, p, status, len);
		len += buf1_len;

		/* ACS is set; GMAC core strips PAD/FCS for IEEE 802.3
		 * Type frames (LLC/LLC-SNAP)
		 *
		 * llc_snap is never checked in GMAC >= 4, so this ACS
		 * feature is always disabled and packets need to be
		 * stripped manually.
		 */
		if (likely(!(status & rx_not_ls)) &&
		    (likely(priv->synopsys_id >= DWMAC_CORE_4_00) ||
		     unlikely(status != llc_snap))) {
			buf1_len -= ETH_FCS_LEN;
			len -= ETH_FCS_LEN;
		}

		/* RX buffer is good and fit into a XSK pool buffer */
		buf->xdp->data_end = buf->xdp->data + buf1_len;
		xsk_buff_dma_sync_for_cpu(buf->xdp, rx_q->xsk_pool);

		rcu_read_lock();
		prog = READ_ONCE(priv->xdp_prog);
		res = __stmmac_xdp_run_prog(priv, prog, buf->xdp);
		rcu_read_unlock();

		switch (res) {
		case STMMAC_XDP_PASS:
			stmmac_dispatch_skb_zc(priv, queue, p, np, buf->xdp);
			xsk_buff_free(buf->xdp);
			break;
		case STMMAC_XDP_CONSUMED:
			xsk_buff_free(buf->xdp);
			priv->dev->stats.rx_dropped++;
			break;
		case STMMAC_XDP_TX:
		case STMMAC_XDP_REDIRECT:
			xdp_status |= res;
			break;
		}

		buf->xdp = NULL;
		dirty++;
		count++;
	}

	if (status & rx_not_ls) {
		rx_q->state_saved = true;
		rx_q->state.error = error;
		rx_q->state.len = len;
	}

	stmmac_finalize_xdp_rx(priv, xdp_status);

	priv->xstats.rx_pkt_n += count;
	priv->xstats.rxq_stats[queue].rx_pkt_n += count;

	if (xsk_uses_need_wakeup(rx_q->xsk_pool)) {
		if (failure || stmmac_rx_dirty(priv, queue) > 0)
			xsk_set_rx_need_wakeup(rx_q->xsk_pool);
		else
			xsk_clear_rx_need_wakeup(rx_q->xsk_pool);

		return (int)count;
	}

	return failure ? limit : (int)count;
}

/**
 * stmmac_rx - manage the receive process
 * @priv: driver private structure
 * @limit: napi bugget
 * @queue: RX queue index.
 * Description :  this the function called by the napi poll method.
 * It gets all the frames inside the ring.
 */
static int stmmac_rx(struct stmmac_priv *priv, int limit, u32 queue)
{
	struct stmmac_rx_queue *rx_q = &priv->rx_queue[queue];
	struct stmmac_channel *ch = &priv->channel[queue];
	unsigned int count = 0, error = 0, len = 0;
	int status = 0, coe = priv->hw->rx_csum;
	unsigned int next_entry = rx_q->cur_rx;
	unsigned int desc_size;
	enum dma_data_direction dma_dir;
	struct sk_buff *skb = NULL;
	struct xdp_buff xdp;
	int xdp_status = 0;
	int buf_sz;

	dma_dir = page_pool_get_dma_dir(rx_q->page_pool);
	buf_sz = DIV_ROUND_UP(priv->dma_buf_sz, PAGE_SIZE) * PAGE_SIZE;

	if (netif_msg_rx_status(priv)) {
		void *rx_head;

		netdev_dbg(priv->dev, "%s: descriptor ring:\n", __func__);
		if (priv->extend_desc) {
			rx_head = (void *)rx_q->dma_erx;
			desc_size = sizeof(struct dma_extended_desc);
		} else {
			rx_head = (void *)rx_q->dma_rx;
			desc_size = sizeof(struct dma_desc);
		}

		stmmac_display_ring(priv, rx_head, priv->dma_rx_size, true,
				    rx_q->dma_rx_phy, desc_size);
	}
	while (count < limit) {
		struct skb_shared_hwtstamps *shhwtstamp = NULL;
		unsigned int buf1_len = 0, buf2_len = 0;
		enum pkt_hash_types hash_type;
		struct stmmac_rx_buffer *buf;
		struct dma_desc *np, *p;
		int entry;
		u32 hash;

		if (!count && rx_q->state_saved) {
			skb = rx_q->state.skb;
			error = rx_q->state.error;
			len = rx_q->state.len;
		} else {
			rx_q->state_saved = false;
			skb = NULL;
			error = 0;
			len = 0;
		}

		if (count >= limit)
			break;

read_again:
		buf1_len = 0;
		buf2_len = 0;
		entry = next_entry;
		buf = &rx_q->buf_pool[entry];

		if (priv->extend_desc)
			p = (struct dma_desc *)(rx_q->dma_erx + entry);
		else
			p = rx_q->dma_rx + entry;

		/* read the status of the incoming frame */
		status = stmmac_rx_status(priv, &priv->dev->stats,
				&priv->xstats, p);
		/* check if managed by the DMA otherwise go ahead */
		if (unlikely(status & dma_own))
			break;

		rx_q->cur_rx = STMMAC_GET_ENTRY(rx_q->cur_rx,
						priv->dma_rx_size);
		next_entry = rx_q->cur_rx;

		if (priv->extend_desc)
			np = (struct dma_desc *)(rx_q->dma_erx + next_entry);
		else
			np = rx_q->dma_rx + next_entry;

		prefetch(np);

		if (priv->extend_desc)
			stmmac_rx_extended_status(priv, &priv->dev->stats,
					&priv->xstats, rx_q->dma_erx + entry);
		if (unlikely(status == discard_frame)) {
			page_pool_recycle_direct(rx_q->page_pool, buf->page);
			buf->page = NULL;
			error = 1;
			if (!priv->hwts_rx_en)
				priv->dev->stats.rx_errors++;
		}

		if (unlikely(error && (status & rx_not_ls)))
			goto read_again;
		if (unlikely(error)) {
			dev_kfree_skb(skb);
			skb = NULL;
			count++;
			continue;
		}

		/* Buffer is good. Go on. */

		prefetch(page_address(buf->page) + buf->page_offset);
		if (buf->sec_page)
			prefetch(page_address(buf->sec_page));

		buf1_len = stmmac_rx_buf1_len(priv, p, status, len);
		len += buf1_len;
		buf2_len = stmmac_rx_buf2_len(priv, p, status, len);
		len += buf2_len;

		/* ACS is set; GMAC core strips PAD/FCS for IEEE 802.3
		 * Type frames (LLC/LLC-SNAP)
		 *
		 * llc_snap is never checked in GMAC >= 4, so this ACS
		 * feature is always disabled and packets need to be
		 * stripped manually.
		 */
		if (likely(!(status & rx_not_ls)) &&
		    (likely(priv->synopsys_id >= DWMAC_CORE_4_00) ||
		     unlikely(status != llc_snap))) {
			if (buf2_len)
				buf2_len -= ETH_FCS_LEN;
			else
				buf1_len -= ETH_FCS_LEN;

			len -= ETH_FCS_LEN;
		}

		if (!skb) {
			unsigned int pre_len, sync_len;

			dma_sync_single_for_cpu(priv->device, buf->addr,
						buf1_len, dma_dir);

			xdp.data = page_address(buf->page) + buf->page_offset;
			xdp.data_end = xdp.data + buf1_len;
			xdp.data_hard_start = page_address(buf->page);
			xdp_set_data_meta_invalid(&xdp);
			xdp.frame_sz = buf_sz;
			xdp.rxq = &rx_q->xdp_rxq;

			pre_len = xdp.data_end - xdp.data_hard_start -
				  buf->page_offset;
			skb = stmmac_xdp_run_prog(priv, &xdp);
			/* Due xdp_adjust_tail: DMA sync for_device
			 * cover max len CPU touch
			 */
			sync_len = xdp.data_end - xdp.data_hard_start -
				   buf->page_offset;
			sync_len = max(sync_len, pre_len);

			/* For Not XDP_PASS verdict */
			if (IS_ERR(skb)) {
				unsigned int xdp_res = -PTR_ERR(skb);

				if (xdp_res & STMMAC_XDP_CONSUMED) {
					page_pool_put_page(rx_q->page_pool,
							   virt_to_head_page(xdp.data),
							   sync_len, true);
					buf->page = NULL;
					priv->dev->stats.rx_dropped++;

					/* Clear skb as it was set as
					 * status by XDP program.
					 */
					skb = NULL;

					if (unlikely((status & rx_not_ls)))
						goto read_again;

					count++;
					continue;
				} else if (xdp_res & (STMMAC_XDP_TX |
						      STMMAC_XDP_REDIRECT)) {
					xdp_status |= xdp_res;
					buf->page = NULL;
					skb = NULL;
					count++;
					continue;
				}
			}
		}

		if (!skb) {
			/* XDP program may expand or reduce tail */
			buf1_len = xdp.data_end - xdp.data;

			skb = napi_alloc_skb(&ch->rx_napi, buf1_len);
			if (!skb) {
				priv->dev->stats.rx_dropped++;
				count++;
				goto drain_data;
			}

			/* XDP program may adjust header */
			skb_copy_to_linear_data(skb, xdp.data, buf1_len);
			skb_put(skb, buf1_len);

			/* Data payload copied into SKB, page ready for recycle */
			page_pool_recycle_direct(rx_q->page_pool, buf->page);
			buf->page = NULL;
		} else if (buf1_len) {
			dma_sync_single_for_cpu(priv->device, buf->addr,
						buf1_len, dma_dir);
			skb_add_rx_frag(skb, skb_shinfo(skb)->nr_frags,
					buf->page, buf->page_offset, buf1_len,
					priv->dma_buf_sz);

			/* Data payload appended into SKB */
			page_pool_release_page(rx_q->page_pool, buf->page);
			buf->page = NULL;
		}

		if (buf2_len) {
			dma_sync_single_for_cpu(priv->device, buf->sec_addr,
						buf2_len, dma_dir);
			skb_add_rx_frag(skb, skb_shinfo(skb)->nr_frags,
					buf->sec_page, 0, buf2_len,
					priv->dma_buf_sz);

			/* Data payload appended into SKB */
			page_pool_release_page(rx_q->page_pool, buf->sec_page);
			buf->sec_page = NULL;
		}

drain_data:
		if (likely(status & rx_not_ls))
			goto read_again;
		if (!skb)
			continue;

		/* Got entire packet into SKB. Finish it. */

		shhwtstamp = skb_hwtstamps(skb);
		memset(shhwtstamp, 0, sizeof(struct skb_shared_hwtstamps));
		stmmac_get_rx_hwtstamp(priv, p, np, &shhwtstamp->hwtstamp);

		if (priv->plat->use_hw_vlan)
			stmmac_rx_hw_vlan(priv, priv->dev,
					  priv->hw, p, skb);
		else
			stmmac_rx_vlan(priv->dev, skb);

		skb->protocol = eth_type_trans(skb, priv->dev);

		if (unlikely(!coe))
			skb_checksum_none_assert(skb);
		else
			skb->ip_summed = CHECKSUM_UNNECESSARY;

		if (!stmmac_get_rx_hash(priv, p, &hash, &hash_type))
			skb_set_hash(skb, hash, hash_type);

		skb_record_rx_queue(skb, queue);
		napi_gro_receive(&ch->rx_napi, skb);
		skb = NULL;

		priv->dev->stats.rx_packets++;
		priv->dev->stats.rx_bytes += len;
		count++;
	}

	if (status & rx_not_ls || skb) {
		rx_q->state_saved = true;
		rx_q->state.skb = skb;
		rx_q->state.error = error;
		rx_q->state.len = len;
	}

	stmmac_finalize_xdp_rx(priv, xdp_status);

	stmmac_rx_refill(priv, queue);

	priv->xstats.rx_pkt_n += count;
	priv->xstats.rxq_stats[queue].rx_pkt_n += count;

	return count;
}

static int stmmac_napi_poll_rx(struct napi_struct *napi, int budget)
{
	struct stmmac_channel *ch =
		container_of(napi, struct stmmac_channel, rx_napi);
	struct stmmac_priv *priv = ch->priv_data;
	u32 chan = ch->index;
	int work_done;

	priv->xstats.napi_poll++;

	work_done = stmmac_rx(priv, budget, chan);

	if (work_done < budget && napi_complete_done(napi, work_done)) {
		unsigned long flags;

		spin_lock_irqsave(&ch->lock, flags);
		stmmac_enable_dma_irq(priv, priv->ioaddr, chan, 1, 0);
		spin_unlock_irqrestore(&ch->lock, flags);
	}

	return work_done;
}

static int stmmac_napi_poll_tx(struct napi_struct *napi, int budget)
{
	struct stmmac_channel *ch =
		container_of(napi, struct stmmac_channel, tx_napi);
	struct stmmac_priv *priv = ch->priv_data;
	u32 chan = ch->index;
	int work_done;

	priv->xstats.napi_poll++;

	work_done = stmmac_tx_clean(priv, budget, chan);
	work_done = min(work_done, budget);

	if (work_done < budget && napi_complete_done(napi, work_done)) {
		unsigned long flags;

		spin_lock_irqsave(&ch->lock, flags);
		stmmac_enable_dma_irq(priv, priv->ioaddr, chan, 0, 1);
		spin_unlock_irqrestore(&ch->lock, flags);
	}

	return work_done;
}

static int stmmac_napi_poll_rxtx(struct napi_struct *napi, int budget)
{
	struct stmmac_channel *ch =
		container_of(napi, struct stmmac_channel, rxtx_napi);
	struct stmmac_priv *priv = ch->priv_data;
	int rx_done, tx_done, rxtx_done;
	u32 chan = ch->index;

	priv->xstats.napi_poll++;

	tx_done = stmmac_tx_clean(priv, budget, chan);
	tx_done = min(tx_done, budget);

	rx_done = stmmac_rx_zc(priv, budget, chan);

	rxtx_done = max(tx_done, rx_done);

	/* If either TX or RX work is not complete, return budget
	 * and keep pooling
	 */
	if (rxtx_done >= budget)
		return budget;

	/* all work done, exit the polling mode */
	if (napi_complete_done(napi, rxtx_done)) {
		unsigned long flags;

		spin_lock_irqsave(&ch->lock, flags);
		/* Both RX and TX work done are compelte,
		 * so enable both RX & TX IRQs.
		 */
		stmmac_enable_dma_irq(priv, priv->ioaddr, chan, 1, 1);
		spin_unlock_irqrestore(&ch->lock, flags);
	}

	return min(rxtx_done, budget - 1);
}

/**
 *  stmmac_tx_timeout
 *  @dev : Pointer to net device structure
 *  @txqueue: the index of the hanging transmit queue
 *  Description: this function is called when a packet transmission fails to
 *   complete within a reasonable time. The driver will mark the error in the
 *   netdev structure and arrange for the device to be reset to a sane state
 *   in order to transmit a new packet.
 */
static void stmmac_tx_timeout(struct net_device *dev, unsigned int txqueue)
{
	struct stmmac_priv *priv = netdev_priv(dev);

	stmmac_global_err(priv);
}

/**
 *  stmmac_set_rx_mode - entry point for multicast addressing
 *  @dev : pointer to the device structure
 *  Description:
 *  This function is a driver entry point which gets called by the kernel
 *  whenever multicast addresses must be enabled/disabled.
 *  Return value:
 *  void.
 */
static void stmmac_set_rx_mode(struct net_device *dev)
{
	struct stmmac_priv *priv = netdev_priv(dev);

	stmmac_set_filter(priv, priv->hw, dev);
}

/**
 *  stmmac_change_mtu - entry point to change MTU size for the device.
 *  @dev : device pointer.
 *  @new_mtu : the new MTU size for the device.
 *  Description: the Maximum Transfer Unit (MTU) is used by the network layer
 *  to drive packet transmission. Ethernet has an MTU of 1500 octets
 *  (ETH_DATA_LEN). This value can be changed with ifconfig.
 *  Return value:
 *  0 on success and an appropriate (-)ve integer as defined in errno.h
 *  file on failure.
 */
static int stmmac_change_mtu(struct net_device *dev, int new_mtu)
{
	struct stmmac_priv *priv = netdev_priv(dev);
	int txfifosz = priv->plat->tx_fifo_size;
	const int mtu = new_mtu;

	if (txfifosz == 0)
		txfifosz = priv->dma_cap.tx_fifo_size;

	txfifosz /= priv->plat->tx_queues_to_use;

	if (netif_running(dev)) {
		netdev_err(priv->dev, "must be stopped to change its MTU\n");
		return -EBUSY;
	}

	if (stmmac_xdp_is_enabled(priv) && new_mtu > ETH_DATA_LEN) {
		netdev_dbg(priv->dev, "Jumbo frames not supported for XDP\n");
		return -EINVAL;
	}

	new_mtu = STMMAC_ALIGN(new_mtu);

	/* If condition true, FIFO is too small or MTU too large */
	if ((txfifosz < new_mtu) || (new_mtu > BUF_SIZE_16KiB))
		return -EINVAL;

	dev->mtu = mtu;

	netdev_update_features(dev);

	return 0;
}

static netdev_features_t stmmac_fix_features(struct net_device *dev,
					     netdev_features_t features)
{
	struct stmmac_priv *priv = netdev_priv(dev);
	u32 tx_cnt = priv->plat->tx_queues_to_use;
	u32 chan;

	if (priv->plat->rx_coe == STMMAC_RX_COE_NONE)
		features &= ~NETIF_F_RXCSUM;

	if (!priv->plat->tx_coe)
		features &= ~NETIF_F_CSUM_MASK;

	/* Some GMAC devices have a bugged Jumbo frame support that
	 * needs to have the Tx COE disabled for oversized frames
	 * (due to limited buffer sizes). In this case we disable
	 * the TX csum insertion in the TDES and not use SF.
	 */
	if (priv->plat->bugged_jumbo && (dev->mtu > ETH_DATA_LEN))
		features &= ~NETIF_F_CSUM_MASK;

	/* Disable tso if asked by ethtool */
	if ((priv->plat->tso_en) && (priv->dma_cap.tsoen)) {
		if (features & NETIF_F_TSO)
			priv->tso = true;
		else
			priv->tso = false;
	}

	for (chan = 0; chan < tx_cnt; chan++) {
		struct stmmac_tx_queue *tx_q = &priv->tx_queue[chan];

		/* TSO and TBS cannot co-exist */
		if (tx_q->tbs & STMMAC_TBS_AVAIL)
			continue;

		tx_q->mss = 0;
		stmmac_enable_tso(priv, priv->ioaddr, priv->tso, chan);
	}
	return features;
}

static int stmmac_set_features(struct net_device *netdev,
			       netdev_features_t features)
{
	struct stmmac_priv *priv = netdev_priv(netdev);
	bool sph_en;
	u32 chan;

	/* Keep the COE Type in case of csum is supporting */
	if (features & NETIF_F_RXCSUM)
		priv->hw->rx_csum = priv->plat->rx_coe;
	else
		priv->hw->rx_csum = 0;
	/* No check needed because rx_coe has been set before and it will be
	 * fixed in case of issue.
	 */
	stmmac_rx_ipc(priv, priv->hw);

	sph_en = (priv->hw->rx_csum > 0) && priv->sph;

	for (chan = 0; chan < priv->plat->rx_queues_to_use; chan++)
		stmmac_enable_sph(priv, priv->ioaddr, sph_en, chan);

	return 0;
}

static void stmmac_fpe_event_status(struct stmmac_priv *priv, int status)
{
	struct stmmac_fpe_cfg *fpe_cfg = priv->plat->fpe_cfg;
	enum stmmac_fpe_state *lo_state = &fpe_cfg->lo_fpe_state;
	enum stmmac_fpe_state *lp_state = &fpe_cfg->lp_fpe_state;
	bool *hs_enable = &fpe_cfg->hs_enable;

	if (status == FPE_EVENT_UNKNOWN || !*hs_enable)
		return;

	/* If LP has sent verify mPacket, LP is FPE capable */
	if ((status & FPE_EVENT_RVER) == FPE_EVENT_RVER) {
		if (*lp_state < FPE_STATE_CAPABLE)
			*lp_state = FPE_STATE_CAPABLE;

		/* If user has requested FPE enable, quickly response */
		if (*hs_enable)
			stmmac_fpe_send_mpacket(priv, priv->ioaddr,
						MPACKET_RESPONSE);
	}

	/* If Local has sent verify mPacket, Local is FPE capable */
	if ((status & FPE_EVENT_TVER) == FPE_EVENT_TVER) {
		if (*lo_state < FPE_STATE_CAPABLE)
			*lo_state = FPE_STATE_CAPABLE;
	}

	/* If LP has sent response mPacket, LP is entering FPE ON */
	if ((status & FPE_EVENT_RRSP) == FPE_EVENT_RRSP)
		*lp_state = FPE_STATE_ENTERING_ON;

	/* If Local has sent response mPacket, Local is entering FPE ON */
	if ((status & FPE_EVENT_TRSP) == FPE_EVENT_TRSP)
		*lo_state = FPE_STATE_ENTERING_ON;

	if (!test_bit(__FPE_REMOVING, &priv->fpe_task_state) &&
	    !test_and_set_bit(__FPE_TASK_SCHED, &priv->fpe_task_state) &&
	    priv->fpe_wq) {
		queue_work(priv->fpe_wq, &priv->fpe_task);
	}
}

static void stmmac_common_interrupt(struct stmmac_priv *priv)
{
	u32 rx_cnt = priv->plat->rx_queues_to_use;
	u32 tx_cnt = priv->plat->tx_queues_to_use;
	u32 queues_count;
	u32 queue;
	bool xmac;

	xmac = priv->plat->has_gmac4 || priv->plat->has_xgmac;
	queues_count = (rx_cnt > tx_cnt) ? rx_cnt : tx_cnt;

	if (priv->irq_wake)
		pm_wakeup_hard_event(priv->device);

	if (priv->dma_cap.estsel)
		stmmac_est_irq_status(priv, priv->ioaddr, priv->dev,
				      &priv->xstats, tx_cnt);

	if (priv->dma_cap.fpesel) {
		int status = stmmac_fpe_irq_status(priv, priv->ioaddr,
						   priv->dev);

		stmmac_fpe_event_status(priv, status);
	}

	/* To handle GMAC own interrupts */
	if ((priv->plat->has_gmac) || xmac) {
		int status = stmmac_host_irq_status(priv, priv->hw, &priv->xstats);

		if (unlikely(status)) {
			/* For LPI we need to save the tx status */
			if (status & CORE_IRQ_TX_PATH_IN_LPI_MODE)
				priv->tx_path_in_lpi_mode = true;
			if (status & CORE_IRQ_TX_PATH_EXIT_LPI_MODE)
				priv->tx_path_in_lpi_mode = false;
		}

		for (queue = 0; queue < queues_count; queue++) {
			status = stmmac_host_mtl_irq_status(priv, priv->hw,
							    queue);
		}

		/* PCS link status */
		if (priv->hw->pcs) {
			if (priv->xstats.pcs_link)
				netif_carrier_on(priv->dev);
			else
				netif_carrier_off(priv->dev);
		}

		stmmac_timestamp_interrupt(priv, priv);
	}
}

/**
 *  stmmac_interrupt - main ISR
 *  @irq: interrupt number.
 *  @dev_id: to pass the net device pointer.
 *  Description: this is the main driver interrupt service routine.
 *  It can call:
 *  o DMA service routine (to manage incoming frame reception and transmission
 *    status)
 *  o Core interrupts to manage: remote wake-up, management counter, LPI
 *    interrupts.
 */
static irqreturn_t stmmac_interrupt(int irq, void *dev_id)
{
	struct net_device *dev = (struct net_device *)dev_id;
	struct stmmac_priv *priv = netdev_priv(dev);

	/* Check if adapter is up */
	if (test_bit(STMMAC_DOWN, &priv->state))
		return IRQ_HANDLED;

	/* Check if a fatal error happened */
	if (stmmac_safety_feat_interrupt(priv))
		return IRQ_HANDLED;

	/* To handle Common interrupts */
	stmmac_common_interrupt(priv);

	/* To handle DMA interrupts */
	stmmac_dma_interrupt(priv);

	return IRQ_HANDLED;
}

static irqreturn_t stmmac_mac_interrupt(int irq, void *dev_id)
{
	struct net_device *dev = (struct net_device *)dev_id;
	struct stmmac_priv *priv = netdev_priv(dev);

	if (unlikely(!dev)) {
		netdev_err(priv->dev, "%s: invalid dev pointer\n", __func__);
		return IRQ_NONE;
	}

	/* Check if adapter is up */
	if (test_bit(STMMAC_DOWN, &priv->state))
		return IRQ_HANDLED;

	/* To handle Common interrupts */
	stmmac_common_interrupt(priv);

	return IRQ_HANDLED;
}

static irqreturn_t stmmac_safety_interrupt(int irq, void *dev_id)
{
	struct net_device *dev = (struct net_device *)dev_id;
	struct stmmac_priv *priv = netdev_priv(dev);

	if (unlikely(!dev)) {
		netdev_err(priv->dev, "%s: invalid dev pointer\n", __func__);
		return IRQ_NONE;
	}

	/* Check if adapter is up */
	if (test_bit(STMMAC_DOWN, &priv->state))
		return IRQ_HANDLED;

	/* Check if a fatal error happened */
	stmmac_safety_feat_interrupt(priv);

	return IRQ_HANDLED;
}

static irqreturn_t stmmac_msi_intr_tx(int irq, void *data)
{
	struct stmmac_tx_queue *tx_q = (struct stmmac_tx_queue *)data;
	int chan = tx_q->queue_index;
	struct stmmac_priv *priv;
	int status;

	priv = container_of(tx_q, struct stmmac_priv, tx_queue[chan]);

	if (unlikely(!data)) {
		netdev_err(priv->dev, "%s: invalid dev pointer\n", __func__);
		return IRQ_NONE;
	}

	/* Check if adapter is up */
	if (test_bit(STMMAC_DOWN, &priv->state))
		return IRQ_HANDLED;

	if (priv->plat->dma_cfg->pch_intr_wa)
		status = stmmac_napi_check(priv, chan, DMA_DIR_RXTX);
	else
		status = stmmac_napi_check(priv, chan, DMA_DIR_TX);

	if (unlikely(status & tx_hard_error_bump_tc)) {
		/* Try to bump up the dma threshold on this failure */
		if (unlikely(priv->xstats.threshold != SF_DMA_MODE) &&
		    tc <= 256) {
			tc += 64;
			if (priv->plat->force_thresh_dma_mode)
				stmmac_set_dma_operation_mode(priv,
							      tc,
							      tc,
							      chan);
			else
				stmmac_set_dma_operation_mode(priv,
							      tc,
							      SF_DMA_MODE,
							      chan);
			priv->xstats.threshold = tc;
		}
	} else if (unlikely(status == tx_hard_error)) {
		stmmac_tx_err(priv, chan);
	}

	return IRQ_HANDLED;
}

static irqreturn_t stmmac_msi_intr_rx(int irq, void *data)
{
	struct stmmac_rx_queue *rx_q = (struct stmmac_rx_queue *)data;
	int chan = rx_q->queue_index;
	struct stmmac_priv *priv;

	priv = container_of(rx_q, struct stmmac_priv, rx_queue[chan]);

	if (unlikely(!data)) {
		netdev_err(priv->dev, "%s: invalid dev pointer\n", __func__);
		return IRQ_NONE;
	}

	/* Check if adapter is up */
	if (test_bit(STMMAC_DOWN, &priv->state))
		return IRQ_HANDLED;

	if (priv->plat->dma_cfg->pch_intr_wa)
		stmmac_napi_check(priv, chan, DMA_DIR_RXTX);
	else
		stmmac_napi_check(priv, chan, DMA_DIR_RX);

	return IRQ_HANDLED;
}

#ifdef CONFIG_NET_POLL_CONTROLLER
/* Polling receive - used by NETCONSOLE and other diagnostic tools
 * to allow network I/O with interrupts disabled.
 */
static void stmmac_poll_controller(struct net_device *dev)
{
	struct stmmac_priv *priv = netdev_priv(dev);
	int i;

	/* If adapter is down, do nothing */
	if (test_bit(STMMAC_DOWN, &priv->state))
		return;

	if (priv->plat->multi_msi_en) {
		for (i = 0; i < priv->plat->rx_queues_to_use; i++)
			stmmac_msi_intr_rx(0, &priv->rx_queue[i]);

		for (i = 0; i < priv->plat->tx_queues_to_use; i++)
			stmmac_msi_intr_tx(0, &priv->tx_queue[i]);
	} else {
		disable_irq(dev->irq);
		stmmac_interrupt(dev->irq, dev);
		enable_irq(dev->irq);
	}
}
#endif

/**
 *  stmmac_ioctl - Entry point for the Ioctl
 *  @dev: Device pointer.
 *  @rq: An IOCTL specefic structure, that can contain a pointer to
 *  a proprietary structure used to pass information to the driver.
 *  @cmd: IOCTL command
 *  Description:
 *  Currently it supports the phy_mii_ioctl(...) and HW time stamping.
 */
static int stmmac_ioctl(struct net_device *dev, struct ifreq *rq, int cmd)
{
	struct stmmac_priv *priv = netdev_priv (dev);
	int ret = -EOPNOTSUPP;

	if (!netif_running(dev))
		return -EINVAL;

	switch (cmd) {
	case SIOCGMIIPHY:
	case SIOCGMIIREG:
	case SIOCSMIIREG:
		ret = phylink_mii_ioctl(priv->phylink, rq, cmd);
		break;
	case SIOCSHWTSTAMP:
		ret = stmmac_hwtstamp_set(dev, rq);
		break;
	case SIOCGHWTSTAMP:
		ret = stmmac_hwtstamp_get(dev, rq);
		break;
	default:
		break;
	}

	return ret;
}

static int stmmac_setup_tc_block_cb(enum tc_setup_type type, void *type_data,
				    void *cb_priv)
{
	struct stmmac_priv *priv = cb_priv;
	int ret = -EOPNOTSUPP;

	if (!tc_cls_can_offload_and_chain0(priv->dev, type_data))
		return ret;

	__stmmac_disable_all_queues(priv);

	switch (type) {
	case TC_SETUP_CLSU32:
		ret = stmmac_tc_setup_cls_u32(priv, priv, type_data);
		break;
	case TC_SETUP_CLSFLOWER:
		ret = stmmac_tc_setup_cls(priv, priv, type_data);
		break;
	default:
		break;
	}

	stmmac_enable_all_queues(priv);
	return ret;
}

static LIST_HEAD(stmmac_block_cb_list);

static int stmmac_setup_tc(struct net_device *ndev, enum tc_setup_type type,
			   void *type_data)
{
	struct stmmac_priv *priv = netdev_priv(ndev);

	switch (type) {
	case TC_SETUP_BLOCK:
		return flow_block_cb_setup_simple(type_data,
						  &stmmac_block_cb_list,
						  stmmac_setup_tc_block_cb,
						  priv, priv, true);
	case TC_SETUP_QDISC_CBS:
		return stmmac_tc_setup_cbs(priv, priv, type_data);
	case TC_SETUP_QDISC_TAPRIO:
		priv->est_hw_del_wa = del_est;
		return stmmac_tc_setup_taprio(priv, priv, type_data);
	case TC_SETUP_QDISC_ETF:
		return stmmac_tc_setup_etf(priv, priv, type_data);
	case TC_SETUP_PREEMPT:
		return stmmac_tc_setup_preempt(priv, priv, type_data);
	default:
		return -EOPNOTSUPP;
	}
}

static u16 stmmac_select_queue(struct net_device *dev, struct sk_buff *skb,
			       struct net_device *sb_dev)
{
	int gso = skb_shinfo(skb)->gso_type;

	if (gso & (SKB_GSO_TCPV4 | SKB_GSO_TCPV6 | SKB_GSO_UDP_L4)) {
		/*
		 * There is no way to determine the number of TSO/USO
		 * capable Queues. Let's use always the Queue 0
		 * because if TSO/USO is supported then at least this
		 * one will be capable.
		 */
		return 0;
	}

	return netdev_pick_tx(dev, skb, NULL) % dev->real_num_tx_queues;
}

static int stmmac_set_mac_address(struct net_device *ndev, void *addr)
{
	struct stmmac_priv *priv = netdev_priv(ndev);
	int ret = 0;

	ret = pm_runtime_get_sync(priv->device);
	if (ret < 0) {
		pm_runtime_put_noidle(priv->device);
		return ret;
	}

	ret = eth_mac_addr(ndev, addr);
	if (ret)
		goto set_mac_error;

	stmmac_set_umac_addr(priv, priv->hw, ndev->dev_addr, 0);

set_mac_error:
	pm_runtime_put(priv->device);

	return ret;
}

#ifdef CONFIG_DEBUG_FS
static struct dentry *stmmac_fs_dir;

static void sysfs_display_ring(void *head, int size, int extend_desc,
			       struct seq_file *seq, dma_addr_t dma_phy_addr)
{
	int i;
	struct dma_extended_desc *ep = (struct dma_extended_desc *)head;
	struct dma_desc *p = (struct dma_desc *)head;
	dma_addr_t dma_addr;

	for (i = 0; i < size; i++) {
		if (extend_desc) {
			dma_addr = dma_phy_addr + i * sizeof(*ep);
			seq_printf(seq, "%d [%pad]: 0x%x 0x%x 0x%x 0x%x\n",
				   i, &dma_addr,
				   le32_to_cpu(ep->basic.des0),
				   le32_to_cpu(ep->basic.des1),
				   le32_to_cpu(ep->basic.des2),
				   le32_to_cpu(ep->basic.des3));
			ep++;
		} else {
			dma_addr = dma_phy_addr + i * sizeof(*p);
			seq_printf(seq, "%d [%pad]: 0x%x 0x%x 0x%x 0x%x\n",
				   i, &dma_addr,
				   le32_to_cpu(p->des0), le32_to_cpu(p->des1),
				   le32_to_cpu(p->des2), le32_to_cpu(p->des3));
			p++;
		}
		seq_printf(seq, "\n");
	}
}

static int stmmac_rings_status_show(struct seq_file *seq, void *v)
{
	struct net_device *dev = seq->private;
	struct stmmac_priv *priv = netdev_priv(dev);
	u32 rx_count = priv->plat->rx_queues_to_use;
	u32 tx_count = priv->plat->tx_queues_to_use;
	u32 queue;

	if ((dev->flags & IFF_UP) == 0)
		return 0;

	for (queue = 0; queue < rx_count; queue++) {
		struct stmmac_rx_queue *rx_q = &priv->rx_queue[queue];

		seq_printf(seq, "RX Queue %d:\n", queue);

		if (priv->extend_desc) {
			seq_printf(seq, "Extended descriptor ring:\n");
			sysfs_display_ring((void *)rx_q->dma_erx,
					   priv->dma_rx_size, 1, seq, rx_q->dma_rx_phy);
		} else {
			seq_printf(seq, "Descriptor ring:\n");
			sysfs_display_ring((void *)rx_q->dma_rx,
					   priv->dma_rx_size, 0, seq, rx_q->dma_rx_phy);
		}
	}

	for (queue = 0; queue < tx_count; queue++) {
		struct stmmac_tx_queue *tx_q = &priv->tx_queue[queue];

		seq_printf(seq, "TX Queue %d:\n", queue);

		if (priv->extend_desc) {
			seq_printf(seq, "Extended descriptor ring:\n");
			sysfs_display_ring((void *)tx_q->dma_etx,
					   priv->dma_tx_size, 1, seq, tx_q->dma_tx_phy);
		} else if (!(tx_q->tbs & STMMAC_TBS_AVAIL)) {
			seq_printf(seq, "Descriptor ring:\n");
			sysfs_display_ring((void *)tx_q->dma_tx,
					   priv->dma_tx_size, 0, seq, tx_q->dma_tx_phy);
		}
	}

	return 0;
}
DEFINE_SHOW_ATTRIBUTE(stmmac_rings_status);

static int stmmac_dma_cap_show(struct seq_file *seq, void *v)
{
	struct net_device *dev = seq->private;
	struct stmmac_priv *priv = netdev_priv(dev);

	if (!priv->hw_cap_support) {
		seq_printf(seq, "DMA HW features not supported\n");
		return 0;
	}

	seq_printf(seq, "==============================\n");
	seq_printf(seq, "\tDMA HW features\n");
	seq_printf(seq, "==============================\n");

	seq_printf(seq, "\t10/100 Mbps: %s\n",
		   (priv->dma_cap.mbps_10_100) ? "Y" : "N");
	seq_printf(seq, "\t1000 Mbps: %s\n",
		   (priv->dma_cap.mbps_1000) ? "Y" : "N");
	seq_printf(seq, "\tHalf duplex: %s\n",
		   (priv->dma_cap.half_duplex) ? "Y" : "N");
	seq_printf(seq, "\tHash Filter: %s\n",
		   (priv->dma_cap.hash_filter) ? "Y" : "N");
	seq_printf(seq, "\tMultiple MAC address registers: %s\n",
		   (priv->dma_cap.multi_addr) ? "Y" : "N");
	seq_printf(seq, "\tPCS (TBI/SGMII/RTBI PHY interfaces): %s\n",
		   (priv->dma_cap.pcs) ? "Y" : "N");
	seq_printf(seq, "\tSMA (MDIO) Interface: %s\n",
		   (priv->dma_cap.sma_mdio) ? "Y" : "N");
	seq_printf(seq, "\tPMT Remote wake up: %s\n",
		   (priv->dma_cap.pmt_remote_wake_up) ? "Y" : "N");
	seq_printf(seq, "\tPMT Magic Frame: %s\n",
		   (priv->dma_cap.pmt_magic_frame) ? "Y" : "N");
	seq_printf(seq, "\tRMON module: %s\n",
		   (priv->dma_cap.rmon) ? "Y" : "N");
	seq_printf(seq, "\tIEEE 1588-2002 Time Stamp: %s\n",
		   (priv->dma_cap.time_stamp) ? "Y" : "N");
	seq_printf(seq, "\tIEEE 1588-2008 Advanced Time Stamp: %s\n",
		   (priv->dma_cap.atime_stamp) ? "Y" : "N");
	seq_printf(seq, "\t802.3az - Energy-Efficient Ethernet (EEE): %s\n",
		   (priv->dma_cap.eee) ? "Y" : "N");
	seq_printf(seq, "\tAV features: %s\n", (priv->dma_cap.av) ? "Y" : "N");
	seq_printf(seq, "\tChecksum Offload in TX: %s\n",
		   (priv->dma_cap.tx_coe) ? "Y" : "N");
	if (priv->synopsys_id >= DWMAC_CORE_4_00) {
		seq_printf(seq, "\tIP Checksum Offload in RX: %s\n",
			   (priv->dma_cap.rx_coe) ? "Y" : "N");
	} else {
		seq_printf(seq, "\tIP Checksum Offload (type1) in RX: %s\n",
			   (priv->dma_cap.rx_coe_type1) ? "Y" : "N");
		seq_printf(seq, "\tIP Checksum Offload (type2) in RX: %s\n",
			   (priv->dma_cap.rx_coe_type2) ? "Y" : "N");
	}
	seq_printf(seq, "\tRXFIFO > 2048bytes: %s\n",
		   (priv->dma_cap.rxfifo_over_2048) ? "Y" : "N");
	seq_printf(seq, "\tNumber of Additional RX channel: %d\n",
		   priv->dma_cap.number_rx_channel);
	seq_printf(seq, "\tNumber of Additional TX channel: %d\n",
		   priv->dma_cap.number_tx_channel);
	seq_printf(seq, "\tNumber of Additional RX queues: %d\n",
		   priv->dma_cap.number_rx_queues);
	seq_printf(seq, "\tNumber of Additional TX queues: %d\n",
		   priv->dma_cap.number_tx_queues);
	seq_printf(seq, "\tEnhanced descriptors: %s\n",
		   (priv->dma_cap.enh_desc) ? "Y" : "N");
	seq_printf(seq, "\tTX Fifo Size: %d\n", priv->dma_cap.tx_fifo_size);
	seq_printf(seq, "\tRX Fifo Size: %d\n", priv->dma_cap.rx_fifo_size);
	seq_printf(seq, "\tHash Table Size: %d\n", priv->dma_cap.hash_tb_sz);
	seq_printf(seq, "\tTSO: %s\n", priv->dma_cap.tsoen ? "Y" : "N");
	seq_printf(seq, "\tNumber of PPS Outputs: %d\n",
		   priv->dma_cap.pps_out_num);
	seq_printf(seq, "\tSafety Features: %s\n",
		   priv->dma_cap.asp ? "Y" : "N");
	seq_printf(seq, "\tFlexible RX Parser: %s\n",
		   priv->dma_cap.frpsel ? "Y" : "N");
	seq_printf(seq, "\tEnhanced Addressing: %d\n",
		   priv->dma_cap.addr64);
	seq_printf(seq, "\tReceive Side Scaling: %s\n",
		   priv->dma_cap.rssen ? "Y" : "N");
	seq_printf(seq, "\tVLAN Hash Filtering: %s\n",
		   priv->dma_cap.vlhash ? "Y" : "N");
	seq_printf(seq, "\tSplit Header: %s\n",
		   priv->dma_cap.sphen ? "Y" : "N");
	seq_printf(seq, "\tVLAN TX Insertion: %s\n",
		   priv->dma_cap.vlins ? "Y" : "N");
	seq_printf(seq, "\tDouble VLAN: %s\n",
		   priv->dma_cap.dvlan ? "Y" : "N");
	seq_printf(seq, "\tNumber of L3/L4 Filters: %d\n",
		   priv->dma_cap.l3l4fnum);
	seq_printf(seq, "\tARP Offloading: %s\n",
		   priv->dma_cap.arpoffsel ? "Y" : "N");
	seq_printf(seq, "\tEnhancements to Scheduled Traffic (EST): %s\n",
		   priv->dma_cap.estsel ? "Y" : "N");
	seq_printf(seq, "\tFrame Preemption (FPE): %s\n",
		   priv->dma_cap.fpesel ? "Y" : "N");
	seq_printf(seq, "\tTime-Based Scheduling (TBS): %s\n",
		   priv->dma_cap.tbssel ? "Y" : "N");
	return 0;
}
DEFINE_SHOW_ATTRIBUTE(stmmac_dma_cap);

/* Use network device events to rename debugfs file entries.
 */
static int stmmac_device_event(struct notifier_block *unused,
			       unsigned long event, void *ptr)
{
	struct net_device *dev = netdev_notifier_info_to_dev(ptr);
	struct stmmac_priv *priv = netdev_priv(dev);

	if (dev->netdev_ops != &stmmac_netdev_ops)
		goto done;

	switch (event) {
	case NETDEV_CHANGENAME:
		if (priv->dbgfs_dir)
			priv->dbgfs_dir = debugfs_rename(stmmac_fs_dir,
							 priv->dbgfs_dir,
							 stmmac_fs_dir,
							 dev->name);
		break;
	}
done:
	return NOTIFY_DONE;
}

static struct notifier_block stmmac_notifier = {
	.notifier_call = stmmac_device_event,
};

static void stmmac_init_fs(struct net_device *dev)
{
	struct stmmac_priv *priv = netdev_priv(dev);

	rtnl_lock();

	/* Create per netdev entries */
	priv->dbgfs_dir = debugfs_create_dir(dev->name, stmmac_fs_dir);

	/* Entry to report DMA RX/TX rings */
	debugfs_create_file("descriptors_status", 0444, priv->dbgfs_dir, dev,
			    &stmmac_rings_status_fops);

	/* Entry to report the DMA HW features */
	debugfs_create_file("dma_cap", 0444, priv->dbgfs_dir, dev,
			    &stmmac_dma_cap_fops);

	rtnl_unlock();
}

static void stmmac_exit_fs(struct net_device *dev)
{
	struct stmmac_priv *priv = netdev_priv(dev);

	debugfs_remove_recursive(priv->dbgfs_dir);
}
#endif /* CONFIG_DEBUG_FS */

static u32 stmmac_vid_crc32_le(__le16 vid_le)
{
	unsigned char *data = (unsigned char *)&vid_le;
	unsigned char data_byte = 0;
	u32 crc = ~0x0;
	u32 temp = 0;
	int i, bits;

	bits = get_bitmask_order(VLAN_VID_MASK);
	for (i = 0; i < bits; i++) {
		if ((i % 8) == 0)
			data_byte = data[i / 8];

		temp = ((crc & 1) ^ data_byte) & 1;
		crc >>= 1;
		data_byte >>= 1;

		if (temp)
			crc ^= 0xedb88320;
	}

	return crc;
}

static int stmmac_vlan_update(struct stmmac_priv *priv, bool is_double)
{
	u32 crc, hash = 0;
	__le16 pmatch = 0;
	int count = 0;
	u16 vid = 0;

	for_each_set_bit(vid, priv->active_vlans, VLAN_N_VID) {
		__le16 vid_le = cpu_to_le16(vid);
		crc = bitrev32(~stmmac_vid_crc32_le(vid_le)) >> 28;
		hash |= (1 << crc);
		count++;
	}

	if (!priv->dma_cap.vlhash) {
		if (count > 2) /* VID = 0 always passes filter */
			return -EOPNOTSUPP;

		pmatch = cpu_to_le16(vid);
		hash = 0;
	}

	return stmmac_update_vlan_hash(priv, priv->hw, hash, pmatch, is_double);
}

static int stmmac_vlan_rx_add_vid(struct net_device *ndev, __be16 proto, u16 vid)
{
	struct stmmac_priv *priv = netdev_priv(ndev);
	bool is_double = false;
	int ret;

	if (be16_to_cpu(proto) == ETH_P_8021AD)
		is_double = true;

	set_bit(vid, priv->active_vlans);
	ret = stmmac_vlan_update(priv, is_double);
	if (ret) {
		clear_bit(vid, priv->active_vlans);
		return ret;
	}

	if (priv->hw->num_vlan) {
		ret = stmmac_add_hw_vlan_rx_fltr(priv, ndev, priv->hw, proto, vid);
		if (ret)
			return ret;
	}

	return 0;
}

static int stmmac_vlan_rx_kill_vid(struct net_device *ndev, __be16 proto, u16 vid)
{
	struct stmmac_priv *priv = netdev_priv(ndev);
	bool is_double = false;
	int ret;

	ret = pm_runtime_get_sync(priv->device);
	if (ret < 0) {
		pm_runtime_put_noidle(priv->device);
		return ret;
	}

	if (be16_to_cpu(proto) == ETH_P_8021AD)
		is_double = true;

	clear_bit(vid, priv->active_vlans);

	if (priv->hw->num_vlan) {
		ret = stmmac_del_hw_vlan_rx_fltr(priv, ndev, priv->hw, proto, vid);
		if (ret)
			goto del_vlan_error;
	}

	ret = stmmac_vlan_update(priv, is_double);

del_vlan_error:
	pm_runtime_put(priv->device);

	return ret;
}

static int stmmac_bpf(struct net_device *dev, struct netdev_bpf *bpf)
{
	struct stmmac_priv *priv = netdev_priv(dev);

	switch (bpf->command) {
	case XDP_SETUP_PROG:
		return stmmac_xdp_set_prog(priv, bpf->prog, bpf->extack);
	case XDP_SETUP_XSK_POOL:
		return stmmac_xdp_setup_pool(priv, bpf->xsk.pool,
					     bpf->xsk.queue_id);
	default:
		return -EOPNOTSUPP;
	}
}

static int stmmac_xdp_xmit(struct net_device *dev, int num_frames,
			   struct xdp_frame **frames, u32 flags)
{
	struct stmmac_priv *priv = netdev_priv(dev);
	int cpu = smp_processor_id();
	struct netdev_queue *nq;
	int i, drops = 0;
	int queue;

	if (unlikely(test_bit(STMMAC_DOWN, &priv->state)))
		return -ENETDOWN;

	if (unlikely(flags & ~XDP_XMIT_FLAGS_MASK))
		return -EINVAL;

	queue = stmmac_xdp_get_tx_queue(priv, cpu);
	nq = netdev_get_tx_queue(priv->dev, queue);

	__netif_tx_lock(nq, cpu);
	/* Avoids TX time-out as we are sharing with slow path */
	txq_trans_cond_update(nq);

	for (i = 0; i < num_frames; i++) {
		int res;

		res = stmmac_xdp_xmit_xdpf(priv, queue, frames[i], true);
		if (res == STMMAC_XDP_CONSUMED) {
			xdp_return_frame_rx_napi(frames[i]);
			drops++;
		}
	}

	if (flags & XDP_XMIT_FLUSH) {
		stmmac_flush_tx_descriptors(priv, queue);
		stmmac_tx_timer_arm(priv, queue);
	}

	__netif_tx_unlock(nq);

	return num_frames - drops;
}

void stmmac_disable_rx_queue(struct stmmac_priv *priv, u32 queue)
{
	struct stmmac_channel *ch = &priv->channel[queue];
	unsigned long flags;

	spin_lock_irqsave(&ch->lock, flags);
	stmmac_disable_dma_irq(priv, priv->ioaddr, queue, 1, 0);
	spin_unlock_irqrestore(&ch->lock, flags);

	stmmac_stop_rx_dma(priv, queue);
	__free_dma_rx_desc_resources(priv, queue);
}

void stmmac_enable_rx_queue(struct stmmac_priv *priv, u32 queue)
{
	struct stmmac_rx_queue *rx_q = &priv->rx_queue[queue];
	struct stmmac_channel *ch = &priv->channel[queue];
	unsigned long flags;
	u32 buf_size;
	int ret;

	ret = __alloc_dma_rx_desc_resources(priv, queue);
	if (ret) {
		netdev_err(priv->dev, "Failed to alloc RX desc.\n");
		return;
	}

	ret = __init_dma_rx_desc_rings(priv, queue, GFP_KERNEL);
	if (ret) {
		__free_dma_rx_desc_resources(priv, queue);
		netdev_err(priv->dev, "Failed to init RX desc.\n");
		return;
	}

	stmmac_clear_rx_descriptors(priv, queue);

	stmmac_init_rx_chan(priv, priv->ioaddr, priv->plat->dma_cfg,
			    rx_q->dma_rx_phy, rx_q->queue_index);

	rx_q->rx_tail_addr = rx_q->dma_rx_phy + (rx_q->buf_alloc_num *
			     sizeof(struct dma_desc));
	stmmac_set_rx_tail_ptr(priv, priv->ioaddr,
			       rx_q->rx_tail_addr, rx_q->queue_index);

	if (rx_q->xsk_pool && rx_q->buf_alloc_num) {
		buf_size = xsk_pool_get_rx_frame_size(rx_q->xsk_pool);
		stmmac_set_dma_bfsize(priv, priv->ioaddr,
				      buf_size,
				      rx_q->queue_index);
	} else {
		stmmac_set_dma_bfsize(priv, priv->ioaddr,
				      priv->dma_buf_sz,
				      rx_q->queue_index);
	}

	stmmac_start_rx_dma(priv, queue);

	spin_lock_irqsave(&ch->lock, flags);
	stmmac_enable_dma_irq(priv, priv->ioaddr, queue, 1, 0);
	spin_unlock_irqrestore(&ch->lock, flags);
}

void stmmac_disable_tx_queue(struct stmmac_priv *priv, u32 queue)
{
	struct stmmac_channel *ch = &priv->channel[queue];
	unsigned long flags;

	spin_lock_irqsave(&ch->lock, flags);
	stmmac_disable_dma_irq(priv, priv->ioaddr, queue, 0, 1);
	spin_unlock_irqrestore(&ch->lock, flags);

	stmmac_stop_tx_dma(priv, queue);
	__free_dma_tx_desc_resources(priv, queue);
}

void stmmac_enable_tx_queue(struct stmmac_priv *priv, u32 queue)
{
	struct stmmac_tx_queue *tx_q = &priv->tx_queue[queue];
	struct stmmac_channel *ch = &priv->channel[queue];
	unsigned long flags;
	int ret;

	ret = __alloc_dma_tx_desc_resources(priv, queue);
	if (ret) {
		netdev_err(priv->dev, "Failed to alloc TX desc.\n");
		return;
	}

	ret = __init_dma_tx_desc_rings(priv, queue);
	if (ret) {
		__free_dma_tx_desc_resources(priv, queue);
		netdev_err(priv->dev, "Failed to init TX desc.\n");
		return;
	}

	stmmac_clear_tx_descriptors(priv, queue);

	stmmac_init_tx_chan(priv, priv->ioaddr, priv->plat->dma_cfg,
			    tx_q->dma_tx_phy, tx_q->queue_index);

	if (tx_q->tbs & STMMAC_TBS_AVAIL)
		stmmac_enable_tbs(priv, priv->ioaddr, 1, tx_q->queue_index);

	tx_q->tx_tail_addr = tx_q->dma_tx_phy;
	stmmac_set_tx_tail_ptr(priv, priv->ioaddr,
			       tx_q->tx_tail_addr, tx_q->queue_index);

	stmmac_start_tx_dma(priv, queue);

	spin_lock_irqsave(&ch->lock, flags);
	stmmac_enable_dma_irq(priv, priv->ioaddr, queue, 0, 1);
	spin_unlock_irqrestore(&ch->lock, flags);
}

void stmmac_xdp_release(struct net_device *dev)
{
	struct stmmac_priv *priv = netdev_priv(dev);
	u32 chan;

	/* Disable NAPI process */
	stmmac_disable_all_queues(priv);

	for (chan = 0; chan < priv->plat->tx_queues_to_use; chan++)
		hrtimer_cancel(&priv->tx_queue[chan].txtimer);

	/* Free the IRQ lines */
	stmmac_free_irq(dev, REQ_IRQ_ERR_ALL, 0);

	/* Stop TX/RX DMA channels */
	stmmac_stop_all_dma(priv);

	/* Release and free the Rx/Tx resources */
	free_dma_desc_resources(priv);

	/* Disable the MAC Rx/Tx */
	stmmac_mac_set(priv, priv->ioaddr, false);

	/* set trans_start so we don't get spurious
	 * watchdogs during reset
	 */
	netif_trans_update(dev);
	netif_carrier_off(dev);
}

int stmmac_xdp_open(struct net_device *dev)
{
	struct stmmac_priv *priv = netdev_priv(dev);
	u32 rx_cnt = priv->plat->rx_queues_to_use;
	u32 tx_cnt = priv->plat->tx_queues_to_use;
	u32 dma_csr_ch = max(rx_cnt, tx_cnt);
	struct stmmac_rx_queue *rx_q;
	struct stmmac_tx_queue *tx_q;
	u32 buf_size;
	bool sph_en;
	u32 chan;
	int ret;

	ret = alloc_dma_desc_resources(priv);
	if (ret < 0) {
		netdev_err(dev, "%s: DMA descriptors allocation failed\n",
			   __func__);
		goto dma_desc_error;
	}

	ret = init_dma_desc_rings(dev, GFP_KERNEL);
	if (ret < 0) {
		netdev_err(dev, "%s: DMA descriptors initialization failed\n",
			   __func__);
		goto init_error;
	}

	/* DMA CSR Channel configuration */
	for (chan = 0; chan < dma_csr_ch; chan++)
		stmmac_init_chan(priv, priv->ioaddr, priv->plat->dma_cfg, chan);

	/* Adjust Split header */
	sph_en = (priv->hw->rx_csum > 0) && priv->sph;

	/* DMA RX Channel Configuration */
	for (chan = 0; chan < rx_cnt; chan++) {
		rx_q = &priv->rx_queue[chan];

		stmmac_init_rx_chan(priv, priv->ioaddr, priv->plat->dma_cfg,
				    rx_q->dma_rx_phy, chan);

		rx_q->rx_tail_addr = rx_q->dma_rx_phy +
				     (rx_q->buf_alloc_num *
				      sizeof(struct dma_desc));
		stmmac_set_rx_tail_ptr(priv, priv->ioaddr,
				       rx_q->rx_tail_addr, chan);

		if (rx_q->xsk_pool && rx_q->buf_alloc_num) {
			buf_size = xsk_pool_get_rx_frame_size(rx_q->xsk_pool);
			stmmac_set_dma_bfsize(priv, priv->ioaddr,
					      buf_size,
					      rx_q->queue_index);
		} else {
			stmmac_set_dma_bfsize(priv, priv->ioaddr,
					      priv->dma_buf_sz,
					      rx_q->queue_index);
		}

		stmmac_enable_sph(priv, priv->ioaddr, sph_en, chan);
	}

	/* DMA TX Channel Configuration */
	for (chan = 0; chan < tx_cnt; chan++) {
		tx_q = &priv->tx_queue[chan];

		stmmac_init_tx_chan(priv, priv->ioaddr, priv->plat->dma_cfg,
				    tx_q->dma_tx_phy, chan);

		tx_q->tx_tail_addr = tx_q->dma_tx_phy;
		stmmac_set_tx_tail_ptr(priv, priv->ioaddr,
				       tx_q->tx_tail_addr, chan);

		hrtimer_init(&tx_q->txtimer, CLOCK_MONOTONIC, HRTIMER_MODE_REL);
		tx_q->txtimer.function = stmmac_tx_timer;
	}

	/* Enable the MAC Rx/Tx */
	stmmac_mac_set(priv, priv->ioaddr, true);

	/* Start Rx & Tx DMA Channels */
	stmmac_start_all_dma(priv);

	ret = stmmac_request_irq(dev);
	if (ret)
		goto irq_error;

	/* Enable NAPI process*/
	stmmac_enable_all_queues(priv);
	netif_carrier_on(dev);
	netif_tx_start_all_queues(dev);

	return 0;

irq_error:
	for (chan = 0; chan < priv->plat->tx_queues_to_use; chan++)
		hrtimer_cancel(&priv->tx_queue[chan].txtimer);

	stmmac_hw_teardown(dev);
init_error:
	free_dma_desc_resources(priv);
dma_desc_error:
	return ret;
}

int stmmac_xsk_wakeup(struct net_device *dev, u32 queue, u32 flags)
{
	struct stmmac_priv *priv = netdev_priv(dev);
	struct stmmac_rx_queue *rx_q;
	struct stmmac_tx_queue *tx_q;
	struct stmmac_channel *ch;

<<<<<<< HEAD
	if (test_bit(STMMAC_DOWN, &priv->state) ||
	    !netif_carrier_ok(priv->dev))
		return -ENETDOWN;
=======
	ret = pm_runtime_get_sync(priv->device);
	if (ret < 0) {
		pm_runtime_put_noidle(priv->device);
		return ret;
	}

	if (be16_to_cpu(proto) == ETH_P_8021AD)
		is_double = true;
>>>>>>> 1e60aae1

	if (!stmmac_xdp_is_enabled(priv))
		return -ENXIO;

<<<<<<< HEAD
	if (queue >= priv->plat->rx_queues_to_use ||
	    queue >= priv->plat->tx_queues_to_use)
		return -EINVAL;

	rx_q = &priv->rx_queue[queue];
	tx_q = &priv->tx_queue[queue];
	ch = &priv->channel[queue];

	if (!rx_q->xsk_pool && !tx_q->xsk_pool)
		return -ENXIO;

	if (!napi_if_scheduled_mark_missed(&ch->rxtx_napi)) {
		/* EQoS does not have per-DMA channel SW interrupt,
		 * so we schedule RX Napi straight-away.
		 */
		if (likely(napi_schedule_prep(&ch->rxtx_napi)))
			__napi_schedule(&ch->rxtx_napi);
	}

	return 0;
=======
	if (priv->hw->num_vlan) {
		ret = stmmac_del_hw_vlan_rx_fltr(priv, ndev, priv->hw, proto, vid);
		if (ret)
			goto del_vlan_error;
	}

	ret = stmmac_vlan_update(priv, is_double);

del_vlan_error:
	pm_runtime_put(priv->device);

	return ret;
>>>>>>> 1e60aae1
}

static const struct net_device_ops stmmac_netdev_ops = {
	.ndo_open = stmmac_open,
	.ndo_start_xmit = stmmac_xmit,
	.ndo_stop = stmmac_release,
	.ndo_change_mtu = stmmac_change_mtu,
	.ndo_fix_features = stmmac_fix_features,
	.ndo_set_features = stmmac_set_features,
	.ndo_set_rx_mode = stmmac_set_rx_mode,
	.ndo_tx_timeout = stmmac_tx_timeout,
	.ndo_do_ioctl = stmmac_ioctl,
	.ndo_setup_tc = stmmac_setup_tc,
	.ndo_select_queue = stmmac_select_queue,
#ifdef CONFIG_NET_POLL_CONTROLLER
	.ndo_poll_controller = stmmac_poll_controller,
#endif
	.ndo_set_mac_address = stmmac_set_mac_address,
	.ndo_vlan_rx_add_vid = stmmac_vlan_rx_add_vid,
	.ndo_vlan_rx_kill_vid = stmmac_vlan_rx_kill_vid,
	.ndo_bpf = stmmac_bpf,
	.ndo_xdp_xmit = stmmac_xdp_xmit,
	.ndo_xsk_wakeup = stmmac_xsk_wakeup,
};

static void stmmac_reset_subtask(struct stmmac_priv *priv)
{
	if (!test_and_clear_bit(STMMAC_RESET_REQUESTED, &priv->state))
		return;
	if (test_bit(STMMAC_DOWN, &priv->state))
		return;

	netdev_err(priv->dev, "Reset adapter.\n");

	rtnl_lock();
	netif_trans_update(priv->dev);
	while (test_and_set_bit(STMMAC_RESETING, &priv->state))
		usleep_range(1000, 2000);

	set_bit(STMMAC_DOWN, &priv->state);
	dev_close(priv->dev);
	dev_open(priv->dev, NULL);
	clear_bit(STMMAC_DOWN, &priv->state);
	clear_bit(STMMAC_RESETING, &priv->state);
	rtnl_unlock();
}

static void stmmac_service_task(struct work_struct *work)
{
	struct stmmac_priv *priv = container_of(work, struct stmmac_priv,
			service_task);

	stmmac_reset_subtask(priv);
	clear_bit(STMMAC_SERVICE_SCHED, &priv->state);
}

/**
 *  stmmac_hw_init - Init the MAC device
 *  @priv: driver private structure
 *  Description: this function is to configure the MAC device according to
 *  some platform parameters or the HW capability register. It prepares the
 *  driver to use either ring or chain modes and to setup either enhanced or
 *  normal descriptors.
 */
static int stmmac_hw_init(struct stmmac_priv *priv)
{
	int ret;

	/* dwmac-sun8i only work in chain mode */
	if (priv->plat->has_sun8i)
		chain_mode = 1;
	priv->chain_mode = chain_mode;

	/* Initialize HW Interface */
	ret = stmmac_hwif_init(priv);
	if (ret)
		return ret;

	/* Get the HW capability (new GMAC newer than 3.50a) */
	priv->hw_cap_support = stmmac_get_hw_features(priv);
	if (priv->hw_cap_support) {
		dev_info(priv->device, "DMA HW capability register supported\n");

		/* We can override some gmac/dma configuration fields: e.g.
		 * enh_desc, tx_coe (e.g. that are passed through the
		 * platform) with the values from the HW capability
		 * register (if supported).
		 */
		priv->plat->enh_desc = priv->dma_cap.enh_desc;
		priv->plat->pmt = priv->dma_cap.pmt_remote_wake_up &&
				!priv->plat->use_phy_wol;
		priv->hw->pmt = priv->plat->pmt;
		if (priv->dma_cap.hash_tb_sz) {
			priv->hw->multicast_filter_bins =
					(BIT(priv->dma_cap.hash_tb_sz) << 5);
			priv->hw->mcast_bits_log2 =
					ilog2(priv->hw->multicast_filter_bins);
		}

		/* TXCOE doesn't work in thresh DMA mode */
		if (priv->plat->force_thresh_dma_mode)
			priv->plat->tx_coe = 0;
		else
			priv->plat->tx_coe = priv->dma_cap.tx_coe;

		/* In case of GMAC4 rx_coe is from HW cap register. */
		priv->plat->rx_coe = priv->dma_cap.rx_coe;

		if (priv->dma_cap.rx_coe_type2)
			priv->plat->rx_coe = STMMAC_RX_COE_TYPE2;
		else if (priv->dma_cap.rx_coe_type1)
			priv->plat->rx_coe = STMMAC_RX_COE_TYPE1;

	} else {
		dev_info(priv->device, "No HW DMA feature register supported\n");
	}

	if (priv->plat->rx_coe) {
		priv->hw->rx_csum = priv->plat->rx_coe;
		dev_info(priv->device, "RX Checksum Offload Engine supported\n");
		if (priv->synopsys_id < DWMAC_CORE_4_00)
			dev_info(priv->device, "COE Type %d\n", priv->hw->rx_csum);
	}
	if (priv->plat->tx_coe)
		dev_info(priv->device, "TX Checksum insertion supported\n");

	if (priv->plat->pmt) {
		dev_info(priv->device, "Wake-Up On Lan supported\n");
		device_set_wakeup_capable(priv->device, 1);
	}

	if (priv->dma_cap.tsoen)
		dev_info(priv->device, "TSO supported\n");

	priv->hw->vlan_fail_q_en = priv->plat->vlan_fail_q_en;
	priv->hw->vlan_fail_q = priv->plat->vlan_fail_q;

	/* Run HW quirks, if any */
	if (priv->hwif_quirks) {
		ret = priv->hwif_quirks(priv);
		if (ret)
			return ret;
	}

	/* Rx Watchdog is available in the COREs newer than the 3.40.
	 * In some case, for example on bugged HW this feature
	 * has to be disable and this can be done by passing the
	 * riwt_off field from the platform.
	 */
	if (((priv->synopsys_id >= DWMAC_CORE_3_50) ||
	    (priv->plat->has_xgmac)) && (!priv->plat->riwt_off)) {
		priv->use_riwt = 1;
		dev_info(priv->device,
			 "Enable RX Mitigation via HW Watchdog Timer\n");
	}

	return 0;
}

static void stmmac_napi_add(struct net_device *dev)
{
	struct stmmac_priv *priv = netdev_priv(dev);
	u32 queue, maxq;

	maxq = max(priv->plat->rx_queues_to_use, priv->plat->tx_queues_to_use);

	for (queue = 0; queue < maxq; queue++) {
		struct stmmac_channel *ch = &priv->channel[queue];

		ch->priv_data = priv;
		ch->index = queue;
		spin_lock_init(&ch->lock);

		if (queue < priv->plat->rx_queues_to_use) {
			netif_napi_add(dev, &ch->rx_napi, stmmac_napi_poll_rx,
				       NAPI_POLL_WEIGHT);
		}
		if (queue < priv->plat->tx_queues_to_use) {
			netif_tx_napi_add(dev, &ch->tx_napi,
					  stmmac_napi_poll_tx,
					  NAPI_POLL_WEIGHT);
		}
		if (queue < priv->plat->rx_queues_to_use &&
		    queue < priv->plat->tx_queues_to_use) {
			netif_napi_add(dev, &ch->rxtx_napi,
				       stmmac_napi_poll_rxtx,
				       NAPI_POLL_WEIGHT);
		}
	}
}

static void stmmac_napi_del(struct net_device *dev)
{
	struct stmmac_priv *priv = netdev_priv(dev);
	u32 queue, maxq;

	maxq = max(priv->plat->rx_queues_to_use, priv->plat->tx_queues_to_use);

	for (queue = 0; queue < maxq; queue++) {
		struct stmmac_channel *ch = &priv->channel[queue];

		if (queue < priv->plat->rx_queues_to_use)
			netif_napi_del(&ch->rx_napi);
		if (queue < priv->plat->tx_queues_to_use)
			netif_napi_del(&ch->tx_napi);
		if (queue < priv->plat->rx_queues_to_use &&
		    queue < priv->plat->tx_queues_to_use) {
			netif_napi_del(&ch->rxtx_napi);
		}
	}
}

int stmmac_reinit_queues(struct net_device *dev, u32 rx_cnt, u32 tx_cnt)
{
	struct stmmac_priv *priv = netdev_priv(dev);
	int ret = 0;

	if (netif_running(dev))
		stmmac_release(dev);

	stmmac_napi_del(dev);

	priv->plat->rx_queues_to_use = rx_cnt;
	priv->plat->tx_queues_to_use = tx_cnt;

	stmmac_napi_add(dev);

	if (netif_running(dev))
		ret = stmmac_open(dev);

	return ret;
}

int stmmac_reinit_ringparam(struct net_device *dev, u32 rx_size, u32 tx_size)
{
	struct stmmac_priv *priv = netdev_priv(dev);
	int ret = 0;

	if (netif_running(dev))
		stmmac_release(dev);

	priv->dma_rx_size = rx_size;
	priv->dma_tx_size = tx_size;

	if (netif_running(dev))
		ret = stmmac_open(dev);

	return ret;
}

#define SEND_VERIFY_MPAKCET_FMT "Send Verify mPacket lo_state=%d lp_state=%d\n"
static void stmmac_fpe_lp_task(struct work_struct *work)
{
	struct stmmac_priv *priv = container_of(work, struct stmmac_priv,
						fpe_task);
	struct stmmac_fpe_cfg *fpe_cfg = priv->plat->fpe_cfg;
	enum stmmac_fpe_state *lo_state = &fpe_cfg->lo_fpe_state;
	enum stmmac_fpe_state *lp_state = &fpe_cfg->lp_fpe_state;
	bool *hs_enable = &fpe_cfg->hs_enable;
	bool *enable = &fpe_cfg->enable;
	u32 *txqpec = &fpe_cfg->txqpec;
	int retries = 20;

	while (retries-- > 0) {
		/* Bail out immediately if FPE handshake is OFF */
		if (*lo_state == FPE_STATE_OFF || !*hs_enable)
			break;

		if (*lo_state == FPE_STATE_ENTERING_ON &&
		    *lp_state == FPE_STATE_ENTERING_ON) {
			stmmac_fpe_configure(priv, priv->ioaddr,
					     priv->plat->tx_queues_to_use,
					     priv->plat->rx_queues_to_use,
					     *txqpec, *enable);

			netdev_info(priv->dev, "configured FPE\n");

			*lo_state = FPE_STATE_ON;
			*lp_state = FPE_STATE_ON;
			netdev_info(priv->dev, "!!! BOTH FPE stations ON\n");
			break;
		}

		if ((*lo_state == FPE_STATE_CAPABLE ||
		     *lo_state == FPE_STATE_ENTERING_ON) &&
		     *lp_state != FPE_STATE_ON) {
			netdev_info(priv->dev, SEND_VERIFY_MPAKCET_FMT,
				    *lo_state, *lp_state);
			stmmac_fpe_send_mpacket(priv, priv->ioaddr,
						MPACKET_VERIFY);
		}
		/* Sleep then retry */
		msleep(500);
	}

	clear_bit(__FPE_TASK_SCHED, &priv->fpe_task_state);
}

void stmmac_fpe_handshake(struct stmmac_priv *priv, bool enable)
{
	if (priv->plat->fpe_cfg->hs_enable != enable) {
		if (enable) {
			stmmac_fpe_send_mpacket(priv, priv->ioaddr,
						MPACKET_VERIFY);
		} else {
			priv->plat->fpe_cfg->lo_fpe_state = FPE_STATE_OFF;
			priv->plat->fpe_cfg->lp_fpe_state = FPE_STATE_OFF;
		}

		priv->plat->fpe_cfg->hs_enable = enable;
	}
}

/**
 * stmmac_dvr_probe
 * @device: device pointer
 * @plat_dat: platform data pointer
 * @res: stmmac resource pointer
 * Description: this is the main probe function used to
 * call the alloc_etherdev, allocate the priv structure.
 * Return:
 * returns 0 on success, otherwise errno.
 */
int stmmac_dvr_probe(struct device *device,
		     struct plat_stmmacenet_data *plat_dat,
		     struct stmmac_resources *res)
{
	struct net_device *ndev = NULL;
	struct stmmac_priv *priv;
	u32 rxq;
	int i, ret = 0;

	ndev = devm_alloc_etherdev_mqs(device, sizeof(struct stmmac_priv),
				       MTL_MAX_TX_QUEUES, MTL_MAX_RX_QUEUES);
	if (!ndev)
		return -ENOMEM;

	SET_NETDEV_DEV(ndev, device);

	priv = netdev_priv(ndev);
	priv->device = device;
	priv->dev = ndev;

	stmmac_set_ethtool_ops(ndev);
	priv->pause = pause;
	priv->plat = plat_dat;
	priv->ioaddr = res->addr;
	priv->dev->base_addr = (unsigned long)res->addr;
	priv->plat->dma_cfg->multi_msi_en = priv->plat->multi_msi_en;

	priv->dev->irq = res->irq;
	priv->wol_irq = res->wol_irq;
	priv->lpi_irq = res->lpi_irq;
	priv->sfty_ce_irq = res->sfty_ce_irq;
	priv->sfty_ue_irq = res->sfty_ue_irq;
	for (i = 0; i < MTL_MAX_RX_QUEUES; i++)
		priv->rx_irq[i] = res->rx_irq[i];
	for (i = 0; i < MTL_MAX_TX_QUEUES; i++)
		priv->tx_irq[i] = res->tx_irq[i];

	if (!IS_ERR_OR_NULL(res->mac))
		memcpy(priv->dev->dev_addr, res->mac, ETH_ALEN);

	dev_set_drvdata(device, priv->dev);

	/* Verify driver arguments */
	stmmac_verify_args();

	priv->af_xdp_zc_qps = bitmap_zalloc(MTL_MAX_TX_QUEUES, GFP_KERNEL);
	if (!priv->af_xdp_zc_qps)
		return -ENOMEM;

	/* Allocate workqueue */
	priv->wq = create_singlethread_workqueue("stmmac_wq");
	if (!priv->wq) {
		dev_err(priv->device, "failed to create workqueue\n");
		return -ENOMEM;
	}

	INIT_WORK(&priv->service_task, stmmac_service_task);

	/* Initialize Link Partner FPE workqueue */
	INIT_WORK(&priv->fpe_task, stmmac_fpe_lp_task);

	/* Override with kernel parameters if supplied XXX CRS XXX
	 * this needs to have multiple instances
	 */
	if ((phyaddr >= 0) && (phyaddr <= 31))
		priv->plat->phy_addr = phyaddr;

	if (priv->plat->stmmac_rst) {
		ret = reset_control_assert(priv->plat->stmmac_rst);
		reset_control_deassert(priv->plat->stmmac_rst);
		/* Some reset controllers have only reset callback instead of
		 * assert + deassert callbacks pair.
		 */
		if (ret == -ENOTSUPP)
			reset_control_reset(priv->plat->stmmac_rst);
	}

	ret = reset_control_deassert(priv->plat->stmmac_ahb_rst);
	if (ret == -ENOTSUPP)
		dev_err(priv->device, "unable to bring out of ahb reset: %pe\n",
			ERR_PTR(ret));

	/* Init MAC and get the capabilities */
	ret = stmmac_hw_init(priv);
	if (ret)
		goto error_hw_init;

	/* Only DWMAC core version 5.20 onwards supports HW descriptor prefetch.
	 */
	if (priv->synopsys_id < DWMAC_CORE_5_20)
		priv->plat->dma_cfg->dche = false;

	stmmac_check_ether_addr(priv);

	ndev->netdev_ops = &stmmac_netdev_ops;

	ndev->hw_features = NETIF_F_SG | NETIF_F_IP_CSUM | NETIF_F_IPV6_CSUM |
			    NETIF_F_RXCSUM;

	ret = stmmac_tc_init(priv, priv);
	if (!ret) {
		ndev->hw_features |= NETIF_F_HW_TC;
	}

	if ((priv->plat->tso_en) && (priv->dma_cap.tsoen)) {
		ndev->hw_features |= NETIF_F_TSO | NETIF_F_TSO6;
		if (priv->plat->has_gmac4)
			ndev->hw_features |= NETIF_F_GSO_UDP_L4;
		priv->tso = true;
		dev_info(priv->device, "TSO feature enabled\n");
	}

	if (priv->dma_cap.sphen) {
		ndev->hw_features |= NETIF_F_GRO;
		priv->sph_cap = true;
		priv->sph = priv->sph_cap;
		dev_info(priv->device, "SPH feature enabled\n");
	}

	/* The current IP register MAC_HW_Feature1[ADDR64] only define
	 * 32/40/64 bit width, but some SOC support others like i.MX8MP
	 * support 34 bits but it map to 40 bits width in MAC_HW_Feature1[ADDR64].
	 * So overwrite dma_cap.addr64 according to HW real design.
	 */
	if (priv->plat->addr64)
		priv->dma_cap.addr64 = priv->plat->addr64;

	if (priv->dma_cap.addr64) {
		ret = dma_set_mask_and_coherent(device,
				DMA_BIT_MASK(priv->dma_cap.addr64));
		if (!ret) {
			dev_info(priv->device, "Using %d bits DMA width\n",
				 priv->dma_cap.addr64);

			/*
			 * If more than 32 bits can be addressed, make sure to
			 * enable enhanced addressing mode.
			 */
			if (IS_ENABLED(CONFIG_ARCH_DMA_ADDR_T_64BIT))
				priv->plat->dma_cfg->eame = true;
		} else {
			ret = dma_set_mask_and_coherent(device, DMA_BIT_MASK(32));
			if (ret) {
				dev_err(priv->device, "Failed to set DMA Mask\n");
				goto error_hw_init;
			}

			priv->dma_cap.addr64 = 32;
		}
	}

	ndev->features |= ndev->hw_features | NETIF_F_HIGHDMA;
	ndev->watchdog_timeo = msecs_to_jiffies(watchdog);
#ifdef STMMAC_VLAN_TAG_USED
	/* Both mac100 and gmac support receive VLAN tag detection */
	ndev->features |= NETIF_F_HW_VLAN_CTAG_RX | NETIF_F_HW_VLAN_STAG_RX;
	if (priv->dma_cap.vlhash) {
		ndev->features |= NETIF_F_HW_VLAN_CTAG_FILTER;
		ndev->features |= NETIF_F_HW_VLAN_STAG_FILTER;
	}
	if (priv->dma_cap.vlins) {
		ndev->features |= NETIF_F_HW_VLAN_CTAG_TX;
		if (priv->dma_cap.dvlan)
			ndev->features |= NETIF_F_HW_VLAN_STAG_TX;
	}
#endif
	priv->msg_enable = netif_msg_init(debug, default_msg_level);

	/* Initialize RSS */
	rxq = priv->plat->rx_queues_to_use;
	netdev_rss_key_fill(priv->rss.key, sizeof(priv->rss.key));
	for (i = 0; i < ARRAY_SIZE(priv->rss.table); i++)
		priv->rss.table[i] = ethtool_rxfh_indir_default(i, rxq);

	if (priv->dma_cap.rssen && priv->plat->rss_en)
		ndev->features |= NETIF_F_RXHASH;

	/* MTU range: 46 - hw-specific max */
	ndev->min_mtu = ETH_ZLEN - ETH_HLEN;
	if (priv->plat->has_xgmac)
		ndev->max_mtu = XGMAC_JUMBO_LEN;
	else if ((priv->plat->enh_desc) || (priv->synopsys_id >= DWMAC_CORE_4_00))
		ndev->max_mtu = JUMBO_LEN;
	else
		ndev->max_mtu = SKB_MAX_HEAD(NET_SKB_PAD + NET_IP_ALIGN);
	/* Will not overwrite ndev->max_mtu if plat->maxmtu > ndev->max_mtu
	 * as well as plat->maxmtu < ndev->min_mtu which is a invalid range.
	 */
	if ((priv->plat->maxmtu < ndev->max_mtu) &&
	    (priv->plat->maxmtu >= ndev->min_mtu))
		ndev->max_mtu = priv->plat->maxmtu;
	else if (priv->plat->maxmtu < ndev->min_mtu)
		dev_warn(priv->device,
			 "%s: warning: maxmtu having invalid value (%d)\n",
			 __func__, priv->plat->maxmtu);

	if (flow_ctrl)
		priv->flow_ctrl = FLOW_AUTO;	/* RX/TX pause on */

	/* Setup channels NAPI */
	stmmac_napi_add(ndev);

	mutex_init(&priv->lock);

	/* If a specific clk_csr value is passed from the platform
	 * this means that the CSR Clock Range selection cannot be
	 * changed at run-time and it is fixed. Viceversa the driver'll try to
	 * set the MDC clock dynamically according to the csr actual
	 * clock input.
	 */
	if (priv->plat->clk_csr >= 0)
		priv->clk_csr = priv->plat->clk_csr;
	else
		stmmac_clk_csr_set(priv);

	stmmac_check_pcs_mode(priv);

	pm_runtime_get_noresume(device);
	pm_runtime_set_active(device);
	pm_runtime_enable(device);

	if (priv->hw->pcs != STMMAC_PCS_TBI &&
	    priv->hw->pcs != STMMAC_PCS_RTBI) {
		/* MDIO bus Registration */
		ret = stmmac_mdio_register(ndev);
		if (ret < 0) {
			dev_err(priv->device,
				"%s: MDIO bus (id: %d) registration failed",
				__func__, priv->plat->bus_id);
			goto error_mdio_register;
		}
	}

	if (priv->plat->speed_mode_2500)
		priv->plat->speed_mode_2500(ndev, priv->plat->bsp_priv);

	if (priv->plat->mdio_bus_data && priv->plat->mdio_bus_data->has_xpcs) {
		ret = stmmac_xpcs_setup(priv->mii);
		if (ret)
			goto error_xpcs_setup;
	}

	ret = stmmac_phy_setup(priv);
	if (ret) {
		netdev_err(ndev, "failed to setup phy (%d)\n", ret);
		goto error_phy_setup;
	}

	ret = register_netdev(ndev);
	if (ret) {
		dev_err(priv->device, "%s: ERROR %i registering the device\n",
			__func__, ret);
		goto error_netdev_register;
	}

	if (priv->plat->serdes_powerup) {
		ret = priv->plat->serdes_powerup(ndev,
						 priv->plat->bsp_priv);

		if (ret < 0)
			goto error_serdes_powerup;
	}

#ifdef CONFIG_DEBUG_FS
	stmmac_init_fs(ndev);
#endif

	/* Let pm_runtime_put() disable the clocks.
	 * If CONFIG_PM is not enabled, the clocks will stay powered.
	 */
	pm_runtime_put(device);

	return ret;

error_serdes_powerup:
	unregister_netdev(ndev);
error_netdev_register:
	phylink_destroy(priv->phylink);
error_xpcs_setup:
error_phy_setup:
	if (priv->hw->pcs != STMMAC_PCS_TBI &&
	    priv->hw->pcs != STMMAC_PCS_RTBI)
		stmmac_mdio_unregister(ndev);
error_mdio_register:
	stmmac_napi_del(ndev);
error_hw_init:
	destroy_workqueue(priv->wq);
	bitmap_free(priv->af_xdp_zc_qps);

	return ret;
}
EXPORT_SYMBOL_GPL(stmmac_dvr_probe);

/**
 * stmmac_dvr_remove
 * @dev: device pointer
 * Description: this function resets the TX/RX processes, disables the MAC RX/TX
 * changes the link status, releases the DMA descriptor rings.
 */
int stmmac_dvr_remove(struct device *dev)
{
	struct net_device *ndev = dev_get_drvdata(dev);
	struct stmmac_priv *priv = netdev_priv(ndev);

	netdev_info(priv->dev, "%s: removing driver", __func__);

	stmmac_stop_all_dma(priv);
	stmmac_mac_set(priv, priv->ioaddr, false);
	netif_carrier_off(ndev);
	unregister_netdev(ndev);

	/* Serdes power down needs to happen after VLAN filter
	 * is deleted that is triggered by unregister_netdev().
	 */
	if (priv->plat->serdes_powerdown)
		priv->plat->serdes_powerdown(ndev, priv->plat->bsp_priv);

#ifdef CONFIG_DEBUG_FS
	stmmac_exit_fs(ndev);
#endif
	phylink_destroy(priv->phylink);
	if (priv->plat->stmmac_rst)
		reset_control_assert(priv->plat->stmmac_rst);
<<<<<<< HEAD
	reset_control_assert(priv->plat->stmmac_ahb_rst);
=======
>>>>>>> 1e60aae1
	pm_runtime_put(dev);
	pm_runtime_disable(dev);
	if (priv->hw->pcs != STMMAC_PCS_TBI &&
	    priv->hw->pcs != STMMAC_PCS_RTBI)
		stmmac_mdio_unregister(ndev);
	destroy_workqueue(priv->wq);
	mutex_destroy(&priv->lock);
	bitmap_free(priv->af_xdp_zc_qps);

	return 0;
}
EXPORT_SYMBOL_GPL(stmmac_dvr_remove);

/**
 * stmmac_suspend - suspend callback
 * @dev: device pointer
 * Description: this is the function to suspend the device and it is called
 * by the platform driver to stop the network queue, release the resources,
 * program the PMT register (for WoL), clean and release driver resources.
 */
int stmmac_suspend(struct device *dev)
{
	struct net_device *ndev = dev_get_drvdata(dev);
	struct stmmac_priv *priv = netdev_priv(ndev);
	u32 chan;

	if (!ndev || !netif_running(ndev))
		return 0;

	mutex_lock(&priv->lock);

	netif_device_detach(ndev);

	stmmac_disable_all_queues(priv);

	for (chan = 0; chan < priv->plat->tx_queues_to_use; chan++)
		hrtimer_cancel(&priv->tx_queue[chan].txtimer);

	if (priv->eee_enabled) {
		priv->tx_path_in_lpi_mode = false;
		del_timer_sync(&priv->eee_ctrl_timer);
	}

	/* Stop TX/RX DMA */
	stmmac_stop_all_dma(priv);

	if (priv->plat->serdes_powerdown)
		priv->plat->serdes_powerdown(ndev, priv->plat->bsp_priv);

	/* Enable Power down mode by programming the PMT regs */
	if (device_may_wakeup(priv->device) && priv->plat->pmt) {
		stmmac_pmt(priv, priv->hw, priv->wolopts);
		priv->irq_wake = 1;
	} else {
		stmmac_mac_set(priv, priv->ioaddr, false);
		pinctrl_pm_select_sleep_state(priv->device);
	}

	mutex_unlock(&priv->lock);

	rtnl_lock();
	if (device_may_wakeup(priv->device) && priv->plat->pmt) {
		phylink_suspend(priv->phylink, true);
	} else {
		if (device_may_wakeup(priv->device))
			phylink_speed_down(priv->phylink, false);
		phylink_suspend(priv->phylink, false);
	}
	rtnl_unlock();

	if (priv->dma_cap.fpesel) {
		/* Disable FPE */
		stmmac_fpe_configure(priv, priv->ioaddr,
				     priv->plat->tx_queues_to_use,
				     priv->plat->rx_queues_to_use, 0, false);

		stmmac_fpe_handshake(priv, false);
		stmmac_fpe_stop_wq(priv);
	}

	priv->speed = SPEED_UNKNOWN;
	return 0;
}
EXPORT_SYMBOL_GPL(stmmac_suspend);

/**
 * stmmac_reset_queues_param - reset queue parameters
 * @priv: device pointer
 */
static void stmmac_reset_queues_param(struct stmmac_priv *priv)
{
	u32 rx_cnt = priv->plat->rx_queues_to_use;
	u32 tx_cnt = priv->plat->tx_queues_to_use;
	u32 queue;

	for (queue = 0; queue < rx_cnt; queue++) {
		struct stmmac_rx_queue *rx_q = &priv->rx_queue[queue];

		rx_q->cur_rx = 0;
		rx_q->dirty_rx = 0;
	}

	for (queue = 0; queue < tx_cnt; queue++) {
		struct stmmac_tx_queue *tx_q = &priv->tx_queue[queue];

		tx_q->cur_tx = 0;
		tx_q->dirty_tx = 0;
		tx_q->mss = 0;

		netdev_tx_reset_queue(netdev_get_tx_queue(priv->dev, queue));
	}
}

/**
 * stmmac_resume - resume callback
 * @dev: device pointer
 * Description: when resume this function is invoked to setup the DMA and CORE
 * in a usable state.
 */
int stmmac_resume(struct device *dev)
{
	struct net_device *ndev = dev_get_drvdata(dev);
	struct stmmac_priv *priv = netdev_priv(ndev);
	int ret;

	if (!netif_running(ndev))
		return 0;

	/* Power Down bit, into the PM register, is cleared
	 * automatically as soon as a magic packet or a Wake-up frame
	 * is received. Anyway, it's better to manually clear
	 * this bit because it can generate problems while resuming
	 * from another devices (e.g. serial console).
	 */
	if (device_may_wakeup(priv->device) && priv->plat->pmt) {
		mutex_lock(&priv->lock);
		stmmac_pmt(priv, priv->hw, 0);
		mutex_unlock(&priv->lock);
		priv->irq_wake = 0;
	} else {
		pinctrl_pm_select_default_state(priv->device);
		/* reset the phy so that it's ready */
		if (priv->mii)
			stmmac_mdio_reset(priv->mii);
	}

	if (priv->plat->serdes_powerup) {
		ret = priv->plat->serdes_powerup(ndev,
						 priv->plat->bsp_priv);

		if (ret < 0)
			return ret;
	}

	rtnl_lock();
	if (device_may_wakeup(priv->device) && priv->plat->pmt) {
		phylink_resume(priv->phylink);
	} else {
		phylink_resume(priv->phylink);
		if (device_may_wakeup(priv->device))
			phylink_speed_up(priv->phylink);
	}
	rtnl_unlock();

	rtnl_lock();
	mutex_lock(&priv->lock);

	stmmac_reset_queues_param(priv);
	stmmac_reinit_rx_buffers(priv);
	stmmac_free_tx_skbufs(priv);
	stmmac_clear_descriptors(priv);

	stmmac_hw_setup(ndev, false);
	stmmac_init_coalesce(priv);
	stmmac_set_rx_mode(ndev);

	stmmac_restore_hw_vlan_rx_fltr(priv, ndev, priv->hw);

	stmmac_enable_all_queues(priv);

	mutex_unlock(&priv->lock);
	rtnl_unlock();

	netif_device_attach(ndev);

	return 0;
}
EXPORT_SYMBOL_GPL(stmmac_resume);

#ifndef MODULE
static int __init stmmac_cmdline_opt(char *str)
{
	char *opt;

	if (!str || !*str)
		return -EINVAL;
	while ((opt = strsep(&str, ",")) != NULL) {
		if (!strncmp(opt, "debug:", 6)) {
			if (kstrtoint(opt + 6, 0, &debug))
				goto err;
		} else if (!strncmp(opt, "phyaddr:", 8)) {
			if (kstrtoint(opt + 8, 0, &phyaddr))
				goto err;
		} else if (!strncmp(opt, "buf_sz:", 7)) {
			if (kstrtoint(opt + 7, 0, &buf_sz))
				goto err;
		} else if (!strncmp(opt, "tc:", 3)) {
			if (kstrtoint(opt + 3, 0, &tc))
				goto err;
		} else if (!strncmp(opt, "watchdog:", 9)) {
			if (kstrtoint(opt + 9, 0, &watchdog))
				goto err;
		} else if (!strncmp(opt, "flow_ctrl:", 10)) {
			if (kstrtoint(opt + 10, 0, &flow_ctrl))
				goto err;
		} else if (!strncmp(opt, "pause:", 6)) {
			if (kstrtoint(opt + 6, 0, &pause))
				goto err;
		} else if (!strncmp(opt, "eee_timer:", 10)) {
			if (kstrtoint(opt + 10, 0, &eee_timer))
				goto err;
		} else if (!strncmp(opt, "chain_mode:", 11)) {
			if (kstrtoint(opt + 11, 0, &chain_mode))
				goto err;
		}
	}
	return 0;

err:
	pr_err("%s: ERROR broken module parameter conversion", __func__);
	return -EINVAL;
}

__setup("stmmaceth=", stmmac_cmdline_opt);
#endif /* MODULE */

static int __init stmmac_init(void)
{
#ifdef CONFIG_DEBUG_FS
	/* Create debugfs main directory if it doesn't exist yet */
	if (!stmmac_fs_dir)
		stmmac_fs_dir = debugfs_create_dir(STMMAC_RESOURCE_NAME, NULL);
	register_netdevice_notifier(&stmmac_notifier);
#endif

	return 0;
}

static void __exit stmmac_exit(void)
{
#ifdef CONFIG_DEBUG_FS
	unregister_netdevice_notifier(&stmmac_notifier);
	debugfs_remove_recursive(stmmac_fs_dir);
#endif
}

module_init(stmmac_init)
module_exit(stmmac_exit)

MODULE_DESCRIPTION("STMMAC 10/100/1000 Ethernet device driver");
MODULE_AUTHOR("Giuseppe Cavallaro <peppe.cavallaro@st.com>");
MODULE_LICENSE("GPL");<|MERGE_RESOLUTION|>--- conflicted
+++ resolved
@@ -177,28 +177,6 @@
 }
 EXPORT_SYMBOL_GPL(stmmac_bus_clks_config);
 
-int stmmac_bus_clks_config(struct stmmac_priv *priv, bool enabled)
-{
-	int ret = 0;
-
-	if (enabled) {
-		ret = clk_prepare_enable(priv->plat->stmmac_clk);
-		if (ret)
-			return ret;
-		ret = clk_prepare_enable(priv->plat->pclk);
-		if (ret) {
-			clk_disable_unprepare(priv->plat->stmmac_clk);
-			return ret;
-		}
-	} else {
-		clk_disable_unprepare(priv->plat->stmmac_clk);
-		clk_disable_unprepare(priv->plat->pclk);
-	}
-
-	return ret;
-}
-EXPORT_SYMBOL_GPL(stmmac_bus_clks_config);
-
 /**
  * stmmac_verify_args - verify the driver parameters.
  * Description: it checks the driver parameters and set a default in case of
@@ -3935,12 +3913,9 @@
 
 	pm_runtime_put(priv->device);
 
-<<<<<<< HEAD
 	if (priv->dma_cap.fpesel)
 		stmmac_fpe_stop_wq(priv);
 
-=======
->>>>>>> 1e60aae1
 	return 0;
 }
 
@@ -6757,25 +6732,13 @@
 	struct stmmac_tx_queue *tx_q;
 	struct stmmac_channel *ch;
 
-<<<<<<< HEAD
 	if (test_bit(STMMAC_DOWN, &priv->state) ||
 	    !netif_carrier_ok(priv->dev))
 		return -ENETDOWN;
-=======
-	ret = pm_runtime_get_sync(priv->device);
-	if (ret < 0) {
-		pm_runtime_put_noidle(priv->device);
-		return ret;
-	}
-
-	if (be16_to_cpu(proto) == ETH_P_8021AD)
-		is_double = true;
->>>>>>> 1e60aae1
 
 	if (!stmmac_xdp_is_enabled(priv))
 		return -ENXIO;
 
-<<<<<<< HEAD
 	if (queue >= priv->plat->rx_queues_to_use ||
 	    queue >= priv->plat->tx_queues_to_use)
 		return -EINVAL;
@@ -6796,20 +6759,6 @@
 	}
 
 	return 0;
-=======
-	if (priv->hw->num_vlan) {
-		ret = stmmac_del_hw_vlan_rx_fltr(priv, ndev, priv->hw, proto, vid);
-		if (ret)
-			goto del_vlan_error;
-	}
-
-	ret = stmmac_vlan_update(priv, is_double);
-
-del_vlan_error:
-	pm_runtime_put(priv->device);
-
-	return ret;
->>>>>>> 1e60aae1
 }
 
 static const struct net_device_ops stmmac_netdev_ops = {
@@ -7456,10 +7405,6 @@
 	phylink_destroy(priv->phylink);
 	if (priv->plat->stmmac_rst)
 		reset_control_assert(priv->plat->stmmac_rst);
-<<<<<<< HEAD
-	reset_control_assert(priv->plat->stmmac_ahb_rst);
-=======
->>>>>>> 1e60aae1
 	pm_runtime_put(dev);
 	pm_runtime_disable(dev);
 	if (priv->hw->pcs != STMMAC_PCS_TBI &&
