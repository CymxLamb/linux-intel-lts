/* SPDX-License-Identifier: GPL-2.0-only */
/*******************************************************************************
  Copyright (C) 2007-2009  STMicroelectronics Ltd


  Author: Giuseppe Cavallaro <peppe.cavallaro@st.com>
*******************************************************************************/

#ifndef __STMMAC_H__
#define __STMMAC_H__

#define STMMAC_RESOURCE_NAME   "stmmaceth"
#define DRV_MODULE_VERSION	"Jan_2016"

#include <linux/clk.h>
#include <linux/hrtimer.h>
#include <linux/if_vlan.h>
#include <linux/stmmac.h>
#include <linux/phylink.h>
#include <linux/pci.h>
#include "common.h"
#include <linux/ptp_clock_kernel.h>
#include <linux/net_tstamp.h>
#include <linux/reset.h>
#include <net/page_pool.h>

struct stmmac_resources {
	void __iomem *addr;
	const char *mac;
	int wol_irq;
	int lpi_irq;
	int irq;
	int sfty_ce_irq;
	int sfty_ue_irq;
	int rx_irq[MTL_MAX_RX_QUEUES];
	int tx_irq[MTL_MAX_TX_QUEUES];
};

enum stmmac_txbuf_type {
	STMMAC_TXBUF_T_SKB,
	STMMAC_TXBUF_T_XDP_TX,
	STMMAC_TXBUF_T_XDP_NDO,
	STMMAC_TXBUF_T_XSK_TX,
};

struct stmmac_tx_info {
	dma_addr_t buf;
	bool map_as_page;
	unsigned len;
	bool last_segment;
	bool is_jumbo;
	enum stmmac_txbuf_type buf_type;
};

#define STMMAC_TBS_AVAIL	BIT(0)
#define STMMAC_TBS_EN		BIT(1)

/* Frequently used values are kept adjacent for cache effect */
struct stmmac_tx_queue {
	u32 tx_count_frames;
	int tbs;
	struct hrtimer txtimer;
	u32 queue_index;
	struct stmmac_priv *priv_data;
	struct dma_extended_desc *dma_etx ____cacheline_aligned_in_smp;
	struct dma_edesc *dma_entx;
	struct dma_desc *dma_tx;
	union {
		struct sk_buff **tx_skbuff;
		struct xdp_frame **xdpf;
	};
	struct stmmac_tx_info *tx_skbuff_dma;
	struct xsk_buff_pool *xsk_pool;
	u32 xsk_frames_done;
	unsigned int cur_tx;
	unsigned int dirty_tx;
	dma_addr_t dma_tx_phy;
	dma_addr_t tx_tail_addr;
	u32 mss;
};

struct stmmac_rx_buffer {
	union {
		struct {
			struct page *page;
			dma_addr_t addr;
			__u32 page_offset;
		};
		struct xdp_buff *xdp;
	};
	struct page *sec_page;
	dma_addr_t sec_addr;
};

struct stmmac_rx_queue {
	u32 rx_count_frames;
	u32 queue_index;
	struct xdp_rxq_info xdp_rxq;
	struct xsk_buff_pool *xsk_pool;
	struct page_pool *page_pool;
	struct stmmac_rx_buffer *buf_pool;
	struct stmmac_priv *priv_data;
	struct dma_extended_desc *dma_erx;
	struct dma_desc *dma_rx ____cacheline_aligned_in_smp;
	unsigned int cur_rx;
	unsigned int dirty_rx;
	unsigned int buf_alloc_num;
	u32 rx_zeroc_thresh;
	dma_addr_t dma_rx_phy;
	u32 rx_tail_addr;
	unsigned int state_saved;
	struct {
		struct sk_buff *skb;
		unsigned int len;
		unsigned int error;
	} state;
};

struct stmmac_channel {
	struct napi_struct rx_napi ____cacheline_aligned_in_smp;
	struct napi_struct tx_napi ____cacheline_aligned_in_smp;
	struct napi_struct rxtx_napi ____cacheline_aligned_in_smp;
	struct stmmac_priv *priv_data;
	spinlock_t lock;
	u32 index;
};

struct stmmac_tc_entry {
	bool in_use;
	bool in_hw;
	bool is_last;
	bool is_frag;
	void *frag_ptr;
	unsigned int table_pos;
	u32 handle;
	u32 prio;
	struct {
		u32 match_data;
		u32 match_en;
		u8 af:1;
		u8 rf:1;
		u8 im:1;
		u8 nc:1;
		u8 res1:4;
		u8 frame_offset;
		u8 ok_index;
		u8 dma_ch_no;
		u32 res2;
	} __packed val;
};

#define STMMAC_PPS_MAX		4
struct stmmac_pps_cfg {
	bool available;
	struct timespec64 start;
	struct timespec64 period;
};

struct stmmac_rss {
	int enable;
	u8 key[STMMAC_RSS_HASH_KEY_SIZE];
	u32 table[STMMAC_RSS_MAX_TABLE_SIZE];
};

#define STMMAC_FLOW_ACTION_DROP		BIT(0)
struct stmmac_flow_entry {
	unsigned long cookie;
	unsigned long action;
	u8 ip_proto;
	int in_use;
	int idx;
	int is_l4;
};

struct stmmac_priv {
	/* Frequently used values are kept adjacent for cache effect */
	u32 tx_coal_frames[MTL_MAX_TX_QUEUES];
	u32 tx_coal_timer[MTL_MAX_TX_QUEUES];
	u32 rx_coal_frames[MTL_MAX_TX_QUEUES];

	int tx_coalesce;
	int hwts_tx_en;
	bool tx_path_in_lpi_mode;
	bool tso;
	int sph;
	int sph_cap;
	u32 sarc_type;

	unsigned int dma_buf_sz;
	unsigned int rx_copybreak;
	u32 rx_riwt[MTL_MAX_TX_QUEUES];
	int hwts_rx_en;

	void __iomem *ioaddr;
	struct net_device *dev;
	struct device *device;
	struct mac_device_info *hw;
	int (*hwif_quirks)(struct stmmac_priv *priv);
	struct mutex lock;
	int hwts_all;

	/* RX Queue */
	struct stmmac_rx_queue rx_queue[MTL_MAX_RX_QUEUES];
	unsigned int dma_rx_size;

	/* TX Queue */
	struct stmmac_tx_queue tx_queue[MTL_MAX_TX_QUEUES];
	unsigned int dma_tx_size;

	/* Generic channel for NAPI */
	struct stmmac_channel channel[STMMAC_CH_MAX];

	int speed;
	unsigned int flow_ctrl;
	unsigned int pause;
	struct mii_bus *mii;
	int mii_irq[PHY_MAX_ADDR];

	struct phylink_config phylink_config;
	struct phylink *phylink;

	struct stmmac_extra_stats xstats ____cacheline_aligned_in_smp;
	struct stmmac_safety_stats sstats;
	struct plat_stmmacenet_data *plat;
	struct dma_features dma_cap;
	struct stmmac_counters mmc;
	int hw_cap_support;
	int synopsys_id;
	u32 msg_enable;
	int wolopts;
	int wol_irq;
	int clk_csr;
	struct timer_list eee_ctrl_timer;
	int lpi_irq;
	int eee_enabled;
	int eee_active;
	int tx_lpi_timer;
	int tx_lpi_enabled;
	int eee_tw_timer;
	bool eee_sw_timer_en;
	unsigned int mode;
	unsigned int chain_mode;
	int extend_desc;
	struct hwtstamp_config tstamp_config;
	struct ptp_clock *ptp_clock;
	struct ptp_clock_info ptp_clock_ops;
	unsigned int default_addend;
	u32 sub_second_inc;
	u32 systime_flags;
	u32 adv_ts;
	int use_riwt;
	int irq_wake;
	spinlock_t ptp_lock;
	/* Protects auxiliary snapshot registers from concurrent access. */
	struct mutex aux_ts_lock;

	void __iomem *mmcaddr;
	void __iomem *ptpaddr;
	unsigned long active_vlans[BITS_TO_LONGS(VLAN_N_VID)];
	int sfty_ce_irq;
	int sfty_ue_irq;
	int rx_irq[MTL_MAX_RX_QUEUES];
	int tx_irq[MTL_MAX_TX_QUEUES];
	/*irq name */
	char int_name_mac[IFNAMSIZ + 9];
	char int_name_wol[IFNAMSIZ + 9];
	char int_name_lpi[IFNAMSIZ + 9];
	char int_name_sfty_ce[IFNAMSIZ + 10];
	char int_name_sfty_ue[IFNAMSIZ + 10];
	char int_name_rx_irq[MTL_MAX_TX_QUEUES][IFNAMSIZ + 14];
	char int_name_tx_irq[MTL_MAX_TX_QUEUES][IFNAMSIZ + 18];

	/* WA for skipping disabling EST during TAPRIO deletion */
	bool est_hw_del_wa;

#ifdef CONFIG_DEBUG_FS
	struct dentry *dbgfs_dir;
#endif

	unsigned long state;
	struct workqueue_struct *wq;
	struct work_struct service_task;

	/* Workqueue for handling FPE hand-shaking */
	unsigned long fpe_task_state;
	struct workqueue_struct *fpe_wq;
	struct work_struct fpe_task;
	char wq_name[IFNAMSIZ + 4];

	/* TC Handling */
	unsigned int tc_entries_max;
	unsigned int tc_off_max;
	struct stmmac_tc_entry *tc_entries;
	unsigned int flow_entries_max;
	struct stmmac_flow_entry *flow_entries;

	/* Pulse Per Second output */
	struct stmmac_pps_cfg pps[STMMAC_PPS_MAX];

	/* Receive Side Scaling */
	struct stmmac_rss rss;

	/* XDP BPF Program */
	unsigned long *af_xdp_zc_qps;
	struct bpf_prog *xdp_prog;
};

enum stmmac_state {
	STMMAC_DOWN,
	STMMAC_RESET_REQUESTED,
	STMMAC_RESETING,
	STMMAC_SERVICE_SCHED,
};

int stmmac_mdio_unregister(struct net_device *ndev);
int stmmac_mdio_register(struct net_device *ndev);
int stmmac_mdio_reset(struct mii_bus *mii);
int stmmac_xpcs_setup(struct mii_bus *mii);
void stmmac_set_ethtool_ops(struct net_device *netdev);

int stmmac_init_tstamp_counter(struct stmmac_priv *priv, u32 systime_flags);
void stmmac_ptp_register(struct stmmac_priv *priv);
void stmmac_ptp_unregister(struct stmmac_priv *priv);
int stmmac_xdp_open(struct net_device *dev);
void stmmac_xdp_release(struct net_device *dev);
int stmmac_resume(struct device *dev);
int stmmac_suspend(struct device *dev);
int stmmac_dvr_remove(struct device *dev);
int stmmac_dvr_probe(struct device *device,
		     struct plat_stmmacenet_data *plat_dat,
		     struct stmmac_resources *res);
void stmmac_disable_eee_mode(struct stmmac_priv *priv);
bool stmmac_eee_init(struct stmmac_priv *priv);
int stmmac_reinit_queues(struct net_device *dev, u32 rx_cnt, u32 tx_cnt);
int stmmac_reinit_ringparam(struct net_device *dev, u32 rx_size, u32 tx_size);
int stmmac_bus_clks_config(struct stmmac_priv *priv, bool enabled);
<<<<<<< HEAD
void stmmac_fpe_handshake(struct stmmac_priv *priv, bool enable);

static inline bool stmmac_xdp_is_enabled(struct stmmac_priv *priv)
{
	return !!priv->xdp_prog;
}

static inline unsigned int stmmac_rx_offset(struct stmmac_priv *priv)
{
	if (stmmac_xdp_is_enabled(priv))
		return XDP_PACKET_HEADROOM + NET_IP_ALIGN;

	return NET_SKB_PAD + NET_IP_ALIGN;
}

void stmmac_disable_rx_queue(struct stmmac_priv *priv, u32 queue);
void stmmac_enable_rx_queue(struct stmmac_priv *priv, u32 queue);
void stmmac_disable_tx_queue(struct stmmac_priv *priv, u32 queue);
void stmmac_enable_tx_queue(struct stmmac_priv *priv, u32 queue);
int stmmac_xsk_wakeup(struct net_device *dev, u32 queue, u32 flags);
struct timespec64 stmmac_calc_tas_basetime(ktime_t old_base_time,
					   ktime_t current_time,
					   u64 cycle_time);
=======
>>>>>>> 1e60aae1

#if IS_ENABLED(CONFIG_STMMAC_SELFTESTS)
void stmmac_selftest_run(struct net_device *dev,
			 struct ethtool_test *etest, u64 *buf);
void stmmac_selftest_get_strings(struct stmmac_priv *priv, u8 *data);
int stmmac_selftest_get_count(struct stmmac_priv *priv);
#else
static inline void stmmac_selftest_run(struct net_device *dev,
				       struct ethtool_test *etest, u64 *buf)
{
	/* Not enabled */
}
static inline void stmmac_selftest_get_strings(struct stmmac_priv *priv,
					       u8 *data)
{
	/* Not enabled */
}
static inline int stmmac_selftest_get_count(struct stmmac_priv *priv)
{
	return -EOPNOTSUPP;
}
#endif /* CONFIG_STMMAC_SELFTESTS */

#endif /* __STMMAC_H__ */<|MERGE_RESOLUTION|>--- conflicted
+++ resolved
@@ -334,7 +334,6 @@
 int stmmac_reinit_queues(struct net_device *dev, u32 rx_cnt, u32 tx_cnt);
 int stmmac_reinit_ringparam(struct net_device *dev, u32 rx_size, u32 tx_size);
 int stmmac_bus_clks_config(struct stmmac_priv *priv, bool enabled);
-<<<<<<< HEAD
 void stmmac_fpe_handshake(struct stmmac_priv *priv, bool enable);
 
 static inline bool stmmac_xdp_is_enabled(struct stmmac_priv *priv)
@@ -358,8 +357,6 @@
 struct timespec64 stmmac_calc_tas_basetime(ktime_t old_base_time,
 					   ktime_t current_time,
 					   u64 cycle_time);
-=======
->>>>>>> 1e60aae1
 
 #if IS_ENABLED(CONFIG_STMMAC_SELFTESTS)
 void stmmac_selftest_run(struct net_device *dev,
