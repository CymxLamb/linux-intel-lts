--- conflicted
+++ resolved
@@ -818,11 +818,7 @@
 		if (ret)
 			return ret;
 
-<<<<<<< HEAD
-		clk_prepare_enable(priv->plat->clk_ptp_ref);
-=======
 		stmmac_init_tstamp_counter(priv, priv->systime_flags);
->>>>>>> 1e60aae1
 	}
 
 	return 0;
