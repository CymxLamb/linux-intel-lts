--- conflicted
+++ resolved
@@ -399,11 +399,8 @@
 	struct device_node *np = pdev->dev.of_node;
 	struct plat_stmmacenet_data *plat;
 	struct stmmac_dma_cfg *dma_cfg;
-<<<<<<< HEAD
 	void *ret;
-=======
 	int phy_mode;
->>>>>>> 76d10f7a
 	int rc;
 
 	plat = devm_kzalloc(&pdev->dev, sizeof(*plat), GFP_KERNEL);
