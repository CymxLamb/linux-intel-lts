/*
 * Copyright (C) 2015 Microchip Technology
 *
 * This program is free software; you can redistribute it and/or
 * modify it under the terms of the GNU General Public License
 * as published by the Free Software Foundation; either version 2
 * of the License, or (at your option) any later version.
 *
 * This program is distributed in the hope that it will be useful,
 * but WITHOUT ANY WARRANTY; without even the implied warranty of
 * MERCHANTABILITY or FITNESS FOR A PARTICULAR PURPOSE.  See the
 * GNU General Public License for more details.
 *
 * You should have received a copy of the GNU General Public License
 * along with this program; if not, see <http://www.gnu.org/licenses/>.
 */
#include <linux/version.h>
#include <linux/module.h>
#include <linux/netdevice.h>
#include <linux/etherdevice.h>
#include <linux/ethtool.h>
#include <linux/usb.h>
#include <linux/crc32.h>
#include <linux/signal.h>
#include <linux/slab.h>
#include <linux/if_vlan.h>
#include <linux/uaccess.h>
#include <linux/list.h>
#include <linux/ip.h>
#include <linux/ipv6.h>
#include <linux/mdio.h>
#include <linux/phy.h>
#include <net/ip6_checksum.h>
#include <linux/interrupt.h>
#include <linux/irqdomain.h>
#include <linux/irq.h>
#include <linux/irqchip/chained_irq.h>
#include <linux/microchipphy.h>
#include <linux/phy_fixed.h>
#include <linux/of_mdio.h>
#include <linux/of_net.h>
#include "lan78xx.h"

#define DRIVER_AUTHOR	"WOOJUNG HUH <woojung.huh@microchip.com>"
#define DRIVER_DESC	"LAN78XX USB 3.0 Gigabit Ethernet Devices"
#define DRIVER_NAME	"lan78xx"

#define TX_TIMEOUT_JIFFIES		(5 * HZ)
#define THROTTLE_JIFFIES		(HZ / 8)
#define UNLINK_TIMEOUT_MS		3

#define RX_MAX_QUEUE_MEMORY		(60 * 1518)

#define SS_USB_PKT_SIZE			(1024)
#define HS_USB_PKT_SIZE			(512)
#define FS_USB_PKT_SIZE			(64)

#define MAX_RX_FIFO_SIZE		(12 * 1024)
#define MAX_TX_FIFO_SIZE		(12 * 1024)
#define DEFAULT_BURST_CAP_SIZE		(MAX_TX_FIFO_SIZE)
#define DEFAULT_BULK_IN_DELAY		(0x0800)
#define MAX_SINGLE_PACKET_SIZE		(9000)
#define DEFAULT_TX_CSUM_ENABLE		(true)
#define DEFAULT_RX_CSUM_ENABLE		(true)
#define DEFAULT_TSO_CSUM_ENABLE		(true)
#define DEFAULT_VLAN_FILTER_ENABLE	(true)
#define DEFAULT_VLAN_RX_OFFLOAD		(true)
#define TX_OVERHEAD			(8)
#define RXW_PADDING			2

#define LAN78XX_USB_VENDOR_ID		(0x0424)
#define LAN7800_USB_PRODUCT_ID		(0x7800)
#define LAN7850_USB_PRODUCT_ID		(0x7850)
#define LAN7801_USB_PRODUCT_ID		(0x7801)
#define LAN78XX_EEPROM_MAGIC		(0x78A5)
#define LAN78XX_OTP_MAGIC		(0x78F3)

#define	MII_READ			1
#define	MII_WRITE			0

#define EEPROM_INDICATOR		(0xA5)
#define EEPROM_MAC_OFFSET		(0x01)
#define MAX_EEPROM_SIZE			512
#define OTP_INDICATOR_1			(0xF3)
#define OTP_INDICATOR_2			(0xF7)

#define WAKE_ALL			(WAKE_PHY | WAKE_UCAST | \
					 WAKE_MCAST | WAKE_BCAST | \
					 WAKE_ARP | WAKE_MAGIC)

/* USB related defines */
#define BULK_IN_PIPE			1
#define BULK_OUT_PIPE			2

/* default autosuspend delay (mSec)*/
#define DEFAULT_AUTOSUSPEND_DELAY	(10 * 1000)

/* statistic update interval (mSec) */
#define STAT_UPDATE_TIMER		(1 * 1000)

/* defines interrupts from interrupt EP */
#define MAX_INT_EP			(32)
#define INT_EP_INTEP			(31)
#define INT_EP_OTP_WR_DONE		(28)
#define INT_EP_EEE_TX_LPI_START		(26)
#define INT_EP_EEE_TX_LPI_STOP		(25)
#define INT_EP_EEE_RX_LPI		(24)
#define INT_EP_MAC_RESET_TIMEOUT	(23)
#define INT_EP_RDFO			(22)
#define INT_EP_TXE			(21)
#define INT_EP_USB_STATUS		(20)
#define INT_EP_TX_DIS			(19)
#define INT_EP_RX_DIS			(18)
#define INT_EP_PHY			(17)
#define INT_EP_DP			(16)
#define INT_EP_MAC_ERR			(15)
#define INT_EP_TDFU			(14)
#define INT_EP_TDFO			(13)
#define INT_EP_UTX			(12)
#define INT_EP_GPIO_11			(11)
#define INT_EP_GPIO_10			(10)
#define INT_EP_GPIO_9			(9)
#define INT_EP_GPIO_8			(8)
#define INT_EP_GPIO_7			(7)
#define INT_EP_GPIO_6			(6)
#define INT_EP_GPIO_5			(5)
#define INT_EP_GPIO_4			(4)
#define INT_EP_GPIO_3			(3)
#define INT_EP_GPIO_2			(2)
#define INT_EP_GPIO_1			(1)
#define INT_EP_GPIO_0			(0)

static const char lan78xx_gstrings[][ETH_GSTRING_LEN] = {
	"RX FCS Errors",
	"RX Alignment Errors",
	"Rx Fragment Errors",
	"RX Jabber Errors",
	"RX Undersize Frame Errors",
	"RX Oversize Frame Errors",
	"RX Dropped Frames",
	"RX Unicast Byte Count",
	"RX Broadcast Byte Count",
	"RX Multicast Byte Count",
	"RX Unicast Frames",
	"RX Broadcast Frames",
	"RX Multicast Frames",
	"RX Pause Frames",
	"RX 64 Byte Frames",
	"RX 65 - 127 Byte Frames",
	"RX 128 - 255 Byte Frames",
	"RX 256 - 511 Bytes Frames",
	"RX 512 - 1023 Byte Frames",
	"RX 1024 - 1518 Byte Frames",
	"RX Greater 1518 Byte Frames",
	"EEE RX LPI Transitions",
	"EEE RX LPI Time",
	"TX FCS Errors",
	"TX Excess Deferral Errors",
	"TX Carrier Errors",
	"TX Bad Byte Count",
	"TX Single Collisions",
	"TX Multiple Collisions",
	"TX Excessive Collision",
	"TX Late Collisions",
	"TX Unicast Byte Count",
	"TX Broadcast Byte Count",
	"TX Multicast Byte Count",
	"TX Unicast Frames",
	"TX Broadcast Frames",
	"TX Multicast Frames",
	"TX Pause Frames",
	"TX 64 Byte Frames",
	"TX 65 - 127 Byte Frames",
	"TX 128 - 255 Byte Frames",
	"TX 256 - 511 Bytes Frames",
	"TX 512 - 1023 Byte Frames",
	"TX 1024 - 1518 Byte Frames",
	"TX Greater 1518 Byte Frames",
	"EEE TX LPI Transitions",
	"EEE TX LPI Time",
};

struct lan78xx_statstage {
	u32 rx_fcs_errors;
	u32 rx_alignment_errors;
	u32 rx_fragment_errors;
	u32 rx_jabber_errors;
	u32 rx_undersize_frame_errors;
	u32 rx_oversize_frame_errors;
	u32 rx_dropped_frames;
	u32 rx_unicast_byte_count;
	u32 rx_broadcast_byte_count;
	u32 rx_multicast_byte_count;
	u32 rx_unicast_frames;
	u32 rx_broadcast_frames;
	u32 rx_multicast_frames;
	u32 rx_pause_frames;
	u32 rx_64_byte_frames;
	u32 rx_65_127_byte_frames;
	u32 rx_128_255_byte_frames;
	u32 rx_256_511_bytes_frames;
	u32 rx_512_1023_byte_frames;
	u32 rx_1024_1518_byte_frames;
	u32 rx_greater_1518_byte_frames;
	u32 eee_rx_lpi_transitions;
	u32 eee_rx_lpi_time;
	u32 tx_fcs_errors;
	u32 tx_excess_deferral_errors;
	u32 tx_carrier_errors;
	u32 tx_bad_byte_count;
	u32 tx_single_collisions;
	u32 tx_multiple_collisions;
	u32 tx_excessive_collision;
	u32 tx_late_collisions;
	u32 tx_unicast_byte_count;
	u32 tx_broadcast_byte_count;
	u32 tx_multicast_byte_count;
	u32 tx_unicast_frames;
	u32 tx_broadcast_frames;
	u32 tx_multicast_frames;
	u32 tx_pause_frames;
	u32 tx_64_byte_frames;
	u32 tx_65_127_byte_frames;
	u32 tx_128_255_byte_frames;
	u32 tx_256_511_bytes_frames;
	u32 tx_512_1023_byte_frames;
	u32 tx_1024_1518_byte_frames;
	u32 tx_greater_1518_byte_frames;
	u32 eee_tx_lpi_transitions;
	u32 eee_tx_lpi_time;
};

struct lan78xx_statstage64 {
	u64 rx_fcs_errors;
	u64 rx_alignment_errors;
	u64 rx_fragment_errors;
	u64 rx_jabber_errors;
	u64 rx_undersize_frame_errors;
	u64 rx_oversize_frame_errors;
	u64 rx_dropped_frames;
	u64 rx_unicast_byte_count;
	u64 rx_broadcast_byte_count;
	u64 rx_multicast_byte_count;
	u64 rx_unicast_frames;
	u64 rx_broadcast_frames;
	u64 rx_multicast_frames;
	u64 rx_pause_frames;
	u64 rx_64_byte_frames;
	u64 rx_65_127_byte_frames;
	u64 rx_128_255_byte_frames;
	u64 rx_256_511_bytes_frames;
	u64 rx_512_1023_byte_frames;
	u64 rx_1024_1518_byte_frames;
	u64 rx_greater_1518_byte_frames;
	u64 eee_rx_lpi_transitions;
	u64 eee_rx_lpi_time;
	u64 tx_fcs_errors;
	u64 tx_excess_deferral_errors;
	u64 tx_carrier_errors;
	u64 tx_bad_byte_count;
	u64 tx_single_collisions;
	u64 tx_multiple_collisions;
	u64 tx_excessive_collision;
	u64 tx_late_collisions;
	u64 tx_unicast_byte_count;
	u64 tx_broadcast_byte_count;
	u64 tx_multicast_byte_count;
	u64 tx_unicast_frames;
	u64 tx_broadcast_frames;
	u64 tx_multicast_frames;
	u64 tx_pause_frames;
	u64 tx_64_byte_frames;
	u64 tx_65_127_byte_frames;
	u64 tx_128_255_byte_frames;
	u64 tx_256_511_bytes_frames;
	u64 tx_512_1023_byte_frames;
	u64 tx_1024_1518_byte_frames;
	u64 tx_greater_1518_byte_frames;
	u64 eee_tx_lpi_transitions;
	u64 eee_tx_lpi_time;
};

static u32 lan78xx_regs[] = {
	ID_REV,
	INT_STS,
	HW_CFG,
	PMT_CTL,
	E2P_CMD,
	E2P_DATA,
	USB_STATUS,
	VLAN_TYPE,
	MAC_CR,
	MAC_RX,
	MAC_TX,
	FLOW,
	ERR_STS,
	MII_ACC,
	MII_DATA,
	EEE_TX_LPI_REQ_DLY,
	EEE_TW_TX_SYS,
	EEE_TX_LPI_REM_DLY,
	WUCSR
};

#define PHY_REG_SIZE (32 * sizeof(u32))

struct lan78xx_net;

struct lan78xx_priv {
	struct lan78xx_net *dev;
	u32 rfe_ctl;
	u32 mchash_table[DP_SEL_VHF_HASH_LEN]; /* multicat hash table */
	u32 pfilter_table[NUM_OF_MAF][2]; /* perfect filter table */
	u32 vlan_table[DP_SEL_VHF_VLAN_LEN];
	struct mutex dataport_mutex; /* for dataport access */
	spinlock_t rfe_ctl_lock; /* for rfe register access */
	struct work_struct set_multicast;
	struct work_struct set_vlan;
	u32 wol;
};

enum skb_state {
	illegal = 0,
	tx_start,
	tx_done,
	rx_start,
	rx_done,
	rx_cleanup,
	unlink_start
};

struct skb_data {		/* skb->cb is one of these */
	struct urb *urb;
	struct lan78xx_net *dev;
	enum skb_state state;
	size_t length;
	int num_of_packet;
};

struct usb_context {
	struct usb_ctrlrequest req;
	struct lan78xx_net *dev;
};

#define EVENT_TX_HALT			0
#define EVENT_RX_HALT			1
#define EVENT_RX_MEMORY			2
#define EVENT_STS_SPLIT			3
#define EVENT_LINK_RESET		4
#define EVENT_RX_PAUSED			5
#define EVENT_DEV_WAKING		6
#define EVENT_DEV_ASLEEP		7
#define EVENT_DEV_OPEN			8
#define EVENT_STAT_UPDATE		9

struct statstage {
	struct mutex			access_lock;	/* for stats access */
	struct lan78xx_statstage	saved;
	struct lan78xx_statstage	rollover_count;
	struct lan78xx_statstage	rollover_max;
	struct lan78xx_statstage64	curr_stat;
};

struct irq_domain_data {
	struct irq_domain	*irqdomain;
	unsigned int		phyirq;
	struct irq_chip		*irqchip;
	irq_flow_handler_t	irq_handler;
	u32			irqenable;
	struct mutex		irq_lock;		/* for irq bus access */
};

struct lan78xx_net {
	struct net_device	*net;
	struct usb_device	*udev;
	struct usb_interface	*intf;
	void			*driver_priv;

	int			rx_qlen;
	int			tx_qlen;
	struct sk_buff_head	rxq;
	struct sk_buff_head	txq;
	struct sk_buff_head	done;
	struct sk_buff_head	rxq_pause;
	struct sk_buff_head	txq_pend;

	struct tasklet_struct	bh;
	struct delayed_work	wq;

	struct usb_host_endpoint *ep_blkin;
	struct usb_host_endpoint *ep_blkout;
	struct usb_host_endpoint *ep_intr;

	int			msg_enable;

	struct urb		*urb_intr;
	struct usb_anchor	deferred;

	struct mutex		phy_mutex; /* for phy access */
	unsigned		pipe_in, pipe_out, pipe_intr;

	u32			hard_mtu;	/* count any extra framing */
	size_t			rx_urb_size;	/* size for rx urbs */

	unsigned long		flags;

	wait_queue_head_t	*wait;
	unsigned char		suspend_count;

	unsigned		maxpacket;
	struct timer_list	delay;
	struct timer_list	stat_monitor;

	unsigned long		data[5];

	int			link_on;
	u8			mdix_ctrl;

	u32			chipid;
	u32			chiprev;
	struct mii_bus		*mdiobus;
	phy_interface_t		interface;

	int			fc_autoneg;
	u8			fc_request_control;

	int			delta;
	struct statstage	stats;

	struct irq_domain_data	domain_data;
};

/* define external phy id */
#define	PHY_LAN8835			(0x0007C130)
#define	PHY_KSZ9031RNX			(0x00221620)

/* use ethtool to change the level for any given device */
static int msg_level = -1;
module_param(msg_level, int, 0);
MODULE_PARM_DESC(msg_level, "Override default message level");

static int lan78xx_read_reg(struct lan78xx_net *dev, u32 index, u32 *data)
{
	u32 *buf = kmalloc(sizeof(u32), GFP_KERNEL);
	int ret;

	if (!buf)
		return -ENOMEM;

	ret = usb_control_msg(dev->udev, usb_rcvctrlpipe(dev->udev, 0),
			      USB_VENDOR_REQUEST_READ_REGISTER,
			      USB_DIR_IN | USB_TYPE_VENDOR | USB_RECIP_DEVICE,
			      0, index, buf, 4, USB_CTRL_GET_TIMEOUT);
	if (likely(ret >= 0)) {
		le32_to_cpus(buf);
		*data = *buf;
	} else {
		netdev_warn(dev->net,
			    "Failed to read register index 0x%08x. ret = %d",
			    index, ret);
	}

	kfree(buf);

	return ret;
}

static int lan78xx_write_reg(struct lan78xx_net *dev, u32 index, u32 data)
{
	u32 *buf = kmalloc(sizeof(u32), GFP_KERNEL);
	int ret;

	if (!buf)
		return -ENOMEM;

	*buf = data;
	cpu_to_le32s(buf);

	ret = usb_control_msg(dev->udev, usb_sndctrlpipe(dev->udev, 0),
			      USB_VENDOR_REQUEST_WRITE_REGISTER,
			      USB_DIR_OUT | USB_TYPE_VENDOR | USB_RECIP_DEVICE,
			      0, index, buf, 4, USB_CTRL_SET_TIMEOUT);
	if (unlikely(ret < 0)) {
		netdev_warn(dev->net,
			    "Failed to write register index 0x%08x. ret = %d",
			    index, ret);
	}

	kfree(buf);

	return ret;
}

static int lan78xx_read_stats(struct lan78xx_net *dev,
			      struct lan78xx_statstage *data)
{
	int ret = 0;
	int i;
	struct lan78xx_statstage *stats;
	u32 *src;
	u32 *dst;

	stats = kmalloc(sizeof(*stats), GFP_KERNEL);
	if (!stats)
		return -ENOMEM;

	ret = usb_control_msg(dev->udev,
			      usb_rcvctrlpipe(dev->udev, 0),
			      USB_VENDOR_REQUEST_GET_STATS,
			      USB_DIR_IN | USB_TYPE_VENDOR | USB_RECIP_DEVICE,
			      0,
			      0,
			      (void *)stats,
			      sizeof(*stats),
			      USB_CTRL_SET_TIMEOUT);
	if (likely(ret >= 0)) {
		src = (u32 *)stats;
		dst = (u32 *)data;
		for (i = 0; i < sizeof(*stats)/sizeof(u32); i++) {
			le32_to_cpus(&src[i]);
			dst[i] = src[i];
		}
	} else {
		netdev_warn(dev->net,
			    "Failed to read stat ret = 0x%x", ret);
	}

	kfree(stats);

	return ret;
}

#define check_counter_rollover(struct1, dev_stats, member) {	\
	if (struct1->member < dev_stats.saved.member)		\
		dev_stats.rollover_count.member++;		\
	}

static void lan78xx_check_stat_rollover(struct lan78xx_net *dev,
					struct lan78xx_statstage *stats)
{
	check_counter_rollover(stats, dev->stats, rx_fcs_errors);
	check_counter_rollover(stats, dev->stats, rx_alignment_errors);
	check_counter_rollover(stats, dev->stats, rx_fragment_errors);
	check_counter_rollover(stats, dev->stats, rx_jabber_errors);
	check_counter_rollover(stats, dev->stats, rx_undersize_frame_errors);
	check_counter_rollover(stats, dev->stats, rx_oversize_frame_errors);
	check_counter_rollover(stats, dev->stats, rx_dropped_frames);
	check_counter_rollover(stats, dev->stats, rx_unicast_byte_count);
	check_counter_rollover(stats, dev->stats, rx_broadcast_byte_count);
	check_counter_rollover(stats, dev->stats, rx_multicast_byte_count);
	check_counter_rollover(stats, dev->stats, rx_unicast_frames);
	check_counter_rollover(stats, dev->stats, rx_broadcast_frames);
	check_counter_rollover(stats, dev->stats, rx_multicast_frames);
	check_counter_rollover(stats, dev->stats, rx_pause_frames);
	check_counter_rollover(stats, dev->stats, rx_64_byte_frames);
	check_counter_rollover(stats, dev->stats, rx_65_127_byte_frames);
	check_counter_rollover(stats, dev->stats, rx_128_255_byte_frames);
	check_counter_rollover(stats, dev->stats, rx_256_511_bytes_frames);
	check_counter_rollover(stats, dev->stats, rx_512_1023_byte_frames);
	check_counter_rollover(stats, dev->stats, rx_1024_1518_byte_frames);
	check_counter_rollover(stats, dev->stats, rx_greater_1518_byte_frames);
	check_counter_rollover(stats, dev->stats, eee_rx_lpi_transitions);
	check_counter_rollover(stats, dev->stats, eee_rx_lpi_time);
	check_counter_rollover(stats, dev->stats, tx_fcs_errors);
	check_counter_rollover(stats, dev->stats, tx_excess_deferral_errors);
	check_counter_rollover(stats, dev->stats, tx_carrier_errors);
	check_counter_rollover(stats, dev->stats, tx_bad_byte_count);
	check_counter_rollover(stats, dev->stats, tx_single_collisions);
	check_counter_rollover(stats, dev->stats, tx_multiple_collisions);
	check_counter_rollover(stats, dev->stats, tx_excessive_collision);
	check_counter_rollover(stats, dev->stats, tx_late_collisions);
	check_counter_rollover(stats, dev->stats, tx_unicast_byte_count);
	check_counter_rollover(stats, dev->stats, tx_broadcast_byte_count);
	check_counter_rollover(stats, dev->stats, tx_multicast_byte_count);
	check_counter_rollover(stats, dev->stats, tx_unicast_frames);
	check_counter_rollover(stats, dev->stats, tx_broadcast_frames);
	check_counter_rollover(stats, dev->stats, tx_multicast_frames);
	check_counter_rollover(stats, dev->stats, tx_pause_frames);
	check_counter_rollover(stats, dev->stats, tx_64_byte_frames);
	check_counter_rollover(stats, dev->stats, tx_65_127_byte_frames);
	check_counter_rollover(stats, dev->stats, tx_128_255_byte_frames);
	check_counter_rollover(stats, dev->stats, tx_256_511_bytes_frames);
	check_counter_rollover(stats, dev->stats, tx_512_1023_byte_frames);
	check_counter_rollover(stats, dev->stats, tx_1024_1518_byte_frames);
	check_counter_rollover(stats, dev->stats, tx_greater_1518_byte_frames);
	check_counter_rollover(stats, dev->stats, eee_tx_lpi_transitions);
	check_counter_rollover(stats, dev->stats, eee_tx_lpi_time);

	memcpy(&dev->stats.saved, stats, sizeof(struct lan78xx_statstage));
}

static void lan78xx_update_stats(struct lan78xx_net *dev)
{
	u32 *p, *count, *max;
	u64 *data;
	int i;
	struct lan78xx_statstage lan78xx_stats;

	if (usb_autopm_get_interface(dev->intf) < 0)
		return;

	p = (u32 *)&lan78xx_stats;
	count = (u32 *)&dev->stats.rollover_count;
	max = (u32 *)&dev->stats.rollover_max;
	data = (u64 *)&dev->stats.curr_stat;

	mutex_lock(&dev->stats.access_lock);

	if (lan78xx_read_stats(dev, &lan78xx_stats) > 0)
		lan78xx_check_stat_rollover(dev, &lan78xx_stats);

	for (i = 0; i < (sizeof(lan78xx_stats) / (sizeof(u32))); i++)
		data[i] = (u64)p[i] + ((u64)count[i] * ((u64)max[i] + 1));

	mutex_unlock(&dev->stats.access_lock);

	usb_autopm_put_interface(dev->intf);
}

/* Loop until the read is completed with timeout called with phy_mutex held */
static int lan78xx_phy_wait_not_busy(struct lan78xx_net *dev)
{
	unsigned long start_time = jiffies;
	u32 val;
	int ret;

	do {
		ret = lan78xx_read_reg(dev, MII_ACC, &val);
		if (unlikely(ret < 0))
			return -EIO;

		if (!(val & MII_ACC_MII_BUSY_))
			return 0;
	} while (!time_after(jiffies, start_time + HZ));

	return -EIO;
}

static inline u32 mii_access(int id, int index, int read)
{
	u32 ret;

	ret = ((u32)id << MII_ACC_PHY_ADDR_SHIFT_) & MII_ACC_PHY_ADDR_MASK_;
	ret |= ((u32)index << MII_ACC_MIIRINDA_SHIFT_) & MII_ACC_MIIRINDA_MASK_;
	if (read)
		ret |= MII_ACC_MII_READ_;
	else
		ret |= MII_ACC_MII_WRITE_;
	ret |= MII_ACC_MII_BUSY_;

	return ret;
}

static int lan78xx_wait_eeprom(struct lan78xx_net *dev)
{
	unsigned long start_time = jiffies;
	u32 val;
	int ret;

	do {
		ret = lan78xx_read_reg(dev, E2P_CMD, &val);
		if (unlikely(ret < 0))
			return -EIO;

		if (!(val & E2P_CMD_EPC_BUSY_) ||
		    (val & E2P_CMD_EPC_TIMEOUT_))
			break;
		usleep_range(40, 100);
	} while (!time_after(jiffies, start_time + HZ));

	if (val & (E2P_CMD_EPC_TIMEOUT_ | E2P_CMD_EPC_BUSY_)) {
		netdev_warn(dev->net, "EEPROM read operation timeout");
		return -EIO;
	}

	return 0;
}

static int lan78xx_eeprom_confirm_not_busy(struct lan78xx_net *dev)
{
	unsigned long start_time = jiffies;
	u32 val;
	int ret;

	do {
		ret = lan78xx_read_reg(dev, E2P_CMD, &val);
		if (unlikely(ret < 0))
			return -EIO;

		if (!(val & E2P_CMD_EPC_BUSY_))
			return 0;

		usleep_range(40, 100);
	} while (!time_after(jiffies, start_time + HZ));

	netdev_warn(dev->net, "EEPROM is busy");
	return -EIO;
}

static int lan78xx_read_raw_eeprom(struct lan78xx_net *dev, u32 offset,
				   u32 length, u8 *data)
{
	u32 val;
	u32 saved;
	int i, ret;
	int retval;

	/* depends on chip, some EEPROM pins are muxed with LED function.
	 * disable & restore LED function to access EEPROM.
	 */
	ret = lan78xx_read_reg(dev, HW_CFG, &val);
	saved = val;
	if (dev->chipid == ID_REV_CHIP_ID_7800_) {
		val &= ~(HW_CFG_LED1_EN_ | HW_CFG_LED0_EN_);
		ret = lan78xx_write_reg(dev, HW_CFG, val);
	}

	retval = lan78xx_eeprom_confirm_not_busy(dev);
	if (retval)
		return retval;

	for (i = 0; i < length; i++) {
		val = E2P_CMD_EPC_BUSY_ | E2P_CMD_EPC_CMD_READ_;
		val |= (offset & E2P_CMD_EPC_ADDR_MASK_);
		ret = lan78xx_write_reg(dev, E2P_CMD, val);
		if (unlikely(ret < 0)) {
			retval = -EIO;
			goto exit;
		}

		retval = lan78xx_wait_eeprom(dev);
		if (retval < 0)
			goto exit;

		ret = lan78xx_read_reg(dev, E2P_DATA, &val);
		if (unlikely(ret < 0)) {
			retval = -EIO;
			goto exit;
		}

		data[i] = val & 0xFF;
		offset++;
	}

	retval = 0;
exit:
	if (dev->chipid == ID_REV_CHIP_ID_7800_)
		ret = lan78xx_write_reg(dev, HW_CFG, saved);

	return retval;
}

static int lan78xx_read_eeprom(struct lan78xx_net *dev, u32 offset,
			       u32 length, u8 *data)
{
	u8 sig;
	int ret;

	ret = lan78xx_read_raw_eeprom(dev, 0, 1, &sig);
	if ((ret == 0) && (sig == EEPROM_INDICATOR))
		ret = lan78xx_read_raw_eeprom(dev, offset, length, data);
	else
		ret = -EINVAL;

	return ret;
}

static int lan78xx_write_raw_eeprom(struct lan78xx_net *dev, u32 offset,
				    u32 length, u8 *data)
{
	u32 val;
	u32 saved;
	int i, ret;
	int retval;

	/* depends on chip, some EEPROM pins are muxed with LED function.
	 * disable & restore LED function to access EEPROM.
	 */
	ret = lan78xx_read_reg(dev, HW_CFG, &val);
	saved = val;
	if (dev->chipid == ID_REV_CHIP_ID_7800_) {
		val &= ~(HW_CFG_LED1_EN_ | HW_CFG_LED0_EN_);
		ret = lan78xx_write_reg(dev, HW_CFG, val);
	}

	retval = lan78xx_eeprom_confirm_not_busy(dev);
	if (retval)
		goto exit;

	/* Issue write/erase enable command */
	val = E2P_CMD_EPC_BUSY_ | E2P_CMD_EPC_CMD_EWEN_;
	ret = lan78xx_write_reg(dev, E2P_CMD, val);
	if (unlikely(ret < 0)) {
		retval = -EIO;
		goto exit;
	}

	retval = lan78xx_wait_eeprom(dev);
	if (retval < 0)
		goto exit;

	for (i = 0; i < length; i++) {
		/* Fill data register */
		val = data[i];
		ret = lan78xx_write_reg(dev, E2P_DATA, val);
		if (ret < 0) {
			retval = -EIO;
			goto exit;
		}

		/* Send "write" command */
		val = E2P_CMD_EPC_BUSY_ | E2P_CMD_EPC_CMD_WRITE_;
		val |= (offset & E2P_CMD_EPC_ADDR_MASK_);
		ret = lan78xx_write_reg(dev, E2P_CMD, val);
		if (ret < 0) {
			retval = -EIO;
			goto exit;
		}

		retval = lan78xx_wait_eeprom(dev);
		if (retval < 0)
			goto exit;

		offset++;
	}

	retval = 0;
exit:
	if (dev->chipid == ID_REV_CHIP_ID_7800_)
		ret = lan78xx_write_reg(dev, HW_CFG, saved);

	return retval;
}

static int lan78xx_read_raw_otp(struct lan78xx_net *dev, u32 offset,
				u32 length, u8 *data)
{
	int i;
	int ret;
	u32 buf;
	unsigned long timeout;

	ret = lan78xx_read_reg(dev, OTP_PWR_DN, &buf);

	if (buf & OTP_PWR_DN_PWRDN_N_) {
		/* clear it and wait to be cleared */
		ret = lan78xx_write_reg(dev, OTP_PWR_DN, 0);

		timeout = jiffies + HZ;
		do {
			usleep_range(1, 10);
			ret = lan78xx_read_reg(dev, OTP_PWR_DN, &buf);
			if (time_after(jiffies, timeout)) {
				netdev_warn(dev->net,
					    "timeout on OTP_PWR_DN");
				return -EIO;
			}
		} while (buf & OTP_PWR_DN_PWRDN_N_);
	}

	for (i = 0; i < length; i++) {
		ret = lan78xx_write_reg(dev, OTP_ADDR1,
					((offset + i) >> 8) & OTP_ADDR1_15_11);
		ret = lan78xx_write_reg(dev, OTP_ADDR2,
					((offset + i) & OTP_ADDR2_10_3));

		ret = lan78xx_write_reg(dev, OTP_FUNC_CMD, OTP_FUNC_CMD_READ_);
		ret = lan78xx_write_reg(dev, OTP_CMD_GO, OTP_CMD_GO_GO_);

		timeout = jiffies + HZ;
		do {
			udelay(1);
			ret = lan78xx_read_reg(dev, OTP_STATUS, &buf);
			if (time_after(jiffies, timeout)) {
				netdev_warn(dev->net,
					    "timeout on OTP_STATUS");
				return -EIO;
			}
		} while (buf & OTP_STATUS_BUSY_);

		ret = lan78xx_read_reg(dev, OTP_RD_DATA, &buf);

		data[i] = (u8)(buf & 0xFF);
	}

	return 0;
}

static int lan78xx_write_raw_otp(struct lan78xx_net *dev, u32 offset,
				 u32 length, u8 *data)
{
	int i;
	int ret;
	u32 buf;
	unsigned long timeout;

	ret = lan78xx_read_reg(dev, OTP_PWR_DN, &buf);

	if (buf & OTP_PWR_DN_PWRDN_N_) {
		/* clear it and wait to be cleared */
		ret = lan78xx_write_reg(dev, OTP_PWR_DN, 0);

		timeout = jiffies + HZ;
		do {
			udelay(1);
			ret = lan78xx_read_reg(dev, OTP_PWR_DN, &buf);
			if (time_after(jiffies, timeout)) {
				netdev_warn(dev->net,
					    "timeout on OTP_PWR_DN completion");
				return -EIO;
			}
		} while (buf & OTP_PWR_DN_PWRDN_N_);
	}

	/* set to BYTE program mode */
	ret = lan78xx_write_reg(dev, OTP_PRGM_MODE, OTP_PRGM_MODE_BYTE_);

	for (i = 0; i < length; i++) {
		ret = lan78xx_write_reg(dev, OTP_ADDR1,
					((offset + i) >> 8) & OTP_ADDR1_15_11);
		ret = lan78xx_write_reg(dev, OTP_ADDR2,
					((offset + i) & OTP_ADDR2_10_3));
		ret = lan78xx_write_reg(dev, OTP_PRGM_DATA, data[i]);
		ret = lan78xx_write_reg(dev, OTP_TST_CMD, OTP_TST_CMD_PRGVRFY_);
		ret = lan78xx_write_reg(dev, OTP_CMD_GO, OTP_CMD_GO_GO_);

		timeout = jiffies + HZ;
		do {
			udelay(1);
			ret = lan78xx_read_reg(dev, OTP_STATUS, &buf);
			if (time_after(jiffies, timeout)) {
				netdev_warn(dev->net,
					    "Timeout on OTP_STATUS completion");
				return -EIO;
			}
		} while (buf & OTP_STATUS_BUSY_);
	}

	return 0;
}

static int lan78xx_read_otp(struct lan78xx_net *dev, u32 offset,
			    u32 length, u8 *data)
{
	u8 sig;
	int ret;

	ret = lan78xx_read_raw_otp(dev, 0, 1, &sig);

	if (ret == 0) {
		if (sig == OTP_INDICATOR_1)
			offset = offset;
		else if (sig == OTP_INDICATOR_2)
			offset += 0x100;
		else
			ret = -EINVAL;
		if (!ret)
			ret = lan78xx_read_raw_otp(dev, offset, length, data);
	}

	return ret;
}

static int lan78xx_dataport_wait_not_busy(struct lan78xx_net *dev)
{
	int i, ret;

	for (i = 0; i < 100; i++) {
		u32 dp_sel;

		ret = lan78xx_read_reg(dev, DP_SEL, &dp_sel);
		if (unlikely(ret < 0))
			return -EIO;

		if (dp_sel & DP_SEL_DPRDY_)
			return 0;

		usleep_range(40, 100);
	}

	netdev_warn(dev->net, "lan78xx_dataport_wait_not_busy timed out");

	return -EIO;
}

static int lan78xx_dataport_write(struct lan78xx_net *dev, u32 ram_select,
				  u32 addr, u32 length, u32 *buf)
{
	struct lan78xx_priv *pdata = (struct lan78xx_priv *)(dev->data[0]);
	u32 dp_sel;
	int i, ret;

	if (usb_autopm_get_interface(dev->intf) < 0)
			return 0;

	mutex_lock(&pdata->dataport_mutex);

	ret = lan78xx_dataport_wait_not_busy(dev);
	if (ret < 0)
		goto done;

	ret = lan78xx_read_reg(dev, DP_SEL, &dp_sel);

	dp_sel &= ~DP_SEL_RSEL_MASK_;
	dp_sel |= ram_select;
	ret = lan78xx_write_reg(dev, DP_SEL, dp_sel);

	for (i = 0; i < length; i++) {
		ret = lan78xx_write_reg(dev, DP_ADDR, addr + i);

		ret = lan78xx_write_reg(dev, DP_DATA, buf[i]);

		ret = lan78xx_write_reg(dev, DP_CMD, DP_CMD_WRITE_);

		ret = lan78xx_dataport_wait_not_busy(dev);
		if (ret < 0)
			goto done;
	}

done:
	mutex_unlock(&pdata->dataport_mutex);
	usb_autopm_put_interface(dev->intf);

	return ret;
}

static void lan78xx_set_addr_filter(struct lan78xx_priv *pdata,
				    int index, u8 addr[ETH_ALEN])
{
	u32	temp;

	if ((pdata) && (index > 0) && (index < NUM_OF_MAF)) {
		temp = addr[3];
		temp = addr[2] | (temp << 8);
		temp = addr[1] | (temp << 8);
		temp = addr[0] | (temp << 8);
		pdata->pfilter_table[index][1] = temp;
		temp = addr[5];
		temp = addr[4] | (temp << 8);
		temp |= MAF_HI_VALID_ | MAF_HI_TYPE_DST_;
		pdata->pfilter_table[index][0] = temp;
	}
}

/* returns hash bit number for given MAC address */
static inline u32 lan78xx_hash(char addr[ETH_ALEN])
{
	return (ether_crc(ETH_ALEN, addr) >> 23) & 0x1ff;
}

static void lan78xx_deferred_multicast_write(struct work_struct *param)
{
	struct lan78xx_priv *pdata =
			container_of(param, struct lan78xx_priv, set_multicast);
	struct lan78xx_net *dev = pdata->dev;
	int i;
	int ret;

	netif_dbg(dev, drv, dev->net, "deferred multicast write 0x%08x\n",
		  pdata->rfe_ctl);

	lan78xx_dataport_write(dev, DP_SEL_RSEL_VLAN_DA_, DP_SEL_VHF_VLAN_LEN,
			       DP_SEL_VHF_HASH_LEN, pdata->mchash_table);

	for (i = 1; i < NUM_OF_MAF; i++) {
		ret = lan78xx_write_reg(dev, MAF_HI(i), 0);
		ret = lan78xx_write_reg(dev, MAF_LO(i),
					pdata->pfilter_table[i][1]);
		ret = lan78xx_write_reg(dev, MAF_HI(i),
					pdata->pfilter_table[i][0]);
	}

	ret = lan78xx_write_reg(dev, RFE_CTL, pdata->rfe_ctl);
}

static void lan78xx_set_multicast(struct net_device *netdev)
{
	struct lan78xx_net *dev = netdev_priv(netdev);
	struct lan78xx_priv *pdata = (struct lan78xx_priv *)(dev->data[0]);
	unsigned long flags;
	int i;

	spin_lock_irqsave(&pdata->rfe_ctl_lock, flags);

	pdata->rfe_ctl &= ~(RFE_CTL_UCAST_EN_ | RFE_CTL_MCAST_EN_ |
			    RFE_CTL_DA_PERFECT_ | RFE_CTL_MCAST_HASH_);

	for (i = 0; i < DP_SEL_VHF_HASH_LEN; i++)
			pdata->mchash_table[i] = 0;
	/* pfilter_table[0] has own HW address */
	for (i = 1; i < NUM_OF_MAF; i++) {
			pdata->pfilter_table[i][0] =
			pdata->pfilter_table[i][1] = 0;
	}

	pdata->rfe_ctl |= RFE_CTL_BCAST_EN_;

	if (dev->net->flags & IFF_PROMISC) {
		netif_dbg(dev, drv, dev->net, "promiscuous mode enabled");
		pdata->rfe_ctl |= RFE_CTL_MCAST_EN_ | RFE_CTL_UCAST_EN_;
	} else {
		if (dev->net->flags & IFF_ALLMULTI) {
			netif_dbg(dev, drv, dev->net,
				  "receive all multicast enabled");
			pdata->rfe_ctl |= RFE_CTL_MCAST_EN_;
		}
	}

	if (netdev_mc_count(dev->net)) {
		struct netdev_hw_addr *ha;
		int i;

		netif_dbg(dev, drv, dev->net, "receive multicast hash filter");

		pdata->rfe_ctl |= RFE_CTL_DA_PERFECT_;

		i = 1;
		netdev_for_each_mc_addr(ha, netdev) {
			/* set first 32 into Perfect Filter */
			if (i < 33) {
				lan78xx_set_addr_filter(pdata, i, ha->addr);
			} else {
				u32 bitnum = lan78xx_hash(ha->addr);

				pdata->mchash_table[bitnum / 32] |=
							(1 << (bitnum % 32));
				pdata->rfe_ctl |= RFE_CTL_MCAST_HASH_;
			}
			i++;
		}
	}

	spin_unlock_irqrestore(&pdata->rfe_ctl_lock, flags);

	/* defer register writes to a sleepable context */
	schedule_work(&pdata->set_multicast);
}

static int lan78xx_update_flowcontrol(struct lan78xx_net *dev, u8 duplex,
				      u16 lcladv, u16 rmtadv)
{
	u32 flow = 0, fct_flow = 0;
	int ret;
	u8 cap;

	if (dev->fc_autoneg)
		cap = mii_resolve_flowctrl_fdx(lcladv, rmtadv);
	else
		cap = dev->fc_request_control;

	if (cap & FLOW_CTRL_TX)
		flow |= (FLOW_CR_TX_FCEN_ | 0xFFFF);

	if (cap & FLOW_CTRL_RX)
		flow |= FLOW_CR_RX_FCEN_;

	if (dev->udev->speed == USB_SPEED_SUPER)
		fct_flow = 0x817;
	else if (dev->udev->speed == USB_SPEED_HIGH)
		fct_flow = 0x211;

	netif_dbg(dev, link, dev->net, "rx pause %s, tx pause %s",
		  (cap & FLOW_CTRL_RX ? "enabled" : "disabled"),
		  (cap & FLOW_CTRL_TX ? "enabled" : "disabled"));

	ret = lan78xx_write_reg(dev, FCT_FLOW, fct_flow);

	/* threshold value should be set before enabling flow */
	ret = lan78xx_write_reg(dev, FLOW, flow);

	return 0;
}

static int lan78xx_link_reset(struct lan78xx_net *dev)
{
	struct phy_device *phydev = dev->net->phydev;
	struct ethtool_link_ksettings ecmd;
	int ladv, radv, ret;
	u32 buf;

	/* clear LAN78xx interrupt status */
	ret = lan78xx_write_reg(dev, INT_STS, INT_STS_PHY_INT_);
	if (unlikely(ret < 0))
		return -EIO;

	phy_read_status(phydev);

	if (!phydev->link && dev->link_on) {
		dev->link_on = false;

		/* reset MAC */
		ret = lan78xx_read_reg(dev, MAC_CR, &buf);
		if (unlikely(ret < 0))
			return -EIO;
		buf |= MAC_CR_RST_;
		ret = lan78xx_write_reg(dev, MAC_CR, buf);
		if (unlikely(ret < 0))
			return -EIO;

		del_timer(&dev->stat_monitor);
	} else if (phydev->link && !dev->link_on) {
		dev->link_on = true;

		phy_ethtool_ksettings_get(phydev, &ecmd);

		if (dev->udev->speed == USB_SPEED_SUPER) {
			if (ecmd.base.speed == 1000) {
				/* disable U2 */
				ret = lan78xx_read_reg(dev, USB_CFG1, &buf);
				buf &= ~USB_CFG1_DEV_U2_INIT_EN_;
				ret = lan78xx_write_reg(dev, USB_CFG1, buf);
				/* enable U1 */
				ret = lan78xx_read_reg(dev, USB_CFG1, &buf);
				buf |= USB_CFG1_DEV_U1_INIT_EN_;
				ret = lan78xx_write_reg(dev, USB_CFG1, buf);
			} else {
				/* enable U1 & U2 */
				ret = lan78xx_read_reg(dev, USB_CFG1, &buf);
				buf |= USB_CFG1_DEV_U2_INIT_EN_;
				buf |= USB_CFG1_DEV_U1_INIT_EN_;
				ret = lan78xx_write_reg(dev, USB_CFG1, buf);
			}
		}

		ladv = phy_read(phydev, MII_ADVERTISE);
		if (ladv < 0)
			return ladv;

		radv = phy_read(phydev, MII_LPA);
		if (radv < 0)
			return radv;

		netif_dbg(dev, link, dev->net,
			  "speed: %u duplex: %d anadv: 0x%04x anlpa: 0x%04x",
			  ecmd.base.speed, ecmd.base.duplex, ladv, radv);

		ret = lan78xx_update_flowcontrol(dev, ecmd.base.duplex, ladv,
						 radv);

		if (!timer_pending(&dev->stat_monitor)) {
			dev->delta = 1;
			mod_timer(&dev->stat_monitor,
				  jiffies + STAT_UPDATE_TIMER);
		}

		tasklet_schedule(&dev->bh);
	}

	return ret;
}

/* some work can't be done in tasklets, so we use keventd
 *
 * NOTE:  annoying asymmetry:  if it's active, schedule_work() fails,
 * but tasklet_schedule() doesn't.	hope the failure is rare.
 */
static void lan78xx_defer_kevent(struct lan78xx_net *dev, int work)
{
	set_bit(work, &dev->flags);
	if (!schedule_delayed_work(&dev->wq, 0))
		netdev_err(dev->net, "kevent %d may have been dropped\n", work);
}

static void lan78xx_status(struct lan78xx_net *dev, struct urb *urb)
{
	u32 intdata;

	if (urb->actual_length != 4) {
		netdev_warn(dev->net,
			    "unexpected urb length %d", urb->actual_length);
		return;
	}

	memcpy(&intdata, urb->transfer_buffer, 4);
	le32_to_cpus(&intdata);

	if (intdata & INT_ENP_PHY_INT) {
		netif_dbg(dev, link, dev->net, "PHY INTR: 0x%08x\n", intdata);
		lan78xx_defer_kevent(dev, EVENT_LINK_RESET);

		if (dev->domain_data.phyirq > 0) {
			local_irq_disable();
			generic_handle_irq(dev->domain_data.phyirq);
			local_irq_enable();
		}
	} else
		netdev_warn(dev->net,
			    "unexpected interrupt: 0x%08x\n", intdata);
}

static int lan78xx_ethtool_get_eeprom_len(struct net_device *netdev)
{
	return MAX_EEPROM_SIZE;
}

static int lan78xx_ethtool_get_eeprom(struct net_device *netdev,
				      struct ethtool_eeprom *ee, u8 *data)
{
	struct lan78xx_net *dev = netdev_priv(netdev);
	int ret;

	ret = usb_autopm_get_interface(dev->intf);
	if (ret)
		return ret;

	ee->magic = LAN78XX_EEPROM_MAGIC;

	ret = lan78xx_read_raw_eeprom(dev, ee->offset, ee->len, data);

	usb_autopm_put_interface(dev->intf);

	return ret;
}

static int lan78xx_ethtool_set_eeprom(struct net_device *netdev,
				      struct ethtool_eeprom *ee, u8 *data)
{
	struct lan78xx_net *dev = netdev_priv(netdev);
	int ret;

	ret = usb_autopm_get_interface(dev->intf);
	if (ret)
		return ret;

	/* Invalid EEPROM_INDICATOR at offset zero will result in a failure
	 * to load data from EEPROM
	 */
	if (ee->magic == LAN78XX_EEPROM_MAGIC)
		ret = lan78xx_write_raw_eeprom(dev, ee->offset, ee->len, data);
	else if ((ee->magic == LAN78XX_OTP_MAGIC) &&
		 (ee->offset == 0) &&
		 (ee->len == 512) &&
		 (data[0] == OTP_INDICATOR_1))
		ret = lan78xx_write_raw_otp(dev, ee->offset, ee->len, data);

	usb_autopm_put_interface(dev->intf);

	return ret;
}

static void lan78xx_get_strings(struct net_device *netdev, u32 stringset,
				u8 *data)
{
	if (stringset == ETH_SS_STATS)
		memcpy(data, lan78xx_gstrings, sizeof(lan78xx_gstrings));
}

static int lan78xx_get_sset_count(struct net_device *netdev, int sset)
{
	if (sset == ETH_SS_STATS)
		return ARRAY_SIZE(lan78xx_gstrings);
	else
		return -EOPNOTSUPP;
}

static void lan78xx_get_stats(struct net_device *netdev,
			      struct ethtool_stats *stats, u64 *data)
{
	struct lan78xx_net *dev = netdev_priv(netdev);

	lan78xx_update_stats(dev);

	mutex_lock(&dev->stats.access_lock);
	memcpy(data, &dev->stats.curr_stat, sizeof(dev->stats.curr_stat));
	mutex_unlock(&dev->stats.access_lock);
}

static void lan78xx_get_wol(struct net_device *netdev,
			    struct ethtool_wolinfo *wol)
{
	struct lan78xx_net *dev = netdev_priv(netdev);
	int ret;
	u32 buf;
	struct lan78xx_priv *pdata = (struct lan78xx_priv *)(dev->data[0]);

	if (usb_autopm_get_interface(dev->intf) < 0)
			return;

	ret = lan78xx_read_reg(dev, USB_CFG0, &buf);
	if (unlikely(ret < 0)) {
		wol->supported = 0;
		wol->wolopts = 0;
	} else {
		if (buf & USB_CFG_RMT_WKP_) {
			wol->supported = WAKE_ALL;
			wol->wolopts = pdata->wol;
		} else {
			wol->supported = 0;
			wol->wolopts = 0;
		}
	}

	usb_autopm_put_interface(dev->intf);
}

static int lan78xx_set_wol(struct net_device *netdev,
			   struct ethtool_wolinfo *wol)
{
	struct lan78xx_net *dev = netdev_priv(netdev);
	struct lan78xx_priv *pdata = (struct lan78xx_priv *)(dev->data[0]);
	int ret;

	ret = usb_autopm_get_interface(dev->intf);
	if (ret < 0)
		return ret;

	if (wol->wolopts & ~WAKE_ALL)
		return -EINVAL;

	pdata->wol = wol->wolopts;

	device_set_wakeup_enable(&dev->udev->dev, (bool)wol->wolopts);

	phy_ethtool_set_wol(netdev->phydev, wol);

	usb_autopm_put_interface(dev->intf);

	return ret;
}

static int lan78xx_get_eee(struct net_device *net, struct ethtool_eee *edata)
{
	struct lan78xx_net *dev = netdev_priv(net);
	struct phy_device *phydev = net->phydev;
	int ret;
	u32 buf;

	ret = usb_autopm_get_interface(dev->intf);
	if (ret < 0)
		return ret;

	ret = phy_ethtool_get_eee(phydev, edata);
	if (ret < 0)
		goto exit;

	ret = lan78xx_read_reg(dev, MAC_CR, &buf);
	if (buf & MAC_CR_EEE_EN_) {
		edata->eee_enabled = true;
		edata->eee_active = !!(edata->advertised &
				       edata->lp_advertised);
		edata->tx_lpi_enabled = true;
		/* EEE_TX_LPI_REQ_DLY & tx_lpi_timer are same uSec unit */
		ret = lan78xx_read_reg(dev, EEE_TX_LPI_REQ_DLY, &buf);
		edata->tx_lpi_timer = buf;
	} else {
		edata->eee_enabled = false;
		edata->eee_active = false;
		edata->tx_lpi_enabled = false;
		edata->tx_lpi_timer = 0;
	}

	ret = 0;
exit:
	usb_autopm_put_interface(dev->intf);

	return ret;
}

static int lan78xx_set_eee(struct net_device *net, struct ethtool_eee *edata)
{
	struct lan78xx_net *dev = netdev_priv(net);
	int ret;
	u32 buf;

	ret = usb_autopm_get_interface(dev->intf);
	if (ret < 0)
		return ret;

	if (edata->eee_enabled) {
		ret = lan78xx_read_reg(dev, MAC_CR, &buf);
		buf |= MAC_CR_EEE_EN_;
		ret = lan78xx_write_reg(dev, MAC_CR, buf);

		phy_ethtool_set_eee(net->phydev, edata);

		buf = (u32)edata->tx_lpi_timer;
		ret = lan78xx_write_reg(dev, EEE_TX_LPI_REQ_DLY, buf);
	} else {
		ret = lan78xx_read_reg(dev, MAC_CR, &buf);
		buf &= ~MAC_CR_EEE_EN_;
		ret = lan78xx_write_reg(dev, MAC_CR, buf);
	}

	usb_autopm_put_interface(dev->intf);

	return 0;
}

static u32 lan78xx_get_link(struct net_device *net)
{
	phy_read_status(net->phydev);

	return net->phydev->link;
}

static void lan78xx_get_drvinfo(struct net_device *net,
				struct ethtool_drvinfo *info)
{
	struct lan78xx_net *dev = netdev_priv(net);

	strncpy(info->driver, DRIVER_NAME, sizeof(info->driver));
	usb_make_path(dev->udev, info->bus_info, sizeof(info->bus_info));
}

static u32 lan78xx_get_msglevel(struct net_device *net)
{
	struct lan78xx_net *dev = netdev_priv(net);

	return dev->msg_enable;
}

static void lan78xx_set_msglevel(struct net_device *net, u32 level)
{
	struct lan78xx_net *dev = netdev_priv(net);

	dev->msg_enable = level;
}

static int lan78xx_get_link_ksettings(struct net_device *net,
				      struct ethtool_link_ksettings *cmd)
{
	struct lan78xx_net *dev = netdev_priv(net);
	struct phy_device *phydev = net->phydev;
	int ret;

	ret = usb_autopm_get_interface(dev->intf);
	if (ret < 0)
		return ret;

	phy_ethtool_ksettings_get(phydev, cmd);

	usb_autopm_put_interface(dev->intf);

	return ret;
}

static int lan78xx_set_link_ksettings(struct net_device *net,
				      const struct ethtool_link_ksettings *cmd)
{
	struct lan78xx_net *dev = netdev_priv(net);
	struct phy_device *phydev = net->phydev;
	int ret = 0;
	int temp;

	ret = usb_autopm_get_interface(dev->intf);
	if (ret < 0)
		return ret;

	/* change speed & duplex */
	ret = phy_ethtool_ksettings_set(phydev, cmd);

	if (!cmd->base.autoneg) {
		/* force link down */
		temp = phy_read(phydev, MII_BMCR);
		phy_write(phydev, MII_BMCR, temp | BMCR_LOOPBACK);
		mdelay(1);
		phy_write(phydev, MII_BMCR, temp);
	}

	usb_autopm_put_interface(dev->intf);

	return ret;
}

static void lan78xx_get_pause(struct net_device *net,
			      struct ethtool_pauseparam *pause)
{
	struct lan78xx_net *dev = netdev_priv(net);
	struct phy_device *phydev = net->phydev;
	struct ethtool_link_ksettings ecmd;

	phy_ethtool_ksettings_get(phydev, &ecmd);

	pause->autoneg = dev->fc_autoneg;

	if (dev->fc_request_control & FLOW_CTRL_TX)
		pause->tx_pause = 1;

	if (dev->fc_request_control & FLOW_CTRL_RX)
		pause->rx_pause = 1;
}

static int lan78xx_set_pause(struct net_device *net,
			     struct ethtool_pauseparam *pause)
{
	struct lan78xx_net *dev = netdev_priv(net);
	struct phy_device *phydev = net->phydev;
	struct ethtool_link_ksettings ecmd;
	int ret;

	phy_ethtool_ksettings_get(phydev, &ecmd);

	if (pause->autoneg && !ecmd.base.autoneg) {
		ret = -EINVAL;
		goto exit;
	}

	dev->fc_request_control = 0;
	if (pause->rx_pause)
		dev->fc_request_control |= FLOW_CTRL_RX;

	if (pause->tx_pause)
		dev->fc_request_control |= FLOW_CTRL_TX;

	if (ecmd.base.autoneg) {
		u32 mii_adv;
		u32 advertising;

		ethtool_convert_link_mode_to_legacy_u32(
			&advertising, ecmd.link_modes.advertising);

		advertising &= ~(ADVERTISED_Pause | ADVERTISED_Asym_Pause);
		mii_adv = (u32)mii_advertise_flowctrl(dev->fc_request_control);
		advertising |= mii_adv_to_ethtool_adv_t(mii_adv);

		ethtool_convert_legacy_u32_to_link_mode(
			ecmd.link_modes.advertising, advertising);

		phy_ethtool_ksettings_set(phydev, &ecmd);
	}

	dev->fc_autoneg = pause->autoneg;

	ret = 0;
exit:
	return ret;
}

static int lan78xx_get_regs_len(struct net_device *netdev)
{
	if (!netdev->phydev)
		return (sizeof(lan78xx_regs));
	else
		return (sizeof(lan78xx_regs) + PHY_REG_SIZE);
}

static void
lan78xx_get_regs(struct net_device *netdev, struct ethtool_regs *regs,
		 void *buf)
{
	u32 *data = buf;
	int i, j;
	struct lan78xx_net *dev = netdev_priv(netdev);

	/* Read Device/MAC registers */
	for (i = 0; i < ARRAY_SIZE(lan78xx_regs); i++)
		lan78xx_read_reg(dev, lan78xx_regs[i], &data[i]);

	if (!netdev->phydev)
		return;

	/* Read PHY registers */
	for (j = 0; j < 32; i++, j++)
		data[i] = phy_read(netdev->phydev, j);
}

static const struct ethtool_ops lan78xx_ethtool_ops = {
	.get_link	= lan78xx_get_link,
	.nway_reset	= phy_ethtool_nway_reset,
	.get_drvinfo	= lan78xx_get_drvinfo,
	.get_msglevel	= lan78xx_get_msglevel,
	.set_msglevel	= lan78xx_set_msglevel,
	.get_eeprom_len = lan78xx_ethtool_get_eeprom_len,
	.get_eeprom	= lan78xx_ethtool_get_eeprom,
	.set_eeprom	= lan78xx_ethtool_set_eeprom,
	.get_ethtool_stats = lan78xx_get_stats,
	.get_sset_count = lan78xx_get_sset_count,
	.get_strings	= lan78xx_get_strings,
	.get_wol	= lan78xx_get_wol,
	.set_wol	= lan78xx_set_wol,
	.get_eee	= lan78xx_get_eee,
	.set_eee	= lan78xx_set_eee,
	.get_pauseparam	= lan78xx_get_pause,
	.set_pauseparam	= lan78xx_set_pause,
	.get_link_ksettings = lan78xx_get_link_ksettings,
	.set_link_ksettings = lan78xx_set_link_ksettings,
	.get_regs_len	= lan78xx_get_regs_len,
	.get_regs	= lan78xx_get_regs,
};

static int lan78xx_ioctl(struct net_device *netdev, struct ifreq *rq, int cmd)
{
	if (!netif_running(netdev))
		return -EINVAL;

	return phy_mii_ioctl(netdev->phydev, rq, cmd);
}

static void lan78xx_init_mac_address(struct lan78xx_net *dev)
{
	u32 addr_lo, addr_hi;
	int ret;
	u8 addr[6];

	ret = lan78xx_read_reg(dev, RX_ADDRL, &addr_lo);
	ret = lan78xx_read_reg(dev, RX_ADDRH, &addr_hi);

	addr[0] = addr_lo & 0xFF;
	addr[1] = (addr_lo >> 8) & 0xFF;
	addr[2] = (addr_lo >> 16) & 0xFF;
	addr[3] = (addr_lo >> 24) & 0xFF;
	addr[4] = addr_hi & 0xFF;
	addr[5] = (addr_hi >> 8) & 0xFF;

	if (!is_valid_ether_addr(addr)) {
		if (!eth_platform_get_mac_address(&dev->udev->dev, addr)) {
			/* valid address present in Device Tree */
			netif_dbg(dev, ifup, dev->net,
				  "MAC address read from Device Tree");
		} else if (((lan78xx_read_eeprom(dev, EEPROM_MAC_OFFSET,
						 ETH_ALEN, addr) == 0) ||
			    (lan78xx_read_otp(dev, EEPROM_MAC_OFFSET,
					      ETH_ALEN, addr) == 0)) &&
			   is_valid_ether_addr(addr)) {
			/* eeprom values are valid so use them */
			netif_dbg(dev, ifup, dev->net,
				  "MAC address read from EEPROM");
		} else {
			/* generate random MAC */
			eth_random_addr(addr);
			netif_dbg(dev, ifup, dev->net,
				  "MAC address set to random addr");
		}

		addr_lo = addr[0] | (addr[1] << 8) |
			  (addr[2] << 16) | (addr[3] << 24);
		addr_hi = addr[4] | (addr[5] << 8);

		ret = lan78xx_write_reg(dev, RX_ADDRL, addr_lo);
		ret = lan78xx_write_reg(dev, RX_ADDRH, addr_hi);
	}

	ret = lan78xx_write_reg(dev, MAF_LO(0), addr_lo);
	ret = lan78xx_write_reg(dev, MAF_HI(0), addr_hi | MAF_HI_VALID_);

	ether_addr_copy(dev->net->dev_addr, addr);
}

/* MDIO read and write wrappers for phylib */
static int lan78xx_mdiobus_read(struct mii_bus *bus, int phy_id, int idx)
{
	struct lan78xx_net *dev = bus->priv;
	u32 val, addr;
	int ret;

	ret = usb_autopm_get_interface(dev->intf);
	if (ret < 0)
		return ret;

	mutex_lock(&dev->phy_mutex);

	/* confirm MII not busy */
	ret = lan78xx_phy_wait_not_busy(dev);
	if (ret < 0)
		goto done;

	/* set the address, index & direction (read from PHY) */
	addr = mii_access(phy_id, idx, MII_READ);
	ret = lan78xx_write_reg(dev, MII_ACC, addr);

	ret = lan78xx_phy_wait_not_busy(dev);
	if (ret < 0)
		goto done;

	ret = lan78xx_read_reg(dev, MII_DATA, &val);

	ret = (int)(val & 0xFFFF);

done:
	mutex_unlock(&dev->phy_mutex);
	usb_autopm_put_interface(dev->intf);

	return ret;
}

static int lan78xx_mdiobus_write(struct mii_bus *bus, int phy_id, int idx,
				 u16 regval)
{
	struct lan78xx_net *dev = bus->priv;
	u32 val, addr;
	int ret;

	ret = usb_autopm_get_interface(dev->intf);
	if (ret < 0)
		return ret;

	mutex_lock(&dev->phy_mutex);

	/* confirm MII not busy */
	ret = lan78xx_phy_wait_not_busy(dev);
	if (ret < 0)
		goto done;

	val = (u32)regval;
	ret = lan78xx_write_reg(dev, MII_DATA, val);

	/* set the address, index & direction (write to PHY) */
	addr = mii_access(phy_id, idx, MII_WRITE);
	ret = lan78xx_write_reg(dev, MII_ACC, addr);

	ret = lan78xx_phy_wait_not_busy(dev);
	if (ret < 0)
		goto done;

done:
	mutex_unlock(&dev->phy_mutex);
	usb_autopm_put_interface(dev->intf);
	return 0;
}

static int lan78xx_mdio_init(struct lan78xx_net *dev)
{
	struct device_node *node;
	int ret;

	dev->mdiobus = mdiobus_alloc();
	if (!dev->mdiobus) {
		netdev_err(dev->net, "can't allocate MDIO bus\n");
		return -ENOMEM;
	}

	dev->mdiobus->priv = (void *)dev;
	dev->mdiobus->read = lan78xx_mdiobus_read;
	dev->mdiobus->write = lan78xx_mdiobus_write;
	dev->mdiobus->name = "lan78xx-mdiobus";
	dev->mdiobus->parent = &dev->udev->dev;

	snprintf(dev->mdiobus->id, MII_BUS_ID_SIZE, "usb-%03d:%03d",
		 dev->udev->bus->busnum, dev->udev->devnum);

	switch (dev->chipid) {
	case ID_REV_CHIP_ID_7800_:
	case ID_REV_CHIP_ID_7850_:
		/* set to internal PHY id */
		dev->mdiobus->phy_mask = ~(1 << 1);
		break;
	case ID_REV_CHIP_ID_7801_:
		/* scan thru PHYAD[2..0] */
		dev->mdiobus->phy_mask = ~(0xFF);
		break;
	}

	node = of_get_child_by_name(dev->udev->dev.of_node, "mdio");
	ret = of_mdiobus_register(dev->mdiobus, node);
	if (node)
		of_node_put(node);
	if (ret) {
		netdev_err(dev->net, "can't register MDIO bus\n");
		goto exit1;
	}

	netdev_dbg(dev->net, "registered mdiobus bus %s\n", dev->mdiobus->id);
	return 0;
exit1:
	mdiobus_free(dev->mdiobus);
	return ret;
}

static void lan78xx_remove_mdio(struct lan78xx_net *dev)
{
	mdiobus_unregister(dev->mdiobus);
	mdiobus_free(dev->mdiobus);
}

static void lan78xx_link_status_change(struct net_device *net)
{
	struct phy_device *phydev = net->phydev;
	int ret, temp;

	/* At forced 100 F/H mode, chip may fail to set mode correctly
	 * when cable is switched between long(~50+m) and short one.
	 * As workaround, set to 10 before setting to 100
	 * at forced 100 F/H mode.
	 */
	if (!phydev->autoneg && (phydev->speed == 100)) {
		/* disable phy interrupt */
		temp = phy_read(phydev, LAN88XX_INT_MASK);
		temp &= ~LAN88XX_INT_MASK_MDINTPIN_EN_;
		ret = phy_write(phydev, LAN88XX_INT_MASK, temp);

		temp = phy_read(phydev, MII_BMCR);
		temp &= ~(BMCR_SPEED100 | BMCR_SPEED1000);
		phy_write(phydev, MII_BMCR, temp); /* set to 10 first */
		temp |= BMCR_SPEED100;
		phy_write(phydev, MII_BMCR, temp); /* set to 100 later */

		/* clear pending interrupt generated while workaround */
		temp = phy_read(phydev, LAN88XX_INT_STS);

		/* enable phy interrupt back */
		temp = phy_read(phydev, LAN88XX_INT_MASK);
		temp |= LAN88XX_INT_MASK_MDINTPIN_EN_;
		ret = phy_write(phydev, LAN88XX_INT_MASK, temp);
	}
}

static int irq_map(struct irq_domain *d, unsigned int irq,
		   irq_hw_number_t hwirq)
{
	struct irq_domain_data *data = d->host_data;

	irq_set_chip_data(irq, data);
	irq_set_chip_and_handler(irq, data->irqchip, data->irq_handler);
	irq_set_noprobe(irq);

	return 0;
}

static void irq_unmap(struct irq_domain *d, unsigned int irq)
{
	irq_set_chip_and_handler(irq, NULL, NULL);
	irq_set_chip_data(irq, NULL);
}

static const struct irq_domain_ops chip_domain_ops = {
	.map	= irq_map,
	.unmap	= irq_unmap,
};

static void lan78xx_irq_mask(struct irq_data *irqd)
{
	struct irq_domain_data *data = irq_data_get_irq_chip_data(irqd);

	data->irqenable &= ~BIT(irqd_to_hwirq(irqd));
}

static void lan78xx_irq_unmask(struct irq_data *irqd)
{
	struct irq_domain_data *data = irq_data_get_irq_chip_data(irqd);

	data->irqenable |= BIT(irqd_to_hwirq(irqd));
}

static void lan78xx_irq_bus_lock(struct irq_data *irqd)
{
	struct irq_domain_data *data = irq_data_get_irq_chip_data(irqd);

	mutex_lock(&data->irq_lock);
}

static void lan78xx_irq_bus_sync_unlock(struct irq_data *irqd)
{
	struct irq_domain_data *data = irq_data_get_irq_chip_data(irqd);
	struct lan78xx_net *dev =
			container_of(data, struct lan78xx_net, domain_data);
	u32 buf;
	int ret;

	/* call register access here because irq_bus_lock & irq_bus_sync_unlock
	 * are only two callbacks executed in non-atomic contex.
	 */
	ret = lan78xx_read_reg(dev, INT_EP_CTL, &buf);
	if (buf != data->irqenable)
		ret = lan78xx_write_reg(dev, INT_EP_CTL, data->irqenable);

	mutex_unlock(&data->irq_lock);
}

static struct irq_chip lan78xx_irqchip = {
	.name			= "lan78xx-irqs",
	.irq_mask		= lan78xx_irq_mask,
	.irq_unmask		= lan78xx_irq_unmask,
	.irq_bus_lock		= lan78xx_irq_bus_lock,
	.irq_bus_sync_unlock	= lan78xx_irq_bus_sync_unlock,
};

static int lan78xx_setup_irq_domain(struct lan78xx_net *dev)
{
	struct device_node *of_node;
	struct irq_domain *irqdomain;
	unsigned int irqmap = 0;
	u32 buf;
	int ret = 0;

	of_node = dev->udev->dev.parent->of_node;

	mutex_init(&dev->domain_data.irq_lock);

	lan78xx_read_reg(dev, INT_EP_CTL, &buf);
	dev->domain_data.irqenable = buf;

	dev->domain_data.irqchip = &lan78xx_irqchip;
	dev->domain_data.irq_handler = handle_simple_irq;

	irqdomain = irq_domain_add_simple(of_node, MAX_INT_EP, 0,
					  &chip_domain_ops, &dev->domain_data);
	if (irqdomain) {
		/* create mapping for PHY interrupt */
		irqmap = irq_create_mapping(irqdomain, INT_EP_PHY);
		if (!irqmap) {
			irq_domain_remove(irqdomain);

			irqdomain = NULL;
			ret = -EINVAL;
		}
	} else {
		ret = -EINVAL;
	}

	dev->domain_data.irqdomain = irqdomain;
	dev->domain_data.phyirq = irqmap;

	return ret;
}

static void lan78xx_remove_irq_domain(struct lan78xx_net *dev)
{
	if (dev->domain_data.phyirq > 0) {
		irq_dispose_mapping(dev->domain_data.phyirq);

		if (dev->domain_data.irqdomain)
			irq_domain_remove(dev->domain_data.irqdomain);
	}
	dev->domain_data.phyirq = 0;
	dev->domain_data.irqdomain = NULL;
}

static int lan8835_fixup(struct phy_device *phydev)
{
	int buf;
	int ret;
	struct lan78xx_net *dev = netdev_priv(phydev->attached_dev);

	/* LED2/PME_N/IRQ_N/RGMII_ID pin to IRQ_N mode */
	buf = phy_read_mmd(phydev, MDIO_MMD_PCS, 0x8010);
	buf &= ~0x1800;
	buf |= 0x0800;
	phy_write_mmd(phydev, MDIO_MMD_PCS, 0x8010, buf);

	/* RGMII MAC TXC Delay Enable */
	ret = lan78xx_write_reg(dev, MAC_RGMII_ID,
				MAC_RGMII_ID_TXC_DELAY_EN_);

	/* RGMII TX DLL Tune Adjust */
	ret = lan78xx_write_reg(dev, RGMII_TX_BYP_DLL, 0x3D00);

	dev->interface = PHY_INTERFACE_MODE_RGMII_TXID;

	return 1;
}

static int ksz9031rnx_fixup(struct phy_device *phydev)
{
	struct lan78xx_net *dev = netdev_priv(phydev->attached_dev);

	/* Micrel9301RNX PHY configuration */
	/* RGMII Control Signal Pad Skew */
	phy_write_mmd(phydev, MDIO_MMD_WIS, 4, 0x0077);
	/* RGMII RX Data Pad Skew */
	phy_write_mmd(phydev, MDIO_MMD_WIS, 5, 0x7777);
	/* RGMII RX Clock Pad Skew */
	phy_write_mmd(phydev, MDIO_MMD_WIS, 8, 0x1FF);

	dev->interface = PHY_INTERFACE_MODE_RGMII_RXID;

	return 1;
}

static struct phy_device *lan7801_phy_init(struct lan78xx_net *dev)
{
	u32 buf;
	int ret;
	struct fixed_phy_status fphy_status = {
		.link = 1,
		.speed = SPEED_1000,
		.duplex = DUPLEX_FULL,
	};
	struct phy_device *phydev;

	phydev = phy_find_first(dev->mdiobus);
	if (!phydev) {
		netdev_dbg(dev->net, "PHY Not Found!! Registering Fixed PHY\n");
		phydev = fixed_phy_register(PHY_POLL, &fphy_status, -1,
					    NULL);
		if (IS_ERR(phydev)) {
			netdev_err(dev->net, "No PHY/fixed_PHY found\n");
			return NULL;
		}
		netdev_dbg(dev->net, "Registered FIXED PHY\n");
		dev->interface = PHY_INTERFACE_MODE_RGMII;
		ret = lan78xx_write_reg(dev, MAC_RGMII_ID,
					MAC_RGMII_ID_TXC_DELAY_EN_);
		ret = lan78xx_write_reg(dev, RGMII_TX_BYP_DLL, 0x3D00);
		ret = lan78xx_read_reg(dev, HW_CFG, &buf);
		buf |= HW_CFG_CLK125_EN_;
		buf |= HW_CFG_REFCLK25_EN_;
		ret = lan78xx_write_reg(dev, HW_CFG, buf);
	} else {
		if (!phydev->drv) {
			netdev_err(dev->net, "no PHY driver found\n");
			return NULL;
		}
		dev->interface = PHY_INTERFACE_MODE_RGMII;
		/* external PHY fixup for KSZ9031RNX */
		ret = phy_register_fixup_for_uid(PHY_KSZ9031RNX, 0xfffffff0,
						 ksz9031rnx_fixup);
		if (ret < 0) {
			netdev_err(dev->net, "Failed to register fixup for PHY_KSZ9031RNX\n");
			return NULL;
		}
		/* external PHY fixup for LAN8835 */
		ret = phy_register_fixup_for_uid(PHY_LAN8835, 0xfffffff0,
						 lan8835_fixup);
		if (ret < 0) {
			netdev_err(dev->net, "Failed to register fixup for PHY_LAN8835\n");
			return NULL;
		}
		/* add more external PHY fixup here if needed */

		phydev->is_internal = false;
	}
	return phydev;
}

static int lan78xx_phy_init(struct lan78xx_net *dev)
{
	int ret;
	u32 mii_adv;
	struct phy_device *phydev;

	switch (dev->chipid) {
	case ID_REV_CHIP_ID_7801_:
		phydev = lan7801_phy_init(dev);
		if (!phydev) {
			netdev_err(dev->net, "lan7801: PHY Init Failed");
			return -EIO;
		}
		break;

	case ID_REV_CHIP_ID_7800_:
	case ID_REV_CHIP_ID_7850_:
		phydev = phy_find_first(dev->mdiobus);
		if (!phydev) {
			netdev_err(dev->net, "no PHY found\n");
			return -EIO;
		}
		phydev->is_internal = true;
		dev->interface = PHY_INTERFACE_MODE_GMII;
		break;

	default:
		netdev_err(dev->net, "Unknown CHIP ID found\n");
		return -EIO;
	}

	/* if phyirq is not set, use polling mode in phylib */
	if (dev->domain_data.phyirq > 0)
		phydev->irq = dev->domain_data.phyirq;
	else
		phydev->irq = 0;
	netdev_dbg(dev->net, "phydev->irq = %d\n", phydev->irq);

	/* set to AUTOMDIX */
	phydev->mdix = ETH_TP_MDI_AUTO;

	ret = phy_connect_direct(dev->net, phydev,
				 lan78xx_link_status_change,
				 dev->interface);
	if (ret) {
		netdev_err(dev->net, "can't attach PHY to %s\n",
			   dev->mdiobus->id);
		if (dev->chipid == ID_REV_CHIP_ID_7801_) {
			if (phy_is_pseudo_fixed_link(phydev)) {
				fixed_phy_unregister(phydev);
			} else {
				phy_unregister_fixup_for_uid(PHY_KSZ9031RNX,
							     0xfffffff0);
				phy_unregister_fixup_for_uid(PHY_LAN8835,
							     0xfffffff0);
			}
		}
		return -EIO;
	}

	/* MAC doesn't support 1000T Half */
	phydev->supported &= ~SUPPORTED_1000baseT_Half;

	/* support both flow controls */
	dev->fc_request_control = (FLOW_CTRL_RX | FLOW_CTRL_TX);
	phydev->advertising &= ~(ADVERTISED_Pause | ADVERTISED_Asym_Pause);
	mii_adv = (u32)mii_advertise_flowctrl(dev->fc_request_control);
	phydev->advertising |= mii_adv_to_ethtool_adv_t(mii_adv);

	if (phydev->mdio.dev.of_node) {
		u32 reg;
		int len;

		len = of_property_count_elems_of_size(phydev->mdio.dev.of_node,
						      "microchip,led-modes",
						      sizeof(u32));
		if (len >= 0) {
			/* Ensure the appropriate LEDs are enabled */
			lan78xx_read_reg(dev, HW_CFG, &reg);
			reg &= ~(HW_CFG_LED0_EN_ |
				 HW_CFG_LED1_EN_ |
				 HW_CFG_LED2_EN_ |
				 HW_CFG_LED3_EN_);
			reg |= (len > 0) * HW_CFG_LED0_EN_ |
				(len > 1) * HW_CFG_LED1_EN_ |
				(len > 2) * HW_CFG_LED2_EN_ |
				(len > 3) * HW_CFG_LED3_EN_;
			lan78xx_write_reg(dev, HW_CFG, reg);
		}
	}

	genphy_config_aneg(phydev);

	dev->fc_autoneg = phydev->autoneg;

	return 0;
}

static int lan78xx_set_rx_max_frame_length(struct lan78xx_net *dev, int size)
{
	int ret = 0;
	u32 buf;
	bool rxenabled;

	ret = lan78xx_read_reg(dev, MAC_RX, &buf);

	rxenabled = ((buf & MAC_RX_RXEN_) != 0);

	if (rxenabled) {
		buf &= ~MAC_RX_RXEN_;
		ret = lan78xx_write_reg(dev, MAC_RX, buf);
	}

	/* add 4 to size for FCS */
	buf &= ~MAC_RX_MAX_SIZE_MASK_;
	buf |= (((size + 4) << MAC_RX_MAX_SIZE_SHIFT_) & MAC_RX_MAX_SIZE_MASK_);

	ret = lan78xx_write_reg(dev, MAC_RX, buf);

	if (rxenabled) {
		buf |= MAC_RX_RXEN_;
		ret = lan78xx_write_reg(dev, MAC_RX, buf);
	}

	return 0;
}

static int unlink_urbs(struct lan78xx_net *dev, struct sk_buff_head *q)
{
	struct sk_buff *skb;
	unsigned long flags;
	int count = 0;

	spin_lock_irqsave(&q->lock, flags);
	while (!skb_queue_empty(q)) {
		struct skb_data	*entry;
		struct urb *urb;
		int ret;

		skb_queue_walk(q, skb) {
			entry = (struct skb_data *)skb->cb;
			if (entry->state != unlink_start)
				goto found;
		}
		break;
found:
		entry->state = unlink_start;
		urb = entry->urb;

		/* Get reference count of the URB to avoid it to be
		 * freed during usb_unlink_urb, which may trigger
		 * use-after-free problem inside usb_unlink_urb since
		 * usb_unlink_urb is always racing with .complete
		 * handler(include defer_bh).
		 */
		usb_get_urb(urb);
		spin_unlock_irqrestore(&q->lock, flags);
		/* during some PM-driven resume scenarios,
		 * these (async) unlinks complete immediately
		 */
		ret = usb_unlink_urb(urb);
		if (ret != -EINPROGRESS && ret != 0)
			netdev_dbg(dev->net, "unlink urb err, %d\n", ret);
		else
			count++;
		usb_put_urb(urb);
		spin_lock_irqsave(&q->lock, flags);
	}
	spin_unlock_irqrestore(&q->lock, flags);
	return count;
}

static int lan78xx_change_mtu(struct net_device *netdev, int new_mtu)
{
	struct lan78xx_net *dev = netdev_priv(netdev);
	int ll_mtu = new_mtu + netdev->hard_header_len;
	int old_hard_mtu = dev->hard_mtu;
	int old_rx_urb_size = dev->rx_urb_size;
	int ret;

	/* no second zero-length packet read wanted after mtu-sized packets */
	if ((ll_mtu % dev->maxpacket) == 0)
		return -EDOM;

	ret = lan78xx_set_rx_max_frame_length(dev, new_mtu + VLAN_ETH_HLEN);

	netdev->mtu = new_mtu;

	dev->hard_mtu = netdev->mtu + netdev->hard_header_len;
	if (dev->rx_urb_size == old_hard_mtu) {
		dev->rx_urb_size = dev->hard_mtu;
		if (dev->rx_urb_size > old_rx_urb_size) {
			if (netif_running(dev->net)) {
				unlink_urbs(dev, &dev->rxq);
				tasklet_schedule(&dev->bh);
			}
		}
	}

	return 0;
}

static int lan78xx_set_mac_addr(struct net_device *netdev, void *p)
{
	struct lan78xx_net *dev = netdev_priv(netdev);
	struct sockaddr *addr = p;
	u32 addr_lo, addr_hi;
	int ret;

	if (netif_running(netdev))
		return -EBUSY;

	if (!is_valid_ether_addr(addr->sa_data))
		return -EADDRNOTAVAIL;

	ether_addr_copy(netdev->dev_addr, addr->sa_data);

	addr_lo = netdev->dev_addr[0] |
		  netdev->dev_addr[1] << 8 |
		  netdev->dev_addr[2] << 16 |
		  netdev->dev_addr[3] << 24;
	addr_hi = netdev->dev_addr[4] |
		  netdev->dev_addr[5] << 8;

	ret = lan78xx_write_reg(dev, RX_ADDRL, addr_lo);
	ret = lan78xx_write_reg(dev, RX_ADDRH, addr_hi);

	/* Added to support MAC address changes */
	ret = lan78xx_write_reg(dev, MAF_LO(0), addr_lo);
	ret = lan78xx_write_reg(dev, MAF_HI(0), addr_hi | MAF_HI_VALID_);

	return 0;
}

/* Enable or disable Rx checksum offload engine */
static int lan78xx_set_features(struct net_device *netdev,
				netdev_features_t features)
{
	struct lan78xx_net *dev = netdev_priv(netdev);
	struct lan78xx_priv *pdata = (struct lan78xx_priv *)(dev->data[0]);
	unsigned long flags;
	int ret;

	spin_lock_irqsave(&pdata->rfe_ctl_lock, flags);

	if (features & NETIF_F_RXCSUM) {
		pdata->rfe_ctl |= RFE_CTL_TCPUDP_COE_ | RFE_CTL_IP_COE_;
		pdata->rfe_ctl |= RFE_CTL_ICMP_COE_ | RFE_CTL_IGMP_COE_;
	} else {
		pdata->rfe_ctl &= ~(RFE_CTL_TCPUDP_COE_ | RFE_CTL_IP_COE_);
		pdata->rfe_ctl &= ~(RFE_CTL_ICMP_COE_ | RFE_CTL_IGMP_COE_);
	}

	if (features & NETIF_F_HW_VLAN_CTAG_RX)
		pdata->rfe_ctl |= RFE_CTL_VLAN_STRIP_;
	else
		pdata->rfe_ctl &= ~RFE_CTL_VLAN_STRIP_;

	if (features & NETIF_F_HW_VLAN_CTAG_FILTER)
		pdata->rfe_ctl |= RFE_CTL_VLAN_FILTER_;
	else
		pdata->rfe_ctl &= ~RFE_CTL_VLAN_FILTER_;

	spin_unlock_irqrestore(&pdata->rfe_ctl_lock, flags);

	ret = lan78xx_write_reg(dev, RFE_CTL, pdata->rfe_ctl);

	return 0;
}

static void lan78xx_deferred_vlan_write(struct work_struct *param)
{
	struct lan78xx_priv *pdata =
			container_of(param, struct lan78xx_priv, set_vlan);
	struct lan78xx_net *dev = pdata->dev;

	lan78xx_dataport_write(dev, DP_SEL_RSEL_VLAN_DA_, 0,
			       DP_SEL_VHF_VLAN_LEN, pdata->vlan_table);
}

static int lan78xx_vlan_rx_add_vid(struct net_device *netdev,
				   __be16 proto, u16 vid)
{
	struct lan78xx_net *dev = netdev_priv(netdev);
	struct lan78xx_priv *pdata = (struct lan78xx_priv *)(dev->data[0]);
	u16 vid_bit_index;
	u16 vid_dword_index;

	vid_dword_index = (vid >> 5) & 0x7F;
	vid_bit_index = vid & 0x1F;

	pdata->vlan_table[vid_dword_index] |= (1 << vid_bit_index);

	/* defer register writes to a sleepable context */
	schedule_work(&pdata->set_vlan);

	return 0;
}

static int lan78xx_vlan_rx_kill_vid(struct net_device *netdev,
				    __be16 proto, u16 vid)
{
	struct lan78xx_net *dev = netdev_priv(netdev);
	struct lan78xx_priv *pdata = (struct lan78xx_priv *)(dev->data[0]);
	u16 vid_bit_index;
	u16 vid_dword_index;

	vid_dword_index = (vid >> 5) & 0x7F;
	vid_bit_index = vid & 0x1F;

	pdata->vlan_table[vid_dword_index] &= ~(1 << vid_bit_index);

	/* defer register writes to a sleepable context */
	schedule_work(&pdata->set_vlan);

	return 0;
}

static void lan78xx_init_ltm(struct lan78xx_net *dev)
{
	int ret;
	u32 buf;
	u32 regs[6] = { 0 };

	ret = lan78xx_read_reg(dev, USB_CFG1, &buf);
	if (buf & USB_CFG1_LTM_ENABLE_) {
		u8 temp[2];
		/* Get values from EEPROM first */
		if (lan78xx_read_eeprom(dev, 0x3F, 2, temp) == 0) {
			if (temp[0] == 24) {
				ret = lan78xx_read_raw_eeprom(dev,
							      temp[1] * 2,
							      24,
							      (u8 *)regs);
				if (ret < 0)
					return;
			}
		} else if (lan78xx_read_otp(dev, 0x3F, 2, temp) == 0) {
			if (temp[0] == 24) {
				ret = lan78xx_read_raw_otp(dev,
							   temp[1] * 2,
							   24,
							   (u8 *)regs);
				if (ret < 0)
					return;
			}
		}
	}

	lan78xx_write_reg(dev, LTM_BELT_IDLE0, regs[0]);
	lan78xx_write_reg(dev, LTM_BELT_IDLE1, regs[1]);
	lan78xx_write_reg(dev, LTM_BELT_ACT0, regs[2]);
	lan78xx_write_reg(dev, LTM_BELT_ACT1, regs[3]);
	lan78xx_write_reg(dev, LTM_INACTIVE0, regs[4]);
	lan78xx_write_reg(dev, LTM_INACTIVE1, regs[5]);
}

static int lan78xx_reset(struct lan78xx_net *dev)
{
	struct lan78xx_priv *pdata = (struct lan78xx_priv *)(dev->data[0]);
	u32 buf;
	int ret = 0;
	unsigned long timeout;
	u8 sig;

	ret = lan78xx_read_reg(dev, HW_CFG, &buf);
	buf |= HW_CFG_LRST_;
	ret = lan78xx_write_reg(dev, HW_CFG, buf);

	timeout = jiffies + HZ;
	do {
		mdelay(1);
		ret = lan78xx_read_reg(dev, HW_CFG, &buf);
		if (time_after(jiffies, timeout)) {
			netdev_warn(dev->net,
				    "timeout on completion of LiteReset");
			return -EIO;
		}
	} while (buf & HW_CFG_LRST_);

	lan78xx_init_mac_address(dev);

	/* save DEVID for later usage */
	ret = lan78xx_read_reg(dev, ID_REV, &buf);
	dev->chipid = (buf & ID_REV_CHIP_ID_MASK_) >> 16;
	dev->chiprev = buf & ID_REV_CHIP_REV_MASK_;

	/* Respond to the IN token with a NAK */
	ret = lan78xx_read_reg(dev, USB_CFG0, &buf);
	buf |= USB_CFG_BIR_;
	ret = lan78xx_write_reg(dev, USB_CFG0, buf);

	/* Init LTM */
	lan78xx_init_ltm(dev);

	if (dev->udev->speed == USB_SPEED_SUPER) {
		buf = DEFAULT_BURST_CAP_SIZE / SS_USB_PKT_SIZE;
		dev->rx_urb_size = DEFAULT_BURST_CAP_SIZE;
		dev->rx_qlen = 4;
		dev->tx_qlen = 4;
	} else if (dev->udev->speed == USB_SPEED_HIGH) {
		buf = DEFAULT_BURST_CAP_SIZE / HS_USB_PKT_SIZE;
		dev->rx_urb_size = DEFAULT_BURST_CAP_SIZE;
		dev->rx_qlen = RX_MAX_QUEUE_MEMORY / dev->rx_urb_size;
		dev->tx_qlen = RX_MAX_QUEUE_MEMORY / dev->hard_mtu;
	} else {
		buf = DEFAULT_BURST_CAP_SIZE / FS_USB_PKT_SIZE;
		dev->rx_urb_size = DEFAULT_BURST_CAP_SIZE;
		dev->rx_qlen = 4;
		dev->tx_qlen = 4;
	}

	ret = lan78xx_write_reg(dev, BURST_CAP, buf);
	ret = lan78xx_write_reg(dev, BULK_IN_DLY, DEFAULT_BULK_IN_DELAY);

	ret = lan78xx_read_reg(dev, HW_CFG, &buf);
	buf |= HW_CFG_MEF_;
	ret = lan78xx_write_reg(dev, HW_CFG, buf);

	ret = lan78xx_read_reg(dev, USB_CFG0, &buf);
	buf |= USB_CFG_BCE_;
	ret = lan78xx_write_reg(dev, USB_CFG0, buf);

	/* set FIFO sizes */
	buf = (MAX_RX_FIFO_SIZE - 512) / 512;
	ret = lan78xx_write_reg(dev, FCT_RX_FIFO_END, buf);

	buf = (MAX_TX_FIFO_SIZE - 512) / 512;
	ret = lan78xx_write_reg(dev, FCT_TX_FIFO_END, buf);

	ret = lan78xx_write_reg(dev, INT_STS, INT_STS_CLEAR_ALL_);
	ret = lan78xx_write_reg(dev, FLOW, 0);
	ret = lan78xx_write_reg(dev, FCT_FLOW, 0);

	/* Don't need rfe_ctl_lock during initialisation */
	ret = lan78xx_read_reg(dev, RFE_CTL, &pdata->rfe_ctl);
	pdata->rfe_ctl |= RFE_CTL_BCAST_EN_ | RFE_CTL_DA_PERFECT_;
	ret = lan78xx_write_reg(dev, RFE_CTL, pdata->rfe_ctl);

	/* Enable or disable checksum offload engines */
	lan78xx_set_features(dev->net, dev->net->features);

	lan78xx_set_multicast(dev->net);

	/* reset PHY */
	ret = lan78xx_read_reg(dev, PMT_CTL, &buf);
	buf |= PMT_CTL_PHY_RST_;
	ret = lan78xx_write_reg(dev, PMT_CTL, buf);

	timeout = jiffies + HZ;
	do {
		mdelay(1);
		ret = lan78xx_read_reg(dev, PMT_CTL, &buf);
		if (time_after(jiffies, timeout)) {
			netdev_warn(dev->net, "timeout waiting for PHY Reset");
			return -EIO;
		}
	} while ((buf & PMT_CTL_PHY_RST_) || !(buf & PMT_CTL_READY_));

	ret = lan78xx_read_reg(dev, MAC_CR, &buf);
	/* LAN7801 only has RGMII mode */
	if (dev->chipid == ID_REV_CHIP_ID_7801_)
		buf &= ~MAC_CR_GMII_EN_;

	if (dev->chipid == ID_REV_CHIP_ID_7800_) {
		ret = lan78xx_read_raw_eeprom(dev, 0, 1, &sig);
		if (!ret && sig != EEPROM_INDICATOR) {
			/* Implies there is no external eeprom. Set mac speed */
			netdev_info(dev->net, "No External EEPROM. Setting MAC Speed\n");
			buf |= MAC_CR_AUTO_DUPLEX_ | MAC_CR_AUTO_SPEED_;
		}
	}
	ret = lan78xx_write_reg(dev, MAC_CR, buf);

	ret = lan78xx_read_reg(dev, MAC_TX, &buf);
	buf |= MAC_TX_TXEN_;
	ret = lan78xx_write_reg(dev, MAC_TX, buf);

	ret = lan78xx_read_reg(dev, FCT_TX_CTL, &buf);
	buf |= FCT_TX_CTL_EN_;
	ret = lan78xx_write_reg(dev, FCT_TX_CTL, buf);

	ret = lan78xx_set_rx_max_frame_length(dev,
					      dev->net->mtu + VLAN_ETH_HLEN);

	ret = lan78xx_read_reg(dev, MAC_RX, &buf);
	buf |= MAC_RX_RXEN_;
	ret = lan78xx_write_reg(dev, MAC_RX, buf);

	ret = lan78xx_read_reg(dev, FCT_RX_CTL, &buf);
	buf |= FCT_RX_CTL_EN_;
	ret = lan78xx_write_reg(dev, FCT_RX_CTL, buf);

	return 0;
}

static void lan78xx_init_stats(struct lan78xx_net *dev)
{
	u32 *p;
	int i;

	/* initialize for stats update
	 * some counters are 20bits and some are 32bits
	 */
	p = (u32 *)&dev->stats.rollover_max;
	for (i = 0; i < (sizeof(dev->stats.rollover_max) / (sizeof(u32))); i++)
		p[i] = 0xFFFFF;

	dev->stats.rollover_max.rx_unicast_byte_count = 0xFFFFFFFF;
	dev->stats.rollover_max.rx_broadcast_byte_count = 0xFFFFFFFF;
	dev->stats.rollover_max.rx_multicast_byte_count = 0xFFFFFFFF;
	dev->stats.rollover_max.eee_rx_lpi_transitions = 0xFFFFFFFF;
	dev->stats.rollover_max.eee_rx_lpi_time = 0xFFFFFFFF;
	dev->stats.rollover_max.tx_unicast_byte_count = 0xFFFFFFFF;
	dev->stats.rollover_max.tx_broadcast_byte_count = 0xFFFFFFFF;
	dev->stats.rollover_max.tx_multicast_byte_count = 0xFFFFFFFF;
	dev->stats.rollover_max.eee_tx_lpi_transitions = 0xFFFFFFFF;
	dev->stats.rollover_max.eee_tx_lpi_time = 0xFFFFFFFF;

	set_bit(EVENT_STAT_UPDATE, &dev->flags);
}

static int lan78xx_open(struct net_device *net)
{
	struct lan78xx_net *dev = netdev_priv(net);
	int ret;

	ret = usb_autopm_get_interface(dev->intf);
	if (ret < 0)
		goto out;

	phy_start(net->phydev);

	netif_dbg(dev, ifup, dev->net, "phy initialised successfully");

	/* for Link Check */
	if (dev->urb_intr) {
		ret = usb_submit_urb(dev->urb_intr, GFP_KERNEL);
		if (ret < 0) {
			netif_err(dev, ifup, dev->net,
				  "intr submit %d\n", ret);
			goto done;
		}
	}

	lan78xx_init_stats(dev);

	set_bit(EVENT_DEV_OPEN, &dev->flags);

	netif_start_queue(net);

	dev->link_on = false;

	lan78xx_defer_kevent(dev, EVENT_LINK_RESET);
done:
	usb_autopm_put_interface(dev->intf);

out:
	return ret;
}

static void lan78xx_terminate_urbs(struct lan78xx_net *dev)
{
	DECLARE_WAIT_QUEUE_HEAD_ONSTACK(unlink_wakeup);
	DECLARE_WAITQUEUE(wait, current);
	int temp;

	/* ensure there are no more active urbs */
	add_wait_queue(&unlink_wakeup, &wait);
	set_current_state(TASK_UNINTERRUPTIBLE);
	dev->wait = &unlink_wakeup;
	temp = unlink_urbs(dev, &dev->txq) + unlink_urbs(dev, &dev->rxq);

	/* maybe wait for deletions to finish. */
	while (!skb_queue_empty(&dev->rxq) &&
	       !skb_queue_empty(&dev->txq) &&
	       !skb_queue_empty(&dev->done)) {
		schedule_timeout(msecs_to_jiffies(UNLINK_TIMEOUT_MS));
		set_current_state(TASK_UNINTERRUPTIBLE);
		netif_dbg(dev, ifdown, dev->net,
			  "waited for %d urb completions\n", temp);
	}
	set_current_state(TASK_RUNNING);
	dev->wait = NULL;
	remove_wait_queue(&unlink_wakeup, &wait);
}

static int lan78xx_stop(struct net_device *net)
{
	struct lan78xx_net		*dev = netdev_priv(net);

	if (timer_pending(&dev->stat_monitor))
		del_timer_sync(&dev->stat_monitor);

	if (net->phydev)
		phy_stop(net->phydev);

	clear_bit(EVENT_DEV_OPEN, &dev->flags);
	netif_stop_queue(net);

	netif_info(dev, ifdown, dev->net,
		   "stop stats: rx/tx %lu/%lu, errs %lu/%lu\n",
		   net->stats.rx_packets, net->stats.tx_packets,
		   net->stats.rx_errors, net->stats.tx_errors);

	lan78xx_terminate_urbs(dev);

	usb_kill_urb(dev->urb_intr);

	skb_queue_purge(&dev->rxq_pause);

	/* deferred work (task, timer, softirq) must also stop.
	 * can't flush_scheduled_work() until we drop rtnl (later),
	 * else workers could deadlock; so make workers a NOP.
	 */
	dev->flags = 0;
	cancel_delayed_work_sync(&dev->wq);
	tasklet_kill(&dev->bh);

	usb_autopm_put_interface(dev->intf);

	return 0;
}

static int lan78xx_linearize(struct sk_buff *skb)
{
	return skb_linearize(skb);
}

static struct sk_buff *lan78xx_tx_prep(struct lan78xx_net *dev,
				       struct sk_buff *skb, gfp_t flags)
{
	u32 tx_cmd_a, tx_cmd_b;

	if (skb_cow_head(skb, TX_OVERHEAD)) {
		dev_kfree_skb_any(skb);
		return NULL;
	}

	if (lan78xx_linearize(skb) < 0)
		return NULL;

	tx_cmd_a = (u32)(skb->len & TX_CMD_A_LEN_MASK_) | TX_CMD_A_FCS_;

	if (skb->ip_summed == CHECKSUM_PARTIAL)
		tx_cmd_a |= TX_CMD_A_IPE_ | TX_CMD_A_TPE_;

	tx_cmd_b = 0;
	if (skb_is_gso(skb)) {
		u16 mss = max(skb_shinfo(skb)->gso_size, TX_CMD_B_MSS_MIN_);

		tx_cmd_b = (mss << TX_CMD_B_MSS_SHIFT_) & TX_CMD_B_MSS_MASK_;

		tx_cmd_a |= TX_CMD_A_LSO_;
	}

	if (skb_vlan_tag_present(skb)) {
		tx_cmd_a |= TX_CMD_A_IVTG_;
		tx_cmd_b |= skb_vlan_tag_get(skb) & TX_CMD_B_VTAG_MASK_;
	}

	skb_push(skb, 4);
	cpu_to_le32s(&tx_cmd_b);
	memcpy(skb->data, &tx_cmd_b, 4);

	skb_push(skb, 4);
	cpu_to_le32s(&tx_cmd_a);
	memcpy(skb->data, &tx_cmd_a, 4);

	return skb;
}

static enum skb_state defer_bh(struct lan78xx_net *dev, struct sk_buff *skb,
			       struct sk_buff_head *list, enum skb_state state)
{
	unsigned long flags;
	enum skb_state old_state;
	struct skb_data *entry = (struct skb_data *)skb->cb;

	spin_lock_irqsave(&list->lock, flags);
	old_state = entry->state;
	entry->state = state;

	__skb_unlink(skb, list);
	spin_unlock(&list->lock);
	spin_lock(&dev->done.lock);

	__skb_queue_tail(&dev->done, skb);
	if (skb_queue_len(&dev->done) == 1)
		tasklet_schedule(&dev->bh);
	spin_unlock_irqrestore(&dev->done.lock, flags);

	return old_state;
}

static void tx_complete(struct urb *urb)
{
	struct sk_buff *skb = (struct sk_buff *)urb->context;
	struct skb_data *entry = (struct skb_data *)skb->cb;
	struct lan78xx_net *dev = entry->dev;

	if (urb->status == 0) {
		dev->net->stats.tx_packets += entry->num_of_packet;
		dev->net->stats.tx_bytes += entry->length;
	} else {
		dev->net->stats.tx_errors++;

		switch (urb->status) {
		case -EPIPE:
			lan78xx_defer_kevent(dev, EVENT_TX_HALT);
			break;

		/* software-driven interface shutdown */
		case -ECONNRESET:
		case -ESHUTDOWN:
			break;

		case -EPROTO:
		case -ETIME:
		case -EILSEQ:
			netif_stop_queue(dev->net);
			break;
		default:
			netif_dbg(dev, tx_err, dev->net,
				  "tx err %d\n", entry->urb->status);
			break;
		}
	}

	usb_autopm_put_interface_async(dev->intf);

	defer_bh(dev, skb, &dev->txq, tx_done);
}

static void lan78xx_queue_skb(struct sk_buff_head *list,
			      struct sk_buff *newsk, enum skb_state state)
{
	struct skb_data *entry = (struct skb_data *)newsk->cb;

	__skb_queue_tail(list, newsk);
	entry->state = state;
}

static netdev_tx_t
lan78xx_start_xmit(struct sk_buff *skb, struct net_device *net)
{
	struct lan78xx_net *dev = netdev_priv(net);
	struct sk_buff *skb2 = NULL;

	if (skb) {
		skb_tx_timestamp(skb);
		skb2 = lan78xx_tx_prep(dev, skb, GFP_ATOMIC);
	}

	if (skb2) {
		skb_queue_tail(&dev->txq_pend, skb2);

		/* throttle TX patch at slower than SUPER SPEED USB */
		if ((dev->udev->speed < USB_SPEED_SUPER) &&
		    (skb_queue_len(&dev->txq_pend) > 10))
			netif_stop_queue(net);
	} else {
		netif_dbg(dev, tx_err, dev->net,
			  "lan78xx_tx_prep return NULL\n");
		dev->net->stats.tx_errors++;
		dev->net->stats.tx_dropped++;
	}

	tasklet_schedule(&dev->bh);

	return NETDEV_TX_OK;
}

static int
lan78xx_get_endpoints(struct lan78xx_net *dev, struct usb_interface *intf)
{
	int tmp;
	struct usb_host_interface *alt = NULL;
	struct usb_host_endpoint *in = NULL, *out = NULL;
	struct usb_host_endpoint *status = NULL;

	for (tmp = 0; tmp < intf->num_altsetting; tmp++) {
		unsigned ep;

		in = NULL;
		out = NULL;
		status = NULL;
		alt = intf->altsetting + tmp;

		for (ep = 0; ep < alt->desc.bNumEndpoints; ep++) {
			struct usb_host_endpoint *e;
			int intr = 0;

			e = alt->endpoint + ep;
			switch (e->desc.bmAttributes) {
			case USB_ENDPOINT_XFER_INT:
				if (!usb_endpoint_dir_in(&e->desc))
					continue;
				intr = 1;
				/* FALLTHROUGH */
			case USB_ENDPOINT_XFER_BULK:
				break;
			default:
				continue;
			}
			if (usb_endpoint_dir_in(&e->desc)) {
				if (!intr && !in)
					in = e;
				else if (intr && !status)
					status = e;
			} else {
				if (!out)
					out = e;
			}
		}
		if (in && out)
			break;
	}
	if (!alt || !in || !out)
		return -EINVAL;

	dev->pipe_in = usb_rcvbulkpipe(dev->udev,
				       in->desc.bEndpointAddress &
				       USB_ENDPOINT_NUMBER_MASK);
	dev->pipe_out = usb_sndbulkpipe(dev->udev,
					out->desc.bEndpointAddress &
					USB_ENDPOINT_NUMBER_MASK);
	dev->ep_intr = status;

	return 0;
}

static int lan78xx_bind(struct lan78xx_net *dev, struct usb_interface *intf)
{
	struct lan78xx_priv *pdata = NULL;
	int ret;
	int i;

	ret = lan78xx_get_endpoints(dev, intf);
	if (ret) {
		netdev_warn(dev->net, "lan78xx_get_endpoints failed: %d\n",
			    ret);
		return ret;
	}

	dev->data[0] = (unsigned long)kzalloc(sizeof(*pdata), GFP_KERNEL);

	pdata = (struct lan78xx_priv *)(dev->data[0]);
	if (!pdata) {
		netdev_warn(dev->net, "Unable to allocate lan78xx_priv");
		return -ENOMEM;
	}

	pdata->dev = dev;

	spin_lock_init(&pdata->rfe_ctl_lock);
	mutex_init(&pdata->dataport_mutex);

	INIT_WORK(&pdata->set_multicast, lan78xx_deferred_multicast_write);

	for (i = 0; i < DP_SEL_VHF_VLAN_LEN; i++)
		pdata->vlan_table[i] = 0;

	INIT_WORK(&pdata->set_vlan, lan78xx_deferred_vlan_write);

	dev->net->features = 0;

	if (DEFAULT_TX_CSUM_ENABLE)
		dev->net->features |= NETIF_F_HW_CSUM;

	if (DEFAULT_RX_CSUM_ENABLE)
		dev->net->features |= NETIF_F_RXCSUM;

	if (DEFAULT_TSO_CSUM_ENABLE)
		dev->net->features |= NETIF_F_TSO | NETIF_F_TSO6 | NETIF_F_SG;

	if (DEFAULT_VLAN_RX_OFFLOAD)
		dev->net->features |= NETIF_F_HW_VLAN_CTAG_RX;

	if (DEFAULT_VLAN_FILTER_ENABLE)
		dev->net->features |= NETIF_F_HW_VLAN_CTAG_FILTER;

	dev->net->hw_features = dev->net->features;

	ret = lan78xx_setup_irq_domain(dev);
	if (ret < 0) {
		netdev_warn(dev->net,
			    "lan78xx_setup_irq_domain() failed : %d", ret);
		goto out1;
	}

	dev->net->hard_header_len += TX_OVERHEAD;
	dev->hard_mtu = dev->net->mtu + dev->net->hard_header_len;

	/* Init all registers */
	ret = lan78xx_reset(dev);
	if (ret) {
		netdev_warn(dev->net, "Registers INIT FAILED....");
		goto out2;
	}

	ret = lan78xx_mdio_init(dev);
	if (ret) {
		netdev_warn(dev->net, "MDIO INIT FAILED.....");
		goto out2;
	}

	dev->net->flags |= IFF_MULTICAST;

	pdata->wol = WAKE_MAGIC;

	return ret;

out2:
	lan78xx_remove_irq_domain(dev);

out1:
	netdev_warn(dev->net, "Bind routine FAILED");
	cancel_work_sync(&pdata->set_multicast);
	cancel_work_sync(&pdata->set_vlan);
	kfree(pdata);
	return ret;
}

static void lan78xx_unbind(struct lan78xx_net *dev, struct usb_interface *intf)
{
	struct lan78xx_priv *pdata = (struct lan78xx_priv *)(dev->data[0]);

	lan78xx_remove_irq_domain(dev);

	lan78xx_remove_mdio(dev);

	if (pdata) {
		cancel_work_sync(&pdata->set_multicast);
		cancel_work_sync(&pdata->set_vlan);
		netif_dbg(dev, ifdown, dev->net, "free pdata");
		kfree(pdata);
		pdata = NULL;
		dev->data[0] = 0;
	}
}

static void lan78xx_rx_csum_offload(struct lan78xx_net *dev,
				    struct sk_buff *skb,
				    u32 rx_cmd_a, u32 rx_cmd_b)
{
	/* HW Checksum offload appears to be flawed if used when not stripping
	 * VLAN headers. Drop back to S/W checksums under these conditions.
	 */
	if (!(dev->net->features & NETIF_F_RXCSUM) ||
	    unlikely(rx_cmd_a & RX_CMD_A_ICSM_) ||
	    ((rx_cmd_a & RX_CMD_A_FVTG_) &&
	     !(dev->net->features & NETIF_F_HW_VLAN_CTAG_RX))) {
		skb->ip_summed = CHECKSUM_NONE;
	} else {
		skb->csum = ntohs((u16)(rx_cmd_b >> RX_CMD_B_CSUM_SHIFT_));
		skb->ip_summed = CHECKSUM_COMPLETE;
	}
}

static void lan78xx_rx_vlan_offload(struct lan78xx_net *dev,
				    struct sk_buff *skb,
				    u32 rx_cmd_a, u32 rx_cmd_b)
{
	if ((dev->net->features & NETIF_F_HW_VLAN_CTAG_RX) &&
	    (rx_cmd_a & RX_CMD_A_FVTG_))
		__vlan_hwaccel_put_tag(skb, htons(ETH_P_8021Q),
				       (rx_cmd_b & 0xffff));
}

static void lan78xx_skb_return(struct lan78xx_net *dev, struct sk_buff *skb)
{
	int		status;

	if (test_bit(EVENT_RX_PAUSED, &dev->flags)) {
		skb_queue_tail(&dev->rxq_pause, skb);
		return;
	}

	dev->net->stats.rx_packets++;
	dev->net->stats.rx_bytes += skb->len;

	skb->protocol = eth_type_trans(skb, dev->net);

	netif_dbg(dev, rx_status, dev->net, "< rx, len %zu, type 0x%x\n",
		  skb->len + sizeof(struct ethhdr), skb->protocol);
	memset(skb->cb, 0, sizeof(struct skb_data));

	if (skb_defer_rx_timestamp(skb))
		return;

	status = netif_rx(skb);
	if (status != NET_RX_SUCCESS)
		netif_dbg(dev, rx_err, dev->net,
			  "netif_rx status %d\n", status);
}

static int lan78xx_rx(struct lan78xx_net *dev, struct sk_buff *skb)
{
	if (skb->len < dev->net->hard_header_len)
		return 0;

	while (skb->len > 0) {
		u32 rx_cmd_a, rx_cmd_b, align_count, size;
		u16 rx_cmd_c;
		struct sk_buff *skb2;
		unsigned char *packet;

		memcpy(&rx_cmd_a, skb->data, sizeof(rx_cmd_a));
		le32_to_cpus(&rx_cmd_a);
		skb_pull(skb, sizeof(rx_cmd_a));

		memcpy(&rx_cmd_b, skb->data, sizeof(rx_cmd_b));
		le32_to_cpus(&rx_cmd_b);
		skb_pull(skb, sizeof(rx_cmd_b));

		memcpy(&rx_cmd_c, skb->data, sizeof(rx_cmd_c));
		le16_to_cpus(&rx_cmd_c);
		skb_pull(skb, sizeof(rx_cmd_c));

		packet = skb->data;

		/* get the packet length */
		size = (rx_cmd_a & RX_CMD_A_LEN_MASK_);
		align_count = (4 - ((size + RXW_PADDING) % 4)) % 4;

		if (unlikely(rx_cmd_a & RX_CMD_A_RED_)) {
			netif_dbg(dev, rx_err, dev->net,
				  "Error rx_cmd_a=0x%08x", rx_cmd_a);
		} else {
			/* last frame in this batch */
			if (skb->len == size) {
				lan78xx_rx_csum_offload(dev, skb,
							rx_cmd_a, rx_cmd_b);
				lan78xx_rx_vlan_offload(dev, skb,
							rx_cmd_a, rx_cmd_b);

				skb_trim(skb, skb->len - 4); /* remove fcs */
				skb->truesize = size + sizeof(struct sk_buff);

				return 1;
			}

			skb2 = skb_clone(skb, GFP_ATOMIC);
			if (unlikely(!skb2)) {
				netdev_warn(dev->net, "Error allocating skb");
				return 0;
			}

			skb2->len = size;
			skb2->data = packet;
			skb_set_tail_pointer(skb2, size);

			lan78xx_rx_csum_offload(dev, skb2, rx_cmd_a, rx_cmd_b);
			lan78xx_rx_vlan_offload(dev, skb2, rx_cmd_a, rx_cmd_b);

			skb_trim(skb2, skb2->len - 4); /* remove fcs */
			skb2->truesize = size + sizeof(struct sk_buff);

			lan78xx_skb_return(dev, skb2);
		}

		skb_pull(skb, size);

		/* padding bytes before the next frame starts */
		if (skb->len)
			skb_pull(skb, align_count);
	}

	return 1;
}

static inline void rx_process(struct lan78xx_net *dev, struct sk_buff *skb)
{
	if (!lan78xx_rx(dev, skb)) {
		dev->net->stats.rx_errors++;
		goto done;
	}

	if (skb->len) {
		lan78xx_skb_return(dev, skb);
		return;
	}

	netif_dbg(dev, rx_err, dev->net, "drop\n");
	dev->net->stats.rx_errors++;
done:
	skb_queue_tail(&dev->done, skb);
}

static void rx_complete(struct urb *urb);

static int rx_submit(struct lan78xx_net *dev, struct urb *urb, gfp_t flags)
{
	struct sk_buff *skb;
	struct skb_data *entry;
	unsigned long lockflags;
	size_t size = dev->rx_urb_size;
	int ret = 0;

	skb = netdev_alloc_skb_ip_align(dev->net, size);
	if (!skb) {
		usb_free_urb(urb);
		return -ENOMEM;
	}

	entry = (struct skb_data *)skb->cb;
	entry->urb = urb;
	entry->dev = dev;
	entry->length = 0;

	usb_fill_bulk_urb(urb, dev->udev, dev->pipe_in,
			  skb->data, size, rx_complete, skb);

	spin_lock_irqsave(&dev->rxq.lock, lockflags);

	if (netif_device_present(dev->net) &&
	    netif_running(dev->net) &&
	    !test_bit(EVENT_RX_HALT, &dev->flags) &&
	    !test_bit(EVENT_DEV_ASLEEP, &dev->flags)) {
		ret = usb_submit_urb(urb, GFP_ATOMIC);
		switch (ret) {
		case 0:
			lan78xx_queue_skb(&dev->rxq, skb, rx_start);
			break;
		case -EPIPE:
			lan78xx_defer_kevent(dev, EVENT_RX_HALT);
			break;
		case -ENODEV:
			netif_dbg(dev, ifdown, dev->net, "device gone\n");
			netif_device_detach(dev->net);
			break;
		case -EHOSTUNREACH:
			ret = -ENOLINK;
			break;
		default:
			netif_dbg(dev, rx_err, dev->net,
				  "rx submit, %d\n", ret);
			tasklet_schedule(&dev->bh);
		}
	} else {
		netif_dbg(dev, ifdown, dev->net, "rx: stopped\n");
		ret = -ENOLINK;
	}
	spin_unlock_irqrestore(&dev->rxq.lock, lockflags);
	if (ret) {
		dev_kfree_skb_any(skb);
		usb_free_urb(urb);
	}
	return ret;
}

static void rx_complete(struct urb *urb)
{
	struct sk_buff	*skb = (struct sk_buff *)urb->context;
	struct skb_data	*entry = (struct skb_data *)skb->cb;
	struct lan78xx_net *dev = entry->dev;
	int urb_status = urb->status;
	enum skb_state state;

	skb_put(skb, urb->actual_length);
	state = rx_done;
	entry->urb = NULL;

	switch (urb_status) {
	case 0:
		if (skb->len < dev->net->hard_header_len) {
			state = rx_cleanup;
			dev->net->stats.rx_errors++;
			dev->net->stats.rx_length_errors++;
			netif_dbg(dev, rx_err, dev->net,
				  "rx length %d\n", skb->len);
		}
		usb_mark_last_busy(dev->udev);
		break;
	case -EPIPE:
		dev->net->stats.rx_errors++;
		lan78xx_defer_kevent(dev, EVENT_RX_HALT);
		/* FALLTHROUGH */
	case -ECONNRESET:				/* async unlink */
	case -ESHUTDOWN:				/* hardware gone */
		netif_dbg(dev, ifdown, dev->net,
			  "rx shutdown, code %d\n", urb_status);
		state = rx_cleanup;
		entry->urb = urb;
		urb = NULL;
		break;
	case -EPROTO:
	case -ETIME:
	case -EILSEQ:
		dev->net->stats.rx_errors++;
		state = rx_cleanup;
		entry->urb = urb;
		urb = NULL;
		break;

	/* data overrun ... flush fifo? */
	case -EOVERFLOW:
		dev->net->stats.rx_over_errors++;
		/* FALLTHROUGH */

	default:
		state = rx_cleanup;
		dev->net->stats.rx_errors++;
		netif_dbg(dev, rx_err, dev->net, "rx status %d\n", urb_status);
		break;
	}

	state = defer_bh(dev, skb, &dev->rxq, state);

	if (urb) {
		if (netif_running(dev->net) &&
		    !test_bit(EVENT_RX_HALT, &dev->flags) &&
		    state != unlink_start) {
			rx_submit(dev, urb, GFP_ATOMIC);
			return;
		}
		usb_free_urb(urb);
	}
	netif_dbg(dev, rx_err, dev->net, "no read resubmitted\n");
}

static void lan78xx_tx_bh(struct lan78xx_net *dev)
{
	int length;
	struct urb *urb = NULL;
	struct skb_data *entry;
	unsigned long flags;
	struct sk_buff_head *tqp = &dev->txq_pend;
	struct sk_buff *skb, *skb2;
	int ret;
	int count, pos;
	int skb_totallen, pkt_cnt;

	skb_totallen = 0;
	pkt_cnt = 0;
	count = 0;
	length = 0;
	spin_lock_irqsave(&tqp->lock, flags);
	for (skb = tqp->next; pkt_cnt < tqp->qlen; skb = skb->next) {
		if (skb_is_gso(skb)) {
			if (pkt_cnt) {
				/* handle previous packets first */
				break;
			}
			count = 1;
			length = skb->len - TX_OVERHEAD;
			__skb_unlink(skb, tqp);
			spin_unlock_irqrestore(&tqp->lock, flags);
			goto gso_skb;
		}

		if ((skb_totallen + skb->len) > MAX_SINGLE_PACKET_SIZE)
			break;
		skb_totallen = skb->len + roundup(skb_totallen, sizeof(u32));
		pkt_cnt++;
	}
	spin_unlock_irqrestore(&tqp->lock, flags);

	/* copy to a single skb */
	skb = alloc_skb(skb_totallen, GFP_ATOMIC);
	if (!skb)
		goto drop;

	skb_put(skb, skb_totallen);

	for (count = pos = 0; count < pkt_cnt; count++) {
		skb2 = skb_dequeue(tqp);
		if (skb2) {
			length += (skb2->len - TX_OVERHEAD);
			memcpy(skb->data + pos, skb2->data, skb2->len);
			pos += roundup(skb2->len, sizeof(u32));
			dev_kfree_skb(skb2);
		}
	}

gso_skb:
	urb = usb_alloc_urb(0, GFP_ATOMIC);
	if (!urb)
		goto drop;

	entry = (struct skb_data *)skb->cb;
	entry->urb = urb;
	entry->dev = dev;
	entry->length = length;
	entry->num_of_packet = count;

	spin_lock_irqsave(&dev->txq.lock, flags);
	ret = usb_autopm_get_interface_async(dev->intf);
	if (ret < 0) {
		spin_unlock_irqrestore(&dev->txq.lock, flags);
		goto drop;
	}

	usb_fill_bulk_urb(urb, dev->udev, dev->pipe_out,
			  skb->data, skb->len, tx_complete, skb);

	if (length % dev->maxpacket == 0) {
		/* send USB_ZERO_PACKET */
		urb->transfer_flags |= URB_ZERO_PACKET;
	}

#ifdef CONFIG_PM
	/* if this triggers the device is still a sleep */
	if (test_bit(EVENT_DEV_ASLEEP, &dev->flags)) {
		/* transmission will be done in resume */
		usb_anchor_urb(urb, &dev->deferred);
		/* no use to process more packets */
		netif_stop_queue(dev->net);
		usb_put_urb(urb);
		spin_unlock_irqrestore(&dev->txq.lock, flags);
		netdev_dbg(dev->net, "Delaying transmission for resumption\n");
		return;
	}
#endif

	ret = usb_submit_urb(urb, GFP_ATOMIC);
	switch (ret) {
	case 0:
		netif_trans_update(dev->net);
		lan78xx_queue_skb(&dev->txq, skb, tx_start);
		if (skb_queue_len(&dev->txq) >= dev->tx_qlen)
			netif_stop_queue(dev->net);
		break;
	case -EPIPE:
		netif_stop_queue(dev->net);
		lan78xx_defer_kevent(dev, EVENT_TX_HALT);
		usb_autopm_put_interface_async(dev->intf);
		break;
	default:
		usb_autopm_put_interface_async(dev->intf);
		netif_dbg(dev, tx_err, dev->net,
			  "tx: submit urb err %d\n", ret);
		break;
	}

	spin_unlock_irqrestore(&dev->txq.lock, flags);

	if (ret) {
		netif_dbg(dev, tx_err, dev->net, "drop, code %d\n", ret);
drop:
		dev->net->stats.tx_dropped++;
		if (skb)
			dev_kfree_skb_any(skb);
		usb_free_urb(urb);
	} else
		netif_dbg(dev, tx_queued, dev->net,
			  "> tx, len %d, type 0x%x\n", length, skb->protocol);
}

static void lan78xx_rx_bh(struct lan78xx_net *dev)
{
	struct urb *urb;
	int i;

	if (skb_queue_len(&dev->rxq) < dev->rx_qlen) {
		for (i = 0; i < 10; i++) {
			if (skb_queue_len(&dev->rxq) >= dev->rx_qlen)
				break;
			urb = usb_alloc_urb(0, GFP_ATOMIC);
			if (urb)
				if (rx_submit(dev, urb, GFP_ATOMIC) == -ENOLINK)
					return;
		}

		if (skb_queue_len(&dev->rxq) < dev->rx_qlen)
			tasklet_schedule(&dev->bh);
	}
	if (skb_queue_len(&dev->txq) < dev->tx_qlen)
		netif_wake_queue(dev->net);
}

static void lan78xx_bh(unsigned long param)
{
	struct lan78xx_net *dev = (struct lan78xx_net *)param;
	struct sk_buff *skb;
	struct skb_data *entry;

	while ((skb = skb_dequeue(&dev->done))) {
		entry = (struct skb_data *)(skb->cb);
		switch (entry->state) {
		case rx_done:
			entry->state = rx_cleanup;
			rx_process(dev, skb);
			continue;
		case tx_done:
			usb_free_urb(entry->urb);
			dev_kfree_skb(skb);
			continue;
		case rx_cleanup:
			usb_free_urb(entry->urb);
			dev_kfree_skb(skb);
			continue;
		default:
			netdev_dbg(dev->net, "skb state %d\n", entry->state);
			return;
		}
	}

	if (netif_device_present(dev->net) && netif_running(dev->net)) {
		/* reset update timer delta */
		if (timer_pending(&dev->stat_monitor) && (dev->delta != 1)) {
			dev->delta = 1;
			mod_timer(&dev->stat_monitor,
				  jiffies + STAT_UPDATE_TIMER);
		}

		if (!skb_queue_empty(&dev->txq_pend))
			lan78xx_tx_bh(dev);

		if (!timer_pending(&dev->delay) &&
		    !test_bit(EVENT_RX_HALT, &dev->flags))
			lan78xx_rx_bh(dev);
	}
}

static void lan78xx_delayedwork(struct work_struct *work)
{
	int status;
	struct lan78xx_net *dev;

	dev = container_of(work, struct lan78xx_net, wq.work);

	if (test_bit(EVENT_TX_HALT, &dev->flags)) {
		unlink_urbs(dev, &dev->txq);
		status = usb_autopm_get_interface(dev->intf);
		if (status < 0)
			goto fail_pipe;
		status = usb_clear_halt(dev->udev, dev->pipe_out);
		usb_autopm_put_interface(dev->intf);
		if (status < 0 &&
		    status != -EPIPE &&
		    status != -ESHUTDOWN) {
			if (netif_msg_tx_err(dev))
fail_pipe:
				netdev_err(dev->net,
					   "can't clear tx halt, status %d\n",
					   status);
		} else {
			clear_bit(EVENT_TX_HALT, &dev->flags);
			if (status != -ESHUTDOWN)
				netif_wake_queue(dev->net);
		}
	}
	if (test_bit(EVENT_RX_HALT, &dev->flags)) {
		unlink_urbs(dev, &dev->rxq);
		status = usb_autopm_get_interface(dev->intf);
		if (status < 0)
				goto fail_halt;
		status = usb_clear_halt(dev->udev, dev->pipe_in);
		usb_autopm_put_interface(dev->intf);
		if (status < 0 &&
		    status != -EPIPE &&
		    status != -ESHUTDOWN) {
			if (netif_msg_rx_err(dev))
fail_halt:
				netdev_err(dev->net,
					   "can't clear rx halt, status %d\n",
					   status);
		} else {
			clear_bit(EVENT_RX_HALT, &dev->flags);
			tasklet_schedule(&dev->bh);
		}
	}

	if (test_bit(EVENT_LINK_RESET, &dev->flags)) {
		int ret = 0;

		clear_bit(EVENT_LINK_RESET, &dev->flags);
		status = usb_autopm_get_interface(dev->intf);
		if (status < 0)
			goto skip_reset;
		if (lan78xx_link_reset(dev) < 0) {
			usb_autopm_put_interface(dev->intf);
skip_reset:
			netdev_info(dev->net, "link reset failed (%d)\n",
				    ret);
		} else {
			usb_autopm_put_interface(dev->intf);
		}
	}

	if (test_bit(EVENT_STAT_UPDATE, &dev->flags)) {
		lan78xx_update_stats(dev);

		clear_bit(EVENT_STAT_UPDATE, &dev->flags);

		mod_timer(&dev->stat_monitor,
			  jiffies + (STAT_UPDATE_TIMER * dev->delta));

		dev->delta = min((dev->delta * 2), 50);
	}
}

static void intr_complete(struct urb *urb)
{
	struct lan78xx_net *dev = urb->context;
	int status = urb->status;

	switch (status) {
	/* success */
	case 0:
		lan78xx_status(dev, urb);
		break;

	/* software-driven interface shutdown */
	case -ENOENT:			/* urb killed */
	case -ESHUTDOWN:		/* hardware gone */
		netif_dbg(dev, ifdown, dev->net,
			  "intr shutdown, code %d\n", status);
		return;

	/* NOTE:  not throttling like RX/TX, since this endpoint
	 * already polls infrequently
	 */
	default:
		netdev_dbg(dev->net, "intr status %d\n", status);
		break;
	}

	if (!netif_running(dev->net))
		return;

	memset(urb->transfer_buffer, 0, urb->transfer_buffer_length);
	status = usb_submit_urb(urb, GFP_ATOMIC);
	if (status != 0)
		netif_err(dev, timer, dev->net,
			  "intr resubmit --> %d\n", status);
}

static void lan78xx_disconnect(struct usb_interface *intf)
{
	struct lan78xx_net		*dev;
	struct usb_device		*udev;
	struct net_device		*net;
	struct phy_device		*phydev;

	dev = usb_get_intfdata(intf);
	usb_set_intfdata(intf, NULL);
	if (!dev)
		return;

	udev = interface_to_usbdev(intf);
	net = dev->net;
	phydev = net->phydev;

	phy_unregister_fixup_for_uid(PHY_KSZ9031RNX, 0xfffffff0);
	phy_unregister_fixup_for_uid(PHY_LAN8835, 0xfffffff0);

	phy_disconnect(net->phydev);

	if (phy_is_pseudo_fixed_link(phydev))
		fixed_phy_unregister(phydev);

	unregister_netdev(net);

	cancel_delayed_work_sync(&dev->wq);

	usb_scuttle_anchored_urbs(&dev->deferred);

	lan78xx_unbind(dev, intf);

	usb_kill_urb(dev->urb_intr);
	usb_free_urb(dev->urb_intr);

	free_netdev(net);
	usb_put_dev(udev);
}

static void lan78xx_tx_timeout(struct net_device *net)
{
	struct lan78xx_net *dev = netdev_priv(net);

	unlink_urbs(dev, &dev->txq);
	tasklet_schedule(&dev->bh);
}

static const struct net_device_ops lan78xx_netdev_ops = {
	.ndo_open		= lan78xx_open,
	.ndo_stop		= lan78xx_stop,
	.ndo_start_xmit		= lan78xx_start_xmit,
	.ndo_tx_timeout		= lan78xx_tx_timeout,
	.ndo_change_mtu		= lan78xx_change_mtu,
	.ndo_set_mac_address	= lan78xx_set_mac_addr,
	.ndo_validate_addr	= eth_validate_addr,
	.ndo_do_ioctl		= lan78xx_ioctl,
	.ndo_set_rx_mode	= lan78xx_set_multicast,
	.ndo_set_features	= lan78xx_set_features,
	.ndo_vlan_rx_add_vid	= lan78xx_vlan_rx_add_vid,
	.ndo_vlan_rx_kill_vid	= lan78xx_vlan_rx_kill_vid,
};

static void lan78xx_stat_monitor(struct timer_list *t)
{
	struct lan78xx_net *dev = from_timer(dev, t, stat_monitor);

	lan78xx_defer_kevent(dev, EVENT_STAT_UPDATE);
}

static int lan78xx_probe(struct usb_interface *intf,
			 const struct usb_device_id *id)
{
	struct lan78xx_net *dev;
	struct net_device *netdev;
	struct usb_device *udev;
	int ret;
	unsigned maxp;
	unsigned period;
	u8 *buf = NULL;

	udev = interface_to_usbdev(intf);
	udev = usb_get_dev(udev);

	netdev = alloc_etherdev(sizeof(struct lan78xx_net));
	if (!netdev) {
		dev_err(&intf->dev, "Error: OOM\n");
		ret = -ENOMEM;
		goto out1;
	}

	/* netdev_printk() needs this */
	SET_NETDEV_DEV(netdev, &intf->dev);

	dev = netdev_priv(netdev);
	dev->udev = udev;
	dev->intf = intf;
	dev->net = netdev;
	dev->msg_enable = netif_msg_init(msg_level, NETIF_MSG_DRV
					| NETIF_MSG_PROBE | NETIF_MSG_LINK);

	skb_queue_head_init(&dev->rxq);
	skb_queue_head_init(&dev->txq);
	skb_queue_head_init(&dev->done);
	skb_queue_head_init(&dev->rxq_pause);
	skb_queue_head_init(&dev->txq_pend);
	mutex_init(&dev->phy_mutex);

	tasklet_init(&dev->bh, lan78xx_bh, (unsigned long)dev);
	INIT_DELAYED_WORK(&dev->wq, lan78xx_delayedwork);
	init_usb_anchor(&dev->deferred);

	netdev->netdev_ops = &lan78xx_netdev_ops;
	netdev->watchdog_timeo = TX_TIMEOUT_JIFFIES;
	netdev->ethtool_ops = &lan78xx_ethtool_ops;

	dev->delta = 1;
	timer_setup(&dev->stat_monitor, lan78xx_stat_monitor, 0);

	mutex_init(&dev->stats.access_lock);

	ret = lan78xx_bind(dev, intf);
	if (ret < 0)
		goto out2;
	strcpy(netdev->name, "eth%d");

	if (netdev->mtu > (dev->hard_mtu - netdev->hard_header_len))
		netdev->mtu = dev->hard_mtu - netdev->hard_header_len;

	/* MTU range: 68 - 9000 */
	netdev->max_mtu = MAX_SINGLE_PACKET_SIZE;

	dev->ep_blkin = (intf->cur_altsetting)->endpoint + 0;
	dev->ep_blkout = (intf->cur_altsetting)->endpoint + 1;
	dev->ep_intr = (intf->cur_altsetting)->endpoint + 2;

	dev->pipe_in = usb_rcvbulkpipe(udev, BULK_IN_PIPE);
	dev->pipe_out = usb_sndbulkpipe(udev, BULK_OUT_PIPE);

	dev->pipe_intr = usb_rcvintpipe(dev->udev,
					dev->ep_intr->desc.bEndpointAddress &
					USB_ENDPOINT_NUMBER_MASK);
	period = dev->ep_intr->desc.bInterval;

	maxp = usb_maxpacket(dev->udev, dev->pipe_intr, 0);
	buf = kmalloc(maxp, GFP_KERNEL);
	if (buf) {
		dev->urb_intr = usb_alloc_urb(0, GFP_KERNEL);
		if (!dev->urb_intr) {
			ret = -ENOMEM;
			kfree(buf);
			goto out3;
		} else {
			usb_fill_int_urb(dev->urb_intr, dev->udev,
					 dev->pipe_intr, buf, maxp,
					 intr_complete, dev, period);
		}
	}

	dev->maxpacket = usb_maxpacket(dev->udev, dev->pipe_out, 1);

	/* driver requires remote-wakeup capability during autosuspend. */
	intf->needs_remote_wakeup = 1;

	ret = lan78xx_phy_init(dev);
	if (ret < 0)
		goto out4;

	ret = register_netdev(netdev);
	if (ret != 0) {
		netif_err(dev, probe, netdev, "couldn't register the device\n");
<<<<<<< HEAD
		goto out4;
=======
		goto out5;
>>>>>>> 52d998d3
	}

	usb_set_intfdata(intf, dev);

	ret = device_set_wakeup_enable(&udev->dev, true);

	 /* Default delay of 2sec has more overhead than advantage.
	  * Set to 10sec as default.
	  */
	pm_runtime_set_autosuspend_delay(&udev->dev,
					 DEFAULT_AUTOSUSPEND_DELAY);

<<<<<<< HEAD
	ret = lan78xx_phy_init(dev);
	if (ret < 0)
		goto out5;

	return 0;

out5:
	unregister_netdev(netdev);
=======
	return 0;

out5:
	phy_disconnect(netdev->phydev);
>>>>>>> 52d998d3
out4:
	usb_free_urb(dev->urb_intr);
out3:
	lan78xx_unbind(dev, intf);
out2:
	free_netdev(netdev);
out1:
	usb_put_dev(udev);

	return ret;
}

static u16 lan78xx_wakeframe_crc16(const u8 *buf, int len)
{
	const u16 crc16poly = 0x8005;
	int i;
	u16 bit, crc, msb;
	u8 data;

	crc = 0xFFFF;
	for (i = 0; i < len; i++) {
		data = *buf++;
		for (bit = 0; bit < 8; bit++) {
			msb = crc >> 15;
			crc <<= 1;

			if (msb ^ (u16)(data & 1)) {
				crc ^= crc16poly;
				crc |= (u16)0x0001U;
			}
			data >>= 1;
		}
	}

	return crc;
}

static int lan78xx_set_suspend(struct lan78xx_net *dev, u32 wol)
{
	u32 buf;
	int ret;
	int mask_index;
	u16 crc;
	u32 temp_wucsr;
	u32 temp_pmt_ctl;
	const u8 ipv4_multicast[3] = { 0x01, 0x00, 0x5E };
	const u8 ipv6_multicast[3] = { 0x33, 0x33 };
	const u8 arp_type[2] = { 0x08, 0x06 };

	ret = lan78xx_read_reg(dev, MAC_TX, &buf);
	buf &= ~MAC_TX_TXEN_;
	ret = lan78xx_write_reg(dev, MAC_TX, buf);
	ret = lan78xx_read_reg(dev, MAC_RX, &buf);
	buf &= ~MAC_RX_RXEN_;
	ret = lan78xx_write_reg(dev, MAC_RX, buf);

	ret = lan78xx_write_reg(dev, WUCSR, 0);
	ret = lan78xx_write_reg(dev, WUCSR2, 0);
	ret = lan78xx_write_reg(dev, WK_SRC, 0xFFF1FF1FUL);

	temp_wucsr = 0;

	temp_pmt_ctl = 0;
	ret = lan78xx_read_reg(dev, PMT_CTL, &temp_pmt_ctl);
	temp_pmt_ctl &= ~PMT_CTL_RES_CLR_WKP_EN_;
	temp_pmt_ctl |= PMT_CTL_RES_CLR_WKP_STS_;

	for (mask_index = 0; mask_index < NUM_OF_WUF_CFG; mask_index++)
		ret = lan78xx_write_reg(dev, WUF_CFG(mask_index), 0);

	mask_index = 0;
	if (wol & WAKE_PHY) {
		temp_pmt_ctl |= PMT_CTL_PHY_WAKE_EN_;

		temp_pmt_ctl |= PMT_CTL_WOL_EN_;
		temp_pmt_ctl &= ~PMT_CTL_SUS_MODE_MASK_;
		temp_pmt_ctl |= PMT_CTL_SUS_MODE_0_;
	}
	if (wol & WAKE_MAGIC) {
		temp_wucsr |= WUCSR_MPEN_;

		temp_pmt_ctl |= PMT_CTL_WOL_EN_;
		temp_pmt_ctl &= ~PMT_CTL_SUS_MODE_MASK_;
		temp_pmt_ctl |= PMT_CTL_SUS_MODE_3_;
	}
	if (wol & WAKE_BCAST) {
		temp_wucsr |= WUCSR_BCST_EN_;

		temp_pmt_ctl |= PMT_CTL_WOL_EN_;
		temp_pmt_ctl &= ~PMT_CTL_SUS_MODE_MASK_;
		temp_pmt_ctl |= PMT_CTL_SUS_MODE_0_;
	}
	if (wol & WAKE_MCAST) {
		temp_wucsr |= WUCSR_WAKE_EN_;

		/* set WUF_CFG & WUF_MASK for IPv4 Multicast */
		crc = lan78xx_wakeframe_crc16(ipv4_multicast, 3);
		ret = lan78xx_write_reg(dev, WUF_CFG(mask_index),
					WUF_CFGX_EN_ |
					WUF_CFGX_TYPE_MCAST_ |
					(0 << WUF_CFGX_OFFSET_SHIFT_) |
					(crc & WUF_CFGX_CRC16_MASK_));

		ret = lan78xx_write_reg(dev, WUF_MASK0(mask_index), 7);
		ret = lan78xx_write_reg(dev, WUF_MASK1(mask_index), 0);
		ret = lan78xx_write_reg(dev, WUF_MASK2(mask_index), 0);
		ret = lan78xx_write_reg(dev, WUF_MASK3(mask_index), 0);
		mask_index++;

		/* for IPv6 Multicast */
		crc = lan78xx_wakeframe_crc16(ipv6_multicast, 2);
		ret = lan78xx_write_reg(dev, WUF_CFG(mask_index),
					WUF_CFGX_EN_ |
					WUF_CFGX_TYPE_MCAST_ |
					(0 << WUF_CFGX_OFFSET_SHIFT_) |
					(crc & WUF_CFGX_CRC16_MASK_));

		ret = lan78xx_write_reg(dev, WUF_MASK0(mask_index), 3);
		ret = lan78xx_write_reg(dev, WUF_MASK1(mask_index), 0);
		ret = lan78xx_write_reg(dev, WUF_MASK2(mask_index), 0);
		ret = lan78xx_write_reg(dev, WUF_MASK3(mask_index), 0);
		mask_index++;

		temp_pmt_ctl |= PMT_CTL_WOL_EN_;
		temp_pmt_ctl &= ~PMT_CTL_SUS_MODE_MASK_;
		temp_pmt_ctl |= PMT_CTL_SUS_MODE_0_;
	}
	if (wol & WAKE_UCAST) {
		temp_wucsr |= WUCSR_PFDA_EN_;

		temp_pmt_ctl |= PMT_CTL_WOL_EN_;
		temp_pmt_ctl &= ~PMT_CTL_SUS_MODE_MASK_;
		temp_pmt_ctl |= PMT_CTL_SUS_MODE_0_;
	}
	if (wol & WAKE_ARP) {
		temp_wucsr |= WUCSR_WAKE_EN_;

		/* set WUF_CFG & WUF_MASK
		 * for packettype (offset 12,13) = ARP (0x0806)
		 */
		crc = lan78xx_wakeframe_crc16(arp_type, 2);
		ret = lan78xx_write_reg(dev, WUF_CFG(mask_index),
					WUF_CFGX_EN_ |
					WUF_CFGX_TYPE_ALL_ |
					(0 << WUF_CFGX_OFFSET_SHIFT_) |
					(crc & WUF_CFGX_CRC16_MASK_));

		ret = lan78xx_write_reg(dev, WUF_MASK0(mask_index), 0x3000);
		ret = lan78xx_write_reg(dev, WUF_MASK1(mask_index), 0);
		ret = lan78xx_write_reg(dev, WUF_MASK2(mask_index), 0);
		ret = lan78xx_write_reg(dev, WUF_MASK3(mask_index), 0);
		mask_index++;

		temp_pmt_ctl |= PMT_CTL_WOL_EN_;
		temp_pmt_ctl &= ~PMT_CTL_SUS_MODE_MASK_;
		temp_pmt_ctl |= PMT_CTL_SUS_MODE_0_;
	}

	ret = lan78xx_write_reg(dev, WUCSR, temp_wucsr);

	/* when multiple WOL bits are set */
	if (hweight_long((unsigned long)wol) > 1) {
		temp_pmt_ctl |= PMT_CTL_WOL_EN_;
		temp_pmt_ctl &= ~PMT_CTL_SUS_MODE_MASK_;
		temp_pmt_ctl |= PMT_CTL_SUS_MODE_0_;
	}
	ret = lan78xx_write_reg(dev, PMT_CTL, temp_pmt_ctl);

	/* clear WUPS */
	ret = lan78xx_read_reg(dev, PMT_CTL, &buf);
	buf |= PMT_CTL_WUPS_MASK_;
	ret = lan78xx_write_reg(dev, PMT_CTL, buf);

	ret = lan78xx_read_reg(dev, MAC_RX, &buf);
	buf |= MAC_RX_RXEN_;
	ret = lan78xx_write_reg(dev, MAC_RX, buf);

	return 0;
}

static int lan78xx_suspend(struct usb_interface *intf, pm_message_t message)
{
	struct lan78xx_net *dev = usb_get_intfdata(intf);
	struct lan78xx_priv *pdata = (struct lan78xx_priv *)(dev->data[0]);
	u32 buf;
	int ret;
	int event;

	event = message.event;

	if (!dev->suspend_count++) {
		spin_lock_irq(&dev->txq.lock);
		/* don't autosuspend while transmitting */
		if ((skb_queue_len(&dev->txq) ||
		     skb_queue_len(&dev->txq_pend)) &&
			PMSG_IS_AUTO(message)) {
			spin_unlock_irq(&dev->txq.lock);
			ret = -EBUSY;
			goto out;
		} else {
			set_bit(EVENT_DEV_ASLEEP, &dev->flags);
			spin_unlock_irq(&dev->txq.lock);
		}

		/* stop TX & RX */
		ret = lan78xx_read_reg(dev, MAC_TX, &buf);
		buf &= ~MAC_TX_TXEN_;
		ret = lan78xx_write_reg(dev, MAC_TX, buf);
		ret = lan78xx_read_reg(dev, MAC_RX, &buf);
		buf &= ~MAC_RX_RXEN_;
		ret = lan78xx_write_reg(dev, MAC_RX, buf);

		/* empty out the rx and queues */
		netif_device_detach(dev->net);
		lan78xx_terminate_urbs(dev);
		usb_kill_urb(dev->urb_intr);

		/* reattach */
		netif_device_attach(dev->net);
	}

	if (test_bit(EVENT_DEV_ASLEEP, &dev->flags)) {
		del_timer(&dev->stat_monitor);

		if (PMSG_IS_AUTO(message)) {
			/* auto suspend (selective suspend) */
			ret = lan78xx_read_reg(dev, MAC_TX, &buf);
			buf &= ~MAC_TX_TXEN_;
			ret = lan78xx_write_reg(dev, MAC_TX, buf);
			ret = lan78xx_read_reg(dev, MAC_RX, &buf);
			buf &= ~MAC_RX_RXEN_;
			ret = lan78xx_write_reg(dev, MAC_RX, buf);

			ret = lan78xx_write_reg(dev, WUCSR, 0);
			ret = lan78xx_write_reg(dev, WUCSR2, 0);
			ret = lan78xx_write_reg(dev, WK_SRC, 0xFFF1FF1FUL);

			/* set goodframe wakeup */
			ret = lan78xx_read_reg(dev, WUCSR, &buf);

			buf |= WUCSR_RFE_WAKE_EN_;
			buf |= WUCSR_STORE_WAKE_;

			ret = lan78xx_write_reg(dev, WUCSR, buf);

			ret = lan78xx_read_reg(dev, PMT_CTL, &buf);

			buf &= ~PMT_CTL_RES_CLR_WKP_EN_;
			buf |= PMT_CTL_RES_CLR_WKP_STS_;

			buf |= PMT_CTL_PHY_WAKE_EN_;
			buf |= PMT_CTL_WOL_EN_;
			buf &= ~PMT_CTL_SUS_MODE_MASK_;
			buf |= PMT_CTL_SUS_MODE_3_;

			ret = lan78xx_write_reg(dev, PMT_CTL, buf);

			ret = lan78xx_read_reg(dev, PMT_CTL, &buf);

			buf |= PMT_CTL_WUPS_MASK_;

			ret = lan78xx_write_reg(dev, PMT_CTL, buf);

			ret = lan78xx_read_reg(dev, MAC_RX, &buf);
			buf |= MAC_RX_RXEN_;
			ret = lan78xx_write_reg(dev, MAC_RX, buf);
		} else {
			lan78xx_set_suspend(dev, pdata->wol);
		}
	}

	ret = 0;
out:
	return ret;
}

static int lan78xx_resume(struct usb_interface *intf)
{
	struct lan78xx_net *dev = usb_get_intfdata(intf);
	struct sk_buff *skb;
	struct urb *res;
	int ret;
	u32 buf;

	if (!timer_pending(&dev->stat_monitor)) {
		dev->delta = 1;
		mod_timer(&dev->stat_monitor,
			  jiffies + STAT_UPDATE_TIMER);
	}

	if (!--dev->suspend_count) {
		/* resume interrupt URBs */
		if (dev->urb_intr && test_bit(EVENT_DEV_OPEN, &dev->flags))
				usb_submit_urb(dev->urb_intr, GFP_NOIO);

		spin_lock_irq(&dev->txq.lock);
		while ((res = usb_get_from_anchor(&dev->deferred))) {
			skb = (struct sk_buff *)res->context;
			ret = usb_submit_urb(res, GFP_ATOMIC);
			if (ret < 0) {
				dev_kfree_skb_any(skb);
				usb_free_urb(res);
				usb_autopm_put_interface_async(dev->intf);
			} else {
				netif_trans_update(dev->net);
				lan78xx_queue_skb(&dev->txq, skb, tx_start);
			}
		}

		clear_bit(EVENT_DEV_ASLEEP, &dev->flags);
		spin_unlock_irq(&dev->txq.lock);

		if (test_bit(EVENT_DEV_OPEN, &dev->flags)) {
			if (!(skb_queue_len(&dev->txq) >= dev->tx_qlen))
				netif_start_queue(dev->net);
			tasklet_schedule(&dev->bh);
		}
	}

	ret = lan78xx_write_reg(dev, WUCSR2, 0);
	ret = lan78xx_write_reg(dev, WUCSR, 0);
	ret = lan78xx_write_reg(dev, WK_SRC, 0xFFF1FF1FUL);

	ret = lan78xx_write_reg(dev, WUCSR2, WUCSR2_NS_RCD_ |
					     WUCSR2_ARP_RCD_ |
					     WUCSR2_IPV6_TCPSYN_RCD_ |
					     WUCSR2_IPV4_TCPSYN_RCD_);

	ret = lan78xx_write_reg(dev, WUCSR, WUCSR_EEE_TX_WAKE_ |
					    WUCSR_EEE_RX_WAKE_ |
					    WUCSR_PFDA_FR_ |
					    WUCSR_RFE_WAKE_FR_ |
					    WUCSR_WUFR_ |
					    WUCSR_MPR_ |
					    WUCSR_BCST_FR_);

	ret = lan78xx_read_reg(dev, MAC_TX, &buf);
	buf |= MAC_TX_TXEN_;
	ret = lan78xx_write_reg(dev, MAC_TX, buf);

	return 0;
}

static int lan78xx_reset_resume(struct usb_interface *intf)
{
	struct lan78xx_net *dev = usb_get_intfdata(intf);

	lan78xx_reset(dev);

	phy_start(dev->net->phydev);

	return lan78xx_resume(intf);
}

static const struct usb_device_id products[] = {
	{
	/* LAN7800 USB Gigabit Ethernet Device */
	USB_DEVICE(LAN78XX_USB_VENDOR_ID, LAN7800_USB_PRODUCT_ID),
	},
	{
	/* LAN7850 USB Gigabit Ethernet Device */
	USB_DEVICE(LAN78XX_USB_VENDOR_ID, LAN7850_USB_PRODUCT_ID),
	},
	{
	/* LAN7801 USB Gigabit Ethernet Device */
	USB_DEVICE(LAN78XX_USB_VENDOR_ID, LAN7801_USB_PRODUCT_ID),
	},
	{},
};
MODULE_DEVICE_TABLE(usb, products);

static struct usb_driver lan78xx_driver = {
	.name			= DRIVER_NAME,
	.id_table		= products,
	.probe			= lan78xx_probe,
	.disconnect		= lan78xx_disconnect,
	.suspend		= lan78xx_suspend,
	.resume			= lan78xx_resume,
	.reset_resume		= lan78xx_reset_resume,
	.supports_autosuspend	= 1,
	.disable_hub_initiated_lpm = 1,
};

module_usb_driver(lan78xx_driver);

MODULE_AUTHOR(DRIVER_AUTHOR);
MODULE_DESCRIPTION(DRIVER_DESC);
MODULE_LICENSE("GPL");<|MERGE_RESOLUTION|>--- conflicted
+++ resolved
@@ -3812,11 +3812,7 @@
 	ret = register_netdev(netdev);
 	if (ret != 0) {
 		netif_err(dev, probe, netdev, "couldn't register the device\n");
-<<<<<<< HEAD
-		goto out4;
-=======
 		goto out5;
->>>>>>> 52d998d3
 	}
 
 	usb_set_intfdata(intf, dev);
@@ -3829,21 +3825,10 @@
 	pm_runtime_set_autosuspend_delay(&udev->dev,
 					 DEFAULT_AUTOSUSPEND_DELAY);
 
-<<<<<<< HEAD
-	ret = lan78xx_phy_init(dev);
-	if (ret < 0)
-		goto out5;
-
-	return 0;
-
-out5:
-	unregister_netdev(netdev);
-=======
 	return 0;
 
 out5:
 	phy_disconnect(netdev->phydev);
->>>>>>> 52d998d3
 out4:
 	usb_free_urb(dev->urb_intr);
 out3:
