--- conflicted
+++ resolved
@@ -37,17 +37,11 @@
  * license terms, and distributes only under these terms.
  */
 
-#include <asm/unaligned.h>
 #include <linux/async.h>
 #include <linux/devfreq.h>
 #include <linux/nls.h>
 #include <linux/of.h>
-<<<<<<< HEAD
-#include <linux/rpmb.h>
-
-=======
 #include <linux/blkdev.h>
->>>>>>> 80f190c3
 #include "ufshcd.h"
 #include "ufs_quirks.h"
 #include "unipro.h"
@@ -4788,178 +4782,6 @@
 
 }
 
-#define SEC_PROTOCOL_UFS  0xEC
-#define   SEC_SPECIFIC_UFS_RPMB 0x0001
-
-#define SEC_PROTOCOL_CMD_SIZE 12
-#define SEC_PROTOCOL_RETRIES 3
-#define SEC_PROTOCOL_RETRIES_ON_RESET 10
-#define SEC_PROTOCOL_TIMEOUT msecs_to_jiffies(1000)
-
-static int
-ufshcd_rpmb_security_out(struct scsi_device *sdev,
-			 struct rpmb_frame *frames, u32 cnt)
-{
-	struct scsi_sense_hdr sshdr;
-	u32 trans_len = cnt * sizeof(struct rpmb_frame);
-	int reset_retries = SEC_PROTOCOL_RETRIES_ON_RESET;
-	int ret;
-	u8 cmd[SEC_PROTOCOL_CMD_SIZE];
-
-	memset(cmd, 0, SEC_PROTOCOL_CMD_SIZE);
-	cmd[0] = SECURITY_PROTOCOL_OUT;
-	cmd[1] = SEC_PROTOCOL_UFS;
-	put_unaligned_be16(SEC_SPECIFIC_UFS_RPMB, cmd + 2);
-	cmd[4] = 0;                              /* inc_512 bit 7 set to 0 */
-	put_unaligned_be32(trans_len, cmd + 6);  /* transfer length */
-
-retry:
-	ret = scsi_execute_req_flags(sdev, cmd, DMA_TO_DEVICE,
-				     frames, trans_len, &sshdr,
-				     SEC_PROTOCOL_TIMEOUT, SEC_PROTOCOL_RETRIES,
-				     NULL, 0);
-
-	if (ret && scsi_sense_valid(&sshdr) &&
-	    sshdr.sense_key == UNIT_ATTENTION &&
-	    sshdr.asc == 0x29 && sshdr.ascq == 0x00)
-		/*
-		 * Device reset might occur several times,
-		 * give it one more chance
-		 */
-		if (--reset_retries > 0)
-			goto retry;
-
-	if (ret)
-		dev_err(&sdev->sdev_gendev, "%s: failed with err %0x\n",
-			__func__, ret);
-
-	if (driver_byte(ret) & DRIVER_SENSE)
-		scsi_print_sense_hdr(sdev, "rpmb: security out", &sshdr);
-
-	return ret;
-}
-
-static int
-ufshcd_rpmb_security_in(struct scsi_device *sdev,
-			struct rpmb_frame *frames, u32 cnt)
-{
-	struct scsi_sense_hdr sshdr;
-	u32 alloc_len = cnt * sizeof(struct rpmb_frame);
-	int reset_retries = SEC_PROTOCOL_RETRIES_ON_RESET;
-	int ret;
-	u8 cmd[SEC_PROTOCOL_CMD_SIZE];
-
-	memset(cmd, 0, SEC_PROTOCOL_CMD_SIZE);
-	cmd[0] = SECURITY_PROTOCOL_IN;
-	cmd[1] = SEC_PROTOCOL_UFS;
-	put_unaligned_be16(SEC_SPECIFIC_UFS_RPMB, cmd + 2);
-	cmd[4] = 0;                             /* inc_512 bit 7 set to 0 */
-	put_unaligned_be32(alloc_len, cmd + 6); /* allocation length */
-
-retry:
-	ret = scsi_execute_req_flags(sdev, cmd, DMA_FROM_DEVICE,
-				     frames, alloc_len, &sshdr,
-				     SEC_PROTOCOL_TIMEOUT, SEC_PROTOCOL_RETRIES,
-				     NULL, 0);
-
-	if (ret && scsi_sense_valid(&sshdr) &&
-	    sshdr.sense_key == UNIT_ATTENTION &&
-	    sshdr.asc == 0x29 && sshdr.ascq == 0x00)
-		/*
-		 * Device reset might occur several times,
-		 * give it one more chance
-		*/
-		if (--reset_retries > 0)
-			goto retry;
-
-	if (ret)
-		dev_err(&sdev->sdev_gendev, "%s: failed with err %0x\n",
-			__func__, ret);
-
-	if (driver_byte(ret) & DRIVER_SENSE)
-		scsi_print_sense_hdr(sdev, "rpmb: security in", &sshdr);
-
-	return ret;
-}
-
-static int ufshcd_rpmb_cmd_seq(struct device *dev,
-			       struct rpmb_cmd *cmds, u32 ncmds)
-{
-	unsigned long flags;
-	struct ufs_hba *hba = dev_get_drvdata(dev);
-	struct scsi_device *sdev;
-	struct rpmb_cmd *cmd;
-	int i;
-	int ret;
-
-	spin_lock_irqsave(hba->host->host_lock, flags);
-	sdev = hba->sdev_ufs_rpmb;
-	if (sdev) {
-		ret = scsi_device_get(sdev);
-		if (!ret && !scsi_device_online(sdev)) {
-			ret = -ENODEV;
-			scsi_device_put(sdev);
-		}
-	} else {
-		ret = -ENODEV;
-	}
-	spin_unlock_irqrestore(hba->host->host_lock, flags);
-	if (ret)
-		return ret;
-
-	for (ret = 0, i = 0; i < ncmds && !ret; i++) {
-		cmd = &cmds[i];
-		if (cmd->flags & RPMB_F_WRITE)
-			ret = ufshcd_rpmb_security_out(sdev, cmd->frames,
-						       cmd->nframes);
-		else
-			ret = ufshcd_rpmb_security_in(sdev, cmd->frames,
-						      cmd->nframes);
-	}
-	scsi_device_put(sdev);
-	return ret;
-}
-
-static struct rpmb_ops ufshcd_rpmb_dev_ops = {
-	.cmd_seq = ufshcd_rpmb_cmd_seq,
-	.type = RPMB_TYPE_UFS,
-};
-
-static inline void ufshcd_rpmb_add(struct ufs_hba *hba)
-{
-	struct rpmb_dev *rdev;
-
-	scsi_device_get(hba->sdev_ufs_rpmb);
-	rdev = rpmb_dev_register(hba->dev, &ufshcd_rpmb_dev_ops);
-	if (IS_ERR(rdev)) {
-		dev_warn(hba->dev, "%s: cannot register to rpmb %ld\n",
-			 dev_name(hba->dev), PTR_ERR(rdev));
-		goto out_put_dev;
-	}
-
-	return;
-
-out_put_dev:
-	scsi_device_put(hba->sdev_ufs_rpmb);
-	hba->sdev_ufs_rpmb = NULL;
-}
-
-static inline void ufshcd_rpmb_remove(struct ufs_hba *hba)
-{
-	unsigned long flags;
-
-	if (!hba->sdev_ufs_rpmb)
-		return;
-
-	spin_lock_irqsave(hba->host->host_lock, flags);
-
-	rpmb_dev_unregister(hba->dev);
-	scsi_device_put(hba->sdev_ufs_rpmb);
-	hba->sdev_ufs_rpmb = NULL;
-
-	spin_unlock_irqrestore(hba->host->host_lock, flags);
-}
-
 /**
  * ufshcd_scsi_add_wlus - Adds required W-LUs
  * @hba: per-adapter instance
@@ -5015,11 +4837,7 @@
 		ret = PTR_ERR(sdev_rpmb);
 		goto remove_sdev_boot;
 	}
-	hba->sdev_ufs_rpmb = sdev_rpmb;
-
-	ufshcd_rpmb_add(hba);
 	scsi_device_put(sdev_rpmb);
-
 	goto out;
 
 remove_sdev_boot:
@@ -6388,8 +6206,6 @@
 			goto out;
 	}
 
-	ufshcd_rpmb_remove(hba);
-
 	ret = ufshcd_suspend(hba, UFS_SHUTDOWN_PM);
 out:
 	if (ret)
@@ -6454,8 +6270,6 @@
  */
 void ufshcd_remove(struct ufs_hba *hba)
 {
-	ufshcd_rpmb_remove(hba);
-
 	scsi_remove_host(hba->host);
 	/* disable interrupts */
 	ufshcd_disable_intr(hba, hba->intr_mask);
