--- conflicted
+++ resolved
@@ -27,12 +27,9 @@
 #include "ufs-debugfs.h"
 #include "ufs_bsg.h"
 #include "ufshcd-crypto.h"
-<<<<<<< HEAD
 #include "ufshpb.h"
 #include <asm/unaligned.h>
 #include <linux/blkdev.h>
-=======
->>>>>>> cb7e61a3
 
 #define CREATE_TRACE_POINTS
 #include <trace/events/ufs.h>
@@ -7318,8 +7315,6 @@
 	kfree(desc_buf);
 }
 
-<<<<<<< HEAD
-=======
 #define SEC_PROTOCOL_UFS  0xEC
 #define   SEC_SPECIFIC_UFS_RPMB 0x001
 
@@ -7497,7 +7492,7 @@
 	if (ret)
 		goto out_put_dev;
 
-	if (hba->ufs_version >= UFSHCI_VERSION_21) {
+	if (hba->ufs_version >= ufshci_version(2, 1)) {
 		ret = ufshcd_read_desc_param(hba, QUERY_DESC_IDN_GEOMETRY, 0,
 					     GEOMETRY_DESC_PARAM_RPMB_RW_SIZE,
 					     &rpmb_rw_size,
@@ -7536,17 +7531,6 @@
 	ufshcd_rpmb_dev_ops.dev_id = NULL;
 }
 
-static inline void ufshcd_blk_pm_runtime_init(struct scsi_device *sdev)
-{
-	scsi_autopm_get_device(sdev);
-	blk_pm_runtime_init(sdev->request_queue, &sdev->sdev_gendev);
-	if (sdev->rpm_autosuspend)
-		pm_runtime_set_autosuspend_delay(&sdev->sdev_gendev,
-						 RPM_AUTOSUSPEND_DELAY_MS);
-	scsi_autopm_put_device(sdev);
-}
-
->>>>>>> cb7e61a3
 /**
  * ufshcd_scsi_add_wlus - Adds required W-LUs
  * @hba: per-adapter instance
@@ -7593,12 +7577,8 @@
 		ret = PTR_ERR(hba->sdev_rpmb);
 		goto remove_sdev_ufs_device;
 	}
-<<<<<<< HEAD
-=======
-	ufshcd_blk_pm_runtime_init(hba->sdev_rpmb);
 	hba->sdev_ufs_rpmb = hba->sdev_rpmb;
 
->>>>>>> cb7e61a3
 	scsi_device_put(hba->sdev_rpmb);
 
 	sdev_boot = __scsi_add_device(hba->host, 0, 0,
@@ -7607,13 +7587,9 @@
 		dev_err(hba->dev, "%s: BOOT WLUN not found\n", __func__);
 	else
 		scsi_device_put(sdev_boot);
-<<<<<<< HEAD
-=======
-	}
 
 	ufshcd_rpmb_add(hba);
 
->>>>>>> cb7e61a3
 	goto out;
 
 remove_sdev_ufs_device:
@@ -7723,12 +7699,8 @@
 static int ufs_get_device_desc(struct ufs_hba *hba)
 {
 	int err;
-<<<<<<< HEAD
 	u8 model_index;
 	u8 b_ufs_feature_sup;
-=======
-	u8 index;
->>>>>>> cb7e61a3
 	u8 *desc_buf;
 	struct ufs_dev_info *dev_info = &hba->dev_info;
 
@@ -7758,9 +7730,8 @@
 				      desc_buf[DEVICE_DESC_PARAM_SPEC_VER + 1];
 	b_ufs_feature_sup = desc_buf[DEVICE_DESC_PARAM_UFS_FEAT];
 
-	index = desc_buf[DEVICE_DESC_PARAM_PRDCT_NAME];
-
-<<<<<<< HEAD
+	model_index = desc_buf[DEVICE_DESC_PARAM_PRDCT_NAME];
+
 	if (dev_info->wspecversion >= UFS_DEV_HPB_SUPPORT_VERSION &&
 	    (b_ufs_feature_sup & UFS_DEV_HPB_SUPPORT)) {
 		bool hpb_en = false;
@@ -7778,9 +7749,6 @@
 	}
 
 	err = ufshcd_read_string_desc(hba, model_index,
-=======
-	err = ufshcd_read_string_desc(hba, index,
->>>>>>> cb7e61a3
 				      &dev_info->model, SD_ASCII_STD);
 	if (err < 0) {
 		dev_err(hba->dev, "%s: Failed reading Product Name. err = %d\n",
@@ -7792,8 +7760,8 @@
 
 	ufshcd_wb_probe(hba, desc_buf);
 
-	index = desc_buf[DEVICE_DESC_PARAM_SN];
-	err = ufshcd_read_string_desc(hba, index, &dev_info->serial_no, SD_RAW);
+	model_index = desc_buf[DEVICE_DESC_PARAM_SN];
+	err = ufshcd_read_string_desc(hba, model_index, &dev_info->serial_no, SD_RAW);
 	if (err < 0) {
 		dev_err(hba->dev, "%s: Failed reading Serial No. err = %d\n",
 			__func__, err);
@@ -8310,11 +8278,8 @@
 	ufshcd_wb_config(hba);
 	/* Enable Auto-Hibernate if configured */
 	ufshcd_auto_hibern8_enable(hba);
-<<<<<<< HEAD
 
 	ufshpb_reset(hba);
-=======
->>>>>>> cb7e61a3
 out:
 	spin_lock_irqsave(hba->host->host_lock, flags);
 	if (ret)
@@ -9539,13 +9504,10 @@
 void ufshcd_remove(struct ufs_hba *hba)
 {
 	ufs_bsg_remove(hba);
-<<<<<<< HEAD
 	ufshpb_remove(hba);
-=======
 
 	ufshcd_rpmb_remove(hba);
 
->>>>>>> cb7e61a3
 	ufs_sysfs_remove_nodes(hba->dev);
 
 	blk_cleanup_queue(hba->tmf_queue);
