// SPDX-License-Identifier: GPL-2.0-or-later
/*
 * Universal Flash Storage Host controller driver Core
 * Copyright (C) 2011-2013 Samsung India Software Operations
 * Copyright (c) 2013-2016, The Linux Foundation. All rights reserved.
 *
 * Authors:
 *	Santosh Yaraganavi <santosh.sy@samsung.com>
 *	Vinayak Holikatti <h.vinayak@samsung.com>
 */

#include <linux/async.h>
#include <linux/devfreq.h>
#include <linux/nls.h>
#include <linux/of.h>
#include <linux/bitfield.h>
#include <linux/blk-pm.h>
#include <linux/blkdev.h>
#include <linux/rpmb.h>
#include <linux/string.h>
#include <asm/unaligned.h>
#include <linux/blkdev.h>
#include "ufshcd.h"
#include "ufs_quirks.h"
#include "unipro.h"
#include "ufs-sysfs.h"
#include "ufs-debugfs.h"
#include "ufs_bsg.h"
#include "ufshcd-crypto.h"
#include "ufshpb.h"
#include <asm/unaligned.h>
#include <linux/blkdev.h>

#define CREATE_TRACE_POINTS
#include <trace/events/ufs.h>

#undef CREATE_TRACE_POINTS
#include <trace/hooks/ufshcd.h>

#define UFSHCD_ENABLE_INTRS	(UTP_TRANSFER_REQ_COMPL |\
				 UTP_TASK_REQ_COMPL |\
				 UFSHCD_ERROR_MASK)
/* UIC command timeout, unit: ms */
#define UIC_CMD_TIMEOUT	500

/* NOP OUT retries waiting for NOP IN response */
#define NOP_OUT_RETRIES    10
/* Timeout after 50 msecs if NOP OUT hangs without response */
#define NOP_OUT_TIMEOUT    50 /* msecs */

/* Query request retries */
#define QUERY_REQ_RETRIES 3
/* Query request timeout */
#define QUERY_REQ_TIMEOUT 1500 /* 1.5 seconds */

/* Task management command timeout */
#define TM_CMD_TIMEOUT	100 /* msecs */

/* maximum number of retries for a general UIC command  */
#define UFS_UIC_COMMAND_RETRIES 3

/* maximum number of link-startup retries */
#define DME_LINKSTARTUP_RETRIES 3

/* Maximum retries for Hibern8 enter */
#define UIC_HIBERN8_ENTER_RETRIES 3

/* maximum number of reset retries before giving up */
#define MAX_HOST_RESET_RETRIES 5

/* Expose the flag value from utp_upiu_query.value */
#define MASK_QUERY_UPIU_FLAG_LOC 0xFF

/* Interrupt aggregation default timeout, unit: 40us */
#define INT_AGGR_DEF_TO	0x02

/* default delay of autosuspend: 2000 ms */
#define RPM_AUTOSUSPEND_DELAY_MS 2000

/* Default delay of RPM device flush delayed work */
#define RPM_DEV_FLUSH_RECHECK_WORK_DELAY_MS 5000

/* Default value of wait time before gating device ref clock */
#define UFSHCD_REF_CLK_GATING_WAIT_US 0xFF /* microsecs */

/* Polling time to wait for fDeviceInit */
#define FDEVICEINIT_COMPL_TIMEOUT 1500 /* millisecs */

#define ufshcd_toggle_vreg(_dev, _vreg, _on)				\
	({                                                              \
		int _ret;                                               \
		if (_on)                                                \
			_ret = ufshcd_enable_vreg(_dev, _vreg);         \
		else                                                    \
			_ret = ufshcd_disable_vreg(_dev, _vreg);        \
		_ret;                                                   \
	})

#define ufshcd_hex_dump(prefix_str, buf, len) do {                       \
	size_t __len = (len);                                            \
	print_hex_dump(KERN_ERR, prefix_str,                             \
		       __len > 4 ? DUMP_PREFIX_OFFSET : DUMP_PREFIX_NONE,\
		       16, 4, buf, __len, false);                        \
} while (0)

int ufshcd_dump_regs(struct ufs_hba *hba, size_t offset, size_t len,
		     const char *prefix)
{
	u32 *regs;
	size_t pos;

	if (offset % 4 != 0 || len % 4 != 0) /* keep readl happy */
		return -EINVAL;

	regs = kzalloc(len, GFP_ATOMIC);
	if (!regs)
		return -ENOMEM;

	for (pos = 0; pos < len; pos += 4)
		regs[pos / 4] = ufshcd_readl(hba, offset + pos);

	ufshcd_hex_dump(prefix, regs, len);
	kfree(regs);

	return 0;
}
EXPORT_SYMBOL_GPL(ufshcd_dump_regs);

enum {
	UFSHCD_MAX_CHANNEL	= 0,
	UFSHCD_MAX_ID		= 1,
	UFSHCD_CMD_PER_LUN	= 32,
	UFSHCD_CAN_QUEUE	= 32,
};

/* UFSHCD states */
enum {
	UFSHCD_STATE_RESET,
	UFSHCD_STATE_ERROR,
	UFSHCD_STATE_OPERATIONAL,
	UFSHCD_STATE_EH_SCHEDULED_FATAL,
	UFSHCD_STATE_EH_SCHEDULED_NON_FATAL,
};

/* UFSHCD error handling flags */
enum {
	UFSHCD_EH_IN_PROGRESS = (1 << 0),
};

/* UFSHCD UIC layer error flags */
enum {
	UFSHCD_UIC_DL_PA_INIT_ERROR = (1 << 0), /* Data link layer error */
	UFSHCD_UIC_DL_NAC_RECEIVED_ERROR = (1 << 1), /* Data link layer error */
	UFSHCD_UIC_DL_TCx_REPLAY_ERROR = (1 << 2), /* Data link layer error */
	UFSHCD_UIC_NL_ERROR = (1 << 3), /* Network layer error */
	UFSHCD_UIC_TL_ERROR = (1 << 4), /* Transport Layer error */
	UFSHCD_UIC_DME_ERROR = (1 << 5), /* DME error */
	UFSHCD_UIC_PA_GENERIC_ERROR = (1 << 6), /* Generic PA error */
};

#define ufshcd_set_eh_in_progress(h) \
	((h)->eh_flags |= UFSHCD_EH_IN_PROGRESS)
#define ufshcd_eh_in_progress(h) \
	((h)->eh_flags & UFSHCD_EH_IN_PROGRESS)
#define ufshcd_clear_eh_in_progress(h) \
	((h)->eh_flags &= ~UFSHCD_EH_IN_PROGRESS)

struct ufs_pm_lvl_states ufs_pm_lvl_states[] = {
	{UFS_ACTIVE_PWR_MODE, UIC_LINK_ACTIVE_STATE},
	{UFS_ACTIVE_PWR_MODE, UIC_LINK_HIBERN8_STATE},
	{UFS_SLEEP_PWR_MODE, UIC_LINK_ACTIVE_STATE},
	{UFS_SLEEP_PWR_MODE, UIC_LINK_HIBERN8_STATE},
	{UFS_POWERDOWN_PWR_MODE, UIC_LINK_HIBERN8_STATE},
	{UFS_POWERDOWN_PWR_MODE, UIC_LINK_OFF_STATE},
	/*
	 * For DeepSleep, the link is first put in hibern8 and then off.
	 * Leaving the link in hibern8 is not supported.
	 */
	{UFS_DEEPSLEEP_PWR_MODE, UIC_LINK_OFF_STATE},
};

static inline enum ufs_dev_pwr_mode
ufs_get_pm_lvl_to_dev_pwr_mode(enum ufs_pm_level lvl)
{
	return ufs_pm_lvl_states[lvl].dev_state;
}

static inline enum uic_link_state
ufs_get_pm_lvl_to_link_pwr_state(enum ufs_pm_level lvl)
{
	return ufs_pm_lvl_states[lvl].link_state;
}

static inline enum ufs_pm_level
ufs_get_desired_pm_lvl_for_dev_link_state(enum ufs_dev_pwr_mode dev_state,
					enum uic_link_state link_state)
{
	enum ufs_pm_level lvl;

	for (lvl = UFS_PM_LVL_0; lvl < UFS_PM_LVL_MAX; lvl++) {
		if ((ufs_pm_lvl_states[lvl].dev_state == dev_state) &&
			(ufs_pm_lvl_states[lvl].link_state == link_state))
			return lvl;
	}

	/* if no match found, return the level 0 */
	return UFS_PM_LVL_0;
}

static struct ufs_dev_fix ufs_fixups[] = {
	/* UFS cards deviations table */
	UFS_FIX(UFS_VENDOR_MICRON, UFS_ANY_MODEL,
		UFS_DEVICE_QUIRK_DELAY_BEFORE_LPM),
	UFS_FIX(UFS_VENDOR_SAMSUNG, UFS_ANY_MODEL,
		UFS_DEVICE_QUIRK_DELAY_BEFORE_LPM |
		UFS_DEVICE_QUIRK_HOST_PA_TACTIVATE |
		UFS_DEVICE_QUIRK_RECOVERY_FROM_DL_NAC_ERRORS),
	UFS_FIX(UFS_VENDOR_SKHYNIX, UFS_ANY_MODEL,
		UFS_DEVICE_QUIRK_HOST_PA_SAVECONFIGTIME),
	UFS_FIX(UFS_VENDOR_SKHYNIX, "hB8aL1" /*H28U62301AMR*/,
		UFS_DEVICE_QUIRK_HOST_VS_DEBUGSAVECONFIGTIME),
	UFS_FIX(UFS_VENDOR_TOSHIBA, UFS_ANY_MODEL,
		UFS_DEVICE_QUIRK_DELAY_BEFORE_LPM),
	UFS_FIX(UFS_VENDOR_TOSHIBA, "THGLF2G9C8KBADG",
		UFS_DEVICE_QUIRK_PA_TACTIVATE),
	UFS_FIX(UFS_VENDOR_TOSHIBA, "THGLF2G9D8KBADG",
		UFS_DEVICE_QUIRK_PA_TACTIVATE),
	END_FIX
};

static irqreturn_t ufshcd_tmc_handler(struct ufs_hba *hba);
static void ufshcd_async_scan(void *data, async_cookie_t cookie);
static int ufshcd_reset_and_restore(struct ufs_hba *hba);
static int ufshcd_eh_host_reset_handler(struct scsi_cmnd *cmd);
static int ufshcd_clear_tm_cmd(struct ufs_hba *hba, int tag);
static void ufshcd_hba_exit(struct ufs_hba *hba);
static int ufshcd_clear_ua_wluns(struct ufs_hba *hba);
static int ufshcd_probe_hba(struct ufs_hba *hba, bool async);
static int ufshcd_setup_clocks(struct ufs_hba *hba, bool on);
static inline void ufshcd_add_delay_before_dme_cmd(struct ufs_hba *hba);
static int ufshcd_host_reset_and_restore(struct ufs_hba *hba);
static void ufshcd_resume_clkscaling(struct ufs_hba *hba);
static void ufshcd_suspend_clkscaling(struct ufs_hba *hba);
static void __ufshcd_suspend_clkscaling(struct ufs_hba *hba);
static int ufshcd_scale_clks(struct ufs_hba *hba, bool scale_up);
static irqreturn_t ufshcd_intr(int irq, void *__hba);
static int ufshcd_change_power_mode(struct ufs_hba *hba,
			     struct ufs_pa_layer_attr *pwr_mode);
static void ufshcd_schedule_eh_work(struct ufs_hba *hba);
static int ufshcd_setup_hba_vreg(struct ufs_hba *hba, bool on);
static int ufshcd_setup_vreg(struct ufs_hba *hba, bool on);
static inline int ufshcd_config_vreg_hpm(struct ufs_hba *hba,
					 struct ufs_vreg *vreg);
static int ufshcd_try_to_abort_task(struct ufs_hba *hba, int tag);
static int ufshcd_wb_buf_flush_enable(struct ufs_hba *hba);
static int ufshcd_wb_buf_flush_disable(struct ufs_hba *hba);
static int ufshcd_wb_ctrl(struct ufs_hba *hba, bool enable);
static int ufshcd_wb_toggle_flush_during_h8(struct ufs_hba *hba, bool set);
static inline void ufshcd_wb_toggle_flush(struct ufs_hba *hba, bool enable);
static void ufshcd_hba_vreg_set_lpm(struct ufs_hba *hba);
static void ufshcd_hba_vreg_set_hpm(struct ufs_hba *hba);

static inline bool ufshcd_valid_tag(struct ufs_hba *hba, int tag)
{
	return tag >= 0 && tag < hba->nutrs;
}

static inline void ufshcd_enable_irq(struct ufs_hba *hba)
{
	if (!hba->is_irq_enabled) {
		enable_irq(hba->irq);
		hba->is_irq_enabled = true;
	}
}

static inline void ufshcd_disable_irq(struct ufs_hba *hba)
{
	if (hba->is_irq_enabled) {
		disable_irq(hba->irq);
		hba->is_irq_enabled = false;
	}
}

static inline void ufshcd_wb_config(struct ufs_hba *hba)
{
	int ret;

	if (!ufshcd_is_wb_allowed(hba))
		return;

	ret = ufshcd_wb_ctrl(hba, true);
	if (ret)
		dev_err(hba->dev, "%s: Enable WB failed: %d\n", __func__, ret);
	else
		dev_info(hba->dev, "%s: Write Booster Configured\n", __func__);
	ret = ufshcd_wb_toggle_flush_during_h8(hba, true);
	if (ret)
		dev_err(hba->dev, "%s: En WB flush during H8: failed: %d\n",
			__func__, ret);
	if (!(hba->quirks & UFSHCI_QUIRK_SKIP_MANUAL_WB_FLUSH_CTRL))
		ufshcd_wb_toggle_flush(hba, true);
}

static void ufshcd_scsi_unblock_requests(struct ufs_hba *hba)
{
	if (atomic_dec_and_test(&hba->scsi_block_reqs_cnt))
		scsi_unblock_requests(hba->host);
}

static void ufshcd_scsi_block_requests(struct ufs_hba *hba)
{
	if (atomic_inc_return(&hba->scsi_block_reqs_cnt) == 1)
		scsi_block_requests(hba->host);
}

static void ufshcd_add_cmd_upiu_trace(struct ufs_hba *hba, unsigned int tag,
		const char *str)
{
	struct utp_upiu_req *rq = hba->lrb[tag].ucd_req_ptr;

	trace_ufshcd_upiu(dev_name(hba->dev), str, &rq->header, &rq->sc.cdb);
}

static void ufshcd_add_query_upiu_trace(struct ufs_hba *hba, unsigned int tag,
		const char *str)
{
	struct utp_upiu_req *rq = hba->lrb[tag].ucd_req_ptr;

	trace_ufshcd_upiu(dev_name(hba->dev), str, &rq->header, &rq->qr);
}

static void ufshcd_add_tm_upiu_trace(struct ufs_hba *hba, unsigned int tag,
		const char *str)
{
	struct utp_task_req_desc *descp = &hba->utmrdl_base_addr[tag];

	trace_android_vh_ufs_send_tm_command(hba, tag, str);
	trace_ufshcd_upiu(dev_name(hba->dev), str, &descp->req_header,
			&descp->input_param1);
}

static void ufshcd_add_uic_command_trace(struct ufs_hba *hba,
					 struct uic_command *ucmd,
					 const char *str)
{
	u32 cmd;

	trace_android_vh_ufs_send_uic_command(hba, ucmd, str);

	if (!trace_ufshcd_uic_command_enabled())
		return;

	if (!strcmp(str, "send"))
		cmd = ucmd->command;
	else
		cmd = ufshcd_readl(hba, REG_UIC_COMMAND);

	trace_ufshcd_uic_command(dev_name(hba->dev), str, cmd,
				 ufshcd_readl(hba, REG_UIC_COMMAND_ARG_1),
				 ufshcd_readl(hba, REG_UIC_COMMAND_ARG_2),
				 ufshcd_readl(hba, REG_UIC_COMMAND_ARG_3));
}

static void ufshcd_add_command_trace(struct ufs_hba *hba,
		unsigned int tag, const char *str)
{
	sector_t lba = -1;
	u8 opcode = 0, group_id = 0;
	u32 intr, doorbell;
	struct ufshcd_lrb *lrbp = &hba->lrb[tag];
	struct scsi_cmnd *cmd = lrbp->cmd;
	int transfer_len = -1;

	if (!trace_ufshcd_command_enabled()) {
		/* trace UPIU W/O tracing command */
		if (cmd)
			ufshcd_add_cmd_upiu_trace(hba, tag, str);
		return;
	}

	if (cmd) { /* data phase exists */
		/* trace UPIU also */
		ufshcd_add_cmd_upiu_trace(hba, tag, str);
		opcode = cmd->cmnd[0];
		if ((opcode == READ_10) || (opcode == WRITE_10)) {
			/*
			 * Currently we only fully trace read(10) and write(10)
			 * commands
			 */
			if (cmd->request && cmd->request->bio)
				lba = cmd->request->bio->bi_iter.bi_sector;
			transfer_len = be32_to_cpu(
				lrbp->ucd_req_ptr->sc.exp_data_transfer_len);
			if (opcode == WRITE_10)
				group_id = lrbp->cmd->cmnd[6];
		} else if (opcode == UNMAP) {
			if (cmd->request) {
				lba = scsi_get_lba(cmd);
				transfer_len = blk_rq_bytes(cmd->request);
			}
		}
	}

	intr = ufshcd_readl(hba, REG_INTERRUPT_STATUS);
	doorbell = ufshcd_readl(hba, REG_UTP_TRANSFER_REQ_DOOR_BELL);
	trace_ufshcd_command(dev_name(hba->dev), str, tag,
			doorbell, transfer_len, intr, lba, opcode, group_id);
}

static void ufshcd_print_clk_freqs(struct ufs_hba *hba)
{
	struct ufs_clk_info *clki;
	struct list_head *head = &hba->clk_list_head;

	if (list_empty(head))
		return;

	list_for_each_entry(clki, head, list) {
		if (!IS_ERR_OR_NULL(clki->clk) && clki->min_freq &&
				clki->max_freq)
			dev_err(hba->dev, "clk: %s, rate: %u\n",
					clki->name, clki->curr_freq);
	}
}

static void ufshcd_print_evt(struct ufs_hba *hba, u32 id,
			     char *err_name)
{
	int i;
	bool found = false;
	struct ufs_event_hist *e;

	if (id >= UFS_EVT_CNT)
		return;

	e = &hba->ufs_stats.event[id];

	for (i = 0; i < UFS_EVENT_HIST_LENGTH; i++) {
		int p = (i + e->pos) % UFS_EVENT_HIST_LENGTH;

		if (e->tstamp[p] == 0)
			continue;
		dev_err(hba->dev, "%s[%d] = 0x%x at %lld us\n", err_name, p,
			e->val[p], ktime_to_us(e->tstamp[p]));
		found = true;
	}

	if (!found)
		dev_err(hba->dev, "No record of %s\n", err_name);
}

static void ufshcd_print_evt_hist(struct ufs_hba *hba)
{
	ufshcd_dump_regs(hba, 0, UFSHCI_REG_SPACE_SIZE, "host_regs: ");

	ufshcd_print_evt(hba, UFS_EVT_PA_ERR, "pa_err");
	ufshcd_print_evt(hba, UFS_EVT_DL_ERR, "dl_err");
	ufshcd_print_evt(hba, UFS_EVT_NL_ERR, "nl_err");
	ufshcd_print_evt(hba, UFS_EVT_TL_ERR, "tl_err");
	ufshcd_print_evt(hba, UFS_EVT_DME_ERR, "dme_err");
	ufshcd_print_evt(hba, UFS_EVT_AUTO_HIBERN8_ERR,
			 "auto_hibern8_err");
	ufshcd_print_evt(hba, UFS_EVT_FATAL_ERR, "fatal_err");
	ufshcd_print_evt(hba, UFS_EVT_LINK_STARTUP_FAIL,
			 "link_startup_fail");
	ufshcd_print_evt(hba, UFS_EVT_RESUME_ERR, "resume_fail");
	ufshcd_print_evt(hba, UFS_EVT_SUSPEND_ERR,
			 "suspend_fail");
	ufshcd_print_evt(hba, UFS_EVT_DEV_RESET, "dev_reset");
	ufshcd_print_evt(hba, UFS_EVT_HOST_RESET, "host_reset");
	ufshcd_print_evt(hba, UFS_EVT_ABORT, "task_abort");

	ufshcd_vops_dbg_register_dump(hba);
}

static
void ufshcd_print_trs(struct ufs_hba *hba, unsigned long bitmap, bool pr_prdt)
{
	struct ufshcd_lrb *lrbp;
	int prdt_length;
	int tag;

	for_each_set_bit(tag, &bitmap, hba->nutrs) {
		lrbp = &hba->lrb[tag];

		dev_err(hba->dev, "UPIU[%d] - issue time %lld us\n",
				tag, ktime_to_us(lrbp->issue_time_stamp));
		dev_err(hba->dev, "UPIU[%d] - complete time %lld us\n",
				tag, ktime_to_us(lrbp->compl_time_stamp));
		dev_err(hba->dev,
			"UPIU[%d] - Transfer Request Descriptor phys@0x%llx\n",
			tag, (u64)lrbp->utrd_dma_addr);

		ufshcd_hex_dump("UPIU TRD: ", lrbp->utr_descriptor_ptr,
				sizeof(struct utp_transfer_req_desc));
		dev_err(hba->dev, "UPIU[%d] - Request UPIU phys@0x%llx\n", tag,
			(u64)lrbp->ucd_req_dma_addr);
		ufshcd_hex_dump("UPIU REQ: ", lrbp->ucd_req_ptr,
				sizeof(struct utp_upiu_req));
		dev_err(hba->dev, "UPIU[%d] - Response UPIU phys@0x%llx\n", tag,
			(u64)lrbp->ucd_rsp_dma_addr);
		ufshcd_hex_dump("UPIU RSP: ", lrbp->ucd_rsp_ptr,
				sizeof(struct utp_upiu_rsp));

		prdt_length = le16_to_cpu(
			lrbp->utr_descriptor_ptr->prd_table_length);
		if (hba->quirks & UFSHCD_QUIRK_PRDT_BYTE_GRAN)
			prdt_length /= hba->sg_entry_size;

		dev_err(hba->dev,
			"UPIU[%d] - PRDT - %d entries  phys@0x%llx\n",
			tag, prdt_length,
			(u64)lrbp->ucd_prdt_dma_addr);

		if (pr_prdt)
			ufshcd_hex_dump("UPIU PRDT: ", lrbp->ucd_prdt_ptr,
				hba->sg_entry_size * prdt_length);
	}
}

static void ufshcd_print_tmrs(struct ufs_hba *hba, unsigned long bitmap)
{
	int tag;

	for_each_set_bit(tag, &bitmap, hba->nutmrs) {
		struct utp_task_req_desc *tmrdp = &hba->utmrdl_base_addr[tag];

		dev_err(hba->dev, "TM[%d] - Task Management Header\n", tag);
		ufshcd_hex_dump("", tmrdp, sizeof(*tmrdp));
	}
}

static void ufshcd_print_host_state(struct ufs_hba *hba)
{
	struct scsi_device *sdev_ufs = hba->sdev_ufs_device;

	dev_err(hba->dev, "UFS Host state=%d\n", hba->ufshcd_state);
	dev_err(hba->dev, "outstanding reqs=0x%lx tasks=0x%lx\n",
		hba->outstanding_reqs, hba->outstanding_tasks);
	dev_err(hba->dev, "saved_err=0x%x, saved_uic_err=0x%x\n",
		hba->saved_err, hba->saved_uic_err);
	dev_err(hba->dev, "Device power mode=%d, UIC link state=%d\n",
		hba->curr_dev_pwr_mode, hba->uic_link_state);
	dev_err(hba->dev, "PM in progress=%d, sys. suspended=%d\n",
		hba->pm_op_in_progress, hba->is_sys_suspended);
	dev_err(hba->dev, "Auto BKOPS=%d, Host self-block=%d\n",
		hba->auto_bkops_enabled, hba->host->host_self_blocked);
	dev_err(hba->dev, "Clk gate=%d\n", hba->clk_gating.state);
	dev_err(hba->dev,
		"last_hibern8_exit_tstamp at %lld us, hibern8_exit_cnt=%d\n",
		ktime_to_us(hba->ufs_stats.last_hibern8_exit_tstamp),
		hba->ufs_stats.hibern8_exit_cnt);
	dev_err(hba->dev, "last intr at %lld us, last intr status=0x%x\n",
		ktime_to_us(hba->ufs_stats.last_intr_ts),
		hba->ufs_stats.last_intr_status);
	dev_err(hba->dev, "error handling flags=0x%x, req. abort count=%d\n",
		hba->eh_flags, hba->req_abort_count);
	dev_err(hba->dev, "hba->ufs_version=0x%x, Host capabilities=0x%x, caps=0x%x\n",
		hba->ufs_version, hba->capabilities, hba->caps);
	dev_err(hba->dev, "quirks=0x%x, dev. quirks=0x%x\n", hba->quirks,
		hba->dev_quirks);
	if (sdev_ufs)
		dev_err(hba->dev, "UFS dev info: %.8s %.16s rev %.4s\n",
			sdev_ufs->vendor, sdev_ufs->model, sdev_ufs->rev);

	ufshcd_print_clk_freqs(hba);
}

/**
 * ufshcd_print_pwr_info - print power params as saved in hba
 * power info
 * @hba: per-adapter instance
 */
static void ufshcd_print_pwr_info(struct ufs_hba *hba)
{
	static const char * const names[] = {
		"INVALID MODE",
		"FAST MODE",
		"SLOW_MODE",
		"INVALID MODE",
		"FASTAUTO_MODE",
		"SLOWAUTO_MODE",
		"INVALID MODE",
	};

	dev_err(hba->dev, "%s:[RX, TX]: gear=[%d, %d], lane[%d, %d], pwr[%s, %s], rate = %d\n",
		 __func__,
		 hba->pwr_info.gear_rx, hba->pwr_info.gear_tx,
		 hba->pwr_info.lane_rx, hba->pwr_info.lane_tx,
		 names[hba->pwr_info.pwr_rx],
		 names[hba->pwr_info.pwr_tx],
		 hba->pwr_info.hs_rate);
}

void ufshcd_delay_us(unsigned long us, unsigned long tolerance)
{
	if (!us)
		return;

	if (us < 10)
		udelay(us);
	else
		usleep_range(us, us + tolerance);
}
EXPORT_SYMBOL_GPL(ufshcd_delay_us);

/**
 * ufshcd_wait_for_register - wait for register value to change
 * @hba: per-adapter interface
 * @reg: mmio register offset
 * @mask: mask to apply to the read register value
 * @val: value to wait for
 * @interval_us: polling interval in microseconds
 * @timeout_ms: timeout in milliseconds
 *
 * Return:
 * -ETIMEDOUT on error, zero on success.
 */
int ufshcd_wait_for_register(struct ufs_hba *hba, u32 reg, u32 mask,
				u32 val, unsigned long interval_us,
				unsigned long timeout_ms)
{
	int err = 0;
	unsigned long timeout = jiffies + msecs_to_jiffies(timeout_ms);

	/* ignore bits that we don't intend to wait on */
	val = val & mask;

	while ((ufshcd_readl(hba, reg) & mask) != val) {
		usleep_range(interval_us, interval_us + 50);
		if (time_after(jiffies, timeout)) {
			if ((ufshcd_readl(hba, reg) & mask) != val)
				err = -ETIMEDOUT;
			break;
		}
	}

	return err;
}

/**
 * ufshcd_get_intr_mask - Get the interrupt bit mask
 * @hba: Pointer to adapter instance
 *
 * Returns interrupt bit mask per version
 */
static inline u32 ufshcd_get_intr_mask(struct ufs_hba *hba)
{
	if (hba->ufs_version == ufshci_version(1, 0))
		return INTERRUPT_MASK_ALL_VER_10;
	if (hba->ufs_version <= ufshci_version(2, 0))
		return INTERRUPT_MASK_ALL_VER_11;

	return INTERRUPT_MASK_ALL_VER_21;
}

/**
 * ufshcd_get_ufs_version - Get the UFS version supported by the HBA
 * @hba: Pointer to adapter instance
 *
 * Returns UFSHCI version supported by the controller
 */
static inline u32 ufshcd_get_ufs_version(struct ufs_hba *hba)
{
	u32 ufshci_ver;

	if (hba->quirks & UFSHCD_QUIRK_BROKEN_UFS_HCI_VERSION)
		ufshci_ver = ufshcd_vops_get_ufs_hci_version(hba);
	else
		ufshci_ver = ufshcd_readl(hba, REG_UFS_VERSION);

	/*
	 * UFSHCI v1.x uses a different version scheme, in order
	 * to allow the use of comparisons with the ufshci_version
	 * function, we convert it to the same scheme as ufs 2.0+.
	 */
	if (ufshci_ver & 0x00010000)
		return ufshci_version(1, ufshci_ver & 0x00000100);

	return ufshci_ver;
}

/**
 * ufshcd_is_device_present - Check if any device connected to
 *			      the host controller
 * @hba: pointer to adapter instance
 *
 * Returns true if device present, false if no device detected
 */
static inline bool ufshcd_is_device_present(struct ufs_hba *hba)
{
	return (ufshcd_readl(hba, REG_CONTROLLER_STATUS) &
						DEVICE_PRESENT) ? true : false;
}

/**
 * ufshcd_get_tr_ocs - Get the UTRD Overall Command Status
 * @lrbp: pointer to local command reference block
 *
 * This function is used to get the OCS field from UTRD
 * Returns the OCS field in the UTRD
 */
static inline int ufshcd_get_tr_ocs(struct ufshcd_lrb *lrbp)
{
	return le32_to_cpu(lrbp->utr_descriptor_ptr->header.dword_2) & MASK_OCS;
}

/**
 * ufshcd_utrl_clear - Clear a bit in UTRLCLR register
 * @hba: per adapter instance
 * @pos: position of the bit to be cleared
 */
static inline void ufshcd_utrl_clear(struct ufs_hba *hba, u32 pos)
{
	if (hba->quirks & UFSHCI_QUIRK_BROKEN_REQ_LIST_CLR)
		ufshcd_writel(hba, (1 << pos), REG_UTP_TRANSFER_REQ_LIST_CLEAR);
	else
		ufshcd_writel(hba, ~(1 << pos),
				REG_UTP_TRANSFER_REQ_LIST_CLEAR);
}

/**
 * ufshcd_utmrl_clear - Clear a bit in UTRMLCLR register
 * @hba: per adapter instance
 * @pos: position of the bit to be cleared
 */
static inline void ufshcd_utmrl_clear(struct ufs_hba *hba, u32 pos)
{
	if (hba->quirks & UFSHCI_QUIRK_BROKEN_REQ_LIST_CLR)
		ufshcd_writel(hba, (1 << pos), REG_UTP_TASK_REQ_LIST_CLEAR);
	else
		ufshcd_writel(hba, ~(1 << pos), REG_UTP_TASK_REQ_LIST_CLEAR);
}

/**
 * ufshcd_outstanding_req_clear - Clear a bit in outstanding request field
 * @hba: per adapter instance
 * @tag: position of the bit to be cleared
 */
static inline void ufshcd_outstanding_req_clear(struct ufs_hba *hba, int tag)
{
	clear_bit(tag, &hba->outstanding_reqs);
}

/**
 * ufshcd_get_lists_status - Check UCRDY, UTRLRDY and UTMRLRDY
 * @reg: Register value of host controller status
 *
 * Returns integer, 0 on Success and positive value if failed
 */
static inline int ufshcd_get_lists_status(u32 reg)
{
	return !((reg & UFSHCD_STATUS_READY) == UFSHCD_STATUS_READY);
}

/**
 * ufshcd_get_uic_cmd_result - Get the UIC command result
 * @hba: Pointer to adapter instance
 *
 * This function gets the result of UIC command completion
 * Returns 0 on success, non zero value on error
 */
static inline int ufshcd_get_uic_cmd_result(struct ufs_hba *hba)
{
	return ufshcd_readl(hba, REG_UIC_COMMAND_ARG_2) &
	       MASK_UIC_COMMAND_RESULT;
}

/**
 * ufshcd_get_dme_attr_val - Get the value of attribute returned by UIC command
 * @hba: Pointer to adapter instance
 *
 * This function gets UIC command argument3
 * Returns 0 on success, non zero value on error
 */
static inline u32 ufshcd_get_dme_attr_val(struct ufs_hba *hba)
{
	return ufshcd_readl(hba, REG_UIC_COMMAND_ARG_3);
}

/**
 * ufshcd_get_req_rsp - returns the TR response transaction type
 * @ucd_rsp_ptr: pointer to response UPIU
 */
static inline int
ufshcd_get_req_rsp(struct utp_upiu_rsp *ucd_rsp_ptr)
{
	return be32_to_cpu(ucd_rsp_ptr->header.dword_0) >> 24;
}

/**
 * ufshcd_get_rsp_upiu_result - Get the result from response UPIU
 * @ucd_rsp_ptr: pointer to response UPIU
 *
 * This function gets the response status and scsi_status from response UPIU
 * Returns the response result code.
 */
static inline int
ufshcd_get_rsp_upiu_result(struct utp_upiu_rsp *ucd_rsp_ptr)
{
	return be32_to_cpu(ucd_rsp_ptr->header.dword_1) & MASK_RSP_UPIU_RESULT;
}

/*
 * ufshcd_get_rsp_upiu_data_seg_len - Get the data segment length
 *				from response UPIU
 * @ucd_rsp_ptr: pointer to response UPIU
 *
 * Return the data segment length.
 */
static inline unsigned int
ufshcd_get_rsp_upiu_data_seg_len(struct utp_upiu_rsp *ucd_rsp_ptr)
{
	return be32_to_cpu(ucd_rsp_ptr->header.dword_2) &
		MASK_RSP_UPIU_DATA_SEG_LEN;
}

/**
 * ufshcd_is_exception_event - Check if the device raised an exception event
 * @ucd_rsp_ptr: pointer to response UPIU
 *
 * The function checks if the device raised an exception event indicated in
 * the Device Information field of response UPIU.
 *
 * Returns true if exception is raised, false otherwise.
 */
static inline bool ufshcd_is_exception_event(struct utp_upiu_rsp *ucd_rsp_ptr)
{
	return be32_to_cpu(ucd_rsp_ptr->header.dword_2) &
			MASK_RSP_EXCEPTION_EVENT ? true : false;
}

/**
 * ufshcd_reset_intr_aggr - Reset interrupt aggregation values.
 * @hba: per adapter instance
 */
static inline void
ufshcd_reset_intr_aggr(struct ufs_hba *hba)
{
	ufshcd_writel(hba, INT_AGGR_ENABLE |
		      INT_AGGR_COUNTER_AND_TIMER_RESET,
		      REG_UTP_TRANSFER_REQ_INT_AGG_CONTROL);
}

/**
 * ufshcd_config_intr_aggr - Configure interrupt aggregation values.
 * @hba: per adapter instance
 * @cnt: Interrupt aggregation counter threshold
 * @tmout: Interrupt aggregation timeout value
 */
static inline void
ufshcd_config_intr_aggr(struct ufs_hba *hba, u8 cnt, u8 tmout)
{
	ufshcd_writel(hba, INT_AGGR_ENABLE | INT_AGGR_PARAM_WRITE |
		      INT_AGGR_COUNTER_THLD_VAL(cnt) |
		      INT_AGGR_TIMEOUT_VAL(tmout),
		      REG_UTP_TRANSFER_REQ_INT_AGG_CONTROL);
}

/**
 * ufshcd_disable_intr_aggr - Disables interrupt aggregation.
 * @hba: per adapter instance
 */
static inline void ufshcd_disable_intr_aggr(struct ufs_hba *hba)
{
	ufshcd_writel(hba, 0, REG_UTP_TRANSFER_REQ_INT_AGG_CONTROL);
}

/**
 * ufshcd_enable_run_stop_reg - Enable run-stop registers,
 *			When run-stop registers are set to 1, it indicates the
 *			host controller that it can process the requests
 * @hba: per adapter instance
 */
static void ufshcd_enable_run_stop_reg(struct ufs_hba *hba)
{
	ufshcd_writel(hba, UTP_TASK_REQ_LIST_RUN_STOP_BIT,
		      REG_UTP_TASK_REQ_LIST_RUN_STOP);
	ufshcd_writel(hba, UTP_TRANSFER_REQ_LIST_RUN_STOP_BIT,
		      REG_UTP_TRANSFER_REQ_LIST_RUN_STOP);
}

/**
 * ufshcd_hba_start - Start controller initialization sequence
 * @hba: per adapter instance
 */
static inline void ufshcd_hba_start(struct ufs_hba *hba)
{
	u32 val = CONTROLLER_ENABLE;

	if (ufshcd_crypto_enable(hba))
		val |= CRYPTO_GENERAL_ENABLE;

	ufshcd_writel(hba, val, REG_CONTROLLER_ENABLE);
}

/**
 * ufshcd_is_hba_active - Get controller state
 * @hba: per adapter instance
 *
 * Returns false if controller is active, true otherwise
 */
static inline bool ufshcd_is_hba_active(struct ufs_hba *hba)
{
	return (ufshcd_readl(hba, REG_CONTROLLER_ENABLE) & CONTROLLER_ENABLE)
		? false : true;
}

u32 ufshcd_get_local_unipro_ver(struct ufs_hba *hba)
{
	/* HCI version 1.0 and 1.1 supports UniPro 1.41 */
	if (hba->ufs_version <= ufshci_version(1, 1))
		return UFS_UNIPRO_VER_1_41;
	else
		return UFS_UNIPRO_VER_1_6;
}
EXPORT_SYMBOL(ufshcd_get_local_unipro_ver);

static bool ufshcd_is_unipro_pa_params_tuning_req(struct ufs_hba *hba)
{
	/*
	 * If both host and device support UniPro ver1.6 or later, PA layer
	 * parameters tuning happens during link startup itself.
	 *
	 * We can manually tune PA layer parameters if either host or device
	 * doesn't support UniPro ver 1.6 or later. But to keep manual tuning
	 * logic simple, we will only do manual tuning if local unipro version
	 * doesn't support ver1.6 or later.
	 */
	if (ufshcd_get_local_unipro_ver(hba) < UFS_UNIPRO_VER_1_6)
		return true;
	else
		return false;
}

/**
 * ufshcd_set_clk_freq - set UFS controller clock frequencies
 * @hba: per adapter instance
 * @scale_up: If True, set max possible frequency othewise set low frequency
 *
 * Returns 0 if successful
 * Returns < 0 for any other errors
 */
static int ufshcd_set_clk_freq(struct ufs_hba *hba, bool scale_up)
{
	int ret = 0;
	struct ufs_clk_info *clki;
	struct list_head *head = &hba->clk_list_head;

	if (list_empty(head))
		goto out;

	list_for_each_entry(clki, head, list) {
		if (!IS_ERR_OR_NULL(clki->clk)) {
			if (scale_up && clki->max_freq) {
				if (clki->curr_freq == clki->max_freq)
					continue;

				ret = clk_set_rate(clki->clk, clki->max_freq);
				if (ret) {
					dev_err(hba->dev, "%s: %s clk set rate(%dHz) failed, %d\n",
						__func__, clki->name,
						clki->max_freq, ret);
					break;
				}
				trace_ufshcd_clk_scaling(dev_name(hba->dev),
						"scaled up", clki->name,
						clki->curr_freq,
						clki->max_freq);

				clki->curr_freq = clki->max_freq;

			} else if (!scale_up && clki->min_freq) {
				if (clki->curr_freq == clki->min_freq)
					continue;

				ret = clk_set_rate(clki->clk, clki->min_freq);
				if (ret) {
					dev_err(hba->dev, "%s: %s clk set rate(%dHz) failed, %d\n",
						__func__, clki->name,
						clki->min_freq, ret);
					break;
				}
				trace_ufshcd_clk_scaling(dev_name(hba->dev),
						"scaled down", clki->name,
						clki->curr_freq,
						clki->min_freq);
				clki->curr_freq = clki->min_freq;
			}
		}
		dev_dbg(hba->dev, "%s: clk: %s, rate: %lu\n", __func__,
				clki->name, clk_get_rate(clki->clk));
	}

out:
	return ret;
}

/**
 * ufshcd_scale_clks - scale up or scale down UFS controller clocks
 * @hba: per adapter instance
 * @scale_up: True if scaling up and false if scaling down
 *
 * Returns 0 if successful
 * Returns < 0 for any other errors
 */
static int ufshcd_scale_clks(struct ufs_hba *hba, bool scale_up)
{
	int ret = 0;
	ktime_t start = ktime_get();

	ret = ufshcd_vops_clk_scale_notify(hba, scale_up, PRE_CHANGE);
	if (ret)
		goto out;

	ret = ufshcd_set_clk_freq(hba, scale_up);
	if (ret)
		goto out;

	ret = ufshcd_vops_clk_scale_notify(hba, scale_up, POST_CHANGE);
	if (ret)
		ufshcd_set_clk_freq(hba, !scale_up);

out:
	trace_ufshcd_profile_clk_scaling(dev_name(hba->dev),
			(scale_up ? "up" : "down"),
			ktime_to_us(ktime_sub(ktime_get(), start)), ret);
	return ret;
}

/**
 * ufshcd_is_devfreq_scaling_required - check if scaling is required or not
 * @hba: per adapter instance
 * @scale_up: True if scaling up and false if scaling down
 *
 * Returns true if scaling is required, false otherwise.
 */
static bool ufshcd_is_devfreq_scaling_required(struct ufs_hba *hba,
					       bool scale_up)
{
	struct ufs_clk_info *clki;
	struct list_head *head = &hba->clk_list_head;

	if (list_empty(head))
		return false;

	list_for_each_entry(clki, head, list) {
		if (!IS_ERR_OR_NULL(clki->clk)) {
			if (scale_up && clki->max_freq) {
				if (clki->curr_freq == clki->max_freq)
					continue;
				return true;
			} else if (!scale_up && clki->min_freq) {
				if (clki->curr_freq == clki->min_freq)
					continue;
				return true;
			}
		}
	}

	return false;
}

static int ufshcd_wait_for_doorbell_clr(struct ufs_hba *hba,
					u64 wait_timeout_us)
{
	unsigned long flags;
	int ret = 0;
	u32 tm_doorbell;
	u32 tr_doorbell;
	bool timeout = false, do_last_check = false;
	ktime_t start;

	ufshcd_hold(hba, false);
	spin_lock_irqsave(hba->host->host_lock, flags);
	/*
	 * Wait for all the outstanding tasks/transfer requests.
	 * Verify by checking the doorbell registers are clear.
	 */
	start = ktime_get();
	do {
		if (hba->ufshcd_state != UFSHCD_STATE_OPERATIONAL) {
			ret = -EBUSY;
			goto out;
		}

		tm_doorbell = ufshcd_readl(hba, REG_UTP_TASK_REQ_DOOR_BELL);
		tr_doorbell = ufshcd_readl(hba, REG_UTP_TRANSFER_REQ_DOOR_BELL);
		if (!tm_doorbell && !tr_doorbell) {
			timeout = false;
			break;
		} else if (do_last_check) {
			break;
		}

		spin_unlock_irqrestore(hba->host->host_lock, flags);
		schedule();
		if (ktime_to_us(ktime_sub(ktime_get(), start)) >
		    wait_timeout_us) {
			timeout = true;
			/*
			 * We might have scheduled out for long time so make
			 * sure to check if doorbells are cleared by this time
			 * or not.
			 */
			do_last_check = true;
		}
		spin_lock_irqsave(hba->host->host_lock, flags);
	} while (tm_doorbell || tr_doorbell);

	if (timeout) {
		dev_err(hba->dev,
			"%s: timedout waiting for doorbell to clear (tm=0x%x, tr=0x%x)\n",
			__func__, tm_doorbell, tr_doorbell);
		ret = -EBUSY;
	}
out:
	spin_unlock_irqrestore(hba->host->host_lock, flags);
	ufshcd_release(hba);
	return ret;
}

/**
 * ufshcd_scale_gear - scale up/down UFS gear
 * @hba: per adapter instance
 * @scale_up: True for scaling up gear and false for scaling down
 *
 * Returns 0 for success,
 * Returns -EBUSY if scaling can't happen at this time
 * Returns non-zero for any other errors
 */
static int ufshcd_scale_gear(struct ufs_hba *hba, bool scale_up)
{
	int ret = 0;
	struct ufs_pa_layer_attr new_pwr_info;

	if (scale_up) {
		memcpy(&new_pwr_info, &hba->clk_scaling.saved_pwr_info.info,
		       sizeof(struct ufs_pa_layer_attr));
	} else {
		memcpy(&new_pwr_info, &hba->pwr_info,
		       sizeof(struct ufs_pa_layer_attr));

		if (hba->pwr_info.gear_tx > hba->clk_scaling.min_gear ||
		    hba->pwr_info.gear_rx > hba->clk_scaling.min_gear) {
			/* save the current power mode */
			memcpy(&hba->clk_scaling.saved_pwr_info.info,
				&hba->pwr_info,
				sizeof(struct ufs_pa_layer_attr));

			/* scale down gear */
			new_pwr_info.gear_tx = hba->clk_scaling.min_gear;
			new_pwr_info.gear_rx = hba->clk_scaling.min_gear;
		}
	}

	/* check if the power mode needs to be changed or not? */
	ret = ufshcd_config_pwr_mode(hba, &new_pwr_info);
	if (ret)
		dev_err(hba->dev, "%s: failed err %d, old gear: (tx %d rx %d), new gear: (tx %d rx %d)",
			__func__, ret,
			hba->pwr_info.gear_tx, hba->pwr_info.gear_rx,
			new_pwr_info.gear_tx, new_pwr_info.gear_rx);

	return ret;
}

static int ufshcd_clock_scaling_prepare(struct ufs_hba *hba)
{
	#define DOORBELL_CLR_TOUT_US		(1000 * 1000) /* 1 sec */
	int ret = 0;
	/*
	 * make sure that there are no outstanding requests when
	 * clock scaling is in progress
	 */
	ufshcd_scsi_block_requests(hba);
	down_write(&hba->clk_scaling_lock);

	if (!hba->clk_scaling.is_allowed ||
	    ufshcd_wait_for_doorbell_clr(hba, DOORBELL_CLR_TOUT_US)) {
		ret = -EBUSY;
		up_write(&hba->clk_scaling_lock);
		ufshcd_scsi_unblock_requests(hba);
		goto out;
	}

	/* let's not get into low power until clock scaling is completed */
	ufshcd_hold(hba, false);

out:
	return ret;
}

static void ufshcd_clock_scaling_unprepare(struct ufs_hba *hba, bool writelock)
{
	if (writelock)
		up_write(&hba->clk_scaling_lock);
	else
		up_read(&hba->clk_scaling_lock);
	ufshcd_scsi_unblock_requests(hba);
	ufshcd_release(hba);
}

/**
 * ufshcd_devfreq_scale - scale up/down UFS clocks and gear
 * @hba: per adapter instance
 * @scale_up: True for scaling up and false for scalin down
 *
 * Returns 0 for success,
 * Returns -EBUSY if scaling can't happen at this time
 * Returns non-zero for any other errors
 */
static int ufshcd_devfreq_scale(struct ufs_hba *hba, bool scale_up)
{
	int ret = 0;
	bool is_writelock = true;

	ret = ufshcd_clock_scaling_prepare(hba);
	if (ret)
		return ret;

	/* scale down the gear before scaling down clocks */
	if (!scale_up) {
		ret = ufshcd_scale_gear(hba, false);
		if (ret)
			goto out_unprepare;
	}

	ret = ufshcd_scale_clks(hba, scale_up);
	if (ret) {
		if (!scale_up)
			ufshcd_scale_gear(hba, true);
		goto out_unprepare;
	}

	/* scale up the gear after scaling up clocks */
	if (scale_up) {
		ret = ufshcd_scale_gear(hba, true);
		if (ret) {
			ufshcd_scale_clks(hba, false);
			goto out_unprepare;
		}
	}

	/* Enable Write Booster if we have scaled up else disable it */
	downgrade_write(&hba->clk_scaling_lock);
	is_writelock = false;
	ufshcd_wb_ctrl(hba, scale_up);

out_unprepare:
	ufshcd_clock_scaling_unprepare(hba, is_writelock);
	return ret;
}

static void ufshcd_clk_scaling_suspend_work(struct work_struct *work)
{
	struct ufs_hba *hba = container_of(work, struct ufs_hba,
					   clk_scaling.suspend_work);
	unsigned long irq_flags;

	spin_lock_irqsave(hba->host->host_lock, irq_flags);
	if (hba->clk_scaling.active_reqs || hba->clk_scaling.is_suspended) {
		spin_unlock_irqrestore(hba->host->host_lock, irq_flags);
		return;
	}
	hba->clk_scaling.is_suspended = true;
	spin_unlock_irqrestore(hba->host->host_lock, irq_flags);

	__ufshcd_suspend_clkscaling(hba);
}

static void ufshcd_clk_scaling_resume_work(struct work_struct *work)
{
	struct ufs_hba *hba = container_of(work, struct ufs_hba,
					   clk_scaling.resume_work);
	unsigned long irq_flags;

	spin_lock_irqsave(hba->host->host_lock, irq_flags);
	if (!hba->clk_scaling.is_suspended) {
		spin_unlock_irqrestore(hba->host->host_lock, irq_flags);
		return;
	}
	hba->clk_scaling.is_suspended = false;
	spin_unlock_irqrestore(hba->host->host_lock, irq_flags);

	devfreq_resume_device(hba->devfreq);
}

static int ufshcd_devfreq_target(struct device *dev,
				unsigned long *freq, u32 flags)
{
	int ret = 0;
	struct ufs_hba *hba = dev_get_drvdata(dev);
	ktime_t start;
	bool scale_up, sched_clk_scaling_suspend_work = false;
	struct list_head *clk_list = &hba->clk_list_head;
	struct ufs_clk_info *clki;
	unsigned long irq_flags;

	if (!ufshcd_is_clkscaling_supported(hba))
		return -EINVAL;

	clki = list_first_entry(&hba->clk_list_head, struct ufs_clk_info, list);
	/* Override with the closest supported frequency */
	*freq = (unsigned long) clk_round_rate(clki->clk, *freq);
	spin_lock_irqsave(hba->host->host_lock, irq_flags);
	if (ufshcd_eh_in_progress(hba)) {
		spin_unlock_irqrestore(hba->host->host_lock, irq_flags);
		return 0;
	}

	if (!hba->clk_scaling.active_reqs)
		sched_clk_scaling_suspend_work = true;

	if (list_empty(clk_list)) {
		spin_unlock_irqrestore(hba->host->host_lock, irq_flags);
		goto out;
	}

	/* Decide based on the rounded-off frequency and update */
	scale_up = (*freq == clki->max_freq) ? true : false;
	if (!scale_up)
		*freq = clki->min_freq;
	/* Update the frequency */
	if (!ufshcd_is_devfreq_scaling_required(hba, scale_up)) {
		spin_unlock_irqrestore(hba->host->host_lock, irq_flags);
		ret = 0;
		goto out; /* no state change required */
	}
	spin_unlock_irqrestore(hba->host->host_lock, irq_flags);

	start = ktime_get();
	ret = ufshcd_devfreq_scale(hba, scale_up);

	trace_ufshcd_profile_clk_scaling(dev_name(hba->dev),
		(scale_up ? "up" : "down"),
		ktime_to_us(ktime_sub(ktime_get(), start)), ret);

out:
	if (sched_clk_scaling_suspend_work)
		queue_work(hba->clk_scaling.workq,
			   &hba->clk_scaling.suspend_work);

	return ret;
}

static bool ufshcd_is_busy(struct request *req, void *priv, bool reserved)
{
	int *busy = priv;

	WARN_ON_ONCE(reserved);
	(*busy)++;
	return false;
}

/* Whether or not any tag is in use by a request that is in progress. */
static bool ufshcd_any_tag_in_use(struct ufs_hba *hba)
{
	struct request_queue *q = hba->cmd_queue;
	int busy = 0;

	blk_mq_tagset_busy_iter(q->tag_set, ufshcd_is_busy, &busy);
	return busy;
}

static int ufshcd_devfreq_get_dev_status(struct device *dev,
		struct devfreq_dev_status *stat)
{
	struct ufs_hba *hba = dev_get_drvdata(dev);
	struct ufs_clk_scaling *scaling = &hba->clk_scaling;
	unsigned long flags;
	struct list_head *clk_list = &hba->clk_list_head;
	struct ufs_clk_info *clki;
	ktime_t curr_t;

	if (!ufshcd_is_clkscaling_supported(hba))
		return -EINVAL;

	memset(stat, 0, sizeof(*stat));

	spin_lock_irqsave(hba->host->host_lock, flags);
	curr_t = ktime_get();
	if (!scaling->window_start_t)
		goto start_window;

	clki = list_first_entry(clk_list, struct ufs_clk_info, list);
	/*
	 * If current frequency is 0, then the ondemand governor considers
	 * there's no initial frequency set. And it always requests to set
	 * to max. frequency.
	 */
	stat->current_frequency = clki->curr_freq;
	if (scaling->is_busy_started)
		scaling->tot_busy_t += ktime_us_delta(curr_t,
				scaling->busy_start_t);

	stat->total_time = ktime_us_delta(curr_t, scaling->window_start_t);
	stat->busy_time = scaling->tot_busy_t;
start_window:
	scaling->window_start_t = curr_t;
	scaling->tot_busy_t = 0;

	if (hba->outstanding_reqs) {
		scaling->busy_start_t = curr_t;
		scaling->is_busy_started = true;
	} else {
		scaling->busy_start_t = 0;
		scaling->is_busy_started = false;
	}
	spin_unlock_irqrestore(hba->host->host_lock, flags);
	return 0;
}

static int ufshcd_devfreq_init(struct ufs_hba *hba)
{
	struct list_head *clk_list = &hba->clk_list_head;
	struct ufs_clk_info *clki;
	struct devfreq *devfreq;
	int ret;

	/* Skip devfreq if we don't have any clocks in the list */
	if (list_empty(clk_list))
		return 0;

	clki = list_first_entry(clk_list, struct ufs_clk_info, list);
	dev_pm_opp_add(hba->dev, clki->min_freq, 0);
	dev_pm_opp_add(hba->dev, clki->max_freq, 0);

	ufshcd_vops_config_scaling_param(hba, &hba->vps->devfreq_profile,
					 &hba->vps->ondemand_data);
	devfreq = devfreq_add_device(hba->dev,
			&hba->vps->devfreq_profile,
			DEVFREQ_GOV_SIMPLE_ONDEMAND,
			&hba->vps->ondemand_data);
	if (IS_ERR(devfreq)) {
		ret = PTR_ERR(devfreq);
		dev_err(hba->dev, "Unable to register with devfreq %d\n", ret);

		dev_pm_opp_remove(hba->dev, clki->min_freq);
		dev_pm_opp_remove(hba->dev, clki->max_freq);
		return ret;
	}

	hba->devfreq = devfreq;

	return 0;
}

static void ufshcd_devfreq_remove(struct ufs_hba *hba)
{
	struct list_head *clk_list = &hba->clk_list_head;
	struct ufs_clk_info *clki;

	if (!hba->devfreq)
		return;

	devfreq_remove_device(hba->devfreq);
	hba->devfreq = NULL;

	clki = list_first_entry(clk_list, struct ufs_clk_info, list);
	dev_pm_opp_remove(hba->dev, clki->min_freq);
	dev_pm_opp_remove(hba->dev, clki->max_freq);
}

static void __ufshcd_suspend_clkscaling(struct ufs_hba *hba)
{
	unsigned long flags;

	devfreq_suspend_device(hba->devfreq);
	spin_lock_irqsave(hba->host->host_lock, flags);
	hba->clk_scaling.window_start_t = 0;
	spin_unlock_irqrestore(hba->host->host_lock, flags);
}

static void ufshcd_suspend_clkscaling(struct ufs_hba *hba)
{
	unsigned long flags;
	bool suspend = false;

	cancel_work_sync(&hba->clk_scaling.suspend_work);
	cancel_work_sync(&hba->clk_scaling.resume_work);

	spin_lock_irqsave(hba->host->host_lock, flags);
	if (!hba->clk_scaling.is_suspended) {
		suspend = true;
		hba->clk_scaling.is_suspended = true;
	}
	spin_unlock_irqrestore(hba->host->host_lock, flags);

	if (suspend)
		__ufshcd_suspend_clkscaling(hba);
}

static void ufshcd_resume_clkscaling(struct ufs_hba *hba)
{
	unsigned long flags;
	bool resume = false;

	spin_lock_irqsave(hba->host->host_lock, flags);
	if (hba->clk_scaling.is_suspended) {
		resume = true;
		hba->clk_scaling.is_suspended = false;
	}
	spin_unlock_irqrestore(hba->host->host_lock, flags);

	if (resume)
		devfreq_resume_device(hba->devfreq);
}

static ssize_t ufshcd_clkscale_enable_show(struct device *dev,
		struct device_attribute *attr, char *buf)
{
	struct ufs_hba *hba = dev_get_drvdata(dev);

	return snprintf(buf, PAGE_SIZE, "%d\n", hba->clk_scaling.is_enabled);
}

static ssize_t ufshcd_clkscale_enable_store(struct device *dev,
		struct device_attribute *attr, const char *buf, size_t count)
{
	struct ufs_hba *hba = dev_get_drvdata(dev);
	u32 value;
	int err = 0;

	if (kstrtou32(buf, 0, &value))
		return -EINVAL;

	down(&hba->host_sem);
	if (!ufshcd_is_user_access_allowed(hba)) {
		err = -EBUSY;
		goto out;
	}

	value = !!value;
	if (value == hba->clk_scaling.is_enabled)
		goto out;

	pm_runtime_get_sync(hba->dev);
	ufshcd_hold(hba, false);

	hba->clk_scaling.is_enabled = value;

	if (value) {
		ufshcd_resume_clkscaling(hba);
	} else {
		ufshcd_suspend_clkscaling(hba);
		err = ufshcd_devfreq_scale(hba, true);
		if (err)
			dev_err(hba->dev, "%s: failed to scale clocks up %d\n",
					__func__, err);
	}

	ufshcd_release(hba);
	pm_runtime_put_sync(hba->dev);
out:
	up(&hba->host_sem);
	return err ? err : count;
}

static void ufshcd_init_clk_scaling_sysfs(struct ufs_hba *hba)
{
	hba->clk_scaling.enable_attr.show = ufshcd_clkscale_enable_show;
	hba->clk_scaling.enable_attr.store = ufshcd_clkscale_enable_store;
	sysfs_attr_init(&hba->clk_scaling.enable_attr.attr);
	hba->clk_scaling.enable_attr.attr.name = "clkscale_enable";
	hba->clk_scaling.enable_attr.attr.mode = 0644;
	if (device_create_file(hba->dev, &hba->clk_scaling.enable_attr))
		dev_err(hba->dev, "Failed to create sysfs for clkscale_enable\n");
}

static void ufshcd_remove_clk_scaling_sysfs(struct ufs_hba *hba)
{
	if (hba->clk_scaling.enable_attr.attr.name)
		device_remove_file(hba->dev, &hba->clk_scaling.enable_attr);
}

static void ufshcd_init_clk_scaling(struct ufs_hba *hba)
{
	char wq_name[sizeof("ufs_clkscaling_00")];

	if (!ufshcd_is_clkscaling_supported(hba))
		return;

	if (!hba->clk_scaling.min_gear)
		hba->clk_scaling.min_gear = UFS_HS_G1;

	INIT_WORK(&hba->clk_scaling.suspend_work,
		  ufshcd_clk_scaling_suspend_work);
	INIT_WORK(&hba->clk_scaling.resume_work,
		  ufshcd_clk_scaling_resume_work);

	snprintf(wq_name, sizeof(wq_name), "ufs_clkscaling_%d",
		 hba->host->host_no);
	hba->clk_scaling.workq = create_singlethread_workqueue(wq_name);

	hba->clk_scaling.is_initialized = true;
}

static void ufshcd_exit_clk_scaling(struct ufs_hba *hba)
{
	if (!hba->clk_scaling.is_initialized)
		return;

	ufshcd_remove_clk_scaling_sysfs(hba);
	destroy_workqueue(hba->clk_scaling.workq);
	ufshcd_devfreq_remove(hba);
	hba->clk_scaling.is_initialized = false;
}

static void ufshcd_ungate_work(struct work_struct *work)
{
	int ret;
	unsigned long flags;
	struct ufs_hba *hba = container_of(work, struct ufs_hba,
			clk_gating.ungate_work);

	cancel_delayed_work_sync(&hba->clk_gating.gate_work);

	spin_lock_irqsave(hba->host->host_lock, flags);
	if (hba->clk_gating.state == CLKS_ON) {
		spin_unlock_irqrestore(hba->host->host_lock, flags);
		goto unblock_reqs;
	}

	spin_unlock_irqrestore(hba->host->host_lock, flags);
	ufshcd_hba_vreg_set_hpm(hba);
	ufshcd_setup_clocks(hba, true);

	ufshcd_enable_irq(hba);

	/* Exit from hibern8 */
	if (ufshcd_can_hibern8_during_gating(hba)) {
		/* Prevent gating in this path */
		hba->clk_gating.is_suspended = true;
		if (ufshcd_is_link_hibern8(hba)) {
			ret = ufshcd_uic_hibern8_exit(hba);
			if (ret)
				dev_err(hba->dev, "%s: hibern8 exit failed %d\n",
					__func__, ret);
			else
				ufshcd_set_link_active(hba);
		}
		hba->clk_gating.is_suspended = false;
	}
unblock_reqs:
	ufshcd_scsi_unblock_requests(hba);
}

/**
 * ufshcd_hold - Enable clocks that were gated earlier due to ufshcd_release.
 * Also, exit from hibern8 mode and set the link as active.
 * @hba: per adapter instance
 * @async: This indicates whether caller should ungate clocks asynchronously.
 */
int ufshcd_hold(struct ufs_hba *hba, bool async)
{
	int rc = 0;
	bool flush_result;
	unsigned long flags;

	if (!ufshcd_is_clkgating_allowed(hba))
		goto out;
	spin_lock_irqsave(hba->host->host_lock, flags);
	hba->clk_gating.active_reqs++;

start:
	switch (hba->clk_gating.state) {
	case CLKS_ON:
		/*
		 * Wait for the ungate work to complete if in progress.
		 * Though the clocks may be in ON state, the link could
		 * still be in hibner8 state if hibern8 is allowed
		 * during clock gating.
		 * Make sure we exit hibern8 state also in addition to
		 * clocks being ON.
		 */
		if (ufshcd_can_hibern8_during_gating(hba) &&
		    ufshcd_is_link_hibern8(hba)) {
			if (async) {
				rc = -EAGAIN;
				hba->clk_gating.active_reqs--;
				break;
			}
			spin_unlock_irqrestore(hba->host->host_lock, flags);
			flush_result = flush_work(&hba->clk_gating.ungate_work);
			if (hba->clk_gating.is_suspended && !flush_result)
				goto out;
			spin_lock_irqsave(hba->host->host_lock, flags);
			goto start;
		}
		break;
	case REQ_CLKS_OFF:
		if (cancel_delayed_work(&hba->clk_gating.gate_work)) {
			hba->clk_gating.state = CLKS_ON;
			trace_ufshcd_clk_gating(dev_name(hba->dev),
						hba->clk_gating.state);
			break;
		}
		/*
		 * If we are here, it means gating work is either done or
		 * currently running. Hence, fall through to cancel gating
		 * work and to enable clocks.
		 */
		fallthrough;
	case CLKS_OFF:
		hba->clk_gating.state = REQ_CLKS_ON;
		trace_ufshcd_clk_gating(dev_name(hba->dev),
					hba->clk_gating.state);
		if (queue_work(hba->clk_gating.clk_gating_workq,
			       &hba->clk_gating.ungate_work))
			ufshcd_scsi_block_requests(hba);
		/*
		 * fall through to check if we should wait for this
		 * work to be done or not.
		 */
		fallthrough;
	case REQ_CLKS_ON:
		if (async) {
			rc = -EAGAIN;
			hba->clk_gating.active_reqs--;
			break;
		}

		spin_unlock_irqrestore(hba->host->host_lock, flags);
		flush_work(&hba->clk_gating.ungate_work);
		/* Make sure state is CLKS_ON before returning */
		spin_lock_irqsave(hba->host->host_lock, flags);
		goto start;
	default:
		dev_err(hba->dev, "%s: clk gating is in invalid state %d\n",
				__func__, hba->clk_gating.state);
		break;
	}
	spin_unlock_irqrestore(hba->host->host_lock, flags);
out:
	return rc;
}
EXPORT_SYMBOL_GPL(ufshcd_hold);

static void ufshcd_gate_work(struct work_struct *work)
{
	struct ufs_hba *hba = container_of(work, struct ufs_hba,
			clk_gating.gate_work.work);
	unsigned long flags;
	int ret;

	spin_lock_irqsave(hba->host->host_lock, flags);
	/*
	 * In case you are here to cancel this work the gating state
	 * would be marked as REQ_CLKS_ON. In this case save time by
	 * skipping the gating work and exit after changing the clock
	 * state to CLKS_ON.
	 */
	if (hba->clk_gating.is_suspended ||
		(hba->clk_gating.state != REQ_CLKS_OFF)) {
		hba->clk_gating.state = CLKS_ON;
		trace_ufshcd_clk_gating(dev_name(hba->dev),
					hba->clk_gating.state);
		goto rel_lock;
	}

	if (hba->clk_gating.active_reqs
		|| hba->ufshcd_state != UFSHCD_STATE_OPERATIONAL
		|| ufshcd_any_tag_in_use(hba) || hba->outstanding_tasks
		|| hba->active_uic_cmd || hba->uic_async_done)
		goto rel_lock;

	spin_unlock_irqrestore(hba->host->host_lock, flags);

	/* put the link into hibern8 mode before turning off clocks */
	if (ufshcd_can_hibern8_during_gating(hba)) {
		ret = ufshcd_uic_hibern8_enter(hba);
		if (ret) {
			hba->clk_gating.state = CLKS_ON;
			dev_err(hba->dev, "%s: hibern8 enter failed %d\n",
					__func__, ret);
			trace_ufshcd_clk_gating(dev_name(hba->dev),
						hba->clk_gating.state);
			goto out;
		}
		ufshcd_set_link_hibern8(hba);
	}

	ufshcd_disable_irq(hba);

	ufshcd_setup_clocks(hba, false);

	/* Put the host controller in low power mode if possible */
	ufshcd_hba_vreg_set_lpm(hba);
	/*
	 * In case you are here to cancel this work the gating state
	 * would be marked as REQ_CLKS_ON. In this case keep the state
	 * as REQ_CLKS_ON which would anyway imply that clocks are off
	 * and a request to turn them on is pending. By doing this way,
	 * we keep the state machine in tact and this would ultimately
	 * prevent from doing cancel work multiple times when there are
	 * new requests arriving before the current cancel work is done.
	 */
	spin_lock_irqsave(hba->host->host_lock, flags);
	if (hba->clk_gating.state == REQ_CLKS_OFF) {
		hba->clk_gating.state = CLKS_OFF;
		trace_ufshcd_clk_gating(dev_name(hba->dev),
					hba->clk_gating.state);
	}
rel_lock:
	spin_unlock_irqrestore(hba->host->host_lock, flags);
out:
	return;
}

/* host lock must be held before calling this variant */
static void __ufshcd_release(struct ufs_hba *hba)
{
	if (!ufshcd_is_clkgating_allowed(hba))
		return;

	hba->clk_gating.active_reqs--;

	if (hba->clk_gating.active_reqs || hba->clk_gating.is_suspended ||
	    hba->ufshcd_state != UFSHCD_STATE_OPERATIONAL ||
	    hba->outstanding_tasks ||
	    hba->active_uic_cmd || hba->uic_async_done ||
	    hba->clk_gating.state == CLKS_OFF)
		return;

	hba->clk_gating.state = REQ_CLKS_OFF;
	trace_ufshcd_clk_gating(dev_name(hba->dev), hba->clk_gating.state);
	queue_delayed_work(hba->clk_gating.clk_gating_workq,
			   &hba->clk_gating.gate_work,
			   msecs_to_jiffies(hba->clk_gating.delay_ms));
}

void ufshcd_release(struct ufs_hba *hba)
{
	unsigned long flags;

	spin_lock_irqsave(hba->host->host_lock, flags);
	__ufshcd_release(hba);
	spin_unlock_irqrestore(hba->host->host_lock, flags);
}
EXPORT_SYMBOL_GPL(ufshcd_release);

static ssize_t ufshcd_clkgate_delay_show(struct device *dev,
		struct device_attribute *attr, char *buf)
{
	struct ufs_hba *hba = dev_get_drvdata(dev);

	return snprintf(buf, PAGE_SIZE, "%lu\n", hba->clk_gating.delay_ms);
}

static ssize_t ufshcd_clkgate_delay_store(struct device *dev,
		struct device_attribute *attr, const char *buf, size_t count)
{
	struct ufs_hba *hba = dev_get_drvdata(dev);
	unsigned long flags, value;

	if (kstrtoul(buf, 0, &value))
		return -EINVAL;

	spin_lock_irqsave(hba->host->host_lock, flags);
	hba->clk_gating.delay_ms = value;
	spin_unlock_irqrestore(hba->host->host_lock, flags);
	return count;
}

static ssize_t ufshcd_clkgate_enable_show(struct device *dev,
		struct device_attribute *attr, char *buf)
{
	struct ufs_hba *hba = dev_get_drvdata(dev);

	return snprintf(buf, PAGE_SIZE, "%d\n", hba->clk_gating.is_enabled);
}

static ssize_t ufshcd_clkgate_enable_store(struct device *dev,
		struct device_attribute *attr, const char *buf, size_t count)
{
	struct ufs_hba *hba = dev_get_drvdata(dev);
	unsigned long flags;
	u32 value;

	if (kstrtou32(buf, 0, &value))
		return -EINVAL;

	value = !!value;

	spin_lock_irqsave(hba->host->host_lock, flags);
	if (value == hba->clk_gating.is_enabled)
		goto out;

	if (value)
		__ufshcd_release(hba);
	else
		hba->clk_gating.active_reqs++;

	hba->clk_gating.is_enabled = value;
out:
	spin_unlock_irqrestore(hba->host->host_lock, flags);
	return count;
}

static void ufshcd_init_clk_gating_sysfs(struct ufs_hba *hba)
{
	hba->clk_gating.delay_attr.show = ufshcd_clkgate_delay_show;
	hba->clk_gating.delay_attr.store = ufshcd_clkgate_delay_store;
	sysfs_attr_init(&hba->clk_gating.delay_attr.attr);
	hba->clk_gating.delay_attr.attr.name = "clkgate_delay_ms";
	hba->clk_gating.delay_attr.attr.mode = 0644;
	if (device_create_file(hba->dev, &hba->clk_gating.delay_attr))
		dev_err(hba->dev, "Failed to create sysfs for clkgate_delay\n");

	hba->clk_gating.enable_attr.show = ufshcd_clkgate_enable_show;
	hba->clk_gating.enable_attr.store = ufshcd_clkgate_enable_store;
	sysfs_attr_init(&hba->clk_gating.enable_attr.attr);
	hba->clk_gating.enable_attr.attr.name = "clkgate_enable";
	hba->clk_gating.enable_attr.attr.mode = 0644;
	if (device_create_file(hba->dev, &hba->clk_gating.enable_attr))
		dev_err(hba->dev, "Failed to create sysfs for clkgate_enable\n");
}

static void ufshcd_remove_clk_gating_sysfs(struct ufs_hba *hba)
{
	if (hba->clk_gating.delay_attr.attr.name)
		device_remove_file(hba->dev, &hba->clk_gating.delay_attr);
	if (hba->clk_gating.enable_attr.attr.name)
		device_remove_file(hba->dev, &hba->clk_gating.enable_attr);
}

static void ufshcd_init_clk_gating(struct ufs_hba *hba)
{
	char wq_name[sizeof("ufs_clk_gating_00")];

	if (!ufshcd_is_clkgating_allowed(hba))
		return;

	hba->clk_gating.state = CLKS_ON;

	hba->clk_gating.delay_ms = 150;
	INIT_DELAYED_WORK(&hba->clk_gating.gate_work, ufshcd_gate_work);
	INIT_WORK(&hba->clk_gating.ungate_work, ufshcd_ungate_work);

	snprintf(wq_name, ARRAY_SIZE(wq_name), "ufs_clk_gating_%d",
		 hba->host->host_no);
	hba->clk_gating.clk_gating_workq = alloc_ordered_workqueue(wq_name,
					WQ_MEM_RECLAIM | WQ_HIGHPRI);

	ufshcd_init_clk_gating_sysfs(hba);

	hba->clk_gating.is_enabled = true;
	hba->clk_gating.is_initialized = true;
}

static void ufshcd_exit_clk_gating(struct ufs_hba *hba)
{
	if (!hba->clk_gating.is_initialized)
		return;
	ufshcd_remove_clk_gating_sysfs(hba);
	cancel_work_sync(&hba->clk_gating.ungate_work);
	cancel_delayed_work_sync(&hba->clk_gating.gate_work);
	destroy_workqueue(hba->clk_gating.clk_gating_workq);
	hba->clk_gating.is_initialized = false;
}

/* Must be called with host lock acquired */
static void ufshcd_clk_scaling_start_busy(struct ufs_hba *hba)
{
	bool queue_resume_work = false;
	ktime_t curr_t = ktime_get();
	unsigned long flags;

	if (!ufshcd_is_clkscaling_supported(hba))
		return;

	spin_lock_irqsave(hba->host->host_lock, flags);
	if (!hba->clk_scaling.active_reqs++)
		queue_resume_work = true;

	if (!hba->clk_scaling.is_enabled || hba->pm_op_in_progress) {
		spin_unlock_irqrestore(hba->host->host_lock, flags);
		return;
	}

	if (queue_resume_work)
		queue_work(hba->clk_scaling.workq,
			   &hba->clk_scaling.resume_work);

	if (!hba->clk_scaling.window_start_t) {
		hba->clk_scaling.window_start_t = curr_t;
		hba->clk_scaling.tot_busy_t = 0;
		hba->clk_scaling.is_busy_started = false;
	}

	if (!hba->clk_scaling.is_busy_started) {
		hba->clk_scaling.busy_start_t = curr_t;
		hba->clk_scaling.is_busy_started = true;
	}
	spin_unlock_irqrestore(hba->host->host_lock, flags);
}

static void ufshcd_clk_scaling_update_busy(struct ufs_hba *hba)
{
	struct ufs_clk_scaling *scaling = &hba->clk_scaling;
	unsigned long flags;

	if (!ufshcd_is_clkscaling_supported(hba))
		return;

	spin_lock_irqsave(hba->host->host_lock, flags);
	hba->clk_scaling.active_reqs--;
	if (!hba->outstanding_reqs && scaling->is_busy_started) {
		scaling->tot_busy_t += ktime_to_us(ktime_sub(ktime_get(),
					scaling->busy_start_t));
		scaling->busy_start_t = 0;
		scaling->is_busy_started = false;
	}
	spin_unlock_irqrestore(hba->host->host_lock, flags);
}

static inline int ufshcd_monitor_opcode2dir(u8 opcode)
{
	if (opcode == READ_6 || opcode == READ_10 || opcode == READ_16)
		return READ;
	else if (opcode == WRITE_6 || opcode == WRITE_10 || opcode == WRITE_16)
		return WRITE;
	else
		return -EINVAL;
}

static inline bool ufshcd_should_inform_monitor(struct ufs_hba *hba,
						struct ufshcd_lrb *lrbp)
{
	struct ufs_hba_monitor *m = &hba->monitor;

	return (m->enabled && lrbp && lrbp->cmd &&
		(!m->chunk_size || m->chunk_size == lrbp->cmd->sdb.length) &&
		ktime_before(hba->monitor.enabled_ts, lrbp->issue_time_stamp));
}

static void ufshcd_start_monitor(struct ufs_hba *hba, struct ufshcd_lrb *lrbp)
{
	int dir = ufshcd_monitor_opcode2dir(*lrbp->cmd->cmnd);
	unsigned long flags;

	spin_lock_irqsave(hba->host->host_lock, flags);
	if (dir >= 0 && hba->monitor.nr_queued[dir]++ == 0)
		hba->monitor.busy_start_ts[dir] = ktime_get();
	spin_unlock_irqrestore(hba->host->host_lock, flags);
}

static void ufshcd_update_monitor(struct ufs_hba *hba, struct ufshcd_lrb *lrbp)
{
	int dir = ufshcd_monitor_opcode2dir(*lrbp->cmd->cmnd);
	unsigned long flags;

	spin_lock_irqsave(hba->host->host_lock, flags);
	if (dir >= 0 && hba->monitor.nr_queued[dir] > 0) {
		struct request *req = lrbp->cmd->request;
		struct ufs_hba_monitor *m = &hba->monitor;
		ktime_t now, inc, lat;

		now = lrbp->compl_time_stamp;
		inc = ktime_sub(now, m->busy_start_ts[dir]);
		m->total_busy[dir] = ktime_add(m->total_busy[dir], inc);
		m->nr_sec_rw[dir] += blk_rq_sectors(req);

		/* Update latencies */
		m->nr_req[dir]++;
		lat = ktime_sub(now, lrbp->issue_time_stamp);
		m->lat_sum[dir] += lat;
		if (m->lat_max[dir] < lat || !m->lat_max[dir])
			m->lat_max[dir] = lat;
		if (m->lat_min[dir] > lat || !m->lat_min[dir])
			m->lat_min[dir] = lat;

		m->nr_queued[dir]--;
		/* Push forward the busy start of monitor */
		m->busy_start_ts[dir] = now;
	}
	spin_unlock_irqrestore(hba->host->host_lock, flags);
}

/**
 * ufshcd_send_command - Send SCSI or device management commands
 * @hba: per adapter instance
 * @task_tag: Task tag of the command
 */
static inline
void ufshcd_send_command(struct ufs_hba *hba, unsigned int task_tag)
{
	struct ufshcd_lrb *lrbp = &hba->lrb[task_tag];

	lrbp->issue_time_stamp = ktime_get();
	lrbp->compl_time_stamp = ktime_set(0, 0);
	ufshcd_vops_setup_xfer_req(hba, task_tag, (lrbp->cmd ? true : false));
	trace_android_vh_ufs_send_command(hba, lrbp);
	ufshcd_add_command_trace(hba, task_tag, "send");
	ufshcd_clk_scaling_start_busy(hba);
	if (unlikely(ufshcd_should_inform_monitor(hba, lrbp)))
		ufshcd_start_monitor(hba, lrbp);
	if (ufshcd_has_utrlcnr(hba)) {
		set_bit(task_tag, &hba->outstanding_reqs);
		ufshcd_writel(hba, 1 << task_tag,
			      REG_UTP_TRANSFER_REQ_DOOR_BELL);
	} else {
		unsigned long flags;

		spin_lock_irqsave(hba->host->host_lock, flags);
		set_bit(task_tag, &hba->outstanding_reqs);
		ufshcd_writel(hba, 1 << task_tag,
			      REG_UTP_TRANSFER_REQ_DOOR_BELL);
		spin_unlock_irqrestore(hba->host->host_lock, flags);
	}
	/* Make sure that doorbell is committed immediately */
	wmb();
}

/**
 * ufshcd_copy_sense_data - Copy sense data in case of check condition
 * @lrbp: pointer to local reference block
 */
static inline void ufshcd_copy_sense_data(struct ufshcd_lrb *lrbp)
{
	int len;
	if (lrbp->sense_buffer &&
	    ufshcd_get_rsp_upiu_data_seg_len(lrbp->ucd_rsp_ptr)) {
		int len_to_copy;

		len = be16_to_cpu(lrbp->ucd_rsp_ptr->sr.sense_data_len);
		len_to_copy = min_t(int, UFS_SENSE_SIZE, len);

		memcpy(lrbp->sense_buffer, lrbp->ucd_rsp_ptr->sr.sense_data,
		       len_to_copy);
	}
}

/**
 * ufshcd_copy_query_response() - Copy the Query Response and the data
 * descriptor
 * @hba: per adapter instance
 * @lrbp: pointer to local reference block
 */
static
int ufshcd_copy_query_response(struct ufs_hba *hba, struct ufshcd_lrb *lrbp)
{
	struct ufs_query_res *query_res = &hba->dev_cmd.query.response;

	memcpy(&query_res->upiu_res, &lrbp->ucd_rsp_ptr->qr, QUERY_OSF_SIZE);

	/* Get the descriptor */
	if (hba->dev_cmd.query.descriptor &&
	    lrbp->ucd_rsp_ptr->qr.opcode == UPIU_QUERY_OPCODE_READ_DESC) {
		u8 *descp = (u8 *)lrbp->ucd_rsp_ptr +
				GENERAL_UPIU_REQUEST_SIZE;
		u16 resp_len;
		u16 buf_len;

		/* data segment length */
		resp_len = be32_to_cpu(lrbp->ucd_rsp_ptr->header.dword_2) &
						MASK_QUERY_DATA_SEG_LEN;
		buf_len = be16_to_cpu(
				hba->dev_cmd.query.request.upiu_req.length);
		if (likely(buf_len >= resp_len)) {
			memcpy(hba->dev_cmd.query.descriptor, descp, resp_len);
		} else {
			dev_warn(hba->dev,
				 "%s: rsp size %d is bigger than buffer size %d",
				 __func__, resp_len, buf_len);
			return -EINVAL;
		}
	}

	return 0;
}

/**
 * ufshcd_hba_capabilities - Read controller capabilities
 * @hba: per adapter instance
 *
 * Return: 0 on success, negative on error.
 */
static inline int ufshcd_hba_capabilities(struct ufs_hba *hba)
{
	int err;

	hba->capabilities = ufshcd_readl(hba, REG_CONTROLLER_CAPABILITIES);

	/* nutrs and nutmrs are 0 based values */
	hba->nutrs = (hba->capabilities & MASK_TRANSFER_REQUESTS_SLOTS) + 1;
	hba->nutmrs =
	((hba->capabilities & MASK_TASK_MANAGEMENT_REQUEST_SLOTS) >> 16) + 1;

	/* Read crypto capabilities */
	err = ufshcd_hba_init_crypto_capabilities(hba);
	if (err)
		dev_err(hba->dev, "crypto setup failed\n");

	return err;
}

/**
 * ufshcd_ready_for_uic_cmd - Check if controller is ready
 *                            to accept UIC commands
 * @hba: per adapter instance
 * Return true on success, else false
 */
static inline bool ufshcd_ready_for_uic_cmd(struct ufs_hba *hba)
{
	if (ufshcd_readl(hba, REG_CONTROLLER_STATUS) & UIC_COMMAND_READY)
		return true;
	else
		return false;
}

/**
 * ufshcd_get_upmcrs - Get the power mode change request status
 * @hba: Pointer to adapter instance
 *
 * This function gets the UPMCRS field of HCS register
 * Returns value of UPMCRS field
 */
static inline u8 ufshcd_get_upmcrs(struct ufs_hba *hba)
{
	return (ufshcd_readl(hba, REG_CONTROLLER_STATUS) >> 8) & 0x7;
}

/**
 * ufshcd_dispatch_uic_cmd - Dispatch UIC commands to unipro layers
 * @hba: per adapter instance
 * @uic_cmd: UIC command
 *
 * Mutex must be held.
 */
static inline void
ufshcd_dispatch_uic_cmd(struct ufs_hba *hba, struct uic_command *uic_cmd)
{
	WARN_ON(hba->active_uic_cmd);

	hba->active_uic_cmd = uic_cmd;

	/* Write Args */
	ufshcd_writel(hba, uic_cmd->argument1, REG_UIC_COMMAND_ARG_1);
	ufshcd_writel(hba, uic_cmd->argument2, REG_UIC_COMMAND_ARG_2);
	ufshcd_writel(hba, uic_cmd->argument3, REG_UIC_COMMAND_ARG_3);

	ufshcd_add_uic_command_trace(hba, uic_cmd, "send");

	/* Write UIC Cmd */
	ufshcd_writel(hba, uic_cmd->command & COMMAND_OPCODE_MASK,
		      REG_UIC_COMMAND);
}

/**
 * ufshcd_wait_for_uic_cmd - Wait complectioin of UIC command
 * @hba: per adapter instance
 * @uic_cmd: UIC command
 *
 * Must be called with mutex held.
 * Returns 0 only if success.
 */
static int
ufshcd_wait_for_uic_cmd(struct ufs_hba *hba, struct uic_command *uic_cmd)
{
	int ret;
	unsigned long flags;

	if (wait_for_completion_timeout(&uic_cmd->done,
					msecs_to_jiffies(UIC_CMD_TIMEOUT))) {
		ret = uic_cmd->argument2 & MASK_UIC_COMMAND_RESULT;
	} else {
		ret = -ETIMEDOUT;
		dev_err(hba->dev,
			"uic cmd 0x%x with arg3 0x%x completion timeout\n",
			uic_cmd->command, uic_cmd->argument3);

		if (!uic_cmd->cmd_active) {
			dev_err(hba->dev, "%s: UIC cmd has been completed, return the result\n",
				__func__);
			ret = uic_cmd->argument2 & MASK_UIC_COMMAND_RESULT;
		}
	}

	spin_lock_irqsave(hba->host->host_lock, flags);
	hba->active_uic_cmd = NULL;
	spin_unlock_irqrestore(hba->host->host_lock, flags);

	return ret;
}

/**
 * __ufshcd_send_uic_cmd - Send UIC commands and retrieve the result
 * @hba: per adapter instance
 * @uic_cmd: UIC command
 * @completion: initialize the completion only if this is set to true
 *
 * Identical to ufshcd_send_uic_cmd() expect mutex. Must be called
 * with mutex held and host_lock locked.
 * Returns 0 only if success.
 */
static int
__ufshcd_send_uic_cmd(struct ufs_hba *hba, struct uic_command *uic_cmd,
		      bool completion)
{
	if (!ufshcd_ready_for_uic_cmd(hba)) {
		dev_err(hba->dev,
			"Controller not ready to accept UIC commands\n");
		return -EIO;
	}

	if (completion)
		init_completion(&uic_cmd->done);

	uic_cmd->cmd_active = 1;
	ufshcd_dispatch_uic_cmd(hba, uic_cmd);

	return 0;
}

/**
 * ufshcd_send_uic_cmd - Send UIC commands and retrieve the result
 * @hba: per adapter instance
 * @uic_cmd: UIC command
 *
 * Returns 0 only if success.
 */
int ufshcd_send_uic_cmd(struct ufs_hba *hba, struct uic_command *uic_cmd)
{
	int ret;
	unsigned long flags;

	ufshcd_hold(hba, false);
	mutex_lock(&hba->uic_cmd_mutex);
	ufshcd_add_delay_before_dme_cmd(hba);

	spin_lock_irqsave(hba->host->host_lock, flags);
	ret = __ufshcd_send_uic_cmd(hba, uic_cmd, true);
	spin_unlock_irqrestore(hba->host->host_lock, flags);
	if (!ret)
		ret = ufshcd_wait_for_uic_cmd(hba, uic_cmd);

	mutex_unlock(&hba->uic_cmd_mutex);

	ufshcd_release(hba);
	return ret;
}

/**
 * ufshcd_map_sg - Map scatter-gather list to prdt
 * @hba: per adapter instance
 * @lrbp: pointer to local reference block
 *
 * Returns 0 in case of success, non-zero value in case of failure
 */
static int ufshcd_map_sg(struct ufs_hba *hba, struct ufshcd_lrb *lrbp)
{
	struct ufshcd_sg_entry *prd;
	struct scatterlist *sg;
	struct scsi_cmnd *cmd;
	int sg_segments;
	int i;
	int err;

	cmd = lrbp->cmd;
	sg_segments = scsi_dma_map(cmd);
	if (sg_segments < 0)
		return sg_segments;

	if (sg_segments) {

		if (hba->quirks & UFSHCD_QUIRK_PRDT_BYTE_GRAN)
			lrbp->utr_descriptor_ptr->prd_table_length =
				cpu_to_le16(sg_segments * hba->sg_entry_size);
		else
			lrbp->utr_descriptor_ptr->prd_table_length =
				cpu_to_le16((u16) (sg_segments));

		prd = (struct ufshcd_sg_entry *)lrbp->ucd_prdt_ptr;

		scsi_for_each_sg(cmd, sg, sg_segments, i) {
			prd->size =
				cpu_to_le32(((u32) sg_dma_len(sg))-1);
			prd->base_addr =
				cpu_to_le32(lower_32_bits(sg->dma_address));
			prd->upper_addr =
				cpu_to_le32(upper_32_bits(sg->dma_address));
			prd->reserved = 0;
			prd = (void *)prd + hba->sg_entry_size;
		}
	} else {
		lrbp->utr_descriptor_ptr->prd_table_length = 0;
	}

	err = 0;
	trace_android_vh_ufs_fill_prdt(hba, lrbp, sg_segments, &err);
	return err;
}

/**
 * ufshcd_enable_intr - enable interrupts
 * @hba: per adapter instance
 * @intrs: interrupt bits
 */
static void ufshcd_enable_intr(struct ufs_hba *hba, u32 intrs)
{
	u32 set = ufshcd_readl(hba, REG_INTERRUPT_ENABLE);

	if (hba->ufs_version == ufshci_version(1, 0)) {
		u32 rw;
		rw = set & INTERRUPT_MASK_RW_VER_10;
		set = rw | ((set ^ intrs) & intrs);
	} else {
		set |= intrs;
	}

	ufshcd_writel(hba, set, REG_INTERRUPT_ENABLE);
}

/**
 * ufshcd_disable_intr - disable interrupts
 * @hba: per adapter instance
 * @intrs: interrupt bits
 */
static void ufshcd_disable_intr(struct ufs_hba *hba, u32 intrs)
{
	u32 set = ufshcd_readl(hba, REG_INTERRUPT_ENABLE);

	if (hba->ufs_version == ufshci_version(1, 0)) {
		u32 rw;
		rw = (set & INTERRUPT_MASK_RW_VER_10) &
			~(intrs & INTERRUPT_MASK_RW_VER_10);
		set = rw | ((set & intrs) & ~INTERRUPT_MASK_RW_VER_10);

	} else {
		set &= ~intrs;
	}

	ufshcd_writel(hba, set, REG_INTERRUPT_ENABLE);
}

/**
 * ufshcd_prepare_req_desc_hdr() - Fills the requests header
 * descriptor according to request
 * @lrbp: pointer to local reference block
 * @upiu_flags: flags required in the header
 * @cmd_dir: requests data direction
 */
static void ufshcd_prepare_req_desc_hdr(struct ufshcd_lrb *lrbp,
			u8 *upiu_flags, enum dma_data_direction cmd_dir)
{
	struct utp_transfer_req_desc *req_desc = lrbp->utr_descriptor_ptr;
	u32 data_direction;
	u32 dword_0;
	u32 dword_1 = 0;
	u32 dword_3 = 0;

	if (cmd_dir == DMA_FROM_DEVICE) {
		data_direction = UTP_DEVICE_TO_HOST;
		*upiu_flags = UPIU_CMD_FLAGS_READ;
	} else if (cmd_dir == DMA_TO_DEVICE) {
		data_direction = UTP_HOST_TO_DEVICE;
		*upiu_flags = UPIU_CMD_FLAGS_WRITE;
	} else {
		data_direction = UTP_NO_DATA_TRANSFER;
		*upiu_flags = UPIU_CMD_FLAGS_NONE;
	}

	dword_0 = data_direction | (lrbp->command_type
				<< UPIU_COMMAND_TYPE_OFFSET);
	if (lrbp->intr_cmd)
		dword_0 |= UTP_REQ_DESC_INT_CMD;

	/* Prepare crypto related dwords */
	ufshcd_prepare_req_desc_hdr_crypto(lrbp, &dword_0, &dword_1, &dword_3);

	/* Transfer request descriptor header fields */
	req_desc->header.dword_0 = cpu_to_le32(dword_0);
	req_desc->header.dword_1 = cpu_to_le32(dword_1);
	/*
	 * assigning invalid value for command status. Controller
	 * updates OCS on command completion, with the command
	 * status
	 */
	req_desc->header.dword_2 =
		cpu_to_le32(OCS_INVALID_COMMAND_STATUS);
	req_desc->header.dword_3 = cpu_to_le32(dword_3);

	req_desc->prd_table_length = 0;
}

/**
 * ufshcd_prepare_utp_scsi_cmd_upiu() - fills the utp_transfer_req_desc,
 * for scsi commands
 * @lrbp: local reference block pointer
 * @upiu_flags: flags
 */
static
void ufshcd_prepare_utp_scsi_cmd_upiu(struct ufshcd_lrb *lrbp, u8 upiu_flags)
{
	struct scsi_cmnd *cmd = lrbp->cmd;
	struct utp_upiu_req *ucd_req_ptr = lrbp->ucd_req_ptr;
	unsigned short cdb_len;

	/* command descriptor fields */
	ucd_req_ptr->header.dword_0 = UPIU_HEADER_DWORD(
				UPIU_TRANSACTION_COMMAND, upiu_flags,
				lrbp->lun, lrbp->task_tag);
	ucd_req_ptr->header.dword_1 = UPIU_HEADER_DWORD(
				UPIU_COMMAND_SET_TYPE_SCSI, 0, 0, 0);

	/* Total EHS length and Data segment length will be zero */
	ucd_req_ptr->header.dword_2 = 0;

	ucd_req_ptr->sc.exp_data_transfer_len = cpu_to_be32(cmd->sdb.length);

	cdb_len = min_t(unsigned short, cmd->cmd_len, UFS_CDB_SIZE);
	memset(ucd_req_ptr->sc.cdb, 0, UFS_CDB_SIZE);
	memcpy(ucd_req_ptr->sc.cdb, cmd->cmnd, cdb_len);

	memset(lrbp->ucd_rsp_ptr, 0, sizeof(struct utp_upiu_rsp));
}

/**
 * ufshcd_prepare_utp_query_req_upiu() - fills the utp_transfer_req_desc,
 * for query requsts
 * @hba: UFS hba
 * @lrbp: local reference block pointer
 * @upiu_flags: flags
 */
static void ufshcd_prepare_utp_query_req_upiu(struct ufs_hba *hba,
				struct ufshcd_lrb *lrbp, u8 upiu_flags)
{
	struct utp_upiu_req *ucd_req_ptr = lrbp->ucd_req_ptr;
	struct ufs_query *query = &hba->dev_cmd.query;
	u16 len = be16_to_cpu(query->request.upiu_req.length);

	/* Query request header */
	ucd_req_ptr->header.dword_0 = UPIU_HEADER_DWORD(
			UPIU_TRANSACTION_QUERY_REQ, upiu_flags,
			lrbp->lun, lrbp->task_tag);
	ucd_req_ptr->header.dword_1 = UPIU_HEADER_DWORD(
			0, query->request.query_func, 0, 0);

	/* Data segment length only need for WRITE_DESC */
	if (query->request.upiu_req.opcode == UPIU_QUERY_OPCODE_WRITE_DESC)
		ucd_req_ptr->header.dword_2 =
			UPIU_HEADER_DWORD(0, 0, (len >> 8), (u8)len);
	else
		ucd_req_ptr->header.dword_2 = 0;

	/* Copy the Query Request buffer as is */
	memcpy(&ucd_req_ptr->qr, &query->request.upiu_req,
			QUERY_OSF_SIZE);

	/* Copy the Descriptor */
	if (query->request.upiu_req.opcode == UPIU_QUERY_OPCODE_WRITE_DESC)
		memcpy(ucd_req_ptr + 1, query->descriptor, len);

	memset(lrbp->ucd_rsp_ptr, 0, sizeof(struct utp_upiu_rsp));
}

static inline void ufshcd_prepare_utp_nop_upiu(struct ufshcd_lrb *lrbp)
{
	struct utp_upiu_req *ucd_req_ptr = lrbp->ucd_req_ptr;

	memset(ucd_req_ptr, 0, sizeof(struct utp_upiu_req));

	/* command descriptor fields */
	ucd_req_ptr->header.dword_0 =
		UPIU_HEADER_DWORD(
			UPIU_TRANSACTION_NOP_OUT, 0, 0, lrbp->task_tag);
	/* clear rest of the fields of basic header */
	ucd_req_ptr->header.dword_1 = 0;
	ucd_req_ptr->header.dword_2 = 0;

	memset(lrbp->ucd_rsp_ptr, 0, sizeof(struct utp_upiu_rsp));
}

/**
 * ufshcd_compose_devman_upiu - UFS Protocol Information Unit(UPIU)
 *			     for Device Management Purposes
 * @hba: per adapter instance
 * @lrbp: pointer to local reference block
 */
static int ufshcd_compose_devman_upiu(struct ufs_hba *hba,
				      struct ufshcd_lrb *lrbp)
{
	u8 upiu_flags;
	int ret = 0;

	if (hba->ufs_version <= ufshci_version(1, 1))
		lrbp->command_type = UTP_CMD_TYPE_DEV_MANAGE;
	else
		lrbp->command_type = UTP_CMD_TYPE_UFS_STORAGE;

	ufshcd_prepare_req_desc_hdr(lrbp, &upiu_flags, DMA_NONE);
	if (hba->dev_cmd.type == DEV_CMD_TYPE_QUERY)
		ufshcd_prepare_utp_query_req_upiu(hba, lrbp, upiu_flags);
	else if (hba->dev_cmd.type == DEV_CMD_TYPE_NOP)
		ufshcd_prepare_utp_nop_upiu(lrbp);
	else
		ret = -EINVAL;

	return ret;
}

/**
 * ufshcd_comp_scsi_upiu - UFS Protocol Information Unit(UPIU)
 *			   for SCSI Purposes
 * @hba: per adapter instance
 * @lrbp: pointer to local reference block
 */
static int ufshcd_comp_scsi_upiu(struct ufs_hba *hba, struct ufshcd_lrb *lrbp)
{
	u8 upiu_flags;
	int ret = 0;

	if (hba->ufs_version <= ufshci_version(1, 1))
		lrbp->command_type = UTP_CMD_TYPE_SCSI;
	else
		lrbp->command_type = UTP_CMD_TYPE_UFS_STORAGE;

	if (likely(lrbp->cmd)) {
		ufshcd_prepare_req_desc_hdr(lrbp, &upiu_flags,
						lrbp->cmd->sc_data_direction);
		ufshcd_prepare_utp_scsi_cmd_upiu(lrbp, upiu_flags);
	} else {
		ret = -EINVAL;
	}

	return ret;
}

/**
 * ufshcd_upiu_wlun_to_scsi_wlun - maps UPIU W-LUN id to SCSI W-LUN ID
 * @upiu_wlun_id: UPIU W-LUN id
 *
 * Returns SCSI W-LUN id
 */
static inline u16 ufshcd_upiu_wlun_to_scsi_wlun(u8 upiu_wlun_id)
{
	return (upiu_wlun_id & ~UFS_UPIU_WLUN_ID) | SCSI_W_LUN_BASE;
}

static void ufshcd_init_lrb(struct ufs_hba *hba, struct ufshcd_lrb *lrb, int i)
{
	struct utp_transfer_cmd_desc *cmd_descp = (void *)hba->ucdl_base_addr +
		i * sizeof_utp_transfer_cmd_desc(hba);
	struct utp_transfer_req_desc *utrdlp = hba->utrdl_base_addr;
	dma_addr_t cmd_desc_element_addr = hba->ucdl_dma_addr +
		i * sizeof_utp_transfer_cmd_desc(hba);
	u16 response_offset = offsetof(struct utp_transfer_cmd_desc,
				       response_upiu);
	u16 prdt_offset = offsetof(struct utp_transfer_cmd_desc, prd_table);

	lrb->utr_descriptor_ptr = utrdlp + i;
	lrb->utrd_dma_addr = hba->utrdl_dma_addr +
		i * sizeof(struct utp_transfer_req_desc);
	lrb->ucd_req_ptr = (struct utp_upiu_req *)cmd_descp;
	lrb->ucd_req_dma_addr = cmd_desc_element_addr;
	lrb->ucd_rsp_ptr = (struct utp_upiu_rsp *)cmd_descp->response_upiu;
	lrb->ucd_rsp_dma_addr = cmd_desc_element_addr + response_offset;
	lrb->ucd_prdt_ptr = (struct ufshcd_sg_entry *)cmd_descp->prd_table;
	lrb->ucd_prdt_dma_addr = cmd_desc_element_addr + prdt_offset;
}

/**
 * ufshcd_queuecommand - main entry point for SCSI requests
 * @host: SCSI host pointer
 * @cmd: command from SCSI Midlayer
 *
 * Returns 0 for success, non-zero in case of failure
 */
static int ufshcd_queuecommand(struct Scsi_Host *host, struct scsi_cmnd *cmd)
{
	struct ufshcd_lrb *lrbp;
	struct ufs_hba *hba;
	int tag;
	int err = 0;

	hba = shost_priv(host);

	tag = cmd->request->tag;
	if (!ufshcd_valid_tag(hba, tag)) {
		dev_err(hba->dev,
			"%s: invalid command tag %d: cmd=0x%p, cmd->request=0x%p",
			__func__, tag, cmd, cmd->request);
		BUG();
	}

	if (!down_read_trylock(&hba->clk_scaling_lock))
		return SCSI_MLQUEUE_HOST_BUSY;

	switch (hba->ufshcd_state) {
	case UFSHCD_STATE_OPERATIONAL:
	case UFSHCD_STATE_EH_SCHEDULED_NON_FATAL:
		break;
	case UFSHCD_STATE_EH_SCHEDULED_FATAL:
		/*
		 * pm_runtime_get_sync() is used at error handling preparation
		 * stage. If a scsi cmd, e.g. the SSU cmd, is sent from hba's
		 * PM ops, it can never be finished if we let SCSI layer keep
		 * retrying it, which gets err handler stuck forever. Neither
		 * can we let the scsi cmd pass through, because UFS is in bad
		 * state, the scsi cmd may eventually time out, which will get
		 * err handler blocked for too long. So, just fail the scsi cmd
		 * sent from PM ops, err handler can recover PM error anyways.
		 */
		if (hba->pm_op_in_progress) {
			hba->force_reset = true;
			set_host_byte(cmd, DID_BAD_TARGET);
			cmd->scsi_done(cmd);
			goto out;
		}
		fallthrough;
	case UFSHCD_STATE_RESET:
		err = SCSI_MLQUEUE_HOST_BUSY;
		goto out;
	case UFSHCD_STATE_ERROR:
		set_host_byte(cmd, DID_ERROR);
		cmd->scsi_done(cmd);
		goto out;
	default:
		dev_WARN_ONCE(hba->dev, 1, "%s: invalid state %d\n",
				__func__, hba->ufshcd_state);
		set_host_byte(cmd, DID_BAD_TARGET);
		cmd->scsi_done(cmd);
		goto out;
	}

	hba->req_abort_count = 0;

	err = ufshcd_hold(hba, true);
	if (err) {
		err = SCSI_MLQUEUE_HOST_BUSY;
		goto out;
	}
	WARN_ON(ufshcd_is_clkgating_allowed(hba) &&
		(hba->clk_gating.state != CLKS_ON));

	if (unlikely(test_bit(tag, &hba->outstanding_reqs))) {
		if (hba->pm_op_in_progress)
			set_host_byte(cmd, DID_BAD_TARGET);
		else
			err = SCSI_MLQUEUE_HOST_BUSY;
		ufshcd_release(hba);
		goto out;
	}

	lrbp = &hba->lrb[tag];
	WARN_ON(lrbp->cmd);
	lrbp->cmd = cmd;
	lrbp->sense_bufflen = UFS_SENSE_SIZE;
	lrbp->sense_buffer = cmd->sense_buffer;
	lrbp->task_tag = tag;
	lrbp->lun = ufshcd_scsi_to_upiu_lun(cmd->device->lun);
	lrbp->intr_cmd = !ufshcd_is_intr_aggr_allowed(hba) ? true : false;

	ufshcd_prepare_lrbp_crypto(cmd->request, lrbp);

	trace_android_vh_ufs_prepare_command(hba, cmd->request, lrbp, &err);
	if (err) {
		lrbp->cmd = NULL;
		ufshcd_release(hba);
		goto out;
	}

	lrbp->req_abort_skip = false;

	err = ufshpb_prep(hba, lrbp);
	if (err == -EAGAIN) {
		lrbp->cmd = NULL;
		ufshcd_release(hba);
		goto out;
	}

	ufshcd_comp_scsi_upiu(hba, lrbp);

	err = ufshcd_map_sg(hba, lrbp);
	if (err) {
		lrbp->cmd = NULL;
		ufshcd_release(hba);
		goto out;
	}
	/* Make sure descriptors are ready before ringing the doorbell */
	wmb();

	ufshcd_send_command(hba, tag);
out:
	up_read(&hba->clk_scaling_lock);
	return err;
}

static int ufshcd_compose_dev_cmd(struct ufs_hba *hba,
		struct ufshcd_lrb *lrbp, enum dev_cmd_type cmd_type, int tag)
{
	lrbp->cmd = NULL;
	lrbp->sense_bufflen = 0;
	lrbp->sense_buffer = NULL;
	lrbp->task_tag = tag;
	lrbp->lun = 0; /* device management cmd is not specific to any LUN */
	lrbp->intr_cmd = true; /* No interrupt aggregation */
	ufshcd_prepare_lrbp_crypto(NULL, lrbp);
	hba->dev_cmd.type = cmd_type;

	return ufshcd_compose_devman_upiu(hba, lrbp);
}

static int
ufshcd_clear_cmd(struct ufs_hba *hba, int tag)
{
	int err = 0;
	unsigned long flags;
	u32 mask = 1 << tag;

	/* clear outstanding transaction before retry */
	spin_lock_irqsave(hba->host->host_lock, flags);
	ufshcd_utrl_clear(hba, tag);
	spin_unlock_irqrestore(hba->host->host_lock, flags);

	/*
	 * wait for for h/w to clear corresponding bit in door-bell.
	 * max. wait is 1 sec.
	 */
	err = ufshcd_wait_for_register(hba,
			REG_UTP_TRANSFER_REQ_DOOR_BELL,
			mask, ~mask, 1000, 1000);

	return err;
}

static int
ufshcd_check_query_response(struct ufs_hba *hba, struct ufshcd_lrb *lrbp)
{
	struct ufs_query_res *query_res = &hba->dev_cmd.query.response;

	/* Get the UPIU response */
	query_res->response = ufshcd_get_rsp_upiu_result(lrbp->ucd_rsp_ptr) >>
				UPIU_RSP_CODE_OFFSET;
	return query_res->response;
}

/**
 * ufshcd_dev_cmd_completion() - handles device management command responses
 * @hba: per adapter instance
 * @lrbp: pointer to local reference block
 */
static int
ufshcd_dev_cmd_completion(struct ufs_hba *hba, struct ufshcd_lrb *lrbp)
{
	int resp;
	int err = 0;

	hba->ufs_stats.last_hibern8_exit_tstamp = ktime_set(0, 0);
	resp = ufshcd_get_req_rsp(lrbp->ucd_rsp_ptr);

	switch (resp) {
	case UPIU_TRANSACTION_NOP_IN:
		if (hba->dev_cmd.type != DEV_CMD_TYPE_NOP) {
			err = -EINVAL;
			dev_err(hba->dev, "%s: unexpected response %x\n",
					__func__, resp);
		}
		break;
	case UPIU_TRANSACTION_QUERY_RSP:
		err = ufshcd_check_query_response(hba, lrbp);
		if (!err)
			err = ufshcd_copy_query_response(hba, lrbp);
		break;
	case UPIU_TRANSACTION_REJECT_UPIU:
		/* TODO: handle Reject UPIU Response */
		err = -EPERM;
		dev_err(hba->dev, "%s: Reject UPIU not fully implemented\n",
				__func__);
		break;
	default:
		err = -EINVAL;
		dev_err(hba->dev, "%s: Invalid device management cmd response: %x\n",
				__func__, resp);
		break;
	}

	return err;
}

static int ufshcd_wait_for_dev_cmd(struct ufs_hba *hba,
		struct ufshcd_lrb *lrbp, int max_timeout)
{
	int err = 0;
	unsigned long time_left;
	unsigned long flags;

	time_left = wait_for_completion_timeout(hba->dev_cmd.complete,
			msecs_to_jiffies(max_timeout));

	/* Make sure descriptors are ready before ringing the doorbell */
	wmb();
	spin_lock_irqsave(hba->host->host_lock, flags);
	hba->dev_cmd.complete = NULL;
	if (likely(time_left)) {
		err = ufshcd_get_tr_ocs(lrbp);
		if (!err)
			err = ufshcd_dev_cmd_completion(hba, lrbp);
	}
	spin_unlock_irqrestore(hba->host->host_lock, flags);

	if (!time_left) {
		err = -ETIMEDOUT;
		dev_dbg(hba->dev, "%s: dev_cmd request timedout, tag %d\n",
			__func__, lrbp->task_tag);
		if (!ufshcd_clear_cmd(hba, lrbp->task_tag))
			/* successfully cleared the command, retry if needed */
			err = -EAGAIN;
		/*
		 * in case of an error, after clearing the doorbell,
		 * we also need to clear the outstanding_request
		 * field in hba
		 */
		ufshcd_outstanding_req_clear(hba, lrbp->task_tag);
	}

	return err;
}

/**
 * ufshcd_exec_dev_cmd - API for sending device management requests
 * @hba: UFS hba
 * @cmd_type: specifies the type (NOP, Query...)
 * @timeout: timeout in milliseconds
 *
 * NOTE: Since there is only one available tag for device management commands,
 * it is expected you hold the hba->dev_cmd.lock mutex.
 */
static int ufshcd_exec_dev_cmd(struct ufs_hba *hba,
		enum dev_cmd_type cmd_type, int timeout)
{
	struct request_queue *q = hba->cmd_queue;
	struct request *req;
	struct ufshcd_lrb *lrbp;
	int err;
	int tag;
	struct completion wait;

	down_read(&hba->clk_scaling_lock);

	/*
	 * Get free slot, sleep if slots are unavailable.
	 * Even though we use wait_event() which sleeps indefinitely,
	 * the maximum wait time is bounded by SCSI request timeout.
	 */
	req = blk_get_request(q, REQ_OP_DRV_OUT, 0);
	if (IS_ERR(req)) {
		err = PTR_ERR(req);
		goto out_unlock;
	}
	tag = req->tag;
	WARN_ON_ONCE(!ufshcd_valid_tag(hba, tag));
	/* Set the timeout such that the SCSI error handler is not activated. */
	req->timeout = msecs_to_jiffies(2 * timeout);
	blk_mq_start_request(req);

	if (unlikely(test_bit(tag, &hba->outstanding_reqs))) {
		err = -EBUSY;
		goto out;
	}

	init_completion(&wait);
	lrbp = &hba->lrb[tag];
	WARN_ON(lrbp->cmd);
	err = ufshcd_compose_dev_cmd(hba, lrbp, cmd_type, tag);
	if (unlikely(err))
		goto out;

	hba->dev_cmd.complete = &wait;

	ufshcd_add_query_upiu_trace(hba, tag, "query_send");
	/* Make sure descriptors are ready before ringing the doorbell */
	wmb();

	ufshcd_send_command(hba, tag);
	err = ufshcd_wait_for_dev_cmd(hba, lrbp, timeout);
	ufshcd_add_query_upiu_trace(hba, tag,
			err ? "query_complete_err" : "query_complete");

out:
	blk_put_request(req);
out_unlock:
	up_read(&hba->clk_scaling_lock);
	return err;
}

/**
 * ufshcd_init_query() - init the query response and request parameters
 * @hba: per-adapter instance
 * @request: address of the request pointer to be initialized
 * @response: address of the response pointer to be initialized
 * @opcode: operation to perform
 * @idn: flag idn to access
 * @index: LU number to access
 * @selector: query/flag/descriptor further identification
 */
static inline void ufshcd_init_query(struct ufs_hba *hba,
		struct ufs_query_req **request, struct ufs_query_res **response,
		enum query_opcode opcode, u8 idn, u8 index, u8 selector)
{
	*request = &hba->dev_cmd.query.request;
	*response = &hba->dev_cmd.query.response;
	memset(*request, 0, sizeof(struct ufs_query_req));
	memset(*response, 0, sizeof(struct ufs_query_res));
	(*request)->upiu_req.opcode = opcode;
	(*request)->upiu_req.idn = idn;
	(*request)->upiu_req.index = index;
	(*request)->upiu_req.selector = selector;
}

int ufshcd_query_flag_retry(struct ufs_hba *hba,
	enum query_opcode opcode, enum flag_idn idn, u8 index, bool *flag_res)
{
	int ret;
	int retries;

	for (retries = 0; retries < QUERY_REQ_RETRIES; retries++) {
		ret = ufshcd_query_flag(hba, opcode, idn, index, flag_res);
		if (ret)
			dev_dbg(hba->dev,
				"%s: failed with error %d, retries %d\n",
				__func__, ret, retries);
		else
			break;
	}

	if (ret)
		dev_err(hba->dev,
			"%s: query attribute, opcode %d, idn %d, failed with error %d after %d retires\n",
			__func__, opcode, idn, ret, retries);
	return ret;
}
EXPORT_SYMBOL_GPL(ufshcd_query_flag_retry);

/**
 * ufshcd_query_flag() - API function for sending flag query requests
 * @hba: per-adapter instance
 * @opcode: flag query to perform
 * @idn: flag idn to access
 * @index: flag index to access
 * @flag_res: the flag value after the query request completes
 *
 * Returns 0 for success, non-zero in case of failure
 */
int ufshcd_query_flag(struct ufs_hba *hba, enum query_opcode opcode,
			enum flag_idn idn, u8 index, bool *flag_res)
{
	struct ufs_query_req *request = NULL;
	struct ufs_query_res *response = NULL;
	int err, selector = 0;
	int timeout = QUERY_REQ_TIMEOUT;

	BUG_ON(!hba);

	ufshcd_hold(hba, false);
	mutex_lock(&hba->dev_cmd.lock);
	ufshcd_init_query(hba, &request, &response, opcode, idn, index,
			selector);

	switch (opcode) {
	case UPIU_QUERY_OPCODE_SET_FLAG:
	case UPIU_QUERY_OPCODE_CLEAR_FLAG:
	case UPIU_QUERY_OPCODE_TOGGLE_FLAG:
		request->query_func = UPIU_QUERY_FUNC_STANDARD_WRITE_REQUEST;
		break;
	case UPIU_QUERY_OPCODE_READ_FLAG:
		request->query_func = UPIU_QUERY_FUNC_STANDARD_READ_REQUEST;
		if (!flag_res) {
			/* No dummy reads */
			dev_err(hba->dev, "%s: Invalid argument for read request\n",
					__func__);
			err = -EINVAL;
			goto out_unlock;
		}
		break;
	default:
		dev_err(hba->dev,
			"%s: Expected query flag opcode but got = %d\n",
			__func__, opcode);
		err = -EINVAL;
		goto out_unlock;
	}

	err = ufshcd_exec_dev_cmd(hba, DEV_CMD_TYPE_QUERY, timeout);

	if (err) {
		dev_err(hba->dev,
			"%s: Sending flag query for idn %d failed, err = %d\n",
			__func__, idn, err);
		goto out_unlock;
	}

	if (flag_res)
		*flag_res = (be32_to_cpu(response->upiu_res.value) &
				MASK_QUERY_UPIU_FLAG_LOC) & 0x1;

out_unlock:
	mutex_unlock(&hba->dev_cmd.lock);
	ufshcd_release(hba);
	return err;
}
EXPORT_SYMBOL_GPL(ufshcd_query_flag);

/**
 * ufshcd_query_attr - API function for sending attribute requests
 * @hba: per-adapter instance
 * @opcode: attribute opcode
 * @idn: attribute idn to access
 * @index: index field
 * @selector: selector field
 * @attr_val: the attribute value after the query request completes
 *
 * Returns 0 for success, non-zero in case of failure
*/
int ufshcd_query_attr(struct ufs_hba *hba, enum query_opcode opcode,
		      enum attr_idn idn, u8 index, u8 selector, u32 *attr_val)
{
	struct ufs_query_req *request = NULL;
	struct ufs_query_res *response = NULL;
	int err;

	BUG_ON(!hba);

	ufshcd_hold(hba, false);
	if (!attr_val) {
		dev_err(hba->dev, "%s: attribute value required for opcode 0x%x\n",
				__func__, opcode);
		err = -EINVAL;
		goto out;
	}

	mutex_lock(&hba->dev_cmd.lock);
	ufshcd_init_query(hba, &request, &response, opcode, idn, index,
			selector);

	switch (opcode) {
	case UPIU_QUERY_OPCODE_WRITE_ATTR:
		request->query_func = UPIU_QUERY_FUNC_STANDARD_WRITE_REQUEST;
		request->upiu_req.value = cpu_to_be32(*attr_val);
		break;
	case UPIU_QUERY_OPCODE_READ_ATTR:
		request->query_func = UPIU_QUERY_FUNC_STANDARD_READ_REQUEST;
		break;
	default:
		dev_err(hba->dev, "%s: Expected query attr opcode but got = 0x%.2x\n",
				__func__, opcode);
		err = -EINVAL;
		goto out_unlock;
	}

	err = ufshcd_exec_dev_cmd(hba, DEV_CMD_TYPE_QUERY, QUERY_REQ_TIMEOUT);

	if (err) {
		dev_err(hba->dev, "%s: opcode 0x%.2x for idn %d failed, index %d, err = %d\n",
				__func__, opcode, idn, index, err);
		goto out_unlock;
	}

	*attr_val = be32_to_cpu(response->upiu_res.value);

out_unlock:
	mutex_unlock(&hba->dev_cmd.lock);
out:
	ufshcd_release(hba);
	return err;
}
EXPORT_SYMBOL_GPL(ufshcd_query_attr);

/**
 * ufshcd_query_attr_retry() - API function for sending query
 * attribute with retries
 * @hba: per-adapter instance
 * @opcode: attribute opcode
 * @idn: attribute idn to access
 * @index: index field
 * @selector: selector field
 * @attr_val: the attribute value after the query request
 * completes
 *
 * Returns 0 for success, non-zero in case of failure
*/
int ufshcd_query_attr_retry(struct ufs_hba *hba,
	enum query_opcode opcode, enum attr_idn idn, u8 index, u8 selector,
	u32 *attr_val)
{
	int ret = 0;
	u32 retries;

	for (retries = QUERY_REQ_RETRIES; retries > 0; retries--) {
		ret = ufshcd_query_attr(hba, opcode, idn, index,
						selector, attr_val);
		if (ret)
			dev_dbg(hba->dev, "%s: failed with error %d, retries %d\n",
				__func__, ret, retries);
		else
			break;
	}

	if (ret)
		dev_err(hba->dev,
			"%s: query attribute, idn %d, failed with error %d after %d retires\n",
			__func__, idn, ret, QUERY_REQ_RETRIES);
	return ret;
}
EXPORT_SYMBOL_GPL(ufshcd_query_attr_retry);

static int __ufshcd_query_descriptor(struct ufs_hba *hba,
			enum query_opcode opcode, enum desc_idn idn, u8 index,
			u8 selector, u8 *desc_buf, int *buf_len)
{
	struct ufs_query_req *request = NULL;
	struct ufs_query_res *response = NULL;
	int err;

	BUG_ON(!hba);

	ufshcd_hold(hba, false);
	if (!desc_buf) {
		dev_err(hba->dev, "%s: descriptor buffer required for opcode 0x%x\n",
				__func__, opcode);
		err = -EINVAL;
		goto out;
	}

	if (*buf_len < QUERY_DESC_MIN_SIZE || *buf_len > QUERY_DESC_MAX_SIZE) {
		dev_err(hba->dev, "%s: descriptor buffer size (%d) is out of range\n",
				__func__, *buf_len);
		err = -EINVAL;
		goto out;
	}

	mutex_lock(&hba->dev_cmd.lock);
	ufshcd_init_query(hba, &request, &response, opcode, idn, index,
			selector);
	hba->dev_cmd.query.descriptor = desc_buf;
	request->upiu_req.length = cpu_to_be16(*buf_len);

	switch (opcode) {
	case UPIU_QUERY_OPCODE_WRITE_DESC:
		request->query_func = UPIU_QUERY_FUNC_STANDARD_WRITE_REQUEST;
		break;
	case UPIU_QUERY_OPCODE_READ_DESC:
		request->query_func = UPIU_QUERY_FUNC_STANDARD_READ_REQUEST;
		break;
	default:
		dev_err(hba->dev,
				"%s: Expected query descriptor opcode but got = 0x%.2x\n",
				__func__, opcode);
		err = -EINVAL;
		goto out_unlock;
	}

	err = ufshcd_exec_dev_cmd(hba, DEV_CMD_TYPE_QUERY, QUERY_REQ_TIMEOUT);

	if (err) {
		dev_err(hba->dev, "%s: opcode 0x%.2x for idn %d failed, index %d, err = %d\n",
				__func__, opcode, idn, index, err);
		goto out_unlock;
	}

	*buf_len = be16_to_cpu(response->upiu_res.length);

out_unlock:
	hba->dev_cmd.query.descriptor = NULL;
	mutex_unlock(&hba->dev_cmd.lock);
out:
	ufshcd_release(hba);
	return err;
}

/**
 * ufshcd_query_descriptor_retry - API function for sending descriptor requests
 * @hba: per-adapter instance
 * @opcode: attribute opcode
 * @idn: attribute idn to access
 * @index: index field
 * @selector: selector field
 * @desc_buf: the buffer that contains the descriptor
 * @buf_len: length parameter passed to the device
 *
 * Returns 0 for success, non-zero in case of failure.
 * The buf_len parameter will contain, on return, the length parameter
 * received on the response.
 */
int ufshcd_query_descriptor_retry(struct ufs_hba *hba,
				  enum query_opcode opcode,
				  enum desc_idn idn, u8 index,
				  u8 selector,
				  u8 *desc_buf, int *buf_len)
{
	int err;
	int retries;

	for (retries = QUERY_REQ_RETRIES; retries > 0; retries--) {
		err = __ufshcd_query_descriptor(hba, opcode, idn, index,
						selector, desc_buf, buf_len);
		if (!err || err == -EINVAL)
			break;
	}

	return err;
}
EXPORT_SYMBOL_GPL(ufshcd_query_descriptor_retry);

/**
 * ufshcd_map_desc_id_to_length - map descriptor IDN to its length
 * @hba: Pointer to adapter instance
 * @desc_id: descriptor idn value
 * @desc_len: mapped desc length (out)
 */
void ufshcd_map_desc_id_to_length(struct ufs_hba *hba, enum desc_idn desc_id,
				  int *desc_len)
{
	if (desc_id >= QUERY_DESC_IDN_MAX || desc_id == QUERY_DESC_IDN_RFU_0 ||
	    desc_id == QUERY_DESC_IDN_RFU_1)
		*desc_len = 0;
	else
		*desc_len = hba->desc_size[desc_id];
}
EXPORT_SYMBOL(ufshcd_map_desc_id_to_length);

static void ufshcd_update_desc_length(struct ufs_hba *hba,
				      enum desc_idn desc_id, int desc_index,
				      unsigned char desc_len)
{
	if (hba->desc_size[desc_id] == QUERY_DESC_MAX_SIZE &&
	    desc_id != QUERY_DESC_IDN_STRING && desc_index != UFS_RPMB_UNIT)
		/* For UFS 3.1, the normal unit descriptor is 10 bytes larger
		 * than the RPMB unit, however, both descriptors share the same
		 * desc_idn, to cover both unit descriptors with one length, we
		 * choose the normal unit descriptor length by desc_index.
		 */
		hba->desc_size[desc_id] = desc_len;
}

/**
 * ufshcd_read_desc_param - read the specified descriptor parameter
 * @hba: Pointer to adapter instance
 * @desc_id: descriptor idn value
 * @desc_index: descriptor index
 * @param_offset: offset of the parameter to read
 * @param_read_buf: pointer to buffer where parameter would be read
 * @param_size: sizeof(param_read_buf)
 *
 * Return 0 in case of success, non-zero otherwise
 */
int ufshcd_read_desc_param(struct ufs_hba *hba,
			   enum desc_idn desc_id,
			   int desc_index,
			   u8 param_offset,
			   u8 *param_read_buf,
			   u8 param_size)
{
	int ret;
	u8 *desc_buf;
	int buff_len;
	bool is_kmalloc = true;

	/* Safety check */
	if (desc_id >= QUERY_DESC_IDN_MAX || !param_size)
		return -EINVAL;

	/* Get the length of descriptor */
	ufshcd_map_desc_id_to_length(hba, desc_id, &buff_len);
	if (!buff_len) {
		dev_err(hba->dev, "%s: Failed to get desc length\n", __func__);
		return -EINVAL;
	}

	if (param_offset >= buff_len) {
		dev_err(hba->dev, "%s: Invalid offset 0x%x in descriptor IDN 0x%x, length 0x%x\n",
			__func__, param_offset, desc_id, buff_len);
		return -EINVAL;
	}

	/* Check whether we need temp memory */
	if (param_offset != 0 || param_size < buff_len) {
		desc_buf = kzalloc(buff_len, GFP_KERNEL);
		if (!desc_buf)
			return -ENOMEM;
	} else {
		desc_buf = param_read_buf;
		is_kmalloc = false;
	}

	/* Request for full descriptor */
	ret = ufshcd_query_descriptor_retry(hba, UPIU_QUERY_OPCODE_READ_DESC,
					desc_id, desc_index, 0,
					desc_buf, &buff_len);

	if (ret) {
		dev_err(hba->dev, "%s: Failed reading descriptor. desc_id %d, desc_index %d, param_offset %d, ret %d\n",
			__func__, desc_id, desc_index, param_offset, ret);
		goto out;
	}

	/* Sanity check */
	if (desc_buf[QUERY_DESC_DESC_TYPE_OFFSET] != desc_id) {
		dev_err(hba->dev, "%s: invalid desc_id %d in descriptor header\n",
			__func__, desc_buf[QUERY_DESC_DESC_TYPE_OFFSET]);
		ret = -EINVAL;
		goto out;
	}

	/* Update descriptor length */
	buff_len = desc_buf[QUERY_DESC_LENGTH_OFFSET];
	ufshcd_update_desc_length(hba, desc_id, desc_index, buff_len);

	if (is_kmalloc) {
		/* Make sure we don't copy more data than available */
		if (param_offset >= buff_len)
			ret = -EINVAL;
		else
			memcpy(param_read_buf, &desc_buf[param_offset],
			       min_t(u32, param_size, buff_len - param_offset));
	}
out:
	if (is_kmalloc)
		kfree(desc_buf);
	return ret;
}
EXPORT_SYMBOL_GPL(ufshcd_read_desc_param);

/**
 * struct uc_string_id - unicode string
 *
 * @len: size of this descriptor inclusive
 * @type: descriptor type
 * @uc: unicode string character
 */
struct uc_string_id {
	u8 len;
	u8 type;
	wchar_t uc[];
} __packed;

/* replace non-printable or non-ASCII characters with spaces */
static inline char ufshcd_remove_non_printable(u8 ch)
{
	return (ch >= 0x20 && ch <= 0x7e) ? ch : ' ';
}

/**
 * ufshcd_read_string_desc - read string descriptor
 * @hba: pointer to adapter instance
 * @desc_index: descriptor index
 * @buf: pointer to buffer where descriptor would be read,
 *       the caller should free the memory.
 * @ascii: if true convert from unicode to ascii characters
 *         null terminated string.
 *
 * Return:
 * *      string size on success.
 * *      -ENOMEM: on allocation failure
 * *      -EINVAL: on a wrong parameter
 */
int ufshcd_read_string_desc(struct ufs_hba *hba, u8 desc_index,
			    u8 **buf, bool ascii)
{
	struct uc_string_id *uc_str;
	u8 *str;
	int ret;

	if (!buf)
		return -EINVAL;

	uc_str = kzalloc(QUERY_DESC_MAX_SIZE, GFP_KERNEL);
	if (!uc_str)
		return -ENOMEM;

	ret = ufshcd_read_desc_param(hba, QUERY_DESC_IDN_STRING, desc_index, 0,
				     (u8 *)uc_str, QUERY_DESC_MAX_SIZE);
	if (ret < 0) {
		dev_err(hba->dev, "Reading String Desc failed after %d retries. err = %d\n",
			QUERY_REQ_RETRIES, ret);
		str = NULL;
		goto out;
	}

	if (uc_str->len <= QUERY_DESC_HDR_SIZE) {
		dev_dbg(hba->dev, "String Desc is of zero length\n");
		str = NULL;
		ret = 0;
		goto out;
	}

	if (ascii) {
		ssize_t ascii_len;
		int i;
		/* remove header and divide by 2 to move from UTF16 to UTF8 */
		ascii_len = (uc_str->len - QUERY_DESC_HDR_SIZE) / 2 + 1;
		str = kzalloc(ascii_len, GFP_KERNEL);
		if (!str) {
			ret = -ENOMEM;
			goto out;
		}

		/*
		 * the descriptor contains string in UTF16 format
		 * we need to convert to utf-8 so it can be displayed
		 */
		ret = utf16s_to_utf8s(uc_str->uc,
				      uc_str->len - QUERY_DESC_HDR_SIZE,
				      UTF16_BIG_ENDIAN, str, ascii_len);

		/* replace non-printable or non-ASCII characters with spaces */
		for (i = 0; i < ret; i++)
			str[i] = ufshcd_remove_non_printable(str[i]);

		str[ret++] = '\0';

	} else {
		str = kmemdup(uc_str, uc_str->len, GFP_KERNEL);
		if (!str) {
			ret = -ENOMEM;
			goto out;
		}
		ret = uc_str->len;
	}
out:
	*buf = str;
	kfree(uc_str);
	return ret;
}

/**
 * ufshcd_read_unit_desc_param - read the specified unit descriptor parameter
 * @hba: Pointer to adapter instance
 * @lun: lun id
 * @param_offset: offset of the parameter to read
 * @param_read_buf: pointer to buffer where parameter would be read
 * @param_size: sizeof(param_read_buf)
 *
 * Return 0 in case of success, non-zero otherwise
 */
static inline int ufshcd_read_unit_desc_param(struct ufs_hba *hba,
					      int lun,
					      enum unit_desc_param param_offset,
					      u8 *param_read_buf,
					      u32 param_size)
{
	/*
	 * Unit descriptors are only available for general purpose LUs (LUN id
	 * from 0 to 7) and RPMB Well known LU.
	 */
	if (!ufs_is_valid_unit_desc_lun(&hba->dev_info, lun, param_offset))
		return -EOPNOTSUPP;

	return ufshcd_read_desc_param(hba, QUERY_DESC_IDN_UNIT, lun,
				      param_offset, param_read_buf, param_size);
}

static int ufshcd_get_ref_clk_gating_wait(struct ufs_hba *hba)
{
	int err = 0;
	u32 gating_wait = UFSHCD_REF_CLK_GATING_WAIT_US;

	if (hba->dev_info.wspecversion >= 0x300) {
		err = ufshcd_query_attr_retry(hba, UPIU_QUERY_OPCODE_READ_ATTR,
				QUERY_ATTR_IDN_REF_CLK_GATING_WAIT_TIME, 0, 0,
				&gating_wait);
		if (err)
			dev_err(hba->dev, "Failed reading bRefClkGatingWait. err = %d, use default %uus\n",
					 err, gating_wait);

		if (gating_wait == 0) {
			gating_wait = UFSHCD_REF_CLK_GATING_WAIT_US;
			dev_err(hba->dev, "Undefined ref clk gating wait time, use default %uus\n",
					 gating_wait);
		}

		hba->dev_info.clk_gating_wait_us = gating_wait;
	}

	return err;
}

/**
 * ufshcd_memory_alloc - allocate memory for host memory space data structures
 * @hba: per adapter instance
 *
 * 1. Allocate DMA memory for Command Descriptor array
 *	Each command descriptor consist of Command UPIU, Response UPIU and PRDT
 * 2. Allocate DMA memory for UTP Transfer Request Descriptor List (UTRDL).
 * 3. Allocate DMA memory for UTP Task Management Request Descriptor List
 *	(UTMRDL)
 * 4. Allocate memory for local reference block(lrb).
 *
 * Returns 0 for success, non-zero in case of failure
 */
static int ufshcd_memory_alloc(struct ufs_hba *hba)
{
	size_t utmrdl_size, utrdl_size, ucdl_size;

	/* Allocate memory for UTP command descriptors */
	ucdl_size = (sizeof_utp_transfer_cmd_desc(hba) * hba->nutrs);
	hba->ucdl_base_addr = dmam_alloc_coherent(hba->dev,
						  ucdl_size,
						  &hba->ucdl_dma_addr,
						  GFP_KERNEL);

	/*
	 * UFSHCI requires UTP command descriptor to be 128 byte aligned.
	 * make sure hba->ucdl_dma_addr is aligned to PAGE_SIZE
	 * if hba->ucdl_dma_addr is aligned to PAGE_SIZE, then it will
	 * be aligned to 128 bytes as well
	 */
	if (!hba->ucdl_base_addr ||
	    WARN_ON(hba->ucdl_dma_addr & (PAGE_SIZE - 1))) {
		dev_err(hba->dev,
			"Command Descriptor Memory allocation failed\n");
		goto out;
	}

	/*
	 * Allocate memory for UTP Transfer descriptors
	 * UFSHCI requires 1024 byte alignment of UTRD
	 */
	utrdl_size = (sizeof(struct utp_transfer_req_desc) * hba->nutrs);
	hba->utrdl_base_addr = dmam_alloc_coherent(hba->dev,
						   utrdl_size,
						   &hba->utrdl_dma_addr,
						   GFP_KERNEL);
	if (!hba->utrdl_base_addr ||
	    WARN_ON(hba->utrdl_dma_addr & (PAGE_SIZE - 1))) {
		dev_err(hba->dev,
			"Transfer Descriptor Memory allocation failed\n");
		goto out;
	}

	/*
	 * Allocate memory for UTP Task Management descriptors
	 * UFSHCI requires 1024 byte alignment of UTMRD
	 */
	utmrdl_size = sizeof(struct utp_task_req_desc) * hba->nutmrs;
	hba->utmrdl_base_addr = dmam_alloc_coherent(hba->dev,
						    utmrdl_size,
						    &hba->utmrdl_dma_addr,
						    GFP_KERNEL);
	if (!hba->utmrdl_base_addr ||
	    WARN_ON(hba->utmrdl_dma_addr & (PAGE_SIZE - 1))) {
		dev_err(hba->dev,
		"Task Management Descriptor Memory allocation failed\n");
		goto out;
	}

	/* Allocate memory for local reference block */
	hba->lrb = devm_kcalloc(hba->dev,
				hba->nutrs, sizeof(struct ufshcd_lrb),
				GFP_KERNEL);
	if (!hba->lrb) {
		dev_err(hba->dev, "LRB Memory allocation failed\n");
		goto out;
	}
	return 0;
out:
	return -ENOMEM;
}

/**
 * ufshcd_host_memory_configure - configure local reference block with
 *				memory offsets
 * @hba: per adapter instance
 *
 * Configure Host memory space
 * 1. Update Corresponding UTRD.UCDBA and UTRD.UCDBAU with UCD DMA
 * address.
 * 2. Update each UTRD with Response UPIU offset, Response UPIU length
 * and PRDT offset.
 * 3. Save the corresponding addresses of UTRD, UCD.CMD, UCD.RSP and UCD.PRDT
 * into local reference block.
 */
static void ufshcd_host_memory_configure(struct ufs_hba *hba)
{
	struct utp_transfer_req_desc *utrdlp;
	dma_addr_t cmd_desc_dma_addr;
	dma_addr_t cmd_desc_element_addr;
	u16 response_offset;
	u16 prdt_offset;
	int cmd_desc_size;
	int i;

	utrdlp = hba->utrdl_base_addr;

	response_offset =
		offsetof(struct utp_transfer_cmd_desc, response_upiu);
	prdt_offset =
		offsetof(struct utp_transfer_cmd_desc, prd_table);

	cmd_desc_size = sizeof_utp_transfer_cmd_desc(hba);
	cmd_desc_dma_addr = hba->ucdl_dma_addr;

	for (i = 0; i < hba->nutrs; i++) {
		/* Configure UTRD with command descriptor base address */
		cmd_desc_element_addr =
				(cmd_desc_dma_addr + (cmd_desc_size * i));
		utrdlp[i].command_desc_base_addr_lo =
				cpu_to_le32(lower_32_bits(cmd_desc_element_addr));
		utrdlp[i].command_desc_base_addr_hi =
				cpu_to_le32(upper_32_bits(cmd_desc_element_addr));

		/* Response upiu and prdt offset should be in double words */
		if (hba->quirks & UFSHCD_QUIRK_PRDT_BYTE_GRAN) {
			utrdlp[i].response_upiu_offset =
				cpu_to_le16(response_offset);
			utrdlp[i].prd_table_offset =
				cpu_to_le16(prdt_offset);
			utrdlp[i].response_upiu_length =
				cpu_to_le16(ALIGNED_UPIU_SIZE);
		} else {
			utrdlp[i].response_upiu_offset =
				cpu_to_le16(response_offset >> 2);
			utrdlp[i].prd_table_offset =
				cpu_to_le16(prdt_offset >> 2);
			utrdlp[i].response_upiu_length =
				cpu_to_le16(ALIGNED_UPIU_SIZE >> 2);
		}

		ufshcd_init_lrb(hba, &hba->lrb[i], i);
	}
}

/**
 * ufshcd_dme_link_startup - Notify Unipro to perform link startup
 * @hba: per adapter instance
 *
 * UIC_CMD_DME_LINK_STARTUP command must be issued to Unipro layer,
 * in order to initialize the Unipro link startup procedure.
 * Once the Unipro links are up, the device connected to the controller
 * is detected.
 *
 * Returns 0 on success, non-zero value on failure
 */
static int ufshcd_dme_link_startup(struct ufs_hba *hba)
{
	struct uic_command uic_cmd = {0};
	int ret;

	uic_cmd.command = UIC_CMD_DME_LINK_STARTUP;

	ret = ufshcd_send_uic_cmd(hba, &uic_cmd);
	if (ret)
		dev_dbg(hba->dev,
			"dme-link-startup: error code %d\n", ret);
	return ret;
}
/**
 * ufshcd_dme_reset - UIC command for DME_RESET
 * @hba: per adapter instance
 *
 * DME_RESET command is issued in order to reset UniPro stack.
 * This function now deals with cold reset.
 *
 * Returns 0 on success, non-zero value on failure
 */
static int ufshcd_dme_reset(struct ufs_hba *hba)
{
	struct uic_command uic_cmd = {0};
	int ret;

	uic_cmd.command = UIC_CMD_DME_RESET;

	ret = ufshcd_send_uic_cmd(hba, &uic_cmd);
	if (ret)
		dev_err(hba->dev,
			"dme-reset: error code %d\n", ret);

	return ret;
}

/**
 * ufshcd_dme_enable - UIC command for DME_ENABLE
 * @hba: per adapter instance
 *
 * DME_ENABLE command is issued in order to enable UniPro stack.
 *
 * Returns 0 on success, non-zero value on failure
 */
static int ufshcd_dme_enable(struct ufs_hba *hba)
{
	struct uic_command uic_cmd = {0};
	int ret;

	uic_cmd.command = UIC_CMD_DME_ENABLE;

	ret = ufshcd_send_uic_cmd(hba, &uic_cmd);
	if (ret)
		dev_err(hba->dev,
			"dme-enable: error code %d\n", ret);

	return ret;
}

static inline void ufshcd_add_delay_before_dme_cmd(struct ufs_hba *hba)
{
	#define MIN_DELAY_BEFORE_DME_CMDS_US	1000
	unsigned long min_sleep_time_us;

	if (!(hba->quirks & UFSHCD_QUIRK_DELAY_BEFORE_DME_CMDS))
		return;

	/*
	 * last_dme_cmd_tstamp will be 0 only for 1st call to
	 * this function
	 */
	if (unlikely(!ktime_to_us(hba->last_dme_cmd_tstamp))) {
		min_sleep_time_us = MIN_DELAY_BEFORE_DME_CMDS_US;
	} else {
		unsigned long delta =
			(unsigned long) ktime_to_us(
				ktime_sub(ktime_get(),
				hba->last_dme_cmd_tstamp));

		if (delta < MIN_DELAY_BEFORE_DME_CMDS_US)
			min_sleep_time_us =
				MIN_DELAY_BEFORE_DME_CMDS_US - delta;
		else
			return; /* no more delay required */
	}

	/* allow sleep for extra 50us if needed */
	usleep_range(min_sleep_time_us, min_sleep_time_us + 50);
}

/**
 * ufshcd_dme_set_attr - UIC command for DME_SET, DME_PEER_SET
 * @hba: per adapter instance
 * @attr_sel: uic command argument1
 * @attr_set: attribute set type as uic command argument2
 * @mib_val: setting value as uic command argument3
 * @peer: indicate whether peer or local
 *
 * Returns 0 on success, non-zero value on failure
 */
int ufshcd_dme_set_attr(struct ufs_hba *hba, u32 attr_sel,
			u8 attr_set, u32 mib_val, u8 peer)
{
	struct uic_command uic_cmd = {0};
	static const char *const action[] = {
		"dme-set",
		"dme-peer-set"
	};
	const char *set = action[!!peer];
	int ret;
	int retries = UFS_UIC_COMMAND_RETRIES;

	uic_cmd.command = peer ?
		UIC_CMD_DME_PEER_SET : UIC_CMD_DME_SET;
	uic_cmd.argument1 = attr_sel;
	uic_cmd.argument2 = UIC_ARG_ATTR_TYPE(attr_set);
	uic_cmd.argument3 = mib_val;

	do {
		/* for peer attributes we retry upon failure */
		ret = ufshcd_send_uic_cmd(hba, &uic_cmd);
		if (ret)
			dev_dbg(hba->dev, "%s: attr-id 0x%x val 0x%x error code %d\n",
				set, UIC_GET_ATTR_ID(attr_sel), mib_val, ret);
	} while (ret && peer && --retries);

	if (ret)
		dev_err(hba->dev, "%s: attr-id 0x%x val 0x%x failed %d retries\n",
			set, UIC_GET_ATTR_ID(attr_sel), mib_val,
			UFS_UIC_COMMAND_RETRIES - retries);

	return ret;
}
EXPORT_SYMBOL_GPL(ufshcd_dme_set_attr);

/**
 * ufshcd_dme_get_attr - UIC command for DME_GET, DME_PEER_GET
 * @hba: per adapter instance
 * @attr_sel: uic command argument1
 * @mib_val: the value of the attribute as returned by the UIC command
 * @peer: indicate whether peer or local
 *
 * Returns 0 on success, non-zero value on failure
 */
int ufshcd_dme_get_attr(struct ufs_hba *hba, u32 attr_sel,
			u32 *mib_val, u8 peer)
{
	struct uic_command uic_cmd = {0};
	static const char *const action[] = {
		"dme-get",
		"dme-peer-get"
	};
	const char *get = action[!!peer];
	int ret;
	int retries = UFS_UIC_COMMAND_RETRIES;
	struct ufs_pa_layer_attr orig_pwr_info;
	struct ufs_pa_layer_attr temp_pwr_info;
	bool pwr_mode_change = false;

	if (peer && (hba->quirks & UFSHCD_QUIRK_DME_PEER_ACCESS_AUTO_MODE)) {
		orig_pwr_info = hba->pwr_info;
		temp_pwr_info = orig_pwr_info;

		if (orig_pwr_info.pwr_tx == FAST_MODE ||
		    orig_pwr_info.pwr_rx == FAST_MODE) {
			temp_pwr_info.pwr_tx = FASTAUTO_MODE;
			temp_pwr_info.pwr_rx = FASTAUTO_MODE;
			pwr_mode_change = true;
		} else if (orig_pwr_info.pwr_tx == SLOW_MODE ||
		    orig_pwr_info.pwr_rx == SLOW_MODE) {
			temp_pwr_info.pwr_tx = SLOWAUTO_MODE;
			temp_pwr_info.pwr_rx = SLOWAUTO_MODE;
			pwr_mode_change = true;
		}
		if (pwr_mode_change) {
			ret = ufshcd_change_power_mode(hba, &temp_pwr_info);
			if (ret)
				goto out;
		}
	}

	uic_cmd.command = peer ?
		UIC_CMD_DME_PEER_GET : UIC_CMD_DME_GET;
	uic_cmd.argument1 = attr_sel;

	do {
		/* for peer attributes we retry upon failure */
		ret = ufshcd_send_uic_cmd(hba, &uic_cmd);
		if (ret)
			dev_dbg(hba->dev, "%s: attr-id 0x%x error code %d\n",
				get, UIC_GET_ATTR_ID(attr_sel), ret);
	} while (ret && peer && --retries);

	if (ret)
		dev_err(hba->dev, "%s: attr-id 0x%x failed %d retries\n",
			get, UIC_GET_ATTR_ID(attr_sel),
			UFS_UIC_COMMAND_RETRIES - retries);

	if (mib_val && !ret)
		*mib_val = uic_cmd.argument3;

	if (peer && (hba->quirks & UFSHCD_QUIRK_DME_PEER_ACCESS_AUTO_MODE)
	    && pwr_mode_change)
		ufshcd_change_power_mode(hba, &orig_pwr_info);
out:
	return ret;
}
EXPORT_SYMBOL_GPL(ufshcd_dme_get_attr);

/**
 * ufshcd_uic_pwr_ctrl - executes UIC commands (which affects the link power
 * state) and waits for it to take effect.
 *
 * @hba: per adapter instance
 * @cmd: UIC command to execute
 *
 * DME operations like DME_SET(PA_PWRMODE), DME_HIBERNATE_ENTER &
 * DME_HIBERNATE_EXIT commands take some time to take its effect on both host
 * and device UniPro link and hence it's final completion would be indicated by
 * dedicated status bits in Interrupt Status register (UPMS, UHES, UHXS) in
 * addition to normal UIC command completion Status (UCCS). This function only
 * returns after the relevant status bits indicate the completion.
 *
 * Returns 0 on success, non-zero value on failure
 */
static int ufshcd_uic_pwr_ctrl(struct ufs_hba *hba, struct uic_command *cmd)
{
	struct completion uic_async_done;
	unsigned long flags;
	u8 status;
	int ret;
	bool reenable_intr = false;

	mutex_lock(&hba->uic_cmd_mutex);
	init_completion(&uic_async_done);
	ufshcd_add_delay_before_dme_cmd(hba);

	spin_lock_irqsave(hba->host->host_lock, flags);
	if (ufshcd_is_link_broken(hba)) {
		ret = -ENOLINK;
		goto out_unlock;
	}
	hba->uic_async_done = &uic_async_done;
	if (ufshcd_readl(hba, REG_INTERRUPT_ENABLE) & UIC_COMMAND_COMPL) {
		ufshcd_disable_intr(hba, UIC_COMMAND_COMPL);
		/*
		 * Make sure UIC command completion interrupt is disabled before
		 * issuing UIC command.
		 */
		wmb();
		reenable_intr = true;
	}
	ret = __ufshcd_send_uic_cmd(hba, cmd, false);
	spin_unlock_irqrestore(hba->host->host_lock, flags);
	if (ret) {
		dev_err(hba->dev,
			"pwr ctrl cmd 0x%x with mode 0x%x uic error %d\n",
			cmd->command, cmd->argument3, ret);
		goto out;
	}

	if (!wait_for_completion_timeout(hba->uic_async_done,
					 msecs_to_jiffies(UIC_CMD_TIMEOUT))) {
		dev_err(hba->dev,
			"pwr ctrl cmd 0x%x with mode 0x%x completion timeout\n",
			cmd->command, cmd->argument3);

		if (!cmd->cmd_active) {
			dev_err(hba->dev, "%s: Power Mode Change operation has been completed, go check UPMCRS\n",
				__func__);
			goto check_upmcrs;
		}

		ret = -ETIMEDOUT;
		goto out;
	}

check_upmcrs:
	status = ufshcd_get_upmcrs(hba);
	if (status != PWR_LOCAL) {
		dev_err(hba->dev,
			"pwr ctrl cmd 0x%x failed, host upmcrs:0x%x\n",
			cmd->command, status);
		ret = (status != PWR_OK) ? status : -1;
	}
out:
	if (ret) {
		ufshcd_print_host_state(hba);
		ufshcd_print_pwr_info(hba);
		ufshcd_print_evt_hist(hba);
	}

	spin_lock_irqsave(hba->host->host_lock, flags);
	hba->active_uic_cmd = NULL;
	hba->uic_async_done = NULL;
	if (reenable_intr)
		ufshcd_enable_intr(hba, UIC_COMMAND_COMPL);
	if (ret) {
		ufshcd_set_link_broken(hba);
		ufshcd_schedule_eh_work(hba);
	}
out_unlock:
	spin_unlock_irqrestore(hba->host->host_lock, flags);
	mutex_unlock(&hba->uic_cmd_mutex);

	return ret;
}

/**
 * ufshcd_uic_change_pwr_mode - Perform the UIC power mode chage
 *				using DME_SET primitives.
 * @hba: per adapter instance
 * @mode: powr mode value
 *
 * Returns 0 on success, non-zero value on failure
 */
static int ufshcd_uic_change_pwr_mode(struct ufs_hba *hba, u8 mode)
{
	struct uic_command uic_cmd = {0};
	int ret;

	if (hba->quirks & UFSHCD_QUIRK_BROKEN_PA_RXHSUNTERMCAP) {
		ret = ufshcd_dme_set(hba,
				UIC_ARG_MIB_SEL(PA_RXHSUNTERMCAP, 0), 1);
		if (ret) {
			dev_err(hba->dev, "%s: failed to enable PA_RXHSUNTERMCAP ret %d\n",
						__func__, ret);
			goto out;
		}
	}

	uic_cmd.command = UIC_CMD_DME_SET;
	uic_cmd.argument1 = UIC_ARG_MIB(PA_PWRMODE);
	uic_cmd.argument3 = mode;
	ufshcd_hold(hba, false);
	ret = ufshcd_uic_pwr_ctrl(hba, &uic_cmd);
	ufshcd_release(hba);

out:
	return ret;
}

int ufshcd_link_recovery(struct ufs_hba *hba)
{
	int ret;
	unsigned long flags;

	spin_lock_irqsave(hba->host->host_lock, flags);
	hba->ufshcd_state = UFSHCD_STATE_RESET;
	ufshcd_set_eh_in_progress(hba);
	spin_unlock_irqrestore(hba->host->host_lock, flags);

	/* Reset the attached device */
	ufshcd_vops_device_reset(hba);

	ret = ufshcd_host_reset_and_restore(hba);

	spin_lock_irqsave(hba->host->host_lock, flags);
	if (ret)
		hba->ufshcd_state = UFSHCD_STATE_ERROR;
	ufshcd_clear_eh_in_progress(hba);
	spin_unlock_irqrestore(hba->host->host_lock, flags);

	if (ret)
		dev_err(hba->dev, "%s: link recovery failed, err %d",
			__func__, ret);
	else
		ufshcd_clear_ua_wluns(hba);

	return ret;
}
EXPORT_SYMBOL_GPL(ufshcd_link_recovery);

int ufshcd_uic_hibern8_enter(struct ufs_hba *hba)
{
	int ret;
	struct uic_command uic_cmd = {0};
	ktime_t start = ktime_get();

	ufshcd_vops_hibern8_notify(hba, UIC_CMD_DME_HIBER_ENTER, PRE_CHANGE);

	uic_cmd.command = UIC_CMD_DME_HIBER_ENTER;
	ret = ufshcd_uic_pwr_ctrl(hba, &uic_cmd);
	trace_ufshcd_profile_hibern8(dev_name(hba->dev), "enter",
			     ktime_to_us(ktime_sub(ktime_get(), start)), ret);

	if (ret)
		dev_err(hba->dev, "%s: hibern8 enter failed. ret = %d\n",
			__func__, ret);
	else
		ufshcd_vops_hibern8_notify(hba, UIC_CMD_DME_HIBER_ENTER,
								POST_CHANGE);

	return ret;
}
EXPORT_SYMBOL_GPL(ufshcd_uic_hibern8_enter);

int ufshcd_uic_hibern8_exit(struct ufs_hba *hba)
{
	struct uic_command uic_cmd = {0};
	int ret;
	ktime_t start = ktime_get();

	ufshcd_vops_hibern8_notify(hba, UIC_CMD_DME_HIBER_EXIT, PRE_CHANGE);

	uic_cmd.command = UIC_CMD_DME_HIBER_EXIT;
	ret = ufshcd_uic_pwr_ctrl(hba, &uic_cmd);
	trace_ufshcd_profile_hibern8(dev_name(hba->dev), "exit",
			     ktime_to_us(ktime_sub(ktime_get(), start)), ret);

	if (ret) {
		dev_err(hba->dev, "%s: hibern8 exit failed. ret = %d\n",
			__func__, ret);
	} else {
		ufshcd_vops_hibern8_notify(hba, UIC_CMD_DME_HIBER_EXIT,
								POST_CHANGE);
		hba->ufs_stats.last_hibern8_exit_tstamp = ktime_get();
		hba->ufs_stats.hibern8_exit_cnt++;
	}

	return ret;
}
EXPORT_SYMBOL_GPL(ufshcd_uic_hibern8_exit);

void ufshcd_auto_hibern8_update(struct ufs_hba *hba, u32 ahit)
{
	unsigned long flags;
	bool update = false;

	if (!ufshcd_is_auto_hibern8_supported(hba))
		return;

	spin_lock_irqsave(hba->host->host_lock, flags);
	if (hba->ahit != ahit) {
		hba->ahit = ahit;
		update = true;
	}
	spin_unlock_irqrestore(hba->host->host_lock, flags);

	if (update && !pm_runtime_suspended(hba->dev)) {
		pm_runtime_get_sync(hba->dev);
		ufshcd_hold(hba, false);
		ufshcd_auto_hibern8_enable(hba);
		ufshcd_release(hba);
		pm_runtime_put(hba->dev);
	}
}
EXPORT_SYMBOL_GPL(ufshcd_auto_hibern8_update);

void ufshcd_auto_hibern8_enable(struct ufs_hba *hba)
{
	unsigned long flags;

	if (!ufshcd_is_auto_hibern8_supported(hba))
		return;

	spin_lock_irqsave(hba->host->host_lock, flags);
	ufshcd_writel(hba, hba->ahit, REG_AUTO_HIBERNATE_IDLE_TIMER);
	spin_unlock_irqrestore(hba->host->host_lock, flags);
}

 /**
 * ufshcd_init_pwr_info - setting the POR (power on reset)
 * values in hba power info
 * @hba: per-adapter instance
 */
static void ufshcd_init_pwr_info(struct ufs_hba *hba)
{
	hba->pwr_info.gear_rx = UFS_PWM_G1;
	hba->pwr_info.gear_tx = UFS_PWM_G1;
	hba->pwr_info.lane_rx = 1;
	hba->pwr_info.lane_tx = 1;
	hba->pwr_info.pwr_rx = SLOWAUTO_MODE;
	hba->pwr_info.pwr_tx = SLOWAUTO_MODE;
	hba->pwr_info.hs_rate = 0;
}

/**
 * ufshcd_get_max_pwr_mode - reads the max power mode negotiated with device
 * @hba: per-adapter instance
 */
static int ufshcd_get_max_pwr_mode(struct ufs_hba *hba)
{
	struct ufs_pa_layer_attr *pwr_info = &hba->max_pwr_info.info;

	if (hba->max_pwr_info.is_valid)
		return 0;

	pwr_info->pwr_tx = FAST_MODE;
	pwr_info->pwr_rx = FAST_MODE;
	pwr_info->hs_rate = PA_HS_MODE_B;

	/* Get the connected lane count */
	ufshcd_dme_get(hba, UIC_ARG_MIB(PA_CONNECTEDRXDATALANES),
			&pwr_info->lane_rx);
	ufshcd_dme_get(hba, UIC_ARG_MIB(PA_CONNECTEDTXDATALANES),
			&pwr_info->lane_tx);

	if (!pwr_info->lane_rx || !pwr_info->lane_tx) {
		dev_err(hba->dev, "%s: invalid connected lanes value. rx=%d, tx=%d\n",
				__func__,
				pwr_info->lane_rx,
				pwr_info->lane_tx);
		return -EINVAL;
	}

	/*
	 * First, get the maximum gears of HS speed.
	 * If a zero value, it means there is no HSGEAR capability.
	 * Then, get the maximum gears of PWM speed.
	 */
	ufshcd_dme_get(hba, UIC_ARG_MIB(PA_MAXRXHSGEAR), &pwr_info->gear_rx);
	if (!pwr_info->gear_rx) {
		ufshcd_dme_get(hba, UIC_ARG_MIB(PA_MAXRXPWMGEAR),
				&pwr_info->gear_rx);
		if (!pwr_info->gear_rx) {
			dev_err(hba->dev, "%s: invalid max pwm rx gear read = %d\n",
				__func__, pwr_info->gear_rx);
			return -EINVAL;
		}
		pwr_info->pwr_rx = SLOW_MODE;
	}

	ufshcd_dme_peer_get(hba, UIC_ARG_MIB(PA_MAXRXHSGEAR),
			&pwr_info->gear_tx);
	if (!pwr_info->gear_tx) {
		ufshcd_dme_peer_get(hba, UIC_ARG_MIB(PA_MAXRXPWMGEAR),
				&pwr_info->gear_tx);
		if (!pwr_info->gear_tx) {
			dev_err(hba->dev, "%s: invalid max pwm tx gear read = %d\n",
				__func__, pwr_info->gear_tx);
			return -EINVAL;
		}
		pwr_info->pwr_tx = SLOW_MODE;
	}

	hba->max_pwr_info.is_valid = true;
	return 0;
}

static int ufshcd_change_power_mode(struct ufs_hba *hba,
			     struct ufs_pa_layer_attr *pwr_mode)
{
	int ret;

	/* if already configured to the requested pwr_mode */
	if (!hba->force_pmc &&
	    pwr_mode->gear_rx == hba->pwr_info.gear_rx &&
	    pwr_mode->gear_tx == hba->pwr_info.gear_tx &&
	    pwr_mode->lane_rx == hba->pwr_info.lane_rx &&
	    pwr_mode->lane_tx == hba->pwr_info.lane_tx &&
	    pwr_mode->pwr_rx == hba->pwr_info.pwr_rx &&
	    pwr_mode->pwr_tx == hba->pwr_info.pwr_tx &&
	    pwr_mode->hs_rate == hba->pwr_info.hs_rate) {
		dev_dbg(hba->dev, "%s: power already configured\n", __func__);
		return 0;
	}

	/*
	 * Configure attributes for power mode change with below.
	 * - PA_RXGEAR, PA_ACTIVERXDATALANES, PA_RXTERMINATION,
	 * - PA_TXGEAR, PA_ACTIVETXDATALANES, PA_TXTERMINATION,
	 * - PA_HSSERIES
	 */
	ufshcd_dme_set(hba, UIC_ARG_MIB(PA_RXGEAR), pwr_mode->gear_rx);
	ufshcd_dme_set(hba, UIC_ARG_MIB(PA_ACTIVERXDATALANES),
			pwr_mode->lane_rx);
	if (pwr_mode->pwr_rx == FASTAUTO_MODE ||
			pwr_mode->pwr_rx == FAST_MODE)
		ufshcd_dme_set(hba, UIC_ARG_MIB(PA_RXTERMINATION), TRUE);
	else
		ufshcd_dme_set(hba, UIC_ARG_MIB(PA_RXTERMINATION), FALSE);

	ufshcd_dme_set(hba, UIC_ARG_MIB(PA_TXGEAR), pwr_mode->gear_tx);
	ufshcd_dme_set(hba, UIC_ARG_MIB(PA_ACTIVETXDATALANES),
			pwr_mode->lane_tx);
	if (pwr_mode->pwr_tx == FASTAUTO_MODE ||
			pwr_mode->pwr_tx == FAST_MODE)
		ufshcd_dme_set(hba, UIC_ARG_MIB(PA_TXTERMINATION), TRUE);
	else
		ufshcd_dme_set(hba, UIC_ARG_MIB(PA_TXTERMINATION), FALSE);

	if (pwr_mode->pwr_rx == FASTAUTO_MODE ||
	    pwr_mode->pwr_tx == FASTAUTO_MODE ||
	    pwr_mode->pwr_rx == FAST_MODE ||
	    pwr_mode->pwr_tx == FAST_MODE)
		ufshcd_dme_set(hba, UIC_ARG_MIB(PA_HSSERIES),
						pwr_mode->hs_rate);

	if (!(hba->quirks & UFSHCD_QUIRK_SKIP_DEF_UNIPRO_TIMEOUT_SETTING)) {
		ufshcd_dme_set(hba, UIC_ARG_MIB(PA_PWRMODEUSERDATA0),
				DL_FC0ProtectionTimeOutVal_Default);
		ufshcd_dme_set(hba, UIC_ARG_MIB(PA_PWRMODEUSERDATA1),
				DL_TC0ReplayTimeOutVal_Default);
		ufshcd_dme_set(hba, UIC_ARG_MIB(PA_PWRMODEUSERDATA2),
				DL_AFC0ReqTimeOutVal_Default);
		ufshcd_dme_set(hba, UIC_ARG_MIB(PA_PWRMODEUSERDATA3),
				DL_FC1ProtectionTimeOutVal_Default);
		ufshcd_dme_set(hba, UIC_ARG_MIB(PA_PWRMODEUSERDATA4),
				DL_TC1ReplayTimeOutVal_Default);
		ufshcd_dme_set(hba, UIC_ARG_MIB(PA_PWRMODEUSERDATA5),
				DL_AFC1ReqTimeOutVal_Default);

		ufshcd_dme_set(hba, UIC_ARG_MIB(DME_LocalFC0ProtectionTimeOutVal),
				DL_FC0ProtectionTimeOutVal_Default);
		ufshcd_dme_set(hba, UIC_ARG_MIB(DME_LocalTC0ReplayTimeOutVal),
				DL_TC0ReplayTimeOutVal_Default);
		ufshcd_dme_set(hba, UIC_ARG_MIB(DME_LocalAFC0ReqTimeOutVal),
				DL_AFC0ReqTimeOutVal_Default);
	}

	ret = ufshcd_uic_change_pwr_mode(hba, pwr_mode->pwr_rx << 4
			| pwr_mode->pwr_tx);

	if (ret) {
		dev_err(hba->dev,
			"%s: power mode change failed %d\n", __func__, ret);
	} else {
		ufshcd_vops_pwr_change_notify(hba, POST_CHANGE, NULL,
								pwr_mode);

		memcpy(&hba->pwr_info, pwr_mode,
			sizeof(struct ufs_pa_layer_attr));
	}

	return ret;
}

/**
 * ufshcd_config_pwr_mode - configure a new power mode
 * @hba: per-adapter instance
 * @desired_pwr_mode: desired power configuration
 */
int ufshcd_config_pwr_mode(struct ufs_hba *hba,
		struct ufs_pa_layer_attr *desired_pwr_mode)
{
	struct ufs_pa_layer_attr final_params = { 0 };
	int ret;

	ret = ufshcd_vops_pwr_change_notify(hba, PRE_CHANGE,
					desired_pwr_mode, &final_params);

	if (ret)
		memcpy(&final_params, desired_pwr_mode, sizeof(final_params));

	ret = ufshcd_change_power_mode(hba, &final_params);

	return ret;
}
EXPORT_SYMBOL_GPL(ufshcd_config_pwr_mode);

/**
 * ufshcd_complete_dev_init() - checks device readiness
 * @hba: per-adapter instance
 *
 * Set fDeviceInit flag and poll until device toggles it.
 */
static int ufshcd_complete_dev_init(struct ufs_hba *hba)
{
	int err;
	bool flag_res = true;
	ktime_t timeout;

	err = ufshcd_query_flag_retry(hba, UPIU_QUERY_OPCODE_SET_FLAG,
		QUERY_FLAG_IDN_FDEVICEINIT, 0, NULL);
	if (err) {
		dev_err(hba->dev,
			"%s setting fDeviceInit flag failed with error %d\n",
			__func__, err);
		goto out;
	}

	/* Poll fDeviceInit flag to be cleared */
	timeout = ktime_add_ms(ktime_get(), FDEVICEINIT_COMPL_TIMEOUT);
	do {
		err = ufshcd_query_flag(hba, UPIU_QUERY_OPCODE_READ_FLAG,
					QUERY_FLAG_IDN_FDEVICEINIT, 0, &flag_res);
		if (!flag_res)
			break;
		usleep_range(5000, 10000);
	} while (ktime_before(ktime_get(), timeout));

	if (err) {
		dev_err(hba->dev,
				"%s reading fDeviceInit flag failed with error %d\n",
				__func__, err);
	} else if (flag_res) {
		dev_err(hba->dev,
				"%s fDeviceInit was not cleared by the device\n",
				__func__);
		err = -EBUSY;
	}
out:
	return err;
}

/**
 * ufshcd_make_hba_operational - Make UFS controller operational
 * @hba: per adapter instance
 *
 * To bring UFS host controller to operational state,
 * 1. Enable required interrupts
 * 2. Configure interrupt aggregation
 * 3. Program UTRL and UTMRL base address
 * 4. Configure run-stop-registers
 *
 * Returns 0 on success, non-zero value on failure
 */
int ufshcd_make_hba_operational(struct ufs_hba *hba)
{
	int err = 0;
	u32 reg;

	/* Enable required interrupts */
	ufshcd_enable_intr(hba, UFSHCD_ENABLE_INTRS);

	/* Configure interrupt aggregation */
	if (ufshcd_is_intr_aggr_allowed(hba))
		ufshcd_config_intr_aggr(hba, hba->nutrs - 1, INT_AGGR_DEF_TO);
	else
		ufshcd_disable_intr_aggr(hba);

	/* Configure UTRL and UTMRL base address registers */
	ufshcd_writel(hba, lower_32_bits(hba->utrdl_dma_addr),
			REG_UTP_TRANSFER_REQ_LIST_BASE_L);
	ufshcd_writel(hba, upper_32_bits(hba->utrdl_dma_addr),
			REG_UTP_TRANSFER_REQ_LIST_BASE_H);
	ufshcd_writel(hba, lower_32_bits(hba->utmrdl_dma_addr),
			REG_UTP_TASK_REQ_LIST_BASE_L);
	ufshcd_writel(hba, upper_32_bits(hba->utmrdl_dma_addr),
			REG_UTP_TASK_REQ_LIST_BASE_H);

	/*
	 * Make sure base address and interrupt setup are updated before
	 * enabling the run/stop registers below.
	 */
	wmb();

	/*
	 * UCRDY, UTMRLDY and UTRLRDY bits must be 1
	 */
	reg = ufshcd_readl(hba, REG_CONTROLLER_STATUS);
	if (!(ufshcd_get_lists_status(reg))) {
		ufshcd_enable_run_stop_reg(hba);
	} else {
		dev_err(hba->dev,
			"Host controller not ready to process requests");
		err = -EIO;
	}

	return err;
}
EXPORT_SYMBOL_GPL(ufshcd_make_hba_operational);

/**
 * ufshcd_hba_stop - Send controller to reset state
 * @hba: per adapter instance
 */
void ufshcd_hba_stop(struct ufs_hba *hba)
{
	unsigned long flags;
	int err;

	/*
	 * Obtain the host lock to prevent that the controller is disabled
	 * while the UFS interrupt handler is active on another CPU.
	 */
	spin_lock_irqsave(hba->host->host_lock, flags);
	ufshcd_writel(hba, CONTROLLER_DISABLE,  REG_CONTROLLER_ENABLE);
	spin_unlock_irqrestore(hba->host->host_lock, flags);

	err = ufshcd_wait_for_register(hba, REG_CONTROLLER_ENABLE,
					CONTROLLER_ENABLE, CONTROLLER_DISABLE,
					10, 1);
	if (err)
		dev_err(hba->dev, "%s: Controller disable failed\n", __func__);
}
EXPORT_SYMBOL_GPL(ufshcd_hba_stop);

/**
 * ufshcd_hba_execute_hce - initialize the controller
 * @hba: per adapter instance
 *
 * The controller resets itself and controller firmware initialization
 * sequence kicks off. When controller is ready it will set
 * the Host Controller Enable bit to 1.
 *
 * Returns 0 on success, non-zero value on failure
 */
static int ufshcd_hba_execute_hce(struct ufs_hba *hba)
{
	int retry_outer = 3;
	int retry_inner;

start:
	if (!ufshcd_is_hba_active(hba))
		/* change controller state to "reset state" */
		ufshcd_hba_stop(hba);

	/* UniPro link is disabled at this point */
	ufshcd_set_link_off(hba);

	ufshcd_vops_hce_enable_notify(hba, PRE_CHANGE);

	/* start controller initialization sequence */
	ufshcd_hba_start(hba);

	/*
	 * To initialize a UFS host controller HCE bit must be set to 1.
	 * During initialization the HCE bit value changes from 1->0->1.
	 * When the host controller completes initialization sequence
	 * it sets the value of HCE bit to 1. The same HCE bit is read back
	 * to check if the controller has completed initialization sequence.
	 * So without this delay the value HCE = 1, set in the previous
	 * instruction might be read back.
	 * This delay can be changed based on the controller.
	 */
	ufshcd_delay_us(hba->vps->hba_enable_delay_us, 100);

	/* wait for the host controller to complete initialization */
	retry_inner = 50;
	while (ufshcd_is_hba_active(hba)) {
		if (retry_inner) {
			retry_inner--;
		} else {
			dev_err(hba->dev,
				"Controller enable failed\n");
			if (retry_outer) {
				retry_outer--;
				goto start;
			}
			return -EIO;
		}
		usleep_range(1000, 1100);
	}

	/* enable UIC related interrupts */
	ufshcd_enable_intr(hba, UFSHCD_UIC_MASK);

	ufshcd_vops_hce_enable_notify(hba, POST_CHANGE);

	return 0;
}

int ufshcd_hba_enable(struct ufs_hba *hba)
{
	int ret;

	if (hba->quirks & UFSHCI_QUIRK_BROKEN_HCE) {
		ufshcd_set_link_off(hba);
		ufshcd_vops_hce_enable_notify(hba, PRE_CHANGE);

		/* enable UIC related interrupts */
		ufshcd_enable_intr(hba, UFSHCD_UIC_MASK);
		ret = ufshcd_dme_reset(hba);
		if (!ret) {
			ret = ufshcd_dme_enable(hba);
			if (!ret)
				ufshcd_vops_hce_enable_notify(hba, POST_CHANGE);
			if (ret)
				dev_err(hba->dev,
					"Host controller enable failed with non-hce\n");
		}
	} else {
		ret = ufshcd_hba_execute_hce(hba);
	}

	return ret;
}
EXPORT_SYMBOL_GPL(ufshcd_hba_enable);

static int ufshcd_disable_tx_lcc(struct ufs_hba *hba, bool peer)
{
	int tx_lanes = 0, i, err = 0;

	if (!peer)
		ufshcd_dme_get(hba, UIC_ARG_MIB(PA_CONNECTEDTXDATALANES),
			       &tx_lanes);
	else
		ufshcd_dme_peer_get(hba, UIC_ARG_MIB(PA_CONNECTEDTXDATALANES),
				    &tx_lanes);
	for (i = 0; i < tx_lanes; i++) {
		if (!peer)
			err = ufshcd_dme_set(hba,
				UIC_ARG_MIB_SEL(TX_LCC_ENABLE,
					UIC_ARG_MPHY_TX_GEN_SEL_INDEX(i)),
					0);
		else
			err = ufshcd_dme_peer_set(hba,
				UIC_ARG_MIB_SEL(TX_LCC_ENABLE,
					UIC_ARG_MPHY_TX_GEN_SEL_INDEX(i)),
					0);
		if (err) {
			dev_err(hba->dev, "%s: TX LCC Disable failed, peer = %d, lane = %d, err = %d",
				__func__, peer, i, err);
			break;
		}
	}

	return err;
}

static inline int ufshcd_disable_device_tx_lcc(struct ufs_hba *hba)
{
	return ufshcd_disable_tx_lcc(hba, true);
}

void ufshcd_update_evt_hist(struct ufs_hba *hba, u32 id, u32 val)
{
	struct ufs_event_hist *e;

	if (id >= UFS_EVT_CNT)
		return;

	e = &hba->ufs_stats.event[id];
	e->val[e->pos] = val;
	e->tstamp[e->pos] = ktime_get();
	e->cnt += 1;
	e->pos = (e->pos + 1) % UFS_EVENT_HIST_LENGTH;

	ufshcd_vops_event_notify(hba, id, &val);
}
EXPORT_SYMBOL_GPL(ufshcd_update_evt_hist);

/**
 * ufshcd_link_startup - Initialize unipro link startup
 * @hba: per adapter instance
 *
 * Returns 0 for success, non-zero in case of failure
 */
static int ufshcd_link_startup(struct ufs_hba *hba)
{
	int ret;
	int retries = DME_LINKSTARTUP_RETRIES;
	bool link_startup_again = false;

	/*
	 * If UFS device isn't active then we will have to issue link startup
	 * 2 times to make sure the device state move to active.
	 */
	if (!ufshcd_is_ufs_dev_active(hba))
		link_startup_again = true;

link_startup:
	do {
		ufshcd_vops_link_startup_notify(hba, PRE_CHANGE);

		ret = ufshcd_dme_link_startup(hba);

		/* check if device is detected by inter-connect layer */
		if (!ret && !ufshcd_is_device_present(hba)) {
			ufshcd_update_evt_hist(hba,
					       UFS_EVT_LINK_STARTUP_FAIL,
					       0);
			dev_err(hba->dev, "%s: Device not present\n", __func__);
			ret = -ENXIO;
			goto out;
		}

		/*
		 * DME link lost indication is only received when link is up,
		 * but we can't be sure if the link is up until link startup
		 * succeeds. So reset the local Uni-Pro and try again.
		 */
		if (ret && ufshcd_hba_enable(hba)) {
			ufshcd_update_evt_hist(hba,
					       UFS_EVT_LINK_STARTUP_FAIL,
					       (u32)ret);
			goto out;
		}
	} while (ret && retries--);

	if (ret) {
		/* failed to get the link up... retire */
		ufshcd_update_evt_hist(hba,
				       UFS_EVT_LINK_STARTUP_FAIL,
				       (u32)ret);
		goto out;
	}

	if (link_startup_again) {
		link_startup_again = false;
		retries = DME_LINKSTARTUP_RETRIES;
		goto link_startup;
	}

	/* Mark that link is up in PWM-G1, 1-lane, SLOW-AUTO mode */
	ufshcd_init_pwr_info(hba);
	ufshcd_print_pwr_info(hba);

	if (hba->quirks & UFSHCD_QUIRK_BROKEN_LCC) {
		ret = ufshcd_disable_device_tx_lcc(hba);
		if (ret)
			goto out;
	}

	/* Include any host controller configuration via UIC commands */
	ret = ufshcd_vops_link_startup_notify(hba, POST_CHANGE);
	if (ret)
		goto out;

	/* Clear UECPA once due to LINERESET has happened during LINK_STARTUP */
	ufshcd_readl(hba, REG_UIC_ERROR_CODE_PHY_ADAPTER_LAYER);
	ret = ufshcd_make_hba_operational(hba);
out:
	if (ret) {
		dev_err(hba->dev, "link startup failed %d\n", ret);
		ufshcd_print_host_state(hba);
		ufshcd_print_pwr_info(hba);
		ufshcd_print_evt_hist(hba);
	}
	return ret;
}

/**
 * ufshcd_verify_dev_init() - Verify device initialization
 * @hba: per-adapter instance
 *
 * Send NOP OUT UPIU and wait for NOP IN response to check whether the
 * device Transport Protocol (UTP) layer is ready after a reset.
 * If the UTP layer at the device side is not initialized, it may
 * not respond with NOP IN UPIU within timeout of %NOP_OUT_TIMEOUT
 * and we retry sending NOP OUT for %NOP_OUT_RETRIES iterations.
 */
static int ufshcd_verify_dev_init(struct ufs_hba *hba)
{
	int err = 0;
	int retries;

	ufshcd_hold(hba, false);
	mutex_lock(&hba->dev_cmd.lock);
	for (retries = NOP_OUT_RETRIES; retries > 0; retries--) {
		err = ufshcd_exec_dev_cmd(hba, DEV_CMD_TYPE_NOP,
					       NOP_OUT_TIMEOUT);

		if (!err || err == -ETIMEDOUT)
			break;

		dev_dbg(hba->dev, "%s: error %d retrying\n", __func__, err);
	}
	mutex_unlock(&hba->dev_cmd.lock);
	ufshcd_release(hba);

	if (err)
		dev_err(hba->dev, "%s: NOP OUT failed %d\n", __func__, err);
	return err;
}

/**
 * ufshcd_set_queue_depth - set lun queue depth
 * @sdev: pointer to SCSI device
 *
 * Read bLUQueueDepth value and activate scsi tagged command
 * queueing. For WLUN, queue depth is set to 1. For best-effort
 * cases (bLUQueueDepth = 0) the queue depth is set to a maximum
 * value that host can queue.
 */
static void ufshcd_set_queue_depth(struct scsi_device *sdev)
{
	int ret = 0;
	u8 lun_qdepth;
	struct ufs_hba *hba;

	hba = shost_priv(sdev->host);

	lun_qdepth = hba->nutrs;
	ret = ufshcd_read_unit_desc_param(hba,
					  ufshcd_scsi_to_upiu_lun(sdev->lun),
					  UNIT_DESC_PARAM_LU_Q_DEPTH,
					  &lun_qdepth,
					  sizeof(lun_qdepth));

	/* Some WLUN doesn't support unit descriptor */
	if (ret == -EOPNOTSUPP)
		lun_qdepth = 1;
	else if (!lun_qdepth)
		/* eventually, we can figure out the real queue depth */
		lun_qdepth = hba->nutrs;
	else
		lun_qdepth = min_t(int, lun_qdepth, hba->nutrs);

	dev_dbg(hba->dev, "%s: activate tcq with queue depth %d\n",
			__func__, lun_qdepth);
	scsi_change_queue_depth(sdev, lun_qdepth);
}

/*
 * ufshcd_get_lu_wp - returns the "b_lu_write_protect" from UNIT DESCRIPTOR
 * @hba: per-adapter instance
 * @lun: UFS device lun id
 * @b_lu_write_protect: pointer to buffer to hold the LU's write protect info
 *
 * Returns 0 in case of success and b_lu_write_protect status would be returned
 * @b_lu_write_protect parameter.
 * Returns -ENOTSUPP if reading b_lu_write_protect is not supported.
 * Returns -EINVAL in case of invalid parameters passed to this function.
 */
static int ufshcd_get_lu_wp(struct ufs_hba *hba,
			    u8 lun,
			    u8 *b_lu_write_protect)
{
	int ret;

	if (!b_lu_write_protect)
		ret = -EINVAL;
	/*
	 * According to UFS device spec, RPMB LU can't be write
	 * protected so skip reading bLUWriteProtect parameter for
	 * it. For other W-LUs, UNIT DESCRIPTOR is not available.
	 */
	else if (lun >= hba->dev_info.max_lu_supported)
		ret = -ENOTSUPP;
	else
		ret = ufshcd_read_unit_desc_param(hba,
					  lun,
					  UNIT_DESC_PARAM_LU_WR_PROTECT,
					  b_lu_write_protect,
					  sizeof(*b_lu_write_protect));
	return ret;
}

/**
 * ufshcd_get_lu_power_on_wp_status - get LU's power on write protect
 * status
 * @hba: per-adapter instance
 * @sdev: pointer to SCSI device
 *
 */
static inline void ufshcd_get_lu_power_on_wp_status(struct ufs_hba *hba,
						    struct scsi_device *sdev)
{
	if (hba->dev_info.f_power_on_wp_en &&
	    !hba->dev_info.is_lu_power_on_wp) {
		u8 b_lu_write_protect;

		if (!ufshcd_get_lu_wp(hba, ufshcd_scsi_to_upiu_lun(sdev->lun),
				      &b_lu_write_protect) &&
		    (b_lu_write_protect == UFS_LU_POWER_ON_WP))
			hba->dev_info.is_lu_power_on_wp = true;
	}
}

/**
 * ufshcd_slave_alloc - handle initial SCSI device configurations
 * @sdev: pointer to SCSI device
 *
 * Returns success
 */
static int ufshcd_slave_alloc(struct scsi_device *sdev)
{
	struct ufs_hba *hba;

	hba = shost_priv(sdev->host);

	/* Mode sense(6) is not supported by UFS, so use Mode sense(10) */
	sdev->use_10_for_ms = 1;

	/* DBD field should be set to 1 in mode sense(10) */
	sdev->set_dbd_for_ms = 1;

	/* allow SCSI layer to restart the device in case of errors */
	sdev->allow_restart = 1;

	/* REPORT SUPPORTED OPERATION CODES is not supported */
	sdev->no_report_opcodes = 1;

	/* WRITE_SAME command is not supported */
	sdev->no_write_same = 1;

	ufshcd_set_queue_depth(sdev);

	ufshcd_get_lu_power_on_wp_status(hba, sdev);

	return 0;
}

/**
 * ufshcd_change_queue_depth - change queue depth
 * @sdev: pointer to SCSI device
 * @depth: required depth to set
 *
 * Change queue depth and make sure the max. limits are not crossed.
 */
static int ufshcd_change_queue_depth(struct scsi_device *sdev, int depth)
{
	struct ufs_hba *hba = shost_priv(sdev->host);

	if (depth > hba->nutrs)
		depth = hba->nutrs;
	return scsi_change_queue_depth(sdev, depth);
}

static void ufshcd_hpb_destroy(struct ufs_hba *hba, struct scsi_device *sdev)
{
	/* skip well-known LU */
	if ((sdev->lun >= UFS_UPIU_MAX_UNIT_NUM_ID) ||
	    !(hba->dev_info.hpb_enabled) || !ufshpb_is_allowed(hba))
		return;

	ufshpb_destroy_lu(hba, sdev);
}

static void ufshcd_hpb_configure(struct ufs_hba *hba, struct scsi_device *sdev)
{
	/* skip well-known LU */
	if ((sdev->lun >= UFS_UPIU_MAX_UNIT_NUM_ID) ||
	    !(hba->dev_info.hpb_enabled) || !ufshpb_is_allowed(hba))
		return;

	ufshpb_init_hpb_lu(hba, sdev);
}

/**
 * ufshcd_slave_configure - adjust SCSI device configurations
 * @sdev: pointer to SCSI device
 */
static int ufshcd_slave_configure(struct scsi_device *sdev)
{
	struct ufs_hba *hba = shost_priv(sdev->host);
	struct request_queue *q = sdev->request_queue;

	ufshcd_hpb_configure(hba, sdev);

	blk_queue_update_dma_pad(q, PRDT_DATA_BYTE_COUNT_PAD - 1);
	if (hba->quirks & UFSHCD_QUIRK_ALIGN_SG_WITH_PAGE_SIZE)
		blk_queue_update_dma_alignment(q, PAGE_SIZE - 1);

	if (ufshcd_is_rpm_autosuspend_allowed(hba))
		sdev->rpm_autosuspend = 1;

	ufshcd_crypto_setup_rq_keyslot_manager(hba, q);

	trace_android_vh_ufs_update_sdev(sdev);

	return 0;
}

/**
 * ufshcd_slave_destroy - remove SCSI device configurations
 * @sdev: pointer to SCSI device
 */
static void ufshcd_slave_destroy(struct scsi_device *sdev)
{
	struct ufs_hba *hba;

	hba = shost_priv(sdev->host);

	ufshcd_hpb_destroy(hba, sdev);

	/* Drop the reference as it won't be needed anymore */
	if (ufshcd_scsi_to_upiu_lun(sdev->lun) == UFS_UPIU_UFS_DEVICE_WLUN) {
		unsigned long flags;

		spin_lock_irqsave(hba->host->host_lock, flags);
		hba->sdev_ufs_device = NULL;
		spin_unlock_irqrestore(hba->host->host_lock, flags);
	}
}

/**
 * ufshcd_scsi_cmd_status - Update SCSI command result based on SCSI status
 * @lrbp: pointer to local reference block of completed command
 * @scsi_status: SCSI command status
 *
 * Returns value base on SCSI command status
 */
static inline int
ufshcd_scsi_cmd_status(struct ufshcd_lrb *lrbp, int scsi_status)
{
	int result = 0;

	switch (scsi_status) {
	case SAM_STAT_CHECK_CONDITION:
		ufshcd_copy_sense_data(lrbp);
		fallthrough;
	case SAM_STAT_GOOD:
		result |= DID_OK << 16 |
			  COMMAND_COMPLETE << 8 |
			  scsi_status;
		break;
	case SAM_STAT_TASK_SET_FULL:
	case SAM_STAT_BUSY:
	case SAM_STAT_TASK_ABORTED:
		ufshcd_copy_sense_data(lrbp);
		result |= scsi_status;
		break;
	default:
		result |= DID_ERROR << 16;
		break;
	} /* end of switch */

	return result;
}

/**
 * ufshcd_transfer_rsp_status - Get overall status of the response
 * @hba: per adapter instance
 * @lrbp: pointer to local reference block of completed command
 *
 * Returns result of the command to notify SCSI midlayer
 */
static inline int
ufshcd_transfer_rsp_status(struct ufs_hba *hba, struct ufshcd_lrb *lrbp)
{
	int result = 0;
	int scsi_status;
	int ocs;

	/* overall command status of utrd */
	ocs = ufshcd_get_tr_ocs(lrbp);

	if (hba->quirks & UFSHCD_QUIRK_BROKEN_OCS_FATAL_ERROR) {
		if (be32_to_cpu(lrbp->ucd_rsp_ptr->header.dword_1) &
					MASK_RSP_UPIU_RESULT)
			ocs = OCS_SUCCESS;
	}

	switch (ocs) {
	case OCS_SUCCESS:
		result = ufshcd_get_req_rsp(lrbp->ucd_rsp_ptr);
		hba->ufs_stats.last_hibern8_exit_tstamp = ktime_set(0, 0);
		switch (result) {
		case UPIU_TRANSACTION_RESPONSE:
			/*
			 * get the response UPIU result to extract
			 * the SCSI command status
			 */
			result = ufshcd_get_rsp_upiu_result(lrbp->ucd_rsp_ptr);

			/*
			 * get the result based on SCSI status response
			 * to notify the SCSI midlayer of the command status
			 */
			scsi_status = result & MASK_SCSI_STATUS;
			result = ufshcd_scsi_cmd_status(lrbp, scsi_status);

			/*
			 * Currently we are only supporting BKOPs exception
			 * events hence we can ignore BKOPs exception event
			 * during power management callbacks. BKOPs exception
			 * event is not expected to be raised in runtime suspend
			 * callback as it allows the urgent bkops.
			 * During system suspend, we are anyway forcefully
			 * disabling the bkops and if urgent bkops is needed
			 * it will be enabled on system resume. Long term
			 * solution could be to abort the system suspend if
			 * UFS device needs urgent BKOPs.
			 */
			if (!hba->pm_op_in_progress &&
			    !ufshcd_eh_in_progress(hba) &&
			    ufshcd_is_exception_event(lrbp->ucd_rsp_ptr) &&
			    schedule_work(&hba->eeh_work)) {
				/*
				 * Prevent suspend once eeh_work is scheduled
				 * to avoid deadlock between ufshcd_suspend
				 * and exception event handler.
				 */
				pm_runtime_get_noresume(hba->dev);
			}

			if (scsi_status == SAM_STAT_GOOD)
				ufshpb_rsp_upiu(hba, lrbp);
			break;
		case UPIU_TRANSACTION_REJECT_UPIU:
			/* TODO: handle Reject UPIU Response */
			result = DID_ERROR << 16;
			dev_err(hba->dev,
				"Reject UPIU not fully implemented\n");
			break;
		default:
			dev_err(hba->dev,
				"Unexpected request response code = %x\n",
				result);
			result = DID_ERROR << 16;
			break;
		}
		break;
	case OCS_ABORTED:
		result |= DID_ABORT << 16;
		break;
	case OCS_INVALID_COMMAND_STATUS:
		result |= DID_REQUEUE << 16;
		break;
	case OCS_INVALID_CMD_TABLE_ATTR:
	case OCS_INVALID_PRDT_ATTR:
	case OCS_MISMATCH_DATA_BUF_SIZE:
	case OCS_MISMATCH_RESP_UPIU_SIZE:
	case OCS_PEER_COMM_FAILURE:
	case OCS_FATAL_ERROR:
	case OCS_DEVICE_FATAL_ERROR:
	case OCS_INVALID_CRYPTO_CONFIG:
	case OCS_GENERAL_CRYPTO_ERROR:
	default:
		result |= DID_ERROR << 16;
		dev_err(hba->dev,
				"OCS error from controller = %x for tag %d\n",
				ocs, lrbp->task_tag);
		ufshcd_print_evt_hist(hba);
		ufshcd_print_host_state(hba);
		break;
	} /* end of switch */

	if ((host_byte(result) != DID_OK) &&
	    (host_byte(result) != DID_REQUEUE) && !hba->silence_err_logs)
		ufshcd_print_trs(hba, 1 << lrbp->task_tag, true);
	return result;
}

static bool ufshcd_is_auto_hibern8_error(struct ufs_hba *hba,
					 u32 intr_mask)
{
	if (!ufshcd_is_auto_hibern8_supported(hba) ||
	    !ufshcd_is_auto_hibern8_enabled(hba))
		return false;

	if (!(intr_mask & UFSHCD_UIC_HIBERN8_MASK))
		return false;

	if (hba->active_uic_cmd &&
	    (hba->active_uic_cmd->command == UIC_CMD_DME_HIBER_ENTER ||
	    hba->active_uic_cmd->command == UIC_CMD_DME_HIBER_EXIT))
		return false;

	return true;
}

/**
 * ufshcd_uic_cmd_compl - handle completion of uic command
 * @hba: per adapter instance
 * @intr_status: interrupt status generated by the controller
 *
 * Returns
 *  IRQ_HANDLED - If interrupt is valid
 *  IRQ_NONE    - If invalid interrupt
 */
static irqreturn_t ufshcd_uic_cmd_compl(struct ufs_hba *hba, u32 intr_status)
{
	irqreturn_t retval = IRQ_NONE;

	spin_lock(hba->host->host_lock);
	if (ufshcd_is_auto_hibern8_error(hba, intr_status))
		hba->errors |= (UFSHCD_UIC_HIBERN8_MASK & intr_status);

	if ((intr_status & UIC_COMMAND_COMPL) && hba->active_uic_cmd) {
		hba->active_uic_cmd->argument2 |=
			ufshcd_get_uic_cmd_result(hba);
		hba->active_uic_cmd->argument3 =
			ufshcd_get_dme_attr_val(hba);
		if (!hba->uic_async_done)
			hba->active_uic_cmd->cmd_active = 0;
		complete(&hba->active_uic_cmd->done);
		retval = IRQ_HANDLED;
	}

	if ((intr_status & UFSHCD_UIC_PWR_MASK) && hba->uic_async_done) {
		hba->active_uic_cmd->cmd_active = 0;
		complete(hba->uic_async_done);
		retval = IRQ_HANDLED;
	}

	if (retval == IRQ_HANDLED)
		ufshcd_add_uic_command_trace(hba, hba->active_uic_cmd,
					     "complete");
	spin_unlock(hba->host->host_lock);
	return retval;
}

/**
 * __ufshcd_transfer_req_compl - handle SCSI and query command completion
 * @hba: per adapter instance
 * @completed_reqs: requests to complete
 */
static void __ufshcd_transfer_req_compl(struct ufs_hba *hba,
					unsigned long completed_reqs)
{
	struct ufshcd_lrb *lrbp;
	struct scsi_cmnd *cmd;
	int result;
	int index;
	bool update_scaling = false;

	for_each_set_bit(index, &completed_reqs, hba->nutrs) {
		if (!test_and_clear_bit(index, &hba->outstanding_reqs))
			continue;
		lrbp = &hba->lrb[index];
		lrbp->compl_time_stamp = ktime_get();
		cmd = lrbp->cmd;
		if (cmd) {
			if (unlikely(ufshcd_should_inform_monitor(hba, lrbp)))
				ufshcd_update_monitor(hba, lrbp);
			trace_android_vh_ufs_compl_command(hba, lrbp);
			ufshcd_add_command_trace(hba, index, "complete");
			result = ufshcd_transfer_rsp_status(hba, lrbp);
			scsi_dma_unmap(cmd);
			cmd->result = result;
			ufshcd_crypto_clear_prdt(hba, lrbp);
			/* Mark completed command as NULL in LRB */
			lrbp->cmd = NULL;
			/* Do not touch lrbp after scsi done */
			cmd->scsi_done(cmd);
			ufshcd_release(hba);
			update_scaling = true;
		} else if (lrbp->command_type == UTP_CMD_TYPE_DEV_MANAGE ||
			lrbp->command_type == UTP_CMD_TYPE_UFS_STORAGE) {
			if (hba->dev_cmd.complete) {
				trace_android_vh_ufs_compl_command(hba, lrbp);
				ufshcd_add_command_trace(hba, index,
						"dev_complete");
				complete(hba->dev_cmd.complete);
				update_scaling = true;
			}
		}
		if (update_scaling)
			ufshcd_clk_scaling_update_busy(hba);
	}
}

/**
 * ufshcd_trc_handler - handle transfer requests completion
 * @hba: per adapter instance
 * @use_utrlcnr: get completed requests from UTRLCNR
 *
 * Returns
 *  IRQ_HANDLED - If interrupt is valid
 *  IRQ_NONE    - If invalid interrupt
 */
static irqreturn_t ufshcd_trc_handler(struct ufs_hba *hba, bool use_utrlcnr)
{
	unsigned long completed_reqs = 0;

	/* Resetting interrupt aggregation counters first and reading the
	 * DOOR_BELL afterward allows us to handle all the completed requests.
	 * In order to prevent other interrupts starvation the DB is read once
	 * after reset. The down side of this solution is the possibility of
	 * false interrupt if device completes another request after resetting
	 * aggregation and before reading the DB.
	 */
	if (ufshcd_is_intr_aggr_allowed(hba) &&
	    !(hba->quirks & UFSHCI_QUIRK_SKIP_RESET_INTR_AGGR))
		ufshcd_reset_intr_aggr(hba);

	if (use_utrlcnr) {
		u32 utrlcnr;

		utrlcnr = ufshcd_readl(hba, REG_UTP_TRANSFER_REQ_LIST_COMPL);
		if (utrlcnr) {
			ufshcd_writel(hba, utrlcnr,
				      REG_UTP_TRANSFER_REQ_LIST_COMPL);
			completed_reqs = utrlcnr;
		}
	} else {
		unsigned long flags;
		u32 tr_doorbell;

		spin_lock_irqsave(hba->host->host_lock, flags);
		tr_doorbell = ufshcd_readl(hba, REG_UTP_TRANSFER_REQ_DOOR_BELL);
		completed_reqs = tr_doorbell ^ hba->outstanding_reqs;
		spin_unlock_irqrestore(hba->host->host_lock, flags);
	}

	if (completed_reqs) {
		__ufshcd_transfer_req_compl(hba, completed_reqs);
		return IRQ_HANDLED;
	} else {
		return IRQ_NONE;
	}
}

/**
 * ufshcd_disable_ee - disable exception event
 * @hba: per-adapter instance
 * @mask: exception event to disable
 *
 * Disables exception event in the device so that the EVENT_ALERT
 * bit is not set.
 *
 * Returns zero on success, non-zero error value on failure.
 */
static int ufshcd_disable_ee(struct ufs_hba *hba, u16 mask)
{
	int err = 0;
	u32 val;

	if (!(hba->ee_ctrl_mask & mask))
		goto out;

	val = hba->ee_ctrl_mask & ~mask;
	val &= MASK_EE_STATUS;
	err = ufshcd_query_attr_retry(hba, UPIU_QUERY_OPCODE_WRITE_ATTR,
			QUERY_ATTR_IDN_EE_CONTROL, 0, 0, &val);
	if (!err)
		hba->ee_ctrl_mask &= ~mask;
out:
	return err;
}

/**
 * ufshcd_enable_ee - enable exception event
 * @hba: per-adapter instance
 * @mask: exception event to enable
 *
 * Enable corresponding exception event in the device to allow
 * device to alert host in critical scenarios.
 *
 * Returns zero on success, non-zero error value on failure.
 */
static int ufshcd_enable_ee(struct ufs_hba *hba, u16 mask)
{
	int err = 0;
	u32 val;

	if (hba->ee_ctrl_mask & mask)
		goto out;

	val = hba->ee_ctrl_mask | mask;
	val &= MASK_EE_STATUS;
	err = ufshcd_query_attr_retry(hba, UPIU_QUERY_OPCODE_WRITE_ATTR,
			QUERY_ATTR_IDN_EE_CONTROL, 0, 0, &val);
	if (!err)
		hba->ee_ctrl_mask |= mask;
out:
	return err;
}

/**
 * ufshcd_enable_auto_bkops - Allow device managed BKOPS
 * @hba: per-adapter instance
 *
 * Allow device to manage background operations on its own. Enabling
 * this might lead to inconsistent latencies during normal data transfers
 * as the device is allowed to manage its own way of handling background
 * operations.
 *
 * Returns zero on success, non-zero on failure.
 */
static int ufshcd_enable_auto_bkops(struct ufs_hba *hba)
{
	int err = 0;

	if (hba->auto_bkops_enabled)
		goto out;

	err = ufshcd_query_flag_retry(hba, UPIU_QUERY_OPCODE_SET_FLAG,
			QUERY_FLAG_IDN_BKOPS_EN, 0, NULL);
	if (err) {
		dev_err(hba->dev, "%s: failed to enable bkops %d\n",
				__func__, err);
		goto out;
	}

	hba->auto_bkops_enabled = true;
	trace_ufshcd_auto_bkops_state(dev_name(hba->dev), "Enabled");

	/* No need of URGENT_BKOPS exception from the device */
	err = ufshcd_disable_ee(hba, MASK_EE_URGENT_BKOPS);
	if (err)
		dev_err(hba->dev, "%s: failed to disable exception event %d\n",
				__func__, err);
out:
	return err;
}

/**
 * ufshcd_disable_auto_bkops - block device in doing background operations
 * @hba: per-adapter instance
 *
 * Disabling background operations improves command response latency but
 * has drawback of device moving into critical state where the device is
 * not-operable. Make sure to call ufshcd_enable_auto_bkops() whenever the
 * host is idle so that BKOPS are managed effectively without any negative
 * impacts.
 *
 * Returns zero on success, non-zero on failure.
 */
static int ufshcd_disable_auto_bkops(struct ufs_hba *hba)
{
	int err = 0;

	if (!hba->auto_bkops_enabled)
		goto out;

	/*
	 * If host assisted BKOPs is to be enabled, make sure
	 * urgent bkops exception is allowed.
	 */
	err = ufshcd_enable_ee(hba, MASK_EE_URGENT_BKOPS);
	if (err) {
		dev_err(hba->dev, "%s: failed to enable exception event %d\n",
				__func__, err);
		goto out;
	}

	err = ufshcd_query_flag_retry(hba, UPIU_QUERY_OPCODE_CLEAR_FLAG,
			QUERY_FLAG_IDN_BKOPS_EN, 0, NULL);
	if (err) {
		dev_err(hba->dev, "%s: failed to disable bkops %d\n",
				__func__, err);
		ufshcd_disable_ee(hba, MASK_EE_URGENT_BKOPS);
		goto out;
	}

	hba->auto_bkops_enabled = false;
	trace_ufshcd_auto_bkops_state(dev_name(hba->dev), "Disabled");
	hba->is_urgent_bkops_lvl_checked = false;
out:
	return err;
}

/**
 * ufshcd_force_reset_auto_bkops - force reset auto bkops state
 * @hba: per adapter instance
 *
 * After a device reset the device may toggle the BKOPS_EN flag
 * to default value. The s/w tracking variables should be updated
 * as well. This function would change the auto-bkops state based on
 * UFSHCD_CAP_KEEP_AUTO_BKOPS_ENABLED_EXCEPT_SUSPEND.
 */
static void ufshcd_force_reset_auto_bkops(struct ufs_hba *hba)
{
	if (ufshcd_keep_autobkops_enabled_except_suspend(hba)) {
		hba->auto_bkops_enabled = false;
		hba->ee_ctrl_mask |= MASK_EE_URGENT_BKOPS;
		ufshcd_enable_auto_bkops(hba);
	} else {
		hba->auto_bkops_enabled = true;
		hba->ee_ctrl_mask &= ~MASK_EE_URGENT_BKOPS;
		ufshcd_disable_auto_bkops(hba);
	}
	hba->urgent_bkops_lvl = BKOPS_STATUS_PERF_IMPACT;
	hba->is_urgent_bkops_lvl_checked = false;
}

static inline int ufshcd_get_bkops_status(struct ufs_hba *hba, u32 *status)
{
	return ufshcd_query_attr_retry(hba, UPIU_QUERY_OPCODE_READ_ATTR,
			QUERY_ATTR_IDN_BKOPS_STATUS, 0, 0, status);
}

/**
 * ufshcd_bkops_ctrl - control the auto bkops based on current bkops status
 * @hba: per-adapter instance
 * @status: bkops_status value
 *
 * Read the bkops_status from the UFS device and Enable fBackgroundOpsEn
 * flag in the device to permit background operations if the device
 * bkops_status is greater than or equal to "status" argument passed to
 * this function, disable otherwise.
 *
 * Returns 0 for success, non-zero in case of failure.
 *
 * NOTE: Caller of this function can check the "hba->auto_bkops_enabled" flag
 * to know whether auto bkops is enabled or disabled after this function
 * returns control to it.
 */
int ufshcd_bkops_ctrl(struct ufs_hba *hba,
			     enum bkops_status status)
{
	int err;
	u32 curr_status = 0;

	err = ufshcd_get_bkops_status(hba, &curr_status);
	if (err) {
		dev_err(hba->dev, "%s: failed to get BKOPS status %d\n",
				__func__, err);
		goto out;
	} else if (curr_status > BKOPS_STATUS_MAX) {
		dev_err(hba->dev, "%s: invalid BKOPS status %d\n",
				__func__, curr_status);
		err = -EINVAL;
		goto out;
	}

	if (curr_status >= status)
		err = ufshcd_enable_auto_bkops(hba);
	else
		err = ufshcd_disable_auto_bkops(hba);
out:
	return err;
}
EXPORT_SYMBOL_GPL(ufshcd_bkops_ctrl);

/**
 * ufshcd_urgent_bkops - handle urgent bkops exception event
 * @hba: per-adapter instance
 *
 * Enable fBackgroundOpsEn flag in the device to permit background
 * operations.
 *
 * If BKOPs is enabled, this function returns 0, 1 if the bkops in not enabled
 * and negative error value for any other failure.
 */
static int ufshcd_urgent_bkops(struct ufs_hba *hba)
{
	return ufshcd_bkops_ctrl(hba, hba->urgent_bkops_lvl);
}

static inline int ufshcd_get_ee_status(struct ufs_hba *hba, u32 *status)
{
	return ufshcd_query_attr_retry(hba, UPIU_QUERY_OPCODE_READ_ATTR,
			QUERY_ATTR_IDN_EE_STATUS, 0, 0, status);
}

static void ufshcd_bkops_exception_event_handler(struct ufs_hba *hba)
{
	int err;
	u32 curr_status = 0;

	if (hba->is_urgent_bkops_lvl_checked)
		goto enable_auto_bkops;

	err = ufshcd_get_bkops_status(hba, &curr_status);
	if (err) {
		dev_err(hba->dev, "%s: failed to get BKOPS status %d\n",
				__func__, err);
		goto out;
	}

	/*
	 * We are seeing that some devices are raising the urgent bkops
	 * exception events even when BKOPS status doesn't indicate performace
	 * impacted or critical. Handle these device by determining their urgent
	 * bkops status at runtime.
	 */
	if (curr_status < BKOPS_STATUS_PERF_IMPACT) {
		dev_err(hba->dev, "%s: device raised urgent BKOPS exception for bkops status %d\n",
				__func__, curr_status);
		/* update the current status as the urgent bkops level */
		hba->urgent_bkops_lvl = curr_status;
		hba->is_urgent_bkops_lvl_checked = true;
	}

enable_auto_bkops:
	err = ufshcd_enable_auto_bkops(hba);
out:
	if (err < 0)
		dev_err(hba->dev, "%s: failed to handle urgent bkops %d\n",
				__func__, err);
}

static int ufshcd_wb_ctrl(struct ufs_hba *hba, bool enable)
{
	int ret;
	u8 index;
	enum query_opcode opcode;

	if (!ufshcd_is_wb_allowed(hba))
		return 0;

	if (!(enable ^ hba->wb_enabled))
		return 0;
	if (enable)
		opcode = UPIU_QUERY_OPCODE_SET_FLAG;
	else
		opcode = UPIU_QUERY_OPCODE_CLEAR_FLAG;

	index = ufshcd_wb_get_query_index(hba);
	ret = ufshcd_query_flag_retry(hba, opcode,
				      QUERY_FLAG_IDN_WB_EN, index, NULL);
	if (ret) {
		dev_err(hba->dev, "%s write booster %s failed %d\n",
			__func__, enable ? "enable" : "disable", ret);
		return ret;
	}

	hba->wb_enabled = enable;
	dev_dbg(hba->dev, "%s write booster %s %d\n",
			__func__, enable ? "enable" : "disable", ret);

	return ret;
}

static int ufshcd_wb_toggle_flush_during_h8(struct ufs_hba *hba, bool set)
{
	int val;
	u8 index;

	if (set)
		val =  UPIU_QUERY_OPCODE_SET_FLAG;
	else
		val = UPIU_QUERY_OPCODE_CLEAR_FLAG;

	index = ufshcd_wb_get_query_index(hba);
	return ufshcd_query_flag_retry(hba, val,
				QUERY_FLAG_IDN_WB_BUFF_FLUSH_DURING_HIBERN8,
				index, NULL);
}

static inline void ufshcd_wb_toggle_flush(struct ufs_hba *hba, bool enable)
{
	if (enable)
		ufshcd_wb_buf_flush_enable(hba);
	else
		ufshcd_wb_buf_flush_disable(hba);

}

static int ufshcd_wb_buf_flush_enable(struct ufs_hba *hba)
{
	int ret;
	u8 index;

	if (!ufshcd_is_wb_allowed(hba) || hba->wb_buf_flush_enabled)
		return 0;

	index = ufshcd_wb_get_query_index(hba);
	ret = ufshcd_query_flag_retry(hba, UPIU_QUERY_OPCODE_SET_FLAG,
				      QUERY_FLAG_IDN_WB_BUFF_FLUSH_EN,
				      index, NULL);
	if (ret)
		dev_err(hba->dev, "%s WB - buf flush enable failed %d\n",
			__func__, ret);
	else
		hba->wb_buf_flush_enabled = true;

	dev_dbg(hba->dev, "WB - Flush enabled: %d\n", ret);
	return ret;
}

static int ufshcd_wb_buf_flush_disable(struct ufs_hba *hba)
{
	int ret;
	u8 index;

	if (!ufshcd_is_wb_allowed(hba) || !hba->wb_buf_flush_enabled)
		return 0;

	index = ufshcd_wb_get_query_index(hba);
	ret = ufshcd_query_flag_retry(hba, UPIU_QUERY_OPCODE_CLEAR_FLAG,
				      QUERY_FLAG_IDN_WB_BUFF_FLUSH_EN,
				      index, NULL);
	if (ret) {
		dev_warn(hba->dev, "%s: WB - buf flush disable failed %d\n",
			 __func__, ret);
	} else {
		hba->wb_buf_flush_enabled = false;
		dev_dbg(hba->dev, "WB - Flush disabled: %d\n", ret);
	}

	return ret;
}

static bool ufshcd_wb_presrv_usrspc_keep_vcc_on(struct ufs_hba *hba,
						u32 avail_buf)
{
	u32 cur_buf;
	int ret;
	u8 index;

	index = ufshcd_wb_get_query_index(hba);
	ret = ufshcd_query_attr_retry(hba, UPIU_QUERY_OPCODE_READ_ATTR,
					      QUERY_ATTR_IDN_CURR_WB_BUFF_SIZE,
					      index, 0, &cur_buf);
	if (ret) {
		dev_err(hba->dev, "%s dCurWriteBoosterBufferSize read failed %d\n",
			__func__, ret);
		return false;
	}

	if (!cur_buf) {
		dev_info(hba->dev, "dCurWBBuf: %d WB disabled until free-space is available\n",
			 cur_buf);
		return false;
	}
	/* Let it continue to flush when available buffer exceeds threshold */
	if (avail_buf < hba->vps->wb_flush_threshold)
		return true;

	return false;
}

static bool ufshcd_wb_need_flush(struct ufs_hba *hba)
{
	int ret;
	u32 avail_buf;
	u8 index;

	if (!ufshcd_is_wb_allowed(hba))
		return false;
	/*
	 * The ufs device needs the vcc to be ON to flush.
	 * With user-space reduction enabled, it's enough to enable flush
	 * by checking only the available buffer. The threshold
	 * defined here is > 90% full.
	 * With user-space preserved enabled, the current-buffer
	 * should be checked too because the wb buffer size can reduce
	 * when disk tends to be full. This info is provided by current
	 * buffer (dCurrentWriteBoosterBufferSize). There's no point in
	 * keeping vcc on when current buffer is empty.
	 */
	index = ufshcd_wb_get_query_index(hba);
	ret = ufshcd_query_attr_retry(hba, UPIU_QUERY_OPCODE_READ_ATTR,
				      QUERY_ATTR_IDN_AVAIL_WB_BUFF_SIZE,
				      index, 0, &avail_buf);
	if (ret) {
		dev_warn(hba->dev, "%s dAvailableWriteBoosterBufferSize read failed %d\n",
			 __func__, ret);
		return false;
	}

	if (!hba->dev_info.b_presrv_uspc_en) {
		if (avail_buf <= UFS_WB_BUF_REMAIN_PERCENT(10))
			return true;
		return false;
	}

	return ufshcd_wb_presrv_usrspc_keep_vcc_on(hba, avail_buf);
}

static void ufshcd_rpm_dev_flush_recheck_work(struct work_struct *work)
{
	struct ufs_hba *hba = container_of(to_delayed_work(work),
					   struct ufs_hba,
					   rpm_dev_flush_recheck_work);
	/*
	 * To prevent unnecessary VCC power drain after device finishes
	 * WriteBooster buffer flush or Auto BKOPs, force runtime resume
	 * after a certain delay to recheck the threshold by next runtime
	 * suspend.
	 */
	pm_runtime_get_sync(hba->dev);
	pm_runtime_put_sync(hba->dev);
}

/**
 * ufshcd_exception_event_handler - handle exceptions raised by device
 * @work: pointer to work data
 *
 * Read bExceptionEventStatus attribute from the device and handle the
 * exception event accordingly.
 */
static void ufshcd_exception_event_handler(struct work_struct *work)
{
	struct ufs_hba *hba;
	int err;
	u32 status = 0;
	hba = container_of(work, struct ufs_hba, eeh_work);

	pm_runtime_get_sync(hba->dev);
	ufshcd_scsi_block_requests(hba);
	err = ufshcd_get_ee_status(hba, &status);
	if (err) {
		dev_err(hba->dev, "%s: failed to get exception status %d\n",
				__func__, err);
		goto out;
	}

	status &= hba->ee_ctrl_mask;

	if (status & MASK_EE_URGENT_BKOPS)
		ufshcd_bkops_exception_event_handler(hba);

out:
	ufshcd_scsi_unblock_requests(hba);
	/*
	 * pm_runtime_get_noresume is called while scheduling
	 * eeh_work to avoid suspend racing with exception work.
	 * Hence decrement usage counter using pm_runtime_put_noidle
	 * to allow suspend on completion of exception event handler.
	 */
	pm_runtime_put_noidle(hba->dev);
	pm_runtime_put(hba->dev);
	return;
}

/* Complete requests that have door-bell cleared */
static void ufshcd_complete_requests(struct ufs_hba *hba)
{
	ufshcd_trc_handler(hba, false);
	ufshcd_tmc_handler(hba);
}

/**
 * ufshcd_quirk_dl_nac_errors - This function checks if error handling is
 *				to recover from the DL NAC errors or not.
 * @hba: per-adapter instance
 *
 * Returns true if error handling is required, false otherwise
 */
static bool ufshcd_quirk_dl_nac_errors(struct ufs_hba *hba)
{
	unsigned long flags;
	bool err_handling = true;

	spin_lock_irqsave(hba->host->host_lock, flags);
	/*
	 * UFS_DEVICE_QUIRK_RECOVERY_FROM_DL_NAC_ERRORS only workaround the
	 * device fatal error and/or DL NAC & REPLAY timeout errors.
	 */
	if (hba->saved_err & (CONTROLLER_FATAL_ERROR | SYSTEM_BUS_FATAL_ERROR))
		goto out;

	if ((hba->saved_err & DEVICE_FATAL_ERROR) ||
	    ((hba->saved_err & UIC_ERROR) &&
	     (hba->saved_uic_err & UFSHCD_UIC_DL_TCx_REPLAY_ERROR)))
		goto out;

	if ((hba->saved_err & UIC_ERROR) &&
	    (hba->saved_uic_err & UFSHCD_UIC_DL_NAC_RECEIVED_ERROR)) {
		int err;
		/*
		 * wait for 50ms to see if we can get any other errors or not.
		 */
		spin_unlock_irqrestore(hba->host->host_lock, flags);
		msleep(50);
		spin_lock_irqsave(hba->host->host_lock, flags);

		/*
		 * now check if we have got any other severe errors other than
		 * DL NAC error?
		 */
		if ((hba->saved_err & INT_FATAL_ERRORS) ||
		    ((hba->saved_err & UIC_ERROR) &&
		    (hba->saved_uic_err & ~UFSHCD_UIC_DL_NAC_RECEIVED_ERROR)))
			goto out;

		/*
		 * As DL NAC is the only error received so far, send out NOP
		 * command to confirm if link is still active or not.
		 *   - If we don't get any response then do error recovery.
		 *   - If we get response then clear the DL NAC error bit.
		 */

		spin_unlock_irqrestore(hba->host->host_lock, flags);
		err = ufshcd_verify_dev_init(hba);
		spin_lock_irqsave(hba->host->host_lock, flags);

		if (err)
			goto out;

		/* Link seems to be alive hence ignore the DL NAC errors */
		if (hba->saved_uic_err == UFSHCD_UIC_DL_NAC_RECEIVED_ERROR)
			hba->saved_err &= ~UIC_ERROR;
		/* clear NAC error */
		hba->saved_uic_err &= ~UFSHCD_UIC_DL_NAC_RECEIVED_ERROR;
		if (!hba->saved_uic_err)
			err_handling = false;
	}
out:
	spin_unlock_irqrestore(hba->host->host_lock, flags);
	return err_handling;
}

/* host lock must be held before calling this func */
static inline bool ufshcd_is_saved_err_fatal(struct ufs_hba *hba)
{
	return (hba->saved_uic_err & UFSHCD_UIC_DL_PA_INIT_ERROR) ||
	       (hba->saved_err & (INT_FATAL_ERRORS | UFSHCD_UIC_HIBERN8_MASK));
}

/* host lock must be held before calling this func */
static inline void ufshcd_schedule_eh_work(struct ufs_hba *hba)
{
	/* handle fatal errors only when link is not in error state */
	if (hba->ufshcd_state != UFSHCD_STATE_ERROR) {
		if (hba->force_reset || ufshcd_is_link_broken(hba) ||
		    ufshcd_is_saved_err_fatal(hba))
			hba->ufshcd_state = UFSHCD_STATE_EH_SCHEDULED_FATAL;
		else
			hba->ufshcd_state = UFSHCD_STATE_EH_SCHEDULED_NON_FATAL;
		queue_work(hba->eh_wq, &hba->eh_work);
	}
}

static void ufshcd_clk_scaling_allow(struct ufs_hba *hba, bool allow)
{
	down_write(&hba->clk_scaling_lock);
	hba->clk_scaling.is_allowed = allow;
	up_write(&hba->clk_scaling_lock);
}

static void ufshcd_clk_scaling_suspend(struct ufs_hba *hba, bool suspend)
{
	if (suspend) {
		if (hba->clk_scaling.is_enabled)
			ufshcd_suspend_clkscaling(hba);
		ufshcd_clk_scaling_allow(hba, false);
	} else {
		ufshcd_clk_scaling_allow(hba, true);
		if (hba->clk_scaling.is_enabled)
			ufshcd_resume_clkscaling(hba);
	}
}

static void ufshcd_err_handling_prepare(struct ufs_hba *hba)
{
	pm_runtime_get_sync(hba->dev);
	if (pm_runtime_status_suspended(hba->dev) || hba->is_sys_suspended) {
		enum ufs_pm_op pm_op;

		/*
		 * Don't assume anything of pm_runtime_get_sync(), if
		 * resume fails, irq and clocks can be OFF, and powers
		 * can be OFF or in LPM.
		 */
		ufshcd_setup_hba_vreg(hba, true);
		ufshcd_enable_irq(hba);
		ufshcd_setup_vreg(hba, true);
		ufshcd_config_vreg_hpm(hba, hba->vreg_info.vccq);
		ufshcd_config_vreg_hpm(hba, hba->vreg_info.vccq2);
		ufshcd_hold(hba, false);
		if (!ufshcd_is_clkgating_allowed(hba))
			ufshcd_setup_clocks(hba, true);
		ufshcd_release(hba);
		pm_op = hba->is_sys_suspended ? UFS_SYSTEM_PM : UFS_RUNTIME_PM;
		ufshcd_vops_resume(hba, pm_op);
	} else {
		ufshcd_hold(hba, false);
		if (ufshcd_is_clkscaling_supported(hba) &&
		    hba->clk_scaling.is_enabled)
			ufshcd_suspend_clkscaling(hba);
		ufshcd_clk_scaling_allow(hba, false);
	}
	ufshcd_scsi_block_requests(hba);
	/* Drain ufshcd_queuecommand() */
	down_write(&hba->clk_scaling_lock);
	up_write(&hba->clk_scaling_lock);
	cancel_work_sync(&hba->eeh_work);
}

static void ufshcd_err_handling_unprepare(struct ufs_hba *hba)
{
	ufshcd_scsi_unblock_requests(hba);
	ufshcd_release(hba);
	if (ufshcd_is_clkscaling_supported(hba))
		ufshcd_clk_scaling_suspend(hba, false);
	ufshcd_clear_ua_wluns(hba);
	pm_runtime_put(hba->dev);
}

static inline bool ufshcd_err_handling_should_stop(struct ufs_hba *hba)
{
	return (!hba->is_powered || hba->shutting_down ||
		hba->ufshcd_state == UFSHCD_STATE_ERROR ||
		(!(hba->saved_err || hba->saved_uic_err || hba->force_reset ||
		   ufshcd_is_link_broken(hba))));
}

#ifdef CONFIG_PM
static void ufshcd_recover_pm_error(struct ufs_hba *hba)
{
	struct Scsi_Host *shost = hba->host;
	struct scsi_device *sdev;
	struct request_queue *q;
	int ret;

	hba->is_sys_suspended = false;
	/*
	 * Set RPM status of hba device to RPM_ACTIVE,
	 * this also clears its runtime error.
	 */
	ret = pm_runtime_set_active(hba->dev);
	/*
	 * If hba device had runtime error, we also need to resume those
	 * scsi devices under hba in case any of them has failed to be
	 * resumed due to hba runtime resume failure. This is to unblock
	 * blk_queue_enter in case there are bios waiting inside it.
	 */
	if (!ret) {
		shost_for_each_device(sdev, shost) {
			q = sdev->request_queue;
			if (q->dev && (q->rpm_status == RPM_SUSPENDED ||
				       q->rpm_status == RPM_SUSPENDING))
				pm_request_resume(q->dev);
		}
	}
}
#else
static inline void ufshcd_recover_pm_error(struct ufs_hba *hba)
{
}
#endif

static bool ufshcd_is_pwr_mode_restore_needed(struct ufs_hba *hba)
{
	struct ufs_pa_layer_attr *pwr_info = &hba->pwr_info;
	u32 mode;

	ufshcd_dme_get(hba, UIC_ARG_MIB(PA_PWRMODE), &mode);

	if (pwr_info->pwr_rx != ((mode >> PWRMODE_RX_OFFSET) & PWRMODE_MASK))
		return true;

	if (pwr_info->pwr_tx != (mode & PWRMODE_MASK))
		return true;

	return false;
}

/**
 * ufshcd_err_handler - handle UFS errors that require s/w attention
 * @work: pointer to work structure
 */
static void ufshcd_err_handler(struct work_struct *work)
{
	struct ufs_hba *hba;
	unsigned long flags;
	bool err_xfer = false;
	bool err_tm = false;
	int err = 0, pmc_err;
	int tag;
	bool needs_reset = false, needs_restore = false;

	hba = container_of(work, struct ufs_hba, eh_work);

	down(&hba->host_sem);
	spin_lock_irqsave(hba->host->host_lock, flags);
	if (ufshcd_err_handling_should_stop(hba)) {
		if (hba->ufshcd_state != UFSHCD_STATE_ERROR)
			hba->ufshcd_state = UFSHCD_STATE_OPERATIONAL;
		spin_unlock_irqrestore(hba->host->host_lock, flags);
		up(&hba->host_sem);
		return;
	}
	ufshcd_set_eh_in_progress(hba);
	spin_unlock_irqrestore(hba->host->host_lock, flags);
	ufshcd_err_handling_prepare(hba);
	/* Complete requests that have door-bell cleared by h/w */
	ufshcd_complete_requests(hba);
	spin_lock_irqsave(hba->host->host_lock, flags);
	if (hba->ufshcd_state != UFSHCD_STATE_ERROR)
		hba->ufshcd_state = UFSHCD_STATE_RESET;
	/*
	 * A full reset and restore might have happened after preparation
	 * is finished, double check whether we should stop.
	 */
	if (ufshcd_err_handling_should_stop(hba))
		goto skip_err_handling;

	if (hba->dev_quirks & UFS_DEVICE_QUIRK_RECOVERY_FROM_DL_NAC_ERRORS) {
		bool ret;

		spin_unlock_irqrestore(hba->host->host_lock, flags);
		/* release the lock as ufshcd_quirk_dl_nac_errors() may sleep */
		ret = ufshcd_quirk_dl_nac_errors(hba);
		spin_lock_irqsave(hba->host->host_lock, flags);
		if (!ret && ufshcd_err_handling_should_stop(hba))
			goto skip_err_handling;
	}

	if ((hba->saved_err & (INT_FATAL_ERRORS | UFSHCD_UIC_HIBERN8_MASK)) ||
	    (hba->saved_uic_err &&
	     (hba->saved_uic_err != UFSHCD_UIC_PA_GENERIC_ERROR))) {
		bool pr_prdt = !!(hba->saved_err & SYSTEM_BUS_FATAL_ERROR);

		spin_unlock_irqrestore(hba->host->host_lock, flags);
		ufshcd_print_host_state(hba);
		ufshcd_print_pwr_info(hba);
		ufshcd_print_evt_hist(hba);
		ufshcd_print_tmrs(hba, hba->outstanding_tasks);
		ufshcd_print_trs(hba, hba->outstanding_reqs, pr_prdt);
		spin_lock_irqsave(hba->host->host_lock, flags);
	}

	/*
	 * if host reset is required then skip clearing the pending
	 * transfers forcefully because they will get cleared during
	 * host reset and restore
	 */
	if (hba->force_reset || ufshcd_is_link_broken(hba) ||
	    ufshcd_is_saved_err_fatal(hba) ||
	    ((hba->saved_err & UIC_ERROR) &&
	     (hba->saved_uic_err & (UFSHCD_UIC_DL_NAC_RECEIVED_ERROR |
				    UFSHCD_UIC_DL_TCx_REPLAY_ERROR)))) {
		needs_reset = true;
		goto do_reset;
	}

	/*
	 * If LINERESET was caught, UFS might have been put to PWM mode,
	 * check if power mode restore is needed.
	 */
	if (hba->saved_uic_err & UFSHCD_UIC_PA_GENERIC_ERROR) {
		hba->saved_uic_err &= ~UFSHCD_UIC_PA_GENERIC_ERROR;
		if (!hba->saved_uic_err)
			hba->saved_err &= ~UIC_ERROR;
		spin_unlock_irqrestore(hba->host->host_lock, flags);
		if (ufshcd_is_pwr_mode_restore_needed(hba))
			needs_restore = true;
		spin_lock_irqsave(hba->host->host_lock, flags);
		if (!hba->saved_err && !needs_restore)
			goto skip_err_handling;
	}

	hba->silence_err_logs = true;
	/* release lock as clear command might sleep */
	spin_unlock_irqrestore(hba->host->host_lock, flags);
	/* Clear pending transfer requests */
	for_each_set_bit(tag, &hba->outstanding_reqs, hba->nutrs) {
		if (ufshcd_try_to_abort_task(hba, tag)) {
			err_xfer = true;
			goto lock_skip_pending_xfer_clear;
		}
	}

	/* Clear pending task management requests */
	for_each_set_bit(tag, &hba->outstanding_tasks, hba->nutmrs) {
		if (ufshcd_clear_tm_cmd(hba, tag)) {
			err_tm = true;
			goto lock_skip_pending_xfer_clear;
		}
	}

lock_skip_pending_xfer_clear:
	/* Complete the requests that are cleared by s/w */
	ufshcd_complete_requests(hba);

	spin_lock_irqsave(hba->host->host_lock, flags);
	hba->silence_err_logs = false;
	if (err_xfer || err_tm) {
		needs_reset = true;
		goto do_reset;
	}

	/*
	 * After all reqs and tasks are cleared from doorbell,
	 * now it is safe to retore power mode.
	 */
	if (needs_restore) {
		spin_unlock_irqrestore(hba->host->host_lock, flags);
		/*
		 * Hold the scaling lock just in case dev cmds
		 * are sent via bsg and/or sysfs.
		 */
		down_write(&hba->clk_scaling_lock);
		hba->force_pmc = true;
		pmc_err = ufshcd_config_pwr_mode(hba, &(hba->pwr_info));
		if (pmc_err) {
			needs_reset = true;
			dev_err(hba->dev, "%s: Failed to restore power mode, err = %d\n",
					__func__, pmc_err);
		}
		hba->force_pmc = false;
		ufshcd_print_pwr_info(hba);
		up_write(&hba->clk_scaling_lock);
		spin_lock_irqsave(hba->host->host_lock, flags);
	}

do_reset:
	/* Fatal errors need reset */
	if (needs_reset) {
		hba->force_reset = false;
		spin_unlock_irqrestore(hba->host->host_lock, flags);
		err = ufshcd_reset_and_restore(hba);
		if (err)
			dev_err(hba->dev, "%s: reset and restore failed with err %d\n",
					__func__, err);
		else
			ufshcd_recover_pm_error(hba);
		spin_lock_irqsave(hba->host->host_lock, flags);
	}

skip_err_handling:
	if (!needs_reset) {
		if (hba->ufshcd_state == UFSHCD_STATE_RESET)
			hba->ufshcd_state = UFSHCD_STATE_OPERATIONAL;
		if (hba->saved_err || hba->saved_uic_err)
			dev_err_ratelimited(hba->dev, "%s: exit: saved_err 0x%x saved_uic_err 0x%x",
			    __func__, hba->saved_err, hba->saved_uic_err);
	}
	ufshcd_clear_eh_in_progress(hba);
	spin_unlock_irqrestore(hba->host->host_lock, flags);
	ufshcd_err_handling_unprepare(hba);
	up(&hba->host_sem);
}

/**
 * ufshcd_update_uic_error - check and set fatal UIC error flags.
 * @hba: per-adapter instance
 *
 * Returns
 *  IRQ_HANDLED - If interrupt is valid
 *  IRQ_NONE    - If invalid interrupt
 */
static irqreturn_t ufshcd_update_uic_error(struct ufs_hba *hba)
{
	u32 reg;
	irqreturn_t retval = IRQ_NONE;

	/* PHY layer error */
	reg = ufshcd_readl(hba, REG_UIC_ERROR_CODE_PHY_ADAPTER_LAYER);
	if ((reg & UIC_PHY_ADAPTER_LAYER_ERROR) &&
	    (reg & UIC_PHY_ADAPTER_LAYER_ERROR_CODE_MASK)) {
		ufshcd_update_evt_hist(hba, UFS_EVT_PA_ERR, reg);
		/*
		 * To know whether this error is fatal or not, DB timeout
		 * must be checked but this error is handled separately.
		 */
		if (reg & UIC_PHY_ADAPTER_LAYER_LANE_ERR_MASK)
			dev_dbg(hba->dev, "%s: UIC Lane error reported\n",
					__func__);

		/* Got a LINERESET indication. */
		if (reg & UIC_PHY_ADAPTER_LAYER_GENERIC_ERROR) {
			struct uic_command *cmd = NULL;

			hba->uic_error |= UFSHCD_UIC_PA_GENERIC_ERROR;
			if (hba->uic_async_done && hba->active_uic_cmd)
				cmd = hba->active_uic_cmd;
			/*
			 * Ignore the LINERESET during power mode change
			 * operation via DME_SET command.
			 */
			if (cmd && (cmd->command == UIC_CMD_DME_SET))
				hba->uic_error &= ~UFSHCD_UIC_PA_GENERIC_ERROR;
		}
		retval |= IRQ_HANDLED;
	}

	/* PA_INIT_ERROR is fatal and needs UIC reset */
	reg = ufshcd_readl(hba, REG_UIC_ERROR_CODE_DATA_LINK_LAYER);
	if ((reg & UIC_DATA_LINK_LAYER_ERROR) &&
	    (reg & UIC_DATA_LINK_LAYER_ERROR_CODE_MASK)) {
		ufshcd_update_evt_hist(hba, UFS_EVT_DL_ERR, reg);

		if (reg & UIC_DATA_LINK_LAYER_ERROR_PA_INIT)
			hba->uic_error |= UFSHCD_UIC_DL_PA_INIT_ERROR;
		else if (hba->dev_quirks &
				UFS_DEVICE_QUIRK_RECOVERY_FROM_DL_NAC_ERRORS) {
			if (reg & UIC_DATA_LINK_LAYER_ERROR_NAC_RECEIVED)
				hba->uic_error |=
					UFSHCD_UIC_DL_NAC_RECEIVED_ERROR;
			else if (reg & UIC_DATA_LINK_LAYER_ERROR_TCx_REPLAY_TIMEOUT)
				hba->uic_error |= UFSHCD_UIC_DL_TCx_REPLAY_ERROR;
		}
		retval |= IRQ_HANDLED;
	}

	/* UIC NL/TL/DME errors needs software retry */
	reg = ufshcd_readl(hba, REG_UIC_ERROR_CODE_NETWORK_LAYER);
	if ((reg & UIC_NETWORK_LAYER_ERROR) &&
	    (reg & UIC_NETWORK_LAYER_ERROR_CODE_MASK)) {
		ufshcd_update_evt_hist(hba, UFS_EVT_NL_ERR, reg);
		hba->uic_error |= UFSHCD_UIC_NL_ERROR;
		retval |= IRQ_HANDLED;
	}

	reg = ufshcd_readl(hba, REG_UIC_ERROR_CODE_TRANSPORT_LAYER);
	if ((reg & UIC_TRANSPORT_LAYER_ERROR) &&
	    (reg & UIC_TRANSPORT_LAYER_ERROR_CODE_MASK)) {
		ufshcd_update_evt_hist(hba, UFS_EVT_TL_ERR, reg);
		hba->uic_error |= UFSHCD_UIC_TL_ERROR;
		retval |= IRQ_HANDLED;
	}

	reg = ufshcd_readl(hba, REG_UIC_ERROR_CODE_DME);
	if ((reg & UIC_DME_ERROR) &&
	    (reg & UIC_DME_ERROR_CODE_MASK)) {
		ufshcd_update_evt_hist(hba, UFS_EVT_DME_ERR, reg);
		hba->uic_error |= UFSHCD_UIC_DME_ERROR;
		retval |= IRQ_HANDLED;
	}

	dev_dbg(hba->dev, "%s: UIC error flags = 0x%08x\n",
			__func__, hba->uic_error);
	return retval;
}

/**
 * ufshcd_check_errors - Check for errors that need s/w attention
 * @hba: per-adapter instance
 * @intr_status: interrupt status generated by the controller
 *
 * Returns
 *  IRQ_HANDLED - If interrupt is valid
 *  IRQ_NONE    - If invalid interrupt
 */
static irqreturn_t ufshcd_check_errors(struct ufs_hba *hba, u32 intr_status)
{
	bool queue_eh_work = false;
	irqreturn_t retval = IRQ_NONE;

	spin_lock(hba->host->host_lock);
	hba->errors |= UFSHCD_ERROR_MASK & intr_status;

	if (hba->errors & INT_FATAL_ERRORS) {
		ufshcd_update_evt_hist(hba, UFS_EVT_FATAL_ERR,
				       hba->errors);
		queue_eh_work = true;
	}

	if (hba->errors & UIC_ERROR) {
		hba->uic_error = 0;
		retval = ufshcd_update_uic_error(hba);
		if (hba->uic_error)
			queue_eh_work = true;
	}

	if (hba->errors & UFSHCD_UIC_HIBERN8_MASK) {
		dev_err(hba->dev,
			"%s: Auto Hibern8 %s failed - status: 0x%08x, upmcrs: 0x%08x\n",
			__func__, (hba->errors & UIC_HIBERNATE_ENTER) ?
			"Enter" : "Exit",
			hba->errors, ufshcd_get_upmcrs(hba));
		ufshcd_update_evt_hist(hba, UFS_EVT_AUTO_HIBERN8_ERR,
				       hba->errors);
		ufshcd_set_link_broken(hba);
		queue_eh_work = true;
	}

	trace_android_vh_ufs_check_int_errors(hba, queue_eh_work);

	if (queue_eh_work) {
		/*
		 * update the transfer error masks to sticky bits, let's do this
		 * irrespective of current ufshcd_state.
		 */
		hba->saved_err |= hba->errors;
		hba->saved_uic_err |= hba->uic_error;

		/* dump controller state before resetting */
		if ((hba->saved_err &
		     (INT_FATAL_ERRORS | UFSHCD_UIC_HIBERN8_MASK)) ||
		    (hba->saved_uic_err &&
		     (hba->saved_uic_err != UFSHCD_UIC_PA_GENERIC_ERROR))) {
			dev_err(hba->dev, "%s: saved_err 0x%x saved_uic_err 0x%x\n",
					__func__, hba->saved_err,
					hba->saved_uic_err);
			ufshcd_dump_regs(hba, 0, UFSHCI_REG_SPACE_SIZE,
					 "host_regs: ");
			ufshcd_print_pwr_info(hba);
		}
		ufshcd_schedule_eh_work(hba);
		retval |= IRQ_HANDLED;
	}
	/*
	 * if (!queue_eh_work) -
	 * Other errors are either non-fatal where host recovers
	 * itself without s/w intervention or errors that will be
	 * handled by the SCSI core layer.
	 */
	hba->errors = 0;
	hba->uic_error = 0;
	spin_unlock(hba->host->host_lock);
	return retval;
}

/**
 * ufshcd_tmc_handler - handle task management function completion
 * @hba: per adapter instance
 *
 * Returns
 *  IRQ_HANDLED - If interrupt is valid
 *  IRQ_NONE    - If invalid interrupt
 */
static irqreturn_t ufshcd_tmc_handler(struct ufs_hba *hba)
{
<<<<<<< HEAD
	unsigned long flags;
	struct request_queue *q = hba->tmf_queue;
	struct ctm_info ci = {
		.hba	 = hba,
	};

	spin_lock_irqsave(hba->host->host_lock, flags);
	ci.pending = ufshcd_readl(hba, REG_UTP_TASK_REQ_DOOR_BELL);
	blk_mq_tagset_busy_iter(q->tag_set, ufshcd_compl_tm, &ci);
	spin_unlock_irqrestore(hba->host->host_lock, flags);

	return ci.ncpl ? IRQ_HANDLED : IRQ_NONE;
=======
	unsigned long pending, issued;
	irqreturn_t ret = IRQ_NONE;
	int tag;

	pending = ufshcd_readl(hba, REG_UTP_TASK_REQ_DOOR_BELL);

	issued = hba->outstanding_tasks & ~pending;
	for_each_set_bit(tag, &issued, hba->nutmrs) {
		struct request *req = hba->tmf_rqs[tag];
		struct completion *c = req->end_io_data;

		complete(c);
		ret = IRQ_HANDLED;
	}

	return ret;
>>>>>>> 27af876b
}

/**
 * ufshcd_sl_intr - Interrupt service routine
 * @hba: per adapter instance
 * @intr_status: contains interrupts generated by the controller
 *
 * Returns
 *  IRQ_HANDLED - If interrupt is valid
 *  IRQ_NONE    - If invalid interrupt
 */
static irqreturn_t ufshcd_sl_intr(struct ufs_hba *hba, u32 intr_status)
{
	irqreturn_t retval = IRQ_NONE;

	if (intr_status & UFSHCD_UIC_MASK)
		retval |= ufshcd_uic_cmd_compl(hba, intr_status);

	if (intr_status & UFSHCD_ERROR_MASK || hba->errors)
		retval |= ufshcd_check_errors(hba, intr_status);

	if (intr_status & UTP_TASK_REQ_COMPL)
		retval |= ufshcd_tmc_handler(hba);

	if (intr_status & UTP_TRANSFER_REQ_COMPL)
		retval |= ufshcd_trc_handler(hba, ufshcd_has_utrlcnr(hba));

	return retval;
}

/**
 * ufshcd_intr - Main interrupt service routine
 * @irq: irq number
 * @__hba: pointer to adapter instance
 *
 * Returns
 *  IRQ_HANDLED - If interrupt is valid
 *  IRQ_NONE    - If invalid interrupt
 */
static irqreturn_t ufshcd_intr(int irq, void *__hba)
{
	u32 intr_status, enabled_intr_status = 0;
	irqreturn_t retval = IRQ_NONE;
	struct ufs_hba *hba = __hba;
	int retries = hba->nutrs;

	intr_status = ufshcd_readl(hba, REG_INTERRUPT_STATUS);
	hba->ufs_stats.last_intr_status = intr_status;
	hba->ufs_stats.last_intr_ts = ktime_get();

	/*
	 * There could be max of hba->nutrs reqs in flight and in worst case
	 * if the reqs get finished 1 by 1 after the interrupt status is
	 * read, make sure we handle them by checking the interrupt status
	 * again in a loop until we process all of the reqs before returning.
	 */
	while (intr_status && retries--) {
		enabled_intr_status =
			intr_status & ufshcd_readl(hba, REG_INTERRUPT_ENABLE);
		if (intr_status)
			ufshcd_writel(hba, intr_status, REG_INTERRUPT_STATUS);
		if (enabled_intr_status)
			retval |= ufshcd_sl_intr(hba, enabled_intr_status);

		intr_status = ufshcd_readl(hba, REG_INTERRUPT_STATUS);
	}

	if (enabled_intr_status && retval == IRQ_NONE &&
				!ufshcd_eh_in_progress(hba)) {
		dev_err(hba->dev, "%s: Unhandled interrupt 0x%08x (0x%08x, 0x%08x)\n",
					__func__,
					intr_status,
					hba->ufs_stats.last_intr_status,
					enabled_intr_status);
		ufshcd_dump_regs(hba, 0, UFSHCI_REG_SPACE_SIZE, "host_regs: ");
	}

	return retval;
}

static int ufshcd_clear_tm_cmd(struct ufs_hba *hba, int tag)
{
	int err = 0;
	u32 mask = 1 << tag;
	unsigned long flags;

	if (!test_bit(tag, &hba->outstanding_tasks))
		goto out;

	spin_lock_irqsave(hba->host->host_lock, flags);
	ufshcd_utmrl_clear(hba, tag);
	spin_unlock_irqrestore(hba->host->host_lock, flags);

	/* poll for max. 1 sec to clear door bell register by h/w */
	err = ufshcd_wait_for_register(hba,
			REG_UTP_TASK_REQ_DOOR_BELL,
			mask, 0, 1000, 1000);
out:
	return err;
}

static int __ufshcd_issue_tm_cmd(struct ufs_hba *hba,
		struct utp_task_req_desc *treq, u8 tm_function)
{
	struct request_queue *q = hba->tmf_queue;
	struct Scsi_Host *host = hba->host;
	DECLARE_COMPLETION_ONSTACK(wait);
	struct request *req;
	unsigned long flags;
	int task_tag, err;

	/*
	 * blk_get_request() is used here only to get a free tag.
	 */
	req = blk_get_request(q, REQ_OP_DRV_OUT, 0);
	if (IS_ERR(req))
		return PTR_ERR(req);

	req->end_io_data = &wait;
	ufshcd_hold(hba, false);

	spin_lock_irqsave(host->host_lock, flags);

	task_tag = req->tag;
	hba->tmf_rqs[req->tag] = req;
	treq->req_header.dword_0 |= cpu_to_be32(task_tag);

	memcpy(hba->utmrdl_base_addr + task_tag, treq, sizeof(*treq));
	ufshcd_vops_setup_task_mgmt(hba, task_tag, tm_function);

	/* send command to the controller */
	__set_bit(task_tag, &hba->outstanding_tasks);

	/* Make sure descriptors are ready before ringing the task doorbell */
	wmb();

	ufshcd_writel(hba, 1 << task_tag, REG_UTP_TASK_REQ_DOOR_BELL);
	/* Make sure that doorbell is committed immediately */
	wmb();

	spin_unlock_irqrestore(host->host_lock, flags);

	ufshcd_add_tm_upiu_trace(hba, task_tag, "tm_send");

	/* wait until the task management command is completed */
	err = wait_for_completion_io_timeout(&wait,
			msecs_to_jiffies(TM_CMD_TIMEOUT));
	if (!err) {
		ufshcd_add_tm_upiu_trace(hba, task_tag, "tm_complete_err");
		dev_err(hba->dev, "%s: task management cmd 0x%.2x timed-out\n",
				__func__, tm_function);
		if (ufshcd_clear_tm_cmd(hba, task_tag))
			dev_WARN(hba->dev, "%s: unable to clear tm cmd (slot %d) after timeout\n",
					__func__, task_tag);
		err = -ETIMEDOUT;
	} else {
		err = 0;
		memcpy(treq, hba->utmrdl_base_addr + task_tag, sizeof(*treq));

		ufshcd_add_tm_upiu_trace(hba, task_tag, "tm_complete");
	}

	spin_lock_irqsave(hba->host->host_lock, flags);
	hba->tmf_rqs[req->tag] = NULL;
	__clear_bit(task_tag, &hba->outstanding_tasks);
	spin_unlock_irqrestore(hba->host->host_lock, flags);

	ufshcd_release(hba);
	blk_put_request(req);

	return err;
}

/**
 * ufshcd_issue_tm_cmd - issues task management commands to controller
 * @hba: per adapter instance
 * @lun_id: LUN ID to which TM command is sent
 * @task_id: task ID to which the TM command is applicable
 * @tm_function: task management function opcode
 * @tm_response: task management service response return value
 *
 * Returns non-zero value on error, zero on success.
 */
static int ufshcd_issue_tm_cmd(struct ufs_hba *hba, int lun_id, int task_id,
		u8 tm_function, u8 *tm_response)
{
	struct utp_task_req_desc treq = { { 0 }, };
	int ocs_value, err;

	/* Configure task request descriptor */
	treq.header.dword_0 = cpu_to_le32(UTP_REQ_DESC_INT_CMD);
	treq.header.dword_2 = cpu_to_le32(OCS_INVALID_COMMAND_STATUS);

	/* Configure task request UPIU */
	treq.req_header.dword_0 = cpu_to_be32(lun_id << 8) |
				  cpu_to_be32(UPIU_TRANSACTION_TASK_REQ << 24);
	treq.req_header.dword_1 = cpu_to_be32(tm_function << 16);

	/*
	 * The host shall provide the same value for LUN field in the basic
	 * header and for Input Parameter.
	 */
	treq.input_param1 = cpu_to_be32(lun_id);
	treq.input_param2 = cpu_to_be32(task_id);

	err = __ufshcd_issue_tm_cmd(hba, &treq, tm_function);
	if (err == -ETIMEDOUT)
		return err;

	ocs_value = le32_to_cpu(treq.header.dword_2) & MASK_OCS;
	if (ocs_value != OCS_SUCCESS)
		dev_err(hba->dev, "%s: failed, ocs = 0x%x\n",
				__func__, ocs_value);
	else if (tm_response)
		*tm_response = be32_to_cpu(treq.output_param1) &
				MASK_TM_SERVICE_RESP;
	return err;
}

/**
 * ufshcd_issue_devman_upiu_cmd - API for sending "utrd" type requests
 * @hba:	per-adapter instance
 * @req_upiu:	upiu request
 * @rsp_upiu:	upiu reply
 * @desc_buff:	pointer to descriptor buffer, NULL if NA
 * @buff_len:	descriptor size, 0 if NA
 * @cmd_type:	specifies the type (NOP, Query...)
 * @desc_op:	descriptor operation
 *
 * Those type of requests uses UTP Transfer Request Descriptor - utrd.
 * Therefore, it "rides" the device management infrastructure: uses its tag and
 * tasks work queues.
 *
 * Since there is only one available tag for device management commands,
 * the caller is expected to hold the hba->dev_cmd.lock mutex.
 */
static int ufshcd_issue_devman_upiu_cmd(struct ufs_hba *hba,
					struct utp_upiu_req *req_upiu,
					struct utp_upiu_req *rsp_upiu,
					u8 *desc_buff, int *buff_len,
					enum dev_cmd_type cmd_type,
					enum query_opcode desc_op)
{
	struct request_queue *q = hba->cmd_queue;
	struct request *req;
	struct ufshcd_lrb *lrbp;
	int err = 0;
	int tag;
	struct completion wait;
	u8 upiu_flags;

	down_read(&hba->clk_scaling_lock);

	req = blk_get_request(q, REQ_OP_DRV_OUT, 0);
	if (IS_ERR(req)) {
		err = PTR_ERR(req);
		goto out_unlock;
	}
	tag = req->tag;
	WARN_ON_ONCE(!ufshcd_valid_tag(hba, tag));

	if (unlikely(test_bit(tag, &hba->outstanding_reqs))) {
		err = -EBUSY;
		goto out;
	}

	init_completion(&wait);
	lrbp = &hba->lrb[tag];
	WARN_ON(lrbp->cmd);
	lrbp->cmd = NULL;
	lrbp->sense_bufflen = 0;
	lrbp->sense_buffer = NULL;
	lrbp->task_tag = tag;
	lrbp->lun = 0;
	lrbp->intr_cmd = true;
	ufshcd_prepare_lrbp_crypto(NULL, lrbp);
	hba->dev_cmd.type = cmd_type;

	if (hba->ufs_version <= ufshci_version(1, 1))
		lrbp->command_type = UTP_CMD_TYPE_DEV_MANAGE;
	else
		lrbp->command_type = UTP_CMD_TYPE_UFS_STORAGE;

	/* update the task tag in the request upiu */
	req_upiu->header.dword_0 |= cpu_to_be32(tag);

	ufshcd_prepare_req_desc_hdr(lrbp, &upiu_flags, DMA_NONE);

	/* just copy the upiu request as it is */
	memcpy(lrbp->ucd_req_ptr, req_upiu, sizeof(*lrbp->ucd_req_ptr));
	if (desc_buff && desc_op == UPIU_QUERY_OPCODE_WRITE_DESC) {
		/* The Data Segment Area is optional depending upon the query
		 * function value. for WRITE DESCRIPTOR, the data segment
		 * follows right after the tsf.
		 */
		memcpy(lrbp->ucd_req_ptr + 1, desc_buff, *buff_len);
		*buff_len = 0;
	}

	memset(lrbp->ucd_rsp_ptr, 0, sizeof(struct utp_upiu_rsp));

	hba->dev_cmd.complete = &wait;

	/* Make sure descriptors are ready before ringing the doorbell */
	wmb();

	ufshcd_send_command(hba, tag);
	/*
	 * ignore the returning value here - ufshcd_check_query_response is
	 * bound to fail since dev_cmd.query and dev_cmd.type were left empty.
	 * read the response directly ignoring all errors.
	 */
	ufshcd_wait_for_dev_cmd(hba, lrbp, QUERY_REQ_TIMEOUT);

	/* just copy the upiu response as it is */
	memcpy(rsp_upiu, lrbp->ucd_rsp_ptr, sizeof(*rsp_upiu));
	if (desc_buff && desc_op == UPIU_QUERY_OPCODE_READ_DESC) {
		u8 *descp = (u8 *)lrbp->ucd_rsp_ptr + sizeof(*rsp_upiu);
		u16 resp_len = be32_to_cpu(lrbp->ucd_rsp_ptr->header.dword_2) &
			       MASK_QUERY_DATA_SEG_LEN;

		if (*buff_len >= resp_len) {
			memcpy(desc_buff, descp, resp_len);
			*buff_len = resp_len;
		} else {
			dev_warn(hba->dev,
				 "%s: rsp size %d is bigger than buffer size %d",
				 __func__, resp_len, *buff_len);
			*buff_len = 0;
			err = -EINVAL;
		}
	}

out:
	blk_put_request(req);
out_unlock:
	up_read(&hba->clk_scaling_lock);
	return err;
}

/**
 * ufshcd_exec_raw_upiu_cmd - API function for sending raw upiu commands
 * @hba:	per-adapter instance
 * @req_upiu:	upiu request
 * @rsp_upiu:	upiu reply - only 8 DW as we do not support scsi commands
 * @msgcode:	message code, one of UPIU Transaction Codes Initiator to Target
 * @desc_buff:	pointer to descriptor buffer, NULL if NA
 * @buff_len:	descriptor size, 0 if NA
 * @desc_op:	descriptor operation
 *
 * Supports UTP Transfer requests (nop and query), and UTP Task
 * Management requests.
 * It is up to the caller to fill the upiu conent properly, as it will
 * be copied without any further input validations.
 */
int ufshcd_exec_raw_upiu_cmd(struct ufs_hba *hba,
			     struct utp_upiu_req *req_upiu,
			     struct utp_upiu_req *rsp_upiu,
			     int msgcode,
			     u8 *desc_buff, int *buff_len,
			     enum query_opcode desc_op)
{
	int err;
	enum dev_cmd_type cmd_type = DEV_CMD_TYPE_QUERY;
	struct utp_task_req_desc treq = { { 0 }, };
	int ocs_value;
	u8 tm_f = be32_to_cpu(req_upiu->header.dword_1) >> 16 & MASK_TM_FUNC;

	switch (msgcode) {
	case UPIU_TRANSACTION_NOP_OUT:
		cmd_type = DEV_CMD_TYPE_NOP;
		fallthrough;
	case UPIU_TRANSACTION_QUERY_REQ:
		ufshcd_hold(hba, false);
		mutex_lock(&hba->dev_cmd.lock);
		err = ufshcd_issue_devman_upiu_cmd(hba, req_upiu, rsp_upiu,
						   desc_buff, buff_len,
						   cmd_type, desc_op);
		mutex_unlock(&hba->dev_cmd.lock);
		ufshcd_release(hba);

		break;
	case UPIU_TRANSACTION_TASK_REQ:
		treq.header.dword_0 = cpu_to_le32(UTP_REQ_DESC_INT_CMD);
		treq.header.dword_2 = cpu_to_le32(OCS_INVALID_COMMAND_STATUS);

		memcpy(&treq.req_header, req_upiu, sizeof(*req_upiu));

		err = __ufshcd_issue_tm_cmd(hba, &treq, tm_f);
		if (err == -ETIMEDOUT)
			break;

		ocs_value = le32_to_cpu(treq.header.dword_2) & MASK_OCS;
		if (ocs_value != OCS_SUCCESS) {
			dev_err(hba->dev, "%s: failed, ocs = 0x%x\n", __func__,
				ocs_value);
			break;
		}

		memcpy(rsp_upiu, &treq.rsp_header, sizeof(*rsp_upiu));

		break;
	default:
		err = -EINVAL;

		break;
	}

	return err;
}

/**
 * ufshcd_eh_device_reset_handler - device reset handler registered to
 *                                    scsi layer.
 * @cmd: SCSI command pointer
 *
 * Returns SUCCESS/FAILED
 */
static int ufshcd_eh_device_reset_handler(struct scsi_cmnd *cmd)
{
	struct Scsi_Host *host;
	struct ufs_hba *hba;
	u32 pos;
	int err;
	u8 resp = 0xF, lun;

	host = cmd->device->host;
	hba = shost_priv(host);

	lun = ufshcd_scsi_to_upiu_lun(cmd->device->lun);
	err = ufshcd_issue_tm_cmd(hba, lun, 0, UFS_LOGICAL_RESET, &resp);
	if (err || resp != UPIU_TASK_MANAGEMENT_FUNC_COMPL) {
		if (!err)
			err = resp;
		goto out;
	}

	/* clear the commands that were pending for corresponding LUN */
	for_each_set_bit(pos, &hba->outstanding_reqs, hba->nutrs) {
		if (hba->lrb[pos].lun == lun) {
			err = ufshcd_clear_cmd(hba, pos);
			if (err)
				break;
			__ufshcd_transfer_req_compl(hba, pos);
		}
	}

out:
	hba->req_abort_count = 0;
	ufshcd_update_evt_hist(hba, UFS_EVT_DEV_RESET, (u32)err);
	if (!err) {
		err = SUCCESS;
	} else {
		dev_err(hba->dev, "%s: failed with err %d\n", __func__, err);
		err = FAILED;
	}
	return err;
}

static void ufshcd_set_req_abort_skip(struct ufs_hba *hba, unsigned long bitmap)
{
	struct ufshcd_lrb *lrbp;
	int tag;

	for_each_set_bit(tag, &bitmap, hba->nutrs) {
		lrbp = &hba->lrb[tag];
		lrbp->req_abort_skip = true;
	}
}

/**
 * ufshcd_try_to_abort_task - abort a specific task
 * @cmd: SCSI command pointer
 *
 * Abort the pending command in device by sending UFS_ABORT_TASK task management
 * command, and in host controller by clearing the door-bell register. There can
 * be race between controller sending the command to the device while abort is
 * issued. To avoid that, first issue UFS_QUERY_TASK to check if the command is
 * really issued and then try to abort it.
 *
 * Returns zero on success, non-zero on failure
 */
static int ufshcd_try_to_abort_task(struct ufs_hba *hba, int tag)
{
	struct ufshcd_lrb *lrbp = &hba->lrb[tag];
	int err = 0;
	int poll_cnt;
	u8 resp = 0xF;
	u32 reg;

	for (poll_cnt = 100; poll_cnt; poll_cnt--) {
		err = ufshcd_issue_tm_cmd(hba, lrbp->lun, lrbp->task_tag,
				UFS_QUERY_TASK, &resp);
		if (!err && resp == UPIU_TASK_MANAGEMENT_FUNC_SUCCEEDED) {
			/* cmd pending in the device */
			dev_err(hba->dev, "%s: cmd pending in the device. tag = %d\n",
				__func__, tag);
			break;
		} else if (!err && resp == UPIU_TASK_MANAGEMENT_FUNC_COMPL) {
			/*
			 * cmd not pending in the device, check if it is
			 * in transition.
			 */
			dev_err(hba->dev, "%s: cmd at tag %d not pending in the device.\n",
				__func__, tag);
			reg = ufshcd_readl(hba, REG_UTP_TRANSFER_REQ_DOOR_BELL);
			if (reg & (1 << tag)) {
				/* sleep for max. 200us to stabilize */
				usleep_range(100, 200);
				continue;
			}
			/* command completed already */
			dev_err(hba->dev, "%s: cmd at tag %d successfully cleared from DB.\n",
				__func__, tag);
			goto out;
		} else {
			dev_err(hba->dev,
				"%s: no response from device. tag = %d, err %d\n",
				__func__, tag, err);
			if (!err)
				err = resp; /* service response error */
			goto out;
		}
	}

	if (!poll_cnt) {
		err = -EBUSY;
		goto out;
	}

	err = ufshcd_issue_tm_cmd(hba, lrbp->lun, lrbp->task_tag,
			UFS_ABORT_TASK, &resp);
	if (err || resp != UPIU_TASK_MANAGEMENT_FUNC_COMPL) {
		if (!err) {
			err = resp; /* service response error */
			dev_err(hba->dev, "%s: issued. tag = %d, err %d\n",
				__func__, tag, err);
		}
		goto out;
	}

	err = ufshcd_clear_cmd(hba, tag);
	if (err)
		dev_err(hba->dev, "%s: Failed clearing cmd at tag %d, err %d\n",
			__func__, tag, err);

out:
	return err;
}

/**
 * ufshcd_abort - scsi host template eh_abort_handler callback
 * @cmd: SCSI command pointer
 *
 * Returns SUCCESS/FAILED
 */
static int ufshcd_abort(struct scsi_cmnd *cmd)
{
	struct Scsi_Host *host;
	struct ufs_hba *hba;
	unsigned long flags;
	unsigned int tag;
	int err = 0;
	struct ufshcd_lrb *lrbp;
	u32 reg;

	host = cmd->device->host;
	hba = shost_priv(host);
	tag = cmd->request->tag;
	lrbp = &hba->lrb[tag];
	if (!ufshcd_valid_tag(hba, tag)) {
		dev_err(hba->dev,
			"%s: invalid command tag %d: cmd=0x%p, cmd->request=0x%p",
			__func__, tag, cmd, cmd->request);
		BUG();
	}

	ufshcd_hold(hba, false);
	reg = ufshcd_readl(hba, REG_UTP_TRANSFER_REQ_DOOR_BELL);
	/* If command is already aborted/completed, return SUCCESS */
	if (!(test_bit(tag, &hba->outstanding_reqs))) {
		dev_err(hba->dev,
			"%s: cmd at tag %d already completed, outstanding=0x%lx, doorbell=0x%x\n",
			__func__, tag, hba->outstanding_reqs, reg);
		goto out;
	}

	/* Print Transfer Request of aborted task */
	dev_info(hba->dev, "%s: Device abort task at tag %d\n", __func__, tag);

	/*
	 * Print detailed info about aborted request.
	 * As more than one request might get aborted at the same time,
	 * print full information only for the first aborted request in order
	 * to reduce repeated printouts. For other aborted requests only print
	 * basic details.
	 */
	scsi_print_command(cmd);
	if (!hba->req_abort_count) {
		ufshcd_update_evt_hist(hba, UFS_EVT_ABORT, tag);
		ufshcd_print_evt_hist(hba);
		ufshcd_print_host_state(hba);
		ufshcd_print_pwr_info(hba);
		ufshcd_print_trs(hba, 1 << tag, true);
	} else {
		ufshcd_print_trs(hba, 1 << tag, false);
	}
	hba->req_abort_count++;

	if (!(reg & (1 << tag))) {
		dev_err(hba->dev,
		"%s: cmd was completed, but without a notifying intr, tag = %d",
		__func__, tag);
		goto cleanup;
	}

	/*
	 * Task abort to the device W-LUN is illegal. When this command
	 * will fail, due to spec violation, scsi err handling next step
	 * will be to send LU reset which, again, is a spec violation.
	 * To avoid these unnecessary/illegal steps, first we clean up
	 * the lrb taken by this cmd and re-set it in outstanding_reqs,
	 * then queue the eh_work and bail.
	 */
	if (lrbp->lun == UFS_UPIU_UFS_DEVICE_WLUN) {
		ufshcd_update_evt_hist(hba, UFS_EVT_ABORT, lrbp->lun);
		__ufshcd_transfer_req_compl(hba, (1UL << tag));
		set_bit(tag, &hba->outstanding_reqs);
		spin_lock_irqsave(host->host_lock, flags);
		hba->force_reset = true;
		ufshcd_schedule_eh_work(hba);
		spin_unlock_irqrestore(host->host_lock, flags);
		goto out;
	}

	/* Skip task abort in case previous aborts failed and report failure */
	if (lrbp->req_abort_skip)
		err = -EIO;
	else
		err = ufshcd_try_to_abort_task(hba, tag);

	if (!err) {
cleanup:
		__ufshcd_transfer_req_compl(hba, (1UL << tag));
out:
		err = SUCCESS;
	} else {
		dev_err(hba->dev, "%s: failed with err %d\n", __func__, err);
		ufshcd_set_req_abort_skip(hba, hba->outstanding_reqs);
		err = FAILED;
	}

	/*
	 * This ufshcd_release() corresponds to the original scsi cmd that got
	 * aborted here (as we won't get any IRQ for it).
	 */
	ufshcd_release(hba);
	return err;
}

/**
 * ufshcd_host_reset_and_restore - reset and restore host controller
 * @hba: per-adapter instance
 *
 * Note that host controller reset may issue DME_RESET to
 * local and remote (device) Uni-Pro stack and the attributes
 * are reset to default state.
 *
 * Returns zero on success, non-zero on failure
 */
static int ufshcd_host_reset_and_restore(struct ufs_hba *hba)
{
	int err;

	ufshpb_reset_host(hba);
	/*
	 * Stop the host controller and complete the requests
	 * cleared by h/w
	 */
	ufshcd_hba_stop(hba);
	hba->silence_err_logs = true;
	ufshcd_complete_requests(hba);
	hba->silence_err_logs = false;

	/* scale up clocks to max frequency before full reinitialization */
	ufshcd_set_clk_freq(hba, true);

	err = ufshcd_hba_enable(hba);

	/* Establish the link again and restore the device */
	if (!err)
		err = ufshcd_probe_hba(hba, false);

	if (err)
		dev_err(hba->dev, "%s: Host init failed %d\n", __func__, err);
	ufshcd_update_evt_hist(hba, UFS_EVT_HOST_RESET, (u32)err);
	return err;
}

/**
 * ufshcd_reset_and_restore - reset and re-initialize host/device
 * @hba: per-adapter instance
 *
 * Reset and recover device, host and re-establish link. This
 * is helpful to recover the communication in fatal error conditions.
 *
 * Returns zero on success, non-zero on failure
 */
static int ufshcd_reset_and_restore(struct ufs_hba *hba)
{
	u32 saved_err;
	u32 saved_uic_err;
	int err = 0;
	unsigned long flags;
	int retries = MAX_HOST_RESET_RETRIES;

	/*
	 * This is a fresh start, cache and clear saved error first,
	 * in case new error generated during reset and restore.
	 */
	spin_lock_irqsave(hba->host->host_lock, flags);
	saved_err = hba->saved_err;
	saved_uic_err = hba->saved_uic_err;
	hba->saved_err = 0;
	hba->saved_uic_err = 0;
	spin_unlock_irqrestore(hba->host->host_lock, flags);

	do {
		/* Reset the attached device */
		ufshcd_vops_device_reset(hba);

		err = ufshcd_host_reset_and_restore(hba);
	} while (err && --retries);

	spin_lock_irqsave(hba->host->host_lock, flags);
	/*
	 * Inform scsi mid-layer that we did reset and allow to handle
	 * Unit Attention properly.
	 */
	scsi_report_bus_reset(hba->host, 0);
	if (err) {
		hba->ufshcd_state = UFSHCD_STATE_ERROR;
		hba->saved_err |= saved_err;
		hba->saved_uic_err |= saved_uic_err;
	}
	spin_unlock_irqrestore(hba->host->host_lock, flags);

	return err;
}

/**
 * ufshcd_eh_host_reset_handler - host reset handler registered to scsi layer
 * @cmd: SCSI command pointer
 *
 * Returns SUCCESS/FAILED
 */
static int ufshcd_eh_host_reset_handler(struct scsi_cmnd *cmd)
{
	int err = SUCCESS;
	unsigned long flags;
	struct ufs_hba *hba;

	hba = shost_priv(cmd->device->host);

	spin_lock_irqsave(hba->host->host_lock, flags);
	hba->force_reset = true;
	ufshcd_schedule_eh_work(hba);
	dev_err(hba->dev, "%s: reset in progress - 1\n", __func__);
	spin_unlock_irqrestore(hba->host->host_lock, flags);

	flush_work(&hba->eh_work);

	spin_lock_irqsave(hba->host->host_lock, flags);
	if (hba->ufshcd_state == UFSHCD_STATE_ERROR)
		err = FAILED;
	spin_unlock_irqrestore(hba->host->host_lock, flags);

	return err;
}

/**
 * ufshcd_get_max_icc_level - calculate the ICC level
 * @sup_curr_uA: max. current supported by the regulator
 * @start_scan: row at the desc table to start scan from
 * @buff: power descriptor buffer
 *
 * Returns calculated max ICC level for specific regulator
 */
static u32 ufshcd_get_max_icc_level(int sup_curr_uA, u32 start_scan, char *buff)
{
	int i;
	int curr_uA;
	u16 data;
	u16 unit;

	for (i = start_scan; i >= 0; i--) {
		data = be16_to_cpup((__be16 *)&buff[2 * i]);
		unit = (data & ATTR_ICC_LVL_UNIT_MASK) >>
						ATTR_ICC_LVL_UNIT_OFFSET;
		curr_uA = data & ATTR_ICC_LVL_VALUE_MASK;
		switch (unit) {
		case UFSHCD_NANO_AMP:
			curr_uA = curr_uA / 1000;
			break;
		case UFSHCD_MILI_AMP:
			curr_uA = curr_uA * 1000;
			break;
		case UFSHCD_AMP:
			curr_uA = curr_uA * 1000 * 1000;
			break;
		case UFSHCD_MICRO_AMP:
		default:
			break;
		}
		if (sup_curr_uA >= curr_uA)
			break;
	}
	if (i < 0) {
		i = 0;
		pr_err("%s: Couldn't find valid icc_level = %d", __func__, i);
	}

	return (u32)i;
}

/**
 * ufshcd_calc_icc_level - calculate the max ICC level
 * In case regulators are not initialized we'll return 0
 * @hba: per-adapter instance
 * @desc_buf: power descriptor buffer to extract ICC levels from.
 * @len: length of desc_buff
 *
 * Returns calculated ICC level
 */
static u32 ufshcd_find_max_sup_active_icc_level(struct ufs_hba *hba,
							u8 *desc_buf, int len)
{
	u32 icc_level = 0;

	if (!hba->vreg_info.vcc || !hba->vreg_info.vccq ||
						!hba->vreg_info.vccq2) {
		dev_err(hba->dev,
			"%s: Regulator capability was not set, actvIccLevel=%d",
							__func__, icc_level);
		goto out;
	}

	if (hba->vreg_info.vcc && hba->vreg_info.vcc->max_uA)
		icc_level = ufshcd_get_max_icc_level(
				hba->vreg_info.vcc->max_uA,
				POWER_DESC_MAX_ACTV_ICC_LVLS - 1,
				&desc_buf[PWR_DESC_ACTIVE_LVLS_VCC_0]);

	if (hba->vreg_info.vccq && hba->vreg_info.vccq->max_uA)
		icc_level = ufshcd_get_max_icc_level(
				hba->vreg_info.vccq->max_uA,
				icc_level,
				&desc_buf[PWR_DESC_ACTIVE_LVLS_VCCQ_0]);

	if (hba->vreg_info.vccq2 && hba->vreg_info.vccq2->max_uA)
		icc_level = ufshcd_get_max_icc_level(
				hba->vreg_info.vccq2->max_uA,
				icc_level,
				&desc_buf[PWR_DESC_ACTIVE_LVLS_VCCQ2_0]);
out:
	return icc_level;
}

static void ufshcd_set_active_icc_lvl(struct ufs_hba *hba)
{
	int ret;
	int buff_len = hba->desc_size[QUERY_DESC_IDN_POWER];
	u8 *desc_buf;
	u32 icc_level;

	desc_buf = kmalloc(buff_len, GFP_KERNEL);
	if (!desc_buf)
		return;

	ret = ufshcd_read_desc_param(hba, QUERY_DESC_IDN_POWER, 0, 0,
				     desc_buf, buff_len);
	if (ret) {
		dev_err(hba->dev,
			"%s: Failed reading power descriptor.len = %d ret = %d",
			__func__, buff_len, ret);
		goto out;
	}

	icc_level = ufshcd_find_max_sup_active_icc_level(hba, desc_buf,
							 buff_len);
	dev_dbg(hba->dev, "%s: setting icc_level 0x%x", __func__, icc_level);

	ret = ufshcd_query_attr_retry(hba, UPIU_QUERY_OPCODE_WRITE_ATTR,
		QUERY_ATTR_IDN_ACTIVE_ICC_LVL, 0, 0, &icc_level);

	if (ret)
		dev_err(hba->dev,
			"%s: Failed configuring bActiveICCLevel = %d ret = %d",
			__func__, icc_level, ret);

out:
	kfree(desc_buf);
}

#define SEC_PROTOCOL_UFS  0xEC
#define   SEC_SPECIFIC_UFS_RPMB 0x001

#define SEC_PROTOCOL_CMD_SIZE 12
#define SEC_PROTOCOL_RETRIES 3
#define SEC_PROTOCOL_RETRIES_ON_RESET 10
#define SEC_PROTOCOL_TIMEOUT msecs_to_jiffies(1000)

static int
ufshcd_rpmb_security_out(struct scsi_device *sdev, u8 region,
			 void *frames, u32 trans_len)
{
	struct scsi_sense_hdr sshdr;
	int reset_retries = SEC_PROTOCOL_RETRIES_ON_RESET;
	int ret;
	u8 cmd[SEC_PROTOCOL_CMD_SIZE];

	memset(cmd, 0, SEC_PROTOCOL_CMD_SIZE);
	cmd[0] = SECURITY_PROTOCOL_OUT;
	cmd[1] = SEC_PROTOCOL_UFS;
	cmd[2] = region;
	cmd[3] = SEC_SPECIFIC_UFS_RPMB;
	cmd[4] = 0;                              /* inc_512 bit 7 set to 0 */
	put_unaligned_be32(trans_len, cmd + 6);  /* transfer length */

retry:
	ret = scsi_execute_req(sdev, cmd, DMA_TO_DEVICE,
			       frames, trans_len, &sshdr,
			       SEC_PROTOCOL_TIMEOUT, SEC_PROTOCOL_RETRIES,
			       NULL);

	if (ret && scsi_sense_valid(&sshdr) &&
	    sshdr.sense_key == UNIT_ATTENTION &&
	    sshdr.asc == 0x29 && sshdr.ascq == 0x00)
		/*
		 * Device reset might occur several times,
		 * give it one more chance
		 */
		if (--reset_retries > 0)
			goto retry;

	if (ret)
		dev_err(&sdev->sdev_gendev, "%s: failed with err %0x\n",
			__func__, ret);

	if (driver_byte(ret) & DRIVER_SENSE)
		scsi_print_sense_hdr(sdev, "rpmb: security out", &sshdr);

	return ret;
}

static int
ufshcd_rpmb_security_in(struct scsi_device *sdev, u8 region,
			void *frames, u32 alloc_len)
{
	struct scsi_sense_hdr sshdr;
	int reset_retries = SEC_PROTOCOL_RETRIES_ON_RESET;
	int ret;
	u8 cmd[SEC_PROTOCOL_CMD_SIZE];

	memset(cmd, 0, SEC_PROTOCOL_CMD_SIZE);
	cmd[0] = SECURITY_PROTOCOL_IN;
	cmd[1] = SEC_PROTOCOL_UFS;
	cmd[2] = region;
	cmd[3] = SEC_SPECIFIC_UFS_RPMB;
	cmd[4] = 0;                             /* inc_512 bit 7 set to 0 */
	put_unaligned_be32(alloc_len, cmd + 6); /* allocation length */

retry:
	ret = scsi_execute_req(sdev, cmd, DMA_FROM_DEVICE,
			       frames, alloc_len, &sshdr,
			       SEC_PROTOCOL_TIMEOUT, SEC_PROTOCOL_RETRIES,
			       NULL);

	if (ret && scsi_sense_valid(&sshdr) &&
	    sshdr.sense_key == UNIT_ATTENTION &&
	    sshdr.asc == 0x29 && sshdr.ascq == 0x00)
		/*
		 * Device reset might occur several times,
		 * give it one more chance
		 */
		if (--reset_retries > 0)
			goto retry;

	if (ret)
		dev_err(&sdev->sdev_gendev, "%s: failed with err %0x\n",
			__func__, ret);

	if (driver_byte(ret) & DRIVER_SENSE)
		scsi_print_sense_hdr(sdev, "rpmb: security in", &sshdr);

	return ret;
}

static int ufshcd_rpmb_cmd_seq(struct device *dev, u8 target,
			       struct rpmb_cmd *cmds, u32 ncmds)
{
	unsigned long flags;
	struct ufs_hba *hba = dev_get_drvdata(dev);
	struct scsi_device *sdev;
	struct rpmb_cmd *cmd;
	u32 len;
	u32 i;
	int ret;

	spin_lock_irqsave(hba->host->host_lock, flags);
	sdev = hba->sdev_ufs_rpmb;
	if (sdev) {
		ret = scsi_device_get(sdev);
		if (!ret && !scsi_device_online(sdev)) {
			ret = -ENODEV;
			scsi_device_put(sdev);
		}
	} else {
		ret = -ENODEV;
	}
	spin_unlock_irqrestore(hba->host->host_lock, flags);
	if (ret)
		return ret;

	for (ret = 0, i = 0; i < ncmds && !ret; i++) {
		cmd = &cmds[i];
		len = rpmb_ioc_frames_len_jdec(cmd->nframes);
		if (cmd->flags & RPMB_F_WRITE)
			ret = ufshcd_rpmb_security_out(sdev, target,
						       cmd->frames, len);
		else
			ret = ufshcd_rpmb_security_in(sdev, target,
						      cmd->frames, len);
	}
	scsi_device_put(sdev);
	return ret;
}

static int ufshcd_rpmb_get_capacity(struct device *dev, u8 target)
{
	struct ufs_hba *hba = dev_get_drvdata(dev);
	__be64 block_count;
	int ret;

	ret = ufshcd_read_unit_desc_param(hba,
					  UFS_UPIU_RPMB_WLUN,
					  UNIT_DESC_PARAM_LOGICAL_BLK_COUNT,
					  (u8 *)&block_count,
					  sizeof(block_count));
	if (ret)
		return ret;

	return be64_to_cpu(block_count) * SZ_512 / SZ_128K;
}

static struct rpmb_ops ufshcd_rpmb_dev_ops = {
	.cmd_seq = ufshcd_rpmb_cmd_seq,
	.get_capacity = ufshcd_rpmb_get_capacity,
	.type = RPMB_TYPE_UFS,
	.auth_method = RPMB_HMAC_ALGO_SHA_256,
	.block_size = 1,

};

static inline void ufshcd_rpmb_add(struct ufs_hba *hba)
{
	struct ufs_dev_info *dev_info = &hba->dev_info;
	struct rpmb_dev *rdev;
	u8 rpmb_rw_size = 1;
	int ret;

	ufshcd_rpmb_dev_ops.dev_id = kmemdup(dev_info->serial_no,
					     dev_info->serial_no_len,
					     GFP_KERNEL);
	if (ufshcd_rpmb_dev_ops.dev_id)
		ufshcd_rpmb_dev_ops.dev_id_len = dev_info->serial_no_len;

	ret = scsi_device_get(hba->sdev_ufs_rpmb);
	if (ret)
		goto out_put_dev;

	if (hba->ufs_version >= ufshci_version(2, 1)) {
		ret = ufshcd_read_desc_param(hba, QUERY_DESC_IDN_GEOMETRY, 0,
					     GEOMETRY_DESC_PARAM_RPMB_RW_SIZE,
					     &rpmb_rw_size,
					     sizeof(rpmb_rw_size));
		if (ret)
			goto out_put_dev;
	}

	ufshcd_rpmb_dev_ops.rd_cnt_max = rpmb_rw_size;
	ufshcd_rpmb_dev_ops.wr_cnt_max = rpmb_rw_size;

	rdev = rpmb_dev_register(hba->dev, 0, &ufshcd_rpmb_dev_ops);
	if (IS_ERR(rdev)) {
		dev_warn(hba->dev, "%s: cannot register to rpmb %ld\n",
			 dev_name(hba->dev), PTR_ERR(rdev));
		goto out_put_dev;
	}

	return;

out_put_dev:
	scsi_device_put(hba->sdev_ufs_rpmb);
	hba->sdev_ufs_rpmb = NULL;
}

static inline void ufshcd_rpmb_remove(struct ufs_hba *hba)
{
	if (!hba->sdev_ufs_rpmb)
		return;

	rpmb_dev_unregister_by_device(hba->dev, 0);
	scsi_device_put(hba->sdev_ufs_rpmb);
	hba->sdev_ufs_rpmb = NULL;

	kfree(ufshcd_rpmb_dev_ops.dev_id);
	ufshcd_rpmb_dev_ops.dev_id = NULL;
}

/**
 * ufshcd_scsi_add_wlus - Adds required W-LUs
 * @hba: per-adapter instance
 *
 * UFS device specification requires the UFS devices to support 4 well known
 * logical units:
 *	"REPORT_LUNS" (address: 01h)
 *	"UFS Device" (address: 50h)
 *	"RPMB" (address: 44h)
 *	"BOOT" (address: 30h)
 * UFS device's power management needs to be controlled by "POWER CONDITION"
 * field of SSU (START STOP UNIT) command. But this "power condition" field
 * will take effect only when its sent to "UFS device" well known logical unit
 * hence we require the scsi_device instance to represent this logical unit in
 * order for the UFS host driver to send the SSU command for power management.
 *
 * We also require the scsi_device instance for "RPMB" (Replay Protected Memory
 * Block) LU so user space process can control this LU. User space may also
 * want to have access to BOOT LU.
 *
 * This function adds scsi device instances for each of all well known LUs
 * (except "REPORT LUNS" LU).
 *
 * Returns zero on success (all required W-LUs are added successfully),
 * non-zero error value on failure (if failed to add any of the required W-LU).
 */
static int ufshcd_scsi_add_wlus(struct ufs_hba *hba)
{
	int ret = 0;
	struct scsi_device *sdev_boot;

	hba->sdev_ufs_device = __scsi_add_device(hba->host, 0, 0,
		ufshcd_upiu_wlun_to_scsi_wlun(UFS_UPIU_UFS_DEVICE_WLUN), NULL);
	if (IS_ERR(hba->sdev_ufs_device)) {
		ret = PTR_ERR(hba->sdev_ufs_device);
		hba->sdev_ufs_device = NULL;
		goto out;
	}
	scsi_device_put(hba->sdev_ufs_device);

	hba->sdev_rpmb = __scsi_add_device(hba->host, 0, 0,
		ufshcd_upiu_wlun_to_scsi_wlun(UFS_UPIU_RPMB_WLUN), NULL);
	if (IS_ERR(hba->sdev_rpmb)) {
		ret = PTR_ERR(hba->sdev_rpmb);
		goto remove_sdev_ufs_device;
	}
	hba->sdev_ufs_rpmb = hba->sdev_rpmb;

	scsi_device_put(hba->sdev_rpmb);

	sdev_boot = __scsi_add_device(hba->host, 0, 0,
		ufshcd_upiu_wlun_to_scsi_wlun(UFS_UPIU_BOOT_WLUN), NULL);
	if (IS_ERR(sdev_boot))
		dev_err(hba->dev, "%s: BOOT WLUN not found\n", __func__);
	else
		scsi_device_put(sdev_boot);

	ufshcd_rpmb_add(hba);

	goto out;

remove_sdev_ufs_device:
	scsi_remove_device(hba->sdev_ufs_device);
out:
	return ret;
}

static void ufshcd_wb_probe(struct ufs_hba *hba, u8 *desc_buf)
{
	struct ufs_dev_info *dev_info = &hba->dev_info;
	u8 lun;
	u32 d_lu_wb_buf_alloc;

	if (!ufshcd_is_wb_allowed(hba))
		return;
	/*
	 * Probe WB only for UFS-2.2 and UFS-3.1 (and later) devices or
	 * UFS devices with quirk UFS_DEVICE_QUIRK_SUPPORT_EXTENDED_FEATURES
	 * enabled
	 */
	if (!(dev_info->wspecversion >= 0x310 ||
	      dev_info->wspecversion == 0x220 ||
	     (hba->dev_quirks & UFS_DEVICE_QUIRK_SUPPORT_EXTENDED_FEATURES)))
		goto wb_disabled;

	if (hba->desc_size[QUERY_DESC_IDN_DEVICE] <
	    DEVICE_DESC_PARAM_EXT_UFS_FEATURE_SUP + 4)
		goto wb_disabled;

	dev_info->d_ext_ufs_feature_sup =
		get_unaligned_be32(desc_buf +
				   DEVICE_DESC_PARAM_EXT_UFS_FEATURE_SUP);

	if (!(dev_info->d_ext_ufs_feature_sup & UFS_DEV_WRITE_BOOSTER_SUP))
		goto wb_disabled;

	/*
	 * WB may be supported but not configured while provisioning.
	 * The spec says, in dedicated wb buffer mode,
	 * a max of 1 lun would have wb buffer configured.
	 * Now only shared buffer mode is supported.
	 */
	dev_info->b_wb_buffer_type =
		desc_buf[DEVICE_DESC_PARAM_WB_TYPE];

	dev_info->b_presrv_uspc_en =
		desc_buf[DEVICE_DESC_PARAM_WB_PRESRV_USRSPC_EN];

	if (dev_info->b_wb_buffer_type == WB_BUF_MODE_SHARED) {
		dev_info->d_wb_alloc_units =
		get_unaligned_be32(desc_buf +
				   DEVICE_DESC_PARAM_WB_SHARED_ALLOC_UNITS);
		if (!dev_info->d_wb_alloc_units)
			goto wb_disabled;
	} else {
		for (lun = 0; lun < UFS_UPIU_MAX_WB_LUN_ID; lun++) {
			d_lu_wb_buf_alloc = 0;
			ufshcd_read_unit_desc_param(hba,
					lun,
					UNIT_DESC_PARAM_WB_BUF_ALLOC_UNITS,
					(u8 *)&d_lu_wb_buf_alloc,
					sizeof(d_lu_wb_buf_alloc));
			if (d_lu_wb_buf_alloc) {
				dev_info->wb_dedicated_lu = lun;
				break;
			}
		}

		if (!d_lu_wb_buf_alloc)
			goto wb_disabled;
	}
	return;

wb_disabled:
	hba->caps &= ~UFSHCD_CAP_WB_EN;
}

void ufshcd_fixup_dev_quirks(struct ufs_hba *hba, struct ufs_dev_fix *fixups)
{
	struct ufs_dev_fix *f;
	struct ufs_dev_info *dev_info = &hba->dev_info;

	if (!fixups)
		return;

	for (f = fixups; f->quirk; f++) {
		if ((f->wmanufacturerid == dev_info->wmanufacturerid ||
		     f->wmanufacturerid == UFS_ANY_VENDOR) &&
		     ((dev_info->model &&
		       STR_PRFX_EQUAL(f->model, dev_info->model)) ||
		      !strcmp(f->model, UFS_ANY_MODEL)))
			hba->dev_quirks |= f->quirk;
	}
}
EXPORT_SYMBOL_GPL(ufshcd_fixup_dev_quirks);

static void ufs_fixup_device_setup(struct ufs_hba *hba)
{
	/* fix by general quirk table */
	ufshcd_fixup_dev_quirks(hba, ufs_fixups);

	/* allow vendors to fix quirks */
	ufshcd_vops_fixup_dev_quirks(hba);
}

static int ufs_get_device_desc(struct ufs_hba *hba)
{
	int err;
	u8 model_index;
	u8 b_ufs_feature_sup;
	u8 *desc_buf;
	struct ufs_dev_info *dev_info = &hba->dev_info;

	desc_buf = kmalloc(QUERY_DESC_MAX_SIZE, GFP_KERNEL);
	if (!desc_buf) {
		err = -ENOMEM;
		goto out;
	}

	err = ufshcd_read_desc_param(hba, QUERY_DESC_IDN_DEVICE, 0, 0, desc_buf,
				     hba->desc_size[QUERY_DESC_IDN_DEVICE]);
	if (err) {
		dev_err(hba->dev, "%s: Failed reading Device Desc. err = %d\n",
			__func__, err);
		goto out;
	}

	/*
	 * getting vendor (manufacturerID) and Bank Index in big endian
	 * format
	 */
	dev_info->wmanufacturerid = desc_buf[DEVICE_DESC_PARAM_MANF_ID] << 8 |
				     desc_buf[DEVICE_DESC_PARAM_MANF_ID + 1];

	/* getting Specification Version in big endian format */
	dev_info->wspecversion = desc_buf[DEVICE_DESC_PARAM_SPEC_VER] << 8 |
				      desc_buf[DEVICE_DESC_PARAM_SPEC_VER + 1];
	b_ufs_feature_sup = desc_buf[DEVICE_DESC_PARAM_UFS_FEAT];

	model_index = desc_buf[DEVICE_DESC_PARAM_PRDCT_NAME];

	if (dev_info->wspecversion >= UFS_DEV_HPB_SUPPORT_VERSION &&
	    (b_ufs_feature_sup & UFS_DEV_HPB_SUPPORT)) {
		bool hpb_en = false;

		ufshpb_get_dev_info(hba, desc_buf);

		if (!ufshpb_is_legacy(hba))
			err = ufshcd_query_flag_retry(hba,
						      UPIU_QUERY_OPCODE_READ_FLAG,
						      QUERY_FLAG_IDN_HPB_EN, 0,
						      &hpb_en);

		if (ufshpb_is_legacy(hba) || (!err && hpb_en))
			dev_info->hpb_enabled = true;
	}

	err = ufshcd_read_string_desc(hba, model_index,
				      &dev_info->model, SD_ASCII_STD);
	if (err < 0) {
		dev_err(hba->dev, "%s: Failed reading Product Name. err = %d\n",
			__func__, err);
		goto out;
	}

	ufs_fixup_device_setup(hba);

	ufshcd_wb_probe(hba, desc_buf);

	model_index = desc_buf[DEVICE_DESC_PARAM_SN];
	err = ufshcd_read_string_desc(hba, model_index, &dev_info->serial_no, SD_RAW);
	if (err < 0) {
		dev_err(hba->dev, "%s: Failed reading Serial No. err = %d\n",
			__func__, err);
		goto out;
	}

	/*
	 * ufshcd_read_string_desc returns size of the string
	 * reset the error value
	 */
	err = 0;

out:
	kfree(desc_buf);
	return err;
}

static void ufs_put_device_desc(struct ufs_hba *hba)
{
	struct ufs_dev_info *dev_info = &hba->dev_info;

	kfree(dev_info->model);
	dev_info->model = NULL;

	kfree(dev_info->serial_no);
	dev_info->serial_no = NULL;
}

/**
 * ufshcd_tune_pa_tactivate - Tunes PA_TActivate of local UniPro
 * @hba: per-adapter instance
 *
 * PA_TActivate parameter can be tuned manually if UniPro version is less than
 * 1.61. PA_TActivate needs to be greater than or equal to peerM-PHY's
 * RX_MIN_ACTIVATETIME_CAPABILITY attribute. This optimal value can help reduce
 * the hibern8 exit latency.
 *
 * Returns zero on success, non-zero error value on failure.
 */
static int ufshcd_tune_pa_tactivate(struct ufs_hba *hba)
{
	int ret = 0;
	u32 peer_rx_min_activatetime = 0, tuned_pa_tactivate;

	ret = ufshcd_dme_peer_get(hba,
				  UIC_ARG_MIB_SEL(
					RX_MIN_ACTIVATETIME_CAPABILITY,
					UIC_ARG_MPHY_RX_GEN_SEL_INDEX(0)),
				  &peer_rx_min_activatetime);
	if (ret)
		goto out;

	/* make sure proper unit conversion is applied */
	tuned_pa_tactivate =
		((peer_rx_min_activatetime * RX_MIN_ACTIVATETIME_UNIT_US)
		 / PA_TACTIVATE_TIME_UNIT_US);
	ret = ufshcd_dme_set(hba, UIC_ARG_MIB(PA_TACTIVATE),
			     tuned_pa_tactivate);

out:
	return ret;
}

/**
 * ufshcd_tune_pa_hibern8time - Tunes PA_Hibern8Time of local UniPro
 * @hba: per-adapter instance
 *
 * PA_Hibern8Time parameter can be tuned manually if UniPro version is less than
 * 1.61. PA_Hibern8Time needs to be maximum of local M-PHY's
 * TX_HIBERN8TIME_CAPABILITY & peer M-PHY's RX_HIBERN8TIME_CAPABILITY.
 * This optimal value can help reduce the hibern8 exit latency.
 *
 * Returns zero on success, non-zero error value on failure.
 */
static int ufshcd_tune_pa_hibern8time(struct ufs_hba *hba)
{
	int ret = 0;
	u32 local_tx_hibern8_time_cap = 0, peer_rx_hibern8_time_cap = 0;
	u32 max_hibern8_time, tuned_pa_hibern8time;

	ret = ufshcd_dme_get(hba,
			     UIC_ARG_MIB_SEL(TX_HIBERN8TIME_CAPABILITY,
					UIC_ARG_MPHY_TX_GEN_SEL_INDEX(0)),
				  &local_tx_hibern8_time_cap);
	if (ret)
		goto out;

	ret = ufshcd_dme_peer_get(hba,
				  UIC_ARG_MIB_SEL(RX_HIBERN8TIME_CAPABILITY,
					UIC_ARG_MPHY_RX_GEN_SEL_INDEX(0)),
				  &peer_rx_hibern8_time_cap);
	if (ret)
		goto out;

	max_hibern8_time = max(local_tx_hibern8_time_cap,
			       peer_rx_hibern8_time_cap);
	/* make sure proper unit conversion is applied */
	tuned_pa_hibern8time = ((max_hibern8_time * HIBERN8TIME_UNIT_US)
				/ PA_HIBERN8_TIME_UNIT_US);
	ret = ufshcd_dme_set(hba, UIC_ARG_MIB(PA_HIBERN8TIME),
			     tuned_pa_hibern8time);
out:
	return ret;
}

/**
 * ufshcd_quirk_tune_host_pa_tactivate - Ensures that host PA_TACTIVATE is
 * less than device PA_TACTIVATE time.
 * @hba: per-adapter instance
 *
 * Some UFS devices require host PA_TACTIVATE to be lower than device
 * PA_TACTIVATE, we need to enable UFS_DEVICE_QUIRK_HOST_PA_TACTIVATE quirk
 * for such devices.
 *
 * Returns zero on success, non-zero error value on failure.
 */
static int ufshcd_quirk_tune_host_pa_tactivate(struct ufs_hba *hba)
{
	int ret = 0;
	u32 granularity, peer_granularity;
	u32 pa_tactivate, peer_pa_tactivate;
	u32 pa_tactivate_us, peer_pa_tactivate_us;
	u8 gran_to_us_table[] = {1, 4, 8, 16, 32, 100};

	ret = ufshcd_dme_get(hba, UIC_ARG_MIB(PA_GRANULARITY),
				  &granularity);
	if (ret)
		goto out;

	ret = ufshcd_dme_peer_get(hba, UIC_ARG_MIB(PA_GRANULARITY),
				  &peer_granularity);
	if (ret)
		goto out;

	if ((granularity < PA_GRANULARITY_MIN_VAL) ||
	    (granularity > PA_GRANULARITY_MAX_VAL)) {
		dev_err(hba->dev, "%s: invalid host PA_GRANULARITY %d",
			__func__, granularity);
		return -EINVAL;
	}

	if ((peer_granularity < PA_GRANULARITY_MIN_VAL) ||
	    (peer_granularity > PA_GRANULARITY_MAX_VAL)) {
		dev_err(hba->dev, "%s: invalid device PA_GRANULARITY %d",
			__func__, peer_granularity);
		return -EINVAL;
	}

	ret = ufshcd_dme_get(hba, UIC_ARG_MIB(PA_TACTIVATE), &pa_tactivate);
	if (ret)
		goto out;

	ret = ufshcd_dme_peer_get(hba, UIC_ARG_MIB(PA_TACTIVATE),
				  &peer_pa_tactivate);
	if (ret)
		goto out;

	pa_tactivate_us = pa_tactivate * gran_to_us_table[granularity - 1];
	peer_pa_tactivate_us = peer_pa_tactivate *
			     gran_to_us_table[peer_granularity - 1];

	if (pa_tactivate_us > peer_pa_tactivate_us) {
		u32 new_peer_pa_tactivate;

		new_peer_pa_tactivate = pa_tactivate_us /
				      gran_to_us_table[peer_granularity - 1];
		new_peer_pa_tactivate++;
		ret = ufshcd_dme_peer_set(hba, UIC_ARG_MIB(PA_TACTIVATE),
					  new_peer_pa_tactivate);
	}

out:
	return ret;
}

static void ufshcd_tune_unipro_params(struct ufs_hba *hba)
{
	if (ufshcd_is_unipro_pa_params_tuning_req(hba)) {
		ufshcd_tune_pa_tactivate(hba);
		ufshcd_tune_pa_hibern8time(hba);
	}

	ufshcd_vops_apply_dev_quirks(hba);

	if (hba->dev_quirks & UFS_DEVICE_QUIRK_PA_TACTIVATE)
		/* set 1ms timeout for PA_TACTIVATE */
		ufshcd_dme_set(hba, UIC_ARG_MIB(PA_TACTIVATE), 10);

	if (hba->dev_quirks & UFS_DEVICE_QUIRK_HOST_PA_TACTIVATE)
		ufshcd_quirk_tune_host_pa_tactivate(hba);
}

static void ufshcd_clear_dbg_ufs_stats(struct ufs_hba *hba)
{
	hba->ufs_stats.hibern8_exit_cnt = 0;
	hba->ufs_stats.last_hibern8_exit_tstamp = ktime_set(0, 0);
	hba->req_abort_count = 0;
}

static int ufshcd_device_geo_params_init(struct ufs_hba *hba)
{
	int err;
	size_t buff_len;
	u8 *desc_buf;

	buff_len = hba->desc_size[QUERY_DESC_IDN_GEOMETRY];
	desc_buf = kmalloc(buff_len, GFP_KERNEL);
	if (!desc_buf) {
		err = -ENOMEM;
		goto out;
	}

	err = ufshcd_read_desc_param(hba, QUERY_DESC_IDN_GEOMETRY, 0, 0,
				     desc_buf, buff_len);
	if (err) {
		dev_err(hba->dev, "%s: Failed reading Geometry Desc. err = %d\n",
				__func__, err);
		goto out;
	}

	if (desc_buf[GEOMETRY_DESC_PARAM_MAX_NUM_LUN] == 1)
		hba->dev_info.max_lu_supported = 32;
	else if (desc_buf[GEOMETRY_DESC_PARAM_MAX_NUM_LUN] == 0)
		hba->dev_info.max_lu_supported = 8;

	if (hba->desc_size[QUERY_DESC_IDN_GEOMETRY] >=
		GEOMETRY_DESC_PARAM_HPB_MAX_ACTIVE_REGS)
		ufshpb_get_geo_info(hba, desc_buf);

out:
	kfree(desc_buf);
	return err;
}

static struct ufs_ref_clk ufs_ref_clk_freqs[] = {
	{19200000, REF_CLK_FREQ_19_2_MHZ},
	{26000000, REF_CLK_FREQ_26_MHZ},
	{38400000, REF_CLK_FREQ_38_4_MHZ},
	{52000000, REF_CLK_FREQ_52_MHZ},
	{0, REF_CLK_FREQ_INVAL},
};

static enum ufs_ref_clk_freq
ufs_get_bref_clk_from_hz(unsigned long freq)
{
	int i;

	for (i = 0; ufs_ref_clk_freqs[i].freq_hz; i++)
		if (ufs_ref_clk_freqs[i].freq_hz == freq)
			return ufs_ref_clk_freqs[i].val;

	return REF_CLK_FREQ_INVAL;
}

void ufshcd_parse_dev_ref_clk_freq(struct ufs_hba *hba, struct clk *refclk)
{
	unsigned long freq;

	freq = clk_get_rate(refclk);

	hba->dev_ref_clk_freq =
		ufs_get_bref_clk_from_hz(freq);

	if (hba->dev_ref_clk_freq == REF_CLK_FREQ_INVAL)
		dev_err(hba->dev,
		"invalid ref_clk setting = %ld\n", freq);
}

static int ufshcd_set_dev_ref_clk(struct ufs_hba *hba)
{
	int err;
	u32 ref_clk;
	u32 freq = hba->dev_ref_clk_freq;

	err = ufshcd_query_attr_retry(hba, UPIU_QUERY_OPCODE_READ_ATTR,
			QUERY_ATTR_IDN_REF_CLK_FREQ, 0, 0, &ref_clk);

	if (err) {
		dev_err(hba->dev, "failed reading bRefClkFreq. err = %d\n",
			err);
		goto out;
	}

	if (ref_clk == freq)
		goto out; /* nothing to update */

	err = ufshcd_query_attr_retry(hba, UPIU_QUERY_OPCODE_WRITE_ATTR,
			QUERY_ATTR_IDN_REF_CLK_FREQ, 0, 0, &freq);

	if (err) {
		dev_err(hba->dev, "bRefClkFreq setting to %lu Hz failed\n",
			ufs_ref_clk_freqs[freq].freq_hz);
		goto out;
	}

	dev_dbg(hba->dev, "bRefClkFreq setting to %lu Hz succeeded\n",
			ufs_ref_clk_freqs[freq].freq_hz);

out:
	return err;
}

static int ufshcd_device_params_init(struct ufs_hba *hba)
{
	bool flag;
	int ret, i;

	 /* Init device descriptor sizes */
	for (i = 0; i < QUERY_DESC_IDN_MAX; i++)
		hba->desc_size[i] = QUERY_DESC_MAX_SIZE;

	/* Init UFS geometry descriptor related parameters */
	ret = ufshcd_device_geo_params_init(hba);
	if (ret)
		goto out;

	/* Check and apply UFS device quirks */
	ret = ufs_get_device_desc(hba);
	if (ret) {
		dev_err(hba->dev, "%s: Failed getting device info. err = %d\n",
			__func__, ret);
		goto out;
	}

	ufshcd_get_ref_clk_gating_wait(hba);

	if (!ufshcd_query_flag_retry(hba, UPIU_QUERY_OPCODE_READ_FLAG,
			QUERY_FLAG_IDN_PWR_ON_WPE, 0, &flag))
		hba->dev_info.f_power_on_wp_en = flag;

	/* Probe maximum power mode co-supported by both UFS host and device */
	if (ufshcd_get_max_pwr_mode(hba))
		dev_err(hba->dev,
			"%s: Failed getting max supported power mode\n",
			__func__);
out:
	return ret;
}

/**
 * ufshcd_add_lus - probe and add UFS logical units
 * @hba: per-adapter instance
 */
static int ufshcd_add_lus(struct ufs_hba *hba)
{
	int ret;

	/* Add required well known logical units to scsi mid layer */
	ret = ufshcd_scsi_add_wlus(hba);
	if (ret)
		goto out;

	ufshcd_clear_ua_wluns(hba);

	/* Initialize devfreq after UFS device is detected */
	if (ufshcd_is_clkscaling_supported(hba)) {
		memcpy(&hba->clk_scaling.saved_pwr_info.info,
			&hba->pwr_info,
			sizeof(struct ufs_pa_layer_attr));
		hba->clk_scaling.saved_pwr_info.is_valid = true;
		hba->clk_scaling.is_allowed = true;

		ret = ufshcd_devfreq_init(hba);
		if (ret)
			goto out;

		hba->clk_scaling.is_enabled = true;
		ufshcd_init_clk_scaling_sysfs(hba);
	}

	ufs_bsg_probe(hba);
	ufshpb_init(hba);
	scsi_scan_host(hba->host);
	pm_runtime_put_sync(hba->dev);

out:
	return ret;
}

static int
ufshcd_send_request_sense(struct ufs_hba *hba, struct scsi_device *sdp);

static int ufshcd_clear_ua_wlun(struct ufs_hba *hba, u8 wlun)
{
	struct scsi_device *sdp;
	unsigned long flags;
	int ret = 0;

	spin_lock_irqsave(hba->host->host_lock, flags);
	if (wlun == UFS_UPIU_UFS_DEVICE_WLUN)
		sdp = hba->sdev_ufs_device;
	else if (wlun == UFS_UPIU_RPMB_WLUN)
		sdp = hba->sdev_rpmb;
	else
		BUG();
	if (sdp) {
		ret = scsi_device_get(sdp);
		if (!ret && !scsi_device_online(sdp)) {
			ret = -ENODEV;
			scsi_device_put(sdp);
		}
	} else {
		ret = -ENODEV;
	}
	spin_unlock_irqrestore(hba->host->host_lock, flags);
	if (ret)
		goto out_err;

	ret = ufshcd_send_request_sense(hba, sdp);
	scsi_device_put(sdp);
out_err:
	if (ret)
		dev_err(hba->dev, "%s: UAC clear LU=%x ret = %d\n",
				__func__, wlun, ret);
	return ret;
}

static int ufshcd_clear_ua_wluns(struct ufs_hba *hba)
{
	int ret = 0;

	if (!hba->wlun_dev_clr_ua)
		goto out;

	ret = ufshcd_clear_ua_wlun(hba, UFS_UPIU_UFS_DEVICE_WLUN);
	if (!ret)
		ret = ufshcd_clear_ua_wlun(hba, UFS_UPIU_RPMB_WLUN);
	if (!ret)
		hba->wlun_dev_clr_ua = false;
out:
	if (ret)
		dev_err(hba->dev, "%s: Failed to clear UAC WLUNS ret = %d\n",
				__func__, ret);
	return ret;
}

/**
 * ufshcd_probe_hba - probe hba to detect device and initialize
 * @hba: per-adapter instance
 * @async: asynchronous execution or not
 *
 * Execute link-startup and verify device initialization
 */
static int ufshcd_probe_hba(struct ufs_hba *hba, bool async)
{
	int ret;
	unsigned long flags;
	ktime_t start = ktime_get();

	hba->ufshcd_state = UFSHCD_STATE_RESET;

	ret = ufshcd_link_startup(hba);
	if (ret)
		goto out;

	/* Debug counters initialization */
	ufshcd_clear_dbg_ufs_stats(hba);

	/* UniPro link is active now */
	ufshcd_set_link_active(hba);

	/* Verify device initialization by sending NOP OUT UPIU */
	ret = ufshcd_verify_dev_init(hba);
	if (ret)
		goto out;

	/* Initiate UFS initialization, and waiting until completion */
	ret = ufshcd_complete_dev_init(hba);
	if (ret)
		goto out;

	/*
	 * Initialize UFS device parameters used by driver, these
	 * parameters are associated with UFS descriptors.
	 */
	if (async) {
		ret = ufshcd_device_params_init(hba);
		if (ret)
			goto out;
	}

	ufshcd_tune_unipro_params(hba);

	/* UFS device is also active now */
	ufshcd_set_ufs_dev_active(hba);
	ufshcd_force_reset_auto_bkops(hba);
	hba->wlun_dev_clr_ua = true;

	/* Gear up to HS gear if supported */
	if (hba->max_pwr_info.is_valid) {
		/*
		 * Set the right value to bRefClkFreq before attempting to
		 * switch to HS gears.
		 */
		if (hba->dev_ref_clk_freq != REF_CLK_FREQ_INVAL)
			ufshcd_set_dev_ref_clk(hba);
		ret = ufshcd_config_pwr_mode(hba, &hba->max_pwr_info.info);
		if (ret) {
			dev_err(hba->dev, "%s: Failed setting power mode, err = %d\n",
					__func__, ret);
			goto out;
		}
		ufshcd_print_pwr_info(hba);
	}

	/*
	 * bActiveICCLevel is volatile for UFS device (as per latest v2.1 spec)
	 * and for removable UFS card as well, hence always set the parameter.
	 * Note: Error handler may issue the device reset hence resetting
	 * bActiveICCLevel as well so it is always safe to set this here.
	 */
	ufshcd_set_active_icc_lvl(hba);

	ufshcd_wb_config(hba);
	/* Enable Auto-Hibernate if configured */
	ufshcd_auto_hibern8_enable(hba);

	ufshpb_reset(hba);
out:
	spin_lock_irqsave(hba->host->host_lock, flags);
	if (ret)
		hba->ufshcd_state = UFSHCD_STATE_ERROR;
	else if (hba->ufshcd_state == UFSHCD_STATE_RESET)
		hba->ufshcd_state = UFSHCD_STATE_OPERATIONAL;
	spin_unlock_irqrestore(hba->host->host_lock, flags);

	trace_ufshcd_init(dev_name(hba->dev), ret,
		ktime_to_us(ktime_sub(ktime_get(), start)),
		hba->curr_dev_pwr_mode, hba->uic_link_state);
	return ret;
}

/**
 * ufshcd_async_scan - asynchronous execution for probing hba
 * @data: data pointer to pass to this function
 * @cookie: cookie data
 */
static void ufshcd_async_scan(void *data, async_cookie_t cookie)
{
	struct ufs_hba *hba = (struct ufs_hba *)data;
	int ret;

	down(&hba->host_sem);
	/* Initialize hba, detect and initialize UFS device */
	ret = ufshcd_probe_hba(hba, true);
	up(&hba->host_sem);
	if (ret)
		goto out;

	/* Probe and add UFS logical units  */
	ret = ufshcd_add_lus(hba);
out:
	/*
	 * If we failed to initialize the device or the device is not
	 * present, turn off the power/clocks etc.
	 */
	if (ret) {
		pm_runtime_put_sync(hba->dev);
		ufshcd_hba_exit(hba);
	}
}

static const struct attribute_group *ufshcd_driver_groups[] = {
	&ufs_sysfs_unit_descriptor_group,
	&ufs_sysfs_lun_attributes_group,
#ifdef CONFIG_SCSI_UFS_HPB
	&ufs_sysfs_hpb_stat_group,
	&ufs_sysfs_hpb_param_group,
#endif
	NULL,
};

static struct ufs_hba_variant_params ufs_hba_vps = {
	.hba_enable_delay_us		= 1000,
	.wb_flush_threshold		= UFS_WB_BUF_REMAIN_PERCENT(40),
	.devfreq_profile.polling_ms	= 100,
	.devfreq_profile.target		= ufshcd_devfreq_target,
	.devfreq_profile.get_dev_status	= ufshcd_devfreq_get_dev_status,
	.ondemand_data.upthreshold	= 70,
	.ondemand_data.downdifferential	= 5,
};

static struct scsi_host_template ufshcd_driver_template = {
	.module			= THIS_MODULE,
	.name			= UFSHCD,
	.proc_name		= UFSHCD,
	.queuecommand		= ufshcd_queuecommand,
	.slave_alloc		= ufshcd_slave_alloc,
	.slave_configure	= ufshcd_slave_configure,
	.slave_destroy		= ufshcd_slave_destroy,
	.change_queue_depth	= ufshcd_change_queue_depth,
	.eh_abort_handler	= ufshcd_abort,
	.eh_device_reset_handler = ufshcd_eh_device_reset_handler,
	.eh_host_reset_handler   = ufshcd_eh_host_reset_handler,
	.this_id		= -1,
	.sg_tablesize		= SG_ALL,
	.cmd_per_lun		= UFSHCD_CMD_PER_LUN,
	.can_queue		= UFSHCD_CAN_QUEUE,
	.max_segment_size	= PRDT_DATA_BYTE_COUNT_MAX,
	.max_host_blocked	= 1,
	.track_queue_depth	= 1,
	.sdev_groups		= ufshcd_driver_groups,
	.dma_boundary		= PAGE_SIZE - 1,
	.rpm_autosuspend_delay	= RPM_AUTOSUSPEND_DELAY_MS,
};

static int ufshcd_config_vreg_load(struct device *dev, struct ufs_vreg *vreg,
				   int ua)
{
	int ret;

	if (!vreg)
		return 0;

	/*
	 * "set_load" operation shall be required on those regulators
	 * which specifically configured current limitation. Otherwise
	 * zero max_uA may cause unexpected behavior when regulator is
	 * enabled or set as high power mode.
	 */
	if (!vreg->max_uA)
		return 0;

	ret = regulator_set_load(vreg->reg, ua);
	if (ret < 0) {
		dev_err(dev, "%s: %s set load (ua=%d) failed, err=%d\n",
				__func__, vreg->name, ua, ret);
	}

	return ret;
}

static inline int ufshcd_config_vreg_lpm(struct ufs_hba *hba,
					 struct ufs_vreg *vreg)
{
	return ufshcd_config_vreg_load(hba->dev, vreg, UFS_VREG_LPM_LOAD_UA);
}

static inline int ufshcd_config_vreg_hpm(struct ufs_hba *hba,
					 struct ufs_vreg *vreg)
{
	if (!vreg)
		return 0;

	return ufshcd_config_vreg_load(hba->dev, vreg, vreg->max_uA);
}

static int ufshcd_config_vreg(struct device *dev,
		struct ufs_vreg *vreg, bool on)
{
	int ret = 0;
	struct regulator *reg;
	const char *name;
	int min_uV, uA_load;

	BUG_ON(!vreg);

	reg = vreg->reg;
	name = vreg->name;

	if (regulator_count_voltages(reg) > 0) {
		uA_load = on ? vreg->max_uA : 0;
		ret = ufshcd_config_vreg_load(dev, vreg, uA_load);
		if (ret)
			goto out;

		if (vreg->min_uV && vreg->max_uV) {
			min_uV = on ? vreg->min_uV : 0;
			ret = regulator_set_voltage(reg, min_uV, vreg->max_uV);
			if (ret)
				dev_err(dev,
					"%s: %s set voltage failed, err=%d\n",
					__func__, name, ret);
		}
	}
out:
	return ret;
}

static int ufshcd_enable_vreg(struct device *dev, struct ufs_vreg *vreg)
{
	int ret = 0;

	if (!vreg || vreg->enabled)
		goto out;

	ret = ufshcd_config_vreg(dev, vreg, true);
	if (!ret)
		ret = regulator_enable(vreg->reg);

	if (!ret)
		vreg->enabled = true;
	else
		dev_err(dev, "%s: %s enable failed, err=%d\n",
				__func__, vreg->name, ret);
out:
	return ret;
}

static int ufshcd_disable_vreg(struct device *dev, struct ufs_vreg *vreg)
{
	int ret = 0;

	if (!vreg || !vreg->enabled || vreg->always_on)
		goto out;

	ret = regulator_disable(vreg->reg);

	if (!ret) {
		/* ignore errors on applying disable config */
		ufshcd_config_vreg(dev, vreg, false);
		vreg->enabled = false;
	} else {
		dev_err(dev, "%s: %s disable failed, err=%d\n",
				__func__, vreg->name, ret);
	}
out:
	return ret;
}

static int ufshcd_setup_vreg(struct ufs_hba *hba, bool on)
{
	int ret = 0;
	struct device *dev = hba->dev;
	struct ufs_vreg_info *info = &hba->vreg_info;

	ret = ufshcd_toggle_vreg(dev, info->vcc, on);
	if (ret)
		goto out;

	ret = ufshcd_toggle_vreg(dev, info->vccq, on);
	if (ret)
		goto out;

	ret = ufshcd_toggle_vreg(dev, info->vccq2, on);

out:
	if (ret) {
		ufshcd_toggle_vreg(dev, info->vccq2, false);
		ufshcd_toggle_vreg(dev, info->vccq, false);
		ufshcd_toggle_vreg(dev, info->vcc, false);
	}
	return ret;
}

static int ufshcd_setup_hba_vreg(struct ufs_hba *hba, bool on)
{
	struct ufs_vreg_info *info = &hba->vreg_info;

	return ufshcd_toggle_vreg(hba->dev, info->vdd_hba, on);
}

static int ufshcd_get_vreg(struct device *dev, struct ufs_vreg *vreg)
{
	int ret = 0;

	if (!vreg)
		goto out;

	vreg->reg = devm_regulator_get(dev, vreg->name);
	if (IS_ERR(vreg->reg)) {
		ret = PTR_ERR(vreg->reg);
		dev_err(dev, "%s: %s get failed, err=%d\n",
				__func__, vreg->name, ret);
	}
out:
	return ret;
}

static int ufshcd_init_vreg(struct ufs_hba *hba)
{
	int ret = 0;
	struct device *dev = hba->dev;
	struct ufs_vreg_info *info = &hba->vreg_info;

	ret = ufshcd_get_vreg(dev, info->vcc);
	if (ret)
		goto out;

	ret = ufshcd_get_vreg(dev, info->vccq);
	if (!ret)
		ret = ufshcd_get_vreg(dev, info->vccq2);
out:
	return ret;
}

static int ufshcd_init_hba_vreg(struct ufs_hba *hba)
{
	struct ufs_vreg_info *info = &hba->vreg_info;

	if (info)
		return ufshcd_get_vreg(hba->dev, info->vdd_hba);

	return 0;
}

static int ufshcd_setup_clocks(struct ufs_hba *hba, bool on)
{
	int ret = 0;
	struct ufs_clk_info *clki;
	struct list_head *head = &hba->clk_list_head;
	unsigned long flags;
	ktime_t start = ktime_get();
	bool clk_state_changed = false;

	if (list_empty(head))
		goto out;

	ret = ufshcd_vops_setup_clocks(hba, on, PRE_CHANGE);
	if (ret)
		return ret;

	list_for_each_entry(clki, head, list) {
		if (!IS_ERR_OR_NULL(clki->clk)) {
			/*
			 * Don't disable clocks which are needed
			 * to keep the link active.
			 */
			if (ufshcd_is_link_active(hba) &&
			    clki->keep_link_active)
				continue;

			clk_state_changed = on ^ clki->enabled;
			if (on && !clki->enabled) {
				ret = clk_prepare_enable(clki->clk);
				if (ret) {
					dev_err(hba->dev, "%s: %s prepare enable failed, %d\n",
						__func__, clki->name, ret);
					goto out;
				}
			} else if (!on && clki->enabled) {
				clk_disable_unprepare(clki->clk);
			}
			clki->enabled = on;
			dev_dbg(hba->dev, "%s: clk: %s %sabled\n", __func__,
					clki->name, on ? "en" : "dis");
		}
	}

	ret = ufshcd_vops_setup_clocks(hba, on, POST_CHANGE);
	if (ret)
		return ret;

out:
	if (ret) {
		list_for_each_entry(clki, head, list) {
			if (!IS_ERR_OR_NULL(clki->clk) && clki->enabled)
				clk_disable_unprepare(clki->clk);
		}
	} else if (!ret && on) {
		spin_lock_irqsave(hba->host->host_lock, flags);
		hba->clk_gating.state = CLKS_ON;
		trace_ufshcd_clk_gating(dev_name(hba->dev),
					hba->clk_gating.state);
		spin_unlock_irqrestore(hba->host->host_lock, flags);
	}

	if (clk_state_changed)
		trace_ufshcd_profile_clk_gating(dev_name(hba->dev),
			(on ? "on" : "off"),
			ktime_to_us(ktime_sub(ktime_get(), start)), ret);
	return ret;
}

static int ufshcd_init_clocks(struct ufs_hba *hba)
{
	int ret = 0;
	struct ufs_clk_info *clki;
	struct device *dev = hba->dev;
	struct list_head *head = &hba->clk_list_head;

	if (list_empty(head))
		goto out;

	list_for_each_entry(clki, head, list) {
		if (!clki->name)
			continue;

		clki->clk = devm_clk_get(dev, clki->name);
		if (IS_ERR(clki->clk)) {
			ret = PTR_ERR(clki->clk);
			dev_err(dev, "%s: %s clk get failed, %d\n",
					__func__, clki->name, ret);
			goto out;
		}

		/*
		 * Parse device ref clk freq as per device tree "ref_clk".
		 * Default dev_ref_clk_freq is set to REF_CLK_FREQ_INVAL
		 * in ufshcd_alloc_host().
		 */
		if (!strcmp(clki->name, "ref_clk"))
			ufshcd_parse_dev_ref_clk_freq(hba, clki->clk);

		if (clki->max_freq) {
			ret = clk_set_rate(clki->clk, clki->max_freq);
			if (ret) {
				dev_err(hba->dev, "%s: %s clk set rate(%dHz) failed, %d\n",
					__func__, clki->name,
					clki->max_freq, ret);
				goto out;
			}
			clki->curr_freq = clki->max_freq;
		}
		dev_dbg(dev, "%s: clk: %s, rate: %lu\n", __func__,
				clki->name, clk_get_rate(clki->clk));
	}
out:
	return ret;
}

static int ufshcd_variant_hba_init(struct ufs_hba *hba)
{
	int err = 0;

	if (!hba->vops)
		goto out;

	err = ufshcd_vops_init(hba);
	if (err)
		goto out;

	err = ufshcd_vops_setup_regulators(hba, true);
	if (err)
		ufshcd_vops_exit(hba);
out:
	if (err)
		dev_err(hba->dev, "%s: variant %s init failed err %d\n",
			__func__, ufshcd_get_var_name(hba), err);
	return err;
}

static void ufshcd_variant_hba_exit(struct ufs_hba *hba)
{
	if (!hba->vops)
		return;

	ufshcd_vops_setup_regulators(hba, false);

	ufshcd_vops_exit(hba);
}

static int ufshcd_hba_init(struct ufs_hba *hba)
{
	int err;

	/*
	 * Handle host controller power separately from the UFS device power
	 * rails as it will help controlling the UFS host controller power
	 * collapse easily which is different than UFS device power collapse.
	 * Also, enable the host controller power before we go ahead with rest
	 * of the initialization here.
	 */
	err = ufshcd_init_hba_vreg(hba);
	if (err)
		goto out;

	err = ufshcd_setup_hba_vreg(hba, true);
	if (err)
		goto out;

	err = ufshcd_init_clocks(hba);
	if (err)
		goto out_disable_hba_vreg;

	err = ufshcd_setup_clocks(hba, true);
	if (err)
		goto out_disable_hba_vreg;

	err = ufshcd_init_vreg(hba);
	if (err)
		goto out_disable_clks;

	err = ufshcd_setup_vreg(hba, true);
	if (err)
		goto out_disable_clks;

	err = ufshcd_variant_hba_init(hba);
	if (err)
		goto out_disable_vreg;

	ufs_debugfs_hba_init(hba);

	hba->is_powered = true;
	goto out;

out_disable_vreg:
	ufshcd_setup_vreg(hba, false);
out_disable_clks:
	ufshcd_setup_clocks(hba, false);
out_disable_hba_vreg:
	ufshcd_setup_hba_vreg(hba, false);
out:
	return err;
}

static void ufshcd_hba_exit(struct ufs_hba *hba)
{
	if (hba->is_powered) {
		ufshcd_exit_clk_scaling(hba);
		ufshcd_exit_clk_gating(hba);
		if (hba->eh_wq)
			destroy_workqueue(hba->eh_wq);
		ufs_debugfs_hba_exit(hba);
		ufshcd_variant_hba_exit(hba);
		ufshcd_setup_vreg(hba, false);
		ufshcd_setup_clocks(hba, false);
		ufshcd_setup_hba_vreg(hba, false);
		hba->is_powered = false;
		ufs_put_device_desc(hba);
	}
}

static int
ufshcd_send_request_sense(struct ufs_hba *hba, struct scsi_device *sdp)
{
	unsigned char cmd[6] = {REQUEST_SENSE,
				0,
				0,
				0,
				UFS_SENSE_SIZE,
				0};
	char *buffer;
	int ret;

	buffer = kzalloc(UFS_SENSE_SIZE, GFP_KERNEL);
	if (!buffer) {
		ret = -ENOMEM;
		goto out;
	}

	ret = scsi_execute(sdp, cmd, DMA_FROM_DEVICE, buffer,
			UFS_SENSE_SIZE, NULL, NULL,
			msecs_to_jiffies(1000), 3, 0, RQF_PM, NULL);
	if (ret)
		pr_err("%s: failed with err %d\n", __func__, ret);

	kfree(buffer);
out:
	return ret;
}

/**
 * ufshcd_set_dev_pwr_mode - sends START STOP UNIT command to set device
 *			     power mode
 * @hba: per adapter instance
 * @pwr_mode: device power mode to set
 *
 * Returns 0 if requested power mode is set successfully
 * Returns non-zero if failed to set the requested power mode
 */
static int ufshcd_set_dev_pwr_mode(struct ufs_hba *hba,
				     enum ufs_dev_pwr_mode pwr_mode)
{
	unsigned char cmd[6] = { START_STOP };
	struct scsi_sense_hdr sshdr;
	struct scsi_device *sdp;
	unsigned long flags;
	int ret;

	spin_lock_irqsave(hba->host->host_lock, flags);
	sdp = hba->sdev_ufs_device;
	if (sdp) {
		ret = scsi_device_get(sdp);
		if (!ret && !scsi_device_online(sdp)) {
			ret = -ENODEV;
			scsi_device_put(sdp);
		}
	} else {
		ret = -ENODEV;
	}
	spin_unlock_irqrestore(hba->host->host_lock, flags);

	if (ret)
		return ret;

	/*
	 * If scsi commands fail, the scsi mid-layer schedules scsi error-
	 * handling, which would wait for host to be resumed. Since we know
	 * we are functional while we are here, skip host resume in error
	 * handling context.
	 */
	hba->host->eh_noresume = 1;
	ufshcd_clear_ua_wluns(hba);

	cmd[4] = pwr_mode << 4;

	/*
	 * Current function would be generally called from the power management
	 * callbacks hence set the RQF_PM flag so that it doesn't resume the
	 * already suspended childs.
	 */
	ret = scsi_execute(sdp, cmd, DMA_NONE, NULL, 0, NULL, &sshdr,
			START_STOP_TIMEOUT, 0, 0, RQF_PM, NULL);
	if (ret) {
		sdev_printk(KERN_WARNING, sdp,
			    "START_STOP failed for power mode: %d, result %x\n",
			    pwr_mode, ret);
		if (driver_byte(ret) == DRIVER_SENSE)
			scsi_print_sense_hdr(sdp, NULL, &sshdr);
	}

	if (!ret)
		hba->curr_dev_pwr_mode = pwr_mode;

	scsi_device_put(sdp);
	hba->host->eh_noresume = 0;
	return ret;
}

static int ufshcd_link_state_transition(struct ufs_hba *hba,
					enum uic_link_state req_link_state,
					int check_for_bkops)
{
	int ret = 0;

	if (req_link_state == hba->uic_link_state)
		return 0;

	if (req_link_state == UIC_LINK_HIBERN8_STATE) {
		ret = ufshcd_uic_hibern8_enter(hba);
		if (!ret) {
			ufshcd_set_link_hibern8(hba);
		} else {
			dev_err(hba->dev, "%s: hibern8 enter failed %d\n",
					__func__, ret);
			goto out;
		}
	}
	/*
	 * If autobkops is enabled, link can't be turned off because
	 * turning off the link would also turn off the device, except in the
	 * case of DeepSleep where the device is expected to remain powered.
	 */
	else if ((req_link_state == UIC_LINK_OFF_STATE) &&
		 (!check_for_bkops || !hba->auto_bkops_enabled)) {
		/*
		 * Let's make sure that link is in low power mode, we are doing
		 * this currently by putting the link in Hibern8. Otherway to
		 * put the link in low power mode is to send the DME end point
		 * to device and then send the DME reset command to local
		 * unipro. But putting the link in hibern8 is much faster.
		 *
		 * Note also that putting the link in Hibern8 is a requirement
		 * for entering DeepSleep.
		 */
		ret = ufshcd_uic_hibern8_enter(hba);
		if (ret) {
			dev_err(hba->dev, "%s: hibern8 enter failed %d\n",
					__func__, ret);
			goto out;
		}
		/*
		 * Change controller state to "reset state" which
		 * should also put the link in off/reset state
		 */
		ufshcd_hba_stop(hba);
		/*
		 * TODO: Check if we need any delay to make sure that
		 * controller is reset
		 */
		ufshcd_set_link_off(hba);
	}

out:
	return ret;
}

static void ufshcd_vreg_set_lpm(struct ufs_hba *hba)
{
	bool vcc_off = false;

	/*
	 * It seems some UFS devices may keep drawing more than sleep current
	 * (atleast for 500us) from UFS rails (especially from VCCQ rail).
	 * To avoid this situation, add 2ms delay before putting these UFS
	 * rails in LPM mode.
	 */
	if (!ufshcd_is_link_active(hba) &&
	    hba->dev_quirks & UFS_DEVICE_QUIRK_DELAY_BEFORE_LPM)
		usleep_range(2000, 2100);

	/*
	 * If UFS device is either in UFS_Sleep turn off VCC rail to save some
	 * power.
	 *
	 * If UFS device and link is in OFF state, all power supplies (VCC,
	 * VCCQ, VCCQ2) can be turned off if power on write protect is not
	 * required. If UFS link is inactive (Hibern8 or OFF state) and device
	 * is in sleep state, put VCCQ & VCCQ2 rails in LPM mode.
	 *
	 * Ignore the error returned by ufshcd_toggle_vreg() as device is anyway
	 * in low power state which would save some power.
	 *
	 * If Write Booster is enabled and the device needs to flush the WB
	 * buffer OR if bkops status is urgent for WB, keep Vcc on.
	 */
	if (ufshcd_is_ufs_dev_poweroff(hba) && ufshcd_is_link_off(hba) &&
	    !hba->dev_info.is_lu_power_on_wp) {
		ufshcd_setup_vreg(hba, false);
		vcc_off = true;
	} else if (!ufshcd_is_ufs_dev_active(hba)) {
		ufshcd_toggle_vreg(hba->dev, hba->vreg_info.vcc, false);
		vcc_off = true;
		if (ufshcd_is_link_hibern8(hba) || ufshcd_is_link_off(hba)) {
			ufshcd_config_vreg_lpm(hba, hba->vreg_info.vccq);
			ufshcd_config_vreg_lpm(hba, hba->vreg_info.vccq2);
		}
	}

	/*
	 * Some UFS devices require delay after VCC power rail is turned-off.
	 */
	if (vcc_off && hba->vreg_info.vcc &&
		hba->dev_quirks & UFS_DEVICE_QUIRK_DELAY_AFTER_LPM)
		usleep_range(5000, 5100);
}

static int ufshcd_vreg_set_hpm(struct ufs_hba *hba)
{
	int ret = 0;

	if (ufshcd_is_ufs_dev_poweroff(hba) && ufshcd_is_link_off(hba) &&
	    !hba->dev_info.is_lu_power_on_wp) {
		ret = ufshcd_setup_vreg(hba, true);
	} else if (!ufshcd_is_ufs_dev_active(hba)) {
		if (!ufshcd_is_link_active(hba)) {
			ret = ufshcd_config_vreg_hpm(hba, hba->vreg_info.vccq);
			if (ret)
				goto vcc_disable;
			ret = ufshcd_config_vreg_hpm(hba, hba->vreg_info.vccq2);
			if (ret)
				goto vccq_lpm;
		}
		ret = ufshcd_toggle_vreg(hba->dev, hba->vreg_info.vcc, true);
	}
	goto out;

vccq_lpm:
	ufshcd_config_vreg_lpm(hba, hba->vreg_info.vccq);
vcc_disable:
	ufshcd_toggle_vreg(hba->dev, hba->vreg_info.vcc, false);
out:
	return ret;
}

static void ufshcd_hba_vreg_set_lpm(struct ufs_hba *hba)
{
	if (ufshcd_is_link_off(hba) || ufshcd_can_aggressive_pc(hba))
		ufshcd_setup_hba_vreg(hba, false);
}

static void ufshcd_hba_vreg_set_hpm(struct ufs_hba *hba)
{
	if (ufshcd_is_link_off(hba) || ufshcd_can_aggressive_pc(hba))
		ufshcd_setup_hba_vreg(hba, true);
}

/**
 * ufshcd_suspend - helper function for suspend operations
 * @hba: per adapter instance
 * @pm_op: desired low power operation type
 *
 * This function will try to put the UFS device and link into low power
 * mode based on the "rpm_lvl" (Runtime PM level) or "spm_lvl"
 * (System PM level).
 *
 * If this function is called during shutdown, it will make sure that
 * both UFS device and UFS link is powered off.
 *
 * NOTE: UFS device & link must be active before we enter in this function.
 *
 * Returns 0 for success and non-zero for failure
 */
static int ufshcd_suspend(struct ufs_hba *hba, enum ufs_pm_op pm_op)
{
	int ret = 0;
	int check_for_bkops;
	enum ufs_pm_level pm_lvl;
	enum ufs_dev_pwr_mode req_dev_pwr_mode;
	enum uic_link_state req_link_state;

	hba->pm_op_in_progress = 1;
	if (!ufshcd_is_shutdown_pm(pm_op)) {
		pm_lvl = ufshcd_is_runtime_pm(pm_op) ?
			 hba->rpm_lvl : hba->spm_lvl;
		req_dev_pwr_mode = ufs_get_pm_lvl_to_dev_pwr_mode(pm_lvl);
		req_link_state = ufs_get_pm_lvl_to_link_pwr_state(pm_lvl);
	} else {
		req_dev_pwr_mode = UFS_POWERDOWN_PWR_MODE;
		req_link_state = UIC_LINK_OFF_STATE;
	}

	ufshpb_suspend(hba);

	/*
	 * If we can't transition into any of the low power modes
	 * just gate the clocks.
	 */
	ufshcd_hold(hba, false);
	hba->clk_gating.is_suspended = true;

	if (ufshcd_is_clkscaling_supported(hba))
		ufshcd_clk_scaling_suspend(hba, true);

	if (req_dev_pwr_mode == UFS_ACTIVE_PWR_MODE &&
			req_link_state == UIC_LINK_ACTIVE_STATE) {
		goto disable_clks;
	}

	if ((req_dev_pwr_mode == hba->curr_dev_pwr_mode) &&
	    (req_link_state == hba->uic_link_state))
		goto enable_gating;

	/* UFS device & link must be active before we enter in this function */
	if (!ufshcd_is_ufs_dev_active(hba) || !ufshcd_is_link_active(hba)) {
		ret = -EINVAL;
		goto enable_gating;
	}

	if (ufshcd_is_runtime_pm(pm_op)) {
		if (ufshcd_can_autobkops_during_suspend(hba)) {
			/*
			 * The device is idle with no requests in the queue,
			 * allow background operations if bkops status shows
			 * that performance might be impacted.
			 */
			ret = ufshcd_urgent_bkops(hba);
			if (ret)
				goto enable_gating;
		} else {
			/* make sure that auto bkops is disabled */
			ufshcd_disable_auto_bkops(hba);
		}
		/*
		 * If device needs to do BKOP or WB buffer flush during
		 * Hibern8, keep device power mode as "active power mode"
		 * and VCC supply.
		 */
		hba->dev_info.b_rpm_dev_flush_capable =
			hba->auto_bkops_enabled ||
			(((req_link_state == UIC_LINK_HIBERN8_STATE) ||
			((req_link_state == UIC_LINK_ACTIVE_STATE) &&
			ufshcd_is_auto_hibern8_enabled(hba))) &&
			ufshcd_wb_need_flush(hba));
	}

	flush_work(&hba->eeh_work);

	if (req_dev_pwr_mode != hba->curr_dev_pwr_mode) {
		if ((ufshcd_is_runtime_pm(pm_op) && !hba->auto_bkops_enabled) ||
		    !ufshcd_is_runtime_pm(pm_op)) {
			/* ensure that bkops is disabled */
			ufshcd_disable_auto_bkops(hba);
		}

		if (!hba->dev_info.b_rpm_dev_flush_capable) {
			ret = ufshcd_set_dev_pwr_mode(hba, req_dev_pwr_mode);
			if (ret)
				goto enable_gating;
		}
	}

<<<<<<< HEAD
	ret = ufshcd_link_state_transition(hba, req_link_state, 1);
=======
	flush_work(&hba->eeh_work);

	/*
	 * In the case of DeepSleep, the device is expected to remain powered
	 * with the link off, so do not check for bkops.
	 */
	check_for_bkops = !ufshcd_is_ufs_dev_deepsleep(hba);
	ret = ufshcd_link_state_transition(hba, req_link_state, check_for_bkops);
>>>>>>> 27af876b
	if (ret)
		goto set_dev_active;

disable_clks:
	/*
	 * Call vendor specific suspend callback. As these callbacks may access
	 * vendor specific host controller register space call them before the
	 * host clocks are ON.
	 */
	ret = ufshcd_vops_suspend(hba, pm_op);
	if (ret)
		goto set_link_active;
	/*
	 * Disable the host irq as host controller as there won't be any
	 * host controller transaction expected till resume.
	 */
	ufshcd_disable_irq(hba);

	ufshcd_setup_clocks(hba, false);

	if (ufshcd_is_clkgating_allowed(hba)) {
		hba->clk_gating.state = CLKS_OFF;
		trace_ufshcd_clk_gating(dev_name(hba->dev),
					hba->clk_gating.state);
	}

	ufshcd_vreg_set_lpm(hba);

	/* Put the host controller in low power mode if possible */
	ufshcd_hba_vreg_set_lpm(hba);
	goto out;

set_link_active:
	ufshcd_vreg_set_hpm(hba);
	/*
	 * Device hardware reset is required to exit DeepSleep. Also, for
	 * DeepSleep, the link is off so host reset and restore will be done
	 * further below.
	 */
	if (ufshcd_is_ufs_dev_deepsleep(hba)) {
		ufshcd_vops_device_reset(hba);
		WARN_ON(!ufshcd_is_link_off(hba));
	}
	if (ufshcd_is_link_hibern8(hba) && !ufshcd_uic_hibern8_exit(hba))
		ufshcd_set_link_active(hba);
	else if (ufshcd_is_link_off(hba))
		ufshcd_host_reset_and_restore(hba);
set_dev_active:
	/* Can also get here needing to exit DeepSleep */
	if (ufshcd_is_ufs_dev_deepsleep(hba)) {
		ufshcd_vops_device_reset(hba);
		ufshcd_host_reset_and_restore(hba);
	}
	if (!ufshcd_set_dev_pwr_mode(hba, UFS_ACTIVE_PWR_MODE))
		ufshcd_disable_auto_bkops(hba);
enable_gating:
	if (ufshcd_is_clkscaling_supported(hba))
		ufshcd_clk_scaling_suspend(hba, false);

	hba->clk_gating.is_suspended = false;
	hba->dev_info.b_rpm_dev_flush_capable = false;
	ufshcd_clear_ua_wluns(hba);
	ufshcd_release(hba);
	ufshpb_resume(hba);
out:
	if (hba->dev_info.b_rpm_dev_flush_capable) {
		schedule_delayed_work(&hba->rpm_dev_flush_recheck_work,
			msecs_to_jiffies(RPM_DEV_FLUSH_RECHECK_WORK_DELAY_MS));
	}

	hba->pm_op_in_progress = 0;

	if (ret)
		ufshcd_update_evt_hist(hba, UFS_EVT_SUSPEND_ERR, (u32)ret);
	return ret;
}

/**
 * ufshcd_resume - helper function for resume operations
 * @hba: per adapter instance
 * @pm_op: runtime PM or system PM
 *
 * This function basically brings the UFS device, UniPro link and controller
 * to active state.
 *
 * Returns 0 for success and non-zero for failure
 */
static int ufshcd_resume(struct ufs_hba *hba, enum ufs_pm_op pm_op)
{
	int ret;
	enum uic_link_state old_link_state;

	hba->pm_op_in_progress = 1;
	old_link_state = hba->uic_link_state;

	ufshcd_hba_vreg_set_hpm(hba);
	ret = ufshcd_vreg_set_hpm(hba);
	if (ret)
		goto out;

	/* Make sure clocks are enabled before accessing controller */
	ret = ufshcd_setup_clocks(hba, true);
	if (ret)
		goto disable_vreg;

	/* enable the host irq as host controller would be active soon */
	ufshcd_enable_irq(hba);

	/*
	 * Call vendor specific resume callback. As these callbacks may access
	 * vendor specific host controller register space call them when the
	 * host clocks are ON.
	 */
	ret = ufshcd_vops_resume(hba, pm_op);
	if (ret)
		goto disable_irq_and_vops_clks;

	/* For DeepSleep, the only supported option is to have the link off */
	WARN_ON(ufshcd_is_ufs_dev_deepsleep(hba) && !ufshcd_is_link_off(hba));

	if (ufshcd_is_link_hibern8(hba)) {
		ret = ufshcd_uic_hibern8_exit(hba);
		if (!ret) {
			ufshcd_set_link_active(hba);
		} else {
			dev_err(hba->dev, "%s: hibern8 exit failed %d\n",
					__func__, ret);
			goto vendor_suspend;
		}
	} else if (ufshcd_is_link_off(hba)) {
		/*
		 * A full initialization of the host and the device is
		 * required since the link was put to off during suspend.
		 * Note, in the case of DeepSleep, the device will exit
		 * DeepSleep due to device reset.
		 */
		ret = ufshcd_reset_and_restore(hba);
		/*
		 * ufshcd_reset_and_restore() should have already
		 * set the link state as active
		 */
		if (ret || !ufshcd_is_link_active(hba))
			goto vendor_suspend;
	}

	if (!ufshcd_is_ufs_dev_active(hba)) {
		ret = ufshcd_set_dev_pwr_mode(hba, UFS_ACTIVE_PWR_MODE);
		if (ret)
			goto set_old_link_state;
	}

	if (ufshcd_keep_autobkops_enabled_except_suspend(hba))
		ufshcd_enable_auto_bkops(hba);
	else
		/*
		 * If BKOPs operations are urgently needed at this moment then
		 * keep auto-bkops enabled or else disable it.
		 */
		ufshcd_urgent_bkops(hba);

	hba->clk_gating.is_suspended = false;

	if (ufshcd_is_clkscaling_supported(hba))
		ufshcd_clk_scaling_suspend(hba, false);

	/* Enable Auto-Hibernate if configured */
	ufshcd_auto_hibern8_enable(hba);

	ufshpb_resume(hba);

	if (hba->dev_info.b_rpm_dev_flush_capable) {
		hba->dev_info.b_rpm_dev_flush_capable = false;
		cancel_delayed_work(&hba->rpm_dev_flush_recheck_work);
	}

	ufshcd_clear_ua_wluns(hba);

	/* Schedule clock gating in case of no access to UFS device yet */
	ufshcd_release(hba);

	goto out;

set_old_link_state:
	ufshcd_link_state_transition(hba, old_link_state, 0);
vendor_suspend:
	ufshcd_vops_suspend(hba, pm_op);
disable_irq_and_vops_clks:
	ufshcd_disable_irq(hba);
	ufshcd_setup_clocks(hba, false);
	if (ufshcd_is_clkgating_allowed(hba)) {
		hba->clk_gating.state = CLKS_OFF;
		trace_ufshcd_clk_gating(dev_name(hba->dev),
					hba->clk_gating.state);
	}
disable_vreg:
	ufshcd_vreg_set_lpm(hba);
out:
	hba->pm_op_in_progress = 0;
	if (ret)
		ufshcd_update_evt_hist(hba, UFS_EVT_RESUME_ERR, (u32)ret);
	return ret;
}

/**
 * ufshcd_system_suspend - system suspend routine
 * @hba: per adapter instance
 *
 * Check the description of ufshcd_suspend() function for more details.
 *
 * Returns 0 for success and non-zero for failure
 */
int ufshcd_system_suspend(struct ufs_hba *hba)
{
	int ret = 0;
	ktime_t start = ktime_get();

	down(&hba->host_sem);

	if (!hba->is_powered)
		return 0;

	cancel_delayed_work_sync(&hba->rpm_dev_flush_recheck_work);

	if ((ufs_get_pm_lvl_to_dev_pwr_mode(hba->spm_lvl) ==
	     hba->curr_dev_pwr_mode) &&
	    (ufs_get_pm_lvl_to_link_pwr_state(hba->spm_lvl) ==
	     hba->uic_link_state) &&
	     pm_runtime_suspended(hba->dev) &&
	     !hba->dev_info.b_rpm_dev_flush_capable)
		goto out;

	if (pm_runtime_suspended(hba->dev)) {
		/*
		 * UFS device and/or UFS link low power states during runtime
		 * suspend seems to be different than what is expected during
		 * system suspend. Hence runtime resume the devic & link and
		 * let the system suspend low power states to take effect.
		 * TODO: If resume takes longer time, we might have optimize
		 * it in future by not resuming everything if possible.
		 */
		ret = ufshcd_runtime_resume(hba);
		if (ret)
			goto out;
	}

	ret = ufshcd_suspend(hba, UFS_SYSTEM_PM);
out:
	trace_ufshcd_system_suspend(dev_name(hba->dev), ret,
		ktime_to_us(ktime_sub(ktime_get(), start)),
		hba->curr_dev_pwr_mode, hba->uic_link_state);
	if (!ret)
		hba->is_sys_suspended = true;
	else
		up(&hba->host_sem);
	return ret;
}
EXPORT_SYMBOL(ufshcd_system_suspend);

/**
 * ufshcd_system_resume - system resume routine
 * @hba: per adapter instance
 *
 * Returns 0 for success and non-zero for failure
 */

int ufshcd_system_resume(struct ufs_hba *hba)
{
	int ret = 0;
	ktime_t start = ktime_get();

	if (!hba->is_powered || pm_runtime_suspended(hba->dev))
		/*
		 * Let the runtime resume take care of resuming
		 * if runtime suspended.
		 */
		goto out;
	else
		ret = ufshcd_resume(hba, UFS_SYSTEM_PM);
out:
	trace_ufshcd_system_resume(dev_name(hba->dev), ret,
		ktime_to_us(ktime_sub(ktime_get(), start)),
		hba->curr_dev_pwr_mode, hba->uic_link_state);
	if (!ret)
		hba->is_sys_suspended = false;
	up(&hba->host_sem);
	return ret;
}
EXPORT_SYMBOL(ufshcd_system_resume);

/**
 * ufshcd_runtime_suspend - runtime suspend routine
 * @hba: per adapter instance
 *
 * Check the description of ufshcd_suspend() function for more details.
 *
 * Returns 0 for success and non-zero for failure
 */
int ufshcd_runtime_suspend(struct ufs_hba *hba)
{
	int ret = 0;
	ktime_t start = ktime_get();

	if (!hba->is_powered)
		goto out;
	else
		ret = ufshcd_suspend(hba, UFS_RUNTIME_PM);
out:
	trace_ufshcd_runtime_suspend(dev_name(hba->dev), ret,
		ktime_to_us(ktime_sub(ktime_get(), start)),
		hba->curr_dev_pwr_mode, hba->uic_link_state);
	return ret;
}
EXPORT_SYMBOL(ufshcd_runtime_suspend);

/**
 * ufshcd_runtime_resume - runtime resume routine
 * @hba: per adapter instance
 *
 * This function basically brings the UFS device, UniPro link and controller
 * to active state. Following operations are done in this function:
 *
 * 1. Turn on all the controller related clocks
 * 2. Bring the UniPro link out of Hibernate state
 * 3. If UFS device is in sleep state, turn ON VCC rail and bring the UFS device
 *    to active state.
 * 4. If auto-bkops is enabled on the device, disable it.
 *
 * So following would be the possible power state after this function return
 * successfully:
 *	S1: UFS device in Active state with VCC rail ON
 *	    UniPro link in Active state
 *	    All the UFS/UniPro controller clocks are ON
 *
 * Returns 0 for success and non-zero for failure
 */
int ufshcd_runtime_resume(struct ufs_hba *hba)
{
	int ret = 0;
	ktime_t start = ktime_get();

	if (!hba->is_powered)
		goto out;
	else
		ret = ufshcd_resume(hba, UFS_RUNTIME_PM);
out:
	trace_ufshcd_runtime_resume(dev_name(hba->dev), ret,
		ktime_to_us(ktime_sub(ktime_get(), start)),
		hba->curr_dev_pwr_mode, hba->uic_link_state);
	return ret;
}
EXPORT_SYMBOL(ufshcd_runtime_resume);

int ufshcd_runtime_idle(struct ufs_hba *hba)
{
	return 0;
}
EXPORT_SYMBOL(ufshcd_runtime_idle);

/**
 * ufshcd_shutdown - shutdown routine
 * @hba: per adapter instance
 *
 * This function would power off both UFS device and UFS link.
 *
 * Returns 0 always to allow force shutdown even in case of errors.
 */
int ufshcd_shutdown(struct ufs_hba *hba)
{
	int ret = 0;

	down(&hba->host_sem);
	hba->shutting_down = true;
	up(&hba->host_sem);

	if (!hba->is_powered)
		goto out;

	if (ufshcd_is_ufs_dev_poweroff(hba) && ufshcd_is_link_off(hba))
		goto out;

	pm_runtime_get_sync(hba->dev);

	ufshcd_rpmb_remove(hba);

	ret = ufshcd_suspend(hba, UFS_SHUTDOWN_PM);
out:
	if (ret)
		dev_err(hba->dev, "%s failed, err %d\n", __func__, ret);
	hba->is_powered = false;
	/* allow force shutdown even in case of errors */
	return 0;
}
EXPORT_SYMBOL(ufshcd_shutdown);

/**
 * ufshcd_remove - de-allocate SCSI host and host memory space
 *		data structure memory
 * @hba: per adapter instance
 */
void ufshcd_remove(struct ufs_hba *hba)
{
	ufs_bsg_remove(hba);
	ufshpb_remove(hba);

	ufshcd_rpmb_remove(hba);

	ufs_sysfs_remove_nodes(hba->dev);

	blk_cleanup_queue(hba->tmf_queue);
	blk_mq_free_tag_set(&hba->tmf_tag_set);
	blk_cleanup_queue(hba->cmd_queue);

	scsi_remove_host(hba->host);
	/* disable interrupts */
	ufshcd_disable_intr(hba, hba->intr_mask);
	ufshcd_hba_stop(hba);
	ufshcd_hba_exit(hba);
}
EXPORT_SYMBOL_GPL(ufshcd_remove);

/**
 * ufshcd_dealloc_host - deallocate Host Bus Adapter (HBA)
 * @hba: pointer to Host Bus Adapter (HBA)
 */
void ufshcd_dealloc_host(struct ufs_hba *hba)
{
	scsi_host_put(hba->host);
}
EXPORT_SYMBOL_GPL(ufshcd_dealloc_host);

/**
 * ufshcd_set_dma_mask - Set dma mask based on the controller
 *			 addressing capability
 * @hba: per adapter instance
 *
 * Returns 0 for success, non-zero for failure
 */
static int ufshcd_set_dma_mask(struct ufs_hba *hba)
{
	if (hba->capabilities & MASK_64_ADDRESSING_SUPPORT) {
		if (!dma_set_mask_and_coherent(hba->dev, DMA_BIT_MASK(64)))
			return 0;
	}
	return dma_set_mask_and_coherent(hba->dev, DMA_BIT_MASK(32));
}

/**
 * ufshcd_alloc_host - allocate Host Bus Adapter (HBA)
 * @dev: pointer to device handle
 * @hba_handle: driver private handle
 * Returns 0 on success, non-zero value on failure
 */
int ufshcd_alloc_host(struct device *dev, struct ufs_hba **hba_handle)
{
	struct Scsi_Host *host;
	struct ufs_hba *hba;
	int err = 0;

	if (!dev) {
		dev_err(dev,
		"Invalid memory reference for dev is NULL\n");
		err = -ENODEV;
		goto out_error;
	}

	host = scsi_host_alloc(&ufshcd_driver_template,
				sizeof(struct ufs_hba));
	if (!host) {
		dev_err(dev, "scsi_host_alloc failed\n");
		err = -ENOMEM;
		goto out_error;
	}
	hba = shost_priv(host);
	hba->host = host;
	hba->dev = dev;
	*hba_handle = hba;
	hba->dev_ref_clk_freq = REF_CLK_FREQ_INVAL;
	hba->sg_entry_size = sizeof(struct ufshcd_sg_entry);

	INIT_LIST_HEAD(&hba->clk_list_head);

out_error:
	return err;
}
EXPORT_SYMBOL(ufshcd_alloc_host);

/* This function exists because blk_mq_alloc_tag_set() requires this. */
static blk_status_t ufshcd_queue_tmf(struct blk_mq_hw_ctx *hctx,
				     const struct blk_mq_queue_data *qd)
{
	WARN_ON_ONCE(true);
	return BLK_STS_NOTSUPP;
}

static const struct blk_mq_ops ufshcd_tmf_ops = {
	.queue_rq = ufshcd_queue_tmf,
};

/**
 * ufshcd_init - Driver initialization routine
 * @hba: per-adapter instance
 * @mmio_base: base register address
 * @irq: Interrupt line of device
 * Returns 0 on success, non-zero value on failure
 */
int ufshcd_init(struct ufs_hba *hba, void __iomem *mmio_base, unsigned int irq)
{
	int err;
	struct Scsi_Host *host = hba->host;
	struct device *dev = hba->dev;
	char eh_wq_name[sizeof("ufs_eh_wq_00")];

	/*
	 * dev_set_drvdata() must be called before any callbacks are registered
	 * that use dev_get_drvdata() (frequency scaling, clock scaling, hwmon,
	 * sysfs).
	 */
	dev_set_drvdata(dev, hba);

	if (!mmio_base) {
		dev_err(hba->dev,
		"Invalid memory reference for mmio_base is NULL\n");
		err = -ENODEV;
		goto out_error;
	}

	hba->mmio_base = mmio_base;
	hba->irq = irq;
	hba->vps = &ufs_hba_vps;

	err = ufshcd_hba_init(hba);
	if (err)
		goto out_error;

	/* Read capabilities registers */
	err = ufshcd_hba_capabilities(hba);
	if (err)
		goto out_disable;

	/* Get UFS version supported by the controller */
	hba->ufs_version = ufshcd_get_ufs_version(hba);

	if (hba->ufs_version < ufshci_version(1, 0))
		dev_err(hba->dev, "invalid UFS version 0x%x\n",
			hba->ufs_version);

	/* Get Interrupt bit mask per version */
	hba->intr_mask = ufshcd_get_intr_mask(hba);

	err = ufshcd_set_dma_mask(hba);
	if (err) {
		dev_err(hba->dev, "set dma mask failed\n");
		goto out_disable;
	}

	/* Allocate memory for host memory space */
	err = ufshcd_memory_alloc(hba);
	if (err) {
		dev_err(hba->dev, "Memory allocation failed\n");
		goto out_disable;
	}

	/* Configure LRB */
	ufshcd_host_memory_configure(hba);

	host->can_queue = hba->nutrs;
	host->cmd_per_lun = hba->nutrs;
	host->max_id = UFSHCD_MAX_ID;
	host->max_lun = UFS_MAX_LUNS;
	host->max_channel = UFSHCD_MAX_CHANNEL;
	host->unique_id = host->host_no;
	host->max_cmd_len = UFS_CDB_SIZE;

	hba->max_pwr_info.is_valid = false;

	/* Initialize work queues */
	snprintf(eh_wq_name, sizeof(eh_wq_name), "ufs_eh_wq_%d",
		 hba->host->host_no);
	hba->eh_wq = create_singlethread_workqueue(eh_wq_name);
	if (!hba->eh_wq) {
		dev_err(hba->dev, "%s: failed to create eh workqueue\n",
				__func__);
		err = -ENOMEM;
		goto out_disable;
	}
	INIT_WORK(&hba->eh_work, ufshcd_err_handler);
	INIT_WORK(&hba->eeh_work, ufshcd_exception_event_handler);

	sema_init(&hba->host_sem, 1);

	/* Initialize UIC command mutex */
	mutex_init(&hba->uic_cmd_mutex);

	/* Initialize mutex for device management commands */
	mutex_init(&hba->dev_cmd.lock);

	init_rwsem(&hba->clk_scaling_lock);

	ufshcd_init_clk_gating(hba);

	ufshcd_init_clk_scaling(hba);

	/*
	 * In order to avoid any spurious interrupt immediately after
	 * registering UFS controller interrupt handler, clear any pending UFS
	 * interrupt status and disable all the UFS interrupts.
	 */
	ufshcd_writel(hba, ufshcd_readl(hba, REG_INTERRUPT_STATUS),
		      REG_INTERRUPT_STATUS);
	ufshcd_writel(hba, 0, REG_INTERRUPT_ENABLE);
	/*
	 * Make sure that UFS interrupts are disabled and any pending interrupt
	 * status is cleared before registering UFS interrupt handler.
	 */
	mb();

	/* IRQ registration */
	err = devm_request_irq(dev, irq, ufshcd_intr, IRQF_SHARED, UFSHCD, hba);
	if (err) {
		dev_err(hba->dev, "request irq failed\n");
		goto out_disable;
	} else {
		hba->is_irq_enabled = true;
	}

	err = scsi_add_host(host, hba->dev);
	if (err) {
		dev_err(hba->dev, "scsi_add_host failed\n");
		goto out_disable;
	}

	hba->cmd_queue = blk_mq_init_queue(&hba->host->tag_set);
	if (IS_ERR(hba->cmd_queue)) {
		err = PTR_ERR(hba->cmd_queue);
		goto out_remove_scsi_host;
	}

	hba->tmf_tag_set = (struct blk_mq_tag_set) {
		.nr_hw_queues	= 1,
		.queue_depth	= hba->nutmrs,
		.ops		= &ufshcd_tmf_ops,
		.flags		= BLK_MQ_F_NO_SCHED,
	};
	err = blk_mq_alloc_tag_set(&hba->tmf_tag_set);
	if (err < 0)
		goto free_cmd_queue;
	hba->tmf_queue = blk_mq_init_queue(&hba->tmf_tag_set);
	if (IS_ERR(hba->tmf_queue)) {
		err = PTR_ERR(hba->tmf_queue);
		goto free_tmf_tag_set;
	}
	hba->tmf_rqs = devm_kcalloc(hba->dev, hba->nutmrs,
				    sizeof(*hba->tmf_rqs), GFP_KERNEL);
	if (!hba->tmf_rqs) {
		err = -ENOMEM;
		goto free_tmf_queue;
	}

	/* Reset the attached device */
	ufshcd_vops_device_reset(hba);

	ufshcd_init_crypto(hba);

	/* Host controller enable */
	err = ufshcd_hba_enable(hba);
	if (err) {
		dev_err(hba->dev, "Host controller enable failed\n");
		ufshcd_print_evt_hist(hba);
		ufshcd_print_host_state(hba);
		goto free_tmf_queue;
	}

	/*
	 * Set the default power management level for runtime and system PM.
	 * Default power saving mode is to keep UFS link in Hibern8 state
	 * and UFS device in sleep state.
	 */
	hba->rpm_lvl = ufs_get_desired_pm_lvl_for_dev_link_state(
						UFS_SLEEP_PWR_MODE,
						UIC_LINK_HIBERN8_STATE);
	hba->spm_lvl = ufs_get_desired_pm_lvl_for_dev_link_state(
						UFS_SLEEP_PWR_MODE,
						UIC_LINK_HIBERN8_STATE);

	INIT_DELAYED_WORK(&hba->rpm_dev_flush_recheck_work,
			  ufshcd_rpm_dev_flush_recheck_work);

	/* Set the default auto-hiberate idle timer value to 150 ms */
	if (ufshcd_is_auto_hibern8_supported(hba) && !hba->ahit) {
		hba->ahit = FIELD_PREP(UFSHCI_AHIBERN8_TIMER_MASK, 150) |
			    FIELD_PREP(UFSHCI_AHIBERN8_SCALE_MASK, 3);
	}

	/* Hold auto suspend until async scan completes */
	pm_runtime_get_sync(dev);
	atomic_set(&hba->scsi_block_reqs_cnt, 0);
	/*
	 * We are assuming that device wasn't put in sleep/power-down
	 * state exclusively during the boot stage before kernel.
	 * This assumption helps avoid doing link startup twice during
	 * ufshcd_probe_hba().
	 */
	ufshcd_set_ufs_dev_active(hba);

	async_schedule(ufshcd_async_scan, hba);
	ufs_sysfs_add_nodes(hba);

	return 0;

free_tmf_queue:
	blk_cleanup_queue(hba->tmf_queue);
free_tmf_tag_set:
	blk_mq_free_tag_set(&hba->tmf_tag_set);
free_cmd_queue:
	blk_cleanup_queue(hba->cmd_queue);
out_remove_scsi_host:
	scsi_remove_host(hba->host);
out_disable:
	hba->is_irq_enabled = false;
	ufshcd_hba_exit(hba);
out_error:
	return err;
}
EXPORT_SYMBOL_GPL(ufshcd_init);

static int __init ufshcd_core_init(void)
{
	ufs_debugfs_init();
	return 0;
}

static void __exit ufshcd_core_exit(void)
{
	ufs_debugfs_exit();
}

module_init(ufshcd_core_init);
module_exit(ufshcd_core_exit);

MODULE_AUTHOR("Santosh Yaragnavi <santosh.sy@samsung.com>");
MODULE_AUTHOR("Vinayak Holikatti <h.vinayak@samsung.com>");
MODULE_DESCRIPTION("Generic UFS host controller driver Core");
MODULE_LICENSE("GPL");
MODULE_VERSION(UFSHCD_DRIVER_VERSION);<|MERGE_RESOLUTION|>--- conflicted
+++ resolved
@@ -6380,20 +6380,6 @@
  */
 static irqreturn_t ufshcd_tmc_handler(struct ufs_hba *hba)
 {
-<<<<<<< HEAD
-	unsigned long flags;
-	struct request_queue *q = hba->tmf_queue;
-	struct ctm_info ci = {
-		.hba	 = hba,
-	};
-
-	spin_lock_irqsave(hba->host->host_lock, flags);
-	ci.pending = ufshcd_readl(hba, REG_UTP_TASK_REQ_DOOR_BELL);
-	blk_mq_tagset_busy_iter(q->tag_set, ufshcd_compl_tm, &ci);
-	spin_unlock_irqrestore(hba->host->host_lock, flags);
-
-	return ci.ncpl ? IRQ_HANDLED : IRQ_NONE;
-=======
 	unsigned long pending, issued;
 	irqreturn_t ret = IRQ_NONE;
 	int tag;
@@ -6410,7 +6396,6 @@
 	}
 
 	return ret;
->>>>>>> 27af876b
 }
 
 /**
@@ -9125,18 +9110,7 @@
 		}
 	}
 
-<<<<<<< HEAD
 	ret = ufshcd_link_state_transition(hba, req_link_state, 1);
-=======
-	flush_work(&hba->eeh_work);
-
-	/*
-	 * In the case of DeepSleep, the device is expected to remain powered
-	 * with the link off, so do not check for bkops.
-	 */
-	check_for_bkops = !ufshcd_is_ufs_dev_deepsleep(hba);
-	ret = ufshcd_link_state_transition(hba, req_link_state, check_for_bkops);
->>>>>>> 27af876b
 	if (ret)
 		goto set_dev_active;
 
