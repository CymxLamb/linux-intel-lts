/* SPDX-License-Identifier: GPL-2.0-or-later */
/*
 * Universal Flash Storage Host controller driver
 * Copyright (C) 2011-2013 Samsung India Software Operations
 *
 * Authors:
 *	Santosh Yaraganavi <santosh.sy@samsung.com>
 *	Vinayak Holikatti <h.vinayak@samsung.com>
 */

#ifndef _UFS_H
#define _UFS_H

#include <linux/mutex.h>
#include <linux/types.h>
#include <uapi/scsi/scsi_bsg_ufs.h>

#define GENERAL_UPIU_REQUEST_SIZE (sizeof(struct utp_upiu_req))
#define QUERY_DESC_MAX_SIZE       255
#define QUERY_DESC_MIN_SIZE       2
#define QUERY_DESC_HDR_SIZE       2
#define QUERY_OSF_SIZE            (GENERAL_UPIU_REQUEST_SIZE - \
					(sizeof(struct utp_upiu_header)))
#define UFS_SENSE_SIZE	18

#define UPIU_HEADER_DWORD(byte3, byte2, byte1, byte0)\
			cpu_to_be32((byte3 << 24) | (byte2 << 16) |\
			 (byte1 << 8) | (byte0))
/*
 * UFS device may have standard LUs and LUN id could be from 0x00 to
 * 0x7F. Standard LUs use "Peripheral Device Addressing Format".
 * UFS device may also have the Well Known LUs (also referred as W-LU)
 * which again could be from 0x00 to 0x7F. For W-LUs, device only use
 * the "Extended Addressing Format" which means the W-LUNs would be
 * from 0xc100 (SCSI_W_LUN_BASE) onwards.
 * This means max. LUN number reported from UFS device could be 0xC17F.
 */
#define UFS_UPIU_MAX_UNIT_NUM_ID	0x7F
#define UFS_MAX_LUNS		(SCSI_W_LUN_BASE + UFS_UPIU_MAX_UNIT_NUM_ID)
#define UFS_UPIU_WLUN_ID	(1 << 7)
#define UFS_RPMB_UNIT		0xC4

/* WriteBooster buffer is available only for the logical unit from 0 to 7 */
#define UFS_UPIU_MAX_WB_LUN_ID	8

/* Well known logical unit id in LUN field of UPIU */
enum {
	UFS_UPIU_REPORT_LUNS_WLUN	= 0x81,
	UFS_UPIU_UFS_DEVICE_WLUN	= 0xD0,
	UFS_UPIU_BOOT_WLUN		= 0xB0,
	UFS_UPIU_RPMB_WLUN		= 0xC4,
};

/*
 * UFS Protocol Information Unit related definitions
 */

/* Task management functions */
enum {
	UFS_ABORT_TASK		= 0x01,
	UFS_ABORT_TASK_SET	= 0x02,
	UFS_CLEAR_TASK_SET	= 0x04,
	UFS_LOGICAL_RESET	= 0x08,
	UFS_QUERY_TASK		= 0x80,
	UFS_QUERY_TASK_SET	= 0x81,
};

/* UTP UPIU Transaction Codes Initiator to Target */
enum {
	UPIU_TRANSACTION_NOP_OUT	= 0x00,
	UPIU_TRANSACTION_COMMAND	= 0x01,
	UPIU_TRANSACTION_DATA_OUT	= 0x02,
	UPIU_TRANSACTION_TASK_REQ	= 0x04,
	UPIU_TRANSACTION_QUERY_REQ	= 0x16,
};

/* UTP UPIU Transaction Codes Target to Initiator */
enum {
	UPIU_TRANSACTION_NOP_IN		= 0x20,
	UPIU_TRANSACTION_RESPONSE	= 0x21,
	UPIU_TRANSACTION_DATA_IN	= 0x22,
	UPIU_TRANSACTION_TASK_RSP	= 0x24,
	UPIU_TRANSACTION_READY_XFER	= 0x31,
	UPIU_TRANSACTION_QUERY_RSP	= 0x36,
	UPIU_TRANSACTION_REJECT_UPIU	= 0x3F,
};

/* UPIU Read/Write flags */
enum {
	UPIU_CMD_FLAGS_NONE	= 0x00,
	UPIU_CMD_FLAGS_WRITE	= 0x20,
	UPIU_CMD_FLAGS_READ	= 0x40,
};

/* UPIU Task Attributes */
enum {
	UPIU_TASK_ATTR_SIMPLE	= 0x00,
	UPIU_TASK_ATTR_ORDERED	= 0x01,
	UPIU_TASK_ATTR_HEADQ	= 0x02,
	UPIU_TASK_ATTR_ACA	= 0x03,
};

/* UPIU Query request function */
enum {
	UPIU_QUERY_FUNC_STANDARD_READ_REQUEST           = 0x01,
	UPIU_QUERY_FUNC_STANDARD_WRITE_REQUEST          = 0x81,
};

/* Flag idn for Query Requests*/
enum flag_idn {
	QUERY_FLAG_IDN_FDEVICEINIT			= 0x01,
	QUERY_FLAG_IDN_PERMANENT_WPE			= 0x02,
	QUERY_FLAG_IDN_PWR_ON_WPE			= 0x03,
	QUERY_FLAG_IDN_BKOPS_EN				= 0x04,
	QUERY_FLAG_IDN_LIFE_SPAN_MODE_ENABLE		= 0x05,
	QUERY_FLAG_IDN_PURGE_ENABLE			= 0x06,
	QUERY_FLAG_IDN_RESERVED2			= 0x07,
	QUERY_FLAG_IDN_FPHYRESOURCEREMOVAL		= 0x08,
	QUERY_FLAG_IDN_BUSY_RTC				= 0x09,
	QUERY_FLAG_IDN_RESERVED3			= 0x0A,
	QUERY_FLAG_IDN_PERMANENTLY_DISABLE_FW_UPDATE	= 0x0B,
	QUERY_FLAG_IDN_WB_EN                            = 0x0E,
	QUERY_FLAG_IDN_WB_BUFF_FLUSH_EN                 = 0x0F,
	QUERY_FLAG_IDN_WB_BUFF_FLUSH_DURING_HIBERN8     = 0x10,
	QUERY_FLAG_IDN_HPB_RESET                        = 0x11,
	QUERY_FLAG_IDN_HPB_EN				= 0x12,
};

/* Attribute idn for Query requests */
enum attr_idn {
	QUERY_ATTR_IDN_BOOT_LU_EN		= 0x00,
	QUERY_ATTR_IDN_MAX_HPB_SINGLE_CMD	= 0x01,
	QUERY_ATTR_IDN_POWER_MODE		= 0x02,
	QUERY_ATTR_IDN_ACTIVE_ICC_LVL		= 0x03,
	QUERY_ATTR_IDN_OOO_DATA_EN		= 0x04,
	QUERY_ATTR_IDN_BKOPS_STATUS		= 0x05,
	QUERY_ATTR_IDN_PURGE_STATUS		= 0x06,
	QUERY_ATTR_IDN_MAX_DATA_IN		= 0x07,
	QUERY_ATTR_IDN_MAX_DATA_OUT		= 0x08,
	QUERY_ATTR_IDN_DYN_CAP_NEEDED		= 0x09,
	QUERY_ATTR_IDN_REF_CLK_FREQ		= 0x0A,
	QUERY_ATTR_IDN_CONF_DESC_LOCK		= 0x0B,
	QUERY_ATTR_IDN_MAX_NUM_OF_RTT		= 0x0C,
	QUERY_ATTR_IDN_EE_CONTROL		= 0x0D,
	QUERY_ATTR_IDN_EE_STATUS		= 0x0E,
	QUERY_ATTR_IDN_SECONDS_PASSED		= 0x0F,
	QUERY_ATTR_IDN_CNTX_CONF		= 0x10,
	QUERY_ATTR_IDN_CORR_PRG_BLK_NUM		= 0x11,
	QUERY_ATTR_IDN_RESERVED2		= 0x12,
	QUERY_ATTR_IDN_RESERVED3		= 0x13,
	QUERY_ATTR_IDN_FFU_STATUS		= 0x14,
	QUERY_ATTR_IDN_PSA_STATE		= 0x15,
	QUERY_ATTR_IDN_PSA_DATA_SIZE		= 0x16,
	QUERY_ATTR_IDN_REF_CLK_GATING_WAIT_TIME	= 0x17,
	QUERY_ATTR_IDN_WB_FLUSH_STATUS	        = 0x1C,
	QUERY_ATTR_IDN_AVAIL_WB_BUFF_SIZE       = 0x1D,
	QUERY_ATTR_IDN_WB_BUFF_LIFE_TIME_EST    = 0x1E,
	QUERY_ATTR_IDN_CURR_WB_BUFF_SIZE        = 0x1F,
};

/* Descriptor idn for Query requests */
enum desc_idn {
	QUERY_DESC_IDN_DEVICE		= 0x0,
	QUERY_DESC_IDN_CONFIGURATION	= 0x1,
	QUERY_DESC_IDN_UNIT		= 0x2,
	QUERY_DESC_IDN_RFU_0		= 0x3,
	QUERY_DESC_IDN_INTERCONNECT	= 0x4,
	QUERY_DESC_IDN_STRING		= 0x5,
	QUERY_DESC_IDN_RFU_1		= 0x6,
	QUERY_DESC_IDN_GEOMETRY		= 0x7,
	QUERY_DESC_IDN_POWER		= 0x8,
	QUERY_DESC_IDN_HEALTH           = 0x9,
	QUERY_DESC_IDN_MAX,
};

enum desc_header_offset {
	QUERY_DESC_LENGTH_OFFSET	= 0x00,
	QUERY_DESC_DESC_TYPE_OFFSET	= 0x01,
};

/* Unit descriptor parameters offsets in bytes*/
enum unit_desc_param {
	UNIT_DESC_PARAM_LEN			= 0x0,
	UNIT_DESC_PARAM_TYPE			= 0x1,
	UNIT_DESC_PARAM_UNIT_INDEX		= 0x2,
	UNIT_DESC_PARAM_LU_ENABLE		= 0x3,
	UNIT_DESC_PARAM_BOOT_LUN_ID		= 0x4,
	UNIT_DESC_PARAM_LU_WR_PROTECT		= 0x5,
	UNIT_DESC_PARAM_LU_Q_DEPTH		= 0x6,
	UNIT_DESC_PARAM_PSA_SENSITIVE		= 0x7,
	UNIT_DESC_PARAM_MEM_TYPE		= 0x8,
	UNIT_DESC_PARAM_DATA_RELIABILITY	= 0x9,
	UNIT_DESC_PARAM_LOGICAL_BLK_SIZE	= 0xA,
	UNIT_DESC_PARAM_LOGICAL_BLK_COUNT	= 0xB,
	UNIT_DESC_PARAM_ERASE_BLK_SIZE		= 0x13,
	UNIT_DESC_PARAM_PROVISIONING_TYPE	= 0x17,
	UNIT_DESC_PARAM_PHY_MEM_RSRC_CNT	= 0x18,
	UNIT_DESC_PARAM_CTX_CAPABILITIES	= 0x20,
	UNIT_DESC_PARAM_LARGE_UNIT_SIZE_M1	= 0x22,
	UNIT_DESC_PARAM_HPB_LU_MAX_ACTIVE_RGNS	= 0x23,
	UNIT_DESC_PARAM_HPB_PIN_RGN_START_OFF	= 0x25,
	UNIT_DESC_PARAM_HPB_NUM_PIN_RGNS	= 0x27,
	UNIT_DESC_PARAM_WB_BUF_ALLOC_UNITS	= 0x29,
};

/* Device descriptor parameters offsets in bytes*/
enum device_desc_param {
	DEVICE_DESC_PARAM_LEN			= 0x0,
	DEVICE_DESC_PARAM_TYPE			= 0x1,
	DEVICE_DESC_PARAM_DEVICE_TYPE		= 0x2,
	DEVICE_DESC_PARAM_DEVICE_CLASS		= 0x3,
	DEVICE_DESC_PARAM_DEVICE_SUB_CLASS	= 0x4,
	DEVICE_DESC_PARAM_PRTCL			= 0x5,
	DEVICE_DESC_PARAM_NUM_LU		= 0x6,
	DEVICE_DESC_PARAM_NUM_WLU		= 0x7,
	DEVICE_DESC_PARAM_BOOT_ENBL		= 0x8,
	DEVICE_DESC_PARAM_DESC_ACCSS_ENBL	= 0x9,
	DEVICE_DESC_PARAM_INIT_PWR_MODE		= 0xA,
	DEVICE_DESC_PARAM_HIGH_PR_LUN		= 0xB,
	DEVICE_DESC_PARAM_SEC_RMV_TYPE		= 0xC,
	DEVICE_DESC_PARAM_SEC_LU		= 0xD,
	DEVICE_DESC_PARAM_BKOP_TERM_LT		= 0xE,
	DEVICE_DESC_PARAM_ACTVE_ICC_LVL		= 0xF,
	DEVICE_DESC_PARAM_SPEC_VER		= 0x10,
	DEVICE_DESC_PARAM_MANF_DATE		= 0x12,
	DEVICE_DESC_PARAM_MANF_NAME		= 0x14,
	DEVICE_DESC_PARAM_PRDCT_NAME		= 0x15,
	DEVICE_DESC_PARAM_SN			= 0x16,
	DEVICE_DESC_PARAM_OEM_ID		= 0x17,
	DEVICE_DESC_PARAM_MANF_ID		= 0x18,
	DEVICE_DESC_PARAM_UD_OFFSET		= 0x1A,
	DEVICE_DESC_PARAM_UD_LEN		= 0x1B,
	DEVICE_DESC_PARAM_RTT_CAP		= 0x1C,
	DEVICE_DESC_PARAM_FRQ_RTC		= 0x1D,
	DEVICE_DESC_PARAM_UFS_FEAT		= 0x1F,
	DEVICE_DESC_PARAM_FFU_TMT		= 0x20,
	DEVICE_DESC_PARAM_Q_DPTH		= 0x21,
	DEVICE_DESC_PARAM_DEV_VER		= 0x22,
	DEVICE_DESC_PARAM_NUM_SEC_WPA		= 0x24,
	DEVICE_DESC_PARAM_PSA_MAX_DATA		= 0x25,
	DEVICE_DESC_PARAM_PSA_TMT		= 0x29,
	DEVICE_DESC_PARAM_PRDCT_REV		= 0x2A,
	DEVICE_DESC_PARAM_HPB_VER		= 0x40,
	DEVICE_DESC_PARAM_HPB_CONTROL		= 0x42,
	DEVICE_DESC_PARAM_EXT_UFS_FEATURE_SUP	= 0x4F,
	DEVICE_DESC_PARAM_WB_PRESRV_USRSPC_EN	= 0x53,
	DEVICE_DESC_PARAM_WB_TYPE		= 0x54,
	DEVICE_DESC_PARAM_WB_SHARED_ALLOC_UNITS = 0x55,
};

/* Interconnect descriptor parameters offsets in bytes*/
enum interconnect_desc_param {
	INTERCONNECT_DESC_PARAM_LEN		= 0x0,
	INTERCONNECT_DESC_PARAM_TYPE		= 0x1,
	INTERCONNECT_DESC_PARAM_UNIPRO_VER	= 0x2,
	INTERCONNECT_DESC_PARAM_MPHY_VER	= 0x4,
};

/* Geometry descriptor parameters offsets in bytes*/
enum geometry_desc_param {
	GEOMETRY_DESC_PARAM_LEN			= 0x0,
	GEOMETRY_DESC_PARAM_TYPE		= 0x1,
	GEOMETRY_DESC_PARAM_DEV_CAP		= 0x4,
	GEOMETRY_DESC_PARAM_MAX_NUM_LUN		= 0xC,
	GEOMETRY_DESC_PARAM_SEG_SIZE		= 0xD,
	GEOMETRY_DESC_PARAM_ALLOC_UNIT_SIZE	= 0x11,
	GEOMETRY_DESC_PARAM_MIN_BLK_SIZE	= 0x12,
	GEOMETRY_DESC_PARAM_OPT_RD_BLK_SIZE	= 0x13,
	GEOMETRY_DESC_PARAM_OPT_WR_BLK_SIZE	= 0x14,
	GEOMETRY_DESC_PARAM_MAX_IN_BUF_SIZE	= 0x15,
	GEOMETRY_DESC_PARAM_MAX_OUT_BUF_SIZE	= 0x16,
	GEOMETRY_DESC_PARAM_RPMB_RW_SIZE	= 0x17,
	GEOMETRY_DESC_PARAM_DYN_CAP_RSRC_PLC	= 0x18,
	GEOMETRY_DESC_PARAM_DATA_ORDER		= 0x19,
	GEOMETRY_DESC_PARAM_MAX_NUM_CTX		= 0x1A,
	GEOMETRY_DESC_PARAM_TAG_UNIT_SIZE	= 0x1B,
	GEOMETRY_DESC_PARAM_TAG_RSRC_SIZE	= 0x1C,
	GEOMETRY_DESC_PARAM_SEC_RM_TYPES	= 0x1D,
	GEOMETRY_DESC_PARAM_MEM_TYPES		= 0x1E,
	GEOMETRY_DESC_PARAM_SCM_MAX_NUM_UNITS	= 0x20,
	GEOMETRY_DESC_PARAM_SCM_CAP_ADJ_FCTR	= 0x24,
	GEOMETRY_DESC_PARAM_NPM_MAX_NUM_UNITS	= 0x26,
	GEOMETRY_DESC_PARAM_NPM_CAP_ADJ_FCTR	= 0x2A,
	GEOMETRY_DESC_PARAM_ENM1_MAX_NUM_UNITS	= 0x2C,
	GEOMETRY_DESC_PARAM_ENM1_CAP_ADJ_FCTR	= 0x30,
	GEOMETRY_DESC_PARAM_ENM2_MAX_NUM_UNITS	= 0x32,
	GEOMETRY_DESC_PARAM_ENM2_CAP_ADJ_FCTR	= 0x36,
	GEOMETRY_DESC_PARAM_ENM3_MAX_NUM_UNITS	= 0x38,
	GEOMETRY_DESC_PARAM_ENM3_CAP_ADJ_FCTR	= 0x3C,
	GEOMETRY_DESC_PARAM_ENM4_MAX_NUM_UNITS	= 0x3E,
	GEOMETRY_DESC_PARAM_ENM4_CAP_ADJ_FCTR	= 0x42,
	GEOMETRY_DESC_PARAM_OPT_LOG_BLK_SIZE	= 0x44,
	GEOMETRY_DESC_PARAM_HPB_REGION_SIZE	= 0x48,
	GEOMETRY_DESC_PARAM_HPB_NUMBER_LU	= 0x49,
	GEOMETRY_DESC_PARAM_HPB_SUBREGION_SIZE	= 0x4A,
	GEOMETRY_DESC_PARAM_HPB_MAX_ACTIVE_REGS	= 0x4B,
	GEOMETRY_DESC_PARAM_WB_MAX_ALLOC_UNITS	= 0x4F,
	GEOMETRY_DESC_PARAM_WB_MAX_WB_LUNS	= 0x53,
	GEOMETRY_DESC_PARAM_WB_BUFF_CAP_ADJ	= 0x54,
	GEOMETRY_DESC_PARAM_WB_SUP_RED_TYPE	= 0x55,
	GEOMETRY_DESC_PARAM_WB_SUP_WB_TYPE	= 0x56,
};

/* Health descriptor parameters offsets in bytes*/
enum health_desc_param {
	HEALTH_DESC_PARAM_LEN			= 0x0,
	HEALTH_DESC_PARAM_TYPE			= 0x1,
	HEALTH_DESC_PARAM_EOL_INFO		= 0x2,
	HEALTH_DESC_PARAM_LIFE_TIME_EST_A	= 0x3,
	HEALTH_DESC_PARAM_LIFE_TIME_EST_B	= 0x4,
};

/* WriteBooster buffer mode */
enum {
	WB_BUF_MODE_LU_DEDICATED	= 0x0,
	WB_BUF_MODE_SHARED		= 0x1,
};

/*
 * Logical Unit Write Protect
 * 00h: LU not write protected
 * 01h: LU write protected when fPowerOnWPEn =1
 * 02h: LU permanently write protected when fPermanentWPEn =1
 */
enum ufs_lu_wp_type {
	UFS_LU_NO_WP		= 0x00,
	UFS_LU_POWER_ON_WP	= 0x01,
	UFS_LU_PERM_WP		= 0x02,
};

/* bActiveICCLevel parameter current units */
enum {
	UFSHCD_NANO_AMP		= 0,
	UFSHCD_MICRO_AMP	= 1,
	UFSHCD_MILI_AMP		= 2,
	UFSHCD_AMP		= 3,
};

/* Possible values for dExtendedUFSFeaturesSupport */
enum {
	UFS_DEV_HPB_SUPPORT		= BIT(7),
	UFS_DEV_WRITE_BOOSTER_SUP	= BIT(8),
};
#define UFS_DEV_HPB_SUPPORT_VERSION		0x310

#define POWER_DESC_MAX_SIZE			0x62
#define POWER_DESC_MAX_ACTV_ICC_LVLS		16

/* Attribute  bActiveICCLevel parameter bit masks definitions */
#define ATTR_ICC_LVL_UNIT_OFFSET	14
#define ATTR_ICC_LVL_UNIT_MASK		(0x3 << ATTR_ICC_LVL_UNIT_OFFSET)
#define ATTR_ICC_LVL_VALUE_MASK		0x3FF

/* Power descriptor parameters offsets in bytes */
enum power_desc_param_offset {
	PWR_DESC_LEN			= 0x0,
	PWR_DESC_TYPE			= 0x1,
	PWR_DESC_ACTIVE_LVLS_VCC_0	= 0x2,
	PWR_DESC_ACTIVE_LVLS_VCCQ_0	= 0x22,
	PWR_DESC_ACTIVE_LVLS_VCCQ2_0	= 0x42,
};

/* Exception event mask values */
enum {
	MASK_EE_STATUS		= 0xFFFF,
	MASK_EE_URGENT_BKOPS	= (1 << 2),
};

/* Background operation status */
enum bkops_status {
	BKOPS_STATUS_NO_OP               = 0x0,
	BKOPS_STATUS_NON_CRITICAL        = 0x1,
	BKOPS_STATUS_PERF_IMPACT         = 0x2,
	BKOPS_STATUS_CRITICAL            = 0x3,
	BKOPS_STATUS_MAX		 = BKOPS_STATUS_CRITICAL,
};

/* UTP QUERY Transaction Specific Fields OpCode */
enum query_opcode {
	UPIU_QUERY_OPCODE_NOP		= 0x0,
	UPIU_QUERY_OPCODE_READ_DESC	= 0x1,
	UPIU_QUERY_OPCODE_WRITE_DESC	= 0x2,
	UPIU_QUERY_OPCODE_READ_ATTR	= 0x3,
	UPIU_QUERY_OPCODE_WRITE_ATTR	= 0x4,
	UPIU_QUERY_OPCODE_READ_FLAG	= 0x5,
	UPIU_QUERY_OPCODE_SET_FLAG	= 0x6,
	UPIU_QUERY_OPCODE_CLEAR_FLAG	= 0x7,
	UPIU_QUERY_OPCODE_TOGGLE_FLAG	= 0x8,
};

/* bRefClkFreq attribute values */
enum ufs_ref_clk_freq {
	REF_CLK_FREQ_19_2_MHZ	= 0,
	REF_CLK_FREQ_26_MHZ	= 1,
	REF_CLK_FREQ_38_4_MHZ	= 2,
	REF_CLK_FREQ_52_MHZ	= 3,
	REF_CLK_FREQ_INVAL	= -1,
};

struct ufs_ref_clk {
	unsigned long freq_hz;
	enum ufs_ref_clk_freq val;
};

/* Query response result code */
enum {
	QUERY_RESULT_SUCCESS                    = 0x00,
	QUERY_RESULT_NOT_READABLE               = 0xF6,
	QUERY_RESULT_NOT_WRITEABLE              = 0xF7,
	QUERY_RESULT_ALREADY_WRITTEN            = 0xF8,
	QUERY_RESULT_INVALID_LENGTH             = 0xF9,
	QUERY_RESULT_INVALID_VALUE              = 0xFA,
	QUERY_RESULT_INVALID_SELECTOR           = 0xFB,
	QUERY_RESULT_INVALID_INDEX              = 0xFC,
	QUERY_RESULT_INVALID_IDN                = 0xFD,
	QUERY_RESULT_INVALID_OPCODE             = 0xFE,
	QUERY_RESULT_GENERAL_FAILURE            = 0xFF,
};

/* UTP Transfer Request Command Type (CT) */
enum {
	UPIU_COMMAND_SET_TYPE_SCSI	= 0x0,
	UPIU_COMMAND_SET_TYPE_UFS	= 0x1,
	UPIU_COMMAND_SET_TYPE_QUERY	= 0x2,
};

/* UTP Transfer Request Command Offset */
#define UPIU_COMMAND_TYPE_OFFSET	28

/* Offset of the response code in the UPIU header */
#define UPIU_RSP_CODE_OFFSET		8

enum {
	MASK_SCSI_STATUS		= 0xFF,
	MASK_TASK_RESPONSE              = 0xFF00,
	MASK_RSP_UPIU_RESULT            = 0xFFFF,
	MASK_QUERY_DATA_SEG_LEN         = 0xFFFF,
	MASK_RSP_UPIU_DATA_SEG_LEN	= 0xFFFF,
	MASK_RSP_EXCEPTION_EVENT        = 0x10000,
	MASK_TM_SERVICE_RESP		= 0xFF,
	MASK_TM_FUNC			= 0xFF,
};

/* Task management service response */
enum {
	UPIU_TASK_MANAGEMENT_FUNC_COMPL		= 0x00,
	UPIU_TASK_MANAGEMENT_FUNC_NOT_SUPPORTED = 0x04,
	UPIU_TASK_MANAGEMENT_FUNC_SUCCEEDED	= 0x08,
	UPIU_TASK_MANAGEMENT_FUNC_FAILED	= 0x05,
	UPIU_INCORRECT_LOGICAL_UNIT_NO		= 0x09,
};

/* UFS device power modes */
enum ufs_dev_pwr_mode {
	UFS_ACTIVE_PWR_MODE	= 1,
	UFS_SLEEP_PWR_MODE	= 2,
	UFS_POWERDOWN_PWR_MODE	= 3,
};

#define UFS_WB_BUF_REMAIN_PERCENT(val) ((val) / 10)

/**
 * struct utp_cmd_rsp - Response UPIU structure
 * @residual_transfer_count: Residual transfer count DW-3
 * @reserved: Reserved double words DW-4 to DW-7
 * @sense_data_len: Sense data length DW-8 U16
 * @sense_data: Sense data field DW-8 to DW-12
 */
struct utp_cmd_rsp {
	__be32 residual_transfer_count;
	__be32 reserved[4];
	__be16 sense_data_len;
	u8 sense_data[UFS_SENSE_SIZE];
};

struct ufshpb_active_field {
	__be16 active_rgn;
	__be16 active_srgn;
};
#define HPB_ACT_FIELD_SIZE 4

/**
 * struct utp_hpb_rsp - Response UPIU structure
 * @residual_transfer_count: Residual transfer count DW-3
 * @reserved1: Reserved double words DW-4 to DW-7
 * @sense_data_len: Sense data length DW-8 U16
 * @desc_type: Descriptor type of sense data
 * @additional_len: Additional length of sense data
 * @hpb_op: HPB operation type
 * @lun: LUN of response UPIU
 * @active_rgn_cnt: Active region count
 * @inactive_rgn_cnt: Inactive region count
 * @hpb_active_field: Recommended to read HPB region and subregion
 * @hpb_inactive_field: To be inactivated HPB region and subregion
 */
struct utp_hpb_rsp {
	__be32 residual_transfer_count;
	__be32 reserved1[4];
	__be16 sense_data_len;
	u8 desc_type;
	u8 additional_len;
	u8 hpb_op;
	u8 lun;
	u8 active_rgn_cnt;
	u8 inactive_rgn_cnt;
	struct ufshpb_active_field hpb_active_field[2];
	__be16 hpb_inactive_field[2];
};
#define UTP_HPB_RSP_SIZE 40

/**
 * struct utp_upiu_rsp - general upiu response structure
 * @header: UPIU header structure DW-0 to DW-2
 * @sr: fields structure for scsi command DW-3 to DW-12
 * @qr: fields structure for query request DW-3 to DW-7
 */
struct utp_upiu_rsp {
	struct utp_upiu_header header;
	union {
		struct utp_cmd_rsp sr;
		struct utp_hpb_rsp hr;
		struct utp_upiu_query qr;
	};
};

/**
 * struct ufs_query_req - parameters for building a query request
 * @query_func: UPIU header query function
 * @upiu_req: the query request data
 */
struct ufs_query_req {
	u8 query_func;
	struct utp_upiu_query upiu_req;
};

/**
 * struct ufs_query_resp - UPIU QUERY
 * @response: device response code
 * @upiu_res: query response data
 */
struct ufs_query_res {
	u8 response;
	struct utp_upiu_query upiu_res;
};

#define UFS_VREG_VCC_MIN_UV	   2700000 /* uV */
#define UFS_VREG_VCC_MAX_UV	   3600000 /* uV */
#define UFS_VREG_VCC_1P8_MIN_UV    1700000 /* uV */
#define UFS_VREG_VCC_1P8_MAX_UV    1950000 /* uV */
#define UFS_VREG_VCCQ_MIN_UV	   1140000 /* uV */
#define UFS_VREG_VCCQ_MAX_UV	   1260000 /* uV */
#define UFS_VREG_VCCQ2_MIN_UV	   1700000 /* uV */
#define UFS_VREG_VCCQ2_MAX_UV	   1950000 /* uV */

/*
 * VCCQ & VCCQ2 current requirement when UFS device is in sleep state
 * and link is in Hibern8 state.
 */
#define UFS_VREG_LPM_LOAD_UA	1000 /* uA */

struct ufs_vreg {
	struct regulator *reg;
	const char *name;
	bool always_on;
	bool enabled;
	int min_uV;
	int max_uV;
	int max_uA;
};

struct ufs_vreg_info {
	struct ufs_vreg *vcc;
	struct ufs_vreg *vccq;
	struct ufs_vreg *vccq2;
	struct ufs_vreg *vdd_hba;
};

struct ufs_dev_info {
	bool f_power_on_wp_en;
	/* Keeps information if any of the LU is power on write protected */
	bool is_lu_power_on_wp;
	/* Maximum number of general LU supported by the UFS device */
	u8 max_lu_supported;
	u8 wb_dedicated_lu;
	u16 wmanufacturerid;
	/* UFS device Product Name */
	u8 *model;
	u16 wspecversion;
	u32 clk_gating_wait_us;
	u32 d_ext_ufs_feature_sup;
	u8 b_wb_buffer_type;
	u32 d_wb_alloc_units;
	bool b_rpm_dev_flush_capable;
	u8 b_presrv_uspc_en;
<<<<<<< HEAD
	/* UFS HPB related flag */
	bool	hpb_enabled;
=======
	/* UFS Serial number */
	u8 *serial_no;
	size_t serial_no_len;
>>>>>>> cb7e61a3
};

/**
 * ufs_is_valid_unit_desc_lun - checks if the given LUN has a unit descriptor
 * @dev_info: pointer of instance of struct ufs_dev_info
 * @lun: LU number to check
 * @return: true if the lun has a matching unit descriptor, false otherwise
 */
static inline bool ufs_is_valid_unit_desc_lun(struct ufs_dev_info *dev_info,
		u8 lun, u8 param_offset)
{
	if (!dev_info || !dev_info->max_lu_supported) {
		pr_err("Max General LU supported by UFS isn't initialized\n");
		return false;
	}
	/* WB is available only for the logical unit from 0 to 7 */
	if (param_offset == UNIT_DESC_PARAM_WB_BUF_ALLOC_UNITS)
		return lun < UFS_UPIU_MAX_WB_LUN_ID;
	return lun == UFS_UPIU_RPMB_WLUN || (lun < dev_info->max_lu_supported);
}

#endif /* End of Header */<|MERGE_RESOLUTION|>--- conflicted
+++ resolved
@@ -592,14 +592,11 @@
 	u32 d_wb_alloc_units;
 	bool b_rpm_dev_flush_capable;
 	u8 b_presrv_uspc_en;
-<<<<<<< HEAD
 	/* UFS HPB related flag */
 	bool	hpb_enabled;
-=======
 	/* UFS Serial number */
 	u8 *serial_no;
 	size_t serial_no_len;
->>>>>>> cb7e61a3
 };
 
 /**
