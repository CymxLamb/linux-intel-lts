--- conflicted
+++ resolved
@@ -493,10 +493,7 @@
 		shost_printk(KERN_WARNING, shost,
 			"error handler thread failed to spawn, error = %ld\n",
 			PTR_ERR(shost->ehandler));
-<<<<<<< HEAD
-=======
 		shost->ehandler = NULL;
->>>>>>> 51e52707
 		goto fail;
 	}
 
