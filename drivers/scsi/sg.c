--- conflicted
+++ resolved
@@ -422,10 +422,6 @@
 	struct sg_header *old_hdr = NULL;
 	int retval = 0;
 
-<<<<<<< HEAD
-	if (unlikely(segment_eq(get_fs(), KERNEL_DS)))
-		return -EINVAL;
-=======
 	/*
 	 * This could cause a response to be stranded. Close the associated
 	 * file descriptor to free up any resources being held.
@@ -433,7 +429,9 @@
 	retval = sg_check_file_access(filp, __func__);
 	if (retval)
 		return retval;
->>>>>>> 06074401
+
+	if (unlikely(segment_eq(get_fs(), KERNEL_DS)))
+		return -EINVAL;
 
 	if ((!(sfp = (Sg_fd *) filp->private_data)) || (!(sdp = sfp->parentdp)))
 		return -ENXIO;
