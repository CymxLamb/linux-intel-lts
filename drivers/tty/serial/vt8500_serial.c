--- conflicted
+++ resolved
@@ -610,9 +610,6 @@
 	vt8500_port->uart.line = port;
 	vt8500_port->uart.dev = &pdev->dev;
 	vt8500_port->uart.flags = UPF_IOREMAP | UPF_BOOT_AUTOCONF;
-<<<<<<< HEAD
-	vt8500_port->uart.uartclk = clk_get_rate(vt8500_port->clk);
-=======
 
 	vt8500_port->clk = of_clk_get(pdev->dev.of_node, 0);
 	if (!IS_ERR(vt8500_port->clk)) {
@@ -622,7 +619,6 @@
 		pr_warn("%s: serial clock source not specified\n", __func__);
 		vt8500_port->uart.uartclk = 24000000;
 	}
->>>>>>> 949db153
 
 	snprintf(vt8500_port->name, sizeof(vt8500_port->name),
 		 "VT8500 UART%d", pdev->id);
