/*
 *  Driver core for serial ports
 *
 *  Based on drivers/char/serial.c, by Linus Torvalds, Theodore Ts'o.
 *
 *  Copyright 1999 ARM Limited
 *  Copyright (C) 2000-2001 Deep Blue Solutions Ltd.
 *
 * This program is free software; you can redistribute it and/or modify
 * it under the terms of the GNU General Public License as published by
 * the Free Software Foundation; either version 2 of the License, or
 * (at your option) any later version.
 *
 * This program is distributed in the hope that it will be useful,
 * but WITHOUT ANY WARRANTY; without even the implied warranty of
 * MERCHANTABILITY or FITNESS FOR A PARTICULAR PURPOSE.  See the
 * GNU General Public License for more details.
 *
 * You should have received a copy of the GNU General Public License
 * along with this program; if not, write to the Free Software
 * Foundation, Inc., 59 Temple Place, Suite 330, Boston, MA  02111-1307  USA
 */
#include <linux/module.h>
#include <linux/tty.h>
#include <linux/tty_flip.h>
#include <linux/slab.h>
#include <linux/sched/signal.h>
#include <linux/init.h>
#include <linux/console.h>
#include <linux/of.h>
#include <linux/proc_fs.h>
#include <linux/seq_file.h>
#include <linux/device.h>
#include <linux/serial.h> /* for serial_state and serial_icounter_struct */
#include <linux/serial_core.h>
#include <linux/delay.h>
#include <linux/mutex.h>
#include <linux/pm_runtime.h>

#include <linux/irq.h>
#include <linux/uaccess.h>

/*
 * This is used to lock changes in serial line configuration.
 */
static DEFINE_MUTEX(port_mutex);

/*
 * lockdep: port->lock is initialized in two places, but we
 *          want only one lock-class:
 */
static struct lock_class_key port_lock_key;

#define HIGH_BITS_OFFSET	((sizeof(long)-sizeof(int))*8)

static void uart_change_speed(struct tty_struct *tty, struct uart_state *state,
					struct ktermios *old_termios);
static void uart_wait_until_sent(struct tty_struct *tty, int timeout);

static void uart_port_shutdown(struct tty_port *port);

static int uart_dcd_enabled(struct uart_port *uport)
{
	return !!(uport->status & UPSTAT_DCD_ENABLE);
}

static inline struct uart_port *uart_port_ref_no_rpm(struct uart_state *state)
{
	if (atomic_add_unless(&state->refcount, 1, 0))
		return state->uart_port;
	return NULL;
}

static inline void uart_port_deref_no_rpm(struct uart_port *uport)
{
	if (atomic_dec_and_test(&uport->state->refcount))
		wake_up(&uport->state->remove_wait);
}

static inline struct uart_port *uart_port_ref(struct uart_state *state)
{
	if (atomic_add_unless(&state->refcount, 1, 0)) {
		pm_runtime_get_sync(state->uart_port->dev);
		return state->uart_port;
	}
	return NULL;
}

static inline void uart_port_deref(struct uart_port *uport)
{
	pm_runtime_mark_last_busy(uport->dev);
	pm_runtime_put_autosuspend(uport->dev);
	if (atomic_dec_and_test(&uport->state->refcount))
		wake_up(&uport->state->remove_wait);
}

#define uart_port_lock(state, flags)					\
	({								\
		struct uart_port *__uport = uart_port_ref(state);	\
		if (__uport)						\
			spin_lock_irqsave(&__uport->lock, flags);	\
		__uport;						\
	})

#define uart_port_unlock(uport, flags)					\
	({								\
		struct uart_port *__uport = uport;			\
		if (__uport) {						\
			spin_unlock_irqrestore(&__uport->lock, flags);	\
			uart_port_deref(__uport);			\
		}							\
	})

static inline struct uart_port *uart_port_check(struct uart_state *state)
{
	lockdep_assert_held(&state->port.mutex);
	return state->uart_port;
}

/*
 * This routine is used by the interrupt handler to schedule processing in
 * the software interrupt portion of the driver.
 */
void uart_write_wakeup(struct uart_port *port)
{
	struct uart_state *state = port->state;
	/*
	 * This means you called this function _after_ the port was
	 * closed.  No cookie for you.
	 */
	BUG_ON(!state);
	tty_port_tty_wakeup(&state->port);
}

static void uart_stop(struct tty_struct *tty)
{
	struct uart_state *state = tty->driver_data;
	struct uart_port *port;
	unsigned long flags;

	port = uart_port_lock(state, flags);
	if (port)
		port->ops->stop_tx(port);
	uart_port_unlock(port, flags);
}

static void __uart_start(struct tty_struct *tty)
{
	struct uart_state *state = tty->driver_data;
	struct uart_port *port = state->uart_port;

	if (port && !uart_tx_stopped(port))
		port->ops->start_tx(port);
}

static void uart_start(struct tty_struct *tty)
{
	struct uart_state *state = tty->driver_data;
	struct uart_port *port;
	unsigned long flags;

	port = uart_port_lock(state, flags);
	__uart_start(tty);
	uart_port_unlock(port, flags);
}

static void
uart_update_mctrl(struct uart_port *port, unsigned int set, unsigned int clear)
{
	unsigned long flags;
	unsigned int old;

	pm_runtime_get_sync(port->dev);
	spin_lock_irqsave(&port->lock, flags);
	old = port->mctrl;
	port->mctrl = (old & ~clear) | set;
	if (old != port->mctrl)
		port->ops->set_mctrl(port, port->mctrl);
	spin_unlock_irqrestore(&port->lock, flags);
	pm_runtime_mark_last_busy(port->dev);
	pm_runtime_put_autosuspend(port->dev);
}

#define uart_set_mctrl(port, set)	uart_update_mctrl(port, set, 0)
#define uart_clear_mctrl(port, clear)	uart_update_mctrl(port, 0, clear)

static void uart_port_dtr_rts(struct uart_port *uport, int raise)
{
	int rs485_on = uport->rs485_config &&
		(uport->rs485.flags & SER_RS485_ENABLED);
	int RTS_after_send = !!(uport->rs485.flags & SER_RS485_RTS_AFTER_SEND);

	if (raise) {
		if (rs485_on && !RTS_after_send) {
			uart_set_mctrl(uport, TIOCM_DTR);
			uart_clear_mctrl(uport, TIOCM_RTS);
		} else {
			uart_set_mctrl(uport, TIOCM_DTR | TIOCM_RTS);
		}
	} else {
		unsigned int clear = TIOCM_DTR;

		clear |= (!rs485_on || !RTS_after_send) ? TIOCM_RTS : 0;
		uart_clear_mctrl(uport, clear);
	}
}

/*
 * Startup the port.  This will be called once per open.  All calls
 * will be serialised by the per-port mutex.
 */
static int uart_port_startup(struct tty_struct *tty, struct uart_state *state,
		int init_hw)
{
	struct uart_port *uport = uart_port_check(state);
	unsigned long page;
	unsigned long flags = 0;
	int retval = 0;

	if (uport->type == PORT_UNKNOWN)
		return 1;

	/*
	 * Initialise and allocate the transmit and temporary
	 * buffer.
	 */
	page = get_zeroed_page(GFP_KERNEL);
	if (!page)
		return -ENOMEM;

	uart_port_lock(state, flags);
	if (!state->xmit.buf) {
		state->xmit.buf = (unsigned char *) page;
		uart_circ_clear(&state->xmit);
		uart_port_unlock(uport, flags);
	} else {
		uart_port_unlock(uport, flags);
		/*
		 * Do not free() the page under the port lock, see
		 * uart_shutdown().
		 */
		free_page(page);
	}

	pm_runtime_get_sync(uport->dev);
	retval = uport->ops->startup(uport);
	pm_runtime_mark_last_busy(uport->dev);
	pm_runtime_put_autosuspend(uport->dev);

	if (retval == 0) {
		if (uart_console(uport) && uport->cons->cflag) {
			tty->termios.c_cflag = uport->cons->cflag;
			uport->cons->cflag = 0;
		}
		/*
		 * Initialise the hardware port settings.
		 */
		uart_change_speed(tty, state, NULL);

		/*
		 * Setup the RTS and DTR signals once the
		 * port is open and ready to respond.
		 */
		if (init_hw && C_BAUD(tty))
			uart_port_dtr_rts(uport, 1);
	}

	/*
	 * This is to allow setserial on this port. People may want to set
	 * port/irq/type and then reconfigure the port properly if it failed
	 * now.
	 */
	if (retval && capable(CAP_SYS_ADMIN))
		return 1;

	return retval;
}

static int uart_startup(struct tty_struct *tty, struct uart_state *state,
		int init_hw)
{
	struct tty_port *port = &state->port;
	int retval;

	if (tty_port_initialized(port))
		return 0;

	retval = uart_port_startup(tty, state, init_hw);
	if (retval)
		set_bit(TTY_IO_ERROR, &tty->flags);

	return retval;
}

/*
 * This routine will shutdown a serial port; interrupts are disabled, and
 * DTR is dropped if the hangup on close termio flag is on.  Calls to
 * uart_shutdown are serialised by the per-port semaphore.
 *
 * uport == NULL if uart_port has already been removed
 */
static void uart_shutdown(struct tty_struct *tty, struct uart_state *state)
{
	struct uart_port *uport = uart_port_check(state);
	struct tty_port *port = &state->port;
	unsigned long flags = 0;
	char *xmit_buf = NULL;

	/*
	 * Set the TTY IO error marker
	 */
	if (tty)
		set_bit(TTY_IO_ERROR, &tty->flags);

	if (tty_port_initialized(port)) {
		tty_port_set_initialized(port, 0);

		/*
		 * Turn off DTR and RTS early.
		 */
		if (uport && uart_console(uport) && tty)
			uport->cons->cflag = tty->termios.c_cflag;

		if (!tty || C_HUPCL(tty))
			uart_port_dtr_rts(uport, 0);

		uart_port_shutdown(port);
	}

	/*
	 * It's possible for shutdown to be called after suspend if we get
	 * a DCD drop (hangup) at just the right time.  Clear suspended bit so
	 * we don't try to resume a port that has been shutdown.
	 */
	tty_port_set_suspended(port, 0);

	/*
	 * Do not free() the transmit buffer page under the port lock since
	 * this can create various circular locking scenarios. For instance,
	 * console driver may need to allocate/free a debug object, which
	 * can endup in printk() recursion.
	 */
	uart_port_lock(state, flags);
	xmit_buf = state->xmit.buf;
	state->xmit.buf = NULL;
	uart_port_unlock(uport, flags);

	if (xmit_buf)
		free_page((unsigned long)xmit_buf);
}

/**
 *	uart_update_timeout - update per-port FIFO timeout.
 *	@port:  uart_port structure describing the port
 *	@cflag: termios cflag value
 *	@baud:  speed of the port
 *
 *	Set the port FIFO timeout value.  The @cflag value should
 *	reflect the actual hardware settings.
 */
void
uart_update_timeout(struct uart_port *port, unsigned int cflag,
		    unsigned int baud)
{
	unsigned int bits;

	/* byte size and parity */
	switch (cflag & CSIZE) {
	case CS5:
		bits = 7;
		break;
	case CS6:
		bits = 8;
		break;
	case CS7:
		bits = 9;
		break;
	default:
		bits = 10;
		break; /* CS8 */
	}

	if (cflag & CSTOPB)
		bits++;
	if (cflag & PARENB)
		bits++;

	/*
	 * The total number of bits to be transmitted in the fifo.
	 */
	bits = bits * port->fifosize;

	/*
	 * Figure the timeout to send the above number of bits.
	 * Add .02 seconds of slop
	 */
	port->timeout = (HZ * bits) / baud + HZ/50;
}

EXPORT_SYMBOL(uart_update_timeout);

/**
 *	uart_get_baud_rate - return baud rate for a particular port
 *	@port: uart_port structure describing the port in question.
 *	@termios: desired termios settings.
 *	@old: old termios (or NULL)
 *	@min: minimum acceptable baud rate
 *	@max: maximum acceptable baud rate
 *
 *	Decode the termios structure into a numeric baud rate,
 *	taking account of the magic 38400 baud rate (with spd_*
 *	flags), and mapping the %B0 rate to 9600 baud.
 *
 *	If the new baud rate is invalid, try the old termios setting.
 *	If it's still invalid, we try 9600 baud.
 *
 *	Update the @termios structure to reflect the baud rate
 *	we're actually going to be using. Don't do this for the case
 *	where B0 is requested ("hang up").
 */
unsigned int
uart_get_baud_rate(struct uart_port *port, struct ktermios *termios,
		   struct ktermios *old, unsigned int min, unsigned int max)
{
	unsigned int try;
	unsigned int baud;
	unsigned int altbaud;
	int hung_up = 0;
	upf_t flags = port->flags & UPF_SPD_MASK;

	switch (flags) {
	case UPF_SPD_HI:
		altbaud = 57600;
		break;
	case UPF_SPD_VHI:
		altbaud = 115200;
		break;
	case UPF_SPD_SHI:
		altbaud = 230400;
		break;
	case UPF_SPD_WARP:
		altbaud = 460800;
		break;
	default:
		altbaud = 38400;
		break;
	}

	for (try = 0; try < 2; try++) {
		baud = tty_termios_baud_rate(termios);

		/*
		 * The spd_hi, spd_vhi, spd_shi, spd_warp kludge...
		 * Die! Die! Die!
		 */
		if (try == 0 && baud == 38400)
			baud = altbaud;

		/*
		 * Special case: B0 rate.
		 */
		if (baud == 0) {
			hung_up = 1;
			baud = 9600;
		}

		if (baud >= min && baud <= max)
			return baud;

		/*
		 * Oops, the quotient was zero.  Try again with
		 * the old baud rate if possible.
		 */
		termios->c_cflag &= ~CBAUD;
		if (old) {
			baud = tty_termios_baud_rate(old);
			if (!hung_up)
				tty_termios_encode_baud_rate(termios,
								baud, baud);
			old = NULL;
			continue;
		}

		/*
		 * As a last resort, if the range cannot be met then clip to
		 * the nearest chip supported rate.
		 */
		if (!hung_up) {
			if (baud <= min)
				tty_termios_encode_baud_rate(termios,
							min + 1, min + 1);
			else
				tty_termios_encode_baud_rate(termios,
							max - 1, max - 1);
		}
	}
	/* Should never happen */
	WARN_ON(1);
	return 0;
}

EXPORT_SYMBOL(uart_get_baud_rate);

/**
 *	uart_get_divisor - return uart clock divisor
 *	@port: uart_port structure describing the port.
 *	@baud: desired baud rate
 *
 *	Calculate the uart clock divisor for the port.
 */
unsigned int
uart_get_divisor(struct uart_port *port, unsigned int baud)
{
	unsigned int quot;

	/*
	 * Old custom speed handling.
	 */
	if (baud == 38400 && (port->flags & UPF_SPD_MASK) == UPF_SPD_CUST)
		quot = port->custom_divisor;
	else
		quot = DIV_ROUND_CLOSEST(port->uartclk, 16 * baud);

	return quot;
}

EXPORT_SYMBOL(uart_get_divisor);

/* Caller holds port mutex */
static void uart_change_speed(struct tty_struct *tty, struct uart_state *state,
					struct ktermios *old_termios)
{
	struct uart_port *uport = uart_port_check(state);
	struct ktermios *termios;
	int hw_stopped;

	/*
	 * If we have no tty, termios, or the port does not exist,
	 * then we can't set the parameters for this port.
	 */
	if (!tty || uport->type == PORT_UNKNOWN)
		return;

	termios = &tty->termios;

	pm_runtime_get_sync(uport->dev);
	uport->ops->set_termios(uport, termios, old_termios);

	/*
	 * Set modem status enables based on termios cflag
	 */
	spin_lock_irq(&uport->lock);
	if (termios->c_cflag & CRTSCTS)
		uport->status |= UPSTAT_CTS_ENABLE;
	else
		uport->status &= ~UPSTAT_CTS_ENABLE;

	if (termios->c_cflag & CLOCAL)
		uport->status &= ~UPSTAT_DCD_ENABLE;
	else
		uport->status |= UPSTAT_DCD_ENABLE;

	/* reset sw-assisted CTS flow control based on (possibly) new mode */
	hw_stopped = uport->hw_stopped;
	uport->hw_stopped = uart_softcts_mode(uport) &&
				!(uport->ops->get_mctrl(uport) & TIOCM_CTS);
	if (uport->hw_stopped) {
		if (!hw_stopped)
			uport->ops->stop_tx(uport);
	} else {
		if (hw_stopped)
			__uart_start(tty);
	}
	spin_unlock_irq(&uport->lock);
	pm_runtime_mark_last_busy(uport->dev);
	pm_runtime_put_autosuspend(uport->dev);
}

static int uart_put_char(struct tty_struct *tty, unsigned char c)
{
	struct uart_state *state = tty->driver_data;
	struct uart_port *port;
	struct circ_buf *circ;
	unsigned long flags;
	int ret = 0;

	circ = &state->xmit;
	port = uart_port_ref_no_rpm(state);
	if (!port)
		return 0;

	spin_lock_irqsave(&port->lock, flags);
	if (!circ->buf) {
		spin_unlock_irqrestore(&port->lock, flags);
		uart_port_deref_no_rpm(port);
		return 0;
	}

	if (uart_circ_chars_free(circ) != 0) {
		circ->buf[circ->head] = c;
		circ->head = (circ->head + 1) & (UART_XMIT_SIZE - 1);
		ret = 1;
	}
	spin_unlock_irqrestore(&port->lock, flags);
	uart_port_deref_no_rpm(port);
	return ret;
}

static void uart_flush_chars(struct tty_struct *tty)
{
	uart_start(tty);
}

static int uart_write(struct tty_struct *tty,
					const unsigned char *buf, int count)
{
	struct uart_state *state = tty->driver_data;
	struct uart_port *port;
	struct circ_buf *circ;
	unsigned long flags;
	int c, ret = 0;

	/*
	 * This means you called this function _after_ the port was
	 * closed.  No cookie for you.
	 */
	if (!state) {
		WARN_ON(1);
		return -EL3HLT;
	}

	port = uart_port_ref_no_rpm(state);
	if (!port)
		return 0;

	spin_lock_irqsave(&port->lock, flags);
	circ = &state->xmit;
	if (!circ->buf) {
		spin_unlock_irqrestore(&port->lock, flags);
		uart_port_deref_no_rpm(port);
		return 0;
	}

	while (port) {
		c = CIRC_SPACE_TO_END(circ->head, circ->tail, UART_XMIT_SIZE);
		if (count < c)
			c = count;
		if (c <= 0)
			break;
		memcpy(circ->buf + circ->head, buf, c);
		circ->head = (circ->head + c) & (UART_XMIT_SIZE - 1);
		buf += c;
		count -= c;
		ret += c;
	}

	__uart_start(tty);
	spin_unlock_irqrestore(&port->lock, flags);
	uart_port_deref_no_rpm(port);
	return ret;
}

static int uart_write_room(struct tty_struct *tty)
{
	struct uart_state *state = tty->driver_data;
	struct uart_port *port;
	unsigned long flags;
	int ret;

	if (!state->xmit.buf)
		return 0;

	port = uart_port_ref_no_rpm(state);
	if (!port)
		return 0;

	spin_lock_irqsave(&port->lock, flags);
	ret = uart_circ_chars_free(&state->xmit);
	spin_unlock_irqrestore(&port->lock, flags);
	uart_port_deref_no_rpm(port);
	return ret;
}

static int uart_chars_in_buffer(struct tty_struct *tty)
{
	struct uart_state *state = tty->driver_data;
	struct uart_port *port;
	unsigned long flags;
	int ret;

	if (!state->xmit.buf)
		return 0;

	port = uart_port_ref_no_rpm(state);
	if (!port)
		return 0;

	spin_lock_irqsave(&port->lock, flags);
	ret = uart_circ_chars_pending(&state->xmit);
	spin_unlock_irqrestore(&port->lock, flags);
	uart_port_deref_no_rpm(port);
	return ret;
}

static void uart_flush_buffer(struct tty_struct *tty)
{
	struct uart_state *state = tty->driver_data;
	struct uart_port *port;
	unsigned long flags;

	/*
	 * This means you called this function _after_ the port was
	 * closed.  No cookie for you.
	 */
	if (!state) {
		WARN_ON(1);
		return;
	}

	pr_debug("uart_flush_buffer(%d) called\n", tty->index);

	port = uart_port_lock(state, flags);
	if (!port)
		return;
	uart_circ_clear(&state->xmit);
	if (port->ops->flush_buffer)
		port->ops->flush_buffer(port);
	uart_port_unlock(port, flags);
	tty_port_tty_wakeup(&state->port);
}

/*
 * This function is used to send a high-priority XON/XOFF character to
 * the device
 */
static void uart_send_xchar(struct tty_struct *tty, char ch)
{
	struct uart_state *state = tty->driver_data;
	struct uart_port *port;
	unsigned long flags;

	port = uart_port_ref(state);
	if (!port)
		return;

	if (port->ops->send_xchar)
		port->ops->send_xchar(port, ch);
	else {
		spin_lock_irqsave(&port->lock, flags);
		port->x_char = ch;
		if (ch)
			port->ops->start_tx(port);
		spin_unlock_irqrestore(&port->lock, flags);
	}
	uart_port_deref(port);
}

static void uart_throttle(struct tty_struct *tty)
{
	struct uart_state *state = tty->driver_data;
	struct uart_port *port;
	upstat_t mask = 0;

	port = uart_port_ref(state);
	if (!port)
		return;

	if (I_IXOFF(tty))
		mask |= UPSTAT_AUTOXOFF;
	if (C_CRTSCTS(tty))
		mask |= UPSTAT_AUTORTS;

	if (port->status & mask) {
		port->ops->throttle(port);
		mask &= ~port->status;
	}

	if (mask & UPSTAT_AUTORTS)
		uart_clear_mctrl(port, TIOCM_RTS);

	if (mask & UPSTAT_AUTOXOFF)
		uart_send_xchar(tty, STOP_CHAR(tty));

	uart_port_deref(port);
}

static void uart_unthrottle(struct tty_struct *tty)
{
	struct uart_state *state = tty->driver_data;
	struct uart_port *port;
	upstat_t mask = 0;

	port = uart_port_ref(state);
	if (!port)
		return;

	if (I_IXOFF(tty))
		mask |= UPSTAT_AUTOXOFF;
	if (C_CRTSCTS(tty))
		mask |= UPSTAT_AUTORTS;

	if (port->status & mask) {
		port->ops->unthrottle(port);
		mask &= ~port->status;
	}

	if (mask & UPSTAT_AUTORTS)
		uart_set_mctrl(port, TIOCM_RTS);

	if (mask & UPSTAT_AUTOXOFF)
		uart_send_xchar(tty, START_CHAR(tty));

	uart_port_deref(port);
}

static int uart_get_info(struct tty_port *port, struct serial_struct *retinfo)
{
	struct uart_state *state = container_of(port, struct uart_state, port);
	struct uart_port *uport;
	int ret = -ENODEV;

	memset(retinfo, 0, sizeof(*retinfo));

	/*
	 * Ensure the state we copy is consistent and no hardware changes
	 * occur as we go
	 */
	mutex_lock(&port->mutex);
	uport = uart_port_check(state);
	if (!uport)
		goto out;

	retinfo->type	    = uport->type;
	retinfo->line	    = uport->line;
	retinfo->port	    = uport->iobase;
	if (HIGH_BITS_OFFSET)
		retinfo->port_high = (long) uport->iobase >> HIGH_BITS_OFFSET;
	retinfo->irq		    = uport->irq;
	retinfo->flags	    = (__force int)uport->flags;
	retinfo->xmit_fifo_size  = uport->fifosize;
	retinfo->baud_base	    = uport->uartclk / 16;
	retinfo->close_delay	    = jiffies_to_msecs(port->close_delay) / 10;
	retinfo->closing_wait    = port->closing_wait == ASYNC_CLOSING_WAIT_NONE ?
				ASYNC_CLOSING_WAIT_NONE :
				jiffies_to_msecs(port->closing_wait) / 10;
	retinfo->custom_divisor  = uport->custom_divisor;
	retinfo->hub6	    = uport->hub6;
	retinfo->io_type         = uport->iotype;
	retinfo->iomem_reg_shift = uport->regshift;
	retinfo->iomem_base      = (void *)(unsigned long)uport->mapbase;

	ret = 0;
out:
	mutex_unlock(&port->mutex);
	return ret;
}

static int uart_get_info_user(struct tty_port *port,
			 struct serial_struct __user *retinfo)
{
	struct serial_struct tmp;

	if (uart_get_info(port, &tmp) < 0)
		return -EIO;

	if (copy_to_user(retinfo, &tmp, sizeof(*retinfo)))
		return -EFAULT;
	return 0;
}

static int uart_set_info(struct tty_struct *tty, struct tty_port *port,
			 struct uart_state *state,
			 struct serial_struct *new_info)
{
	struct uart_port *uport = uart_port_check(state);
	unsigned long new_port;
	unsigned int change_irq, change_port, closing_wait;
	unsigned int old_custom_divisor, close_delay;
	upf_t old_flags, new_flags;
	int retval = 0;

	if (!uport)
		return -EIO;

	new_port = new_info->port;
	if (HIGH_BITS_OFFSET)
		new_port += (unsigned long) new_info->port_high << HIGH_BITS_OFFSET;

	new_info->irq = irq_canonicalize(new_info->irq);
	close_delay = msecs_to_jiffies(new_info->close_delay * 10);
	closing_wait = new_info->closing_wait == ASYNC_CLOSING_WAIT_NONE ?
			ASYNC_CLOSING_WAIT_NONE :
			msecs_to_jiffies(new_info->closing_wait * 10);


	change_irq  = !(uport->flags & UPF_FIXED_PORT)
		&& new_info->irq != uport->irq;

	/*
	 * Since changing the 'type' of the port changes its resource
	 * allocations, we should treat type changes the same as
	 * IO port changes.
	 */
	change_port = !(uport->flags & UPF_FIXED_PORT)
		&& (new_port != uport->iobase ||
		    (unsigned long)new_info->iomem_base != uport->mapbase ||
		    new_info->hub6 != uport->hub6 ||
		    new_info->io_type != uport->iotype ||
		    new_info->iomem_reg_shift != uport->regshift ||
		    new_info->type != uport->type);

	old_flags = uport->flags;
	new_flags = (__force upf_t)new_info->flags;
	old_custom_divisor = uport->custom_divisor;

	if (!capable(CAP_SYS_ADMIN)) {
		retval = -EPERM;
		if (change_irq || change_port ||
		    (new_info->baud_base != uport->uartclk / 16) ||
		    (close_delay != port->close_delay) ||
		    (closing_wait != port->closing_wait) ||
		    (new_info->xmit_fifo_size &&
		     new_info->xmit_fifo_size != uport->fifosize) ||
		    (((new_flags ^ old_flags) & ~UPF_USR_MASK) != 0))
			goto exit;
		uport->flags = ((uport->flags & ~UPF_USR_MASK) |
			       (new_flags & UPF_USR_MASK));
		uport->custom_divisor = new_info->custom_divisor;
		goto check_and_exit;
	}

	/*
	 * Ask the low level driver to verify the settings.
	 */
	if (uport->ops->verify_port)
		retval = uport->ops->verify_port(uport, new_info);

	if ((new_info->irq >= nr_irqs) || (new_info->irq < 0) ||
	    (new_info->baud_base < 9600))
		retval = -EINVAL;

	if (retval)
		goto exit;

	if (change_port || change_irq) {
		retval = -EBUSY;

		/*
		 * Make sure that we are the sole user of this port.
		 */
		if (tty_port_users(port) > 1)
			goto exit;

		/*
		 * We need to shutdown the serial port at the old
		 * port/type/irq combination.
		 */
		uart_shutdown(tty, state);
	}

	if (change_port) {
		unsigned long old_iobase, old_mapbase;
		unsigned int old_type, old_iotype, old_hub6, old_shift;

		old_iobase = uport->iobase;
		old_mapbase = uport->mapbase;
		old_type = uport->type;
		old_hub6 = uport->hub6;
		old_iotype = uport->iotype;
		old_shift = uport->regshift;

		/*
		 * Free and release old regions
		 */
		if (old_type != PORT_UNKNOWN && uport->ops->release_port)
			uport->ops->release_port(uport);

		uport->iobase = new_port;
		uport->type = new_info->type;
		uport->hub6 = new_info->hub6;
		uport->iotype = new_info->io_type;
		uport->regshift = new_info->iomem_reg_shift;
		uport->mapbase = (unsigned long)new_info->iomem_base;

		/*
		 * Claim and map the new regions
		 */
		if (uport->type != PORT_UNKNOWN && uport->ops->request_port) {
			retval = uport->ops->request_port(uport);
		} else {
			/* Always success - Jean II */
			retval = 0;
		}

		/*
		 * If we fail to request resources for the
		 * new port, try to restore the old settings.
		 */
		if (retval) {
			uport->iobase = old_iobase;
			uport->type = old_type;
			uport->hub6 = old_hub6;
			uport->iotype = old_iotype;
			uport->regshift = old_shift;
			uport->mapbase = old_mapbase;

			if (old_type != PORT_UNKNOWN) {
				retval = uport->ops->request_port(uport);
				/*
				 * If we failed to restore the old settings,
				 * we fail like this.
				 */
				if (retval)
					uport->type = PORT_UNKNOWN;

				/*
				 * We failed anyway.
				 */
				retval = -EBUSY;
			}

			/* Added to return the correct error -Ram Gupta */
			goto exit;
		}
	}

	if (change_irq)
		uport->irq      = new_info->irq;
	if (!(uport->flags & UPF_FIXED_PORT))
		uport->uartclk  = new_info->baud_base * 16;
	uport->flags            = (uport->flags & ~UPF_CHANGE_MASK) |
				 (new_flags & UPF_CHANGE_MASK);
	uport->custom_divisor   = new_info->custom_divisor;
	port->close_delay     = close_delay;
	port->closing_wait    = closing_wait;
	if (new_info->xmit_fifo_size)
		uport->fifosize = new_info->xmit_fifo_size;
	port->low_latency = (uport->flags & UPF_LOW_LATENCY) ? 1 : 0;

 check_and_exit:
	retval = 0;
	if (uport->type == PORT_UNKNOWN)
		goto exit;
	if (tty_port_initialized(port)) {
		if (((old_flags ^ uport->flags) & UPF_SPD_MASK) ||
		    old_custom_divisor != uport->custom_divisor) {
			/*
			 * If they're setting up a custom divisor or speed,
			 * instead of clearing it, then bitch about it.
			 */
			if (uport->flags & UPF_SPD_MASK) {
				dev_notice_ratelimited(uport->dev,
				       "%s sets custom speed on %s. This is deprecated.\n",
				      current->comm,
				      tty_name(port->tty));
			}
			uart_change_speed(tty, state, NULL);
		}
	} else {
		retval = uart_startup(tty, state, 1);
		if (retval == 0)
			tty_port_set_initialized(port, true);
		if (retval > 0)
			retval = 0;
	}
 exit:
	return retval;
}

static int uart_set_info_user(struct tty_struct *tty, struct uart_state *state,
			 struct serial_struct __user *newinfo)
{
	struct serial_struct new_serial;
	struct tty_port *port = &state->port;
	int retval;

	if (copy_from_user(&new_serial, newinfo, sizeof(new_serial)))
		return -EFAULT;

	/*
	 * This semaphore protects port->count.  It is also
	 * very useful to prevent opens.  Also, take the
	 * port configuration semaphore to make sure that a
	 * module insertion/removal doesn't change anything
	 * under us.
	 */
	mutex_lock(&port->mutex);
	retval = uart_set_info(tty, port, state, &new_serial);
	mutex_unlock(&port->mutex);
	return retval;
}

/**
 *	uart_get_lsr_info	-	get line status register info
 *	@tty: tty associated with the UART
 *	@state: UART being queried
 *	@value: returned modem value
 */
static int uart_get_lsr_info(struct tty_struct *tty,
			struct uart_state *state, unsigned int __user *value)
{
	struct uart_port *uport = uart_port_check(state);
	unsigned int result;

	pm_runtime_get_sync(uport->dev);
	result = uport->ops->tx_empty(uport);
	pm_runtime_mark_last_busy(uport->dev);
	pm_runtime_put_autosuspend(uport->dev);

	/*
	 * If we're about to load something into the transmit
	 * register, we'll pretend the transmitter isn't empty to
	 * avoid a race condition (depending on when the transmit
	 * interrupt happens).
	 */
	if (uport->x_char ||
	    ((uart_circ_chars_pending(&state->xmit) > 0) &&
	     !uart_tx_stopped(uport)))
		result &= ~TIOCSER_TEMT;

	return put_user(result, value);
}

static int uart_tiocmget(struct tty_struct *tty)
{
	struct uart_state *state = tty->driver_data;
	struct tty_port *port = &state->port;
	struct uart_port *uport;
	int result = -EIO;

	mutex_lock(&port->mutex);
	uport = uart_port_check(state);
	if (!uport)
		goto out;

	if (!tty_io_error(tty)) {
		result = uport->mctrl;

		pm_runtime_get_sync(uport->dev);
		spin_lock_irq(&uport->lock);
		result |= uport->ops->get_mctrl(uport);
		spin_unlock_irq(&uport->lock);
		pm_runtime_mark_last_busy(uport->dev);
		pm_runtime_put_autosuspend(uport->dev);
	}
out:
	mutex_unlock(&port->mutex);
	return result;
}

static int
uart_tiocmset(struct tty_struct *tty, unsigned int set, unsigned int clear)
{
	struct uart_state *state = tty->driver_data;
	struct tty_port *port = &state->port;
	struct uart_port *uport;
	int ret = -EIO;

	mutex_lock(&port->mutex);
	uport = uart_port_check(state);
	if (!uport)
		goto out;

	if (!tty_io_error(tty)) {
		uart_update_mctrl(uport, set, clear);
		ret = 0;
	}
out:
	mutex_unlock(&port->mutex);
	return ret;
}

static int uart_break_ctl(struct tty_struct *tty, int break_state)
{
	struct uart_state *state = tty->driver_data;
	struct tty_port *port = &state->port;
	struct uart_port *uport;
	int ret = -EIO;

	mutex_lock(&port->mutex);
	uport = uart_port_check(state);
	if (!uport)
		goto out;

	pm_runtime_get_sync(uport->dev);
<<<<<<< HEAD
	if (uport->type != PORT_UNKNOWN)
=======
	if (uport->type != PORT_UNKNOWN && uport->ops->break_ctl)
>>>>>>> f0e0b314
		uport->ops->break_ctl(uport, break_state);
	pm_runtime_mark_last_busy(uport->dev);
	pm_runtime_put_autosuspend(uport->dev);
	ret = 0;
out:
	mutex_unlock(&port->mutex);
	return ret;
}

static int uart_do_autoconfig(struct tty_struct *tty,struct uart_state *state)
{
	struct tty_port *port = &state->port;
	struct uart_port *uport;
	int flags, ret;

	if (!capable(CAP_SYS_ADMIN))
		return -EPERM;

	/*
	 * Take the per-port semaphore.  This prevents count from
	 * changing, and hence any extra opens of the port while
	 * we're auto-configuring.
	 */
	if (mutex_lock_interruptible(&port->mutex))
		return -ERESTARTSYS;

	uport = uart_port_check(state);
	if (!uport) {
		ret = -EIO;
		goto out;
	}

	ret = -EBUSY;
	if (tty_port_users(port) == 1) {
		uart_shutdown(tty, state);

		/*
		 * If we already have a port type configured,
		 * we must release its resources.
		 */
		if (uport->type != PORT_UNKNOWN && uport->ops->release_port)
			uport->ops->release_port(uport);

		flags = UART_CONFIG_TYPE;
		if (uport->flags & UPF_AUTO_IRQ)
			flags |= UART_CONFIG_IRQ;

		/*
		 * This will claim the ports resources if
		 * a port is found.
		 */
		pm_runtime_get_sync(uport->dev);
		uport->ops->config_port(uport, flags);
		pm_runtime_mark_last_busy(uport->dev);
		pm_runtime_put_autosuspend(uport->dev);

		ret = uart_startup(tty, state, 1);
		if (ret == 0)
			tty_port_set_initialized(port, true);
		if (ret > 0)
			ret = 0;
	}
out:
	mutex_unlock(&port->mutex);
	return ret;
}

static void uart_enable_ms(struct uart_port *uport)
{
	/*
	 * Force modem status interrupts on
	 */
	if (uport->ops->enable_ms)
		uport->ops->enable_ms(uport);
}

/*
 * Wait for any of the 4 modem inputs (DCD,RI,DSR,CTS) to change
 * - mask passed in arg for lines of interest
 *   (use |'ed TIOCM_RNG/DSR/CD/CTS for masking)
 * Caller should use TIOCGICOUNT to see which one it was
 *
 * FIXME: This wants extracting into a common all driver implementation
 * of TIOCMWAIT using tty_port.
 */
static int uart_wait_modem_status(struct uart_state *state, unsigned long arg)
{
	struct uart_port *uport;
	struct tty_port *port = &state->port;
	DECLARE_WAITQUEUE(wait, current);
	struct uart_icount cprev, cnow;
	int ret;

	/*
	 * note the counters on entry
	 */
	uport = uart_port_ref(state);
	if (!uport)
		return -EIO;
	spin_lock_irq(&uport->lock);
	memcpy(&cprev, &uport->icount, sizeof(struct uart_icount));
	uart_enable_ms(uport);
	spin_unlock_irq(&uport->lock);

	add_wait_queue(&port->delta_msr_wait, &wait);
	for (;;) {
		spin_lock_irq(&uport->lock);
		memcpy(&cnow, &uport->icount, sizeof(struct uart_icount));
		spin_unlock_irq(&uport->lock);

		set_current_state(TASK_INTERRUPTIBLE);

		if (((arg & TIOCM_RNG) && (cnow.rng != cprev.rng)) ||
		    ((arg & TIOCM_DSR) && (cnow.dsr != cprev.dsr)) ||
		    ((arg & TIOCM_CD)  && (cnow.dcd != cprev.dcd)) ||
		    ((arg & TIOCM_CTS) && (cnow.cts != cprev.cts))) {
			ret = 0;
			break;
		}

		schedule();

		/* see if a signal did it */
		if (signal_pending(current)) {
			ret = -ERESTARTSYS;
			break;
		}

		cprev = cnow;
	}
	__set_current_state(TASK_RUNNING);
	remove_wait_queue(&port->delta_msr_wait, &wait);
	uart_port_deref(uport);

	return ret;
}

/*
 * Get counter of input serial line interrupts (DCD,RI,DSR,CTS)
 * Return: write counters to the user passed counter struct
 * NB: both 1->0 and 0->1 transitions are counted except for
 *     RI where only 0->1 is counted.
 */
static int uart_get_icount(struct tty_struct *tty,
			  struct serial_icounter_struct *icount)
{
	struct uart_state *state = tty->driver_data;
	struct uart_icount cnow;
	struct uart_port *uport;

	uport = uart_port_ref_no_rpm(state);
	if (!uport)
		return -EIO;
	spin_lock_irq(&uport->lock);
	memcpy(&cnow, &uport->icount, sizeof(struct uart_icount));
	spin_unlock_irq(&uport->lock);
	uart_port_deref_no_rpm(uport);

	icount->cts         = cnow.cts;
	icount->dsr         = cnow.dsr;
	icount->rng         = cnow.rng;
	icount->dcd         = cnow.dcd;
	icount->rx          = cnow.rx;
	icount->tx          = cnow.tx;
	icount->frame       = cnow.frame;
	icount->overrun     = cnow.overrun;
	icount->parity      = cnow.parity;
	icount->brk         = cnow.brk;
	icount->buf_overrun = cnow.buf_overrun;

	return 0;
}

static int uart_get_rs485_config(struct uart_port *port,
			 struct serial_rs485 __user *rs485)
{
	unsigned long flags;
	struct serial_rs485 aux;

	spin_lock_irqsave(&port->lock, flags);
	aux = port->rs485;
	spin_unlock_irqrestore(&port->lock, flags);

	if (copy_to_user(rs485, &aux, sizeof(aux)))
		return -EFAULT;

	return 0;
}

static int uart_set_rs485_config(struct uart_port *port,
			 struct serial_rs485 __user *rs485_user)
{
	struct serial_rs485 rs485;
	int ret;
	unsigned long flags;

	if (!port->rs485_config)
		return -ENOIOCTLCMD;

	if (copy_from_user(&rs485, rs485_user, sizeof(*rs485_user)))
		return -EFAULT;

	spin_lock_irqsave(&port->lock, flags);
	ret = port->rs485_config(port, &rs485);
	spin_unlock_irqrestore(&port->lock, flags);
	if (ret)
		return ret;

	if (copy_to_user(rs485_user, &port->rs485, sizeof(port->rs485)))
		return -EFAULT;

	return 0;
}

/*
 * Called via sys_ioctl.  We can use spin_lock_irq() here.
 */
static int
uart_ioctl(struct tty_struct *tty, unsigned int cmd, unsigned long arg)
{
	struct uart_state *state = tty->driver_data;
	struct tty_port *port = &state->port;
	struct uart_port *uport;
	void __user *uarg = (void __user *)arg;
	int ret = -ENOIOCTLCMD;


	/*
	 * These ioctls don't rely on the hardware to be present.
	 */
	switch (cmd) {
	case TIOCGSERIAL:
		ret = uart_get_info_user(port, uarg);
		break;

	case TIOCSSERIAL:
		down_write(&tty->termios_rwsem);
		ret = uart_set_info_user(tty, state, uarg);
		up_write(&tty->termios_rwsem);
		break;

	case TIOCSERCONFIG:
		down_write(&tty->termios_rwsem);
		ret = uart_do_autoconfig(tty, state);
		up_write(&tty->termios_rwsem);
		break;

	case TIOCSERGWILD: /* obsolete */
	case TIOCSERSWILD: /* obsolete */
		ret = 0;
		break;
	}

	if (ret != -ENOIOCTLCMD)
		goto out;

	if (tty_io_error(tty)) {
		ret = -EIO;
		goto out;
	}

	/*
	 * The following should only be used when hardware is present.
	 */
	switch (cmd) {
	case TIOCMIWAIT:
		ret = uart_wait_modem_status(state, arg);
		break;
	}

	if (ret != -ENOIOCTLCMD)
		goto out;

	mutex_lock(&port->mutex);
	uport = uart_port_check(state);

	if (!uport || tty_io_error(tty)) {
		ret = -EIO;
		goto out_up;
	}

	/*
	 * All these rely on hardware being present and need to be
	 * protected against the tty being hung up.
	 */

	switch (cmd) {
	case TIOCSERGETLSR: /* Get line status register */
		ret = uart_get_lsr_info(tty, state, uarg);
		break;

	case TIOCGRS485:
		ret = uart_get_rs485_config(uport, uarg);
		break;

	case TIOCSRS485:
		ret = uart_set_rs485_config(uport, uarg);
		break;
	default:
		if (uport->ops->ioctl)
			ret = uport->ops->ioctl(uport, cmd, arg);
		break;
	}
out_up:
	mutex_unlock(&port->mutex);
out:
	return ret;
}

static void uart_set_ldisc(struct tty_struct *tty)
{
	struct uart_state *state = tty->driver_data;
	struct uart_port *uport;

	mutex_lock(&state->port.mutex);
	uport = uart_port_check(state);
	if (uport && uport->ops->set_ldisc) {
		pm_runtime_get_sync(uport->dev);
		uport->ops->set_ldisc(uport, &tty->termios);
		pm_runtime_mark_last_busy(uport->dev);
		pm_runtime_put_autosuspend(uport->dev);
	}
	mutex_unlock(&state->port.mutex);
}

static void uart_set_termios(struct tty_struct *tty,
						struct ktermios *old_termios)
{
	struct uart_state *state = tty->driver_data;
	struct uart_port *uport;
	unsigned int cflag = tty->termios.c_cflag;
	unsigned int iflag_mask = IGNBRK|BRKINT|IGNPAR|PARMRK|INPCK;
	bool sw_changed = false;

	mutex_lock(&state->port.mutex);
	uport = uart_port_check(state);
	if (!uport)
		goto out;

	/*
	 * Drivers doing software flow control also need to know
	 * about changes to these input settings.
	 */
	if (uport->flags & UPF_SOFT_FLOW) {
		iflag_mask |= IXANY|IXON|IXOFF;
		sw_changed =
		   tty->termios.c_cc[VSTART] != old_termios->c_cc[VSTART] ||
		   tty->termios.c_cc[VSTOP] != old_termios->c_cc[VSTOP];
	}

	/*
	 * These are the bits that are used to setup various
	 * flags in the low level driver. We can ignore the Bfoo
	 * bits in c_cflag; c_[io]speed will always be set
	 * appropriately by set_termios() in tty_ioctl.c
	 */
	if ((cflag ^ old_termios->c_cflag) == 0 &&
	    tty->termios.c_ospeed == old_termios->c_ospeed &&
	    tty->termios.c_ispeed == old_termios->c_ispeed &&
	    ((tty->termios.c_iflag ^ old_termios->c_iflag) & iflag_mask) == 0 &&
	    !sw_changed) {
		goto out;
	}

	uart_change_speed(tty, state, old_termios);
	/* reload cflag from termios; port driver may have overriden flags */
	cflag = tty->termios.c_cflag;

	/* Handle transition to B0 status */
	if ((old_termios->c_cflag & CBAUD) && !(cflag & CBAUD))
		uart_clear_mctrl(uport, TIOCM_RTS | TIOCM_DTR);
	/* Handle transition away from B0 status */
	else if (!(old_termios->c_cflag & CBAUD) && (cflag & CBAUD)) {
		unsigned int mask = TIOCM_DTR;
		if (!(cflag & CRTSCTS) || !tty_throttled(tty))
			mask |= TIOCM_RTS;
		uart_set_mctrl(uport, mask);
	}
out:
	mutex_unlock(&state->port.mutex);
}

/*
 * Calls to uart_close() are serialised via the tty_lock in
 *   drivers/tty/tty_io.c:tty_release()
 *   drivers/tty/tty_io.c:do_tty_hangup()
 */
static void uart_close(struct tty_struct *tty, struct file *filp)
{
	struct uart_state *state = tty->driver_data;
	struct tty_port *port;

	if (!state) {
		struct uart_driver *drv = tty->driver->driver_state;

		state = drv->state + tty->index;
		port = &state->port;
		spin_lock_irq(&port->lock);
		--port->count;
		spin_unlock_irq(&port->lock);
		return;
	}

	port = &state->port;
	pr_debug("uart_close(%d) called\n", tty->index);

	tty_port_close(tty->port, tty, filp);
}

static void uart_tty_port_shutdown(struct tty_port *port)
{
	struct uart_state *state = container_of(port, struct uart_state, port);
	struct uart_port *uport = uart_port_check(state);

	/*
	 * At this point, we stop accepting input.  To do this, we
	 * disable the receive line status interrupts.
	 */
	if (WARN(!uport, "detached port still initialized!\n"))
		return;

	pm_runtime_get_sync(uport->dev);
	spin_lock_irq(&uport->lock);
	uport->ops->stop_rx(uport);
	spin_unlock_irq(&uport->lock);
	pm_runtime_mark_last_busy(uport->dev);
	pm_runtime_put_autosuspend(uport->dev);

	uart_port_shutdown(port);

	/*
	 * It's possible for shutdown to be called after suspend if we get
	 * a DCD drop (hangup) at just the right time.  Clear suspended bit so
	 * we don't try to resume a port that has been shutdown.
	 */
	tty_port_set_suspended(port, 0);
}

static void uart_wait_until_sent(struct tty_struct *tty, int timeout)
{
	struct uart_state *state = tty->driver_data;
	struct uart_port *port;
	unsigned long char_time, expire;

	port = uart_port_ref(state);
	if (!port)
		return;

	if (port->type == PORT_UNKNOWN || port->fifosize == 0) {
		uart_port_deref(port);
		return;
	}

	/*
	 * Set the check interval to be 1/5 of the estimated time to
	 * send a single character, and make it at least 1.  The check
	 * interval should also be less than the timeout.
	 *
	 * Note: we have to use pretty tight timings here to satisfy
	 * the NIST-PCTS.
	 */
	char_time = (port->timeout - HZ/50) / port->fifosize;
	char_time = char_time / 5;
	if (char_time == 0)
		char_time = 1;
	if (timeout && timeout < char_time)
		char_time = timeout;

	/*
	 * If the transmitter hasn't cleared in twice the approximate
	 * amount of time to send the entire FIFO, it probably won't
	 * ever clear.  This assumes the UART isn't doing flow
	 * control, which is currently the case.  Hence, if it ever
	 * takes longer than port->timeout, this is probably due to a
	 * UART bug of some kind.  So, we clamp the timeout parameter at
	 * 2*port->timeout.
	 */
	if (timeout == 0 || timeout > 2 * port->timeout)
		timeout = 2 * port->timeout;

	expire = jiffies + timeout;

	pr_debug("uart_wait_until_sent(%d), jiffies=%lu, expire=%lu...\n",
		port->line, jiffies, expire);

	/*
	 * Check whether the transmitter is empty every 'char_time'.
	 * 'timeout' / 'expire' give us the maximum amount of time
	 * we wait.
	 */
	while (!port->ops->tx_empty(port)) {
		msleep_interruptible(jiffies_to_msecs(char_time));
		if (signal_pending(current))
			break;
		if (time_after(jiffies, expire))
			break;
	}
	uart_port_deref(port);
}

/*
 * Calls to uart_hangup() are serialised by the tty_lock in
 *   drivers/tty/tty_io.c:do_tty_hangup()
 * This runs from a workqueue and can sleep for a _short_ time only.
 */
static void uart_hangup(struct tty_struct *tty)
{
	struct uart_state *state = tty->driver_data;
	struct tty_port *port = &state->port;
	struct uart_port *uport;
	unsigned long flags;

	pr_debug("uart_hangup(%d)\n", tty->index);

	mutex_lock(&port->mutex);
	uport = uart_port_check(state);
	WARN(!uport, "hangup of detached port!\n");

	if (tty_port_active(port)) {
		uart_flush_buffer(tty);
		uart_shutdown(tty, state);
		spin_lock_irqsave(&port->lock, flags);
		port->count = 0;
		spin_unlock_irqrestore(&port->lock, flags);
		tty_port_set_active(port, 0);
		tty_port_tty_set(port, NULL);
		wake_up_interruptible(&port->open_wait);
		wake_up_interruptible(&port->delta_msr_wait);
	}
	mutex_unlock(&port->mutex);
}

/* uport == NULL if uart_port has already been removed */
static void uart_port_shutdown(struct tty_port *port)
{
	struct uart_state *state = container_of(port, struct uart_state, port);
	struct uart_port *uport = uart_port_check(state);

	/*
	 * clear delta_msr_wait queue to avoid mem leaks: we may free
	 * the irq here so the queue might never be woken up.  Note
	 * that we won't end up waiting on delta_msr_wait again since
	 * any outstanding file descriptors should be pointing at
	 * hung_up_tty_fops now.
	 */
	wake_up_interruptible(&port->delta_msr_wait);

	/*
	 * Free the IRQ and disable the port.
	 */
	if (uport) {
		pm_runtime_get_sync(uport->dev);
		uport->ops->shutdown(uport);
		pm_runtime_mark_last_busy(uport->dev);
		pm_runtime_put_autosuspend(uport->dev);
	}

	/*
	 * Ensure that the IRQ handler isn't running on another CPU.
	 */
	if (uport)
		synchronize_irq(uport->irq);
}

static int uart_carrier_raised(struct tty_port *port)
{
	struct uart_state *state = container_of(port, struct uart_state, port);
	struct uart_port *uport;
	int mctrl;

	uport = uart_port_ref(state);
	/*
	 * Should never observe uport == NULL since checks for hangup should
	 * abort the tty_port_block_til_ready() loop before checking for carrier
	 * raised -- but report carrier raised if it does anyway so open will
	 * continue and not sleep
	 */
	if (WARN_ON(!uport))
		return 1;
	spin_lock_irq(&uport->lock);
	uart_enable_ms(uport);
	mctrl = uport->ops->get_mctrl(uport);
	spin_unlock_irq(&uport->lock);
	uart_port_deref(uport);
	if (mctrl & TIOCM_CAR)
		return 1;
	return 0;
}

static void uart_dtr_rts(struct tty_port *port, int raise)
{
	struct uart_state *state = container_of(port, struct uart_state, port);
	struct uart_port *uport;

	uport = uart_port_ref(state);
	if (!uport)
		return;
	uart_port_dtr_rts(uport, raise);
	uart_port_deref(uport);
}

/*
 * Calls to uart_open are serialised by the tty_lock in
 *   drivers/tty/tty_io.c:tty_open()
 * Note that if this fails, then uart_close() _will_ be called.
 *
 * In time, we want to scrap the "opening nonpresent ports"
 * behaviour and implement an alternative way for setserial
 * to set base addresses/ports/types.  This will allow us to
 * get rid of a certain amount of extra tests.
 */
static int uart_open(struct tty_struct *tty, struct file *filp)
{
	struct uart_state *state = tty->driver_data;
	int retval;

	retval = tty_port_open(&state->port, tty, filp);
	if (retval > 0)
		retval = 0;

	return retval;
}

static int uart_port_activate(struct tty_port *port, struct tty_struct *tty)
{
	struct uart_state *state = container_of(port, struct uart_state, port);
	struct uart_port *uport;
	int ret;

	uport = uart_port_check(state);
	if (!uport || uport->flags & UPF_DEAD)
		return -ENXIO;

	port->low_latency = (uport->flags & UPF_LOW_LATENCY) ? 1 : 0;

	/*
	 * Start up the serial port.
	 */
	ret = uart_startup(tty, state, 0);
	if (ret > 0)
		tty_port_set_active(port, 1);

	return ret;
}

static const char *uart_type(struct uart_port *port)
{
	const char *str = NULL;

	if (port->ops->type)
		str = port->ops->type(port);

	if (!str)
		str = "unknown";

	return str;
}

#ifdef CONFIG_PROC_FS

static void uart_line_info(struct seq_file *m, struct uart_driver *drv, int i)
{
	struct uart_state *state = drv->state + i;
	struct tty_port *port = &state->port;
	struct uart_port *uport;
	char stat_buf[32];
	unsigned int status;
	int mmio;

	mutex_lock(&port->mutex);
	uport = uart_port_check(state);
	if (!uport)
		goto out;

	mmio = uport->iotype >= UPIO_MEM;
	seq_printf(m, "%d: uart:%s %s%08llX irq:%d",
			uport->line, uart_type(uport),
			mmio ? "mmio:0x" : "port:",
			mmio ? (unsigned long long)uport->mapbase
			     : (unsigned long long)uport->iobase,
			uport->irq);

	if (uport->type == PORT_UNKNOWN) {
		seq_putc(m, '\n');
		goto out;
	}

	if (capable(CAP_SYS_ADMIN)) {
		pm_runtime_get_sync(uport->dev);
		spin_lock_irq(&uport->lock);
		status = uport->ops->get_mctrl(uport);
		spin_unlock_irq(&uport->lock);
		pm_runtime_mark_last_busy(uport->dev);
		pm_runtime_put_autosuspend(uport->dev);

		seq_printf(m, " tx:%d rx:%d",
				uport->icount.tx, uport->icount.rx);
		if (uport->icount.frame)
			seq_printf(m, " fe:%d",	uport->icount.frame);
		if (uport->icount.parity)
			seq_printf(m, " pe:%d",	uport->icount.parity);
		if (uport->icount.brk)
			seq_printf(m, " brk:%d", uport->icount.brk);
		if (uport->icount.overrun)
			seq_printf(m, " oe:%d", uport->icount.overrun);

#define INFOBIT(bit, str) \
	if (uport->mctrl & (bit)) \
		strncat(stat_buf, (str), sizeof(stat_buf) - \
			strlen(stat_buf) - 2)
#define STATBIT(bit, str) \
	if (status & (bit)) \
		strncat(stat_buf, (str), sizeof(stat_buf) - \
		       strlen(stat_buf) - 2)

		stat_buf[0] = '\0';
		stat_buf[1] = '\0';
		INFOBIT(TIOCM_RTS, "|RTS");
		STATBIT(TIOCM_CTS, "|CTS");
		INFOBIT(TIOCM_DTR, "|DTR");
		STATBIT(TIOCM_DSR, "|DSR");
		STATBIT(TIOCM_CAR, "|CD");
		STATBIT(TIOCM_RNG, "|RI");
		if (stat_buf[0])
			stat_buf[0] = ' ';

		seq_puts(m, stat_buf);
	}
	seq_putc(m, '\n');
#undef STATBIT
#undef INFOBIT
out:
	mutex_unlock(&port->mutex);
}

static int uart_proc_show(struct seq_file *m, void *v)
{
	struct tty_driver *ttydrv = m->private;
	struct uart_driver *drv = ttydrv->driver_state;
	int i;

	seq_printf(m, "serinfo:1.0 driver%s%s revision:%s\n", "", "", "");
	for (i = 0; i < drv->nr; i++)
		uart_line_info(m, drv, i);
	return 0;
}

static int uart_proc_open(struct inode *inode, struct file *file)
{
	return single_open(file, uart_proc_show, PDE_DATA(inode));
}

static const struct file_operations uart_proc_fops = {
	.owner		= THIS_MODULE,
	.open		= uart_proc_open,
	.read		= seq_read,
	.llseek		= seq_lseek,
	.release	= single_release,
};
#endif

#if defined(CONFIG_SERIAL_CORE_CONSOLE) || defined(CONFIG_CONSOLE_POLL)
/**
 *	uart_console_write - write a console message to a serial port
 *	@port: the port to write the message
 *	@s: array of characters
 *	@count: number of characters in string to write
 *	@putchar: function to write character to port
 */
void uart_console_write(struct uart_port *port, const char *s,
			unsigned int count,
			void (*putchar)(struct uart_port *, int))
{
	unsigned int i;

	for (i = 0; i < count; i++, s++) {
		if (*s == '\n')
			putchar(port, '\r');
		putchar(port, *s);
	}
}
EXPORT_SYMBOL_GPL(uart_console_write);

/*
 *	Check whether an invalid uart number has been specified, and
 *	if so, search for the first available port that does have
 *	console support.
 */
struct uart_port * __init
uart_get_console(struct uart_port *ports, int nr, struct console *co)
{
	int idx = co->index;

	if (idx < 0 || idx >= nr || (ports[idx].iobase == 0 &&
				     ports[idx].membase == NULL))
		for (idx = 0; idx < nr; idx++)
			if (ports[idx].iobase != 0 ||
			    ports[idx].membase != NULL)
				break;

	co->index = idx;

	return ports + idx;
}

/**
 *	uart_parse_earlycon - Parse earlycon options
 *	@p:	  ptr to 2nd field (ie., just beyond '<name>,')
 *	@iotype:  ptr for decoded iotype (out)
 *	@addr:    ptr for decoded mapbase/iobase (out)
 *	@options: ptr for <options> field; NULL if not present (out)
 *
 *	Decodes earlycon kernel command line parameters of the form
 *	   earlycon=<name>,io|mmio|mmio16|mmio32|mmio32be|mmio32native,<addr>,<options>
 *	   console=<name>,io|mmio|mmio16|mmio32|mmio32be|mmio32native,<addr>,<options>
 *
 *	The optional form
 *	   earlycon=<name>,0x<addr>,<options>
 *	   console=<name>,0x<addr>,<options>
 *	is also accepted; the returned @iotype will be UPIO_MEM.
 *
 *	Returns 0 on success or -EINVAL on failure
 */
int uart_parse_earlycon(char *p, unsigned char *iotype, resource_size_t *addr,
			char **options)
{
	if (strncmp(p, "mmio,", 5) == 0) {
		*iotype = UPIO_MEM;
		p += 5;
	} else if (strncmp(p, "mmio16,", 7) == 0) {
		*iotype = UPIO_MEM16;
		p += 7;
	} else if (strncmp(p, "mmio32,", 7) == 0) {
		*iotype = UPIO_MEM32;
		p += 7;
	} else if (strncmp(p, "mmio32be,", 9) == 0) {
		*iotype = UPIO_MEM32BE;
		p += 9;
	} else if (strncmp(p, "mmio32native,", 13) == 0) {
		*iotype = IS_ENABLED(CONFIG_CPU_BIG_ENDIAN) ?
			UPIO_MEM32BE : UPIO_MEM32;
		p += 13;
	} else if (strncmp(p, "io,", 3) == 0) {
		*iotype = UPIO_PORT;
		p += 3;
	} else if (strncmp(p, "0x", 2) == 0) {
		*iotype = UPIO_MEM;
	} else {
		return -EINVAL;
	}

	/*
	 * Before you replace it with kstrtoull(), think about options separator
	 * (',') it will not tolerate
	 */
	*addr = simple_strtoull(p, NULL, 0);
	p = strchr(p, ',');
	if (p)
		p++;

	*options = p;
	return 0;
}
EXPORT_SYMBOL_GPL(uart_parse_earlycon);

/**
 *	uart_parse_options - Parse serial port baud/parity/bits/flow control.
 *	@options: pointer to option string
 *	@baud: pointer to an 'int' variable for the baud rate.
 *	@parity: pointer to an 'int' variable for the parity.
 *	@bits: pointer to an 'int' variable for the number of data bits.
 *	@flow: pointer to an 'int' variable for the flow control character.
 *
 *	uart_parse_options decodes a string containing the serial console
 *	options.  The format of the string is <baud><parity><bits><flow>,
 *	eg: 115200n8r
 */
void
uart_parse_options(char *options, int *baud, int *parity, int *bits, int *flow)
{
	char *s = options;

	*baud = simple_strtoul(s, NULL, 10);
	while (*s >= '0' && *s <= '9')
		s++;
	if (*s)
		*parity = *s++;
	if (*s)
		*bits = *s++ - '0';
	if (*s)
		*flow = *s;
}
EXPORT_SYMBOL_GPL(uart_parse_options);

/**
 *	uart_set_options - setup the serial console parameters
 *	@port: pointer to the serial ports uart_port structure
 *	@co: console pointer
 *	@baud: baud rate
 *	@parity: parity character - 'n' (none), 'o' (odd), 'e' (even)
 *	@bits: number of data bits
 *	@flow: flow control character - 'r' (rts)
 */
int
uart_set_options(struct uart_port *port, struct console *co,
		 int baud, int parity, int bits, int flow)
{
	struct ktermios termios;
	static struct ktermios dummy;

	/*
	 * Ensure that the serial console lock is initialised
	 * early.
	 * If this port is a console, then the spinlock is already
	 * initialised.
	 */
	if (!(uart_console(port) && (port->cons->flags & CON_ENABLED))) {
		spin_lock_init(&port->lock);
		lockdep_set_class(&port->lock, &port_lock_key);
	}

	memset(&termios, 0, sizeof(struct ktermios));

	termios.c_cflag |= CREAD | HUPCL | CLOCAL;
	tty_termios_encode_baud_rate(&termios, baud, baud);

	if (bits == 7)
		termios.c_cflag |= CS7;
	else
		termios.c_cflag |= CS8;

	switch (parity) {
	case 'o': case 'O':
		termios.c_cflag |= PARODD;
		/*fall through*/
	case 'e': case 'E':
		termios.c_cflag |= PARENB;
		break;
	}

	if (flow == 'r')
		termios.c_cflag |= CRTSCTS;

	/*
	 * some uarts on other side don't support no flow control.
	 * So we set * DTR in host uart to make them happy
	 */
	port->mctrl |= TIOCM_DTR;

	/* At early stage device is not created yet, we can't do PM */
	if (port->dev) {
		pm_runtime_get_sync(port->dev);
		port->ops->set_termios(port, &termios, &dummy);
		pm_runtime_mark_last_busy(port->dev);
		pm_runtime_put_autosuspend(port->dev);
	} else
		port->ops->set_termios(port, &termios, &dummy);

	/*
	 * Allow the setting of the UART parameters with a NULL console
	 * too:
	 */
	if (co)
		co->cflag = termios.c_cflag;

	return 0;
}
EXPORT_SYMBOL_GPL(uart_set_options);
#endif /* CONFIG_SERIAL_CORE_CONSOLE */

struct uart_match {
	struct uart_port *port;
	struct uart_driver *driver;
};

static int serial_match_port(struct device *dev, void *data)
{
	struct uart_match *match = data;
	struct tty_driver *tty_drv = match->driver->tty_driver;
	dev_t devt = MKDEV(tty_drv->major, tty_drv->minor_start) +
		match->port->line;

	return dev->devt == devt; /* Actually, only one tty per port */
}

int uart_suspend_port(struct uart_driver *drv, struct uart_port *uport)
{
	struct uart_state *state = drv->state + uport->line;
	struct tty_port *port = &state->port;
	struct device *tty_dev;
	struct uart_match match = {uport, drv};

	mutex_lock(&port->mutex);

	tty_dev = device_find_child(uport->dev, &match, serial_match_port);
	if (tty_dev && device_may_wakeup(tty_dev)) {
		enable_irq_wake(uport->irq);
		put_device(tty_dev);
		mutex_unlock(&port->mutex);
		return 0;
	}
	put_device(tty_dev);

	/* Nothing to do if the console is not suspending */
	if (!console_suspend_enabled && uart_console(uport))
		goto unlock;

	uport->suspended = 1;

	if (tty_port_initialized(port)) {
		const struct uart_ops *ops = uport->ops;
		int tries;

		tty_port_set_suspended(port, 1);
		tty_port_set_initialized(port, 0);

		pm_runtime_get_sync(uport->dev);
		spin_lock_irq(&uport->lock);
		ops->stop_tx(uport);
		ops->set_mctrl(uport, 0);
		ops->stop_rx(uport);
		spin_unlock_irq(&uport->lock);
		pm_runtime_mark_last_busy(uport->dev);
		pm_runtime_put_autosuspend(uport->dev);

		/*
		 * Wait for the transmitter to empty.
		 */
		for (tries = 3; !ops->tx_empty(uport) && tries; tries--)
			msleep(10);
		if (!tries)
			dev_err(uport->dev, "%s: Unable to drain transmitter\n",
				uport->name);

		pm_runtime_get_sync(uport->dev);
		ops->shutdown(uport);
		pm_runtime_mark_last_busy(uport->dev);
		pm_runtime_put_autosuspend(uport->dev);
	}

	/*
	 * Disable the console device before suspending.
	 */
	if (uart_console(uport))
		console_stop(uport->cons);
unlock:
	mutex_unlock(&port->mutex);

	return 0;
}

int uart_resume_port(struct uart_driver *drv, struct uart_port *uport)
{
	struct uart_state *state = drv->state + uport->line;
	struct tty_port *port = &state->port;
	struct device *tty_dev;
	struct uart_match match = {uport, drv};
	struct ktermios termios;

	mutex_lock(&port->mutex);

	tty_dev = device_find_child(uport->dev, &match, serial_match_port);
	if (!uport->suspended && device_may_wakeup(tty_dev)) {
		if (irqd_is_wakeup_set(irq_get_irq_data((uport->irq))))
			disable_irq_wake(uport->irq);
		put_device(tty_dev);
		mutex_unlock(&port->mutex);
		return 0;
	}
	put_device(tty_dev);
	uport->suspended = 0;

	/*
	 * Re-enable the console device after suspending.
	 */
	if (uart_console(uport)) {
		/*
		 * First try to use the console cflag setting.
		 */
		memset(&termios, 0, sizeof(struct ktermios));
		termios.c_cflag = uport->cons->cflag;

		/*
		 * If that's unset, use the tty termios setting.
		 */
		if (port->tty && termios.c_cflag == 0)
			termios = port->tty->termios;

		pm_runtime_get_sync(uport->dev);
		uport->ops->set_termios(uport, &termios, NULL);
		pm_runtime_mark_last_busy(uport->dev);
		pm_runtime_put_autosuspend(uport->dev);

		if (console_suspend_enabled)
			console_start(uport->cons);
	}

	if (tty_port_suspended(port)) {
		const struct uart_ops *ops = uport->ops;
		int ret;

		pm_runtime_get_sync(uport->dev);
		spin_lock_irq(&uport->lock);
		ops->set_mctrl(uport, 0);
		spin_unlock_irq(&uport->lock);
		pm_runtime_mark_last_busy(uport->dev);
		pm_runtime_put_autosuspend(uport->dev);

		if (console_suspend_enabled || !uart_console(uport)) {
			/* Protected by port mutex for now */
			struct tty_struct *tty = port->tty;

			pm_runtime_get_sync(uport->dev);
			ret = ops->startup(uport);
			pm_runtime_mark_last_busy(uport->dev);
			pm_runtime_put_autosuspend(uport->dev);
			if (ret == 0) {
				if (tty)
					uart_change_speed(tty, state, NULL);
				pm_runtime_get_sync(uport->dev);
				spin_lock_irq(&uport->lock);
				ops->set_mctrl(uport, uport->mctrl);
				ops->start_tx(uport);
				spin_unlock_irq(&uport->lock);
				pm_runtime_mark_last_busy(uport->dev);
				pm_runtime_put_autosuspend(uport->dev);
				tty_port_set_initialized(port, 1);
			} else {
				/*
				 * Failed to resume - maybe hardware went away?
				 * Clear the "initialized" flag so we won't try
				 * to call the low level drivers shutdown method.
				 */
				uart_shutdown(tty, state);
			}
		}

		tty_port_set_suspended(port, 0);
	}

	mutex_unlock(&port->mutex);

	return 0;
}

static inline void
uart_report_port(struct uart_driver *drv, struct uart_port *port)
{
	char address[64];

	switch (port->iotype) {
	case UPIO_PORT:
		snprintf(address, sizeof(address), "I/O 0x%lx", port->iobase);
		break;
	case UPIO_HUB6:
		snprintf(address, sizeof(address),
			 "I/O 0x%lx offset 0x%x", port->iobase, port->hub6);
		break;
	case UPIO_MEM:
	case UPIO_MEM16:
	case UPIO_MEM32:
	case UPIO_MEM32BE:
	case UPIO_AU:
	case UPIO_TSI:
		snprintf(address, sizeof(address),
			 "MMIO 0x%llx", (unsigned long long)port->mapbase);
		break;
	default:
		strlcpy(address, "*unknown*", sizeof(address));
		break;
	}

	pr_info("%s%s%s at %s (irq = %d, base_baud = %d) is a %s\n",
	       port->dev ? dev_name(port->dev) : "",
	       port->dev ? ": " : "",
	       port->name,
	       address, port->irq, port->uartclk / 16, uart_type(port));
}

static void
uart_configure_port(struct uart_driver *drv, struct uart_state *state,
		    struct uart_port *port)
{
	unsigned int flags;

	/*
	 * If there isn't a port here, don't do anything further.
	 */
	if (!port->iobase && !port->mapbase && !port->membase)
		return;

	/*
	 * Now do the auto configuration stuff.  Note that config_port
	 * is expected to claim the resources and map the port for us.
	 */
	flags = 0;
	if (port->flags & UPF_AUTO_IRQ)
		flags |= UART_CONFIG_IRQ;
	if (port->flags & UPF_BOOT_AUTOCONF) {
		if (!(port->flags & UPF_FIXED_TYPE)) {
			port->type = PORT_UNKNOWN;
			flags |= UART_CONFIG_TYPE;
		}
		port->ops->config_port(port, flags);
	}

	if (port->type != PORT_UNKNOWN) {
		unsigned long flags;

		uart_report_port(drv, port);

		/*
		 * Ensure that the modem control lines are de-activated.
		 * keep the DTR setting that is set in uart_set_options()
		 * We probably don't need a spinlock around this, but
		 */
		pm_runtime_get_sync(port->dev);
		spin_lock_irqsave(&port->lock, flags);
		port->ops->set_mctrl(port, port->mctrl & TIOCM_DTR);
		spin_unlock_irqrestore(&port->lock, flags);
		pm_runtime_mark_last_busy(port->dev);
		pm_runtime_put_autosuspend(port->dev);

		/*
		 * If this driver supports console, and it hasn't been
		 * successfully registered yet, try to re-register it.
		 * It may be that the port was not available.
		 */
		if (port->cons && !(port->cons->flags & CON_ENABLED))
			register_console(port->cons);
	}
}

#ifdef CONFIG_CONSOLE_POLL

static int uart_poll_init(struct tty_driver *driver, int line, char *options)
{
	struct uart_driver *drv = driver->driver_state;
	struct uart_state *state = drv->state + line;
	struct tty_port *tport;
	struct uart_port *port;
	int baud = 9600;
	int bits = 8;
	int parity = 'n';
	int flow = 'n';
	int ret = 0;

	tport = &state->port;
	mutex_lock(&tport->mutex);

	port = uart_port_check(state);
	if (!port || !(port->ops->poll_get_char && port->ops->poll_put_char)) {
		ret = -1;
		goto out;
	}

	if (port->ops->poll_init) {
		/*
		 * We don't set initialized as we only initialized the hw,
		 * e.g. state->xmit is still uninitialized.
		 */
		if (!tty_port_initialized(tport))
			ret = port->ops->poll_init(port);
	}

	if (!ret && options) {
		uart_parse_options(options, &baud, &parity, &bits, &flow);
		ret = uart_set_options(port, NULL, baud, parity, bits, flow);
	}
out:
	mutex_unlock(&tport->mutex);
	return ret;
}

static int uart_poll_get_char(struct tty_driver *driver, int line)
{
	struct uart_driver *drv = driver->driver_state;
	struct uart_state *state = drv->state + line;
	struct uart_port *port;
	int ret = -1;

	port = uart_port_ref(state);
	if (port) {
		ret = port->ops->poll_get_char(port);
		uart_port_deref(port);
	}

	return ret;
}

static void uart_poll_put_char(struct tty_driver *driver, int line, char ch)
{
	struct uart_driver *drv = driver->driver_state;
	struct uart_state *state = drv->state + line;
	struct uart_port *port;

	port = uart_port_ref(state);
	if (!port)
		return;

	if (ch == '\n')
		port->ops->poll_put_char(port, '\r');
	port->ops->poll_put_char(port, ch);
	uart_port_deref(port);
}
#endif

static int uart_install(struct tty_driver *driver, struct tty_struct *tty)
{
	struct uart_driver *drv = driver->driver_state;
	struct uart_state *state = drv->state + tty->index;

	tty->driver_data = state;

	return tty_standard_install(driver, tty);
}

static const struct tty_operations uart_ops = {
	.install	= uart_install,
	.open		= uart_open,
	.close		= uart_close,
	.write		= uart_write,
	.put_char	= uart_put_char,
	.flush_chars	= uart_flush_chars,
	.write_room	= uart_write_room,
	.chars_in_buffer= uart_chars_in_buffer,
	.flush_buffer	= uart_flush_buffer,
	.ioctl		= uart_ioctl,
	.throttle	= uart_throttle,
	.unthrottle	= uart_unthrottle,
	.send_xchar	= uart_send_xchar,
	.set_termios	= uart_set_termios,
	.set_ldisc	= uart_set_ldisc,
	.stop		= uart_stop,
	.start		= uart_start,
	.hangup		= uart_hangup,
	.break_ctl	= uart_break_ctl,
	.wait_until_sent= uart_wait_until_sent,
#ifdef CONFIG_PROC_FS
	.proc_fops	= &uart_proc_fops,
#endif
	.tiocmget	= uart_tiocmget,
	.tiocmset	= uart_tiocmset,
	.get_icount	= uart_get_icount,
#ifdef CONFIG_CONSOLE_POLL
	.poll_init	= uart_poll_init,
	.poll_get_char	= uart_poll_get_char,
	.poll_put_char	= uart_poll_put_char,
#endif
};

static const struct tty_port_operations uart_port_ops = {
	.carrier_raised = uart_carrier_raised,
	.dtr_rts	= uart_dtr_rts,
	.activate	= uart_port_activate,
	.shutdown	= uart_tty_port_shutdown,
};

/**
 *	uart_register_driver - register a driver with the uart core layer
 *	@drv: low level driver structure
 *
 *	Register a uart driver with the core driver.  We in turn register
 *	with the tty layer, and initialise the core driver per-port state.
 *
 *	We have a proc file in /proc/tty/driver which is named after the
 *	normal driver.
 *
 *	drv->port should be NULL, and the per-port structures should be
 *	registered using uart_add_one_port after this call has succeeded.
 */
int uart_register_driver(struct uart_driver *drv)
{
	struct tty_driver *normal;
	int i, retval;

	BUG_ON(drv->state);

	/*
	 * Maybe we should be using a slab cache for this, especially if
	 * we have a large number of ports to handle.
	 */
	drv->state = kzalloc(sizeof(struct uart_state) * drv->nr, GFP_KERNEL);
	if (!drv->state)
		goto out;

	normal = alloc_tty_driver(drv->nr);
	if (!normal)
		goto out_kfree;

	drv->tty_driver = normal;

	normal->driver_name	= drv->driver_name;
	normal->name		= drv->dev_name;
	normal->major		= drv->major;
	normal->minor_start	= drv->minor;
	normal->type		= TTY_DRIVER_TYPE_SERIAL;
	normal->subtype		= SERIAL_TYPE_NORMAL;
	normal->init_termios	= tty_std_termios;
	normal->init_termios.c_cflag = B9600 | CS8 | CREAD | HUPCL | CLOCAL;
	normal->init_termios.c_ispeed = normal->init_termios.c_ospeed = 9600;
	normal->flags		= TTY_DRIVER_REAL_RAW | TTY_DRIVER_DYNAMIC_DEV;
	normal->driver_state    = drv;
	tty_set_operations(normal, &uart_ops);

	/*
	 * Initialise the UART state(s).
	 */
	for (i = 0; i < drv->nr; i++) {
		struct uart_state *state = drv->state + i;
		struct tty_port *port = &state->port;

		tty_port_init(port);
		port->ops = &uart_port_ops;
	}

	retval = tty_register_driver(normal);
	if (retval >= 0)
		return retval;

	for (i = 0; i < drv->nr; i++)
		tty_port_destroy(&drv->state[i].port);
	put_tty_driver(normal);
out_kfree:
	kfree(drv->state);
out:
	return -ENOMEM;
}

/**
 *	uart_unregister_driver - remove a driver from the uart core layer
 *	@drv: low level driver structure
 *
 *	Remove all references to a driver from the core driver.  The low
 *	level driver must have removed all its ports via the
 *	uart_remove_one_port() if it registered them with uart_add_one_port().
 *	(ie, drv->port == NULL)
 */
void uart_unregister_driver(struct uart_driver *drv)
{
	struct tty_driver *p = drv->tty_driver;
	unsigned int i;

	tty_unregister_driver(p);
	put_tty_driver(p);
	for (i = 0; i < drv->nr; i++)
		tty_port_destroy(&drv->state[i].port);
	kfree(drv->state);
	drv->state = NULL;
	drv->tty_driver = NULL;
}

struct tty_driver *uart_console_device(struct console *co, int *index)
{
	struct uart_driver *p = co->data;
	*index = co->index;
	return p->tty_driver;
}

static ssize_t uart_get_attr_uartclk(struct device *dev,
	struct device_attribute *attr, char *buf)
{
	struct serial_struct tmp;
	struct tty_port *port = dev_get_drvdata(dev);

	uart_get_info(port, &tmp);
	return snprintf(buf, PAGE_SIZE, "%d\n", tmp.baud_base * 16);
}

static ssize_t uart_get_attr_type(struct device *dev,
	struct device_attribute *attr, char *buf)
{
	struct serial_struct tmp;
	struct tty_port *port = dev_get_drvdata(dev);

	uart_get_info(port, &tmp);
	return snprintf(buf, PAGE_SIZE, "%d\n", tmp.type);
}
static ssize_t uart_get_attr_line(struct device *dev,
	struct device_attribute *attr, char *buf)
{
	struct serial_struct tmp;
	struct tty_port *port = dev_get_drvdata(dev);

	uart_get_info(port, &tmp);
	return snprintf(buf, PAGE_SIZE, "%d\n", tmp.line);
}

static ssize_t uart_get_attr_port(struct device *dev,
	struct device_attribute *attr, char *buf)
{
	struct serial_struct tmp;
	struct tty_port *port = dev_get_drvdata(dev);
	unsigned long ioaddr;

	uart_get_info(port, &tmp);
	ioaddr = tmp.port;
	if (HIGH_BITS_OFFSET)
		ioaddr |= (unsigned long)tmp.port_high << HIGH_BITS_OFFSET;
	return snprintf(buf, PAGE_SIZE, "0x%lX\n", ioaddr);
}

static ssize_t uart_get_attr_irq(struct device *dev,
	struct device_attribute *attr, char *buf)
{
	struct serial_struct tmp;
	struct tty_port *port = dev_get_drvdata(dev);

	uart_get_info(port, &tmp);
	return snprintf(buf, PAGE_SIZE, "%d\n", tmp.irq);
}

static ssize_t uart_get_attr_flags(struct device *dev,
	struct device_attribute *attr, char *buf)
{
	struct serial_struct tmp;
	struct tty_port *port = dev_get_drvdata(dev);

	uart_get_info(port, &tmp);
	return snprintf(buf, PAGE_SIZE, "0x%X\n", tmp.flags);
}

static ssize_t uart_get_attr_xmit_fifo_size(struct device *dev,
	struct device_attribute *attr, char *buf)
{
	struct serial_struct tmp;
	struct tty_port *port = dev_get_drvdata(dev);

	uart_get_info(port, &tmp);
	return snprintf(buf, PAGE_SIZE, "%d\n", tmp.xmit_fifo_size);
}


static ssize_t uart_get_attr_close_delay(struct device *dev,
	struct device_attribute *attr, char *buf)
{
	struct serial_struct tmp;
	struct tty_port *port = dev_get_drvdata(dev);

	uart_get_info(port, &tmp);
	return snprintf(buf, PAGE_SIZE, "%d\n", tmp.close_delay);
}


static ssize_t uart_get_attr_closing_wait(struct device *dev,
	struct device_attribute *attr, char *buf)
{
	struct serial_struct tmp;
	struct tty_port *port = dev_get_drvdata(dev);

	uart_get_info(port, &tmp);
	return snprintf(buf, PAGE_SIZE, "%d\n", tmp.closing_wait);
}

static ssize_t uart_get_attr_custom_divisor(struct device *dev,
	struct device_attribute *attr, char *buf)
{
	struct serial_struct tmp;
	struct tty_port *port = dev_get_drvdata(dev);

	uart_get_info(port, &tmp);
	return snprintf(buf, PAGE_SIZE, "%d\n", tmp.custom_divisor);
}

static ssize_t uart_get_attr_io_type(struct device *dev,
	struct device_attribute *attr, char *buf)
{
	struct serial_struct tmp;
	struct tty_port *port = dev_get_drvdata(dev);

	uart_get_info(port, &tmp);
	return snprintf(buf, PAGE_SIZE, "%d\n", tmp.io_type);
}

static ssize_t uart_get_attr_iomem_base(struct device *dev,
	struct device_attribute *attr, char *buf)
{
	struct serial_struct tmp;
	struct tty_port *port = dev_get_drvdata(dev);

	uart_get_info(port, &tmp);
	return snprintf(buf, PAGE_SIZE, "0x%lX\n", (unsigned long)tmp.iomem_base);
}

static ssize_t uart_get_attr_iomem_reg_shift(struct device *dev,
	struct device_attribute *attr, char *buf)
{
	struct serial_struct tmp;
	struct tty_port *port = dev_get_drvdata(dev);

	uart_get_info(port, &tmp);
	return snprintf(buf, PAGE_SIZE, "%d\n", tmp.iomem_reg_shift);
}

static DEVICE_ATTR(type, S_IRUSR | S_IRGRP, uart_get_attr_type, NULL);
static DEVICE_ATTR(line, S_IRUSR | S_IRGRP, uart_get_attr_line, NULL);
static DEVICE_ATTR(port, S_IRUSR | S_IRGRP, uart_get_attr_port, NULL);
static DEVICE_ATTR(irq, S_IRUSR | S_IRGRP, uart_get_attr_irq, NULL);
static DEVICE_ATTR(flags, S_IRUSR | S_IRGRP, uart_get_attr_flags, NULL);
static DEVICE_ATTR(xmit_fifo_size, S_IRUSR | S_IRGRP, uart_get_attr_xmit_fifo_size, NULL);
static DEVICE_ATTR(uartclk, S_IRUSR | S_IRGRP, uart_get_attr_uartclk, NULL);
static DEVICE_ATTR(close_delay, S_IRUSR | S_IRGRP, uart_get_attr_close_delay, NULL);
static DEVICE_ATTR(closing_wait, S_IRUSR | S_IRGRP, uart_get_attr_closing_wait, NULL);
static DEVICE_ATTR(custom_divisor, S_IRUSR | S_IRGRP, uart_get_attr_custom_divisor, NULL);
static DEVICE_ATTR(io_type, S_IRUSR | S_IRGRP, uart_get_attr_io_type, NULL);
static DEVICE_ATTR(iomem_base, S_IRUSR | S_IRGRP, uart_get_attr_iomem_base, NULL);
static DEVICE_ATTR(iomem_reg_shift, S_IRUSR | S_IRGRP, uart_get_attr_iomem_reg_shift, NULL);

static struct attribute *tty_dev_attrs[] = {
	&dev_attr_type.attr,
	&dev_attr_line.attr,
	&dev_attr_port.attr,
	&dev_attr_irq.attr,
	&dev_attr_flags.attr,
	&dev_attr_xmit_fifo_size.attr,
	&dev_attr_uartclk.attr,
	&dev_attr_close_delay.attr,
	&dev_attr_closing_wait.attr,
	&dev_attr_custom_divisor.attr,
	&dev_attr_io_type.attr,
	&dev_attr_iomem_base.attr,
	&dev_attr_iomem_reg_shift.attr,
	NULL,
	};

static const struct attribute_group tty_dev_attr_group = {
	.attrs = tty_dev_attrs,
	};

/**
 *	uart_add_one_port - attach a driver-defined port structure
 *	@drv: pointer to the uart low level driver structure for this port
 *	@uport: uart port structure to use for this port.
 *
 *	This allows the driver to register its own uart_port structure
 *	with the core driver.  The main purpose is to allow the low
 *	level uart drivers to expand uart_port, rather than having yet
 *	more levels of structures.
 */
int uart_add_one_port(struct uart_driver *drv, struct uart_port *uport)
{
	struct uart_state *state;
	struct tty_port *port;
	int ret = 0;
	struct device *tty_dev;
	int num_groups;

	BUG_ON(in_interrupt());

	if (uport->line >= drv->nr)
		return -EINVAL;

	state = drv->state + uport->line;
	port = &state->port;

	mutex_lock(&port_mutex);
	mutex_lock(&port->mutex);
	if (state->uart_port) {
		ret = -EINVAL;
		goto out;
	}

	/* Link the port to the driver state table and vice versa */
	atomic_set(&state->refcount, 1);
	init_waitqueue_head(&state->remove_wait);
	state->uart_port = uport;
	uport->state = state;

	uport->cons = drv->cons;
	uport->minor = drv->tty_driver->minor_start + uport->line;
	uport->name = kasprintf(GFP_KERNEL, "%s%d", drv->dev_name,
				drv->tty_driver->name_base + uport->line);
	if (!uport->name) {
		ret = -ENOMEM;
		goto out;
	}

	/*
	 * If this port is a console, then the spinlock is already
	 * initialised.
	 */
	if (!(uart_console(uport) && (uport->cons->flags & CON_ENABLED))) {
		spin_lock_init(&uport->lock);
		lockdep_set_class(&uport->lock, &port_lock_key);
	}
	if (uport->cons && uport->dev)
		of_console_check(uport->dev->of_node, uport->cons->name, uport->line);

	tty_port_link_device(port, drv->tty_driver, uport->line);
	uart_configure_port(drv, state, uport);

	port->console = uart_console(uport);

	num_groups = 2;
	if (uport->attr_group)
		num_groups++;

	uport->tty_groups = kcalloc(num_groups, sizeof(*uport->tty_groups),
				    GFP_KERNEL);
	if (!uport->tty_groups) {
		ret = -ENOMEM;
		goto out;
	}
	uport->tty_groups[0] = &tty_dev_attr_group;
	if (uport->attr_group)
		uport->tty_groups[1] = uport->attr_group;

	/*
	 * Register the port whether it's detected or not.  This allows
	 * setserial to be used to alter this port's parameters.
	 */
	tty_dev = tty_port_register_device_attr_serdev(port, drv->tty_driver,
			uport->line, uport->dev, port, uport->tty_groups);
	if (likely(!IS_ERR(tty_dev))) {
		device_set_wakeup_capable(tty_dev, 1);
	} else {
		dev_err(uport->dev, "Cannot register tty device on line %d\n",
		       uport->line);
	}

	/*
	 * Ensure UPF_DEAD is not set.
	 */
	uport->flags &= ~UPF_DEAD;

 out:
	mutex_unlock(&port->mutex);
	mutex_unlock(&port_mutex);

	return ret;
}

/**
 *	uart_remove_one_port - detach a driver defined port structure
 *	@drv: pointer to the uart low level driver structure for this port
 *	@uport: uart port structure for this port
 *
 *	This unhooks (and hangs up) the specified port structure from the
 *	core driver.  No further calls will be made to the low-level code
 *	for this port.
 */
int uart_remove_one_port(struct uart_driver *drv, struct uart_port *uport)
{
	struct uart_state *state = drv->state + uport->line;
	struct tty_port *port = &state->port;
	struct uart_port *uart_port;
	struct tty_struct *tty;
	int ret = 0;

	BUG_ON(in_interrupt());

	mutex_lock(&port_mutex);

	/*
	 * Mark the port "dead" - this prevents any opens from
	 * succeeding while we shut down the port.
	 */
	mutex_lock(&port->mutex);
	uart_port = uart_port_check(state);
	if (uart_port != uport)
		dev_alert(uport->dev, "Removing wrong port: %p != %p\n",
			  uart_port, uport);

	if (!uart_port) {
		mutex_unlock(&port->mutex);
		ret = -EINVAL;
		goto out;
	}
	uport->flags |= UPF_DEAD;
	mutex_unlock(&port->mutex);

	/*
	 * Remove the devices from the tty layer
	 */
	tty_port_unregister_device(port, drv->tty_driver, uport->line);

	tty = tty_port_tty_get(port);
	if (tty) {
		tty_vhangup(port->tty);
		tty_kref_put(tty);
	}

	/*
	 * If the port is used as a console, unregister it
	 */
	if (uart_console(uport))
		unregister_console(uport->cons);

	/*
	 * Free the port IO and memory resources, if any.
	 */
	if (uport->type != PORT_UNKNOWN && uport->ops->release_port)
		uport->ops->release_port(uport);
	kfree(uport->tty_groups);
	kfree(uport->name);

	/*
	 * Indicate that there isn't a port here anymore.
	 */
	uport->type = PORT_UNKNOWN;

	mutex_lock(&port->mutex);
	WARN_ON(atomic_dec_return(&state->refcount) < 0);
	wait_event(state->remove_wait, !atomic_read(&state->refcount));
	state->uart_port = NULL;
	mutex_unlock(&port->mutex);
out:
	mutex_unlock(&port_mutex);

	return ret;
}

/*
 *	Are the two ports equivalent?
 */
int uart_match_port(struct uart_port *port1, struct uart_port *port2)
{
	if (port1->iotype != port2->iotype)
		return 0;

	switch (port1->iotype) {
	case UPIO_PORT:
		return (port1->iobase == port2->iobase);
	case UPIO_HUB6:
		return (port1->iobase == port2->iobase) &&
		       (port1->hub6   == port2->hub6);
	case UPIO_MEM:
	case UPIO_MEM16:
	case UPIO_MEM32:
	case UPIO_MEM32BE:
	case UPIO_AU:
	case UPIO_TSI:
		return (port1->mapbase == port2->mapbase);
	}
	return 0;
}
EXPORT_SYMBOL(uart_match_port);

/**
 *	uart_handle_dcd_change - handle a change of carrier detect state
 *	@uport: uart_port structure for the open port
 *	@status: new carrier detect status, nonzero if active
 *
 *	Caller must hold uport->lock
 */
void uart_handle_dcd_change(struct uart_port *uport, unsigned int status)
{
	struct tty_port *port = &uport->state->port;
	struct tty_struct *tty = port->tty;
	struct tty_ldisc *ld;

	lockdep_assert_held_once(&uport->lock);

	if (tty) {
		ld = tty_ldisc_ref(tty);
		if (ld) {
			if (ld->ops->dcd_change)
				ld->ops->dcd_change(tty, status);
			tty_ldisc_deref(ld);
		}
	}

	uport->icount.dcd++;

	if (uart_dcd_enabled(uport)) {
		if (status)
			wake_up_interruptible(&port->open_wait);
		else if (tty)
			tty_hangup(tty);
	}
}
EXPORT_SYMBOL_GPL(uart_handle_dcd_change);

/**
 *	uart_handle_cts_change - handle a change of clear-to-send state
 *	@uport: uart_port structure for the open port
 *	@status: new clear to send status, nonzero if active
 *
 *	Caller must hold uport->lock
 */
void uart_handle_cts_change(struct uart_port *uport, unsigned int status)
{
	lockdep_assert_held_once(&uport->lock);

	uport->icount.cts++;

	if (uart_softcts_mode(uport)) {
		pm_runtime_get_sync(uport->dev);
		if (uport->hw_stopped) {
			if (status) {
				uport->hw_stopped = 0;
				uport->ops->start_tx(uport);
				uart_write_wakeup(uport);
			}
		} else {
			if (!status) {
				uport->hw_stopped = 1;
				uport->ops->stop_tx(uport);
			}
		}
		pm_runtime_mark_last_busy(uport->dev);
		pm_runtime_put_autosuspend(uport->dev);

	}
}
EXPORT_SYMBOL_GPL(uart_handle_cts_change);

/**
 * uart_insert_char - push a char to the uart layer
 *
 * User is responsible to call tty_flip_buffer_push when they are done with
 * insertion.
 *
 * @port: corresponding port
 * @status: state of the serial port RX buffer (LSR for 8250)
 * @overrun: mask of overrun bits in @status
 * @ch: character to push
 * @flag: flag for the character (see TTY_NORMAL and friends)
 */
void uart_insert_char(struct uart_port *port, unsigned int status,
		 unsigned int overrun, unsigned int ch, unsigned int flag)
{
	struct tty_port *tport = &port->state->port;

	if ((status & port->ignore_status_mask & ~overrun) == 0)
		if (tty_insert_flip_char(tport, ch, flag) == 0)
			++port->icount.buf_overrun;

	/*
	 * Overrun is special.  Since it's reported immediately,
	 * it doesn't affect the current character.
	 */
	if (status & ~port->ignore_status_mask & overrun)
		if (tty_insert_flip_char(tport, 0, TTY_OVERRUN) == 0)
			++port->icount.buf_overrun;
}
EXPORT_SYMBOL_GPL(uart_insert_char);

EXPORT_SYMBOL(uart_write_wakeup);
EXPORT_SYMBOL(uart_register_driver);
EXPORT_SYMBOL(uart_unregister_driver);
EXPORT_SYMBOL(uart_suspend_port);
EXPORT_SYMBOL(uart_resume_port);
EXPORT_SYMBOL(uart_add_one_port);
EXPORT_SYMBOL(uart_remove_one_port);

MODULE_DESCRIPTION("Serial driver core");
MODULE_LICENSE("GPL");<|MERGE_RESOLUTION|>--- conflicted
+++ resolved
@@ -1183,11 +1183,7 @@
 		goto out;
 
 	pm_runtime_get_sync(uport->dev);
-<<<<<<< HEAD
-	if (uport->type != PORT_UNKNOWN)
-=======
 	if (uport->type != PORT_UNKNOWN && uport->ops->break_ctl)
->>>>>>> f0e0b314
 		uport->ops->break_ctl(uport, break_state);
 	pm_runtime_mark_last_busy(uport->dev);
 	pm_runtime_put_autosuspend(uport->dev);
