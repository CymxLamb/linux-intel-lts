--- conflicted
+++ resolved
@@ -1632,8 +1632,6 @@
 	 * we don't try to resume a port that has been shutdown.
 	 */
 	tty_port_set_suspended(port, 0);
-<<<<<<< HEAD
-=======
 
 	/*
 	 * Free the transmit buffer.
@@ -1645,9 +1643,6 @@
 
 	if (buf)
 		free_page((unsigned long)buf);
-
-	uart_change_pm(state, UART_PM_STATE_OFF);
->>>>>>> 8ee0807e
 }
 
 static void uart_wait_until_sent(struct tty_struct *tty, int timeout)
