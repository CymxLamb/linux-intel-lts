--- conflicted
+++ resolved
@@ -1379,13 +1379,7 @@
 
 	up->ier &= ~(UART_IER_RLSI | UART_IER_RDI);
 	up->port.read_status_mask &= ~UART_LSR_DR;
-<<<<<<< HEAD
-	serial_port_out(port, UART_IER, up->ier);
-=======
 	set_ier(up, up->ier);
-
-	serial8250_rpm_put(up);
->>>>>>> 925cbfe7
 }
 
 static void __do_stop_tx_rs485(struct uart_8250_port *p)
@@ -1622,13 +1616,7 @@
 
 	up->ier |= UART_IER_MSI;
 
-<<<<<<< HEAD
-	serial_port_out(port, UART_IER, up->ier);
-=======
-	serial8250_rpm_get(up);
 	set_ier(up, up->ier);
-	serial8250_rpm_put(up);
->>>>>>> 925cbfe7
 }
 
 void serial8250_read_char(struct uart_8250_port *up, unsigned char lsr)
@@ -2048,19 +2036,7 @@
 {
 	struct uart_8250_port *up = up_to_u8250p(port);
 
-<<<<<<< HEAD
-	/*
-	 *	First save the IER then disable the interrupts
-	 */
-	ier = serial_port_in(port, UART_IER);
-	if (up->capabilities & UART_CAP_UUE)
-		serial_port_out(port, UART_IER, UART_IER_UUE);
-	else
-		serial_port_out(port, UART_IER, 0);
-=======
-	serial8250_rpm_get(up);
 	clear_ier(up);
->>>>>>> 925cbfe7
 
 	wait_for_xmitr(up, BOTH_EMPTY);
 	/*
@@ -2073,12 +2049,7 @@
 	 *	and restore the IER
 	 */
 	wait_for_xmitr(up, BOTH_EMPTY);
-<<<<<<< HEAD
-	serial_port_out(port, UART_IER, ier);
-=======
 	restore_ier(up);
-	serial8250_rpm_put(up);
->>>>>>> 925cbfe7
 }
 
 #endif /* CONFIG_CONSOLE_POLL */
@@ -2704,11 +2675,8 @@
 	if (up->capabilities & UART_CAP_RTOIE)
 		up->ier |= UART_IER_RTOIE;
 
-<<<<<<< HEAD
-=======
 	set_ier(up, up->ier);
 
->>>>>>> 925cbfe7
 	if (up->capabilities & UART_CAP_EFR) {
 		unsigned char efr = 0;
 		/*
@@ -3224,27 +3192,9 @@
 
 	touch_nmi_watchdog();
 
-<<<<<<< HEAD
-	if (oops_in_progress)
-		locked = spin_trylock_irqsave(&port->lock, flags);
-	else
-		spin_lock_irqsave(&port->lock, flags);
-
-	/*
-	 *	First save the IER then disable the interrupts
-	 */
-	ier = serial_port_in(port, UART_IER);
-
-	if (up->capabilities & UART_CAP_UUE)
-		serial_port_out(port, UART_IER, UART_IER_UUE);
-	else
-		serial_port_out(port, UART_IER, 0);
-=======
-	serial8250_rpm_get(up);
 	spin_lock_irqsave(&port->lock, flags);
 
 	clear_ier(up);
->>>>>>> 925cbfe7
 
 	/* check scratch reg to see if port powered off during system sleep */
 	if (up->canary && (up->canary != serial_port_in(port, UART_SCR))) {
@@ -3273,13 +3223,7 @@
 	if (up->msr_saved_flags)
 		serial8250_modem_status(up);
 
-<<<<<<< HEAD
-	if (locked)
-		spin_unlock_irqrestore(&port->lock, flags);
-=======
 	spin_unlock_irqrestore(&port->lock, flags);
-	serial8250_rpm_put(up);
->>>>>>> 925cbfe7
 }
 
 static unsigned int probe_baud(struct uart_port *port)
