// SPDX-License-Identifier: GPL-2.0+
/*
 *  Base port operations for 8250/16550-type serial ports
 *
 *  Based on drivers/char/serial.c, by Linus Torvalds, Theodore Ts'o.
 *  Split from 8250_core.c, Copyright (C) 2001 Russell King.
 *
 * A note about mapbase / membase
 *
 *  mapbase is the physical address of the IO port.
 *  membase is an 'ioremapped' cookie.
 */

#if defined(CONFIG_SERIAL_8250_CONSOLE) && defined(CONFIG_MAGIC_SYSRQ)
#define SUPPORT_SYSRQ
#endif

#include <linux/module.h>
#include <linux/moduleparam.h>
#include <linux/ioport.h>
#include <linux/init.h>
#include <linux/console.h>
#include <linux/sysrq.h>
#include <linux/delay.h>
#include <linux/platform_device.h>
#include <linux/tty.h>
#include <linux/ratelimit.h>
#include <linux/tty_flip.h>
#include <linux/serial.h>
#include <linux/serial_8250.h>
#include <linux/nmi.h>
#include <linux/mutex.h>
#include <linux/slab.h>
#include <linux/uaccess.h>
#include <linux/pm_runtime.h>
#include <linux/ktime.h>

#include <asm/io.h>
#include <asm/irq.h>

#include "8250.h"

/* Nuvoton NPCM timeout register */
#define UART_NPCM_TOR          7
#define UART_NPCM_TOIE         BIT(7)  /* Timeout Interrupt Enable */

/*
 * Debugging.
 */
#if 0
#define DEBUG_AUTOCONF(fmt...)	printk(fmt)
#else
#define DEBUG_AUTOCONF(fmt...)	do { } while (0)
#endif

#define BOTH_EMPTY	(UART_LSR_TEMT | UART_LSR_THRE)

/*
 * Here we define the default xmit fifo size used for each type of UART.
 */
static const struct serial8250_config uart_config[] = {
	[PORT_UNKNOWN] = {
		.name		= "unknown",
		.fifo_size	= 1,
		.tx_loadsz	= 1,
	},
	[PORT_8250] = {
		.name		= "8250",
		.fifo_size	= 1,
		.tx_loadsz	= 1,
	},
	[PORT_16450] = {
		.name		= "16450",
		.fifo_size	= 1,
		.tx_loadsz	= 1,
	},
	[PORT_16550] = {
		.name		= "16550",
		.fifo_size	= 1,
		.tx_loadsz	= 1,
	},
	[PORT_16550A] = {
		.name		= "16550A",
		.fifo_size	= 16,
		.tx_loadsz	= 16,
		.fcr		= UART_FCR_ENABLE_FIFO | UART_FCR_R_TRIG_10,
		.rxtrig_bytes	= {1, 4, 8, 14},
		.flags		= UART_CAP_FIFO,
	},
	[PORT_CIRRUS] = {
		.name		= "Cirrus",
		.fifo_size	= 1,
		.tx_loadsz	= 1,
	},
	[PORT_16650] = {
		.name		= "ST16650",
		.fifo_size	= 1,
		.tx_loadsz	= 1,
		.flags		= UART_CAP_FIFO | UART_CAP_EFR | UART_CAP_SLEEP,
	},
	[PORT_16650V2] = {
		.name		= "ST16650V2",
		.fifo_size	= 32,
		.tx_loadsz	= 16,
		.fcr		= UART_FCR_ENABLE_FIFO | UART_FCR_R_TRIG_01 |
				  UART_FCR_T_TRIG_00,
		.rxtrig_bytes	= {8, 16, 24, 28},
		.flags		= UART_CAP_FIFO | UART_CAP_EFR | UART_CAP_SLEEP,
	},
	[PORT_16750] = {
		.name		= "TI16750",
		.fifo_size	= 64,
		.tx_loadsz	= 64,
		.fcr		= UART_FCR_ENABLE_FIFO | UART_FCR_R_TRIG_10 |
				  UART_FCR7_64BYTE,
		.rxtrig_bytes	= {1, 16, 32, 56},
		.flags		= UART_CAP_FIFO | UART_CAP_SLEEP | UART_CAP_AFE,
	},
	[PORT_STARTECH] = {
		.name		= "Startech",
		.fifo_size	= 1,
		.tx_loadsz	= 1,
	},
	[PORT_16C950] = {
		.name		= "16C950/954",
		.fifo_size	= 128,
		.tx_loadsz	= 128,
		.fcr		= UART_FCR_ENABLE_FIFO | UART_FCR_R_TRIG_10,
		/* UART_CAP_EFR breaks billionon CF bluetooth card. */
		.flags		= UART_CAP_FIFO | UART_CAP_SLEEP,
	},
	[PORT_16654] = {
		.name		= "ST16654",
		.fifo_size	= 64,
		.tx_loadsz	= 32,
		.fcr		= UART_FCR_ENABLE_FIFO | UART_FCR_R_TRIG_01 |
				  UART_FCR_T_TRIG_10,
		.rxtrig_bytes	= {8, 16, 56, 60},
		.flags		= UART_CAP_FIFO | UART_CAP_EFR | UART_CAP_SLEEP,
	},
	[PORT_16850] = {
		.name		= "XR16850",
		.fifo_size	= 128,
		.tx_loadsz	= 128,
		.fcr		= UART_FCR_ENABLE_FIFO | UART_FCR_R_TRIG_10,
		.flags		= UART_CAP_FIFO | UART_CAP_EFR | UART_CAP_SLEEP,
	},
	[PORT_RSA] = {
		.name		= "RSA",
		.fifo_size	= 2048,
		.tx_loadsz	= 2048,
		.fcr		= UART_FCR_ENABLE_FIFO | UART_FCR_R_TRIG_11,
		.flags		= UART_CAP_FIFO,
	},
	[PORT_NS16550A] = {
		.name		= "NS16550A",
		.fifo_size	= 16,
		.tx_loadsz	= 16,
		.fcr		= UART_FCR_ENABLE_FIFO | UART_FCR_R_TRIG_10,
		.flags		= UART_CAP_FIFO | UART_NATSEMI,
	},
	[PORT_XSCALE] = {
		.name		= "XScale",
		.fifo_size	= 32,
		.tx_loadsz	= 32,
		.fcr		= UART_FCR_ENABLE_FIFO | UART_FCR_R_TRIG_10,
		.flags		= UART_CAP_FIFO | UART_CAP_UUE | UART_CAP_RTOIE,
	},
	[PORT_OCTEON] = {
		.name		= "OCTEON",
		.fifo_size	= 64,
		.tx_loadsz	= 64,
		.fcr		= UART_FCR_ENABLE_FIFO | UART_FCR_R_TRIG_10,
		.flags		= UART_CAP_FIFO,
	},
	[PORT_AR7] = {
		.name		= "AR7",
		.fifo_size	= 16,
		.tx_loadsz	= 16,
		.fcr		= UART_FCR_ENABLE_FIFO | UART_FCR_R_TRIG_00,
		.flags		= UART_CAP_FIFO /* | UART_CAP_AFE */,
	},
	[PORT_U6_16550A] = {
		.name		= "U6_16550A",
		.fifo_size	= 64,
		.tx_loadsz	= 64,
		.fcr		= UART_FCR_ENABLE_FIFO | UART_FCR_R_TRIG_10,
		.flags		= UART_CAP_FIFO | UART_CAP_AFE,
	},
	[PORT_TEGRA] = {
		.name		= "Tegra",
		.fifo_size	= 32,
		.tx_loadsz	= 8,
		.fcr		= UART_FCR_ENABLE_FIFO | UART_FCR_R_TRIG_01 |
				  UART_FCR_T_TRIG_01,
		.rxtrig_bytes	= {1, 4, 8, 14},
		.flags		= UART_CAP_FIFO | UART_CAP_RTOIE,
	},
	[PORT_XR17D15X] = {
		.name		= "XR17D15X",
		.fifo_size	= 64,
		.tx_loadsz	= 64,
		.fcr		= UART_FCR_ENABLE_FIFO | UART_FCR_R_TRIG_10,
		.flags		= UART_CAP_FIFO | UART_CAP_AFE | UART_CAP_EFR |
				  UART_CAP_SLEEP,
	},
	[PORT_XR17V35X] = {
		.name		= "XR17V35X",
		.fifo_size	= 256,
		.tx_loadsz	= 256,
		.fcr		= UART_FCR_ENABLE_FIFO | UART_FCR_R_TRIG_11 |
				  UART_FCR_T_TRIG_11,
		.flags		= UART_CAP_FIFO | UART_CAP_AFE | UART_CAP_EFR |
				  UART_CAP_SLEEP,
	},
	[PORT_LPC3220] = {
		.name		= "LPC3220",
		.fifo_size	= 64,
		.tx_loadsz	= 32,
		.fcr		= UART_FCR_DMA_SELECT | UART_FCR_ENABLE_FIFO |
				  UART_FCR_R_TRIG_00 | UART_FCR_T_TRIG_00,
		.flags		= UART_CAP_FIFO,
	},
	[PORT_BRCM_TRUMANAGE] = {
		.name		= "TruManage",
		.fifo_size	= 1,
		.tx_loadsz	= 1024,
		.flags		= UART_CAP_HFIFO,
	},
	[PORT_8250_CIR] = {
		.name		= "CIR port"
	},
	[PORT_ALTR_16550_F32] = {
		.name		= "Altera 16550 FIFO32",
		.fifo_size	= 32,
		.tx_loadsz	= 32,
		.fcr		= UART_FCR_ENABLE_FIFO | UART_FCR_R_TRIG_10,
		.rxtrig_bytes	= {1, 8, 16, 30},
		.flags		= UART_CAP_FIFO | UART_CAP_AFE,
	},
	[PORT_ALTR_16550_F64] = {
		.name		= "Altera 16550 FIFO64",
		.fifo_size	= 64,
		.tx_loadsz	= 64,
		.fcr		= UART_FCR_ENABLE_FIFO | UART_FCR_R_TRIG_10,
		.rxtrig_bytes	= {1, 16, 32, 62},
		.flags		= UART_CAP_FIFO | UART_CAP_AFE,
	},
	[PORT_ALTR_16550_F128] = {
		.name		= "Altera 16550 FIFO128",
		.fifo_size	= 128,
		.tx_loadsz	= 128,
		.fcr		= UART_FCR_ENABLE_FIFO | UART_FCR_R_TRIG_10,
		.rxtrig_bytes	= {1, 32, 64, 126},
		.flags		= UART_CAP_FIFO | UART_CAP_AFE,
	},
	/*
	 * tx_loadsz is set to 63-bytes instead of 64-bytes to implement
	 * workaround of errata A-008006 which states that tx_loadsz should
	 * be configured less than Maximum supported fifo bytes.
	 */
	[PORT_16550A_FSL64] = {
		.name		= "16550A_FSL64",
		.fifo_size	= 64,
		.tx_loadsz	= 63,
		.fcr		= UART_FCR_ENABLE_FIFO | UART_FCR_R_TRIG_10 |
				  UART_FCR7_64BYTE,
		.flags		= UART_CAP_FIFO,
	},
	[PORT_RT2880] = {
		.name		= "Palmchip BK-3103",
		.fifo_size	= 16,
		.tx_loadsz	= 16,
		.fcr		= UART_FCR_ENABLE_FIFO | UART_FCR_R_TRIG_10,
		.rxtrig_bytes	= {1, 4, 8, 14},
		.flags		= UART_CAP_FIFO,
	},
	[PORT_DA830] = {
		.name		= "TI DA8xx/66AK2x",
		.fifo_size	= 16,
		.tx_loadsz	= 16,
		.fcr		= UART_FCR_DMA_SELECT | UART_FCR_ENABLE_FIFO |
				  UART_FCR_R_TRIG_10,
		.rxtrig_bytes	= {1, 4, 8, 14},
		.flags		= UART_CAP_FIFO | UART_CAP_AFE,
	},
	[PORT_MTK_BTIF] = {
		.name		= "MediaTek BTIF",
		.fifo_size	= 16,
		.tx_loadsz	= 16,
		.fcr		= UART_FCR_ENABLE_FIFO |
				  UART_FCR_CLEAR_RCVR | UART_FCR_CLEAR_XMIT,
		.flags		= UART_CAP_FIFO,
	},
	[PORT_NPCM] = {
		.name		= "Nuvoton 16550",
		.fifo_size	= 16,
		.tx_loadsz	= 16,
		.fcr		= UART_FCR_ENABLE_FIFO | UART_FCR_R_TRIG_10 |
				  UART_FCR_CLEAR_RCVR | UART_FCR_CLEAR_XMIT,
		.rxtrig_bytes	= {1, 4, 8, 14},
		.flags		= UART_CAP_FIFO,
	},
	[PORT_SUNIX] = {
		.name		= "Sunix",
		.fifo_size	= 128,
		.tx_loadsz	= 128,
		.fcr		= UART_FCR_ENABLE_FIFO | UART_FCR_R_TRIG_10,
		.rxtrig_bytes	= {1, 32, 64, 112},
		.flags		= UART_CAP_FIFO | UART_CAP_SLEEP,
	},
};

/* Uart divisor latch read */
static int default_serial_dl_read(struct uart_8250_port *up)
{
	return serial_in(up, UART_DLL) | serial_in(up, UART_DLM) << 8;
}

/* Uart divisor latch write */
static void default_serial_dl_write(struct uart_8250_port *up, int value)
{
	serial_out(up, UART_DLL, value & 0xff);
	serial_out(up, UART_DLM, value >> 8 & 0xff);
}

#ifdef CONFIG_SERIAL_8250_RT288X

/* Au1x00/RT288x UART hardware has a weird register layout */
static const s8 au_io_in_map[8] = {
	 0,	/* UART_RX  */
	 2,	/* UART_IER */
	 3,	/* UART_IIR */
	 5,	/* UART_LCR */
	 6,	/* UART_MCR */
	 7,	/* UART_LSR */
	 8,	/* UART_MSR */
	-1,	/* UART_SCR (unmapped) */
};

static const s8 au_io_out_map[8] = {
	 1,	/* UART_TX  */
	 2,	/* UART_IER */
	 4,	/* UART_FCR */
	 5,	/* UART_LCR */
	 6,	/* UART_MCR */
	-1,	/* UART_LSR (unmapped) */
	-1,	/* UART_MSR (unmapped) */
	-1,	/* UART_SCR (unmapped) */
};

unsigned int au_serial_in(struct uart_port *p, int offset)
{
	if (offset >= ARRAY_SIZE(au_io_in_map))
		return UINT_MAX;
	offset = au_io_in_map[offset];
	if (offset < 0)
		return UINT_MAX;
	return __raw_readl(p->membase + (offset << p->regshift));
}

void au_serial_out(struct uart_port *p, int offset, int value)
{
	if (offset >= ARRAY_SIZE(au_io_out_map))
		return;
	offset = au_io_out_map[offset];
	if (offset < 0)
		return;
	__raw_writel(value, p->membase + (offset << p->regshift));
}

/* Au1x00 haven't got a standard divisor latch */
static int au_serial_dl_read(struct uart_8250_port *up)
{
	return __raw_readl(up->port.membase + 0x28);
}

static void au_serial_dl_write(struct uart_8250_port *up, int value)
{
	__raw_writel(value, up->port.membase + 0x28);
}

#endif

static unsigned int hub6_serial_in(struct uart_port *p, int offset)
{
	offset = offset << p->regshift;
	outb(p->hub6 - 1 + offset, p->iobase);
	return inb(p->iobase + 1);
}

static void hub6_serial_out(struct uart_port *p, int offset, int value)
{
	offset = offset << p->regshift;
	outb(p->hub6 - 1 + offset, p->iobase);
	outb(value, p->iobase + 1);
}

static unsigned int mem_serial_in(struct uart_port *p, int offset)
{
	offset = offset << p->regshift;
	return readb(p->membase + offset);
}

static void mem_serial_out(struct uart_port *p, int offset, int value)
{
	offset = offset << p->regshift;
	writeb(value, p->membase + offset);
}

static void mem16_serial_out(struct uart_port *p, int offset, int value)
{
	offset = offset << p->regshift;
	writew(value, p->membase + offset);
}

static unsigned int mem16_serial_in(struct uart_port *p, int offset)
{
	offset = offset << p->regshift;
	return readw(p->membase + offset);
}

static void mem32_serial_out(struct uart_port *p, int offset, int value)
{
	offset = offset << p->regshift;
	writel(value, p->membase + offset);
}

static unsigned int mem32_serial_in(struct uart_port *p, int offset)
{
	offset = offset << p->regshift;
	return readl(p->membase + offset);
}

static void mem32be_serial_out(struct uart_port *p, int offset, int value)
{
	offset = offset << p->regshift;
	iowrite32be(value, p->membase + offset);
}

static unsigned int mem32be_serial_in(struct uart_port *p, int offset)
{
	offset = offset << p->regshift;
	return ioread32be(p->membase + offset);
}

static unsigned int io_serial_in(struct uart_port *p, int offset)
{
	offset = offset << p->regshift;
	return inb(p->iobase + offset);
}

static void io_serial_out(struct uart_port *p, int offset, int value)
{
	offset = offset << p->regshift;
	outb(value, p->iobase + offset);
}

static int serial8250_default_handle_irq(struct uart_port *port);

static void set_io_from_upio(struct uart_port *p)
{
	struct uart_8250_port *up = up_to_u8250p(p);

	up->dl_read = default_serial_dl_read;
	up->dl_write = default_serial_dl_write;

	switch (p->iotype) {
	case UPIO_HUB6:
		p->serial_in = hub6_serial_in;
		p->serial_out = hub6_serial_out;
		break;

	case UPIO_MEM:
		p->serial_in = mem_serial_in;
		p->serial_out = mem_serial_out;
		break;

	case UPIO_MEM16:
		p->serial_in = mem16_serial_in;
		p->serial_out = mem16_serial_out;
		break;

	case UPIO_MEM32:
		p->serial_in = mem32_serial_in;
		p->serial_out = mem32_serial_out;
		break;

	case UPIO_MEM32BE:
		p->serial_in = mem32be_serial_in;
		p->serial_out = mem32be_serial_out;
		break;

#ifdef CONFIG_SERIAL_8250_RT288X
	case UPIO_AU:
		p->serial_in = au_serial_in;
		p->serial_out = au_serial_out;
		up->dl_read = au_serial_dl_read;
		up->dl_write = au_serial_dl_write;
		break;
#endif

	default:
		p->serial_in = io_serial_in;
		p->serial_out = io_serial_out;
		break;
	}
	/* Remember loaded iotype */
	up->cur_iotype = p->iotype;
	p->handle_irq = serial8250_default_handle_irq;
}

static void
serial_port_out_sync(struct uart_port *p, int offset, int value)
{
	switch (p->iotype) {
	case UPIO_MEM:
	case UPIO_MEM16:
	case UPIO_MEM32:
	case UPIO_MEM32BE:
	case UPIO_AU:
		p->serial_out(p, offset, value);
		p->serial_in(p, UART_LCR);	/* safe, no side-effects */
		break;
	default:
		p->serial_out(p, offset, value);
	}
}

/*
 * For the 16C950
 */
static void serial_icr_write(struct uart_8250_port *up, int offset, int value)
{
	serial_out(up, UART_SCR, offset);
	serial_out(up, UART_ICR, value);
}

static unsigned int serial_icr_read(struct uart_8250_port *up, int offset)
{
	unsigned int value;

	serial_icr_write(up, UART_ACR, up->acr | UART_ACR_ICRRD);
	serial_out(up, UART_SCR, offset);
	value = serial_in(up, UART_ICR);
	serial_icr_write(up, UART_ACR, up->acr);

	return value;
}

/*
 * FIFO support.
 */
static void serial8250_clear_fifos(struct uart_8250_port *p)
{
	if (p->capabilities & UART_CAP_FIFO) {
		serial_out(p, UART_FCR, UART_FCR_ENABLE_FIFO);
		serial_out(p, UART_FCR, UART_FCR_ENABLE_FIFO |
			       UART_FCR_CLEAR_RCVR | UART_FCR_CLEAR_XMIT);
		serial_out(p, UART_FCR, 0);
	}
}

static inline void serial8250_em485_rts_after_send(struct uart_8250_port *p)
{
	unsigned char mcr = serial8250_in_MCR(p);

	if (p->port.rs485.flags & SER_RS485_RTS_AFTER_SEND)
		mcr |= UART_MCR_RTS;
	else
		mcr &= ~UART_MCR_RTS;
	serial8250_out_MCR(p, mcr);
}

static enum hrtimer_restart serial8250_em485_handle_start_tx(struct hrtimer *t);
static enum hrtimer_restart serial8250_em485_handle_stop_tx(struct hrtimer *t);

void serial8250_clear_and_reinit_fifos(struct uart_8250_port *p)
{
	serial8250_clear_fifos(p);
	serial_out(p, UART_FCR, p->fcr);
}
EXPORT_SYMBOL_GPL(serial8250_clear_and_reinit_fifos);

void serial8250_rpm_get(struct uart_8250_port *p)
{
	pm_runtime_get_sync(p->port.dev);
}
EXPORT_SYMBOL_GPL(serial8250_rpm_get);

void serial8250_rpm_put(struct uart_8250_port *p)
{
	pm_runtime_mark_last_busy(p->port.dev);
	pm_runtime_put_autosuspend(p->port.dev);
}
EXPORT_SYMBOL_GPL(serial8250_rpm_put);

/**
 *	serial8250_em485_init() - put uart_8250_port into rs485 emulating
 *	@p:	uart_8250_port port instance
 *
 *	The function is used to start rs485 software emulating on the
 *	&struct uart_8250_port* @p. Namely, RTS is switched before/after
 *	transmission. The function is idempotent, so it is safe to call it
 *	multiple times.
 *
 *	The caller MUST enable interrupt on empty shift register before
 *	calling serial8250_em485_init(). This interrupt is not a part of
 *	8250 standard, but implementation defined.
 *
 *	The function is supposed to be called from .rs485_config callback
 *	or from any other callback protected with p->port.lock spinlock.
 *
 *	See also serial8250_em485_destroy()
 *
 *	Return 0 - success, -errno - otherwise
 */
int serial8250_em485_init(struct uart_8250_port *p)
{
	if (p->em485)
		return 0;

	p->em485 = kmalloc(sizeof(struct uart_8250_em485), GFP_ATOMIC);
	if (!p->em485)
		return -ENOMEM;

	hrtimer_init(&p->em485->stop_tx_timer, CLOCK_MONOTONIC,
		     HRTIMER_MODE_REL);
	hrtimer_init(&p->em485->start_tx_timer, CLOCK_MONOTONIC,
		     HRTIMER_MODE_REL);
	p->em485->stop_tx_timer.function = &serial8250_em485_handle_stop_tx;
	p->em485->start_tx_timer.function = &serial8250_em485_handle_start_tx;
	p->em485->port = p;
	p->em485->active_timer = NULL;
	serial8250_em485_rts_after_send(p);

	return 0;
}
EXPORT_SYMBOL_GPL(serial8250_em485_init);

/**
 *	serial8250_em485_destroy() - put uart_8250_port into normal state
 *	@p:	uart_8250_port port instance
 *
 *	The function is used to stop rs485 software emulating on the
 *	&struct uart_8250_port* @p. The function is idempotent, so it is safe to
 *	call it multiple times.
 *
 *	The function is supposed to be called from .rs485_config callback
 *	or from any other callback protected with p->port.lock spinlock.
 *
 *	See also serial8250_em485_init()
 */
void serial8250_em485_destroy(struct uart_8250_port *p)
{
	if (!p->em485)
		return;

	hrtimer_cancel(&p->em485->start_tx_timer);
	hrtimer_cancel(&p->em485->stop_tx_timer);

	kfree(p->em485);
	p->em485 = NULL;
}
EXPORT_SYMBOL_GPL(serial8250_em485_destroy);

/*
 * These two wrappers ensure that enable_runtime_pm_tx() can be called more than
 * once and disable_runtime_pm_tx() will still disable RPM because the fifo is
 * empty and the HW can idle again.
 */
void serial8250_rpm_get_tx(struct uart_8250_port *p)
{
	unsigned char rpm_active;

	rpm_active = xchg(&p->rpm_tx_active, 1);
	if (rpm_active)
		return;
	/*
	 * Device has to be powered on at this point. Here we just increase
	 * reference count to prevent autosuspend until the TX FIFO becomes
	 * empty. See also a comment in serial8250_tx_chars().
	 */
	pm_runtime_get_noresume(p->port.dev);
}
EXPORT_SYMBOL_GPL(serial8250_rpm_get_tx);

void serial8250_rpm_put_tx(struct uart_8250_port *p)
{
	unsigned char rpm_active;

	rpm_active = xchg(&p->rpm_tx_active, 0);
	if (!rpm_active)
		return;
	pm_runtime_mark_last_busy(p->port.dev);
	pm_runtime_put_autosuspend(p->port.dev);
}
EXPORT_SYMBOL_GPL(serial8250_rpm_put_tx);

/*
 * IER sleep support.  UARTs which have EFRs need the "extended
 * capability" bit enabled.  Note that on XR16C850s, we need to
 * reset LCR to write to IER.
 */
static void serial8250_set_sleep(struct uart_8250_port *p, int sleep)
{
	unsigned char lcr = 0, efr = 0;

	if (p->capabilities & UART_CAP_SLEEP) {
		if (p->capabilities & UART_CAP_EFR) {
			lcr = serial_in(p, UART_LCR);
			efr = serial_in(p, UART_EFR);
			serial_out(p, UART_LCR, UART_LCR_CONF_MODE_B);
			serial_out(p, UART_EFR, UART_EFR_ECB);
			serial_out(p, UART_LCR, 0);
		}
<<<<<<< HEAD
		set_ier(p, sleep ? UART_IERX_SLEEP : 0);
=======
		serial8250_set_IER(p, sleep ? UART_IERX_SLEEP : 0);
>>>>>>> aa73e33d
		if (p->capabilities & UART_CAP_EFR) {
			serial_out(p, UART_LCR, UART_LCR_CONF_MODE_B);
			serial_out(p, UART_EFR, efr);
			serial_out(p, UART_LCR, lcr);
		}
	}
}

#ifdef CONFIG_SERIAL_8250_RSA
/*
 * Attempts to turn on the RSA FIFO.  Returns zero on failure.
 * We set the port uart clock rate if we succeed.
 */
static int __enable_rsa(struct uart_8250_port *up)
{
	unsigned char mode;
	int result;

	mode = serial_in(up, UART_RSA_MSR);
	result = mode & UART_RSA_MSR_FIFO;

	if (!result) {
		serial_out(up, UART_RSA_MSR, mode | UART_RSA_MSR_FIFO);
		mode = serial_in(up, UART_RSA_MSR);
		result = mode & UART_RSA_MSR_FIFO;
	}

	if (result)
		up->port.uartclk = SERIAL_RSA_BAUD_BASE * 16;

	return result;
}

static void enable_rsa(struct uart_8250_port *up)
{
	if (up->port.type == PORT_RSA) {
		if (up->port.uartclk != SERIAL_RSA_BAUD_BASE * 16) {
			spin_lock_irq(&up->port.lock);
			__enable_rsa(up);
			spin_unlock_irq(&up->port.lock);
		}
		if (up->port.uartclk == SERIAL_RSA_BAUD_BASE * 16)
			serial_out(up, UART_RSA_FRR, 0);
	}
}

/*
 * Attempts to turn off the RSA FIFO.  Returns zero on failure.
 * It is unknown why interrupts were disabled in here.  However,
 * the caller is expected to preserve this behaviour by grabbing
 * the spinlock before calling this function.
 */
static void disable_rsa(struct uart_8250_port *up)
{
	unsigned char mode;
	int result;

	if (up->port.type == PORT_RSA &&
	    up->port.uartclk == SERIAL_RSA_BAUD_BASE * 16) {
		spin_lock_irq(&up->port.lock);

		mode = serial_in(up, UART_RSA_MSR);
		result = !(mode & UART_RSA_MSR_FIFO);

		if (!result) {
			serial_out(up, UART_RSA_MSR, mode & ~UART_RSA_MSR_FIFO);
			mode = serial_in(up, UART_RSA_MSR);
			result = !(mode & UART_RSA_MSR_FIFO);
		}

		if (result)
			up->port.uartclk = SERIAL_RSA_BAUD_BASE_LO * 16;
		spin_unlock_irq(&up->port.lock);
	}
}
#endif /* CONFIG_SERIAL_8250_RSA */

/*
 * This is a quickie test to see how big the FIFO is.
 * It doesn't work at all the time, more's the pity.
 */
static int size_fifo(struct uart_8250_port *up)
{
	unsigned char old_fcr, old_mcr, old_lcr;
	unsigned short old_dl;
	int count;

	old_lcr = serial_in(up, UART_LCR);
	serial_out(up, UART_LCR, 0);
	old_fcr = serial_in(up, UART_FCR);
	old_mcr = serial8250_in_MCR(up);
	serial_out(up, UART_FCR, UART_FCR_ENABLE_FIFO |
		    UART_FCR_CLEAR_RCVR | UART_FCR_CLEAR_XMIT);
	serial8250_out_MCR(up, UART_MCR_LOOP);
	serial_out(up, UART_LCR, UART_LCR_CONF_MODE_A);
	old_dl = serial_dl_read(up);
	serial_dl_write(up, 0x0001);
	serial_out(up, UART_LCR, 0x03);
	for (count = 0; count < 256; count++)
		serial_out(up, UART_TX, count);
	mdelay(20);/* FIXME - schedule_timeout */
	for (count = 0; (serial_in(up, UART_LSR) & UART_LSR_DR) &&
	     (count < 256); count++)
		serial_in(up, UART_RX);
	serial_out(up, UART_FCR, old_fcr);
	serial8250_out_MCR(up, old_mcr);
	serial_out(up, UART_LCR, UART_LCR_CONF_MODE_A);
	serial_dl_write(up, old_dl);
	serial_out(up, UART_LCR, old_lcr);

	return count;
}

/*
 * Read UART ID using the divisor method - set DLL and DLM to zero
 * and the revision will be in DLL and device type in DLM.  We
 * preserve the device state across this.
 */
static unsigned int autoconfig_read_divisor_id(struct uart_8250_port *p)
{
	unsigned char old_lcr;
	unsigned int id, old_dl;

	old_lcr = serial_in(p, UART_LCR);
	serial_out(p, UART_LCR, UART_LCR_CONF_MODE_A);
	old_dl = serial_dl_read(p);
	serial_dl_write(p, 0);
	id = serial_dl_read(p);
	serial_dl_write(p, old_dl);

	serial_out(p, UART_LCR, old_lcr);

	return id;
}

/*
 * This is a helper routine to autodetect StarTech/Exar/Oxsemi UART's.
 * When this function is called we know it is at least a StarTech
 * 16650 V2, but it might be one of several StarTech UARTs, or one of
 * its clones.  (We treat the broken original StarTech 16650 V1 as a
 * 16550, and why not?  Startech doesn't seem to even acknowledge its
 * existence.)
 *
 * What evil have men's minds wrought...
 */
static void autoconfig_has_efr(struct uart_8250_port *up)
{
	unsigned int id1, id2, id3, rev;

	/*
	 * Everything with an EFR has SLEEP
	 */
	up->capabilities |= UART_CAP_EFR | UART_CAP_SLEEP;

	/*
	 * First we check to see if it's an Oxford Semiconductor UART.
	 *
	 * If we have to do this here because some non-National
	 * Semiconductor clone chips lock up if you try writing to the
	 * LSR register (which serial_icr_read does)
	 */

	/*
	 * Check for Oxford Semiconductor 16C950.
	 *
	 * EFR [4] must be set else this test fails.
	 *
	 * This shouldn't be necessary, but Mike Hudson (Exoray@isys.ca)
	 * claims that it's needed for 952 dual UART's (which are not
	 * recommended for new designs).
	 */
	up->acr = 0;
	serial_out(up, UART_LCR, UART_LCR_CONF_MODE_B);
	serial_out(up, UART_EFR, UART_EFR_ECB);
	serial_out(up, UART_LCR, 0x00);
	id1 = serial_icr_read(up, UART_ID1);
	id2 = serial_icr_read(up, UART_ID2);
	id3 = serial_icr_read(up, UART_ID3);
	rev = serial_icr_read(up, UART_REV);

	DEBUG_AUTOCONF("950id=%02x:%02x:%02x:%02x ", id1, id2, id3, rev);

	if (id1 == 0x16 && id2 == 0xC9 &&
	    (id3 == 0x50 || id3 == 0x52 || id3 == 0x54)) {
		up->port.type = PORT_16C950;

		/*
		 * Enable work around for the Oxford Semiconductor 952 rev B
		 * chip which causes it to seriously miscalculate baud rates
		 * when DLL is 0.
		 */
		if (id3 == 0x52 && rev == 0x01)
			up->bugs |= UART_BUG_QUOT;
		return;
	}

	/*
	 * We check for a XR16C850 by setting DLL and DLM to 0, and then
	 * reading back DLL and DLM.  The chip type depends on the DLM
	 * value read back:
	 *  0x10 - XR16C850 and the DLL contains the chip revision.
	 *  0x12 - XR16C2850.
	 *  0x14 - XR16C854.
	 */
	id1 = autoconfig_read_divisor_id(up);
	DEBUG_AUTOCONF("850id=%04x ", id1);

	id2 = id1 >> 8;
	if (id2 == 0x10 || id2 == 0x12 || id2 == 0x14) {
		up->port.type = PORT_16850;
		return;
	}

	/*
	 * It wasn't an XR16C850.
	 *
	 * We distinguish between the '654 and the '650 by counting
	 * how many bytes are in the FIFO.  I'm using this for now,
	 * since that's the technique that was sent to me in the
	 * serial driver update, but I'm not convinced this works.
	 * I've had problems doing this in the past.  -TYT
	 */
	if (size_fifo(up) == 64)
		up->port.type = PORT_16654;
	else
		up->port.type = PORT_16650V2;
}

/*
 * We detected a chip without a FIFO.  Only two fall into
 * this category - the original 8250 and the 16450.  The
 * 16450 has a scratch register (accessible with LCR=0)
 */
static void autoconfig_8250(struct uart_8250_port *up)
{
	unsigned char scratch, status1, status2;

	up->port.type = PORT_8250;

	scratch = serial_in(up, UART_SCR);
	serial_out(up, UART_SCR, 0xa5);
	status1 = serial_in(up, UART_SCR);
	serial_out(up, UART_SCR, 0x5a);
	status2 = serial_in(up, UART_SCR);
	serial_out(up, UART_SCR, scratch);

	if (status1 == 0xa5 && status2 == 0x5a)
		up->port.type = PORT_16450;
}

static int broken_efr(struct uart_8250_port *up)
{
	/*
	 * Exar ST16C2550 "A2" devices incorrectly detect as
	 * having an EFR, and report an ID of 0x0201.  See
	 * http://linux.derkeiler.com/Mailing-Lists/Kernel/2004-11/4812.html
	 */
	if (autoconfig_read_divisor_id(up) == 0x0201 && size_fifo(up) == 16)
		return 1;

	return 0;
}

/*
 * We know that the chip has FIFOs.  Does it have an EFR?  The
 * EFR is located in the same register position as the IIR and
 * we know the top two bits of the IIR are currently set.  The
 * EFR should contain zero.  Try to read the EFR.
 */
static void autoconfig_16550a(struct uart_8250_port *up)
{
	unsigned char status1, status2;
	unsigned int iersave;

	up->port.type = PORT_16550A;
	up->capabilities |= UART_CAP_FIFO;

	/*
	 * Check for presence of the EFR when DLAB is set.
	 * Only ST16C650V1 UARTs pass this test.
	 */
	serial_out(up, UART_LCR, UART_LCR_CONF_MODE_A);
	if (serial_in(up, UART_EFR) == 0) {
		serial_out(up, UART_EFR, 0xA8);
		if (serial_in(up, UART_EFR) != 0) {
			DEBUG_AUTOCONF("EFRv1 ");
			up->port.type = PORT_16650;
			up->capabilities |= UART_CAP_EFR | UART_CAP_SLEEP;
		} else {
			serial_out(up, UART_LCR, 0);
			serial_out(up, UART_FCR, UART_FCR_ENABLE_FIFO |
				   UART_FCR7_64BYTE);
			status1 = serial_in(up, UART_IIR) >> 5;
			serial_out(up, UART_FCR, 0);
			serial_out(up, UART_LCR, 0);

			if (status1 == 7)
				up->port.type = PORT_16550A_FSL64;
			else
				DEBUG_AUTOCONF("Motorola 8xxx DUART ");
		}
		serial_out(up, UART_EFR, 0);
		return;
	}

	/*
	 * Maybe it requires 0xbf to be written to the LCR.
	 * (other ST16C650V2 UARTs, TI16C752A, etc)
	 */
	serial_out(up, UART_LCR, UART_LCR_CONF_MODE_B);
	if (serial_in(up, UART_EFR) == 0 && !broken_efr(up)) {
		DEBUG_AUTOCONF("EFRv2 ");
		autoconfig_has_efr(up);
		return;
	}

	/*
	 * Check for a National Semiconductor SuperIO chip.
	 * Attempt to switch to bank 2, read the value of the LOOP bit
	 * from EXCR1. Switch back to bank 0, change it in MCR. Then
	 * switch back to bank 2, read it from EXCR1 again and check
	 * it's changed. If so, set baud_base in EXCR2 to 921600. -- dwmw2
	 */
	serial_out(up, UART_LCR, 0);
	status1 = serial8250_in_MCR(up);
	serial_out(up, UART_LCR, 0xE0);
	status2 = serial_in(up, 0x02); /* EXCR1 */

	if (!((status2 ^ status1) & UART_MCR_LOOP)) {
		serial_out(up, UART_LCR, 0);
		serial8250_out_MCR(up, status1 ^ UART_MCR_LOOP);
		serial_out(up, UART_LCR, 0xE0);
		status2 = serial_in(up, 0x02); /* EXCR1 */
		serial_out(up, UART_LCR, 0);
		serial8250_out_MCR(up, status1);

		if ((status2 ^ status1) & UART_MCR_LOOP) {
			unsigned short quot;

			serial_out(up, UART_LCR, 0xE0);

			quot = serial_dl_read(up);
			quot <<= 3;

			if (ns16550a_goto_highspeed(up))
				serial_dl_write(up, quot);

			serial_out(up, UART_LCR, 0);

			up->port.uartclk = 921600*16;
			up->port.type = PORT_NS16550A;
			up->capabilities |= UART_NATSEMI;
			return;
		}
	}

	/*
	 * No EFR.  Try to detect a TI16750, which only sets bit 5 of
	 * the IIR when 64 byte FIFO mode is enabled when DLAB is set.
	 * Try setting it with and without DLAB set.  Cheap clones
	 * set bit 5 without DLAB set.
	 */
	serial_out(up, UART_LCR, 0);
	serial_out(up, UART_FCR, UART_FCR_ENABLE_FIFO | UART_FCR7_64BYTE);
	status1 = serial_in(up, UART_IIR) >> 5;
	serial_out(up, UART_FCR, UART_FCR_ENABLE_FIFO);
	serial_out(up, UART_LCR, UART_LCR_CONF_MODE_A);
	serial_out(up, UART_FCR, UART_FCR_ENABLE_FIFO | UART_FCR7_64BYTE);
	status2 = serial_in(up, UART_IIR) >> 5;
	serial_out(up, UART_FCR, UART_FCR_ENABLE_FIFO);
	serial_out(up, UART_LCR, 0);

	DEBUG_AUTOCONF("iir1=%d iir2=%d ", status1, status2);

	if (status1 == 6 && status2 == 7) {
		up->port.type = PORT_16750;
		up->capabilities |= UART_CAP_AFE | UART_CAP_SLEEP;
		return;
	}

	/*
	 * Try writing and reading the UART_IER_UUE bit (b6).
	 * If it works, this is probably one of the Xscale platform's
	 * internal UARTs.
	 * We're going to explicitly set the UUE bit to 0 before
	 * trying to write and read a 1 just to make sure it's not
	 * already a 1 and maybe locked there before we even start start.
	 */
	iersave = serial_in(up, UART_IER);
	serial_out(up, UART_IER, iersave & ~UART_IER_UUE);
	if (!(serial_in(up, UART_IER) & UART_IER_UUE)) {
		/*
		 * OK it's in a known zero state, try writing and reading
		 * without disturbing the current state of the other bits.
		 */
		serial_out(up, UART_IER, iersave | UART_IER_UUE);
		if (serial_in(up, UART_IER) & UART_IER_UUE) {
			/*
			 * It's an Xscale.
			 * We'll leave the UART_IER_UUE bit set to 1 (enabled).
			 */
			DEBUG_AUTOCONF("Xscale ");
			up->port.type = PORT_XSCALE;
			up->capabilities |= UART_CAP_UUE | UART_CAP_RTOIE;
			return;
		}
	} else {
		/*
		 * If we got here we couldn't force the IER_UUE bit to 0.
		 * Log it and continue.
		 */
		DEBUG_AUTOCONF("Couldn't force IER_UUE to 0 ");
	}
	serial_out(up, UART_IER, iersave);

	/*
	 * We distinguish between 16550A and U6 16550A by counting
	 * how many bytes are in the FIFO.
	 */
	if (up->port.type == PORT_16550A && size_fifo(up) == 64) {
		up->port.type = PORT_U6_16550A;
		up->capabilities |= UART_CAP_AFE;
	}
}

/*
 * This routine is called by rs_init() to initialize a specific serial
 * port.  It determines what type of UART chip this serial port is
 * using: 8250, 16450, 16550, 16550A.  The important question is
 * whether or not this UART is a 16550A or not, since this will
 * determine whether or not we can use its FIFO features or not.
 */
static void autoconfig(struct uart_8250_port *up)
{
	unsigned char status1, scratch, scratch2, scratch3;
	unsigned char save_lcr, save_mcr;
	struct uart_port *port = &up->port;
	unsigned long flags;
	unsigned int old_capabilities;

	if (!port->iobase && !port->mapbase && !port->membase)
		return;

	DEBUG_AUTOCONF("%s: autoconf (0x%04lx, 0x%p): ",
		       port->name, port->iobase, port->membase);

	/*
	 * We really do need global IRQs disabled here - we're going to
	 * be frobbing the chips IRQ enable register to see if it exists.
	 */
	spin_lock_irqsave(&port->lock, flags);

	up->capabilities = 0;
	up->bugs = 0;

	if (!(port->flags & UPF_BUGGY_UART)) {
		/*
		 * Do a simple existence test first; if we fail this,
		 * there's no point trying anything else.
		 *
		 * 0x80 is used as a nonsense port to prevent against
		 * false positives due to ISA bus float.  The
		 * assumption is that 0x80 is a non-existent port;
		 * which should be safe since include/asm/io.h also
		 * makes this assumption.
		 *
		 * Note: this is safe as long as MCR bit 4 is clear
		 * and the device is in "PC" mode.
		 */
		scratch = serial_in(up, UART_IER);
		serial_out(up, UART_IER, 0);
#ifdef __i386__
		outb(0xff, 0x080);
#endif
		/*
		 * Mask out IER[7:4] bits for test as some UARTs (e.g. TL
		 * 16C754B) allow only to modify them if an EFR bit is set.
		 */
		scratch2 = serial_in(up, UART_IER) & 0x0f;
		serial_out(up, UART_IER, 0x0F);
#ifdef __i386__
		outb(0, 0x080);
#endif
		scratch3 = serial_in(up, UART_IER) & 0x0f;
		serial_out(up, UART_IER, scratch);
		if (scratch2 != 0 || scratch3 != 0x0F) {
			/*
			 * We failed; there's nothing here
			 */
			spin_unlock_irqrestore(&port->lock, flags);
			DEBUG_AUTOCONF("IER test failed (%02x, %02x) ",
				       scratch2, scratch3);
			goto out;
		}
	}

	save_mcr = serial8250_in_MCR(up);
	save_lcr = serial_in(up, UART_LCR);

	/*
	 * Check to see if a UART is really there.  Certain broken
	 * internal modems based on the Rockwell chipset fail this
	 * test, because they apparently don't implement the loopback
	 * test mode.  So this test is skipped on the COM 1 through
	 * COM 4 ports.  This *should* be safe, since no board
	 * manufacturer would be stupid enough to design a board
	 * that conflicts with COM 1-4 --- we hope!
	 */
	if (!(port->flags & UPF_SKIP_TEST)) {
		serial8250_out_MCR(up, UART_MCR_LOOP | 0x0A);
		status1 = serial_in(up, UART_MSR) & 0xF0;
		serial8250_out_MCR(up, save_mcr);
		if (status1 != 0x90) {
			spin_unlock_irqrestore(&port->lock, flags);
			DEBUG_AUTOCONF("LOOP test failed (%02x) ",
				       status1);
			goto out;
		}
	}

	/*
	 * We're pretty sure there's a port here.  Lets find out what
	 * type of port it is.  The IIR top two bits allows us to find
	 * out if it's 8250 or 16450, 16550, 16550A or later.  This
	 * determines what we test for next.
	 *
	 * We also initialise the EFR (if any) to zero for later.  The
	 * EFR occupies the same register location as the FCR and IIR.
	 */
	serial_out(up, UART_LCR, UART_LCR_CONF_MODE_B);
	serial_out(up, UART_EFR, 0);
	serial_out(up, UART_LCR, 0);

	serial_out(up, UART_FCR, UART_FCR_ENABLE_FIFO);
	scratch = serial_in(up, UART_IIR) >> 6;

	switch (scratch) {
	case 0:
		autoconfig_8250(up);
		break;
	case 1:
		port->type = PORT_UNKNOWN;
		break;
	case 2:
		port->type = PORT_16550;
		break;
	case 3:
		autoconfig_16550a(up);
		break;
	}

#ifdef CONFIG_SERIAL_8250_RSA
	/*
	 * Only probe for RSA ports if we got the region.
	 */
	if (port->type == PORT_16550A && up->probe & UART_PROBE_RSA &&
	    __enable_rsa(up))
		port->type = PORT_RSA;
#endif

	serial_out(up, UART_LCR, save_lcr);

	port->fifosize = uart_config[up->port.type].fifo_size;
	old_capabilities = up->capabilities;
	up->capabilities = uart_config[port->type].flags;
	up->tx_loadsz = uart_config[port->type].tx_loadsz;

	if (port->type == PORT_UNKNOWN)
		goto out_lock;

	/*
	 * Reset the UART.
	 */
#ifdef CONFIG_SERIAL_8250_RSA
	if (port->type == PORT_RSA)
		serial_out(up, UART_RSA_FRR, 0);
#endif
	serial8250_out_MCR(up, save_mcr);
	serial8250_clear_fifos(up);
	serial_in(up, UART_RX);
	if (up->capabilities & UART_CAP_UUE)
		serial_out(up, UART_IER, UART_IER_UUE);
	else
		serial_out(up, UART_IER, 0);

out_lock:
	spin_unlock_irqrestore(&port->lock, flags);

	/*
	 * Check if the device is a Fintek F81216A
	 */
	if (port->type == PORT_16550A && port->iotype == UPIO_PORT)
		fintek_8250_probe(up);

	if (up->capabilities != old_capabilities) {
		pr_warn("%s: detected caps %08x should be %08x\n",
			port->name, old_capabilities, up->capabilities);
	}
out:
	DEBUG_AUTOCONF("iir=%d ", scratch);
	DEBUG_AUTOCONF("type=%s\n", uart_config[port->type].name);
}

static void autoconfig_irq(struct uart_8250_port *up)
{
	struct uart_port *port = &up->port;
	unsigned char save_mcr, save_ier;
	unsigned char save_ICP = 0;
	unsigned int ICP = 0;
	unsigned long irqs;
	int irq;

	if (port->flags & UPF_FOURPORT) {
		ICP = (port->iobase & 0xfe0) | 0x1f;
		save_ICP = inb_p(ICP);
		outb_p(0x80, ICP);
		inb_p(ICP);
	}

	if (uart_console(port))
		console_lock();

	/* forget possible initially masked and pending IRQ */
	probe_irq_off(probe_irq_on());
	save_mcr = serial8250_in_MCR(up);
	save_ier = serial_in(up, UART_IER);
	serial8250_out_MCR(up, UART_MCR_OUT1 | UART_MCR_OUT2);

	irqs = probe_irq_on();
	serial8250_out_MCR(up, 0);
	udelay(10);
	if (port->flags & UPF_FOURPORT) {
		serial8250_out_MCR(up, UART_MCR_DTR | UART_MCR_RTS);
	} else {
		serial8250_out_MCR(up,
			UART_MCR_DTR | UART_MCR_RTS | UART_MCR_OUT2);
	}
	serial_out(up, UART_IER, 0x0f);	/* enable all intrs */
	serial_in(up, UART_LSR);
	serial_in(up, UART_RX);
	serial_in(up, UART_IIR);
	serial_in(up, UART_MSR);
	serial_out(up, UART_TX, 0xFF);
	udelay(20);
	irq = probe_irq_off(irqs);

	serial8250_out_MCR(up, save_mcr);
	serial_out(up, UART_IER, save_ier);

	if (port->flags & UPF_FOURPORT)
		outb_p(save_ICP, ICP);

	if (uart_console(port))
		console_unlock();

	port->irq = (irq > 0) ? irq : 0;
}

static void serial8250_stop_rx(struct uart_port *port)
{
	struct uart_8250_port *up = up_to_u8250p(port);

	up->ier &= ~(UART_IER_RLSI | UART_IER_RDI);
	up->port.read_status_mask &= ~UART_LSR_DR;
<<<<<<< HEAD
	set_ier(up, up->ier);
=======
	serial8250_set_IER(up, up->ier);

	serial8250_rpm_put(up);
>>>>>>> aa73e33d
}

static void __do_stop_tx_rs485(struct uart_8250_port *p)
{
	serial8250_em485_rts_after_send(p);

	/*
	 * Empty the RX FIFO, we are not interested in anything
	 * received during the half-duplex transmission.
	 * Enable previously disabled RX interrupts.
	 */
	if (!(p->port.rs485.flags & SER_RS485_RX_DURING_TX)) {
		serial8250_clear_and_reinit_fifos(p);

		p->ier |= UART_IER_RLSI | UART_IER_RDI;
<<<<<<< HEAD
		set_ier(p, p->ier);
=======
		serial8250_set_IER(p, p->ier);
>>>>>>> aa73e33d
	}
}
static enum hrtimer_restart serial8250_em485_handle_stop_tx(struct hrtimer *t)
{
	struct uart_8250_em485 *em485;
	struct uart_8250_port *p;
	unsigned long flags;

	em485 = container_of(t, struct uart_8250_em485, stop_tx_timer);
	p = em485->port;

	serial8250_rpm_get(p);
	spin_lock_irqsave(&p->port.lock, flags);
	if (em485->active_timer == &em485->stop_tx_timer) {
		__do_stop_tx_rs485(p);
		em485->active_timer = NULL;
	}
	spin_unlock_irqrestore(&p->port.lock, flags);
	serial8250_rpm_put(p);
	return HRTIMER_NORESTART;
}

static void start_hrtimer_ms(struct hrtimer *hrt, unsigned long msec)
{
	long sec = msec / 1000;
	long nsec = (msec % 1000) * 1000000;
	ktime_t t = ktime_set(sec, nsec);

	hrtimer_start(hrt, t, HRTIMER_MODE_REL);
}

static void __stop_tx_rs485(struct uart_8250_port *p)
{
	struct uart_8250_em485 *em485 = p->em485;

	/*
	 * __do_stop_tx_rs485 is going to set RTS according to config
	 * AND flush RX FIFO if required.
	 */
	if (p->port.rs485.delay_rts_after_send > 0) {
		em485->active_timer = &em485->stop_tx_timer;
		start_hrtimer_ms(&em485->stop_tx_timer,
				   p->port.rs485.delay_rts_after_send);
	} else {
		__do_stop_tx_rs485(p);
	}
}

static inline void __do_stop_tx(struct uart_8250_port *p)
{
	if (serial8250_clear_THRI_sier(p))
		serial8250_rpm_put_tx(p);
}

static inline void __stop_tx(struct uart_8250_port *p)
{
	struct uart_8250_em485 *em485 = p->em485;

	if (em485) {
		unsigned char lsr = serial_in(p, UART_LSR);
		/*
		 * To provide required timeing and allow FIFO transfer,
		 * __stop_tx_rs485() must be called only when both FIFO and
		 * shift register are empty. It is for device driver to enable
		 * interrupt on TEMT.
		 */
		if ((lsr & BOTH_EMPTY) != BOTH_EMPTY)
			return;

		em485->active_timer = NULL;

		__stop_tx_rs485(p);
	}
	__do_stop_tx(p);
}

static void serial8250_stop_tx(struct uart_port *port)
{
	struct uart_8250_port *up = up_to_u8250p(port);

	__stop_tx(up);

	/*
	 * We really want to stop the transmitter from sending.
	 */
	if (port->type == PORT_16C950) {
		up->acr |= UART_ACR_TXDIS;
		serial_icr_write(up, UART_ACR, up->acr);
	}
}

static inline void __start_tx(struct uart_port *port)
{
	struct uart_8250_port *up = up_to_u8250p(port);

	if (up->dma && !up->dma->tx_dma(up))
		return;

	if (serial8250_set_THRI_sier(up)) {
		if (up->bugs & UART_BUG_TXEN) {
			unsigned char lsr;

			lsr = serial_in(up, UART_LSR);
			up->lsr_saved_flags |= lsr & LSR_SAVE_FLAGS;
			if (lsr & UART_LSR_THRE)
				serial8250_tx_chars(up);
		}
	}

	/*
	 * Re-enable the transmitter if we disabled it.
	 */
	if (port->type == PORT_16C950 && up->acr & UART_ACR_TXDIS) {
		up->acr &= ~UART_ACR_TXDIS;
		serial_icr_write(up, UART_ACR, up->acr);
	}
}

static inline void start_tx_rs485(struct uart_port *port)
{
	struct uart_8250_port *up = up_to_u8250p(port);
	struct uart_8250_em485 *em485 = up->em485;
	unsigned char mcr;

	if (!(up->port.rs485.flags & SER_RS485_RX_DURING_TX))
		serial8250_stop_rx(&up->port);

	em485->active_timer = NULL;

	mcr = serial8250_in_MCR(up);
	if (!!(up->port.rs485.flags & SER_RS485_RTS_ON_SEND) !=
	    !!(mcr & UART_MCR_RTS)) {
		if (up->port.rs485.flags & SER_RS485_RTS_ON_SEND)
			mcr |= UART_MCR_RTS;
		else
			mcr &= ~UART_MCR_RTS;
		serial8250_out_MCR(up, mcr);

		if (up->port.rs485.delay_rts_before_send > 0) {
			em485->active_timer = &em485->start_tx_timer;
			start_hrtimer_ms(&em485->start_tx_timer,
					 up->port.rs485.delay_rts_before_send);
			return;
		}
	}

	__start_tx(port);
}

static enum hrtimer_restart serial8250_em485_handle_start_tx(struct hrtimer *t)
{
	struct uart_8250_em485 *em485;
	struct uart_8250_port *p;
	unsigned long flags;

	em485 = container_of(t, struct uart_8250_em485, start_tx_timer);
	p = em485->port;

	spin_lock_irqsave(&p->port.lock, flags);
	if (em485->active_timer == &em485->start_tx_timer) {
		__start_tx(&p->port);
		em485->active_timer = NULL;
	}
	spin_unlock_irqrestore(&p->port.lock, flags);
	return HRTIMER_NORESTART;
}

static void serial8250_start_tx(struct uart_port *port)
{
	struct uart_8250_port *up = up_to_u8250p(port);
	struct uart_8250_em485 *em485 = up->em485;

	serial8250_rpm_get_tx(up);

	if (em485 &&
	    em485->active_timer == &em485->start_tx_timer)
		return;

	if (em485)
		start_tx_rs485(port);
	else
		__start_tx(port);
}

static void serial8250_throttle(struct uart_port *port)
{
	port->throttle(port);
}

static void serial8250_unthrottle(struct uart_port *port)
{
	port->unthrottle(port);
}

static void serial8250_disable_ms(struct uart_port *port)
{
	struct uart_8250_port *up = up_to_u8250p(port);

	/* no MSR capabilities */
	if (up->bugs & UART_BUG_NOMSR)
		return;

	mctrl_gpio_disable_ms(up->gpios);

	up->ier &= ~UART_IER_MSI;
<<<<<<< HEAD
	set_ier(up, up->ier);
=======
	serial8250_set_IER(up, up->ier);
>>>>>>> aa73e33d
}

static void serial8250_enable_ms(struct uart_port *port)
{
	struct uart_8250_port *up = up_to_u8250p(port);

	/* no MSR capabilities */
	if (up->bugs & UART_BUG_NOMSR)
		return;

	mctrl_gpio_enable_ms(up->gpios);

	up->ier |= UART_IER_MSI;

<<<<<<< HEAD
	set_ier(up, up->ier);
=======
	serial8250_rpm_get(up);
	serial8250_set_IER(up, up->ier);
	serial8250_rpm_put(up);
>>>>>>> aa73e33d
}

void serial8250_read_char(struct uart_8250_port *up, unsigned char lsr)
{
	struct uart_port *port = &up->port;
	unsigned char ch;
	char flag = TTY_NORMAL;

	if (likely(lsr & UART_LSR_DR))
		ch = serial_in(up, UART_RX);
	else
		/*
		 * Intel 82571 has a Serial Over Lan device that will
		 * set UART_LSR_BI without setting UART_LSR_DR when
		 * it receives a break. To avoid reading from the
		 * receive buffer without UART_LSR_DR bit set, we
		 * just force the read character to be 0
		 */
		ch = 0;

	port->icount.rx++;

	lsr |= up->lsr_saved_flags;
	up->lsr_saved_flags = 0;

	if (unlikely(lsr & UART_LSR_BRK_ERROR_BITS)) {
		if (lsr & UART_LSR_BI) {
			lsr &= ~(UART_LSR_FE | UART_LSR_PE);
			port->icount.brk++;
			/*
			 * We do the SysRQ and SAK checking
			 * here because otherwise the break
			 * may get masked by ignore_status_mask
			 * or read_status_mask.
			 */
			if (uart_handle_break(port))
				return;
		} else if (lsr & UART_LSR_PE)
			port->icount.parity++;
		else if (lsr & UART_LSR_FE)
			port->icount.frame++;
		if (lsr & UART_LSR_OE)
			port->icount.overrun++;

		/*
		 * Mask off conditions which should be ignored.
		 */
		lsr &= port->read_status_mask;

		if (lsr & UART_LSR_BI) {
			pr_debug("%s: handling break\n", __func__);
			flag = TTY_BREAK;
		} else if (lsr & UART_LSR_PE)
			flag = TTY_PARITY;
		else if (lsr & UART_LSR_FE)
			flag = TTY_FRAME;
	}
	if (uart_prepare_sysrq_char(port, ch))
		return;

	uart_insert_char(port, lsr, UART_LSR_OE, ch, flag);
}
EXPORT_SYMBOL_GPL(serial8250_read_char);

/*
 * serial8250_rx_chars: processes according to the passed in LSR
 * value, and returns the remaining LSR bits not handled
 * by this Rx routine.
 */
unsigned char serial8250_rx_chars(struct uart_8250_port *up, unsigned char lsr)
{
	struct uart_port *port = &up->port;
	int max_count = 256;

	do {
		serial8250_read_char(up, lsr);
		if (--max_count == 0)
			break;
		lsr = serial_in(up, UART_LSR);
	} while (lsr & (UART_LSR_DR | UART_LSR_BI));

	tty_flip_buffer_push(&port->state->port);
	return lsr;
}
EXPORT_SYMBOL_GPL(serial8250_rx_chars);

void serial8250_tx_chars(struct uart_8250_port *up)
{
	struct uart_port *port = &up->port;
	struct circ_buf *xmit = &port->state->xmit;
	int count;

	if (port->x_char) {
		serial_out(up, UART_TX, port->x_char);
		port->icount.tx++;
		port->x_char = 0;
		return;
	}
	if (uart_tx_stopped(port)) {
		serial8250_stop_tx(port);
		return;
	}
	if (uart_circ_empty(xmit)) {
		__stop_tx(up);
		return;
	}

	count = up->tx_loadsz;
	do {
		serial_out(up, UART_TX, xmit->buf[xmit->tail]);
		xmit->tail = (xmit->tail + 1) & (UART_XMIT_SIZE - 1);
		port->icount.tx++;
		if (uart_circ_empty(xmit))
			break;
		if ((up->capabilities & UART_CAP_HFIFO) &&
		    (serial_in(up, UART_LSR) & BOTH_EMPTY) != BOTH_EMPTY)
			break;
		/* The BCM2835 MINI UART THRE bit is really a not-full bit. */
		if ((up->capabilities & UART_CAP_MINI) &&
		    !(serial_in(up, UART_LSR) & UART_LSR_THRE))
			break;
	} while (--count > 0);

	if (uart_circ_chars_pending(xmit) < WAKEUP_CHARS)
		uart_write_wakeup(port);

	/*
	 * With RPM enabled, we have to wait until the FIFO is empty before the
	 * HW can go idle. So we get here once again with empty FIFO and disable
	 * the interrupt and RPM in __stop_tx()
	 */
}
EXPORT_SYMBOL_GPL(serial8250_tx_chars);

/* Caller holds uart port lock */
unsigned int serial8250_modem_status(struct uart_8250_port *up)
{
	struct uart_port *port = &up->port;
	unsigned int status = serial_in(up, UART_MSR);

	status |= up->msr_saved_flags;
	up->msr_saved_flags = 0;
	if (status & UART_MSR_ANY_DELTA && up->ier & UART_IER_MSI &&
	    port->state != NULL) {
		if (status & UART_MSR_TERI)
			port->icount.rng++;
		if (status & UART_MSR_DDSR)
			port->icount.dsr++;
		if (status & UART_MSR_DDCD)
			uart_handle_dcd_change(port, status & UART_MSR_DCD);
		if (status & UART_MSR_DCTS)
			uart_handle_cts_change(port, status & UART_MSR_CTS);

		wake_up_interruptible(&port->state->port.delta_msr_wait);
	}

	return status;
}
EXPORT_SYMBOL_GPL(serial8250_modem_status);

static bool handle_rx_dma(struct uart_8250_port *up, unsigned int iir)
{
	switch (iir & 0x3f) {
	case UART_IIR_RX_TIMEOUT:
		serial8250_rx_dma_flush(up);
		/* fall-through */
	case UART_IIR_RLSI:
		return true;
	}
	return up->dma->rx_dma(up);
}

/*
 * This handles the interrupt from one port.
 */
int serial8250_handle_irq(struct uart_port *port, unsigned int iir)
{
	unsigned char status;
	unsigned long flags;
	struct uart_8250_port *up = up_to_u8250p(port);

	if (iir & UART_IIR_NO_INT)
		return 0;

	spin_lock_irqsave(&port->lock, flags);

	status = serial_port_in(port, UART_LSR);

	if (status & (UART_LSR_DR | UART_LSR_BI)) {
		if (!up->dma || handle_rx_dma(up, iir))
			status = serial8250_rx_chars(up, status);
	}
	serial8250_modem_status(up);
	if ((!up->dma || up->dma->tx_err) && (status & UART_LSR_THRE) &&
		(up->ier & UART_IER_THRI))
		serial8250_tx_chars(up);

	uart_unlock_and_check_sysrq(port, flags);
	return 1;
}
EXPORT_SYMBOL_GPL(serial8250_handle_irq);

static int serial8250_default_handle_irq(struct uart_port *port)
{
	unsigned int iir;

	/*
	 * The IRQ might be shared with other peripherals so we must first
	 * check that are we RPM suspended or not. If we are we assume that
	 * the IRQ was not for us (we shouldn't be RPM suspended when the
	 * interrupt is enabled).
	 */
	if (pm_runtime_suspended(port->dev))
		return 0;

	iir = serial_port_in(port, UART_IIR);
	return serial8250_handle_irq(port, iir);
}

/*
 * Newer 16550 compatible parts such as the SC16C650 & Altera 16550 Soft IP
 * have a programmable TX threshold that triggers the THRE interrupt in
 * the IIR register. In this case, the THRE interrupt indicates the FIFO
 * has space available. Load it up with tx_loadsz bytes.
 */
static int serial8250_tx_threshold_handle_irq(struct uart_port *port)
{
	unsigned long flags;
	unsigned int iir = serial_port_in(port, UART_IIR);

	/* TX Threshold IRQ triggered so load up FIFO */
	if ((iir & UART_IIR_ID) == UART_IIR_THRI) {
		struct uart_8250_port *up = up_to_u8250p(port);

		spin_lock_irqsave(&port->lock, flags);
		serial8250_tx_chars(up);
		spin_unlock_irqrestore(&port->lock, flags);
	}

	iir = serial_port_in(port, UART_IIR);
	return serial8250_handle_irq(port, iir);
}

static unsigned int serial8250_tx_empty(struct uart_port *port)
{
	struct uart_8250_port *up = up_to_u8250p(port);
	unsigned long flags;
	unsigned int lsr;

	spin_lock_irqsave(&port->lock, flags);
	lsr = serial_port_in(port, UART_LSR);
	up->lsr_saved_flags |= lsr & LSR_SAVE_FLAGS;
	spin_unlock_irqrestore(&port->lock, flags);

	return (lsr & BOTH_EMPTY) == BOTH_EMPTY ? TIOCSER_TEMT : 0;
}

unsigned int serial8250_do_get_mctrl(struct uart_port *port)
{
	struct uart_8250_port *up = up_to_u8250p(port);
	unsigned int status;
	unsigned int val;

	status = serial8250_modem_status(up);

	val = serial8250_MSR_to_TIOCM(status);
	if (up->gpios)
		return mctrl_gpio_get(up->gpios, &val);

	return val;
}
EXPORT_SYMBOL_GPL(serial8250_do_get_mctrl);

static unsigned int serial8250_get_mctrl(struct uart_port *port)
{
	if (port->get_mctrl)
		return port->get_mctrl(port);
	return serial8250_do_get_mctrl(port);
}

void serial8250_do_set_mctrl(struct uart_port *port, unsigned int mctrl)
{
	struct uart_8250_port *up = up_to_u8250p(port);
	unsigned char mcr;

	mcr = serial8250_TIOCM_to_MCR(mctrl);

	mcr = (mcr & up->mcr_mask) | up->mcr_force | up->mcr;

	serial8250_out_MCR(up, mcr);
}
EXPORT_SYMBOL_GPL(serial8250_do_set_mctrl);

static void serial8250_set_mctrl(struct uart_port *port, unsigned int mctrl)
{
	if (port->set_mctrl)
		port->set_mctrl(port, mctrl);
	else
		serial8250_do_set_mctrl(port, mctrl);
}

static void serial8250_break_ctl(struct uart_port *port, int break_state)
{
	struct uart_8250_port *up = up_to_u8250p(port);
	unsigned long flags;

	spin_lock_irqsave(&port->lock, flags);
	if (break_state == -1)
		up->lcr |= UART_LCR_SBC;
	else
		up->lcr &= ~UART_LCR_SBC;
	serial_port_out(port, UART_LCR, up->lcr);
	spin_unlock_irqrestore(&port->lock, flags);
}

/*
 *	Wait for transmitter & holding register to empty
 */
static void wait_for_xmitr(struct uart_8250_port *up, int bits)
{
	unsigned int status, tmout = 10000;

	/* Wait up to 10ms for the character(s) to be sent. */
	for (;;) {
		status = serial_in(up, UART_LSR);

		up->lsr_saved_flags |= status & LSR_SAVE_FLAGS;

		if ((status & bits) == bits)
			break;
		if (--tmout == 0)
			break;
		udelay(1);
		touch_nmi_watchdog();
	}

	/* Wait up to 1s for flow control if necessary */
	if (up->port.flags & UPF_CONS_FLOW) {
		for (tmout = 1000000; tmout; tmout--) {
			unsigned int msr = serial_in(up, UART_MSR);
			up->msr_saved_flags |= msr & MSR_SAVE_FLAGS;
			if (msr & UART_MSR_CTS)
				break;
			udelay(1);
			touch_nmi_watchdog();
		}
	}
}

static atomic_t ier_counter = ATOMIC_INIT(0);
static atomic_t ier_value = ATOMIC_INIT(0);

void set_ier(struct uart_8250_port *up, unsigned char ier)
{
	struct uart_port *port = &up->port;
	unsigned int flags;

	console_atomic_lock(&flags);
	if (atomic_read(&ier_counter) > 0)
		atomic_set(&ier_value, ier);
	else
		serial_port_out(port, UART_IER, ier);
	console_atomic_unlock(flags);
}

void clear_ier(struct uart_8250_port *up)
{
	struct uart_port *port = &up->port;
	unsigned int ier_cleared = 0;
	unsigned int flags;
	unsigned int ier;

	console_atomic_lock(&flags);
	atomic_inc(&ier_counter);
	ier = serial_port_in(port, UART_IER);
	if (up->capabilities & UART_CAP_UUE)
		ier_cleared = UART_IER_UUE;
	if (ier != ier_cleared) {
		serial_port_out(port, UART_IER, ier_cleared);
		atomic_set(&ier_value, ier);
	}
	console_atomic_unlock(flags);
}
EXPORT_SYMBOL_GPL(clear_ier);

void restore_ier(struct uart_8250_port *up)
{
	struct uart_port *port = &up->port;
	unsigned int flags;

	console_atomic_lock(&flags);
	if (atomic_fetch_dec(&ier_counter) == 1)
		serial_port_out(port, UART_IER, atomic_read(&ier_value));
	console_atomic_unlock(flags);
}
EXPORT_SYMBOL_GPL(restore_ier);

#ifdef CONFIG_CONSOLE_POLL
/*
 * Console polling routines for writing and reading from the uart while
 * in an interrupt or debug context.
 */

static int serial8250_get_poll_char(struct uart_port *port)
{
	unsigned char lsr;

	lsr = serial_port_in(port, UART_LSR);
	if (!(lsr & UART_LSR_DR))
		return NO_POLL_CHAR;

	return serial_port_in(port, UART_RX);
}

static void serial8250_put_poll_char(struct uart_port *port,
			 unsigned char c)
{
	struct uart_8250_port *up = up_to_u8250p(port);

<<<<<<< HEAD
	clear_ier(up);
=======
	serial8250_rpm_get(up);
	ier = serial8250_clear_IER(up);
>>>>>>> aa73e33d

	wait_for_xmitr(up, BOTH_EMPTY);
	/*
	 *	Send the character out.
	 */
	serial_port_out(port, UART_TX, c);

	/*
	 *	Finally, wait for transmitter to become empty
	 *	and restore the IER
	 */
	wait_for_xmitr(up, BOTH_EMPTY);
<<<<<<< HEAD
	restore_ier(up);
=======
	serial8250_set_IER(up, ier);
	serial8250_rpm_put(up);
>>>>>>> aa73e33d
}

#endif /* CONFIG_CONSOLE_POLL */

int serial8250_do_startup(struct uart_port *port)
{
	struct uart_8250_port *up = up_to_u8250p(port);
	unsigned long flags;
	unsigned char lsr, iir;
	int retval;

	if (!port->fifosize)
		port->fifosize = uart_config[port->type].fifo_size;
	if (!up->tx_loadsz)
		up->tx_loadsz = uart_config[port->type].tx_loadsz;
	if (!up->capabilities)
		up->capabilities = uart_config[port->type].flags;
	up->mcr = 0;

	if (port->iotype != up->cur_iotype)
		set_io_from_upio(port);

	if (port->type == PORT_16C950) {
		/* Wake up and initialize UART */
		up->acr = 0;
		serial_port_out(port, UART_LCR, UART_LCR_CONF_MODE_B);
		serial_port_out(port, UART_EFR, UART_EFR_ECB);
		serial_port_out(port, UART_IER, 0);
		serial_port_out(port, UART_LCR, 0);
		serial_icr_write(up, UART_CSR, 0); /* Reset the UART */
		serial_port_out(port, UART_LCR, UART_LCR_CONF_MODE_B);
		serial_port_out(port, UART_EFR, UART_EFR_ECB);
		serial_port_out(port, UART_LCR, 0);
	}

	if (port->type == PORT_DA830) {
		/* Reset the port */
		serial_port_out(port, UART_IER, 0);
		serial_port_out(port, UART_DA830_PWREMU_MGMT, 0);
		mdelay(10);

		/* Enable Tx, Rx and free run mode */
		serial_port_out(port, UART_DA830_PWREMU_MGMT,
				UART_DA830_PWREMU_MGMT_UTRST |
				UART_DA830_PWREMU_MGMT_URRST |
				UART_DA830_PWREMU_MGMT_FREE);
	}

	if (port->type == PORT_NPCM) {
		/*
		 * Nuvoton calls the scratch register 'UART_TOR' (timeout
		 * register). Enable it, and set TIOC (timeout interrupt
		 * comparator) to be 0x20 for correct operation.
		 */
		serial_port_out(port, UART_NPCM_TOR, UART_NPCM_TOIE | 0x20);
	}

#ifdef CONFIG_SERIAL_8250_RSA
	/*
	 * If this is an RSA port, see if we can kick it up to the
	 * higher speed clock.
	 */
	enable_rsa(up);
#endif

	if (port->type == PORT_XR17V35X) {
		/*
		 * First enable access to IER [7:5], ISR [5:4], FCR [5:4],
		 * MCR [7:5] and MSR [7:0]
		 */
		serial_port_out(port, UART_XR_EFR, UART_EFR_ECB);

		/*
		 * Make sure all interrups are masked until initialization is
		 * complete and the FIFOs are cleared
		 */
		serial_port_out(port, UART_IER, 0);
	}

	/*
	 * Clear the FIFO buffers and disable them.
	 * (they will be reenabled in set_termios())
	 */
	serial8250_clear_fifos(up);

	/*
	 * Clear the interrupt registers.
	 */
	serial_port_in(port, UART_LSR);
	serial_port_in(port, UART_RX);
	serial_port_in(port, UART_IIR);
	serial_port_in(port, UART_MSR);

	/*
	 * At this point, there's no way the LSR could still be 0xff;
	 * if it is, then bail out, because there's likely no UART
	 * here.
	 */
	if (!(port->flags & UPF_BUGGY_UART) &&
	    (serial_port_in(port, UART_LSR) == 0xff)) {
		pr_info_ratelimited("%s: LSR safety check engaged!\n", port->name);
		return -ENODEV;
	}

	/*
	 * For a XR16C850, we need to set the trigger levels
	 */
	if (port->type == PORT_16850) {
		unsigned char fctr;

		serial_out(up, UART_LCR, UART_LCR_CONF_MODE_B);

		fctr = serial_in(up, UART_FCTR) & ~(UART_FCTR_RX|UART_FCTR_TX);
		serial_port_out(port, UART_FCTR,
				fctr | UART_FCTR_TRGD | UART_FCTR_RX);
		serial_port_out(port, UART_TRG, UART_TRG_96);
		serial_port_out(port, UART_FCTR,
				fctr | UART_FCTR_TRGD | UART_FCTR_TX);
		serial_port_out(port, UART_TRG, UART_TRG_96);

		serial_port_out(port, UART_LCR, 0);
	}

	/*
	 * For the Altera 16550 variants, set TX threshold trigger level.
	 */
	if (((port->type == PORT_ALTR_16550_F32) ||
	     (port->type == PORT_ALTR_16550_F64) ||
	     (port->type == PORT_ALTR_16550_F128)) && (port->fifosize > 1)) {
		/* Bounds checking of TX threshold (valid 0 to fifosize-2) */
		if ((up->tx_loadsz < 2) || (up->tx_loadsz > port->fifosize)) {
			pr_err("%s TX FIFO Threshold errors, skipping\n",
			       port->name);
		} else {
			serial_port_out(port, UART_ALTR_AFR,
					UART_ALTR_EN_TXFIFO_LW);
			serial_port_out(port, UART_ALTR_TX_LOW,
					port->fifosize - up->tx_loadsz);
			port->handle_irq = serial8250_tx_threshold_handle_irq;
		}
	}

	if (port->irq && !(up->port.flags & UPF_NO_THRE_TEST)) {
		unsigned char iir1;
		/*
		 * Test for UARTs that do not reassert THRE when the
		 * transmitter is idle and the interrupt has already
		 * been cleared.  Real 16550s should always reassert
		 * this interrupt whenever the transmitter is idle and
		 * the interrupt is enabled.  Delays are necessary to
		 * allow register changes to become visible.
		 */
		spin_lock_irqsave(&port->lock, flags);
		if (up->port.irqflags & IRQF_SHARED)
			disable_irq_nosync(port->irq);

		wait_for_xmitr(up, UART_LSR_THRE);
		serial_port_out_sync(port, UART_IER, UART_IER_THRI);
		udelay(1); /* allow THRE to set */
		iir1 = serial_port_in(port, UART_IIR);
		serial_port_out(port, UART_IER, 0);
		serial_port_out_sync(port, UART_IER, UART_IER_THRI);
		udelay(1); /* allow a working UART time to re-assert THRE */
		iir = serial_port_in(port, UART_IIR);
		serial_port_out(port, UART_IER, 0);

		if (port->irqflags & IRQF_SHARED)
			enable_irq(port->irq);
		spin_unlock_irqrestore(&port->lock, flags);

		/*
		 * If the interrupt is not reasserted, or we otherwise
		 * don't trust the iir, setup a timer to kick the UART
		 * on a regular basis.
		 */
		if ((!(iir1 & UART_IIR_NO_INT) && (iir & UART_IIR_NO_INT)) ||
		    up->port.flags & UPF_BUG_THRE) {
			up->bugs |= UART_BUG_THRE;
		}
	}

	retval = up->ops->setup_irq(up);
	if (retval)
		return retval;

	/*
	 * Now, initialize the UART
	 */
	serial_port_out(port, UART_LCR, UART_LCR_WLEN8);

	spin_lock_irqsave(&port->lock, flags);
	if (up->port.flags & UPF_FOURPORT) {
		if (!up->port.irq)
			up->port.mctrl |= TIOCM_OUT1;
	} else
		/*
		 * Most PC uarts need OUT2 raised to enable interrupts.
		 */
		if (port->irq)
			up->port.mctrl |= TIOCM_OUT2;

	serial8250_set_mctrl(port, port->mctrl);

	/*
	 * Serial over Lan (SoL) hack:
	 * Intel 8257x Gigabit ethernet chips have a 16550 emulation, to be
	 * used for Serial Over Lan.  Those chips take a longer time than a
	 * normal serial device to signalize that a transmission data was
	 * queued. Due to that, the above test generally fails. One solution
	 * would be to delay the reading of iir. However, this is not
	 * reliable, since the timeout is variable. So, let's just don't
	 * test if we receive TX irq.  This way, we'll never enable
	 * UART_BUG_TXEN.
	 */
	if (up->port.quirks & UPQ_NO_TXEN_TEST)
		goto dont_test_tx_en;

	/*
	 * Do a quick test to see if we receive an interrupt when we enable
	 * the TX irq.
	 */
	serial_port_out(port, UART_IER, UART_IER_THRI);
	lsr = serial_port_in(port, UART_LSR);
	iir = serial_port_in(port, UART_IIR);
	serial_port_out(port, UART_IER, 0);

	if (lsr & UART_LSR_TEMT && iir & UART_IIR_NO_INT) {
		if (!(up->bugs & UART_BUG_TXEN)) {
			up->bugs |= UART_BUG_TXEN;
			pr_debug("%s - enabling bad tx status workarounds\n",
				 port->name);
		}
	} else {
		up->bugs &= ~UART_BUG_TXEN;
	}

dont_test_tx_en:
	spin_unlock_irqrestore(&port->lock, flags);

	/*
	 * Clear the interrupt registers again for luck, and clear the
	 * saved flags to avoid getting false values from polling
	 * routines or the previous session.
	 */
	serial_port_in(port, UART_LSR);
	serial_port_in(port, UART_RX);
	serial_port_in(port, UART_IIR);
	serial_port_in(port, UART_MSR);
	up->lsr_saved_flags = 0;
	up->msr_saved_flags = 0;

	/*
	 * Request DMA channels for both RX and TX.
	 */
	if (up->dma) {
		if (uart_console(port))
			retval = -ENXIO;
		else
			retval = serial8250_request_dma(up);
		if (retval) {
			pr_warn_ratelimited("%s - failed to request DMA\n",
					    port->name);
			up->dma = NULL;
		}
	}

	/*
	 * Set the IER shadow for rx interrupts but defer actual interrupt
	 * enable until after the FIFOs are enabled; otherwise, an already-
	 * active sender can swamp the interrupt handler with "too much work".
	 */
	up->ier = UART_IER_RLSI | UART_IER_RDI;

	if (port->flags & UPF_FOURPORT) {
		unsigned int icp;
		/*
		 * Enable interrupts on the AST Fourport board
		 */
		icp = (port->iobase & 0xfe0) | 0x01f;
		outb_p(0x80, icp);
		inb_p(icp);
	}
	return 0;
}
EXPORT_SYMBOL_GPL(serial8250_do_startup);

static int serial8250_startup(struct uart_port *port)
{
	if (port->startup)
		return port->startup(port);
	return serial8250_do_startup(port);
}

void serial8250_do_shutdown(struct uart_port *port)
{
	struct uart_8250_port *up = up_to_u8250p(port);
	unsigned long flags;

	/*
	 * Disable interrupts from this port
	 */
	spin_lock_irqsave(&port->lock, flags);
	up->ier = 0;
<<<<<<< HEAD
	set_ier(up, 0);
=======
	serial8250_set_IER(up, 0);
>>>>>>> aa73e33d
	spin_unlock_irqrestore(&port->lock, flags);

	synchronize_irq(port->irq);

	if (up->dma)
		serial8250_release_dma(up);

	spin_lock_irqsave(&port->lock, flags);
	if (port->flags & UPF_FOURPORT) {
		/* reset interrupts on the AST Fourport board */
		inb((port->iobase & 0xfe0) | 0x1f);
		port->mctrl |= TIOCM_OUT1;
	} else
		port->mctrl &= ~TIOCM_OUT2;

	serial8250_set_mctrl(port, port->mctrl);
	spin_unlock_irqrestore(&port->lock, flags);

	/*
	 * Disable break condition and FIFOs
	 */
	serial_port_out(port, UART_LCR,
			serial_port_in(port, UART_LCR) & ~UART_LCR_SBC);
	serial8250_clear_fifos(up);

#ifdef CONFIG_SERIAL_8250_RSA
	/*
	 * Reset the RSA board back to 115kbps compat mode.
	 */
	disable_rsa(up);
#endif

	/*
	 * Read data port to reset things, and then unlink from
	 * the IRQ chain.
	 */
	serial_port_in(port, UART_RX);

	up->ops->release_irq(up);
}
EXPORT_SYMBOL_GPL(serial8250_do_shutdown);

static void serial8250_shutdown(struct uart_port *port)
{
	if (port->shutdown)
		port->shutdown(port);
	else
		serial8250_do_shutdown(port);
}

/* Nuvoton NPCM UARTs have a custom divisor calculation */
static unsigned int npcm_get_divisor(struct uart_8250_port *up,
		unsigned int baud)
{
	struct uart_port *port = &up->port;

	return DIV_ROUND_CLOSEST(port->uartclk, 16 * baud + 2) - 2;
}

static unsigned int serial8250_do_get_divisor(struct uart_port *port,
					      unsigned int baud,
					      unsigned int *frac)
{
	struct uart_8250_port *up = up_to_u8250p(port);
	unsigned int quot;

	/*
	 * Handle magic divisors for baud rates above baud_base on
	 * SMSC SuperIO chips.
	 *
	 */
	if ((port->flags & UPF_MAGIC_MULTIPLIER) &&
	    baud == (port->uartclk/4))
		quot = 0x8001;
	else if ((port->flags & UPF_MAGIC_MULTIPLIER) &&
		 baud == (port->uartclk/8))
		quot = 0x8002;
	else if (up->port.type == PORT_NPCM)
		quot = npcm_get_divisor(up, baud);
	else
		quot = uart_get_divisor(port, baud);

	/*
	 * Oxford Semi 952 rev B workaround
	 */
	if (up->bugs & UART_BUG_QUOT && (quot & 0xff) == 0)
		quot++;

	return quot;
}

static unsigned int serial8250_get_divisor(struct uart_port *port,
					   unsigned int baud,
					   unsigned int *frac)
{
	if (port->get_divisor)
		return port->get_divisor(port, baud, frac);

	return serial8250_do_get_divisor(port, baud, frac);
}

static unsigned char serial8250_compute_lcr(struct uart_8250_port *up,
					    tcflag_t c_cflag)
{
	unsigned char cval;

	switch (c_cflag & CSIZE) {
	case CS5:
		cval = UART_LCR_WLEN5;
		break;
	case CS6:
		cval = UART_LCR_WLEN6;
		break;
	case CS7:
		cval = UART_LCR_WLEN7;
		break;
	default:
	case CS8:
		cval = UART_LCR_WLEN8;
		break;
	}

	if (c_cflag & CSTOPB)
		cval |= UART_LCR_STOP;
	if (c_cflag & PARENB) {
		cval |= UART_LCR_PARITY;
		if (up->bugs & UART_BUG_PARITY)
			up->fifo_bug = true;
	}
	if (!(c_cflag & PARODD))
		cval |= UART_LCR_EPAR;
#ifdef CMSPAR
	if (c_cflag & CMSPAR)
		cval |= UART_LCR_SPAR;
#endif

	return cval;
}

void serial8250_do_set_divisor(struct uart_port *port, unsigned int baud,
			       unsigned int quot, unsigned int quot_frac)
{
	struct uart_8250_port *up = up_to_u8250p(port);

	/* Workaround to enable 115200 baud on OMAP1510 internal ports */
	if (is_omap1510_8250(up)) {
		if (baud == 115200) {
			quot = 1;
			serial_port_out(port, UART_OMAP_OSC_12M_SEL, 1);
		} else
			serial_port_out(port, UART_OMAP_OSC_12M_SEL, 0);
	}

	/*
	 * For NatSemi, switch to bank 2 not bank 1, to avoid resetting EXCR2,
	 * otherwise just set DLAB
	 */
	if (up->capabilities & UART_NATSEMI)
		serial_port_out(port, UART_LCR, 0xe0);
	else
		serial_port_out(port, UART_LCR, up->lcr | UART_LCR_DLAB);

	serial_dl_write(up, quot);
}
EXPORT_SYMBOL_GPL(serial8250_do_set_divisor);

static void serial8250_set_divisor(struct uart_port *port, unsigned int baud,
				   unsigned int quot, unsigned int quot_frac)
{
	if (port->set_divisor)
		port->set_divisor(port, baud, quot, quot_frac);
	else
		serial8250_do_set_divisor(port, baud, quot, quot_frac);
}

static unsigned int serial8250_get_baud_rate(struct uart_port *port,
					     struct ktermios *termios,
					     struct ktermios *old)
{
	/*
	 * Ask the core to calculate the divisor for us.
	 * Allow 1% tolerance at the upper limit so uart clks marginally
	 * slower than nominal still match standard baud rates without
	 * causing transmission errors.
	 */
	return uart_get_baud_rate(port, termios, old,
				  port->uartclk / 16 / UART_DIV_MAX,
				  port->uartclk);
}

void serial8250_do_restore_context(struct uart_port *port)
{
	struct uart_8250_port *up = up_to_u8250p(port);

	/* Write extended features at first */
	if (up->capabilities & UART_CAP_EFR) {
		serial_port_out(port, UART_LCR, UART_LCR_CONF_MODE_B);
		if (port->flags & UPF_EXAR_EFR)
			serial_port_out(port, UART_XR_EFR, up->efr);
		else
			serial_port_out(port, UART_EFR, up->efr);
	}

	serial8250_set_divisor(port, up->baud, up->quot, up->frac);

	/*
	 * LCR DLAB must be set to enable 64-byte FIFO mode. If the FCR
	 * is written without DLAB set, this mode will be disabled.
	 */
	if (port->type == PORT_16750)
		serial_port_out(port, UART_FCR, up->fcr);

	serial_port_out(port, UART_LCR, up->lcr);	/* reset DLAB */
	if (port->type != PORT_16750) {
		/* emulated UARTs (Lucent Venus 167x) need two steps */
		if (up->fcr & UART_FCR_ENABLE_FIFO)
			serial_port_out(port, UART_FCR, UART_FCR_ENABLE_FIFO);
		serial_port_out(port, UART_FCR, up->fcr);	/* set fcr */
	}
	serial8250_set_mctrl(port, port->mctrl);

	/* Enable interrupts at last */
	serial_port_out(port, UART_IER, up->ier);
}
EXPORT_SYMBOL_GPL(serial8250_do_restore_context);

void
serial8250_do_set_termios(struct uart_port *port, struct ktermios *termios,
			  struct ktermios *old)
{
	struct uart_8250_port *up = up_to_u8250p(port);
	unsigned char cval;
	unsigned long flags;
	unsigned int baud, quot, frac = 0;

	if (up->capabilities & UART_CAP_MINI) {
		termios->c_cflag &= ~(CSTOPB | PARENB | PARODD | CMSPAR);
		if ((termios->c_cflag & CSIZE) == CS5 ||
		    (termios->c_cflag & CSIZE) == CS6)
			termios->c_cflag = (termios->c_cflag & ~CSIZE) | CS7;
	}
	cval = serial8250_compute_lcr(up, termios->c_cflag);

	baud = serial8250_get_baud_rate(port, termios, old);
	quot = serial8250_get_divisor(port, baud, &frac);

	/*
	 * Ok, we're now changing the port state.  Do it with
	 * interrupts disabled.
	 */
	spin_lock_irqsave(&port->lock, flags);

	up->lcr = cval;					/* Save computed LCR */
	up->baud = baud;				/* Save baud rate */
	up->quot = quot;				/* Save quot */
	up->frac = frac;				/* Save fraction */

	if (up->capabilities & UART_CAP_FIFO && port->fifosize > 1) {
		/* NOTE: If fifo_bug is not set, a user can set RX_trigger. */
		if ((baud < 2400 && !up->dma) || up->fifo_bug) {
			up->fcr &= ~UART_FCR_TRIGGER_MASK;
			up->fcr |= UART_FCR_TRIGGER_1;
		}
	}

	/*
	 * MCR-based auto flow control.  When AFE is enabled, RTS will be
	 * deasserted when the receive FIFO contains more characters than
	 * the trigger, or the MCR RTS bit is cleared.
	 */
	if (up->capabilities & UART_CAP_AFE) {
		up->mcr &= ~UART_MCR_AFE;
		if (termios->c_cflag & CRTSCTS)
			up->mcr |= UART_MCR_AFE;
	}

	/*
	 * Update the per-port timeout.
	 */
	uart_update_timeout(port, termios->c_cflag, baud);

	port->read_status_mask = UART_LSR_OE | UART_LSR_THRE | UART_LSR_DR;
	if (termios->c_iflag & INPCK)
		port->read_status_mask |= UART_LSR_FE | UART_LSR_PE;
	if (termios->c_iflag & (IGNBRK | BRKINT | PARMRK))
		port->read_status_mask |= UART_LSR_BI;

	/*
	 * Characteres to ignore
	 */
	port->ignore_status_mask = 0;
	if (termios->c_iflag & IGNPAR)
		port->ignore_status_mask |= UART_LSR_PE | UART_LSR_FE;
	if (termios->c_iflag & IGNBRK) {
		port->ignore_status_mask |= UART_LSR_BI;
		/*
		 * If we're ignoring parity and break indicators,
		 * ignore overruns too (for real raw support).
		 */
		if (termios->c_iflag & IGNPAR)
			port->ignore_status_mask |= UART_LSR_OE;
	}

	/*
	 * ignore all characters if CREAD is not set
	 */
	if ((termios->c_cflag & CREAD) == 0)
		port->ignore_status_mask |= UART_LSR_DR;

	/*
	 * CTS flow control flag and modem status interrupts
	 */
	up->ier &= ~UART_IER_MSI;
	if (!(up->bugs & UART_BUG_NOMSR) &&
			UART_ENABLE_MS(&up->port, termios->c_cflag))
		up->ier |= UART_IER_MSI;
	if (up->capabilities & UART_CAP_UUE)
		up->ier |= UART_IER_UUE;
	if (up->capabilities & UART_CAP_RTOIE)
		up->ier |= UART_IER_RTOIE;

<<<<<<< HEAD
	set_ier(up, up->ier);
=======
	serial8250_set_IER(up, up->ier);
>>>>>>> aa73e33d

	if (up->capabilities & UART_CAP_EFR) {
		unsigned char efr = 0;
		/*
		 * TI16C752/Startech hardware flow control.  FIXME:
		 * - TI16C752 requires control thresholds to be set.
		 * - UART_MCR_RTS is ineffective if auto-RTS mode is enabled.
		 */
		if (termios->c_cflag & CRTSCTS)
			efr |= UART_EFR_CTS;

		up->efr = efr;
	}

	/* Write saved values to the registers */
	serial8250_do_restore_context(port);

	spin_unlock_irqrestore(&port->lock, flags);

	/* Don't rewrite B0 */
	if (tty_termios_baud_rate(termios))
		tty_termios_encode_baud_rate(termios, baud, baud);
}
EXPORT_SYMBOL(serial8250_do_set_termios);

static void
serial8250_set_termios(struct uart_port *port, struct ktermios *termios,
		       struct ktermios *old)
{
	if (port->set_termios)
		port->set_termios(port, termios, old);
	else
		serial8250_do_set_termios(port, termios, old);
}

void serial8250_do_set_ldisc(struct uart_port *port, struct ktermios *termios)
{
	if (termios->c_line == N_PPS) {
		port->flags |= UPF_HARDPPS_CD;
		spin_lock_irq(&port->lock);
		serial8250_enable_ms(port);
		spin_unlock_irq(&port->lock);
	} else {
		port->flags &= ~UPF_HARDPPS_CD;
		if (!UART_ENABLE_MS(port, termios->c_cflag)) {
			spin_lock_irq(&port->lock);
			serial8250_disable_ms(port);
			spin_unlock_irq(&port->lock);
		}
	}
}
EXPORT_SYMBOL_GPL(serial8250_do_set_ldisc);

static void
serial8250_set_ldisc(struct uart_port *port, struct ktermios *termios)
{
	if (port->set_ldisc)
		port->set_ldisc(port, termios);
	else
		serial8250_do_set_ldisc(port, termios);
}

void serial8250_do_pm(struct uart_port *port, unsigned int state,
		      unsigned int oldstate)
{
	struct uart_8250_port *p = up_to_u8250p(port);

	serial8250_set_sleep(p, state != 0);
}
EXPORT_SYMBOL(serial8250_do_pm);

static unsigned int serial8250_port_size(struct uart_8250_port *pt)
{
	if (pt->port.mapsize)
		return pt->port.mapsize;
	if (pt->port.iotype == UPIO_AU) {
		if (pt->port.type == PORT_RT2880)
			return 0x100;
		return 0x1000;
	}
	if (is_omap1_8250(pt))
		return 0x16 << pt->port.regshift;

	return 8 << pt->port.regshift;
}

/*
 * Resource handling.
 */
static int serial8250_request_std_resource(struct uart_8250_port *up)
{
	unsigned int size = serial8250_port_size(up);
	struct uart_port *port = &up->port;
	int ret = 0;

	switch (port->iotype) {
	case UPIO_AU:
	case UPIO_TSI:
	case UPIO_MEM32:
	case UPIO_MEM32BE:
	case UPIO_MEM16:
	case UPIO_MEM:
		if (!port->mapbase)
			break;

		if (!request_mem_region(port->mapbase, size, "serial")) {
			ret = -EBUSY;
			break;
		}

		if (port->flags & UPF_IOREMAP) {
			port->membase = ioremap_nocache(port->mapbase, size);
			if (!port->membase) {
				release_mem_region(port->mapbase, size);
				ret = -ENOMEM;
			}
		}
		break;

	case UPIO_HUB6:
	case UPIO_PORT:
		if (!request_region(port->iobase, size, "serial"))
			ret = -EBUSY;
		break;
	}
	return ret;
}

static void serial8250_release_std_resource(struct uart_8250_port *up)
{
	unsigned int size = serial8250_port_size(up);
	struct uart_port *port = &up->port;

	switch (port->iotype) {
	case UPIO_AU:
	case UPIO_TSI:
	case UPIO_MEM32:
	case UPIO_MEM32BE:
	case UPIO_MEM16:
	case UPIO_MEM:
		if (!port->mapbase)
			break;

		if (port->flags & UPF_IOREMAP) {
			iounmap(port->membase);
			port->membase = NULL;
		}

		release_mem_region(port->mapbase, size);
		break;

	case UPIO_HUB6:
	case UPIO_PORT:
		release_region(port->iobase, size);
		break;
	}
}

static void serial8250_release_port(struct uart_port *port)
{
	struct uart_8250_port *up = up_to_u8250p(port);

	serial8250_release_std_resource(up);
}

static int serial8250_request_port(struct uart_port *port)
{
	struct uart_8250_port *up = up_to_u8250p(port);

	return serial8250_request_std_resource(up);
}

static int fcr_get_rxtrig_bytes(struct uart_8250_port *up)
{
	const struct serial8250_config *conf_type = &uart_config[up->port.type];
	unsigned char bytes;

	bytes = conf_type->rxtrig_bytes[UART_FCR_R_TRIG_BITS(up->fcr)];

	return bytes ? bytes : -EOPNOTSUPP;
}

static int bytes_to_fcr_rxtrig(struct uart_8250_port *up, unsigned char bytes)
{
	const struct serial8250_config *conf_type = &uart_config[up->port.type];
	int i;

	if (!conf_type->rxtrig_bytes[UART_FCR_R_TRIG_BITS(UART_FCR_R_TRIG_00)])
		return -EOPNOTSUPP;

	for (i = 1; i < UART_FCR_R_TRIG_MAX_STATE; i++) {
		if (bytes < conf_type->rxtrig_bytes[i])
			/* Use the nearest lower value */
			return (--i) << UART_FCR_R_TRIG_SHIFT;
	}

	return UART_FCR_R_TRIG_11;
}

static int do_get_rxtrig(struct tty_port *port)
{
	struct uart_state *state = container_of(port, struct uart_state, port);
	struct uart_port *uport = state->uart_port;
	struct uart_8250_port *up = up_to_u8250p(uport);

	if (!(up->capabilities & UART_CAP_FIFO) || uport->fifosize <= 1)
		return -EINVAL;

	return fcr_get_rxtrig_bytes(up);
}

static int do_serial8250_get_rxtrig(struct tty_port *port)
{
	int rxtrig_bytes;

	mutex_lock(&port->mutex);
	rxtrig_bytes = do_get_rxtrig(port);
	mutex_unlock(&port->mutex);

	return rxtrig_bytes;
}

static ssize_t serial8250_get_attr_rx_trig_bytes(struct device *dev,
	struct device_attribute *attr, char *buf)
{
	struct tty_port *port = dev_get_drvdata(dev);
	int rxtrig_bytes;

	rxtrig_bytes = do_serial8250_get_rxtrig(port);
	if (rxtrig_bytes < 0)
		return rxtrig_bytes;

	return snprintf(buf, PAGE_SIZE, "%d\n", rxtrig_bytes);
}

static int do_set_rxtrig(struct tty_port *port, unsigned char bytes)
{
	struct uart_state *state = container_of(port, struct uart_state, port);
	struct uart_port *uport = state->uart_port;
	struct uart_8250_port *up = up_to_u8250p(uport);
	int rxtrig;

	if (!(up->capabilities & UART_CAP_FIFO) || uport->fifosize <= 1 ||
	    up->fifo_bug)
		return -EINVAL;

	rxtrig = bytes_to_fcr_rxtrig(up, bytes);
	if (rxtrig < 0)
		return rxtrig;

	serial8250_clear_fifos(up);
	up->fcr &= ~UART_FCR_TRIGGER_MASK;
	up->fcr |= (unsigned char)rxtrig;
	serial_out(up, UART_FCR, up->fcr);
	return 0;
}

static int do_serial8250_set_rxtrig(struct tty_port *port, unsigned char bytes)
{
	int ret;

	mutex_lock(&port->mutex);
	ret = do_set_rxtrig(port, bytes);
	mutex_unlock(&port->mutex);

	return ret;
}

static ssize_t serial8250_set_attr_rx_trig_bytes(struct device *dev,
	struct device_attribute *attr, const char *buf, size_t count)
{
	struct tty_port *port = dev_get_drvdata(dev);
	unsigned char bytes;
	int ret;

	if (!count)
		return -EINVAL;

	ret = kstrtou8(buf, 10, &bytes);
	if (ret < 0)
		return ret;

	ret = do_serial8250_set_rxtrig(port, bytes);
	if (ret < 0)
		return ret;

	return count;
}

static DEVICE_ATTR(rx_trig_bytes, S_IRUSR | S_IWUSR | S_IRGRP,
		   serial8250_get_attr_rx_trig_bytes,
		   serial8250_set_attr_rx_trig_bytes);

static struct attribute *serial8250_dev_attrs[] = {
	&dev_attr_rx_trig_bytes.attr,
	NULL,
	};

static struct attribute_group serial8250_dev_attr_group = {
	.attrs = serial8250_dev_attrs,
	};

static void register_dev_spec_attr_grp(struct uart_8250_port *up)
{
	const struct serial8250_config *conf_type = &uart_config[up->port.type];

	if (conf_type->rxtrig_bytes[0])
		up->port.attr_group = &serial8250_dev_attr_group;
}

static void serial8250_config_port(struct uart_port *port, int flags)
{
	struct uart_8250_port *up = up_to_u8250p(port);
	int ret;

	/*
	 * Find the region that we can probe for.  This in turn
	 * tells us whether we can probe for the type of port.
	 */
	ret = serial8250_request_std_resource(up);
	if (ret < 0)
		return;

	if (port->iotype != up->cur_iotype)
		set_io_from_upio(port);

	if (flags & UART_CONFIG_TYPE)
		autoconfig(up);

	/* if access method is AU, it is a 16550 with a quirk */
	if (port->type == PORT_16550A && port->iotype == UPIO_AU)
		up->bugs |= UART_BUG_NOMSR;

	/* HW bugs may trigger IRQ while IIR == NO_INT */
	if (port->type == PORT_TEGRA)
		up->bugs |= UART_BUG_NOMSR;

	if (port->type != PORT_UNKNOWN && flags & UART_CONFIG_IRQ)
		autoconfig_irq(up);

	if (port->type == PORT_UNKNOWN)
		serial8250_release_std_resource(up);

	register_dev_spec_attr_grp(up);
	up->fcr = uart_config[up->port.type].fcr;
}

static int
serial8250_verify_port(struct uart_port *port, struct serial_struct *ser)
{
	if (ser->irq >= nr_irqs || ser->irq < 0 ||
	    ser->baud_base < 9600 || ser->type < PORT_UNKNOWN ||
	    ser->type >= ARRAY_SIZE(uart_config) || ser->type == PORT_CIRRUS ||
	    ser->type == PORT_STARTECH)
		return -EINVAL;
	return 0;
}

static const char *serial8250_type(struct uart_port *port)
{
	int type = port->type;

	if (type >= ARRAY_SIZE(uart_config))
		type = 0;
	return uart_config[type].name;
}

static const struct uart_ops serial8250_pops = {
	.tx_empty	= serial8250_tx_empty,
	.set_mctrl	= serial8250_set_mctrl,
	.get_mctrl	= serial8250_get_mctrl,
	.stop_tx	= serial8250_stop_tx,
	.start_tx	= serial8250_start_tx,
	.throttle	= serial8250_throttle,
	.unthrottle	= serial8250_unthrottle,
	.stop_rx	= serial8250_stop_rx,
	.enable_ms	= serial8250_enable_ms,
	.break_ctl	= serial8250_break_ctl,
	.startup	= serial8250_startup,
	.shutdown	= serial8250_shutdown,
	.set_termios	= serial8250_set_termios,
	.set_ldisc	= serial8250_set_ldisc,
	.type		= serial8250_type,
	.release_port	= serial8250_release_port,
	.request_port	= serial8250_request_port,
	.config_port	= serial8250_config_port,
	.verify_port	= serial8250_verify_port,
#ifdef CONFIG_CONSOLE_POLL
	.poll_get_char = serial8250_get_poll_char,
	.poll_put_char = serial8250_put_poll_char,
#endif
};

void serial8250_init_port(struct uart_8250_port *up)
{
	struct uart_port *port = &up->port;

	spin_lock_init(&port->lock);
	port->ops = &serial8250_pops;

	up->cur_iotype = 0xFF;
}
EXPORT_SYMBOL_GPL(serial8250_init_port);

void serial8250_set_defaults(struct uart_8250_port *up)
{
	struct uart_port *port = &up->port;

	if (up->port.flags & UPF_FIXED_TYPE) {
		unsigned int type = up->port.type;

		if (!up->port.fifosize)
			up->port.fifosize = uart_config[type].fifo_size;
		if (!up->tx_loadsz)
			up->tx_loadsz = uart_config[type].tx_loadsz;
		if (!up->capabilities)
			up->capabilities = uart_config[type].flags;
	}

	set_io_from_upio(port);

	/* default dma handlers */
	if (up->dma) {
		if (!up->dma->tx_dma)
			up->dma->tx_dma = serial8250_tx_dma;
		if (!up->dma->rx_dma)
			up->dma->rx_dma = serial8250_rx_dma;
	}
}
EXPORT_SYMBOL_GPL(serial8250_set_defaults);

#ifdef CONFIG_SERIAL_8250_CONSOLE

static void serial8250_console_putchar_locked(struct uart_port *port, int ch)
{
	struct uart_8250_port *up = up_to_u8250p(port);

	wait_for_xmitr(up, UART_LSR_THRE);
	serial_port_out(port, UART_TX, ch);
}

static void serial8250_console_putchar(struct uart_port *port, int ch)
{
	struct uart_8250_port *up = up_to_u8250p(port);
	unsigned int flags;

	wait_for_xmitr(up, UART_LSR_THRE);

	console_atomic_lock(&flags);
	serial8250_console_putchar_locked(port, ch);
	console_atomic_unlock(flags);
}

/*
 *	Restore serial console when h/w power-off detected
 */
static void serial8250_console_restore(struct uart_8250_port *up)
{
	struct uart_port *port = &up->port;
	struct ktermios termios;
	unsigned int baud, quot, frac = 0;

	termios.c_cflag = port->cons->cflag;
	if (port->state->port.tty && termios.c_cflag == 0)
		termios.c_cflag = port->state->port.tty->termios.c_cflag;

	baud = serial8250_get_baud_rate(port, &termios, NULL);
	quot = serial8250_get_divisor(port, baud, &frac);

	serial8250_set_divisor(port, baud, quot, frac);
	serial_port_out(port, UART_LCR, up->lcr);
	serial8250_out_MCR(up, UART_MCR_DTR | UART_MCR_RTS);
}

void serial8250_console_write_atomic(struct uart_8250_port *up,
				     const char *s, unsigned int count)
{
	struct uart_port *port = &up->port;
	unsigned int flags;
<<<<<<< HEAD
=======
	unsigned int ier;
>>>>>>> aa73e33d

	console_atomic_lock(&flags);

	touch_nmi_watchdog();

<<<<<<< HEAD
	clear_ier(up);
=======
	ier = serial8250_clear_IER(up);
>>>>>>> aa73e33d

	if (atomic_fetch_inc(&up->console_printing)) {
		uart_console_write(port, "\n", 1,
				   serial8250_console_putchar_locked);
	}
	uart_console_write(port, s, count, serial8250_console_putchar_locked);
	atomic_dec(&up->console_printing);

	wait_for_xmitr(up, BOTH_EMPTY);
<<<<<<< HEAD
	restore_ier(up);
=======
	serial8250_set_IER(up, ier);
>>>>>>> aa73e33d

	console_atomic_unlock(flags);
}

/*
 *	Print a string to the serial port trying not to disturb
 *	any possible real use of the port...
 *
 *	The console_lock must be held when we get here.
 *
 *	Doing runtime PM is really a bad idea for the kernel console.
 *	Thus we assume that the function called when device is powered on.
 */
void serial8250_console_write(struct uart_8250_port *up, const char *s,
			      unsigned int count)
{
	struct uart_port *port = &up->port;
	unsigned long flags;
<<<<<<< HEAD

	touch_nmi_watchdog();

	spin_lock_irqsave(&port->lock, flags);

	clear_ier(up);
=======
	unsigned int ier;

	touch_nmi_watchdog();

	serial8250_rpm_get(up);
	spin_lock_irqsave(&port->lock, flags);

	ier = serial8250_clear_IER(up);
>>>>>>> aa73e33d

	/* check scratch reg to see if port powered off during system sleep */
	if (up->canary && (up->canary != serial_port_in(port, UART_SCR))) {
		serial8250_console_restore(up);
		up->canary = 0;
	}

	atomic_inc(&up->console_printing);
	uart_console_write(port, s, count, serial8250_console_putchar);
	atomic_dec(&up->console_printing);

	/*
	 *	Finally, wait for transmitter to become empty
	 *	and restore the IER
	 */
	wait_for_xmitr(up, BOTH_EMPTY);
<<<<<<< HEAD
	restore_ier(up);
=======
	serial8250_set_IER(up, ier);
>>>>>>> aa73e33d

	/*
	 *	The receive handling will happen properly because the
	 *	receive ready bit will still be set; it is not cleared
	 *	on read.  However, modem control will not, we must
	 *	call it if we have saved something in the saved flags
	 *	while processing with interrupts off.
	 */
	if (up->msr_saved_flags)
		serial8250_modem_status(up);

	spin_unlock_irqrestore(&port->lock, flags);
<<<<<<< HEAD
=======
	serial8250_rpm_put(up);
>>>>>>> aa73e33d
}

static unsigned int probe_baud(struct uart_port *port)
{
	unsigned char lcr, dll, dlm;
	unsigned int quot;

	lcr = serial_port_in(port, UART_LCR);
	serial_port_out(port, UART_LCR, lcr | UART_LCR_DLAB);
	dll = serial_port_in(port, UART_DLL);
	dlm = serial_port_in(port, UART_DLM);
	serial_port_out(port, UART_LCR, lcr);

	quot = (dlm << 8) | dll;
	return (port->uartclk / 16) / quot;
}

int serial8250_console_setup(struct uart_port *port, char *options, bool probe)
{
	struct uart_8250_port *up = up_to_u8250p(port);
	int baud = 9600;
	int bits = 8;
	int parity = 'n';
	int flow = 'n';
	int ret;

	if (!port->iobase && !port->membase)
		return -ENODEV;

	atomic_set(&up->console_printing, 0);

	if (options)
		uart_parse_options(options, &baud, &parity, &bits, &flow);
	else if (probe)
		baud = probe_baud(port);

	ret = uart_set_options(port, port->cons, baud, parity, bits, flow);
	if (ret)
		return ret;

	if (port->dev)
		pm_runtime_get_noresume(port->dev);

	return 0;
}

void serial8250_console_exit(struct uart_port *port)
{
	if (port->dev)
		pm_runtime_put_noidle(port->dev);
}

#endif /* CONFIG_SERIAL_8250_CONSOLE */

MODULE_LICENSE("GPL");<|MERGE_RESOLUTION|>--- conflicted
+++ resolved
@@ -714,11 +714,7 @@
 			serial_out(p, UART_EFR, UART_EFR_ECB);
 			serial_out(p, UART_LCR, 0);
 		}
-<<<<<<< HEAD
-		set_ier(p, sleep ? UART_IERX_SLEEP : 0);
-=======
 		serial8250_set_IER(p, sleep ? UART_IERX_SLEEP : 0);
->>>>>>> aa73e33d
 		if (p->capabilities & UART_CAP_EFR) {
 			serial_out(p, UART_LCR, UART_LCR_CONF_MODE_B);
 			serial_out(p, UART_EFR, efr);
@@ -1383,13 +1379,7 @@
 
 	up->ier &= ~(UART_IER_RLSI | UART_IER_RDI);
 	up->port.read_status_mask &= ~UART_LSR_DR;
-<<<<<<< HEAD
-	set_ier(up, up->ier);
-=======
 	serial8250_set_IER(up, up->ier);
-
-	serial8250_rpm_put(up);
->>>>>>> aa73e33d
 }
 
 static void __do_stop_tx_rs485(struct uart_8250_port *p)
@@ -1405,11 +1395,7 @@
 		serial8250_clear_and_reinit_fifos(p);
 
 		p->ier |= UART_IER_RLSI | UART_IER_RDI;
-<<<<<<< HEAD
-		set_ier(p, p->ier);
-=======
 		serial8250_set_IER(p, p->ier);
->>>>>>> aa73e33d
 	}
 }
 static enum hrtimer_restart serial8250_em485_handle_stop_tx(struct hrtimer *t)
@@ -1460,7 +1446,7 @@
 
 static inline void __do_stop_tx(struct uart_8250_port *p)
 {
-	if (serial8250_clear_THRI_sier(p))
+	if (serial8250_clear_THRI(p))
 		serial8250_rpm_put_tx(p);
 }
 
@@ -1508,7 +1494,7 @@
 	if (up->dma && !up->dma->tx_dma(up))
 		return;
 
-	if (serial8250_set_THRI_sier(up)) {
+	if (serial8250_set_THRI(up)) {
 		if (up->bugs & UART_BUG_TXEN) {
 			unsigned char lsr;
 
@@ -1615,11 +1601,7 @@
 	mctrl_gpio_disable_ms(up->gpios);
 
 	up->ier &= ~UART_IER_MSI;
-<<<<<<< HEAD
-	set_ier(up, up->ier);
-=======
 	serial8250_set_IER(up, up->ier);
->>>>>>> aa73e33d
 }
 
 static void serial8250_enable_ms(struct uart_port *port)
@@ -1634,13 +1616,7 @@
 
 	up->ier |= UART_IER_MSI;
 
-<<<<<<< HEAD
-	set_ier(up, up->ier);
-=======
-	serial8250_rpm_get(up);
 	serial8250_set_IER(up, up->ier);
-	serial8250_rpm_put(up);
->>>>>>> aa73e33d
 }
 
 void serial8250_read_char(struct uart_8250_port *up, unsigned char lsr)
@@ -1990,54 +1966,6 @@
 	}
 }
 
-static atomic_t ier_counter = ATOMIC_INIT(0);
-static atomic_t ier_value = ATOMIC_INIT(0);
-
-void set_ier(struct uart_8250_port *up, unsigned char ier)
-{
-	struct uart_port *port = &up->port;
-	unsigned int flags;
-
-	console_atomic_lock(&flags);
-	if (atomic_read(&ier_counter) > 0)
-		atomic_set(&ier_value, ier);
-	else
-		serial_port_out(port, UART_IER, ier);
-	console_atomic_unlock(flags);
-}
-
-void clear_ier(struct uart_8250_port *up)
-{
-	struct uart_port *port = &up->port;
-	unsigned int ier_cleared = 0;
-	unsigned int flags;
-	unsigned int ier;
-
-	console_atomic_lock(&flags);
-	atomic_inc(&ier_counter);
-	ier = serial_port_in(port, UART_IER);
-	if (up->capabilities & UART_CAP_UUE)
-		ier_cleared = UART_IER_UUE;
-	if (ier != ier_cleared) {
-		serial_port_out(port, UART_IER, ier_cleared);
-		atomic_set(&ier_value, ier);
-	}
-	console_atomic_unlock(flags);
-}
-EXPORT_SYMBOL_GPL(clear_ier);
-
-void restore_ier(struct uart_8250_port *up)
-{
-	struct uart_port *port = &up->port;
-	unsigned int flags;
-
-	console_atomic_lock(&flags);
-	if (atomic_fetch_dec(&ier_counter) == 1)
-		serial_port_out(port, UART_IER, atomic_read(&ier_value));
-	console_atomic_unlock(flags);
-}
-EXPORT_SYMBOL_GPL(restore_ier);
-
 #ifdef CONFIG_CONSOLE_POLL
 /*
  * Console polling routines for writing and reading from the uart while
@@ -2058,14 +1986,10 @@
 static void serial8250_put_poll_char(struct uart_port *port,
 			 unsigned char c)
 {
+	unsigned int ier;
 	struct uart_8250_port *up = up_to_u8250p(port);
 
-<<<<<<< HEAD
-	clear_ier(up);
-=======
-	serial8250_rpm_get(up);
 	ier = serial8250_clear_IER(up);
->>>>>>> aa73e33d
 
 	wait_for_xmitr(up, BOTH_EMPTY);
 	/*
@@ -2078,12 +2002,7 @@
 	 *	and restore the IER
 	 */
 	wait_for_xmitr(up, BOTH_EMPTY);
-<<<<<<< HEAD
-	restore_ier(up);
-=======
 	serial8250_set_IER(up, ier);
-	serial8250_rpm_put(up);
->>>>>>> aa73e33d
 }
 
 #endif /* CONFIG_CONSOLE_POLL */
@@ -2387,11 +2306,7 @@
 	 */
 	spin_lock_irqsave(&port->lock, flags);
 	up->ier = 0;
-<<<<<<< HEAD
-	set_ier(up, 0);
-=======
 	serial8250_set_IER(up, 0);
->>>>>>> aa73e33d
 	spin_unlock_irqrestore(&port->lock, flags);
 
 	synchronize_irq(port->irq);
@@ -2614,7 +2529,7 @@
 	serial8250_set_mctrl(port, port->mctrl);
 
 	/* Enable interrupts at last */
-	serial_port_out(port, UART_IER, up->ier);
+	serial8250_set_IER(up, up->ier);
 }
 EXPORT_SYMBOL_GPL(serial8250_do_restore_context);
 
@@ -2712,12 +2627,6 @@
 		up->ier |= UART_IER_UUE;
 	if (up->capabilities & UART_CAP_RTOIE)
 		up->ier |= UART_IER_RTOIE;
-
-<<<<<<< HEAD
-	set_ier(up, up->ier);
-=======
-	serial8250_set_IER(up, up->ier);
->>>>>>> aa73e33d
 
 	if (up->capabilities & UART_CAP_EFR) {
 		unsigned char efr = 0;
@@ -3197,20 +3106,13 @@
 {
 	struct uart_port *port = &up->port;
 	unsigned int flags;
-<<<<<<< HEAD
-=======
 	unsigned int ier;
->>>>>>> aa73e33d
 
 	console_atomic_lock(&flags);
 
 	touch_nmi_watchdog();
 
-<<<<<<< HEAD
-	clear_ier(up);
-=======
 	ier = serial8250_clear_IER(up);
->>>>>>> aa73e33d
 
 	if (atomic_fetch_inc(&up->console_printing)) {
 		uart_console_write(port, "\n", 1,
@@ -3220,11 +3122,7 @@
 	atomic_dec(&up->console_printing);
 
 	wait_for_xmitr(up, BOTH_EMPTY);
-<<<<<<< HEAD
-	restore_ier(up);
-=======
 	serial8250_set_IER(up, ier);
->>>>>>> aa73e33d
 
 	console_atomic_unlock(flags);
 }
@@ -3243,23 +3141,13 @@
 {
 	struct uart_port *port = &up->port;
 	unsigned long flags;
-<<<<<<< HEAD
+	unsigned int ier;
 
 	touch_nmi_watchdog();
 
 	spin_lock_irqsave(&port->lock, flags);
 
-	clear_ier(up);
-=======
-	unsigned int ier;
-
-	touch_nmi_watchdog();
-
-	serial8250_rpm_get(up);
-	spin_lock_irqsave(&port->lock, flags);
-
 	ier = serial8250_clear_IER(up);
->>>>>>> aa73e33d
 
 	/* check scratch reg to see if port powered off during system sleep */
 	if (up->canary && (up->canary != serial_port_in(port, UART_SCR))) {
@@ -3276,11 +3164,7 @@
 	 *	and restore the IER
 	 */
 	wait_for_xmitr(up, BOTH_EMPTY);
-<<<<<<< HEAD
-	restore_ier(up);
-=======
 	serial8250_set_IER(up, ier);
->>>>>>> aa73e33d
 
 	/*
 	 *	The receive handling will happen properly because the
@@ -3293,10 +3177,6 @@
 		serial8250_modem_status(up);
 
 	spin_unlock_irqrestore(&port->lock, flags);
-<<<<<<< HEAD
-=======
-	serial8250_rpm_put(up);
->>>>>>> aa73e33d
 }
 
 static unsigned int probe_baud(struct uart_port *port)
