--- conflicted
+++ resolved
@@ -195,10 +195,7 @@
 		 * We removed enough mappings so that the new allocation will
 		 * succeed, retry the allocation one more time.
 		 */
-<<<<<<< HEAD
-=======
 		mmu->flush_seq++;
->>>>>>> 0661b3d6
 	}
 
 	return ret;
@@ -349,18 +346,8 @@
 			mutex_unlock(&mmu->lock);
 			return ret;
 		}
-<<<<<<< HEAD
 		mmu->last_iova = vram_node->start + size;
-		gpu->mmu->need_flush = true;
-=======
-		/*
-		 * At least on GC3000 the FE MMU doesn't properly flush old TLB
-		 * entries. Make sure to space the command buffers out in a way
-		 * that the FE MMU prefetch won't load invalid entries.
-		 */
-		mmu->last_iova = buf->vram_node.start + buf->size + SZ_64K;
 		mmu->flush_seq++;
->>>>>>> 0661b3d6
 		mutex_unlock(&mmu->lock);
 
 		*iova = (u32)vram_node->start;
