/*
 * Copyright (C) 2015 Etnaviv Project
 *
 * This program is free software; you can redistribute it and/or modify it
 * under the terms of the GNU General Public License version 2 as published by
 * the Free Software Foundation.
 *
 * This program is distributed in the hope that it will be useful, but WITHOUT
 * ANY WARRANTY; without even the implied warranty of MERCHANTABILITY or
 * FITNESS FOR A PARTICULAR PURPOSE.  See the GNU General Public License for
 * more details.
 *
 * You should have received a copy of the GNU General Public License along with
 * this program.  If not, see <http://www.gnu.org/licenses/>.
 */

#include "common.xml.h"
#include "etnaviv_cmdbuf.h"
#include "etnaviv_drv.h"
#include "etnaviv_gem.h"
#include "etnaviv_gpu.h"
#include "etnaviv_iommu.h"
#include "etnaviv_mmu.h"

static int etnaviv_fault_handler(struct iommu_domain *iommu, struct device *dev,
		unsigned long iova, int flags, void *arg)
{
	DBG("*** fault: iova=%08lx, flags=%d", iova, flags);
	return 0;
}

int etnaviv_iommu_map(struct etnaviv_iommu *iommu, u32 iova,
		struct sg_table *sgt, unsigned len, int prot)
{
	struct iommu_domain *domain = iommu->domain;
	struct scatterlist *sg;
	unsigned int da = iova;
	unsigned int i, j;
	int ret;

	if (!domain || !sgt)
		return -EINVAL;

	for_each_sg(sgt->sgl, sg, sgt->nents, i) {
		u32 pa = sg_dma_address(sg) - sg->offset;
		size_t bytes = sg_dma_len(sg) + sg->offset;

		VERB("map[%d]: %08x %08x(%zx)", i, iova, pa, bytes);

		ret = iommu_map(domain, da, pa, bytes, prot);
		if (ret)
			goto fail;

		da += bytes;
	}

	return 0;

fail:
	da = iova;

	for_each_sg(sgt->sgl, sg, i, j) {
		size_t bytes = sg_dma_len(sg) + sg->offset;

		iommu_unmap(domain, da, bytes);
		da += bytes;
	}
	return ret;
}

int etnaviv_iommu_unmap(struct etnaviv_iommu *iommu, u32 iova,
		struct sg_table *sgt, unsigned len)
{
	struct iommu_domain *domain = iommu->domain;
	struct scatterlist *sg;
	unsigned int da = iova;
	int i;

	for_each_sg(sgt->sgl, sg, sgt->nents, i) {
		size_t bytes = sg_dma_len(sg) + sg->offset;
		size_t unmapped;

		unmapped = iommu_unmap(domain, da, bytes);
		if (unmapped < bytes)
			return unmapped;

		VERB("unmap[%d]: %08x(%zx)", i, iova, bytes);

		BUG_ON(!PAGE_ALIGNED(bytes));

		da += bytes;
	}

	return 0;
}

static void etnaviv_iommu_remove_mapping(struct etnaviv_iommu *mmu,
	struct etnaviv_vram_mapping *mapping)
{
	struct etnaviv_gem_object *etnaviv_obj = mapping->object;

	etnaviv_iommu_unmap(mmu, mapping->vram_node.start,
			    etnaviv_obj->sgt, etnaviv_obj->base.size);
	drm_mm_remove_node(&mapping->vram_node);
}

static int etnaviv_iommu_find_iova(struct etnaviv_iommu *mmu,
				   struct drm_mm_node *node, size_t size)
{
	struct etnaviv_vram_mapping *free = NULL;
	enum drm_mm_insert_mode mode = DRM_MM_INSERT_LOW;
	int ret;

	lockdep_assert_held(&mmu->lock);

	while (1) {
		struct etnaviv_vram_mapping *m, *n;
		struct drm_mm_scan scan;
		struct list_head list;
		bool found;

		/*
		 * XXX: The DRM_MM_SEARCH_BELOW is really a hack to trick
		 * drm_mm into giving out a low IOVA after address space
		 * rollover. This needs a proper fix.
		 */
		ret = drm_mm_insert_node_in_range(&mmu->mm, node,
<<<<<<< HEAD
						  size, 0, 0,
						  mmu->last_iova, U64_MAX,
						  mode);
=======
			size, 0, mmu->last_iova, ~0UL,
			mmu->last_iova ? DRM_MM_SEARCH_DEFAULT : DRM_MM_SEARCH_BELOW);

>>>>>>> 458ca52f
		if (ret != -ENOSPC)
			break;

		/*
		 * If we did not search from the start of the MMU region,
		 * try again in case there are free slots.
		 */
		if (mmu->last_iova) {
			mmu->last_iova = 0;
			mmu->need_flush = true;
			continue;
		}

		/* Try to retire some entries */
		drm_mm_scan_init(&scan, &mmu->mm, size, 0, 0, mode);

		found = 0;
		INIT_LIST_HEAD(&list);
		list_for_each_entry(free, &mmu->mappings, mmu_node) {
			/* If this vram node has not been used, skip this. */
			if (!free->vram_node.mm)
				continue;

			/*
			 * If the iova is pinned, then it's in-use,
			 * so we must keep its mapping.
			 */
			if (free->use)
				continue;

			list_add(&free->scan_node, &list);
			if (drm_mm_scan_add_block(&scan, &free->vram_node)) {
				found = true;
				break;
			}
		}

		if (!found) {
			/* Nothing found, clean up and fail */
			list_for_each_entry_safe(m, n, &list, scan_node)
				BUG_ON(drm_mm_scan_remove_block(&scan, &m->vram_node));
			break;
		}

		/*
		 * drm_mm does not allow any other operations while
		 * scanning, so we have to remove all blocks first.
		 * If drm_mm_scan_remove_block() returns false, we
		 * can leave the block pinned.
		 */
		list_for_each_entry_safe(m, n, &list, scan_node)
			if (!drm_mm_scan_remove_block(&scan, &m->vram_node))
				list_del_init(&m->scan_node);

		/*
		 * Unmap the blocks which need to be reaped from the MMU.
		 * Clear the mmu pointer to prevent the mapping_get finding
		 * this mapping.
		 */
		list_for_each_entry_safe(m, n, &list, scan_node) {
			etnaviv_iommu_remove_mapping(mmu, m);
			m->mmu = NULL;
			list_del_init(&m->mmu_node);
			list_del_init(&m->scan_node);
		}

		mode = DRM_MM_INSERT_EVICT;

		/*
		 * We removed enough mappings so that the new allocation will
		 * succeed, retry the allocation one more time.
		 */
	}

	return ret;
}

int etnaviv_iommu_map_gem(struct etnaviv_iommu *mmu,
	struct etnaviv_gem_object *etnaviv_obj, u32 memory_base,
	struct etnaviv_vram_mapping *mapping)
{
	struct sg_table *sgt = etnaviv_obj->sgt;
	struct drm_mm_node *node;
	int ret;

	lockdep_assert_held(&etnaviv_obj->lock);

	mutex_lock(&mmu->lock);

	/* v1 MMU can optimize single entry (contiguous) scatterlists */
	if (mmu->version == ETNAVIV_IOMMU_V1 &&
	    sgt->nents == 1 && !(etnaviv_obj->flags & ETNA_BO_FORCE_MMU)) {
		u32 iova;

		iova = sg_dma_address(sgt->sgl) - memory_base;
		if (iova < 0x80000000 - sg_dma_len(sgt->sgl)) {
			mapping->iova = iova;
			list_add_tail(&mapping->mmu_node, &mmu->mappings);
			mutex_unlock(&mmu->lock);
			return 0;
		}
	}

	node = &mapping->vram_node;

	ret = etnaviv_iommu_find_iova(mmu, node, etnaviv_obj->base.size);
	if (ret < 0) {
		mutex_unlock(&mmu->lock);
		return ret;
	}

	mmu->last_iova = node->start + etnaviv_obj->base.size;
	mapping->iova = node->start;
	ret = etnaviv_iommu_map(mmu, node->start, sgt, etnaviv_obj->base.size,
				IOMMU_READ | IOMMU_WRITE);

	if (ret < 0) {
		drm_mm_remove_node(node);
		mutex_unlock(&mmu->lock);
		return ret;
	}

	list_add_tail(&mapping->mmu_node, &mmu->mappings);
	mmu->need_flush = true;
	mutex_unlock(&mmu->lock);

	return ret;
}

void etnaviv_iommu_unmap_gem(struct etnaviv_iommu *mmu,
	struct etnaviv_vram_mapping *mapping)
{
	WARN_ON(mapping->use);

	mutex_lock(&mmu->lock);

	/* If the vram node is on the mm, unmap and remove the node */
	if (mapping->vram_node.mm == &mmu->mm)
		etnaviv_iommu_remove_mapping(mmu, mapping);

	list_del(&mapping->mmu_node);
	mmu->need_flush = true;
	mutex_unlock(&mmu->lock);
}

void etnaviv_iommu_destroy(struct etnaviv_iommu *mmu)
{
	drm_mm_takedown(&mmu->mm);
	iommu_domain_free(mmu->domain);
	kfree(mmu);
}

struct etnaviv_iommu *etnaviv_iommu_new(struct etnaviv_gpu *gpu)
{
	enum etnaviv_iommu_version version;
	struct etnaviv_iommu *mmu;

	mmu = kzalloc(sizeof(*mmu), GFP_KERNEL);
	if (!mmu)
		return ERR_PTR(-ENOMEM);

	if (!(gpu->identity.minor_features1 & chipMinorFeatures1_MMU_VERSION)) {
		mmu->domain = etnaviv_iommuv1_domain_alloc(gpu);
		version = ETNAVIV_IOMMU_V1;
	} else {
		mmu->domain = etnaviv_iommuv2_domain_alloc(gpu);
		version = ETNAVIV_IOMMU_V2;
	}

	if (!mmu->domain) {
		dev_err(gpu->dev, "Failed to allocate GPU IOMMU domain\n");
		kfree(mmu);
		return ERR_PTR(-ENOMEM);
	}

	mmu->gpu = gpu;
	mmu->version = version;
	mutex_init(&mmu->lock);
	INIT_LIST_HEAD(&mmu->mappings);

	drm_mm_init(&mmu->mm, mmu->domain->geometry.aperture_start,
		    mmu->domain->geometry.aperture_end -
		    mmu->domain->geometry.aperture_start + 1);

	iommu_set_fault_handler(mmu->domain, etnaviv_fault_handler, gpu->dev);

	return mmu;
}

void etnaviv_iommu_restore(struct etnaviv_gpu *gpu)
{
	if (gpu->mmu->version == ETNAVIV_IOMMU_V1)
		etnaviv_iommuv1_restore(gpu);
	else
		etnaviv_iommuv2_restore(gpu);
}

int etnaviv_iommu_get_suballoc_va(struct etnaviv_gpu *gpu, dma_addr_t paddr,
				  struct drm_mm_node *vram_node, size_t size,
				  u32 *iova)
{
	struct etnaviv_iommu *mmu = gpu->mmu;

	if (mmu->version == ETNAVIV_IOMMU_V1) {
		*iova = paddr - gpu->memory_base;
		return 0;
	} else {
		int ret;

		mutex_lock(&mmu->lock);
		ret = etnaviv_iommu_find_iova(mmu, vram_node, size);
		if (ret < 0) {
			mutex_unlock(&mmu->lock);
			return ret;
		}
		ret = iommu_map(mmu->domain, vram_node->start, paddr, size,
				IOMMU_READ);
		if (ret < 0) {
			drm_mm_remove_node(vram_node);
			mutex_unlock(&mmu->lock);
			return ret;
		}
		mmu->last_iova = vram_node->start + size;
		gpu->mmu->need_flush = true;
		mutex_unlock(&mmu->lock);

		*iova = (u32)vram_node->start;
		return 0;
	}
}

void etnaviv_iommu_put_suballoc_va(struct etnaviv_gpu *gpu,
				   struct drm_mm_node *vram_node, size_t size,
				   u32 iova)
{
	struct etnaviv_iommu *mmu = gpu->mmu;

	if (mmu->version == ETNAVIV_IOMMU_V2) {
		mutex_lock(&mmu->lock);
		iommu_unmap(mmu->domain,iova, size);
		drm_mm_remove_node(vram_node);
		mutex_unlock(&mmu->lock);
	}
}
size_t etnaviv_iommu_dump_size(struct etnaviv_iommu *iommu)
{
	struct etnaviv_iommu_ops *ops;

	ops = container_of(iommu->domain->ops, struct etnaviv_iommu_ops, ops);

	return ops->dump_size(iommu->domain);
}

void etnaviv_iommu_dump(struct etnaviv_iommu *iommu, void *buf)
{
	struct etnaviv_iommu_ops *ops;

	ops = container_of(iommu->domain->ops, struct etnaviv_iommu_ops, ops);

	ops->dump(iommu->domain, buf);
}<|MERGE_RESOLUTION|>--- conflicted
+++ resolved
@@ -125,15 +125,9 @@
 		 * rollover. This needs a proper fix.
 		 */
 		ret = drm_mm_insert_node_in_range(&mmu->mm, node,
-<<<<<<< HEAD
 						  size, 0, 0,
 						  mmu->last_iova, U64_MAX,
 						  mode);
-=======
-			size, 0, mmu->last_iova, ~0UL,
-			mmu->last_iova ? DRM_MM_SEARCH_DEFAULT : DRM_MM_SEARCH_BELOW);
-
->>>>>>> 458ca52f
 		if (ret != -ENOSPC)
 			break;
 
