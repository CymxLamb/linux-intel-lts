--- conflicted
+++ resolved
@@ -46,13 +46,11 @@
 /* from BKL pushdown */
 DEFINE_MUTEX(drm_global_mutex);
 
-<<<<<<< HEAD
 #if IS_ENABLED(CONFIG_DRM_I915_MEMTRACK)
 EXPORT_SYMBOL(drm_global_mutex);
 #endif
-=======
+
 #define MAX_DRM_OPEN_COUNT		128
->>>>>>> 5473d45d
 
 /**
  * DOC: file operations
