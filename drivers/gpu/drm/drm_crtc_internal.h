/*
 * Copyright © 2006 Keith Packard
 * Copyright © 2007-2008 Dave Airlie
 * Copyright © 2007-2008 Intel Corporation
 *   Jesse Barnes <jesse.barnes@intel.com>
 * Copyright © 2014 Intel Corporation
 *   Daniel Vetter <daniel.vetter@ffwll.ch>
 *
 * Permission is hereby granted, free of charge, to any person obtaining a
 * copy of this software and associated documentation files (the "Software"),
 * to deal in the Software without restriction, including without limitation
 * the rights to use, copy, modify, merge, publish, distribute, sublicense,
 * and/or sell copies of the Software, and to permit persons to whom the
 * Software is furnished to do so, subject to the following conditions:
 *
 * The above copyright notice and this permission notice shall be included in
 * all copies or substantial portions of the Software.
 *
 * THE SOFTWARE IS PROVIDED "AS IS", WITHOUT WARRANTY OF ANY KIND, EXPRESS OR
 * IMPLIED, INCLUDING BUT NOT LIMITED TO THE WARRANTIES OF MERCHANTABILITY,
 * FITNESS FOR A PARTICULAR PURPOSE AND NONINFRINGEMENT.  IN NO EVENT SHALL
 * THE COPYRIGHT HOLDER(S) OR AUTHOR(S) BE LIABLE FOR ANY CLAIM, DAMAGES OR
 * OTHER LIABILITY, WHETHER IN AN ACTION OF CONTRACT, TORT OR OTHERWISE,
 * ARISING FROM, OUT OF OR IN CONNECTION WITH THE SOFTWARE OR THE USE OR
 * OTHER DEALINGS IN THE SOFTWARE.
 */

/*
 * This header file contains mode setting related functions and definitions
 * which are only used within the drm module as internal implementation details
 * and are not exported to drivers.
 */


/* drm_crtc.c */
int drm_mode_crtc_set_obj_prop(struct drm_mode_object *obj,
			       struct drm_property *property,
			       uint64_t value);
int drm_crtc_check_viewport(const struct drm_crtc *crtc,
			    int x, int y,
			    const struct drm_display_mode *mode,
			    const struct drm_framebuffer *fb);
int drm_crtc_register_all(struct drm_device *dev);
void drm_crtc_unregister_all(struct drm_device *dev);
<<<<<<< HEAD

struct dma_fence *drm_crtc_create_fence(struct drm_crtc *crtc);

/* IOCTLs */
int drm_mode_getcrtc(struct drm_device *dev,
		     void *data, struct drm_file *file_priv);
int drm_mode_setcrtc(struct drm_device *dev,
		     void *data, struct drm_file *file_priv);


/* drm_mode_config.c */
int drm_modeset_register_all(struct drm_device *dev);
void drm_modeset_unregister_all(struct drm_device *dev);

/* IOCTLs */
int drm_mode_getresources(struct drm_device *dev,
			  void *data, struct drm_file *file_priv);


=======

struct dma_fence *drm_crtc_create_fence(struct drm_crtc *crtc);

/* IOCTLs */
int drm_mode_getcrtc(struct drm_device *dev,
		     void *data, struct drm_file *file_priv);
int drm_mode_setcrtc(struct drm_device *dev,
		     void *data, struct drm_file *file_priv);


/* drm_mode_config.c */
int drm_modeset_register_all(struct drm_device *dev);
void drm_modeset_unregister_all(struct drm_device *dev);

/* IOCTLs */
int drm_mode_getresources(struct drm_device *dev,
			  void *data, struct drm_file *file_priv);


>>>>>>> 786cc154
/* drm_dumb_buffers.c */
/* IOCTLs */
int drm_mode_create_dumb_ioctl(struct drm_device *dev,
			       void *data, struct drm_file *file_priv);
int drm_mode_mmap_dumb_ioctl(struct drm_device *dev,
			     void *data, struct drm_file *file_priv);
int drm_mode_destroy_dumb_ioctl(struct drm_device *dev,
				void *data, struct drm_file *file_priv);

/* drm_color_mgmt.c */

/* IOCTLs */
int drm_mode_gamma_get_ioctl(struct drm_device *dev,
			     void *data, struct drm_file *file_priv);
int drm_mode_gamma_set_ioctl(struct drm_device *dev,
			     void *data, struct drm_file *file_priv);

/* drm_property.c */
void drm_property_destroy_user_blobs(struct drm_device *dev,
				     struct drm_file *file_priv);
bool drm_property_change_valid_get(struct drm_property *property,
				   uint64_t value,
				   struct drm_mode_object **ref);
void drm_property_change_valid_put(struct drm_property *property,
				   struct drm_mode_object *ref);

/* IOCTL */
int drm_mode_getproperty_ioctl(struct drm_device *dev,
			       void *data, struct drm_file *file_priv);
int drm_mode_getblob_ioctl(struct drm_device *dev,
			   void *data, struct drm_file *file_priv);
int drm_mode_createblob_ioctl(struct drm_device *dev,
			      void *data, struct drm_file *file_priv);
int drm_mode_destroyblob_ioctl(struct drm_device *dev,
			       void *data, struct drm_file *file_priv);

/* drm_mode_object.c */
int drm_mode_object_get_reg(struct drm_device *dev,
			    struct drm_mode_object *obj,
			    uint32_t obj_type,
			    bool register_obj,
			    void (*obj_free_cb)(struct kref *kref));
void drm_mode_object_register(struct drm_device *dev,
			      struct drm_mode_object *obj);
int drm_mode_object_get(struct drm_device *dev,
			struct drm_mode_object *obj, uint32_t obj_type);
struct drm_mode_object *__drm_mode_object_find(struct drm_device *dev,
					       uint32_t id, uint32_t type);
void drm_mode_object_unregister(struct drm_device *dev,
				struct drm_mode_object *object);
int drm_mode_object_get_properties(struct drm_mode_object *obj, bool atomic,
				   uint32_t __user *prop_ptr,
				   uint64_t __user *prop_values,
				   uint32_t *arg_count_props);
struct drm_property *drm_mode_obj_find_prop_id(struct drm_mode_object *obj,
					       uint32_t prop_id);

/* IOCTL */

int drm_mode_obj_get_properties_ioctl(struct drm_device *dev, void *data,
				      struct drm_file *file_priv);
int drm_mode_obj_set_property_ioctl(struct drm_device *dev, void *data,
				    struct drm_file *file_priv);

/* drm_encoder.c */
int drm_encoder_register_all(struct drm_device *dev);
void drm_encoder_unregister_all(struct drm_device *dev);

/* IOCTL */
int drm_mode_getencoder(struct drm_device *dev,
			void *data, struct drm_file *file_priv);

/* drm_connector.c */
void drm_connector_ida_init(void);
void drm_connector_ida_destroy(void);
void drm_connector_unregister_all(struct drm_device *dev);
int drm_connector_register_all(struct drm_device *dev);
int drm_mode_connector_set_obj_prop(struct drm_mode_object *obj,
				    struct drm_property *property,
				    uint64_t value);
int drm_connector_create_standard_properties(struct drm_device *dev);

/* IOCTL */
int drm_mode_connector_property_set_ioctl(struct drm_device *dev,
					  void *data, struct drm_file *file_priv);
int drm_mode_getconnector(struct drm_device *dev,
			  void *data, struct drm_file *file_priv);

/* drm_framebuffer.c */
struct drm_framebuffer *
drm_internal_framebuffer_create(struct drm_device *dev,
				const struct drm_mode_fb_cmd2 *r,
				struct drm_file *file_priv);
void drm_framebuffer_free(struct kref *kref);
int drm_framebuffer_check_src_coords(uint32_t src_x, uint32_t src_y,
				     uint32_t src_w, uint32_t src_h,
				     const struct drm_framebuffer *fb);
void drm_fb_release(struct drm_file *file_priv);


/* IOCTL */
int drm_mode_addfb(struct drm_device *dev,
		   void *data, struct drm_file *file_priv);
int drm_mode_addfb2(struct drm_device *dev,
		    void *data, struct drm_file *file_priv);
int drm_mode_rmfb(struct drm_device *dev,
		  void *data, struct drm_file *file_priv);
int drm_mode_getfb(struct drm_device *dev,
		   void *data, struct drm_file *file_priv);
int drm_mode_dirtyfb_ioctl(struct drm_device *dev,
			   void *data, struct drm_file *file_priv);

/* drm_atomic.c */
#ifdef CONFIG_DEBUG_FS
struct drm_minor;
int drm_atomic_debugfs_init(struct drm_minor *minor);
#endif

int drm_atomic_get_property(struct drm_mode_object *obj,
			    struct drm_property *property, uint64_t *val);
int drm_mode_atomic_ioctl(struct drm_device *dev,
			  void *data, struct drm_file *file_priv);


/* drm_plane.c */
int drm_plane_register_all(struct drm_device *dev);
void drm_plane_unregister_all(struct drm_device *dev);
int drm_plane_check_pixel_format(const struct drm_plane *plane,
				 u32 format);

/* drm_bridge.c */
void drm_bridge_detach(struct drm_bridge *bridge);

/* IOCTL */
int drm_mode_getplane_res(struct drm_device *dev, void *data,
			  struct drm_file *file_priv);
int drm_mode_getplane(struct drm_device *dev,
		      void *data, struct drm_file *file_priv);
int drm_mode_setplane(struct drm_device *dev,
		      void *data, struct drm_file *file_priv);
int drm_mode_cursor_ioctl(struct drm_device *dev,
			  void *data, struct drm_file *file_priv);
int drm_mode_cursor2_ioctl(struct drm_device *dev,
			   void *data, struct drm_file *file_priv);
int drm_mode_page_flip_ioctl(struct drm_device *dev,
			     void *data, struct drm_file *file_priv);

/* drm_edid.c */
void drm_mode_fixup_1366x768(struct drm_display_mode *mode);<|MERGE_RESOLUTION|>--- conflicted
+++ resolved
@@ -42,7 +42,6 @@
 			    const struct drm_framebuffer *fb);
 int drm_crtc_register_all(struct drm_device *dev);
 void drm_crtc_unregister_all(struct drm_device *dev);
-<<<<<<< HEAD
 
 struct dma_fence *drm_crtc_create_fence(struct drm_crtc *crtc);
 
@@ -62,27 +61,6 @@
 			  void *data, struct drm_file *file_priv);
 
 
-=======
-
-struct dma_fence *drm_crtc_create_fence(struct drm_crtc *crtc);
-
-/* IOCTLs */
-int drm_mode_getcrtc(struct drm_device *dev,
-		     void *data, struct drm_file *file_priv);
-int drm_mode_setcrtc(struct drm_device *dev,
-		     void *data, struct drm_file *file_priv);
-
-
-/* drm_mode_config.c */
-int drm_modeset_register_all(struct drm_device *dev);
-void drm_modeset_unregister_all(struct drm_device *dev);
-
-/* IOCTLs */
-int drm_mode_getresources(struct drm_device *dev,
-			  void *data, struct drm_file *file_priv);
-
-
->>>>>>> 786cc154
 /* drm_dumb_buffers.c */
 /* IOCTLs */
 int drm_mode_create_dumb_ioctl(struct drm_device *dev,
