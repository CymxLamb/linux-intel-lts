--- conflicted
+++ resolved
@@ -166,18 +166,9 @@
 	struct vc4_hdmi *vc4_hdmi = connector_to_vc4_hdmi(connector);
 	bool connected = false;
 
-<<<<<<< HEAD
-	WARN_ON(pm_runtime_resume_and_get(&vc4_hdmi->pdev->dev));
-
-	if (vc4_hdmi->hpd_gpio) {
-		if (gpio_get_value_cansleep(vc4_hdmi->hpd_gpio) ^
-		    vc4_hdmi->hpd_active_low)
-			connected = true;
-=======
 	if (vc4_hdmi->hpd_gpio &&
 	    gpiod_get_value_cansleep(vc4_hdmi->hpd_gpio)) {
 		connected = true;
->>>>>>> 51e52707
 	} else if (drm_probe_ddc(vc4_hdmi->ddc)) {
 		connected = true;
 	} else if (HDMI_READ(HDMI_HOTPLUG) & VC4_HDMI_HOTPLUG_CONNECTED) {
@@ -195,12 +186,10 @@
 			}
 		}
 
-		pm_runtime_put(&vc4_hdmi->pdev->dev);
 		return connector_status_connected;
 	}
 
 	cec_phys_addr_invalidate(vc4_hdmi->cec_adap);
-	pm_runtime_put(&vc4_hdmi->pdev->dev);
 	return connector_status_disconnected;
 }
 
@@ -642,6 +631,7 @@
 		   HDMI_READ(HDMI_VID_CTL) & ~VC4_HD_VID_CTL_ENABLE);
 
 	clk_disable_unprepare(vc4_hdmi->pixel_bvb_clock);
+	clk_disable_unprepare(vc4_hdmi->hsm_clock);
 	clk_disable_unprepare(vc4_hdmi->pixel_clock);
 
 	ret = pm_runtime_put(&vc4_hdmi->pdev->dev);
@@ -952,6 +942,13 @@
 		return;
 	}
 
+	ret = clk_prepare_enable(vc4_hdmi->hsm_clock);
+	if (ret) {
+		DRM_ERROR("Failed to turn on HSM clock: %d\n", ret);
+		clk_disable_unprepare(vc4_hdmi->pixel_clock);
+		return;
+	}
+
 	vc4_hdmi_cec_update_clk_div(vc4_hdmi);
 
 	if (pixel_rate > 297000000)
@@ -964,6 +961,7 @@
 	ret = clk_set_min_rate(vc4_hdmi->pixel_bvb_clock, bvb_rate);
 	if (ret) {
 		DRM_ERROR("Failed to set pixel bvb clock rate: %d\n", ret);
+		clk_disable_unprepare(vc4_hdmi->hsm_clock);
 		clk_disable_unprepare(vc4_hdmi->pixel_clock);
 		return;
 	}
@@ -971,6 +969,7 @@
 	ret = clk_prepare_enable(vc4_hdmi->pixel_bvb_clock);
 	if (ret) {
 		DRM_ERROR("Failed to turn on pixel bvb clock: %d\n", ret);
+		clk_disable_unprepare(vc4_hdmi->hsm_clock);
 		clk_disable_unprepare(vc4_hdmi->pixel_clock);
 		return;
 	}
@@ -2097,29 +2096,6 @@
 	return 0;
 }
 
-#ifdef CONFIG_PM
-static int vc4_hdmi_runtime_suspend(struct device *dev)
-{
-	struct vc4_hdmi *vc4_hdmi = dev_get_drvdata(dev);
-
-	clk_disable_unprepare(vc4_hdmi->hsm_clock);
-
-	return 0;
-}
-
-static int vc4_hdmi_runtime_resume(struct device *dev)
-{
-	struct vc4_hdmi *vc4_hdmi = dev_get_drvdata(dev);
-	int ret;
-
-	ret = clk_prepare_enable(vc4_hdmi->hsm_clock);
-	if (ret)
-		return ret;
-
-	return 0;
-}
-#endif
-
 static int vc4_hdmi_bind(struct device *dev, struct device *master, void *data)
 {
 	const struct vc4_hdmi_variant *variant = of_device_get_match_data(dev);
@@ -2367,18 +2343,11 @@
 	{}
 };
 
-static const struct dev_pm_ops vc4_hdmi_pm_ops = {
-	SET_RUNTIME_PM_OPS(vc4_hdmi_runtime_suspend,
-			   vc4_hdmi_runtime_resume,
-			   NULL)
-};
-
 struct platform_driver vc4_hdmi_driver = {
 	.probe = vc4_hdmi_dev_probe,
 	.remove = vc4_hdmi_dev_remove,
 	.driver = {
 		.name = "vc4_hdmi",
 		.of_match_table = vc4_hdmi_dt_match,
-		.pm = &vc4_hdmi_pm_ops,
 	},
 };