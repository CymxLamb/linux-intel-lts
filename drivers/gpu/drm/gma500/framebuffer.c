// SPDX-License-Identifier: GPL-2.0-only
/**************************************************************************
 * Copyright (c) 2007-2011, Intel Corporation.
 * All Rights Reserved.
 *
 **************************************************************************/

#include <linux/module.h>
#include <linux/kernel.h>
#include <linux/errno.h>
#include <linux/string.h>
#include <linux/pfn_t.h>
#include <linux/mm.h>
#include <linux/tty.h>
#include <linux/slab.h>
#include <linux/delay.h>
#include <linux/init.h>
#include <linux/console.h>

#include <drm/drmP.h>
#include <drm/drm.h>
#include <drm/drm_crtc.h>
#include <drm/drm_fb_helper.h>
#include <drm/drm_gem_framebuffer_helper.h>

#include "psb_drv.h"
#include "psb_intel_reg.h"
#include "psb_intel_drv.h"
#include "framebuffer.h"
#include "gtt.h"

static const struct drm_framebuffer_funcs psb_fb_funcs = {
	.destroy = drm_gem_fb_destroy,
	.create_handle = drm_gem_fb_create_handle,
};

#define CMAP_TOHW(_val, _width) ((((_val) << (_width)) + 0x7FFF - (_val)) >> 16)

static int psbfb_setcolreg(unsigned regno, unsigned red, unsigned green,
			   unsigned blue, unsigned transp,
			   struct fb_info *info)
{
	struct psb_fbdev *fbdev = info->par;
	struct drm_framebuffer *fb = fbdev->psb_fb_helper.fb;
	uint32_t v;

	if (!fb)
		return -ENOMEM;

	if (regno > 255)
		return 1;

	red = CMAP_TOHW(red, info->var.red.length);
	blue = CMAP_TOHW(blue, info->var.blue.length);
	green = CMAP_TOHW(green, info->var.green.length);
	transp = CMAP_TOHW(transp, info->var.transp.length);

	v = (red << info->var.red.offset) |
	    (green << info->var.green.offset) |
	    (blue << info->var.blue.offset) |
	    (transp << info->var.transp.offset);

	if (regno < 16) {
		switch (fb->format->cpp[0] * 8) {
		case 16:
			((uint32_t *) info->pseudo_palette)[regno] = v;
			break;
		case 24:
		case 32:
			((uint32_t *) info->pseudo_palette)[regno] = v;
			break;
		}
	}

	return 0;
}

static int psbfb_pan(struct fb_var_screeninfo *var, struct fb_info *info)
{
	struct psb_fbdev *fbdev = info->par;
	struct psb_framebuffer *psbfb = &fbdev->pfb;
	struct drm_device *dev = psbfb->base.dev;
	struct gtt_range *gtt = to_gtt_range(psbfb->base.obj[0]);

	/*
	 *	We have to poke our nose in here. The core fb code assumes
	 *	panning is part of the hardware that can be invoked before
	 *	the actual fb is mapped. In our case that isn't quite true.
	 */
	if (gtt->npage) {
		/* GTT roll shifts in 4K pages, we need to shift the right
		   number of pages */
		int pages = info->fix.line_length >> 12;
		psb_gtt_roll(dev, gtt, var->yoffset * pages);
	}
        return 0;
}

static vm_fault_t psbfb_vm_fault(struct vm_fault *vmf)
{
	struct vm_area_struct *vma = vmf->vma;
	struct psb_framebuffer *psbfb = vma->vm_private_data;
	struct drm_device *dev = psbfb->base.dev;
	struct drm_psb_private *dev_priv = dev->dev_private;
	struct gtt_range *gtt = to_gtt_range(psbfb->base.obj[0]);
	int page_num;
	int i;
	unsigned long address;
	vm_fault_t ret = VM_FAULT_SIGBUS;
	unsigned long pfn;
	unsigned long phys_addr = (unsigned long)dev_priv->stolen_base +
				  gtt->offset;

	page_num = vma_pages(vma);
	address = vmf->address - (vmf->pgoff << PAGE_SHIFT);

	vma->vm_page_prot = pgprot_noncached(vma->vm_page_prot);

	for (i = 0; i < page_num; i++) {
		pfn = (phys_addr >> PAGE_SHIFT);

		ret = vmf_insert_mixed(vma, address,
				__pfn_to_pfn_t(pfn, PFN_DEV));
		if (unlikely(ret & VM_FAULT_ERROR))
			break;
		address += PAGE_SIZE;
		phys_addr += PAGE_SIZE;
	}
	return ret;
}

static void psbfb_vm_open(struct vm_area_struct *vma)
{
}

static void psbfb_vm_close(struct vm_area_struct *vma)
{
}

static const struct vm_operations_struct psbfb_vm_ops = {
	.fault	= psbfb_vm_fault,
	.open	= psbfb_vm_open,
	.close	= psbfb_vm_close
};

static int psbfb_mmap(struct fb_info *info, struct vm_area_struct *vma)
{
	struct psb_fbdev *fbdev = info->par;
	struct psb_framebuffer *psbfb = &fbdev->pfb;

	if (vma->vm_pgoff != 0)
		return -EINVAL;
	if (vma->vm_pgoff > (~0UL >> PAGE_SHIFT))
		return -EINVAL;

	if (!psbfb->addr_space)
		psbfb->addr_space = vma->vm_file->f_mapping;
	/*
	 * If this is a GEM object then info->screen_base is the virtual
	 * kernel remapping of the object. FIXME: Review if this is
	 * suitable for our mmap work
	 */
	vma->vm_ops = &psbfb_vm_ops;
	vma->vm_private_data = (void *)psbfb;
	vma->vm_flags |= VM_IO | VM_MIXEDMAP | VM_DONTEXPAND | VM_DONTDUMP;
	return 0;
}

static struct fb_ops psbfb_ops = {
	.owner = THIS_MODULE,
	DRM_FB_HELPER_DEFAULT_OPS,
	.fb_setcolreg = psbfb_setcolreg,
	.fb_fillrect = drm_fb_helper_cfb_fillrect,
	.fb_copyarea = psbfb_copyarea,
	.fb_imageblit = drm_fb_helper_cfb_imageblit,
	.fb_mmap = psbfb_mmap,
	.fb_sync = psbfb_sync,
};

static struct fb_ops psbfb_roll_ops = {
	.owner = THIS_MODULE,
	DRM_FB_HELPER_DEFAULT_OPS,
	.fb_setcolreg = psbfb_setcolreg,
	.fb_fillrect = drm_fb_helper_cfb_fillrect,
	.fb_copyarea = drm_fb_helper_cfb_copyarea,
	.fb_imageblit = drm_fb_helper_cfb_imageblit,
	.fb_pan_display = psbfb_pan,
	.fb_mmap = psbfb_mmap,
};

static struct fb_ops psbfb_unaccel_ops = {
	.owner = THIS_MODULE,
	DRM_FB_HELPER_DEFAULT_OPS,
	.fb_setcolreg = psbfb_setcolreg,
	.fb_fillrect = drm_fb_helper_cfb_fillrect,
	.fb_copyarea = drm_fb_helper_cfb_copyarea,
	.fb_imageblit = drm_fb_helper_cfb_imageblit,
	.fb_mmap = psbfb_mmap,
};

/**
 *	psb_framebuffer_init	-	initialize a framebuffer
 *	@dev: our DRM device
 *	@fb: framebuffer to set up
 *	@mode_cmd: mode description
 *	@gt: backing object
 *
 *	Configure and fill in the boilerplate for our frame buffer. Return
 *	0 on success or an error code if we fail.
 */
static int psb_framebuffer_init(struct drm_device *dev,
					struct psb_framebuffer *fb,
					const struct drm_mode_fb_cmd2 *mode_cmd,
					struct gtt_range *gt)
{
	const struct drm_format_info *info;
	int ret;

	/*
	 * Reject unknown formats, YUV formats, and formats with more than
	 * 4 bytes per pixel.
	 */
	info = drm_format_info(mode_cmd->pixel_format);
	if (!info || !info->depth || info->cpp[0] > 4)
		return -EINVAL;

	if (mode_cmd->pitches[0] & 63)
		return -EINVAL;

	drm_helper_mode_fill_fb_struct(dev, &fb->base, mode_cmd);
	fb->base.obj[0] = &gt->gem;
	ret = drm_framebuffer_init(dev, &fb->base, &psb_fb_funcs);
	if (ret) {
		dev_err(dev->dev, "framebuffer init failed: %d\n", ret);
		return ret;
	}
	return 0;
}

/**
 *	psb_framebuffer_create	-	create a framebuffer backed by gt
 *	@dev: our DRM device
 *	@mode_cmd: the description of the requested mode
 *	@gt: the backing object
 *
 *	Create a framebuffer object backed by the gt, and fill in the
 *	boilerplate required
 *
 *	TODO: review object references
 */

static struct drm_framebuffer *psb_framebuffer_create
			(struct drm_device *dev,
			 const struct drm_mode_fb_cmd2 *mode_cmd,
			 struct gtt_range *gt)
{
	struct psb_framebuffer *fb;
	int ret;

	fb = kzalloc(sizeof(*fb), GFP_KERNEL);
	if (!fb)
		return ERR_PTR(-ENOMEM);

	ret = psb_framebuffer_init(dev, fb, mode_cmd, gt);
	if (ret) {
		kfree(fb);
		return ERR_PTR(ret);
	}
	return &fb->base;
}

/**
 *	psbfb_alloc		-	allocate frame buffer memory
 *	@dev: the DRM device
 *	@aligned_size: space needed
 *
 *	Allocate the frame buffer. In the usual case we get a GTT range that
 *	is stolen memory backed and life is simple. If there isn't sufficient
 *	we fail as we don't have the virtual mapping space to really vmap it
 *	and the kernel console code can't handle non linear framebuffers.
 *
 *	Re-address this as and if the framebuffer layer grows this ability.
 */
static struct gtt_range *psbfb_alloc(struct drm_device *dev, int aligned_size)
{
	struct gtt_range *backing;
	/* Begin by trying to use stolen memory backing */
	backing = psb_gtt_alloc_range(dev, aligned_size, "fb", 1, PAGE_SIZE);
	if (backing) {
		drm_gem_private_object_init(dev, &backing->gem, aligned_size);
		return backing;
	}
	return NULL;
}

/**
 *	psbfb_create		-	create a framebuffer
 *	@fbdev: the framebuffer device
 *	@sizes: specification of the layout
 *
 *	Create a framebuffer to the specifications provided
 */
static int psbfb_create(struct psb_fbdev *fbdev,
				struct drm_fb_helper_surface_size *sizes)
{
	struct drm_device *dev = fbdev->psb_fb_helper.dev;
	struct drm_psb_private *dev_priv = dev->dev_private;
	struct fb_info *info;
	struct drm_framebuffer *fb;
	struct psb_framebuffer *psbfb = &fbdev->pfb;
	struct drm_mode_fb_cmd2 mode_cmd;
	int size;
	int ret;
	struct gtt_range *backing;
	u32 bpp, depth;
	int gtt_roll = 0;
	int pitch_lines = 0;

	mode_cmd.width = sizes->surface_width;
	mode_cmd.height = sizes->surface_height;
	bpp = sizes->surface_bpp;
	depth = sizes->surface_depth;

	/* No 24bit packed */
	if (bpp == 24)
		bpp = 32;

	do {
		/*
		 * Acceleration via the GTT requires pitch to be
		 * power of two aligned. Preferably page but less
		 * is ok with some fonts
		 */
        	mode_cmd.pitches[0] =  ALIGN(mode_cmd.width * ((bpp + 7) / 8), 4096 >> pitch_lines);

        	size = mode_cmd.pitches[0] * mode_cmd.height;
        	size = ALIGN(size, PAGE_SIZE);

		/* Allocate the fb in the GTT with stolen page backing */
		backing = psbfb_alloc(dev, size);

		if (pitch_lines)
			pitch_lines *= 2;
		else
			pitch_lines = 1;
		gtt_roll++;
	} while (backing == NULL && pitch_lines <= 16);

	/* The final pitch we accepted if we succeeded */
	pitch_lines /= 2;

	if (backing == NULL) {
		/*
		 *	We couldn't get the space we wanted, fall back to the
		 *	display engine requirement instead.  The HW requires
		 *	the pitch to be 64 byte aligned
		 */

		gtt_roll = 0;	/* Don't use GTT accelerated scrolling */
		pitch_lines = 64;

		mode_cmd.pitches[0] =  ALIGN(mode_cmd.width * ((bpp + 7) / 8), 64);

		size = mode_cmd.pitches[0] * mode_cmd.height;
		size = ALIGN(size, PAGE_SIZE);

		/* Allocate the framebuffer in the GTT with stolen page backing */
		backing = psbfb_alloc(dev, size);
		if (backing == NULL)
			return -ENOMEM;
	}

	memset(dev_priv->vram_addr + backing->offset, 0, size);

	info = drm_fb_helper_alloc_fbi(&fbdev->psb_fb_helper);
	if (IS_ERR(info)) {
		ret = PTR_ERR(info);
		goto out;
	}

	mode_cmd.pixel_format = drm_mode_legacy_fb_format(bpp, depth);

	ret = psb_framebuffer_init(dev, psbfb, &mode_cmd, backing);
	if (ret)
		goto out;

	fb = &psbfb->base;
	psbfb->fbdev = info;

	fbdev->psb_fb_helper.fb = fb;

<<<<<<< HEAD
	drm_fb_helper_fill_fix(info, fb->pitches[0], fb->format->depth);
	strcpy(info->fix.id, "psbdrmfb");

=======
>>>>>>> 0ecfebd2
	if (dev_priv->ops->accel_2d && pitch_lines > 8)	/* 2D engine */
		info->fbops = &psbfb_ops;
	else if (gtt_roll) {	/* GTT rolling seems best */
		info->fbops = &psbfb_roll_ops;
		info->flags |= FBINFO_HWACCEL_YPAN;
	} else	/* Software */
		info->fbops = &psbfb_unaccel_ops;

	info->fix.smem_start = dev->mode_config.fb_base;
	info->fix.smem_len = size;
	info->fix.ywrapstep = gtt_roll;
	info->fix.ypanstep = 0;

	/* Accessed stolen memory directly */
	info->screen_base = dev_priv->vram_addr + backing->offset;
	info->screen_size = size;

	if (dev_priv->gtt.stolen_size) {
		info->apertures->ranges[0].base = dev->mode_config.fb_base;
		info->apertures->ranges[0].size = dev_priv->gtt.stolen_size;
	}

	drm_fb_helper_fill_info(info, &fbdev->psb_fb_helper, sizes);

	info->fix.mmio_start = pci_resource_start(dev->pdev, 0);
	info->fix.mmio_len = pci_resource_len(dev->pdev, 0);

	/* Use default scratch pixmap (info->pixmap.flags = FB_PIXMAP_SYSTEM) */

	dev_dbg(dev->dev, "allocated %dx%d fb\n",
					psbfb->base.width, psbfb->base.height);

	return 0;
out:
	psb_gtt_free_range(dev, backing);
	return ret;
}

/**
 *	psb_user_framebuffer_create	-	create framebuffer
 *	@dev: our DRM device
 *	@filp: client file
 *	@cmd: mode request
 *
 *	Create a new framebuffer backed by a userspace GEM object
 */
static struct drm_framebuffer *psb_user_framebuffer_create
			(struct drm_device *dev, struct drm_file *filp,
			 const struct drm_mode_fb_cmd2 *cmd)
{
	struct gtt_range *r;
	struct drm_gem_object *obj;

	/*
	 *	Find the GEM object and thus the gtt range object that is
	 *	to back this space
	 */
	obj = drm_gem_object_lookup(filp, cmd->handles[0]);
	if (obj == NULL)
		return ERR_PTR(-ENOENT);

	/* Let the core code do all the work */
	r = container_of(obj, struct gtt_range, gem);
	return psb_framebuffer_create(dev, cmd, r);
}

static int psbfb_probe(struct drm_fb_helper *helper,
				struct drm_fb_helper_surface_size *sizes)
{
	struct psb_fbdev *psb_fbdev =
		container_of(helper, struct psb_fbdev, psb_fb_helper);
	struct drm_device *dev = psb_fbdev->psb_fb_helper.dev;
	struct drm_psb_private *dev_priv = dev->dev_private;
	int bytespp;

	bytespp = sizes->surface_bpp / 8;
	if (bytespp == 3)	/* no 24bit packed */
		bytespp = 4;

	/* If the mode will not fit in 32bit then switch to 16bit to get
	   a console on full resolution. The X mode setting server will
	   allocate its own 32bit GEM framebuffer */
	if (ALIGN(sizes->fb_width * bytespp, 64) * sizes->fb_height >
	                dev_priv->vram_stolen_size) {
                sizes->surface_bpp = 16;
                sizes->surface_depth = 16;
        }

	return psbfb_create(psb_fbdev, sizes);
}

static const struct drm_fb_helper_funcs psb_fb_helper_funcs = {
	.fb_probe = psbfb_probe,
};

static int psb_fbdev_destroy(struct drm_device *dev, struct psb_fbdev *fbdev)
{
	struct psb_framebuffer *psbfb = &fbdev->pfb;

	drm_fb_helper_unregister_fbi(&fbdev->psb_fb_helper);

	drm_fb_helper_fini(&fbdev->psb_fb_helper);
	drm_framebuffer_unregister_private(&psbfb->base);
	drm_framebuffer_cleanup(&psbfb->base);

	if (psbfb->base.obj[0])
		drm_gem_object_put_unlocked(psbfb->base.obj[0]);
	return 0;
}

int psb_fbdev_init(struct drm_device *dev)
{
	struct psb_fbdev *fbdev;
	struct drm_psb_private *dev_priv = dev->dev_private;
	int ret;

	fbdev = kzalloc(sizeof(struct psb_fbdev), GFP_KERNEL);
	if (!fbdev) {
		dev_err(dev->dev, "no memory\n");
		return -ENOMEM;
	}

	dev_priv->fbdev = fbdev;

	drm_fb_helper_prepare(dev, &fbdev->psb_fb_helper, &psb_fb_helper_funcs);

	ret = drm_fb_helper_init(dev, &fbdev->psb_fb_helper,
				 INTELFB_CONN_LIMIT);
	if (ret)
		goto free;

	ret = drm_fb_helper_single_add_all_connectors(&fbdev->psb_fb_helper);
	if (ret)
		goto fini;

	/* disable all the possible outputs/crtcs before entering KMS mode */
	drm_helper_disable_unused_functions(dev);

	ret = drm_fb_helper_initial_config(&fbdev->psb_fb_helper, 32);
	if (ret)
		goto fini;

	return 0;

fini:
	drm_fb_helper_fini(&fbdev->psb_fb_helper);
free:
	kfree(fbdev);
	return ret;
}

static void psb_fbdev_fini(struct drm_device *dev)
{
	struct drm_psb_private *dev_priv = dev->dev_private;

	if (!dev_priv->fbdev)
		return;

	psb_fbdev_destroy(dev, dev_priv->fbdev);
	kfree(dev_priv->fbdev);
	dev_priv->fbdev = NULL;
}

static const struct drm_mode_config_funcs psb_mode_funcs = {
	.fb_create = psb_user_framebuffer_create,
	.output_poll_changed = drm_fb_helper_output_poll_changed,
};

static void psb_setup_outputs(struct drm_device *dev)
{
	struct drm_psb_private *dev_priv = dev->dev_private;
	struct drm_connector *connector;

	drm_mode_create_scaling_mode_property(dev);

	/* It is ok for this to fail - we just don't get backlight control */
	if (!dev_priv->backlight_property)
		dev_priv->backlight_property = drm_property_create_range(dev, 0,
							"backlight", 0, 100);
	dev_priv->ops->output_init(dev);

	list_for_each_entry(connector, &dev->mode_config.connector_list,
			    head) {
		struct gma_encoder *gma_encoder = gma_attached_encoder(connector);
		struct drm_encoder *encoder = &gma_encoder->base;
		int crtc_mask = 0, clone_mask = 0;

		/* valid crtcs */
		switch (gma_encoder->type) {
		case INTEL_OUTPUT_ANALOG:
			crtc_mask = (1 << 0);
			clone_mask = (1 << INTEL_OUTPUT_ANALOG);
			break;
		case INTEL_OUTPUT_SDVO:
			crtc_mask = dev_priv->ops->sdvo_mask;
			clone_mask = (1 << INTEL_OUTPUT_SDVO);
			break;
		case INTEL_OUTPUT_LVDS:
		        crtc_mask = dev_priv->ops->lvds_mask;
			clone_mask = (1 << INTEL_OUTPUT_LVDS);
			break;
		case INTEL_OUTPUT_MIPI:
			crtc_mask = (1 << 0);
			clone_mask = (1 << INTEL_OUTPUT_MIPI);
			break;
		case INTEL_OUTPUT_MIPI2:
			crtc_mask = (1 << 2);
			clone_mask = (1 << INTEL_OUTPUT_MIPI2);
			break;
		case INTEL_OUTPUT_HDMI:
		        crtc_mask = dev_priv->ops->hdmi_mask;
			clone_mask = (1 << INTEL_OUTPUT_HDMI);
			break;
		case INTEL_OUTPUT_DISPLAYPORT:
			crtc_mask = (1 << 0) | (1 << 1);
			clone_mask = (1 << INTEL_OUTPUT_DISPLAYPORT);
			break;
		case INTEL_OUTPUT_EDP:
			crtc_mask = (1 << 1);
			clone_mask = (1 << INTEL_OUTPUT_EDP);
		}
		encoder->possible_crtcs = crtc_mask;
		encoder->possible_clones =
		    gma_connector_clones(dev, clone_mask);
	}
}

void psb_modeset_init(struct drm_device *dev)
{
	struct drm_psb_private *dev_priv = dev->dev_private;
	struct psb_intel_mode_device *mode_dev = &dev_priv->mode_dev;
	int i;

	drm_mode_config_init(dev);

	dev->mode_config.min_width = 0;
	dev->mode_config.min_height = 0;

	dev->mode_config.funcs = &psb_mode_funcs;

	/* set memory base */
	/* Oaktrail and Poulsbo should use BAR 2*/
	pci_read_config_dword(dev->pdev, PSB_BSM, (u32 *)
					&(dev->mode_config.fb_base));

	/* num pipes is 2 for PSB but 1 for Mrst */
	for (i = 0; i < dev_priv->num_pipe; i++)
		psb_intel_crtc_init(dev, i, mode_dev);

	dev->mode_config.max_width = 4096;
	dev->mode_config.max_height = 4096;

	psb_setup_outputs(dev);

	if (dev_priv->ops->errata)
	        dev_priv->ops->errata(dev);

        dev_priv->modeset = true;
}

void psb_modeset_cleanup(struct drm_device *dev)
{
	struct drm_psb_private *dev_priv = dev->dev_private;
	if (dev_priv->modeset) {
		drm_kms_helper_poll_fini(dev);
		psb_fbdev_fini(dev);
		drm_mode_config_cleanup(dev);
	}
}<|MERGE_RESOLUTION|>--- conflicted
+++ resolved
@@ -389,12 +389,6 @@
 
 	fbdev->psb_fb_helper.fb = fb;
 
-<<<<<<< HEAD
-	drm_fb_helper_fill_fix(info, fb->pitches[0], fb->format->depth);
-	strcpy(info->fix.id, "psbdrmfb");
-
-=======
->>>>>>> 0ecfebd2
 	if (dev_priv->ops->accel_2d && pitch_lines > 8)	/* 2D engine */
 		info->fbops = &psbfb_ops;
 	else if (gtt_roll) {	/* GTT rolling seems best */
