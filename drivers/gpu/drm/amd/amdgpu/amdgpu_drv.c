/*
 * Copyright 2000 VA Linux Systems, Inc., Sunnyvale, California.
 * All Rights Reserved.
 *
 * Permission is hereby granted, free of charge, to any person obtaining a
 * copy of this software and associated documentation files (the "Software"),
 * to deal in the Software without restriction, including without limitation
 * the rights to use, copy, modify, merge, publish, distribute, sublicense,
 * and/or sell copies of the Software, and to permit persons to whom the
 * Software is furnished to do so, subject to the following conditions:
 *
 * The above copyright notice and this permission notice (including the next
 * paragraph) shall be included in all copies or substantial portions of the
 * Software.
 *
 * THE SOFTWARE IS PROVIDED "AS IS", WITHOUT WARRANTY OF ANY KIND, EXPRESS OR
 * IMPLIED, INCLUDING BUT NOT LIMITED TO THE WARRANTIES OF MERCHANTABILITY,
 * FITNESS FOR A PARTICULAR PURPOSE AND NONINFRINGEMENT.  IN NO EVENT SHALL
 * VA LINUX SYSTEMS AND/OR ITS SUPPLIERS BE LIABLE FOR ANY CLAIM, DAMAGES OR
 * OTHER LIABILITY, WHETHER IN AN ACTION OF CONTRACT, TORT OR OTHERWISE,
 * ARISING FROM, OUT OF OR IN CONNECTION WITH THE SOFTWARE OR THE USE OR
 * OTHER DEALINGS IN THE SOFTWARE.
 */

#include <drm/amdgpu_drm.h>
#include <drm/drm_aperture.h>
#include <drm/drm_drv.h>
#include <drm/drm_gem.h>
#include <drm/drm_vblank.h>
#include <drm/drm_managed.h>
#include "amdgpu_drv.h"

#include <drm/drm_pciids.h>
#include <linux/module.h>
#include <linux/pm_runtime.h>
#include <linux/vga_switcheroo.h>
#include <drm/drm_probe_helper.h>
#include <linux/mmu_notifier.h>
#include <linux/suspend.h>
#include <linux/cc_platform.h>
#include <linux/fb.h>

#include "amdgpu.h"
#include "amdgpu_irq.h"
#include "amdgpu_dma_buf.h"
#include "amdgpu_sched.h"
#include "amdgpu_fdinfo.h"
#include "amdgpu_amdkfd.h"

#include "amdgpu_ras.h"
#include "amdgpu_xgmi.h"
#include "amdgpu_reset.h"

/*
 * KMS wrapper.
 * - 3.0.0 - initial driver
 * - 3.1.0 - allow reading more status registers (GRBM, SRBM, SDMA, CP)
 * - 3.2.0 - GFX8: Uses EOP_TC_WB_ACTION_EN, so UMDs don't have to do the same
 *           at the end of IBs.
 * - 3.3.0 - Add VM support for UVD on supported hardware.
 * - 3.4.0 - Add AMDGPU_INFO_NUM_EVICTIONS.
 * - 3.5.0 - Add support for new UVD_NO_OP register.
 * - 3.6.0 - kmd involves use CONTEXT_CONTROL in ring buffer.
 * - 3.7.0 - Add support for VCE clock list packet
 * - 3.8.0 - Add support raster config init in the kernel
 * - 3.9.0 - Add support for memory query info about VRAM and GTT.
 * - 3.10.0 - Add support for new fences ioctl, new gem ioctl flags
 * - 3.11.0 - Add support for sensor query info (clocks, temp, etc).
 * - 3.12.0 - Add query for double offchip LDS buffers
 * - 3.13.0 - Add PRT support
 * - 3.14.0 - Fix race in amdgpu_ctx_get_fence() and note new functionality
 * - 3.15.0 - Export more gpu info for gfx9
 * - 3.16.0 - Add reserved vmid support
 * - 3.17.0 - Add AMDGPU_NUM_VRAM_CPU_PAGE_FAULTS.
 * - 3.18.0 - Export gpu always on cu bitmap
 * - 3.19.0 - Add support for UVD MJPEG decode
 * - 3.20.0 - Add support for local BOs
 * - 3.21.0 - Add DRM_AMDGPU_FENCE_TO_HANDLE ioctl
 * - 3.22.0 - Add DRM_AMDGPU_SCHED ioctl
 * - 3.23.0 - Add query for VRAM lost counter
 * - 3.24.0 - Add high priority compute support for gfx9
 * - 3.25.0 - Add support for sensor query info (stable pstate sclk/mclk).
 * - 3.26.0 - GFX9: Process AMDGPU_IB_FLAG_TC_WB_NOT_INVALIDATE.
 * - 3.27.0 - Add new chunk to to AMDGPU_CS to enable BO_LIST creation.
 * - 3.28.0 - Add AMDGPU_CHUNK_ID_SCHEDULED_DEPENDENCIES
 * - 3.29.0 - Add AMDGPU_IB_FLAG_RESET_GDS_MAX_WAVE_ID
 * - 3.30.0 - Add AMDGPU_SCHED_OP_CONTEXT_PRIORITY_OVERRIDE.
 * - 3.31.0 - Add support for per-flip tiling attribute changes with DC
 * - 3.32.0 - Add syncobj timeline support to AMDGPU_CS.
 * - 3.33.0 - Fixes for GDS ENOMEM failures in AMDGPU_CS.
 * - 3.34.0 - Non-DC can flip correctly between buffers with different pitches
 * - 3.35.0 - Add drm_amdgpu_info_device::tcc_disabled_mask
 * - 3.36.0 - Allow reading more status registers on si/cik
 * - 3.37.0 - L2 is invalidated before SDMA IBs, needed for correctness
 * - 3.38.0 - Add AMDGPU_IB_FLAG_EMIT_MEM_SYNC
 * - 3.39.0 - DMABUF implicit sync does a full pipeline sync
 * - 3.40.0 - Add AMDGPU_IDS_FLAGS_TMZ
 * - 3.41.0 - Add video codec query
 * - 3.42.0 - Add 16bpc fixed point display support
 * - 3.43.0 - Add device hot plug/unplug support
 * - 3.44.0 - DCN3 supports DCC independent block settings: !64B && 128B, 64B && 128B
 */
#define KMS_DRIVER_MAJOR	3
#define KMS_DRIVER_MINOR	44
#define KMS_DRIVER_PATCHLEVEL	0

int amdgpu_vram_limit;
int amdgpu_vis_vram_limit;
int amdgpu_gart_size = -1; /* auto */
int amdgpu_gtt_size = -1; /* auto */
int amdgpu_moverate = -1; /* auto */
int amdgpu_benchmarking;
int amdgpu_testing;
int amdgpu_audio = -1;
int amdgpu_disp_priority;
int amdgpu_hw_i2c;
int amdgpu_pcie_gen2 = -1;
int amdgpu_msi = -1;
char amdgpu_lockup_timeout[AMDGPU_MAX_TIMEOUT_PARAM_LENGTH];
int amdgpu_dpm = -1;
int amdgpu_fw_load_type = -1;
int amdgpu_aspm = -1;
int amdgpu_runtime_pm = -1;
uint amdgpu_ip_block_mask = 0xffffffff;
int amdgpu_bapm = -1;
int amdgpu_deep_color;
int amdgpu_vm_size = -1;
int amdgpu_vm_fragment_size = -1;
int amdgpu_vm_block_size = -1;
int amdgpu_vm_fault_stop;
int amdgpu_vm_debug;
int amdgpu_vm_update_mode = -1;
int amdgpu_exp_hw_support;
int amdgpu_dc = -1;
int amdgpu_sched_jobs = 32;
int amdgpu_sched_hw_submission = 2;
uint amdgpu_pcie_gen_cap;
uint amdgpu_pcie_lane_cap;
uint amdgpu_cg_mask = 0xffffffff;
uint amdgpu_pg_mask = 0xffffffff;
uint amdgpu_sdma_phase_quantum = 32;
char *amdgpu_disable_cu = NULL;
char *amdgpu_virtual_display = NULL;

/*
 * OverDrive(bit 14) disabled by default
 * GFX DCS(bit 19) disabled by default
 */
uint amdgpu_pp_feature_mask = 0xfff7bfff;
uint amdgpu_force_long_training;
int amdgpu_job_hang_limit;
int amdgpu_lbpw = -1;
int amdgpu_compute_multipipe = -1;
int amdgpu_gpu_recovery = -1; /* auto */
int amdgpu_emu_mode;
uint amdgpu_smu_memory_pool_size;
int amdgpu_smu_pptable_id = -1;
/*
 * FBC (bit 0) disabled by default
 * MULTI_MON_PP_MCLK_SWITCH (bit 1) enabled by default
 *   - With this, for multiple monitors in sync(e.g. with the same model),
 *     mclk switching will be allowed. And the mclk will be not foced to the
 *     highest. That helps saving some idle power.
 * DISABLE_FRACTIONAL_PWM (bit 2) disabled by default
 * PSR (bit 3) disabled by default
 * EDP NO POWER SEQUENCING (bit 4) disabled by default
 */
uint amdgpu_dc_feature_mask = 2;
uint amdgpu_dc_debug_mask;
int amdgpu_async_gfx_ring = 1;
int amdgpu_mcbp;
int amdgpu_discovery = -1;
int amdgpu_mes;
int amdgpu_noretry = -1;
int amdgpu_force_asic_type = -1;
int amdgpu_tmz = -1; /* auto */
uint amdgpu_freesync_vid_mode;
int amdgpu_reset_method = -1; /* auto */
int amdgpu_num_kcq = -1;
int amdgpu_smartshift_bias;

static void amdgpu_drv_delayed_reset_work_handler(struct work_struct *work);

struct amdgpu_mgpu_info mgpu_info = {
	.mutex = __MUTEX_INITIALIZER(mgpu_info.mutex),
	.delayed_reset_work = __DELAYED_WORK_INITIALIZER(
			mgpu_info.delayed_reset_work,
			amdgpu_drv_delayed_reset_work_handler, 0),
};
int amdgpu_ras_enable = -1;
uint amdgpu_ras_mask = 0xffffffff;
int amdgpu_bad_page_threshold = -1;
struct amdgpu_watchdog_timer amdgpu_watchdog_timer = {
	.timeout_fatal_disable = false,
	.period = 0x0, /* default to 0x0 (timeout disable) */
};

/**
 * DOC: vramlimit (int)
 * Restrict the total amount of VRAM in MiB for testing.  The default is 0 (Use full VRAM).
 */
MODULE_PARM_DESC(vramlimit, "Restrict VRAM for testing, in megabytes");
module_param_named(vramlimit, amdgpu_vram_limit, int, 0600);

/**
 * DOC: vis_vramlimit (int)
 * Restrict the amount of CPU visible VRAM in MiB for testing.  The default is 0 (Use full CPU visible VRAM).
 */
MODULE_PARM_DESC(vis_vramlimit, "Restrict visible VRAM for testing, in megabytes");
module_param_named(vis_vramlimit, amdgpu_vis_vram_limit, int, 0444);

/**
 * DOC: gartsize (uint)
 * Restrict the size of GART in Mib (32, 64, etc.) for testing. The default is -1 (The size depends on asic).
 */
MODULE_PARM_DESC(gartsize, "Size of GART to setup in megabytes (32, 64, etc., -1=auto)");
module_param_named(gartsize, amdgpu_gart_size, uint, 0600);

/**
 * DOC: gttsize (int)
 * Restrict the size of GTT domain in MiB for testing. The default is -1 (It's VRAM size if 3GB < VRAM < 3/4 RAM,
 * otherwise 3/4 RAM size).
 */
MODULE_PARM_DESC(gttsize, "Size of the GTT domain in megabytes (-1 = auto)");
module_param_named(gttsize, amdgpu_gtt_size, int, 0600);

/**
 * DOC: moverate (int)
 * Set maximum buffer migration rate in MB/s. The default is -1 (8 MB/s).
 */
MODULE_PARM_DESC(moverate, "Maximum buffer migration rate in MB/s. (32, 64, etc., -1=auto, 0=1=disabled)");
module_param_named(moverate, amdgpu_moverate, int, 0600);

/**
 * DOC: benchmark (int)
 * Run benchmarks. The default is 0 (Skip benchmarks).
 */
MODULE_PARM_DESC(benchmark, "Run benchmark");
module_param_named(benchmark, amdgpu_benchmarking, int, 0444);

/**
 * DOC: test (int)
 * Test BO GTT->VRAM and VRAM->GTT GPU copies. The default is 0 (Skip test, only set 1 to run test).
 */
MODULE_PARM_DESC(test, "Run tests");
module_param_named(test, amdgpu_testing, int, 0444);

/**
 * DOC: audio (int)
 * Set HDMI/DPAudio. Only affects non-DC display handling. The default is -1 (Enabled), set 0 to disabled it.
 */
MODULE_PARM_DESC(audio, "Audio enable (-1 = auto, 0 = disable, 1 = enable)");
module_param_named(audio, amdgpu_audio, int, 0444);

/**
 * DOC: disp_priority (int)
 * Set display Priority (1 = normal, 2 = high). Only affects non-DC display handling. The default is 0 (auto).
 */
MODULE_PARM_DESC(disp_priority, "Display Priority (0 = auto, 1 = normal, 2 = high)");
module_param_named(disp_priority, amdgpu_disp_priority, int, 0444);

/**
 * DOC: hw_i2c (int)
 * To enable hw i2c engine. Only affects non-DC display handling. The default is 0 (Disabled).
 */
MODULE_PARM_DESC(hw_i2c, "hw i2c engine enable (0 = disable)");
module_param_named(hw_i2c, amdgpu_hw_i2c, int, 0444);

/**
 * DOC: pcie_gen2 (int)
 * To disable PCIE Gen2/3 mode (0 = disable, 1 = enable). The default is -1 (auto, enabled).
 */
MODULE_PARM_DESC(pcie_gen2, "PCIE Gen2 mode (-1 = auto, 0 = disable, 1 = enable)");
module_param_named(pcie_gen2, amdgpu_pcie_gen2, int, 0444);

/**
 * DOC: msi (int)
 * To disable Message Signaled Interrupts (MSI) functionality (1 = enable, 0 = disable). The default is -1 (auto, enabled).
 */
MODULE_PARM_DESC(msi, "MSI support (1 = enable, 0 = disable, -1 = auto)");
module_param_named(msi, amdgpu_msi, int, 0444);

/**
 * DOC: lockup_timeout (string)
 * Set GPU scheduler timeout value in ms.
 *
 * The format can be [Non-Compute] or [GFX,Compute,SDMA,Video]. That is there can be one or
 * multiple values specified. 0 and negative values are invalidated. They will be adjusted
 * to the default timeout.
 *
 * - With one value specified, the setting will apply to all non-compute jobs.
 * - With multiple values specified, the first one will be for GFX.
 *   The second one is for Compute. The third and fourth ones are
 *   for SDMA and Video.
 *
 * By default(with no lockup_timeout settings), the timeout for all non-compute(GFX, SDMA and Video)
 * jobs is 10000. The timeout for compute is 60000.
 */
MODULE_PARM_DESC(lockup_timeout, "GPU lockup timeout in ms (default: for bare metal 10000 for non-compute jobs and 60000 for compute jobs; "
		"for passthrough or sriov, 10000 for all jobs."
		" 0: keep default value. negative: infinity timeout), "
		"format: for bare metal [Non-Compute] or [GFX,Compute,SDMA,Video]; "
		"for passthrough or sriov [all jobs] or [GFX,Compute,SDMA,Video].");
module_param_string(lockup_timeout, amdgpu_lockup_timeout, sizeof(amdgpu_lockup_timeout), 0444);

/**
 * DOC: dpm (int)
 * Override for dynamic power management setting
 * (0 = disable, 1 = enable)
 * The default is -1 (auto).
 */
MODULE_PARM_DESC(dpm, "DPM support (1 = enable, 0 = disable, -1 = auto)");
module_param_named(dpm, amdgpu_dpm, int, 0444);

/**
 * DOC: fw_load_type (int)
 * Set different firmware loading type for debugging, if supported.
 * Set to 0 to force direct loading if supported by the ASIC.  Set
 * to -1 to select the default loading mode for the ASIC, as defined
 * by the driver.  The default is -1 (auto).
 */
MODULE_PARM_DESC(fw_load_type, "firmware loading type (0 = force direct if supported, -1 = auto)");
module_param_named(fw_load_type, amdgpu_fw_load_type, int, 0444);

/**
 * DOC: aspm (int)
 * To disable ASPM (1 = enable, 0 = disable). The default is -1 (auto, enabled).
 */
MODULE_PARM_DESC(aspm, "ASPM support (1 = enable, 0 = disable, -1 = auto)");
module_param_named(aspm, amdgpu_aspm, int, 0444);

/**
 * DOC: runpm (int)
 * Override for runtime power management control for dGPUs. The amdgpu driver can dynamically power down
 * the dGPUs when they are idle if supported. The default is -1 (auto enable).
 * Setting the value to 0 disables this functionality.
 */
MODULE_PARM_DESC(runpm, "PX runtime pm (2 = force enable with BAMACO, 1 = force enable with BACO, 0 = disable, -1 = auto)");
module_param_named(runpm, amdgpu_runtime_pm, int, 0444);

/**
 * DOC: ip_block_mask (uint)
 * Override what IP blocks are enabled on the GPU. Each GPU is a collection of IP blocks (gfx, display, video, etc.).
 * Use this parameter to disable specific blocks. Note that the IP blocks do not have a fixed index. Some asics may not have
 * some IPs or may include multiple instances of an IP so the ordering various from asic to asic. See the driver output in
 * the kernel log for the list of IPs on the asic. The default is 0xffffffff (enable all blocks on a device).
 */
MODULE_PARM_DESC(ip_block_mask, "IP Block Mask (all blocks enabled (default))");
module_param_named(ip_block_mask, amdgpu_ip_block_mask, uint, 0444);

/**
 * DOC: bapm (int)
 * Bidirectional Application Power Management (BAPM) used to dynamically share TDP between CPU and GPU. Set value 0 to disable it.
 * The default -1 (auto, enabled)
 */
MODULE_PARM_DESC(bapm, "BAPM support (1 = enable, 0 = disable, -1 = auto)");
module_param_named(bapm, amdgpu_bapm, int, 0444);

/**
 * DOC: deep_color (int)
 * Set 1 to enable Deep Color support. Only affects non-DC display handling. The default is 0 (disabled).
 */
MODULE_PARM_DESC(deep_color, "Deep Color support (1 = enable, 0 = disable (default))");
module_param_named(deep_color, amdgpu_deep_color, int, 0444);

/**
 * DOC: vm_size (int)
 * Override the size of the GPU's per client virtual address space in GiB.  The default is -1 (automatic for each asic).
 */
MODULE_PARM_DESC(vm_size, "VM address space size in gigabytes (default 64GB)");
module_param_named(vm_size, amdgpu_vm_size, int, 0444);

/**
 * DOC: vm_fragment_size (int)
 * Override VM fragment size in bits (4, 5, etc. 4 = 64K, 9 = 2M). The default is -1 (automatic for each asic).
 */
MODULE_PARM_DESC(vm_fragment_size, "VM fragment size in bits (4, 5, etc. 4 = 64K (default), Max 9 = 2M)");
module_param_named(vm_fragment_size, amdgpu_vm_fragment_size, int, 0444);

/**
 * DOC: vm_block_size (int)
 * Override VM page table size in bits (default depending on vm_size and hw setup). The default is -1 (automatic for each asic).
 */
MODULE_PARM_DESC(vm_block_size, "VM page table size in bits (default depending on vm_size)");
module_param_named(vm_block_size, amdgpu_vm_block_size, int, 0444);

/**
 * DOC: vm_fault_stop (int)
 * Stop on VM fault for debugging (0 = never, 1 = print first, 2 = always). The default is 0 (No stop).
 */
MODULE_PARM_DESC(vm_fault_stop, "Stop on VM fault (0 = never (default), 1 = print first, 2 = always)");
module_param_named(vm_fault_stop, amdgpu_vm_fault_stop, int, 0444);

/**
 * DOC: vm_debug (int)
 * Debug VM handling (0 = disabled, 1 = enabled). The default is 0 (Disabled).
 */
MODULE_PARM_DESC(vm_debug, "Debug VM handling (0 = disabled (default), 1 = enabled)");
module_param_named(vm_debug, amdgpu_vm_debug, int, 0644);

/**
 * DOC: vm_update_mode (int)
 * Override VM update mode. VM updated by using CPU (0 = never, 1 = Graphics only, 2 = Compute only, 3 = Both). The default
 * is -1 (Only in large BAR(LB) systems Compute VM tables will be updated by CPU, otherwise 0, never).
 */
MODULE_PARM_DESC(vm_update_mode, "VM update using CPU (0 = never (default except for large BAR(LB)), 1 = Graphics only, 2 = Compute only (default for LB), 3 = Both");
module_param_named(vm_update_mode, amdgpu_vm_update_mode, int, 0444);

/**
 * DOC: exp_hw_support (int)
 * Enable experimental hw support (1 = enable). The default is 0 (disabled).
 */
MODULE_PARM_DESC(exp_hw_support, "experimental hw support (1 = enable, 0 = disable (default))");
module_param_named(exp_hw_support, amdgpu_exp_hw_support, int, 0444);

/**
 * DOC: dc (int)
 * Disable/Enable Display Core driver for debugging (1 = enable, 0 = disable). The default is -1 (automatic for each asic).
 */
MODULE_PARM_DESC(dc, "Display Core driver (1 = enable, 0 = disable, -1 = auto (default))");
module_param_named(dc, amdgpu_dc, int, 0444);

/**
 * DOC: sched_jobs (int)
 * Override the max number of jobs supported in the sw queue. The default is 32.
 */
MODULE_PARM_DESC(sched_jobs, "the max number of jobs supported in the sw queue (default 32)");
module_param_named(sched_jobs, amdgpu_sched_jobs, int, 0444);

/**
 * DOC: sched_hw_submission (int)
 * Override the max number of HW submissions. The default is 2.
 */
MODULE_PARM_DESC(sched_hw_submission, "the max number of HW submissions (default 2)");
module_param_named(sched_hw_submission, amdgpu_sched_hw_submission, int, 0444);

/**
 * DOC: ppfeaturemask (hexint)
 * Override power features enabled. See enum PP_FEATURE_MASK in drivers/gpu/drm/amd/include/amd_shared.h.
 * The default is the current set of stable power features.
 */
MODULE_PARM_DESC(ppfeaturemask, "all power features enabled (default))");
module_param_named(ppfeaturemask, amdgpu_pp_feature_mask, hexint, 0444);

/**
 * DOC: forcelongtraining (uint)
 * Force long memory training in resume.
 * The default is zero, indicates short training in resume.
 */
MODULE_PARM_DESC(forcelongtraining, "force memory long training");
module_param_named(forcelongtraining, amdgpu_force_long_training, uint, 0444);

/**
 * DOC: pcie_gen_cap (uint)
 * Override PCIE gen speed capabilities. See the CAIL flags in drivers/gpu/drm/amd/include/amd_pcie.h.
 * The default is 0 (automatic for each asic).
 */
MODULE_PARM_DESC(pcie_gen_cap, "PCIE Gen Caps (0: autodetect (default))");
module_param_named(pcie_gen_cap, amdgpu_pcie_gen_cap, uint, 0444);

/**
 * DOC: pcie_lane_cap (uint)
 * Override PCIE lanes capabilities. See the CAIL flags in drivers/gpu/drm/amd/include/amd_pcie.h.
 * The default is 0 (automatic for each asic).
 */
MODULE_PARM_DESC(pcie_lane_cap, "PCIE Lane Caps (0: autodetect (default))");
module_param_named(pcie_lane_cap, amdgpu_pcie_lane_cap, uint, 0444);

/**
 * DOC: cg_mask (uint)
 * Override Clockgating features enabled on GPU (0 = disable clock gating). See the AMD_CG_SUPPORT flags in
 * drivers/gpu/drm/amd/include/amd_shared.h. The default is 0xffffffff (all enabled).
 */
MODULE_PARM_DESC(cg_mask, "Clockgating flags mask (0 = disable clock gating)");
module_param_named(cg_mask, amdgpu_cg_mask, uint, 0444);

/**
 * DOC: pg_mask (uint)
 * Override Powergating features enabled on GPU (0 = disable power gating). See the AMD_PG_SUPPORT flags in
 * drivers/gpu/drm/amd/include/amd_shared.h. The default is 0xffffffff (all enabled).
 */
MODULE_PARM_DESC(pg_mask, "Powergating flags mask (0 = disable power gating)");
module_param_named(pg_mask, amdgpu_pg_mask, uint, 0444);

/**
 * DOC: sdma_phase_quantum (uint)
 * Override SDMA context switch phase quantum (x 1K GPU clock cycles, 0 = no change). The default is 32.
 */
MODULE_PARM_DESC(sdma_phase_quantum, "SDMA context switch phase quantum (x 1K GPU clock cycles, 0 = no change (default 32))");
module_param_named(sdma_phase_quantum, amdgpu_sdma_phase_quantum, uint, 0444);

/**
 * DOC: disable_cu (charp)
 * Set to disable CUs (It's set like se.sh.cu,...). The default is NULL.
 */
MODULE_PARM_DESC(disable_cu, "Disable CUs (se.sh.cu,...)");
module_param_named(disable_cu, amdgpu_disable_cu, charp, 0444);

/**
 * DOC: virtual_display (charp)
 * Set to enable virtual display feature. This feature provides a virtual display hardware on headless boards
 * or in virtualized environments. It will be set like xxxx:xx:xx.x,x;xxxx:xx:xx.x,x. It's the pci address of
 * the device, plus the number of crtcs to expose. E.g., 0000:26:00.0,4 would enable 4 virtual crtcs on the pci
 * device at 26:00.0. The default is NULL.
 */
MODULE_PARM_DESC(virtual_display,
		 "Enable virtual display feature (the virtual_display will be set like xxxx:xx:xx.x,x;xxxx:xx:xx.x,x)");
module_param_named(virtual_display, amdgpu_virtual_display, charp, 0444);

/**
 * DOC: job_hang_limit (int)
 * Set how much time allow a job hang and not drop it. The default is 0.
 */
MODULE_PARM_DESC(job_hang_limit, "how much time allow a job hang and not drop it (default 0)");
module_param_named(job_hang_limit, amdgpu_job_hang_limit, int ,0444);

/**
 * DOC: lbpw (int)
 * Override Load Balancing Per Watt (LBPW) support (1 = enable, 0 = disable). The default is -1 (auto, enabled).
 */
MODULE_PARM_DESC(lbpw, "Load Balancing Per Watt (LBPW) support (1 = enable, 0 = disable, -1 = auto)");
module_param_named(lbpw, amdgpu_lbpw, int, 0444);

MODULE_PARM_DESC(compute_multipipe, "Force compute queues to be spread across pipes (1 = enable, 0 = disable, -1 = auto)");
module_param_named(compute_multipipe, amdgpu_compute_multipipe, int, 0444);

/**
 * DOC: gpu_recovery (int)
 * Set to enable GPU recovery mechanism (1 = enable, 0 = disable). The default is -1 (auto, disabled except SRIOV).
 */
MODULE_PARM_DESC(gpu_recovery, "Enable GPU recovery mechanism, (2 = advanced tdr mode, 1 = enable, 0 = disable, -1 = auto)");
module_param_named(gpu_recovery, amdgpu_gpu_recovery, int, 0444);

/**
 * DOC: emu_mode (int)
 * Set value 1 to enable emulation mode. This is only needed when running on an emulator. The default is 0 (disabled).
 */
MODULE_PARM_DESC(emu_mode, "Emulation mode, (1 = enable, 0 = disable)");
module_param_named(emu_mode, amdgpu_emu_mode, int, 0444);

/**
 * DOC: ras_enable (int)
 * Enable RAS features on the GPU (0 = disable, 1 = enable, -1 = auto (default))
 */
MODULE_PARM_DESC(ras_enable, "Enable RAS features on the GPU (0 = disable, 1 = enable, -1 = auto (default))");
module_param_named(ras_enable, amdgpu_ras_enable, int, 0444);

/**
 * DOC: ras_mask (uint)
 * Mask of RAS features to enable (default 0xffffffff), only valid when ras_enable == 1
 * See the flags in drivers/gpu/drm/amd/amdgpu/amdgpu_ras.h
 */
MODULE_PARM_DESC(ras_mask, "Mask of RAS features to enable (default 0xffffffff), only valid when ras_enable == 1");
module_param_named(ras_mask, amdgpu_ras_mask, uint, 0444);

/**
 * DOC: timeout_fatal_disable (bool)
 * Disable Watchdog timeout fatal error event
 */
MODULE_PARM_DESC(timeout_fatal_disable, "disable watchdog timeout fatal error (false = default)");
module_param_named(timeout_fatal_disable, amdgpu_watchdog_timer.timeout_fatal_disable, bool, 0644);

/**
 * DOC: timeout_period (uint)
 * Modify the watchdog timeout max_cycles as (1 << period)
 */
MODULE_PARM_DESC(timeout_period, "watchdog timeout period (0 = timeout disabled, 1 ~ 0x23 = timeout maxcycles = (1 << period)");
module_param_named(timeout_period, amdgpu_watchdog_timer.period, uint, 0644);

/**
 * DOC: si_support (int)
 * Set SI support driver. This parameter works after set config CONFIG_DRM_AMDGPU_SI. For SI asic, when radeon driver is enabled,
 * set value 0 to use radeon driver, while set value 1 to use amdgpu driver. The default is using radeon driver when it available,
 * otherwise using amdgpu driver.
 */
#ifdef CONFIG_DRM_AMDGPU_SI

#if defined(CONFIG_DRM_RADEON) || defined(CONFIG_DRM_RADEON_MODULE)
int amdgpu_si_support = 0;
MODULE_PARM_DESC(si_support, "SI support (1 = enabled, 0 = disabled (default))");
#else
int amdgpu_si_support = 1;
MODULE_PARM_DESC(si_support, "SI support (1 = enabled (default), 0 = disabled)");
#endif

module_param_named(si_support, amdgpu_si_support, int, 0444);
#endif

/**
 * DOC: cik_support (int)
 * Set CIK support driver. This parameter works after set config CONFIG_DRM_AMDGPU_CIK. For CIK asic, when radeon driver is enabled,
 * set value 0 to use radeon driver, while set value 1 to use amdgpu driver. The default is using radeon driver when it available,
 * otherwise using amdgpu driver.
 */
#ifdef CONFIG_DRM_AMDGPU_CIK

#if defined(CONFIG_DRM_RADEON) || defined(CONFIG_DRM_RADEON_MODULE)
int amdgpu_cik_support = 0;
MODULE_PARM_DESC(cik_support, "CIK support (1 = enabled, 0 = disabled (default))");
#else
int amdgpu_cik_support = 1;
MODULE_PARM_DESC(cik_support, "CIK support (1 = enabled (default), 0 = disabled)");
#endif

module_param_named(cik_support, amdgpu_cik_support, int, 0444);
#endif

/**
 * DOC: smu_memory_pool_size (uint)
 * It is used to reserve gtt for smu debug usage, setting value 0 to disable it. The actual size is value * 256MiB.
 * E.g. 0x1 = 256Mbyte, 0x2 = 512Mbyte, 0x4 = 1 Gbyte, 0x8 = 2GByte. The default is 0 (disabled).
 */
MODULE_PARM_DESC(smu_memory_pool_size,
	"reserve gtt for smu debug usage, 0 = disable,"
		"0x1 = 256Mbyte, 0x2 = 512Mbyte, 0x4 = 1 Gbyte, 0x8 = 2GByte");
module_param_named(smu_memory_pool_size, amdgpu_smu_memory_pool_size, uint, 0444);

/**
 * DOC: async_gfx_ring (int)
 * It is used to enable gfx rings that could be configured with different prioritites or equal priorities
 */
MODULE_PARM_DESC(async_gfx_ring,
	"Asynchronous GFX rings that could be configured with either different priorities (HP3D ring and LP3D ring), or equal priorities (0 = disabled, 1 = enabled (default))");
module_param_named(async_gfx_ring, amdgpu_async_gfx_ring, int, 0444);

/**
 * DOC: mcbp (int)
 * It is used to enable mid command buffer preemption. (0 = disabled (default), 1 = enabled)
 */
MODULE_PARM_DESC(mcbp,
	"Enable Mid-command buffer preemption (0 = disabled (default), 1 = enabled)");
module_param_named(mcbp, amdgpu_mcbp, int, 0444);

/**
 * DOC: discovery (int)
 * Allow driver to discover hardware IP information from IP Discovery table at the top of VRAM.
 * (-1 = auto (default), 0 = disabled, 1 = enabled, 2 = use ip_discovery table from file)
 */
MODULE_PARM_DESC(discovery,
	"Allow driver to discover hardware IPs from IP Discovery table at the top of VRAM");
module_param_named(discovery, amdgpu_discovery, int, 0444);

/**
 * DOC: mes (int)
 * Enable Micro Engine Scheduler. This is a new hw scheduling engine for gfx, sdma, and compute.
 * (0 = disabled (default), 1 = enabled)
 */
MODULE_PARM_DESC(mes,
	"Enable Micro Engine Scheduler (0 = disabled (default), 1 = enabled)");
module_param_named(mes, amdgpu_mes, int, 0444);

/**
 * DOC: noretry (int)
 * Disable XNACK retry in the SQ by default on GFXv9 hardware. On ASICs that
 * do not support per-process XNACK this also disables retry page faults.
 * (0 = retry enabled, 1 = retry disabled, -1 auto (default))
 */
MODULE_PARM_DESC(noretry,
	"Disable retry faults (0 = retry enabled, 1 = retry disabled, -1 auto (default))");
module_param_named(noretry, amdgpu_noretry, int, 0644);

/**
 * DOC: force_asic_type (int)
 * A non negative value used to specify the asic type for all supported GPUs.
 */
MODULE_PARM_DESC(force_asic_type,
	"A non negative value used to specify the asic type for all supported GPUs");
module_param_named(force_asic_type, amdgpu_force_asic_type, int, 0444);



#ifdef CONFIG_HSA_AMD
/**
 * DOC: sched_policy (int)
 * Set scheduling policy. Default is HWS(hardware scheduling) with over-subscription.
 * Setting 1 disables over-subscription. Setting 2 disables HWS and statically
 * assigns queues to HQDs.
 */
int sched_policy = KFD_SCHED_POLICY_HWS;
module_param(sched_policy, int, 0444);
MODULE_PARM_DESC(sched_policy,
	"Scheduling policy (0 = HWS (Default), 1 = HWS without over-subscription, 2 = Non-HWS (Used for debugging only)");

/**
 * DOC: hws_max_conc_proc (int)
 * Maximum number of processes that HWS can schedule concurrently. The maximum is the
 * number of VMIDs assigned to the HWS, which is also the default.
 */
int hws_max_conc_proc = -1;
module_param(hws_max_conc_proc, int, 0444);
MODULE_PARM_DESC(hws_max_conc_proc,
	"Max # processes HWS can execute concurrently when sched_policy=0 (0 = no concurrency, #VMIDs for KFD = Maximum(default))");

/**
 * DOC: cwsr_enable (int)
 * CWSR(compute wave store and resume) allows the GPU to preempt shader execution in
 * the middle of a compute wave. Default is 1 to enable this feature. Setting 0
 * disables it.
 */
int cwsr_enable = 1;
module_param(cwsr_enable, int, 0444);
MODULE_PARM_DESC(cwsr_enable, "CWSR enable (0 = Off, 1 = On (Default))");

/**
 * DOC: max_num_of_queues_per_device (int)
 * Maximum number of queues per device. Valid setting is between 1 and 4096. Default
 * is 4096.
 */
int max_num_of_queues_per_device = KFD_MAX_NUM_OF_QUEUES_PER_DEVICE_DEFAULT;
module_param(max_num_of_queues_per_device, int, 0444);
MODULE_PARM_DESC(max_num_of_queues_per_device,
	"Maximum number of supported queues per device (1 = Minimum, 4096 = default)");

/**
 * DOC: send_sigterm (int)
 * Send sigterm to HSA process on unhandled exceptions. Default is not to send sigterm
 * but just print errors on dmesg. Setting 1 enables sending sigterm.
 */
int send_sigterm;
module_param(send_sigterm, int, 0444);
MODULE_PARM_DESC(send_sigterm,
	"Send sigterm to HSA process on unhandled exception (0 = disable, 1 = enable)");

/**
 * DOC: debug_largebar (int)
 * Set debug_largebar as 1 to enable simulating large-bar capability on non-large bar
 * system. This limits the VRAM size reported to ROCm applications to the visible
 * size, usually 256MB.
 * Default value is 0, diabled.
 */
int debug_largebar;
module_param(debug_largebar, int, 0444);
MODULE_PARM_DESC(debug_largebar,
	"Debug large-bar flag used to simulate large-bar capability on non-large bar machine (0 = disable, 1 = enable)");

/**
 * DOC: ignore_crat (int)
 * Ignore CRAT table during KFD initialization. By default, KFD uses the ACPI CRAT
 * table to get information about AMD APUs. This option can serve as a workaround on
 * systems with a broken CRAT table.
 *
 * Default is auto (according to asic type, iommu_v2, and crat table, to decide
 * whehter use CRAT)
 */
int ignore_crat;
module_param(ignore_crat, int, 0444);
MODULE_PARM_DESC(ignore_crat,
	"Ignore CRAT table during KFD initialization (0 = auto (default), 1 = ignore CRAT)");

/**
 * DOC: halt_if_hws_hang (int)
 * Halt if HWS hang is detected. Default value, 0, disables the halt on hang.
 * Setting 1 enables halt on hang.
 */
int halt_if_hws_hang;
module_param(halt_if_hws_hang, int, 0644);
MODULE_PARM_DESC(halt_if_hws_hang, "Halt if HWS hang is detected (0 = off (default), 1 = on)");

/**
 * DOC: hws_gws_support(bool)
 * Assume that HWS supports GWS barriers regardless of what firmware version
 * check says. Default value: false (rely on MEC2 firmware version check).
 */
bool hws_gws_support;
module_param(hws_gws_support, bool, 0444);
MODULE_PARM_DESC(hws_gws_support, "Assume MEC2 FW supports GWS barriers (false = rely on FW version check (Default), true = force supported)");

/**
  * DOC: queue_preemption_timeout_ms (int)
  * queue preemption timeout in ms (1 = Minimum, 9000 = default)
  */
int queue_preemption_timeout_ms = 9000;
module_param(queue_preemption_timeout_ms, int, 0644);
MODULE_PARM_DESC(queue_preemption_timeout_ms, "queue preemption timeout in ms (1 = Minimum, 9000 = default)");

/**
 * DOC: debug_evictions(bool)
 * Enable extra debug messages to help determine the cause of evictions
 */
bool debug_evictions;
module_param(debug_evictions, bool, 0644);
MODULE_PARM_DESC(debug_evictions, "enable eviction debug messages (false = default)");

/**
 * DOC: no_system_mem_limit(bool)
 * Disable system memory limit, to support multiple process shared memory
 */
bool no_system_mem_limit;
module_param(no_system_mem_limit, bool, 0644);
MODULE_PARM_DESC(no_system_mem_limit, "disable system memory limit (false = default)");

/**
 * DOC: no_queue_eviction_on_vm_fault (int)
 * If set, process queues will not be evicted on gpuvm fault. This is to keep the wavefront context for debugging (0 = queue eviction, 1 = no queue eviction). The default is 0 (queue eviction).
 */
int amdgpu_no_queue_eviction_on_vm_fault = 0;
MODULE_PARM_DESC(no_queue_eviction_on_vm_fault, "No queue eviction on VM fault (0 = queue eviction, 1 = no queue eviction)");
module_param_named(no_queue_eviction_on_vm_fault, amdgpu_no_queue_eviction_on_vm_fault, int, 0444);
#endif

/**
 * DOC: dcfeaturemask (uint)
 * Override display features enabled. See enum DC_FEATURE_MASK in drivers/gpu/drm/amd/include/amd_shared.h.
 * The default is the current set of stable display features.
 */
MODULE_PARM_DESC(dcfeaturemask, "all stable DC features enabled (default))");
module_param_named(dcfeaturemask, amdgpu_dc_feature_mask, uint, 0444);

/**
 * DOC: dcdebugmask (uint)
 * Override display features enabled. See enum DC_DEBUG_MASK in drivers/gpu/drm/amd/include/amd_shared.h.
 */
MODULE_PARM_DESC(dcdebugmask, "all debug options disabled (default))");
module_param_named(dcdebugmask, amdgpu_dc_debug_mask, uint, 0444);

/**
 * DOC: abmlevel (uint)
 * Override the default ABM (Adaptive Backlight Management) level used for DC
 * enabled hardware. Requires DMCU to be supported and loaded.
 * Valid levels are 0-4. A value of 0 indicates that ABM should be disabled by
 * default. Values 1-4 control the maximum allowable brightness reduction via
 * the ABM algorithm, with 1 being the least reduction and 4 being the most
 * reduction.
 *
 * Defaults to 0, or disabled. Userspace can still override this level later
 * after boot.
 */
uint amdgpu_dm_abm_level;
MODULE_PARM_DESC(abmlevel, "ABM level (0 = off (default), 1-4 = backlight reduction level) ");
module_param_named(abmlevel, amdgpu_dm_abm_level, uint, 0444);

int amdgpu_backlight = -1;
MODULE_PARM_DESC(backlight, "Backlight control (0 = pwm, 1 = aux, -1 auto (default))");
module_param_named(backlight, amdgpu_backlight, bint, 0444);

/**
 * DOC: tmz (int)
 * Trusted Memory Zone (TMZ) is a method to protect data being written
 * to or read from memory.
 *
 * The default value: 0 (off).  TODO: change to auto till it is completed.
 */
MODULE_PARM_DESC(tmz, "Enable TMZ feature (-1 = auto (default), 0 = off, 1 = on)");
module_param_named(tmz, amdgpu_tmz, int, 0444);

/**
 * DOC: freesync_video (uint)
 * Enable the optimization to adjust front porch timing to achieve seamless
 * mode change experience when setting a freesync supported mode for which full
 * modeset is not needed.
 *
 * The Display Core will add a set of modes derived from the base FreeSync
 * video mode into the corresponding connector's mode list based on commonly
 * used refresh rates and VRR range of the connected display, when users enable
 * this feature. From the userspace perspective, they can see a seamless mode
 * change experience when the change between different refresh rates under the
 * same resolution. Additionally, userspace applications such as Video playback
 * can read this modeset list and change the refresh rate based on the video
 * frame rate. Finally, the userspace can also derive an appropriate mode for a
 * particular refresh rate based on the FreeSync Mode and add it to the
 * connector's mode list.
 *
 * Note: This is an experimental feature.
 *
 * The default value: 0 (off).
 */
MODULE_PARM_DESC(
	freesync_video,
	"Enable freesync modesetting optimization feature (0 = off (default), 1 = on)");
module_param_named(freesync_video, amdgpu_freesync_vid_mode, uint, 0444);

/**
 * DOC: reset_method (int)
 * GPU reset method (-1 = auto (default), 0 = legacy, 1 = mode0, 2 = mode1, 3 = mode2, 4 = baco, 5 = pci)
 */
MODULE_PARM_DESC(reset_method, "GPU reset method (-1 = auto (default), 0 = legacy, 1 = mode0, 2 = mode1, 3 = mode2, 4 = baco/bamaco, 5 = pci)");
module_param_named(reset_method, amdgpu_reset_method, int, 0444);

/**
 * DOC: bad_page_threshold (int) Bad page threshold is specifies the
 * threshold value of faulty pages detected by RAS ECC, which may
 * result in the GPU entering bad status when the number of total
 * faulty pages by ECC exceeds the threshold value.
 */
MODULE_PARM_DESC(bad_page_threshold, "Bad page threshold(-1 = auto(default value), 0 = disable bad page retirement, -2 = ignore bad page threshold)");
module_param_named(bad_page_threshold, amdgpu_bad_page_threshold, int, 0444);

MODULE_PARM_DESC(num_kcq, "number of kernel compute queue user want to setup (8 if set to greater than 8 or less than 0, only affect gfx 8+)");
module_param_named(num_kcq, amdgpu_num_kcq, int, 0444);

/**
 * DOC: smu_pptable_id (int)
 * Used to override pptable id. id = 0 use VBIOS pptable.
 * id > 0 use the soft pptable with specicfied id.
 */
MODULE_PARM_DESC(smu_pptable_id,
	"specify pptable id to be used (-1 = auto(default) value, 0 = use pptable from vbios, > 0 = soft pptable id)");
module_param_named(smu_pptable_id, amdgpu_smu_pptable_id, int, 0444);

/* These devices are not supported by amdgpu.
 * They are supported by the mach64, r128, radeon drivers
 */
static const u16 amdgpu_unsupported_pciidlist[] = {
	/* mach64 */
	0x4354,
	0x4358,
	0x4554,
	0x4742,
	0x4744,
	0x4749,
	0x474C,
	0x474D,
	0x474E,
	0x474F,
	0x4750,
	0x4751,
	0x4752,
	0x4753,
	0x4754,
	0x4755,
	0x4756,
	0x4757,
	0x4758,
	0x4759,
	0x475A,
	0x4C42,
	0x4C44,
	0x4C47,
	0x4C49,
	0x4C4D,
	0x4C4E,
	0x4C50,
	0x4C51,
	0x4C52,
	0x4C53,
	0x5654,
	0x5655,
	0x5656,
	/* r128 */
	0x4c45,
	0x4c46,
	0x4d46,
	0x4d4c,
	0x5041,
	0x5042,
	0x5043,
	0x5044,
	0x5045,
	0x5046,
	0x5047,
	0x5048,
	0x5049,
	0x504A,
	0x504B,
	0x504C,
	0x504D,
	0x504E,
	0x504F,
	0x5050,
	0x5051,
	0x5052,
	0x5053,
	0x5054,
	0x5055,
	0x5056,
	0x5057,
	0x5058,
	0x5245,
	0x5246,
	0x5247,
	0x524b,
	0x524c,
	0x534d,
	0x5446,
	0x544C,
	0x5452,
	/* radeon */
	0x3150,
	0x3151,
	0x3152,
	0x3154,
	0x3155,
	0x3E50,
	0x3E54,
	0x4136,
	0x4137,
	0x4144,
	0x4145,
	0x4146,
	0x4147,
	0x4148,
	0x4149,
	0x414A,
	0x414B,
	0x4150,
	0x4151,
	0x4152,
	0x4153,
	0x4154,
	0x4155,
	0x4156,
	0x4237,
	0x4242,
	0x4336,
	0x4337,
	0x4437,
	0x4966,
	0x4967,
	0x4A48,
	0x4A49,
	0x4A4A,
	0x4A4B,
	0x4A4C,
	0x4A4D,
	0x4A4E,
	0x4A4F,
	0x4A50,
	0x4A54,
	0x4B48,
	0x4B49,
	0x4B4A,
	0x4B4B,
	0x4B4C,
	0x4C57,
	0x4C58,
	0x4C59,
	0x4C5A,
	0x4C64,
	0x4C66,
	0x4C67,
	0x4E44,
	0x4E45,
	0x4E46,
	0x4E47,
	0x4E48,
	0x4E49,
	0x4E4A,
	0x4E4B,
	0x4E50,
	0x4E51,
	0x4E52,
	0x4E53,
	0x4E54,
	0x4E56,
	0x5144,
	0x5145,
	0x5146,
	0x5147,
	0x5148,
	0x514C,
	0x514D,
	0x5157,
	0x5158,
	0x5159,
	0x515A,
	0x515E,
	0x5460,
	0x5462,
	0x5464,
	0x5548,
	0x5549,
	0x554A,
	0x554B,
	0x554C,
	0x554D,
	0x554E,
	0x554F,
	0x5550,
	0x5551,
	0x5552,
	0x5554,
	0x564A,
	0x564B,
	0x564F,
	0x5652,
	0x5653,
	0x5657,
	0x5834,
	0x5835,
	0x5954,
	0x5955,
	0x5974,
	0x5975,
	0x5960,
	0x5961,
	0x5962,
	0x5964,
	0x5965,
	0x5969,
	0x5a41,
	0x5a42,
	0x5a61,
	0x5a62,
	0x5b60,
	0x5b62,
	0x5b63,
	0x5b64,
	0x5b65,
	0x5c61,
	0x5c63,
	0x5d48,
	0x5d49,
	0x5d4a,
	0x5d4c,
	0x5d4d,
	0x5d4e,
	0x5d4f,
	0x5d50,
	0x5d52,
	0x5d57,
	0x5e48,
	0x5e4a,
	0x5e4b,
	0x5e4c,
	0x5e4d,
	0x5e4f,
	0x6700,
	0x6701,
	0x6702,
	0x6703,
	0x6704,
	0x6705,
	0x6706,
	0x6707,
	0x6708,
	0x6709,
	0x6718,
	0x6719,
	0x671c,
	0x671d,
	0x671f,
	0x6720,
	0x6721,
	0x6722,
	0x6723,
	0x6724,
	0x6725,
	0x6726,
	0x6727,
	0x6728,
	0x6729,
	0x6738,
	0x6739,
	0x673e,
	0x6740,
	0x6741,
	0x6742,
	0x6743,
	0x6744,
	0x6745,
	0x6746,
	0x6747,
	0x6748,
	0x6749,
	0x674A,
	0x6750,
	0x6751,
	0x6758,
	0x6759,
	0x675B,
	0x675D,
	0x675F,
	0x6760,
	0x6761,
	0x6762,
	0x6763,
	0x6764,
	0x6765,
	0x6766,
	0x6767,
	0x6768,
	0x6770,
	0x6771,
	0x6772,
	0x6778,
	0x6779,
	0x677B,
	0x6840,
	0x6841,
	0x6842,
	0x6843,
	0x6849,
	0x684C,
	0x6850,
	0x6858,
	0x6859,
	0x6880,
	0x6888,
	0x6889,
	0x688A,
	0x688C,
	0x688D,
	0x6898,
	0x6899,
	0x689b,
	0x689c,
	0x689d,
	0x689e,
	0x68a0,
	0x68a1,
	0x68a8,
	0x68a9,
	0x68b0,
	0x68b8,
	0x68b9,
	0x68ba,
	0x68be,
	0x68bf,
	0x68c0,
	0x68c1,
	0x68c7,
	0x68c8,
	0x68c9,
	0x68d8,
	0x68d9,
	0x68da,
	0x68de,
	0x68e0,
	0x68e1,
	0x68e4,
	0x68e5,
	0x68e8,
	0x68e9,
	0x68f1,
	0x68f2,
	0x68f8,
	0x68f9,
	0x68fa,
	0x68fe,
	0x7100,
	0x7101,
	0x7102,
	0x7103,
	0x7104,
	0x7105,
	0x7106,
	0x7108,
	0x7109,
	0x710A,
	0x710B,
	0x710C,
	0x710E,
	0x710F,
	0x7140,
	0x7141,
	0x7142,
	0x7143,
	0x7144,
	0x7145,
	0x7146,
	0x7147,
	0x7149,
	0x714A,
	0x714B,
	0x714C,
	0x714D,
	0x714E,
	0x714F,
	0x7151,
	0x7152,
	0x7153,
	0x715E,
	0x715F,
	0x7180,
	0x7181,
	0x7183,
	0x7186,
	0x7187,
	0x7188,
	0x718A,
	0x718B,
	0x718C,
	0x718D,
	0x718F,
	0x7193,
	0x7196,
	0x719B,
	0x719F,
	0x71C0,
	0x71C1,
	0x71C2,
	0x71C3,
	0x71C4,
	0x71C5,
	0x71C6,
	0x71C7,
	0x71CD,
	0x71CE,
	0x71D2,
	0x71D4,
	0x71D5,
	0x71D6,
	0x71DA,
	0x71DE,
	0x7200,
	0x7210,
	0x7211,
	0x7240,
	0x7243,
	0x7244,
	0x7245,
	0x7246,
	0x7247,
	0x7248,
	0x7249,
	0x724A,
	0x724B,
	0x724C,
	0x724D,
	0x724E,
	0x724F,
	0x7280,
	0x7281,
	0x7283,
	0x7284,
	0x7287,
	0x7288,
	0x7289,
	0x728B,
	0x728C,
	0x7290,
	0x7291,
	0x7293,
	0x7297,
	0x7834,
	0x7835,
	0x791e,
	0x791f,
	0x793f,
	0x7941,
	0x7942,
	0x796c,
	0x796d,
	0x796e,
	0x796f,
	0x9400,
	0x9401,
	0x9402,
	0x9403,
	0x9405,
	0x940A,
	0x940B,
	0x940F,
	0x94A0,
	0x94A1,
	0x94A3,
	0x94B1,
	0x94B3,
	0x94B4,
	0x94B5,
	0x94B9,
	0x9440,
	0x9441,
	0x9442,
	0x9443,
	0x9444,
	0x9446,
	0x944A,
	0x944B,
	0x944C,
	0x944E,
	0x9450,
	0x9452,
	0x9456,
	0x945A,
	0x945B,
	0x945E,
	0x9460,
	0x9462,
	0x946A,
	0x946B,
	0x947A,
	0x947B,
	0x9480,
	0x9487,
	0x9488,
	0x9489,
	0x948A,
	0x948F,
	0x9490,
	0x9491,
	0x9495,
	0x9498,
	0x949C,
	0x949E,
	0x949F,
	0x94C0,
	0x94C1,
	0x94C3,
	0x94C4,
	0x94C5,
	0x94C6,
	0x94C7,
	0x94C8,
	0x94C9,
	0x94CB,
	0x94CC,
	0x94CD,
	0x9500,
	0x9501,
	0x9504,
	0x9505,
	0x9506,
	0x9507,
	0x9508,
	0x9509,
	0x950F,
	0x9511,
	0x9515,
	0x9517,
	0x9519,
	0x9540,
	0x9541,
	0x9542,
	0x954E,
	0x954F,
	0x9552,
	0x9553,
	0x9555,
	0x9557,
	0x955f,
	0x9580,
	0x9581,
	0x9583,
	0x9586,
	0x9587,
	0x9588,
	0x9589,
	0x958A,
	0x958B,
	0x958C,
	0x958D,
	0x958E,
	0x958F,
	0x9590,
	0x9591,
	0x9593,
	0x9595,
	0x9596,
	0x9597,
	0x9598,
	0x9599,
	0x959B,
	0x95C0,
	0x95C2,
	0x95C4,
	0x95C5,
	0x95C6,
	0x95C7,
	0x95C9,
	0x95CC,
	0x95CD,
	0x95CE,
	0x95CF,
	0x9610,
	0x9611,
	0x9612,
	0x9613,
	0x9614,
	0x9615,
	0x9616,
	0x9640,
	0x9641,
	0x9642,
	0x9643,
	0x9644,
	0x9645,
	0x9647,
	0x9648,
	0x9649,
	0x964a,
	0x964b,
	0x964c,
	0x964e,
	0x964f,
	0x9710,
	0x9711,
	0x9712,
	0x9713,
	0x9714,
	0x9715,
	0x9802,
	0x9803,
	0x9804,
	0x9805,
	0x9806,
	0x9807,
	0x9808,
	0x9809,
	0x980A,
	0x9900,
	0x9901,
	0x9903,
	0x9904,
	0x9905,
	0x9906,
	0x9907,
	0x9908,
	0x9909,
	0x990A,
	0x990B,
	0x990C,
	0x990D,
	0x990E,
	0x990F,
	0x9910,
	0x9913,
	0x9917,
	0x9918,
	0x9919,
	0x9990,
	0x9991,
	0x9992,
	0x9993,
	0x9994,
	0x9995,
	0x9996,
	0x9997,
	0x9998,
	0x9999,
	0x999A,
	0x999B,
	0x999C,
	0x999D,
	0x99A0,
	0x99A2,
	0x99A4,
	/* radeon secondary ids */
	0x3171,
	0x3e70,
	0x4164,
	0x4165,
	0x4166,
	0x4168,
	0x4170,
	0x4171,
	0x4172,
	0x4173,
	0x496e,
	0x4a69,
	0x4a6a,
	0x4a6b,
	0x4a70,
	0x4a74,
	0x4b69,
	0x4b6b,
	0x4b6c,
	0x4c6e,
	0x4e64,
	0x4e65,
	0x4e66,
	0x4e67,
	0x4e68,
	0x4e69,
	0x4e6a,
	0x4e71,
	0x4f73,
	0x5569,
	0x556b,
	0x556d,
	0x556f,
	0x5571,
	0x5854,
	0x5874,
	0x5940,
	0x5941,
	0x5b72,
	0x5b73,
	0x5b74,
	0x5b75,
	0x5d44,
	0x5d45,
	0x5d6d,
	0x5d6f,
	0x5d72,
	0x5d77,
	0x5e6b,
	0x5e6d,
	0x7120,
	0x7124,
	0x7129,
	0x712e,
	0x712f,
	0x7162,
	0x7163,
	0x7166,
	0x7167,
	0x7172,
	0x7173,
	0x71a0,
	0x71a1,
	0x71a3,
	0x71a7,
	0x71bb,
	0x71e0,
	0x71e1,
	0x71e2,
	0x71e6,
	0x71e7,
	0x71f2,
	0x7269,
	0x726b,
	0x726e,
	0x72a0,
	0x72a8,
	0x72b1,
	0x72b3,
	0x793f,
};

static const struct pci_device_id pciidlist[] = {
#ifdef  CONFIG_DRM_AMDGPU_SI
	{0x1002, 0x6780, PCI_ANY_ID, PCI_ANY_ID, 0, 0, CHIP_TAHITI},
	{0x1002, 0x6784, PCI_ANY_ID, PCI_ANY_ID, 0, 0, CHIP_TAHITI},
	{0x1002, 0x6788, PCI_ANY_ID, PCI_ANY_ID, 0, 0, CHIP_TAHITI},
	{0x1002, 0x678A, PCI_ANY_ID, PCI_ANY_ID, 0, 0, CHIP_TAHITI},
	{0x1002, 0x6790, PCI_ANY_ID, PCI_ANY_ID, 0, 0, CHIP_TAHITI},
	{0x1002, 0x6791, PCI_ANY_ID, PCI_ANY_ID, 0, 0, CHIP_TAHITI},
	{0x1002, 0x6792, PCI_ANY_ID, PCI_ANY_ID, 0, 0, CHIP_TAHITI},
	{0x1002, 0x6798, PCI_ANY_ID, PCI_ANY_ID, 0, 0, CHIP_TAHITI},
	{0x1002, 0x6799, PCI_ANY_ID, PCI_ANY_ID, 0, 0, CHIP_TAHITI},
	{0x1002, 0x679A, PCI_ANY_ID, PCI_ANY_ID, 0, 0, CHIP_TAHITI},
	{0x1002, 0x679B, PCI_ANY_ID, PCI_ANY_ID, 0, 0, CHIP_TAHITI},
	{0x1002, 0x679E, PCI_ANY_ID, PCI_ANY_ID, 0, 0, CHIP_TAHITI},
	{0x1002, 0x679F, PCI_ANY_ID, PCI_ANY_ID, 0, 0, CHIP_TAHITI},
	{0x1002, 0x6800, PCI_ANY_ID, PCI_ANY_ID, 0, 0, CHIP_PITCAIRN|AMD_IS_MOBILITY},
	{0x1002, 0x6801, PCI_ANY_ID, PCI_ANY_ID, 0, 0, CHIP_PITCAIRN|AMD_IS_MOBILITY},
	{0x1002, 0x6802, PCI_ANY_ID, PCI_ANY_ID, 0, 0, CHIP_PITCAIRN|AMD_IS_MOBILITY},
	{0x1002, 0x6806, PCI_ANY_ID, PCI_ANY_ID, 0, 0, CHIP_PITCAIRN},
	{0x1002, 0x6808, PCI_ANY_ID, PCI_ANY_ID, 0, 0, CHIP_PITCAIRN},
	{0x1002, 0x6809, PCI_ANY_ID, PCI_ANY_ID, 0, 0, CHIP_PITCAIRN},
	{0x1002, 0x6810, PCI_ANY_ID, PCI_ANY_ID, 0, 0, CHIP_PITCAIRN},
	{0x1002, 0x6811, PCI_ANY_ID, PCI_ANY_ID, 0, 0, CHIP_PITCAIRN},
	{0x1002, 0x6816, PCI_ANY_ID, PCI_ANY_ID, 0, 0, CHIP_PITCAIRN},
	{0x1002, 0x6817, PCI_ANY_ID, PCI_ANY_ID, 0, 0, CHIP_PITCAIRN},
	{0x1002, 0x6818, PCI_ANY_ID, PCI_ANY_ID, 0, 0, CHIP_PITCAIRN},
	{0x1002, 0x6819, PCI_ANY_ID, PCI_ANY_ID, 0, 0, CHIP_PITCAIRN},
	{0x1002, 0x6600, PCI_ANY_ID, PCI_ANY_ID, 0, 0, CHIP_OLAND|AMD_IS_MOBILITY},
	{0x1002, 0x6601, PCI_ANY_ID, PCI_ANY_ID, 0, 0, CHIP_OLAND|AMD_IS_MOBILITY},
	{0x1002, 0x6602, PCI_ANY_ID, PCI_ANY_ID, 0, 0, CHIP_OLAND|AMD_IS_MOBILITY},
	{0x1002, 0x6603, PCI_ANY_ID, PCI_ANY_ID, 0, 0, CHIP_OLAND|AMD_IS_MOBILITY},
	{0x1002, 0x6604, PCI_ANY_ID, PCI_ANY_ID, 0, 0, CHIP_OLAND|AMD_IS_MOBILITY},
	{0x1002, 0x6605, PCI_ANY_ID, PCI_ANY_ID, 0, 0, CHIP_OLAND|AMD_IS_MOBILITY},
	{0x1002, 0x6606, PCI_ANY_ID, PCI_ANY_ID, 0, 0, CHIP_OLAND|AMD_IS_MOBILITY},
	{0x1002, 0x6607, PCI_ANY_ID, PCI_ANY_ID, 0, 0, CHIP_OLAND|AMD_IS_MOBILITY},
	{0x1002, 0x6608, PCI_ANY_ID, PCI_ANY_ID, 0, 0, CHIP_OLAND},
	{0x1002, 0x6610, PCI_ANY_ID, PCI_ANY_ID, 0, 0, CHIP_OLAND},
	{0x1002, 0x6611, PCI_ANY_ID, PCI_ANY_ID, 0, 0, CHIP_OLAND},
	{0x1002, 0x6613, PCI_ANY_ID, PCI_ANY_ID, 0, 0, CHIP_OLAND},
	{0x1002, 0x6617, PCI_ANY_ID, PCI_ANY_ID, 0, 0, CHIP_OLAND|AMD_IS_MOBILITY},
	{0x1002, 0x6620, PCI_ANY_ID, PCI_ANY_ID, 0, 0, CHIP_OLAND|AMD_IS_MOBILITY},
	{0x1002, 0x6621, PCI_ANY_ID, PCI_ANY_ID, 0, 0, CHIP_OLAND|AMD_IS_MOBILITY},
	{0x1002, 0x6623, PCI_ANY_ID, PCI_ANY_ID, 0, 0, CHIP_OLAND|AMD_IS_MOBILITY},
	{0x1002, 0x6631, PCI_ANY_ID, PCI_ANY_ID, 0, 0, CHIP_OLAND},
	{0x1002, 0x6820, PCI_ANY_ID, PCI_ANY_ID, 0, 0, CHIP_VERDE|AMD_IS_MOBILITY},
	{0x1002, 0x6821, PCI_ANY_ID, PCI_ANY_ID, 0, 0, CHIP_VERDE|AMD_IS_MOBILITY},
	{0x1002, 0x6822, PCI_ANY_ID, PCI_ANY_ID, 0, 0, CHIP_VERDE|AMD_IS_MOBILITY},
	{0x1002, 0x6823, PCI_ANY_ID, PCI_ANY_ID, 0, 0, CHIP_VERDE|AMD_IS_MOBILITY},
	{0x1002, 0x6824, PCI_ANY_ID, PCI_ANY_ID, 0, 0, CHIP_VERDE|AMD_IS_MOBILITY},
	{0x1002, 0x6825, PCI_ANY_ID, PCI_ANY_ID, 0, 0, CHIP_VERDE|AMD_IS_MOBILITY},
	{0x1002, 0x6826, PCI_ANY_ID, PCI_ANY_ID, 0, 0, CHIP_VERDE|AMD_IS_MOBILITY},
	{0x1002, 0x6827, PCI_ANY_ID, PCI_ANY_ID, 0, 0, CHIP_VERDE|AMD_IS_MOBILITY},
	{0x1002, 0x6828, PCI_ANY_ID, PCI_ANY_ID, 0, 0, CHIP_VERDE},
	{0x1002, 0x6829, PCI_ANY_ID, PCI_ANY_ID, 0, 0, CHIP_VERDE},
	{0x1002, 0x682A, PCI_ANY_ID, PCI_ANY_ID, 0, 0, CHIP_VERDE|AMD_IS_MOBILITY},
	{0x1002, 0x682B, PCI_ANY_ID, PCI_ANY_ID, 0, 0, CHIP_VERDE|AMD_IS_MOBILITY},
	{0x1002, 0x682C, PCI_ANY_ID, PCI_ANY_ID, 0, 0, CHIP_VERDE},
	{0x1002, 0x682D, PCI_ANY_ID, PCI_ANY_ID, 0, 0, CHIP_VERDE|AMD_IS_MOBILITY},
	{0x1002, 0x682F, PCI_ANY_ID, PCI_ANY_ID, 0, 0, CHIP_VERDE|AMD_IS_MOBILITY},
	{0x1002, 0x6830, PCI_ANY_ID, PCI_ANY_ID, 0, 0, CHIP_VERDE|AMD_IS_MOBILITY},
	{0x1002, 0x6831, PCI_ANY_ID, PCI_ANY_ID, 0, 0, CHIP_VERDE|AMD_IS_MOBILITY},
	{0x1002, 0x6835, PCI_ANY_ID, PCI_ANY_ID, 0, 0, CHIP_VERDE},
	{0x1002, 0x6837, PCI_ANY_ID, PCI_ANY_ID, 0, 0, CHIP_VERDE},
	{0x1002, 0x6838, PCI_ANY_ID, PCI_ANY_ID, 0, 0, CHIP_VERDE},
	{0x1002, 0x6839, PCI_ANY_ID, PCI_ANY_ID, 0, 0, CHIP_VERDE},
	{0x1002, 0x683B, PCI_ANY_ID, PCI_ANY_ID, 0, 0, CHIP_VERDE},
	{0x1002, 0x683D, PCI_ANY_ID, PCI_ANY_ID, 0, 0, CHIP_VERDE},
	{0x1002, 0x683F, PCI_ANY_ID, PCI_ANY_ID, 0, 0, CHIP_VERDE},
	{0x1002, 0x6660, PCI_ANY_ID, PCI_ANY_ID, 0, 0, CHIP_HAINAN|AMD_IS_MOBILITY},
	{0x1002, 0x6663, PCI_ANY_ID, PCI_ANY_ID, 0, 0, CHIP_HAINAN|AMD_IS_MOBILITY},
	{0x1002, 0x6664, PCI_ANY_ID, PCI_ANY_ID, 0, 0, CHIP_HAINAN|AMD_IS_MOBILITY},
	{0x1002, 0x6665, PCI_ANY_ID, PCI_ANY_ID, 0, 0, CHIP_HAINAN|AMD_IS_MOBILITY},
	{0x1002, 0x6667, PCI_ANY_ID, PCI_ANY_ID, 0, 0, CHIP_HAINAN|AMD_IS_MOBILITY},
	{0x1002, 0x666F, PCI_ANY_ID, PCI_ANY_ID, 0, 0, CHIP_HAINAN|AMD_IS_MOBILITY},
#endif
#ifdef CONFIG_DRM_AMDGPU_CIK
	/* Kaveri */
	{0x1002, 0x1304, PCI_ANY_ID, PCI_ANY_ID, 0, 0, CHIP_KAVERI|AMD_IS_MOBILITY|AMD_IS_APU},
	{0x1002, 0x1305, PCI_ANY_ID, PCI_ANY_ID, 0, 0, CHIP_KAVERI|AMD_IS_APU},
	{0x1002, 0x1306, PCI_ANY_ID, PCI_ANY_ID, 0, 0, CHIP_KAVERI|AMD_IS_MOBILITY|AMD_IS_APU},
	{0x1002, 0x1307, PCI_ANY_ID, PCI_ANY_ID, 0, 0, CHIP_KAVERI|AMD_IS_APU},
	{0x1002, 0x1309, PCI_ANY_ID, PCI_ANY_ID, 0, 0, CHIP_KAVERI|AMD_IS_MOBILITY|AMD_IS_APU},
	{0x1002, 0x130A, PCI_ANY_ID, PCI_ANY_ID, 0, 0, CHIP_KAVERI|AMD_IS_MOBILITY|AMD_IS_APU},
	{0x1002, 0x130B, PCI_ANY_ID, PCI_ANY_ID, 0, 0, CHIP_KAVERI|AMD_IS_MOBILITY|AMD_IS_APU},
	{0x1002, 0x130C, PCI_ANY_ID, PCI_ANY_ID, 0, 0, CHIP_KAVERI|AMD_IS_MOBILITY|AMD_IS_APU},
	{0x1002, 0x130D, PCI_ANY_ID, PCI_ANY_ID, 0, 0, CHIP_KAVERI|AMD_IS_MOBILITY|AMD_IS_APU},
	{0x1002, 0x130E, PCI_ANY_ID, PCI_ANY_ID, 0, 0, CHIP_KAVERI|AMD_IS_MOBILITY|AMD_IS_APU},
	{0x1002, 0x130F, PCI_ANY_ID, PCI_ANY_ID, 0, 0, CHIP_KAVERI|AMD_IS_APU},
	{0x1002, 0x1310, PCI_ANY_ID, PCI_ANY_ID, 0, 0, CHIP_KAVERI|AMD_IS_APU},
	{0x1002, 0x1311, PCI_ANY_ID, PCI_ANY_ID, 0, 0, CHIP_KAVERI|AMD_IS_APU},
	{0x1002, 0x1312, PCI_ANY_ID, PCI_ANY_ID, 0, 0, CHIP_KAVERI|AMD_IS_APU},
	{0x1002, 0x1313, PCI_ANY_ID, PCI_ANY_ID, 0, 0, CHIP_KAVERI|AMD_IS_APU},
	{0x1002, 0x1315, PCI_ANY_ID, PCI_ANY_ID, 0, 0, CHIP_KAVERI|AMD_IS_APU},
	{0x1002, 0x1316, PCI_ANY_ID, PCI_ANY_ID, 0, 0, CHIP_KAVERI|AMD_IS_APU},
	{0x1002, 0x1317, PCI_ANY_ID, PCI_ANY_ID, 0, 0, CHIP_KAVERI|AMD_IS_MOBILITY|AMD_IS_APU},
	{0x1002, 0x1318, PCI_ANY_ID, PCI_ANY_ID, 0, 0, CHIP_KAVERI|AMD_IS_MOBILITY|AMD_IS_APU},
	{0x1002, 0x131B, PCI_ANY_ID, PCI_ANY_ID, 0, 0, CHIP_KAVERI|AMD_IS_APU},
	{0x1002, 0x131C, PCI_ANY_ID, PCI_ANY_ID, 0, 0, CHIP_KAVERI|AMD_IS_APU},
	{0x1002, 0x131D, PCI_ANY_ID, PCI_ANY_ID, 0, 0, CHIP_KAVERI|AMD_IS_APU},
	/* Bonaire */
	{0x1002, 0x6640, PCI_ANY_ID, PCI_ANY_ID, 0, 0, CHIP_BONAIRE|AMD_IS_MOBILITY},
	{0x1002, 0x6641, PCI_ANY_ID, PCI_ANY_ID, 0, 0, CHIP_BONAIRE|AMD_IS_MOBILITY},
	{0x1002, 0x6646, PCI_ANY_ID, PCI_ANY_ID, 0, 0, CHIP_BONAIRE|AMD_IS_MOBILITY},
	{0x1002, 0x6647, PCI_ANY_ID, PCI_ANY_ID, 0, 0, CHIP_BONAIRE|AMD_IS_MOBILITY},
	{0x1002, 0x6649, PCI_ANY_ID, PCI_ANY_ID, 0, 0, CHIP_BONAIRE},
	{0x1002, 0x6650, PCI_ANY_ID, PCI_ANY_ID, 0, 0, CHIP_BONAIRE},
	{0x1002, 0x6651, PCI_ANY_ID, PCI_ANY_ID, 0, 0, CHIP_BONAIRE},
	{0x1002, 0x6658, PCI_ANY_ID, PCI_ANY_ID, 0, 0, CHIP_BONAIRE},
	{0x1002, 0x665c, PCI_ANY_ID, PCI_ANY_ID, 0, 0, CHIP_BONAIRE},
	{0x1002, 0x665d, PCI_ANY_ID, PCI_ANY_ID, 0, 0, CHIP_BONAIRE},
	{0x1002, 0x665f, PCI_ANY_ID, PCI_ANY_ID, 0, 0, CHIP_BONAIRE},
	/* Hawaii */
	{0x1002, 0x67A0, PCI_ANY_ID, PCI_ANY_ID, 0, 0, CHIP_HAWAII},
	{0x1002, 0x67A1, PCI_ANY_ID, PCI_ANY_ID, 0, 0, CHIP_HAWAII},
	{0x1002, 0x67A2, PCI_ANY_ID, PCI_ANY_ID, 0, 0, CHIP_HAWAII},
	{0x1002, 0x67A8, PCI_ANY_ID, PCI_ANY_ID, 0, 0, CHIP_HAWAII},
	{0x1002, 0x67A9, PCI_ANY_ID, PCI_ANY_ID, 0, 0, CHIP_HAWAII},
	{0x1002, 0x67AA, PCI_ANY_ID, PCI_ANY_ID, 0, 0, CHIP_HAWAII},
	{0x1002, 0x67B0, PCI_ANY_ID, PCI_ANY_ID, 0, 0, CHIP_HAWAII},
	{0x1002, 0x67B1, PCI_ANY_ID, PCI_ANY_ID, 0, 0, CHIP_HAWAII},
	{0x1002, 0x67B8, PCI_ANY_ID, PCI_ANY_ID, 0, 0, CHIP_HAWAII},
	{0x1002, 0x67B9, PCI_ANY_ID, PCI_ANY_ID, 0, 0, CHIP_HAWAII},
	{0x1002, 0x67BA, PCI_ANY_ID, PCI_ANY_ID, 0, 0, CHIP_HAWAII},
	{0x1002, 0x67BE, PCI_ANY_ID, PCI_ANY_ID, 0, 0, CHIP_HAWAII},
	/* Kabini */
	{0x1002, 0x9830, PCI_ANY_ID, PCI_ANY_ID, 0, 0, CHIP_KABINI|AMD_IS_MOBILITY|AMD_IS_APU},
	{0x1002, 0x9831, PCI_ANY_ID, PCI_ANY_ID, 0, 0, CHIP_KABINI|AMD_IS_APU},
	{0x1002, 0x9832, PCI_ANY_ID, PCI_ANY_ID, 0, 0, CHIP_KABINI|AMD_IS_MOBILITY|AMD_IS_APU},
	{0x1002, 0x9833, PCI_ANY_ID, PCI_ANY_ID, 0, 0, CHIP_KABINI|AMD_IS_APU},
	{0x1002, 0x9834, PCI_ANY_ID, PCI_ANY_ID, 0, 0, CHIP_KABINI|AMD_IS_MOBILITY|AMD_IS_APU},
	{0x1002, 0x9835, PCI_ANY_ID, PCI_ANY_ID, 0, 0, CHIP_KABINI|AMD_IS_APU},
	{0x1002, 0x9836, PCI_ANY_ID, PCI_ANY_ID, 0, 0, CHIP_KABINI|AMD_IS_MOBILITY|AMD_IS_APU},
	{0x1002, 0x9837, PCI_ANY_ID, PCI_ANY_ID, 0, 0, CHIP_KABINI|AMD_IS_APU},
	{0x1002, 0x9838, PCI_ANY_ID, PCI_ANY_ID, 0, 0, CHIP_KABINI|AMD_IS_MOBILITY|AMD_IS_APU},
	{0x1002, 0x9839, PCI_ANY_ID, PCI_ANY_ID, 0, 0, CHIP_KABINI|AMD_IS_MOBILITY|AMD_IS_APU},
	{0x1002, 0x983a, PCI_ANY_ID, PCI_ANY_ID, 0, 0, CHIP_KABINI|AMD_IS_APU},
	{0x1002, 0x983b, PCI_ANY_ID, PCI_ANY_ID, 0, 0, CHIP_KABINI|AMD_IS_MOBILITY|AMD_IS_APU},
	{0x1002, 0x983c, PCI_ANY_ID, PCI_ANY_ID, 0, 0, CHIP_KABINI|AMD_IS_APU},
	{0x1002, 0x983d, PCI_ANY_ID, PCI_ANY_ID, 0, 0, CHIP_KABINI|AMD_IS_APU},
	{0x1002, 0x983e, PCI_ANY_ID, PCI_ANY_ID, 0, 0, CHIP_KABINI|AMD_IS_APU},
	{0x1002, 0x983f, PCI_ANY_ID, PCI_ANY_ID, 0, 0, CHIP_KABINI|AMD_IS_APU},
	/* mullins */
	{0x1002, 0x9850, PCI_ANY_ID, PCI_ANY_ID, 0, 0, CHIP_MULLINS|AMD_IS_MOBILITY|AMD_IS_APU},
	{0x1002, 0x9851, PCI_ANY_ID, PCI_ANY_ID, 0, 0, CHIP_MULLINS|AMD_IS_MOBILITY|AMD_IS_APU},
	{0x1002, 0x9852, PCI_ANY_ID, PCI_ANY_ID, 0, 0, CHIP_MULLINS|AMD_IS_MOBILITY|AMD_IS_APU},
	{0x1002, 0x9853, PCI_ANY_ID, PCI_ANY_ID, 0, 0, CHIP_MULLINS|AMD_IS_MOBILITY|AMD_IS_APU},
	{0x1002, 0x9854, PCI_ANY_ID, PCI_ANY_ID, 0, 0, CHIP_MULLINS|AMD_IS_MOBILITY|AMD_IS_APU},
	{0x1002, 0x9855, PCI_ANY_ID, PCI_ANY_ID, 0, 0, CHIP_MULLINS|AMD_IS_MOBILITY|AMD_IS_APU},
	{0x1002, 0x9856, PCI_ANY_ID, PCI_ANY_ID, 0, 0, CHIP_MULLINS|AMD_IS_MOBILITY|AMD_IS_APU},
	{0x1002, 0x9857, PCI_ANY_ID, PCI_ANY_ID, 0, 0, CHIP_MULLINS|AMD_IS_MOBILITY|AMD_IS_APU},
	{0x1002, 0x9858, PCI_ANY_ID, PCI_ANY_ID, 0, 0, CHIP_MULLINS|AMD_IS_MOBILITY|AMD_IS_APU},
	{0x1002, 0x9859, PCI_ANY_ID, PCI_ANY_ID, 0, 0, CHIP_MULLINS|AMD_IS_MOBILITY|AMD_IS_APU},
	{0x1002, 0x985A, PCI_ANY_ID, PCI_ANY_ID, 0, 0, CHIP_MULLINS|AMD_IS_MOBILITY|AMD_IS_APU},
	{0x1002, 0x985B, PCI_ANY_ID, PCI_ANY_ID, 0, 0, CHIP_MULLINS|AMD_IS_MOBILITY|AMD_IS_APU},
	{0x1002, 0x985C, PCI_ANY_ID, PCI_ANY_ID, 0, 0, CHIP_MULLINS|AMD_IS_MOBILITY|AMD_IS_APU},
	{0x1002, 0x985D, PCI_ANY_ID, PCI_ANY_ID, 0, 0, CHIP_MULLINS|AMD_IS_MOBILITY|AMD_IS_APU},
	{0x1002, 0x985E, PCI_ANY_ID, PCI_ANY_ID, 0, 0, CHIP_MULLINS|AMD_IS_MOBILITY|AMD_IS_APU},
	{0x1002, 0x985F, PCI_ANY_ID, PCI_ANY_ID, 0, 0, CHIP_MULLINS|AMD_IS_MOBILITY|AMD_IS_APU},
#endif
	/* topaz */
	{0x1002, 0x6900, PCI_ANY_ID, PCI_ANY_ID, 0, 0, CHIP_TOPAZ},
	{0x1002, 0x6901, PCI_ANY_ID, PCI_ANY_ID, 0, 0, CHIP_TOPAZ},
	{0x1002, 0x6902, PCI_ANY_ID, PCI_ANY_ID, 0, 0, CHIP_TOPAZ},
	{0x1002, 0x6903, PCI_ANY_ID, PCI_ANY_ID, 0, 0, CHIP_TOPAZ},
	{0x1002, 0x6907, PCI_ANY_ID, PCI_ANY_ID, 0, 0, CHIP_TOPAZ},
	/* tonga */
	{0x1002, 0x6920, PCI_ANY_ID, PCI_ANY_ID, 0, 0, CHIP_TONGA},
	{0x1002, 0x6921, PCI_ANY_ID, PCI_ANY_ID, 0, 0, CHIP_TONGA},
	{0x1002, 0x6928, PCI_ANY_ID, PCI_ANY_ID, 0, 0, CHIP_TONGA},
	{0x1002, 0x6929, PCI_ANY_ID, PCI_ANY_ID, 0, 0, CHIP_TONGA},
	{0x1002, 0x692B, PCI_ANY_ID, PCI_ANY_ID, 0, 0, CHIP_TONGA},
	{0x1002, 0x692F, PCI_ANY_ID, PCI_ANY_ID, 0, 0, CHIP_TONGA},
	{0x1002, 0x6930, PCI_ANY_ID, PCI_ANY_ID, 0, 0, CHIP_TONGA},
	{0x1002, 0x6938, PCI_ANY_ID, PCI_ANY_ID, 0, 0, CHIP_TONGA},
	{0x1002, 0x6939, PCI_ANY_ID, PCI_ANY_ID, 0, 0, CHIP_TONGA},
	/* fiji */
	{0x1002, 0x7300, PCI_ANY_ID, PCI_ANY_ID, 0, 0, CHIP_FIJI},
	{0x1002, 0x730F, PCI_ANY_ID, PCI_ANY_ID, 0, 0, CHIP_FIJI},
	/* carrizo */
	{0x1002, 0x9870, PCI_ANY_ID, PCI_ANY_ID, 0, 0, CHIP_CARRIZO|AMD_IS_APU},
	{0x1002, 0x9874, PCI_ANY_ID, PCI_ANY_ID, 0, 0, CHIP_CARRIZO|AMD_IS_APU},
	{0x1002, 0x9875, PCI_ANY_ID, PCI_ANY_ID, 0, 0, CHIP_CARRIZO|AMD_IS_APU},
	{0x1002, 0x9876, PCI_ANY_ID, PCI_ANY_ID, 0, 0, CHIP_CARRIZO|AMD_IS_APU},
	{0x1002, 0x9877, PCI_ANY_ID, PCI_ANY_ID, 0, 0, CHIP_CARRIZO|AMD_IS_APU},
	/* stoney */
	{0x1002, 0x98E4, PCI_ANY_ID, PCI_ANY_ID, 0, 0, CHIP_STONEY|AMD_IS_APU},
	/* Polaris11 */
	{0x1002, 0x67E0, PCI_ANY_ID, PCI_ANY_ID, 0, 0, CHIP_POLARIS11},
	{0x1002, 0x67E3, PCI_ANY_ID, PCI_ANY_ID, 0, 0, CHIP_POLARIS11},
	{0x1002, 0x67E8, PCI_ANY_ID, PCI_ANY_ID, 0, 0, CHIP_POLARIS11},
	{0x1002, 0x67EB, PCI_ANY_ID, PCI_ANY_ID, 0, 0, CHIP_POLARIS11},
	{0x1002, 0x67EF, PCI_ANY_ID, PCI_ANY_ID, 0, 0, CHIP_POLARIS11},
	{0x1002, 0x67FF, PCI_ANY_ID, PCI_ANY_ID, 0, 0, CHIP_POLARIS11},
	{0x1002, 0x67E1, PCI_ANY_ID, PCI_ANY_ID, 0, 0, CHIP_POLARIS11},
	{0x1002, 0x67E7, PCI_ANY_ID, PCI_ANY_ID, 0, 0, CHIP_POLARIS11},
	{0x1002, 0x67E9, PCI_ANY_ID, PCI_ANY_ID, 0, 0, CHIP_POLARIS11},
	/* Polaris10 */
	{0x1002, 0x67C0, PCI_ANY_ID, PCI_ANY_ID, 0, 0, CHIP_POLARIS10},
	{0x1002, 0x67C1, PCI_ANY_ID, PCI_ANY_ID, 0, 0, CHIP_POLARIS10},
	{0x1002, 0x67C2, PCI_ANY_ID, PCI_ANY_ID, 0, 0, CHIP_POLARIS10},
	{0x1002, 0x67C4, PCI_ANY_ID, PCI_ANY_ID, 0, 0, CHIP_POLARIS10},
	{0x1002, 0x67C7, PCI_ANY_ID, PCI_ANY_ID, 0, 0, CHIP_POLARIS10},
	{0x1002, 0x67D0, PCI_ANY_ID, PCI_ANY_ID, 0, 0, CHIP_POLARIS10},
	{0x1002, 0x67DF, PCI_ANY_ID, PCI_ANY_ID, 0, 0, CHIP_POLARIS10},
	{0x1002, 0x67C8, PCI_ANY_ID, PCI_ANY_ID, 0, 0, CHIP_POLARIS10},
	{0x1002, 0x67C9, PCI_ANY_ID, PCI_ANY_ID, 0, 0, CHIP_POLARIS10},
	{0x1002, 0x67CA, PCI_ANY_ID, PCI_ANY_ID, 0, 0, CHIP_POLARIS10},
	{0x1002, 0x67CC, PCI_ANY_ID, PCI_ANY_ID, 0, 0, CHIP_POLARIS10},
	{0x1002, 0x67CF, PCI_ANY_ID, PCI_ANY_ID, 0, 0, CHIP_POLARIS10},
	{0x1002, 0x6FDF, PCI_ANY_ID, PCI_ANY_ID, 0, 0, CHIP_POLARIS10},
	/* Polaris12 */
	{0x1002, 0x6980, PCI_ANY_ID, PCI_ANY_ID, 0, 0, CHIP_POLARIS12},
	{0x1002, 0x6981, PCI_ANY_ID, PCI_ANY_ID, 0, 0, CHIP_POLARIS12},
	{0x1002, 0x6985, PCI_ANY_ID, PCI_ANY_ID, 0, 0, CHIP_POLARIS12},
	{0x1002, 0x6986, PCI_ANY_ID, PCI_ANY_ID, 0, 0, CHIP_POLARIS12},
	{0x1002, 0x6987, PCI_ANY_ID, PCI_ANY_ID, 0, 0, CHIP_POLARIS12},
	{0x1002, 0x6995, PCI_ANY_ID, PCI_ANY_ID, 0, 0, CHIP_POLARIS12},
	{0x1002, 0x6997, PCI_ANY_ID, PCI_ANY_ID, 0, 0, CHIP_POLARIS12},
	{0x1002, 0x699F, PCI_ANY_ID, PCI_ANY_ID, 0, 0, CHIP_POLARIS12},
	/* VEGAM */
	{0x1002, 0x694C, PCI_ANY_ID, PCI_ANY_ID, 0, 0, CHIP_VEGAM},
	{0x1002, 0x694E, PCI_ANY_ID, PCI_ANY_ID, 0, 0, CHIP_VEGAM},
	{0x1002, 0x694F, PCI_ANY_ID, PCI_ANY_ID, 0, 0, CHIP_VEGAM},
	/* Vega 10 */
	{0x1002, 0x6860, PCI_ANY_ID, PCI_ANY_ID, 0, 0, CHIP_VEGA10},
	{0x1002, 0x6861, PCI_ANY_ID, PCI_ANY_ID, 0, 0, CHIP_VEGA10},
	{0x1002, 0x6862, PCI_ANY_ID, PCI_ANY_ID, 0, 0, CHIP_VEGA10},
	{0x1002, 0x6863, PCI_ANY_ID, PCI_ANY_ID, 0, 0, CHIP_VEGA10},
	{0x1002, 0x6864, PCI_ANY_ID, PCI_ANY_ID, 0, 0, CHIP_VEGA10},
	{0x1002, 0x6867, PCI_ANY_ID, PCI_ANY_ID, 0, 0, CHIP_VEGA10},
	{0x1002, 0x6868, PCI_ANY_ID, PCI_ANY_ID, 0, 0, CHIP_VEGA10},
	{0x1002, 0x6869, PCI_ANY_ID, PCI_ANY_ID, 0, 0, CHIP_VEGA10},
	{0x1002, 0x686a, PCI_ANY_ID, PCI_ANY_ID, 0, 0, CHIP_VEGA10},
	{0x1002, 0x686b, PCI_ANY_ID, PCI_ANY_ID, 0, 0, CHIP_VEGA10},
	{0x1002, 0x686c, PCI_ANY_ID, PCI_ANY_ID, 0, 0, CHIP_VEGA10},
	{0x1002, 0x686d, PCI_ANY_ID, PCI_ANY_ID, 0, 0, CHIP_VEGA10},
	{0x1002, 0x686e, PCI_ANY_ID, PCI_ANY_ID, 0, 0, CHIP_VEGA10},
	{0x1002, 0x686f, PCI_ANY_ID, PCI_ANY_ID, 0, 0, CHIP_VEGA10},
	{0x1002, 0x687f, PCI_ANY_ID, PCI_ANY_ID, 0, 0, CHIP_VEGA10},
	/* Vega 12 */
	{0x1002, 0x69A0, PCI_ANY_ID, PCI_ANY_ID, 0, 0, CHIP_VEGA12},
	{0x1002, 0x69A1, PCI_ANY_ID, PCI_ANY_ID, 0, 0, CHIP_VEGA12},
	{0x1002, 0x69A2, PCI_ANY_ID, PCI_ANY_ID, 0, 0, CHIP_VEGA12},
	{0x1002, 0x69A3, PCI_ANY_ID, PCI_ANY_ID, 0, 0, CHIP_VEGA12},
	{0x1002, 0x69AF, PCI_ANY_ID, PCI_ANY_ID, 0, 0, CHIP_VEGA12},
	/* Vega 20 */
	{0x1002, 0x66A0, PCI_ANY_ID, PCI_ANY_ID, 0, 0, CHIP_VEGA20},
	{0x1002, 0x66A1, PCI_ANY_ID, PCI_ANY_ID, 0, 0, CHIP_VEGA20},
	{0x1002, 0x66A2, PCI_ANY_ID, PCI_ANY_ID, 0, 0, CHIP_VEGA20},
	{0x1002, 0x66A3, PCI_ANY_ID, PCI_ANY_ID, 0, 0, CHIP_VEGA20},
	{0x1002, 0x66A4, PCI_ANY_ID, PCI_ANY_ID, 0, 0, CHIP_VEGA20},
	{0x1002, 0x66A7, PCI_ANY_ID, PCI_ANY_ID, 0, 0, CHIP_VEGA20},
	{0x1002, 0x66AF, PCI_ANY_ID, PCI_ANY_ID, 0, 0, CHIP_VEGA20},
	/* Raven */
	{0x1002, 0x15dd, PCI_ANY_ID, PCI_ANY_ID, 0, 0, CHIP_RAVEN|AMD_IS_APU},
	{0x1002, 0x15d8, PCI_ANY_ID, PCI_ANY_ID, 0, 0, CHIP_RAVEN|AMD_IS_APU},
	/* Arcturus */
	{0x1002, 0x738C, PCI_ANY_ID, PCI_ANY_ID, 0, 0, CHIP_ARCTURUS},
	{0x1002, 0x7388, PCI_ANY_ID, PCI_ANY_ID, 0, 0, CHIP_ARCTURUS},
	{0x1002, 0x738E, PCI_ANY_ID, PCI_ANY_ID, 0, 0, CHIP_ARCTURUS},
	{0x1002, 0x7390, PCI_ANY_ID, PCI_ANY_ID, 0, 0, CHIP_ARCTURUS},
	/* Navi10 */
	{0x1002, 0x7310, PCI_ANY_ID, PCI_ANY_ID, 0, 0, CHIP_NAVI10},
	{0x1002, 0x7312, PCI_ANY_ID, PCI_ANY_ID, 0, 0, CHIP_NAVI10},
	{0x1002, 0x7318, PCI_ANY_ID, PCI_ANY_ID, 0, 0, CHIP_NAVI10},
	{0x1002, 0x7319, PCI_ANY_ID, PCI_ANY_ID, 0, 0, CHIP_NAVI10},
	{0x1002, 0x731A, PCI_ANY_ID, PCI_ANY_ID, 0, 0, CHIP_NAVI10},
	{0x1002, 0x731B, PCI_ANY_ID, PCI_ANY_ID, 0, 0, CHIP_NAVI10},
	{0x1002, 0x731E, PCI_ANY_ID, PCI_ANY_ID, 0, 0, CHIP_NAVI10},
	{0x1002, 0x731F, PCI_ANY_ID, PCI_ANY_ID, 0, 0, CHIP_NAVI10},
	/* Navi14 */
	{0x1002, 0x7340, PCI_ANY_ID, PCI_ANY_ID, 0, 0, CHIP_NAVI14},
	{0x1002, 0x7341, PCI_ANY_ID, PCI_ANY_ID, 0, 0, CHIP_NAVI14},
	{0x1002, 0x7347, PCI_ANY_ID, PCI_ANY_ID, 0, 0, CHIP_NAVI14},
	{0x1002, 0x734F, PCI_ANY_ID, PCI_ANY_ID, 0, 0, CHIP_NAVI14},

	/* Renoir */
	{0x1002, 0x15E7, PCI_ANY_ID, PCI_ANY_ID, 0, 0, CHIP_RENOIR|AMD_IS_APU},
	{0x1002, 0x1636, PCI_ANY_ID, PCI_ANY_ID, 0, 0, CHIP_RENOIR|AMD_IS_APU},
	{0x1002, 0x1638, PCI_ANY_ID, PCI_ANY_ID, 0, 0, CHIP_RENOIR|AMD_IS_APU},
	{0x1002, 0x164C, PCI_ANY_ID, PCI_ANY_ID, 0, 0, CHIP_RENOIR|AMD_IS_APU},

	/* Navi12 */
	{0x1002, 0x7360, PCI_ANY_ID, PCI_ANY_ID, 0, 0, CHIP_NAVI12},
	{0x1002, 0x7362, PCI_ANY_ID, PCI_ANY_ID, 0, 0, CHIP_NAVI12},

	/* Sienna_Cichlid */
	{0x1002, 0x73A0, PCI_ANY_ID, PCI_ANY_ID, 0, 0, CHIP_SIENNA_CICHLID},
	{0x1002, 0x73A1, PCI_ANY_ID, PCI_ANY_ID, 0, 0, CHIP_SIENNA_CICHLID},
	{0x1002, 0x73A2, PCI_ANY_ID, PCI_ANY_ID, 0, 0, CHIP_SIENNA_CICHLID},
	{0x1002, 0x73A3, PCI_ANY_ID, PCI_ANY_ID, 0, 0, CHIP_SIENNA_CICHLID},
	{0x1002, 0x73A5, PCI_ANY_ID, PCI_ANY_ID, 0, 0, CHIP_SIENNA_CICHLID},
	{0x1002, 0x73A8, PCI_ANY_ID, PCI_ANY_ID, 0, 0, CHIP_SIENNA_CICHLID},
	{0x1002, 0x73A9, PCI_ANY_ID, PCI_ANY_ID, 0, 0, CHIP_SIENNA_CICHLID},
	{0x1002, 0x73AB, PCI_ANY_ID, PCI_ANY_ID, 0, 0, CHIP_SIENNA_CICHLID},
	{0x1002, 0x73AC, PCI_ANY_ID, PCI_ANY_ID, 0, 0, CHIP_SIENNA_CICHLID},
	{0x1002, 0x73AD, PCI_ANY_ID, PCI_ANY_ID, 0, 0, CHIP_SIENNA_CICHLID},
	{0x1002, 0x73AE, PCI_ANY_ID, PCI_ANY_ID, 0, 0, CHIP_SIENNA_CICHLID},
	{0x1002, 0x73AF, PCI_ANY_ID, PCI_ANY_ID, 0, 0, CHIP_SIENNA_CICHLID},
	{0x1002, 0x73BF, PCI_ANY_ID, PCI_ANY_ID, 0, 0, CHIP_SIENNA_CICHLID},

	/* Van Gogh */
	{0x1002, 0x163F, PCI_ANY_ID, PCI_ANY_ID, 0, 0, CHIP_VANGOGH|AMD_IS_APU},

	/* Yellow Carp */
	{0x1002, 0x164D, PCI_ANY_ID, PCI_ANY_ID, 0, 0, CHIP_YELLOW_CARP|AMD_IS_APU},
	{0x1002, 0x1681, PCI_ANY_ID, PCI_ANY_ID, 0, 0, CHIP_YELLOW_CARP|AMD_IS_APU},

	/* Navy_Flounder */
	{0x1002, 0x73C0, PCI_ANY_ID, PCI_ANY_ID, 0, 0, CHIP_NAVY_FLOUNDER},
	{0x1002, 0x73C1, PCI_ANY_ID, PCI_ANY_ID, 0, 0, CHIP_NAVY_FLOUNDER},
	{0x1002, 0x73C3, PCI_ANY_ID, PCI_ANY_ID, 0, 0, CHIP_NAVY_FLOUNDER},
	{0x1002, 0x73DA, PCI_ANY_ID, PCI_ANY_ID, 0, 0, CHIP_NAVY_FLOUNDER},
	{0x1002, 0x73DB, PCI_ANY_ID, PCI_ANY_ID, 0, 0, CHIP_NAVY_FLOUNDER},
	{0x1002, 0x73DC, PCI_ANY_ID, PCI_ANY_ID, 0, 0, CHIP_NAVY_FLOUNDER},
	{0x1002, 0x73DD, PCI_ANY_ID, PCI_ANY_ID, 0, 0, CHIP_NAVY_FLOUNDER},
	{0x1002, 0x73DE, PCI_ANY_ID, PCI_ANY_ID, 0, 0, CHIP_NAVY_FLOUNDER},
	{0x1002, 0x73DF, PCI_ANY_ID, PCI_ANY_ID, 0, 0, CHIP_NAVY_FLOUNDER},

	/* DIMGREY_CAVEFISH */
	{0x1002, 0x73E0, PCI_ANY_ID, PCI_ANY_ID, 0, 0, CHIP_DIMGREY_CAVEFISH},
	{0x1002, 0x73E1, PCI_ANY_ID, PCI_ANY_ID, 0, 0, CHIP_DIMGREY_CAVEFISH},
	{0x1002, 0x73E2, PCI_ANY_ID, PCI_ANY_ID, 0, 0, CHIP_DIMGREY_CAVEFISH},
	{0x1002, 0x73E3, PCI_ANY_ID, PCI_ANY_ID, 0, 0, CHIP_DIMGREY_CAVEFISH},
	{0x1002, 0x73E8, PCI_ANY_ID, PCI_ANY_ID, 0, 0, CHIP_DIMGREY_CAVEFISH},
	{0x1002, 0x73E9, PCI_ANY_ID, PCI_ANY_ID, 0, 0, CHIP_DIMGREY_CAVEFISH},
	{0x1002, 0x73EA, PCI_ANY_ID, PCI_ANY_ID, 0, 0, CHIP_DIMGREY_CAVEFISH},
	{0x1002, 0x73EB, PCI_ANY_ID, PCI_ANY_ID, 0, 0, CHIP_DIMGREY_CAVEFISH},
	{0x1002, 0x73EC, PCI_ANY_ID, PCI_ANY_ID, 0, 0, CHIP_DIMGREY_CAVEFISH},
	{0x1002, 0x73ED, PCI_ANY_ID, PCI_ANY_ID, 0, 0, CHIP_DIMGREY_CAVEFISH},
	{0x1002, 0x73EF, PCI_ANY_ID, PCI_ANY_ID, 0, 0, CHIP_DIMGREY_CAVEFISH},
	{0x1002, 0x73FF, PCI_ANY_ID, PCI_ANY_ID, 0, 0, CHIP_DIMGREY_CAVEFISH},

	/* Aldebaran */
	{0x1002, 0x7408, PCI_ANY_ID, PCI_ANY_ID, 0, 0, CHIP_ALDEBARAN|AMD_EXP_HW_SUPPORT},
	{0x1002, 0x740C, PCI_ANY_ID, PCI_ANY_ID, 0, 0, CHIP_ALDEBARAN|AMD_EXP_HW_SUPPORT},
	{0x1002, 0x740F, PCI_ANY_ID, PCI_ANY_ID, 0, 0, CHIP_ALDEBARAN|AMD_EXP_HW_SUPPORT},
	{0x1002, 0x7410, PCI_ANY_ID, PCI_ANY_ID, 0, 0, CHIP_ALDEBARAN|AMD_EXP_HW_SUPPORT},

	/* CYAN_SKILLFISH */
	{0x1002, 0x13FE, PCI_ANY_ID, PCI_ANY_ID, 0, 0, CHIP_CYAN_SKILLFISH|AMD_IS_APU},

	/* BEIGE_GOBY */
	{0x1002, 0x7420, PCI_ANY_ID, PCI_ANY_ID, 0, 0, CHIP_BEIGE_GOBY},
	{0x1002, 0x7421, PCI_ANY_ID, PCI_ANY_ID, 0, 0, CHIP_BEIGE_GOBY},
	{0x1002, 0x7422, PCI_ANY_ID, PCI_ANY_ID, 0, 0, CHIP_BEIGE_GOBY},
	{0x1002, 0x7423, PCI_ANY_ID, PCI_ANY_ID, 0, 0, CHIP_BEIGE_GOBY},
	{0x1002, 0x743F, PCI_ANY_ID, PCI_ANY_ID, 0, 0, CHIP_BEIGE_GOBY},

	{ PCI_DEVICE(0x1002, PCI_ANY_ID),
	  .class = PCI_CLASS_DISPLAY_VGA << 8,
	  .class_mask = 0xffffff,
	  .driver_data = CHIP_IP_DISCOVERY },

	{ PCI_DEVICE(0x1002, PCI_ANY_ID),
	  .class = PCI_CLASS_DISPLAY_OTHER << 8,
	  .class_mask = 0xffffff,
	  .driver_data = CHIP_IP_DISCOVERY },

	{0, 0, 0}
};

MODULE_DEVICE_TABLE(pci, pciidlist);

static const struct drm_driver amdgpu_kms_driver;

static bool amdgpu_is_fw_framebuffer(resource_size_t base,
				     resource_size_t size)
{
	bool found = false;
#if IS_REACHABLE(CONFIG_FB)
	struct apertures_struct *a;

	a = alloc_apertures(1);
	if (!a)
		return false;

	a->ranges[0].base = base;
	a->ranges[0].size = size;

	found = is_firmware_framebuffer(a);
	kfree(a);
#endif
	return found;
}

static int amdgpu_pci_probe(struct pci_dev *pdev,
			    const struct pci_device_id *ent)
{
	struct drm_device *ddev;
	struct amdgpu_device *adev;
	unsigned long flags = ent->driver_data;
	int ret, retry = 0, i;
	bool supports_atomic = false;
	bool is_fw_fb;
	resource_size_t base, size;

	if (amdgpu_aspm == -1 && !pcie_aspm_enabled(pdev))
		amdgpu_aspm = 0;

	/* skip devices which are owned by radeon */
	for (i = 0; i < ARRAY_SIZE(amdgpu_unsupported_pciidlist); i++) {
		if (amdgpu_unsupported_pciidlist[i] == pdev->device)
			return -ENODEV;
	}

	if (amdgpu_virtual_display ||
	    amdgpu_device_asic_has_dc_support(flags & AMD_ASIC_MASK))
		supports_atomic = true;

	if ((flags & AMD_EXP_HW_SUPPORT) && !amdgpu_exp_hw_support) {
		DRM_INFO("This hardware requires experimental hardware support.\n"
			 "See modparam exp_hw_support\n");
		return -ENODEV;
	}

	/* Due to hardware bugs, S/G Display on raven requires a 1:1 IOMMU mapping,
	 * however, SME requires an indirect IOMMU mapping because the encryption
	 * bit is beyond the DMA mask of the chip.
	 */
	if (cc_platform_has(CC_ATTR_MEM_ENCRYPT) &&
	    ((flags & AMD_ASIC_MASK) == CHIP_RAVEN)) {
		dev_info(&pdev->dev,
			 "SME is not compatible with RAVEN\n");
		return -ENOTSUPP;
	}

#ifdef CONFIG_DRM_AMDGPU_SI
	if (!amdgpu_si_support) {
		switch (flags & AMD_ASIC_MASK) {
		case CHIP_TAHITI:
		case CHIP_PITCAIRN:
		case CHIP_VERDE:
		case CHIP_OLAND:
		case CHIP_HAINAN:
			dev_info(&pdev->dev,
				 "SI support provided by radeon.\n");
			dev_info(&pdev->dev,
				 "Use radeon.si_support=0 amdgpu.si_support=1 to override.\n"
				);
			return -ENODEV;
		}
	}
#endif
#ifdef CONFIG_DRM_AMDGPU_CIK
	if (!amdgpu_cik_support) {
		switch (flags & AMD_ASIC_MASK) {
		case CHIP_KAVERI:
		case CHIP_BONAIRE:
		case CHIP_HAWAII:
		case CHIP_KABINI:
		case CHIP_MULLINS:
			dev_info(&pdev->dev,
				 "CIK support provided by radeon.\n");
			dev_info(&pdev->dev,
				 "Use radeon.cik_support=0 amdgpu.cik_support=1 to override.\n"
				);
			return -ENODEV;
		}
	}
#endif

	base = pci_resource_start(pdev, 0);
	size = pci_resource_len(pdev, 0);
	is_fw_fb = amdgpu_is_fw_framebuffer(base, size);

	/* Get rid of things like offb */
	ret = drm_aperture_remove_conflicting_pci_framebuffers(pdev, &amdgpu_kms_driver);
	if (ret)
		return ret;

	adev = devm_drm_dev_alloc(&pdev->dev, &amdgpu_kms_driver, typeof(*adev), ddev);
	if (IS_ERR(adev))
		return PTR_ERR(adev);

	adev->dev  = &pdev->dev;
	adev->pdev = pdev;
	ddev = adev_to_drm(adev);
	adev->is_fw_fb = is_fw_fb;

	if (!supports_atomic)
		ddev->driver_features &= ~DRIVER_ATOMIC;

	ret = pci_enable_device(pdev);
	if (ret)
		return ret;

	pci_set_drvdata(pdev, ddev);

	ret = amdgpu_driver_load_kms(adev, ent->driver_data);
	if (ret)
		goto err_pci;

retry_init:
	ret = drm_dev_register(ddev, ent->driver_data);
	if (ret == -EAGAIN && ++retry <= 3) {
		DRM_INFO("retry init %d\n", retry);
		/* Don't request EX mode too frequently which is attacking */
		msleep(5000);
		goto retry_init;
	} else if (ret) {
		goto err_pci;
	}

	/*
	 * 1. don't init fbdev on hw without DCE
	 * 2. don't init fbdev if there are no connectors
	 */
	if (adev->mode_info.mode_config_initialized &&
	    !list_empty(&adev_to_drm(adev)->mode_config.connector_list)) {
		/* select 8 bpp console on low vram cards */
		if (adev->gmc.real_vram_size <= (32*1024*1024))
			drm_fbdev_generic_setup(adev_to_drm(adev), 8);
		else
			drm_fbdev_generic_setup(adev_to_drm(adev), 32);
	}

	ret = amdgpu_debugfs_init(adev);
	if (ret)
		DRM_ERROR("Creating debugfs files failed (%d).\n", ret);

	return 0;

err_pci:
	pci_disable_device(pdev);
	return ret;
}

static void
amdgpu_pci_remove(struct pci_dev *pdev)
{
	struct drm_device *dev = pci_get_drvdata(pdev);

	drm_dev_unplug(dev);
	amdgpu_driver_unload_kms(dev);

	/*
	 * Flush any in flight DMA operations from device.
	 * Clear the Bus Master Enable bit and then wait on the PCIe Device
	 * StatusTransactions Pending bit.
	 */
	pci_disable_device(pdev);
	pci_wait_for_pending_transaction(pdev);
}

static void
amdgpu_pci_shutdown(struct pci_dev *pdev)
{
	struct drm_device *dev = pci_get_drvdata(pdev);
	struct amdgpu_device *adev = drm_to_adev(dev);

	if (amdgpu_ras_intr_triggered())
		return;

	/* if we are running in a VM, make sure the device
	 * torn down properly on reboot/shutdown.
	 * unfortunately we can't detect certain
	 * hypervisors so just do this all the time.
	 */
	if (!amdgpu_passthrough(adev))
		adev->mp1_state = PP_MP1_STATE_UNLOAD;
	amdgpu_device_ip_suspend(adev);
	adev->mp1_state = PP_MP1_STATE_NONE;
}

/**
 * amdgpu_drv_delayed_reset_work_handler - work handler for reset
 *
 * @work: work_struct.
 */
static void amdgpu_drv_delayed_reset_work_handler(struct work_struct *work)
{
	struct list_head device_list;
	struct amdgpu_device *adev;
	int i, r;
	struct amdgpu_reset_context reset_context;

	memset(&reset_context, 0, sizeof(reset_context));

	mutex_lock(&mgpu_info.mutex);
	if (mgpu_info.pending_reset == true) {
		mutex_unlock(&mgpu_info.mutex);
		return;
	}
	mgpu_info.pending_reset = true;
	mutex_unlock(&mgpu_info.mutex);

	/* Use a common context, just need to make sure full reset is done */
	reset_context.method = AMD_RESET_METHOD_NONE;
	set_bit(AMDGPU_NEED_FULL_RESET, &reset_context.flags);

	for (i = 0; i < mgpu_info.num_dgpu; i++) {
		adev = mgpu_info.gpu_ins[i].adev;
		reset_context.reset_req_dev = adev;
		r = amdgpu_device_pre_asic_reset(adev, &reset_context);
		if (r) {
			dev_err(adev->dev, "GPU pre asic reset failed with err, %d for drm dev, %s ",
				r, adev_to_drm(adev)->unique);
		}
		if (!queue_work(system_unbound_wq, &adev->xgmi_reset_work))
			r = -EALREADY;
	}
	for (i = 0; i < mgpu_info.num_dgpu; i++) {
		adev = mgpu_info.gpu_ins[i].adev;
		flush_work(&adev->xgmi_reset_work);
		adev->gmc.xgmi.pending_reset = false;
	}

	/* reset function will rebuild the xgmi hive info , clear it now */
	for (i = 0; i < mgpu_info.num_dgpu; i++)
		amdgpu_xgmi_remove_device(mgpu_info.gpu_ins[i].adev);

	INIT_LIST_HEAD(&device_list);

	for (i = 0; i < mgpu_info.num_dgpu; i++)
		list_add_tail(&mgpu_info.gpu_ins[i].adev->reset_list, &device_list);

	/* unregister the GPU first, reset function will add them back */
	list_for_each_entry(adev, &device_list, reset_list)
		amdgpu_unregister_gpu_instance(adev);

	/* Use a common context, just need to make sure full reset is done */
	set_bit(AMDGPU_SKIP_HW_RESET, &reset_context.flags);
	r = amdgpu_do_asic_reset(&device_list, &reset_context);

	if (r) {
		DRM_ERROR("reinit gpus failure");
		return;
	}
	for (i = 0; i < mgpu_info.num_dgpu; i++) {
		adev = mgpu_info.gpu_ins[i].adev;
		if (!adev->kfd.init_complete)
			amdgpu_amdkfd_device_init(adev);
		amdgpu_ttm_set_buffer_funcs_status(adev, true);
	}
	return;
}

static int amdgpu_pmops_prepare(struct device *dev)
{
	struct drm_device *drm_dev = dev_get_drvdata(dev);
	struct amdgpu_device *adev = drm_to_adev(drm_dev);

	/* Return a positive number here so
	 * DPM_FLAG_SMART_SUSPEND works properly
	 */
	if (amdgpu_device_supports_boco(drm_dev))
		return pm_runtime_suspended(dev);

	/* if we will not support s3 or s2i for the device
	 *  then skip suspend
	 */
	if (!amdgpu_acpi_is_s0ix_active(adev) &&
	    !amdgpu_acpi_is_s3_active(adev))
		return 1;

	return 0;
}

static void amdgpu_pmops_complete(struct device *dev)
{
	/* nothing to do */
}

static int amdgpu_pmops_suspend(struct device *dev)
{
	struct drm_device *drm_dev = dev_get_drvdata(dev);
	struct amdgpu_device *adev = drm_to_adev(drm_dev);

	if (amdgpu_acpi_is_s0ix_active(adev))
		adev->in_s0ix = true;
	else
		adev->in_s3 = true;
<<<<<<< HEAD
	r = amdgpu_device_suspend(drm_dev, true);
	if (r)
		return r;
=======
	return amdgpu_device_suspend(drm_dev, true);
}

static int amdgpu_pmops_suspend_noirq(struct device *dev)
{
	struct drm_device *drm_dev = dev_get_drvdata(dev);
	struct amdgpu_device *adev = drm_to_adev(drm_dev);

>>>>>>> ae766496
	if (!adev->in_s0ix)
		return amdgpu_asic_reset(adev);

	return 0;
}

static int amdgpu_pmops_resume(struct device *dev)
{
	struct drm_device *drm_dev = dev_get_drvdata(dev);
	struct amdgpu_device *adev = drm_to_adev(drm_dev);
	int r;

	/* Avoids registers access if device is physically gone */
	if (!pci_device_is_present(adev->pdev))
		adev->no_hw_access = true;

	r = amdgpu_device_resume(drm_dev, true);
	if (amdgpu_acpi_is_s0ix_active(adev))
		adev->in_s0ix = false;
	else
		adev->in_s3 = false;
	return r;
}

static int amdgpu_pmops_freeze(struct device *dev)
{
	struct drm_device *drm_dev = dev_get_drvdata(dev);
	struct amdgpu_device *adev = drm_to_adev(drm_dev);
	int r;

	adev->in_s4 = true;
	r = amdgpu_device_suspend(drm_dev, true);
	adev->in_s4 = false;
	if (r)
		return r;
	return amdgpu_asic_reset(adev);
}

static int amdgpu_pmops_thaw(struct device *dev)
{
	struct drm_device *drm_dev = dev_get_drvdata(dev);

	return amdgpu_device_resume(drm_dev, true);
}

static int amdgpu_pmops_poweroff(struct device *dev)
{
	struct drm_device *drm_dev = dev_get_drvdata(dev);

	return amdgpu_device_suspend(drm_dev, true);
}

static int amdgpu_pmops_restore(struct device *dev)
{
	struct drm_device *drm_dev = dev_get_drvdata(dev);

	return amdgpu_device_resume(drm_dev, true);
}

static int amdgpu_pmops_runtime_suspend(struct device *dev)
{
	struct pci_dev *pdev = to_pci_dev(dev);
	struct drm_device *drm_dev = pci_get_drvdata(pdev);
	struct amdgpu_device *adev = drm_to_adev(drm_dev);
	int ret, i;

	if (!adev->runpm) {
		pm_runtime_forbid(dev);
		return -EBUSY;
	}

	/* wait for all rings to drain before suspending */
	for (i = 0; i < AMDGPU_MAX_RINGS; i++) {
		struct amdgpu_ring *ring = adev->rings[i];
		if (ring && ring->sched.ready) {
			ret = amdgpu_fence_wait_empty(ring);
			if (ret)
				return -EBUSY;
		}
	}

	adev->in_runpm = true;
	if (amdgpu_device_supports_px(drm_dev))
		drm_dev->switch_power_state = DRM_SWITCH_POWER_CHANGING;

	/*
	 * By setting mp1_state as PP_MP1_STATE_UNLOAD, MP1 will do some
	 * proper cleanups and put itself into a state ready for PNP. That
	 * can address some random resuming failure observed on BOCO capable
	 * platforms.
	 * TODO: this may be also needed for PX capable platform.
	 */
	if (amdgpu_device_supports_boco(drm_dev))
		adev->mp1_state = PP_MP1_STATE_UNLOAD;

	ret = amdgpu_device_suspend(drm_dev, false);
	if (ret) {
		adev->in_runpm = false;
		if (amdgpu_device_supports_boco(drm_dev))
			adev->mp1_state = PP_MP1_STATE_NONE;
		return ret;
	}

	if (amdgpu_device_supports_boco(drm_dev))
		adev->mp1_state = PP_MP1_STATE_NONE;

	if (amdgpu_device_supports_px(drm_dev)) {
		/* Only need to handle PCI state in the driver for ATPX
		 * PCI core handles it for _PR3.
		 */
		amdgpu_device_cache_pci_state(pdev);
		pci_disable_device(pdev);
		pci_ignore_hotplug(pdev);
		pci_set_power_state(pdev, PCI_D3cold);
		drm_dev->switch_power_state = DRM_SWITCH_POWER_DYNAMIC_OFF;
	} else if (amdgpu_device_supports_boco(drm_dev)) {
		/* nothing to do */
	} else if (amdgpu_device_supports_baco(drm_dev)) {
		amdgpu_device_baco_enter(drm_dev);
	}

	return 0;
}

static int amdgpu_pmops_runtime_resume(struct device *dev)
{
	struct pci_dev *pdev = to_pci_dev(dev);
	struct drm_device *drm_dev = pci_get_drvdata(pdev);
	struct amdgpu_device *adev = drm_to_adev(drm_dev);
	int ret;

	if (!adev->runpm)
		return -EINVAL;

	/* Avoids registers access if device is physically gone */
	if (!pci_device_is_present(adev->pdev))
		adev->no_hw_access = true;

	if (amdgpu_device_supports_px(drm_dev)) {
		drm_dev->switch_power_state = DRM_SWITCH_POWER_CHANGING;

		/* Only need to handle PCI state in the driver for ATPX
		 * PCI core handles it for _PR3.
		 */
		pci_set_power_state(pdev, PCI_D0);
		amdgpu_device_load_pci_state(pdev);
		ret = pci_enable_device(pdev);
		if (ret)
			return ret;
		pci_set_master(pdev);
	} else if (amdgpu_device_supports_boco(drm_dev)) {
		/* Only need to handle PCI state in the driver for ATPX
		 * PCI core handles it for _PR3.
		 */
		pci_set_master(pdev);
	} else if (amdgpu_device_supports_baco(drm_dev)) {
		amdgpu_device_baco_exit(drm_dev);
	}
	ret = amdgpu_device_resume(drm_dev, false);
	if (ret)
		return ret;

	if (amdgpu_device_supports_px(drm_dev))
		drm_dev->switch_power_state = DRM_SWITCH_POWER_ON;
	adev->in_runpm = false;
	return 0;
}

static int amdgpu_pmops_runtime_idle(struct device *dev)
{
	struct drm_device *drm_dev = dev_get_drvdata(dev);
	struct amdgpu_device *adev = drm_to_adev(drm_dev);
	/* we don't want the main rpm_idle to call suspend - we want to autosuspend */
	int ret = 1;

	if (!adev->runpm) {
		pm_runtime_forbid(dev);
		return -EBUSY;
	}

	if (amdgpu_device_has_dc_support(adev)) {
		struct drm_crtc *crtc;

		drm_for_each_crtc(crtc, drm_dev) {
			drm_modeset_lock(&crtc->mutex, NULL);
			if (crtc->state->active)
				ret = -EBUSY;
			drm_modeset_unlock(&crtc->mutex);
			if (ret < 0)
				break;
		}

	} else {
		struct drm_connector *list_connector;
		struct drm_connector_list_iter iter;

		mutex_lock(&drm_dev->mode_config.mutex);
		drm_modeset_lock(&drm_dev->mode_config.connection_mutex, NULL);

		drm_connector_list_iter_begin(drm_dev, &iter);
		drm_for_each_connector_iter(list_connector, &iter) {
			if (list_connector->dpms ==  DRM_MODE_DPMS_ON) {
				ret = -EBUSY;
				break;
			}
		}

		drm_connector_list_iter_end(&iter);

		drm_modeset_unlock(&drm_dev->mode_config.connection_mutex);
		mutex_unlock(&drm_dev->mode_config.mutex);
	}

	if (ret == -EBUSY)
		DRM_DEBUG_DRIVER("failing to power off - crtc active\n");

	pm_runtime_mark_last_busy(dev);
	pm_runtime_autosuspend(dev);
	return ret;
}

long amdgpu_drm_ioctl(struct file *filp,
		      unsigned int cmd, unsigned long arg)
{
	struct drm_file *file_priv = filp->private_data;
	struct drm_device *dev;
	long ret;
	dev = file_priv->minor->dev;
	ret = pm_runtime_get_sync(dev->dev);
	if (ret < 0)
		goto out;

	ret = drm_ioctl(filp, cmd, arg);

	pm_runtime_mark_last_busy(dev->dev);
out:
	pm_runtime_put_autosuspend(dev->dev);
	return ret;
}

static const struct dev_pm_ops amdgpu_pm_ops = {
	.prepare = amdgpu_pmops_prepare,
	.complete = amdgpu_pmops_complete,
	.suspend = amdgpu_pmops_suspend,
	.suspend_noirq = amdgpu_pmops_suspend_noirq,
	.resume = amdgpu_pmops_resume,
	.freeze = amdgpu_pmops_freeze,
	.thaw = amdgpu_pmops_thaw,
	.poweroff = amdgpu_pmops_poweroff,
	.restore = amdgpu_pmops_restore,
	.runtime_suspend = amdgpu_pmops_runtime_suspend,
	.runtime_resume = amdgpu_pmops_runtime_resume,
	.runtime_idle = amdgpu_pmops_runtime_idle,
};

static int amdgpu_flush(struct file *f, fl_owner_t id)
{
	struct drm_file *file_priv = f->private_data;
	struct amdgpu_fpriv *fpriv = file_priv->driver_priv;
	long timeout = MAX_WAIT_SCHED_ENTITY_Q_EMPTY;

	timeout = amdgpu_ctx_mgr_entity_flush(&fpriv->ctx_mgr, timeout);
	timeout = amdgpu_vm_wait_idle(&fpriv->vm, timeout);

	return timeout >= 0 ? 0 : timeout;
}

static const struct file_operations amdgpu_driver_kms_fops = {
	.owner = THIS_MODULE,
	.open = drm_open,
	.flush = amdgpu_flush,
	.release = drm_release,
	.unlocked_ioctl = amdgpu_drm_ioctl,
	.mmap = drm_gem_mmap,
	.poll = drm_poll,
	.read = drm_read,
#ifdef CONFIG_COMPAT
	.compat_ioctl = amdgpu_kms_compat_ioctl,
#endif
#ifdef CONFIG_PROC_FS
	.show_fdinfo = amdgpu_show_fdinfo
#endif
};

int amdgpu_file_to_fpriv(struct file *filp, struct amdgpu_fpriv **fpriv)
{
	struct drm_file *file;

	if (!filp)
		return -EINVAL;

	if (filp->f_op != &amdgpu_driver_kms_fops) {
		return -EINVAL;
	}

	file = filp->private_data;
	*fpriv = file->driver_priv;
	return 0;
}

const struct drm_ioctl_desc amdgpu_ioctls_kms[] = {
	DRM_IOCTL_DEF_DRV(AMDGPU_GEM_CREATE, amdgpu_gem_create_ioctl, DRM_AUTH|DRM_RENDER_ALLOW),
	DRM_IOCTL_DEF_DRV(AMDGPU_CTX, amdgpu_ctx_ioctl, DRM_AUTH|DRM_RENDER_ALLOW),
	DRM_IOCTL_DEF_DRV(AMDGPU_VM, amdgpu_vm_ioctl, DRM_AUTH|DRM_RENDER_ALLOW),
	DRM_IOCTL_DEF_DRV(AMDGPU_SCHED, amdgpu_sched_ioctl, DRM_MASTER),
	DRM_IOCTL_DEF_DRV(AMDGPU_BO_LIST, amdgpu_bo_list_ioctl, DRM_AUTH|DRM_RENDER_ALLOW),
	DRM_IOCTL_DEF_DRV(AMDGPU_FENCE_TO_HANDLE, amdgpu_cs_fence_to_handle_ioctl, DRM_AUTH|DRM_RENDER_ALLOW),
	/* KMS */
	DRM_IOCTL_DEF_DRV(AMDGPU_GEM_MMAP, amdgpu_gem_mmap_ioctl, DRM_AUTH|DRM_RENDER_ALLOW),
	DRM_IOCTL_DEF_DRV(AMDGPU_GEM_WAIT_IDLE, amdgpu_gem_wait_idle_ioctl, DRM_AUTH|DRM_RENDER_ALLOW),
	DRM_IOCTL_DEF_DRV(AMDGPU_CS, amdgpu_cs_ioctl, DRM_AUTH|DRM_RENDER_ALLOW),
	DRM_IOCTL_DEF_DRV(AMDGPU_INFO, amdgpu_info_ioctl, DRM_AUTH|DRM_RENDER_ALLOW),
	DRM_IOCTL_DEF_DRV(AMDGPU_WAIT_CS, amdgpu_cs_wait_ioctl, DRM_AUTH|DRM_RENDER_ALLOW),
	DRM_IOCTL_DEF_DRV(AMDGPU_WAIT_FENCES, amdgpu_cs_wait_fences_ioctl, DRM_AUTH|DRM_RENDER_ALLOW),
	DRM_IOCTL_DEF_DRV(AMDGPU_GEM_METADATA, amdgpu_gem_metadata_ioctl, DRM_AUTH|DRM_RENDER_ALLOW),
	DRM_IOCTL_DEF_DRV(AMDGPU_GEM_VA, amdgpu_gem_va_ioctl, DRM_AUTH|DRM_RENDER_ALLOW),
	DRM_IOCTL_DEF_DRV(AMDGPU_GEM_OP, amdgpu_gem_op_ioctl, DRM_AUTH|DRM_RENDER_ALLOW),
	DRM_IOCTL_DEF_DRV(AMDGPU_GEM_USERPTR, amdgpu_gem_userptr_ioctl, DRM_AUTH|DRM_RENDER_ALLOW),
};

static const struct drm_driver amdgpu_kms_driver = {
	.driver_features =
	    DRIVER_ATOMIC |
	    DRIVER_GEM |
	    DRIVER_RENDER | DRIVER_MODESET | DRIVER_SYNCOBJ |
	    DRIVER_SYNCOBJ_TIMELINE,
	.open = amdgpu_driver_open_kms,
	.postclose = amdgpu_driver_postclose_kms,
	.lastclose = amdgpu_driver_lastclose_kms,
	.ioctls = amdgpu_ioctls_kms,
	.num_ioctls = ARRAY_SIZE(amdgpu_ioctls_kms),
	.dumb_create = amdgpu_mode_dumb_create,
	.dumb_map_offset = amdgpu_mode_dumb_mmap,
	.fops = &amdgpu_driver_kms_fops,
	.release = &amdgpu_driver_release_kms,

	.prime_handle_to_fd = drm_gem_prime_handle_to_fd,
	.prime_fd_to_handle = drm_gem_prime_fd_to_handle,
	.gem_prime_import = amdgpu_gem_prime_import,
	.gem_prime_mmap = drm_gem_prime_mmap,

	.name = DRIVER_NAME,
	.desc = DRIVER_DESC,
	.date = DRIVER_DATE,
	.major = KMS_DRIVER_MAJOR,
	.minor = KMS_DRIVER_MINOR,
	.patchlevel = KMS_DRIVER_PATCHLEVEL,
};

static struct pci_error_handlers amdgpu_pci_err_handler = {
	.error_detected	= amdgpu_pci_error_detected,
	.mmio_enabled	= amdgpu_pci_mmio_enabled,
	.slot_reset	= amdgpu_pci_slot_reset,
	.resume		= amdgpu_pci_resume,
};

extern const struct attribute_group amdgpu_vram_mgr_attr_group;
extern const struct attribute_group amdgpu_gtt_mgr_attr_group;
extern const struct attribute_group amdgpu_vbios_version_attr_group;

static const struct attribute_group *amdgpu_sysfs_groups[] = {
	&amdgpu_vram_mgr_attr_group,
	&amdgpu_gtt_mgr_attr_group,
	&amdgpu_vbios_version_attr_group,
	NULL,
};


static struct pci_driver amdgpu_kms_pci_driver = {
	.name = DRIVER_NAME,
	.id_table = pciidlist,
	.probe = amdgpu_pci_probe,
	.remove = amdgpu_pci_remove,
	.shutdown = amdgpu_pci_shutdown,
	.driver.pm = &amdgpu_pm_ops,
	.err_handler = &amdgpu_pci_err_handler,
	.dev_groups = amdgpu_sysfs_groups,
};

static int __init amdgpu_init(void)
{
	int r;

	if (drm_firmware_drivers_only())
		return -EINVAL;

	r = amdgpu_sync_init();
	if (r)
		goto error_sync;

	r = amdgpu_fence_slab_init();
	if (r)
		goto error_fence;

	DRM_INFO("amdgpu kernel modesetting enabled.\n");
	amdgpu_register_atpx_handler();
	amdgpu_acpi_detect();

	/* Ignore KFD init failures. Normal when CONFIG_HSA_AMD is not set. */
	amdgpu_amdkfd_init();

	/* let modprobe override vga console setting */
	return pci_register_driver(&amdgpu_kms_pci_driver);

error_fence:
	amdgpu_sync_fini();

error_sync:
	return r;
}

static void __exit amdgpu_exit(void)
{
	amdgpu_amdkfd_fini();
	pci_unregister_driver(&amdgpu_kms_pci_driver);
	amdgpu_unregister_atpx_handler();
	amdgpu_sync_fini();
	amdgpu_fence_slab_fini();
	mmu_notifier_synchronize();
}

module_init(amdgpu_init);
module_exit(amdgpu_exit);

MODULE_AUTHOR(DRIVER_AUTHOR);
MODULE_DESCRIPTION(DRIVER_DESC);
MODULE_LICENSE("GPL and additional rights");<|MERGE_RESOLUTION|>--- conflicted
+++ resolved
@@ -2281,11 +2281,6 @@
 		adev->in_s0ix = true;
 	else
 		adev->in_s3 = true;
-<<<<<<< HEAD
-	r = amdgpu_device_suspend(drm_dev, true);
-	if (r)
-		return r;
-=======
 	return amdgpu_device_suspend(drm_dev, true);
 }
 
@@ -2294,7 +2289,6 @@
 	struct drm_device *drm_dev = dev_get_drvdata(dev);
 	struct amdgpu_device *adev = drm_to_adev(drm_dev);
 
->>>>>>> ae766496
 	if (!adev->in_s0ix)
 		return amdgpu_asic_reset(adev);
 
