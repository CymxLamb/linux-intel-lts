/*
 * Copyright 2009 Jerome Glisse.
 * All Rights Reserved.
 *
 * Permission is hereby granted, free of charge, to any person obtaining a
 * copy of this software and associated documentation files (the
 * "Software"), to deal in the Software without restriction, including
 * without limitation the rights to use, copy, modify, merge, publish,
 * distribute, sub license, and/or sell copies of the Software, and to
 * permit persons to whom the Software is furnished to do so, subject to
 * the following conditions:
 *
 * THE SOFTWARE IS PROVIDED "AS IS", WITHOUT WARRANTY OF ANY KIND, EXPRESS OR
 * IMPLIED, INCLUDING BUT NOT LIMITED TO THE WARRANTIES OF MERCHANTABILITY,
 * FITNESS FOR A PARTICULAR PURPOSE AND NON-INFRINGEMENT. IN NO EVENT SHALL
 * THE COPYRIGHT HOLDERS, AUTHORS AND/OR ITS SUPPLIERS BE LIABLE FOR ANY CLAIM,
 * DAMAGES OR OTHER LIABILITY, WHETHER IN AN ACTION OF CONTRACT, TORT OR
 * OTHERWISE, ARISING FROM, OUT OF OR IN CONNECTION WITH THE SOFTWARE OR THE
 * USE OR OTHER DEALINGS IN THE SOFTWARE.
 *
 * The above copyright notice and this permission notice (including the
 * next paragraph) shall be included in all copies or substantial portions
 * of the Software.
 *
 */
/*
 * Authors:
 *    Jerome Glisse <glisse@freedesktop.org>
 *    Thomas Hellstrom <thomas-at-tungstengraphics-dot-com>
 *    Dave Airlie
 */

#include <linux/dma-mapping.h>
#include <linux/iommu.h>
#include <linux/pagemap.h>
#include <linux/sched/task.h>
#include <linux/sched/mm.h>
#include <linux/seq_file.h>
#include <linux/slab.h>
#include <linux/swap.h>
#include <linux/swiotlb.h>
#include <linux/dma-buf.h>
#include <linux/sizes.h>

#include <drm/ttm/ttm_bo_api.h>
#include <drm/ttm/ttm_bo_driver.h>
#include <drm/ttm/ttm_placement.h>

#include <drm/amdgpu_drm.h>

#include "amdgpu.h"
#include "amdgpu_object.h"
#include "amdgpu_trace.h"
#include "amdgpu_amdkfd.h"
#include "amdgpu_sdma.h"
#include "amdgpu_ras.h"
#include "amdgpu_atomfirmware.h"
#include "amdgpu_res_cursor.h"
#include "bif/bif_4_1_d.h"

#define AMDGPU_TTM_VRAM_MAX_DW_READ	(size_t)128

static int amdgpu_ttm_backend_bind(struct ttm_device *bdev,
				   struct ttm_tt *ttm,
				   struct ttm_resource *bo_mem);
static void amdgpu_ttm_backend_unbind(struct ttm_device *bdev,
				      struct ttm_tt *ttm);

static int amdgpu_ttm_init_on_chip(struct amdgpu_device *adev,
				    unsigned int type,
				    uint64_t size_in_page)
{
	return ttm_range_man_init(&adev->mman.bdev, type,
				  false, size_in_page);
}

/**
 * amdgpu_evict_flags - Compute placement flags
 *
 * @bo: The buffer object to evict
 * @placement: Possible destination(s) for evicted BO
 *
 * Fill in placement data when ttm_bo_evict() is called
 */
static void amdgpu_evict_flags(struct ttm_buffer_object *bo,
				struct ttm_placement *placement)
{
	struct amdgpu_device *adev = amdgpu_ttm_adev(bo->bdev);
	struct amdgpu_bo *abo;
	static const struct ttm_place placements = {
		.fpfn = 0,
		.lpfn = 0,
		.mem_type = TTM_PL_SYSTEM,
		.flags = 0
	};

	/* Don't handle scatter gather BOs */
	if (bo->type == ttm_bo_type_sg) {
		placement->num_placement = 0;
		placement->num_busy_placement = 0;
		return;
	}

	/* Object isn't an AMDGPU object so ignore */
	if (!amdgpu_bo_is_amdgpu_bo(bo)) {
		placement->placement = &placements;
		placement->busy_placement = &placements;
		placement->num_placement = 1;
		placement->num_busy_placement = 1;
		return;
	}

	abo = ttm_to_amdgpu_bo(bo);
	if (abo->flags & AMDGPU_AMDKFD_CREATE_SVM_BO) {
		struct dma_fence *fence;
		struct dma_resv *resv = &bo->base._resv;

		rcu_read_lock();
		fence = rcu_dereference(resv->fence_excl);
		if (fence && !fence->ops->signaled)
			dma_fence_enable_sw_signaling(fence);

		placement->num_placement = 0;
		placement->num_busy_placement = 0;
		rcu_read_unlock();
		return;
	}

	switch (bo->resource->mem_type) {
	case AMDGPU_PL_GDS:
	case AMDGPU_PL_GWS:
	case AMDGPU_PL_OA:
		placement->num_placement = 0;
		placement->num_busy_placement = 0;
		return;

	case TTM_PL_VRAM:
		if (!adev->mman.buffer_funcs_enabled) {
			/* Move to system memory */
			amdgpu_bo_placement_from_domain(abo, AMDGPU_GEM_DOMAIN_CPU);
		} else if (!amdgpu_gmc_vram_full_visible(&adev->gmc) &&
			   !(abo->flags & AMDGPU_GEM_CREATE_CPU_ACCESS_REQUIRED) &&
			   amdgpu_bo_in_cpu_visible_vram(abo)) {

			/* Try evicting to the CPU inaccessible part of VRAM
			 * first, but only set GTT as busy placement, so this
			 * BO will be evicted to GTT rather than causing other
			 * BOs to be evicted from VRAM
			 */
			amdgpu_bo_placement_from_domain(abo, AMDGPU_GEM_DOMAIN_VRAM |
							 AMDGPU_GEM_DOMAIN_GTT);
			abo->placements[0].fpfn = adev->gmc.visible_vram_size >> PAGE_SHIFT;
			abo->placements[0].lpfn = 0;
			abo->placement.busy_placement = &abo->placements[1];
			abo->placement.num_busy_placement = 1;
		} else {
			/* Move to GTT memory */
			amdgpu_bo_placement_from_domain(abo, AMDGPU_GEM_DOMAIN_GTT);
		}
		break;
	case TTM_PL_TT:
	case AMDGPU_PL_PREEMPT:
	default:
		amdgpu_bo_placement_from_domain(abo, AMDGPU_GEM_DOMAIN_CPU);
		break;
	}
	*placement = abo->placement;
}

/**
 * amdgpu_ttm_map_buffer - Map memory into the GART windows
 * @bo: buffer object to map
 * @mem: memory object to map
 * @mm_cur: range to map
 * @num_pages: number of pages to map
 * @window: which GART window to use
 * @ring: DMA ring to use for the copy
 * @tmz: if we should setup a TMZ enabled mapping
 * @addr: resulting address inside the MC address space
 *
 * Setup one of the GART windows to access a specific piece of memory or return
 * the physical address for local memory.
 */
static int amdgpu_ttm_map_buffer(struct ttm_buffer_object *bo,
				 struct ttm_resource *mem,
				 struct amdgpu_res_cursor *mm_cur,
				 unsigned num_pages, unsigned window,
				 struct amdgpu_ring *ring, bool tmz,
				 uint64_t *addr)
{
	struct amdgpu_device *adev = ring->adev;
	struct amdgpu_job *job;
	unsigned num_dw, num_bytes;
	struct dma_fence *fence;
	uint64_t src_addr, dst_addr;
	void *cpu_addr;
	uint64_t flags;
	unsigned int i;
	int r;

	BUG_ON(adev->mman.buffer_funcs->copy_max_bytes <
	       AMDGPU_GTT_MAX_TRANSFER_SIZE * 8);
	BUG_ON(mem->mem_type == AMDGPU_PL_PREEMPT);

	/* Map only what can't be accessed directly */
	if (!tmz && mem->start != AMDGPU_BO_INVALID_OFFSET) {
		*addr = amdgpu_ttm_domain_start(adev, mem->mem_type) +
			mm_cur->start;
		return 0;
	}

	*addr = adev->gmc.gart_start;
	*addr += (u64)window * AMDGPU_GTT_MAX_TRANSFER_SIZE *
		AMDGPU_GPU_PAGE_SIZE;
	*addr += mm_cur->start & ~PAGE_MASK;

	num_dw = ALIGN(adev->mman.buffer_funcs->copy_num_dw, 8);
	num_bytes = num_pages * 8 * AMDGPU_GPU_PAGES_IN_CPU_PAGE;

	r = amdgpu_job_alloc_with_ib(adev, num_dw * 4 + num_bytes,
				     AMDGPU_IB_POOL_DELAYED, &job);
	if (r)
		return r;

	src_addr = num_dw * 4;
	src_addr += job->ibs[0].gpu_addr;

	dst_addr = amdgpu_bo_gpu_offset(adev->gart.bo);
	dst_addr += window * AMDGPU_GTT_MAX_TRANSFER_SIZE * 8;
	amdgpu_emit_copy_buffer(adev, &job->ibs[0], src_addr,
				dst_addr, num_bytes, false);

	amdgpu_ring_pad_ib(ring, &job->ibs[0]);
	WARN_ON(job->ibs[0].length_dw > num_dw);

	flags = amdgpu_ttm_tt_pte_flags(adev, bo->ttm, mem);
	if (tmz)
		flags |= AMDGPU_PTE_TMZ;

	cpu_addr = &job->ibs[0].ptr[num_dw];

	if (mem->mem_type == TTM_PL_TT) {
		dma_addr_t *dma_addr;

		dma_addr = &bo->ttm->dma_address[mm_cur->start >> PAGE_SHIFT];
		r = amdgpu_gart_map(adev, 0, num_pages, dma_addr, flags,
				    cpu_addr);
		if (r)
			goto error_free;
	} else {
		dma_addr_t dma_address;

		dma_address = mm_cur->start;
		dma_address += adev->vm_manager.vram_base_offset;

		for (i = 0; i < num_pages; ++i) {
			r = amdgpu_gart_map(adev, i << PAGE_SHIFT, 1,
					    &dma_address, flags, cpu_addr);
			if (r)
				goto error_free;

			dma_address += PAGE_SIZE;
		}
	}

	r = amdgpu_job_submit(job, &adev->mman.entity,
			      AMDGPU_FENCE_OWNER_UNDEFINED, &fence);
	if (r)
		goto error_free;

	dma_fence_put(fence);

	return r;

error_free:
	amdgpu_job_free(job);
	return r;
}

/**
 * amdgpu_ttm_copy_mem_to_mem - Helper function for copy
 * @adev: amdgpu device
 * @src: buffer/address where to read from
 * @dst: buffer/address where to write to
 * @size: number of bytes to copy
 * @tmz: if a secure copy should be used
 * @resv: resv object to sync to
 * @f: Returns the last fence if multiple jobs are submitted.
 *
 * The function copies @size bytes from {src->mem + src->offset} to
 * {dst->mem + dst->offset}. src->bo and dst->bo could be same BO for a
 * move and different for a BO to BO copy.
 *
 */
int amdgpu_ttm_copy_mem_to_mem(struct amdgpu_device *adev,
			       const struct amdgpu_copy_mem *src,
			       const struct amdgpu_copy_mem *dst,
			       uint64_t size, bool tmz,
			       struct dma_resv *resv,
			       struct dma_fence **f)
{
	const uint32_t GTT_MAX_BYTES = (AMDGPU_GTT_MAX_TRANSFER_SIZE *
					AMDGPU_GPU_PAGE_SIZE);

	struct amdgpu_ring *ring = adev->mman.buffer_funcs_ring;
	struct amdgpu_res_cursor src_mm, dst_mm;
	struct dma_fence *fence = NULL;
	int r = 0;

	if (!adev->mman.buffer_funcs_enabled) {
		DRM_ERROR("Trying to move memory with ring turned off.\n");
		return -EINVAL;
	}

	amdgpu_res_first(src->mem, src->offset, size, &src_mm);
	amdgpu_res_first(dst->mem, dst->offset, size, &dst_mm);

	mutex_lock(&adev->mman.gtt_window_lock);
	while (src_mm.remaining) {
		uint32_t src_page_offset = src_mm.start & ~PAGE_MASK;
		uint32_t dst_page_offset = dst_mm.start & ~PAGE_MASK;
		struct dma_fence *next;
		uint32_t cur_size;
		uint64_t from, to;

		/* Copy size cannot exceed GTT_MAX_BYTES. So if src or dst
		 * begins at an offset, then adjust the size accordingly
		 */
		cur_size = max(src_page_offset, dst_page_offset);
		cur_size = min(min3(src_mm.size, dst_mm.size, size),
			       (uint64_t)(GTT_MAX_BYTES - cur_size));

		/* Map src to window 0 and dst to window 1. */
		r = amdgpu_ttm_map_buffer(src->bo, src->mem, &src_mm,
					  PFN_UP(cur_size + src_page_offset),
					  0, ring, tmz, &from);
		if (r)
			goto error;

		r = amdgpu_ttm_map_buffer(dst->bo, dst->mem, &dst_mm,
					  PFN_UP(cur_size + dst_page_offset),
					  1, ring, tmz, &to);
		if (r)
			goto error;

		r = amdgpu_copy_buffer(ring, from, to, cur_size,
				       resv, &next, false, true, tmz);
		if (r)
			goto error;

		dma_fence_put(fence);
		fence = next;

		amdgpu_res_next(&src_mm, cur_size);
		amdgpu_res_next(&dst_mm, cur_size);
	}
error:
	mutex_unlock(&adev->mman.gtt_window_lock);
	if (f)
		*f = dma_fence_get(fence);
	dma_fence_put(fence);
	return r;
}

/*
 * amdgpu_move_blit - Copy an entire buffer to another buffer
 *
 * This is a helper called by amdgpu_bo_move() and amdgpu_move_vram_ram() to
 * help move buffers to and from VRAM.
 */
static int amdgpu_move_blit(struct ttm_buffer_object *bo,
			    bool evict,
			    struct ttm_resource *new_mem,
			    struct ttm_resource *old_mem)
{
	struct amdgpu_device *adev = amdgpu_ttm_adev(bo->bdev);
	struct amdgpu_bo *abo = ttm_to_amdgpu_bo(bo);
	struct amdgpu_copy_mem src, dst;
	struct dma_fence *fence = NULL;
	int r;

	src.bo = bo;
	dst.bo = bo;
	src.mem = old_mem;
	dst.mem = new_mem;
	src.offset = 0;
	dst.offset = 0;

	r = amdgpu_ttm_copy_mem_to_mem(adev, &src, &dst,
				       new_mem->num_pages << PAGE_SHIFT,
				       amdgpu_bo_encrypted(abo),
				       bo->base.resv, &fence);
	if (r)
		goto error;

	/* clear the space being freed */
	if (old_mem->mem_type == TTM_PL_VRAM &&
	    (abo->flags & AMDGPU_GEM_CREATE_VRAM_WIPE_ON_RELEASE)) {
		struct dma_fence *wipe_fence = NULL;

		r = amdgpu_fill_buffer(ttm_to_amdgpu_bo(bo), AMDGPU_POISON,
				       NULL, &wipe_fence);
		if (r) {
			goto error;
		} else if (wipe_fence) {
			dma_fence_put(fence);
			fence = wipe_fence;
		}
	}

	/* Always block for VM page tables before committing the new location */
	if (bo->type == ttm_bo_type_kernel)
		r = ttm_bo_move_accel_cleanup(bo, fence, true, false, new_mem);
	else
		r = ttm_bo_move_accel_cleanup(bo, fence, evict, true, new_mem);
	dma_fence_put(fence);
	return r;

error:
	if (fence)
		dma_fence_wait(fence, false);
	dma_fence_put(fence);
	return r;
}

/*
 * amdgpu_mem_visible - Check that memory can be accessed by ttm_bo_move_memcpy
 *
 * Called by amdgpu_bo_move()
 */
static bool amdgpu_mem_visible(struct amdgpu_device *adev,
			       struct ttm_resource *mem)
{
	uint64_t mem_size = (u64)mem->num_pages << PAGE_SHIFT;
	struct amdgpu_res_cursor cursor;

	if (mem->mem_type == TTM_PL_SYSTEM ||
	    mem->mem_type == TTM_PL_TT)
		return true;
	if (mem->mem_type != TTM_PL_VRAM)
		return false;

	amdgpu_res_first(mem, 0, mem_size, &cursor);

	/* ttm_resource_ioremap only supports contiguous memory */
	if (cursor.size != mem_size)
		return false;

	return cursor.start + cursor.size <= adev->gmc.visible_vram_size;
}

/*
 * amdgpu_bo_move - Move a buffer object to a new memory location
 *
 * Called by ttm_bo_handle_move_mem()
 */
static int amdgpu_bo_move(struct ttm_buffer_object *bo, bool evict,
			  struct ttm_operation_ctx *ctx,
			  struct ttm_resource *new_mem,
			  struct ttm_place *hop)
{
	struct amdgpu_device *adev;
	struct amdgpu_bo *abo;
	struct ttm_resource *old_mem = bo->resource;
	int r;

	if (new_mem->mem_type == TTM_PL_TT ||
	    new_mem->mem_type == AMDGPU_PL_PREEMPT) {
		r = amdgpu_ttm_backend_bind(bo->bdev, bo->ttm, new_mem);
		if (r)
			return r;
	}

	/* Can't move a pinned BO */
	abo = ttm_to_amdgpu_bo(bo);
	if (WARN_ON_ONCE(abo->tbo.pin_count > 0))
		return -EINVAL;

	adev = amdgpu_ttm_adev(bo->bdev);

	if (old_mem->mem_type == TTM_PL_SYSTEM && bo->ttm == NULL) {
		ttm_bo_move_null(bo, new_mem);
		goto out;
	}
	if (old_mem->mem_type == TTM_PL_SYSTEM &&
	    (new_mem->mem_type == TTM_PL_TT ||
	     new_mem->mem_type == AMDGPU_PL_PREEMPT)) {
		ttm_bo_move_null(bo, new_mem);
		goto out;
	}
	if ((old_mem->mem_type == TTM_PL_TT ||
	     old_mem->mem_type == AMDGPU_PL_PREEMPT) &&
	    new_mem->mem_type == TTM_PL_SYSTEM) {
		r = ttm_bo_wait_ctx(bo, ctx);
		if (r)
			return r;

		amdgpu_ttm_backend_unbind(bo->bdev, bo->ttm);
		ttm_resource_free(bo, &bo->resource);
		ttm_bo_assign_mem(bo, new_mem);
		goto out;
	}

	if (old_mem->mem_type == AMDGPU_PL_GDS ||
	    old_mem->mem_type == AMDGPU_PL_GWS ||
	    old_mem->mem_type == AMDGPU_PL_OA ||
	    new_mem->mem_type == AMDGPU_PL_GDS ||
	    new_mem->mem_type == AMDGPU_PL_GWS ||
	    new_mem->mem_type == AMDGPU_PL_OA) {
		/* Nothing to save here */
		ttm_bo_move_null(bo, new_mem);
		goto out;
	}

	if (adev->mman.buffer_funcs_enabled) {
		if (((old_mem->mem_type == TTM_PL_SYSTEM &&
		      new_mem->mem_type == TTM_PL_VRAM) ||
		     (old_mem->mem_type == TTM_PL_VRAM &&
		      new_mem->mem_type == TTM_PL_SYSTEM))) {
			hop->fpfn = 0;
			hop->lpfn = 0;
			hop->mem_type = TTM_PL_TT;
			hop->flags = 0;
			return -EMULTIHOP;
		}

		r = amdgpu_move_blit(bo, evict, new_mem, old_mem);
	} else {
		r = -ENODEV;
	}

	if (r) {
		/* Check that all memory is CPU accessible */
		if (!amdgpu_mem_visible(adev, old_mem) ||
		    !amdgpu_mem_visible(adev, new_mem)) {
			pr_err("Move buffer fallback to memcpy unavailable\n");
			return r;
		}

		r = ttm_bo_move_memcpy(bo, ctx, new_mem);
		if (r)
			return r;
	}

	if (bo->type == ttm_bo_type_device &&
	    new_mem->mem_type == TTM_PL_VRAM &&
	    old_mem->mem_type != TTM_PL_VRAM) {
		/* amdgpu_bo_fault_reserve_notify will re-set this if the CPU
		 * accesses the BO after it's moved.
		 */
		abo->flags &= ~AMDGPU_GEM_CREATE_CPU_ACCESS_REQUIRED;
	}

out:
	/* update statistics */
	atomic64_add(bo->base.size, &adev->num_bytes_moved);
	amdgpu_bo_move_notify(bo, evict, new_mem);
	return 0;
}

/*
 * amdgpu_ttm_io_mem_reserve - Reserve a block of memory during a fault
 *
 * Called by ttm_mem_io_reserve() ultimately via ttm_bo_vm_fault()
 */
static int amdgpu_ttm_io_mem_reserve(struct ttm_device *bdev,
				     struct ttm_resource *mem)
{
	struct amdgpu_device *adev = amdgpu_ttm_adev(bdev);
	size_t bus_size = (size_t)mem->num_pages << PAGE_SHIFT;

	switch (mem->mem_type) {
	case TTM_PL_SYSTEM:
		/* system memory */
		return 0;
	case TTM_PL_TT:
	case AMDGPU_PL_PREEMPT:
		break;
	case TTM_PL_VRAM:
		mem->bus.offset = mem->start << PAGE_SHIFT;
		/* check if it's visible */
		if ((mem->bus.offset + bus_size) > adev->gmc.visible_vram_size)
			return -EINVAL;

		if (adev->mman.aper_base_kaddr &&
		    mem->placement & TTM_PL_FLAG_CONTIGUOUS)
			mem->bus.addr = (u8 *)adev->mman.aper_base_kaddr +
					mem->bus.offset;

		mem->bus.offset += adev->gmc.aper_base;
		mem->bus.is_iomem = true;
		if (adev->gmc.xgmi.connected_to_cpu)
			mem->bus.caching = ttm_cached;
		else
			mem->bus.caching = ttm_write_combined;
		break;
	default:
		return -EINVAL;
	}
	return 0;
}

static unsigned long amdgpu_ttm_io_mem_pfn(struct ttm_buffer_object *bo,
					   unsigned long page_offset)
{
	struct amdgpu_device *adev = amdgpu_ttm_adev(bo->bdev);
	struct amdgpu_res_cursor cursor;

	amdgpu_res_first(bo->resource, (u64)page_offset << PAGE_SHIFT, 0,
			 &cursor);
	return (adev->gmc.aper_base + cursor.start) >> PAGE_SHIFT;
}

/**
 * amdgpu_ttm_domain_start - Returns GPU start address
 * @adev: amdgpu device object
 * @type: type of the memory
 *
 * Returns:
 * GPU start address of a memory domain
 */

uint64_t amdgpu_ttm_domain_start(struct amdgpu_device *adev, uint32_t type)
{
	switch (type) {
	case TTM_PL_TT:
		return adev->gmc.gart_start;
	case TTM_PL_VRAM:
		return adev->gmc.vram_start;
	}

	return 0;
}

/*
 * TTM backend functions.
 */
struct amdgpu_ttm_tt {
	struct ttm_tt	ttm;
	struct drm_gem_object	*gobj;
	u64			offset;
	uint64_t		userptr;
	struct task_struct	*usertask;
	uint32_t		userflags;
	bool			bound;
#if IS_ENABLED(CONFIG_DRM_AMDGPU_USERPTR)
	struct hmm_range	*range;
#endif
};

#ifdef CONFIG_DRM_AMDGPU_USERPTR
/*
 * amdgpu_ttm_tt_get_user_pages - get device accessible pages that back user
 * memory and start HMM tracking CPU page table update
 *
 * Calling function must call amdgpu_ttm_tt_userptr_range_done() once and only
 * once afterwards to stop HMM tracking
 */
int amdgpu_ttm_tt_get_user_pages(struct amdgpu_bo *bo, struct page **pages)
{
	struct ttm_tt *ttm = bo->tbo.ttm;
	struct amdgpu_ttm_tt *gtt = (void *)ttm;
	unsigned long start = gtt->userptr;
	struct vm_area_struct *vma;
	struct mm_struct *mm;
	bool readonly;
	int r = 0;

	mm = bo->notifier.mm;
	if (unlikely(!mm)) {
		DRM_DEBUG_DRIVER("BO is not registered?\n");
		return -EFAULT;
	}

	/* Another get_user_pages is running at the same time?? */
	if (WARN_ON(gtt->range))
		return -EFAULT;

	if (!mmget_not_zero(mm)) /* Happens during process shutdown */
		return -ESRCH;

	mmap_read_lock(mm);
	vma = find_vma(mm, start);
	mmap_read_unlock(mm);
	if (unlikely(!vma || start < vma->vm_start)) {
		r = -EFAULT;
		goto out_putmm;
	}
	if (unlikely((gtt->userflags & AMDGPU_GEM_USERPTR_ANONONLY) &&
		vma->vm_file)) {
		r = -EPERM;
		goto out_putmm;
	}

	readonly = amdgpu_ttm_tt_is_readonly(ttm);
	r = amdgpu_hmm_range_get_pages(&bo->notifier, mm, pages, start,
				       ttm->num_pages, &gtt->range, readonly,
				       false);
out_putmm:
	mmput(mm);

	return r;
}

/*
 * amdgpu_ttm_tt_userptr_range_done - stop HMM track the CPU page table change
 * Check if the pages backing this ttm range have been invalidated
 *
 * Returns: true if pages are still valid
 */
bool amdgpu_ttm_tt_get_user_pages_done(struct ttm_tt *ttm)
{
	struct amdgpu_ttm_tt *gtt = (void *)ttm;
	bool r = false;

	if (!gtt || !gtt->userptr)
		return false;

	DRM_DEBUG_DRIVER("user_pages_done 0x%llx pages 0x%x\n",
		gtt->userptr, ttm->num_pages);

	WARN_ONCE(!gtt->range || !gtt->range->hmm_pfns,
		"No user pages to check\n");

	if (gtt->range) {
		/*
		 * FIXME: Must always hold notifier_lock for this, and must
		 * not ignore the return code.
		 */
		r = amdgpu_hmm_range_get_pages_done(gtt->range);
		gtt->range = NULL;
	}

	return !r;
}
#endif

/*
 * amdgpu_ttm_tt_set_user_pages - Copy pages in, putting old pages as necessary.
 *
 * Called by amdgpu_cs_list_validate(). This creates the page list
 * that backs user memory and will ultimately be mapped into the device
 * address space.
 */
void amdgpu_ttm_tt_set_user_pages(struct ttm_tt *ttm, struct page **pages)
{
	unsigned long i;

	for (i = 0; i < ttm->num_pages; ++i)
		ttm->pages[i] = pages ? pages[i] : NULL;
}

/*
 * amdgpu_ttm_tt_pin_userptr - prepare the sg table with the user pages
 *
 * Called by amdgpu_ttm_backend_bind()
 **/
static int amdgpu_ttm_tt_pin_userptr(struct ttm_device *bdev,
				     struct ttm_tt *ttm)
{
	struct amdgpu_device *adev = amdgpu_ttm_adev(bdev);
	struct amdgpu_ttm_tt *gtt = (void *)ttm;
	int write = !(gtt->userflags & AMDGPU_GEM_USERPTR_READONLY);
	enum dma_data_direction direction = write ?
		DMA_BIDIRECTIONAL : DMA_TO_DEVICE;
	int r;

	/* Allocate an SG array and squash pages into it */
	r = sg_alloc_table_from_pages(ttm->sg, ttm->pages, ttm->num_pages, 0,
				      (u64)ttm->num_pages << PAGE_SHIFT,
				      GFP_KERNEL);
	if (r)
		goto release_sg;

	/* Map SG to device */
	r = dma_map_sgtable(adev->dev, ttm->sg, direction, 0);
	if (r)
		goto release_sg;

	/* convert SG to linear array of pages and dma addresses */
	drm_prime_sg_to_dma_addr_array(ttm->sg, gtt->ttm.dma_address,
				       ttm->num_pages);

	return 0;

release_sg:
	kfree(ttm->sg);
	ttm->sg = NULL;
	return r;
}

/*
 * amdgpu_ttm_tt_unpin_userptr - Unpin and unmap userptr pages
 */
static void amdgpu_ttm_tt_unpin_userptr(struct ttm_device *bdev,
					struct ttm_tt *ttm)
{
	struct amdgpu_device *adev = amdgpu_ttm_adev(bdev);
	struct amdgpu_ttm_tt *gtt = (void *)ttm;
	int write = !(gtt->userflags & AMDGPU_GEM_USERPTR_READONLY);
	enum dma_data_direction direction = write ?
		DMA_BIDIRECTIONAL : DMA_TO_DEVICE;

	/* double check that we don't free the table twice */
	if (!ttm->sg || !ttm->sg->sgl)
		return;

	/* unmap the pages mapped to the device */
	dma_unmap_sgtable(adev->dev, ttm->sg, direction, 0);
	sg_free_table(ttm->sg);

#if IS_ENABLED(CONFIG_DRM_AMDGPU_USERPTR)
	if (gtt->range) {
		unsigned long i;

		for (i = 0; i < ttm->num_pages; i++) {
			if (ttm->pages[i] !=
			    hmm_pfn_to_page(gtt->range->hmm_pfns[i]))
				break;
		}

		WARN((i == ttm->num_pages), "Missing get_user_page_done\n");
	}
#endif
}

static int amdgpu_ttm_gart_bind(struct amdgpu_device *adev,
				struct ttm_buffer_object *tbo,
				uint64_t flags)
{
	struct amdgpu_bo *abo = ttm_to_amdgpu_bo(tbo);
	struct ttm_tt *ttm = tbo->ttm;
	struct amdgpu_ttm_tt *gtt = (void *)ttm;
	int r;

	if (amdgpu_bo_encrypted(abo))
		flags |= AMDGPU_PTE_TMZ;

	if (abo->flags & AMDGPU_GEM_CREATE_CP_MQD_GFX9) {
		uint64_t page_idx = 1;

		r = amdgpu_gart_bind(adev, gtt->offset, page_idx,
				ttm->pages, gtt->ttm.dma_address, flags);
		if (r)
			goto gart_bind_fail;

		/* The memory type of the first page defaults to UC. Now
		 * modify the memory type to NC from the second page of
		 * the BO onward.
		 */
		flags &= ~AMDGPU_PTE_MTYPE_VG10_MASK;
		flags |= AMDGPU_PTE_MTYPE_VG10(AMDGPU_MTYPE_NC);

		r = amdgpu_gart_bind(adev,
				gtt->offset + (page_idx << PAGE_SHIFT),
				ttm->num_pages - page_idx,
				&ttm->pages[page_idx],
				&(gtt->ttm.dma_address[page_idx]), flags);
	} else {
		r = amdgpu_gart_bind(adev, gtt->offset, ttm->num_pages,
				     ttm->pages, gtt->ttm.dma_address, flags);
	}

gart_bind_fail:
	if (r)
		DRM_ERROR("failed to bind %u pages at 0x%08llX\n",
			  ttm->num_pages, gtt->offset);

	return r;
}

/*
 * amdgpu_ttm_backend_bind - Bind GTT memory
 *
 * Called by ttm_tt_bind() on behalf of ttm_bo_handle_move_mem().
 * This handles binding GTT memory to the device address space.
 */
static int amdgpu_ttm_backend_bind(struct ttm_device *bdev,
				   struct ttm_tt *ttm,
				   struct ttm_resource *bo_mem)
{
	struct amdgpu_device *adev = amdgpu_ttm_adev(bdev);
	struct amdgpu_ttm_tt *gtt = (void*)ttm;
	uint64_t flags;
	int r = 0;

	if (!bo_mem)
		return -EINVAL;

	if (gtt->bound)
		return 0;

	if (gtt->userptr) {
		r = amdgpu_ttm_tt_pin_userptr(bdev, ttm);
		if (r) {
			DRM_ERROR("failed to pin userptr\n");
			return r;
		}
	} else if (ttm->page_flags & TTM_PAGE_FLAG_SG) {
		if (!ttm->sg) {
			struct dma_buf_attachment *attach;
			struct sg_table *sgt;

			attach = gtt->gobj->import_attach;
			sgt = dma_buf_map_attachment(attach, DMA_BIDIRECTIONAL);
			if (IS_ERR(sgt))
				return PTR_ERR(sgt);

			ttm->sg = sgt;
		}

		drm_prime_sg_to_dma_addr_array(ttm->sg, gtt->ttm.dma_address,
					       ttm->num_pages);
	}

	if (!ttm->num_pages) {
		WARN(1, "nothing to bind %u pages for mreg %p back %p!\n",
		     ttm->num_pages, bo_mem, ttm);
	}

	if (bo_mem->mem_type == AMDGPU_PL_GDS ||
	    bo_mem->mem_type == AMDGPU_PL_GWS ||
	    bo_mem->mem_type == AMDGPU_PL_OA)
		return -EINVAL;

	if (!amdgpu_gtt_mgr_has_gart_addr(bo_mem)) {
		gtt->offset = AMDGPU_BO_INVALID_OFFSET;
		return 0;
	}

	/* compute PTE flags relevant to this BO memory */
	flags = amdgpu_ttm_tt_pte_flags(adev, ttm, bo_mem);

	/* bind pages into GART page tables */
	gtt->offset = (u64)bo_mem->start << PAGE_SHIFT;
	r = amdgpu_gart_bind(adev, gtt->offset, ttm->num_pages,
		ttm->pages, gtt->ttm.dma_address, flags);

	if (r)
		DRM_ERROR("failed to bind %u pages at 0x%08llX\n",
			  ttm->num_pages, gtt->offset);
	gtt->bound = true;
	return r;
}

/*
 * amdgpu_ttm_alloc_gart - Make sure buffer object is accessible either
 * through AGP or GART aperture.
 *
 * If bo is accessible through AGP aperture, then use AGP aperture
 * to access bo; otherwise allocate logical space in GART aperture
 * and map bo to GART aperture.
 */
int amdgpu_ttm_alloc_gart(struct ttm_buffer_object *bo)
{
	struct amdgpu_device *adev = amdgpu_ttm_adev(bo->bdev);
	struct ttm_operation_ctx ctx = { false, false };
	struct amdgpu_ttm_tt *gtt = (void *)bo->ttm;
	struct ttm_placement placement;
	struct ttm_place placements;
	struct ttm_resource *tmp;
	uint64_t addr, flags;
	int r;

	if (bo->resource->start != AMDGPU_BO_INVALID_OFFSET)
		return 0;

	addr = amdgpu_gmc_agp_addr(bo);
	if (addr != AMDGPU_BO_INVALID_OFFSET) {
		bo->resource->start = addr >> PAGE_SHIFT;
		return 0;
	}

	/* allocate GART space */
	placement.num_placement = 1;
	placement.placement = &placements;
	placement.num_busy_placement = 1;
	placement.busy_placement = &placements;
	placements.fpfn = 0;
	placements.lpfn = adev->gmc.gart_size >> PAGE_SHIFT;
	placements.mem_type = TTM_PL_TT;
	placements.flags = bo->resource->placement;

	r = ttm_bo_mem_space(bo, &placement, &tmp, &ctx);
	if (unlikely(r))
		return r;

	/* compute PTE flags for this buffer object */
	flags = amdgpu_ttm_tt_pte_flags(adev, bo->ttm, tmp);

	/* Bind pages */
	gtt->offset = (u64)tmp->start << PAGE_SHIFT;
	r = amdgpu_ttm_gart_bind(adev, bo, flags);
	if (unlikely(r)) {
		ttm_resource_free(bo, &tmp);
		return r;
	}

	amdgpu_gart_invalidate_tlb(adev);
	ttm_resource_free(bo, &bo->resource);
	ttm_bo_assign_mem(bo, tmp);

	return 0;
}

/*
 * amdgpu_ttm_recover_gart - Rebind GTT pages
 *
 * Called by amdgpu_gtt_mgr_recover() from amdgpu_device_reset() to
 * rebind GTT pages during a GPU reset.
 */
int amdgpu_ttm_recover_gart(struct ttm_buffer_object *tbo)
{
	struct amdgpu_device *adev = amdgpu_ttm_adev(tbo->bdev);
	uint64_t flags;
	int r;

	if (!tbo->ttm)
		return 0;

	flags = amdgpu_ttm_tt_pte_flags(adev, tbo->ttm, tbo->resource);
	r = amdgpu_ttm_gart_bind(adev, tbo, flags);

	return r;
}

/*
 * amdgpu_ttm_backend_unbind - Unbind GTT mapped pages
 *
 * Called by ttm_tt_unbind() on behalf of ttm_bo_move_ttm() and
 * ttm_tt_destroy().
 */
static void amdgpu_ttm_backend_unbind(struct ttm_device *bdev,
				      struct ttm_tt *ttm)
{
	struct amdgpu_device *adev = amdgpu_ttm_adev(bdev);
	struct amdgpu_ttm_tt *gtt = (void *)ttm;
	int r;

	/* if the pages have userptr pinning then clear that first */
	if (gtt->userptr) {
		amdgpu_ttm_tt_unpin_userptr(bdev, ttm);
	} else if (ttm->sg && gtt->gobj->import_attach) {
		struct dma_buf_attachment *attach;

		attach = gtt->gobj->import_attach;
		dma_buf_unmap_attachment(attach, ttm->sg, DMA_BIDIRECTIONAL);
		ttm->sg = NULL;
	}

	if (!gtt->bound)
		return;

	if (gtt->offset == AMDGPU_BO_INVALID_OFFSET)
		return;

	/* unbind shouldn't be done for GDS/GWS/OA in ttm_bo_clean_mm */
	r = amdgpu_gart_unbind(adev, gtt->offset, ttm->num_pages);
	if (r)
		DRM_ERROR("failed to unbind %u pages at 0x%08llX\n",
			  gtt->ttm.num_pages, gtt->offset);
	gtt->bound = false;
}

static void amdgpu_ttm_backend_destroy(struct ttm_device *bdev,
				       struct ttm_tt *ttm)
{
	struct amdgpu_ttm_tt *gtt = (void *)ttm;

	amdgpu_ttm_backend_unbind(bdev, ttm);
	ttm_tt_destroy_common(bdev, ttm);
	if (gtt->usertask)
		put_task_struct(gtt->usertask);

	ttm_tt_fini(&gtt->ttm);
	kfree(gtt);
}

/**
 * amdgpu_ttm_tt_create - Create a ttm_tt object for a given BO
 *
 * @bo: The buffer object to create a GTT ttm_tt object around
 * @page_flags: Page flags to be added to the ttm_tt object
 *
 * Called by ttm_tt_create().
 */
static struct ttm_tt *amdgpu_ttm_tt_create(struct ttm_buffer_object *bo,
					   uint32_t page_flags)
{
	struct amdgpu_bo *abo = ttm_to_amdgpu_bo(bo);
	struct amdgpu_ttm_tt *gtt;
	enum ttm_caching caching;

	gtt = kzalloc(sizeof(struct amdgpu_ttm_tt), GFP_KERNEL);
	if (gtt == NULL) {
		return NULL;
	}
	gtt->gobj = &bo->base;

	if (abo->flags & AMDGPU_GEM_CREATE_CPU_GTT_USWC)
		caching = ttm_write_combined;
	else
		caching = ttm_cached;

	/* allocate space for the uninitialized page entries */
	if (ttm_sg_tt_init(&gtt->ttm, bo, page_flags, caching)) {
		kfree(gtt);
		return NULL;
	}
	return &gtt->ttm;
}

/*
 * amdgpu_ttm_tt_populate - Map GTT pages visible to the device
 *
 * Map the pages of a ttm_tt object to an address space visible
 * to the underlying device.
 */
static int amdgpu_ttm_tt_populate(struct ttm_device *bdev,
				  struct ttm_tt *ttm,
				  struct ttm_operation_ctx *ctx)
{
	struct amdgpu_device *adev = amdgpu_ttm_adev(bdev);
	struct amdgpu_ttm_tt *gtt = (void *)ttm;

	/* user pages are bound by amdgpu_ttm_tt_pin_userptr() */
	if (gtt && gtt->userptr) {
		ttm->sg = kzalloc(sizeof(struct sg_table), GFP_KERNEL);
		if (!ttm->sg)
			return -ENOMEM;

		ttm->page_flags |= TTM_PAGE_FLAG_SG;
		return 0;
	}

	if (ttm->page_flags & TTM_PAGE_FLAG_SG)
		return 0;

	return ttm_pool_alloc(&adev->mman.bdev.pool, ttm, ctx);
}

/*
 * amdgpu_ttm_tt_unpopulate - unmap GTT pages and unpopulate page arrays
 *
 * Unmaps pages of a ttm_tt object from the device address space and
 * unpopulates the page array backing it.
 */
static void amdgpu_ttm_tt_unpopulate(struct ttm_device *bdev,
				     struct ttm_tt *ttm)
{
	struct amdgpu_ttm_tt *gtt = (void *)ttm;
	struct amdgpu_device *adev;

	if (gtt && gtt->userptr) {
		amdgpu_ttm_tt_set_user_pages(ttm, NULL);
		kfree(ttm->sg);
<<<<<<< HEAD
		ttm->sg = NULL;
		ttm->page_flags &= ~TTM_PAGE_FLAG_SG;
		return;
	}

	if (ttm->sg && gtt->gobj->import_attach) {
		struct dma_buf_attachment *attach;

		attach = gtt->gobj->import_attach;
		dma_buf_unmap_attachment(attach, ttm->sg, DMA_BIDIRECTIONAL);
=======
>>>>>>> 51e52707
		ttm->sg = NULL;
		ttm->page_flags &= ~TTM_PAGE_FLAG_SG;
		return;
	}

	if (ttm->page_flags & TTM_PAGE_FLAG_SG)
		return;

	adev = amdgpu_ttm_adev(bdev);
	return ttm_pool_free(&adev->mman.bdev.pool, ttm);
}

/**
 * amdgpu_ttm_tt_set_userptr - Initialize userptr GTT ttm_tt for the current
 * task
 *
 * @bo: The ttm_buffer_object to bind this userptr to
 * @addr:  The address in the current tasks VM space to use
 * @flags: Requirements of userptr object.
 *
 * Called by amdgpu_gem_userptr_ioctl() to bind userptr pages
 * to current task
 */
int amdgpu_ttm_tt_set_userptr(struct ttm_buffer_object *bo,
			      uint64_t addr, uint32_t flags)
{
	struct amdgpu_ttm_tt *gtt;

	if (!bo->ttm) {
		/* TODO: We want a separate TTM object type for userptrs */
		bo->ttm = amdgpu_ttm_tt_create(bo, 0);
		if (bo->ttm == NULL)
			return -ENOMEM;
	}

	gtt = (void *)bo->ttm;
	gtt->userptr = addr;
	gtt->userflags = flags;

	if (gtt->usertask)
		put_task_struct(gtt->usertask);
	gtt->usertask = current->group_leader;
	get_task_struct(gtt->usertask);

	return 0;
}

/*
 * amdgpu_ttm_tt_get_usermm - Return memory manager for ttm_tt object
 */
struct mm_struct *amdgpu_ttm_tt_get_usermm(struct ttm_tt *ttm)
{
	struct amdgpu_ttm_tt *gtt = (void *)ttm;

	if (gtt == NULL)
		return NULL;

	if (gtt->usertask == NULL)
		return NULL;

	return gtt->usertask->mm;
}

/*
 * amdgpu_ttm_tt_affect_userptr - Determine if a ttm_tt object lays inside an
 * address range for the current task.
 *
 */
bool amdgpu_ttm_tt_affect_userptr(struct ttm_tt *ttm, unsigned long start,
				  unsigned long end)
{
	struct amdgpu_ttm_tt *gtt = (void *)ttm;
	unsigned long size;

	if (gtt == NULL || !gtt->userptr)
		return false;

	/* Return false if no part of the ttm_tt object lies within
	 * the range
	 */
	size = (unsigned long)gtt->ttm.num_pages * PAGE_SIZE;
	if (gtt->userptr > end || gtt->userptr + size <= start)
		return false;

	return true;
}

/*
 * amdgpu_ttm_tt_is_userptr - Have the pages backing by userptr?
 */
bool amdgpu_ttm_tt_is_userptr(struct ttm_tt *ttm)
{
	struct amdgpu_ttm_tt *gtt = (void *)ttm;

	if (gtt == NULL || !gtt->userptr)
		return false;

	return true;
}

/*
 * amdgpu_ttm_tt_is_readonly - Is the ttm_tt object read only?
 */
bool amdgpu_ttm_tt_is_readonly(struct ttm_tt *ttm)
{
	struct amdgpu_ttm_tt *gtt = (void *)ttm;

	if (gtt == NULL)
		return false;

	return !!(gtt->userflags & AMDGPU_GEM_USERPTR_READONLY);
}

/**
 * amdgpu_ttm_tt_pde_flags - Compute PDE flags for ttm_tt object
 *
 * @ttm: The ttm_tt object to compute the flags for
 * @mem: The memory registry backing this ttm_tt object
 *
 * Figure out the flags to use for a VM PDE (Page Directory Entry).
 */
uint64_t amdgpu_ttm_tt_pde_flags(struct ttm_tt *ttm, struct ttm_resource *mem)
{
	uint64_t flags = 0;

	if (mem && mem->mem_type != TTM_PL_SYSTEM)
		flags |= AMDGPU_PTE_VALID;

	if (mem && (mem->mem_type == TTM_PL_TT ||
		    mem->mem_type == AMDGPU_PL_PREEMPT)) {
		flags |= AMDGPU_PTE_SYSTEM;

		if (ttm->caching == ttm_cached)
			flags |= AMDGPU_PTE_SNOOPED;
	}

	if (mem && mem->mem_type == TTM_PL_VRAM &&
			mem->bus.caching == ttm_cached)
		flags |= AMDGPU_PTE_SNOOPED;

	return flags;
}

/**
 * amdgpu_ttm_tt_pte_flags - Compute PTE flags for ttm_tt object
 *
 * @adev: amdgpu_device pointer
 * @ttm: The ttm_tt object to compute the flags for
 * @mem: The memory registry backing this ttm_tt object
 *
 * Figure out the flags to use for a VM PTE (Page Table Entry).
 */
uint64_t amdgpu_ttm_tt_pte_flags(struct amdgpu_device *adev, struct ttm_tt *ttm,
				 struct ttm_resource *mem)
{
	uint64_t flags = amdgpu_ttm_tt_pde_flags(ttm, mem);

	flags |= adev->gart.gart_pte_flags;
	flags |= AMDGPU_PTE_READABLE;

	if (!amdgpu_ttm_tt_is_readonly(ttm))
		flags |= AMDGPU_PTE_WRITEABLE;

	return flags;
}

/*
 * amdgpu_ttm_bo_eviction_valuable - Check to see if we can evict a buffer
 * object.
 *
 * Return true if eviction is sensible. Called by ttm_mem_evict_first() on
 * behalf of ttm_bo_mem_force_space() which tries to evict buffer objects until
 * it can find space for a new object and by ttm_bo_force_list_clean() which is
 * used to clean out a memory space.
 */
static bool amdgpu_ttm_bo_eviction_valuable(struct ttm_buffer_object *bo,
					    const struct ttm_place *place)
{
	unsigned long num_pages = bo->resource->num_pages;
	struct amdgpu_res_cursor cursor;
	struct dma_resv_list *flist;
	struct dma_fence *f;
	int i;

	/* Swapout? */
	if (bo->resource->mem_type == TTM_PL_SYSTEM)
		return true;

	if (bo->type == ttm_bo_type_kernel &&
	    !amdgpu_vm_evictable(ttm_to_amdgpu_bo(bo)))
		return false;

	/* If bo is a KFD BO, check if the bo belongs to the current process.
	 * If true, then return false as any KFD process needs all its BOs to
	 * be resident to run successfully
	 */
	flist = dma_resv_shared_list(bo->base.resv);
	if (flist) {
		for (i = 0; i < flist->shared_count; ++i) {
			f = rcu_dereference_protected(flist->shared[i],
				dma_resv_held(bo->base.resv));
			if (amdkfd_fence_check_mm(f, current->mm))
				return false;
		}
	}

	switch (bo->resource->mem_type) {
	case AMDGPU_PL_PREEMPT:
		/* Preemptible BOs don't own system resources managed by the
		 * driver (pages, VRAM, GART space). They point to resources
		 * owned by someone else (e.g. pageable memory in user mode
		 * or a DMABuf). They are used in a preemptible context so we
		 * can guarantee no deadlocks and good QoS in case of MMU
		 * notifiers or DMABuf move notifiers from the resource owner.
		 */
		return false;
	case TTM_PL_TT:
		if (amdgpu_bo_is_amdgpu_bo(bo) &&
		    amdgpu_bo_encrypted(ttm_to_amdgpu_bo(bo)))
			return false;
		return true;

	case TTM_PL_VRAM:
		/* Check each drm MM node individually */
		amdgpu_res_first(bo->resource, 0, (u64)num_pages << PAGE_SHIFT,
				 &cursor);
		while (cursor.remaining) {
			if (place->fpfn < PFN_DOWN(cursor.start + cursor.size)
			    && !(place->lpfn &&
				 place->lpfn <= PFN_DOWN(cursor.start)))
				return true;

			amdgpu_res_next(&cursor, cursor.size);
		}
		return false;

	default:
		break;
	}

	return ttm_bo_eviction_valuable(bo, place);
}

/**
 * amdgpu_ttm_access_memory - Read or Write memory that backs a buffer object.
 *
 * @bo:  The buffer object to read/write
 * @offset:  Offset into buffer object
 * @buf:  Secondary buffer to write/read from
 * @len: Length in bytes of access
 * @write:  true if writing
 *
 * This is used to access VRAM that backs a buffer object via MMIO
 * access for debugging purposes.
 */
static int amdgpu_ttm_access_memory(struct ttm_buffer_object *bo,
				    unsigned long offset, void *buf, int len,
				    int write)
{
	struct amdgpu_bo *abo = ttm_to_amdgpu_bo(bo);
	struct amdgpu_device *adev = amdgpu_ttm_adev(abo->tbo.bdev);
	struct amdgpu_res_cursor cursor;
	unsigned long flags;
	uint32_t value = 0;
	int ret = 0;

	if (bo->resource->mem_type != TTM_PL_VRAM)
		return -EIO;

	amdgpu_res_first(bo->resource, offset, len, &cursor);
	while (cursor.remaining) {
		uint64_t aligned_pos = cursor.start & ~(uint64_t)3;
		uint64_t bytes = 4 - (cursor.start & 3);
		uint32_t shift = (cursor.start & 3) * 8;
		uint32_t mask = 0xffffffff << shift;

		if (cursor.size < bytes) {
			mask &= 0xffffffff >> (bytes - cursor.size) * 8;
			bytes = cursor.size;
		}

		if (mask != 0xffffffff) {
			spin_lock_irqsave(&adev->mmio_idx_lock, flags);
			WREG32_NO_KIQ(mmMM_INDEX, ((uint32_t)aligned_pos) | 0x80000000);
			WREG32_NO_KIQ(mmMM_INDEX_HI, aligned_pos >> 31);
			value = RREG32_NO_KIQ(mmMM_DATA);
			if (write) {
				value &= ~mask;
				value |= (*(uint32_t *)buf << shift) & mask;
				WREG32_NO_KIQ(mmMM_DATA, value);
			}
			spin_unlock_irqrestore(&adev->mmio_idx_lock, flags);
			if (!write) {
				value = (value & mask) >> shift;
				memcpy(buf, &value, bytes);
			}
		} else {
			bytes = cursor.size & ~0x3ULL;
			amdgpu_device_vram_access(adev, cursor.start,
						  (uint32_t *)buf, bytes,
						  write);
		}

		ret += bytes;
		buf = (uint8_t *)buf + bytes;
		amdgpu_res_next(&cursor, bytes);
	}

	return ret;
}

static void
amdgpu_bo_delete_mem_notify(struct ttm_buffer_object *bo)
{
	amdgpu_bo_move_notify(bo, false, NULL);
}

static struct ttm_device_funcs amdgpu_bo_driver = {
	.ttm_tt_create = &amdgpu_ttm_tt_create,
	.ttm_tt_populate = &amdgpu_ttm_tt_populate,
	.ttm_tt_unpopulate = &amdgpu_ttm_tt_unpopulate,
	.ttm_tt_destroy = &amdgpu_ttm_backend_destroy,
	.eviction_valuable = amdgpu_ttm_bo_eviction_valuable,
	.evict_flags = &amdgpu_evict_flags,
	.move = &amdgpu_bo_move,
	.delete_mem_notify = &amdgpu_bo_delete_mem_notify,
	.release_notify = &amdgpu_bo_release_notify,
	.io_mem_reserve = &amdgpu_ttm_io_mem_reserve,
	.io_mem_pfn = amdgpu_ttm_io_mem_pfn,
	.access_memory = &amdgpu_ttm_access_memory,
	.del_from_lru_notify = &amdgpu_vm_del_from_lru_notify
};

/*
 * Firmware Reservation functions
 */
/**
 * amdgpu_ttm_fw_reserve_vram_fini - free fw reserved vram
 *
 * @adev: amdgpu_device pointer
 *
 * free fw reserved vram if it has been reserved.
 */
static void amdgpu_ttm_fw_reserve_vram_fini(struct amdgpu_device *adev)
{
	amdgpu_bo_free_kernel(&adev->mman.fw_vram_usage_reserved_bo,
		NULL, &adev->mman.fw_vram_usage_va);
}

/**
 * amdgpu_ttm_fw_reserve_vram_init - create bo vram reservation from fw
 *
 * @adev: amdgpu_device pointer
 *
 * create bo vram reservation from fw.
 */
static int amdgpu_ttm_fw_reserve_vram_init(struct amdgpu_device *adev)
{
	uint64_t vram_size = adev->gmc.visible_vram_size;

	adev->mman.fw_vram_usage_va = NULL;
	adev->mman.fw_vram_usage_reserved_bo = NULL;

	if (adev->mman.fw_vram_usage_size == 0 ||
	    adev->mman.fw_vram_usage_size > vram_size)
		return 0;

	return amdgpu_bo_create_kernel_at(adev,
					  adev->mman.fw_vram_usage_start_offset,
					  adev->mman.fw_vram_usage_size,
					  AMDGPU_GEM_DOMAIN_VRAM,
					  &adev->mman.fw_vram_usage_reserved_bo,
					  &adev->mman.fw_vram_usage_va);
}

/*
 * Memoy training reservation functions
 */

/**
 * amdgpu_ttm_training_reserve_vram_fini - free memory training reserved vram
 *
 * @adev: amdgpu_device pointer
 *
 * free memory training reserved vram if it has been reserved.
 */
static int amdgpu_ttm_training_reserve_vram_fini(struct amdgpu_device *adev)
{
	struct psp_memory_training_context *ctx = &adev->psp.mem_train_ctx;

	ctx->init = PSP_MEM_TRAIN_NOT_SUPPORT;
	amdgpu_bo_free_kernel(&ctx->c2p_bo, NULL, NULL);
	ctx->c2p_bo = NULL;

	return 0;
}

static void amdgpu_ttm_training_data_block_init(struct amdgpu_device *adev)
{
	struct psp_memory_training_context *ctx = &adev->psp.mem_train_ctx;

	memset(ctx, 0, sizeof(*ctx));

	ctx->c2p_train_data_offset =
		ALIGN((adev->gmc.mc_vram_size - adev->mman.discovery_tmr_size - SZ_1M), SZ_1M);
	ctx->p2c_train_data_offset =
		(adev->gmc.mc_vram_size - GDDR6_MEM_TRAINING_OFFSET);
	ctx->train_data_size =
		GDDR6_MEM_TRAINING_DATA_SIZE_IN_BYTES;

	DRM_DEBUG("train_data_size:%llx,p2c_train_data_offset:%llx,c2p_train_data_offset:%llx.\n",
			ctx->train_data_size,
			ctx->p2c_train_data_offset,
			ctx->c2p_train_data_offset);
}

/*
 * reserve TMR memory at the top of VRAM which holds
 * IP Discovery data and is protected by PSP.
 */
static int amdgpu_ttm_reserve_tmr(struct amdgpu_device *adev)
{
	int ret;
	struct psp_memory_training_context *ctx = &adev->psp.mem_train_ctx;
	bool mem_train_support = false;

	if (!amdgpu_sriov_vf(adev)) {
		if (amdgpu_atomfirmware_mem_training_supported(adev))
			mem_train_support = true;
		else
			DRM_DEBUG("memory training does not support!\n");
	}

	/*
	 * Query reserved tmr size through atom firmwareinfo for Sienna_Cichlid and onwards for all
	 * the use cases (IP discovery/G6 memory training/profiling/diagnostic data.etc)
	 *
	 * Otherwise, fallback to legacy approach to check and reserve tmr block for ip
	 * discovery data and G6 memory training data respectively
	 */
	adev->mman.discovery_tmr_size =
		amdgpu_atomfirmware_get_fw_reserved_fb_size(adev);
	if (!adev->mman.discovery_tmr_size)
		adev->mman.discovery_tmr_size = DISCOVERY_TMR_OFFSET;

	if (mem_train_support) {
		/* reserve vram for mem train according to TMR location */
		amdgpu_ttm_training_data_block_init(adev);
		ret = amdgpu_bo_create_kernel_at(adev,
					 ctx->c2p_train_data_offset,
					 ctx->train_data_size,
					 AMDGPU_GEM_DOMAIN_VRAM,
					 &ctx->c2p_bo,
					 NULL);
		if (ret) {
			DRM_ERROR("alloc c2p_bo failed(%d)!\n", ret);
			amdgpu_ttm_training_reserve_vram_fini(adev);
			return ret;
		}
		ctx->init = PSP_MEM_TRAIN_RESERVE_SUCCESS;
	}

	ret = amdgpu_bo_create_kernel_at(adev,
				adev->gmc.real_vram_size - adev->mman.discovery_tmr_size,
				adev->mman.discovery_tmr_size,
				AMDGPU_GEM_DOMAIN_VRAM,
				&adev->mman.discovery_memory,
				NULL);
	if (ret) {
		DRM_ERROR("alloc tmr failed(%d)!\n", ret);
		amdgpu_bo_free_kernel(&adev->mman.discovery_memory, NULL, NULL);
		return ret;
	}

	return 0;
}

/*
 * amdgpu_ttm_init - Init the memory management (ttm) as well as various
 * gtt/vram related fields.
 *
 * This initializes all of the memory space pools that the TTM layer
 * will need such as the GTT space (system memory mapped to the device),
 * VRAM (on-board memory), and on-chip memories (GDS, GWS, OA) which
 * can be mapped per VMID.
 */
int amdgpu_ttm_init(struct amdgpu_device *adev)
{
	uint64_t gtt_size;
	int r;
	u64 vis_vram_limit;

	mutex_init(&adev->mman.gtt_window_lock);

	/* No others user of address space so set it to 0 */
	r = ttm_device_init(&adev->mman.bdev, &amdgpu_bo_driver, adev->dev,
			       adev_to_drm(adev)->anon_inode->i_mapping,
			       adev_to_drm(adev)->vma_offset_manager,
			       adev->need_swiotlb,
			       dma_addressing_limited(adev->dev));
	if (r) {
		DRM_ERROR("failed initializing buffer object driver(%d).\n", r);
		return r;
	}
	adev->mman.initialized = true;

	/* Initialize VRAM pool with all of VRAM divided into pages */
	r = amdgpu_vram_mgr_init(adev);
	if (r) {
		DRM_ERROR("Failed initializing VRAM heap.\n");
		return r;
	}

	/* Reduce size of CPU-visible VRAM if requested */
	vis_vram_limit = (u64)amdgpu_vis_vram_limit * 1024 * 1024;
	if (amdgpu_vis_vram_limit > 0 &&
	    vis_vram_limit <= adev->gmc.visible_vram_size)
		adev->gmc.visible_vram_size = vis_vram_limit;

	/* Change the size here instead of the init above so only lpfn is affected */
	amdgpu_ttm_set_buffer_funcs_status(adev, false);
#ifdef CONFIG_64BIT
#ifdef CONFIG_X86
	if (adev->gmc.xgmi.connected_to_cpu)
		adev->mman.aper_base_kaddr = ioremap_cache(adev->gmc.aper_base,
				adev->gmc.visible_vram_size);

	else
#endif
		adev->mman.aper_base_kaddr = ioremap_wc(adev->gmc.aper_base,
				adev->gmc.visible_vram_size);
#endif

	/*
	 *The reserved vram for firmware must be pinned to the specified
	 *place on the VRAM, so reserve it early.
	 */
	r = amdgpu_ttm_fw_reserve_vram_init(adev);
	if (r) {
		return r;
	}

	/*
	 * only NAVI10 and onwards ASIC support for IP discovery.
	 * If IP discovery enabled, a block of memory should be
	 * reserved for IP discovey.
	 */
	if (adev->mman.discovery_bin) {
		r = amdgpu_ttm_reserve_tmr(adev);
		if (r)
			return r;
	}

	/* allocate memory as required for VGA
	 * This is used for VGA emulation and pre-OS scanout buffers to
	 * avoid display artifacts while transitioning between pre-OS
	 * and driver.  */
	r = amdgpu_bo_create_kernel_at(adev, 0, adev->mman.stolen_vga_size,
				       AMDGPU_GEM_DOMAIN_VRAM,
				       &adev->mman.stolen_vga_memory,
				       NULL);
	if (r)
		return r;
	r = amdgpu_bo_create_kernel_at(adev, adev->mman.stolen_vga_size,
				       adev->mman.stolen_extended_size,
				       AMDGPU_GEM_DOMAIN_VRAM,
				       &adev->mman.stolen_extended_memory,
				       NULL);
	if (r)
		return r;
	r = amdgpu_bo_create_kernel_at(adev, adev->mman.stolen_reserved_offset,
				       adev->mman.stolen_reserved_size,
				       AMDGPU_GEM_DOMAIN_VRAM,
				       &adev->mman.stolen_reserved_memory,
				       NULL);
	if (r)
		return r;

	DRM_INFO("amdgpu: %uM of VRAM memory ready\n",
		 (unsigned) (adev->gmc.real_vram_size / (1024 * 1024)));

	/* Compute GTT size, either bsaed on 3/4th the size of RAM size
	 * or whatever the user passed on module init */
	if (amdgpu_gtt_size == -1) {
		struct sysinfo si;

		si_meminfo(&si);
		gtt_size = min(max((AMDGPU_DEFAULT_GTT_SIZE_MB << 20),
			       adev->gmc.mc_vram_size),
			       ((uint64_t)si.totalram * si.mem_unit * 3/4));
	}
	else
		gtt_size = (uint64_t)amdgpu_gtt_size << 20;

	/* Initialize GTT memory pool */
	r = amdgpu_gtt_mgr_init(adev, gtt_size);
	if (r) {
		DRM_ERROR("Failed initializing GTT heap.\n");
		return r;
	}
	DRM_INFO("amdgpu: %uM of GTT memory ready.\n",
		 (unsigned)(gtt_size / (1024 * 1024)));

	/* Initialize preemptible memory pool */
	r = amdgpu_preempt_mgr_init(adev);
	if (r) {
		DRM_ERROR("Failed initializing PREEMPT heap.\n");
		return r;
	}

	/* Initialize various on-chip memory pools */
	r = amdgpu_ttm_init_on_chip(adev, AMDGPU_PL_GDS, adev->gds.gds_size);
	if (r) {
		DRM_ERROR("Failed initializing GDS heap.\n");
		return r;
	}

	r = amdgpu_ttm_init_on_chip(adev, AMDGPU_PL_GWS, adev->gds.gws_size);
	if (r) {
		DRM_ERROR("Failed initializing gws heap.\n");
		return r;
	}

	r = amdgpu_ttm_init_on_chip(adev, AMDGPU_PL_OA, adev->gds.oa_size);
	if (r) {
		DRM_ERROR("Failed initializing oa heap.\n");
		return r;
	}

	return 0;
}

/*
 * amdgpu_ttm_fini - De-initialize the TTM memory pools
 */
void amdgpu_ttm_fini(struct amdgpu_device *adev)
{
	if (!adev->mman.initialized)
		return;

	amdgpu_ttm_training_reserve_vram_fini(adev);
	/* return the stolen vga memory back to VRAM */
	amdgpu_bo_free_kernel(&adev->mman.stolen_vga_memory, NULL, NULL);
	amdgpu_bo_free_kernel(&adev->mman.stolen_extended_memory, NULL, NULL);
	/* return the IP Discovery TMR memory back to VRAM */
	amdgpu_bo_free_kernel(&adev->mman.discovery_memory, NULL, NULL);
	if (adev->mman.stolen_reserved_size)
		amdgpu_bo_free_kernel(&adev->mman.stolen_reserved_memory,
				      NULL, NULL);
	amdgpu_ttm_fw_reserve_vram_fini(adev);

	amdgpu_vram_mgr_fini(adev);
	amdgpu_gtt_mgr_fini(adev);
	amdgpu_preempt_mgr_fini(adev);
	ttm_range_man_fini(&adev->mman.bdev, AMDGPU_PL_GDS);
	ttm_range_man_fini(&adev->mman.bdev, AMDGPU_PL_GWS);
	ttm_range_man_fini(&adev->mman.bdev, AMDGPU_PL_OA);
	ttm_device_fini(&adev->mman.bdev);
	adev->mman.initialized = false;
	DRM_INFO("amdgpu: ttm finalized\n");
}

/**
 * amdgpu_ttm_set_buffer_funcs_status - enable/disable use of buffer functions
 *
 * @adev: amdgpu_device pointer
 * @enable: true when we can use buffer functions.
 *
 * Enable/disable use of buffer functions during suspend/resume. This should
 * only be called at bootup or when userspace isn't running.
 */
void amdgpu_ttm_set_buffer_funcs_status(struct amdgpu_device *adev, bool enable)
{
	struct ttm_resource_manager *man = ttm_manager_type(&adev->mman.bdev, TTM_PL_VRAM);
	uint64_t size;
	int r;

	if (!adev->mman.initialized || amdgpu_in_reset(adev) ||
	    adev->mman.buffer_funcs_enabled == enable)
		return;

	if (enable) {
		struct amdgpu_ring *ring;
		struct drm_gpu_scheduler *sched;

		ring = adev->mman.buffer_funcs_ring;
		sched = &ring->sched;
		r = drm_sched_entity_init(&adev->mman.entity,
					  DRM_SCHED_PRIORITY_KERNEL, &sched,
					  1, NULL);
		if (r) {
			DRM_ERROR("Failed setting up TTM BO move entity (%d)\n",
				  r);
			return;
		}
	} else {
		drm_sched_entity_destroy(&adev->mman.entity);
		dma_fence_put(man->move);
		man->move = NULL;
	}

	/* this just adjusts TTM size idea, which sets lpfn to the correct value */
	if (enable)
		size = adev->gmc.real_vram_size;
	else
		size = adev->gmc.visible_vram_size;
	man->size = size >> PAGE_SHIFT;
	adev->mman.buffer_funcs_enabled = enable;
}

int amdgpu_copy_buffer(struct amdgpu_ring *ring, uint64_t src_offset,
		       uint64_t dst_offset, uint32_t byte_count,
		       struct dma_resv *resv,
		       struct dma_fence **fence, bool direct_submit,
		       bool vm_needs_flush, bool tmz)
{
	enum amdgpu_ib_pool_type pool = direct_submit ? AMDGPU_IB_POOL_DIRECT :
		AMDGPU_IB_POOL_DELAYED;
	struct amdgpu_device *adev = ring->adev;
	struct amdgpu_job *job;

	uint32_t max_bytes;
	unsigned num_loops, num_dw;
	unsigned i;
	int r;

	if (direct_submit && !ring->sched.ready) {
		DRM_ERROR("Trying to move memory with ring turned off.\n");
		return -EINVAL;
	}

	max_bytes = adev->mman.buffer_funcs->copy_max_bytes;
	num_loops = DIV_ROUND_UP(byte_count, max_bytes);
	num_dw = ALIGN(num_loops * adev->mman.buffer_funcs->copy_num_dw, 8);

	r = amdgpu_job_alloc_with_ib(adev, num_dw * 4, pool, &job);
	if (r)
		return r;

	if (vm_needs_flush) {
		job->vm_pd_addr = amdgpu_gmc_pd_addr(adev->gmc.pdb0_bo ?
					adev->gmc.pdb0_bo : adev->gart.bo);
		job->vm_needs_flush = true;
	}
	if (resv) {
		r = amdgpu_sync_resv(adev, &job->sync, resv,
				     AMDGPU_SYNC_ALWAYS,
				     AMDGPU_FENCE_OWNER_UNDEFINED);
		if (r) {
			DRM_ERROR("sync failed (%d).\n", r);
			goto error_free;
		}
	}

	for (i = 0; i < num_loops; i++) {
		uint32_t cur_size_in_bytes = min(byte_count, max_bytes);

		amdgpu_emit_copy_buffer(adev, &job->ibs[0], src_offset,
					dst_offset, cur_size_in_bytes, tmz);

		src_offset += cur_size_in_bytes;
		dst_offset += cur_size_in_bytes;
		byte_count -= cur_size_in_bytes;
	}

	amdgpu_ring_pad_ib(ring, &job->ibs[0]);
	WARN_ON(job->ibs[0].length_dw > num_dw);
	if (direct_submit)
		r = amdgpu_job_submit_direct(job, ring, fence);
	else
		r = amdgpu_job_submit(job, &adev->mman.entity,
				      AMDGPU_FENCE_OWNER_UNDEFINED, fence);
	if (r)
		goto error_free;

	return r;

error_free:
	amdgpu_job_free(job);
	DRM_ERROR("Error scheduling IBs (%d)\n", r);
	return r;
}

int amdgpu_fill_buffer(struct amdgpu_bo *bo,
		       uint32_t src_data,
		       struct dma_resv *resv,
		       struct dma_fence **fence)
{
	struct amdgpu_device *adev = amdgpu_ttm_adev(bo->tbo.bdev);
	uint32_t max_bytes = adev->mman.buffer_funcs->fill_max_bytes;
	struct amdgpu_ring *ring = adev->mman.buffer_funcs_ring;

	struct amdgpu_res_cursor cursor;
	unsigned int num_loops, num_dw;
	uint64_t num_bytes;

	struct amdgpu_job *job;
	int r;

	if (!adev->mman.buffer_funcs_enabled) {
		DRM_ERROR("Trying to clear memory with ring turned off.\n");
		return -EINVAL;
	}

	if (bo->tbo.resource->mem_type == AMDGPU_PL_PREEMPT) {
		DRM_ERROR("Trying to clear preemptible memory.\n");
		return -EINVAL;
	}

	if (bo->tbo.resource->mem_type == TTM_PL_TT) {
		r = amdgpu_ttm_alloc_gart(&bo->tbo);
		if (r)
			return r;
	}

	num_bytes = bo->tbo.resource->num_pages << PAGE_SHIFT;
	num_loops = 0;

	amdgpu_res_first(bo->tbo.resource, 0, num_bytes, &cursor);
	while (cursor.remaining) {
		num_loops += DIV_ROUND_UP_ULL(cursor.size, max_bytes);
		amdgpu_res_next(&cursor, cursor.size);
	}
	num_dw = num_loops * adev->mman.buffer_funcs->fill_num_dw;

	/* for IB padding */
	num_dw += 64;

	r = amdgpu_job_alloc_with_ib(adev, num_dw * 4, AMDGPU_IB_POOL_DELAYED,
				     &job);
	if (r)
		return r;

	if (resv) {
		r = amdgpu_sync_resv(adev, &job->sync, resv,
				     AMDGPU_SYNC_ALWAYS,
				     AMDGPU_FENCE_OWNER_UNDEFINED);
		if (r) {
			DRM_ERROR("sync failed (%d).\n", r);
			goto error_free;
		}
	}

	amdgpu_res_first(bo->tbo.resource, 0, num_bytes, &cursor);
	while (cursor.remaining) {
		uint32_t cur_size = min_t(uint64_t, cursor.size, max_bytes);
		uint64_t dst_addr = cursor.start;

		dst_addr += amdgpu_ttm_domain_start(adev,
						    bo->tbo.resource->mem_type);
		amdgpu_emit_fill_buffer(adev, &job->ibs[0], src_data, dst_addr,
					cur_size);

		amdgpu_res_next(&cursor, cur_size);
	}

	amdgpu_ring_pad_ib(ring, &job->ibs[0]);
	WARN_ON(job->ibs[0].length_dw > num_dw);
	r = amdgpu_job_submit(job, &adev->mman.entity,
			      AMDGPU_FENCE_OWNER_UNDEFINED, fence);
	if (r)
		goto error_free;

	return 0;

error_free:
	amdgpu_job_free(job);
	return r;
}

#if defined(CONFIG_DEBUG_FS)

static int amdgpu_mm_vram_table_show(struct seq_file *m, void *unused)
{
	struct amdgpu_device *adev = (struct amdgpu_device *)m->private;
	struct ttm_resource_manager *man = ttm_manager_type(&adev->mman.bdev,
							    TTM_PL_VRAM);
	struct drm_printer p = drm_seq_file_printer(m);

	man->func->debug(man, &p);
	return 0;
}

static int amdgpu_ttm_page_pool_show(struct seq_file *m, void *unused)
{
	struct amdgpu_device *adev = (struct amdgpu_device *)m->private;

	return ttm_pool_debugfs(&adev->mman.bdev.pool, m);
}

static int amdgpu_mm_tt_table_show(struct seq_file *m, void *unused)
{
	struct amdgpu_device *adev = (struct amdgpu_device *)m->private;
	struct ttm_resource_manager *man = ttm_manager_type(&adev->mman.bdev,
							    TTM_PL_TT);
	struct drm_printer p = drm_seq_file_printer(m);

	man->func->debug(man, &p);
	return 0;
}

static int amdgpu_mm_gds_table_show(struct seq_file *m, void *unused)
{
	struct amdgpu_device *adev = (struct amdgpu_device *)m->private;
	struct ttm_resource_manager *man = ttm_manager_type(&adev->mman.bdev,
							    AMDGPU_PL_GDS);
	struct drm_printer p = drm_seq_file_printer(m);

	man->func->debug(man, &p);
	return 0;
}

static int amdgpu_mm_gws_table_show(struct seq_file *m, void *unused)
{
	struct amdgpu_device *adev = (struct amdgpu_device *)m->private;
	struct ttm_resource_manager *man = ttm_manager_type(&adev->mman.bdev,
							    AMDGPU_PL_GWS);
	struct drm_printer p = drm_seq_file_printer(m);

	man->func->debug(man, &p);
	return 0;
}

static int amdgpu_mm_oa_table_show(struct seq_file *m, void *unused)
{
	struct amdgpu_device *adev = (struct amdgpu_device *)m->private;
	struct ttm_resource_manager *man = ttm_manager_type(&adev->mman.bdev,
							    AMDGPU_PL_OA);
	struct drm_printer p = drm_seq_file_printer(m);

	man->func->debug(man, &p);
	return 0;
}

DEFINE_SHOW_ATTRIBUTE(amdgpu_mm_vram_table);
DEFINE_SHOW_ATTRIBUTE(amdgpu_mm_tt_table);
DEFINE_SHOW_ATTRIBUTE(amdgpu_mm_gds_table);
DEFINE_SHOW_ATTRIBUTE(amdgpu_mm_gws_table);
DEFINE_SHOW_ATTRIBUTE(amdgpu_mm_oa_table);
DEFINE_SHOW_ATTRIBUTE(amdgpu_ttm_page_pool);

/*
 * amdgpu_ttm_vram_read - Linear read access to VRAM
 *
 * Accesses VRAM via MMIO for debugging purposes.
 */
static ssize_t amdgpu_ttm_vram_read(struct file *f, char __user *buf,
				    size_t size, loff_t *pos)
{
	struct amdgpu_device *adev = file_inode(f)->i_private;
	ssize_t result = 0;

	if (size & 0x3 || *pos & 0x3)
		return -EINVAL;

	if (*pos >= adev->gmc.mc_vram_size)
		return -ENXIO;

	size = min(size, (size_t)(adev->gmc.mc_vram_size - *pos));
	while (size) {
		size_t bytes = min(size, AMDGPU_TTM_VRAM_MAX_DW_READ * 4);
		uint32_t value[AMDGPU_TTM_VRAM_MAX_DW_READ];

		amdgpu_device_vram_access(adev, *pos, value, bytes, false);
		if (copy_to_user(buf, value, bytes))
			return -EFAULT;

		result += bytes;
		buf += bytes;
		*pos += bytes;
		size -= bytes;
	}

	return result;
}

/*
 * amdgpu_ttm_vram_write - Linear write access to VRAM
 *
 * Accesses VRAM via MMIO for debugging purposes.
 */
static ssize_t amdgpu_ttm_vram_write(struct file *f, const char __user *buf,
				    size_t size, loff_t *pos)
{
	struct amdgpu_device *adev = file_inode(f)->i_private;
	ssize_t result = 0;
	int r;

	if (size & 0x3 || *pos & 0x3)
		return -EINVAL;

	if (*pos >= adev->gmc.mc_vram_size)
		return -ENXIO;

	while (size) {
		unsigned long flags;
		uint32_t value;

		if (*pos >= adev->gmc.mc_vram_size)
			return result;

		r = get_user(value, (uint32_t *)buf);
		if (r)
			return r;

		spin_lock_irqsave(&adev->mmio_idx_lock, flags);
		WREG32_NO_KIQ(mmMM_INDEX, ((uint32_t)*pos) | 0x80000000);
		WREG32_NO_KIQ(mmMM_INDEX_HI, *pos >> 31);
		WREG32_NO_KIQ(mmMM_DATA, value);
		spin_unlock_irqrestore(&adev->mmio_idx_lock, flags);

		result += 4;
		buf += 4;
		*pos += 4;
		size -= 4;
	}

	return result;
}

static const struct file_operations amdgpu_ttm_vram_fops = {
	.owner = THIS_MODULE,
	.read = amdgpu_ttm_vram_read,
	.write = amdgpu_ttm_vram_write,
	.llseek = default_llseek,
};

/*
 * amdgpu_iomem_read - Virtual read access to GPU mapped memory
 *
 * This function is used to read memory that has been mapped to the
 * GPU and the known addresses are not physical addresses but instead
 * bus addresses (e.g., what you'd put in an IB or ring buffer).
 */
static ssize_t amdgpu_iomem_read(struct file *f, char __user *buf,
				 size_t size, loff_t *pos)
{
	struct amdgpu_device *adev = file_inode(f)->i_private;
	struct iommu_domain *dom;
	ssize_t result = 0;
	int r;

	/* retrieve the IOMMU domain if any for this device */
	dom = iommu_get_domain_for_dev(adev->dev);

	while (size) {
		phys_addr_t addr = *pos & PAGE_MASK;
		loff_t off = *pos & ~PAGE_MASK;
		size_t bytes = PAGE_SIZE - off;
		unsigned long pfn;
		struct page *p;
		void *ptr;

		bytes = bytes < size ? bytes : size;

		/* Translate the bus address to a physical address.  If
		 * the domain is NULL it means there is no IOMMU active
		 * and the address translation is the identity
		 */
		addr = dom ? iommu_iova_to_phys(dom, addr) : addr;

		pfn = addr >> PAGE_SHIFT;
		if (!pfn_valid(pfn))
			return -EPERM;

		p = pfn_to_page(pfn);
		if (p->mapping != adev->mman.bdev.dev_mapping)
			return -EPERM;

		ptr = kmap(p);
		r = copy_to_user(buf, ptr + off, bytes);
		kunmap(p);
		if (r)
			return -EFAULT;

		size -= bytes;
		*pos += bytes;
		result += bytes;
	}

	return result;
}

/*
 * amdgpu_iomem_write - Virtual write access to GPU mapped memory
 *
 * This function is used to write memory that has been mapped to the
 * GPU and the known addresses are not physical addresses but instead
 * bus addresses (e.g., what you'd put in an IB or ring buffer).
 */
static ssize_t amdgpu_iomem_write(struct file *f, const char __user *buf,
				 size_t size, loff_t *pos)
{
	struct amdgpu_device *adev = file_inode(f)->i_private;
	struct iommu_domain *dom;
	ssize_t result = 0;
	int r;

	dom = iommu_get_domain_for_dev(adev->dev);

	while (size) {
		phys_addr_t addr = *pos & PAGE_MASK;
		loff_t off = *pos & ~PAGE_MASK;
		size_t bytes = PAGE_SIZE - off;
		unsigned long pfn;
		struct page *p;
		void *ptr;

		bytes = bytes < size ? bytes : size;

		addr = dom ? iommu_iova_to_phys(dom, addr) : addr;

		pfn = addr >> PAGE_SHIFT;
		if (!pfn_valid(pfn))
			return -EPERM;

		p = pfn_to_page(pfn);
		if (p->mapping != adev->mman.bdev.dev_mapping)
			return -EPERM;

		ptr = kmap(p);
		r = copy_from_user(ptr + off, buf, bytes);
		kunmap(p);
		if (r)
			return -EFAULT;

		size -= bytes;
		*pos += bytes;
		result += bytes;
	}

	return result;
}

static const struct file_operations amdgpu_ttm_iomem_fops = {
	.owner = THIS_MODULE,
	.read = amdgpu_iomem_read,
	.write = amdgpu_iomem_write,
	.llseek = default_llseek
};

#endif

void amdgpu_ttm_debugfs_init(struct amdgpu_device *adev)
{
#if defined(CONFIG_DEBUG_FS)
	struct drm_minor *minor = adev_to_drm(adev)->primary;
	struct dentry *root = minor->debugfs_root;

	debugfs_create_file_size("amdgpu_vram", 0444, root, adev,
				 &amdgpu_ttm_vram_fops, adev->gmc.mc_vram_size);
	debugfs_create_file("amdgpu_iomem", 0444, root, adev,
			    &amdgpu_ttm_iomem_fops);
	debugfs_create_file("amdgpu_vram_mm", 0444, root, adev,
			    &amdgpu_mm_vram_table_fops);
	debugfs_create_file("amdgpu_gtt_mm", 0444, root, adev,
			    &amdgpu_mm_tt_table_fops);
	debugfs_create_file("amdgpu_gds_mm", 0444, root, adev,
			    &amdgpu_mm_gds_table_fops);
	debugfs_create_file("amdgpu_gws_mm", 0444, root, adev,
			    &amdgpu_mm_gws_table_fops);
	debugfs_create_file("amdgpu_oa_mm", 0444, root, adev,
			    &amdgpu_mm_oa_table_fops);
	debugfs_create_file("ttm_page_pool", 0444, root, adev,
			    &amdgpu_ttm_page_pool_fops);
#endif
}<|MERGE_RESOLUTION|>--- conflicted
+++ resolved
@@ -1154,19 +1154,6 @@
 	if (gtt && gtt->userptr) {
 		amdgpu_ttm_tt_set_user_pages(ttm, NULL);
 		kfree(ttm->sg);
-<<<<<<< HEAD
-		ttm->sg = NULL;
-		ttm->page_flags &= ~TTM_PAGE_FLAG_SG;
-		return;
-	}
-
-	if (ttm->sg && gtt->gobj->import_attach) {
-		struct dma_buf_attachment *attach;
-
-		attach = gtt->gobj->import_attach;
-		dma_buf_unmap_attachment(attach, ttm->sg, DMA_BIDIRECTIONAL);
-=======
->>>>>>> 51e52707
 		ttm->sg = NULL;
 		ttm->page_flags &= ~TTM_PAGE_FLAG_SG;
 		return;
