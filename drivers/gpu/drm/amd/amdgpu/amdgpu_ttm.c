--- conflicted
+++ resolved
@@ -301,13 +301,8 @@
 	if (r)
 		return r;
 	old_size = old_mm->size;
-<<<<<<< HEAD
-
-
-=======
-
-
->>>>>>> 786cc154
+
+
 	new_mm = new_mem->mm_node;
 	r = amdgpu_mm_node_addr(bo, new_mm, new_mem, &new_start);
 	if (r)
