--- conflicted
+++ resolved
@@ -184,10 +184,6 @@
 	return 0;
 }
 
-<<<<<<< HEAD
-void *qxl_bo_kmap_local_page(struct qxl_device *qdev,
-			     struct qxl_bo *bo, int page_offset)
-=======
 int qxl_bo_vmap(struct qxl_bo *bo, struct dma_buf_map *map)
 {
 	int r;
@@ -207,9 +203,8 @@
 	return r;
 }
 
-void *qxl_bo_kmap_atomic_page(struct qxl_device *qdev,
-			      struct qxl_bo *bo, int page_offset)
->>>>>>> d75bc4fd
+void *qxl_bo_kmap_local_page(struct qxl_device *qdev,
+			     struct qxl_bo *bo, int page_offset)
 {
 	unsigned long offset;
 	void *rptr;
@@ -224,13 +219,8 @@
 	else
 		goto fallback;
 
-<<<<<<< HEAD
-	offset = bo->tbo.mem.start << PAGE_SHIFT;
+	offset = bo->tbo.resource->start << PAGE_SHIFT;
 	return io_mapping_map_local_wc(map, offset + page_offset);
-=======
-	offset = bo->tbo.resource->start << PAGE_SHIFT;
-	return io_mapping_map_atomic_wc(map, offset + page_offset);
->>>>>>> d75bc4fd
 fallback:
 	if (bo->kptr) {
 		rptr = bo->kptr + (page_offset * PAGE_SIZE);
@@ -259,10 +249,6 @@
 	ttm_bo_vunmap(&bo->tbo, &bo->map);
 }
 
-<<<<<<< HEAD
-void qxl_bo_kunmap_local_page(struct qxl_device *qdev,
-			      struct qxl_bo *bo, void *pmap)
-=======
 int qxl_bo_vunmap(struct qxl_bo *bo)
 {
 	int r;
@@ -277,9 +263,8 @@
 	return 0;
 }
 
-void qxl_bo_kunmap_atomic_page(struct qxl_device *qdev,
-			       struct qxl_bo *bo, void *pmap)
->>>>>>> d75bc4fd
+void qxl_bo_kunmap_local_page(struct qxl_device *qdev,
+			      struct qxl_bo *bo, void *pmap)
 {
 	if ((bo->tbo.resource->mem_type != TTM_PL_VRAM) &&
 	    (bo->tbo.resource->mem_type != TTM_PL_PRIV))
