/*
 * Copyright 2013 Red Hat Inc.
 *
 * Permission is hereby granted, free of charge, to any person obtaining a
 * copy of this software and associated documentation files (the "Software"),
 * to deal in the Software without restriction, including without limitation
 * the rights to use, copy, modify, merge, publish, distribute, sublicense,
 * and/or sell copies of the Software, and to permit persons to whom the
 * Software is furnished to do so, subject to the following conditions:
 *
 * The above copyright notice and this permission notice shall be included in
 * all copies or substantial portions of the Software.
 *
 * THE SOFTWARE IS PROVIDED "AS IS", WITHOUT WARRANTY OF ANY KIND, EXPRESS OR
 * IMPLIED, INCLUDING BUT NOT LIMITED TO THE WARRANTIES OF MERCHANTABILITY,
 * FITNESS FOR A PARTICULAR PURPOSE AND NONINFRINGEMENT.  IN NO EVENT SHALL
 * THE COPYRIGHT HOLDER(S) OR AUTHOR(S) BE LIABLE FOR ANY CLAIM, DAMAGES OR
 * OTHER LIABILITY, WHETHER IN AN ACTION OF CONTRACT, TORT OR OTHERWISE,
 * ARISING FROM, OUT OF OR IN CONNECTION WITH THE SOFTWARE OR THE USE OR
 * OTHER DEALINGS IN THE SOFTWARE.
 *
 * Authors: Dave Airlie
 *          Alon Levy
 */
#ifndef QXL_OBJECT_H
#define QXL_OBJECT_H

#include "qxl_drv.h"

static inline int qxl_bo_reserve(struct qxl_bo *bo)
{
	int r;

	r = ttm_bo_reserve(&bo->tbo, true, false, NULL);
	if (unlikely(r != 0)) {
		if (r != -ERESTARTSYS) {
			struct drm_device *ddev = bo->tbo.base.dev;

			dev_err(ddev->dev, "%p reserve failed\n", bo);
		}
		return r;
	}
	return 0;
}

static inline void qxl_bo_unreserve(struct qxl_bo *bo)
{
	ttm_bo_unreserve(&bo->tbo);
}

static inline unsigned long qxl_bo_size(struct qxl_bo *bo)
{
	return bo->tbo.base.size;
}

extern int qxl_bo_create(struct qxl_device *qdev,
			 unsigned long size,
			 bool kernel, bool pinned, u32 domain,
			 u32 priority,
			 struct qxl_surface *surf,
			 struct qxl_bo **bo_ptr);
<<<<<<< HEAD
extern int qxl_bo_kmap(struct qxl_bo *bo, struct dma_buf_map *map);
extern void qxl_bo_kunmap(struct qxl_bo *bo);
void *qxl_bo_kmap_local_page(struct qxl_device *qdev, struct qxl_bo *bo, int page_offset);
void qxl_bo_kunmap_local_page(struct qxl_device *qdev, struct qxl_bo *bo, void *map);
=======
int qxl_bo_vmap(struct qxl_bo *bo, struct dma_buf_map *map);
int qxl_bo_vmap_locked(struct qxl_bo *bo, struct dma_buf_map *map);
int qxl_bo_vunmap(struct qxl_bo *bo);
void qxl_bo_vunmap_locked(struct qxl_bo *bo);
void *qxl_bo_kmap_atomic_page(struct qxl_device *qdev, struct qxl_bo *bo, int page_offset);
void qxl_bo_kunmap_atomic_page(struct qxl_device *qdev, struct qxl_bo *bo, void *map);
>>>>>>> d75bc4fd
extern struct qxl_bo *qxl_bo_ref(struct qxl_bo *bo);
extern void qxl_bo_unref(struct qxl_bo **bo);
extern int qxl_bo_pin(struct qxl_bo *bo);
extern int qxl_bo_unpin(struct qxl_bo *bo);
extern void qxl_ttm_placement_from_domain(struct qxl_bo *qbo, u32 domain);
extern bool qxl_ttm_bo_is_qxl_bo(struct ttm_buffer_object *bo);

#endif<|MERGE_RESOLUTION|>--- conflicted
+++ resolved
@@ -59,19 +59,12 @@
 			 u32 priority,
 			 struct qxl_surface *surf,
 			 struct qxl_bo **bo_ptr);
-<<<<<<< HEAD
-extern int qxl_bo_kmap(struct qxl_bo *bo, struct dma_buf_map *map);
-extern void qxl_bo_kunmap(struct qxl_bo *bo);
-void *qxl_bo_kmap_local_page(struct qxl_device *qdev, struct qxl_bo *bo, int page_offset);
-void qxl_bo_kunmap_local_page(struct qxl_device *qdev, struct qxl_bo *bo, void *map);
-=======
 int qxl_bo_vmap(struct qxl_bo *bo, struct dma_buf_map *map);
 int qxl_bo_vmap_locked(struct qxl_bo *bo, struct dma_buf_map *map);
 int qxl_bo_vunmap(struct qxl_bo *bo);
 void qxl_bo_vunmap_locked(struct qxl_bo *bo);
-void *qxl_bo_kmap_atomic_page(struct qxl_device *qdev, struct qxl_bo *bo, int page_offset);
-void qxl_bo_kunmap_atomic_page(struct qxl_device *qdev, struct qxl_bo *bo, void *map);
->>>>>>> d75bc4fd
+void *qxl_bo_kmap_local_page(struct qxl_device *qdev, struct qxl_bo *bo, int page_offset);
+void qxl_bo_kunmap_local_page(struct qxl_device *qdev, struct qxl_bo *bo, void *map);
 extern struct qxl_bo *qxl_bo_ref(struct qxl_bo *bo);
 extern void qxl_bo_unref(struct qxl_bo **bo);
 extern int qxl_bo_pin(struct qxl_bo *bo);
