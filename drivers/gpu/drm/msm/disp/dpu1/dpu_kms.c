--- conflicted
+++ resolved
@@ -931,11 +931,8 @@
 		DPU_DEBUG("REG_DMA is not defined");
 	}
 
-<<<<<<< HEAD
 	dpu_kms_parse_data_bus_icc_path(dpu_kms);
 
-=======
->>>>>>> cb7e61a3
 	pm_runtime_get_sync(&dpu_kms->pdev->dev);
 
 	dpu_kms->core_rev = readl_relaxed(dpu_kms->mmio + 0x0);
