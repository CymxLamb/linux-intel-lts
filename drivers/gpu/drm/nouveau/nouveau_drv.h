--- conflicted
+++ resolved
@@ -167,11 +167,8 @@
 	struct backlight_device *backlight;
 	struct list_head bl_connectors;
 	struct work_struct hpd_work;
-<<<<<<< HEAD
-=======
 	struct work_struct fbcon_work;
 	int fbcon_new_state;
->>>>>>> 786cc154
 #ifdef CONFIG_ACPI
 	struct notifier_block acpi_nb;
 #endif
