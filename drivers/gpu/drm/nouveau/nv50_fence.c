/*
 * Copyright 2012 Red Hat Inc.
 *
 * Permission is hereby granted, free of charge, to any person obtaining a
 * copy of this software and associated documentation files (the "Software"),
 * to deal in the Software without restriction, including without limitation
 * the rights to use, copy, modify, merge, publish, distribute, sublicense,
 * and/or sell copies of the Software, and to permit persons to whom the
 * Software is furnished to do so, subject to the following conditions:
 *
 * The above copyright notice and this permission notice shall be included in
 * all copies or substantial portions of the Software.
 *
 * THE SOFTWARE IS PROVIDED "AS IS", WITHOUT WARRANTY OF ANY KIND, EXPRESS OR
 * IMPLIED, INCLUDING BUT NOT LIMITED TO THE WARRANTIES OF MERCHANTABILITY,
 * FITNESS FOR A PARTICULAR PURPOSE AND NONINFRINGEMENT.  IN NO EVENT SHALL
 * THE COPYRIGHT HOLDER(S) OR AUTHOR(S) BE LIABLE FOR ANY CLAIM, DAMAGES OR
 * OTHER LIABILITY, WHETHER IN AN ACTION OF CONTRACT, TORT OR OTHERWISE,
 * ARISING FROM, OUT OF OR IN CONNECTION WITH THE SOFTWARE OR THE USE OR
 * OTHER DEALINGS IN THE SOFTWARE.
 *
 * Authors: Ben Skeggs <bskeggs@redhat.com>
 */

#include <nvif/os.h>
#include <nvif/class.h>
#include <nvif/cl0002.h>

#include "nouveau_drv.h"
#include "nouveau_dma.h"
#include "nv10_fence.h"

#include "nv50_display.h"

static int
nv50_fence_context_new(struct nouveau_channel *chan)
{
	struct nv10_fence_priv *priv = chan->drm->fence;
	struct nv10_fence_chan *fctx;
<<<<<<< HEAD
	struct ttm_mem_reg *mem = &priv->bo->bo.mem;
	u32 start = mem->start * PAGE_SIZE;
	u32 limit = start + mem->size - 1;
=======
	struct ttm_mem_reg *reg = &priv->bo->bo.mem;
	u32 start = reg->start * PAGE_SIZE;
	u32 limit = start + reg->size - 1;
>>>>>>> 786cc154
	int ret;

	fctx = chan->fence = kzalloc(sizeof(*fctx), GFP_KERNEL);
	if (!fctx)
		return -ENOMEM;

	nouveau_fence_context_new(chan, &fctx->base);
	fctx->base.emit = nv10_fence_emit;
	fctx->base.read = nv10_fence_read;
	fctx->base.sync = nv17_fence_sync;

	ret = nvif_object_init(&chan->user, NvSema, NV_DMA_IN_MEMORY,
			       &(struct nv_dma_v0) {
					.target = NV_DMA_V0_TARGET_VRAM,
					.access = NV_DMA_V0_ACCESS_RDWR,
					.start = start,
					.limit = limit,
			       }, sizeof(struct nv_dma_v0),
			       &fctx->sema);
	if (ret)
		nv10_fence_context_del(chan);
	return ret;
}

int
nv50_fence_create(struct nouveau_drm *drm)
{
	struct nv10_fence_priv *priv;
	int ret = 0;

	priv = drm->fence = kzalloc(sizeof(*priv), GFP_KERNEL);
	if (!priv)
		return -ENOMEM;

	priv->base.dtor = nv10_fence_destroy;
	priv->base.resume = nv17_fence_resume;
	priv->base.context_new = nv50_fence_context_new;
	priv->base.context_del = nv10_fence_context_del;
	priv->base.contexts = 127;
	priv->base.context_base = dma_fence_context_alloc(priv->base.contexts);
	spin_lock_init(&priv->lock);

	ret = nouveau_bo_new(&drm->client, 4096, 0x1000, TTM_PL_FLAG_VRAM,
			     0, 0x0000, NULL, NULL, &priv->bo);
	if (!ret) {
		ret = nouveau_bo_pin(priv->bo, TTM_PL_FLAG_VRAM, false);
		if (!ret) {
			ret = nouveau_bo_map(priv->bo);
			if (ret)
				nouveau_bo_unpin(priv->bo);
		}
		if (ret)
			nouveau_bo_ref(NULL, &priv->bo);
	}

	if (ret) {
		nv10_fence_destroy(drm);
		return ret;
	}

	nouveau_bo_wr32(priv->bo, 0x000, 0x00000000);
	return ret;
}<|MERGE_RESOLUTION|>--- conflicted
+++ resolved
@@ -37,15 +37,9 @@
 {
 	struct nv10_fence_priv *priv = chan->drm->fence;
 	struct nv10_fence_chan *fctx;
-<<<<<<< HEAD
-	struct ttm_mem_reg *mem = &priv->bo->bo.mem;
-	u32 start = mem->start * PAGE_SIZE;
-	u32 limit = start + mem->size - 1;
-=======
 	struct ttm_mem_reg *reg = &priv->bo->bo.mem;
 	u32 start = reg->start * PAGE_SIZE;
 	u32 limit = start + reg->size - 1;
->>>>>>> 786cc154
 	int ret;
 
 	fctx = chan->fence = kzalloc(sizeof(*fctx), GFP_KERNEL);
