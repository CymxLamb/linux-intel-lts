/*
 * Copyright 2012 Red Hat Inc.
 *
 * Permission is hereby granted, free of charge, to any person obtaining a
 * copy of this software and associated documentation files (the "Software"),
 * to deal in the Software without restriction, including without limitation
 * the rights to use, copy, modify, merge, publish, distribute, sublicense,
 * and/or sell copies of the Software, and to permit persons to whom the
 * Software is furnished to do so, subject to the following conditions:
 *
 * The above copyright notice and this permission notice shall be included in
 * all copies or substantial portions of the Software.
 *
 * THE SOFTWARE IS PROVIDED "AS IS", WITHOUT WARRANTY OF ANY KIND, EXPRESS OR
 * IMPLIED, INCLUDING BUT NOT LIMITED TO THE WARRANTIES OF MERCHANTABILITY,
 * FITNESS FOR A PARTICULAR PURPOSE AND NONINFRINGEMENT.  IN NO EVENT SHALL
 * THE COPYRIGHT HOLDER(S) OR AUTHOR(S) BE LIABLE FOR ANY CLAIM, DAMAGES OR
 * OTHER LIABILITY, WHETHER IN AN ACTION OF CONTRACT, TORT OR OTHERWISE,
 * ARISING FROM, OUT OF OR IN CONNECTION WITH THE SOFTWARE OR THE USE OR
 * OTHER DEALINGS IN THE SOFTWARE.
 *
 * Authors: Ben Skeggs
 */
#include "gf100.h"
#include "ctxgf100.h"
#include "fuc/os.h"

#include <core/client.h>
#include <core/option.h>
#include <core/firmware.h>
#include <subdev/secboot.h>
#include <subdev/fb.h>
#include <subdev/mc.h>
#include <subdev/pmu.h>
#include <subdev/timer.h>
#include <engine/fifo.h>

#include <nvif/class.h>
#include <nvif/cl9097.h>
#include <nvif/unpack.h>

/*******************************************************************************
 * Zero Bandwidth Clear
 ******************************************************************************/

static void
gf100_gr_zbc_clear_color(struct gf100_gr *gr, int zbc)
{
	struct nvkm_device *device = gr->base.engine.subdev.device;
	if (gr->zbc_color[zbc].format) {
		nvkm_wr32(device, 0x405804, gr->zbc_color[zbc].ds[0]);
		nvkm_wr32(device, 0x405808, gr->zbc_color[zbc].ds[1]);
		nvkm_wr32(device, 0x40580c, gr->zbc_color[zbc].ds[2]);
		nvkm_wr32(device, 0x405810, gr->zbc_color[zbc].ds[3]);
	}
	nvkm_wr32(device, 0x405814, gr->zbc_color[zbc].format);
	nvkm_wr32(device, 0x405820, zbc);
	nvkm_wr32(device, 0x405824, 0x00000004); /* TRIGGER | WRITE | COLOR */
}

static int
gf100_gr_zbc_color_get(struct gf100_gr *gr, int format,
		       const u32 ds[4], const u32 l2[4])
{
	struct nvkm_ltc *ltc = gr->base.engine.subdev.device->ltc;
	int zbc = -ENOSPC, i;

	for (i = ltc->zbc_min; i <= ltc->zbc_max; i++) {
		if (gr->zbc_color[i].format) {
			if (gr->zbc_color[i].format != format)
				continue;
			if (memcmp(gr->zbc_color[i].ds, ds, sizeof(
				   gr->zbc_color[i].ds)))
				continue;
			if (memcmp(gr->zbc_color[i].l2, l2, sizeof(
				   gr->zbc_color[i].l2))) {
				WARN_ON(1);
				return -EINVAL;
			}
			return i;
		} else {
			zbc = (zbc < 0) ? i : zbc;
		}
	}

	if (zbc < 0)
		return zbc;

	memcpy(gr->zbc_color[zbc].ds, ds, sizeof(gr->zbc_color[zbc].ds));
	memcpy(gr->zbc_color[zbc].l2, l2, sizeof(gr->zbc_color[zbc].l2));
	gr->zbc_color[zbc].format = format;
	nvkm_ltc_zbc_color_get(ltc, zbc, l2);
	gf100_gr_zbc_clear_color(gr, zbc);
	return zbc;
}

static void
gf100_gr_zbc_clear_depth(struct gf100_gr *gr, int zbc)
{
	struct nvkm_device *device = gr->base.engine.subdev.device;
	if (gr->zbc_depth[zbc].format)
		nvkm_wr32(device, 0x405818, gr->zbc_depth[zbc].ds);
	nvkm_wr32(device, 0x40581c, gr->zbc_depth[zbc].format);
	nvkm_wr32(device, 0x405820, zbc);
	nvkm_wr32(device, 0x405824, 0x00000005); /* TRIGGER | WRITE | DEPTH */
}

static int
gf100_gr_zbc_depth_get(struct gf100_gr *gr, int format,
		       const u32 ds, const u32 l2)
{
	struct nvkm_ltc *ltc = gr->base.engine.subdev.device->ltc;
	int zbc = -ENOSPC, i;

	for (i = ltc->zbc_min; i <= ltc->zbc_max; i++) {
		if (gr->zbc_depth[i].format) {
			if (gr->zbc_depth[i].format != format)
				continue;
			if (gr->zbc_depth[i].ds != ds)
				continue;
			if (gr->zbc_depth[i].l2 != l2) {
				WARN_ON(1);
				return -EINVAL;
			}
			return i;
		} else {
			zbc = (zbc < 0) ? i : zbc;
		}
	}

	if (zbc < 0)
		return zbc;

	gr->zbc_depth[zbc].format = format;
	gr->zbc_depth[zbc].ds = ds;
	gr->zbc_depth[zbc].l2 = l2;
	nvkm_ltc_zbc_depth_get(ltc, zbc, l2);
	gf100_gr_zbc_clear_depth(gr, zbc);
	return zbc;
}

/*******************************************************************************
 * Graphics object classes
 ******************************************************************************/
#define gf100_gr_object(p) container_of((p), struct gf100_gr_object, object)

struct gf100_gr_object {
	struct nvkm_object object;
	struct gf100_gr_chan *chan;
};

static int
gf100_fermi_mthd_zbc_color(struct nvkm_object *object, void *data, u32 size)
{
	struct gf100_gr *gr = gf100_gr(nvkm_gr(object->engine));
	union {
		struct fermi_a_zbc_color_v0 v0;
	} *args = data;
	int ret = -ENOSYS;

	if (!(ret = nvif_unpack(ret, &data, &size, args->v0, 0, 0, false))) {
		switch (args->v0.format) {
		case FERMI_A_ZBC_COLOR_V0_FMT_ZERO:
		case FERMI_A_ZBC_COLOR_V0_FMT_UNORM_ONE:
		case FERMI_A_ZBC_COLOR_V0_FMT_RF32_GF32_BF32_AF32:
		case FERMI_A_ZBC_COLOR_V0_FMT_R16_G16_B16_A16:
		case FERMI_A_ZBC_COLOR_V0_FMT_RN16_GN16_BN16_AN16:
		case FERMI_A_ZBC_COLOR_V0_FMT_RS16_GS16_BS16_AS16:
		case FERMI_A_ZBC_COLOR_V0_FMT_RU16_GU16_BU16_AU16:
		case FERMI_A_ZBC_COLOR_V0_FMT_RF16_GF16_BF16_AF16:
		case FERMI_A_ZBC_COLOR_V0_FMT_A8R8G8B8:
		case FERMI_A_ZBC_COLOR_V0_FMT_A8RL8GL8BL8:
		case FERMI_A_ZBC_COLOR_V0_FMT_A2B10G10R10:
		case FERMI_A_ZBC_COLOR_V0_FMT_AU2BU10GU10RU10:
		case FERMI_A_ZBC_COLOR_V0_FMT_A8B8G8R8:
		case FERMI_A_ZBC_COLOR_V0_FMT_A8BL8GL8RL8:
		case FERMI_A_ZBC_COLOR_V0_FMT_AN8BN8GN8RN8:
		case FERMI_A_ZBC_COLOR_V0_FMT_AS8BS8GS8RS8:
		case FERMI_A_ZBC_COLOR_V0_FMT_AU8BU8GU8RU8:
		case FERMI_A_ZBC_COLOR_V0_FMT_A2R10G10B10:
		case FERMI_A_ZBC_COLOR_V0_FMT_BF10GF11RF11:
			ret = gf100_gr_zbc_color_get(gr, args->v0.format,
							   args->v0.ds,
							   args->v0.l2);
			if (ret >= 0) {
				args->v0.index = ret;
				return 0;
			}
			break;
		default:
			return -EINVAL;
		}
	}

	return ret;
}

static int
gf100_fermi_mthd_zbc_depth(struct nvkm_object *object, void *data, u32 size)
{
	struct gf100_gr *gr = gf100_gr(nvkm_gr(object->engine));
	union {
		struct fermi_a_zbc_depth_v0 v0;
	} *args = data;
	int ret = -ENOSYS;

	if (!(ret = nvif_unpack(ret, &data, &size, args->v0, 0, 0, false))) {
		switch (args->v0.format) {
		case FERMI_A_ZBC_DEPTH_V0_FMT_FP32:
			ret = gf100_gr_zbc_depth_get(gr, args->v0.format,
							   args->v0.ds,
							   args->v0.l2);
			return (ret >= 0) ? 0 : -ENOSPC;
		default:
			return -EINVAL;
		}
	}

	return ret;
}

static int
gf100_fermi_mthd(struct nvkm_object *object, u32 mthd, void *data, u32 size)
{
	nvif_ioctl(object, "fermi mthd %08x\n", mthd);
	switch (mthd) {
	case FERMI_A_ZBC_COLOR:
		return gf100_fermi_mthd_zbc_color(object, data, size);
	case FERMI_A_ZBC_DEPTH:
		return gf100_fermi_mthd_zbc_depth(object, data, size);
	default:
		break;
	}
	return -EINVAL;
}

const struct nvkm_object_func
gf100_fermi = {
	.mthd = gf100_fermi_mthd,
};

static void
gf100_gr_mthd_set_shader_exceptions(struct nvkm_device *device, u32 data)
{
	nvkm_wr32(device, 0x419e44, data ? 0xffffffff : 0x00000000);
	nvkm_wr32(device, 0x419e4c, data ? 0xffffffff : 0x00000000);
}

static bool
gf100_gr_mthd_sw(struct nvkm_device *device, u16 class, u32 mthd, u32 data)
{
	switch (class & 0x00ff) {
	case 0x97:
	case 0xc0:
		switch (mthd) {
		case 0x1528:
			gf100_gr_mthd_set_shader_exceptions(device, data);
			return true;
		default:
			break;
		}
		break;
	default:
		break;
	}
	return false;
}

static const struct nvkm_object_func
gf100_gr_object_func = {
};

static int
gf100_gr_object_new(const struct nvkm_oclass *oclass, void *data, u32 size,
		    struct nvkm_object **pobject)
{
	struct gf100_gr_chan *chan = gf100_gr_chan(oclass->parent);
	struct gf100_gr_object *object;

	if (!(object = kzalloc(sizeof(*object), GFP_KERNEL)))
		return -ENOMEM;
	*pobject = &object->object;

	nvkm_object_ctor(oclass->base.func ? oclass->base.func :
			 &gf100_gr_object_func, oclass, &object->object);
	object->chan = chan;
	return 0;
}

static int
gf100_gr_object_get(struct nvkm_gr *base, int index, struct nvkm_sclass *sclass)
{
	struct gf100_gr *gr = gf100_gr(base);
	int c = 0;

	while (gr->func->sclass[c].oclass) {
		if (c++ == index) {
			*sclass = gr->func->sclass[index];
			sclass->ctor = gf100_gr_object_new;
			return index;
		}
	}

	return c;
}

/*******************************************************************************
 * PGRAPH context
 ******************************************************************************/

static int
gf100_gr_chan_bind(struct nvkm_object *object, struct nvkm_gpuobj *parent,
		   int align, struct nvkm_gpuobj **pgpuobj)
{
	struct gf100_gr_chan *chan = gf100_gr_chan(object);
	struct gf100_gr *gr = chan->gr;
	int ret, i;

	ret = nvkm_gpuobj_new(gr->base.engine.subdev.device, gr->size,
			      align, false, parent, pgpuobj);
	if (ret)
		return ret;

	nvkm_kmap(*pgpuobj);
	for (i = 0; i < gr->size; i += 4)
		nvkm_wo32(*pgpuobj, i, gr->data[i / 4]);

	if (!gr->firmware) {
		nvkm_wo32(*pgpuobj, 0x00, chan->mmio_nr / 2);
		nvkm_wo32(*pgpuobj, 0x04, chan->mmio_vma.offset >> 8);
	} else {
		nvkm_wo32(*pgpuobj, 0xf4, 0);
		nvkm_wo32(*pgpuobj, 0xf8, 0);
		nvkm_wo32(*pgpuobj, 0x10, chan->mmio_nr / 2);
		nvkm_wo32(*pgpuobj, 0x14, lower_32_bits(chan->mmio_vma.offset));
		nvkm_wo32(*pgpuobj, 0x18, upper_32_bits(chan->mmio_vma.offset));
		nvkm_wo32(*pgpuobj, 0x1c, 1);
		nvkm_wo32(*pgpuobj, 0x20, 0);
		nvkm_wo32(*pgpuobj, 0x28, 0);
		nvkm_wo32(*pgpuobj, 0x2c, 0);
	}
	nvkm_done(*pgpuobj);
	return 0;
}

static void *
gf100_gr_chan_dtor(struct nvkm_object *object)
{
	struct gf100_gr_chan *chan = gf100_gr_chan(object);
	int i;

	for (i = 0; i < ARRAY_SIZE(chan->data); i++) {
		if (chan->data[i].vma.node) {
			nvkm_vm_unmap(&chan->data[i].vma);
			nvkm_vm_put(&chan->data[i].vma);
		}
		nvkm_memory_del(&chan->data[i].mem);
	}

	if (chan->mmio_vma.node) {
		nvkm_vm_unmap(&chan->mmio_vma);
		nvkm_vm_put(&chan->mmio_vma);
	}
	nvkm_memory_del(&chan->mmio);
	return chan;
}

static const struct nvkm_object_func
gf100_gr_chan = {
	.dtor = gf100_gr_chan_dtor,
	.bind = gf100_gr_chan_bind,
};

static int
gf100_gr_chan_new(struct nvkm_gr *base, struct nvkm_fifo_chan *fifoch,
		  const struct nvkm_oclass *oclass,
		  struct nvkm_object **pobject)
{
	struct gf100_gr *gr = gf100_gr(base);
	struct gf100_gr_data *data = gr->mmio_data;
	struct gf100_gr_mmio *mmio = gr->mmio_list;
	struct gf100_gr_chan *chan;
	struct nvkm_device *device = gr->base.engine.subdev.device;
	int ret, i;

	if (!(chan = kzalloc(sizeof(*chan), GFP_KERNEL)))
		return -ENOMEM;
	nvkm_object_ctor(&gf100_gr_chan, oclass, &chan->object);
	chan->gr = gr;
	*pobject = &chan->object;

	/* allocate memory for a "mmio list" buffer that's used by the HUB
	 * fuc to modify some per-context register settings on first load
	 * of the context.
	 */
	ret = nvkm_memory_new(device, NVKM_MEM_TARGET_INST, 0x1000, 0x100,
			      false, &chan->mmio);
	if (ret)
		return ret;

	ret = nvkm_vm_get(fifoch->vm, 0x1000, 12, NV_MEM_ACCESS_RW |
			  NV_MEM_ACCESS_SYS, &chan->mmio_vma);
	if (ret)
		return ret;

	nvkm_memory_map(chan->mmio, &chan->mmio_vma, 0);

	/* allocate buffers referenced by mmio list */
	for (i = 0; data->size && i < ARRAY_SIZE(gr->mmio_data); i++) {
		ret = nvkm_memory_new(device, NVKM_MEM_TARGET_INST,
				      data->size, data->align, false,
				      &chan->data[i].mem);
		if (ret)
			return ret;

		ret = nvkm_vm_get(fifoch->vm,
				  nvkm_memory_size(chan->data[i].mem), 12,
				  data->access, &chan->data[i].vma);
		if (ret)
			return ret;

		nvkm_memory_map(chan->data[i].mem, &chan->data[i].vma, 0);
		data++;
	}

	/* finally, fill in the mmio list and point the context at it */
	nvkm_kmap(chan->mmio);
	for (i = 0; mmio->addr && i < ARRAY_SIZE(gr->mmio_list); i++) {
		u32 addr = mmio->addr;
		u32 data = mmio->data;

		if (mmio->buffer >= 0) {
			u64 info = chan->data[mmio->buffer].vma.offset;
			data |= info >> mmio->shift;
		}

		nvkm_wo32(chan->mmio, chan->mmio_nr++ * 4, addr);
		nvkm_wo32(chan->mmio, chan->mmio_nr++ * 4, data);
		mmio++;
	}
	nvkm_done(chan->mmio);
	return 0;
}

/*******************************************************************************
 * PGRAPH register lists
 ******************************************************************************/

const struct gf100_gr_init
gf100_gr_init_main_0[] = {
	{ 0x400080,   1, 0x04, 0x003083c2 },
	{ 0x400088,   1, 0x04, 0x00006fe7 },
	{ 0x40008c,   1, 0x04, 0x00000000 },
	{ 0x400090,   1, 0x04, 0x00000030 },
	{ 0x40013c,   1, 0x04, 0x013901f7 },
	{ 0x400140,   1, 0x04, 0x00000100 },
	{ 0x400144,   1, 0x04, 0x00000000 },
	{ 0x400148,   1, 0x04, 0x00000110 },
	{ 0x400138,   1, 0x04, 0x00000000 },
	{ 0x400130,   2, 0x04, 0x00000000 },
	{ 0x400124,   1, 0x04, 0x00000002 },
	{}
};

const struct gf100_gr_init
gf100_gr_init_fe_0[] = {
	{ 0x40415c,   1, 0x04, 0x00000000 },
	{ 0x404170,   1, 0x04, 0x00000000 },
	{}
};

const struct gf100_gr_init
gf100_gr_init_pri_0[] = {
	{ 0x404488,   2, 0x04, 0x00000000 },
	{}
};

const struct gf100_gr_init
gf100_gr_init_rstr2d_0[] = {
	{ 0x407808,   1, 0x04, 0x00000000 },
	{}
};

const struct gf100_gr_init
gf100_gr_init_pd_0[] = {
	{ 0x406024,   1, 0x04, 0x00000000 },
	{}
};

const struct gf100_gr_init
gf100_gr_init_ds_0[] = {
	{ 0x405844,   1, 0x04, 0x00ffffff },
	{ 0x405850,   1, 0x04, 0x00000000 },
	{ 0x405908,   1, 0x04, 0x00000000 },
	{}
};

const struct gf100_gr_init
gf100_gr_init_scc_0[] = {
	{ 0x40803c,   1, 0x04, 0x00000000 },
	{}
};

const struct gf100_gr_init
gf100_gr_init_prop_0[] = {
	{ 0x4184a0,   1, 0x04, 0x00000000 },
	{}
};

const struct gf100_gr_init
gf100_gr_init_gpc_unk_0[] = {
	{ 0x418604,   1, 0x04, 0x00000000 },
	{ 0x418680,   1, 0x04, 0x00000000 },
	{ 0x418714,   1, 0x04, 0x80000000 },
	{ 0x418384,   1, 0x04, 0x00000000 },
	{}
};

const struct gf100_gr_init
gf100_gr_init_setup_0[] = {
	{ 0x418814,   3, 0x04, 0x00000000 },
	{}
};

const struct gf100_gr_init
gf100_gr_init_crstr_0[] = {
	{ 0x418b04,   1, 0x04, 0x00000000 },
	{}
};

const struct gf100_gr_init
gf100_gr_init_setup_1[] = {
	{ 0x4188c8,   1, 0x04, 0x80000000 },
	{ 0x4188cc,   1, 0x04, 0x00000000 },
	{ 0x4188d0,   1, 0x04, 0x00010000 },
	{ 0x4188d4,   1, 0x04, 0x00000001 },
	{}
};

const struct gf100_gr_init
gf100_gr_init_zcull_0[] = {
	{ 0x418910,   1, 0x04, 0x00010001 },
	{ 0x418914,   1, 0x04, 0x00000301 },
	{ 0x418918,   1, 0x04, 0x00800000 },
	{ 0x418980,   1, 0x04, 0x77777770 },
	{ 0x418984,   3, 0x04, 0x77777777 },
	{}
};

const struct gf100_gr_init
gf100_gr_init_gpm_0[] = {
	{ 0x418c04,   1, 0x04, 0x00000000 },
	{ 0x418c88,   1, 0x04, 0x00000000 },
	{}
};

const struct gf100_gr_init
gf100_gr_init_gpc_unk_1[] = {
	{ 0x418d00,   1, 0x04, 0x00000000 },
	{ 0x418f08,   1, 0x04, 0x00000000 },
	{ 0x418e00,   1, 0x04, 0x00000050 },
	{ 0x418e08,   1, 0x04, 0x00000000 },
	{}
};

const struct gf100_gr_init
gf100_gr_init_gcc_0[] = {
	{ 0x41900c,   1, 0x04, 0x00000000 },
	{ 0x419018,   1, 0x04, 0x00000000 },
	{}
};

const struct gf100_gr_init
gf100_gr_init_tpccs_0[] = {
	{ 0x419d08,   2, 0x04, 0x00000000 },
	{ 0x419d10,   1, 0x04, 0x00000014 },
	{}
};

const struct gf100_gr_init
gf100_gr_init_tex_0[] = {
	{ 0x419ab0,   1, 0x04, 0x00000000 },
	{ 0x419ab8,   1, 0x04, 0x000000e7 },
	{ 0x419abc,   2, 0x04, 0x00000000 },
	{}
};

const struct gf100_gr_init
gf100_gr_init_pe_0[] = {
	{ 0x41980c,   3, 0x04, 0x00000000 },
	{ 0x419844,   1, 0x04, 0x00000000 },
	{ 0x41984c,   1, 0x04, 0x00005bc5 },
	{ 0x419850,   4, 0x04, 0x00000000 },
	{}
};

const struct gf100_gr_init
gf100_gr_init_l1c_0[] = {
	{ 0x419c98,   1, 0x04, 0x00000000 },
	{ 0x419ca8,   1, 0x04, 0x80000000 },
	{ 0x419cb4,   1, 0x04, 0x00000000 },
	{ 0x419cb8,   1, 0x04, 0x00008bf4 },
	{ 0x419cbc,   1, 0x04, 0x28137606 },
	{ 0x419cc0,   2, 0x04, 0x00000000 },
	{}
};

const struct gf100_gr_init
gf100_gr_init_wwdx_0[] = {
	{ 0x419bd4,   1, 0x04, 0x00800000 },
	{ 0x419bdc,   1, 0x04, 0x00000000 },
	{}
};

const struct gf100_gr_init
gf100_gr_init_tpccs_1[] = {
	{ 0x419d2c,   1, 0x04, 0x00000000 },
	{}
};

const struct gf100_gr_init
gf100_gr_init_mpc_0[] = {
	{ 0x419c0c,   1, 0x04, 0x00000000 },
	{}
};

static const struct gf100_gr_init
gf100_gr_init_sm_0[] = {
	{ 0x419e00,   1, 0x04, 0x00000000 },
	{ 0x419ea0,   1, 0x04, 0x00000000 },
	{ 0x419ea4,   1, 0x04, 0x00000100 },
	{ 0x419ea8,   1, 0x04, 0x00001100 },
	{ 0x419eac,   1, 0x04, 0x11100702 },
	{ 0x419eb0,   1, 0x04, 0x00000003 },
	{ 0x419eb4,   4, 0x04, 0x00000000 },
	{ 0x419ec8,   1, 0x04, 0x06060618 },
	{ 0x419ed0,   1, 0x04, 0x0eff0e38 },
	{ 0x419ed4,   1, 0x04, 0x011104f1 },
	{ 0x419edc,   1, 0x04, 0x00000000 },
	{ 0x419f00,   1, 0x04, 0x00000000 },
	{ 0x419f2c,   1, 0x04, 0x00000000 },
	{}
};

const struct gf100_gr_init
gf100_gr_init_be_0[] = {
	{ 0x40880c,   1, 0x04, 0x00000000 },
	{ 0x408910,   9, 0x04, 0x00000000 },
	{ 0x408950,   1, 0x04, 0x00000000 },
	{ 0x408954,   1, 0x04, 0x0000ffff },
	{ 0x408984,   1, 0x04, 0x00000000 },
	{ 0x408988,   1, 0x04, 0x08040201 },
	{ 0x40898c,   1, 0x04, 0x80402010 },
	{}
};

const struct gf100_gr_init
gf100_gr_init_fe_1[] = {
	{ 0x4040f0,   1, 0x04, 0x00000000 },
	{}
};

const struct gf100_gr_init
gf100_gr_init_pe_1[] = {
	{ 0x419880,   1, 0x04, 0x00000002 },
	{}
};

static const struct gf100_gr_pack
gf100_gr_pack_mmio[] = {
	{ gf100_gr_init_main_0 },
	{ gf100_gr_init_fe_0 },
	{ gf100_gr_init_pri_0 },
	{ gf100_gr_init_rstr2d_0 },
	{ gf100_gr_init_pd_0 },
	{ gf100_gr_init_ds_0 },
	{ gf100_gr_init_scc_0 },
	{ gf100_gr_init_prop_0 },
	{ gf100_gr_init_gpc_unk_0 },
	{ gf100_gr_init_setup_0 },
	{ gf100_gr_init_crstr_0 },
	{ gf100_gr_init_setup_1 },
	{ gf100_gr_init_zcull_0 },
	{ gf100_gr_init_gpm_0 },
	{ gf100_gr_init_gpc_unk_1 },
	{ gf100_gr_init_gcc_0 },
	{ gf100_gr_init_tpccs_0 },
	{ gf100_gr_init_tex_0 },
	{ gf100_gr_init_pe_0 },
	{ gf100_gr_init_l1c_0 },
	{ gf100_gr_init_wwdx_0 },
	{ gf100_gr_init_tpccs_1 },
	{ gf100_gr_init_mpc_0 },
	{ gf100_gr_init_sm_0 },
	{ gf100_gr_init_be_0 },
	{ gf100_gr_init_fe_1 },
	{ gf100_gr_init_pe_1 },
	{}
};

/*******************************************************************************
 * PGRAPH engine/subdev functions
 ******************************************************************************/

static bool
gf100_gr_chsw_load(struct nvkm_gr *base)
{
	struct gf100_gr *gr = gf100_gr(base);
	if (!gr->firmware) {
		u32 trace = nvkm_rd32(gr->base.engine.subdev.device, 0x40981c);
		if (trace & 0x00000040)
			return true;
	} else {
		u32 mthd = nvkm_rd32(gr->base.engine.subdev.device, 0x409808);
		if (mthd & 0x00080000)
			return true;
	}
	return false;
}

int
gf100_gr_rops(struct gf100_gr *gr)
{
	struct nvkm_device *device = gr->base.engine.subdev.device;
	return (nvkm_rd32(device, 0x409604) & 0x001f0000) >> 16;
}

void
gf100_gr_zbc_init(struct gf100_gr *gr)
{
	const u32  zero[] = { 0x00000000, 0x00000000, 0x00000000, 0x00000000,
			      0x00000000, 0x00000000, 0x00000000, 0x00000000 };
	const u32   one[] = { 0x3f800000, 0x3f800000, 0x3f800000, 0x3f800000,
			      0xffffffff, 0xffffffff, 0xffffffff, 0xffffffff };
	const u32 f32_0[] = { 0x00000000, 0x00000000, 0x00000000, 0x00000000,
			      0x00000000, 0x00000000, 0x00000000, 0x00000000 };
	const u32 f32_1[] = { 0x3f800000, 0x3f800000, 0x3f800000, 0x3f800000,
			      0x3f800000, 0x3f800000, 0x3f800000, 0x3f800000 };
	struct nvkm_ltc *ltc = gr->base.engine.subdev.device->ltc;
	int index;

	if (!gr->zbc_color[0].format) {
		gf100_gr_zbc_color_get(gr, 1,  & zero[0],   &zero[4]);
		gf100_gr_zbc_color_get(gr, 2,  &  one[0],    &one[4]);
		gf100_gr_zbc_color_get(gr, 4,  &f32_0[0],  &f32_0[4]);
		gf100_gr_zbc_color_get(gr, 4,  &f32_1[0],  &f32_1[4]);
		gf100_gr_zbc_depth_get(gr, 1, 0x00000000, 0x00000000);
		gf100_gr_zbc_depth_get(gr, 1, 0x3f800000, 0x3f800000);
	}

	for (index = ltc->zbc_min; index <= ltc->zbc_max; index++)
		gf100_gr_zbc_clear_color(gr, index);
	for (index = ltc->zbc_min; index <= ltc->zbc_max; index++)
		gf100_gr_zbc_clear_depth(gr, index);
}

/**
 * Wait until GR goes idle. GR is considered idle if it is disabled by the
 * MC (0x200) register, or GR is not busy and a context switch is not in
 * progress.
 */
int
gf100_gr_wait_idle(struct gf100_gr *gr)
{
	struct nvkm_subdev *subdev = &gr->base.engine.subdev;
	struct nvkm_device *device = subdev->device;
	unsigned long end_jiffies = jiffies + msecs_to_jiffies(2000);
	bool gr_enabled, ctxsw_active, gr_busy;

	do {
		/*
		 * required to make sure FIFO_ENGINE_STATUS (0x2640) is
		 * up-to-date
		 */
		nvkm_rd32(device, 0x400700);

		gr_enabled = nvkm_rd32(device, 0x200) & 0x1000;
		ctxsw_active = nvkm_rd32(device, 0x2640) & 0x8000;
		gr_busy = nvkm_rd32(device, 0x40060c) & 0x1;

		if (!gr_enabled || (!gr_busy && !ctxsw_active))
			return 0;
	} while (time_before(jiffies, end_jiffies));

	nvkm_error(subdev,
		   "wait for idle timeout (en: %d, ctxsw: %d, busy: %d)\n",
		   gr_enabled, ctxsw_active, gr_busy);
	return -EAGAIN;
}

void
gf100_gr_mmio(struct gf100_gr *gr, const struct gf100_gr_pack *p)
{
	struct nvkm_device *device = gr->base.engine.subdev.device;
	const struct gf100_gr_pack *pack;
	const struct gf100_gr_init *init;

	pack_for_each_init(init, pack, p) {
		u32 next = init->addr + init->count * init->pitch;
		u32 addr = init->addr;
		while (addr < next) {
			nvkm_wr32(device, addr, init->data);
			addr += init->pitch;
		}
	}
}

void
gf100_gr_icmd(struct gf100_gr *gr, const struct gf100_gr_pack *p)
{
	struct nvkm_device *device = gr->base.engine.subdev.device;
	const struct gf100_gr_pack *pack;
	const struct gf100_gr_init *init;
	u32 data = 0;

	nvkm_wr32(device, 0x400208, 0x80000000);

	pack_for_each_init(init, pack, p) {
		u32 next = init->addr + init->count * init->pitch;
		u32 addr = init->addr;

		if ((pack == p && init == p->init) || data != init->data) {
			nvkm_wr32(device, 0x400204, init->data);
			data = init->data;
		}

		while (addr < next) {
			nvkm_wr32(device, 0x400200, addr);
			/**
			 * Wait for GR to go idle after submitting a
			 * GO_IDLE bundle
			 */
			if ((addr & 0xffff) == 0xe100)
				gf100_gr_wait_idle(gr);
			nvkm_msec(device, 2000,
				if (!(nvkm_rd32(device, 0x400700) & 0x00000004))
					break;
			);
			addr += init->pitch;
		}
	}

	nvkm_wr32(device, 0x400208, 0x00000000);
}

void
gf100_gr_mthd(struct gf100_gr *gr, const struct gf100_gr_pack *p)
{
	struct nvkm_device *device = gr->base.engine.subdev.device;
	const struct gf100_gr_pack *pack;
	const struct gf100_gr_init *init;
	u32 data = 0;

	pack_for_each_init(init, pack, p) {
		u32 ctrl = 0x80000000 | pack->type;
		u32 next = init->addr + init->count * init->pitch;
		u32 addr = init->addr;

		if ((pack == p && init == p->init) || data != init->data) {
			nvkm_wr32(device, 0x40448c, init->data);
			data = init->data;
		}

		while (addr < next) {
			nvkm_wr32(device, 0x404488, ctrl | (addr << 14));
			addr += init->pitch;
		}
	}
}

u64
gf100_gr_units(struct nvkm_gr *base)
{
	struct gf100_gr *gr = gf100_gr(base);
	u64 cfg;

	cfg  = (u32)gr->gpc_nr;
	cfg |= (u32)gr->tpc_total << 8;
	cfg |= (u64)gr->rop_nr << 32;

	return cfg;
}

static const struct nvkm_bitfield gf100_dispatch_error[] = {
	{ 0x00000001, "INJECTED_BUNDLE_ERROR" },
	{ 0x00000002, "CLASS_SUBCH_MISMATCH" },
	{ 0x00000004, "SUBCHSW_DURING_NOTIFY" },
	{}
};

static const struct nvkm_bitfield gf100_m2mf_error[] = {
	{ 0x00000001, "PUSH_TOO_MUCH_DATA" },
	{ 0x00000002, "PUSH_NOT_ENOUGH_DATA" },
	{}
};

static const struct nvkm_bitfield gf100_unk6_error[] = {
	{ 0x00000001, "TEMP_TOO_SMALL" },
	{}
};

static const struct nvkm_bitfield gf100_ccache_error[] = {
	{ 0x00000001, "INTR" },
	{ 0x00000002, "LDCONST_OOB" },
	{}
};

static const struct nvkm_bitfield gf100_macro_error[] = {
	{ 0x00000001, "TOO_FEW_PARAMS" },
	{ 0x00000002, "TOO_MANY_PARAMS" },
	{ 0x00000004, "ILLEGAL_OPCODE" },
	{ 0x00000008, "DOUBLE_BRANCH" },
	{ 0x00000010, "WATCHDOG" },
	{}
};

static const struct nvkm_bitfield gk104_sked_error[] = {
	{ 0x00000040, "CTA_RESUME" },
	{ 0x00000080, "CONSTANT_BUFFER_SIZE" },
	{ 0x00000200, "LOCAL_MEMORY_SIZE_POS" },
	{ 0x00000400, "LOCAL_MEMORY_SIZE_NEG" },
	{ 0x00000800, "WARP_CSTACK_SIZE" },
	{ 0x00001000, "TOTAL_TEMP_SIZE" },
	{ 0x00002000, "REGISTER_COUNT" },
	{ 0x00040000, "TOTAL_THREADS" },
	{ 0x00100000, "PROGRAM_OFFSET" },
	{ 0x00200000, "SHARED_MEMORY_SIZE" },
	{ 0x00800000, "CTA_THREAD_DIMENSION_ZERO" },
	{ 0x01000000, "MEMORY_WINDOW_OVERLAP" },
	{ 0x02000000, "SHARED_CONFIG_TOO_SMALL" },
	{ 0x04000000, "TOTAL_REGISTER_COUNT" },
	{}
};

static const struct nvkm_bitfield gf100_gpc_rop_error[] = {
	{ 0x00000002, "RT_PITCH_OVERRUN" },
	{ 0x00000010, "RT_WIDTH_OVERRUN" },
	{ 0x00000020, "RT_HEIGHT_OVERRUN" },
	{ 0x00000080, "ZETA_STORAGE_TYPE_MISMATCH" },
	{ 0x00000100, "RT_STORAGE_TYPE_MISMATCH" },
	{ 0x00000400, "RT_LINEAR_MISMATCH" },
	{}
};

static void
gf100_gr_trap_gpc_rop(struct gf100_gr *gr, int gpc)
{
	struct nvkm_subdev *subdev = &gr->base.engine.subdev;
	struct nvkm_device *device = subdev->device;
	char error[128];
	u32 trap[4];

	trap[0] = nvkm_rd32(device, GPC_UNIT(gpc, 0x0420)) & 0x3fffffff;
	trap[1] = nvkm_rd32(device, GPC_UNIT(gpc, 0x0434));
	trap[2] = nvkm_rd32(device, GPC_UNIT(gpc, 0x0438));
	trap[3] = nvkm_rd32(device, GPC_UNIT(gpc, 0x043c));

	nvkm_snprintbf(error, sizeof(error), gf100_gpc_rop_error, trap[0]);

	nvkm_error(subdev, "GPC%d/PROP trap: %08x [%s] x = %u, y = %u, "
			   "format = %x, storage type = %x\n",
		   gpc, trap[0], error, trap[1] & 0xffff, trap[1] >> 16,
		   (trap[2] >> 8) & 0x3f, trap[3] & 0xff);
	nvkm_wr32(device, GPC_UNIT(gpc, 0x0420), 0xc0000000);
}

static const struct nvkm_enum gf100_mp_warp_error[] = {
	{ 0x01, "STACK_ERROR" },
	{ 0x02, "API_STACK_ERROR" },
	{ 0x03, "RET_EMPTY_STACK_ERROR" },
	{ 0x04, "PC_WRAP" },
	{ 0x05, "MISALIGNED_PC" },
	{ 0x06, "PC_OVERFLOW" },
	{ 0x07, "MISALIGNED_IMMC_ADDR" },
	{ 0x08, "MISALIGNED_REG" },
	{ 0x09, "ILLEGAL_INSTR_ENCODING" },
	{ 0x0a, "ILLEGAL_SPH_INSTR_COMBO" },
	{ 0x0b, "ILLEGAL_INSTR_PARAM" },
	{ 0x0c, "INVALID_CONST_ADDR" },
	{ 0x0d, "OOR_REG" },
	{ 0x0e, "OOR_ADDR" },
	{ 0x0f, "MISALIGNED_ADDR" },
	{ 0x10, "INVALID_ADDR_SPACE" },
	{ 0x11, "ILLEGAL_INSTR_PARAM2" },
	{ 0x12, "INVALID_CONST_ADDR_LDC" },
	{ 0x13, "GEOMETRY_SM_ERROR" },
	{ 0x14, "DIVERGENT" },
	{ 0x15, "WARP_EXIT" },
	{}
};

static const struct nvkm_bitfield gf100_mp_global_error[] = {
	{ 0x00000001, "SM_TO_SM_FAULT" },
	{ 0x00000002, "L1_ERROR" },
	{ 0x00000004, "MULTIPLE_WARP_ERRORS" },
	{ 0x00000008, "PHYSICAL_STACK_OVERFLOW" },
	{ 0x00000010, "BPT_INT" },
	{ 0x00000020, "BPT_PAUSE" },
	{ 0x00000040, "SINGLE_STEP_COMPLETE" },
	{ 0x20000000, "ECC_SEC_ERROR" },
	{ 0x40000000, "ECC_DED_ERROR" },
	{ 0x80000000, "TIMEOUT" },
	{}
};

static void
gf100_gr_trap_mp(struct gf100_gr *gr, int gpc, int tpc)
{
	struct nvkm_subdev *subdev = &gr->base.engine.subdev;
	struct nvkm_device *device = subdev->device;
	u32 werr = nvkm_rd32(device, TPC_UNIT(gpc, tpc, 0x648));
	u32 gerr = nvkm_rd32(device, TPC_UNIT(gpc, tpc, 0x650));
	const struct nvkm_enum *warp;
	char glob[128];

	nvkm_snprintbf(glob, sizeof(glob), gf100_mp_global_error, gerr);
	warp = nvkm_enum_find(gf100_mp_warp_error, werr & 0xffff);

	nvkm_error(subdev, "GPC%i/TPC%i/MP trap: "
			   "global %08x [%s] warp %04x [%s]\n",
		   gpc, tpc, gerr, glob, werr, warp ? warp->name : "");

	nvkm_wr32(device, TPC_UNIT(gpc, tpc, 0x648), 0x00000000);
	nvkm_wr32(device, TPC_UNIT(gpc, tpc, 0x650), gerr);
}

static void
gf100_gr_trap_tpc(struct gf100_gr *gr, int gpc, int tpc)
{
	struct nvkm_subdev *subdev = &gr->base.engine.subdev;
	struct nvkm_device *device = subdev->device;
	u32 stat = nvkm_rd32(device, TPC_UNIT(gpc, tpc, 0x0508));

	if (stat & 0x00000001) {
		u32 trap = nvkm_rd32(device, TPC_UNIT(gpc, tpc, 0x0224));
		nvkm_error(subdev, "GPC%d/TPC%d/TEX: %08x\n", gpc, tpc, trap);
		nvkm_wr32(device, TPC_UNIT(gpc, tpc, 0x0224), 0xc0000000);
		stat &= ~0x00000001;
	}

	if (stat & 0x00000002) {
		gf100_gr_trap_mp(gr, gpc, tpc);
		stat &= ~0x00000002;
	}

	if (stat & 0x00000004) {
		u32 trap = nvkm_rd32(device, TPC_UNIT(gpc, tpc, 0x0084));
		nvkm_error(subdev, "GPC%d/TPC%d/POLY: %08x\n", gpc, tpc, trap);
		nvkm_wr32(device, TPC_UNIT(gpc, tpc, 0x0084), 0xc0000000);
		stat &= ~0x00000004;
	}

	if (stat & 0x00000008) {
		u32 trap = nvkm_rd32(device, TPC_UNIT(gpc, tpc, 0x048c));
		nvkm_error(subdev, "GPC%d/TPC%d/L1C: %08x\n", gpc, tpc, trap);
		nvkm_wr32(device, TPC_UNIT(gpc, tpc, 0x048c), 0xc0000000);
		stat &= ~0x00000008;
	}

	if (stat & 0x00000010) {
		u32 trap = nvkm_rd32(device, TPC_UNIT(gpc, tpc, 0x0430));
		nvkm_error(subdev, "GPC%d/TPC%d/MPC: %08x\n", gpc, tpc, trap);
		nvkm_wr32(device, TPC_UNIT(gpc, tpc, 0x0430), 0xc0000000);
		stat &= ~0x00000010;
	}

	if (stat) {
		nvkm_error(subdev, "GPC%d/TPC%d/%08x: unknown\n", gpc, tpc, stat);
	}
}

static void
gf100_gr_trap_gpc(struct gf100_gr *gr, int gpc)
{
	struct nvkm_subdev *subdev = &gr->base.engine.subdev;
	struct nvkm_device *device = subdev->device;
	u32 stat = nvkm_rd32(device, GPC_UNIT(gpc, 0x2c90));
	int tpc;

	if (stat & 0x00000001) {
		gf100_gr_trap_gpc_rop(gr, gpc);
		stat &= ~0x00000001;
	}

	if (stat & 0x00000002) {
		u32 trap = nvkm_rd32(device, GPC_UNIT(gpc, 0x0900));
		nvkm_error(subdev, "GPC%d/ZCULL: %08x\n", gpc, trap);
		nvkm_wr32(device, GPC_UNIT(gpc, 0x0900), 0xc0000000);
		stat &= ~0x00000002;
	}

	if (stat & 0x00000004) {
		u32 trap = nvkm_rd32(device, GPC_UNIT(gpc, 0x1028));
		nvkm_error(subdev, "GPC%d/CCACHE: %08x\n", gpc, trap);
		nvkm_wr32(device, GPC_UNIT(gpc, 0x1028), 0xc0000000);
		stat &= ~0x00000004;
	}

	if (stat & 0x00000008) {
		u32 trap = nvkm_rd32(device, GPC_UNIT(gpc, 0x0824));
		nvkm_error(subdev, "GPC%d/ESETUP: %08x\n", gpc, trap);
		nvkm_wr32(device, GPC_UNIT(gpc, 0x0824), 0xc0000000);
		stat &= ~0x00000009;
	}

	for (tpc = 0; tpc < gr->tpc_nr[gpc]; tpc++) {
		u32 mask = 0x00010000 << tpc;
		if (stat & mask) {
			gf100_gr_trap_tpc(gr, gpc, tpc);
			nvkm_wr32(device, GPC_UNIT(gpc, 0x2c90), mask);
			stat &= ~mask;
		}
	}

	if (stat) {
		nvkm_error(subdev, "GPC%d/%08x: unknown\n", gpc, stat);
	}
}

static void
gf100_gr_trap_intr(struct gf100_gr *gr)
{
	struct nvkm_subdev *subdev = &gr->base.engine.subdev;
	struct nvkm_device *device = subdev->device;
	char error[128];
	u32 trap = nvkm_rd32(device, 0x400108);
	int rop, gpc;

	if (trap & 0x00000001) {
		u32 stat = nvkm_rd32(device, 0x404000);

		nvkm_snprintbf(error, sizeof(error), gf100_dispatch_error,
			       stat & 0x3fffffff);
		nvkm_error(subdev, "DISPATCH %08x [%s]\n", stat, error);
		nvkm_wr32(device, 0x404000, 0xc0000000);
		nvkm_wr32(device, 0x400108, 0x00000001);
		trap &= ~0x00000001;
	}

	if (trap & 0x00000002) {
		u32 stat = nvkm_rd32(device, 0x404600);

		nvkm_snprintbf(error, sizeof(error), gf100_m2mf_error,
			       stat & 0x3fffffff);
		nvkm_error(subdev, "M2MF %08x [%s]\n", stat, error);

		nvkm_wr32(device, 0x404600, 0xc0000000);
		nvkm_wr32(device, 0x400108, 0x00000002);
		trap &= ~0x00000002;
	}

	if (trap & 0x00000008) {
		u32 stat = nvkm_rd32(device, 0x408030);

		nvkm_snprintbf(error, sizeof(error), gf100_ccache_error,
			       stat & 0x3fffffff);
		nvkm_error(subdev, "CCACHE %08x [%s]\n", stat, error);
		nvkm_wr32(device, 0x408030, 0xc0000000);
		nvkm_wr32(device, 0x400108, 0x00000008);
		trap &= ~0x00000008;
	}

	if (trap & 0x00000010) {
		u32 stat = nvkm_rd32(device, 0x405840);
		nvkm_error(subdev, "SHADER %08x, sph: 0x%06x, stage: 0x%02x\n",
			   stat, stat & 0xffffff, (stat >> 24) & 0x3f);
		nvkm_wr32(device, 0x405840, 0xc0000000);
		nvkm_wr32(device, 0x400108, 0x00000010);
		trap &= ~0x00000010;
	}

	if (trap & 0x00000040) {
		u32 stat = nvkm_rd32(device, 0x40601c);

		nvkm_snprintbf(error, sizeof(error), gf100_unk6_error,
			       stat & 0x3fffffff);
		nvkm_error(subdev, "UNK6 %08x [%s]\n", stat, error);

		nvkm_wr32(device, 0x40601c, 0xc0000000);
		nvkm_wr32(device, 0x400108, 0x00000040);
		trap &= ~0x00000040;
	}

	if (trap & 0x00000080) {
		u32 stat = nvkm_rd32(device, 0x404490);
		u32 pc = nvkm_rd32(device, 0x404494);
		u32 op = nvkm_rd32(device, 0x40449c);

		nvkm_snprintbf(error, sizeof(error), gf100_macro_error,
			       stat & 0x1fffffff);
		nvkm_error(subdev, "MACRO %08x [%s], pc: 0x%03x%s, op: 0x%08x\n",
			   stat, error, pc & 0x7ff,
			   (pc & 0x10000000) ? "" : " (invalid)",
			   op);

		nvkm_wr32(device, 0x404490, 0xc0000000);
		nvkm_wr32(device, 0x400108, 0x00000080);
		trap &= ~0x00000080;
	}

	if (trap & 0x00000100) {
		u32 stat = nvkm_rd32(device, 0x407020) & 0x3fffffff;

		nvkm_snprintbf(error, sizeof(error), gk104_sked_error, stat);
		nvkm_error(subdev, "SKED: %08x [%s]\n", stat, error);

		if (stat)
			nvkm_wr32(device, 0x407020, 0x40000000);
		nvkm_wr32(device, 0x400108, 0x00000100);
		trap &= ~0x00000100;
	}

	if (trap & 0x01000000) {
		u32 stat = nvkm_rd32(device, 0x400118);
		for (gpc = 0; stat && gpc < gr->gpc_nr; gpc++) {
			u32 mask = 0x00000001 << gpc;
			if (stat & mask) {
				gf100_gr_trap_gpc(gr, gpc);
				nvkm_wr32(device, 0x400118, mask);
				stat &= ~mask;
			}
		}
		nvkm_wr32(device, 0x400108, 0x01000000);
		trap &= ~0x01000000;
	}

	if (trap & 0x02000000) {
		for (rop = 0; rop < gr->rop_nr; rop++) {
			u32 statz = nvkm_rd32(device, ROP_UNIT(rop, 0x070));
			u32 statc = nvkm_rd32(device, ROP_UNIT(rop, 0x144));
			nvkm_error(subdev, "ROP%d %08x %08x\n",
				 rop, statz, statc);
			nvkm_wr32(device, ROP_UNIT(rop, 0x070), 0xc0000000);
			nvkm_wr32(device, ROP_UNIT(rop, 0x144), 0xc0000000);
		}
		nvkm_wr32(device, 0x400108, 0x02000000);
		trap &= ~0x02000000;
	}

	if (trap) {
		nvkm_error(subdev, "TRAP UNHANDLED %08x\n", trap);
		nvkm_wr32(device, 0x400108, trap);
	}
}

static void
gf100_gr_ctxctl_debug_unit(struct gf100_gr *gr, u32 base)
{
	struct nvkm_subdev *subdev = &gr->base.engine.subdev;
	struct nvkm_device *device = subdev->device;
	nvkm_error(subdev, "%06x - done %08x\n", base,
		   nvkm_rd32(device, base + 0x400));
	nvkm_error(subdev, "%06x - stat %08x %08x %08x %08x\n", base,
		   nvkm_rd32(device, base + 0x800),
		   nvkm_rd32(device, base + 0x804),
		   nvkm_rd32(device, base + 0x808),
		   nvkm_rd32(device, base + 0x80c));
	nvkm_error(subdev, "%06x - stat %08x %08x %08x %08x\n", base,
		   nvkm_rd32(device, base + 0x810),
		   nvkm_rd32(device, base + 0x814),
		   nvkm_rd32(device, base + 0x818),
		   nvkm_rd32(device, base + 0x81c));
}

void
gf100_gr_ctxctl_debug(struct gf100_gr *gr)
{
	struct nvkm_device *device = gr->base.engine.subdev.device;
	u32 gpcnr = nvkm_rd32(device, 0x409604) & 0xffff;
	u32 gpc;

	gf100_gr_ctxctl_debug_unit(gr, 0x409000);
	for (gpc = 0; gpc < gpcnr; gpc++)
		gf100_gr_ctxctl_debug_unit(gr, 0x502000 + (gpc * 0x8000));
}

static void
gf100_gr_ctxctl_isr(struct gf100_gr *gr)
{
	struct nvkm_subdev *subdev = &gr->base.engine.subdev;
	struct nvkm_device *device = subdev->device;
	u32 stat = nvkm_rd32(device, 0x409c18);

	if (!gr->firmware && (stat & 0x00000001)) {
		u32 code = nvkm_rd32(device, 0x409814);
		if (code == E_BAD_FWMTHD) {
			u32 class = nvkm_rd32(device, 0x409808);
			u32  addr = nvkm_rd32(device, 0x40980c);
			u32  subc = (addr & 0x00070000) >> 16;
			u32  mthd = (addr & 0x00003ffc);
			u32  data = nvkm_rd32(device, 0x409810);

			nvkm_error(subdev, "FECS MTHD subc %d class %04x "
					   "mthd %04x data %08x\n",
				   subc, class, mthd, data);
		} else {
			nvkm_error(subdev, "FECS ucode error %d\n", code);
		}
		nvkm_wr32(device, 0x409c20, 0x00000001);
		stat &= ~0x00000001;
	}

	if (!gr->firmware && (stat & 0x00080000)) {
		nvkm_error(subdev, "FECS watchdog timeout\n");
		gf100_gr_ctxctl_debug(gr);
		nvkm_wr32(device, 0x409c20, 0x00080000);
		stat &= ~0x00080000;
	}

	if (stat) {
		nvkm_error(subdev, "FECS %08x\n", stat);
		gf100_gr_ctxctl_debug(gr);
		nvkm_wr32(device, 0x409c20, stat);
	}
}

static void
gf100_gr_intr(struct nvkm_gr *base)
{
	struct gf100_gr *gr = gf100_gr(base);
	struct nvkm_subdev *subdev = &gr->base.engine.subdev;
	struct nvkm_device *device = subdev->device;
	struct nvkm_fifo_chan *chan;
	unsigned long flags;
	u64 inst = nvkm_rd32(device, 0x409b00) & 0x0fffffff;
	u32 stat = nvkm_rd32(device, 0x400100);
	u32 addr = nvkm_rd32(device, 0x400704);
	u32 mthd = (addr & 0x00003ffc);
	u32 subc = (addr & 0x00070000) >> 16;
	u32 data = nvkm_rd32(device, 0x400708);
	u32 code = nvkm_rd32(device, 0x400110);
	u32 class;
	const char *name = "unknown";
	int chid = -1;

	chan = nvkm_fifo_chan_inst(device->fifo, (u64)inst << 12, &flags);
	if (chan) {
		name = chan->object.client->name;
		chid = chan->chid;
	}

	if (device->card_type < NV_E0 || subc < 4)
		class = nvkm_rd32(device, 0x404200 + (subc * 4));
	else
		class = 0x0000;

	if (stat & 0x00000001) {
		/*
		 * notifier interrupt, only needed for cyclestats
		 * can be safely ignored
		 */
		nvkm_wr32(device, 0x400100, 0x00000001);
		stat &= ~0x00000001;
	}

	if (stat & 0x00000010) {
		if (!gf100_gr_mthd_sw(device, class, mthd, data)) {
			nvkm_error(subdev, "ILLEGAL_MTHD ch %d [%010llx %s] "
				   "subc %d class %04x mthd %04x data %08x\n",
				   chid, inst << 12, name, subc,
				   class, mthd, data);
		}
		nvkm_wr32(device, 0x400100, 0x00000010);
		stat &= ~0x00000010;
	}

	if (stat & 0x00000020) {
		nvkm_error(subdev, "ILLEGAL_CLASS ch %d [%010llx %s] "
			   "subc %d class %04x mthd %04x data %08x\n",
			   chid, inst << 12, name, subc, class, mthd, data);
		nvkm_wr32(device, 0x400100, 0x00000020);
		stat &= ~0x00000020;
	}

	if (stat & 0x00100000) {
		const struct nvkm_enum *en =
			nvkm_enum_find(nv50_data_error_names, code);
		nvkm_error(subdev, "DATA_ERROR %08x [%s] ch %d [%010llx %s] "
				   "subc %d class %04x mthd %04x data %08x\n",
			   code, en ? en->name : "", chid, inst << 12,
			   name, subc, class, mthd, data);
		nvkm_wr32(device, 0x400100, 0x00100000);
		stat &= ~0x00100000;
	}

	if (stat & 0x00200000) {
		nvkm_error(subdev, "TRAP ch %d [%010llx %s]\n",
			   chid, inst << 12, name);
		gf100_gr_trap_intr(gr);
		nvkm_wr32(device, 0x400100, 0x00200000);
		stat &= ~0x00200000;
	}

	if (stat & 0x00080000) {
		gf100_gr_ctxctl_isr(gr);
		nvkm_wr32(device, 0x400100, 0x00080000);
		stat &= ~0x00080000;
	}

	if (stat) {
		nvkm_error(subdev, "intr %08x\n", stat);
		nvkm_wr32(device, 0x400100, stat);
	}

	nvkm_wr32(device, 0x400500, 0x00010001);
	nvkm_fifo_chan_put(device->fifo, flags, &chan);
}

static void
<<<<<<< HEAD
gf100_gr_init_fw(struct gf100_gr *gr, u32 fuc_base,
=======
gf100_gr_init_fw(struct nvkm_falcon *falcon,
>>>>>>> 786cc154
		 struct gf100_gr_fuc *code, struct gf100_gr_fuc *data)
{
	nvkm_falcon_load_dmem(falcon, data->data, 0x0, data->size, 0);
	nvkm_falcon_load_imem(falcon, code->data, 0x0, code->size, 0, 0, false);
}

static void
gf100_gr_init_csdata(struct gf100_gr *gr,
		     const struct gf100_gr_pack *pack,
		     u32 falcon, u32 starstar, u32 base)
{
	struct nvkm_device *device = gr->base.engine.subdev.device;
	const struct gf100_gr_pack *iter;
	const struct gf100_gr_init *init;
	u32 addr = ~0, prev = ~0, xfer = 0;
	u32 star, temp;

	nvkm_wr32(device, falcon + 0x01c0, 0x02000000 + starstar);
	star = nvkm_rd32(device, falcon + 0x01c4);
	temp = nvkm_rd32(device, falcon + 0x01c4);
	if (temp > star)
		star = temp;
	nvkm_wr32(device, falcon + 0x01c0, 0x01000000 + star);

	pack_for_each_init(init, iter, pack) {
		u32 head = init->addr - base;
		u32 tail = head + init->count * init->pitch;
		while (head < tail) {
			if (head != prev + 4 || xfer >= 32) {
				if (xfer) {
					u32 data = ((--xfer << 26) | addr);
					nvkm_wr32(device, falcon + 0x01c4, data);
					star += 4;
				}
				addr = head;
				xfer = 0;
			}
			prev = head;
			xfer = xfer + 1;
			head = head + init->pitch;
		}
	}

	nvkm_wr32(device, falcon + 0x01c4, (--xfer << 26) | addr);
	nvkm_wr32(device, falcon + 0x01c0, 0x01000004 + starstar);
	nvkm_wr32(device, falcon + 0x01c4, star + 4);
}

/* Initialize context from an external (secure or not) firmware */
static int
gf100_gr_init_ctxctl_ext(struct gf100_gr *gr)
{
	struct nvkm_subdev *subdev = &gr->base.engine.subdev;
	struct nvkm_device *device = subdev->device;
	struct nvkm_secboot *sb = device->secboot;
	int ret = 0;

	/* load fuc microcode */
	nvkm_mc_unk260(device, 0);

	/* securely-managed falcons must be reset using secure boot */
	if (nvkm_secboot_is_managed(sb, NVKM_SECBOOT_FALCON_FECS))
		ret = nvkm_secboot_reset(sb, NVKM_SECBOOT_FALCON_FECS);
	else
		gf100_gr_init_fw(gr->fecs, &gr->fuc409c, &gr->fuc409d);
	if (ret)
		return ret;

	if (nvkm_secboot_is_managed(sb, NVKM_SECBOOT_FALCON_GPCCS))
		ret = nvkm_secboot_reset(sb, NVKM_SECBOOT_FALCON_GPCCS);
	else
		gf100_gr_init_fw(gr->gpccs, &gr->fuc41ac, &gr->fuc41ad);
	if (ret)
		return ret;

	nvkm_mc_unk260(device, 1);

	/* start both of them running */
	nvkm_wr32(device, 0x409840, 0xffffffff);
	nvkm_wr32(device, 0x41a10c, 0x00000000);
	nvkm_wr32(device, 0x40910c, 0x00000000);

	nvkm_falcon_start(gr->gpccs);
	nvkm_falcon_start(gr->fecs);

	if (nvkm_msec(device, 2000,
		if (nvkm_rd32(device, 0x409800) & 0x00000001)
			break;
	) < 0)
		return -EBUSY;

	nvkm_wr32(device, 0x409840, 0xffffffff);
	nvkm_wr32(device, 0x409500, 0x7fffffff);
	nvkm_wr32(device, 0x409504, 0x00000021);

	nvkm_wr32(device, 0x409840, 0xffffffff);
	nvkm_wr32(device, 0x409500, 0x00000000);
	nvkm_wr32(device, 0x409504, 0x00000010);
	if (nvkm_msec(device, 2000,
		if ((gr->size = nvkm_rd32(device, 0x409800)))
			break;
	) < 0)
		return -EBUSY;

	nvkm_wr32(device, 0x409840, 0xffffffff);
	nvkm_wr32(device, 0x409500, 0x00000000);
	nvkm_wr32(device, 0x409504, 0x00000016);
	if (nvkm_msec(device, 2000,
		if (nvkm_rd32(device, 0x409800))
			break;
	) < 0)
		return -EBUSY;

	nvkm_wr32(device, 0x409840, 0xffffffff);
	nvkm_wr32(device, 0x409500, 0x00000000);
	nvkm_wr32(device, 0x409504, 0x00000025);
	if (nvkm_msec(device, 2000,
		if (nvkm_rd32(device, 0x409800))
			break;
	) < 0)
		return -EBUSY;

	if (device->chipset >= 0xe0) {
		nvkm_wr32(device, 0x409800, 0x00000000);
		nvkm_wr32(device, 0x409500, 0x00000001);
		nvkm_wr32(device, 0x409504, 0x00000030);
		if (nvkm_msec(device, 2000,
			if (nvkm_rd32(device, 0x409800))
				break;
		) < 0)
			return -EBUSY;

		nvkm_wr32(device, 0x409810, 0xb00095c8);
		nvkm_wr32(device, 0x409800, 0x00000000);
		nvkm_wr32(device, 0x409500, 0x00000001);
		nvkm_wr32(device, 0x409504, 0x00000031);
		if (nvkm_msec(device, 2000,
			if (nvkm_rd32(device, 0x409800))
				break;
		) < 0)
			return -EBUSY;

		nvkm_wr32(device, 0x409810, 0x00080420);
		nvkm_wr32(device, 0x409800, 0x00000000);
		nvkm_wr32(device, 0x409500, 0x00000001);
		nvkm_wr32(device, 0x409504, 0x00000032);
		if (nvkm_msec(device, 2000,
			if (nvkm_rd32(device, 0x409800))
				break;
		) < 0)
			return -EBUSY;

		nvkm_wr32(device, 0x409614, 0x00000070);
		nvkm_wr32(device, 0x409614, 0x00000770);
		nvkm_wr32(device, 0x40802c, 0x00000001);
	}

	if (gr->data == NULL) {
		int ret = gf100_grctx_generate(gr);
		if (ret) {
			nvkm_error(subdev, "failed to construct context\n");
			return ret;
		}
	}

	return 0;
}

static int
gf100_gr_init_ctxctl_int(struct gf100_gr *gr)
{
	const struct gf100_grctx_func *grctx = gr->func->grctx;
	struct nvkm_subdev *subdev = &gr->base.engine.subdev;
	struct nvkm_device *device = subdev->device;

	if (!gr->func->fecs.ucode) {
		return -ENOSYS;
	}

	/* load HUB microcode */
	nvkm_mc_unk260(device, 0);
	nvkm_falcon_load_dmem(gr->fecs, gr->func->fecs.ucode->data.data, 0x0,
			      gr->func->fecs.ucode->data.size, 0);
	nvkm_falcon_load_imem(gr->fecs, gr->func->fecs.ucode->code.data, 0x0,
			      gr->func->fecs.ucode->code.size, 0, 0, false);

	/* load GPC microcode */
	nvkm_falcon_load_dmem(gr->gpccs, gr->func->gpccs.ucode->data.data, 0x0,
			      gr->func->gpccs.ucode->data.size, 0);
	nvkm_falcon_load_imem(gr->gpccs, gr->func->gpccs.ucode->code.data, 0x0,
			      gr->func->gpccs.ucode->code.size, 0, 0, false);
	nvkm_mc_unk260(device, 1);

	/* load register lists */
	gf100_gr_init_csdata(gr, grctx->hub, 0x409000, 0x000, 0x000000);
	gf100_gr_init_csdata(gr, grctx->gpc, 0x41a000, 0x000, 0x418000);
	gf100_gr_init_csdata(gr, grctx->tpc, 0x41a000, 0x004, 0x419800);
	gf100_gr_init_csdata(gr, grctx->ppc, 0x41a000, 0x008, 0x41be00);

	/* start HUB ucode running, it'll init the GPCs */
	nvkm_wr32(device, 0x40910c, 0x00000000);
	nvkm_wr32(device, 0x409100, 0x00000002);
	if (nvkm_msec(device, 2000,
		if (nvkm_rd32(device, 0x409800) & 0x80000000)
			break;
	) < 0) {
		gf100_gr_ctxctl_debug(gr);
		return -EBUSY;
	}

	gr->size = nvkm_rd32(device, 0x409804);
	if (gr->data == NULL) {
		int ret = gf100_grctx_generate(gr);
		if (ret) {
			nvkm_error(subdev, "failed to construct context\n");
			return ret;
		}
	}

	return 0;
}

int
gf100_gr_init_ctxctl(struct gf100_gr *gr)
{
	int ret;

	if (gr->firmware)
		ret = gf100_gr_init_ctxctl_ext(gr);
	else
		ret = gf100_gr_init_ctxctl_int(gr);

	return ret;
}

static int
gf100_gr_oneinit(struct nvkm_gr *base)
{
	struct gf100_gr *gr = gf100_gr(base);
	struct nvkm_device *device = gr->base.engine.subdev.device;
	int i, j;

	nvkm_pmu_pgob(device->pmu, false);

	gr->rop_nr = gr->func->rops(gr);
	gr->gpc_nr = nvkm_rd32(device, 0x409604) & 0x0000001f;
	for (i = 0; i < gr->gpc_nr; i++) {
		gr->tpc_nr[i]  = nvkm_rd32(device, GPC_UNIT(i, 0x2608));
		gr->tpc_total += gr->tpc_nr[i];
		gr->ppc_nr[i]  = gr->func->ppc_nr;
		for (j = 0; j < gr->ppc_nr[i]; j++) {
			u8 mask = nvkm_rd32(device, GPC_UNIT(i, 0x0c30 + (j * 4)));
			if (mask)
				gr->ppc_mask[i] |= (1 << j);
			gr->ppc_tpc_nr[i][j] = hweight8(mask);
		}
	}

	/*XXX: these need figuring out... though it might not even matter */
	switch (device->chipset) {
	case 0xc0:
		if (gr->tpc_total == 11) { /* 465, 3/4/4/0, 4 */
			gr->screen_tile_row_offset = 0x07;
		} else
		if (gr->tpc_total == 14) { /* 470, 3/3/4/4, 5 */
			gr->screen_tile_row_offset = 0x05;
		} else
		if (gr->tpc_total == 15) { /* 480, 3/4/4/4, 6 */
			gr->screen_tile_row_offset = 0x06;
		}
		break;
	case 0xc3: /* 450, 4/0/0/0, 2 */
		gr->screen_tile_row_offset = 0x03;
		break;
	case 0xc4: /* 460, 3/4/0/0, 4 */
		gr->screen_tile_row_offset = 0x01;
		break;
	case 0xc1: /* 2/0/0/0, 1 */
		gr->screen_tile_row_offset = 0x01;
		break;
	case 0xc8: /* 4/4/3/4, 5 */
		gr->screen_tile_row_offset = 0x06;
		break;
	case 0xce: /* 4/4/0/0, 4 */
		gr->screen_tile_row_offset = 0x03;
		break;
	case 0xcf: /* 4/0/0/0, 3 */
		gr->screen_tile_row_offset = 0x03;
		break;
	case 0xd7:
	case 0xd9: /* 1/0/0/0, 1 */
	case 0xea: /* gk20a */
	case 0x12b: /* gm20b */
		gr->screen_tile_row_offset = 0x01;
		break;
	}

	return 0;
}

static int
gf100_gr_init_(struct nvkm_gr *base)
{
	struct gf100_gr *gr = gf100_gr(base);
	struct nvkm_subdev *subdev = &base->engine.subdev;
	u32 ret;

	nvkm_pmu_pgob(gr->base.engine.subdev.device->pmu, false);

	ret = nvkm_falcon_get(gr->fecs, subdev);
	if (ret)
		return ret;

	ret = nvkm_falcon_get(gr->gpccs, subdev);
	if (ret)
		return ret;

	return gr->func->init(gr);
}

static int
gf100_gr_fini_(struct nvkm_gr *base, bool suspend)
{
	struct gf100_gr *gr = gf100_gr(base);
	struct nvkm_subdev *subdev = &gr->base.engine.subdev;
	nvkm_falcon_put(gr->gpccs, subdev);
	nvkm_falcon_put(gr->fecs, subdev);
	return 0;
}

void
gf100_gr_dtor_fw(struct gf100_gr_fuc *fuc)
{
	kfree(fuc->data);
	fuc->data = NULL;
}

static void
gf100_gr_dtor_init(struct gf100_gr_pack *pack)
{
	vfree(pack);
}

void *
gf100_gr_dtor(struct nvkm_gr *base)
{
	struct gf100_gr *gr = gf100_gr(base);

	if (gr->func->dtor)
		gr->func->dtor(gr);
	kfree(gr->data);

	nvkm_falcon_del(&gr->gpccs);
	nvkm_falcon_del(&gr->fecs);

	gf100_gr_dtor_fw(&gr->fuc409c);
	gf100_gr_dtor_fw(&gr->fuc409d);
	gf100_gr_dtor_fw(&gr->fuc41ac);
	gf100_gr_dtor_fw(&gr->fuc41ad);

	gf100_gr_dtor_init(gr->fuc_bundle);
	gf100_gr_dtor_init(gr->fuc_method);
	gf100_gr_dtor_init(gr->fuc_sw_ctx);
	gf100_gr_dtor_init(gr->fuc_sw_nonctx);

	return gr;
}

static const struct nvkm_gr_func
gf100_gr_ = {
	.dtor = gf100_gr_dtor,
	.oneinit = gf100_gr_oneinit,
	.init = gf100_gr_init_,
	.fini = gf100_gr_fini_,
	.intr = gf100_gr_intr,
	.units = gf100_gr_units,
	.chan_new = gf100_gr_chan_new,
	.object_get = gf100_gr_object_get,
	.chsw_load = gf100_gr_chsw_load,
};

int
gf100_gr_ctor_fw_legacy(struct gf100_gr *gr, const char *fwname,
			struct gf100_gr_fuc *fuc, int ret)
{
	struct nvkm_subdev *subdev = &gr->base.engine.subdev;
	struct nvkm_device *device = subdev->device;
	const struct firmware *fw;
	char f[32];

	/* see if this firmware has a legacy path */
	if (!strcmp(fwname, "fecs_inst"))
		fwname = "fuc409c";
	else if (!strcmp(fwname, "fecs_data"))
		fwname = "fuc409d";
	else if (!strcmp(fwname, "gpccs_inst"))
		fwname = "fuc41ac";
	else if (!strcmp(fwname, "gpccs_data"))
		fwname = "fuc41ad";
	else {
		/* nope, let's just return the error we got */
		nvkm_error(subdev, "failed to load %s\n", fwname);
		return ret;
	}

	/* yes, try to load from the legacy path */
	nvkm_debug(subdev, "%s: falling back to legacy path\n", fwname);

	snprintf(f, sizeof(f), "nouveau/nv%02x_%s", device->chipset, fwname);
	ret = request_firmware(&fw, f, device->dev);
	if (ret) {
		snprintf(f, sizeof(f), "nouveau/%s", fwname);
		ret = request_firmware(&fw, f, device->dev);
		if (ret) {
			nvkm_error(subdev, "failed to load %s\n", fwname);
			return ret;
		}
	}

	fuc->size = fw->size;
	fuc->data = kmemdup(fw->data, fuc->size, GFP_KERNEL);
	release_firmware(fw);
	return (fuc->data != NULL) ? 0 : -ENOMEM;
}

int
gf100_gr_ctor_fw(struct gf100_gr *gr, const char *fwname,
		 struct gf100_gr_fuc *fuc)
{
	struct nvkm_subdev *subdev = &gr->base.engine.subdev;
	struct nvkm_device *device = subdev->device;
	const struct firmware *fw;
	int ret;

	ret = nvkm_firmware_get(device, fwname, &fw);
	if (ret)
		return gf100_gr_ctor_fw_legacy(gr, fwname, fuc, ret);

	fuc->size = fw->size;
	fuc->data = kmemdup(fw->data, fuc->size, GFP_KERNEL);
	nvkm_firmware_put(fw);
	return (fuc->data != NULL) ? 0 : -ENOMEM;
}

int
gf100_gr_ctor(const struct gf100_gr_func *func, struct nvkm_device *device,
	      int index, struct gf100_gr *gr)
{
	struct nvkm_subdev *subdev = &gr->base.engine.subdev;
	int ret;

	gr->func = func;
	gr->firmware = nvkm_boolopt(device->cfgopt, "NvGrUseFW",
				    func->fecs.ucode == NULL);

	ret = nvkm_gr_ctor(&gf100_gr_, device, index,
			   gr->firmware || func->fecs.ucode != NULL,
			   &gr->base);
	if (ret)
		return ret;

	ret = nvkm_falcon_v1_new(subdev, "FECS", 0x409000, &gr->fecs);
	if (ret)
		return ret;

	return nvkm_falcon_v1_new(subdev, "GPCCS", 0x41a000, &gr->gpccs);
}

int
gf100_gr_new_(const struct gf100_gr_func *func, struct nvkm_device *device,
	      int index, struct nvkm_gr **pgr)
{
	struct gf100_gr *gr;
	int ret;

	if (!(gr = kzalloc(sizeof(*gr), GFP_KERNEL)))
		return -ENOMEM;
	*pgr = &gr->base;

	ret = gf100_gr_ctor(func, device, index, gr);
	if (ret)
		return ret;

	if (gr->firmware) {
		if (gf100_gr_ctor_fw(gr, "fecs_inst", &gr->fuc409c) ||
		    gf100_gr_ctor_fw(gr, "fecs_data", &gr->fuc409d) ||
		    gf100_gr_ctor_fw(gr, "gpccs_inst", &gr->fuc41ac) ||
		    gf100_gr_ctor_fw(gr, "gpccs_data", &gr->fuc41ad))
			return -ENODEV;
	}

	return 0;
}

int
gf100_gr_init(struct gf100_gr *gr)
{
	struct nvkm_device *device = gr->base.engine.subdev.device;
	struct nvkm_fb *fb = device->fb;
	const u32 magicgpc918 = DIV_ROUND_UP(0x00800000, gr->tpc_total);
	u32 data[TPC_MAX / 8] = {};
	u8  tpcnr[GPC_MAX];
	int gpc, tpc, rop;
	int i;

	nvkm_wr32(device, GPC_BCAST(0x0880), 0x00000000);
	nvkm_wr32(device, GPC_BCAST(0x08a4), 0x00000000);
	nvkm_wr32(device, GPC_BCAST(0x0888), 0x00000000);
	nvkm_wr32(device, GPC_BCAST(0x088c), 0x00000000);
	nvkm_wr32(device, GPC_BCAST(0x0890), 0x00000000);
	nvkm_wr32(device, GPC_BCAST(0x0894), 0x00000000);
	nvkm_wr32(device, GPC_BCAST(0x08b4), nvkm_memory_addr(fb->mmu_wr) >> 8);
	nvkm_wr32(device, GPC_BCAST(0x08b8), nvkm_memory_addr(fb->mmu_rd) >> 8);

	gf100_gr_mmio(gr, gr->func->mmio);

	nvkm_mask(device, TPC_UNIT(0, 0, 0x05c), 0x00000001, 0x00000001);

	memcpy(tpcnr, gr->tpc_nr, sizeof(gr->tpc_nr));
	for (i = 0, gpc = -1; i < gr->tpc_total; i++) {
		do {
			gpc = (gpc + 1) % gr->gpc_nr;
		} while (!tpcnr[gpc]);
		tpc = gr->tpc_nr[gpc] - tpcnr[gpc]--;

		data[i / 8] |= tpc << ((i % 8) * 4);
	}

	nvkm_wr32(device, GPC_BCAST(0x0980), data[0]);
	nvkm_wr32(device, GPC_BCAST(0x0984), data[1]);
	nvkm_wr32(device, GPC_BCAST(0x0988), data[2]);
	nvkm_wr32(device, GPC_BCAST(0x098c), data[3]);

	for (gpc = 0; gpc < gr->gpc_nr; gpc++) {
		nvkm_wr32(device, GPC_UNIT(gpc, 0x0914),
			  gr->screen_tile_row_offset << 8 | gr->tpc_nr[gpc]);
		nvkm_wr32(device, GPC_UNIT(gpc, 0x0910), 0x00040000 |
							 gr->tpc_total);
		nvkm_wr32(device, GPC_UNIT(gpc, 0x0918), magicgpc918);
	}

	if (device->chipset != 0xd7)
		nvkm_wr32(device, GPC_BCAST(0x1bd4), magicgpc918);
	else
		nvkm_wr32(device, GPC_BCAST(0x3fd4), magicgpc918);

	nvkm_wr32(device, GPC_BCAST(0x08ac), nvkm_rd32(device, 0x100800));

	nvkm_wr32(device, 0x400500, 0x00010001);

	nvkm_wr32(device, 0x400100, 0xffffffff);
	nvkm_wr32(device, 0x40013c, 0xffffffff);

	nvkm_wr32(device, 0x409c24, 0x000f0000);
	nvkm_wr32(device, 0x404000, 0xc0000000);
	nvkm_wr32(device, 0x404600, 0xc0000000);
	nvkm_wr32(device, 0x408030, 0xc0000000);
	nvkm_wr32(device, 0x40601c, 0xc0000000);
	nvkm_wr32(device, 0x404490, 0xc0000000);
	nvkm_wr32(device, 0x406018, 0xc0000000);
	nvkm_wr32(device, 0x405840, 0xc0000000);
	nvkm_wr32(device, 0x405844, 0x00ffffff);
	nvkm_mask(device, 0x419cc0, 0x00000008, 0x00000008);
	nvkm_mask(device, 0x419eb4, 0x00001000, 0x00001000);

	for (gpc = 0; gpc < gr->gpc_nr; gpc++) {
		nvkm_wr32(device, GPC_UNIT(gpc, 0x0420), 0xc0000000);
		nvkm_wr32(device, GPC_UNIT(gpc, 0x0900), 0xc0000000);
		nvkm_wr32(device, GPC_UNIT(gpc, 0x1028), 0xc0000000);
		nvkm_wr32(device, GPC_UNIT(gpc, 0x0824), 0xc0000000);
		for (tpc = 0; tpc < gr->tpc_nr[gpc]; tpc++) {
			nvkm_wr32(device, TPC_UNIT(gpc, tpc, 0x508), 0xffffffff);
			nvkm_wr32(device, TPC_UNIT(gpc, tpc, 0x50c), 0xffffffff);
			nvkm_wr32(device, TPC_UNIT(gpc, tpc, 0x224), 0xc0000000);
			nvkm_wr32(device, TPC_UNIT(gpc, tpc, 0x48c), 0xc0000000);
			nvkm_wr32(device, TPC_UNIT(gpc, tpc, 0x084), 0xc0000000);
			nvkm_wr32(device, TPC_UNIT(gpc, tpc, 0x644), 0x001ffffe);
			nvkm_wr32(device, TPC_UNIT(gpc, tpc, 0x64c), 0x0000000f);
		}
		nvkm_wr32(device, GPC_UNIT(gpc, 0x2c90), 0xffffffff);
		nvkm_wr32(device, GPC_UNIT(gpc, 0x2c94), 0xffffffff);
	}

	for (rop = 0; rop < gr->rop_nr; rop++) {
		nvkm_wr32(device, ROP_UNIT(rop, 0x144), 0xc0000000);
		nvkm_wr32(device, ROP_UNIT(rop, 0x070), 0xc0000000);
		nvkm_wr32(device, ROP_UNIT(rop, 0x204), 0xffffffff);
		nvkm_wr32(device, ROP_UNIT(rop, 0x208), 0xffffffff);
	}

	nvkm_wr32(device, 0x400108, 0xffffffff);
	nvkm_wr32(device, 0x400138, 0xffffffff);
	nvkm_wr32(device, 0x400118, 0xffffffff);
	nvkm_wr32(device, 0x400130, 0xffffffff);
	nvkm_wr32(device, 0x40011c, 0xffffffff);
	nvkm_wr32(device, 0x400134, 0xffffffff);

	nvkm_wr32(device, 0x400054, 0x34ce3464);

	gf100_gr_zbc_init(gr);

	return gf100_gr_init_ctxctl(gr);
}

#include "fuc/hubgf100.fuc3.h"

struct gf100_gr_ucode
gf100_gr_fecs_ucode = {
	.code.data = gf100_grhub_code,
	.code.size = sizeof(gf100_grhub_code),
	.data.data = gf100_grhub_data,
	.data.size = sizeof(gf100_grhub_data),
};

#include "fuc/gpcgf100.fuc3.h"

struct gf100_gr_ucode
gf100_gr_gpccs_ucode = {
	.code.data = gf100_grgpc_code,
	.code.size = sizeof(gf100_grgpc_code),
	.data.data = gf100_grgpc_data,
	.data.size = sizeof(gf100_grgpc_data),
};

static const struct gf100_gr_func
gf100_gr = {
	.init = gf100_gr_init,
	.mmio = gf100_gr_pack_mmio,
	.fecs.ucode = &gf100_gr_fecs_ucode,
	.gpccs.ucode = &gf100_gr_gpccs_ucode,
	.rops = gf100_gr_rops,
	.grctx = &gf100_grctx,
	.sclass = {
		{ -1, -1, FERMI_TWOD_A },
		{ -1, -1, FERMI_MEMORY_TO_MEMORY_FORMAT_A },
		{ -1, -1, FERMI_A, &gf100_fermi },
		{ -1, -1, FERMI_COMPUTE_A },
		{}
	}
};

int
gf100_gr_new(struct nvkm_device *device, int index, struct nvkm_gr **pgr)
{
	return gf100_gr_new_(&gf100_gr, device, index, pgr);
}<|MERGE_RESOLUTION|>--- conflicted
+++ resolved
@@ -1407,11 +1407,7 @@
 }
 
 static void
-<<<<<<< HEAD
-gf100_gr_init_fw(struct gf100_gr *gr, u32 fuc_base,
-=======
 gf100_gr_init_fw(struct nvkm_falcon *falcon,
->>>>>>> 786cc154
 		 struct gf100_gr_fuc *code, struct gf100_gr_fuc *data)
 {
 	nvkm_falcon_load_dmem(falcon, data->data, 0x0, data->size, 0);
