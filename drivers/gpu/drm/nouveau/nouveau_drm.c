--- conflicted
+++ resolved
@@ -777,12 +777,6 @@
 
 	ret = nouveau_do_resume(drm_dev, true);
 
-<<<<<<< HEAD
-	if (!drm_dev->mode_config.poll_enabled)
-		drm_kms_helper_poll_enable(drm_dev);
-
-=======
->>>>>>> 92905e33
 	/* do magic */
 	nvif_mask(&device->object, 0x088488, (1 << 25), (1 << 25));
 	vga_switcheroo_set_dynamic_switch(pdev, VGA_SWITCHEROO_ON);
