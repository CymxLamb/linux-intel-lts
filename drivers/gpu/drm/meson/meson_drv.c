--- conflicted
+++ resolved
@@ -482,7 +482,6 @@
 	return count;
 }
 
-<<<<<<< HEAD
 static void meson_drv_shutdown(struct platform_device *pdev)
 {
 	struct meson_drm *priv = dev_get_drvdata(&pdev->dev);
@@ -494,8 +493,6 @@
 	drm_atomic_helper_shutdown(priv->drm);
 }
 
-=======
->>>>>>> cb7e61a3
 static int meson_drv_probe(struct platform_device *pdev)
 {
 	struct component_match *match = NULL;
