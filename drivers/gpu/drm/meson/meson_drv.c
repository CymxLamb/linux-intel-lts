--- conflicted
+++ resolved
@@ -474,20 +474,11 @@
 static void meson_drv_shutdown(struct platform_device *pdev)
 {
 	struct meson_drm *priv = dev_get_drvdata(&pdev->dev);
-<<<<<<< HEAD
-
-	if (!priv)
-		return;
-
-	drm_kms_helper_poll_fini(priv->drm);
-	drm_atomic_helper_shutdown(priv->drm);
-=======
 	struct drm_device *drm = priv->drm;
 
 	DRM_DEBUG_DRIVER("\n");
 	drm_kms_helper_poll_fini(drm);
 	drm_atomic_helper_shutdown(drm);
->>>>>>> 51e52707
 }
 
 static int meson_drv_probe(struct platform_device *pdev)
