--- conflicted
+++ resolved
@@ -1340,12 +1340,9 @@
 		set_bit(ENGINE_IRQ_EXECLIST, &engine->irq_posted);
 		tasklet_hi_schedule(&engine->irq_tasklet);
 	}
-<<<<<<< HEAD
-=======
 
 	if (iir & (GT_GEN8_WATCHDOG_INTERRUPT << test_shift))
 		tasklet_schedule(&engine->watchdog_tasklet);
->>>>>>> 4c847018
 }
 
 static irqreturn_t gen8_gt_irq_ack(struct drm_i915_private *dev_priv,
@@ -2742,17 +2739,10 @@
 static void i915_clear_error_registers(struct drm_i915_private *dev_priv)
 {
 	u32 eir;
-<<<<<<< HEAD
 
 	if (!IS_GEN2(dev_priv))
 		I915_WRITE(PGTBL_ER, I915_READ(PGTBL_ER));
 
-=======
-
-	if (!IS_GEN2(dev_priv))
-		I915_WRITE(PGTBL_ER, I915_READ(PGTBL_ER));
-
->>>>>>> 4c847018
 	if (INTEL_GEN(dev_priv) < 4)
 		I915_WRITE(IPEIR, I915_READ(IPEIR));
 	else
@@ -3479,13 +3469,10 @@
 	if (HAS_L3_DPF(dev_priv))
 		gt_interrupts[0] |= GT_RENDER_L3_PARITY_ERROR_INTERRUPT;
 
-<<<<<<< HEAD
-=======
 	/* VECS watchdog is only available in skl+ */
 	if (INTEL_GEN(dev_priv) >= 9)
 		gt_interrupts[3] |= GT_GEN8_WATCHDOG_INTERRUPT;
 
->>>>>>> 4c847018
 	dev_priv->pm_ier = 0x0;
 	dev_priv->pm_imr = ~dev_priv->pm_ier;
 	GEN8_IRQ_INIT_NDX(GT, 0, ~gt_interrupts[0], gt_interrupts[0]);
