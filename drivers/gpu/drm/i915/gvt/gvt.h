--- conflicted
+++ resolved
@@ -143,11 +143,8 @@
 	int id;
 	unsigned long handle; /* vGPU handle used by hypervisor MPT modules */
 	bool active;
-<<<<<<< HEAD
-=======
 	bool pv_notified;
 	bool failsafe;
->>>>>>> 786cc154
 	bool resetting;
 	void *sched_data;
 
@@ -208,29 +205,18 @@
 };
 
 struct intel_gvt_opregion {
-<<<<<<< HEAD
-	void __iomem *opregion_va;
-=======
 	void *opregion_va;
->>>>>>> 786cc154
 	u32 opregion_pa;
 };
 
 #define NR_MAX_INTEL_VGPU_TYPES 20
 struct intel_vgpu_type {
 	char name[16];
-<<<<<<< HEAD
-	unsigned int max_instance;
-=======
->>>>>>> 786cc154
 	unsigned int avail_instance;
 	unsigned int low_gm_size;
 	unsigned int high_gm_size;
 	unsigned int fence;
-<<<<<<< HEAD
-=======
 	enum intel_vgpu_edid resolution;
->>>>>>> 786cc154
 };
 
 struct intel_gvt {
@@ -263,8 +249,6 @@
 
 enum {
 	INTEL_GVT_REQUEST_EMULATE_VBLANK = 0,
-<<<<<<< HEAD
-=======
 };
 
 static inline void intel_gvt_request_service(struct intel_gvt *gvt,
@@ -471,208 +455,7 @@
 enum {
 	GVT_FAILSAFE_UNSUPPORTED_GUEST,
 	GVT_FAILSAFE_INSUFFICIENT_RESOURCE,
->>>>>>> 786cc154
-};
-
-static inline void intel_gvt_request_service(struct intel_gvt *gvt,
-		int service)
-{
-	set_bit(service, (void *)&gvt->service_request);
-	wake_up(&gvt->service_thread_wq);
-}
-
-void intel_gvt_free_firmware(struct intel_gvt *gvt);
-int intel_gvt_load_firmware(struct intel_gvt *gvt);
-
-/* Aperture/GM space definitions for GVT device */
-#define MB_TO_BYTES(mb) ((mb) << 20ULL)
-#define BYTES_TO_MB(b) ((b) >> 20ULL)
-
-#define HOST_LOW_GM_SIZE MB_TO_BYTES(128)
-#define HOST_HIGH_GM_SIZE MB_TO_BYTES(384)
-#define HOST_FENCE 4
-
-/* Aperture/GM space definitions for GVT device */
-#define gvt_aperture_sz(gvt)	  (gvt->dev_priv->ggtt.mappable_end)
-#define gvt_aperture_pa_base(gvt) (gvt->dev_priv->ggtt.mappable_base)
-
-#define gvt_ggtt_gm_sz(gvt)	  (gvt->dev_priv->ggtt.base.total)
-#define gvt_ggtt_sz(gvt) \
-	((gvt->dev_priv->ggtt.base.total >> PAGE_SHIFT) << 3)
-#define gvt_hidden_sz(gvt)	  (gvt_ggtt_gm_sz(gvt) - gvt_aperture_sz(gvt))
-
-#define gvt_aperture_gmadr_base(gvt) (0)
-#define gvt_aperture_gmadr_end(gvt) (gvt_aperture_gmadr_base(gvt) \
-				     + gvt_aperture_sz(gvt) - 1)
-
-#define gvt_hidden_gmadr_base(gvt) (gvt_aperture_gmadr_base(gvt) \
-				    + gvt_aperture_sz(gvt))
-#define gvt_hidden_gmadr_end(gvt) (gvt_hidden_gmadr_base(gvt) \
-				   + gvt_hidden_sz(gvt) - 1)
-
-#define gvt_fence_sz(gvt) (gvt->dev_priv->num_fence_regs)
-
-/* Aperture/GM space definitions for vGPU */
-#define vgpu_aperture_offset(vgpu)	((vgpu)->gm.low_gm_node.start)
-#define vgpu_hidden_offset(vgpu)	((vgpu)->gm.high_gm_node.start)
-#define vgpu_aperture_sz(vgpu)		((vgpu)->gm.aperture_sz)
-#define vgpu_hidden_sz(vgpu)		((vgpu)->gm.hidden_sz)
-
-#define vgpu_aperture_pa_base(vgpu) \
-	(gvt_aperture_pa_base(vgpu->gvt) + vgpu_aperture_offset(vgpu))
-
-#define vgpu_ggtt_gm_sz(vgpu) ((vgpu)->gm.aperture_sz + (vgpu)->gm.hidden_sz)
-
-#define vgpu_aperture_pa_end(vgpu) \
-	(vgpu_aperture_pa_base(vgpu) + vgpu_aperture_sz(vgpu) - 1)
-
-#define vgpu_aperture_gmadr_base(vgpu) (vgpu_aperture_offset(vgpu))
-#define vgpu_aperture_gmadr_end(vgpu) \
-	(vgpu_aperture_gmadr_base(vgpu) + vgpu_aperture_sz(vgpu) - 1)
-
-#define vgpu_hidden_gmadr_base(vgpu) (vgpu_hidden_offset(vgpu))
-#define vgpu_hidden_gmadr_end(vgpu) \
-	(vgpu_hidden_gmadr_base(vgpu) + vgpu_hidden_sz(vgpu) - 1)
-
-#define vgpu_fence_base(vgpu) (vgpu->fence.base)
-#define vgpu_fence_sz(vgpu) (vgpu->fence.size)
-
-struct intel_vgpu_creation_params {
-	__u64 handle;
-	__u64 low_gm_sz;  /* in MB */
-	__u64 high_gm_sz; /* in MB */
-	__u64 fence_sz;
-	__s32 primary;
-	__u64 vgpu_id;
-};
-
-int intel_vgpu_alloc_resource(struct intel_vgpu *vgpu,
-			      struct intel_vgpu_creation_params *param);
-void intel_vgpu_reset_resource(struct intel_vgpu *vgpu);
-void intel_vgpu_free_resource(struct intel_vgpu *vgpu);
-void intel_vgpu_write_fence(struct intel_vgpu *vgpu,
-	u32 fence, u64 value);
-
-/* Macros for easily accessing vGPU virtual/shadow register */
-#define vgpu_vreg(vgpu, reg) \
-	(*(u32 *)(vgpu->mmio.vreg + INTEL_GVT_MMIO_OFFSET(reg)))
-#define vgpu_vreg8(vgpu, reg) \
-	(*(u8 *)(vgpu->mmio.vreg + INTEL_GVT_MMIO_OFFSET(reg)))
-#define vgpu_vreg16(vgpu, reg) \
-	(*(u16 *)(vgpu->mmio.vreg + INTEL_GVT_MMIO_OFFSET(reg)))
-#define vgpu_vreg64(vgpu, reg) \
-	(*(u64 *)(vgpu->mmio.vreg + INTEL_GVT_MMIO_OFFSET(reg)))
-#define vgpu_sreg(vgpu, reg) \
-	(*(u32 *)(vgpu->mmio.sreg + INTEL_GVT_MMIO_OFFSET(reg)))
-#define vgpu_sreg8(vgpu, reg) \
-	(*(u8 *)(vgpu->mmio.sreg + INTEL_GVT_MMIO_OFFSET(reg)))
-#define vgpu_sreg16(vgpu, reg) \
-	(*(u16 *)(vgpu->mmio.sreg + INTEL_GVT_MMIO_OFFSET(reg)))
-#define vgpu_sreg64(vgpu, reg) \
-	(*(u64 *)(vgpu->mmio.sreg + INTEL_GVT_MMIO_OFFSET(reg)))
-
-#define for_each_active_vgpu(gvt, vgpu, id) \
-	idr_for_each_entry((&(gvt)->vgpu_idr), (vgpu), (id)) \
-		for_each_if(vgpu->active)
-
-static inline void intel_vgpu_write_pci_bar(struct intel_vgpu *vgpu,
-					    u32 offset, u32 val, bool low)
-{
-	u32 *pval;
-
-	/* BAR offset should be 32 bits algiend */
-	offset = rounddown(offset, 4);
-	pval = (u32 *)(vgpu_cfg_space(vgpu) + offset);
-
-	if (low) {
-		/*
-		 * only update bit 31 - bit 4,
-		 * leave the bit 3 - bit 0 unchanged.
-		 */
-		*pval = (val & GENMASK(31, 4)) | (*pval & GENMASK(3, 0));
-	} else {
-		*pval = val;
-	}
-}
-
-int intel_gvt_init_vgpu_types(struct intel_gvt *gvt);
-void intel_gvt_clean_vgpu_types(struct intel_gvt *gvt);
-
-struct intel_vgpu *intel_gvt_create_vgpu(struct intel_gvt *gvt,
-					 struct intel_vgpu_type *type);
-void intel_gvt_destroy_vgpu(struct intel_vgpu *vgpu);
-void intel_gvt_reset_vgpu_locked(struct intel_vgpu *vgpu, bool dmlr,
-				 unsigned int engine_mask);
-void intel_gvt_reset_vgpu(struct intel_vgpu *vgpu);
-
-
-/* validating GM functions */
-#define vgpu_gmadr_is_aperture(vgpu, gmadr) \
-	((gmadr >= vgpu_aperture_gmadr_base(vgpu)) && \
-	 (gmadr <= vgpu_aperture_gmadr_end(vgpu)))
-
-#define vgpu_gmadr_is_hidden(vgpu, gmadr) \
-	((gmadr >= vgpu_hidden_gmadr_base(vgpu)) && \
-	 (gmadr <= vgpu_hidden_gmadr_end(vgpu)))
-
-#define vgpu_gmadr_is_valid(vgpu, gmadr) \
-	 ((vgpu_gmadr_is_aperture(vgpu, gmadr) || \
-	  (vgpu_gmadr_is_hidden(vgpu, gmadr))))
-
-#define gvt_gmadr_is_aperture(gvt, gmadr) \
-	 ((gmadr >= gvt_aperture_gmadr_base(gvt)) && \
-	  (gmadr <= gvt_aperture_gmadr_end(gvt)))
-
-#define gvt_gmadr_is_hidden(gvt, gmadr) \
-	  ((gmadr >= gvt_hidden_gmadr_base(gvt)) && \
-	   (gmadr <= gvt_hidden_gmadr_end(gvt)))
-
-#define gvt_gmadr_is_valid(gvt, gmadr) \
-	  (gvt_gmadr_is_aperture(gvt, gmadr) || \
-	    gvt_gmadr_is_hidden(gvt, gmadr))
-
-bool intel_gvt_ggtt_validate_range(struct intel_vgpu *vgpu, u64 addr, u32 size);
-int intel_gvt_ggtt_gmadr_g2h(struct intel_vgpu *vgpu, u64 g_addr, u64 *h_addr);
-int intel_gvt_ggtt_gmadr_h2g(struct intel_vgpu *vgpu, u64 h_addr, u64 *g_addr);
-int intel_gvt_ggtt_index_g2h(struct intel_vgpu *vgpu, unsigned long g_index,
-			     unsigned long *h_index);
-int intel_gvt_ggtt_h2g_index(struct intel_vgpu *vgpu, unsigned long h_index,
-			     unsigned long *g_index);
-
-void intel_vgpu_init_cfg_space(struct intel_vgpu *vgpu,
-		bool primary);
-void intel_vgpu_reset_cfg_space(struct intel_vgpu *vgpu);
-
-int intel_vgpu_emulate_cfg_read(struct intel_vgpu *vgpu, unsigned int offset,
-		void *p_data, unsigned int bytes);
-
-int intel_vgpu_emulate_cfg_write(struct intel_vgpu *vgpu, unsigned int offset,
-		void *p_data, unsigned int bytes);
-
-void intel_gvt_clean_opregion(struct intel_gvt *gvt);
-int intel_gvt_init_opregion(struct intel_gvt *gvt);
-
-void intel_vgpu_clean_opregion(struct intel_vgpu *vgpu);
-int intel_vgpu_init_opregion(struct intel_vgpu *vgpu, u32 gpa);
-
-int intel_vgpu_emulate_opregion_request(struct intel_vgpu *vgpu, u32 swsci);
-void populate_pvinfo_page(struct intel_vgpu *vgpu);
-
-struct intel_gvt_ops {
-	int (*emulate_cfg_read)(struct intel_vgpu *, unsigned int, void *,
-				unsigned int);
-	int (*emulate_cfg_write)(struct intel_vgpu *, unsigned int, void *,
-				unsigned int);
-	int (*emulate_mmio_read)(struct intel_vgpu *, u64, void *,
-				unsigned int);
-	int (*emulate_mmio_write)(struct intel_vgpu *, u64, void *,
-				unsigned int);
-	struct intel_vgpu *(*vgpu_create)(struct intel_gvt *,
-				struct intel_vgpu_type *);
-	void (*vgpu_destroy)(struct intel_vgpu *);
-	void (*vgpu_reset)(struct intel_vgpu *);
-};
-
+};
 
 #include "mpt.h"
 
