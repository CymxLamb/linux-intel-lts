/*
 * Copyright(c) 2011-2016 Intel Corporation. All rights reserved.
 *
 * Permission is hereby granted, free of charge, to any person obtaining a
 * copy of this software and associated documentation files (the "Software"),
 * to deal in the Software without restriction, including without limitation
 * the rights to use, copy, modify, merge, publish, distribute, sublicense,
 * and/or sell copies of the Software, and to permit persons to whom the
 * Software is furnished to do so, subject to the following conditions:
 *
 * The above copyright notice and this permission notice (including the next
 * paragraph) shall be included in all copies or substantial portions of the
 * Software.
 *
 * THE SOFTWARE IS PROVIDED "AS IS", WITHOUT WARRANTY OF ANY KIND, EXPRESS OR
 * IMPLIED, INCLUDING BUT NOT LIMITED TO THE WARRANTIES OF MERCHANTABILITY,
 * FITNESS FOR A PARTICULAR PURPOSE AND NONINFRINGEMENT.  IN NO EVENT SHALL
 * THE AUTHORS OR COPYRIGHT HOLDERS BE LIABLE FOR ANY CLAIM, DAMAGES OR OTHER
 * LIABILITY, WHETHER IN AN ACTION OF CONTRACT, TORT OR OTHERWISE, ARISING FROM,
 * OUT OF OR IN CONNECTION WITH THE SOFTWARE OR THE USE OR OTHER DEALINGS IN THE
 * SOFTWARE.
 *
 * Authors:
 *    Eddie Dong <eddie.dong@intel.com>
 *    Kevin Tian <kevin.tian@intel.com>
 *
 * Contributors:
 *    Ping Gao <ping.a.gao@intel.com>
 *    Zhi Wang <zhi.a.wang@intel.com>
 *    Bing Niu <bing.niu@intel.com>
 *
 */

#include "i915_drv.h"
#include "gvt.h"
#include "i915_pvinfo.h"

void populate_pvinfo_page(struct intel_vgpu *vgpu)
{
	enum pipe pipe;
	int scaler;
	struct intel_gvt *gvt = vgpu->gvt;
	struct drm_i915_private *dev_priv = gvt->dev_priv;

	/* setup the ballooning information */
	vgpu_vreg64(vgpu, vgtif_reg(magic)) = VGT_MAGIC;
	vgpu_vreg(vgpu, vgtif_reg(version_major)) = 1;
	vgpu_vreg(vgpu, vgtif_reg(version_minor)) = 0;
	vgpu_vreg(vgpu, vgtif_reg(display_ready)) = 0;
	vgpu_vreg(vgpu, vgtif_reg(vgt_id)) = vgpu->id;
	vgpu_vreg(vgpu, vgtif_reg(vgt_caps)) = VGT_CAPS_FULL_48BIT_PPGTT;
	vgpu_vreg(vgpu, vgtif_reg(avail_rs.mappable_gmadr.base)) =
		vgpu_aperture_gmadr_base(vgpu);
	vgpu_vreg(vgpu, vgtif_reg(avail_rs.mappable_gmadr.size)) =
		vgpu_aperture_sz(vgpu);
	vgpu_vreg(vgpu, vgtif_reg(avail_rs.nonmappable_gmadr.base)) =
		vgpu_hidden_gmadr_base(vgpu);
	vgpu_vreg(vgpu, vgtif_reg(avail_rs.nonmappable_gmadr.size)) =
		vgpu_hidden_sz(vgpu);

	vgpu_vreg(vgpu, vgtif_reg(avail_rs.fence_num)) = vgpu_fence_sz(vgpu);

	vgpu_vreg(vgpu, vgtif_reg(enable_pvmmio)) = 0;

	vgpu_vreg(vgpu, vgtif_reg(scaler_owned)) = 0;
	for_each_pipe(dev_priv, pipe)
		for_each_universal_scaler(dev_priv, pipe, scaler)
			if (gvt->pipe_info[pipe].scaler_owner[scaler] ==
				vgpu->id)
				vgpu_vreg(vgpu, vgtif_reg(scaler_owned)) |=
					1 << (pipe * SKL_NUM_SCALERS + scaler);

	gvt_dbg_core("Populate PVINFO PAGE for vGPU %d\n", vgpu->id);
	gvt_dbg_core("aperture base [GMADR] 0x%llx size 0x%llx\n",
		vgpu_aperture_gmadr_base(vgpu), vgpu_aperture_sz(vgpu));
	gvt_dbg_core("hidden base [GMADR] 0x%llx size=0x%llx\n",
		vgpu_hidden_gmadr_base(vgpu), vgpu_hidden_sz(vgpu));
	gvt_dbg_core("fence size %d\n", vgpu_fence_sz(vgpu));

	WARN_ON(sizeof(struct vgt_if) != VGT_PVINFO_SIZE);
}

#define VGPU_MAX_WEIGHT 16
#define VGPU_WEIGHT(vgpu_num)	\
	(VGPU_MAX_WEIGHT / (vgpu_num))

static struct {
	unsigned int low_mm;
	unsigned int high_mm;
	unsigned int fence;

	/* A vGPU with a weight of 8 will get twice as much GPU as a vGPU
	 * with a weight of 4 on a contended host, different vGPU type has
	 * different weight set. Legal weights range from 1 to 16.
	 */
	unsigned int weight;
	enum intel_vgpu_edid edid;
	char *name;
} vgpu_types[] = {
/* Fixed vGPU type table */
	{ MB_TO_BYTES(64), MB_TO_BYTES(384), 4, VGPU_WEIGHT(8), GVT_EDID_1024_768, "8" },
	{ MB_TO_BYTES(128), MB_TO_BYTES(512), 4, VGPU_WEIGHT(4), GVT_EDID_1920_1200, "4" },
	{ MB_TO_BYTES(256), MB_TO_BYTES(1024), 4, VGPU_WEIGHT(2), GVT_EDID_1920_1200, "2" },
	{ MB_TO_BYTES(512), MB_TO_BYTES(2048), 4, VGPU_WEIGHT(1), GVT_EDID_1920_1200, "1" },
};

/**
 * intel_gvt_init_vgpu_types - initialize vGPU type list
 * @gvt : GVT device
 *
 * Initialize vGPU type list based on available resource.
 *
 */
int intel_gvt_init_vgpu_types(struct intel_gvt *gvt)
{
	unsigned int num_types;
	unsigned int i, low_avail, high_avail;
	unsigned int min_low;

	/* vGPU type name is defined as GVTg_Vx_y which contains
	 * physical GPU generation type (e.g V4 as BDW server, V5 as
	 * SKL server).
	 *
	 * Depend on physical SKU resource, might see vGPU types like
	 * GVTg_V4_8, GVTg_V4_4, GVTg_V4_2, etc. We can create
	 * different types of vGPU on same physical GPU depending on
	 * available resource. Each vGPU type will have "avail_instance"
	 * to indicate how many vGPU instance can be created for this
	 * type.
	 *
	 */
	low_avail = gvt_aperture_sz(gvt) - HOST_LOW_GM_SIZE;
	high_avail = gvt_hidden_sz(gvt) - HOST_HIGH_GM_SIZE;
	num_types = sizeof(vgpu_types) / sizeof(vgpu_types[0]);

	gvt->types = kzalloc(num_types * sizeof(struct intel_vgpu_type),
			     GFP_KERNEL);
	if (!gvt->types)
		return -ENOMEM;

	min_low = MB_TO_BYTES(32);
	for (i = 0; i < num_types; ++i) {
		if (low_avail / vgpu_types[i].low_mm == 0)
			break;

		gvt->types[i].low_gm_size = vgpu_types[i].low_mm;
		gvt->types[i].high_gm_size = vgpu_types[i].high_mm;
		gvt->types[i].fence = vgpu_types[i].fence;

		if (vgpu_types[i].weight < 1 ||
					vgpu_types[i].weight > VGPU_MAX_WEIGHT)
			return -EINVAL;

		gvt->types[i].weight = vgpu_types[i].weight;
		gvt->types[i].resolution = vgpu_types[i].edid;
		gvt->types[i].avail_instance = min(low_avail / vgpu_types[i].low_mm,
						   high_avail / vgpu_types[i].high_mm);

		if (IS_GEN8(gvt->dev_priv))
			sprintf(gvt->types[i].name, "GVTg_V4_%s",
						vgpu_types[i].name);
		else if (IS_GEN9(gvt->dev_priv))
			sprintf(gvt->types[i].name, "GVTg_V5_%s",
						vgpu_types[i].name);

		gvt_dbg_core("type[%d]: %s avail %u low %u high %u fence %u weight %u res %s\n",
			     i, gvt->types[i].name,
			     gvt->types[i].avail_instance,
			     gvt->types[i].low_gm_size,
			     gvt->types[i].high_gm_size, gvt->types[i].fence,
			     gvt->types[i].weight,
			     vgpu_edid_str(gvt->types[i].resolution));
	}

	gvt->num_types = i;
	return 0;
}

void intel_gvt_clean_vgpu_types(struct intel_gvt *gvt)
{
	kfree(gvt->types);
}

static void intel_gvt_update_vgpu_types(struct intel_gvt *gvt)
{
	int i;
	unsigned int low_gm_avail, high_gm_avail, fence_avail;
	unsigned int low_gm_min, high_gm_min, fence_min;

	/* Need to depend on maxium hw resource size but keep on
	 * static config for now.
	 */
	low_gm_avail = gvt_aperture_sz(gvt) - HOST_LOW_GM_SIZE -
		gvt->gm.vgpu_allocated_low_gm_size;
	high_gm_avail = gvt_hidden_sz(gvt) - HOST_HIGH_GM_SIZE -
		gvt->gm.vgpu_allocated_high_gm_size;
	fence_avail = gvt_fence_sz(gvt) - HOST_FENCE -
		gvt->fence.vgpu_allocated_fence_num;

	for (i = 0; i < gvt->num_types; i++) {
		low_gm_min = low_gm_avail / gvt->types[i].low_gm_size;
		high_gm_min = high_gm_avail / gvt->types[i].high_gm_size;
		fence_min = fence_avail / gvt->types[i].fence;
		gvt->types[i].avail_instance = min(min(low_gm_min, high_gm_min),
						   fence_min);

		gvt_dbg_core("update type[%d]: %s avail %u low %u high %u fence %u\n",
		       i, gvt->types[i].name,
		       gvt->types[i].avail_instance, gvt->types[i].low_gm_size,
		       gvt->types[i].high_gm_size, gvt->types[i].fence);
	}
}

/**
 * intel_gvt_active_vgpu - activate a virtual GPU
 * @vgpu: virtual GPU
 *
 * This function is called when user wants to activate a virtual GPU.
 *
 */
void intel_gvt_activate_vgpu(struct intel_vgpu *vgpu)
{
	mutex_lock(&vgpu->gvt->lock);
	vgpu->active = true;
	mutex_unlock(&vgpu->gvt->lock);
}

/**
 * intel_gvt_deactive_vgpu - deactivate a virtual GPU
 * @vgpu: virtual GPU
 *
 * This function is called when user wants to deactivate a virtual GPU.
 * All virtual GPU runtime information will be destroyed.
 *
 */
void intel_gvt_deactivate_vgpu(struct intel_vgpu *vgpu)
{
	struct intel_gvt *gvt = vgpu->gvt;

	mutex_lock(&vgpu->gvt->sched_lock);
	mutex_lock(&gvt->lock);

	vgpu->active = false;

	idr_remove(&gvt->vgpu_idr, vgpu->id);

	if (atomic_read(&vgpu->running_workload_num)) {
		mutex_unlock(&gvt->lock);
		mutex_unlock(&vgpu->gvt->sched_lock);
		intel_gvt_wait_vgpu_idle(vgpu);
		mutex_lock(&vgpu->gvt->sched_lock);
		mutex_lock(&gvt->lock);
	}

	intel_vgpu_stop_schedule(vgpu);

	mutex_unlock(&gvt->lock);
	mutex_unlock(&vgpu->gvt->sched_lock);
}

/**
 * intel_gvt_destroy_vgpu - destroy a virtual GPU
 * @vgpu: virtual GPU
 *
 * This function is called when user wants to destroy a virtual GPU.
 *
 */
void intel_gvt_destroy_vgpu(struct intel_vgpu *vgpu)
{
	struct intel_gvt *gvt = vgpu->gvt;

	mutex_lock(&gvt->lock);

	WARN(vgpu->active, "vGPU is still active!\n");

	idr_remove(&gvt->vgpu_idr, vgpu->id);
	intel_vgpu_clean_sched_policy(vgpu);
	intel_vgpu_clean_gvt_context(vgpu);
	intel_vgpu_clean_execlist(vgpu);
	intel_vgpu_clean_display(vgpu);
	intel_vgpu_clean_opregion(vgpu);
	intel_vgpu_clean_gtt(vgpu);
	intel_gvt_hypervisor_detach_vgpu(vgpu);
	intel_vgpu_free_resource(vgpu);
	intel_vgpu_reset_cfg_space(vgpu);
	intel_vgpu_clean_mmio(vgpu);
	vfree(vgpu);

	intel_gvt_update_vgpu_types(gvt);
	mutex_unlock(&gvt->lock);
}

#define IDLE_VGPU_IDR 0

/**
 * intel_gvt_create_idle_vgpu - create an idle virtual GPU
 * @gvt: GVT device
 *
 * This function is called when user wants to create an idle virtual GPU.
 *
 * Returns:
 * pointer to intel_vgpu, error pointer if failed.
 */
struct intel_vgpu *intel_gvt_create_idle_vgpu(struct intel_gvt *gvt)
{
	struct intel_vgpu *vgpu;
	enum intel_engine_id i;
	int ret;

	vgpu = vzalloc(sizeof(*vgpu));
	if (!vgpu)
		return ERR_PTR(-ENOMEM);

	vgpu->id = IDLE_VGPU_IDR;
	vgpu->gvt = gvt;

	for (i = 0; i < I915_NUM_ENGINES; i++)
		INIT_LIST_HEAD(&vgpu->workload_q_head[i]);

	ret = intel_vgpu_init_sched_policy(vgpu);
	if (ret)
		goto out_free_vgpu;

	vgpu->active = false;

	return vgpu;

out_free_vgpu:
	vfree(vgpu);
	return ERR_PTR(ret);
}

/**
 * intel_gvt_destroy_vgpu - destroy an idle virtual GPU
 * @vgpu: virtual GPU
 *
 * This function is called when user wants to destroy an idle virtual GPU.
 *
 */
void intel_gvt_destroy_idle_vgpu(struct intel_vgpu *vgpu)
{
	intel_vgpu_clean_sched_policy(vgpu);
	vfree(vgpu);
}

static struct intel_vgpu *__intel_gvt_create_vgpu(struct intel_gvt *gvt,
		struct intel_vgpu_creation_params *param)
{
	struct intel_vgpu *vgpu;
	int ret;

	gvt_dbg_core("handle %llu low %llu MB high %llu MB fence %llu\n",
			param->handle, param->low_gm_sz, param->high_gm_sz,
			param->fence_sz);

	vgpu = vzalloc(sizeof(*vgpu));
	if (!vgpu)
		return ERR_PTR(-ENOMEM);

	mutex_lock(&gvt->lock);

	ret = idr_alloc(&gvt->vgpu_idr, vgpu, IDLE_VGPU_IDR + 1, GVT_MAX_VGPU,
		GFP_KERNEL);
	if (ret < 0)
		goto out_free_vgpu;

	vgpu->id = ret;
	vgpu->handle = param->handle;
	vgpu->gvt = gvt;
	vgpu->sched_ctl.weight = param->weight;
	bitmap_zero(vgpu->tlb_handle_pending, I915_NUM_ENGINES);

	intel_vgpu_init_cfg_space(vgpu, param->primary);

	ret = intel_vgpu_init_mmio(vgpu);
	if (ret)
		goto out_clean_idr;

	ret = intel_vgpu_alloc_resource(vgpu, param);
	if (ret)
		goto out_clean_vgpu_mmio;

	populate_pvinfo_page(vgpu);

	ret = intel_gvt_hypervisor_attach_vgpu(vgpu);
	if (ret)
		goto out_clean_vgpu_resource;

	ret = intel_vgpu_init_gtt(vgpu);
	if (ret)
		goto out_detach_hypervisor_vgpu;

	ret = intel_vgpu_init_display(vgpu, param->resolution);
	if (ret)
		goto out_clean_gtt;

	ret = intel_vgpu_init_execlist(vgpu);
	if (ret)
		goto out_clean_display;

	ret = intel_vgpu_init_gvt_context(vgpu);
	if (ret)
		goto out_clean_execlist;

	ret = intel_vgpu_init_sched_policy(vgpu);
	if (ret)
		goto out_clean_shadow_ctx;

	vgpu->active = true;

	mutex_unlock(&gvt->lock);

	return vgpu;

out_clean_shadow_ctx:
	intel_vgpu_clean_gvt_context(vgpu);
out_clean_execlist:
	intel_vgpu_clean_execlist(vgpu);
out_clean_display:
	intel_vgpu_clean_display(vgpu);
out_clean_gtt:
	intel_vgpu_clean_gtt(vgpu);
out_detach_hypervisor_vgpu:
	intel_gvt_hypervisor_detach_vgpu(vgpu);
out_clean_vgpu_resource:
	intel_vgpu_free_resource(vgpu);
out_clean_vgpu_mmio:
	intel_vgpu_clean_mmio(vgpu);
out_clean_idr:
	idr_remove(&gvt->vgpu_idr, vgpu->id);
out_free_vgpu:
	vfree(vgpu);
	mutex_unlock(&gvt->lock);
	return ERR_PTR(ret);
}

/**
 * intel_gvt_create_vgpu - create a virtual GPU
 * @gvt: GVT device
 * @type: type of the vGPU to create
 *
 * This function is called when user wants to create a virtual GPU.
 *
 * Returns:
 * pointer to intel_vgpu, error pointer if failed.
 */
struct intel_vgpu *intel_gvt_create_vgpu(struct intel_gvt *gvt,
				struct intel_vgpu_type *type)
{
	struct intel_vgpu_creation_params param;
	struct intel_vgpu *vgpu;

	param.handle = 0;
	param.primary = 1;
	param.low_gm_sz = type->low_gm_size;
	param.high_gm_sz = type->high_gm_size;
	param.fence_sz = type->fence;
	param.weight = type->weight;
	param.resolution = type->resolution;

	/* XXX current param based on MB */
	param.low_gm_sz = BYTES_TO_MB(param.low_gm_sz);
	param.high_gm_sz = BYTES_TO_MB(param.high_gm_sz);

	vgpu = __intel_gvt_create_vgpu(gvt, &param);
	if (IS_ERR(vgpu))
		return vgpu;

	/* calculate left instance change for types */
	intel_gvt_update_vgpu_types(gvt);

	return vgpu;
}

#define _vgtif_reg(x) \
	(VGT_PVINFO_PAGE + offsetof(struct vgt_if, x))
/**
 * intel_gvt_reset_vgpu_locked - reset a virtual GPU by DMLR or GT reset
 * @vgpu: virtual GPU
 * @dmlr: vGPU Device Model Level Reset or GT Reset
 * @engine_mask: engines to reset for GT reset
 *
 * This function is called when user wants to reset a virtual GPU through
 * device model reset or GT reset. The caller should hold the gvt lock.
 *
 * vGPU Device Model Level Reset (DMLR) simulates the PCI level reset to reset
 * the whole vGPU to default state as when it is created. This vGPU function
 * is required both for functionary and security concerns.The ultimate goal
 * of vGPU FLR is that reuse a vGPU instance by virtual machines. When we
 * assign a vGPU to a virtual machine we must isse such reset first.
 *
 * Full GT Reset and Per-Engine GT Reset are soft reset flow for GPU engines
 * (Render, Blitter, Video, Video Enhancement). It is defined by GPU Spec.
 * Unlike the FLR, GT reset only reset particular resource of a vGPU per
 * the reset request. Guest driver can issue a GT reset by programming the
 * virtual GDRST register to reset specific virtual GPU engine or all
 * engines.
 *
 * The parameter dev_level is to identify if we will do DMLR or GT reset.
 * The parameter engine_mask is to specific the engines that need to be
 * resetted. If value ALL_ENGINES is given for engine_mask, it means
 * the caller requests a full GT reset that we will reset all virtual
 * GPU engines. For FLR, engine_mask is ignored.
 */
void intel_gvt_reset_vgpu_locked(struct intel_vgpu *vgpu, bool dmlr,
				 unsigned int engine_mask)
{
	struct intel_gvt *gvt = vgpu->gvt;
	struct intel_gvt_workload_scheduler *scheduler = &gvt->scheduler;
	unsigned int resetting_eng = dmlr ? ALL_ENGINES : engine_mask;
	bool enable_pvmmio = vgpu_vreg(vgpu, _vgtif_reg(enable_pvmmio));

	gvt_dbg_core("------------------------------------------\n");
	gvt_dbg_core("resseting vgpu%d, dmlr %d, engine_mask %08x\n",
		     vgpu->id, dmlr, engine_mask);

	vgpu->resetting_eng = resetting_eng;

	intel_vgpu_stop_schedule(vgpu);
	/*
	 * The current_vgpu will set to NULL after stopping the
	 * scheduler when the reset is triggered by current vgpu.
	 */
	if (scheduler->current_vgpu[0] == NULL) {
		mutex_unlock(&gvt->lock);
		mutex_unlock(&vgpu->gvt->sched_lock);
		intel_gvt_wait_vgpu_idle(vgpu);
		mutex_lock(&vgpu->gvt->sched_lock);
		mutex_lock(&gvt->lock);
	}

	intel_vgpu_reset_execlist(vgpu, resetting_eng);

	/* full GPU reset or device model level reset */
	if (engine_mask == ALL_ENGINES || dmlr) {

		/*fence will not be reset during virtual reset */
		if (dmlr) {
			intel_vgpu_reset_gtt(vgpu);
			intel_vgpu_reset_resource(vgpu);
		}

		intel_vgpu_reset_mmio(vgpu, dmlr);
		populate_pvinfo_page(vgpu);
<<<<<<< HEAD
		vgpu_vreg(vgpu, _vgtif_reg(enable_pvmmio)) = enable_pvmmio;
		intel_vgpu_reset_display(vgpu);
=======
>>>>>>> 56dfe625

		if (dmlr) {
			intel_vgpu_reset_display(vgpu);
			intel_vgpu_reset_cfg_space(vgpu);
			/* only reset the failsafe mode when dmlr reset */
			vgpu->failsafe = false;
			vgpu->pv_notified = false;
		}
	}

	vgpu->resetting_eng = 0;
	gvt_dbg_core("reset vgpu%d done\n", vgpu->id);
	gvt_dbg_core("------------------------------------------\n");
}

/**
 * intel_gvt_reset_vgpu - reset a virtual GPU (Function Level)
 * @vgpu: virtual GPU
 *
 * This function is called when user wants to reset a virtual GPU.
 *
 */
void intel_gvt_reset_vgpu(struct intel_vgpu *vgpu)
{
	mutex_lock(&vgpu->gvt->sched_lock);
	mutex_lock(&vgpu->gvt->lock);
	intel_gvt_reset_vgpu_locked(vgpu, true, 0);
	mutex_unlock(&vgpu->gvt->lock);
	mutex_unlock(&vgpu->gvt->sched_lock);
}<|MERGE_RESOLUTION|>--- conflicted
+++ resolved
@@ -542,11 +542,7 @@
 
 		intel_vgpu_reset_mmio(vgpu, dmlr);
 		populate_pvinfo_page(vgpu);
-<<<<<<< HEAD
 		vgpu_vreg(vgpu, _vgtif_reg(enable_pvmmio)) = enable_pvmmio;
-		intel_vgpu_reset_display(vgpu);
-=======
->>>>>>> 56dfe625
 
 		if (dmlr) {
 			intel_vgpu_reset_display(vgpu);
