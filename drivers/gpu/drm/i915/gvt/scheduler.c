/*
 * Copyright(c) 2011-2016 Intel Corporation. All rights reserved.
 *
 * Permission is hereby granted, free of charge, to any person obtaining a
 * copy of this software and associated documentation files (the "Software"),
 * to deal in the Software without restriction, including without limitation
 * the rights to use, copy, modify, merge, publish, distribute, sublicense,
 * and/or sell copies of the Software, and to permit persons to whom the
 * Software is furnished to do so, subject to the following conditions:
 *
 * The above copyright notice and this permission notice (including the next
 * paragraph) shall be included in all copies or substantial portions of the
 * Software.
 *
 * THE SOFTWARE IS PROVIDED "AS IS", WITHOUT WARRANTY OF ANY KIND, EXPRESS OR
 * IMPLIED, INCLUDING BUT NOT LIMITED TO THE WARRANTIES OF MERCHANTABILITY,
 * FITNESS FOR A PARTICULAR PURPOSE AND NONINFRINGEMENT.  IN NO EVENT SHALL
 * THE AUTHORS OR COPYRIGHT HOLDERS BE LIABLE FOR ANY CLAIM, DAMAGES OR OTHER
 * LIABILITY, WHETHER IN AN ACTION OF CONTRACT, TORT OR OTHERWISE, ARISING FROM,
 * OUT OF OR IN CONNECTION WITH THE SOFTWARE OR THE USE OR OTHER DEALINGS IN THE
 * SOFTWARE.
 *
 * Authors:
 *    Zhi Wang <zhi.a.wang@intel.com>
 *
 * Contributors:
 *    Ping Gao <ping.a.gao@intel.com>
 *    Tina Zhang <tina.zhang@intel.com>
 *    Chanbin Du <changbin.du@intel.com>
 *    Min He <min.he@intel.com>
 *    Bing Niu <bing.niu@intel.com>
 *    Zhenyu Wang <zhenyuw@linux.intel.com>
 *
 */

#include <linux/kthread.h>

#include "i915_drv.h"
#include "gvt.h"

#define RING_CTX_OFF(x) \
	offsetof(struct execlist_ring_context, x)

static void set_context_pdp_root_pointer(
		struct execlist_ring_context *ring_context,
		u32 pdp[8])
{
	int i;

	for (i = 0; i < 8; i++)
		ring_context->pdps[i].val = pdp[7 - i];
}

/*
 * when populating shadow ctx from guest, we should not overrride oa related
 * registers, so that they will not be overlapped by guest oa configs. Thus
 * made it possible to capture oa data from host for both host and guests.
 */
static void sr_oa_regs(struct intel_vgpu_workload *workload,
		u32 *reg_state, bool save)
{
	struct drm_i915_private *dev_priv = workload->vgpu->gvt->dev_priv;
	u32 ctx_oactxctrl = dev_priv->perf.oa.ctx_oactxctrl_offset;
	u32 ctx_flexeu0 = dev_priv->perf.oa.ctx_flexeu0_offset;
	int i = 0;
	u32 flex_mmio[] = {
		i915_mmio_reg_offset(EU_PERF_CNTL0),
		i915_mmio_reg_offset(EU_PERF_CNTL1),
		i915_mmio_reg_offset(EU_PERF_CNTL2),
		i915_mmio_reg_offset(EU_PERF_CNTL3),
		i915_mmio_reg_offset(EU_PERF_CNTL4),
		i915_mmio_reg_offset(EU_PERF_CNTL5),
		i915_mmio_reg_offset(EU_PERF_CNTL6),
	};

	if (!workload || !reg_state || workload->ring_id != RCS)
		return;

	if (save) {
		workload->oactxctrl = reg_state[ctx_oactxctrl + 1];

		for (i = 0; i < ARRAY_SIZE(workload->flex_mmio); i++) {
			u32 state_offset = ctx_flexeu0 + i * 2;

			workload->flex_mmio[i] = reg_state[state_offset + 1];
		}
	} else {
		reg_state[ctx_oactxctrl] =
			i915_mmio_reg_offset(GEN8_OACTXCONTROL);
		reg_state[ctx_oactxctrl + 1] = workload->oactxctrl;

		for (i = 0; i < ARRAY_SIZE(workload->flex_mmio); i++) {
			u32 state_offset = ctx_flexeu0 + i * 2;
			u32 mmio = flex_mmio[i];

			reg_state[state_offset] = mmio;
			reg_state[state_offset + 1] = workload->flex_mmio[i];
		}
	}
}

static bool enable_lazy_shadow_ctx = true;
static int populate_shadow_context(struct intel_vgpu_workload *workload)
{
	struct intel_vgpu *vgpu = workload->vgpu;
	struct intel_gvt *gvt = vgpu->gvt;
	int ring_id = workload->ring_id;
	struct i915_gem_context *shadow_ctx = workload->vgpu->shadow_ctx;
	struct drm_i915_gem_object *ctx_obj =
		shadow_ctx->engine[ring_id].state->obj;
	struct execlist_ring_context *shadow_ring_context;
	struct page *page;
	void *dst;
	unsigned long context_gpa, context_page_num;
	struct drm_i915_private *dev_priv = gvt->dev_priv;
	struct i915_ggtt *ggtt = &gvt->dev_priv->ggtt;
	dma_addr_t addr;
	gen8_pte_t __iomem *pte;
	int i;

	gvt_dbg_sched("ring id %d workload lrca %x", ring_id,
			workload->ctx_desc.lrca);

	context_page_num = gvt->dev_priv->engine[ring_id]->context_size;

	context_page_num = context_page_num >> PAGE_SHIFT;

	if (IS_BROADWELL(gvt->dev_priv) && ring_id == RCS)
		context_page_num = 19;

	i = 2;
#ifdef CONFIG_INTEL_IOMMU
	/*
	 * In case IOMMU for graphics is turned on, we don't want to
	 * turn on lazy shadow context feature because it will touch
	 * GGTT entries which require a BKL and since this is a
	 * performance enhancement feature, we will end up negating
	 * the performance.
	 */
	if(intel_iommu_gfx_mapped) {
		enable_lazy_shadow_ctx = false;
	}
#endif

	while (i < context_page_num) {
		context_gpa = intel_vgpu_gma_to_gpa(vgpu->gtt.ggtt_mm,
				(u32)((workload->ctx_desc.lrca + i) <<
				GTT_PAGE_SHIFT));
		if (context_gpa == INTEL_GVT_INVALID_ADDR) {
			gvt_vgpu_err("Invalid guest context descriptor\n");
			return -EINVAL;
		}

		if (!enable_lazy_shadow_ctx) {
			page = i915_gem_object_get_page(ctx_obj,
					LRC_HEADER_PAGES + i);
			dst = kmap(page);
			intel_gvt_hypervisor_read_gpa(vgpu, context_gpa, dst,
				GTT_PAGE_SIZE);
			kunmap(page);
		} else {
			unsigned long mfn;

			addr = i915_ggtt_offset(
					shadow_ctx->engine[ring_id].state) +
					(LRC_PPHWSP_PN + i) * PAGE_SIZE;
			pte = (gen8_pte_t __iomem *)ggtt->gsm +
					(addr >> PAGE_SHIFT);

			mfn = intel_gvt_hypervisor_gfn_to_mfn(vgpu,
					context_gpa >> 12);
			if (mfn == INTEL_GVT_INVALID_ADDR) {
				gvt_vgpu_err("fail to translate gfn during context shadow\n");
				return -ENXIO;
			}

			mfn <<= 12;
			mfn |= _PAGE_PRESENT | _PAGE_RW | PPAT_CACHED_INDEX;
			writeq(mfn, pte);
		}

		i++;
	}

	I915_WRITE(GFX_FLSH_CNTL_GEN6, GFX_FLSH_CNTL_EN);
	POSTING_READ(GFX_FLSH_CNTL_GEN6);

	page = i915_gem_object_get_page(ctx_obj, LRC_STATE_PN);
	shadow_ring_context = kmap(page);

	sr_oa_regs(workload, (u32 *)shadow_ring_context, true);
#define COPY_REG(name) \
	intel_gvt_hypervisor_read_gpa(vgpu, workload->ring_context_gpa \
		+ RING_CTX_OFF(name.val), &shadow_ring_context->name.val, 4)

	COPY_REG(ctx_ctrl);
	COPY_REG(ctx_timestamp);

	if (ring_id == RCS) {
		COPY_REG(bb_per_ctx_ptr);
		COPY_REG(rcs_indirect_ctx);
		COPY_REG(rcs_indirect_ctx_offset);
	}
#undef COPY_REG

	set_context_pdp_root_pointer(shadow_ring_context,
				     workload->shadow_mm->shadow_page_table);

	intel_gvt_hypervisor_read_gpa(vgpu,
			workload->ring_context_gpa +
			sizeof(*shadow_ring_context),
			(void *)shadow_ring_context +
			sizeof(*shadow_ring_context),
			GTT_PAGE_SIZE - sizeof(*shadow_ring_context));

	sr_oa_regs(workload, (u32 *)shadow_ring_context, false);
	kunmap(page);
	return 0;
}

static inline bool is_gvt_request(struct drm_i915_gem_request *req)
{
	return i915_gem_context_force_single_submission(req->ctx);
}

static int shadow_context_status_change(struct notifier_block *nb,
		unsigned long action, void *data)
{
	struct drm_i915_gem_request *req = (struct drm_i915_gem_request *)data;
	struct intel_gvt *gvt = container_of(nb, struct intel_gvt,
				shadow_ctx_notifier_block[req->engine->id]);
	struct intel_gvt_workload_scheduler *scheduler = &gvt->scheduler;
	enum intel_engine_id ring_id = req->engine->id;
	struct intel_vgpu_workload *workload;

	if (!is_gvt_request(req))
		return NOTIFY_OK;

	workload = scheduler->current_workload[ring_id];
	if (unlikely(!workload))
		return NOTIFY_OK;

	switch (action) {
	case INTEL_CONTEXT_SCHEDULE_IN:
		atomic_set(&workload->shadow_ctx_active, 1);
		break;
	case INTEL_CONTEXT_SCHEDULE_OUT:
		atomic_set(&workload->shadow_ctx_active, 0);
		break;
	default:
		return NOTIFY_OK;
	}
	wake_up(&workload->shadow_ctx_status_wq);
	return NOTIFY_OK;
}

static void shadow_context_descriptor_update(struct i915_gem_context *ctx,
		struct intel_engine_cs *engine)
{
	struct intel_context *ce = &ctx->engine[engine->id];
	u64 desc = 0;

	desc = ce->lrc_desc;

	/* Update bits 0-11 of the context descriptor which includes flags
	 * like GEN8_CTX_* cached in desc_template
	 */
	desc &= U64_MAX << 12;
	desc |= ctx->desc_template & ((1ULL << 12) - 1);

	ce->lrc_desc = desc;
}

static int copy_workload_to_ring_buffer(struct intel_vgpu_workload *workload)
{
	struct intel_vgpu *vgpu = workload->vgpu;
	void *shadow_ring_buffer_va;
	u32 *cs;

	/* allocate shadow ring buffer */
	cs = intel_ring_begin(workload->req, workload->rb_len / sizeof(u32));
	if (IS_ERR(cs)) {
		gvt_vgpu_err("fail to alloc size =%ld shadow  ring buffer\n",
			workload->rb_len);
		return PTR_ERR(cs);
	}

	shadow_ring_buffer_va = workload->shadow_ring_buffer_va;

	/* get shadow ring buffer va */
	workload->shadow_ring_buffer_va = cs;

	memcpy(cs, shadow_ring_buffer_va,
			workload->rb_len);

	cs += workload->rb_len / sizeof(u32);
	intel_ring_advance(workload->req, cs);

	return 0;
}

void release_shadow_wa_ctx(struct intel_shadow_wa_ctx *wa_ctx)
{
	if (!wa_ctx->indirect_ctx.obj)
		return;

	i915_gem_object_unpin_map(wa_ctx->indirect_ctx.obj);
	i915_gem_object_put(wa_ctx->indirect_ctx.obj);
}

/**
 * intel_gvt_scan_and_shadow_workload - audit the workload by scanning and
 * shadow it as well, include ringbuffer,wa_ctx and ctx.
 * @workload: an abstract entity for each execlist submission.
 *
 * This function is called before the workload submitting to i915, to make
 * sure the content of the workload is valid.
 */
int intel_gvt_scan_and_shadow_workload(struct intel_vgpu_workload *workload)
{
	int ring_id = workload->ring_id;
	struct i915_gem_context *shadow_ctx = workload->vgpu->shadow_ctx;
	struct drm_i915_private *dev_priv = workload->vgpu->gvt->dev_priv;
	struct intel_engine_cs *engine = dev_priv->engine[ring_id];
	struct drm_i915_gem_request *rq;
	struct intel_vgpu *vgpu = workload->vgpu;
	struct intel_ring *ring;
	int ret;

	lockdep_assert_held(&dev_priv->drm.struct_mutex);

	if (workload->shadowed)
		return 0;

	shadow_ctx->desc_template &= ~(0x3 << GEN8_CTX_ADDRESSING_MODE_SHIFT);
	shadow_ctx->desc_template |= workload->ctx_desc.addressing_mode <<
				    GEN8_CTX_ADDRESSING_MODE_SHIFT;

	if (!test_and_set_bit(ring_id, vgpu->shadow_ctx_desc_updated))
		shadow_context_descriptor_update(shadow_ctx,
					dev_priv->engine[ring_id]);

	ret = intel_gvt_scan_and_shadow_ringbuffer(workload);
	if (ret)
		goto err_scan;

	if ((workload->ring_id == RCS) &&
	    (workload->wa_ctx.indirect_ctx.size != 0)
	    && gvt_shadow_wa_ctx) {
		ret = intel_gvt_scan_and_shadow_wa_ctx(&workload->wa_ctx);
		if (ret)
			goto err_scan;
	}

	/* pin shadow context by gvt even the shadow context will be pinned
	 * when i915 alloc request. That is because gvt will update the guest
	 * context from shadow context when workload is completed, and at that
	 * moment, i915 may already unpined the shadow context to make the
	 * shadow_ctx pages invalid. So gvt need to pin itself. After update
	 * the guest context, gvt can unpin the shadow_ctx safely.
	 */
	ring = engine->context_pin(engine, shadow_ctx);
	if (IS_ERR(ring)) {
		ret = PTR_ERR(ring);
		gvt_vgpu_err("fail to pin shadow context\n");
		goto err_shadow;
	}

	ret = populate_shadow_context(workload);
	if (ret)
		goto err_unpin;

	rq = i915_gem_request_alloc(dev_priv->engine[ring_id], shadow_ctx);
	if (IS_ERR(rq)) {
		gvt_vgpu_err("fail to allocate gem request\n");
		ret = PTR_ERR(rq);
		goto err_unpin;
	}

	gvt_dbg_sched("ring id %d get i915 gem request %p\n", ring_id, rq);

	workload->req = i915_gem_request_get(rq);

	/* we consider this as an workaround to avoid the situation that
	 * PDP's not updated, and right now we only limit it to BXT platform
	 * since it's not reported on the other platforms
	 */
	if (IS_BROXTON(vgpu->gvt->dev_priv)) {
		ret = gvt_emit_pdps(workload);
		if (ret) {
			i915_gem_request_put(rq);
			workload->req = NULL;
			goto err_unpin;
		}
	}

	ret = copy_workload_to_ring_buffer(workload);
	if (ret)
		goto err_unpin;
	workload->shadowed = true;
	return 0;

err_unpin:
	engine->context_unpin(engine, shadow_ctx);
err_shadow:
	release_shadow_wa_ctx(&workload->wa_ctx);
err_scan:
	return ret;
}

static void gen8_shadow_pid_cid(struct intel_vgpu_workload *workload)
{
	int ring_id = workload->ring_id;
	struct drm_i915_private *dev_priv = workload->vgpu->gvt->dev_priv;
	struct intel_engine_cs *engine = dev_priv->engine[ring_id];
	u32 *cs;

	/* Copy the PID and CID from the guest's HWS page to the host's one */
	cs = intel_ring_begin(workload->req, 16);
	*cs++ = MI_LOAD_REGISTER_MEM_GEN8 | MI_SRM_LRM_GLOBAL_GTT;
	*cs++ = i915_mmio_reg_offset(NOPID);
	*cs++ = (workload->ctx_desc.lrca << GTT_PAGE_SHIFT) + I915_GEM_HWS_PID_ADDR;
	*cs++ = 0;
	*cs++ = MI_STORE_REGISTER_MEM_GEN8 | MI_SRM_LRM_GLOBAL_GTT;
	*cs++ = i915_mmio_reg_offset(NOPID);
	*cs++ = engine->status_page.ggtt_offset + I915_GEM_HWS_PID_ADDR +
		(workload->vgpu->id << MI_STORE_DWORD_INDEX_SHIFT);
	*cs++ = 0;
	*cs++ = MI_LOAD_REGISTER_MEM_GEN8 | MI_SRM_LRM_GLOBAL_GTT;
	*cs++ = i915_mmio_reg_offset(NOPID);
	*cs++ = (workload->ctx_desc.lrca << GTT_PAGE_SHIFT) + I915_GEM_HWS_CID_ADDR;
	*cs++ = 0;
	*cs++ = MI_STORE_REGISTER_MEM_GEN8 | MI_SRM_LRM_GLOBAL_GTT;
	*cs++ = i915_mmio_reg_offset(NOPID);
	*cs++ = engine->status_page.ggtt_offset + I915_GEM_HWS_CID_ADDR +
		(workload->vgpu->id << MI_STORE_DWORD_INDEX_SHIFT);
	*cs++ = 0;
	intel_ring_advance(workload->req, cs);
}

static int sanitize_priority(int priority)
{
	if (priority > I915_CONTEXT_MAX_USER_PRIORITY)
		return I915_CONTEXT_MAX_USER_PRIORITY;
	else if (priority < I915_CONTEXT_MIN_USER_PRIORITY)
		return I915_CONTEXT_MIN_USER_PRIORITY;
	return priority;
}

static int dispatch_workload(struct intel_vgpu_workload *workload)
{
	int ring_id = workload->ring_id;
	struct i915_gem_context *shadow_ctx = workload->vgpu->shadow_ctx;
	struct drm_i915_private *dev_priv = workload->vgpu->gvt->dev_priv;
	struct intel_engine_cs *engine = dev_priv->engine[ring_id];
        struct intel_vgpu *vgpu = workload->vgpu;
        struct intel_ring *ring;
	int ret = 0;

	gvt_dbg_sched("ring id %d prepare to dispatch workload %p\n",
		ring_id, workload);

	mutex_lock(&dev_priv->drm.struct_mutex);

	ret = intel_gvt_scan_and_shadow_workload(workload);

	if (i915_modparams.enable_conformance_check
			&& intel_gvt_vgpu_conformance_check(vgpu, ring_id))
		gvt_err("vgpu%d unconformance guest detected\n", vgpu->id);

	if (ret)
		goto out;

	gen8_shadow_pid_cid(workload);

	if (workload->prepare) {
		mutex_unlock(&dev_priv->drm.struct_mutex);
		mutex_lock(&vgpu->gvt->lock);
		mutex_lock(&dev_priv->drm.struct_mutex);
		ret = workload->prepare(workload);
		mutex_unlock(&vgpu->gvt->lock);
		if (ret)
			goto out;
	}

	/* pin shadow context by gvt even the shadow context will be pinned
	 * when i915 alloc request. That is because gvt will update the guest
	 * context from shadow context when workload is completed, and at that
	 * moment, i915 may already unpined the shadow context to make the
	 * shadow_ctx pages invalid. So gvt need to pin itself. After update
	 * the guest context, gvt can unpin the shadow_ctx safely.
	 */
	ring = engine->context_pin(engine, shadow_ctx);
	if (IS_ERR(ring)) {
		ret = PTR_ERR(ring);
		gvt_vgpu_err("fail to pin shadow context\n");
		goto out;
	}

	workload->guilty_count = atomic_read(&workload->req->ctx->guilty_count);
out:
	if (ret)
		workload->status = ret;

	if (!IS_ERR_OR_NULL(workload->req)) {
		gvt_dbg_sched("ring id %d submit workload to i915 %p\n",
				ring_id, workload->req);
		shadow_ctx->priority = i915_modparams.gvt_workload_priority =
			sanitize_priority(i915_modparams.gvt_workload_priority);
		i915_add_request(workload->req);
		workload->dispatched = true;
	}

	mutex_unlock(&dev_priv->drm.struct_mutex);
	return ret;
}

static struct intel_vgpu_workload *pick_next_workload(
		struct intel_gvt *gvt, int ring_id)
{
	struct intel_gvt_workload_scheduler *scheduler = &gvt->scheduler;
	struct intel_vgpu_workload *workload = NULL;

	mutex_lock(&gvt->sched_lock);

	/*
	 * no current vgpu / will be scheduled out / no workload
	 * bail out
	 */
	if (!scheduler->current_vgpu[ring_id]) {
		gvt_dbg_sched("ring id %d stop - no current vgpu\n", ring_id);
		goto out;
	}

	if (scheduler->need_reschedule[ring_id]) {
		gvt_dbg_sched("ring id %d stop - will reschedule\n", ring_id);
		goto out;
	}

	if (list_empty(workload_q_head(scheduler->current_vgpu[ring_id], ring_id))) {
		gvt_dbg_sched("ring id %d stop - no available workload\n",
				ring_id);
		goto out;
	}

	/*
	 * still have current workload, maybe the workload disptacher
	 * fail to submit it for some reason, resubmit it.
	 */
	if (scheduler->current_workload[ring_id]) {
		workload = scheduler->current_workload[ring_id];
		gvt_dbg_sched("ring id %d still have current workload %p\n",
				ring_id, workload);
		goto out;
	}

	/*
	 * pick a workload as current workload
	 * once current workload is set, schedule policy routines
	 * will wait the current workload is finished when trying to
	 * schedule out a vgpu.
	 */
	scheduler->current_workload[ring_id] = container_of(
			workload_q_head(scheduler->current_vgpu[ring_id], ring_id)->next,
			struct intel_vgpu_workload, list);

	workload = scheduler->current_workload[ring_id];

	gvt_dbg_sched("ring id %d pick new workload %p\n", ring_id, workload);

	atomic_inc(&workload->vgpu->running_workload_num);
out:
	mutex_unlock(&gvt->sched_lock);
	return workload;
}

static void update_guest_context(struct intel_vgpu_workload *workload)
{
	struct intel_vgpu *vgpu = workload->vgpu;
	struct intel_gvt *gvt = vgpu->gvt;
	int ring_id = workload->ring_id;
	struct i915_gem_context *shadow_ctx = workload->vgpu->shadow_ctx;
	struct drm_i915_gem_object *ctx_obj =
		shadow_ctx->engine[ring_id].state->obj;
	struct execlist_ring_context *shadow_ring_context;
	struct page *page;
	void *src;
	unsigned long context_gpa, context_page_num;
	int i;

	gvt_dbg_sched("ring id %d workload lrca %x\n", ring_id,
			workload->ctx_desc.lrca);

	if (!enable_lazy_shadow_ctx) {
		context_page_num = gvt->dev_priv->engine[ring_id]->context_size;
		context_page_num = context_page_num >> PAGE_SHIFT;

		if (IS_BROADWELL(gvt->dev_priv) && ring_id == RCS)
			context_page_num = 19;

		i = 2;

		while (i < context_page_num) {
			context_gpa = intel_vgpu_gma_to_gpa(vgpu->gtt.ggtt_mm,
				(u32)((workload->ctx_desc.lrca + i) <<
					GTT_PAGE_SHIFT));
			if (context_gpa == INTEL_GVT_INVALID_ADDR) {
				gvt_vgpu_err("invalid guest context descriptor\n");
				return;
			}

			page = i915_gem_object_get_page(ctx_obj,
					LRC_HEADER_PAGES + i);
			src = kmap(page);
			intel_gvt_hypervisor_write_gpa(vgpu, context_gpa, src,
					GTT_PAGE_SIZE);
			kunmap(page);
			i++;
		}
	}
	intel_gvt_hypervisor_write_gpa(vgpu, workload->ring_context_gpa +
		RING_CTX_OFF(ring_header.val), &workload->rb_tail, 4);

	page = i915_gem_object_get_page(ctx_obj, LRC_STATE_PN);
	shadow_ring_context = kmap(page);

#define COPY_REG(name) \
	intel_gvt_hypervisor_write_gpa(vgpu, workload->ring_context_gpa + \
		RING_CTX_OFF(name.val), &shadow_ring_context->name.val, 4)

	COPY_REG(ctx_ctrl);
	COPY_REG(ctx_timestamp);

#undef COPY_REG

	intel_gvt_hypervisor_write_gpa(vgpu,
			workload->ring_context_gpa +
			sizeof(*shadow_ring_context),
			(void *)shadow_ring_context +
			sizeof(*shadow_ring_context),
			GTT_PAGE_SIZE - sizeof(*shadow_ring_context));

	kunmap(page);
}

static void complete_current_workload(struct intel_gvt *gvt, int ring_id)
{
	struct intel_gvt_workload_scheduler *scheduler = &gvt->scheduler;
	struct intel_vgpu_workload *workload;
	struct intel_vgpu *vgpu;
	int event;

	mutex_lock(&gvt->sched_lock);

	workload = scheduler->current_workload[ring_id];
	vgpu = workload->vgpu;

	/* For the workload w/ request, needs to wait for the context
	 * switch to make sure request is completed.
	 * For the workload w/o request, directly complete the workload.
	 */
	if (workload->req) {
		struct drm_i915_private *dev_priv =
			workload->vgpu->gvt->dev_priv;
		struct intel_engine_cs *engine =
			dev_priv->engine[workload->ring_id];
		wait_event(workload->shadow_ctx_status_wq,
			   !atomic_read(&workload->shadow_ctx_active));

		/* If this request caused GPU hang, req->fence.error will
		 * be set to -EIO. Use -EIO to set workload status so
		 * that when this request caused GPU hang, didn't trigger
		 * context switch interrupt to guest.
		 */
		if (likely(workload->status == -EINPROGRESS)) {
			if (workload->req->fence.error == -EIO)
				workload->status = -EIO;
			else
				workload->status = 0;
		}

		i915_gem_request_put(fetch_and_zero(&workload->req));

		if (!workload->status && !(vgpu->resetting_eng &
					   ENGINE_MASK(ring_id))) {
			update_guest_context(workload);

			mutex_lock(&gvt->lock);
			for_each_set_bit(event, workload->pending_events,
					 INTEL_GVT_EVENT_MAX)
				intel_vgpu_trigger_virtual_event(vgpu, event);
			mutex_unlock(&gvt->lock);
		}
		mutex_lock(&dev_priv->drm.struct_mutex);
		/* unpin shadow ctx as the shadow_ctx update is done */
		engine->context_unpin(engine, workload->vgpu->shadow_ctx);
		mutex_unlock(&dev_priv->drm.struct_mutex);
	}

	gvt_dbg_sched("ring id %d complete workload %p status %d\n",
			ring_id, workload, workload->status);

	scheduler->current_workload[ring_id] = NULL;

	mutex_lock(&gvt->lock);
	list_del_init(&workload->list);
<<<<<<< HEAD
	if (workload->status == -EIO)
		intel_vgpu_reset_execlist(vgpu, 1 << ring_id);
=======
	if (workload->status == -EIO) {
		/* Once a request caused HW GPU hang, the pending workloads
		 * from guests should be cleaned up here. GVT will notify
		 * guests to do the vGPU reset job.
		 */
		clean_workloads(vgpu, 1 << ring_id);
	}
>>>>>>> 01ba8602

	workload->complete(workload);

	atomic_dec(&vgpu->running_workload_num);
	wake_up(&scheduler->workload_complete_wq);

	if (gvt->scheduler.need_reschedule)
		intel_gvt_request_service(gvt, INTEL_GVT_REQUEST_EVENT_SCHED);

	mutex_unlock(&gvt->lock);
	mutex_unlock(&gvt->sched_lock);
}

static void inject_error_cs_irq(struct intel_vgpu *vgpu, int ring_id)
{
	enum intel_gvt_event_type events[] = {
		RCS_CMD_STREAMER_ERR,
		BCS_CMD_STREAMER_ERR,
		VCS_CMD_STREAMER_ERR,
		VCS2_CMD_STREAMER_ERR,
		VECS_CMD_STREAMER_ERR,
	};
	intel_vgpu_trigger_virtual_event(vgpu, events[ring_id]);
}

struct workload_thread_param {
	struct intel_gvt *gvt;
	int ring_id;
};

static int workload_thread(void *priv)
{
	struct workload_thread_param *p = (struct workload_thread_param *)priv;
	struct intel_gvt *gvt = p->gvt;
	int ring_id = p->ring_id;
	struct intel_gvt_workload_scheduler *scheduler = &gvt->scheduler;
	struct intel_vgpu_workload *workload = NULL;
	struct intel_vgpu *vgpu = NULL;
	int ret;
	long lret;
	bool need_force_wake = IS_SKYLAKE(gvt->dev_priv)
			|| IS_BROXTON(gvt->dev_priv)
			|| IS_KABYLAKE(gvt->dev_priv);

	DEFINE_WAIT_FUNC(wait, woken_wake_function);

	kfree(p);

	gvt_dbg_core("workload thread for ring %d started\n", ring_id);

	while (!kthread_should_stop()) {
		add_wait_queue(&scheduler->waitq[ring_id], &wait);
		do {
			workload = pick_next_workload(gvt, ring_id);
			if (workload)
				break;
			wait_woken(&wait, TASK_INTERRUPTIBLE,
				   MAX_SCHEDULE_TIMEOUT);
		} while (!kthread_should_stop());
		remove_wait_queue(&scheduler->waitq[ring_id], &wait);

		if (!workload)
			break;

		gvt_dbg_sched("ring id %d next workload %p vgpu %d\n",
				workload->ring_id, workload,
				workload->vgpu->id);

		intel_runtime_pm_get(gvt->dev_priv);

		gvt_dbg_sched("ring id %d will dispatch workload %p\n",
				workload->ring_id, workload);

		if (need_force_wake)
			intel_uncore_forcewake_get(gvt->dev_priv,
					FORCEWAKE_ALL);

		mutex_lock(&gvt->sched_lock);
		ret = dispatch_workload(workload);
		mutex_unlock(&gvt->sched_lock);

		if (ret) {
			vgpu = workload->vgpu;
			gvt_vgpu_err("fail to dispatch workload, skip\n");
			goto complete;
		}

		gvt_dbg_sched("ring id %d wait workload %p\n",
				workload->ring_id, workload);
		lret = i915_wait_request(workload->req, 0,
				MAX_SCHEDULE_TIMEOUT);

		gvt_dbg_sched("i915_wait_request %p returns %ld\n",
				workload, lret);
		if (lret >= 0 && workload->status == -EINPROGRESS)
			workload->status = 0;

		/*
		 * increased guilty_count means that this request triggerred
		 * a GPU reset, so we need to notify the guest about the
		 * hang.
		 */
		if (workload->guilty_count <
				atomic_read(&workload->req->ctx->guilty_count)) {
			workload->status = -EIO;
			inject_error_cs_irq(workload->vgpu, ring_id);
		}

complete:
		gvt_dbg_sched("will complete workload %p, status: %d\n",
				workload, workload->status);

		complete_current_workload(gvt, ring_id);

		if (need_force_wake)
			intel_uncore_forcewake_put(gvt->dev_priv,
					FORCEWAKE_ALL);

		intel_runtime_pm_put(gvt->dev_priv);
	}
	return 0;
}

void intel_gvt_wait_vgpu_idle(struct intel_vgpu *vgpu)
{
	struct intel_gvt *gvt = vgpu->gvt;
	struct intel_gvt_workload_scheduler *scheduler = &gvt->scheduler;

	if (atomic_read(&vgpu->running_workload_num)) {
		gvt_dbg_sched("wait vgpu idle\n");

		wait_event(scheduler->workload_complete_wq,
				!atomic_read(&vgpu->running_workload_num));
	}
}

void intel_gvt_clean_workload_scheduler(struct intel_gvt *gvt)
{
	struct intel_gvt_workload_scheduler *scheduler = &gvt->scheduler;
	struct intel_engine_cs *engine;
	enum intel_engine_id i;

	gvt_dbg_core("clean workload scheduler\n");

	for_each_engine(engine, gvt->dev_priv, i) {
		kthread_stop(scheduler->thread[i]);
	}
}

int intel_gvt_init_workload_scheduler(struct intel_gvt *gvt)
{
	struct intel_gvt_workload_scheduler *scheduler = &gvt->scheduler;
	struct workload_thread_param *param = NULL;
	struct intel_engine_cs *engine;
	enum intel_engine_id i;
	int ret;

	gvt_dbg_core("init workload scheduler\n");

	init_waitqueue_head(&scheduler->workload_complete_wq);

	for_each_engine(engine, gvt->dev_priv, i) {
		init_waitqueue_head(&scheduler->waitq[i]);

		param = kzalloc(sizeof(*param), GFP_KERNEL);
		if (!param) {
			ret = -ENOMEM;
			goto err;
		}

		param->gvt = gvt;
		param->ring_id = i;

		scheduler->thread[i] = kthread_run(workload_thread, param,
			"gvt workload %d", i);
		if (IS_ERR(scheduler->thread[i])) {
			gvt_err("fail to create workload thread\n");
			ret = PTR_ERR(scheduler->thread[i]);
			goto err;
		}


               gvt->shadow_ctx_notifier_block[i].notifier_call =
		       shadow_context_status_change;
               atomic_notifier_chain_register(&engine->context_status_notifier,
					      &gvt->shadow_ctx_notifier_block[i]);
	}
	
	return 0;
err:
	intel_gvt_clean_workload_scheduler(gvt);
	kfree(param);
	param = NULL;
	return ret;
}

void intel_vgpu_clean_gvt_context(struct intel_vgpu *vgpu)
{
	i915_gem_context_put(vgpu->shadow_ctx);
}

int intel_vgpu_init_gvt_context(struct intel_vgpu *vgpu)
{
	atomic_set(&vgpu->running_workload_num, 0);

	vgpu->shadow_ctx = i915_gem_context_create_gvt(
			&vgpu->gvt->dev_priv->drm);
	if (IS_ERR(vgpu->shadow_ctx))
		return PTR_ERR(vgpu->shadow_ctx);

	if (!vgpu->shadow_ctx->name) {
		vgpu->shadow_ctx->name = kasprintf(GFP_KERNEL, "Shadow Context %d", vgpu->id);
	}

	vgpu->shadow_ctx->engine[RCS].initialised = true;

	bitmap_zero(vgpu->shadow_ctx_desc_updated, I915_NUM_ENGINES);

	return 0;
}

/**
 * intel_vgpu_queue_workload - Qeue a vGPU workload
 * @workload: the workload to queue in
 */
void intel_vgpu_queue_workload(struct intel_vgpu_workload *workload)
{
	list_add_tail(&workload->list,
		workload_q_head(workload->vgpu, workload->ring_id));
	intel_gvt_kick_schedule(workload->vgpu->gvt);
	wake_up(&workload->vgpu->gvt->scheduler.waitq[workload->ring_id]);
}<|MERGE_RESOLUTION|>--- conflicted
+++ resolved
@@ -704,10 +704,6 @@
 
 	mutex_lock(&gvt->lock);
 	list_del_init(&workload->list);
-<<<<<<< HEAD
-	if (workload->status == -EIO)
-		intel_vgpu_reset_execlist(vgpu, 1 << ring_id);
-=======
 	if (workload->status == -EIO) {
 		/* Once a request caused HW GPU hang, the pending workloads
 		 * from guests should be cleaned up here. GVT will notify
@@ -715,7 +711,6 @@
 		 */
 		clean_workloads(vgpu, 1 << ring_id);
 	}
->>>>>>> 01ba8602
 
 	workload->complete(workload);
 
