--- conflicted
+++ resolved
@@ -63,19 +63,11 @@
 	struct list_head lru_runq_head[I915_NUM_ENGINES];
 };
 
-<<<<<<< HEAD
-static void vgpu_update_timeslice(struct intel_vgpu *pre_vgpu,
-					enum intel_engine_id ring_id)
-{
-	ktime_t delta_ts;
-	struct vgpu_sched_data *vgpu_data = pre_vgpu->sched_data[ring_id];
-=======
 static void vgpu_update_timeslice(struct intel_vgpu *vgpu,
 		enum intel_engine_id ring_id, ktime_t cur_time)
 {
 	ktime_t delta_ts;
 	struct vgpu_sched_data *vgpu_data;
->>>>>>> c4bf93bc
 
 	if (vgpu == NULL || vgpu == vgpu->gvt->idle_vgpu)
 		return;
@@ -161,15 +153,7 @@
 		return;
 
 	cur_time = ktime_get();
-<<<<<<< HEAD
-	if (scheduler->current_vgpu[ring_id]) {
-		vgpu_data = scheduler->current_vgpu[ring_id]->sched_data[ring_id];
-		vgpu_data->sched_out_time = cur_time;
-		vgpu_update_timeslice(scheduler->current_vgpu[ring_id], ring_id);
-	}
-=======
 	vgpu_update_timeslice(scheduler->current_vgpu[ring_id], ring_id, cur_time);
->>>>>>> c4bf93bc
 	vgpu_data = scheduler->next_vgpu[ring_id]->sched_data[ring_id];
 	vgpu_data->sched_in_time = cur_time;
 
@@ -244,17 +228,6 @@
 void intel_gvt_schedule(struct intel_gvt *gvt)
 {
 	struct gvt_sched_data *sched_data = gvt->scheduler.sched_data;
-<<<<<<< HEAD
-	static uint64_t timer_check;
-	enum intel_engine_id i;
-	struct intel_engine_cs *engine;
-
-	mutex_lock(&gvt->sched_lock);
-
-	if (test_and_clear_bit(INTEL_GVT_REQUEST_SCHED,
-				(void *)&gvt->service_request)) {
-		if (!(timer_check++ % GVT_TS_BALANCE_PERIOD_MS)) {
-=======
 	static ktime_t check_time;
 	enum intel_engine_id i;
 	struct intel_engine_cs *engine;
@@ -269,22 +242,16 @@
 		if (ktime_sub(cur_time, check_time) >=
 				GVT_TS_BALANCE_PERIOD_MS * NSEC_PER_MSEC) {
 			check_time = cur_time;
->>>>>>> c4bf93bc
 			for_each_engine(engine, gvt->dev_priv, i)
 				gvt_balance_timeslice(sched_data, i);
 		}
 	}
 	clear_bit(INTEL_GVT_REQUEST_EVENT_SCHED, (void *)&gvt->service_request);
 
-<<<<<<< HEAD
-	for_each_engine(engine, gvt->dev_priv, i)
-		tbs_sched_func(sched_data, i);
-=======
 	for_each_engine(engine, gvt->dev_priv, i) {
 		vgpu_update_timeslice(gvt->scheduler.current_vgpu[i], i, cur_time);
 		tbs_sched_func(sched_data, i);
 	}
->>>>>>> c4bf93bc
 
 	mutex_unlock(&gvt->sched_lock);
 }
