/* SPDX-License-Identifier: GPL-2.0 */
#ifndef _INTEL_RINGBUFFER_H_
#define _INTEL_RINGBUFFER_H_

#include <linux/hashtable.h>
#include "i915_gem_batch_pool.h"
#include "i915_gem_request.h"
#include "i915_gem_timeline.h"
#include "i915_selftest.h"

#define I915_CMD_HASH_ORDER 9

/* Early gen2 devices have a cacheline of just 32 bytes, using 64 is overkill,
 * but keeps the logic simple. Indeed, the whole purpose of this macro is just
 * to give some inclination as to some of the magic values used in the various
 * workarounds!
 */
#define CACHELINE_BYTES 64
#define CACHELINE_DWORDS (CACHELINE_BYTES / sizeof(uint32_t))

struct intel_hw_status_page {
	struct i915_vma *vma;
	u32 *page_addr;
	u32 ggtt_offset;
};

#define I915_READ_TAIL(engine) I915_READ(RING_TAIL((engine)->mmio_base))
#define I915_WRITE_TAIL(engine, val) I915_WRITE(RING_TAIL((engine)->mmio_base), val)

#define I915_READ_START(engine) I915_READ(RING_START((engine)->mmio_base))
#define I915_WRITE_START(engine, val) I915_WRITE(RING_START((engine)->mmio_base), val)

#define I915_READ_HEAD(engine)  I915_READ(RING_HEAD((engine)->mmio_base))
#define I915_WRITE_HEAD(engine, val) I915_WRITE(RING_HEAD((engine)->mmio_base), val)

#define I915_READ_CTL(engine) I915_READ(RING_CTL((engine)->mmio_base))
#define I915_WRITE_CTL(engine, val) I915_WRITE(RING_CTL((engine)->mmio_base), val)

#define I915_READ_IMR(engine) I915_READ(RING_IMR((engine)->mmio_base))
#define I915_WRITE_IMR(engine, val) I915_WRITE(RING_IMR((engine)->mmio_base), val)

#define I915_READ_MODE(engine) I915_READ(RING_MI_MODE((engine)->mmio_base))
#define I915_WRITE_MODE(engine, val) I915_WRITE(RING_MI_MODE((engine)->mmio_base), val)

/* seqno size is actually only a uint32, but since we plan to use MI_FLUSH_DW to
 * do the writes, and that must have qw aligned offsets, simply pretend it's 8b.
 */
#define gen8_semaphore_seqno_size sizeof(uint64_t)
#define GEN8_SEMAPHORE_OFFSET(__from, __to)			     \
	(((__from) * I915_NUM_ENGINES  + (__to)) * gen8_semaphore_seqno_size)
#define GEN8_SIGNAL_OFFSET(__ring, to)			     \
	(dev_priv->semaphore->node.start + \
	 GEN8_SEMAPHORE_OFFSET((__ring)->id, (to)))
#define GEN8_WAIT_OFFSET(__ring, from)			     \
	(dev_priv->semaphore->node.start + \
	 GEN8_SEMAPHORE_OFFSET(from, (__ring)->id))

enum intel_engine_hangcheck_action {
	ENGINE_IDLE = 0,
	ENGINE_WAIT,
	ENGINE_ACTIVE_SEQNO,
	ENGINE_ACTIVE_HEAD,
	ENGINE_ACTIVE_SUBUNITS,
	ENGINE_WAIT_KICK,
	ENGINE_DEAD,
};

static inline const char *
hangcheck_action_to_str(const enum intel_engine_hangcheck_action a)
{
	switch (a) {
	case ENGINE_IDLE:
		return "idle";
	case ENGINE_WAIT:
		return "wait";
	case ENGINE_ACTIVE_SEQNO:
		return "active seqno";
	case ENGINE_ACTIVE_HEAD:
		return "active head";
	case ENGINE_ACTIVE_SUBUNITS:
		return "active subunits";
	case ENGINE_WAIT_KICK:
		return "wait kick";
	case ENGINE_DEAD:
		return "dead";
	}

	return "unknown";
}

#define I915_MAX_SLICES	3
#define I915_MAX_SUBSLICES 3

#define instdone_slice_mask(dev_priv__) \
	(INTEL_GEN(dev_priv__) == 7 ? \
	 1 : INTEL_INFO(dev_priv__)->sseu.slice_mask)

#define instdone_subslice_mask(dev_priv__) \
	(INTEL_GEN(dev_priv__) == 7 ? \
	 1 : INTEL_INFO(dev_priv__)->sseu.subslice_mask)

#define for_each_instdone_slice_subslice(dev_priv__, slice__, subslice__) \
	for ((slice__) = 0, (subslice__) = 0; \
	     (slice__) < I915_MAX_SLICES; \
	     (subslice__) = ((subslice__) + 1) < I915_MAX_SUBSLICES ? (subslice__) + 1 : 0, \
	       (slice__) += ((subslice__) == 0)) \
		for_each_if((BIT(slice__) & instdone_slice_mask(dev_priv__)) && \
			    (BIT(subslice__) & instdone_subslice_mask(dev_priv__)))

struct intel_instdone {
	u32 instdone;
	/* The following exist only in the RCS engine */
	u32 slice_common;
	u32 sampler[I915_MAX_SLICES][I915_MAX_SUBSLICES];
	u32 row[I915_MAX_SLICES][I915_MAX_SUBSLICES];
};

struct intel_engine_hangcheck {
	u64 acthd;
	u32 seqno;
	enum intel_engine_hangcheck_action action;
	unsigned long action_timestamp;
	int deadlock;
	struct intel_instdone instdone;
	struct drm_i915_gem_request *active_request;
	bool stalled;
};

struct intel_ring {
	struct i915_vma *vma;
	void *vaddr;

	struct list_head request_list;

	u32 head;
	u32 tail;
	u32 emit;

	u32 space;
	u32 size;
	u32 effective_size;
};

struct i915_gem_context;
struct drm_i915_reg_table;

/*
 * we use a single page to load ctx workarounds so all of these
 * values are referred in terms of dwords
 *
 * struct i915_wa_ctx_bb:
 *  offset: specifies batch starting position, also helpful in case
 *    if we want to have multiple batches at different offsets based on
 *    some criteria. It is not a requirement at the moment but provides
 *    an option for future use.
 *  size: size of the batch in DWORDS
 */
struct i915_ctx_workarounds {
	struct i915_wa_ctx_bb {
		u32 offset;
		u32 size;
	} indirect_ctx, per_ctx;
	struct i915_vma *vma;
};

struct drm_i915_gem_request;
struct intel_render_state;

/*
 * Engine IDs definitions.
 * Keep instances of the same type engine together.
 */
enum intel_engine_id {
	RCS = 0,
	BCS,
	VCS,
	VCS2,
#define _VCS(n) (VCS + (n))
	VECS
};

struct i915_priolist {
	struct rb_node node;
	struct list_head requests;
	int priority;
};

/**
 * struct intel_engine_execlists - execlist submission queue and port state
 *
 * The struct intel_engine_execlists represents the combined logical state of
 * driver and the hardware state for execlist mode of submission.
 */
struct intel_engine_execlists {
	/**
	 * @irq_tasklet: softirq tasklet for bottom handler
	 */
	struct tasklet_struct irq_tasklet;

	/**
	 * @default_priolist: priority list for I915_PRIORITY_NORMAL
	 */
	struct i915_priolist default_priolist;

	/**
	 * @no_priolist: priority lists disabled
	 */
	bool no_priolist;

	/**
	 * @port: execlist port states
	 *
	 * For each hardware ELSP (ExecList Submission Port) we keep
	 * track of the last request and the number of times we submitted
	 * that port to hw. We then count the number of times the hw reports
	 * a context completion or preemption. As only one context can
	 * be active on hw, we limit resubmission of context to port[0]. This
	 * is called Lite Restore, of the context.
	 */
	struct execlist_port {
		/**
		 * @request_count: combined request and submission count
		 */
	struct drm_i915_gem_request *request_count;
#define EXECLIST_COUNT_BITS 2
#define port_request(p) ptr_mask_bits((p)->request_count, EXECLIST_COUNT_BITS)
#define port_count(p) ptr_unmask_bits((p)->request_count, EXECLIST_COUNT_BITS)
#define port_pack(rq, count) ptr_pack_bits(rq, count, EXECLIST_COUNT_BITS)
#define port_unpack(p, count) ptr_unpack_bits((p)->request_count, count, EXECLIST_COUNT_BITS)
#define port_set(p, packed) ((p)->request_count = (packed))
#define port_isset(p) ((p)->request_count)
#define port_index(p, execlists) ((p) - (execlists)->port)

		/**
		 * @context_id: context ID for port
		 */
		GEM_DEBUG_DECL(u32 context_id);

#define EXECLIST_MAX_PORTS 2
	} port[EXECLIST_MAX_PORTS];

	/**
	 * @active: is the HW active? We consider the HW as active after
	 * submitting any context for execution and until we have seen the
	 * last context completion event. After that, we do not expect any
	 * more events until we submit, and so can park the HW.
	 *
	 * As we have a small number of different sources from which we feed
	 * the HW, we track the state of each inside a single bitfield.
	 */
	unsigned int active;
#define EXECLISTS_ACTIVE_USER 0
#define EXECLISTS_ACTIVE_PREEMPT 1

	/**
	 * @port_mask: number of execlist ports - 1
	 */
	unsigned int port_mask;

	/**
	 * @queue: queue of requests, in priority lists
	 */
	struct rb_root queue;

	/**
	 * @first: leftmost level in priority @queue
	 */
	struct rb_node *first;

	/**
	 * @fw_domains: forcewake domains for irq tasklet
	 */
	unsigned int fw_domains;

	/**
	 * @csb_head: context status buffer head
	 */
	unsigned int csb_head;

	/**
	 * @csb_use_mmio: access csb through mmio, instead of hwsp
	 */
	bool csb_use_mmio;
};

#define INTEL_ENGINE_CS_MAX_NAME 8

struct intel_engine_cs {
	struct drm_i915_private *i915;
	char name[INTEL_ENGINE_CS_MAX_NAME];
	enum intel_engine_id id;
	unsigned int uabi_id;
	unsigned int hw_id;
	unsigned int guc_id;

	u8 class;
	u8 instance;
	u32 context_size;
	u32 mmio_base;
	unsigned int irq_shift;

	struct intel_ring *buffer;
	struct intel_timeline *timeline;

	struct intel_render_state *render_state;

	atomic_t irq_count;
	unsigned long irq_posted;
#define ENGINE_IRQ_BREADCRUMB 0
#define ENGINE_IRQ_EXECLIST 1

	/* Rather than have every client wait upon all user interrupts,
	 * with the herd waking after every interrupt and each doing the
	 * heavyweight seqno dance, we delegate the task (of being the
	 * bottom-half of the user interrupt) to the first client. After
	 * every interrupt, we wake up one client, who does the heavyweight
	 * coherent seqno read and either goes back to sleep (if incomplete),
	 * or wakes up all the completed clients in parallel, before then
	 * transferring the bottom-half status to the next client in the queue.
	 *
	 * Compared to walking the entire list of waiters in a single dedicated
	 * bottom-half, we reduce the latency of the first waiter by avoiding
	 * a context switch, but incur additional coherent seqno reads when
	 * following the chain of request breadcrumbs. Since it is most likely
	 * that we have a single client waiting on each seqno, then reducing
	 * the overhead of waking that client is much preferred.
	 */
	struct intel_breadcrumbs {
		spinlock_t irq_lock; /* protects irq_*; irqsafe */
		struct intel_wait *irq_wait; /* oldest waiter by retirement */

		spinlock_t rb_lock; /* protects the rb and wraps irq_lock */
		struct rb_root waiters; /* sorted by retirement, priority */
		struct rb_root signals; /* sorted by retirement */
		struct task_struct *signaler; /* used for fence signalling */
		struct drm_i915_gem_request __rcu *first_signal;
		struct timer_list fake_irq; /* used after a missed interrupt */
		struct timer_list hangcheck; /* detect missed interrupts */

		unsigned int hangcheck_interrupts;

		bool irq_armed : 1;
		bool irq_enabled : 1;
		I915_SELFTEST_DECLARE(bool mock : 1);
	} breadcrumbs;

	/*
	 * A pool of objects to use as shadow copies of client batch buffers
	 * when the command parser is enabled. Prevents the client from
	 * modifying the batch contents after software parsing.
	 */
	struct i915_gem_batch_pool batch_pool;

	struct intel_hw_status_page status_page;
	struct i915_ctx_workarounds wa_ctx;
	struct i915_vma *scratch;

	u32             irq_keep_mask; /* always keep these interrupts */
	u32		irq_enable_mask; /* bitmask to enable ring interrupt */
	void		(*irq_enable)(struct intel_engine_cs *engine);
	void		(*irq_disable)(struct intel_engine_cs *engine);

	int		(*init_hw)(struct intel_engine_cs *engine);
	void		(*reset_hw)(struct intel_engine_cs *engine,
				    struct drm_i915_gem_request *req);

	struct {
		struct drm_i915_gem_request *(*prepare)(struct intel_engine_cs *engine);
		void (*reset)(struct intel_engine_cs *engine,
			      struct drm_i915_gem_request *rq);
		void (*finish)(struct intel_engine_cs *engine);
	} reset;

	void		(*set_default_submission)(struct intel_engine_cs *engine);

	struct intel_ring *(*context_pin)(struct intel_engine_cs *engine,
					  struct i915_gem_context *ctx);
	void		(*context_unpin)(struct intel_engine_cs *engine,
					 struct i915_gem_context *ctx);
	int		(*request_alloc)(struct drm_i915_gem_request *req);
	int		(*init_context)(struct drm_i915_gem_request *req);

	int		(*emit_flush)(struct drm_i915_gem_request *request,
				      u32 mode);
#define EMIT_INVALIDATE	BIT(0)
#define EMIT_FLUSH	BIT(1)
#define EMIT_BARRIER	(EMIT_INVALIDATE | EMIT_FLUSH)
	int		(*emit_bb_start)(struct drm_i915_gem_request *req,
					 u64 offset, u32 length,
					 unsigned int dispatch_flags);
#define I915_DISPATCH_SECURE BIT(0)
#define I915_DISPATCH_PINNED BIT(1)
#define I915_DISPATCH_RS     BIT(2)
	void		(*emit_breadcrumb)(struct drm_i915_gem_request *req,
					   u32 *cs);
	int		emit_breadcrumb_sz;

	/* Pass the request to the hardware queue (e.g. directly into
	 * the legacy ringbuffer or to the end of an execlist).
	 *
	 * This is called from an atomic context with irqs disabled; must
	 * be irq safe.
	 */
	void		(*submit_request)(struct drm_i915_gem_request *req);

	/* Call when the priority on a request has changed and it and its
	 * dependencies may need rescheduling. Note the request itself may
	 * not be ready to run!
	 *
	 * Called under the struct_mutex.
	 */
	void		(*schedule)(struct drm_i915_gem_request *request,
				    int priority);

	/*
	 * Cancel all requests on the hardware, or queued for execution.
	 * This should only cancel the ready requests that have been
	 * submitted to the engine (via the engine->submit_request callback).
	 * This is called when marking the device as wedged.
	 */
	void		(*cancel_requests)(struct intel_engine_cs *engine);

	/* Some chipsets are not quite as coherent as advertised and need
	 * an expensive kick to force a true read of the up-to-date seqno.
	 * However, the up-to-date seqno is not always required and the last
	 * seen value is good enough. Note that the seqno will always be
	 * monotonic, even if not coherent.
	 */
	void		(*irq_seqno_barrier)(struct intel_engine_cs *engine);
	void		(*cleanup)(struct intel_engine_cs *engine);

	/* GEN8 signal/wait table - never trust comments!
	 *	  signal to	signal to    signal to   signal to      signal to
	 *	    RCS		   VCS          BCS        VECS		 VCS2
	 *      --------------------------------------------------------------------
	 *  RCS | NOP (0x00) | VCS (0x08) | BCS (0x10) | VECS (0x18) | VCS2 (0x20) |
	 *	|-------------------------------------------------------------------
	 *  VCS | RCS (0x28) | NOP (0x30) | BCS (0x38) | VECS (0x40) | VCS2 (0x48) |
	 *	|-------------------------------------------------------------------
	 *  BCS | RCS (0x50) | VCS (0x58) | NOP (0x60) | VECS (0x68) | VCS2 (0x70) |
	 *	|-------------------------------------------------------------------
	 * VECS | RCS (0x78) | VCS (0x80) | BCS (0x88) |  NOP (0x90) | VCS2 (0x98) |
	 *	|-------------------------------------------------------------------
	 * VCS2 | RCS (0xa0) | VCS (0xa8) | BCS (0xb0) | VECS (0xb8) | NOP  (0xc0) |
	 *	|-------------------------------------------------------------------
	 *
	 * Generalization:
	 *  f(x, y) := (x->id * NUM_RINGS * seqno_size) + (seqno_size * y->id)
	 *  ie. transpose of g(x, y)
	 *
	 *	 sync from	sync from    sync from    sync from	sync from
	 *	    RCS		   VCS          BCS        VECS		 VCS2
	 *      --------------------------------------------------------------------
	 *  RCS | NOP (0x00) | VCS (0x28) | BCS (0x50) | VECS (0x78) | VCS2 (0xa0) |
	 *	|-------------------------------------------------------------------
	 *  VCS | RCS (0x08) | NOP (0x30) | BCS (0x58) | VECS (0x80) | VCS2 (0xa8) |
	 *	|-------------------------------------------------------------------
	 *  BCS | RCS (0x10) | VCS (0x38) | NOP (0x60) | VECS (0x88) | VCS2 (0xb0) |
	 *	|-------------------------------------------------------------------
	 * VECS | RCS (0x18) | VCS (0x40) | BCS (0x68) |  NOP (0x90) | VCS2 (0xb8) |
	 *	|-------------------------------------------------------------------
	 * VCS2 | RCS (0x20) | VCS (0x48) | BCS (0x70) | VECS (0x98) |  NOP (0xc0) |
	 *	|-------------------------------------------------------------------
	 *
	 * Generalization:
	 *  g(x, y) := (y->id * NUM_RINGS * seqno_size) + (seqno_size * x->id)
	 *  ie. transpose of f(x, y)
	 */
	struct {
		union {
#define GEN6_SEMAPHORE_LAST	VECS_HW
#define GEN6_NUM_SEMAPHORES	(GEN6_SEMAPHORE_LAST + 1)
#define GEN6_SEMAPHORES_MASK	GENMASK(GEN6_SEMAPHORE_LAST, 0)
			struct {
				/* our mbox written by others */
				u32		wait[GEN6_NUM_SEMAPHORES];
				/* mboxes this ring signals to */
				i915_reg_t	signal[GEN6_NUM_SEMAPHORES];
			} mbox;
			u64		signal_ggtt[I915_NUM_ENGINES];
		};

		/* AKA wait() */
		int	(*sync_to)(struct drm_i915_gem_request *req,
				   struct drm_i915_gem_request *signal);
		u32	*(*signal)(struct drm_i915_gem_request *req, u32 *cs);
	} semaphore;

	struct work_struct reset_work;
	struct intel_engine_execlists execlists;

	/* Contexts are pinned whilst they are active on the GPU. The last
	 * context executed remains active whilst the GPU is idle - the
	 * switch away and write to the context object only occurs on the
	 * next execution.  Contexts are only unpinned on retirement of the
	 * following request ensuring that we can always write to the object
	 * on the context switch even after idling. Across suspend, we switch
	 * to the kernel context and trash it as the save may not happen
	 * before the hardware is powered down.
	 */
	struct i915_gem_context *last_retired_context;

	/* We track the current MI_SET_CONTEXT in order to eliminate
	 * redudant context switches. This presumes that requests are not
	 * reordered! Or when they are the tracking is updated along with
	 * the emission of individual requests into the legacy command
	 * stream (ring).
	 */
	struct i915_gem_context *legacy_active_context;

	/* status_notifier: list of callbacks for context-switch changes */
	struct atomic_notifier_head context_status_notifier;

	struct intel_engine_hangcheck hangcheck;

	struct hrtimer fpreempt_timer;
	struct work_struct fpreempt_work;
	bool fpreempt_stalled;

<<<<<<< HEAD
	bool needs_cmd_parser;
=======
#define I915_ENGINE_USING_CMD_PARSER	BIT(0)
#define I915_ENGINE_REQUIRES_CMD_PARSER	BIT(3)
	unsigned int flags;
>>>>>>> f0e0b314

	/*
	 * Table of commands the command parser needs to know about
	 * for this engine.
	 */
	DECLARE_HASHTABLE(cmd_hash, I915_CMD_HASH_ORDER);

	/*
	 * Table of registers allowed in commands that read/write registers.
	 */
	const struct drm_i915_reg_table *reg_tables;
	int reg_table_count;

	/*
	 * Returns the bitmask for the length field of the specified command.
	 * Return 0 for an unrecognized/invalid command.
	 *
	 * If the command parser finds an entry for a command in the engine's
	 * cmd_tables, it gets the command's length based on the table entry.
	 * If not, it calls this function to determine the per-engine length
	 * field encoding for the command (i.e. different opcode ranges use
	 * certain bits to encode the command length in the header).
	 */
	u32 (*get_cmd_length_mask)(u32 cmd_header);
};

static inline void
execlists_set_active(struct intel_engine_execlists *execlists,
		     unsigned int bit)
{
	__set_bit(bit, (unsigned long *)&execlists->active);
}

static inline void
execlists_clear_active(struct intel_engine_execlists *execlists,
		       unsigned int bit)
{
	__clear_bit(bit, (unsigned long *)&execlists->active);
}

static inline bool
execlists_is_active(const struct intel_engine_execlists *execlists,
		    unsigned int bit)
{
	return test_bit(bit, (unsigned long *)&execlists->active);
}

static inline unsigned int
execlists_num_ports(const struct intel_engine_execlists * const execlists)
{
	return execlists->port_mask + 1;
}

static inline void
execlists_port_complete(struct intel_engine_execlists * const execlists,
			struct execlist_port * const port)
{
	const unsigned int m = execlists->port_mask;

	GEM_BUG_ON(port_index(port, execlists) != 0);
	GEM_BUG_ON(!execlists_is_active(execlists, EXECLISTS_ACTIVE_USER));

	memmove(port, port + 1, m * sizeof(struct execlist_port));
	memset(port + m, 0, sizeof(struct execlist_port));
}

<<<<<<< HEAD
=======
static inline bool
intel_engine_using_cmd_parser(const struct intel_engine_cs *engine)
{
	return engine->flags & I915_ENGINE_USING_CMD_PARSER;
}

static inline bool
intel_engine_requires_cmd_parser(const struct intel_engine_cs *engine)
{
	return engine->flags & I915_ENGINE_REQUIRES_CMD_PARSER;
}

>>>>>>> f0e0b314
static inline unsigned int
intel_engine_flag(const struct intel_engine_cs *engine)
{
	return BIT(engine->id);
}

static inline u32
intel_read_status_page(struct intel_engine_cs *engine, int reg)
{
	/* Ensure that the compiler doesn't optimize away the load. */
	return READ_ONCE(engine->status_page.page_addr[reg]);
}

static inline void
intel_write_status_page(struct intel_engine_cs *engine, int reg, u32 value)
{
	/* Writing into the status page should be done sparingly. Since
	 * we do when we are uncertain of the device state, we take a bit
	 * of extra paranoia to try and ensure that the HWS takes the value
	 * we give and that it doesn't end up trapped inside the CPU!
	 */
	if (static_cpu_has(X86_FEATURE_CLFLUSH)) {
		mb();
		clflush(&engine->status_page.page_addr[reg]);
		engine->status_page.page_addr[reg] = value;
		clflush(&engine->status_page.page_addr[reg]);
		mb();
	} else {
		WRITE_ONCE(engine->status_page.page_addr[reg], value);
	}
}

/*
 * Reads a dword out of the status page, which is written to from the command
 * queue by automatic updates, MI_REPORT_HEAD, MI_STORE_DATA_INDEX, or
 * MI_STORE_DATA_IMM.
 *
 * The following dwords have a reserved meaning:
 * 0x00: ISR copy, updated when an ISR bit not set in the HWSTAM changes.
 * 0x04: ring 0 head pointer
 * 0x05: ring 1 head pointer (915-class)
 * 0x06: ring 2 head pointer (915-class)
 * 0x10-0x1b: Context status DWords (GM45)
 * 0x1f: Last written status offset. (GM45)
 * 0x20-0x2f: Reserved (Gen6+)
 *
 * The area from dword 0x30 to 0x3ff is available for driver usage.
 */
#define I915_GEM_HWS_INDEX		0x30
#define I915_GEM_HWS_INDEX_ADDR (I915_GEM_HWS_INDEX << MI_STORE_DWORD_INDEX_SHIFT)
#define I915_GEM_HWS_PID_INDEX 0x40
#define I915_GEM_HWS_PID_ADDR (I915_GEM_HWS_PID_INDEX << MI_STORE_DWORD_INDEX_SHIFT)
#define I915_GEM_HWS_CID_INDEX 0x48
#define I915_GEM_HWS_CID_ADDR (I915_GEM_HWS_CID_INDEX << MI_STORE_DWORD_INDEX_SHIFT)
#define I915_GEM_HWS_SCRATCH_INDEX     0x50
#define I915_GEM_HWS_SCRATCH_ADDR (I915_GEM_HWS_SCRATCH_INDEX << MI_STORE_DWORD_INDEX_SHIFT)

#define I915_HWS_CSB_BUF0_INDEX		0x10
#define I915_HWS_CSB_WRITE_INDEX	0x1f
#define CNL_HWS_CSB_WRITE_INDEX		0x2f

struct intel_ring *
intel_engine_create_ring(struct intel_engine_cs *engine, int size);
int intel_ring_pin(struct intel_ring *ring,
		   struct drm_i915_private *i915,
		   unsigned int offset_bias);
void intel_ring_reset(struct intel_ring *ring, u32 tail);
unsigned int intel_ring_update_space(struct intel_ring *ring);
void intel_ring_unpin(struct intel_ring *ring);
void intel_ring_free(struct intel_ring *ring);

void intel_engine_stop(struct intel_engine_cs *engine);
void intel_engine_cleanup(struct intel_engine_cs *engine);

void intel_legacy_submission_resume(struct drm_i915_private *dev_priv);

int __must_check intel_ring_cacheline_align(struct drm_i915_gem_request *req);

u32 __must_check *intel_ring_begin(struct drm_i915_gem_request *req,
				   unsigned int n);

static inline void
intel_ring_advance(struct drm_i915_gem_request *req, u32 *cs)
{
	/* Dummy function.
	 *
	 * This serves as a placeholder in the code so that the reader
	 * can compare against the preceding intel_ring_begin() and
	 * check that the number of dwords emitted matches the space
	 * reserved for the command packet (i.e. the value passed to
	 * intel_ring_begin()).
	 */
	GEM_BUG_ON((req->ring->vaddr + req->ring->emit) != cs);
}

static inline u32
intel_ring_wrap(const struct intel_ring *ring, u32 pos)
{
	return pos & (ring->size - 1);
}

static inline u32
intel_ring_offset(const struct drm_i915_gem_request *req, void *addr)
{
	/* Don't write ring->size (equivalent to 0) as that hangs some GPUs. */
	u32 offset = addr - req->ring->vaddr;
	GEM_BUG_ON(offset > req->ring->size);
	return intel_ring_wrap(req->ring, offset);
}

static inline void
assert_ring_tail_valid(const struct intel_ring *ring, unsigned int tail)
{
	/* We could combine these into a single tail operation, but keeping
	 * them as seperate tests will help identify the cause should one
	 * ever fire.
	 */
	GEM_BUG_ON(!IS_ALIGNED(tail, 8));
	GEM_BUG_ON(tail >= ring->size);

	/*
	 * "Ring Buffer Use"
	 *	Gen2 BSpec "1. Programming Environment" / 1.4.4.6
	 *	Gen3 BSpec "1c Memory Interface Functions" / 2.3.4.5
	 *	Gen4+ BSpec "1c Memory Interface and Command Stream" / 5.3.4.5
	 * "If the Ring Buffer Head Pointer and the Tail Pointer are on the
	 * same cacheline, the Head Pointer must not be greater than the Tail
	 * Pointer."
	 *
	 * We use ring->head as the last known location of the actual RING_HEAD,
	 * it may have advanced but in the worst case it is equally the same
	 * as ring->head and so we should never program RING_TAIL to advance
	 * into the same cacheline as ring->head.
	 */
#define cacheline(a) round_down(a, CACHELINE_BYTES)
	GEM_BUG_ON(cacheline(tail) == cacheline(ring->head) &&
		   tail < ring->head);
#undef cacheline
}

static inline unsigned int
intel_ring_set_tail(struct intel_ring *ring, unsigned int tail)
{
	/* Whilst writes to the tail are strictly order, there is no
	 * serialisation between readers and the writers. The tail may be
	 * read by i915_gem_request_retire() just as it is being updated
	 * by execlists, as although the breadcrumb is complete, the context
	 * switch hasn't been seen.
	 */
	assert_ring_tail_valid(ring, tail);
	ring->tail = tail;
	return tail;
}

void intel_engine_init_global_seqno(struct intel_engine_cs *engine, u32 seqno);

void intel_engine_setup_common(struct intel_engine_cs *engine);
int intel_engine_init_common(struct intel_engine_cs *engine);
int intel_engine_create_scratch(struct intel_engine_cs *engine, int size);
void intel_engine_cleanup_common(struct intel_engine_cs *engine);

int intel_init_render_ring_buffer(struct intel_engine_cs *engine);
int intel_init_bsd_ring_buffer(struct intel_engine_cs *engine);
int intel_init_blt_ring_buffer(struct intel_engine_cs *engine);
int intel_init_vebox_ring_buffer(struct intel_engine_cs *engine);

u64 intel_engine_get_active_head(struct intel_engine_cs *engine);
u64 intel_engine_get_last_batch_head(struct intel_engine_cs *engine);

static inline u32 intel_engine_get_seqno(struct intel_engine_cs *engine)
{
	return intel_read_status_page(engine, I915_GEM_HWS_INDEX);
}

static inline u32 intel_engine_last_submit(struct intel_engine_cs *engine)
{
	/* We are only peeking at the tail of the submit queue (and not the
	 * queue itself) in order to gain a hint as to the current active
	 * state of the engine. Callers are not expected to be taking
	 * engine->timeline->lock, nor are they expected to be concerned
	 * wtih serialising this hint with anything, so document it as
	 * a hint and nothing more.
	 */
	return READ_ONCE(engine->timeline->seqno);
}

int init_workarounds_ring(struct intel_engine_cs *engine);
int intel_ring_workarounds_emit(struct drm_i915_gem_request *req);

void intel_engine_get_instdone(struct intel_engine_cs *engine,
			       struct intel_instdone *instdone);

/*
 * Arbitrary size for largest possible 'add request' sequence. The code paths
 * are complex and variable. Empirical measurement shows that the worst case
 * is BDW at 192 bytes (6 + 6 + 36 dwords), then ILK at 136 bytes. However,
 * we need to allocate double the largest single packet within that emission
 * to account for tail wraparound (so 6 + 6 + 72 dwords for BDW).
 */
#define MIN_SPACE_FOR_ADD_REQUEST 336

static inline u32 intel_hws_seqno_address(struct intel_engine_cs *engine)
{
	return engine->status_page.ggtt_offset + I915_GEM_HWS_INDEX_ADDR;
}

/* intel_breadcrumbs.c -- user interrupt bottom-half for waiters */
int intel_engine_init_breadcrumbs(struct intel_engine_cs *engine);

static inline void intel_wait_init(struct intel_wait *wait,
				   struct drm_i915_gem_request *rq)
{
	wait->tsk = current;
	wait->request = rq;
}

static inline void intel_wait_init_for_seqno(struct intel_wait *wait, u32 seqno)
{
	wait->tsk = current;
	wait->seqno = seqno;
}

static inline bool intel_wait_has_seqno(const struct intel_wait *wait)
{
	return wait->seqno;
}

static inline bool
intel_wait_update_seqno(struct intel_wait *wait, u32 seqno)
{
	wait->seqno = seqno;
	return intel_wait_has_seqno(wait);
}

static inline bool
intel_wait_update_request(struct intel_wait *wait,
			  const struct drm_i915_gem_request *rq)
{
	return intel_wait_update_seqno(wait, i915_gem_request_global_seqno(rq));
}

static inline bool
intel_wait_check_seqno(const struct intel_wait *wait, u32 seqno)
{
	return wait->seqno == seqno;
}

static inline bool
intel_wait_check_request(const struct intel_wait *wait,
			 const struct drm_i915_gem_request *rq)
{
	return intel_wait_check_seqno(wait, i915_gem_request_global_seqno(rq));
}

static inline bool intel_wait_complete(const struct intel_wait *wait)
{
	return RB_EMPTY_NODE(&wait->node);
}

bool intel_engine_add_wait(struct intel_engine_cs *engine,
			   struct intel_wait *wait);
void intel_engine_remove_wait(struct intel_engine_cs *engine,
			      struct intel_wait *wait);
void intel_engine_enable_signaling(struct drm_i915_gem_request *request,
				   bool wakeup);
void intel_engine_cancel_signaling(struct drm_i915_gem_request *request);

static inline bool intel_engine_has_waiter(const struct intel_engine_cs *engine)
{
	return READ_ONCE(engine->breadcrumbs.irq_wait);
}

unsigned int intel_engine_wakeup(struct intel_engine_cs *engine);
#define ENGINE_WAKEUP_WAITER BIT(0)
#define ENGINE_WAKEUP_ASLEEP BIT(1)

void __intel_engine_disarm_breadcrumbs(struct intel_engine_cs *engine);
void intel_engine_disarm_breadcrumbs(struct intel_engine_cs *engine);

void intel_engine_reset_breadcrumbs(struct intel_engine_cs *engine);
void intel_engine_fini_breadcrumbs(struct intel_engine_cs *engine);
bool intel_breadcrumbs_busy(struct intel_engine_cs *engine);

static inline u32 *gen8_emit_pipe_control(u32 *batch, u32 flags, u32 offset)
{
	memset(batch, 0, 6 * sizeof(u32));

	batch[0] = GFX_OP_PIPE_CONTROL(6);
	batch[1] = flags;
	batch[2] = offset;

	return batch + 6;
}

bool intel_engine_is_idle(struct intel_engine_cs *engine);
bool intel_engines_are_idle(struct drm_i915_private *dev_priv);

void intel_engines_mark_idle(struct drm_i915_private *i915);
void intel_engines_reset_default_submission(struct drm_i915_private *i915);

bool intel_engine_can_store_dword(struct intel_engine_cs *engine);

#endif /* _INTEL_RINGBUFFER_H_ */<|MERGE_RESOLUTION|>--- conflicted
+++ resolved
@@ -517,13 +517,9 @@
 	struct work_struct fpreempt_work;
 	bool fpreempt_stalled;
 
-<<<<<<< HEAD
-	bool needs_cmd_parser;
-=======
 #define I915_ENGINE_USING_CMD_PARSER	BIT(0)
 #define I915_ENGINE_REQUIRES_CMD_PARSER	BIT(3)
 	unsigned int flags;
->>>>>>> f0e0b314
 
 	/*
 	 * Table of commands the command parser needs to know about
@@ -590,8 +586,6 @@
 	memset(port + m, 0, sizeof(struct execlist_port));
 }
 
-<<<<<<< HEAD
-=======
 static inline bool
 intel_engine_using_cmd_parser(const struct intel_engine_cs *engine)
 {
@@ -604,7 +598,6 @@
 	return engine->flags & I915_ENGINE_REQUIRES_CMD_PARSER;
 }
 
->>>>>>> f0e0b314
 static inline unsigned int
 intel_engine_flag(const struct intel_engine_cs *engine)
 {
