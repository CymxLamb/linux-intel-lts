/*
 * Copyright © 2008 Intel Corporation
 *
 * Permission is hereby granted, free of charge, to any person obtaining a
 * copy of this software and associated documentation files (the "Software"),
 * to deal in the Software without restriction, including without limitation
 * the rights to use, copy, modify, merge, publish, distribute, sublicense,
 * and/or sell copies of the Software, and to permit persons to whom the
 * Software is furnished to do so, subject to the following conditions:
 *
 * The above copyright notice and this permission notice (including the next
 * paragraph) shall be included in all copies or substantial portions of the
 * Software.
 *
 * THE SOFTWARE IS PROVIDED "AS IS", WITHOUT WARRANTY OF ANY KIND, EXPRESS OR
 * IMPLIED, INCLUDING BUT NOT LIMITED TO THE WARRANTIES OF MERCHANTABILITY,
 * FITNESS FOR A PARTICULAR PURPOSE AND NONINFRINGEMENT.  IN NO EVENT SHALL
 * THE AUTHORS OR COPYRIGHT HOLDERS BE LIABLE FOR ANY CLAIM, DAMAGES OR OTHER
 * LIABILITY, WHETHER IN AN ACTION OF CONTRACT, TORT OR OTHERWISE, ARISING
 * FROM, OUT OF OR IN CONNECTION WITH THE SOFTWARE OR THE USE OR OTHER DEALINGS
 * IN THE SOFTWARE.
 *
 * Authors:
 *    Keith Packard <keithp@keithp.com>
 *
 */

#include <linux/export.h>
#include <linux/i2c.h>
#include <linux/notifier.h>
#include <linux/slab.h>
#include <linux/types.h>

#include <asm/byteorder.h>

#include <drm/drm_atomic_helper.h>
#include <drm/drm_crtc.h>
#include <drm/drm_dp_helper.h>
#include <drm/drm_edid.h>
#include <drm/drm_probe_helper.h>

#include "i915_debugfs.h"
#include "i915_drv.h"
#include "intel_atomic.h"
#include "intel_audio.h"
#include "intel_connector.h"
#include "intel_ddi.h"
#include "intel_display_types.h"
#include "intel_dp.h"
#include "intel_dp_aux.h"
#include "intel_dp_link_training.h"
#include "intel_dp_mst.h"
#include "intel_dpio_phy.h"
#include "intel_fifo_underrun.h"
#include "intel_hdcp.h"
#include "intel_hdmi.h"
#include "intel_hotplug.h"
#include "intel_lspcon.h"
#include "intel_lvds.h"
#include "intel_panel.h"
#include "intel_pps.h"
#include "intel_psr.h"
#include "intel_sideband.h"
#include "intel_tc.h"
#include "intel_vdsc.h"
#include "intel_vrr.h"

#define DP_DPRX_ESI_LEN 14

/* DP DSC throughput values used for slice count calculations KPixels/s */
#define DP_DSC_PEAK_PIXEL_RATE			2720000
#define DP_DSC_MAX_ENC_THROUGHPUT_0		340000
#define DP_DSC_MAX_ENC_THROUGHPUT_1		400000

/* DP DSC FEC Overhead factor = 1/(0.972261) */
#define DP_DSC_FEC_OVERHEAD_FACTOR		972261

/* Compliance test status bits  */
#define INTEL_DP_RESOLUTION_SHIFT_MASK	0
#define INTEL_DP_RESOLUTION_PREFERRED	(1 << INTEL_DP_RESOLUTION_SHIFT_MASK)
#define INTEL_DP_RESOLUTION_STANDARD	(2 << INTEL_DP_RESOLUTION_SHIFT_MASK)
#define INTEL_DP_RESOLUTION_FAILSAFE	(3 << INTEL_DP_RESOLUTION_SHIFT_MASK)

struct dp_link_dpll {
	int clock;
	struct dpll dpll;
};

static const struct dp_link_dpll g4x_dpll[] = {
	{ 162000,
		{ .p1 = 2, .p2 = 10, .n = 2, .m1 = 23, .m2 = 8 } },
	{ 270000,
		{ .p1 = 1, .p2 = 10, .n = 1, .m1 = 14, .m2 = 2 } }
};

static const struct dp_link_dpll pch_dpll[] = {
	{ 162000,
		{ .p1 = 2, .p2 = 10, .n = 1, .m1 = 12, .m2 = 9 } },
	{ 270000,
		{ .p1 = 1, .p2 = 10, .n = 2, .m1 = 14, .m2 = 8 } }
};

static const struct dp_link_dpll vlv_dpll[] = {
	{ 162000,
		{ .p1 = 3, .p2 = 2, .n = 5, .m1 = 3, .m2 = 81 } },
	{ 270000,
		{ .p1 = 2, .p2 = 2, .n = 1, .m1 = 2, .m2 = 27 } }
};

/*
 * CHV supports eDP 1.4 that have  more link rates.
 * Below only provides the fixed rate but exclude variable rate.
 */
static const struct dp_link_dpll chv_dpll[] = {
	/*
	 * CHV requires to program fractional division for m2.
	 * m2 is stored in fixed point format using formula below
	 * (m2_int << 22) | m2_fraction
	 */
	{ 162000,	/* m2_int = 32, m2_fraction = 1677722 */
		{ .p1 = 4, .p2 = 2, .n = 1, .m1 = 2, .m2 = 0x819999a } },
	{ 270000,	/* m2_int = 27, m2_fraction = 0 */
		{ .p1 = 4, .p2 = 1, .n = 1, .m1 = 2, .m2 = 0x6c00000 } },
};

const struct dpll *vlv_get_dpll(struct drm_i915_private *i915)
{
	return IS_CHERRYVIEW(i915) ? &chv_dpll[0].dpll : &vlv_dpll[0].dpll;
}

/* Constants for DP DSC configurations */
static const u8 valid_dsc_bpp[] = {6, 8, 10, 12, 15};

/* With Single pipe configuration, HW is capable of supporting maximum
 * of 4 slices per line.
 */
static const u8 valid_dsc_slicecount[] = {1, 2, 4};

/**
 * intel_dp_is_edp - is the given port attached to an eDP panel (either CPU or PCH)
 * @intel_dp: DP struct
 *
 * If a CPU or PCH DP output is attached to an eDP panel, this function
 * will return true, and false otherwise.
 */
bool intel_dp_is_edp(struct intel_dp *intel_dp)
{
	struct intel_digital_port *dig_port = dp_to_dig_port(intel_dp);

	return dig_port->base.type == INTEL_OUTPUT_EDP;
}

static void intel_dp_link_down(struct intel_encoder *encoder,
			       const struct intel_crtc_state *old_crtc_state);
static void intel_dp_unset_edid(struct intel_dp *intel_dp);

/* update sink rates from dpcd */
static void intel_dp_set_sink_rates(struct intel_dp *intel_dp)
{
	static const int dp_rates[] = {
		162000, 270000, 540000, 810000
	};
	int i, max_rate;
	int max_lttpr_rate;

	if (drm_dp_has_quirk(&intel_dp->desc, DP_DPCD_QUIRK_CAN_DO_MAX_LINK_RATE_3_24_GBPS)) {
		/* Needed, e.g., for Apple MBP 2017, 15 inch eDP Retina panel */
		static const int quirk_rates[] = { 162000, 270000, 324000 };

		memcpy(intel_dp->sink_rates, quirk_rates, sizeof(quirk_rates));
		intel_dp->num_sink_rates = ARRAY_SIZE(quirk_rates);

		return;
	}

	max_rate = drm_dp_bw_code_to_link_rate(intel_dp->dpcd[DP_MAX_LINK_RATE]);
	max_lttpr_rate = drm_dp_lttpr_max_link_rate(intel_dp->lttpr_common_caps);
	if (max_lttpr_rate)
		max_rate = min(max_rate, max_lttpr_rate);

	for (i = 0; i < ARRAY_SIZE(dp_rates); i++) {
		if (dp_rates[i] > max_rate)
			break;
		intel_dp->sink_rates[i] = dp_rates[i];
	}

	intel_dp->num_sink_rates = i;
}

/* Get length of rates array potentially limited by max_rate. */
static int intel_dp_rate_limit_len(const int *rates, int len, int max_rate)
{
	int i;

	/* Limit results by potentially reduced max rate */
	for (i = 0; i < len; i++) {
		if (rates[len - i - 1] <= max_rate)
			return len - i;
	}

	return 0;
}

/* Get length of common rates array potentially limited by max_rate. */
static int intel_dp_common_len_rate_limit(const struct intel_dp *intel_dp,
					  int max_rate)
{
	return intel_dp_rate_limit_len(intel_dp->common_rates,
				       intel_dp->num_common_rates, max_rate);
}

/* Theoretical max between source and sink */
static int intel_dp_max_common_rate(struct intel_dp *intel_dp)
{
	return intel_dp->common_rates[intel_dp->num_common_rates - 1];
}

/* Theoretical max between source and sink */
static int intel_dp_max_common_lane_count(struct intel_dp *intel_dp)
{
	struct intel_digital_port *dig_port = dp_to_dig_port(intel_dp);
	int source_max = dig_port->max_lanes;
	int sink_max = drm_dp_max_lane_count(intel_dp->dpcd);
	int fia_max = intel_tc_port_fia_max_lane_count(dig_port);
	int lttpr_max = drm_dp_lttpr_max_lane_count(intel_dp->lttpr_common_caps);

	if (lttpr_max)
		sink_max = min(sink_max, lttpr_max);

	return min3(source_max, sink_max, fia_max);
}

int intel_dp_max_lane_count(struct intel_dp *intel_dp)
{
	return intel_dp->max_link_lane_count;
}

int
intel_dp_link_required(int pixel_clock, int bpp)
{
	/* pixel_clock is in kHz, divide bpp by 8 for bit to Byte conversion */
	return DIV_ROUND_UP(pixel_clock * bpp, 8);
}

int
intel_dp_max_data_rate(int max_link_clock, int max_lanes)
{
	/* max_link_clock is the link symbol clock (LS_Clk) in kHz and not the
	 * link rate that is generally expressed in Gbps. Since, 8 bits of data
	 * is transmitted every LS_Clk per lane, there is no need to account for
	 * the channel encoding that is done in the PHY layer here.
	 */

	return max_link_clock * max_lanes;
}

bool intel_dp_can_bigjoiner(struct intel_dp *intel_dp)
{
	struct intel_digital_port *intel_dig_port = dp_to_dig_port(intel_dp);
	struct intel_encoder *encoder = &intel_dig_port->base;
	struct drm_i915_private *dev_priv = to_i915(encoder->base.dev);

	return INTEL_GEN(dev_priv) >= 12 ||
		(INTEL_GEN(dev_priv) == 11 &&
		 encoder->port != PORT_A);
}

static int cnl_max_source_rate(struct intel_dp *intel_dp)
{
	struct intel_digital_port *dig_port = dp_to_dig_port(intel_dp);
	struct drm_i915_private *dev_priv = to_i915(dig_port->base.base.dev);
	enum port port = dig_port->base.port;

	u32 voltage = intel_de_read(dev_priv, CNL_PORT_COMP_DW3) & VOLTAGE_INFO_MASK;

	/* Low voltage SKUs are limited to max of 5.4G */
	if (voltage == VOLTAGE_INFO_0_85V)
		return 540000;

	/* For this SKU 8.1G is supported in all ports */
	if (IS_CNL_WITH_PORT_F(dev_priv))
		return 810000;

	/* For other SKUs, max rate on ports A and D is 5.4G */
	if (port == PORT_A || port == PORT_D)
		return 540000;

	return 810000;
}

static int icl_max_source_rate(struct intel_dp *intel_dp)
{
	struct intel_digital_port *dig_port = dp_to_dig_port(intel_dp);
	struct drm_i915_private *dev_priv = to_i915(dig_port->base.base.dev);
	enum phy phy = intel_port_to_phy(dev_priv, dig_port->base.port);

	if (intel_phy_is_combo(dev_priv, phy) &&
	    !intel_dp_is_edp(intel_dp))
		return 540000;

	return 810000;
}

static int ehl_max_source_rate(struct intel_dp *intel_dp)
{
	if (intel_dp_is_edp(intel_dp))
		return 540000;

	return 810000;
}

static void
intel_dp_set_source_rates(struct intel_dp *intel_dp)
{
	/* The values must be in increasing order */
	static const int cnl_rates[] = {
		162000, 216000, 270000, 324000, 432000, 540000, 648000, 810000
	};
	static const int bxt_rates[] = {
		162000, 216000, 243000, 270000, 324000, 432000, 540000
	};
	static const int skl_rates[] = {
		162000, 216000, 270000, 324000, 432000, 540000
	};
	static const int hsw_rates[] = {
		162000, 270000, 540000
	};
	static const int g4x_rates[] = {
		162000, 270000
	};
	struct intel_digital_port *dig_port = dp_to_dig_port(intel_dp);
	struct intel_encoder *encoder = &dig_port->base;
	struct drm_i915_private *dev_priv = to_i915(dig_port->base.base.dev);
	const int *source_rates;
	int size, max_rate = 0, vbt_max_rate;

	/* This should only be done once */
	drm_WARN_ON(&dev_priv->drm,
		    intel_dp->source_rates || intel_dp->num_source_rates);

	if (INTEL_GEN(dev_priv) >= 10) {
		source_rates = cnl_rates;
		size = ARRAY_SIZE(cnl_rates);
		if (IS_GEN(dev_priv, 10))
			max_rate = cnl_max_source_rate(intel_dp);
		else if (IS_JSL_EHL(dev_priv))
			max_rate = ehl_max_source_rate(intel_dp);
		else
			max_rate = icl_max_source_rate(intel_dp);
	} else if (IS_GEN9_LP(dev_priv)) {
		source_rates = bxt_rates;
		size = ARRAY_SIZE(bxt_rates);
	} else if (IS_GEN9_BC(dev_priv)) {
		source_rates = skl_rates;
		size = ARRAY_SIZE(skl_rates);
	} else if ((IS_HASWELL(dev_priv) && !IS_HSW_ULX(dev_priv)) ||
		   IS_BROADWELL(dev_priv)) {
		source_rates = hsw_rates;
		size = ARRAY_SIZE(hsw_rates);
	} else {
		source_rates = g4x_rates;
		size = ARRAY_SIZE(g4x_rates);
	}

	vbt_max_rate = intel_bios_dp_max_link_rate(encoder);
	if (max_rate && vbt_max_rate)
		max_rate = min(max_rate, vbt_max_rate);
	else if (vbt_max_rate)
		max_rate = vbt_max_rate;

	if (max_rate)
		size = intel_dp_rate_limit_len(source_rates, size, max_rate);

	intel_dp->source_rates = source_rates;
	intel_dp->num_source_rates = size;
}

static int intersect_rates(const int *source_rates, int source_len,
			   const int *sink_rates, int sink_len,
			   int *common_rates)
{
	int i = 0, j = 0, k = 0;

	while (i < source_len && j < sink_len) {
		if (source_rates[i] == sink_rates[j]) {
			if (WARN_ON(k >= DP_MAX_SUPPORTED_RATES))
				return k;
			common_rates[k] = source_rates[i];
			++k;
			++i;
			++j;
		} else if (source_rates[i] < sink_rates[j]) {
			++i;
		} else {
			++j;
		}
	}
	return k;
}

/* return index of rate in rates array, or -1 if not found */
static int intel_dp_rate_index(const int *rates, int len, int rate)
{
	int i;

	for (i = 0; i < len; i++)
		if (rate == rates[i])
			return i;

	return -1;
}

static void intel_dp_set_common_rates(struct intel_dp *intel_dp)
{
	struct drm_i915_private *i915 = dp_to_i915(intel_dp);

	drm_WARN_ON(&i915->drm,
		    !intel_dp->num_source_rates || !intel_dp->num_sink_rates);

	intel_dp->num_common_rates = intersect_rates(intel_dp->source_rates,
						     intel_dp->num_source_rates,
						     intel_dp->sink_rates,
						     intel_dp->num_sink_rates,
						     intel_dp->common_rates);

	/* Paranoia, there should always be something in common. */
	if (drm_WARN_ON(&i915->drm, intel_dp->num_common_rates == 0)) {
		intel_dp->common_rates[0] = 162000;
		intel_dp->num_common_rates = 1;
	}
}

static bool intel_dp_link_params_valid(struct intel_dp *intel_dp, int link_rate,
				       u8 lane_count)
{
	/*
	 * FIXME: we need to synchronize the current link parameters with
	 * hardware readout. Currently fast link training doesn't work on
	 * boot-up.
	 */
	if (link_rate == 0 ||
	    link_rate > intel_dp->max_link_rate)
		return false;

	if (lane_count == 0 ||
	    lane_count > intel_dp_max_lane_count(intel_dp))
		return false;

	return true;
}

static bool intel_dp_can_link_train_fallback_for_edp(struct intel_dp *intel_dp,
						     int link_rate,
						     u8 lane_count)
{
	const struct drm_display_mode *fixed_mode =
		intel_dp->attached_connector->panel.fixed_mode;
	int mode_rate, max_rate;

	mode_rate = intel_dp_link_required(fixed_mode->clock, 18);
	max_rate = intel_dp_max_data_rate(link_rate, lane_count);
	if (mode_rate > max_rate)
		return false;

	return true;
}

int intel_dp_get_link_train_fallback_values(struct intel_dp *intel_dp,
					    int link_rate, u8 lane_count)
{
	struct drm_i915_private *i915 = dp_to_i915(intel_dp);
	int index;

	/*
	 * TODO: Enable fallback on MST links once MST link compute can handle
	 * the fallback params.
	 */
	if (intel_dp->is_mst) {
		drm_err(&i915->drm, "Link Training Unsuccessful\n");
		return -1;
	}

	if (intel_dp_is_edp(intel_dp) && !intel_dp->use_max_params) {
		drm_dbg_kms(&i915->drm,
			    "Retrying Link training for eDP with max parameters\n");
		intel_dp->use_max_params = true;
		return 0;
	}

	index = intel_dp_rate_index(intel_dp->common_rates,
				    intel_dp->num_common_rates,
				    link_rate);
	if (index > 0) {
		if (intel_dp_is_edp(intel_dp) &&
		    !intel_dp_can_link_train_fallback_for_edp(intel_dp,
							      intel_dp->common_rates[index - 1],
							      lane_count)) {
			drm_dbg_kms(&i915->drm,
				    "Retrying Link training for eDP with same parameters\n");
			return 0;
		}
		intel_dp->max_link_rate = intel_dp->common_rates[index - 1];
		intel_dp->max_link_lane_count = lane_count;
	} else if (lane_count > 1) {
		if (intel_dp_is_edp(intel_dp) &&
		    !intel_dp_can_link_train_fallback_for_edp(intel_dp,
							      intel_dp_max_common_rate(intel_dp),
							      lane_count >> 1)) {
			drm_dbg_kms(&i915->drm,
				    "Retrying Link training for eDP with same parameters\n");
			return 0;
		}
		intel_dp->max_link_rate = intel_dp_max_common_rate(intel_dp);
		intel_dp->max_link_lane_count = lane_count >> 1;
	} else {
		drm_err(&i915->drm, "Link Training Unsuccessful\n");
		return -1;
	}

	return 0;
}

u32 intel_dp_mode_to_fec_clock(u32 mode_clock)
{
	return div_u64(mul_u32_u32(mode_clock, 1000000U),
		       DP_DSC_FEC_OVERHEAD_FACTOR);
}

static int
small_joiner_ram_size_bits(struct drm_i915_private *i915)
{
	if (INTEL_GEN(i915) >= 11)
		return 7680 * 8;
	else
		return 6144 * 8;
}

static u16 intel_dp_dsc_get_output_bpp(struct drm_i915_private *i915,
				       u32 link_clock, u32 lane_count,
				       u32 mode_clock, u32 mode_hdisplay,
				       bool bigjoiner)
{
	u32 bits_per_pixel, max_bpp_small_joiner_ram;
	int i;

	/*
	 * Available Link Bandwidth(Kbits/sec) = (NumberOfLanes)*
	 * (LinkSymbolClock)* 8 * (TimeSlotsPerMTP)
	 * for SST -> TimeSlotsPerMTP is 1,
	 * for MST -> TimeSlotsPerMTP has to be calculated
	 */
	bits_per_pixel = (link_clock * lane_count * 8) /
			 intel_dp_mode_to_fec_clock(mode_clock);
	drm_dbg_kms(&i915->drm, "Max link bpp: %u\n", bits_per_pixel);

	/* Small Joiner Check: output bpp <= joiner RAM (bits) / Horiz. width */
	max_bpp_small_joiner_ram = small_joiner_ram_size_bits(i915) /
		mode_hdisplay;

	if (bigjoiner)
		max_bpp_small_joiner_ram *= 2;

	drm_dbg_kms(&i915->drm, "Max small joiner bpp: %u\n",
		    max_bpp_small_joiner_ram);

	/*
	 * Greatest allowed DSC BPP = MIN (output BPP from available Link BW
	 * check, output bpp from small joiner RAM check)
	 */
	bits_per_pixel = min(bits_per_pixel, max_bpp_small_joiner_ram);

	if (bigjoiner) {
		u32 max_bpp_bigjoiner =
			i915->max_cdclk_freq * 48 /
			intel_dp_mode_to_fec_clock(mode_clock);

		DRM_DEBUG_KMS("Max big joiner bpp: %u\n", max_bpp_bigjoiner);
		bits_per_pixel = min(bits_per_pixel, max_bpp_bigjoiner);
	}

	/* Error out if the max bpp is less than smallest allowed valid bpp */
	if (bits_per_pixel < valid_dsc_bpp[0]) {
		drm_dbg_kms(&i915->drm, "Unsupported BPP %u, min %u\n",
			    bits_per_pixel, valid_dsc_bpp[0]);
		return 0;
	}

	/* Find the nearest match in the array of known BPPs from VESA */
	for (i = 0; i < ARRAY_SIZE(valid_dsc_bpp) - 1; i++) {
		if (bits_per_pixel < valid_dsc_bpp[i + 1])
			break;
	}
	bits_per_pixel = valid_dsc_bpp[i];

	/*
	 * Compressed BPP in U6.4 format so multiply by 16, for Gen 11,
	 * fractional part is 0
	 */
	return bits_per_pixel << 4;
}

static u8 intel_dp_dsc_get_slice_count(struct intel_dp *intel_dp,
				       int mode_clock, int mode_hdisplay,
				       bool bigjoiner)
{
	struct drm_i915_private *i915 = dp_to_i915(intel_dp);
	u8 min_slice_count, i;
	int max_slice_width;

	if (mode_clock <= DP_DSC_PEAK_PIXEL_RATE)
		min_slice_count = DIV_ROUND_UP(mode_clock,
					       DP_DSC_MAX_ENC_THROUGHPUT_0);
	else
		min_slice_count = DIV_ROUND_UP(mode_clock,
					       DP_DSC_MAX_ENC_THROUGHPUT_1);

	max_slice_width = drm_dp_dsc_sink_max_slice_width(intel_dp->dsc_dpcd);
	if (max_slice_width < DP_DSC_MIN_SLICE_WIDTH_VALUE) {
		drm_dbg_kms(&i915->drm,
			    "Unsupported slice width %d by DP DSC Sink device\n",
			    max_slice_width);
		return 0;
	}
	/* Also take into account max slice width */
	min_slice_count = max_t(u8, min_slice_count,
				DIV_ROUND_UP(mode_hdisplay,
					     max_slice_width));

	/* Find the closest match to the valid slice count values */
	for (i = 0; i < ARRAY_SIZE(valid_dsc_slicecount); i++) {
		u8 test_slice_count = valid_dsc_slicecount[i] << bigjoiner;

		if (test_slice_count >
		    drm_dp_dsc_sink_max_slice_count(intel_dp->dsc_dpcd, false))
			break;

		/* big joiner needs small joiner to be enabled */
		if (bigjoiner && test_slice_count < 4)
			continue;

		if (min_slice_count <= test_slice_count)
			return test_slice_count;
	}

	drm_dbg_kms(&i915->drm, "Unsupported Slice Count %d\n",
		    min_slice_count);
	return 0;
}

static enum intel_output_format
intel_dp_output_format(struct drm_connector *connector,
		       const struct drm_display_mode *mode)
{
	struct intel_dp *intel_dp = intel_attached_dp(to_intel_connector(connector));
	const struct drm_display_info *info = &connector->display_info;

	if (!connector->ycbcr_420_allowed ||
	    !drm_mode_is_420_only(info, mode))
		return INTEL_OUTPUT_FORMAT_RGB;

	if (intel_dp->dfp.rgb_to_ycbcr &&
	    intel_dp->dfp.ycbcr_444_to_420)
		return INTEL_OUTPUT_FORMAT_RGB;

	if (intel_dp->dfp.ycbcr_444_to_420)
		return INTEL_OUTPUT_FORMAT_YCBCR444;
	else
		return INTEL_OUTPUT_FORMAT_YCBCR420;
}

int intel_dp_min_bpp(enum intel_output_format output_format)
{
	if (output_format == INTEL_OUTPUT_FORMAT_RGB)
		return 6 * 3;
	else
		return 8 * 3;
}

static int intel_dp_output_bpp(enum intel_output_format output_format, int bpp)
{
	/*
	 * bpp value was assumed to RGB format. And YCbCr 4:2:0 output
	 * format of the number of bytes per pixel will be half the number
	 * of bytes of RGB pixel.
	 */
	if (output_format == INTEL_OUTPUT_FORMAT_YCBCR420)
		bpp /= 2;

	return bpp;
}

static int
intel_dp_mode_min_output_bpp(struct drm_connector *connector,
			     const struct drm_display_mode *mode)
{
	enum intel_output_format output_format =
		intel_dp_output_format(connector, mode);

	return intel_dp_output_bpp(output_format, intel_dp_min_bpp(output_format));
}

static bool intel_dp_hdisplay_bad(struct drm_i915_private *dev_priv,
				  int hdisplay)
{
	/*
	 * Older platforms don't like hdisplay==4096 with DP.
	 *
	 * On ILK/SNB/IVB the pipe seems to be somewhat running (scanline
	 * and frame counter increment), but we don't get vblank interrupts,
	 * and the pipe underruns immediately. The link also doesn't seem
	 * to get trained properly.
	 *
	 * On CHV the vblank interrupts don't seem to disappear but
	 * otherwise the symptoms are similar.
	 *
	 * TODO: confirm the behaviour on HSW+
	 */
	return hdisplay == 4096 && !HAS_DDI(dev_priv);
}

static enum drm_mode_status
intel_dp_mode_valid_downstream(struct intel_connector *connector,
			       const struct drm_display_mode *mode,
			       int target_clock)
{
	struct intel_dp *intel_dp = intel_attached_dp(connector);
	const struct drm_display_info *info = &connector->base.display_info;
	int tmds_clock;

	/* If PCON supports FRL MODE, check FRL bandwidth constraints */
	if (intel_dp->dfp.pcon_max_frl_bw) {
		int target_bw;
		int max_frl_bw;
		int bpp = intel_dp_mode_min_output_bpp(&connector->base, mode);

		target_bw = bpp * target_clock;

		max_frl_bw = intel_dp->dfp.pcon_max_frl_bw;

		/* converting bw from Gbps to Kbps*/
		max_frl_bw = max_frl_bw * 1000000;

		if (target_bw > max_frl_bw)
			return MODE_CLOCK_HIGH;

		return MODE_OK;
	}

	if (intel_dp->dfp.max_dotclock &&
	    target_clock > intel_dp->dfp.max_dotclock)
		return MODE_CLOCK_HIGH;

	/* Assume 8bpc for the DP++/HDMI/DVI TMDS clock check */
	tmds_clock = target_clock;
	if (drm_mode_is_420_only(info, mode))
		tmds_clock /= 2;

	if (intel_dp->dfp.min_tmds_clock &&
	    tmds_clock < intel_dp->dfp.min_tmds_clock)
		return MODE_CLOCK_LOW;
	if (intel_dp->dfp.max_tmds_clock &&
	    tmds_clock > intel_dp->dfp.max_tmds_clock)
		return MODE_CLOCK_HIGH;

	return MODE_OK;
}

static enum drm_mode_status
intel_dp_mode_valid(struct drm_connector *connector,
		    struct drm_display_mode *mode)
{
	struct intel_dp *intel_dp = intel_attached_dp(to_intel_connector(connector));
	struct intel_connector *intel_connector = to_intel_connector(connector);
	struct drm_display_mode *fixed_mode = intel_connector->panel.fixed_mode;
	struct drm_i915_private *dev_priv = to_i915(connector->dev);
	int target_clock = mode->clock;
	int max_rate, mode_rate, max_lanes, max_link_clock;
	int max_dotclk = dev_priv->max_dotclk_freq;
	u16 dsc_max_output_bpp = 0;
	u8 dsc_slice_count = 0;
	enum drm_mode_status status;
	bool dsc = false, bigjoiner = false;

	if (mode->flags & DRM_MODE_FLAG_DBLSCAN)
		return MODE_NO_DBLESCAN;

	if (mode->flags & DRM_MODE_FLAG_DBLCLK)
		return MODE_H_ILLEGAL;

	if (intel_dp_is_edp(intel_dp) && fixed_mode) {
		if (mode->hdisplay > fixed_mode->hdisplay)
			return MODE_PANEL;

		if (mode->vdisplay > fixed_mode->vdisplay)
			return MODE_PANEL;

		target_clock = fixed_mode->clock;
	}

	if (mode->clock < 10000)
		return MODE_CLOCK_LOW;

	if ((target_clock > max_dotclk || mode->hdisplay > 5120) &&
	    intel_dp_can_bigjoiner(intel_dp)) {
		bigjoiner = true;
		max_dotclk *= 2;
	}
	if (target_clock > max_dotclk)
		return MODE_CLOCK_HIGH;

	max_link_clock = intel_dp_max_link_rate(intel_dp);
	max_lanes = intel_dp_max_lane_count(intel_dp);

	max_rate = intel_dp_max_data_rate(max_link_clock, max_lanes);
	mode_rate = intel_dp_link_required(target_clock,
					   intel_dp_mode_min_output_bpp(connector, mode));

	if (intel_dp_hdisplay_bad(dev_priv, mode->hdisplay))
		return MODE_H_ILLEGAL;

	/*
	 * Output bpp is stored in 6.4 format so right shift by 4 to get the
	 * integer value since we support only integer values of bpp.
	 */
	if ((INTEL_GEN(dev_priv) >= 10 || IS_GEMINILAKE(dev_priv)) &&
	    drm_dp_sink_supports_dsc(intel_dp->dsc_dpcd)) {
		if (intel_dp_is_edp(intel_dp)) {
			dsc_max_output_bpp =
				drm_edp_dsc_sink_output_bpp(intel_dp->dsc_dpcd) >> 4;
			dsc_slice_count =
				drm_dp_dsc_sink_max_slice_count(intel_dp->dsc_dpcd,
								true);
		} else if (drm_dp_sink_supports_fec(intel_dp->fec_capable)) {
			dsc_max_output_bpp =
				intel_dp_dsc_get_output_bpp(dev_priv,
							    max_link_clock,
							    max_lanes,
							    target_clock,
							    mode->hdisplay,
							    bigjoiner) >> 4;
			dsc_slice_count =
				intel_dp_dsc_get_slice_count(intel_dp,
							     target_clock,
							     mode->hdisplay,
							     bigjoiner);
		}

		dsc = dsc_max_output_bpp && dsc_slice_count;
	}

	/* big joiner configuration needs DSC */
	if (bigjoiner && !dsc)
		return MODE_CLOCK_HIGH;

	if (mode_rate > max_rate && !dsc)
		return MODE_CLOCK_HIGH;

	status = intel_dp_mode_valid_downstream(intel_connector,
						mode, target_clock);
	if (status != MODE_OK)
		return status;

	return intel_mode_valid_max_plane_size(dev_priv, mode, bigjoiner);
}

bool intel_dp_source_supports_hbr2(struct intel_dp *intel_dp)
{
	int max_rate = intel_dp->source_rates[intel_dp->num_source_rates - 1];

	return max_rate >= 540000;
}

bool intel_dp_source_supports_hbr3(struct intel_dp *intel_dp)
{
	int max_rate = intel_dp->source_rates[intel_dp->num_source_rates - 1];

	return max_rate >= 810000;
}

static void
intel_dp_set_clock(struct intel_encoder *encoder,
		   struct intel_crtc_state *pipe_config)
{
	struct drm_i915_private *dev_priv = to_i915(encoder->base.dev);
	const struct dp_link_dpll *divisor = NULL;
	int i, count = 0;

	if (IS_G4X(dev_priv)) {
		divisor = g4x_dpll;
		count = ARRAY_SIZE(g4x_dpll);
	} else if (HAS_PCH_SPLIT(dev_priv)) {
		divisor = pch_dpll;
		count = ARRAY_SIZE(pch_dpll);
	} else if (IS_CHERRYVIEW(dev_priv)) {
		divisor = chv_dpll;
		count = ARRAY_SIZE(chv_dpll);
	} else if (IS_VALLEYVIEW(dev_priv)) {
		divisor = vlv_dpll;
		count = ARRAY_SIZE(vlv_dpll);
	}

	if (divisor && count) {
		for (i = 0; i < count; i++) {
			if (pipe_config->port_clock == divisor[i].clock) {
				pipe_config->dpll = divisor[i].dpll;
				pipe_config->clock_set = true;
				break;
			}
		}
	}
}

static void snprintf_int_array(char *str, size_t len,
			       const int *array, int nelem)
{
	int i;

	str[0] = '\0';

	for (i = 0; i < nelem; i++) {
		int r = snprintf(str, len, "%s%d", i ? ", " : "", array[i]);
		if (r >= len)
			return;
		str += r;
		len -= r;
	}
}

static void intel_dp_print_rates(struct intel_dp *intel_dp)
{
	struct drm_i915_private *i915 = dp_to_i915(intel_dp);
	char str[128]; /* FIXME: too big for stack? */

	if (!drm_debug_enabled(DRM_UT_KMS))
		return;

	snprintf_int_array(str, sizeof(str),
			   intel_dp->source_rates, intel_dp->num_source_rates);
	drm_dbg_kms(&i915->drm, "source rates: %s\n", str);

	snprintf_int_array(str, sizeof(str),
			   intel_dp->sink_rates, intel_dp->num_sink_rates);
	drm_dbg_kms(&i915->drm, "sink rates: %s\n", str);

	snprintf_int_array(str, sizeof(str),
			   intel_dp->common_rates, intel_dp->num_common_rates);
	drm_dbg_kms(&i915->drm, "common rates: %s\n", str);
}

int
intel_dp_max_link_rate(struct intel_dp *intel_dp)
{
	struct drm_i915_private *i915 = dp_to_i915(intel_dp);
	int len;

	len = intel_dp_common_len_rate_limit(intel_dp, intel_dp->max_link_rate);
	if (drm_WARN_ON(&i915->drm, len <= 0))
		return 162000;

	return intel_dp->common_rates[len - 1];
}

int intel_dp_rate_select(struct intel_dp *intel_dp, int rate)
{
	struct drm_i915_private *i915 = dp_to_i915(intel_dp);
	int i = intel_dp_rate_index(intel_dp->sink_rates,
				    intel_dp->num_sink_rates, rate);

	if (drm_WARN_ON(&i915->drm, i < 0))
		i = 0;

	return i;
}

void intel_dp_compute_rate(struct intel_dp *intel_dp, int port_clock,
			   u8 *link_bw, u8 *rate_select)
{
	/* eDP 1.4 rate select method. */
	if (intel_dp->use_rate_select) {
		*link_bw = 0;
		*rate_select =
			intel_dp_rate_select(intel_dp, port_clock);
	} else {
		*link_bw = drm_dp_link_rate_to_bw_code(port_clock);
		*rate_select = 0;
	}
}

static bool intel_dp_source_supports_fec(struct intel_dp *intel_dp,
					 const struct intel_crtc_state *pipe_config)
{
	struct drm_i915_private *dev_priv = dp_to_i915(intel_dp);

	/* On TGL, FEC is supported on all Pipes */
	if (INTEL_GEN(dev_priv) >= 12)
		return true;

	if (IS_GEN(dev_priv, 11) && pipe_config->cpu_transcoder != TRANSCODER_A)
		return true;

	return false;
}

static bool intel_dp_supports_fec(struct intel_dp *intel_dp,
				  const struct intel_crtc_state *pipe_config)
{
	return intel_dp_source_supports_fec(intel_dp, pipe_config) &&
		drm_dp_sink_supports_fec(intel_dp->fec_capable);
}

static bool intel_dp_supports_dsc(struct intel_dp *intel_dp,
				  const struct intel_crtc_state *crtc_state)
{
	if (intel_crtc_has_type(crtc_state, INTEL_OUTPUT_DP) && !crtc_state->fec_enable)
		return false;

	return intel_dsc_source_support(crtc_state) &&
		drm_dp_sink_supports_dsc(intel_dp->dsc_dpcd);
}

static bool intel_dp_hdmi_ycbcr420(struct intel_dp *intel_dp,
				   const struct intel_crtc_state *crtc_state)
{
	return crtc_state->output_format == INTEL_OUTPUT_FORMAT_YCBCR420 ||
		(crtc_state->output_format == INTEL_OUTPUT_FORMAT_YCBCR444 &&
		 intel_dp->dfp.ycbcr_444_to_420);
}

static int intel_dp_hdmi_tmds_clock(struct intel_dp *intel_dp,
				    const struct intel_crtc_state *crtc_state, int bpc)
{
	int clock = crtc_state->hw.adjusted_mode.crtc_clock * bpc / 8;

	if (intel_dp_hdmi_ycbcr420(intel_dp, crtc_state))
		clock /= 2;

	return clock;
}

static bool intel_dp_hdmi_tmds_clock_valid(struct intel_dp *intel_dp,
					   const struct intel_crtc_state *crtc_state, int bpc)
{
	int tmds_clock = intel_dp_hdmi_tmds_clock(intel_dp, crtc_state, bpc);

	if (intel_dp->dfp.min_tmds_clock &&
	    tmds_clock < intel_dp->dfp.min_tmds_clock)
		return false;

	if (intel_dp->dfp.max_tmds_clock &&
	    tmds_clock > intel_dp->dfp.max_tmds_clock)
		return false;

	return true;
}

static bool intel_dp_hdmi_deep_color_possible(struct intel_dp *intel_dp,
					      const struct intel_crtc_state *crtc_state,
					      int bpc)
{

	return intel_hdmi_deep_color_possible(crtc_state, bpc,
					      intel_dp->has_hdmi_sink,
					      intel_dp_hdmi_ycbcr420(intel_dp, crtc_state)) &&
		intel_dp_hdmi_tmds_clock_valid(intel_dp, crtc_state, bpc);
}

static int intel_dp_max_bpp(struct intel_dp *intel_dp,
			    const struct intel_crtc_state *crtc_state)
{
	struct drm_i915_private *dev_priv = dp_to_i915(intel_dp);
	struct intel_connector *intel_connector = intel_dp->attached_connector;
	int bpp, bpc;

	bpc = crtc_state->pipe_bpp / 3;

	if (intel_dp->dfp.max_bpc)
		bpc = min_t(int, bpc, intel_dp->dfp.max_bpc);

	if (intel_dp->dfp.min_tmds_clock) {
		for (; bpc >= 10; bpc -= 2) {
			if (intel_dp_hdmi_deep_color_possible(intel_dp, crtc_state, bpc))
				break;
		}
	}

	bpp = bpc * 3;
	if (intel_dp_is_edp(intel_dp)) {
		/* Get bpp from vbt only for panels that dont have bpp in edid */
		if (intel_connector->base.display_info.bpc == 0 &&
		    dev_priv->vbt.edp.bpp && dev_priv->vbt.edp.bpp < bpp) {
			drm_dbg_kms(&dev_priv->drm,
				    "clamping bpp for eDP panel to BIOS-provided %i\n",
				    dev_priv->vbt.edp.bpp);
			bpp = dev_priv->vbt.edp.bpp;
		}
	}

	return bpp;
}

/* Adjust link config limits based on compliance test requests. */
void
intel_dp_adjust_compliance_config(struct intel_dp *intel_dp,
				  struct intel_crtc_state *pipe_config,
				  struct link_config_limits *limits)
{
	struct drm_i915_private *i915 = dp_to_i915(intel_dp);

	/* For DP Compliance we override the computed bpp for the pipe */
	if (intel_dp->compliance.test_data.bpc != 0) {
		int bpp = 3 * intel_dp->compliance.test_data.bpc;

		limits->min_bpp = limits->max_bpp = bpp;
		pipe_config->dither_force_disable = bpp == 6 * 3;

		drm_dbg_kms(&i915->drm, "Setting pipe_bpp to %d\n", bpp);
	}

	/* Use values requested by Compliance Test Request */
	if (intel_dp->compliance.test_type == DP_TEST_LINK_TRAINING) {
		int index;

		/* Validate the compliance test data since max values
		 * might have changed due to link train fallback.
		 */
		if (intel_dp_link_params_valid(intel_dp, intel_dp->compliance.test_link_rate,
					       intel_dp->compliance.test_lane_count)) {
			index = intel_dp_rate_index(intel_dp->common_rates,
						    intel_dp->num_common_rates,
						    intel_dp->compliance.test_link_rate);
			if (index >= 0)
				limits->min_clock = limits->max_clock = index;
			limits->min_lane_count = limits->max_lane_count =
				intel_dp->compliance.test_lane_count;
		}
	}
}

/* Optimize link config in order: max bpp, min clock, min lanes */
static int
intel_dp_compute_link_config_wide(struct intel_dp *intel_dp,
				  struct intel_crtc_state *pipe_config,
				  const struct link_config_limits *limits)
{
	struct drm_display_mode *adjusted_mode = &pipe_config->hw.adjusted_mode;
	int bpp, clock, lane_count;
	int mode_rate, link_clock, link_avail;

	for (bpp = limits->max_bpp; bpp >= limits->min_bpp; bpp -= 2 * 3) {
		int output_bpp = intel_dp_output_bpp(pipe_config->output_format, bpp);

		mode_rate = intel_dp_link_required(adjusted_mode->crtc_clock,
						   output_bpp);

		for (clock = limits->min_clock; clock <= limits->max_clock; clock++) {
			for (lane_count = limits->min_lane_count;
			     lane_count <= limits->max_lane_count;
			     lane_count <<= 1) {
				link_clock = intel_dp->common_rates[clock];
				link_avail = intel_dp_max_data_rate(link_clock,
								    lane_count);

				if (mode_rate <= link_avail) {
					pipe_config->lane_count = lane_count;
					pipe_config->pipe_bpp = bpp;
					pipe_config->port_clock = link_clock;

					return 0;
				}
			}
		}
	}

	return -EINVAL;
}

/* Optimize link config in order: max bpp, min lanes, min clock */
static int
intel_dp_compute_link_config_fast(struct intel_dp *intel_dp,
				  struct intel_crtc_state *pipe_config,
				  const struct link_config_limits *limits)
{
	const struct drm_display_mode *adjusted_mode = &pipe_config->hw.adjusted_mode;
	int bpp, clock, lane_count;
	int mode_rate, link_clock, link_avail;

	for (bpp = limits->max_bpp; bpp >= limits->min_bpp; bpp -= 2 * 3) {
		int output_bpp = intel_dp_output_bpp(pipe_config->output_format, bpp);

		mode_rate = intel_dp_link_required(adjusted_mode->crtc_clock,
						   output_bpp);

		for (lane_count = limits->min_lane_count;
		     lane_count <= limits->max_lane_count;
		     lane_count <<= 1) {
			for (clock = limits->min_clock; clock <= limits->max_clock; clock++) {
				link_clock = intel_dp->common_rates[clock];
				link_avail = intel_dp_max_data_rate(link_clock,
								    lane_count);

				if (mode_rate <= link_avail) {
					pipe_config->lane_count = lane_count;
					pipe_config->pipe_bpp = bpp;
					pipe_config->port_clock = link_clock;

					return 0;
				}
			}
		}
	}

	return -EINVAL;
}

static int intel_dp_dsc_compute_bpp(struct intel_dp *intel_dp, u8 dsc_max_bpc)
{
	int i, num_bpc;
	u8 dsc_bpc[3] = {0};

	num_bpc = drm_dp_dsc_sink_supported_input_bpcs(intel_dp->dsc_dpcd,
						       dsc_bpc);
	for (i = 0; i < num_bpc; i++) {
		if (dsc_max_bpc >= dsc_bpc[i])
			return dsc_bpc[i] * 3;
	}

	return 0;
}

#define DSC_SUPPORTED_VERSION_MIN		1

static int intel_dp_dsc_compute_params(struct intel_encoder *encoder,
				       struct intel_crtc_state *crtc_state)
{
	struct drm_i915_private *i915 = to_i915(encoder->base.dev);
	struct intel_dp *intel_dp = enc_to_intel_dp(encoder);
	struct drm_dsc_config *vdsc_cfg = &crtc_state->dsc.config;
	u8 line_buf_depth;
	int ret;

	/*
	 * RC_MODEL_SIZE is currently a constant across all configurations.
	 *
	 * FIXME: Look into using sink defined DPCD DP_DSC_RC_BUF_BLK_SIZE and
	 * DP_DSC_RC_BUF_SIZE for this.
	 */
	vdsc_cfg->rc_model_size = DSC_RC_MODEL_SIZE_CONST;

	ret = intel_dsc_compute_params(encoder, crtc_state);
	if (ret)
		return ret;

	/*
	 * Slice Height of 8 works for all currently available panels. So start
	 * with that if pic_height is an integral multiple of 8. Eventually add
	 * logic to try multiple slice heights.
	 */
	if (vdsc_cfg->pic_height % 8 == 0)
		vdsc_cfg->slice_height = 8;
	else if (vdsc_cfg->pic_height % 4 == 0)
		vdsc_cfg->slice_height = 4;
	else
		vdsc_cfg->slice_height = 2;

	vdsc_cfg->dsc_version_major =
		(intel_dp->dsc_dpcd[DP_DSC_REV - DP_DSC_SUPPORT] &
		 DP_DSC_MAJOR_MASK) >> DP_DSC_MAJOR_SHIFT;
	vdsc_cfg->dsc_version_minor =
		min(DSC_SUPPORTED_VERSION_MIN,
		    (intel_dp->dsc_dpcd[DP_DSC_REV - DP_DSC_SUPPORT] &
		     DP_DSC_MINOR_MASK) >> DP_DSC_MINOR_SHIFT);

	vdsc_cfg->convert_rgb = intel_dp->dsc_dpcd[DP_DSC_DEC_COLOR_FORMAT_CAP - DP_DSC_SUPPORT] &
		DP_DSC_RGB;

	line_buf_depth = drm_dp_dsc_sink_line_buf_depth(intel_dp->dsc_dpcd);
	if (!line_buf_depth) {
		drm_dbg_kms(&i915->drm,
			    "DSC Sink Line Buffer Depth invalid\n");
		return -EINVAL;
	}

	if (vdsc_cfg->dsc_version_minor == 2)
		vdsc_cfg->line_buf_depth = (line_buf_depth == DSC_1_2_MAX_LINEBUF_DEPTH_BITS) ?
			DSC_1_2_MAX_LINEBUF_DEPTH_VAL : line_buf_depth;
	else
		vdsc_cfg->line_buf_depth = (line_buf_depth > DSC_1_1_MAX_LINEBUF_DEPTH_BITS) ?
			DSC_1_1_MAX_LINEBUF_DEPTH_BITS : line_buf_depth;

	vdsc_cfg->block_pred_enable =
		intel_dp->dsc_dpcd[DP_DSC_BLK_PREDICTION_SUPPORT - DP_DSC_SUPPORT] &
		DP_DSC_BLK_PREDICTION_IS_SUPPORTED;

	return drm_dsc_compute_rc_parameters(vdsc_cfg);
}

static int intel_dp_dsc_compute_config(struct intel_dp *intel_dp,
				       struct intel_crtc_state *pipe_config,
				       struct drm_connector_state *conn_state,
				       struct link_config_limits *limits)
{
	struct intel_digital_port *dig_port = dp_to_dig_port(intel_dp);
	struct drm_i915_private *dev_priv = to_i915(dig_port->base.base.dev);
	const struct drm_display_mode *adjusted_mode =
		&pipe_config->hw.adjusted_mode;
	u8 dsc_max_bpc;
	int pipe_bpp;
	int ret;

	pipe_config->fec_enable = !intel_dp_is_edp(intel_dp) &&
		intel_dp_supports_fec(intel_dp, pipe_config);

	if (!intel_dp_supports_dsc(intel_dp, pipe_config))
		return -EINVAL;

	/* Max DSC Input BPC for ICL is 10 and for TGL+ is 12 */
	if (INTEL_GEN(dev_priv) >= 12)
		dsc_max_bpc = min_t(u8, 12, conn_state->max_requested_bpc);
	else
		dsc_max_bpc = min_t(u8, 10,
				    conn_state->max_requested_bpc);

	pipe_bpp = intel_dp_dsc_compute_bpp(intel_dp, dsc_max_bpc);

	/* Min Input BPC for ICL+ is 8 */
	if (pipe_bpp < 8 * 3) {
		drm_dbg_kms(&dev_priv->drm,
			    "No DSC support for less than 8bpc\n");
		return -EINVAL;
	}

	/*
	 * For now enable DSC for max bpp, max link rate, max lane count.
	 * Optimize this later for the minimum possible link rate/lane count
	 * with DSC enabled for the requested mode.
	 */
	pipe_config->pipe_bpp = pipe_bpp;
	pipe_config->port_clock = intel_dp->common_rates[limits->max_clock];
	pipe_config->lane_count = limits->max_lane_count;

	if (intel_dp_is_edp(intel_dp)) {
		pipe_config->dsc.compressed_bpp =
			min_t(u16, drm_edp_dsc_sink_output_bpp(intel_dp->dsc_dpcd) >> 4,
			      pipe_config->pipe_bpp);
		pipe_config->dsc.slice_count =
			drm_dp_dsc_sink_max_slice_count(intel_dp->dsc_dpcd,
							true);
	} else {
		u16 dsc_max_output_bpp;
		u8 dsc_dp_slice_count;

		dsc_max_output_bpp =
			intel_dp_dsc_get_output_bpp(dev_priv,
						    pipe_config->port_clock,
						    pipe_config->lane_count,
						    adjusted_mode->crtc_clock,
						    adjusted_mode->crtc_hdisplay,
						    pipe_config->bigjoiner);
		dsc_dp_slice_count =
			intel_dp_dsc_get_slice_count(intel_dp,
						     adjusted_mode->crtc_clock,
						     adjusted_mode->crtc_hdisplay,
						     pipe_config->bigjoiner);
		if (!dsc_max_output_bpp || !dsc_dp_slice_count) {
			drm_dbg_kms(&dev_priv->drm,
				    "Compressed BPP/Slice Count not supported\n");
			return -EINVAL;
		}
		pipe_config->dsc.compressed_bpp = min_t(u16,
							       dsc_max_output_bpp >> 4,
							       pipe_config->pipe_bpp);
		pipe_config->dsc.slice_count = dsc_dp_slice_count;
	}
	/*
	 * VDSC engine operates at 1 Pixel per clock, so if peak pixel rate
	 * is greater than the maximum Cdclock and if slice count is even
	 * then we need to use 2 VDSC instances.
	 */
	if (adjusted_mode->crtc_clock > dev_priv->max_cdclk_freq ||
	    pipe_config->bigjoiner) {
		if (pipe_config->dsc.slice_count < 2) {
			drm_dbg_kms(&dev_priv->drm,
				    "Cannot split stream to use 2 VDSC instances\n");
			return -EINVAL;
		}

		pipe_config->dsc.dsc_split = true;
	}

	ret = intel_dp_dsc_compute_params(&dig_port->base, pipe_config);
	if (ret < 0) {
		drm_dbg_kms(&dev_priv->drm,
			    "Cannot compute valid DSC parameters for Input Bpp = %d "
			    "Compressed BPP = %d\n",
			    pipe_config->pipe_bpp,
			    pipe_config->dsc.compressed_bpp);
		return ret;
	}

	pipe_config->dsc.compression_enable = true;
	drm_dbg_kms(&dev_priv->drm, "DP DSC computed with Input Bpp = %d "
		    "Compressed Bpp = %d Slice Count = %d\n",
		    pipe_config->pipe_bpp,
		    pipe_config->dsc.compressed_bpp,
		    pipe_config->dsc.slice_count);

	return 0;
}

static int
intel_dp_compute_link_config(struct intel_encoder *encoder,
			     struct intel_crtc_state *pipe_config,
			     struct drm_connector_state *conn_state)
{
	struct drm_i915_private *i915 = to_i915(encoder->base.dev);
	const struct drm_display_mode *adjusted_mode =
		&pipe_config->hw.adjusted_mode;
	struct intel_dp *intel_dp = enc_to_intel_dp(encoder);
	struct link_config_limits limits;
	int common_len;
	int ret;

	common_len = intel_dp_common_len_rate_limit(intel_dp,
						    intel_dp->max_link_rate);

	/* No common link rates between source and sink */
	drm_WARN_ON(encoder->base.dev, common_len <= 0);

	limits.min_clock = 0;
	limits.max_clock = common_len - 1;

	limits.min_lane_count = 1;
	limits.max_lane_count = intel_dp_max_lane_count(intel_dp);

	limits.min_bpp = intel_dp_min_bpp(pipe_config->output_format);
	limits.max_bpp = intel_dp_max_bpp(intel_dp, pipe_config);

	if (intel_dp->use_max_params) {
		/*
		 * Use the maximum clock and number of lanes the eDP panel
		 * advertizes being capable of in case the initial fast
		 * optimal params failed us. The panels are generally
		 * designed to support only a single clock and lane
		 * configuration, and typically on older panels these
		 * values correspond to the native resolution of the panel.
		 */
		limits.min_lane_count = limits.max_lane_count;
		limits.min_clock = limits.max_clock;
	}

	intel_dp_adjust_compliance_config(intel_dp, pipe_config, &limits);

	drm_dbg_kms(&i915->drm, "DP link computation with max lane count %i "
		    "max rate %d max bpp %d pixel clock %iKHz\n",
		    limits.max_lane_count,
		    intel_dp->common_rates[limits.max_clock],
		    limits.max_bpp, adjusted_mode->crtc_clock);

	if ((adjusted_mode->crtc_clock > i915->max_dotclk_freq ||
	     adjusted_mode->crtc_hdisplay > 5120) &&
	    intel_dp_can_bigjoiner(intel_dp))
		pipe_config->bigjoiner = true;

	if (intel_dp_is_edp(intel_dp))
		/*
		 * Optimize for fast and narrow. eDP 1.3 section 3.3 and eDP 1.4
		 * section A.1: "It is recommended that the minimum number of
		 * lanes be used, using the minimum link rate allowed for that
		 * lane configuration."
		 *
		 * Note that we fall back to the max clock and lane count for eDP
		 * panels that fail with the fast optimal settings (see
		 * intel_dp->use_max_params), in which case the fast vs. wide
		 * choice doesn't matter.
		 */
		ret = intel_dp_compute_link_config_fast(intel_dp, pipe_config, &limits);
	else
		/* Optimize for slow and wide. */
		ret = intel_dp_compute_link_config_wide(intel_dp, pipe_config, &limits);

	/* enable compression if the mode doesn't fit available BW */
	drm_dbg_kms(&i915->drm, "Force DSC en = %d\n", intel_dp->force_dsc_en);
	if (ret || intel_dp->force_dsc_en || pipe_config->bigjoiner) {
		ret = intel_dp_dsc_compute_config(intel_dp, pipe_config,
						  conn_state, &limits);
		if (ret < 0)
			return ret;
	}

	if (pipe_config->dsc.compression_enable) {
		drm_dbg_kms(&i915->drm,
			    "DP lane count %d clock %d Input bpp %d Compressed bpp %d\n",
			    pipe_config->lane_count, pipe_config->port_clock,
			    pipe_config->pipe_bpp,
			    pipe_config->dsc.compressed_bpp);

		drm_dbg_kms(&i915->drm,
			    "DP link rate required %i available %i\n",
			    intel_dp_link_required(adjusted_mode->crtc_clock,
						   pipe_config->dsc.compressed_bpp),
			    intel_dp_max_data_rate(pipe_config->port_clock,
						   pipe_config->lane_count));
	} else {
		drm_dbg_kms(&i915->drm, "DP lane count %d clock %d bpp %d\n",
			    pipe_config->lane_count, pipe_config->port_clock,
			    pipe_config->pipe_bpp);

		drm_dbg_kms(&i915->drm,
			    "DP link rate required %i available %i\n",
			    intel_dp_link_required(adjusted_mode->crtc_clock,
						   pipe_config->pipe_bpp),
			    intel_dp_max_data_rate(pipe_config->port_clock,
						   pipe_config->lane_count));
	}
	return 0;
}

bool intel_dp_limited_color_range(const struct intel_crtc_state *crtc_state,
				  const struct drm_connector_state *conn_state)
{
	const struct intel_digital_connector_state *intel_conn_state =
		to_intel_digital_connector_state(conn_state);
	const struct drm_display_mode *adjusted_mode =
		&crtc_state->hw.adjusted_mode;

	/*
	 * Our YCbCr output is always limited range.
	 * crtc_state->limited_color_range only applies to RGB,
	 * and it must never be set for YCbCr or we risk setting
	 * some conflicting bits in PIPECONF which will mess up
	 * the colors on the monitor.
	 */
	if (crtc_state->output_format != INTEL_OUTPUT_FORMAT_RGB)
		return false;

	if (intel_conn_state->broadcast_rgb == INTEL_BROADCAST_RGB_AUTO) {
		/*
		 * See:
		 * CEA-861-E - 5.1 Default Encoding Parameters
		 * VESA DisplayPort Ver.1.2a - 5.1.1.1 Video Colorimetry
		 */
		return crtc_state->pipe_bpp != 18 &&
			drm_default_rgb_quant_range(adjusted_mode) ==
			HDMI_QUANTIZATION_RANGE_LIMITED;
	} else {
		return intel_conn_state->broadcast_rgb ==
			INTEL_BROADCAST_RGB_LIMITED;
	}
}

static bool intel_dp_port_has_audio(struct drm_i915_private *dev_priv,
				    enum port port)
{
	if (IS_G4X(dev_priv))
		return false;
	if (INTEL_GEN(dev_priv) < 12 && port == PORT_A)
		return false;

	return true;
}

static void intel_dp_compute_vsc_colorimetry(const struct intel_crtc_state *crtc_state,
					     const struct drm_connector_state *conn_state,
					     struct drm_dp_vsc_sdp *vsc)
{
	struct intel_crtc *crtc = to_intel_crtc(crtc_state->uapi.crtc);
	struct drm_i915_private *dev_priv = to_i915(crtc->base.dev);

	/*
	 * Prepare VSC Header for SU as per DP 1.4 spec, Table 2-118
	 * VSC SDP supporting 3D stereo, PSR2, and Pixel Encoding/
	 * Colorimetry Format indication.
	 */
	vsc->revision = 0x5;
	vsc->length = 0x13;

	/* DP 1.4a spec, Table 2-120 */
	switch (crtc_state->output_format) {
	case INTEL_OUTPUT_FORMAT_YCBCR444:
		vsc->pixelformat = DP_PIXELFORMAT_YUV444;
		break;
	case INTEL_OUTPUT_FORMAT_YCBCR420:
		vsc->pixelformat = DP_PIXELFORMAT_YUV420;
		break;
	case INTEL_OUTPUT_FORMAT_RGB:
	default:
		vsc->pixelformat = DP_PIXELFORMAT_RGB;
	}

	switch (conn_state->colorspace) {
	case DRM_MODE_COLORIMETRY_BT709_YCC:
		vsc->colorimetry = DP_COLORIMETRY_BT709_YCC;
		break;
	case DRM_MODE_COLORIMETRY_XVYCC_601:
		vsc->colorimetry = DP_COLORIMETRY_XVYCC_601;
		break;
	case DRM_MODE_COLORIMETRY_XVYCC_709:
		vsc->colorimetry = DP_COLORIMETRY_XVYCC_709;
		break;
	case DRM_MODE_COLORIMETRY_SYCC_601:
		vsc->colorimetry = DP_COLORIMETRY_SYCC_601;
		break;
	case DRM_MODE_COLORIMETRY_OPYCC_601:
		vsc->colorimetry = DP_COLORIMETRY_OPYCC_601;
		break;
	case DRM_MODE_COLORIMETRY_BT2020_CYCC:
		vsc->colorimetry = DP_COLORIMETRY_BT2020_CYCC;
		break;
	case DRM_MODE_COLORIMETRY_BT2020_RGB:
		vsc->colorimetry = DP_COLORIMETRY_BT2020_RGB;
		break;
	case DRM_MODE_COLORIMETRY_BT2020_YCC:
		vsc->colorimetry = DP_COLORIMETRY_BT2020_YCC;
		break;
	case DRM_MODE_COLORIMETRY_DCI_P3_RGB_D65:
	case DRM_MODE_COLORIMETRY_DCI_P3_RGB_THEATER:
		vsc->colorimetry = DP_COLORIMETRY_DCI_P3_RGB;
		break;
	default:
		/*
		 * RGB->YCBCR color conversion uses the BT.709
		 * color space.
		 */
		if (crtc_state->output_format == INTEL_OUTPUT_FORMAT_YCBCR420)
			vsc->colorimetry = DP_COLORIMETRY_BT709_YCC;
		else
			vsc->colorimetry = DP_COLORIMETRY_DEFAULT;
		break;
	}

	vsc->bpc = crtc_state->pipe_bpp / 3;

	/* only RGB pixelformat supports 6 bpc */
	drm_WARN_ON(&dev_priv->drm,
		    vsc->bpc == 6 && vsc->pixelformat != DP_PIXELFORMAT_RGB);

	/* all YCbCr are always limited range */
	vsc->dynamic_range = DP_DYNAMIC_RANGE_CTA;
	vsc->content_type = DP_CONTENT_TYPE_NOT_DEFINED;
}

static void intel_dp_compute_vsc_sdp(struct intel_dp *intel_dp,
				     struct intel_crtc_state *crtc_state,
				     const struct drm_connector_state *conn_state)
{
	struct drm_dp_vsc_sdp *vsc = &crtc_state->infoframes.vsc;

	/* When a crtc state has PSR, VSC SDP will be handled by PSR routine */
	if (crtc_state->has_psr)
		return;

	if (!intel_dp_needs_vsc_sdp(crtc_state, conn_state))
		return;

	crtc_state->infoframes.enable |= intel_hdmi_infoframe_enable(DP_SDP_VSC);
	vsc->sdp_type = DP_SDP_VSC;
	intel_dp_compute_vsc_colorimetry(crtc_state, conn_state,
					 &crtc_state->infoframes.vsc);
}

void intel_dp_compute_psr_vsc_sdp(struct intel_dp *intel_dp,
				  const struct intel_crtc_state *crtc_state,
				  const struct drm_connector_state *conn_state,
				  struct drm_dp_vsc_sdp *vsc)
{
	struct drm_i915_private *dev_priv = dp_to_i915(intel_dp);

	vsc->sdp_type = DP_SDP_VSC;

	if (dev_priv->psr.psr2_enabled) {
		if (dev_priv->psr.colorimetry_support &&
		    intel_dp_needs_vsc_sdp(crtc_state, conn_state)) {
			/* [PSR2, +Colorimetry] */
			intel_dp_compute_vsc_colorimetry(crtc_state, conn_state,
							 vsc);
		} else {
			/*
			 * [PSR2, -Colorimetry]
			 * Prepare VSC Header for SU as per eDP 1.4 spec, Table 6-11
			 * 3D stereo + PSR/PSR2 + Y-coordinate.
			 */
			vsc->revision = 0x4;
			vsc->length = 0xe;
		}
	} else {
		/*
		 * [PSR1]
		 * Prepare VSC Header for SU as per DP 1.4 spec, Table 2-118
		 * VSC SDP supporting 3D stereo + PSR (applies to eDP v1.3 or
		 * higher).
		 */
		vsc->revision = 0x2;
		vsc->length = 0x8;
	}
}

static void
intel_dp_compute_hdr_metadata_infoframe_sdp(struct intel_dp *intel_dp,
					    struct intel_crtc_state *crtc_state,
					    const struct drm_connector_state *conn_state)
{
	int ret;
	struct drm_i915_private *dev_priv = dp_to_i915(intel_dp);
	struct hdmi_drm_infoframe *drm_infoframe = &crtc_state->infoframes.drm.drm;

	if (!conn_state->hdr_output_metadata)
		return;

	ret = drm_hdmi_infoframe_set_hdr_metadata(drm_infoframe, conn_state);

	if (ret) {
		drm_dbg_kms(&dev_priv->drm, "couldn't set HDR metadata in infoframe\n");
		return;
	}

	crtc_state->infoframes.enable |=
		intel_hdmi_infoframe_enable(HDMI_PACKET_TYPE_GAMUT_METADATA);
}

static void
intel_dp_drrs_compute_config(struct intel_dp *intel_dp,
			     struct intel_crtc_state *pipe_config,
			     int output_bpp, bool constant_n)
{
	struct intel_connector *intel_connector = intel_dp->attached_connector;
	struct drm_i915_private *dev_priv = dp_to_i915(intel_dp);

	if (pipe_config->vrr.enable)
		return;

	/*
	 * DRRS and PSR can't be enable together, so giving preference to PSR
	 * as it allows more power-savings by complete shutting down display,
	 * so to guarantee this, intel_dp_drrs_compute_config() must be called
	 * after intel_psr_compute_config().
	 */
	if (pipe_config->has_psr)
		return;

	if (!intel_connector->panel.downclock_mode ||
	    dev_priv->drrs.type != SEAMLESS_DRRS_SUPPORT)
		return;

	pipe_config->has_drrs = true;
	intel_link_compute_m_n(output_bpp, pipe_config->lane_count,
			       intel_connector->panel.downclock_mode->clock,
			       pipe_config->port_clock, &pipe_config->dp_m2_n2,
			       constant_n, pipe_config->fec_enable);
}

int
intel_dp_compute_config(struct intel_encoder *encoder,
			struct intel_crtc_state *pipe_config,
			struct drm_connector_state *conn_state)
{
	struct drm_i915_private *dev_priv = to_i915(encoder->base.dev);
	struct drm_display_mode *adjusted_mode = &pipe_config->hw.adjusted_mode;
	struct intel_dp *intel_dp = enc_to_intel_dp(encoder);
	enum port port = encoder->port;
	struct intel_connector *intel_connector = intel_dp->attached_connector;
	struct intel_digital_connector_state *intel_conn_state =
		to_intel_digital_connector_state(conn_state);
	bool constant_n = drm_dp_has_quirk(&intel_dp->desc, DP_DPCD_QUIRK_CONSTANT_N);
	int ret = 0, output_bpp;

	if (HAS_PCH_SPLIT(dev_priv) && !HAS_DDI(dev_priv) && port != PORT_A)
		pipe_config->has_pch_encoder = true;

	pipe_config->output_format = intel_dp_output_format(&intel_connector->base,
							    adjusted_mode);

	if (pipe_config->output_format == INTEL_OUTPUT_FORMAT_YCBCR420) {
		ret = intel_pch_panel_fitting(pipe_config, conn_state);
		if (ret)
			return ret;
	}

	if (!intel_dp_port_has_audio(dev_priv, port))
		pipe_config->has_audio = false;
	else if (intel_conn_state->force_audio == HDMI_AUDIO_AUTO)
		pipe_config->has_audio = intel_dp->has_audio;
	else
		pipe_config->has_audio = intel_conn_state->force_audio == HDMI_AUDIO_ON;

	if (intel_dp_is_edp(intel_dp) && intel_connector->panel.fixed_mode) {
		intel_fixed_panel_mode(intel_connector->panel.fixed_mode,
				       adjusted_mode);

		if (HAS_GMCH(dev_priv))
			ret = intel_gmch_panel_fitting(pipe_config, conn_state);
		else
			ret = intel_pch_panel_fitting(pipe_config, conn_state);
		if (ret)
			return ret;
	}

	if (adjusted_mode->flags & DRM_MODE_FLAG_DBLSCAN)
		return -EINVAL;

	if (HAS_GMCH(dev_priv) &&
	    adjusted_mode->flags & DRM_MODE_FLAG_INTERLACE)
		return -EINVAL;

	if (adjusted_mode->flags & DRM_MODE_FLAG_DBLCLK)
		return -EINVAL;

	if (intel_dp_hdisplay_bad(dev_priv, adjusted_mode->crtc_hdisplay))
		return -EINVAL;

	ret = intel_dp_compute_link_config(encoder, pipe_config, conn_state);
	if (ret < 0)
		return ret;

	pipe_config->limited_color_range =
		intel_dp_limited_color_range(pipe_config, conn_state);

	if (pipe_config->dsc.compression_enable)
		output_bpp = pipe_config->dsc.compressed_bpp;
	else
		output_bpp = intel_dp_output_bpp(pipe_config->output_format,
						 pipe_config->pipe_bpp);

	intel_link_compute_m_n(output_bpp,
			       pipe_config->lane_count,
			       adjusted_mode->crtc_clock,
			       pipe_config->port_clock,
			       &pipe_config->dp_m_n,
			       constant_n, pipe_config->fec_enable);

	if (!HAS_DDI(dev_priv))
		intel_dp_set_clock(encoder, pipe_config);

	intel_vrr_compute_config(pipe_config, conn_state);
	intel_psr_compute_config(intel_dp, pipe_config);
	intel_dp_drrs_compute_config(intel_dp, pipe_config, output_bpp,
				     constant_n);
	intel_dp_compute_vsc_sdp(intel_dp, pipe_config, conn_state);
	intel_dp_compute_hdr_metadata_infoframe_sdp(intel_dp, pipe_config, conn_state);

	return 0;
}

void intel_dp_set_link_params(struct intel_dp *intel_dp,
			      int link_rate, int lane_count)
{
	intel_dp->link_trained = false;
	intel_dp->link_rate = link_rate;
	intel_dp->lane_count = lane_count;
}

static void intel_dp_prepare(struct intel_encoder *encoder,
			     const struct intel_crtc_state *pipe_config)
{
	struct drm_i915_private *dev_priv = to_i915(encoder->base.dev);
	struct intel_dp *intel_dp = enc_to_intel_dp(encoder);
	enum port port = encoder->port;
	struct intel_crtc *crtc = to_intel_crtc(pipe_config->uapi.crtc);
	const struct drm_display_mode *adjusted_mode = &pipe_config->hw.adjusted_mode;

	intel_dp_set_link_params(intel_dp,
				 pipe_config->port_clock,
				 pipe_config->lane_count);

	/*
	 * There are four kinds of DP registers:
	 *
	 * 	IBX PCH
	 * 	SNB CPU
	 *	IVB CPU
	 * 	CPT PCH
	 *
	 * IBX PCH and CPU are the same for almost everything,
	 * except that the CPU DP PLL is configured in this
	 * register
	 *
	 * CPT PCH is quite different, having many bits moved
	 * to the TRANS_DP_CTL register instead. That
	 * configuration happens (oddly) in ilk_pch_enable
	 */

	/* Preserve the BIOS-computed detected bit. This is
	 * supposed to be read-only.
	 */
	intel_dp->DP = intel_de_read(dev_priv, intel_dp->output_reg) & DP_DETECTED;

	/* Handle DP bits in common between all three register formats */
	intel_dp->DP |= DP_VOLTAGE_0_4 | DP_PRE_EMPHASIS_0;
	intel_dp->DP |= DP_PORT_WIDTH(pipe_config->lane_count);

	/* Split out the IBX/CPU vs CPT settings */

	if (IS_IVYBRIDGE(dev_priv) && port == PORT_A) {
		if (adjusted_mode->flags & DRM_MODE_FLAG_PHSYNC)
			intel_dp->DP |= DP_SYNC_HS_HIGH;
		if (adjusted_mode->flags & DRM_MODE_FLAG_PVSYNC)
			intel_dp->DP |= DP_SYNC_VS_HIGH;
		intel_dp->DP |= DP_LINK_TRAIN_OFF_CPT;

		if (drm_dp_enhanced_frame_cap(intel_dp->dpcd))
			intel_dp->DP |= DP_ENHANCED_FRAMING;

		intel_dp->DP |= DP_PIPE_SEL_IVB(crtc->pipe);
	} else if (HAS_PCH_CPT(dev_priv) && port != PORT_A) {
		u32 trans_dp;

		intel_dp->DP |= DP_LINK_TRAIN_OFF_CPT;

		trans_dp = intel_de_read(dev_priv, TRANS_DP_CTL(crtc->pipe));
		if (drm_dp_enhanced_frame_cap(intel_dp->dpcd))
			trans_dp |= TRANS_DP_ENH_FRAMING;
		else
			trans_dp &= ~TRANS_DP_ENH_FRAMING;
		intel_de_write(dev_priv, TRANS_DP_CTL(crtc->pipe), trans_dp);
	} else {
		if (IS_G4X(dev_priv) && pipe_config->limited_color_range)
			intel_dp->DP |= DP_COLOR_RANGE_16_235;

		if (adjusted_mode->flags & DRM_MODE_FLAG_PHSYNC)
			intel_dp->DP |= DP_SYNC_HS_HIGH;
		if (adjusted_mode->flags & DRM_MODE_FLAG_PVSYNC)
			intel_dp->DP |= DP_SYNC_VS_HIGH;
		intel_dp->DP |= DP_LINK_TRAIN_OFF;

		if (drm_dp_enhanced_frame_cap(intel_dp->dpcd))
			intel_dp->DP |= DP_ENHANCED_FRAMING;

		if (IS_CHERRYVIEW(dev_priv))
			intel_dp->DP |= DP_PIPE_SEL_CHV(crtc->pipe);
		else
			intel_dp->DP |= DP_PIPE_SEL(crtc->pipe);
	}
}


/* Enable backlight PWM and backlight PP control. */
void intel_edp_backlight_on(const struct intel_crtc_state *crtc_state,
			    const struct drm_connector_state *conn_state)
{
	struct intel_dp *intel_dp = enc_to_intel_dp(to_intel_encoder(conn_state->best_encoder));
	struct drm_i915_private *i915 = dp_to_i915(intel_dp);

	if (!intel_dp_is_edp(intel_dp))
		return;

	drm_dbg_kms(&i915->drm, "\n");

	intel_panel_enable_backlight(crtc_state, conn_state);
	intel_pps_backlight_on(intel_dp);
}

/* Disable backlight PP control and backlight PWM. */
void intel_edp_backlight_off(const struct drm_connector_state *old_conn_state)
{
	struct intel_dp *intel_dp = enc_to_intel_dp(to_intel_encoder(old_conn_state->best_encoder));
	struct drm_i915_private *i915 = dp_to_i915(intel_dp);

	if (!intel_dp_is_edp(intel_dp))
		return;

	drm_dbg_kms(&i915->drm, "\n");

	intel_pps_backlight_off(intel_dp);
	intel_panel_disable_backlight(old_conn_state);
}

static void assert_dp_port(struct intel_dp *intel_dp, bool state)
{
	struct intel_digital_port *dig_port = dp_to_dig_port(intel_dp);
	struct drm_i915_private *dev_priv = to_i915(dig_port->base.base.dev);
	bool cur_state = intel_de_read(dev_priv, intel_dp->output_reg) & DP_PORT_EN;

	I915_STATE_WARN(cur_state != state,
			"[ENCODER:%d:%s] state assertion failure (expected %s, current %s)\n",
			dig_port->base.base.base.id, dig_port->base.base.name,
			onoff(state), onoff(cur_state));
}
#define assert_dp_port_disabled(d) assert_dp_port((d), false)

static void assert_edp_pll(struct drm_i915_private *dev_priv, bool state)
{
	bool cur_state = intel_de_read(dev_priv, DP_A) & DP_PLL_ENABLE;

	I915_STATE_WARN(cur_state != state,
			"eDP PLL state assertion failure (expected %s, current %s)\n",
			onoff(state), onoff(cur_state));
}
#define assert_edp_pll_enabled(d) assert_edp_pll((d), true)
#define assert_edp_pll_disabled(d) assert_edp_pll((d), false)

static void ilk_edp_pll_on(struct intel_dp *intel_dp,
			   const struct intel_crtc_state *pipe_config)
{
	struct intel_crtc *crtc = to_intel_crtc(pipe_config->uapi.crtc);
	struct drm_i915_private *dev_priv = to_i915(crtc->base.dev);

	assert_pipe_disabled(dev_priv, pipe_config->cpu_transcoder);
	assert_dp_port_disabled(intel_dp);
	assert_edp_pll_disabled(dev_priv);

	drm_dbg_kms(&dev_priv->drm, "enabling eDP PLL for clock %d\n",
		    pipe_config->port_clock);

	intel_dp->DP &= ~DP_PLL_FREQ_MASK;

	if (pipe_config->port_clock == 162000)
		intel_dp->DP |= DP_PLL_FREQ_162MHZ;
	else
		intel_dp->DP |= DP_PLL_FREQ_270MHZ;

	intel_de_write(dev_priv, DP_A, intel_dp->DP);
	intel_de_posting_read(dev_priv, DP_A);
	udelay(500);

	/*
	 * [DevILK] Work around required when enabling DP PLL
	 * while a pipe is enabled going to FDI:
	 * 1. Wait for the start of vertical blank on the enabled pipe going to FDI
	 * 2. Program DP PLL enable
	 */
	if (IS_GEN(dev_priv, 5))
		intel_wait_for_vblank_if_active(dev_priv, !crtc->pipe);

	intel_dp->DP |= DP_PLL_ENABLE;

	intel_de_write(dev_priv, DP_A, intel_dp->DP);
	intel_de_posting_read(dev_priv, DP_A);
	udelay(200);
}

static void ilk_edp_pll_off(struct intel_dp *intel_dp,
			    const struct intel_crtc_state *old_crtc_state)
{
	struct intel_crtc *crtc = to_intel_crtc(old_crtc_state->uapi.crtc);
	struct drm_i915_private *dev_priv = to_i915(crtc->base.dev);

	assert_pipe_disabled(dev_priv, old_crtc_state->cpu_transcoder);
	assert_dp_port_disabled(intel_dp);
	assert_edp_pll_enabled(dev_priv);

	drm_dbg_kms(&dev_priv->drm, "disabling eDP PLL\n");

	intel_dp->DP &= ~DP_PLL_ENABLE;

	intel_de_write(dev_priv, DP_A, intel_dp->DP);
	intel_de_posting_read(dev_priv, DP_A);
	udelay(200);
}

static bool downstream_hpd_needs_d0(struct intel_dp *intel_dp)
{
	/*
	 * DPCD 1.2+ should support BRANCH_DEVICE_CTRL, and thus
	 * be capable of signalling downstream hpd with a long pulse.
	 * Whether or not that means D3 is safe to use is not clear,
	 * but let's assume so until proven otherwise.
	 *
	 * FIXME should really check all downstream ports...
	 */
	return intel_dp->dpcd[DP_DPCD_REV] == 0x11 &&
		drm_dp_is_branch(intel_dp->dpcd) &&
		intel_dp->downstream_ports[0] & DP_DS_PORT_HPD;
}

void intel_dp_sink_set_decompression_state(struct intel_dp *intel_dp,
					   const struct intel_crtc_state *crtc_state,
					   bool enable)
{
	struct drm_i915_private *i915 = dp_to_i915(intel_dp);
	int ret;

	if (!crtc_state->dsc.compression_enable)
		return;

	ret = drm_dp_dpcd_writeb(&intel_dp->aux, DP_DSC_ENABLE,
				 enable ? DP_DECOMPRESSION_EN : 0);
	if (ret < 0)
		drm_dbg_kms(&i915->drm,
			    "Failed to %s sink decompression state\n",
			    enable ? "enable" : "disable");
}

static void
intel_edp_init_source_oui(struct intel_dp *intel_dp, bool careful)
{
	struct drm_i915_private *i915 = dp_to_i915(intel_dp);
	u8 oui[] = { 0x00, 0xaa, 0x01 };
	u8 buf[3] = { 0 };

	/*
	 * During driver init, we want to be careful and avoid changing the source OUI if it's
	 * already set to what we want, so as to avoid clearing any state by accident
	 */
	if (careful) {
		if (drm_dp_dpcd_read(&intel_dp->aux, DP_SOURCE_OUI, buf, sizeof(buf)) < 0)
			drm_err(&i915->drm, "Failed to read source OUI\n");

		if (memcmp(oui, buf, sizeof(oui)) == 0)
			return;
	}

	if (drm_dp_dpcd_write(&intel_dp->aux, DP_SOURCE_OUI, oui, sizeof(oui)) < 0)
		drm_err(&i915->drm, "Failed to write source OUI\n");
}

/* If the device supports it, try to set the power state appropriately */
void intel_dp_set_power(struct intel_dp *intel_dp, u8 mode)
{
	struct intel_encoder *encoder = &dp_to_dig_port(intel_dp)->base;
	struct drm_i915_private *i915 = to_i915(encoder->base.dev);
	int ret, i;

	/* Should have a valid DPCD by this point */
	if (intel_dp->dpcd[DP_DPCD_REV] < 0x11)
		return;

	if (mode != DP_SET_POWER_D0) {
		if (downstream_hpd_needs_d0(intel_dp))
			return;

		ret = drm_dp_dpcd_writeb(&intel_dp->aux, DP_SET_POWER, mode);
	} else {
		struct intel_lspcon *lspcon = dp_to_lspcon(intel_dp);

		lspcon_resume(dp_to_dig_port(intel_dp));

		/* Write the source OUI as early as possible */
		if (intel_dp_is_edp(intel_dp))
			intel_edp_init_source_oui(intel_dp, false);

		/*
		 * When turning on, we need to retry for 1ms to give the sink
		 * time to wake up.
		 */
		for (i = 0; i < 3; i++) {
			ret = drm_dp_dpcd_writeb(&intel_dp->aux, DP_SET_POWER, mode);
			if (ret == 1)
				break;
			msleep(1);
		}

		if (ret == 1 && lspcon->active)
			lspcon_wait_pcon_mode(lspcon);
	}

	if (ret != 1)
		drm_dbg_kms(&i915->drm, "[ENCODER:%d:%s] Set power to %s failed\n",
			    encoder->base.base.id, encoder->base.name,
			    mode == DP_SET_POWER_D0 ? "D0" : "D3");
}

static bool cpt_dp_port_selected(struct drm_i915_private *dev_priv,
				 enum port port, enum pipe *pipe)
{
	enum pipe p;

	for_each_pipe(dev_priv, p) {
		u32 val = intel_de_read(dev_priv, TRANS_DP_CTL(p));

		if ((val & TRANS_DP_PORT_SEL_MASK) == TRANS_DP_PORT_SEL(port)) {
			*pipe = p;
			return true;
		}
	}

	drm_dbg_kms(&dev_priv->drm, "No pipe for DP port %c found\n",
		    port_name(port));

	/* must initialize pipe to something for the asserts */
	*pipe = PIPE_A;

	return false;
}

bool intel_dp_port_enabled(struct drm_i915_private *dev_priv,
			   i915_reg_t dp_reg, enum port port,
			   enum pipe *pipe)
{
	bool ret;
	u32 val;

	val = intel_de_read(dev_priv, dp_reg);

	ret = val & DP_PORT_EN;

	/* asserts want to know the pipe even if the port is disabled */
	if (IS_IVYBRIDGE(dev_priv) && port == PORT_A)
		*pipe = (val & DP_PIPE_SEL_MASK_IVB) >> DP_PIPE_SEL_SHIFT_IVB;
	else if (HAS_PCH_CPT(dev_priv) && port != PORT_A)
		ret &= cpt_dp_port_selected(dev_priv, port, pipe);
	else if (IS_CHERRYVIEW(dev_priv))
		*pipe = (val & DP_PIPE_SEL_MASK_CHV) >> DP_PIPE_SEL_SHIFT_CHV;
	else
		*pipe = (val & DP_PIPE_SEL_MASK) >> DP_PIPE_SEL_SHIFT;

	return ret;
}

static bool intel_dp_get_hw_state(struct intel_encoder *encoder,
				  enum pipe *pipe)
{
	struct drm_i915_private *dev_priv = to_i915(encoder->base.dev);
	struct intel_dp *intel_dp = enc_to_intel_dp(encoder);
	intel_wakeref_t wakeref;
	bool ret;

	wakeref = intel_display_power_get_if_enabled(dev_priv,
						     encoder->power_domain);
	if (!wakeref)
		return false;

	ret = intel_dp_port_enabled(dev_priv, intel_dp->output_reg,
				    encoder->port, pipe);

	intel_display_power_put(dev_priv, encoder->power_domain, wakeref);

	return ret;
}

static void intel_dp_get_config(struct intel_encoder *encoder,
				struct intel_crtc_state *pipe_config)
{
	struct drm_i915_private *dev_priv = to_i915(encoder->base.dev);
	struct intel_dp *intel_dp = enc_to_intel_dp(encoder);
	u32 tmp, flags = 0;
	enum port port = encoder->port;
	struct intel_crtc *crtc = to_intel_crtc(pipe_config->uapi.crtc);

	if (encoder->type == INTEL_OUTPUT_EDP)
		pipe_config->output_types |= BIT(INTEL_OUTPUT_EDP);
	else
		pipe_config->output_types |= BIT(INTEL_OUTPUT_DP);

	tmp = intel_de_read(dev_priv, intel_dp->output_reg);

	pipe_config->has_audio = tmp & DP_AUDIO_OUTPUT_ENABLE && port != PORT_A;

	if (HAS_PCH_CPT(dev_priv) && port != PORT_A) {
		u32 trans_dp = intel_de_read(dev_priv,
					     TRANS_DP_CTL(crtc->pipe));

		if (trans_dp & TRANS_DP_HSYNC_ACTIVE_HIGH)
			flags |= DRM_MODE_FLAG_PHSYNC;
		else
			flags |= DRM_MODE_FLAG_NHSYNC;

		if (trans_dp & TRANS_DP_VSYNC_ACTIVE_HIGH)
			flags |= DRM_MODE_FLAG_PVSYNC;
		else
			flags |= DRM_MODE_FLAG_NVSYNC;
	} else {
		if (tmp & DP_SYNC_HS_HIGH)
			flags |= DRM_MODE_FLAG_PHSYNC;
		else
			flags |= DRM_MODE_FLAG_NHSYNC;

		if (tmp & DP_SYNC_VS_HIGH)
			flags |= DRM_MODE_FLAG_PVSYNC;
		else
			flags |= DRM_MODE_FLAG_NVSYNC;
	}

	pipe_config->hw.adjusted_mode.flags |= flags;

	if (IS_G4X(dev_priv) && tmp & DP_COLOR_RANGE_16_235)
		pipe_config->limited_color_range = true;

	pipe_config->lane_count =
		((tmp & DP_PORT_WIDTH_MASK) >> DP_PORT_WIDTH_SHIFT) + 1;

	intel_dp_get_m_n(crtc, pipe_config);

	if (port == PORT_A) {
		if ((intel_de_read(dev_priv, DP_A) & DP_PLL_FREQ_MASK) == DP_PLL_FREQ_162MHZ)
			pipe_config->port_clock = 162000;
		else
			pipe_config->port_clock = 270000;
	}

	pipe_config->hw.adjusted_mode.crtc_clock =
		intel_dotclock_calculate(pipe_config->port_clock,
					 &pipe_config->dp_m_n);

	if (intel_dp_is_edp(intel_dp) && dev_priv->vbt.edp.bpp &&
	    pipe_config->pipe_bpp > dev_priv->vbt.edp.bpp) {
		/*
		 * This is a big fat ugly hack.
		 *
		 * Some machines in UEFI boot mode provide us a VBT that has 18
		 * bpp and 1.62 GHz link bandwidth for eDP, which for reasons
		 * unknown we fail to light up. Yet the same BIOS boots up with
		 * 24 bpp and 2.7 GHz link. Use the same bpp as the BIOS uses as
		 * max, not what it tells us to use.
		 *
		 * Note: This will still be broken if the eDP panel is not lit
		 * up by the BIOS, and thus we can't get the mode at module
		 * load.
		 */
		drm_dbg_kms(&dev_priv->drm,
			    "pipe has %d bpp for eDP panel, overriding BIOS-provided max %d bpp\n",
			    pipe_config->pipe_bpp, dev_priv->vbt.edp.bpp);
		dev_priv->vbt.edp.bpp = pipe_config->pipe_bpp;
	}
}

static bool
intel_dp_get_dpcd(struct intel_dp *intel_dp);

/**
 * intel_dp_sync_state - sync the encoder state during init/resume
 * @encoder: intel encoder to sync
 * @crtc_state: state for the CRTC connected to the encoder
 *
 * Sync any state stored in the encoder wrt. HW state during driver init
 * and system resume.
 */
void intel_dp_sync_state(struct intel_encoder *encoder,
			 const struct intel_crtc_state *crtc_state)
{
	struct intel_dp *intel_dp = enc_to_intel_dp(encoder);

	/*
	 * Don't clobber DPCD if it's been already read out during output
	 * setup (eDP) or detect.
	 */
	if (intel_dp->dpcd[DP_DPCD_REV] == 0)
		intel_dp_get_dpcd(intel_dp);

	intel_dp->max_link_lane_count = intel_dp_max_common_lane_count(intel_dp);
	intel_dp->max_link_rate = intel_dp_max_common_rate(intel_dp);
}

bool intel_dp_initial_fastset_check(struct intel_encoder *encoder,
				    struct intel_crtc_state *crtc_state)
{
	struct drm_i915_private *i915 = to_i915(encoder->base.dev);
	struct intel_dp *intel_dp = enc_to_intel_dp(encoder);

	/*
	 * If BIOS has set an unsupported or non-standard link rate for some
	 * reason force an encoder recompute and full modeset.
	 */
	if (intel_dp_rate_index(intel_dp->source_rates, intel_dp->num_source_rates,
				crtc_state->port_clock) < 0) {
		drm_dbg_kms(&i915->drm, "Forcing full modeset due to unsupported link rate\n");
		crtc_state->uapi.connectors_changed = true;
		return false;
	}

	/*
	 * FIXME hack to force full modeset when DSC is being used.
	 *
	 * As long as we do not have full state readout and config comparison
	 * of crtc_state->dsc, we have no way to ensure reliable fastset.
	 * Remove once we have readout for DSC.
	 */
	if (crtc_state->dsc.compression_enable) {
		drm_dbg_kms(&i915->drm, "Forcing full modeset due to DSC being enabled\n");
		crtc_state->uapi.mode_changed = true;
		return false;
	}

	if (CAN_PSR(i915) && intel_dp_is_edp(intel_dp)) {
		drm_dbg_kms(&i915->drm, "Forcing full modeset to compute PSR state\n");
		crtc_state->uapi.mode_changed = true;
		return false;
	}

	return true;
}

static void intel_disable_dp(struct intel_atomic_state *state,
			     struct intel_encoder *encoder,
			     const struct intel_crtc_state *old_crtc_state,
			     const struct drm_connector_state *old_conn_state)
{
	struct intel_dp *intel_dp = enc_to_intel_dp(encoder);

	intel_dp->link_trained = false;

	if (old_crtc_state->has_audio)
		intel_audio_codec_disable(encoder,
					  old_crtc_state, old_conn_state);

	/* Make sure the panel is off before trying to change the mode. But also
	 * ensure that we have vdd while we switch off the panel. */
	intel_pps_vdd_on(intel_dp);
	intel_edp_backlight_off(old_conn_state);
	intel_dp_set_power(intel_dp, DP_SET_POWER_D3);
	intel_pps_off(intel_dp);
	intel_dp->frl.is_trained = false;
	intel_dp->frl.trained_rate_gbps = 0;
}

static void g4x_disable_dp(struct intel_atomic_state *state,
			   struct intel_encoder *encoder,
			   const struct intel_crtc_state *old_crtc_state,
			   const struct drm_connector_state *old_conn_state)
{
	intel_disable_dp(state, encoder, old_crtc_state, old_conn_state);
}

static void vlv_disable_dp(struct intel_atomic_state *state,
			   struct intel_encoder *encoder,
			   const struct intel_crtc_state *old_crtc_state,
			   const struct drm_connector_state *old_conn_state)
{
	intel_disable_dp(state, encoder, old_crtc_state, old_conn_state);
}

static void g4x_post_disable_dp(struct intel_atomic_state *state,
				struct intel_encoder *encoder,
				const struct intel_crtc_state *old_crtc_state,
				const struct drm_connector_state *old_conn_state)
{
	struct intel_dp *intel_dp = enc_to_intel_dp(encoder);
	enum port port = encoder->port;

	/*
	 * Bspec does not list a specific disable sequence for g4x DP.
	 * Follow the ilk+ sequence (disable pipe before the port) for
	 * g4x DP as it does not suffer from underruns like the normal
	 * g4x modeset sequence (disable pipe after the port).
	 */
	intel_dp_link_down(encoder, old_crtc_state);

	/* Only ilk+ has port A */
	if (port == PORT_A)
		ilk_edp_pll_off(intel_dp, old_crtc_state);
}

static void vlv_post_disable_dp(struct intel_atomic_state *state,
				struct intel_encoder *encoder,
				const struct intel_crtc_state *old_crtc_state,
				const struct drm_connector_state *old_conn_state)
{
	intel_dp_link_down(encoder, old_crtc_state);
}

static void chv_post_disable_dp(struct intel_atomic_state *state,
				struct intel_encoder *encoder,
				const struct intel_crtc_state *old_crtc_state,
				const struct drm_connector_state *old_conn_state)
{
	struct drm_i915_private *dev_priv = to_i915(encoder->base.dev);

	intel_dp_link_down(encoder, old_crtc_state);

	vlv_dpio_get(dev_priv);

	/* Assert data lane reset */
	chv_data_lane_soft_reset(encoder, old_crtc_state, true);

	vlv_dpio_put(dev_priv);
}

static void
cpt_set_link_train(struct intel_dp *intel_dp,
		   const struct intel_crtc_state *crtc_state,
		   u8 dp_train_pat)
{
	struct drm_i915_private *dev_priv = dp_to_i915(intel_dp);
	u32 *DP = &intel_dp->DP;

	*DP &= ~DP_LINK_TRAIN_MASK_CPT;

	switch (intel_dp_training_pattern_symbol(dp_train_pat)) {
	case DP_TRAINING_PATTERN_DISABLE:
		*DP |= DP_LINK_TRAIN_OFF_CPT;
		break;
	case DP_TRAINING_PATTERN_1:
		*DP |= DP_LINK_TRAIN_PAT_1_CPT;
		break;
	case DP_TRAINING_PATTERN_2:
		*DP |= DP_LINK_TRAIN_PAT_2_CPT;
		break;
	case DP_TRAINING_PATTERN_3:
		drm_dbg_kms(&dev_priv->drm,
			    "TPS3 not supported, using TPS2 instead\n");
		*DP |= DP_LINK_TRAIN_PAT_2_CPT;
		break;
	}

	intel_de_write(dev_priv, intel_dp->output_reg, intel_dp->DP);
	intel_de_posting_read(dev_priv, intel_dp->output_reg);
}

static void intel_dp_get_pcon_dsc_cap(struct intel_dp *intel_dp)
{
	struct drm_i915_private *i915 = dp_to_i915(intel_dp);

	/* Clear the cached register set to avoid using stale values */

	memset(intel_dp->pcon_dsc_dpcd, 0, sizeof(intel_dp->pcon_dsc_dpcd));

	if (drm_dp_dpcd_read(&intel_dp->aux, DP_PCON_DSC_ENCODER,
			     intel_dp->pcon_dsc_dpcd,
			     sizeof(intel_dp->pcon_dsc_dpcd)) < 0)
		drm_err(&i915->drm, "Failed to read DPCD register 0x%x\n",
			DP_PCON_DSC_ENCODER);

	drm_dbg_kms(&i915->drm, "PCON ENCODER DSC DPCD: %*ph\n",
		    (int)sizeof(intel_dp->pcon_dsc_dpcd), intel_dp->pcon_dsc_dpcd);
}

static int intel_dp_pcon_get_frl_mask(u8 frl_bw_mask)
{
	int bw_gbps[] = {9, 18, 24, 32, 40, 48};
	int i;

	for (i = ARRAY_SIZE(bw_gbps) - 1; i >= 0; i--) {
		if (frl_bw_mask & (1 << i))
			return bw_gbps[i];
	}
	return 0;
}

static int intel_dp_pcon_set_frl_mask(int max_frl)
{
	switch (max_frl) {
	case 48:
		return DP_PCON_FRL_BW_MASK_48GBPS;
	case 40:
		return DP_PCON_FRL_BW_MASK_40GBPS;
	case 32:
		return DP_PCON_FRL_BW_MASK_32GBPS;
	case 24:
		return DP_PCON_FRL_BW_MASK_24GBPS;
	case 18:
		return DP_PCON_FRL_BW_MASK_18GBPS;
	case 9:
		return DP_PCON_FRL_BW_MASK_9GBPS;
	}

	return 0;
}

static int intel_dp_hdmi_sink_max_frl(struct intel_dp *intel_dp)
{
	struct intel_connector *intel_connector = intel_dp->attached_connector;
	struct drm_connector *connector = &intel_connector->base;
	int max_frl_rate;
	int max_lanes, rate_per_lane;
	int max_dsc_lanes, dsc_rate_per_lane;

	max_lanes = connector->display_info.hdmi.max_lanes;
	rate_per_lane = connector->display_info.hdmi.max_frl_rate_per_lane;
	max_frl_rate = max_lanes * rate_per_lane;

	if (connector->display_info.hdmi.dsc_cap.v_1p2) {
		max_dsc_lanes = connector->display_info.hdmi.dsc_cap.max_lanes;
		dsc_rate_per_lane = connector->display_info.hdmi.dsc_cap.max_frl_rate_per_lane;
		if (max_dsc_lanes && dsc_rate_per_lane)
			max_frl_rate = min(max_frl_rate, max_dsc_lanes * dsc_rate_per_lane);
	}

	return max_frl_rate;
}

static int intel_dp_pcon_start_frl_training(struct intel_dp *intel_dp)
{
#define PCON_EXTENDED_TRAIN_MODE (1 > 0)
#define PCON_CONCURRENT_MODE (1 > 0)
#define PCON_SEQUENTIAL_MODE !PCON_CONCURRENT_MODE
#define PCON_NORMAL_TRAIN_MODE !PCON_EXTENDED_TRAIN_MODE
#define TIMEOUT_FRL_READY_MS 500
#define TIMEOUT_HDMI_LINK_ACTIVE_MS 1000

	struct drm_i915_private *i915 = dp_to_i915(intel_dp);
	int max_frl_bw, max_pcon_frl_bw, max_edid_frl_bw, ret;
	u8 max_frl_bw_mask = 0, frl_trained_mask;
	bool is_active;

	ret = drm_dp_pcon_reset_frl_config(&intel_dp->aux);
	if (ret < 0)
		return ret;

	max_pcon_frl_bw = intel_dp->dfp.pcon_max_frl_bw;
	drm_dbg(&i915->drm, "PCON max rate = %d Gbps\n", max_pcon_frl_bw);

	max_edid_frl_bw = intel_dp_hdmi_sink_max_frl(intel_dp);
	drm_dbg(&i915->drm, "Sink max rate from EDID = %d Gbps\n", max_edid_frl_bw);

	max_frl_bw = min(max_edid_frl_bw, max_pcon_frl_bw);

	if (max_frl_bw <= 0)
		return -EINVAL;

	ret = drm_dp_pcon_frl_prepare(&intel_dp->aux, false);
	if (ret < 0)
		return ret;
	/* Wait for PCON to be FRL Ready */
	wait_for(is_active = drm_dp_pcon_is_frl_ready(&intel_dp->aux) == true, TIMEOUT_FRL_READY_MS);

	if (!is_active)
		return -ETIMEDOUT;

	max_frl_bw_mask = intel_dp_pcon_set_frl_mask(max_frl_bw);
	ret = drm_dp_pcon_frl_configure_1(&intel_dp->aux, max_frl_bw, PCON_SEQUENTIAL_MODE);
	if (ret < 0)
		return ret;
	ret = drm_dp_pcon_frl_configure_2(&intel_dp->aux, max_frl_bw_mask, PCON_NORMAL_TRAIN_MODE);
	if (ret < 0)
		return ret;
	ret = drm_dp_pcon_frl_enable(&intel_dp->aux);
	if (ret < 0)
		return ret;
	/*
	 * Wait for FRL to be completed
	 * Check if the HDMI Link is up and active.
	 */
	wait_for(is_active = drm_dp_pcon_hdmi_link_active(&intel_dp->aux) == true, TIMEOUT_HDMI_LINK_ACTIVE_MS);

	if (!is_active)
		return -ETIMEDOUT;

	/* Verify HDMI Link configuration shows FRL Mode */
	if (drm_dp_pcon_hdmi_link_mode(&intel_dp->aux, &frl_trained_mask) !=
	    DP_PCON_HDMI_MODE_FRL) {
		drm_dbg(&i915->drm, "HDMI couldn't be trained in FRL Mode\n");
		return -EINVAL;
	}
	drm_dbg(&i915->drm, "MAX_FRL_MASK = %u, FRL_TRAINED_MASK = %u\n", max_frl_bw_mask, frl_trained_mask);

	intel_dp->frl.trained_rate_gbps = intel_dp_pcon_get_frl_mask(frl_trained_mask);
	intel_dp->frl.is_trained = true;
	drm_dbg(&i915->drm, "FRL trained with : %d Gbps\n", intel_dp->frl.trained_rate_gbps);

	return 0;
}

static bool intel_dp_is_hdmi_2_1_sink(struct intel_dp *intel_dp)
{
	if (drm_dp_is_branch(intel_dp->dpcd) &&
	    intel_dp->has_hdmi_sink &&
	    intel_dp_hdmi_sink_max_frl(intel_dp) > 0)
		return true;

	return false;
}

void intel_dp_check_frl_training(struct intel_dp *intel_dp)
{
	struct drm_i915_private *dev_priv = dp_to_i915(intel_dp);

	/* Always go for FRL training if supported */
	if (!(intel_dp->dpcd[2] & DP_PCON_SOURCE_CTL_MODE) ||
	    !intel_dp_is_hdmi_2_1_sink(intel_dp) ||
	    intel_dp->frl.is_trained)
		return;

	if (intel_dp_pcon_start_frl_training(intel_dp) < 0) {
		int ret, mode;

		drm_dbg(&dev_priv->drm, "Couldnt set FRL mode, continuing with TMDS mode\n");
		ret = drm_dp_pcon_reset_frl_config(&intel_dp->aux);
		mode = drm_dp_pcon_hdmi_link_mode(&intel_dp->aux, NULL);

		if (ret < 0 || mode != DP_PCON_HDMI_MODE_TMDS)
			drm_dbg(&dev_priv->drm, "Issue with PCON, cannot set TMDS mode\n");
	} else {
		drm_dbg(&dev_priv->drm, "FRL training Completed\n");
	}
}

static int
intel_dp_pcon_dsc_enc_slice_height(const struct intel_crtc_state *crtc_state)
{
	int vactive = crtc_state->hw.adjusted_mode.vdisplay;

	return intel_hdmi_dsc_get_slice_height(vactive);
}

static int
intel_dp_pcon_dsc_enc_slices(struct intel_dp *intel_dp,
			     const struct intel_crtc_state *crtc_state)
{
	struct intel_connector *intel_connector = intel_dp->attached_connector;
	struct drm_connector *connector = &intel_connector->base;
	int hdmi_throughput = connector->display_info.hdmi.dsc_cap.clk_per_slice;
	int hdmi_max_slices = connector->display_info.hdmi.dsc_cap.max_slices;
	int pcon_max_slices = drm_dp_pcon_dsc_max_slices(intel_dp->pcon_dsc_dpcd);
	int pcon_max_slice_width = drm_dp_pcon_dsc_max_slice_width(intel_dp->pcon_dsc_dpcd);

	return intel_hdmi_dsc_get_num_slices(crtc_state, pcon_max_slices,
					     pcon_max_slice_width,
					     hdmi_max_slices, hdmi_throughput);
}

static int
intel_dp_pcon_dsc_enc_bpp(struct intel_dp *intel_dp,
			  const struct intel_crtc_state *crtc_state,
			  int num_slices, int slice_width)
{
	struct intel_connector *intel_connector = intel_dp->attached_connector;
	struct drm_connector *connector = &intel_connector->base;
	int output_format = crtc_state->output_format;
	bool hdmi_all_bpp = connector->display_info.hdmi.dsc_cap.all_bpp;
	int pcon_fractional_bpp = drm_dp_pcon_dsc_bpp_incr(intel_dp->pcon_dsc_dpcd);
	int hdmi_max_chunk_bytes =
		connector->display_info.hdmi.dsc_cap.total_chunk_kbytes * 1024;

	return intel_hdmi_dsc_get_bpp(pcon_fractional_bpp, slice_width,
				      num_slices, output_format, hdmi_all_bpp,
				      hdmi_max_chunk_bytes);
}

void
intel_dp_pcon_dsc_configure(struct intel_dp *intel_dp,
			    const struct intel_crtc_state *crtc_state)
{
	u8 pps_param[6];
	int slice_height;
	int slice_width;
	int num_slices;
	int bits_per_pixel;
	int ret;
	struct intel_connector *intel_connector = intel_dp->attached_connector;
	struct drm_i915_private *i915 = dp_to_i915(intel_dp);
	struct drm_connector *connector;
	bool hdmi_is_dsc_1_2;

	if (!intel_dp_is_hdmi_2_1_sink(intel_dp))
		return;

	if (!intel_connector)
		return;
	connector = &intel_connector->base;
	hdmi_is_dsc_1_2 = connector->display_info.hdmi.dsc_cap.v_1p2;

	if (!drm_dp_pcon_enc_is_dsc_1_2(intel_dp->pcon_dsc_dpcd) ||
	    !hdmi_is_dsc_1_2)
		return;

	slice_height = intel_dp_pcon_dsc_enc_slice_height(crtc_state);
	if (!slice_height)
		return;

	num_slices = intel_dp_pcon_dsc_enc_slices(intel_dp, crtc_state);
	if (!num_slices)
		return;

	slice_width = DIV_ROUND_UP(crtc_state->hw.adjusted_mode.hdisplay,
				   num_slices);

	bits_per_pixel = intel_dp_pcon_dsc_enc_bpp(intel_dp, crtc_state,
						   num_slices, slice_width);
	if (!bits_per_pixel)
		return;

	pps_param[0] = slice_height & 0xFF;
	pps_param[1] = slice_height >> 8;
	pps_param[2] = slice_width & 0xFF;
	pps_param[3] = slice_width >> 8;
	pps_param[4] = bits_per_pixel & 0xFF;
	pps_param[5] = (bits_per_pixel >> 8) & 0x3;

	ret = drm_dp_pcon_pps_override_param(&intel_dp->aux, pps_param);
	if (ret < 0)
		drm_dbg_kms(&i915->drm, "Failed to set pcon DSC\n");
}

static void
g4x_set_link_train(struct intel_dp *intel_dp,
		   const struct intel_crtc_state *crtc_state,
		   u8 dp_train_pat)
{
	struct drm_i915_private *dev_priv = dp_to_i915(intel_dp);
	u32 *DP = &intel_dp->DP;

	*DP &= ~DP_LINK_TRAIN_MASK;

	switch (intel_dp_training_pattern_symbol(dp_train_pat)) {
	case DP_TRAINING_PATTERN_DISABLE:
		*DP |= DP_LINK_TRAIN_OFF;
		break;
	case DP_TRAINING_PATTERN_1:
		*DP |= DP_LINK_TRAIN_PAT_1;
		break;
	case DP_TRAINING_PATTERN_2:
		*DP |= DP_LINK_TRAIN_PAT_2;
		break;
	case DP_TRAINING_PATTERN_3:
		drm_dbg_kms(&dev_priv->drm,
			    "TPS3 not supported, using TPS2 instead\n");
		*DP |= DP_LINK_TRAIN_PAT_2;
		break;
	}

	intel_de_write(dev_priv, intel_dp->output_reg, intel_dp->DP);
	intel_de_posting_read(dev_priv, intel_dp->output_reg);
}

static void intel_dp_enable_port(struct intel_dp *intel_dp,
				 const struct intel_crtc_state *crtc_state)
{
	struct drm_i915_private *dev_priv = dp_to_i915(intel_dp);

	/* enable with pattern 1 (as per spec) */

	intel_dp_program_link_training_pattern(intel_dp, crtc_state,
					       DP_TRAINING_PATTERN_1);

	/*
	 * Magic for VLV/CHV. We _must_ first set up the register
	 * without actually enabling the port, and then do another
	 * write to enable the port. Otherwise link training will
	 * fail when the power sequencer is freshly used for this port.
	 */
	intel_dp->DP |= DP_PORT_EN;
	if (crtc_state->has_audio)
		intel_dp->DP |= DP_AUDIO_OUTPUT_ENABLE;

	intel_de_write(dev_priv, intel_dp->output_reg, intel_dp->DP);
	intel_de_posting_read(dev_priv, intel_dp->output_reg);
}

void intel_dp_configure_protocol_converter(struct intel_dp *intel_dp,
					   const struct intel_crtc_state *crtc_state)
{
	struct drm_i915_private *i915 = dp_to_i915(intel_dp);
	u8 tmp;

	if (intel_dp->dpcd[DP_DPCD_REV] < 0x13)
		return;

	if (!drm_dp_is_branch(intel_dp->dpcd))
		return;

	tmp = intel_dp->has_hdmi_sink ?
		DP_HDMI_DVI_OUTPUT_CONFIG : 0;

	if (drm_dp_dpcd_writeb(&intel_dp->aux,
			       DP_PROTOCOL_CONVERTER_CONTROL_0, tmp) != 1)
		drm_dbg_kms(&i915->drm, "Failed to set protocol converter HDMI mode to %s\n",
			    enableddisabled(intel_dp->has_hdmi_sink));

	tmp = crtc_state->output_format == INTEL_OUTPUT_FORMAT_YCBCR444 &&
		intel_dp->dfp.ycbcr_444_to_420 ? DP_CONVERSION_TO_YCBCR420_ENABLE : 0;

	if (drm_dp_dpcd_writeb(&intel_dp->aux,
			       DP_PROTOCOL_CONVERTER_CONTROL_1, tmp) != 1)
		drm_dbg_kms(&i915->drm,
			    "Failed to set protocol converter YCbCr 4:2:0 conversion mode to %s\n",
			    enableddisabled(intel_dp->dfp.ycbcr_444_to_420));

	tmp = 0;
	if (intel_dp->dfp.rgb_to_ycbcr) {
		bool bt2020, bt709;

		/*
		 * FIXME: Currently if userspace selects BT2020 or BT709, but PCON supports only
		 * RGB->YCbCr for BT601 colorspace, we go ahead with BT601, as default.
		 *
		 */
		tmp = DP_CONVERSION_BT601_RGB_YCBCR_ENABLE;

		bt2020 = drm_dp_downstream_rgb_to_ycbcr_conversion(intel_dp->dpcd,
								   intel_dp->downstream_ports,
								   DP_DS_HDMI_BT2020_RGB_YCBCR_CONV);
		bt709 = drm_dp_downstream_rgb_to_ycbcr_conversion(intel_dp->dpcd,
								  intel_dp->downstream_ports,
								  DP_DS_HDMI_BT709_RGB_YCBCR_CONV);
		switch (crtc_state->infoframes.vsc.colorimetry) {
		case DP_COLORIMETRY_BT2020_RGB:
		case DP_COLORIMETRY_BT2020_YCC:
			if (bt2020)
				tmp = DP_CONVERSION_BT2020_RGB_YCBCR_ENABLE;
			break;
		case DP_COLORIMETRY_BT709_YCC:
		case DP_COLORIMETRY_XVYCC_709:
			if (bt709)
				tmp = DP_CONVERSION_BT709_RGB_YCBCR_ENABLE;
			break;
		default:
			break;
		}
	}

	if (drm_dp_pcon_convert_rgb_to_ycbcr(&intel_dp->aux, tmp) < 0)
		drm_dbg_kms(&i915->drm,
			   "Failed to set protocol converter RGB->YCbCr conversion mode to %s\n",
			   enableddisabled(tmp ? true : false));
}

static void intel_enable_dp(struct intel_atomic_state *state,
			    struct intel_encoder *encoder,
			    const struct intel_crtc_state *pipe_config,
			    const struct drm_connector_state *conn_state)
{
	struct drm_i915_private *dev_priv = to_i915(encoder->base.dev);
	struct intel_dp *intel_dp = enc_to_intel_dp(encoder);
	struct intel_crtc *crtc = to_intel_crtc(pipe_config->uapi.crtc);
	u32 dp_reg = intel_de_read(dev_priv, intel_dp->output_reg);
	enum pipe pipe = crtc->pipe;
	intel_wakeref_t wakeref;

	if (drm_WARN_ON(&dev_priv->drm, dp_reg & DP_PORT_EN))
		return;

	with_intel_pps_lock(intel_dp, wakeref) {
		if (IS_VALLEYVIEW(dev_priv) || IS_CHERRYVIEW(dev_priv))
			vlv_pps_init(encoder, pipe_config);

		intel_dp_enable_port(intel_dp, pipe_config);

		intel_pps_vdd_on_unlocked(intel_dp);
		intel_pps_on_unlocked(intel_dp);
		intel_pps_vdd_off_unlocked(intel_dp, true);
	}

	if (IS_VALLEYVIEW(dev_priv) || IS_CHERRYVIEW(dev_priv)) {
		unsigned int lane_mask = 0x0;

		if (IS_CHERRYVIEW(dev_priv))
			lane_mask = intel_dp_unused_lane_mask(pipe_config->lane_count);

		vlv_wait_port_ready(dev_priv, dp_to_dig_port(intel_dp),
				    lane_mask);
	}

	intel_dp_set_power(intel_dp, DP_SET_POWER_D0);
	intel_dp_configure_protocol_converter(intel_dp, pipe_config);
	intel_dp_check_frl_training(intel_dp);
	intel_dp_pcon_dsc_configure(intel_dp, pipe_config);
	intel_dp_start_link_train(intel_dp, pipe_config);
	intel_dp_stop_link_train(intel_dp, pipe_config);

	if (pipe_config->has_audio) {
		drm_dbg(&dev_priv->drm, "Enabling DP audio on pipe %c\n",
			pipe_name(pipe));
		intel_audio_codec_enable(encoder, pipe_config, conn_state);
	}
}

static void g4x_enable_dp(struct intel_atomic_state *state,
			  struct intel_encoder *encoder,
			  const struct intel_crtc_state *pipe_config,
			  const struct drm_connector_state *conn_state)
{
	intel_enable_dp(state, encoder, pipe_config, conn_state);
	intel_edp_backlight_on(pipe_config, conn_state);
}

static void vlv_enable_dp(struct intel_atomic_state *state,
			  struct intel_encoder *encoder,
			  const struct intel_crtc_state *pipe_config,
			  const struct drm_connector_state *conn_state)
{
	intel_edp_backlight_on(pipe_config, conn_state);
}

static void g4x_pre_enable_dp(struct intel_atomic_state *state,
			      struct intel_encoder *encoder,
			      const struct intel_crtc_state *pipe_config,
			      const struct drm_connector_state *conn_state)
{
	struct intel_dp *intel_dp = enc_to_intel_dp(encoder);
	enum port port = encoder->port;

	intel_dp_prepare(encoder, pipe_config);

	/* Only ilk+ has port A */
	if (port == PORT_A)
		ilk_edp_pll_on(intel_dp, pipe_config);
}

static void vlv_pre_enable_dp(struct intel_atomic_state *state,
			      struct intel_encoder *encoder,
			      const struct intel_crtc_state *pipe_config,
			      const struct drm_connector_state *conn_state)
{
	vlv_phy_pre_encoder_enable(encoder, pipe_config);

	intel_enable_dp(state, encoder, pipe_config, conn_state);
}

static void vlv_dp_pre_pll_enable(struct intel_atomic_state *state,
				  struct intel_encoder *encoder,
				  const struct intel_crtc_state *pipe_config,
				  const struct drm_connector_state *conn_state)
{
	intel_dp_prepare(encoder, pipe_config);

	vlv_phy_pre_pll_enable(encoder, pipe_config);
}

static void chv_pre_enable_dp(struct intel_atomic_state *state,
			      struct intel_encoder *encoder,
			      const struct intel_crtc_state *pipe_config,
			      const struct drm_connector_state *conn_state)
{
	chv_phy_pre_encoder_enable(encoder, pipe_config);

	intel_enable_dp(state, encoder, pipe_config, conn_state);

	/* Second common lane will stay alive on its own now */
	chv_phy_release_cl2_override(encoder);
}

static void chv_dp_pre_pll_enable(struct intel_atomic_state *state,
				  struct intel_encoder *encoder,
				  const struct intel_crtc_state *pipe_config,
				  const struct drm_connector_state *conn_state)
{
	intel_dp_prepare(encoder, pipe_config);

	chv_phy_pre_pll_enable(encoder, pipe_config);
}

static void chv_dp_post_pll_disable(struct intel_atomic_state *state,
				    struct intel_encoder *encoder,
				    const struct intel_crtc_state *old_crtc_state,
				    const struct drm_connector_state *old_conn_state)
{
	chv_phy_post_pll_disable(encoder, old_crtc_state);
}

<<<<<<< HEAD
/*
 * Fetch AUX CH registers 0x202 - 0x207 which contain
 * link status information
 */
bool
intel_dp_get_link_status(struct intel_dp *intel_dp, u8 *link_status)
{
	return drm_dp_dpcd_read(&intel_dp->aux, DP_LANE0_1_STATUS, link_status,
				DP_LINK_STATUS_SIZE) == DP_LINK_STATUS_SIZE;
}

static u8 intel_dp_voltage_max_2(struct intel_dp *intel_dp)
=======
static u8 intel_dp_voltage_max_2(struct intel_dp *intel_dp,
				 const struct intel_crtc_state *crtc_state)
>>>>>>> cb7e61a3
{
	return DP_TRAIN_VOLTAGE_SWING_LEVEL_2;
}

static u8 intel_dp_voltage_max_3(struct intel_dp *intel_dp,
				 const struct intel_crtc_state *crtc_state)
{
	return DP_TRAIN_VOLTAGE_SWING_LEVEL_3;
}

static u8 intel_dp_preemph_max_2(struct intel_dp *intel_dp)
{
	return DP_TRAIN_PRE_EMPH_LEVEL_2;
}

static u8 intel_dp_preemph_max_3(struct intel_dp *intel_dp)
{
	return DP_TRAIN_PRE_EMPH_LEVEL_3;
}

static void vlv_set_signal_levels(struct intel_dp *intel_dp,
				  const struct intel_crtc_state *crtc_state)
{
	struct intel_encoder *encoder = &dp_to_dig_port(intel_dp)->base;
	unsigned long demph_reg_value, preemph_reg_value,
		uniqtranscale_reg_value;
	u8 train_set = intel_dp->train_set[0];

	switch (train_set & DP_TRAIN_PRE_EMPHASIS_MASK) {
	case DP_TRAIN_PRE_EMPH_LEVEL_0:
		preemph_reg_value = 0x0004000;
		switch (train_set & DP_TRAIN_VOLTAGE_SWING_MASK) {
		case DP_TRAIN_VOLTAGE_SWING_LEVEL_0:
			demph_reg_value = 0x2B405555;
			uniqtranscale_reg_value = 0x552AB83A;
			break;
		case DP_TRAIN_VOLTAGE_SWING_LEVEL_1:
			demph_reg_value = 0x2B404040;
			uniqtranscale_reg_value = 0x5548B83A;
			break;
		case DP_TRAIN_VOLTAGE_SWING_LEVEL_2:
			demph_reg_value = 0x2B245555;
			uniqtranscale_reg_value = 0x5560B83A;
			break;
		case DP_TRAIN_VOLTAGE_SWING_LEVEL_3:
			demph_reg_value = 0x2B405555;
			uniqtranscale_reg_value = 0x5598DA3A;
			break;
		default:
			return;
		}
		break;
	case DP_TRAIN_PRE_EMPH_LEVEL_1:
		preemph_reg_value = 0x0002000;
		switch (train_set & DP_TRAIN_VOLTAGE_SWING_MASK) {
		case DP_TRAIN_VOLTAGE_SWING_LEVEL_0:
			demph_reg_value = 0x2B404040;
			uniqtranscale_reg_value = 0x5552B83A;
			break;
		case DP_TRAIN_VOLTAGE_SWING_LEVEL_1:
			demph_reg_value = 0x2B404848;
			uniqtranscale_reg_value = 0x5580B83A;
			break;
		case DP_TRAIN_VOLTAGE_SWING_LEVEL_2:
			demph_reg_value = 0x2B404040;
			uniqtranscale_reg_value = 0x55ADDA3A;
			break;
		default:
			return;
		}
		break;
	case DP_TRAIN_PRE_EMPH_LEVEL_2:
		preemph_reg_value = 0x0000000;
		switch (train_set & DP_TRAIN_VOLTAGE_SWING_MASK) {
		case DP_TRAIN_VOLTAGE_SWING_LEVEL_0:
			demph_reg_value = 0x2B305555;
			uniqtranscale_reg_value = 0x5570B83A;
			break;
		case DP_TRAIN_VOLTAGE_SWING_LEVEL_1:
			demph_reg_value = 0x2B2B4040;
			uniqtranscale_reg_value = 0x55ADDA3A;
			break;
		default:
			return;
		}
		break;
	case DP_TRAIN_PRE_EMPH_LEVEL_3:
		preemph_reg_value = 0x0006000;
		switch (train_set & DP_TRAIN_VOLTAGE_SWING_MASK) {
		case DP_TRAIN_VOLTAGE_SWING_LEVEL_0:
			demph_reg_value = 0x1B405555;
			uniqtranscale_reg_value = 0x55ADDA3A;
			break;
		default:
			return;
		}
		break;
	default:
		return;
	}

	vlv_set_phy_signal_level(encoder, crtc_state,
				 demph_reg_value, preemph_reg_value,
				 uniqtranscale_reg_value, 0);
}

static void chv_set_signal_levels(struct intel_dp *intel_dp,
				  const struct intel_crtc_state *crtc_state)
{
	struct intel_encoder *encoder = &dp_to_dig_port(intel_dp)->base;
	u32 deemph_reg_value, margin_reg_value;
	bool uniq_trans_scale = false;
	u8 train_set = intel_dp->train_set[0];

	switch (train_set & DP_TRAIN_PRE_EMPHASIS_MASK) {
	case DP_TRAIN_PRE_EMPH_LEVEL_0:
		switch (train_set & DP_TRAIN_VOLTAGE_SWING_MASK) {
		case DP_TRAIN_VOLTAGE_SWING_LEVEL_0:
			deemph_reg_value = 128;
			margin_reg_value = 52;
			break;
		case DP_TRAIN_VOLTAGE_SWING_LEVEL_1:
			deemph_reg_value = 128;
			margin_reg_value = 77;
			break;
		case DP_TRAIN_VOLTAGE_SWING_LEVEL_2:
			deemph_reg_value = 128;
			margin_reg_value = 102;
			break;
		case DP_TRAIN_VOLTAGE_SWING_LEVEL_3:
			deemph_reg_value = 128;
			margin_reg_value = 154;
			uniq_trans_scale = true;
			break;
		default:
			return;
		}
		break;
	case DP_TRAIN_PRE_EMPH_LEVEL_1:
		switch (train_set & DP_TRAIN_VOLTAGE_SWING_MASK) {
		case DP_TRAIN_VOLTAGE_SWING_LEVEL_0:
			deemph_reg_value = 85;
			margin_reg_value = 78;
			break;
		case DP_TRAIN_VOLTAGE_SWING_LEVEL_1:
			deemph_reg_value = 85;
			margin_reg_value = 116;
			break;
		case DP_TRAIN_VOLTAGE_SWING_LEVEL_2:
			deemph_reg_value = 85;
			margin_reg_value = 154;
			break;
		default:
			return;
		}
		break;
	case DP_TRAIN_PRE_EMPH_LEVEL_2:
		switch (train_set & DP_TRAIN_VOLTAGE_SWING_MASK) {
		case DP_TRAIN_VOLTAGE_SWING_LEVEL_0:
			deemph_reg_value = 64;
			margin_reg_value = 104;
			break;
		case DP_TRAIN_VOLTAGE_SWING_LEVEL_1:
			deemph_reg_value = 64;
			margin_reg_value = 154;
			break;
		default:
			return;
		}
		break;
	case DP_TRAIN_PRE_EMPH_LEVEL_3:
		switch (train_set & DP_TRAIN_VOLTAGE_SWING_MASK) {
		case DP_TRAIN_VOLTAGE_SWING_LEVEL_0:
			deemph_reg_value = 43;
			margin_reg_value = 154;
			break;
		default:
			return;
		}
		break;
	default:
		return;
	}

	chv_set_phy_signal_level(encoder, crtc_state,
				 deemph_reg_value, margin_reg_value,
				 uniq_trans_scale);
}

static u32 g4x_signal_levels(u8 train_set)
{
	u32 signal_levels = 0;

	switch (train_set & DP_TRAIN_VOLTAGE_SWING_MASK) {
	case DP_TRAIN_VOLTAGE_SWING_LEVEL_0:
	default:
		signal_levels |= DP_VOLTAGE_0_4;
		break;
	case DP_TRAIN_VOLTAGE_SWING_LEVEL_1:
		signal_levels |= DP_VOLTAGE_0_6;
		break;
	case DP_TRAIN_VOLTAGE_SWING_LEVEL_2:
		signal_levels |= DP_VOLTAGE_0_8;
		break;
	case DP_TRAIN_VOLTAGE_SWING_LEVEL_3:
		signal_levels |= DP_VOLTAGE_1_2;
		break;
	}
	switch (train_set & DP_TRAIN_PRE_EMPHASIS_MASK) {
	case DP_TRAIN_PRE_EMPH_LEVEL_0:
	default:
		signal_levels |= DP_PRE_EMPHASIS_0;
		break;
	case DP_TRAIN_PRE_EMPH_LEVEL_1:
		signal_levels |= DP_PRE_EMPHASIS_3_5;
		break;
	case DP_TRAIN_PRE_EMPH_LEVEL_2:
		signal_levels |= DP_PRE_EMPHASIS_6;
		break;
	case DP_TRAIN_PRE_EMPH_LEVEL_3:
		signal_levels |= DP_PRE_EMPHASIS_9_5;
		break;
	}
	return signal_levels;
}

static void
g4x_set_signal_levels(struct intel_dp *intel_dp,
		      const struct intel_crtc_state *crtc_state)
{
	struct drm_i915_private *dev_priv = dp_to_i915(intel_dp);
	u8 train_set = intel_dp->train_set[0];
	u32 signal_levels;

	signal_levels = g4x_signal_levels(train_set);

	drm_dbg_kms(&dev_priv->drm, "Using signal levels %08x\n",
		    signal_levels);

	intel_dp->DP &= ~(DP_VOLTAGE_MASK | DP_PRE_EMPHASIS_MASK);
	intel_dp->DP |= signal_levels;

	intel_de_write(dev_priv, intel_dp->output_reg, intel_dp->DP);
	intel_de_posting_read(dev_priv, intel_dp->output_reg);
}

/* SNB CPU eDP voltage swing and pre-emphasis control */
static u32 snb_cpu_edp_signal_levels(u8 train_set)
{
	u8 signal_levels = train_set & (DP_TRAIN_VOLTAGE_SWING_MASK |
					DP_TRAIN_PRE_EMPHASIS_MASK);

	switch (signal_levels) {
	case DP_TRAIN_VOLTAGE_SWING_LEVEL_0 | DP_TRAIN_PRE_EMPH_LEVEL_0:
	case DP_TRAIN_VOLTAGE_SWING_LEVEL_1 | DP_TRAIN_PRE_EMPH_LEVEL_0:
		return EDP_LINK_TRAIN_400_600MV_0DB_SNB_B;
	case DP_TRAIN_VOLTAGE_SWING_LEVEL_0 | DP_TRAIN_PRE_EMPH_LEVEL_1:
		return EDP_LINK_TRAIN_400MV_3_5DB_SNB_B;
	case DP_TRAIN_VOLTAGE_SWING_LEVEL_0 | DP_TRAIN_PRE_EMPH_LEVEL_2:
	case DP_TRAIN_VOLTAGE_SWING_LEVEL_1 | DP_TRAIN_PRE_EMPH_LEVEL_2:
		return EDP_LINK_TRAIN_400_600MV_6DB_SNB_B;
	case DP_TRAIN_VOLTAGE_SWING_LEVEL_1 | DP_TRAIN_PRE_EMPH_LEVEL_1:
	case DP_TRAIN_VOLTAGE_SWING_LEVEL_2 | DP_TRAIN_PRE_EMPH_LEVEL_1:
		return EDP_LINK_TRAIN_600_800MV_3_5DB_SNB_B;
	case DP_TRAIN_VOLTAGE_SWING_LEVEL_2 | DP_TRAIN_PRE_EMPH_LEVEL_0:
	case DP_TRAIN_VOLTAGE_SWING_LEVEL_3 | DP_TRAIN_PRE_EMPH_LEVEL_0:
		return EDP_LINK_TRAIN_800_1200MV_0DB_SNB_B;
	default:
		DRM_DEBUG_KMS("Unsupported voltage swing/pre-emphasis level:"
			      "0x%x\n", signal_levels);
		return EDP_LINK_TRAIN_400_600MV_0DB_SNB_B;
	}
}

static void
snb_cpu_edp_set_signal_levels(struct intel_dp *intel_dp,
			      const struct intel_crtc_state *crtc_state)
{
	struct drm_i915_private *dev_priv = dp_to_i915(intel_dp);
	u8 train_set = intel_dp->train_set[0];
	u32 signal_levels;

	signal_levels = snb_cpu_edp_signal_levels(train_set);

	drm_dbg_kms(&dev_priv->drm, "Using signal levels %08x\n",
		    signal_levels);

	intel_dp->DP &= ~EDP_LINK_TRAIN_VOL_EMP_MASK_SNB;
	intel_dp->DP |= signal_levels;

	intel_de_write(dev_priv, intel_dp->output_reg, intel_dp->DP);
	intel_de_posting_read(dev_priv, intel_dp->output_reg);
}

/* IVB CPU eDP voltage swing and pre-emphasis control */
static u32 ivb_cpu_edp_signal_levels(u8 train_set)
{
	u8 signal_levels = train_set & (DP_TRAIN_VOLTAGE_SWING_MASK |
					DP_TRAIN_PRE_EMPHASIS_MASK);

	switch (signal_levels) {
	case DP_TRAIN_VOLTAGE_SWING_LEVEL_0 | DP_TRAIN_PRE_EMPH_LEVEL_0:
		return EDP_LINK_TRAIN_400MV_0DB_IVB;
	case DP_TRAIN_VOLTAGE_SWING_LEVEL_0 | DP_TRAIN_PRE_EMPH_LEVEL_1:
		return EDP_LINK_TRAIN_400MV_3_5DB_IVB;
	case DP_TRAIN_VOLTAGE_SWING_LEVEL_0 | DP_TRAIN_PRE_EMPH_LEVEL_2:
	case DP_TRAIN_VOLTAGE_SWING_LEVEL_1 | DP_TRAIN_PRE_EMPH_LEVEL_2:
		return EDP_LINK_TRAIN_400MV_6DB_IVB;

	case DP_TRAIN_VOLTAGE_SWING_LEVEL_1 | DP_TRAIN_PRE_EMPH_LEVEL_0:
		return EDP_LINK_TRAIN_600MV_0DB_IVB;
	case DP_TRAIN_VOLTAGE_SWING_LEVEL_1 | DP_TRAIN_PRE_EMPH_LEVEL_1:
		return EDP_LINK_TRAIN_600MV_3_5DB_IVB;

	case DP_TRAIN_VOLTAGE_SWING_LEVEL_2 | DP_TRAIN_PRE_EMPH_LEVEL_0:
		return EDP_LINK_TRAIN_800MV_0DB_IVB;
	case DP_TRAIN_VOLTAGE_SWING_LEVEL_2 | DP_TRAIN_PRE_EMPH_LEVEL_1:
		return EDP_LINK_TRAIN_800MV_3_5DB_IVB;

	default:
		DRM_DEBUG_KMS("Unsupported voltage swing/pre-emphasis level:"
			      "0x%x\n", signal_levels);
		return EDP_LINK_TRAIN_500MV_0DB_IVB;
	}
}

static void
ivb_cpu_edp_set_signal_levels(struct intel_dp *intel_dp,
			      const struct intel_crtc_state *crtc_state)
{
	struct drm_i915_private *dev_priv = dp_to_i915(intel_dp);
	u8 train_set = intel_dp->train_set[0];
	u32 signal_levels;

	signal_levels = ivb_cpu_edp_signal_levels(train_set);

	drm_dbg_kms(&dev_priv->drm, "Using signal levels %08x\n",
		    signal_levels);

	intel_dp->DP &= ~EDP_LINK_TRAIN_VOL_EMP_MASK_IVB;
	intel_dp->DP |= signal_levels;

	intel_de_write(dev_priv, intel_dp->output_reg, intel_dp->DP);
	intel_de_posting_read(dev_priv, intel_dp->output_reg);
}

static char dp_training_pattern_name(u8 train_pat)
{
	switch (train_pat) {
	case DP_TRAINING_PATTERN_1:
	case DP_TRAINING_PATTERN_2:
	case DP_TRAINING_PATTERN_3:
		return '0' + train_pat;
	case DP_TRAINING_PATTERN_4:
		return '4';
	default:
		MISSING_CASE(train_pat);
		return '?';
	}
}

void
intel_dp_program_link_training_pattern(struct intel_dp *intel_dp,
				       const struct intel_crtc_state *crtc_state,
				       u8 dp_train_pat)
{
	struct intel_encoder *encoder = &dp_to_dig_port(intel_dp)->base;
	struct drm_i915_private *dev_priv = to_i915(encoder->base.dev);
	u8 train_pat = intel_dp_training_pattern_symbol(dp_train_pat);

	if (train_pat != DP_TRAINING_PATTERN_DISABLE)
		drm_dbg_kms(&dev_priv->drm,
			    "[ENCODER:%d:%s] Using DP training pattern TPS%c\n",
			    encoder->base.base.id, encoder->base.name,
			    dp_training_pattern_name(train_pat));

	intel_dp->set_link_train(intel_dp, crtc_state, dp_train_pat);
}

static void
intel_dp_link_down(struct intel_encoder *encoder,
		   const struct intel_crtc_state *old_crtc_state)
{
	struct drm_i915_private *dev_priv = to_i915(encoder->base.dev);
	struct intel_dp *intel_dp = enc_to_intel_dp(encoder);
	struct intel_crtc *crtc = to_intel_crtc(old_crtc_state->uapi.crtc);
	enum port port = encoder->port;
	u32 DP = intel_dp->DP;

	if (drm_WARN_ON(&dev_priv->drm,
			(intel_de_read(dev_priv, intel_dp->output_reg) &
			 DP_PORT_EN) == 0))
		return;

	drm_dbg_kms(&dev_priv->drm, "\n");

	if ((IS_IVYBRIDGE(dev_priv) && port == PORT_A) ||
	    (HAS_PCH_CPT(dev_priv) && port != PORT_A)) {
		DP &= ~DP_LINK_TRAIN_MASK_CPT;
		DP |= DP_LINK_TRAIN_PAT_IDLE_CPT;
	} else {
		DP &= ~DP_LINK_TRAIN_MASK;
		DP |= DP_LINK_TRAIN_PAT_IDLE;
	}
	intel_de_write(dev_priv, intel_dp->output_reg, DP);
	intel_de_posting_read(dev_priv, intel_dp->output_reg);

	DP &= ~(DP_PORT_EN | DP_AUDIO_OUTPUT_ENABLE);
	intel_de_write(dev_priv, intel_dp->output_reg, DP);
	intel_de_posting_read(dev_priv, intel_dp->output_reg);

	/*
	 * HW workaround for IBX, we need to move the port
	 * to transcoder A after disabling it to allow the
	 * matching HDMI port to be enabled on transcoder A.
	 */
	if (HAS_PCH_IBX(dev_priv) && crtc->pipe == PIPE_B && port != PORT_A) {
		/*
		 * We get CPU/PCH FIFO underruns on the other pipe when
		 * doing the workaround. Sweep them under the rug.
		 */
		intel_set_cpu_fifo_underrun_reporting(dev_priv, PIPE_A, false);
		intel_set_pch_fifo_underrun_reporting(dev_priv, PIPE_A, false);

		/* always enable with pattern 1 (as per spec) */
		DP &= ~(DP_PIPE_SEL_MASK | DP_LINK_TRAIN_MASK);
		DP |= DP_PORT_EN | DP_PIPE_SEL(PIPE_A) |
			DP_LINK_TRAIN_PAT_1;
		intel_de_write(dev_priv, intel_dp->output_reg, DP);
		intel_de_posting_read(dev_priv, intel_dp->output_reg);

		DP &= ~DP_PORT_EN;
		intel_de_write(dev_priv, intel_dp->output_reg, DP);
		intel_de_posting_read(dev_priv, intel_dp->output_reg);

		intel_wait_for_vblank_if_active(dev_priv, PIPE_A);
		intel_set_cpu_fifo_underrun_reporting(dev_priv, PIPE_A, true);
		intel_set_pch_fifo_underrun_reporting(dev_priv, PIPE_A, true);
	}

	msleep(intel_dp->pps.panel_power_down_delay);

	intel_dp->DP = DP;

	if (IS_VALLEYVIEW(dev_priv) || IS_CHERRYVIEW(dev_priv)) {
		intel_wakeref_t wakeref;

		with_intel_pps_lock(intel_dp, wakeref)
			intel_dp->pps.active_pipe = INVALID_PIPE;
	}
}

bool intel_dp_get_colorimetry_status(struct intel_dp *intel_dp)
{
	u8 dprx = 0;

	if (drm_dp_dpcd_readb(&intel_dp->aux, DP_DPRX_FEATURE_ENUMERATION_LIST,
			      &dprx) != 1)
		return false;
	return dprx & DP_VSC_SDP_EXT_FOR_COLORIMETRY_SUPPORTED;
}

static void intel_dp_get_dsc_sink_cap(struct intel_dp *intel_dp)
{
	struct drm_i915_private *i915 = dp_to_i915(intel_dp);

	/*
	 * Clear the cached register set to avoid using stale values
	 * for the sinks that do not support DSC.
	 */
	memset(intel_dp->dsc_dpcd, 0, sizeof(intel_dp->dsc_dpcd));

	/* Clear fec_capable to avoid using stale values */
	intel_dp->fec_capable = 0;

	/* Cache the DSC DPCD if eDP or DP rev >= 1.4 */
	if (intel_dp->dpcd[DP_DPCD_REV] >= 0x14 ||
	    intel_dp->edp_dpcd[0] >= DP_EDP_14) {
		if (drm_dp_dpcd_read(&intel_dp->aux, DP_DSC_SUPPORT,
				     intel_dp->dsc_dpcd,
				     sizeof(intel_dp->dsc_dpcd)) < 0)
			drm_err(&i915->drm,
				"Failed to read DPCD register 0x%x\n",
				DP_DSC_SUPPORT);

		drm_dbg_kms(&i915->drm, "DSC DPCD: %*ph\n",
			    (int)sizeof(intel_dp->dsc_dpcd),
			    intel_dp->dsc_dpcd);

		/* FEC is supported only on DP 1.4 */
		if (!intel_dp_is_edp(intel_dp) &&
		    drm_dp_dpcd_readb(&intel_dp->aux, DP_FEC_CAPABILITY,
				      &intel_dp->fec_capable) < 0)
			drm_err(&i915->drm,
				"Failed to read FEC DPCD register\n");

		drm_dbg_kms(&i915->drm, "FEC CAPABILITY: %x\n",
			    intel_dp->fec_capable);
	}
}

static bool
intel_edp_init_dpcd(struct intel_dp *intel_dp)
{
	struct drm_i915_private *dev_priv =
		to_i915(dp_to_dig_port(intel_dp)->base.base.dev);

	/* this function is meant to be called only once */
	drm_WARN_ON(&dev_priv->drm, intel_dp->dpcd[DP_DPCD_REV] != 0);

	if (drm_dp_read_dpcd_caps(&intel_dp->aux, intel_dp->dpcd) != 0)
		return false;

	drm_dp_read_desc(&intel_dp->aux, &intel_dp->desc,
			 drm_dp_is_branch(intel_dp->dpcd));

	/*
	 * Read the eDP display control registers.
	 *
	 * Do this independent of DP_DPCD_DISPLAY_CONTROL_CAPABLE bit in
	 * DP_EDP_CONFIGURATION_CAP, because some buggy displays do not have it
	 * set, but require eDP 1.4+ detection (e.g. for supported link rates
	 * method). The display control registers should read zero if they're
	 * not supported anyway.
	 */
	if (drm_dp_dpcd_read(&intel_dp->aux, DP_EDP_DPCD_REV,
			     intel_dp->edp_dpcd, sizeof(intel_dp->edp_dpcd)) ==
			     sizeof(intel_dp->edp_dpcd))
		drm_dbg_kms(&dev_priv->drm, "eDP DPCD: %*ph\n",
			    (int)sizeof(intel_dp->edp_dpcd),
			    intel_dp->edp_dpcd);

	/*
	 * This has to be called after intel_dp->edp_dpcd is filled, PSR checks
	 * for SET_POWER_CAPABLE bit in intel_dp->edp_dpcd[1]
	 */
	intel_psr_init_dpcd(intel_dp);

	/* Read the eDP 1.4+ supported link rates. */
	if (intel_dp->edp_dpcd[0] >= DP_EDP_14) {
		__le16 sink_rates[DP_MAX_SUPPORTED_RATES];
		int i;

		drm_dp_dpcd_read(&intel_dp->aux, DP_SUPPORTED_LINK_RATES,
				sink_rates, sizeof(sink_rates));

		for (i = 0; i < ARRAY_SIZE(sink_rates); i++) {
			int val = le16_to_cpu(sink_rates[i]);

			if (val == 0)
				break;

			/* Value read multiplied by 200kHz gives the per-lane
			 * link rate in kHz. The source rates are, however,
			 * stored in terms of LS_Clk kHz. The full conversion
			 * back to symbols is
			 * (val * 200kHz)*(8/10 ch. encoding)*(1/8 bit to Byte)
			 */
			intel_dp->sink_rates[i] = (val * 200) / 10;
		}
		intel_dp->num_sink_rates = i;
	}

	/*
	 * Use DP_LINK_RATE_SET if DP_SUPPORTED_LINK_RATES are available,
	 * default to DP_MAX_LINK_RATE and DP_LINK_BW_SET otherwise.
	 */
	if (intel_dp->num_sink_rates)
		intel_dp->use_rate_select = true;
	else
		intel_dp_set_sink_rates(intel_dp);

	intel_dp_set_common_rates(intel_dp);

	/* Read the eDP DSC DPCD registers */
	if (INTEL_GEN(dev_priv) >= 10 || IS_GEMINILAKE(dev_priv))
		intel_dp_get_dsc_sink_cap(intel_dp);

	/*
	 * If needed, program our source OUI so we can make various Intel-specific AUX services
	 * available (such as HDR backlight controls)
	 */
	intel_edp_init_source_oui(intel_dp, true);

	return true;
}

static bool
intel_dp_has_sink_count(struct intel_dp *intel_dp)
{
	if (!intel_dp->attached_connector)
		return false;

	return drm_dp_read_sink_count_cap(&intel_dp->attached_connector->base,
					  intel_dp->dpcd,
					  &intel_dp->desc);
}

static bool
intel_dp_get_dpcd(struct intel_dp *intel_dp)
{
	int ret;

	intel_dp_lttpr_init(intel_dp);

	if (drm_dp_read_dpcd_caps(&intel_dp->aux, intel_dp->dpcd))
		return false;

	/*
	 * Don't clobber cached eDP rates. Also skip re-reading
	 * the OUI/ID since we know it won't change.
	 */
	if (!intel_dp_is_edp(intel_dp)) {
		drm_dp_read_desc(&intel_dp->aux, &intel_dp->desc,
				 drm_dp_is_branch(intel_dp->dpcd));

		intel_dp_set_sink_rates(intel_dp);
		intel_dp_set_common_rates(intel_dp);
	}

	if (intel_dp_has_sink_count(intel_dp)) {
		ret = drm_dp_read_sink_count(&intel_dp->aux);
		if (ret < 0)
			return false;

		/*
		 * Sink count can change between short pulse hpd hence
		 * a member variable in intel_dp will track any changes
		 * between short pulse interrupts.
		 */
		intel_dp->sink_count = ret;

		/*
		 * SINK_COUNT == 0 and DOWNSTREAM_PORT_PRESENT == 1 implies that
		 * a dongle is present but no display. Unless we require to know
		 * if a dongle is present or not, we don't need to update
		 * downstream port information. So, an early return here saves
		 * time from performing other operations which are not required.
		 */
		if (!intel_dp->sink_count)
			return false;
	}

	return drm_dp_read_downstream_info(&intel_dp->aux, intel_dp->dpcd,
					   intel_dp->downstream_ports) == 0;
}

static bool
intel_dp_can_mst(struct intel_dp *intel_dp)
{
	struct drm_i915_private *i915 = dp_to_i915(intel_dp);

	return i915->params.enable_dp_mst &&
		intel_dp->can_mst &&
		drm_dp_read_mst_cap(&intel_dp->aux, intel_dp->dpcd);
}

static void
intel_dp_configure_mst(struct intel_dp *intel_dp)
{
	struct drm_i915_private *i915 = dp_to_i915(intel_dp);
	struct intel_encoder *encoder =
		&dp_to_dig_port(intel_dp)->base;
	bool sink_can_mst = drm_dp_read_mst_cap(&intel_dp->aux, intel_dp->dpcd);

	drm_dbg_kms(&i915->drm,
		    "[ENCODER:%d:%s] MST support: port: %s, sink: %s, modparam: %s\n",
		    encoder->base.base.id, encoder->base.name,
		    yesno(intel_dp->can_mst), yesno(sink_can_mst),
		    yesno(i915->params.enable_dp_mst));

	if (!intel_dp->can_mst)
		return;

	intel_dp->is_mst = sink_can_mst &&
		i915->params.enable_dp_mst;

	drm_dp_mst_topology_mgr_set_mst(&intel_dp->mst_mgr,
					intel_dp->is_mst);
}

static bool
intel_dp_get_sink_irq_esi(struct intel_dp *intel_dp, u8 *sink_irq_vector)
{
	return drm_dp_dpcd_read(&intel_dp->aux, DP_SINK_COUNT_ESI,
				sink_irq_vector, DP_DPRX_ESI_LEN) ==
		DP_DPRX_ESI_LEN;
}

bool
intel_dp_needs_vsc_sdp(const struct intel_crtc_state *crtc_state,
		       const struct drm_connector_state *conn_state)
{
	/*
	 * As per DP 1.4a spec section 2.2.4.3 [MSA Field for Indication
	 * of Color Encoding Format and Content Color Gamut], in order to
	 * sending YCBCR 420 or HDR BT.2020 signals we should use DP VSC SDP.
	 */
	if (crtc_state->output_format == INTEL_OUTPUT_FORMAT_YCBCR420)
		return true;

	switch (conn_state->colorspace) {
	case DRM_MODE_COLORIMETRY_SYCC_601:
	case DRM_MODE_COLORIMETRY_OPYCC_601:
	case DRM_MODE_COLORIMETRY_BT2020_YCC:
	case DRM_MODE_COLORIMETRY_BT2020_RGB:
	case DRM_MODE_COLORIMETRY_BT2020_CYCC:
		return true;
	default:
		break;
	}

	return false;
}

static ssize_t intel_dp_vsc_sdp_pack(const struct drm_dp_vsc_sdp *vsc,
				     struct dp_sdp *sdp, size_t size)
{
	size_t length = sizeof(struct dp_sdp);

	if (size < length)
		return -ENOSPC;

	memset(sdp, 0, size);

	/*
	 * Prepare VSC Header for SU as per DP 1.4a spec, Table 2-119
	 * VSC SDP Header Bytes
	 */
	sdp->sdp_header.HB0 = 0; /* Secondary-Data Packet ID = 0 */
	sdp->sdp_header.HB1 = vsc->sdp_type; /* Secondary-data Packet Type */
	sdp->sdp_header.HB2 = vsc->revision; /* Revision Number */
	sdp->sdp_header.HB3 = vsc->length; /* Number of Valid Data Bytes */

	/*
	 * Only revision 0x5 supports Pixel Encoding/Colorimetry Format as
	 * per DP 1.4a spec.
	 */
	if (vsc->revision != 0x5)
		goto out;

	/* VSC SDP Payload for DB16 through DB18 */
	/* Pixel Encoding and Colorimetry Formats  */
	sdp->db[16] = (vsc->pixelformat & 0xf) << 4; /* DB16[7:4] */
	sdp->db[16] |= vsc->colorimetry & 0xf; /* DB16[3:0] */

	switch (vsc->bpc) {
	case 6:
		/* 6bpc: 0x0 */
		break;
	case 8:
		sdp->db[17] = 0x1; /* DB17[3:0] */
		break;
	case 10:
		sdp->db[17] = 0x2;
		break;
	case 12:
		sdp->db[17] = 0x3;
		break;
	case 16:
		sdp->db[17] = 0x4;
		break;
	default:
		MISSING_CASE(vsc->bpc);
		break;
	}
	/* Dynamic Range and Component Bit Depth */
	if (vsc->dynamic_range == DP_DYNAMIC_RANGE_CTA)
		sdp->db[17] |= 0x80;  /* DB17[7] */

	/* Content Type */
	sdp->db[18] = vsc->content_type & 0x7;

out:
	return length;
}

static ssize_t
intel_dp_hdr_metadata_infoframe_sdp_pack(const struct hdmi_drm_infoframe *drm_infoframe,
					 struct dp_sdp *sdp,
					 size_t size)
{
	size_t length = sizeof(struct dp_sdp);
	const int infoframe_size = HDMI_INFOFRAME_HEADER_SIZE + HDMI_DRM_INFOFRAME_SIZE;
	unsigned char buf[HDMI_INFOFRAME_HEADER_SIZE + HDMI_DRM_INFOFRAME_SIZE];
	ssize_t len;

	if (size < length)
		return -ENOSPC;

	memset(sdp, 0, size);

	len = hdmi_drm_infoframe_pack_only(drm_infoframe, buf, sizeof(buf));
	if (len < 0) {
		DRM_DEBUG_KMS("buffer size is smaller than hdr metadata infoframe\n");
		return -ENOSPC;
	}

	if (len != infoframe_size) {
		DRM_DEBUG_KMS("wrong static hdr metadata size\n");
		return -ENOSPC;
	}

	/*
	 * Set up the infoframe sdp packet for HDR static metadata.
	 * Prepare VSC Header for SU as per DP 1.4a spec,
	 * Table 2-100 and Table 2-101
	 */

	/* Secondary-Data Packet ID, 00h for non-Audio INFOFRAME */
	sdp->sdp_header.HB0 = 0;
	/*
	 * Packet Type 80h + Non-audio INFOFRAME Type value
	 * HDMI_INFOFRAME_TYPE_DRM: 0x87
	 * - 80h + Non-audio INFOFRAME Type value
	 * - InfoFrame Type: 0x07
	 *    [CTA-861-G Table-42 Dynamic Range and Mastering InfoFrame]
	 */
	sdp->sdp_header.HB1 = drm_infoframe->type;
	/*
	 * Least Significant Eight Bits of (Data Byte Count – 1)
	 * infoframe_size - 1
	 */
	sdp->sdp_header.HB2 = 0x1D;
	/* INFOFRAME SDP Version Number */
	sdp->sdp_header.HB3 = (0x13 << 2);
	/* CTA Header Byte 2 (INFOFRAME Version Number) */
	sdp->db[0] = drm_infoframe->version;
	/* CTA Header Byte 3 (Length of INFOFRAME): HDMI_DRM_INFOFRAME_SIZE */
	sdp->db[1] = drm_infoframe->length;
	/*
	 * Copy HDMI_DRM_INFOFRAME_SIZE size from a buffer after
	 * HDMI_INFOFRAME_HEADER_SIZE
	 */
	BUILD_BUG_ON(sizeof(sdp->db) < HDMI_DRM_INFOFRAME_SIZE + 2);
	memcpy(&sdp->db[2], &buf[HDMI_INFOFRAME_HEADER_SIZE],
	       HDMI_DRM_INFOFRAME_SIZE);

	/*
	 * Size of DP infoframe sdp packet for HDR static metadata consists of
	 * - DP SDP Header(struct dp_sdp_header): 4 bytes
	 * - Two Data Blocks: 2 bytes
	 *    CTA Header Byte2 (INFOFRAME Version Number)
	 *    CTA Header Byte3 (Length of INFOFRAME)
	 * - HDMI_DRM_INFOFRAME_SIZE: 26 bytes
	 *
	 * Prior to GEN11's GMP register size is identical to DP HDR static metadata
	 * infoframe size. But GEN11+ has larger than that size, write_infoframe
	 * will pad rest of the size.
	 */
	return sizeof(struct dp_sdp_header) + 2 + HDMI_DRM_INFOFRAME_SIZE;
}

static void intel_write_dp_sdp(struct intel_encoder *encoder,
			       const struct intel_crtc_state *crtc_state,
			       unsigned int type)
{
	struct intel_digital_port *dig_port = enc_to_dig_port(encoder);
	struct drm_i915_private *dev_priv = to_i915(encoder->base.dev);
	struct dp_sdp sdp = {};
	ssize_t len;

	if ((crtc_state->infoframes.enable &
	     intel_hdmi_infoframe_enable(type)) == 0)
		return;

	switch (type) {
	case DP_SDP_VSC:
		len = intel_dp_vsc_sdp_pack(&crtc_state->infoframes.vsc, &sdp,
					    sizeof(sdp));
		break;
	case HDMI_PACKET_TYPE_GAMUT_METADATA:
		len = intel_dp_hdr_metadata_infoframe_sdp_pack(&crtc_state->infoframes.drm.drm,
							       &sdp, sizeof(sdp));
		break;
	default:
		MISSING_CASE(type);
		return;
	}

	if (drm_WARN_ON(&dev_priv->drm, len < 0))
		return;

	dig_port->write_infoframe(encoder, crtc_state, type, &sdp, len);
}

void intel_write_dp_vsc_sdp(struct intel_encoder *encoder,
			    const struct intel_crtc_state *crtc_state,
			    struct drm_dp_vsc_sdp *vsc)
{
	struct intel_digital_port *dig_port = enc_to_dig_port(encoder);
	struct drm_i915_private *dev_priv = to_i915(encoder->base.dev);
	struct dp_sdp sdp = {};
	ssize_t len;

	len = intel_dp_vsc_sdp_pack(vsc, &sdp, sizeof(sdp));

	if (drm_WARN_ON(&dev_priv->drm, len < 0))
		return;

	dig_port->write_infoframe(encoder, crtc_state, DP_SDP_VSC,
					&sdp, len);
}

void intel_dp_set_infoframes(struct intel_encoder *encoder,
			     bool enable,
			     const struct intel_crtc_state *crtc_state,
			     const struct drm_connector_state *conn_state)
{
	struct drm_i915_private *dev_priv = to_i915(encoder->base.dev);
	struct intel_dp *intel_dp = enc_to_intel_dp(encoder);
	i915_reg_t reg = HSW_TVIDEO_DIP_CTL(crtc_state->cpu_transcoder);
	u32 dip_enable = VIDEO_DIP_ENABLE_AVI_HSW | VIDEO_DIP_ENABLE_GCP_HSW |
			 VIDEO_DIP_ENABLE_VS_HSW | VIDEO_DIP_ENABLE_GMP_HSW |
			 VIDEO_DIP_ENABLE_SPD_HSW | VIDEO_DIP_ENABLE_DRM_GLK;
	u32 val = intel_de_read(dev_priv, reg);

	/* TODO: Add DSC case (DIP_ENABLE_PPS) */
	/* When PSR is enabled, this routine doesn't disable VSC DIP */
	if (intel_psr_enabled(intel_dp))
		val &= ~dip_enable;
	else
		val &= ~(dip_enable | VIDEO_DIP_ENABLE_VSC_HSW);

	if (!enable) {
		intel_de_write(dev_priv, reg, val);
		intel_de_posting_read(dev_priv, reg);
		return;
	}

	intel_de_write(dev_priv, reg, val);
	intel_de_posting_read(dev_priv, reg);

	/* When PSR is enabled, VSC SDP is handled by PSR routine */
	if (!intel_psr_enabled(intel_dp))
		intel_write_dp_sdp(encoder, crtc_state, DP_SDP_VSC);

	intel_write_dp_sdp(encoder, crtc_state, HDMI_PACKET_TYPE_GAMUT_METADATA);
}

static int intel_dp_vsc_sdp_unpack(struct drm_dp_vsc_sdp *vsc,
				   const void *buffer, size_t size)
{
	const struct dp_sdp *sdp = buffer;

	if (size < sizeof(struct dp_sdp))
		return -EINVAL;

	memset(vsc, 0, size);

	if (sdp->sdp_header.HB0 != 0)
		return -EINVAL;

	if (sdp->sdp_header.HB1 != DP_SDP_VSC)
		return -EINVAL;

	vsc->sdp_type = sdp->sdp_header.HB1;
	vsc->revision = sdp->sdp_header.HB2;
	vsc->length = sdp->sdp_header.HB3;

	if ((sdp->sdp_header.HB2 == 0x2 && sdp->sdp_header.HB3 == 0x8) ||
	    (sdp->sdp_header.HB2 == 0x4 && sdp->sdp_header.HB3 == 0xe)) {
		/*
		 * - HB2 = 0x2, HB3 = 0x8
		 *   VSC SDP supporting 3D stereo + PSR
		 * - HB2 = 0x4, HB3 = 0xe
		 *   VSC SDP supporting 3D stereo + PSR2 with Y-coordinate of
		 *   first scan line of the SU region (applies to eDP v1.4b
		 *   and higher).
		 */
		return 0;
	} else if (sdp->sdp_header.HB2 == 0x5 && sdp->sdp_header.HB3 == 0x13) {
		/*
		 * - HB2 = 0x5, HB3 = 0x13
		 *   VSC SDP supporting 3D stereo + PSR2 + Pixel Encoding/Colorimetry
		 *   Format.
		 */
		vsc->pixelformat = (sdp->db[16] >> 4) & 0xf;
		vsc->colorimetry = sdp->db[16] & 0xf;
		vsc->dynamic_range = (sdp->db[17] >> 7) & 0x1;

		switch (sdp->db[17] & 0x7) {
		case 0x0:
			vsc->bpc = 6;
			break;
		case 0x1:
			vsc->bpc = 8;
			break;
		case 0x2:
			vsc->bpc = 10;
			break;
		case 0x3:
			vsc->bpc = 12;
			break;
		case 0x4:
			vsc->bpc = 16;
			break;
		default:
			MISSING_CASE(sdp->db[17] & 0x7);
			return -EINVAL;
		}

		vsc->content_type = sdp->db[18] & 0x7;
	} else {
		return -EINVAL;
	}

	return 0;
}

static int
intel_dp_hdr_metadata_infoframe_sdp_unpack(struct hdmi_drm_infoframe *drm_infoframe,
					   const void *buffer, size_t size)
{
	int ret;

	const struct dp_sdp *sdp = buffer;

	if (size < sizeof(struct dp_sdp))
		return -EINVAL;

	if (sdp->sdp_header.HB0 != 0)
		return -EINVAL;

	if (sdp->sdp_header.HB1 != HDMI_INFOFRAME_TYPE_DRM)
		return -EINVAL;

	/*
	 * Least Significant Eight Bits of (Data Byte Count – 1)
	 * 1Dh (i.e., Data Byte Count = 30 bytes).
	 */
	if (sdp->sdp_header.HB2 != 0x1D)
		return -EINVAL;

	/* Most Significant Two Bits of (Data Byte Count – 1), Clear to 00b. */
	if ((sdp->sdp_header.HB3 & 0x3) != 0)
		return -EINVAL;

	/* INFOFRAME SDP Version Number */
	if (((sdp->sdp_header.HB3 >> 2) & 0x3f) != 0x13)
		return -EINVAL;

	/* CTA Header Byte 2 (INFOFRAME Version Number) */
	if (sdp->db[0] != 1)
		return -EINVAL;

	/* CTA Header Byte 3 (Length of INFOFRAME): HDMI_DRM_INFOFRAME_SIZE */
	if (sdp->db[1] != HDMI_DRM_INFOFRAME_SIZE)
		return -EINVAL;

	ret = hdmi_drm_infoframe_unpack_only(drm_infoframe, &sdp->db[2],
					     HDMI_DRM_INFOFRAME_SIZE);

	return ret;
}

static void intel_read_dp_vsc_sdp(struct intel_encoder *encoder,
				  struct intel_crtc_state *crtc_state,
				  struct drm_dp_vsc_sdp *vsc)
{
	struct intel_digital_port *dig_port = enc_to_dig_port(encoder);
	struct intel_dp *intel_dp = enc_to_intel_dp(encoder);
	struct drm_i915_private *dev_priv = to_i915(encoder->base.dev);
	unsigned int type = DP_SDP_VSC;
	struct dp_sdp sdp = {};
	int ret;

	/* When PSR is enabled, VSC SDP is handled by PSR routine */
	if (intel_psr_enabled(intel_dp))
		return;

	if ((crtc_state->infoframes.enable &
	     intel_hdmi_infoframe_enable(type)) == 0)
		return;

	dig_port->read_infoframe(encoder, crtc_state, type, &sdp, sizeof(sdp));

	ret = intel_dp_vsc_sdp_unpack(vsc, &sdp, sizeof(sdp));

	if (ret)
		drm_dbg_kms(&dev_priv->drm, "Failed to unpack DP VSC SDP\n");
}

static void intel_read_dp_hdr_metadata_infoframe_sdp(struct intel_encoder *encoder,
						     struct intel_crtc_state *crtc_state,
						     struct hdmi_drm_infoframe *drm_infoframe)
{
	struct intel_digital_port *dig_port = enc_to_dig_port(encoder);
	struct drm_i915_private *dev_priv = to_i915(encoder->base.dev);
	unsigned int type = HDMI_PACKET_TYPE_GAMUT_METADATA;
	struct dp_sdp sdp = {};
	int ret;

	if ((crtc_state->infoframes.enable &
	    intel_hdmi_infoframe_enable(type)) == 0)
		return;

	dig_port->read_infoframe(encoder, crtc_state, type, &sdp,
				 sizeof(sdp));

	ret = intel_dp_hdr_metadata_infoframe_sdp_unpack(drm_infoframe, &sdp,
							 sizeof(sdp));

	if (ret)
		drm_dbg_kms(&dev_priv->drm,
			    "Failed to unpack DP HDR Metadata Infoframe SDP\n");
}

void intel_read_dp_sdp(struct intel_encoder *encoder,
		       struct intel_crtc_state *crtc_state,
		       unsigned int type)
{
	if (encoder->type != INTEL_OUTPUT_DDI)
		return;

	switch (type) {
	case DP_SDP_VSC:
		intel_read_dp_vsc_sdp(encoder, crtc_state,
				      &crtc_state->infoframes.vsc);
		break;
	case HDMI_PACKET_TYPE_GAMUT_METADATA:
		intel_read_dp_hdr_metadata_infoframe_sdp(encoder, crtc_state,
							 &crtc_state->infoframes.drm.drm);
		break;
	default:
		MISSING_CASE(type);
		break;
	}
}

static u8 intel_dp_autotest_link_training(struct intel_dp *intel_dp)
{
	struct drm_i915_private *i915 = dp_to_i915(intel_dp);
	int status = 0;
	int test_link_rate;
	u8 test_lane_count, test_link_bw;
	/* (DP CTS 1.2)
	 * 4.3.1.11
	 */
	/* Read the TEST_LANE_COUNT and TEST_LINK_RTAE fields (DP CTS 3.1.4) */
	status = drm_dp_dpcd_readb(&intel_dp->aux, DP_TEST_LANE_COUNT,
				   &test_lane_count);

	if (status <= 0) {
		drm_dbg_kms(&i915->drm, "Lane count read failed\n");
		return DP_TEST_NAK;
	}
	test_lane_count &= DP_MAX_LANE_COUNT_MASK;

	status = drm_dp_dpcd_readb(&intel_dp->aux, DP_TEST_LINK_RATE,
				   &test_link_bw);
	if (status <= 0) {
		drm_dbg_kms(&i915->drm, "Link Rate read failed\n");
		return DP_TEST_NAK;
	}
	test_link_rate = drm_dp_bw_code_to_link_rate(test_link_bw);

	/* Validate the requested link rate and lane count */
	if (!intel_dp_link_params_valid(intel_dp, test_link_rate,
					test_lane_count))
		return DP_TEST_NAK;

	intel_dp->compliance.test_lane_count = test_lane_count;
	intel_dp->compliance.test_link_rate = test_link_rate;

	return DP_TEST_ACK;
}

static u8 intel_dp_autotest_video_pattern(struct intel_dp *intel_dp)
{
	struct drm_i915_private *i915 = dp_to_i915(intel_dp);
	u8 test_pattern;
	u8 test_misc;
	__be16 h_width, v_height;
	int status = 0;

	/* Read the TEST_PATTERN (DP CTS 3.1.5) */
	status = drm_dp_dpcd_readb(&intel_dp->aux, DP_TEST_PATTERN,
				   &test_pattern);
	if (status <= 0) {
		drm_dbg_kms(&i915->drm, "Test pattern read failed\n");
		return DP_TEST_NAK;
	}
	if (test_pattern != DP_COLOR_RAMP)
		return DP_TEST_NAK;

	status = drm_dp_dpcd_read(&intel_dp->aux, DP_TEST_H_WIDTH_HI,
				  &h_width, 2);
	if (status <= 0) {
		drm_dbg_kms(&i915->drm, "H Width read failed\n");
		return DP_TEST_NAK;
	}

	status = drm_dp_dpcd_read(&intel_dp->aux, DP_TEST_V_HEIGHT_HI,
				  &v_height, 2);
	if (status <= 0) {
		drm_dbg_kms(&i915->drm, "V Height read failed\n");
		return DP_TEST_NAK;
	}

	status = drm_dp_dpcd_readb(&intel_dp->aux, DP_TEST_MISC0,
				   &test_misc);
	if (status <= 0) {
		drm_dbg_kms(&i915->drm, "TEST MISC read failed\n");
		return DP_TEST_NAK;
	}
	if ((test_misc & DP_TEST_COLOR_FORMAT_MASK) != DP_COLOR_FORMAT_RGB)
		return DP_TEST_NAK;
	if (test_misc & DP_TEST_DYNAMIC_RANGE_CEA)
		return DP_TEST_NAK;
	switch (test_misc & DP_TEST_BIT_DEPTH_MASK) {
	case DP_TEST_BIT_DEPTH_6:
		intel_dp->compliance.test_data.bpc = 6;
		break;
	case DP_TEST_BIT_DEPTH_8:
		intel_dp->compliance.test_data.bpc = 8;
		break;
	default:
		return DP_TEST_NAK;
	}

	intel_dp->compliance.test_data.video_pattern = test_pattern;
	intel_dp->compliance.test_data.hdisplay = be16_to_cpu(h_width);
	intel_dp->compliance.test_data.vdisplay = be16_to_cpu(v_height);
	/* Set test active flag here so userspace doesn't interrupt things */
	intel_dp->compliance.test_active = true;

	return DP_TEST_ACK;
}

static u8 intel_dp_autotest_edid(struct intel_dp *intel_dp)
{
	struct drm_i915_private *i915 = dp_to_i915(intel_dp);
	u8 test_result = DP_TEST_ACK;
	struct intel_connector *intel_connector = intel_dp->attached_connector;
	struct drm_connector *connector = &intel_connector->base;

	if (intel_connector->detect_edid == NULL ||
	    connector->edid_corrupt ||
	    intel_dp->aux.i2c_defer_count > 6) {
		/* Check EDID read for NACKs, DEFERs and corruption
		 * (DP CTS 1.2 Core r1.1)
		 *    4.2.2.4 : Failed EDID read, I2C_NAK
		 *    4.2.2.5 : Failed EDID read, I2C_DEFER
		 *    4.2.2.6 : EDID corruption detected
		 * Use failsafe mode for all cases
		 */
		if (intel_dp->aux.i2c_nack_count > 0 ||
			intel_dp->aux.i2c_defer_count > 0)
			drm_dbg_kms(&i915->drm,
				    "EDID read had %d NACKs, %d DEFERs\n",
				    intel_dp->aux.i2c_nack_count,
				    intel_dp->aux.i2c_defer_count);
		intel_dp->compliance.test_data.edid = INTEL_DP_RESOLUTION_FAILSAFE;
	} else {
		struct edid *block = intel_connector->detect_edid;

		/* We have to write the checksum
		 * of the last block read
		 */
		block += intel_connector->detect_edid->extensions;

		if (drm_dp_dpcd_writeb(&intel_dp->aux, DP_TEST_EDID_CHECKSUM,
				       block->checksum) <= 0)
			drm_dbg_kms(&i915->drm,
				    "Failed to write EDID checksum\n");

		test_result = DP_TEST_ACK | DP_TEST_EDID_CHECKSUM_WRITE;
		intel_dp->compliance.test_data.edid = INTEL_DP_RESOLUTION_PREFERRED;
	}

	/* Set test active flag here so userspace doesn't interrupt things */
	intel_dp->compliance.test_active = true;

	return test_result;
}

static void intel_dp_phy_pattern_update(struct intel_dp *intel_dp,
					const struct intel_crtc_state *crtc_state)
{
	struct drm_i915_private *dev_priv =
			to_i915(dp_to_dig_port(intel_dp)->base.base.dev);
	struct drm_dp_phy_test_params *data =
			&intel_dp->compliance.test_data.phytest;
	struct intel_crtc *crtc = to_intel_crtc(crtc_state->uapi.crtc);
	enum pipe pipe = crtc->pipe;
	u32 pattern_val;

	switch (data->phy_pattern) {
	case DP_PHY_TEST_PATTERN_NONE:
		DRM_DEBUG_KMS("Disable Phy Test Pattern\n");
		intel_de_write(dev_priv, DDI_DP_COMP_CTL(pipe), 0x0);
		break;
	case DP_PHY_TEST_PATTERN_D10_2:
		DRM_DEBUG_KMS("Set D10.2 Phy Test Pattern\n");
		intel_de_write(dev_priv, DDI_DP_COMP_CTL(pipe),
			       DDI_DP_COMP_CTL_ENABLE | DDI_DP_COMP_CTL_D10_2);
		break;
	case DP_PHY_TEST_PATTERN_ERROR_COUNT:
		DRM_DEBUG_KMS("Set Error Count Phy Test Pattern\n");
		intel_de_write(dev_priv, DDI_DP_COMP_CTL(pipe),
			       DDI_DP_COMP_CTL_ENABLE |
			       DDI_DP_COMP_CTL_SCRAMBLED_0);
		break;
	case DP_PHY_TEST_PATTERN_PRBS7:
		DRM_DEBUG_KMS("Set PRBS7 Phy Test Pattern\n");
		intel_de_write(dev_priv, DDI_DP_COMP_CTL(pipe),
			       DDI_DP_COMP_CTL_ENABLE | DDI_DP_COMP_CTL_PRBS7);
		break;
	case DP_PHY_TEST_PATTERN_80BIT_CUSTOM:
		/*
		 * FIXME: Ideally pattern should come from DPCD 0x250. As
		 * current firmware of DPR-100 could not set it, so hardcoding
		 * now for complaince test.
		 */
		DRM_DEBUG_KMS("Set 80Bit Custom Phy Test Pattern 0x3e0f83e0 0x0f83e0f8 0x0000f83e\n");
		pattern_val = 0x3e0f83e0;
		intel_de_write(dev_priv, DDI_DP_COMP_PAT(pipe, 0), pattern_val);
		pattern_val = 0x0f83e0f8;
		intel_de_write(dev_priv, DDI_DP_COMP_PAT(pipe, 1), pattern_val);
		pattern_val = 0x0000f83e;
		intel_de_write(dev_priv, DDI_DP_COMP_PAT(pipe, 2), pattern_val);
		intel_de_write(dev_priv, DDI_DP_COMP_CTL(pipe),
			       DDI_DP_COMP_CTL_ENABLE |
			       DDI_DP_COMP_CTL_CUSTOM80);
		break;
	case DP_PHY_TEST_PATTERN_CP2520:
		/*
		 * FIXME: Ideally pattern should come from DPCD 0x24A. As
		 * current firmware of DPR-100 could not set it, so hardcoding
		 * now for complaince test.
		 */
		DRM_DEBUG_KMS("Set HBR2 compliance Phy Test Pattern\n");
		pattern_val = 0xFB;
		intel_de_write(dev_priv, DDI_DP_COMP_CTL(pipe),
			       DDI_DP_COMP_CTL_ENABLE | DDI_DP_COMP_CTL_HBR2 |
			       pattern_val);
		break;
	default:
		WARN(1, "Invalid Phy Test Pattern\n");
	}
}

static void
intel_dp_autotest_phy_ddi_disable(struct intel_dp *intel_dp,
				  const struct intel_crtc_state *crtc_state)
{
	struct intel_digital_port *dig_port = dp_to_dig_port(intel_dp);
	struct drm_device *dev = dig_port->base.base.dev;
	struct drm_i915_private *dev_priv = to_i915(dev);
	struct intel_crtc *crtc = to_intel_crtc(dig_port->base.base.crtc);
	enum pipe pipe = crtc->pipe;
	u32 trans_ddi_func_ctl_value, trans_conf_value, dp_tp_ctl_value;

	trans_ddi_func_ctl_value = intel_de_read(dev_priv,
						 TRANS_DDI_FUNC_CTL(pipe));
	trans_conf_value = intel_de_read(dev_priv, PIPECONF(pipe));
	dp_tp_ctl_value = intel_de_read(dev_priv, TGL_DP_TP_CTL(pipe));

	trans_ddi_func_ctl_value &= ~(TRANS_DDI_FUNC_ENABLE |
				      TGL_TRANS_DDI_PORT_MASK);
	trans_conf_value &= ~PIPECONF_ENABLE;
	dp_tp_ctl_value &= ~DP_TP_CTL_ENABLE;

	intel_de_write(dev_priv, PIPECONF(pipe), trans_conf_value);
	intel_de_write(dev_priv, TRANS_DDI_FUNC_CTL(pipe),
		       trans_ddi_func_ctl_value);
	intel_de_write(dev_priv, TGL_DP_TP_CTL(pipe), dp_tp_ctl_value);
}

static void
intel_dp_autotest_phy_ddi_enable(struct intel_dp *intel_dp,
				 const struct intel_crtc_state *crtc_state)
{
	struct intel_digital_port *dig_port = dp_to_dig_port(intel_dp);
	struct drm_device *dev = dig_port->base.base.dev;
	struct drm_i915_private *dev_priv = to_i915(dev);
	enum port port = dig_port->base.port;
	struct intel_crtc *crtc = to_intel_crtc(dig_port->base.base.crtc);
	enum pipe pipe = crtc->pipe;
	u32 trans_ddi_func_ctl_value, trans_conf_value, dp_tp_ctl_value;

	trans_ddi_func_ctl_value = intel_de_read(dev_priv,
						 TRANS_DDI_FUNC_CTL(pipe));
	trans_conf_value = intel_de_read(dev_priv, PIPECONF(pipe));
	dp_tp_ctl_value = intel_de_read(dev_priv, TGL_DP_TP_CTL(pipe));

	trans_ddi_func_ctl_value |= TRANS_DDI_FUNC_ENABLE |
				    TGL_TRANS_DDI_SELECT_PORT(port);
	trans_conf_value |= PIPECONF_ENABLE;
	dp_tp_ctl_value |= DP_TP_CTL_ENABLE;

	intel_de_write(dev_priv, PIPECONF(pipe), trans_conf_value);
	intel_de_write(dev_priv, TGL_DP_TP_CTL(pipe), dp_tp_ctl_value);
	intel_de_write(dev_priv, TRANS_DDI_FUNC_CTL(pipe),
		       trans_ddi_func_ctl_value);
}

static void intel_dp_process_phy_request(struct intel_dp *intel_dp,
					 const struct intel_crtc_state *crtc_state)
{
	struct drm_dp_phy_test_params *data =
		&intel_dp->compliance.test_data.phytest;
	u8 link_status[DP_LINK_STATUS_SIZE];

	if (drm_dp_dpcd_read_phy_link_status(&intel_dp->aux, DP_PHY_DPRX,
					     link_status) < 0) {
		DRM_DEBUG_KMS("failed to get link status\n");
		return;
	}

	/* retrieve vswing & pre-emphasis setting */
	intel_dp_get_adjust_train(intel_dp, crtc_state, DP_PHY_DPRX,
				  link_status);

	intel_dp_autotest_phy_ddi_disable(intel_dp, crtc_state);

	intel_dp_set_signal_levels(intel_dp, crtc_state, DP_PHY_DPRX);

	intel_dp_phy_pattern_update(intel_dp, crtc_state);

	intel_dp_autotest_phy_ddi_enable(intel_dp, crtc_state);

	drm_dp_set_phy_test_pattern(&intel_dp->aux, data,
				    link_status[DP_DPCD_REV]);
}

static u8 intel_dp_autotest_phy_pattern(struct intel_dp *intel_dp)
{
	struct drm_dp_phy_test_params *data =
		&intel_dp->compliance.test_data.phytest;

	if (drm_dp_get_phy_test_pattern(&intel_dp->aux, data)) {
		DRM_DEBUG_KMS("DP Phy Test pattern AUX read failure\n");
		return DP_TEST_NAK;
	}

	/* Set test active flag here so userspace doesn't interrupt things */
	intel_dp->compliance.test_active = true;

	return DP_TEST_ACK;
}

static void intel_dp_handle_test_request(struct intel_dp *intel_dp)
{
	struct drm_i915_private *i915 = dp_to_i915(intel_dp);
	u8 response = DP_TEST_NAK;
	u8 request = 0;
	int status;

	status = drm_dp_dpcd_readb(&intel_dp->aux, DP_TEST_REQUEST, &request);
	if (status <= 0) {
		drm_dbg_kms(&i915->drm,
			    "Could not read test request from sink\n");
		goto update_status;
	}

	switch (request) {
	case DP_TEST_LINK_TRAINING:
		drm_dbg_kms(&i915->drm, "LINK_TRAINING test requested\n");
		response = intel_dp_autotest_link_training(intel_dp);
		break;
	case DP_TEST_LINK_VIDEO_PATTERN:
		drm_dbg_kms(&i915->drm, "TEST_PATTERN test requested\n");
		response = intel_dp_autotest_video_pattern(intel_dp);
		break;
	case DP_TEST_LINK_EDID_READ:
		drm_dbg_kms(&i915->drm, "EDID test requested\n");
		response = intel_dp_autotest_edid(intel_dp);
		break;
	case DP_TEST_LINK_PHY_TEST_PATTERN:
		drm_dbg_kms(&i915->drm, "PHY_PATTERN test requested\n");
		response = intel_dp_autotest_phy_pattern(intel_dp);
		break;
	default:
		drm_dbg_kms(&i915->drm, "Invalid test request '%02x'\n",
			    request);
		break;
	}

	if (response & DP_TEST_ACK)
		intel_dp->compliance.test_type = request;

update_status:
	status = drm_dp_dpcd_writeb(&intel_dp->aux, DP_TEST_RESPONSE, response);
	if (status <= 0)
		drm_dbg_kms(&i915->drm,
			    "Could not write test response to sink\n");
}

static void
intel_dp_mst_hpd_irq(struct intel_dp *intel_dp, u8 *esi, bool *handled)
{
		drm_dp_mst_hpd_irq(&intel_dp->mst_mgr, esi, handled);

		if (esi[1] & DP_CP_IRQ) {
			intel_hdcp_handle_cp_irq(intel_dp->attached_connector);
			*handled = true;
		}
}

/**
 * intel_dp_check_mst_status - service any pending MST interrupts, check link status
 * @intel_dp: Intel DP struct
 *
 * Read any pending MST interrupts, call MST core to handle these and ack the
 * interrupts. Check if the main and AUX link state is ok.
 *
 * Returns:
 * - %true if pending interrupts were serviced (or no interrupts were
 *   pending) w/o detecting an error condition.
 * - %false if an error condition - like AUX failure or a loss of link - is
 *   detected, which needs servicing from the hotplug work.
 */
static bool
intel_dp_check_mst_status(struct intel_dp *intel_dp)
{
	struct drm_i915_private *i915 = dp_to_i915(intel_dp);
	bool link_ok = true;

	drm_WARN_ON_ONCE(&i915->drm, intel_dp->active_mst_links < 0);

	for (;;) {
		u8 esi[DP_DPRX_ESI_LEN] = {};
		bool handled;
		int retry;

		if (!intel_dp_get_sink_irq_esi(intel_dp, esi)) {
			drm_dbg_kms(&i915->drm,
				    "failed to get ESI - device may have failed\n");
			link_ok = false;

			break;
		}

		/* check link status - esi[10] = 0x200c */
		if (intel_dp->active_mst_links > 0 && link_ok &&
		    !drm_dp_channel_eq_ok(&esi[10], intel_dp->lane_count)) {
			drm_dbg_kms(&i915->drm,
				    "channel EQ not ok, retraining\n");
			link_ok = false;
		}

		drm_dbg_kms(&i915->drm, "got esi %3ph\n", esi);

		intel_dp_mst_hpd_irq(intel_dp, esi, &handled);

		if (!handled)
			break;

		for (retry = 0; retry < 3; retry++) {
			int wret;

			wret = drm_dp_dpcd_write(&intel_dp->aux,
						 DP_SINK_COUNT_ESI+1,
						 &esi[1], 3);
			if (wret == 3)
				break;
		}
	}

	return link_ok;
}

static void
intel_dp_handle_hdmi_link_status_change(struct intel_dp *intel_dp)
{
	bool is_active;
	u8 buf = 0;

	is_active = drm_dp_pcon_hdmi_link_active(&intel_dp->aux);
	if (intel_dp->frl.is_trained && !is_active) {
		if (drm_dp_dpcd_readb(&intel_dp->aux, DP_PCON_HDMI_LINK_CONFIG_1, &buf) < 0)
			return;

		buf &=  ~DP_PCON_ENABLE_HDMI_LINK;
		if (drm_dp_dpcd_writeb(&intel_dp->aux, DP_PCON_HDMI_LINK_CONFIG_1, buf) < 0)
			return;

		drm_dp_pcon_hdmi_frl_link_error_count(&intel_dp->aux, &intel_dp->attached_connector->base);

		/* Restart FRL training or fall back to TMDS mode */
		intel_dp_check_frl_training(intel_dp);
	}
}

static bool
intel_dp_needs_link_retrain(struct intel_dp *intel_dp)
{
	u8 link_status[DP_LINK_STATUS_SIZE];

	if (!intel_dp->link_trained)
		return false;

	/*
	 * While PSR source HW is enabled, it will control main-link sending
	 * frames, enabling and disabling it so trying to do a retrain will fail
	 * as the link would or not be on or it could mix training patterns
	 * and frame data at the same time causing retrain to fail.
	 * Also when exiting PSR, HW will retrain the link anyways fixing
	 * any link status error.
	 */
	if (intel_psr_enabled(intel_dp))
		return false;

	if (drm_dp_dpcd_read_phy_link_status(&intel_dp->aux, DP_PHY_DPRX,
					     link_status) < 0)
		return false;

	/*
	 * Validate the cached values of intel_dp->link_rate and
	 * intel_dp->lane_count before attempting to retrain.
	 *
	 * FIXME would be nice to user the crtc state here, but since
	 * we need to call this from the short HPD handler that seems
	 * a bit hard.
	 */
	if (!intel_dp_link_params_valid(intel_dp, intel_dp->link_rate,
					intel_dp->lane_count))
		return false;

	/* Retrain if Channel EQ or CR not ok */
	return !drm_dp_channel_eq_ok(link_status, intel_dp->lane_count);
}

static bool intel_dp_has_connector(struct intel_dp *intel_dp,
				   const struct drm_connector_state *conn_state)
{
	struct drm_i915_private *i915 = dp_to_i915(intel_dp);
	struct intel_encoder *encoder;
	enum pipe pipe;

	if (!conn_state->best_encoder)
		return false;

	/* SST */
	encoder = &dp_to_dig_port(intel_dp)->base;
	if (conn_state->best_encoder == &encoder->base)
		return true;

	/* MST */
	for_each_pipe(i915, pipe) {
		encoder = &intel_dp->mst_encoders[pipe]->base;
		if (conn_state->best_encoder == &encoder->base)
			return true;
	}

	return false;
}

static int intel_dp_prep_link_retrain(struct intel_dp *intel_dp,
				      struct drm_modeset_acquire_ctx *ctx,
				      u32 *crtc_mask)
{
	struct drm_i915_private *i915 = dp_to_i915(intel_dp);
	struct drm_connector_list_iter conn_iter;
	struct intel_connector *connector;
	int ret = 0;

	*crtc_mask = 0;

	if (!intel_dp_needs_link_retrain(intel_dp))
		return 0;

	drm_connector_list_iter_begin(&i915->drm, &conn_iter);
	for_each_intel_connector_iter(connector, &conn_iter) {
		struct drm_connector_state *conn_state =
			connector->base.state;
		struct intel_crtc_state *crtc_state;
		struct intel_crtc *crtc;

		if (!intel_dp_has_connector(intel_dp, conn_state))
			continue;

		crtc = to_intel_crtc(conn_state->crtc);
		if (!crtc)
			continue;

		ret = drm_modeset_lock(&crtc->base.mutex, ctx);
		if (ret)
			break;

		crtc_state = to_intel_crtc_state(crtc->base.state);

		drm_WARN_ON(&i915->drm, !intel_crtc_has_dp_encoder(crtc_state));

		if (!crtc_state->hw.active)
			continue;

		if (conn_state->commit &&
		    !try_wait_for_completion(&conn_state->commit->hw_done))
			continue;

		*crtc_mask |= drm_crtc_mask(&crtc->base);
	}
	drm_connector_list_iter_end(&conn_iter);

	if (!intel_dp_needs_link_retrain(intel_dp))
		*crtc_mask = 0;

	return ret;
}

static bool intel_dp_is_connected(struct intel_dp *intel_dp)
{
	struct intel_connector *connector = intel_dp->attached_connector;

	return connector->base.status == connector_status_connected ||
		intel_dp->is_mst;
}

int intel_dp_retrain_link(struct intel_encoder *encoder,
			  struct drm_modeset_acquire_ctx *ctx)
{
	struct drm_i915_private *dev_priv = to_i915(encoder->base.dev);
	struct intel_dp *intel_dp = enc_to_intel_dp(encoder);
	struct intel_crtc *crtc;
	u32 crtc_mask;
	int ret;

	if (!intel_dp_is_connected(intel_dp))
		return 0;

	ret = drm_modeset_lock(&dev_priv->drm.mode_config.connection_mutex,
			       ctx);
	if (ret)
		return ret;

	ret = intel_dp_prep_link_retrain(intel_dp, ctx, &crtc_mask);
	if (ret)
		return ret;

	if (crtc_mask == 0)
		return 0;

	drm_dbg_kms(&dev_priv->drm, "[ENCODER:%d:%s] retraining link\n",
		    encoder->base.base.id, encoder->base.name);

	for_each_intel_crtc_mask(&dev_priv->drm, crtc, crtc_mask) {
		const struct intel_crtc_state *crtc_state =
			to_intel_crtc_state(crtc->base.state);

		/* Suppress underruns caused by re-training */
		intel_set_cpu_fifo_underrun_reporting(dev_priv, crtc->pipe, false);
		if (crtc_state->has_pch_encoder)
			intel_set_pch_fifo_underrun_reporting(dev_priv,
							      intel_crtc_pch_transcoder(crtc), false);
	}

	for_each_intel_crtc_mask(&dev_priv->drm, crtc, crtc_mask) {
		const struct intel_crtc_state *crtc_state =
			to_intel_crtc_state(crtc->base.state);

		/* retrain on the MST master transcoder */
		if (INTEL_GEN(dev_priv) >= 12 &&
		    intel_crtc_has_type(crtc_state, INTEL_OUTPUT_DP_MST) &&
		    !intel_dp_mst_is_master_trans(crtc_state))
			continue;

		intel_dp_check_frl_training(intel_dp);
		intel_dp_pcon_dsc_configure(intel_dp, crtc_state);
		intel_dp_start_link_train(intel_dp, crtc_state);
		intel_dp_stop_link_train(intel_dp, crtc_state);
		break;
	}

	for_each_intel_crtc_mask(&dev_priv->drm, crtc, crtc_mask) {
		const struct intel_crtc_state *crtc_state =
			to_intel_crtc_state(crtc->base.state);

		/* Keep underrun reporting disabled until things are stable */
		intel_wait_for_vblank(dev_priv, crtc->pipe);

		intel_set_cpu_fifo_underrun_reporting(dev_priv, crtc->pipe, true);
		if (crtc_state->has_pch_encoder)
			intel_set_pch_fifo_underrun_reporting(dev_priv,
							      intel_crtc_pch_transcoder(crtc), true);
	}

	return 0;
}

static int intel_dp_prep_phy_test(struct intel_dp *intel_dp,
				  struct drm_modeset_acquire_ctx *ctx,
				  u32 *crtc_mask)
{
	struct drm_i915_private *i915 = dp_to_i915(intel_dp);
	struct drm_connector_list_iter conn_iter;
	struct intel_connector *connector;
	int ret = 0;

	*crtc_mask = 0;

	drm_connector_list_iter_begin(&i915->drm, &conn_iter);
	for_each_intel_connector_iter(connector, &conn_iter) {
		struct drm_connector_state *conn_state =
			connector->base.state;
		struct intel_crtc_state *crtc_state;
		struct intel_crtc *crtc;

		if (!intel_dp_has_connector(intel_dp, conn_state))
			continue;

		crtc = to_intel_crtc(conn_state->crtc);
		if (!crtc)
			continue;

		ret = drm_modeset_lock(&crtc->base.mutex, ctx);
		if (ret)
			break;

		crtc_state = to_intel_crtc_state(crtc->base.state);

		drm_WARN_ON(&i915->drm, !intel_crtc_has_dp_encoder(crtc_state));

		if (!crtc_state->hw.active)
			continue;

		if (conn_state->commit &&
		    !try_wait_for_completion(&conn_state->commit->hw_done))
			continue;

		*crtc_mask |= drm_crtc_mask(&crtc->base);
	}
	drm_connector_list_iter_end(&conn_iter);

	return ret;
}

static int intel_dp_do_phy_test(struct intel_encoder *encoder,
				struct drm_modeset_acquire_ctx *ctx)
{
	struct drm_i915_private *dev_priv = to_i915(encoder->base.dev);
	struct intel_dp *intel_dp = enc_to_intel_dp(encoder);
	struct intel_crtc *crtc;
	u32 crtc_mask;
	int ret;

	ret = drm_modeset_lock(&dev_priv->drm.mode_config.connection_mutex,
			       ctx);
	if (ret)
		return ret;

	ret = intel_dp_prep_phy_test(intel_dp, ctx, &crtc_mask);
	if (ret)
		return ret;

	if (crtc_mask == 0)
		return 0;

	drm_dbg_kms(&dev_priv->drm, "[ENCODER:%d:%s] PHY test\n",
		    encoder->base.base.id, encoder->base.name);

	for_each_intel_crtc_mask(&dev_priv->drm, crtc, crtc_mask) {
		const struct intel_crtc_state *crtc_state =
			to_intel_crtc_state(crtc->base.state);

		/* test on the MST master transcoder */
		if (INTEL_GEN(dev_priv) >= 12 &&
		    intel_crtc_has_type(crtc_state, INTEL_OUTPUT_DP_MST) &&
		    !intel_dp_mst_is_master_trans(crtc_state))
			continue;

		intel_dp_process_phy_request(intel_dp, crtc_state);
		break;
	}

	return 0;
}

void intel_dp_phy_test(struct intel_encoder *encoder)
{
	struct drm_modeset_acquire_ctx ctx;
	int ret;

	drm_modeset_acquire_init(&ctx, 0);

	for (;;) {
		ret = intel_dp_do_phy_test(encoder, &ctx);

		if (ret == -EDEADLK) {
			drm_modeset_backoff(&ctx);
			continue;
		}

		break;
	}

	drm_modeset_drop_locks(&ctx);
	drm_modeset_acquire_fini(&ctx);
	drm_WARN(encoder->base.dev, ret,
		 "Acquiring modeset locks failed with %i\n", ret);
}

/*
 * If display is now connected check links status,
 * there has been known issues of link loss triggering
 * long pulse.
 *
 * Some sinks (eg. ASUS PB287Q) seem to perform some
 * weird HPD ping pong during modesets. So we can apparently
 * end up with HPD going low during a modeset, and then
 * going back up soon after. And once that happens we must
 * retrain the link to get a picture. That's in case no
 * userspace component reacted to intermittent HPD dip.
 */
static enum intel_hotplug_state
intel_dp_hotplug(struct intel_encoder *encoder,
		 struct intel_connector *connector)
{
	struct intel_dp *intel_dp = enc_to_intel_dp(encoder);
	struct drm_modeset_acquire_ctx ctx;
	enum intel_hotplug_state state;
	int ret;

	if (intel_dp->compliance.test_active &&
	    intel_dp->compliance.test_type == DP_TEST_LINK_PHY_TEST_PATTERN) {
		intel_dp_phy_test(encoder);
		/* just do the PHY test and nothing else */
		return INTEL_HOTPLUG_UNCHANGED;
	}

	state = intel_encoder_hotplug(encoder, connector);

	drm_modeset_acquire_init(&ctx, 0);

	for (;;) {
		ret = intel_dp_retrain_link(encoder, &ctx);

		if (ret == -EDEADLK) {
			drm_modeset_backoff(&ctx);
			continue;
		}

		break;
	}

	drm_modeset_drop_locks(&ctx);
	drm_modeset_acquire_fini(&ctx);
	drm_WARN(encoder->base.dev, ret,
		 "Acquiring modeset locks failed with %i\n", ret);

	/*
	 * Keeping it consistent with intel_ddi_hotplug() and
	 * intel_hdmi_hotplug().
	 */
	if (state == INTEL_HOTPLUG_UNCHANGED && !connector->hotplug_retries)
		state = INTEL_HOTPLUG_RETRY;

	return state;
}

static void intel_dp_check_device_service_irq(struct intel_dp *intel_dp)
{
	struct drm_i915_private *i915 = dp_to_i915(intel_dp);
	u8 val;

	if (intel_dp->dpcd[DP_DPCD_REV] < 0x11)
		return;

	if (drm_dp_dpcd_readb(&intel_dp->aux,
			      DP_DEVICE_SERVICE_IRQ_VECTOR, &val) != 1 || !val)
		return;

	drm_dp_dpcd_writeb(&intel_dp->aux, DP_DEVICE_SERVICE_IRQ_VECTOR, val);

	if (val & DP_AUTOMATED_TEST_REQUEST)
		intel_dp_handle_test_request(intel_dp);

	if (val & DP_CP_IRQ)
		intel_hdcp_handle_cp_irq(intel_dp->attached_connector);

	if (val & DP_SINK_SPECIFIC_IRQ)
		drm_dbg_kms(&i915->drm, "Sink specific irq unhandled\n");
}

static void intel_dp_check_link_service_irq(struct intel_dp *intel_dp)
{
	struct drm_i915_private *i915 = dp_to_i915(intel_dp);
	u8 val;

	if (intel_dp->dpcd[DP_DPCD_REV] < 0x11)
		return;

	if (drm_dp_dpcd_readb(&intel_dp->aux,
			      DP_LINK_SERVICE_IRQ_VECTOR_ESI0, &val) != 1 || !val) {
		drm_dbg_kms(&i915->drm, "Error in reading link service irq vector\n");
		return;
	}

	if (drm_dp_dpcd_writeb(&intel_dp->aux,
			       DP_LINK_SERVICE_IRQ_VECTOR_ESI0, val) != 1) {
		drm_dbg_kms(&i915->drm, "Error in writing link service irq vector\n");
		return;
	}

	if (val & HDMI_LINK_STATUS_CHANGED)
		intel_dp_handle_hdmi_link_status_change(intel_dp);
}

/*
 * According to DP spec
 * 5.1.2:
 *  1. Read DPCD
 *  2. Configure link according to Receiver Capabilities
 *  3. Use Link Training from 2.5.3.3 and 3.5.1.3
 *  4. Check link status on receipt of hot-plug interrupt
 *
 * intel_dp_short_pulse -  handles short pulse interrupts
 * when full detection is not required.
 * Returns %true if short pulse is handled and full detection
 * is NOT required and %false otherwise.
 */
static bool
intel_dp_short_pulse(struct intel_dp *intel_dp)
{
	struct drm_i915_private *dev_priv = dp_to_i915(intel_dp);
	u8 old_sink_count = intel_dp->sink_count;
	bool ret;

	/*
	 * Clearing compliance test variables to allow capturing
	 * of values for next automated test request.
	 */
	memset(&intel_dp->compliance, 0, sizeof(intel_dp->compliance));

	/*
	 * Now read the DPCD to see if it's actually running
	 * If the current value of sink count doesn't match with
	 * the value that was stored earlier or dpcd read failed
	 * we need to do full detection
	 */
	ret = intel_dp_get_dpcd(intel_dp);

	if ((old_sink_count != intel_dp->sink_count) || !ret) {
		/* No need to proceed if we are going to do full detect */
		return false;
	}

	intel_dp_check_device_service_irq(intel_dp);
	intel_dp_check_link_service_irq(intel_dp);

	/* Handle CEC interrupts, if any */
	drm_dp_cec_irq(&intel_dp->aux);

	/* defer to the hotplug work for link retraining if needed */
	if (intel_dp_needs_link_retrain(intel_dp))
		return false;

	intel_psr_short_pulse(intel_dp);

	switch (intel_dp->compliance.test_type) {
	case DP_TEST_LINK_TRAINING:
		drm_dbg_kms(&dev_priv->drm,
			    "Link Training Compliance Test requested\n");
		/* Send a Hotplug Uevent to userspace to start modeset */
		drm_kms_helper_hotplug_event(&dev_priv->drm);
		break;
	case DP_TEST_LINK_PHY_TEST_PATTERN:
		drm_dbg_kms(&dev_priv->drm,
			    "PHY test pattern Compliance Test requested\n");
		/*
		 * Schedule long hpd to do the test
		 *
		 * FIXME get rid of the ad-hoc phy test modeset code
		 * and properly incorporate it into the normal modeset.
		 */
		return false;
	}

	return true;
}

/* XXX this is probably wrong for multiple downstream ports */
static enum drm_connector_status
intel_dp_detect_dpcd(struct intel_dp *intel_dp)
{
	struct drm_i915_private *i915 = dp_to_i915(intel_dp);
	struct intel_digital_port *dig_port = dp_to_dig_port(intel_dp);
	u8 *dpcd = intel_dp->dpcd;
	u8 type;

	if (drm_WARN_ON(&i915->drm, intel_dp_is_edp(intel_dp)))
		return connector_status_connected;

	lspcon_resume(dig_port);

	if (!intel_dp_get_dpcd(intel_dp))
		return connector_status_disconnected;

	/* if there's no downstream port, we're done */
	if (!drm_dp_is_branch(dpcd))
		return connector_status_connected;

	/* If we're HPD-aware, SINK_COUNT changes dynamically */
	if (intel_dp_has_sink_count(intel_dp) &&
	    intel_dp->downstream_ports[0] & DP_DS_PORT_HPD) {
		return intel_dp->sink_count ?
		connector_status_connected : connector_status_disconnected;
	}

	if (intel_dp_can_mst(intel_dp))
		return connector_status_connected;

	/* If no HPD, poke DDC gently */
	if (drm_probe_ddc(&intel_dp->aux.ddc))
		return connector_status_connected;

	/* Well we tried, say unknown for unreliable port types */
	if (intel_dp->dpcd[DP_DPCD_REV] >= 0x11) {
		type = intel_dp->downstream_ports[0] & DP_DS_PORT_TYPE_MASK;
		if (type == DP_DS_PORT_TYPE_VGA ||
		    type == DP_DS_PORT_TYPE_NON_EDID)
			return connector_status_unknown;
	} else {
		type = intel_dp->dpcd[DP_DOWNSTREAMPORT_PRESENT] &
			DP_DWN_STRM_PORT_TYPE_MASK;
		if (type == DP_DWN_STRM_PORT_TYPE_ANALOG ||
		    type == DP_DWN_STRM_PORT_TYPE_OTHER)
			return connector_status_unknown;
	}

	/* Anything else is out of spec, warn and ignore */
	drm_dbg_kms(&i915->drm, "Broken DP branch device, ignoring\n");
	return connector_status_disconnected;
}

static enum drm_connector_status
edp_detect(struct intel_dp *intel_dp)
{
	return connector_status_connected;
}

static bool ibx_digital_port_connected(struct intel_encoder *encoder)
{
	struct drm_i915_private *dev_priv = to_i915(encoder->base.dev);
	u32 bit = dev_priv->hotplug.pch_hpd[encoder->hpd_pin];

	return intel_de_read(dev_priv, SDEISR) & bit;
}

static bool g4x_digital_port_connected(struct intel_encoder *encoder)
{
	struct drm_i915_private *dev_priv = to_i915(encoder->base.dev);
	u32 bit;

	switch (encoder->hpd_pin) {
	case HPD_PORT_B:
		bit = PORTB_HOTPLUG_LIVE_STATUS_G4X;
		break;
	case HPD_PORT_C:
		bit = PORTC_HOTPLUG_LIVE_STATUS_G4X;
		break;
	case HPD_PORT_D:
		bit = PORTD_HOTPLUG_LIVE_STATUS_G4X;
		break;
	default:
		MISSING_CASE(encoder->hpd_pin);
		return false;
	}

	return intel_de_read(dev_priv, PORT_HOTPLUG_STAT) & bit;
}

static bool gm45_digital_port_connected(struct intel_encoder *encoder)
{
	struct drm_i915_private *dev_priv = to_i915(encoder->base.dev);
	u32 bit;

	switch (encoder->hpd_pin) {
	case HPD_PORT_B:
		bit = PORTB_HOTPLUG_LIVE_STATUS_GM45;
		break;
	case HPD_PORT_C:
		bit = PORTC_HOTPLUG_LIVE_STATUS_GM45;
		break;
	case HPD_PORT_D:
		bit = PORTD_HOTPLUG_LIVE_STATUS_GM45;
		break;
	default:
		MISSING_CASE(encoder->hpd_pin);
		return false;
	}

	return intel_de_read(dev_priv, PORT_HOTPLUG_STAT) & bit;
}

static bool ilk_digital_port_connected(struct intel_encoder *encoder)
{
	struct drm_i915_private *dev_priv = to_i915(encoder->base.dev);
	u32 bit = dev_priv->hotplug.hpd[encoder->hpd_pin];

	return intel_de_read(dev_priv, DEISR) & bit;
}

/*
 * intel_digital_port_connected - is the specified port connected?
 * @encoder: intel_encoder
 *
 * In cases where there's a connector physically connected but it can't be used
 * by our hardware we also return false, since the rest of the driver should
 * pretty much treat the port as disconnected. This is relevant for type-C
 * (starting on ICL) where there's ownership involved.
 *
 * Return %true if port is connected, %false otherwise.
 */
bool intel_digital_port_connected(struct intel_encoder *encoder)
{
	struct drm_i915_private *dev_priv = to_i915(encoder->base.dev);
	struct intel_digital_port *dig_port = enc_to_dig_port(encoder);
	bool is_connected = false;
	intel_wakeref_t wakeref;

	with_intel_display_power(dev_priv, POWER_DOMAIN_DISPLAY_CORE, wakeref)
		is_connected = dig_port->connected(encoder);

	return is_connected;
}

static struct edid *
intel_dp_get_edid(struct intel_dp *intel_dp)
{
	struct intel_connector *intel_connector = intel_dp->attached_connector;

	/* use cached edid if we have one */
	if (intel_connector->edid) {
		/* invalid edid */
		if (IS_ERR(intel_connector->edid))
			return NULL;

		return drm_edid_duplicate(intel_connector->edid);
	} else
		return drm_get_edid(&intel_connector->base,
				    &intel_dp->aux.ddc);
}

static void
intel_dp_update_dfp(struct intel_dp *intel_dp,
		    const struct edid *edid)
{
	struct drm_i915_private *i915 = dp_to_i915(intel_dp);
	struct intel_connector *connector = intel_dp->attached_connector;

	intel_dp->dfp.max_bpc =
		drm_dp_downstream_max_bpc(intel_dp->dpcd,
					  intel_dp->downstream_ports, edid);

	intel_dp->dfp.max_dotclock =
		drm_dp_downstream_max_dotclock(intel_dp->dpcd,
					       intel_dp->downstream_ports);

	intel_dp->dfp.min_tmds_clock =
		drm_dp_downstream_min_tmds_clock(intel_dp->dpcd,
						 intel_dp->downstream_ports,
						 edid);
	intel_dp->dfp.max_tmds_clock =
		drm_dp_downstream_max_tmds_clock(intel_dp->dpcd,
						 intel_dp->downstream_ports,
						 edid);

	intel_dp->dfp.pcon_max_frl_bw =
		drm_dp_get_pcon_max_frl_bw(intel_dp->dpcd,
					   intel_dp->downstream_ports);

	drm_dbg_kms(&i915->drm,
		    "[CONNECTOR:%d:%s] DFP max bpc %d, max dotclock %d, TMDS clock %d-%d, PCON Max FRL BW %dGbps\n",
		    connector->base.base.id, connector->base.name,
		    intel_dp->dfp.max_bpc,
		    intel_dp->dfp.max_dotclock,
		    intel_dp->dfp.min_tmds_clock,
		    intel_dp->dfp.max_tmds_clock,
		    intel_dp->dfp.pcon_max_frl_bw);

	intel_dp_get_pcon_dsc_cap(intel_dp);
}

static void
intel_dp_update_420(struct intel_dp *intel_dp)
{
	struct drm_i915_private *i915 = dp_to_i915(intel_dp);
	struct intel_connector *connector = intel_dp->attached_connector;
	bool is_branch, ycbcr_420_passthrough, ycbcr_444_to_420, rgb_to_ycbcr;

	/* No YCbCr output support on gmch platforms */
	if (HAS_GMCH(i915))
		return;

	/*
	 * ILK doesn't seem capable of DP YCbCr output. The
	 * displayed image is severly corrupted. SNB+ is fine.
	 */
	if (IS_GEN(i915, 5))
		return;

	is_branch = drm_dp_is_branch(intel_dp->dpcd);
	ycbcr_420_passthrough =
		drm_dp_downstream_420_passthrough(intel_dp->dpcd,
						  intel_dp->downstream_ports);
	/* on-board LSPCON always assumed to support 4:4:4->4:2:0 conversion */
	ycbcr_444_to_420 =
		dp_to_dig_port(intel_dp)->lspcon.active ||
		drm_dp_downstream_444_to_420_conversion(intel_dp->dpcd,
							intel_dp->downstream_ports);
	rgb_to_ycbcr = drm_dp_downstream_rgb_to_ycbcr_conversion(intel_dp->dpcd,
								 intel_dp->downstream_ports,
								 DP_DS_HDMI_BT601_RGB_YCBCR_CONV |
								 DP_DS_HDMI_BT709_RGB_YCBCR_CONV |
								 DP_DS_HDMI_BT2020_RGB_YCBCR_CONV);

	if (INTEL_GEN(i915) >= 11) {
		/* Let PCON convert from RGB->YCbCr if possible */
		if (is_branch && rgb_to_ycbcr && ycbcr_444_to_420) {
			intel_dp->dfp.rgb_to_ycbcr = true;
			intel_dp->dfp.ycbcr_444_to_420 = true;
			connector->base.ycbcr_420_allowed = true;
		} else {
		/* Prefer 4:2:0 passthrough over 4:4:4->4:2:0 conversion */
			intel_dp->dfp.ycbcr_444_to_420 =
				ycbcr_444_to_420 && !ycbcr_420_passthrough;

			connector->base.ycbcr_420_allowed =
				!is_branch || ycbcr_444_to_420 || ycbcr_420_passthrough;
		}
	} else {
		/* 4:4:4->4:2:0 conversion is the only way */
		intel_dp->dfp.ycbcr_444_to_420 = ycbcr_444_to_420;

		connector->base.ycbcr_420_allowed = ycbcr_444_to_420;
	}

	drm_dbg_kms(&i915->drm,
		    "[CONNECTOR:%d:%s] RGB->YcbCr conversion? %s, YCbCr 4:2:0 allowed? %s, YCbCr 4:4:4->4:2:0 conversion? %s\n",
		    connector->base.base.id, connector->base.name,
		    yesno(intel_dp->dfp.rgb_to_ycbcr),
		    yesno(connector->base.ycbcr_420_allowed),
		    yesno(intel_dp->dfp.ycbcr_444_to_420));
}

static void
intel_dp_set_edid(struct intel_dp *intel_dp)
{
	struct intel_connector *connector = intel_dp->attached_connector;
	struct edid *edid;

	intel_dp_unset_edid(intel_dp);
	edid = intel_dp_get_edid(intel_dp);
	connector->detect_edid = edid;

	intel_dp_update_dfp(intel_dp, edid);
	intel_dp_update_420(intel_dp);

	if (edid && edid->input & DRM_EDID_INPUT_DIGITAL) {
		intel_dp->has_hdmi_sink = drm_detect_hdmi_monitor(edid);
		intel_dp->has_audio = drm_detect_monitor_audio(edid);
	}

	drm_dp_cec_set_edid(&intel_dp->aux, edid);
}

static void
intel_dp_unset_edid(struct intel_dp *intel_dp)
{
	struct intel_connector *connector = intel_dp->attached_connector;

	drm_dp_cec_unset_edid(&intel_dp->aux);
	kfree(connector->detect_edid);
	connector->detect_edid = NULL;

	intel_dp->has_hdmi_sink = false;
	intel_dp->has_audio = false;

	intel_dp->dfp.max_bpc = 0;
	intel_dp->dfp.max_dotclock = 0;
	intel_dp->dfp.min_tmds_clock = 0;
	intel_dp->dfp.max_tmds_clock = 0;

	intel_dp->dfp.pcon_max_frl_bw = 0;

	intel_dp->dfp.ycbcr_444_to_420 = false;
	connector->base.ycbcr_420_allowed = false;
}

static int
intel_dp_detect(struct drm_connector *connector,
		struct drm_modeset_acquire_ctx *ctx,
		bool force)
{
	struct drm_i915_private *dev_priv = to_i915(connector->dev);
	struct intel_dp *intel_dp = intel_attached_dp(to_intel_connector(connector));
	struct intel_digital_port *dig_port = dp_to_dig_port(intel_dp);
	struct intel_encoder *encoder = &dig_port->base;
	enum drm_connector_status status;

	drm_dbg_kms(&dev_priv->drm, "[CONNECTOR:%d:%s]\n",
		    connector->base.id, connector->name);
	drm_WARN_ON(&dev_priv->drm,
		    !drm_modeset_is_locked(&dev_priv->drm.mode_config.connection_mutex));

	if (!INTEL_DISPLAY_ENABLED(dev_priv))
		return connector_status_disconnected;

	/* Can't disconnect eDP */
	if (intel_dp_is_edp(intel_dp))
		status = edp_detect(intel_dp);
	else if (intel_digital_port_connected(encoder))
		status = intel_dp_detect_dpcd(intel_dp);
	else
		status = connector_status_disconnected;

	if (status == connector_status_disconnected) {
		memset(&intel_dp->compliance, 0, sizeof(intel_dp->compliance));
		memset(intel_dp->dsc_dpcd, 0, sizeof(intel_dp->dsc_dpcd));

		if (intel_dp->is_mst) {
			drm_dbg_kms(&dev_priv->drm,
				    "MST device may have disappeared %d vs %d\n",
				    intel_dp->is_mst,
				    intel_dp->mst_mgr.mst_state);
			intel_dp->is_mst = false;
			drm_dp_mst_topology_mgr_set_mst(&intel_dp->mst_mgr,
							intel_dp->is_mst);
		}

		goto out;
	}

	/* Read DP Sink DSC Cap DPCD regs for DP v1.4 */
	if (INTEL_GEN(dev_priv) >= 11)
		intel_dp_get_dsc_sink_cap(intel_dp);

	intel_dp_configure_mst(intel_dp);

	/*
	 * TODO: Reset link params when switching to MST mode, until MST
	 * supports link training fallback params.
	 */
	if (intel_dp->reset_link_params || intel_dp->is_mst) {
		/* Initial max link lane count */
		intel_dp->max_link_lane_count = intel_dp_max_common_lane_count(intel_dp);

		/* Initial max link rate */
		intel_dp->max_link_rate = intel_dp_max_common_rate(intel_dp);

		intel_dp->reset_link_params = false;
	}

	intel_dp_print_rates(intel_dp);

	if (intel_dp->is_mst) {
		/*
		 * If we are in MST mode then this connector
		 * won't appear connected or have anything
		 * with EDID on it
		 */
		status = connector_status_disconnected;
		goto out;
	}

	/*
	 * Some external monitors do not signal loss of link synchronization
	 * with an IRQ_HPD, so force a link status check.
	 */
	if (!intel_dp_is_edp(intel_dp)) {
		int ret;

		ret = intel_dp_retrain_link(encoder, ctx);
		if (ret)
			return ret;
	}

	/*
	 * Clearing NACK and defer counts to get their exact values
	 * while reading EDID which are required by Compliance tests
	 * 4.2.2.4 and 4.2.2.5
	 */
	intel_dp->aux.i2c_nack_count = 0;
	intel_dp->aux.i2c_defer_count = 0;

	intel_dp_set_edid(intel_dp);
	if (intel_dp_is_edp(intel_dp) ||
	    to_intel_connector(connector)->detect_edid)
		status = connector_status_connected;

	intel_dp_check_device_service_irq(intel_dp);

out:
	if (status != connector_status_connected && !intel_dp->is_mst)
		intel_dp_unset_edid(intel_dp);

	/*
	 * Make sure the refs for power wells enabled during detect are
	 * dropped to avoid a new detect cycle triggered by HPD polling.
	 */
	intel_display_power_flush_work(dev_priv);

	if (!intel_dp_is_edp(intel_dp))
		drm_dp_set_subconnector_property(connector,
						 status,
						 intel_dp->dpcd,
						 intel_dp->downstream_ports);
	return status;
}

static void
intel_dp_force(struct drm_connector *connector)
{
	struct intel_dp *intel_dp = intel_attached_dp(to_intel_connector(connector));
	struct intel_digital_port *dig_port = dp_to_dig_port(intel_dp);
	struct intel_encoder *intel_encoder = &dig_port->base;
	struct drm_i915_private *dev_priv = to_i915(intel_encoder->base.dev);
	enum intel_display_power_domain aux_domain =
		intel_aux_power_domain(dig_port);
	intel_wakeref_t wakeref;

	drm_dbg_kms(&dev_priv->drm, "[CONNECTOR:%d:%s]\n",
		    connector->base.id, connector->name);
	intel_dp_unset_edid(intel_dp);

	if (connector->status != connector_status_connected)
		return;

	wakeref = intel_display_power_get(dev_priv, aux_domain);

	intel_dp_set_edid(intel_dp);

	intel_display_power_put(dev_priv, aux_domain, wakeref);
}

static int intel_dp_get_modes(struct drm_connector *connector)
{
	struct intel_connector *intel_connector = to_intel_connector(connector);
	struct edid *edid;

	edid = intel_connector->detect_edid;
	if (edid) {
		int ret = intel_connector_update_modes(connector, edid);

		if (intel_vrr_is_capable(connector))
			drm_connector_set_vrr_capable_property(connector,
							       true);
		if (ret)
			return ret;
	}

	/* if eDP has no EDID, fall back to fixed mode */
	if (intel_dp_is_edp(intel_attached_dp(intel_connector)) &&
	    intel_connector->panel.fixed_mode) {
		struct drm_display_mode *mode;

		mode = drm_mode_duplicate(connector->dev,
					  intel_connector->panel.fixed_mode);
		if (mode) {
			drm_mode_probed_add(connector, mode);
			return 1;
		}
	}

	if (!edid) {
		struct intel_dp *intel_dp = intel_attached_dp(intel_connector);
		struct drm_display_mode *mode;

		mode = drm_dp_downstream_mode(connector->dev,
					      intel_dp->dpcd,
					      intel_dp->downstream_ports);
		if (mode) {
			drm_mode_probed_add(connector, mode);
			return 1;
		}
	}

	return 0;
}

static int
intel_dp_connector_register(struct drm_connector *connector)
{
	struct drm_i915_private *i915 = to_i915(connector->dev);
	struct intel_dp *intel_dp = intel_attached_dp(to_intel_connector(connector));
	struct intel_digital_port *dig_port = dp_to_dig_port(intel_dp);
	struct intel_lspcon *lspcon = &dig_port->lspcon;
	int ret;

	ret = intel_connector_register(connector);
	if (ret)
		return ret;

	drm_dbg_kms(&i915->drm, "registering %s bus for %s\n",
		    intel_dp->aux.name, connector->kdev->kobj.name);

	intel_dp->aux.dev = connector->kdev;
	ret = drm_dp_aux_register(&intel_dp->aux);
	if (!ret)
		drm_dp_cec_register_connector(&intel_dp->aux, connector);

	if (!intel_bios_is_lspcon_present(i915, dig_port->base.port))
		return ret;

	/*
	 * ToDo: Clean this up to handle lspcon init and resume more
	 * efficiently and streamlined.
	 */
	if (lspcon_init(dig_port)) {
		lspcon_detect_hdr_capability(lspcon);
		if (lspcon->hdr_supported)
			drm_object_attach_property(&connector->base,
						   connector->dev->mode_config.hdr_output_metadata_property,
						   0);
	}

	return ret;
}

static void
intel_dp_connector_unregister(struct drm_connector *connector)
{
	struct intel_dp *intel_dp = intel_attached_dp(to_intel_connector(connector));

	drm_dp_cec_unregister_connector(&intel_dp->aux);
	drm_dp_aux_unregister(&intel_dp->aux);
	intel_connector_unregister(connector);
}

void intel_dp_encoder_flush_work(struct drm_encoder *encoder)
{
	struct intel_digital_port *dig_port = enc_to_dig_port(to_intel_encoder(encoder));
	struct intel_dp *intel_dp = &dig_port->dp;

	intel_dp_mst_encoder_cleanup(dig_port);

	intel_pps_vdd_off_sync(intel_dp);

	intel_dp_aux_fini(intel_dp);
}

static void intel_dp_encoder_destroy(struct drm_encoder *encoder)
{
	intel_dp_encoder_flush_work(encoder);

	drm_encoder_cleanup(encoder);
	kfree(enc_to_dig_port(to_intel_encoder(encoder)));
}

void intel_dp_encoder_suspend(struct intel_encoder *intel_encoder)
{
	struct intel_dp *intel_dp = enc_to_intel_dp(intel_encoder);

	intel_pps_vdd_off_sync(intel_dp);
}

void intel_dp_encoder_shutdown(struct intel_encoder *intel_encoder)
{
	struct intel_dp *intel_dp = enc_to_intel_dp(intel_encoder);

	intel_pps_wait_power_cycle(intel_dp);
}

static enum pipe vlv_active_pipe(struct intel_dp *intel_dp)
{
	struct drm_i915_private *dev_priv = dp_to_i915(intel_dp);
	struct intel_encoder *encoder = &dp_to_dig_port(intel_dp)->base;
	enum pipe pipe;

	if (intel_dp_port_enabled(dev_priv, intel_dp->output_reg,
				  encoder->port, &pipe))
		return pipe;

	return INVALID_PIPE;
}

void intel_dp_encoder_reset(struct drm_encoder *encoder)
{
	struct drm_i915_private *dev_priv = to_i915(encoder->dev);
	struct intel_dp *intel_dp = enc_to_intel_dp(to_intel_encoder(encoder));

	if (!HAS_DDI(dev_priv))
		intel_dp->DP = intel_de_read(dev_priv, intel_dp->output_reg);

	intel_dp->reset_link_params = true;

	if (IS_VALLEYVIEW(dev_priv) || IS_CHERRYVIEW(dev_priv)) {
		intel_wakeref_t wakeref;

		with_intel_pps_lock(intel_dp, wakeref)
			intel_dp->pps.active_pipe = vlv_active_pipe(intel_dp);
	}

	intel_pps_encoder_reset(intel_dp);
}

static int intel_modeset_tile_group(struct intel_atomic_state *state,
				    int tile_group_id)
{
	struct drm_i915_private *dev_priv = to_i915(state->base.dev);
	struct drm_connector_list_iter conn_iter;
	struct drm_connector *connector;
	int ret = 0;

	drm_connector_list_iter_begin(&dev_priv->drm, &conn_iter);
	drm_for_each_connector_iter(connector, &conn_iter) {
		struct drm_connector_state *conn_state;
		struct intel_crtc_state *crtc_state;
		struct intel_crtc *crtc;

		if (!connector->has_tile ||
		    connector->tile_group->id != tile_group_id)
			continue;

		conn_state = drm_atomic_get_connector_state(&state->base,
							    connector);
		if (IS_ERR(conn_state)) {
			ret = PTR_ERR(conn_state);
			break;
		}

		crtc = to_intel_crtc(conn_state->crtc);

		if (!crtc)
			continue;

		crtc_state = intel_atomic_get_new_crtc_state(state, crtc);
		crtc_state->uapi.mode_changed = true;

		ret = drm_atomic_add_affected_planes(&state->base, &crtc->base);
		if (ret)
			break;
	}
	drm_connector_list_iter_end(&conn_iter);

	return ret;
}

static int intel_modeset_affected_transcoders(struct intel_atomic_state *state, u8 transcoders)
{
	struct drm_i915_private *dev_priv = to_i915(state->base.dev);
	struct intel_crtc *crtc;

	if (transcoders == 0)
		return 0;

	for_each_intel_crtc(&dev_priv->drm, crtc) {
		struct intel_crtc_state *crtc_state;
		int ret;

		crtc_state = intel_atomic_get_crtc_state(&state->base, crtc);
		if (IS_ERR(crtc_state))
			return PTR_ERR(crtc_state);

		if (!crtc_state->hw.enable)
			continue;

		if (!(transcoders & BIT(crtc_state->cpu_transcoder)))
			continue;

		crtc_state->uapi.mode_changed = true;

		ret = drm_atomic_add_affected_connectors(&state->base, &crtc->base);
		if (ret)
			return ret;

		ret = drm_atomic_add_affected_planes(&state->base, &crtc->base);
		if (ret)
			return ret;

		transcoders &= ~BIT(crtc_state->cpu_transcoder);
	}

	drm_WARN_ON(&dev_priv->drm, transcoders != 0);

	return 0;
}

static int intel_modeset_synced_crtcs(struct intel_atomic_state *state,
				      struct drm_connector *connector)
{
	const struct drm_connector_state *old_conn_state =
		drm_atomic_get_old_connector_state(&state->base, connector);
	const struct intel_crtc_state *old_crtc_state;
	struct intel_crtc *crtc;
	u8 transcoders;

	crtc = to_intel_crtc(old_conn_state->crtc);
	if (!crtc)
		return 0;

	old_crtc_state = intel_atomic_get_old_crtc_state(state, crtc);

	if (!old_crtc_state->hw.active)
		return 0;

	transcoders = old_crtc_state->sync_mode_slaves_mask;
	if (old_crtc_state->master_transcoder != INVALID_TRANSCODER)
		transcoders |= BIT(old_crtc_state->master_transcoder);

	return intel_modeset_affected_transcoders(state,
						  transcoders);
}

static int intel_dp_connector_atomic_check(struct drm_connector *conn,
					   struct drm_atomic_state *_state)
{
	struct drm_i915_private *dev_priv = to_i915(conn->dev);
	struct intel_atomic_state *state = to_intel_atomic_state(_state);
	int ret;

	ret = intel_digital_connector_atomic_check(conn, &state->base);
	if (ret)
		return ret;

	/*
	 * We don't enable port sync on BDW due to missing w/as and
	 * due to not having adjusted the modeset sequence appropriately.
	 */
	if (INTEL_GEN(dev_priv) < 9)
		return 0;

	if (!intel_connector_needs_modeset(state, conn))
		return 0;

	if (conn->has_tile) {
		ret = intel_modeset_tile_group(state, conn->tile_group->id);
		if (ret)
			return ret;
	}

	return intel_modeset_synced_crtcs(state, conn);
}

static const struct drm_connector_funcs intel_dp_connector_funcs = {
	.force = intel_dp_force,
	.fill_modes = drm_helper_probe_single_connector_modes,
	.atomic_get_property = intel_digital_connector_atomic_get_property,
	.atomic_set_property = intel_digital_connector_atomic_set_property,
	.late_register = intel_dp_connector_register,
	.early_unregister = intel_dp_connector_unregister,
	.destroy = intel_connector_destroy,
	.atomic_destroy_state = drm_atomic_helper_connector_destroy_state,
	.atomic_duplicate_state = intel_digital_connector_duplicate_state,
};

static const struct drm_connector_helper_funcs intel_dp_connector_helper_funcs = {
	.detect_ctx = intel_dp_detect,
	.get_modes = intel_dp_get_modes,
	.mode_valid = intel_dp_mode_valid,
	.atomic_check = intel_dp_connector_atomic_check,
};

static const struct drm_encoder_funcs intel_dp_enc_funcs = {
	.reset = intel_dp_encoder_reset,
	.destroy = intel_dp_encoder_destroy,
};

enum irqreturn
intel_dp_hpd_pulse(struct intel_digital_port *dig_port, bool long_hpd)
{
	struct drm_i915_private *i915 = to_i915(dig_port->base.base.dev);
	struct intel_dp *intel_dp = &dig_port->dp;

	if (dig_port->base.type == INTEL_OUTPUT_EDP &&
	    (long_hpd || !intel_pps_have_power(intel_dp))) {
		/*
		 * vdd off can generate a long/short pulse on eDP which
		 * would require vdd on to handle it, and thus we
		 * would end up in an endless cycle of
		 * "vdd off -> long/short hpd -> vdd on -> detect -> vdd off -> ..."
		 */
		drm_dbg_kms(&i915->drm,
			    "ignoring %s hpd on eDP [ENCODER:%d:%s]\n",
			    long_hpd ? "long" : "short",
			    dig_port->base.base.base.id,
			    dig_port->base.base.name);
		return IRQ_HANDLED;
	}

	drm_dbg_kms(&i915->drm, "got hpd irq on [ENCODER:%d:%s] - %s\n",
		    dig_port->base.base.base.id,
		    dig_port->base.base.name,
		    long_hpd ? "long" : "short");

	if (long_hpd) {
		intel_dp->reset_link_params = true;
		return IRQ_NONE;
	}

	if (intel_dp->is_mst) {
		if (!intel_dp_check_mst_status(intel_dp))
			return IRQ_NONE;
	} else if (!intel_dp_short_pulse(intel_dp)) {
		return IRQ_NONE;
	}

	return IRQ_HANDLED;
}

/* check the VBT to see whether the eDP is on another port */
bool intel_dp_is_port_edp(struct drm_i915_private *dev_priv, enum port port)
{
	/*
	 * eDP not supported on g4x. so bail out early just
	 * for a bit extra safety in case the VBT is bonkers.
	 */
	if (INTEL_GEN(dev_priv) < 5)
		return false;

	if (INTEL_GEN(dev_priv) < 9 && port == PORT_A)
		return true;

	return intel_bios_is_port_edp(dev_priv, port);
}

static void
intel_dp_add_properties(struct intel_dp *intel_dp, struct drm_connector *connector)
{
	struct drm_i915_private *dev_priv = to_i915(connector->dev);
	enum port port = dp_to_dig_port(intel_dp)->base.port;

	if (!intel_dp_is_edp(intel_dp))
		drm_connector_attach_dp_subconnector_property(connector);

	if (!IS_G4X(dev_priv) && port != PORT_A)
		intel_attach_force_audio_property(connector);

	intel_attach_broadcast_rgb_property(connector);
	if (HAS_GMCH(dev_priv))
		drm_connector_attach_max_bpc_property(connector, 6, 10);
	else if (INTEL_GEN(dev_priv) >= 5)
		drm_connector_attach_max_bpc_property(connector, 6, 12);

	/* Register HDMI colorspace for case of lspcon */
	if (intel_bios_is_lspcon_present(dev_priv, port)) {
		drm_connector_attach_content_type_property(connector);
		intel_attach_hdmi_colorspace_property(connector);
	} else {
		intel_attach_dp_colorspace_property(connector);
	}

	if (IS_GEMINILAKE(dev_priv) || INTEL_GEN(dev_priv) >= 11)
		drm_object_attach_property(&connector->base,
					   connector->dev->mode_config.hdr_output_metadata_property,
					   0);

	if (intel_dp_is_edp(intel_dp)) {
		u32 allowed_scalers;

		allowed_scalers = BIT(DRM_MODE_SCALE_ASPECT) | BIT(DRM_MODE_SCALE_FULLSCREEN);
		if (!HAS_GMCH(dev_priv))
			allowed_scalers |= BIT(DRM_MODE_SCALE_CENTER);

		drm_connector_attach_scaling_mode_property(connector, allowed_scalers);

		connector->state->scaling_mode = DRM_MODE_SCALE_ASPECT;

	}

	if (HAS_VRR(dev_priv))
		drm_connector_attach_vrr_capable_property(connector);
}

/**
 * intel_dp_set_drrs_state - program registers for RR switch to take effect
 * @dev_priv: i915 device
 * @crtc_state: a pointer to the active intel_crtc_state
 * @refresh_rate: RR to be programmed
 *
 * This function gets called when refresh rate (RR) has to be changed from
 * one frequency to another. Switches can be between high and low RR
 * supported by the panel or to any other RR based on media playback (in
 * this case, RR value needs to be passed from user space).
 *
 * The caller of this function needs to take a lock on dev_priv->drrs.
 */
static void intel_dp_set_drrs_state(struct drm_i915_private *dev_priv,
				    const struct intel_crtc_state *crtc_state,
				    int refresh_rate)
{
	struct intel_dp *intel_dp = dev_priv->drrs.dp;
	struct intel_crtc *intel_crtc = to_intel_crtc(crtc_state->uapi.crtc);
	enum drrs_refresh_rate_type index = DRRS_HIGH_RR;

	if (refresh_rate <= 0) {
		drm_dbg_kms(&dev_priv->drm,
			    "Refresh rate should be positive non-zero.\n");
		return;
	}

	if (intel_dp == NULL) {
		drm_dbg_kms(&dev_priv->drm, "DRRS not supported.\n");
		return;
	}

	if (!intel_crtc) {
		drm_dbg_kms(&dev_priv->drm,
			    "DRRS: intel_crtc not initialized\n");
		return;
	}

	if (dev_priv->drrs.type < SEAMLESS_DRRS_SUPPORT) {
		drm_dbg_kms(&dev_priv->drm, "Only Seamless DRRS supported.\n");
		return;
	}

	if (drm_mode_vrefresh(intel_dp->attached_connector->panel.downclock_mode) ==
			refresh_rate)
		index = DRRS_LOW_RR;

	if (index == dev_priv->drrs.refresh_rate_type) {
		drm_dbg_kms(&dev_priv->drm,
			    "DRRS requested for previously set RR...ignoring\n");
		return;
	}

	if (!crtc_state->hw.active) {
		drm_dbg_kms(&dev_priv->drm,
			    "eDP encoder disabled. CRTC not Active\n");
		return;
	}

	if (INTEL_GEN(dev_priv) >= 8 && !IS_CHERRYVIEW(dev_priv)) {
		switch (index) {
		case DRRS_HIGH_RR:
			intel_dp_set_m_n(crtc_state, M1_N1);
			break;
		case DRRS_LOW_RR:
			intel_dp_set_m_n(crtc_state, M2_N2);
			break;
		case DRRS_MAX_RR:
		default:
			drm_err(&dev_priv->drm,
				"Unsupported refreshrate type\n");
		}
	} else if (INTEL_GEN(dev_priv) > 6) {
		i915_reg_t reg = PIPECONF(crtc_state->cpu_transcoder);
		u32 val;

		val = intel_de_read(dev_priv, reg);
		if (index > DRRS_HIGH_RR) {
			if (IS_VALLEYVIEW(dev_priv) || IS_CHERRYVIEW(dev_priv))
				val |= PIPECONF_EDP_RR_MODE_SWITCH_VLV;
			else
				val |= PIPECONF_EDP_RR_MODE_SWITCH;
		} else {
			if (IS_VALLEYVIEW(dev_priv) || IS_CHERRYVIEW(dev_priv))
				val &= ~PIPECONF_EDP_RR_MODE_SWITCH_VLV;
			else
				val &= ~PIPECONF_EDP_RR_MODE_SWITCH;
		}
		intel_de_write(dev_priv, reg, val);
	}

	dev_priv->drrs.refresh_rate_type = index;

	drm_dbg_kms(&dev_priv->drm, "eDP Refresh Rate set to : %dHz\n",
		    refresh_rate);
}

static void
intel_edp_drrs_enable_locked(struct intel_dp *intel_dp)
{
	struct drm_i915_private *dev_priv = dp_to_i915(intel_dp);

	dev_priv->drrs.busy_frontbuffer_bits = 0;
	dev_priv->drrs.dp = intel_dp;
}

/**
 * intel_edp_drrs_enable - init drrs struct if supported
 * @intel_dp: DP struct
 * @crtc_state: A pointer to the active crtc state.
 *
 * Initializes frontbuffer_bits and drrs.dp
 */
void intel_edp_drrs_enable(struct intel_dp *intel_dp,
			   const struct intel_crtc_state *crtc_state)
{
	struct drm_i915_private *dev_priv = dp_to_i915(intel_dp);

	if (!crtc_state->has_drrs)
		return;

	drm_dbg_kms(&dev_priv->drm, "Enabling DRRS\n");

	mutex_lock(&dev_priv->drrs.mutex);

	if (dev_priv->drrs.dp) {
		drm_warn(&dev_priv->drm, "DRRS already enabled\n");
		goto unlock;
	}

	intel_edp_drrs_enable_locked(intel_dp);

unlock:
	mutex_unlock(&dev_priv->drrs.mutex);
}

static void
intel_edp_drrs_disable_locked(struct intel_dp *intel_dp,
			      const struct intel_crtc_state *crtc_state)
{
	struct drm_i915_private *dev_priv = dp_to_i915(intel_dp);

	if (dev_priv->drrs.refresh_rate_type == DRRS_LOW_RR) {
		int refresh;

		refresh = drm_mode_vrefresh(intel_dp->attached_connector->panel.fixed_mode);
		intel_dp_set_drrs_state(dev_priv, crtc_state, refresh);
	}

	dev_priv->drrs.dp = NULL;
}

/**
 * intel_edp_drrs_disable - Disable DRRS
 * @intel_dp: DP struct
 * @old_crtc_state: Pointer to old crtc_state.
 *
 */
void intel_edp_drrs_disable(struct intel_dp *intel_dp,
			    const struct intel_crtc_state *old_crtc_state)
{
	struct drm_i915_private *dev_priv = dp_to_i915(intel_dp);

	if (!old_crtc_state->has_drrs)
		return;

	mutex_lock(&dev_priv->drrs.mutex);
	if (!dev_priv->drrs.dp) {
		mutex_unlock(&dev_priv->drrs.mutex);
		return;
	}

	intel_edp_drrs_disable_locked(intel_dp, old_crtc_state);
	mutex_unlock(&dev_priv->drrs.mutex);

	cancel_delayed_work_sync(&dev_priv->drrs.work);
}

/**
 * intel_edp_drrs_update - Update DRRS state
 * @intel_dp: Intel DP
 * @crtc_state: new CRTC state
 *
 * This function will update DRRS states, disabling or enabling DRRS when
 * executing fastsets. For full modeset, intel_edp_drrs_disable() and
 * intel_edp_drrs_enable() should be called instead.
 */
void
intel_edp_drrs_update(struct intel_dp *intel_dp,
		      const struct intel_crtc_state *crtc_state)
{
	struct drm_i915_private *dev_priv = dp_to_i915(intel_dp);

	if (dev_priv->drrs.type != SEAMLESS_DRRS_SUPPORT)
		return;

	mutex_lock(&dev_priv->drrs.mutex);

	/* New state matches current one? */
	if (crtc_state->has_drrs == !!dev_priv->drrs.dp)
		goto unlock;

	if (crtc_state->has_drrs)
		intel_edp_drrs_enable_locked(intel_dp);
	else
		intel_edp_drrs_disable_locked(intel_dp, crtc_state);

unlock:
	mutex_unlock(&dev_priv->drrs.mutex);
}

static void intel_edp_drrs_downclock_work(struct work_struct *work)
{
	struct drm_i915_private *dev_priv =
		container_of(work, typeof(*dev_priv), drrs.work.work);
	struct intel_dp *intel_dp;

	mutex_lock(&dev_priv->drrs.mutex);

	intel_dp = dev_priv->drrs.dp;

	if (!intel_dp)
		goto unlock;

	/*
	 * The delayed work can race with an invalidate hence we need to
	 * recheck.
	 */

	if (dev_priv->drrs.busy_frontbuffer_bits)
		goto unlock;

	if (dev_priv->drrs.refresh_rate_type != DRRS_LOW_RR) {
		struct drm_crtc *crtc = dp_to_dig_port(intel_dp)->base.base.crtc;

		intel_dp_set_drrs_state(dev_priv, to_intel_crtc(crtc)->config,
			drm_mode_vrefresh(intel_dp->attached_connector->panel.downclock_mode));
	}

unlock:
	mutex_unlock(&dev_priv->drrs.mutex);
}

/**
 * intel_edp_drrs_invalidate - Disable Idleness DRRS
 * @dev_priv: i915 device
 * @frontbuffer_bits: frontbuffer plane tracking bits
 *
 * This function gets called everytime rendering on the given planes start.
 * Hence DRRS needs to be Upclocked, i.e. (LOW_RR -> HIGH_RR).
 *
 * Dirty frontbuffers relevant to DRRS are tracked in busy_frontbuffer_bits.
 */
void intel_edp_drrs_invalidate(struct drm_i915_private *dev_priv,
			       unsigned int frontbuffer_bits)
{
	struct intel_dp *intel_dp;
	struct drm_crtc *crtc;
	enum pipe pipe;

	if (dev_priv->drrs.type == DRRS_NOT_SUPPORTED)
		return;

	cancel_delayed_work(&dev_priv->drrs.work);

	mutex_lock(&dev_priv->drrs.mutex);

	intel_dp = dev_priv->drrs.dp;
	if (!intel_dp) {
		mutex_unlock(&dev_priv->drrs.mutex);
		return;
	}

	crtc = dp_to_dig_port(intel_dp)->base.base.crtc;
	pipe = to_intel_crtc(crtc)->pipe;

	frontbuffer_bits &= INTEL_FRONTBUFFER_ALL_MASK(pipe);
	dev_priv->drrs.busy_frontbuffer_bits |= frontbuffer_bits;

	/* invalidate means busy screen hence upclock */
	if (frontbuffer_bits && dev_priv->drrs.refresh_rate_type == DRRS_LOW_RR)
		intel_dp_set_drrs_state(dev_priv, to_intel_crtc(crtc)->config,
					drm_mode_vrefresh(intel_dp->attached_connector->panel.fixed_mode));

	mutex_unlock(&dev_priv->drrs.mutex);
}

/**
 * intel_edp_drrs_flush - Restart Idleness DRRS
 * @dev_priv: i915 device
 * @frontbuffer_bits: frontbuffer plane tracking bits
 *
 * This function gets called every time rendering on the given planes has
 * completed or flip on a crtc is completed. So DRRS should be upclocked
 * (LOW_RR -> HIGH_RR). And also Idleness detection should be started again,
 * if no other planes are dirty.
 *
 * Dirty frontbuffers relevant to DRRS are tracked in busy_frontbuffer_bits.
 */
void intel_edp_drrs_flush(struct drm_i915_private *dev_priv,
			  unsigned int frontbuffer_bits)
{
	struct intel_dp *intel_dp;
	struct drm_crtc *crtc;
	enum pipe pipe;

	if (dev_priv->drrs.type == DRRS_NOT_SUPPORTED)
		return;

	cancel_delayed_work(&dev_priv->drrs.work);

	mutex_lock(&dev_priv->drrs.mutex);

	intel_dp = dev_priv->drrs.dp;
	if (!intel_dp) {
		mutex_unlock(&dev_priv->drrs.mutex);
		return;
	}

	crtc = dp_to_dig_port(intel_dp)->base.base.crtc;
	pipe = to_intel_crtc(crtc)->pipe;

	frontbuffer_bits &= INTEL_FRONTBUFFER_ALL_MASK(pipe);
	dev_priv->drrs.busy_frontbuffer_bits &= ~frontbuffer_bits;

	/* flush means busy screen hence upclock */
	if (frontbuffer_bits && dev_priv->drrs.refresh_rate_type == DRRS_LOW_RR)
		intel_dp_set_drrs_state(dev_priv, to_intel_crtc(crtc)->config,
					drm_mode_vrefresh(intel_dp->attached_connector->panel.fixed_mode));

	/*
	 * flush also means no more activity hence schedule downclock, if all
	 * other fbs are quiescent too
	 */
	if (!dev_priv->drrs.busy_frontbuffer_bits)
		schedule_delayed_work(&dev_priv->drrs.work,
				msecs_to_jiffies(1000));
	mutex_unlock(&dev_priv->drrs.mutex);
}

/**
 * DOC: Display Refresh Rate Switching (DRRS)
 *
 * Display Refresh Rate Switching (DRRS) is a power conservation feature
 * which enables swtching between low and high refresh rates,
 * dynamically, based on the usage scenario. This feature is applicable
 * for internal panels.
 *
 * Indication that the panel supports DRRS is given by the panel EDID, which
 * would list multiple refresh rates for one resolution.
 *
 * DRRS is of 2 types - static and seamless.
 * Static DRRS involves changing refresh rate (RR) by doing a full modeset
 * (may appear as a blink on screen) and is used in dock-undock scenario.
 * Seamless DRRS involves changing RR without any visual effect to the user
 * and can be used during normal system usage. This is done by programming
 * certain registers.
 *
 * Support for static/seamless DRRS may be indicated in the VBT based on
 * inputs from the panel spec.
 *
 * DRRS saves power by switching to low RR based on usage scenarios.
 *
 * The implementation is based on frontbuffer tracking implementation.  When
 * there is a disturbance on the screen triggered by user activity or a periodic
 * system activity, DRRS is disabled (RR is changed to high RR).  When there is
 * no movement on screen, after a timeout of 1 second, a switch to low RR is
 * made.
 *
 * For integration with frontbuffer tracking code, intel_edp_drrs_invalidate()
 * and intel_edp_drrs_flush() are called.
 *
 * DRRS can be further extended to support other internal panels and also
 * the scenario of video playback wherein RR is set based on the rate
 * requested by userspace.
 */

/**
 * intel_dp_drrs_init - Init basic DRRS work and mutex.
 * @connector: eDP connector
 * @fixed_mode: preferred mode of panel
 *
 * This function is  called only once at driver load to initialize basic
 * DRRS stuff.
 *
 * Returns:
 * Downclock mode if panel supports it, else return NULL.
 * DRRS support is determined by the presence of downclock mode (apart
 * from VBT setting).
 */
static struct drm_display_mode *
intel_dp_drrs_init(struct intel_connector *connector,
		   struct drm_display_mode *fixed_mode)
{
	struct drm_i915_private *dev_priv = to_i915(connector->base.dev);
	struct drm_display_mode *downclock_mode = NULL;

	INIT_DELAYED_WORK(&dev_priv->drrs.work, intel_edp_drrs_downclock_work);
	mutex_init(&dev_priv->drrs.mutex);

	if (INTEL_GEN(dev_priv) <= 6) {
		drm_dbg_kms(&dev_priv->drm,
			    "DRRS supported for Gen7 and above\n");
		return NULL;
	}

	if (dev_priv->vbt.drrs_type != SEAMLESS_DRRS_SUPPORT) {
		drm_dbg_kms(&dev_priv->drm, "VBT doesn't support DRRS\n");
		return NULL;
	}

	downclock_mode = intel_panel_edid_downclock_mode(connector, fixed_mode);
	if (!downclock_mode) {
		drm_dbg_kms(&dev_priv->drm,
			    "Downclock mode is not found. DRRS not supported\n");
		return NULL;
	}

	dev_priv->drrs.type = dev_priv->vbt.drrs_type;

	dev_priv->drrs.refresh_rate_type = DRRS_HIGH_RR;
	drm_dbg_kms(&dev_priv->drm,
		    "seamless DRRS supported for eDP panel.\n");
	return downclock_mode;
}

static bool intel_edp_init_connector(struct intel_dp *intel_dp,
				     struct intel_connector *intel_connector)
{
	struct drm_i915_private *dev_priv = dp_to_i915(intel_dp);
	struct drm_device *dev = &dev_priv->drm;
	struct drm_connector *connector = &intel_connector->base;
	struct drm_display_mode *fixed_mode = NULL;
	struct drm_display_mode *downclock_mode = NULL;
	bool has_dpcd;
	enum pipe pipe = INVALID_PIPE;
	struct edid *edid;

	if (!intel_dp_is_edp(intel_dp))
		return true;

	/*
	 * On IBX/CPT we may get here with LVDS already registered. Since the
	 * driver uses the only internal power sequencer available for both
	 * eDP and LVDS bail out early in this case to prevent interfering
	 * with an already powered-on LVDS power sequencer.
	 */
	if (intel_get_lvds_encoder(dev_priv)) {
		drm_WARN_ON(dev,
			    !(HAS_PCH_IBX(dev_priv) || HAS_PCH_CPT(dev_priv)));
		drm_info(&dev_priv->drm,
			 "LVDS was detected, not registering eDP\n");

		return false;
	}

	intel_pps_init(intel_dp);

	/* Cache DPCD and EDID for edp. */
	has_dpcd = intel_edp_init_dpcd(intel_dp);

	if (!has_dpcd) {
		/* if this fails, presume the device is a ghost */
		drm_info(&dev_priv->drm,
			 "failed to retrieve link info, disabling eDP\n");
		goto out_vdd_off;
	}

	mutex_lock(&dev->mode_config.mutex);
	edid = drm_get_edid(connector, &intel_dp->aux.ddc);
	if (edid) {
		if (drm_add_edid_modes(connector, edid)) {
			drm_connector_update_edid_property(connector, edid);
		} else {
			kfree(edid);
			edid = ERR_PTR(-EINVAL);
		}
	} else {
		edid = ERR_PTR(-ENOENT);
	}
	intel_connector->edid = edid;

	fixed_mode = intel_panel_edid_fixed_mode(intel_connector);
	if (fixed_mode)
		downclock_mode = intel_dp_drrs_init(intel_connector, fixed_mode);

	/* fallback to VBT if available for eDP */
	if (!fixed_mode)
		fixed_mode = intel_panel_vbt_fixed_mode(intel_connector);
	mutex_unlock(&dev->mode_config.mutex);

	if (IS_VALLEYVIEW(dev_priv) || IS_CHERRYVIEW(dev_priv)) {
		/*
		 * Figure out the current pipe for the initial backlight setup.
		 * If the current pipe isn't valid, try the PPS pipe, and if that
		 * fails just assume pipe A.
		 */
		pipe = vlv_active_pipe(intel_dp);

		if (pipe != PIPE_A && pipe != PIPE_B)
			pipe = intel_dp->pps.pps_pipe;

		if (pipe != PIPE_A && pipe != PIPE_B)
			pipe = PIPE_A;

		drm_dbg_kms(&dev_priv->drm,
			    "using pipe %c for initial backlight setup\n",
			    pipe_name(pipe));
	}

	intel_panel_init(&intel_connector->panel, fixed_mode, downclock_mode);
	intel_connector->panel.backlight.power = intel_pps_backlight_power;
	intel_panel_setup_backlight(connector, pipe);

	if (fixed_mode) {
		drm_connector_set_panel_orientation_with_quirk(connector,
				dev_priv->vbt.orientation,
				fixed_mode->hdisplay, fixed_mode->vdisplay);
	}

	return true;

out_vdd_off:
	intel_pps_vdd_off_sync(intel_dp);

	return false;
}

static void intel_dp_modeset_retry_work_fn(struct work_struct *work)
{
	struct intel_connector *intel_connector;
	struct drm_connector *connector;

	intel_connector = container_of(work, typeof(*intel_connector),
				       modeset_retry_work);
	connector = &intel_connector->base;
	DRM_DEBUG_KMS("[CONNECTOR:%d:%s]\n", connector->base.id,
		      connector->name);

	/* Grab the locks before changing connector property*/
	mutex_lock(&connector->dev->mode_config.mutex);
	/* Set connector link status to BAD and send a Uevent to notify
	 * userspace to do a modeset.
	 */
	drm_connector_set_link_status_property(connector,
					       DRM_MODE_LINK_STATUS_BAD);
	mutex_unlock(&connector->dev->mode_config.mutex);
	/* Send Hotplug uevent so userspace can reprobe */
	drm_kms_helper_hotplug_event(connector->dev);
}

bool
intel_dp_init_connector(struct intel_digital_port *dig_port,
			struct intel_connector *intel_connector)
{
	struct drm_connector *connector = &intel_connector->base;
	struct intel_dp *intel_dp = &dig_port->dp;
	struct intel_encoder *intel_encoder = &dig_port->base;
	struct drm_device *dev = intel_encoder->base.dev;
	struct drm_i915_private *dev_priv = to_i915(dev);
	enum port port = intel_encoder->port;
	enum phy phy = intel_port_to_phy(dev_priv, port);
	int type;

	/* Initialize the work for modeset in case of link train failure */
	INIT_WORK(&intel_connector->modeset_retry_work,
		  intel_dp_modeset_retry_work_fn);

	if (drm_WARN(dev, dig_port->max_lanes < 1,
		     "Not enough lanes (%d) for DP on [ENCODER:%d:%s]\n",
		     dig_port->max_lanes, intel_encoder->base.base.id,
		     intel_encoder->base.name))
		return false;

	intel_dp_set_source_rates(intel_dp);

	intel_dp->reset_link_params = true;
	intel_dp->pps.pps_pipe = INVALID_PIPE;
	intel_dp->pps.active_pipe = INVALID_PIPE;

	/* Preserve the current hw state. */
	intel_dp->DP = intel_de_read(dev_priv, intel_dp->output_reg);
	intel_dp->attached_connector = intel_connector;

	if (intel_dp_is_port_edp(dev_priv, port)) {
		/*
		 * Currently we don't support eDP on TypeC ports, although in
		 * theory it could work on TypeC legacy ports.
		 */
		drm_WARN_ON(dev, intel_phy_is_tc(dev_priv, phy));
		type = DRM_MODE_CONNECTOR_eDP;
	} else {
		type = DRM_MODE_CONNECTOR_DisplayPort;
	}

	if (IS_VALLEYVIEW(dev_priv) || IS_CHERRYVIEW(dev_priv))
		intel_dp->pps.active_pipe = vlv_active_pipe(intel_dp);

	/*
	 * For eDP we always set the encoder type to INTEL_OUTPUT_EDP, but
	 * for DP the encoder type can be set by the caller to
	 * INTEL_OUTPUT_UNKNOWN for DDI, so don't rewrite it.
	 */
	if (type == DRM_MODE_CONNECTOR_eDP)
		intel_encoder->type = INTEL_OUTPUT_EDP;

	/* eDP only on port B and/or C on vlv/chv */
	if (drm_WARN_ON(dev, (IS_VALLEYVIEW(dev_priv) ||
			      IS_CHERRYVIEW(dev_priv)) &&
			intel_dp_is_edp(intel_dp) &&
			port != PORT_B && port != PORT_C))
		return false;

	drm_dbg_kms(&dev_priv->drm,
		    "Adding %s connector on [ENCODER:%d:%s]\n",
		    type == DRM_MODE_CONNECTOR_eDP ? "eDP" : "DP",
		    intel_encoder->base.base.id, intel_encoder->base.name);

	drm_connector_init(dev, connector, &intel_dp_connector_funcs, type);
	drm_connector_helper_add(connector, &intel_dp_connector_helper_funcs);

	if (!HAS_GMCH(dev_priv))
		connector->interlace_allowed = true;
	connector->doublescan_allowed = 0;

	intel_connector->polled = DRM_CONNECTOR_POLL_HPD;

	intel_dp_aux_init(intel_dp);

	intel_connector_attach_encoder(intel_connector, intel_encoder);

	if (HAS_DDI(dev_priv))
		intel_connector->get_hw_state = intel_ddi_connector_get_hw_state;
	else
		intel_connector->get_hw_state = intel_connector_get_hw_state;

	/* init MST on ports that can support it */
	intel_dp_mst_encoder_init(dig_port,
				  intel_connector->base.base.id);

	if (!intel_edp_init_connector(intel_dp, intel_connector)) {
		intel_dp_aux_fini(intel_dp);
		intel_dp_mst_encoder_cleanup(dig_port);
		goto fail;
	}

	intel_dp_add_properties(intel_dp, connector);

	if (is_hdcp_supported(dev_priv, port) && !intel_dp_is_edp(intel_dp)) {
		int ret = intel_dp_init_hdcp(dig_port, intel_connector);
		if (ret)
			drm_dbg_kms(&dev_priv->drm,
				    "HDCP init failed, skipping.\n");
	}

	/* For G4X desktop chip, PEG_BAND_GAP_DATA 3:0 must first be written
	 * 0xd.  Failure to do so will result in spurious interrupts being
	 * generated on the port when a cable is not attached.
	 */
	if (IS_G45(dev_priv)) {
		u32 temp = intel_de_read(dev_priv, PEG_BAND_GAP_DATA);
		intel_de_write(dev_priv, PEG_BAND_GAP_DATA,
			       (temp & ~0xf) | 0xd);
	}

	intel_dp->frl.is_trained = false;
	intel_dp->frl.trained_rate_gbps = 0;

	return true;

fail:
	drm_connector_cleanup(connector);

	return false;
}

bool intel_dp_init(struct drm_i915_private *dev_priv,
		   i915_reg_t output_reg,
		   enum port port)
{
	struct intel_digital_port *dig_port;
	struct intel_encoder *intel_encoder;
	struct drm_encoder *encoder;
	struct intel_connector *intel_connector;

	dig_port = kzalloc(sizeof(*dig_port), GFP_KERNEL);
	if (!dig_port)
		return false;

	intel_connector = intel_connector_alloc();
	if (!intel_connector)
		goto err_connector_alloc;

	intel_encoder = &dig_port->base;
	encoder = &intel_encoder->base;

	mutex_init(&dig_port->hdcp_mutex);

	if (drm_encoder_init(&dev_priv->drm, &intel_encoder->base,
			     &intel_dp_enc_funcs, DRM_MODE_ENCODER_TMDS,
			     "DP %c", port_name(port)))
		goto err_encoder_init;

	intel_encoder->hotplug = intel_dp_hotplug;
	intel_encoder->compute_config = intel_dp_compute_config;
	intel_encoder->get_hw_state = intel_dp_get_hw_state;
	intel_encoder->get_config = intel_dp_get_config;
	intel_encoder->sync_state = intel_dp_sync_state;
	intel_encoder->initial_fastset_check = intel_dp_initial_fastset_check;
	intel_encoder->update_pipe = intel_panel_update_backlight;
	intel_encoder->suspend = intel_dp_encoder_suspend;
	intel_encoder->shutdown = intel_dp_encoder_shutdown;
	if (IS_CHERRYVIEW(dev_priv)) {
		intel_encoder->pre_pll_enable = chv_dp_pre_pll_enable;
		intel_encoder->pre_enable = chv_pre_enable_dp;
		intel_encoder->enable = vlv_enable_dp;
		intel_encoder->disable = vlv_disable_dp;
		intel_encoder->post_disable = chv_post_disable_dp;
		intel_encoder->post_pll_disable = chv_dp_post_pll_disable;
	} else if (IS_VALLEYVIEW(dev_priv)) {
		intel_encoder->pre_pll_enable = vlv_dp_pre_pll_enable;
		intel_encoder->pre_enable = vlv_pre_enable_dp;
		intel_encoder->enable = vlv_enable_dp;
		intel_encoder->disable = vlv_disable_dp;
		intel_encoder->post_disable = vlv_post_disable_dp;
	} else {
		intel_encoder->pre_enable = g4x_pre_enable_dp;
		intel_encoder->enable = g4x_enable_dp;
		intel_encoder->disable = g4x_disable_dp;
		intel_encoder->post_disable = g4x_post_disable_dp;
	}

	if ((IS_IVYBRIDGE(dev_priv) && port == PORT_A) ||
	    (HAS_PCH_CPT(dev_priv) && port != PORT_A))
		dig_port->dp.set_link_train = cpt_set_link_train;
	else
		dig_port->dp.set_link_train = g4x_set_link_train;

	if (IS_CHERRYVIEW(dev_priv))
		dig_port->dp.set_signal_levels = chv_set_signal_levels;
	else if (IS_VALLEYVIEW(dev_priv))
		dig_port->dp.set_signal_levels = vlv_set_signal_levels;
	else if (IS_IVYBRIDGE(dev_priv) && port == PORT_A)
		dig_port->dp.set_signal_levels = ivb_cpu_edp_set_signal_levels;
	else if (IS_GEN(dev_priv, 6) && port == PORT_A)
		dig_port->dp.set_signal_levels = snb_cpu_edp_set_signal_levels;
	else
		dig_port->dp.set_signal_levels = g4x_set_signal_levels;

	if (IS_VALLEYVIEW(dev_priv) || IS_CHERRYVIEW(dev_priv) ||
	    (HAS_PCH_SPLIT(dev_priv) && port != PORT_A)) {
		dig_port->dp.preemph_max = intel_dp_preemph_max_3;
		dig_port->dp.voltage_max = intel_dp_voltage_max_3;
	} else {
		dig_port->dp.preemph_max = intel_dp_preemph_max_2;
		dig_port->dp.voltage_max = intel_dp_voltage_max_2;
	}

	dig_port->dp.output_reg = output_reg;
	dig_port->max_lanes = 4;

	intel_encoder->type = INTEL_OUTPUT_DP;
	intel_encoder->power_domain = intel_port_to_power_domain(port);
	if (IS_CHERRYVIEW(dev_priv)) {
		if (port == PORT_D)
			intel_encoder->pipe_mask = BIT(PIPE_C);
		else
			intel_encoder->pipe_mask = BIT(PIPE_A) | BIT(PIPE_B);
	} else {
		intel_encoder->pipe_mask = ~0;
	}
	intel_encoder->cloneable = 0;
	intel_encoder->port = port;
	intel_encoder->hpd_pin = intel_hpd_pin_default(dev_priv, port);

	dig_port->hpd_pulse = intel_dp_hpd_pulse;

	if (HAS_GMCH(dev_priv)) {
		if (IS_GM45(dev_priv))
			dig_port->connected = gm45_digital_port_connected;
		else
			dig_port->connected = g4x_digital_port_connected;
	} else {
		if (port == PORT_A)
			dig_port->connected = ilk_digital_port_connected;
		else
			dig_port->connected = ibx_digital_port_connected;
	}

	if (port != PORT_A)
		intel_infoframe_init(dig_port);

	dig_port->aux_ch = intel_bios_port_aux_ch(dev_priv, port);
	if (!intel_dp_init_connector(dig_port, intel_connector))
		goto err_init_connector;

	return true;

err_init_connector:
	drm_encoder_cleanup(encoder);
err_encoder_init:
	kfree(intel_connector);
err_connector_alloc:
	kfree(dig_port);
	return false;
}

void intel_dp_mst_suspend(struct drm_i915_private *dev_priv)
{
	struct intel_encoder *encoder;

	for_each_intel_encoder(&dev_priv->drm, encoder) {
		struct intel_dp *intel_dp;

		if (encoder->type != INTEL_OUTPUT_DDI)
			continue;

		intel_dp = enc_to_intel_dp(encoder);

		if (!intel_dp->can_mst)
			continue;

		if (intel_dp->is_mst)
			drm_dp_mst_topology_mgr_suspend(&intel_dp->mst_mgr);
	}
}

void intel_dp_mst_resume(struct drm_i915_private *dev_priv)
{
	struct intel_encoder *encoder;

	for_each_intel_encoder(&dev_priv->drm, encoder) {
		struct intel_dp *intel_dp;
		int ret;

		if (encoder->type != INTEL_OUTPUT_DDI)
			continue;

		intel_dp = enc_to_intel_dp(encoder);

		if (!intel_dp->can_mst)
			continue;

		ret = drm_dp_mst_topology_mgr_resume(&intel_dp->mst_mgr,
						     true);
		if (ret) {
			intel_dp->is_mst = false;
			drm_dp_mst_topology_mgr_set_mst(&intel_dp->mst_mgr,
							false);
		}
	}
}<|MERGE_RESOLUTION|>--- conflicted
+++ resolved
@@ -3015,23 +3015,8 @@
 	chv_phy_post_pll_disable(encoder, old_crtc_state);
 }
 
-<<<<<<< HEAD
-/*
- * Fetch AUX CH registers 0x202 - 0x207 which contain
- * link status information
- */
-bool
-intel_dp_get_link_status(struct intel_dp *intel_dp, u8 *link_status)
-{
-	return drm_dp_dpcd_read(&intel_dp->aux, DP_LANE0_1_STATUS, link_status,
-				DP_LINK_STATUS_SIZE) == DP_LINK_STATUS_SIZE;
-}
-
-static u8 intel_dp_voltage_max_2(struct intel_dp *intel_dp)
-=======
 static u8 intel_dp_voltage_max_2(struct intel_dp *intel_dp,
 				 const struct intel_crtc_state *crtc_state)
->>>>>>> cb7e61a3
 {
 	return DP_TRAIN_VOLTAGE_SWING_LEVEL_2;
 }
