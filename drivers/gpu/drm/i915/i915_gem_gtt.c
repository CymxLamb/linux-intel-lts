--- conflicted
+++ resolved
@@ -2152,11 +2152,6 @@
 		return;
 	}
 
-	if (PVMMIO_LEVEL_ENABLE(vm->i915, PVMMIO_GGTT_UPDATE)) {
-		vgpu_ggtt_insert(vm->i915, offset, 1, level);
-		return;
-	}
-
 	ggtt->invalidate(vm->i915);
 }
 
@@ -2347,11 +2342,7 @@
 	if (intel_gvt_active(arg->vm->i915))
 		gvt_pause_user_domains(arg->vm->i915);
 #endif
-<<<<<<< HEAD
-	gen8_ggtt_insert_entries(arg->vm, arg->vma, arg->level, 0);
-=======
 	gen8_ggtt_insert_entries(arg->vm, arg->vma, arg->level, arg->flags);
->>>>>>> f0e0b314
 #if IS_ENABLED(CONFIG_DRM_I915_GVT)
 	if (intel_gvt_active(arg->vm->i915))
 		gvt_unpause_user_domains(arg->vm->i915);
