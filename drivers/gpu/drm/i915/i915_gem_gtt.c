/*
 * Copyright © 2010 Daniel Vetter
 * Copyright © 2011-2014 Intel Corporation
 *
 * Permission is hereby granted, free of charge, to any person obtaining a
 * copy of this software and associated documentation files (the "Software"),
 * to deal in the Software without restriction, including without limitation
 * the rights to use, copy, modify, merge, publish, distribute, sublicense,
 * and/or sell copies of the Software, and to permit persons to whom the
 * Software is furnished to do so, subject to the following conditions:
 *
 * The above copyright notice and this permission notice (including the next
 * paragraph) shall be included in all copies or substantial portions of the
 * Software.
 *
 * THE SOFTWARE IS PROVIDED "AS IS", WITHOUT WARRANTY OF ANY KIND, EXPRESS OR
 * IMPLIED, INCLUDING BUT NOT LIMITED TO THE WARRANTIES OF MERCHANTABILITY,
 * FITNESS FOR A PARTICULAR PURPOSE AND NONINFRINGEMENT.  IN NO EVENT SHALL
 * THE AUTHORS OR COPYRIGHT HOLDERS BE LIABLE FOR ANY CLAIM, DAMAGES OR OTHER
 * LIABILITY, WHETHER IN AN ACTION OF CONTRACT, TORT OR OTHERWISE, ARISING
 * FROM, OUT OF OR IN CONNECTION WITH THE SOFTWARE OR THE USE OR OTHER DEALINGS
 * IN THE SOFTWARE.
 *
 */

#include <linux/log2.h>
#include <linux/random.h>
#include <linux/seq_file.h>
#include <linux/stop_machine.h>

#include <drm/drmP.h>
#include <drm/i915_drm.h>

#include "i915_drv.h"
#include "i915_vgpu.h"
#include "i915_trace.h"
#include "intel_drv.h"
#include "intel_frontbuffer.h"

#define I915_GFP_DMA (GFP_KERNEL | __GFP_HIGHMEM)

/**
 * DOC: Global GTT views
 *
 * Background and previous state
 *
 * Historically objects could exists (be bound) in global GTT space only as
 * singular instances with a view representing all of the object's backing pages
 * in a linear fashion. This view will be called a normal view.
 *
 * To support multiple views of the same object, where the number of mapped
 * pages is not equal to the backing store, or where the layout of the pages
 * is not linear, concept of a GGTT view was added.
 *
 * One example of an alternative view is a stereo display driven by a single
 * image. In this case we would have a framebuffer looking like this
 * (2x2 pages):
 *
 *    12
 *    34
 *
 * Above would represent a normal GGTT view as normally mapped for GPU or CPU
 * rendering. In contrast, fed to the display engine would be an alternative
 * view which could look something like this:
 *
 *   1212
 *   3434
 *
 * In this example both the size and layout of pages in the alternative view is
 * different from the normal view.
 *
 * Implementation and usage
 *
 * GGTT views are implemented using VMAs and are distinguished via enum
 * i915_ggtt_view_type and struct i915_ggtt_view.
 *
 * A new flavour of core GEM functions which work with GGTT bound objects were
 * added with the _ggtt_ infix, and sometimes with _view postfix to avoid
 * renaming  in large amounts of code. They take the struct i915_ggtt_view
 * parameter encapsulating all metadata required to implement a view.
 *
 * As a helper for callers which are only interested in the normal view,
 * globally const i915_ggtt_view_normal singleton instance exists. All old core
 * GEM API functions, the ones not taking the view parameter, are operating on,
 * or with the normal GGTT view.
 *
 * Code wanting to add or use a new GGTT view needs to:
 *
 * 1. Add a new enum with a suitable name.
 * 2. Extend the metadata in the i915_ggtt_view structure if required.
 * 3. Add support to i915_get_vma_pages().
 *
 * New views are required to build a scatter-gather table from within the
 * i915_get_vma_pages function. This table is stored in the vma.ggtt_view and
 * exists for the lifetime of an VMA.
 *
 * Core API is designed to have copy semantics which means that passed in
 * struct i915_ggtt_view does not need to be persistent (left around after
 * calling the core API functions).
 *
 */

static int
i915_get_ggtt_vma_pages(struct i915_vma *vma);

static void gen6_ggtt_invalidate(struct drm_i915_private *dev_priv)
{
	/* Note that as an uncached mmio write, this should flush the
	 * WCB of the writes into the GGTT before it triggers the invalidate.
	 */
	I915_WRITE(GFX_FLSH_CNTL_GEN6, GFX_FLSH_CNTL_EN);
}

static void guc_ggtt_invalidate(struct drm_i915_private *dev_priv)
{
	gen6_ggtt_invalidate(dev_priv);
	I915_WRITE(GEN8_GTCR, GEN8_GTCR_INVALIDATE);
}

static void gmch_ggtt_invalidate(struct drm_i915_private *dev_priv)
{
	intel_gtt_chipset_flush();
}

static inline void i915_ggtt_invalidate(struct drm_i915_private *i915)
{
	i915->ggtt.invalidate(i915);
}

int intel_sanitize_enable_ppgtt(struct drm_i915_private *dev_priv,
			       	int enable_ppgtt)
{
	bool has_aliasing_ppgtt;
	bool has_full_ppgtt;
	bool has_full_48bit_ppgtt;

	has_aliasing_ppgtt = dev_priv->info.has_aliasing_ppgtt;
	has_full_ppgtt = dev_priv->info.has_full_ppgtt;
	has_full_48bit_ppgtt = dev_priv->info.has_full_48bit_ppgtt;

	if (intel_vgpu_active(dev_priv)) {
		/* emulation is too hard */
		has_full_ppgtt = false;
		has_full_48bit_ppgtt = false;
	}

	if (!has_aliasing_ppgtt)
		return 0;

	/*
	 * We don't allow disabling PPGTT for gen9+ as it's a requirement for
	 * execlists, the sole mechanism available to submit work.
	 */
	if (enable_ppgtt == 0 && INTEL_GEN(dev_priv) < 9)
		return 0;

	/* Full PPGTT is required by the Gen9 cmdparser */
	if (enable_ppgtt == 1 && INTEL_GEN(dev_priv) != 9)
		return 1;

	if (enable_ppgtt == 2 && has_full_ppgtt)
		return 2;

	if (enable_ppgtt == 3 && has_full_48bit_ppgtt)
		return 3;

#ifdef CONFIG_INTEL_IOMMU
	/* Disable ppgtt on SNB if VT-d is on. */
	if (IS_GEN6(dev_priv) && intel_iommu_gfx_mapped) {
		DRM_INFO("Disabling PPGTT because VT-d is on\n");
		return 0;
	}
#endif

	/* Early VLV doesn't have this */
	if (IS_VALLEYVIEW(dev_priv) && dev_priv->drm.pdev->revision < 0xb) {
		DRM_DEBUG_DRIVER("disabling PPGTT on pre-B3 step VLV\n");
		return 0;
	}

	if (INTEL_GEN(dev_priv) >= 8 && i915.enable_execlists && has_full_ppgtt)
		return has_full_48bit_ppgtt ? 3 : 2;
	else
		return has_aliasing_ppgtt ? 1 : 0;
}

static int ppgtt_bind_vma(struct i915_vma *vma,
			  enum i915_cache_level cache_level,
			  u32 unused)
{
	u32 pte_flags = 0;

	vma->pages = vma->obj->mm.pages;

	/* Applicable to VLV, and gen8+ */
	if (i915_gem_object_is_readonly(vma->obj))
		pte_flags |= PTE_READ_ONLY;

	vma->vm->insert_entries(vma->vm, vma->pages, vma->node.start,
				cache_level, pte_flags);

	return 0;
}

static void ppgtt_unbind_vma(struct i915_vma *vma)
{
	vma->vm->clear_range(vma->vm,
			     vma->node.start,
			     vma->size);
}

static gen8_pte_t gen8_pte_encode(dma_addr_t addr,
<<<<<<< HEAD
				  enum i915_cache_level level)
=======
				  enum i915_cache_level level,
				  bool valid, u32 flags)
>>>>>>> 9829ecfd
{
	gen8_pte_t pte = _PAGE_PRESENT | _PAGE_RW;
	pte |= addr;

	if (unlikely(flags & PTE_READ_ONLY))
		pte &= ~_PAGE_RW;

	switch (level) {
	case I915_CACHE_NONE:
		pte |= PPAT_UNCACHED_INDEX;
		break;
	case I915_CACHE_WT:
		pte |= PPAT_DISPLAY_ELLC_INDEX;
		break;
	default:
		pte |= PPAT_CACHED_INDEX;
		break;
	}

	return pte;
}

static gen8_pde_t gen8_pde_encode(const dma_addr_t addr,
				  const enum i915_cache_level level)
{
	gen8_pde_t pde = _PAGE_PRESENT | _PAGE_RW;
	pde |= addr;
	if (level != I915_CACHE_NONE)
		pde |= PPAT_CACHED_PDE_INDEX;
	else
		pde |= PPAT_UNCACHED_INDEX;
	return pde;
}

#define gen8_pdpe_encode gen8_pde_encode
#define gen8_pml4e_encode gen8_pde_encode

static gen6_pte_t snb_pte_encode(dma_addr_t addr,
				 enum i915_cache_level level,
				 u32 unused)
{
	gen6_pte_t pte = GEN6_PTE_VALID;
	pte |= GEN6_PTE_ADDR_ENCODE(addr);

	switch (level) {
	case I915_CACHE_L3_LLC:
	case I915_CACHE_LLC:
		pte |= GEN6_PTE_CACHE_LLC;
		break;
	case I915_CACHE_NONE:
		pte |= GEN6_PTE_UNCACHED;
		break;
	default:
		MISSING_CASE(level);
	}

	return pte;
}

static gen6_pte_t ivb_pte_encode(dma_addr_t addr,
				 enum i915_cache_level level,
				 u32 unused)
{
	gen6_pte_t pte = GEN6_PTE_VALID;
	pte |= GEN6_PTE_ADDR_ENCODE(addr);

	switch (level) {
	case I915_CACHE_L3_LLC:
		pte |= GEN7_PTE_CACHE_L3_LLC;
		break;
	case I915_CACHE_LLC:
		pte |= GEN6_PTE_CACHE_LLC;
		break;
	case I915_CACHE_NONE:
		pte |= GEN6_PTE_UNCACHED;
		break;
	default:
		MISSING_CASE(level);
	}

	return pte;
}

static gen6_pte_t byt_pte_encode(dma_addr_t addr,
				 enum i915_cache_level level,
				 u32 flags)
{
	gen6_pte_t pte = GEN6_PTE_VALID;
	pte |= GEN6_PTE_ADDR_ENCODE(addr);

	if (!(flags & PTE_READ_ONLY))
		pte |= BYT_PTE_WRITEABLE;

	if (level != I915_CACHE_NONE)
		pte |= BYT_PTE_SNOOPED_BY_CPU_CACHES;

	return pte;
}

static gen6_pte_t hsw_pte_encode(dma_addr_t addr,
				 enum i915_cache_level level,
				 u32 unused)
{
	gen6_pte_t pte = GEN6_PTE_VALID;
	pte |= HSW_PTE_ADDR_ENCODE(addr);

	if (level != I915_CACHE_NONE)
		pte |= HSW_WB_LLC_AGE3;

	return pte;
}

static gen6_pte_t iris_pte_encode(dma_addr_t addr,
				  enum i915_cache_level level,
				  u32 unused)
{
	gen6_pte_t pte = GEN6_PTE_VALID;
	pte |= HSW_PTE_ADDR_ENCODE(addr);

	switch (level) {
	case I915_CACHE_NONE:
		break;
	case I915_CACHE_WT:
		pte |= HSW_WT_ELLC_LLC_AGE3;
		break;
	default:
		pte |= HSW_WB_ELLC_LLC_AGE3;
		break;
	}

	return pte;
}

static int __setup_page_dma(struct drm_i915_private *dev_priv,
			    struct i915_page_dma *p, gfp_t flags)
{
	struct device *kdev = &dev_priv->drm.pdev->dev;

	p->page = alloc_page(flags);
	if (!p->page)
		return -ENOMEM;

	p->daddr = dma_map_page(kdev,
				p->page, 0, PAGE_SIZE, PCI_DMA_BIDIRECTIONAL);

	if (dma_mapping_error(kdev, p->daddr)) {
		__free_page(p->page);
		return -EINVAL;
	}

	return 0;
}

static int setup_page_dma(struct drm_i915_private *dev_priv,
			  struct i915_page_dma *p)
{
	return __setup_page_dma(dev_priv, p, I915_GFP_DMA);
}

static void cleanup_page_dma(struct drm_i915_private *dev_priv,
			     struct i915_page_dma *p)
{
	struct pci_dev *pdev = dev_priv->drm.pdev;

	if (WARN_ON(!p->page))
		return;

	dma_unmap_page(&pdev->dev, p->daddr, PAGE_SIZE, PCI_DMA_BIDIRECTIONAL);
	__free_page(p->page);
	memset(p, 0, sizeof(*p));
}

static void *kmap_page_dma(struct i915_page_dma *p)
{
	return kmap_atomic(p->page);
}

/* We use the flushing unmap only with ppgtt structures:
 * page directories, page tables and scratch pages.
 */
static void kunmap_page_dma(struct drm_i915_private *dev_priv, void *vaddr)
{
	/* There are only few exceptions for gen >=6. chv and bxt.
	 * And we are not sure about the latter so play safe for now.
	 */
	if (IS_CHERRYVIEW(dev_priv) || IS_GEN9_LP(dev_priv))
		drm_clflush_virt_range(vaddr, PAGE_SIZE);

	kunmap_atomic(vaddr);
}

#define kmap_px(px) kmap_page_dma(px_base(px))
#define kunmap_px(ppgtt, vaddr) \
		kunmap_page_dma((ppgtt)->base.i915, (vaddr))

#define setup_px(dev_priv, px) setup_page_dma((dev_priv), px_base(px))
#define cleanup_px(dev_priv, px) cleanup_page_dma((dev_priv), px_base(px))
#define fill_px(dev_priv, px, v) fill_page_dma((dev_priv), px_base(px), (v))
#define fill32_px(dev_priv, px, v) \
		fill_page_dma_32((dev_priv), px_base(px), (v))

static void fill_page_dma(struct drm_i915_private *dev_priv,
			  struct i915_page_dma *p, const uint64_t val)
{
	int i;
	uint64_t * const vaddr = kmap_page_dma(p);

	for (i = 0; i < 512; i++)
		vaddr[i] = val;

	kunmap_page_dma(dev_priv, vaddr);
}

static void fill_page_dma_32(struct drm_i915_private *dev_priv,
			     struct i915_page_dma *p, const uint32_t val32)
{
	uint64_t v = val32;

	v = v << 32 | val32;

	fill_page_dma(dev_priv, p, v);
}

static int
setup_scratch_page(struct drm_i915_private *dev_priv,
		   struct i915_page_dma *scratch,
		   gfp_t gfp)
{
	return __setup_page_dma(dev_priv, scratch, gfp | __GFP_ZERO);
}

static void cleanup_scratch_page(struct drm_i915_private *dev_priv,
				 struct i915_page_dma *scratch)
{
	cleanup_page_dma(dev_priv, scratch);
}

static struct i915_page_table *alloc_pt(struct drm_i915_private *dev_priv)
{
	struct i915_page_table *pt;
	const size_t count = INTEL_GEN(dev_priv) >= 8 ? GEN8_PTES : GEN6_PTES;
	int ret = -ENOMEM;

	pt = kzalloc(sizeof(*pt), GFP_KERNEL);
	if (!pt)
		return ERR_PTR(-ENOMEM);

	pt->used_ptes = kcalloc(BITS_TO_LONGS(count), sizeof(*pt->used_ptes),
				GFP_KERNEL);

	if (!pt->used_ptes)
		goto fail_bitmap;

	ret = setup_px(dev_priv, pt);
	if (ret)
		goto fail_page_m;

	return pt;

fail_page_m:
	kfree(pt->used_ptes);
fail_bitmap:
	kfree(pt);

	return ERR_PTR(ret);
}

static void free_pt(struct drm_i915_private *dev_priv,
		    struct i915_page_table *pt)
{
	cleanup_px(dev_priv, pt);
	kfree(pt->used_ptes);
	kfree(pt);
}

static void gen8_initialize_pt(struct i915_address_space *vm,
			       struct i915_page_table *pt)
{
	gen8_pte_t scratch_pte;

	scratch_pte = gen8_pte_encode(vm->scratch_page.daddr,
<<<<<<< HEAD
				      I915_CACHE_LLC);
=======
				      I915_CACHE_LLC, true, 0);
>>>>>>> 9829ecfd

	fill_px(vm->i915, pt, scratch_pte);
}

static void gen6_initialize_pt(struct i915_address_space *vm,
			       struct i915_page_table *pt)
{
	gen6_pte_t scratch_pte;

	WARN_ON(vm->scratch_page.daddr == 0);

	scratch_pte = vm->pte_encode(vm->scratch_page.daddr,
				     I915_CACHE_LLC, 0);

	fill32_px(vm->i915, pt, scratch_pte);
}

static struct i915_page_directory *alloc_pd(struct drm_i915_private *dev_priv)
{
	struct i915_page_directory *pd;
	int ret = -ENOMEM;

	pd = kzalloc(sizeof(*pd), GFP_KERNEL);
	if (!pd)
		return ERR_PTR(-ENOMEM);

	pd->used_pdes = kcalloc(BITS_TO_LONGS(I915_PDES),
				sizeof(*pd->used_pdes), GFP_KERNEL);
	if (!pd->used_pdes)
		goto fail_bitmap;

	ret = setup_px(dev_priv, pd);
	if (ret)
		goto fail_page_m;

	return pd;

fail_page_m:
	kfree(pd->used_pdes);
fail_bitmap:
	kfree(pd);

	return ERR_PTR(ret);
}

static void free_pd(struct drm_i915_private *dev_priv,
		    struct i915_page_directory *pd)
{
	if (px_page(pd)) {
		cleanup_px(dev_priv, pd);
		kfree(pd->used_pdes);
		kfree(pd);
	}
}

static void gen8_initialize_pd(struct i915_address_space *vm,
			       struct i915_page_directory *pd)
{
	gen8_pde_t scratch_pde;

	scratch_pde = gen8_pde_encode(px_dma(vm->scratch_pt), I915_CACHE_LLC);

	fill_px(vm->i915, pd, scratch_pde);
}

static int __pdp_init(struct drm_i915_private *dev_priv,
		      struct i915_page_directory_pointer *pdp)
{
	size_t pdpes = I915_PDPES_PER_PDP(dev_priv);

	pdp->used_pdpes = kcalloc(BITS_TO_LONGS(pdpes),
				  sizeof(unsigned long),
				  GFP_KERNEL);
	if (!pdp->used_pdpes)
		return -ENOMEM;

	pdp->page_directory = kcalloc(pdpes, sizeof(*pdp->page_directory),
				      GFP_KERNEL);
	if (!pdp->page_directory) {
		kfree(pdp->used_pdpes);
		/* the PDP might be the statically allocated top level. Keep it
		 * as clean as possible */
		pdp->used_pdpes = NULL;
		return -ENOMEM;
	}

	return 0;
}

static void __pdp_fini(struct i915_page_directory_pointer *pdp)
{
	kfree(pdp->used_pdpes);
	kfree(pdp->page_directory);
	pdp->page_directory = NULL;
}

static struct
i915_page_directory_pointer *alloc_pdp(struct drm_i915_private *dev_priv)
{
	struct i915_page_directory_pointer *pdp;
	int ret = -ENOMEM;

	WARN_ON(!USES_FULL_48BIT_PPGTT(dev_priv));

	pdp = kzalloc(sizeof(*pdp), GFP_KERNEL);
	if (!pdp)
		return ERR_PTR(-ENOMEM);

	ret = __pdp_init(dev_priv, pdp);
	if (ret)
		goto fail_bitmap;

	ret = setup_px(dev_priv, pdp);
	if (ret)
		goto fail_page_m;

	return pdp;

fail_page_m:
	__pdp_fini(pdp);
fail_bitmap:
	kfree(pdp);

	return ERR_PTR(ret);
}

static void free_pdp(struct drm_i915_private *dev_priv,
		     struct i915_page_directory_pointer *pdp)
{
	__pdp_fini(pdp);
	if (USES_FULL_48BIT_PPGTT(dev_priv)) {
		cleanup_px(dev_priv, pdp);
		kfree(pdp);
	}
}

static void gen8_initialize_pdp(struct i915_address_space *vm,
				struct i915_page_directory_pointer *pdp)
{
	gen8_ppgtt_pdpe_t scratch_pdpe;

	scratch_pdpe = gen8_pdpe_encode(px_dma(vm->scratch_pd), I915_CACHE_LLC);

	fill_px(vm->i915, pdp, scratch_pdpe);
}

static void gen8_initialize_pml4(struct i915_address_space *vm,
				 struct i915_pml4 *pml4)
{
	gen8_ppgtt_pml4e_t scratch_pml4e;

	scratch_pml4e = gen8_pml4e_encode(px_dma(vm->scratch_pdp),
					  I915_CACHE_LLC);

	fill_px(vm->i915, pml4, scratch_pml4e);
}

static void
gen8_setup_pdpe(struct i915_hw_ppgtt *ppgtt,
		struct i915_page_directory_pointer *pdp,
		struct i915_page_directory *pd,
		int index)
{
	gen8_ppgtt_pdpe_t *page_directorypo;

	if (!USES_FULL_48BIT_PPGTT(to_i915(ppgtt->base.dev)))
		return;

	page_directorypo = kmap_px(pdp);
	page_directorypo[index] = gen8_pdpe_encode(px_dma(pd), I915_CACHE_LLC);
	kunmap_px(ppgtt, page_directorypo);
}

static void
gen8_setup_pml4e(struct i915_hw_ppgtt *ppgtt,
		 struct i915_pml4 *pml4,
		 struct i915_page_directory_pointer *pdp,
		 int index)
{
	gen8_ppgtt_pml4e_t *pagemap = kmap_px(pml4);

	WARN_ON(!USES_FULL_48BIT_PPGTT(to_i915(ppgtt->base.dev)));
	pagemap[index] = gen8_pml4e_encode(px_dma(pdp), I915_CACHE_LLC);
	kunmap_px(ppgtt, pagemap);
}

/* Broadwell Page Directory Pointer Descriptors */
static int gen8_write_pdp(struct drm_i915_gem_request *req,
			  unsigned entry,
			  dma_addr_t addr)
{
	struct intel_engine_cs *engine = req->engine;
	u32 *cs;

	BUG_ON(entry >= 4);

	cs = intel_ring_begin(req, 6);
	if (IS_ERR(cs))
		return PTR_ERR(cs);

	*cs++ = MI_LOAD_REGISTER_IMM(1);
	*cs++ = i915_mmio_reg_offset(GEN8_RING_PDP_UDW(engine, entry));
	*cs++ = upper_32_bits(addr);
	*cs++ = MI_LOAD_REGISTER_IMM(1);
	*cs++ = i915_mmio_reg_offset(GEN8_RING_PDP_LDW(engine, entry));
	*cs++ = lower_32_bits(addr);
	intel_ring_advance(req, cs);

	return 0;
}

static int gen8_legacy_mm_switch(struct i915_hw_ppgtt *ppgtt,
				 struct drm_i915_gem_request *req)
{
	int i, ret;

	for (i = GEN8_LEGACY_PDPES - 1; i >= 0; i--) {
		const dma_addr_t pd_daddr = i915_page_dir_dma_addr(ppgtt, i);

		ret = gen8_write_pdp(req, i, pd_daddr);
		if (ret)
			return ret;
	}

	return 0;
}

static int gen8_48b_mm_switch(struct i915_hw_ppgtt *ppgtt,
			      struct drm_i915_gem_request *req)
{
	return gen8_write_pdp(req, 0, px_dma(&ppgtt->pml4));
}

/* PDE TLBs are a pain to invalidate on GEN8+. When we modify
 * the page table structures, we mark them dirty so that
 * context switching/execlist queuing code takes extra steps
 * to ensure that tlbs are flushed.
 */
static void mark_tlbs_dirty(struct i915_hw_ppgtt *ppgtt)
{
	ppgtt->pd_dirty_rings = INTEL_INFO(ppgtt->base.i915)->ring_mask;
}

/* Removes entries from a single page table, releasing it if it's empty.
 * Caller can use the return value to update higher-level entries.
 */
static bool gen8_ppgtt_clear_pt(struct i915_address_space *vm,
				struct i915_page_table *pt,
				uint64_t start,
				uint64_t length)
{
	struct i915_hw_ppgtt *ppgtt = i915_vm_to_ppgtt(vm);
	unsigned int num_entries = gen8_pte_count(start, length);
	unsigned int pte = gen8_pte_index(start);
	unsigned int pte_end = pte + num_entries;
	gen8_pte_t *pt_vaddr;
	gen8_pte_t scratch_pte = gen8_pte_encode(vm->scratch_page.daddr,
						 I915_CACHE_LLC);

	if (WARN_ON(!px_page(pt)))
		return false;

	GEM_BUG_ON(pte_end > GEN8_PTES);

	bitmap_clear(pt->used_ptes, pte, num_entries);

	pt_vaddr = kmap_px(pt);

	while (pte < pte_end)
		pt_vaddr[pte++] = scratch_pte;

	kunmap_px(ppgtt, pt_vaddr);

	return false;
}

/* Removes entries from a single page dir, releasing it if it's empty.
 * Caller can use the return value to update higher-level entries
 */
static bool gen8_ppgtt_clear_pd(struct i915_address_space *vm,
				struct i915_page_directory *pd,
				uint64_t start,
				uint64_t length)
{
	struct i915_hw_ppgtt *ppgtt = i915_vm_to_ppgtt(vm);
	struct i915_page_table *pt;
	uint64_t pde;
	gen8_pde_t *pde_vaddr;
	gen8_pde_t scratch_pde = gen8_pde_encode(px_dma(vm->scratch_pt),
						 I915_CACHE_LLC);

	gen8_for_each_pde(pt, pd, start, length, pde) {
		if (WARN_ON(!pd->page_table[pde]))
			break;

		if (gen8_ppgtt_clear_pt(vm, pt, start, length)) {
			__clear_bit(pde, pd->used_pdes);
			pde_vaddr = kmap_px(pd);
			pde_vaddr[pde] = scratch_pde;
			kunmap_px(ppgtt, pde_vaddr);
			free_pt(vm->i915, pt);
		}
	}

	return false;
}

/* Removes entries from a single page dir pointer, releasing it if it's empty.
 * Caller can use the return value to update higher-level entries
 */
static bool gen8_ppgtt_clear_pdp(struct i915_address_space *vm,
				 struct i915_page_directory_pointer *pdp,
				 uint64_t start,
				 uint64_t length)
{
	struct i915_hw_ppgtt *ppgtt = i915_vm_to_ppgtt(vm);
	struct i915_page_directory *pd;
	uint64_t pdpe;

	gen8_for_each_pdpe(pd, pdp, start, length, pdpe) {
		if (WARN_ON(!pdp->page_directory[pdpe]))
			break;

		if (gen8_ppgtt_clear_pd(vm, pd, start, length)) {
			__clear_bit(pdpe, pdp->used_pdpes);
			gen8_setup_pdpe(ppgtt, pdp, vm->scratch_pd, pdpe);
			free_pd(vm->i915, pd);
		}
	}

	mark_tlbs_dirty(ppgtt);

	return false;
}

/* Removes entries from a single pml4.
 * This is the top-level structure in 4-level page tables used on gen8+.
 * Empty entries are always scratch pml4e.
 */
static void gen8_ppgtt_clear_pml4(struct i915_address_space *vm,
				  struct i915_pml4 *pml4,
				  uint64_t start,
				  uint64_t length)
{
	struct i915_hw_ppgtt *ppgtt = i915_vm_to_ppgtt(vm);
<<<<<<< HEAD
	struct i915_page_directory_pointer *pdp;
	uint64_t pml4e;
=======
	gen8_pte_t scratch_pte = gen8_pte_encode(vm->scratch_page.daddr,
						 I915_CACHE_LLC, use_scratch, 0);
>>>>>>> 9829ecfd

	GEM_BUG_ON(!USES_FULL_48BIT_PPGTT(vm->i915));

	gen8_for_each_pml4e(pdp, pml4, start, length, pml4e) {
		if (WARN_ON(!pml4->pdps[pml4e]))
			break;

		if (gen8_ppgtt_clear_pdp(vm, pdp, start, length)) {
			__clear_bit(pml4e, pml4->used_pml4es);
			gen8_setup_pml4e(ppgtt, pml4, vm->scratch_pdp, pml4e);
			free_pdp(vm->i915, pdp);
		}
	}
}

static void gen8_ppgtt_clear_range(struct i915_address_space *vm,
				   uint64_t start, uint64_t length)
{
	struct i915_hw_ppgtt *ppgtt = i915_vm_to_ppgtt(vm);

	if (USES_FULL_48BIT_PPGTT(vm->i915))
		gen8_ppgtt_clear_pml4(vm, &ppgtt->pml4, start, length);
	else
		gen8_ppgtt_clear_pdp(vm, &ppgtt->pdp, start, length);
}

static void
gen8_ppgtt_insert_pte_entries(struct i915_address_space *vm,
			      struct i915_page_directory_pointer *pdp,
			      struct sg_page_iter *sg_iter,
			      uint64_t start,
			      enum i915_cache_level cache_level,
			      u32 flags)
{
	struct i915_hw_ppgtt *ppgtt = i915_vm_to_ppgtt(vm);
	gen8_pte_t *pt_vaddr;
	unsigned pdpe = gen8_pdpe_index(start);
	unsigned pde = gen8_pde_index(start);
	unsigned pte = gen8_pte_index(start);

	pt_vaddr = NULL;

	while (__sg_page_iter_next(sg_iter)) {
		if (pt_vaddr == NULL) {
			struct i915_page_directory *pd = pdp->page_directory[pdpe];
			struct i915_page_table *pt = pd->page_table[pde];
			pt_vaddr = kmap_px(pt);
		}

		pt_vaddr[pte] =
			gen8_pte_encode(sg_page_iter_dma_address(sg_iter),
<<<<<<< HEAD
					cache_level);
=======
					cache_level, true, flags);
>>>>>>> 9829ecfd
		if (++pte == GEN8_PTES) {
			kunmap_px(ppgtt, pt_vaddr);
			pt_vaddr = NULL;
			if (++pde == I915_PDES) {
				if (++pdpe == I915_PDPES_PER_PDP(vm->i915))
					break;
				pde = 0;
			}
			pte = 0;
		}
	}

	if (pt_vaddr)
		kunmap_px(ppgtt, pt_vaddr);
}

static void gen8_ppgtt_insert_entries(struct i915_address_space *vm,
				      struct sg_table *pages,
				      uint64_t start,
				      enum i915_cache_level cache_level,
				      u32 flags)
{
	struct i915_hw_ppgtt *ppgtt = i915_vm_to_ppgtt(vm);
	struct sg_page_iter sg_iter;

	__sg_page_iter_start(&sg_iter, pages->sgl, sg_nents(pages->sgl), 0);

	if (!USES_FULL_48BIT_PPGTT(vm->i915)) {
		gen8_ppgtt_insert_pte_entries(vm, &ppgtt->pdp, &sg_iter, start,
					      cache_level, flags);
	} else {
		struct i915_page_directory_pointer *pdp;
		uint64_t pml4e;
		uint64_t length = (uint64_t)pages->orig_nents << PAGE_SHIFT;

		gen8_for_each_pml4e(pdp, &ppgtt->pml4, start, length, pml4e) {
			gen8_ppgtt_insert_pte_entries(vm, pdp, &sg_iter,
						      start, cache_level, flags);
		}
	}
}

static void gen8_free_page_tables(struct drm_i915_private *dev_priv,
				  struct i915_page_directory *pd)
{
	int i;

	if (!px_page(pd))
		return;

	for_each_set_bit(i, pd->used_pdes, I915_PDES) {
		if (WARN_ON(!pd->page_table[i]))
			continue;

		free_pt(dev_priv, pd->page_table[i]);
		pd->page_table[i] = NULL;
	}
}

static int gen8_init_scratch(struct i915_address_space *vm)
{
	struct drm_i915_private *dev_priv = vm->i915;
	int ret;

	ret = setup_scratch_page(dev_priv, &vm->scratch_page, I915_GFP_DMA);
	if (ret)
		return ret;

	vm->scratch_pt = alloc_pt(dev_priv);
	if (IS_ERR(vm->scratch_pt)) {
		ret = PTR_ERR(vm->scratch_pt);
		goto free_scratch_page;
	}

	vm->scratch_pd = alloc_pd(dev_priv);
	if (IS_ERR(vm->scratch_pd)) {
		ret = PTR_ERR(vm->scratch_pd);
		goto free_pt;
	}

	if (USES_FULL_48BIT_PPGTT(dev_priv)) {
		vm->scratch_pdp = alloc_pdp(dev_priv);
		if (IS_ERR(vm->scratch_pdp)) {
			ret = PTR_ERR(vm->scratch_pdp);
			goto free_pd;
		}
	}

	gen8_initialize_pt(vm, vm->scratch_pt);
	gen8_initialize_pd(vm, vm->scratch_pd);
	if (USES_FULL_48BIT_PPGTT(dev_priv))
		gen8_initialize_pdp(vm, vm->scratch_pdp);

	return 0;

free_pd:
	free_pd(dev_priv, vm->scratch_pd);
free_pt:
	free_pt(dev_priv, vm->scratch_pt);
free_scratch_page:
	cleanup_scratch_page(dev_priv, &vm->scratch_page);

	return ret;
}

static int gen8_ppgtt_notify_vgt(struct i915_hw_ppgtt *ppgtt, bool create)
{
	enum vgt_g2v_type msg;
	struct drm_i915_private *dev_priv = ppgtt->base.i915;
	int i;

	if (USES_FULL_48BIT_PPGTT(dev_priv)) {
		u64 daddr = px_dma(&ppgtt->pml4);

		I915_WRITE(vgtif_reg(pdp[0].lo), lower_32_bits(daddr));
		I915_WRITE(vgtif_reg(pdp[0].hi), upper_32_bits(daddr));

		msg = (create ? VGT_G2V_PPGTT_L4_PAGE_TABLE_CREATE :
				VGT_G2V_PPGTT_L4_PAGE_TABLE_DESTROY);
	} else {
		for (i = 0; i < GEN8_LEGACY_PDPES; i++) {
			u64 daddr = i915_page_dir_dma_addr(ppgtt, i);

			I915_WRITE(vgtif_reg(pdp[i].lo), lower_32_bits(daddr));
			I915_WRITE(vgtif_reg(pdp[i].hi), upper_32_bits(daddr));
		}

		msg = (create ? VGT_G2V_PPGTT_L3_PAGE_TABLE_CREATE :
				VGT_G2V_PPGTT_L3_PAGE_TABLE_DESTROY);
	}

	I915_WRITE(vgtif_reg(g2v_notify), msg);

	return 0;
}

static void gen8_free_scratch(struct i915_address_space *vm)
{
	struct drm_i915_private *dev_priv = vm->i915;

	if (USES_FULL_48BIT_PPGTT(dev_priv))
		free_pdp(dev_priv, vm->scratch_pdp);
	free_pd(dev_priv, vm->scratch_pd);
	free_pt(dev_priv, vm->scratch_pt);
	cleanup_scratch_page(dev_priv, &vm->scratch_page);
}

static void gen8_ppgtt_cleanup_3lvl(struct drm_i915_private *dev_priv,
				    struct i915_page_directory_pointer *pdp)
{
	int i;

	for_each_set_bit(i, pdp->used_pdpes, I915_PDPES_PER_PDP(dev_priv)) {
		if (WARN_ON(!pdp->page_directory[i]))
			continue;

		gen8_free_page_tables(dev_priv, pdp->page_directory[i]);
		free_pd(dev_priv, pdp->page_directory[i]);
	}

	free_pdp(dev_priv, pdp);
}

static void gen8_ppgtt_cleanup_4lvl(struct i915_hw_ppgtt *ppgtt)
{
	struct drm_i915_private *dev_priv = ppgtt->base.i915;
	int i;

	for_each_set_bit(i, ppgtt->pml4.used_pml4es, GEN8_PML4ES_PER_PML4) {
		if (WARN_ON(!ppgtt->pml4.pdps[i]))
			continue;

		gen8_ppgtt_cleanup_3lvl(dev_priv, ppgtt->pml4.pdps[i]);
	}

	cleanup_px(dev_priv, &ppgtt->pml4);
}

static void gen8_ppgtt_cleanup(struct i915_address_space *vm)
{
	struct drm_i915_private *dev_priv = vm->i915;
	struct i915_hw_ppgtt *ppgtt = i915_vm_to_ppgtt(vm);

	if (intel_vgpu_active(dev_priv))
		gen8_ppgtt_notify_vgt(ppgtt, false);

	if (!USES_FULL_48BIT_PPGTT(dev_priv))
		gen8_ppgtt_cleanup_3lvl(dev_priv, &ppgtt->pdp);
	else
		gen8_ppgtt_cleanup_4lvl(ppgtt);

	gen8_free_scratch(vm);
}

/**
 * gen8_ppgtt_alloc_pagetabs() - Allocate page tables for VA range.
 * @vm:	Master vm structure.
 * @pd:	Page directory for this address range.
 * @start:	Starting virtual address to begin allocations.
 * @length:	Size of the allocations.
 * @new_pts:	Bitmap set by function with new allocations. Likely used by the
 *		caller to free on error.
 *
 * Allocate the required number of page tables. Extremely similar to
 * gen8_ppgtt_alloc_page_directories(). The main difference is here we are limited by
 * the page directory boundary (instead of the page directory pointer). That
 * boundary is 1GB virtual. Therefore, unlike gen8_ppgtt_alloc_page_directories(), it is
 * possible, and likely that the caller will need to use multiple calls of this
 * function to achieve the appropriate allocation.
 *
 * Return: 0 if success; negative error code otherwise.
 */
static int gen8_ppgtt_alloc_pagetabs(struct i915_address_space *vm,
				     struct i915_page_directory *pd,
				     uint64_t start,
				     uint64_t length,
				     unsigned long *new_pts)
{
	struct drm_i915_private *dev_priv = vm->i915;
	struct i915_page_table *pt;
	uint32_t pde;

	gen8_for_each_pde(pt, pd, start, length, pde) {
		/* Don't reallocate page tables */
		if (test_bit(pde, pd->used_pdes)) {
			/* Scratch is never allocated this way */
			WARN_ON(pt == vm->scratch_pt);
			continue;
		}

		pt = alloc_pt(dev_priv);
		if (IS_ERR(pt))
			goto unwind_out;

		gen8_initialize_pt(vm, pt);
		pd->page_table[pde] = pt;
		__set_bit(pde, new_pts);
		trace_i915_page_table_entry_alloc(vm, pde, start, GEN8_PDE_SHIFT);
	}

	return 0;

unwind_out:
	for_each_set_bit(pde, new_pts, I915_PDES)
		free_pt(dev_priv, pd->page_table[pde]);

	return -ENOMEM;
}

/**
 * gen8_ppgtt_alloc_page_directories() - Allocate page directories for VA range.
 * @vm:	Master vm structure.
 * @pdp:	Page directory pointer for this address range.
 * @start:	Starting virtual address to begin allocations.
 * @length:	Size of the allocations.
 * @new_pds:	Bitmap set by function with new allocations. Likely used by the
 *		caller to free on error.
 *
 * Allocate the required number of page directories starting at the pde index of
 * @start, and ending at the pde index @start + @length. This function will skip
 * over already allocated page directories within the range, and only allocate
 * new ones, setting the appropriate pointer within the pdp as well as the
 * correct position in the bitmap @new_pds.
 *
 * The function will only allocate the pages within the range for a give page
 * directory pointer. In other words, if @start + @length straddles a virtually
 * addressed PDP boundary (512GB for 4k pages), there will be more allocations
 * required by the caller, This is not currently possible, and the BUG in the
 * code will prevent it.
 *
 * Return: 0 if success; negative error code otherwise.
 */
static int
gen8_ppgtt_alloc_page_directories(struct i915_address_space *vm,
				  struct i915_page_directory_pointer *pdp,
				  uint64_t start,
				  uint64_t length,
				  unsigned long *new_pds)
{
	struct drm_i915_private *dev_priv = vm->i915;
	struct i915_page_directory *pd;
	uint32_t pdpe;
	uint32_t pdpes = I915_PDPES_PER_PDP(dev_priv);

	WARN_ON(!bitmap_empty(new_pds, pdpes));

	gen8_for_each_pdpe(pd, pdp, start, length, pdpe) {
		if (test_bit(pdpe, pdp->used_pdpes))
			continue;

		pd = alloc_pd(dev_priv);
		if (IS_ERR(pd))
			goto unwind_out;

		gen8_initialize_pd(vm, pd);
		pdp->page_directory[pdpe] = pd;
		__set_bit(pdpe, new_pds);
		trace_i915_page_directory_entry_alloc(vm, pdpe, start, GEN8_PDPE_SHIFT);
	}

	return 0;

unwind_out:
	for_each_set_bit(pdpe, new_pds, pdpes)
		free_pd(dev_priv, pdp->page_directory[pdpe]);

	return -ENOMEM;
}

/**
 * gen8_ppgtt_alloc_page_dirpointers() - Allocate pdps for VA range.
 * @vm:	Master vm structure.
 * @pml4:	Page map level 4 for this address range.
 * @start:	Starting virtual address to begin allocations.
 * @length:	Size of the allocations.
 * @new_pdps:	Bitmap set by function with new allocations. Likely used by the
 *		caller to free on error.
 *
 * Allocate the required number of page directory pointers. Extremely similar to
 * gen8_ppgtt_alloc_page_directories() and gen8_ppgtt_alloc_pagetabs().
 * The main difference is here we are limited by the pml4 boundary (instead of
 * the page directory pointer).
 *
 * Return: 0 if success; negative error code otherwise.
 */
static int
gen8_ppgtt_alloc_page_dirpointers(struct i915_address_space *vm,
				  struct i915_pml4 *pml4,
				  uint64_t start,
				  uint64_t length,
				  unsigned long *new_pdps)
{
	struct drm_i915_private *dev_priv = vm->i915;
	struct i915_page_directory_pointer *pdp;
	uint32_t pml4e;

	WARN_ON(!bitmap_empty(new_pdps, GEN8_PML4ES_PER_PML4));

	gen8_for_each_pml4e(pdp, pml4, start, length, pml4e) {
		if (!test_bit(pml4e, pml4->used_pml4es)) {
			pdp = alloc_pdp(dev_priv);
			if (IS_ERR(pdp))
				goto unwind_out;

			gen8_initialize_pdp(vm, pdp);
			pml4->pdps[pml4e] = pdp;
			__set_bit(pml4e, new_pdps);
			trace_i915_page_directory_pointer_entry_alloc(vm,
								      pml4e,
								      start,
								      GEN8_PML4E_SHIFT);
		}
	}

	return 0;

unwind_out:
	for_each_set_bit(pml4e, new_pdps, GEN8_PML4ES_PER_PML4)
		free_pdp(dev_priv, pml4->pdps[pml4e]);

	return -ENOMEM;
}

static void
free_gen8_temp_bitmaps(unsigned long *new_pds, unsigned long *new_pts)
{
	kfree(new_pts);
	kfree(new_pds);
}

/* Fills in the page directory bitmap, and the array of page tables bitmap. Both
 * of these are based on the number of PDPEs in the system.
 */
static
int __must_check alloc_gen8_temp_bitmaps(unsigned long **new_pds,
					 unsigned long **new_pts,
					 uint32_t pdpes)
{
	unsigned long *pds;
	unsigned long *pts;

	pds = kcalloc(BITS_TO_LONGS(pdpes), sizeof(unsigned long), GFP_TEMPORARY);
	if (!pds)
		return -ENOMEM;

	pts = kcalloc(pdpes, BITS_TO_LONGS(I915_PDES) * sizeof(unsigned long),
		      GFP_TEMPORARY);
	if (!pts)
		goto err_out;

	*new_pds = pds;
	*new_pts = pts;

	return 0;

err_out:
	free_gen8_temp_bitmaps(pds, pts);
	return -ENOMEM;
}

static int gen8_alloc_va_range_3lvl(struct i915_address_space *vm,
				    struct i915_page_directory_pointer *pdp,
				    uint64_t start,
				    uint64_t length)
{
	struct i915_hw_ppgtt *ppgtt = i915_vm_to_ppgtt(vm);
	unsigned long *new_page_dirs, *new_page_tables;
	struct drm_i915_private *dev_priv = vm->i915;
	struct i915_page_directory *pd;
	const uint64_t orig_start = start;
	const uint64_t orig_length = length;
	uint32_t pdpe;
	uint32_t pdpes = I915_PDPES_PER_PDP(dev_priv);
	int ret;

	ret = alloc_gen8_temp_bitmaps(&new_page_dirs, &new_page_tables, pdpes);
	if (ret)
		return ret;

	/* Do the allocations first so we can easily bail out */
	ret = gen8_ppgtt_alloc_page_directories(vm, pdp, start, length,
						new_page_dirs);
	if (ret) {
		free_gen8_temp_bitmaps(new_page_dirs, new_page_tables);
		return ret;
	}

	/* For every page directory referenced, allocate page tables */
	gen8_for_each_pdpe(pd, pdp, start, length, pdpe) {
		ret = gen8_ppgtt_alloc_pagetabs(vm, pd, start, length,
						new_page_tables + pdpe * BITS_TO_LONGS(I915_PDES));
		if (ret)
			goto err_out;
	}

	start = orig_start;
	length = orig_length;

	/* Allocations have completed successfully, so set the bitmaps, and do
	 * the mappings. */
	gen8_for_each_pdpe(pd, pdp, start, length, pdpe) {
		gen8_pde_t *const page_directory = kmap_px(pd);
		struct i915_page_table *pt;
		uint64_t pd_len = length;
		uint64_t pd_start = start;
		uint32_t pde;

		/* Every pd should be allocated, we just did that above. */
		WARN_ON(!pd);

		gen8_for_each_pde(pt, pd, pd_start, pd_len, pde) {
			/* Same reasoning as pd */
			WARN_ON(!pt);
			WARN_ON(!pd_len);
			WARN_ON(!gen8_pte_count(pd_start, pd_len));

			/* Set our used ptes within the page table */
			bitmap_set(pt->used_ptes,
				   gen8_pte_index(pd_start),
				   gen8_pte_count(pd_start, pd_len));

			/* Our pde is now pointing to the pagetable, pt */
			__set_bit(pde, pd->used_pdes);

			/* Map the PDE to the page table */
			page_directory[pde] = gen8_pde_encode(px_dma(pt),
							      I915_CACHE_LLC);
			trace_i915_page_table_entry_map(&ppgtt->base, pde, pt,
							gen8_pte_index(start),
							gen8_pte_count(start, length),
							GEN8_PTES);

			/* NB: We haven't yet mapped ptes to pages. At this
			 * point we're still relying on insert_entries() */
		}

		kunmap_px(ppgtt, page_directory);
		__set_bit(pdpe, pdp->used_pdpes);
		gen8_setup_pdpe(ppgtt, pdp, pd, pdpe);
	}

	free_gen8_temp_bitmaps(new_page_dirs, new_page_tables);
	mark_tlbs_dirty(ppgtt);
	return 0;

err_out:
	while (pdpe--) {
		unsigned long temp;

		for_each_set_bit(temp, new_page_tables + pdpe *
				BITS_TO_LONGS(I915_PDES), I915_PDES)
			free_pt(dev_priv,
				pdp->page_directory[pdpe]->page_table[temp]);
	}

	for_each_set_bit(pdpe, new_page_dirs, pdpes)
		free_pd(dev_priv, pdp->page_directory[pdpe]);

	free_gen8_temp_bitmaps(new_page_dirs, new_page_tables);
	mark_tlbs_dirty(ppgtt);
	return ret;
}

static int gen8_alloc_va_range_4lvl(struct i915_address_space *vm,
				    struct i915_pml4 *pml4,
				    uint64_t start,
				    uint64_t length)
{
	DECLARE_BITMAP(new_pdps, GEN8_PML4ES_PER_PML4);
	struct i915_hw_ppgtt *ppgtt = i915_vm_to_ppgtt(vm);
	struct i915_page_directory_pointer *pdp;
	uint64_t pml4e;
	int ret = 0;

	/* Do the pml4 allocations first, so we don't need to track the newly
	 * allocated tables below the pdp */
	bitmap_zero(new_pdps, GEN8_PML4ES_PER_PML4);

	/* The pagedirectory and pagetable allocations are done in the shared 3
	 * and 4 level code. Just allocate the pdps.
	 */
	ret = gen8_ppgtt_alloc_page_dirpointers(vm, pml4, start, length,
						new_pdps);
	if (ret)
		return ret;

	gen8_for_each_pml4e(pdp, pml4, start, length, pml4e) {
		WARN_ON(!pdp);

		ret = gen8_alloc_va_range_3lvl(vm, pdp, start, length);
		if (ret)
			goto err_out;

		gen8_setup_pml4e(ppgtt, pml4, pdp, pml4e);
	}

	bitmap_or(pml4->used_pml4es, new_pdps, pml4->used_pml4es,
		  GEN8_PML4ES_PER_PML4);

	return 0;

err_out:
	for_each_set_bit(pml4e, new_pdps, GEN8_PML4ES_PER_PML4)
		gen8_ppgtt_cleanup_3lvl(vm->i915, pml4->pdps[pml4e]);

	return ret;
}

static int gen8_alloc_va_range(struct i915_address_space *vm,
			       uint64_t start, uint64_t length)
{
	struct i915_hw_ppgtt *ppgtt = i915_vm_to_ppgtt(vm);

	if (USES_FULL_48BIT_PPGTT(vm->i915))
		return gen8_alloc_va_range_4lvl(vm, &ppgtt->pml4, start, length);
	else
		return gen8_alloc_va_range_3lvl(vm, &ppgtt->pdp, start, length);
}

static void gen8_dump_pdp(struct i915_page_directory_pointer *pdp,
			  uint64_t start, uint64_t length,
			  gen8_pte_t scratch_pte,
			  struct seq_file *m)
{
	struct i915_page_directory *pd;
	uint32_t pdpe;

	gen8_for_each_pdpe(pd, pdp, start, length, pdpe) {
		struct i915_page_table *pt;
		uint64_t pd_len = length;
		uint64_t pd_start = start;
		uint32_t pde;

		if (!test_bit(pdpe, pdp->used_pdpes))
			continue;

		seq_printf(m, "\tPDPE #%d\n", pdpe);
		gen8_for_each_pde(pt, pd, pd_start, pd_len, pde) {
			uint32_t  pte;
			gen8_pte_t *pt_vaddr;

			if (!test_bit(pde, pd->used_pdes))
				continue;

			pt_vaddr = kmap_px(pt);
			for (pte = 0; pte < GEN8_PTES; pte += 4) {
				uint64_t va =
					(pdpe << GEN8_PDPE_SHIFT) |
					(pde << GEN8_PDE_SHIFT) |
					(pte << GEN8_PTE_SHIFT);
				int i;
				bool found = false;

				for (i = 0; i < 4; i++)
					if (pt_vaddr[pte + i] != scratch_pte)
						found = true;
				if (!found)
					continue;

				seq_printf(m, "\t\t0x%llx [%03d,%03d,%04d]: =", va, pdpe, pde, pte);
				for (i = 0; i < 4; i++) {
					if (pt_vaddr[pte + i] != scratch_pte)
						seq_printf(m, " %llx", pt_vaddr[pte + i]);
					else
						seq_puts(m, "  SCRATCH ");
				}
				seq_puts(m, "\n");
			}
			/* don't use kunmap_px, it could trigger
			 * an unnecessary flush.
			 */
			kunmap_atomic(pt_vaddr);
		}
	}
}

static void gen8_dump_ppgtt(struct i915_hw_ppgtt *ppgtt, struct seq_file *m)
{
	struct i915_address_space *vm = &ppgtt->base;
	uint64_t start = ppgtt->base.start;
	uint64_t length = ppgtt->base.total;
	gen8_pte_t scratch_pte = gen8_pte_encode(vm->scratch_page.daddr,
<<<<<<< HEAD
						 I915_CACHE_LLC);
=======
						 I915_CACHE_LLC, true, 0);
>>>>>>> 9829ecfd

	if (!USES_FULL_48BIT_PPGTT(vm->i915)) {
		gen8_dump_pdp(&ppgtt->pdp, start, length, scratch_pte, m);
	} else {
		uint64_t pml4e;
		struct i915_pml4 *pml4 = &ppgtt->pml4;
		struct i915_page_directory_pointer *pdp;

		gen8_for_each_pml4e(pdp, pml4, start, length, pml4e) {
			if (!test_bit(pml4e, pml4->used_pml4es))
				continue;

			seq_printf(m, "    PML4E #%llu\n", pml4e);
			gen8_dump_pdp(pdp, start, length, scratch_pte, m);
		}
	}
}

static int gen8_preallocate_top_level_pdps(struct i915_hw_ppgtt *ppgtt)
{
	unsigned long *new_page_dirs, *new_page_tables;
	uint32_t pdpes = I915_PDPES_PER_PDP(to_i915(ppgtt->base.dev));
	int ret;

	/* We allocate temp bitmap for page tables for no gain
	 * but as this is for init only, lets keep the things simple
	 */
	ret = alloc_gen8_temp_bitmaps(&new_page_dirs, &new_page_tables, pdpes);
	if (ret)
		return ret;

	/* Allocate for all pdps regardless of how the ppgtt
	 * was defined.
	 */
	ret = gen8_ppgtt_alloc_page_directories(&ppgtt->base, &ppgtt->pdp,
						0, 1ULL << 32,
						new_page_dirs);
	if (!ret)
		*ppgtt->pdp.used_pdpes = *new_page_dirs;

	free_gen8_temp_bitmaps(new_page_dirs, new_page_tables);

	return ret;
}

/*
 * GEN8 legacy ppgtt programming is accomplished through a max 4 PDP registers
 * with a net effect resembling a 2-level page table in normal x86 terms. Each
 * PDP represents 1GB of memory 4 * 512 * 512 * 4096 = 4GB legacy 32b address
 * space.
 *
 */
static int gen8_ppgtt_init(struct i915_hw_ppgtt *ppgtt)
{
	struct drm_i915_private *dev_priv = ppgtt->base.i915;
	int ret;

	ret = gen8_init_scratch(&ppgtt->base);
	if (ret)
		return ret;

	ppgtt->base.start = 0;
	ppgtt->base.cleanup = gen8_ppgtt_cleanup;
	ppgtt->base.allocate_va_range = gen8_alloc_va_range;
	ppgtt->base.insert_entries = gen8_ppgtt_insert_entries;
	ppgtt->base.clear_range = gen8_ppgtt_clear_range;
	ppgtt->base.unbind_vma = ppgtt_unbind_vma;
	ppgtt->base.bind_vma = ppgtt_bind_vma;

	/*
	 * From bdw, there is support for read-only pages in the PPGTT.
	 *
	 * XXX GVT is not honouring the lack of RW in the PTE bits.
	 */
	ppgtt->base.has_read_only = !intel_vgpu_active(to_i915(ppgtt->base.dev));

	ppgtt->debug_dump = gen8_dump_ppgtt;

	if (USES_FULL_48BIT_PPGTT(dev_priv)) {
		ret = setup_px(dev_priv, &ppgtt->pml4);
		if (ret)
			goto free_scratch;

		gen8_initialize_pml4(&ppgtt->base, &ppgtt->pml4);

		ppgtt->base.total = 1ULL << 48;
		ppgtt->switch_mm = gen8_48b_mm_switch;
	} else {
		ret = __pdp_init(dev_priv, &ppgtt->pdp);
		if (ret)
			goto free_scratch;

		ppgtt->base.total = 1ULL << 32;
		ppgtt->switch_mm = gen8_legacy_mm_switch;
		trace_i915_page_directory_pointer_entry_alloc(&ppgtt->base,
							      0, 0,
							      GEN8_PML4E_SHIFT);

		if (intel_vgpu_active(dev_priv)) {
			ret = gen8_preallocate_top_level_pdps(ppgtt);
			if (ret)
				goto free_scratch;
		}
	}

	if (intel_vgpu_active(dev_priv))
		gen8_ppgtt_notify_vgt(ppgtt, true);

	return 0;

free_scratch:
	gen8_free_scratch(&ppgtt->base);
	return ret;
}

static void gen6_dump_ppgtt(struct i915_hw_ppgtt *ppgtt, struct seq_file *m)
{
	struct i915_address_space *vm = &ppgtt->base;
	struct i915_page_table *unused;
	gen6_pte_t scratch_pte;
	uint32_t pd_entry;
	uint32_t  pte, pde;
	uint32_t start = ppgtt->base.start, length = ppgtt->base.total;

	scratch_pte = vm->pte_encode(vm->scratch_page.daddr,
				     I915_CACHE_LLC, 0);

	gen6_for_each_pde(unused, &ppgtt->pd, start, length, pde) {
		u32 expected;
		gen6_pte_t *pt_vaddr;
		const dma_addr_t pt_addr = px_dma(ppgtt->pd.page_table[pde]);
		pd_entry = readl(ppgtt->pd_addr + pde);
		expected = (GEN6_PDE_ADDR_ENCODE(pt_addr) | GEN6_PDE_VALID);

		if (pd_entry != expected)
			seq_printf(m, "\tPDE #%d mismatch: Actual PDE: %x Expected PDE: %x\n",
				   pde,
				   pd_entry,
				   expected);
		seq_printf(m, "\tPDE: %x\n", pd_entry);

		pt_vaddr = kmap_px(ppgtt->pd.page_table[pde]);

		for (pte = 0; pte < GEN6_PTES; pte+=4) {
			unsigned long va =
				(pde * PAGE_SIZE * GEN6_PTES) +
				(pte * PAGE_SIZE);
			int i;
			bool found = false;
			for (i = 0; i < 4; i++)
				if (pt_vaddr[pte + i] != scratch_pte)
					found = true;
			if (!found)
				continue;

			seq_printf(m, "\t\t0x%lx [%03d,%04d]: =", va, pde, pte);
			for (i = 0; i < 4; i++) {
				if (pt_vaddr[pte + i] != scratch_pte)
					seq_printf(m, " %08x", pt_vaddr[pte + i]);
				else
					seq_puts(m, "  SCRATCH ");
			}
			seq_puts(m, "\n");
		}
		kunmap_px(ppgtt, pt_vaddr);
	}
}

/* Write pde (index) from the page directory @pd to the page table @pt */
static void gen6_write_pde(struct i915_page_directory *pd,
			    const int pde, struct i915_page_table *pt)
{
	/* Caller needs to make sure the write completes if necessary */
	struct i915_hw_ppgtt *ppgtt =
		container_of(pd, struct i915_hw_ppgtt, pd);
	u32 pd_entry;

	pd_entry = GEN6_PDE_ADDR_ENCODE(px_dma(pt));
	pd_entry |= GEN6_PDE_VALID;

	writel(pd_entry, ppgtt->pd_addr + pde);
}

/* Write all the page tables found in the ppgtt structure to incrementing page
 * directories. */
static void gen6_write_page_range(struct drm_i915_private *dev_priv,
				  struct i915_page_directory *pd,
				  uint32_t start, uint32_t length)
{
	struct i915_ggtt *ggtt = &dev_priv->ggtt;
	struct i915_page_table *pt;
	uint32_t pde;

	gen6_for_each_pde(pt, pd, start, length, pde)
		gen6_write_pde(pd, pde, pt);

	/* Make sure write is complete before other code can use this page
	 * table. Also require for WC mapped PTEs */
	readl(ggtt->gsm);
}

static uint32_t get_pd_offset(struct i915_hw_ppgtt *ppgtt)
{
	BUG_ON(ppgtt->pd.base.ggtt_offset & 0x3f);

	return (ppgtt->pd.base.ggtt_offset / 64) << 16;
}

static int hsw_mm_switch(struct i915_hw_ppgtt *ppgtt,
			 struct drm_i915_gem_request *req)
{
	struct intel_engine_cs *engine = req->engine;
	u32 *cs;
	int ret;

	/* NB: TLBs must be flushed and invalidated before a switch */
	ret = engine->emit_flush(req, EMIT_INVALIDATE | EMIT_FLUSH);
	if (ret)
		return ret;

	cs = intel_ring_begin(req, 6);
	if (IS_ERR(cs))
		return PTR_ERR(cs);

	*cs++ = MI_LOAD_REGISTER_IMM(2);
	*cs++ = i915_mmio_reg_offset(RING_PP_DIR_DCLV(engine));
	*cs++ = PP_DIR_DCLV_2G;
	*cs++ = i915_mmio_reg_offset(RING_PP_DIR_BASE(engine));
	*cs++ = get_pd_offset(ppgtt);
	*cs++ = MI_NOOP;
	intel_ring_advance(req, cs);

	return 0;
}

static int gen7_mm_switch(struct i915_hw_ppgtt *ppgtt,
			  struct drm_i915_gem_request *req)
{
	struct intel_engine_cs *engine = req->engine;
	u32 *cs;
	int ret;

	/* NB: TLBs must be flushed and invalidated before a switch */
	ret = engine->emit_flush(req, EMIT_INVALIDATE | EMIT_FLUSH);
	if (ret)
		return ret;

	cs = intel_ring_begin(req, 6);
	if (IS_ERR(cs))
		return PTR_ERR(cs);

	*cs++ = MI_LOAD_REGISTER_IMM(2);
	*cs++ = i915_mmio_reg_offset(RING_PP_DIR_DCLV(engine));
	*cs++ = PP_DIR_DCLV_2G;
	*cs++ = i915_mmio_reg_offset(RING_PP_DIR_BASE(engine));
	*cs++ = get_pd_offset(ppgtt);
	*cs++ = MI_NOOP;
	intel_ring_advance(req, cs);

	/* XXX: RCS is the only one to auto invalidate the TLBs? */
	if (engine->id != RCS) {
		ret = engine->emit_flush(req, EMIT_INVALIDATE | EMIT_FLUSH);
		if (ret)
			return ret;
	}

	return 0;
}

static int gen6_mm_switch(struct i915_hw_ppgtt *ppgtt,
			  struct drm_i915_gem_request *req)
{
	struct intel_engine_cs *engine = req->engine;
	struct drm_i915_private *dev_priv = req->i915;

	I915_WRITE(RING_PP_DIR_DCLV(engine), PP_DIR_DCLV_2G);
	I915_WRITE(RING_PP_DIR_BASE(engine), get_pd_offset(ppgtt));
	return 0;
}

static void gen8_ppgtt_enable(struct drm_i915_private *dev_priv)
{
	struct intel_engine_cs *engine;
	enum intel_engine_id id;

	for_each_engine(engine, dev_priv, id) {
		u32 four_level = USES_FULL_48BIT_PPGTT(dev_priv) ?
				 GEN8_GFX_PPGTT_48B : 0;
		I915_WRITE(RING_MODE_GEN7(engine),
			   _MASKED_BIT_ENABLE(GFX_PPGTT_ENABLE | four_level));
	}
}

static void gen7_ppgtt_enable(struct drm_i915_private *dev_priv)
{
	struct intel_engine_cs *engine;
	uint32_t ecochk, ecobits;
	enum intel_engine_id id;

	ecobits = I915_READ(GAC_ECO_BITS);
	I915_WRITE(GAC_ECO_BITS, ecobits | ECOBITS_PPGTT_CACHE64B);

	ecochk = I915_READ(GAM_ECOCHK);
	if (IS_HASWELL(dev_priv)) {
		ecochk |= ECOCHK_PPGTT_WB_HSW;
	} else {
		ecochk |= ECOCHK_PPGTT_LLC_IVB;
		ecochk &= ~ECOCHK_PPGTT_GFDT_IVB;
	}
	I915_WRITE(GAM_ECOCHK, ecochk);

	for_each_engine(engine, dev_priv, id) {
		/* GFX_MODE is per-ring on gen7+ */
		I915_WRITE(RING_MODE_GEN7(engine),
			   _MASKED_BIT_ENABLE(GFX_PPGTT_ENABLE));
	}
}

static void gen6_ppgtt_enable(struct drm_i915_private *dev_priv)
{
	uint32_t ecochk, gab_ctl, ecobits;

	ecobits = I915_READ(GAC_ECO_BITS);
	I915_WRITE(GAC_ECO_BITS, ecobits | ECOBITS_SNB_BIT |
		   ECOBITS_PPGTT_CACHE64B);

	gab_ctl = I915_READ(GAB_CTL);
	I915_WRITE(GAB_CTL, gab_ctl | GAB_CTL_CONT_AFTER_PAGEFAULT);

	ecochk = I915_READ(GAM_ECOCHK);
	I915_WRITE(GAM_ECOCHK, ecochk | ECOCHK_SNB_BIT | ECOCHK_PPGTT_CACHE64B);

	I915_WRITE(GFX_MODE, _MASKED_BIT_ENABLE(GFX_PPGTT_ENABLE));
}

/* PPGTT support for Sandybdrige/Gen6 and later */
static void gen6_ppgtt_clear_range(struct i915_address_space *vm,
				   uint64_t start,
				   uint64_t length)
{
	struct i915_hw_ppgtt *ppgtt = i915_vm_to_ppgtt(vm);
	gen6_pte_t *pt_vaddr, scratch_pte;
	unsigned first_entry = start >> PAGE_SHIFT;
	unsigned num_entries = length >> PAGE_SHIFT;
	unsigned act_pt = first_entry / GEN6_PTES;
	unsigned first_pte = first_entry % GEN6_PTES;
	unsigned last_pte, i;

	scratch_pte = vm->pte_encode(vm->scratch_page.daddr,
				     I915_CACHE_LLC, 0);

	while (num_entries) {
		last_pte = first_pte + num_entries;
		if (last_pte > GEN6_PTES)
			last_pte = GEN6_PTES;

		pt_vaddr = kmap_px(ppgtt->pd.page_table[act_pt]);

		for (i = first_pte; i < last_pte; i++)
			pt_vaddr[i] = scratch_pte;

		kunmap_px(ppgtt, pt_vaddr);

		num_entries -= last_pte - first_pte;
		first_pte = 0;
		act_pt++;
	}
}

static void gen6_ppgtt_insert_entries(struct i915_address_space *vm,
				      struct sg_table *pages,
				      uint64_t start,
				      enum i915_cache_level cache_level, u32 flags)
{
	struct i915_hw_ppgtt *ppgtt = i915_vm_to_ppgtt(vm);
	unsigned first_entry = start >> PAGE_SHIFT;
	unsigned act_pt = first_entry / GEN6_PTES;
	unsigned act_pte = first_entry % GEN6_PTES;
	gen6_pte_t *pt_vaddr = NULL;
	struct sgt_iter sgt_iter;
	dma_addr_t addr;

	for_each_sgt_dma(addr, sgt_iter, pages) {
		if (pt_vaddr == NULL)
			pt_vaddr = kmap_px(ppgtt->pd.page_table[act_pt]);

		pt_vaddr[act_pte] =
			vm->pte_encode(addr, cache_level, flags);

		if (++act_pte == GEN6_PTES) {
			kunmap_px(ppgtt, pt_vaddr);
			pt_vaddr = NULL;
			act_pt++;
			act_pte = 0;
		}
	}

	if (pt_vaddr)
		kunmap_px(ppgtt, pt_vaddr);
}

static int gen6_alloc_va_range(struct i915_address_space *vm,
			       uint64_t start_in, uint64_t length_in)
{
	DECLARE_BITMAP(new_page_tables, I915_PDES);
	struct drm_i915_private *dev_priv = vm->i915;
	struct i915_ggtt *ggtt = &dev_priv->ggtt;
	struct i915_hw_ppgtt *ppgtt = i915_vm_to_ppgtt(vm);
	struct i915_page_table *pt;
	uint32_t start, length, start_save, length_save;
	uint32_t pde;
	int ret;

	start = start_save = start_in;
	length = length_save = length_in;

	bitmap_zero(new_page_tables, I915_PDES);

	/* The allocation is done in two stages so that we can bail out with
	 * minimal amount of pain. The first stage finds new page tables that
	 * need allocation. The second stage marks use ptes within the page
	 * tables.
	 */
	gen6_for_each_pde(pt, &ppgtt->pd, start, length, pde) {
		if (pt != vm->scratch_pt) {
			WARN_ON(bitmap_empty(pt->used_ptes, GEN6_PTES));
			continue;
		}

		/* We've already allocated a page table */
		WARN_ON(!bitmap_empty(pt->used_ptes, GEN6_PTES));

		pt = alloc_pt(dev_priv);
		if (IS_ERR(pt)) {
			ret = PTR_ERR(pt);
			goto unwind_out;
		}

		gen6_initialize_pt(vm, pt);

		ppgtt->pd.page_table[pde] = pt;
		__set_bit(pde, new_page_tables);
		trace_i915_page_table_entry_alloc(vm, pde, start, GEN6_PDE_SHIFT);
	}

	start = start_save;
	length = length_save;

	gen6_for_each_pde(pt, &ppgtt->pd, start, length, pde) {
		DECLARE_BITMAP(tmp_bitmap, GEN6_PTES);

		bitmap_zero(tmp_bitmap, GEN6_PTES);
		bitmap_set(tmp_bitmap, gen6_pte_index(start),
			   gen6_pte_count(start, length));

		if (__test_and_clear_bit(pde, new_page_tables))
			gen6_write_pde(&ppgtt->pd, pde, pt);

		trace_i915_page_table_entry_map(vm, pde, pt,
					 gen6_pte_index(start),
					 gen6_pte_count(start, length),
					 GEN6_PTES);
		bitmap_or(pt->used_ptes, tmp_bitmap, pt->used_ptes,
				GEN6_PTES);
	}

	WARN_ON(!bitmap_empty(new_page_tables, I915_PDES));

	/* Make sure write is complete before other code can use this page
	 * table. Also require for WC mapped PTEs */
	readl(ggtt->gsm);

	mark_tlbs_dirty(ppgtt);
	return 0;

unwind_out:
	for_each_set_bit(pde, new_page_tables, I915_PDES) {
		struct i915_page_table *pt = ppgtt->pd.page_table[pde];

		ppgtt->pd.page_table[pde] = vm->scratch_pt;
		free_pt(dev_priv, pt);
	}

	mark_tlbs_dirty(ppgtt);
	return ret;
}

static int gen6_init_scratch(struct i915_address_space *vm)
{
	struct drm_i915_private *dev_priv = vm->i915;
	int ret;

	ret = setup_scratch_page(dev_priv, &vm->scratch_page, I915_GFP_DMA);
	if (ret)
		return ret;

	vm->scratch_pt = alloc_pt(dev_priv);
	if (IS_ERR(vm->scratch_pt)) {
		cleanup_scratch_page(dev_priv, &vm->scratch_page);
		return PTR_ERR(vm->scratch_pt);
	}

	gen6_initialize_pt(vm, vm->scratch_pt);

	return 0;
}

static void gen6_free_scratch(struct i915_address_space *vm)
{
	struct drm_i915_private *dev_priv = vm->i915;

	free_pt(dev_priv, vm->scratch_pt);
	cleanup_scratch_page(dev_priv, &vm->scratch_page);
}

static void gen6_ppgtt_cleanup(struct i915_address_space *vm)
{
	struct i915_hw_ppgtt *ppgtt = i915_vm_to_ppgtt(vm);
	struct i915_page_directory *pd = &ppgtt->pd;
	struct drm_i915_private *dev_priv = vm->i915;
	struct i915_page_table *pt;
	uint32_t pde;

	drm_mm_remove_node(&ppgtt->node);

	gen6_for_all_pdes(pt, pd, pde)
		if (pt != vm->scratch_pt)
			free_pt(dev_priv, pt);

	gen6_free_scratch(vm);
}

static int gen6_ppgtt_allocate_page_directories(struct i915_hw_ppgtt *ppgtt)
{
	struct i915_address_space *vm = &ppgtt->base;
	struct drm_i915_private *dev_priv = ppgtt->base.i915;
	struct i915_ggtt *ggtt = &dev_priv->ggtt;
	int ret;

	/* PPGTT PDEs reside in the GGTT and consists of 512 entries. The
	 * allocator works in address space sizes, so it's multiplied by page
	 * size. We allocate at the top of the GTT to avoid fragmentation.
	 */
	BUG_ON(!drm_mm_initialized(&ggtt->base.mm));

	ret = gen6_init_scratch(vm);
	if (ret)
		return ret;

	ret = i915_gem_gtt_insert(&ggtt->base, &ppgtt->node,
				  GEN6_PD_SIZE, GEN6_PD_ALIGN,
				  I915_COLOR_UNEVICTABLE,
				  0, ggtt->base.total,
				  PIN_HIGH);
	if (ret)
		goto err_out;

	if (ppgtt->node.start < ggtt->mappable_end)
		DRM_DEBUG("Forced to use aperture for PDEs\n");

	return 0;

err_out:
	gen6_free_scratch(vm);
	return ret;
}

static int gen6_ppgtt_alloc(struct i915_hw_ppgtt *ppgtt)
{
	return gen6_ppgtt_allocate_page_directories(ppgtt);
}

static void gen6_scratch_va_range(struct i915_hw_ppgtt *ppgtt,
				  uint64_t start, uint64_t length)
{
	struct i915_page_table *unused;
	uint32_t pde;

	gen6_for_each_pde(unused, &ppgtt->pd, start, length, pde)
		ppgtt->pd.page_table[pde] = ppgtt->base.scratch_pt;
}

static int gen6_ppgtt_init(struct i915_hw_ppgtt *ppgtt)
{
	struct drm_i915_private *dev_priv = ppgtt->base.i915;
	struct i915_ggtt *ggtt = &dev_priv->ggtt;
	int ret;

	ppgtt->base.pte_encode = ggtt->base.pte_encode;
	if (intel_vgpu_active(dev_priv) || IS_GEN6(dev_priv))
		ppgtt->switch_mm = gen6_mm_switch;
	else if (IS_HASWELL(dev_priv))
		ppgtt->switch_mm = hsw_mm_switch;
	else if (IS_GEN7(dev_priv))
		ppgtt->switch_mm = gen7_mm_switch;
	else
		BUG();

	ret = gen6_ppgtt_alloc(ppgtt);
	if (ret)
		return ret;

	ppgtt->base.allocate_va_range = gen6_alloc_va_range;
	ppgtt->base.clear_range = gen6_ppgtt_clear_range;
	ppgtt->base.insert_entries = gen6_ppgtt_insert_entries;
	ppgtt->base.unbind_vma = ppgtt_unbind_vma;
	ppgtt->base.bind_vma = ppgtt_bind_vma;
	ppgtt->base.cleanup = gen6_ppgtt_cleanup;
	ppgtt->base.start = 0;
	ppgtt->base.total = I915_PDES * GEN6_PTES * PAGE_SIZE;
	ppgtt->debug_dump = gen6_dump_ppgtt;

	ppgtt->pd.base.ggtt_offset =
		ppgtt->node.start / PAGE_SIZE * sizeof(gen6_pte_t);

	ppgtt->pd_addr = (gen6_pte_t __iomem *)ggtt->gsm +
		ppgtt->pd.base.ggtt_offset / sizeof(gen6_pte_t);

	gen6_scratch_va_range(ppgtt, 0, ppgtt->base.total);

	gen6_write_page_range(dev_priv, &ppgtt->pd, 0, ppgtt->base.total);

	DRM_DEBUG_DRIVER("Allocated pde space (%lldM) at GTT entry: %llx\n",
			 ppgtt->node.size >> 20,
			 ppgtt->node.start / PAGE_SIZE);

	DRM_DEBUG("Adding PPGTT at offset %x\n",
		  ppgtt->pd.base.ggtt_offset << 10);

	return 0;
}

static int __hw_ppgtt_init(struct i915_hw_ppgtt *ppgtt,
			   struct drm_i915_private *dev_priv)
{
	ppgtt->base.i915 = dev_priv;

	if (INTEL_INFO(dev_priv)->gen < 8)
		return gen6_ppgtt_init(ppgtt);
	else
		return gen8_ppgtt_init(ppgtt);
}

static void i915_address_space_init(struct i915_address_space *vm,
				    struct drm_i915_private *dev_priv,
				    const char *name)
{
	i915_gem_timeline_init(dev_priv, &vm->timeline, name);

	drm_mm_init(&vm->mm, vm->start, vm->total);
	vm->mm.head_node.color = I915_COLOR_UNEVICTABLE;

	INIT_LIST_HEAD(&vm->active_list);
	INIT_LIST_HEAD(&vm->inactive_list);
	INIT_LIST_HEAD(&vm->unbound_list);

	list_add_tail(&vm->global_link, &dev_priv->vm_list);
}

static void i915_address_space_fini(struct i915_address_space *vm)
{
	i915_gem_timeline_fini(&vm->timeline);
	drm_mm_takedown(&vm->mm);
	list_del(&vm->global_link);
}

static void gtt_write_workarounds(struct drm_i915_private *dev_priv)
{
	/* This function is for gtt related workarounds. This function is
	 * called on driver load and after a GPU reset, so you can place
	 * workarounds here even if they get overwritten by GPU reset.
	 */
	/* WaIncreaseDefaultTLBEntries:chv,bdw,skl,bxt,kbl,glk */
	if (IS_BROADWELL(dev_priv))
		I915_WRITE(GEN8_L3_LRA_1_GPGPU, GEN8_L3_LRA_1_GPGPU_DEFAULT_VALUE_BDW);
	else if (IS_CHERRYVIEW(dev_priv))
		I915_WRITE(GEN8_L3_LRA_1_GPGPU, GEN8_L3_LRA_1_GPGPU_DEFAULT_VALUE_CHV);
	else if (IS_GEN9_BC(dev_priv))
		I915_WRITE(GEN8_L3_LRA_1_GPGPU, GEN9_L3_LRA_1_GPGPU_DEFAULT_VALUE_SKL);
	else if (IS_GEN9_LP(dev_priv))
		I915_WRITE(GEN8_L3_LRA_1_GPGPU, GEN9_L3_LRA_1_GPGPU_DEFAULT_VALUE_BXT);
}

static int i915_ppgtt_init(struct i915_hw_ppgtt *ppgtt,
			   struct drm_i915_private *dev_priv,
			   struct drm_i915_file_private *file_priv,
			   const char *name)
{
	int ret;

	ret = __hw_ppgtt_init(ppgtt, dev_priv);
	if (ret == 0) {
		kref_init(&ppgtt->ref);
		i915_address_space_init(&ppgtt->base, dev_priv, name);
		ppgtt->base.file = file_priv;
	}

	return ret;
}

int i915_ppgtt_init_hw(struct drm_i915_private *dev_priv)
{
	gtt_write_workarounds(dev_priv);

	if (HAS_TRTT(dev_priv) && USES_FULL_48BIT_PPGTT(dev_priv)) {
		/*
		 * Globally enable TR-TT support in Hw.
		 * Still TR-TT enabling on per context basis is required.
		 * Non-trtt contexts are not affected by this setting.
		 */
		I915_WRITE(GEN9_TR_CHICKEN_BIT_VECTOR,
			   GEN9_TRTT_BYPASS_DISABLE);
	}

	/* In the case of execlists, PPGTT is enabled by the context descriptor
	 * and the PDPs are contained within the context itself.  We don't
	 * need to do anything here. */
	if (i915.enable_execlists)
		return 0;

	if (!USES_PPGTT(dev_priv))
		return 0;

	if (IS_GEN6(dev_priv))
		gen6_ppgtt_enable(dev_priv);
	else if (IS_GEN7(dev_priv))
		gen7_ppgtt_enable(dev_priv);
	else if (INTEL_GEN(dev_priv) >= 8)
		gen8_ppgtt_enable(dev_priv);
	else
		MISSING_CASE(INTEL_GEN(dev_priv));

	return 0;
}

struct i915_hw_ppgtt *
i915_ppgtt_create(struct drm_i915_private *dev_priv,
		  struct drm_i915_file_private *fpriv,
		  const char *name)
{
	struct i915_hw_ppgtt *ppgtt;
	int ret;

	ppgtt = kzalloc(sizeof(*ppgtt), GFP_KERNEL);
	if (!ppgtt)
		return ERR_PTR(-ENOMEM);

	ret = i915_ppgtt_init(ppgtt, dev_priv, fpriv, name);
	if (ret) {
		kfree(ppgtt);
		return ERR_PTR(ret);
	}

	trace_i915_ppgtt_create(&ppgtt->base);

	return ppgtt;
}

void i915_ppgtt_close(struct i915_address_space *vm)
{
	struct list_head *phases[] = {
		&vm->active_list,
		&vm->inactive_list,
		&vm->unbound_list,
		NULL,
	}, **phase;

	GEM_BUG_ON(vm->closed);
	vm->closed = true;

	for (phase = phases; *phase; phase++) {
		struct i915_vma *vma, *vn;

		list_for_each_entry_safe(vma, vn, *phase, vm_link)
			if (!i915_vma_is_closed(vma))
				i915_vma_close(vma);
	}
}

void i915_ppgtt_release(struct kref *kref)
{
	struct i915_hw_ppgtt *ppgtt =
		container_of(kref, struct i915_hw_ppgtt, ref);

	trace_i915_ppgtt_release(&ppgtt->base);

	/* vmas should already be unbound and destroyed */
	WARN_ON(!list_empty(&ppgtt->base.active_list));
	WARN_ON(!list_empty(&ppgtt->base.inactive_list));
	WARN_ON(!list_empty(&ppgtt->base.unbound_list));

	i915_address_space_fini(&ppgtt->base);

	ppgtt->base.cleanup(&ppgtt->base);
	kfree(ppgtt);
}

/* Certain Gen5 chipsets require require idling the GPU before
 * unmapping anything from the GTT when VT-d is enabled.
 */
static bool needs_idle_maps(struct drm_i915_private *dev_priv)
{
#ifdef CONFIG_INTEL_IOMMU
	/* Query intel_iommu to see if we need the workaround. Presumably that
	 * was loaded first.
	 */
	if (IS_GEN5(dev_priv) && IS_MOBILE(dev_priv) && intel_iommu_gfx_mapped)
		return true;
#endif
	return false;
}

void i915_check_and_clear_faults(struct drm_i915_private *dev_priv)
{
	struct intel_engine_cs *engine;
	enum intel_engine_id id;

	if (INTEL_INFO(dev_priv)->gen < 6)
		return;

	for_each_engine(engine, dev_priv, id) {
		u32 fault_reg;
		fault_reg = I915_READ(RING_FAULT_REG(engine));
		if (fault_reg & RING_FAULT_VALID) {
			DRM_DEBUG_DRIVER("Unexpected fault\n"
					 "\tAddr: 0x%08lx\n"
					 "\tAddress space: %s\n"
					 "\tSource ID: %d\n"
					 "\tType: %d\n",
					 fault_reg & PAGE_MASK,
					 fault_reg & RING_FAULT_GTTSEL_MASK ? "GGTT" : "PPGTT",
					 RING_FAULT_SRCID(fault_reg),
					 RING_FAULT_FAULT_TYPE(fault_reg));
			I915_WRITE(RING_FAULT_REG(engine),
				   fault_reg & ~RING_FAULT_VALID);
		}
	}

	/* Engine specific init may not have been done till this point. */
	if (dev_priv->engine[RCS])
		POSTING_READ(RING_FAULT_REG(dev_priv->engine[RCS]));
}

void i915_gem_suspend_gtt_mappings(struct drm_i915_private *dev_priv)
{
	struct i915_ggtt *ggtt = &dev_priv->ggtt;

	/* Don't bother messing with faults pre GEN6 as we have little
	 * documentation supporting that it's a good idea.
	 */
	if (INTEL_GEN(dev_priv) < 6)
		return;

	i915_check_and_clear_faults(dev_priv);

	ggtt->base.clear_range(&ggtt->base, ggtt->base.start, ggtt->base.total);

	i915_ggtt_invalidate(dev_priv);
}

int i915_gem_gtt_prepare_pages(struct drm_i915_gem_object *obj,
			       struct sg_table *pages)
{
	do {
		if (dma_map_sg(&obj->base.dev->pdev->dev,
			       pages->sgl, pages->nents,
			       PCI_DMA_BIDIRECTIONAL))
			return 0;

		/* If the DMA remap fails, one cause can be that we have
		 * too many objects pinned in a small remapping table,
		 * such as swiotlb. Incrementally purge all other objects and
		 * try again - if there are no more pages to remove from
		 * the DMA remapper, i915_gem_shrink will return 0.
		 */
		GEM_BUG_ON(obj->mm.pages == pages);
	} while (i915_gem_shrink(to_i915(obj->base.dev),
				 obj->base.size >> PAGE_SHIFT,
				 I915_SHRINK_BOUND |
				 I915_SHRINK_UNBOUND |
				 I915_SHRINK_ACTIVE));

	return -ENOSPC;
}

static void gen8_set_pte(void __iomem *addr, gen8_pte_t pte)
{
	writeq(pte, addr);
}

static int gen8_ggtt_notify_vgt_ptes(struct i915_address_space *vm)
{
	struct drm_i915_private *dev_priv = vm->i915;
	struct i915_vgt_set_pte_job *set_pte = &dev_priv->set_pte;
	enum vgt_g2v_type msg = VGT_G2V_SET_PTE;

	if (set_pte->pte_num == 0)
		return 0;

	I915_WRITE(vgtif_reg(pte_num), set_pte->pte_num);
	I915_WRITE(vgtif_reg(g2v_notify), msg);

	set_pte->pte_num = 0;
	return 0;
}

/*
 * intent: add entry to the "dispatch command list" for setting pte's
 * The expectation is that after multiple calls to this function, it
 * is followed with a call go gen8_dispatch_set_ptes
 */
static void gen8_add_set_pte(
			void __iomem *addr,
			u64 index,
			gen8_pte_t pte,
			struct i915_address_space *vm)
{
	struct drm_i915_private *dev_priv = vm->i915;
	struct i915_vgt_set_pte_job *set_pte = &dev_priv->set_pte;
	struct set_pte_job_entry *one_entry = NULL;

	GEM_BUG_ON(set_pte->job_table == NULL);

	/* handle overflow */
	if (set_pte->pte_num >= set_pte->table_end)
		gen8_ggtt_notify_vgt_ptes(vm);

	one_entry = set_pte->job_table + set_pte->pte_num;
	one_entry->index = index;
	one_entry->pte = pte;
	++(set_pte->pte_num);
}

static void gen8_ggtt_insert_page(struct i915_address_space *vm,
				  dma_addr_t addr,
				  uint64_t offset,
				  enum i915_cache_level level,
				  u32 unused)
{
	struct i915_ggtt *ggtt = i915_vm_to_ggtt(vm);
	gen8_pte_t __iomem *pte =
<<<<<<< HEAD
		(gen8_pte_t __iomem *)ggtt->gsm + (offset >> PAGE_SHIFT);
=======
		(gen8_pte_t __iomem *)dev_priv->ggtt.gsm +
		(offset >> PAGE_SHIFT);
	int rpm_atomic_seq;

	rpm_atomic_seq = assert_rpm_atomic_begin(dev_priv);

	gen8_set_pte(pte, gen8_pte_encode(addr, level, true, 0));
>>>>>>> 9829ecfd

	gen8_set_pte(pte, gen8_pte_encode(addr, level));

	ggtt->invalidate(vm->i915);
}

static void gen8_ggtt_insert_entries(struct i915_address_space *vm,
				     struct sg_table *st,
				     uint64_t start,
				     enum i915_cache_level level, u32 flags)
{
	struct i915_ggtt *ggtt = i915_vm_to_ggtt(vm);
	struct sgt_iter sgt_iter;
	gen8_pte_t __iomem *gtt_entries;
	gen8_pte_t gtt_entry;
	dma_addr_t addr;
	int i = 0;

<<<<<<< HEAD
	gtt_entries = (gen8_pte_t __iomem *)ggtt->gsm + (start >> PAGE_SHIFT);

	for_each_sgt_dma(addr, sgt_iter, st) {
		gtt_entry = gen8_pte_encode(addr, level);
=======
	/* The GTT does not support read-only mappings */
	GEM_BUG_ON(flags & PTE_READ_ONLY);

	rpm_atomic_seq = assert_rpm_atomic_begin(dev_priv);

	/*
	 * Note that we ignore PTE_READ_ONLY here. The caller must be careful
	 * not to allow the user to override access to a read only page.
	 */

	gtt_entries = (gen8_pte_t __iomem *)ggtt->gsm + (start >> PAGE_SHIFT);

	for_each_sgt_dma(addr, sgt_iter, st) {
		gtt_entry = gen8_pte_encode(addr, level, true, 0);
>>>>>>> 9829ecfd
		gen8_set_pte(&gtt_entries[i++], gtt_entry);
	}

	/*
	 * XXX: This serves as a posting read to make sure that the PTE has
	 * actually been updated. There is some concern that even though
	 * registers and PTEs are within the same BAR that they are potentially
	 * of NUMA access patterns. Therefore, even with the way we assume
	 * hardware should work, we must keep this posting read for paranoia.
	 */
	if (i != 0)
		WARN_ON(readq(&gtt_entries[i-1]) != gtt_entry);

	/* This next bit makes the above posting read even more important. We
	 * want to flush the TLBs only after we're certain all the PTE updates
	 * have finished.
	 */
	ggtt->invalidate(vm->i915);
}

static void gen8_ggtt_insert_entries_vgpu(struct i915_address_space *vm,
				     struct sg_table *st,
				     uint64_t start,
				     enum i915_cache_level level, u32 unused)
{
	struct i915_ggtt *ggtt = i915_vm_to_ggtt(vm);
	struct sgt_iter sgt_iter;
	gen8_pte_t __iomem *gtt_entries;
	gen8_pte_t gtt_entry;
	dma_addr_t addr;
	int i = 0;

	gtt_entries = (gen8_pte_t __iomem *)ggtt->gsm + (start >> PAGE_SHIFT);

	for_each_sgt_dma(addr, sgt_iter, st) {
		gtt_entry = gen8_pte_encode(addr, level);
		gen8_add_set_pte(
			&gtt_entries[i],
			(start >> PAGE_SHIFT) + i,
			gtt_entry, vm);
		i++;
	}
	gen8_ggtt_notify_vgt_ptes(vm);

	/*
	 * XXX: This serves as a posting read to make sure that the PTE has
	 * actually been updated. There is some concern that even though
	 * registers and PTEs are within the same BAR that they are potentially
	 * of NUMA access patterns. Therefore, even with the way we assume
	 * hardware should work, we must keep this posting read for paranoia.
	 */
	if (i != 0)
		WARN_ON(readq(&gtt_entries[i-1]) != gtt_entry);

	/* This next bit makes the above posting read even more important. We
	 * want to flush the TLBs only after we're certain all the PTE updates
	 * have finished.
	 */
	ggtt->invalidate(vm->i915);
}

struct insert_entries {
	struct i915_address_space *vm;
	struct sg_table *st;
	uint64_t start;
	enum i915_cache_level level;
	u32 flags;
};

static int gen8_ggtt_insert_entries__cb(void *_arg)
{
	struct insert_entries *arg = _arg;
	gen8_ggtt_insert_entries(arg->vm, arg->st,
				 arg->start, arg->level, arg->flags);
	return 0;
}

static void gen8_ggtt_insert_entries__BKL(struct i915_address_space *vm,
					  struct sg_table *st,
					  uint64_t start,
					  enum i915_cache_level level,
					  u32 flags)
{
	struct insert_entries arg = { vm, st, start, level, flags };
	stop_machine(gen8_ggtt_insert_entries__cb, &arg, NULL);
}

static void gen6_ggtt_insert_page(struct i915_address_space *vm,
				  dma_addr_t addr,
				  uint64_t offset,
				  enum i915_cache_level level,
				  u32 flags)
{
	struct i915_ggtt *ggtt = i915_vm_to_ggtt(vm);
	gen6_pte_t __iomem *pte =
		(gen6_pte_t __iomem *)ggtt->gsm + (offset >> PAGE_SHIFT);

	iowrite32(vm->pte_encode(addr, level, flags), pte);

	ggtt->invalidate(vm->i915);
}

/*
 * Binds an object into the global gtt with the specified cache level. The object
 * will be accessible to the GPU via commands whose operands reference offsets
 * within the global GTT as well as accessible by the GPU through the GMADR
 * mapped BAR (dev_priv->mm.gtt->gtt).
 */
static void gen6_ggtt_insert_entries(struct i915_address_space *vm,
				     struct sg_table *st,
				     uint64_t start,
				     enum i915_cache_level level, u32 flags)
{
	struct i915_ggtt *ggtt = i915_vm_to_ggtt(vm);
	struct sgt_iter sgt_iter;
	gen6_pte_t __iomem *gtt_entries;
	gen6_pte_t gtt_entry;
	dma_addr_t addr;
	int i = 0;

	gtt_entries = (gen6_pte_t __iomem *)ggtt->gsm + (start >> PAGE_SHIFT);

	for_each_sgt_dma(addr, sgt_iter, st) {
		gtt_entry = vm->pte_encode(addr, level, flags);
		iowrite32(gtt_entry, &gtt_entries[i++]);
	}

	/* XXX: This serves as a posting read to make sure that the PTE has
	 * actually been updated. There is some concern that even though
	 * registers and PTEs are within the same BAR that they are potentially
	 * of NUMA access patterns. Therefore, even with the way we assume
	 * hardware should work, we must keep this posting read for paranoia.
	 */
	if (i != 0)
		WARN_ON(readl(&gtt_entries[i-1]) != gtt_entry);

	/* This next bit makes the above posting read even more important. We
	 * want to flush the TLBs only after we're certain all the PTE updates
	 * have finished.
	 */
	ggtt->invalidate(vm->i915);
}

static void nop_clear_range(struct i915_address_space *vm,
			    uint64_t start, uint64_t length)
{
}

static void gen8_ggtt_clear_range(struct i915_address_space *vm,
				  uint64_t start, uint64_t length)
{
	struct i915_ggtt *ggtt = i915_vm_to_ggtt(vm);
	unsigned first_entry = start >> PAGE_SHIFT;
	unsigned num_entries = length >> PAGE_SHIFT;
	gen8_pte_t scratch_pte, __iomem *gtt_base =
		(gen8_pte_t __iomem *)ggtt->gsm + first_entry;
	const int max_entries = ggtt_total_entries(ggtt) - first_entry;
	int i;

	if (WARN(num_entries > max_entries,
		 "First entry = %d; Num entries = %d (max=%d)\n",
		 first_entry, num_entries, max_entries))
		num_entries = max_entries;

	scratch_pte = gen8_pte_encode(vm->scratch_page.daddr,
<<<<<<< HEAD
				      I915_CACHE_LLC);
=======
				      I915_CACHE_LLC,
				      use_scratch, 0);
>>>>>>> 9829ecfd
	for (i = 0; i < num_entries; i++)
		gen8_set_pte(&gtt_base[i], scratch_pte);
	readl(gtt_base);
}

static void gen8_ggtt_clear_range_vgpu(struct i915_address_space *vm,
				  uint64_t start, uint64_t length)
{
	struct i915_ggtt *ggtt = i915_vm_to_ggtt(vm);
	unsigned first_entry = start >> PAGE_SHIFT;
	unsigned num_entries = length >> PAGE_SHIFT;
	gen8_pte_t scratch_pte, __iomem *gtt_base =
		(gen8_pte_t __iomem *)ggtt->gsm + first_entry;
	const int max_entries = ggtt_total_entries(ggtt) - first_entry;
	int i;

	if (WARN(num_entries > max_entries,
		 "First entry = %d; Num entries = %d (max=%d)\n",
		 first_entry, num_entries, max_entries))
		num_entries = max_entries;

	scratch_pte = gen8_pte_encode(vm->scratch_page.daddr,
				      I915_CACHE_LLC);
	for (i = 0; i < num_entries; i++) {
		gen8_add_set_pte(
				 &gtt_base[i],
				 first_entry + i,
				 scratch_pte, vm);
	}
	gen8_ggtt_notify_vgt_ptes(vm);
	readl(gtt_base);
}

static void gen6_ggtt_clear_range(struct i915_address_space *vm,
				  uint64_t start,
				  uint64_t length)
{
	struct i915_ggtt *ggtt = i915_vm_to_ggtt(vm);
	unsigned first_entry = start >> PAGE_SHIFT;
	unsigned num_entries = length >> PAGE_SHIFT;
	gen6_pte_t scratch_pte, __iomem *gtt_base =
		(gen6_pte_t __iomem *)ggtt->gsm + first_entry;
	const int max_entries = ggtt_total_entries(ggtt) - first_entry;
	int i;

	if (WARN(num_entries > max_entries,
		 "First entry = %d; Num entries = %d (max=%d)\n",
		 first_entry, num_entries, max_entries))
		num_entries = max_entries;

	scratch_pte = vm->pte_encode(vm->scratch_page.daddr,
				     I915_CACHE_LLC, 0);

	for (i = 0; i < num_entries; i++)
		iowrite32(scratch_pte, &gtt_base[i]);
	readl(gtt_base);
}

static void i915_ggtt_insert_page(struct i915_address_space *vm,
				  dma_addr_t addr,
				  uint64_t offset,
				  enum i915_cache_level cache_level,
				  u32 unused)
{
	unsigned int flags = (cache_level == I915_CACHE_NONE) ?
		AGP_USER_MEMORY : AGP_USER_CACHED_MEMORY;

	intel_gtt_insert_page(addr, offset >> PAGE_SHIFT, flags);
}

static void i915_ggtt_insert_entries(struct i915_address_space *vm,
				     struct sg_table *pages,
				     uint64_t start,
				     enum i915_cache_level cache_level, u32 unused)
{
	unsigned int flags = (cache_level == I915_CACHE_NONE) ?
		AGP_USER_MEMORY : AGP_USER_CACHED_MEMORY;

	intel_gtt_insert_sg_entries(pages, start >> PAGE_SHIFT, flags);

}

static void i915_ggtt_clear_range(struct i915_address_space *vm,
				  uint64_t start,
				  uint64_t length)
{
	intel_gtt_clear_range(start >> PAGE_SHIFT, length >> PAGE_SHIFT);
}

static int ggtt_bind_vma(struct i915_vma *vma,
			 enum i915_cache_level cache_level,
			 u32 flags)
{
	struct drm_i915_private *i915 = vma->vm->i915;
	struct drm_i915_gem_object *obj = vma->obj;
	u32 pte_flags = 0;
	int ret;

	ret = i915_get_ggtt_vma_pages(vma);
	if (ret)
		return ret;

	/* Applicable to VLV (gen8+ do not support RO in the GGTT) */
	if (i915_gem_object_is_readonly(obj))
		pte_flags |= PTE_READ_ONLY;

	intel_runtime_pm_get(i915);
	vma->vm->insert_entries(vma->vm, vma->pages, vma->node.start,
				cache_level, pte_flags);
	intel_runtime_pm_put(i915);

	/*
	 * Without aliasing PPGTT there's no difference between
	 * GLOBAL/LOCAL_BIND, it's all the same ptes. Hence unconditionally
	 * upgrade to both bound if we bind either to avoid double-binding.
	 */
	vma->flags |= I915_VMA_GLOBAL_BIND | I915_VMA_LOCAL_BIND;

	return 0;
}

static int aliasing_gtt_bind_vma(struct i915_vma *vma,
				 enum i915_cache_level cache_level,
				 u32 flags)
{
	struct drm_i915_private *i915 = vma->vm->i915;
	u32 pte_flags;
	int ret;

	ret = i915_get_ggtt_vma_pages(vma);
	if (ret)
		return ret;

	/* Currently applicable only to VLV */
	pte_flags = 0;
	if (i915_gem_object_is_readonly(vma->obj))
		pte_flags |= PTE_READ_ONLY;


	if (flags & I915_VMA_GLOBAL_BIND) {
		intel_runtime_pm_get(i915);
		vma->vm->insert_entries(vma->vm,
					vma->pages, vma->node.start,
					cache_level, pte_flags);
		intel_runtime_pm_put(i915);
	}

	if (flags & I915_VMA_LOCAL_BIND) {
		struct i915_hw_ppgtt *appgtt = i915->mm.aliasing_ppgtt;
		appgtt->base.insert_entries(&appgtt->base,
					    vma->pages, vma->node.start,
					    cache_level, pte_flags);
	}

	return 0;
}

static void ggtt_unbind_vma(struct i915_vma *vma)
{
	struct drm_i915_private *i915 = vma->vm->i915;
	struct i915_hw_ppgtt *appgtt = i915->mm.aliasing_ppgtt;
	const u64 size = min(vma->size, vma->node.size);

	if (vma->flags & I915_VMA_GLOBAL_BIND) {
		intel_runtime_pm_get(i915);
		vma->vm->clear_range(vma->vm,
				     vma->node.start, size);
		intel_runtime_pm_put(i915);
	}

	if (vma->flags & I915_VMA_LOCAL_BIND && appgtt)
		appgtt->base.clear_range(&appgtt->base,
					 vma->node.start, size);
}

void i915_gem_gtt_finish_pages(struct drm_i915_gem_object *obj,
			       struct sg_table *pages)
{
	struct drm_i915_private *dev_priv = to_i915(obj->base.dev);
	struct device *kdev = &dev_priv->drm.pdev->dev;
	struct i915_ggtt *ggtt = &dev_priv->ggtt;

	if (unlikely(ggtt->do_idle_maps)) {
		if (i915_gem_wait_for_idle(dev_priv, 0)) {
			DRM_ERROR("Failed to wait for idle; VT'd may hang.\n");
			/* Wait a bit, in hopes it avoids the hang */
			udelay(10);
		}
	}

	dma_unmap_sg(kdev, pages->sgl, pages->nents, PCI_DMA_BIDIRECTIONAL);
}

static void i915_gtt_color_adjust(const struct drm_mm_node *node,
				  unsigned long color,
				  u64 *start,
				  u64 *end)
{
	if (node->allocated && node->color != color)
		*start += I915_GTT_PAGE_SIZE;

	/* Also leave a space between the unallocated reserved node after the
	 * GTT and any objects within the GTT, i.e. we use the color adjustment
	 * to insert a guard page to prevent prefetches crossing over the
	 * GTT boundary.
	 */
	node = list_next_entry(node, node_list);
	if (node->color != color)
		*end -= I915_GTT_PAGE_SIZE;
}

int i915_gem_init_ggtt(struct drm_i915_private *dev_priv)
{
	/* Let GEM Manage all of the aperture.
	 *
	 * However, leave one page at the end still bound to the scratch page.
	 * There are a number of places where the hardware apparently prefetches
	 * past the end of the object, and we've seen multiple hangs with the
	 * GPU head pointer stuck in a batchbuffer bound at the last page of the
	 * aperture.  One page should be enough to keep any prefetching inside
	 * of the aperture.
	 */
	struct i915_ggtt *ggtt = &dev_priv->ggtt;
	unsigned long hole_start, hole_end;
	struct i915_hw_ppgtt *ppgtt;
	struct drm_mm_node *entry;
	int ret;

	ret = intel_vgt_balloon(dev_priv);
	if (ret)
		return ret;

	/* Reserve a mappable slot for our lockless error capture */
	ret = drm_mm_insert_node_in_range(&ggtt->base.mm, &ggtt->error_capture,
					  PAGE_SIZE, 0, I915_COLOR_UNEVICTABLE,
					  0, ggtt->mappable_end,
					  DRM_MM_INSERT_LOW);
	if (ret)
		return ret;

	if (!intel_vgpu_active(dev_priv)) {
		/* Clear any non-preallocated blocks */
		drm_mm_for_each_hole(entry, &ggtt->base.mm, hole_start, hole_end) {
			DRM_DEBUG_KMS("clearing unused GTT space: [%lx, %lx]\n",
				      hole_start, hole_end);
			ggtt->base.clear_range(&ggtt->base, hole_start,
					       hole_end - hole_start);
		}

		/* And finally clear the reserved guard page */
		ggtt->base.clear_range(&ggtt->base,
				       ggtt->base.total - PAGE_SIZE, PAGE_SIZE);

	}
	if (USES_PPGTT(dev_priv) && !USES_FULL_PPGTT(dev_priv)) {
		ppgtt = kzalloc(sizeof(*ppgtt), GFP_KERNEL);
		if (!ppgtt) {
			ret = -ENOMEM;
			goto err;
		}

		ret = __hw_ppgtt_init(ppgtt, dev_priv);
		if (ret)
			goto err_ppgtt;

		if (ppgtt->base.allocate_va_range) {
			ret = ppgtt->base.allocate_va_range(&ppgtt->base, 0,
							    ppgtt->base.total);
			if (ret)
				goto err_ppgtt_cleanup;
		}

		ppgtt->base.clear_range(&ppgtt->base,
					ppgtt->base.start,
					ppgtt->base.total);

		dev_priv->mm.aliasing_ppgtt = ppgtt;
		WARN_ON(ggtt->base.bind_vma != ggtt_bind_vma);
		ggtt->base.bind_vma = aliasing_gtt_bind_vma;
	}

	return 0;

err_ppgtt_cleanup:
	ppgtt->base.cleanup(&ppgtt->base);
err_ppgtt:
	kfree(ppgtt);
err:
	drm_mm_remove_node(&ggtt->error_capture);
	return ret;
}

/**
 * i915_ggtt_cleanup_hw - Clean up GGTT hardware initialization
 * @dev_priv: i915 device
 */
void i915_ggtt_cleanup_hw(struct drm_i915_private *dev_priv)
{
	struct i915_ggtt *ggtt = &dev_priv->ggtt;

	if (dev_priv->mm.aliasing_ppgtt) {
		struct i915_hw_ppgtt *ppgtt = dev_priv->mm.aliasing_ppgtt;
		ppgtt->base.cleanup(&ppgtt->base);
		kfree(ppgtt);
	}

	i915_gem_cleanup_stolen(&dev_priv->drm);

	if (drm_mm_node_allocated(&ggtt->error_capture))
		drm_mm_remove_node(&ggtt->error_capture);

	if (drm_mm_initialized(&ggtt->base.mm)) {
		intel_vgt_deballoon(dev_priv);

		mutex_lock(&dev_priv->drm.struct_mutex);
		i915_address_space_fini(&ggtt->base);
		mutex_unlock(&dev_priv->drm.struct_mutex);
	}

	ggtt->base.cleanup(&ggtt->base);

	arch_phys_wc_del(ggtt->mtrr);
	io_mapping_fini(&ggtt->mappable);
}

static unsigned int gen6_get_total_gtt_size(u16 snb_gmch_ctl)
{
	snb_gmch_ctl >>= SNB_GMCH_GGMS_SHIFT;
	snb_gmch_ctl &= SNB_GMCH_GGMS_MASK;
	return snb_gmch_ctl << 20;
}

static unsigned int gen8_get_total_gtt_size(u16 bdw_gmch_ctl)
{
	bdw_gmch_ctl >>= BDW_GMCH_GGMS_SHIFT;
	bdw_gmch_ctl &= BDW_GMCH_GGMS_MASK;
	if (bdw_gmch_ctl)
		bdw_gmch_ctl = 1 << bdw_gmch_ctl;

#ifdef CONFIG_X86_32
	/* Limit 32b platforms to a 2GB GGTT: 4 << 20 / pte size * PAGE_SIZE */
	if (bdw_gmch_ctl > 4)
		bdw_gmch_ctl = 4;
#endif

	return bdw_gmch_ctl << 20;
}

static unsigned int chv_get_total_gtt_size(u16 gmch_ctrl)
{
	gmch_ctrl >>= SNB_GMCH_GGMS_SHIFT;
	gmch_ctrl &= SNB_GMCH_GGMS_MASK;

	if (gmch_ctrl)
		return 1 << (20 + gmch_ctrl);

	return 0;
}

static size_t gen6_get_stolen_size(u16 snb_gmch_ctl)
{
	snb_gmch_ctl >>= SNB_GMCH_GMS_SHIFT;
	snb_gmch_ctl &= SNB_GMCH_GMS_MASK;
	return snb_gmch_ctl << 25; /* 32 MB units */
}

static size_t gen8_get_stolen_size(u16 bdw_gmch_ctl)
{
	bdw_gmch_ctl >>= BDW_GMCH_GMS_SHIFT;
	bdw_gmch_ctl &= BDW_GMCH_GMS_MASK;
	return bdw_gmch_ctl << 25; /* 32 MB units */
}

static size_t chv_get_stolen_size(u16 gmch_ctrl)
{
	gmch_ctrl >>= SNB_GMCH_GMS_SHIFT;
	gmch_ctrl &= SNB_GMCH_GMS_MASK;

	/*
	 * 0x0  to 0x10: 32MB increments starting at 0MB
	 * 0x11 to 0x16: 4MB increments starting at 8MB
	 * 0x17 to 0x1d: 4MB increments start at 36MB
	 */
	if (gmch_ctrl < 0x11)
		return gmch_ctrl << 25;
	else if (gmch_ctrl < 0x17)
		return (gmch_ctrl - 0x11 + 2) << 22;
	else
		return (gmch_ctrl - 0x17 + 9) << 22;
}

static size_t gen9_get_stolen_size(u16 gen9_gmch_ctl)
{
	gen9_gmch_ctl >>= BDW_GMCH_GMS_SHIFT;
	gen9_gmch_ctl &= BDW_GMCH_GMS_MASK;

	if (gen9_gmch_ctl < 0xf0)
		return gen9_gmch_ctl << 25; /* 32 MB units */
	else
		/* 4MB increments starting at 0xf0 for 4MB */
		return (gen9_gmch_ctl - 0xf0 + 1) << 22;
}

static int ggtt_probe_common(struct i915_ggtt *ggtt, u64 size)
{
	struct drm_i915_private *dev_priv = ggtt->base.i915;
	struct pci_dev *pdev = dev_priv->drm.pdev;
	phys_addr_t phys_addr;
	int ret;

	/* For Modern GENs the PTEs and register space are split in the BAR */
	phys_addr = pci_resource_start(pdev, 0) + pci_resource_len(pdev, 0) / 2;

	/*
	 * On BXT writes larger than 64 bit to the GTT pagetable range will be
	 * dropped. For WC mappings in general we have 64 byte burst writes
	 * when the WC buffer is flushed, so we can't use it, but have to
	 * resort to an uncached mapping. The WC issue is easily caught by the
	 * readback check when writing GTT PTE entries.
	 */
	if (IS_GEN9_LP(dev_priv))
		ggtt->gsm = ioremap_nocache(phys_addr, size);
	else
		ggtt->gsm = ioremap_wc(phys_addr, size);
	if (!ggtt->gsm) {
		DRM_ERROR("Failed to map the ggtt page table\n");
		return -ENOMEM;
	}

	ret = setup_scratch_page(dev_priv, &ggtt->base.scratch_page, GFP_DMA32);
	if (ret) {
		DRM_ERROR("Scratch setup failed\n");
		/* iounmap will also get called at remove, but meh */
		iounmap(ggtt->gsm);
		return ret;
	}

	return 0;
}

/* The GGTT and PPGTT need a private PPAT setup in order to handle cacheability
 * bits. When using advanced contexts each context stores its own PAT, but
 * writing this data shouldn't be harmful even in those cases. */
static void bdw_setup_private_ppat(struct drm_i915_private *dev_priv)
{
	uint64_t pat;

	pat = GEN8_PPAT(0, GEN8_PPAT_WB | GEN8_PPAT_LLC)     | /* for normal objects, no eLLC */
	      GEN8_PPAT(1, GEN8_PPAT_WC | GEN8_PPAT_LLCELLC) | /* for something pointing to ptes? */
	      GEN8_PPAT(2, GEN8_PPAT_WT | GEN8_PPAT_LLCELLC) | /* for scanout with eLLC */
	      GEN8_PPAT(3, GEN8_PPAT_UC)                     | /* Uncached objects, mostly for scanout */
	      GEN8_PPAT(4, GEN8_PPAT_WB | GEN8_PPAT_LLCELLC | GEN8_PPAT_AGE(0)) |
	      GEN8_PPAT(5, GEN8_PPAT_WB | GEN8_PPAT_LLCELLC | GEN8_PPAT_AGE(1)) |
	      GEN8_PPAT(6, GEN8_PPAT_WB | GEN8_PPAT_LLCELLC | GEN8_PPAT_AGE(2)) |
	      GEN8_PPAT(7, GEN8_PPAT_WB | GEN8_PPAT_LLCELLC | GEN8_PPAT_AGE(3));

	if (!USES_PPGTT(dev_priv))
		/* Spec: "For GGTT, there is NO pat_sel[2:0] from the entry,
		 * so RTL will always use the value corresponding to
		 * pat_sel = 000".
		 * So let's disable cache for GGTT to avoid screen corruptions.
		 * MOCS still can be used though.
		 * - System agent ggtt writes (i.e. cpu gtt mmaps) already work
		 * before this patch, i.e. the same uncached + snooping access
		 * like on gen6/7 seems to be in effect.
		 * - So this just fixes blitter/render access. Again it looks
		 * like it's not just uncached access, but uncached + snooping.
		 * So we can still hold onto all our assumptions wrt cpu
		 * clflushing on LLC machines.
		 */
		pat = GEN8_PPAT(0, GEN8_PPAT_UC);

	/* XXX: spec defines this as 2 distinct registers. It's unclear if a 64b
	 * write would work. */
	I915_WRITE(GEN8_PRIVATE_PAT_LO, pat);
	I915_WRITE(GEN8_PRIVATE_PAT_HI, pat >> 32);
}

static void chv_setup_private_ppat(struct drm_i915_private *dev_priv)
{
	uint64_t pat;

	/*
	 * Map WB on BDW to snooped on CHV.
	 *
	 * Only the snoop bit has meaning for CHV, the rest is
	 * ignored.
	 *
	 * The hardware will never snoop for certain types of accesses:
	 * - CPU GTT (GMADR->GGTT->no snoop->memory)
	 * - PPGTT page tables
	 * - some other special cycles
	 *
	 * As with BDW, we also need to consider the following for GT accesses:
	 * "For GGTT, there is NO pat_sel[2:0] from the entry,
	 * so RTL will always use the value corresponding to
	 * pat_sel = 000".
	 * Which means we must set the snoop bit in PAT entry 0
	 * in order to keep the global status page working.
	 */
	pat = GEN8_PPAT(0, CHV_PPAT_SNOOP) |
	      GEN8_PPAT(1, 0) |
	      GEN8_PPAT(2, 0) |
	      GEN8_PPAT(3, 0) |
	      GEN8_PPAT(4, CHV_PPAT_SNOOP) |
	      GEN8_PPAT(5, CHV_PPAT_SNOOP) |
	      GEN8_PPAT(6, CHV_PPAT_SNOOP) |
	      GEN8_PPAT(7, CHV_PPAT_SNOOP);

	I915_WRITE(GEN8_PRIVATE_PAT_LO, pat);
	I915_WRITE(GEN8_PRIVATE_PAT_HI, pat >> 32);
}

static void gen6_gmch_remove(struct i915_address_space *vm)
{
	struct i915_ggtt *ggtt = i915_vm_to_ggtt(vm);

	iounmap(ggtt->gsm);
	cleanup_scratch_page(vm->i915, &vm->scratch_page);
}

static int gen8_gmch_probe(struct i915_ggtt *ggtt)
{
	struct drm_i915_private *dev_priv = ggtt->base.i915;
	struct pci_dev *pdev = dev_priv->drm.pdev;
	unsigned int size;
	u16 snb_gmch_ctl;

	/* TODO: We're not aware of mappable constraints on gen8 yet */
	ggtt->mappable_base = pci_resource_start(pdev, 2);
	ggtt->mappable_end = pci_resource_len(pdev, 2);

	if (!pci_set_dma_mask(pdev, DMA_BIT_MASK(39)))
		pci_set_consistent_dma_mask(pdev, DMA_BIT_MASK(39));

	pci_read_config_word(pdev, SNB_GMCH_CTRL, &snb_gmch_ctl);

	if (INTEL_GEN(dev_priv) >= 9) {
		ggtt->stolen_size = gen9_get_stolen_size(snb_gmch_ctl);
		size = gen8_get_total_gtt_size(snb_gmch_ctl);
	} else if (IS_CHERRYVIEW(dev_priv)) {
		ggtt->stolen_size = chv_get_stolen_size(snb_gmch_ctl);
		size = chv_get_total_gtt_size(snb_gmch_ctl);
	} else {
		ggtt->stolen_size = gen8_get_stolen_size(snb_gmch_ctl);
		size = gen8_get_total_gtt_size(snb_gmch_ctl);
	}

	ggtt->base.total = (size / sizeof(gen8_pte_t)) << PAGE_SHIFT;

	if (IS_CHERRYVIEW(dev_priv) || IS_GEN9_LP(dev_priv))
		chv_setup_private_ppat(dev_priv);
	else
		bdw_setup_private_ppat(dev_priv);

	ggtt->base.cleanup = gen6_gmch_remove;
	ggtt->base.bind_vma = ggtt_bind_vma;
	ggtt->base.unbind_vma = ggtt_unbind_vma;
	ggtt->base.insert_page = gen8_ggtt_insert_page;
	ggtt->base.clear_range = nop_clear_range;
	if (!USES_FULL_PPGTT(dev_priv) ||
		intel_scanout_needs_vtd_wa(dev_priv)) {
		if (intel_vgpu_active(dev_priv))
			ggtt->base.clear_range = gen8_ggtt_clear_range_vgpu;
		else
			ggtt->base.clear_range = gen8_ggtt_clear_range;
	}

	if (intel_vgpu_active(dev_priv))
		ggtt->base.insert_entries = gen8_ggtt_insert_entries_vgpu;
	else
		ggtt->base.insert_entries = gen8_ggtt_insert_entries;
	if (IS_CHERRYVIEW(dev_priv))
		ggtt->base.insert_entries = gen8_ggtt_insert_entries__BKL;

	ggtt->invalidate = gen6_ggtt_invalidate;

	return ggtt_probe_common(ggtt, size);
}

static int gen6_gmch_probe(struct i915_ggtt *ggtt)
{
	struct drm_i915_private *dev_priv = ggtt->base.i915;
	struct pci_dev *pdev = dev_priv->drm.pdev;
	unsigned int size;
	u16 snb_gmch_ctl;

	ggtt->mappable_base = pci_resource_start(pdev, 2);
	ggtt->mappable_end = pci_resource_len(pdev, 2);

	/* 64/512MB is the current min/max we actually know of, but this is just
	 * a coarse sanity check.
	 */
	if (ggtt->mappable_end < (64<<20) || ggtt->mappable_end > (512<<20)) {
		DRM_ERROR("Unknown GMADR size (%llx)\n", ggtt->mappable_end);
		return -ENXIO;
	}

	if (!pci_set_dma_mask(pdev, DMA_BIT_MASK(40)))
		pci_set_consistent_dma_mask(pdev, DMA_BIT_MASK(40));
	pci_read_config_word(pdev, SNB_GMCH_CTRL, &snb_gmch_ctl);

	ggtt->stolen_size = gen6_get_stolen_size(snb_gmch_ctl);

	size = gen6_get_total_gtt_size(snb_gmch_ctl);
	ggtt->base.total = (size / sizeof(gen6_pte_t)) << PAGE_SHIFT;

	ggtt->base.clear_range = gen6_ggtt_clear_range;
	ggtt->base.insert_page = gen6_ggtt_insert_page;
	ggtt->base.insert_entries = gen6_ggtt_insert_entries;
	ggtt->base.bind_vma = ggtt_bind_vma;
	ggtt->base.unbind_vma = ggtt_unbind_vma;
	ggtt->base.cleanup = gen6_gmch_remove;

	ggtt->invalidate = gen6_ggtt_invalidate;

	if (HAS_EDRAM(dev_priv))
		ggtt->base.pte_encode = iris_pte_encode;
	else if (IS_HASWELL(dev_priv))
		ggtt->base.pte_encode = hsw_pte_encode;
	else if (IS_VALLEYVIEW(dev_priv))
		ggtt->base.pte_encode = byt_pte_encode;
	else if (INTEL_GEN(dev_priv) >= 7)
		ggtt->base.pte_encode = ivb_pte_encode;
	else
		ggtt->base.pte_encode = snb_pte_encode;

	return ggtt_probe_common(ggtt, size);
}

static void i915_gmch_remove(struct i915_address_space *vm)
{
	intel_gmch_remove();
}

static int i915_gmch_probe(struct i915_ggtt *ggtt)
{
	struct drm_i915_private *dev_priv = ggtt->base.i915;
	int ret;

	ret = intel_gmch_probe(dev_priv->bridge_dev, dev_priv->drm.pdev, NULL);
	if (!ret) {
		DRM_ERROR("failed to set up gmch\n");
		return -EIO;
	}

	intel_gtt_get(&ggtt->base.total,
		      &ggtt->stolen_size,
		      &ggtt->mappable_base,
		      &ggtt->mappable_end);

	ggtt->do_idle_maps = needs_idle_maps(dev_priv);
	ggtt->base.insert_page = i915_ggtt_insert_page;
	ggtt->base.insert_entries = i915_ggtt_insert_entries;
	ggtt->base.clear_range = i915_ggtt_clear_range;
	ggtt->base.bind_vma = ggtt_bind_vma;
	ggtt->base.unbind_vma = ggtt_unbind_vma;
	ggtt->base.cleanup = i915_gmch_remove;

	ggtt->invalidate = gmch_ggtt_invalidate;

	if (unlikely(ggtt->do_idle_maps))
		DRM_INFO("applying Ironlake quirks for intel_iommu\n");

	return 0;
}

/**
 * i915_ggtt_probe_hw - Probe GGTT hardware location
 * @dev_priv: i915 device
 */
int i915_ggtt_probe_hw(struct drm_i915_private *dev_priv)
{
	struct i915_ggtt *ggtt = &dev_priv->ggtt;
	int ret;

	ggtt->base.i915 = dev_priv;

	if (INTEL_GEN(dev_priv) <= 5)
		ret = i915_gmch_probe(ggtt);
	else if (INTEL_GEN(dev_priv) < 8)
		ret = gen6_gmch_probe(ggtt);
	else
		ret = gen8_gmch_probe(ggtt);
	if (ret)
		return ret;

	/* Trim the GGTT to fit the GuC mappable upper range (when enabled).
	 * This is easier than doing range restriction on the fly, as we
	 * currently don't have any bits spare to pass in this upper
	 * restriction!
	 */
	if (HAS_GUC(dev_priv) && i915.enable_guc_loading) {
		ggtt->base.total = min_t(u64, ggtt->base.total, GUC_GGTT_TOP);
		ggtt->mappable_end = min(ggtt->mappable_end, ggtt->base.total);
	}

	if ((ggtt->base.total - 1) >> 32) {
		DRM_ERROR("We never expected a Global GTT with more than 32bits"
			  " of address space! Found %lldM!\n",
			  ggtt->base.total >> 20);
		ggtt->base.total = 1ULL << 32;
		ggtt->mappable_end = min(ggtt->mappable_end, ggtt->base.total);
	}

	if (ggtt->mappable_end > ggtt->base.total) {
		DRM_ERROR("mappable aperture extends past end of GGTT,"
			  " aperture=%llx, total=%llx\n",
			  ggtt->mappable_end, ggtt->base.total);
		ggtt->mappable_end = ggtt->base.total;
	}

	/* GMADR is the PCI mmio aperture into the global GTT. */
	DRM_INFO("Memory usable by graphics device = %lluM\n",
		 ggtt->base.total >> 20);
	DRM_DEBUG_DRIVER("GMADR size = %lldM\n", ggtt->mappable_end >> 20);
	DRM_DEBUG_DRIVER("GTT stolen size = %uM\n", ggtt->stolen_size >> 20);
#ifdef CONFIG_INTEL_IOMMU
	if (intel_iommu_gfx_mapped)
		DRM_INFO("VT-d active for gfx access\n");
#endif

	return 0;
}

/**
 * i915_ggtt_init_hw - Initialize GGTT hardware
 * @dev_priv: i915 device
 */
int i915_ggtt_init_hw(struct drm_i915_private *dev_priv)
{
	struct i915_ggtt *ggtt = &dev_priv->ggtt;
	int ret;

	INIT_LIST_HEAD(&dev_priv->vm_list);

	/* Note that we use page colouring to enforce a guard page at the
	 * end of the address space. This is required as the CS may prefetch
	 * beyond the end of the batch buffer, across the page boundary,
	 * and beyond the end of the GTT if we do not provide a guard.
	 */
<<<<<<< HEAD
	mutex_lock(&dev_priv->drm.struct_mutex);
	i915_address_space_init(&ggtt->base, dev_priv, "[global]");
	if (!HAS_LLC(dev_priv) && !USES_PPGTT(dev_priv)) {
		if(!intel_vgpu_active(dev_priv))
			ggtt->base.mm.color_adjust = i915_gtt_color_adjust;
		else
			ggtt->base.mm.color_adjust = NULL;
	}
	mutex_unlock(&dev_priv->drm.struct_mutex);
=======
	ggtt->base.total -= PAGE_SIZE;
	i915_address_space_init(&ggtt->base, dev_priv);
	ggtt->base.total += PAGE_SIZE;

	/* Only VLV supports read-only GGTT mappings */
	ggtt->base.has_read_only = IS_VALLEYVIEW(dev_priv);

	if (!HAS_LLC(dev_priv))
		ggtt->base.mm.color_adjust = i915_gtt_color_adjust;
>>>>>>> 9829ecfd

	if (!io_mapping_init_wc(&dev_priv->ggtt.mappable,
				dev_priv->ggtt.mappable_base,
				dev_priv->ggtt.mappable_end)) {
		ret = -EIO;
		goto out_gtt_cleanup;
	}

	ggtt->mtrr = arch_phys_wc_add(ggtt->mappable_base, ggtt->mappable_end);

	/*
	 * Initialise stolen early so that we may reserve preallocated
	 * objects for the BIOS to KMS transition.
	 */
	ret = i915_gem_init_stolen(dev_priv);
	if (ret)
		goto out_gtt_cleanup;

	return 0;

out_gtt_cleanup:
	ggtt->base.cleanup(&ggtt->base);
	return ret;
}

int i915_ggtt_enable_hw(struct drm_i915_private *dev_priv)
{
	if (INTEL_GEN(dev_priv) < 6 && !intel_enable_gtt())
		return -EIO;

	return 0;
}

void i915_ggtt_enable_guc(struct drm_i915_private *i915)
{
	i915->ggtt.invalidate = guc_ggtt_invalidate;
}

void i915_ggtt_disable_guc(struct drm_i915_private *i915)
{
	i915->ggtt.invalidate = gen6_ggtt_invalidate;
}

void i915_gem_restore_gtt_mappings(struct drm_i915_private *dev_priv)
{
	struct i915_ggtt *ggtt = &dev_priv->ggtt;
	struct drm_i915_gem_object *obj, *on;

	i915_check_and_clear_faults(dev_priv);

	/* First fill our portion of the GTT with scratch pages */
	ggtt->base.clear_range(&ggtt->base, ggtt->base.start, ggtt->base.total);

	ggtt->base.closed = true; /* skip rewriting PTE on VMA unbind */

	/* clflush objects bound into the GGTT and rebind them. */
	list_for_each_entry_safe(obj, on,
				 &dev_priv->mm.bound_list, global_link) {
		bool ggtt_bound = false;
		struct i915_vma *vma;

		list_for_each_entry(vma, &obj->vma_list, obj_link) {
			if (vma->vm != &ggtt->base)
				continue;

			if (!i915_vma_unbind(vma))
				continue;

			WARN_ON(i915_vma_bind(vma, obj->cache_level,
					      PIN_UPDATE));
			ggtt_bound = true;
		}

		if (ggtt_bound)
			WARN_ON(i915_gem_object_set_to_gtt_domain(obj, false));
	}

	ggtt->base.closed = false;

	if (INTEL_GEN(dev_priv) >= 8) {
		if (IS_CHERRYVIEW(dev_priv) || IS_GEN9_LP(dev_priv))
			chv_setup_private_ppat(dev_priv);
		else
			bdw_setup_private_ppat(dev_priv);

		return;
	}

	if (USES_PPGTT(dev_priv)) {
		struct i915_address_space *vm;

		list_for_each_entry(vm, &dev_priv->vm_list, global_link) {
			/* TODO: Perhaps it shouldn't be gen6 specific */

			struct i915_hw_ppgtt *ppgtt;

			if (i915_is_ggtt(vm))
				ppgtt = dev_priv->mm.aliasing_ppgtt;
			else
				ppgtt = i915_vm_to_ppgtt(vm);

			gen6_write_page_range(dev_priv, &ppgtt->pd,
					      0, ppgtt->base.total);
		}
	}

	i915_ggtt_invalidate(dev_priv);
}

void intel_trtt_context_destroy_vma(struct i915_vma *vma)
{
	WARN_ON(!list_empty(&vma->obj_link));
	WARN_ON(!list_empty(&vma->vm_link));
	WARN_ON(!list_empty(&vma->exec_list));

	WARN_ON(!i915_vma_is_pinned(vma));

	if (drm_mm_node_allocated(&vma->node))
		drm_mm_remove_node(&vma->node);

	i915_ppgtt_put(i915_vm_to_ppgtt(vma->vm));
	kmem_cache_free(vma->vm->i915->vmas, vma);
}

struct i915_vma *
intel_trtt_context_allocate_vma(struct i915_address_space *vm,
				uint64_t segment_base_addr)
{
	struct i915_vma *vma;
	int ret;

	GEM_BUG_ON(vm->closed);

	vma = kmem_cache_zalloc(vm->i915->vmas, GFP_KERNEL);
	if (!vma)
		return ERR_PTR(-ENOMEM);

	INIT_LIST_HEAD(&vma->obj_link);
	INIT_LIST_HEAD(&vma->vm_link);
	INIT_LIST_HEAD(&vma->exec_list);
	vma->vm = vm;
	i915_ppgtt_get(i915_vm_to_ppgtt(vm));

	/* Mark the vma as permanently pinned */
	__i915_vma_pin(vma);

	/* Reserve from the 48 bit PPGTT space */
	vma->size = GEN9_TRTT_SEGMENT_SIZE;
	ret = i915_gem_gtt_reserve(vma->vm, &vma->node,
				   GEN9_TRTT_SEGMENT_SIZE, segment_base_addr,
				   vma->node.color, 0);
	if (ret) {
		intel_trtt_context_destroy_vma(vma);
		return ERR_PTR(ret);
	}

	return vma;
}

static struct scatterlist *
rotate_pages(const dma_addr_t *in, unsigned int offset,
	     unsigned int width, unsigned int height,
	     unsigned int stride,
	     struct sg_table *st, struct scatterlist *sg)
{
	unsigned int column, row;
	unsigned int src_idx;

	for (column = 0; column < width; column++) {
		src_idx = stride * (height - 1) + column;
		for (row = 0; row < height; row++) {
			st->nents++;
			/* We don't need the pages, but need to initialize
			 * the entries so the sg list can be happily traversed.
			 * The only thing we need are DMA addresses.
			 */
			sg_set_page(sg, NULL, PAGE_SIZE, 0);
			sg_dma_address(sg) = in[offset + src_idx];
			sg_dma_len(sg) = PAGE_SIZE;
			sg = sg_next(sg);
			src_idx -= stride;
		}
	}

	return sg;
}

static struct sg_table *
intel_rotate_fb_obj_pages(const struct intel_rotation_info *rot_info,
			  struct drm_i915_gem_object *obj)
{
	const size_t n_pages = obj->base.size / PAGE_SIZE;
	unsigned int size = intel_rotation_info_size(rot_info);
	struct sgt_iter sgt_iter;
	dma_addr_t dma_addr;
	unsigned long i;
	dma_addr_t *page_addr_list;
	struct sg_table *st;
	struct scatterlist *sg;
	int ret = -ENOMEM;

	/* Allocate a temporary list of source pages for random access. */
	page_addr_list = drm_malloc_gfp(n_pages,
					sizeof(dma_addr_t),
					GFP_TEMPORARY);
	if (!page_addr_list)
		return ERR_PTR(ret);

	/* Allocate target SG list. */
	st = kmalloc(sizeof(*st), GFP_KERNEL);
	if (!st)
		goto err_st_alloc;

	ret = sg_alloc_table(st, size, GFP_KERNEL);
	if (ret)
		goto err_sg_alloc;

	/* Populate source page list from the object. */
	i = 0;
	for_each_sgt_dma(dma_addr, sgt_iter, obj->mm.pages)
		page_addr_list[i++] = dma_addr;

	GEM_BUG_ON(i != n_pages);
	st->nents = 0;
	sg = st->sgl;

	for (i = 0 ; i < ARRAY_SIZE(rot_info->plane); i++) {
		sg = rotate_pages(page_addr_list, rot_info->plane[i].offset,
				  rot_info->plane[i].width, rot_info->plane[i].height,
				  rot_info->plane[i].stride, st, sg);
	}

	DRM_DEBUG_KMS("Created rotated page mapping for object size %zu (%ux%u tiles, %u pages)\n",
		      obj->base.size, rot_info->plane[0].width, rot_info->plane[0].height, size);

	drm_free_large(page_addr_list);

	return st;

err_sg_alloc:
	kfree(st);
err_st_alloc:
	drm_free_large(page_addr_list);

	DRM_DEBUG_KMS("Failed to create rotated mapping for object size %zu! (%ux%u tiles, %u pages)\n",
		      obj->base.size, rot_info->plane[0].width, rot_info->plane[0].height, size);

	return ERR_PTR(ret);
}

static struct sg_table *
intel_partial_pages(const struct i915_ggtt_view *view,
		    struct drm_i915_gem_object *obj)
{
	struct sg_table *st;
	struct scatterlist *sg, *iter;
	unsigned int count = view->partial.size;
	unsigned int offset;
	int ret = -ENOMEM;

	st = kmalloc(sizeof(*st), GFP_KERNEL);
	if (!st)
		goto err_st_alloc;

	ret = sg_alloc_table(st, count, GFP_KERNEL);
	if (ret)
		goto err_sg_alloc;

	iter = i915_gem_object_get_sg(obj, view->partial.offset, &offset);
	GEM_BUG_ON(!iter);

	sg = st->sgl;
	st->nents = 0;
	do {
		unsigned int len;

		len = min(iter->length - (offset << PAGE_SHIFT),
			  count << PAGE_SHIFT);
		sg_set_page(sg, NULL, len, 0);
		sg_dma_address(sg) =
			sg_dma_address(iter) + (offset << PAGE_SHIFT);
		sg_dma_len(sg) = len;

		st->nents++;
		count -= len >> PAGE_SHIFT;
		if (count == 0) {
			sg_mark_end(sg);
			return st;
		}

		sg = __sg_next(sg);
		iter = __sg_next(iter);
		offset = 0;
	} while (1);

err_sg_alloc:
	kfree(st);
err_st_alloc:
	return ERR_PTR(ret);
}

static int
i915_get_ggtt_vma_pages(struct i915_vma *vma)
{
	int ret = 0;

	/* The vma->pages are only valid within the lifespan of the borrowed
	 * obj->mm.pages. When the obj->mm.pages sg_table is regenerated, so
	 * must be the vma->pages. A simple rule is that vma->pages must only
	 * be accessed when the obj->mm.pages are pinned.
	 */
	GEM_BUG_ON(!i915_gem_object_has_pinned_pages(vma->obj));

	if (vma->pages)
		return 0;

	if (vma->ggtt_view.type == I915_GGTT_VIEW_NORMAL)
		vma->pages = vma->obj->mm.pages;
	else if (vma->ggtt_view.type == I915_GGTT_VIEW_ROTATED)
		vma->pages =
			intel_rotate_fb_obj_pages(&vma->ggtt_view.rotated,
						  vma->obj);
	else if (vma->ggtt_view.type == I915_GGTT_VIEW_PARTIAL)
		vma->pages = intel_partial_pages(&vma->ggtt_view, vma->obj);
	else
		WARN_ONCE(1, "GGTT view %u not implemented!\n",
			  vma->ggtt_view.type);

	if (!vma->pages) {
		DRM_ERROR("Failed to get pages for GGTT view type %u!\n",
			  vma->ggtt_view.type);
		ret = -EINVAL;
	} else if (IS_ERR(vma->pages)) {
		ret = PTR_ERR(vma->pages);
		vma->pages = NULL;
		DRM_ERROR("Failed to get pages for VMA view type %u (%d)!\n",
			  vma->ggtt_view.type, ret);
	}

	return ret;
}

/**
 * i915_gem_gtt_reserve - reserve a node in an address_space (GTT)
 * @vm: the &struct i915_address_space
 * @node: the &struct drm_mm_node (typically i915_vma.mode)
 * @size: how much space to allocate inside the GTT,
 *        must be #I915_GTT_PAGE_SIZE aligned
 * @offset: where to insert inside the GTT,
 *          must be #I915_GTT_MIN_ALIGNMENT aligned, and the node
 *          (@offset + @size) must fit within the address space
 * @color: color to apply to node, if this node is not from a VMA,
 *         color must be #I915_COLOR_UNEVICTABLE
 * @flags: control search and eviction behaviour
 *
 * i915_gem_gtt_reserve() tries to insert the @node at the exact @offset inside
 * the address space (using @size and @color). If the @node does not fit, it
 * tries to evict any overlapping nodes from the GTT, including any
 * neighbouring nodes if the colors do not match (to ensure guard pages between
 * differing domains). See i915_gem_evict_for_node() for the gory details
 * on the eviction algorithm. #PIN_NONBLOCK may used to prevent waiting on
 * evicting active overlapping objects, and any overlapping node that is pinned
 * or marked as unevictable will also result in failure.
 *
 * Returns: 0 on success, -ENOSPC if no suitable hole is found, -EINTR if
 * asked to wait for eviction and interrupted.
 */
int i915_gem_gtt_reserve(struct i915_address_space *vm,
			 struct drm_mm_node *node,
			 u64 size, u64 offset, unsigned long color,
			 unsigned int flags)
{
	int err;

	GEM_BUG_ON(!size);
	GEM_BUG_ON(!IS_ALIGNED(size, I915_GTT_PAGE_SIZE));
	GEM_BUG_ON(!IS_ALIGNED(offset, I915_GTT_MIN_ALIGNMENT));
	GEM_BUG_ON(range_overflows(offset, size, vm->total));
	GEM_BUG_ON(vm == &vm->i915->mm.aliasing_ppgtt->base);
	GEM_BUG_ON(drm_mm_node_allocated(node));

	node->size = size;
	node->start = offset;
	node->color = color;

	err = drm_mm_reserve_node(&vm->mm, node);
	if (err != -ENOSPC)
		return err;

	err = i915_gem_evict_for_node(vm, node, flags);
	if (err == 0)
		err = drm_mm_reserve_node(&vm->mm, node);

	return err;
}

static u64 random_offset(u64 start, u64 end, u64 len, u64 align)
{
	u64 range, addr;

	GEM_BUG_ON(range_overflows(start, len, end));
	GEM_BUG_ON(round_up(start, align) > round_down(end - len, align));

	range = round_down(end - len, align) - round_up(start, align);
	if (range) {
		if (sizeof(unsigned long) == sizeof(u64)) {
			addr = get_random_long();
		} else {
			addr = get_random_int();
			if (range > U32_MAX) {
				addr <<= 32;
				addr |= get_random_int();
			}
		}
		div64_u64_rem(addr, range, &addr);
		start += addr;
	}

	return round_up(start, align);
}

/**
 * i915_gem_gtt_insert - insert a node into an address_space (GTT)
 * @vm: the &struct i915_address_space
 * @node: the &struct drm_mm_node (typically i915_vma.node)
 * @size: how much space to allocate inside the GTT,
 *        must be #I915_GTT_PAGE_SIZE aligned
 * @alignment: required alignment of starting offset, may be 0 but
 *             if specified, this must be a power-of-two and at least
 *             #I915_GTT_MIN_ALIGNMENT
 * @color: color to apply to node
 * @start: start of any range restriction inside GTT (0 for all),
 *         must be #I915_GTT_PAGE_SIZE aligned
 * @end: end of any range restriction inside GTT (U64_MAX for all),
 *       must be #I915_GTT_PAGE_SIZE aligned if not U64_MAX
 * @flags: control search and eviction behaviour
 *
 * i915_gem_gtt_insert() first searches for an available hole into which
 * is can insert the node. The hole address is aligned to @alignment and
 * its @size must then fit entirely within the [@start, @end] bounds. The
 * nodes on either side of the hole must match @color, or else a guard page
 * will be inserted between the two nodes (or the node evicted). If no
 * suitable hole is found, first a victim is randomly selected and tested
 * for eviction, otherwise then the LRU list of objects within the GTT
 * is scanned to find the first set of replacement nodes to create the hole.
 * Those old overlapping nodes are evicted from the GTT (and so must be
 * rebound before any future use). Any node that is currently pinned cannot
 * be evicted (see i915_vma_pin()). Similar if the node's VMA is currently
 * active and #PIN_NONBLOCK is specified, that node is also skipped when
 * searching for an eviction candidate. See i915_gem_evict_something() for
 * the gory details on the eviction algorithm.
 *
 * Returns: 0 on success, -ENOSPC if no suitable hole is found, -EINTR if
 * asked to wait for eviction and interrupted.
 */
int i915_gem_gtt_insert(struct i915_address_space *vm,
			struct drm_mm_node *node,
			u64 size, u64 alignment, unsigned long color,
			u64 start, u64 end, unsigned int flags)
{
	enum drm_mm_insert_mode mode;
	u64 offset;
	int err;

	lockdep_assert_held(&vm->i915->drm.struct_mutex);
	GEM_BUG_ON(!size);
	GEM_BUG_ON(!IS_ALIGNED(size, I915_GTT_PAGE_SIZE));
	GEM_BUG_ON(alignment && !is_power_of_2(alignment));
	GEM_BUG_ON(alignment && !IS_ALIGNED(alignment, I915_GTT_MIN_ALIGNMENT));
	GEM_BUG_ON(start >= end);
	GEM_BUG_ON(start > 0  && !IS_ALIGNED(start, I915_GTT_PAGE_SIZE));
	GEM_BUG_ON(end < U64_MAX && !IS_ALIGNED(end, I915_GTT_PAGE_SIZE));
	GEM_BUG_ON(vm == &vm->i915->mm.aliasing_ppgtt->base);
	GEM_BUG_ON(drm_mm_node_allocated(node));

	if (unlikely(range_overflows(start, size, end)))
		return -ENOSPC;

	if (unlikely(round_up(start, alignment) > round_down(end - size, alignment)))
		return -ENOSPC;

	mode = DRM_MM_INSERT_BEST;
	if (flags & PIN_HIGH)
		mode = DRM_MM_INSERT_HIGH;
	if (flags & PIN_MAPPABLE)
		mode = DRM_MM_INSERT_LOW;

	/* We only allocate in PAGE_SIZE/GTT_PAGE_SIZE (4096) chunks,
	 * so we know that we always have a minimum alignment of 4096.
	 * The drm_mm range manager is optimised to return results
	 * with zero alignment, so where possible use the optimal
	 * path.
	 */
	BUILD_BUG_ON(I915_GTT_MIN_ALIGNMENT > I915_GTT_PAGE_SIZE);
	if (alignment <= I915_GTT_MIN_ALIGNMENT)
		alignment = 0;

	err = drm_mm_insert_node_in_range(&vm->mm, node,
					  size, alignment, color,
					  start, end, mode);
	if (err != -ENOSPC)
		return err;

	/* No free space, pick a slot at random.
	 *
	 * There is a pathological case here using a GTT shared between
	 * mmap and GPU (i.e. ggtt/aliasing_ppgtt but not full-ppgtt):
	 *
	 *    |<-- 256 MiB aperture -->||<-- 1792 MiB unmappable -->|
	 *         (64k objects)             (448k objects)
	 *
	 * Now imagine that the eviction LRU is ordered top-down (just because
	 * pathology meets real life), and that we need to evict an object to
	 * make room inside the aperture. The eviction scan then has to walk
	 * the 448k list before it finds one within range. And now imagine that
	 * it has to search for a new hole between every byte inside the memcpy,
	 * for several simultaneous clients.
	 *
	 * On a full-ppgtt system, if we have run out of available space, there
	 * will be lots and lots of objects in the eviction list! Again,
	 * searching that LRU list may be slow if we are also applying any
	 * range restrictions (e.g. restriction to low 4GiB) and so, for
	 * simplicity and similarilty between different GTT, try the single
	 * random replacement first.
	 */
	offset = random_offset(start, end,
			       size, alignment ?: I915_GTT_MIN_ALIGNMENT);
	err = i915_gem_gtt_reserve(vm, node, size, offset, color, flags);
	if (err != -ENOSPC)
		return err;

	/* Randomly selected placement is pinned, do a search */
	err = i915_gem_evict_something(vm, size, alignment, color,
				       start, end, flags);
	if (err)
		return err;

	return drm_mm_insert_node_in_range(&vm->mm, node,
					   size, alignment, color,
					   start, end, DRM_MM_INSERT_EVICT);
}<|MERGE_RESOLUTION|>--- conflicted
+++ resolved
@@ -210,12 +210,8 @@
 }
 
 static gen8_pte_t gen8_pte_encode(dma_addr_t addr,
-<<<<<<< HEAD
-				  enum i915_cache_level level)
-=======
 				  enum i915_cache_level level,
-				  bool valid, u32 flags)
->>>>>>> 9829ecfd
+				  u32 flags)
 {
 	gen8_pte_t pte = _PAGE_PRESENT | _PAGE_RW;
 	pte |= addr;
@@ -497,11 +493,7 @@
 	gen8_pte_t scratch_pte;
 
 	scratch_pte = gen8_pte_encode(vm->scratch_page.daddr,
-<<<<<<< HEAD
-				      I915_CACHE_LLC);
-=======
-				      I915_CACHE_LLC, true, 0);
->>>>>>> 9829ecfd
+				      I915_CACHE_LLC, 0);
 
 	fill_px(vm->i915, pt, scratch_pte);
 }
@@ -759,7 +751,7 @@
 	unsigned int pte_end = pte + num_entries;
 	gen8_pte_t *pt_vaddr;
 	gen8_pte_t scratch_pte = gen8_pte_encode(vm->scratch_page.daddr,
-						 I915_CACHE_LLC);
+						 I915_CACHE_LLC, 0);
 
 	if (WARN_ON(!px_page(pt)))
 		return false;
@@ -847,13 +839,8 @@
 				  uint64_t length)
 {
 	struct i915_hw_ppgtt *ppgtt = i915_vm_to_ppgtt(vm);
-<<<<<<< HEAD
 	struct i915_page_directory_pointer *pdp;
 	uint64_t pml4e;
-=======
-	gen8_pte_t scratch_pte = gen8_pte_encode(vm->scratch_page.daddr,
-						 I915_CACHE_LLC, use_scratch, 0);
->>>>>>> 9829ecfd
 
 	GEM_BUG_ON(!USES_FULL_48BIT_PPGTT(vm->i915));
 
@@ -905,11 +892,7 @@
 
 		pt_vaddr[pte] =
 			gen8_pte_encode(sg_page_iter_dma_address(sg_iter),
-<<<<<<< HEAD
-					cache_level);
-=======
-					cache_level, true, flags);
->>>>>>> 9829ecfd
+					cache_level, flags);
 		if (++pte == GEN8_PTES) {
 			kunmap_px(ppgtt, pt_vaddr);
 			pt_vaddr = NULL;
@@ -1532,11 +1515,7 @@
 	uint64_t start = ppgtt->base.start;
 	uint64_t length = ppgtt->base.total;
 	gen8_pte_t scratch_pte = gen8_pte_encode(vm->scratch_page.daddr,
-<<<<<<< HEAD
-						 I915_CACHE_LLC);
-=======
-						 I915_CACHE_LLC, true, 0);
->>>>>>> 9829ecfd
+						 I915_CACHE_LLC, 0);
 
 	if (!USES_FULL_48BIT_PPGTT(vm->i915)) {
 		gen8_dump_pdp(&ppgtt->pdp, start, length, scratch_pte, m);
@@ -1611,7 +1590,7 @@
 	 *
 	 * XXX GVT is not honouring the lack of RW in the PTE bits.
 	 */
-	ppgtt->base.has_read_only = !intel_vgpu_active(to_i915(ppgtt->base.dev));
+	ppgtt->base.has_read_only = !intel_vgpu_active(ppgtt->base.i915);
 
 	ppgtt->debug_dump = gen8_dump_ppgtt;
 
@@ -2478,19 +2457,9 @@
 {
 	struct i915_ggtt *ggtt = i915_vm_to_ggtt(vm);
 	gen8_pte_t __iomem *pte =
-<<<<<<< HEAD
 		(gen8_pte_t __iomem *)ggtt->gsm + (offset >> PAGE_SHIFT);
-=======
-		(gen8_pte_t __iomem *)dev_priv->ggtt.gsm +
-		(offset >> PAGE_SHIFT);
-	int rpm_atomic_seq;
-
-	rpm_atomic_seq = assert_rpm_atomic_begin(dev_priv);
-
-	gen8_set_pte(pte, gen8_pte_encode(addr, level, true, 0));
->>>>>>> 9829ecfd
-
-	gen8_set_pte(pte, gen8_pte_encode(addr, level));
+
+	gen8_set_pte(pte, gen8_pte_encode(addr, level, 0));
 
 	ggtt->invalidate(vm->i915);
 }
@@ -2507,16 +2476,8 @@
 	dma_addr_t addr;
 	int i = 0;
 
-<<<<<<< HEAD
-	gtt_entries = (gen8_pte_t __iomem *)ggtt->gsm + (start >> PAGE_SHIFT);
-
-	for_each_sgt_dma(addr, sgt_iter, st) {
-		gtt_entry = gen8_pte_encode(addr, level);
-=======
 	/* The GTT does not support read-only mappings */
 	GEM_BUG_ON(flags & PTE_READ_ONLY);
-
-	rpm_atomic_seq = assert_rpm_atomic_begin(dev_priv);
 
 	/*
 	 * Note that we ignore PTE_READ_ONLY here. The caller must be careful
@@ -2526,8 +2487,7 @@
 	gtt_entries = (gen8_pte_t __iomem *)ggtt->gsm + (start >> PAGE_SHIFT);
 
 	for_each_sgt_dma(addr, sgt_iter, st) {
-		gtt_entry = gen8_pte_encode(addr, level, true, 0);
->>>>>>> 9829ecfd
+		gtt_entry = gen8_pte_encode(addr, level, 0);
 		gen8_set_pte(&gtt_entries[i++], gtt_entry);
 	}
 
@@ -2563,7 +2523,7 @@
 	gtt_entries = (gen8_pte_t __iomem *)ggtt->gsm + (start >> PAGE_SHIFT);
 
 	for_each_sgt_dma(addr, sgt_iter, st) {
-		gtt_entry = gen8_pte_encode(addr, level);
+		gtt_entry = gen8_pte_encode(addr, level, 0);
 		gen8_add_set_pte(
 			&gtt_entries[i],
 			(start >> PAGE_SHIFT) + i,
@@ -2693,12 +2653,7 @@
 		num_entries = max_entries;
 
 	scratch_pte = gen8_pte_encode(vm->scratch_page.daddr,
-<<<<<<< HEAD
-				      I915_CACHE_LLC);
-=======
-				      I915_CACHE_LLC,
-				      use_scratch, 0);
->>>>>>> 9829ecfd
+				      I915_CACHE_LLC, 0);
 	for (i = 0; i < num_entries; i++)
 		gen8_set_pte(&gtt_base[i], scratch_pte);
 	readl(gtt_base);
@@ -2721,7 +2676,7 @@
 		num_entries = max_entries;
 
 	scratch_pte = gen8_pte_encode(vm->scratch_page.daddr,
-				      I915_CACHE_LLC);
+				      I915_CACHE_LLC, 0);
 	for (i = 0; i < num_entries; i++) {
 		gen8_add_set_pte(
 				 &gtt_base[i],
@@ -3440,7 +3395,6 @@
 	 * beyond the end of the batch buffer, across the page boundary,
 	 * and beyond the end of the GTT if we do not provide a guard.
 	 */
-<<<<<<< HEAD
 	mutex_lock(&dev_priv->drm.struct_mutex);
 	i915_address_space_init(&ggtt->base, dev_priv, "[global]");
 	if (!HAS_LLC(dev_priv) && !USES_PPGTT(dev_priv)) {
@@ -3450,17 +3404,9 @@
 			ggtt->base.mm.color_adjust = NULL;
 	}
 	mutex_unlock(&dev_priv->drm.struct_mutex);
-=======
-	ggtt->base.total -= PAGE_SIZE;
-	i915_address_space_init(&ggtt->base, dev_priv);
-	ggtt->base.total += PAGE_SIZE;
 
 	/* Only VLV supports read-only GGTT mappings */
 	ggtt->base.has_read_only = IS_VALLEYVIEW(dev_priv);
-
-	if (!HAS_LLC(dev_priv))
-		ggtt->base.mm.color_adjust = i915_gtt_color_adjust;
->>>>>>> 9829ecfd
 
 	if (!io_mapping_init_wc(&dev_priv->ggtt.mappable,
 				dev_priv->ggtt.mappable_base,
