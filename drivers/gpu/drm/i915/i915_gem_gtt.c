--- conflicted
+++ resolved
@@ -1019,18 +1019,12 @@
 		struct pv_ppgtt_update *pv_ppgtt =
 					&dev_priv->shared_page->pv_ppgtt;
 
-<<<<<<< HEAD
-=======
 		spin_lock(&dev_priv->pvmmio_ppgtt_lock);
->>>>>>> 062bc226
 		writeq(px_dma(pml4), &pv_ppgtt->pdp);
 		writeq(orig_start, &pv_ppgtt->start);
 		writeq(orig_length, &pv_ppgtt->length);
 		I915_WRITE(vgtif_reg(g2v_notify), VGT_G2V_PPGTT_L4_CLEAR);
-<<<<<<< HEAD
-=======
 		spin_unlock(&dev_priv->pvmmio_ppgtt_lock);
->>>>>>> 062bc226
 	}
 }
 
@@ -1276,19 +1270,13 @@
 			struct pv_ppgtt_update *pv_ppgtt =
 				&dev_priv->shared_page->pv_ppgtt;
 
-<<<<<<< HEAD
-=======
 			spin_lock(&dev_priv->pvmmio_ppgtt_lock);
->>>>>>> 062bc226
 			writeq(px_dma(&ppgtt->pml4), &pv_ppgtt->pdp);
 			writeq(vma->node.start, &pv_ppgtt->start);
 			writeq(vma->node.size, &pv_ppgtt->length);
 			writel(cache_level, &pv_ppgtt->cache_level);
 			I915_WRITE(vgtif_reg(g2v_notify), VGT_G2V_PPGTT_L4_INSERT);
-<<<<<<< HEAD
-=======
 			spin_unlock(&dev_priv->pvmmio_ppgtt_lock);
->>>>>>> 062bc226
 		}
 
 		vma->page_sizes.gtt = I915_GTT_PAGE_SIZE;
@@ -1562,18 +1550,12 @@
 		struct pv_ppgtt_update *pv_ppgtt =
 					&dev_priv->shared_page->pv_ppgtt;
 
-<<<<<<< HEAD
-=======
 		spin_lock(&dev_priv->pvmmio_ppgtt_lock);
->>>>>>> 062bc226
 		writeq(px_dma(pml4), &pv_ppgtt->pdp);
 		writeq(orig_start, &pv_ppgtt->start);
 		writeq(orig_length, &pv_ppgtt->length);
 		I915_WRITE(vgtif_reg(g2v_notify), VGT_G2V_PPGTT_L4_ALLOC);
-<<<<<<< HEAD
-=======
 		spin_unlock(&dev_priv->pvmmio_ppgtt_lock);
->>>>>>> 062bc226
 	}
 
 	return 0;
@@ -2541,18 +2523,12 @@
 {
 	struct gvt_shared_page *shared_page = dev_priv->shared_page;
 
-<<<<<<< HEAD
-=======
 	spin_lock(&dev_priv->pvmmio_gtt_lock);
->>>>>>> 062bc226
 	writeq(start, &shared_page->pv_ggtt.start);
 	writeq(num_entries, &shared_page->pv_ggtt.length);
 	writel(level, &shared_page->pv_ggtt.cache_level);
 	I915_WRITE(vgtif_reg(g2v_notify), VGT_G2V_GGTT_INSERT);
-<<<<<<< HEAD
-=======
 	spin_unlock(&dev_priv->pvmmio_gtt_lock);
->>>>>>> 062bc226
 }
 
 static void gen8_ggtt_insert_page(struct i915_address_space *vm,
@@ -2688,17 +2664,11 @@
 		struct drm_i915_private *dev_priv = vm->i915;
 		struct gvt_shared_page *shared_page = dev_priv->shared_page;
 
-<<<<<<< HEAD
-		writeq(start, &shared_page->pv_ggtt.start);
-		writeq(length, &shared_page->pv_ggtt.length);
-		I915_WRITE(vgtif_reg(g2v_notify), VGT_G2V_GGTT_CLEAR);
-=======
 		spin_lock(&dev_priv->pvmmio_gtt_lock);
 		writeq(start, &shared_page->pv_ggtt.start);
 		writeq(length, &shared_page->pv_ggtt.length);
 		I915_WRITE(vgtif_reg(g2v_notify), VGT_G2V_GGTT_CLEAR);
 		spin_unlock(&dev_priv->pvmmio_gtt_lock);
->>>>>>> 062bc226
 	}
 
 }
