--- conflicted
+++ resolved
@@ -555,15 +555,9 @@
 	i915_gem_cleanup_engines(dev_priv);
 	i915_gem_context_fini(dev_priv);
 	mutex_unlock(&dev_priv->drm.struct_mutex);
-<<<<<<< HEAD
 
 	i915_gem_drain_freed_objects(dev_priv);
 
-=======
-
-	i915_gem_drain_freed_objects(dev_priv);
-
->>>>>>> 786cc154
 	WARN_ON(!list_empty(&dev_priv->context_list));
 }
 
@@ -616,12 +610,7 @@
 	if (ret)
 		goto cleanup_irq;
 
-<<<<<<< HEAD
-	intel_huc_init(dev_priv);
-	intel_guc_init(dev_priv);
-=======
 	intel_uc_init_fw(dev_priv);
->>>>>>> 786cc154
 
 	ret = i915_gem_init(dev_priv);
 	if (ret)
@@ -852,13 +841,6 @@
 	ret = intel_engines_init_early(dev_priv);
 	if (ret)
 		return ret;
-<<<<<<< HEAD
-
-	ret = i915_workqueues_init(dev_priv);
-	if (ret < 0)
-		goto err_engines;
-=======
->>>>>>> 786cc154
 
 	ret = i915_workqueues_init(dev_priv);
 	if (ret < 0)
@@ -877,11 +859,7 @@
 	intel_init_audio_hooks(dev_priv);
 	ret = i915_gem_load_init(dev_priv);
 	if (ret < 0)
-<<<<<<< HEAD
-		goto err_gvt;
-=======
 		goto err_workqueues;
->>>>>>> 786cc154
 
 	intel_display_crc_init(dev_priv);
 
@@ -893,8 +871,6 @@
 
 	return 0;
 
-err_gvt:
-	intel_gvt_cleanup(dev_priv);
 err_workqueues:
 	i915_workqueues_cleanup(dev_priv);
 err_engines:
@@ -1364,11 +1340,8 @@
 	drm_modeset_drop_locks(&ctx);
 	drm_modeset_acquire_fini(&ctx);
 
-<<<<<<< HEAD
-=======
 	intel_gvt_cleanup(dev_priv);
 
->>>>>>> 786cc154
 	i915_driver_unregister(dev_priv);
 
 	drm_vblank_cleanup(dev);
@@ -1396,11 +1369,7 @@
 
 	/* Free error state after interrupts are fully disabled. */
 	cancel_delayed_work_sync(&dev_priv->gpu_error.hangcheck_work);
-<<<<<<< HEAD
-	i915_destroy_error_state(dev_priv);
-=======
 	i915_reset_error_state(dev_priv);
->>>>>>> 786cc154
 
 	/* Flush any outstanding unpin_work. */
 	drain_workqueue(dev_priv->wq);
