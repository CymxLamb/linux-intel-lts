/*
 * Copyright © 2014 Intel Corporation
 *
 * Permission is hereby granted, free of charge, to any person obtaining a
 * copy of this software and associated documentation files (the
 * "Software"), to deal in the Software without restriction, including
 * without limitation the rights to use, copy, modify, merge, publish,
 * distribute, sub license, and/or sell copies of the Software, and to
 * permit persons to whom the Software is furnished to do so, subject to
 * the following conditions:
 *
 * The above copyright notice and this permission notice (including the
 * next paragraph) shall be included in all copies or substantial portions
 * of the Software.
 *
 * THE SOFTWARE IS PROVIDED "AS IS", WITHOUT WARRANTY OF ANY KIND, EXPRESS OR
 * IMPLIED, INCLUDING BUT NOT LIMITED TO THE WARRANTIES OF MERCHANTABILITY,
 * FITNESS FOR A PARTICULAR PURPOSE AND NONINFRINGEMENT.  IN NO EVENT SHALL
 * THE AUTHORS OR COPYRIGHT HOLDERS BE LIABLE FOR ANY CLAIM, DAMAGES OR OTHER
 * LIABILITY, WHETHER IN AN ACTION OF CONTRACT, TORT OR OTHERWISE, ARISING
 * FROM, OUT OF OR IN CONNECTION WITH THE SOFTWARE OR THE USE OR OTHER DEALINGS
 * IN THE SOFTWARE.
 */

#include "i915_params.h"
#include "i915_drv.h"

struct i915_params i915 __read_mostly = {
	.modeset = -1,
	.panel_ignore_lid = 1,
	.semaphores = -1,
	.lvds_channel_mode = 0,
	.panel_use_ssc = -1,
	.vbt_sdvo_panel_type = -1,
	.enable_rc6 = -1,
	.enable_dc = -1,
	.enable_fbc = -1,
	.enable_execlists = -1,
	.enable_hangcheck = true,
	.enable_ppgtt = -1,
	.enable_psr = -1,
	.alpha_support = IS_ENABLED(CONFIG_DRM_I915_ALPHA_SUPPORT),
	.disable_power_well = -1,
	.enable_ips = 1,
	.fastboot = 0,
	.prefault_disable = 0,
	.load_detect_test = 0,
	.force_reset_modeset_test = 0,
	.reset = 2,
	.error_capture = true,
	.invert_brightness = 0,
	.disable_display = 0,
	.enable_cmd_parser = true,
	.use_mmio_flip = 0,
	.mmio_debug = 0,
	.verbose_state_checks = 1,
	.nuclear_pageflip = 0,
	.edp_vswing = 0,
	.enable_guc_loading = 1,
	.enable_guc_submission = 1,
	.guc_log_level = -1,
	.guc_firmware_path = NULL,
	.huc_firmware_path = NULL,
	.enable_dp_mst = true,
	.inject_load_failure = 0,
	.hpd_sense_invert = 0,
	.enable_dpcd_backlight = false,
	.enable_gvt = false,
	.memtrack_debug = 1,
<<<<<<< HEAD
	.avail_planes_per_pipe = 0x010101, /*plane1 for pipes A,B and C */
=======
	.avail_planes_per_pipe = 0x0,
>>>>>>> 9c342681
	.domain_plane_owners = 0x0,
};

module_param_named(modeset, i915.modeset, int, 0400);
MODULE_PARM_DESC(modeset,
	"Use kernel modesetting [KMS] (0=disable, "
	"1=on, -1=force vga console preference [default])");

module_param_named_unsafe(panel_ignore_lid, i915.panel_ignore_lid, int, 0600);
MODULE_PARM_DESC(panel_ignore_lid,
	"Override lid status (0=autodetect, 1=autodetect disabled [default], "
	"-1=force lid closed, -2=force lid open)");

module_param_named_unsafe(semaphores, i915.semaphores, int, 0400);
MODULE_PARM_DESC(semaphores,
	"Use semaphores for inter-ring sync "
	"(default: -1 (use per-chip defaults))");

module_param_named_unsafe(enable_rc6, i915.enable_rc6, int, 0400);
MODULE_PARM_DESC(enable_rc6,
	"Enable power-saving render C-state 6. "
	"Different stages can be selected via bitmask values "
	"(0 = disable; 1 = enable rc6; 2 = enable deep rc6; 4 = enable deepest rc6). "
	"For example, 3 would enable rc6 and deep rc6, and 7 would enable everything. "
	"default: -1 (use per-chip default)");

module_param_named_unsafe(enable_dc, i915.enable_dc, int, 0400);
MODULE_PARM_DESC(enable_dc,
	"Enable power-saving display C-states. "
	"(-1=auto [default]; 0=disable; 1=up to DC5; 2=up to DC6)");

module_param_named_unsafe(enable_fbc, i915.enable_fbc, int, 0600);
MODULE_PARM_DESC(enable_fbc,
	"Enable frame buffer compression for power savings "
	"(default: -1 (use per-chip default))");

module_param_named_unsafe(lvds_channel_mode, i915.lvds_channel_mode, int, 0400);
MODULE_PARM_DESC(lvds_channel_mode,
	 "Specify LVDS channel mode "
	 "(0=probe BIOS [default], 1=single-channel, 2=dual-channel)");

module_param_named_unsafe(lvds_use_ssc, i915.panel_use_ssc, int, 0600);
MODULE_PARM_DESC(lvds_use_ssc,
	"Use Spread Spectrum Clock with panels [LVDS/eDP] "
	"(default: auto from VBT)");

module_param_named_unsafe(vbt_sdvo_panel_type, i915.vbt_sdvo_panel_type, int, 0400);
MODULE_PARM_DESC(vbt_sdvo_panel_type,
	"Override/Ignore selection of SDVO panel mode in the VBT "
	"(-2=ignore, -1=auto [default], index in VBT BIOS table)");

module_param_named_unsafe(reset, i915.reset, int, 0600);
MODULE_PARM_DESC(reset, "Attempt GPU resets (0=disabled, 1=full gpu reset, 2=engine reset [default])");

#if IS_ENABLED(CONFIG_DRM_I915_CAPTURE_ERROR)
module_param_named(error_capture, i915.error_capture, bool, 0600);
MODULE_PARM_DESC(error_capture,
	"Record the GPU state following a hang. "
	"This information in /sys/class/drm/card<N>/error is vital for "
	"triaging and debugging hangs.");
#endif

module_param_named_unsafe(enable_hangcheck, i915.enable_hangcheck, bool, 0644);
MODULE_PARM_DESC(enable_hangcheck,
	"Periodically check GPU activity for detecting hangs. "
	"WARNING: Disabling this can cause system wide hangs. "
	"(default: true)");

module_param_named_unsafe(enable_ppgtt, i915.enable_ppgtt, int, 0400);
MODULE_PARM_DESC(enable_ppgtt,
	"Override PPGTT usage. "
	"(-1=auto [default], 0=disabled, 1=aliasing, 2=full, 3=full with extended address space)");

module_param_named_unsafe(enable_execlists, i915.enable_execlists, int, 0400);
MODULE_PARM_DESC(enable_execlists,
	"Override execlists usage. "
	"(-1=auto [default], 0=disabled, 1=enabled)");

module_param_named_unsafe(enable_psr, i915.enable_psr, int, 0600);
MODULE_PARM_DESC(enable_psr, "Enable PSR "
		 "(0=disabled, 1=enabled - link mode chosen per-platform, 2=force link-standby mode, 3=force link-off mode) "
		 "Default: -1 (use per-chip default)");

module_param_named_unsafe(alpha_support, i915.alpha_support, bool, 0400);
MODULE_PARM_DESC(alpha_support,
	"Enable alpha quality driver support for latest hardware. "
	"See also CONFIG_DRM_I915_ALPHA_SUPPORT.");

module_param_named_unsafe(disable_power_well, i915.disable_power_well, int, 0400);
MODULE_PARM_DESC(disable_power_well,
	"Disable display power wells when possible "
	"(-1=auto [default], 0=power wells always on, 1=power wells disabled when possible)");

module_param_named_unsafe(enable_ips, i915.enable_ips, int, 0600);
MODULE_PARM_DESC(enable_ips, "Enable IPS (default: true)");

module_param_named(fastboot, i915.fastboot, bool, 0600);
MODULE_PARM_DESC(fastboot,
	"Try to skip unnecessary mode sets at boot time (default: false)");

module_param_named_unsafe(prefault_disable, i915.prefault_disable, bool, 0600);
MODULE_PARM_DESC(prefault_disable,
	"Disable page prefaulting for pread/pwrite/reloc (default:false). "
	"For developers only.");

module_param_named_unsafe(load_detect_test, i915.load_detect_test, bool, 0600);
MODULE_PARM_DESC(load_detect_test,
	"Force-enable the VGA load detect code for testing (default:false). "
	"For developers only.");

module_param_named_unsafe(force_reset_modeset_test, i915.force_reset_modeset_test, bool, 0600);
MODULE_PARM_DESC(force_reset_modeset_test,
	"Force a modeset during gpu reset for testing (default:false). "
	"For developers only.");

module_param_named_unsafe(invert_brightness, i915.invert_brightness, int, 0600);
MODULE_PARM_DESC(invert_brightness,
	"Invert backlight brightness "
	"(-1 force normal, 0 machine defaults, 1 force inversion), please "
	"report PCI device ID, subsystem vendor and subsystem device ID "
	"to dri-devel@lists.freedesktop.org, if your machine needs it. "
	"It will then be included in an upcoming module version.");

module_param_named(disable_display, i915.disable_display, bool, 0400);
MODULE_PARM_DESC(disable_display, "Disable display (default: false)");

module_param_named_unsafe(enable_cmd_parser, i915.enable_cmd_parser, bool, 0400);
MODULE_PARM_DESC(enable_cmd_parser,
		 "Enable command parsing (true=enabled [default], false=disabled)");

module_param_named_unsafe(use_mmio_flip, i915.use_mmio_flip, int, 0600);
MODULE_PARM_DESC(use_mmio_flip,
		 "use MMIO flips (-1=never, 0=driver discretion [default], 1=always)");

module_param_named(mmio_debug, i915.mmio_debug, int, 0600);
MODULE_PARM_DESC(mmio_debug,
	"Enable the MMIO debug code for the first N failures (default: off). "
	"This may negatively affect performance.");

module_param_named(verbose_state_checks, i915.verbose_state_checks, bool, 0600);
MODULE_PARM_DESC(verbose_state_checks,
	"Enable verbose logs (ie. WARN_ON()) in case of unexpected hw state conditions.");

module_param_named_unsafe(nuclear_pageflip, i915.nuclear_pageflip, bool, 0400);
MODULE_PARM_DESC(nuclear_pageflip,
		 "Force enable atomic functionality on platforms that don't have full support yet.");

/* WA to get away with the default setting in VBT for early platforms.Will be removed */
module_param_named_unsafe(edp_vswing, i915.edp_vswing, int, 0400);
MODULE_PARM_DESC(edp_vswing,
		 "Ignore/Override vswing pre-emph table selection from VBT "
		 "(0=use value from vbt [default], 1=low power swing(200mV),"
		 "2=default swing(400mV))");

module_param_named_unsafe(enable_guc_loading, i915.enable_guc_loading, int, 0400);
MODULE_PARM_DESC(enable_guc_loading,
		"Enable GuC firmware loading "
		"(-1=auto, 0=never, 1=if available [default], 2=required)");

module_param_named_unsafe(enable_guc_submission, i915.enable_guc_submission, int, 0400);
MODULE_PARM_DESC(enable_guc_submission,
		"Enable GuC submission "
		"(-1=auto, 0=never, 1=if available [default], 2=required)");

module_param_named(guc_log_level, i915.guc_log_level, int, 0400);
MODULE_PARM_DESC(guc_log_level,
	"GuC firmware logging level (-1:disabled (default), 0-3:enabled)");

module_param_named_unsafe(guc_firmware_path, i915.guc_firmware_path, charp, 0400);
MODULE_PARM_DESC(guc_firmware_path,
	"GuC firmware path to use instead of the default one");

module_param_named_unsafe(huc_firmware_path, i915.huc_firmware_path, charp, 0400);
MODULE_PARM_DESC(huc_firmware_path,
	"HuC firmware path to use instead of the default one");

module_param_named_unsafe(enable_dp_mst, i915.enable_dp_mst, bool, 0600);
MODULE_PARM_DESC(enable_dp_mst,
	"Enable multi-stream transport (MST) for new DisplayPort sinks. (default: true)");
module_param_named_unsafe(inject_load_failure, i915.inject_load_failure, uint, 0400);
MODULE_PARM_DESC(inject_load_failure,
	"Force an error after a number of failure check points (0:disabled (default), N:force failure at the Nth failure check point)");

module_param_named_unsafe(hpd_sense_invert, i915.hpd_sense_invert, int, 0400);
MODULE_PARM_DESC(hpd_sense_invert,
		"HDP invert selection for GOP-less systems. Bit0 is to enable/disable"
		"invert logic for portA, Bit1 is for portB, Bit2 is for portC");

module_param_named(enable_dpcd_backlight, i915.enable_dpcd_backlight, bool, 0600);
MODULE_PARM_DESC(enable_dpcd_backlight,
	"Enable support for DPCD backlight control (default:false)");

module_param_named(enable_gvt, i915.enable_gvt, bool, 0400);
MODULE_PARM_DESC(enable_gvt,
	"Enable support for Intel GVT-g graphics virtualization host support(default:false)");

module_param_named(memtrack_debug, i915.memtrack_debug, int, 0600);
MODULE_PARM_DESC(memtrack_debug,
		 "use Memtrack debug capability (0=never, 1=always)");

module_param_named_unsafe(avail_planes_per_pipe, i915.avail_planes_per_pipe, uint, 0400);
/* pipeA = BITS 0-3, pipeB = BITS 8-11, pipeC = BITS 16-18
 * +----------+-------+---------+--------+--------+--------+--------+
 * |unused    |unused |  Pipe C | unused | Pipe B | unused | Pipe A |
 * +----------+-------+---------+--------+--------+--------+--------+
 * 31         23      18        15       11       7        3        0
 *
 *
 * BITS 0,1,2,3 - needs to be set planes assigned for pipes A and B
 * and BITs 0,1,2 - for pipe C
 * eg: avail_planes_per_pipe = 0x3 - pipe A=2(planes 1 and 2) , pipeB=0 and pipeC=0 planes
 * eg: avail_planes_per_pipe = 0x5 - pipe A=2(planes 1 and 3) , pipeB=0 and pipeC=0 planes
 * avail_planes_per_pipe = 0x030701 - pipe A =1(plane 1, pipeB=3(planes 1,2 and 3), pipeC=2( planes 1 and 2)
 *
 */
MODULE_PARM_DESC(avail_planes_per_pipe, "plane mask for each   pipe: \
	set BITS 0-3:pipeA 8-11:pipeB 16-18:pipeC to specify the planes that \
	are available eg: 0x030701 : planes 1:pipeA 1,2,3:pipeB \
<<<<<<< HEAD
	1,2:pipeC (0x010101 - default value)");
=======
	1,2:pipeC (0x0 - default value)");
>>>>>>> 9c342681
module_param_named_unsafe(domain_plane_owners, i915.domain_plane_owners, ullong, 0400);
/* pipeA = BITS 0-15 pipeB = 16-31, pipeC = 32-47
 *
 * +----------+------------+-------------+------------+
 * |unused    |  Pipe C    |   Pipe B    |   Pipe A   |
 * +----------+------------+-------------+------------+
 * 63         47           31            15           0
 *
 * Each nibble represents domain id. 0 for Dom0, 1,2,3...0xF for DomUs
 * eg: domain_plane_owners = 0x022111000010 // 0x0221|1100|0010
 * plane                domain
 * plane_owner1A -0
 * plane_owner2A -1
 * plane_owner3A -0
 * plane_owner4A -0
 * plane_owner1B -0
 * plane_owner2B -0
 * plane_owner3B -1
 * plane_owner4B -1
 * plane_owner1C -1
 * plane_owner2C -2
 * plane_owner3C -2
 *
 *
 */
MODULE_PARM_DESC(domain_plane_owners, "plane owners for each domain and for each pipe \
	ids can be from 0-F,  eg: domain_plane_owners = 0x022111000010 \
	planes owner: 3C:2 2C:2 1C:1 4B:1 3B:1 2B:1 1B:0 4A:0 3A:0 2A:1 1A:0 \
	(0x0 - default value)");<|MERGE_RESOLUTION|>--- conflicted
+++ resolved
@@ -67,11 +67,7 @@
 	.enable_dpcd_backlight = false,
 	.enable_gvt = false,
 	.memtrack_debug = 1,
-<<<<<<< HEAD
-	.avail_planes_per_pipe = 0x010101, /*plane1 for pipes A,B and C */
-=======
 	.avail_planes_per_pipe = 0x0,
->>>>>>> 9c342681
 	.domain_plane_owners = 0x0,
 };
 
@@ -290,11 +286,7 @@
 MODULE_PARM_DESC(avail_planes_per_pipe, "plane mask for each   pipe: \
 	set BITS 0-3:pipeA 8-11:pipeB 16-18:pipeC to specify the planes that \
 	are available eg: 0x030701 : planes 1:pipeA 1,2,3:pipeB \
-<<<<<<< HEAD
-	1,2:pipeC (0x010101 - default value)");
-=======
 	1,2:pipeC (0x0 - default value)");
->>>>>>> 9c342681
 module_param_named_unsafe(domain_plane_owners, i915.domain_plane_owners, ullong, 0400);
 /* pipeA = BITS 0-15 pipeB = 16-31, pipeC = 32-47
  *
