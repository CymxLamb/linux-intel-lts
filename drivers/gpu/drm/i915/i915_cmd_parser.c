--- conflicted
+++ resolved
@@ -100,11 +100,6 @@
 	 * CMD_DESC_REJECT: The command is never allowed
 	 * CMD_DESC_REGISTER: The command should be checked against the
 	 *                    register whitelist for the appropriate ring
-<<<<<<< HEAD
-	 * CMD_DESC_MASTER: The command is allowed if the submitting process
-	 *                  is the DRM master
-=======
->>>>>>> 9829ecfd
 	 */
 	u32 flags;
 #define CMD_DESC_FIXED    (1<<0)
@@ -112,10 +107,6 @@
 #define CMD_DESC_REJECT   (1<<2)
 #define CMD_DESC_REGISTER (1<<3)
 #define CMD_DESC_BITMASK  (1<<4)
-<<<<<<< HEAD
-#define CMD_DESC_MASTER   (1<<5)
-=======
->>>>>>> 9829ecfd
 
 	/*
 	 * The command's unique identification bits and the bitmask to get them.
@@ -1213,12 +1204,7 @@
 
 static bool check_cmd(const struct intel_engine_cs *engine,
 		      const struct drm_i915_cmd_descriptor *desc,
-<<<<<<< HEAD
-		      const u32 *cmd, u32 length,
-		      const bool is_master)
-=======
 		      const u32 *cmd, u32 length)
->>>>>>> 9829ecfd
 {
 	if (desc->flags & CMD_DESC_SKIP)
 		return true;
@@ -1492,10 +1478,6 @@
 			goto err;
 		}
 
-<<<<<<< HEAD
-		if (!check_cmd(engine, desc, cmd, length, is_master)) {
-			ret = -EACCES;
-=======
 		if (!check_cmd(engine, desc, cmd, length)) {
 			ret = -EACCES;
 			goto err;
@@ -1508,22 +1490,12 @@
 
 			if (ret)
 				goto err;
->>>>>>> 9829ecfd
 			break;
 		}
 
 		if (ctx->jump_whitelist_cmds > offset)
 			set_bit(offset, ctx->jump_whitelist);
 
-<<<<<<< HEAD
-	if (cmd >= batch_end) {
-		DRM_DEBUG_DRIVER("CMD: Got to the end of the buffer w/o a BBE cmd!\n");
-		ret = -EINVAL;
-	}
-
-	if (ret == 0 && needs_clflush_after)
-		drm_clflush_virt_range(shadow_batch_obj->mm.mapping, batch_len);
-=======
 		cmd += length;
 		offset += length;
 		if  (cmd >= batch_end) {
@@ -1534,13 +1506,12 @@
 	} while (1);
 
 	if (needs_clflush_after) {
-		void *ptr = ptr_mask_bits(shadow_batch_obj->mapping);
+		void *ptr = ptr_mask_bits(shadow_batch_obj->mm.mapping);
 		drm_clflush_virt_range(ptr,
 				       (void *)(cmd + 1) - ptr);
 	}
 
 err:
->>>>>>> 9829ecfd
 	i915_gem_object_unpin_map(shadow_batch_obj);
 	return ret;
 }
@@ -1561,13 +1532,8 @@
 	bool active = false;
 
 	/* If the command parser is not enabled, report 0 - unsupported */
-<<<<<<< HEAD
 	for_each_engine(engine, dev_priv, id) {
-		if (engine->needs_cmd_parser) {
-=======
-	for_each_engine(engine, dev_priv) {
 		if (intel_engine_using_cmd_parser(engine)) {
->>>>>>> 9829ecfd
 			active = true;
 			break;
 		}
@@ -1592,12 +1558,7 @@
 	 *    the parser enabled.
 	 * 9. Don't whitelist or handle oacontrol specially, as ownership
 	 *    for oacontrol state is moving to i915-perf.
-<<<<<<< HEAD
-	 */
-	return 9;
-=======
 	 * 10. Support for Gen9 BCS Parsing
 	 */
 	return 10;
->>>>>>> 9829ecfd
 }