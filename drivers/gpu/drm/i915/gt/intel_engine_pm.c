--- conflicted
+++ resolved
@@ -180,11 +180,7 @@
 	 * engine->wakeref.count, we may see the request completion and retire
 	 * it causing an underflow of the engine->wakeref.
 	 */
-<<<<<<< HEAD
-	set_bit(CONTEXT_IS_PARKED, &ce->flags);
-=======
 	set_bit(CONTEXT_IS_PARKING, &ce->flags);
->>>>>>> 3399541f
 	GEM_BUG_ON(atomic_read(&ce->timeline->active_count) < 0);
 
 	rq = __i915_request_create(ce, GFP_NOWAIT);
@@ -216,11 +212,7 @@
 
 	result = false;
 out_unlock:
-<<<<<<< HEAD
-	clear_bit(CONTEXT_IS_PARKED, &ce->flags);
-=======
 	clear_bit(CONTEXT_IS_PARKING, &ce->flags);
->>>>>>> 3399541f
 	return result;
 }
 
