/* SPDX-License-Identifier: MIT */
/*
 * Copyright © 2019 Intel Corporation
 */

#ifndef __INTEL_GT__
#define __INTEL_GT__

#include "intel_engine_types.h"
#include "intel_gt_types.h"
#include "intel_reset.h"

struct drm_i915_private;

#define GT_TRACE(gt, fmt, ...) do {					\
	const struct intel_gt *gt__ __maybe_unused = (gt);		\
	GEM_TRACE("%s  " fmt, dev_name(gt__->i915->drm.dev),		\
		  ##__VA_ARGS__);					\
} while (0)

static inline struct intel_gt *uc_to_gt(struct intel_uc *uc)
{
	return container_of(uc, struct intel_gt, uc);
}

static inline struct intel_gt *guc_to_gt(struct intel_guc *guc)
{
	return container_of(guc, struct intel_gt, uc.guc);
}

static inline struct intel_gt *huc_to_gt(struct intel_huc *huc)
{
	return container_of(huc, struct intel_gt, uc.huc);
}

void intel_gt_init_early(struct intel_gt *gt, struct drm_i915_private *i915);
void intel_gt_init_hw_early(struct intel_gt *gt, struct i915_ggtt *ggtt);
int __must_check intel_gt_init_hw(struct intel_gt *gt);
int intel_gt_init(struct intel_gt *gt);
void intel_gt_driver_register(struct intel_gt *gt);

void intel_gt_driver_unregister(struct intel_gt *gt);
void intel_gt_driver_remove(struct intel_gt *gt);
void intel_gt_driver_release(struct intel_gt *gt);

void intel_gt_driver_late_release(struct intel_gt *gt);

void intel_gt_check_and_clear_faults(struct intel_gt *gt);
void intel_gt_clear_error_registers(struct intel_gt *gt,
				    intel_engine_mask_t engine_mask);

void intel_gt_flush_ggtt_writes(struct intel_gt *gt);
void intel_gt_chipset_flush(struct intel_gt *gt);

static inline u32 intel_gt_scratch_offset(const struct intel_gt *gt,
					  enum intel_gt_scratch_field field)
{
	return i915_ggtt_offset(gt->scratch) + field;
}

static inline bool intel_gt_is_wedged(struct intel_gt *gt)
{
	return __intel_reset_failed(&gt->reset);
}

<<<<<<< HEAD
=======
void intel_gt_queue_hangcheck(struct intel_gt *gt);

void intel_gt_invalidate_tlbs(struct intel_gt *gt);

>>>>>>> b8f53f91
#endif /* __INTEL_GT_H__ */<|MERGE_RESOLUTION|>--- conflicted
+++ resolved
@@ -63,11 +63,6 @@
 	return __intel_reset_failed(&gt->reset);
 }
 
-<<<<<<< HEAD
-=======
-void intel_gt_queue_hangcheck(struct intel_gt *gt);
-
 void intel_gt_invalidate_tlbs(struct intel_gt *gt);
 
->>>>>>> b8f53f91
 #endif /* __INTEL_GT_H__ */