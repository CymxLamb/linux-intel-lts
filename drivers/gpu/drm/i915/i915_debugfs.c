--- conflicted
+++ resolved
@@ -61,14 +61,11 @@
 	return 0;
 }
 
-<<<<<<< HEAD
-=======
 enum {
 	LRC_CONTEXT_DUMP,       /* First 1536 bytes of register state ctx */
 	FULL_CONTEXT_DUMP,      /* Full context (HW status + reg state ctx) */
 };
 
->>>>>>> 4c847018
 static __always_inline void seq_print_param(struct seq_file *m,
 					    const char *name,
 					    const char *type,
@@ -227,11 +224,7 @@
 		seq_puts(m, ")");
 	}
 	if (obj->stolen)
-<<<<<<< HEAD
-		seq_printf(m, " (stolen: %08llx)", obj->stolen->start);
-=======
 		seq_printf(m, " (stolen: %08llx)", obj->stolen->base.start);
->>>>>>> 4c847018
 
 	engine = i915_gem_object_last_write_engine(obj);
 	if (engine)
@@ -2294,10 +2287,7 @@
 	struct intel_engine_cs *engine;
 	struct i915_gem_context *ctx;
 	enum intel_engine_id id;
-<<<<<<< HEAD
-=======
 	uintptr_t dump_flag = (uintptr_t) node->info_ent->data;
->>>>>>> 4c847018
 	int ret;
 
 	if (!i915.enable_execlists) {
@@ -2310,10 +2300,6 @@
 		return ret;
 
 	list_for_each_entry(ctx, &dev_priv->context_list, link)
-<<<<<<< HEAD
-		for_each_engine(engine, dev_priv, id)
-			i915_dump_lrc_obj(m, ctx, engine);
-=======
 		for_each_engine(engine, dev_priv, id) {
 			struct i915_vma *ctx_obj = ctx->engine[id].state;
 			if (ctx_obj == NULL) {
@@ -2330,7 +2316,6 @@
 				i915_dump_lrc_obj(m, ctx, engine, dump_flag);
 			}
 		}
->>>>>>> 4c847018
 
 	mutex_unlock(&dev->struct_mutex);
 
@@ -3502,10 +3487,7 @@
 static int i915_engine_info(struct seq_file *m, void *unused)
 {
 	struct drm_i915_private *dev_priv = node_to_i915(m->private);
-<<<<<<< HEAD
-=======
 	struct i915_gpu_error *error = &dev_priv->gpu_error;
->>>>>>> 4c847018
 	struct intel_engine_cs *engine;
 	enum intel_engine_id id;
 
@@ -3523,11 +3505,8 @@
 			   intel_engine_last_submit(engine),
 			   engine->hangcheck.seqno,
 			   jiffies_to_msecs(jiffies - engine->hangcheck.action_timestamp));
-<<<<<<< HEAD
-=======
 		seq_printf(m, "\tReset count: %d\n",
 			   i915_reset_engine_count(error, engine));
->>>>>>> 4c847018
 
 		rcu_read_lock();
 
@@ -5073,12 +5052,8 @@
 	{"i915_vbt", i915_vbt, 0},
 	{"i915_gem_framebuffer", i915_gem_framebuffer_info, 0},
 	{"i915_context_status", i915_context_status, 0},
-<<<<<<< HEAD
-	{"i915_dump_lrc", i915_dump_lrc, 0},
-=======
 	{"i915_dump_lrc", i915_dump_lrc, 0, (void *) LRC_CONTEXT_DUMP},
 	{"i915_context_dump", i915_dump_lrc, 0, (void *) FULL_CONTEXT_DUMP},
->>>>>>> 4c847018
 	{"i915_forcewake_domains", i915_forcewake_domains, 0},
 	{"i915_swizzle_info", i915_swizzle_info, 0},
 	{"i915_ppgtt_info", i915_ppgtt_info, 0},
