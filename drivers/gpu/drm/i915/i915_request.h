--- conflicted
+++ resolved
@@ -660,11 +660,7 @@
 	/* Valid only while the request is being constructed (or retired). */
 	return rcu_dereference_protected(rq->timeline,
 					 lockdep_is_held(&rcu_access_pointer(rq->timeline)->mutex) ||
-<<<<<<< HEAD
-					 test_bit(CONTEXT_IS_PARKED, &rq->context->flags));
-=======
 					 test_bit(CONTEXT_IS_PARKING, &rq->context->flags));
->>>>>>> 3399541f
 }
 
 static inline struct i915_gem_context *
