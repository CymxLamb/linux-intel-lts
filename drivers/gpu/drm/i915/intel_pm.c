--- conflicted
+++ resolved
@@ -8106,11 +8106,8 @@
 
 	mutex_lock(&dev_priv->drm.struct_mutex);
 	mutex_lock(&dev_priv->pcu_lock);
-<<<<<<< HEAD
-=======
 
 	i915_rc6_ctx_wa_init(dev_priv);
->>>>>>> f0e0b314
 
 	/* Initialize RPS limits (for userspace) */
 	if (IS_CHERRYVIEW(dev_priv))
@@ -8161,11 +8158,8 @@
 	if (IS_VALLEYVIEW(dev_priv))
 		valleyview_cleanup_gt_powersave(dev_priv);
 
-<<<<<<< HEAD
-=======
 	i915_rc6_ctx_wa_cleanup(dev_priv);
 
->>>>>>> f0e0b314
 	if (!i915_modparams.enable_rc6)
 		intel_runtime_pm_put(dev_priv);
 }
@@ -8209,16 +8203,12 @@
 		gen6_disable_rc6(dev_priv);
 }
 
-<<<<<<< HEAD
-	mutex_lock(&dev_priv->pcu_lock);
-=======
 static void intel_disable_rc6(struct drm_i915_private *dev_priv)
 {
 	mutex_lock(&dev_priv->pcu_lock);
 	__intel_disable_rc6(dev_priv);
 	mutex_unlock(&dev_priv->pcu_lock);
 }
->>>>>>> f0e0b314
 
 static void intel_disable_rps(struct drm_i915_private *dev_priv)
 {
@@ -8241,10 +8231,7 @@
 	intel_disable_rps(dev_priv);
 
 	dev_priv->rps.enabled = false;
-<<<<<<< HEAD
-=======
-
->>>>>>> f0e0b314
+
 	mutex_unlock(&dev_priv->pcu_lock);
 }
 
