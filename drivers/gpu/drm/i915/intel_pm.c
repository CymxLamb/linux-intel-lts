--- conflicted
+++ resolved
@@ -5401,7 +5401,6 @@
 	I915_WRITE(GEN6_RC_CONTROL, 0);
 }
 
-<<<<<<< HEAD
 void vlv_set_rps_mode(struct drm_i915_private *dev_priv, bool disable)
 {
 	if (!IS_VALLEYVIEW(dev_priv)) {
@@ -5422,10 +5421,7 @@
 	}
 }
 
-static void valleyview_disable_rps(struct drm_i915_private *dev_priv)
-=======
 static void valleyview_disable_rc6(struct drm_i915_private *dev_priv)
->>>>>>> 9829ecfd
 {
 	/* we're doing forcewake before Disabling RC6,
 	 * This what the BIOS expects when going into suspend */
@@ -5646,7 +5642,8 @@
 	u32 rc6_mask = 0;
 
 	/* 3a: Enable RC6 */
-	if (intel_enable_rc6() & INTEL_RC6_ENABLE)
+	if (!dev_priv->rps.ctx_corrupted &&
+	    intel_enable_rc6() & INTEL_RC6_ENABLE)
 		rc6_mask = GEN6_RC_CTL_RC6_ENABLE;
 	DRM_INFO("RC6 %s\n", onoff(rc6_mask & GEN6_RC_CTL_RC6_ENABLE));
 	I915_WRITE(GEN6_RC6_THRESHOLD, 37500); /* 37.5/125ms per EI */
@@ -5702,7 +5699,6 @@
 	I915_WRITE(GEN9_MEDIA_PG_IDLE_HYSTERESIS, 25);
 	I915_WRITE(GEN9_RENDER_PG_IDLE_HYSTERESIS, 25);
 
-<<<<<<< HEAD
 	/* 3: Proceed with Enabling/Disabling According to Runtime Mode. */
 	gen9_set_rc6_mode(dev_priv);
 
@@ -5723,25 +5719,6 @@
 	if (dev_priv->rps.rc6_disable == disable) {
 		mutex_unlock(&dev_priv->rps.hw_lock);
 		return 0;
-=======
-	/* 3a: Enable RC6 */
-	if (!dev_priv->rps.ctx_corrupted &&
-	    intel_enable_rc6() & INTEL_RC6_ENABLE)
-		rc6_mask = GEN6_RC_CTL_RC6_ENABLE;
-	DRM_INFO("RC6 %s\n", onoff(rc6_mask & GEN6_RC_CTL_RC6_ENABLE));
-	/* WaRsUseTimeoutMode */
-	if (IS_SKL_REVID(dev_priv, 0, SKL_REVID_D0) ||
-	    IS_BXT_REVID(dev_priv, 0, BXT_REVID_A1)) {
-		I915_WRITE(GEN6_RC6_THRESHOLD, 625); /* 800us */
-		I915_WRITE(GEN6_RC_CONTROL, GEN6_RC_CTL_HW_ENABLE |
-			   GEN7_RC_CTL_TO_MODE |
-			   rc6_mask);
-	} else {
-		I915_WRITE(GEN6_RC6_THRESHOLD, 37500); /* 37.5/125ms per EI */
-		I915_WRITE(GEN6_RC_CONTROL, GEN6_RC_CTL_HW_ENABLE |
-			   GEN6_RC_CTL_EI_MODE(1) |
-			   rc6_mask);
->>>>>>> 9829ecfd
 	}
 
 	intel_runtime_pm_get(dev_priv);
