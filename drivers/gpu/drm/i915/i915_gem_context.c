/*
 * Copyright © 2011-2012 Intel Corporation
 *
 * Permission is hereby granted, free of charge, to any person obtaining a
 * copy of this software and associated documentation files (the "Software"),
 * to deal in the Software without restriction, including without limitation
 * the rights to use, copy, modify, merge, publish, distribute, sublicense,
 * and/or sell copies of the Software, and to permit persons to whom the
 * Software is furnished to do so, subject to the following conditions:
 *
 * The above copyright notice and this permission notice (including the next
 * paragraph) shall be included in all copies or substantial portions of the
 * Software.
 *
 * THE SOFTWARE IS PROVIDED "AS IS", WITHOUT WARRANTY OF ANY KIND, EXPRESS OR
 * IMPLIED, INCLUDING BUT NOT LIMITED TO THE WARRANTIES OF MERCHANTABILITY,
 * FITNESS FOR A PARTICULAR PURPOSE AND NONINFRINGEMENT.  IN NO EVENT SHALL
 * THE AUTHORS OR COPYRIGHT HOLDERS BE LIABLE FOR ANY CLAIM, DAMAGES OR OTHER
 * LIABILITY, WHETHER IN AN ACTION OF CONTRACT, TORT OR OTHERWISE, ARISING
 * FROM, OUT OF OR IN CONNECTION WITH THE SOFTWARE OR THE USE OR OTHER DEALINGS
 * IN THE SOFTWARE.
 *
 * Authors:
 *    Ben Widawsky <ben@bwidawsk.net>
 *
 */

/*
 * This file implements HW context support. On gen5+ a HW context consists of an
 * opaque GPU object which is referenced at times of context saves and restores.
 * With RC6 enabled, the context is also referenced as the GPU enters and exists
 * from RC6 (GPU has it's own internal power context, except on gen5). Though
 * something like a context does exist for the media ring, the code only
 * supports contexts for the render ring.
 *
 * In software, there is a distinction between contexts created by the user,
 * and the default HW context. The default HW context is used by GPU clients
 * that do not request setup of their own hardware context. The default
 * context's state is never restored to help prevent programming errors. This
 * would happen if a client ran and piggy-backed off another clients GPU state.
 * The default context only exists to give the GPU some offset to load as the
 * current to invoke a save of the context we actually care about. In fact, the
 * code could likely be constructed, albeit in a more complicated fashion, to
 * never use the default context, though that limits the driver's ability to
 * swap out, and/or destroy other contexts.
 *
 * All other contexts are created as a request by the GPU client. These contexts
 * store GPU state, and thus allow GPU clients to not re-emit state (and
 * potentially query certain state) at any time. The kernel driver makes
 * certain that the appropriate commands are inserted.
 *
 * The context life cycle is semi-complicated in that context BOs may live
 * longer than the context itself because of the way the hardware, and object
 * tracking works. Below is a very crude representation of the state machine
 * describing the context life.
 *                                         refcount     pincount     active
 * S0: initial state                          0            0           0
 * S1: context created                        1            0           0
 * S2: context is currently running           2            1           X
 * S3: GPU referenced, but not current        2            0           1
 * S4: context is current, but destroyed      1            1           0
 * S5: like S3, but destroyed                 1            0           1
 *
 * The most common (but not all) transitions:
 * S0->S1: client creates a context
 * S1->S2: client submits execbuf with context
 * S2->S3: other clients submits execbuf with context
 * S3->S1: context object was retired
 * S3->S2: clients submits another execbuf
 * S2->S4: context destroy called with current context
 * S3->S5->S0: destroy path
 * S4->S5->S0: destroy path on current context
 *
 * There are two confusing terms used above:
 *  The "current context" means the context which is currently running on the
 *  GPU. The GPU has loaded its state already and has stored away the gtt
 *  offset of the BO. The GPU is not actively referencing the data at this
 *  offset, but it will on the next context switch. The only way to avoid this
 *  is to do a GPU reset.
 *
 *  An "active context' is one which was previously the "current context" and is
 *  on the active list waiting for the next context switch to occur. Until this
 *  happens, the object must remain at the same gtt offset. It is therefore
 *  possible to destroy a context, but it is still active.
 *
 */

#include <drm/drmP.h>
#include <drm/i915_drm.h>
#include "i915_drv.h"
#include "i915_trace.h"

#define ALL_L3_SLICES(dev) (1 << NUM_L3_SLICES(dev)) - 1

/* This is a HW constraint. The value below is the largest known requirement
 * I've seen in a spec to date, and that was a workaround for a non-shipping
 * part. It should be safe to decrease this, but it's more future proof as is.
 */
#define GEN6_CONTEXT_ALIGN (64<<10)
#define GEN7_CONTEXT_ALIGN I915_GTT_MIN_ALIGNMENT

static size_t get_context_alignment(struct drm_i915_private *dev_priv)
{
	if (IS_GEN6(dev_priv))
		return GEN6_CONTEXT_ALIGN;

	return GEN7_CONTEXT_ALIGN;
}

static int get_context_size(struct drm_i915_private *dev_priv)
{
	int ret;
	u32 reg;

	switch (INTEL_GEN(dev_priv)) {
	case 6:
		reg = I915_READ(CXT_SIZE);
		ret = GEN6_CXT_TOTAL_SIZE(reg) * 64;
		break;
	case 7:
		reg = I915_READ(GEN7_CXT_SIZE);
		if (IS_HASWELL(dev_priv))
			ret = HSW_CXT_TOTAL_SIZE;
		else
			ret = GEN7_CXT_TOTAL_SIZE(reg) * 64;
		break;
	case 8:
		ret = GEN8_CXT_TOTAL_SIZE;
		break;
	default:
		BUG();
	}

	return ret;
}

static void intel_context_free_trtt(struct i915_gem_context *ctx)
{
	if (!ctx->trtt_info.vma)
		return;

	intel_trtt_context_destroy_vma(ctx->trtt_info.vma);
}

void i915_gem_context_free(struct kref *ctx_ref)
{
	struct i915_gem_context *ctx = container_of(ctx_ref, typeof(*ctx), ref);
	int i;

	lockdep_assert_held(&ctx->i915->drm.struct_mutex);
	trace_i915_context_free(ctx);
	GEM_BUG_ON(!i915_gem_context_is_closed(ctx));

	intel_context_free_trtt(ctx);
	i915_ppgtt_put(ctx->ppgtt);

	for (i = 0; i < I915_NUM_ENGINES; i++) {
		struct intel_context *ce = &ctx->engine[i];

		if (!ce->state)
			continue;

		WARN_ON(ce->pin_count);
		if (ce->ring)
			intel_ring_free(ce->ring);

		__i915_gem_object_release_unless_active(ce->state->obj);
	}

	kfree(ctx->name);
	put_pid(ctx->pid);
	list_del(&ctx->link);

	ida_simple_remove(&ctx->i915->context_hw_ida, ctx->hw_id);
	kfree(ctx);
}

static struct drm_i915_gem_object *
alloc_context_obj(struct drm_i915_private *dev_priv, u64 size)
{
	struct drm_i915_gem_object *obj;
	int ret;

	lockdep_assert_held(&dev_priv->drm.struct_mutex);

	obj = i915_gem_object_create(dev_priv, size);
	if (IS_ERR(obj))
		return obj;

	/*
	 * Try to make the context utilize L3 as well as LLC.
	 *
	 * On VLV we don't have L3 controls in the PTEs so we
	 * shouldn't touch the cache level, especially as that
	 * would make the object snooped which might have a
	 * negative performance impact.
	 *
	 * Snooping is required on non-llc platforms in execlist
	 * mode, but since all GGTT accesses use PAT entry 0 we
	 * get snooping anyway regardless of cache_level.
	 *
	 * This is only applicable for Ivy Bridge devices since
	 * later platforms don't have L3 control bits in the PTE.
	 */
	if (IS_IVYBRIDGE(dev_priv)) {
		ret = i915_gem_object_set_cache_level(obj, I915_CACHE_L3_LLC);
		/* Failure shouldn't ever happen this early */
		if (WARN_ON(ret)) {
			i915_gem_object_put(obj);
			return ERR_PTR(ret);
		}
	}

	return obj;
}

static void context_close(struct i915_gem_context *ctx)
{
	i915_gem_context_set_closed(ctx);
	if (ctx->ppgtt)
		i915_ppgtt_close(&ctx->ppgtt->base);
	ctx->file_priv = ERR_PTR(-EBADF);
	i915_gem_context_put(ctx);
}

static int assign_hw_id(struct drm_i915_private *dev_priv, unsigned *out)
{
	int ret;

	ret = ida_simple_get(&dev_priv->context_hw_ida,
			     0, MAX_CONTEXT_HW_ID, GFP_KERNEL);
	if (ret < 0) {
		/* Contexts are only released when no longer active.
		 * Flush any pending retires to hopefully release some
		 * stale contexts and try again.
		 */
		i915_gem_retire_requests(dev_priv);
		ret = ida_simple_get(&dev_priv->context_hw_ida,
				     0, MAX_CONTEXT_HW_ID, GFP_KERNEL);
		if (ret < 0)
			return ret;
	}

	*out = ret;
	return 0;
}

static u32 default_desc_template(const struct drm_i915_private *dev_priv)
{
	u32 desc;

	desc = GEN8_CTX_VALID |
		GEN8_CTX_PRIVILEGE |
		GEN8_CTX_ADDRESSING_MODE(dev_priv) <<
		GEN8_CTX_ADDRESSING_MODE_SHIFT;

	if (IS_GEN8(dev_priv))
		desc |= GEN8_CTX_L3LLC_COHERENT;

	/* TODO: WaDisableLiteRestore when we start using semaphore
	 * signalling between Command Streamers
	 * ring->ctx_desc_template |= GEN8_CTX_FORCE_RESTORE;
	 */

	return desc;
}

static struct i915_gem_context *
__create_hw_context(struct drm_i915_private *dev_priv,
		    struct drm_i915_file_private *file_priv)
{
	struct i915_gem_context *ctx;
	int ret;

	ctx = kzalloc(sizeof(*ctx), GFP_KERNEL);
	if (ctx == NULL)
		return ERR_PTR(-ENOMEM);

	ret = assign_hw_id(dev_priv, &ctx->hw_id);
	if (ret) {
		kfree(ctx);
		return ERR_PTR(ret);
	}

	kref_init(&ctx->ref);
	list_add_tail(&ctx->link, &dev_priv->context_list);
	ctx->i915 = dev_priv;
	ctx->priority = I915_PRIORITY_NORMAL;

	ctx->ggtt_alignment = get_context_alignment(dev_priv);

	if (dev_priv->hw_context_size) {
		struct drm_i915_gem_object *obj;
		struct i915_vma *vma;

		obj = alloc_context_obj(dev_priv, dev_priv->hw_context_size);
		if (IS_ERR(obj)) {
			ret = PTR_ERR(obj);
			goto err_out;
		}

		vma = i915_vma_instance(obj, &dev_priv->ggtt.base, NULL);
		if (IS_ERR(vma)) {
			i915_gem_object_put(obj);
			ret = PTR_ERR(vma);
			goto err_out;
		}

		ctx->engine[RCS].state = vma;
	}

	/* Default context will never have a file_priv */
	ret = DEFAULT_CONTEXT_HANDLE;
	if (file_priv) {
		ret = idr_alloc(&file_priv->context_idr, ctx,
				DEFAULT_CONTEXT_HANDLE, 0, GFP_KERNEL);
		if (ret < 0)
			goto err_out;
	}
	ctx->user_handle = ret;

	ctx->file_priv = file_priv;
	if (file_priv) {
		ctx->pid = get_task_pid(current, PIDTYPE_PID);
		ctx->name = kasprintf(GFP_KERNEL, "%s[%d]/%x",
				      current->comm,
				      pid_nr(ctx->pid),
				      ctx->user_handle);
		if (!ctx->name) {
			ret = -ENOMEM;
			goto err_pid;
		}
	}

	/* NB: Mark all slices as needing a remap so that when the context first
	 * loads it will restore whatever remap state already exists. If there
	 * is no remap info, it will be a NOP. */
	ctx->remap_slice = ALL_L3_SLICES(dev_priv);

	i915_gem_context_set_bannable(ctx);
	ctx->ring_size = 4 * PAGE_SIZE;
	ctx->desc_template = default_desc_template(dev_priv);

	/* GuC requires the ring to be placed above GUC_WOPCM_TOP. If GuC is not
	 * present or not in use we still need a small bias as ring wraparound
	 * at offset 0 sometimes hangs. No idea why.
	 */
	if (HAS_GUC(dev_priv) && i915.enable_guc_loading)
		ctx->ggtt_offset_bias = GUC_WOPCM_TOP;
	else
		ctx->ggtt_offset_bias = I915_GTT_PAGE_SIZE;

	return ctx;

err_pid:
	put_pid(ctx->pid);
	idr_remove(&file_priv->context_idr, ctx->user_handle);
err_out:
	context_close(ctx);
	return ERR_PTR(ret);
}

static void __destroy_hw_context(struct i915_gem_context *ctx,
				 struct drm_i915_file_private *file_priv)
{
	idr_remove(&file_priv->context_idr, ctx->user_handle);
	context_close(ctx);
}

/**
 * The default context needs to exist per ring that uses contexts. It stores the
 * context state of the GPU for applications that don't utilize HW contexts, as
 * well as an idle case.
 */
static struct i915_gem_context *
i915_gem_create_context(struct drm_i915_private *dev_priv,
			struct drm_i915_file_private *file_priv)
{
	struct i915_gem_context *ctx;

	lockdep_assert_held(&dev_priv->drm.struct_mutex);

	ctx = __create_hw_context(dev_priv, file_priv);
	if (IS_ERR(ctx))
		return ctx;

	if (USES_FULL_PPGTT(dev_priv)) {
		struct i915_hw_ppgtt *ppgtt;

		ppgtt = i915_ppgtt_create(dev_priv, file_priv, ctx->name);
		if (IS_ERR(ppgtt)) {
			DRM_DEBUG_DRIVER("PPGTT setup failed (%ld)\n",
					 PTR_ERR(ppgtt));
			__destroy_hw_context(ctx, file_priv);
			return ERR_CAST(ppgtt);
		}

		ctx->ppgtt = ppgtt;
	}

	trace_i915_context_create(ctx);

	return ctx;
}

/**
 * i915_gem_context_create_gvt - create a GVT GEM context
 * @dev: drm device *
 *
 * This function is used to create a GVT specific GEM context.
 *
 * Returns:
 * pointer to i915_gem_context on success, error pointer if failed
 *
 */
struct i915_gem_context *
i915_gem_context_create_gvt(struct drm_device *dev)
{
	struct i915_gem_context *ctx;
	int ret;

	if (!IS_ENABLED(CONFIG_DRM_I915_GVT))
		return ERR_PTR(-ENODEV);

	ret = i915_mutex_lock_interruptible(dev);
	if (ret)
		return ERR_PTR(ret);

	ctx = __create_hw_context(to_i915(dev), NULL);
	if (IS_ERR(ctx))
		goto out;

	ctx->file_priv = ERR_PTR(-EBADF);
	i915_gem_context_set_closed(ctx); /* not user accessible */
	i915_gem_context_clear_bannable(ctx);
	i915_gem_context_set_force_single_submission(ctx);
	ctx->ring_size = 512 * PAGE_SIZE; /* Max ring buffer size */

	GEM_BUG_ON(i915_gem_context_is_kernel(ctx));
out:
	mutex_unlock(&dev->struct_mutex);
	return ctx;
}

<<<<<<< HEAD
/* Return the timer count threshold in microseconds. */
int i915_gem_context_get_watchdog(struct i915_gem_context *ctx,
				  struct drm_i915_gem_context_param *args)
{
	struct drm_i915_private *dev_priv = ctx->i915;
	struct intel_engine_cs *engine;
	enum intel_engine_id id;
	u32 threshold_in_us[I915_NUM_ENGINES];

	if (!dev_priv->engine[VCS]->emit_start_watchdog)
		return -ENODEV;

	for_each_engine(engine, dev_priv, id) {
		struct intel_context *ce = &ctx->engine[id];

		threshold_in_us[id] = watchdog_to_us(dev_priv,
						     ce->watchdog_threshold);
	}

	mutex_unlock(&dev_priv->drm.struct_mutex);
	if (__copy_to_user(u64_to_user_ptr(args->value),
			   &threshold_in_us,
			   sizeof(threshold_in_us))) {
		mutex_lock(&dev_priv->drm.struct_mutex);
		return -EFAULT;
	}
	mutex_lock(&dev_priv->drm.struct_mutex);

	args->size = sizeof(threshold_in_us);

	return 0;
}

/*
 * Based on time out value in microseconds (us) calculate
 * timer count thresholds needed based on core frequency.
 * Watchdog can be disabled by setting it to 0.
 */
int i915_gem_context_set_watchdog(struct i915_gem_context *ctx,
				  struct drm_i915_gem_context_param *args)
{
	struct drm_i915_private *dev_priv = ctx->i915;
	struct intel_engine_cs *engine;
	enum intel_engine_id id;
	u32 threshold[I915_NUM_ENGINES];

	if (!dev_priv->engine[VCS]->emit_start_watchdog)
		return -ENODEV;

	memset(threshold, 0, sizeof(threshold));

	/* shortcut to disable in all engines */
	if (args->size == 0)
		goto set_watchdog;

	if (args->size < sizeof(threshold))
		return -EFAULT;

	mutex_unlock(&dev_priv->drm.struct_mutex);
	if (copy_from_user(threshold,
			   u64_to_user_ptr(args->value),
			   sizeof(threshold))) {
		mutex_lock(&dev_priv->drm.struct_mutex);
		return -EFAULT;
	}
	mutex_lock(&dev_priv->drm.struct_mutex);

	/* not supported in blitter engine */
	if (threshold[BCS] != 0)
		return -EINVAL;

	for_each_engine(engine, dev_priv, id) {
		threshold[id] = watchdog_to_clock_counts(dev_priv,
							 threshold[id]);

		if (threshold[id] == -EINVAL)
			return -EINVAL;
	}

set_watchdog:
	for_each_engine(engine, dev_priv, id) {
		struct intel_context *ce = &ctx->engine[id];

		ce->watchdog_threshold = threshold[id];
	}

	return 0;
}

int i915_gem_context_init(struct drm_i915_private *dev_priv)
{
=======
int i915_gem_context_init(struct drm_i915_private *dev_priv)
{
>>>>>>> e8f87f45
	struct i915_gem_context *ctx;

	/* Init should only be called once per module load. Eventually the
	 * restriction on the context_disabled check can be loosened. */
	if (WARN_ON(dev_priv->kernel_context))
		return 0;

	if (intel_vgpu_active(dev_priv) &&
	    HAS_LOGICAL_RING_CONTEXTS(dev_priv)) {
		if (!i915.enable_execlists) {
			DRM_INFO("Only EXECLIST mode is supported in vgpu.\n");
			return -EINVAL;
		}
	}

	/* Using the simple ida interface, the max is limited by sizeof(int) */
	BUILD_BUG_ON(MAX_CONTEXT_HW_ID > INT_MAX);
	ida_init(&dev_priv->context_hw_ida);

	if (i915.enable_execlists) {
		/* NB: intentionally left blank. We will allocate our own
		 * backing objects as we need them, thank you very much */
		dev_priv->hw_context_size = 0;
	} else if (HAS_HW_CONTEXTS(dev_priv)) {
		dev_priv->hw_context_size =
			round_up(get_context_size(dev_priv),
				 I915_GTT_PAGE_SIZE);
		if (dev_priv->hw_context_size > (1<<20)) {
			DRM_DEBUG_DRIVER("Disabling HW Contexts; invalid size %d\n",
					 dev_priv->hw_context_size);
			dev_priv->hw_context_size = 0;
		}
	}

	ctx = i915_gem_create_context(dev_priv, NULL);
	if (IS_ERR(ctx)) {
		DRM_ERROR("Failed to create default global context (error %ld)\n",
			  PTR_ERR(ctx));
		return PTR_ERR(ctx);
	}

	/* For easy recognisablity, we want the kernel context to be 0 and then
	 * all user contexts will have non-zero hw_id.
	 */
	GEM_BUG_ON(ctx->hw_id);

	i915_gem_context_clear_bannable(ctx);
	ctx->priority = I915_PRIORITY_MIN; /* lowest priority; idle task */
	dev_priv->kernel_context = ctx;

	GEM_BUG_ON(!i915_gem_context_is_kernel(ctx));

	DRM_DEBUG_DRIVER("%s context support initialized\n",
			i915.enable_execlists ? "LR" :
			dev_priv->hw_context_size ? "HW" : "fake");
	return 0;
}

void i915_gem_context_lost(struct drm_i915_private *dev_priv)
{
	struct intel_engine_cs *engine;
	enum intel_engine_id id;

	lockdep_assert_held(&dev_priv->drm.struct_mutex);

	for_each_engine(engine, dev_priv, id) {
		engine->legacy_active_context = NULL;

		if (!engine->last_retired_context)
			continue;

		engine->context_unpin(engine, engine->last_retired_context);
		engine->last_retired_context = NULL;
	}

	/* Force the GPU state to be restored on enabling */
	if (!i915.enable_execlists) {
		struct i915_gem_context *ctx;

		list_for_each_entry(ctx, &dev_priv->context_list, link) {
			if (!i915_gem_context_is_default(ctx))
				continue;

			for_each_engine(engine, dev_priv, id)
				ctx->engine[engine->id].initialised = false;

			ctx->remap_slice = ALL_L3_SLICES(dev_priv);
		}

		for_each_engine(engine, dev_priv, id) {
			struct intel_context *kce =
				&dev_priv->kernel_context->engine[engine->id];

			kce->initialised = true;
		}
	}
}

void i915_gem_context_fini(struct drm_i915_private *dev_priv)
{
	struct i915_gem_context *dctx = dev_priv->kernel_context;

	lockdep_assert_held(&dev_priv->drm.struct_mutex);

	GEM_BUG_ON(!i915_gem_context_is_kernel(dctx));

	context_close(dctx);
	dev_priv->kernel_context = NULL;

	ida_destroy(&dev_priv->context_hw_ida);
}

static int context_idr_cleanup(int id, void *p, void *data)
{
	struct i915_gem_context *ctx = p;

	context_close(ctx);
	return 0;
}

int i915_gem_context_first_open(struct drm_i915_private *dev_priv)
{
	int ret;

	lockdep_assert_held(&dev_priv->drm.struct_mutex);

	DRM_DEBUG_DRIVER("late initialization starting\n");

	intel_runtime_pm_get(dev_priv);
	intel_uncore_forcewake_get(dev_priv, FORCEWAKE_ALL);

	ret = i915_gem_init_hw_late(dev_priv);
	if (ret == 0)
		dev_priv->contexts_ready = true;
	else
		DRM_ERROR("late initialization failed: %d\n", ret);

	intel_uncore_forcewake_put(dev_priv, FORCEWAKE_ALL);
	intel_runtime_pm_put(dev_priv);

	return ret;
}

int i915_gem_context_open(struct drm_device *dev, struct drm_file *file)
{
	struct drm_i915_file_private *file_priv = file->driver_priv;
	struct i915_gem_context *ctx;
	int ret = 0;

	idr_init(&file_priv->context_idr);

	mutex_lock(&dev->struct_mutex);
<<<<<<< HEAD

	if (!to_i915(dev)->contexts_ready)
		ret = i915_gem_context_first_open(to_i915(dev));

	if (ret == 0) {
		ctx = i915_gem_create_context(to_i915(dev), file_priv);
		if (IS_ERR(ctx))
			ret = PTR_ERR(ctx);

		GEM_BUG_ON(i915_gem_context_is_kernel(ctx));
	}

	mutex_unlock(&dev->struct_mutex);

	if (ret)
=======
	ctx = i915_gem_create_context(to_i915(dev), file_priv);
	mutex_unlock(&dev->struct_mutex);

	GEM_BUG_ON(i915_gem_context_is_kernel(ctx));

	if (IS_ERR(ctx)) {
>>>>>>> e8f87f45
		idr_destroy(&file_priv->context_idr);

	return ret;
}

void i915_gem_context_close(struct drm_device *dev, struct drm_file *file)
{
	struct drm_i915_file_private *file_priv = file->driver_priv;

	lockdep_assert_held(&dev->struct_mutex);

	idr_for_each(&file_priv->context_idr, context_idr_cleanup, NULL);
	idr_destroy(&file_priv->context_idr);
}

static int
intel_context_get_trtt(struct i915_gem_context *ctx,
		       struct drm_i915_gem_context_param *args)
{
	struct drm_i915_gem_context_trtt_param trtt_params;
	struct drm_i915_private *dev_priv = ctx->i915;

	if (!HAS_TRTT(dev_priv) || !USES_FULL_48BIT_PPGTT(dev_priv)) {
		return -ENODEV;
	} else if (args->size < sizeof(trtt_params)) {
		args->size = sizeof(trtt_params);
	} else {
		trtt_params.segment_base_addr =
			ctx->trtt_info.segment_base_addr;
		trtt_params.l3_table_address =
			ctx->trtt_info.l3_table_address;
		trtt_params.null_tile_val =
			ctx->trtt_info.null_tile_val;
		trtt_params.invd_tile_val =
			ctx->trtt_info.invd_tile_val;

		mutex_unlock(&dev_priv->drm.struct_mutex);

		if (__copy_to_user(u64_to_user_ptr(args->value),
				   &trtt_params,
				   sizeof(trtt_params))) {
			mutex_lock(&dev_priv->drm.struct_mutex);
			return -EFAULT;
		}

		args->size = sizeof(trtt_params);
		mutex_lock(&dev_priv->drm.struct_mutex);
	}

	return 0;
}

static int
intel_context_set_trtt(struct i915_gem_context *ctx,
		       struct drm_i915_gem_context_param *args)
{
	struct drm_i915_gem_context_trtt_param trtt_params;
	struct i915_vma *vma;
	struct drm_i915_private *dev_priv = ctx->i915;
	int ret;

	if (!HAS_TRTT(dev_priv) || !USES_FULL_48BIT_PPGTT(dev_priv))
		return -ENODEV;
	else if (i915_gem_context_use_trtt(ctx))
		return -EEXIST;
	else if (args->size < sizeof(trtt_params))
		return -EINVAL;

	mutex_unlock(&dev_priv->drm.struct_mutex);

	if (copy_from_user(&trtt_params,
			   u64_to_user_ptr(args->value),
			   sizeof(trtt_params))) {
		mutex_lock(&dev_priv->drm.struct_mutex);
		ret = -EFAULT;
		goto exit;
	}

	mutex_lock(&dev_priv->drm.struct_mutex);

	/* Check if the setup happened from another path */
	if (i915_gem_context_use_trtt(ctx)) {
		ret = -EEXIST;
		goto exit;
	}

	/* basic sanity checks for the segment location & l3 table pointer */
	if (trtt_params.segment_base_addr & (GEN9_TRTT_SEGMENT_SIZE - 1)) {
		DRM_DEBUG_DRIVER("segment base address not correctly aligned\n");
		ret = -EINVAL;
		goto exit;
	}

	if (((trtt_params.l3_table_address + PAGE_SIZE) >=
	      trtt_params.segment_base_addr) &&
	     (trtt_params.l3_table_address <
	      (trtt_params.segment_base_addr + GEN9_TRTT_SEGMENT_SIZE))) {
		DRM_DEBUG_DRIVER("l3 table address conflicts with trtt segment\n");
		ret = -EINVAL;
		goto exit;
	}

	if (trtt_params.l3_table_address & ~GEN9_TRTT_L3_GFXADDR_MASK) {
		DRM_DEBUG_DRIVER("invalid l3 table address\n");
		ret = -EINVAL;
		goto exit;
	}

	if (trtt_params.null_tile_val == trtt_params.invd_tile_val) {
		DRM_DEBUG_DRIVER("incorrect values for null & invalid tiles\n");
		return -EINVAL;
	}

	vma = intel_trtt_context_allocate_vma(&ctx->ppgtt->base,
					      trtt_params.segment_base_addr);
	if (IS_ERR(vma)) {
		ret = PTR_ERR(vma);
		goto exit;
	}

	ctx->trtt_info.vma = vma;
	ctx->trtt_info.null_tile_val = trtt_params.null_tile_val;
	ctx->trtt_info.invd_tile_val = trtt_params.invd_tile_val;
	ctx->trtt_info.l3_table_address = trtt_params.l3_table_address;
	ctx->trtt_info.segment_base_addr = trtt_params.segment_base_addr;

	ret = intel_lr_rcs_context_setup_trtt(ctx);
	if (ret) {
		intel_trtt_context_destroy_vma(ctx->trtt_info.vma);
		goto exit;
	}

	i915_gem_context_set_trtt(ctx);

exit:
	return ret;
}

static inline int
mi_set_context(struct drm_i915_gem_request *req, u32 hw_flags)
{
	struct drm_i915_private *dev_priv = req->i915;
	struct intel_ring *ring = req->ring;
	struct intel_engine_cs *engine = req->engine;
	enum intel_engine_id id;
	u32 flags = hw_flags | MI_MM_SPACE_GTT;
	const int num_rings =
		/* Use an extended w/a on ivb+ if signalling from other rings */
		i915.semaphores ?
		INTEL_INFO(dev_priv)->num_rings - 1 :
		0;
	int len, ret;

	/* w/a: If Flush TLB Invalidation Mode is enabled, driver must do a TLB
	 * invalidation prior to MI_SET_CONTEXT. On GEN6 we don't set the value
	 * explicitly, so we rely on the value at ring init, stored in
	 * itlb_before_ctx_switch.
	 */
	if (IS_GEN6(dev_priv)) {
		ret = engine->emit_flush(req, EMIT_INVALIDATE);
		if (ret)
			return ret;
	}

	/* These flags are for resource streamer on HSW+ */
	if (IS_HASWELL(dev_priv) || INTEL_GEN(dev_priv) >= 8)
		flags |= (HSW_MI_RS_SAVE_STATE_EN | HSW_MI_RS_RESTORE_STATE_EN);
	else if (INTEL_GEN(dev_priv) < 8)
		flags |= (MI_SAVE_EXT_STATE_EN | MI_RESTORE_EXT_STATE_EN);


	len = 4;
	if (INTEL_GEN(dev_priv) >= 7)
		len += 2 + (num_rings ? 4*num_rings + 6 : 0);

	ret = intel_ring_begin(req, len);
	if (ret)
		return ret;

	/* WaProgramMiArbOnOffAroundMiSetContext:ivb,vlv,hsw,bdw,chv */
	if (INTEL_GEN(dev_priv) >= 7) {
		intel_ring_emit(ring, MI_ARB_ON_OFF | MI_ARB_DISABLE);
		if (num_rings) {
			struct intel_engine_cs *signaller;

			intel_ring_emit(ring,
					MI_LOAD_REGISTER_IMM(num_rings));
			for_each_engine(signaller, dev_priv, id) {
				if (signaller == engine)
					continue;

				intel_ring_emit_reg(ring,
						    RING_PSMI_CTL(signaller->mmio_base));
				intel_ring_emit(ring,
						_MASKED_BIT_ENABLE(GEN6_PSMI_SLEEP_MSG_DISABLE));
			}
		}
	}

	intel_ring_emit(ring, MI_NOOP);
	intel_ring_emit(ring, MI_SET_CONTEXT);
	intel_ring_emit(ring,
			i915_ggtt_offset(req->ctx->engine[RCS].state) | flags);
	/*
	 * w/a: MI_SET_CONTEXT must always be followed by MI_NOOP
	 * WaMiSetContext_Hang:snb,ivb,vlv
	 */
	intel_ring_emit(ring, MI_NOOP);

	if (INTEL_GEN(dev_priv) >= 7) {
		if (num_rings) {
			struct intel_engine_cs *signaller;
			i915_reg_t last_reg = {}; /* keep gcc quiet */

			intel_ring_emit(ring,
					MI_LOAD_REGISTER_IMM(num_rings));
			for_each_engine(signaller, dev_priv, id) {
				if (signaller == engine)
					continue;

				last_reg = RING_PSMI_CTL(signaller->mmio_base);
				intel_ring_emit_reg(ring, last_reg);
				intel_ring_emit(ring,
						_MASKED_BIT_DISABLE(GEN6_PSMI_SLEEP_MSG_DISABLE));
			}

			/* Insert a delay before the next switch! */
			intel_ring_emit(ring,
					MI_STORE_REGISTER_MEM |
					MI_SRM_LRM_GLOBAL_GTT);
			intel_ring_emit_reg(ring, last_reg);
			intel_ring_emit(ring,
					i915_ggtt_offset(engine->scratch));
			intel_ring_emit(ring, MI_NOOP);
		}
		intel_ring_emit(ring, MI_ARB_ON_OFF | MI_ARB_ENABLE);
	}

	intel_ring_advance(ring);

	return ret;
}

static int remap_l3(struct drm_i915_gem_request *req, int slice)
{
	u32 *remap_info = req->i915->l3_parity.remap_info[slice];
	struct intel_ring *ring = req->ring;
	int i, ret;

	if (!remap_info)
		return 0;

	ret = intel_ring_begin(req, GEN7_L3LOG_SIZE/4 * 2 + 2);
	if (ret)
		return ret;

	/*
	 * Note: We do not worry about the concurrent register cacheline hang
	 * here because no other code should access these registers other than
	 * at initialization time.
	 */
	intel_ring_emit(ring, MI_LOAD_REGISTER_IMM(GEN7_L3LOG_SIZE/4));
	for (i = 0; i < GEN7_L3LOG_SIZE/4; i++) {
		intel_ring_emit_reg(ring, GEN7_L3LOG(slice, i));
		intel_ring_emit(ring, remap_info[i]);
	}
	intel_ring_emit(ring, MI_NOOP);
	intel_ring_advance(ring);

	return 0;
}

static inline bool skip_rcs_switch(struct i915_hw_ppgtt *ppgtt,
				   struct intel_engine_cs *engine,
				   struct i915_gem_context *to)
{
	if (to->remap_slice)
		return false;

	if (!to->engine[RCS].initialised)
		return false;

	if (ppgtt && (intel_engine_flag(engine) & ppgtt->pd_dirty_rings))
		return false;

	return to == engine->legacy_active_context;
}

static bool
needs_pd_load_pre(struct i915_hw_ppgtt *ppgtt,
		  struct intel_engine_cs *engine,
		  struct i915_gem_context *to)
{
	if (!ppgtt)
		return false;

	/* Always load the ppgtt on first use */
	if (!engine->legacy_active_context)
		return true;

	/* Same context without new entries, skip */
	if (engine->legacy_active_context == to &&
	    !(intel_engine_flag(engine) & ppgtt->pd_dirty_rings))
		return false;

	if (engine->id != RCS)
		return true;

	if (INTEL_GEN(engine->i915) < 8)
		return true;

	return false;
}

static bool
needs_pd_load_post(struct i915_hw_ppgtt *ppgtt,
		   struct i915_gem_context *to,
		   u32 hw_flags)
{
	if (!ppgtt)
		return false;

	if (!IS_GEN8(to->i915))
		return false;

	if (hw_flags & MI_RESTORE_INHIBIT)
		return true;

	return false;
}

static int do_rcs_switch(struct drm_i915_gem_request *req)
{
	struct i915_gem_context *to = req->ctx;
	struct intel_engine_cs *engine = req->engine;
	struct i915_hw_ppgtt *ppgtt = to->ppgtt ?: req->i915->mm.aliasing_ppgtt;
	struct i915_gem_context *from = engine->legacy_active_context;
	u32 hw_flags;
	int ret, i;

	GEM_BUG_ON(engine->id != RCS);

	if (skip_rcs_switch(ppgtt, engine, to))
		return 0;

	if (needs_pd_load_pre(ppgtt, engine, to)) {
		/* Older GENs and non render rings still want the load first,
		 * "PP_DCLV followed by PP_DIR_BASE register through Load
		 * Register Immediate commands in Ring Buffer before submitting
		 * a context."*/
		trace_switch_mm(engine, to);
		ret = ppgtt->switch_mm(ppgtt, req);
		if (ret)
			return ret;
	}

	if (!to->engine[RCS].initialised || i915_gem_context_is_default(to))
		/* NB: If we inhibit the restore, the context is not allowed to
		 * die because future work may end up depending on valid address
		 * space. This means we must enforce that a page table load
		 * occur when this occurs. */
		hw_flags = MI_RESTORE_INHIBIT;
	else if (ppgtt && intel_engine_flag(engine) & ppgtt->pd_dirty_rings)
		hw_flags = MI_FORCE_RESTORE;
	else
		hw_flags = 0;

	if (to != from || (hw_flags & MI_FORCE_RESTORE)) {
		ret = mi_set_context(req, hw_flags);
		if (ret)
			return ret;

		engine->legacy_active_context = to;
	}

	/* GEN8 does *not* require an explicit reload if the PDPs have been
	 * setup, and we do not wish to move them.
	 */
	if (needs_pd_load_post(ppgtt, to, hw_flags)) {
		trace_switch_mm(engine, to);
		ret = ppgtt->switch_mm(ppgtt, req);
		/* The hardware context switch is emitted, but we haven't
		 * actually changed the state - so it's probably safe to bail
		 * here. Still, let the user know something dangerous has
		 * happened.
		 */
		if (ret)
			return ret;
	}

	if (ppgtt)
		ppgtt->pd_dirty_rings &= ~intel_engine_flag(engine);

	for (i = 0; i < MAX_L3_SLICES; i++) {
		if (!(to->remap_slice & (1<<i)))
			continue;

		ret = remap_l3(req, i);
		if (ret)
			return ret;

		to->remap_slice &= ~(1<<i);
	}

	if (!to->engine[RCS].initialised) {
		if (engine->init_context) {
			ret = engine->init_context(req);
			if (ret)
				return ret;
		}
		to->engine[RCS].initialised = true;
	}

	return 0;
}

/**
 * i915_switch_context() - perform a GPU context switch.
 * @req: request for which we'll execute the context switch
 *
 * The context life cycle is simple. The context refcount is incremented and
 * decremented by 1 and create and destroy. If the context is in use by the GPU,
 * it will have a refcount > 1. This allows us to destroy the context abstract
 * object while letting the normal object tracking destroy the backing BO.
 *
 * This function should not be used in execlists mode.  Instead the context is
 * switched by writing to the ELSP and requests keep a reference to their
 * context.
 */
int i915_switch_context(struct drm_i915_gem_request *req)
{
	struct intel_engine_cs *engine = req->engine;

	lockdep_assert_held(&req->i915->drm.struct_mutex);
	if (i915.enable_execlists)
		return 0;

	if (!req->ctx->engine[engine->id].state) {
		struct i915_gem_context *to = req->ctx;
		struct i915_hw_ppgtt *ppgtt =
			to->ppgtt ?: req->i915->mm.aliasing_ppgtt;

		if (needs_pd_load_pre(ppgtt, engine, to)) {
			int ret;

			trace_switch_mm(engine, to);
			ret = ppgtt->switch_mm(ppgtt, req);
			if (ret)
				return ret;

			ppgtt->pd_dirty_rings &= ~intel_engine_flag(engine);
		}

		return 0;
	}

	return do_rcs_switch(req);
}

static bool engine_has_kernel_context(struct intel_engine_cs *engine)
{
	struct i915_gem_timeline *timeline;

	list_for_each_entry(timeline, &engine->i915->gt.timelines, link) {
		struct intel_timeline *tl;

		if (timeline == &engine->i915->gt.global_timeline)
			continue;

		tl = &timeline->engine[engine->id];
		if (i915_gem_active_peek(&tl->last_request,
					 &engine->i915->drm.struct_mutex))
			return false;
	}

	return (!engine->last_retired_context ||
		i915_gem_context_is_kernel(engine->last_retired_context));
}

int i915_gem_switch_to_kernel_context(struct drm_i915_private *dev_priv)
{
	struct intel_engine_cs *engine;
	struct i915_gem_timeline *timeline;
	enum intel_engine_id id;

	lockdep_assert_held(&dev_priv->drm.struct_mutex);
<<<<<<< HEAD

	i915_gem_retire_requests(dev_priv);

=======

	i915_gem_retire_requests(dev_priv);

>>>>>>> e8f87f45
	for_each_engine(engine, dev_priv, id) {
		struct drm_i915_gem_request *req;
		int ret;

		if (engine_has_kernel_context(engine))
			continue;

		req = i915_gem_request_alloc(engine, dev_priv->kernel_context);
		if (IS_ERR(req))
			return PTR_ERR(req);

		/* Queue this switch after all other activity */
		list_for_each_entry(timeline, &dev_priv->gt.timelines, link) {
			struct drm_i915_gem_request *prev;
			struct intel_timeline *tl;

			tl = &timeline->engine[engine->id];
			prev = i915_gem_active_raw(&tl->last_request,
						   &dev_priv->drm.struct_mutex);
			if (prev)
				i915_sw_fence_await_sw_fence_gfp(&req->submit,
								 &prev->submit,
								 GFP_KERNEL);
		}

		ret = i915_switch_context(req);
		i915_add_request_no_flush(req);
		if (ret)
			return ret;
	}

	return 0;
}

static bool contexts_enabled(struct drm_device *dev)
{
	return i915.enable_execlists || to_i915(dev)->hw_context_size;
}

static bool client_is_banned(struct drm_i915_file_private *file_priv)
{
	return file_priv->context_bans > I915_MAX_CLIENT_CONTEXT_BANS;
}

int i915_gem_context_create_ioctl(struct drm_device *dev, void *data,
				  struct drm_file *file)
{
	struct drm_i915_gem_context_create *args = data;
	struct drm_i915_file_private *file_priv = file->driver_priv;
	struct i915_gem_context *ctx;
	int ret;

	if (!contexts_enabled(dev))
		return -ENODEV;

	if (args->pad != 0)
		return -EINVAL;

	if (client_is_banned(file_priv)) {
		DRM_DEBUG("client %s[%d] banned from creating ctx\n",
			  current->comm,
			  pid_nr(get_task_pid(current, PIDTYPE_PID)));

		return -EIO;
	}

	ret = i915_mutex_lock_interruptible(dev);
	if (ret)
		return ret;

	ctx = i915_gem_create_context(to_i915(dev), file_priv);
	mutex_unlock(&dev->struct_mutex);
	if (IS_ERR(ctx))
		return PTR_ERR(ctx);

	GEM_BUG_ON(i915_gem_context_is_kernel(ctx));

	args->ctx_id = ctx->user_handle;
	DRM_DEBUG("HW context %d created\n", args->ctx_id);

	return 0;
}

int i915_gem_context_destroy_ioctl(struct drm_device *dev, void *data,
				   struct drm_file *file)
{
	struct drm_i915_gem_context_destroy *args = data;
	struct drm_i915_file_private *file_priv = file->driver_priv;
	struct i915_gem_context *ctx;
	int ret;

	if (args->pad != 0)
		return -EINVAL;

	if (args->ctx_id == DEFAULT_CONTEXT_HANDLE)
		return -ENOENT;

	ret = i915_mutex_lock_interruptible(dev);
	if (ret)
		return ret;

	ctx = i915_gem_context_lookup(file_priv, args->ctx_id);
	if (IS_ERR(ctx)) {
		mutex_unlock(&dev->struct_mutex);
		return PTR_ERR(ctx);
	}

	__destroy_hw_context(ctx, file_priv);
	mutex_unlock(&dev->struct_mutex);

	DRM_DEBUG("HW context %d destroyed\n", args->ctx_id);
	return 0;
}

int i915_gem_context_getparam_ioctl(struct drm_device *dev, void *data,
				    struct drm_file *file)
{
	struct drm_i915_file_private *file_priv = file->driver_priv;
	struct drm_i915_gem_context_param *args = data;
	struct i915_gem_context *ctx;
	int ret;

	ret = i915_mutex_lock_interruptible(dev);
	if (ret)
		return ret;

	ctx = i915_gem_context_lookup(file_priv, args->ctx_id);
	if (IS_ERR(ctx)) {
		mutex_unlock(&dev->struct_mutex);
		return PTR_ERR(ctx);
	}

	/*
	 * Take a reference also, as in certain cases we have to release &
	 * reacquire the struct_mutex and we don't want the context to
	 * go away.
	 */
	i915_gem_context_get(ctx);

	args->size = (args->param != I915_CONTEXT_PARAM_TRTT) ? 0 : args->size;
	switch (args->param) {
	case I915_CONTEXT_PARAM_BAN_PERIOD:
		ret = -EINVAL;
		break;
	case I915_CONTEXT_PARAM_NO_ZEROMAP:
		args->value = ctx->flags & CONTEXT_NO_ZEROMAP;
		break;
	case I915_CONTEXT_PARAM_GTT_SIZE:
		if (ctx->ppgtt)
			args->value = ctx->ppgtt->base.total;
		else if (to_i915(dev)->mm.aliasing_ppgtt)
			args->value = to_i915(dev)->mm.aliasing_ppgtt->base.total;
		else
			args->value = to_i915(dev)->ggtt.base.total;
		break;
	case I915_CONTEXT_PARAM_NO_ERROR_CAPTURE:
		args->value = i915_gem_context_no_error_capture(ctx);
		break;
	case I915_CONTEXT_PARAM_BANNABLE:
		args->value = i915_gem_context_is_bannable(ctx);
		break;
<<<<<<< HEAD
	case I915_CONTEXT_PARAM_WATCHDOG:
		ret = i915_gem_context_get_watchdog(ctx, args);
		break;
	case I915_CONTEXT_PARAM_TRTT:
		ret = intel_context_get_trtt(ctx, args);
=======
	case I915_CONTEXT_PARAM_PRIORITY:
		args->value = ctx->priority;
>>>>>>> e8f87f45
		break;
	default:
		ret = -EINVAL;
		break;
	}
	i915_gem_context_put(ctx);
	mutex_unlock(&dev->struct_mutex);

	return ret;
}

int i915_gem_context_setparam_ioctl(struct drm_device *dev, void *data,
				    struct drm_file *file)
{
	struct drm_i915_file_private *file_priv = file->driver_priv;
	struct drm_i915_gem_context_param *args = data;
	struct i915_gem_context *ctx;
	int ret;

	ret = i915_mutex_lock_interruptible(dev);
	if (ret)
		return ret;

	ctx = i915_gem_context_lookup(file_priv, args->ctx_id);
	if (IS_ERR(ctx)) {
		mutex_unlock(&dev->struct_mutex);
		return PTR_ERR(ctx);
	}

	/*
	 * Take a reference also, as in certain cases we have to release &
	 * reacquire the struct_mutex and we don't want the context to
	 * go away.
	 */
	i915_gem_context_get(ctx);

	switch (args->param) {
	case I915_CONTEXT_PARAM_BAN_PERIOD:
		ret = -EINVAL;
		break;
	case I915_CONTEXT_PARAM_NO_ZEROMAP:
		if (args->size) {
			ret = -EINVAL;
		} else {
			ctx->flags &= ~CONTEXT_NO_ZEROMAP;
			ctx->flags |= args->value ? CONTEXT_NO_ZEROMAP : 0;
		}
		break;
	case I915_CONTEXT_PARAM_NO_ERROR_CAPTURE:
		if (args->size)
			ret = -EINVAL;
		else if (args->value)
			i915_gem_context_set_no_error_capture(ctx);
		else
			i915_gem_context_clear_no_error_capture(ctx);
		break;
	case I915_CONTEXT_PARAM_BANNABLE:
		if (args->size)
			ret = -EINVAL;
		else if (!capable(CAP_SYS_ADMIN) && !args->value)
			ret = -EPERM;
		else if (args->value)
			i915_gem_context_set_bannable(ctx);
		else
			i915_gem_context_clear_bannable(ctx);
		break;
<<<<<<< HEAD
	case I915_CONTEXT_PARAM_WATCHDOG:
		ret = i915_gem_context_set_watchdog(ctx, args);
		break;
	case I915_CONTEXT_PARAM_TRTT:
		ret = intel_context_set_trtt(ctx, args);
=======
	case I915_CONTEXT_PARAM_PRIORITY:
		{
			int priority = args->value;

			if (args->size)
				ret = -EINVAL;
			else if (!to_i915(dev)->engine[RCS]->schedule)
				ret = -ENODEV;
			else if (priority > I915_CONTEXT_MAX_USER_PRIORITY ||
				 priority < I915_CONTEXT_MIN_USER_PRIORITY)
				ret = -EINVAL;
			else if (priority > I915_CONTEXT_DEFAULT_PRIORITY &&
				 !capable(CAP_SYS_NICE))
				ret = -EPERM;
			else
				ctx->priority = priority;
		}
>>>>>>> e8f87f45
		break;
	default:
		ret = -EINVAL;
		break;
	}
	i915_gem_context_put(ctx);
	mutex_unlock(&dev->struct_mutex);

	return ret;
}

int i915_gem_context_reset_stats_ioctl(struct drm_device *dev,
				       void *data, struct drm_file *file)
{
	struct drm_i915_private *dev_priv = to_i915(dev);
	struct drm_i915_reset_stats *args = data;
	struct i915_gem_context *ctx;
	struct intel_engine_cs *engine;
	enum intel_engine_id id;
	int ret;

	if (args->flags)
		return -EINVAL;

	if (args->ctx_id == DEFAULT_CONTEXT_HANDLE && !capable(CAP_SYS_ADMIN))
		return -EPERM;

	ret = i915_mutex_lock_interruptible(dev);
	if (ret)
		return ret;

	ctx = i915_gem_context_lookup(file->driver_priv, args->ctx_id);
	if (IS_ERR(ctx)) {
		mutex_unlock(&dev->struct_mutex);
		return PTR_ERR(ctx);
	}

	if (capable(CAP_SYS_ADMIN)) {
		args->reset_count = i915_reset_count(&dev_priv->gpu_error);
		for_each_engine(engine, dev_priv, id)
			args->reset_engine_count +=
				i915_reset_engine_count(&dev_priv->gpu_error,
							engine);
	} else {
		args->reset_count = 0;
		args->reset_engine_count = 0;
	}

	args->batch_active = ctx->guilty_count;
	args->batch_pending = ctx->active_count;

	mutex_unlock(&dev->struct_mutex);

	return 0;
}<|MERGE_RESOLUTION|>--- conflicted
+++ resolved
@@ -442,7 +442,6 @@
 	return ctx;
 }
 
-<<<<<<< HEAD
 /* Return the timer count threshold in microseconds. */
 int i915_gem_context_get_watchdog(struct i915_gem_context *ctx,
 				  struct drm_i915_gem_context_param *args)
@@ -534,10 +533,6 @@
 
 int i915_gem_context_init(struct drm_i915_private *dev_priv)
 {
-=======
-int i915_gem_context_init(struct drm_i915_private *dev_priv)
-{
->>>>>>> e8f87f45
 	struct i915_gem_context *ctx;
 
 	/* Init should only be called once per module load. Eventually the
@@ -690,7 +685,6 @@
 	idr_init(&file_priv->context_idr);
 
 	mutex_lock(&dev->struct_mutex);
-<<<<<<< HEAD
 
 	if (!to_i915(dev)->contexts_ready)
 		ret = i915_gem_context_first_open(to_i915(dev));
@@ -706,14 +700,6 @@
 	mutex_unlock(&dev->struct_mutex);
 
 	if (ret)
-=======
-	ctx = i915_gem_create_context(to_i915(dev), file_priv);
-	mutex_unlock(&dev->struct_mutex);
-
-	GEM_BUG_ON(i915_gem_context_is_kernel(ctx));
-
-	if (IS_ERR(ctx)) {
->>>>>>> e8f87f45
 		idr_destroy(&file_priv->context_idr);
 
 	return ret;
@@ -1200,15 +1186,9 @@
 	enum intel_engine_id id;
 
 	lockdep_assert_held(&dev_priv->drm.struct_mutex);
-<<<<<<< HEAD
 
 	i915_gem_retire_requests(dev_priv);
 
-=======
-
-	i915_gem_retire_requests(dev_priv);
-
->>>>>>> e8f87f45
 	for_each_engine(engine, dev_priv, id) {
 		struct drm_i915_gem_request *req;
 		int ret;
@@ -1370,16 +1350,14 @@
 	case I915_CONTEXT_PARAM_BANNABLE:
 		args->value = i915_gem_context_is_bannable(ctx);
 		break;
-<<<<<<< HEAD
 	case I915_CONTEXT_PARAM_WATCHDOG:
 		ret = i915_gem_context_get_watchdog(ctx, args);
 		break;
 	case I915_CONTEXT_PARAM_TRTT:
 		ret = intel_context_get_trtt(ctx, args);
-=======
+		break;
 	case I915_CONTEXT_PARAM_PRIORITY:
 		args->value = ctx->priority;
->>>>>>> e8f87f45
 		break;
 	default:
 		ret = -EINVAL;
@@ -1446,13 +1424,12 @@
 		else
 			i915_gem_context_clear_bannable(ctx);
 		break;
-<<<<<<< HEAD
 	case I915_CONTEXT_PARAM_WATCHDOG:
 		ret = i915_gem_context_set_watchdog(ctx, args);
 		break;
 	case I915_CONTEXT_PARAM_TRTT:
 		ret = intel_context_set_trtt(ctx, args);
-=======
+		break;
 	case I915_CONTEXT_PARAM_PRIORITY:
 		{
 			int priority = args->value;
@@ -1470,7 +1447,6 @@
 			else
 				ctx->priority = priority;
 		}
->>>>>>> e8f87f45
 		break;
 	default:
 		ret = -EINVAL;
