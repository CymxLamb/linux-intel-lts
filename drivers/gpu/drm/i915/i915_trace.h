/* SPDX-License-Identifier: GPL-2.0 */
#if !defined(_I915_TRACE_H_) || defined(TRACE_HEADER_MULTI_READ)
#define _I915_TRACE_H_

#ifdef CONFIG_PREEMPT_RT
#define NOTRACE
#endif

#include <linux/stringify.h>
#include <linux/types.h>
#include <linux/tracepoint.h>

#include <drm/drm_drv.h>

#include "display/intel_crtc.h"
#include "display/intel_display_types.h"
#include "gt/intel_engine.h"

#include "i915_drv.h"
#include "i915_irq.h"

#undef TRACE_SYSTEM
#define TRACE_SYSTEM i915
#define TRACE_INCLUDE_FILE i915_trace

/* watermark/fifo updates */

TRACE_EVENT(intel_pipe_enable,
	    TP_PROTO(struct intel_crtc *crtc),
	    TP_ARGS(crtc),

	    TP_STRUCT__entry(
			     __array(u32, frame, 3)
			     __array(u32, scanline, 3)
			     __field(enum pipe, pipe)
			     ),
	    TP_fast_assign(
			   struct drm_i915_private *dev_priv = to_i915(crtc->base.dev);
			   struct intel_crtc *it__;
			   for_each_intel_crtc(&dev_priv->drm, it__) {
				   __entry->frame[it__->pipe] = intel_crtc_get_vblank_counter(it__);
				   __entry->scanline[it__->pipe] = intel_get_crtc_scanline(it__);
			   }
			   __entry->pipe = crtc->pipe;
			   ),

	    TP_printk("pipe %c enable, pipe A: frame=%u, scanline=%u, pipe B: frame=%u, scanline=%u, pipe C: frame=%u, scanline=%u",
		      pipe_name(__entry->pipe),
		      __entry->frame[PIPE_A], __entry->scanline[PIPE_A],
		      __entry->frame[PIPE_B], __entry->scanline[PIPE_B],
		      __entry->frame[PIPE_C], __entry->scanline[PIPE_C])
);

TRACE_EVENT(intel_pipe_disable,
	    TP_PROTO(struct intel_crtc *crtc),
	    TP_ARGS(crtc),

	    TP_STRUCT__entry(
			     __array(u32, frame, 3)
			     __array(u32, scanline, 3)
			     __field(enum pipe, pipe)
			     ),

	    TP_fast_assign(
			   struct drm_i915_private *dev_priv = to_i915(crtc->base.dev);
			   struct intel_crtc *it__;
			   for_each_intel_crtc(&dev_priv->drm, it__) {
				   __entry->frame[it__->pipe] = intel_crtc_get_vblank_counter(it__);
				   __entry->scanline[it__->pipe] = intel_get_crtc_scanline(it__);
			   }
			   __entry->pipe = crtc->pipe;
			   ),

	    TP_printk("pipe %c disable, pipe A: frame=%u, scanline=%u, pipe B: frame=%u, scanline=%u, pipe C: frame=%u, scanline=%u",
		      pipe_name(__entry->pipe),
		      __entry->frame[PIPE_A], __entry->scanline[PIPE_A],
		      __entry->frame[PIPE_B], __entry->scanline[PIPE_B],
		      __entry->frame[PIPE_C], __entry->scanline[PIPE_C])
);

TRACE_EVENT(intel_pipe_crc,
	    TP_PROTO(struct intel_crtc *crtc, const u32 *crcs),
	    TP_ARGS(crtc, crcs),

	    TP_STRUCT__entry(
			     __field(enum pipe, pipe)
			     __field(u32, frame)
			     __field(u32, scanline)
			     __array(u32, crcs, 5)
			     ),

	    TP_fast_assign(
			   __entry->pipe = crtc->pipe;
			   __entry->frame = intel_crtc_get_vblank_counter(crtc);
			   __entry->scanline = intel_get_crtc_scanline(crtc);
			   memcpy(__entry->crcs, crcs, sizeof(__entry->crcs));
			   ),

	    TP_printk("pipe %c, frame=%u, scanline=%u crc=%08x %08x %08x %08x %08x",
		      pipe_name(__entry->pipe), __entry->frame, __entry->scanline,
		      __entry->crcs[0], __entry->crcs[1], __entry->crcs[2],
		      __entry->crcs[3], __entry->crcs[4])
);

TRACE_EVENT(intel_cpu_fifo_underrun,
	    TP_PROTO(struct drm_i915_private *dev_priv, enum pipe pipe),
	    TP_ARGS(dev_priv, pipe),

	    TP_STRUCT__entry(
			     __field(enum pipe, pipe)
			     __field(u32, frame)
			     __field(u32, scanline)
			     ),

	    TP_fast_assign(
			    struct intel_crtc *crtc = intel_get_crtc_for_pipe(dev_priv, pipe);
			   __entry->pipe = pipe;
			   __entry->frame = intel_crtc_get_vblank_counter(crtc);
			   __entry->scanline = intel_get_crtc_scanline(crtc);
			   ),

	    TP_printk("pipe %c, frame=%u, scanline=%u",
		      pipe_name(__entry->pipe),
		      __entry->frame, __entry->scanline)
);

TRACE_EVENT(intel_pch_fifo_underrun,
	    TP_PROTO(struct drm_i915_private *dev_priv, enum pipe pch_transcoder),
	    TP_ARGS(dev_priv, pch_transcoder),

	    TP_STRUCT__entry(
			     __field(enum pipe, pipe)
			     __field(u32, frame)
			     __field(u32, scanline)
			     ),

	    TP_fast_assign(
			   enum pipe pipe = pch_transcoder;
			   struct intel_crtc *crtc = intel_get_crtc_for_pipe(dev_priv, pipe);
			   __entry->pipe = pipe;
			   __entry->frame = intel_crtc_get_vblank_counter(crtc);
			   __entry->scanline = intel_get_crtc_scanline(crtc);
			   ),

	    TP_printk("pch transcoder %c, frame=%u, scanline=%u",
		      pipe_name(__entry->pipe),
		      __entry->frame, __entry->scanline)
);

TRACE_EVENT(intel_memory_cxsr,
	    TP_PROTO(struct drm_i915_private *dev_priv, bool old, bool new),
	    TP_ARGS(dev_priv, old, new),

	    TP_STRUCT__entry(
			     __array(u32, frame, 3)
			     __array(u32, scanline, 3)
			     __field(bool, old)
			     __field(bool, new)
			     ),

	    TP_fast_assign(
			   struct intel_crtc *crtc;
			   for_each_intel_crtc(&dev_priv->drm, crtc) {
				   __entry->frame[crtc->pipe] = intel_crtc_get_vblank_counter(crtc);
				   __entry->scanline[crtc->pipe] = intel_get_crtc_scanline(crtc);
			   }
			   __entry->old = old;
			   __entry->new = new;
			   ),

	    TP_printk("%s->%s, pipe A: frame=%u, scanline=%u, pipe B: frame=%u, scanline=%u, pipe C: frame=%u, scanline=%u",
		      onoff(__entry->old), onoff(__entry->new),
		      __entry->frame[PIPE_A], __entry->scanline[PIPE_A],
		      __entry->frame[PIPE_B], __entry->scanline[PIPE_B],
		      __entry->frame[PIPE_C], __entry->scanline[PIPE_C])
);

TRACE_EVENT(g4x_wm,
	    TP_PROTO(struct intel_crtc *crtc, const struct g4x_wm_values *wm),
	    TP_ARGS(crtc, wm),

	    TP_STRUCT__entry(
			     __field(enum pipe, pipe)
			     __field(u32, frame)
			     __field(u32, scanline)
			     __field(u16, primary)
			     __field(u16, sprite)
			     __field(u16, cursor)
			     __field(u16, sr_plane)
			     __field(u16, sr_cursor)
			     __field(u16, sr_fbc)
			     __field(u16, hpll_plane)
			     __field(u16, hpll_cursor)
			     __field(u16, hpll_fbc)
			     __field(bool, cxsr)
			     __field(bool, hpll)
			     __field(bool, fbc)
			     ),

	    TP_fast_assign(
			   __entry->pipe = crtc->pipe;
			   __entry->frame = intel_crtc_get_vblank_counter(crtc);
			   __entry->scanline = intel_get_crtc_scanline(crtc);
			   __entry->primary = wm->pipe[crtc->pipe].plane[PLANE_PRIMARY];
			   __entry->sprite = wm->pipe[crtc->pipe].plane[PLANE_SPRITE0];
			   __entry->cursor = wm->pipe[crtc->pipe].plane[PLANE_CURSOR];
			   __entry->sr_plane = wm->sr.plane;
			   __entry->sr_cursor = wm->sr.cursor;
			   __entry->sr_fbc = wm->sr.fbc;
			   __entry->hpll_plane = wm->hpll.plane;
			   __entry->hpll_cursor = wm->hpll.cursor;
			   __entry->hpll_fbc = wm->hpll.fbc;
			   __entry->cxsr = wm->cxsr;
			   __entry->hpll = wm->hpll_en;
			   __entry->fbc = wm->fbc_en;
			   ),

	    TP_printk("pipe %c, frame=%u, scanline=%u, wm %d/%d/%d, sr %s/%d/%d/%d, hpll %s/%d/%d/%d, fbc %s",
		      pipe_name(__entry->pipe), __entry->frame, __entry->scanline,
		      __entry->primary, __entry->sprite, __entry->cursor,
		      yesno(__entry->cxsr), __entry->sr_plane, __entry->sr_cursor, __entry->sr_fbc,
		      yesno(__entry->hpll), __entry->hpll_plane, __entry->hpll_cursor, __entry->hpll_fbc,
		      yesno(__entry->fbc))
);

TRACE_EVENT(vlv_wm,
	    TP_PROTO(struct intel_crtc *crtc, const struct vlv_wm_values *wm),
	    TP_ARGS(crtc, wm),

	    TP_STRUCT__entry(
			     __field(enum pipe, pipe)
			     __field(u32, frame)
			     __field(u32, scanline)
			     __field(u32, level)
			     __field(u32, cxsr)
			     __field(u32, primary)
			     __field(u32, sprite0)
			     __field(u32, sprite1)
			     __field(u32, cursor)
			     __field(u32, sr_plane)
			     __field(u32, sr_cursor)
			     ),

	    TP_fast_assign(
			   __entry->pipe = crtc->pipe;
			   __entry->frame = intel_crtc_get_vblank_counter(crtc);
			   __entry->scanline = intel_get_crtc_scanline(crtc);
			   __entry->level = wm->level;
			   __entry->cxsr = wm->cxsr;
			   __entry->primary = wm->pipe[crtc->pipe].plane[PLANE_PRIMARY];
			   __entry->sprite0 = wm->pipe[crtc->pipe].plane[PLANE_SPRITE0];
			   __entry->sprite1 = wm->pipe[crtc->pipe].plane[PLANE_SPRITE1];
			   __entry->cursor = wm->pipe[crtc->pipe].plane[PLANE_CURSOR];
			   __entry->sr_plane = wm->sr.plane;
			   __entry->sr_cursor = wm->sr.cursor;
			   ),

	    TP_printk("pipe %c, frame=%u, scanline=%u, level=%d, cxsr=%d, wm %d/%d/%d/%d, sr %d/%d",
		      pipe_name(__entry->pipe), __entry->frame,
		      __entry->scanline, __entry->level, __entry->cxsr,
		      __entry->primary, __entry->sprite0, __entry->sprite1, __entry->cursor,
		      __entry->sr_plane, __entry->sr_cursor)
);

TRACE_EVENT(vlv_fifo_size,
	    TP_PROTO(struct intel_crtc *crtc, u32 sprite0_start, u32 sprite1_start, u32 fifo_size),
	    TP_ARGS(crtc, sprite0_start, sprite1_start, fifo_size),

	    TP_STRUCT__entry(
			     __field(enum pipe, pipe)
			     __field(u32, frame)
			     __field(u32, scanline)
			     __field(u32, sprite0_start)
			     __field(u32, sprite1_start)
			     __field(u32, fifo_size)
			     ),

	    TP_fast_assign(
			   __entry->pipe = crtc->pipe;
			   __entry->frame = intel_crtc_get_vblank_counter(crtc);
			   __entry->scanline = intel_get_crtc_scanline(crtc);
			   __entry->sprite0_start = sprite0_start;
			   __entry->sprite1_start = sprite1_start;
			   __entry->fifo_size = fifo_size;
			   ),

	    TP_printk("pipe %c, frame=%u, scanline=%u, %d/%d/%d",
		      pipe_name(__entry->pipe), __entry->frame,
		      __entry->scanline, __entry->sprite0_start,
		      __entry->sprite1_start, __entry->fifo_size)
);

/* plane updates */

TRACE_EVENT(intel_update_plane,
	    TP_PROTO(struct drm_plane *plane, struct intel_crtc *crtc),
	    TP_ARGS(plane, crtc),

	    TP_STRUCT__entry(
			     __field(enum pipe, pipe)
			     __field(u32, frame)
			     __field(u32, scanline)
			     __array(int, src, 4)
			     __array(int, dst, 4)
			     __string(name, plane->name)
			     ),

	    TP_fast_assign(
			   __assign_str(name, plane->name);
			   __entry->pipe = crtc->pipe;
			   __entry->frame = intel_crtc_get_vblank_counter(crtc);
			   __entry->scanline = intel_get_crtc_scanline(crtc);
			   memcpy(__entry->src, &plane->state->src, sizeof(__entry->src));
			   memcpy(__entry->dst, &plane->state->dst, sizeof(__entry->dst));
			   ),

	    TP_printk("pipe %c, plane %s, frame=%u, scanline=%u, " DRM_RECT_FP_FMT " -> " DRM_RECT_FMT,
		      pipe_name(__entry->pipe), __get_str(name),
		      __entry->frame, __entry->scanline,
		      DRM_RECT_FP_ARG((const struct drm_rect *)__entry->src),
		      DRM_RECT_ARG((const struct drm_rect *)__entry->dst))
);

TRACE_EVENT(intel_disable_plane,
	    TP_PROTO(struct drm_plane *plane, struct intel_crtc *crtc),
	    TP_ARGS(plane, crtc),

	    TP_STRUCT__entry(
			     __field(enum pipe, pipe)
			     __field(u32, frame)
			     __field(u32, scanline)
			     __string(name, plane->name)
			     ),

	    TP_fast_assign(
			   __assign_str(name, plane->name);
			   __entry->pipe = crtc->pipe;
			   __entry->frame = intel_crtc_get_vblank_counter(crtc);
			   __entry->scanline = intel_get_crtc_scanline(crtc);
			   ),

	    TP_printk("pipe %c, plane %s, frame=%u, scanline=%u",
		      pipe_name(__entry->pipe), __get_str(name),
		      __entry->frame, __entry->scanline)
);

/* fbc */

TRACE_EVENT(intel_fbc_activate,
	    TP_PROTO(struct intel_crtc *crtc),
	    TP_ARGS(crtc),

	    TP_STRUCT__entry(
			     __field(enum pipe, pipe)
			     __field(u32, frame)
			     __field(u32, scanline)
			     ),

	    TP_fast_assign(
			   __entry->pipe = crtc->pipe;
			   __entry->frame = intel_crtc_get_vblank_counter(crtc);
			   __entry->scanline = intel_get_crtc_scanline(crtc);
			   ),

	    TP_printk("pipe %c, frame=%u, scanline=%u",
		      pipe_name(__entry->pipe), __entry->frame, __entry->scanline)
);

TRACE_EVENT(intel_fbc_deactivate,
	    TP_PROTO(struct intel_crtc *crtc),
	    TP_ARGS(crtc),

	    TP_STRUCT__entry(
			     __field(enum pipe, pipe)
			     __field(u32, frame)
			     __field(u32, scanline)
			     ),

	    TP_fast_assign(
			   __entry->pipe = crtc->pipe;
			   __entry->frame = intel_crtc_get_vblank_counter(crtc);
			   __entry->scanline = intel_get_crtc_scanline(crtc);
			   ),

	    TP_printk("pipe %c, frame=%u, scanline=%u",
		      pipe_name(__entry->pipe), __entry->frame, __entry->scanline)
);

TRACE_EVENT(intel_fbc_nuke,
	    TP_PROTO(struct intel_crtc *crtc),
	    TP_ARGS(crtc),

	    TP_STRUCT__entry(
			     __field(enum pipe, pipe)
			     __field(u32, frame)
			     __field(u32, scanline)
			     ),

	    TP_fast_assign(
			   __entry->pipe = crtc->pipe;
			   __entry->frame = intel_crtc_get_vblank_counter(crtc);
			   __entry->scanline = intel_get_crtc_scanline(crtc);
			   ),

	    TP_printk("pipe %c, frame=%u, scanline=%u",
		      pipe_name(__entry->pipe), __entry->frame, __entry->scanline)
);

/* pipe updates */

TRACE_EVENT(intel_pipe_update_start,
	    TP_PROTO(struct intel_crtc *crtc),
	    TP_ARGS(crtc),

	    TP_STRUCT__entry(
			     __field(enum pipe, pipe)
			     __field(u32, frame)
			     __field(u32, scanline)
			     __field(u32, min)
			     __field(u32, max)
			     ),

	    TP_fast_assign(
			   __entry->pipe = crtc->pipe;
			   __entry->frame = intel_crtc_get_vblank_counter(crtc);
			   __entry->scanline = intel_get_crtc_scanline(crtc);
			   __entry->min = crtc->debug.min_vbl;
			   __entry->max = crtc->debug.max_vbl;
			   ),

	    TP_printk("pipe %c, frame=%u, scanline=%u, min=%u, max=%u",
		      pipe_name(__entry->pipe), __entry->frame,
		       __entry->scanline, __entry->min, __entry->max)
);

TRACE_EVENT(intel_pipe_update_vblank_evaded,
	    TP_PROTO(struct intel_crtc *crtc),
	    TP_ARGS(crtc),

	    TP_STRUCT__entry(
			     __field(enum pipe, pipe)
			     __field(u32, frame)
			     __field(u32, scanline)
			     __field(u32, min)
			     __field(u32, max)
			     ),

	    TP_fast_assign(
			   __entry->pipe = crtc->pipe;
			   __entry->frame = crtc->debug.start_vbl_count;
			   __entry->scanline = crtc->debug.scanline_start;
			   __entry->min = crtc->debug.min_vbl;
			   __entry->max = crtc->debug.max_vbl;
			   ),

	    TP_printk("pipe %c, frame=%u, scanline=%u, min=%u, max=%u",
		      pipe_name(__entry->pipe), __entry->frame,
		       __entry->scanline, __entry->min, __entry->max)
);

TRACE_EVENT(intel_pipe_update_end,
	    TP_PROTO(struct intel_crtc *crtc, u32 frame, int scanline_end),
	    TP_ARGS(crtc, frame, scanline_end),

	    TP_STRUCT__entry(
			     __field(enum pipe, pipe)
			     __field(u32, frame)
			     __field(u32, scanline)
			     ),

	    TP_fast_assign(
			   __entry->pipe = crtc->pipe;
			   __entry->frame = frame;
			   __entry->scanline = scanline_end;
			   ),

	    TP_printk("pipe %c, frame=%u, scanline=%u",
		      pipe_name(__entry->pipe), __entry->frame,
		      __entry->scanline)
);

/* frontbuffer tracking */

TRACE_EVENT(intel_frontbuffer_invalidate,
	    TP_PROTO(unsigned int frontbuffer_bits, unsigned int origin),
	    TP_ARGS(frontbuffer_bits, origin),

	    TP_STRUCT__entry(
			     __field(unsigned int, frontbuffer_bits)
			     __field(unsigned int, origin)
			     ),

	    TP_fast_assign(
			   __entry->frontbuffer_bits = frontbuffer_bits;
			   __entry->origin = origin;
			   ),

	    TP_printk("frontbuffer_bits=0x%08x, origin=%u",
		      __entry->frontbuffer_bits, __entry->origin)
);

TRACE_EVENT(intel_frontbuffer_flush,
	    TP_PROTO(unsigned int frontbuffer_bits, unsigned int origin),
	    TP_ARGS(frontbuffer_bits, origin),

	    TP_STRUCT__entry(
			     __field(unsigned int, frontbuffer_bits)
			     __field(unsigned int, origin)
			     ),

	    TP_fast_assign(
			   __entry->frontbuffer_bits = frontbuffer_bits;
			   __entry->origin = origin;
			   ),

	    TP_printk("frontbuffer_bits=0x%08x, origin=%u",
		      __entry->frontbuffer_bits, __entry->origin)
);

/* object tracking */

TRACE_EVENT(i915_gem_object_create,
	    TP_PROTO(struct drm_i915_gem_object *obj),
	    TP_ARGS(obj),

	    TP_STRUCT__entry(
			     __field(struct drm_i915_gem_object *, obj)
			     __field(u64, size)
			     ),

	    TP_fast_assign(
			   __entry->obj = obj;
			   __entry->size = obj->base.size;
			   ),

	    TP_printk("obj=%p, size=0x%llx", __entry->obj, __entry->size)
);

TRACE_EVENT(i915_gem_shrink,
	    TP_PROTO(struct drm_i915_private *i915, unsigned long target, unsigned flags),
	    TP_ARGS(i915, target, flags),

	    TP_STRUCT__entry(
			     __field(int, dev)
			     __field(unsigned long, target)
			     __field(unsigned, flags)
			     ),

	    TP_fast_assign(
			   __entry->dev = i915->drm.primary->index;
			   __entry->target = target;
			   __entry->flags = flags;
			   ),

	    TP_printk("dev=%d, target=%lu, flags=%x",
		      __entry->dev, __entry->target, __entry->flags)
);

TRACE_EVENT(i915_vma_bind,
	    TP_PROTO(struct i915_vma *vma, unsigned flags),
	    TP_ARGS(vma, flags),

	    TP_STRUCT__entry(
			     __field(struct drm_i915_gem_object *, obj)
			     __field(struct i915_address_space *, vm)
			     __field(u64, offset)
			     __field(u64, size)
			     __field(unsigned, flags)
			     ),

	    TP_fast_assign(
			   __entry->obj = vma->obj;
			   __entry->vm = vma->vm;
			   __entry->offset = vma->node.start;
			   __entry->size = vma->node.size;
			   __entry->flags = flags;
			   ),

	    TP_printk("obj=%p, offset=0x%016llx size=0x%llx%s vm=%p",
		      __entry->obj, __entry->offset, __entry->size,
		      __entry->flags & PIN_MAPPABLE ? ", mappable" : "",
		      __entry->vm)
);

TRACE_EVENT(i915_vma_unbind,
	    TP_PROTO(struct i915_vma *vma),
	    TP_ARGS(vma),

	    TP_STRUCT__entry(
			     __field(struct drm_i915_gem_object *, obj)
			     __field(struct i915_address_space *, vm)
			     __field(u64, offset)
			     __field(u64, size)
			     ),

	    TP_fast_assign(
			   __entry->obj = vma->obj;
			   __entry->vm = vma->vm;
			   __entry->offset = vma->node.start;
			   __entry->size = vma->node.size;
			   ),

	    TP_printk("obj=%p, offset=0x%016llx size=0x%llx vm=%p",
		      __entry->obj, __entry->offset, __entry->size, __entry->vm)
);

TRACE_EVENT(i915_gem_object_pwrite,
	    TP_PROTO(struct drm_i915_gem_object *obj, u64 offset, u64 len),
	    TP_ARGS(obj, offset, len),

	    TP_STRUCT__entry(
			     __field(struct drm_i915_gem_object *, obj)
			     __field(u64, offset)
			     __field(u64, len)
			     ),

	    TP_fast_assign(
			   __entry->obj = obj;
			   __entry->offset = offset;
			   __entry->len = len;
			   ),

	    TP_printk("obj=%p, offset=0x%llx, len=0x%llx",
		      __entry->obj, __entry->offset, __entry->len)
);

TRACE_EVENT(i915_gem_object_pread,
	    TP_PROTO(struct drm_i915_gem_object *obj, u64 offset, u64 len),
	    TP_ARGS(obj, offset, len),

	    TP_STRUCT__entry(
			     __field(struct drm_i915_gem_object *, obj)
			     __field(u64, offset)
			     __field(u64, len)
			     ),

	    TP_fast_assign(
			   __entry->obj = obj;
			   __entry->offset = offset;
			   __entry->len = len;
			   ),

	    TP_printk("obj=%p, offset=0x%llx, len=0x%llx",
		      __entry->obj, __entry->offset, __entry->len)
);

TRACE_EVENT(i915_gem_object_fault,
	    TP_PROTO(struct drm_i915_gem_object *obj, u64 index, bool gtt, bool write),
	    TP_ARGS(obj, index, gtt, write),

	    TP_STRUCT__entry(
			     __field(struct drm_i915_gem_object *, obj)
			     __field(u64, index)
			     __field(bool, gtt)
			     __field(bool, write)
			     ),

	    TP_fast_assign(
			   __entry->obj = obj;
			   __entry->index = index;
			   __entry->gtt = gtt;
			   __entry->write = write;
			   ),

	    TP_printk("obj=%p, %s index=%llu %s",
		      __entry->obj,
		      __entry->gtt ? "GTT" : "CPU",
		      __entry->index,
		      __entry->write ? ", writable" : "")
);

DECLARE_EVENT_CLASS(i915_gem_object,
	    TP_PROTO(struct drm_i915_gem_object *obj),
	    TP_ARGS(obj),

	    TP_STRUCT__entry(
			     __field(struct drm_i915_gem_object *, obj)
			     ),

	    TP_fast_assign(
			   __entry->obj = obj;
			   ),

	    TP_printk("obj=%p", __entry->obj)
);

DEFINE_EVENT(i915_gem_object, i915_gem_object_clflush,
	     TP_PROTO(struct drm_i915_gem_object *obj),
	     TP_ARGS(obj)
);

DEFINE_EVENT(i915_gem_object, i915_gem_object_destroy,
	    TP_PROTO(struct drm_i915_gem_object *obj),
	    TP_ARGS(obj)
);

TRACE_EVENT(i915_gem_evict,
	    TP_PROTO(struct i915_address_space *vm, u64 size, u64 align, unsigned int flags),
	    TP_ARGS(vm, size, align, flags),

	    TP_STRUCT__entry(
			     __field(u32, dev)
			     __field(struct i915_address_space *, vm)
			     __field(u64, size)
			     __field(u64, align)
			     __field(unsigned int, flags)
			    ),

	    TP_fast_assign(
			   __entry->dev = vm->i915->drm.primary->index;
			   __entry->vm = vm;
			   __entry->size = size;
			   __entry->align = align;
			   __entry->flags = flags;
			  ),

	    TP_printk("dev=%d, vm=%p, size=0x%llx, align=0x%llx %s",
		      __entry->dev, __entry->vm, __entry->size, __entry->align,
		      __entry->flags & PIN_MAPPABLE ? ", mappable" : "")
);

TRACE_EVENT(i915_gem_evict_node,
	    TP_PROTO(struct i915_address_space *vm, struct drm_mm_node *node, unsigned int flags),
	    TP_ARGS(vm, node, flags),

	    TP_STRUCT__entry(
			     __field(u32, dev)
			     __field(struct i915_address_space *, vm)
			     __field(u64, start)
			     __field(u64, size)
			     __field(unsigned long, color)
			     __field(unsigned int, flags)
			    ),

	    TP_fast_assign(
			   __entry->dev = vm->i915->drm.primary->index;
			   __entry->vm = vm;
			   __entry->start = node->start;
			   __entry->size = node->size;
			   __entry->color = node->color;
			   __entry->flags = flags;
			  ),

	    TP_printk("dev=%d, vm=%p, start=0x%llx size=0x%llx, color=0x%lx, flags=%x",
		      __entry->dev, __entry->vm,
		      __entry->start, __entry->size,
		      __entry->color, __entry->flags)
);

TRACE_EVENT(i915_gem_evict_vm,
	    TP_PROTO(struct i915_address_space *vm),
	    TP_ARGS(vm),

	    TP_STRUCT__entry(
			     __field(u32, dev)
			     __field(struct i915_address_space *, vm)
			    ),

	    TP_fast_assign(
			   __entry->dev = vm->i915->drm.primary->index;
			   __entry->vm = vm;
			  ),

	    TP_printk("dev=%d, vm=%p", __entry->dev, __entry->vm)
);

TRACE_EVENT(i915_request_queue,
	    TP_PROTO(struct i915_request *rq, u32 flags),
	    TP_ARGS(rq, flags),

	    TP_STRUCT__entry(
			     __field(u32, dev)
			     __field(u64, ctx)
			     __field(u16, class)
			     __field(u16, instance)
			     __field(u32, seqno)
			     __field(u32, flags)
			     ),

	    TP_fast_assign(
			   __entry->dev = rq->engine->i915->drm.primary->index;
			   __entry->class = rq->engine->uabi_class;
			   __entry->instance = rq->engine->uabi_instance;
			   __entry->ctx = rq->fence.context;
			   __entry->seqno = rq->fence.seqno;
			   __entry->flags = flags;
			   ),

	    TP_printk("dev=%u, engine=%u:%u, ctx=%llu, seqno=%u, flags=0x%x",
		      __entry->dev, __entry->class, __entry->instance,
		      __entry->ctx, __entry->seqno, __entry->flags)
);

DECLARE_EVENT_CLASS(i915_request,
	    TP_PROTO(struct i915_request *rq),
	    TP_ARGS(rq),

	    TP_STRUCT__entry(
			     __field(u32, dev)
			     __field(u64, ctx)
			     __field(u32, guc_id)
			     __field(u16, class)
			     __field(u16, instance)
			     __field(u32, seqno)
			     __field(u32, tail)
			     ),

	    TP_fast_assign(
			   __entry->dev = rq->engine->i915->drm.primary->index;
			   __entry->class = rq->engine->uabi_class;
			   __entry->instance = rq->engine->uabi_instance;
			   __entry->guc_id = rq->context->guc_id;
			   __entry->ctx = rq->fence.context;
			   __entry->seqno = rq->fence.seqno;
			   __entry->tail = rq->tail;
			   ),

	    TP_printk("dev=%u, engine=%u:%u, guc_id=%u, ctx=%llu, seqno=%u, tail=%u",
		      __entry->dev, __entry->class, __entry->instance,
		      __entry->guc_id, __entry->ctx, __entry->seqno,
		      __entry->tail)
);

DEFINE_EVENT(i915_request, i915_request_add,
	     TP_PROTO(struct i915_request *rq),
	     TP_ARGS(rq)
);

<<<<<<< HEAD
#if defined(CONFIG_DRM_I915_LOW_LEVEL_TRACEPOINTS) && !defined(NOTRACE)
=======
#if defined(CONFIG_DRM_I915_LOW_LEVEL_TRACEPOINTS)
DEFINE_EVENT(i915_request, i915_request_guc_submit,
	     TP_PROTO(struct i915_request *rq),
	     TP_ARGS(rq)
);

>>>>>>> 88aa1afd
DEFINE_EVENT(i915_request, i915_request_submit,
	     TP_PROTO(struct i915_request *rq),
	     TP_ARGS(rq)
);

DEFINE_EVENT(i915_request, i915_request_execute,
	     TP_PROTO(struct i915_request *rq),
	     TP_ARGS(rq)
);

TRACE_EVENT(i915_request_in,
	    TP_PROTO(struct i915_request *rq, unsigned int port),
	    TP_ARGS(rq, port),

	    TP_STRUCT__entry(
			     __field(u32, dev)
			     __field(u64, ctx)
			     __field(u16, class)
			     __field(u16, instance)
			     __field(u32, seqno)
			     __field(u32, port)
			     __field(s32, prio)
			    ),

	    TP_fast_assign(
			   __entry->dev = rq->engine->i915->drm.primary->index;
			   __entry->class = rq->engine->uabi_class;
			   __entry->instance = rq->engine->uabi_instance;
			   __entry->ctx = rq->fence.context;
			   __entry->seqno = rq->fence.seqno;
			   __entry->prio = rq->sched.attr.priority;
			   __entry->port = port;
			   ),

	    TP_printk("dev=%u, engine=%u:%u, ctx=%llu, seqno=%u, prio=%d, port=%u",
		      __entry->dev, __entry->class, __entry->instance,
		      __entry->ctx, __entry->seqno,
		      __entry->prio, __entry->port)
);

TRACE_EVENT(i915_request_out,
	    TP_PROTO(struct i915_request *rq),
	    TP_ARGS(rq),

	    TP_STRUCT__entry(
			     __field(u32, dev)
			     __field(u64, ctx)
			     __field(u16, class)
			     __field(u16, instance)
			     __field(u32, seqno)
			     __field(u32, completed)
			    ),

	    TP_fast_assign(
			   __entry->dev = rq->engine->i915->drm.primary->index;
			   __entry->class = rq->engine->uabi_class;
			   __entry->instance = rq->engine->uabi_instance;
			   __entry->ctx = rq->fence.context;
			   __entry->seqno = rq->fence.seqno;
			   __entry->completed = i915_request_completed(rq);
			   ),

		    TP_printk("dev=%u, engine=%u:%u, ctx=%llu, seqno=%u, completed?=%u",
			      __entry->dev, __entry->class, __entry->instance,
			      __entry->ctx, __entry->seqno, __entry->completed)
);

DECLARE_EVENT_CLASS(intel_context,
		    TP_PROTO(struct intel_context *ce),
		    TP_ARGS(ce),

		    TP_STRUCT__entry(
			     __field(u32, guc_id)
			     __field(int, pin_count)
			     __field(u32, sched_state)
			     __field(u32, guc_sched_state_no_lock)
			     __field(u8, guc_prio)
			     ),

		    TP_fast_assign(
			   __entry->guc_id = ce->guc_id;
			   __entry->pin_count = atomic_read(&ce->pin_count);
			   __entry->sched_state = ce->guc_state.sched_state;
			   __entry->guc_sched_state_no_lock =
			   atomic_read(&ce->guc_sched_state_no_lock);
			   __entry->guc_prio = ce->guc_prio;
			   ),

		    TP_printk("guc_id=%d, pin_count=%d sched_state=0x%x,0x%x, guc_prio=%u",
			      __entry->guc_id, __entry->pin_count,
			      __entry->sched_state,
			      __entry->guc_sched_state_no_lock,
			      __entry->guc_prio)
);

DEFINE_EVENT(intel_context, intel_context_set_prio,
	     TP_PROTO(struct intel_context *ce),
	     TP_ARGS(ce)
);

DEFINE_EVENT(intel_context, intel_context_reset,
	     TP_PROTO(struct intel_context *ce),
	     TP_ARGS(ce)
);

DEFINE_EVENT(intel_context, intel_context_ban,
	     TP_PROTO(struct intel_context *ce),
	     TP_ARGS(ce)
);

DEFINE_EVENT(intel_context, intel_context_register,
	     TP_PROTO(struct intel_context *ce),
	     TP_ARGS(ce)
);

DEFINE_EVENT(intel_context, intel_context_deregister,
	     TP_PROTO(struct intel_context *ce),
	     TP_ARGS(ce)
);

DEFINE_EVENT(intel_context, intel_context_deregister_done,
	     TP_PROTO(struct intel_context *ce),
	     TP_ARGS(ce)
);

DEFINE_EVENT(intel_context, intel_context_sched_enable,
	     TP_PROTO(struct intel_context *ce),
	     TP_ARGS(ce)
);

DEFINE_EVENT(intel_context, intel_context_sched_disable,
	     TP_PROTO(struct intel_context *ce),
	     TP_ARGS(ce)
);

DEFINE_EVENT(intel_context, intel_context_sched_done,
	     TP_PROTO(struct intel_context *ce),
	     TP_ARGS(ce)
);

DEFINE_EVENT(intel_context, intel_context_create,
	     TP_PROTO(struct intel_context *ce),
	     TP_ARGS(ce)
);

DEFINE_EVENT(intel_context, intel_context_fence_release,
	     TP_PROTO(struct intel_context *ce),
	     TP_ARGS(ce)
);

DEFINE_EVENT(intel_context, intel_context_free,
	     TP_PROTO(struct intel_context *ce),
	     TP_ARGS(ce)
);

DEFINE_EVENT(intel_context, intel_context_steal_guc_id,
	     TP_PROTO(struct intel_context *ce),
	     TP_ARGS(ce)
);

DEFINE_EVENT(intel_context, intel_context_do_pin,
	     TP_PROTO(struct intel_context *ce),
	     TP_ARGS(ce)
);

DEFINE_EVENT(intel_context, intel_context_do_unpin,
	     TP_PROTO(struct intel_context *ce),
	     TP_ARGS(ce)
);

#else
#if !defined(TRACE_HEADER_MULTI_READ)
static inline void
trace_i915_request_guc_submit(struct i915_request *rq)
{
}

static inline void
trace_i915_request_submit(struct i915_request *rq)
{
}

static inline void
trace_i915_request_execute(struct i915_request *rq)
{
}

static inline void
trace_i915_request_in(struct i915_request *rq, unsigned int port)
{
}

static inline void
trace_i915_request_out(struct i915_request *rq)
{
}

static inline void
trace_intel_context_set_prio(struct intel_context *ce)
{
}

static inline void
trace_intel_context_reset(struct intel_context *ce)
{
}

static inline void
trace_intel_context_ban(struct intel_context *ce)
{
}

static inline void
trace_intel_context_register(struct intel_context *ce)
{
}

static inline void
trace_intel_context_deregister(struct intel_context *ce)
{
}

static inline void
trace_intel_context_deregister_done(struct intel_context *ce)
{
}

static inline void
trace_intel_context_sched_enable(struct intel_context *ce)
{
}

static inline void
trace_intel_context_sched_disable(struct intel_context *ce)
{
}

static inline void
trace_intel_context_sched_done(struct intel_context *ce)
{
}

static inline void
trace_intel_context_create(struct intel_context *ce)
{
}

static inline void
trace_intel_context_fence_release(struct intel_context *ce)
{
}

static inline void
trace_intel_context_free(struct intel_context *ce)
{
}

static inline void
trace_intel_context_steal_guc_id(struct intel_context *ce)
{
}

static inline void
trace_intel_context_do_pin(struct intel_context *ce)
{
}

static inline void
trace_intel_context_do_unpin(struct intel_context *ce)
{
}
#endif
#endif

DEFINE_EVENT(i915_request, i915_request_retire,
	    TP_PROTO(struct i915_request *rq),
	    TP_ARGS(rq)
);

TRACE_EVENT(i915_request_wait_begin,
	    TP_PROTO(struct i915_request *rq, unsigned int flags),
	    TP_ARGS(rq, flags),

	    TP_STRUCT__entry(
			     __field(u32, dev)
			     __field(u64, ctx)
			     __field(u16, class)
			     __field(u16, instance)
			     __field(u32, seqno)
			     __field(unsigned int, flags)
			     ),

	    /* NB: the blocking information is racy since mutex_is_locked
	     * doesn't check that the current thread holds the lock. The only
	     * other option would be to pass the boolean information of whether
	     * or not the class was blocking down through the stack which is
	     * less desirable.
	     */
	    TP_fast_assign(
			   __entry->dev = rq->engine->i915->drm.primary->index;
			   __entry->class = rq->engine->uabi_class;
			   __entry->instance = rq->engine->uabi_instance;
			   __entry->ctx = rq->fence.context;
			   __entry->seqno = rq->fence.seqno;
			   __entry->flags = flags;
			   ),

	    TP_printk("dev=%u, engine=%u:%u, ctx=%llu, seqno=%u, flags=0x%x",
		      __entry->dev, __entry->class, __entry->instance,
		      __entry->ctx, __entry->seqno,
		      __entry->flags)
);

DEFINE_EVENT(i915_request, i915_request_wait_end,
	    TP_PROTO(struct i915_request *rq),
	    TP_ARGS(rq)
);

TRACE_EVENT_CONDITION(i915_reg_rw,
	TP_PROTO(bool write, i915_reg_t reg, u64 val, int len, bool trace),

	TP_ARGS(write, reg, val, len, trace),

	TP_CONDITION(trace),

	TP_STRUCT__entry(
		__field(u64, val)
		__field(u32, reg)
		__field(u16, write)
		__field(u16, len)
		),

	TP_fast_assign(
		__entry->val = (u64)val;
		__entry->reg = i915_mmio_reg_offset(reg);
		__entry->write = write;
		__entry->len = len;
		),

	TP_printk("%s reg=0x%x, len=%d, val=(0x%x, 0x%x)",
		__entry->write ? "write" : "read",
		__entry->reg, __entry->len,
		(u32)(__entry->val & 0xffffffff),
		(u32)(__entry->val >> 32))
);

TRACE_EVENT(intel_gpu_freq_change,
	    TP_PROTO(u32 freq),
	    TP_ARGS(freq),

	    TP_STRUCT__entry(
			     __field(u32, freq)
			     ),

	    TP_fast_assign(
			   __entry->freq = freq;
			   ),

	    TP_printk("new_freq=%u", __entry->freq)
);

/**
 * DOC: i915_ppgtt_create and i915_ppgtt_release tracepoints
 *
 * With full ppgtt enabled each process using drm will allocate at least one
 * translation table. With these traces it is possible to keep track of the
 * allocation and of the lifetime of the tables; this can be used during
 * testing/debug to verify that we are not leaking ppgtts.
 * These traces identify the ppgtt through the vm pointer, which is also printed
 * by the i915_vma_bind and i915_vma_unbind tracepoints.
 */
DECLARE_EVENT_CLASS(i915_ppgtt,
	TP_PROTO(struct i915_address_space *vm),
	TP_ARGS(vm),

	TP_STRUCT__entry(
			__field(struct i915_address_space *, vm)
			__field(u32, dev)
	),

	TP_fast_assign(
			__entry->vm = vm;
			__entry->dev = vm->i915->drm.primary->index;
	),

	TP_printk("dev=%u, vm=%p", __entry->dev, __entry->vm)
)

DEFINE_EVENT(i915_ppgtt, i915_ppgtt_create,
	TP_PROTO(struct i915_address_space *vm),
	TP_ARGS(vm)
);

DEFINE_EVENT(i915_ppgtt, i915_ppgtt_release,
	TP_PROTO(struct i915_address_space *vm),
	TP_ARGS(vm)
);

/**
 * DOC: i915_context_create and i915_context_free tracepoints
 *
 * These tracepoints are used to track creation and deletion of contexts.
 * If full ppgtt is enabled, they also print the address of the vm assigned to
 * the context.
 */
DECLARE_EVENT_CLASS(i915_context,
	TP_PROTO(struct i915_gem_context *ctx),
	TP_ARGS(ctx),

	TP_STRUCT__entry(
			__field(u32, dev)
			__field(struct i915_gem_context *, ctx)
			__field(struct i915_address_space *, vm)
	),

	TP_fast_assign(
			__entry->dev = ctx->i915->drm.primary->index;
			__entry->ctx = ctx;
			__entry->vm = rcu_access_pointer(ctx->vm);
	),

	TP_printk("dev=%u, ctx=%p, ctx_vm=%p",
		  __entry->dev, __entry->ctx, __entry->vm)
)

DEFINE_EVENT(i915_context, i915_context_create,
	TP_PROTO(struct i915_gem_context *ctx),
	TP_ARGS(ctx)
);

DEFINE_EVENT(i915_context, i915_context_free,
	TP_PROTO(struct i915_gem_context *ctx),
	TP_ARGS(ctx)
);

#endif /* _I915_TRACE_H_ */

/* This part must be outside protection */
#undef TRACE_INCLUDE_PATH
#define TRACE_INCLUDE_PATH ../../drivers/gpu/drm/i915
#include <trace/define_trace.h><|MERGE_RESOLUTION|>--- conflicted
+++ resolved
@@ -826,16 +826,12 @@
 	     TP_ARGS(rq)
 );
 
-<<<<<<< HEAD
 #if defined(CONFIG_DRM_I915_LOW_LEVEL_TRACEPOINTS) && !defined(NOTRACE)
-=======
-#if defined(CONFIG_DRM_I915_LOW_LEVEL_TRACEPOINTS)
 DEFINE_EVENT(i915_request, i915_request_guc_submit,
 	     TP_PROTO(struct i915_request *rq),
 	     TP_ARGS(rq)
 );
 
->>>>>>> 88aa1afd
 DEFINE_EVENT(i915_request, i915_request_submit,
 	     TP_PROTO(struct i915_request *rq),
 	     TP_ARGS(rq)
