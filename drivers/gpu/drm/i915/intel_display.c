/*
 * Copyright © 2006-2007 Intel Corporation
 *
 * Permission is hereby granted, free of charge, to any person obtaining a
 * copy of this software and associated documentation files (the "Software"),
 * to deal in the Software without restriction, including without limitation
 * the rights to use, copy, modify, merge, publish, distribute, sublicense,
 * and/or sell copies of the Software, and to permit persons to whom the
 * Software is furnished to do so, subject to the following conditions:
 *
 * The above copyright notice and this permission notice (including the next
 * paragraph) shall be included in all copies or substantial portions of the
 * Software.
 *
 * THE SOFTWARE IS PROVIDED "AS IS", WITHOUT WARRANTY OF ANY KIND, EXPRESS OR
 * IMPLIED, INCLUDING BUT NOT LIMITED TO THE WARRANTIES OF MERCHANTABILITY,
 * FITNESS FOR A PARTICULAR PURPOSE AND NONINFRINGEMENT.  IN NO EVENT SHALL
 * THE AUTHORS OR COPYRIGHT HOLDERS BE LIABLE FOR ANY CLAIM, DAMAGES OR OTHER
 * LIABILITY, WHETHER IN AN ACTION OF CONTRACT, TORT OR OTHERWISE, ARISING
 * FROM, OUT OF OR IN CONNECTION WITH THE SOFTWARE OR THE USE OR OTHER
 * DEALINGS IN THE SOFTWARE.
 *
 * Authors:
 *	Eric Anholt <eric@anholt.net>
 */

#include <linux/dmi.h>
#include <linux/module.h>
#include <linux/input.h>
#include <linux/i2c.h>
#include <linux/kernel.h>
#include <linux/slab.h>
#include <linux/vgaarb.h>
#include <drm/drm_edid.h>
#include <drm/drmP.h>
#include "intel_drv.h"
#include "intel_frontbuffer.h"
#include <drm/i915_drm.h>
#include "i915_drv.h"
#include "intel_dsi.h"
#include "i915_trace.h"
#include <drm/drm_atomic.h>
#include <drm/drm_atomic_helper.h>
#include <drm/drm_dp_helper.h>
#include <drm/drm_crtc_helper.h>
#include <drm/drm_plane_helper.h>
#include <drm/drm_rect.h>
#include <linux/dma_remapping.h>
#include <linux/reservation.h>

static bool is_mmio_work(struct intel_flip_work *work)
{
	return work->mmio_work.func;
}

/* Primary plane formats for gen <= 3 */
static const uint32_t i8xx_primary_formats[] = {
	DRM_FORMAT_C8,
	DRM_FORMAT_RGB565,
	DRM_FORMAT_XRGB1555,
	DRM_FORMAT_XRGB8888,
};

/* Primary plane formats for gen >= 4 */
static const uint32_t i965_primary_formats[] = {
	DRM_FORMAT_C8,
	DRM_FORMAT_RGB565,
	DRM_FORMAT_XRGB8888,
	DRM_FORMAT_XBGR8888,
	DRM_FORMAT_XRGB2101010,
	DRM_FORMAT_XBGR2101010,
};

static const uint32_t skl_primary_formats[] = {
	DRM_FORMAT_C8,
	DRM_FORMAT_RGB565,
	DRM_FORMAT_XRGB8888,
	DRM_FORMAT_XBGR8888,
	DRM_FORMAT_ARGB8888,
	DRM_FORMAT_ABGR8888,
	DRM_FORMAT_XRGB2101010,
	DRM_FORMAT_XBGR2101010,
	DRM_FORMAT_YUYV,
	DRM_FORMAT_YVYU,
	DRM_FORMAT_UYVY,
	DRM_FORMAT_VYUY,
	DRM_FORMAT_AYUV,
};

/* Cursor formats */
static const uint32_t intel_cursor_formats[] = {
	DRM_FORMAT_ARGB8888,
};

static void i9xx_crtc_clock_get(struct intel_crtc *crtc,
				struct intel_crtc_state *pipe_config);
static void ironlake_pch_clock_get(struct intel_crtc *crtc,
				   struct intel_crtc_state *pipe_config);

static int intel_framebuffer_init(struct drm_device *dev,
				  struct intel_framebuffer *ifb,
				  struct drm_mode_fb_cmd2 *mode_cmd,
				  struct drm_i915_gem_object *obj);
static void i9xx_set_pipeconf(struct intel_crtc *intel_crtc);
static void intel_set_pipe_timings(struct intel_crtc *intel_crtc);
static void intel_set_pipe_src_size(struct intel_crtc *intel_crtc);
static void intel_cpu_transcoder_set_m_n(struct intel_crtc *crtc,
					 struct intel_link_m_n *m_n,
					 struct intel_link_m_n *m2_n2);
static void ironlake_set_pipeconf(struct drm_crtc *crtc);
static void haswell_set_pipeconf(struct drm_crtc *crtc);
static void haswell_set_pipemisc(struct drm_crtc *crtc);
static void vlv_prepare_pll(struct intel_crtc *crtc,
			    const struct intel_crtc_state *pipe_config);
static void chv_prepare_pll(struct intel_crtc *crtc,
			    const struct intel_crtc_state *pipe_config);
static void intel_begin_crtc_commit(struct drm_crtc *, struct drm_crtc_state *);
static void intel_finish_crtc_commit(struct drm_crtc *, struct drm_crtc_state *);
static void intel_crtc_init_scalers(struct intel_crtc *crtc,
				    struct intel_crtc_state *crtc_state);
static void skylake_pfit_enable(struct intel_crtc *crtc);
static void ironlake_pfit_disable(struct intel_crtc *crtc, bool force);
static void ironlake_pfit_enable(struct intel_crtc *crtc);
static void intel_modeset_setup_hw_state(struct drm_device *dev);
static void intel_pre_disable_primary_noatomic(struct drm_crtc *crtc);

struct intel_limit {
	struct {
		int min, max;
	} dot, vco, n, m, m1, m2, p, p1;

	struct {
		int dot_limit;
		int p2_slow, p2_fast;
	} p2;
};

/* returns HPLL frequency in kHz */
int vlv_get_hpll_vco(struct drm_i915_private *dev_priv)
{
	int hpll_freq, vco_freq[] = { 800, 1600, 2000, 2400 };

	/* Obtain SKU information */
	mutex_lock(&dev_priv->sb_lock);
	hpll_freq = vlv_cck_read(dev_priv, CCK_FUSE_REG) &
		CCK_FUSE_HPLL_FREQ_MASK;
	mutex_unlock(&dev_priv->sb_lock);

	return vco_freq[hpll_freq] * 1000;
}

int vlv_get_cck_clock(struct drm_i915_private *dev_priv,
		      const char *name, u32 reg, int ref_freq)
{
	u32 val;
	int divider;

	mutex_lock(&dev_priv->sb_lock);
	val = vlv_cck_read(dev_priv, reg);
	mutex_unlock(&dev_priv->sb_lock);

	divider = val & CCK_FREQUENCY_VALUES;

	WARN((val & CCK_FREQUENCY_STATUS) !=
	     (divider << CCK_FREQUENCY_STATUS_SHIFT),
	     "%s change in progress\n", name);

	return DIV_ROUND_CLOSEST(ref_freq << 1, divider + 1);
}

int vlv_get_cck_clock_hpll(struct drm_i915_private *dev_priv,
			   const char *name, u32 reg)
{
	if (dev_priv->hpll_freq == 0)
		dev_priv->hpll_freq = vlv_get_hpll_vco(dev_priv);

	return vlv_get_cck_clock(dev_priv, name, reg,
				 dev_priv->hpll_freq);
}

static void intel_update_czclk(struct drm_i915_private *dev_priv)
{
	if (!(IS_VALLEYVIEW(dev_priv) || IS_CHERRYVIEW(dev_priv)))
		return;

	dev_priv->czclk_freq = vlv_get_cck_clock_hpll(dev_priv, "czclk",
						      CCK_CZ_CLOCK_CONTROL);

	DRM_DEBUG_DRIVER("CZ clock rate: %d kHz\n", dev_priv->czclk_freq);
}

static inline u32 /* units of 100MHz */
intel_fdi_link_freq(struct drm_i915_private *dev_priv,
		    const struct intel_crtc_state *pipe_config)
{
	if (HAS_DDI(dev_priv))
		return pipe_config->port_clock; /* SPLL */
	else if (IS_GEN5(dev_priv))
		return ((I915_READ(FDI_PLL_BIOS_0) & FDI_PLL_FB_CLOCK_MASK) + 2) * 10000;
	else
		return 270000;
}

static const struct intel_limit intel_limits_i8xx_dac = {
	.dot = { .min = 25000, .max = 350000 },
	.vco = { .min = 908000, .max = 1512000 },
	.n = { .min = 2, .max = 16 },
	.m = { .min = 96, .max = 140 },
	.m1 = { .min = 18, .max = 26 },
	.m2 = { .min = 6, .max = 16 },
	.p = { .min = 4, .max = 128 },
	.p1 = { .min = 2, .max = 33 },
	.p2 = { .dot_limit = 165000,
		.p2_slow = 4, .p2_fast = 2 },
};

static const struct intel_limit intel_limits_i8xx_dvo = {
	.dot = { .min = 25000, .max = 350000 },
	.vco = { .min = 908000, .max = 1512000 },
	.n = { .min = 2, .max = 16 },
	.m = { .min = 96, .max = 140 },
	.m1 = { .min = 18, .max = 26 },
	.m2 = { .min = 6, .max = 16 },
	.p = { .min = 4, .max = 128 },
	.p1 = { .min = 2, .max = 33 },
	.p2 = { .dot_limit = 165000,
		.p2_slow = 4, .p2_fast = 4 },
};

static const struct intel_limit intel_limits_i8xx_lvds = {
	.dot = { .min = 25000, .max = 350000 },
	.vco = { .min = 908000, .max = 1512000 },
	.n = { .min = 2, .max = 16 },
	.m = { .min = 96, .max = 140 },
	.m1 = { .min = 18, .max = 26 },
	.m2 = { .min = 6, .max = 16 },
	.p = { .min = 4, .max = 128 },
	.p1 = { .min = 1, .max = 6 },
	.p2 = { .dot_limit = 165000,
		.p2_slow = 14, .p2_fast = 7 },
};

static const struct intel_limit intel_limits_i9xx_sdvo = {
	.dot = { .min = 20000, .max = 400000 },
	.vco = { .min = 1400000, .max = 2800000 },
	.n = { .min = 1, .max = 6 },
	.m = { .min = 70, .max = 120 },
	.m1 = { .min = 8, .max = 18 },
	.m2 = { .min = 3, .max = 7 },
	.p = { .min = 5, .max = 80 },
	.p1 = { .min = 1, .max = 8 },
	.p2 = { .dot_limit = 200000,
		.p2_slow = 10, .p2_fast = 5 },
};

static const struct intel_limit intel_limits_i9xx_lvds = {
	.dot = { .min = 20000, .max = 400000 },
	.vco = { .min = 1400000, .max = 2800000 },
	.n = { .min = 1, .max = 6 },
	.m = { .min = 70, .max = 120 },
	.m1 = { .min = 8, .max = 18 },
	.m2 = { .min = 3, .max = 7 },
	.p = { .min = 7, .max = 98 },
	.p1 = { .min = 1, .max = 8 },
	.p2 = { .dot_limit = 112000,
		.p2_slow = 14, .p2_fast = 7 },
};


static const struct intel_limit intel_limits_g4x_sdvo = {
	.dot = { .min = 25000, .max = 270000 },
	.vco = { .min = 1750000, .max = 3500000},
	.n = { .min = 1, .max = 4 },
	.m = { .min = 104, .max = 138 },
	.m1 = { .min = 17, .max = 23 },
	.m2 = { .min = 5, .max = 11 },
	.p = { .min = 10, .max = 30 },
	.p1 = { .min = 1, .max = 3},
	.p2 = { .dot_limit = 270000,
		.p2_slow = 10,
		.p2_fast = 10
	},
};

static const struct intel_limit intel_limits_g4x_hdmi = {
	.dot = { .min = 22000, .max = 400000 },
	.vco = { .min = 1750000, .max = 3500000},
	.n = { .min = 1, .max = 4 },
	.m = { .min = 104, .max = 138 },
	.m1 = { .min = 16, .max = 23 },
	.m2 = { .min = 5, .max = 11 },
	.p = { .min = 5, .max = 80 },
	.p1 = { .min = 1, .max = 8},
	.p2 = { .dot_limit = 165000,
		.p2_slow = 10, .p2_fast = 5 },
};

static const struct intel_limit intel_limits_g4x_single_channel_lvds = {
	.dot = { .min = 20000, .max = 115000 },
	.vco = { .min = 1750000, .max = 3500000 },
	.n = { .min = 1, .max = 3 },
	.m = { .min = 104, .max = 138 },
	.m1 = { .min = 17, .max = 23 },
	.m2 = { .min = 5, .max = 11 },
	.p = { .min = 28, .max = 112 },
	.p1 = { .min = 2, .max = 8 },
	.p2 = { .dot_limit = 0,
		.p2_slow = 14, .p2_fast = 14
	},
};

static const struct intel_limit intel_limits_g4x_dual_channel_lvds = {
	.dot = { .min = 80000, .max = 224000 },
	.vco = { .min = 1750000, .max = 3500000 },
	.n = { .min = 1, .max = 3 },
	.m = { .min = 104, .max = 138 },
	.m1 = { .min = 17, .max = 23 },
	.m2 = { .min = 5, .max = 11 },
	.p = { .min = 14, .max = 42 },
	.p1 = { .min = 2, .max = 6 },
	.p2 = { .dot_limit = 0,
		.p2_slow = 7, .p2_fast = 7
	},
};

static const struct intel_limit intel_limits_pineview_sdvo = {
	.dot = { .min = 20000, .max = 400000},
	.vco = { .min = 1700000, .max = 3500000 },
	/* Pineview's Ncounter is a ring counter */
	.n = { .min = 3, .max = 6 },
	.m = { .min = 2, .max = 256 },
	/* Pineview only has one combined m divider, which we treat as m2. */
	.m1 = { .min = 0, .max = 0 },
	.m2 = { .min = 0, .max = 254 },
	.p = { .min = 5, .max = 80 },
	.p1 = { .min = 1, .max = 8 },
	.p2 = { .dot_limit = 200000,
		.p2_slow = 10, .p2_fast = 5 },
};

static const struct intel_limit intel_limits_pineview_lvds = {
	.dot = { .min = 20000, .max = 400000 },
	.vco = { .min = 1700000, .max = 3500000 },
	.n = { .min = 3, .max = 6 },
	.m = { .min = 2, .max = 256 },
	.m1 = { .min = 0, .max = 0 },
	.m2 = { .min = 0, .max = 254 },
	.p = { .min = 7, .max = 112 },
	.p1 = { .min = 1, .max = 8 },
	.p2 = { .dot_limit = 112000,
		.p2_slow = 14, .p2_fast = 14 },
};

/* Ironlake / Sandybridge
 *
 * We calculate clock using (register_value + 2) for N/M1/M2, so here
 * the range value for them is (actual_value - 2).
 */
static const struct intel_limit intel_limits_ironlake_dac = {
	.dot = { .min = 25000, .max = 350000 },
	.vco = { .min = 1760000, .max = 3510000 },
	.n = { .min = 1, .max = 5 },
	.m = { .min = 79, .max = 127 },
	.m1 = { .min = 12, .max = 22 },
	.m2 = { .min = 5, .max = 9 },
	.p = { .min = 5, .max = 80 },
	.p1 = { .min = 1, .max = 8 },
	.p2 = { .dot_limit = 225000,
		.p2_slow = 10, .p2_fast = 5 },
};

static const struct intel_limit intel_limits_ironlake_single_lvds = {
	.dot = { .min = 25000, .max = 350000 },
	.vco = { .min = 1760000, .max = 3510000 },
	.n = { .min = 1, .max = 3 },
	.m = { .min = 79, .max = 118 },
	.m1 = { .min = 12, .max = 22 },
	.m2 = { .min = 5, .max = 9 },
	.p = { .min = 28, .max = 112 },
	.p1 = { .min = 2, .max = 8 },
	.p2 = { .dot_limit = 225000,
		.p2_slow = 14, .p2_fast = 14 },
};

static const struct intel_limit intel_limits_ironlake_dual_lvds = {
	.dot = { .min = 25000, .max = 350000 },
	.vco = { .min = 1760000, .max = 3510000 },
	.n = { .min = 1, .max = 3 },
	.m = { .min = 79, .max = 127 },
	.m1 = { .min = 12, .max = 22 },
	.m2 = { .min = 5, .max = 9 },
	.p = { .min = 14, .max = 56 },
	.p1 = { .min = 2, .max = 8 },
	.p2 = { .dot_limit = 225000,
		.p2_slow = 7, .p2_fast = 7 },
};

/* LVDS 100mhz refclk limits. */
static const struct intel_limit intel_limits_ironlake_single_lvds_100m = {
	.dot = { .min = 25000, .max = 350000 },
	.vco = { .min = 1760000, .max = 3510000 },
	.n = { .min = 1, .max = 2 },
	.m = { .min = 79, .max = 126 },
	.m1 = { .min = 12, .max = 22 },
	.m2 = { .min = 5, .max = 9 },
	.p = { .min = 28, .max = 112 },
	.p1 = { .min = 2, .max = 8 },
	.p2 = { .dot_limit = 225000,
		.p2_slow = 14, .p2_fast = 14 },
};

static const struct intel_limit intel_limits_ironlake_dual_lvds_100m = {
	.dot = { .min = 25000, .max = 350000 },
	.vco = { .min = 1760000, .max = 3510000 },
	.n = { .min = 1, .max = 3 },
	.m = { .min = 79, .max = 126 },
	.m1 = { .min = 12, .max = 22 },
	.m2 = { .min = 5, .max = 9 },
	.p = { .min = 14, .max = 42 },
	.p1 = { .min = 2, .max = 6 },
	.p2 = { .dot_limit = 225000,
		.p2_slow = 7, .p2_fast = 7 },
};

static const struct intel_limit intel_limits_vlv = {
	 /*
	  * These are the data rate limits (measured in fast clocks)
	  * since those are the strictest limits we have. The fast
	  * clock and actual rate limits are more relaxed, so checking
	  * them would make no difference.
	  */
	.dot = { .min = 25000 * 5, .max = 270000 * 5 },
	.vco = { .min = 4000000, .max = 6000000 },
	.n = { .min = 1, .max = 7 },
	.m1 = { .min = 2, .max = 3 },
	.m2 = { .min = 11, .max = 156 },
	.p1 = { .min = 2, .max = 3 },
	.p2 = { .p2_slow = 2, .p2_fast = 20 }, /* slow=min, fast=max */
};

static const struct intel_limit intel_limits_chv = {
	/*
	 * These are the data rate limits (measured in fast clocks)
	 * since those are the strictest limits we have.  The fast
	 * clock and actual rate limits are more relaxed, so checking
	 * them would make no difference.
	 */
	.dot = { .min = 25000 * 5, .max = 540000 * 5},
	.vco = { .min = 4800000, .max = 6480000 },
	.n = { .min = 1, .max = 1 },
	.m1 = { .min = 2, .max = 2 },
	.m2 = { .min = 24 << 22, .max = 175 << 22 },
	.p1 = { .min = 2, .max = 4 },
	.p2 = {	.p2_slow = 1, .p2_fast = 14 },
};

static const struct intel_limit intel_limits_bxt = {
	/* FIXME: find real dot limits */
	.dot = { .min = 0, .max = INT_MAX },
	.vco = { .min = 4800000, .max = 6700000 },
	.n = { .min = 1, .max = 1 },
	.m1 = { .min = 2, .max = 2 },
	/* FIXME: find real m2 limits */
	.m2 = { .min = 2 << 22, .max = 255 << 22 },
	.p1 = { .min = 2, .max = 4 },
	.p2 = { .p2_slow = 1, .p2_fast = 20 },
};

static bool
needs_modeset(struct drm_crtc_state *state)
{
	return drm_atomic_crtc_needs_modeset(state);
}

/*
 * Platform specific helpers to calculate the port PLL loopback- (clock.m),
 * and post-divider (clock.p) values, pre- (clock.vco) and post-divided fast
 * (clock.dot) clock rates. This fast dot clock is fed to the port's IO logic.
 * The helpers' return value is the rate of the clock that is fed to the
 * display engine's pipe which can be the above fast dot clock rate or a
 * divided-down version of it.
 */
/* m1 is reserved as 0 in Pineview, n is a ring counter */
static int pnv_calc_dpll_params(int refclk, struct dpll *clock)
{
	clock->m = clock->m2 + 2;
	clock->p = clock->p1 * clock->p2;
	if (WARN_ON(clock->n == 0 || clock->p == 0))
		return 0;
	clock->vco = DIV_ROUND_CLOSEST(refclk * clock->m, clock->n);
	clock->dot = DIV_ROUND_CLOSEST(clock->vco, clock->p);

	return clock->dot;
}

static uint32_t i9xx_dpll_compute_m(struct dpll *dpll)
{
	return 5 * (dpll->m1 + 2) + (dpll->m2 + 2);
}

static int i9xx_calc_dpll_params(int refclk, struct dpll *clock)
{
	clock->m = i9xx_dpll_compute_m(clock);
	clock->p = clock->p1 * clock->p2;
	if (WARN_ON(clock->n + 2 == 0 || clock->p == 0))
		return 0;
	clock->vco = DIV_ROUND_CLOSEST(refclk * clock->m, clock->n + 2);
	clock->dot = DIV_ROUND_CLOSEST(clock->vco, clock->p);

	return clock->dot;
}

static int vlv_calc_dpll_params(int refclk, struct dpll *clock)
{
	clock->m = clock->m1 * clock->m2;
	clock->p = clock->p1 * clock->p2;
	if (WARN_ON(clock->n == 0 || clock->p == 0))
		return 0;
	clock->vco = DIV_ROUND_CLOSEST(refclk * clock->m, clock->n);
	clock->dot = DIV_ROUND_CLOSEST(clock->vco, clock->p);

	return clock->dot / 5;
}

int chv_calc_dpll_params(int refclk, struct dpll *clock)
{
	clock->m = clock->m1 * clock->m2;
	clock->p = clock->p1 * clock->p2;
	if (WARN_ON(clock->n == 0 || clock->p == 0))
		return 0;
	clock->vco = DIV_ROUND_CLOSEST_ULL((uint64_t)refclk * clock->m,
			clock->n << 22);
	clock->dot = DIV_ROUND_CLOSEST(clock->vco, clock->p);

	return clock->dot / 5;
}

#define INTELPllInvalid(s)   do { /* DRM_DEBUG(s); */ return false; } while (0)
/**
 * Returns whether the given set of divisors are valid for a given refclk with
 * the given connectors.
 */

static bool intel_PLL_is_valid(struct drm_i915_private *dev_priv,
			       const struct intel_limit *limit,
			       const struct dpll *clock)
{
	if (clock->n   < limit->n.min   || limit->n.max   < clock->n)
		INTELPllInvalid("n out of range\n");
	if (clock->p1  < limit->p1.min  || limit->p1.max  < clock->p1)
		INTELPllInvalid("p1 out of range\n");
	if (clock->m2  < limit->m2.min  || limit->m2.max  < clock->m2)
		INTELPllInvalid("m2 out of range\n");
	if (clock->m1  < limit->m1.min  || limit->m1.max  < clock->m1)
		INTELPllInvalid("m1 out of range\n");

	if (!IS_PINEVIEW(dev_priv) && !IS_VALLEYVIEW(dev_priv) &&
	    !IS_CHERRYVIEW(dev_priv) && !IS_GEN9_LP(dev_priv))
		if (clock->m1 <= clock->m2)
			INTELPllInvalid("m1 <= m2\n");

	if (!IS_VALLEYVIEW(dev_priv) && !IS_CHERRYVIEW(dev_priv) &&
	    !IS_GEN9_LP(dev_priv)) {
		if (clock->p < limit->p.min || limit->p.max < clock->p)
			INTELPllInvalid("p out of range\n");
		if (clock->m < limit->m.min || limit->m.max < clock->m)
			INTELPllInvalid("m out of range\n");
	}

	if (clock->vco < limit->vco.min || limit->vco.max < clock->vco)
		INTELPllInvalid("vco out of range\n");
	/* XXX: We may need to be checking "Dot clock" depending on the multiplier,
	 * connector, etc., rather than just a single range.
	 */
	if (clock->dot < limit->dot.min || limit->dot.max < clock->dot)
		INTELPllInvalid("dot out of range\n");

	return true;
}

static int
i9xx_select_p2_div(const struct intel_limit *limit,
		   const struct intel_crtc_state *crtc_state,
		   int target)
{
	struct drm_device *dev = crtc_state->base.crtc->dev;

	if (intel_crtc_has_type(crtc_state, INTEL_OUTPUT_LVDS)) {
		/*
		 * For LVDS just rely on its current settings for dual-channel.
		 * We haven't figured out how to reliably set up different
		 * single/dual channel state, if we even can.
		 */
		if (intel_is_dual_link_lvds(dev))
			return limit->p2.p2_fast;
		else
			return limit->p2.p2_slow;
	} else {
		if (target < limit->p2.dot_limit)
			return limit->p2.p2_slow;
		else
			return limit->p2.p2_fast;
	}
}

/*
 * Returns a set of divisors for the desired target clock with the given
 * refclk, or FALSE.  The returned values represent the clock equation:
 * reflck * (5 * (m1 + 2) + (m2 + 2)) / (n + 2) / p1 / p2.
 *
 * Target and reference clocks are specified in kHz.
 *
 * If match_clock is provided, then best_clock P divider must match the P
 * divider from @match_clock used for LVDS downclocking.
 */
static bool
i9xx_find_best_dpll(const struct intel_limit *limit,
		    struct intel_crtc_state *crtc_state,
		    int target, int refclk, struct dpll *match_clock,
		    struct dpll *best_clock)
{
	struct drm_device *dev = crtc_state->base.crtc->dev;
	struct dpll clock;
	int err = target;

	memset(best_clock, 0, sizeof(*best_clock));

	clock.p2 = i9xx_select_p2_div(limit, crtc_state, target);

	for (clock.m1 = limit->m1.min; clock.m1 <= limit->m1.max;
	     clock.m1++) {
		for (clock.m2 = limit->m2.min;
		     clock.m2 <= limit->m2.max; clock.m2++) {
			if (clock.m2 >= clock.m1)
				break;
			for (clock.n = limit->n.min;
			     clock.n <= limit->n.max; clock.n++) {
				for (clock.p1 = limit->p1.min;
					clock.p1 <= limit->p1.max; clock.p1++) {
					int this_err;

					i9xx_calc_dpll_params(refclk, &clock);
					if (!intel_PLL_is_valid(to_i915(dev),
								limit,
								&clock))
						continue;
					if (match_clock &&
					    clock.p != match_clock->p)
						continue;

					this_err = abs(clock.dot - target);
					if (this_err < err) {
						*best_clock = clock;
						err = this_err;
					}
				}
			}
		}
	}

	return (err != target);
}

/*
 * Returns a set of divisors for the desired target clock with the given
 * refclk, or FALSE.  The returned values represent the clock equation:
 * reflck * (5 * (m1 + 2) + (m2 + 2)) / (n + 2) / p1 / p2.
 *
 * Target and reference clocks are specified in kHz.
 *
 * If match_clock is provided, then best_clock P divider must match the P
 * divider from @match_clock used for LVDS downclocking.
 */
static bool
pnv_find_best_dpll(const struct intel_limit *limit,
		   struct intel_crtc_state *crtc_state,
		   int target, int refclk, struct dpll *match_clock,
		   struct dpll *best_clock)
{
	struct drm_device *dev = crtc_state->base.crtc->dev;
	struct dpll clock;
	int err = target;

	memset(best_clock, 0, sizeof(*best_clock));

	clock.p2 = i9xx_select_p2_div(limit, crtc_state, target);

	for (clock.m1 = limit->m1.min; clock.m1 <= limit->m1.max;
	     clock.m1++) {
		for (clock.m2 = limit->m2.min;
		     clock.m2 <= limit->m2.max; clock.m2++) {
			for (clock.n = limit->n.min;
			     clock.n <= limit->n.max; clock.n++) {
				for (clock.p1 = limit->p1.min;
					clock.p1 <= limit->p1.max; clock.p1++) {
					int this_err;

					pnv_calc_dpll_params(refclk, &clock);
					if (!intel_PLL_is_valid(to_i915(dev),
								limit,
								&clock))
						continue;
					if (match_clock &&
					    clock.p != match_clock->p)
						continue;

					this_err = abs(clock.dot - target);
					if (this_err < err) {
						*best_clock = clock;
						err = this_err;
					}
				}
			}
		}
	}

	return (err != target);
}

/*
 * Returns a set of divisors for the desired target clock with the given
 * refclk, or FALSE.  The returned values represent the clock equation:
 * reflck * (5 * (m1 + 2) + (m2 + 2)) / (n + 2) / p1 / p2.
 *
 * Target and reference clocks are specified in kHz.
 *
 * If match_clock is provided, then best_clock P divider must match the P
 * divider from @match_clock used for LVDS downclocking.
 */
static bool
g4x_find_best_dpll(const struct intel_limit *limit,
		   struct intel_crtc_state *crtc_state,
		   int target, int refclk, struct dpll *match_clock,
		   struct dpll *best_clock)
{
	struct drm_device *dev = crtc_state->base.crtc->dev;
	struct dpll clock;
	int max_n;
	bool found = false;
	/* approximately equals target * 0.00585 */
	int err_most = (target >> 8) + (target >> 9);

	memset(best_clock, 0, sizeof(*best_clock));

	clock.p2 = i9xx_select_p2_div(limit, crtc_state, target);

	max_n = limit->n.max;
	/* based on hardware requirement, prefer smaller n to precision */
	for (clock.n = limit->n.min; clock.n <= max_n; clock.n++) {
		/* based on hardware requirement, prefere larger m1,m2 */
		for (clock.m1 = limit->m1.max;
		     clock.m1 >= limit->m1.min; clock.m1--) {
			for (clock.m2 = limit->m2.max;
			     clock.m2 >= limit->m2.min; clock.m2--) {
				for (clock.p1 = limit->p1.max;
				     clock.p1 >= limit->p1.min; clock.p1--) {
					int this_err;

					i9xx_calc_dpll_params(refclk, &clock);
					if (!intel_PLL_is_valid(to_i915(dev),
								limit,
								&clock))
						continue;

					this_err = abs(clock.dot - target);
					if (this_err < err_most) {
						*best_clock = clock;
						err_most = this_err;
						max_n = clock.n;
						found = true;
					}
				}
			}
		}
	}
	return found;
}

/*
 * Check if the calculated PLL configuration is more optimal compared to the
 * best configuration and error found so far. Return the calculated error.
 */
static bool vlv_PLL_is_optimal(struct drm_device *dev, int target_freq,
			       const struct dpll *calculated_clock,
			       const struct dpll *best_clock,
			       unsigned int best_error_ppm,
			       unsigned int *error_ppm)
{
	/*
	 * For CHV ignore the error and consider only the P value.
	 * Prefer a bigger P value based on HW requirements.
	 */
	if (IS_CHERRYVIEW(to_i915(dev))) {
		*error_ppm = 0;

		return calculated_clock->p > best_clock->p;
	}

	if (WARN_ON_ONCE(!target_freq))
		return false;

	*error_ppm = div_u64(1000000ULL *
				abs(target_freq - calculated_clock->dot),
			     target_freq);
	/*
	 * Prefer a better P value over a better (smaller) error if the error
	 * is small. Ensure this preference for future configurations too by
	 * setting the error to 0.
	 */
	if (*error_ppm < 100 && calculated_clock->p > best_clock->p) {
		*error_ppm = 0;

		return true;
	}

	return *error_ppm + 10 < best_error_ppm;
}

/*
 * Returns a set of divisors for the desired target clock with the given
 * refclk, or FALSE.  The returned values represent the clock equation:
 * reflck * (5 * (m1 + 2) + (m2 + 2)) / (n + 2) / p1 / p2.
 */
static bool
vlv_find_best_dpll(const struct intel_limit *limit,
		   struct intel_crtc_state *crtc_state,
		   int target, int refclk, struct dpll *match_clock,
		   struct dpll *best_clock)
{
	struct intel_crtc *crtc = to_intel_crtc(crtc_state->base.crtc);
	struct drm_device *dev = crtc->base.dev;
	struct dpll clock;
	unsigned int bestppm = 1000000;
	/* min update 19.2 MHz */
	int max_n = min(limit->n.max, refclk / 19200);
	bool found = false;

	target *= 5; /* fast clock */

	memset(best_clock, 0, sizeof(*best_clock));

	/* based on hardware requirement, prefer smaller n to precision */
	for (clock.n = limit->n.min; clock.n <= max_n; clock.n++) {
		for (clock.p1 = limit->p1.max; clock.p1 >= limit->p1.min; clock.p1--) {
			for (clock.p2 = limit->p2.p2_fast; clock.p2 >= limit->p2.p2_slow;
			     clock.p2 -= clock.p2 > 10 ? 2 : 1) {
				clock.p = clock.p1 * clock.p2;
				/* based on hardware requirement, prefer bigger m1,m2 values */
				for (clock.m1 = limit->m1.min; clock.m1 <= limit->m1.max; clock.m1++) {
					unsigned int ppm;

					clock.m2 = DIV_ROUND_CLOSEST(target * clock.p * clock.n,
								     refclk * clock.m1);

					vlv_calc_dpll_params(refclk, &clock);

					if (!intel_PLL_is_valid(to_i915(dev),
								limit,
								&clock))
						continue;

					if (!vlv_PLL_is_optimal(dev, target,
								&clock,
								best_clock,
								bestppm, &ppm))
						continue;

					*best_clock = clock;
					bestppm = ppm;
					found = true;
				}
			}
		}
	}

	return found;
}

/*
 * Returns a set of divisors for the desired target clock with the given
 * refclk, or FALSE.  The returned values represent the clock equation:
 * reflck * (5 * (m1 + 2) + (m2 + 2)) / (n + 2) / p1 / p2.
 */
static bool
chv_find_best_dpll(const struct intel_limit *limit,
		   struct intel_crtc_state *crtc_state,
		   int target, int refclk, struct dpll *match_clock,
		   struct dpll *best_clock)
{
	struct intel_crtc *crtc = to_intel_crtc(crtc_state->base.crtc);
	struct drm_device *dev = crtc->base.dev;
	unsigned int best_error_ppm;
	struct dpll clock;
	uint64_t m2;
	int found = false;

	memset(best_clock, 0, sizeof(*best_clock));
	best_error_ppm = 1000000;

	/*
	 * Based on hardware doc, the n always set to 1, and m1 always
	 * set to 2.  If requires to support 200Mhz refclk, we need to
	 * revisit this because n may not 1 anymore.
	 */
	clock.n = 1, clock.m1 = 2;
	target *= 5;	/* fast clock */

	for (clock.p1 = limit->p1.max; clock.p1 >= limit->p1.min; clock.p1--) {
		for (clock.p2 = limit->p2.p2_fast;
				clock.p2 >= limit->p2.p2_slow;
				clock.p2 -= clock.p2 > 10 ? 2 : 1) {
			unsigned int error_ppm;

			clock.p = clock.p1 * clock.p2;

			m2 = DIV_ROUND_CLOSEST_ULL(((uint64_t)target * clock.p *
					clock.n) << 22, refclk * clock.m1);

			if (m2 > INT_MAX/clock.m1)
				continue;

			clock.m2 = m2;

			chv_calc_dpll_params(refclk, &clock);

			if (!intel_PLL_is_valid(to_i915(dev), limit, &clock))
				continue;

			if (!vlv_PLL_is_optimal(dev, target, &clock, best_clock,
						best_error_ppm, &error_ppm))
				continue;

			*best_clock = clock;
			best_error_ppm = error_ppm;
			found = true;
		}
	}

	return found;
}

bool bxt_find_best_dpll(struct intel_crtc_state *crtc_state, int target_clock,
			struct dpll *best_clock)
{
	int refclk = 100000;
	const struct intel_limit *limit = &intel_limits_bxt;

	return chv_find_best_dpll(limit, crtc_state,
				  target_clock, refclk, NULL, best_clock);
}

bool intel_crtc_active(struct intel_crtc *crtc)
{
	/* Be paranoid as we can arrive here with only partial
	 * state retrieved from the hardware during setup.
	 *
	 * We can ditch the adjusted_mode.crtc_clock check as soon
	 * as Haswell has gained clock readout/fastboot support.
	 *
	 * We can ditch the crtc->primary->fb check as soon as we can
	 * properly reconstruct framebuffers.
	 *
	 * FIXME: The intel_crtc->active here should be switched to
	 * crtc->state->active once we have proper CRTC states wired up
	 * for atomic.
	 */
	return crtc->active && crtc->base.primary->state->fb &&
		crtc->config->base.adjusted_mode.crtc_clock;
}

enum transcoder intel_pipe_to_cpu_transcoder(struct drm_i915_private *dev_priv,
					     enum pipe pipe)
{
	struct intel_crtc *crtc = intel_get_crtc_for_pipe(dev_priv, pipe);

	return crtc->config->cpu_transcoder;
}

static bool pipe_dsl_stopped(struct drm_i915_private *dev_priv, enum pipe pipe)
{
	i915_reg_t reg = PIPEDSL(pipe);
	u32 line1, line2;
	u32 line_mask;

	if (IS_GEN2(dev_priv))
		line_mask = DSL_LINEMASK_GEN2;
	else
		line_mask = DSL_LINEMASK_GEN3;

	line1 = I915_READ(reg) & line_mask;
	msleep(5);
	line2 = I915_READ(reg) & line_mask;

	return line1 == line2;
}

/*
 * intel_wait_for_pipe_off - wait for pipe to turn off
 * @crtc: crtc whose pipe to wait for
 *
 * After disabling a pipe, we can't wait for vblank in the usual way,
 * spinning on the vblank interrupt status bit, since we won't actually
 * see an interrupt when the pipe is disabled.
 *
 * On Gen4 and above:
 *   wait for the pipe register state bit to turn off
 *
 * Otherwise:
 *   wait for the display line value to settle (it usually
 *   ends up stopping at the start of the next frame).
 *
 */
static void intel_wait_for_pipe_off(struct intel_crtc *crtc)
{
	struct drm_i915_private *dev_priv = to_i915(crtc->base.dev);
	enum transcoder cpu_transcoder = crtc->config->cpu_transcoder;
	enum pipe pipe = crtc->pipe;

	if (INTEL_GEN(dev_priv) >= 4) {
		i915_reg_t reg = PIPECONF(cpu_transcoder);

		/* Wait for the Pipe State to go off */
		if (intel_wait_for_register(dev_priv,
					    reg, I965_PIPECONF_ACTIVE, 0,
					    100))
			WARN(1, "pipe_off wait timed out\n");
	} else {
		/* Wait for the display line to settle */
		if (wait_for(pipe_dsl_stopped(dev_priv, pipe), 100))
			WARN(1, "pipe_off wait timed out\n");
	}
}

/* Only for pre-ILK configs */
void assert_pll(struct drm_i915_private *dev_priv,
		enum pipe pipe, bool state)
{
	u32 val;
	bool cur_state;

	val = I915_READ(DPLL(pipe));
	cur_state = !!(val & DPLL_VCO_ENABLE);
	I915_STATE_WARN(cur_state != state,
	     "PLL state assertion failure (expected %s, current %s)\n",
			onoff(state), onoff(cur_state));
}

/* XXX: the dsi pll is shared between MIPI DSI ports */
void assert_dsi_pll(struct drm_i915_private *dev_priv, bool state)
{
	u32 val;
	bool cur_state;

	mutex_lock(&dev_priv->sb_lock);
	val = vlv_cck_read(dev_priv, CCK_REG_DSI_PLL_CONTROL);
	mutex_unlock(&dev_priv->sb_lock);

	cur_state = val & DSI_PLL_VCO_EN;
	I915_STATE_WARN(cur_state != state,
	     "DSI PLL state assertion failure (expected %s, current %s)\n",
			onoff(state), onoff(cur_state));
}

static void assert_fdi_tx(struct drm_i915_private *dev_priv,
			  enum pipe pipe, bool state)
{
	bool cur_state;
	enum transcoder cpu_transcoder = intel_pipe_to_cpu_transcoder(dev_priv,
								      pipe);

	if (HAS_DDI(dev_priv)) {
		/* DDI does not have a specific FDI_TX register */
		u32 val = I915_READ(TRANS_DDI_FUNC_CTL(cpu_transcoder));
		cur_state = !!(val & TRANS_DDI_FUNC_ENABLE);
	} else {
		u32 val = I915_READ(FDI_TX_CTL(pipe));
		cur_state = !!(val & FDI_TX_ENABLE);
	}
	I915_STATE_WARN(cur_state != state,
	     "FDI TX state assertion failure (expected %s, current %s)\n",
			onoff(state), onoff(cur_state));
}
#define assert_fdi_tx_enabled(d, p) assert_fdi_tx(d, p, true)
#define assert_fdi_tx_disabled(d, p) assert_fdi_tx(d, p, false)

static void assert_fdi_rx(struct drm_i915_private *dev_priv,
			  enum pipe pipe, bool state)
{
	u32 val;
	bool cur_state;

	val = I915_READ(FDI_RX_CTL(pipe));
	cur_state = !!(val & FDI_RX_ENABLE);
	I915_STATE_WARN(cur_state != state,
	     "FDI RX state assertion failure (expected %s, current %s)\n",
			onoff(state), onoff(cur_state));
}
#define assert_fdi_rx_enabled(d, p) assert_fdi_rx(d, p, true)
#define assert_fdi_rx_disabled(d, p) assert_fdi_rx(d, p, false)

static void assert_fdi_tx_pll_enabled(struct drm_i915_private *dev_priv,
				      enum pipe pipe)
{
	u32 val;

	/* ILK FDI PLL is always enabled */
	if (IS_GEN5(dev_priv))
		return;

	/* On Haswell, DDI ports are responsible for the FDI PLL setup */
	if (HAS_DDI(dev_priv))
		return;

	val = I915_READ(FDI_TX_CTL(pipe));
	I915_STATE_WARN(!(val & FDI_TX_PLL_ENABLE), "FDI TX PLL assertion failure, should be active but is disabled\n");
}

void assert_fdi_rx_pll(struct drm_i915_private *dev_priv,
		       enum pipe pipe, bool state)
{
	u32 val;
	bool cur_state;

	val = I915_READ(FDI_RX_CTL(pipe));
	cur_state = !!(val & FDI_RX_PLL_ENABLE);
	I915_STATE_WARN(cur_state != state,
	     "FDI RX PLL assertion failure (expected %s, current %s)\n",
			onoff(state), onoff(cur_state));
}

void assert_panel_unlocked(struct drm_i915_private *dev_priv, enum pipe pipe)
{
	i915_reg_t pp_reg;
	u32 val;
	enum pipe panel_pipe = PIPE_A;
	bool locked = true;

	if (WARN_ON(HAS_DDI(dev_priv)))
		return;

	if (HAS_PCH_SPLIT(dev_priv)) {
		u32 port_sel;

		pp_reg = PP_CONTROL(0);
		port_sel = I915_READ(PP_ON_DELAYS(0)) & PANEL_PORT_SELECT_MASK;

		if (port_sel == PANEL_PORT_SELECT_LVDS &&
		    I915_READ(PCH_LVDS) & LVDS_PIPEB_SELECT)
			panel_pipe = PIPE_B;
		/* XXX: else fix for eDP */
	} else if (IS_VALLEYVIEW(dev_priv) || IS_CHERRYVIEW(dev_priv)) {
		/* presumably write lock depends on pipe, not port select */
		pp_reg = PP_CONTROL(pipe);
		panel_pipe = pipe;
	} else {
		pp_reg = PP_CONTROL(0);
		if (I915_READ(LVDS) & LVDS_PIPEB_SELECT)
			panel_pipe = PIPE_B;
	}

	val = I915_READ(pp_reg);
	if (!(val & PANEL_POWER_ON) ||
	    ((val & PANEL_UNLOCK_MASK) == PANEL_UNLOCK_REGS))
		locked = false;

	I915_STATE_WARN(panel_pipe == pipe && locked,
	     "panel assertion failure, pipe %c regs locked\n",
	     pipe_name(pipe));
}

static void assert_cursor(struct drm_i915_private *dev_priv,
			  enum pipe pipe, bool state)
{
	bool cur_state;

	if (IS_I845G(dev_priv) || IS_I865G(dev_priv))
		cur_state = I915_READ(CURCNTR(PIPE_A)) & CURSOR_ENABLE;
	else
		cur_state = I915_READ(CURCNTR(pipe)) & CURSOR_MODE;

	I915_STATE_WARN(cur_state != state,
	     "cursor on pipe %c assertion failure (expected %s, current %s)\n",
			pipe_name(pipe), onoff(state), onoff(cur_state));
}
#define assert_cursor_enabled(d, p) assert_cursor(d, p, true)
#define assert_cursor_disabled(d, p) assert_cursor(d, p, false)

void assert_pipe(struct drm_i915_private *dev_priv,
		 enum pipe pipe, bool state)
{
	bool cur_state;
	enum transcoder cpu_transcoder = intel_pipe_to_cpu_transcoder(dev_priv,
								      pipe);
	enum intel_display_power_domain power_domain;

	/* if we need the pipe quirk it must be always on */
	if ((pipe == PIPE_A && dev_priv->quirks & QUIRK_PIPEA_FORCE) ||
	    (pipe == PIPE_B && dev_priv->quirks & QUIRK_PIPEB_FORCE))
		state = true;

	power_domain = POWER_DOMAIN_TRANSCODER(cpu_transcoder);
	if (intel_display_power_get_if_enabled(dev_priv, power_domain)) {
		u32 val = I915_READ(PIPECONF(cpu_transcoder));
		cur_state = !!(val & PIPECONF_ENABLE);

		intel_display_power_put(dev_priv, power_domain);
	} else {
		cur_state = false;
	}

	I915_STATE_WARN(cur_state != state,
	     "pipe %c assertion failure (expected %s, current %s)\n",
			pipe_name(pipe), onoff(state), onoff(cur_state));
}

static void assert_plane(struct drm_i915_private *dev_priv,
			 enum plane plane, bool state)
{
	u32 val;
	bool cur_state;

	val = I915_READ(DSPCNTR(plane));
	cur_state = !!(val & DISPLAY_PLANE_ENABLE);
	I915_STATE_WARN(cur_state != state,
	     "plane %c assertion failure (expected %s, current %s)\n",
			plane_name(plane), onoff(state), onoff(cur_state));
}

#define assert_plane_enabled(d, p) assert_plane(d, p, true)
#define assert_plane_disabled(d, p) assert_plane(d, p, false)

static void assert_planes_disabled(struct drm_i915_private *dev_priv,
				   enum pipe pipe)
{
	int i;

	/* Primary planes are fixed to pipes on gen4+ */
	if (INTEL_GEN(dev_priv) >= 4) {
		u32 val = I915_READ(DSPCNTR(pipe));
		I915_STATE_WARN(val & DISPLAY_PLANE_ENABLE,
		     "plane %c assertion failure, should be disabled but not\n",
		     plane_name(pipe));
		return;
	}

	/* Need to check both planes against the pipe */
	for_each_pipe(dev_priv, i) {
		u32 val = I915_READ(DSPCNTR(i));
		enum pipe cur_pipe = (val & DISPPLANE_SEL_PIPE_MASK) >>
			DISPPLANE_SEL_PIPE_SHIFT;
		I915_STATE_WARN((val & DISPLAY_PLANE_ENABLE) && pipe == cur_pipe,
		     "plane %c assertion failure, should be off on pipe %c but is still active\n",
		     plane_name(i), pipe_name(pipe));
	}
}

static void assert_sprites_disabled(struct drm_i915_private *dev_priv,
				    enum pipe pipe)
{
	int sprite;

	if (INTEL_GEN(dev_priv) >= 9) {
		for_each_sprite(dev_priv, pipe, sprite) {
			u32 val = I915_READ(PLANE_CTL(pipe, sprite));
			I915_STATE_WARN(val & PLANE_CTL_ENABLE,
			     "plane %d assertion failure, should be off on pipe %c but is still active\n",
			     sprite, pipe_name(pipe));
		}
	} else if (IS_VALLEYVIEW(dev_priv) || IS_CHERRYVIEW(dev_priv)) {
		for_each_sprite(dev_priv, pipe, sprite) {
			u32 val = I915_READ(SPCNTR(pipe, PLANE_SPRITE0 + sprite));
			I915_STATE_WARN(val & SP_ENABLE,
			     "sprite %c assertion failure, should be off on pipe %c but is still active\n",
			     sprite_name(pipe, sprite), pipe_name(pipe));
		}
	} else if (INTEL_GEN(dev_priv) >= 7) {
		u32 val = I915_READ(SPRCTL(pipe));
		I915_STATE_WARN(val & SPRITE_ENABLE,
		     "sprite %c assertion failure, should be off on pipe %c but is still active\n",
		     plane_name(pipe), pipe_name(pipe));
	} else if (INTEL_GEN(dev_priv) >= 5) {
		u32 val = I915_READ(DVSCNTR(pipe));
		I915_STATE_WARN(val & DVS_ENABLE,
		     "sprite %c assertion failure, should be off on pipe %c but is still active\n",
		     plane_name(pipe), pipe_name(pipe));
	}
}

static void assert_vblank_disabled(struct drm_crtc *crtc)
{
	if (I915_STATE_WARN_ON(drm_crtc_vblank_get(crtc) == 0))
		drm_crtc_vblank_put(crtc);
}

void assert_pch_transcoder_disabled(struct drm_i915_private *dev_priv,
				    enum pipe pipe)
{
	u32 val;
	bool enabled;

	val = I915_READ(PCH_TRANSCONF(pipe));
	enabled = !!(val & TRANS_ENABLE);
	I915_STATE_WARN(enabled,
	     "transcoder assertion failed, should be off on pipe %c but is still active\n",
	     pipe_name(pipe));
}

static bool dp_pipe_enabled(struct drm_i915_private *dev_priv,
			    enum pipe pipe, u32 port_sel, u32 val)
{
	if ((val & DP_PORT_EN) == 0)
		return false;

	if (HAS_PCH_CPT(dev_priv)) {
		u32 trans_dp_ctl = I915_READ(TRANS_DP_CTL(pipe));
		if ((trans_dp_ctl & TRANS_DP_PORT_SEL_MASK) != port_sel)
			return false;
	} else if (IS_CHERRYVIEW(dev_priv)) {
		if ((val & DP_PIPE_MASK_CHV) != DP_PIPE_SELECT_CHV(pipe))
			return false;
	} else {
		if ((val & DP_PIPE_MASK) != (pipe << 30))
			return false;
	}
	return true;
}

static bool hdmi_pipe_enabled(struct drm_i915_private *dev_priv,
			      enum pipe pipe, u32 val)
{
	if ((val & SDVO_ENABLE) == 0)
		return false;

	if (HAS_PCH_CPT(dev_priv)) {
		if ((val & SDVO_PIPE_SEL_MASK_CPT) != SDVO_PIPE_SEL_CPT(pipe))
			return false;
	} else if (IS_CHERRYVIEW(dev_priv)) {
		if ((val & SDVO_PIPE_SEL_MASK_CHV) != SDVO_PIPE_SEL_CHV(pipe))
			return false;
	} else {
		if ((val & SDVO_PIPE_SEL_MASK) != SDVO_PIPE_SEL(pipe))
			return false;
	}
	return true;
}

static bool lvds_pipe_enabled(struct drm_i915_private *dev_priv,
			      enum pipe pipe, u32 val)
{
	if ((val & LVDS_PORT_EN) == 0)
		return false;

	if (HAS_PCH_CPT(dev_priv)) {
		if ((val & PORT_TRANS_SEL_MASK) != PORT_TRANS_SEL_CPT(pipe))
			return false;
	} else {
		if ((val & LVDS_PIPE_MASK) != LVDS_PIPE(pipe))
			return false;
	}
	return true;
}

static bool adpa_pipe_enabled(struct drm_i915_private *dev_priv,
			      enum pipe pipe, u32 val)
{
	if ((val & ADPA_DAC_ENABLE) == 0)
		return false;
	if (HAS_PCH_CPT(dev_priv)) {
		if ((val & PORT_TRANS_SEL_MASK) != PORT_TRANS_SEL_CPT(pipe))
			return false;
	} else {
		if ((val & ADPA_PIPE_SELECT_MASK) != ADPA_PIPE_SELECT(pipe))
			return false;
	}
	return true;
}

static void assert_pch_dp_disabled(struct drm_i915_private *dev_priv,
				   enum pipe pipe, i915_reg_t reg,
				   u32 port_sel)
{
	u32 val = I915_READ(reg);
	I915_STATE_WARN(dp_pipe_enabled(dev_priv, pipe, port_sel, val),
	     "PCH DP (0x%08x) enabled on transcoder %c, should be disabled\n",
	     i915_mmio_reg_offset(reg), pipe_name(pipe));

	I915_STATE_WARN(HAS_PCH_IBX(dev_priv) && (val & DP_PORT_EN) == 0
	     && (val & DP_PIPEB_SELECT),
	     "IBX PCH dp port still using transcoder B\n");
}

static void assert_pch_hdmi_disabled(struct drm_i915_private *dev_priv,
				     enum pipe pipe, i915_reg_t reg)
{
	u32 val = I915_READ(reg);
	I915_STATE_WARN(hdmi_pipe_enabled(dev_priv, pipe, val),
	     "PCH HDMI (0x%08x) enabled on transcoder %c, should be disabled\n",
	     i915_mmio_reg_offset(reg), pipe_name(pipe));

	I915_STATE_WARN(HAS_PCH_IBX(dev_priv) && (val & SDVO_ENABLE) == 0
	     && (val & SDVO_PIPE_B_SELECT),
	     "IBX PCH hdmi port still using transcoder B\n");
}

static void assert_pch_ports_disabled(struct drm_i915_private *dev_priv,
				      enum pipe pipe)
{
	u32 val;

	assert_pch_dp_disabled(dev_priv, pipe, PCH_DP_B, TRANS_DP_PORT_SEL_B);
	assert_pch_dp_disabled(dev_priv, pipe, PCH_DP_C, TRANS_DP_PORT_SEL_C);
	assert_pch_dp_disabled(dev_priv, pipe, PCH_DP_D, TRANS_DP_PORT_SEL_D);

	val = I915_READ(PCH_ADPA);
	I915_STATE_WARN(adpa_pipe_enabled(dev_priv, pipe, val),
	     "PCH VGA enabled on transcoder %c, should be disabled\n",
	     pipe_name(pipe));

	val = I915_READ(PCH_LVDS);
	I915_STATE_WARN(lvds_pipe_enabled(dev_priv, pipe, val),
	     "PCH LVDS enabled on transcoder %c, should be disabled\n",
	     pipe_name(pipe));

	assert_pch_hdmi_disabled(dev_priv, pipe, PCH_HDMIB);
	assert_pch_hdmi_disabled(dev_priv, pipe, PCH_HDMIC);
	assert_pch_hdmi_disabled(dev_priv, pipe, PCH_HDMID);
}

static void _vlv_enable_pll(struct intel_crtc *crtc,
			    const struct intel_crtc_state *pipe_config)
{
	struct drm_i915_private *dev_priv = to_i915(crtc->base.dev);
	enum pipe pipe = crtc->pipe;

	I915_WRITE(DPLL(pipe), pipe_config->dpll_hw_state.dpll);
	POSTING_READ(DPLL(pipe));
	udelay(150);

	if (intel_wait_for_register(dev_priv,
				    DPLL(pipe),
				    DPLL_LOCK_VLV,
				    DPLL_LOCK_VLV,
				    1))
		DRM_ERROR("DPLL %d failed to lock\n", pipe);
}

static void vlv_enable_pll(struct intel_crtc *crtc,
			   const struct intel_crtc_state *pipe_config)
{
	struct drm_i915_private *dev_priv = to_i915(crtc->base.dev);
	enum pipe pipe = crtc->pipe;

	assert_pipe_disabled(dev_priv, pipe);

	/* PLL is protected by panel, make sure we can write it */
	assert_panel_unlocked(dev_priv, pipe);

	if (pipe_config->dpll_hw_state.dpll & DPLL_VCO_ENABLE)
		_vlv_enable_pll(crtc, pipe_config);

	I915_WRITE(DPLL_MD(pipe), pipe_config->dpll_hw_state.dpll_md);
	POSTING_READ(DPLL_MD(pipe));
}


static void _chv_enable_pll(struct intel_crtc *crtc,
			    const struct intel_crtc_state *pipe_config)
{
	struct drm_i915_private *dev_priv = to_i915(crtc->base.dev);
	enum pipe pipe = crtc->pipe;
	enum dpio_channel port = vlv_pipe_to_channel(pipe);
	u32 tmp;

	mutex_lock(&dev_priv->sb_lock);

	/* Enable back the 10bit clock to display controller */
	tmp = vlv_dpio_read(dev_priv, pipe, CHV_CMN_DW14(port));
	tmp |= DPIO_DCLKP_EN;
	vlv_dpio_write(dev_priv, pipe, CHV_CMN_DW14(port), tmp);

	mutex_unlock(&dev_priv->sb_lock);

	/*
	 * Need to wait > 100ns between dclkp clock enable bit and PLL enable.
	 */
	udelay(1);

	/* Enable PLL */
	I915_WRITE(DPLL(pipe), pipe_config->dpll_hw_state.dpll);

	/* Check PLL is locked */
	if (intel_wait_for_register(dev_priv,
				    DPLL(pipe), DPLL_LOCK_VLV, DPLL_LOCK_VLV,
				    1))
		DRM_ERROR("PLL %d failed to lock\n", pipe);
}

static void chv_enable_pll(struct intel_crtc *crtc,
			   const struct intel_crtc_state *pipe_config)
{
	struct drm_i915_private *dev_priv = to_i915(crtc->base.dev);
	enum pipe pipe = crtc->pipe;

	assert_pipe_disabled(dev_priv, pipe);

	/* PLL is protected by panel, make sure we can write it */
	assert_panel_unlocked(dev_priv, pipe);

	if (pipe_config->dpll_hw_state.dpll & DPLL_VCO_ENABLE)
		_chv_enable_pll(crtc, pipe_config);

	if (pipe != PIPE_A) {
		/*
		 * WaPixelRepeatModeFixForC0:chv
		 *
		 * DPLLCMD is AWOL. Use chicken bits to propagate
		 * the value from DPLLBMD to either pipe B or C.
		 */
		I915_WRITE(CBR4_VLV, pipe == PIPE_B ? CBR_DPLLBMD_PIPE_B : CBR_DPLLBMD_PIPE_C);
		I915_WRITE(DPLL_MD(PIPE_B), pipe_config->dpll_hw_state.dpll_md);
		I915_WRITE(CBR4_VLV, 0);
		dev_priv->chv_dpll_md[pipe] = pipe_config->dpll_hw_state.dpll_md;

		/*
		 * DPLLB VGA mode also seems to cause problems.
		 * We should always have it disabled.
		 */
		WARN_ON((I915_READ(DPLL(PIPE_B)) & DPLL_VGA_MODE_DIS) == 0);
	} else {
		I915_WRITE(DPLL_MD(pipe), pipe_config->dpll_hw_state.dpll_md);
		POSTING_READ(DPLL_MD(pipe));
	}
}

static int intel_num_dvo_pipes(struct drm_i915_private *dev_priv)
{
	struct intel_crtc *crtc;
	int count = 0;

	for_each_intel_crtc(&dev_priv->drm, crtc) {
		count += crtc->base.state->active &&
			intel_crtc_has_type(crtc->config, INTEL_OUTPUT_DVO);
	}

	return count;
}

static void i9xx_enable_pll(struct intel_crtc *crtc)
{
	struct drm_i915_private *dev_priv = to_i915(crtc->base.dev);
	i915_reg_t reg = DPLL(crtc->pipe);
	u32 dpll = crtc->config->dpll_hw_state.dpll;

	assert_pipe_disabled(dev_priv, crtc->pipe);

	/* PLL is protected by panel, make sure we can write it */
	if (IS_MOBILE(dev_priv) && !IS_I830(dev_priv))
		assert_panel_unlocked(dev_priv, crtc->pipe);

	/* Enable DVO 2x clock on both PLLs if necessary */
	if (IS_I830(dev_priv) && intel_num_dvo_pipes(dev_priv) > 0) {
		/*
		 * It appears to be important that we don't enable this
		 * for the current pipe before otherwise configuring the
		 * PLL. No idea how this should be handled if multiple
		 * DVO outputs are enabled simultaneosly.
		 */
		dpll |= DPLL_DVO_2X_MODE;
		I915_WRITE(DPLL(!crtc->pipe),
			   I915_READ(DPLL(!crtc->pipe)) | DPLL_DVO_2X_MODE);
	}

	/*
	 * Apparently we need to have VGA mode enabled prior to changing
	 * the P1/P2 dividers. Otherwise the DPLL will keep using the old
	 * dividers, even though the register value does change.
	 */
	I915_WRITE(reg, 0);

	I915_WRITE(reg, dpll);

	/* Wait for the clocks to stabilize. */
	POSTING_READ(reg);
	udelay(150);

	if (INTEL_GEN(dev_priv) >= 4) {
		I915_WRITE(DPLL_MD(crtc->pipe),
			   crtc->config->dpll_hw_state.dpll_md);
	} else {
		/* The pixel multiplier can only be updated once the
		 * DPLL is enabled and the clocks are stable.
		 *
		 * So write it again.
		 */
		I915_WRITE(reg, dpll);
	}

	/* We do this three times for luck */
	I915_WRITE(reg, dpll);
	POSTING_READ(reg);
	udelay(150); /* wait for warmup */
	I915_WRITE(reg, dpll);
	POSTING_READ(reg);
	udelay(150); /* wait for warmup */
	I915_WRITE(reg, dpll);
	POSTING_READ(reg);
	udelay(150); /* wait for warmup */
}

/**
 * i9xx_disable_pll - disable a PLL
 * @dev_priv: i915 private structure
 * @pipe: pipe PLL to disable
 *
 * Disable the PLL for @pipe, making sure the pipe is off first.
 *
 * Note!  This is for pre-ILK only.
 */
static void i9xx_disable_pll(struct intel_crtc *crtc)
{
	struct drm_i915_private *dev_priv = to_i915(crtc->base.dev);
	enum pipe pipe = crtc->pipe;

	/* Disable DVO 2x clock on both PLLs if necessary */
	if (IS_I830(dev_priv) &&
	    intel_crtc_has_type(crtc->config, INTEL_OUTPUT_DVO) &&
	    !intel_num_dvo_pipes(dev_priv)) {
		I915_WRITE(DPLL(PIPE_B),
			   I915_READ(DPLL(PIPE_B)) & ~DPLL_DVO_2X_MODE);
		I915_WRITE(DPLL(PIPE_A),
			   I915_READ(DPLL(PIPE_A)) & ~DPLL_DVO_2X_MODE);
	}

	/* Don't disable pipe or pipe PLLs if needed */
	if ((pipe == PIPE_A && dev_priv->quirks & QUIRK_PIPEA_FORCE) ||
	    (pipe == PIPE_B && dev_priv->quirks & QUIRK_PIPEB_FORCE))
		return;

	/* Make sure the pipe isn't still relying on us */
	assert_pipe_disabled(dev_priv, pipe);

	I915_WRITE(DPLL(pipe), DPLL_VGA_MODE_DIS);
	POSTING_READ(DPLL(pipe));
}

static void vlv_disable_pll(struct drm_i915_private *dev_priv, enum pipe pipe)
{
	u32 val;

	/* Make sure the pipe isn't still relying on us */
	assert_pipe_disabled(dev_priv, pipe);

	val = DPLL_INTEGRATED_REF_CLK_VLV |
		DPLL_REF_CLK_ENABLE_VLV | DPLL_VGA_MODE_DIS;
	if (pipe != PIPE_A)
		val |= DPLL_INTEGRATED_CRI_CLK_VLV;

	I915_WRITE(DPLL(pipe), val);
	POSTING_READ(DPLL(pipe));
}

static void chv_disable_pll(struct drm_i915_private *dev_priv, enum pipe pipe)
{
	enum dpio_channel port = vlv_pipe_to_channel(pipe);
	u32 val;

	/* Make sure the pipe isn't still relying on us */
	assert_pipe_disabled(dev_priv, pipe);

	val = DPLL_SSC_REF_CLK_CHV |
		DPLL_REF_CLK_ENABLE_VLV | DPLL_VGA_MODE_DIS;
	if (pipe != PIPE_A)
		val |= DPLL_INTEGRATED_CRI_CLK_VLV;

	I915_WRITE(DPLL(pipe), val);
	POSTING_READ(DPLL(pipe));

	mutex_lock(&dev_priv->sb_lock);

	/* Disable 10bit clock to display controller */
	val = vlv_dpio_read(dev_priv, pipe, CHV_CMN_DW14(port));
	val &= ~DPIO_DCLKP_EN;
	vlv_dpio_write(dev_priv, pipe, CHV_CMN_DW14(port), val);

	mutex_unlock(&dev_priv->sb_lock);
}

void vlv_wait_port_ready(struct drm_i915_private *dev_priv,
			 struct intel_digital_port *dport,
			 unsigned int expected_mask)
{
	u32 port_mask;
	i915_reg_t dpll_reg;

	switch (dport->port) {
	case PORT_B:
		port_mask = DPLL_PORTB_READY_MASK;
		dpll_reg = DPLL(0);
		break;
	case PORT_C:
		port_mask = DPLL_PORTC_READY_MASK;
		dpll_reg = DPLL(0);
		expected_mask <<= 4;
		break;
	case PORT_D:
		port_mask = DPLL_PORTD_READY_MASK;
		dpll_reg = DPIO_PHY_STATUS;
		break;
	default:
		BUG();
	}

	if (intel_wait_for_register(dev_priv,
				    dpll_reg, port_mask, expected_mask,
				    1000))
		WARN(1, "timed out waiting for port %c ready: got 0x%x, expected 0x%x\n",
		     port_name(dport->port), I915_READ(dpll_reg) & port_mask, expected_mask);
}

static void ironlake_enable_pch_transcoder(struct drm_i915_private *dev_priv,
					   enum pipe pipe)
{
	struct intel_crtc *intel_crtc = intel_get_crtc_for_pipe(dev_priv,
								pipe);
	i915_reg_t reg;
	uint32_t val, pipeconf_val;

	/* Make sure PCH DPLL is enabled */
	assert_shared_dpll_enabled(dev_priv, intel_crtc->config->shared_dpll);

	/* FDI must be feeding us bits for PCH ports */
	assert_fdi_tx_enabled(dev_priv, pipe);
	assert_fdi_rx_enabled(dev_priv, pipe);

	if (HAS_PCH_CPT(dev_priv)) {
		/* Workaround: Set the timing override bit before enabling the
		 * pch transcoder. */
		reg = TRANS_CHICKEN2(pipe);
		val = I915_READ(reg);
		val |= TRANS_CHICKEN2_TIMING_OVERRIDE;
		I915_WRITE(reg, val);
	}

	reg = PCH_TRANSCONF(pipe);
	val = I915_READ(reg);
	pipeconf_val = I915_READ(PIPECONF(pipe));

	if (HAS_PCH_IBX(dev_priv)) {
		/*
		 * Make the BPC in transcoder be consistent with
		 * that in pipeconf reg. For HDMI we must use 8bpc
		 * here for both 8bpc and 12bpc.
		 */
		val &= ~PIPECONF_BPC_MASK;
		if (intel_crtc_has_type(intel_crtc->config, INTEL_OUTPUT_HDMI))
			val |= PIPECONF_8BPC;
		else
			val |= pipeconf_val & PIPECONF_BPC_MASK;
	}

	val &= ~TRANS_INTERLACE_MASK;
	if ((pipeconf_val & PIPECONF_INTERLACE_MASK) == PIPECONF_INTERLACED_ILK)
		if (HAS_PCH_IBX(dev_priv) &&
		    intel_crtc_has_type(intel_crtc->config, INTEL_OUTPUT_SDVO))
			val |= TRANS_LEGACY_INTERLACED_ILK;
		else
			val |= TRANS_INTERLACED;
	else
		val |= TRANS_PROGRESSIVE;

	I915_WRITE(reg, val | TRANS_ENABLE);
	if (intel_wait_for_register(dev_priv,
				    reg, TRANS_STATE_ENABLE, TRANS_STATE_ENABLE,
				    100))
		DRM_ERROR("failed to enable transcoder %c\n", pipe_name(pipe));
}

static void lpt_enable_pch_transcoder(struct drm_i915_private *dev_priv,
				      enum transcoder cpu_transcoder)
{
	u32 val, pipeconf_val;

	/* FDI must be feeding us bits for PCH ports */
	assert_fdi_tx_enabled(dev_priv, (enum pipe) cpu_transcoder);
	assert_fdi_rx_enabled(dev_priv, PIPE_A);

	/* Workaround: set timing override bit. */
	val = I915_READ(TRANS_CHICKEN2(PIPE_A));
	val |= TRANS_CHICKEN2_TIMING_OVERRIDE;
	I915_WRITE(TRANS_CHICKEN2(PIPE_A), val);

	val = TRANS_ENABLE;
	pipeconf_val = I915_READ(PIPECONF(cpu_transcoder));

	if ((pipeconf_val & PIPECONF_INTERLACE_MASK_HSW) ==
	    PIPECONF_INTERLACED_ILK)
		val |= TRANS_INTERLACED;
	else
		val |= TRANS_PROGRESSIVE;

	I915_WRITE(LPT_TRANSCONF, val);
	if (intel_wait_for_register(dev_priv,
				    LPT_TRANSCONF,
				    TRANS_STATE_ENABLE,
				    TRANS_STATE_ENABLE,
				    100))
		DRM_ERROR("Failed to enable PCH transcoder\n");
}

static void ironlake_disable_pch_transcoder(struct drm_i915_private *dev_priv,
					    enum pipe pipe)
{
	i915_reg_t reg;
	uint32_t val;

	/* FDI relies on the transcoder */
	assert_fdi_tx_disabled(dev_priv, pipe);
	assert_fdi_rx_disabled(dev_priv, pipe);

	/* Ports must be off as well */
	assert_pch_ports_disabled(dev_priv, pipe);

	reg = PCH_TRANSCONF(pipe);
	val = I915_READ(reg);
	val &= ~TRANS_ENABLE;
	I915_WRITE(reg, val);
	/* wait for PCH transcoder off, transcoder state */
	if (intel_wait_for_register(dev_priv,
				    reg, TRANS_STATE_ENABLE, 0,
				    50))
		DRM_ERROR("failed to disable transcoder %c\n", pipe_name(pipe));

	if (HAS_PCH_CPT(dev_priv)) {
		/* Workaround: Clear the timing override chicken bit again. */
		reg = TRANS_CHICKEN2(pipe);
		val = I915_READ(reg);
		val &= ~TRANS_CHICKEN2_TIMING_OVERRIDE;
		I915_WRITE(reg, val);
	}
}

void lpt_disable_pch_transcoder(struct drm_i915_private *dev_priv)
{
	u32 val;

	val = I915_READ(LPT_TRANSCONF);
	val &= ~TRANS_ENABLE;
	I915_WRITE(LPT_TRANSCONF, val);
	/* wait for PCH transcoder off, transcoder state */
	if (intel_wait_for_register(dev_priv,
				    LPT_TRANSCONF, TRANS_STATE_ENABLE, 0,
				    50))
		DRM_ERROR("Failed to disable PCH transcoder\n");

	/* Workaround: clear timing override bit. */
	val = I915_READ(TRANS_CHICKEN2(PIPE_A));
	val &= ~TRANS_CHICKEN2_TIMING_OVERRIDE;
	I915_WRITE(TRANS_CHICKEN2(PIPE_A), val);
}

enum transcoder intel_crtc_pch_transcoder(struct intel_crtc *crtc)
{
	struct drm_i915_private *dev_priv = to_i915(crtc->base.dev);

	WARN_ON(!crtc->config->has_pch_encoder);

	if (HAS_PCH_LPT(dev_priv))
		return TRANSCODER_A;
	else
		return (enum transcoder) crtc->pipe;
}

/**
 * intel_enable_pipe - enable a pipe, asserting requirements
 * @crtc: crtc responsible for the pipe
 *
 * Enable @crtc's pipe, making sure that various hardware specific requirements
 * are met, if applicable, e.g. PLL enabled, LVDS pairs enabled, etc.
 */
static void intel_enable_pipe(struct intel_crtc *crtc)
{
	struct drm_device *dev = crtc->base.dev;
	struct drm_i915_private *dev_priv = to_i915(dev);
	enum pipe pipe = crtc->pipe;
	enum transcoder cpu_transcoder = crtc->config->cpu_transcoder;
	i915_reg_t reg;
	u32 val;

	DRM_DEBUG_KMS("enabling pipe %c\n", pipe_name(pipe));

	assert_planes_disabled(dev_priv, pipe);
	assert_cursor_disabled(dev_priv, pipe);
	assert_sprites_disabled(dev_priv, pipe);

<<<<<<< HEAD
=======
	if (HAS_PCH_LPT(dev_priv))
		pch_transcoder = PIPE_A;
	else
		pch_transcoder = pipe;

>>>>>>> 5507839a
	/*
	 * A pipe without a PLL won't actually be able to drive bits from
	 * a plane.  On ILK+ the pipe PLLs are integrated, so we don't
	 * need the check.
	 */
	if (HAS_GMCH_DISPLAY(dev_priv)) {
		if (intel_crtc_has_type(crtc->config, INTEL_OUTPUT_DSI))
			assert_dsi_pll_enabled(dev_priv);
		else
			assert_pll_enabled(dev_priv, pipe);
	} else {
		if (crtc->config->has_pch_encoder) {
			/* if driving the PCH, we need FDI enabled */
			assert_fdi_rx_pll_enabled(dev_priv,
						  (enum pipe) intel_crtc_pch_transcoder(crtc));
			assert_fdi_tx_pll_enabled(dev_priv,
						  (enum pipe) cpu_transcoder);
		}
		/* FIXME: assert CPU port conditions for SNB+ */
	}

	reg = PIPECONF(cpu_transcoder);
	val = I915_READ(reg);
	if (val & PIPECONF_ENABLE) {
		WARN_ON(!((pipe == PIPE_A && dev_priv->quirks & QUIRK_PIPEA_FORCE) ||
			  (pipe == PIPE_B && dev_priv->quirks & QUIRK_PIPEB_FORCE)));
		return;
	}

	I915_WRITE(reg, val | PIPECONF_ENABLE);
	POSTING_READ(reg);

	/*
	 * Until the pipe starts DSL will read as 0, which would cause
	 * an apparent vblank timestamp jump, which messes up also the
	 * frame count when it's derived from the timestamps. So let's
	 * wait for the pipe to start properly before we call
	 * drm_crtc_vblank_on()
	 */
	if (dev->max_vblank_count == 0 &&
	    wait_for(intel_get_crtc_scanline(crtc) != crtc->scanline_offset, 50))
		DRM_ERROR("pipe %c didn't start\n", pipe_name(pipe));
}

/**
 * intel_disable_pipe - disable a pipe, asserting requirements
 * @crtc: crtc whose pipes is to be disabled
 *
 * Disable the pipe of @crtc, making sure that various hardware
 * specific requirements are met, if applicable, e.g. plane
 * disabled, panel fitter off, etc.
 *
 * Will wait until the pipe has shut down before returning.
 */
static void intel_disable_pipe(struct intel_crtc *crtc)
{
	struct drm_i915_private *dev_priv = to_i915(crtc->base.dev);
	enum transcoder cpu_transcoder = crtc->config->cpu_transcoder;
	enum pipe pipe = crtc->pipe;
	i915_reg_t reg;
	u32 val;

	DRM_DEBUG_KMS("disabling pipe %c\n", pipe_name(pipe));

	/*
	 * Make sure planes won't keep trying to pump pixels to us,
	 * or we might hang the display.
	 */
	assert_planes_disabled(dev_priv, pipe);
	assert_cursor_disabled(dev_priv, pipe);
	assert_sprites_disabled(dev_priv, pipe);

	reg = PIPECONF(cpu_transcoder);
	val = I915_READ(reg);
	if ((val & PIPECONF_ENABLE) == 0)
		return;

	/*
	 * Double wide has implications for planes
	 * so best keep it disabled when not needed.
	 */
	if (crtc->config->double_wide)
		val &= ~PIPECONF_DOUBLE_WIDE;

	/* Don't disable pipe or pipe PLLs if needed */
	if (!(pipe == PIPE_A && dev_priv->quirks & QUIRK_PIPEA_FORCE) &&
	    !(pipe == PIPE_B && dev_priv->quirks & QUIRK_PIPEB_FORCE))
		val &= ~PIPECONF_ENABLE;

	I915_WRITE(reg, val);
	if ((val & PIPECONF_ENABLE) == 0)
		intel_wait_for_pipe_off(crtc);
}

static unsigned int intel_tile_size(const struct drm_i915_private *dev_priv)
{
	return IS_GEN2(dev_priv) ? 2048 : 4096;
}

static unsigned int intel_tile_width_bytes(const struct drm_i915_private *dev_priv,
					   uint64_t fb_modifier, unsigned int cpp)
{
	switch (fb_modifier) {
	case DRM_FORMAT_MOD_NONE:
		return cpp;
	case I915_FORMAT_MOD_X_TILED:
		if (IS_GEN2(dev_priv))
			return 128;
		else
			return 512;
	case I915_FORMAT_MOD_Y_TILED:
		if (IS_GEN2(dev_priv) || HAS_128_BYTE_Y_TILING(dev_priv))
			return 128;
		else
			return 512;
	case I915_FORMAT_MOD_Yf_TILED:
		switch (cpp) {
		case 1:
			return 64;
		case 2:
		case 4:
			return 128;
		case 8:
		case 16:
			return 256;
		default:
			MISSING_CASE(cpp);
			return cpp;
		}
		break;
	default:
		MISSING_CASE(fb_modifier);
		return cpp;
	}
}

unsigned int intel_tile_height(const struct drm_i915_private *dev_priv,
			       uint64_t fb_modifier, unsigned int cpp)
{
	if (fb_modifier == DRM_FORMAT_MOD_NONE)
		return 1;
	else
		return intel_tile_size(dev_priv) /
			intel_tile_width_bytes(dev_priv, fb_modifier, cpp);
}

/* Return the tile dimensions in pixel units */
static void intel_tile_dims(const struct drm_i915_private *dev_priv,
			    unsigned int *tile_width,
			    unsigned int *tile_height,
			    uint64_t fb_modifier,
			    unsigned int cpp)
{
	unsigned int tile_width_bytes =
		intel_tile_width_bytes(dev_priv, fb_modifier, cpp);

	*tile_width = tile_width_bytes / cpp;
	*tile_height = intel_tile_size(dev_priv) / tile_width_bytes;
}

unsigned int
intel_fb_align_height(struct drm_device *dev, unsigned int height,
		      uint32_t pixel_format, uint64_t fb_modifier)
{
	unsigned int cpp = drm_format_plane_cpp(pixel_format, 0);
	unsigned int tile_height = intel_tile_height(to_i915(dev), fb_modifier, cpp);

	return ALIGN(height, tile_height);
}

unsigned int intel_rotation_info_size(const struct intel_rotation_info *rot_info)
{
	unsigned int size = 0;
	int i;

	for (i = 0 ; i < ARRAY_SIZE(rot_info->plane); i++)
		size += rot_info->plane[i].width * rot_info->plane[i].height;

	return size;
}

static void
intel_fill_fb_ggtt_view(struct i915_ggtt_view *view,
			const struct drm_framebuffer *fb,
			unsigned int rotation)
{
	view->type = I915_GGTT_VIEW_NORMAL;
	if (drm_rotation_90_or_270(rotation)) {
		view->type = I915_GGTT_VIEW_ROTATED;
		view->rotated = to_intel_framebuffer(fb)->rot_info;
	}
}

static unsigned int intel_linear_alignment(const struct drm_i915_private *dev_priv)
{
	if (INTEL_INFO(dev_priv)->gen >= 9)
		return 256 * 1024;
	else if (IS_I965G(dev_priv) || IS_I965GM(dev_priv) ||
		 IS_VALLEYVIEW(dev_priv) || IS_CHERRYVIEW(dev_priv))
		return 128 * 1024;
	else if (INTEL_INFO(dev_priv)->gen >= 4)
		return 4 * 1024;
	else
		return 0;
}

static unsigned int intel_surf_alignment(const struct drm_i915_private *dev_priv,
					 uint64_t fb_modifier)
{
	switch (fb_modifier) {
	case DRM_FORMAT_MOD_NONE:
		return intel_linear_alignment(dev_priv);
	case I915_FORMAT_MOD_X_TILED:
		if (INTEL_INFO(dev_priv)->gen >= 9)
			return 256 * 1024;
		return 0;
	case I915_FORMAT_MOD_Y_TILED:
	case I915_FORMAT_MOD_Yf_TILED:
		return 1 * 1024 * 1024;
	default:
		MISSING_CASE(fb_modifier);
		return 0;
	}
}

struct i915_vma *
intel_pin_and_fence_fb_obj(struct drm_framebuffer *fb, unsigned int rotation)
{
	struct drm_device *dev = fb->dev;
	struct drm_i915_private *dev_priv = to_i915(dev);
	struct drm_i915_gem_object *obj = intel_fb_obj(fb);
	struct i915_ggtt_view view;
	struct i915_vma *vma;
	u32 alignment;

	WARN_ON(!mutex_is_locked(&dev->struct_mutex));

	alignment = intel_surf_alignment(dev_priv, fb->modifier);

	intel_fill_fb_ggtt_view(&view, fb, rotation);

	/* Note that the w/a also requires 64 PTE of padding following the
	 * bo. We currently fill all unused PTE with the shadow page and so
	 * we should always have valid PTE following the scanout preventing
	 * the VT-d warning.
	 */
	if (intel_scanout_needs_vtd_wa(dev_priv) && alignment < 256 * 1024)
		alignment = 256 * 1024;

	/*
	 * Global gtt pte registers are special registers which actually forward
	 * writes to a chunk of system memory. Which means that there is no risk
	 * that the register values disappear as soon as we call
	 * intel_runtime_pm_put(), so it is correct to wrap only the
	 * pin/unpin/fence and not more.
	 */
	intel_runtime_pm_get(dev_priv);

	vma = i915_gem_object_pin_to_display_plane(obj, alignment, &view);
	if (IS_ERR(vma))
		goto err;

	if (i915_vma_is_map_and_fenceable(vma)) {
		/* Install a fence for tiled scan-out. Pre-i965 always needs a
		 * fence, whereas 965+ only requires a fence if using
		 * framebuffer compression.  For simplicity, we always, when
		 * possible, install a fence as the cost is not that onerous.
		 *
		 * If we fail to fence the tiled scanout, then either the
		 * modeset will reject the change (which is highly unlikely as
		 * the affected systems, all but one, do not have unmappable
		 * space) or we will not be able to enable full powersaving
		 * techniques (also likely not to apply due to various limits
		 * FBC and the like impose on the size of the buffer, which
		 * presumably we violated anyway with this unmappable buffer).
		 * Anyway, it is presumably better to stumble onwards with
		 * something and try to run the system in a "less than optimal"
		 * mode that matches the user configuration.
		 */
		if (i915_vma_get_fence(vma) == 0)
			i915_vma_pin_fence(vma);
	}

	i915_vma_get(vma);
err:
	intel_runtime_pm_put(dev_priv);
	return vma;
}

void intel_unpin_fb_vma(struct i915_vma *vma)
{
	lockdep_assert_held(&vma->vm->i915->drm.struct_mutex);

	if (WARN_ON_ONCE(!vma))
		return;

	i915_vma_unpin_fence(vma);
	i915_gem_object_unpin_from_display_plane(vma);
	i915_vma_put(vma);
}

static int intel_fb_pitch(const struct drm_framebuffer *fb, int plane,
			  unsigned int rotation)
{
	if (drm_rotation_90_or_270(rotation))
		return to_intel_framebuffer(fb)->rotated[plane].pitch;
	else
		return fb->pitches[plane];
}

/*
 * Convert the x/y offsets into a linear offset.
 * Only valid with 0/180 degree rotation, which is fine since linear
 * offset is only used with linear buffers on pre-hsw and tiled buffers
 * with gen2/3, and 90/270 degree rotations isn't supported on any of them.
 */
u32 intel_fb_xy_to_linear(int x, int y,
			  const struct intel_plane_state *state,
			  int plane)
{
	const struct drm_framebuffer *fb = state->base.fb;
	unsigned int cpp = fb->format->cpp[plane];
	unsigned int pitch = fb->pitches[plane];

	return y * pitch + x * cpp;
}

/*
 * Add the x/y offsets derived from fb->offsets[] to the user
 * specified plane src x/y offsets. The resulting x/y offsets
 * specify the start of scanout from the beginning of the gtt mapping.
 */
void intel_add_fb_offsets(int *x, int *y,
			  const struct intel_plane_state *state,
			  int plane)

{
	const struct intel_framebuffer *intel_fb = to_intel_framebuffer(state->base.fb);
	unsigned int rotation = state->base.rotation;

	if (drm_rotation_90_or_270(rotation)) {
		*x += intel_fb->rotated[plane].x;
		*y += intel_fb->rotated[plane].y;
	} else {
		*x += intel_fb->normal[plane].x;
		*y += intel_fb->normal[plane].y;
	}
}

/*
 * Input tile dimensions and pitch must already be
 * rotated to match x and y, and in pixel units.
 */
static u32 _intel_adjust_tile_offset(int *x, int *y,
				     unsigned int tile_width,
				     unsigned int tile_height,
				     unsigned int tile_size,
				     unsigned int pitch_tiles,
				     u32 old_offset,
				     u32 new_offset)
{
	unsigned int pitch_pixels = pitch_tiles * tile_width;
	unsigned int tiles;

	WARN_ON(old_offset & (tile_size - 1));
	WARN_ON(new_offset & (tile_size - 1));
	WARN_ON(new_offset > old_offset);

	tiles = (old_offset - new_offset) / tile_size;

	*y += tiles / pitch_tiles * tile_height;
	*x += tiles % pitch_tiles * tile_width;

	/* minimize x in case it got needlessly big */
	*y += *x / pitch_pixels * tile_height;
	*x %= pitch_pixels;

	return new_offset;
}

/*
 * Adjust the tile offset by moving the difference into
 * the x/y offsets.
 */
static u32 intel_adjust_tile_offset(int *x, int *y,
				    const struct intel_plane_state *state, int plane,
				    u32 old_offset, u32 new_offset)
{
	const struct drm_i915_private *dev_priv = to_i915(state->base.plane->dev);
	const struct drm_framebuffer *fb = state->base.fb;
	unsigned int cpp = fb->format->cpp[plane];
	unsigned int rotation = state->base.rotation;
	unsigned int pitch = intel_fb_pitch(fb, plane, rotation);

	WARN_ON(new_offset > old_offset);

	if (fb->modifier != DRM_FORMAT_MOD_NONE) {
		unsigned int tile_size, tile_width, tile_height;
		unsigned int pitch_tiles;

		tile_size = intel_tile_size(dev_priv);
		intel_tile_dims(dev_priv, &tile_width, &tile_height,
				fb->modifier, cpp);

		if (drm_rotation_90_or_270(rotation)) {
			pitch_tiles = pitch / tile_height;
			swap(tile_width, tile_height);
		} else {
			pitch_tiles = pitch / (tile_width * cpp);
		}

		_intel_adjust_tile_offset(x, y, tile_width, tile_height,
					  tile_size, pitch_tiles,
					  old_offset, new_offset);
	} else {
		old_offset += *y * pitch + *x * cpp;

		*y = (old_offset - new_offset) / pitch;
		*x = ((old_offset - new_offset) - *y * pitch) / cpp;
	}

	return new_offset;
}

/*
 * Computes the linear offset to the base tile and adjusts
 * x, y. bytes per pixel is assumed to be a power-of-two.
 *
 * In the 90/270 rotated case, x and y are assumed
 * to be already rotated to match the rotated GTT view, and
 * pitch is the tile_height aligned framebuffer height.
 *
 * This function is used when computing the derived information
 * under intel_framebuffer, so using any of that information
 * here is not allowed. Anything under drm_framebuffer can be
 * used. This is why the user has to pass in the pitch since it
 * is specified in the rotated orientation.
 */
static u32 _intel_compute_tile_offset(const struct drm_i915_private *dev_priv,
				      int *x, int *y,
				      const struct drm_framebuffer *fb, int plane,
				      unsigned int pitch,
				      unsigned int rotation,
				      u32 alignment)
{
	uint64_t fb_modifier = fb->modifier;
	unsigned int cpp = fb->format->cpp[plane];
	u32 offset, offset_aligned;

	if (alignment)
		alignment--;

	if (fb_modifier != DRM_FORMAT_MOD_NONE) {
		unsigned int tile_size, tile_width, tile_height;
		unsigned int tile_rows, tiles, pitch_tiles;

		tile_size = intel_tile_size(dev_priv);
		intel_tile_dims(dev_priv, &tile_width, &tile_height,
				fb_modifier, cpp);

		if (drm_rotation_90_or_270(rotation)) {
			pitch_tiles = pitch / tile_height;
			swap(tile_width, tile_height);
		} else {
			pitch_tiles = pitch / (tile_width * cpp);
		}

		tile_rows = *y / tile_height;
		*y %= tile_height;

		tiles = *x / tile_width;
		*x %= tile_width;

		offset = (tile_rows * pitch_tiles + tiles) * tile_size;
		offset_aligned = offset & ~alignment;

		_intel_adjust_tile_offset(x, y, tile_width, tile_height,
					  tile_size, pitch_tiles,
					  offset, offset_aligned);
	} else {
		offset = *y * pitch + *x * cpp;
		offset_aligned = offset & ~alignment;

		*y = (offset & alignment) / pitch;
		*x = ((offset & alignment) - *y * pitch) / cpp;
	}

	return offset_aligned;
}

u32 intel_compute_tile_offset(int *x, int *y,
			      const struct intel_plane_state *state,
			      int plane)
{
	const struct drm_i915_private *dev_priv = to_i915(state->base.plane->dev);
	const struct drm_framebuffer *fb = state->base.fb;
	unsigned int rotation = state->base.rotation;
	int pitch = intel_fb_pitch(fb, plane, rotation);
	u32 alignment;

	/* AUX_DIST needs only 4K alignment */
	if (fb->format->format == DRM_FORMAT_NV12 && plane == 1)
		alignment = 4096;
	else
		alignment = intel_surf_alignment(dev_priv, fb->modifier);

	return _intel_compute_tile_offset(dev_priv, x, y, fb, plane, pitch,
					  rotation, alignment);
}

/* Convert the fb->offset[] linear offset into x/y offsets */
static void intel_fb_offset_to_xy(int *x, int *y,
				  const struct drm_framebuffer *fb, int plane)
{
	unsigned int cpp = fb->format->cpp[plane];
	unsigned int pitch = fb->pitches[plane];
	u32 linear_offset = fb->offsets[plane];

	*y = linear_offset / pitch;
	*x = linear_offset % pitch / cpp;
}

static unsigned int intel_fb_modifier_to_tiling(uint64_t fb_modifier)
{
	switch (fb_modifier) {
	case I915_FORMAT_MOD_X_TILED:
		return I915_TILING_X;
	case I915_FORMAT_MOD_Y_TILED:
		return I915_TILING_Y;
	default:
		return I915_TILING_NONE;
	}
}

static int
intel_fill_fb_info(struct drm_i915_private *dev_priv,
		   struct drm_framebuffer *fb)
{
	struct intel_framebuffer *intel_fb = to_intel_framebuffer(fb);
	struct intel_rotation_info *rot_info = &intel_fb->rot_info;
	u32 gtt_offset_rotated = 0;
	unsigned int max_size = 0;
	int i, num_planes = fb->format->num_planes;
	unsigned int tile_size = intel_tile_size(dev_priv);

	for (i = 0; i < num_planes; i++) {
		unsigned int width, height;
		unsigned int cpp, size;
		u32 offset;
		int x, y;

		cpp = fb->format->cpp[i];
		width = drm_framebuffer_plane_width(fb->width, fb, i);
		height = drm_framebuffer_plane_height(fb->height, fb, i);

		intel_fb_offset_to_xy(&x, &y, fb, i);

		/*
		 * The fence (if used) is aligned to the start of the object
		 * so having the framebuffer wrap around across the edge of the
		 * fenced region doesn't really work. We have no API to configure
		 * the fence start offset within the object (nor could we probably
		 * on gen2/3). So it's just easier if we just require that the
		 * fb layout agrees with the fence layout. We already check that the
		 * fb stride matches the fence stride elsewhere.
		 */
		if (i915_gem_object_is_tiled(intel_fb->obj) &&
		    (x + width) * cpp > fb->pitches[i]) {
			DRM_DEBUG("bad fb plane %d offset: 0x%x\n",
				  i, fb->offsets[i]);
			return -EINVAL;
		}

		/*
		 * First pixel of the framebuffer from
		 * the start of the normal gtt mapping.
		 */
		intel_fb->normal[i].x = x;
		intel_fb->normal[i].y = y;

		offset = _intel_compute_tile_offset(dev_priv, &x, &y,
						    fb, 0, fb->pitches[i],
						    DRM_ROTATE_0, tile_size);
		offset /= tile_size;

		if (fb->modifier != DRM_FORMAT_MOD_NONE) {
			unsigned int tile_width, tile_height;
			unsigned int pitch_tiles;
			struct drm_rect r;

			intel_tile_dims(dev_priv, &tile_width, &tile_height,
					fb->modifier, cpp);

			rot_info->plane[i].offset = offset;
			rot_info->plane[i].stride = DIV_ROUND_UP(fb->pitches[i], tile_width * cpp);
			rot_info->plane[i].width = DIV_ROUND_UP(x + width, tile_width);
			rot_info->plane[i].height = DIV_ROUND_UP(y + height, tile_height);

			intel_fb->rotated[i].pitch =
				rot_info->plane[i].height * tile_height;

			/* how many tiles does this plane need */
			size = rot_info->plane[i].stride * rot_info->plane[i].height;
			/*
			 * If the plane isn't horizontally tile aligned,
			 * we need one more tile.
			 */
			if (x != 0)
				size++;

			/* rotate the x/y offsets to match the GTT view */
			r.x1 = x;
			r.y1 = y;
			r.x2 = x + width;
			r.y2 = y + height;
			drm_rect_rotate(&r,
					rot_info->plane[i].width * tile_width,
					rot_info->plane[i].height * tile_height,
					DRM_ROTATE_270);
			x = r.x1;
			y = r.y1;

			/* rotate the tile dimensions to match the GTT view */
			pitch_tiles = intel_fb->rotated[i].pitch / tile_height;
			swap(tile_width, tile_height);

			/*
			 * We only keep the x/y offsets, so push all of the
			 * gtt offset into the x/y offsets.
			 */
			_intel_adjust_tile_offset(&x, &y,
						  tile_width, tile_height,
						  tile_size, pitch_tiles,
						  gtt_offset_rotated * tile_size, 0);

			gtt_offset_rotated += rot_info->plane[i].width * rot_info->plane[i].height;

			/*
			 * First pixel of the framebuffer from
			 * the start of the rotated gtt mapping.
			 */
			intel_fb->rotated[i].x = x;
			intel_fb->rotated[i].y = y;
		} else {
			size = DIV_ROUND_UP((y + height) * fb->pitches[i] +
					    x * cpp, tile_size);
		}

		/* how many tiles in total needed in the bo */
		max_size = max(max_size, offset + size);
	}

	if (max_size * tile_size > to_intel_framebuffer(fb)->obj->base.size) {
		DRM_DEBUG("fb too big for bo (need %u bytes, have %zu bytes)\n",
			  max_size * tile_size, to_intel_framebuffer(fb)->obj->base.size);
		return -EINVAL;
	}

	return 0;
}

static int i9xx_format_to_fourcc(int format)
{
	switch (format) {
	case DISPPLANE_8BPP:
		return DRM_FORMAT_C8;
	case DISPPLANE_BGRX555:
		return DRM_FORMAT_XRGB1555;
	case DISPPLANE_BGRX565:
		return DRM_FORMAT_RGB565;
	default:
	case DISPPLANE_BGRX888:
		return DRM_FORMAT_XRGB8888;
	case DISPPLANE_RGBX888:
		return DRM_FORMAT_XBGR8888;
	case DISPPLANE_BGRX101010:
		return DRM_FORMAT_XRGB2101010;
	case DISPPLANE_RGBX101010:
		return DRM_FORMAT_XBGR2101010;
	}
}

static int skl_format_to_fourcc(int format, bool rgb_order, bool alpha)
{
	switch (format) {
	case PLANE_CTL_FORMAT_RGB_565:
		return DRM_FORMAT_RGB565;
	default:
	case PLANE_CTL_FORMAT_XRGB_8888:
		if (rgb_order) {
			if (alpha)
				return DRM_FORMAT_ABGR8888;
			else
				return DRM_FORMAT_XBGR8888;
		} else {
			if (alpha)
				return DRM_FORMAT_ARGB8888;
			else
				return DRM_FORMAT_XRGB8888;
		}
	case PLANE_CTL_FORMAT_XRGB_2101010:
		if (rgb_order)
			return DRM_FORMAT_XBGR2101010;
		else
			return DRM_FORMAT_XRGB2101010;
	}
}

static bool
intel_alloc_initial_plane_obj(struct intel_crtc *crtc,
			      struct intel_initial_plane_config *plane_config)
{
	struct drm_device *dev = crtc->base.dev;
	struct drm_i915_private *dev_priv = to_i915(dev);
	struct i915_ggtt *ggtt = &dev_priv->ggtt;
	struct drm_i915_gem_object *obj = NULL;
	struct drm_mode_fb_cmd2 mode_cmd = { 0 };
	struct drm_framebuffer *fb = &plane_config->fb->base;
	u32 base_aligned = round_down(plane_config->base, PAGE_SIZE);
	u32 size_aligned = round_up(plane_config->base + plane_config->size,
				    PAGE_SIZE);

	size_aligned -= base_aligned;

	if (plane_config->size == 0)
		return false;

	/* If the FB is too big, just don't use it since fbdev is not very
	 * important and we should probably use that space with FBC or other
	 * features. */
	if (size_aligned * 2 > ggtt->stolen_usable_size)
		return false;

	mutex_lock(&dev->struct_mutex);

	obj = i915_gem_object_create_stolen_for_preallocated(dev_priv,
							     base_aligned,
							     base_aligned,
							     size_aligned);
	if (IS_ERR(obj)) {
		mutex_unlock(&dev->struct_mutex);
		return false;
	}

	/* Not to be preserved across hibernation */
	obj->mm.internal_volatile = true;

	if (plane_config->tiling == I915_TILING_X)
		obj->tiling_and_stride = fb->pitches[0] | I915_TILING_X;

	mode_cmd.pixel_format = fb->format->format;
	mode_cmd.width = fb->width;
	mode_cmd.height = fb->height;
	mode_cmd.pitches[0] = fb->pitches[0];
	mode_cmd.modifier[0] = fb->modifier;
	mode_cmd.flags = DRM_MODE_FB_MODIFIERS;

	if (intel_framebuffer_init(dev, to_intel_framebuffer(fb),
				   &mode_cmd, obj)) {
		DRM_DEBUG_KMS("intel fb init failed\n");
		goto out_unref_obj;
	}

	mutex_unlock(&dev->struct_mutex);

	DRM_DEBUG_KMS("initial plane fb obj %p\n", obj);
	return true;

out_unref_obj:
	i915_gem_object_put(obj);
	mutex_unlock(&dev->struct_mutex);
	return false;
}

/* Update plane->state->fb to match plane->fb after driver-internal updates */
static void
update_state_fb(struct drm_plane *plane)
{
	if (plane->fb == plane->state->fb)
		return;

	if (plane->state->fb)
		drm_framebuffer_unreference(plane->state->fb);
	plane->state->fb = plane->fb;
	if (plane->state->fb)
		drm_framebuffer_reference(plane->state->fb);
}

static void
intel_find_initial_plane_obj(struct intel_crtc *intel_crtc,
			     struct intel_initial_plane_config *plane_config)
{
	struct drm_device *dev = intel_crtc->base.dev;
	struct drm_i915_private *dev_priv = to_i915(dev);
	struct drm_crtc *c;
	struct drm_i915_gem_object *obj;
	struct drm_plane *primary = intel_crtc->base.primary;
	struct drm_plane_state *plane_state = primary->state;
	struct drm_crtc_state *crtc_state = intel_crtc->base.state;
	struct intel_plane *intel_plane = to_intel_plane(primary);
	struct intel_plane_state *intel_state =
		to_intel_plane_state(plane_state);
	struct drm_framebuffer *fb;

	if (!plane_config->fb)
		return;

	if (intel_alloc_initial_plane_obj(intel_crtc, plane_config)) {
		fb = &plane_config->fb->base;
		goto valid_fb;
	}

	kfree(plane_config->fb);

	/*
	 * Failed to alloc the obj, check to see if we should share
	 * an fb with another CRTC instead
	 */
	for_each_crtc(dev, c) {
		struct intel_plane_state *state;

		if (c == &intel_crtc->base)
			continue;

		if (!to_intel_crtc(c)->active)
			continue;

		state = to_intel_plane_state(c->primary->state);
		if (!state->vma)
			continue;

		if (intel_plane_ggtt_offset(state) == plane_config->base) {
			fb = c->primary->fb;
			drm_framebuffer_reference(fb);
			goto valid_fb;
		}
	}

	/*
	 * We've failed to reconstruct the BIOS FB.  Current display state
	 * indicates that the primary plane is visible, but has a NULL FB,
	 * which will lead to problems later if we don't fix it up.  The
	 * simplest solution is to just disable the primary plane now and
	 * pretend the BIOS never had it enabled.
	 */
	plane_state->visible = false;
	crtc_state->plane_mask &= ~(1 << drm_plane_index(primary));
	intel_pre_disable_primary_noatomic(&intel_crtc->base);
	intel_plane->disable_plane(primary, &intel_crtc->base);

	return;

valid_fb:
	mutex_lock(&dev->struct_mutex);
	intel_state->vma =
		intel_pin_and_fence_fb_obj(fb, primary->state->rotation);
	mutex_unlock(&dev->struct_mutex);
	if (IS_ERR(intel_state->vma)) {
		DRM_ERROR("failed to pin boot fb on pipe %d: %li\n",
			  intel_crtc->pipe, PTR_ERR(intel_state->vma));

		intel_state->vma = NULL;
		drm_framebuffer_unreference(fb);
		return;
	}

	plane_state->src_x = 0;
	plane_state->src_y = 0;
	plane_state->src_w = fb->width << 16;
	plane_state->src_h = fb->height << 16;

	plane_state->crtc_x = 0;
	plane_state->crtc_y = 0;
	plane_state->crtc_w = fb->width;
	plane_state->crtc_h = fb->height;

	intel_state->base.src = drm_plane_state_src(plane_state);
	intel_state->base.dst = drm_plane_state_dest(plane_state);

	obj = intel_fb_obj(fb);
	if (i915_gem_object_is_tiled(obj))
		dev_priv->preserve_bios_swizzle = true;

	drm_framebuffer_reference(fb);
	primary->fb = primary->state->fb = fb;
	primary->crtc = primary->state->crtc = &intel_crtc->base;
	intel_crtc->base.state->plane_mask |= (1 << drm_plane_index(primary));
	atomic_or(to_intel_plane(primary)->frontbuffer_bit,
		  &obj->frontbuffer_bits);
}

static int skl_max_plane_width(const struct drm_framebuffer *fb, int plane,
			       unsigned int rotation)
{
	int cpp = fb->format->cpp[plane];

	switch (fb->modifier) {
	case DRM_FORMAT_MOD_NONE:
	case I915_FORMAT_MOD_X_TILED:
		switch (cpp) {
		case 8:
			return 4096;
		case 4:
		case 2:
		case 1:
			return 8192;
		default:
			MISSING_CASE(cpp);
			break;
		}
		break;
	case I915_FORMAT_MOD_Y_TILED:
	case I915_FORMAT_MOD_Yf_TILED:
		switch (cpp) {
		case 8:
			return 2048;
		case 4:
			return 4096;
		case 2:
		case 1:
			return 8192;
		default:
			MISSING_CASE(cpp);
			break;
		}
		break;
	default:
		MISSING_CASE(fb->modifier);
	}

	return 2048;
}

static int skl_check_main_surface(struct intel_plane_state *plane_state)
{
	const struct drm_i915_private *dev_priv = to_i915(plane_state->base.plane->dev);
	const struct drm_framebuffer *fb = plane_state->base.fb;
	unsigned int rotation = plane_state->base.rotation;
	int x = plane_state->base.src.x1 >> 16;
	int y = plane_state->base.src.y1 >> 16;
	int w = drm_rect_width(&plane_state->base.src) >> 16;
	int h = drm_rect_height(&plane_state->base.src) >> 16;
	int max_width = skl_max_plane_width(fb, 0, rotation);
	int max_height = 4096;
	u32 alignment, offset, aux_offset = plane_state->aux.offset;

	if (w > max_width || h > max_height) {
		DRM_DEBUG_KMS("requested Y/RGB source size %dx%d too big (limit %dx%d)\n",
			      w, h, max_width, max_height);
		return -EINVAL;
	}

	intel_add_fb_offsets(&x, &y, plane_state, 0);
	offset = intel_compute_tile_offset(&x, &y, plane_state, 0);

	alignment = intel_surf_alignment(dev_priv, fb->modifier);

	/*
	 * AUX surface offset is specified as the distance from the
	 * main surface offset, and it must be non-negative. Make
	 * sure that is what we will get.
	 */
	if (offset > aux_offset)
		offset = intel_adjust_tile_offset(&x, &y, plane_state, 0,
						  offset, aux_offset & ~(alignment - 1));

	/*
	 * When using an X-tiled surface, the plane blows up
	 * if the x offset + width exceed the stride.
	 *
	 * TODO: linear and Y-tiled seem fine, Yf untested,
	 */
	if (fb->modifier == I915_FORMAT_MOD_X_TILED) {
		int cpp = fb->format->cpp[0];

		while ((x + w) * cpp > fb->pitches[0]) {
			if (offset == 0) {
				DRM_DEBUG_KMS("Unable to find suitable display surface offset\n");
				return -EINVAL;
			}

			offset = intel_adjust_tile_offset(&x, &y, plane_state, 0,
							  offset, offset - alignment);
		}
	}

	plane_state->main.offset = offset;
	plane_state->main.x = x;
	plane_state->main.y = y;

	return 0;
}

static int skl_check_nv12_aux_surface(struct intel_plane_state *plane_state)
{
	const struct drm_framebuffer *fb = plane_state->base.fb;
	unsigned int rotation = plane_state->base.rotation;
	int max_width = skl_max_plane_width(fb, 1, rotation);
	int max_height = 4096;
	int x = plane_state->base.src.x1 >> 17;
	int y = plane_state->base.src.y1 >> 17;
	int w = drm_rect_width(&plane_state->base.src) >> 17;
	int h = drm_rect_height(&plane_state->base.src) >> 17;
	u32 offset;

	intel_add_fb_offsets(&x, &y, plane_state, 1);
	offset = intel_compute_tile_offset(&x, &y, plane_state, 1);

	/* FIXME not quite sure how/if these apply to the chroma plane */
	if (w > max_width || h > max_height) {
		DRM_DEBUG_KMS("CbCr source size %dx%d too big (limit %dx%d)\n",
			      w, h, max_width, max_height);
		return -EINVAL;
	}

	plane_state->aux.offset = offset;
	plane_state->aux.x = x;
	plane_state->aux.y = y;

	return 0;
}

int skl_check_plane_surface(struct intel_plane_state *plane_state)
{
	const struct drm_framebuffer *fb = plane_state->base.fb;
	unsigned int rotation = plane_state->base.rotation;
	int ret;

	if (!plane_state->base.visible)
		return 0;

	/* Rotate src coordinates to match rotated GTT view */
	if (drm_rotation_90_or_270(rotation))
		drm_rect_rotate(&plane_state->base.src,
				fb->width << 16, fb->height << 16,
				DRM_ROTATE_270);

	/*
	 * Handle the AUX surface first since
	 * the main surface setup depends on it.
	 */
	if (fb->format->format == DRM_FORMAT_NV12) {
		ret = skl_check_nv12_aux_surface(plane_state);
		if (ret)
			return ret;
	} else {
		plane_state->aux.offset = ~0xfff;
		plane_state->aux.x = 0;
		plane_state->aux.y = 0;
	}

	ret = skl_check_main_surface(plane_state);
	if (ret)
		return ret;

	return 0;
}

static void i9xx_update_primary_plane(struct drm_plane *primary,
				      const struct intel_crtc_state *crtc_state,
				      const struct intel_plane_state *plane_state)
{
	struct drm_i915_private *dev_priv = to_i915(primary->dev);
	struct intel_crtc *intel_crtc = to_intel_crtc(crtc_state->base.crtc);
	struct drm_framebuffer *fb = plane_state->base.fb;
	int plane = intel_crtc->plane;
	u32 linear_offset;
	u32 dspcntr;
	i915_reg_t reg = DSPCNTR(plane);
	unsigned int rotation = plane_state->base.rotation;
	int x = plane_state->base.src.x1 >> 16;
	int y = plane_state->base.src.y1 >> 16;

	dspcntr = DISPPLANE_GAMMA_ENABLE;

	dspcntr |= DISPLAY_PLANE_ENABLE;

	if (INTEL_GEN(dev_priv) < 4) {
		if (intel_crtc->pipe == PIPE_B)
			dspcntr |= DISPPLANE_SEL_PIPE_B;

		/* pipesrc and dspsize control the size that is scaled from,
		 * which should always be the user's requested size.
		 */
		I915_WRITE(DSPSIZE(plane),
			   ((crtc_state->pipe_src_h - 1) << 16) |
			   (crtc_state->pipe_src_w - 1));
		I915_WRITE(DSPPOS(plane), 0);
	} else if (IS_CHERRYVIEW(dev_priv) && plane == PLANE_B) {
		I915_WRITE(PRIMSIZE(plane),
			   ((crtc_state->pipe_src_h - 1) << 16) |
			   (crtc_state->pipe_src_w - 1));
		I915_WRITE(PRIMPOS(plane), 0);
		I915_WRITE(PRIMCNSTALPHA(plane), 0);
	}

	switch (fb->format->format) {
	case DRM_FORMAT_C8:
		dspcntr |= DISPPLANE_8BPP;
		break;
	case DRM_FORMAT_XRGB1555:
		dspcntr |= DISPPLANE_BGRX555;
		break;
	case DRM_FORMAT_RGB565:
		dspcntr |= DISPPLANE_BGRX565;
		break;
	case DRM_FORMAT_XRGB8888:
		dspcntr |= DISPPLANE_BGRX888;
		break;
	case DRM_FORMAT_XBGR8888:
		dspcntr |= DISPPLANE_RGBX888;
		break;
	case DRM_FORMAT_XRGB2101010:
		dspcntr |= DISPPLANE_BGRX101010;
		break;
	case DRM_FORMAT_XBGR2101010:
		dspcntr |= DISPPLANE_RGBX101010;
		break;
	default:
		BUG();
	}

	if (INTEL_GEN(dev_priv) >= 4 &&
	    fb->modifier == I915_FORMAT_MOD_X_TILED)
		dspcntr |= DISPPLANE_TILED;

	if (rotation & DRM_ROTATE_180)
		dspcntr |= DISPPLANE_ROTATE_180;

	if (rotation & DRM_REFLECT_X)
		dspcntr |= DISPPLANE_MIRROR;

	if (IS_G4X(dev_priv))
		dspcntr |= DISPPLANE_TRICKLE_FEED_DISABLE;

	intel_add_fb_offsets(&x, &y, plane_state, 0);

	if (INTEL_GEN(dev_priv) >= 4)
		intel_crtc->dspaddr_offset =
			intel_compute_tile_offset(&x, &y, plane_state, 0);

	if (rotation & DRM_ROTATE_180) {
		x += crtc_state->pipe_src_w - 1;
		y += crtc_state->pipe_src_h - 1;
	} else if (rotation & DRM_REFLECT_X) {
		x += crtc_state->pipe_src_w - 1;
	}

	linear_offset = intel_fb_xy_to_linear(x, y, plane_state, 0);

	if (INTEL_GEN(dev_priv) < 4)
		intel_crtc->dspaddr_offset = linear_offset;

	intel_crtc->adjusted_x = x;
	intel_crtc->adjusted_y = y;

	I915_WRITE(reg, dspcntr);

	I915_WRITE(DSPSTRIDE(plane), fb->pitches[0]);
	if (INTEL_GEN(dev_priv) >= 4) {
		I915_WRITE(DSPSURF(plane),
			   intel_plane_ggtt_offset(plane_state) +
			   intel_crtc->dspaddr_offset);
		I915_WRITE(DSPTILEOFF(plane), (y << 16) | x);
		I915_WRITE(DSPLINOFF(plane), linear_offset);
	} else {
		I915_WRITE(DSPADDR(plane),
			   intel_plane_ggtt_offset(plane_state) +
			   intel_crtc->dspaddr_offset);
	}
	POSTING_READ(reg);
}

static void i9xx_disable_primary_plane(struct drm_plane *primary,
				       struct drm_crtc *crtc)
{
	struct drm_device *dev = crtc->dev;
	struct drm_i915_private *dev_priv = to_i915(dev);
	struct intel_crtc *intel_crtc = to_intel_crtc(crtc);
	int plane = intel_crtc->plane;

	I915_WRITE(DSPCNTR(plane), 0);
	if (INTEL_INFO(dev_priv)->gen >= 4)
		I915_WRITE(DSPSURF(plane), 0);
	else
		I915_WRITE(DSPADDR(plane), 0);
	POSTING_READ(DSPCNTR(plane));
}

static void ironlake_update_primary_plane(struct drm_plane *primary,
					  const struct intel_crtc_state *crtc_state,
					  const struct intel_plane_state *plane_state)
{
	struct drm_device *dev = primary->dev;
	struct drm_i915_private *dev_priv = to_i915(dev);
	struct intel_crtc *intel_crtc = to_intel_crtc(crtc_state->base.crtc);
	struct drm_framebuffer *fb = plane_state->base.fb;
	int plane = intel_crtc->plane;
	u32 linear_offset;
	u32 dspcntr;
	i915_reg_t reg = DSPCNTR(plane);
	unsigned int rotation = plane_state->base.rotation;
	int x = plane_state->base.src.x1 >> 16;
	int y = plane_state->base.src.y1 >> 16;

	dspcntr = DISPPLANE_GAMMA_ENABLE;
	dspcntr |= DISPLAY_PLANE_ENABLE;

	if (IS_HASWELL(dev_priv) || IS_BROADWELL(dev_priv))
		dspcntr |= DISPPLANE_PIPE_CSC_ENABLE;

	switch (fb->format->format) {
	case DRM_FORMAT_C8:
		dspcntr |= DISPPLANE_8BPP;
		break;
	case DRM_FORMAT_RGB565:
		dspcntr |= DISPPLANE_BGRX565;
		break;
	case DRM_FORMAT_XRGB8888:
		dspcntr |= DISPPLANE_BGRX888;
		break;
	case DRM_FORMAT_XBGR8888:
		dspcntr |= DISPPLANE_RGBX888;
		break;
	case DRM_FORMAT_XRGB2101010:
		dspcntr |= DISPPLANE_BGRX101010;
		break;
	case DRM_FORMAT_XBGR2101010:
		dspcntr |= DISPPLANE_RGBX101010;
		break;
	default:
		BUG();
	}

	if (fb->modifier == I915_FORMAT_MOD_X_TILED)
		dspcntr |= DISPPLANE_TILED;

	if (rotation & DRM_ROTATE_180)
		dspcntr |= DISPPLANE_ROTATE_180;

	if (!IS_HASWELL(dev_priv) && !IS_BROADWELL(dev_priv))
		dspcntr |= DISPPLANE_TRICKLE_FEED_DISABLE;

	intel_add_fb_offsets(&x, &y, plane_state, 0);

	intel_crtc->dspaddr_offset =
		intel_compute_tile_offset(&x, &y, plane_state, 0);

	/* HSW+ does this automagically in hardware */
	if (!IS_HASWELL(dev_priv) && !IS_BROADWELL(dev_priv) &&
	    rotation & DRM_ROTATE_180) {
		x += crtc_state->pipe_src_w - 1;
		y += crtc_state->pipe_src_h - 1;
	}

	linear_offset = intel_fb_xy_to_linear(x, y, plane_state, 0);

	intel_crtc->adjusted_x = x;
	intel_crtc->adjusted_y = y;

	I915_WRITE(reg, dspcntr);

	I915_WRITE(DSPSTRIDE(plane), fb->pitches[0]);
	I915_WRITE(DSPSURF(plane),
		   intel_plane_ggtt_offset(plane_state) +
		   intel_crtc->dspaddr_offset);
	if (IS_HASWELL(dev_priv) || IS_BROADWELL(dev_priv)) {
		I915_WRITE(DSPOFFSET(plane), (y << 16) | x);
	} else {
		I915_WRITE(DSPTILEOFF(plane), (y << 16) | x);
		I915_WRITE(DSPLINOFF(plane), linear_offset);
	}
	POSTING_READ(reg);
}

u32 intel_fb_stride_alignment(const struct drm_i915_private *dev_priv,
			      uint64_t fb_modifier, uint32_t pixel_format)
{
	if (fb_modifier == DRM_FORMAT_MOD_NONE) {
		return 64;
	} else {
		int cpp = drm_format_plane_cpp(pixel_format, 0);

		return intel_tile_width_bytes(dev_priv, fb_modifier, cpp);
	}
}

static void skl_detach_scaler(struct intel_crtc *intel_crtc, int id)
{
	struct drm_device *dev = intel_crtc->base.dev;
	struct drm_i915_private *dev_priv = to_i915(dev);

	I915_WRITE(SKL_PS_CTRL(intel_crtc->pipe, id), 0);
	I915_WRITE(SKL_PS_WIN_POS(intel_crtc->pipe, id), 0);
	I915_WRITE(SKL_PS_WIN_SZ(intel_crtc->pipe, id), 0);
}

/*
 * This function detaches (aka. unbinds) unused scalers in hardware
 */
static void skl_detach_scalers(struct intel_crtc *intel_crtc)
{
	struct intel_crtc_scaler_state *scaler_state;
	int i;

	scaler_state = &intel_crtc->config->scaler_state;

	/* loop through and disable scalers that aren't in use */
	for (i = 0; i < intel_crtc->num_scalers; i++) {
		if (!scaler_state->scalers[i].in_use)
			skl_detach_scaler(intel_crtc, i);
	}
}

u32 skl_plane_stride(const struct drm_framebuffer *fb, int plane,
		     unsigned int rotation)
{
	const struct drm_i915_private *dev_priv = to_i915(fb->dev);
	u32 stride = intel_fb_pitch(fb, plane, rotation);

	/*
	 * The stride is either expressed as a multiple of 64 bytes chunks for
	 * linear buffers or in number of tiles for tiled buffers.
	 */
	if (drm_rotation_90_or_270(rotation)) {
		int cpp = fb->format->cpp[plane];

		stride /= intel_tile_height(dev_priv, fb->modifier, cpp);
	} else {
		stride /= intel_fb_stride_alignment(dev_priv, fb->modifier,
						    fb->format->format);
	}

	return stride;
}

u32 skl_plane_ctl_format(uint32_t pixel_format)
{
	switch (pixel_format) {
	case DRM_FORMAT_C8:
		return PLANE_CTL_FORMAT_INDEXED;
	case DRM_FORMAT_RGB565:
		return PLANE_CTL_FORMAT_RGB_565;
	case DRM_FORMAT_XBGR8888:
		return PLANE_CTL_FORMAT_XRGB_8888 | PLANE_CTL_ORDER_RGBX;
	case DRM_FORMAT_XRGB8888:
		return PLANE_CTL_FORMAT_XRGB_8888;
	/*
	 * XXX: For ARBG/ABGR formats we default to expecting scanout buffers
	 * to be already pre-multiplied. We need to add a knob (or a different
	 * DRM_FORMAT) for user-space to configure that.
	 */
	case DRM_FORMAT_ABGR8888:
		return PLANE_CTL_FORMAT_XRGB_8888 | PLANE_CTL_ORDER_RGBX |
			PLANE_CTL_ALPHA_SW_PREMULTIPLY;
	case DRM_FORMAT_ARGB8888:
		return PLANE_CTL_FORMAT_XRGB_8888 |
			PLANE_CTL_ALPHA_SW_PREMULTIPLY;
	case DRM_FORMAT_XRGB2101010:
		return PLANE_CTL_FORMAT_XRGB_2101010;
	case DRM_FORMAT_XBGR2101010:
		return PLANE_CTL_ORDER_RGBX | PLANE_CTL_FORMAT_XRGB_2101010;
	case DRM_FORMAT_YUYV:
		return PLANE_CTL_FORMAT_YUV422 | PLANE_CTL_YUV422_YUYV;
	case DRM_FORMAT_YVYU:
		return PLANE_CTL_FORMAT_YUV422 | PLANE_CTL_YUV422_YVYU;
	case DRM_FORMAT_UYVY:
		return PLANE_CTL_FORMAT_YUV422 | PLANE_CTL_YUV422_UYVY;
	case DRM_FORMAT_VYUY:
		return PLANE_CTL_FORMAT_YUV422 | PLANE_CTL_YUV422_VYUY;
	case DRM_FORMAT_AYUV:
		return PLANE_CTL_FORMAT_AYUV;
	default:
		MISSING_CASE(pixel_format);
	}

	return 0;
}

u32 skl_plane_ctl_tiling(uint64_t fb_modifier)
{
	switch (fb_modifier) {
	case DRM_FORMAT_MOD_NONE:
		break;
	case I915_FORMAT_MOD_X_TILED:
		return PLANE_CTL_TILED_X;
	case I915_FORMAT_MOD_Y_TILED:
		return PLANE_CTL_TILED_Y;
	case I915_FORMAT_MOD_Yf_TILED:
		return PLANE_CTL_TILED_YF;
	default:
		MISSING_CASE(fb_modifier);
	}

	return 0;
}

u32 skl_plane_ctl_rotation(unsigned int rotation)
{
	switch (rotation) {
	case DRM_ROTATE_0:
		break;
	/*
	 * DRM_ROTATE_ is counter clockwise to stay compatible with Xrandr
	 * while i915 HW rotation is clockwise, thats why this swapping.
	 */
	case DRM_ROTATE_90:
		return PLANE_CTL_ROTATE_270;
	case DRM_ROTATE_180:
		return PLANE_CTL_ROTATE_180;
	case DRM_ROTATE_270:
		return PLANE_CTL_ROTATE_90;
	default:
		MISSING_CASE(rotation);
	}

	return 0;
}

static void skylake_update_primary_plane(struct drm_plane *plane,
					 const struct intel_crtc_state *crtc_state,
					 const struct intel_plane_state *plane_state)
{
	struct drm_device *dev = plane->dev;
	struct drm_i915_private *dev_priv = to_i915(dev);
	struct intel_crtc *intel_crtc = to_intel_crtc(crtc_state->base.crtc);
	struct drm_framebuffer *fb = plane_state->base.fb;
	enum plane_id plane_id = to_intel_plane(plane)->id;
	enum pipe pipe = to_intel_plane(plane)->pipe;
	u32 plane_ctl;
	unsigned int rotation = plane_state->base.rotation;
	u32 stride = skl_plane_stride(fb, 0, rotation);
	u32 surf_addr = plane_state->main.offset;
	int scaler_id = plane_state->scaler_id;
	int src_x = plane_state->main.x;
	int src_y = plane_state->main.y;
	int src_w = drm_rect_width(&plane_state->base.src) >> 16;
	int src_h = drm_rect_height(&plane_state->base.src) >> 16;
	int dst_x = plane_state->base.dst.x1;
	int dst_y = plane_state->base.dst.y1;
	int dst_w = drm_rect_width(&plane_state->base.dst);
	int dst_h = drm_rect_height(&plane_state->base.dst);

	plane_ctl = PLANE_CTL_ENABLE;

	if (IS_GEMINILAKE(dev_priv)) {
		I915_WRITE(PLANE_COLOR_CTL(pipe, plane_id),
			   PLANE_COLOR_PIPE_GAMMA_ENABLE |
			   PLANE_COLOR_PLANE_GAMMA_DISABLE);
	} else {
		plane_ctl |=
			PLANE_CTL_PIPE_GAMMA_ENABLE |
			PLANE_CTL_PIPE_CSC_ENABLE |
			PLANE_CTL_PLANE_GAMMA_DISABLE;
	}

	plane_ctl |= skl_plane_ctl_format(fb->format->format);
	plane_ctl |= skl_plane_ctl_tiling(fb->modifier);
	plane_ctl |= skl_plane_ctl_rotation(rotation);

	/* Sizes are 0 based */
	src_w--;
	src_h--;
	dst_w--;
	dst_h--;

	intel_crtc->dspaddr_offset = surf_addr;

	intel_crtc->adjusted_x = src_x;
	intel_crtc->adjusted_y = src_y;

	I915_WRITE(PLANE_CTL(pipe, plane_id), plane_ctl);
	I915_WRITE(PLANE_OFFSET(pipe, plane_id), (src_y << 16) | src_x);
	I915_WRITE(PLANE_STRIDE(pipe, plane_id), stride);
	I915_WRITE(PLANE_SIZE(pipe, plane_id), (src_h << 16) | src_w);

	if (scaler_id >= 0) {
		uint32_t ps_ctrl = 0;

		WARN_ON(!dst_w || !dst_h);
		ps_ctrl = PS_SCALER_EN | PS_PLANE_SEL(plane_id) |
			crtc_state->scaler_state.scalers[scaler_id].mode;
		I915_WRITE(SKL_PS_CTRL(pipe, scaler_id), ps_ctrl);
		I915_WRITE(SKL_PS_PWR_GATE(pipe, scaler_id), 0);
		I915_WRITE(SKL_PS_WIN_POS(pipe, scaler_id), (dst_x << 16) | dst_y);
		I915_WRITE(SKL_PS_WIN_SZ(pipe, scaler_id), (dst_w << 16) | dst_h);
		I915_WRITE(PLANE_POS(pipe, plane_id), 0);
	} else {
		I915_WRITE(PLANE_POS(pipe, plane_id), (dst_y << 16) | dst_x);
	}

	I915_WRITE(PLANE_SURF(pipe, plane_id),
		   intel_plane_ggtt_offset(plane_state) + surf_addr);

	POSTING_READ(PLANE_SURF(pipe, plane_id));
}

static void skylake_disable_primary_plane(struct drm_plane *primary,
					  struct drm_crtc *crtc)
{
	struct drm_device *dev = crtc->dev;
	struct drm_i915_private *dev_priv = to_i915(dev);
	enum plane_id plane_id = to_intel_plane(primary)->id;
	enum pipe pipe = to_intel_plane(primary)->pipe;

	I915_WRITE(PLANE_CTL(pipe, plane_id), 0);
	I915_WRITE(PLANE_SURF(pipe, plane_id), 0);
	POSTING_READ(PLANE_SURF(pipe, plane_id));
}

/* Assume fb object is pinned & idle & fenced and just update base pointers */
static int
intel_pipe_set_base_atomic(struct drm_crtc *crtc, struct drm_framebuffer *fb,
			   int x, int y, enum mode_set_atomic state)
{
	/* Support for kgdboc is disabled, this needs a major rework. */
	DRM_ERROR("legacy panic handler not supported any more.\n");

	return -ENODEV;
}

static void intel_complete_page_flips(struct drm_i915_private *dev_priv)
{
	struct intel_crtc *crtc;

	for_each_intel_crtc(&dev_priv->drm, crtc)
		intel_finish_page_flip_cs(dev_priv, crtc->pipe);
}

static int
__intel_display_resume(struct drm_device *dev,
		       struct drm_atomic_state *state)
{
	struct drm_crtc_state *crtc_state;
	struct drm_crtc *crtc;
	int i, ret;

	intel_modeset_setup_hw_state(dev);
	i915_redisable_vga(to_i915(dev));

	if (!state)
		return 0;

	for_each_crtc_in_state(state, crtc, crtc_state, i) {
		/*
		 * Force recalculation even if we restore
		 * current state. With fast modeset this may not result
		 * in a modeset when the state is compatible.
		 */
		crtc_state->mode_changed = true;
	}

	/* ignore any reset values/BIOS leftovers in the WM registers */
	to_intel_atomic_state(state)->skip_intermediate_wm = true;

	ret = drm_atomic_commit(state);

	WARN_ON(ret == -EDEADLK);
	return ret;
}

static bool gpu_reset_clobbers_display(struct drm_i915_private *dev_priv)
{
	return intel_has_gpu_reset(dev_priv) &&
		INTEL_GEN(dev_priv) < 5 && !IS_G4X(dev_priv);
}

void intel_prepare_reset(struct drm_i915_private *dev_priv)
{
	struct drm_device *dev = &dev_priv->drm;
	struct drm_modeset_acquire_ctx *ctx = &dev_priv->reset_ctx;
	struct drm_atomic_state *state;
	int ret;


	/* reset doesn't touch the display */
	if (!i915.force_reset_modeset_test &&
	    !gpu_reset_clobbers_display(dev_priv))
		return;

	/* We have a modeset vs reset deadlock, defensively unbreak it.
	 *
	 * FIXME: We can do a _lot_ better, this is just a first iteration.
	 */
	i915_gem_set_wedged(dev_priv);
	DRM_DEBUG_DRIVER("Wedging GPU to avoid deadlocks with pending modeset updates\n");

	/*
	 * Need mode_config.mutex so that we don't
	 * trample ongoing ->detect() and whatnot.
	 */
	mutex_lock(&dev->mode_config.mutex);
	drm_modeset_acquire_init(ctx, 0);
	while (1) {
		ret = drm_modeset_lock_all_ctx(dev, ctx);
		if (ret != -EDEADLK)
			break;

		drm_modeset_backoff(ctx);
	}
	/*
	 * Disabling the crtcs gracefully seems nicer. Also the
	 * g33 docs say we should at least disable all the planes.
	 */
	state = drm_atomic_helper_duplicate_state(dev, ctx);
	if (IS_ERR(state)) {
		ret = PTR_ERR(state);
		DRM_ERROR("Duplicating state failed with %i\n", ret);
		return;
	}

	ret = drm_atomic_helper_disable_all(dev, ctx);
	if (ret) {
		DRM_ERROR("Suspending crtc's failed with %i\n", ret);
		drm_atomic_state_put(state);
		return;
	}

	dev_priv->modeset_restore_state = state;
	state->acquire_ctx = ctx;
}

void intel_finish_reset(struct drm_i915_private *dev_priv)
{
	struct drm_device *dev = &dev_priv->drm;
	struct drm_modeset_acquire_ctx *ctx = &dev_priv->reset_ctx;
	struct drm_atomic_state *state = dev_priv->modeset_restore_state;
	int ret;

	/* reset doesn't touch the display */
	if (!i915.force_reset_modeset_test &&
	    !gpu_reset_clobbers_display(dev_priv))
		return;

	if (!state)
		goto unlock;

	/*
	 * Flips in the rings will be nuked by the reset,
	 * so complete all pending flips so that user space
	 * will get its events and not get stuck.
	 */
	intel_complete_page_flips(dev_priv);

	dev_priv->modeset_restore_state = NULL;

	dev_priv->modeset_restore_state = NULL;

	/* reset doesn't touch the display */
	if (!gpu_reset_clobbers_display(dev_priv)) {
		/* for testing only restore the display */
		ret = __intel_display_resume(dev, state);
		if (ret)
			DRM_ERROR("Restoring old state failed with %i\n", ret);
	} else {
		/*
		 * The display has been reset as well,
		 * so need a full re-initialization.
		 */
		intel_runtime_pm_disable_interrupts(dev_priv);
		intel_runtime_pm_enable_interrupts(dev_priv);

		intel_pps_unlock_regs_wa(dev_priv);
		intel_modeset_init_hw(dev);

		spin_lock_irq(&dev_priv->irq_lock);
		if (dev_priv->display.hpd_irq_setup)
			dev_priv->display.hpd_irq_setup(dev_priv);
		spin_unlock_irq(&dev_priv->irq_lock);

		ret = __intel_display_resume(dev, state);
		if (ret)
			DRM_ERROR("Restoring old state failed with %i\n", ret);

		intel_hpd_init(dev_priv);
	}

	drm_atomic_state_put(state);
unlock:
	drm_modeset_drop_locks(ctx);
	drm_modeset_acquire_fini(ctx);
	mutex_unlock(&dev->mode_config.mutex);
}

static bool abort_flip_on_reset(struct intel_crtc *crtc)
{
	struct i915_gpu_error *error = &to_i915(crtc->base.dev)->gpu_error;

	if (i915_reset_backoff(error))
		return true;

	if (crtc->reset_count != i915_reset_count(error))
		return true;

	return false;
}

static bool intel_crtc_has_pending_flip(struct drm_crtc *crtc)
{
	struct drm_device *dev = crtc->dev;
	struct intel_crtc *intel_crtc = to_intel_crtc(crtc);
	bool pending;

	if (abort_flip_on_reset(intel_crtc))
		return false;

	spin_lock_irq(&dev->event_lock);
	pending = to_intel_crtc(crtc)->flip_work != NULL;
	spin_unlock_irq(&dev->event_lock);

	return pending;
}

static void intel_update_pipe_config(struct intel_crtc *crtc,
				     struct intel_crtc_state *old_crtc_state)
{
	struct drm_i915_private *dev_priv = to_i915(crtc->base.dev);
	struct intel_crtc_state *pipe_config =
		to_intel_crtc_state(crtc->base.state);

	/* drm_atomic_helper_update_legacy_modeset_state might not be called. */
	crtc->base.mode = crtc->base.state->mode;

	/*
	 * Update pipe size and adjust fitter if needed: the reason for this is
	 * that in compute_mode_changes we check the native mode (not the pfit
	 * mode) to see if we can flip rather than do a full mode set. In the
	 * fastboot case, we'll flip, but if we don't update the pipesrc and
	 * pfit state, we'll end up with a big fb scanned out into the wrong
	 * sized surface.
	 */

	I915_WRITE(PIPESRC(crtc->pipe),
		   ((pipe_config->pipe_src_w - 1) << 16) |
		   (pipe_config->pipe_src_h - 1));

	/* on skylake this is done by detaching scalers */
	if (INTEL_GEN(dev_priv) >= 9) {
		skl_detach_scalers(crtc);

		if (pipe_config->pch_pfit.enabled)
			skylake_pfit_enable(crtc);
	} else if (HAS_PCH_SPLIT(dev_priv)) {
		if (pipe_config->pch_pfit.enabled)
			ironlake_pfit_enable(crtc);
		else if (old_crtc_state->pch_pfit.enabled)
			ironlake_pfit_disable(crtc, true);
	}
}

static void intel_fdi_normal_train(struct drm_crtc *crtc)
{
	struct drm_device *dev = crtc->dev;
	struct drm_i915_private *dev_priv = to_i915(dev);
	struct intel_crtc *intel_crtc = to_intel_crtc(crtc);
	int pipe = intel_crtc->pipe;
	i915_reg_t reg;
	u32 temp;

	/* enable normal train */
	reg = FDI_TX_CTL(pipe);
	temp = I915_READ(reg);
	if (IS_IVYBRIDGE(dev_priv)) {
		temp &= ~FDI_LINK_TRAIN_NONE_IVB;
		temp |= FDI_LINK_TRAIN_NONE_IVB | FDI_TX_ENHANCE_FRAME_ENABLE;
	} else {
		temp &= ~FDI_LINK_TRAIN_NONE;
		temp |= FDI_LINK_TRAIN_NONE | FDI_TX_ENHANCE_FRAME_ENABLE;
	}
	I915_WRITE(reg, temp);

	reg = FDI_RX_CTL(pipe);
	temp = I915_READ(reg);
	if (HAS_PCH_CPT(dev_priv)) {
		temp &= ~FDI_LINK_TRAIN_PATTERN_MASK_CPT;
		temp |= FDI_LINK_TRAIN_NORMAL_CPT;
	} else {
		temp &= ~FDI_LINK_TRAIN_NONE;
		temp |= FDI_LINK_TRAIN_NONE;
	}
	I915_WRITE(reg, temp | FDI_RX_ENHANCE_FRAME_ENABLE);

	/* wait one idle pattern time */
	POSTING_READ(reg);
	udelay(1000);

	/* IVB wants error correction enabled */
	if (IS_IVYBRIDGE(dev_priv))
		I915_WRITE(reg, I915_READ(reg) | FDI_FS_ERRC_ENABLE |
			   FDI_FE_ERRC_ENABLE);
}

/* The FDI link training functions for ILK/Ibexpeak. */
static void ironlake_fdi_link_train(struct drm_crtc *crtc)
{
	struct drm_device *dev = crtc->dev;
	struct drm_i915_private *dev_priv = to_i915(dev);
	struct intel_crtc *intel_crtc = to_intel_crtc(crtc);
	int pipe = intel_crtc->pipe;
	i915_reg_t reg;
	u32 temp, tries;

	/* FDI needs bits from pipe first */
	assert_pipe_enabled(dev_priv, pipe);

	/* Train 1: umask FDI RX Interrupt symbol_lock and bit_lock bit
	   for train result */
	reg = FDI_RX_IMR(pipe);
	temp = I915_READ(reg);
	temp &= ~FDI_RX_SYMBOL_LOCK;
	temp &= ~FDI_RX_BIT_LOCK;
	I915_WRITE(reg, temp);
	I915_READ(reg);
	udelay(150);

	/* enable CPU FDI TX and PCH FDI RX */
	reg = FDI_TX_CTL(pipe);
	temp = I915_READ(reg);
	temp &= ~FDI_DP_PORT_WIDTH_MASK;
	temp |= FDI_DP_PORT_WIDTH(intel_crtc->config->fdi_lanes);
	temp &= ~FDI_LINK_TRAIN_NONE;
	temp |= FDI_LINK_TRAIN_PATTERN_1;
	I915_WRITE(reg, temp | FDI_TX_ENABLE);

	reg = FDI_RX_CTL(pipe);
	temp = I915_READ(reg);
	temp &= ~FDI_LINK_TRAIN_NONE;
	temp |= FDI_LINK_TRAIN_PATTERN_1;
	I915_WRITE(reg, temp | FDI_RX_ENABLE);

	POSTING_READ(reg);
	udelay(150);

	/* Ironlake workaround, enable clock pointer after FDI enable*/
	I915_WRITE(FDI_RX_CHICKEN(pipe), FDI_RX_PHASE_SYNC_POINTER_OVR);
	I915_WRITE(FDI_RX_CHICKEN(pipe), FDI_RX_PHASE_SYNC_POINTER_OVR |
		   FDI_RX_PHASE_SYNC_POINTER_EN);

	reg = FDI_RX_IIR(pipe);
	for (tries = 0; tries < 5; tries++) {
		temp = I915_READ(reg);
		DRM_DEBUG_KMS("FDI_RX_IIR 0x%x\n", temp);

		if ((temp & FDI_RX_BIT_LOCK)) {
			DRM_DEBUG_KMS("FDI train 1 done.\n");
			I915_WRITE(reg, temp | FDI_RX_BIT_LOCK);
			break;
		}
	}
	if (tries == 5)
		DRM_ERROR("FDI train 1 fail!\n");

	/* Train 2 */
	reg = FDI_TX_CTL(pipe);
	temp = I915_READ(reg);
	temp &= ~FDI_LINK_TRAIN_NONE;
	temp |= FDI_LINK_TRAIN_PATTERN_2;
	I915_WRITE(reg, temp);

	reg = FDI_RX_CTL(pipe);
	temp = I915_READ(reg);
	temp &= ~FDI_LINK_TRAIN_NONE;
	temp |= FDI_LINK_TRAIN_PATTERN_2;
	I915_WRITE(reg, temp);

	POSTING_READ(reg);
	udelay(150);

	reg = FDI_RX_IIR(pipe);
	for (tries = 0; tries < 5; tries++) {
		temp = I915_READ(reg);
		DRM_DEBUG_KMS("FDI_RX_IIR 0x%x\n", temp);

		if (temp & FDI_RX_SYMBOL_LOCK) {
			I915_WRITE(reg, temp | FDI_RX_SYMBOL_LOCK);
			DRM_DEBUG_KMS("FDI train 2 done.\n");
			break;
		}
	}
	if (tries == 5)
		DRM_ERROR("FDI train 2 fail!\n");

	DRM_DEBUG_KMS("FDI train done\n");

}

static const int snb_b_fdi_train_param[] = {
	FDI_LINK_TRAIN_400MV_0DB_SNB_B,
	FDI_LINK_TRAIN_400MV_6DB_SNB_B,
	FDI_LINK_TRAIN_600MV_3_5DB_SNB_B,
	FDI_LINK_TRAIN_800MV_0DB_SNB_B,
};

/* The FDI link training functions for SNB/Cougarpoint. */
static void gen6_fdi_link_train(struct drm_crtc *crtc)
{
	struct drm_device *dev = crtc->dev;
	struct drm_i915_private *dev_priv = to_i915(dev);
	struct intel_crtc *intel_crtc = to_intel_crtc(crtc);
	int pipe = intel_crtc->pipe;
	i915_reg_t reg;
	u32 temp, i, retry;

	/* Train 1: umask FDI RX Interrupt symbol_lock and bit_lock bit
	   for train result */
	reg = FDI_RX_IMR(pipe);
	temp = I915_READ(reg);
	temp &= ~FDI_RX_SYMBOL_LOCK;
	temp &= ~FDI_RX_BIT_LOCK;
	I915_WRITE(reg, temp);

	POSTING_READ(reg);
	udelay(150);

	/* enable CPU FDI TX and PCH FDI RX */
	reg = FDI_TX_CTL(pipe);
	temp = I915_READ(reg);
	temp &= ~FDI_DP_PORT_WIDTH_MASK;
	temp |= FDI_DP_PORT_WIDTH(intel_crtc->config->fdi_lanes);
	temp &= ~FDI_LINK_TRAIN_NONE;
	temp |= FDI_LINK_TRAIN_PATTERN_1;
	temp &= ~FDI_LINK_TRAIN_VOL_EMP_MASK;
	/* SNB-B */
	temp |= FDI_LINK_TRAIN_400MV_0DB_SNB_B;
	I915_WRITE(reg, temp | FDI_TX_ENABLE);

	I915_WRITE(FDI_RX_MISC(pipe),
		   FDI_RX_TP1_TO_TP2_48 | FDI_RX_FDI_DELAY_90);

	reg = FDI_RX_CTL(pipe);
	temp = I915_READ(reg);
	if (HAS_PCH_CPT(dev_priv)) {
		temp &= ~FDI_LINK_TRAIN_PATTERN_MASK_CPT;
		temp |= FDI_LINK_TRAIN_PATTERN_1_CPT;
	} else {
		temp &= ~FDI_LINK_TRAIN_NONE;
		temp |= FDI_LINK_TRAIN_PATTERN_1;
	}
	I915_WRITE(reg, temp | FDI_RX_ENABLE);

	POSTING_READ(reg);
	udelay(150);

	for (i = 0; i < 4; i++) {
		reg = FDI_TX_CTL(pipe);
		temp = I915_READ(reg);
		temp &= ~FDI_LINK_TRAIN_VOL_EMP_MASK;
		temp |= snb_b_fdi_train_param[i];
		I915_WRITE(reg, temp);

		POSTING_READ(reg);
		udelay(500);

		for (retry = 0; retry < 5; retry++) {
			reg = FDI_RX_IIR(pipe);
			temp = I915_READ(reg);
			DRM_DEBUG_KMS("FDI_RX_IIR 0x%x\n", temp);
			if (temp & FDI_RX_BIT_LOCK) {
				I915_WRITE(reg, temp | FDI_RX_BIT_LOCK);
				DRM_DEBUG_KMS("FDI train 1 done.\n");
				break;
			}
			udelay(50);
		}
		if (retry < 5)
			break;
	}
	if (i == 4)
		DRM_ERROR("FDI train 1 fail!\n");

	/* Train 2 */
	reg = FDI_TX_CTL(pipe);
	temp = I915_READ(reg);
	temp &= ~FDI_LINK_TRAIN_NONE;
	temp |= FDI_LINK_TRAIN_PATTERN_2;
	if (IS_GEN6(dev_priv)) {
		temp &= ~FDI_LINK_TRAIN_VOL_EMP_MASK;
		/* SNB-B */
		temp |= FDI_LINK_TRAIN_400MV_0DB_SNB_B;
	}
	I915_WRITE(reg, temp);

	reg = FDI_RX_CTL(pipe);
	temp = I915_READ(reg);
	if (HAS_PCH_CPT(dev_priv)) {
		temp &= ~FDI_LINK_TRAIN_PATTERN_MASK_CPT;
		temp |= FDI_LINK_TRAIN_PATTERN_2_CPT;
	} else {
		temp &= ~FDI_LINK_TRAIN_NONE;
		temp |= FDI_LINK_TRAIN_PATTERN_2;
	}
	I915_WRITE(reg, temp);

	POSTING_READ(reg);
	udelay(150);

	for (i = 0; i < 4; i++) {
		reg = FDI_TX_CTL(pipe);
		temp = I915_READ(reg);
		temp &= ~FDI_LINK_TRAIN_VOL_EMP_MASK;
		temp |= snb_b_fdi_train_param[i];
		I915_WRITE(reg, temp);

		POSTING_READ(reg);
		udelay(500);

		for (retry = 0; retry < 5; retry++) {
			reg = FDI_RX_IIR(pipe);
			temp = I915_READ(reg);
			DRM_DEBUG_KMS("FDI_RX_IIR 0x%x\n", temp);
			if (temp & FDI_RX_SYMBOL_LOCK) {
				I915_WRITE(reg, temp | FDI_RX_SYMBOL_LOCK);
				DRM_DEBUG_KMS("FDI train 2 done.\n");
				break;
			}
			udelay(50);
		}
		if (retry < 5)
			break;
	}
	if (i == 4)
		DRM_ERROR("FDI train 2 fail!\n");

	DRM_DEBUG_KMS("FDI train done.\n");
}

/* Manual link training for Ivy Bridge A0 parts */
static void ivb_manual_fdi_link_train(struct drm_crtc *crtc)
{
	struct drm_device *dev = crtc->dev;
	struct drm_i915_private *dev_priv = to_i915(dev);
	struct intel_crtc *intel_crtc = to_intel_crtc(crtc);
	int pipe = intel_crtc->pipe;
	i915_reg_t reg;
	u32 temp, i, j;

	/* Train 1: umask FDI RX Interrupt symbol_lock and bit_lock bit
	   for train result */
	reg = FDI_RX_IMR(pipe);
	temp = I915_READ(reg);
	temp &= ~FDI_RX_SYMBOL_LOCK;
	temp &= ~FDI_RX_BIT_LOCK;
	I915_WRITE(reg, temp);

	POSTING_READ(reg);
	udelay(150);

	DRM_DEBUG_KMS("FDI_RX_IIR before link train 0x%x\n",
		      I915_READ(FDI_RX_IIR(pipe)));

	/* Try each vswing and preemphasis setting twice before moving on */
	for (j = 0; j < ARRAY_SIZE(snb_b_fdi_train_param) * 2; j++) {
		/* disable first in case we need to retry */
		reg = FDI_TX_CTL(pipe);
		temp = I915_READ(reg);
		temp &= ~(FDI_LINK_TRAIN_AUTO | FDI_LINK_TRAIN_NONE_IVB);
		temp &= ~FDI_TX_ENABLE;
		I915_WRITE(reg, temp);

		reg = FDI_RX_CTL(pipe);
		temp = I915_READ(reg);
		temp &= ~FDI_LINK_TRAIN_AUTO;
		temp &= ~FDI_LINK_TRAIN_PATTERN_MASK_CPT;
		temp &= ~FDI_RX_ENABLE;
		I915_WRITE(reg, temp);

		/* enable CPU FDI TX and PCH FDI RX */
		reg = FDI_TX_CTL(pipe);
		temp = I915_READ(reg);
		temp &= ~FDI_DP_PORT_WIDTH_MASK;
		temp |= FDI_DP_PORT_WIDTH(intel_crtc->config->fdi_lanes);
		temp |= FDI_LINK_TRAIN_PATTERN_1_IVB;
		temp &= ~FDI_LINK_TRAIN_VOL_EMP_MASK;
		temp |= snb_b_fdi_train_param[j/2];
		temp |= FDI_COMPOSITE_SYNC;
		I915_WRITE(reg, temp | FDI_TX_ENABLE);

		I915_WRITE(FDI_RX_MISC(pipe),
			   FDI_RX_TP1_TO_TP2_48 | FDI_RX_FDI_DELAY_90);

		reg = FDI_RX_CTL(pipe);
		temp = I915_READ(reg);
		temp |= FDI_LINK_TRAIN_PATTERN_1_CPT;
		temp |= FDI_COMPOSITE_SYNC;
		I915_WRITE(reg, temp | FDI_RX_ENABLE);

		POSTING_READ(reg);
		udelay(1); /* should be 0.5us */

		for (i = 0; i < 4; i++) {
			reg = FDI_RX_IIR(pipe);
			temp = I915_READ(reg);
			DRM_DEBUG_KMS("FDI_RX_IIR 0x%x\n", temp);

			if (temp & FDI_RX_BIT_LOCK ||
			    (I915_READ(reg) & FDI_RX_BIT_LOCK)) {
				I915_WRITE(reg, temp | FDI_RX_BIT_LOCK);
				DRM_DEBUG_KMS("FDI train 1 done, level %i.\n",
					      i);
				break;
			}
			udelay(1); /* should be 0.5us */
		}
		if (i == 4) {
			DRM_DEBUG_KMS("FDI train 1 fail on vswing %d\n", j / 2);
			continue;
		}

		/* Train 2 */
		reg = FDI_TX_CTL(pipe);
		temp = I915_READ(reg);
		temp &= ~FDI_LINK_TRAIN_NONE_IVB;
		temp |= FDI_LINK_TRAIN_PATTERN_2_IVB;
		I915_WRITE(reg, temp);

		reg = FDI_RX_CTL(pipe);
		temp = I915_READ(reg);
		temp &= ~FDI_LINK_TRAIN_PATTERN_MASK_CPT;
		temp |= FDI_LINK_TRAIN_PATTERN_2_CPT;
		I915_WRITE(reg, temp);

		POSTING_READ(reg);
		udelay(2); /* should be 1.5us */

		for (i = 0; i < 4; i++) {
			reg = FDI_RX_IIR(pipe);
			temp = I915_READ(reg);
			DRM_DEBUG_KMS("FDI_RX_IIR 0x%x\n", temp);

			if (temp & FDI_RX_SYMBOL_LOCK ||
			    (I915_READ(reg) & FDI_RX_SYMBOL_LOCK)) {
				I915_WRITE(reg, temp | FDI_RX_SYMBOL_LOCK);
				DRM_DEBUG_KMS("FDI train 2 done, level %i.\n",
					      i);
				goto train_done;
			}
			udelay(2); /* should be 1.5us */
		}
		if (i == 4)
			DRM_DEBUG_KMS("FDI train 2 fail on vswing %d\n", j / 2);
	}

train_done:
	DRM_DEBUG_KMS("FDI train done.\n");
}

static void ironlake_fdi_pll_enable(struct intel_crtc *intel_crtc)
{
	struct drm_device *dev = intel_crtc->base.dev;
	struct drm_i915_private *dev_priv = to_i915(dev);
	int pipe = intel_crtc->pipe;
	i915_reg_t reg;
	u32 temp;

	/* enable PCH FDI RX PLL, wait warmup plus DMI latency */
	reg = FDI_RX_CTL(pipe);
	temp = I915_READ(reg);
	temp &= ~(FDI_DP_PORT_WIDTH_MASK | (0x7 << 16));
	temp |= FDI_DP_PORT_WIDTH(intel_crtc->config->fdi_lanes);
	temp |= (I915_READ(PIPECONF(pipe)) & PIPECONF_BPC_MASK) << 11;
	I915_WRITE(reg, temp | FDI_RX_PLL_ENABLE);

	POSTING_READ(reg);
	udelay(200);

	/* Switch from Rawclk to PCDclk */
	temp = I915_READ(reg);
	I915_WRITE(reg, temp | FDI_PCDCLK);

	POSTING_READ(reg);
	udelay(200);

	/* Enable CPU FDI TX PLL, always on for Ironlake */
	reg = FDI_TX_CTL(pipe);
	temp = I915_READ(reg);
	if ((temp & FDI_TX_PLL_ENABLE) == 0) {
		I915_WRITE(reg, temp | FDI_TX_PLL_ENABLE);

		POSTING_READ(reg);
		udelay(100);
	}
}

static void ironlake_fdi_pll_disable(struct intel_crtc *intel_crtc)
{
	struct drm_device *dev = intel_crtc->base.dev;
	struct drm_i915_private *dev_priv = to_i915(dev);
	int pipe = intel_crtc->pipe;
	i915_reg_t reg;
	u32 temp;

	/* Switch from PCDclk to Rawclk */
	reg = FDI_RX_CTL(pipe);
	temp = I915_READ(reg);
	I915_WRITE(reg, temp & ~FDI_PCDCLK);

	/* Disable CPU FDI TX PLL */
	reg = FDI_TX_CTL(pipe);
	temp = I915_READ(reg);
	I915_WRITE(reg, temp & ~FDI_TX_PLL_ENABLE);

	POSTING_READ(reg);
	udelay(100);

	reg = FDI_RX_CTL(pipe);
	temp = I915_READ(reg);
	I915_WRITE(reg, temp & ~FDI_RX_PLL_ENABLE);

	/* Wait for the clocks to turn off. */
	POSTING_READ(reg);
	udelay(100);
}

static void ironlake_fdi_disable(struct drm_crtc *crtc)
{
	struct drm_device *dev = crtc->dev;
	struct drm_i915_private *dev_priv = to_i915(dev);
	struct intel_crtc *intel_crtc = to_intel_crtc(crtc);
	int pipe = intel_crtc->pipe;
	i915_reg_t reg;
	u32 temp;

	/* disable CPU FDI tx and PCH FDI rx */
	reg = FDI_TX_CTL(pipe);
	temp = I915_READ(reg);
	I915_WRITE(reg, temp & ~FDI_TX_ENABLE);
	POSTING_READ(reg);

	reg = FDI_RX_CTL(pipe);
	temp = I915_READ(reg);
	temp &= ~(0x7 << 16);
	temp |= (I915_READ(PIPECONF(pipe)) & PIPECONF_BPC_MASK) << 11;
	I915_WRITE(reg, temp & ~FDI_RX_ENABLE);

	POSTING_READ(reg);
	udelay(100);

	/* Ironlake workaround, disable clock pointer after downing FDI */
	if (HAS_PCH_IBX(dev_priv))
		I915_WRITE(FDI_RX_CHICKEN(pipe), FDI_RX_PHASE_SYNC_POINTER_OVR);

	/* still set train pattern 1 */
	reg = FDI_TX_CTL(pipe);
	temp = I915_READ(reg);
	temp &= ~FDI_LINK_TRAIN_NONE;
	temp |= FDI_LINK_TRAIN_PATTERN_1;
	I915_WRITE(reg, temp);

	reg = FDI_RX_CTL(pipe);
	temp = I915_READ(reg);
	if (HAS_PCH_CPT(dev_priv)) {
		temp &= ~FDI_LINK_TRAIN_PATTERN_MASK_CPT;
		temp |= FDI_LINK_TRAIN_PATTERN_1_CPT;
	} else {
		temp &= ~FDI_LINK_TRAIN_NONE;
		temp |= FDI_LINK_TRAIN_PATTERN_1;
	}
	/* BPC in FDI rx is consistent with that in PIPECONF */
	temp &= ~(0x07 << 16);
	temp |= (I915_READ(PIPECONF(pipe)) & PIPECONF_BPC_MASK) << 11;
	I915_WRITE(reg, temp);

	POSTING_READ(reg);
	udelay(100);
}

bool intel_has_pending_fb_unpin(struct drm_i915_private *dev_priv)
{
	struct intel_crtc *crtc;

	/* Note that we don't need to be called with mode_config.lock here
	 * as our list of CRTC objects is static for the lifetime of the
	 * device and so cannot disappear as we iterate. Similarly, we can
	 * happily treat the predicates as racy, atomic checks as userspace
	 * cannot claim and pin a new fb without at least acquring the
	 * struct_mutex and so serialising with us.
	 */
	for_each_intel_crtc(&dev_priv->drm, crtc) {
		if (atomic_read(&crtc->unpin_work_count) == 0)
			continue;

		if (crtc->flip_work)
			intel_wait_for_vblank(dev_priv, crtc->pipe);

		return true;
	}

	return false;
}

static void page_flip_completed(struct intel_crtc *intel_crtc)
{
	struct drm_i915_private *dev_priv = to_i915(intel_crtc->base.dev);
	struct intel_flip_work *work = intel_crtc->flip_work;

	intel_crtc->flip_work = NULL;

	if (work->event)
		drm_crtc_send_vblank_event(&intel_crtc->base, work->event);

	drm_crtc_vblank_put(&intel_crtc->base);

	wake_up_all(&dev_priv->pending_flip_queue);
	trace_i915_flip_complete(intel_crtc->plane,
				 work->pending_flip_obj);

	queue_work(dev_priv->wq, &work->unpin_work);
}

static int intel_crtc_wait_for_pending_flips(struct drm_crtc *crtc)
{
	struct drm_device *dev = crtc->dev;
	struct drm_i915_private *dev_priv = to_i915(dev);
	long ret;

	WARN_ON(waitqueue_active(&dev_priv->pending_flip_queue));

	ret = wait_event_interruptible_timeout(
					dev_priv->pending_flip_queue,
					!intel_crtc_has_pending_flip(crtc),
					60*HZ);

	if (ret < 0)
		return ret;

	if (ret == 0) {
		struct intel_crtc *intel_crtc = to_intel_crtc(crtc);
		struct intel_flip_work *work;

		spin_lock_irq(&dev->event_lock);
		work = intel_crtc->flip_work;
		if (work && !is_mmio_work(work)) {
			WARN_ONCE(1, "Removing stuck page flip\n");
			page_flip_completed(intel_crtc);
		}
		spin_unlock_irq(&dev->event_lock);
	}

	return 0;
}

void lpt_disable_iclkip(struct drm_i915_private *dev_priv)
{
	u32 temp;

	I915_WRITE(PIXCLK_GATE, PIXCLK_GATE_GATE);

	mutex_lock(&dev_priv->sb_lock);

	temp = intel_sbi_read(dev_priv, SBI_SSCCTL6, SBI_ICLK);
	temp |= SBI_SSCCTL_DISABLE;
	intel_sbi_write(dev_priv, SBI_SSCCTL6, temp, SBI_ICLK);

	mutex_unlock(&dev_priv->sb_lock);
}

/* Program iCLKIP clock to the desired frequency */
static void lpt_program_iclkip(struct drm_crtc *crtc)
{
	struct drm_i915_private *dev_priv = to_i915(crtc->dev);
	int clock = to_intel_crtc(crtc)->config->base.adjusted_mode.crtc_clock;
	u32 divsel, phaseinc, auxdiv, phasedir = 0;
	u32 temp;

	lpt_disable_iclkip(dev_priv);

	/* The iCLK virtual clock root frequency is in MHz,
	 * but the adjusted_mode->crtc_clock in in KHz. To get the
	 * divisors, it is necessary to divide one by another, so we
	 * convert the virtual clock precision to KHz here for higher
	 * precision.
	 */
	for (auxdiv = 0; auxdiv < 2; auxdiv++) {
		u32 iclk_virtual_root_freq = 172800 * 1000;
		u32 iclk_pi_range = 64;
		u32 desired_divisor;

		desired_divisor = DIV_ROUND_CLOSEST(iclk_virtual_root_freq,
						    clock << auxdiv);
		divsel = (desired_divisor / iclk_pi_range) - 2;
		phaseinc = desired_divisor % iclk_pi_range;

		/*
		 * Near 20MHz is a corner case which is
		 * out of range for the 7-bit divisor
		 */
		if (divsel <= 0x7f)
			break;
	}

	/* This should not happen with any sane values */
	WARN_ON(SBI_SSCDIVINTPHASE_DIVSEL(divsel) &
		~SBI_SSCDIVINTPHASE_DIVSEL_MASK);
	WARN_ON(SBI_SSCDIVINTPHASE_DIR(phasedir) &
		~SBI_SSCDIVINTPHASE_INCVAL_MASK);

	DRM_DEBUG_KMS("iCLKIP clock: found settings for %dKHz refresh rate: auxdiv=%x, divsel=%x, phasedir=%x, phaseinc=%x\n",
			clock,
			auxdiv,
			divsel,
			phasedir,
			phaseinc);

	mutex_lock(&dev_priv->sb_lock);

	/* Program SSCDIVINTPHASE6 */
	temp = intel_sbi_read(dev_priv, SBI_SSCDIVINTPHASE6, SBI_ICLK);
	temp &= ~SBI_SSCDIVINTPHASE_DIVSEL_MASK;
	temp |= SBI_SSCDIVINTPHASE_DIVSEL(divsel);
	temp &= ~SBI_SSCDIVINTPHASE_INCVAL_MASK;
	temp |= SBI_SSCDIVINTPHASE_INCVAL(phaseinc);
	temp |= SBI_SSCDIVINTPHASE_DIR(phasedir);
	temp |= SBI_SSCDIVINTPHASE_PROPAGATE;
	intel_sbi_write(dev_priv, SBI_SSCDIVINTPHASE6, temp, SBI_ICLK);

	/* Program SSCAUXDIV */
	temp = intel_sbi_read(dev_priv, SBI_SSCAUXDIV6, SBI_ICLK);
	temp &= ~SBI_SSCAUXDIV_FINALDIV2SEL(1);
	temp |= SBI_SSCAUXDIV_FINALDIV2SEL(auxdiv);
	intel_sbi_write(dev_priv, SBI_SSCAUXDIV6, temp, SBI_ICLK);

	/* Enable modulator and associated divider */
	temp = intel_sbi_read(dev_priv, SBI_SSCCTL6, SBI_ICLK);
	temp &= ~SBI_SSCCTL_DISABLE;
	intel_sbi_write(dev_priv, SBI_SSCCTL6, temp, SBI_ICLK);

	mutex_unlock(&dev_priv->sb_lock);

	/* Wait for initialization time */
	udelay(24);

	I915_WRITE(PIXCLK_GATE, PIXCLK_GATE_UNGATE);
}

int lpt_get_iclkip(struct drm_i915_private *dev_priv)
{
	u32 divsel, phaseinc, auxdiv;
	u32 iclk_virtual_root_freq = 172800 * 1000;
	u32 iclk_pi_range = 64;
	u32 desired_divisor;
	u32 temp;

	if ((I915_READ(PIXCLK_GATE) & PIXCLK_GATE_UNGATE) == 0)
		return 0;

	mutex_lock(&dev_priv->sb_lock);

	temp = intel_sbi_read(dev_priv, SBI_SSCCTL6, SBI_ICLK);
	if (temp & SBI_SSCCTL_DISABLE) {
		mutex_unlock(&dev_priv->sb_lock);
		return 0;
	}

	temp = intel_sbi_read(dev_priv, SBI_SSCDIVINTPHASE6, SBI_ICLK);
	divsel = (temp & SBI_SSCDIVINTPHASE_DIVSEL_MASK) >>
		SBI_SSCDIVINTPHASE_DIVSEL_SHIFT;
	phaseinc = (temp & SBI_SSCDIVINTPHASE_INCVAL_MASK) >>
		SBI_SSCDIVINTPHASE_INCVAL_SHIFT;

	temp = intel_sbi_read(dev_priv, SBI_SSCAUXDIV6, SBI_ICLK);
	auxdiv = (temp & SBI_SSCAUXDIV_FINALDIV2SEL_MASK) >>
		SBI_SSCAUXDIV_FINALDIV2SEL_SHIFT;

	mutex_unlock(&dev_priv->sb_lock);

	desired_divisor = (divsel + 2) * iclk_pi_range + phaseinc;

	return DIV_ROUND_CLOSEST(iclk_virtual_root_freq,
				 desired_divisor << auxdiv);
}

static void ironlake_pch_transcoder_set_timings(struct intel_crtc *crtc,
						enum pipe pch_transcoder)
{
	struct drm_device *dev = crtc->base.dev;
	struct drm_i915_private *dev_priv = to_i915(dev);
	enum transcoder cpu_transcoder = crtc->config->cpu_transcoder;

	I915_WRITE(PCH_TRANS_HTOTAL(pch_transcoder),
		   I915_READ(HTOTAL(cpu_transcoder)));
	I915_WRITE(PCH_TRANS_HBLANK(pch_transcoder),
		   I915_READ(HBLANK(cpu_transcoder)));
	I915_WRITE(PCH_TRANS_HSYNC(pch_transcoder),
		   I915_READ(HSYNC(cpu_transcoder)));

	I915_WRITE(PCH_TRANS_VTOTAL(pch_transcoder),
		   I915_READ(VTOTAL(cpu_transcoder)));
	I915_WRITE(PCH_TRANS_VBLANK(pch_transcoder),
		   I915_READ(VBLANK(cpu_transcoder)));
	I915_WRITE(PCH_TRANS_VSYNC(pch_transcoder),
		   I915_READ(VSYNC(cpu_transcoder)));
	I915_WRITE(PCH_TRANS_VSYNCSHIFT(pch_transcoder),
		   I915_READ(VSYNCSHIFT(cpu_transcoder)));
}

static void cpt_set_fdi_bc_bifurcation(struct drm_device *dev, bool enable)
{
	struct drm_i915_private *dev_priv = to_i915(dev);
	uint32_t temp;

	temp = I915_READ(SOUTH_CHICKEN1);
	if (!!(temp & FDI_BC_BIFURCATION_SELECT) == enable)
		return;

	WARN_ON(I915_READ(FDI_RX_CTL(PIPE_B)) & FDI_RX_ENABLE);
	WARN_ON(I915_READ(FDI_RX_CTL(PIPE_C)) & FDI_RX_ENABLE);

	temp &= ~FDI_BC_BIFURCATION_SELECT;
	if (enable)
		temp |= FDI_BC_BIFURCATION_SELECT;

	DRM_DEBUG_KMS("%sabling fdi C rx\n", enable ? "en" : "dis");
	I915_WRITE(SOUTH_CHICKEN1, temp);
	POSTING_READ(SOUTH_CHICKEN1);
}

static void ivybridge_update_fdi_bc_bifurcation(struct intel_crtc *intel_crtc)
{
	struct drm_device *dev = intel_crtc->base.dev;

	switch (intel_crtc->pipe) {
	case PIPE_A:
		break;
	case PIPE_B:
		if (intel_crtc->config->fdi_lanes > 2)
			cpt_set_fdi_bc_bifurcation(dev, false);
		else
			cpt_set_fdi_bc_bifurcation(dev, true);

		break;
	case PIPE_C:
		cpt_set_fdi_bc_bifurcation(dev, true);

		break;
	default:
		BUG();
	}
}

/* Return which DP Port should be selected for Transcoder DP control */
static enum port
intel_trans_dp_port_sel(struct drm_crtc *crtc)
{
	struct drm_device *dev = crtc->dev;
	struct intel_encoder *encoder;

	for_each_encoder_on_crtc(dev, crtc, encoder) {
		if (encoder->type == INTEL_OUTPUT_DP ||
		    encoder->type == INTEL_OUTPUT_EDP)
			return enc_to_dig_port(&encoder->base)->port;
	}

	return -1;
}

/*
 * Enable PCH resources required for PCH ports:
 *   - PCH PLLs
 *   - FDI training & RX/TX
 *   - update transcoder timings
 *   - DP transcoding bits
 *   - transcoder
 */
static void ironlake_pch_enable(struct drm_crtc *crtc)
{
	struct drm_device *dev = crtc->dev;
	struct drm_i915_private *dev_priv = to_i915(dev);
	struct intel_crtc *intel_crtc = to_intel_crtc(crtc);
	int pipe = intel_crtc->pipe;
	u32 temp;

	assert_pch_transcoder_disabled(dev_priv, pipe);

	if (IS_IVYBRIDGE(dev_priv))
		ivybridge_update_fdi_bc_bifurcation(intel_crtc);

	/* Write the TU size bits before fdi link training, so that error
	 * detection works. */
	I915_WRITE(FDI_RX_TUSIZE1(pipe),
		   I915_READ(PIPE_DATA_M1(pipe)) & TU_SIZE_MASK);

	/* For PCH output, training FDI link */
	dev_priv->display.fdi_link_train(crtc);

	/* We need to program the right clock selection before writing the pixel
	 * mutliplier into the DPLL. */
	if (HAS_PCH_CPT(dev_priv)) {
		u32 sel;

		temp = I915_READ(PCH_DPLL_SEL);
		temp |= TRANS_DPLL_ENABLE(pipe);
		sel = TRANS_DPLLB_SEL(pipe);
		if (intel_crtc->config->shared_dpll ==
		    intel_get_shared_dpll_by_id(dev_priv, DPLL_ID_PCH_PLL_B))
			temp |= sel;
		else
			temp &= ~sel;
		I915_WRITE(PCH_DPLL_SEL, temp);
	}

	/* XXX: pch pll's can be enabled any time before we enable the PCH
	 * transcoder, and we actually should do this to not upset any PCH
	 * transcoder that already use the clock when we share it.
	 *
	 * Note that enable_shared_dpll tries to do the right thing, but
	 * get_shared_dpll unconditionally resets the pll - we need that to have
	 * the right LVDS enable sequence. */
	intel_enable_shared_dpll(intel_crtc);

	/* set transcoder timing, panel must allow it */
	assert_panel_unlocked(dev_priv, pipe);
	ironlake_pch_transcoder_set_timings(intel_crtc, pipe);

	intel_fdi_normal_train(crtc);

	/* For PCH DP, enable TRANS_DP_CTL */
	if (HAS_PCH_CPT(dev_priv) &&
	    intel_crtc_has_dp_encoder(intel_crtc->config)) {
		const struct drm_display_mode *adjusted_mode =
			&intel_crtc->config->base.adjusted_mode;
		u32 bpc = (I915_READ(PIPECONF(pipe)) & PIPECONF_BPC_MASK) >> 5;
		i915_reg_t reg = TRANS_DP_CTL(pipe);
		temp = I915_READ(reg);
		temp &= ~(TRANS_DP_PORT_SEL_MASK |
			  TRANS_DP_SYNC_MASK |
			  TRANS_DP_BPC_MASK);
		temp |= TRANS_DP_OUTPUT_ENABLE;
		temp |= bpc << 9; /* same format but at 11:9 */

		if (adjusted_mode->flags & DRM_MODE_FLAG_PHSYNC)
			temp |= TRANS_DP_HSYNC_ACTIVE_HIGH;
		if (adjusted_mode->flags & DRM_MODE_FLAG_PVSYNC)
			temp |= TRANS_DP_VSYNC_ACTIVE_HIGH;

		switch (intel_trans_dp_port_sel(crtc)) {
		case PORT_B:
			temp |= TRANS_DP_PORT_SEL_B;
			break;
		case PORT_C:
			temp |= TRANS_DP_PORT_SEL_C;
			break;
		case PORT_D:
			temp |= TRANS_DP_PORT_SEL_D;
			break;
		default:
			BUG();
		}

		I915_WRITE(reg, temp);
	}

	ironlake_enable_pch_transcoder(dev_priv, pipe);
}

static void lpt_pch_enable(struct drm_crtc *crtc)
{
	struct drm_device *dev = crtc->dev;
	struct drm_i915_private *dev_priv = to_i915(dev);
	struct intel_crtc *intel_crtc = to_intel_crtc(crtc);
	enum transcoder cpu_transcoder = intel_crtc->config->cpu_transcoder;

	assert_pch_transcoder_disabled(dev_priv, PIPE_A);

	lpt_program_iclkip(crtc);

	/* Set transcoder timing. */
	ironlake_pch_transcoder_set_timings(intel_crtc, PIPE_A);

	lpt_enable_pch_transcoder(dev_priv, cpu_transcoder);
}

static void cpt_verify_modeset(struct drm_device *dev, int pipe)
{
	struct drm_i915_private *dev_priv = to_i915(dev);
	i915_reg_t dslreg = PIPEDSL(pipe);
	u32 temp;

	temp = I915_READ(dslreg);
	udelay(500);
	if (wait_for(I915_READ(dslreg) != temp, 5)) {
		if (wait_for(I915_READ(dslreg) != temp, 5))
			DRM_ERROR("mode set failed: pipe %c stuck\n", pipe_name(pipe));
	}
}

static int
skl_update_scaler(struct intel_crtc_state *crtc_state, bool force_detach,
		  unsigned int scaler_user, int *scaler_id,
		  int src_w, int src_h, int dst_w, int dst_h)
{
	struct intel_crtc_scaler_state *scaler_state =
		&crtc_state->scaler_state;
	struct intel_crtc *intel_crtc =
		to_intel_crtc(crtc_state->base.crtc);
	int need_scaling;

	/*
	 * Src coordinates are already rotated by 270 degrees for
	 * the 90/270 degree plane rotation cases (to match the
	 * GTT mapping), hence no need to account for rotation here.
	 */
	need_scaling = src_w != dst_w || src_h != dst_h;

	/*
	 * if plane is being disabled or scaler is no more required or force detach
	 *  - free scaler binded to this plane/crtc
	 *  - in order to do this, update crtc->scaler_usage
	 *
	 * Here scaler state in crtc_state is set free so that
	 * scaler can be assigned to other user. Actual register
	 * update to free the scaler is done in plane/panel-fit programming.
	 * For this purpose crtc/plane_state->scaler_id isn't reset here.
	 */
	if (force_detach || !need_scaling) {
		if (*scaler_id >= 0) {
			scaler_state->scaler_users &= ~(1 << scaler_user);
			scaler_state->scalers[*scaler_id].in_use = 0;

			DRM_DEBUG_KMS("scaler_user index %u.%u: "
				"Staged freeing scaler id %d scaler_users = 0x%x\n",
				intel_crtc->pipe, scaler_user, *scaler_id,
				scaler_state->scaler_users);
			*scaler_id = -1;
		}
		return 0;
	}

	/* range checks */
	if (src_w < SKL_MIN_SRC_W || src_h < SKL_MIN_SRC_H ||
		dst_w < SKL_MIN_DST_W || dst_h < SKL_MIN_DST_H ||

		src_w > SKL_MAX_SRC_W || src_h > SKL_MAX_SRC_H ||
		dst_w > SKL_MAX_DST_W || dst_h > SKL_MAX_DST_H) {
		DRM_DEBUG_KMS("scaler_user index %u.%u: src %ux%u dst %ux%u "
			"size is out of scaler range\n",
			intel_crtc->pipe, scaler_user, src_w, src_h, dst_w, dst_h);
		return -EINVAL;
	}

	/* mark this plane as a scaler user in crtc_state */
	scaler_state->scaler_users |= (1 << scaler_user);
	DRM_DEBUG_KMS("scaler_user index %u.%u: "
		"staged scaling request for %ux%u->%ux%u scaler_users = 0x%x\n",
		intel_crtc->pipe, scaler_user, src_w, src_h, dst_w, dst_h,
		scaler_state->scaler_users);

	return 0;
}

/**
 * skl_update_scaler_crtc - Stages update to scaler state for a given crtc.
 *
 * @state: crtc's scaler state
 *
 * Return
 *     0 - scaler_usage updated successfully
 *    error - requested scaling cannot be supported or other error condition
 */
int skl_update_scaler_crtc(struct intel_crtc_state *state)
{
	return skl_update_scaler(state, !state->base.active, SKL_CRTC_INDEX,
		&state->scaler_state.scaler_id,
		state->pipe_src_w, state->pipe_src_h,
		state->pipe_dst_w, state->pipe_dst_h);
}

/**
 * skl_update_scaler_plane - Stages update to scaler state for a given plane.
 *
 * @state: crtc's scaler state
 * @plane_state: atomic plane state to update
 *
 * Return
 *     0 - scaler_usage updated successfully
 *    error - requested scaling cannot be supported or other error condition
 */
static int skl_update_scaler_plane(struct intel_crtc_state *crtc_state,
				   struct intel_plane_state *plane_state)
{

	struct intel_plane *intel_plane =
		to_intel_plane(plane_state->base.plane);
	struct drm_framebuffer *fb = plane_state->base.fb;
	int ret;

	bool force_detach = !fb || !plane_state->base.visible;

	ret = skl_update_scaler(crtc_state, force_detach,
				drm_plane_index(&intel_plane->base),
				&plane_state->scaler_id,
				drm_rect_width(&plane_state->base.src) >> 16,
				drm_rect_height(&plane_state->base.src) >> 16,
				drm_rect_width(&plane_state->base.dst),
				drm_rect_height(&plane_state->base.dst));

	if (ret || plane_state->scaler_id < 0)
		return ret;

	/* check colorkey */
	if (plane_state->ckey.flags != I915_SET_COLORKEY_NONE) {
		DRM_DEBUG_KMS("[PLANE:%d:%s] scaling with color key not allowed",
			      intel_plane->base.base.id,
			      intel_plane->base.name);
		return -EINVAL;
	}

	/* Check src format */
	switch (fb->format->format) {
	case DRM_FORMAT_RGB565:
	case DRM_FORMAT_XBGR8888:
	case DRM_FORMAT_XRGB8888:
	case DRM_FORMAT_ABGR8888:
	case DRM_FORMAT_ARGB8888:
	case DRM_FORMAT_XRGB2101010:
	case DRM_FORMAT_XBGR2101010:
	case DRM_FORMAT_YUYV:
	case DRM_FORMAT_YVYU:
	case DRM_FORMAT_UYVY:
	case DRM_FORMAT_VYUY:
	case DRM_FORMAT_AYUV:
	case DRM_FORMAT_C8:
		break;
	default:
		DRM_DEBUG_KMS("[PLANE:%d:%s] FB:%d unsupported scaling format 0x%x\n",
			      intel_plane->base.base.id, intel_plane->base.name,
			      fb->base.id, fb->format->format);
		return -EINVAL;
	}

	return 0;
}

static void skylake_scaler_disable(struct intel_crtc *crtc)
{
	int i;

	for (i = 0; i < crtc->num_scalers; i++)
		skl_detach_scaler(crtc, i);
}

static void skylake_pfit_enable(struct intel_crtc *crtc)
{
	struct drm_device *dev = crtc->base.dev;
	struct drm_i915_private *dev_priv = to_i915(dev);
	int pipe = crtc->pipe;
	struct intel_crtc_scaler_state *scaler_state =
		&crtc->config->scaler_state;

	if (crtc->config->pch_pfit.enabled) {
		int id;

		if (WARN_ON(crtc->config->scaler_state.scaler_id < 0))
			return;

		id = scaler_state->scaler_id;
		I915_WRITE(SKL_PS_CTRL(pipe, id), PS_SCALER_EN |
			PS_FILTER_MEDIUM | scaler_state->scalers[id].mode);
		I915_WRITE(SKL_PS_WIN_POS(pipe, id), crtc->config->pch_pfit.pos);
		I915_WRITE(SKL_PS_WIN_SZ(pipe, id), crtc->config->pch_pfit.size);
	}
}

static void ironlake_pfit_enable(struct intel_crtc *crtc)
{
	struct drm_device *dev = crtc->base.dev;
	struct drm_i915_private *dev_priv = to_i915(dev);
	int pipe = crtc->pipe;

	if (crtc->config->pch_pfit.enabled) {
		/* Force use of hard-coded filter coefficients
		 * as some pre-programmed values are broken,
		 * e.g. x201.
		 */
		if (IS_IVYBRIDGE(dev_priv) || IS_HASWELL(dev_priv))
			I915_WRITE(PF_CTL(pipe), PF_ENABLE | PF_FILTER_MED_3x3 |
						 PF_PIPE_SEL_IVB(pipe));
		else
			I915_WRITE(PF_CTL(pipe), PF_ENABLE | PF_FILTER_MED_3x3);
		I915_WRITE(PF_WIN_POS(pipe), crtc->config->pch_pfit.pos);
		I915_WRITE(PF_WIN_SZ(pipe), crtc->config->pch_pfit.size);
	}
}

void hsw_enable_ips(struct intel_crtc *crtc)
{
	struct drm_device *dev = crtc->base.dev;
	struct drm_i915_private *dev_priv = to_i915(dev);

	if (!crtc->config->ips_enabled)
		return;

	/*
	 * We can only enable IPS after we enable a plane and wait for a vblank
	 * This function is called from post_plane_update, which is run after
	 * a vblank wait.
	 */

	assert_plane_enabled(dev_priv, crtc->plane);
	if (IS_BROADWELL(dev_priv)) {
		mutex_lock(&dev_priv->rps.hw_lock);
		WARN_ON(sandybridge_pcode_write(dev_priv, DISPLAY_IPS_CONTROL, 0xc0000000));
		mutex_unlock(&dev_priv->rps.hw_lock);
		/* Quoting Art Runyan: "its not safe to expect any particular
		 * value in IPS_CTL bit 31 after enabling IPS through the
		 * mailbox." Moreover, the mailbox may return a bogus state,
		 * so we need to just enable it and continue on.
		 */
	} else {
		I915_WRITE(IPS_CTL, IPS_ENABLE);
		/* The bit only becomes 1 in the next vblank, so this wait here
		 * is essentially intel_wait_for_vblank. If we don't have this
		 * and don't wait for vblanks until the end of crtc_enable, then
		 * the HW state readout code will complain that the expected
		 * IPS_CTL value is not the one we read. */
		if (intel_wait_for_register(dev_priv,
					    IPS_CTL, IPS_ENABLE, IPS_ENABLE,
					    50))
			DRM_ERROR("Timed out waiting for IPS enable\n");
	}
}

void hsw_disable_ips(struct intel_crtc *crtc)
{
	struct drm_device *dev = crtc->base.dev;
	struct drm_i915_private *dev_priv = to_i915(dev);

	if (!crtc->config->ips_enabled)
		return;

	assert_plane_enabled(dev_priv, crtc->plane);
	if (IS_BROADWELL(dev_priv)) {
		mutex_lock(&dev_priv->rps.hw_lock);
		WARN_ON(sandybridge_pcode_write(dev_priv, DISPLAY_IPS_CONTROL, 0));
		mutex_unlock(&dev_priv->rps.hw_lock);
		/* wait for pcode to finish disabling IPS, which may take up to 42ms */
		if (intel_wait_for_register(dev_priv,
					    IPS_CTL, IPS_ENABLE, 0,
					    42))
			DRM_ERROR("Timed out waiting for IPS disable\n");
	} else {
		I915_WRITE(IPS_CTL, 0);
		POSTING_READ(IPS_CTL);
	}

	/* We need to wait for a vblank before we can disable the plane. */
	intel_wait_for_vblank(dev_priv, crtc->pipe);
}

static void intel_crtc_dpms_overlay_disable(struct intel_crtc *intel_crtc)
{
	if (intel_crtc->overlay) {
		struct drm_device *dev = intel_crtc->base.dev;
		struct drm_i915_private *dev_priv = to_i915(dev);

		mutex_lock(&dev->struct_mutex);
		dev_priv->mm.interruptible = false;
		(void) intel_overlay_switch_off(intel_crtc->overlay);
		dev_priv->mm.interruptible = true;
		mutex_unlock(&dev->struct_mutex);
	}

	/* Let userspace switch the overlay on again. In most cases userspace
	 * has to recompute where to put it anyway.
	 */
}

/**
 * intel_post_enable_primary - Perform operations after enabling primary plane
 * @crtc: the CRTC whose primary plane was just enabled
 *
 * Performs potentially sleeping operations that must be done after the primary
 * plane is enabled, such as updating FBC and IPS.  Note that this may be
 * called due to an explicit primary plane update, or due to an implicit
 * re-enable that is caused when a sprite plane is updated to no longer
 * completely hide the primary plane.
 */
static void
intel_post_enable_primary(struct drm_crtc *crtc)
{
	struct drm_device *dev = crtc->dev;
	struct drm_i915_private *dev_priv = to_i915(dev);
	struct intel_crtc *intel_crtc = to_intel_crtc(crtc);
	int pipe = intel_crtc->pipe;

	/*
	 * FIXME IPS should be fine as long as one plane is
	 * enabled, but in practice it seems to have problems
	 * when going from primary only to sprite only and vice
	 * versa.
	 */
	hsw_enable_ips(intel_crtc);

	/*
	 * Gen2 reports pipe underruns whenever all planes are disabled.
	 * So don't enable underrun reporting before at least some planes
	 * are enabled.
	 * FIXME: Need to fix the logic to work when we turn off all planes
	 * but leave the pipe running.
	 */
	if (IS_GEN2(dev_priv))
		intel_set_cpu_fifo_underrun_reporting(dev_priv, pipe, true);

	/* Underruns don't always raise interrupts, so check manually. */
	intel_check_cpu_fifo_underruns(dev_priv);
	intel_check_pch_fifo_underruns(dev_priv);
}

/* FIXME move all this to pre_plane_update() with proper state tracking */
static void
intel_pre_disable_primary(struct drm_crtc *crtc)
{
	struct drm_device *dev = crtc->dev;
	struct drm_i915_private *dev_priv = to_i915(dev);
	struct intel_crtc *intel_crtc = to_intel_crtc(crtc);
	int pipe = intel_crtc->pipe;

	/*
	 * Gen2 reports pipe underruns whenever all planes are disabled.
	 * So diasble underrun reporting before all the planes get disabled.
	 * FIXME: Need to fix the logic to work when we turn off all planes
	 * but leave the pipe running.
	 */
	if (IS_GEN2(dev_priv))
		intel_set_cpu_fifo_underrun_reporting(dev_priv, pipe, false);

	/*
	 * FIXME IPS should be fine as long as one plane is
	 * enabled, but in practice it seems to have problems
	 * when going from primary only to sprite only and vice
	 * versa.
	 */
	hsw_disable_ips(intel_crtc);
}

/* FIXME get rid of this and use pre_plane_update */
static void
intel_pre_disable_primary_noatomic(struct drm_crtc *crtc)
{
	struct drm_device *dev = crtc->dev;
	struct drm_i915_private *dev_priv = to_i915(dev);
	struct intel_crtc *intel_crtc = to_intel_crtc(crtc);
	int pipe = intel_crtc->pipe;

	intel_pre_disable_primary(crtc);

	/*
	 * Vblank time updates from the shadow to live plane control register
	 * are blocked if the memory self-refresh mode is active at that
	 * moment. So to make sure the plane gets truly disabled, disable
	 * first the self-refresh mode. The self-refresh enable bit in turn
	 * will be checked/applied by the HW only at the next frame start
	 * event which is after the vblank start event, so we need to have a
	 * wait-for-vblank between disabling the plane and the pipe.
	 */
	if (HAS_GMCH_DISPLAY(dev_priv) &&
	    intel_set_memory_cxsr(dev_priv, false))
		intel_wait_for_vblank(dev_priv, pipe);
}

static void intel_post_plane_update(struct intel_crtc_state *old_crtc_state)
{
	struct intel_crtc *crtc = to_intel_crtc(old_crtc_state->base.crtc);
	struct drm_atomic_state *old_state = old_crtc_state->base.state;
	struct intel_crtc_state *pipe_config =
		to_intel_crtc_state(crtc->base.state);
	struct drm_plane *primary = crtc->base.primary;
	struct drm_plane_state *old_pri_state = primary ?
		drm_atomic_get_existing_plane_state(old_state, primary) : NULL;

	intel_frontbuffer_flip(to_i915(crtc->base.dev), pipe_config->fb_bits);

	crtc->wm.cxsr_allowed = true;

	if (pipe_config->update_wm_post && pipe_config->base.active)
		intel_update_watermarks(crtc);

	if (old_pri_state) {
		struct intel_plane_state *primary_state =
			to_intel_plane_state(primary->state);
		struct intel_plane_state *old_primary_state =
			to_intel_plane_state(old_pri_state);

		intel_fbc_post_update(crtc);

		if (primary_state->base.visible &&
		    (needs_modeset(&pipe_config->base) ||
		     !old_primary_state->base.visible))
			intel_post_enable_primary(&crtc->base);
	}
}

static void intel_pre_plane_update(struct intel_crtc_state *old_crtc_state)
{
	struct intel_crtc *crtc = to_intel_crtc(old_crtc_state->base.crtc);
	struct drm_device *dev = crtc->base.dev;
	struct drm_i915_private *dev_priv = to_i915(dev);
	struct intel_crtc_state *pipe_config =
		to_intel_crtc_state(crtc->base.state);
	struct drm_atomic_state *old_state = old_crtc_state->base.state;
	struct drm_plane *primary = crtc->base.primary;
	struct drm_plane_state *old_pri_state = primary ?
		drm_atomic_get_existing_plane_state(old_state, primary) : NULL;
	bool modeset = needs_modeset(&pipe_config->base);
	struct intel_atomic_state *old_intel_state =
		to_intel_atomic_state(old_state);

	if (old_pri_state) {
		struct intel_plane_state *primary_state =
			to_intel_plane_state(primary->state);
		struct intel_plane_state *old_primary_state =
			to_intel_plane_state(old_pri_state);

		intel_fbc_pre_update(crtc, pipe_config, primary_state);

		if (old_primary_state->base.visible &&
		    (modeset || !primary_state->base.visible))
			intel_pre_disable_primary(&crtc->base);
	}

	if (pipe_config->disable_cxsr && HAS_GMCH_DISPLAY(dev_priv)) {
		crtc->wm.cxsr_allowed = false;

		/*
		 * Vblank time updates from the shadow to live plane control register
		 * are blocked if the memory self-refresh mode is active at that
		 * moment. So to make sure the plane gets truly disabled, disable
		 * first the self-refresh mode. The self-refresh enable bit in turn
		 * will be checked/applied by the HW only at the next frame start
		 * event which is after the vblank start event, so we need to have a
		 * wait-for-vblank between disabling the plane and the pipe.
		 */
		if (old_crtc_state->base.active &&
		    intel_set_memory_cxsr(dev_priv, false))
			intel_wait_for_vblank(dev_priv, crtc->pipe);
	}

	/*
	 * IVB workaround: must disable low power watermarks for at least
	 * one frame before enabling scaling.  LP watermarks can be re-enabled
	 * when scaling is disabled.
	 *
	 * WaCxSRDisabledForSpriteScaling:ivb
	 */
	if (pipe_config->disable_lp_wm && ilk_disable_lp_wm(dev))
		intel_wait_for_vblank(dev_priv, crtc->pipe);

	/*
	 * If we're doing a modeset, we're done.  No need to do any pre-vblank
	 * watermark programming here.
	 */
	if (needs_modeset(&pipe_config->base))
		return;

	/*
	 * For platforms that support atomic watermarks, program the
	 * 'intermediate' watermarks immediately.  On pre-gen9 platforms, these
	 * will be the intermediate values that are safe for both pre- and
	 * post- vblank; when vblank happens, the 'active' values will be set
	 * to the final 'target' values and we'll do this again to get the
	 * optimal watermarks.  For gen9+ platforms, the values we program here
	 * will be the final target values which will get automatically latched
	 * at vblank time; no further programming will be necessary.
	 *
	 * If a platform hasn't been transitioned to atomic watermarks yet,
	 * we'll continue to update watermarks the old way, if flags tell
	 * us to.
	 */
	if (dev_priv->display.initial_watermarks != NULL)
		dev_priv->display.initial_watermarks(old_intel_state,
						     pipe_config);
	else if (pipe_config->update_wm_pre)
		intel_update_watermarks(crtc);
}

static void intel_crtc_disable_planes(struct drm_crtc *crtc, unsigned plane_mask)
{
	struct drm_device *dev = crtc->dev;
	struct intel_crtc *intel_crtc = to_intel_crtc(crtc);
	struct drm_plane *p;
	int pipe = intel_crtc->pipe;

	intel_crtc_dpms_overlay_disable(intel_crtc);

	drm_for_each_plane_mask(p, dev, plane_mask)
		to_intel_plane(p)->disable_plane(p, crtc);

	/*
	 * FIXME: Once we grow proper nuclear flip support out of this we need
	 * to compute the mask of flip planes precisely. For the time being
	 * consider this a flip to a NULL plane.
	 */
	intel_frontbuffer_flip(to_i915(dev), INTEL_FRONTBUFFER_ALL_MASK(pipe));
}

static void intel_encoders_pre_pll_enable(struct drm_crtc *crtc,
					  struct intel_crtc_state *crtc_state,
					  struct drm_atomic_state *old_state)
{
	struct drm_connector_state *old_conn_state;
	struct drm_connector *conn;
	int i;

	for_each_connector_in_state(old_state, conn, old_conn_state, i) {
		struct drm_connector_state *conn_state = conn->state;
		struct intel_encoder *encoder =
			to_intel_encoder(conn_state->best_encoder);

		if (conn_state->crtc != crtc)
			continue;

		if (encoder->pre_pll_enable)
			encoder->pre_pll_enable(encoder, crtc_state, conn_state);
	}
}

static void intel_encoders_pre_enable(struct drm_crtc *crtc,
				      struct intel_crtc_state *crtc_state,
				      struct drm_atomic_state *old_state)
{
	struct drm_connector_state *old_conn_state;
	struct drm_connector *conn;
	int i;

	for_each_connector_in_state(old_state, conn, old_conn_state, i) {
		struct drm_connector_state *conn_state = conn->state;
		struct intel_encoder *encoder =
			to_intel_encoder(conn_state->best_encoder);

		if (conn_state->crtc != crtc)
			continue;

		if (encoder->pre_enable)
			encoder->pre_enable(encoder, crtc_state, conn_state);
	}
}

static void intel_encoders_enable(struct drm_crtc *crtc,
				  struct intel_crtc_state *crtc_state,
				  struct drm_atomic_state *old_state)
{
	struct drm_connector_state *old_conn_state;
	struct drm_connector *conn;
	int i;

	for_each_connector_in_state(old_state, conn, old_conn_state, i) {
		struct drm_connector_state *conn_state = conn->state;
		struct intel_encoder *encoder =
			to_intel_encoder(conn_state->best_encoder);

		if (conn_state->crtc != crtc)
			continue;

		encoder->enable(encoder, crtc_state, conn_state);
		intel_opregion_notify_encoder(encoder, true);
	}
}

static void intel_encoders_disable(struct drm_crtc *crtc,
				   struct intel_crtc_state *old_crtc_state,
				   struct drm_atomic_state *old_state)
{
	struct drm_connector_state *old_conn_state;
	struct drm_connector *conn;
	int i;

	for_each_connector_in_state(old_state, conn, old_conn_state, i) {
		struct intel_encoder *encoder =
			to_intel_encoder(old_conn_state->best_encoder);

		if (old_conn_state->crtc != crtc)
			continue;

		intel_opregion_notify_encoder(encoder, false);
		encoder->disable(encoder, old_crtc_state, old_conn_state);
	}
}

static void intel_encoders_post_disable(struct drm_crtc *crtc,
					struct intel_crtc_state *old_crtc_state,
					struct drm_atomic_state *old_state)
{
	struct drm_connector_state *old_conn_state;
	struct drm_connector *conn;
	int i;

	for_each_connector_in_state(old_state, conn, old_conn_state, i) {
		struct intel_encoder *encoder =
			to_intel_encoder(old_conn_state->best_encoder);

		if (old_conn_state->crtc != crtc)
			continue;

		if (encoder->post_disable)
			encoder->post_disable(encoder, old_crtc_state, old_conn_state);
	}
}

static void intel_encoders_post_pll_disable(struct drm_crtc *crtc,
					    struct intel_crtc_state *old_crtc_state,
					    struct drm_atomic_state *old_state)
{
	struct drm_connector_state *old_conn_state;
	struct drm_connector *conn;
	int i;

	for_each_connector_in_state(old_state, conn, old_conn_state, i) {
		struct intel_encoder *encoder =
			to_intel_encoder(old_conn_state->best_encoder);

		if (old_conn_state->crtc != crtc)
			continue;

		if (encoder->post_pll_disable)
			encoder->post_pll_disable(encoder, old_crtc_state, old_conn_state);
	}
}

static void ironlake_crtc_enable(struct intel_crtc_state *pipe_config,
				 struct drm_atomic_state *old_state)
{
	struct drm_crtc *crtc = pipe_config->base.crtc;
	struct drm_device *dev = crtc->dev;
	struct drm_i915_private *dev_priv = to_i915(dev);
	struct intel_crtc *intel_crtc = to_intel_crtc(crtc);
	int pipe = intel_crtc->pipe;
	struct intel_atomic_state *old_intel_state =
		to_intel_atomic_state(old_state);

	if (WARN_ON(intel_crtc->active))
		return;

	/*
	 * Sometimes spurious CPU pipe underruns happen during FDI
	 * training, at least with VGA+HDMI cloning. Suppress them.
	 *
	 * On ILK we get an occasional spurious CPU pipe underruns
	 * between eDP port A enable and vdd enable. Also PCH port
	 * enable seems to result in the occasional CPU pipe underrun.
	 *
	 * Spurious PCH underruns also occur during PCH enabling.
	 */
	if (intel_crtc->config->has_pch_encoder || IS_GEN5(dev_priv))
		intel_set_cpu_fifo_underrun_reporting(dev_priv, pipe, false);
	if (intel_crtc->config->has_pch_encoder)
		intel_set_pch_fifo_underrun_reporting(dev_priv, pipe, false);

	if (intel_crtc->config->has_pch_encoder)
		intel_prepare_shared_dpll(intel_crtc);

	if (intel_crtc_has_dp_encoder(intel_crtc->config))
		intel_dp_set_m_n(intel_crtc, M1_N1);

	intel_set_pipe_timings(intel_crtc);
	intel_set_pipe_src_size(intel_crtc);

	if (intel_crtc->config->has_pch_encoder) {
		intel_cpu_transcoder_set_m_n(intel_crtc,
				     &intel_crtc->config->fdi_m_n, NULL);
	}

	ironlake_set_pipeconf(crtc);

	intel_crtc->active = true;

	intel_encoders_pre_enable(crtc, pipe_config, old_state);

	if (intel_crtc->config->has_pch_encoder) {
		/* Note: FDI PLL enabling _must_ be done before we enable the
		 * cpu pipes, hence this is separate from all the other fdi/pch
		 * enabling. */
		ironlake_fdi_pll_enable(intel_crtc);
	} else {
		assert_fdi_tx_disabled(dev_priv, pipe);
		assert_fdi_rx_disabled(dev_priv, pipe);
	}

	ironlake_pfit_enable(intel_crtc);

	/*
	 * On ILK+ LUT must be loaded before the pipe is running but with
	 * clocks enabled
	 */
	intel_color_load_luts(&pipe_config->base);

	if (dev_priv->display.initial_watermarks != NULL)
		dev_priv->display.initial_watermarks(old_intel_state, intel_crtc->config);
	intel_enable_pipe(intel_crtc);

	if (intel_crtc->config->has_pch_encoder)
		ironlake_pch_enable(crtc);

	assert_vblank_disabled(crtc);
	drm_crtc_vblank_on(crtc);

	intel_encoders_enable(crtc, pipe_config, old_state);

	if (HAS_PCH_CPT(dev_priv))
		cpt_verify_modeset(dev, intel_crtc->pipe);

	/* Must wait for vblank to avoid spurious PCH FIFO underruns */
	if (intel_crtc->config->has_pch_encoder)
		intel_wait_for_vblank(dev_priv, pipe);
	intel_set_cpu_fifo_underrun_reporting(dev_priv, pipe, true);
	intel_set_pch_fifo_underrun_reporting(dev_priv, pipe, true);
}

/* IPS only exists on ULT machines and is tied to pipe A. */
static bool hsw_crtc_supports_ips(struct intel_crtc *crtc)
{
	return HAS_IPS(to_i915(crtc->base.dev)) && crtc->pipe == PIPE_A;
}

static void haswell_crtc_enable(struct intel_crtc_state *pipe_config,
				struct drm_atomic_state *old_state)
{
	struct drm_crtc *crtc = pipe_config->base.crtc;
	struct drm_i915_private *dev_priv = to_i915(crtc->dev);
	struct intel_crtc *intel_crtc = to_intel_crtc(crtc);
	int pipe = intel_crtc->pipe, hsw_workaround_pipe;
	enum transcoder cpu_transcoder = intel_crtc->config->cpu_transcoder;
	struct intel_atomic_state *old_intel_state =
		to_intel_atomic_state(old_state);

	if (WARN_ON(intel_crtc->active))
		return;

	if (intel_crtc->config->has_pch_encoder)
		intel_set_pch_fifo_underrun_reporting(dev_priv, PIPE_A,
						      false);

	intel_encoders_pre_pll_enable(crtc, pipe_config, old_state);

	if (intel_crtc->config->shared_dpll)
		intel_enable_shared_dpll(intel_crtc);

	if (intel_crtc_has_dp_encoder(intel_crtc->config))
		intel_dp_set_m_n(intel_crtc, M1_N1);

	if (!transcoder_is_dsi(cpu_transcoder))
		intel_set_pipe_timings(intel_crtc);

	intel_set_pipe_src_size(intel_crtc);

	if (cpu_transcoder != TRANSCODER_EDP &&
	    !transcoder_is_dsi(cpu_transcoder)) {
		I915_WRITE(PIPE_MULT(cpu_transcoder),
			   intel_crtc->config->pixel_multiplier - 1);
	}

	if (intel_crtc->config->has_pch_encoder) {
		intel_cpu_transcoder_set_m_n(intel_crtc,
				     &intel_crtc->config->fdi_m_n, NULL);
	}

	if (!transcoder_is_dsi(cpu_transcoder))
		haswell_set_pipeconf(crtc);

	haswell_set_pipemisc(crtc);

	intel_color_set_csc(&pipe_config->base);

	intel_crtc->active = true;

	if (intel_crtc->config->has_pch_encoder)
		intel_set_cpu_fifo_underrun_reporting(dev_priv, pipe, false);
	else
		intel_set_cpu_fifo_underrun_reporting(dev_priv, pipe, true);

	intel_encoders_pre_enable(crtc, pipe_config, old_state);

	if (intel_crtc->config->has_pch_encoder)
		dev_priv->display.fdi_link_train(crtc);

	if (!transcoder_is_dsi(cpu_transcoder))
		intel_ddi_enable_pipe_clock(intel_crtc);

	if (INTEL_GEN(dev_priv) >= 9)
		skylake_pfit_enable(intel_crtc);
	else
		ironlake_pfit_enable(intel_crtc);

	/*
	 * On ILK+ LUT must be loaded before the pipe is running but with
	 * clocks enabled
	 */
	intel_color_load_luts(&pipe_config->base);

	intel_ddi_set_pipe_settings(crtc);
	if (!transcoder_is_dsi(cpu_transcoder))
		intel_ddi_enable_transcoder_func(crtc);

	if (dev_priv->display.initial_watermarks != NULL)
		dev_priv->display.initial_watermarks(old_intel_state, pipe_config);

	/* XXX: Do the pipe assertions at the right place for BXT DSI. */
	if (!transcoder_is_dsi(cpu_transcoder))
		intel_enable_pipe(intel_crtc);

	if (intel_crtc->config->has_pch_encoder)
		lpt_pch_enable(crtc);

	if (intel_crtc_has_type(intel_crtc->config, INTEL_OUTPUT_DP_MST))
		intel_ddi_set_vc_payload_alloc(crtc, true);

	assert_vblank_disabled(crtc);
	drm_crtc_vblank_on(crtc);

	intel_encoders_enable(crtc, pipe_config, old_state);

	if (intel_crtc->config->has_pch_encoder) {
		intel_wait_for_vblank(dev_priv, pipe);
		intel_wait_for_vblank(dev_priv, pipe);
		intel_set_cpu_fifo_underrun_reporting(dev_priv, pipe, true);
		intel_set_pch_fifo_underrun_reporting(dev_priv, PIPE_A,
						      true);
	}

	/* If we change the relative order between pipe/planes enabling, we need
	 * to change the workaround. */
	hsw_workaround_pipe = pipe_config->hsw_workaround_pipe;
	if (IS_HASWELL(dev_priv) && hsw_workaround_pipe != INVALID_PIPE) {
		intel_wait_for_vblank(dev_priv, hsw_workaround_pipe);
		intel_wait_for_vblank(dev_priv, hsw_workaround_pipe);
	}
}

static void ironlake_pfit_disable(struct intel_crtc *crtc, bool force)
{
	struct drm_device *dev = crtc->base.dev;
	struct drm_i915_private *dev_priv = to_i915(dev);
	int pipe = crtc->pipe;

	/* To avoid upsetting the power well on haswell only disable the pfit if
	 * it's in use. The hw state code will make sure we get this right. */
	if (force || crtc->config->pch_pfit.enabled) {
		I915_WRITE(PF_CTL(pipe), 0);
		I915_WRITE(PF_WIN_POS(pipe), 0);
		I915_WRITE(PF_WIN_SZ(pipe), 0);
	}
}

static void ironlake_crtc_disable(struct intel_crtc_state *old_crtc_state,
				  struct drm_atomic_state *old_state)
{
	struct drm_crtc *crtc = old_crtc_state->base.crtc;
	struct drm_device *dev = crtc->dev;
	struct drm_i915_private *dev_priv = to_i915(dev);
	struct intel_crtc *intel_crtc = to_intel_crtc(crtc);
	int pipe = intel_crtc->pipe;

	/*
	 * Sometimes spurious CPU pipe underruns happen when the
	 * pipe is already disabled, but FDI RX/TX is still enabled.
	 * Happens at least with VGA+HDMI cloning. Suppress them.
	 */
	if (intel_crtc->config->has_pch_encoder) {
		intel_set_cpu_fifo_underrun_reporting(dev_priv, pipe, false);
		intel_set_pch_fifo_underrun_reporting(dev_priv, pipe, false);
	}

	intel_encoders_disable(crtc, old_crtc_state, old_state);

	drm_crtc_vblank_off(crtc);
	assert_vblank_disabled(crtc);

	intel_disable_pipe(intel_crtc);

	ironlake_pfit_disable(intel_crtc, false);

	if (intel_crtc->config->has_pch_encoder)
		ironlake_fdi_disable(crtc);

	intel_encoders_post_disable(crtc, old_crtc_state, old_state);

	if (intel_crtc->config->has_pch_encoder) {
		ironlake_disable_pch_transcoder(dev_priv, pipe);

		if (HAS_PCH_CPT(dev_priv)) {
			i915_reg_t reg;
			u32 temp;

			/* disable TRANS_DP_CTL */
			reg = TRANS_DP_CTL(pipe);
			temp = I915_READ(reg);
			temp &= ~(TRANS_DP_OUTPUT_ENABLE |
				  TRANS_DP_PORT_SEL_MASK);
			temp |= TRANS_DP_PORT_SEL_NONE;
			I915_WRITE(reg, temp);

			/* disable DPLL_SEL */
			temp = I915_READ(PCH_DPLL_SEL);
			temp &= ~(TRANS_DPLL_ENABLE(pipe) | TRANS_DPLLB_SEL(pipe));
			I915_WRITE(PCH_DPLL_SEL, temp);
		}

		ironlake_fdi_pll_disable(intel_crtc);
	}

	intel_set_cpu_fifo_underrun_reporting(dev_priv, pipe, true);
	intel_set_pch_fifo_underrun_reporting(dev_priv, pipe, true);
}

static void haswell_crtc_disable(struct intel_crtc_state *old_crtc_state,
				 struct drm_atomic_state *old_state)
{
	struct drm_crtc *crtc = old_crtc_state->base.crtc;
	struct drm_i915_private *dev_priv = to_i915(crtc->dev);
	struct intel_crtc *intel_crtc = to_intel_crtc(crtc);
	enum transcoder cpu_transcoder = intel_crtc->config->cpu_transcoder;

	if (intel_crtc->config->has_pch_encoder)
		intel_set_pch_fifo_underrun_reporting(dev_priv, PIPE_A,
						      false);

	intel_encoders_disable(crtc, old_crtc_state, old_state);

	drm_crtc_vblank_off(crtc);
	assert_vblank_disabled(crtc);

	/* XXX: Do the pipe assertions at the right place for BXT DSI. */
	if (!transcoder_is_dsi(cpu_transcoder))
		intel_disable_pipe(intel_crtc);

	if (intel_crtc_has_type(intel_crtc->config, INTEL_OUTPUT_DP_MST))
		intel_ddi_set_vc_payload_alloc(crtc, false);

	if (!transcoder_is_dsi(cpu_transcoder))
		intel_ddi_disable_transcoder_func(dev_priv, cpu_transcoder);

	if (INTEL_GEN(dev_priv) >= 9)
		skylake_scaler_disable(intel_crtc);
	else
		ironlake_pfit_disable(intel_crtc, false);

	if (!transcoder_is_dsi(cpu_transcoder))
		intel_ddi_disable_pipe_clock(intel_crtc);

	intel_encoders_post_disable(crtc, old_crtc_state, old_state);

	if (old_crtc_state->has_pch_encoder)
		intel_set_pch_fifo_underrun_reporting(dev_priv, PIPE_A,
						      true);
}

static void i9xx_pfit_enable(struct intel_crtc *crtc)
{
	struct drm_device *dev = crtc->base.dev;
	struct drm_i915_private *dev_priv = to_i915(dev);
	struct intel_crtc_state *pipe_config = crtc->config;

	if (!pipe_config->gmch_pfit.control)
		return;

	/*
	 * The panel fitter should only be adjusted whilst the pipe is disabled,
	 * according to register description and PRM.
	 */
	WARN_ON(I915_READ(PFIT_CONTROL) & PFIT_ENABLE);
	assert_pipe_disabled(dev_priv, crtc->pipe);

	I915_WRITE(PFIT_PGM_RATIOS, pipe_config->gmch_pfit.pgm_ratios);
	I915_WRITE(PFIT_CONTROL, pipe_config->gmch_pfit.control);

	/* Border color in case we don't scale up to the full screen. Black by
	 * default, change to something else for debugging. */
	I915_WRITE(BCLRPAT(crtc->pipe), 0);
}

static enum intel_display_power_domain port_to_power_domain(enum port port)
{
	switch (port) {
	case PORT_A:
		return POWER_DOMAIN_PORT_DDI_A_LANES;
	case PORT_B:
		return POWER_DOMAIN_PORT_DDI_B_LANES;
	case PORT_C:
		return POWER_DOMAIN_PORT_DDI_C_LANES;
	case PORT_D:
		return POWER_DOMAIN_PORT_DDI_D_LANES;
	case PORT_E:
		return POWER_DOMAIN_PORT_DDI_E_LANES;
	default:
		MISSING_CASE(port);
		return POWER_DOMAIN_PORT_OTHER;
	}
}

static enum intel_display_power_domain port_to_aux_power_domain(enum port port)
{
	switch (port) {
	case PORT_A:
		return POWER_DOMAIN_AUX_A;
	case PORT_B:
		return POWER_DOMAIN_AUX_B;
	case PORT_C:
		return POWER_DOMAIN_AUX_C;
	case PORT_D:
		return POWER_DOMAIN_AUX_D;
	case PORT_E:
		/* FIXME: Check VBT for actual wiring of PORT E */
		return POWER_DOMAIN_AUX_D;
	default:
		MISSING_CASE(port);
		return POWER_DOMAIN_AUX_A;
	}
}

enum intel_display_power_domain
intel_display_port_power_domain(struct intel_encoder *intel_encoder)
{
	struct drm_i915_private *dev_priv = to_i915(intel_encoder->base.dev);
	struct intel_digital_port *intel_dig_port;

	switch (intel_encoder->type) {
	case INTEL_OUTPUT_UNKNOWN:
		/* Only DDI platforms should ever use this output type */
		WARN_ON_ONCE(!HAS_DDI(dev_priv));
	case INTEL_OUTPUT_DP:
	case INTEL_OUTPUT_HDMI:
	case INTEL_OUTPUT_EDP:
		intel_dig_port = enc_to_dig_port(&intel_encoder->base);
		return port_to_power_domain(intel_dig_port->port);
	case INTEL_OUTPUT_DP_MST:
		intel_dig_port = enc_to_mst(&intel_encoder->base)->primary;
		return port_to_power_domain(intel_dig_port->port);
	case INTEL_OUTPUT_ANALOG:
		return POWER_DOMAIN_PORT_CRT;
	case INTEL_OUTPUT_DSI:
		return POWER_DOMAIN_PORT_DSI;
	default:
		return POWER_DOMAIN_PORT_OTHER;
	}
}

enum intel_display_power_domain
intel_display_port_aux_power_domain(struct intel_encoder *intel_encoder)
{
	struct drm_i915_private *dev_priv = to_i915(intel_encoder->base.dev);
	struct intel_digital_port *intel_dig_port;

	switch (intel_encoder->type) {
	case INTEL_OUTPUT_UNKNOWN:
	case INTEL_OUTPUT_HDMI:
		/*
		 * Only DDI platforms should ever use these output types.
		 * We can get here after the HDMI detect code has already set
		 * the type of the shared encoder. Since we can't be sure
		 * what's the status of the given connectors, play safe and
		 * run the DP detection too.
		 */
		WARN_ON_ONCE(!HAS_DDI(dev_priv));
	case INTEL_OUTPUT_DP:
	case INTEL_OUTPUT_EDP:
		intel_dig_port = enc_to_dig_port(&intel_encoder->base);
		return port_to_aux_power_domain(intel_dig_port->port);
	case INTEL_OUTPUT_DP_MST:
		intel_dig_port = enc_to_mst(&intel_encoder->base)->primary;
		return port_to_aux_power_domain(intel_dig_port->port);
	default:
		MISSING_CASE(intel_encoder->type);
		return POWER_DOMAIN_AUX_A;
	}
}

static unsigned long get_crtc_power_domains(struct drm_crtc *crtc,
					    struct intel_crtc_state *crtc_state)
{
	struct drm_device *dev = crtc->dev;
	struct drm_i915_private *dev_priv = to_i915(dev);
	struct drm_encoder *encoder;
	struct intel_crtc *intel_crtc = to_intel_crtc(crtc);
	enum pipe pipe = intel_crtc->pipe;
	unsigned long mask;
	enum transcoder transcoder = crtc_state->cpu_transcoder;

	if (!crtc_state->base.active)
		return 0;

	mask = BIT(POWER_DOMAIN_PIPE(pipe));
	mask |= BIT(POWER_DOMAIN_TRANSCODER(transcoder));
	if (crtc_state->pch_pfit.enabled ||
	    crtc_state->pch_pfit.force_thru)
		mask |= BIT(POWER_DOMAIN_PIPE_PANEL_FITTER(pipe));

	drm_for_each_encoder_mask(encoder, dev, crtc_state->base.encoder_mask) {
		struct intel_encoder *intel_encoder = to_intel_encoder(encoder);

		mask |= BIT(intel_display_port_power_domain(intel_encoder));
	}

	if (HAS_DDI(dev_priv) && crtc_state->has_audio)
		mask |= BIT(POWER_DOMAIN_AUDIO);

	if (crtc_state->shared_dpll)
		mask |= BIT(POWER_DOMAIN_PLLS);

	return mask;
}

static unsigned long
modeset_get_crtc_power_domains(struct drm_crtc *crtc,
			       struct intel_crtc_state *crtc_state)
{
	struct drm_i915_private *dev_priv = to_i915(crtc->dev);
	struct intel_crtc *intel_crtc = to_intel_crtc(crtc);
	enum intel_display_power_domain domain;
	unsigned long domains, new_domains, old_domains;

	old_domains = intel_crtc->enabled_power_domains;
	intel_crtc->enabled_power_domains = new_domains =
		get_crtc_power_domains(crtc, crtc_state);

	domains = new_domains & ~old_domains;

	for_each_power_domain(domain, domains)
		intel_display_power_get(dev_priv, domain);

	return old_domains & ~new_domains;
}

static void modeset_put_power_domains(struct drm_i915_private *dev_priv,
				      unsigned long domains)
{
	enum intel_display_power_domain domain;

	for_each_power_domain(domain, domains)
		intel_display_power_put(dev_priv, domain);
}

static void valleyview_crtc_enable(struct intel_crtc_state *pipe_config,
				   struct drm_atomic_state *old_state)
{
	struct drm_crtc *crtc = pipe_config->base.crtc;
	struct drm_device *dev = crtc->dev;
	struct drm_i915_private *dev_priv = to_i915(dev);
	struct intel_crtc *intel_crtc = to_intel_crtc(crtc);
	int pipe = intel_crtc->pipe;

	if (WARN_ON(intel_crtc->active))
		return;

	if (intel_crtc_has_dp_encoder(intel_crtc->config))
		intel_dp_set_m_n(intel_crtc, M1_N1);

	intel_set_pipe_timings(intel_crtc);
	intel_set_pipe_src_size(intel_crtc);

	if (IS_CHERRYVIEW(dev_priv) && pipe == PIPE_B) {
		struct drm_i915_private *dev_priv = to_i915(dev);

		I915_WRITE(CHV_BLEND(pipe), CHV_BLEND_LEGACY);
		I915_WRITE(CHV_CANVAS(pipe), 0);
	}

	i9xx_set_pipeconf(intel_crtc);

	intel_crtc->active = true;

	intel_set_cpu_fifo_underrun_reporting(dev_priv, pipe, true);

	intel_encoders_pre_pll_enable(crtc, pipe_config, old_state);

	if (IS_CHERRYVIEW(dev_priv)) {
		chv_prepare_pll(intel_crtc, intel_crtc->config);
		chv_enable_pll(intel_crtc, intel_crtc->config);
	} else {
		vlv_prepare_pll(intel_crtc, intel_crtc->config);
		vlv_enable_pll(intel_crtc, intel_crtc->config);
	}

	intel_encoders_pre_enable(crtc, pipe_config, old_state);

	i9xx_pfit_enable(intel_crtc);

	intel_color_load_luts(&pipe_config->base);

	intel_update_watermarks(intel_crtc);
	intel_enable_pipe(intel_crtc);

	assert_vblank_disabled(crtc);
	drm_crtc_vblank_on(crtc);

	intel_encoders_enable(crtc, pipe_config, old_state);
}

static void i9xx_set_pll_dividers(struct intel_crtc *crtc)
{
	struct drm_device *dev = crtc->base.dev;
	struct drm_i915_private *dev_priv = to_i915(dev);

	I915_WRITE(FP0(crtc->pipe), crtc->config->dpll_hw_state.fp0);
	I915_WRITE(FP1(crtc->pipe), crtc->config->dpll_hw_state.fp1);
}

static void i9xx_crtc_enable(struct intel_crtc_state *pipe_config,
			     struct drm_atomic_state *old_state)
{
	struct drm_crtc *crtc = pipe_config->base.crtc;
	struct drm_device *dev = crtc->dev;
	struct drm_i915_private *dev_priv = to_i915(dev);
	struct intel_crtc *intel_crtc = to_intel_crtc(crtc);
	enum pipe pipe = intel_crtc->pipe;

	if (WARN_ON(intel_crtc->active))
		return;

	i9xx_set_pll_dividers(intel_crtc);

	if (intel_crtc_has_dp_encoder(intel_crtc->config))
		intel_dp_set_m_n(intel_crtc, M1_N1);

	intel_set_pipe_timings(intel_crtc);
	intel_set_pipe_src_size(intel_crtc);

	i9xx_set_pipeconf(intel_crtc);

	intel_crtc->active = true;

	if (!IS_GEN2(dev_priv))
		intel_set_cpu_fifo_underrun_reporting(dev_priv, pipe, true);

	intel_encoders_pre_enable(crtc, pipe_config, old_state);

	i9xx_enable_pll(intel_crtc);

	i9xx_pfit_enable(intel_crtc);

	intel_color_load_luts(&pipe_config->base);

	intel_update_watermarks(intel_crtc);
	intel_enable_pipe(intel_crtc);

	assert_vblank_disabled(crtc);
	drm_crtc_vblank_on(crtc);

	intel_encoders_enable(crtc, pipe_config, old_state);
}

static void i9xx_pfit_disable(struct intel_crtc *crtc)
{
	struct drm_device *dev = crtc->base.dev;
	struct drm_i915_private *dev_priv = to_i915(dev);

	if (!crtc->config->gmch_pfit.control)
		return;

	assert_pipe_disabled(dev_priv, crtc->pipe);

	DRM_DEBUG_DRIVER("disabling pfit, current: 0x%08x\n",
			 I915_READ(PFIT_CONTROL));
	I915_WRITE(PFIT_CONTROL, 0);
}

static void i9xx_crtc_disable(struct intel_crtc_state *old_crtc_state,
			      struct drm_atomic_state *old_state)
{
	struct drm_crtc *crtc = old_crtc_state->base.crtc;
	struct drm_device *dev = crtc->dev;
	struct drm_i915_private *dev_priv = to_i915(dev);
	struct intel_crtc *intel_crtc = to_intel_crtc(crtc);
	int pipe = intel_crtc->pipe;

	/*
	 * On gen2 planes are double buffered but the pipe isn't, so we must
	 * wait for planes to fully turn off before disabling the pipe.
	 */
	if (IS_GEN2(dev_priv))
		intel_wait_for_vblank(dev_priv, pipe);

	intel_encoders_disable(crtc, old_crtc_state, old_state);

	drm_crtc_vblank_off(crtc);
	assert_vblank_disabled(crtc);

	intel_disable_pipe(intel_crtc);

	i9xx_pfit_disable(intel_crtc);

	intel_encoders_post_disable(crtc, old_crtc_state, old_state);

	if (!intel_crtc_has_type(intel_crtc->config, INTEL_OUTPUT_DSI)) {
		if (IS_CHERRYVIEW(dev_priv))
			chv_disable_pll(dev_priv, pipe);
		else if (IS_VALLEYVIEW(dev_priv))
			vlv_disable_pll(dev_priv, pipe);
		else
			i9xx_disable_pll(intel_crtc);
	}

	intel_encoders_post_pll_disable(crtc, old_crtc_state, old_state);

	if (!IS_GEN2(dev_priv))
		intel_set_cpu_fifo_underrun_reporting(dev_priv, pipe, false);
}

static void intel_crtc_disable_noatomic(struct drm_crtc *crtc)
{
	struct intel_encoder *encoder;
	struct intel_crtc *intel_crtc = to_intel_crtc(crtc);
	struct drm_i915_private *dev_priv = to_i915(crtc->dev);
	enum intel_display_power_domain domain;
	unsigned long domains;
	struct drm_atomic_state *state;
	struct intel_crtc_state *crtc_state;
	int ret;

	if (!intel_crtc->active)
		return;

	if (crtc->primary->state->visible) {
		WARN_ON(intel_crtc->flip_work);

		intel_pre_disable_primary_noatomic(crtc);

		intel_crtc_disable_planes(crtc, 1 << drm_plane_index(crtc->primary));
		crtc->primary->state->visible = false;
	}

	state = drm_atomic_state_alloc(crtc->dev);
	if (!state) {
		DRM_DEBUG_KMS("failed to disable [CRTC:%d:%s], out of memory",
			      crtc->base.id, crtc->name);
		return;
	}

	state->acquire_ctx = crtc->dev->mode_config.acquire_ctx;

	/* Everything's already locked, -EDEADLK can't happen. */
	crtc_state = intel_atomic_get_crtc_state(state, intel_crtc);
	ret = drm_atomic_add_affected_connectors(state, crtc);

	WARN_ON(IS_ERR(crtc_state) || ret);

	dev_priv->display.crtc_disable(crtc_state, state);

	drm_atomic_state_put(state);

	DRM_DEBUG_KMS("[CRTC:%d:%s] hw state adjusted, was enabled, now disabled\n",
		      crtc->base.id, crtc->name);

	WARN_ON(drm_atomic_set_mode_for_crtc(crtc->state, NULL) < 0);
	crtc->state->active = false;
	intel_crtc->active = false;
	crtc->enabled = false;
	crtc->state->connector_mask = 0;
	crtc->state->encoder_mask = 0;

	for_each_encoder_on_crtc(crtc->dev, crtc, encoder)
		encoder->base.crtc = NULL;

	intel_fbc_disable(intel_crtc);
	intel_update_watermarks(intel_crtc);
	intel_disable_shared_dpll(intel_crtc);

	domains = intel_crtc->enabled_power_domains;
	for_each_power_domain(domain, domains)
		intel_display_power_put(dev_priv, domain);
	intel_crtc->enabled_power_domains = 0;

	dev_priv->active_crtcs &= ~(1 << drm_crtc_index(crtc));
	dev_priv->min_pixclk[intel_crtc->pipe] = 0;
}

/*
 * turn all crtc's off, but do not adjust state
 * This has to be paired with a call to intel_modeset_setup_hw_state.
 */
int intel_display_suspend(struct drm_device *dev)
{
	struct drm_i915_private *dev_priv = to_i915(dev);
	struct drm_atomic_state *state;
	int ret;

	state = drm_atomic_helper_suspend(dev);
	ret = PTR_ERR_OR_ZERO(state);
	if (ret)
		DRM_ERROR("Suspending crtc's failed with %i\n", ret);
	else
		dev_priv->modeset_restore_state = state;
	return ret;
}

void intel_encoder_destroy(struct drm_encoder *encoder)
{
	struct intel_encoder *intel_encoder = to_intel_encoder(encoder);

	drm_encoder_cleanup(encoder);
	kfree(intel_encoder);
}

/* Cross check the actual hw state with our own modeset state tracking (and it's
 * internal consistency). */
static void intel_connector_verify_state(struct intel_connector *connector)
{
	struct drm_crtc *crtc = connector->base.state->crtc;

	DRM_DEBUG_KMS("[CONNECTOR:%d:%s]\n",
		      connector->base.base.id,
		      connector->base.name);

	if (connector->get_hw_state(connector)) {
		struct intel_encoder *encoder = connector->encoder;
		struct drm_connector_state *conn_state = connector->base.state;

		I915_STATE_WARN(!crtc,
			 "connector enabled without attached crtc\n");

		if (!crtc)
			return;

		I915_STATE_WARN(!crtc->state->active,
		      "connector is active, but attached crtc isn't\n");

		if (!encoder || encoder->type == INTEL_OUTPUT_DP_MST)
			return;

		I915_STATE_WARN(conn_state->best_encoder != &encoder->base,
			"atomic encoder doesn't match attached encoder\n");

		I915_STATE_WARN(conn_state->crtc != encoder->base.crtc,
			"attached encoder crtc differs from connector crtc\n");
	} else {
		I915_STATE_WARN(crtc && crtc->state->active,
			"attached crtc is active, but connector isn't\n");
		I915_STATE_WARN(!crtc && connector->base.state->best_encoder,
			"best encoder set without crtc!\n");
	}
}

int intel_connector_init(struct intel_connector *connector)
{
	drm_atomic_helper_connector_reset(&connector->base);

	if (!connector->base.state)
		return -ENOMEM;

	return 0;
}

struct intel_connector *intel_connector_alloc(void)
{
	struct intel_connector *connector;

	connector = kzalloc(sizeof *connector, GFP_KERNEL);
	if (!connector)
		return NULL;

	if (intel_connector_init(connector) < 0) {
		kfree(connector);
		return NULL;
	}

	return connector;
}

/* Simple connector->get_hw_state implementation for encoders that support only
 * one connector and no cloning and hence the encoder state determines the state
 * of the connector. */
bool intel_connector_get_hw_state(struct intel_connector *connector)
{
	enum pipe pipe = 0;
	struct intel_encoder *encoder = connector->encoder;

	return encoder->get_hw_state(encoder, &pipe);
}

static int pipe_required_fdi_lanes(struct intel_crtc_state *crtc_state)
{
	if (crtc_state->base.enable && crtc_state->has_pch_encoder)
		return crtc_state->fdi_lanes;

	return 0;
}

static int ironlake_check_fdi_lanes(struct drm_device *dev, enum pipe pipe,
				     struct intel_crtc_state *pipe_config)
{
	struct drm_i915_private *dev_priv = to_i915(dev);
	struct drm_atomic_state *state = pipe_config->base.state;
	struct intel_crtc *other_crtc;
	struct intel_crtc_state *other_crtc_state;

	DRM_DEBUG_KMS("checking fdi config on pipe %c, lanes %i\n",
		      pipe_name(pipe), pipe_config->fdi_lanes);
	if (pipe_config->fdi_lanes > 4) {
		DRM_DEBUG_KMS("invalid fdi lane config on pipe %c: %i lanes\n",
			      pipe_name(pipe), pipe_config->fdi_lanes);
		return -EINVAL;
	}

	if (IS_HASWELL(dev_priv) || IS_BROADWELL(dev_priv)) {
		if (pipe_config->fdi_lanes > 2) {
			DRM_DEBUG_KMS("only 2 lanes on haswell, required: %i lanes\n",
				      pipe_config->fdi_lanes);
			return -EINVAL;
		} else {
			return 0;
		}
	}

	if (INTEL_INFO(dev_priv)->num_pipes == 2)
		return 0;

	/* Ivybridge 3 pipe is really complicated */
	switch (pipe) {
	case PIPE_A:
		return 0;
	case PIPE_B:
		if (pipe_config->fdi_lanes <= 2)
			return 0;

		other_crtc = intel_get_crtc_for_pipe(dev_priv, PIPE_C);
		other_crtc_state =
			intel_atomic_get_crtc_state(state, other_crtc);
		if (IS_ERR(other_crtc_state))
			return PTR_ERR(other_crtc_state);

		if (pipe_required_fdi_lanes(other_crtc_state) > 0) {
			DRM_DEBUG_KMS("invalid shared fdi lane config on pipe %c: %i lanes\n",
				      pipe_name(pipe), pipe_config->fdi_lanes);
			return -EINVAL;
		}
		return 0;
	case PIPE_C:
		if (pipe_config->fdi_lanes > 2) {
			DRM_DEBUG_KMS("only 2 lanes on pipe %c: required %i lanes\n",
				      pipe_name(pipe), pipe_config->fdi_lanes);
			return -EINVAL;
		}

		other_crtc = intel_get_crtc_for_pipe(dev_priv, PIPE_B);
		other_crtc_state =
			intel_atomic_get_crtc_state(state, other_crtc);
		if (IS_ERR(other_crtc_state))
			return PTR_ERR(other_crtc_state);

		if (pipe_required_fdi_lanes(other_crtc_state) > 2) {
			DRM_DEBUG_KMS("fdi link B uses too many lanes to enable link C\n");
			return -EINVAL;
		}
		return 0;
	default:
		BUG();
	}
}

#define RETRY 1
static int ironlake_fdi_compute_config(struct intel_crtc *intel_crtc,
				       struct intel_crtc_state *pipe_config)
{
	struct drm_device *dev = intel_crtc->base.dev;
	const struct drm_display_mode *adjusted_mode = &pipe_config->base.adjusted_mode;
	int lane, link_bw, fdi_dotclock, ret;
	bool needs_recompute = false;

retry:
	/* FDI is a binary signal running at ~2.7GHz, encoding
	 * each output octet as 10 bits. The actual frequency
	 * is stored as a divider into a 100MHz clock, and the
	 * mode pixel clock is stored in units of 1KHz.
	 * Hence the bw of each lane in terms of the mode signal
	 * is:
	 */
	link_bw = intel_fdi_link_freq(to_i915(dev), pipe_config);

	fdi_dotclock = adjusted_mode->crtc_clock;

	lane = ironlake_get_lanes_required(fdi_dotclock, link_bw,
					   pipe_config->pipe_bpp);

	pipe_config->fdi_lanes = lane;

	intel_link_compute_m_n(pipe_config->pipe_bpp, lane, fdi_dotclock,
			       link_bw, &pipe_config->fdi_m_n);

	ret = ironlake_check_fdi_lanes(dev, intel_crtc->pipe, pipe_config);
	if (ret == -EINVAL && pipe_config->pipe_bpp > 6*3) {
		pipe_config->pipe_bpp -= 2*3;
		DRM_DEBUG_KMS("fdi link bw constraint, reducing pipe bpp to %i\n",
			      pipe_config->pipe_bpp);
		needs_recompute = true;
		pipe_config->bw_constrained = true;

		goto retry;
	}

	if (needs_recompute)
		return RETRY;

	return ret;
}

static bool pipe_config_supports_ips(struct drm_i915_private *dev_priv,
				     struct intel_crtc_state *pipe_config)
{
	if (pipe_config->pipe_bpp > 24)
		return false;

	/* HSW can handle pixel rate up to cdclk? */
	if (IS_HASWELL(dev_priv))
		return true;

	/*
	 * We compare against max which means we must take
	 * the increased cdclk requirement into account when
	 * calculating the new cdclk.
	 *
	 * Should measure whether using a lower cdclk w/o IPS
	 */
	return pipe_config->pixel_rate <=
		dev_priv->max_cdclk_freq * 95 / 100;
}

static void hsw_compute_ips_config(struct intel_crtc *crtc,
				   struct intel_crtc_state *pipe_config)
{
	struct drm_device *dev = crtc->base.dev;
	struct drm_i915_private *dev_priv = to_i915(dev);

	pipe_config->ips_enabled = i915.enable_ips &&
		hsw_crtc_supports_ips(crtc) &&
		pipe_config_supports_ips(dev_priv, pipe_config);
}

static bool intel_crtc_supports_double_wide(const struct intel_crtc *crtc)
{
	const struct drm_i915_private *dev_priv = to_i915(crtc->base.dev);

	/* GDG double wide on either pipe, otherwise pipe A only */
	return INTEL_INFO(dev_priv)->gen < 4 &&
		(crtc->pipe == PIPE_A || IS_I915G(dev_priv));
}

static uint32_t ilk_pipe_pixel_rate(const struct intel_crtc_state *pipe_config)
{
	uint32_t pixel_rate;

	pixel_rate = pipe_config->base.adjusted_mode.crtc_clock;

	/*
	 * We only use IF-ID interlacing. If we ever use
	 * PF-ID we'll need to adjust the pixel_rate here.
	 */

	if (pipe_config->pch_pfit.enabled) {
		uint64_t pipe_w, pipe_h, pfit_w, pfit_h;
		uint32_t pfit_size = pipe_config->pch_pfit.size;

		pipe_w = pipe_config->pipe_src_w;
		pipe_h = pipe_config->pipe_src_h;

		pfit_w = (pfit_size >> 16) & 0xFFFF;
		pfit_h = pfit_size & 0xFFFF;
		if (pipe_w < pfit_w)
			pipe_w = pfit_w;
		if (pipe_h < pfit_h)
			pipe_h = pfit_h;

		if (WARN_ON(!pfit_w || !pfit_h))
			return pixel_rate;

		pixel_rate = div_u64((uint64_t) pixel_rate * pipe_w * pipe_h,
				     pfit_w * pfit_h);
	}

	return pixel_rate;
}

static void intel_crtc_compute_pixel_rate(struct intel_crtc_state *crtc_state)
{
	struct drm_i915_private *dev_priv = to_i915(crtc_state->base.crtc->dev);

	if (HAS_GMCH_DISPLAY(dev_priv))
		/* FIXME calculate proper pipe pixel rate for GMCH pfit */
		crtc_state->pixel_rate =
			crtc_state->base.adjusted_mode.crtc_clock;
	else
		crtc_state->pixel_rate =
			ilk_pipe_pixel_rate(crtc_state);
}

static int intel_crtc_compute_config(struct intel_crtc *crtc,
				     struct intel_crtc_state *pipe_config)
{
	struct drm_device *dev = crtc->base.dev;
	struct drm_i915_private *dev_priv = to_i915(dev);
	const struct drm_display_mode *adjusted_mode = &pipe_config->base.adjusted_mode;
	int clock_limit = dev_priv->max_dotclk_freq;

	if (INTEL_GEN(dev_priv) < 4) {
		clock_limit = dev_priv->max_cdclk_freq * 9 / 10;

		/*
		 * Enable double wide mode when the dot clock
		 * is > 90% of the (display) core speed.
		 */
		if (intel_crtc_supports_double_wide(crtc) &&
		    adjusted_mode->crtc_clock > clock_limit) {
			clock_limit = dev_priv->max_dotclk_freq;
			pipe_config->double_wide = true;
		}
	}

	if (adjusted_mode->crtc_clock > clock_limit) {
		DRM_DEBUG_KMS("requested pixel clock (%d kHz) too high (max: %d kHz, double wide: %s)\n",
			      adjusted_mode->crtc_clock, clock_limit,
			      yesno(pipe_config->double_wide));
		return -EINVAL;
	}

	/*
	 * Pipe horizontal size must be even in:
	 * - DVO ganged mode
	 * - LVDS dual channel mode
	 * - Double wide pipe
	 */
	if ((intel_crtc_has_type(pipe_config, INTEL_OUTPUT_LVDS) &&
	     intel_is_dual_link_lvds(dev)) || pipe_config->double_wide)
		pipe_config->pipe_src_w &= ~1;

	/* Cantiga+ cannot handle modes with a hsync front porch of 0.
	 * WaPruneModeWithIncorrectHsyncOffset:ctg,elk,ilk,snb,ivb,vlv,hsw.
	 */
	if ((INTEL_GEN(dev_priv) > 4 || IS_G4X(dev_priv)) &&
		adjusted_mode->crtc_hsync_start == adjusted_mode->crtc_hdisplay)
		return -EINVAL;

	intel_crtc_compute_pixel_rate(pipe_config);

	if (HAS_IPS(dev_priv))
		hsw_compute_ips_config(crtc, pipe_config);

	if (pipe_config->has_pch_encoder)
		return ironlake_fdi_compute_config(crtc, pipe_config);

	return 0;
}

static void
intel_reduce_m_n_ratio(uint32_t *num, uint32_t *den)
{
	while (*num > DATA_LINK_M_N_MASK ||
	       *den > DATA_LINK_M_N_MASK) {
		*num >>= 1;
		*den >>= 1;
	}
}

static void compute_m_n(unsigned int m, unsigned int n,
			uint32_t *ret_m, uint32_t *ret_n)
{
	*ret_n = min_t(unsigned int, roundup_pow_of_two(n), DATA_LINK_N_MAX);
	*ret_m = div_u64((uint64_t) m * *ret_n, n);
	intel_reduce_m_n_ratio(ret_m, ret_n);
}

void
intel_link_compute_m_n(int bits_per_pixel, int nlanes,
		       int pixel_clock, int link_clock,
		       struct intel_link_m_n *m_n)
{
	m_n->tu = 64;

	compute_m_n(bits_per_pixel * pixel_clock,
		    link_clock * nlanes * 8,
		    &m_n->gmch_m, &m_n->gmch_n);

	compute_m_n(pixel_clock, link_clock,
		    &m_n->link_m, &m_n->link_n);
}

static inline bool intel_panel_use_ssc(struct drm_i915_private *dev_priv)
{
	if (i915.panel_use_ssc >= 0)
		return i915.panel_use_ssc != 0;
	return dev_priv->vbt.lvds_use_ssc
		&& !(dev_priv->quirks & QUIRK_LVDS_SSC_DISABLE);
}

static uint32_t pnv_dpll_compute_fp(struct dpll *dpll)
{
	return (1 << dpll->n) << 16 | dpll->m2;
}

static uint32_t i9xx_dpll_compute_fp(struct dpll *dpll)
{
	return dpll->n << 16 | dpll->m1 << 8 | dpll->m2;
}

static void i9xx_update_pll_dividers(struct intel_crtc *crtc,
				     struct intel_crtc_state *crtc_state,
				     struct dpll *reduced_clock)
{
	struct drm_i915_private *dev_priv = to_i915(crtc->base.dev);
	u32 fp, fp2 = 0;

	if (IS_PINEVIEW(dev_priv)) {
		fp = pnv_dpll_compute_fp(&crtc_state->dpll);
		if (reduced_clock)
			fp2 = pnv_dpll_compute_fp(reduced_clock);
	} else {
		fp = i9xx_dpll_compute_fp(&crtc_state->dpll);
		if (reduced_clock)
			fp2 = i9xx_dpll_compute_fp(reduced_clock);
	}

	crtc_state->dpll_hw_state.fp0 = fp;

	crtc->lowfreq_avail = false;
	if (intel_crtc_has_type(crtc_state, INTEL_OUTPUT_LVDS) &&
	    reduced_clock) {
		crtc_state->dpll_hw_state.fp1 = fp2;
		crtc->lowfreq_avail = true;
	} else {
		crtc_state->dpll_hw_state.fp1 = fp;
	}
}

static void vlv_pllb_recal_opamp(struct drm_i915_private *dev_priv, enum pipe
		pipe)
{
	u32 reg_val;

	/*
	 * PLLB opamp always calibrates to max value of 0x3f, force enable it
	 * and set it to a reasonable value instead.
	 */
	reg_val = vlv_dpio_read(dev_priv, pipe, VLV_PLL_DW9(1));
	reg_val &= 0xffffff00;
	reg_val |= 0x00000030;
	vlv_dpio_write(dev_priv, pipe, VLV_PLL_DW9(1), reg_val);

	reg_val = vlv_dpio_read(dev_priv, pipe, VLV_REF_DW13);
	reg_val &= 0x8cffffff;
	reg_val = 0x8c000000;
	vlv_dpio_write(dev_priv, pipe, VLV_REF_DW13, reg_val);

	reg_val = vlv_dpio_read(dev_priv, pipe, VLV_PLL_DW9(1));
	reg_val &= 0xffffff00;
	vlv_dpio_write(dev_priv, pipe, VLV_PLL_DW9(1), reg_val);

	reg_val = vlv_dpio_read(dev_priv, pipe, VLV_REF_DW13);
	reg_val &= 0x00ffffff;
	reg_val |= 0xb0000000;
	vlv_dpio_write(dev_priv, pipe, VLV_REF_DW13, reg_val);
}

static void intel_pch_transcoder_set_m_n(struct intel_crtc *crtc,
					 struct intel_link_m_n *m_n)
{
	struct drm_device *dev = crtc->base.dev;
	struct drm_i915_private *dev_priv = to_i915(dev);
	int pipe = crtc->pipe;

	I915_WRITE(PCH_TRANS_DATA_M1(pipe), TU_SIZE(m_n->tu) | m_n->gmch_m);
	I915_WRITE(PCH_TRANS_DATA_N1(pipe), m_n->gmch_n);
	I915_WRITE(PCH_TRANS_LINK_M1(pipe), m_n->link_m);
	I915_WRITE(PCH_TRANS_LINK_N1(pipe), m_n->link_n);
}

static void intel_cpu_transcoder_set_m_n(struct intel_crtc *crtc,
					 struct intel_link_m_n *m_n,
					 struct intel_link_m_n *m2_n2)
{
	struct drm_i915_private *dev_priv = to_i915(crtc->base.dev);
	int pipe = crtc->pipe;
	enum transcoder transcoder = crtc->config->cpu_transcoder;

	if (INTEL_GEN(dev_priv) >= 5) {
		I915_WRITE(PIPE_DATA_M1(transcoder), TU_SIZE(m_n->tu) | m_n->gmch_m);
		I915_WRITE(PIPE_DATA_N1(transcoder), m_n->gmch_n);
		I915_WRITE(PIPE_LINK_M1(transcoder), m_n->link_m);
		I915_WRITE(PIPE_LINK_N1(transcoder), m_n->link_n);
		/* M2_N2 registers to be set only for gen < 8 (M2_N2 available
		 * for gen < 8) and if DRRS is supported (to make sure the
		 * registers are not unnecessarily accessed).
		 */
		if (m2_n2 && (IS_CHERRYVIEW(dev_priv) ||
		    INTEL_GEN(dev_priv) < 8) && crtc->config->has_drrs) {
			I915_WRITE(PIPE_DATA_M2(transcoder),
					TU_SIZE(m2_n2->tu) | m2_n2->gmch_m);
			I915_WRITE(PIPE_DATA_N2(transcoder), m2_n2->gmch_n);
			I915_WRITE(PIPE_LINK_M2(transcoder), m2_n2->link_m);
			I915_WRITE(PIPE_LINK_N2(transcoder), m2_n2->link_n);
		}
	} else {
		I915_WRITE(PIPE_DATA_M_G4X(pipe), TU_SIZE(m_n->tu) | m_n->gmch_m);
		I915_WRITE(PIPE_DATA_N_G4X(pipe), m_n->gmch_n);
		I915_WRITE(PIPE_LINK_M_G4X(pipe), m_n->link_m);
		I915_WRITE(PIPE_LINK_N_G4X(pipe), m_n->link_n);
	}
}

void intel_dp_set_m_n(struct intel_crtc *crtc, enum link_m_n_set m_n)
{
	struct intel_link_m_n *dp_m_n, *dp_m2_n2 = NULL;

	if (m_n == M1_N1) {
		dp_m_n = &crtc->config->dp_m_n;
		dp_m2_n2 = &crtc->config->dp_m2_n2;
	} else if (m_n == M2_N2) {

		/*
		 * M2_N2 registers are not supported. Hence m2_n2 divider value
		 * needs to be programmed into M1_N1.
		 */
		dp_m_n = &crtc->config->dp_m2_n2;
	} else {
		DRM_ERROR("Unsupported divider value\n");
		return;
	}

	if (crtc->config->has_pch_encoder)
		intel_pch_transcoder_set_m_n(crtc, &crtc->config->dp_m_n);
	else
		intel_cpu_transcoder_set_m_n(crtc, dp_m_n, dp_m2_n2);
}

static void vlv_compute_dpll(struct intel_crtc *crtc,
			     struct intel_crtc_state *pipe_config)
{
	pipe_config->dpll_hw_state.dpll = DPLL_INTEGRATED_REF_CLK_VLV |
		DPLL_REF_CLK_ENABLE_VLV | DPLL_VGA_MODE_DIS;
	if (crtc->pipe != PIPE_A)
		pipe_config->dpll_hw_state.dpll |= DPLL_INTEGRATED_CRI_CLK_VLV;

	/* DPLL not used with DSI, but still need the rest set up */
	if (!intel_crtc_has_type(pipe_config, INTEL_OUTPUT_DSI))
		pipe_config->dpll_hw_state.dpll |= DPLL_VCO_ENABLE |
			DPLL_EXT_BUFFER_ENABLE_VLV;

	pipe_config->dpll_hw_state.dpll_md =
		(pipe_config->pixel_multiplier - 1) << DPLL_MD_UDI_MULTIPLIER_SHIFT;
}

static void chv_compute_dpll(struct intel_crtc *crtc,
			     struct intel_crtc_state *pipe_config)
{
	pipe_config->dpll_hw_state.dpll = DPLL_SSC_REF_CLK_CHV |
		DPLL_REF_CLK_ENABLE_VLV | DPLL_VGA_MODE_DIS;
	if (crtc->pipe != PIPE_A)
		pipe_config->dpll_hw_state.dpll |= DPLL_INTEGRATED_CRI_CLK_VLV;

	/* DPLL not used with DSI, but still need the rest set up */
	if (!intel_crtc_has_type(pipe_config, INTEL_OUTPUT_DSI))
		pipe_config->dpll_hw_state.dpll |= DPLL_VCO_ENABLE;

	pipe_config->dpll_hw_state.dpll_md =
		(pipe_config->pixel_multiplier - 1) << DPLL_MD_UDI_MULTIPLIER_SHIFT;
}

static void vlv_prepare_pll(struct intel_crtc *crtc,
			    const struct intel_crtc_state *pipe_config)
{
	struct drm_device *dev = crtc->base.dev;
	struct drm_i915_private *dev_priv = to_i915(dev);
	enum pipe pipe = crtc->pipe;
	u32 mdiv;
	u32 bestn, bestm1, bestm2, bestp1, bestp2;
	u32 coreclk, reg_val;

	/* Enable Refclk */
	I915_WRITE(DPLL(pipe),
		   pipe_config->dpll_hw_state.dpll &
		   ~(DPLL_VCO_ENABLE | DPLL_EXT_BUFFER_ENABLE_VLV));

	/* No need to actually set up the DPLL with DSI */
	if ((pipe_config->dpll_hw_state.dpll & DPLL_VCO_ENABLE) == 0)
		return;

	mutex_lock(&dev_priv->sb_lock);

	bestn = pipe_config->dpll.n;
	bestm1 = pipe_config->dpll.m1;
	bestm2 = pipe_config->dpll.m2;
	bestp1 = pipe_config->dpll.p1;
	bestp2 = pipe_config->dpll.p2;

	/* See eDP HDMI DPIO driver vbios notes doc */

	/* PLL B needs special handling */
	if (pipe == PIPE_B)
		vlv_pllb_recal_opamp(dev_priv, pipe);

	/* Set up Tx target for periodic Rcomp update */
	vlv_dpio_write(dev_priv, pipe, VLV_PLL_DW9_BCAST, 0x0100000f);

	/* Disable target IRef on PLL */
	reg_val = vlv_dpio_read(dev_priv, pipe, VLV_PLL_DW8(pipe));
	reg_val &= 0x00ffffff;
	vlv_dpio_write(dev_priv, pipe, VLV_PLL_DW8(pipe), reg_val);

	/* Disable fast lock */
	vlv_dpio_write(dev_priv, pipe, VLV_CMN_DW0, 0x610);

	/* Set idtafcrecal before PLL is enabled */
	mdiv = ((bestm1 << DPIO_M1DIV_SHIFT) | (bestm2 & DPIO_M2DIV_MASK));
	mdiv |= ((bestp1 << DPIO_P1_SHIFT) | (bestp2 << DPIO_P2_SHIFT));
	mdiv |= ((bestn << DPIO_N_SHIFT));
	mdiv |= (1 << DPIO_K_SHIFT);

	/*
	 * Post divider depends on pixel clock rate, DAC vs digital (and LVDS,
	 * but we don't support that).
	 * Note: don't use the DAC post divider as it seems unstable.
	 */
	mdiv |= (DPIO_POST_DIV_HDMIDP << DPIO_POST_DIV_SHIFT);
	vlv_dpio_write(dev_priv, pipe, VLV_PLL_DW3(pipe), mdiv);

	mdiv |= DPIO_ENABLE_CALIBRATION;
	vlv_dpio_write(dev_priv, pipe, VLV_PLL_DW3(pipe), mdiv);

	/* Set HBR and RBR LPF coefficients */
	if (pipe_config->port_clock == 162000 ||
	    intel_crtc_has_type(crtc->config, INTEL_OUTPUT_ANALOG) ||
	    intel_crtc_has_type(crtc->config, INTEL_OUTPUT_HDMI))
		vlv_dpio_write(dev_priv, pipe, VLV_PLL_DW10(pipe),
				 0x009f0003);
	else
		vlv_dpio_write(dev_priv, pipe, VLV_PLL_DW10(pipe),
				 0x00d0000f);

	if (intel_crtc_has_dp_encoder(pipe_config)) {
		/* Use SSC source */
		if (pipe == PIPE_A)
			vlv_dpio_write(dev_priv, pipe, VLV_PLL_DW5(pipe),
					 0x0df40000);
		else
			vlv_dpio_write(dev_priv, pipe, VLV_PLL_DW5(pipe),
					 0x0df70000);
	} else { /* HDMI or VGA */
		/* Use bend source */
		if (pipe == PIPE_A)
			vlv_dpio_write(dev_priv, pipe, VLV_PLL_DW5(pipe),
					 0x0df70000);
		else
			vlv_dpio_write(dev_priv, pipe, VLV_PLL_DW5(pipe),
					 0x0df40000);
	}

	coreclk = vlv_dpio_read(dev_priv, pipe, VLV_PLL_DW7(pipe));
	coreclk = (coreclk & 0x0000ff00) | 0x01c00000;
	if (intel_crtc_has_dp_encoder(crtc->config))
		coreclk |= 0x01000000;
	vlv_dpio_write(dev_priv, pipe, VLV_PLL_DW7(pipe), coreclk);

	vlv_dpio_write(dev_priv, pipe, VLV_PLL_DW11(pipe), 0x87871000);
	mutex_unlock(&dev_priv->sb_lock);
}

static void chv_prepare_pll(struct intel_crtc *crtc,
			    const struct intel_crtc_state *pipe_config)
{
	struct drm_device *dev = crtc->base.dev;
	struct drm_i915_private *dev_priv = to_i915(dev);
	enum pipe pipe = crtc->pipe;
	enum dpio_channel port = vlv_pipe_to_channel(pipe);
	u32 loopfilter, tribuf_calcntr;
	u32 bestn, bestm1, bestm2, bestp1, bestp2, bestm2_frac;
	u32 dpio_val;
	int vco;

	/* Enable Refclk and SSC */
	I915_WRITE(DPLL(pipe),
		   pipe_config->dpll_hw_state.dpll & ~DPLL_VCO_ENABLE);

	/* No need to actually set up the DPLL with DSI */
	if ((pipe_config->dpll_hw_state.dpll & DPLL_VCO_ENABLE) == 0)
		return;

	bestn = pipe_config->dpll.n;
	bestm2_frac = pipe_config->dpll.m2 & 0x3fffff;
	bestm1 = pipe_config->dpll.m1;
	bestm2 = pipe_config->dpll.m2 >> 22;
	bestp1 = pipe_config->dpll.p1;
	bestp2 = pipe_config->dpll.p2;
	vco = pipe_config->dpll.vco;
	dpio_val = 0;
	loopfilter = 0;

	mutex_lock(&dev_priv->sb_lock);

	/* p1 and p2 divider */
	vlv_dpio_write(dev_priv, pipe, CHV_CMN_DW13(port),
			5 << DPIO_CHV_S1_DIV_SHIFT |
			bestp1 << DPIO_CHV_P1_DIV_SHIFT |
			bestp2 << DPIO_CHV_P2_DIV_SHIFT |
			1 << DPIO_CHV_K_DIV_SHIFT);

	/* Feedback post-divider - m2 */
	vlv_dpio_write(dev_priv, pipe, CHV_PLL_DW0(port), bestm2);

	/* Feedback refclk divider - n and m1 */
	vlv_dpio_write(dev_priv, pipe, CHV_PLL_DW1(port),
			DPIO_CHV_M1_DIV_BY_2 |
			1 << DPIO_CHV_N_DIV_SHIFT);

	/* M2 fraction division */
	vlv_dpio_write(dev_priv, pipe, CHV_PLL_DW2(port), bestm2_frac);

	/* M2 fraction division enable */
	dpio_val = vlv_dpio_read(dev_priv, pipe, CHV_PLL_DW3(port));
	dpio_val &= ~(DPIO_CHV_FEEDFWD_GAIN_MASK | DPIO_CHV_FRAC_DIV_EN);
	dpio_val |= (2 << DPIO_CHV_FEEDFWD_GAIN_SHIFT);
	if (bestm2_frac)
		dpio_val |= DPIO_CHV_FRAC_DIV_EN;
	vlv_dpio_write(dev_priv, pipe, CHV_PLL_DW3(port), dpio_val);

	/* Program digital lock detect threshold */
	dpio_val = vlv_dpio_read(dev_priv, pipe, CHV_PLL_DW9(port));
	dpio_val &= ~(DPIO_CHV_INT_LOCK_THRESHOLD_MASK |
					DPIO_CHV_INT_LOCK_THRESHOLD_SEL_COARSE);
	dpio_val |= (0x5 << DPIO_CHV_INT_LOCK_THRESHOLD_SHIFT);
	if (!bestm2_frac)
		dpio_val |= DPIO_CHV_INT_LOCK_THRESHOLD_SEL_COARSE;
	vlv_dpio_write(dev_priv, pipe, CHV_PLL_DW9(port), dpio_val);

	/* Loop filter */
	if (vco == 5400000) {
		loopfilter |= (0x3 << DPIO_CHV_PROP_COEFF_SHIFT);
		loopfilter |= (0x8 << DPIO_CHV_INT_COEFF_SHIFT);
		loopfilter |= (0x1 << DPIO_CHV_GAIN_CTRL_SHIFT);
		tribuf_calcntr = 0x9;
	} else if (vco <= 6200000) {
		loopfilter |= (0x5 << DPIO_CHV_PROP_COEFF_SHIFT);
		loopfilter |= (0xB << DPIO_CHV_INT_COEFF_SHIFT);
		loopfilter |= (0x3 << DPIO_CHV_GAIN_CTRL_SHIFT);
		tribuf_calcntr = 0x9;
	} else if (vco <= 6480000) {
		loopfilter |= (0x4 << DPIO_CHV_PROP_COEFF_SHIFT);
		loopfilter |= (0x9 << DPIO_CHV_INT_COEFF_SHIFT);
		loopfilter |= (0x3 << DPIO_CHV_GAIN_CTRL_SHIFT);
		tribuf_calcntr = 0x8;
	} else {
		/* Not supported. Apply the same limits as in the max case */
		loopfilter |= (0x4 << DPIO_CHV_PROP_COEFF_SHIFT);
		loopfilter |= (0x9 << DPIO_CHV_INT_COEFF_SHIFT);
		loopfilter |= (0x3 << DPIO_CHV_GAIN_CTRL_SHIFT);
		tribuf_calcntr = 0;
	}
	vlv_dpio_write(dev_priv, pipe, CHV_PLL_DW6(port), loopfilter);

	dpio_val = vlv_dpio_read(dev_priv, pipe, CHV_PLL_DW8(port));
	dpio_val &= ~DPIO_CHV_TDC_TARGET_CNT_MASK;
	dpio_val |= (tribuf_calcntr << DPIO_CHV_TDC_TARGET_CNT_SHIFT);
	vlv_dpio_write(dev_priv, pipe, CHV_PLL_DW8(port), dpio_val);

	/* AFC Recal */
	vlv_dpio_write(dev_priv, pipe, CHV_CMN_DW14(port),
			vlv_dpio_read(dev_priv, pipe, CHV_CMN_DW14(port)) |
			DPIO_AFC_RECAL);

	mutex_unlock(&dev_priv->sb_lock);
}

/**
 * vlv_force_pll_on - forcibly enable just the PLL
 * @dev_priv: i915 private structure
 * @pipe: pipe PLL to enable
 * @dpll: PLL configuration
 *
 * Enable the PLL for @pipe using the supplied @dpll config. To be used
 * in cases where we need the PLL enabled even when @pipe is not going to
 * be enabled.
 */
int vlv_force_pll_on(struct drm_i915_private *dev_priv, enum pipe pipe,
		     const struct dpll *dpll)
{
	struct intel_crtc *crtc = intel_get_crtc_for_pipe(dev_priv, pipe);
	struct intel_crtc_state *pipe_config;

	pipe_config = kzalloc(sizeof(*pipe_config), GFP_KERNEL);
	if (!pipe_config)
		return -ENOMEM;

	pipe_config->base.crtc = &crtc->base;
	pipe_config->pixel_multiplier = 1;
	pipe_config->dpll = *dpll;

	if (IS_CHERRYVIEW(dev_priv)) {
		chv_compute_dpll(crtc, pipe_config);
		chv_prepare_pll(crtc, pipe_config);
		chv_enable_pll(crtc, pipe_config);
	} else {
		vlv_compute_dpll(crtc, pipe_config);
		vlv_prepare_pll(crtc, pipe_config);
		vlv_enable_pll(crtc, pipe_config);
	}

	kfree(pipe_config);

	return 0;
}

/**
 * vlv_force_pll_off - forcibly disable just the PLL
 * @dev_priv: i915 private structure
 * @pipe: pipe PLL to disable
 *
 * Disable the PLL for @pipe. To be used in cases where we need
 * the PLL enabled even when @pipe is not going to be enabled.
 */
void vlv_force_pll_off(struct drm_i915_private *dev_priv, enum pipe pipe)
{
	if (IS_CHERRYVIEW(dev_priv))
		chv_disable_pll(dev_priv, pipe);
	else
		vlv_disable_pll(dev_priv, pipe);
}

static void i9xx_compute_dpll(struct intel_crtc *crtc,
			      struct intel_crtc_state *crtc_state,
			      struct dpll *reduced_clock)
{
	struct drm_i915_private *dev_priv = to_i915(crtc->base.dev);
	u32 dpll;
	struct dpll *clock = &crtc_state->dpll;

	i9xx_update_pll_dividers(crtc, crtc_state, reduced_clock);

	dpll = DPLL_VGA_MODE_DIS;

	if (intel_crtc_has_type(crtc_state, INTEL_OUTPUT_LVDS))
		dpll |= DPLLB_MODE_LVDS;
	else
		dpll |= DPLLB_MODE_DAC_SERIAL;

	if (IS_I945G(dev_priv) || IS_I945GM(dev_priv) ||
	    IS_G33(dev_priv) || IS_PINEVIEW(dev_priv)) {
		dpll |= (crtc_state->pixel_multiplier - 1)
			<< SDVO_MULTIPLIER_SHIFT_HIRES;
	}

	if (intel_crtc_has_type(crtc_state, INTEL_OUTPUT_SDVO) ||
	    intel_crtc_has_type(crtc_state, INTEL_OUTPUT_HDMI))
		dpll |= DPLL_SDVO_HIGH_SPEED;

	if (intel_crtc_has_dp_encoder(crtc_state))
		dpll |= DPLL_SDVO_HIGH_SPEED;

	/* compute bitmask from p1 value */
	if (IS_PINEVIEW(dev_priv))
		dpll |= (1 << (clock->p1 - 1)) << DPLL_FPA01_P1_POST_DIV_SHIFT_PINEVIEW;
	else {
		dpll |= (1 << (clock->p1 - 1)) << DPLL_FPA01_P1_POST_DIV_SHIFT;
		if (IS_G4X(dev_priv) && reduced_clock)
			dpll |= (1 << (reduced_clock->p1 - 1)) << DPLL_FPA1_P1_POST_DIV_SHIFT;
	}
	switch (clock->p2) {
	case 5:
		dpll |= DPLL_DAC_SERIAL_P2_CLOCK_DIV_5;
		break;
	case 7:
		dpll |= DPLLB_LVDS_P2_CLOCK_DIV_7;
		break;
	case 10:
		dpll |= DPLL_DAC_SERIAL_P2_CLOCK_DIV_10;
		break;
	case 14:
		dpll |= DPLLB_LVDS_P2_CLOCK_DIV_14;
		break;
	}
	if (INTEL_GEN(dev_priv) >= 4)
		dpll |= (6 << PLL_LOAD_PULSE_PHASE_SHIFT);

	if (crtc_state->sdvo_tv_clock)
		dpll |= PLL_REF_INPUT_TVCLKINBC;
	else if (intel_crtc_has_type(crtc_state, INTEL_OUTPUT_LVDS) &&
		 intel_panel_use_ssc(dev_priv))
		dpll |= PLLB_REF_INPUT_SPREADSPECTRUMIN;
	else
		dpll |= PLL_REF_INPUT_DREFCLK;

	dpll |= DPLL_VCO_ENABLE;
	crtc_state->dpll_hw_state.dpll = dpll;

	if (INTEL_GEN(dev_priv) >= 4) {
		u32 dpll_md = (crtc_state->pixel_multiplier - 1)
			<< DPLL_MD_UDI_MULTIPLIER_SHIFT;
		crtc_state->dpll_hw_state.dpll_md = dpll_md;
	}
}

static void i8xx_compute_dpll(struct intel_crtc *crtc,
			      struct intel_crtc_state *crtc_state,
			      struct dpll *reduced_clock)
{
	struct drm_device *dev = crtc->base.dev;
	struct drm_i915_private *dev_priv = to_i915(dev);
	u32 dpll;
	struct dpll *clock = &crtc_state->dpll;

	i9xx_update_pll_dividers(crtc, crtc_state, reduced_clock);

	dpll = DPLL_VGA_MODE_DIS;

	if (intel_crtc_has_type(crtc_state, INTEL_OUTPUT_LVDS)) {
		dpll |= (1 << (clock->p1 - 1)) << DPLL_FPA01_P1_POST_DIV_SHIFT;
	} else {
		if (clock->p1 == 2)
			dpll |= PLL_P1_DIVIDE_BY_TWO;
		else
			dpll |= (clock->p1 - 2) << DPLL_FPA01_P1_POST_DIV_SHIFT;
		if (clock->p2 == 4)
			dpll |= PLL_P2_DIVIDE_BY_4;
	}

	if (!IS_I830(dev_priv) &&
	    intel_crtc_has_type(crtc_state, INTEL_OUTPUT_DVO))
		dpll |= DPLL_DVO_2X_MODE;

	if (intel_crtc_has_type(crtc_state, INTEL_OUTPUT_LVDS) &&
	    intel_panel_use_ssc(dev_priv))
		dpll |= PLLB_REF_INPUT_SPREADSPECTRUMIN;
	else
		dpll |= PLL_REF_INPUT_DREFCLK;

	dpll |= DPLL_VCO_ENABLE;
	crtc_state->dpll_hw_state.dpll = dpll;
}

static void intel_set_pipe_timings(struct intel_crtc *intel_crtc)
{
	struct drm_i915_private *dev_priv = to_i915(intel_crtc->base.dev);
	enum pipe pipe = intel_crtc->pipe;
	enum transcoder cpu_transcoder = intel_crtc->config->cpu_transcoder;
	const struct drm_display_mode *adjusted_mode = &intel_crtc->config->base.adjusted_mode;
	uint32_t crtc_vtotal, crtc_vblank_end;
	int vsyncshift = 0;

	/* We need to be careful not to changed the adjusted mode, for otherwise
	 * the hw state checker will get angry at the mismatch. */
	crtc_vtotal = adjusted_mode->crtc_vtotal;
	crtc_vblank_end = adjusted_mode->crtc_vblank_end;

	if (adjusted_mode->flags & DRM_MODE_FLAG_INTERLACE) {
		/* the chip adds 2 halflines automatically */
		crtc_vtotal -= 1;
		crtc_vblank_end -= 1;

		if (intel_crtc_has_type(intel_crtc->config, INTEL_OUTPUT_SDVO))
			vsyncshift = (adjusted_mode->crtc_htotal - 1) / 2;
		else
			vsyncshift = adjusted_mode->crtc_hsync_start -
				adjusted_mode->crtc_htotal / 2;
		if (vsyncshift < 0)
			vsyncshift += adjusted_mode->crtc_htotal;
	}

	if (INTEL_GEN(dev_priv) > 3)
		I915_WRITE(VSYNCSHIFT(cpu_transcoder), vsyncshift);

	I915_WRITE(HTOTAL(cpu_transcoder),
		   (adjusted_mode->crtc_hdisplay - 1) |
		   ((adjusted_mode->crtc_htotal - 1) << 16));
	I915_WRITE(HBLANK(cpu_transcoder),
		   (adjusted_mode->crtc_hblank_start - 1) |
		   ((adjusted_mode->crtc_hblank_end - 1) << 16));
	I915_WRITE(HSYNC(cpu_transcoder),
		   (adjusted_mode->crtc_hsync_start - 1) |
		   ((adjusted_mode->crtc_hsync_end - 1) << 16));

	I915_WRITE(VTOTAL(cpu_transcoder),
		   (adjusted_mode->crtc_vdisplay - 1) |
		   ((crtc_vtotal - 1) << 16));
	I915_WRITE(VBLANK(cpu_transcoder),
		   (adjusted_mode->crtc_vblank_start - 1) |
		   ((crtc_vblank_end - 1) << 16));
	I915_WRITE(VSYNC(cpu_transcoder),
		   (adjusted_mode->crtc_vsync_start - 1) |
		   ((adjusted_mode->crtc_vsync_end - 1) << 16));

	/* Workaround: when the EDP input selection is B, the VTOTAL_B must be
	 * programmed with the VTOTAL_EDP value. Same for VTOTAL_C. This is
	 * documented on the DDI_FUNC_CTL register description, EDP Input Select
	 * bits. */
	if (IS_HASWELL(dev_priv) && cpu_transcoder == TRANSCODER_EDP &&
	    (pipe == PIPE_B || pipe == PIPE_C))
		I915_WRITE(VTOTAL(pipe), I915_READ(VTOTAL(cpu_transcoder)));

}

static void intel_set_pipe_src_size(struct intel_crtc *intel_crtc)
{
	struct drm_device *dev = intel_crtc->base.dev;
	struct drm_i915_private *dev_priv = to_i915(dev);
	enum pipe pipe = intel_crtc->pipe;

	/* pipesrc controls the size that is scaled from, which should
	 * always be the user's requested size.
	 */
	I915_WRITE(PIPESRC(pipe),
		   ((intel_crtc->config->pipe_src_w - 1) << 16) |
		   (intel_crtc->config->pipe_src_h - 1));
}

static void intel_get_pipe_timings(struct intel_crtc *crtc,
				   struct intel_crtc_state *pipe_config)
{
	struct drm_device *dev = crtc->base.dev;
	struct drm_i915_private *dev_priv = to_i915(dev);
	enum transcoder cpu_transcoder = pipe_config->cpu_transcoder;
	uint32_t tmp;

	tmp = I915_READ(HTOTAL(cpu_transcoder));
	pipe_config->base.adjusted_mode.crtc_hdisplay = (tmp & 0xffff) + 1;
	pipe_config->base.adjusted_mode.crtc_htotal = ((tmp >> 16) & 0xffff) + 1;
	tmp = I915_READ(HBLANK(cpu_transcoder));
	pipe_config->base.adjusted_mode.crtc_hblank_start = (tmp & 0xffff) + 1;
	pipe_config->base.adjusted_mode.crtc_hblank_end = ((tmp >> 16) & 0xffff) + 1;
	tmp = I915_READ(HSYNC(cpu_transcoder));
	pipe_config->base.adjusted_mode.crtc_hsync_start = (tmp & 0xffff) + 1;
	pipe_config->base.adjusted_mode.crtc_hsync_end = ((tmp >> 16) & 0xffff) + 1;

	tmp = I915_READ(VTOTAL(cpu_transcoder));
	pipe_config->base.adjusted_mode.crtc_vdisplay = (tmp & 0xffff) + 1;
	pipe_config->base.adjusted_mode.crtc_vtotal = ((tmp >> 16) & 0xffff) + 1;
	tmp = I915_READ(VBLANK(cpu_transcoder));
	pipe_config->base.adjusted_mode.crtc_vblank_start = (tmp & 0xffff) + 1;
	pipe_config->base.adjusted_mode.crtc_vblank_end = ((tmp >> 16) & 0xffff) + 1;
	tmp = I915_READ(VSYNC(cpu_transcoder));
	pipe_config->base.adjusted_mode.crtc_vsync_start = (tmp & 0xffff) + 1;
	pipe_config->base.adjusted_mode.crtc_vsync_end = ((tmp >> 16) & 0xffff) + 1;

	if (I915_READ(PIPECONF(cpu_transcoder)) & PIPECONF_INTERLACE_MASK) {
		pipe_config->base.adjusted_mode.flags |= DRM_MODE_FLAG_INTERLACE;
		pipe_config->base.adjusted_mode.crtc_vtotal += 1;
		pipe_config->base.adjusted_mode.crtc_vblank_end += 1;
	}
}

static void intel_get_pipe_src_size(struct intel_crtc *crtc,
				    struct intel_crtc_state *pipe_config)
{
	struct drm_device *dev = crtc->base.dev;
	struct drm_i915_private *dev_priv = to_i915(dev);
	u32 tmp;

	tmp = I915_READ(PIPESRC(crtc->pipe));
	pipe_config->pipe_src_h = (tmp & 0xffff) + 1;
	pipe_config->pipe_src_w = ((tmp >> 16) & 0xffff) + 1;

	pipe_config->base.mode.vdisplay = pipe_config->pipe_src_h;
	pipe_config->base.mode.hdisplay = pipe_config->pipe_src_w;
}

void intel_mode_from_pipe_config(struct drm_display_mode *mode,
				 struct intel_crtc_state *pipe_config)
{
	mode->hdisplay = pipe_config->base.adjusted_mode.crtc_hdisplay;
	mode->htotal = pipe_config->base.adjusted_mode.crtc_htotal;
	mode->hsync_start = pipe_config->base.adjusted_mode.crtc_hsync_start;
	mode->hsync_end = pipe_config->base.adjusted_mode.crtc_hsync_end;

	mode->vdisplay = pipe_config->base.adjusted_mode.crtc_vdisplay;
	mode->vtotal = pipe_config->base.adjusted_mode.crtc_vtotal;
	mode->vsync_start = pipe_config->base.adjusted_mode.crtc_vsync_start;
	mode->vsync_end = pipe_config->base.adjusted_mode.crtc_vsync_end;

	mode->flags = pipe_config->base.adjusted_mode.flags;
	mode->type = DRM_MODE_TYPE_DRIVER;

	mode->clock = pipe_config->base.adjusted_mode.crtc_clock;

	mode->hsync = drm_mode_hsync(mode);
	mode->vrefresh = drm_mode_vrefresh(mode);
	drm_mode_set_name(mode);
}

static void i9xx_set_pipeconf(struct intel_crtc *intel_crtc)
{
	struct drm_i915_private *dev_priv = to_i915(intel_crtc->base.dev);
	uint32_t pipeconf;

	pipeconf = 0;

	if ((intel_crtc->pipe == PIPE_A && dev_priv->quirks & QUIRK_PIPEA_FORCE) ||
	    (intel_crtc->pipe == PIPE_B && dev_priv->quirks & QUIRK_PIPEB_FORCE))
		pipeconf |= I915_READ(PIPECONF(intel_crtc->pipe)) & PIPECONF_ENABLE;

	if (intel_crtc->config->double_wide)
		pipeconf |= PIPECONF_DOUBLE_WIDE;

	/* only g4x and later have fancy bpc/dither controls */
	if (IS_G4X(dev_priv) || IS_VALLEYVIEW(dev_priv) ||
	    IS_CHERRYVIEW(dev_priv)) {
		/* Bspec claims that we can't use dithering for 30bpp pipes. */
		if (intel_crtc->config->dither && intel_crtc->config->pipe_bpp != 30)
			pipeconf |= PIPECONF_DITHER_EN |
				    PIPECONF_DITHER_TYPE_SP;

		switch (intel_crtc->config->pipe_bpp) {
		case 18:
			pipeconf |= PIPECONF_6BPC;
			break;
		case 24:
			pipeconf |= PIPECONF_8BPC;
			break;
		case 30:
			pipeconf |= PIPECONF_10BPC;
			break;
		default:
			/* Case prevented by intel_choose_pipe_bpp_dither. */
			BUG();
		}
	}

	if (HAS_PIPE_CXSR(dev_priv)) {
		if (intel_crtc->lowfreq_avail) {
			DRM_DEBUG_KMS("enabling CxSR downclocking\n");
			pipeconf |= PIPECONF_CXSR_DOWNCLOCK;
		} else {
			DRM_DEBUG_KMS("disabling CxSR downclocking\n");
		}
	}

	if (intel_crtc->config->base.adjusted_mode.flags & DRM_MODE_FLAG_INTERLACE) {
		if (INTEL_GEN(dev_priv) < 4 ||
		    intel_crtc_has_type(intel_crtc->config, INTEL_OUTPUT_SDVO))
			pipeconf |= PIPECONF_INTERLACE_W_FIELD_INDICATION;
		else
			pipeconf |= PIPECONF_INTERLACE_W_SYNC_SHIFT;
	} else
		pipeconf |= PIPECONF_PROGRESSIVE;

	if ((IS_VALLEYVIEW(dev_priv) || IS_CHERRYVIEW(dev_priv)) &&
	     intel_crtc->config->limited_color_range)
		pipeconf |= PIPECONF_COLOR_RANGE_SELECT;

	I915_WRITE(PIPECONF(intel_crtc->pipe), pipeconf);
	POSTING_READ(PIPECONF(intel_crtc->pipe));
}

static int i8xx_crtc_compute_clock(struct intel_crtc *crtc,
				   struct intel_crtc_state *crtc_state)
{
	struct drm_device *dev = crtc->base.dev;
	struct drm_i915_private *dev_priv = to_i915(dev);
	const struct intel_limit *limit;
	int refclk = 48000;

	memset(&crtc_state->dpll_hw_state, 0,
	       sizeof(crtc_state->dpll_hw_state));

	if (intel_crtc_has_type(crtc_state, INTEL_OUTPUT_LVDS)) {
		if (intel_panel_use_ssc(dev_priv)) {
			refclk = dev_priv->vbt.lvds_ssc_freq;
			DRM_DEBUG_KMS("using SSC reference clock of %d kHz\n", refclk);
		}

		limit = &intel_limits_i8xx_lvds;
	} else if (intel_crtc_has_type(crtc_state, INTEL_OUTPUT_DVO)) {
		limit = &intel_limits_i8xx_dvo;
	} else {
		limit = &intel_limits_i8xx_dac;
	}

	if (!crtc_state->clock_set &&
	    !i9xx_find_best_dpll(limit, crtc_state, crtc_state->port_clock,
				 refclk, NULL, &crtc_state->dpll)) {
		DRM_ERROR("Couldn't find PLL settings for mode!\n");
		return -EINVAL;
	}

	i8xx_compute_dpll(crtc, crtc_state, NULL);

	return 0;
}

static int g4x_crtc_compute_clock(struct intel_crtc *crtc,
				  struct intel_crtc_state *crtc_state)
{
	struct drm_device *dev = crtc->base.dev;
	struct drm_i915_private *dev_priv = to_i915(dev);
	const struct intel_limit *limit;
	int refclk = 96000;

	memset(&crtc_state->dpll_hw_state, 0,
	       sizeof(crtc_state->dpll_hw_state));

	if (intel_crtc_has_type(crtc_state, INTEL_OUTPUT_LVDS)) {
		if (intel_panel_use_ssc(dev_priv)) {
			refclk = dev_priv->vbt.lvds_ssc_freq;
			DRM_DEBUG_KMS("using SSC reference clock of %d kHz\n", refclk);
		}

		if (intel_is_dual_link_lvds(dev))
			limit = &intel_limits_g4x_dual_channel_lvds;
		else
			limit = &intel_limits_g4x_single_channel_lvds;
	} else if (intel_crtc_has_type(crtc_state, INTEL_OUTPUT_HDMI) ||
		   intel_crtc_has_type(crtc_state, INTEL_OUTPUT_ANALOG)) {
		limit = &intel_limits_g4x_hdmi;
	} else if (intel_crtc_has_type(crtc_state, INTEL_OUTPUT_SDVO)) {
		limit = &intel_limits_g4x_sdvo;
	} else {
		/* The option is for other outputs */
		limit = &intel_limits_i9xx_sdvo;
	}

	if (!crtc_state->clock_set &&
	    !g4x_find_best_dpll(limit, crtc_state, crtc_state->port_clock,
				refclk, NULL, &crtc_state->dpll)) {
		DRM_ERROR("Couldn't find PLL settings for mode!\n");
		return -EINVAL;
	}

	i9xx_compute_dpll(crtc, crtc_state, NULL);

	return 0;
}

static int pnv_crtc_compute_clock(struct intel_crtc *crtc,
				  struct intel_crtc_state *crtc_state)
{
	struct drm_device *dev = crtc->base.dev;
	struct drm_i915_private *dev_priv = to_i915(dev);
	const struct intel_limit *limit;
	int refclk = 96000;

	memset(&crtc_state->dpll_hw_state, 0,
	       sizeof(crtc_state->dpll_hw_state));

	if (intel_crtc_has_type(crtc_state, INTEL_OUTPUT_LVDS)) {
		if (intel_panel_use_ssc(dev_priv)) {
			refclk = dev_priv->vbt.lvds_ssc_freq;
			DRM_DEBUG_KMS("using SSC reference clock of %d kHz\n", refclk);
		}

		limit = &intel_limits_pineview_lvds;
	} else {
		limit = &intel_limits_pineview_sdvo;
	}

	if (!crtc_state->clock_set &&
	    !pnv_find_best_dpll(limit, crtc_state, crtc_state->port_clock,
				refclk, NULL, &crtc_state->dpll)) {
		DRM_ERROR("Couldn't find PLL settings for mode!\n");
		return -EINVAL;
	}

	i9xx_compute_dpll(crtc, crtc_state, NULL);

	return 0;
}

static int i9xx_crtc_compute_clock(struct intel_crtc *crtc,
				   struct intel_crtc_state *crtc_state)
{
	struct drm_device *dev = crtc->base.dev;
	struct drm_i915_private *dev_priv = to_i915(dev);
	const struct intel_limit *limit;
	int refclk = 96000;

	memset(&crtc_state->dpll_hw_state, 0,
	       sizeof(crtc_state->dpll_hw_state));

	if (intel_crtc_has_type(crtc_state, INTEL_OUTPUT_LVDS)) {
		if (intel_panel_use_ssc(dev_priv)) {
			refclk = dev_priv->vbt.lvds_ssc_freq;
			DRM_DEBUG_KMS("using SSC reference clock of %d kHz\n", refclk);
		}

		limit = &intel_limits_i9xx_lvds;
	} else {
		limit = &intel_limits_i9xx_sdvo;
	}

	if (!crtc_state->clock_set &&
	    !i9xx_find_best_dpll(limit, crtc_state, crtc_state->port_clock,
				 refclk, NULL, &crtc_state->dpll)) {
		DRM_ERROR("Couldn't find PLL settings for mode!\n");
		return -EINVAL;
	}

	i9xx_compute_dpll(crtc, crtc_state, NULL);

	return 0;
}

static int chv_crtc_compute_clock(struct intel_crtc *crtc,
				  struct intel_crtc_state *crtc_state)
{
	int refclk = 100000;
	const struct intel_limit *limit = &intel_limits_chv;

	memset(&crtc_state->dpll_hw_state, 0,
	       sizeof(crtc_state->dpll_hw_state));

	if (!crtc_state->clock_set &&
	    !chv_find_best_dpll(limit, crtc_state, crtc_state->port_clock,
				refclk, NULL, &crtc_state->dpll)) {
		DRM_ERROR("Couldn't find PLL settings for mode!\n");
		return -EINVAL;
	}

	chv_compute_dpll(crtc, crtc_state);

	return 0;
}

static int vlv_crtc_compute_clock(struct intel_crtc *crtc,
				  struct intel_crtc_state *crtc_state)
{
	int refclk = 100000;
	const struct intel_limit *limit = &intel_limits_vlv;

	memset(&crtc_state->dpll_hw_state, 0,
	       sizeof(crtc_state->dpll_hw_state));

	if (!crtc_state->clock_set &&
	    !vlv_find_best_dpll(limit, crtc_state, crtc_state->port_clock,
				refclk, NULL, &crtc_state->dpll)) {
		DRM_ERROR("Couldn't find PLL settings for mode!\n");
		return -EINVAL;
	}

	vlv_compute_dpll(crtc, crtc_state);

	return 0;
}

static void i9xx_get_pfit_config(struct intel_crtc *crtc,
				 struct intel_crtc_state *pipe_config)
{
	struct drm_i915_private *dev_priv = to_i915(crtc->base.dev);
	uint32_t tmp;

	if (INTEL_GEN(dev_priv) <= 3 &&
	    (IS_I830(dev_priv) || !IS_MOBILE(dev_priv)))
		return;

	tmp = I915_READ(PFIT_CONTROL);
	if (!(tmp & PFIT_ENABLE))
		return;

	/* Check whether the pfit is attached to our pipe. */
	if (INTEL_GEN(dev_priv) < 4) {
		if (crtc->pipe != PIPE_B)
			return;
	} else {
		if ((tmp & PFIT_PIPE_MASK) != (crtc->pipe << PFIT_PIPE_SHIFT))
			return;
	}

	pipe_config->gmch_pfit.control = tmp;
	pipe_config->gmch_pfit.pgm_ratios = I915_READ(PFIT_PGM_RATIOS);
}

static void vlv_crtc_clock_get(struct intel_crtc *crtc,
			       struct intel_crtc_state *pipe_config)
{
	struct drm_device *dev = crtc->base.dev;
	struct drm_i915_private *dev_priv = to_i915(dev);
	int pipe = pipe_config->cpu_transcoder;
	struct dpll clock;
	u32 mdiv;
	int refclk = 100000;

	/* In case of DSI, DPLL will not be used */
	if ((pipe_config->dpll_hw_state.dpll & DPLL_VCO_ENABLE) == 0)
		return;

	mutex_lock(&dev_priv->sb_lock);
	mdiv = vlv_dpio_read(dev_priv, pipe, VLV_PLL_DW3(pipe));
	mutex_unlock(&dev_priv->sb_lock);

	clock.m1 = (mdiv >> DPIO_M1DIV_SHIFT) & 7;
	clock.m2 = mdiv & DPIO_M2DIV_MASK;
	clock.n = (mdiv >> DPIO_N_SHIFT) & 0xf;
	clock.p1 = (mdiv >> DPIO_P1_SHIFT) & 7;
	clock.p2 = (mdiv >> DPIO_P2_SHIFT) & 0x1f;

	pipe_config->port_clock = vlv_calc_dpll_params(refclk, &clock);
}

static void
i9xx_get_initial_plane_config(struct intel_crtc *crtc,
			      struct intel_initial_plane_config *plane_config)
{
	struct drm_device *dev = crtc->base.dev;
	struct drm_i915_private *dev_priv = to_i915(dev);
	u32 val, base, offset;
	int pipe = crtc->pipe, plane = crtc->plane;
	int fourcc, pixel_format;
	unsigned int aligned_height;
	struct drm_framebuffer *fb;
	struct intel_framebuffer *intel_fb;

	val = I915_READ(DSPCNTR(plane));
	if (!(val & DISPLAY_PLANE_ENABLE))
		return;

	intel_fb = kzalloc(sizeof(*intel_fb), GFP_KERNEL);
	if (!intel_fb) {
		DRM_DEBUG_KMS("failed to alloc fb\n");
		return;
	}

	fb = &intel_fb->base;

	fb->dev = dev;

	if (INTEL_GEN(dev_priv) >= 4) {
		if (val & DISPPLANE_TILED) {
			plane_config->tiling = I915_TILING_X;
			fb->modifier = I915_FORMAT_MOD_X_TILED;
		}
	}

	pixel_format = val & DISPPLANE_PIXFORMAT_MASK;
	fourcc = i9xx_format_to_fourcc(pixel_format);
	fb->format = drm_format_info(fourcc);

	if (INTEL_GEN(dev_priv) >= 4) {
		if (plane_config->tiling)
			offset = I915_READ(DSPTILEOFF(plane));
		else
			offset = I915_READ(DSPLINOFF(plane));
		base = I915_READ(DSPSURF(plane)) & 0xfffff000;
	} else {
		base = I915_READ(DSPADDR(plane));
	}
	plane_config->base = base;

	val = I915_READ(PIPESRC(pipe));
	fb->width = ((val >> 16) & 0xfff) + 1;
	fb->height = ((val >> 0) & 0xfff) + 1;

	val = I915_READ(DSPSTRIDE(pipe));
	fb->pitches[0] = val & 0xffffffc0;

	aligned_height = intel_fb_align_height(dev, fb->height,
					       fb->format->format,
					       fb->modifier);

	plane_config->size = fb->pitches[0] * aligned_height;

	DRM_DEBUG_KMS("pipe/plane %c/%d with fb: size=%dx%d@%d, offset=%x, pitch %d, size 0x%x\n",
		      pipe_name(pipe), plane, fb->width, fb->height,
		      fb->format->cpp[0] * 8, base, fb->pitches[0],
		      plane_config->size);

	plane_config->fb = intel_fb;
}

static void chv_crtc_clock_get(struct intel_crtc *crtc,
			       struct intel_crtc_state *pipe_config)
{
	struct drm_device *dev = crtc->base.dev;
	struct drm_i915_private *dev_priv = to_i915(dev);
	int pipe = pipe_config->cpu_transcoder;
	enum dpio_channel port = vlv_pipe_to_channel(pipe);
	struct dpll clock;
	u32 cmn_dw13, pll_dw0, pll_dw1, pll_dw2, pll_dw3;
	int refclk = 100000;

	/* In case of DSI, DPLL will not be used */
	if ((pipe_config->dpll_hw_state.dpll & DPLL_VCO_ENABLE) == 0)
		return;

	mutex_lock(&dev_priv->sb_lock);
	cmn_dw13 = vlv_dpio_read(dev_priv, pipe, CHV_CMN_DW13(port));
	pll_dw0 = vlv_dpio_read(dev_priv, pipe, CHV_PLL_DW0(port));
	pll_dw1 = vlv_dpio_read(dev_priv, pipe, CHV_PLL_DW1(port));
	pll_dw2 = vlv_dpio_read(dev_priv, pipe, CHV_PLL_DW2(port));
	pll_dw3 = vlv_dpio_read(dev_priv, pipe, CHV_PLL_DW3(port));
	mutex_unlock(&dev_priv->sb_lock);

	clock.m1 = (pll_dw1 & 0x7) == DPIO_CHV_M1_DIV_BY_2 ? 2 : 0;
	clock.m2 = (pll_dw0 & 0xff) << 22;
	if (pll_dw3 & DPIO_CHV_FRAC_DIV_EN)
		clock.m2 |= pll_dw2 & 0x3fffff;
	clock.n = (pll_dw1 >> DPIO_CHV_N_DIV_SHIFT) & 0xf;
	clock.p1 = (cmn_dw13 >> DPIO_CHV_P1_DIV_SHIFT) & 0x7;
	clock.p2 = (cmn_dw13 >> DPIO_CHV_P2_DIV_SHIFT) & 0x1f;

	pipe_config->port_clock = chv_calc_dpll_params(refclk, &clock);
}

static bool i9xx_get_pipe_config(struct intel_crtc *crtc,
				 struct intel_crtc_state *pipe_config)
{
	struct drm_i915_private *dev_priv = to_i915(crtc->base.dev);
	enum intel_display_power_domain power_domain;
	uint32_t tmp;
	bool ret;

	power_domain = POWER_DOMAIN_PIPE(crtc->pipe);
	if (!intel_display_power_get_if_enabled(dev_priv, power_domain))
		return false;

	pipe_config->cpu_transcoder = (enum transcoder) crtc->pipe;
	pipe_config->shared_dpll = NULL;

	ret = false;

	tmp = I915_READ(PIPECONF(crtc->pipe));
	if (!(tmp & PIPECONF_ENABLE))
		goto out;

	if (IS_G4X(dev_priv) || IS_VALLEYVIEW(dev_priv) ||
	    IS_CHERRYVIEW(dev_priv)) {
		switch (tmp & PIPECONF_BPC_MASK) {
		case PIPECONF_6BPC:
			pipe_config->pipe_bpp = 18;
			break;
		case PIPECONF_8BPC:
			pipe_config->pipe_bpp = 24;
			break;
		case PIPECONF_10BPC:
			pipe_config->pipe_bpp = 30;
			break;
		default:
			break;
		}
	}

	if ((IS_VALLEYVIEW(dev_priv) || IS_CHERRYVIEW(dev_priv)) &&
	    (tmp & PIPECONF_COLOR_RANGE_SELECT))
		pipe_config->limited_color_range = true;

	if (INTEL_GEN(dev_priv) < 4)
		pipe_config->double_wide = tmp & PIPECONF_DOUBLE_WIDE;

	intel_get_pipe_timings(crtc, pipe_config);
	intel_get_pipe_src_size(crtc, pipe_config);

	i9xx_get_pfit_config(crtc, pipe_config);

	if (INTEL_GEN(dev_priv) >= 4) {
		/* No way to read it out on pipes B and C */
		if (IS_CHERRYVIEW(dev_priv) && crtc->pipe != PIPE_A)
			tmp = dev_priv->chv_dpll_md[crtc->pipe];
		else
			tmp = I915_READ(DPLL_MD(crtc->pipe));
		pipe_config->pixel_multiplier =
			((tmp & DPLL_MD_UDI_MULTIPLIER_MASK)
			 >> DPLL_MD_UDI_MULTIPLIER_SHIFT) + 1;
		pipe_config->dpll_hw_state.dpll_md = tmp;
	} else if (IS_I945G(dev_priv) || IS_I945GM(dev_priv) ||
		   IS_G33(dev_priv) || IS_PINEVIEW(dev_priv)) {
		tmp = I915_READ(DPLL(crtc->pipe));
		pipe_config->pixel_multiplier =
			((tmp & SDVO_MULTIPLIER_MASK)
			 >> SDVO_MULTIPLIER_SHIFT_HIRES) + 1;
	} else {
		/* Note that on i915G/GM the pixel multiplier is in the sdvo
		 * port and will be fixed up in the encoder->get_config
		 * function. */
		pipe_config->pixel_multiplier = 1;
	}
	pipe_config->dpll_hw_state.dpll = I915_READ(DPLL(crtc->pipe));
	if (!IS_VALLEYVIEW(dev_priv) && !IS_CHERRYVIEW(dev_priv)) {
		/*
		 * DPLL_DVO_2X_MODE must be enabled for both DPLLs
		 * on 830. Filter it out here so that we don't
		 * report errors due to that.
		 */
		if (IS_I830(dev_priv))
			pipe_config->dpll_hw_state.dpll &= ~DPLL_DVO_2X_MODE;

		pipe_config->dpll_hw_state.fp0 = I915_READ(FP0(crtc->pipe));
		pipe_config->dpll_hw_state.fp1 = I915_READ(FP1(crtc->pipe));
	} else {
		/* Mask out read-only status bits. */
		pipe_config->dpll_hw_state.dpll &= ~(DPLL_LOCK_VLV |
						     DPLL_PORTC_READY_MASK |
						     DPLL_PORTB_READY_MASK);
	}

	if (IS_CHERRYVIEW(dev_priv))
		chv_crtc_clock_get(crtc, pipe_config);
	else if (IS_VALLEYVIEW(dev_priv))
		vlv_crtc_clock_get(crtc, pipe_config);
	else
		i9xx_crtc_clock_get(crtc, pipe_config);

	/*
	 * Normally the dotclock is filled in by the encoder .get_config()
	 * but in case the pipe is enabled w/o any ports we need a sane
	 * default.
	 */
	pipe_config->base.adjusted_mode.crtc_clock =
		pipe_config->port_clock / pipe_config->pixel_multiplier;

	ret = true;

out:
	intel_display_power_put(dev_priv, power_domain);

	return ret;
}

static void ironlake_init_pch_refclk(struct drm_i915_private *dev_priv)
{
	struct intel_encoder *encoder;
	int i;
	u32 val, final;
	bool has_lvds = false;
	bool has_cpu_edp = false;
	bool has_panel = false;
	bool has_ck505 = false;
	bool can_ssc = false;
	bool using_ssc_source = false;

	/* We need to take the global config into account */
	for_each_intel_encoder(&dev_priv->drm, encoder) {
		switch (encoder->type) {
		case INTEL_OUTPUT_LVDS:
			has_panel = true;
			has_lvds = true;
			break;
		case INTEL_OUTPUT_EDP:
			has_panel = true;
			if (enc_to_dig_port(&encoder->base)->port == PORT_A)
				has_cpu_edp = true;
			break;
		default:
			break;
		}
	}

	if (HAS_PCH_IBX(dev_priv)) {
		has_ck505 = dev_priv->vbt.display_clock_mode;
		can_ssc = has_ck505;
	} else {
		has_ck505 = false;
		can_ssc = true;
	}

	/* Check if any DPLLs are using the SSC source */
	for (i = 0; i < dev_priv->num_shared_dpll; i++) {
		u32 temp = I915_READ(PCH_DPLL(i));

		if (!(temp & DPLL_VCO_ENABLE))
			continue;

		if ((temp & PLL_REF_INPUT_MASK) ==
		    PLLB_REF_INPUT_SPREADSPECTRUMIN) {
			using_ssc_source = true;
			break;
		}
	}

	DRM_DEBUG_KMS("has_panel %d has_lvds %d has_ck505 %d using_ssc_source %d\n",
		      has_panel, has_lvds, has_ck505, using_ssc_source);

	/* Ironlake: try to setup display ref clock before DPLL
	 * enabling. This is only under driver's control after
	 * PCH B stepping, previous chipset stepping should be
	 * ignoring this setting.
	 */
	val = I915_READ(PCH_DREF_CONTROL);

	/* As we must carefully and slowly disable/enable each source in turn,
	 * compute the final state we want first and check if we need to
	 * make any changes at all.
	 */
	final = val;
	final &= ~DREF_NONSPREAD_SOURCE_MASK;
	if (has_ck505)
		final |= DREF_NONSPREAD_CK505_ENABLE;
	else
		final |= DREF_NONSPREAD_SOURCE_ENABLE;

	final &= ~DREF_SSC_SOURCE_MASK;
	final &= ~DREF_CPU_SOURCE_OUTPUT_MASK;
	final &= ~DREF_SSC1_ENABLE;

	if (has_panel) {
		final |= DREF_SSC_SOURCE_ENABLE;

		if (intel_panel_use_ssc(dev_priv) && can_ssc)
			final |= DREF_SSC1_ENABLE;

		if (has_cpu_edp) {
			if (intel_panel_use_ssc(dev_priv) && can_ssc)
				final |= DREF_CPU_SOURCE_OUTPUT_DOWNSPREAD;
			else
				final |= DREF_CPU_SOURCE_OUTPUT_NONSPREAD;
		} else
			final |= DREF_CPU_SOURCE_OUTPUT_DISABLE;
	} else if (using_ssc_source) {
		final |= DREF_SSC_SOURCE_ENABLE;
		final |= DREF_SSC1_ENABLE;
	}

	if (final == val)
		return;

	/* Always enable nonspread source */
	val &= ~DREF_NONSPREAD_SOURCE_MASK;

	if (has_ck505)
		val |= DREF_NONSPREAD_CK505_ENABLE;
	else
		val |= DREF_NONSPREAD_SOURCE_ENABLE;

	if (has_panel) {
		val &= ~DREF_SSC_SOURCE_MASK;
		val |= DREF_SSC_SOURCE_ENABLE;

		/* SSC must be turned on before enabling the CPU output  */
		if (intel_panel_use_ssc(dev_priv) && can_ssc) {
			DRM_DEBUG_KMS("Using SSC on panel\n");
			val |= DREF_SSC1_ENABLE;
		} else
			val &= ~DREF_SSC1_ENABLE;

		/* Get SSC going before enabling the outputs */
		I915_WRITE(PCH_DREF_CONTROL, val);
		POSTING_READ(PCH_DREF_CONTROL);
		udelay(200);

		val &= ~DREF_CPU_SOURCE_OUTPUT_MASK;

		/* Enable CPU source on CPU attached eDP */
		if (has_cpu_edp) {
			if (intel_panel_use_ssc(dev_priv) && can_ssc) {
				DRM_DEBUG_KMS("Using SSC on eDP\n");
				val |= DREF_CPU_SOURCE_OUTPUT_DOWNSPREAD;
			} else
				val |= DREF_CPU_SOURCE_OUTPUT_NONSPREAD;
		} else
			val |= DREF_CPU_SOURCE_OUTPUT_DISABLE;

		I915_WRITE(PCH_DREF_CONTROL, val);
		POSTING_READ(PCH_DREF_CONTROL);
		udelay(200);
	} else {
		DRM_DEBUG_KMS("Disabling CPU source output\n");

		val &= ~DREF_CPU_SOURCE_OUTPUT_MASK;

		/* Turn off CPU output */
		val |= DREF_CPU_SOURCE_OUTPUT_DISABLE;

		I915_WRITE(PCH_DREF_CONTROL, val);
		POSTING_READ(PCH_DREF_CONTROL);
		udelay(200);

		if (!using_ssc_source) {
			DRM_DEBUG_KMS("Disabling SSC source\n");

			/* Turn off the SSC source */
			val &= ~DREF_SSC_SOURCE_MASK;
			val |= DREF_SSC_SOURCE_DISABLE;

			/* Turn off SSC1 */
			val &= ~DREF_SSC1_ENABLE;

			I915_WRITE(PCH_DREF_CONTROL, val);
			POSTING_READ(PCH_DREF_CONTROL);
			udelay(200);
		}
	}

	BUG_ON(val != final);
}

static void lpt_reset_fdi_mphy(struct drm_i915_private *dev_priv)
{
	uint32_t tmp;

	tmp = I915_READ(SOUTH_CHICKEN2);
	tmp |= FDI_MPHY_IOSFSB_RESET_CTL;
	I915_WRITE(SOUTH_CHICKEN2, tmp);

	if (wait_for_us(I915_READ(SOUTH_CHICKEN2) &
			FDI_MPHY_IOSFSB_RESET_STATUS, 100))
		DRM_ERROR("FDI mPHY reset assert timeout\n");

	tmp = I915_READ(SOUTH_CHICKEN2);
	tmp &= ~FDI_MPHY_IOSFSB_RESET_CTL;
	I915_WRITE(SOUTH_CHICKEN2, tmp);

	if (wait_for_us((I915_READ(SOUTH_CHICKEN2) &
			 FDI_MPHY_IOSFSB_RESET_STATUS) == 0, 100))
		DRM_ERROR("FDI mPHY reset de-assert timeout\n");
}

/* WaMPhyProgramming:hsw */
static void lpt_program_fdi_mphy(struct drm_i915_private *dev_priv)
{
	uint32_t tmp;

	tmp = intel_sbi_read(dev_priv, 0x8008, SBI_MPHY);
	tmp &= ~(0xFF << 24);
	tmp |= (0x12 << 24);
	intel_sbi_write(dev_priv, 0x8008, tmp, SBI_MPHY);

	tmp = intel_sbi_read(dev_priv, 0x2008, SBI_MPHY);
	tmp |= (1 << 11);
	intel_sbi_write(dev_priv, 0x2008, tmp, SBI_MPHY);

	tmp = intel_sbi_read(dev_priv, 0x2108, SBI_MPHY);
	tmp |= (1 << 11);
	intel_sbi_write(dev_priv, 0x2108, tmp, SBI_MPHY);

	tmp = intel_sbi_read(dev_priv, 0x206C, SBI_MPHY);
	tmp |= (1 << 24) | (1 << 21) | (1 << 18);
	intel_sbi_write(dev_priv, 0x206C, tmp, SBI_MPHY);

	tmp = intel_sbi_read(dev_priv, 0x216C, SBI_MPHY);
	tmp |= (1 << 24) | (1 << 21) | (1 << 18);
	intel_sbi_write(dev_priv, 0x216C, tmp, SBI_MPHY);

	tmp = intel_sbi_read(dev_priv, 0x2080, SBI_MPHY);
	tmp &= ~(7 << 13);
	tmp |= (5 << 13);
	intel_sbi_write(dev_priv, 0x2080, tmp, SBI_MPHY);

	tmp = intel_sbi_read(dev_priv, 0x2180, SBI_MPHY);
	tmp &= ~(7 << 13);
	tmp |= (5 << 13);
	intel_sbi_write(dev_priv, 0x2180, tmp, SBI_MPHY);

	tmp = intel_sbi_read(dev_priv, 0x208C, SBI_MPHY);
	tmp &= ~0xFF;
	tmp |= 0x1C;
	intel_sbi_write(dev_priv, 0x208C, tmp, SBI_MPHY);

	tmp = intel_sbi_read(dev_priv, 0x218C, SBI_MPHY);
	tmp &= ~0xFF;
	tmp |= 0x1C;
	intel_sbi_write(dev_priv, 0x218C, tmp, SBI_MPHY);

	tmp = intel_sbi_read(dev_priv, 0x2098, SBI_MPHY);
	tmp &= ~(0xFF << 16);
	tmp |= (0x1C << 16);
	intel_sbi_write(dev_priv, 0x2098, tmp, SBI_MPHY);

	tmp = intel_sbi_read(dev_priv, 0x2198, SBI_MPHY);
	tmp &= ~(0xFF << 16);
	tmp |= (0x1C << 16);
	intel_sbi_write(dev_priv, 0x2198, tmp, SBI_MPHY);

	tmp = intel_sbi_read(dev_priv, 0x20C4, SBI_MPHY);
	tmp |= (1 << 27);
	intel_sbi_write(dev_priv, 0x20C4, tmp, SBI_MPHY);

	tmp = intel_sbi_read(dev_priv, 0x21C4, SBI_MPHY);
	tmp |= (1 << 27);
	intel_sbi_write(dev_priv, 0x21C4, tmp, SBI_MPHY);

	tmp = intel_sbi_read(dev_priv, 0x20EC, SBI_MPHY);
	tmp &= ~(0xF << 28);
	tmp |= (4 << 28);
	intel_sbi_write(dev_priv, 0x20EC, tmp, SBI_MPHY);

	tmp = intel_sbi_read(dev_priv, 0x21EC, SBI_MPHY);
	tmp &= ~(0xF << 28);
	tmp |= (4 << 28);
	intel_sbi_write(dev_priv, 0x21EC, tmp, SBI_MPHY);
}

/* Implements 3 different sequences from BSpec chapter "Display iCLK
 * Programming" based on the parameters passed:
 * - Sequence to enable CLKOUT_DP
 * - Sequence to enable CLKOUT_DP without spread
 * - Sequence to enable CLKOUT_DP for FDI usage and configure PCH FDI I/O
 */
static void lpt_enable_clkout_dp(struct drm_i915_private *dev_priv,
				 bool with_spread, bool with_fdi)
{
	uint32_t reg, tmp;

	if (WARN(with_fdi && !with_spread, "FDI requires downspread\n"))
		with_spread = true;
	if (WARN(HAS_PCH_LPT_LP(dev_priv) &&
	    with_fdi, "LP PCH doesn't have FDI\n"))
		with_fdi = false;

	mutex_lock(&dev_priv->sb_lock);

	tmp = intel_sbi_read(dev_priv, SBI_SSCCTL, SBI_ICLK);
	tmp &= ~SBI_SSCCTL_DISABLE;
	tmp |= SBI_SSCCTL_PATHALT;
	intel_sbi_write(dev_priv, SBI_SSCCTL, tmp, SBI_ICLK);

	udelay(24);

	if (with_spread) {
		tmp = intel_sbi_read(dev_priv, SBI_SSCCTL, SBI_ICLK);
		tmp &= ~SBI_SSCCTL_PATHALT;
		intel_sbi_write(dev_priv, SBI_SSCCTL, tmp, SBI_ICLK);

		if (with_fdi) {
			lpt_reset_fdi_mphy(dev_priv);
			lpt_program_fdi_mphy(dev_priv);
		}
	}

	reg = HAS_PCH_LPT_LP(dev_priv) ? SBI_GEN0 : SBI_DBUFF0;
	tmp = intel_sbi_read(dev_priv, reg, SBI_ICLK);
	tmp |= SBI_GEN0_CFG_BUFFENABLE_DISABLE;
	intel_sbi_write(dev_priv, reg, tmp, SBI_ICLK);

	mutex_unlock(&dev_priv->sb_lock);
}

/* Sequence to disable CLKOUT_DP */
static void lpt_disable_clkout_dp(struct drm_i915_private *dev_priv)
{
	uint32_t reg, tmp;

	mutex_lock(&dev_priv->sb_lock);

	reg = HAS_PCH_LPT_LP(dev_priv) ? SBI_GEN0 : SBI_DBUFF0;
	tmp = intel_sbi_read(dev_priv, reg, SBI_ICLK);
	tmp &= ~SBI_GEN0_CFG_BUFFENABLE_DISABLE;
	intel_sbi_write(dev_priv, reg, tmp, SBI_ICLK);

	tmp = intel_sbi_read(dev_priv, SBI_SSCCTL, SBI_ICLK);
	if (!(tmp & SBI_SSCCTL_DISABLE)) {
		if (!(tmp & SBI_SSCCTL_PATHALT)) {
			tmp |= SBI_SSCCTL_PATHALT;
			intel_sbi_write(dev_priv, SBI_SSCCTL, tmp, SBI_ICLK);
			udelay(32);
		}
		tmp |= SBI_SSCCTL_DISABLE;
		intel_sbi_write(dev_priv, SBI_SSCCTL, tmp, SBI_ICLK);
	}

	mutex_unlock(&dev_priv->sb_lock);
}

#define BEND_IDX(steps) ((50 + (steps)) / 5)

static const uint16_t sscdivintphase[] = {
	[BEND_IDX( 50)] = 0x3B23,
	[BEND_IDX( 45)] = 0x3B23,
	[BEND_IDX( 40)] = 0x3C23,
	[BEND_IDX( 35)] = 0x3C23,
	[BEND_IDX( 30)] = 0x3D23,
	[BEND_IDX( 25)] = 0x3D23,
	[BEND_IDX( 20)] = 0x3E23,
	[BEND_IDX( 15)] = 0x3E23,
	[BEND_IDX( 10)] = 0x3F23,
	[BEND_IDX(  5)] = 0x3F23,
	[BEND_IDX(  0)] = 0x0025,
	[BEND_IDX( -5)] = 0x0025,
	[BEND_IDX(-10)] = 0x0125,
	[BEND_IDX(-15)] = 0x0125,
	[BEND_IDX(-20)] = 0x0225,
	[BEND_IDX(-25)] = 0x0225,
	[BEND_IDX(-30)] = 0x0325,
	[BEND_IDX(-35)] = 0x0325,
	[BEND_IDX(-40)] = 0x0425,
	[BEND_IDX(-45)] = 0x0425,
	[BEND_IDX(-50)] = 0x0525,
};

/*
 * Bend CLKOUT_DP
 * steps -50 to 50 inclusive, in steps of 5
 * < 0 slow down the clock, > 0 speed up the clock, 0 == no bend (135MHz)
 * change in clock period = -(steps / 10) * 5.787 ps
 */
static void lpt_bend_clkout_dp(struct drm_i915_private *dev_priv, int steps)
{
	uint32_t tmp;
	int idx = BEND_IDX(steps);

	if (WARN_ON(steps % 5 != 0))
		return;

	if (WARN_ON(idx >= ARRAY_SIZE(sscdivintphase)))
		return;

	mutex_lock(&dev_priv->sb_lock);

	if (steps % 10 != 0)
		tmp = 0xAAAAAAAB;
	else
		tmp = 0x00000000;
	intel_sbi_write(dev_priv, SBI_SSCDITHPHASE, tmp, SBI_ICLK);

	tmp = intel_sbi_read(dev_priv, SBI_SSCDIVINTPHASE, SBI_ICLK);
	tmp &= 0xffff0000;
	tmp |= sscdivintphase[idx];
	intel_sbi_write(dev_priv, SBI_SSCDIVINTPHASE, tmp, SBI_ICLK);

	mutex_unlock(&dev_priv->sb_lock);
}

#undef BEND_IDX

static void lpt_init_pch_refclk(struct drm_i915_private *dev_priv)
{
	struct intel_encoder *encoder;
	bool has_vga = false;

	for_each_intel_encoder(&dev_priv->drm, encoder) {
		switch (encoder->type) {
		case INTEL_OUTPUT_ANALOG:
			has_vga = true;
			break;
		default:
			break;
		}
	}

	if (has_vga) {
		lpt_bend_clkout_dp(dev_priv, 0);
		lpt_enable_clkout_dp(dev_priv, true, true);
	} else {
		lpt_disable_clkout_dp(dev_priv);
	}
}

/*
 * Initialize reference clocks when the driver loads
 */
void intel_init_pch_refclk(struct drm_i915_private *dev_priv)
{
	if (HAS_PCH_IBX(dev_priv) || HAS_PCH_CPT(dev_priv))
		ironlake_init_pch_refclk(dev_priv);
	else if (HAS_PCH_LPT(dev_priv))
		lpt_init_pch_refclk(dev_priv);
}

static void ironlake_set_pipeconf(struct drm_crtc *crtc)
{
	struct drm_i915_private *dev_priv = to_i915(crtc->dev);
	struct intel_crtc *intel_crtc = to_intel_crtc(crtc);
	int pipe = intel_crtc->pipe;
	uint32_t val;

	val = 0;

	switch (intel_crtc->config->pipe_bpp) {
	case 18:
		val |= PIPECONF_6BPC;
		break;
	case 24:
		val |= PIPECONF_8BPC;
		break;
	case 30:
		val |= PIPECONF_10BPC;
		break;
	case 36:
		val |= PIPECONF_12BPC;
		break;
	default:
		/* Case prevented by intel_choose_pipe_bpp_dither. */
		BUG();
	}

	if (intel_crtc->config->dither)
		val |= (PIPECONF_DITHER_EN | PIPECONF_DITHER_TYPE_SP);

	if (intel_crtc->config->base.adjusted_mode.flags & DRM_MODE_FLAG_INTERLACE)
		val |= PIPECONF_INTERLACED_ILK;
	else
		val |= PIPECONF_PROGRESSIVE;

	if (intel_crtc->config->limited_color_range)
		val |= PIPECONF_COLOR_RANGE_SELECT;

	I915_WRITE(PIPECONF(pipe), val);
	POSTING_READ(PIPECONF(pipe));
}

static void haswell_set_pipeconf(struct drm_crtc *crtc)
{
	struct drm_i915_private *dev_priv = to_i915(crtc->dev);
	struct intel_crtc *intel_crtc = to_intel_crtc(crtc);
	enum transcoder cpu_transcoder = intel_crtc->config->cpu_transcoder;
	u32 val = 0;

	if (IS_HASWELL(dev_priv) && intel_crtc->config->dither)
		val |= (PIPECONF_DITHER_EN | PIPECONF_DITHER_TYPE_SP);

	if (intel_crtc->config->base.adjusted_mode.flags & DRM_MODE_FLAG_INTERLACE)
		val |= PIPECONF_INTERLACED_ILK;
	else
		val |= PIPECONF_PROGRESSIVE;

	I915_WRITE(PIPECONF(cpu_transcoder), val);
	POSTING_READ(PIPECONF(cpu_transcoder));
}

static void haswell_set_pipemisc(struct drm_crtc *crtc)
{
	struct drm_i915_private *dev_priv = to_i915(crtc->dev);
	struct intel_crtc *intel_crtc = to_intel_crtc(crtc);

	if (IS_BROADWELL(dev_priv) || INTEL_INFO(dev_priv)->gen >= 9) {
		u32 val = 0;

		switch (intel_crtc->config->pipe_bpp) {
		case 18:
			val |= PIPEMISC_DITHER_6_BPC;
			break;
		case 24:
			val |= PIPEMISC_DITHER_8_BPC;
			break;
		case 30:
			val |= PIPEMISC_DITHER_10_BPC;
			break;
		case 36:
			val |= PIPEMISC_DITHER_12_BPC;
			break;
		default:
			/* Case prevented by pipe_config_set_bpp. */
			BUG();
		}

		if (intel_crtc->config->dither)
			val |= PIPEMISC_DITHER_ENABLE | PIPEMISC_DITHER_TYPE_SP;

		I915_WRITE(PIPEMISC(intel_crtc->pipe), val);
	}
}

int ironlake_get_lanes_required(int target_clock, int link_bw, int bpp)
{
	/*
	 * Account for spread spectrum to avoid
	 * oversubscribing the link. Max center spread
	 * is 2.5%; use 5% for safety's sake.
	 */
	u32 bps = target_clock * bpp * 21 / 20;
	return DIV_ROUND_UP(bps, link_bw * 8);
}

static bool ironlake_needs_fb_cb_tune(struct dpll *dpll, int factor)
{
	return i9xx_dpll_compute_m(dpll) < factor * dpll->n;
}

static void ironlake_compute_dpll(struct intel_crtc *intel_crtc,
				  struct intel_crtc_state *crtc_state,
				  struct dpll *reduced_clock)
{
	struct drm_crtc *crtc = &intel_crtc->base;
	struct drm_device *dev = crtc->dev;
	struct drm_i915_private *dev_priv = to_i915(dev);
	u32 dpll, fp, fp2;
	int factor;

	/* Enable autotuning of the PLL clock (if permissible) */
	factor = 21;
	if (intel_crtc_has_type(crtc_state, INTEL_OUTPUT_LVDS)) {
		if ((intel_panel_use_ssc(dev_priv) &&
		     dev_priv->vbt.lvds_ssc_freq == 100000) ||
		    (HAS_PCH_IBX(dev_priv) && intel_is_dual_link_lvds(dev)))
			factor = 25;
	} else if (crtc_state->sdvo_tv_clock)
		factor = 20;

	fp = i9xx_dpll_compute_fp(&crtc_state->dpll);

	if (ironlake_needs_fb_cb_tune(&crtc_state->dpll, factor))
		fp |= FP_CB_TUNE;

	if (reduced_clock) {
		fp2 = i9xx_dpll_compute_fp(reduced_clock);

		if (reduced_clock->m < factor * reduced_clock->n)
			fp2 |= FP_CB_TUNE;
	} else {
		fp2 = fp;
	}

	dpll = 0;

	if (intel_crtc_has_type(crtc_state, INTEL_OUTPUT_LVDS))
		dpll |= DPLLB_MODE_LVDS;
	else
		dpll |= DPLLB_MODE_DAC_SERIAL;

	dpll |= (crtc_state->pixel_multiplier - 1)
		<< PLL_REF_SDVO_HDMI_MULTIPLIER_SHIFT;

	if (intel_crtc_has_type(crtc_state, INTEL_OUTPUT_SDVO) ||
	    intel_crtc_has_type(crtc_state, INTEL_OUTPUT_HDMI))
		dpll |= DPLL_SDVO_HIGH_SPEED;

	if (intel_crtc_has_dp_encoder(crtc_state))
		dpll |= DPLL_SDVO_HIGH_SPEED;

	/*
	 * The high speed IO clock is only really required for
	 * SDVO/HDMI/DP, but we also enable it for CRT to make it
	 * possible to share the DPLL between CRT and HDMI. Enabling
	 * the clock needlessly does no real harm, except use up a
	 * bit of power potentially.
	 *
	 * We'll limit this to IVB with 3 pipes, since it has only two
	 * DPLLs and so DPLL sharing is the only way to get three pipes
	 * driving PCH ports at the same time. On SNB we could do this,
	 * and potentially avoid enabling the second DPLL, but it's not
	 * clear if it''s a win or loss power wise. No point in doing
	 * this on ILK at all since it has a fixed DPLL<->pipe mapping.
	 */
	if (INTEL_INFO(dev_priv)->num_pipes == 3 &&
	    intel_crtc_has_type(crtc_state, INTEL_OUTPUT_ANALOG))
		dpll |= DPLL_SDVO_HIGH_SPEED;

	/* compute bitmask from p1 value */
	dpll |= (1 << (crtc_state->dpll.p1 - 1)) << DPLL_FPA01_P1_POST_DIV_SHIFT;
	/* also FPA1 */
	dpll |= (1 << (crtc_state->dpll.p1 - 1)) << DPLL_FPA1_P1_POST_DIV_SHIFT;

	switch (crtc_state->dpll.p2) {
	case 5:
		dpll |= DPLL_DAC_SERIAL_P2_CLOCK_DIV_5;
		break;
	case 7:
		dpll |= DPLLB_LVDS_P2_CLOCK_DIV_7;
		break;
	case 10:
		dpll |= DPLL_DAC_SERIAL_P2_CLOCK_DIV_10;
		break;
	case 14:
		dpll |= DPLLB_LVDS_P2_CLOCK_DIV_14;
		break;
	}

	if (intel_crtc_has_type(crtc_state, INTEL_OUTPUT_LVDS) &&
	    intel_panel_use_ssc(dev_priv))
		dpll |= PLLB_REF_INPUT_SPREADSPECTRUMIN;
	else
		dpll |= PLL_REF_INPUT_DREFCLK;

	dpll |= DPLL_VCO_ENABLE;

	crtc_state->dpll_hw_state.dpll = dpll;
	crtc_state->dpll_hw_state.fp0 = fp;
	crtc_state->dpll_hw_state.fp1 = fp2;
}

static int ironlake_crtc_compute_clock(struct intel_crtc *crtc,
				       struct intel_crtc_state *crtc_state)
{
	struct drm_device *dev = crtc->base.dev;
	struct drm_i915_private *dev_priv = to_i915(dev);
	struct dpll reduced_clock;
	bool has_reduced_clock = false;
	struct intel_shared_dpll *pll;
	const struct intel_limit *limit;
	int refclk = 120000;

	memset(&crtc_state->dpll_hw_state, 0,
	       sizeof(crtc_state->dpll_hw_state));

	crtc->lowfreq_avail = false;

	/* CPU eDP is the only output that doesn't need a PCH PLL of its own. */
	if (!crtc_state->has_pch_encoder)
		return 0;

	if (intel_crtc_has_type(crtc_state, INTEL_OUTPUT_LVDS)) {
		if (intel_panel_use_ssc(dev_priv)) {
			DRM_DEBUG_KMS("using SSC reference clock of %d kHz\n",
				      dev_priv->vbt.lvds_ssc_freq);
			refclk = dev_priv->vbt.lvds_ssc_freq;
		}

		if (intel_is_dual_link_lvds(dev)) {
			if (refclk == 100000)
				limit = &intel_limits_ironlake_dual_lvds_100m;
			else
				limit = &intel_limits_ironlake_dual_lvds;
		} else {
			if (refclk == 100000)
				limit = &intel_limits_ironlake_single_lvds_100m;
			else
				limit = &intel_limits_ironlake_single_lvds;
		}
	} else {
		limit = &intel_limits_ironlake_dac;
	}

	if (!crtc_state->clock_set &&
	    !g4x_find_best_dpll(limit, crtc_state, crtc_state->port_clock,
				refclk, NULL, &crtc_state->dpll)) {
		DRM_ERROR("Couldn't find PLL settings for mode!\n");
		return -EINVAL;
	}

	ironlake_compute_dpll(crtc, crtc_state,
			      has_reduced_clock ? &reduced_clock : NULL);

	pll = intel_get_shared_dpll(crtc, crtc_state, NULL);
	if (pll == NULL) {
		DRM_DEBUG_DRIVER("failed to find PLL for pipe %c\n",
				 pipe_name(crtc->pipe));
		return -EINVAL;
	}

	if (intel_crtc_has_type(crtc_state, INTEL_OUTPUT_LVDS) &&
	    has_reduced_clock)
		crtc->lowfreq_avail = true;

	return 0;
}

static void intel_pch_transcoder_get_m_n(struct intel_crtc *crtc,
					 struct intel_link_m_n *m_n)
{
	struct drm_device *dev = crtc->base.dev;
	struct drm_i915_private *dev_priv = to_i915(dev);
	enum pipe pipe = crtc->pipe;

	m_n->link_m = I915_READ(PCH_TRANS_LINK_M1(pipe));
	m_n->link_n = I915_READ(PCH_TRANS_LINK_N1(pipe));
	m_n->gmch_m = I915_READ(PCH_TRANS_DATA_M1(pipe))
		& ~TU_SIZE_MASK;
	m_n->gmch_n = I915_READ(PCH_TRANS_DATA_N1(pipe));
	m_n->tu = ((I915_READ(PCH_TRANS_DATA_M1(pipe))
		    & TU_SIZE_MASK) >> TU_SIZE_SHIFT) + 1;
}

static void intel_cpu_transcoder_get_m_n(struct intel_crtc *crtc,
					 enum transcoder transcoder,
					 struct intel_link_m_n *m_n,
					 struct intel_link_m_n *m2_n2)
{
	struct drm_i915_private *dev_priv = to_i915(crtc->base.dev);
	enum pipe pipe = crtc->pipe;

	if (INTEL_GEN(dev_priv) >= 5) {
		m_n->link_m = I915_READ(PIPE_LINK_M1(transcoder));
		m_n->link_n = I915_READ(PIPE_LINK_N1(transcoder));
		m_n->gmch_m = I915_READ(PIPE_DATA_M1(transcoder))
			& ~TU_SIZE_MASK;
		m_n->gmch_n = I915_READ(PIPE_DATA_N1(transcoder));
		m_n->tu = ((I915_READ(PIPE_DATA_M1(transcoder))
			    & TU_SIZE_MASK) >> TU_SIZE_SHIFT) + 1;
		/* Read M2_N2 registers only for gen < 8 (M2_N2 available for
		 * gen < 8) and if DRRS is supported (to make sure the
		 * registers are not unnecessarily read).
		 */
		if (m2_n2 && INTEL_GEN(dev_priv) < 8 &&
			crtc->config->has_drrs) {
			m2_n2->link_m = I915_READ(PIPE_LINK_M2(transcoder));
			m2_n2->link_n =	I915_READ(PIPE_LINK_N2(transcoder));
			m2_n2->gmch_m =	I915_READ(PIPE_DATA_M2(transcoder))
					& ~TU_SIZE_MASK;
			m2_n2->gmch_n =	I915_READ(PIPE_DATA_N2(transcoder));
			m2_n2->tu = ((I915_READ(PIPE_DATA_M2(transcoder))
					& TU_SIZE_MASK) >> TU_SIZE_SHIFT) + 1;
		}
	} else {
		m_n->link_m = I915_READ(PIPE_LINK_M_G4X(pipe));
		m_n->link_n = I915_READ(PIPE_LINK_N_G4X(pipe));
		m_n->gmch_m = I915_READ(PIPE_DATA_M_G4X(pipe))
			& ~TU_SIZE_MASK;
		m_n->gmch_n = I915_READ(PIPE_DATA_N_G4X(pipe));
		m_n->tu = ((I915_READ(PIPE_DATA_M_G4X(pipe))
			    & TU_SIZE_MASK) >> TU_SIZE_SHIFT) + 1;
	}
}

void intel_dp_get_m_n(struct intel_crtc *crtc,
		      struct intel_crtc_state *pipe_config)
{
	if (pipe_config->has_pch_encoder)
		intel_pch_transcoder_get_m_n(crtc, &pipe_config->dp_m_n);
	else
		intel_cpu_transcoder_get_m_n(crtc, pipe_config->cpu_transcoder,
					     &pipe_config->dp_m_n,
					     &pipe_config->dp_m2_n2);
}

static void ironlake_get_fdi_m_n_config(struct intel_crtc *crtc,
					struct intel_crtc_state *pipe_config)
{
	intel_cpu_transcoder_get_m_n(crtc, pipe_config->cpu_transcoder,
				     &pipe_config->fdi_m_n, NULL);
}

static void skylake_get_pfit_config(struct intel_crtc *crtc,
				    struct intel_crtc_state *pipe_config)
{
	struct drm_device *dev = crtc->base.dev;
	struct drm_i915_private *dev_priv = to_i915(dev);
	struct intel_crtc_scaler_state *scaler_state = &pipe_config->scaler_state;
	uint32_t ps_ctrl = 0;
	int id = -1;
	int i;

	/* find scaler attached to this pipe */
	for (i = 0; i < crtc->num_scalers; i++) {
		ps_ctrl = I915_READ(SKL_PS_CTRL(crtc->pipe, i));
		if (ps_ctrl & PS_SCALER_EN && !(ps_ctrl & PS_PLANE_SEL_MASK)) {
			id = i;
			pipe_config->pch_pfit.enabled = true;
			pipe_config->pch_pfit.pos = I915_READ(SKL_PS_WIN_POS(crtc->pipe, i));
			pipe_config->pch_pfit.size = I915_READ(SKL_PS_WIN_SZ(crtc->pipe, i));
			break;
		}
	}

	scaler_state->scaler_id = id;
	if (id >= 0) {
		scaler_state->scaler_users |= (1 << SKL_CRTC_INDEX);
	} else {
		scaler_state->scaler_users &= ~(1 << SKL_CRTC_INDEX);
	}
}

static void
skylake_get_initial_plane_config(struct intel_crtc *crtc,
				 struct intel_initial_plane_config *plane_config)
{
	struct drm_device *dev = crtc->base.dev;
	struct drm_i915_private *dev_priv = to_i915(dev);
	u32 val, base, offset, stride_mult, tiling;
	int pipe = crtc->pipe;
	int fourcc, pixel_format;
	unsigned int aligned_height;
	struct drm_framebuffer *fb;
	struct intel_framebuffer *intel_fb;

	intel_fb = kzalloc(sizeof(*intel_fb), GFP_KERNEL);
	if (!intel_fb) {
		DRM_DEBUG_KMS("failed to alloc fb\n");
		return;
	}

	fb = &intel_fb->base;

	fb->dev = dev;

	val = I915_READ(PLANE_CTL(pipe, 0));
	if (!(val & PLANE_CTL_ENABLE))
		goto error;

	pixel_format = val & PLANE_CTL_FORMAT_MASK;
	fourcc = skl_format_to_fourcc(pixel_format,
				      val & PLANE_CTL_ORDER_RGBX,
				      val & PLANE_CTL_ALPHA_MASK);
	fb->format = drm_format_info(fourcc);

	tiling = val & PLANE_CTL_TILED_MASK;
	switch (tiling) {
	case PLANE_CTL_TILED_LINEAR:
		fb->modifier = DRM_FORMAT_MOD_NONE;
		break;
	case PLANE_CTL_TILED_X:
		plane_config->tiling = I915_TILING_X;
		fb->modifier = I915_FORMAT_MOD_X_TILED;
		break;
	case PLANE_CTL_TILED_Y:
		fb->modifier = I915_FORMAT_MOD_Y_TILED;
		break;
	case PLANE_CTL_TILED_YF:
		fb->modifier = I915_FORMAT_MOD_Yf_TILED;
		break;
	default:
		MISSING_CASE(tiling);
		goto error;
	}

	base = I915_READ(PLANE_SURF(pipe, 0)) & 0xfffff000;
	plane_config->base = base;

	offset = I915_READ(PLANE_OFFSET(pipe, 0));

	val = I915_READ(PLANE_SIZE(pipe, 0));
	fb->height = ((val >> 16) & 0xfff) + 1;
	fb->width = ((val >> 0) & 0x1fff) + 1;

	val = I915_READ(PLANE_STRIDE(pipe, 0));
	stride_mult = intel_fb_stride_alignment(dev_priv, fb->modifier,
						fb->format->format);
	fb->pitches[0] = (val & 0x3ff) * stride_mult;

	aligned_height = intel_fb_align_height(dev, fb->height,
					       fb->format->format,
					       fb->modifier);

	plane_config->size = fb->pitches[0] * aligned_height;

	DRM_DEBUG_KMS("pipe %c with fb: size=%dx%d@%d, offset=%x, pitch %d, size 0x%x\n",
		      pipe_name(pipe), fb->width, fb->height,
		      fb->format->cpp[0] * 8, base, fb->pitches[0],
		      plane_config->size);

	plane_config->fb = intel_fb;
	return;

error:
	kfree(intel_fb);
}

static void ironlake_get_pfit_config(struct intel_crtc *crtc,
				     struct intel_crtc_state *pipe_config)
{
	struct drm_device *dev = crtc->base.dev;
	struct drm_i915_private *dev_priv = to_i915(dev);
	uint32_t tmp;

	tmp = I915_READ(PF_CTL(crtc->pipe));

	if (tmp & PF_ENABLE) {
		pipe_config->pch_pfit.enabled = true;
		pipe_config->pch_pfit.pos = I915_READ(PF_WIN_POS(crtc->pipe));
		pipe_config->pch_pfit.size = I915_READ(PF_WIN_SZ(crtc->pipe));

		/* We currently do not free assignements of panel fitters on
		 * ivb/hsw (since we don't use the higher upscaling modes which
		 * differentiates them) so just WARN about this case for now. */
		if (IS_GEN7(dev_priv)) {
			WARN_ON((tmp & PF_PIPE_SEL_MASK_IVB) !=
				PF_PIPE_SEL_IVB(crtc->pipe));
		}
	}
}

static void
ironlake_get_initial_plane_config(struct intel_crtc *crtc,
				  struct intel_initial_plane_config *plane_config)
{
	struct drm_device *dev = crtc->base.dev;
	struct drm_i915_private *dev_priv = to_i915(dev);
	u32 val, base, offset;
	int pipe = crtc->pipe;
	int fourcc, pixel_format;
	unsigned int aligned_height;
	struct drm_framebuffer *fb;
	struct intel_framebuffer *intel_fb;

	val = I915_READ(DSPCNTR(pipe));
	if (!(val & DISPLAY_PLANE_ENABLE))
		return;

	intel_fb = kzalloc(sizeof(*intel_fb), GFP_KERNEL);
	if (!intel_fb) {
		DRM_DEBUG_KMS("failed to alloc fb\n");
		return;
	}

	fb = &intel_fb->base;

	fb->dev = dev;

	if (INTEL_GEN(dev_priv) >= 4) {
		if (val & DISPPLANE_TILED) {
			plane_config->tiling = I915_TILING_X;
			fb->modifier = I915_FORMAT_MOD_X_TILED;
		}
	}

	pixel_format = val & DISPPLANE_PIXFORMAT_MASK;
	fourcc = i9xx_format_to_fourcc(pixel_format);
	fb->format = drm_format_info(fourcc);

	base = I915_READ(DSPSURF(pipe)) & 0xfffff000;
	if (IS_HASWELL(dev_priv) || IS_BROADWELL(dev_priv)) {
		offset = I915_READ(DSPOFFSET(pipe));
	} else {
		if (plane_config->tiling)
			offset = I915_READ(DSPTILEOFF(pipe));
		else
			offset = I915_READ(DSPLINOFF(pipe));
	}
	plane_config->base = base;

	val = I915_READ(PIPESRC(pipe));
	fb->width = ((val >> 16) & 0xfff) + 1;
	fb->height = ((val >> 0) & 0xfff) + 1;

	val = I915_READ(DSPSTRIDE(pipe));
	fb->pitches[0] = val & 0xffffffc0;

	aligned_height = intel_fb_align_height(dev, fb->height,
					       fb->format->format,
					       fb->modifier);

	plane_config->size = fb->pitches[0] * aligned_height;

	DRM_DEBUG_KMS("pipe %c with fb: size=%dx%d@%d, offset=%x, pitch %d, size 0x%x\n",
		      pipe_name(pipe), fb->width, fb->height,
		      fb->format->cpp[0] * 8, base, fb->pitches[0],
		      plane_config->size);

	plane_config->fb = intel_fb;
}

static bool ironlake_get_pipe_config(struct intel_crtc *crtc,
				     struct intel_crtc_state *pipe_config)
{
	struct drm_device *dev = crtc->base.dev;
	struct drm_i915_private *dev_priv = to_i915(dev);
	enum intel_display_power_domain power_domain;
	uint32_t tmp;
	bool ret;

	power_domain = POWER_DOMAIN_PIPE(crtc->pipe);
	if (!intel_display_power_get_if_enabled(dev_priv, power_domain))
		return false;

	pipe_config->cpu_transcoder = (enum transcoder) crtc->pipe;
	pipe_config->shared_dpll = NULL;

	ret = false;
	tmp = I915_READ(PIPECONF(crtc->pipe));
	if (!(tmp & PIPECONF_ENABLE))
		goto out;

	switch (tmp & PIPECONF_BPC_MASK) {
	case PIPECONF_6BPC:
		pipe_config->pipe_bpp = 18;
		break;
	case PIPECONF_8BPC:
		pipe_config->pipe_bpp = 24;
		break;
	case PIPECONF_10BPC:
		pipe_config->pipe_bpp = 30;
		break;
	case PIPECONF_12BPC:
		pipe_config->pipe_bpp = 36;
		break;
	default:
		break;
	}

	if (tmp & PIPECONF_COLOR_RANGE_SELECT)
		pipe_config->limited_color_range = true;

	if (I915_READ(PCH_TRANSCONF(crtc->pipe)) & TRANS_ENABLE) {
		struct intel_shared_dpll *pll;
		enum intel_dpll_id pll_id;

		pipe_config->has_pch_encoder = true;

		tmp = I915_READ(FDI_RX_CTL(crtc->pipe));
		pipe_config->fdi_lanes = ((FDI_DP_PORT_WIDTH_MASK & tmp) >>
					  FDI_DP_PORT_WIDTH_SHIFT) + 1;

		ironlake_get_fdi_m_n_config(crtc, pipe_config);

		if (HAS_PCH_IBX(dev_priv)) {
			/*
			 * The pipe->pch transcoder and pch transcoder->pll
			 * mapping is fixed.
			 */
			pll_id = (enum intel_dpll_id) crtc->pipe;
		} else {
			tmp = I915_READ(PCH_DPLL_SEL);
			if (tmp & TRANS_DPLLB_SEL(crtc->pipe))
				pll_id = DPLL_ID_PCH_PLL_B;
			else
				pll_id= DPLL_ID_PCH_PLL_A;
		}

		pipe_config->shared_dpll =
			intel_get_shared_dpll_by_id(dev_priv, pll_id);
		pll = pipe_config->shared_dpll;

		WARN_ON(!pll->funcs.get_hw_state(dev_priv, pll,
						 &pipe_config->dpll_hw_state));

		tmp = pipe_config->dpll_hw_state.dpll;
		pipe_config->pixel_multiplier =
			((tmp & PLL_REF_SDVO_HDMI_MULTIPLIER_MASK)
			 >> PLL_REF_SDVO_HDMI_MULTIPLIER_SHIFT) + 1;

		ironlake_pch_clock_get(crtc, pipe_config);
	} else {
		pipe_config->pixel_multiplier = 1;
	}

	intel_get_pipe_timings(crtc, pipe_config);
	intel_get_pipe_src_size(crtc, pipe_config);

	ironlake_get_pfit_config(crtc, pipe_config);

	ret = true;

out:
	intel_display_power_put(dev_priv, power_domain);

	return ret;
}

static void assert_can_disable_lcpll(struct drm_i915_private *dev_priv)
{
	struct drm_device *dev = &dev_priv->drm;
	struct intel_crtc *crtc;

	for_each_intel_crtc(dev, crtc)
		I915_STATE_WARN(crtc->active, "CRTC for pipe %c enabled\n",
		     pipe_name(crtc->pipe));

	I915_STATE_WARN(I915_READ(HSW_PWR_WELL_DRIVER), "Power well on\n");
	I915_STATE_WARN(I915_READ(SPLL_CTL) & SPLL_PLL_ENABLE, "SPLL enabled\n");
	I915_STATE_WARN(I915_READ(WRPLL_CTL(0)) & WRPLL_PLL_ENABLE, "WRPLL1 enabled\n");
	I915_STATE_WARN(I915_READ(WRPLL_CTL(1)) & WRPLL_PLL_ENABLE, "WRPLL2 enabled\n");
	I915_STATE_WARN(I915_READ(PP_STATUS(0)) & PP_ON, "Panel power on\n");
	I915_STATE_WARN(I915_READ(BLC_PWM_CPU_CTL2) & BLM_PWM_ENABLE,
	     "CPU PWM1 enabled\n");
	if (IS_HASWELL(dev_priv))
		I915_STATE_WARN(I915_READ(HSW_BLC_PWM2_CTL) & BLM_PWM_ENABLE,
		     "CPU PWM2 enabled\n");
	I915_STATE_WARN(I915_READ(BLC_PWM_PCH_CTL1) & BLM_PCH_PWM_ENABLE,
	     "PCH PWM1 enabled\n");
	I915_STATE_WARN(I915_READ(UTIL_PIN_CTL) & UTIL_PIN_ENABLE,
	     "Utility pin enabled\n");
	I915_STATE_WARN(I915_READ(PCH_GTC_CTL) & PCH_GTC_ENABLE, "PCH GTC enabled\n");

	/*
	 * In theory we can still leave IRQs enabled, as long as only the HPD
	 * interrupts remain enabled. We used to check for that, but since it's
	 * gen-specific and since we only disable LCPLL after we fully disable
	 * the interrupts, the check below should be enough.
	 */
	I915_STATE_WARN(intel_irqs_enabled(dev_priv), "IRQs enabled\n");
}

static uint32_t hsw_read_dcomp(struct drm_i915_private *dev_priv)
{
	if (IS_HASWELL(dev_priv))
		return I915_READ(D_COMP_HSW);
	else
		return I915_READ(D_COMP_BDW);
}

static void hsw_write_dcomp(struct drm_i915_private *dev_priv, uint32_t val)
{
	if (IS_HASWELL(dev_priv)) {
		mutex_lock(&dev_priv->rps.hw_lock);
		if (sandybridge_pcode_write(dev_priv, GEN6_PCODE_WRITE_D_COMP,
					    val))
			DRM_DEBUG_KMS("Failed to write to D_COMP\n");
		mutex_unlock(&dev_priv->rps.hw_lock);
	} else {
		I915_WRITE(D_COMP_BDW, val);
		POSTING_READ(D_COMP_BDW);
	}
}

/*
 * This function implements pieces of two sequences from BSpec:
 * - Sequence for display software to disable LCPLL
 * - Sequence for display software to allow package C8+
 * The steps implemented here are just the steps that actually touch the LCPLL
 * register. Callers should take care of disabling all the display engine
 * functions, doing the mode unset, fixing interrupts, etc.
 */
static void hsw_disable_lcpll(struct drm_i915_private *dev_priv,
			      bool switch_to_fclk, bool allow_power_down)
{
	uint32_t val;

	assert_can_disable_lcpll(dev_priv);

	val = I915_READ(LCPLL_CTL);

	if (switch_to_fclk) {
		val |= LCPLL_CD_SOURCE_FCLK;
		I915_WRITE(LCPLL_CTL, val);

		if (wait_for_us(I915_READ(LCPLL_CTL) &
				LCPLL_CD_SOURCE_FCLK_DONE, 1))
			DRM_ERROR("Switching to FCLK failed\n");

		val = I915_READ(LCPLL_CTL);
	}

	val |= LCPLL_PLL_DISABLE;
	I915_WRITE(LCPLL_CTL, val);
	POSTING_READ(LCPLL_CTL);

	if (intel_wait_for_register(dev_priv, LCPLL_CTL, LCPLL_PLL_LOCK, 0, 1))
		DRM_ERROR("LCPLL still locked\n");

	val = hsw_read_dcomp(dev_priv);
	val |= D_COMP_COMP_DISABLE;
	hsw_write_dcomp(dev_priv, val);
	ndelay(100);

	if (wait_for((hsw_read_dcomp(dev_priv) & D_COMP_RCOMP_IN_PROGRESS) == 0,
		     1))
		DRM_ERROR("D_COMP RCOMP still in progress\n");

	if (allow_power_down) {
		val = I915_READ(LCPLL_CTL);
		val |= LCPLL_POWER_DOWN_ALLOW;
		I915_WRITE(LCPLL_CTL, val);
		POSTING_READ(LCPLL_CTL);
	}
}

/*
 * Fully restores LCPLL, disallowing power down and switching back to LCPLL
 * source.
 */
static void hsw_restore_lcpll(struct drm_i915_private *dev_priv)
{
	uint32_t val;

	val = I915_READ(LCPLL_CTL);

	if ((val & (LCPLL_PLL_LOCK | LCPLL_PLL_DISABLE | LCPLL_CD_SOURCE_FCLK |
		    LCPLL_POWER_DOWN_ALLOW)) == LCPLL_PLL_LOCK)
		return;

	/*
	 * Make sure we're not on PC8 state before disabling PC8, otherwise
	 * we'll hang the machine. To prevent PC8 state, just enable force_wake.
	 */
	intel_uncore_forcewake_get(dev_priv, FORCEWAKE_ALL);

	if (val & LCPLL_POWER_DOWN_ALLOW) {
		val &= ~LCPLL_POWER_DOWN_ALLOW;
		I915_WRITE(LCPLL_CTL, val);
		POSTING_READ(LCPLL_CTL);
	}

	val = hsw_read_dcomp(dev_priv);
	val |= D_COMP_COMP_FORCE;
	val &= ~D_COMP_COMP_DISABLE;
	hsw_write_dcomp(dev_priv, val);

	val = I915_READ(LCPLL_CTL);
	val &= ~LCPLL_PLL_DISABLE;
	I915_WRITE(LCPLL_CTL, val);

	if (intel_wait_for_register(dev_priv,
				    LCPLL_CTL, LCPLL_PLL_LOCK, LCPLL_PLL_LOCK,
				    5))
		DRM_ERROR("LCPLL not locked yet\n");

	if (val & LCPLL_CD_SOURCE_FCLK) {
		val = I915_READ(LCPLL_CTL);
		val &= ~LCPLL_CD_SOURCE_FCLK;
		I915_WRITE(LCPLL_CTL, val);

		if (wait_for_us((I915_READ(LCPLL_CTL) &
				 LCPLL_CD_SOURCE_FCLK_DONE) == 0, 1))
			DRM_ERROR("Switching back to LCPLL failed\n");
	}

	intel_uncore_forcewake_put(dev_priv, FORCEWAKE_ALL);
	intel_update_cdclk(dev_priv);
}

/*
 * Package states C8 and deeper are really deep PC states that can only be
 * reached when all the devices on the system allow it, so even if the graphics
 * device allows PC8+, it doesn't mean the system will actually get to these
 * states. Our driver only allows PC8+ when going into runtime PM.
 *
 * The requirements for PC8+ are that all the outputs are disabled, the power
 * well is disabled and most interrupts are disabled, and these are also
 * requirements for runtime PM. When these conditions are met, we manually do
 * the other conditions: disable the interrupts, clocks and switch LCPLL refclk
 * to Fclk. If we're in PC8+ and we get an non-hotplug interrupt, we can hard
 * hang the machine.
 *
 * When we really reach PC8 or deeper states (not just when we allow it) we lose
 * the state of some registers, so when we come back from PC8+ we need to
 * restore this state. We don't get into PC8+ if we're not in RC6, so we don't
 * need to take care of the registers kept by RC6. Notice that this happens even
 * if we don't put the device in PCI D3 state (which is what currently happens
 * because of the runtime PM support).
 *
 * For more, read "Display Sequences for Package C8" on the hardware
 * documentation.
 */
void hsw_enable_pc8(struct drm_i915_private *dev_priv)
{
	uint32_t val;

	DRM_DEBUG_KMS("Enabling package C8+\n");

	if (HAS_PCH_LPT_LP(dev_priv)) {
		val = I915_READ(SOUTH_DSPCLK_GATE_D);
		val &= ~PCH_LP_PARTITION_LEVEL_DISABLE;
		I915_WRITE(SOUTH_DSPCLK_GATE_D, val);
	}

	lpt_disable_clkout_dp(dev_priv);
	hsw_disable_lcpll(dev_priv, true, true);
}

void hsw_disable_pc8(struct drm_i915_private *dev_priv)
{
	uint32_t val;

	DRM_DEBUG_KMS("Disabling package C8+\n");

	hsw_restore_lcpll(dev_priv);
	lpt_init_pch_refclk(dev_priv);

	if (HAS_PCH_LPT_LP(dev_priv)) {
		val = I915_READ(SOUTH_DSPCLK_GATE_D);
		val |= PCH_LP_PARTITION_LEVEL_DISABLE;
		I915_WRITE(SOUTH_DSPCLK_GATE_D, val);
	}
}

static int haswell_crtc_compute_clock(struct intel_crtc *crtc,
				      struct intel_crtc_state *crtc_state)
{
	if (!intel_crtc_has_type(crtc_state, INTEL_OUTPUT_DSI)) {
		if (!intel_ddi_pll_select(crtc, crtc_state))
			return -EINVAL;
	}

	crtc->lowfreq_avail = false;

	return 0;
}

static void bxt_get_ddi_pll(struct drm_i915_private *dev_priv,
				enum port port,
				struct intel_crtc_state *pipe_config)
{
	enum intel_dpll_id id;

	switch (port) {
	case PORT_A:
		id = DPLL_ID_SKL_DPLL0;
		break;
	case PORT_B:
		id = DPLL_ID_SKL_DPLL1;
		break;
	case PORT_C:
		id = DPLL_ID_SKL_DPLL2;
		break;
	default:
		DRM_ERROR("Incorrect port type\n");
		return;
	}

	pipe_config->shared_dpll = intel_get_shared_dpll_by_id(dev_priv, id);
}

static void skylake_get_ddi_pll(struct drm_i915_private *dev_priv,
				enum port port,
				struct intel_crtc_state *pipe_config)
{
	enum intel_dpll_id id;
	u32 temp;

	temp = I915_READ(DPLL_CTRL2) & DPLL_CTRL2_DDI_CLK_SEL_MASK(port);
	id = temp >> (port * 3 + 1);

	if (WARN_ON(id < SKL_DPLL0 || id > SKL_DPLL3))
		return;

	pipe_config->shared_dpll = intel_get_shared_dpll_by_id(dev_priv, id);
}

static void haswell_get_ddi_pll(struct drm_i915_private *dev_priv,
				enum port port,
				struct intel_crtc_state *pipe_config)
{
	enum intel_dpll_id id;
	uint32_t ddi_pll_sel = I915_READ(PORT_CLK_SEL(port));

	switch (ddi_pll_sel) {
	case PORT_CLK_SEL_WRPLL1:
		id = DPLL_ID_WRPLL1;
		break;
	case PORT_CLK_SEL_WRPLL2:
		id = DPLL_ID_WRPLL2;
		break;
	case PORT_CLK_SEL_SPLL:
		id = DPLL_ID_SPLL;
		break;
	case PORT_CLK_SEL_LCPLL_810:
		id = DPLL_ID_LCPLL_810;
		break;
	case PORT_CLK_SEL_LCPLL_1350:
		id = DPLL_ID_LCPLL_1350;
		break;
	case PORT_CLK_SEL_LCPLL_2700:
		id = DPLL_ID_LCPLL_2700;
		break;
	default:
		MISSING_CASE(ddi_pll_sel);
		/* fall through */
	case PORT_CLK_SEL_NONE:
		return;
	}

	pipe_config->shared_dpll = intel_get_shared_dpll_by_id(dev_priv, id);
}

static bool hsw_get_transcoder_state(struct intel_crtc *crtc,
				     struct intel_crtc_state *pipe_config,
				     unsigned long *power_domain_mask)
{
	struct drm_device *dev = crtc->base.dev;
	struct drm_i915_private *dev_priv = to_i915(dev);
	enum intel_display_power_domain power_domain;
	u32 tmp;

	/*
	 * The pipe->transcoder mapping is fixed with the exception of the eDP
	 * transcoder handled below.
	 */
	pipe_config->cpu_transcoder = (enum transcoder) crtc->pipe;

	/*
	 * XXX: Do intel_display_power_get_if_enabled before reading this (for
	 * consistency and less surprising code; it's in always on power).
	 */
	tmp = I915_READ(TRANS_DDI_FUNC_CTL(TRANSCODER_EDP));
	if (tmp & TRANS_DDI_FUNC_ENABLE) {
		enum pipe trans_edp_pipe;
		switch (tmp & TRANS_DDI_EDP_INPUT_MASK) {
		default:
			WARN(1, "unknown pipe linked to edp transcoder\n");
		case TRANS_DDI_EDP_INPUT_A_ONOFF:
		case TRANS_DDI_EDP_INPUT_A_ON:
			trans_edp_pipe = PIPE_A;
			break;
		case TRANS_DDI_EDP_INPUT_B_ONOFF:
			trans_edp_pipe = PIPE_B;
			break;
		case TRANS_DDI_EDP_INPUT_C_ONOFF:
			trans_edp_pipe = PIPE_C;
			break;
		}

		if (trans_edp_pipe == crtc->pipe)
			pipe_config->cpu_transcoder = TRANSCODER_EDP;
	}

	power_domain = POWER_DOMAIN_TRANSCODER(pipe_config->cpu_transcoder);
	if (!intel_display_power_get_if_enabled(dev_priv, power_domain))
		return false;
	*power_domain_mask |= BIT(power_domain);

	tmp = I915_READ(PIPECONF(pipe_config->cpu_transcoder));

	return tmp & PIPECONF_ENABLE;
}

static bool bxt_get_dsi_transcoder_state(struct intel_crtc *crtc,
					 struct intel_crtc_state *pipe_config,
					 unsigned long *power_domain_mask)
{
	struct drm_device *dev = crtc->base.dev;
	struct drm_i915_private *dev_priv = to_i915(dev);
	enum intel_display_power_domain power_domain;
	enum port port;
	enum transcoder cpu_transcoder;
	u32 tmp;

	for_each_port_masked(port, BIT(PORT_A) | BIT(PORT_C)) {
		if (port == PORT_A)
			cpu_transcoder = TRANSCODER_DSI_A;
		else
			cpu_transcoder = TRANSCODER_DSI_C;

		power_domain = POWER_DOMAIN_TRANSCODER(cpu_transcoder);
		if (!intel_display_power_get_if_enabled(dev_priv, power_domain))
			continue;
		*power_domain_mask |= BIT(power_domain);

		/*
		 * The PLL needs to be enabled with a valid divider
		 * configuration, otherwise accessing DSI registers will hang
		 * the machine. See BSpec North Display Engine
		 * registers/MIPI[BXT]. We can break out here early, since we
		 * need the same DSI PLL to be enabled for both DSI ports.
		 */
		if (!intel_dsi_pll_is_enabled(dev_priv))
			break;

		/* XXX: this works for video mode only */
		tmp = I915_READ(BXT_MIPI_PORT_CTRL(port));
		if (!(tmp & DPI_ENABLE))
			continue;

		tmp = I915_READ(MIPI_CTRL(port));
		if ((tmp & BXT_PIPE_SELECT_MASK) != BXT_PIPE_SELECT(crtc->pipe))
			continue;

		pipe_config->cpu_transcoder = cpu_transcoder;
		break;
	}

	return transcoder_is_dsi(pipe_config->cpu_transcoder);
}

static void haswell_get_ddi_port_state(struct intel_crtc *crtc,
				       struct intel_crtc_state *pipe_config)
{
	struct drm_i915_private *dev_priv = to_i915(crtc->base.dev);
	struct intel_shared_dpll *pll;
	enum port port;
	uint32_t tmp;

	tmp = I915_READ(TRANS_DDI_FUNC_CTL(pipe_config->cpu_transcoder));

	port = (tmp & TRANS_DDI_PORT_MASK) >> TRANS_DDI_PORT_SHIFT;

	if (IS_GEN9_BC(dev_priv))
		skylake_get_ddi_pll(dev_priv, port, pipe_config);
	else if (IS_GEN9_LP(dev_priv))
		bxt_get_ddi_pll(dev_priv, port, pipe_config);
	else
		haswell_get_ddi_pll(dev_priv, port, pipe_config);

	pll = pipe_config->shared_dpll;
	if (pll) {
		WARN_ON(!pll->funcs.get_hw_state(dev_priv, pll,
						 &pipe_config->dpll_hw_state));
	}

	/*
	 * Haswell has only FDI/PCH transcoder A. It is which is connected to
	 * DDI E. So just check whether this pipe is wired to DDI E and whether
	 * the PCH transcoder is on.
	 */
	if (INTEL_GEN(dev_priv) < 9 &&
	    (port == PORT_E) && I915_READ(LPT_TRANSCONF) & TRANS_ENABLE) {
		pipe_config->has_pch_encoder = true;

		tmp = I915_READ(FDI_RX_CTL(PIPE_A));
		pipe_config->fdi_lanes = ((FDI_DP_PORT_WIDTH_MASK & tmp) >>
					  FDI_DP_PORT_WIDTH_SHIFT) + 1;

		ironlake_get_fdi_m_n_config(crtc, pipe_config);
	}
}

static bool haswell_get_pipe_config(struct intel_crtc *crtc,
				    struct intel_crtc_state *pipe_config)
{
	struct drm_i915_private *dev_priv = to_i915(crtc->base.dev);
	enum intel_display_power_domain power_domain;
	unsigned long power_domain_mask;
	bool active;

	power_domain = POWER_DOMAIN_PIPE(crtc->pipe);
	if (!intel_display_power_get_if_enabled(dev_priv, power_domain))
		return false;
	power_domain_mask = BIT(power_domain);

	pipe_config->shared_dpll = NULL;

	active = hsw_get_transcoder_state(crtc, pipe_config, &power_domain_mask);

	if (IS_GEN9_LP(dev_priv) &&
	    bxt_get_dsi_transcoder_state(crtc, pipe_config, &power_domain_mask)) {
		WARN_ON(active);
		active = true;
	}

	if (!active)
		goto out;

	if (!transcoder_is_dsi(pipe_config->cpu_transcoder)) {
		haswell_get_ddi_port_state(crtc, pipe_config);
		intel_get_pipe_timings(crtc, pipe_config);
	}

	intel_get_pipe_src_size(crtc, pipe_config);

	pipe_config->gamma_mode =
		I915_READ(GAMMA_MODE(crtc->pipe)) & GAMMA_MODE_MODE_MASK;

	if (INTEL_GEN(dev_priv) >= 9) {
		intel_crtc_init_scalers(crtc, pipe_config);

		pipe_config->scaler_state.scaler_id = -1;
		pipe_config->scaler_state.scaler_users &= ~(1 << SKL_CRTC_INDEX);
	}

	power_domain = POWER_DOMAIN_PIPE_PANEL_FITTER(crtc->pipe);
	if (intel_display_power_get_if_enabled(dev_priv, power_domain)) {
		power_domain_mask |= BIT(power_domain);
		if (INTEL_GEN(dev_priv) >= 9)
			skylake_get_pfit_config(crtc, pipe_config);
		else
			ironlake_get_pfit_config(crtc, pipe_config);
	}

	if (IS_HASWELL(dev_priv))
		pipe_config->ips_enabled = hsw_crtc_supports_ips(crtc) &&
			(I915_READ(IPS_CTL) & IPS_ENABLE);

	if (pipe_config->cpu_transcoder != TRANSCODER_EDP &&
	    !transcoder_is_dsi(pipe_config->cpu_transcoder)) {
		pipe_config->pixel_multiplier =
			I915_READ(PIPE_MULT(pipe_config->cpu_transcoder)) + 1;
	} else {
		pipe_config->pixel_multiplier = 1;
	}

out:
	for_each_power_domain(power_domain, power_domain_mask)
		intel_display_power_put(dev_priv, power_domain);

	return active;
}

static void i845_update_cursor(struct drm_crtc *crtc, u32 base,
			       const struct intel_plane_state *plane_state)
{
	struct drm_device *dev = crtc->dev;
	struct drm_i915_private *dev_priv = to_i915(dev);
	struct intel_crtc *intel_crtc = to_intel_crtc(crtc);
	uint32_t cntl = 0, size = 0;

	if (plane_state && plane_state->base.visible) {
		unsigned int width = plane_state->base.crtc_w;
		unsigned int height = plane_state->base.crtc_h;
		unsigned int stride = roundup_pow_of_two(width) * 4;

		switch (stride) {
		default:
			WARN_ONCE(1, "Invalid cursor width/stride, width=%u, stride=%u\n",
				  width, stride);
			stride = 256;
			/* fallthrough */
		case 256:
		case 512:
		case 1024:
		case 2048:
			break;
		}

		cntl |= CURSOR_ENABLE |
			CURSOR_GAMMA_ENABLE |
			CURSOR_FORMAT_ARGB |
			CURSOR_STRIDE(stride);

		size = (height << 12) | width;
	}

	if (intel_crtc->cursor_cntl != 0 &&
	    (intel_crtc->cursor_base != base ||
	     intel_crtc->cursor_size != size ||
	     intel_crtc->cursor_cntl != cntl)) {
		/* On these chipsets we can only modify the base/size/stride
		 * whilst the cursor is disabled.
		 */
		I915_WRITE(CURCNTR(PIPE_A), 0);
		POSTING_READ(CURCNTR(PIPE_A));
		intel_crtc->cursor_cntl = 0;
	}

	if (intel_crtc->cursor_base != base) {
		I915_WRITE(CURBASE(PIPE_A), base);
		intel_crtc->cursor_base = base;
	}

	if (intel_crtc->cursor_size != size) {
		I915_WRITE(CURSIZE, size);
		intel_crtc->cursor_size = size;
	}

	if (intel_crtc->cursor_cntl != cntl) {
		I915_WRITE(CURCNTR(PIPE_A), cntl);
		POSTING_READ(CURCNTR(PIPE_A));
		intel_crtc->cursor_cntl = cntl;
	}
}

static void i9xx_update_cursor(struct drm_crtc *crtc, u32 base,
			       const struct intel_plane_state *plane_state)
{
	struct drm_device *dev = crtc->dev;
	struct drm_i915_private *dev_priv = to_i915(dev);
	struct intel_crtc *intel_crtc = to_intel_crtc(crtc);
	int pipe = intel_crtc->pipe;
	uint32_t cntl = 0;

	if (plane_state && plane_state->base.visible) {
		cntl = MCURSOR_GAMMA_ENABLE;
		switch (plane_state->base.crtc_w) {
			case 64:
				cntl |= CURSOR_MODE_64_ARGB_AX;
				break;
			case 128:
				cntl |= CURSOR_MODE_128_ARGB_AX;
				break;
			case 256:
				cntl |= CURSOR_MODE_256_ARGB_AX;
				break;
			default:
				MISSING_CASE(plane_state->base.crtc_w);
				return;
		}
		cntl |= pipe << 28; /* Connect to correct pipe */

		if (HAS_DDI(dev_priv))
			cntl |= CURSOR_PIPE_CSC_ENABLE;

		if (plane_state->base.rotation & DRM_ROTATE_180)
			cntl |= CURSOR_ROTATE_180;
	}

	if (intel_crtc->cursor_cntl != cntl) {
		I915_WRITE(CURCNTR(pipe), cntl);
		POSTING_READ(CURCNTR(pipe));
		intel_crtc->cursor_cntl = cntl;
	}

	/* and commit changes on next vblank */
	I915_WRITE(CURBASE(pipe), base);
	POSTING_READ(CURBASE(pipe));

	intel_crtc->cursor_base = base;
}

/* If no-part of the cursor is visible on the framebuffer, then the GPU may hang... */
static void intel_crtc_update_cursor(struct drm_crtc *crtc,
				     const struct intel_plane_state *plane_state)
{
	struct drm_device *dev = crtc->dev;
	struct drm_i915_private *dev_priv = to_i915(dev);
	struct intel_crtc *intel_crtc = to_intel_crtc(crtc);
	int pipe = intel_crtc->pipe;
	u32 base = intel_crtc->cursor_addr;
	u32 pos = 0;

	if (plane_state) {
		int x = plane_state->base.crtc_x;
		int y = plane_state->base.crtc_y;

		if (x < 0) {
			pos |= CURSOR_POS_SIGN << CURSOR_X_SHIFT;
			x = -x;
		}
		pos |= x << CURSOR_X_SHIFT;

		if (y < 0) {
			pos |= CURSOR_POS_SIGN << CURSOR_Y_SHIFT;
			y = -y;
		}
		pos |= y << CURSOR_Y_SHIFT;

		/* ILK+ do this automagically */
		if (HAS_GMCH_DISPLAY(dev_priv) &&
		    plane_state->base.rotation & DRM_ROTATE_180) {
			base += (plane_state->base.crtc_h *
				 plane_state->base.crtc_w - 1) * 4;
		}
	}

	I915_WRITE(CURPOS(pipe), pos);

	if (IS_I845G(dev_priv) || IS_I865G(dev_priv))
		i845_update_cursor(crtc, base, plane_state);
	else
		i9xx_update_cursor(crtc, base, plane_state);
}

static bool cursor_size_ok(struct drm_i915_private *dev_priv,
			   uint32_t width, uint32_t height)
{
	if (width == 0 || height == 0)
		return false;

	/*
	 * 845g/865g are special in that they are only limited by
	 * the width of their cursors, the height is arbitrary up to
	 * the precision of the register. Everything else requires
	 * square cursors, limited to a few power-of-two sizes.
	 */
	if (IS_I845G(dev_priv) || IS_I865G(dev_priv)) {
		if ((width & 63) != 0)
			return false;

		if (width > (IS_I845G(dev_priv) ? 64 : 512))
			return false;

		if (height > 1023)
			return false;
	} else {
		switch (width | height) {
		case 256:
		case 128:
			if (IS_GEN2(dev_priv))
				return false;
		case 64:
			break;
		default:
			return false;
		}
	}

	return true;
}

/* VESA 640x480x72Hz mode to set on the pipe */
static struct drm_display_mode load_detect_mode = {
	DRM_MODE("640x480", DRM_MODE_TYPE_DEFAULT, 31500, 640, 664,
		 704, 832, 0, 480, 489, 491, 520, 0, DRM_MODE_FLAG_NHSYNC | DRM_MODE_FLAG_NVSYNC),
};

struct drm_framebuffer *
__intel_framebuffer_create(struct drm_device *dev,
			   struct drm_mode_fb_cmd2 *mode_cmd,
			   struct drm_i915_gem_object *obj)
{
	struct intel_framebuffer *intel_fb;
	int ret;

	intel_fb = kzalloc(sizeof(*intel_fb), GFP_KERNEL);
	if (!intel_fb)
		return ERR_PTR(-ENOMEM);

	ret = intel_framebuffer_init(dev, intel_fb, mode_cmd, obj);
	if (ret)
		goto err;

	return &intel_fb->base;

err:
	kfree(intel_fb);
	return ERR_PTR(ret);
}

static struct drm_framebuffer *
intel_framebuffer_create(struct drm_device *dev,
			 struct drm_mode_fb_cmd2 *mode_cmd,
			 struct drm_i915_gem_object *obj)
{
	struct drm_framebuffer *fb;
	int ret;

	ret = i915_mutex_lock_interruptible(dev);
	if (ret)
		return ERR_PTR(ret);
	fb = __intel_framebuffer_create(dev, mode_cmd, obj);
	mutex_unlock(&dev->struct_mutex);

	return fb;
}

static u32
intel_framebuffer_pitch_for_width(int width, int bpp)
{
	u32 pitch = DIV_ROUND_UP(width * bpp, 8);
	return ALIGN(pitch, 64);
}

static u32
intel_framebuffer_size_for_mode(struct drm_display_mode *mode, int bpp)
{
	u32 pitch = intel_framebuffer_pitch_for_width(mode->hdisplay, bpp);
	return PAGE_ALIGN(pitch * mode->vdisplay);
}

static struct drm_framebuffer *
intel_framebuffer_create_for_mode(struct drm_device *dev,
				  struct drm_display_mode *mode,
				  int depth, int bpp)
{
	struct drm_framebuffer *fb;
	struct drm_i915_gem_object *obj;
	struct drm_mode_fb_cmd2 mode_cmd = { 0 };

	obj = i915_gem_object_create(to_i915(dev),
				    intel_framebuffer_size_for_mode(mode, bpp));
	if (IS_ERR(obj))
		return ERR_CAST(obj);

	mode_cmd.width = mode->hdisplay;
	mode_cmd.height = mode->vdisplay;
	mode_cmd.pitches[0] = intel_framebuffer_pitch_for_width(mode_cmd.width,
								bpp);
	mode_cmd.pixel_format = drm_mode_legacy_fb_format(bpp, depth);

	fb = intel_framebuffer_create(dev, &mode_cmd, obj);
	if (IS_ERR(fb))
		i915_gem_object_put(obj);

	return fb;
}

static struct drm_framebuffer *
mode_fits_in_fbdev(struct drm_device *dev,
		   struct drm_display_mode *mode)
{
#ifdef CONFIG_DRM_FBDEV_EMULATION
	struct drm_i915_private *dev_priv = to_i915(dev);
	struct drm_i915_gem_object *obj;
	struct drm_framebuffer *fb;

	if (!dev_priv->fbdev)
		return NULL;

	if (!dev_priv->fbdev->fb)
		return NULL;

	obj = dev_priv->fbdev->fb->obj;
	BUG_ON(!obj);

	fb = &dev_priv->fbdev->fb->base;
	if (fb->pitches[0] < intel_framebuffer_pitch_for_width(mode->hdisplay,
							       fb->format->cpp[0] * 8))
		return NULL;

	if (obj->base.size < mode->vdisplay * fb->pitches[0])
		return NULL;

	drm_framebuffer_reference(fb);
	return fb;
#else
	return NULL;
#endif
}

static int intel_modeset_setup_plane_state(struct drm_atomic_state *state,
					   struct drm_crtc *crtc,
					   struct drm_display_mode *mode,
					   struct drm_framebuffer *fb,
					   int x, int y)
{
	struct drm_plane_state *plane_state;
	int hdisplay, vdisplay;
	int ret;

	plane_state = drm_atomic_get_plane_state(state, crtc->primary);
	if (IS_ERR(plane_state))
		return PTR_ERR(plane_state);

	if (mode)
		drm_mode_get_hv_timing(mode, &hdisplay, &vdisplay);
	else
		hdisplay = vdisplay = 0;

	ret = drm_atomic_set_crtc_for_plane(plane_state, fb ? crtc : NULL);
	if (ret)
		return ret;
	drm_atomic_set_fb_for_plane(plane_state, fb);
	plane_state->crtc_x = 0;
	plane_state->crtc_y = 0;
	plane_state->crtc_w = hdisplay;
	plane_state->crtc_h = vdisplay;
	plane_state->src_x = x << 16;
	plane_state->src_y = y << 16;
	plane_state->src_w = hdisplay << 16;
	plane_state->src_h = vdisplay << 16;

	return 0;
}

bool intel_get_load_detect_pipe(struct drm_connector *connector,
				struct drm_display_mode *mode,
				struct intel_load_detect_pipe *old,
				struct drm_modeset_acquire_ctx *ctx)
{
	struct intel_crtc *intel_crtc;
	struct intel_encoder *intel_encoder =
		intel_attached_encoder(connector);
	struct drm_crtc *possible_crtc;
	struct drm_encoder *encoder = &intel_encoder->base;
	struct drm_crtc *crtc = NULL;
	struct drm_device *dev = encoder->dev;
	struct drm_i915_private *dev_priv = to_i915(dev);
	struct drm_framebuffer *fb;
	struct drm_mode_config *config = &dev->mode_config;
	struct drm_atomic_state *state = NULL, *restore_state = NULL;
	struct drm_connector_state *connector_state;
	struct intel_crtc_state *crtc_state;
	int ret, i = -1;

	DRM_DEBUG_KMS("[CONNECTOR:%d:%s], [ENCODER:%d:%s]\n",
		      connector->base.id, connector->name,
		      encoder->base.id, encoder->name);

	old->restore_state = NULL;

retry:
	ret = drm_modeset_lock(&config->connection_mutex, ctx);
	if (ret)
		goto fail;

	/*
	 * Algorithm gets a little messy:
	 *
	 *   - if the connector already has an assigned crtc, use it (but make
	 *     sure it's on first)
	 *
	 *   - try to find the first unused crtc that can drive this connector,
	 *     and use that if we find one
	 */

	/* See if we already have a CRTC for this connector */
	if (connector->state->crtc) {
		crtc = connector->state->crtc;

		ret = drm_modeset_lock(&crtc->mutex, ctx);
		if (ret)
			goto fail;

		/* Make sure the crtc and connector are running */
		goto found;
	}

	/* Find an unused one (if possible) */
	for_each_crtc(dev, possible_crtc) {
		i++;
		if (!(encoder->possible_crtcs & (1 << i)))
			continue;

		ret = drm_modeset_lock(&possible_crtc->mutex, ctx);
		if (ret)
			goto fail;

		if (possible_crtc->state->enable) {
			drm_modeset_unlock(&possible_crtc->mutex);
			continue;
		}

		crtc = possible_crtc;
		break;
	}

	/*
	 * If we didn't find an unused CRTC, don't use any.
	 */
	if (!crtc) {
		DRM_DEBUG_KMS("no pipe available for load-detect\n");
		goto fail;
	}

found:
	intel_crtc = to_intel_crtc(crtc);

	ret = drm_modeset_lock(&crtc->primary->mutex, ctx);
	if (ret)
		goto fail;

	state = drm_atomic_state_alloc(dev);
	restore_state = drm_atomic_state_alloc(dev);
	if (!state || !restore_state) {
		ret = -ENOMEM;
		goto fail;
	}

	state->acquire_ctx = ctx;
	restore_state->acquire_ctx = ctx;

	connector_state = drm_atomic_get_connector_state(state, connector);
	if (IS_ERR(connector_state)) {
		ret = PTR_ERR(connector_state);
		goto fail;
	}

	ret = drm_atomic_set_crtc_for_connector(connector_state, crtc);
	if (ret)
		goto fail;

	crtc_state = intel_atomic_get_crtc_state(state, intel_crtc);
	if (IS_ERR(crtc_state)) {
		ret = PTR_ERR(crtc_state);
		goto fail;
	}

	crtc_state->base.active = crtc_state->base.enable = true;

	if (!mode)
		mode = &load_detect_mode;

	/* We need a framebuffer large enough to accommodate all accesses
	 * that the plane may generate whilst we perform load detection.
	 * We can not rely on the fbcon either being present (we get called
	 * during its initialisation to detect all boot displays, or it may
	 * not even exist) or that it is large enough to satisfy the
	 * requested mode.
	 */
	fb = mode_fits_in_fbdev(dev, mode);
	if (fb == NULL) {
		DRM_DEBUG_KMS("creating tmp fb for load-detection\n");
		fb = intel_framebuffer_create_for_mode(dev, mode, 24, 32);
	} else
		DRM_DEBUG_KMS("reusing fbdev for load-detection framebuffer\n");
	if (IS_ERR(fb)) {
		DRM_DEBUG_KMS("failed to allocate framebuffer for load-detection\n");
		goto fail;
	}

	ret = intel_modeset_setup_plane_state(state, crtc, mode, fb, 0, 0);
	if (ret)
		goto fail;

	drm_framebuffer_unreference(fb);

	ret = drm_atomic_set_mode_for_crtc(&crtc_state->base, mode);
	if (ret)
		goto fail;

	ret = PTR_ERR_OR_ZERO(drm_atomic_get_connector_state(restore_state, connector));
	if (!ret)
		ret = PTR_ERR_OR_ZERO(drm_atomic_get_crtc_state(restore_state, crtc));
	if (!ret)
		ret = PTR_ERR_OR_ZERO(drm_atomic_get_plane_state(restore_state, crtc->primary));
	if (ret) {
		DRM_DEBUG_KMS("Failed to create a copy of old state to restore: %i\n", ret);
		goto fail;
	}

	ret = drm_atomic_commit(state);
	if (ret) {
		DRM_DEBUG_KMS("failed to set mode on load-detect pipe\n");
		goto fail;
	}

	old->restore_state = restore_state;
	drm_atomic_state_put(state);

	/* let the connector get through one full cycle before testing */
	intel_wait_for_vblank(dev_priv, intel_crtc->pipe);
	return true;

fail:
	if (state) {
		drm_atomic_state_put(state);
		state = NULL;
	}
	if (restore_state) {
		drm_atomic_state_put(restore_state);
		restore_state = NULL;
	}

	if (ret == -EDEADLK) {
		drm_modeset_backoff(ctx);
		goto retry;
	}

	return false;
}

void intel_release_load_detect_pipe(struct drm_connector *connector,
				    struct intel_load_detect_pipe *old,
				    struct drm_modeset_acquire_ctx *ctx)
{
	struct intel_encoder *intel_encoder =
		intel_attached_encoder(connector);
	struct drm_encoder *encoder = &intel_encoder->base;
	struct drm_atomic_state *state = old->restore_state;
	int ret;

	DRM_DEBUG_KMS("[CONNECTOR:%d:%s], [ENCODER:%d:%s]\n",
		      connector->base.id, connector->name,
		      encoder->base.id, encoder->name);

	if (!state)
		return;

	ret = drm_atomic_commit(state);
	if (ret)
		DRM_DEBUG_KMS("Couldn't release load detect pipe: %i\n", ret);
	drm_atomic_state_put(state);
}

static int i9xx_pll_refclk(struct drm_device *dev,
			   const struct intel_crtc_state *pipe_config)
{
	struct drm_i915_private *dev_priv = to_i915(dev);
	u32 dpll = pipe_config->dpll_hw_state.dpll;

	if ((dpll & PLL_REF_INPUT_MASK) == PLLB_REF_INPUT_SPREADSPECTRUMIN)
		return dev_priv->vbt.lvds_ssc_freq;
	else if (HAS_PCH_SPLIT(dev_priv))
		return 120000;
	else if (!IS_GEN2(dev_priv))
		return 96000;
	else
		return 48000;
}

/* Returns the clock of the currently programmed mode of the given pipe. */
static void i9xx_crtc_clock_get(struct intel_crtc *crtc,
				struct intel_crtc_state *pipe_config)
{
	struct drm_device *dev = crtc->base.dev;
	struct drm_i915_private *dev_priv = to_i915(dev);
	int pipe = pipe_config->cpu_transcoder;
	u32 dpll = pipe_config->dpll_hw_state.dpll;
	u32 fp;
	struct dpll clock;
	int port_clock;
	int refclk = i9xx_pll_refclk(dev, pipe_config);

	if ((dpll & DISPLAY_RATE_SELECT_FPA1) == 0)
		fp = pipe_config->dpll_hw_state.fp0;
	else
		fp = pipe_config->dpll_hw_state.fp1;

	clock.m1 = (fp & FP_M1_DIV_MASK) >> FP_M1_DIV_SHIFT;
	if (IS_PINEVIEW(dev_priv)) {
		clock.n = ffs((fp & FP_N_PINEVIEW_DIV_MASK) >> FP_N_DIV_SHIFT) - 1;
		clock.m2 = (fp & FP_M2_PINEVIEW_DIV_MASK) >> FP_M2_DIV_SHIFT;
	} else {
		clock.n = (fp & FP_N_DIV_MASK) >> FP_N_DIV_SHIFT;
		clock.m2 = (fp & FP_M2_DIV_MASK) >> FP_M2_DIV_SHIFT;
	}

	if (!IS_GEN2(dev_priv)) {
		if (IS_PINEVIEW(dev_priv))
			clock.p1 = ffs((dpll & DPLL_FPA01_P1_POST_DIV_MASK_PINEVIEW) >>
				DPLL_FPA01_P1_POST_DIV_SHIFT_PINEVIEW);
		else
			clock.p1 = ffs((dpll & DPLL_FPA01_P1_POST_DIV_MASK) >>
			       DPLL_FPA01_P1_POST_DIV_SHIFT);

		switch (dpll & DPLL_MODE_MASK) {
		case DPLLB_MODE_DAC_SERIAL:
			clock.p2 = dpll & DPLL_DAC_SERIAL_P2_CLOCK_DIV_5 ?
				5 : 10;
			break;
		case DPLLB_MODE_LVDS:
			clock.p2 = dpll & DPLLB_LVDS_P2_CLOCK_DIV_7 ?
				7 : 14;
			break;
		default:
			DRM_DEBUG_KMS("Unknown DPLL mode %08x in programmed "
				  "mode\n", (int)(dpll & DPLL_MODE_MASK));
			return;
		}

		if (IS_PINEVIEW(dev_priv))
			port_clock = pnv_calc_dpll_params(refclk, &clock);
		else
			port_clock = i9xx_calc_dpll_params(refclk, &clock);
	} else {
		u32 lvds = IS_I830(dev_priv) ? 0 : I915_READ(LVDS);
		bool is_lvds = (pipe == 1) && (lvds & LVDS_PORT_EN);

		if (is_lvds) {
			clock.p1 = ffs((dpll & DPLL_FPA01_P1_POST_DIV_MASK_I830_LVDS) >>
				       DPLL_FPA01_P1_POST_DIV_SHIFT);

			if (lvds & LVDS_CLKB_POWER_UP)
				clock.p2 = 7;
			else
				clock.p2 = 14;
		} else {
			if (dpll & PLL_P1_DIVIDE_BY_TWO)
				clock.p1 = 2;
			else {
				clock.p1 = ((dpll & DPLL_FPA01_P1_POST_DIV_MASK_I830) >>
					    DPLL_FPA01_P1_POST_DIV_SHIFT) + 2;
			}
			if (dpll & PLL_P2_DIVIDE_BY_4)
				clock.p2 = 4;
			else
				clock.p2 = 2;
		}

		port_clock = i9xx_calc_dpll_params(refclk, &clock);
	}

	/*
	 * This value includes pixel_multiplier. We will use
	 * port_clock to compute adjusted_mode.crtc_clock in the
	 * encoder's get_config() function.
	 */
	pipe_config->port_clock = port_clock;
}

int intel_dotclock_calculate(int link_freq,
			     const struct intel_link_m_n *m_n)
{
	/*
	 * The calculation for the data clock is:
	 * pixel_clock = ((m/n)*(link_clock * nr_lanes))/bpp
	 * But we want to avoid losing precison if possible, so:
	 * pixel_clock = ((m * link_clock * nr_lanes)/(n*bpp))
	 *
	 * and the link clock is simpler:
	 * link_clock = (m * link_clock) / n
	 */

	if (!m_n->link_n)
		return 0;

	return div_u64((u64)m_n->link_m * link_freq, m_n->link_n);
}

static void ironlake_pch_clock_get(struct intel_crtc *crtc,
				   struct intel_crtc_state *pipe_config)
{
	struct drm_i915_private *dev_priv = to_i915(crtc->base.dev);

	/* read out port_clock from the DPLL */
	i9xx_crtc_clock_get(crtc, pipe_config);

	/*
	 * In case there is an active pipe without active ports,
	 * we may need some idea for the dotclock anyway.
	 * Calculate one based on the FDI configuration.
	 */
	pipe_config->base.adjusted_mode.crtc_clock =
		intel_dotclock_calculate(intel_fdi_link_freq(dev_priv, pipe_config),
					 &pipe_config->fdi_m_n);
}

/** Returns the currently programmed mode of the given pipe. */
struct drm_display_mode *intel_crtc_mode_get(struct drm_device *dev,
					     struct drm_crtc *crtc)
{
	struct drm_i915_private *dev_priv = to_i915(dev);
	struct intel_crtc *intel_crtc = to_intel_crtc(crtc);
	enum transcoder cpu_transcoder;
	struct drm_display_mode *mode;
	struct intel_crtc_state *pipe_config;
	u32 htot, hsync, vtot, vsync;
	enum pipe pipe = intel_crtc->pipe;

	mode = kzalloc(sizeof(*mode), GFP_KERNEL);
	if (!mode)
		return NULL;

	pipe_config = kzalloc(sizeof(*pipe_config), GFP_KERNEL);
	if (!pipe_config) {
		kfree(mode);
		return NULL;
	}

	/*
	 * Construct a pipe_config sufficient for getting the clock info
	 * back out of crtc_clock_get.
	 *
	 * Note, if LVDS ever uses a non-1 pixel multiplier, we'll need
	 * to use a real value here instead.
	 */
	pipe_config->cpu_transcoder = (enum transcoder) pipe;
	pipe_config->pixel_multiplier = 1;
	pipe_config->dpll_hw_state.dpll = I915_READ(DPLL(pipe));
	pipe_config->dpll_hw_state.fp0 = I915_READ(FP0(pipe));
	pipe_config->dpll_hw_state.fp1 = I915_READ(FP1(pipe));
	i9xx_crtc_clock_get(intel_crtc, pipe_config);

	mode->clock = pipe_config->port_clock / pipe_config->pixel_multiplier;

	cpu_transcoder = pipe_config->cpu_transcoder;
	htot = I915_READ(HTOTAL(cpu_transcoder));
	hsync = I915_READ(HSYNC(cpu_transcoder));
	vtot = I915_READ(VTOTAL(cpu_transcoder));
	vsync = I915_READ(VSYNC(cpu_transcoder));

	mode->hdisplay = (htot & 0xffff) + 1;
	mode->htotal = ((htot & 0xffff0000) >> 16) + 1;
	mode->hsync_start = (hsync & 0xffff) + 1;
	mode->hsync_end = ((hsync & 0xffff0000) >> 16) + 1;
	mode->vdisplay = (vtot & 0xffff) + 1;
	mode->vtotal = ((vtot & 0xffff0000) >> 16) + 1;
	mode->vsync_start = (vsync & 0xffff) + 1;
	mode->vsync_end = ((vsync & 0xffff0000) >> 16) + 1;

	drm_mode_set_name(mode);

	kfree(pipe_config);

	return mode;
}

static void intel_crtc_destroy(struct drm_crtc *crtc)
{
	struct intel_crtc *intel_crtc = to_intel_crtc(crtc);
	struct drm_device *dev = crtc->dev;
	struct intel_flip_work *work;

	spin_lock_irq(&dev->event_lock);
	work = intel_crtc->flip_work;
	intel_crtc->flip_work = NULL;
	spin_unlock_irq(&dev->event_lock);

	if (work) {
		cancel_work_sync(&work->mmio_work);
		cancel_work_sync(&work->unpin_work);
		kfree(work);
	}

	drm_crtc_cleanup(crtc);

	kfree(intel_crtc);
}

static void intel_unpin_work_fn(struct work_struct *__work)
{
	struct intel_flip_work *work =
		container_of(__work, struct intel_flip_work, unpin_work);
	struct intel_crtc *crtc = to_intel_crtc(work->crtc);
	struct drm_device *dev = crtc->base.dev;
	struct drm_plane *primary = crtc->base.primary;

	if (is_mmio_work(work))
		flush_work(&work->mmio_work);

	mutex_lock(&dev->struct_mutex);
	intel_unpin_fb_vma(work->old_vma);
	i915_gem_object_put(work->pending_flip_obj);
	mutex_unlock(&dev->struct_mutex);

	i915_gem_request_put(work->flip_queued_req);

	intel_frontbuffer_flip_complete(to_i915(dev),
					to_intel_plane(primary)->frontbuffer_bit);
	intel_fbc_post_update(crtc);
	drm_framebuffer_unreference(work->old_fb);

	BUG_ON(atomic_read(&crtc->unpin_work_count) == 0);
	atomic_dec(&crtc->unpin_work_count);

	kfree(work);
}

/* Is 'a' after or equal to 'b'? */
static bool g4x_flip_count_after_eq(u32 a, u32 b)
{
	return !((a - b) & 0x80000000);
}

static bool __pageflip_finished_cs(struct intel_crtc *crtc,
				   struct intel_flip_work *work)
{
	struct drm_device *dev = crtc->base.dev;
	struct drm_i915_private *dev_priv = to_i915(dev);

	if (abort_flip_on_reset(crtc))
		return true;

	/*
	 * The relevant registers doen't exist on pre-ctg.
	 * As the flip done interrupt doesn't trigger for mmio
	 * flips on gmch platforms, a flip count check isn't
	 * really needed there. But since ctg has the registers,
	 * include it in the check anyway.
	 */
	if (INTEL_GEN(dev_priv) < 5 && !IS_G4X(dev_priv))
		return true;

	/*
	 * BDW signals flip done immediately if the plane
	 * is disabled, even if the plane enable is already
	 * armed to occur at the next vblank :(
	 */

	/*
	 * A DSPSURFLIVE check isn't enough in case the mmio and CS flips
	 * used the same base address. In that case the mmio flip might
	 * have completed, but the CS hasn't even executed the flip yet.
	 *
	 * A flip count check isn't enough as the CS might have updated
	 * the base address just after start of vblank, but before we
	 * managed to process the interrupt. This means we'd complete the
	 * CS flip too soon.
	 *
	 * Combining both checks should get us a good enough result. It may
	 * still happen that the CS flip has been executed, but has not
	 * yet actually completed. But in case the base address is the same
	 * anyway, we don't really care.
	 */
	return (I915_READ(DSPSURFLIVE(crtc->plane)) & ~0xfff) ==
		crtc->flip_work->gtt_offset &&
		g4x_flip_count_after_eq(I915_READ(PIPE_FLIPCOUNT_G4X(crtc->pipe)),
				    crtc->flip_work->flip_count);
}

static bool
__pageflip_finished_mmio(struct intel_crtc *crtc,
			       struct intel_flip_work *work)
{
	/*
	 * MMIO work completes when vblank is different from
	 * flip_queued_vblank.
	 *
	 * Reset counter value doesn't matter, this is handled by
	 * i915_wait_request finishing early, so no need to handle
	 * reset here.
	 */
	return intel_crtc_get_vblank_counter(crtc) != work->flip_queued_vblank;
}


static bool pageflip_finished(struct intel_crtc *crtc,
			      struct intel_flip_work *work)
{
	if (!atomic_read(&work->pending))
		return false;

	smp_rmb();

	if (is_mmio_work(work))
		return __pageflip_finished_mmio(crtc, work);
	else
		return __pageflip_finished_cs(crtc, work);
}

void intel_finish_page_flip_cs(struct drm_i915_private *dev_priv, int pipe)
{
	struct drm_device *dev = &dev_priv->drm;
	struct intel_crtc *crtc = intel_get_crtc_for_pipe(dev_priv, pipe);
	struct intel_flip_work *work;
	unsigned long flags;

	/* Ignore early vblank irqs */
	if (!crtc)
		return;

	/*
	 * This is called both by irq handlers and the reset code (to complete
	 * lost pageflips) so needs the full irqsave spinlocks.
	 */
	spin_lock_irqsave(&dev->event_lock, flags);
	work = crtc->flip_work;

	if (work != NULL &&
	    !is_mmio_work(work) &&
	    pageflip_finished(crtc, work))
		page_flip_completed(crtc);

	spin_unlock_irqrestore(&dev->event_lock, flags);
}

void intel_finish_page_flip_mmio(struct drm_i915_private *dev_priv, int pipe)
{
	struct drm_device *dev = &dev_priv->drm;
	struct intel_crtc *crtc = intel_get_crtc_for_pipe(dev_priv, pipe);
	struct intel_flip_work *work;
	unsigned long flags;

	/* Ignore early vblank irqs */
	if (!crtc)
		return;

	/*
	 * This is called both by irq handlers and the reset code (to complete
	 * lost pageflips) so needs the full irqsave spinlocks.
	 */
	spin_lock_irqsave(&dev->event_lock, flags);
	work = crtc->flip_work;

	if (work != NULL &&
	    is_mmio_work(work) &&
	    pageflip_finished(crtc, work))
		page_flip_completed(crtc);

	spin_unlock_irqrestore(&dev->event_lock, flags);
}

static inline void intel_mark_page_flip_active(struct intel_crtc *crtc,
					       struct intel_flip_work *work)
{
	work->flip_queued_vblank = intel_crtc_get_vblank_counter(crtc);

	/* Ensure that the work item is consistent when activating it ... */
	smp_mb__before_atomic();
	atomic_set(&work->pending, 1);
}

static int intel_gen2_queue_flip(struct drm_device *dev,
				 struct drm_crtc *crtc,
				 struct drm_framebuffer *fb,
				 struct drm_i915_gem_object *obj,
				 struct drm_i915_gem_request *req,
				 uint32_t flags)
{
	struct intel_crtc *intel_crtc = to_intel_crtc(crtc);
	u32 flip_mask, *cs;

	cs = intel_ring_begin(req, 6);
	if (IS_ERR(cs))
		return PTR_ERR(cs);

	/* Can't queue multiple flips, so wait for the previous
	 * one to finish before executing the next.
	 */
	if (intel_crtc->plane)
		flip_mask = MI_WAIT_FOR_PLANE_B_FLIP;
	else
		flip_mask = MI_WAIT_FOR_PLANE_A_FLIP;
	*cs++ = MI_WAIT_FOR_EVENT | flip_mask;
	*cs++ = MI_NOOP;
	*cs++ = MI_DISPLAY_FLIP | MI_DISPLAY_FLIP_PLANE(intel_crtc->plane);
	*cs++ = fb->pitches[0];
	*cs++ = intel_crtc->flip_work->gtt_offset;
	*cs++ = 0; /* aux display base address, unused */

	return 0;
}

static int intel_gen3_queue_flip(struct drm_device *dev,
				 struct drm_crtc *crtc,
				 struct drm_framebuffer *fb,
				 struct drm_i915_gem_object *obj,
				 struct drm_i915_gem_request *req,
				 uint32_t flags)
{
	struct intel_crtc *intel_crtc = to_intel_crtc(crtc);
	u32 flip_mask, *cs;

	cs = intel_ring_begin(req, 6);
	if (IS_ERR(cs))
		return PTR_ERR(cs);

	if (intel_crtc->plane)
		flip_mask = MI_WAIT_FOR_PLANE_B_FLIP;
	else
		flip_mask = MI_WAIT_FOR_PLANE_A_FLIP;
	*cs++ = MI_WAIT_FOR_EVENT | flip_mask;
	*cs++ = MI_NOOP;
	*cs++ = MI_DISPLAY_FLIP_I915 | MI_DISPLAY_FLIP_PLANE(intel_crtc->plane);
	*cs++ = fb->pitches[0];
	*cs++ = intel_crtc->flip_work->gtt_offset;
	*cs++ = MI_NOOP;

	return 0;
}

static int intel_gen4_queue_flip(struct drm_device *dev,
				 struct drm_crtc *crtc,
				 struct drm_framebuffer *fb,
				 struct drm_i915_gem_object *obj,
				 struct drm_i915_gem_request *req,
				 uint32_t flags)
{
	struct drm_i915_private *dev_priv = to_i915(dev);
	struct intel_crtc *intel_crtc = to_intel_crtc(crtc);
	u32 pf, pipesrc, *cs;

	cs = intel_ring_begin(req, 4);
	if (IS_ERR(cs))
		return PTR_ERR(cs);

	/* i965+ uses the linear or tiled offsets from the
	 * Display Registers (which do not change across a page-flip)
	 * so we need only reprogram the base address.
	 */
	*cs++ = MI_DISPLAY_FLIP | MI_DISPLAY_FLIP_PLANE(intel_crtc->plane);
	*cs++ = fb->pitches[0];
	*cs++ = intel_crtc->flip_work->gtt_offset |
		intel_fb_modifier_to_tiling(fb->modifier);

	/* XXX Enabling the panel-fitter across page-flip is so far
	 * untested on non-native modes, so ignore it for now.
	 * pf = I915_READ(pipe == 0 ? PFA_CTL_1 : PFB_CTL_1) & PF_ENABLE;
	 */
	pf = 0;
	pipesrc = I915_READ(PIPESRC(intel_crtc->pipe)) & 0x0fff0fff;
	*cs++ = pf | pipesrc;

	return 0;
}

static int intel_gen6_queue_flip(struct drm_device *dev,
				 struct drm_crtc *crtc,
				 struct drm_framebuffer *fb,
				 struct drm_i915_gem_object *obj,
				 struct drm_i915_gem_request *req,
				 uint32_t flags)
{
	struct drm_i915_private *dev_priv = to_i915(dev);
	struct intel_crtc *intel_crtc = to_intel_crtc(crtc);
	u32 pf, pipesrc, *cs;

	cs = intel_ring_begin(req, 4);
	if (IS_ERR(cs))
		return PTR_ERR(cs);

	*cs++ = MI_DISPLAY_FLIP | MI_DISPLAY_FLIP_PLANE(intel_crtc->plane);
	*cs++ = fb->pitches[0] | intel_fb_modifier_to_tiling(fb->modifier);
	*cs++ = intel_crtc->flip_work->gtt_offset;

	/* Contrary to the suggestions in the documentation,
	 * "Enable Panel Fitter" does not seem to be required when page
	 * flipping with a non-native mode, and worse causes a normal
	 * modeset to fail.
	 * pf = I915_READ(PF_CTL(intel_crtc->pipe)) & PF_ENABLE;
	 */
	pf = 0;
	pipesrc = I915_READ(PIPESRC(intel_crtc->pipe)) & 0x0fff0fff;
	*cs++ = pf | pipesrc;

	return 0;
}

static int intel_gen7_queue_flip(struct drm_device *dev,
				 struct drm_crtc *crtc,
				 struct drm_framebuffer *fb,
				 struct drm_i915_gem_object *obj,
				 struct drm_i915_gem_request *req,
				 uint32_t flags)
{
	struct drm_i915_private *dev_priv = to_i915(dev);
	struct intel_crtc *intel_crtc = to_intel_crtc(crtc);
	u32 *cs, plane_bit = 0;
	int len, ret;

	switch (intel_crtc->plane) {
	case PLANE_A:
		plane_bit = MI_DISPLAY_FLIP_IVB_PLANE_A;
		break;
	case PLANE_B:
		plane_bit = MI_DISPLAY_FLIP_IVB_PLANE_B;
		break;
	case PLANE_C:
		plane_bit = MI_DISPLAY_FLIP_IVB_PLANE_C;
		break;
	default:
		WARN_ONCE(1, "unknown plane in flip command\n");
		return -ENODEV;
	}

	len = 4;
	if (req->engine->id == RCS) {
		len += 6;
		/*
		 * On Gen 8, SRM is now taking an extra dword to accommodate
		 * 48bits addresses, and we need a NOOP for the batch size to
		 * stay even.
		 */
		if (IS_GEN8(dev_priv))
			len += 2;
	}

	/*
	 * BSpec MI_DISPLAY_FLIP for IVB:
	 * "The full packet must be contained within the same cache line."
	 *
	 * Currently the LRI+SRM+MI_DISPLAY_FLIP all fit within the same
	 * cacheline, if we ever start emitting more commands before
	 * the MI_DISPLAY_FLIP we may need to first emit everything else,
	 * then do the cacheline alignment, and finally emit the
	 * MI_DISPLAY_FLIP.
	 */
	ret = intel_ring_cacheline_align(req);
	if (ret)
		return ret;

	cs = intel_ring_begin(req, len);
	if (IS_ERR(cs))
		return PTR_ERR(cs);

	/* Unmask the flip-done completion message. Note that the bspec says that
	 * we should do this for both the BCS and RCS, and that we must not unmask
	 * more than one flip event at any time (or ensure that one flip message
	 * can be sent by waiting for flip-done prior to queueing new flips).
	 * Experimentation says that BCS works despite DERRMR masking all
	 * flip-done completion events and that unmasking all planes at once
	 * for the RCS also doesn't appear to drop events. Setting the DERRMR
	 * to zero does lead to lockups within MI_DISPLAY_FLIP.
	 */
	if (req->engine->id == RCS) {
		*cs++ = MI_LOAD_REGISTER_IMM(1);
		*cs++ = i915_mmio_reg_offset(DERRMR);
		*cs++ = ~(DERRMR_PIPEA_PRI_FLIP_DONE |
			  DERRMR_PIPEB_PRI_FLIP_DONE |
			  DERRMR_PIPEC_PRI_FLIP_DONE);
		if (IS_GEN8(dev_priv))
			*cs++ = MI_STORE_REGISTER_MEM_GEN8 |
				MI_SRM_LRM_GLOBAL_GTT;
		else
			*cs++ = MI_STORE_REGISTER_MEM | MI_SRM_LRM_GLOBAL_GTT;
		*cs++ = i915_mmio_reg_offset(DERRMR);
		*cs++ = i915_ggtt_offset(req->engine->scratch) + 256;
		if (IS_GEN8(dev_priv)) {
			*cs++ = 0;
			*cs++ = MI_NOOP;
		}
	}

	*cs++ = MI_DISPLAY_FLIP_I915 | plane_bit;
	*cs++ = fb->pitches[0] | intel_fb_modifier_to_tiling(fb->modifier);
	*cs++ = intel_crtc->flip_work->gtt_offset;
	*cs++ = MI_NOOP;

	return 0;
}

static bool use_mmio_flip(struct intel_engine_cs *engine,
			  struct drm_i915_gem_object *obj)
{
	/*
	 * This is not being used for older platforms, because
	 * non-availability of flip done interrupt forces us to use
	 * CS flips. Older platforms derive flip done using some clever
	 * tricks involving the flip_pending status bits and vblank irqs.
	 * So using MMIO flips there would disrupt this mechanism.
	 */

	if (engine == NULL)
		return true;

	if (INTEL_GEN(engine->i915) < 5)
		return false;

	if (i915.use_mmio_flip < 0)
		return false;
	else if (i915.use_mmio_flip > 0)
		return true;
	else if (i915.enable_execlists)
		return true;

	return engine != i915_gem_object_last_write_engine(obj);
}

static void skl_do_mmio_flip(struct intel_crtc *intel_crtc,
			     unsigned int rotation,
			     struct intel_flip_work *work)
{
	struct drm_device *dev = intel_crtc->base.dev;
	struct drm_i915_private *dev_priv = to_i915(dev);
	struct drm_framebuffer *fb = intel_crtc->base.primary->fb;
	const enum pipe pipe = intel_crtc->pipe;
	u32 ctl, stride = skl_plane_stride(fb, 0, rotation);

	ctl = I915_READ(PLANE_CTL(pipe, 0));
	ctl &= ~PLANE_CTL_TILED_MASK;
	switch (fb->modifier) {
	case DRM_FORMAT_MOD_NONE:
		break;
	case I915_FORMAT_MOD_X_TILED:
		ctl |= PLANE_CTL_TILED_X;
		break;
	case I915_FORMAT_MOD_Y_TILED:
		ctl |= PLANE_CTL_TILED_Y;
		break;
	case I915_FORMAT_MOD_Yf_TILED:
		ctl |= PLANE_CTL_TILED_YF;
		break;
	default:
		MISSING_CASE(fb->modifier);
	}

	/*
	 * Both PLANE_CTL and PLANE_STRIDE are not updated on vblank but on
	 * PLANE_SURF updates, the update is then guaranteed to be atomic.
	 */
	if (intel_vgpu_active(dev_priv) && i915.enable_pvmmio) {
		/* vGPU driver inside VM */
		dev_priv->shared_page->flip_regs[0] = pipe;
		dev_priv->shared_page->flip_regs[1] = ctl;
		dev_priv->shared_page->flip_regs[2] = stride;
		dev_priv->shared_page->flip_regs[3] = work->gtt_offset;
		I915_WRITE(vgtif_reg(mmio_flip), GVT_PV_MMIO_FLIP);
	} else {
		I915_WRITE(PLANE_CTL(pipe, 0), ctl);
		I915_WRITE(PLANE_STRIDE(pipe, 0), stride);

		I915_WRITE(PLANE_SURF(pipe, 0), work->gtt_offset);
		POSTING_READ(PLANE_SURF(pipe, 0));
	}
}

static void ilk_do_mmio_flip(struct intel_crtc *intel_crtc,
			     struct intel_flip_work *work)
{
	struct drm_device *dev = intel_crtc->base.dev;
	struct drm_i915_private *dev_priv = to_i915(dev);
	struct drm_framebuffer *fb = intel_crtc->base.primary->fb;
	i915_reg_t reg = DSPCNTR(intel_crtc->plane);
	u32 dspcntr;

	dspcntr = I915_READ(reg);

	if (fb->modifier == I915_FORMAT_MOD_X_TILED)
		dspcntr |= DISPPLANE_TILED;
	else
		dspcntr &= ~DISPPLANE_TILED;

	I915_WRITE(reg, dspcntr);

	I915_WRITE(DSPSURF(intel_crtc->plane), work->gtt_offset);
	POSTING_READ(DSPSURF(intel_crtc->plane));
}

static void intel_mmio_flip_work_func(struct work_struct *w)
{
	struct intel_flip_work *work =
		container_of(w, struct intel_flip_work, mmio_work);
	struct intel_crtc *crtc = to_intel_crtc(work->crtc);
	struct drm_i915_private *dev_priv = to_i915(crtc->base.dev);
	struct intel_framebuffer *intel_fb =
		to_intel_framebuffer(crtc->base.primary->fb);
	struct drm_i915_gem_object *obj = intel_fb->obj;

	WARN_ON(i915_gem_object_wait(obj, 0, MAX_SCHEDULE_TIMEOUT, NULL) < 0);

	intel_pipe_update_start(crtc);

	if (INTEL_GEN(dev_priv) >= 9)
		skl_do_mmio_flip(crtc, work->rotation, work);
	else
		/* use_mmio_flip() retricts MMIO flips to ilk+ */
		ilk_do_mmio_flip(crtc, work);

	intel_pipe_update_end(crtc, work);
}

static int intel_default_queue_flip(struct drm_device *dev,
				    struct drm_crtc *crtc,
				    struct drm_framebuffer *fb,
				    struct drm_i915_gem_object *obj,
				    struct drm_i915_gem_request *req,
				    uint32_t flags)
{
	return -ENODEV;
}

static bool __pageflip_stall_check_cs(struct drm_i915_private *dev_priv,
				      struct intel_crtc *intel_crtc,
				      struct intel_flip_work *work)
{
	u32 addr, vblank;

	if (!atomic_read(&work->pending))
		return false;

	smp_rmb();

	vblank = intel_crtc_get_vblank_counter(intel_crtc);
	if (work->flip_ready_vblank == 0) {
		if (work->flip_queued_req &&
		    !i915_gem_request_completed(work->flip_queued_req))
			return false;

		work->flip_ready_vblank = vblank;
	}

	if (vblank - work->flip_ready_vblank < 3)
		return false;

	/* Potential stall - if we see that the flip has happened,
	 * assume a missed interrupt. */
	if (INTEL_GEN(dev_priv) >= 4)
		addr = I915_HI_DISPBASE(I915_READ(DSPSURF(intel_crtc->plane)));
	else
		addr = I915_READ(DSPADDR(intel_crtc->plane));

	/* There is a potential issue here with a false positive after a flip
	 * to the same address. We could address this by checking for a
	 * non-incrementing frame counter.
	 */
	return addr == work->gtt_offset;
}

void intel_check_page_flip(struct drm_i915_private *dev_priv, int pipe)
{
	struct drm_device *dev = &dev_priv->drm;
	struct intel_crtc *crtc = intel_get_crtc_for_pipe(dev_priv, pipe);
	struct intel_flip_work *work;

	WARN_ON(!in_interrupt());

	if (crtc == NULL)
		return;

	spin_lock(&dev->event_lock);
	work = crtc->flip_work;

	if (work != NULL && !is_mmio_work(work) &&
	    __pageflip_stall_check_cs(dev_priv, crtc, work)) {
		WARN_ONCE(1,
			  "Kicking stuck page flip: queued at %d, now %d\n",
			work->flip_queued_vblank, intel_crtc_get_vblank_counter(crtc));
		page_flip_completed(crtc);
		work = NULL;
	}

	if (work != NULL && !is_mmio_work(work) &&
	    intel_crtc_get_vblank_counter(crtc) - work->flip_queued_vblank > 1)
		intel_queue_rps_boost_for_request(work->flip_queued_req);
	spin_unlock(&dev->event_lock);
}

__maybe_unused
static int intel_crtc_page_flip(struct drm_crtc *crtc,
				struct drm_framebuffer *fb,
				struct drm_pending_vblank_event *event,
				uint32_t page_flip_flags)
{
	struct drm_device *dev = crtc->dev;
	struct drm_i915_private *dev_priv = to_i915(dev);
	struct drm_framebuffer *old_fb = crtc->primary->fb;
	struct drm_i915_gem_object *obj = intel_fb_obj(fb);
	struct intel_crtc *intel_crtc = to_intel_crtc(crtc);
	struct drm_plane *primary = crtc->primary;
	enum pipe pipe = intel_crtc->pipe;
	struct intel_flip_work *work;
	struct intel_engine_cs *engine;
	bool mmio_flip;
	struct drm_i915_gem_request *request;
	struct i915_vma *vma;
	int ret;

	/*
	 * drm_mode_page_flip_ioctl() should already catch this, but double
	 * check to be safe.  In the future we may enable pageflipping from
	 * a disabled primary plane.
	 */
	if (WARN_ON(intel_fb_obj(old_fb) == NULL))
		return -EBUSY;

	/* Can't change pixel format via MI display flips. */
	if (fb->format != crtc->primary->fb->format)
		return -EINVAL;

	/*
	 * TILEOFF/LINOFF registers can't be changed via MI display flips.
	 * Note that pitch changes could also affect these register.
	 */
	if (INTEL_GEN(dev_priv) > 3 &&
	    (fb->offsets[0] != crtc->primary->fb->offsets[0] ||
	     fb->pitches[0] != crtc->primary->fb->pitches[0]))
		return -EINVAL;

	if (i915_terminally_wedged(&dev_priv->gpu_error))
		goto out_hang;

	work = kzalloc(sizeof(*work), GFP_KERNEL);
	if (work == NULL)
		return -ENOMEM;

	work->event = event;
	work->crtc = crtc;
	work->old_fb = old_fb;
	INIT_WORK(&work->unpin_work, intel_unpin_work_fn);

	ret = drm_crtc_vblank_get(crtc);
	if (ret)
		goto free_work;

	/* We borrow the event spin lock for protecting flip_work */
	spin_lock_irq(&dev->event_lock);
	if (intel_crtc->flip_work) {
		/* Before declaring the flip queue wedged, check if
		 * the hardware completed the operation behind our backs.
		 */
		if (pageflip_finished(intel_crtc, intel_crtc->flip_work)) {
			DRM_DEBUG_DRIVER("flip queue: previous flip completed, continuing\n");
			page_flip_completed(intel_crtc);
		} else {
			DRM_DEBUG_DRIVER("flip queue: crtc already busy\n");
			spin_unlock_irq(&dev->event_lock);

			drm_crtc_vblank_put(crtc);
			kfree(work);
			return -EBUSY;
		}
	}
	intel_crtc->flip_work = work;
	spin_unlock_irq(&dev->event_lock);

	if (atomic_read(&intel_crtc->unpin_work_count) >= 2)
		flush_workqueue(dev_priv->wq);

	/* Reference the objects for the scheduled work. */
	drm_framebuffer_reference(work->old_fb);

	crtc->primary->fb = fb;
	update_state_fb(crtc->primary);

	work->pending_flip_obj = i915_gem_object_get(obj);

	ret = i915_mutex_lock_interruptible(dev);
	if (ret)
		goto cleanup;

	intel_crtc->reset_count = i915_reset_count(&dev_priv->gpu_error);
	if (i915_reset_backoff_or_wedged(&dev_priv->gpu_error)) {
		ret = -EIO;
		goto unlock;
	}

	atomic_inc(&intel_crtc->unpin_work_count);

	if (INTEL_GEN(dev_priv) >= 5 || IS_G4X(dev_priv))
		work->flip_count = I915_READ(PIPE_FLIPCOUNT_G4X(pipe)) + 1;

	if (IS_VALLEYVIEW(dev_priv) || IS_CHERRYVIEW(dev_priv)) {
		engine = dev_priv->engine[BCS];
		if (fb->modifier != old_fb->modifier)
			/* vlv: DISPLAY_FLIP fails to change tiling */
			engine = NULL;
	} else if (IS_IVYBRIDGE(dev_priv) || IS_HASWELL(dev_priv)) {
		engine = dev_priv->engine[BCS];
	} else if (INTEL_GEN(dev_priv) >= 7) {
		engine = i915_gem_object_last_write_engine(obj);
		if (engine == NULL || engine->id != RCS)
			engine = dev_priv->engine[BCS];
	} else {
		engine = dev_priv->engine[RCS];
	}

	mmio_flip = use_mmio_flip(engine, obj);

	vma = intel_pin_and_fence_fb_obj(fb, primary->state->rotation);
	if (IS_ERR(vma)) {
		ret = PTR_ERR(vma);
		goto cleanup_pending;
	}

	work->old_vma = to_intel_plane_state(primary->state)->vma;
	to_intel_plane_state(primary->state)->vma = vma;

	work->gtt_offset = i915_ggtt_offset(vma) + intel_crtc->dspaddr_offset;
	work->rotation = crtc->primary->state->rotation;

	/*
	 * There's the potential that the next frame will not be compatible with
	 * FBC, so we want to call pre_update() before the actual page flip.
	 * The problem is that pre_update() caches some information about the fb
	 * object, so we want to do this only after the object is pinned. Let's
	 * be on the safe side and do this immediately before scheduling the
	 * flip.
	 */
	intel_fbc_pre_update(intel_crtc, intel_crtc->config,
			     to_intel_plane_state(primary->state));

	if (mmio_flip) {
		INIT_WORK(&work->mmio_work, intel_mmio_flip_work_func);
		queue_work(system_unbound_wq, &work->mmio_work);
	} else {
		request = i915_gem_request_alloc(engine,
						 dev_priv->kernel_context);
		if (IS_ERR(request)) {
			ret = PTR_ERR(request);
			goto cleanup_unpin;
		}

		ret = i915_gem_request_await_object(request, obj, false);
		if (ret)
			goto cleanup_request;

		ret = dev_priv->display.queue_flip(dev, crtc, fb, obj, request,
						   page_flip_flags);
		if (ret)
			goto cleanup_request;

		intel_mark_page_flip_active(intel_crtc, work);

		work->flip_queued_req = i915_gem_request_get(request);
		i915_add_request_no_flush(request);
	}

	i915_gem_object_wait_priority(obj, 0, I915_PRIORITY_DISPLAY);
	i915_gem_track_fb(intel_fb_obj(old_fb), obj,
			  to_intel_plane(primary)->frontbuffer_bit);
	mutex_unlock(&dev->struct_mutex);

	intel_frontbuffer_flip_prepare(to_i915(dev),
				       to_intel_plane(primary)->frontbuffer_bit);

	trace_i915_flip_request(intel_crtc->plane, obj);

	return 0;

cleanup_request:
	i915_add_request_no_flush(request);
cleanup_unpin:
	to_intel_plane_state(primary->state)->vma = work->old_vma;
	intel_unpin_fb_vma(vma);
cleanup_pending:
	atomic_dec(&intel_crtc->unpin_work_count);
unlock:
	mutex_unlock(&dev->struct_mutex);
cleanup:
	crtc->primary->fb = old_fb;
	update_state_fb(crtc->primary);

	i915_gem_object_put(obj);
	drm_framebuffer_unreference(work->old_fb);

	spin_lock_irq(&dev->event_lock);
	intel_crtc->flip_work = NULL;
	spin_unlock_irq(&dev->event_lock);

	drm_crtc_vblank_put(crtc);
free_work:
	kfree(work);

	if (ret == -EIO) {
		struct drm_atomic_state *state;
		struct drm_plane_state *plane_state;

out_hang:
		state = drm_atomic_state_alloc(dev);
		if (!state)
			return -ENOMEM;
		state->acquire_ctx = drm_modeset_legacy_acquire_ctx(crtc);

retry:
		plane_state = drm_atomic_get_plane_state(state, primary);
		ret = PTR_ERR_OR_ZERO(plane_state);
		if (!ret) {
			drm_atomic_set_fb_for_plane(plane_state, fb);

			ret = drm_atomic_set_crtc_for_plane(plane_state, crtc);
			if (!ret)
				ret = drm_atomic_commit(state);
		}

		if (ret == -EDEADLK) {
			drm_modeset_backoff(state->acquire_ctx);
			drm_atomic_state_clear(state);
			goto retry;
		}

		drm_atomic_state_put(state);

		if (ret == 0 && event) {
			spin_lock_irq(&dev->event_lock);
			drm_crtc_send_vblank_event(crtc, event);
			spin_unlock_irq(&dev->event_lock);
		}
	}
	return ret;
}


/**
 * intel_wm_need_update - Check whether watermarks need updating
 * @plane: drm plane
 * @state: new plane state
 *
 * Check current plane state versus the new one to determine whether
 * watermarks need to be recalculated.
 *
 * Returns true or false.
 */
static bool intel_wm_need_update(struct drm_plane *plane,
				 struct drm_plane_state *state)
{
	struct intel_plane_state *new = to_intel_plane_state(state);
	struct intel_plane_state *cur = to_intel_plane_state(plane->state);

	/* Update watermarks on tiling or size changes. */
	if (new->base.visible != cur->base.visible)
		return true;

	if (!cur->base.fb || !new->base.fb)
		return false;

	if (cur->base.fb->modifier != new->base.fb->modifier ||
	    cur->base.rotation != new->base.rotation ||
	    drm_rect_width(&new->base.src) != drm_rect_width(&cur->base.src) ||
	    drm_rect_height(&new->base.src) != drm_rect_height(&cur->base.src) ||
	    drm_rect_width(&new->base.dst) != drm_rect_width(&cur->base.dst) ||
	    drm_rect_height(&new->base.dst) != drm_rect_height(&cur->base.dst))
		return true;

	return false;
}

static bool needs_scaling(struct intel_plane_state *state)
{
	int src_w = drm_rect_width(&state->base.src) >> 16;
	int src_h = drm_rect_height(&state->base.src) >> 16;
	int dst_w = drm_rect_width(&state->base.dst);
	int dst_h = drm_rect_height(&state->base.dst);

	return (src_w != dst_w || src_h != dst_h);
}

int intel_plane_atomic_calc_changes(struct drm_crtc_state *crtc_state,
				    struct drm_plane_state *plane_state)
{
	struct intel_crtc_state *pipe_config = to_intel_crtc_state(crtc_state);
	struct drm_crtc *crtc = crtc_state->crtc;
	struct intel_crtc *intel_crtc = to_intel_crtc(crtc);
	struct drm_plane *plane = plane_state->plane;
	struct drm_device *dev = crtc->dev;
	struct drm_i915_private *dev_priv = to_i915(dev);
	struct intel_plane_state *old_plane_state =
		to_intel_plane_state(plane->state);
	bool mode_changed = needs_modeset(crtc_state);
	bool was_crtc_enabled = crtc->state->active;
	bool is_crtc_enabled = crtc_state->active;
	bool turn_off, turn_on, visible, was_visible;
	struct drm_framebuffer *fb = plane_state->fb;
	int ret;

	if (INTEL_GEN(dev_priv) >= 9 && plane->type != DRM_PLANE_TYPE_CURSOR) {
		ret = skl_update_scaler_plane(
			to_intel_crtc_state(crtc_state),
			to_intel_plane_state(plane_state));
		if (ret)
			return ret;
	}

	was_visible = old_plane_state->base.visible;
	visible = plane_state->visible;

	if (!was_crtc_enabled && WARN_ON(was_visible))
		was_visible = false;

	/*
	 * Visibility is calculated as if the crtc was on, but
	 * after scaler setup everything depends on it being off
	 * when the crtc isn't active.
	 *
	 * FIXME this is wrong for watermarks. Watermarks should also
	 * be computed as if the pipe would be active. Perhaps move
	 * per-plane wm computation to the .check_plane() hook, and
	 * only combine the results from all planes in the current place?
	 */
	if (!is_crtc_enabled)
		plane_state->visible = visible = false;

	if (!was_visible && !visible)
		return 0;

	if (fb != old_plane_state->base.fb)
		pipe_config->fb_changed = true;

	turn_off = was_visible && (!visible || mode_changed);
	turn_on = visible && (!was_visible || mode_changed);

	DRM_DEBUG_ATOMIC("[CRTC:%d:%s] has [PLANE:%d:%s] with fb %i\n",
			 intel_crtc->base.base.id,
			 intel_crtc->base.name,
			 plane->base.id, plane->name,
			 fb ? fb->base.id : -1);

	DRM_DEBUG_ATOMIC("[PLANE:%d:%s] visible %i -> %i, off %i, on %i, ms %i\n",
			 plane->base.id, plane->name,
			 was_visible, visible,
			 turn_off, turn_on, mode_changed);

	if (turn_on) {
		pipe_config->update_wm_pre = true;

		/* must disable cxsr around plane enable/disable */
		if (plane->type != DRM_PLANE_TYPE_CURSOR)
			pipe_config->disable_cxsr = true;
	} else if (turn_off) {
		pipe_config->update_wm_post = true;

		/* must disable cxsr around plane enable/disable */
		if (plane->type != DRM_PLANE_TYPE_CURSOR)
			pipe_config->disable_cxsr = true;
	} else if (intel_wm_need_update(plane, plane_state)) {
		/* FIXME bollocks */
		pipe_config->update_wm_pre = true;
		pipe_config->update_wm_post = true;
	}

	/* Pre-gen9 platforms need two-step watermark updates */
	if ((pipe_config->update_wm_pre || pipe_config->update_wm_post) &&
	    INTEL_GEN(dev_priv) < 9 && dev_priv->display.optimize_watermarks)
		to_intel_crtc_state(crtc_state)->wm.need_postvbl_update = true;

	if (visible || was_visible)
		pipe_config->fb_bits |= to_intel_plane(plane)->frontbuffer_bit;

	/*
	 * WaCxSRDisabledForSpriteScaling:ivb
	 *
	 * cstate->update_wm was already set above, so this flag will
	 * take effect when we commit and program watermarks.
	 */
	if (plane->type == DRM_PLANE_TYPE_OVERLAY && IS_IVYBRIDGE(dev_priv) &&
	    needs_scaling(to_intel_plane_state(plane_state)) &&
	    !needs_scaling(old_plane_state))
		pipe_config->disable_lp_wm = true;

	return 0;
}

static bool encoders_cloneable(const struct intel_encoder *a,
			       const struct intel_encoder *b)
{
	/* masks could be asymmetric, so check both ways */
	return a == b || (a->cloneable & (1 << b->type) &&
			  b->cloneable & (1 << a->type));
}

static bool check_single_encoder_cloning(struct drm_atomic_state *state,
					 struct intel_crtc *crtc,
					 struct intel_encoder *encoder)
{
	struct intel_encoder *source_encoder;
	struct drm_connector *connector;
	struct drm_connector_state *connector_state;
	int i;

	for_each_connector_in_state(state, connector, connector_state, i) {
		if (connector_state->crtc != &crtc->base)
			continue;

		source_encoder =
			to_intel_encoder(connector_state->best_encoder);
		if (!encoders_cloneable(encoder, source_encoder))
			return false;
	}

	return true;
}

void
intel_gen9_pipe_scale(struct intel_crtc *intel_crtc,
		      struct intel_crtc_state *pipe_config,
		      int fitting_mode)
{
	const struct drm_display_mode *adjusted_mode =
		&pipe_config->base.adjusted_mode;
	int x = 0, y = 0, width = 0, height = 0;

	/* Native modes don't need fitting */
	if ((adjusted_mode->crtc_hdisplay == pipe_config->pipe_src_w &&
		adjusted_mode->crtc_vdisplay == pipe_config->pipe_src_h) &&
		((pipe_config->pipe_dst_x + pipe_config->pipe_dst_w) ==
		pipe_config->pipe_src_w) &&
		((pipe_config->pipe_dst_y + pipe_config->pipe_dst_h) ==
		pipe_config->pipe_src_w))
		goto done;

	/* Out of boundary, clamping it */
	if ((pipe_config->pipe_dst_x + pipe_config->pipe_dst_w) >
	     adjusted_mode->hdisplay)
		pipe_config->pipe_dst_w =
		(adjusted_mode->hdisplay - pipe_config->pipe_dst_x);

	if ((pipe_config->pipe_dst_y + pipe_config->pipe_dst_h) >
	    adjusted_mode->vdisplay)
		pipe_config->pipe_dst_h =
		(adjusted_mode->vdisplay - pipe_config->pipe_dst_y);

	x = pipe_config->pipe_dst_x;
	y = pipe_config->pipe_dst_y;
	width = pipe_config->pipe_dst_w;
	height = pipe_config->pipe_dst_h;

done:
	pipe_config->pch_pfit.pos = (x << 16) | y;
	pipe_config->pch_pfit.size = (width << 16) | height;
	pipe_config->pch_pfit.enabled = pipe_config->pch_pfit.size != 0;
}

static int skylake_pfiter_calculate(struct drm_crtc *crtc,
				    struct drm_crtc_state *crtc_state)
{
	struct intel_crtc *intel_crtc = to_intel_crtc(crtc);
	struct intel_crtc_state *pipe_config =
		to_intel_crtc_state(crtc_state);
	bool mode_changed = needs_modeset(crtc_state);
	int ret = 0;

	if (((pipe_config->pipe_scaling_mode !=
		intel_crtc->config->pipe_scaling_mode) ||
		(pipe_config->pipe_src_w != intel_crtc->config->pipe_src_w) ||
		(pipe_config->pipe_src_h != intel_crtc->config->pipe_src_h) ||
		(pipe_config->pipe_dst_x != intel_crtc->config->pipe_dst_x) ||
		(pipe_config->pipe_dst_y != intel_crtc->config->pipe_dst_y) ||
		(pipe_config->pipe_dst_w != intel_crtc->config->pipe_dst_w) ||
		(pipe_config->pipe_dst_h != intel_crtc->config->pipe_dst_h)) &&
		(!mode_changed)) {
			pipe_config->update_pipe = true;
	}

	if ((mode_changed) || (pipe_config->update_pipe)) {
		ret = skl_update_scaler_crtc(pipe_config);
		if (!ret) {
			if (pipe_config->pipe_scaling_mode ==
				DRM_MODE_SCALE_CUSTOM) {
				intel_gen9_pipe_scale(intel_crtc, pipe_config,
					pipe_config->pipe_scaling_mode);
			} else {
				intel_pch_panel_fitting(intel_crtc,
						pipe_config,
						pipe_config->pipe_scaling_mode);
			}
			if (pipe_config->pch_pfit.enabled) {
				pipe_config->pipe_dst_x =
					(pipe_config->pch_pfit.pos >> 16);
				pipe_config->pipe_dst_y =
					(pipe_config->pch_pfit.pos & 0xffff);
				pipe_config->pipe_dst_w =
					(pipe_config->pch_pfit.size >> 16);
				pipe_config->pipe_dst_h =
					(pipe_config->pch_pfit.size & 0xffff);
			}
		}
	}
	return ret;
}

static int intel_crtc_atomic_check(struct drm_crtc *crtc,
				   struct drm_crtc_state *crtc_state)
{
	struct drm_device *dev = crtc->dev;
	struct drm_i915_private *dev_priv = to_i915(dev);
	struct intel_crtc *intel_crtc = to_intel_crtc(crtc);
	struct intel_crtc_state *pipe_config =
		to_intel_crtc_state(crtc_state);
	struct drm_atomic_state *state = crtc_state->state;
	int ret;
	bool mode_changed = needs_modeset(crtc_state);

	if (mode_changed && !crtc_state->active)
		pipe_config->update_wm_post = true;

	if (mode_changed && crtc_state->enable &&
	    dev_priv->display.crtc_compute_clock &&
	    !WARN_ON(pipe_config->shared_dpll)) {
		ret = dev_priv->display.crtc_compute_clock(intel_crtc,
							   pipe_config);
		if (ret)
			return ret;
	}

	if (crtc_state->color_mgmt_changed) {
		ret = intel_color_check(crtc, crtc_state);
		if (ret)
			return ret;

		/*
		 * Changing color management on Intel hardware is
		 * handled as part of planes update.
		 */
		crtc_state->planes_changed = true;
	}

	ret = 0;
	if (dev_priv->display.compute_pipe_wm) {
		ret = dev_priv->display.compute_pipe_wm(pipe_config);
		if (ret) {
			DRM_DEBUG_KMS("Target pipe watermarks are invalid\n");
			return ret;
		}
	}

	if (dev_priv->display.compute_intermediate_wm &&
	    !to_intel_atomic_state(state)->skip_intermediate_wm) {
		if (WARN_ON(!dev_priv->display.compute_pipe_wm))
			return 0;

		/*
		 * Calculate 'intermediate' watermarks that satisfy both the
		 * old state and the new state.  We can program these
		 * immediately.
		 */
		ret = dev_priv->display.compute_intermediate_wm(dev,
								intel_crtc,
								pipe_config);
		if (ret) {
			DRM_DEBUG_KMS("No valid intermediate pipe watermarks are possible\n");
			return ret;
		}
	} else if (dev_priv->display.compute_intermediate_wm) {
		if (HAS_PCH_SPLIT(dev_priv) && INTEL_GEN(dev_priv) < 9)
			pipe_config->wm.ilk.intermediate = pipe_config->wm.ilk.optimal;
	}

	if (INTEL_GEN(dev_priv) >= 9) {
		ret = skylake_pfiter_calculate(crtc, crtc_state);
		if (!ret)
			ret = skl_check_pipe_max_pixel_rate(intel_crtc,
							    pipe_config);
		if (!ret)
			ret = intel_atomic_setup_scalers(dev_priv, intel_crtc,
							 pipe_config);
	}

	return ret;
}

static const struct drm_crtc_helper_funcs intel_helper_funcs = {
	.mode_set_base_atomic = intel_pipe_set_base_atomic,
	.atomic_begin = intel_begin_crtc_commit,
	.atomic_flush = intel_finish_crtc_commit,
	.atomic_check = intel_crtc_atomic_check,
};

static void intel_modeset_update_connector_atomic_state(struct drm_device *dev)
{
	struct intel_connector *connector;

	for_each_intel_connector(dev, connector) {
		if (connector->base.state->crtc)
			drm_connector_unreference(&connector->base);

		if (connector->base.encoder) {
			connector->base.state->best_encoder =
				connector->base.encoder;
			connector->base.state->crtc =
				connector->base.encoder->crtc;

			drm_connector_reference(&connector->base);
		} else {
			connector->base.state->best_encoder = NULL;
			connector->base.state->crtc = NULL;
		}
	}
}

static void
connected_sink_compute_bpp(struct intel_connector *connector,
			   struct intel_crtc_state *pipe_config)
{
	const struct drm_display_info *info = &connector->base.display_info;
	int bpp = pipe_config->pipe_bpp;

	DRM_DEBUG_KMS("[CONNECTOR:%d:%s] checking for sink bpp constrains\n",
		      connector->base.base.id,
		      connector->base.name);

	/* Don't use an invalid EDID bpc value */
	if (info->bpc != 0 && info->bpc * 3 < bpp) {
		DRM_DEBUG_KMS("clamping display bpp (was %d) to EDID reported max of %d\n",
			      bpp, info->bpc * 3);
		pipe_config->pipe_bpp = info->bpc * 3;
	}

	/* Clamp bpp to 8 on screens without EDID 1.4 */
	if (info->bpc == 0 && bpp > 24) {
		DRM_DEBUG_KMS("clamping display bpp (was %d) to default limit of 24\n",
			      bpp);
		pipe_config->pipe_bpp = 24;
	}
}

static int
compute_baseline_pipe_bpp(struct intel_crtc *crtc,
			  struct intel_crtc_state *pipe_config)
{
	struct drm_i915_private *dev_priv = to_i915(crtc->base.dev);
	struct drm_atomic_state *state;
	struct drm_connector *connector;
	struct drm_connector_state *connector_state;
	int bpp, i;

	if ((IS_G4X(dev_priv) || IS_VALLEYVIEW(dev_priv) ||
	    IS_CHERRYVIEW(dev_priv)))
		bpp = 10*3;
	else if (INTEL_GEN(dev_priv) >= 5)
		bpp = 12*3;
	else
		bpp = 8*3;


	pipe_config->pipe_bpp = bpp;

	state = pipe_config->base.state;

	/* Clamp display bpp to EDID value */
	for_each_connector_in_state(state, connector, connector_state, i) {
		if (connector_state->crtc != &crtc->base)
			continue;

		connected_sink_compute_bpp(to_intel_connector(connector),
					   pipe_config);
	}

	return bpp;
}

static void intel_dump_crtc_timings(const struct drm_display_mode *mode)
{
	DRM_DEBUG_KMS("crtc timings: %d %d %d %d %d %d %d %d %d, "
			"type: 0x%x flags: 0x%x\n",
		mode->crtc_clock,
		mode->crtc_hdisplay, mode->crtc_hsync_start,
		mode->crtc_hsync_end, mode->crtc_htotal,
		mode->crtc_vdisplay, mode->crtc_vsync_start,
		mode->crtc_vsync_end, mode->crtc_vtotal, mode->type, mode->flags);
}

static inline void
intel_dump_m_n_config(struct intel_crtc_state *pipe_config, char *id,
		      unsigned int lane_count, struct intel_link_m_n *m_n)
{
	DRM_DEBUG_KMS("%s: lanes: %i; gmch_m: %u, gmch_n: %u, link_m: %u, link_n: %u, tu: %u\n",
		      id, lane_count,
		      m_n->gmch_m, m_n->gmch_n,
		      m_n->link_m, m_n->link_n, m_n->tu);
}

static void intel_dump_pipe_config(struct intel_crtc *crtc,
				   struct intel_crtc_state *pipe_config,
				   const char *context)
{
	struct drm_device *dev = crtc->base.dev;
	struct drm_i915_private *dev_priv = to_i915(dev);
	struct drm_plane *plane;
	struct intel_plane *intel_plane;
	struct intel_plane_state *state;
	struct drm_framebuffer *fb;

	DRM_DEBUG_KMS("[CRTC:%d:%s]%s\n",
		      crtc->base.base.id, crtc->base.name, context);

	DRM_DEBUG_KMS("cpu_transcoder: %s, pipe bpp: %i, dithering: %i\n",
		      transcoder_name(pipe_config->cpu_transcoder),
		      pipe_config->pipe_bpp, pipe_config->dither);

	if (pipe_config->has_pch_encoder)
		intel_dump_m_n_config(pipe_config, "fdi",
				      pipe_config->fdi_lanes,
				      &pipe_config->fdi_m_n);

	if (intel_crtc_has_dp_encoder(pipe_config)) {
		intel_dump_m_n_config(pipe_config, "dp m_n",
				pipe_config->lane_count, &pipe_config->dp_m_n);
		if (pipe_config->has_drrs)
			intel_dump_m_n_config(pipe_config, "dp m2_n2",
					      pipe_config->lane_count,
					      &pipe_config->dp_m2_n2);
	}

	DRM_DEBUG_KMS("audio: %i, infoframes: %i\n",
		      pipe_config->has_audio, pipe_config->has_infoframe);

	DRM_DEBUG_KMS("requested mode:\n");
	drm_mode_debug_printmodeline(&pipe_config->base.mode);
	DRM_DEBUG_KMS("adjusted mode:\n");
	drm_mode_debug_printmodeline(&pipe_config->base.adjusted_mode);
	intel_dump_crtc_timings(&pipe_config->base.adjusted_mode);
	DRM_DEBUG_KMS("port clock: %d, pipe src size: %dx%d, pixel rate %d\n",
		      pipe_config->port_clock,
		      pipe_config->pipe_src_w, pipe_config->pipe_src_h,
		      pipe_config->pixel_rate);

	if (INTEL_GEN(dev_priv) >= 9)
		DRM_DEBUG_KMS("num_scalers: %d, scaler_users: 0x%x, scaler_id: %d\n",
			      crtc->num_scalers,
			      pipe_config->scaler_state.scaler_users,
		              pipe_config->scaler_state.scaler_id);

	if (HAS_GMCH_DISPLAY(dev_priv))
		DRM_DEBUG_KMS("gmch pfit: control: 0x%08x, ratios: 0x%08x, lvds border: 0x%08x\n",
			      pipe_config->gmch_pfit.control,
			      pipe_config->gmch_pfit.pgm_ratios,
			      pipe_config->gmch_pfit.lvds_border_bits);
	else
		DRM_DEBUG_KMS("pch pfit: pos: 0x%08x, size: 0x%08x, %s\n",
			      pipe_config->pch_pfit.pos,
			      pipe_config->pch_pfit.size,
		              enableddisabled(pipe_config->pch_pfit.enabled));

	DRM_DEBUG_KMS("ips: %i, double wide: %i\n",
		      pipe_config->ips_enabled, pipe_config->double_wide);

	intel_dpll_dump_hw_state(dev_priv, &pipe_config->dpll_hw_state);

	DRM_DEBUG_KMS("planes on this crtc\n");
	list_for_each_entry(plane, &dev->mode_config.plane_list, head) {
		struct drm_format_name_buf format_name;
		intel_plane = to_intel_plane(plane);
		if (intel_plane->pipe != crtc->pipe)
			continue;

		state = to_intel_plane_state(plane->state);
		fb = state->base.fb;
		if (!fb) {
			DRM_DEBUG_KMS("[PLANE:%d:%s] disabled, scaler_id = %d\n",
				      plane->base.id, plane->name, state->scaler_id);
			continue;
		}

		DRM_DEBUG_KMS("[PLANE:%d:%s] FB:%d, fb = %ux%u format = %s\n",
			      plane->base.id, plane->name,
			      fb->base.id, fb->width, fb->height,
			      drm_get_format_name(fb->format->format, &format_name));
		if (INTEL_GEN(dev_priv) >= 9)
			DRM_DEBUG_KMS("\tscaler:%d src %dx%d+%d+%d dst %dx%d+%d+%d\n",
				      state->scaler_id,
				      state->base.src.x1 >> 16,
				      state->base.src.y1 >> 16,
				      drm_rect_width(&state->base.src) >> 16,
				      drm_rect_height(&state->base.src) >> 16,
				      state->base.dst.x1, state->base.dst.y1,
				      drm_rect_width(&state->base.dst),
				      drm_rect_height(&state->base.dst));
	}
}

static bool check_digital_port_conflicts(struct drm_atomic_state *state)
{
	struct drm_device *dev = state->dev;
	struct drm_connector *connector;
	unsigned int used_ports = 0;
	unsigned int used_mst_ports = 0;

	/*
	 * Walk the connector list instead of the encoder
	 * list to detect the problem on ddi platforms
	 * where there's just one encoder per digital port.
	 */
	drm_for_each_connector(connector, dev) {
		struct drm_connector_state *connector_state;
		struct intel_encoder *encoder;

		connector_state = drm_atomic_get_existing_connector_state(state, connector);
		if (!connector_state)
			connector_state = connector->state;

		if (!connector_state->best_encoder)
			continue;

		encoder = to_intel_encoder(connector_state->best_encoder);

		WARN_ON(!connector_state->crtc);

		switch (encoder->type) {
			unsigned int port_mask;
		case INTEL_OUTPUT_UNKNOWN:
			if (WARN_ON(!HAS_DDI(to_i915(dev))))
				break;
		case INTEL_OUTPUT_DP:
		case INTEL_OUTPUT_HDMI:
		case INTEL_OUTPUT_EDP:
			port_mask = 1 << enc_to_dig_port(&encoder->base)->port;

			/* the same port mustn't appear more than once */
			if (used_ports & port_mask)
				return false;

			used_ports |= port_mask;
			break;
		case INTEL_OUTPUT_DP_MST:
			used_mst_ports |=
				1 << enc_to_mst(&encoder->base)->primary->port;
			break;
		default:
			break;
		}
	}

	/* can't mix MST and SST/HDMI on the same port */
	if (used_ports & used_mst_ports)
		return false;

	return true;
}

static void
clear_intel_crtc_state(struct intel_crtc_state *crtc_state)
{
	struct drm_crtc_state tmp_state;
	struct intel_crtc_scaler_state scaler_state;
	struct intel_dpll_hw_state dpll_hw_state;
	struct intel_shared_dpll *shared_dpll;
	bool force_thru;

	/* FIXME: before the switch to atomic started, a new pipe_config was
	 * kzalloc'd. Code that depends on any field being zero should be
	 * fixed, so that the crtc_state can be safely duplicated. For now,
	 * only fields that are know to not cause problems are preserved. */

	tmp_state = crtc_state->base;
	scaler_state = crtc_state->scaler_state;
	shared_dpll = crtc_state->shared_dpll;
	dpll_hw_state = crtc_state->dpll_hw_state;
	force_thru = crtc_state->pch_pfit.force_thru;

	memset(crtc_state, 0, sizeof *crtc_state);

	crtc_state->base = tmp_state;
	crtc_state->scaler_state = scaler_state;
	crtc_state->shared_dpll = shared_dpll;
	crtc_state->dpll_hw_state = dpll_hw_state;
	crtc_state->pch_pfit.force_thru = force_thru;
}

static int
intel_modeset_pipe_config(struct drm_crtc *crtc,
			  struct intel_crtc_state *pipe_config)
{
	struct drm_atomic_state *state = pipe_config->base.state;
	struct intel_encoder *encoder;
	struct drm_connector *connector;
	struct drm_connector_state *connector_state;
	int base_bpp, ret = -EINVAL;
	int i;
	bool retry = true;

	clear_intel_crtc_state(pipe_config);

	pipe_config->cpu_transcoder =
		(enum transcoder) to_intel_crtc(crtc)->pipe;

	/*
	 * Sanitize sync polarity flags based on requested ones. If neither
	 * positive or negative polarity is requested, treat this as meaning
	 * negative polarity.
	 */
	if (!(pipe_config->base.adjusted_mode.flags &
	      (DRM_MODE_FLAG_PHSYNC | DRM_MODE_FLAG_NHSYNC)))
		pipe_config->base.adjusted_mode.flags |= DRM_MODE_FLAG_NHSYNC;

	if (!(pipe_config->base.adjusted_mode.flags &
	      (DRM_MODE_FLAG_PVSYNC | DRM_MODE_FLAG_NVSYNC)))
		pipe_config->base.adjusted_mode.flags |= DRM_MODE_FLAG_NVSYNC;

	base_bpp = compute_baseline_pipe_bpp(to_intel_crtc(crtc),
					     pipe_config);
	if (base_bpp < 0)
		goto fail;

	/*
	 * Determine the real pipe dimensions. Note that stereo modes can
	 * increase the actual pipe size due to the frame doubling and
	 * insertion of additional space for blanks between the frame. This
	 * is stored in the crtc timings. We use the requested mode to do this
	 * computation to clearly distinguish it from the adjusted mode, which
	 * can be changed by the connectors in the below retry loop.
	 */
	drm_mode_get_hv_timing(&pipe_config->base.mode,
			       &pipe_config->pipe_src_w,
			       &pipe_config->pipe_src_h);

	for_each_connector_in_state(state, connector, connector_state, i) {
		if (connector_state->crtc != crtc)
			continue;

		encoder = to_intel_encoder(connector_state->best_encoder);

		if (!check_single_encoder_cloning(state, to_intel_crtc(crtc), encoder)) {
			DRM_DEBUG_KMS("rejecting invalid cloning configuration\n");
			goto fail;
		}

		/*
		 * Determine output_types before calling the .compute_config()
		 * hooks so that the hooks can use this information safely.
		 */
		pipe_config->output_types |= 1 << encoder->type;
	}

	pipe_config->pipe_dst_w = pipe_config->pipe_src_w;
	pipe_config->pipe_dst_h = pipe_config->pipe_src_h;
	pipe_config->base.dst_w = pipe_config->pipe_src_w;
	pipe_config->base.dst_h = pipe_config->pipe_src_h;
	pipe_config->base.src_w = pipe_config->pipe_src_w;
	pipe_config->base.src_h = pipe_config->pipe_src_h;

encoder_retry:
	/* Ensure the port clock defaults are reset when retrying. */
	pipe_config->port_clock = 0;
	pipe_config->pixel_multiplier = 1;

	/* Fill in default crtc timings, allow encoders to overwrite them. */
	drm_mode_set_crtcinfo(&pipe_config->base.adjusted_mode,
			      CRTC_STEREO_DOUBLE);

	/* Pass our mode to the connectors and the CRTC to give them a chance to
	 * adjust it according to limitations or connector properties, and also
	 * a chance to reject the mode entirely.
	 */
	for_each_connector_in_state(state, connector, connector_state, i) {
		if (connector_state->crtc != crtc)
			continue;

		encoder = to_intel_encoder(connector_state->best_encoder);

		if (!(encoder->compute_config(encoder, pipe_config, connector_state))) {
			DRM_DEBUG_KMS("Encoder config failure\n");
			goto fail;
		}
	}

	/* Set default port clock if not overwritten by the encoder. Needs to be
	 * done afterwards in case the encoder adjusts the mode. */
	if (!pipe_config->port_clock)
		pipe_config->port_clock = pipe_config->base.adjusted_mode.crtc_clock
			* pipe_config->pixel_multiplier;

	ret = intel_crtc_compute_config(to_intel_crtc(crtc), pipe_config);
	if (ret < 0) {
		DRM_DEBUG_KMS("CRTC fixup failed\n");
		goto fail;
	}

	if (ret == RETRY) {
		if (WARN(!retry, "loop in pipe configuration computation\n")) {
			ret = -EINVAL;
			goto fail;
		}

		DRM_DEBUG_KMS("CRTC bw constrained, retrying\n");
		retry = false;
		goto encoder_retry;
	}

	/* Dithering seems to not pass-through bits correctly when it should, so
	 * only enable it on 6bpc panels and when its not a compliance
	 * test requesting 6bpc video pattern.
	 */
	pipe_config->dither = (pipe_config->pipe_bpp == 6*3) &&
		!pipe_config->dither_force_disable;
	DRM_DEBUG_KMS("hw max bpp: %i, pipe bpp: %i, dithering: %i\n",
		      base_bpp, pipe_config->pipe_bpp, pipe_config->dither);

fail:
	return ret;
}

static void
intel_modeset_update_crtc_state(struct drm_atomic_state *state)
{
	struct drm_crtc *crtc;
	struct drm_crtc_state *crtc_state;
	int i;

	/* Double check state. */
	for_each_crtc_in_state(state, crtc, crtc_state, i) {
		to_intel_crtc(crtc)->config = to_intel_crtc_state(crtc->state);

		/* Update hwmode for vblank functions */
		if (crtc->state->active)
			crtc->hwmode = crtc->state->adjusted_mode;
		else
			crtc->hwmode.crtc_clock = 0;

		/*
		 * Update legacy state to satisfy fbc code. This can
		 * be removed when fbc uses the atomic state.
		 */
		if (crtc->primary &&
			drm_atomic_get_existing_plane_state(state, crtc->primary)) {
			struct drm_plane_state *plane_state = crtc->primary->state;

			crtc->primary->fb = plane_state->fb;
			crtc->x = plane_state->src_x >> 16;
			crtc->y = plane_state->src_y >> 16;
		}
	}
}

static bool intel_fuzzy_clock_check(int clock1, int clock2)
{
	int diff;

	if (clock1 == clock2)
		return true;

	if (!clock1 || !clock2)
		return false;

	diff = abs(clock1 - clock2);

	if (((((diff + clock1 + clock2) * 100)) / (clock1 + clock2)) < 105)
		return true;

	return false;
}

static bool
intel_compare_m_n(unsigned int m, unsigned int n,
		  unsigned int m2, unsigned int n2,
		  bool exact)
{
	if (m == m2 && n == n2)
		return true;

	if (exact || !m || !n || !m2 || !n2)
		return false;

	BUILD_BUG_ON(DATA_LINK_M_N_MASK > INT_MAX);

	if (n > n2) {
		while (n > n2) {
			m2 <<= 1;
			n2 <<= 1;
		}
	} else if (n < n2) {
		while (n < n2) {
			m <<= 1;
			n <<= 1;
		}
	}

	if (n != n2)
		return false;

	return intel_fuzzy_clock_check(m, m2);
}

static bool
intel_compare_link_m_n(const struct intel_link_m_n *m_n,
		       struct intel_link_m_n *m2_n2,
		       bool adjust)
{
	if (m_n->tu == m2_n2->tu &&
	    intel_compare_m_n(m_n->gmch_m, m_n->gmch_n,
			      m2_n2->gmch_m, m2_n2->gmch_n, !adjust) &&
	    intel_compare_m_n(m_n->link_m, m_n->link_n,
			      m2_n2->link_m, m2_n2->link_n, !adjust)) {
		if (adjust)
			*m2_n2 = *m_n;

		return true;
	}

	return false;
}

static void __printf(3, 4)
pipe_config_err(bool adjust, const char *name, const char *format, ...)
{
	char *level;
	unsigned int category;
	struct va_format vaf;
	va_list args;

	if (adjust) {
		level = KERN_DEBUG;
		category = DRM_UT_KMS;
	} else {
		level = KERN_ERR;
		category = DRM_UT_NONE;
	}

	va_start(args, format);
	vaf.fmt = format;
	vaf.va = &args;

	drm_printk(level, category, "mismatch in %s %pV", name, &vaf);

	va_end(args);
}

static bool
intel_pipe_config_compare(struct drm_i915_private *dev_priv,
			  struct intel_crtc_state *current_config,
			  struct intel_crtc_state *pipe_config,
			  bool adjust)
{
	bool ret = true;

#define PIPE_CONF_CHECK_X(name)	\
	if (current_config->name != pipe_config->name) { \
		pipe_config_err(adjust, __stringify(name), \
			  "(expected 0x%08x, found 0x%08x)\n", \
			  current_config->name, \
			  pipe_config->name); \
		ret = false; \
	}

#define PIPE_CONF_CHECK_I(name)	\
	if (current_config->name != pipe_config->name) { \
		pipe_config_err(adjust, __stringify(name), \
			  "(expected %i, found %i)\n", \
			  current_config->name, \
			  pipe_config->name); \
		ret = false; \
	}

#define PIPE_CONF_CHECK_P(name)	\
	if (current_config->name != pipe_config->name) { \
		pipe_config_err(adjust, __stringify(name), \
			  "(expected %p, found %p)\n", \
			  current_config->name, \
			  pipe_config->name); \
		ret = false; \
	}

#define PIPE_CONF_CHECK_M_N(name) \
	if (!intel_compare_link_m_n(&current_config->name, \
				    &pipe_config->name,\
				    adjust)) { \
		pipe_config_err(adjust, __stringify(name), \
			  "(expected tu %i gmch %i/%i link %i/%i, " \
			  "found tu %i, gmch %i/%i link %i/%i)\n", \
			  current_config->name.tu, \
			  current_config->name.gmch_m, \
			  current_config->name.gmch_n, \
			  current_config->name.link_m, \
			  current_config->name.link_n, \
			  pipe_config->name.tu, \
			  pipe_config->name.gmch_m, \
			  pipe_config->name.gmch_n, \
			  pipe_config->name.link_m, \
			  pipe_config->name.link_n); \
		ret = false; \
	}

/* This is required for BDW+ where there is only one set of registers for
 * switching between high and low RR.
 * This macro can be used whenever a comparison has to be made between one
 * hw state and multiple sw state variables.
 */
#define PIPE_CONF_CHECK_M_N_ALT(name, alt_name) \
	if (!intel_compare_link_m_n(&current_config->name, \
				    &pipe_config->name, adjust) && \
	    !intel_compare_link_m_n(&current_config->alt_name, \
				    &pipe_config->name, adjust)) { \
		pipe_config_err(adjust, __stringify(name), \
			  "(expected tu %i gmch %i/%i link %i/%i, " \
			  "or tu %i gmch %i/%i link %i/%i, " \
			  "found tu %i, gmch %i/%i link %i/%i)\n", \
			  current_config->name.tu, \
			  current_config->name.gmch_m, \
			  current_config->name.gmch_n, \
			  current_config->name.link_m, \
			  current_config->name.link_n, \
			  current_config->alt_name.tu, \
			  current_config->alt_name.gmch_m, \
			  current_config->alt_name.gmch_n, \
			  current_config->alt_name.link_m, \
			  current_config->alt_name.link_n, \
			  pipe_config->name.tu, \
			  pipe_config->name.gmch_m, \
			  pipe_config->name.gmch_n, \
			  pipe_config->name.link_m, \
			  pipe_config->name.link_n); \
		ret = false; \
	}

#define PIPE_CONF_CHECK_FLAGS(name, mask)	\
	if ((current_config->name ^ pipe_config->name) & (mask)) { \
		pipe_config_err(adjust, __stringify(name), \
			  "(%x) (expected %i, found %i)\n", \
			  (mask), \
			  current_config->name & (mask), \
			  pipe_config->name & (mask)); \
		ret = false; \
	}

#define PIPE_CONF_CHECK_CLOCK_FUZZY(name) \
	if (!intel_fuzzy_clock_check(current_config->name, pipe_config->name)) { \
		pipe_config_err(adjust, __stringify(name), \
			  "(expected %i, found %i)\n", \
			  current_config->name, \
			  pipe_config->name); \
		ret = false; \
	}

#define PIPE_CONF_QUIRK(quirk)	\
	((current_config->quirks | pipe_config->quirks) & (quirk))

	PIPE_CONF_CHECK_I(cpu_transcoder);

	PIPE_CONF_CHECK_I(has_pch_encoder);
	PIPE_CONF_CHECK_I(fdi_lanes);
	PIPE_CONF_CHECK_M_N(fdi_m_n);

	PIPE_CONF_CHECK_I(lane_count);
	PIPE_CONF_CHECK_X(lane_lat_optim_mask);

	if (INTEL_GEN(dev_priv) < 8) {
		PIPE_CONF_CHECK_M_N(dp_m_n);

		if (current_config->has_drrs)
			PIPE_CONF_CHECK_M_N(dp_m2_n2);
	} else
		PIPE_CONF_CHECK_M_N_ALT(dp_m_n, dp_m2_n2);

	PIPE_CONF_CHECK_X(output_types);

	PIPE_CONF_CHECK_I(base.adjusted_mode.crtc_hdisplay);
	PIPE_CONF_CHECK_I(base.adjusted_mode.crtc_htotal);
	PIPE_CONF_CHECK_I(base.adjusted_mode.crtc_hblank_start);
	PIPE_CONF_CHECK_I(base.adjusted_mode.crtc_hblank_end);
	PIPE_CONF_CHECK_I(base.adjusted_mode.crtc_hsync_start);
	PIPE_CONF_CHECK_I(base.adjusted_mode.crtc_hsync_end);

	PIPE_CONF_CHECK_I(base.adjusted_mode.crtc_vdisplay);
	PIPE_CONF_CHECK_I(base.adjusted_mode.crtc_vtotal);
	PIPE_CONF_CHECK_I(base.adjusted_mode.crtc_vblank_start);
	PIPE_CONF_CHECK_I(base.adjusted_mode.crtc_vblank_end);
	PIPE_CONF_CHECK_I(base.adjusted_mode.crtc_vsync_start);
	PIPE_CONF_CHECK_I(base.adjusted_mode.crtc_vsync_end);

	PIPE_CONF_CHECK_I(pixel_multiplier);
	PIPE_CONF_CHECK_I(has_hdmi_sink);
	if ((INTEL_GEN(dev_priv) < 8 && !IS_HASWELL(dev_priv)) ||
	    IS_VALLEYVIEW(dev_priv) || IS_CHERRYVIEW(dev_priv))
		PIPE_CONF_CHECK_I(limited_color_range);
	PIPE_CONF_CHECK_I(has_infoframe);

	PIPE_CONF_CHECK_I(has_audio);

	PIPE_CONF_CHECK_FLAGS(base.adjusted_mode.flags,
			      DRM_MODE_FLAG_INTERLACE);

	if (!PIPE_CONF_QUIRK(PIPE_CONFIG_QUIRK_MODE_SYNC_FLAGS)) {
		PIPE_CONF_CHECK_FLAGS(base.adjusted_mode.flags,
				      DRM_MODE_FLAG_PHSYNC);
		PIPE_CONF_CHECK_FLAGS(base.adjusted_mode.flags,
				      DRM_MODE_FLAG_NHSYNC);
		PIPE_CONF_CHECK_FLAGS(base.adjusted_mode.flags,
				      DRM_MODE_FLAG_PVSYNC);
		PIPE_CONF_CHECK_FLAGS(base.adjusted_mode.flags,
				      DRM_MODE_FLAG_NVSYNC);
	}

	PIPE_CONF_CHECK_X(gmch_pfit.control);
	/* pfit ratios are autocomputed by the hw on gen4+ */
	if (INTEL_GEN(dev_priv) < 4)
		PIPE_CONF_CHECK_X(gmch_pfit.pgm_ratios);
	PIPE_CONF_CHECK_X(gmch_pfit.lvds_border_bits);

	if (!adjust) {
		PIPE_CONF_CHECK_I(pipe_src_w);
		PIPE_CONF_CHECK_I(pipe_src_h);

		PIPE_CONF_CHECK_I(pch_pfit.enabled);
		if (current_config->pch_pfit.enabled) {
			PIPE_CONF_CHECK_X(pch_pfit.pos);
			PIPE_CONF_CHECK_X(pch_pfit.size);
		}

		PIPE_CONF_CHECK_I(scaler_state.scaler_id);
		PIPE_CONF_CHECK_CLOCK_FUZZY(pixel_rate);
	}

	/* BDW+ don't expose a synchronous way to read the state */
	if (IS_HASWELL(dev_priv))
		PIPE_CONF_CHECK_I(ips_enabled);

	PIPE_CONF_CHECK_I(double_wide);

	PIPE_CONF_CHECK_P(shared_dpll);
	PIPE_CONF_CHECK_X(dpll_hw_state.dpll);
	PIPE_CONF_CHECK_X(dpll_hw_state.dpll_md);
	PIPE_CONF_CHECK_X(dpll_hw_state.fp0);
	PIPE_CONF_CHECK_X(dpll_hw_state.fp1);
	PIPE_CONF_CHECK_X(dpll_hw_state.wrpll);
	PIPE_CONF_CHECK_X(dpll_hw_state.spll);
	PIPE_CONF_CHECK_X(dpll_hw_state.ctrl1);
	PIPE_CONF_CHECK_X(dpll_hw_state.cfgcr1);
	PIPE_CONF_CHECK_X(dpll_hw_state.cfgcr2);

	PIPE_CONF_CHECK_X(dsi_pll.ctrl);
	PIPE_CONF_CHECK_X(dsi_pll.div);

	if (IS_G4X(dev_priv) || INTEL_GEN(dev_priv) >= 5)
		PIPE_CONF_CHECK_I(pipe_bpp);

	PIPE_CONF_CHECK_CLOCK_FUZZY(base.adjusted_mode.crtc_clock);
	PIPE_CONF_CHECK_CLOCK_FUZZY(port_clock);

#undef PIPE_CONF_CHECK_X
#undef PIPE_CONF_CHECK_I
#undef PIPE_CONF_CHECK_P
#undef PIPE_CONF_CHECK_FLAGS
#undef PIPE_CONF_CHECK_CLOCK_FUZZY
#undef PIPE_CONF_QUIRK

	return ret;
}

static void intel_pipe_config_sanity_check(struct drm_i915_private *dev_priv,
					   const struct intel_crtc_state *pipe_config)
{
	if (pipe_config->has_pch_encoder) {
		int fdi_dotclock = intel_dotclock_calculate(intel_fdi_link_freq(dev_priv, pipe_config),
							    &pipe_config->fdi_m_n);
		int dotclock = pipe_config->base.adjusted_mode.crtc_clock;

		/*
		 * FDI already provided one idea for the dotclock.
		 * Yell if the encoder disagrees.
		 */
		WARN(!intel_fuzzy_clock_check(fdi_dotclock, dotclock),
		     "FDI dotclock and encoder dotclock mismatch, fdi: %i, encoder: %i\n",
		     fdi_dotclock, dotclock);
	}
}

static bool is_plane_avail_on_pipe(struct drm_i915_private *dev_priv, int plane,
		enum pipe pipe)
{
	int planes_mask = 0;

	/* non virtual or native environment */
	if(!i915.avail_planes_per_pipe)
		return true;
	planes_mask = AVAIL_PLANE_PER_PIPE(dev_priv,
			i915.avail_planes_per_pipe, pipe);
	return (planes_mask & BIT(plane));

}

static void verify_wm_state(struct drm_crtc *crtc,
			    struct drm_crtc_state *new_state)
{
	struct drm_i915_private *dev_priv = to_i915(crtc->dev);
	struct skl_ddb_allocation hw_ddb, *sw_ddb;
	struct skl_pipe_wm hw_wm, *sw_wm;
	struct skl_plane_wm *hw_plane_wm, *sw_plane_wm;
	struct skl_ddb_entry *hw_ddb_entry, *sw_ddb_entry;
	struct intel_crtc *intel_crtc = to_intel_crtc(crtc);
	const enum pipe pipe = intel_crtc->pipe;
	int plane, level, max_level = ilk_wm_max_level(dev_priv);

	if (INTEL_GEN(dev_priv) < 9 || !new_state->active)
		return;

	skl_pipe_wm_get_hw_state(crtc, &hw_wm);
	sw_wm = &to_intel_crtc_state(new_state)->wm.skl.optimal;

	skl_ddb_get_hw_state(dev_priv, &hw_ddb);
	sw_ddb = &dev_priv->wm.skl_hw.ddb;

	/* planes */
	for_each_universal_plane(dev_priv, pipe, plane) {
		if (!is_plane_avail_on_pipe(dev_priv, plane, pipe))
			continue;
		hw_plane_wm = &hw_wm.planes[plane];
		sw_plane_wm = &sw_wm->planes[plane];

		/* Watermarks */
		for (level = 0; level <= max_level; level++) {
			if (skl_wm_level_equals(&hw_plane_wm->wm[level],
						&sw_plane_wm->wm[level]))
				continue;

			DRM_ERROR("mismatch in WM pipe %c plane %d level %d (expected e=%d b=%u l=%u, got e=%d b=%u l=%u)\n",
				  pipe_name(pipe), plane + 1, level,
				  sw_plane_wm->wm[level].plane_en,
				  sw_plane_wm->wm[level].plane_res_b,
				  sw_plane_wm->wm[level].plane_res_l,
				  hw_plane_wm->wm[level].plane_en,
				  hw_plane_wm->wm[level].plane_res_b,
				  hw_plane_wm->wm[level].plane_res_l);
		}

		if (!skl_wm_level_equals(&hw_plane_wm->trans_wm,
					 &sw_plane_wm->trans_wm)) {
			DRM_ERROR("mismatch in trans WM pipe %c plane %d (expected e=%d b=%u l=%u, got e=%d b=%u l=%u)\n",
				  pipe_name(pipe), plane + 1,
				  sw_plane_wm->trans_wm.plane_en,
				  sw_plane_wm->trans_wm.plane_res_b,
				  sw_plane_wm->trans_wm.plane_res_l,
				  hw_plane_wm->trans_wm.plane_en,
				  hw_plane_wm->trans_wm.plane_res_b,
				  hw_plane_wm->trans_wm.plane_res_l);
		}

		/* DDB */
		hw_ddb_entry = &hw_ddb.plane[pipe][plane];
		sw_ddb_entry = &sw_ddb->plane[pipe][plane];

		if (!skl_ddb_entry_equal(hw_ddb_entry, sw_ddb_entry)) {
			DRM_ERROR("mismatch in DDB state pipe %c plane %d (expected (%u,%u), found (%u,%u))\n",
				  pipe_name(pipe), plane + 1,
				  sw_ddb_entry->start, sw_ddb_entry->end,
				  hw_ddb_entry->start, hw_ddb_entry->end);
		}
	}

	/*
	 * cursor
	 * If the cursor plane isn't active, we may not have updated it's ddb
	 * allocation. In that case since the ddb allocation will be updated
	 * once the plane becomes visible, we can skip this check
	 */
	if (intel_crtc->cursor_addr) {
		hw_plane_wm = &hw_wm.planes[PLANE_CURSOR];
		sw_plane_wm = &sw_wm->planes[PLANE_CURSOR];

		/* Watermarks */
		for (level = 0; level <= max_level; level++) {
			if (skl_wm_level_equals(&hw_plane_wm->wm[level],
						&sw_plane_wm->wm[level]))
				continue;

			DRM_ERROR("mismatch in WM pipe %c cursor level %d (expected e=%d b=%u l=%u, got e=%d b=%u l=%u)\n",
				  pipe_name(pipe), level,
				  sw_plane_wm->wm[level].plane_en,
				  sw_plane_wm->wm[level].plane_res_b,
				  sw_plane_wm->wm[level].plane_res_l,
				  hw_plane_wm->wm[level].plane_en,
				  hw_plane_wm->wm[level].plane_res_b,
				  hw_plane_wm->wm[level].plane_res_l);
		}

		if (!skl_wm_level_equals(&hw_plane_wm->trans_wm,
					 &sw_plane_wm->trans_wm)) {
			DRM_ERROR("mismatch in trans WM pipe %c cursor (expected e=%d b=%u l=%u, got e=%d b=%u l=%u)\n",
				  pipe_name(pipe),
				  sw_plane_wm->trans_wm.plane_en,
				  sw_plane_wm->trans_wm.plane_res_b,
				  sw_plane_wm->trans_wm.plane_res_l,
				  hw_plane_wm->trans_wm.plane_en,
				  hw_plane_wm->trans_wm.plane_res_b,
				  hw_plane_wm->trans_wm.plane_res_l);
		}

		/* DDB */
		hw_ddb_entry = &hw_ddb.plane[pipe][PLANE_CURSOR];
		sw_ddb_entry = &sw_ddb->plane[pipe][PLANE_CURSOR];

		if (!skl_ddb_entry_equal(hw_ddb_entry, sw_ddb_entry)) {
			DRM_ERROR("mismatch in DDB state pipe %c cursor (expected (%u,%u), found (%u,%u))\n",
				  pipe_name(pipe),
				  sw_ddb_entry->start, sw_ddb_entry->end,
				  hw_ddb_entry->start, hw_ddb_entry->end);
		}
	}
}

static void
verify_connector_state(struct drm_device *dev,
		       struct drm_atomic_state *state,
		       struct drm_crtc *crtc)
{
	struct drm_connector *connector;
	struct drm_connector_state *old_conn_state;
	int i;

	for_each_connector_in_state(state, connector, old_conn_state, i) {
		struct drm_encoder *encoder = connector->encoder;
		struct drm_connector_state *state = connector->state;

		if (state->crtc != crtc)
			continue;

		intel_connector_verify_state(to_intel_connector(connector));

		I915_STATE_WARN(state->best_encoder != encoder,
		     "connector's atomic encoder doesn't match legacy encoder\n");
	}
}

static void
verify_encoder_state(struct drm_device *dev)
{
	struct intel_encoder *encoder;
	struct intel_connector *connector;

	for_each_intel_encoder(dev, encoder) {
		bool enabled = false;
		enum pipe pipe;

		DRM_DEBUG_KMS("[ENCODER:%d:%s]\n",
			      encoder->base.base.id,
			      encoder->base.name);

		for_each_intel_connector(dev, connector) {
			if (connector->base.state->best_encoder != &encoder->base)
				continue;
			enabled = true;

			I915_STATE_WARN(connector->base.state->crtc !=
					encoder->base.crtc,
			     "connector's crtc doesn't match encoder crtc\n");
		}

		I915_STATE_WARN(!!encoder->base.crtc != enabled,
		     "encoder's enabled state mismatch "
		     "(expected %i, found %i)\n",
		     !!encoder->base.crtc, enabled);

		if (!encoder->base.crtc) {
			bool active;

			active = encoder->get_hw_state(encoder, &pipe);
			I915_STATE_WARN(active,
			     "encoder detached but still enabled on pipe %c.\n",
			     pipe_name(pipe));
		}
	}
}

static void
verify_crtc_state(struct drm_crtc *crtc,
		  struct drm_crtc_state *old_crtc_state,
		  struct drm_crtc_state *new_crtc_state)
{
	struct drm_device *dev = crtc->dev;
	struct drm_i915_private *dev_priv = to_i915(dev);
	struct intel_encoder *encoder;
	struct intel_crtc *intel_crtc = to_intel_crtc(crtc);
	struct intel_crtc_state *pipe_config, *sw_config;
	struct drm_atomic_state *old_state;
	bool active;

	old_state = old_crtc_state->state;
	__drm_atomic_helper_crtc_destroy_state(old_crtc_state);
	pipe_config = to_intel_crtc_state(old_crtc_state);
	memset(pipe_config, 0, sizeof(*pipe_config));
	pipe_config->base.crtc = crtc;
	pipe_config->base.state = old_state;

	DRM_DEBUG_KMS("[CRTC:%d:%s]\n", crtc->base.id, crtc->name);

	active = dev_priv->display.get_pipe_config(intel_crtc, pipe_config);

	/* hw state is inconsistent with the pipe quirk */
	if ((intel_crtc->pipe == PIPE_A && dev_priv->quirks & QUIRK_PIPEA_FORCE) ||
	    (intel_crtc->pipe == PIPE_B && dev_priv->quirks & QUIRK_PIPEB_FORCE))
		active = new_crtc_state->active;

	I915_STATE_WARN(new_crtc_state->active != active,
	     "crtc active state doesn't match with hw state "
	     "(expected %i, found %i)\n", new_crtc_state->active, active);

	I915_STATE_WARN(intel_crtc->active != new_crtc_state->active,
	     "transitional active state does not match atomic hw state "
	     "(expected %i, found %i)\n", new_crtc_state->active, intel_crtc->active);

	for_each_encoder_on_crtc(dev, crtc, encoder) {
		enum pipe pipe;

		active = encoder->get_hw_state(encoder, &pipe);
		I915_STATE_WARN(active != new_crtc_state->active,
			"[ENCODER:%i] active %i with crtc active %i\n",
			encoder->base.base.id, active, new_crtc_state->active);

		I915_STATE_WARN(active && intel_crtc->pipe != pipe,
				"Encoder connected to wrong pipe %c\n",
				pipe_name(pipe));

		if (active) {
			pipe_config->output_types |= 1 << encoder->type;
			encoder->get_config(encoder, pipe_config);
		}
	}

	intel_crtc_compute_pixel_rate(pipe_config);

	if (!new_crtc_state->active)
		return;

	intel_pipe_config_sanity_check(dev_priv, pipe_config);

	sw_config = to_intel_crtc_state(crtc->state);
	if (!intel_pipe_config_compare(dev_priv, sw_config,
				       pipe_config, false)) {
		I915_STATE_WARN(1, "pipe state doesn't match!\n");
		intel_dump_pipe_config(intel_crtc, pipe_config,
				       "[hw state]");
		intel_dump_pipe_config(intel_crtc, sw_config,
				       "[sw state]");
	}
}

static void
verify_single_dpll_state(struct drm_i915_private *dev_priv,
			 struct intel_shared_dpll *pll,
			 struct drm_crtc *crtc,
			 struct drm_crtc_state *new_state)
{
	struct intel_dpll_hw_state dpll_hw_state;
	unsigned crtc_mask;
	bool active;

	memset(&dpll_hw_state, 0, sizeof(dpll_hw_state));

	DRM_DEBUG_KMS("%s\n", pll->name);

	active = pll->funcs.get_hw_state(dev_priv, pll, &dpll_hw_state);

	if (!(pll->flags & INTEL_DPLL_ALWAYS_ON)) {
		I915_STATE_WARN(!pll->on && pll->active_mask,
		     "pll in active use but not on in sw tracking\n");
		I915_STATE_WARN(pll->on && !pll->active_mask,
		     "pll is on but not used by any active crtc\n");
		I915_STATE_WARN(pll->on != active,
		     "pll on state mismatch (expected %i, found %i)\n",
		     pll->on, active);
	}

	if (!crtc) {
		I915_STATE_WARN(pll->active_mask & ~pll->state.crtc_mask,
				"more active pll users than references: %x vs %x\n",
				pll->active_mask, pll->state.crtc_mask);

		return;
	}

	crtc_mask = 1 << drm_crtc_index(crtc);

	if (new_state->active)
		I915_STATE_WARN(!(pll->active_mask & crtc_mask),
				"pll active mismatch (expected pipe %c in active mask 0x%02x)\n",
				pipe_name(to_intel_crtc(crtc)->pipe),
				pll->active_mask);
	else
		I915_STATE_WARN(pll->active_mask & crtc_mask,
				"pll active mismatch (didn't expect pipe %c in active mask 0x%02x)\n",
				pipe_name(to_intel_crtc(crtc)->pipe),
				pll->active_mask);

	I915_STATE_WARN(!(pll->state.crtc_mask & crtc_mask),
			"pll enabled crtcs mismatch (expected 0x%x in 0x%02x)\n",
			crtc_mask, pll->state.crtc_mask);

	I915_STATE_WARN(pll->on && memcmp(&pll->state.hw_state,
					  &dpll_hw_state,
					  sizeof(dpll_hw_state)),
			"pll hw state mismatch\n");
}

static void
verify_shared_dpll_state(struct drm_device *dev, struct drm_crtc *crtc,
			 struct drm_crtc_state *old_crtc_state,
			 struct drm_crtc_state *new_crtc_state)
{
	struct drm_i915_private *dev_priv = to_i915(dev);
	struct intel_crtc_state *old_state = to_intel_crtc_state(old_crtc_state);
	struct intel_crtc_state *new_state = to_intel_crtc_state(new_crtc_state);

	if (new_state->shared_dpll)
		verify_single_dpll_state(dev_priv, new_state->shared_dpll, crtc, new_crtc_state);

	if (old_state->shared_dpll &&
	    old_state->shared_dpll != new_state->shared_dpll) {
		unsigned crtc_mask = 1 << drm_crtc_index(crtc);
		struct intel_shared_dpll *pll = old_state->shared_dpll;

		I915_STATE_WARN(pll->active_mask & crtc_mask,
				"pll active mismatch (didn't expect pipe %c in active mask)\n",
				pipe_name(to_intel_crtc(crtc)->pipe));
		I915_STATE_WARN(pll->state.crtc_mask & crtc_mask,
				"pll enabled crtcs mismatch (found %x in enabled mask)\n",
				pipe_name(to_intel_crtc(crtc)->pipe));
	}
}

static void
intel_modeset_verify_crtc(struct drm_crtc *crtc,
			  struct drm_atomic_state *state,
			  struct drm_crtc_state *old_state,
			  struct drm_crtc_state *new_state)
{
	if (!needs_modeset(new_state) &&
	    !to_intel_crtc_state(new_state)->update_pipe)
		return;

	verify_wm_state(crtc, new_state);
	verify_connector_state(crtc->dev, state, crtc);
	verify_crtc_state(crtc, old_state, new_state);
	verify_shared_dpll_state(crtc->dev, crtc, old_state, new_state);
}

static void
verify_disabled_dpll_state(struct drm_device *dev)
{
	struct drm_i915_private *dev_priv = to_i915(dev);
	int i;

	for (i = 0; i < dev_priv->num_shared_dpll; i++)
		verify_single_dpll_state(dev_priv, &dev_priv->shared_dplls[i], NULL, NULL);
}

static void
intel_modeset_verify_disabled(struct drm_device *dev,
			      struct drm_atomic_state *state)
{
	verify_encoder_state(dev);
	verify_connector_state(dev, state, NULL);
	verify_disabled_dpll_state(dev);
}

static void update_scanline_offset(struct intel_crtc *crtc)
{
	struct drm_i915_private *dev_priv = to_i915(crtc->base.dev);

	/*
	 * The scanline counter increments at the leading edge of hsync.
	 *
	 * On most platforms it starts counting from vtotal-1 on the
	 * first active line. That means the scanline counter value is
	 * always one less than what we would expect. Ie. just after
	 * start of vblank, which also occurs at start of hsync (on the
	 * last active line), the scanline counter will read vblank_start-1.
	 *
	 * On gen2 the scanline counter starts counting from 1 instead
	 * of vtotal-1, so we have to subtract one (or rather add vtotal-1
	 * to keep the value positive), instead of adding one.
	 *
	 * On HSW+ the behaviour of the scanline counter depends on the output
	 * type. For DP ports it behaves like most other platforms, but on HDMI
	 * there's an extra 1 line difference. So we need to add two instead of
	 * one to the value.
	 *
	 * On VLV/CHV DSI the scanline counter would appear to increment
	 * approx. 1/3 of a scanline before start of vblank. Unfortunately
	 * that means we can't tell whether we're in vblank or not while
	 * we're on that particular line. We must still set scanline_offset
	 * to 1 so that the vblank timestamps come out correct when we query
	 * the scanline counter from within the vblank interrupt handler.
	 * However if queried just before the start of vblank we'll get an
	 * answer that's slightly in the future.
	 */
	if (IS_GEN2(dev_priv)) {
		const struct drm_display_mode *adjusted_mode = &crtc->config->base.adjusted_mode;
		int vtotal;

		vtotal = adjusted_mode->crtc_vtotal;
		if (adjusted_mode->flags & DRM_MODE_FLAG_INTERLACE)
			vtotal /= 2;

		crtc->scanline_offset = vtotal - 1;
	} else if (HAS_DDI(dev_priv) &&
		   intel_crtc_has_type(crtc->config, INTEL_OUTPUT_HDMI)) {
		crtc->scanline_offset = 2;
	} else
		crtc->scanline_offset = 1;
}

static void intel_modeset_clear_plls(struct drm_atomic_state *state)
{
	struct drm_device *dev = state->dev;
	struct drm_i915_private *dev_priv = to_i915(dev);
	struct drm_crtc *crtc;
	struct drm_crtc_state *crtc_state;
	int i;

	if (!dev_priv->display.crtc_compute_clock)
		return;

	for_each_crtc_in_state(state, crtc, crtc_state, i) {
		struct intel_crtc *intel_crtc = to_intel_crtc(crtc);
		struct intel_shared_dpll *old_dpll =
			to_intel_crtc_state(crtc->state)->shared_dpll;

		if (!needs_modeset(crtc_state))
			continue;

		to_intel_crtc_state(crtc_state)->shared_dpll = NULL;

		if (!old_dpll)
			continue;

		intel_release_shared_dpll(old_dpll, intel_crtc, state);
	}
}

/*
 * This implements the workaround described in the "notes" section of the mode
 * set sequence documentation. When going from no pipes or single pipe to
 * multiple pipes, and planes are enabled after the pipe, we need to wait at
 * least 2 vblanks on the first pipe before enabling planes on the second pipe.
 */
static int haswell_mode_set_planes_workaround(struct drm_atomic_state *state)
{
	struct drm_crtc_state *crtc_state;
	struct intel_crtc *intel_crtc;
	struct drm_crtc *crtc;
	struct intel_crtc_state *first_crtc_state = NULL;
	struct intel_crtc_state *other_crtc_state = NULL;
	enum pipe first_pipe = INVALID_PIPE, enabled_pipe = INVALID_PIPE;
	int i;

	/* look at all crtc's that are going to be enabled in during modeset */
	for_each_crtc_in_state(state, crtc, crtc_state, i) {
		intel_crtc = to_intel_crtc(crtc);

		if (!crtc_state->active || !needs_modeset(crtc_state))
			continue;

		if (first_crtc_state) {
			other_crtc_state = to_intel_crtc_state(crtc_state);
			break;
		} else {
			first_crtc_state = to_intel_crtc_state(crtc_state);
			first_pipe = intel_crtc->pipe;
		}
	}

	/* No workaround needed? */
	if (!first_crtc_state)
		return 0;

	/* w/a possibly needed, check how many crtc's are already enabled. */
	for_each_intel_crtc(state->dev, intel_crtc) {
		struct intel_crtc_state *pipe_config;

		pipe_config = intel_atomic_get_crtc_state(state, intel_crtc);
		if (IS_ERR(pipe_config))
			return PTR_ERR(pipe_config);

		pipe_config->hsw_workaround_pipe = INVALID_PIPE;

		if (!pipe_config->base.active ||
		    needs_modeset(&pipe_config->base))
			continue;

		/* 2 or more enabled crtcs means no need for w/a */
		if (enabled_pipe != INVALID_PIPE)
			return 0;

		enabled_pipe = intel_crtc->pipe;
	}

	if (enabled_pipe != INVALID_PIPE)
		first_crtc_state->hsw_workaround_pipe = enabled_pipe;
	else if (other_crtc_state)
		other_crtc_state->hsw_workaround_pipe = first_pipe;

	return 0;
}

static int intel_lock_all_pipes(struct drm_atomic_state *state)
{
	struct drm_crtc *crtc;

	/* Add all pipes to the state */
	for_each_crtc(state->dev, crtc) {
		struct drm_crtc_state *crtc_state;

		crtc_state = drm_atomic_get_crtc_state(state, crtc);
		if (IS_ERR(crtc_state))
			return PTR_ERR(crtc_state);
	}

	return 0;
}

static int intel_modeset_all_pipes(struct drm_atomic_state *state)
{
	struct drm_crtc *crtc;

	/*
	 * Add all pipes to the state, and force
	 * a modeset on all the active ones.
	 */
	for_each_crtc(state->dev, crtc) {
		struct drm_crtc_state *crtc_state;
		int ret;

		crtc_state = drm_atomic_get_crtc_state(state, crtc);
		if (IS_ERR(crtc_state))
			return PTR_ERR(crtc_state);

		if (!crtc_state->active || needs_modeset(crtc_state))
			continue;

		crtc_state->mode_changed = true;

		ret = drm_atomic_add_affected_connectors(state, crtc);
		if (ret)
			return ret;

		ret = drm_atomic_add_affected_planes(state, crtc);
		if (ret)
			return ret;
	}

	return 0;
}

static int intel_modeset_checks(struct drm_atomic_state *state)
{
	struct intel_atomic_state *intel_state = to_intel_atomic_state(state);
	struct drm_i915_private *dev_priv = to_i915(state->dev);
	struct drm_crtc *crtc;
	struct drm_crtc_state *crtc_state;
	int ret = 0, i;

	if (!check_digital_port_conflicts(state)) {
		DRM_DEBUG_KMS("rejecting conflicting digital port configuration\n");
		return -EINVAL;
	}

	intel_state->modeset = true;
	intel_state->active_crtcs = dev_priv->active_crtcs;
	intel_state->cdclk.logical = dev_priv->cdclk.logical;
	intel_state->cdclk.actual = dev_priv->cdclk.actual;

	for_each_crtc_in_state(state, crtc, crtc_state, i) {
		if (crtc_state->active)
			intel_state->active_crtcs |= 1 << i;
		else
			intel_state->active_crtcs &= ~(1 << i);

		if (crtc_state->active != crtc->state->active)
			intel_state->active_pipe_changes |= drm_crtc_mask(crtc);
	}

	/*
	 * See if the config requires any additional preparation, e.g.
	 * to adjust global state with pipes off.  We need to do this
	 * here so we can get the modeset_pipe updated config for the new
	 * mode set on this crtc.  For other crtcs we need to use the
	 * adjusted_mode bits in the crtc directly.
	 */
	if (dev_priv->display.modeset_calc_cdclk) {
		ret = dev_priv->display.modeset_calc_cdclk(state);
		if (ret < 0)
			return ret;

		/*
		 * Writes to dev_priv->cdclk.logical must protected by
		 * holding all the crtc locks, even if we don't end up
		 * touching the hardware
		 */
		if (!intel_cdclk_state_compare(&dev_priv->cdclk.logical,
					       &intel_state->cdclk.logical)) {
			ret = intel_lock_all_pipes(state);
			if (ret < 0)
				return ret;
		}

		/* All pipes must be switched off while we change the cdclk. */
		if (!intel_cdclk_state_compare(&dev_priv->cdclk.actual,
					       &intel_state->cdclk.actual)) {
			ret = intel_modeset_all_pipes(state);
			if (ret < 0)
				return ret;
		}

		DRM_DEBUG_KMS("New cdclk calculated to be logical %u kHz, actual %u kHz\n",
			      intel_state->cdclk.logical.cdclk,
			      intel_state->cdclk.actual.cdclk);
	} else {
		to_intel_atomic_state(state)->cdclk.logical = dev_priv->cdclk.logical;
	}

	intel_modeset_clear_plls(state);

	if (IS_HASWELL(dev_priv))
		return haswell_mode_set_planes_workaround(state);

	return 0;
}

/*
 * Handle calculation of various watermark data at the end of the atomic check
 * phase.  The code here should be run after the per-crtc and per-plane 'check'
 * handlers to ensure that all derived state has been updated.
 */
static int calc_watermark_data(struct drm_atomic_state *state)
{
	struct drm_device *dev = state->dev;
	struct drm_i915_private *dev_priv = to_i915(dev);

	/* Is there platform-specific watermark information to calculate? */
	if (dev_priv->display.compute_global_watermarks)
		return dev_priv->display.compute_global_watermarks(state);

	return 0;
}

/**
 * intel_atomic_check - validate state object
 * @dev: drm device
 * @state: state to validate
 */
static int intel_atomic_check(struct drm_device *dev,
			      struct drm_atomic_state *state)
{
	struct drm_i915_private *dev_priv = to_i915(dev);
	struct intel_atomic_state *intel_state = to_intel_atomic_state(state);
	struct drm_crtc *crtc;
	struct drm_crtc_state *crtc_state;
	int ret, i;
	bool any_ms = false;

	ret = drm_atomic_helper_check_modeset(dev, state);
	if (ret)
		return ret;

	for_each_crtc_in_state(state, crtc, crtc_state, i) {
		struct intel_crtc_state *pipe_config =
			to_intel_crtc_state(crtc_state);

		if (crtc_state->pipescaler_changed) {
			if (crtc_state->src_w == 0 && crtc_state->src_h == 0) {
				struct intel_crtc *intel_crtc =
					to_intel_crtc(crtc);
				struct drm_display_mode *adjusted_mode =
					&intel_crtc->config->base.adjusted_mode;

				crtc_state->src_w = adjusted_mode->hdisplay;
				crtc_state->src_h = adjusted_mode->vdisplay;
				crtc_state->dst_w = crtc_state->src_w;
				crtc_state->dst_h = crtc_state->src_h;
				crtc_state->dst_x =  0;
				crtc_state->dst_y =  0;
				crtc_state->fitting_mode = 0;
			}
			pipe_config->pipe_src_w = crtc_state->src_w;
			pipe_config->pipe_src_h = crtc_state->src_h;
			pipe_config->pipe_scaling_mode =
				crtc_state->fitting_mode;
			pipe_config->pipe_dst_x = crtc_state->dst_x;
			pipe_config->pipe_dst_y = crtc_state->dst_y;
			pipe_config->pipe_dst_w = crtc_state->dst_w;
			pipe_config->pipe_dst_h = crtc_state->dst_h;
			crtc_state->pipescaler_changed = false;
		}

		/* Catch I915_MODE_FLAG_INHERITED */
		if (crtc_state->mode.private_flags != crtc->state->mode.private_flags)
			crtc_state->mode_changed = true;

		if (!needs_modeset(crtc_state))
			continue;

		if (!crtc_state->enable) {
			any_ms = true;
			continue;
		}

		/* FIXME: For only active_changed we shouldn't need to do any
		 * state recomputation at all. */

		ret = drm_atomic_add_affected_connectors(state, crtc);
		if (ret)
			return ret;

		ret = intel_modeset_pipe_config(crtc, pipe_config);
		if (ret) {
			intel_dump_pipe_config(to_intel_crtc(crtc),
					       pipe_config, "[failed]");
			return ret;
		}

		if (i915.fastboot &&
		    intel_pipe_config_compare(dev_priv,
					to_intel_crtc_state(crtc->state),
					pipe_config, true)) {
			crtc_state->mode_changed = false;
			to_intel_crtc_state(crtc_state)->update_pipe = true;
		}

		if (needs_modeset(crtc_state))
			any_ms = true;

		ret = drm_atomic_add_affected_planes(state, crtc);
		if (ret)
			return ret;

		intel_dump_pipe_config(to_intel_crtc(crtc), pipe_config,
				       needs_modeset(crtc_state) ?
				       "[modeset]" : "[fastset]");
	}

	if (any_ms) {
		ret = intel_modeset_checks(state);

		if (ret)
			return ret;
	} else {
		intel_state->cdclk.logical = dev_priv->cdclk.logical;
	}

	ret = drm_atomic_helper_check_planes(dev, state);
	if (ret)
		return ret;

	intel_fbc_choose_crtc(dev_priv, state);
	return calc_watermark_data(state);
}

static int intel_atomic_prepare_commit(struct drm_device *dev,
				       struct drm_atomic_state *state)
{
	struct drm_i915_private *dev_priv = to_i915(dev);
	struct drm_crtc_state *crtc_state;
	struct drm_crtc *crtc;
	int i, ret;

	for_each_crtc_in_state(state, crtc, crtc_state, i) {
		if (state->legacy_cursor_update)
			continue;

		ret = intel_crtc_wait_for_pending_flips(crtc);
		if (ret)
			return ret;

		if (atomic_read(&to_intel_crtc(crtc)->unpin_work_count) >= 2)
			flush_workqueue(dev_priv->wq);
	}

	ret = mutex_lock_interruptible(&dev->struct_mutex);
	if (ret)
		return ret;

	ret = drm_atomic_helper_prepare_planes(dev, state);
	mutex_unlock(&dev->struct_mutex);

	return ret;
}

u32 intel_crtc_get_vblank_counter(struct intel_crtc *crtc)
{
	struct drm_device *dev = crtc->base.dev;

	if (!dev->max_vblank_count)
		return drm_accurate_vblank_count(&crtc->base);

	return dev->driver->get_vblank_counter(dev,
					       drm_crtc_index(&crtc->base));
}

static void intel_atomic_wait_for_vblanks(struct drm_device *dev,
					  struct drm_i915_private *dev_priv,
					  unsigned crtc_mask)
{
	unsigned last_vblank_count[I915_MAX_PIPES];
	enum pipe pipe;
	int ret;
	struct drm_crtc *c;

	if (!crtc_mask)
		return;
	for_each_crtc(dev, c) {
		struct intel_crtc *crtc = to_intel_crtc(c);

		pipe = crtc->pipe;

		if (!((1 << c->index) & crtc_mask))
			continue;

		ret = drm_crtc_vblank_get(&crtc->base);
		if (WARN_ON(ret != 0)) {
			crtc_mask &= ~(1 << (c->index));
			continue;
		}

		last_vblank_count[pipe] = drm_crtc_vblank_count(c);
	}

	for_each_crtc(dev, c) {
		struct intel_crtc *crtc = to_intel_crtc(c);
		long lret;

		pipe = crtc->pipe;

		if (!((1 << c->index) & crtc_mask))
			continue;

		lret = wait_event_timeout(dev->vblank[c->index].queue,
				last_vblank_count[pipe] !=
					drm_crtc_vblank_count(c),
				msecs_to_jiffies(50));

		WARN(!lret, "pipe %c vblank wait timed out\n", pipe_name(pipe));

		drm_crtc_vblank_put(c);
	}
}

static bool needs_vblank_wait(struct intel_crtc_state *crtc_state)
{
	/* fb updated, need to unpin old fb */
	if (crtc_state->fb_changed)
		return true;

	/* wm changes, need vblank before final wm's */
	if (crtc_state->update_wm_post)
		return true;

	/*
	 * cxsr is re-enabled after vblank.
	 * This is already handled by crtc_state->update_wm_post,
	 * but added for clarity.
	 */
	if (crtc_state->disable_cxsr)
		return true;

	return false;
}

static void intel_update_crtc(struct drm_crtc *crtc,
			      struct drm_atomic_state *state,
			      struct drm_crtc_state *old_crtc_state,
			      unsigned int *crtc_vblank_mask)
{
	struct drm_device *dev = crtc->dev;
	struct drm_i915_private *dev_priv = to_i915(dev);
	struct intel_crtc *intel_crtc = to_intel_crtc(crtc);
	struct intel_crtc_state *pipe_config = to_intel_crtc_state(crtc->state);
	bool modeset = needs_modeset(crtc->state);

	if (modeset) {
		update_scanline_offset(intel_crtc);
		dev_priv->display.crtc_enable(pipe_config, state);
	} else {
		intel_pre_plane_update(to_intel_crtc_state(old_crtc_state));
	}

	if (crtc->primary &&
		drm_atomic_get_existing_plane_state(state, crtc->primary)) {
		intel_fbc_enable(
		    intel_crtc, pipe_config,
		    to_intel_plane_state(crtc->primary->state));
	}

	drm_atomic_helper_commit_planes_on_crtc(old_crtc_state);

	if (needs_vblank_wait(pipe_config))
		*crtc_vblank_mask |= drm_crtc_mask(crtc);
}

static void intel_update_crtcs(struct drm_atomic_state *state,
			       unsigned int *crtc_vblank_mask)
{
	struct drm_crtc *crtc;
	struct drm_crtc_state *old_crtc_state;
	int i;

	for_each_crtc_in_state(state, crtc, old_crtc_state, i) {
		if (!crtc->state->active)
			continue;

		intel_update_crtc(crtc, state, old_crtc_state,
				  crtc_vblank_mask);
	}
}

static void skl_update_crtcs(struct drm_atomic_state *state,
			     unsigned int *crtc_vblank_mask)
{
	struct drm_i915_private *dev_priv = to_i915(state->dev);
	struct intel_atomic_state *intel_state = to_intel_atomic_state(state);
	struct drm_crtc *crtc;
	struct intel_crtc *intel_crtc;
	struct drm_crtc_state *old_crtc_state;
	struct intel_crtc_state *cstate;
	unsigned int updated = 0;
	bool progress;
	enum pipe pipe;
	int i;

	const struct skl_ddb_entry *entries[I915_MAX_PIPES] = {};

	for_each_crtc_in_state(state, crtc, old_crtc_state, i)
		/* ignore allocations for crtc's that have been turned off. */
		if (crtc->state->active)
			entries[i] = &to_intel_crtc_state(old_crtc_state)->wm.skl.ddb;

	/*
	 * Whenever the number of active pipes changes, we need to make sure we
	 * update the pipes in the right order so that their ddb allocations
	 * never overlap with eachother inbetween CRTC updates. Otherwise we'll
	 * cause pipe underruns and other bad stuff.
	 */
	do {
		progress = false;

		for_each_crtc_in_state(state, crtc, old_crtc_state, i) {
			bool vbl_wait = false;
			unsigned int cmask = drm_crtc_mask(crtc);

			intel_crtc = to_intel_crtc(crtc);
			cstate = to_intel_crtc_state(crtc->state);
			pipe = intel_crtc->pipe;

			if (updated & cmask || !cstate->base.active)
				continue;

			if (skl_ddb_allocation_overlaps(entries, &cstate->wm.skl.ddb, i))
				continue;

			updated |= cmask;
			entries[i] = &cstate->wm.skl.ddb;

			/*
			 * If this is an already active pipe, it's DDB changed,
			 * and this isn't the last pipe that needs updating
			 * then we need to wait for a vblank to pass for the
			 * new ddb allocation to take effect.
			 */
			if (!skl_ddb_entry_equal(&cstate->wm.skl.ddb,
						 &to_intel_crtc_state(old_crtc_state)->wm.skl.ddb) &&
			    !crtc->state->active_changed &&
			    intel_state->wm_results.dirty_pipes != updated)
				vbl_wait = true;

			intel_update_crtc(crtc, state, old_crtc_state,
					  crtc_vblank_mask);

			if (vbl_wait)
				intel_wait_for_vblank(dev_priv, pipe);

			progress = true;
		}
	} while (progress);
}

static void intel_atomic_helper_free_state(struct drm_i915_private *dev_priv)
{
	struct intel_atomic_state *state, *next;
	struct llist_node *freed;

	freed = llist_del_all(&dev_priv->atomic_helper.free_list);
	llist_for_each_entry_safe(state, next, freed, freed)
		drm_atomic_state_put(&state->base);
}

static void intel_atomic_helper_free_state_worker(struct work_struct *work)
{
	struct drm_i915_private *dev_priv =
		container_of(work, typeof(*dev_priv), atomic_helper.free_work);

	intel_atomic_helper_free_state(dev_priv);
}

static void intel_atomic_commit_tail(struct drm_atomic_state *state)
{
	struct drm_device *dev = state->dev;
	struct intel_atomic_state *intel_state = to_intel_atomic_state(state);
	struct drm_i915_private *dev_priv = to_i915(dev);
	struct drm_crtc_state *old_crtc_state;
	struct drm_crtc *crtc;
	struct intel_crtc_state *intel_cstate;
	bool hw_check = intel_state->modeset;
	unsigned long put_domains[I915_MAX_PIPES] = {};
	unsigned crtc_vblank_mask = 0;
	int i;

	i915_sw_fence_wait(&intel_state->commit_ready);

	drm_atomic_helper_wait_for_dependencies(state);

	if (intel_state->modeset)
		intel_display_power_get(dev_priv, POWER_DOMAIN_MODESET);

	for_each_crtc_in_state(state, crtc, old_crtc_state, i) {
		struct intel_crtc *intel_crtc = to_intel_crtc(crtc);

		if (needs_modeset(crtc->state) ||
		    to_intel_crtc_state(crtc->state)->update_pipe) {
			hw_check = true;

			put_domains[to_intel_crtc(crtc)->pipe] =
				modeset_get_crtc_power_domains(crtc,
					to_intel_crtc_state(crtc->state));
		}

		if (!needs_modeset(crtc->state))
			continue;

		intel_pre_plane_update(to_intel_crtc_state(old_crtc_state));

		if (old_crtc_state->active) {
			intel_crtc_disable_planes(crtc, old_crtc_state->plane_mask);
			dev_priv->display.crtc_disable(to_intel_crtc_state(old_crtc_state), state);
			intel_crtc->active = false;
			intel_fbc_disable(intel_crtc);
			intel_disable_shared_dpll(intel_crtc);

			/*
			 * Underruns don't always raise
			 * interrupts, so check manually.
			 */
			intel_check_cpu_fifo_underruns(dev_priv);
			intel_check_pch_fifo_underruns(dev_priv);

			if (!crtc->state->active) {
				/*
				 * Make sure we don't call initial_watermarks
				 * for ILK-style watermark updates.
				 */
				if (dev_priv->display.atomic_update_watermarks)
					dev_priv->display.initial_watermarks(intel_state,
									     to_intel_crtc_state(crtc->state));
				else
					intel_update_watermarks(intel_crtc);
			}
		}
	}

	/* Only after disabling all output pipelines that will be changed can we
	 * update the the output configuration. */
	intel_modeset_update_crtc_state(state);

	if (intel_state->modeset) {
		drm_atomic_helper_update_legacy_modeset_state(state->dev, state);

		intel_set_cdclk(dev_priv, &dev_priv->cdclk.actual);

		/*
		 * SKL workaround: bspec recommends we disable the SAGV when we
		 * have more then one pipe enabled
		 */
		if (!intel_can_enable_sagv(state))
			intel_disable_sagv(dev_priv);

		intel_modeset_verify_disabled(dev, state);
	}

	/* Complete the events for pipes that have now been disabled */
	for_each_crtc_in_state(state, crtc, old_crtc_state, i) {
		bool modeset = needs_modeset(crtc->state);

		/* Complete events for now disable pipes here. */
		if (modeset && !crtc->state->active && crtc->state->event) {
			spin_lock_irq(&dev->event_lock);
			drm_crtc_send_vblank_event(crtc, crtc->state->event);
			spin_unlock_irq(&dev->event_lock);

			crtc->state->event = NULL;
		}
	}

	/* Now enable the clocks, plane, pipe, and connectors that we set up. */
	dev_priv->display.update_crtcs(state, &crtc_vblank_mask);

	/* FIXME: We should call drm_atomic_helper_commit_hw_done() here
	 * already, but still need the state for the delayed optimization. To
	 * fix this:
	 * - wrap the optimization/post_plane_update stuff into a per-crtc work.
	 * - schedule that vblank worker _before_ calling hw_done
	 * - at the start of commit_tail, cancel it _synchrously
	 * - switch over to the vblank wait helper in the core after that since
	 *   we don't need out special handling any more.
	 */
	if (!state->legacy_cursor_update)
		intel_atomic_wait_for_vblanks(dev, dev_priv, crtc_vblank_mask);

	/*
	 * Now that the vblank has passed, we can go ahead and program the
	 * optimal watermarks on platforms that need two-step watermark
	 * programming.
	 *
	 * TODO: Move this (and other cleanup) to an async worker eventually.
	 */
	for_each_crtc_in_state(state, crtc, old_crtc_state, i) {
		intel_cstate = to_intel_crtc_state(crtc->state);

		if (dev_priv->display.optimize_watermarks)
			dev_priv->display.optimize_watermarks(intel_state,
							      intel_cstate);
	}

	for_each_crtc_in_state(state, crtc, old_crtc_state, i) {
		intel_post_plane_update(to_intel_crtc_state(old_crtc_state));

		if (put_domains[i])
			modeset_put_power_domains(dev_priv, put_domains[i]);

		intel_modeset_verify_crtc(crtc, state, old_crtc_state, crtc->state);
	}

	if (intel_state->modeset && intel_can_enable_sagv(state))
		intel_enable_sagv(dev_priv);

	drm_atomic_helper_commit_hw_done(state);

	if (intel_state->modeset)
		intel_display_power_put(dev_priv, POWER_DOMAIN_MODESET);

	mutex_lock(&dev->struct_mutex);
	drm_atomic_helper_cleanup_planes(dev, state);
	mutex_unlock(&dev->struct_mutex);

	drm_atomic_helper_commit_cleanup_done(state);

	drm_atomic_state_put(state);

	/* As one of the primary mmio accessors, KMS has a high likelihood
	 * of triggering bugs in unclaimed access. After we finish
	 * modesetting, see if an error has been flagged, and if so
	 * enable debugging for the next modeset - and hope we catch
	 * the culprit.
	 *
	 * XXX note that we assume display power is on at this point.
	 * This might hold true now but we need to add pm helper to check
	 * unclaimed only when the hardware is on, as atomic commits
	 * can happen also when the device is completely off.
	 */
	intel_uncore_arm_unclaimed_mmio_detection(dev_priv);

	intel_atomic_helper_free_state(dev_priv);
}

static void intel_atomic_commit_work(struct work_struct *work)
{
	struct drm_atomic_state *state =
		container_of(work, struct drm_atomic_state, commit_work);

	intel_atomic_commit_tail(state);
}

static int __i915_sw_fence_call
intel_atomic_commit_ready(struct i915_sw_fence *fence,
			  enum i915_sw_fence_notify notify)
{
	struct intel_atomic_state *state =
		container_of(fence, struct intel_atomic_state, commit_ready);

	switch (notify) {
	case FENCE_COMPLETE:
		/* we do blocking waits in the worker, nothing to do here */
		break;
	case FENCE_FREE:
		{
			struct intel_atomic_helper *helper =
				&to_i915(state->base.dev)->atomic_helper;

			if (llist_add(&state->freed, &helper->free_list))
				schedule_work(&helper->free_work);
			break;
		}
	}

	return NOTIFY_DONE;
}

static void intel_atomic_track_fbs(struct drm_atomic_state *state)
{
	struct drm_plane_state *old_plane_state;
	struct drm_plane *plane;
	int i;

	for_each_plane_in_state(state, plane, old_plane_state, i)
		i915_gem_track_fb(intel_fb_obj(old_plane_state->fb),
				  intel_fb_obj(plane->state->fb),
				  to_intel_plane(plane)->frontbuffer_bit);
}

/**
 * intel_atomic_commit - commit validated state object
 * @dev: DRM device
 * @state: the top-level driver state object
 * @nonblock: nonblocking commit
 *
 * This function commits a top-level state object that has been validated
 * with drm_atomic_helper_check().
 *
 * RETURNS
 * Zero for success or -errno.
 */
static int intel_atomic_commit(struct drm_device *dev,
			       struct drm_atomic_state *state,
			       bool nonblock)
{
	struct intel_atomic_state *intel_state = to_intel_atomic_state(state);
	struct drm_i915_private *dev_priv = to_i915(dev);
	int ret = 0;

	/*
	 * The intel_legacy_cursor_update() fast path takes care
	 * of avoiding the vblank waits for simple cursor
	 * movement and flips. For cursor on/off and size changes,
	 * we want to perform the vblank waits so that watermark
	 * updates happen during the correct frames. Gen9+ have
	 * double buffered watermarks and so shouldn't need this.
	 */
	if (INTEL_GEN(dev_priv) < 9)
		state->legacy_cursor_update = false;

	ret = drm_atomic_helper_setup_commit(state, nonblock);
	if (ret)
		return ret;

	drm_atomic_state_get(state);
	i915_sw_fence_init(&intel_state->commit_ready,
			   intel_atomic_commit_ready);

	ret = intel_atomic_prepare_commit(dev, state);
	if (ret) {
		DRM_DEBUG_ATOMIC("Preparing state failed with %i\n", ret);
		i915_sw_fence_commit(&intel_state->commit_ready);
		return ret;
	}

	drm_atomic_helper_swap_state(state, true);
	dev_priv->wm.distrust_bios_wm = false;
	intel_shared_dpll_swap_state(state);
	intel_atomic_track_fbs(state);

	if (intel_state->modeset) {
		memcpy(dev_priv->min_pixclk, intel_state->min_pixclk,
		       sizeof(intel_state->min_pixclk));
		dev_priv->active_crtcs = intel_state->active_crtcs;
		dev_priv->cdclk.logical = intel_state->cdclk.logical;
		dev_priv->cdclk.actual = intel_state->cdclk.actual;
	}

	drm_atomic_state_get(state);
	INIT_WORK(&state->commit_work, intel_atomic_commit_work);

	i915_sw_fence_commit(&intel_state->commit_ready);
	if (nonblock)
		queue_work(system_unbound_wq, &state->commit_work);
	else
		intel_atomic_commit_tail(state);


	return 0;
}

void intel_crtc_restore_mode(struct drm_crtc *crtc)
{
	struct drm_device *dev = crtc->dev;
	struct drm_atomic_state *state;
	struct drm_crtc_state *crtc_state;
	int ret;

	state = drm_atomic_state_alloc(dev);
	if (!state) {
		DRM_DEBUG_KMS("[CRTC:%d:%s] crtc restore failed, out of memory",
			      crtc->base.id, crtc->name);
		return;
	}

	state->acquire_ctx = drm_modeset_legacy_acquire_ctx(crtc);

retry:
	crtc_state = drm_atomic_get_crtc_state(state, crtc);
	ret = PTR_ERR_OR_ZERO(crtc_state);
	if (!ret) {
		if (!crtc_state->active)
			goto out;

		crtc_state->mode_changed = true;
		ret = drm_atomic_commit(state);
	}

	if (ret == -EDEADLK) {
		drm_atomic_state_clear(state);
		drm_modeset_backoff(state->acquire_ctx);
		goto retry;
	}

out:
	drm_atomic_state_put(state);
}

/*
 * FIXME: Remove this once i915 is fully DRIVER_ATOMIC by calling
 *        drm_atomic_helper_legacy_gamma_set() directly.
 */
static int intel_atomic_legacy_gamma_set(struct drm_crtc *crtc,
					 u16 *red, u16 *green, u16 *blue,
					 uint32_t size)
{
	struct drm_device *dev = crtc->dev;
	struct drm_mode_config *config = &dev->mode_config;
	struct drm_crtc_state *state;
	int ret;

	ret = drm_atomic_helper_legacy_gamma_set(crtc, red, green, blue, size);
	if (ret)
		return ret;

	/*
	 * Make sure we update the legacy properties so this works when
	 * atomic is not enabled.
	 */

	state = crtc->state;

	drm_object_property_set_value(&crtc->base,
				      config->degamma_lut_property,
				      (state->degamma_lut) ?
				      state->degamma_lut->base.id : 0);

	drm_object_property_set_value(&crtc->base,
				      config->ctm_property,
				      (state->ctm) ?
				      state->ctm->base.id : 0);

	drm_object_property_set_value(&crtc->base,
				      config->ctm_post_offset_property,
				      (state->ctm_post_offset) ?
				      state->ctm_post_offset->base.id : 0);

	drm_object_property_set_value(&crtc->base,
				      config->gamma_lut_property,
				      (state->gamma_lut) ?
				      state->gamma_lut->base.id : 0);

	return 0;
}

static const struct drm_crtc_funcs intel_crtc_funcs = {
	.gamma_set = intel_atomic_legacy_gamma_set,
	.set_config = drm_atomic_helper_set_config,
	.set_property = drm_atomic_helper_crtc_set_property,
	.destroy = intel_crtc_destroy,
	.page_flip = drm_atomic_helper_page_flip,
	.atomic_duplicate_state = intel_crtc_duplicate_state,
	.atomic_destroy_state = intel_crtc_destroy_state,
	.set_crc_source = intel_crtc_set_crc_source,
};

/**
 * intel_prepare_plane_fb - Prepare fb for usage on plane
 * @plane: drm plane to prepare for
 * @fb: framebuffer to prepare for presentation
 *
 * Prepares a framebuffer for usage on a display plane.  Generally this
 * involves pinning the underlying object and updating the frontbuffer tracking
 * bits.  Some older platforms need special physical address handling for
 * cursor planes.
 *
 * Must be called with struct_mutex held.
 *
 * Returns 0 on success, negative error code on failure.
 */
int
intel_prepare_plane_fb(struct drm_plane *plane,
		       struct drm_plane_state *new_state)
{
	struct intel_atomic_state *intel_state =
		to_intel_atomic_state(new_state->state);
	struct drm_i915_private *dev_priv = to_i915(plane->dev);
	struct drm_framebuffer *fb = new_state->fb;
	struct drm_i915_gem_object *obj = intel_fb_obj(fb);
	struct drm_i915_gem_object *old_obj = intel_fb_obj(plane->state->fb);
	int ret;

	if (!obj && !old_obj)
		return 0;

	if (old_obj) {
		struct drm_crtc_state *crtc_state =
			drm_atomic_get_existing_crtc_state(new_state->state,
							   plane->state->crtc);

		/* Big Hammer, we also need to ensure that any pending
		 * MI_WAIT_FOR_EVENT inside a user batch buffer on the
		 * current scanout is retired before unpinning the old
		 * framebuffer. Note that we rely on userspace rendering
		 * into the buffer attached to the pipe they are waiting
		 * on. If not, userspace generates a GPU hang with IPEHR
		 * point to the MI_WAIT_FOR_EVENT.
		 *
		 * This should only fail upon a hung GPU, in which case we
		 * can safely continue.
		 */
		if (needs_modeset(crtc_state)) {
			ret = i915_sw_fence_await_reservation(&intel_state->commit_ready,
							      old_obj->resv, NULL,
							      false, 0,
							      GFP_KERNEL);
			if (ret < 0)
				return ret;
		}
	}

	if (new_state->fence) { /* explicit fencing */
		ret = i915_sw_fence_await_dma_fence(&intel_state->commit_ready,
						    new_state->fence,
						    I915_FENCE_TIMEOUT,
						    GFP_KERNEL);
		if (ret < 0)
			return ret;
	}

	if (!obj)
		return 0;

	if (!new_state->fence) { /* implicit fencing */
		ret = i915_sw_fence_await_reservation(&intel_state->commit_ready,
						      obj->resv, NULL,
						      false, I915_FENCE_TIMEOUT,
						      GFP_KERNEL);
		if (ret < 0)
			return ret;

		i915_gem_object_wait_priority(obj, 0, I915_PRIORITY_DISPLAY);
	}

	if (plane->type == DRM_PLANE_TYPE_CURSOR &&
	    INTEL_INFO(dev_priv)->cursor_needs_physical) {
		int align = IS_I830(dev_priv) ? 16 * 1024 : 256;
		ret = i915_gem_object_attach_phys(obj, align);
		if (ret) {
			DRM_DEBUG_KMS("failed to attach phys object\n");
			return ret;
		}
	} else {
		struct i915_vma *vma;

		vma = intel_pin_and_fence_fb_obj(fb, new_state->rotation);
		if (IS_ERR(vma)) {
			DRM_DEBUG_KMS("failed to pin object\n");
			return PTR_ERR(vma);
		}

		to_intel_plane_state(new_state)->vma = vma;
	}

	return 0;
}

/**
 * intel_cleanup_plane_fb - Cleans up an fb after plane use
 * @plane: drm plane to clean up for
 * @fb: old framebuffer that was on plane
 *
 * Cleans up a framebuffer that has just been removed from a plane.
 *
 * Must be called with struct_mutex held.
 */
void
intel_cleanup_plane_fb(struct drm_plane *plane,
		       struct drm_plane_state *old_state)
{
	struct i915_vma *vma;

	/* Should only be called after a successful intel_prepare_plane_fb()! */
	vma = fetch_and_zero(&to_intel_plane_state(old_state)->vma);
	if (vma)
		intel_unpin_fb_vma(vma);
}

int
skl_max_scale(struct intel_crtc *intel_crtc, struct intel_crtc_state *crtc_state)
{
	int max_scale;
	int crtc_clock, cdclk;

	if (!intel_crtc || !crtc_state->base.enable)
		return DRM_PLANE_HELPER_NO_SCALING;

	crtc_clock = crtc_state->base.adjusted_mode.crtc_clock;
	cdclk = to_intel_atomic_state(crtc_state->base.state)->cdclk.logical.cdclk;

	if (WARN_ON_ONCE(!crtc_clock || cdclk < crtc_clock))
		return DRM_PLANE_HELPER_NO_SCALING;

	/*
	 * skl max scale is lower of:
	 *    close to 3 but not 3, -1 is for that purpose
	 *            or
	 *    cdclk/crtc_clock
	 */
	max_scale = min((1 << 16) * 3 - 1, (1 << 8) * ((cdclk << 8) / crtc_clock));

	return max_scale;
}

static int
intel_check_primary_plane(struct drm_plane *plane,
			  struct intel_crtc_state *crtc_state,
			  struct intel_plane_state *state)
{
	struct drm_i915_private *dev_priv = to_i915(plane->dev);
	struct drm_crtc *crtc = state->base.crtc;
	int min_scale = DRM_PLANE_HELPER_NO_SCALING;
	int max_scale = DRM_PLANE_HELPER_NO_SCALING;
	bool can_position = false;
	int ret;

	if (INTEL_GEN(dev_priv) >= 9) {
		/* use scaler when colorkey is not required */
		if (state->ckey.flags == I915_SET_COLORKEY_NONE) {
			min_scale = 1;
			max_scale = skl_max_scale(to_intel_crtc(crtc), crtc_state);
		}
		can_position = true;
	}

	ret = drm_plane_helper_check_state(&state->base,
					   &state->clip,
					   min_scale, max_scale,
					   can_position, true);
	if (ret)
		return ret;

	if (!state->base.fb)
		return 0;

	if (INTEL_GEN(dev_priv) >= 9) {
		ret = skl_check_plane_surface(state);
		if (ret)
			return ret;
	}

	return 0;
}

static void intel_begin_crtc_commit(struct drm_crtc *crtc,
				    struct drm_crtc_state *old_crtc_state)
{
	struct drm_device *dev = crtc->dev;
	struct drm_i915_private *dev_priv = to_i915(dev);
	struct intel_crtc *intel_crtc = to_intel_crtc(crtc);
	struct intel_crtc_state *intel_cstate =
		to_intel_crtc_state(crtc->state);
	struct intel_crtc_state *old_intel_cstate =
		to_intel_crtc_state(old_crtc_state);
	struct intel_atomic_state *old_intel_state =
		to_intel_atomic_state(old_crtc_state->state);
	bool modeset = needs_modeset(crtc->state);

	if (!modeset &&
	    (intel_cstate->base.color_mgmt_changed ||
	     intel_cstate->update_pipe)) {
		intel_color_set_csc(crtc->state);
		intel_color_load_luts(crtc->state);
	}

	/* Perform vblank evasion around commit operation */
	intel_pipe_update_start(intel_crtc);

	if (modeset)
		goto out;

	if (intel_cstate->update_pipe)
		intel_update_pipe_config(intel_crtc, old_intel_cstate);
	else if (INTEL_GEN(dev_priv) >= 9)
		skl_detach_scalers(intel_crtc);

out:
	if (dev_priv->display.atomic_update_watermarks)
		dev_priv->display.atomic_update_watermarks(old_intel_state,
							   intel_cstate);
}

static void intel_finish_crtc_commit(struct drm_crtc *crtc,
				     struct drm_crtc_state *old_crtc_state)
{
	struct intel_crtc *intel_crtc = to_intel_crtc(crtc);

	intel_pipe_update_end(intel_crtc, NULL);
}

/**
 * intel_plane_destroy - destroy a plane
 * @plane: plane to destroy
 *
 * Common destruction function for all types of planes (primary, cursor,
 * sprite).
 */
void intel_plane_destroy(struct drm_plane *plane)
{
	drm_plane_cleanup(plane);
	kfree(to_intel_plane(plane));
}

const struct drm_plane_funcs intel_plane_funcs = {
	.update_plane = drm_atomic_helper_update_plane,
	.disable_plane = drm_atomic_helper_disable_plane,
	.destroy = intel_plane_destroy,
	.set_property = drm_atomic_helper_plane_set_property,
	.atomic_get_property = intel_plane_atomic_get_property,
	.atomic_set_property = intel_plane_atomic_set_property,
	.atomic_duplicate_state = intel_plane_duplicate_state,
	.atomic_destroy_state = intel_plane_destroy_state,
};

static int
intel_legacy_cursor_update(struct drm_plane *plane,
			   struct drm_crtc *crtc,
			   struct drm_framebuffer *fb,
			   int crtc_x, int crtc_y,
			   unsigned int crtc_w, unsigned int crtc_h,
			   uint32_t src_x, uint32_t src_y,
			   uint32_t src_w, uint32_t src_h)
{
	struct drm_i915_private *dev_priv = to_i915(crtc->dev);
	int ret;
	struct drm_plane_state *old_plane_state, *new_plane_state;
	struct intel_plane *intel_plane = to_intel_plane(plane);
	struct drm_framebuffer *old_fb;
	struct drm_crtc_state *crtc_state = crtc->state;
	struct i915_vma *old_vma;

	/*
	 * When crtc is inactive or there is a modeset pending,
	 * wait for it to complete in the slowpath
	 */
	if (!crtc_state->active || needs_modeset(crtc_state) ||
	    to_intel_crtc_state(crtc_state)->update_pipe)
		goto slow;

	old_plane_state = plane->state;

	/*
	 * If any parameters change that may affect watermarks,
	 * take the slowpath. Only changing fb or position should be
	 * in the fastpath.
	 */
	if (old_plane_state->crtc != crtc ||
	    old_plane_state->src_w != src_w ||
	    old_plane_state->src_h != src_h ||
	    old_plane_state->crtc_w != crtc_w ||
	    old_plane_state->crtc_h != crtc_h ||
	    !old_plane_state->fb != !fb)
		goto slow;

	new_plane_state = intel_plane_duplicate_state(plane);
	if (!new_plane_state)
		return -ENOMEM;

	drm_atomic_set_fb_for_plane(new_plane_state, fb);

	new_plane_state->src_x = src_x;
	new_plane_state->src_y = src_y;
	new_plane_state->src_w = src_w;
	new_plane_state->src_h = src_h;
	new_plane_state->crtc_x = crtc_x;
	new_plane_state->crtc_y = crtc_y;
	new_plane_state->crtc_w = crtc_w;
	new_plane_state->crtc_h = crtc_h;

	ret = intel_plane_atomic_check_with_state(to_intel_crtc_state(crtc->state),
						  to_intel_plane_state(new_plane_state));
	if (ret)
		goto out_free;

	ret = mutex_lock_interruptible(&dev_priv->drm.struct_mutex);
	if (ret)
		goto out_free;

	if (INTEL_INFO(dev_priv)->cursor_needs_physical) {
		int align = IS_I830(dev_priv) ? 16 * 1024 : 256;

		ret = i915_gem_object_attach_phys(intel_fb_obj(fb), align);
		if (ret) {
			DRM_DEBUG_KMS("failed to attach phys object\n");
			goto out_unlock;
		}
	} else {
		struct i915_vma *vma;

		vma = intel_pin_and_fence_fb_obj(fb, new_plane_state->rotation);
		if (IS_ERR(vma)) {
			DRM_DEBUG_KMS("failed to pin object\n");

			ret = PTR_ERR(vma);
			goto out_unlock;
		}

		to_intel_plane_state(new_plane_state)->vma = vma;
	}

	old_fb = old_plane_state->fb;
	old_vma = to_intel_plane_state(old_plane_state)->vma;

	i915_gem_track_fb(intel_fb_obj(old_fb), intel_fb_obj(fb),
			  intel_plane->frontbuffer_bit);

	/* Swap plane state */
	new_plane_state->fence = old_plane_state->fence;
	*to_intel_plane_state(old_plane_state) = *to_intel_plane_state(new_plane_state);
	new_plane_state->fence = NULL;
	new_plane_state->fb = old_fb;
	to_intel_plane_state(new_plane_state)->vma = old_vma;

	if (plane->state->visible)
		intel_plane->update_plane(plane,
					  to_intel_crtc_state(crtc->state),
					  to_intel_plane_state(plane->state));
	else
		intel_plane->disable_plane(plane, crtc);

	intel_cleanup_plane_fb(plane, new_plane_state);

out_unlock:
	mutex_unlock(&dev_priv->drm.struct_mutex);
out_free:
	intel_plane_destroy_state(plane, new_plane_state);
	return ret;

slow:
	return drm_atomic_helper_update_plane(plane, crtc, fb,
					      crtc_x, crtc_y, crtc_w, crtc_h,
					      src_x, src_y, src_w, src_h);
}

static const struct drm_plane_funcs intel_cursor_plane_funcs = {
	.update_plane = intel_legacy_cursor_update,
	.disable_plane = drm_atomic_helper_disable_plane,
	.destroy = intel_plane_destroy,
	.set_property = drm_atomic_helper_plane_set_property,
	.atomic_get_property = intel_plane_atomic_get_property,
	.atomic_set_property = intel_plane_atomic_set_property,
	.atomic_duplicate_state = intel_plane_duplicate_state,
	.atomic_destroy_state = intel_plane_destroy_state,
};

static struct intel_plane *
intel_primary_plane_create(struct drm_i915_private *dev_priv, enum pipe pipe)
{
	struct intel_plane *primary = NULL;
	struct intel_plane_state *state = NULL;
	const uint32_t *intel_primary_formats;
	unsigned int supported_rotations;
	unsigned int num_formats;
	int ret;

	primary = kzalloc(sizeof(*primary), GFP_KERNEL);
	if (!primary) {
		ret = -ENOMEM;
		goto fail;
	}

	state = intel_create_plane_state(&primary->base);
	if (!state) {
		ret = -ENOMEM;
		goto fail;
	}

	primary->base.state = &state->base;

	primary->can_scale = false;
	primary->max_downscale = 1;
	if (INTEL_GEN(dev_priv) >= 9) {
		primary->can_scale = true;
		state->scaler_id = -1;
	}
	primary->pipe = pipe;
	/*
	 * On gen2/3 only plane A can do FBC, but the panel fitter and LVDS
	 * port is hooked to pipe B. Hence we want plane A feeding pipe B.
	 */
	if (HAS_FBC(dev_priv) && INTEL_GEN(dev_priv) < 4)
		primary->plane = (enum plane) !pipe;
	else
		primary->plane = (enum plane) pipe;
	primary->id = PLANE_PRIMARY;
	primary->frontbuffer_bit = INTEL_FRONTBUFFER_PRIMARY(pipe);
	primary->check_plane = intel_check_primary_plane;

	if (INTEL_GEN(dev_priv) >= 9) {
		intel_primary_formats = skl_primary_formats;
		num_formats = ARRAY_SIZE(skl_primary_formats);

		primary->update_plane = skylake_update_primary_plane;
		primary->disable_plane = skylake_disable_primary_plane;
	} else if (HAS_PCH_SPLIT(dev_priv)) {
		intel_primary_formats = i965_primary_formats;
		num_formats = ARRAY_SIZE(i965_primary_formats);

		primary->update_plane = ironlake_update_primary_plane;
		primary->disable_plane = i9xx_disable_primary_plane;
	} else if (INTEL_GEN(dev_priv) >= 4) {
		intel_primary_formats = i965_primary_formats;
		num_formats = ARRAY_SIZE(i965_primary_formats);

		primary->update_plane = i9xx_update_primary_plane;
		primary->disable_plane = i9xx_disable_primary_plane;
	} else {
		intel_primary_formats = i8xx_primary_formats;
		num_formats = ARRAY_SIZE(i8xx_primary_formats);

		primary->update_plane = i9xx_update_primary_plane;
		primary->disable_plane = i9xx_disable_primary_plane;
	}

	if (INTEL_GEN(dev_priv) >= 9)
		ret = drm_universal_plane_init(&dev_priv->drm, &primary->base,
					       0, &intel_plane_funcs,
					       intel_primary_formats, num_formats,
					       DRM_PLANE_TYPE_PRIMARY,
					       "plane 1%c", pipe_name(pipe));
	else if (INTEL_GEN(dev_priv) >= 5 || IS_G4X(dev_priv))
		ret = drm_universal_plane_init(&dev_priv->drm, &primary->base,
					       0, &intel_plane_funcs,
					       intel_primary_formats, num_formats,
					       DRM_PLANE_TYPE_PRIMARY,
					       "primary %c", pipe_name(pipe));
	else
		ret = drm_universal_plane_init(&dev_priv->drm, &primary->base,
					       0, &intel_plane_funcs,
					       intel_primary_formats, num_formats,
					       DRM_PLANE_TYPE_PRIMARY,
					       "plane %c", plane_name(primary->plane));
	if (ret)
		goto fail;

	if (INTEL_GEN(dev_priv) >= 9) {
		supported_rotations =
			DRM_ROTATE_0 | DRM_ROTATE_90 |
			DRM_ROTATE_180 | DRM_ROTATE_270;
	} else if (IS_CHERRYVIEW(dev_priv) && pipe == PIPE_B) {
		supported_rotations =
			DRM_ROTATE_0 | DRM_ROTATE_180 |
			DRM_REFLECT_X;
	} else if (INTEL_GEN(dev_priv) >= 4) {
		supported_rotations =
			DRM_ROTATE_0 | DRM_ROTATE_180;
	} else {
		supported_rotations = DRM_ROTATE_0;
	}

	if (INTEL_GEN(dev_priv) >= 4)
		drm_plane_create_rotation_property(&primary->base,
						   DRM_ROTATE_0,
						   supported_rotations);

	drm_plane_helper_add(&primary->base, &intel_plane_helper_funcs);

	return primary;

fail:
	kfree(state);
	kfree(primary);

	return ERR_PTR(ret);
}

static struct intel_plane *
intel_skl_plane_create(struct drm_i915_private *dev_priv, enum pipe pipe, int plane, bool is_primary)
{
	struct intel_plane *intel_plane = NULL;
	struct intel_plane_state *state = NULL;
	unsigned long possible_crtcs;
	const uint32_t *plane_formats;
	unsigned int supported_rotations, plane_type;
	unsigned int num_formats;
	int ret;

	intel_plane = kzalloc(sizeof(*intel_plane), GFP_KERNEL);
	if (!intel_plane) {
		ret = -ENOMEM;
		goto fail;
	}

	state = intel_create_plane_state(&intel_plane->base);
	if (!state) {
		ret = -ENOMEM;
		goto fail;
	}

	intel_plane->base.state = &state->base;

	if (INTEL_GEN(dev_priv) >= 9) {
		intel_plane->can_scale = true;
		state->scaler_id = -1;
	}
	intel_plane->pipe = pipe;
	/*
	 * On gen2/3 only plane A can do FBC, but the panel fitter and LVDS
	 * port is hooked to pipe B. Hence we want plane A feeding pipe B.
	*/
	if (is_primary) {
		intel_plane->plane = (enum plane) pipe;
		intel_plane->check_plane = intel_check_primary_plane;
		plane_type = DRM_PLANE_TYPE_PRIMARY;
	} else {
		intel_plane->plane = plane;
		intel_plane->frontbuffer_bit = INTEL_FRONTBUFFER_SPRITE(pipe, plane);
		intel_plane->check_plane = intel_check_sprite_plane;
		plane_type = DRM_PLANE_TYPE_OVERLAY;
	}
	if (plane == 0) {
		intel_plane->frontbuffer_bit = INTEL_FRONTBUFFER_PRIMARY(pipe);
		intel_plane->update_plane = skylake_update_primary_plane;
		intel_plane->disable_plane = skylake_disable_primary_plane;
	} else {
		intel_plane->frontbuffer_bit = INTEL_FRONTBUFFER(pipe, plane);
		intel_plane->update_plane = skl_update_plane;
		intel_plane->disable_plane = skl_disable_plane;
	}
	intel_plane->id = plane;
	plane_formats = skl_primary_formats;
	num_formats = ARRAY_SIZE(skl_primary_formats);

	/*
	 * Drop final format (NV12) for pipes or hardware steppings
	 * that don't support it.
	*/
	if (IS_BXT_REVID(dev_priv, 0, BXT_REVID_C0) || pipe >= PIPE_C
			|| plane >= 2)
		num_formats--;


	possible_crtcs = (1 << dev_priv->drm.mode_config.num_crtc);
	ret = drm_universal_plane_init(&dev_priv->drm, &intel_plane->base,
			possible_crtcs, &intel_plane_funcs,
			plane_formats, num_formats,
			plane_type,
			"plane %d%c", plane+1, pipe_name(pipe));

	if (ret)
		goto fail;

	supported_rotations =
		DRM_ROTATE_0 | DRM_ROTATE_90 |
		DRM_ROTATE_180 | DRM_ROTATE_270;

	drm_plane_helper_add(&intel_plane->base, &intel_plane_helper_funcs);

	return intel_plane;

fail:
	kfree(state);
	kfree(intel_plane);

	return ERR_PTR(ret);
}



static int
intel_check_cursor_plane(struct drm_plane *plane,
			 struct intel_crtc_state *crtc_state,
			 struct intel_plane_state *state)
{
	struct drm_framebuffer *fb = state->base.fb;
	struct drm_i915_gem_object *obj = intel_fb_obj(fb);
	enum pipe pipe = to_intel_plane(plane)->pipe;
	unsigned stride;
	int ret;

	ret = drm_plane_helper_check_state(&state->base,
					   &state->clip,
					   DRM_PLANE_HELPER_NO_SCALING,
					   DRM_PLANE_HELPER_NO_SCALING,
					   true, true);
	if (ret)
		return ret;

	/* if we want to turn off the cursor ignore width and height */
	if (!obj)
		return 0;

	/* Check for which cursor types we support */
	if (!cursor_size_ok(to_i915(plane->dev), state->base.crtc_w,
			    state->base.crtc_h)) {
		DRM_DEBUG("Cursor dimension %dx%d not supported\n",
			  state->base.crtc_w, state->base.crtc_h);
		return -EINVAL;
	}

	stride = roundup_pow_of_two(state->base.crtc_w) * 4;
	if (obj->base.size < stride * state->base.crtc_h) {
		DRM_DEBUG_KMS("buffer is too small\n");
		return -ENOMEM;
	}

	if (fb->modifier != DRM_FORMAT_MOD_NONE) {
		DRM_DEBUG_KMS("cursor cannot be tiled\n");
		return -EINVAL;
	}

	/*
	 * There's something wrong with the cursor on CHV pipe C.
	 * If it straddles the left edge of the screen then
	 * moving it away from the edge or disabling it often
	 * results in a pipe underrun, and often that can lead to
	 * dead pipe (constant underrun reported, and it scans
	 * out just a solid color). To recover from that, the
	 * display power well must be turned off and on again.
	 * Refuse the put the cursor into that compromised position.
	 */
	if (IS_CHERRYVIEW(to_i915(plane->dev)) && pipe == PIPE_C &&
	    state->base.visible && state->base.crtc_x < 0) {
		DRM_DEBUG_KMS("CHV cursor C not allowed to straddle the left screen edge\n");
		return -EINVAL;
	}

	return 0;
}

static void
intel_disable_cursor_plane(struct drm_plane *plane,
			   struct drm_crtc *crtc)
{
	struct intel_crtc *intel_crtc = to_intel_crtc(crtc);

	intel_crtc->cursor_addr = 0;
	intel_crtc_update_cursor(crtc, NULL);
}

static void
intel_update_cursor_plane(struct drm_plane *plane,
			  const struct intel_crtc_state *crtc_state,
			  const struct intel_plane_state *state)
{
	struct drm_crtc *crtc = crtc_state->base.crtc;
	struct intel_crtc *intel_crtc = to_intel_crtc(crtc);
	struct drm_i915_private *dev_priv = to_i915(plane->dev);
	struct drm_i915_gem_object *obj = intel_fb_obj(state->base.fb);
	uint32_t addr;

	if (!obj)
		addr = 0;
	else if (!INTEL_INFO(dev_priv)->cursor_needs_physical)
		addr = intel_plane_ggtt_offset(state);
	else
		addr = obj->phys_handle->busaddr;

	intel_crtc->cursor_addr = addr;
	intel_crtc_update_cursor(crtc, state);
}

static struct intel_plane *
intel_cursor_plane_create(struct drm_i915_private *dev_priv, enum pipe pipe)
{
	struct intel_plane *cursor = NULL;
	struct intel_plane_state *state = NULL;
	int ret;

	cursor = kzalloc(sizeof(*cursor), GFP_KERNEL);
	if (!cursor) {
		ret = -ENOMEM;
		goto fail;
	}

	state = intel_create_plane_state(&cursor->base);
	if (!state) {
		ret = -ENOMEM;
		goto fail;
	}

	cursor->base.state = &state->base;

	cursor->can_scale = false;
	cursor->max_downscale = 1;
	cursor->pipe = pipe;
	cursor->plane = pipe;
	cursor->id = PLANE_CURSOR;
	cursor->frontbuffer_bit = INTEL_FRONTBUFFER_CURSOR(pipe);
	cursor->check_plane = intel_check_cursor_plane;
	cursor->update_plane = intel_update_cursor_plane;
	cursor->disable_plane = intel_disable_cursor_plane;

	ret = drm_universal_plane_init(&dev_priv->drm, &cursor->base,
				       0, &intel_cursor_plane_funcs,
				       intel_cursor_formats,
				       ARRAY_SIZE(intel_cursor_formats),
				       DRM_PLANE_TYPE_CURSOR,
				       "cursor %c", pipe_name(pipe));
	if (ret)
		goto fail;

	if (INTEL_GEN(dev_priv) >= 4)
		drm_plane_create_rotation_property(&cursor->base,
						   DRM_ROTATE_0,
						   DRM_ROTATE_0 |
						   DRM_ROTATE_180);

	if (INTEL_GEN(dev_priv) >= 9)
		state->scaler_id = -1;

	drm_plane_helper_add(&cursor->base, &intel_plane_helper_funcs);

	return cursor;

fail:
	kfree(state);
	kfree(cursor);

	return ERR_PTR(ret);
}

static void intel_crtc_init_scalers(struct intel_crtc *crtc,
				    struct intel_crtc_state *crtc_state)
{
	struct intel_crtc_scaler_state *scaler_state =
		&crtc_state->scaler_state;
	struct drm_i915_private *dev_priv = to_i915(crtc->base.dev);
	int i;

	crtc->num_scalers = dev_priv->info.num_scalers[crtc->pipe];
	if (!crtc->num_scalers)
		return;

	for (i = 0; i < crtc->num_scalers; i++) {
		struct intel_scaler *scaler = &scaler_state->scalers[i];

		scaler->in_use = 0;
		scaler->mode = PS_SCALER_MODE_DYN;
	}

	scaler_state->scaler_id = -1;
}

static int intel_crtc_init(struct drm_i915_private *dev_priv, enum pipe pipe, int planes_mask)
{
	struct intel_crtc *intel_crtc;
	struct intel_crtc_state *crtc_state = NULL;
	struct intel_plane *primary = NULL, *intel_plane = NULL;
	struct intel_plane *cursor = NULL;
	int sprite, pln, ret;
	int num_planes = hweight8(planes_mask);
	bool is_primary = true;

	if (!num_planes && intel_vgpu_active(dev_priv))
		return 0;

	intel_crtc = kzalloc(sizeof(*intel_crtc), GFP_KERNEL);
	if (!intel_crtc)
		return -ENOMEM;

	crtc_state = kzalloc(sizeof(*crtc_state), GFP_KERNEL);
	if (!crtc_state) {
		ret = -ENOMEM;
		goto fail;
	}
	intel_crtc->config = crtc_state;
	intel_crtc->base.state = &crtc_state->base;
	crtc_state->base.crtc = &intel_crtc->base;

	/*plane restriction feature is only for APL for now and check planes_mask to
	 * ensure it is needed, other wise follow the normal path where all the planes
	 * are enabled.
	 */
	if (i915.avail_planes_per_pipe) {
		for_each_universal_plane(dev_priv, pipe, pln) {
			if (planes_mask & BIT(pln)) {
				intel_plane = intel_skl_plane_create(dev_priv, pipe, pln, is_primary);
				if (IS_ERR(intel_plane)) {
					DRM_INFO(" plane %d failed for pipe %d\n", pln, pipe);
					ret = PTR_ERR(intel_plane);
					goto fail;
				}
				if (is_primary) {
					primary = intel_plane;
					is_primary = false;
				}
				DRM_INFO(" plane %d created for pipe %d\n", pln, pipe);
				intel_crtc->plane_ids_mask |= BIT(intel_plane->id);
			}

		}

		ret = drm_crtc_init_with_planes(&dev_priv->drm,
						&intel_crtc->base,
						primary ? &primary->base : NULL, NULL,
						&intel_crtc_funcs,
						"pipe %c", pipe_name(pipe));
		if (ret)
			goto fail;
	} else {
		primary = intel_primary_plane_create(dev_priv, pipe);
		if (IS_ERR(primary)) {
			ret = PTR_ERR(primary);
			goto fail;
		}
		intel_crtc->plane_ids_mask |= BIT(primary->id);

		for_each_sprite(dev_priv, pipe, sprite) {
			struct intel_plane *plane;

			plane = intel_sprite_plane_create(dev_priv, pipe, sprite);
			if (IS_ERR(plane)) {
				ret = PTR_ERR(plane);
				goto fail;
			}
			intel_crtc->plane_ids_mask |= BIT(plane->id);
		}


		cursor = intel_cursor_plane_create(dev_priv, pipe);
		if (IS_ERR(cursor)) {
			ret = PTR_ERR(cursor);
			goto fail;
		}
		intel_crtc->plane_ids_mask |= BIT(cursor->id);
		ret = drm_crtc_init_with_planes(&dev_priv->drm, &intel_crtc->base,
				&primary->base, &cursor->base,
				&intel_crtc_funcs,
				"pipe %c", pipe_name(pipe));
		if (ret)
			goto fail;
	}

	intel_crtc->pipe = pipe;
	intel_crtc->plane = primary ? primary->plane : 0;

	intel_crtc->cursor_base = ~0;
	intel_crtc->cursor_cntl = ~0;
	intel_crtc->cursor_size = ~0;

	intel_crtc->wm.cxsr_allowed = true;

	/* initialize shared scalers */
	intel_crtc_init_scalers(intel_crtc, crtc_state);

	BUG_ON(pipe >= ARRAY_SIZE(dev_priv->plane_to_crtc_mapping));
	dev_priv->plane_to_crtc_mapping[intel_crtc->plane] = intel_crtc;
	dev_priv->pipe_to_crtc_mapping[intel_crtc->pipe] = intel_crtc;

	drm_crtc_helper_add(&intel_crtc->base, &intel_helper_funcs);

	intel_color_init(&intel_crtc->base);

	return 0;

fail:
	/*
	 * drm_mode_config_cleanup() will free up any
	 * crtcs/planes already initialized.
	 */
	kfree(crtc_state);
	kfree(intel_crtc);

	return ret;
}

enum pipe intel_get_pipe_from_connector(struct intel_connector *connector)
{
	struct drm_encoder *encoder = connector->base.encoder;
	struct drm_device *dev = connector->base.dev;

	WARN_ON(!drm_modeset_is_locked(&dev->mode_config.connection_mutex));

	if (!encoder || WARN_ON(!encoder->crtc))
		return INVALID_PIPE;

	return to_intel_crtc(encoder->crtc)->pipe;
}

int intel_get_pipe_from_crtc_id(struct drm_device *dev, void *data,
				struct drm_file *file)
{
	struct drm_i915_get_pipe_from_crtc_id *pipe_from_crtc_id = data;
	struct drm_crtc *drmmode_crtc;
	struct intel_crtc *crtc;

	drmmode_crtc = drm_crtc_find(dev, pipe_from_crtc_id->crtc_id);
	if (!drmmode_crtc)
		return -ENOENT;

	crtc = to_intel_crtc(drmmode_crtc);
	pipe_from_crtc_id->pipe = crtc->pipe;

	return 0;
}

int get_pipe_from_crtc_index(struct drm_device *dev, unsigned int index, enum pipe *pipe)
{
	struct drm_crtc *c = drm_crtc_from_index(dev, index);

	if (WARN_ON(!c))
		return -ENOENT;

	*pipe =  (to_intel_crtc(c)->pipe);
	return 0;
}

struct intel_crtc *get_intel_crtc_from_index(struct drm_device *dev,
		unsigned int index)
{
	struct drm_crtc *c = drm_crtc_from_index(dev, index);

	WARN_ON(!c);
	return to_intel_crtc(c);
}


static int intel_encoder_clones(struct intel_encoder *encoder)
{
	struct drm_device *dev = encoder->base.dev;
	struct intel_encoder *source_encoder;
	int index_mask = 0;
	int entry = 0;

	for_each_intel_encoder(dev, source_encoder) {
		if (encoders_cloneable(encoder, source_encoder))
			index_mask |= (1 << entry);

		entry++;
	}

	return index_mask;
}

static bool has_edp_a(struct drm_i915_private *dev_priv)
{
	if (!IS_MOBILE(dev_priv))
		return false;

	if ((I915_READ(DP_A) & DP_DETECTED) == 0)
		return false;

	if (IS_GEN5(dev_priv) && (I915_READ(FUSE_STRAP) & ILK_eDP_A_DISABLE))
		return false;

	return true;
}

static bool intel_crt_present(struct drm_i915_private *dev_priv)
{
	if (INTEL_GEN(dev_priv) >= 9)
		return false;

	if (IS_HSW_ULT(dev_priv) || IS_BDW_ULT(dev_priv))
		return false;

	if (IS_CHERRYVIEW(dev_priv))
		return false;

	if (HAS_PCH_LPT_H(dev_priv) &&
	    I915_READ(SFUSE_STRAP) & SFUSE_STRAP_CRT_DISABLED)
		return false;

	/* DDI E can't be used if DDI A requires 4 lanes */
	if (HAS_DDI(dev_priv) && I915_READ(DDI_BUF_CTL(PORT_A)) & DDI_A_4_LANES)
		return false;

	if (!dev_priv->vbt.int_crt_support)
		return false;

	return true;
}

void intel_pps_unlock_regs_wa(struct drm_i915_private *dev_priv)
{
	int pps_num;
	int pps_idx;

	if (HAS_DDI(dev_priv))
		return;
	/*
	 * This w/a is needed at least on CPT/PPT, but to be sure apply it
	 * everywhere where registers can be write protected.
	 */
	if (IS_VALLEYVIEW(dev_priv) || IS_CHERRYVIEW(dev_priv))
		pps_num = 2;
	else
		pps_num = 1;

	for (pps_idx = 0; pps_idx < pps_num; pps_idx++) {
		u32 val = I915_READ(PP_CONTROL(pps_idx));

		val = (val & ~PANEL_UNLOCK_MASK) | PANEL_UNLOCK_REGS;
		I915_WRITE(PP_CONTROL(pps_idx), val);
	}
}

static void intel_pps_init(struct drm_i915_private *dev_priv)
{
	if (HAS_PCH_SPLIT(dev_priv) || IS_GEN9_LP(dev_priv))
		dev_priv->pps_mmio_base = PCH_PPS_BASE;
	else if (IS_VALLEYVIEW(dev_priv) || IS_CHERRYVIEW(dev_priv))
		dev_priv->pps_mmio_base = VLV_PPS_BASE;
	else
		dev_priv->pps_mmio_base = PPS_BASE;

	intel_pps_unlock_regs_wa(dev_priv);
}

static void intel_setup_outputs(struct drm_i915_private *dev_priv)
{
	struct intel_encoder *encoder;
	bool dpd_is_edp = false;

	intel_pps_init(dev_priv);

	/*
	 * intel_edp_init_connector() depends on this completing first, to
	 * prevent the registeration of both eDP and LVDS and the incorrect
	 * sharing of the PPS.
	 */
	intel_lvds_init(dev_priv);

	if (intel_crt_present(dev_priv))
		intel_crt_init(dev_priv);

	if (IS_GEN9_LP(dev_priv)) {
		/*
		 * FIXME: Broxton doesn't support port detection via the
		 * DDI_BUF_CTL_A or SFUSE_STRAP registers, find another way to
		 * detect the ports.
		 */
		intel_ddi_init(dev_priv, PORT_A);
		intel_ddi_init(dev_priv, PORT_B);
		intel_ddi_init(dev_priv, PORT_C);

		intel_dsi_init(dev_priv);
	} else if (HAS_DDI(dev_priv)) {
		int found;

		/*
		 * Haswell uses DDI functions to detect digital outputs.
		 * On SKL pre-D0 the strap isn't connected, so we assume
		 * it's there.
		 */
		found = I915_READ(DDI_BUF_CTL(PORT_A)) & DDI_INIT_DISPLAY_DETECTED;
		/* WaIgnoreDDIAStrap: skl */
		if (found || IS_GEN9_BC(dev_priv))
			intel_ddi_init(dev_priv, PORT_A);

		/* DDI B, C and D detection is indicated by the SFUSE_STRAP
		 * register */
		found = I915_READ(SFUSE_STRAP);

		if (found & SFUSE_STRAP_DDIB_DETECTED)
			intel_ddi_init(dev_priv, PORT_B);
		if (found & SFUSE_STRAP_DDIC_DETECTED)
			intel_ddi_init(dev_priv, PORT_C);
		if (found & SFUSE_STRAP_DDID_DETECTED)
			intel_ddi_init(dev_priv, PORT_D);
		/*
		 * On SKL we don't have a way to detect DDI-E so we rely on VBT.
		 */
		if (IS_GEN9_BC(dev_priv) &&
		    (dev_priv->vbt.ddi_port_info[PORT_E].supports_dp ||
		     dev_priv->vbt.ddi_port_info[PORT_E].supports_dvi ||
		     dev_priv->vbt.ddi_port_info[PORT_E].supports_hdmi))
			intel_ddi_init(dev_priv, PORT_E);

	} else if (HAS_PCH_SPLIT(dev_priv)) {
		int found;
		dpd_is_edp = intel_dp_is_edp(dev_priv, PORT_D);

		if (has_edp_a(dev_priv))
			intel_dp_init(dev_priv, DP_A, PORT_A);

		if (I915_READ(PCH_HDMIB) & SDVO_DETECTED) {
			/* PCH SDVOB multiplex with HDMIB */
			found = intel_sdvo_init(dev_priv, PCH_SDVOB, PORT_B);
			if (!found)
				intel_hdmi_init(dev_priv, PCH_HDMIB, PORT_B);
			if (!found && (I915_READ(PCH_DP_B) & DP_DETECTED))
				intel_dp_init(dev_priv, PCH_DP_B, PORT_B);
		}

		if (I915_READ(PCH_HDMIC) & SDVO_DETECTED)
			intel_hdmi_init(dev_priv, PCH_HDMIC, PORT_C);

		if (!dpd_is_edp && I915_READ(PCH_HDMID) & SDVO_DETECTED)
			intel_hdmi_init(dev_priv, PCH_HDMID, PORT_D);

		if (I915_READ(PCH_DP_C) & DP_DETECTED)
			intel_dp_init(dev_priv, PCH_DP_C, PORT_C);

		if (I915_READ(PCH_DP_D) & DP_DETECTED)
			intel_dp_init(dev_priv, PCH_DP_D, PORT_D);
	} else if (IS_VALLEYVIEW(dev_priv) || IS_CHERRYVIEW(dev_priv)) {
		bool has_edp, has_port;

		/*
		 * The DP_DETECTED bit is the latched state of the DDC
		 * SDA pin at boot. However since eDP doesn't require DDC
		 * (no way to plug in a DP->HDMI dongle) the DDC pins for
		 * eDP ports may have been muxed to an alternate function.
		 * Thus we can't rely on the DP_DETECTED bit alone to detect
		 * eDP ports. Consult the VBT as well as DP_DETECTED to
		 * detect eDP ports.
		 *
		 * Sadly the straps seem to be missing sometimes even for HDMI
		 * ports (eg. on Voyo V3 - CHT x7-Z8700), so check both strap
		 * and VBT for the presence of the port. Additionally we can't
		 * trust the port type the VBT declares as we've seen at least
		 * HDMI ports that the VBT claim are DP or eDP.
		 */
		has_edp = intel_dp_is_edp(dev_priv, PORT_B);
		has_port = intel_bios_is_port_present(dev_priv, PORT_B);
		if (I915_READ(VLV_DP_B) & DP_DETECTED || has_port)
			has_edp &= intel_dp_init(dev_priv, VLV_DP_B, PORT_B);
		if ((I915_READ(VLV_HDMIB) & SDVO_DETECTED || has_port) && !has_edp)
			intel_hdmi_init(dev_priv, VLV_HDMIB, PORT_B);

		has_edp = intel_dp_is_edp(dev_priv, PORT_C);
		has_port = intel_bios_is_port_present(dev_priv, PORT_C);
		if (I915_READ(VLV_DP_C) & DP_DETECTED || has_port)
			has_edp &= intel_dp_init(dev_priv, VLV_DP_C, PORT_C);
		if ((I915_READ(VLV_HDMIC) & SDVO_DETECTED || has_port) && !has_edp)
			intel_hdmi_init(dev_priv, VLV_HDMIC, PORT_C);

		if (IS_CHERRYVIEW(dev_priv)) {
			/*
			 * eDP not supported on port D,
			 * so no need to worry about it
			 */
			has_port = intel_bios_is_port_present(dev_priv, PORT_D);
			if (I915_READ(CHV_DP_D) & DP_DETECTED || has_port)
				intel_dp_init(dev_priv, CHV_DP_D, PORT_D);
			if (I915_READ(CHV_HDMID) & SDVO_DETECTED || has_port)
				intel_hdmi_init(dev_priv, CHV_HDMID, PORT_D);
		}

		intel_dsi_init(dev_priv);
	} else if (!IS_GEN2(dev_priv) && !IS_PINEVIEW(dev_priv)) {
		bool found = false;

		if (I915_READ(GEN3_SDVOB) & SDVO_DETECTED) {
			DRM_DEBUG_KMS("probing SDVOB\n");
			found = intel_sdvo_init(dev_priv, GEN3_SDVOB, PORT_B);
			if (!found && IS_G4X(dev_priv)) {
				DRM_DEBUG_KMS("probing HDMI on SDVOB\n");
				intel_hdmi_init(dev_priv, GEN4_HDMIB, PORT_B);
			}

			if (!found && IS_G4X(dev_priv))
				intel_dp_init(dev_priv, DP_B, PORT_B);
		}

		/* Before G4X SDVOC doesn't have its own detect register */

		if (I915_READ(GEN3_SDVOB) & SDVO_DETECTED) {
			DRM_DEBUG_KMS("probing SDVOC\n");
			found = intel_sdvo_init(dev_priv, GEN3_SDVOC, PORT_C);
		}

		if (!found && (I915_READ(GEN3_SDVOC) & SDVO_DETECTED)) {

			if (IS_G4X(dev_priv)) {
				DRM_DEBUG_KMS("probing HDMI on SDVOC\n");
				intel_hdmi_init(dev_priv, GEN4_HDMIC, PORT_C);
			}
			if (IS_G4X(dev_priv))
				intel_dp_init(dev_priv, DP_C, PORT_C);
		}

		if (IS_G4X(dev_priv) && (I915_READ(DP_D) & DP_DETECTED))
			intel_dp_init(dev_priv, DP_D, PORT_D);
	} else if (IS_GEN2(dev_priv))
		intel_dvo_init(dev_priv);

	if (SUPPORTS_TV(dev_priv))
		intel_tv_init(dev_priv);

	intel_psr_init(dev_priv);

	for_each_intel_encoder(&dev_priv->drm, encoder) {
		encoder->base.possible_crtcs = encoder->crtc_mask;
		encoder->base.possible_clones =
			intel_encoder_clones(encoder);
	}

	intel_init_pch_refclk(dev_priv);

	drm_helper_move_panel_connectors_to_head(&dev_priv->drm);
}

static void intel_user_framebuffer_destroy(struct drm_framebuffer *fb)
{
	struct drm_device *dev = fb->dev;
	struct intel_framebuffer *intel_fb = to_intel_framebuffer(fb);

	drm_framebuffer_cleanup(fb);
	mutex_lock(&dev->struct_mutex);
	WARN_ON(!intel_fb->obj->framebuffer_references--);
	i915_gem_object_put(intel_fb->obj);
	mutex_unlock(&dev->struct_mutex);
	kfree(intel_fb);
}

static int intel_user_framebuffer_create_handle(struct drm_framebuffer *fb,
						struct drm_file *file,
						unsigned int *handle)
{
	struct intel_framebuffer *intel_fb = to_intel_framebuffer(fb);
	struct drm_i915_gem_object *obj = intel_fb->obj;

	if (obj->userptr.mm) {
		DRM_DEBUG("attempting to use a userptr for a framebuffer, denied\n");
		return -EINVAL;
	}

	return drm_gem_handle_create(file, &obj->base, handle);
}

static int intel_user_framebuffer_dirty(struct drm_framebuffer *fb,
					struct drm_file *file,
					unsigned flags, unsigned color,
					struct drm_clip_rect *clips,
					unsigned num_clips)
{
	struct drm_device *dev = fb->dev;
	struct intel_framebuffer *intel_fb = to_intel_framebuffer(fb);
	struct drm_i915_gem_object *obj = intel_fb->obj;

	mutex_lock(&dev->struct_mutex);
	if (obj->pin_display && obj->cache_dirty)
		i915_gem_clflush_object(obj, true);
	intel_fb_obj_flush(obj, false, ORIGIN_DIRTYFB);
	mutex_unlock(&dev->struct_mutex);

	return 0;
}

static const struct drm_framebuffer_funcs intel_fb_funcs = {
	.destroy = intel_user_framebuffer_destroy,
	.create_handle = intel_user_framebuffer_create_handle,
	.dirty = intel_user_framebuffer_dirty,
};

static
u32 intel_fb_pitch_limit(struct drm_i915_private *dev_priv,
			 uint64_t fb_modifier, uint32_t pixel_format)
{
	u32 gen = INTEL_INFO(dev_priv)->gen;

	if (gen >= 9) {
		int cpp = drm_format_plane_cpp(pixel_format, 0);

		/* "The stride in bytes must not exceed the of the size of 8K
		 *  pixels and 32K bytes."
		 */
		return min(8192 * cpp, 32768);
	} else if (gen >= 5 && !IS_VALLEYVIEW(dev_priv) &&
		   !IS_CHERRYVIEW(dev_priv)) {
		return 32*1024;
	} else if (gen >= 4) {
		if (fb_modifier == I915_FORMAT_MOD_X_TILED)
			return 16*1024;
		else
			return 32*1024;
	} else if (gen >= 3) {
		if (fb_modifier == I915_FORMAT_MOD_X_TILED)
			return 8*1024;
		else
			return 16*1024;
	} else {
		/* XXX DSPC is limited to 4k tiled */
		return 8*1024;
	}
}

static int intel_framebuffer_init(struct drm_device *dev,
				  struct intel_framebuffer *intel_fb,
				  struct drm_mode_fb_cmd2 *mode_cmd,
				  struct drm_i915_gem_object *obj)
{
	struct drm_i915_private *dev_priv = to_i915(dev);
	unsigned int tiling = i915_gem_object_get_tiling(obj);
	int ret;
	u32 pitch_limit, stride_alignment;
	struct drm_format_name_buf format_name;

	WARN_ON(!mutex_is_locked(&dev->struct_mutex));

	if (mode_cmd->flags & DRM_MODE_FB_MODIFIERS) {
		/*
		 * If there's a fence, enforce that
		 * the fb modifier and tiling mode match.
		 */
		if (tiling != I915_TILING_NONE &&
		    tiling != intel_fb_modifier_to_tiling(mode_cmd->modifier[0])) {
			DRM_DEBUG("tiling_mode doesn't match fb modifier\n");
			return -EINVAL;
		}
	} else {
		if (tiling == I915_TILING_X) {
			mode_cmd->modifier[0] = I915_FORMAT_MOD_X_TILED;
		} else if (tiling == I915_TILING_Y) {
			DRM_DEBUG("No Y tiling for legacy addfb\n");
			return -EINVAL;
		}
	}

	/* Passed in modifier sanity checking. */
	switch (mode_cmd->modifier[0]) {
	case I915_FORMAT_MOD_Y_TILED:
	case I915_FORMAT_MOD_Yf_TILED:
		if (INTEL_GEN(dev_priv) < 9) {
			DRM_DEBUG("Unsupported tiling 0x%llx!\n",
				  mode_cmd->modifier[0]);
			return -EINVAL;
		}
	case DRM_FORMAT_MOD_NONE:
	case I915_FORMAT_MOD_X_TILED:
		break;
	default:
		DRM_DEBUG("Unsupported fb modifier 0x%llx!\n",
			  mode_cmd->modifier[0]);
		return -EINVAL;
	}

	/*
	 * gen2/3 display engine uses the fence if present,
	 * so the tiling mode must match the fb modifier exactly.
	 */
	if (INTEL_INFO(dev_priv)->gen < 4 &&
	    tiling != intel_fb_modifier_to_tiling(mode_cmd->modifier[0])) {
		DRM_DEBUG("tiling_mode must match fb modifier exactly on gen2/3\n");
		return -EINVAL;
	}

	stride_alignment = intel_fb_stride_alignment(dev_priv,
						     mode_cmd->modifier[0],
						     mode_cmd->pixel_format);
	if (mode_cmd->pitches[0] & (stride_alignment - 1)) {
		DRM_DEBUG("pitch (%d) must be at least %u byte aligned\n",
			  mode_cmd->pitches[0], stride_alignment);
		return -EINVAL;
	}

	pitch_limit = intel_fb_pitch_limit(dev_priv, mode_cmd->modifier[0],
					   mode_cmd->pixel_format);
	if (mode_cmd->pitches[0] > pitch_limit) {
		DRM_DEBUG("%s pitch (%u) must be at less than %d\n",
			  mode_cmd->modifier[0] != DRM_FORMAT_MOD_NONE ?
			  "tiled" : "linear",
			  mode_cmd->pitches[0], pitch_limit);
		return -EINVAL;
	}

	/*
	 * If there's a fence, enforce that
	 * the fb pitch and fence stride match.
	 */
	if (tiling != I915_TILING_NONE &&
	    mode_cmd->pitches[0] != i915_gem_object_get_stride(obj)) {
		DRM_DEBUG("pitch (%d) must match tiling stride (%d)\n",
			  mode_cmd->pitches[0],
			  i915_gem_object_get_stride(obj));
		return -EINVAL;
	}

	/* Reject formats not supported by any plane early. */
	switch (mode_cmd->pixel_format) {
	case DRM_FORMAT_C8:
	case DRM_FORMAT_RGB565:
	case DRM_FORMAT_XRGB8888:
	case DRM_FORMAT_ARGB8888:
		break;
	case DRM_FORMAT_XRGB1555:
		if (INTEL_GEN(dev_priv) > 3) {
			DRM_DEBUG("unsupported pixel format: %s\n",
			          drm_get_format_name(mode_cmd->pixel_format, &format_name));
			return -EINVAL;
		}
		break;
	case DRM_FORMAT_ABGR8888:
		if (!IS_VALLEYVIEW(dev_priv) && !IS_CHERRYVIEW(dev_priv) &&
		    INTEL_GEN(dev_priv) < 9) {
			DRM_DEBUG("unsupported pixel format: %s\n",
			          drm_get_format_name(mode_cmd->pixel_format, &format_name));
			return -EINVAL;
		}
		break;
	case DRM_FORMAT_XBGR8888:
	case DRM_FORMAT_XRGB2101010:
	case DRM_FORMAT_XBGR2101010:
		if (INTEL_GEN(dev_priv) < 4) {
			DRM_DEBUG("unsupported pixel format: %s\n",
			          drm_get_format_name(mode_cmd->pixel_format, &format_name));
			return -EINVAL;
		}
		break;
	case DRM_FORMAT_ABGR2101010:
		if (!IS_VALLEYVIEW(dev_priv) && !IS_CHERRYVIEW(dev_priv)) {
			DRM_DEBUG("unsupported pixel format: %s\n",
			          drm_get_format_name(mode_cmd->pixel_format, &format_name));
			return -EINVAL;
		}
		break;
	case DRM_FORMAT_YUYV:
	case DRM_FORMAT_UYVY:
	case DRM_FORMAT_YVYU:
	case DRM_FORMAT_VYUY:
	case DRM_FORMAT_AYUV:
		if (INTEL_GEN(dev_priv) < 5) {
			DRM_DEBUG("unsupported pixel format: %s\n",
			          drm_get_format_name(mode_cmd->pixel_format, &format_name));
			return -EINVAL;
		}
		break;
	default:
		DRM_DEBUG("unsupported pixel format: %s\n",
		          drm_get_format_name(mode_cmd->pixel_format, &format_name));
		return -EINVAL;
	}

	/* FIXME need to adjust LINOFF/TILEOFF accordingly. */
	if (mode_cmd->offsets[0] != 0)
		return -EINVAL;

	drm_helper_mode_fill_fb_struct(dev, &intel_fb->base, mode_cmd);
	intel_fb->obj = obj;

	ret = intel_fill_fb_info(dev_priv, &intel_fb->base);
	if (ret)
		return ret;

	ret = drm_framebuffer_init(dev, &intel_fb->base, &intel_fb_funcs);
	if (ret) {
		DRM_ERROR("framebuffer init failed %d\n", ret);
		return ret;
	}

	intel_fb->obj->framebuffer_references++;

	return 0;
}

static struct drm_framebuffer *
intel_user_framebuffer_create(struct drm_device *dev,
			      struct drm_file *filp,
			      const struct drm_mode_fb_cmd2 *user_mode_cmd)
{
	struct drm_framebuffer *fb;
	struct drm_i915_gem_object *obj;
	struct drm_mode_fb_cmd2 mode_cmd = *user_mode_cmd;

	obj = i915_gem_object_lookup(filp, mode_cmd.handles[0]);
	if (!obj)
		return ERR_PTR(-ENOENT);

	fb = intel_framebuffer_create(dev, &mode_cmd, obj);
	if (IS_ERR(fb))
		i915_gem_object_put(obj);

	return fb;
}

static void intel_atomic_state_free(struct drm_atomic_state *state)
{
	struct intel_atomic_state *intel_state = to_intel_atomic_state(state);

	drm_atomic_state_default_release(state);

	i915_sw_fence_fini(&intel_state->commit_ready);

	kfree(state);
}

static const struct drm_mode_config_funcs intel_mode_funcs = {
	.fb_create = intel_user_framebuffer_create,
	.output_poll_changed = intel_fbdev_output_poll_changed,
	.atomic_check = intel_atomic_check,
	.atomic_commit = intel_atomic_commit,
	.atomic_state_alloc = intel_atomic_state_alloc,
	.atomic_state_clear = intel_atomic_state_clear,
	.atomic_state_free = intel_atomic_state_free,
};

/**
 * intel_init_display_hooks - initialize the display modesetting hooks
 * @dev_priv: device private
 */
void intel_init_display_hooks(struct drm_i915_private *dev_priv)
{
	intel_init_cdclk_hooks(dev_priv);

	if (INTEL_INFO(dev_priv)->gen >= 9) {
		dev_priv->display.get_pipe_config = haswell_get_pipe_config;
		dev_priv->display.get_initial_plane_config =
			skylake_get_initial_plane_config;
		dev_priv->display.crtc_compute_clock =
			haswell_crtc_compute_clock;
		dev_priv->display.crtc_enable = haswell_crtc_enable;
		dev_priv->display.crtc_disable = haswell_crtc_disable;
	} else if (HAS_DDI(dev_priv)) {
		dev_priv->display.get_pipe_config = haswell_get_pipe_config;
		dev_priv->display.get_initial_plane_config =
			ironlake_get_initial_plane_config;
		dev_priv->display.crtc_compute_clock =
			haswell_crtc_compute_clock;
		dev_priv->display.crtc_enable = haswell_crtc_enable;
		dev_priv->display.crtc_disable = haswell_crtc_disable;
	} else if (HAS_PCH_SPLIT(dev_priv)) {
		dev_priv->display.get_pipe_config = ironlake_get_pipe_config;
		dev_priv->display.get_initial_plane_config =
			ironlake_get_initial_plane_config;
		dev_priv->display.crtc_compute_clock =
			ironlake_crtc_compute_clock;
		dev_priv->display.crtc_enable = ironlake_crtc_enable;
		dev_priv->display.crtc_disable = ironlake_crtc_disable;
	} else if (IS_CHERRYVIEW(dev_priv)) {
		dev_priv->display.get_pipe_config = i9xx_get_pipe_config;
		dev_priv->display.get_initial_plane_config =
			i9xx_get_initial_plane_config;
		dev_priv->display.crtc_compute_clock = chv_crtc_compute_clock;
		dev_priv->display.crtc_enable = valleyview_crtc_enable;
		dev_priv->display.crtc_disable = i9xx_crtc_disable;
	} else if (IS_VALLEYVIEW(dev_priv)) {
		dev_priv->display.get_pipe_config = i9xx_get_pipe_config;
		dev_priv->display.get_initial_plane_config =
			i9xx_get_initial_plane_config;
		dev_priv->display.crtc_compute_clock = vlv_crtc_compute_clock;
		dev_priv->display.crtc_enable = valleyview_crtc_enable;
		dev_priv->display.crtc_disable = i9xx_crtc_disable;
	} else if (IS_G4X(dev_priv)) {
		dev_priv->display.get_pipe_config = i9xx_get_pipe_config;
		dev_priv->display.get_initial_plane_config =
			i9xx_get_initial_plane_config;
		dev_priv->display.crtc_compute_clock = g4x_crtc_compute_clock;
		dev_priv->display.crtc_enable = i9xx_crtc_enable;
		dev_priv->display.crtc_disable = i9xx_crtc_disable;
	} else if (IS_PINEVIEW(dev_priv)) {
		dev_priv->display.get_pipe_config = i9xx_get_pipe_config;
		dev_priv->display.get_initial_plane_config =
			i9xx_get_initial_plane_config;
		dev_priv->display.crtc_compute_clock = pnv_crtc_compute_clock;
		dev_priv->display.crtc_enable = i9xx_crtc_enable;
		dev_priv->display.crtc_disable = i9xx_crtc_disable;
	} else if (!IS_GEN2(dev_priv)) {
		dev_priv->display.get_pipe_config = i9xx_get_pipe_config;
		dev_priv->display.get_initial_plane_config =
			i9xx_get_initial_plane_config;
		dev_priv->display.crtc_compute_clock = i9xx_crtc_compute_clock;
		dev_priv->display.crtc_enable = i9xx_crtc_enable;
		dev_priv->display.crtc_disable = i9xx_crtc_disable;
	} else {
		dev_priv->display.get_pipe_config = i9xx_get_pipe_config;
		dev_priv->display.get_initial_plane_config =
			i9xx_get_initial_plane_config;
		dev_priv->display.crtc_compute_clock = i8xx_crtc_compute_clock;
		dev_priv->display.crtc_enable = i9xx_crtc_enable;
		dev_priv->display.crtc_disable = i9xx_crtc_disable;
	}

	if (IS_GEN5(dev_priv)) {
		dev_priv->display.fdi_link_train = ironlake_fdi_link_train;
	} else if (IS_GEN6(dev_priv)) {
		dev_priv->display.fdi_link_train = gen6_fdi_link_train;
	} else if (IS_IVYBRIDGE(dev_priv)) {
		/* FIXME: detect B0+ stepping and use auto training */
		dev_priv->display.fdi_link_train = ivb_manual_fdi_link_train;
	} else if (IS_HASWELL(dev_priv) || IS_BROADWELL(dev_priv)) {
		dev_priv->display.fdi_link_train = hsw_fdi_link_train;
	}

	if (dev_priv->info.gen >= 9)
		dev_priv->display.update_crtcs = skl_update_crtcs;
	else
		dev_priv->display.update_crtcs = intel_update_crtcs;

	switch (INTEL_INFO(dev_priv)->gen) {
	case 2:
		dev_priv->display.queue_flip = intel_gen2_queue_flip;
		break;

	case 3:
		dev_priv->display.queue_flip = intel_gen3_queue_flip;
		break;

	case 4:
	case 5:
		dev_priv->display.queue_flip = intel_gen4_queue_flip;
		break;

	case 6:
		dev_priv->display.queue_flip = intel_gen6_queue_flip;
		break;
	case 7:
	case 8: /* FIXME(BDW): Check that the gen8 RCS flip works. */
		dev_priv->display.queue_flip = intel_gen7_queue_flip;
		break;
	case 9:
		/* Drop through - unsupported since execlist only. */
	default:
		/* Default just returns -ENODEV to indicate unsupported */
		dev_priv->display.queue_flip = intel_default_queue_flip;
	}
}

/*
 * Some BIOSes insist on assuming the GPU's pipe A is enabled at suspend,
 * resume, or other times.  This quirk makes sure that's the case for
 * affected systems.
 */
static void quirk_pipea_force(struct drm_device *dev)
{
	struct drm_i915_private *dev_priv = to_i915(dev);

	dev_priv->quirks |= QUIRK_PIPEA_FORCE;
	DRM_INFO("applying pipe a force quirk\n");
}

static void quirk_pipeb_force(struct drm_device *dev)
{
	struct drm_i915_private *dev_priv = to_i915(dev);

	dev_priv->quirks |= QUIRK_PIPEB_FORCE;
	DRM_INFO("applying pipe b force quirk\n");
}

/*
 * Some machines (Lenovo U160) do not work with SSC on LVDS for some reason
 */
static void quirk_ssc_force_disable(struct drm_device *dev)
{
	struct drm_i915_private *dev_priv = to_i915(dev);
	dev_priv->quirks |= QUIRK_LVDS_SSC_DISABLE;
	DRM_INFO("applying lvds SSC disable quirk\n");
}

/*
 * A machine (e.g. Acer Aspire 5734Z) may need to invert the panel backlight
 * brightness value
 */
static void quirk_invert_brightness(struct drm_device *dev)
{
	struct drm_i915_private *dev_priv = to_i915(dev);
	dev_priv->quirks |= QUIRK_INVERT_BRIGHTNESS;
	DRM_INFO("applying inverted panel brightness quirk\n");
}

/* Some VBT's incorrectly indicate no backlight is present */
static void quirk_backlight_present(struct drm_device *dev)
{
	struct drm_i915_private *dev_priv = to_i915(dev);
	dev_priv->quirks |= QUIRK_BACKLIGHT_PRESENT;
	DRM_INFO("applying backlight present quirk\n");
}

struct intel_quirk {
	int device;
	int subsystem_vendor;
	int subsystem_device;
	void (*hook)(struct drm_device *dev);
};

/* For systems that don't have a meaningful PCI subdevice/subvendor ID */
struct intel_dmi_quirk {
	void (*hook)(struct drm_device *dev);
	const struct dmi_system_id (*dmi_id_list)[];
};

static int intel_dmi_reverse_brightness(const struct dmi_system_id *id)
{
	DRM_INFO("Backlight polarity reversed on %s\n", id->ident);
	return 1;
}

static const struct intel_dmi_quirk intel_dmi_quirks[] = {
	{
		.dmi_id_list = &(const struct dmi_system_id[]) {
			{
				.callback = intel_dmi_reverse_brightness,
				.ident = "NCR Corporation",
				.matches = {DMI_MATCH(DMI_SYS_VENDOR, "NCR Corporation"),
					    DMI_MATCH(DMI_PRODUCT_NAME, ""),
				},
			},
			{ }  /* terminating entry */
		},
		.hook = quirk_invert_brightness,
	},
};

static struct intel_quirk intel_quirks[] = {
	/* Toshiba Protege R-205, S-209 needs pipe A force quirk */
	{ 0x2592, 0x1179, 0x0001, quirk_pipea_force },

	/* ThinkPad T60 needs pipe A force quirk (bug #16494) */
	{ 0x2782, 0x17aa, 0x201a, quirk_pipea_force },

	/* 830 needs to leave pipe A & dpll A up */
	{ 0x3577, PCI_ANY_ID, PCI_ANY_ID, quirk_pipea_force },

	/* 830 needs to leave pipe B & dpll B up */
	{ 0x3577, PCI_ANY_ID, PCI_ANY_ID, quirk_pipeb_force },

	/* Lenovo U160 cannot use SSC on LVDS */
	{ 0x0046, 0x17aa, 0x3920, quirk_ssc_force_disable },

	/* Sony Vaio Y cannot use SSC on LVDS */
	{ 0x0046, 0x104d, 0x9076, quirk_ssc_force_disable },

	/* Acer Aspire 5734Z must invert backlight brightness */
	{ 0x2a42, 0x1025, 0x0459, quirk_invert_brightness },

	/* Acer/eMachines G725 */
	{ 0x2a42, 0x1025, 0x0210, quirk_invert_brightness },

	/* Acer/eMachines e725 */
	{ 0x2a42, 0x1025, 0x0212, quirk_invert_brightness },

	/* Acer/Packard Bell NCL20 */
	{ 0x2a42, 0x1025, 0x034b, quirk_invert_brightness },

	/* Acer Aspire 4736Z */
	{ 0x2a42, 0x1025, 0x0260, quirk_invert_brightness },

	/* Acer Aspire 5336 */
	{ 0x2a42, 0x1025, 0x048a, quirk_invert_brightness },

	/* Acer C720 and C720P Chromebooks (Celeron 2955U) have backlights */
	{ 0x0a06, 0x1025, 0x0a11, quirk_backlight_present },

	/* Acer C720 Chromebook (Core i3 4005U) */
	{ 0x0a16, 0x1025, 0x0a11, quirk_backlight_present },

	/* Apple Macbook 2,1 (Core 2 T7400) */
	{ 0x27a2, 0x8086, 0x7270, quirk_backlight_present },

	/* Apple Macbook 4,1 */
	{ 0x2a02, 0x106b, 0x00a1, quirk_backlight_present },

	/* Toshiba CB35 Chromebook (Celeron 2955U) */
	{ 0x0a06, 0x1179, 0x0a88, quirk_backlight_present },

	/* HP Chromebook 14 (Celeron 2955U) */
	{ 0x0a06, 0x103c, 0x21ed, quirk_backlight_present },

	/* Dell Chromebook 11 */
	{ 0x0a06, 0x1028, 0x0a35, quirk_backlight_present },

	/* Dell Chromebook 11 (2015 version) */
	{ 0x0a16, 0x1028, 0x0a35, quirk_backlight_present },
};

static void intel_init_quirks(struct drm_device *dev)
{
	struct pci_dev *d = dev->pdev;
	int i;

	for (i = 0; i < ARRAY_SIZE(intel_quirks); i++) {
		struct intel_quirk *q = &intel_quirks[i];

		if (d->device == q->device &&
		    (d->subsystem_vendor == q->subsystem_vendor ||
		     q->subsystem_vendor == PCI_ANY_ID) &&
		    (d->subsystem_device == q->subsystem_device ||
		     q->subsystem_device == PCI_ANY_ID))
			q->hook(dev);
	}
	for (i = 0; i < ARRAY_SIZE(intel_dmi_quirks); i++) {
		if (dmi_check_system(*intel_dmi_quirks[i].dmi_id_list) != 0)
			intel_dmi_quirks[i].hook(dev);
	}
}

/* Disable the VGA plane that we never use */
static void i915_disable_vga(struct drm_i915_private *dev_priv)
{
	struct pci_dev *pdev = dev_priv->drm.pdev;
	u8 sr1;
	i915_reg_t vga_reg = i915_vgacntrl_reg(dev_priv);

	/* WaEnableVGAAccessThroughIOPort:ctg,elk,ilk,snb,ivb,vlv,hsw */
	vga_get_uninterruptible(pdev, VGA_RSRC_LEGACY_IO);
	outb(SR01, VGA_SR_INDEX);
	sr1 = inb(VGA_SR_DATA);
	outb(sr1 | 1<<5, VGA_SR_DATA);
	vga_put(pdev, VGA_RSRC_LEGACY_IO);
	udelay(300);

	I915_WRITE(vga_reg, VGA_DISP_DISABLE);
	POSTING_READ(vga_reg);
}

void intel_modeset_init_hw(struct drm_device *dev)
{
	struct drm_i915_private *dev_priv = to_i915(dev);

	intel_update_cdclk(dev_priv);
	dev_priv->cdclk.logical = dev_priv->cdclk.actual = dev_priv->cdclk.hw;

	intel_init_clock_gating(dev_priv);
}

/*
 * Calculate what we think the watermarks should be for the state we've read
 * out of the hardware and then immediately program those watermarks so that
 * we ensure the hardware settings match our internal state.
 *
 * We can calculate what we think WM's should be by creating a duplicate of the
 * current state (which was constructed during hardware readout) and running it
 * through the atomic check code to calculate new watermark values in the
 * state object.
 */
static void sanitize_watermarks(struct drm_device *dev)
{
	struct drm_i915_private *dev_priv = to_i915(dev);
	struct drm_atomic_state *state;
	struct intel_atomic_state *intel_state;
	struct drm_crtc *crtc;
	struct drm_crtc_state *cstate;
	struct drm_modeset_acquire_ctx ctx;
	int ret;
	int i;

	/* Only supported on platforms that use atomic watermark design */
	if (!dev_priv->display.optimize_watermarks)
		return;

	/*
	 * We need to hold connection_mutex before calling duplicate_state so
	 * that the connector loop is protected.
	 */
	drm_modeset_acquire_init(&ctx, 0);
retry:
	ret = drm_modeset_lock_all_ctx(dev, &ctx);
	if (ret == -EDEADLK) {
		drm_modeset_backoff(&ctx);
		goto retry;
	} else if (WARN_ON(ret)) {
		goto fail;
	}

	state = drm_atomic_helper_duplicate_state(dev, &ctx);
	if (WARN_ON(IS_ERR(state)))
		goto fail;

	intel_state = to_intel_atomic_state(state);

	/*
	 * Hardware readout is the only time we don't want to calculate
	 * intermediate watermarks (since we don't trust the current
	 * watermarks).
	 */
	intel_state->skip_intermediate_wm = true;

	ret = intel_atomic_check(dev, state);
	if (ret) {
		/*
		 * If we fail here, it means that the hardware appears to be
		 * programmed in a way that shouldn't be possible, given our
		 * understanding of watermark requirements.  This might mean a
		 * mistake in the hardware readout code or a mistake in the
		 * watermark calculations for a given platform.  Raise a WARN
		 * so that this is noticeable.
		 *
		 * If this actually happens, we'll have to just leave the
		 * BIOS-programmed watermarks untouched and hope for the best.
		 */
		WARN(true, "Could not determine valid watermarks for inherited state\n");
		goto put_state;
	}

	/* Write calculated watermark values back */
	for_each_crtc_in_state(state, crtc, cstate, i) {
		struct intel_crtc_state *cs = to_intel_crtc_state(cstate);

		cs->wm.need_postvbl_update = true;
		dev_priv->display.optimize_watermarks(intel_state, cs);
	}

put_state:
	drm_atomic_state_put(state);
fail:
	drm_modeset_drop_locks(&ctx);
	drm_modeset_acquire_fini(&ctx);
}

static int intel_sanitize_app_option(struct drm_i915_private *dev_priv)
{
	/*plane restriction feature is only for APL for now*/
	if (!IS_BROXTON(dev_priv))
		i915.avail_planes_per_pipe = 0;
	return i915.avail_planes_per_pipe;
}

int intel_modeset_init(struct drm_device *dev)
{
	struct drm_i915_private *dev_priv = to_i915(dev);
	struct i915_ggtt *ggtt = &dev_priv->ggtt;
	enum pipe pipe;
	struct intel_crtc *crtc;
	unsigned int  planes_mask[I915_MAX_PIPES];
	unsigned int avail_plane_per_pipe_mask = 0;

	drm_mode_config_init(dev);

	dev->mode_config.min_width = 0;
	dev->mode_config.min_height = 0;

	dev->mode_config.preferred_depth = 24;
	dev->mode_config.prefer_shadow = 1;

	dev->mode_config.allow_fb_modifiers = true;

	dev->mode_config.funcs = &intel_mode_funcs;

	intel_audio_init(dev_priv);

	INIT_WORK(&dev_priv->atomic_helper.free_work,
		  intel_atomic_helper_free_state_worker);

	intel_init_quirks(dev);

	intel_init_pm(dev_priv);

	if (INTEL_INFO(dev_priv)->num_pipes == 0)
		return 0;

	/*
	 * There may be no VBT; and if the BIOS enabled SSC we can
	 * just keep using it to avoid unnecessary flicker.  Whereas if the
	 * BIOS isn't using it, don't assume it will work even if the VBT
	 * indicates as much.
	 */
	if (HAS_PCH_IBX(dev_priv) || HAS_PCH_CPT(dev_priv)) {
		bool bios_lvds_use_ssc = !!(I915_READ(PCH_DREF_CONTROL) &
					    DREF_SSC1_ENABLE);

		if (dev_priv->vbt.lvds_use_ssc != bios_lvds_use_ssc) {
			DRM_DEBUG_KMS("SSC %sabled by BIOS, overriding VBT which says %sabled\n",
				     bios_lvds_use_ssc ? "en" : "dis",
				     dev_priv->vbt.lvds_use_ssc ? "en" : "dis");
			dev_priv->vbt.lvds_use_ssc = bios_lvds_use_ssc;
		}
	}

	if (IS_GEN2(dev_priv)) {
		dev->mode_config.max_width = 2048;
		dev->mode_config.max_height = 2048;
	} else if (IS_GEN3(dev_priv)) {
		dev->mode_config.max_width = 4096;
		dev->mode_config.max_height = 4096;
	} else {
		dev->mode_config.max_width = 8192;
		dev->mode_config.max_height = 8192;
	}

	if (IS_I845G(dev_priv) || IS_I865G(dev_priv)) {
		dev->mode_config.cursor_width = IS_I845G(dev_priv) ? 64 : 512;
		dev->mode_config.cursor_height = 1023;
	} else if (IS_GEN2(dev_priv)) {
		dev->mode_config.cursor_width = GEN2_CURSOR_WIDTH;
		dev->mode_config.cursor_height = GEN2_CURSOR_HEIGHT;
	} else {
		dev->mode_config.cursor_width = MAX_CURSOR_WIDTH;
		dev->mode_config.cursor_height = MAX_CURSOR_HEIGHT;
	}

	dev->mode_config.fb_base = ggtt->mappable_base;

	DRM_DEBUG_KMS("%d display pipe%s available.\n",
		      INTEL_INFO(dev_priv)->num_pipes,
		      INTEL_INFO(dev_priv)->num_pipes > 1 ? "s" : "");

	avail_plane_per_pipe_mask = intel_sanitize_app_option(dev_priv);
	DRM_INFO("avail_planes_per_pipe = 0x%x \n", i915.avail_planes_per_pipe);
	DRM_INFO("domain_plane_owners = 0x%llx \n", i915.domain_plane_owners);

	for_each_pipe(dev_priv, pipe) {
		struct intel_device_info *info = mkwrite_device_info(dev_priv);

		if (intel_vgpu_active(dev_priv) && IS_BROXTON(dev_priv))
			info->num_scalers[pipe] = 0;

		planes_mask[pipe] = AVAIL_PLANE_PER_PIPE(dev_priv, avail_plane_per_pipe_mask, pipe);
		DRM_INFO("for pipe %d plane_mask = %d \n", pipe, planes_mask[pipe]);
	}

	for_each_pipe(dev_priv, pipe) {
		int ret;
		/*
		 *In a virtual environment,we only want to initialize CRTC's for
		 *pipes that actually have planes allocated to them for
		 *guest domains.
		 */
		if (!intel_vgpu_active(dev_priv) || (intel_vgpu_active(dev_priv)
					&& planes_mask[pipe])) {
			ret = intel_crtc_init(dev_priv, pipe, planes_mask[pipe]);
			if (ret) {
				drm_mode_config_cleanup(dev);
				return ret;
			}
		}
	}

	intel_shared_dpll_init(dev);

	intel_update_czclk(dev_priv);
	intel_modeset_init_hw(dev);

	if (dev_priv->max_cdclk_freq == 0)
		intel_update_max_cdclk(dev_priv);

	/* Just disable it once at startup */
	i915_disable_vga(dev_priv);
	intel_setup_outputs(dev_priv);

	drm_modeset_lock_all(dev);
	intel_modeset_setup_hw_state(dev);
	drm_modeset_unlock_all(dev);

	for_each_intel_crtc(dev, crtc) {
		struct intel_initial_plane_config plane_config = {};

		if (!crtc->active)
			continue;

		/*
		 * Note that reserving the BIOS fb up front prevents us
		 * from stuffing other stolen allocations like the ring
		 * on top.  This prevents some ugliness at boot time, and
		 * can even allow for smooth boot transitions if the BIOS
		 * fb is large enough for the active pipe configuration.
		 */
		dev_priv->display.get_initial_plane_config(crtc,
							   &plane_config);

		/*
		 * If the fb is shared between multiple heads, we'll
		 * just get the first one.
		 */
		intel_find_initial_plane_obj(crtc, &plane_config);
	}

	/*
	 * Make sure hardware watermarks really match the state we read out.
	 * Note that we need to do this after reconstructing the BIOS fb's
	 * since the watermark calculation done here will use pstate->fb.
	 */
	sanitize_watermarks(dev);

	return 0;
}

static void intel_enable_pipe_a(struct drm_device *dev)
{
	struct intel_connector *connector;
	struct drm_connector *crt = NULL;
	struct intel_load_detect_pipe load_detect_temp;
	struct drm_modeset_acquire_ctx *ctx = dev->mode_config.acquire_ctx;

	/* We can't just switch on the pipe A, we need to set things up with a
	 * proper mode and output configuration. As a gross hack, enable pipe A
	 * by enabling the load detect pipe once. */
	for_each_intel_connector(dev, connector) {
		if (connector->encoder->type == INTEL_OUTPUT_ANALOG) {
			crt = &connector->base;
			break;
		}
	}

	if (!crt)
		return;

	if (intel_get_load_detect_pipe(crt, NULL, &load_detect_temp, ctx))
		intel_release_load_detect_pipe(crt, &load_detect_temp, ctx);
}

static bool
intel_check_plane_mapping(struct intel_crtc *crtc)
{
	struct drm_i915_private *dev_priv = to_i915(crtc->base.dev);
	u32 val;

	if (INTEL_INFO(dev_priv)->num_pipes == 1)
		return true;

	val = I915_READ(DSPCNTR(!crtc->plane));

	if ((val & DISPLAY_PLANE_ENABLE) &&
	    (!!(val & DISPPLANE_SEL_PIPE_MASK) == crtc->pipe))
		return false;

	return true;
}

static bool intel_crtc_has_encoders(struct intel_crtc *crtc)
{
	struct drm_device *dev = crtc->base.dev;
	struct intel_encoder *encoder;

	for_each_encoder_on_crtc(dev, &crtc->base, encoder)
		return true;

	return false;
}

static struct intel_connector *intel_encoder_find_connector(struct intel_encoder *encoder)
{
	struct drm_device *dev = encoder->base.dev;
	struct intel_connector *connector;

	for_each_connector_on_encoder(dev, &encoder->base, connector)
		return connector;

	return NULL;
}

static bool has_pch_trancoder(struct drm_i915_private *dev_priv,
			      enum transcoder pch_transcoder)
{
	return HAS_PCH_IBX(dev_priv) || HAS_PCH_CPT(dev_priv) ||
		(HAS_PCH_LPT_H(dev_priv) && pch_transcoder == TRANSCODER_A);
}

static void intel_sanitize_crtc(struct intel_crtc *crtc)
{
	struct drm_device *dev = crtc->base.dev;
	struct drm_i915_private *dev_priv = to_i915(dev);
	enum transcoder cpu_transcoder = crtc->config->cpu_transcoder;

	/* Clear any frame start delays used for debugging left by the BIOS */
	if (!transcoder_is_dsi(cpu_transcoder)) {
		i915_reg_t reg = PIPECONF(cpu_transcoder);

		I915_WRITE(reg,
			   I915_READ(reg) & ~PIPECONF_FRAME_START_DELAY_MASK);
	}

	/* restore vblank interrupts to correct state */
	drm_crtc_vblank_reset(&crtc->base);
	if (crtc->active) {
		struct intel_plane *plane;

		drm_crtc_vblank_on(&crtc->base);

		/* Disable everything but the primary plane */
		for_each_intel_plane_on_crtc(dev, crtc, plane) {
			if (plane->base.type == DRM_PLANE_TYPE_PRIMARY)
				continue;

			plane->disable_plane(&plane->base, &crtc->base);
		}
	}

	/* We need to sanitize the plane -> pipe mapping first because this will
	 * disable the crtc (and hence change the state) if it is wrong. Note
	 * that gen4+ has a fixed plane -> pipe mapping.  */
	if (INTEL_GEN(dev_priv) < 4 && !intel_check_plane_mapping(crtc)) {
		bool plane;

		DRM_DEBUG_KMS("[CRTC:%d:%s] wrong plane connection detected!\n",
			      crtc->base.base.id, crtc->base.name);

		/* Pipe has the wrong plane attached and the plane is active.
		 * Temporarily change the plane mapping and disable everything
		 * ...  */
		plane = crtc->plane;
		crtc->base.primary->state->visible = true;
		crtc->plane = !plane;
		intel_crtc_disable_noatomic(&crtc->base);
		crtc->plane = plane;
	}

	if (dev_priv->quirks & QUIRK_PIPEA_FORCE &&
	    crtc->pipe == PIPE_A && !crtc->active) {
		/* BIOS forgot to enable pipe A, this mostly happens after
		 * resume. Force-enable the pipe to fix this, the update_dpms
		 * call below we restore the pipe to the right state, but leave
		 * the required bits on. */
		intel_enable_pipe_a(dev);
	}

	/* Adjust the state of the output pipe according to whether we
	 * have active connectors/encoders. */
	if (crtc->active && !intel_crtc_has_encoders(crtc))
		intel_crtc_disable_noatomic(&crtc->base);

	if (crtc->active || HAS_GMCH_DISPLAY(dev_priv)) {
		/*
		 * We start out with underrun reporting disabled to avoid races.
		 * For correct bookkeeping mark this on active crtcs.
		 *
		 * Also on gmch platforms we dont have any hardware bits to
		 * disable the underrun reporting. Which means we need to start
		 * out with underrun reporting disabled also on inactive pipes,
		 * since otherwise we'll complain about the garbage we read when
		 * e.g. coming up after runtime pm.
		 *
		 * No protection against concurrent access is required - at
		 * worst a fifo underrun happens which also sets this to false.
		 */
		crtc->cpu_fifo_underrun_disabled = true;
		/*
		 * We track the PCH trancoder underrun reporting state
		 * within the crtc. With crtc for pipe A housing the underrun
		 * reporting state for PCH transcoder A, crtc for pipe B housing
		 * it for PCH transcoder B, etc. LPT-H has only PCH transcoder A,
		 * and marking underrun reporting as disabled for the non-existing
		 * PCH transcoders B and C would prevent enabling the south
		 * error interrupt (see cpt_can_enable_serr_int()).
		 */
		if (has_pch_trancoder(dev_priv, (enum transcoder)crtc->pipe))
			crtc->pch_fifo_underrun_disabled = true;
	}
}

static void intel_sanitize_encoder(struct intel_encoder *encoder)
{
	struct intel_connector *connector;

	/* We need to check both for a crtc link (meaning that the
	 * encoder is active and trying to read from a pipe) and the
	 * pipe itself being active. */
	bool has_active_crtc = encoder->base.crtc &&
		to_intel_crtc(encoder->base.crtc)->active;

	connector = intel_encoder_find_connector(encoder);
	if (connector && !has_active_crtc) {
		DRM_DEBUG_KMS("[ENCODER:%d:%s] has active connectors but no active pipe!\n",
			      encoder->base.base.id,
			      encoder->base.name);

		/* Connector is active, but has no active pipe. This is
		 * fallout from our resume register restoring. Disable
		 * the encoder manually again. */
		if (encoder->base.crtc) {
			struct drm_crtc_state *crtc_state = encoder->base.crtc->state;

			DRM_DEBUG_KMS("[ENCODER:%d:%s] manually disabled\n",
				      encoder->base.base.id,
				      encoder->base.name);
			encoder->disable(encoder, to_intel_crtc_state(crtc_state), connector->base.state);
			if (encoder->post_disable)
				encoder->post_disable(encoder, to_intel_crtc_state(crtc_state), connector->base.state);
		}
		encoder->base.crtc = NULL;

		/* Inconsistent output/port/pipe state happens presumably due to
		 * a bug in one of the get_hw_state functions. Or someplace else
		 * in our code, like the register restore mess on resume. Clamp
		 * things to off as a safer default. */

		connector->base.dpms = DRM_MODE_DPMS_OFF;
		connector->base.encoder = NULL;
	}
	/* Enabled encoders without active connectors will be fixed in
	 * the crtc fixup. */
}

void i915_redisable_vga_power_on(struct drm_i915_private *dev_priv)
{
	i915_reg_t vga_reg = i915_vgacntrl_reg(dev_priv);

	if (!(I915_READ(vga_reg) & VGA_DISP_DISABLE)) {
		DRM_DEBUG_KMS("Something enabled VGA plane, disabling it\n");
		i915_disable_vga(dev_priv);
	}
}

void i915_redisable_vga(struct drm_i915_private *dev_priv)
{
	/* This function can be called both from intel_modeset_setup_hw_state or
	 * at a very early point in our resume sequence, where the power well
	 * structures are not yet restored. Since this function is at a very
	 * paranoid "someone might have enabled VGA while we were not looking"
	 * level, just check if the power well is enabled instead of trying to
	 * follow the "don't touch the power well if we don't need it" policy
	 * the rest of the driver uses. */
	if (!intel_display_power_get_if_enabled(dev_priv, POWER_DOMAIN_VGA))
		return;

	i915_redisable_vga_power_on(dev_priv);

	intel_display_power_put(dev_priv, POWER_DOMAIN_VGA);
}

static bool primary_get_hw_state(struct intel_plane *plane)
{
	struct drm_i915_private *dev_priv = to_i915(plane->base.dev);

	return I915_READ(DSPCNTR(plane->plane)) & DISPLAY_PLANE_ENABLE;
}

/* FIXME read out full plane state for all planes */
static void readout_plane_state(struct intel_crtc *crtc)
{
	struct drm_plane *primary = crtc->base.primary;
	struct intel_plane_state *plane_state =
		to_intel_plane_state(primary->state);

	plane_state->base.visible = crtc->active &&
		primary_get_hw_state(to_intel_plane(primary));

	if (plane_state->base.visible)
		crtc->base.state->plane_mask |= 1 << drm_plane_index(primary);
}

static void intel_modeset_readout_hw_state(struct drm_device *dev)
{
	struct drm_i915_private *dev_priv = to_i915(dev);
	enum pipe pipe;
	struct intel_crtc *crtc;
	struct intel_encoder *encoder;
	struct intel_connector *connector;
	int i;

	dev_priv->active_crtcs = 0;

	for_each_intel_crtc(dev, crtc) {
		struct intel_crtc_state *crtc_state =
			to_intel_crtc_state(crtc->base.state);

		__drm_atomic_helper_crtc_destroy_state(&crtc_state->base);
		memset(crtc_state, 0, sizeof(*crtc_state));
		crtc_state->base.crtc = &crtc->base;

		crtc_state->base.active = crtc_state->base.enable =
			dev_priv->display.get_pipe_config(crtc, crtc_state);

		crtc->base.enabled = crtc_state->base.enable;
		crtc->active = crtc_state->base.active;

		if (crtc_state->base.active)
			dev_priv->active_crtcs |=
				1 << drm_crtc_index(&crtc->base);

		if (crtc->base.primary)
			readout_plane_state(crtc);

		DRM_DEBUG_KMS("[CRTC:%d:%s] hw state readout: %s\n",
			      crtc->base.base.id, crtc->base.name,
			      enableddisabled(crtc_state->base.active));
	}

	for (i = 0; i < dev_priv->num_shared_dpll; i++) {
		struct intel_shared_dpll *pll = &dev_priv->shared_dplls[i];

		pll->on = pll->funcs.get_hw_state(dev_priv, pll,
						  &pll->state.hw_state);
		pll->state.crtc_mask = 0;
		for_each_intel_crtc(dev, crtc) {
			struct intel_crtc_state *crtc_state =
				to_intel_crtc_state(crtc->base.state);

			if (crtc_state->base.active &&
			    crtc_state->shared_dpll == pll)
				pll->state.crtc_mask |=
					1 << drm_crtc_index(&crtc->base);
		}
		pll->active_mask = pll->state.crtc_mask;

		DRM_DEBUG_KMS("%s hw state readout: crtc_mask 0x%08x, on %i\n",
			      pll->name, pll->state.crtc_mask, pll->on);
	}

	for_each_intel_encoder(dev, encoder) {
		pipe = 0;

		if (encoder->get_hw_state(encoder, &pipe)) {
			struct intel_crtc_state *crtc_state;

			crtc = intel_get_crtc_for_pipe(dev_priv, pipe);
			if (!crtc) {
				encoder->base.crtc = NULL;
			} else {
				crtc_state =
					to_intel_crtc_state(crtc->base.state);

				encoder->base.crtc = &crtc->base;
				crtc_state->output_types |= 1 << encoder->type;
				encoder->get_config(encoder, crtc_state);
			}
		} else {
			encoder->base.crtc = NULL;
		}

		DRM_DEBUG_KMS("[ENCODER:%d:%s] hw state readout: %s, pipe %c\n",
			      encoder->base.base.id, encoder->base.name,
			      enableddisabled(encoder->base.crtc),
			      pipe_name(pipe));
	}

	for_each_intel_connector(dev, connector) {
		if (connector->get_hw_state(connector)) {
			connector->base.dpms = DRM_MODE_DPMS_ON;

			encoder = connector->encoder;
			connector->base.encoder = &encoder->base;

			if (encoder->base.crtc &&
			    encoder->base.crtc->state->active) {
				/*
				 * This has to be done during hardware readout
				 * because anything calling .crtc_disable may
				 * rely on the connector_mask being accurate.
				 */
				encoder->base.crtc->state->connector_mask |=
					1 << drm_connector_index(&connector->base);
				encoder->base.crtc->state->encoder_mask |=
					1 << drm_encoder_index(&encoder->base);
			}

		} else {
			connector->base.dpms = DRM_MODE_DPMS_OFF;
			connector->base.encoder = NULL;
		}
		DRM_DEBUG_KMS("[CONNECTOR:%d:%s] hw state readout: %s\n",
			      connector->base.base.id, connector->base.name,
			      enableddisabled(connector->base.encoder));
	}

	for_each_intel_crtc(dev, crtc) {
		struct intel_crtc_state *crtc_state =
			to_intel_crtc_state(crtc->base.state);
		int pixclk = 0;

		crtc->base.hwmode = crtc_state->base.adjusted_mode;

		memset(&crtc->base.mode, 0, sizeof(crtc->base.mode));
		if (crtc_state->base.active) {
			intel_mode_from_pipe_config(&crtc->base.mode, crtc_state);
			intel_mode_from_pipe_config(&crtc_state->base.adjusted_mode, crtc_state);
			WARN_ON(drm_atomic_set_mode_for_crtc(crtc->base.state, &crtc->base.mode));

			/*
			 * The initial mode needs to be set in order to keep
			 * the atomic core happy. It wants a valid mode if the
			 * crtc's enabled, so we do the above call.
			 *
			 * But we don't set all the derived state fully, hence
			 * set a flag to indicate that a full recalculation is
			 * needed on the next commit.
			 */
			crtc_state->base.mode.private_flags = I915_MODE_FLAG_INHERITED;

			intel_crtc_compute_pixel_rate(crtc_state);

			if (INTEL_GEN(dev_priv) >= 9 || IS_BROADWELL(dev_priv) ||
			    IS_VALLEYVIEW(dev_priv) || IS_CHERRYVIEW(dev_priv))
				pixclk = crtc_state->pixel_rate;
			else
				WARN_ON(dev_priv->display.modeset_calc_cdclk);

			/* pixel rate mustn't exceed 95% of cdclk with IPS on BDW */
			if (IS_BROADWELL(dev_priv) && crtc_state->ips_enabled)
				pixclk = DIV_ROUND_UP(pixclk * 100, 95);

			drm_calc_timestamping_constants(&crtc->base, &crtc->base.hwmode);
			update_scanline_offset(crtc);
		}

		dev_priv->min_pixclk[crtc->pipe] = pixclk;

		intel_pipe_config_sanity_check(dev_priv, crtc_state);
	}
}

/* Scan out the current hw modeset state,
 * and sanitizes it to the current state
 */
static void
intel_modeset_setup_hw_state(struct drm_device *dev)
{
	struct drm_i915_private *dev_priv = to_i915(dev);
	enum pipe pipe;
	struct intel_crtc *crtc;
	struct intel_encoder *encoder;
	int i;

	intel_modeset_readout_hw_state(dev);

	/* HW state is read out, now we need to sanitize this mess. */
	for_each_intel_encoder(dev, encoder) {
		intel_sanitize_encoder(encoder);
	}

	for_each_pipe(dev_priv, pipe) {
		crtc = intel_get_crtc_for_pipe(dev_priv, pipe);

		if (crtc) {
			intel_sanitize_crtc(crtc);
			intel_dump_pipe_config(crtc, crtc->config,
					       "[setup_hw_state]");
		}
	}

	intel_modeset_update_connector_atomic_state(dev);

	for (i = 0; i < dev_priv->num_shared_dpll; i++) {
		struct intel_shared_dpll *pll = &dev_priv->shared_dplls[i];

		if (!pll->on || pll->active_mask)
			continue;

		DRM_DEBUG_KMS("%s enabled but not in use, disabling\n", pll->name);

		pll->funcs.disable(dev_priv, pll);
		pll->on = false;
	}

	if (IS_VALLEYVIEW(dev_priv) || IS_CHERRYVIEW(dev_priv))
		vlv_wm_get_hw_state(dev);
	else if (IS_GEN9(dev_priv))
		skl_wm_get_hw_state(dev);
	else if (HAS_PCH_SPLIT(dev_priv))
		ilk_wm_get_hw_state(dev);

	for_each_intel_crtc(dev, crtc) {
		unsigned long put_domains;

		put_domains = modeset_get_crtc_power_domains(&crtc->base, crtc->config);
		if (WARN_ON(put_domains))
			modeset_put_power_domains(dev_priv, put_domains);
	}
	intel_display_set_init_power(dev_priv, false);

	intel_fbc_init_pipe_state(dev_priv);
}

void intel_display_resume(struct drm_device *dev)
{
	struct drm_i915_private *dev_priv = to_i915(dev);
	struct drm_atomic_state *state = dev_priv->modeset_restore_state;
	struct drm_modeset_acquire_ctx ctx;
	int ret;

	dev_priv->modeset_restore_state = NULL;
	if (state)
		state->acquire_ctx = &ctx;

	/*
	 * This is a cludge because with real atomic modeset mode_config.mutex
	 * won't be taken. Unfortunately some probed state like
	 * audio_codec_enable is still protected by mode_config.mutex, so lock
	 * it here for now.
	 */
	mutex_lock(&dev->mode_config.mutex);
	drm_modeset_acquire_init(&ctx, 0);

	while (1) {
		ret = drm_modeset_lock_all_ctx(dev, &ctx);
		if (ret != -EDEADLK)
			break;

		drm_modeset_backoff(&ctx);
	}

	if (!ret)
		ret = __intel_display_resume(dev, state);

	drm_modeset_drop_locks(&ctx);
	drm_modeset_acquire_fini(&ctx);
	mutex_unlock(&dev->mode_config.mutex);

	if (ret)
		DRM_ERROR("Restoring old state failed with %i\n", ret);
	if (state)
		drm_atomic_state_put(state);
}

void intel_modeset_gem_init(struct drm_device *dev)
{
	struct drm_i915_private *dev_priv = to_i915(dev);

	intel_init_gt_powersave(dev_priv);

	intel_setup_overlay(dev_priv);
}

int intel_connector_register(struct drm_connector *connector)
{
	struct intel_connector *intel_connector = to_intel_connector(connector);
	int ret;

	ret = intel_backlight_device_register(intel_connector);
	if (ret)
		goto err;

	return 0;

err:
	return ret;
}

void intel_connector_unregister(struct drm_connector *connector)
{
	struct intel_connector *intel_connector = to_intel_connector(connector);

	intel_backlight_device_unregister(intel_connector);
	intel_panel_destroy_backlight(connector);
}

void intel_modeset_cleanup(struct drm_device *dev)
{
	struct drm_i915_private *dev_priv = to_i915(dev);

	flush_work(&dev_priv->atomic_helper.free_work);
	WARN_ON(!llist_empty(&dev_priv->atomic_helper.free_list));

	intel_disable_gt_powersave(dev_priv);

	/*
	 * Interrupts and polling as the first thing to avoid creating havoc.
	 * Too much stuff here (turning of connectors, ...) would
	 * experience fancy races otherwise.
	 */
	intel_irq_uninstall(dev_priv);

	/*
	 * Due to the hpd irq storm handling the hotplug work can re-arm the
	 * poll handlers. Hence disable polling after hpd handling is shut down.
	 */
	drm_kms_helper_poll_fini(dev);

	intel_unregister_dsm_handler();

	intel_fbc_global_disable(dev_priv);

	/* flush any delayed tasks or pending work */
	flush_scheduled_work();

	drm_mode_config_cleanup(dev);

	intel_cleanup_overlay(dev_priv);

	intel_cleanup_gt_powersave(dev_priv);

	intel_teardown_gmbus(dev_priv);
}

void intel_connector_attach_encoder(struct intel_connector *connector,
				    struct intel_encoder *encoder)
{
	connector->encoder = encoder;
	drm_mode_connector_attach_encoder(&connector->base,
					  &encoder->base);
}

/*
 * set vga decode state - true == enable VGA decode
 */
int intel_modeset_vga_set_state(struct drm_i915_private *dev_priv, bool state)
{
	unsigned reg = INTEL_GEN(dev_priv) >= 6 ? SNB_GMCH_CTRL : INTEL_GMCH_CTRL;
	u16 gmch_ctrl;

	if (pci_read_config_word(dev_priv->bridge_dev, reg, &gmch_ctrl)) {
		DRM_ERROR("failed to read control word\n");
		return -EIO;
	}

	if (!!(gmch_ctrl & INTEL_GMCH_VGA_DISABLE) == !state)
		return 0;

	if (state)
		gmch_ctrl &= ~INTEL_GMCH_VGA_DISABLE;
	else
		gmch_ctrl |= INTEL_GMCH_VGA_DISABLE;

	if (pci_write_config_word(dev_priv->bridge_dev, reg, gmch_ctrl)) {
		DRM_ERROR("failed to write control word\n");
		return -EIO;
	}

	return 0;
}

#if IS_ENABLED(CONFIG_DRM_I915_CAPTURE_ERROR)

struct intel_display_error_state {

	u32 power_well_driver;

	int num_transcoders;

	struct intel_cursor_error_state {
		u32 control;
		u32 position;
		u32 base;
		u32 size;
	} cursor[I915_MAX_PIPES];

	struct intel_pipe_error_state {
		bool power_domain_on;
		u32 source;
		u32 stat;
	} pipe[I915_MAX_PIPES];

	struct intel_plane_error_state {
		u32 control;
		u32 stride;
		u32 size;
		u32 pos;
		u32 addr;
		u32 surface;
		u32 tile_offset;
	} plane[I915_MAX_PIPES];

	struct intel_transcoder_error_state {
		bool power_domain_on;
		enum transcoder cpu_transcoder;

		u32 conf;

		u32 htotal;
		u32 hblank;
		u32 hsync;
		u32 vtotal;
		u32 vblank;
		u32 vsync;
	} transcoder[4];
};

struct intel_display_error_state *
intel_display_capture_error_state(struct drm_i915_private *dev_priv)
{
	struct intel_display_error_state *error;
	int transcoders[] = {
		TRANSCODER_A,
		TRANSCODER_B,
		TRANSCODER_C,
		TRANSCODER_EDP,
	};
	int i;

	if (INTEL_INFO(dev_priv)->num_pipes == 0)
		return NULL;

	error = kzalloc(sizeof(*error), GFP_ATOMIC);
	if (error == NULL)
		return NULL;

	if (IS_HASWELL(dev_priv) || IS_BROADWELL(dev_priv))
		error->power_well_driver = I915_READ(HSW_PWR_WELL_DRIVER);

	for_each_pipe(dev_priv, i) {
		error->pipe[i].power_domain_on =
			__intel_display_power_is_enabled(dev_priv,
							 POWER_DOMAIN_PIPE(i));
		if (!error->pipe[i].power_domain_on)
			continue;

		error->cursor[i].control = I915_READ(CURCNTR(i));
		error->cursor[i].position = I915_READ(CURPOS(i));
		error->cursor[i].base = I915_READ(CURBASE(i));

		error->plane[i].control = I915_READ(DSPCNTR(i));
		error->plane[i].stride = I915_READ(DSPSTRIDE(i));
		if (INTEL_GEN(dev_priv) <= 3) {
			error->plane[i].size = I915_READ(DSPSIZE(i));
			error->plane[i].pos = I915_READ(DSPPOS(i));
		}
		if (INTEL_GEN(dev_priv) <= 7 && !IS_HASWELL(dev_priv))
			error->plane[i].addr = I915_READ(DSPADDR(i));
		if (INTEL_GEN(dev_priv) >= 4) {
			error->plane[i].surface = I915_READ(DSPSURF(i));
			error->plane[i].tile_offset = I915_READ(DSPTILEOFF(i));
		}

		error->pipe[i].source = I915_READ(PIPESRC(i));

		if (HAS_GMCH_DISPLAY(dev_priv))
			error->pipe[i].stat = I915_READ(PIPESTAT(i));
	}

	/* Note: this does not include DSI transcoders. */
	error->num_transcoders = INTEL_INFO(dev_priv)->num_pipes;
	if (HAS_DDI(dev_priv))
		error->num_transcoders++; /* Account for eDP. */

	for (i = 0; i < error->num_transcoders; i++) {
		enum transcoder cpu_transcoder = transcoders[i];

		error->transcoder[i].power_domain_on =
			__intel_display_power_is_enabled(dev_priv,
				POWER_DOMAIN_TRANSCODER(cpu_transcoder));
		if (!error->transcoder[i].power_domain_on)
			continue;

		error->transcoder[i].cpu_transcoder = cpu_transcoder;

		error->transcoder[i].conf = I915_READ(PIPECONF(cpu_transcoder));
		error->transcoder[i].htotal = I915_READ(HTOTAL(cpu_transcoder));
		error->transcoder[i].hblank = I915_READ(HBLANK(cpu_transcoder));
		error->transcoder[i].hsync = I915_READ(HSYNC(cpu_transcoder));
		error->transcoder[i].vtotal = I915_READ(VTOTAL(cpu_transcoder));
		error->transcoder[i].vblank = I915_READ(VBLANK(cpu_transcoder));
		error->transcoder[i].vsync = I915_READ(VSYNC(cpu_transcoder));
	}

	return error;
}

#define err_printf(e, ...) i915_error_printf(e, __VA_ARGS__)

void
intel_display_print_error_state(struct drm_i915_error_state_buf *m,
				struct intel_display_error_state *error)
{
	struct drm_i915_private *dev_priv = m->i915;
	int i;

	if (!error)
		return;

	err_printf(m, "Num Pipes: %d\n", INTEL_INFO(dev_priv)->num_pipes);
	if (IS_HASWELL(dev_priv) || IS_BROADWELL(dev_priv))
		err_printf(m, "PWR_WELL_CTL2: %08x\n",
			   error->power_well_driver);
	for_each_pipe(dev_priv, i) {
		err_printf(m, "Pipe [%d]:\n", i);
		err_printf(m, "  Power: %s\n",
			   onoff(error->pipe[i].power_domain_on));
		err_printf(m, "  SRC: %08x\n", error->pipe[i].source);
		err_printf(m, "  STAT: %08x\n", error->pipe[i].stat);

		err_printf(m, "Plane [%d]:\n", i);
		err_printf(m, "  CNTR: %08x\n", error->plane[i].control);
		err_printf(m, "  STRIDE: %08x\n", error->plane[i].stride);
		if (INTEL_GEN(dev_priv) <= 3) {
			err_printf(m, "  SIZE: %08x\n", error->plane[i].size);
			err_printf(m, "  POS: %08x\n", error->plane[i].pos);
		}
		if (INTEL_GEN(dev_priv) <= 7 && !IS_HASWELL(dev_priv))
			err_printf(m, "  ADDR: %08x\n", error->plane[i].addr);
		if (INTEL_GEN(dev_priv) >= 4) {
			err_printf(m, "  SURF: %08x\n", error->plane[i].surface);
			err_printf(m, "  TILEOFF: %08x\n", error->plane[i].tile_offset);
		}

		err_printf(m, "Cursor [%d]:\n", i);
		err_printf(m, "  CNTR: %08x\n", error->cursor[i].control);
		err_printf(m, "  POS: %08x\n", error->cursor[i].position);
		err_printf(m, "  BASE: %08x\n", error->cursor[i].base);
	}

	for (i = 0; i < error->num_transcoders; i++) {
		err_printf(m, "CPU transcoder: %s\n",
			   transcoder_name(error->transcoder[i].cpu_transcoder));
		err_printf(m, "  Power: %s\n",
			   onoff(error->transcoder[i].power_domain_on));
		err_printf(m, "  CONF: %08x\n", error->transcoder[i].conf);
		err_printf(m, "  HTOTAL: %08x\n", error->transcoder[i].htotal);
		err_printf(m, "  HBLANK: %08x\n", error->transcoder[i].hblank);
		err_printf(m, "  HSYNC: %08x\n", error->transcoder[i].hsync);
		err_printf(m, "  VTOTAL: %08x\n", error->transcoder[i].vtotal);
		err_printf(m, "  VBLANK: %08x\n", error->transcoder[i].vblank);
		err_printf(m, "  VSYNC: %08x\n", error->transcoder[i].vsync);
	}
}

#endif<|MERGE_RESOLUTION|>--- conflicted
+++ resolved
@@ -1892,14 +1892,6 @@
 	assert_cursor_disabled(dev_priv, pipe);
 	assert_sprites_disabled(dev_priv, pipe);
 
-<<<<<<< HEAD
-=======
-	if (HAS_PCH_LPT(dev_priv))
-		pch_transcoder = PIPE_A;
-	else
-		pch_transcoder = pipe;
-
->>>>>>> 5507839a
 	/*
 	 * A pipe without a PLL won't actually be able to drive bits from
 	 * a plane.  On ILK+ the pipe PLLs are integrated, so we don't
