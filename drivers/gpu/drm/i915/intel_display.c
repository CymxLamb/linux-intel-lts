/*
 * Copyright © 2006-2007 Intel Corporation
 *
 * Permission is hereby granted, free of charge, to any person obtaining a
 * copy of this software and associated documentation files (the "Software"),
 * to deal in the Software without restriction, including without limitation
 * the rights to use, copy, modify, merge, publish, distribute, sublicense,
 * and/or sell copies of the Software, and to permit persons to whom the
 * Software is furnished to do so, subject to the following conditions:
 *
 * The above copyright notice and this permission notice (including the next
 * paragraph) shall be included in all copies or substantial portions of the
 * Software.
 *
 * THE SOFTWARE IS PROVIDED "AS IS", WITHOUT WARRANTY OF ANY KIND, EXPRESS OR
 * IMPLIED, INCLUDING BUT NOT LIMITED TO THE WARRANTIES OF MERCHANTABILITY,
 * FITNESS FOR A PARTICULAR PURPOSE AND NONINFRINGEMENT.  IN NO EVENT SHALL
 * THE AUTHORS OR COPYRIGHT HOLDERS BE LIABLE FOR ANY CLAIM, DAMAGES OR OTHER
 * LIABILITY, WHETHER IN AN ACTION OF CONTRACT, TORT OR OTHERWISE, ARISING
 * FROM, OUT OF OR IN CONNECTION WITH THE SOFTWARE OR THE USE OR OTHER
 * DEALINGS IN THE SOFTWARE.
 *
 * Authors:
 *	Eric Anholt <eric@anholt.net>
 */

#include <linux/dmi.h>
#include <linux/module.h>
#include <linux/input.h>
#include <linux/i2c.h>
#include <linux/kernel.h>
#include <linux/slab.h>
#include <linux/vgaarb.h>
#include <drm/drm_edid.h>
#include <drm/drmP.h>
#include "intel_drv.h"
#include "intel_frontbuffer.h"
#include <drm/i915_drm.h>
#include "i915_drv.h"
#include "i915_gem_clflush.h"
#include "intel_dsi.h"
#include "i915_trace.h"
#include <drm/drm_atomic.h>
#include <drm/drm_atomic_helper.h>
#include <drm/drm_dp_helper.h>
#include <drm/drm_crtc_helper.h>
#include <drm/drm_plane_helper.h>
#include <drm/drm_rect.h>
#include <linux/dma_remapping.h>
#include <linux/reservation.h>

#if IS_ENABLED(CONFIG_DRM_I915_GVT)
#include "gvt.h"
#endif

/* Primary plane formats for gen <= 3 */
static const uint32_t i8xx_primary_formats[] = {
	DRM_FORMAT_C8,
	DRM_FORMAT_RGB565,
	DRM_FORMAT_XRGB1555,
	DRM_FORMAT_XRGB8888,
};

/* Primary plane formats for gen >= 4 */
static const uint32_t i965_primary_formats[] = {
	DRM_FORMAT_C8,
	DRM_FORMAT_RGB565,
	DRM_FORMAT_XRGB8888,
	DRM_FORMAT_XBGR8888,
	DRM_FORMAT_XRGB2101010,
	DRM_FORMAT_XBGR2101010,
};

static const uint64_t i9xx_format_modifiers[] = {
	I915_FORMAT_MOD_X_TILED,
	DRM_FORMAT_MOD_LINEAR,
	DRM_FORMAT_MOD_INVALID
};

static const uint32_t skl_primary_formats[] = {
	DRM_FORMAT_C8,
	DRM_FORMAT_RGB565,
	DRM_FORMAT_XRGB8888,
	DRM_FORMAT_XBGR8888,
	DRM_FORMAT_ARGB8888,
	DRM_FORMAT_ABGR8888,
	DRM_FORMAT_XRGB2101010,
	DRM_FORMAT_XBGR2101010,
	DRM_FORMAT_YUYV,
	DRM_FORMAT_YVYU,
	DRM_FORMAT_UYVY,
	DRM_FORMAT_VYUY,
};

static const uint32_t skl_pri_planar_formats[] = {
	DRM_FORMAT_C8,
	DRM_FORMAT_RGB565,
	DRM_FORMAT_XRGB8888,
	DRM_FORMAT_XBGR8888,
	DRM_FORMAT_ARGB8888,
	DRM_FORMAT_ABGR8888,
	DRM_FORMAT_XRGB2101010,
	DRM_FORMAT_XBGR2101010,
	DRM_FORMAT_YUYV,
	DRM_FORMAT_YVYU,
	DRM_FORMAT_UYVY,
	DRM_FORMAT_VYUY,
	DRM_FORMAT_NV12,
};

static const uint64_t skl_format_modifiers_noccs[] = {
	I915_FORMAT_MOD_Yf_TILED,
	I915_FORMAT_MOD_Y_TILED,
	I915_FORMAT_MOD_X_TILED,
	DRM_FORMAT_MOD_LINEAR,
	DRM_FORMAT_MOD_INVALID
};

static const uint64_t skl_format_modifiers_ccs[] = {
	I915_FORMAT_MOD_Yf_TILED_CCS,
	I915_FORMAT_MOD_Y_TILED_CCS,
	I915_FORMAT_MOD_Yf_TILED,
	I915_FORMAT_MOD_Y_TILED,
	I915_FORMAT_MOD_X_TILED,
	DRM_FORMAT_MOD_LINEAR,
	DRM_FORMAT_MOD_INVALID
};

/* Cursor formats */
static const uint32_t intel_cursor_formats[] = {
	DRM_FORMAT_ARGB8888,
};

static const uint64_t cursor_format_modifiers[] = {
	DRM_FORMAT_MOD_LINEAR,
	DRM_FORMAT_MOD_INVALID
};

static void i9xx_crtc_clock_get(struct intel_crtc *crtc,
				struct intel_crtc_state *pipe_config);
static void ironlake_pch_clock_get(struct intel_crtc *crtc,
				   struct intel_crtc_state *pipe_config);

static int intel_framebuffer_init(struct intel_framebuffer *ifb,
				  struct drm_i915_gem_object *obj,
				  struct drm_mode_fb_cmd2 *mode_cmd);
static void i9xx_set_pipeconf(struct intel_crtc *intel_crtc);
static void intel_set_pipe_timings(struct intel_crtc *intel_crtc);
static void intel_set_pipe_src_size(struct intel_crtc *intel_crtc);
static void intel_cpu_transcoder_set_m_n(struct intel_crtc *crtc,
					 struct intel_link_m_n *m_n,
					 struct intel_link_m_n *m2_n2);
static void ironlake_set_pipeconf(struct drm_crtc *crtc);
static void haswell_set_pipeconf(struct drm_crtc *crtc);
static void haswell_set_pipemisc(struct drm_crtc *crtc);
static void vlv_prepare_pll(struct intel_crtc *crtc,
			    const struct intel_crtc_state *pipe_config);
static void chv_prepare_pll(struct intel_crtc *crtc,
			    const struct intel_crtc_state *pipe_config);
static void intel_begin_crtc_commit(struct drm_crtc *, struct drm_crtc_state *);
static void intel_finish_crtc_commit(struct drm_crtc *, struct drm_crtc_state *);
static void intel_crtc_init_scalers(struct intel_crtc *crtc,
				    struct intel_crtc_state *crtc_state);
static void skylake_pfit_enable(struct intel_crtc *crtc);
static void ironlake_pfit_disable(struct intel_crtc *crtc, bool force);
static void ironlake_pfit_enable(struct intel_crtc *crtc);
static void intel_modeset_setup_hw_state(struct drm_device *dev,
					 struct drm_modeset_acquire_ctx *ctx);
static void intel_pre_disable_primary_noatomic(struct drm_crtc *crtc);

struct intel_limit {
	struct {
		int min, max;
	} dot, vco, n, m, m1, m2, p, p1;

	struct {
		int dot_limit;
		int p2_slow, p2_fast;
	} p2;
};

/* returns HPLL frequency in kHz */
int vlv_get_hpll_vco(struct drm_i915_private *dev_priv)
{
	int hpll_freq, vco_freq[] = { 800, 1600, 2000, 2400 };

	/* Obtain SKU information */
	mutex_lock(&dev_priv->sb_lock);
	hpll_freq = vlv_cck_read(dev_priv, CCK_FUSE_REG) &
		CCK_FUSE_HPLL_FREQ_MASK;
	mutex_unlock(&dev_priv->sb_lock);

	return vco_freq[hpll_freq] * 1000;
}

int vlv_get_cck_clock(struct drm_i915_private *dev_priv,
		      const char *name, u32 reg, int ref_freq)
{
	u32 val;
	int divider;

	mutex_lock(&dev_priv->sb_lock);
	val = vlv_cck_read(dev_priv, reg);
	mutex_unlock(&dev_priv->sb_lock);

	divider = val & CCK_FREQUENCY_VALUES;

	WARN((val & CCK_FREQUENCY_STATUS) !=
	     (divider << CCK_FREQUENCY_STATUS_SHIFT),
	     "%s change in progress\n", name);

	return DIV_ROUND_CLOSEST(ref_freq << 1, divider + 1);
}

int vlv_get_cck_clock_hpll(struct drm_i915_private *dev_priv,
			   const char *name, u32 reg)
{
	if (dev_priv->hpll_freq == 0)
		dev_priv->hpll_freq = vlv_get_hpll_vco(dev_priv);

	return vlv_get_cck_clock(dev_priv, name, reg,
				 dev_priv->hpll_freq);
}

static void intel_update_czclk(struct drm_i915_private *dev_priv)
{
	if (!(IS_VALLEYVIEW(dev_priv) || IS_CHERRYVIEW(dev_priv)))
		return;

	dev_priv->czclk_freq = vlv_get_cck_clock_hpll(dev_priv, "czclk",
						      CCK_CZ_CLOCK_CONTROL);

	DRM_DEBUG_DRIVER("CZ clock rate: %d kHz\n", dev_priv->czclk_freq);
}

static inline u32 /* units of 100MHz */
intel_fdi_link_freq(struct drm_i915_private *dev_priv,
		    const struct intel_crtc_state *pipe_config)
{
	if (HAS_DDI(dev_priv))
		return pipe_config->port_clock; /* SPLL */
	else
		return dev_priv->fdi_pll_freq;
}

static const struct intel_limit intel_limits_i8xx_dac = {
	.dot = { .min = 25000, .max = 350000 },
	.vco = { .min = 908000, .max = 1512000 },
	.n = { .min = 2, .max = 16 },
	.m = { .min = 96, .max = 140 },
	.m1 = { .min = 18, .max = 26 },
	.m2 = { .min = 6, .max = 16 },
	.p = { .min = 4, .max = 128 },
	.p1 = { .min = 2, .max = 33 },
	.p2 = { .dot_limit = 165000,
		.p2_slow = 4, .p2_fast = 2 },
};

static const struct intel_limit intel_limits_i8xx_dvo = {
	.dot = { .min = 25000, .max = 350000 },
	.vco = { .min = 908000, .max = 1512000 },
	.n = { .min = 2, .max = 16 },
	.m = { .min = 96, .max = 140 },
	.m1 = { .min = 18, .max = 26 },
	.m2 = { .min = 6, .max = 16 },
	.p = { .min = 4, .max = 128 },
	.p1 = { .min = 2, .max = 33 },
	.p2 = { .dot_limit = 165000,
		.p2_slow = 4, .p2_fast = 4 },
};

static const struct intel_limit intel_limits_i8xx_lvds = {
	.dot = { .min = 25000, .max = 350000 },
	.vco = { .min = 908000, .max = 1512000 },
	.n = { .min = 2, .max = 16 },
	.m = { .min = 96, .max = 140 },
	.m1 = { .min = 18, .max = 26 },
	.m2 = { .min = 6, .max = 16 },
	.p = { .min = 4, .max = 128 },
	.p1 = { .min = 1, .max = 6 },
	.p2 = { .dot_limit = 165000,
		.p2_slow = 14, .p2_fast = 7 },
};

static const struct intel_limit intel_limits_i9xx_sdvo = {
	.dot = { .min = 20000, .max = 400000 },
	.vco = { .min = 1400000, .max = 2800000 },
	.n = { .min = 1, .max = 6 },
	.m = { .min = 70, .max = 120 },
	.m1 = { .min = 8, .max = 18 },
	.m2 = { .min = 3, .max = 7 },
	.p = { .min = 5, .max = 80 },
	.p1 = { .min = 1, .max = 8 },
	.p2 = { .dot_limit = 200000,
		.p2_slow = 10, .p2_fast = 5 },
};

static const struct intel_limit intel_limits_i9xx_lvds = {
	.dot = { .min = 20000, .max = 400000 },
	.vco = { .min = 1400000, .max = 2800000 },
	.n = { .min = 1, .max = 6 },
	.m = { .min = 70, .max = 120 },
	.m1 = { .min = 8, .max = 18 },
	.m2 = { .min = 3, .max = 7 },
	.p = { .min = 7, .max = 98 },
	.p1 = { .min = 1, .max = 8 },
	.p2 = { .dot_limit = 112000,
		.p2_slow = 14, .p2_fast = 7 },
};


static const struct intel_limit intel_limits_g4x_sdvo = {
	.dot = { .min = 25000, .max = 270000 },
	.vco = { .min = 1750000, .max = 3500000},
	.n = { .min = 1, .max = 4 },
	.m = { .min = 104, .max = 138 },
	.m1 = { .min = 17, .max = 23 },
	.m2 = { .min = 5, .max = 11 },
	.p = { .min = 10, .max = 30 },
	.p1 = { .min = 1, .max = 3},
	.p2 = { .dot_limit = 270000,
		.p2_slow = 10,
		.p2_fast = 10
	},
};

static const struct intel_limit intel_limits_g4x_hdmi = {
	.dot = { .min = 22000, .max = 400000 },
	.vco = { .min = 1750000, .max = 3500000},
	.n = { .min = 1, .max = 4 },
	.m = { .min = 104, .max = 138 },
	.m1 = { .min = 16, .max = 23 },
	.m2 = { .min = 5, .max = 11 },
	.p = { .min = 5, .max = 80 },
	.p1 = { .min = 1, .max = 8},
	.p2 = { .dot_limit = 165000,
		.p2_slow = 10, .p2_fast = 5 },
};

static const struct intel_limit intel_limits_g4x_single_channel_lvds = {
	.dot = { .min = 20000, .max = 115000 },
	.vco = { .min = 1750000, .max = 3500000 },
	.n = { .min = 1, .max = 3 },
	.m = { .min = 104, .max = 138 },
	.m1 = { .min = 17, .max = 23 },
	.m2 = { .min = 5, .max = 11 },
	.p = { .min = 28, .max = 112 },
	.p1 = { .min = 2, .max = 8 },
	.p2 = { .dot_limit = 0,
		.p2_slow = 14, .p2_fast = 14
	},
};

static const struct intel_limit intel_limits_g4x_dual_channel_lvds = {
	.dot = { .min = 80000, .max = 224000 },
	.vco = { .min = 1750000, .max = 3500000 },
	.n = { .min = 1, .max = 3 },
	.m = { .min = 104, .max = 138 },
	.m1 = { .min = 17, .max = 23 },
	.m2 = { .min = 5, .max = 11 },
	.p = { .min = 14, .max = 42 },
	.p1 = { .min = 2, .max = 6 },
	.p2 = { .dot_limit = 0,
		.p2_slow = 7, .p2_fast = 7
	},
};

static const struct intel_limit intel_limits_pineview_sdvo = {
	.dot = { .min = 20000, .max = 400000},
	.vco = { .min = 1700000, .max = 3500000 },
	/* Pineview's Ncounter is a ring counter */
	.n = { .min = 3, .max = 6 },
	.m = { .min = 2, .max = 256 },
	/* Pineview only has one combined m divider, which we treat as m2. */
	.m1 = { .min = 0, .max = 0 },
	.m2 = { .min = 0, .max = 254 },
	.p = { .min = 5, .max = 80 },
	.p1 = { .min = 1, .max = 8 },
	.p2 = { .dot_limit = 200000,
		.p2_slow = 10, .p2_fast = 5 },
};

static const struct intel_limit intel_limits_pineview_lvds = {
	.dot = { .min = 20000, .max = 400000 },
	.vco = { .min = 1700000, .max = 3500000 },
	.n = { .min = 3, .max = 6 },
	.m = { .min = 2, .max = 256 },
	.m1 = { .min = 0, .max = 0 },
	.m2 = { .min = 0, .max = 254 },
	.p = { .min = 7, .max = 112 },
	.p1 = { .min = 1, .max = 8 },
	.p2 = { .dot_limit = 112000,
		.p2_slow = 14, .p2_fast = 14 },
};

/* Ironlake / Sandybridge
 *
 * We calculate clock using (register_value + 2) for N/M1/M2, so here
 * the range value for them is (actual_value - 2).
 */
static const struct intel_limit intel_limits_ironlake_dac = {
	.dot = { .min = 25000, .max = 350000 },
	.vco = { .min = 1760000, .max = 3510000 },
	.n = { .min = 1, .max = 5 },
	.m = { .min = 79, .max = 127 },
	.m1 = { .min = 12, .max = 22 },
	.m2 = { .min = 5, .max = 9 },
	.p = { .min = 5, .max = 80 },
	.p1 = { .min = 1, .max = 8 },
	.p2 = { .dot_limit = 225000,
		.p2_slow = 10, .p2_fast = 5 },
};

static const struct intel_limit intel_limits_ironlake_single_lvds = {
	.dot = { .min = 25000, .max = 350000 },
	.vco = { .min = 1760000, .max = 3510000 },
	.n = { .min = 1, .max = 3 },
	.m = { .min = 79, .max = 118 },
	.m1 = { .min = 12, .max = 22 },
	.m2 = { .min = 5, .max = 9 },
	.p = { .min = 28, .max = 112 },
	.p1 = { .min = 2, .max = 8 },
	.p2 = { .dot_limit = 225000,
		.p2_slow = 14, .p2_fast = 14 },
};

static const struct intel_limit intel_limits_ironlake_dual_lvds = {
	.dot = { .min = 25000, .max = 350000 },
	.vco = { .min = 1760000, .max = 3510000 },
	.n = { .min = 1, .max = 3 },
	.m = { .min = 79, .max = 127 },
	.m1 = { .min = 12, .max = 22 },
	.m2 = { .min = 5, .max = 9 },
	.p = { .min = 14, .max = 56 },
	.p1 = { .min = 2, .max = 8 },
	.p2 = { .dot_limit = 225000,
		.p2_slow = 7, .p2_fast = 7 },
};

/* LVDS 100mhz refclk limits. */
static const struct intel_limit intel_limits_ironlake_single_lvds_100m = {
	.dot = { .min = 25000, .max = 350000 },
	.vco = { .min = 1760000, .max = 3510000 },
	.n = { .min = 1, .max = 2 },
	.m = { .min = 79, .max = 126 },
	.m1 = { .min = 12, .max = 22 },
	.m2 = { .min = 5, .max = 9 },
	.p = { .min = 28, .max = 112 },
	.p1 = { .min = 2, .max = 8 },
	.p2 = { .dot_limit = 225000,
		.p2_slow = 14, .p2_fast = 14 },
};

static const struct intel_limit intel_limits_ironlake_dual_lvds_100m = {
	.dot = { .min = 25000, .max = 350000 },
	.vco = { .min = 1760000, .max = 3510000 },
	.n = { .min = 1, .max = 3 },
	.m = { .min = 79, .max = 126 },
	.m1 = { .min = 12, .max = 22 },
	.m2 = { .min = 5, .max = 9 },
	.p = { .min = 14, .max = 42 },
	.p1 = { .min = 2, .max = 6 },
	.p2 = { .dot_limit = 225000,
		.p2_slow = 7, .p2_fast = 7 },
};

static const struct intel_limit intel_limits_vlv = {
	 /*
	  * These are the data rate limits (measured in fast clocks)
	  * since those are the strictest limits we have. The fast
	  * clock and actual rate limits are more relaxed, so checking
	  * them would make no difference.
	  */
	.dot = { .min = 25000 * 5, .max = 270000 * 5 },
	.vco = { .min = 4000000, .max = 6000000 },
	.n = { .min = 1, .max = 7 },
	.m1 = { .min = 2, .max = 3 },
	.m2 = { .min = 11, .max = 156 },
	.p1 = { .min = 2, .max = 3 },
	.p2 = { .p2_slow = 2, .p2_fast = 20 }, /* slow=min, fast=max */
};

static const struct intel_limit intel_limits_chv = {
	/*
	 * These are the data rate limits (measured in fast clocks)
	 * since those are the strictest limits we have.  The fast
	 * clock and actual rate limits are more relaxed, so checking
	 * them would make no difference.
	 */
	.dot = { .min = 25000 * 5, .max = 540000 * 5},
	.vco = { .min = 4800000, .max = 6480000 },
	.n = { .min = 1, .max = 1 },
	.m1 = { .min = 2, .max = 2 },
	.m2 = { .min = 24 << 22, .max = 175 << 22 },
	.p1 = { .min = 2, .max = 4 },
	.p2 = {	.p2_slow = 1, .p2_fast = 14 },
};

static const struct intel_limit intel_limits_bxt = {
	/* FIXME: find real dot limits */
	.dot = { .min = 0, .max = INT_MAX },
	.vco = { .min = 4800000, .max = 6700000 },
	.n = { .min = 1, .max = 1 },
	.m1 = { .min = 2, .max = 2 },
	/* FIXME: find real m2 limits */
	.m2 = { .min = 2 << 22, .max = 255 << 22 },
	.p1 = { .min = 2, .max = 4 },
	.p2 = { .p2_slow = 1, .p2_fast = 20 },
};

static void
skl_wa_528(struct drm_i915_private *dev_priv, int pipe, bool enable)
{
	if (IS_SKYLAKE(dev_priv) || IS_BROXTON(dev_priv))
		return;

	if (enable)
		I915_WRITE(CHICKEN_PIPESL_1(pipe), HSW_FBCQ_DIS);
	else
		I915_WRITE(CHICKEN_PIPESL_1(pipe), 0);
}

static void
skl_wa_clkgate(struct drm_i915_private *dev_priv, int pipe, bool enable)
{
	if (IS_SKYLAKE(dev_priv) || IS_BROXTON(dev_priv))
		return;

	if (enable)
		I915_WRITE(CLKGATE_DIS_PSL(pipe),
			   DUPS1_GATING_DIS | DUPS2_GATING_DIS);
	else
		I915_WRITE(CLKGATE_DIS_PSL(pipe),
			   I915_READ(CLKGATE_DIS_PSL(pipe)) &
			   ~(DUPS1_GATING_DIS | DUPS2_GATING_DIS));
}

static bool
needs_modeset(const struct drm_crtc_state *state)
{
	return drm_atomic_crtc_needs_modeset(state);
}

/*
 * Platform specific helpers to calculate the port PLL loopback- (clock.m),
 * and post-divider (clock.p) values, pre- (clock.vco) and post-divided fast
 * (clock.dot) clock rates. This fast dot clock is fed to the port's IO logic.
 * The helpers' return value is the rate of the clock that is fed to the
 * display engine's pipe which can be the above fast dot clock rate or a
 * divided-down version of it.
 */
/* m1 is reserved as 0 in Pineview, n is a ring counter */
static int pnv_calc_dpll_params(int refclk, struct dpll *clock)
{
	clock->m = clock->m2 + 2;
	clock->p = clock->p1 * clock->p2;
	if (WARN_ON(clock->n == 0 || clock->p == 0))
		return 0;
	clock->vco = DIV_ROUND_CLOSEST(refclk * clock->m, clock->n);
	clock->dot = DIV_ROUND_CLOSEST(clock->vco, clock->p);

	return clock->dot;
}

static uint32_t i9xx_dpll_compute_m(struct dpll *dpll)
{
	return 5 * (dpll->m1 + 2) + (dpll->m2 + 2);
}

static int i9xx_calc_dpll_params(int refclk, struct dpll *clock)
{
	clock->m = i9xx_dpll_compute_m(clock);
	clock->p = clock->p1 * clock->p2;
	if (WARN_ON(clock->n + 2 == 0 || clock->p == 0))
		return 0;
	clock->vco = DIV_ROUND_CLOSEST(refclk * clock->m, clock->n + 2);
	clock->dot = DIV_ROUND_CLOSEST(clock->vco, clock->p);

	return clock->dot;
}

static int vlv_calc_dpll_params(int refclk, struct dpll *clock)
{
	clock->m = clock->m1 * clock->m2;
	clock->p = clock->p1 * clock->p2;
	if (WARN_ON(clock->n == 0 || clock->p == 0))
		return 0;
	clock->vco = DIV_ROUND_CLOSEST(refclk * clock->m, clock->n);
	clock->dot = DIV_ROUND_CLOSEST(clock->vco, clock->p);

	return clock->dot / 5;
}

int chv_calc_dpll_params(int refclk, struct dpll *clock)
{
	clock->m = clock->m1 * clock->m2;
	clock->p = clock->p1 * clock->p2;
	if (WARN_ON(clock->n == 0 || clock->p == 0))
		return 0;
	clock->vco = DIV_ROUND_CLOSEST_ULL((uint64_t)refclk * clock->m,
			clock->n << 22);
	clock->dot = DIV_ROUND_CLOSEST(clock->vco, clock->p);

	return clock->dot / 5;
}

#define INTELPllInvalid(s)   do { /* DRM_DEBUG(s); */ return false; } while (0)

/*
 * Returns whether the given set of divisors are valid for a given refclk with
 * the given connectors.
 */
static bool intel_PLL_is_valid(struct drm_i915_private *dev_priv,
			       const struct intel_limit *limit,
			       const struct dpll *clock)
{
	if (clock->n   < limit->n.min   || limit->n.max   < clock->n)
		INTELPllInvalid("n out of range\n");
	if (clock->p1  < limit->p1.min  || limit->p1.max  < clock->p1)
		INTELPllInvalid("p1 out of range\n");
	if (clock->m2  < limit->m2.min  || limit->m2.max  < clock->m2)
		INTELPllInvalid("m2 out of range\n");
	if (clock->m1  < limit->m1.min  || limit->m1.max  < clock->m1)
		INTELPllInvalid("m1 out of range\n");

	if (!IS_PINEVIEW(dev_priv) && !IS_VALLEYVIEW(dev_priv) &&
	    !IS_CHERRYVIEW(dev_priv) && !IS_GEN9_LP(dev_priv))
		if (clock->m1 <= clock->m2)
			INTELPllInvalid("m1 <= m2\n");

	if (!IS_VALLEYVIEW(dev_priv) && !IS_CHERRYVIEW(dev_priv) &&
	    !IS_GEN9_LP(dev_priv)) {
		if (clock->p < limit->p.min || limit->p.max < clock->p)
			INTELPllInvalid("p out of range\n");
		if (clock->m < limit->m.min || limit->m.max < clock->m)
			INTELPllInvalid("m out of range\n");
	}

	if (clock->vco < limit->vco.min || limit->vco.max < clock->vco)
		INTELPllInvalid("vco out of range\n");
	/* XXX: We may need to be checking "Dot clock" depending on the multiplier,
	 * connector, etc., rather than just a single range.
	 */
	if (clock->dot < limit->dot.min || limit->dot.max < clock->dot)
		INTELPllInvalid("dot out of range\n");

	return true;
}

static int
i9xx_select_p2_div(const struct intel_limit *limit,
		   const struct intel_crtc_state *crtc_state,
		   int target)
{
	struct drm_device *dev = crtc_state->base.crtc->dev;

	if (intel_crtc_has_type(crtc_state, INTEL_OUTPUT_LVDS)) {
		/*
		 * For LVDS just rely on its current settings for dual-channel.
		 * We haven't figured out how to reliably set up different
		 * single/dual channel state, if we even can.
		 */
		if (intel_is_dual_link_lvds(dev))
			return limit->p2.p2_fast;
		else
			return limit->p2.p2_slow;
	} else {
		if (target < limit->p2.dot_limit)
			return limit->p2.p2_slow;
		else
			return limit->p2.p2_fast;
	}
}

/*
 * Returns a set of divisors for the desired target clock with the given
 * refclk, or FALSE.  The returned values represent the clock equation:
 * reflck * (5 * (m1 + 2) + (m2 + 2)) / (n + 2) / p1 / p2.
 *
 * Target and reference clocks are specified in kHz.
 *
 * If match_clock is provided, then best_clock P divider must match the P
 * divider from @match_clock used for LVDS downclocking.
 */
static bool
i9xx_find_best_dpll(const struct intel_limit *limit,
		    struct intel_crtc_state *crtc_state,
		    int target, int refclk, struct dpll *match_clock,
		    struct dpll *best_clock)
{
	struct drm_device *dev = crtc_state->base.crtc->dev;
	struct dpll clock;
	int err = target;

	memset(best_clock, 0, sizeof(*best_clock));

	clock.p2 = i9xx_select_p2_div(limit, crtc_state, target);

	for (clock.m1 = limit->m1.min; clock.m1 <= limit->m1.max;
	     clock.m1++) {
		for (clock.m2 = limit->m2.min;
		     clock.m2 <= limit->m2.max; clock.m2++) {
			if (clock.m2 >= clock.m1)
				break;
			for (clock.n = limit->n.min;
			     clock.n <= limit->n.max; clock.n++) {
				for (clock.p1 = limit->p1.min;
					clock.p1 <= limit->p1.max; clock.p1++) {
					int this_err;

					i9xx_calc_dpll_params(refclk, &clock);
					if (!intel_PLL_is_valid(to_i915(dev),
								limit,
								&clock))
						continue;
					if (match_clock &&
					    clock.p != match_clock->p)
						continue;

					this_err = abs(clock.dot - target);
					if (this_err < err) {
						*best_clock = clock;
						err = this_err;
					}
				}
			}
		}
	}

	return (err != target);
}

/*
 * Returns a set of divisors for the desired target clock with the given
 * refclk, or FALSE.  The returned values represent the clock equation:
 * reflck * (5 * (m1 + 2) + (m2 + 2)) / (n + 2) / p1 / p2.
 *
 * Target and reference clocks are specified in kHz.
 *
 * If match_clock is provided, then best_clock P divider must match the P
 * divider from @match_clock used for LVDS downclocking.
 */
static bool
pnv_find_best_dpll(const struct intel_limit *limit,
		   struct intel_crtc_state *crtc_state,
		   int target, int refclk, struct dpll *match_clock,
		   struct dpll *best_clock)
{
	struct drm_device *dev = crtc_state->base.crtc->dev;
	struct dpll clock;
	int err = target;

	memset(best_clock, 0, sizeof(*best_clock));

	clock.p2 = i9xx_select_p2_div(limit, crtc_state, target);

	for (clock.m1 = limit->m1.min; clock.m1 <= limit->m1.max;
	     clock.m1++) {
		for (clock.m2 = limit->m2.min;
		     clock.m2 <= limit->m2.max; clock.m2++) {
			for (clock.n = limit->n.min;
			     clock.n <= limit->n.max; clock.n++) {
				for (clock.p1 = limit->p1.min;
					clock.p1 <= limit->p1.max; clock.p1++) {
					int this_err;

					pnv_calc_dpll_params(refclk, &clock);
					if (!intel_PLL_is_valid(to_i915(dev),
								limit,
								&clock))
						continue;
					if (match_clock &&
					    clock.p != match_clock->p)
						continue;

					this_err = abs(clock.dot - target);
					if (this_err < err) {
						*best_clock = clock;
						err = this_err;
					}
				}
			}
		}
	}

	return (err != target);
}

/*
 * Returns a set of divisors for the desired target clock with the given
 * refclk, or FALSE.  The returned values represent the clock equation:
 * reflck * (5 * (m1 + 2) + (m2 + 2)) / (n + 2) / p1 / p2.
 *
 * Target and reference clocks are specified in kHz.
 *
 * If match_clock is provided, then best_clock P divider must match the P
 * divider from @match_clock used for LVDS downclocking.
 */
static bool
g4x_find_best_dpll(const struct intel_limit *limit,
		   struct intel_crtc_state *crtc_state,
		   int target, int refclk, struct dpll *match_clock,
		   struct dpll *best_clock)
{
	struct drm_device *dev = crtc_state->base.crtc->dev;
	struct dpll clock;
	int max_n;
	bool found = false;
	/* approximately equals target * 0.00585 */
	int err_most = (target >> 8) + (target >> 9);

	memset(best_clock, 0, sizeof(*best_clock));

	clock.p2 = i9xx_select_p2_div(limit, crtc_state, target);

	max_n = limit->n.max;
	/* based on hardware requirement, prefer smaller n to precision */
	for (clock.n = limit->n.min; clock.n <= max_n; clock.n++) {
		/* based on hardware requirement, prefere larger m1,m2 */
		for (clock.m1 = limit->m1.max;
		     clock.m1 >= limit->m1.min; clock.m1--) {
			for (clock.m2 = limit->m2.max;
			     clock.m2 >= limit->m2.min; clock.m2--) {
				for (clock.p1 = limit->p1.max;
				     clock.p1 >= limit->p1.min; clock.p1--) {
					int this_err;

					i9xx_calc_dpll_params(refclk, &clock);
					if (!intel_PLL_is_valid(to_i915(dev),
								limit,
								&clock))
						continue;

					this_err = abs(clock.dot - target);
					if (this_err < err_most) {
						*best_clock = clock;
						err_most = this_err;
						max_n = clock.n;
						found = true;
					}
				}
			}
		}
	}
	return found;
}

/*
 * Check if the calculated PLL configuration is more optimal compared to the
 * best configuration and error found so far. Return the calculated error.
 */
static bool vlv_PLL_is_optimal(struct drm_device *dev, int target_freq,
			       const struct dpll *calculated_clock,
			       const struct dpll *best_clock,
			       unsigned int best_error_ppm,
			       unsigned int *error_ppm)
{
	/*
	 * For CHV ignore the error and consider only the P value.
	 * Prefer a bigger P value based on HW requirements.
	 */
	if (IS_CHERRYVIEW(to_i915(dev))) {
		*error_ppm = 0;

		return calculated_clock->p > best_clock->p;
	}

	if (WARN_ON_ONCE(!target_freq))
		return false;

	*error_ppm = div_u64(1000000ULL *
				abs(target_freq - calculated_clock->dot),
			     target_freq);
	/*
	 * Prefer a better P value over a better (smaller) error if the error
	 * is small. Ensure this preference for future configurations too by
	 * setting the error to 0.
	 */
	if (*error_ppm < 100 && calculated_clock->p > best_clock->p) {
		*error_ppm = 0;

		return true;
	}

	return *error_ppm + 10 < best_error_ppm;
}

/*
 * Returns a set of divisors for the desired target clock with the given
 * refclk, or FALSE.  The returned values represent the clock equation:
 * reflck * (5 * (m1 + 2) + (m2 + 2)) / (n + 2) / p1 / p2.
 */
static bool
vlv_find_best_dpll(const struct intel_limit *limit,
		   struct intel_crtc_state *crtc_state,
		   int target, int refclk, struct dpll *match_clock,
		   struct dpll *best_clock)
{
	struct intel_crtc *crtc = to_intel_crtc(crtc_state->base.crtc);
	struct drm_device *dev = crtc->base.dev;
	struct dpll clock;
	unsigned int bestppm = 1000000;
	/* min update 19.2 MHz */
	int max_n = min(limit->n.max, refclk / 19200);
	bool found = false;

	target *= 5; /* fast clock */

	memset(best_clock, 0, sizeof(*best_clock));

	/* based on hardware requirement, prefer smaller n to precision */
	for (clock.n = limit->n.min; clock.n <= max_n; clock.n++) {
		for (clock.p1 = limit->p1.max; clock.p1 >= limit->p1.min; clock.p1--) {
			for (clock.p2 = limit->p2.p2_fast; clock.p2 >= limit->p2.p2_slow;
			     clock.p2 -= clock.p2 > 10 ? 2 : 1) {
				clock.p = clock.p1 * clock.p2;
				/* based on hardware requirement, prefer bigger m1,m2 values */
				for (clock.m1 = limit->m1.min; clock.m1 <= limit->m1.max; clock.m1++) {
					unsigned int ppm;

					clock.m2 = DIV_ROUND_CLOSEST(target * clock.p * clock.n,
								     refclk * clock.m1);

					vlv_calc_dpll_params(refclk, &clock);

					if (!intel_PLL_is_valid(to_i915(dev),
								limit,
								&clock))
						continue;

					if (!vlv_PLL_is_optimal(dev, target,
								&clock,
								best_clock,
								bestppm, &ppm))
						continue;

					*best_clock = clock;
					bestppm = ppm;
					found = true;
				}
			}
		}
	}

	return found;
}

/*
 * Returns a set of divisors for the desired target clock with the given
 * refclk, or FALSE.  The returned values represent the clock equation:
 * reflck * (5 * (m1 + 2) + (m2 + 2)) / (n + 2) / p1 / p2.
 */
static bool
chv_find_best_dpll(const struct intel_limit *limit,
		   struct intel_crtc_state *crtc_state,
		   int target, int refclk, struct dpll *match_clock,
		   struct dpll *best_clock)
{
	struct intel_crtc *crtc = to_intel_crtc(crtc_state->base.crtc);
	struct drm_device *dev = crtc->base.dev;
	unsigned int best_error_ppm;
	struct dpll clock;
	uint64_t m2;
	int found = false;

	memset(best_clock, 0, sizeof(*best_clock));
	best_error_ppm = 1000000;

	/*
	 * Based on hardware doc, the n always set to 1, and m1 always
	 * set to 2.  If requires to support 200Mhz refclk, we need to
	 * revisit this because n may not 1 anymore.
	 */
	clock.n = 1, clock.m1 = 2;
	target *= 5;	/* fast clock */

	for (clock.p1 = limit->p1.max; clock.p1 >= limit->p1.min; clock.p1--) {
		for (clock.p2 = limit->p2.p2_fast;
				clock.p2 >= limit->p2.p2_slow;
				clock.p2 -= clock.p2 > 10 ? 2 : 1) {
			unsigned int error_ppm;

			clock.p = clock.p1 * clock.p2;

			m2 = DIV_ROUND_CLOSEST_ULL(((uint64_t)target * clock.p *
					clock.n) << 22, refclk * clock.m1);

			if (m2 > INT_MAX/clock.m1)
				continue;

			clock.m2 = m2;

			chv_calc_dpll_params(refclk, &clock);

			if (!intel_PLL_is_valid(to_i915(dev), limit, &clock))
				continue;

			if (!vlv_PLL_is_optimal(dev, target, &clock, best_clock,
						best_error_ppm, &error_ppm))
				continue;

			*best_clock = clock;
			best_error_ppm = error_ppm;
			found = true;
		}
	}

	return found;
}

bool bxt_find_best_dpll(struct intel_crtc_state *crtc_state, int target_clock,
			struct dpll *best_clock)
{
	int refclk = 100000;
	const struct intel_limit *limit = &intel_limits_bxt;

	return chv_find_best_dpll(limit, crtc_state,
				  target_clock, refclk, NULL, best_clock);
}

bool intel_crtc_active(struct intel_crtc *crtc)
{
	/* Be paranoid as we can arrive here with only partial
	 * state retrieved from the hardware during setup.
	 *
	 * We can ditch the adjusted_mode.crtc_clock check as soon
	 * as Haswell has gained clock readout/fastboot support.
	 *
	 * We can ditch the crtc->primary->state->fb check as soon as we can
	 * properly reconstruct framebuffers.
	 *
	 * FIXME: The intel_crtc->active here should be switched to
	 * crtc->state->active once we have proper CRTC states wired up
	 * for atomic.
	 */
	return crtc->active && crtc->base.primary->state->fb &&
		crtc->config->base.adjusted_mode.crtc_clock;
}

enum transcoder intel_pipe_to_cpu_transcoder(struct drm_i915_private *dev_priv,
					     enum pipe pipe)
{
	struct intel_crtc *crtc = intel_get_crtc_for_pipe(dev_priv, pipe);

	return crtc->config->cpu_transcoder;
}

static bool pipe_scanline_is_moving(struct drm_i915_private *dev_priv,
				    enum pipe pipe)
{
	i915_reg_t reg = PIPEDSL(pipe);
	u32 line1, line2;
	u32 line_mask;

	if (IS_GEN2(dev_priv))
		line_mask = DSL_LINEMASK_GEN2;
	else
		line_mask = DSL_LINEMASK_GEN3;

	line1 = I915_READ(reg) & line_mask;
	msleep(5);
	line2 = I915_READ(reg) & line_mask;

	return line1 != line2;
}

static void wait_for_pipe_scanline_moving(struct intel_crtc *crtc, bool state)
{
	struct drm_i915_private *dev_priv = to_i915(crtc->base.dev);
	enum pipe pipe = crtc->pipe;

	/* Wait for the display line to settle/start moving */
	if (wait_for(pipe_scanline_is_moving(dev_priv, pipe) == state, 100))
		DRM_ERROR("pipe %c scanline %s wait timed out\n",
			  pipe_name(pipe), onoff(state));
}

static void intel_wait_for_pipe_scanline_stopped(struct intel_crtc *crtc)
{
	wait_for_pipe_scanline_moving(crtc, false);
}

static void intel_wait_for_pipe_scanline_moving(struct intel_crtc *crtc)
{
	wait_for_pipe_scanline_moving(crtc, true);
}

static void
intel_wait_for_pipe_off(const struct intel_crtc_state *old_crtc_state)
{
	struct intel_crtc *crtc = to_intel_crtc(old_crtc_state->base.crtc);
	struct drm_i915_private *dev_priv = to_i915(crtc->base.dev);

	if (INTEL_GEN(dev_priv) >= 4) {
		enum transcoder cpu_transcoder = old_crtc_state->cpu_transcoder;
		i915_reg_t reg = PIPECONF(cpu_transcoder);

		/* Wait for the Pipe State to go off */
		if (intel_wait_for_register(dev_priv,
					    reg, I965_PIPECONF_ACTIVE, 0,
					    100))
			WARN(1, "pipe_off wait timed out\n");
	} else {
		intel_wait_for_pipe_scanline_stopped(crtc);
	}
}

/* Only for pre-ILK configs */
void assert_pll(struct drm_i915_private *dev_priv,
		enum pipe pipe, bool state)
{
	u32 val;
	bool cur_state;

	val = I915_READ(DPLL(pipe));
	cur_state = !!(val & DPLL_VCO_ENABLE);
	I915_STATE_WARN(cur_state != state,
	     "PLL state assertion failure (expected %s, current %s)\n",
			onoff(state), onoff(cur_state));
}

/* XXX: the dsi pll is shared between MIPI DSI ports */
void assert_dsi_pll(struct drm_i915_private *dev_priv, bool state)
{
	u32 val;
	bool cur_state;

	mutex_lock(&dev_priv->sb_lock);
	val = vlv_cck_read(dev_priv, CCK_REG_DSI_PLL_CONTROL);
	mutex_unlock(&dev_priv->sb_lock);

	cur_state = val & DSI_PLL_VCO_EN;
	I915_STATE_WARN(cur_state != state,
	     "DSI PLL state assertion failure (expected %s, current %s)\n",
			onoff(state), onoff(cur_state));
}

static void assert_fdi_tx(struct drm_i915_private *dev_priv,
			  enum pipe pipe, bool state)
{
	bool cur_state;
	enum transcoder cpu_transcoder = intel_pipe_to_cpu_transcoder(dev_priv,
								      pipe);

	if (HAS_DDI(dev_priv)) {
		/* DDI does not have a specific FDI_TX register */
		u32 val = I915_READ(TRANS_DDI_FUNC_CTL(cpu_transcoder));
		cur_state = !!(val & TRANS_DDI_FUNC_ENABLE);
	} else {
		u32 val = I915_READ(FDI_TX_CTL(pipe));
		cur_state = !!(val & FDI_TX_ENABLE);
	}
	I915_STATE_WARN(cur_state != state,
	     "FDI TX state assertion failure (expected %s, current %s)\n",
			onoff(state), onoff(cur_state));
}
#define assert_fdi_tx_enabled(d, p) assert_fdi_tx(d, p, true)
#define assert_fdi_tx_disabled(d, p) assert_fdi_tx(d, p, false)

static void assert_fdi_rx(struct drm_i915_private *dev_priv,
			  enum pipe pipe, bool state)
{
	u32 val;
	bool cur_state;

	val = I915_READ(FDI_RX_CTL(pipe));
	cur_state = !!(val & FDI_RX_ENABLE);
	I915_STATE_WARN(cur_state != state,
	     "FDI RX state assertion failure (expected %s, current %s)\n",
			onoff(state), onoff(cur_state));
}
#define assert_fdi_rx_enabled(d, p) assert_fdi_rx(d, p, true)
#define assert_fdi_rx_disabled(d, p) assert_fdi_rx(d, p, false)

static void assert_fdi_tx_pll_enabled(struct drm_i915_private *dev_priv,
				      enum pipe pipe)
{
	u32 val;

	/* ILK FDI PLL is always enabled */
	if (IS_GEN5(dev_priv))
		return;

	/* On Haswell, DDI ports are responsible for the FDI PLL setup */
	if (HAS_DDI(dev_priv))
		return;

	val = I915_READ(FDI_TX_CTL(pipe));
	I915_STATE_WARN(!(val & FDI_TX_PLL_ENABLE), "FDI TX PLL assertion failure, should be active but is disabled\n");
}

void assert_fdi_rx_pll(struct drm_i915_private *dev_priv,
		       enum pipe pipe, bool state)
{
	u32 val;
	bool cur_state;

	val = I915_READ(FDI_RX_CTL(pipe));
	cur_state = !!(val & FDI_RX_PLL_ENABLE);
	I915_STATE_WARN(cur_state != state,
	     "FDI RX PLL assertion failure (expected %s, current %s)\n",
			onoff(state), onoff(cur_state));
}

void assert_panel_unlocked(struct drm_i915_private *dev_priv, enum pipe pipe)
{
	i915_reg_t pp_reg;
	u32 val;
	enum pipe panel_pipe = INVALID_PIPE;
	bool locked = true;

	if (WARN_ON(HAS_DDI(dev_priv)))
		return;

	if (HAS_PCH_SPLIT(dev_priv)) {
		u32 port_sel;

		pp_reg = PP_CONTROL(0);
		port_sel = I915_READ(PP_ON_DELAYS(0)) & PANEL_PORT_SELECT_MASK;

		switch (port_sel) {
		case PANEL_PORT_SELECT_LVDS:
			intel_lvds_port_enabled(dev_priv, PCH_LVDS, &panel_pipe);
			break;
		case PANEL_PORT_SELECT_DPA:
			intel_dp_port_enabled(dev_priv, DP_A, PORT_A, &panel_pipe);
			break;
		case PANEL_PORT_SELECT_DPC:
			intel_dp_port_enabled(dev_priv, PCH_DP_C, PORT_C, &panel_pipe);
			break;
		case PANEL_PORT_SELECT_DPD:
			intel_dp_port_enabled(dev_priv, PCH_DP_D, PORT_D, &panel_pipe);
			break;
		default:
			MISSING_CASE(port_sel);
			break;
		}
	} else if (IS_VALLEYVIEW(dev_priv) || IS_CHERRYVIEW(dev_priv)) {
		/* presumably write lock depends on pipe, not port select */
		pp_reg = PP_CONTROL(pipe);
		panel_pipe = pipe;
	} else {
		u32 port_sel;

		pp_reg = PP_CONTROL(0);
		port_sel = I915_READ(PP_ON_DELAYS(0)) & PANEL_PORT_SELECT_MASK;

		WARN_ON(port_sel != PANEL_PORT_SELECT_LVDS);
		intel_lvds_port_enabled(dev_priv, LVDS, &panel_pipe);
	}

	val = I915_READ(pp_reg);
	if (!(val & PANEL_POWER_ON) ||
	    ((val & PANEL_UNLOCK_MASK) == PANEL_UNLOCK_REGS))
		locked = false;

	I915_STATE_WARN(panel_pipe == pipe && locked,
	     "panel assertion failure, pipe %c regs locked\n",
	     pipe_name(pipe));
}

void assert_pipe(struct drm_i915_private *dev_priv,
		 enum pipe pipe, bool state)
{
	bool cur_state;
	enum transcoder cpu_transcoder = intel_pipe_to_cpu_transcoder(dev_priv,
								      pipe);
	enum intel_display_power_domain power_domain;

	/* we keep both pipes enabled on 830 */
	if (IS_I830(dev_priv))
		state = true;

	power_domain = POWER_DOMAIN_TRANSCODER(cpu_transcoder);
	if (intel_display_power_get_if_enabled(dev_priv, power_domain)) {
		u32 val = I915_READ(PIPECONF(cpu_transcoder));
		cur_state = !!(val & PIPECONF_ENABLE);

		intel_display_power_put(dev_priv, power_domain);
	} else {
		cur_state = false;
	}

	I915_STATE_WARN(cur_state != state,
	     "pipe %c assertion failure (expected %s, current %s)\n",
			pipe_name(pipe), onoff(state), onoff(cur_state));
}

static void assert_plane(struct intel_plane *plane, bool state)
{
	enum pipe pipe;
	bool cur_state;

	cur_state = plane->get_hw_state(plane, &pipe);

	I915_STATE_WARN(cur_state != state,
			"%s assertion failure (expected %s, current %s)\n",
			plane->base.name, onoff(state), onoff(cur_state));
}

#define assert_plane_enabled(p) assert_plane(p, true)
#define assert_plane_disabled(p) assert_plane(p, false)

static void assert_planes_disabled(struct intel_crtc *crtc)
{
	struct drm_i915_private *dev_priv = to_i915(crtc->base.dev);
	struct intel_plane *plane;

	for_each_intel_plane_on_crtc(&dev_priv->drm, crtc, plane)
		assert_plane_disabled(plane);
}

static void assert_vblank_disabled(struct drm_crtc *crtc)
{
	if (I915_STATE_WARN_ON(drm_crtc_vblank_get(crtc) == 0))
		drm_crtc_vblank_put(crtc);
}

void assert_pch_transcoder_disabled(struct drm_i915_private *dev_priv,
				    enum pipe pipe)
{
	u32 val;
	bool enabled;

	val = I915_READ(PCH_TRANSCONF(pipe));
	enabled = !!(val & TRANS_ENABLE);
	I915_STATE_WARN(enabled,
	     "transcoder assertion failed, should be off on pipe %c but is still active\n",
	     pipe_name(pipe));
}

static void assert_pch_dp_disabled(struct drm_i915_private *dev_priv,
				   enum pipe pipe, enum port port,
				   i915_reg_t dp_reg)
{
	enum pipe port_pipe;
	bool state;

	state = intel_dp_port_enabled(dev_priv, dp_reg, port, &port_pipe);

	I915_STATE_WARN(state && port_pipe == pipe,
			"PCH DP %c enabled on transcoder %c, should be disabled\n",
			port_name(port), pipe_name(pipe));

	I915_STATE_WARN(HAS_PCH_IBX(dev_priv) && !state && port_pipe == PIPE_B,
			"IBX PCH DP %c still using transcoder B\n",
			port_name(port));
}

static void assert_pch_hdmi_disabled(struct drm_i915_private *dev_priv,
				     enum pipe pipe, enum port port,
				     i915_reg_t hdmi_reg)
{
	enum pipe port_pipe;
	bool state;

	state = intel_sdvo_port_enabled(dev_priv, hdmi_reg, &port_pipe);

	I915_STATE_WARN(state && port_pipe == pipe,
			"PCH HDMI %c enabled on transcoder %c, should be disabled\n",
			port_name(port), pipe_name(pipe));

	I915_STATE_WARN(HAS_PCH_IBX(dev_priv) && !state && port_pipe == PIPE_B,
			"IBX PCH HDMI %c still using transcoder B\n",
			port_name(port));
}

static void assert_pch_ports_disabled(struct drm_i915_private *dev_priv,
				      enum pipe pipe)
{
	enum pipe port_pipe;

	assert_pch_dp_disabled(dev_priv, pipe, PORT_B, PCH_DP_B);
	assert_pch_dp_disabled(dev_priv, pipe, PORT_C, PCH_DP_C);
	assert_pch_dp_disabled(dev_priv, pipe, PORT_D, PCH_DP_D);

	I915_STATE_WARN(intel_crt_port_enabled(dev_priv, PCH_ADPA, &port_pipe) &&
			port_pipe == pipe,
			"PCH VGA enabled on transcoder %c, should be disabled\n",
			pipe_name(pipe));

	I915_STATE_WARN(intel_lvds_port_enabled(dev_priv, PCH_LVDS, &port_pipe) &&
			port_pipe == pipe,
			"PCH LVDS enabled on transcoder %c, should be disabled\n",
			pipe_name(pipe));

	assert_pch_hdmi_disabled(dev_priv, pipe, PORT_B, PCH_HDMIB);
	assert_pch_hdmi_disabled(dev_priv, pipe, PORT_C, PCH_HDMIC);
	assert_pch_hdmi_disabled(dev_priv, pipe, PORT_D, PCH_HDMID);
}

static void _vlv_enable_pll(struct intel_crtc *crtc,
			    const struct intel_crtc_state *pipe_config)
{
	struct drm_i915_private *dev_priv = to_i915(crtc->base.dev);
	enum pipe pipe = crtc->pipe;

	I915_WRITE(DPLL(pipe), pipe_config->dpll_hw_state.dpll);
	POSTING_READ(DPLL(pipe));
	udelay(150);

	if (intel_wait_for_register(dev_priv,
				    DPLL(pipe),
				    DPLL_LOCK_VLV,
				    DPLL_LOCK_VLV,
				    1))
		DRM_ERROR("DPLL %d failed to lock\n", pipe);
}

static void vlv_enable_pll(struct intel_crtc *crtc,
			   const struct intel_crtc_state *pipe_config)
{
	struct drm_i915_private *dev_priv = to_i915(crtc->base.dev);
	enum pipe pipe = crtc->pipe;

	assert_pipe_disabled(dev_priv, pipe);

	/* PLL is protected by panel, make sure we can write it */
	assert_panel_unlocked(dev_priv, pipe);

	if (pipe_config->dpll_hw_state.dpll & DPLL_VCO_ENABLE)
		_vlv_enable_pll(crtc, pipe_config);

	I915_WRITE(DPLL_MD(pipe), pipe_config->dpll_hw_state.dpll_md);
	POSTING_READ(DPLL_MD(pipe));
}


static void _chv_enable_pll(struct intel_crtc *crtc,
			    const struct intel_crtc_state *pipe_config)
{
	struct drm_i915_private *dev_priv = to_i915(crtc->base.dev);
	enum pipe pipe = crtc->pipe;
	enum dpio_channel port = vlv_pipe_to_channel(pipe);
	u32 tmp;

	mutex_lock(&dev_priv->sb_lock);

	/* Enable back the 10bit clock to display controller */
	tmp = vlv_dpio_read(dev_priv, pipe, CHV_CMN_DW14(port));
	tmp |= DPIO_DCLKP_EN;
	vlv_dpio_write(dev_priv, pipe, CHV_CMN_DW14(port), tmp);

	mutex_unlock(&dev_priv->sb_lock);

	/*
	 * Need to wait > 100ns between dclkp clock enable bit and PLL enable.
	 */
	udelay(1);

	/* Enable PLL */
	I915_WRITE(DPLL(pipe), pipe_config->dpll_hw_state.dpll);

	/* Check PLL is locked */
	if (intel_wait_for_register(dev_priv,
				    DPLL(pipe), DPLL_LOCK_VLV, DPLL_LOCK_VLV,
				    1))
		DRM_ERROR("PLL %d failed to lock\n", pipe);
}

static void chv_enable_pll(struct intel_crtc *crtc,
			   const struct intel_crtc_state *pipe_config)
{
	struct drm_i915_private *dev_priv = to_i915(crtc->base.dev);
	enum pipe pipe = crtc->pipe;

	assert_pipe_disabled(dev_priv, pipe);

	/* PLL is protected by panel, make sure we can write it */
	assert_panel_unlocked(dev_priv, pipe);

	if (pipe_config->dpll_hw_state.dpll & DPLL_VCO_ENABLE)
		_chv_enable_pll(crtc, pipe_config);

	if (pipe != PIPE_A) {
		/*
		 * WaPixelRepeatModeFixForC0:chv
		 *
		 * DPLLCMD is AWOL. Use chicken bits to propagate
		 * the value from DPLLBMD to either pipe B or C.
		 */
		I915_WRITE(CBR4_VLV, CBR_DPLLBMD_PIPE(pipe));
		I915_WRITE(DPLL_MD(PIPE_B), pipe_config->dpll_hw_state.dpll_md);
		I915_WRITE(CBR4_VLV, 0);
		dev_priv->chv_dpll_md[pipe] = pipe_config->dpll_hw_state.dpll_md;

		/*
		 * DPLLB VGA mode also seems to cause problems.
		 * We should always have it disabled.
		 */
		WARN_ON((I915_READ(DPLL(PIPE_B)) & DPLL_VGA_MODE_DIS) == 0);
	} else {
		I915_WRITE(DPLL_MD(pipe), pipe_config->dpll_hw_state.dpll_md);
		POSTING_READ(DPLL_MD(pipe));
	}
}

static int intel_num_dvo_pipes(struct drm_i915_private *dev_priv)
{
	struct intel_crtc *crtc;
	int count = 0;

	for_each_intel_crtc(&dev_priv->drm, crtc) {
		count += crtc->base.state->active &&
			intel_crtc_has_type(crtc->config, INTEL_OUTPUT_DVO);
	}

	return count;
}

static void i9xx_enable_pll(struct intel_crtc *crtc,
			    const struct intel_crtc_state *crtc_state)
{
	struct drm_i915_private *dev_priv = to_i915(crtc->base.dev);
	i915_reg_t reg = DPLL(crtc->pipe);
	u32 dpll = crtc_state->dpll_hw_state.dpll;
	int i;

	assert_pipe_disabled(dev_priv, crtc->pipe);

	/* PLL is protected by panel, make sure we can write it */
	if (IS_MOBILE(dev_priv) && !IS_I830(dev_priv))
		assert_panel_unlocked(dev_priv, crtc->pipe);

	/* Enable DVO 2x clock on both PLLs if necessary */
	if (IS_I830(dev_priv) && intel_num_dvo_pipes(dev_priv) > 0) {
		/*
		 * It appears to be important that we don't enable this
		 * for the current pipe before otherwise configuring the
		 * PLL. No idea how this should be handled if multiple
		 * DVO outputs are enabled simultaneosly.
		 */
		dpll |= DPLL_DVO_2X_MODE;
		I915_WRITE(DPLL(!crtc->pipe),
			   I915_READ(DPLL(!crtc->pipe)) | DPLL_DVO_2X_MODE);
	}

	/*
	 * Apparently we need to have VGA mode enabled prior to changing
	 * the P1/P2 dividers. Otherwise the DPLL will keep using the old
	 * dividers, even though the register value does change.
	 */
	I915_WRITE(reg, 0);

	I915_WRITE(reg, dpll);

	/* Wait for the clocks to stabilize. */
	POSTING_READ(reg);
	udelay(150);

	if (INTEL_GEN(dev_priv) >= 4) {
		I915_WRITE(DPLL_MD(crtc->pipe),
			   crtc_state->dpll_hw_state.dpll_md);
	} else {
		/* The pixel multiplier can only be updated once the
		 * DPLL is enabled and the clocks are stable.
		 *
		 * So write it again.
		 */
		I915_WRITE(reg, dpll);
	}

	/* We do this three times for luck */
	for (i = 0; i < 3; i++) {
		I915_WRITE(reg, dpll);
		POSTING_READ(reg);
		udelay(150); /* wait for warmup */
	}
}

static void i9xx_disable_pll(struct intel_crtc *crtc)
{
	struct drm_i915_private *dev_priv = to_i915(crtc->base.dev);
	enum pipe pipe = crtc->pipe;

	/* Disable DVO 2x clock on both PLLs if necessary */
	if (IS_I830(dev_priv) &&
	    intel_crtc_has_type(crtc->config, INTEL_OUTPUT_DVO) &&
	    !intel_num_dvo_pipes(dev_priv)) {
		I915_WRITE(DPLL(PIPE_B),
			   I915_READ(DPLL(PIPE_B)) & ~DPLL_DVO_2X_MODE);
		I915_WRITE(DPLL(PIPE_A),
			   I915_READ(DPLL(PIPE_A)) & ~DPLL_DVO_2X_MODE);
	}

	/* Don't disable pipe or pipe PLLs if needed */
	if (IS_I830(dev_priv))
		return;

	/* Make sure the pipe isn't still relying on us */
	assert_pipe_disabled(dev_priv, pipe);

	I915_WRITE(DPLL(pipe), DPLL_VGA_MODE_DIS);
	POSTING_READ(DPLL(pipe));
}

static void vlv_disable_pll(struct drm_i915_private *dev_priv, enum pipe pipe)
{
	u32 val;

	/* Make sure the pipe isn't still relying on us */
	assert_pipe_disabled(dev_priv, pipe);

	val = DPLL_INTEGRATED_REF_CLK_VLV |
		DPLL_REF_CLK_ENABLE_VLV | DPLL_VGA_MODE_DIS;
	if (pipe != PIPE_A)
		val |= DPLL_INTEGRATED_CRI_CLK_VLV;

	I915_WRITE(DPLL(pipe), val);
	POSTING_READ(DPLL(pipe));
}

static void chv_disable_pll(struct drm_i915_private *dev_priv, enum pipe pipe)
{
	enum dpio_channel port = vlv_pipe_to_channel(pipe);
	u32 val;

	/* Make sure the pipe isn't still relying on us */
	assert_pipe_disabled(dev_priv, pipe);

	val = DPLL_SSC_REF_CLK_CHV |
		DPLL_REF_CLK_ENABLE_VLV | DPLL_VGA_MODE_DIS;
	if (pipe != PIPE_A)
		val |= DPLL_INTEGRATED_CRI_CLK_VLV;

	I915_WRITE(DPLL(pipe), val);
	POSTING_READ(DPLL(pipe));

	mutex_lock(&dev_priv->sb_lock);

	/* Disable 10bit clock to display controller */
	val = vlv_dpio_read(dev_priv, pipe, CHV_CMN_DW14(port));
	val &= ~DPIO_DCLKP_EN;
	vlv_dpio_write(dev_priv, pipe, CHV_CMN_DW14(port), val);

	mutex_unlock(&dev_priv->sb_lock);
}

void vlv_wait_port_ready(struct drm_i915_private *dev_priv,
			 struct intel_digital_port *dport,
			 unsigned int expected_mask)
{
	u32 port_mask;
	i915_reg_t dpll_reg;

	switch (dport->base.port) {
	case PORT_B:
		port_mask = DPLL_PORTB_READY_MASK;
		dpll_reg = DPLL(0);
		break;
	case PORT_C:
		port_mask = DPLL_PORTC_READY_MASK;
		dpll_reg = DPLL(0);
		expected_mask <<= 4;
		break;
	case PORT_D:
		port_mask = DPLL_PORTD_READY_MASK;
		dpll_reg = DPIO_PHY_STATUS;
		break;
	default:
		BUG();
	}

	if (intel_wait_for_register(dev_priv,
				    dpll_reg, port_mask, expected_mask,
				    1000))
		WARN(1, "timed out waiting for port %c ready: got 0x%x, expected 0x%x\n",
		     port_name(dport->base.port),
		     I915_READ(dpll_reg) & port_mask, expected_mask);
}

static void ironlake_enable_pch_transcoder(struct drm_i915_private *dev_priv,
					   enum pipe pipe)
{
	struct intel_crtc *intel_crtc = intel_get_crtc_for_pipe(dev_priv,
								pipe);
	i915_reg_t reg;
	uint32_t val, pipeconf_val;

	/* Make sure PCH DPLL is enabled */
	assert_shared_dpll_enabled(dev_priv, intel_crtc->config->shared_dpll);

	/* FDI must be feeding us bits for PCH ports */
	assert_fdi_tx_enabled(dev_priv, pipe);
	assert_fdi_rx_enabled(dev_priv, pipe);

	if (HAS_PCH_CPT(dev_priv)) {
		/* Workaround: Set the timing override bit before enabling the
		 * pch transcoder. */
		reg = TRANS_CHICKEN2(pipe);
		val = I915_READ(reg);
		val |= TRANS_CHICKEN2_TIMING_OVERRIDE;
		I915_WRITE(reg, val);
	}

	reg = PCH_TRANSCONF(pipe);
	val = I915_READ(reg);
	pipeconf_val = I915_READ(PIPECONF(pipe));

	if (HAS_PCH_IBX(dev_priv)) {
		/*
		 * Make the BPC in transcoder be consistent with
		 * that in pipeconf reg. For HDMI we must use 8bpc
		 * here for both 8bpc and 12bpc.
		 */
		val &= ~PIPECONF_BPC_MASK;
		if (intel_crtc_has_type(intel_crtc->config, INTEL_OUTPUT_HDMI))
			val |= PIPECONF_8BPC;
		else
			val |= pipeconf_val & PIPECONF_BPC_MASK;
	}

	val &= ~TRANS_INTERLACE_MASK;
	if ((pipeconf_val & PIPECONF_INTERLACE_MASK) == PIPECONF_INTERLACED_ILK)
		if (HAS_PCH_IBX(dev_priv) &&
		    intel_crtc_has_type(intel_crtc->config, INTEL_OUTPUT_SDVO))
			val |= TRANS_LEGACY_INTERLACED_ILK;
		else
			val |= TRANS_INTERLACED;
	else
		val |= TRANS_PROGRESSIVE;

	I915_WRITE(reg, val | TRANS_ENABLE);
	if (intel_wait_for_register(dev_priv,
				    reg, TRANS_STATE_ENABLE, TRANS_STATE_ENABLE,
				    100))
		DRM_ERROR("failed to enable transcoder %c\n", pipe_name(pipe));
}

static void lpt_enable_pch_transcoder(struct drm_i915_private *dev_priv,
				      enum transcoder cpu_transcoder)
{
	u32 val, pipeconf_val;

	/* FDI must be feeding us bits for PCH ports */
	assert_fdi_tx_enabled(dev_priv, (enum pipe) cpu_transcoder);
	assert_fdi_rx_enabled(dev_priv, PIPE_A);

	/* Workaround: set timing override bit. */
	val = I915_READ(TRANS_CHICKEN2(PIPE_A));
	val |= TRANS_CHICKEN2_TIMING_OVERRIDE;
	I915_WRITE(TRANS_CHICKEN2(PIPE_A), val);

	val = TRANS_ENABLE;
	pipeconf_val = I915_READ(PIPECONF(cpu_transcoder));

	if ((pipeconf_val & PIPECONF_INTERLACE_MASK_HSW) ==
	    PIPECONF_INTERLACED_ILK)
		val |= TRANS_INTERLACED;
	else
		val |= TRANS_PROGRESSIVE;

	I915_WRITE(LPT_TRANSCONF, val);
	if (intel_wait_for_register(dev_priv,
				    LPT_TRANSCONF,
				    TRANS_STATE_ENABLE,
				    TRANS_STATE_ENABLE,
				    100))
		DRM_ERROR("Failed to enable PCH transcoder\n");
}

static void ironlake_disable_pch_transcoder(struct drm_i915_private *dev_priv,
					    enum pipe pipe)
{
	i915_reg_t reg;
	uint32_t val;

	/* FDI relies on the transcoder */
	assert_fdi_tx_disabled(dev_priv, pipe);
	assert_fdi_rx_disabled(dev_priv, pipe);

	/* Ports must be off as well */
	assert_pch_ports_disabled(dev_priv, pipe);

	reg = PCH_TRANSCONF(pipe);
	val = I915_READ(reg);
	val &= ~TRANS_ENABLE;
	I915_WRITE(reg, val);
	/* wait for PCH transcoder off, transcoder state */
	if (intel_wait_for_register(dev_priv,
				    reg, TRANS_STATE_ENABLE, 0,
				    50))
		DRM_ERROR("failed to disable transcoder %c\n", pipe_name(pipe));

	if (HAS_PCH_CPT(dev_priv)) {
		/* Workaround: Clear the timing override chicken bit again. */
		reg = TRANS_CHICKEN2(pipe);
		val = I915_READ(reg);
		val &= ~TRANS_CHICKEN2_TIMING_OVERRIDE;
		I915_WRITE(reg, val);
	}
}

void lpt_disable_pch_transcoder(struct drm_i915_private *dev_priv)
{
	u32 val;

	val = I915_READ(LPT_TRANSCONF);
	val &= ~TRANS_ENABLE;
	I915_WRITE(LPT_TRANSCONF, val);
	/* wait for PCH transcoder off, transcoder state */
	if (intel_wait_for_register(dev_priv,
				    LPT_TRANSCONF, TRANS_STATE_ENABLE, 0,
				    50))
		DRM_ERROR("Failed to disable PCH transcoder\n");

	/* Workaround: clear timing override bit. */
	val = I915_READ(TRANS_CHICKEN2(PIPE_A));
	val &= ~TRANS_CHICKEN2_TIMING_OVERRIDE;
	I915_WRITE(TRANS_CHICKEN2(PIPE_A), val);
}

enum pipe intel_crtc_pch_transcoder(struct intel_crtc *crtc)
{
	struct drm_i915_private *dev_priv = to_i915(crtc->base.dev);

	if (HAS_PCH_LPT(dev_priv))
		return PIPE_A;
	else
		return crtc->pipe;
}

static void intel_enable_pipe(const struct intel_crtc_state *new_crtc_state)
{
	struct intel_crtc *crtc = to_intel_crtc(new_crtc_state->base.crtc);
	struct drm_i915_private *dev_priv = to_i915(crtc->base.dev);
	enum transcoder cpu_transcoder = new_crtc_state->cpu_transcoder;
	enum pipe pipe = crtc->pipe;
	i915_reg_t reg;
	u32 val;

	DRM_DEBUG_KMS("enabling pipe %c\n", pipe_name(pipe));

	assert_planes_disabled(crtc);

	/*
	 * A pipe without a PLL won't actually be able to drive bits from
	 * a plane.  On ILK+ the pipe PLLs are integrated, so we don't
	 * need the check.
	 */
	if (HAS_GMCH_DISPLAY(dev_priv)) {
		if (intel_crtc_has_type(new_crtc_state, INTEL_OUTPUT_DSI))
			assert_dsi_pll_enabled(dev_priv);
		else
			assert_pll_enabled(dev_priv, pipe);
	} else {
		if (new_crtc_state->has_pch_encoder) {
			/* if driving the PCH, we need FDI enabled */
			assert_fdi_rx_pll_enabled(dev_priv,
						  intel_crtc_pch_transcoder(crtc));
			assert_fdi_tx_pll_enabled(dev_priv,
						  (enum pipe) cpu_transcoder);
		}
		/* FIXME: assert CPU port conditions for SNB+ */
	}

	reg = PIPECONF(cpu_transcoder);
	val = I915_READ(reg);
	if (val & PIPECONF_ENABLE) {
		/* we keep both pipes enabled on 830 */
		WARN_ON(!IS_I830(dev_priv));
		return;
	}

	I915_WRITE(reg, val | PIPECONF_ENABLE);
	POSTING_READ(reg);

	/*
	 * Until the pipe starts PIPEDSL reads will return a stale value,
	 * which causes an apparent vblank timestamp jump when PIPEDSL
	 * resets to its proper value. That also messes up the frame count
	 * when it's derived from the timestamps. So let's wait for the
	 * pipe to start properly before we call drm_crtc_vblank_on()
	 */
	if (dev_priv->drm.max_vblank_count == 0)
		intel_wait_for_pipe_scanline_moving(crtc);
}

static void intel_disable_pipe(const struct intel_crtc_state *old_crtc_state)
{
	struct intel_crtc *crtc = to_intel_crtc(old_crtc_state->base.crtc);
	struct drm_i915_private *dev_priv = to_i915(crtc->base.dev);
	enum transcoder cpu_transcoder = old_crtc_state->cpu_transcoder;
	enum pipe pipe = crtc->pipe;
	i915_reg_t reg;
	u32 val;

	DRM_DEBUG_KMS("disabling pipe %c\n", pipe_name(pipe));

	/*
	 * Make sure planes won't keep trying to pump pixels to us,
	 * or we might hang the display.
	 */
	assert_planes_disabled(crtc);

	reg = PIPECONF(cpu_transcoder);
	val = I915_READ(reg);
	if ((val & PIPECONF_ENABLE) == 0)
		return;

	/*
	 * Double wide has implications for planes
	 * so best keep it disabled when not needed.
	 */
	if (old_crtc_state->double_wide)
		val &= ~PIPECONF_DOUBLE_WIDE;

	/* Don't disable pipe or pipe PLLs if needed */
	if (!IS_I830(dev_priv))
		val &= ~PIPECONF_ENABLE;

	I915_WRITE(reg, val);
	if ((val & PIPECONF_ENABLE) == 0)
		intel_wait_for_pipe_off(old_crtc_state);
}

static unsigned int intel_tile_size(const struct drm_i915_private *dev_priv)
{
	return IS_GEN2(dev_priv) ? 2048 : 4096;
}

static unsigned int
intel_tile_width_bytes(const struct drm_framebuffer *fb, int plane)
{
	struct drm_i915_private *dev_priv = to_i915(fb->dev);
	unsigned int cpp = fb->format->cpp[plane];

	switch (fb->modifier) {
	case DRM_FORMAT_MOD_LINEAR:
		return cpp;
	case I915_FORMAT_MOD_X_TILED:
		if (IS_GEN2(dev_priv))
			return 128;
		else
			return 512;
	case I915_FORMAT_MOD_Y_TILED_CCS:
		if (plane == 1)
			return 128;
		/* fall through */
	case I915_FORMAT_MOD_Y_TILED:
		if (IS_GEN2(dev_priv) || HAS_128_BYTE_Y_TILING(dev_priv))
			return 128;
		else
			return 512;
	case I915_FORMAT_MOD_Yf_TILED_CCS:
		if (plane == 1)
			return 128;
		/* fall through */
	case I915_FORMAT_MOD_Yf_TILED:
		switch (cpp) {
		case 1:
			return 64;
		case 2:
		case 4:
			return 128;
		case 8:
		case 16:
			return 256;
		default:
			MISSING_CASE(cpp);
			return cpp;
		}
		break;
	default:
		MISSING_CASE(fb->modifier);
		return cpp;
	}
}

static unsigned int
intel_tile_height(const struct drm_framebuffer *fb, int plane)
{
	if (fb->modifier == DRM_FORMAT_MOD_LINEAR)
		return 1;
	else
		return intel_tile_size(to_i915(fb->dev)) /
			intel_tile_width_bytes(fb, plane);
}

/* Return the tile dimensions in pixel units */
static void intel_tile_dims(const struct drm_framebuffer *fb, int plane,
			    unsigned int *tile_width,
			    unsigned int *tile_height)
{
	unsigned int tile_width_bytes = intel_tile_width_bytes(fb, plane);
	unsigned int cpp = fb->format->cpp[plane];

	*tile_width = tile_width_bytes / cpp;
	*tile_height = intel_tile_size(to_i915(fb->dev)) / tile_width_bytes;
}

unsigned int
intel_fb_align_height(const struct drm_framebuffer *fb,
		      int plane, unsigned int height)
{
	unsigned int tile_height = intel_tile_height(fb, plane);

	return ALIGN(height, tile_height);
}

unsigned int intel_rotation_info_size(const struct intel_rotation_info *rot_info)
{
	unsigned int size = 0;
	int i;

	for (i = 0 ; i < ARRAY_SIZE(rot_info->plane); i++)
		size += rot_info->plane[i].width * rot_info->plane[i].height;

	return size;
}

static void
intel_fill_fb_ggtt_view(struct i915_ggtt_view *view,
			const struct drm_framebuffer *fb,
			unsigned int rotation)
{
	view->type = I915_GGTT_VIEW_NORMAL;
	if (drm_rotation_90_or_270(rotation)) {
		view->type = I915_GGTT_VIEW_ROTATED;
		view->rotated = to_intel_framebuffer(fb)->rot_info;
	}
}

static unsigned int intel_cursor_alignment(const struct drm_i915_private *dev_priv)
{
	if (IS_I830(dev_priv))
		return 16 * 1024;
	else if (IS_I85X(dev_priv))
		return 256;
	else if (IS_I845G(dev_priv) || IS_I865G(dev_priv))
		return 32;
	else
		return 4 * 1024;
}

static unsigned int intel_linear_alignment(const struct drm_i915_private *dev_priv)
{
	if (INTEL_GEN(dev_priv) >= 9)
		return 256 * 1024;
	else if (IS_I965G(dev_priv) || IS_I965GM(dev_priv) ||
		 IS_VALLEYVIEW(dev_priv) || IS_CHERRYVIEW(dev_priv))
		return 128 * 1024;
	else if (INTEL_GEN(dev_priv) >= 4)
		return 4 * 1024;
	else
		return 0;
}

static unsigned int intel_surf_alignment(const struct drm_framebuffer *fb,
					 int plane)
{
	struct drm_i915_private *dev_priv = to_i915(fb->dev);

	/* AUX_DIST needs only 4K alignment */
	if (plane == 1)
		return 4096;

	switch (fb->modifier) {
	case DRM_FORMAT_MOD_LINEAR:
		return intel_linear_alignment(dev_priv);
	case I915_FORMAT_MOD_X_TILED:
		if (INTEL_GEN(dev_priv) >= 9)
			return 256 * 1024;
		return 0;
	case I915_FORMAT_MOD_Y_TILED_CCS:
	case I915_FORMAT_MOD_Yf_TILED_CCS:
	case I915_FORMAT_MOD_Y_TILED:
	case I915_FORMAT_MOD_Yf_TILED:
		return 1 * 1024 * 1024;
	default:
		MISSING_CASE(fb->modifier);
		return 0;
	}
}

static bool intel_plane_uses_fence(const struct intel_plane_state *plane_state)
{
	struct intel_plane *plane = to_intel_plane(plane_state->base.plane);
	struct drm_i915_private *dev_priv = to_i915(plane->base.dev);

	return INTEL_GEN(dev_priv) < 4 || plane->has_fbc;
}

struct i915_vma *
intel_pin_and_fence_fb_obj(struct drm_framebuffer *fb,
			   unsigned int rotation,
			   bool uses_fence,
			   unsigned long *out_flags)
{
	struct drm_device *dev = fb->dev;
	struct drm_i915_private *dev_priv = to_i915(dev);
	struct drm_i915_gem_object *obj = intel_fb_obj(fb);
	struct i915_ggtt_view view;
	struct i915_vma *vma;
	unsigned int pinctl;
	u32 alignment;

	WARN_ON(!mutex_is_locked(&dev->struct_mutex));

	alignment = intel_surf_alignment(fb, 0);

	intel_fill_fb_ggtt_view(&view, fb, rotation);

	/* Note that the w/a also requires 64 PTE of padding following the
	 * bo. We currently fill all unused PTE with the shadow page and so
	 * we should always have valid PTE following the scanout preventing
	 * the VT-d warning.
	 */
	if (intel_scanout_needs_vtd_wa(dev_priv) && alignment < 256 * 1024)
		alignment = 256 * 1024;

	/*
	 * Global gtt pte registers are special registers which actually forward
	 * writes to a chunk of system memory. Which means that there is no risk
	 * that the register values disappear as soon as we call
	 * intel_runtime_pm_put(), so it is correct to wrap only the
	 * pin/unpin/fence and not more.
	 */
	intel_runtime_pm_get(dev_priv);

	atomic_inc(&dev_priv->gpu_error.pending_fb_pin);

	pinctl = 0;

	/* Valleyview is definitely limited to scanning out the first
	 * 512MiB. Lets presume this behaviour was inherited from the
	 * g4x display engine and that all earlier gen are similarly
	 * limited. Testing suggests that it is a little more
	 * complicated than this. For example, Cherryview appears quite
	 * happy to scanout from anywhere within its global aperture.
	 */
	if (HAS_GMCH_DISPLAY(dev_priv))
		pinctl |= PIN_MAPPABLE;

	vma = i915_gem_object_pin_to_display_plane(obj,
						   alignment, &view, pinctl);
	if (IS_ERR(vma))
		goto err;

	if (uses_fence && i915_vma_is_map_and_fenceable(vma)) {
		int ret;

		/* Install a fence for tiled scan-out. Pre-i965 always needs a
		 * fence, whereas 965+ only requires a fence if using
		 * framebuffer compression.  For simplicity, we always, when
		 * possible, install a fence as the cost is not that onerous.
		 *
		 * If we fail to fence the tiled scanout, then either the
		 * modeset will reject the change (which is highly unlikely as
		 * the affected systems, all but one, do not have unmappable
		 * space) or we will not be able to enable full powersaving
		 * techniques (also likely not to apply due to various limits
		 * FBC and the like impose on the size of the buffer, which
		 * presumably we violated anyway with this unmappable buffer).
		 * Anyway, it is presumably better to stumble onwards with
		 * something and try to run the system in a "less than optimal"
		 * mode that matches the user configuration.
		 */
		ret = i915_vma_pin_fence(vma);
		if (ret != 0 && INTEL_GEN(dev_priv) < 4) {
			i915_gem_object_unpin_from_display_plane(vma);
			vma = ERR_PTR(ret);
			goto err;
		}

		if (ret == 0 && vma->fence)
			*out_flags |= PLANE_HAS_FENCE;
	}

	i915_vma_get(vma);
err:
	atomic_dec(&dev_priv->gpu_error.pending_fb_pin);

	intel_runtime_pm_put(dev_priv);
	return vma;
}

void intel_unpin_fb_vma(struct i915_vma *vma, unsigned long flags)
{
	lockdep_assert_held(&vma->vm->i915->drm.struct_mutex);

	if (flags & PLANE_HAS_FENCE)
		i915_vma_unpin_fence(vma);
	i915_gem_object_unpin_from_display_plane(vma);
	i915_vma_put(vma);
}

static int intel_fb_pitch(const struct drm_framebuffer *fb, int plane,
			  unsigned int rotation)
{
	if (drm_rotation_90_or_270(rotation))
		return to_intel_framebuffer(fb)->rotated[plane].pitch;
	else
		return fb->pitches[plane];
}

/*
 * Convert the x/y offsets into a linear offset.
 * Only valid with 0/180 degree rotation, which is fine since linear
 * offset is only used with linear buffers on pre-hsw and tiled buffers
 * with gen2/3, and 90/270 degree rotations isn't supported on any of them.
 */
u32 intel_fb_xy_to_linear(int x, int y,
			  const struct intel_plane_state *state,
			  int plane)
{
	const struct drm_framebuffer *fb = state->base.fb;
	unsigned int cpp = fb->format->cpp[plane];
	unsigned int pitch = fb->pitches[plane];

	return y * pitch + x * cpp;
}

/*
 * Add the x/y offsets derived from fb->offsets[] to the user
 * specified plane src x/y offsets. The resulting x/y offsets
 * specify the start of scanout from the beginning of the gtt mapping.
 */
void intel_add_fb_offsets(int *x, int *y,
			  const struct intel_plane_state *state,
			  int plane)

{
	const struct intel_framebuffer *intel_fb = to_intel_framebuffer(state->base.fb);
	unsigned int rotation = state->base.rotation;

	if (drm_rotation_90_or_270(rotation)) {
		*x += intel_fb->rotated[plane].x;
		*y += intel_fb->rotated[plane].y;
	} else {
		*x += intel_fb->normal[plane].x;
		*y += intel_fb->normal[plane].y;
	}
}

static u32 __intel_adjust_tile_offset(int *x, int *y,
				      unsigned int tile_width,
				      unsigned int tile_height,
				      unsigned int tile_size,
				      unsigned int pitch_tiles,
				      u32 old_offset,
				      u32 new_offset)
{
	unsigned int pitch_pixels = pitch_tiles * tile_width;
	unsigned int tiles;

	WARN_ON(old_offset & (tile_size - 1));
	WARN_ON(new_offset & (tile_size - 1));
	WARN_ON(new_offset > old_offset);

	tiles = (old_offset - new_offset) / tile_size;

	*y += tiles / pitch_tiles * tile_height;
	*x += tiles % pitch_tiles * tile_width;

	/* minimize x in case it got needlessly big */
	*y += *x / pitch_pixels * tile_height;
	*x %= pitch_pixels;

	return new_offset;
}

static u32 _intel_adjust_tile_offset(int *x, int *y,
				     const struct drm_framebuffer *fb, int plane,
				     unsigned int rotation,
				     u32 old_offset, u32 new_offset)
{
	const struct drm_i915_private *dev_priv = to_i915(fb->dev);
	unsigned int cpp = fb->format->cpp[plane];
	unsigned int pitch = intel_fb_pitch(fb, plane, rotation);

	WARN_ON(new_offset > old_offset);

	if (fb->modifier != DRM_FORMAT_MOD_LINEAR) {
		unsigned int tile_size, tile_width, tile_height;
		unsigned int pitch_tiles;

		tile_size = intel_tile_size(dev_priv);
		intel_tile_dims(fb, plane, &tile_width, &tile_height);

		if (drm_rotation_90_or_270(rotation)) {
			pitch_tiles = pitch / tile_height;
			swap(tile_width, tile_height);
		} else {
			pitch_tiles = pitch / (tile_width * cpp);
		}

		__intel_adjust_tile_offset(x, y, tile_width, tile_height,
					   tile_size, pitch_tiles,
					   old_offset, new_offset);
	} else {
		old_offset += *y * pitch + *x * cpp;

		*y = (old_offset - new_offset) / pitch;
		*x = ((old_offset - new_offset) - *y * pitch) / cpp;
	}

	return new_offset;
}

/*
 * Adjust the tile offset by moving the difference into
 * the x/y offsets.
 */
static u32 intel_adjust_tile_offset(int *x, int *y,
				    const struct intel_plane_state *state, int plane,
				    u32 old_offset, u32 new_offset)
{
	return _intel_adjust_tile_offset(x, y, state->base.fb, plane,
					 state->base.rotation,
					 old_offset, new_offset);
}

/*
 * Computes the linear offset to the base tile and adjusts
 * x, y. bytes per pixel is assumed to be a power-of-two.
 *
 * In the 90/270 rotated case, x and y are assumed
 * to be already rotated to match the rotated GTT view, and
 * pitch is the tile_height aligned framebuffer height.
 *
 * This function is used when computing the derived information
 * under intel_framebuffer, so using any of that information
 * here is not allowed. Anything under drm_framebuffer can be
 * used. This is why the user has to pass in the pitch since it
 * is specified in the rotated orientation.
 */
static u32 _intel_compute_tile_offset(const struct drm_i915_private *dev_priv,
				      int *x, int *y,
				      const struct drm_framebuffer *fb, int plane,
				      unsigned int pitch,
				      unsigned int rotation,
				      u32 alignment)
{
	uint64_t fb_modifier = fb->modifier;
	unsigned int cpp = fb->format->cpp[plane];
	u32 offset, offset_aligned;

	if (alignment)
		alignment--;

	if (fb_modifier != DRM_FORMAT_MOD_LINEAR) {
		unsigned int tile_size, tile_width, tile_height;
		unsigned int tile_rows, tiles, pitch_tiles;

		tile_size = intel_tile_size(dev_priv);
		intel_tile_dims(fb, plane, &tile_width, &tile_height);

		if (drm_rotation_90_or_270(rotation)) {
			pitch_tiles = pitch / tile_height;
			swap(tile_width, tile_height);
		} else {
			pitch_tiles = pitch / (tile_width * cpp);
		}

		tile_rows = *y / tile_height;
		*y %= tile_height;

		tiles = *x / tile_width;
		*x %= tile_width;

		offset = (tile_rows * pitch_tiles + tiles) * tile_size;
		offset_aligned = offset & ~alignment;

		__intel_adjust_tile_offset(x, y, tile_width, tile_height,
					   tile_size, pitch_tiles,
					   offset, offset_aligned);
	} else {
		offset = *y * pitch + *x * cpp;
		offset_aligned = offset & ~alignment;

		*y = (offset & alignment) / pitch;
		*x = ((offset & alignment) - *y * pitch) / cpp;
	}

	return offset_aligned;
}

u32 intel_compute_tile_offset(int *x, int *y,
			      const struct intel_plane_state *state,
			      int plane)
{
	struct intel_plane *intel_plane = to_intel_plane(state->base.plane);
	struct drm_i915_private *dev_priv = to_i915(intel_plane->base.dev);
	const struct drm_framebuffer *fb = state->base.fb;
	unsigned int rotation = state->base.rotation;
	int pitch = intel_fb_pitch(fb, plane, rotation);
	u32 alignment;

	if (intel_plane->id == PLANE_CURSOR)
		alignment = intel_cursor_alignment(dev_priv);
	else
		alignment = intel_surf_alignment(fb, plane);

	return _intel_compute_tile_offset(dev_priv, x, y, fb, plane, pitch,
					  rotation, alignment);
}

/* Convert the fb->offset[] into x/y offsets */
static int intel_fb_offset_to_xy(int *x, int *y,
				 const struct drm_framebuffer *fb, int plane)
{
	struct drm_i915_private *dev_priv = to_i915(fb->dev);

	if (fb->modifier != DRM_FORMAT_MOD_LINEAR &&
	    fb->offsets[plane] % intel_tile_size(dev_priv))
		return -EINVAL;

	*x = 0;
	*y = 0;

	_intel_adjust_tile_offset(x, y,
				  fb, plane, DRM_MODE_ROTATE_0,
				  fb->offsets[plane], 0);

	return 0;
}

static unsigned int intel_fb_modifier_to_tiling(uint64_t fb_modifier)
{
	switch (fb_modifier) {
	case I915_FORMAT_MOD_X_TILED:
		return I915_TILING_X;
	case I915_FORMAT_MOD_Y_TILED:
	case I915_FORMAT_MOD_Y_TILED_CCS:
		return I915_TILING_Y;
	default:
		return I915_TILING_NONE;
	}
}

/*
 * From the Sky Lake PRM:
 * "The Color Control Surface (CCS) contains the compression status of
 *  the cache-line pairs. The compression state of the cache-line pair
 *  is specified by 2 bits in the CCS. Each CCS cache-line represents
 *  an area on the main surface of 16 x16 sets of 128 byte Y-tiled
 *  cache-line-pairs. CCS is always Y tiled."
 *
 * Since cache line pairs refers to horizontally adjacent cache lines,
 * each cache line in the CCS corresponds to an area of 32x16 cache
 * lines on the main surface. Since each pixel is 4 bytes, this gives
 * us a ratio of one byte in the CCS for each 8x16 pixels in the
 * main surface.
 */
static const struct drm_format_info ccs_formats[] = {
	{ .format = DRM_FORMAT_XRGB8888, .depth = 24, .num_planes = 2, .cpp = { 4, 1, }, .hsub = 8, .vsub = 16, },
	{ .format = DRM_FORMAT_XBGR8888, .depth = 24, .num_planes = 2, .cpp = { 4, 1, }, .hsub = 8, .vsub = 16, },
	{ .format = DRM_FORMAT_ARGB8888, .depth = 32, .num_planes = 2, .cpp = { 4, 1, }, .hsub = 8, .vsub = 16, },
	{ .format = DRM_FORMAT_ABGR8888, .depth = 32, .num_planes = 2, .cpp = { 4, 1, }, .hsub = 8, .vsub = 16, },
};

static const struct drm_format_info *
lookup_format_info(const struct drm_format_info formats[],
		   int num_formats, u32 format)
{
	int i;

	for (i = 0; i < num_formats; i++) {
		if (formats[i].format == format)
			return &formats[i];
	}

	return NULL;
}

static const struct drm_format_info *
intel_get_format_info(const struct drm_mode_fb_cmd2 *cmd)
{
	switch (cmd->modifier[0]) {
	case I915_FORMAT_MOD_Y_TILED_CCS:
	case I915_FORMAT_MOD_Yf_TILED_CCS:
		return lookup_format_info(ccs_formats,
					  ARRAY_SIZE(ccs_formats),
					  cmd->pixel_format);
	default:
		return NULL;
	}
}

static int
intel_fill_fb_info(struct drm_i915_private *dev_priv,
		   struct drm_framebuffer *fb)
{
	struct intel_framebuffer *intel_fb = to_intel_framebuffer(fb);
	struct intel_rotation_info *rot_info = &intel_fb->rot_info;
	struct drm_i915_gem_object *obj = intel_fb_obj(fb);
	u32 gtt_offset_rotated = 0;
	unsigned int max_size = 0;
	int i, num_planes = fb->format->num_planes;
	unsigned int tile_size = intel_tile_size(dev_priv);

	for (i = 0; i < num_planes; i++) {
		unsigned int width, height;
		unsigned int cpp, size;
		u32 offset;
		int x, y;
		int ret;

		cpp = fb->format->cpp[i];
		width = drm_framebuffer_plane_width(fb->width, fb, i);
		height = drm_framebuffer_plane_height(fb->height, fb, i);

		ret = intel_fb_offset_to_xy(&x, &y, fb, i);
		if (ret) {
			DRM_DEBUG_KMS("bad fb plane %d offset: 0x%x\n",
				      i, fb->offsets[i]);
			return ret;
		}

		if ((fb->modifier == I915_FORMAT_MOD_Y_TILED_CCS ||
		     fb->modifier == I915_FORMAT_MOD_Yf_TILED_CCS) && i == 1) {
			int hsub = fb->format->hsub;
			int vsub = fb->format->vsub;
			int tile_width, tile_height;
			int main_x, main_y;
			int ccs_x, ccs_y;

			intel_tile_dims(fb, i, &tile_width, &tile_height);
			tile_width *= hsub;
			tile_height *= vsub;

			ccs_x = (x * hsub) % tile_width;
			ccs_y = (y * vsub) % tile_height;
			main_x = intel_fb->normal[0].x % tile_width;
			main_y = intel_fb->normal[0].y % tile_height;

			/*
			 * CCS doesn't have its own x/y offset register, so the intra CCS tile
			 * x/y offsets must match between CCS and the main surface.
			 */
			if (main_x != ccs_x || main_y != ccs_y) {
				DRM_DEBUG_KMS("Bad CCS x/y (main %d,%d ccs %d,%d) full (main %d,%d ccs %d,%d)\n",
					      main_x, main_y,
					      ccs_x, ccs_y,
					      intel_fb->normal[0].x,
					      intel_fb->normal[0].y,
					      x, y);
				return -EINVAL;
			}
		}

		/*
		 * The fence (if used) is aligned to the start of the object
		 * so having the framebuffer wrap around across the edge of the
		 * fenced region doesn't really work. We have no API to configure
		 * the fence start offset within the object (nor could we probably
		 * on gen2/3). So it's just easier if we just require that the
		 * fb layout agrees with the fence layout. We already check that the
		 * fb stride matches the fence stride elsewhere.
		 */
		if (i == 0 && i915_gem_object_is_tiled(obj) &&
		    (x + width) * cpp > fb->pitches[i]) {
			DRM_DEBUG_KMS("bad fb plane %d offset: 0x%x\n",
				      i, fb->offsets[i]);
			return -EINVAL;
		}

		/*
		 * First pixel of the framebuffer from
		 * the start of the normal gtt mapping.
		 */
		intel_fb->normal[i].x = x;
		intel_fb->normal[i].y = y;

		offset = _intel_compute_tile_offset(dev_priv, &x, &y,
						    fb, i, fb->pitches[i],
						    DRM_MODE_ROTATE_0, tile_size);
		offset /= tile_size;

		if (fb->modifier != DRM_FORMAT_MOD_LINEAR) {
			unsigned int tile_width, tile_height;
			unsigned int pitch_tiles;
			struct drm_rect r;

			intel_tile_dims(fb, i, &tile_width, &tile_height);

			rot_info->plane[i].offset = offset;
			rot_info->plane[i].stride = DIV_ROUND_UP(fb->pitches[i], tile_width * cpp);
			rot_info->plane[i].width = DIV_ROUND_UP(x + width, tile_width);
			rot_info->plane[i].height = DIV_ROUND_UP(y + height, tile_height);

			intel_fb->rotated[i].pitch =
				rot_info->plane[i].height * tile_height;

			/* how many tiles does this plane need */
			size = rot_info->plane[i].stride * rot_info->plane[i].height;
			/*
			 * If the plane isn't horizontally tile aligned,
			 * we need one more tile.
			 */
			if (x != 0)
				size++;

			/* rotate the x/y offsets to match the GTT view */
			r.x1 = x;
			r.y1 = y;
			r.x2 = x + width;
			r.y2 = y + height;
			drm_rect_rotate(&r,
					rot_info->plane[i].width * tile_width,
					rot_info->plane[i].height * tile_height,
					DRM_MODE_ROTATE_270);
			x = r.x1;
			y = r.y1;

			/* rotate the tile dimensions to match the GTT view */
			pitch_tiles = intel_fb->rotated[i].pitch / tile_height;
			swap(tile_width, tile_height);

			/*
			 * We only keep the x/y offsets, so push all of the
			 * gtt offset into the x/y offsets.
			 */
			__intel_adjust_tile_offset(&x, &y,
						   tile_width, tile_height,
						   tile_size, pitch_tiles,
						   gtt_offset_rotated * tile_size, 0);

			gtt_offset_rotated += rot_info->plane[i].width * rot_info->plane[i].height;

			/*
			 * First pixel of the framebuffer from
			 * the start of the rotated gtt mapping.
			 */
			intel_fb->rotated[i].x = x;
			intel_fb->rotated[i].y = y;
		} else {
			size = DIV_ROUND_UP((y + height) * fb->pitches[i] +
					    x * cpp, tile_size);
		}

		/* how many tiles in total needed in the bo */
		max_size = max(max_size, offset + size);
	}

	if (max_size * tile_size > obj->base.size) {
		DRM_DEBUG_KMS("fb too big for bo (need %u bytes, have %zu bytes)\n",
			      max_size * tile_size, obj->base.size);
		return -EINVAL;
	}

	return 0;
}

static int i9xx_format_to_fourcc(int format)
{
	switch (format) {
	case DISPPLANE_8BPP:
		return DRM_FORMAT_C8;
	case DISPPLANE_BGRX555:
		return DRM_FORMAT_XRGB1555;
	case DISPPLANE_BGRX565:
		return DRM_FORMAT_RGB565;
	default:
	case DISPPLANE_BGRX888:
		return DRM_FORMAT_XRGB8888;
	case DISPPLANE_RGBX888:
		return DRM_FORMAT_XBGR8888;
	case DISPPLANE_BGRX101010:
		return DRM_FORMAT_XRGB2101010;
	case DISPPLANE_RGBX101010:
		return DRM_FORMAT_XBGR2101010;
	}
}

int skl_format_to_fourcc(int format, bool rgb_order, bool alpha)
{
	switch (format) {
	case PLANE_CTL_FORMAT_RGB_565:
		return DRM_FORMAT_RGB565;
	case PLANE_CTL_FORMAT_NV12:
		return DRM_FORMAT_NV12;
	default:
	case PLANE_CTL_FORMAT_XRGB_8888:
		if (rgb_order) {
			if (alpha)
				return DRM_FORMAT_ABGR8888;
			else
				return DRM_FORMAT_XBGR8888;
		} else {
			if (alpha)
				return DRM_FORMAT_ARGB8888;
			else
				return DRM_FORMAT_XRGB8888;
		}
	case PLANE_CTL_FORMAT_XRGB_2101010:
		if (rgb_order)
			return DRM_FORMAT_XBGR2101010;
		else
			return DRM_FORMAT_XRGB2101010;
	}
}

static bool
intel_alloc_initial_plane_obj(struct intel_crtc *crtc,
			      struct intel_initial_plane_config *plane_config)
{
	struct drm_device *dev = crtc->base.dev;
	struct drm_i915_private *dev_priv = to_i915(dev);
	struct drm_i915_gem_object *obj = NULL;
	struct drm_mode_fb_cmd2 mode_cmd = { 0 };
	struct drm_framebuffer *fb = &plane_config->fb->base;
	u32 base_aligned = round_down(plane_config->base, PAGE_SIZE);
	u32 size_aligned = round_up(plane_config->base + plane_config->size,
				    PAGE_SIZE);

	size_aligned -= base_aligned;

	if (plane_config->size == 0)
		return false;

	/* If the FB is too big, just don't use it since fbdev is not very
	 * important and we should probably use that space with FBC or other
	 * features. */
	if (size_aligned * 2 > dev_priv->stolen_usable_size)
		return false;

	mutex_lock(&dev->struct_mutex);
	obj = i915_gem_object_create_stolen_for_preallocated(dev_priv,
							     base_aligned,
							     base_aligned,
							     size_aligned);
	mutex_unlock(&dev->struct_mutex);
	if (!obj)
		return false;

	if (plane_config->tiling == I915_TILING_X)
		obj->tiling_and_stride = fb->pitches[0] | I915_TILING_X;

	mode_cmd.pixel_format = fb->format->format;
	mode_cmd.width = fb->width;
	mode_cmd.height = fb->height;
	mode_cmd.pitches[0] = fb->pitches[0];
	mode_cmd.modifier[0] = fb->modifier;
	mode_cmd.flags = DRM_MODE_FB_MODIFIERS;

	if (intel_framebuffer_init(to_intel_framebuffer(fb), obj, &mode_cmd)) {
		DRM_DEBUG_KMS("intel fb init failed\n");
		goto out_unref_obj;
	}


	DRM_DEBUG_KMS("initial plane fb obj %p\n", obj);
	return true;

out_unref_obj:
	i915_gem_object_put(obj);
	return false;
}

static void
intel_set_plane_visible(struct intel_crtc_state *crtc_state,
			struct intel_plane_state *plane_state,
			bool visible)
{
	struct intel_plane *plane = to_intel_plane(plane_state->base.plane);

	plane_state->base.visible = visible;

	if (visible)
		crtc_state->base.plane_mask |= drm_plane_mask(&plane->base);
	else
		crtc_state->base.plane_mask &= ~drm_plane_mask(&plane->base);

	DRM_DEBUG_KMS("%s active planes 0x%x\n",
		      crtc_state->base.crtc->name,
		      crtc_state->active_planes);
}

static void fixup_active_planes(struct intel_crtc_state *crtc_state)
{
	struct drm_i915_private *dev_priv = to_i915(crtc_state->base.crtc->dev);
	struct drm_plane *plane;

	/*
	 * Active_planes aliases if multiple "primary" or cursor planes
	 * have been used on the same (or wrong) pipe. plane_mask uses
	 * unique ids, hence we can use that to reconstruct active_planes.
	 */
	crtc_state->active_planes = 0;

	drm_for_each_plane_mask(plane, &dev_priv->drm,
				crtc_state->base.plane_mask)
		crtc_state->active_planes |= BIT(to_intel_plane(plane)->id);
}

static void intel_plane_disable_noatomic(struct intel_crtc *crtc,
					 struct intel_plane *plane)
{
	struct intel_crtc_state *crtc_state =
		to_intel_crtc_state(crtc->base.state);
	struct intel_plane_state *plane_state =
		to_intel_plane_state(plane->base.state);

	intel_set_plane_visible(crtc_state, plane_state, false);
	fixup_active_planes(crtc_state);

	if (plane->id == PLANE_PRIMARY)
		intel_pre_disable_primary_noatomic(&crtc->base);

	trace_intel_disable_plane(&plane->base, crtc);
	plane->disable_plane(plane, crtc);
}

static void
intel_find_initial_plane_obj(struct intel_crtc *intel_crtc,
			     struct intel_initial_plane_config *plane_config)
{
	struct drm_device *dev = intel_crtc->base.dev;
	struct drm_i915_private *dev_priv = to_i915(dev);
	struct drm_crtc *c;
	struct drm_i915_gem_object *obj;
	struct drm_plane *primary = intel_crtc->base.primary;
	struct drm_plane_state *plane_state = primary->state;
	struct intel_plane *intel_plane = to_intel_plane(primary);
	struct intel_plane_state *intel_state =
		to_intel_plane_state(plane_state);
	struct drm_framebuffer *fb;

	if (!plane_config->fb)
		return;

	if (intel_alloc_initial_plane_obj(intel_crtc, plane_config)) {
		fb = &plane_config->fb->base;
		goto valid_fb;
	}

	kfree(plane_config->fb);

	/*
	 * Failed to alloc the obj, check to see if we should share
	 * an fb with another CRTC instead
	 */
	for_each_crtc(dev, c) {
		struct intel_plane_state *state;

		if (c == &intel_crtc->base)
			continue;

		if (!to_intel_crtc(c)->active)
			continue;

		state = to_intel_plane_state(c->primary->state);
		if (!state->vma)
			continue;

		if (intel_plane_ggtt_offset(state) == plane_config->base) {
			fb = state->base.fb;
			drm_framebuffer_get(fb);
			goto valid_fb;
		}
	}

	/*
	 * We've failed to reconstruct the BIOS FB.  Current display state
	 * indicates that the primary plane is visible, but has a NULL FB,
	 * which will lead to problems later if we don't fix it up.  The
	 * simplest solution is to just disable the primary plane now and
	 * pretend the BIOS never had it enabled.
	 */
	intel_plane_disable_noatomic(intel_crtc, intel_plane);

	return;

valid_fb:
	mutex_lock(&dev->struct_mutex);
	intel_state->vma =
		intel_pin_and_fence_fb_obj(fb,
					   primary->state->rotation,
					   intel_plane_uses_fence(intel_state),
					   &intel_state->flags);
	mutex_unlock(&dev->struct_mutex);
	if (IS_ERR(intel_state->vma)) {
		DRM_ERROR("failed to pin boot fb on pipe %d: %li\n",
			  intel_crtc->pipe, PTR_ERR(intel_state->vma));

		intel_state->vma = NULL;
		drm_framebuffer_put(fb);
		return;
	}

	obj = intel_fb_obj(fb);
	intel_fb_obj_flush(obj, ORIGIN_DIRTYFB);

	plane_state->src_x = 0;
	plane_state->src_y = 0;
	plane_state->src_w = fb->width << 16;
	plane_state->src_h = fb->height << 16;

	plane_state->crtc_x = 0;
	plane_state->crtc_y = 0;
	plane_state->crtc_w = fb->width;
	plane_state->crtc_h = fb->height;

	intel_state->base.src = drm_plane_state_src(plane_state);
	intel_state->base.dst = drm_plane_state_dest(plane_state);

	if (i915_gem_object_is_tiled(obj))
		dev_priv->preserve_bios_swizzle = true;

	plane_state->fb = fb;
	plane_state->crtc = &intel_crtc->base;

	atomic_or(to_intel_plane(primary)->frontbuffer_bit,
		  &obj->frontbuffer_bits);
}

static int skl_max_plane_width(const struct drm_framebuffer *fb, int plane,
			       unsigned int rotation)
{
	int cpp = fb->format->cpp[plane];

	switch (fb->modifier) {
	case DRM_FORMAT_MOD_LINEAR:
	case I915_FORMAT_MOD_X_TILED:
		switch (cpp) {
		case 8:
			return 4096;
		case 4:
		case 2:
		case 1:
			return 8192;
		default:
			MISSING_CASE(cpp);
			break;
		}
		break;
	case I915_FORMAT_MOD_Y_TILED_CCS:
	case I915_FORMAT_MOD_Yf_TILED_CCS:
		/* FIXME AUX plane? */
	case I915_FORMAT_MOD_Y_TILED:
	case I915_FORMAT_MOD_Yf_TILED:
		switch (cpp) {
		case 8:
			return 2048;
		case 4:
			return 4096;
		case 2:
		case 1:
			return 8192;
		default:
			MISSING_CASE(cpp);
			break;
		}
		break;
	default:
		MISSING_CASE(fb->modifier);
	}

	return 2048;
}

static bool skl_check_main_ccs_coordinates(struct intel_plane_state *plane_state,
					   int main_x, int main_y, u32 main_offset)
{
	const struct drm_framebuffer *fb = plane_state->base.fb;
	int hsub = fb->format->hsub;
	int vsub = fb->format->vsub;
	int aux_x = plane_state->aux.x;
	int aux_y = plane_state->aux.y;
	u32 aux_offset = plane_state->aux.offset;
	u32 alignment = intel_surf_alignment(fb, 1);

	while (aux_offset >= main_offset && aux_y <= main_y) {
		int x, y;

		if (aux_x == main_x && aux_y == main_y)
			break;

		if (aux_offset == 0)
			break;

		x = aux_x / hsub;
		y = aux_y / vsub;
		aux_offset = intel_adjust_tile_offset(&x, &y, plane_state, 1,
						      aux_offset, aux_offset - alignment);
		aux_x = x * hsub + aux_x % hsub;
		aux_y = y * vsub + aux_y % vsub;
	}

	if (aux_x != main_x || aux_y != main_y)
		return false;

	plane_state->aux.offset = aux_offset;
	plane_state->aux.x = aux_x;
	plane_state->aux.y = aux_y;

	return true;
}

static int skl_check_main_surface(const struct intel_crtc_state *crtc_state,
				  struct intel_plane_state *plane_state)
{
	struct drm_i915_private *dev_priv =
		to_i915(plane_state->base.plane->dev);
	const struct drm_framebuffer *fb = plane_state->base.fb;
	unsigned int rotation = plane_state->base.rotation;
	int x = plane_state->base.src.x1 >> 16;
	int y = plane_state->base.src.y1 >> 16;
	int w = drm_rect_width(&plane_state->base.src) >> 16;
	int h = drm_rect_height(&plane_state->base.src) >> 16;
	int dst_x = plane_state->base.dst.x1;
	int dst_w = drm_rect_width(&plane_state->base.dst);
	int pipe_src_w = crtc_state->pipe_src_w;
	int max_width = skl_max_plane_width(fb, 0, rotation);
	int max_height = 4096;
	u32 alignment, offset, aux_offset = plane_state->aux.offset;

	if (w > max_width || h > max_height) {
		DRM_DEBUG_KMS("requested Y/RGB source size %dx%d too big (limit %dx%d)\n",
			      w, h, max_width, max_height);
		return -EINVAL;
	}

	/*
	 * Display WA #1175: cnl,glk
	 * Planes other than the cursor may cause FIFO underflow and display
	 * corruption if starting less than 4 pixels from the right edge of
	 * the screen.
	 * Besides the above WA fix the similar problem, where planes other
	 * than the cursor ending less than 4 pixels from the left edge of the
	 * screen may cause FIFO underflow and display corruption.
	 */
	if ((IS_GEMINILAKE(dev_priv) || IS_CANNONLAKE(dev_priv)) &&
	    (dst_x + dst_w < 4 || dst_x > pipe_src_w - 4)) {
		DRM_DEBUG_KMS("requested plane X %s position %d invalid (valid range %d-%d)\n",
			      dst_x + dst_w < 4 ? "end" : "start",
			      dst_x + dst_w < 4 ? dst_x + dst_w : dst_x,
			      4, pipe_src_w - 4);
		return -ERANGE;
	}

	intel_add_fb_offsets(&x, &y, plane_state, 0);
	offset = intel_compute_tile_offset(&x, &y, plane_state, 0);
	alignment = intel_surf_alignment(fb, 0);

	/*
	 * AUX surface offset is specified as the distance from the
	 * main surface offset, and it must be non-negative. Make
	 * sure that is what we will get.
	 */
	if (offset > aux_offset)
		offset = intel_adjust_tile_offset(&x, &y, plane_state, 0,
						  offset, aux_offset & ~(alignment - 1));

	/*
	 * When using an X-tiled surface, the plane blows up
	 * if the x offset + width exceed the stride.
	 *
	 * TODO: linear and Y-tiled seem fine, Yf untested,
	 */
	if (fb->modifier == I915_FORMAT_MOD_X_TILED) {
		int cpp = fb->format->cpp[0];

		while ((x + w) * cpp > fb->pitches[0]) {
			if (offset == 0) {
				DRM_DEBUG_KMS("Unable to find suitable display surface offset due to X-tiling\n");
				return -EINVAL;
			}

			offset = intel_adjust_tile_offset(&x, &y, plane_state, 0,
							  offset, offset - alignment);
		}
	}

	/*
	 * CCS AUX surface doesn't have its own x/y offsets, we must make sure
	 * they match with the main surface x/y offsets.
	 */
	if (fb->modifier == I915_FORMAT_MOD_Y_TILED_CCS ||
	    fb->modifier == I915_FORMAT_MOD_Yf_TILED_CCS) {
		while (!skl_check_main_ccs_coordinates(plane_state, x, y, offset)) {
			if (offset == 0)
				break;

			offset = intel_adjust_tile_offset(&x, &y, plane_state, 0,
							  offset, offset - alignment);
		}

		if (x != plane_state->aux.x || y != plane_state->aux.y) {
			DRM_DEBUG_KMS("Unable to find suitable display surface offset due to CCS\n");
			return -EINVAL;
		}
	}

	plane_state->main.offset = offset;
	plane_state->main.x = x;
	plane_state->main.y = y;

	return 0;
}

static int
skl_check_nv12_surface(const struct intel_crtc_state *crtc_state,
		       struct intel_plane_state *plane_state)
{
	/* Display WA #1106 */
	if (plane_state->base.rotation !=
	    (DRM_MODE_REFLECT_X | DRM_MODE_ROTATE_90) &&
	    plane_state->base.rotation != DRM_MODE_ROTATE_270)
		return 0;

	/*
	 * src coordinates are rotated here.
	 * We check height but report it as width
	 */
	if (((drm_rect_height(&plane_state->base.src) >> 16) % 4) != 0) {
		DRM_DEBUG_KMS("src width must be multiple "
			      "of 4 for rotated NV12\n");
		return -EINVAL;
	}

	return 0;
}

static int skl_check_nv12_aux_surface(struct intel_plane_state *plane_state)
{
	const struct drm_framebuffer *fb = plane_state->base.fb;
	unsigned int rotation = plane_state->base.rotation;
	int max_width = skl_max_plane_width(fb, 1, rotation);
	int max_height = 4096;
	int x = plane_state->base.src.x1 >> 17;
	int y = plane_state->base.src.y1 >> 17;
	int w = drm_rect_width(&plane_state->base.src) >> 17;
	int h = drm_rect_height(&plane_state->base.src) >> 17;
	u32 offset;

	intel_add_fb_offsets(&x, &y, plane_state, 1);
	offset = intel_compute_tile_offset(&x, &y, plane_state, 1);

	/* FIXME not quite sure how/if these apply to the chroma plane */
	if (w > max_width || h > max_height) {
		DRM_DEBUG_KMS("CbCr source size %dx%d too big (limit %dx%d)\n",
			      w, h, max_width, max_height);
		return -EINVAL;
	}

	plane_state->aux.offset = offset;
	plane_state->aux.x = x;
	plane_state->aux.y = y;

	return 0;
}

static int skl_check_ccs_aux_surface(struct intel_plane_state *plane_state)
{
	const struct drm_framebuffer *fb = plane_state->base.fb;
	int src_x = plane_state->base.src.x1 >> 16;
	int src_y = plane_state->base.src.y1 >> 16;
	int hsub = fb->format->hsub;
	int vsub = fb->format->vsub;
	int x = src_x / hsub;
	int y = src_y / vsub;
	u32 offset;

	if (plane_state->base.rotation & ~(DRM_MODE_ROTATE_0 | DRM_MODE_ROTATE_180)) {
		DRM_DEBUG_KMS("RC support only with 0/180 degree rotation %x\n",
			      plane_state->base.rotation);
		return -EINVAL;
	}

	intel_add_fb_offsets(&x, &y, plane_state, 1);
	offset = intel_compute_tile_offset(&x, &y, plane_state, 1);

	plane_state->aux.offset = offset;
	plane_state->aux.x = x * hsub + src_x % hsub;
	plane_state->aux.y = y * vsub + src_y % vsub;

	return 0;
}

int skl_check_plane_surface(const struct intel_crtc_state *crtc_state,
			    struct intel_plane_state *plane_state)
{
	const struct drm_framebuffer *fb = plane_state->base.fb;
	unsigned int rotation = plane_state->base.rotation;
	int ret;

	if (rotation & DRM_MODE_REFLECT_X &&
	    fb->modifier == DRM_FORMAT_MOD_LINEAR) {
		DRM_DEBUG_KMS("horizontal flip is not supported with linear surface formats\n");
		return -EINVAL;
	}

	/* HW only has 8 bits pixel precision, disable plane if invisible */
	if (!(plane_state->base.alpha >> 8))
		plane_state->base.visible = false;

	if (!plane_state->base.visible)
		return 0;

	/* Rotate src coordinates to match rotated GTT view */
	if (drm_rotation_90_or_270(rotation))
		drm_rect_rotate(&plane_state->base.src,
				fb->width << 16, fb->height << 16,
				DRM_MODE_ROTATE_270);

	/*
	 * Handle the AUX surface first since
	 * the main surface setup depends on it.
	 */
	if (fb->format->format == DRM_FORMAT_NV12) {
		ret = skl_check_nv12_surface(crtc_state, plane_state);
		if (ret)
			return ret;
		ret = skl_check_nv12_aux_surface(plane_state);
		if (ret)
			return ret;
	} else if (fb->modifier == I915_FORMAT_MOD_Y_TILED_CCS ||
		   fb->modifier == I915_FORMAT_MOD_Yf_TILED_CCS) {
		ret = skl_check_ccs_aux_surface(plane_state);
		if (ret)
			return ret;
	} else {
		plane_state->aux.offset = ~0xfff;
		plane_state->aux.x = 0;
		plane_state->aux.y = 0;
	}

	ret = skl_check_main_surface(crtc_state, plane_state);
	if (ret)
		return ret;

	return 0;
}

static u32 i9xx_plane_ctl(const struct intel_crtc_state *crtc_state,
			  const struct intel_plane_state *plane_state)
{
	struct drm_i915_private *dev_priv =
		to_i915(plane_state->base.plane->dev);
	struct intel_crtc *crtc = to_intel_crtc(crtc_state->base.crtc);
	const struct drm_framebuffer *fb = plane_state->base.fb;
	unsigned int rotation = plane_state->base.rotation;
	u32 dspcntr;

	dspcntr = DISPLAY_PLANE_ENABLE | DISPPLANE_GAMMA_ENABLE;

	if (IS_G4X(dev_priv) || IS_GEN5(dev_priv) ||
	    IS_GEN6(dev_priv) || IS_IVYBRIDGE(dev_priv))
		dspcntr |= DISPPLANE_TRICKLE_FEED_DISABLE;

	if (IS_HASWELL(dev_priv) || IS_BROADWELL(dev_priv))
		dspcntr |= DISPPLANE_PIPE_CSC_ENABLE;

	if (INTEL_GEN(dev_priv) < 5)
		dspcntr |= DISPPLANE_SEL_PIPE(crtc->pipe);

	switch (fb->format->format) {
	case DRM_FORMAT_C8:
		dspcntr |= DISPPLANE_8BPP;
		break;
	case DRM_FORMAT_XRGB1555:
		dspcntr |= DISPPLANE_BGRX555;
		break;
	case DRM_FORMAT_RGB565:
		dspcntr |= DISPPLANE_BGRX565;
		break;
	case DRM_FORMAT_XRGB8888:
		dspcntr |= DISPPLANE_BGRX888;
		break;
	case DRM_FORMAT_XBGR8888:
		dspcntr |= DISPPLANE_RGBX888;
		break;
	case DRM_FORMAT_XRGB2101010:
		dspcntr |= DISPPLANE_BGRX101010;
		break;
	case DRM_FORMAT_XBGR2101010:
		dspcntr |= DISPPLANE_RGBX101010;
		break;
	default:
		MISSING_CASE(fb->format->format);
		return 0;
	}

	if (INTEL_GEN(dev_priv) >= 4 &&
	    fb->modifier == I915_FORMAT_MOD_X_TILED)
		dspcntr |= DISPPLANE_TILED;

	if (rotation & DRM_MODE_ROTATE_180)
		dspcntr |= DISPPLANE_ROTATE_180;

	if (rotation & DRM_MODE_REFLECT_X)
		dspcntr |= DISPPLANE_MIRROR;

	return dspcntr;
}

int i9xx_check_plane_surface(struct intel_plane_state *plane_state)
{
	struct drm_i915_private *dev_priv =
		to_i915(plane_state->base.plane->dev);
	int src_x = plane_state->base.src.x1 >> 16;
	int src_y = plane_state->base.src.y1 >> 16;
	u32 offset;

	intel_add_fb_offsets(&src_x, &src_y, plane_state, 0);

	if (INTEL_GEN(dev_priv) >= 4)
		offset = intel_compute_tile_offset(&src_x, &src_y,
						   plane_state, 0);
	else
		offset = 0;

	/* HSW/BDW do this automagically in hardware */
	if (!IS_HASWELL(dev_priv) && !IS_BROADWELL(dev_priv)) {
		unsigned int rotation = plane_state->base.rotation;
		int src_w = drm_rect_width(&plane_state->base.src) >> 16;
		int src_h = drm_rect_height(&plane_state->base.src) >> 16;

		if (rotation & DRM_MODE_ROTATE_180) {
			src_x += src_w - 1;
			src_y += src_h - 1;
		} else if (rotation & DRM_MODE_REFLECT_X) {
			src_x += src_w - 1;
		}
	}

	plane_state->main.offset = offset;
	plane_state->main.x = src_x;
	plane_state->main.y = src_y;

	return 0;
}

static void i9xx_update_plane(struct intel_plane *plane,
			      const struct intel_crtc_state *crtc_state,
			      const struct intel_plane_state *plane_state)
{
	struct drm_i915_private *dev_priv = to_i915(plane->base.dev);
	const struct drm_framebuffer *fb = plane_state->base.fb;
	enum i9xx_plane_id i9xx_plane = plane->i9xx_plane;
	u32 linear_offset;
	u32 dspcntr = plane_state->ctl;
	i915_reg_t reg = DSPCNTR(i9xx_plane);
	int x = plane_state->main.x;
	int y = plane_state->main.y;
	unsigned long irqflags;
	u32 dspaddr_offset;

	linear_offset = intel_fb_xy_to_linear(x, y, plane_state, 0);

	if (INTEL_GEN(dev_priv) >= 4)
		dspaddr_offset = plane_state->main.offset;
	else
		dspaddr_offset = linear_offset;

	spin_lock_irqsave(&dev_priv->uncore.lock, irqflags);

	if (INTEL_GEN(dev_priv) < 4) {
		/* pipesrc and dspsize control the size that is scaled from,
		 * which should always be the user's requested size.
		 */
		I915_WRITE_FW(DSPSIZE(i9xx_plane),
			      ((crtc_state->pipe_src_h - 1) << 16) |
			      (crtc_state->pipe_src_w - 1));
		I915_WRITE_FW(DSPPOS(i9xx_plane), 0);
	} else if (IS_CHERRYVIEW(dev_priv) && i9xx_plane == PLANE_B) {
		I915_WRITE_FW(PRIMSIZE(i9xx_plane),
			      ((crtc_state->pipe_src_h - 1) << 16) |
			      (crtc_state->pipe_src_w - 1));
		I915_WRITE_FW(PRIMPOS(i9xx_plane), 0);
		I915_WRITE_FW(PRIMCNSTALPHA(i9xx_plane), 0);
	}

	I915_WRITE_FW(reg, dspcntr);

	I915_WRITE_FW(DSPSTRIDE(i9xx_plane), fb->pitches[0]);
	if (IS_HASWELL(dev_priv) || IS_BROADWELL(dev_priv)) {
		I915_WRITE_FW(DSPSURF(i9xx_plane),
			      intel_plane_ggtt_offset(plane_state) +
			      dspaddr_offset);
		I915_WRITE_FW(DSPOFFSET(i9xx_plane), (y << 16) | x);
	} else if (INTEL_GEN(dev_priv) >= 4) {
		I915_WRITE_FW(DSPSURF(i9xx_plane),
			      intel_plane_ggtt_offset(plane_state) +
			      dspaddr_offset);
		I915_WRITE_FW(DSPTILEOFF(i9xx_plane), (y << 16) | x);
		I915_WRITE_FW(DSPLINOFF(i9xx_plane), linear_offset);
	} else {
		I915_WRITE_FW(DSPADDR(i9xx_plane),
			      intel_plane_ggtt_offset(plane_state) +
			      dspaddr_offset);
	}
	POSTING_READ_FW(reg);

	spin_unlock_irqrestore(&dev_priv->uncore.lock, irqflags);
}

static void i9xx_disable_plane(struct intel_plane *plane,
			       struct intel_crtc *crtc)
{
	struct drm_i915_private *dev_priv = to_i915(plane->base.dev);
	enum i9xx_plane_id i9xx_plane = plane->i9xx_plane;
	unsigned long irqflags;

	spin_lock_irqsave(&dev_priv->uncore.lock, irqflags);

	I915_WRITE_FW(DSPCNTR(i9xx_plane), 0);
	if (INTEL_GEN(dev_priv) >= 4)
		I915_WRITE_FW(DSPSURF(i9xx_plane), 0);
	else
		I915_WRITE_FW(DSPADDR(i9xx_plane), 0);
	POSTING_READ_FW(DSPCNTR(i9xx_plane));

	spin_unlock_irqrestore(&dev_priv->uncore.lock, irqflags);
}

static bool i9xx_plane_get_hw_state(struct intel_plane *plane,
				    enum pipe *pipe)
{
	struct drm_i915_private *dev_priv = to_i915(plane->base.dev);
	enum intel_display_power_domain power_domain;
	enum i9xx_plane_id i9xx_plane = plane->i9xx_plane;
	bool ret;
	u32 val;

	/*
	 * Not 100% correct for planes that can move between pipes,
	 * but that's only the case for gen2-4 which don't have any
	 * display power wells.
	 */
	power_domain = POWER_DOMAIN_PIPE(plane->pipe);
	if (!intel_display_power_get_if_enabled(dev_priv, power_domain))
		return false;

	val = I915_READ(DSPCNTR(i9xx_plane));

	ret = val & DISPLAY_PLANE_ENABLE;

	if (INTEL_GEN(dev_priv) >= 5)
		*pipe = plane->pipe;
	else
		*pipe = (val & DISPPLANE_SEL_PIPE_MASK) >>
			DISPPLANE_SEL_PIPE_SHIFT;

	intel_display_power_put(dev_priv, power_domain);

	return ret;
}

static u32
intel_fb_stride_alignment(const struct drm_framebuffer *fb, int plane)
{
	if (fb->modifier == DRM_FORMAT_MOD_LINEAR)
		return 64;
	else
		return intel_tile_width_bytes(fb, plane);
}

static void skl_detach_scaler(struct intel_crtc *intel_crtc, int id)
{
	struct drm_device *dev = intel_crtc->base.dev;
	struct drm_i915_private *dev_priv = to_i915(dev);

	I915_WRITE(SKL_PS_CTRL(intel_crtc->pipe, id), 0);
	I915_WRITE(SKL_PS_WIN_POS(intel_crtc->pipe, id), 0);
	I915_WRITE(SKL_PS_WIN_SZ(intel_crtc->pipe, id), 0);
}

/*
 * This function detaches (aka. unbinds) unused scalers in hardware
 */
static void skl_detach_scalers(struct intel_crtc *intel_crtc)
{
	struct intel_crtc_scaler_state *scaler_state;
	int i;

	scaler_state = &intel_crtc->config->scaler_state;

	/* loop through and disable scalers that aren't in use */
	for (i = 0; i < intel_crtc->num_scalers; i++) {
		if (!scaler_state->scalers[i].in_use)
			skl_detach_scaler(intel_crtc, i);
	}
}

u32 skl_plane_stride(const struct drm_framebuffer *fb, int plane,
		     unsigned int rotation)
{
	u32 stride;

	if (plane >= fb->format->num_planes)
		return 0;

	stride = intel_fb_pitch(fb, plane, rotation);

	/*
	 * The stride is either expressed as a multiple of 64 bytes chunks for
	 * linear buffers or in number of tiles for tiled buffers.
	 */
	if (drm_rotation_90_or_270(rotation))
		stride /= intel_tile_height(fb, plane);
	else
		stride /= intel_fb_stride_alignment(fb, plane);

	return stride;
}

static u32 skl_plane_ctl_format(uint32_t pixel_format)
{
	switch (pixel_format) {
	case DRM_FORMAT_C8:
		return PLANE_CTL_FORMAT_INDEXED;
	case DRM_FORMAT_RGB565:
		return PLANE_CTL_FORMAT_RGB_565;
	case DRM_FORMAT_XBGR8888:
	case DRM_FORMAT_ABGR8888:
		return PLANE_CTL_FORMAT_XRGB_8888 | PLANE_CTL_ORDER_RGBX;
	case DRM_FORMAT_XRGB8888:
	case DRM_FORMAT_ARGB8888:
		return PLANE_CTL_FORMAT_XRGB_8888;
	case DRM_FORMAT_XRGB2101010:
		return PLANE_CTL_FORMAT_XRGB_2101010;
	case DRM_FORMAT_XBGR2101010:
		return PLANE_CTL_ORDER_RGBX | PLANE_CTL_FORMAT_XRGB_2101010;
	case DRM_FORMAT_YUYV:
		return PLANE_CTL_FORMAT_YUV422 | PLANE_CTL_YUV422_YUYV;
	case DRM_FORMAT_YVYU:
		return PLANE_CTL_FORMAT_YUV422 | PLANE_CTL_YUV422_YVYU;
	case DRM_FORMAT_UYVY:
		return PLANE_CTL_FORMAT_YUV422 | PLANE_CTL_YUV422_UYVY;
	case DRM_FORMAT_VYUY:
		return PLANE_CTL_FORMAT_YUV422 | PLANE_CTL_YUV422_VYUY;
	case DRM_FORMAT_NV12:
		return PLANE_CTL_FORMAT_NV12;
	default:
		MISSING_CASE(pixel_format);
	}

	return 0;
}

static u32 skl_plane_ctl_alpha(const struct intel_plane_state *plane_state)
{
	if (!plane_state->base.fb->format->has_alpha)
		return PLANE_CTL_ALPHA_DISABLE;

	switch (plane_state->base.pixel_blend_mode) {
	case DRM_MODE_BLEND_PIXEL_NONE:
		return PLANE_CTL_ALPHA_DISABLE;
	case DRM_MODE_BLEND_PREMULTI:
		return PLANE_CTL_ALPHA_SW_PREMULTIPLY;
	case DRM_MODE_BLEND_COVERAGE:
		return PLANE_CTL_ALPHA_HW_PREMULTIPLY;
	default:
		MISSING_CASE(plane_state->base.pixel_blend_mode);
		return PLANE_CTL_ALPHA_DISABLE;
	}
}

static u32 glk_plane_color_ctl_alpha(uint32_t pixel_format)
{
	switch (pixel_format) {
	case DRM_FORMAT_ABGR8888:
	case DRM_FORMAT_ARGB8888:
		return PLANE_COLOR_ALPHA_SW_PREMULTIPLY;
	default:
		return PLANE_COLOR_ALPHA_DISABLE;
	}
}

static u32 skl_plane_ctl_tiling(uint64_t fb_modifier)
{
	switch (fb_modifier) {
	case DRM_FORMAT_MOD_LINEAR:
		break;
	case I915_FORMAT_MOD_X_TILED:
		return PLANE_CTL_TILED_X;
	case I915_FORMAT_MOD_Y_TILED:
		return PLANE_CTL_TILED_Y;
	case I915_FORMAT_MOD_Y_TILED_CCS:
		return PLANE_CTL_TILED_Y | PLANE_CTL_DECOMPRESSION_ENABLE;
	case I915_FORMAT_MOD_Yf_TILED:
		return PLANE_CTL_TILED_YF;
	case I915_FORMAT_MOD_Yf_TILED_CCS:
		return PLANE_CTL_TILED_YF | PLANE_CTL_DECOMPRESSION_ENABLE;
	default:
		MISSING_CASE(fb_modifier);
	}

	return 0;
}

static u32 skl_plane_ctl_rotate(unsigned int rotate)
{
	switch (rotate) {
	case DRM_MODE_ROTATE_0:
		break;
	/*
	 * DRM_MODE_ROTATE_ is counter clockwise to stay compatible with Xrandr
	 * while i915 HW rotation is clockwise, thats why this swapping.
	 */
	case DRM_MODE_ROTATE_90:
		return PLANE_CTL_ROTATE_270;
	case DRM_MODE_ROTATE_180:
		return PLANE_CTL_ROTATE_180;
	case DRM_MODE_ROTATE_270:
		return PLANE_CTL_ROTATE_90;
	default:
		MISSING_CASE(rotate);
	}

	return 0;
}

static u32 cnl_plane_ctl_flip(unsigned int reflect)
{
	switch (reflect) {
	case 0:
		break;
	case DRM_MODE_REFLECT_X:
		return PLANE_CTL_FLIP_HORIZONTAL;
	case DRM_MODE_REFLECT_Y:
	default:
		MISSING_CASE(reflect);
	}

	return 0;
}

u32 skl_plane_ctl(const struct intel_crtc_state *crtc_state,
		  const struct intel_plane_state *plane_state)
{
	struct drm_i915_private *dev_priv =
		to_i915(plane_state->base.plane->dev);
	const struct drm_framebuffer *fb = plane_state->base.fb;
	unsigned int rotation = plane_state->base.rotation;
	const struct drm_intel_sprite_colorkey *key = &plane_state->ckey;
	u32 plane_ctl;

	plane_ctl = PLANE_CTL_ENABLE;

	if (INTEL_GEN(dev_priv) < 10 && !IS_GEMINILAKE(dev_priv)) {
		plane_ctl |= skl_plane_ctl_alpha(plane_state);
		plane_ctl |=
			PLANE_CTL_PIPE_GAMMA_ENABLE |
			PLANE_CTL_PIPE_CSC_ENABLE |
			PLANE_CTL_PLANE_GAMMA_DISABLE;

		if (plane_state->base.color_encoding == DRM_COLOR_YCBCR_BT709)
			plane_ctl |= PLANE_CTL_YUV_TO_RGB_CSC_FORMAT_BT709;

		if (plane_state->base.color_range == DRM_COLOR_YCBCR_FULL_RANGE)
			plane_ctl |= PLANE_CTL_YUV_RANGE_CORRECTION_DISABLE;
	}

	plane_ctl |= skl_plane_ctl_format(fb->format->format);
	plane_ctl |= skl_plane_ctl_tiling(fb->modifier);
	plane_ctl |= skl_plane_ctl_rotate(rotation & DRM_MODE_ROTATE_MASK);

	if (INTEL_GEN(dev_priv) >= 10)
		plane_ctl |= cnl_plane_ctl_flip(rotation &
						DRM_MODE_REFLECT_MASK);

	if (key->flags & I915_SET_COLORKEY_DESTINATION)
		plane_ctl |= PLANE_CTL_KEY_ENABLE_DESTINATION;
	else if (key->flags & I915_SET_COLORKEY_SOURCE)
		plane_ctl |= PLANE_CTL_KEY_ENABLE_SOURCE;

	return plane_ctl;
}

u32 glk_plane_color_ctl(const struct intel_crtc_state *crtc_state,
			const struct intel_plane_state *plane_state)
{
	struct drm_i915_private *dev_priv =
		to_i915(plane_state->base.plane->dev);
	const struct drm_framebuffer *fb = plane_state->base.fb;
	u32 plane_color_ctl = 0;

	if (INTEL_GEN(dev_priv) < 11) {
		plane_color_ctl |= PLANE_COLOR_PIPE_GAMMA_ENABLE;
		plane_color_ctl |= PLANE_COLOR_PIPE_CSC_ENABLE;
	}
	plane_color_ctl |= PLANE_COLOR_PLANE_GAMMA_DISABLE;
	plane_color_ctl |= glk_plane_color_ctl_alpha(fb->format->format);

	if (fb->format->is_yuv) {
		if (plane_state->base.color_encoding == DRM_COLOR_YCBCR_BT709)
			plane_color_ctl |= PLANE_COLOR_CSC_MODE_YUV709_TO_RGB709;
		else
			plane_color_ctl |= PLANE_COLOR_CSC_MODE_YUV601_TO_RGB709;

		if (plane_state->base.color_range == DRM_COLOR_YCBCR_FULL_RANGE)
			plane_color_ctl |= PLANE_COLOR_YUV_RANGE_CORRECTION_DISABLE;
	}

	return plane_color_ctl;
}

static int
__intel_display_resume(struct drm_device *dev,
		       struct drm_atomic_state *state,
		       struct drm_modeset_acquire_ctx *ctx)
{
	struct drm_crtc_state *crtc_state;
	struct drm_crtc *crtc;
	int i, ret;

	intel_modeset_setup_hw_state(dev, ctx);
	i915_redisable_vga(to_i915(dev));

	if (!state)
		return 0;

	/*
	 * We've duplicated the state, pointers to the old state are invalid.
	 *
	 * Don't attempt to use the old state until we commit the duplicated state.
	 */
	for_each_new_crtc_in_state(state, crtc, crtc_state, i) {
		/*
		 * Force recalculation even if we restore
		 * current state. With fast modeset this may not result
		 * in a modeset when the state is compatible.
		 */
		crtc_state->mode_changed = true;
	}

	/* ignore any reset values/BIOS leftovers in the WM registers */
	if (!HAS_GMCH_DISPLAY(to_i915(dev)))
		to_intel_atomic_state(state)->skip_intermediate_wm = true;

	ret = drm_atomic_helper_commit_duplicated_state(state, ctx);

	WARN_ON(ret == -EDEADLK);
	return ret;
}

static bool gpu_reset_clobbers_display(struct drm_i915_private *dev_priv)
{
	return intel_has_gpu_reset(dev_priv) &&
		INTEL_GEN(dev_priv) < 5 && !IS_G4X(dev_priv);
}

void intel_prepare_reset(struct drm_i915_private *dev_priv)
{
	struct drm_device *dev = &dev_priv->drm;
	struct drm_modeset_acquire_ctx *ctx = &dev_priv->reset_ctx;
	struct drm_atomic_state *state;
	int ret;

	/* reset doesn't touch the display */
	if (!i915_modparams.force_reset_modeset_test &&
	    !gpu_reset_clobbers_display(dev_priv))
		return;

	/* We have a modeset vs reset deadlock, defensively unbreak it. */
	set_bit(I915_RESET_MODESET, &dev_priv->gpu_error.flags);
	wake_up_all(&dev_priv->gpu_error.wait_queue);

	if (atomic_read(&dev_priv->gpu_error.pending_fb_pin)) {
		DRM_DEBUG_KMS("Modeset potentially stuck, unbreaking through wedging\n");
		i915_gem_set_wedged(dev_priv);
	}

	/*
	 * Need mode_config.mutex so that we don't
	 * trample ongoing ->detect() and whatnot.
	 */
	mutex_lock(&dev->mode_config.mutex);
	drm_modeset_acquire_init(ctx, 0);
	while (1) {
		ret = drm_modeset_lock_all_ctx(dev, ctx);
		if (ret != -EDEADLK)
			break;

		drm_modeset_backoff(ctx);
	}
	/*
	 * Disabling the crtcs gracefully seems nicer. Also the
	 * g33 docs say we should at least disable all the planes.
	 */
	state = drm_atomic_helper_duplicate_state(dev, ctx);
	if (IS_ERR(state)) {
		ret = PTR_ERR(state);
		DRM_ERROR("Duplicating state failed with %i\n", ret);
		return;
	}

	ret = drm_atomic_helper_disable_all(dev, ctx);
	if (ret) {
		DRM_ERROR("Suspending crtc's failed with %i\n", ret);
		drm_atomic_state_put(state);
		return;
	}

	dev_priv->modeset_restore_state = state;
	state->acquire_ctx = ctx;
}

void intel_finish_reset(struct drm_i915_private *dev_priv)
{
	struct drm_device *dev = &dev_priv->drm;
	struct drm_modeset_acquire_ctx *ctx = &dev_priv->reset_ctx;
	struct drm_atomic_state *state;
	int ret;

	/* reset doesn't touch the display */
	if (!test_bit(I915_RESET_MODESET, &dev_priv->gpu_error.flags))
		return;

	state = fetch_and_zero(&dev_priv->modeset_restore_state);
	if (!state)
		goto unlock;

	/* reset doesn't touch the display */
	if (!gpu_reset_clobbers_display(dev_priv)) {
		/* for testing only restore the display */
		ret = __intel_display_resume(dev, state, ctx);
		if (ret)
			DRM_ERROR("Restoring old state failed with %i\n", ret);
	} else {
		/*
		 * The display has been reset as well,
		 * so need a full re-initialization.
		 */
		intel_runtime_pm_disable_interrupts(dev_priv);
		intel_runtime_pm_enable_interrupts(dev_priv);

		intel_pps_unlock_regs_wa(dev_priv);
		intel_modeset_init_hw(dev);
		intel_init_clock_gating(dev_priv);

		spin_lock_irq(&dev_priv->irq_lock);
		if (dev_priv->display.hpd_irq_setup)
			dev_priv->display.hpd_irq_setup(dev_priv);
		spin_unlock_irq(&dev_priv->irq_lock);

		ret = __intel_display_resume(dev, state, ctx);
		if (ret)
			DRM_ERROR("Restoring old state failed with %i\n", ret);

		intel_hpd_init(dev_priv);
	}

	drm_atomic_state_put(state);
unlock:
	drm_modeset_drop_locks(ctx);
	drm_modeset_acquire_fini(ctx);
	mutex_unlock(&dev->mode_config.mutex);

	clear_bit(I915_RESET_MODESET, &dev_priv->gpu_error.flags);
}

static void intel_update_pipe_config(const struct intel_crtc_state *old_crtc_state,
				     const struct intel_crtc_state *new_crtc_state)
{
	struct intel_crtc *crtc = to_intel_crtc(new_crtc_state->base.crtc);
	struct drm_i915_private *dev_priv = to_i915(crtc->base.dev);

	/* drm_atomic_helper_update_legacy_modeset_state might not be called. */
	crtc->base.mode = new_crtc_state->base.mode;

	/*
	 * Update pipe size and adjust fitter if needed: the reason for this is
	 * that in compute_mode_changes we check the native mode (not the pfit
	 * mode) to see if we can flip rather than do a full mode set. In the
	 * fastboot case, we'll flip, but if we don't update the pipesrc and
	 * pfit state, we'll end up with a big fb scanned out into the wrong
	 * sized surface.
	 */

	I915_WRITE(PIPESRC(crtc->pipe),
		   ((new_crtc_state->pipe_src_w - 1) << 16) |
		   (new_crtc_state->pipe_src_h - 1));

	/* on skylake this is done by detaching scalers */
	if (INTEL_GEN(dev_priv) >= 9) {
		skl_detach_scalers(crtc);

		if (new_crtc_state->pch_pfit.enabled)
			skylake_pfit_enable(crtc);
	} else if (HAS_PCH_SPLIT(dev_priv)) {
		if (new_crtc_state->pch_pfit.enabled)
			ironlake_pfit_enable(crtc);
		else if (old_crtc_state->pch_pfit.enabled)
			ironlake_pfit_disable(crtc, true);
	}
}

static void intel_fdi_normal_train(struct intel_crtc *crtc)
{
	struct drm_device *dev = crtc->base.dev;
	struct drm_i915_private *dev_priv = to_i915(dev);
	int pipe = crtc->pipe;
	i915_reg_t reg;
	u32 temp;

	/* enable normal train */
	reg = FDI_TX_CTL(pipe);
	temp = I915_READ(reg);
	if (IS_IVYBRIDGE(dev_priv)) {
		temp &= ~FDI_LINK_TRAIN_NONE_IVB;
		temp |= FDI_LINK_TRAIN_NONE_IVB | FDI_TX_ENHANCE_FRAME_ENABLE;
	} else {
		temp &= ~FDI_LINK_TRAIN_NONE;
		temp |= FDI_LINK_TRAIN_NONE | FDI_TX_ENHANCE_FRAME_ENABLE;
	}
	I915_WRITE(reg, temp);

	reg = FDI_RX_CTL(pipe);
	temp = I915_READ(reg);
	if (HAS_PCH_CPT(dev_priv)) {
		temp &= ~FDI_LINK_TRAIN_PATTERN_MASK_CPT;
		temp |= FDI_LINK_TRAIN_NORMAL_CPT;
	} else {
		temp &= ~FDI_LINK_TRAIN_NONE;
		temp |= FDI_LINK_TRAIN_NONE;
	}
	I915_WRITE(reg, temp | FDI_RX_ENHANCE_FRAME_ENABLE);

	/* wait one idle pattern time */
	POSTING_READ(reg);
	udelay(1000);

	/* IVB wants error correction enabled */
	if (IS_IVYBRIDGE(dev_priv))
		I915_WRITE(reg, I915_READ(reg) | FDI_FS_ERRC_ENABLE |
			   FDI_FE_ERRC_ENABLE);
}

/* The FDI link training functions for ILK/Ibexpeak. */
static void ironlake_fdi_link_train(struct intel_crtc *crtc,
				    const struct intel_crtc_state *crtc_state)
{
	struct drm_device *dev = crtc->base.dev;
	struct drm_i915_private *dev_priv = to_i915(dev);
	int pipe = crtc->pipe;
	i915_reg_t reg;
	u32 temp, tries;

	/* FDI needs bits from pipe first */
	assert_pipe_enabled(dev_priv, pipe);

	/* Train 1: umask FDI RX Interrupt symbol_lock and bit_lock bit
	   for train result */
	reg = FDI_RX_IMR(pipe);
	temp = I915_READ(reg);
	temp &= ~FDI_RX_SYMBOL_LOCK;
	temp &= ~FDI_RX_BIT_LOCK;
	I915_WRITE(reg, temp);
	I915_READ(reg);
	udelay(150);

	/* enable CPU FDI TX and PCH FDI RX */
	reg = FDI_TX_CTL(pipe);
	temp = I915_READ(reg);
	temp &= ~FDI_DP_PORT_WIDTH_MASK;
	temp |= FDI_DP_PORT_WIDTH(crtc_state->fdi_lanes);
	temp &= ~FDI_LINK_TRAIN_NONE;
	temp |= FDI_LINK_TRAIN_PATTERN_1;
	I915_WRITE(reg, temp | FDI_TX_ENABLE);

	reg = FDI_RX_CTL(pipe);
	temp = I915_READ(reg);
	temp &= ~FDI_LINK_TRAIN_NONE;
	temp |= FDI_LINK_TRAIN_PATTERN_1;
	I915_WRITE(reg, temp | FDI_RX_ENABLE);

	POSTING_READ(reg);
	udelay(150);

	/* Ironlake workaround, enable clock pointer after FDI enable*/
	I915_WRITE(FDI_RX_CHICKEN(pipe), FDI_RX_PHASE_SYNC_POINTER_OVR);
	I915_WRITE(FDI_RX_CHICKEN(pipe), FDI_RX_PHASE_SYNC_POINTER_OVR |
		   FDI_RX_PHASE_SYNC_POINTER_EN);

	reg = FDI_RX_IIR(pipe);
	for (tries = 0; tries < 5; tries++) {
		temp = I915_READ(reg);
		DRM_DEBUG_KMS("FDI_RX_IIR 0x%x\n", temp);

		if ((temp & FDI_RX_BIT_LOCK)) {
			DRM_DEBUG_KMS("FDI train 1 done.\n");
			I915_WRITE(reg, temp | FDI_RX_BIT_LOCK);
			break;
		}
	}
	if (tries == 5)
		DRM_ERROR("FDI train 1 fail!\n");

	/* Train 2 */
	reg = FDI_TX_CTL(pipe);
	temp = I915_READ(reg);
	temp &= ~FDI_LINK_TRAIN_NONE;
	temp |= FDI_LINK_TRAIN_PATTERN_2;
	I915_WRITE(reg, temp);

	reg = FDI_RX_CTL(pipe);
	temp = I915_READ(reg);
	temp &= ~FDI_LINK_TRAIN_NONE;
	temp |= FDI_LINK_TRAIN_PATTERN_2;
	I915_WRITE(reg, temp);

	POSTING_READ(reg);
	udelay(150);

	reg = FDI_RX_IIR(pipe);
	for (tries = 0; tries < 5; tries++) {
		temp = I915_READ(reg);
		DRM_DEBUG_KMS("FDI_RX_IIR 0x%x\n", temp);

		if (temp & FDI_RX_SYMBOL_LOCK) {
			I915_WRITE(reg, temp | FDI_RX_SYMBOL_LOCK);
			DRM_DEBUG_KMS("FDI train 2 done.\n");
			break;
		}
	}
	if (tries == 5)
		DRM_ERROR("FDI train 2 fail!\n");

	DRM_DEBUG_KMS("FDI train done\n");

}

static const int snb_b_fdi_train_param[] = {
	FDI_LINK_TRAIN_400MV_0DB_SNB_B,
	FDI_LINK_TRAIN_400MV_6DB_SNB_B,
	FDI_LINK_TRAIN_600MV_3_5DB_SNB_B,
	FDI_LINK_TRAIN_800MV_0DB_SNB_B,
};

/* The FDI link training functions for SNB/Cougarpoint. */
static void gen6_fdi_link_train(struct intel_crtc *crtc,
				const struct intel_crtc_state *crtc_state)
{
	struct drm_device *dev = crtc->base.dev;
	struct drm_i915_private *dev_priv = to_i915(dev);
	int pipe = crtc->pipe;
	i915_reg_t reg;
	u32 temp, i, retry;

	/* Train 1: umask FDI RX Interrupt symbol_lock and bit_lock bit
	   for train result */
	reg = FDI_RX_IMR(pipe);
	temp = I915_READ(reg);
	temp &= ~FDI_RX_SYMBOL_LOCK;
	temp &= ~FDI_RX_BIT_LOCK;
	I915_WRITE(reg, temp);

	POSTING_READ(reg);
	udelay(150);

	/* enable CPU FDI TX and PCH FDI RX */
	reg = FDI_TX_CTL(pipe);
	temp = I915_READ(reg);
	temp &= ~FDI_DP_PORT_WIDTH_MASK;
	temp |= FDI_DP_PORT_WIDTH(crtc_state->fdi_lanes);
	temp &= ~FDI_LINK_TRAIN_NONE;
	temp |= FDI_LINK_TRAIN_PATTERN_1;
	temp &= ~FDI_LINK_TRAIN_VOL_EMP_MASK;
	/* SNB-B */
	temp |= FDI_LINK_TRAIN_400MV_0DB_SNB_B;
	I915_WRITE(reg, temp | FDI_TX_ENABLE);

	I915_WRITE(FDI_RX_MISC(pipe),
		   FDI_RX_TP1_TO_TP2_48 | FDI_RX_FDI_DELAY_90);

	reg = FDI_RX_CTL(pipe);
	temp = I915_READ(reg);
	if (HAS_PCH_CPT(dev_priv)) {
		temp &= ~FDI_LINK_TRAIN_PATTERN_MASK_CPT;
		temp |= FDI_LINK_TRAIN_PATTERN_1_CPT;
	} else {
		temp &= ~FDI_LINK_TRAIN_NONE;
		temp |= FDI_LINK_TRAIN_PATTERN_1;
	}
	I915_WRITE(reg, temp | FDI_RX_ENABLE);

	POSTING_READ(reg);
	udelay(150);

	for (i = 0; i < 4; i++) {
		reg = FDI_TX_CTL(pipe);
		temp = I915_READ(reg);
		temp &= ~FDI_LINK_TRAIN_VOL_EMP_MASK;
		temp |= snb_b_fdi_train_param[i];
		I915_WRITE(reg, temp);

		POSTING_READ(reg);
		udelay(500);

		for (retry = 0; retry < 5; retry++) {
			reg = FDI_RX_IIR(pipe);
			temp = I915_READ(reg);
			DRM_DEBUG_KMS("FDI_RX_IIR 0x%x\n", temp);
			if (temp & FDI_RX_BIT_LOCK) {
				I915_WRITE(reg, temp | FDI_RX_BIT_LOCK);
				DRM_DEBUG_KMS("FDI train 1 done.\n");
				break;
			}
			udelay(50);
		}
		if (retry < 5)
			break;
	}
	if (i == 4)
		DRM_ERROR("FDI train 1 fail!\n");

	/* Train 2 */
	reg = FDI_TX_CTL(pipe);
	temp = I915_READ(reg);
	temp &= ~FDI_LINK_TRAIN_NONE;
	temp |= FDI_LINK_TRAIN_PATTERN_2;
	if (IS_GEN6(dev_priv)) {
		temp &= ~FDI_LINK_TRAIN_VOL_EMP_MASK;
		/* SNB-B */
		temp |= FDI_LINK_TRAIN_400MV_0DB_SNB_B;
	}
	I915_WRITE(reg, temp);

	reg = FDI_RX_CTL(pipe);
	temp = I915_READ(reg);
	if (HAS_PCH_CPT(dev_priv)) {
		temp &= ~FDI_LINK_TRAIN_PATTERN_MASK_CPT;
		temp |= FDI_LINK_TRAIN_PATTERN_2_CPT;
	} else {
		temp &= ~FDI_LINK_TRAIN_NONE;
		temp |= FDI_LINK_TRAIN_PATTERN_2;
	}
	I915_WRITE(reg, temp);

	POSTING_READ(reg);
	udelay(150);

	for (i = 0; i < 4; i++) {
		reg = FDI_TX_CTL(pipe);
		temp = I915_READ(reg);
		temp &= ~FDI_LINK_TRAIN_VOL_EMP_MASK;
		temp |= snb_b_fdi_train_param[i];
		I915_WRITE(reg, temp);

		POSTING_READ(reg);
		udelay(500);

		for (retry = 0; retry < 5; retry++) {
			reg = FDI_RX_IIR(pipe);
			temp = I915_READ(reg);
			DRM_DEBUG_KMS("FDI_RX_IIR 0x%x\n", temp);
			if (temp & FDI_RX_SYMBOL_LOCK) {
				I915_WRITE(reg, temp | FDI_RX_SYMBOL_LOCK);
				DRM_DEBUG_KMS("FDI train 2 done.\n");
				break;
			}
			udelay(50);
		}
		if (retry < 5)
			break;
	}
	if (i == 4)
		DRM_ERROR("FDI train 2 fail!\n");

	DRM_DEBUG_KMS("FDI train done.\n");
}

/* Manual link training for Ivy Bridge A0 parts */
static void ivb_manual_fdi_link_train(struct intel_crtc *crtc,
				      const struct intel_crtc_state *crtc_state)
{
	struct drm_device *dev = crtc->base.dev;
	struct drm_i915_private *dev_priv = to_i915(dev);
	int pipe = crtc->pipe;
	i915_reg_t reg;
	u32 temp, i, j;

	/* Train 1: umask FDI RX Interrupt symbol_lock and bit_lock bit
	   for train result */
	reg = FDI_RX_IMR(pipe);
	temp = I915_READ(reg);
	temp &= ~FDI_RX_SYMBOL_LOCK;
	temp &= ~FDI_RX_BIT_LOCK;
	I915_WRITE(reg, temp);

	POSTING_READ(reg);
	udelay(150);

	DRM_DEBUG_KMS("FDI_RX_IIR before link train 0x%x\n",
		      I915_READ(FDI_RX_IIR(pipe)));

	/* Try each vswing and preemphasis setting twice before moving on */
	for (j = 0; j < ARRAY_SIZE(snb_b_fdi_train_param) * 2; j++) {
		/* disable first in case we need to retry */
		reg = FDI_TX_CTL(pipe);
		temp = I915_READ(reg);
		temp &= ~(FDI_LINK_TRAIN_AUTO | FDI_LINK_TRAIN_NONE_IVB);
		temp &= ~FDI_TX_ENABLE;
		I915_WRITE(reg, temp);

		reg = FDI_RX_CTL(pipe);
		temp = I915_READ(reg);
		temp &= ~FDI_LINK_TRAIN_AUTO;
		temp &= ~FDI_LINK_TRAIN_PATTERN_MASK_CPT;
		temp &= ~FDI_RX_ENABLE;
		I915_WRITE(reg, temp);

		/* enable CPU FDI TX and PCH FDI RX */
		reg = FDI_TX_CTL(pipe);
		temp = I915_READ(reg);
		temp &= ~FDI_DP_PORT_WIDTH_MASK;
		temp |= FDI_DP_PORT_WIDTH(crtc_state->fdi_lanes);
		temp |= FDI_LINK_TRAIN_PATTERN_1_IVB;
		temp &= ~FDI_LINK_TRAIN_VOL_EMP_MASK;
		temp |= snb_b_fdi_train_param[j/2];
		temp |= FDI_COMPOSITE_SYNC;
		I915_WRITE(reg, temp | FDI_TX_ENABLE);

		I915_WRITE(FDI_RX_MISC(pipe),
			   FDI_RX_TP1_TO_TP2_48 | FDI_RX_FDI_DELAY_90);

		reg = FDI_RX_CTL(pipe);
		temp = I915_READ(reg);
		temp |= FDI_LINK_TRAIN_PATTERN_1_CPT;
		temp |= FDI_COMPOSITE_SYNC;
		I915_WRITE(reg, temp | FDI_RX_ENABLE);

		POSTING_READ(reg);
		udelay(1); /* should be 0.5us */

		for (i = 0; i < 4; i++) {
			reg = FDI_RX_IIR(pipe);
			temp = I915_READ(reg);
			DRM_DEBUG_KMS("FDI_RX_IIR 0x%x\n", temp);

			if (temp & FDI_RX_BIT_LOCK ||
			    (I915_READ(reg) & FDI_RX_BIT_LOCK)) {
				I915_WRITE(reg, temp | FDI_RX_BIT_LOCK);
				DRM_DEBUG_KMS("FDI train 1 done, level %i.\n",
					      i);
				break;
			}
			udelay(1); /* should be 0.5us */
		}
		if (i == 4) {
			DRM_DEBUG_KMS("FDI train 1 fail on vswing %d\n", j / 2);
			continue;
		}

		/* Train 2 */
		reg = FDI_TX_CTL(pipe);
		temp = I915_READ(reg);
		temp &= ~FDI_LINK_TRAIN_NONE_IVB;
		temp |= FDI_LINK_TRAIN_PATTERN_2_IVB;
		I915_WRITE(reg, temp);

		reg = FDI_RX_CTL(pipe);
		temp = I915_READ(reg);
		temp &= ~FDI_LINK_TRAIN_PATTERN_MASK_CPT;
		temp |= FDI_LINK_TRAIN_PATTERN_2_CPT;
		I915_WRITE(reg, temp);

		POSTING_READ(reg);
		udelay(2); /* should be 1.5us */

		for (i = 0; i < 4; i++) {
			reg = FDI_RX_IIR(pipe);
			temp = I915_READ(reg);
			DRM_DEBUG_KMS("FDI_RX_IIR 0x%x\n", temp);

			if (temp & FDI_RX_SYMBOL_LOCK ||
			    (I915_READ(reg) & FDI_RX_SYMBOL_LOCK)) {
				I915_WRITE(reg, temp | FDI_RX_SYMBOL_LOCK);
				DRM_DEBUG_KMS("FDI train 2 done, level %i.\n",
					      i);
				goto train_done;
			}
			udelay(2); /* should be 1.5us */
		}
		if (i == 4)
			DRM_DEBUG_KMS("FDI train 2 fail on vswing %d\n", j / 2);
	}

train_done:
	DRM_DEBUG_KMS("FDI train done.\n");
}

static void ironlake_fdi_pll_enable(struct intel_crtc *intel_crtc)
{
	struct drm_device *dev = intel_crtc->base.dev;
	struct drm_i915_private *dev_priv = to_i915(dev);
	int pipe = intel_crtc->pipe;
	i915_reg_t reg;
	u32 temp;

	/* enable PCH FDI RX PLL, wait warmup plus DMI latency */
	reg = FDI_RX_CTL(pipe);
	temp = I915_READ(reg);
	temp &= ~(FDI_DP_PORT_WIDTH_MASK | (0x7 << 16));
	temp |= FDI_DP_PORT_WIDTH(intel_crtc->config->fdi_lanes);
	temp |= (I915_READ(PIPECONF(pipe)) & PIPECONF_BPC_MASK) << 11;
	I915_WRITE(reg, temp | FDI_RX_PLL_ENABLE);

	POSTING_READ(reg);
	udelay(200);

	/* Switch from Rawclk to PCDclk */
	temp = I915_READ(reg);
	I915_WRITE(reg, temp | FDI_PCDCLK);

	POSTING_READ(reg);
	udelay(200);

	/* Enable CPU FDI TX PLL, always on for Ironlake */
	reg = FDI_TX_CTL(pipe);
	temp = I915_READ(reg);
	if ((temp & FDI_TX_PLL_ENABLE) == 0) {
		I915_WRITE(reg, temp | FDI_TX_PLL_ENABLE);

		POSTING_READ(reg);
		udelay(100);
	}
}

static void ironlake_fdi_pll_disable(struct intel_crtc *intel_crtc)
{
	struct drm_device *dev = intel_crtc->base.dev;
	struct drm_i915_private *dev_priv = to_i915(dev);
	int pipe = intel_crtc->pipe;
	i915_reg_t reg;
	u32 temp;

	/* Switch from PCDclk to Rawclk */
	reg = FDI_RX_CTL(pipe);
	temp = I915_READ(reg);
	I915_WRITE(reg, temp & ~FDI_PCDCLK);

	/* Disable CPU FDI TX PLL */
	reg = FDI_TX_CTL(pipe);
	temp = I915_READ(reg);
	I915_WRITE(reg, temp & ~FDI_TX_PLL_ENABLE);

	POSTING_READ(reg);
	udelay(100);

	reg = FDI_RX_CTL(pipe);
	temp = I915_READ(reg);
	I915_WRITE(reg, temp & ~FDI_RX_PLL_ENABLE);

	/* Wait for the clocks to turn off. */
	POSTING_READ(reg);
	udelay(100);
}

static void ironlake_fdi_disable(struct drm_crtc *crtc)
{
	struct drm_device *dev = crtc->dev;
	struct drm_i915_private *dev_priv = to_i915(dev);
	struct intel_crtc *intel_crtc = to_intel_crtc(crtc);
	int pipe = intel_crtc->pipe;
	i915_reg_t reg;
	u32 temp;

	/* disable CPU FDI tx and PCH FDI rx */
	reg = FDI_TX_CTL(pipe);
	temp = I915_READ(reg);
	I915_WRITE(reg, temp & ~FDI_TX_ENABLE);
	POSTING_READ(reg);

	reg = FDI_RX_CTL(pipe);
	temp = I915_READ(reg);
	temp &= ~(0x7 << 16);
	temp |= (I915_READ(PIPECONF(pipe)) & PIPECONF_BPC_MASK) << 11;
	I915_WRITE(reg, temp & ~FDI_RX_ENABLE);

	POSTING_READ(reg);
	udelay(100);

	/* Ironlake workaround, disable clock pointer after downing FDI */
	if (HAS_PCH_IBX(dev_priv))
		I915_WRITE(FDI_RX_CHICKEN(pipe), FDI_RX_PHASE_SYNC_POINTER_OVR);

	/* still set train pattern 1 */
	reg = FDI_TX_CTL(pipe);
	temp = I915_READ(reg);
	temp &= ~FDI_LINK_TRAIN_NONE;
	temp |= FDI_LINK_TRAIN_PATTERN_1;
	I915_WRITE(reg, temp);

	reg = FDI_RX_CTL(pipe);
	temp = I915_READ(reg);
	if (HAS_PCH_CPT(dev_priv)) {
		temp &= ~FDI_LINK_TRAIN_PATTERN_MASK_CPT;
		temp |= FDI_LINK_TRAIN_PATTERN_1_CPT;
	} else {
		temp &= ~FDI_LINK_TRAIN_NONE;
		temp |= FDI_LINK_TRAIN_PATTERN_1;
	}
	/* BPC in FDI rx is consistent with that in PIPECONF */
	temp &= ~(0x07 << 16);
	temp |= (I915_READ(PIPECONF(pipe)) & PIPECONF_BPC_MASK) << 11;
	I915_WRITE(reg, temp);

	POSTING_READ(reg);
	udelay(100);
}

bool intel_has_pending_fb_unpin(struct drm_i915_private *dev_priv)
{
	struct drm_crtc *crtc;
	bool cleanup_done;

	drm_for_each_crtc(crtc, &dev_priv->drm) {
		struct drm_crtc_commit *commit;
		spin_lock(&crtc->commit_lock);
		commit = list_first_entry_or_null(&crtc->commit_list,
						  struct drm_crtc_commit, commit_entry);
		cleanup_done = commit ?
			try_wait_for_completion(&commit->cleanup_done) : true;
		spin_unlock(&crtc->commit_lock);

		if (cleanup_done)
			continue;

		drm_crtc_wait_one_vblank(crtc);

		return true;
	}

	return false;
}

void lpt_disable_iclkip(struct drm_i915_private *dev_priv)
{
	u32 temp;

	I915_WRITE(PIXCLK_GATE, PIXCLK_GATE_GATE);

	mutex_lock(&dev_priv->sb_lock);

	temp = intel_sbi_read(dev_priv, SBI_SSCCTL6, SBI_ICLK);
	temp |= SBI_SSCCTL_DISABLE;
	intel_sbi_write(dev_priv, SBI_SSCCTL6, temp, SBI_ICLK);

	mutex_unlock(&dev_priv->sb_lock);
}

/* Program iCLKIP clock to the desired frequency */
static void lpt_program_iclkip(struct intel_crtc *crtc)
{
	struct drm_i915_private *dev_priv = to_i915(crtc->base.dev);
	int clock = crtc->config->base.adjusted_mode.crtc_clock;
	u32 divsel, phaseinc, auxdiv, phasedir = 0;
	u32 temp;

	lpt_disable_iclkip(dev_priv);

	/* The iCLK virtual clock root frequency is in MHz,
	 * but the adjusted_mode->crtc_clock in in KHz. To get the
	 * divisors, it is necessary to divide one by another, so we
	 * convert the virtual clock precision to KHz here for higher
	 * precision.
	 */
	for (auxdiv = 0; auxdiv < 2; auxdiv++) {
		u32 iclk_virtual_root_freq = 172800 * 1000;
		u32 iclk_pi_range = 64;
		u32 desired_divisor;

		desired_divisor = DIV_ROUND_CLOSEST(iclk_virtual_root_freq,
						    clock << auxdiv);
		divsel = (desired_divisor / iclk_pi_range) - 2;
		phaseinc = desired_divisor % iclk_pi_range;

		/*
		 * Near 20MHz is a corner case which is
		 * out of range for the 7-bit divisor
		 */
		if (divsel <= 0x7f)
			break;
	}

	/* This should not happen with any sane values */
	WARN_ON(SBI_SSCDIVINTPHASE_DIVSEL(divsel) &
		~SBI_SSCDIVINTPHASE_DIVSEL_MASK);
	WARN_ON(SBI_SSCDIVINTPHASE_DIR(phasedir) &
		~SBI_SSCDIVINTPHASE_INCVAL_MASK);

	DRM_DEBUG_KMS("iCLKIP clock: found settings for %dKHz refresh rate: auxdiv=%x, divsel=%x, phasedir=%x, phaseinc=%x\n",
			clock,
			auxdiv,
			divsel,
			phasedir,
			phaseinc);

	mutex_lock(&dev_priv->sb_lock);

	/* Program SSCDIVINTPHASE6 */
	temp = intel_sbi_read(dev_priv, SBI_SSCDIVINTPHASE6, SBI_ICLK);
	temp &= ~SBI_SSCDIVINTPHASE_DIVSEL_MASK;
	temp |= SBI_SSCDIVINTPHASE_DIVSEL(divsel);
	temp &= ~SBI_SSCDIVINTPHASE_INCVAL_MASK;
	temp |= SBI_SSCDIVINTPHASE_INCVAL(phaseinc);
	temp |= SBI_SSCDIVINTPHASE_DIR(phasedir);
	temp |= SBI_SSCDIVINTPHASE_PROPAGATE;
	intel_sbi_write(dev_priv, SBI_SSCDIVINTPHASE6, temp, SBI_ICLK);

	/* Program SSCAUXDIV */
	temp = intel_sbi_read(dev_priv, SBI_SSCAUXDIV6, SBI_ICLK);
	temp &= ~SBI_SSCAUXDIV_FINALDIV2SEL(1);
	temp |= SBI_SSCAUXDIV_FINALDIV2SEL(auxdiv);
	intel_sbi_write(dev_priv, SBI_SSCAUXDIV6, temp, SBI_ICLK);

	/* Enable modulator and associated divider */
	temp = intel_sbi_read(dev_priv, SBI_SSCCTL6, SBI_ICLK);
	temp &= ~SBI_SSCCTL_DISABLE;
	intel_sbi_write(dev_priv, SBI_SSCCTL6, temp, SBI_ICLK);

	mutex_unlock(&dev_priv->sb_lock);

	/* Wait for initialization time */
	udelay(24);

	I915_WRITE(PIXCLK_GATE, PIXCLK_GATE_UNGATE);
}

int lpt_get_iclkip(struct drm_i915_private *dev_priv)
{
	u32 divsel, phaseinc, auxdiv;
	u32 iclk_virtual_root_freq = 172800 * 1000;
	u32 iclk_pi_range = 64;
	u32 desired_divisor;
	u32 temp;

	if ((I915_READ(PIXCLK_GATE) & PIXCLK_GATE_UNGATE) == 0)
		return 0;

	mutex_lock(&dev_priv->sb_lock);

	temp = intel_sbi_read(dev_priv, SBI_SSCCTL6, SBI_ICLK);
	if (temp & SBI_SSCCTL_DISABLE) {
		mutex_unlock(&dev_priv->sb_lock);
		return 0;
	}

	temp = intel_sbi_read(dev_priv, SBI_SSCDIVINTPHASE6, SBI_ICLK);
	divsel = (temp & SBI_SSCDIVINTPHASE_DIVSEL_MASK) >>
		SBI_SSCDIVINTPHASE_DIVSEL_SHIFT;
	phaseinc = (temp & SBI_SSCDIVINTPHASE_INCVAL_MASK) >>
		SBI_SSCDIVINTPHASE_INCVAL_SHIFT;

	temp = intel_sbi_read(dev_priv, SBI_SSCAUXDIV6, SBI_ICLK);
	auxdiv = (temp & SBI_SSCAUXDIV_FINALDIV2SEL_MASK) >>
		SBI_SSCAUXDIV_FINALDIV2SEL_SHIFT;

	mutex_unlock(&dev_priv->sb_lock);

	desired_divisor = (divsel + 2) * iclk_pi_range + phaseinc;

	return DIV_ROUND_CLOSEST(iclk_virtual_root_freq,
				 desired_divisor << auxdiv);
}

static void ironlake_pch_transcoder_set_timings(struct intel_crtc *crtc,
						enum pipe pch_transcoder)
{
	struct drm_device *dev = crtc->base.dev;
	struct drm_i915_private *dev_priv = to_i915(dev);
	enum transcoder cpu_transcoder = crtc->config->cpu_transcoder;

	I915_WRITE(PCH_TRANS_HTOTAL(pch_transcoder),
		   I915_READ(HTOTAL(cpu_transcoder)));
	I915_WRITE(PCH_TRANS_HBLANK(pch_transcoder),
		   I915_READ(HBLANK(cpu_transcoder)));
	I915_WRITE(PCH_TRANS_HSYNC(pch_transcoder),
		   I915_READ(HSYNC(cpu_transcoder)));

	I915_WRITE(PCH_TRANS_VTOTAL(pch_transcoder),
		   I915_READ(VTOTAL(cpu_transcoder)));
	I915_WRITE(PCH_TRANS_VBLANK(pch_transcoder),
		   I915_READ(VBLANK(cpu_transcoder)));
	I915_WRITE(PCH_TRANS_VSYNC(pch_transcoder),
		   I915_READ(VSYNC(cpu_transcoder)));
	I915_WRITE(PCH_TRANS_VSYNCSHIFT(pch_transcoder),
		   I915_READ(VSYNCSHIFT(cpu_transcoder)));
}

static void cpt_set_fdi_bc_bifurcation(struct drm_device *dev, bool enable)
{
	struct drm_i915_private *dev_priv = to_i915(dev);
	uint32_t temp;

	temp = I915_READ(SOUTH_CHICKEN1);
	if (!!(temp & FDI_BC_BIFURCATION_SELECT) == enable)
		return;

	WARN_ON(I915_READ(FDI_RX_CTL(PIPE_B)) & FDI_RX_ENABLE);
	WARN_ON(I915_READ(FDI_RX_CTL(PIPE_C)) & FDI_RX_ENABLE);

	temp &= ~FDI_BC_BIFURCATION_SELECT;
	if (enable)
		temp |= FDI_BC_BIFURCATION_SELECT;

	DRM_DEBUG_KMS("%sabling fdi C rx\n", enable ? "en" : "dis");
	I915_WRITE(SOUTH_CHICKEN1, temp);
	POSTING_READ(SOUTH_CHICKEN1);
}

static void ivybridge_update_fdi_bc_bifurcation(struct intel_crtc *intel_crtc)
{
	struct drm_device *dev = intel_crtc->base.dev;

	switch (intel_crtc->pipe) {
	case PIPE_A:
		break;
	case PIPE_B:
		if (intel_crtc->config->fdi_lanes > 2)
			cpt_set_fdi_bc_bifurcation(dev, false);
		else
			cpt_set_fdi_bc_bifurcation(dev, true);

		break;
	case PIPE_C:
		cpt_set_fdi_bc_bifurcation(dev, true);

		break;
	default:
		BUG();
	}
}

/*
 * Finds the encoder associated with the given CRTC. This can only be
 * used when we know that the CRTC isn't feeding multiple encoders!
 */
static struct intel_encoder *
intel_get_crtc_new_encoder(const struct intel_atomic_state *state,
			   const struct intel_crtc_state *crtc_state)
{
	struct intel_crtc *crtc = to_intel_crtc(crtc_state->base.crtc);
	const struct drm_connector_state *connector_state;
	const struct drm_connector *connector;
	struct intel_encoder *encoder = NULL;
	int num_encoders = 0;
	int i;

	for_each_new_connector_in_state(&state->base, connector, connector_state, i) {
		if (connector_state->crtc != &crtc->base)
			continue;

		encoder = to_intel_encoder(connector_state->best_encoder);
		num_encoders++;
	}

	WARN(num_encoders != 1, "%d encoders for pipe %c\n",
	     num_encoders, pipe_name(crtc->pipe));

	return encoder;
}

/*
 * Enable PCH resources required for PCH ports:
 *   - PCH PLLs
 *   - FDI training & RX/TX
 *   - update transcoder timings
 *   - DP transcoding bits
 *   - transcoder
 */
static void ironlake_pch_enable(const struct intel_atomic_state *state,
				const struct intel_crtc_state *crtc_state)
{
	struct intel_crtc *crtc = to_intel_crtc(crtc_state->base.crtc);
	struct drm_device *dev = crtc->base.dev;
	struct drm_i915_private *dev_priv = to_i915(dev);
	int pipe = crtc->pipe;
	u32 temp;

	assert_pch_transcoder_disabled(dev_priv, pipe);

	if (IS_IVYBRIDGE(dev_priv))
		ivybridge_update_fdi_bc_bifurcation(crtc);

	/* Write the TU size bits before fdi link training, so that error
	 * detection works. */
	I915_WRITE(FDI_RX_TUSIZE1(pipe),
		   I915_READ(PIPE_DATA_M1(pipe)) & TU_SIZE_MASK);

	/* For PCH output, training FDI link */
	dev_priv->display.fdi_link_train(crtc, crtc_state);

	/* We need to program the right clock selection before writing the pixel
	 * mutliplier into the DPLL. */
	if (HAS_PCH_CPT(dev_priv)) {
		u32 sel;

		temp = I915_READ(PCH_DPLL_SEL);
		temp |= TRANS_DPLL_ENABLE(pipe);
		sel = TRANS_DPLLB_SEL(pipe);
		if (crtc_state->shared_dpll ==
		    intel_get_shared_dpll_by_id(dev_priv, DPLL_ID_PCH_PLL_B))
			temp |= sel;
		else
			temp &= ~sel;
		I915_WRITE(PCH_DPLL_SEL, temp);
	}

	/* XXX: pch pll's can be enabled any time before we enable the PCH
	 * transcoder, and we actually should do this to not upset any PCH
	 * transcoder that already use the clock when we share it.
	 *
	 * Note that enable_shared_dpll tries to do the right thing, but
	 * get_shared_dpll unconditionally resets the pll - we need that to have
	 * the right LVDS enable sequence. */
	intel_enable_shared_dpll(crtc);

	/* set transcoder timing, panel must allow it */
	assert_panel_unlocked(dev_priv, pipe);
	ironlake_pch_transcoder_set_timings(crtc, pipe);

	intel_fdi_normal_train(crtc);

	/* For PCH DP, enable TRANS_DP_CTL */
	if (HAS_PCH_CPT(dev_priv) &&
	    intel_crtc_has_dp_encoder(crtc_state)) {
		const struct drm_display_mode *adjusted_mode =
			&crtc_state->base.adjusted_mode;
		u32 bpc = (I915_READ(PIPECONF(pipe)) & PIPECONF_BPC_MASK) >> 5;
		i915_reg_t reg = TRANS_DP_CTL(pipe);
		enum port port;

		temp = I915_READ(reg);
		temp &= ~(TRANS_DP_PORT_SEL_MASK |
			  TRANS_DP_SYNC_MASK |
			  TRANS_DP_BPC_MASK);
		temp |= TRANS_DP_OUTPUT_ENABLE;
		temp |= bpc << 9; /* same format but at 11:9 */

		if (adjusted_mode->flags & DRM_MODE_FLAG_PHSYNC)
			temp |= TRANS_DP_HSYNC_ACTIVE_HIGH;
		if (adjusted_mode->flags & DRM_MODE_FLAG_PVSYNC)
			temp |= TRANS_DP_VSYNC_ACTIVE_HIGH;

		port = intel_get_crtc_new_encoder(state, crtc_state)->port;
		WARN_ON(port < PORT_B || port > PORT_D);
		temp |= TRANS_DP_PORT_SEL(port);

		I915_WRITE(reg, temp);
	}

	ironlake_enable_pch_transcoder(dev_priv, pipe);
}

static void lpt_pch_enable(const struct intel_atomic_state *state,
			   const struct intel_crtc_state *crtc_state)
{
	struct intel_crtc *crtc = to_intel_crtc(crtc_state->base.crtc);
	struct drm_i915_private *dev_priv = to_i915(crtc->base.dev);
	enum transcoder cpu_transcoder = crtc_state->cpu_transcoder;

	assert_pch_transcoder_disabled(dev_priv, PIPE_A);

	lpt_program_iclkip(crtc);

	/* Set transcoder timing. */
	ironlake_pch_transcoder_set_timings(crtc, PIPE_A);

	lpt_enable_pch_transcoder(dev_priv, cpu_transcoder);
}

static void cpt_verify_modeset(struct drm_device *dev, int pipe)
{
	struct drm_i915_private *dev_priv = to_i915(dev);
	i915_reg_t dslreg = PIPEDSL(pipe);
	u32 temp;

	temp = I915_READ(dslreg);
	udelay(500);
	if (wait_for(I915_READ(dslreg) != temp, 5)) {
		if (wait_for(I915_READ(dslreg) != temp, 5))
			DRM_ERROR("mode set failed: pipe %c stuck\n", pipe_name(pipe));
	}
}

/*
 * The hardware phase 0.0 refers to the center of the pixel.
 * We want to start from the top/left edge which is phase
 * -0.5. That matches how the hardware calculates the scaling
 * factors (from top-left of the first pixel to bottom-right
 * of the last pixel, as opposed to the pixel centers).
 *
 * For 4:2:0 subsampled chroma planes we obviously have to
 * adjust that so that the chroma sample position lands in
 * the right spot.
 *
 * Note that for packed YCbCr 4:2:2 formats there is no way to
 * control chroma siting. The hardware simply replicates the
 * chroma samples for both of the luma samples, and thus we don't
 * actually get the expected MPEG2 chroma siting convention :(
 * The same behaviour is observed on pre-SKL platforms as well.
 */
u16 skl_scaler_calc_phase(int sub, bool chroma_cosited)
{
	int phase = -0x8000;
	u16 trip = 0;

	if (chroma_cosited)
		phase += (sub - 1) * 0x8000 / sub;

	if (phase < 0)
		phase = 0x10000 + phase;
	else
		trip = PS_PHASE_TRIP;

	return ((phase >> 2) & PS_PHASE_MASK) | trip;
}

static int
skl_update_scaler(struct intel_crtc_state *crtc_state, bool force_detach,
		  unsigned int scaler_user, int *scaler_id,
		  int src_w, int src_h, int dst_w, int dst_h,
		  bool plane_scaler_check,
		  uint32_t pixel_format)
{
	struct intel_crtc_scaler_state *scaler_state =
		&crtc_state->scaler_state;
	struct intel_crtc *intel_crtc =
		to_intel_crtc(crtc_state->base.crtc);
	struct drm_i915_private *dev_priv = to_i915(intel_crtc->base.dev);
	const struct drm_display_mode *adjusted_mode =
		&crtc_state->base.adjusted_mode;
	int need_scaling;

	/*
	 * Src coordinates are already rotated by 270 degrees for
	 * the 90/270 degree plane rotation cases (to match the
	 * GTT mapping), hence no need to account for rotation here.
	 */
	need_scaling = src_w != dst_w || src_h != dst_h;

	if (plane_scaler_check)
		if (pixel_format == DRM_FORMAT_NV12)
			need_scaling = true;

	if (crtc_state->ycbcr420 && scaler_user == SKL_CRTC_INDEX)
		need_scaling = true;

	/*
	 * Scaling/fitting not supported in IF-ID mode in GEN9+
	 * TODO: Interlace fetch mode doesn't support YUV420 planar formats.
	 * Once NV12 is enabled, handle it here while allocating scaler
	 * for NV12.
	 */
	if (INTEL_GEN(dev_priv) >= 9 && crtc_state->base.enable &&
	    need_scaling && adjusted_mode->flags & DRM_MODE_FLAG_INTERLACE) {
		DRM_DEBUG_KMS("Pipe/Plane scaling not supported with IF-ID mode\n");
		return -EINVAL;
	}

	/*
	 * if plane is being disabled or scaler is no more required or force detach
	 *  - free scaler binded to this plane/crtc
	 *  - in order to do this, update crtc->scaler_usage
	 *
	 * Here scaler state in crtc_state is set free so that
	 * scaler can be assigned to other user. Actual register
	 * update to free the scaler is done in plane/panel-fit programming.
	 * For this purpose crtc/plane_state->scaler_id isn't reset here.
	 */
	if (force_detach || !need_scaling) {
		if (*scaler_id >= 0) {
			scaler_state->scaler_users &= ~(1 << scaler_user);
			scaler_state->scalers[*scaler_id].in_use = 0;

			DRM_DEBUG_KMS("scaler_user index %u.%u: "
				"Staged freeing scaler id %d scaler_users = 0x%x\n",
				intel_crtc->pipe, scaler_user, *scaler_id,
				scaler_state->scaler_users);
			*scaler_id = -1;
		}
		return 0;
	}

	if (plane_scaler_check && pixel_format == DRM_FORMAT_NV12 &&
	    (src_h < SKL_MIN_YUV_420_SRC_H || src_w < SKL_MIN_YUV_420_SRC_W)) {
		DRM_DEBUG_KMS("NV12: src dimensions not met\n");
		return -EINVAL;
	}

	/* range checks */
	if (src_w < SKL_MIN_SRC_W || src_h < SKL_MIN_SRC_H ||
	    dst_w < SKL_MIN_DST_W || dst_h < SKL_MIN_DST_H ||
	    (IS_GEN11(dev_priv) &&
	     (src_w > ICL_MAX_SRC_W || src_h > ICL_MAX_SRC_H ||
	      dst_w > ICL_MAX_DST_W || dst_h > ICL_MAX_DST_H)) ||
	    (!IS_GEN11(dev_priv) &&
	     (src_w > SKL_MAX_SRC_W || src_h > SKL_MAX_SRC_H ||
	      dst_w > SKL_MAX_DST_W || dst_h > SKL_MAX_DST_H)))	{
		DRM_DEBUG_KMS("scaler_user index %u.%u: src %ux%u dst %ux%u "
			"size is out of scaler range\n",
			intel_crtc->pipe, scaler_user, src_w, src_h, dst_w, dst_h);
		return -EINVAL;
	}

	/* mark this plane as a scaler user in crtc_state */
	scaler_state->scaler_users |= (1 << scaler_user);
	DRM_DEBUG_KMS("scaler_user index %u.%u: "
		"staged scaling request for %ux%u->%ux%u scaler_users = 0x%x\n",
		intel_crtc->pipe, scaler_user, src_w, src_h, dst_w, dst_h,
		scaler_state->scaler_users);

	return 0;
}

/**
 * skl_update_scaler_crtc - Stages update to scaler state for a given crtc.
 *
 * @state: crtc's scaler state
 *
 * Return
 *     0 - scaler_usage updated successfully
 *    error - requested scaling cannot be supported or other error condition
 */
int skl_update_scaler_crtc(struct intel_crtc_state *state)
{
	const struct drm_display_mode *adjusted_mode = &state->base.adjusted_mode;

	return skl_update_scaler(state, !state->base.active, SKL_CRTC_INDEX,
				 &state->scaler_state.scaler_id,
				 state->pipe_src_w, state->pipe_src_h,
				 adjusted_mode->crtc_hdisplay,
				 adjusted_mode->crtc_vdisplay, false, 0);
}

/**
 * skl_update_scaler_plane - Stages update to scaler state for a given plane.
 * @crtc_state: crtc's scaler state
 * @plane_state: atomic plane state to update
 *
 * Return
 *     0 - scaler_usage updated successfully
 *    error - requested scaling cannot be supported or other error condition
 */
static int skl_update_scaler_plane(struct intel_crtc_state *crtc_state,
				   struct intel_plane_state *plane_state)
{

	struct intel_plane *intel_plane =
		to_intel_plane(plane_state->base.plane);
	struct drm_framebuffer *fb = plane_state->base.fb;
	int ret;

	bool force_detach = !fb || !plane_state->base.visible;

	ret = skl_update_scaler(crtc_state, force_detach,
				drm_plane_index(&intel_plane->base),
				&plane_state->scaler_id,
				drm_rect_width(&plane_state->base.src) >> 16,
				drm_rect_height(&plane_state->base.src) >> 16,
				drm_rect_width(&plane_state->base.dst),
				drm_rect_height(&plane_state->base.dst),
				fb ? true : false, fb ? fb->format->format : 0);

	if (ret || plane_state->scaler_id < 0)
		return ret;

	/* check colorkey */
	if (plane_state->ckey.flags) {
		DRM_DEBUG_KMS("[PLANE:%d:%s] scaling with color key not allowed",
			      intel_plane->base.base.id,
			      intel_plane->base.name);
		return -EINVAL;
	}

	/* Check src format */
	if (!fb) {
		DRM_ERROR("skl_update_scaler_plane(): fb is invalid\n");
		return 0;
	}
	switch (fb->format->format) {
	case DRM_FORMAT_RGB565:
	case DRM_FORMAT_XBGR8888:
	case DRM_FORMAT_XRGB8888:
	case DRM_FORMAT_ABGR8888:
	case DRM_FORMAT_ARGB8888:
	case DRM_FORMAT_XRGB2101010:
	case DRM_FORMAT_XBGR2101010:
	case DRM_FORMAT_YUYV:
	case DRM_FORMAT_YVYU:
	case DRM_FORMAT_UYVY:
	case DRM_FORMAT_VYUY:
	case DRM_FORMAT_NV12:
		break;
	default:
		DRM_DEBUG_KMS("[PLANE:%d:%s] FB:%d unsupported scaling format 0x%x\n",
			      intel_plane->base.base.id, intel_plane->base.name,
			      fb->base.id, fb->format->format);
		return -EINVAL;
	}

	return 0;
}

static void skylake_scaler_disable(struct intel_crtc *crtc)
{
	int i;

	for (i = 0; i < crtc->num_scalers; i++)
		skl_detach_scaler(crtc, i);
}

static void skylake_pfit_enable(struct intel_crtc *crtc)
{
	struct drm_device *dev = crtc->base.dev;
	struct drm_i915_private *dev_priv = to_i915(dev);
	int pipe = crtc->pipe;
	struct intel_crtc_scaler_state *scaler_state =
		&crtc->config->scaler_state;

	if (crtc->config->pch_pfit.enabled) {
		u16 uv_rgb_hphase, uv_rgb_vphase;
		int id;

		if (WARN_ON(crtc->config->scaler_state.scaler_id < 0))
			return;

		uv_rgb_hphase = skl_scaler_calc_phase(1, false);
		uv_rgb_vphase = skl_scaler_calc_phase(1, false);

		id = scaler_state->scaler_id;
		I915_WRITE(SKL_PS_CTRL(pipe, id), PS_SCALER_EN |
			PS_FILTER_MEDIUM | scaler_state->scalers[id].mode);
		I915_WRITE_FW(SKL_PS_VPHASE(pipe, id),
			      PS_Y_PHASE(0) | PS_UV_RGB_PHASE(uv_rgb_vphase));
		I915_WRITE_FW(SKL_PS_HPHASE(pipe, id),
			      PS_Y_PHASE(0) | PS_UV_RGB_PHASE(uv_rgb_hphase));
		I915_WRITE(SKL_PS_WIN_POS(pipe, id), crtc->config->pch_pfit.pos);
		I915_WRITE(SKL_PS_WIN_SZ(pipe, id), crtc->config->pch_pfit.size);
	}
}

static void ironlake_pfit_enable(struct intel_crtc *crtc)
{
	struct drm_device *dev = crtc->base.dev;
	struct drm_i915_private *dev_priv = to_i915(dev);
	int pipe = crtc->pipe;

	if (crtc->config->pch_pfit.enabled) {
		/* Force use of hard-coded filter coefficients
		 * as some pre-programmed values are broken,
		 * e.g. x201.
		 */
		if (IS_IVYBRIDGE(dev_priv) || IS_HASWELL(dev_priv))
			I915_WRITE(PF_CTL(pipe), PF_ENABLE | PF_FILTER_MED_3x3 |
						 PF_PIPE_SEL_IVB(pipe));
		else
			I915_WRITE(PF_CTL(pipe), PF_ENABLE | PF_FILTER_MED_3x3);
		I915_WRITE(PF_WIN_POS(pipe), crtc->config->pch_pfit.pos);
		I915_WRITE(PF_WIN_SZ(pipe), crtc->config->pch_pfit.size);
	}
}

void hsw_enable_ips(const struct intel_crtc_state *crtc_state)
{
	struct intel_crtc *crtc = to_intel_crtc(crtc_state->base.crtc);
	struct drm_device *dev = crtc->base.dev;
	struct drm_i915_private *dev_priv = to_i915(dev);

	if (!crtc_state->ips_enabled)
		return;

	/*
	 * We can only enable IPS after we enable a plane and wait for a vblank
	 * This function is called from post_plane_update, which is run after
	 * a vblank wait.
	 */
	WARN_ON(!(crtc_state->active_planes & ~BIT(PLANE_CURSOR)));

	if (IS_BROADWELL(dev_priv)) {
		mutex_lock(&dev_priv->pcu_lock);
		WARN_ON(sandybridge_pcode_write(dev_priv, DISPLAY_IPS_CONTROL,
						IPS_ENABLE | IPS_PCODE_CONTROL));
		mutex_unlock(&dev_priv->pcu_lock);
		/* Quoting Art Runyan: "its not safe to expect any particular
		 * value in IPS_CTL bit 31 after enabling IPS through the
		 * mailbox." Moreover, the mailbox may return a bogus state,
		 * so we need to just enable it and continue on.
		 */
	} else {
		I915_WRITE(IPS_CTL, IPS_ENABLE);
		/* The bit only becomes 1 in the next vblank, so this wait here
		 * is essentially intel_wait_for_vblank. If we don't have this
		 * and don't wait for vblanks until the end of crtc_enable, then
		 * the HW state readout code will complain that the expected
		 * IPS_CTL value is not the one we read. */
		if (intel_wait_for_register(dev_priv,
					    IPS_CTL, IPS_ENABLE, IPS_ENABLE,
					    50))
			DRM_ERROR("Timed out waiting for IPS enable\n");
	}
}

void hsw_disable_ips(const struct intel_crtc_state *crtc_state)
{
	struct intel_crtc *crtc = to_intel_crtc(crtc_state->base.crtc);
	struct drm_device *dev = crtc->base.dev;
	struct drm_i915_private *dev_priv = to_i915(dev);

	if (!crtc_state->ips_enabled)
		return;

	if (IS_BROADWELL(dev_priv)) {
		mutex_lock(&dev_priv->pcu_lock);
		WARN_ON(sandybridge_pcode_write(dev_priv, DISPLAY_IPS_CONTROL, 0));
		mutex_unlock(&dev_priv->pcu_lock);
		/*
		 * Wait for PCODE to finish disabling IPS. The BSpec specified
		 * 42ms timeout value leads to occasional timeouts so use 100ms
		 * instead.
		 */
		if (intel_wait_for_register(dev_priv,
					    IPS_CTL, IPS_ENABLE, 0,
					    100))
			DRM_ERROR("Timed out waiting for IPS disable\n");
	} else {
		I915_WRITE(IPS_CTL, 0);
		POSTING_READ(IPS_CTL);
	}

	/* We need to wait for a vblank before we can disable the plane. */
	intel_wait_for_vblank(dev_priv, crtc->pipe);
}

static void intel_crtc_dpms_overlay_disable(struct intel_crtc *intel_crtc)
{
	if (intel_crtc->overlay) {
		struct drm_device *dev = intel_crtc->base.dev;

		mutex_lock(&dev->struct_mutex);
		(void) intel_overlay_switch_off(intel_crtc->overlay);
		mutex_unlock(&dev->struct_mutex);
	}

	/* Let userspace switch the overlay on again. In most cases userspace
	 * has to recompute where to put it anyway.
	 */
}

/**
 * intel_post_enable_primary - Perform operations after enabling primary plane
 * @crtc: the CRTC whose primary plane was just enabled
 * @new_crtc_state: the enabling state
 *
 * Performs potentially sleeping operations that must be done after the primary
 * plane is enabled, such as updating FBC and IPS.  Note that this may be
 * called due to an explicit primary plane update, or due to an implicit
 * re-enable that is caused when a sprite plane is updated to no longer
 * completely hide the primary plane.
 */
static void
intel_post_enable_primary(struct drm_crtc *crtc,
			  const struct intel_crtc_state *new_crtc_state)
{
	struct drm_device *dev = crtc->dev;
	struct drm_i915_private *dev_priv = to_i915(dev);
	struct intel_crtc *intel_crtc = to_intel_crtc(crtc);
	int pipe = intel_crtc->pipe;

	/*
	 * Gen2 reports pipe underruns whenever all planes are disabled.
	 * So don't enable underrun reporting before at least some planes
	 * are enabled.
	 * FIXME: Need to fix the logic to work when we turn off all planes
	 * but leave the pipe running.
	 */
	if (IS_GEN2(dev_priv))
		intel_set_cpu_fifo_underrun_reporting(dev_priv, pipe, true);

	/* Underruns don't always raise interrupts, so check manually. */
	intel_check_cpu_fifo_underruns(dev_priv);
	intel_check_pch_fifo_underruns(dev_priv);
}

/* FIXME get rid of this and use pre_plane_update */
static void
intel_pre_disable_primary_noatomic(struct drm_crtc *crtc)
{
	struct drm_device *dev = crtc->dev;
	struct drm_i915_private *dev_priv = to_i915(dev);
	struct intel_crtc *intel_crtc = to_intel_crtc(crtc);
	int pipe = intel_crtc->pipe;

	/*
	 * Gen2 reports pipe underruns whenever all planes are disabled.
	 * So disable underrun reporting before all the planes get disabled.
	 */
	if (IS_GEN2(dev_priv))
		intel_set_cpu_fifo_underrun_reporting(dev_priv, pipe, false);

	hsw_disable_ips(to_intel_crtc_state(crtc->state));

	/*
	 * Vblank time updates from the shadow to live plane control register
	 * are blocked if the memory self-refresh mode is active at that
	 * moment. So to make sure the plane gets truly disabled, disable
	 * first the self-refresh mode. The self-refresh enable bit in turn
	 * will be checked/applied by the HW only at the next frame start
	 * event which is after the vblank start event, so we need to have a
	 * wait-for-vblank between disabling the plane and the pipe.
	 */
	if (HAS_GMCH_DISPLAY(dev_priv) &&
	    intel_set_memory_cxsr(dev_priv, false))
		intel_wait_for_vblank(dev_priv, pipe);
}

static bool hsw_pre_update_disable_ips(const struct intel_crtc_state *old_crtc_state,
				       const struct intel_crtc_state *new_crtc_state)
{
	if (!old_crtc_state->ips_enabled)
		return false;

	if (needs_modeset(&new_crtc_state->base))
		return true;

	return !new_crtc_state->ips_enabled;
}

static bool hsw_post_update_enable_ips(const struct intel_crtc_state *old_crtc_state,
				       const struct intel_crtc_state *new_crtc_state)
{
	if (!new_crtc_state->ips_enabled)
		return false;

	if (needs_modeset(&new_crtc_state->base))
		return true;

	/*
	 * We can't read out IPS on broadwell, assume the worst and
	 * forcibly enable IPS on the first fastset.
	 */
	if (new_crtc_state->update_pipe &&
	    old_crtc_state->base.adjusted_mode.private_flags & I915_MODE_FLAG_INHERITED)
		return true;

	return !old_crtc_state->ips_enabled;
}

static bool needs_nv12_wa(struct drm_i915_private *dev_priv,
			  const struct intel_crtc_state *crtc_state)
{
	if (!crtc_state->nv12_planes)
		return false;

	if (IS_SKYLAKE(dev_priv) || IS_BROXTON(dev_priv))
		return false;

	if ((INTEL_GEN(dev_priv) == 9 && !IS_GEMINILAKE(dev_priv)) ||
	    IS_CANNONLAKE(dev_priv))
		return true;

	return false;
}

static void intel_post_plane_update(struct intel_crtc_state *old_crtc_state)
{
	struct intel_crtc *crtc = to_intel_crtc(old_crtc_state->base.crtc);
	struct drm_device *dev = crtc->base.dev;
	struct drm_i915_private *dev_priv = to_i915(dev);
	struct drm_atomic_state *old_state = old_crtc_state->base.state;
	struct intel_crtc_state *pipe_config =
		intel_atomic_get_new_crtc_state(to_intel_atomic_state(old_state),
						crtc);
	struct drm_plane *primary = crtc->base.primary;
	struct drm_plane_state *old_primary_state = primary ?
		drm_atomic_get_old_plane_state(old_state, primary) : NULL;

	intel_frontbuffer_flip(to_i915(crtc->base.dev), pipe_config->fb_bits);

	if (pipe_config->update_wm_post && pipe_config->base.active)
		intel_update_watermarks(crtc);

	if (hsw_post_update_enable_ips(old_crtc_state, pipe_config))
		hsw_enable_ips(pipe_config);

	if (old_primary_state) {
		struct drm_plane_state *new_primary_state =
			drm_atomic_get_new_plane_state(old_state, primary);

		intel_fbc_post_update(crtc);

		if (new_primary_state->visible &&
		    (needs_modeset(&pipe_config->base) ||
		     !old_primary_state->visible))
			intel_post_enable_primary(&crtc->base, pipe_config);
	}

	/* Display WA 827 */
	if (needs_nv12_wa(dev_priv, old_crtc_state) &&
	    !needs_nv12_wa(dev_priv, pipe_config)) {
		skl_wa_clkgate(dev_priv, crtc->pipe, false);
		skl_wa_528(dev_priv, crtc->pipe, false);
	}
}

static void intel_pre_plane_update(struct intel_crtc_state *old_crtc_state,
				   struct intel_crtc_state *pipe_config)
{
	struct intel_crtc *crtc = to_intel_crtc(old_crtc_state->base.crtc);
	struct drm_device *dev = crtc->base.dev;
	struct drm_i915_private *dev_priv = to_i915(dev);
	struct drm_atomic_state *old_state = old_crtc_state->base.state;
	struct drm_plane *primary = crtc->base.primary;
	struct drm_plane_state *old_primary_state = primary ?
		drm_atomic_get_old_plane_state(old_state, primary) : NULL;
	bool modeset = needs_modeset(&pipe_config->base);
	struct intel_atomic_state *old_intel_state =
		to_intel_atomic_state(old_state);

	if (hsw_pre_update_disable_ips(old_crtc_state, pipe_config))
		hsw_disable_ips(old_crtc_state);

	if (old_primary_state) {
		struct intel_plane_state *new_primary_state =
			intel_atomic_get_new_plane_state(old_intel_state,
							 to_intel_plane(primary));

		intel_fbc_pre_update(crtc, pipe_config, new_primary_state);
		/*
		 * Gen2 reports pipe underruns whenever all planes are disabled.
		 * So disable underrun reporting before all the planes get disabled.
		 */
		if (IS_GEN2(dev_priv) && old_primary_state->visible &&
		    (modeset || !new_primary_state->base.visible))
			intel_set_cpu_fifo_underrun_reporting(dev_priv, crtc->pipe, false);
	}

	/* Display WA 827 */
	if (!needs_nv12_wa(dev_priv, old_crtc_state) &&
	    needs_nv12_wa(dev_priv, pipe_config)) {
		skl_wa_clkgate(dev_priv, crtc->pipe, true);
		skl_wa_528(dev_priv, crtc->pipe, true);
	}

	/*
	 * Vblank time updates from the shadow to live plane control register
	 * are blocked if the memory self-refresh mode is active at that
	 * moment. So to make sure the plane gets truly disabled, disable
	 * first the self-refresh mode. The self-refresh enable bit in turn
	 * will be checked/applied by the HW only at the next frame start
	 * event which is after the vblank start event, so we need to have a
	 * wait-for-vblank between disabling the plane and the pipe.
	 */
	if (HAS_GMCH_DISPLAY(dev_priv) && old_crtc_state->base.active &&
	    pipe_config->disable_cxsr && intel_set_memory_cxsr(dev_priv, false))
		intel_wait_for_vblank(dev_priv, crtc->pipe);

	/*
	 * IVB workaround: must disable low power watermarks for at least
	 * one frame before enabling scaling.  LP watermarks can be re-enabled
	 * when scaling is disabled.
	 *
	 * WaCxSRDisabledForSpriteScaling:ivb
	 */
	if (pipe_config->disable_lp_wm && ilk_disable_lp_wm(dev))
		intel_wait_for_vblank(dev_priv, crtc->pipe);

	/*
	 * If we're doing a modeset, we're done.  No need to do any pre-vblank
	 * watermark programming here.
	 */
	if (needs_modeset(&pipe_config->base))
		return;

	/*
	 * For platforms that support atomic watermarks, program the
	 * 'intermediate' watermarks immediately.  On pre-gen9 platforms, these
	 * will be the intermediate values that are safe for both pre- and
	 * post- vblank; when vblank happens, the 'active' values will be set
	 * to the final 'target' values and we'll do this again to get the
	 * optimal watermarks.  For gen9+ platforms, the values we program here
	 * will be the final target values which will get automatically latched
	 * at vblank time; no further programming will be necessary.
	 *
	 * If a platform hasn't been transitioned to atomic watermarks yet,
	 * we'll continue to update watermarks the old way, if flags tell
	 * us to.
	 */
	if (dev_priv->display.initial_watermarks != NULL)
		dev_priv->display.initial_watermarks(old_intel_state,
						     pipe_config);
	else if (pipe_config->update_wm_pre)
		intel_update_watermarks(crtc);
}

static void disable_primary_plane(struct drm_i915_private *dev_priv, int pipe)
{
	u32 val;

	val = I915_READ(PLANE_CTL(pipe, PLANE_PRIMARY));
	if (val & PLANE_CTL_ENABLE) {
		I915_WRITE(PLANE_CTL(pipe, PLANE_PRIMARY), 0);
		I915_WRITE(PLANE_SURF(pipe, PLANE_PRIMARY), 0);
		POSTING_READ(PLANE_SURF(pipe, PLANE_PRIMARY));
	}
}

static void intel_crtc_disable_planes(struct drm_crtc *crtc, unsigned plane_mask)
{
	struct drm_device *dev = crtc->dev;
	struct drm_i915_private *dev_priv = to_i915(dev);
	struct intel_crtc *intel_crtc = to_intel_crtc(crtc);
	struct drm_plane *p;
	int pipe = intel_crtc->pipe;

	intel_crtc_dpms_overlay_disable(intel_crtc);

	/*
	 * On BIOS based systems, if Dom0 doesn't own Plane 0 (Primary Plane),
	 * then during modeset, it wouldn't be able to disable this plane and
	 * this can lead to unexpected behavior after the modeset. Therefore,
	 * disable the primary plane if it was enabled by the BIOS/GOP.
	 */
	if (dev_priv->gvt && i915_modparams.avail_planes_per_pipe)
		disable_primary_plane(dev_priv, pipe);

	drm_for_each_plane_mask(p, dev, plane_mask)
		to_intel_plane(p)->disable_plane(to_intel_plane(p), intel_crtc);

	/*
	 * FIXME: Once we grow proper nuclear flip support out of this we need
	 * to compute the mask of flip planes precisely. For the time being
	 * consider this a flip to a NULL plane.
	 */
	intel_frontbuffer_flip(to_i915(dev), INTEL_FRONTBUFFER_ALL_MASK(pipe));
}

static void intel_encoders_pre_pll_enable(struct drm_crtc *crtc,
					  struct intel_crtc_state *crtc_state,
					  struct drm_atomic_state *old_state)
{
	struct drm_connector_state *conn_state;
	struct drm_connector *conn;
	int i;

	for_each_new_connector_in_state(old_state, conn, conn_state, i) {
		struct intel_encoder *encoder =
			to_intel_encoder(conn_state->best_encoder);

		if (conn_state->crtc != crtc)
			continue;

		if (encoder->pre_pll_enable)
			encoder->pre_pll_enable(encoder, crtc_state, conn_state);
	}
}

static void intel_encoders_pre_enable(struct drm_crtc *crtc,
				      struct intel_crtc_state *crtc_state,
				      struct drm_atomic_state *old_state)
{
	struct drm_connector_state *conn_state;
	struct drm_connector *conn;
	int i;

	for_each_new_connector_in_state(old_state, conn, conn_state, i) {
		struct intel_encoder *encoder =
			to_intel_encoder(conn_state->best_encoder);

		if (conn_state->crtc != crtc)
			continue;

		if (encoder->pre_enable)
			encoder->pre_enable(encoder, crtc_state, conn_state);
	}
}

static void intel_encoders_enable(struct drm_crtc *crtc,
				  struct intel_crtc_state *crtc_state,
				  struct drm_atomic_state *old_state)
{
	struct drm_connector_state *conn_state;
	struct drm_connector *conn;
	int i;

	for_each_new_connector_in_state(old_state, conn, conn_state, i) {
		struct intel_encoder *encoder =
			to_intel_encoder(conn_state->best_encoder);

		if (conn_state->crtc != crtc)
			continue;

		encoder->enable(encoder, crtc_state, conn_state);
		intel_opregion_notify_encoder(encoder, true);
	}
}

static void intel_encoders_disable(struct drm_crtc *crtc,
				   struct intel_crtc_state *old_crtc_state,
				   struct drm_atomic_state *old_state)
{
	struct drm_connector_state *old_conn_state;
	struct drm_connector *conn;
	int i;

	for_each_old_connector_in_state(old_state, conn, old_conn_state, i) {
		struct intel_encoder *encoder =
			to_intel_encoder(old_conn_state->best_encoder);

		if (old_conn_state->crtc != crtc)
			continue;

		intel_opregion_notify_encoder(encoder, false);
		encoder->disable(encoder, old_crtc_state, old_conn_state);
	}
}

static void intel_encoders_post_disable(struct drm_crtc *crtc,
					struct intel_crtc_state *old_crtc_state,
					struct drm_atomic_state *old_state)
{
	struct drm_connector_state *old_conn_state;
	struct drm_connector *conn;
	int i;

	for_each_old_connector_in_state(old_state, conn, old_conn_state, i) {
		struct intel_encoder *encoder =
			to_intel_encoder(old_conn_state->best_encoder);

		if (old_conn_state->crtc != crtc)
			continue;

		if (encoder->post_disable)
			encoder->post_disable(encoder, old_crtc_state, old_conn_state);
	}
}

static void intel_encoders_post_pll_disable(struct drm_crtc *crtc,
					    struct intel_crtc_state *old_crtc_state,
					    struct drm_atomic_state *old_state)
{
	struct drm_connector_state *old_conn_state;
	struct drm_connector *conn;
	int i;

	for_each_old_connector_in_state(old_state, conn, old_conn_state, i) {
		struct intel_encoder *encoder =
			to_intel_encoder(old_conn_state->best_encoder);

		if (old_conn_state->crtc != crtc)
			continue;

		if (encoder->post_pll_disable)
			encoder->post_pll_disable(encoder, old_crtc_state, old_conn_state);
	}
}

static void ironlake_crtc_enable(struct intel_crtc_state *pipe_config,
				 struct drm_atomic_state *old_state)
{
	struct drm_crtc *crtc = pipe_config->base.crtc;
	struct drm_device *dev = crtc->dev;
	struct drm_i915_private *dev_priv = to_i915(dev);
	struct intel_crtc *intel_crtc = to_intel_crtc(crtc);
	int pipe = intel_crtc->pipe;
	struct intel_atomic_state *old_intel_state =
		to_intel_atomic_state(old_state);

	if (WARN_ON(intel_crtc->active))
		return;

	/*
	 * Sometimes spurious CPU pipe underruns happen during FDI
	 * training, at least with VGA+HDMI cloning. Suppress them.
	 *
	 * On ILK we get an occasional spurious CPU pipe underruns
	 * between eDP port A enable and vdd enable. Also PCH port
	 * enable seems to result in the occasional CPU pipe underrun.
	 *
	 * Spurious PCH underruns also occur during PCH enabling.
	 */
	intel_set_cpu_fifo_underrun_reporting(dev_priv, pipe, false);
	intel_set_pch_fifo_underrun_reporting(dev_priv, pipe, false);

	if (intel_crtc->config->has_pch_encoder)
		intel_prepare_shared_dpll(intel_crtc);

	if (intel_crtc_has_dp_encoder(intel_crtc->config))
		intel_dp_set_m_n(intel_crtc, M1_N1);

	intel_set_pipe_timings(intel_crtc);
	intel_set_pipe_src_size(intel_crtc);

	if (intel_crtc->config->has_pch_encoder) {
		intel_cpu_transcoder_set_m_n(intel_crtc,
				     &intel_crtc->config->fdi_m_n, NULL);
	}

	ironlake_set_pipeconf(crtc);

	intel_crtc->active = true;

	intel_encoders_pre_enable(crtc, pipe_config, old_state);

	if (intel_crtc->config->has_pch_encoder) {
		/* Note: FDI PLL enabling _must_ be done before we enable the
		 * cpu pipes, hence this is separate from all the other fdi/pch
		 * enabling. */
		ironlake_fdi_pll_enable(intel_crtc);
	} else {
		assert_fdi_tx_disabled(dev_priv, pipe);
		assert_fdi_rx_disabled(dev_priv, pipe);
	}

	ironlake_pfit_enable(intel_crtc);

	/*
	 * On ILK+ LUT must be loaded before the pipe is running but with
	 * clocks enabled
	 */
	intel_color_load_luts(&pipe_config->base);

	if (dev_priv->display.initial_watermarks != NULL)
		dev_priv->display.initial_watermarks(old_intel_state, intel_crtc->config);
	intel_enable_pipe(pipe_config);

	if (intel_crtc->config->has_pch_encoder)
		ironlake_pch_enable(old_intel_state, pipe_config);

	assert_vblank_disabled(crtc);
	drm_crtc_vblank_on(crtc);

	intel_encoders_enable(crtc, pipe_config, old_state);

	if (HAS_PCH_CPT(dev_priv))
		cpt_verify_modeset(dev, intel_crtc->pipe);

	/*
	 * Must wait for vblank to avoid spurious PCH FIFO underruns.
	 * And a second vblank wait is needed at least on ILK with
	 * some interlaced HDMI modes. Let's do the double wait always
	 * in case there are more corner cases we don't know about.
	 */
	if (intel_crtc->config->has_pch_encoder) {
		intel_wait_for_vblank(dev_priv, pipe);
		intel_wait_for_vblank(dev_priv, pipe);
	}
	intel_set_cpu_fifo_underrun_reporting(dev_priv, pipe, true);
	intel_set_pch_fifo_underrun_reporting(dev_priv, pipe, true);
}

/* IPS only exists on ULT machines and is tied to pipe A. */
static bool hsw_crtc_supports_ips(struct intel_crtc *crtc)
{
	return HAS_IPS(to_i915(crtc->base.dev)) && crtc->pipe == PIPE_A;
}

static void glk_pipe_scaler_clock_gating_wa(struct drm_i915_private *dev_priv,
					    enum pipe pipe, bool apply)
{
	u32 val = I915_READ(CLKGATE_DIS_PSL(pipe));
	u32 mask = DPF_GATING_DIS | DPF_RAM_GATING_DIS | DPFR_GATING_DIS;

	if (apply)
		val |= mask;
	else
		val &= ~mask;

	I915_WRITE(CLKGATE_DIS_PSL(pipe), val);
}

static void icl_pipe_mbus_enable(struct intel_crtc *crtc)
{
	struct drm_i915_private *dev_priv = to_i915(crtc->base.dev);
	enum pipe pipe = crtc->pipe;
	uint32_t val;

	val = MBUS_DBOX_BW_CREDIT(1) | MBUS_DBOX_A_CREDIT(2);

	/* Program B credit equally to all pipes */
	val |= MBUS_DBOX_B_CREDIT(24 / INTEL_INFO(dev_priv)->num_pipes);

	I915_WRITE(PIPE_MBUS_DBOX_CTL(pipe), val);
}

static void haswell_crtc_enable(struct intel_crtc_state *pipe_config,
				struct drm_atomic_state *old_state)
{
	struct drm_crtc *crtc = pipe_config->base.crtc;
	struct drm_i915_private *dev_priv = to_i915(crtc->dev);
	struct intel_crtc *intel_crtc = to_intel_crtc(crtc);
	int pipe = intel_crtc->pipe, hsw_workaround_pipe;
	enum transcoder cpu_transcoder = intel_crtc->config->cpu_transcoder;
	struct intel_atomic_state *old_intel_state =
		to_intel_atomic_state(old_state);
	bool psl_clkgate_wa;
	u32 pipe_chicken;

	if (WARN_ON(intel_crtc->active))
		return;

	intel_encoders_pre_pll_enable(crtc, pipe_config, old_state);

	if (intel_crtc->config->shared_dpll)
		intel_enable_shared_dpll(intel_crtc);

	if (INTEL_GEN(dev_priv) >= 11)
		icl_map_plls_to_ports(crtc, pipe_config, old_state);

	intel_encoders_pre_enable(crtc, pipe_config, old_state);

	if (intel_crtc_has_dp_encoder(intel_crtc->config))
		intel_dp_set_m_n(intel_crtc, M1_N1);

	if (!transcoder_is_dsi(cpu_transcoder))
		intel_set_pipe_timings(intel_crtc);

	intel_set_pipe_src_size(intel_crtc);

	if (cpu_transcoder != TRANSCODER_EDP &&
	    !transcoder_is_dsi(cpu_transcoder)) {
		I915_WRITE(PIPE_MULT(cpu_transcoder),
			   intel_crtc->config->pixel_multiplier - 1);
	}

	if (intel_crtc->config->has_pch_encoder) {
		intel_cpu_transcoder_set_m_n(intel_crtc,
				     &intel_crtc->config->fdi_m_n, NULL);
	}

	if (!transcoder_is_dsi(cpu_transcoder))
		haswell_set_pipeconf(crtc);

	haswell_set_pipemisc(crtc);

	intel_color_set_csc(&pipe_config->base);

	intel_crtc->active = true;

	/* Display WA #1180: WaDisableScalarClockGating: glk, cnl */
	psl_clkgate_wa = (IS_GEMINILAKE(dev_priv) || IS_CANNONLAKE(dev_priv)) &&
			 intel_crtc->config->pch_pfit.enabled;
	if (psl_clkgate_wa)
		glk_pipe_scaler_clock_gating_wa(dev_priv, pipe, true);

	if (INTEL_GEN(dev_priv) >= 9)
		skylake_pfit_enable(intel_crtc);
	else
		ironlake_pfit_enable(intel_crtc);

	/*
	 * On ILK+ LUT must be loaded before the pipe is running but with
	 * clocks enabled
	 */
	intel_color_load_luts(&pipe_config->base);

	/*
	 * Display WA #1153: enable hardware to bypass the alpha math
	 * and rounding for per-pixel values 00 and 0xff
	 */
	if (INTEL_GEN(dev_priv) >= 11) {
		pipe_chicken = I915_READ(PIPE_CHICKEN(pipe));
		if (!(pipe_chicken & PER_PIXEL_ALPHA_BYPASS_EN))
			I915_WRITE_FW(PIPE_CHICKEN(pipe),
				      pipe_chicken | PER_PIXEL_ALPHA_BYPASS_EN);
	}

	intel_ddi_set_pipe_settings(pipe_config);
	if (!transcoder_is_dsi(cpu_transcoder))
		intel_ddi_enable_transcoder_func(pipe_config);

	if (dev_priv->display.initial_watermarks != NULL)
		dev_priv->display.initial_watermarks(old_intel_state, pipe_config);

	if (INTEL_GEN(dev_priv) >= 11)
		icl_pipe_mbus_enable(intel_crtc);

	/* XXX: Do the pipe assertions at the right place for BXT DSI. */
	if (!transcoder_is_dsi(cpu_transcoder))
		intel_enable_pipe(pipe_config);

	if (intel_crtc->config->has_pch_encoder)
		lpt_pch_enable(old_intel_state, pipe_config);

	if (intel_crtc_has_type(intel_crtc->config, INTEL_OUTPUT_DP_MST))
		intel_ddi_set_vc_payload_alloc(pipe_config, true);

	assert_vblank_disabled(crtc);
	drm_crtc_vblank_on(crtc);

	intel_encoders_enable(crtc, pipe_config, old_state);

	if (psl_clkgate_wa) {
		intel_wait_for_vblank(dev_priv, pipe);
		glk_pipe_scaler_clock_gating_wa(dev_priv, pipe, false);
	}

	/* If we change the relative order between pipe/planes enabling, we need
	 * to change the workaround. */
	hsw_workaround_pipe = pipe_config->hsw_workaround_pipe;
	if (IS_HASWELL(dev_priv) && hsw_workaround_pipe != INVALID_PIPE) {
		intel_wait_for_vblank(dev_priv, hsw_workaround_pipe);
		intel_wait_for_vblank(dev_priv, hsw_workaround_pipe);
	}
}

static void ironlake_pfit_disable(struct intel_crtc *crtc, bool force)
{
	struct drm_device *dev = crtc->base.dev;
	struct drm_i915_private *dev_priv = to_i915(dev);
	int pipe = crtc->pipe;

	/* To avoid upsetting the power well on haswell only disable the pfit if
	 * it's in use. The hw state code will make sure we get this right. */
	if (force || crtc->config->pch_pfit.enabled) {
		I915_WRITE(PF_CTL(pipe), 0);
		I915_WRITE(PF_WIN_POS(pipe), 0);
		I915_WRITE(PF_WIN_SZ(pipe), 0);
	}
}

static void ironlake_crtc_disable(struct intel_crtc_state *old_crtc_state,
				  struct drm_atomic_state *old_state)
{
	struct drm_crtc *crtc = old_crtc_state->base.crtc;
	struct drm_device *dev = crtc->dev;
	struct drm_i915_private *dev_priv = to_i915(dev);
	struct intel_crtc *intel_crtc = to_intel_crtc(crtc);
	int pipe = intel_crtc->pipe;

	/*
	 * Sometimes spurious CPU pipe underruns happen when the
	 * pipe is already disabled, but FDI RX/TX is still enabled.
	 * Happens at least with VGA+HDMI cloning. Suppress them.
	 */
	intel_set_cpu_fifo_underrun_reporting(dev_priv, pipe, false);
	intel_set_pch_fifo_underrun_reporting(dev_priv, pipe, false);

	intel_encoders_disable(crtc, old_crtc_state, old_state);

	drm_crtc_vblank_off(crtc);
	assert_vblank_disabled(crtc);

	intel_disable_pipe(old_crtc_state);

	ironlake_pfit_disable(intel_crtc, false);

	if (intel_crtc->config->has_pch_encoder)
		ironlake_fdi_disable(crtc);

	intel_encoders_post_disable(crtc, old_crtc_state, old_state);

	if (intel_crtc->config->has_pch_encoder) {
		ironlake_disable_pch_transcoder(dev_priv, pipe);

		if (HAS_PCH_CPT(dev_priv)) {
			i915_reg_t reg;
			u32 temp;

			/* disable TRANS_DP_CTL */
			reg = TRANS_DP_CTL(pipe);
			temp = I915_READ(reg);
			temp &= ~(TRANS_DP_OUTPUT_ENABLE |
				  TRANS_DP_PORT_SEL_MASK);
			temp |= TRANS_DP_PORT_SEL_NONE;
			I915_WRITE(reg, temp);

			/* disable DPLL_SEL */
			temp = I915_READ(PCH_DPLL_SEL);
			temp &= ~(TRANS_DPLL_ENABLE(pipe) | TRANS_DPLLB_SEL(pipe));
			I915_WRITE(PCH_DPLL_SEL, temp);
		}

		ironlake_fdi_pll_disable(intel_crtc);
	}

	intel_set_cpu_fifo_underrun_reporting(dev_priv, pipe, true);
	intel_set_pch_fifo_underrun_reporting(dev_priv, pipe, true);
}

static void haswell_crtc_disable(struct intel_crtc_state *old_crtc_state,
				 struct drm_atomic_state *old_state)
{
	struct drm_crtc *crtc = old_crtc_state->base.crtc;
	struct drm_i915_private *dev_priv = to_i915(crtc->dev);
	struct intel_crtc *intel_crtc = to_intel_crtc(crtc);
	enum transcoder cpu_transcoder = old_crtc_state->cpu_transcoder;

	intel_encoders_disable(crtc, old_crtc_state, old_state);

	drm_crtc_vblank_off(crtc);
	assert_vblank_disabled(crtc);

	/* XXX: Do the pipe assertions at the right place for BXT DSI. */
	if (!transcoder_is_dsi(cpu_transcoder))
		intel_disable_pipe(old_crtc_state);

	if (intel_crtc_has_type(old_crtc_state, INTEL_OUTPUT_DP_MST))
		intel_ddi_set_vc_payload_alloc(old_crtc_state, false);

	if (!transcoder_is_dsi(cpu_transcoder))
		intel_ddi_disable_transcoder_func(old_crtc_state);

	if (INTEL_GEN(dev_priv) >= 9)
		skylake_scaler_disable(intel_crtc);
	else
		ironlake_pfit_disable(intel_crtc, false);

	intel_encoders_post_disable(crtc, old_crtc_state, old_state);

	if (INTEL_GEN(dev_priv) >= 11)
		icl_unmap_plls_to_ports(crtc, old_crtc_state, old_state);
}

static void i9xx_pfit_enable(struct intel_crtc *crtc)
{
	struct drm_device *dev = crtc->base.dev;
	struct drm_i915_private *dev_priv = to_i915(dev);
	struct intel_crtc_state *pipe_config = crtc->config;

	if (!pipe_config->gmch_pfit.control)
		return;

	/*
	 * The panel fitter should only be adjusted whilst the pipe is disabled,
	 * according to register description and PRM.
	 */
	WARN_ON(I915_READ(PFIT_CONTROL) & PFIT_ENABLE);
	assert_pipe_disabled(dev_priv, crtc->pipe);

	I915_WRITE(PFIT_PGM_RATIOS, pipe_config->gmch_pfit.pgm_ratios);
	I915_WRITE(PFIT_CONTROL, pipe_config->gmch_pfit.control);

	/* Border color in case we don't scale up to the full screen. Black by
	 * default, change to something else for debugging. */
	I915_WRITE(BCLRPAT(crtc->pipe), 0);
}

bool intel_port_is_tc(struct drm_i915_private *dev_priv, enum port port)
{
	if (IS_ICELAKE(dev_priv))
		return port >= PORT_C && port <= PORT_F;

	return false;
}

enum tc_port intel_port_to_tc(struct drm_i915_private *dev_priv, enum port port)
{
	if (!intel_port_is_tc(dev_priv, port))
		return PORT_TC_NONE;

	return port - PORT_C;
}

enum intel_display_power_domain intel_port_to_power_domain(enum port port)
{
	switch (port) {
	case PORT_A:
		return POWER_DOMAIN_PORT_DDI_A_LANES;
	case PORT_B:
		return POWER_DOMAIN_PORT_DDI_B_LANES;
	case PORT_C:
		return POWER_DOMAIN_PORT_DDI_C_LANES;
	case PORT_D:
		return POWER_DOMAIN_PORT_DDI_D_LANES;
	case PORT_E:
		return POWER_DOMAIN_PORT_DDI_E_LANES;
	case PORT_F:
		return POWER_DOMAIN_PORT_DDI_F_LANES;
	default:
		MISSING_CASE(port);
		return POWER_DOMAIN_PORT_OTHER;
	}
}

static u64 get_crtc_power_domains(struct drm_crtc *crtc,
				  struct intel_crtc_state *crtc_state)
{
	struct drm_device *dev = crtc->dev;
	struct drm_i915_private *dev_priv = to_i915(dev);
	struct drm_encoder *encoder;
	struct intel_crtc *intel_crtc = to_intel_crtc(crtc);
	enum pipe pipe = intel_crtc->pipe;
	u64 mask;
	enum transcoder transcoder = crtc_state->cpu_transcoder;

	if (!crtc_state->base.active)
		return 0;

	mask = BIT_ULL(POWER_DOMAIN_PIPE(pipe));
	mask |= BIT_ULL(POWER_DOMAIN_TRANSCODER(transcoder));
	if (crtc_state->pch_pfit.enabled ||
	    crtc_state->pch_pfit.force_thru)
		mask |= BIT_ULL(POWER_DOMAIN_PIPE_PANEL_FITTER(pipe));

	drm_for_each_encoder_mask(encoder, dev, crtc_state->base.encoder_mask) {
		struct intel_encoder *intel_encoder = to_intel_encoder(encoder);

		mask |= BIT_ULL(intel_encoder->power_domain);
	}

	if (HAS_DDI(dev_priv) && crtc_state->has_audio)
		mask |= BIT_ULL(POWER_DOMAIN_AUDIO);

	if (crtc_state->shared_dpll)
		mask |= BIT_ULL(POWER_DOMAIN_PLLS);

	return mask;
}

static u64
modeset_get_crtc_power_domains(struct drm_crtc *crtc,
			       struct intel_crtc_state *crtc_state)
{
	struct drm_i915_private *dev_priv = to_i915(crtc->dev);
	struct intel_crtc *intel_crtc = to_intel_crtc(crtc);
	enum intel_display_power_domain domain;
	u64 domains, new_domains, old_domains;

	old_domains = intel_crtc->enabled_power_domains;
	intel_crtc->enabled_power_domains = new_domains =
		get_crtc_power_domains(crtc, crtc_state);

	domains = new_domains & ~old_domains;

	for_each_power_domain(domain, domains)
		intel_display_power_get(dev_priv, domain);

	return old_domains & ~new_domains;
}

static void modeset_put_power_domains(struct drm_i915_private *dev_priv,
				      u64 domains)
{
	enum intel_display_power_domain domain;

	for_each_power_domain(domain, domains)
		intel_display_power_put(dev_priv, domain);
}

static void valleyview_crtc_enable(struct intel_crtc_state *pipe_config,
				   struct drm_atomic_state *old_state)
{
	struct intel_atomic_state *old_intel_state =
		to_intel_atomic_state(old_state);
	struct drm_crtc *crtc = pipe_config->base.crtc;
	struct drm_device *dev = crtc->dev;
	struct drm_i915_private *dev_priv = to_i915(dev);
	struct intel_crtc *intel_crtc = to_intel_crtc(crtc);
	int pipe = intel_crtc->pipe;

	if (WARN_ON(intel_crtc->active))
		return;

	if (intel_crtc_has_dp_encoder(intel_crtc->config))
		intel_dp_set_m_n(intel_crtc, M1_N1);

	intel_set_pipe_timings(intel_crtc);
	intel_set_pipe_src_size(intel_crtc);

	if (IS_CHERRYVIEW(dev_priv) && pipe == PIPE_B) {
		struct drm_i915_private *dev_priv = to_i915(dev);

		I915_WRITE(CHV_BLEND(pipe), CHV_BLEND_LEGACY);
		I915_WRITE(CHV_CANVAS(pipe), 0);
	}

	i9xx_set_pipeconf(intel_crtc);

	intel_crtc->active = true;

	intel_set_cpu_fifo_underrun_reporting(dev_priv, pipe, true);

	intel_encoders_pre_pll_enable(crtc, pipe_config, old_state);

	if (IS_CHERRYVIEW(dev_priv)) {
		chv_prepare_pll(intel_crtc, intel_crtc->config);
		chv_enable_pll(intel_crtc, intel_crtc->config);
	} else {
		vlv_prepare_pll(intel_crtc, intel_crtc->config);
		vlv_enable_pll(intel_crtc, intel_crtc->config);
	}

	intel_encoders_pre_enable(crtc, pipe_config, old_state);

	i9xx_pfit_enable(intel_crtc);

	intel_color_load_luts(&pipe_config->base);

	dev_priv->display.initial_watermarks(old_intel_state,
					     pipe_config);
	intel_enable_pipe(pipe_config);

	assert_vblank_disabled(crtc);
	drm_crtc_vblank_on(crtc);

	intel_encoders_enable(crtc, pipe_config, old_state);
}

static void i9xx_set_pll_dividers(struct intel_crtc *crtc)
{
	struct drm_device *dev = crtc->base.dev;
	struct drm_i915_private *dev_priv = to_i915(dev);

	I915_WRITE(FP0(crtc->pipe), crtc->config->dpll_hw_state.fp0);
	I915_WRITE(FP1(crtc->pipe), crtc->config->dpll_hw_state.fp1);
}

static void i9xx_crtc_enable(struct intel_crtc_state *pipe_config,
			     struct drm_atomic_state *old_state)
{
	struct intel_atomic_state *old_intel_state =
		to_intel_atomic_state(old_state);
	struct drm_crtc *crtc = pipe_config->base.crtc;
	struct drm_device *dev = crtc->dev;
	struct drm_i915_private *dev_priv = to_i915(dev);
	struct intel_crtc *intel_crtc = to_intel_crtc(crtc);
	enum pipe pipe = intel_crtc->pipe;

	if (WARN_ON(intel_crtc->active))
		return;

	i9xx_set_pll_dividers(intel_crtc);

	if (intel_crtc_has_dp_encoder(intel_crtc->config))
		intel_dp_set_m_n(intel_crtc, M1_N1);

	intel_set_pipe_timings(intel_crtc);
	intel_set_pipe_src_size(intel_crtc);

	i9xx_set_pipeconf(intel_crtc);

	intel_crtc->active = true;

	if (!IS_GEN2(dev_priv))
		intel_set_cpu_fifo_underrun_reporting(dev_priv, pipe, true);

	intel_encoders_pre_enable(crtc, pipe_config, old_state);

	i9xx_enable_pll(intel_crtc, pipe_config);

	i9xx_pfit_enable(intel_crtc);

	intel_color_load_luts(&pipe_config->base);

	if (dev_priv->display.initial_watermarks != NULL)
		dev_priv->display.initial_watermarks(old_intel_state,
						     intel_crtc->config);
	else
		intel_update_watermarks(intel_crtc);
	intel_enable_pipe(pipe_config);

	assert_vblank_disabled(crtc);
	drm_crtc_vblank_on(crtc);

	intel_encoders_enable(crtc, pipe_config, old_state);
}

static void i9xx_pfit_disable(struct intel_crtc *crtc)
{
	struct drm_device *dev = crtc->base.dev;
	struct drm_i915_private *dev_priv = to_i915(dev);

	if (!crtc->config->gmch_pfit.control)
		return;

	assert_pipe_disabled(dev_priv, crtc->pipe);

	DRM_DEBUG_DRIVER("disabling pfit, current: 0x%08x\n",
			 I915_READ(PFIT_CONTROL));
	I915_WRITE(PFIT_CONTROL, 0);
}

static void i9xx_crtc_disable(struct intel_crtc_state *old_crtc_state,
			      struct drm_atomic_state *old_state)
{
	struct drm_crtc *crtc = old_crtc_state->base.crtc;
	struct drm_device *dev = crtc->dev;
	struct drm_i915_private *dev_priv = to_i915(dev);
	struct intel_crtc *intel_crtc = to_intel_crtc(crtc);
	int pipe = intel_crtc->pipe;

	/*
	 * On gen2 planes are double buffered but the pipe isn't, so we must
	 * wait for planes to fully turn off before disabling the pipe.
	 */
	if (IS_GEN2(dev_priv))
		intel_wait_for_vblank(dev_priv, pipe);

	intel_encoders_disable(crtc, old_crtc_state, old_state);

	drm_crtc_vblank_off(crtc);
	assert_vblank_disabled(crtc);

	intel_disable_pipe(old_crtc_state);

	i9xx_pfit_disable(intel_crtc);

	intel_encoders_post_disable(crtc, old_crtc_state, old_state);

	if (!intel_crtc_has_type(intel_crtc->config, INTEL_OUTPUT_DSI)) {
		if (IS_CHERRYVIEW(dev_priv))
			chv_disable_pll(dev_priv, pipe);
		else if (IS_VALLEYVIEW(dev_priv))
			vlv_disable_pll(dev_priv, pipe);
		else
			i9xx_disable_pll(intel_crtc);
	}

	intel_encoders_post_pll_disable(crtc, old_crtc_state, old_state);

	if (!IS_GEN2(dev_priv))
		intel_set_cpu_fifo_underrun_reporting(dev_priv, pipe, false);

	if (!dev_priv->display.initial_watermarks)
		intel_update_watermarks(intel_crtc);

	/* clock the pipe down to 640x480@60 to potentially save power */
	if (IS_I830(dev_priv))
		i830_enable_pipe(dev_priv, pipe);
}

static void intel_crtc_disable_noatomic(struct drm_crtc *crtc,
					struct drm_modeset_acquire_ctx *ctx)
{
	struct intel_encoder *encoder;
	struct intel_crtc *intel_crtc = to_intel_crtc(crtc);
	struct drm_i915_private *dev_priv = to_i915(crtc->dev);
	enum intel_display_power_domain domain;
	struct intel_plane *plane;
	u64 domains;
	struct drm_atomic_state *state;
	struct intel_crtc_state *crtc_state;
	int ret;

	if (!intel_crtc->active)
		return;

	for_each_intel_plane_on_crtc(&dev_priv->drm, intel_crtc, plane) {
		const struct intel_plane_state *plane_state =
			to_intel_plane_state(plane->base.state);

		if (plane_state->base.visible)
			intel_plane_disable_noatomic(intel_crtc, plane);
	}

	state = drm_atomic_state_alloc(crtc->dev);
	if (!state) {
		DRM_DEBUG_KMS("failed to disable [CRTC:%d:%s], out of memory",
			      crtc->base.id, crtc->name);
		return;
	}

	state->acquire_ctx = ctx;

	/* Everything's already locked, -EDEADLK can't happen. */
	crtc_state = intel_atomic_get_crtc_state(state, intel_crtc);
	ret = drm_atomic_add_affected_connectors(state, crtc);

	WARN_ON(IS_ERR(crtc_state) || ret);

	dev_priv->display.crtc_disable(crtc_state, state);

	drm_atomic_state_put(state);

	DRM_DEBUG_KMS("[CRTC:%d:%s] hw state adjusted, was enabled, now disabled\n",
		      crtc->base.id, crtc->name);

	WARN_ON(drm_atomic_set_mode_for_crtc(crtc->state, NULL) < 0);
	crtc->state->active = false;
	intel_crtc->active = false;
	crtc->enabled = false;
	crtc->state->connector_mask = 0;
	crtc->state->encoder_mask = 0;

	for_each_encoder_on_crtc(crtc->dev, crtc, encoder)
		encoder->base.crtc = NULL;

	intel_fbc_disable(intel_crtc);
	intel_update_watermarks(intel_crtc);
	intel_disable_shared_dpll(intel_crtc);

	domains = intel_crtc->enabled_power_domains;
	for_each_power_domain(domain, domains)
		intel_display_power_put(dev_priv, domain);
	intel_crtc->enabled_power_domains = 0;

	dev_priv->active_crtcs &= ~(1 << intel_crtc->pipe);
	dev_priv->min_cdclk[intel_crtc->pipe] = 0;
	dev_priv->min_voltage_level[intel_crtc->pipe] = 0;
}

/*
 * turn all crtc's off, but do not adjust state
 * This has to be paired with a call to intel_modeset_setup_hw_state.
 */
int intel_display_suspend(struct drm_device *dev)
{
	struct drm_i915_private *dev_priv = to_i915(dev);
	struct drm_atomic_state *state;
	int ret;

	state = drm_atomic_helper_suspend(dev);
	ret = PTR_ERR_OR_ZERO(state);
	if (ret)
		DRM_ERROR("Suspending crtc's failed with %i\n", ret);
	else
		dev_priv->modeset_restore_state = state;
	return ret;
}

void intel_encoder_destroy(struct drm_encoder *encoder)
{
	struct intel_encoder *intel_encoder = to_intel_encoder(encoder);

	drm_encoder_cleanup(encoder);
	kfree(intel_encoder);
}

/* Cross check the actual hw state with our own modeset state tracking (and it's
 * internal consistency). */
static void intel_connector_verify_state(struct drm_crtc_state *crtc_state,
					 struct drm_connector_state *conn_state)
{
	struct intel_connector *connector = to_intel_connector(conn_state->connector);

	DRM_DEBUG_KMS("[CONNECTOR:%d:%s]\n",
		      connector->base.base.id,
		      connector->base.name);

	if (connector->get_hw_state(connector)) {
		struct intel_encoder *encoder = connector->encoder;

		I915_STATE_WARN(!crtc_state,
			 "connector enabled without attached crtc\n");

		if (!crtc_state)
			return;

		I915_STATE_WARN(!crtc_state->active,
		      "connector is active, but attached crtc isn't\n");

		if (!encoder || encoder->type == INTEL_OUTPUT_DP_MST)
			return;

		I915_STATE_WARN(conn_state->best_encoder != &encoder->base,
			"atomic encoder doesn't match attached encoder\n");

		I915_STATE_WARN(conn_state->crtc != encoder->base.crtc,
			"attached encoder crtc differs from connector crtc\n");
	} else {
		I915_STATE_WARN(crtc_state && crtc_state->active,
			"attached crtc is active, but connector isn't\n");
		I915_STATE_WARN(!crtc_state && conn_state->best_encoder,
			"best encoder set without crtc!\n");
	}
}

int intel_connector_init(struct intel_connector *connector)
{
	struct intel_digital_connector_state *conn_state;

	/*
	 * Allocate enough memory to hold intel_digital_connector_state,
	 * This might be a few bytes too many, but for connectors that don't
	 * need it we'll free the state and allocate a smaller one on the first
	 * succesful commit anyway.
	 */
	conn_state = kzalloc(sizeof(*conn_state), GFP_KERNEL);
	if (!conn_state)
		return -ENOMEM;

	__drm_atomic_helper_connector_reset(&connector->base,
					    &conn_state->base);

	return 0;
}

struct intel_connector *intel_connector_alloc(void)
{
	struct intel_connector *connector;

	connector = kzalloc(sizeof *connector, GFP_KERNEL);
	if (!connector)
		return NULL;

	if (intel_connector_init(connector) < 0) {
		kfree(connector);
		return NULL;
	}

	return connector;
}

/*
 * Free the bits allocated by intel_connector_alloc.
 * This should only be used after intel_connector_alloc has returned
 * successfully, and before drm_connector_init returns successfully.
 * Otherwise the destroy callbacks for the connector and the state should
 * take care of proper cleanup/free
 */
void intel_connector_free(struct intel_connector *connector)
{
	kfree(to_intel_digital_connector_state(connector->base.state));
	kfree(connector);
}

/* Simple connector->get_hw_state implementation for encoders that support only
 * one connector and no cloning and hence the encoder state determines the state
 * of the connector. */
bool intel_connector_get_hw_state(struct intel_connector *connector)
{
	enum pipe pipe = 0;
	struct intel_encoder *encoder = connector->encoder;

	return encoder->get_hw_state(encoder, &pipe);
}

static int pipe_required_fdi_lanes(struct intel_crtc_state *crtc_state)
{
	if (crtc_state->base.enable && crtc_state->has_pch_encoder)
		return crtc_state->fdi_lanes;

	return 0;
}

static int ironlake_check_fdi_lanes(struct drm_device *dev, enum pipe pipe,
				     struct intel_crtc_state *pipe_config)
{
	struct drm_i915_private *dev_priv = to_i915(dev);
	struct drm_atomic_state *state = pipe_config->base.state;
	struct intel_crtc *other_crtc;
	struct intel_crtc_state *other_crtc_state;

	DRM_DEBUG_KMS("checking fdi config on pipe %c, lanes %i\n",
		      pipe_name(pipe), pipe_config->fdi_lanes);
	if (pipe_config->fdi_lanes > 4) {
		DRM_DEBUG_KMS("invalid fdi lane config on pipe %c: %i lanes\n",
			      pipe_name(pipe), pipe_config->fdi_lanes);
		return -EINVAL;
	}

	if (IS_HASWELL(dev_priv) || IS_BROADWELL(dev_priv)) {
		if (pipe_config->fdi_lanes > 2) {
			DRM_DEBUG_KMS("only 2 lanes on haswell, required: %i lanes\n",
				      pipe_config->fdi_lanes);
			return -EINVAL;
		} else {
			return 0;
		}
	}

	if (INTEL_INFO(dev_priv)->num_pipes == 2)
		return 0;

	/* Ivybridge 3 pipe is really complicated */
	switch (pipe) {
	case PIPE_A:
		return 0;
	case PIPE_B:
		if (pipe_config->fdi_lanes <= 2)
			return 0;

		other_crtc = intel_get_crtc_for_pipe(dev_priv, PIPE_C);
		other_crtc_state =
			intel_atomic_get_crtc_state(state, other_crtc);
		if (IS_ERR(other_crtc_state))
			return PTR_ERR(other_crtc_state);

		if (pipe_required_fdi_lanes(other_crtc_state) > 0) {
			DRM_DEBUG_KMS("invalid shared fdi lane config on pipe %c: %i lanes\n",
				      pipe_name(pipe), pipe_config->fdi_lanes);
			return -EINVAL;
		}
		return 0;
	case PIPE_C:
		if (pipe_config->fdi_lanes > 2) {
			DRM_DEBUG_KMS("only 2 lanes on pipe %c: required %i lanes\n",
				      pipe_name(pipe), pipe_config->fdi_lanes);
			return -EINVAL;
		}

		other_crtc = intel_get_crtc_for_pipe(dev_priv, PIPE_B);
		other_crtc_state =
			intel_atomic_get_crtc_state(state, other_crtc);
		if (IS_ERR(other_crtc_state))
			return PTR_ERR(other_crtc_state);

		if (pipe_required_fdi_lanes(other_crtc_state) > 2) {
			DRM_DEBUG_KMS("fdi link B uses too many lanes to enable link C\n");
			return -EINVAL;
		}
		return 0;
	default:
		BUG();
	}
}

#define RETRY 1
static int ironlake_fdi_compute_config(struct intel_crtc *intel_crtc,
				       struct intel_crtc_state *pipe_config)
{
	struct drm_device *dev = intel_crtc->base.dev;
	const struct drm_display_mode *adjusted_mode = &pipe_config->base.adjusted_mode;
	int lane, link_bw, fdi_dotclock, ret;
	bool needs_recompute = false;

retry:
	/* FDI is a binary signal running at ~2.7GHz, encoding
	 * each output octet as 10 bits. The actual frequency
	 * is stored as a divider into a 100MHz clock, and the
	 * mode pixel clock is stored in units of 1KHz.
	 * Hence the bw of each lane in terms of the mode signal
	 * is:
	 */
	link_bw = intel_fdi_link_freq(to_i915(dev), pipe_config);

	fdi_dotclock = adjusted_mode->crtc_clock;

	lane = ironlake_get_lanes_required(fdi_dotclock, link_bw,
					   pipe_config->pipe_bpp);

	pipe_config->fdi_lanes = lane;

	intel_link_compute_m_n(pipe_config->pipe_bpp, lane, fdi_dotclock,
			       link_bw, &pipe_config->fdi_m_n, false);

	ret = ironlake_check_fdi_lanes(dev, intel_crtc->pipe, pipe_config);
	if (ret == -EINVAL && pipe_config->pipe_bpp > 6*3) {
		pipe_config->pipe_bpp -= 2*3;
		DRM_DEBUG_KMS("fdi link bw constraint, reducing pipe bpp to %i\n",
			      pipe_config->pipe_bpp);
		needs_recompute = true;
		pipe_config->bw_constrained = true;

		goto retry;
	}

	if (needs_recompute)
		return RETRY;

	return ret;
}

bool hsw_crtc_state_ips_capable(const struct intel_crtc_state *crtc_state)
{
	struct intel_crtc *crtc = to_intel_crtc(crtc_state->base.crtc);
	struct drm_i915_private *dev_priv = to_i915(crtc->base.dev);

	/* IPS only exists on ULT machines and is tied to pipe A. */
	if (!hsw_crtc_supports_ips(crtc))
		return false;

	if (!i915_modparams.enable_ips)
		return false;

	if (crtc_state->pipe_bpp > 24)
		return false;

	/*
	 * We compare against max which means we must take
	 * the increased cdclk requirement into account when
	 * calculating the new cdclk.
	 *
	 * Should measure whether using a lower cdclk w/o IPS
	 */
	if (IS_BROADWELL(dev_priv) &&
	    crtc_state->pixel_rate > dev_priv->max_cdclk_freq * 95 / 100)
		return false;

	return true;
}

static bool hsw_compute_ips_config(struct intel_crtc_state *crtc_state)
{
	struct drm_i915_private *dev_priv =
		to_i915(crtc_state->base.crtc->dev);
	struct intel_atomic_state *intel_state =
		to_intel_atomic_state(crtc_state->base.state);

	if (!hsw_crtc_state_ips_capable(crtc_state))
		return false;

	if (crtc_state->ips_force_disable)
		return false;

	/* IPS should be fine as long as at least one plane is enabled. */
	if (!(crtc_state->active_planes & ~BIT(PLANE_CURSOR)))
		return false;

	/* pixel rate mustn't exceed 95% of cdclk with IPS on BDW */
	if (IS_BROADWELL(dev_priv) &&
	    crtc_state->pixel_rate > intel_state->cdclk.logical.cdclk * 95 / 100)
		return false;

	return true;
}

static bool intel_crtc_supports_double_wide(const struct intel_crtc *crtc)
{
	const struct drm_i915_private *dev_priv = to_i915(crtc->base.dev);

	/* GDG double wide on either pipe, otherwise pipe A only */
	return INTEL_GEN(dev_priv) < 4 &&
		(crtc->pipe == PIPE_A || IS_I915G(dev_priv));
}

static uint32_t ilk_pipe_pixel_rate(const struct intel_crtc_state *pipe_config)
{
	uint32_t pixel_rate;

	pixel_rate = pipe_config->base.adjusted_mode.crtc_clock;

	/*
	 * We only use IF-ID interlacing. If we ever use
	 * PF-ID we'll need to adjust the pixel_rate here.
	 */

	if (pipe_config->pch_pfit.enabled) {
		uint64_t pipe_w, pipe_h, pfit_w, pfit_h;
		uint32_t pfit_size = pipe_config->pch_pfit.size;

		pipe_w = pipe_config->pipe_src_w;
		pipe_h = pipe_config->pipe_src_h;

		pfit_w = (pfit_size >> 16) & 0xFFFF;
		pfit_h = pfit_size & 0xFFFF;
		if (pipe_w < pfit_w)
			pipe_w = pfit_w;
		if (pipe_h < pfit_h)
			pipe_h = pfit_h;

		if (WARN_ON(!pfit_w || !pfit_h))
			return pixel_rate;

		pixel_rate = div_u64((uint64_t) pixel_rate * pipe_w * pipe_h,
				     pfit_w * pfit_h);
	}

	return pixel_rate;
}

static void intel_crtc_compute_pixel_rate(struct intel_crtc_state *crtc_state)
{
	struct drm_i915_private *dev_priv = to_i915(crtc_state->base.crtc->dev);

	if (HAS_GMCH_DISPLAY(dev_priv))
		/* FIXME calculate proper pipe pixel rate for GMCH pfit */
		crtc_state->pixel_rate =
			crtc_state->base.adjusted_mode.crtc_clock;
	else
		crtc_state->pixel_rate =
			ilk_pipe_pixel_rate(crtc_state);
}

static int intel_crtc_compute_config(struct intel_crtc *crtc,
				     struct intel_crtc_state *pipe_config)
{
	struct drm_device *dev = crtc->base.dev;
	struct drm_i915_private *dev_priv = to_i915(dev);
	const struct drm_display_mode *adjusted_mode = &pipe_config->base.adjusted_mode;
	int clock_limit = dev_priv->max_dotclk_freq;

	if (INTEL_GEN(dev_priv) < 4) {
		clock_limit = dev_priv->max_cdclk_freq * 9 / 10;

		/*
		 * Enable double wide mode when the dot clock
		 * is > 90% of the (display) core speed.
		 */
		if (intel_crtc_supports_double_wide(crtc) &&
		    adjusted_mode->crtc_clock > clock_limit) {
			clock_limit = dev_priv->max_dotclk_freq;
			pipe_config->double_wide = true;
		}
	}

	if (adjusted_mode->crtc_clock > clock_limit) {
		DRM_DEBUG_KMS("requested pixel clock (%d kHz) too high (max: %d kHz, double wide: %s)\n",
			      adjusted_mode->crtc_clock, clock_limit,
			      yesno(pipe_config->double_wide));
		return -EINVAL;
	}

	if (pipe_config->ycbcr420 && pipe_config->base.ctm) {
		/*
		 * There is only one pipe CSC unit per pipe, and we need that
		 * for output conversion from RGB->YCBCR. So if CTM is already
		 * applied we can't support YCBCR420 output.
		 */
		DRM_DEBUG_KMS("YCBCR420 and CTM together are not possible\n");
		return -EINVAL;
	}

	/*
	 * Pipe horizontal size must be even in:
	 * - DVO ganged mode
	 * - LVDS dual channel mode
	 * - Double wide pipe
	 */
	if (pipe_config->pipe_src_w & 1) {
		if (pipe_config->double_wide) {
			DRM_DEBUG_KMS("Odd pipe source width not supported with double wide pipe\n");
			return -EINVAL;
		}

		if (intel_crtc_has_type(pipe_config, INTEL_OUTPUT_LVDS) &&
		    intel_is_dual_link_lvds(dev)) {
			DRM_DEBUG_KMS("Odd pipe source width not supported with dual link LVDS\n");
			return -EINVAL;
		}
	}

	/* Cantiga+ cannot handle modes with a hsync front porch of 0.
	 * WaPruneModeWithIncorrectHsyncOffset:ctg,elk,ilk,snb,ivb,vlv,hsw.
	 */
	if ((INTEL_GEN(dev_priv) > 4 || IS_G4X(dev_priv)) &&
		adjusted_mode->crtc_hsync_start == adjusted_mode->crtc_hdisplay)
		return -EINVAL;

	intel_crtc_compute_pixel_rate(pipe_config);

	if (pipe_config->has_pch_encoder)
		return ironlake_fdi_compute_config(crtc, pipe_config);

	return 0;
}

static void
intel_reduce_m_n_ratio(uint32_t *num, uint32_t *den)
{
	while (*num > DATA_LINK_M_N_MASK ||
	       *den > DATA_LINK_M_N_MASK) {
		*num >>= 1;
		*den >>= 1;
	}
}

static void compute_m_n(unsigned int m, unsigned int n,
			uint32_t *ret_m, uint32_t *ret_n,
			bool reduce_m_n)
{
	/*
	 * Reduce M/N as much as possible without loss in precision. Several DP
	 * dongles in particular seem to be fussy about too large *link* M/N
	 * values. The passed in values are more likely to have the least
	 * significant bits zero than M after rounding below, so do this first.
	 */
	if (reduce_m_n) {
		while ((m & 1) == 0 && (n & 1) == 0) {
			m >>= 1;
			n >>= 1;
		}
	}

	*ret_n = min_t(unsigned int, roundup_pow_of_two(n), DATA_LINK_N_MAX);
	*ret_m = div_u64((uint64_t) m * *ret_n, n);
	intel_reduce_m_n_ratio(ret_m, ret_n);
}

void
intel_link_compute_m_n(int bits_per_pixel, int nlanes,
		       int pixel_clock, int link_clock,
		       struct intel_link_m_n *m_n,
		       bool reduce_m_n)
{
	m_n->tu = 64;

	compute_m_n(bits_per_pixel * pixel_clock,
		    link_clock * nlanes * 8,
		    &m_n->gmch_m, &m_n->gmch_n,
		    reduce_m_n);

	compute_m_n(pixel_clock, link_clock,
		    &m_n->link_m, &m_n->link_n,
		    reduce_m_n);
}

static inline bool intel_panel_use_ssc(struct drm_i915_private *dev_priv)
{
	if (i915_modparams.panel_use_ssc >= 0)
		return i915_modparams.panel_use_ssc != 0;
	return dev_priv->vbt.lvds_use_ssc
		&& !(dev_priv->quirks & QUIRK_LVDS_SSC_DISABLE);
}

static uint32_t pnv_dpll_compute_fp(struct dpll *dpll)
{
	return (1 << dpll->n) << 16 | dpll->m2;
}

static uint32_t i9xx_dpll_compute_fp(struct dpll *dpll)
{
	return dpll->n << 16 | dpll->m1 << 8 | dpll->m2;
}

static void i9xx_update_pll_dividers(struct intel_crtc *crtc,
				     struct intel_crtc_state *crtc_state,
				     struct dpll *reduced_clock)
{
	struct drm_i915_private *dev_priv = to_i915(crtc->base.dev);
	u32 fp, fp2 = 0;

	if (IS_PINEVIEW(dev_priv)) {
		fp = pnv_dpll_compute_fp(&crtc_state->dpll);
		if (reduced_clock)
			fp2 = pnv_dpll_compute_fp(reduced_clock);
	} else {
		fp = i9xx_dpll_compute_fp(&crtc_state->dpll);
		if (reduced_clock)
			fp2 = i9xx_dpll_compute_fp(reduced_clock);
	}

	crtc_state->dpll_hw_state.fp0 = fp;

	if (intel_crtc_has_type(crtc_state, INTEL_OUTPUT_LVDS) &&
	    reduced_clock) {
		crtc_state->dpll_hw_state.fp1 = fp2;
	} else {
		crtc_state->dpll_hw_state.fp1 = fp;
	}
}

static void vlv_pllb_recal_opamp(struct drm_i915_private *dev_priv, enum pipe
		pipe)
{
	u32 reg_val;

	/*
	 * PLLB opamp always calibrates to max value of 0x3f, force enable it
	 * and set it to a reasonable value instead.
	 */
	reg_val = vlv_dpio_read(dev_priv, pipe, VLV_PLL_DW9(1));
	reg_val &= 0xffffff00;
	reg_val |= 0x00000030;
	vlv_dpio_write(dev_priv, pipe, VLV_PLL_DW9(1), reg_val);

	reg_val = vlv_dpio_read(dev_priv, pipe, VLV_REF_DW13);
	reg_val &= 0x00ffffff;
	reg_val |= 0x8c000000;
	vlv_dpio_write(dev_priv, pipe, VLV_REF_DW13, reg_val);

	reg_val = vlv_dpio_read(dev_priv, pipe, VLV_PLL_DW9(1));
	reg_val &= 0xffffff00;
	vlv_dpio_write(dev_priv, pipe, VLV_PLL_DW9(1), reg_val);

	reg_val = vlv_dpio_read(dev_priv, pipe, VLV_REF_DW13);
	reg_val &= 0x00ffffff;
	reg_val |= 0xb0000000;
	vlv_dpio_write(dev_priv, pipe, VLV_REF_DW13, reg_val);
}

static void intel_pch_transcoder_set_m_n(struct intel_crtc *crtc,
					 struct intel_link_m_n *m_n)
{
	struct drm_device *dev = crtc->base.dev;
	struct drm_i915_private *dev_priv = to_i915(dev);
	int pipe = crtc->pipe;

	I915_WRITE(PCH_TRANS_DATA_M1(pipe), TU_SIZE(m_n->tu) | m_n->gmch_m);
	I915_WRITE(PCH_TRANS_DATA_N1(pipe), m_n->gmch_n);
	I915_WRITE(PCH_TRANS_LINK_M1(pipe), m_n->link_m);
	I915_WRITE(PCH_TRANS_LINK_N1(pipe), m_n->link_n);
}

static void intel_cpu_transcoder_set_m_n(struct intel_crtc *crtc,
					 struct intel_link_m_n *m_n,
					 struct intel_link_m_n *m2_n2)
{
	struct drm_i915_private *dev_priv = to_i915(crtc->base.dev);
	int pipe = crtc->pipe;
	enum transcoder transcoder = crtc->config->cpu_transcoder;

	if (INTEL_GEN(dev_priv) >= 5) {
		I915_WRITE(PIPE_DATA_M1(transcoder), TU_SIZE(m_n->tu) | m_n->gmch_m);
		I915_WRITE(PIPE_DATA_N1(transcoder), m_n->gmch_n);
		I915_WRITE(PIPE_LINK_M1(transcoder), m_n->link_m);
		I915_WRITE(PIPE_LINK_N1(transcoder), m_n->link_n);
		/* M2_N2 registers to be set only for gen < 8 (M2_N2 available
		 * for gen < 8) and if DRRS is supported (to make sure the
		 * registers are not unnecessarily accessed).
		 */
		if (m2_n2 && (IS_CHERRYVIEW(dev_priv) ||
		    INTEL_GEN(dev_priv) < 8) && crtc->config->has_drrs) {
			I915_WRITE(PIPE_DATA_M2(transcoder),
					TU_SIZE(m2_n2->tu) | m2_n2->gmch_m);
			I915_WRITE(PIPE_DATA_N2(transcoder), m2_n2->gmch_n);
			I915_WRITE(PIPE_LINK_M2(transcoder), m2_n2->link_m);
			I915_WRITE(PIPE_LINK_N2(transcoder), m2_n2->link_n);
		}
	} else {
		I915_WRITE(PIPE_DATA_M_G4X(pipe), TU_SIZE(m_n->tu) | m_n->gmch_m);
		I915_WRITE(PIPE_DATA_N_G4X(pipe), m_n->gmch_n);
		I915_WRITE(PIPE_LINK_M_G4X(pipe), m_n->link_m);
		I915_WRITE(PIPE_LINK_N_G4X(pipe), m_n->link_n);
	}
}

void intel_dp_set_m_n(struct intel_crtc *crtc, enum link_m_n_set m_n)
{
	struct intel_link_m_n *dp_m_n, *dp_m2_n2 = NULL;

	if (m_n == M1_N1) {
		dp_m_n = &crtc->config->dp_m_n;
		dp_m2_n2 = &crtc->config->dp_m2_n2;
	} else if (m_n == M2_N2) {

		/*
		 * M2_N2 registers are not supported. Hence m2_n2 divider value
		 * needs to be programmed into M1_N1.
		 */
		dp_m_n = &crtc->config->dp_m2_n2;
	} else {
		DRM_ERROR("Unsupported divider value\n");
		return;
	}

	if (crtc->config->has_pch_encoder)
		intel_pch_transcoder_set_m_n(crtc, &crtc->config->dp_m_n);
	else
		intel_cpu_transcoder_set_m_n(crtc, dp_m_n, dp_m2_n2);
}

static void vlv_compute_dpll(struct intel_crtc *crtc,
			     struct intel_crtc_state *pipe_config)
{
	pipe_config->dpll_hw_state.dpll = DPLL_INTEGRATED_REF_CLK_VLV |
		DPLL_REF_CLK_ENABLE_VLV | DPLL_VGA_MODE_DIS;
	if (crtc->pipe != PIPE_A)
		pipe_config->dpll_hw_state.dpll |= DPLL_INTEGRATED_CRI_CLK_VLV;

	/* DPLL not used with DSI, but still need the rest set up */
	if (!intel_crtc_has_type(pipe_config, INTEL_OUTPUT_DSI))
		pipe_config->dpll_hw_state.dpll |= DPLL_VCO_ENABLE |
			DPLL_EXT_BUFFER_ENABLE_VLV;

	pipe_config->dpll_hw_state.dpll_md =
		(pipe_config->pixel_multiplier - 1) << DPLL_MD_UDI_MULTIPLIER_SHIFT;
}

static void chv_compute_dpll(struct intel_crtc *crtc,
			     struct intel_crtc_state *pipe_config)
{
	pipe_config->dpll_hw_state.dpll = DPLL_SSC_REF_CLK_CHV |
		DPLL_REF_CLK_ENABLE_VLV | DPLL_VGA_MODE_DIS;
	if (crtc->pipe != PIPE_A)
		pipe_config->dpll_hw_state.dpll |= DPLL_INTEGRATED_CRI_CLK_VLV;

	/* DPLL not used with DSI, but still need the rest set up */
	if (!intel_crtc_has_type(pipe_config, INTEL_OUTPUT_DSI))
		pipe_config->dpll_hw_state.dpll |= DPLL_VCO_ENABLE;

	pipe_config->dpll_hw_state.dpll_md =
		(pipe_config->pixel_multiplier - 1) << DPLL_MD_UDI_MULTIPLIER_SHIFT;
}

static void vlv_prepare_pll(struct intel_crtc *crtc,
			    const struct intel_crtc_state *pipe_config)
{
	struct drm_device *dev = crtc->base.dev;
	struct drm_i915_private *dev_priv = to_i915(dev);
	enum pipe pipe = crtc->pipe;
	u32 mdiv;
	u32 bestn, bestm1, bestm2, bestp1, bestp2;
	u32 coreclk, reg_val;

	/* Enable Refclk */
	I915_WRITE(DPLL(pipe),
		   pipe_config->dpll_hw_state.dpll &
		   ~(DPLL_VCO_ENABLE | DPLL_EXT_BUFFER_ENABLE_VLV));

	/* No need to actually set up the DPLL with DSI */
	if ((pipe_config->dpll_hw_state.dpll & DPLL_VCO_ENABLE) == 0)
		return;

	mutex_lock(&dev_priv->sb_lock);

	bestn = pipe_config->dpll.n;
	bestm1 = pipe_config->dpll.m1;
	bestm2 = pipe_config->dpll.m2;
	bestp1 = pipe_config->dpll.p1;
	bestp2 = pipe_config->dpll.p2;

	/* See eDP HDMI DPIO driver vbios notes doc */

	/* PLL B needs special handling */
	if (pipe == PIPE_B)
		vlv_pllb_recal_opamp(dev_priv, pipe);

	/* Set up Tx target for periodic Rcomp update */
	vlv_dpio_write(dev_priv, pipe, VLV_PLL_DW9_BCAST, 0x0100000f);

	/* Disable target IRef on PLL */
	reg_val = vlv_dpio_read(dev_priv, pipe, VLV_PLL_DW8(pipe));
	reg_val &= 0x00ffffff;
	vlv_dpio_write(dev_priv, pipe, VLV_PLL_DW8(pipe), reg_val);

	/* Disable fast lock */
	vlv_dpio_write(dev_priv, pipe, VLV_CMN_DW0, 0x610);

	/* Set idtafcrecal before PLL is enabled */
	mdiv = ((bestm1 << DPIO_M1DIV_SHIFT) | (bestm2 & DPIO_M2DIV_MASK));
	mdiv |= ((bestp1 << DPIO_P1_SHIFT) | (bestp2 << DPIO_P2_SHIFT));
	mdiv |= ((bestn << DPIO_N_SHIFT));
	mdiv |= (1 << DPIO_K_SHIFT);

	/*
	 * Post divider depends on pixel clock rate, DAC vs digital (and LVDS,
	 * but we don't support that).
	 * Note: don't use the DAC post divider as it seems unstable.
	 */
	mdiv |= (DPIO_POST_DIV_HDMIDP << DPIO_POST_DIV_SHIFT);
	vlv_dpio_write(dev_priv, pipe, VLV_PLL_DW3(pipe), mdiv);

	mdiv |= DPIO_ENABLE_CALIBRATION;
	vlv_dpio_write(dev_priv, pipe, VLV_PLL_DW3(pipe), mdiv);

	/* Set HBR and RBR LPF coefficients */
	if (pipe_config->port_clock == 162000 ||
	    intel_crtc_has_type(crtc->config, INTEL_OUTPUT_ANALOG) ||
	    intel_crtc_has_type(crtc->config, INTEL_OUTPUT_HDMI))
		vlv_dpio_write(dev_priv, pipe, VLV_PLL_DW10(pipe),
				 0x009f0003);
	else
		vlv_dpio_write(dev_priv, pipe, VLV_PLL_DW10(pipe),
				 0x00d0000f);

	if (intel_crtc_has_dp_encoder(pipe_config)) {
		/* Use SSC source */
		if (pipe == PIPE_A)
			vlv_dpio_write(dev_priv, pipe, VLV_PLL_DW5(pipe),
					 0x0df40000);
		else
			vlv_dpio_write(dev_priv, pipe, VLV_PLL_DW5(pipe),
					 0x0df70000);
	} else { /* HDMI or VGA */
		/* Use bend source */
		if (pipe == PIPE_A)
			vlv_dpio_write(dev_priv, pipe, VLV_PLL_DW5(pipe),
					 0x0df70000);
		else
			vlv_dpio_write(dev_priv, pipe, VLV_PLL_DW5(pipe),
					 0x0df40000);
	}

	coreclk = vlv_dpio_read(dev_priv, pipe, VLV_PLL_DW7(pipe));
	coreclk = (coreclk & 0x0000ff00) | 0x01c00000;
	if (intel_crtc_has_dp_encoder(crtc->config))
		coreclk |= 0x01000000;
	vlv_dpio_write(dev_priv, pipe, VLV_PLL_DW7(pipe), coreclk);

	vlv_dpio_write(dev_priv, pipe, VLV_PLL_DW11(pipe), 0x87871000);
	mutex_unlock(&dev_priv->sb_lock);
}

static void chv_prepare_pll(struct intel_crtc *crtc,
			    const struct intel_crtc_state *pipe_config)
{
	struct drm_device *dev = crtc->base.dev;
	struct drm_i915_private *dev_priv = to_i915(dev);
	enum pipe pipe = crtc->pipe;
	enum dpio_channel port = vlv_pipe_to_channel(pipe);
	u32 loopfilter, tribuf_calcntr;
	u32 bestn, bestm1, bestm2, bestp1, bestp2, bestm2_frac;
	u32 dpio_val;
	int vco;

	/* Enable Refclk and SSC */
	I915_WRITE(DPLL(pipe),
		   pipe_config->dpll_hw_state.dpll & ~DPLL_VCO_ENABLE);

	/* No need to actually set up the DPLL with DSI */
	if ((pipe_config->dpll_hw_state.dpll & DPLL_VCO_ENABLE) == 0)
		return;

	bestn = pipe_config->dpll.n;
	bestm2_frac = pipe_config->dpll.m2 & 0x3fffff;
	bestm1 = pipe_config->dpll.m1;
	bestm2 = pipe_config->dpll.m2 >> 22;
	bestp1 = pipe_config->dpll.p1;
	bestp2 = pipe_config->dpll.p2;
	vco = pipe_config->dpll.vco;
	dpio_val = 0;
	loopfilter = 0;

	mutex_lock(&dev_priv->sb_lock);

	/* p1 and p2 divider */
	vlv_dpio_write(dev_priv, pipe, CHV_CMN_DW13(port),
			5 << DPIO_CHV_S1_DIV_SHIFT |
			bestp1 << DPIO_CHV_P1_DIV_SHIFT |
			bestp2 << DPIO_CHV_P2_DIV_SHIFT |
			1 << DPIO_CHV_K_DIV_SHIFT);

	/* Feedback post-divider - m2 */
	vlv_dpio_write(dev_priv, pipe, CHV_PLL_DW0(port), bestm2);

	/* Feedback refclk divider - n and m1 */
	vlv_dpio_write(dev_priv, pipe, CHV_PLL_DW1(port),
			DPIO_CHV_M1_DIV_BY_2 |
			1 << DPIO_CHV_N_DIV_SHIFT);

	/* M2 fraction division */
	vlv_dpio_write(dev_priv, pipe, CHV_PLL_DW2(port), bestm2_frac);

	/* M2 fraction division enable */
	dpio_val = vlv_dpio_read(dev_priv, pipe, CHV_PLL_DW3(port));
	dpio_val &= ~(DPIO_CHV_FEEDFWD_GAIN_MASK | DPIO_CHV_FRAC_DIV_EN);
	dpio_val |= (2 << DPIO_CHV_FEEDFWD_GAIN_SHIFT);
	if (bestm2_frac)
		dpio_val |= DPIO_CHV_FRAC_DIV_EN;
	vlv_dpio_write(dev_priv, pipe, CHV_PLL_DW3(port), dpio_val);

	/* Program digital lock detect threshold */
	dpio_val = vlv_dpio_read(dev_priv, pipe, CHV_PLL_DW9(port));
	dpio_val &= ~(DPIO_CHV_INT_LOCK_THRESHOLD_MASK |
					DPIO_CHV_INT_LOCK_THRESHOLD_SEL_COARSE);
	dpio_val |= (0x5 << DPIO_CHV_INT_LOCK_THRESHOLD_SHIFT);
	if (!bestm2_frac)
		dpio_val |= DPIO_CHV_INT_LOCK_THRESHOLD_SEL_COARSE;
	vlv_dpio_write(dev_priv, pipe, CHV_PLL_DW9(port), dpio_val);

	/* Loop filter */
	if (vco == 5400000) {
		loopfilter |= (0x3 << DPIO_CHV_PROP_COEFF_SHIFT);
		loopfilter |= (0x8 << DPIO_CHV_INT_COEFF_SHIFT);
		loopfilter |= (0x1 << DPIO_CHV_GAIN_CTRL_SHIFT);
		tribuf_calcntr = 0x9;
	} else if (vco <= 6200000) {
		loopfilter |= (0x5 << DPIO_CHV_PROP_COEFF_SHIFT);
		loopfilter |= (0xB << DPIO_CHV_INT_COEFF_SHIFT);
		loopfilter |= (0x3 << DPIO_CHV_GAIN_CTRL_SHIFT);
		tribuf_calcntr = 0x9;
	} else if (vco <= 6480000) {
		loopfilter |= (0x4 << DPIO_CHV_PROP_COEFF_SHIFT);
		loopfilter |= (0x9 << DPIO_CHV_INT_COEFF_SHIFT);
		loopfilter |= (0x3 << DPIO_CHV_GAIN_CTRL_SHIFT);
		tribuf_calcntr = 0x8;
	} else {
		/* Not supported. Apply the same limits as in the max case */
		loopfilter |= (0x4 << DPIO_CHV_PROP_COEFF_SHIFT);
		loopfilter |= (0x9 << DPIO_CHV_INT_COEFF_SHIFT);
		loopfilter |= (0x3 << DPIO_CHV_GAIN_CTRL_SHIFT);
		tribuf_calcntr = 0;
	}
	vlv_dpio_write(dev_priv, pipe, CHV_PLL_DW6(port), loopfilter);

	dpio_val = vlv_dpio_read(dev_priv, pipe, CHV_PLL_DW8(port));
	dpio_val &= ~DPIO_CHV_TDC_TARGET_CNT_MASK;
	dpio_val |= (tribuf_calcntr << DPIO_CHV_TDC_TARGET_CNT_SHIFT);
	vlv_dpio_write(dev_priv, pipe, CHV_PLL_DW8(port), dpio_val);

	/* AFC Recal */
	vlv_dpio_write(dev_priv, pipe, CHV_CMN_DW14(port),
			vlv_dpio_read(dev_priv, pipe, CHV_CMN_DW14(port)) |
			DPIO_AFC_RECAL);

	mutex_unlock(&dev_priv->sb_lock);
}

/**
 * vlv_force_pll_on - forcibly enable just the PLL
 * @dev_priv: i915 private structure
 * @pipe: pipe PLL to enable
 * @dpll: PLL configuration
 *
 * Enable the PLL for @pipe using the supplied @dpll config. To be used
 * in cases where we need the PLL enabled even when @pipe is not going to
 * be enabled.
 */
int vlv_force_pll_on(struct drm_i915_private *dev_priv, enum pipe pipe,
		     const struct dpll *dpll)
{
	struct intel_crtc *crtc = intel_get_crtc_for_pipe(dev_priv, pipe);
	struct intel_crtc_state *pipe_config;

	pipe_config = kzalloc(sizeof(*pipe_config), GFP_KERNEL);
	if (!pipe_config)
		return -ENOMEM;

	pipe_config->base.crtc = &crtc->base;
	pipe_config->pixel_multiplier = 1;
	pipe_config->dpll = *dpll;

	if (IS_CHERRYVIEW(dev_priv)) {
		chv_compute_dpll(crtc, pipe_config);
		chv_prepare_pll(crtc, pipe_config);
		chv_enable_pll(crtc, pipe_config);
	} else {
		vlv_compute_dpll(crtc, pipe_config);
		vlv_prepare_pll(crtc, pipe_config);
		vlv_enable_pll(crtc, pipe_config);
	}

	kfree(pipe_config);

	return 0;
}

/**
 * vlv_force_pll_off - forcibly disable just the PLL
 * @dev_priv: i915 private structure
 * @pipe: pipe PLL to disable
 *
 * Disable the PLL for @pipe. To be used in cases where we need
 * the PLL enabled even when @pipe is not going to be enabled.
 */
void vlv_force_pll_off(struct drm_i915_private *dev_priv, enum pipe pipe)
{
	if (IS_CHERRYVIEW(dev_priv))
		chv_disable_pll(dev_priv, pipe);
	else
		vlv_disable_pll(dev_priv, pipe);
}

static void i9xx_compute_dpll(struct intel_crtc *crtc,
			      struct intel_crtc_state *crtc_state,
			      struct dpll *reduced_clock)
{
	struct drm_i915_private *dev_priv = to_i915(crtc->base.dev);
	u32 dpll;
	struct dpll *clock = &crtc_state->dpll;

	i9xx_update_pll_dividers(crtc, crtc_state, reduced_clock);

	dpll = DPLL_VGA_MODE_DIS;

	if (intel_crtc_has_type(crtc_state, INTEL_OUTPUT_LVDS))
		dpll |= DPLLB_MODE_LVDS;
	else
		dpll |= DPLLB_MODE_DAC_SERIAL;

	if (IS_I945G(dev_priv) || IS_I945GM(dev_priv) ||
	    IS_G33(dev_priv) || IS_PINEVIEW(dev_priv)) {
		dpll |= (crtc_state->pixel_multiplier - 1)
			<< SDVO_MULTIPLIER_SHIFT_HIRES;
	}

	if (intel_crtc_has_type(crtc_state, INTEL_OUTPUT_SDVO) ||
	    intel_crtc_has_type(crtc_state, INTEL_OUTPUT_HDMI))
		dpll |= DPLL_SDVO_HIGH_SPEED;

	if (intel_crtc_has_dp_encoder(crtc_state))
		dpll |= DPLL_SDVO_HIGH_SPEED;

	/* compute bitmask from p1 value */
	if (IS_PINEVIEW(dev_priv))
		dpll |= (1 << (clock->p1 - 1)) << DPLL_FPA01_P1_POST_DIV_SHIFT_PINEVIEW;
	else {
		dpll |= (1 << (clock->p1 - 1)) << DPLL_FPA01_P1_POST_DIV_SHIFT;
		if (IS_G4X(dev_priv) && reduced_clock)
			dpll |= (1 << (reduced_clock->p1 - 1)) << DPLL_FPA1_P1_POST_DIV_SHIFT;
	}
	switch (clock->p2) {
	case 5:
		dpll |= DPLL_DAC_SERIAL_P2_CLOCK_DIV_5;
		break;
	case 7:
		dpll |= DPLLB_LVDS_P2_CLOCK_DIV_7;
		break;
	case 10:
		dpll |= DPLL_DAC_SERIAL_P2_CLOCK_DIV_10;
		break;
	case 14:
		dpll |= DPLLB_LVDS_P2_CLOCK_DIV_14;
		break;
	}
	if (INTEL_GEN(dev_priv) >= 4)
		dpll |= (6 << PLL_LOAD_PULSE_PHASE_SHIFT);

	if (crtc_state->sdvo_tv_clock)
		dpll |= PLL_REF_INPUT_TVCLKINBC;
	else if (intel_crtc_has_type(crtc_state, INTEL_OUTPUT_LVDS) &&
		 intel_panel_use_ssc(dev_priv))
		dpll |= PLLB_REF_INPUT_SPREADSPECTRUMIN;
	else
		dpll |= PLL_REF_INPUT_DREFCLK;

	dpll |= DPLL_VCO_ENABLE;
	crtc_state->dpll_hw_state.dpll = dpll;

	if (INTEL_GEN(dev_priv) >= 4) {
		u32 dpll_md = (crtc_state->pixel_multiplier - 1)
			<< DPLL_MD_UDI_MULTIPLIER_SHIFT;
		crtc_state->dpll_hw_state.dpll_md = dpll_md;
	}
}

static void i8xx_compute_dpll(struct intel_crtc *crtc,
			      struct intel_crtc_state *crtc_state,
			      struct dpll *reduced_clock)
{
	struct drm_device *dev = crtc->base.dev;
	struct drm_i915_private *dev_priv = to_i915(dev);
	u32 dpll;
	struct dpll *clock = &crtc_state->dpll;

	i9xx_update_pll_dividers(crtc, crtc_state, reduced_clock);

	dpll = DPLL_VGA_MODE_DIS;

	if (intel_crtc_has_type(crtc_state, INTEL_OUTPUT_LVDS)) {
		dpll |= (1 << (clock->p1 - 1)) << DPLL_FPA01_P1_POST_DIV_SHIFT;
	} else {
		if (clock->p1 == 2)
			dpll |= PLL_P1_DIVIDE_BY_TWO;
		else
			dpll |= (clock->p1 - 2) << DPLL_FPA01_P1_POST_DIV_SHIFT;
		if (clock->p2 == 4)
			dpll |= PLL_P2_DIVIDE_BY_4;
	}

	if (!IS_I830(dev_priv) &&
	    intel_crtc_has_type(crtc_state, INTEL_OUTPUT_DVO))
		dpll |= DPLL_DVO_2X_MODE;

	if (intel_crtc_has_type(crtc_state, INTEL_OUTPUT_LVDS) &&
	    intel_panel_use_ssc(dev_priv))
		dpll |= PLLB_REF_INPUT_SPREADSPECTRUMIN;
	else
		dpll |= PLL_REF_INPUT_DREFCLK;

	dpll |= DPLL_VCO_ENABLE;
	crtc_state->dpll_hw_state.dpll = dpll;
}

static void intel_set_pipe_timings(struct intel_crtc *intel_crtc)
{
	struct drm_i915_private *dev_priv = to_i915(intel_crtc->base.dev);
	enum pipe pipe = intel_crtc->pipe;
	enum transcoder cpu_transcoder = intel_crtc->config->cpu_transcoder;
	const struct drm_display_mode *adjusted_mode = &intel_crtc->config->base.adjusted_mode;
	uint32_t crtc_vtotal, crtc_vblank_end;
	int vsyncshift = 0;

	/* We need to be careful not to changed the adjusted mode, for otherwise
	 * the hw state checker will get angry at the mismatch. */
	crtc_vtotal = adjusted_mode->crtc_vtotal;
	crtc_vblank_end = adjusted_mode->crtc_vblank_end;

	if (adjusted_mode->flags & DRM_MODE_FLAG_INTERLACE) {
		/* the chip adds 2 halflines automatically */
		crtc_vtotal -= 1;
		crtc_vblank_end -= 1;

		if (intel_crtc_has_type(intel_crtc->config, INTEL_OUTPUT_SDVO))
			vsyncshift = (adjusted_mode->crtc_htotal - 1) / 2;
		else
			vsyncshift = adjusted_mode->crtc_hsync_start -
				adjusted_mode->crtc_htotal / 2;
		if (vsyncshift < 0)
			vsyncshift += adjusted_mode->crtc_htotal;
	}

	if (INTEL_GEN(dev_priv) > 3)
		I915_WRITE(VSYNCSHIFT(cpu_transcoder), vsyncshift);

	I915_WRITE(HTOTAL(cpu_transcoder),
		   (adjusted_mode->crtc_hdisplay - 1) |
		   ((adjusted_mode->crtc_htotal - 1) << 16));
	I915_WRITE(HBLANK(cpu_transcoder),
		   (adjusted_mode->crtc_hblank_start - 1) |
		   ((adjusted_mode->crtc_hblank_end - 1) << 16));
	I915_WRITE(HSYNC(cpu_transcoder),
		   (adjusted_mode->crtc_hsync_start - 1) |
		   ((adjusted_mode->crtc_hsync_end - 1) << 16));

	I915_WRITE(VTOTAL(cpu_transcoder),
		   (adjusted_mode->crtc_vdisplay - 1) |
		   ((crtc_vtotal - 1) << 16));
	I915_WRITE(VBLANK(cpu_transcoder),
		   (adjusted_mode->crtc_vblank_start - 1) |
		   ((crtc_vblank_end - 1) << 16));
	I915_WRITE(VSYNC(cpu_transcoder),
		   (adjusted_mode->crtc_vsync_start - 1) |
		   ((adjusted_mode->crtc_vsync_end - 1) << 16));

	/* Workaround: when the EDP input selection is B, the VTOTAL_B must be
	 * programmed with the VTOTAL_EDP value. Same for VTOTAL_C. This is
	 * documented on the DDI_FUNC_CTL register description, EDP Input Select
	 * bits. */
	if (IS_HASWELL(dev_priv) && cpu_transcoder == TRANSCODER_EDP &&
	    (pipe == PIPE_B || pipe == PIPE_C))
		I915_WRITE(VTOTAL(pipe), I915_READ(VTOTAL(cpu_transcoder)));

}

static void intel_set_pipe_src_size(struct intel_crtc *intel_crtc)
{
	struct drm_device *dev = intel_crtc->base.dev;
	struct drm_i915_private *dev_priv = to_i915(dev);
	enum pipe pipe = intel_crtc->pipe;

	/* pipesrc controls the size that is scaled from, which should
	 * always be the user's requested size.
	 */
	I915_WRITE(PIPESRC(pipe),
		   ((intel_crtc->config->pipe_src_w - 1) << 16) |
		   (intel_crtc->config->pipe_src_h - 1));
}

static void intel_get_pipe_timings(struct intel_crtc *crtc,
				   struct intel_crtc_state *pipe_config)
{
	struct drm_device *dev = crtc->base.dev;
	struct drm_i915_private *dev_priv = to_i915(dev);
	enum transcoder cpu_transcoder = pipe_config->cpu_transcoder;
	uint32_t tmp;

	tmp = I915_READ(HTOTAL(cpu_transcoder));
	pipe_config->base.adjusted_mode.crtc_hdisplay = (tmp & 0xffff) + 1;
	pipe_config->base.adjusted_mode.crtc_htotal = ((tmp >> 16) & 0xffff) + 1;
	tmp = I915_READ(HBLANK(cpu_transcoder));
	pipe_config->base.adjusted_mode.crtc_hblank_start = (tmp & 0xffff) + 1;
	pipe_config->base.adjusted_mode.crtc_hblank_end = ((tmp >> 16) & 0xffff) + 1;
	tmp = I915_READ(HSYNC(cpu_transcoder));
	pipe_config->base.adjusted_mode.crtc_hsync_start = (tmp & 0xffff) + 1;
	pipe_config->base.adjusted_mode.crtc_hsync_end = ((tmp >> 16) & 0xffff) + 1;

	tmp = I915_READ(VTOTAL(cpu_transcoder));
	pipe_config->base.adjusted_mode.crtc_vdisplay = (tmp & 0xffff) + 1;
	pipe_config->base.adjusted_mode.crtc_vtotal = ((tmp >> 16) & 0xffff) + 1;
	tmp = I915_READ(VBLANK(cpu_transcoder));
	pipe_config->base.adjusted_mode.crtc_vblank_start = (tmp & 0xffff) + 1;
	pipe_config->base.adjusted_mode.crtc_vblank_end = ((tmp >> 16) & 0xffff) + 1;
	tmp = I915_READ(VSYNC(cpu_transcoder));
	pipe_config->base.adjusted_mode.crtc_vsync_start = (tmp & 0xffff) + 1;
	pipe_config->base.adjusted_mode.crtc_vsync_end = ((tmp >> 16) & 0xffff) + 1;

	if (I915_READ(PIPECONF(cpu_transcoder)) & PIPECONF_INTERLACE_MASK) {
		pipe_config->base.adjusted_mode.flags |= DRM_MODE_FLAG_INTERLACE;
		pipe_config->base.adjusted_mode.crtc_vtotal += 1;
		pipe_config->base.adjusted_mode.crtc_vblank_end += 1;
	}
}

static void intel_get_pipe_src_size(struct intel_crtc *crtc,
				    struct intel_crtc_state *pipe_config)
{
	struct drm_device *dev = crtc->base.dev;
	struct drm_i915_private *dev_priv = to_i915(dev);
	u32 tmp;

	tmp = I915_READ(PIPESRC(crtc->pipe));
	pipe_config->pipe_src_h = (tmp & 0xffff) + 1;
	pipe_config->pipe_src_w = ((tmp >> 16) & 0xffff) + 1;

	pipe_config->base.mode.vdisplay = pipe_config->pipe_src_h;
	pipe_config->base.mode.hdisplay = pipe_config->pipe_src_w;
}

void intel_mode_from_pipe_config(struct drm_display_mode *mode,
				 struct intel_crtc_state *pipe_config)
{
	mode->hdisplay = pipe_config->base.adjusted_mode.crtc_hdisplay;
	mode->htotal = pipe_config->base.adjusted_mode.crtc_htotal;
	mode->hsync_start = pipe_config->base.adjusted_mode.crtc_hsync_start;
	mode->hsync_end = pipe_config->base.adjusted_mode.crtc_hsync_end;

	mode->vdisplay = pipe_config->base.adjusted_mode.crtc_vdisplay;
	mode->vtotal = pipe_config->base.adjusted_mode.crtc_vtotal;
	mode->vsync_start = pipe_config->base.adjusted_mode.crtc_vsync_start;
	mode->vsync_end = pipe_config->base.adjusted_mode.crtc_vsync_end;

	mode->flags = pipe_config->base.adjusted_mode.flags;
	mode->type = DRM_MODE_TYPE_DRIVER;

	mode->clock = pipe_config->base.adjusted_mode.crtc_clock;

	mode->hsync = drm_mode_hsync(mode);
	mode->vrefresh = drm_mode_vrefresh(mode);
	drm_mode_set_name(mode);
}

static void i9xx_set_pipeconf(struct intel_crtc *intel_crtc)
{
	struct drm_i915_private *dev_priv = to_i915(intel_crtc->base.dev);
	uint32_t pipeconf;

	pipeconf = 0;

	/* we keep both pipes enabled on 830 */
	if (IS_I830(dev_priv))
		pipeconf |= I915_READ(PIPECONF(intel_crtc->pipe)) & PIPECONF_ENABLE;

	if (intel_crtc->config->double_wide)
		pipeconf |= PIPECONF_DOUBLE_WIDE;

	/* only g4x and later have fancy bpc/dither controls */
	if (IS_G4X(dev_priv) || IS_VALLEYVIEW(dev_priv) ||
	    IS_CHERRYVIEW(dev_priv)) {
		/* Bspec claims that we can't use dithering for 30bpp pipes. */
		if (intel_crtc->config->dither && intel_crtc->config->pipe_bpp != 30)
			pipeconf |= PIPECONF_DITHER_EN |
				    PIPECONF_DITHER_TYPE_SP;

		switch (intel_crtc->config->pipe_bpp) {
		case 18:
			pipeconf |= PIPECONF_6BPC;
			break;
		case 24:
			pipeconf |= PIPECONF_8BPC;
			break;
		case 30:
			pipeconf |= PIPECONF_10BPC;
			break;
		default:
			/* Case prevented by intel_choose_pipe_bpp_dither. */
			BUG();
		}
	}

	if (intel_crtc->config->base.adjusted_mode.flags & DRM_MODE_FLAG_INTERLACE) {
		if (INTEL_GEN(dev_priv) < 4 ||
		    intel_crtc_has_type(intel_crtc->config, INTEL_OUTPUT_SDVO))
			pipeconf |= PIPECONF_INTERLACE_W_FIELD_INDICATION;
		else
			pipeconf |= PIPECONF_INTERLACE_W_SYNC_SHIFT;
	} else
		pipeconf |= PIPECONF_PROGRESSIVE;

	if ((IS_VALLEYVIEW(dev_priv) || IS_CHERRYVIEW(dev_priv)) &&
	     intel_crtc->config->limited_color_range)
		pipeconf |= PIPECONF_COLOR_RANGE_SELECT;

	I915_WRITE(PIPECONF(intel_crtc->pipe), pipeconf);
	POSTING_READ(PIPECONF(intel_crtc->pipe));
}

static int i8xx_crtc_compute_clock(struct intel_crtc *crtc,
				   struct intel_crtc_state *crtc_state)
{
	struct drm_device *dev = crtc->base.dev;
	struct drm_i915_private *dev_priv = to_i915(dev);
	const struct intel_limit *limit;
	int refclk = 48000;

	memset(&crtc_state->dpll_hw_state, 0,
	       sizeof(crtc_state->dpll_hw_state));

	if (intel_crtc_has_type(crtc_state, INTEL_OUTPUT_LVDS)) {
		if (intel_panel_use_ssc(dev_priv)) {
			refclk = dev_priv->vbt.lvds_ssc_freq;
			DRM_DEBUG_KMS("using SSC reference clock of %d kHz\n", refclk);
		}

		limit = &intel_limits_i8xx_lvds;
	} else if (intel_crtc_has_type(crtc_state, INTEL_OUTPUT_DVO)) {
		limit = &intel_limits_i8xx_dvo;
	} else {
		limit = &intel_limits_i8xx_dac;
	}

	if (!crtc_state->clock_set &&
	    !i9xx_find_best_dpll(limit, crtc_state, crtc_state->port_clock,
				 refclk, NULL, &crtc_state->dpll)) {
		DRM_ERROR("Couldn't find PLL settings for mode!\n");
		return -EINVAL;
	}

	i8xx_compute_dpll(crtc, crtc_state, NULL);

	return 0;
}

static int g4x_crtc_compute_clock(struct intel_crtc *crtc,
				  struct intel_crtc_state *crtc_state)
{
	struct drm_device *dev = crtc->base.dev;
	struct drm_i915_private *dev_priv = to_i915(dev);
	const struct intel_limit *limit;
	int refclk = 96000;

	memset(&crtc_state->dpll_hw_state, 0,
	       sizeof(crtc_state->dpll_hw_state));

	if (intel_crtc_has_type(crtc_state, INTEL_OUTPUT_LVDS)) {
		if (intel_panel_use_ssc(dev_priv)) {
			refclk = dev_priv->vbt.lvds_ssc_freq;
			DRM_DEBUG_KMS("using SSC reference clock of %d kHz\n", refclk);
		}

		if (intel_is_dual_link_lvds(dev))
			limit = &intel_limits_g4x_dual_channel_lvds;
		else
			limit = &intel_limits_g4x_single_channel_lvds;
	} else if (intel_crtc_has_type(crtc_state, INTEL_OUTPUT_HDMI) ||
		   intel_crtc_has_type(crtc_state, INTEL_OUTPUT_ANALOG)) {
		limit = &intel_limits_g4x_hdmi;
	} else if (intel_crtc_has_type(crtc_state, INTEL_OUTPUT_SDVO)) {
		limit = &intel_limits_g4x_sdvo;
	} else {
		/* The option is for other outputs */
		limit = &intel_limits_i9xx_sdvo;
	}

	if (!crtc_state->clock_set &&
	    !g4x_find_best_dpll(limit, crtc_state, crtc_state->port_clock,
				refclk, NULL, &crtc_state->dpll)) {
		DRM_ERROR("Couldn't find PLL settings for mode!\n");
		return -EINVAL;
	}

	i9xx_compute_dpll(crtc, crtc_state, NULL);

	return 0;
}

static int pnv_crtc_compute_clock(struct intel_crtc *crtc,
				  struct intel_crtc_state *crtc_state)
{
	struct drm_device *dev = crtc->base.dev;
	struct drm_i915_private *dev_priv = to_i915(dev);
	const struct intel_limit *limit;
	int refclk = 96000;

	memset(&crtc_state->dpll_hw_state, 0,
	       sizeof(crtc_state->dpll_hw_state));

	if (intel_crtc_has_type(crtc_state, INTEL_OUTPUT_LVDS)) {
		if (intel_panel_use_ssc(dev_priv)) {
			refclk = dev_priv->vbt.lvds_ssc_freq;
			DRM_DEBUG_KMS("using SSC reference clock of %d kHz\n", refclk);
		}

		limit = &intel_limits_pineview_lvds;
	} else {
		limit = &intel_limits_pineview_sdvo;
	}

	if (!crtc_state->clock_set &&
	    !pnv_find_best_dpll(limit, crtc_state, crtc_state->port_clock,
				refclk, NULL, &crtc_state->dpll)) {
		DRM_ERROR("Couldn't find PLL settings for mode!\n");
		return -EINVAL;
	}

	i9xx_compute_dpll(crtc, crtc_state, NULL);

	return 0;
}

static int i9xx_crtc_compute_clock(struct intel_crtc *crtc,
				   struct intel_crtc_state *crtc_state)
{
	struct drm_device *dev = crtc->base.dev;
	struct drm_i915_private *dev_priv = to_i915(dev);
	const struct intel_limit *limit;
	int refclk = 96000;

	memset(&crtc_state->dpll_hw_state, 0,
	       sizeof(crtc_state->dpll_hw_state));

	if (intel_crtc_has_type(crtc_state, INTEL_OUTPUT_LVDS)) {
		if (intel_panel_use_ssc(dev_priv)) {
			refclk = dev_priv->vbt.lvds_ssc_freq;
			DRM_DEBUG_KMS("using SSC reference clock of %d kHz\n", refclk);
		}

		limit = &intel_limits_i9xx_lvds;
	} else {
		limit = &intel_limits_i9xx_sdvo;
	}

	if (!crtc_state->clock_set &&
	    !i9xx_find_best_dpll(limit, crtc_state, crtc_state->port_clock,
				 refclk, NULL, &crtc_state->dpll)) {
		DRM_ERROR("Couldn't find PLL settings for mode!\n");
		return -EINVAL;
	}

	i9xx_compute_dpll(crtc, crtc_state, NULL);

	return 0;
}

static int chv_crtc_compute_clock(struct intel_crtc *crtc,
				  struct intel_crtc_state *crtc_state)
{
	int refclk = 100000;
	const struct intel_limit *limit = &intel_limits_chv;

	memset(&crtc_state->dpll_hw_state, 0,
	       sizeof(crtc_state->dpll_hw_state));

	if (!crtc_state->clock_set &&
	    !chv_find_best_dpll(limit, crtc_state, crtc_state->port_clock,
				refclk, NULL, &crtc_state->dpll)) {
		DRM_ERROR("Couldn't find PLL settings for mode!\n");
		return -EINVAL;
	}

	chv_compute_dpll(crtc, crtc_state);

	return 0;
}

static int vlv_crtc_compute_clock(struct intel_crtc *crtc,
				  struct intel_crtc_state *crtc_state)
{
	int refclk = 100000;
	const struct intel_limit *limit = &intel_limits_vlv;

	memset(&crtc_state->dpll_hw_state, 0,
	       sizeof(crtc_state->dpll_hw_state));

	if (!crtc_state->clock_set &&
	    !vlv_find_best_dpll(limit, crtc_state, crtc_state->port_clock,
				refclk, NULL, &crtc_state->dpll)) {
		DRM_ERROR("Couldn't find PLL settings for mode!\n");
		return -EINVAL;
	}

	vlv_compute_dpll(crtc, crtc_state);

	return 0;
}

static void i9xx_get_pfit_config(struct intel_crtc *crtc,
				 struct intel_crtc_state *pipe_config)
{
	struct drm_i915_private *dev_priv = to_i915(crtc->base.dev);
	uint32_t tmp;

	if (INTEL_GEN(dev_priv) <= 3 &&
	    (IS_I830(dev_priv) || !IS_MOBILE(dev_priv)))
		return;

	tmp = I915_READ(PFIT_CONTROL);
	if (!(tmp & PFIT_ENABLE))
		return;

	/* Check whether the pfit is attached to our pipe. */
	if (INTEL_GEN(dev_priv) < 4) {
		if (crtc->pipe != PIPE_B)
			return;
	} else {
		if ((tmp & PFIT_PIPE_MASK) != (crtc->pipe << PFIT_PIPE_SHIFT))
			return;
	}

	pipe_config->gmch_pfit.control = tmp;
	pipe_config->gmch_pfit.pgm_ratios = I915_READ(PFIT_PGM_RATIOS);
}

static void vlv_crtc_clock_get(struct intel_crtc *crtc,
			       struct intel_crtc_state *pipe_config)
{
	struct drm_device *dev = crtc->base.dev;
	struct drm_i915_private *dev_priv = to_i915(dev);
	int pipe = pipe_config->cpu_transcoder;
	struct dpll clock;
	u32 mdiv;
	int refclk = 100000;

	/* In case of DSI, DPLL will not be used */
	if ((pipe_config->dpll_hw_state.dpll & DPLL_VCO_ENABLE) == 0)
		return;

	mutex_lock(&dev_priv->sb_lock);
	mdiv = vlv_dpio_read(dev_priv, pipe, VLV_PLL_DW3(pipe));
	mutex_unlock(&dev_priv->sb_lock);

	clock.m1 = (mdiv >> DPIO_M1DIV_SHIFT) & 7;
	clock.m2 = mdiv & DPIO_M2DIV_MASK;
	clock.n = (mdiv >> DPIO_N_SHIFT) & 0xf;
	clock.p1 = (mdiv >> DPIO_P1_SHIFT) & 7;
	clock.p2 = (mdiv >> DPIO_P2_SHIFT) & 0x1f;

	pipe_config->port_clock = vlv_calc_dpll_params(refclk, &clock);
}

static void
i9xx_get_initial_plane_config(struct intel_crtc *crtc,
			      struct intel_initial_plane_config *plane_config)
{
	struct drm_device *dev = crtc->base.dev;
	struct drm_i915_private *dev_priv = to_i915(dev);
	struct intel_plane *plane = to_intel_plane(crtc->base.primary);
	enum i9xx_plane_id i9xx_plane = plane->i9xx_plane;
	enum pipe pipe;
	u32 val, base, offset;
	int fourcc, pixel_format;
	unsigned int aligned_height;
	struct drm_framebuffer *fb;
	struct intel_framebuffer *intel_fb;

	if (!plane->get_hw_state(plane, &pipe))
		return;

	WARN_ON(pipe != crtc->pipe);

	intel_fb = kzalloc(sizeof(*intel_fb), GFP_KERNEL);
	if (!intel_fb) {
		DRM_DEBUG_KMS("failed to alloc fb\n");
		return;
	}

	fb = &intel_fb->base;

	fb->dev = dev;

	val = I915_READ(DSPCNTR(i9xx_plane));

	if (INTEL_GEN(dev_priv) >= 4) {
		if (val & DISPPLANE_TILED) {
			plane_config->tiling = I915_TILING_X;
			fb->modifier = I915_FORMAT_MOD_X_TILED;
		}
	}

	pixel_format = val & DISPPLANE_PIXFORMAT_MASK;
	fourcc = i9xx_format_to_fourcc(pixel_format);
	fb->format = drm_format_info(fourcc);

	if (IS_HASWELL(dev_priv) || IS_BROADWELL(dev_priv)) {
		offset = I915_READ(DSPOFFSET(i9xx_plane));
		base = I915_READ(DSPSURF(i9xx_plane)) & 0xfffff000;
	} else if (INTEL_GEN(dev_priv) >= 4) {
		if (plane_config->tiling)
			offset = I915_READ(DSPTILEOFF(i9xx_plane));
		else
			offset = I915_READ(DSPLINOFF(i9xx_plane));
		base = I915_READ(DSPSURF(i9xx_plane)) & 0xfffff000;
	} else {
		base = I915_READ(DSPADDR(i9xx_plane));
	}
	plane_config->base = base;

	val = I915_READ(PIPESRC(pipe));
	fb->width = ((val >> 16) & 0xfff) + 1;
	fb->height = ((val >> 0) & 0xfff) + 1;

	val = I915_READ(DSPSTRIDE(i9xx_plane));
	fb->pitches[0] = val & 0xffffffc0;

	aligned_height = intel_fb_align_height(fb, 0, fb->height);

	plane_config->size = fb->pitches[0] * aligned_height;

	DRM_DEBUG_KMS("%s/%s with fb: size=%dx%d@%d, offset=%x, pitch %d, size 0x%x\n",
		      crtc->base.name, plane->base.name, fb->width, fb->height,
		      fb->format->cpp[0] * 8, base, fb->pitches[0],
		      plane_config->size);

	plane_config->fb = intel_fb;
}

static void chv_crtc_clock_get(struct intel_crtc *crtc,
			       struct intel_crtc_state *pipe_config)
{
	struct drm_device *dev = crtc->base.dev;
	struct drm_i915_private *dev_priv = to_i915(dev);
	int pipe = pipe_config->cpu_transcoder;
	enum dpio_channel port = vlv_pipe_to_channel(pipe);
	struct dpll clock;
	u32 cmn_dw13, pll_dw0, pll_dw1, pll_dw2, pll_dw3;
	int refclk = 100000;

	/* In case of DSI, DPLL will not be used */
	if ((pipe_config->dpll_hw_state.dpll & DPLL_VCO_ENABLE) == 0)
		return;

	mutex_lock(&dev_priv->sb_lock);
	cmn_dw13 = vlv_dpio_read(dev_priv, pipe, CHV_CMN_DW13(port));
	pll_dw0 = vlv_dpio_read(dev_priv, pipe, CHV_PLL_DW0(port));
	pll_dw1 = vlv_dpio_read(dev_priv, pipe, CHV_PLL_DW1(port));
	pll_dw2 = vlv_dpio_read(dev_priv, pipe, CHV_PLL_DW2(port));
	pll_dw3 = vlv_dpio_read(dev_priv, pipe, CHV_PLL_DW3(port));
	mutex_unlock(&dev_priv->sb_lock);

	clock.m1 = (pll_dw1 & 0x7) == DPIO_CHV_M1_DIV_BY_2 ? 2 : 0;
	clock.m2 = (pll_dw0 & 0xff) << 22;
	if (pll_dw3 & DPIO_CHV_FRAC_DIV_EN)
		clock.m2 |= pll_dw2 & 0x3fffff;
	clock.n = (pll_dw1 >> DPIO_CHV_N_DIV_SHIFT) & 0xf;
	clock.p1 = (cmn_dw13 >> DPIO_CHV_P1_DIV_SHIFT) & 0x7;
	clock.p2 = (cmn_dw13 >> DPIO_CHV_P2_DIV_SHIFT) & 0x1f;

	pipe_config->port_clock = chv_calc_dpll_params(refclk, &clock);
}

static bool i9xx_get_pipe_config(struct intel_crtc *crtc,
				 struct intel_crtc_state *pipe_config)
{
	struct drm_i915_private *dev_priv = to_i915(crtc->base.dev);
	enum intel_display_power_domain power_domain;
	uint32_t tmp;
	bool ret;

	power_domain = POWER_DOMAIN_PIPE(crtc->pipe);
	if (!intel_display_power_get_if_enabled(dev_priv, power_domain))
		return false;

	pipe_config->cpu_transcoder = (enum transcoder) crtc->pipe;
	pipe_config->shared_dpll = NULL;

	ret = false;

	tmp = I915_READ(PIPECONF(crtc->pipe));
	if (!(tmp & PIPECONF_ENABLE))
		goto out;

	if (IS_G4X(dev_priv) || IS_VALLEYVIEW(dev_priv) ||
	    IS_CHERRYVIEW(dev_priv)) {
		switch (tmp & PIPECONF_BPC_MASK) {
		case PIPECONF_6BPC:
			pipe_config->pipe_bpp = 18;
			break;
		case PIPECONF_8BPC:
			pipe_config->pipe_bpp = 24;
			break;
		case PIPECONF_10BPC:
			pipe_config->pipe_bpp = 30;
			break;
		default:
			break;
		}
	}

	if ((IS_VALLEYVIEW(dev_priv) || IS_CHERRYVIEW(dev_priv)) &&
	    (tmp & PIPECONF_COLOR_RANGE_SELECT))
		pipe_config->limited_color_range = true;

	if (INTEL_GEN(dev_priv) < 4)
		pipe_config->double_wide = tmp & PIPECONF_DOUBLE_WIDE;

	intel_get_pipe_timings(crtc, pipe_config);
	intel_get_pipe_src_size(crtc, pipe_config);

	i9xx_get_pfit_config(crtc, pipe_config);

	if (INTEL_GEN(dev_priv) >= 4) {
		/* No way to read it out on pipes B and C */
		if (IS_CHERRYVIEW(dev_priv) && crtc->pipe != PIPE_A)
			tmp = dev_priv->chv_dpll_md[crtc->pipe];
		else
			tmp = I915_READ(DPLL_MD(crtc->pipe));
		pipe_config->pixel_multiplier =
			((tmp & DPLL_MD_UDI_MULTIPLIER_MASK)
			 >> DPLL_MD_UDI_MULTIPLIER_SHIFT) + 1;
		pipe_config->dpll_hw_state.dpll_md = tmp;
	} else if (IS_I945G(dev_priv) || IS_I945GM(dev_priv) ||
		   IS_G33(dev_priv) || IS_PINEVIEW(dev_priv)) {
		tmp = I915_READ(DPLL(crtc->pipe));
		pipe_config->pixel_multiplier =
			((tmp & SDVO_MULTIPLIER_MASK)
			 >> SDVO_MULTIPLIER_SHIFT_HIRES) + 1;
	} else {
		/* Note that on i915G/GM the pixel multiplier is in the sdvo
		 * port and will be fixed up in the encoder->get_config
		 * function. */
		pipe_config->pixel_multiplier = 1;
	}
	pipe_config->dpll_hw_state.dpll = I915_READ(DPLL(crtc->pipe));
	if (!IS_VALLEYVIEW(dev_priv) && !IS_CHERRYVIEW(dev_priv)) {
		/*
		 * DPLL_DVO_2X_MODE must be enabled for both DPLLs
		 * on 830. Filter it out here so that we don't
		 * report errors due to that.
		 */
		if (IS_I830(dev_priv))
			pipe_config->dpll_hw_state.dpll &= ~DPLL_DVO_2X_MODE;

		pipe_config->dpll_hw_state.fp0 = I915_READ(FP0(crtc->pipe));
		pipe_config->dpll_hw_state.fp1 = I915_READ(FP1(crtc->pipe));
	} else {
		/* Mask out read-only status bits. */
		pipe_config->dpll_hw_state.dpll &= ~(DPLL_LOCK_VLV |
						     DPLL_PORTC_READY_MASK |
						     DPLL_PORTB_READY_MASK);
	}

	if (IS_CHERRYVIEW(dev_priv))
		chv_crtc_clock_get(crtc, pipe_config);
	else if (IS_VALLEYVIEW(dev_priv))
		vlv_crtc_clock_get(crtc, pipe_config);
	else
		i9xx_crtc_clock_get(crtc, pipe_config);

	/*
	 * Normally the dotclock is filled in by the encoder .get_config()
	 * but in case the pipe is enabled w/o any ports we need a sane
	 * default.
	 */
	pipe_config->base.adjusted_mode.crtc_clock =
		pipe_config->port_clock / pipe_config->pixel_multiplier;

	ret = true;

out:
	intel_display_power_put(dev_priv, power_domain);

	return ret;
}

static void ironlake_init_pch_refclk(struct drm_i915_private *dev_priv)
{
	struct intel_encoder *encoder;
	int i;
	u32 val, final;
	bool has_lvds = false;
	bool has_cpu_edp = false;
	bool has_panel = false;
	bool has_ck505 = false;
	bool can_ssc = false;
	bool using_ssc_source = false;

	/* We need to take the global config into account */
	for_each_intel_encoder(&dev_priv->drm, encoder) {
		switch (encoder->type) {
		case INTEL_OUTPUT_LVDS:
			has_panel = true;
			has_lvds = true;
			break;
		case INTEL_OUTPUT_EDP:
			has_panel = true;
			if (encoder->port == PORT_A)
				has_cpu_edp = true;
			break;
		default:
			break;
		}
	}

	if (HAS_PCH_IBX(dev_priv)) {
		has_ck505 = dev_priv->vbt.display_clock_mode;
		can_ssc = has_ck505;
	} else {
		has_ck505 = false;
		can_ssc = true;
	}

	/* Check if any DPLLs are using the SSC source */
	for (i = 0; i < dev_priv->num_shared_dpll; i++) {
		u32 temp = I915_READ(PCH_DPLL(i));

		if (!(temp & DPLL_VCO_ENABLE))
			continue;

		if ((temp & PLL_REF_INPUT_MASK) ==
		    PLLB_REF_INPUT_SPREADSPECTRUMIN) {
			using_ssc_source = true;
			break;
		}
	}

	DRM_DEBUG_KMS("has_panel %d has_lvds %d has_ck505 %d using_ssc_source %d\n",
		      has_panel, has_lvds, has_ck505, using_ssc_source);

	/* Ironlake: try to setup display ref clock before DPLL
	 * enabling. This is only under driver's control after
	 * PCH B stepping, previous chipset stepping should be
	 * ignoring this setting.
	 */
	val = I915_READ(PCH_DREF_CONTROL);

	/* As we must carefully and slowly disable/enable each source in turn,
	 * compute the final state we want first and check if we need to
	 * make any changes at all.
	 */
	final = val;
	final &= ~DREF_NONSPREAD_SOURCE_MASK;
	if (has_ck505)
		final |= DREF_NONSPREAD_CK505_ENABLE;
	else
		final |= DREF_NONSPREAD_SOURCE_ENABLE;

	final &= ~DREF_SSC_SOURCE_MASK;
	final &= ~DREF_CPU_SOURCE_OUTPUT_MASK;
	final &= ~DREF_SSC1_ENABLE;

	if (has_panel) {
		final |= DREF_SSC_SOURCE_ENABLE;

		if (intel_panel_use_ssc(dev_priv) && can_ssc)
			final |= DREF_SSC1_ENABLE;

		if (has_cpu_edp) {
			if (intel_panel_use_ssc(dev_priv) && can_ssc)
				final |= DREF_CPU_SOURCE_OUTPUT_DOWNSPREAD;
			else
				final |= DREF_CPU_SOURCE_OUTPUT_NONSPREAD;
		} else
			final |= DREF_CPU_SOURCE_OUTPUT_DISABLE;
	} else if (using_ssc_source) {
		final |= DREF_SSC_SOURCE_ENABLE;
		final |= DREF_SSC1_ENABLE;
	}

	if (final == val)
		return;

	/* Always enable nonspread source */
	val &= ~DREF_NONSPREAD_SOURCE_MASK;

	if (has_ck505)
		val |= DREF_NONSPREAD_CK505_ENABLE;
	else
		val |= DREF_NONSPREAD_SOURCE_ENABLE;

	if (has_panel) {
		val &= ~DREF_SSC_SOURCE_MASK;
		val |= DREF_SSC_SOURCE_ENABLE;

		/* SSC must be turned on before enabling the CPU output  */
		if (intel_panel_use_ssc(dev_priv) && can_ssc) {
			DRM_DEBUG_KMS("Using SSC on panel\n");
			val |= DREF_SSC1_ENABLE;
		} else
			val &= ~DREF_SSC1_ENABLE;

		/* Get SSC going before enabling the outputs */
		I915_WRITE(PCH_DREF_CONTROL, val);
		POSTING_READ(PCH_DREF_CONTROL);
		udelay(200);

		val &= ~DREF_CPU_SOURCE_OUTPUT_MASK;

		/* Enable CPU source on CPU attached eDP */
		if (has_cpu_edp) {
			if (intel_panel_use_ssc(dev_priv) && can_ssc) {
				DRM_DEBUG_KMS("Using SSC on eDP\n");
				val |= DREF_CPU_SOURCE_OUTPUT_DOWNSPREAD;
			} else
				val |= DREF_CPU_SOURCE_OUTPUT_NONSPREAD;
		} else
			val |= DREF_CPU_SOURCE_OUTPUT_DISABLE;

		I915_WRITE(PCH_DREF_CONTROL, val);
		POSTING_READ(PCH_DREF_CONTROL);
		udelay(200);
	} else {
		DRM_DEBUG_KMS("Disabling CPU source output\n");

		val &= ~DREF_CPU_SOURCE_OUTPUT_MASK;

		/* Turn off CPU output */
		val |= DREF_CPU_SOURCE_OUTPUT_DISABLE;

		I915_WRITE(PCH_DREF_CONTROL, val);
		POSTING_READ(PCH_DREF_CONTROL);
		udelay(200);

		if (!using_ssc_source) {
			DRM_DEBUG_KMS("Disabling SSC source\n");

			/* Turn off the SSC source */
			val &= ~DREF_SSC_SOURCE_MASK;
			val |= DREF_SSC_SOURCE_DISABLE;

			/* Turn off SSC1 */
			val &= ~DREF_SSC1_ENABLE;

			I915_WRITE(PCH_DREF_CONTROL, val);
			POSTING_READ(PCH_DREF_CONTROL);
			udelay(200);
		}
	}

	BUG_ON(val != final);
}

static void lpt_reset_fdi_mphy(struct drm_i915_private *dev_priv)
{
	uint32_t tmp;

	tmp = I915_READ(SOUTH_CHICKEN2);
	tmp |= FDI_MPHY_IOSFSB_RESET_CTL;
	I915_WRITE(SOUTH_CHICKEN2, tmp);

	if (wait_for_us(I915_READ(SOUTH_CHICKEN2) &
			FDI_MPHY_IOSFSB_RESET_STATUS, 100))
		DRM_ERROR("FDI mPHY reset assert timeout\n");

	tmp = I915_READ(SOUTH_CHICKEN2);
	tmp &= ~FDI_MPHY_IOSFSB_RESET_CTL;
	I915_WRITE(SOUTH_CHICKEN2, tmp);

	if (wait_for_us((I915_READ(SOUTH_CHICKEN2) &
			 FDI_MPHY_IOSFSB_RESET_STATUS) == 0, 100))
		DRM_ERROR("FDI mPHY reset de-assert timeout\n");
}

/* WaMPhyProgramming:hsw */
static void lpt_program_fdi_mphy(struct drm_i915_private *dev_priv)
{
	uint32_t tmp;

	tmp = intel_sbi_read(dev_priv, 0x8008, SBI_MPHY);
	tmp &= ~(0xFF << 24);
	tmp |= (0x12 << 24);
	intel_sbi_write(dev_priv, 0x8008, tmp, SBI_MPHY);

	tmp = intel_sbi_read(dev_priv, 0x2008, SBI_MPHY);
	tmp |= (1 << 11);
	intel_sbi_write(dev_priv, 0x2008, tmp, SBI_MPHY);

	tmp = intel_sbi_read(dev_priv, 0x2108, SBI_MPHY);
	tmp |= (1 << 11);
	intel_sbi_write(dev_priv, 0x2108, tmp, SBI_MPHY);

	tmp = intel_sbi_read(dev_priv, 0x206C, SBI_MPHY);
	tmp |= (1 << 24) | (1 << 21) | (1 << 18);
	intel_sbi_write(dev_priv, 0x206C, tmp, SBI_MPHY);

	tmp = intel_sbi_read(dev_priv, 0x216C, SBI_MPHY);
	tmp |= (1 << 24) | (1 << 21) | (1 << 18);
	intel_sbi_write(dev_priv, 0x216C, tmp, SBI_MPHY);

	tmp = intel_sbi_read(dev_priv, 0x2080, SBI_MPHY);
	tmp &= ~(7 << 13);
	tmp |= (5 << 13);
	intel_sbi_write(dev_priv, 0x2080, tmp, SBI_MPHY);

	tmp = intel_sbi_read(dev_priv, 0x2180, SBI_MPHY);
	tmp &= ~(7 << 13);
	tmp |= (5 << 13);
	intel_sbi_write(dev_priv, 0x2180, tmp, SBI_MPHY);

	tmp = intel_sbi_read(dev_priv, 0x208C, SBI_MPHY);
	tmp &= ~0xFF;
	tmp |= 0x1C;
	intel_sbi_write(dev_priv, 0x208C, tmp, SBI_MPHY);

	tmp = intel_sbi_read(dev_priv, 0x218C, SBI_MPHY);
	tmp &= ~0xFF;
	tmp |= 0x1C;
	intel_sbi_write(dev_priv, 0x218C, tmp, SBI_MPHY);

	tmp = intel_sbi_read(dev_priv, 0x2098, SBI_MPHY);
	tmp &= ~(0xFF << 16);
	tmp |= (0x1C << 16);
	intel_sbi_write(dev_priv, 0x2098, tmp, SBI_MPHY);

	tmp = intel_sbi_read(dev_priv, 0x2198, SBI_MPHY);
	tmp &= ~(0xFF << 16);
	tmp |= (0x1C << 16);
	intel_sbi_write(dev_priv, 0x2198, tmp, SBI_MPHY);

	tmp = intel_sbi_read(dev_priv, 0x20C4, SBI_MPHY);
	tmp |= (1 << 27);
	intel_sbi_write(dev_priv, 0x20C4, tmp, SBI_MPHY);

	tmp = intel_sbi_read(dev_priv, 0x21C4, SBI_MPHY);
	tmp |= (1 << 27);
	intel_sbi_write(dev_priv, 0x21C4, tmp, SBI_MPHY);

	tmp = intel_sbi_read(dev_priv, 0x20EC, SBI_MPHY);
	tmp &= ~(0xF << 28);
	tmp |= (4 << 28);
	intel_sbi_write(dev_priv, 0x20EC, tmp, SBI_MPHY);

	tmp = intel_sbi_read(dev_priv, 0x21EC, SBI_MPHY);
	tmp &= ~(0xF << 28);
	tmp |= (4 << 28);
	intel_sbi_write(dev_priv, 0x21EC, tmp, SBI_MPHY);
}

/* Implements 3 different sequences from BSpec chapter "Display iCLK
 * Programming" based on the parameters passed:
 * - Sequence to enable CLKOUT_DP
 * - Sequence to enable CLKOUT_DP without spread
 * - Sequence to enable CLKOUT_DP for FDI usage and configure PCH FDI I/O
 */
static void lpt_enable_clkout_dp(struct drm_i915_private *dev_priv,
				 bool with_spread, bool with_fdi)
{
	uint32_t reg, tmp;

	if (WARN(with_fdi && !with_spread, "FDI requires downspread\n"))
		with_spread = true;
	if (WARN(HAS_PCH_LPT_LP(dev_priv) &&
	    with_fdi, "LP PCH doesn't have FDI\n"))
		with_fdi = false;

	mutex_lock(&dev_priv->sb_lock);

	tmp = intel_sbi_read(dev_priv, SBI_SSCCTL, SBI_ICLK);
	tmp &= ~SBI_SSCCTL_DISABLE;
	tmp |= SBI_SSCCTL_PATHALT;
	intel_sbi_write(dev_priv, SBI_SSCCTL, tmp, SBI_ICLK);

	udelay(24);

	if (with_spread) {
		tmp = intel_sbi_read(dev_priv, SBI_SSCCTL, SBI_ICLK);
		tmp &= ~SBI_SSCCTL_PATHALT;
		intel_sbi_write(dev_priv, SBI_SSCCTL, tmp, SBI_ICLK);

		if (with_fdi) {
			lpt_reset_fdi_mphy(dev_priv);
			lpt_program_fdi_mphy(dev_priv);
		}
	}

	reg = HAS_PCH_LPT_LP(dev_priv) ? SBI_GEN0 : SBI_DBUFF0;
	tmp = intel_sbi_read(dev_priv, reg, SBI_ICLK);
	tmp |= SBI_GEN0_CFG_BUFFENABLE_DISABLE;
	intel_sbi_write(dev_priv, reg, tmp, SBI_ICLK);

	mutex_unlock(&dev_priv->sb_lock);
}

/* Sequence to disable CLKOUT_DP */
static void lpt_disable_clkout_dp(struct drm_i915_private *dev_priv)
{
	uint32_t reg, tmp;

	mutex_lock(&dev_priv->sb_lock);

	reg = HAS_PCH_LPT_LP(dev_priv) ? SBI_GEN0 : SBI_DBUFF0;
	tmp = intel_sbi_read(dev_priv, reg, SBI_ICLK);
	tmp &= ~SBI_GEN0_CFG_BUFFENABLE_DISABLE;
	intel_sbi_write(dev_priv, reg, tmp, SBI_ICLK);

	tmp = intel_sbi_read(dev_priv, SBI_SSCCTL, SBI_ICLK);
	if (!(tmp & SBI_SSCCTL_DISABLE)) {
		if (!(tmp & SBI_SSCCTL_PATHALT)) {
			tmp |= SBI_SSCCTL_PATHALT;
			intel_sbi_write(dev_priv, SBI_SSCCTL, tmp, SBI_ICLK);
			udelay(32);
		}
		tmp |= SBI_SSCCTL_DISABLE;
		intel_sbi_write(dev_priv, SBI_SSCCTL, tmp, SBI_ICLK);
	}

	mutex_unlock(&dev_priv->sb_lock);
}

#define BEND_IDX(steps) ((50 + (steps)) / 5)

static const uint16_t sscdivintphase[] = {
	[BEND_IDX( 50)] = 0x3B23,
	[BEND_IDX( 45)] = 0x3B23,
	[BEND_IDX( 40)] = 0x3C23,
	[BEND_IDX( 35)] = 0x3C23,
	[BEND_IDX( 30)] = 0x3D23,
	[BEND_IDX( 25)] = 0x3D23,
	[BEND_IDX( 20)] = 0x3E23,
	[BEND_IDX( 15)] = 0x3E23,
	[BEND_IDX( 10)] = 0x3F23,
	[BEND_IDX(  5)] = 0x3F23,
	[BEND_IDX(  0)] = 0x0025,
	[BEND_IDX( -5)] = 0x0025,
	[BEND_IDX(-10)] = 0x0125,
	[BEND_IDX(-15)] = 0x0125,
	[BEND_IDX(-20)] = 0x0225,
	[BEND_IDX(-25)] = 0x0225,
	[BEND_IDX(-30)] = 0x0325,
	[BEND_IDX(-35)] = 0x0325,
	[BEND_IDX(-40)] = 0x0425,
	[BEND_IDX(-45)] = 0x0425,
	[BEND_IDX(-50)] = 0x0525,
};

/*
 * Bend CLKOUT_DP
 * steps -50 to 50 inclusive, in steps of 5
 * < 0 slow down the clock, > 0 speed up the clock, 0 == no bend (135MHz)
 * change in clock period = -(steps / 10) * 5.787 ps
 */
static void lpt_bend_clkout_dp(struct drm_i915_private *dev_priv, int steps)
{
	uint32_t tmp;
	int idx = BEND_IDX(steps);

	if (WARN_ON(steps % 5 != 0))
		return;

	if (WARN_ON(idx >= ARRAY_SIZE(sscdivintphase)))
		return;

	mutex_lock(&dev_priv->sb_lock);

	if (steps % 10 != 0)
		tmp = 0xAAAAAAAB;
	else
		tmp = 0x00000000;
	intel_sbi_write(dev_priv, SBI_SSCDITHPHASE, tmp, SBI_ICLK);

	tmp = intel_sbi_read(dev_priv, SBI_SSCDIVINTPHASE, SBI_ICLK);
	tmp &= 0xffff0000;
	tmp |= sscdivintphase[idx];
	intel_sbi_write(dev_priv, SBI_SSCDIVINTPHASE, tmp, SBI_ICLK);

	mutex_unlock(&dev_priv->sb_lock);
}

#undef BEND_IDX

static void lpt_init_pch_refclk(struct drm_i915_private *dev_priv)
{
	struct intel_encoder *encoder;
	bool has_vga = false;

	for_each_intel_encoder(&dev_priv->drm, encoder) {
		switch (encoder->type) {
		case INTEL_OUTPUT_ANALOG:
			has_vga = true;
			break;
		default:
			break;
		}
	}

	if (has_vga) {
		lpt_bend_clkout_dp(dev_priv, 0);
		lpt_enable_clkout_dp(dev_priv, true, true);
	} else {
		lpt_disable_clkout_dp(dev_priv);
	}
}

/*
 * Initialize reference clocks when the driver loads
 */
void intel_init_pch_refclk(struct drm_i915_private *dev_priv)
{
	if (HAS_PCH_IBX(dev_priv) || HAS_PCH_CPT(dev_priv))
		ironlake_init_pch_refclk(dev_priv);
	else if (HAS_PCH_LPT(dev_priv))
		lpt_init_pch_refclk(dev_priv);
}

static void ironlake_set_pipeconf(struct drm_crtc *crtc)
{
	struct drm_i915_private *dev_priv = to_i915(crtc->dev);
	struct intel_crtc *intel_crtc = to_intel_crtc(crtc);
	int pipe = intel_crtc->pipe;
	uint32_t val;

	val = 0;

	switch (intel_crtc->config->pipe_bpp) {
	case 18:
		val |= PIPECONF_6BPC;
		break;
	case 24:
		val |= PIPECONF_8BPC;
		break;
	case 30:
		val |= PIPECONF_10BPC;
		break;
	case 36:
		val |= PIPECONF_12BPC;
		break;
	default:
		/* Case prevented by intel_choose_pipe_bpp_dither. */
		BUG();
	}

	if (intel_crtc->config->dither)
		val |= (PIPECONF_DITHER_EN | PIPECONF_DITHER_TYPE_SP);

	if (intel_crtc->config->base.adjusted_mode.flags & DRM_MODE_FLAG_INTERLACE)
		val |= PIPECONF_INTERLACED_ILK;
	else
		val |= PIPECONF_PROGRESSIVE;

	if (intel_crtc->config->limited_color_range)
		val |= PIPECONF_COLOR_RANGE_SELECT;

	I915_WRITE(PIPECONF(pipe), val);
	POSTING_READ(PIPECONF(pipe));
}

static void haswell_set_pipeconf(struct drm_crtc *crtc)
{
	struct drm_i915_private *dev_priv = to_i915(crtc->dev);
	struct intel_crtc *intel_crtc = to_intel_crtc(crtc);
	enum transcoder cpu_transcoder = intel_crtc->config->cpu_transcoder;
	u32 val = 0;

	if (IS_HASWELL(dev_priv) && intel_crtc->config->dither)
		val |= (PIPECONF_DITHER_EN | PIPECONF_DITHER_TYPE_SP);

	if (intel_crtc->config->base.adjusted_mode.flags & DRM_MODE_FLAG_INTERLACE)
		val |= PIPECONF_INTERLACED_ILK;
	else
		val |= PIPECONF_PROGRESSIVE;

	I915_WRITE(PIPECONF(cpu_transcoder), val);
	POSTING_READ(PIPECONF(cpu_transcoder));
}

static void haswell_set_pipemisc(struct drm_crtc *crtc)
{
	struct drm_i915_private *dev_priv = to_i915(crtc->dev);
	struct intel_crtc *intel_crtc = to_intel_crtc(crtc);
	struct intel_crtc_state *config = intel_crtc->config;

	if (IS_BROADWELL(dev_priv) || INTEL_GEN(dev_priv) >= 9) {
		u32 val = 0;

		switch (intel_crtc->config->pipe_bpp) {
		case 18:
			val |= PIPEMISC_DITHER_6_BPC;
			break;
		case 24:
			val |= PIPEMISC_DITHER_8_BPC;
			break;
		case 30:
			val |= PIPEMISC_DITHER_10_BPC;
			break;
		case 36:
			val |= PIPEMISC_DITHER_12_BPC;
			break;
		default:
			/* Case prevented by pipe_config_set_bpp. */
			BUG();
		}

		if (intel_crtc->config->dither)
			val |= PIPEMISC_DITHER_ENABLE | PIPEMISC_DITHER_TYPE_SP;

		if (config->ycbcr420) {
			val |= PIPEMISC_OUTPUT_COLORSPACE_YUV |
				PIPEMISC_YUV420_ENABLE |
				PIPEMISC_YUV420_MODE_FULL_BLEND;
		}

		I915_WRITE(PIPEMISC(intel_crtc->pipe), val);
	}
}

int ironlake_get_lanes_required(int target_clock, int link_bw, int bpp)
{
	/*
	 * Account for spread spectrum to avoid
	 * oversubscribing the link. Max center spread
	 * is 2.5%; use 5% for safety's sake.
	 */
	u32 bps = target_clock * bpp * 21 / 20;
	return DIV_ROUND_UP(bps, link_bw * 8);
}

static bool ironlake_needs_fb_cb_tune(struct dpll *dpll, int factor)
{
	return i9xx_dpll_compute_m(dpll) < factor * dpll->n;
}

static void ironlake_compute_dpll(struct intel_crtc *intel_crtc,
				  struct intel_crtc_state *crtc_state,
				  struct dpll *reduced_clock)
{
	struct drm_crtc *crtc = &intel_crtc->base;
	struct drm_device *dev = crtc->dev;
	struct drm_i915_private *dev_priv = to_i915(dev);
	u32 dpll, fp, fp2;
	int factor;

	/* Enable autotuning of the PLL clock (if permissible) */
	factor = 21;
	if (intel_crtc_has_type(crtc_state, INTEL_OUTPUT_LVDS)) {
		if ((intel_panel_use_ssc(dev_priv) &&
		     dev_priv->vbt.lvds_ssc_freq == 100000) ||
		    (HAS_PCH_IBX(dev_priv) && intel_is_dual_link_lvds(dev)))
			factor = 25;
	} else if (crtc_state->sdvo_tv_clock)
		factor = 20;

	fp = i9xx_dpll_compute_fp(&crtc_state->dpll);

	if (ironlake_needs_fb_cb_tune(&crtc_state->dpll, factor))
		fp |= FP_CB_TUNE;

	if (reduced_clock) {
		fp2 = i9xx_dpll_compute_fp(reduced_clock);

		if (reduced_clock->m < factor * reduced_clock->n)
			fp2 |= FP_CB_TUNE;
	} else {
		fp2 = fp;
	}

	dpll = 0;

	if (intel_crtc_has_type(crtc_state, INTEL_OUTPUT_LVDS))
		dpll |= DPLLB_MODE_LVDS;
	else
		dpll |= DPLLB_MODE_DAC_SERIAL;

	dpll |= (crtc_state->pixel_multiplier - 1)
		<< PLL_REF_SDVO_HDMI_MULTIPLIER_SHIFT;

	if (intel_crtc_has_type(crtc_state, INTEL_OUTPUT_SDVO) ||
	    intel_crtc_has_type(crtc_state, INTEL_OUTPUT_HDMI))
		dpll |= DPLL_SDVO_HIGH_SPEED;

	if (intel_crtc_has_dp_encoder(crtc_state))
		dpll |= DPLL_SDVO_HIGH_SPEED;

	/*
	 * The high speed IO clock is only really required for
	 * SDVO/HDMI/DP, but we also enable it for CRT to make it
	 * possible to share the DPLL between CRT and HDMI. Enabling
	 * the clock needlessly does no real harm, except use up a
	 * bit of power potentially.
	 *
	 * We'll limit this to IVB with 3 pipes, since it has only two
	 * DPLLs and so DPLL sharing is the only way to get three pipes
	 * driving PCH ports at the same time. On SNB we could do this,
	 * and potentially avoid enabling the second DPLL, but it's not
	 * clear if it''s a win or loss power wise. No point in doing
	 * this on ILK at all since it has a fixed DPLL<->pipe mapping.
	 */
	if (INTEL_INFO(dev_priv)->num_pipes == 3 &&
	    intel_crtc_has_type(crtc_state, INTEL_OUTPUT_ANALOG))
		dpll |= DPLL_SDVO_HIGH_SPEED;

	/* compute bitmask from p1 value */
	dpll |= (1 << (crtc_state->dpll.p1 - 1)) << DPLL_FPA01_P1_POST_DIV_SHIFT;
	/* also FPA1 */
	dpll |= (1 << (crtc_state->dpll.p1 - 1)) << DPLL_FPA1_P1_POST_DIV_SHIFT;

	switch (crtc_state->dpll.p2) {
	case 5:
		dpll |= DPLL_DAC_SERIAL_P2_CLOCK_DIV_5;
		break;
	case 7:
		dpll |= DPLLB_LVDS_P2_CLOCK_DIV_7;
		break;
	case 10:
		dpll |= DPLL_DAC_SERIAL_P2_CLOCK_DIV_10;
		break;
	case 14:
		dpll |= DPLLB_LVDS_P2_CLOCK_DIV_14;
		break;
	}

	if (intel_crtc_has_type(crtc_state, INTEL_OUTPUT_LVDS) &&
	    intel_panel_use_ssc(dev_priv))
		dpll |= PLLB_REF_INPUT_SPREADSPECTRUMIN;
	else
		dpll |= PLL_REF_INPUT_DREFCLK;

	dpll |= DPLL_VCO_ENABLE;

	crtc_state->dpll_hw_state.dpll = dpll;
	crtc_state->dpll_hw_state.fp0 = fp;
	crtc_state->dpll_hw_state.fp1 = fp2;
}

static int ironlake_crtc_compute_clock(struct intel_crtc *crtc,
				       struct intel_crtc_state *crtc_state)
{
	struct drm_device *dev = crtc->base.dev;
	struct drm_i915_private *dev_priv = to_i915(dev);
	const struct intel_limit *limit;
	int refclk = 120000;

	memset(&crtc_state->dpll_hw_state, 0,
	       sizeof(crtc_state->dpll_hw_state));

	/* CPU eDP is the only output that doesn't need a PCH PLL of its own. */
	if (!crtc_state->has_pch_encoder)
		return 0;

	if (intel_crtc_has_type(crtc_state, INTEL_OUTPUT_LVDS)) {
		if (intel_panel_use_ssc(dev_priv)) {
			DRM_DEBUG_KMS("using SSC reference clock of %d kHz\n",
				      dev_priv->vbt.lvds_ssc_freq);
			refclk = dev_priv->vbt.lvds_ssc_freq;
		}

		if (intel_is_dual_link_lvds(dev)) {
			if (refclk == 100000)
				limit = &intel_limits_ironlake_dual_lvds_100m;
			else
				limit = &intel_limits_ironlake_dual_lvds;
		} else {
			if (refclk == 100000)
				limit = &intel_limits_ironlake_single_lvds_100m;
			else
				limit = &intel_limits_ironlake_single_lvds;
		}
	} else {
		limit = &intel_limits_ironlake_dac;
	}

	if (!crtc_state->clock_set &&
	    !g4x_find_best_dpll(limit, crtc_state, crtc_state->port_clock,
				refclk, NULL, &crtc_state->dpll)) {
		DRM_ERROR("Couldn't find PLL settings for mode!\n");
		return -EINVAL;
	}

	ironlake_compute_dpll(crtc, crtc_state, NULL);

	if (!intel_get_shared_dpll(crtc, crtc_state, NULL)) {
		DRM_DEBUG_DRIVER("failed to find PLL for pipe %c\n",
				 pipe_name(crtc->pipe));
		return -EINVAL;
	}

	return 0;
}

static void intel_pch_transcoder_get_m_n(struct intel_crtc *crtc,
					 struct intel_link_m_n *m_n)
{
	struct drm_device *dev = crtc->base.dev;
	struct drm_i915_private *dev_priv = to_i915(dev);
	enum pipe pipe = crtc->pipe;

	m_n->link_m = I915_READ(PCH_TRANS_LINK_M1(pipe));
	m_n->link_n = I915_READ(PCH_TRANS_LINK_N1(pipe));
	m_n->gmch_m = I915_READ(PCH_TRANS_DATA_M1(pipe))
		& ~TU_SIZE_MASK;
	m_n->gmch_n = I915_READ(PCH_TRANS_DATA_N1(pipe));
	m_n->tu = ((I915_READ(PCH_TRANS_DATA_M1(pipe))
		    & TU_SIZE_MASK) >> TU_SIZE_SHIFT) + 1;
}

static void intel_cpu_transcoder_get_m_n(struct intel_crtc *crtc,
					 enum transcoder transcoder,
					 struct intel_link_m_n *m_n,
					 struct intel_link_m_n *m2_n2)
{
	struct drm_i915_private *dev_priv = to_i915(crtc->base.dev);
	enum pipe pipe = crtc->pipe;

	if (INTEL_GEN(dev_priv) >= 5) {
		m_n->link_m = I915_READ(PIPE_LINK_M1(transcoder));
		m_n->link_n = I915_READ(PIPE_LINK_N1(transcoder));
		m_n->gmch_m = I915_READ(PIPE_DATA_M1(transcoder))
			& ~TU_SIZE_MASK;
		m_n->gmch_n = I915_READ(PIPE_DATA_N1(transcoder));
		m_n->tu = ((I915_READ(PIPE_DATA_M1(transcoder))
			    & TU_SIZE_MASK) >> TU_SIZE_SHIFT) + 1;
		/* Read M2_N2 registers only for gen < 8 (M2_N2 available for
		 * gen < 8) and if DRRS is supported (to make sure the
		 * registers are not unnecessarily read).
		 */
		if (m2_n2 && INTEL_GEN(dev_priv) < 8 &&
			crtc->config->has_drrs) {
			m2_n2->link_m = I915_READ(PIPE_LINK_M2(transcoder));
			m2_n2->link_n =	I915_READ(PIPE_LINK_N2(transcoder));
			m2_n2->gmch_m =	I915_READ(PIPE_DATA_M2(transcoder))
					& ~TU_SIZE_MASK;
			m2_n2->gmch_n =	I915_READ(PIPE_DATA_N2(transcoder));
			m2_n2->tu = ((I915_READ(PIPE_DATA_M2(transcoder))
					& TU_SIZE_MASK) >> TU_SIZE_SHIFT) + 1;
		}
	} else {
		m_n->link_m = I915_READ(PIPE_LINK_M_G4X(pipe));
		m_n->link_n = I915_READ(PIPE_LINK_N_G4X(pipe));
		m_n->gmch_m = I915_READ(PIPE_DATA_M_G4X(pipe))
			& ~TU_SIZE_MASK;
		m_n->gmch_n = I915_READ(PIPE_DATA_N_G4X(pipe));
		m_n->tu = ((I915_READ(PIPE_DATA_M_G4X(pipe))
			    & TU_SIZE_MASK) >> TU_SIZE_SHIFT) + 1;
	}
}

void intel_dp_get_m_n(struct intel_crtc *crtc,
		      struct intel_crtc_state *pipe_config)
{
	if (pipe_config->has_pch_encoder)
		intel_pch_transcoder_get_m_n(crtc, &pipe_config->dp_m_n);
	else
		intel_cpu_transcoder_get_m_n(crtc, pipe_config->cpu_transcoder,
					     &pipe_config->dp_m_n,
					     &pipe_config->dp_m2_n2);
}

static void ironlake_get_fdi_m_n_config(struct intel_crtc *crtc,
					struct intel_crtc_state *pipe_config)
{
	intel_cpu_transcoder_get_m_n(crtc, pipe_config->cpu_transcoder,
				     &pipe_config->fdi_m_n, NULL);
}

static void skylake_get_pfit_config(struct intel_crtc *crtc,
				    struct intel_crtc_state *pipe_config)
{
	struct drm_device *dev = crtc->base.dev;
	struct drm_i915_private *dev_priv = to_i915(dev);
	struct intel_crtc_scaler_state *scaler_state = &pipe_config->scaler_state;
	uint32_t ps_ctrl = 0;
	int id = -1;
	int i;

	/* find scaler attached to this pipe */
	for (i = 0; i < crtc->num_scalers; i++) {
		ps_ctrl = I915_READ(SKL_PS_CTRL(crtc->pipe, i));
		if (ps_ctrl & PS_SCALER_EN && !(ps_ctrl & PS_PLANE_SEL_MASK) &&
		    scaler_state->scalers[i].owned) {
			id = i;
			pipe_config->pch_pfit.enabled = true;
			pipe_config->pch_pfit.pos = I915_READ(SKL_PS_WIN_POS(crtc->pipe, i));
			pipe_config->pch_pfit.size = I915_READ(SKL_PS_WIN_SZ(crtc->pipe, i));
			break;
		}
	}

	scaler_state->scaler_id = id;
	if (id >= 0) {
		scaler_state->scaler_users |= (1 << SKL_CRTC_INDEX);
	} else {
		scaler_state->scaler_users &= ~(1 << SKL_CRTC_INDEX);
	}
}

static void
skylake_get_initial_plane_config(struct intel_crtc *crtc,
				 struct intel_initial_plane_config *plane_config)
{
	struct drm_device *dev = crtc->base.dev;
	struct drm_i915_private *dev_priv = to_i915(dev);
	struct intel_plane *plane = to_intel_plane(crtc->base.primary);
	enum plane_id plane_id = plane->id;
	enum pipe pipe;
	u32 val, base, offset, stride_mult, tiling, alpha;
	int fourcc, pixel_format;
	unsigned int aligned_height;
	struct drm_framebuffer *fb;
	struct intel_framebuffer *intel_fb;

	if (!plane->get_hw_state(plane, &pipe))
		return;

	WARN_ON(pipe != crtc->pipe);

	intel_fb = kzalloc(sizeof(*intel_fb), GFP_KERNEL);
	if (!intel_fb) {
		DRM_DEBUG_KMS("failed to alloc fb\n");
		return;
	}

	fb = &intel_fb->base;

	fb->dev = dev;

	val = I915_READ(PLANE_CTL(pipe, plane_id));

	if (INTEL_GEN(dev_priv) >= 11)
		pixel_format = val & ICL_PLANE_CTL_FORMAT_MASK;
	else
		pixel_format = val & PLANE_CTL_FORMAT_MASK;

	if (INTEL_GEN(dev_priv) >= 10 || IS_GEMINILAKE(dev_priv)) {
		alpha = I915_READ(PLANE_COLOR_CTL(pipe, plane_id));
		alpha &= PLANE_COLOR_ALPHA_MASK;
	} else {
		alpha = val & PLANE_CTL_ALPHA_MASK;
	}

	fourcc = skl_format_to_fourcc(pixel_format,
				      val & PLANE_CTL_ORDER_RGBX, alpha);
	fb->format = drm_format_info(fourcc);

	tiling = val & PLANE_CTL_TILED_MASK;
	switch (tiling) {
	case PLANE_CTL_TILED_LINEAR:
		fb->modifier = DRM_FORMAT_MOD_LINEAR;
		break;
	case PLANE_CTL_TILED_X:
		plane_config->tiling = I915_TILING_X;
		fb->modifier = I915_FORMAT_MOD_X_TILED;
		break;
	case PLANE_CTL_TILED_Y:
		if (val & PLANE_CTL_DECOMPRESSION_ENABLE)
			fb->modifier = I915_FORMAT_MOD_Y_TILED_CCS;
		else
			fb->modifier = I915_FORMAT_MOD_Y_TILED;
		break;
	case PLANE_CTL_TILED_YF:
		if (val & PLANE_CTL_DECOMPRESSION_ENABLE)
			fb->modifier = I915_FORMAT_MOD_Yf_TILED_CCS;
		else
			fb->modifier = I915_FORMAT_MOD_Yf_TILED;
		break;
	default:
		MISSING_CASE(tiling);
		goto error;
	}

	base = I915_READ(PLANE_SURF(pipe, plane_id)) & 0xfffff000;
	plane_config->base = base;

	offset = I915_READ(PLANE_OFFSET(pipe, plane_id));

	val = I915_READ(PLANE_SIZE(pipe, plane_id));
	fb->height = ((val >> 16) & 0xfff) + 1;
	fb->width = ((val >> 0) & 0x1fff) + 1;

	val = I915_READ(PLANE_STRIDE(pipe, plane_id));
	stride_mult = intel_fb_stride_alignment(fb, 0);
	fb->pitches[0] = (val & 0x3ff) * stride_mult;

	aligned_height = intel_fb_align_height(fb, 0, fb->height);

	plane_config->size = fb->pitches[0] * aligned_height;

	DRM_DEBUG_KMS("%s/%s with fb: size=%dx%d@%d, offset=%x, pitch %d, size 0x%x\n",
		      crtc->base.name, plane->base.name, fb->width, fb->height,
		      fb->format->cpp[0] * 8, base, fb->pitches[0],
		      plane_config->size);

	plane_config->fb = intel_fb;
	return;

error:
	kfree(intel_fb);
}

static void ironlake_get_pfit_config(struct intel_crtc *crtc,
				     struct intel_crtc_state *pipe_config)
{
	struct drm_device *dev = crtc->base.dev;
	struct drm_i915_private *dev_priv = to_i915(dev);
	uint32_t tmp;

	tmp = I915_READ(PF_CTL(crtc->pipe));

	if (tmp & PF_ENABLE) {
		pipe_config->pch_pfit.enabled = true;
		pipe_config->pch_pfit.pos = I915_READ(PF_WIN_POS(crtc->pipe));
		pipe_config->pch_pfit.size = I915_READ(PF_WIN_SZ(crtc->pipe));

		/* We currently do not free assignements of panel fitters on
		 * ivb/hsw (since we don't use the higher upscaling modes which
		 * differentiates them) so just WARN about this case for now. */
		if (IS_GEN7(dev_priv)) {
			WARN_ON((tmp & PF_PIPE_SEL_MASK_IVB) !=
				PF_PIPE_SEL_IVB(crtc->pipe));
		}
	}
}

static bool ironlake_get_pipe_config(struct intel_crtc *crtc,
				     struct intel_crtc_state *pipe_config)
{
	struct drm_device *dev = crtc->base.dev;
	struct drm_i915_private *dev_priv = to_i915(dev);
	enum intel_display_power_domain power_domain;
	uint32_t tmp;
	bool ret;

	power_domain = POWER_DOMAIN_PIPE(crtc->pipe);
	if (!intel_display_power_get_if_enabled(dev_priv, power_domain))
		return false;

	pipe_config->cpu_transcoder = (enum transcoder) crtc->pipe;
	pipe_config->shared_dpll = NULL;

	ret = false;
	tmp = I915_READ(PIPECONF(crtc->pipe));
	if (!(tmp & PIPECONF_ENABLE))
		goto out;

	switch (tmp & PIPECONF_BPC_MASK) {
	case PIPECONF_6BPC:
		pipe_config->pipe_bpp = 18;
		break;
	case PIPECONF_8BPC:
		pipe_config->pipe_bpp = 24;
		break;
	case PIPECONF_10BPC:
		pipe_config->pipe_bpp = 30;
		break;
	case PIPECONF_12BPC:
		pipe_config->pipe_bpp = 36;
		break;
	default:
		break;
	}

	if (tmp & PIPECONF_COLOR_RANGE_SELECT)
		pipe_config->limited_color_range = true;

	if (I915_READ(PCH_TRANSCONF(crtc->pipe)) & TRANS_ENABLE) {
		struct intel_shared_dpll *pll;
		enum intel_dpll_id pll_id;

		pipe_config->has_pch_encoder = true;

		tmp = I915_READ(FDI_RX_CTL(crtc->pipe));
		pipe_config->fdi_lanes = ((FDI_DP_PORT_WIDTH_MASK & tmp) >>
					  FDI_DP_PORT_WIDTH_SHIFT) + 1;

		ironlake_get_fdi_m_n_config(crtc, pipe_config);

		if (HAS_PCH_IBX(dev_priv)) {
			/*
			 * The pipe->pch transcoder and pch transcoder->pll
			 * mapping is fixed.
			 */
			pll_id = (enum intel_dpll_id) crtc->pipe;
		} else {
			tmp = I915_READ(PCH_DPLL_SEL);
			if (tmp & TRANS_DPLLB_SEL(crtc->pipe))
				pll_id = DPLL_ID_PCH_PLL_B;
			else
				pll_id= DPLL_ID_PCH_PLL_A;
		}

		pipe_config->shared_dpll =
			intel_get_shared_dpll_by_id(dev_priv, pll_id);
		pll = pipe_config->shared_dpll;

		WARN_ON(!pll->info->funcs->get_hw_state(dev_priv, pll,
						&pipe_config->dpll_hw_state));

		tmp = pipe_config->dpll_hw_state.dpll;
		pipe_config->pixel_multiplier =
			((tmp & PLL_REF_SDVO_HDMI_MULTIPLIER_MASK)
			 >> PLL_REF_SDVO_HDMI_MULTIPLIER_SHIFT) + 1;

		ironlake_pch_clock_get(crtc, pipe_config);
	} else {
		pipe_config->pixel_multiplier = 1;
	}

	intel_get_pipe_timings(crtc, pipe_config);
	intel_get_pipe_src_size(crtc, pipe_config);

	ironlake_get_pfit_config(crtc, pipe_config);

	ret = true;

out:
	intel_display_power_put(dev_priv, power_domain);

	return ret;
}

static void assert_can_disable_lcpll(struct drm_i915_private *dev_priv)
{
	struct drm_device *dev = &dev_priv->drm;
	struct intel_crtc *crtc;

	for_each_intel_crtc(dev, crtc)
		I915_STATE_WARN(crtc->active, "CRTC for pipe %c enabled\n",
		     pipe_name(crtc->pipe));

	I915_STATE_WARN(I915_READ(HSW_PWR_WELL_CTL_DRIVER(HSW_DISP_PW_GLOBAL)),
			"Display power well on\n");
	I915_STATE_WARN(I915_READ(SPLL_CTL) & SPLL_PLL_ENABLE, "SPLL enabled\n");
	I915_STATE_WARN(I915_READ(WRPLL_CTL(0)) & WRPLL_PLL_ENABLE, "WRPLL1 enabled\n");
	I915_STATE_WARN(I915_READ(WRPLL_CTL(1)) & WRPLL_PLL_ENABLE, "WRPLL2 enabled\n");
	I915_STATE_WARN(I915_READ(PP_STATUS(0)) & PP_ON, "Panel power on\n");
	I915_STATE_WARN(I915_READ(BLC_PWM_CPU_CTL2) & BLM_PWM_ENABLE,
	     "CPU PWM1 enabled\n");
	if (IS_HASWELL(dev_priv))
		I915_STATE_WARN(I915_READ(HSW_BLC_PWM2_CTL) & BLM_PWM_ENABLE,
		     "CPU PWM2 enabled\n");
	I915_STATE_WARN(I915_READ(BLC_PWM_PCH_CTL1) & BLM_PCH_PWM_ENABLE,
	     "PCH PWM1 enabled\n");
	I915_STATE_WARN(I915_READ(UTIL_PIN_CTL) & UTIL_PIN_ENABLE,
	     "Utility pin enabled\n");
	I915_STATE_WARN(I915_READ(PCH_GTC_CTL) & PCH_GTC_ENABLE, "PCH GTC enabled\n");

	/*
	 * In theory we can still leave IRQs enabled, as long as only the HPD
	 * interrupts remain enabled. We used to check for that, but since it's
	 * gen-specific and since we only disable LCPLL after we fully disable
	 * the interrupts, the check below should be enough.
	 */
	I915_STATE_WARN(intel_irqs_enabled(dev_priv), "IRQs enabled\n");
}

static uint32_t hsw_read_dcomp(struct drm_i915_private *dev_priv)
{
	if (IS_HASWELL(dev_priv))
		return I915_READ(D_COMP_HSW);
	else
		return I915_READ(D_COMP_BDW);
}

static void hsw_write_dcomp(struct drm_i915_private *dev_priv, uint32_t val)
{
	if (IS_HASWELL(dev_priv)) {
		mutex_lock(&dev_priv->pcu_lock);
		if (sandybridge_pcode_write(dev_priv, GEN6_PCODE_WRITE_D_COMP,
					    val))
			DRM_DEBUG_KMS("Failed to write to D_COMP\n");
		mutex_unlock(&dev_priv->pcu_lock);
	} else {
		I915_WRITE(D_COMP_BDW, val);
		POSTING_READ(D_COMP_BDW);
	}
}

/*
 * This function implements pieces of two sequences from BSpec:
 * - Sequence for display software to disable LCPLL
 * - Sequence for display software to allow package C8+
 * The steps implemented here are just the steps that actually touch the LCPLL
 * register. Callers should take care of disabling all the display engine
 * functions, doing the mode unset, fixing interrupts, etc.
 */
static void hsw_disable_lcpll(struct drm_i915_private *dev_priv,
			      bool switch_to_fclk, bool allow_power_down)
{
	uint32_t val;

	assert_can_disable_lcpll(dev_priv);

	val = I915_READ(LCPLL_CTL);

	if (switch_to_fclk) {
		val |= LCPLL_CD_SOURCE_FCLK;
		I915_WRITE(LCPLL_CTL, val);

		if (wait_for_us(I915_READ(LCPLL_CTL) &
				LCPLL_CD_SOURCE_FCLK_DONE, 1))
			DRM_ERROR("Switching to FCLK failed\n");

		val = I915_READ(LCPLL_CTL);
	}

	val |= LCPLL_PLL_DISABLE;
	I915_WRITE(LCPLL_CTL, val);
	POSTING_READ(LCPLL_CTL);

	if (intel_wait_for_register(dev_priv, LCPLL_CTL, LCPLL_PLL_LOCK, 0, 1))
		DRM_ERROR("LCPLL still locked\n");

	val = hsw_read_dcomp(dev_priv);
	val |= D_COMP_COMP_DISABLE;
	hsw_write_dcomp(dev_priv, val);
	ndelay(100);

	if (wait_for((hsw_read_dcomp(dev_priv) & D_COMP_RCOMP_IN_PROGRESS) == 0,
		     1))
		DRM_ERROR("D_COMP RCOMP still in progress\n");

	if (allow_power_down) {
		val = I915_READ(LCPLL_CTL);
		val |= LCPLL_POWER_DOWN_ALLOW;
		I915_WRITE(LCPLL_CTL, val);
		POSTING_READ(LCPLL_CTL);
	}
}

/*
 * Fully restores LCPLL, disallowing power down and switching back to LCPLL
 * source.
 */
static void hsw_restore_lcpll(struct drm_i915_private *dev_priv)
{
	uint32_t val;

	val = I915_READ(LCPLL_CTL);

	if ((val & (LCPLL_PLL_LOCK | LCPLL_PLL_DISABLE | LCPLL_CD_SOURCE_FCLK |
		    LCPLL_POWER_DOWN_ALLOW)) == LCPLL_PLL_LOCK)
		return;

	/*
	 * Make sure we're not on PC8 state before disabling PC8, otherwise
	 * we'll hang the machine. To prevent PC8 state, just enable force_wake.
	 */
	intel_uncore_forcewake_get(dev_priv, FORCEWAKE_ALL);

	if (val & LCPLL_POWER_DOWN_ALLOW) {
		val &= ~LCPLL_POWER_DOWN_ALLOW;
		I915_WRITE(LCPLL_CTL, val);
		POSTING_READ(LCPLL_CTL);
	}

	val = hsw_read_dcomp(dev_priv);
	val |= D_COMP_COMP_FORCE;
	val &= ~D_COMP_COMP_DISABLE;
	hsw_write_dcomp(dev_priv, val);

	val = I915_READ(LCPLL_CTL);
	val &= ~LCPLL_PLL_DISABLE;
	I915_WRITE(LCPLL_CTL, val);

	if (intel_wait_for_register(dev_priv,
				    LCPLL_CTL, LCPLL_PLL_LOCK, LCPLL_PLL_LOCK,
				    5))
		DRM_ERROR("LCPLL not locked yet\n");

	if (val & LCPLL_CD_SOURCE_FCLK) {
		val = I915_READ(LCPLL_CTL);
		val &= ~LCPLL_CD_SOURCE_FCLK;
		I915_WRITE(LCPLL_CTL, val);

		if (wait_for_us((I915_READ(LCPLL_CTL) &
				 LCPLL_CD_SOURCE_FCLK_DONE) == 0, 1))
			DRM_ERROR("Switching back to LCPLL failed\n");
	}

	intel_uncore_forcewake_put(dev_priv, FORCEWAKE_ALL);

	intel_update_cdclk(dev_priv);
	intel_dump_cdclk_state(&dev_priv->cdclk.hw, "Current CDCLK");
}

/*
 * Package states C8 and deeper are really deep PC states that can only be
 * reached when all the devices on the system allow it, so even if the graphics
 * device allows PC8+, it doesn't mean the system will actually get to these
 * states. Our driver only allows PC8+ when going into runtime PM.
 *
 * The requirements for PC8+ are that all the outputs are disabled, the power
 * well is disabled and most interrupts are disabled, and these are also
 * requirements for runtime PM. When these conditions are met, we manually do
 * the other conditions: disable the interrupts, clocks and switch LCPLL refclk
 * to Fclk. If we're in PC8+ and we get an non-hotplug interrupt, we can hard
 * hang the machine.
 *
 * When we really reach PC8 or deeper states (not just when we allow it) we lose
 * the state of some registers, so when we come back from PC8+ we need to
 * restore this state. We don't get into PC8+ if we're not in RC6, so we don't
 * need to take care of the registers kept by RC6. Notice that this happens even
 * if we don't put the device in PCI D3 state (which is what currently happens
 * because of the runtime PM support).
 *
 * For more, read "Display Sequences for Package C8" on the hardware
 * documentation.
 */
void hsw_enable_pc8(struct drm_i915_private *dev_priv)
{
	uint32_t val;

	DRM_DEBUG_KMS("Enabling package C8+\n");

	if (HAS_PCH_LPT_LP(dev_priv)) {
		val = I915_READ(SOUTH_DSPCLK_GATE_D);
		val &= ~PCH_LP_PARTITION_LEVEL_DISABLE;
		I915_WRITE(SOUTH_DSPCLK_GATE_D, val);
	}

	lpt_disable_clkout_dp(dev_priv);
	hsw_disable_lcpll(dev_priv, true, true);
}

void hsw_disable_pc8(struct drm_i915_private *dev_priv)
{
	uint32_t val;

	DRM_DEBUG_KMS("Disabling package C8+\n");

	hsw_restore_lcpll(dev_priv);
	lpt_init_pch_refclk(dev_priv);

	if (HAS_PCH_LPT_LP(dev_priv)) {
		val = I915_READ(SOUTH_DSPCLK_GATE_D);
		val |= PCH_LP_PARTITION_LEVEL_DISABLE;
		I915_WRITE(SOUTH_DSPCLK_GATE_D, val);
	}
}

static int haswell_crtc_compute_clock(struct intel_crtc *crtc,
				      struct intel_crtc_state *crtc_state)
{
	struct intel_atomic_state *state =
		to_intel_atomic_state(crtc_state->base.state);

	if (!intel_crtc_has_type(crtc_state, INTEL_OUTPUT_DSI)) {
		struct intel_encoder *encoder =
			intel_get_crtc_new_encoder(state, crtc_state);

		if (!intel_get_shared_dpll(crtc, crtc_state, encoder)) {
			DRM_DEBUG_DRIVER("failed to find PLL for pipe %c\n",
					 pipe_name(crtc->pipe));
			return -EINVAL;
		}
	}

	return 0;
}

static void cannonlake_get_ddi_pll(struct drm_i915_private *dev_priv,
				   enum port port,
				   struct intel_crtc_state *pipe_config)
{
	enum intel_dpll_id id;
	u32 temp;

	temp = I915_READ(DPCLKA_CFGCR0) & DPCLKA_CFGCR0_DDI_CLK_SEL_MASK(port);
	id = temp >> DPCLKA_CFGCR0_DDI_CLK_SEL_SHIFT(port);

	if (WARN_ON(id < SKL_DPLL0 || id > SKL_DPLL2))
		return;

	pipe_config->shared_dpll = intel_get_shared_dpll_by_id(dev_priv, id);
}

static void icelake_get_ddi_pll(struct drm_i915_private *dev_priv,
				enum port port,
				struct intel_crtc_state *pipe_config)
{
	enum intel_dpll_id id;
	u32 temp;

	/* TODO: TBT pll not implemented. */
	switch (port) {
	case PORT_A:
	case PORT_B:
		temp = I915_READ(DPCLKA_CFGCR0_ICL) &
		       DPCLKA_CFGCR0_DDI_CLK_SEL_MASK(port);
		id = temp >> DPCLKA_CFGCR0_DDI_CLK_SEL_SHIFT(port);

		if (WARN_ON(id != DPLL_ID_ICL_DPLL0 && id != DPLL_ID_ICL_DPLL1))
			return;
		break;
	case PORT_C:
		id = DPLL_ID_ICL_MGPLL1;
		break;
	case PORT_D:
		id = DPLL_ID_ICL_MGPLL2;
		break;
	case PORT_E:
		id = DPLL_ID_ICL_MGPLL3;
		break;
	case PORT_F:
		id = DPLL_ID_ICL_MGPLL4;
		break;
	default:
		MISSING_CASE(port);
		return;
	}

	pipe_config->shared_dpll = intel_get_shared_dpll_by_id(dev_priv, id);
}

static void bxt_get_ddi_pll(struct drm_i915_private *dev_priv,
				enum port port,
				struct intel_crtc_state *pipe_config)
{
	enum intel_dpll_id id;

	switch (port) {
	case PORT_A:
		id = DPLL_ID_SKL_DPLL0;
		break;
	case PORT_B:
		id = DPLL_ID_SKL_DPLL1;
		break;
	case PORT_C:
		id = DPLL_ID_SKL_DPLL2;
		break;
	default:
		DRM_ERROR("Incorrect port type\n");
		return;
	}

	pipe_config->shared_dpll = intel_get_shared_dpll_by_id(dev_priv, id);
}

static void skylake_get_ddi_pll(struct drm_i915_private *dev_priv,
				enum port port,
				struct intel_crtc_state *pipe_config)
{
	enum intel_dpll_id id;
	u32 temp;

	temp = I915_READ(DPLL_CTRL2) & DPLL_CTRL2_DDI_CLK_SEL_MASK(port);
	id = temp >> (port * 3 + 1);

	if (WARN_ON(id < SKL_DPLL0 || id > SKL_DPLL3))
		return;

	pipe_config->shared_dpll = intel_get_shared_dpll_by_id(dev_priv, id);
}

static void haswell_get_ddi_pll(struct drm_i915_private *dev_priv,
				enum port port,
				struct intel_crtc_state *pipe_config)
{
	enum intel_dpll_id id;
	uint32_t ddi_pll_sel = I915_READ(PORT_CLK_SEL(port));

	switch (ddi_pll_sel) {
	case PORT_CLK_SEL_WRPLL1:
		id = DPLL_ID_WRPLL1;
		break;
	case PORT_CLK_SEL_WRPLL2:
		id = DPLL_ID_WRPLL2;
		break;
	case PORT_CLK_SEL_SPLL:
		id = DPLL_ID_SPLL;
		break;
	case PORT_CLK_SEL_LCPLL_810:
		id = DPLL_ID_LCPLL_810;
		break;
	case PORT_CLK_SEL_LCPLL_1350:
		id = DPLL_ID_LCPLL_1350;
		break;
	case PORT_CLK_SEL_LCPLL_2700:
		id = DPLL_ID_LCPLL_2700;
		break;
	default:
		MISSING_CASE(ddi_pll_sel);
		/* fall through */
	case PORT_CLK_SEL_NONE:
		return;
	}

	pipe_config->shared_dpll = intel_get_shared_dpll_by_id(dev_priv, id);
}

static bool hsw_get_transcoder_state(struct intel_crtc *crtc,
				     struct intel_crtc_state *pipe_config,
				     u64 *power_domain_mask)
{
	struct drm_device *dev = crtc->base.dev;
	struct drm_i915_private *dev_priv = to_i915(dev);
	enum intel_display_power_domain power_domain;
	u32 tmp;

	/*
	 * The pipe->transcoder mapping is fixed with the exception of the eDP
	 * transcoder handled below.
	 */
	pipe_config->cpu_transcoder = (enum transcoder) crtc->pipe;

	/*
	 * XXX: Do intel_display_power_get_if_enabled before reading this (for
	 * consistency and less surprising code; it's in always on power).
	 */
	tmp = I915_READ(TRANS_DDI_FUNC_CTL(TRANSCODER_EDP));
	if (tmp & TRANS_DDI_FUNC_ENABLE) {
		enum pipe trans_edp_pipe;
		switch (tmp & TRANS_DDI_EDP_INPUT_MASK) {
		default:
			WARN(1, "unknown pipe linked to edp transcoder\n");
			/* fall through */
		case TRANS_DDI_EDP_INPUT_A_ONOFF:
		case TRANS_DDI_EDP_INPUT_A_ON:
			trans_edp_pipe = PIPE_A;
			break;
		case TRANS_DDI_EDP_INPUT_B_ONOFF:
			trans_edp_pipe = PIPE_B;
			break;
		case TRANS_DDI_EDP_INPUT_C_ONOFF:
			trans_edp_pipe = PIPE_C;
			break;
		}

		if (trans_edp_pipe == crtc->pipe)
			pipe_config->cpu_transcoder = TRANSCODER_EDP;
	}

	power_domain = POWER_DOMAIN_TRANSCODER(pipe_config->cpu_transcoder);
	if (!intel_display_power_get_if_enabled(dev_priv, power_domain))
		return false;
	*power_domain_mask |= BIT_ULL(power_domain);

	tmp = I915_READ(PIPECONF(pipe_config->cpu_transcoder));

	return tmp & PIPECONF_ENABLE;
}

static bool bxt_get_dsi_transcoder_state(struct intel_crtc *crtc,
					 struct intel_crtc_state *pipe_config,
					 u64 *power_domain_mask)
{
	struct drm_device *dev = crtc->base.dev;
	struct drm_i915_private *dev_priv = to_i915(dev);
	enum intel_display_power_domain power_domain;
	enum port port;
	enum transcoder cpu_transcoder;
	u32 tmp;

	for_each_port_masked(port, BIT(PORT_A) | BIT(PORT_C)) {
		if (port == PORT_A)
			cpu_transcoder = TRANSCODER_DSI_A;
		else
			cpu_transcoder = TRANSCODER_DSI_C;

		power_domain = POWER_DOMAIN_TRANSCODER(cpu_transcoder);
		if (!intel_display_power_get_if_enabled(dev_priv, power_domain))
			continue;
		*power_domain_mask |= BIT_ULL(power_domain);

		/*
		 * The PLL needs to be enabled with a valid divider
		 * configuration, otherwise accessing DSI registers will hang
		 * the machine. See BSpec North Display Engine
		 * registers/MIPI[BXT]. We can break out here early, since we
		 * need the same DSI PLL to be enabled for both DSI ports.
		 */
		if (!bxt_dsi_pll_is_enabled(dev_priv))
			break;

		/* XXX: this works for video mode only */
		tmp = I915_READ(BXT_MIPI_PORT_CTRL(port));
		if (!(tmp & DPI_ENABLE))
			continue;

		tmp = I915_READ(MIPI_CTRL(port));
		if ((tmp & BXT_PIPE_SELECT_MASK) != BXT_PIPE_SELECT(crtc->pipe))
			continue;

		pipe_config->cpu_transcoder = cpu_transcoder;
		break;
	}

	return transcoder_is_dsi(pipe_config->cpu_transcoder);
}

static void haswell_get_ddi_port_state(struct intel_crtc *crtc,
				       struct intel_crtc_state *pipe_config)
{
	struct drm_i915_private *dev_priv = to_i915(crtc->base.dev);
	struct intel_shared_dpll *pll;
	enum port port;
	uint32_t tmp;

	tmp = I915_READ(TRANS_DDI_FUNC_CTL(pipe_config->cpu_transcoder));

	port = (tmp & TRANS_DDI_PORT_MASK) >> TRANS_DDI_PORT_SHIFT;

	if (IS_ICELAKE(dev_priv))
		icelake_get_ddi_pll(dev_priv, port, pipe_config);
	else if (IS_CANNONLAKE(dev_priv))
		cannonlake_get_ddi_pll(dev_priv, port, pipe_config);
	else if (IS_GEN9_BC(dev_priv))
		skylake_get_ddi_pll(dev_priv, port, pipe_config);
	else if (IS_GEN9_LP(dev_priv))
		bxt_get_ddi_pll(dev_priv, port, pipe_config);
	else
		haswell_get_ddi_pll(dev_priv, port, pipe_config);

	pll = pipe_config->shared_dpll;
	if (pll) {
		WARN_ON(!pll->info->funcs->get_hw_state(dev_priv, pll,
						&pipe_config->dpll_hw_state));
	}

	/*
	 * Haswell has only FDI/PCH transcoder A. It is which is connected to
	 * DDI E. So just check whether this pipe is wired to DDI E and whether
	 * the PCH transcoder is on.
	 */
	if (INTEL_GEN(dev_priv) < 9 &&
	    (port == PORT_E) && I915_READ(LPT_TRANSCONF) & TRANS_ENABLE) {
		pipe_config->has_pch_encoder = true;

		tmp = I915_READ(FDI_RX_CTL(PIPE_A));
		pipe_config->fdi_lanes = ((FDI_DP_PORT_WIDTH_MASK & tmp) >>
					  FDI_DP_PORT_WIDTH_SHIFT) + 1;

		ironlake_get_fdi_m_n_config(crtc, pipe_config);
	}
}

static bool haswell_get_pipe_config(struct intel_crtc *crtc,
				    struct intel_crtc_state *pipe_config)
{
	struct drm_i915_private *dev_priv = to_i915(crtc->base.dev);
	enum intel_display_power_domain power_domain;
	u64 power_domain_mask;
	bool active;

	intel_crtc_init_scalers(crtc, pipe_config);

	power_domain = POWER_DOMAIN_PIPE(crtc->pipe);
	if (!intel_display_power_get_if_enabled(dev_priv, power_domain))
		return false;
	power_domain_mask = BIT_ULL(power_domain);

	pipe_config->shared_dpll = NULL;

	active = hsw_get_transcoder_state(crtc, pipe_config, &power_domain_mask);

	if (IS_GEN9_LP(dev_priv) &&
	    bxt_get_dsi_transcoder_state(crtc, pipe_config, &power_domain_mask)) {
		WARN_ON(active);
		active = true;
	}

	if (!active)
		goto out;

	if (!transcoder_is_dsi(pipe_config->cpu_transcoder)) {
		haswell_get_ddi_port_state(crtc, pipe_config);
		intel_get_pipe_timings(crtc, pipe_config);
	}

	intel_get_pipe_src_size(crtc, pipe_config);

	pipe_config->gamma_mode =
		I915_READ(GAMMA_MODE(crtc->pipe)) & GAMMA_MODE_MODE_MASK;

	if (IS_BROADWELL(dev_priv) || INTEL_GEN(dev_priv) >= 9) {
		u32 tmp = I915_READ(PIPEMISC(crtc->pipe));
		bool clrspace_yuv = tmp & PIPEMISC_OUTPUT_COLORSPACE_YUV;

		if (IS_GEMINILAKE(dev_priv) || INTEL_GEN(dev_priv) >= 10) {
			bool blend_mode_420 = tmp &
					      PIPEMISC_YUV420_MODE_FULL_BLEND;

			pipe_config->ycbcr420 = tmp & PIPEMISC_YUV420_ENABLE;
			if (pipe_config->ycbcr420 != clrspace_yuv ||
			    pipe_config->ycbcr420 != blend_mode_420)
				DRM_DEBUG_KMS("Bad 4:2:0 mode (%08x)\n", tmp);
		} else if (clrspace_yuv) {
			DRM_DEBUG_KMS("YCbCr 4:2:0 Unsupported\n");
		}
	}

	power_domain = POWER_DOMAIN_PIPE_PANEL_FITTER(crtc->pipe);
	if (intel_display_power_get_if_enabled(dev_priv, power_domain)) {
		power_domain_mask |= BIT_ULL(power_domain);
		if (INTEL_GEN(dev_priv) >= 9)
			skylake_get_pfit_config(crtc, pipe_config);
		else
			ironlake_get_pfit_config(crtc, pipe_config);
	}

	if (hsw_crtc_supports_ips(crtc)) {
		if (IS_HASWELL(dev_priv))
			pipe_config->ips_enabled = I915_READ(IPS_CTL) & IPS_ENABLE;
		else {
			/*
			 * We cannot readout IPS state on broadwell, set to
			 * true so we can set it to a defined state on first
			 * commit.
			 */
			pipe_config->ips_enabled = true;
		}
	}

	if (pipe_config->cpu_transcoder != TRANSCODER_EDP &&
	    !transcoder_is_dsi(pipe_config->cpu_transcoder)) {
		pipe_config->pixel_multiplier =
			I915_READ(PIPE_MULT(pipe_config->cpu_transcoder)) + 1;
	} else {
		pipe_config->pixel_multiplier = 1;
	}

out:
	for_each_power_domain(power_domain, power_domain_mask)
		intel_display_power_put(dev_priv, power_domain);

	return active;
}

static u32 intel_cursor_base(const struct intel_plane_state *plane_state)
{
	struct drm_i915_private *dev_priv =
		to_i915(plane_state->base.plane->dev);
	const struct drm_framebuffer *fb = plane_state->base.fb;
	const struct drm_i915_gem_object *obj = intel_fb_obj(fb);
	u32 base;

	if (INTEL_INFO(dev_priv)->cursor_needs_physical)
		base = obj->phys_handle->busaddr;
	else
		base = intel_plane_ggtt_offset(plane_state);

	base += plane_state->main.offset;

	/* ILK+ do this automagically */
	if (HAS_GMCH_DISPLAY(dev_priv) &&
	    plane_state->base.rotation & DRM_MODE_ROTATE_180)
		base += (plane_state->base.crtc_h *
			 plane_state->base.crtc_w - 1) * fb->format->cpp[0];

	return base;
}

static u32 intel_cursor_position(const struct intel_plane_state *plane_state)
{
	int x = plane_state->base.crtc_x;
	int y = plane_state->base.crtc_y;
	u32 pos = 0;

	if (x < 0) {
		pos |= CURSOR_POS_SIGN << CURSOR_X_SHIFT;
		x = -x;
	}
	pos |= x << CURSOR_X_SHIFT;

	if (y < 0) {
		pos |= CURSOR_POS_SIGN << CURSOR_Y_SHIFT;
		y = -y;
	}
	pos |= y << CURSOR_Y_SHIFT;

	return pos;
}

static bool intel_cursor_size_ok(const struct intel_plane_state *plane_state)
{
	const struct drm_mode_config *config =
		&plane_state->base.plane->dev->mode_config;
	int width = plane_state->base.crtc_w;
	int height = plane_state->base.crtc_h;

	return width > 0 && width <= config->cursor_width &&
		height > 0 && height <= config->cursor_height;
}

static int intel_check_cursor(struct intel_crtc_state *crtc_state,
			      struct intel_plane_state *plane_state)
{
	const struct drm_framebuffer *fb = plane_state->base.fb;
	int src_x, src_y;
	u32 offset;
	int ret;

	ret = drm_atomic_helper_check_plane_state(&plane_state->base,
						  &crtc_state->base,
						  DRM_PLANE_HELPER_NO_SCALING,
						  DRM_PLANE_HELPER_NO_SCALING,
						  true, true);
	if (ret)
		return ret;

	if (!fb)
		return 0;

	if (fb->modifier != DRM_FORMAT_MOD_LINEAR) {
		DRM_DEBUG_KMS("cursor cannot be tiled\n");
		return -EINVAL;
	}

	src_x = plane_state->base.src_x >> 16;
	src_y = plane_state->base.src_y >> 16;

	intel_add_fb_offsets(&src_x, &src_y, plane_state, 0);
	offset = intel_compute_tile_offset(&src_x, &src_y, plane_state, 0);

	if (src_x != 0 || src_y != 0) {
		DRM_DEBUG_KMS("Arbitrary cursor panning not supported\n");
		return -EINVAL;
	}

	plane_state->main.offset = offset;

	return 0;
}

static u32 i845_cursor_ctl(const struct intel_crtc_state *crtc_state,
			   const struct intel_plane_state *plane_state)
{
	const struct drm_framebuffer *fb = plane_state->base.fb;

	return CURSOR_ENABLE |
		CURSOR_GAMMA_ENABLE |
		CURSOR_FORMAT_ARGB |
		CURSOR_STRIDE(fb->pitches[0]);
}

static bool i845_cursor_size_ok(const struct intel_plane_state *plane_state)
{
	int width = plane_state->base.crtc_w;

	/*
	 * 845g/865g are only limited by the width of their cursors,
	 * the height is arbitrary up to the precision of the register.
	 */
	return intel_cursor_size_ok(plane_state) && IS_ALIGNED(width, 64);
}

static int i845_check_cursor(struct intel_plane *plane,
			     struct intel_crtc_state *crtc_state,
			     struct intel_plane_state *plane_state)
{
	const struct drm_framebuffer *fb = plane_state->base.fb;
	int ret;

	ret = intel_check_cursor(crtc_state, plane_state);
	if (ret)
		return ret;

	/* if we want to turn off the cursor ignore width and height */
	if (!fb)
		return 0;

	/* Check for which cursor types we support */
	if (!i845_cursor_size_ok(plane_state)) {
		DRM_DEBUG("Cursor dimension %dx%d not supported\n",
			  plane_state->base.crtc_w,
			  plane_state->base.crtc_h);
		return -EINVAL;
	}

	switch (fb->pitches[0]) {
	case 256:
	case 512:
	case 1024:
	case 2048:
		break;
	default:
		DRM_DEBUG_KMS("Invalid cursor stride (%u)\n",
			      fb->pitches[0]);
		return -EINVAL;
	}

	plane_state->ctl = i845_cursor_ctl(crtc_state, plane_state);

	return 0;
}

static void i845_update_cursor(struct intel_plane *plane,
			       const struct intel_crtc_state *crtc_state,
			       const struct intel_plane_state *plane_state)
{
	struct drm_i915_private *dev_priv = to_i915(plane->base.dev);
	u32 cntl = 0, base = 0, pos = 0, size = 0;
	unsigned long irqflags;

	if (plane_state && plane_state->base.visible) {
		unsigned int width = plane_state->base.crtc_w;
		unsigned int height = plane_state->base.crtc_h;

		cntl = plane_state->ctl;
		size = (height << 12) | width;

		base = intel_cursor_base(plane_state);
		pos = intel_cursor_position(plane_state);
	}

	spin_lock_irqsave(&dev_priv->uncore.lock, irqflags);

	/* On these chipsets we can only modify the base/size/stride
	 * whilst the cursor is disabled.
	 */
	if (plane->cursor.base != base ||
	    plane->cursor.size != size ||
	    plane->cursor.cntl != cntl) {
		I915_WRITE_FW(CURCNTR(PIPE_A), 0);
		I915_WRITE_FW(CURBASE(PIPE_A), base);
		I915_WRITE_FW(CURSIZE, size);
		I915_WRITE_FW(CURPOS(PIPE_A), pos);
		I915_WRITE_FW(CURCNTR(PIPE_A), cntl);

		plane->cursor.base = base;
		plane->cursor.size = size;
		plane->cursor.cntl = cntl;
	} else {
		I915_WRITE_FW(CURPOS(PIPE_A), pos);
	}

	POSTING_READ_FW(CURCNTR(PIPE_A));

	spin_unlock_irqrestore(&dev_priv->uncore.lock, irqflags);
}

static void i845_disable_cursor(struct intel_plane *plane,
				struct intel_crtc *crtc)
{
	i845_update_cursor(plane, NULL, NULL);
}

static bool i845_cursor_get_hw_state(struct intel_plane *plane,
				     enum pipe *pipe)
{
	struct drm_i915_private *dev_priv = to_i915(plane->base.dev);
	enum intel_display_power_domain power_domain;
	bool ret;

	power_domain = POWER_DOMAIN_PIPE(PIPE_A);
	if (!intel_display_power_get_if_enabled(dev_priv, power_domain))
		return false;

	ret = I915_READ(CURCNTR(PIPE_A)) & CURSOR_ENABLE;

	*pipe = PIPE_A;

	intel_display_power_put(dev_priv, power_domain);

	return ret;
}

static u32 i9xx_cursor_ctl(const struct intel_crtc_state *crtc_state,
			   const struct intel_plane_state *plane_state)
{
	struct drm_i915_private *dev_priv =
		to_i915(plane_state->base.plane->dev);
	struct intel_crtc *crtc = to_intel_crtc(crtc_state->base.crtc);
	u32 cntl = 0;

	if (IS_GEN6(dev_priv) || IS_IVYBRIDGE(dev_priv))
		cntl |= MCURSOR_TRICKLE_FEED_DISABLE;

	if (INTEL_GEN(dev_priv) <= 10) {
		cntl |= MCURSOR_GAMMA_ENABLE;

		if (HAS_DDI(dev_priv))
			cntl |= MCURSOR_PIPE_CSC_ENABLE;
	}

	if (INTEL_GEN(dev_priv) < 5 && !IS_G4X(dev_priv))
		cntl |= MCURSOR_PIPE_SELECT(crtc->pipe);

	switch (plane_state->base.crtc_w) {
	case 64:
		cntl |= MCURSOR_MODE_64_ARGB_AX;
		break;
	case 128:
		cntl |= MCURSOR_MODE_128_ARGB_AX;
		break;
	case 256:
		cntl |= MCURSOR_MODE_256_ARGB_AX;
		break;
	default:
		MISSING_CASE(plane_state->base.crtc_w);
		return 0;
	}

	if (plane_state->base.rotation & DRM_MODE_ROTATE_180)
		cntl |= MCURSOR_ROTATE_180;

	return cntl;
}

static bool i9xx_cursor_size_ok(const struct intel_plane_state *plane_state)
{
	struct drm_i915_private *dev_priv =
		to_i915(plane_state->base.plane->dev);
	int width = plane_state->base.crtc_w;
	int height = plane_state->base.crtc_h;

	if (!intel_cursor_size_ok(plane_state))
		return false;

	/* Cursor width is limited to a few power-of-two sizes */
	switch (width) {
	case 256:
	case 128:
	case 64:
		break;
	default:
		return false;
	}

	/*
	 * IVB+ have CUR_FBC_CTL which allows an arbitrary cursor
	 * height from 8 lines up to the cursor width, when the
	 * cursor is not rotated. Everything else requires square
	 * cursors.
	 */
	if (HAS_CUR_FBC(dev_priv) &&
	    plane_state->base.rotation & DRM_MODE_ROTATE_0) {
		if (height < 8 || height > width)
			return false;
	} else {
		if (height != width)
			return false;
	}

	return true;
}

static int i9xx_check_cursor(struct intel_plane *plane,
			     struct intel_crtc_state *crtc_state,
			     struct intel_plane_state *plane_state)
{
	struct drm_i915_private *dev_priv = to_i915(plane->base.dev);
	const struct drm_framebuffer *fb = plane_state->base.fb;
	enum pipe pipe = plane->pipe;
	int ret;

	ret = intel_check_cursor(crtc_state, plane_state);
	if (ret)
		return ret;

	/* if we want to turn off the cursor ignore width and height */
	if (!fb)
		return 0;

	/* Check for which cursor types we support */
	if (!i9xx_cursor_size_ok(plane_state)) {
		DRM_DEBUG("Cursor dimension %dx%d not supported\n",
			  plane_state->base.crtc_w,
			  plane_state->base.crtc_h);
		return -EINVAL;
	}

	if (fb->pitches[0] != plane_state->base.crtc_w * fb->format->cpp[0]) {
		DRM_DEBUG_KMS("Invalid cursor stride (%u) (cursor width %d)\n",
			      fb->pitches[0], plane_state->base.crtc_w);
		return -EINVAL;
	}

	/*
	 * There's something wrong with the cursor on CHV pipe C.
	 * If it straddles the left edge of the screen then
	 * moving it away from the edge or disabling it often
	 * results in a pipe underrun, and often that can lead to
	 * dead pipe (constant underrun reported, and it scans
	 * out just a solid color). To recover from that, the
	 * display power well must be turned off and on again.
	 * Refuse the put the cursor into that compromised position.
	 */
	if (IS_CHERRYVIEW(dev_priv) && pipe == PIPE_C &&
	    plane_state->base.visible && plane_state->base.crtc_x < 0) {
		DRM_DEBUG_KMS("CHV cursor C not allowed to straddle the left screen edge\n");
		return -EINVAL;
	}

	plane_state->ctl = i9xx_cursor_ctl(crtc_state, plane_state);

	return 0;
}

static void i9xx_update_cursor(struct intel_plane *plane,
			       const struct intel_crtc_state *crtc_state,
			       const struct intel_plane_state *plane_state)
{
	struct drm_i915_private *dev_priv = to_i915(plane->base.dev);
	enum pipe pipe = plane->pipe;
	u32 cntl = 0, base = 0, pos = 0, fbc_ctl = 0;
	unsigned long irqflags;

	if (plane_state && plane_state->base.visible) {
		cntl = plane_state->ctl;

		if (plane_state->base.crtc_h != plane_state->base.crtc_w)
			fbc_ctl = CUR_FBC_CTL_EN | (plane_state->base.crtc_h - 1);

		base = intel_cursor_base(plane_state);
		pos = intel_cursor_position(plane_state);
	}

	spin_lock_irqsave(&dev_priv->uncore.lock, irqflags);

	/*
	 * On some platforms writing CURCNTR first will also
	 * cause CURPOS to be armed by the CURBASE write.
	 * Without the CURCNTR write the CURPOS write would
	 * arm itself. Thus we always start the full update
	 * with a CURCNTR write.
	 *
	 * On other platforms CURPOS always requires the
	 * CURBASE write to arm the update. Additonally
	 * a write to any of the cursor register will cancel
	 * an already armed cursor update. Thus leaving out
	 * the CURBASE write after CURPOS could lead to a
	 * cursor that doesn't appear to move, or even change
	 * shape. Thus we always write CURBASE.
	 *
	 * CURCNTR and CUR_FBC_CTL are always
	 * armed by the CURBASE write only.
	 */
	if (plane->cursor.base != base ||
	    plane->cursor.size != fbc_ctl ||
	    plane->cursor.cntl != cntl) {
		I915_WRITE_FW(CURCNTR(pipe), cntl);
		if (HAS_CUR_FBC(dev_priv))
			I915_WRITE_FW(CUR_FBC_CTL(pipe), fbc_ctl);
		I915_WRITE_FW(CURPOS(pipe), pos);
		I915_WRITE_FW(CURBASE(pipe), base);

		plane->cursor.base = base;
		plane->cursor.size = fbc_ctl;
		plane->cursor.cntl = cntl;
	} else {
		I915_WRITE_FW(CURPOS(pipe), pos);
		I915_WRITE_FW(CURBASE(pipe), base);
	}

	POSTING_READ_FW(CURBASE(pipe));

	spin_unlock_irqrestore(&dev_priv->uncore.lock, irqflags);
}

static void i9xx_disable_cursor(struct intel_plane *plane,
				struct intel_crtc *crtc)
{
	i9xx_update_cursor(plane, NULL, NULL);
}

static bool i9xx_cursor_get_hw_state(struct intel_plane *plane,
				     enum pipe *pipe)
{
	struct drm_i915_private *dev_priv = to_i915(plane->base.dev);
	enum intel_display_power_domain power_domain;
	bool ret;
	u32 val;

	/*
	 * Not 100% correct for planes that can move between pipes,
	 * but that's only the case for gen2-3 which don't have any
	 * display power wells.
	 */
	power_domain = POWER_DOMAIN_PIPE(plane->pipe);
	if (!intel_display_power_get_if_enabled(dev_priv, power_domain))
		return false;

	val = I915_READ(CURCNTR(plane->pipe));

	ret = val & MCURSOR_MODE;

	if (INTEL_GEN(dev_priv) >= 5 || IS_G4X(dev_priv))
		*pipe = plane->pipe;
	else
		*pipe = (val & MCURSOR_PIPE_SELECT_MASK) >>
			MCURSOR_PIPE_SELECT_SHIFT;

	intel_display_power_put(dev_priv, power_domain);

	return ret;
}

/* VESA 640x480x72Hz mode to set on the pipe */
static const struct drm_display_mode load_detect_mode = {
	DRM_MODE("640x480", DRM_MODE_TYPE_DEFAULT, 31500, 640, 664,
		 704, 832, 0, 480, 489, 491, 520, 0, DRM_MODE_FLAG_NHSYNC | DRM_MODE_FLAG_NVSYNC),
};

struct drm_framebuffer *
intel_framebuffer_create(struct drm_i915_gem_object *obj,
			 struct drm_mode_fb_cmd2 *mode_cmd)
{
	struct intel_framebuffer *intel_fb;
	int ret;

	intel_fb = kzalloc(sizeof(*intel_fb), GFP_KERNEL);
	if (!intel_fb)
		return ERR_PTR(-ENOMEM);

	ret = intel_framebuffer_init(intel_fb, obj, mode_cmd);
	if (ret)
		goto err;

	return &intel_fb->base;

err:
	kfree(intel_fb);
	return ERR_PTR(ret);
}

static int intel_modeset_disable_planes(struct drm_atomic_state *state,
					struct drm_crtc *crtc)
{
	struct drm_plane *plane;
	struct drm_plane_state *plane_state;
	int ret, i;

	ret = drm_atomic_add_affected_planes(state, crtc);
	if (ret)
		return ret;

	for_each_new_plane_in_state(state, plane, plane_state, i) {
		if (plane_state->crtc != crtc)
			continue;

		ret = drm_atomic_set_crtc_for_plane(plane_state, NULL);
		if (ret)
			return ret;

		drm_atomic_set_fb_for_plane(plane_state, NULL);
	}

	return 0;
}

int intel_get_load_detect_pipe(struct drm_connector *connector,
			       const struct drm_display_mode *mode,
			       struct intel_load_detect_pipe *old,
			       struct drm_modeset_acquire_ctx *ctx)
{
	struct intel_crtc *intel_crtc;
	struct intel_encoder *intel_encoder =
		intel_attached_encoder(connector);
	struct drm_crtc *possible_crtc;
	struct drm_encoder *encoder = &intel_encoder->base;
	struct drm_crtc *crtc = NULL;
	struct drm_device *dev = encoder->dev;
	struct drm_i915_private *dev_priv = to_i915(dev);
	struct drm_mode_config *config = &dev->mode_config;
	struct drm_atomic_state *state = NULL, *restore_state = NULL;
	struct drm_connector_state *connector_state;
	struct intel_crtc_state *crtc_state;
	int ret, i = -1;

	DRM_DEBUG_KMS("[CONNECTOR:%d:%s], [ENCODER:%d:%s]\n",
		      connector->base.id, connector->name,
		      encoder->base.id, encoder->name);

	old->restore_state = NULL;

	WARN_ON(!drm_modeset_is_locked(&config->connection_mutex));

	/*
	 * Algorithm gets a little messy:
	 *
	 *   - if the connector already has an assigned crtc, use it (but make
	 *     sure it's on first)
	 *
	 *   - try to find the first unused crtc that can drive this connector,
	 *     and use that if we find one
	 */

	/* See if we already have a CRTC for this connector */
	if (connector->state->crtc) {
		crtc = connector->state->crtc;

		ret = drm_modeset_lock(&crtc->mutex, ctx);
		if (ret)
			goto fail;

		/* Make sure the crtc and connector are running */
		goto found;
	}

	/* Find an unused one (if possible) */
	for_each_crtc(dev, possible_crtc) {
		i++;
		if (!(encoder->possible_crtcs & (1 << i)))
			continue;

		ret = drm_modeset_lock(&possible_crtc->mutex, ctx);
		if (ret)
			goto fail;

		if (possible_crtc->state->enable) {
			drm_modeset_unlock(&possible_crtc->mutex);
			continue;
		}

		crtc = possible_crtc;
		break;
	}

	/*
	 * If we didn't find an unused CRTC, don't use any.
	 */
	if (!crtc) {
		DRM_DEBUG_KMS("no pipe available for load-detect\n");
		ret = -ENODEV;
		goto fail;
	}

found:
	intel_crtc = to_intel_crtc(crtc);

	state = drm_atomic_state_alloc(dev);
	restore_state = drm_atomic_state_alloc(dev);
	if (!state || !restore_state) {
		ret = -ENOMEM;
		goto fail;
	}

	state->acquire_ctx = ctx;
	restore_state->acquire_ctx = ctx;

	connector_state = drm_atomic_get_connector_state(state, connector);
	if (IS_ERR(connector_state)) {
		ret = PTR_ERR(connector_state);
		goto fail;
	}

	ret = drm_atomic_set_crtc_for_connector(connector_state, crtc);
	if (ret)
		goto fail;

	crtc_state = intel_atomic_get_crtc_state(state, intel_crtc);
	if (IS_ERR(crtc_state)) {
		ret = PTR_ERR(crtc_state);
		goto fail;
	}

	crtc_state->base.active = crtc_state->base.enable = true;

	if (!mode)
		mode = &load_detect_mode;

	ret = drm_atomic_set_mode_for_crtc(&crtc_state->base, mode);
	if (ret)
		goto fail;

	ret = intel_modeset_disable_planes(state, crtc);
	if (ret)
		goto fail;

	ret = PTR_ERR_OR_ZERO(drm_atomic_get_connector_state(restore_state, connector));
	if (!ret)
		ret = PTR_ERR_OR_ZERO(drm_atomic_get_crtc_state(restore_state, crtc));
	if (!ret)
		ret = drm_atomic_add_affected_planes(restore_state, crtc);
	if (ret) {
		DRM_DEBUG_KMS("Failed to create a copy of old state to restore: %i\n", ret);
		goto fail;
	}

	ret = drm_atomic_commit(state);
	if (ret) {
		DRM_DEBUG_KMS("failed to set mode on load-detect pipe\n");
		goto fail;
	}

	old->restore_state = restore_state;
	drm_atomic_state_put(state);

	/* let the connector get through one full cycle before testing */
	intel_wait_for_vblank(dev_priv, intel_crtc->pipe);
	return true;

fail:
	if (state) {
		drm_atomic_state_put(state);
		state = NULL;
	}
	if (restore_state) {
		drm_atomic_state_put(restore_state);
		restore_state = NULL;
	}

	if (ret == -EDEADLK)
		return ret;

	return false;
}

void intel_release_load_detect_pipe(struct drm_connector *connector,
				    struct intel_load_detect_pipe *old,
				    struct drm_modeset_acquire_ctx *ctx)
{
	struct intel_encoder *intel_encoder =
		intel_attached_encoder(connector);
	struct drm_encoder *encoder = &intel_encoder->base;
	struct drm_atomic_state *state = old->restore_state;
	int ret;

	DRM_DEBUG_KMS("[CONNECTOR:%d:%s], [ENCODER:%d:%s]\n",
		      connector->base.id, connector->name,
		      encoder->base.id, encoder->name);

	if (!state)
		return;

	ret = drm_atomic_helper_commit_duplicated_state(state, ctx);
	if (ret)
		DRM_DEBUG_KMS("Couldn't release load detect pipe: %i\n", ret);
	drm_atomic_state_put(state);
}

static int i9xx_pll_refclk(struct drm_device *dev,
			   const struct intel_crtc_state *pipe_config)
{
	struct drm_i915_private *dev_priv = to_i915(dev);
	u32 dpll = pipe_config->dpll_hw_state.dpll;

	if ((dpll & PLL_REF_INPUT_MASK) == PLLB_REF_INPUT_SPREADSPECTRUMIN)
		return dev_priv->vbt.lvds_ssc_freq;
	else if (HAS_PCH_SPLIT(dev_priv))
		return 120000;
	else if (!IS_GEN2(dev_priv))
		return 96000;
	else
		return 48000;
}

/* Returns the clock of the currently programmed mode of the given pipe. */
static void i9xx_crtc_clock_get(struct intel_crtc *crtc,
				struct intel_crtc_state *pipe_config)
{
	struct drm_device *dev = crtc->base.dev;
	struct drm_i915_private *dev_priv = to_i915(dev);
	int pipe = pipe_config->cpu_transcoder;
	u32 dpll = pipe_config->dpll_hw_state.dpll;
	u32 fp;
	struct dpll clock;
	int port_clock;
	int refclk = i9xx_pll_refclk(dev, pipe_config);

	if ((dpll & DISPLAY_RATE_SELECT_FPA1) == 0)
		fp = pipe_config->dpll_hw_state.fp0;
	else
		fp = pipe_config->dpll_hw_state.fp1;

	clock.m1 = (fp & FP_M1_DIV_MASK) >> FP_M1_DIV_SHIFT;
	if (IS_PINEVIEW(dev_priv)) {
		clock.n = ffs((fp & FP_N_PINEVIEW_DIV_MASK) >> FP_N_DIV_SHIFT) - 1;
		clock.m2 = (fp & FP_M2_PINEVIEW_DIV_MASK) >> FP_M2_DIV_SHIFT;
	} else {
		clock.n = (fp & FP_N_DIV_MASK) >> FP_N_DIV_SHIFT;
		clock.m2 = (fp & FP_M2_DIV_MASK) >> FP_M2_DIV_SHIFT;
	}

	if (!IS_GEN2(dev_priv)) {
		if (IS_PINEVIEW(dev_priv))
			clock.p1 = ffs((dpll & DPLL_FPA01_P1_POST_DIV_MASK_PINEVIEW) >>
				DPLL_FPA01_P1_POST_DIV_SHIFT_PINEVIEW);
		else
			clock.p1 = ffs((dpll & DPLL_FPA01_P1_POST_DIV_MASK) >>
			       DPLL_FPA01_P1_POST_DIV_SHIFT);

		switch (dpll & DPLL_MODE_MASK) {
		case DPLLB_MODE_DAC_SERIAL:
			clock.p2 = dpll & DPLL_DAC_SERIAL_P2_CLOCK_DIV_5 ?
				5 : 10;
			break;
		case DPLLB_MODE_LVDS:
			clock.p2 = dpll & DPLLB_LVDS_P2_CLOCK_DIV_7 ?
				7 : 14;
			break;
		default:
			DRM_DEBUG_KMS("Unknown DPLL mode %08x in programmed "
				  "mode\n", (int)(dpll & DPLL_MODE_MASK));
			return;
		}

		if (IS_PINEVIEW(dev_priv))
			port_clock = pnv_calc_dpll_params(refclk, &clock);
		else
			port_clock = i9xx_calc_dpll_params(refclk, &clock);
	} else {
		u32 lvds = IS_I830(dev_priv) ? 0 : I915_READ(LVDS);
		bool is_lvds = (pipe == 1) && (lvds & LVDS_PORT_EN);

		if (is_lvds) {
			clock.p1 = ffs((dpll & DPLL_FPA01_P1_POST_DIV_MASK_I830_LVDS) >>
				       DPLL_FPA01_P1_POST_DIV_SHIFT);

			if (lvds & LVDS_CLKB_POWER_UP)
				clock.p2 = 7;
			else
				clock.p2 = 14;
		} else {
			if (dpll & PLL_P1_DIVIDE_BY_TWO)
				clock.p1 = 2;
			else {
				clock.p1 = ((dpll & DPLL_FPA01_P1_POST_DIV_MASK_I830) >>
					    DPLL_FPA01_P1_POST_DIV_SHIFT) + 2;
			}
			if (dpll & PLL_P2_DIVIDE_BY_4)
				clock.p2 = 4;
			else
				clock.p2 = 2;
		}

		port_clock = i9xx_calc_dpll_params(refclk, &clock);
	}

	/*
	 * This value includes pixel_multiplier. We will use
	 * port_clock to compute adjusted_mode.crtc_clock in the
	 * encoder's get_config() function.
	 */
	pipe_config->port_clock = port_clock;
}

int intel_dotclock_calculate(int link_freq,
			     const struct intel_link_m_n *m_n)
{
	/*
	 * The calculation for the data clock is:
	 * pixel_clock = ((m/n)*(link_clock * nr_lanes))/bpp
	 * But we want to avoid losing precison if possible, so:
	 * pixel_clock = ((m * link_clock * nr_lanes)/(n*bpp))
	 *
	 * and the link clock is simpler:
	 * link_clock = (m * link_clock) / n
	 */

	if (!m_n->link_n)
		return 0;

	return div_u64(mul_u32_u32(m_n->link_m, link_freq), m_n->link_n);
}

static void ironlake_pch_clock_get(struct intel_crtc *crtc,
				   struct intel_crtc_state *pipe_config)
{
	struct drm_i915_private *dev_priv = to_i915(crtc->base.dev);

	/* read out port_clock from the DPLL */
	i9xx_crtc_clock_get(crtc, pipe_config);

	/*
	 * In case there is an active pipe without active ports,
	 * we may need some idea for the dotclock anyway.
	 * Calculate one based on the FDI configuration.
	 */
	pipe_config->base.adjusted_mode.crtc_clock =
		intel_dotclock_calculate(intel_fdi_link_freq(dev_priv, pipe_config),
					 &pipe_config->fdi_m_n);
}

/* Returns the currently programmed mode of the given encoder. */
struct drm_display_mode *
intel_encoder_current_mode(struct intel_encoder *encoder)
{
	struct drm_i915_private *dev_priv = to_i915(encoder->base.dev);
	struct intel_crtc_state *crtc_state;
	struct drm_display_mode *mode;
	struct intel_crtc *crtc;
	enum pipe pipe;

	if (!encoder->get_hw_state(encoder, &pipe))
		return NULL;

	crtc = intel_get_crtc_for_pipe(dev_priv, pipe);

	mode = kzalloc(sizeof(*mode), GFP_KERNEL);
	if (!mode)
		return NULL;

	crtc_state = kzalloc(sizeof(*crtc_state), GFP_KERNEL);
	if (!crtc_state) {
		kfree(mode);
		return NULL;
	}

	crtc_state->base.crtc = &crtc->base;

	if (!dev_priv->display.get_pipe_config(crtc, crtc_state)) {
		kfree(crtc_state);
		kfree(mode);
		return NULL;
	}

	encoder->get_config(encoder, crtc_state);

	intel_mode_from_pipe_config(mode, crtc_state);

	kfree(crtc_state);

	return mode;
}

static void intel_crtc_destroy(struct drm_crtc *crtc)
{
	struct intel_crtc *intel_crtc = to_intel_crtc(crtc);

	drm_crtc_cleanup(crtc);
	kfree(intel_crtc);
}

/**
 * intel_wm_need_update - Check whether watermarks need updating
 * @plane: drm plane
 * @state: new plane state
 *
 * Check current plane state versus the new one to determine whether
 * watermarks need to be recalculated.
 *
 * Returns true or false.
 */
static bool intel_wm_need_update(struct drm_plane *plane,
				 struct drm_plane_state *state)
{
	struct intel_plane_state *new = to_intel_plane_state(state);
	struct intel_plane_state *cur = to_intel_plane_state(plane->state);

	/* Update watermarks on tiling or size changes. */
	if (new->base.visible != cur->base.visible)
		return true;

	if (!cur->base.fb || !new->base.fb)
		return false;

	if (cur->base.fb->modifier != new->base.fb->modifier ||
	    cur->base.rotation != new->base.rotation ||
	    drm_rect_width(&new->base.src) != drm_rect_width(&cur->base.src) ||
	    drm_rect_height(&new->base.src) != drm_rect_height(&cur->base.src) ||
	    drm_rect_width(&new->base.dst) != drm_rect_width(&cur->base.dst) ||
	    drm_rect_height(&new->base.dst) != drm_rect_height(&cur->base.dst))
		return true;

	return false;
}

static bool needs_scaling(const struct intel_plane_state *state)
{
	int src_w = drm_rect_width(&state->base.src) >> 16;
	int src_h = drm_rect_height(&state->base.src) >> 16;
	int dst_w = drm_rect_width(&state->base.dst);
	int dst_h = drm_rect_height(&state->base.dst);

	return (src_w != dst_w || src_h != dst_h);
}

int intel_plane_atomic_calc_changes(const struct intel_crtc_state *old_crtc_state,
				    struct drm_crtc_state *crtc_state,
				    const struct intel_plane_state *old_plane_state,
				    struct drm_plane_state *plane_state)
{
	struct intel_crtc_state *pipe_config = to_intel_crtc_state(crtc_state);
	struct drm_crtc *crtc = crtc_state->crtc;
	struct intel_crtc *intel_crtc = to_intel_crtc(crtc);
	struct intel_plane *plane = to_intel_plane(plane_state->plane);
	struct drm_device *dev = crtc->dev;
	struct drm_i915_private *dev_priv = to_i915(dev);
	bool mode_changed = needs_modeset(crtc_state);
	bool was_crtc_enabled = old_crtc_state->base.active;
	bool is_crtc_enabled = crtc_state->active;
	bool turn_off, turn_on, visible, was_visible;
	struct drm_framebuffer *fb = plane_state->fb;
	int ret;

	if (INTEL_GEN(dev_priv) >= 9 && plane->id != PLANE_CURSOR) {
		ret = skl_update_scaler_plane(
			to_intel_crtc_state(crtc_state),
			to_intel_plane_state(plane_state));
		if (ret)
			return ret;
	}

	was_visible = old_plane_state->base.visible;
	visible = plane_state->visible;

	if (!was_crtc_enabled && WARN_ON(was_visible))
		was_visible = false;

	/*
	 * Visibility is calculated as if the crtc was on, but
	 * after scaler setup everything depends on it being off
	 * when the crtc isn't active.
	 *
	 * FIXME this is wrong for watermarks. Watermarks should also
	 * be computed as if the pipe would be active. Perhaps move
	 * per-plane wm computation to the .check_plane() hook, and
	 * only combine the results from all planes in the current place?
	 */
	if (!is_crtc_enabled) {
		plane_state->visible = visible = false;
		to_intel_crtc_state(crtc_state)->active_planes &= ~BIT(plane->id);
	}

	if (!was_visible && !visible)
		return 0;

	if (fb != old_plane_state->base.fb)
		pipe_config->fb_changed = true;

	turn_off = was_visible && (!visible || mode_changed);
	turn_on = visible && (!was_visible || mode_changed);

	DRM_DEBUG_ATOMIC("[CRTC:%d:%s] has [PLANE:%d:%s] with fb %i\n",
			 intel_crtc->base.base.id, intel_crtc->base.name,
			 plane->base.base.id, plane->base.name,
			 fb ? fb->base.id : -1);

	DRM_DEBUG_ATOMIC("[PLANE:%d:%s] visible %i -> %i, off %i, on %i, ms %i\n",
			 plane->base.base.id, plane->base.name,
			 was_visible, visible,
			 turn_off, turn_on, mode_changed);

	if (turn_on) {
		if (INTEL_GEN(dev_priv) < 5 && !IS_G4X(dev_priv))
			pipe_config->update_wm_pre = true;

		/* must disable cxsr around plane enable/disable */
		if (plane->id != PLANE_CURSOR)
			pipe_config->disable_cxsr = true;
	} else if (turn_off) {
		if (INTEL_GEN(dev_priv) < 5 && !IS_G4X(dev_priv))
			pipe_config->update_wm_post = true;

		/* must disable cxsr around plane enable/disable */
		if (plane->id != PLANE_CURSOR)
			pipe_config->disable_cxsr = true;
	} else if (intel_wm_need_update(&plane->base, plane_state)) {
		if (INTEL_GEN(dev_priv) < 5 && !IS_G4X(dev_priv)) {
			/* FIXME bollocks */
			pipe_config->update_wm_pre = true;
			pipe_config->update_wm_post = true;
		}
	}

	if (visible || was_visible)
		pipe_config->fb_bits |= plane->frontbuffer_bit;

	/*
	 * WaCxSRDisabledForSpriteScaling:ivb
	 *
	 * cstate->update_wm was already set above, so this flag will
	 * take effect when we commit and program watermarks.
	 */
	if (plane->id == PLANE_SPRITE0 && IS_IVYBRIDGE(dev_priv) &&
	    needs_scaling(to_intel_plane_state(plane_state)) &&
	    !needs_scaling(old_plane_state))
		pipe_config->disable_lp_wm = true;

	return 0;
}

static bool encoders_cloneable(const struct intel_encoder *a,
			       const struct intel_encoder *b)
{
	/* masks could be asymmetric, so check both ways */
	return a == b || (a->cloneable & (1 << b->type) &&
			  b->cloneable & (1 << a->type));
}

static bool check_single_encoder_cloning(struct drm_atomic_state *state,
					 struct intel_crtc *crtc,
					 struct intel_encoder *encoder)
{
	struct intel_encoder *source_encoder;
	struct drm_connector *connector;
	struct drm_connector_state *connector_state;
	int i;

	for_each_new_connector_in_state(state, connector, connector_state, i) {
		if (connector_state->crtc != &crtc->base)
			continue;

		source_encoder =
			to_intel_encoder(connector_state->best_encoder);
		if (!encoders_cloneable(encoder, source_encoder))
			return false;
	}

	return true;
}

static int intel_crtc_atomic_check(struct drm_crtc *crtc,
				   struct drm_crtc_state *crtc_state)
{
	struct drm_device *dev = crtc->dev;
	struct drm_i915_private *dev_priv = to_i915(dev);
	struct intel_crtc *intel_crtc = to_intel_crtc(crtc);
	struct intel_crtc_state *pipe_config =
		to_intel_crtc_state(crtc_state);
	struct drm_atomic_state *state = crtc_state->state;
	int ret;
	bool mode_changed = needs_modeset(crtc_state);

	if (mode_changed && !crtc_state->active)
		pipe_config->update_wm_post = true;

	if (mode_changed && crtc_state->enable &&
	    dev_priv->display.crtc_compute_clock &&
	    !WARN_ON(pipe_config->shared_dpll)) {
		ret = dev_priv->display.crtc_compute_clock(intel_crtc,
							   pipe_config);
		if (ret)
			return ret;
	}

	if (crtc_state->color_mgmt_changed) {
		ret = intel_color_check(crtc, crtc_state);
		if (ret)
			return ret;

		/*
		 * Changing color management on Intel hardware is
		 * handled as part of planes update.
		 */
		crtc_state->planes_changed = true;
	}

	ret = 0;
	if (dev_priv->display.compute_pipe_wm) {
		ret = dev_priv->display.compute_pipe_wm(pipe_config);
		if (ret) {
			DRM_DEBUG_KMS("Target pipe watermarks are invalid\n");
			return ret;
		}
	}

	if (dev_priv->display.compute_intermediate_wm &&
	    !to_intel_atomic_state(state)->skip_intermediate_wm) {
		if (WARN_ON(!dev_priv->display.compute_pipe_wm))
			return 0;

		/*
		 * Calculate 'intermediate' watermarks that satisfy both the
		 * old state and the new state.  We can program these
		 * immediately.
		 */
		ret = dev_priv->display.compute_intermediate_wm(dev,
								intel_crtc,
								pipe_config);
		if (ret) {
			DRM_DEBUG_KMS("No valid intermediate pipe watermarks are possible\n");
			return ret;
		}
	} else if (dev_priv->display.compute_intermediate_wm) {
		if (HAS_PCH_SPLIT(dev_priv) && INTEL_GEN(dev_priv) < 9)
			pipe_config->wm.ilk.intermediate = pipe_config->wm.ilk.optimal;
	}

	if (INTEL_GEN(dev_priv) >= 9) {
		if (mode_changed)
			ret = skl_update_scaler_crtc(pipe_config);

		if (!ret)
			ret = skl_check_pipe_max_pixel_rate(intel_crtc,
							    pipe_config);
		if (!ret)
			ret = intel_atomic_setup_scalers(dev_priv, intel_crtc,
							 pipe_config);
	}

	if (HAS_IPS(dev_priv))
		pipe_config->ips_enabled = hsw_compute_ips_config(pipe_config);

	return ret;
}

static const struct drm_crtc_helper_funcs intel_helper_funcs = {
	.atomic_begin = intel_begin_crtc_commit,
	.atomic_flush = intel_finish_crtc_commit,
	.atomic_check = intel_crtc_atomic_check,
};

static void intel_modeset_update_connector_atomic_state(struct drm_device *dev)
{
	struct intel_connector *connector;
	struct drm_connector_list_iter conn_iter;

	drm_connector_list_iter_begin(dev, &conn_iter);
	for_each_intel_connector_iter(connector, &conn_iter) {
		if (connector->base.state->crtc)
			drm_connector_put(&connector->base);

		if (connector->base.encoder) {
			connector->base.state->best_encoder =
				connector->base.encoder;
			connector->base.state->crtc =
				connector->base.encoder->crtc;

			drm_connector_get(&connector->base);
		} else {
			connector->base.state->best_encoder = NULL;
			connector->base.state->crtc = NULL;
		}
	}
	drm_connector_list_iter_end(&conn_iter);
}

static void
connected_sink_compute_bpp(struct intel_connector *connector,
			   struct intel_crtc_state *pipe_config)
{
	const struct drm_display_info *info = &connector->base.display_info;
	int bpp = pipe_config->pipe_bpp;

	DRM_DEBUG_KMS("[CONNECTOR:%d:%s] checking for sink bpp constrains\n",
		      connector->base.base.id,
		      connector->base.name);

	/* Don't use an invalid EDID bpc value */
	if (info->bpc != 0 && info->bpc * 3 < bpp) {
		DRM_DEBUG_KMS("clamping display bpp (was %d) to EDID reported max of %d\n",
			      bpp, info->bpc * 3);
		pipe_config->pipe_bpp = info->bpc * 3;
	}

	/* Clamp bpp to 8 on screens without EDID 1.4 */
	if (info->bpc == 0 && bpp > 24) {
		DRM_DEBUG_KMS("clamping display bpp (was %d) to default limit of 24\n",
			      bpp);
		pipe_config->pipe_bpp = 24;
	}
}

static int
compute_baseline_pipe_bpp(struct intel_crtc *crtc,
			  struct intel_crtc_state *pipe_config)
{
	struct drm_i915_private *dev_priv = to_i915(crtc->base.dev);
	struct drm_atomic_state *state;
	struct drm_connector *connector;
	struct drm_connector_state *connector_state;
	int bpp, i;

	if ((IS_G4X(dev_priv) || IS_VALLEYVIEW(dev_priv) ||
	    IS_CHERRYVIEW(dev_priv)))
		bpp = 10*3;
	else if (INTEL_GEN(dev_priv) >= 5)
		bpp = 12*3;
	else
		bpp = 8*3;


	pipe_config->pipe_bpp = bpp;

	state = pipe_config->base.state;

	/* Clamp display bpp to EDID value */
	for_each_new_connector_in_state(state, connector, connector_state, i) {
		if (connector_state->crtc != &crtc->base)
			continue;

		connected_sink_compute_bpp(to_intel_connector(connector),
					   pipe_config);
	}

	return bpp;
}

static void intel_dump_crtc_timings(const struct drm_display_mode *mode)
{
	DRM_DEBUG_KMS("crtc timings: %d %d %d %d %d %d %d %d %d, "
			"type: 0x%x flags: 0x%x\n",
		mode->crtc_clock,
		mode->crtc_hdisplay, mode->crtc_hsync_start,
		mode->crtc_hsync_end, mode->crtc_htotal,
		mode->crtc_vdisplay, mode->crtc_vsync_start,
		mode->crtc_vsync_end, mode->crtc_vtotal, mode->type, mode->flags);
}

static inline void
intel_dump_m_n_config(struct intel_crtc_state *pipe_config, char *id,
		      unsigned int lane_count, struct intel_link_m_n *m_n)
{
	DRM_DEBUG_KMS("%s: lanes: %i; gmch_m: %u, gmch_n: %u, link_m: %u, link_n: %u, tu: %u\n",
		      id, lane_count,
		      m_n->gmch_m, m_n->gmch_n,
		      m_n->link_m, m_n->link_n, m_n->tu);
}

#define OUTPUT_TYPE(x) [INTEL_OUTPUT_ ## x] = #x

static const char * const output_type_str[] = {
	OUTPUT_TYPE(UNUSED),
	OUTPUT_TYPE(ANALOG),
	OUTPUT_TYPE(DVO),
	OUTPUT_TYPE(SDVO),
	OUTPUT_TYPE(LVDS),
	OUTPUT_TYPE(TVOUT),
	OUTPUT_TYPE(HDMI),
	OUTPUT_TYPE(DP),
	OUTPUT_TYPE(EDP),
	OUTPUT_TYPE(DSI),
	OUTPUT_TYPE(DDI),
	OUTPUT_TYPE(DP_MST),
};

#undef OUTPUT_TYPE

static void snprintf_output_types(char *buf, size_t len,
				  unsigned int output_types)
{
	char *str = buf;
	int i;

	str[0] = '\0';

	for (i = 0; i < ARRAY_SIZE(output_type_str); i++) {
		int r;

		if ((output_types & BIT(i)) == 0)
			continue;

		r = snprintf(str, len, "%s%s",
			     str != buf ? "," : "", output_type_str[i]);
		if (r >= len)
			break;
		str += r;
		len -= r;

		output_types &= ~BIT(i);
	}

	WARN_ON_ONCE(output_types != 0);
}

static void intel_dump_pipe_config(struct intel_crtc *crtc,
				   struct intel_crtc_state *pipe_config,
				   const char *context)
{
	struct drm_device *dev = crtc->base.dev;
	struct drm_i915_private *dev_priv = to_i915(dev);
	struct drm_plane *plane;
	struct intel_plane *intel_plane;
	struct intel_plane_state *state;
	struct drm_framebuffer *fb;
	char buf[64];

	DRM_DEBUG_KMS("[CRTC:%d:%s]%s\n",
		      crtc->base.base.id, crtc->base.name, context);

	snprintf_output_types(buf, sizeof(buf), pipe_config->output_types);
	DRM_DEBUG_KMS("output_types: %s (0x%x)\n",
		      buf, pipe_config->output_types);

	DRM_DEBUG_KMS("cpu_transcoder: %s, pipe bpp: %i, dithering: %i\n",
		      transcoder_name(pipe_config->cpu_transcoder),
		      pipe_config->pipe_bpp, pipe_config->dither);

	if (pipe_config->has_pch_encoder)
		intel_dump_m_n_config(pipe_config, "fdi",
				      pipe_config->fdi_lanes,
				      &pipe_config->fdi_m_n);

	if (pipe_config->ycbcr420)
		DRM_DEBUG_KMS("YCbCr 4:2:0 output enabled\n");

	if (intel_crtc_has_dp_encoder(pipe_config)) {
		intel_dump_m_n_config(pipe_config, "dp m_n",
				pipe_config->lane_count, &pipe_config->dp_m_n);
		if (pipe_config->has_drrs)
			intel_dump_m_n_config(pipe_config, "dp m2_n2",
					      pipe_config->lane_count,
					      &pipe_config->dp_m2_n2);
	}

	DRM_DEBUG_KMS("audio: %i, infoframes: %i\n",
		      pipe_config->has_audio, pipe_config->has_infoframe);

	DRM_DEBUG_KMS("requested mode:\n");
	drm_mode_debug_printmodeline(&pipe_config->base.mode);
	DRM_DEBUG_KMS("adjusted mode:\n");
	drm_mode_debug_printmodeline(&pipe_config->base.adjusted_mode);
	intel_dump_crtc_timings(&pipe_config->base.adjusted_mode);
	DRM_DEBUG_KMS("port clock: %d, pipe src size: %dx%d, pixel rate %d\n",
		      pipe_config->port_clock,
		      pipe_config->pipe_src_w, pipe_config->pipe_src_h,
		      pipe_config->pixel_rate);

	if (INTEL_GEN(dev_priv) >= 9)
		DRM_DEBUG_KMS("num_scalers: %d, scaler_users: 0x%x, scaler_id: %d\n",
			      crtc->num_scalers,
			      pipe_config->scaler_state.scaler_users,
		              pipe_config->scaler_state.scaler_id);

	if (HAS_GMCH_DISPLAY(dev_priv))
		DRM_DEBUG_KMS("gmch pfit: control: 0x%08x, ratios: 0x%08x, lvds border: 0x%08x\n",
			      pipe_config->gmch_pfit.control,
			      pipe_config->gmch_pfit.pgm_ratios,
			      pipe_config->gmch_pfit.lvds_border_bits);
	else
		DRM_DEBUG_KMS("pch pfit: pos: 0x%08x, size: 0x%08x, %s\n",
			      pipe_config->pch_pfit.pos,
			      pipe_config->pch_pfit.size,
		              enableddisabled(pipe_config->pch_pfit.enabled));

	DRM_DEBUG_KMS("ips: %i, double wide: %i\n",
		      pipe_config->ips_enabled, pipe_config->double_wide);

	intel_dpll_dump_hw_state(dev_priv, &pipe_config->dpll_hw_state);

	DRM_DEBUG_KMS("planes on this crtc\n");
	list_for_each_entry(plane, &dev->mode_config.plane_list, head) {
		struct drm_format_name_buf format_name;
		intel_plane = to_intel_plane(plane);
		if (intel_plane->pipe != crtc->pipe)
			continue;

		state = to_intel_plane_state(plane->state);
		fb = state->base.fb;
		if (!fb) {
			DRM_DEBUG_KMS("[PLANE:%d:%s] disabled, scaler_id = %d\n",
				      plane->base.id, plane->name, state->scaler_id);
			continue;
		}

		DRM_DEBUG_KMS("[PLANE:%d:%s] FB:%d, fb = %ux%u format = %s\n",
			      plane->base.id, plane->name,
			      fb->base.id, fb->width, fb->height,
			      drm_get_format_name(fb->format->format, &format_name));
		if (INTEL_GEN(dev_priv) >= 9)
			DRM_DEBUG_KMS("\tscaler:%d src %dx%d+%d+%d dst %dx%d+%d+%d\n",
				      state->scaler_id,
				      state->base.src.x1 >> 16,
				      state->base.src.y1 >> 16,
				      drm_rect_width(&state->base.src) >> 16,
				      drm_rect_height(&state->base.src) >> 16,
				      state->base.dst.x1, state->base.dst.y1,
				      drm_rect_width(&state->base.dst),
				      drm_rect_height(&state->base.dst));
	}
}

static bool check_digital_port_conflicts(struct drm_atomic_state *state)
{
	struct drm_device *dev = state->dev;
	struct drm_connector *connector;
	struct drm_connector_list_iter conn_iter;
	unsigned int used_ports = 0;
	unsigned int used_mst_ports = 0;
	bool ret = true;

	/*
	 * Walk the connector list instead of the encoder
	 * list to detect the problem on ddi platforms
	 * where there's just one encoder per digital port.
	 */
	drm_connector_list_iter_begin(dev, &conn_iter);
	drm_for_each_connector_iter(connector, &conn_iter) {
		struct drm_connector_state *connector_state;
		struct intel_encoder *encoder;

		connector_state = drm_atomic_get_new_connector_state(state, connector);
		if (!connector_state)
			connector_state = connector->state;

		if (!connector_state->best_encoder)
			continue;

		encoder = to_intel_encoder(connector_state->best_encoder);

		WARN_ON(!connector_state->crtc);

		switch (encoder->type) {
			unsigned int port_mask;
		case INTEL_OUTPUT_DDI:
			if (WARN_ON(!HAS_DDI(to_i915(dev))))
				break;
			/* else: fall through */
		case INTEL_OUTPUT_DP:
		case INTEL_OUTPUT_HDMI:
		case INTEL_OUTPUT_EDP:
			port_mask = 1 << encoder->port;

			/* the same port mustn't appear more than once */
			if (used_ports & port_mask)
				ret = false;

			used_ports |= port_mask;
			break;
		case INTEL_OUTPUT_DP_MST:
			used_mst_ports |=
				1 << encoder->port;
			break;
		default:
			break;
		}
	}
	drm_connector_list_iter_end(&conn_iter);

	/* can't mix MST and SST/HDMI on the same port */
	if (used_ports & used_mst_ports)
		return false;

	return ret;
}

static void
clear_intel_crtc_state(struct intel_crtc_state *crtc_state)
{
	struct drm_i915_private *dev_priv =
		to_i915(crtc_state->base.crtc->dev);
	struct intel_crtc_scaler_state scaler_state;
	struct intel_dpll_hw_state dpll_hw_state;
	struct intel_shared_dpll *shared_dpll;
	struct intel_crtc_wm_state wm_state;
	bool force_thru, ips_force_disable;

	/* FIXME: before the switch to atomic started, a new pipe_config was
	 * kzalloc'd. Code that depends on any field being zero should be
	 * fixed, so that the crtc_state can be safely duplicated. For now,
	 * only fields that are know to not cause problems are preserved. */

	scaler_state = crtc_state->scaler_state;
	shared_dpll = crtc_state->shared_dpll;
	dpll_hw_state = crtc_state->dpll_hw_state;
	force_thru = crtc_state->pch_pfit.force_thru;
	ips_force_disable = crtc_state->ips_force_disable;
	if (IS_G4X(dev_priv) ||
	    IS_VALLEYVIEW(dev_priv) || IS_CHERRYVIEW(dev_priv))
		wm_state = crtc_state->wm;

	/* Keep base drm_crtc_state intact, only clear our extended struct */
	BUILD_BUG_ON(offsetof(struct intel_crtc_state, base));
	memset(&crtc_state->base + 1, 0,
	       sizeof(*crtc_state) - sizeof(crtc_state->base));

	crtc_state->scaler_state = scaler_state;
	crtc_state->shared_dpll = shared_dpll;
	crtc_state->dpll_hw_state = dpll_hw_state;
	crtc_state->pch_pfit.force_thru = force_thru;
	crtc_state->ips_force_disable = ips_force_disable;
	if (IS_G4X(dev_priv) ||
	    IS_VALLEYVIEW(dev_priv) || IS_CHERRYVIEW(dev_priv))
		crtc_state->wm = wm_state;
}

static int
intel_modeset_pipe_config(struct drm_crtc *crtc,
			  struct intel_crtc_state *pipe_config)
{
	struct drm_atomic_state *state = pipe_config->base.state;
	struct intel_encoder *encoder;
	struct drm_connector *connector;
	struct drm_connector_state *connector_state;
	int base_bpp, ret = -EINVAL;
	int i;
	bool retry = true;

	clear_intel_crtc_state(pipe_config);

	pipe_config->cpu_transcoder =
		(enum transcoder) to_intel_crtc(crtc)->pipe;

	/*
	 * Sanitize sync polarity flags based on requested ones. If neither
	 * positive or negative polarity is requested, treat this as meaning
	 * negative polarity.
	 */
	if (!(pipe_config->base.adjusted_mode.flags &
	      (DRM_MODE_FLAG_PHSYNC | DRM_MODE_FLAG_NHSYNC)))
		pipe_config->base.adjusted_mode.flags |= DRM_MODE_FLAG_NHSYNC;

	if (!(pipe_config->base.adjusted_mode.flags &
	      (DRM_MODE_FLAG_PVSYNC | DRM_MODE_FLAG_NVSYNC)))
		pipe_config->base.adjusted_mode.flags |= DRM_MODE_FLAG_NVSYNC;

	base_bpp = compute_baseline_pipe_bpp(to_intel_crtc(crtc),
					     pipe_config);
	if (base_bpp < 0)
		goto fail;

	/*
	 * Determine the real pipe dimensions. Note that stereo modes can
	 * increase the actual pipe size due to the frame doubling and
	 * insertion of additional space for blanks between the frame. This
	 * is stored in the crtc timings. We use the requested mode to do this
	 * computation to clearly distinguish it from the adjusted mode, which
	 * can be changed by the connectors in the below retry loop.
	 */
	drm_mode_get_hv_timing(&pipe_config->base.mode,
			       &pipe_config->pipe_src_w,
			       &pipe_config->pipe_src_h);

	for_each_new_connector_in_state(state, connector, connector_state, i) {
		if (connector_state->crtc != crtc)
			continue;

		encoder = to_intel_encoder(connector_state->best_encoder);

		if (!check_single_encoder_cloning(state, to_intel_crtc(crtc), encoder)) {
			DRM_DEBUG_KMS("rejecting invalid cloning configuration\n");
			goto fail;
		}

		/*
		 * Determine output_types before calling the .compute_config()
		 * hooks so that the hooks can use this information safely.
		 */
		if (encoder->compute_output_type)
			pipe_config->output_types |=
				BIT(encoder->compute_output_type(encoder, pipe_config,
								 connector_state));
		else
			pipe_config->output_types |= BIT(encoder->type);
	}

encoder_retry:
	/* Ensure the port clock defaults are reset when retrying. */
	pipe_config->port_clock = 0;
	pipe_config->pixel_multiplier = 1;

	/* Fill in default crtc timings, allow encoders to overwrite them. */
	drm_mode_set_crtcinfo(&pipe_config->base.adjusted_mode,
			      CRTC_STEREO_DOUBLE);

	/* Pass our mode to the connectors and the CRTC to give them a chance to
	 * adjust it according to limitations or connector properties, and also
	 * a chance to reject the mode entirely.
	 */
	for_each_new_connector_in_state(state, connector, connector_state, i) {
		if (connector_state->crtc != crtc)
			continue;

		encoder = to_intel_encoder(connector_state->best_encoder);

		if (!(encoder->compute_config(encoder, pipe_config, connector_state))) {
			DRM_DEBUG_KMS("Encoder config failure\n");
			goto fail;
		}
	}

	/* Set default port clock if not overwritten by the encoder. Needs to be
	 * done afterwards in case the encoder adjusts the mode. */
	if (!pipe_config->port_clock)
		pipe_config->port_clock = pipe_config->base.adjusted_mode.crtc_clock
			* pipe_config->pixel_multiplier;

	ret = intel_crtc_compute_config(to_intel_crtc(crtc), pipe_config);
	if (ret < 0) {
		DRM_DEBUG_KMS("CRTC fixup failed\n");
		goto fail;
	}

	if (ret == RETRY) {
		if (WARN(!retry, "loop in pipe configuration computation\n")) {
			ret = -EINVAL;
			goto fail;
		}

		DRM_DEBUG_KMS("CRTC bw constrained, retrying\n");
		retry = false;
		goto encoder_retry;
	}

	/* Dithering seems to not pass-through bits correctly when it should, so
	 * only enable it on 6bpc panels and when its not a compliance
	 * test requesting 6bpc video pattern.
	 */
	pipe_config->dither = (pipe_config->pipe_bpp == 6*3) &&
		!pipe_config->dither_force_disable;
	DRM_DEBUG_KMS("hw max bpp: %i, pipe bpp: %i, dithering: %i\n",
		      base_bpp, pipe_config->pipe_bpp, pipe_config->dither);

fail:
	return ret;
}

static bool intel_fuzzy_clock_check(int clock1, int clock2)
{
	int diff;

	if (clock1 == clock2)
		return true;

	if (!clock1 || !clock2)
		return false;

	diff = abs(clock1 - clock2);

	if (((((diff + clock1 + clock2) * 100)) / (clock1 + clock2)) < 105)
		return true;

	return false;
}

static bool
intel_compare_m_n(unsigned int m, unsigned int n,
		  unsigned int m2, unsigned int n2,
		  bool exact)
{
	if (m == m2 && n == n2)
		return true;

	if (exact || !m || !n || !m2 || !n2)
		return false;

	BUILD_BUG_ON(DATA_LINK_M_N_MASK > INT_MAX);

	if (n > n2) {
		while (n > n2) {
			m2 <<= 1;
			n2 <<= 1;
		}
	} else if (n < n2) {
		while (n < n2) {
			m <<= 1;
			n <<= 1;
		}
	}

	if (n != n2)
		return false;

	return intel_fuzzy_clock_check(m, m2);
}

static bool
intel_compare_link_m_n(const struct intel_link_m_n *m_n,
		       struct intel_link_m_n *m2_n2,
		       bool adjust)
{
	if (m_n->tu == m2_n2->tu &&
	    intel_compare_m_n(m_n->gmch_m, m_n->gmch_n,
			      m2_n2->gmch_m, m2_n2->gmch_n, !adjust) &&
	    intel_compare_m_n(m_n->link_m, m_n->link_n,
			      m2_n2->link_m, m2_n2->link_n, !adjust)) {
		if (adjust)
			*m2_n2 = *m_n;

		return true;
	}

	return false;
}

static void __printf(3, 4)
pipe_config_err(bool adjust, const char *name, const char *format, ...)
{
	struct va_format vaf;
	va_list args;

	va_start(args, format);
	vaf.fmt = format;
	vaf.va = &args;

	if (adjust)
		drm_dbg(DRM_UT_KMS, "mismatch in %s %pV", name, &vaf);
	else
		drm_err("mismatch in %s %pV", name, &vaf);

	va_end(args);
}

static bool
intel_pipe_config_compare(struct drm_i915_private *dev_priv,
			  struct intel_crtc_state *current_config,
			  struct intel_crtc_state *pipe_config,
			  bool adjust)
{
	bool ret = true;
	bool fixup_inherited = adjust &&
		(current_config->base.mode.private_flags & I915_MODE_FLAG_INHERITED) &&
		!(pipe_config->base.mode.private_flags & I915_MODE_FLAG_INHERITED);

#define PIPE_CONF_CHECK_X(name) do { \
	if (current_config->name != pipe_config->name) { \
		pipe_config_err(adjust, __stringify(name), \
			  "(expected 0x%08x, found 0x%08x)\n", \
			  current_config->name, \
			  pipe_config->name); \
		ret = false; \
	} \
} while (0)

#define PIPE_CONF_CHECK_I(name) do { \
	if (current_config->name != pipe_config->name) { \
		pipe_config_err(adjust, __stringify(name), \
			  "(expected %i, found %i)\n", \
			  current_config->name, \
			  pipe_config->name); \
		ret = false; \
	} \
} while (0)

#define PIPE_CONF_CHECK_BOOL(name) do { \
	if (current_config->name != pipe_config->name) { \
		pipe_config_err(adjust, __stringify(name), \
			  "(expected %s, found %s)\n", \
			  yesno(current_config->name), \
			  yesno(pipe_config->name)); \
		ret = false; \
	} \
} while (0)

/*
 * Checks state where we only read out the enabling, but not the entire
 * state itself (like full infoframes or ELD for audio). These states
 * require a full modeset on bootup to fix up.
 */
#define PIPE_CONF_CHECK_BOOL_INCOMPLETE(name) do { \
	if (!fixup_inherited || (!current_config->name && !pipe_config->name)) { \
		PIPE_CONF_CHECK_BOOL(name); \
	} else { \
		pipe_config_err(adjust, __stringify(name), \
			  "unable to verify whether state matches exactly, forcing modeset (expected %s, found %s)\n", \
			  yesno(current_config->name), \
			  yesno(pipe_config->name)); \
		ret = false; \
	} \
} while (0)

#define PIPE_CONF_CHECK_P(name) do { \
	if (current_config->name != pipe_config->name) { \
		pipe_config_err(adjust, __stringify(name), \
			  "(expected %p, found %p)\n", \
			  current_config->name, \
			  pipe_config->name); \
		ret = false; \
	} \
} while (0)

#define PIPE_CONF_CHECK_M_N(name) do { \
	if (!intel_compare_link_m_n(&current_config->name, \
				    &pipe_config->name,\
				    adjust)) { \
		pipe_config_err(adjust, __stringify(name), \
			  "(expected tu %i gmch %i/%i link %i/%i, " \
			  "found tu %i, gmch %i/%i link %i/%i)\n", \
			  current_config->name.tu, \
			  current_config->name.gmch_m, \
			  current_config->name.gmch_n, \
			  current_config->name.link_m, \
			  current_config->name.link_n, \
			  pipe_config->name.tu, \
			  pipe_config->name.gmch_m, \
			  pipe_config->name.gmch_n, \
			  pipe_config->name.link_m, \
			  pipe_config->name.link_n); \
		ret = false; \
	} \
} while (0)

/* This is required for BDW+ where there is only one set of registers for
 * switching between high and low RR.
 * This macro can be used whenever a comparison has to be made between one
 * hw state and multiple sw state variables.
 */
#define PIPE_CONF_CHECK_M_N_ALT(name, alt_name) do { \
	if (!intel_compare_link_m_n(&current_config->name, \
				    &pipe_config->name, adjust) && \
	    !intel_compare_link_m_n(&current_config->alt_name, \
				    &pipe_config->name, adjust)) { \
		pipe_config_err(adjust, __stringify(name), \
			  "(expected tu %i gmch %i/%i link %i/%i, " \
			  "or tu %i gmch %i/%i link %i/%i, " \
			  "found tu %i, gmch %i/%i link %i/%i)\n", \
			  current_config->name.tu, \
			  current_config->name.gmch_m, \
			  current_config->name.gmch_n, \
			  current_config->name.link_m, \
			  current_config->name.link_n, \
			  current_config->alt_name.tu, \
			  current_config->alt_name.gmch_m, \
			  current_config->alt_name.gmch_n, \
			  current_config->alt_name.link_m, \
			  current_config->alt_name.link_n, \
			  pipe_config->name.tu, \
			  pipe_config->name.gmch_m, \
			  pipe_config->name.gmch_n, \
			  pipe_config->name.link_m, \
			  pipe_config->name.link_n); \
		ret = false; \
	} \
} while (0)

#define PIPE_CONF_CHECK_FLAGS(name, mask) do { \
	if ((current_config->name ^ pipe_config->name) & (mask)) { \
		pipe_config_err(adjust, __stringify(name), \
			  "(%x) (expected %i, found %i)\n", \
			  (mask), \
			  current_config->name & (mask), \
			  pipe_config->name & (mask)); \
		ret = false; \
	} \
} while (0)

#define PIPE_CONF_CHECK_CLOCK_FUZZY(name) do { \
	if (!intel_fuzzy_clock_check(current_config->name, pipe_config->name)) { \
		pipe_config_err(adjust, __stringify(name), \
			  "(expected %i, found %i)\n", \
			  current_config->name, \
			  pipe_config->name); \
		ret = false; \
	} \
} while (0)

#define PIPE_CONF_QUIRK(quirk)	\
	((current_config->quirks | pipe_config->quirks) & (quirk))

	PIPE_CONF_CHECK_I(cpu_transcoder);

	PIPE_CONF_CHECK_BOOL(has_pch_encoder);
	PIPE_CONF_CHECK_I(fdi_lanes);
	PIPE_CONF_CHECK_M_N(fdi_m_n);

	PIPE_CONF_CHECK_I(lane_count);
	PIPE_CONF_CHECK_X(lane_lat_optim_mask);

	if (INTEL_GEN(dev_priv) < 8) {
		PIPE_CONF_CHECK_M_N(dp_m_n);

		if (current_config->has_drrs)
			PIPE_CONF_CHECK_M_N(dp_m2_n2);
	} else
		PIPE_CONF_CHECK_M_N_ALT(dp_m_n, dp_m2_n2);

	PIPE_CONF_CHECK_X(output_types);

	PIPE_CONF_CHECK_I(base.adjusted_mode.crtc_hdisplay);
	PIPE_CONF_CHECK_I(base.adjusted_mode.crtc_htotal);
	PIPE_CONF_CHECK_I(base.adjusted_mode.crtc_hblank_start);
	PIPE_CONF_CHECK_I(base.adjusted_mode.crtc_hblank_end);
	PIPE_CONF_CHECK_I(base.adjusted_mode.crtc_hsync_start);
	PIPE_CONF_CHECK_I(base.adjusted_mode.crtc_hsync_end);

	PIPE_CONF_CHECK_I(base.adjusted_mode.crtc_vdisplay);
	PIPE_CONF_CHECK_I(base.adjusted_mode.crtc_vtotal);
	PIPE_CONF_CHECK_I(base.adjusted_mode.crtc_vblank_start);
	PIPE_CONF_CHECK_I(base.adjusted_mode.crtc_vblank_end);
	PIPE_CONF_CHECK_I(base.adjusted_mode.crtc_vsync_start);
	PIPE_CONF_CHECK_I(base.adjusted_mode.crtc_vsync_end);

	PIPE_CONF_CHECK_I(pixel_multiplier);
	PIPE_CONF_CHECK_BOOL(has_hdmi_sink);
	if ((INTEL_GEN(dev_priv) < 8 && !IS_HASWELL(dev_priv)) ||
	    IS_VALLEYVIEW(dev_priv) || IS_CHERRYVIEW(dev_priv))
		PIPE_CONF_CHECK_BOOL(limited_color_range);

	PIPE_CONF_CHECK_BOOL(hdmi_scrambling);
	PIPE_CONF_CHECK_BOOL(hdmi_high_tmds_clock_ratio);
	PIPE_CONF_CHECK_BOOL_INCOMPLETE(has_infoframe);
	PIPE_CONF_CHECK_BOOL(ycbcr420);

	PIPE_CONF_CHECK_BOOL_INCOMPLETE(has_audio);

	PIPE_CONF_CHECK_FLAGS(base.adjusted_mode.flags,
			      DRM_MODE_FLAG_INTERLACE);

	if (!PIPE_CONF_QUIRK(PIPE_CONFIG_QUIRK_MODE_SYNC_FLAGS)) {
		PIPE_CONF_CHECK_FLAGS(base.adjusted_mode.flags,
				      DRM_MODE_FLAG_PHSYNC);
		PIPE_CONF_CHECK_FLAGS(base.adjusted_mode.flags,
				      DRM_MODE_FLAG_NHSYNC);
		PIPE_CONF_CHECK_FLAGS(base.adjusted_mode.flags,
				      DRM_MODE_FLAG_PVSYNC);
		PIPE_CONF_CHECK_FLAGS(base.adjusted_mode.flags,
				      DRM_MODE_FLAG_NVSYNC);
	}

	PIPE_CONF_CHECK_X(gmch_pfit.control);
	/* pfit ratios are autocomputed by the hw on gen4+ */
	if (INTEL_GEN(dev_priv) < 4)
		PIPE_CONF_CHECK_X(gmch_pfit.pgm_ratios);
	PIPE_CONF_CHECK_X(gmch_pfit.lvds_border_bits);

	if (!adjust) {
		PIPE_CONF_CHECK_I(pipe_src_w);
		PIPE_CONF_CHECK_I(pipe_src_h);

		PIPE_CONF_CHECK_BOOL(pch_pfit.enabled);
		if (current_config->pch_pfit.enabled) {
			PIPE_CONF_CHECK_X(pch_pfit.pos);
			PIPE_CONF_CHECK_X(pch_pfit.size);
		}

		PIPE_CONF_CHECK_I(scaler_state.scaler_id);
		PIPE_CONF_CHECK_CLOCK_FUZZY(pixel_rate);
	}

	PIPE_CONF_CHECK_BOOL(double_wide);

	PIPE_CONF_CHECK_P(shared_dpll);
	PIPE_CONF_CHECK_X(dpll_hw_state.dpll);
	PIPE_CONF_CHECK_X(dpll_hw_state.dpll_md);
	PIPE_CONF_CHECK_X(dpll_hw_state.fp0);
	PIPE_CONF_CHECK_X(dpll_hw_state.fp1);
	PIPE_CONF_CHECK_X(dpll_hw_state.wrpll);
	PIPE_CONF_CHECK_X(dpll_hw_state.spll);
	PIPE_CONF_CHECK_X(dpll_hw_state.ctrl1);
	PIPE_CONF_CHECK_X(dpll_hw_state.cfgcr1);
	PIPE_CONF_CHECK_X(dpll_hw_state.cfgcr2);
	PIPE_CONF_CHECK_X(dpll_hw_state.cfgcr0);
	PIPE_CONF_CHECK_X(dpll_hw_state.ebb0);
	PIPE_CONF_CHECK_X(dpll_hw_state.ebb4);
	PIPE_CONF_CHECK_X(dpll_hw_state.pll0);
	PIPE_CONF_CHECK_X(dpll_hw_state.pll1);
	PIPE_CONF_CHECK_X(dpll_hw_state.pll2);
	PIPE_CONF_CHECK_X(dpll_hw_state.pll3);
	PIPE_CONF_CHECK_X(dpll_hw_state.pll6);
	PIPE_CONF_CHECK_X(dpll_hw_state.pll8);
	PIPE_CONF_CHECK_X(dpll_hw_state.pll9);
	PIPE_CONF_CHECK_X(dpll_hw_state.pll10);
	PIPE_CONF_CHECK_X(dpll_hw_state.pcsdw12);
	PIPE_CONF_CHECK_X(dpll_hw_state.mg_refclkin_ctl);
	PIPE_CONF_CHECK_X(dpll_hw_state.mg_clktop2_coreclkctl1);
	PIPE_CONF_CHECK_X(dpll_hw_state.mg_clktop2_hsclkctl);
	PIPE_CONF_CHECK_X(dpll_hw_state.mg_pll_div0);
	PIPE_CONF_CHECK_X(dpll_hw_state.mg_pll_div1);
	PIPE_CONF_CHECK_X(dpll_hw_state.mg_pll_lf);
	PIPE_CONF_CHECK_X(dpll_hw_state.mg_pll_frac_lock);
	PIPE_CONF_CHECK_X(dpll_hw_state.mg_pll_ssc);
	PIPE_CONF_CHECK_X(dpll_hw_state.mg_pll_bias);
	PIPE_CONF_CHECK_X(dpll_hw_state.mg_pll_tdc_coldst_bias);

	PIPE_CONF_CHECK_X(dsi_pll.ctrl);
	PIPE_CONF_CHECK_X(dsi_pll.div);

	if (IS_G4X(dev_priv) || INTEL_GEN(dev_priv) >= 5)
		PIPE_CONF_CHECK_I(pipe_bpp);

	PIPE_CONF_CHECK_CLOCK_FUZZY(base.adjusted_mode.crtc_clock);
	PIPE_CONF_CHECK_CLOCK_FUZZY(port_clock);

	PIPE_CONF_CHECK_I(min_voltage_level);

#undef PIPE_CONF_CHECK_X
#undef PIPE_CONF_CHECK_I
#undef PIPE_CONF_CHECK_BOOL
#undef PIPE_CONF_CHECK_BOOL_INCOMPLETE
#undef PIPE_CONF_CHECK_P
#undef PIPE_CONF_CHECK_FLAGS
#undef PIPE_CONF_CHECK_CLOCK_FUZZY
#undef PIPE_CONF_QUIRK

	return ret;
}

static void intel_pipe_config_sanity_check(struct drm_i915_private *dev_priv,
					   const struct intel_crtc_state *pipe_config)
{
	if (pipe_config->has_pch_encoder) {
		int fdi_dotclock = intel_dotclock_calculate(intel_fdi_link_freq(dev_priv, pipe_config),
							    &pipe_config->fdi_m_n);
		int dotclock = pipe_config->base.adjusted_mode.crtc_clock;

		/*
		 * FDI already provided one idea for the dotclock.
		 * Yell if the encoder disagrees.
		 */
		WARN(!intel_fuzzy_clock_check(fdi_dotclock, dotclock),
		     "FDI dotclock and encoder dotclock mismatch, fdi: %i, encoder: %i\n",
		     fdi_dotclock, dotclock);
	}
}

static void verify_wm_state(struct drm_crtc *crtc,
			    struct drm_crtc_state *new_state)
{
	struct drm_i915_private *dev_priv = to_i915(crtc->dev);
	struct skl_ddb_allocation hw_ddb, *sw_ddb;
	struct skl_pipe_wm hw_wm, *sw_wm;
	struct skl_plane_wm *hw_plane_wm, *sw_plane_wm;
	struct skl_ddb_entry *hw_ddb_entry, *sw_ddb_entry;
	struct intel_crtc *intel_crtc = to_intel_crtc(crtc);
	const enum pipe pipe = intel_crtc->pipe;
	int plane, level, max_level = ilk_wm_max_level(dev_priv);

	if (INTEL_GEN(dev_priv) < 9 || !new_state->active ||
	    i915_modparams.avail_planes_per_pipe)
		return;

	skl_pipe_wm_get_hw_state(crtc, &hw_wm);
	sw_wm = &to_intel_crtc_state(new_state)->wm.skl.optimal;

	skl_ddb_get_hw_state(dev_priv, &hw_ddb);
	sw_ddb = &dev_priv->wm.skl_hw.ddb;

	if (INTEL_GEN(dev_priv) >= 11)
		if (hw_ddb.enabled_slices != sw_ddb->enabled_slices)
			DRM_ERROR("mismatch in DBUF Slices (expected %u, got %u)\n",
				  sw_ddb->enabled_slices,
				  hw_ddb.enabled_slices);
	/* planes */
	for_each_universal_plane(dev_priv, pipe, plane) {
		hw_plane_wm = &hw_wm.planes[plane];
		sw_plane_wm = &sw_wm->planes[plane];

		/* Watermarks */
		for (level = 0; level <= max_level; level++) {
			if (skl_wm_level_equals(&hw_plane_wm->wm[level],
						&sw_plane_wm->wm[level]))
				continue;

			DRM_ERROR("mismatch in WM pipe %c plane %d level %d (expected e=%d b=%u l=%u, got e=%d b=%u l=%u)\n",
				  pipe_name(pipe), plane + 1, level,
				  sw_plane_wm->wm[level].plane_en,
				  sw_plane_wm->wm[level].plane_res_b,
				  sw_plane_wm->wm[level].plane_res_l,
				  hw_plane_wm->wm[level].plane_en,
				  hw_plane_wm->wm[level].plane_res_b,
				  hw_plane_wm->wm[level].plane_res_l);
		}

		if (!skl_wm_level_equals(&hw_plane_wm->trans_wm,
					 &sw_plane_wm->trans_wm)) {
			DRM_ERROR("mismatch in trans WM pipe %c plane %d (expected e=%d b=%u l=%u, got e=%d b=%u l=%u)\n",
				  pipe_name(pipe), plane + 1,
				  sw_plane_wm->trans_wm.plane_en,
				  sw_plane_wm->trans_wm.plane_res_b,
				  sw_plane_wm->trans_wm.plane_res_l,
				  hw_plane_wm->trans_wm.plane_en,
				  hw_plane_wm->trans_wm.plane_res_b,
				  hw_plane_wm->trans_wm.plane_res_l);
		}

		/* DDB */
		hw_ddb_entry = &hw_ddb.plane[pipe][plane];
		sw_ddb_entry = &sw_ddb->plane[pipe][plane];

		if (!skl_ddb_entry_equal(hw_ddb_entry, sw_ddb_entry)) {
			DRM_ERROR("mismatch in DDB state pipe %c plane %d (expected (%u,%u), found (%u,%u))\n",
				  pipe_name(pipe), plane + 1,
				  sw_ddb_entry->start, sw_ddb_entry->end,
				  hw_ddb_entry->start, hw_ddb_entry->end);
		}
	}

	/*
	 * cursor
	 * If the cursor plane isn't active, we may not have updated it's ddb
	 * allocation. In that case since the ddb allocation will be updated
	 * once the plane becomes visible, we can skip this check
	 */
	if (1) {
		hw_plane_wm = &hw_wm.planes[PLANE_CURSOR];
		sw_plane_wm = &sw_wm->planes[PLANE_CURSOR];

		/* Watermarks */
		for (level = 0; level <= max_level; level++) {
			if (skl_wm_level_equals(&hw_plane_wm->wm[level],
						&sw_plane_wm->wm[level]))
				continue;

			DRM_ERROR("mismatch in WM pipe %c cursor level %d (expected e=%d b=%u l=%u, got e=%d b=%u l=%u)\n",
				  pipe_name(pipe), level,
				  sw_plane_wm->wm[level].plane_en,
				  sw_plane_wm->wm[level].plane_res_b,
				  sw_plane_wm->wm[level].plane_res_l,
				  hw_plane_wm->wm[level].plane_en,
				  hw_plane_wm->wm[level].plane_res_b,
				  hw_plane_wm->wm[level].plane_res_l);
		}

		if (!skl_wm_level_equals(&hw_plane_wm->trans_wm,
					 &sw_plane_wm->trans_wm)) {
			DRM_ERROR("mismatch in trans WM pipe %c cursor (expected e=%d b=%u l=%u, got e=%d b=%u l=%u)\n",
				  pipe_name(pipe),
				  sw_plane_wm->trans_wm.plane_en,
				  sw_plane_wm->trans_wm.plane_res_b,
				  sw_plane_wm->trans_wm.plane_res_l,
				  hw_plane_wm->trans_wm.plane_en,
				  hw_plane_wm->trans_wm.plane_res_b,
				  hw_plane_wm->trans_wm.plane_res_l);
		}

		/* DDB */
		hw_ddb_entry = &hw_ddb.plane[pipe][PLANE_CURSOR];
		sw_ddb_entry = &sw_ddb->plane[pipe][PLANE_CURSOR];

		if (!skl_ddb_entry_equal(hw_ddb_entry, sw_ddb_entry)) {
			DRM_ERROR("mismatch in DDB state pipe %c cursor (expected (%u,%u), found (%u,%u))\n",
				  pipe_name(pipe),
				  sw_ddb_entry->start, sw_ddb_entry->end,
				  hw_ddb_entry->start, hw_ddb_entry->end);
		}
	}
}

static void
verify_connector_state(struct drm_device *dev,
		       struct drm_atomic_state *state,
		       struct drm_crtc *crtc)
{
	struct drm_connector *connector;
	struct drm_connector_state *new_conn_state;
	int i;

	for_each_new_connector_in_state(state, connector, new_conn_state, i) {
		struct drm_encoder *encoder = connector->encoder;
		struct drm_crtc_state *crtc_state = NULL;

		if (new_conn_state->crtc != crtc)
			continue;

		if (crtc)
			crtc_state = drm_atomic_get_new_crtc_state(state, new_conn_state->crtc);

		intel_connector_verify_state(crtc_state, new_conn_state);

		I915_STATE_WARN(new_conn_state->best_encoder != encoder,
		     "connector's atomic encoder doesn't match legacy encoder\n");
	}
}

static void
verify_encoder_state(struct drm_device *dev, struct drm_atomic_state *state)
{
	struct intel_encoder *encoder;
	struct drm_connector *connector;
	struct drm_connector_state *old_conn_state, *new_conn_state;
	int i;

	for_each_intel_encoder(dev, encoder) {
		bool enabled = false, found = false;
		enum pipe pipe;

		DRM_DEBUG_KMS("[ENCODER:%d:%s]\n",
			      encoder->base.base.id,
			      encoder->base.name);

		for_each_oldnew_connector_in_state(state, connector, old_conn_state,
						   new_conn_state, i) {
			if (old_conn_state->best_encoder == &encoder->base)
				found = true;

			if (new_conn_state->best_encoder != &encoder->base)
				continue;
			found = enabled = true;

			I915_STATE_WARN(new_conn_state->crtc !=
					encoder->base.crtc,
			     "connector's crtc doesn't match encoder crtc\n");
		}

		if (!found)
			continue;

		I915_STATE_WARN(!!encoder->base.crtc != enabled,
		     "encoder's enabled state mismatch "
		     "(expected %i, found %i)\n",
		     !!encoder->base.crtc, enabled);

		if (!encoder->base.crtc) {
			bool active;

			active = encoder->get_hw_state(encoder, &pipe);
			I915_STATE_WARN(active,
			     "encoder detached but still enabled on pipe %c.\n",
			     pipe_name(pipe));
		}
	}
}

static void
verify_crtc_state(struct drm_crtc *crtc,
		  struct drm_crtc_state *old_crtc_state,
		  struct drm_crtc_state *new_crtc_state)
{
	struct drm_device *dev = crtc->dev;
	struct drm_i915_private *dev_priv = to_i915(dev);
	struct intel_encoder *encoder;
	struct intel_crtc *intel_crtc = to_intel_crtc(crtc);
	struct intel_crtc_state *pipe_config, *sw_config;
	struct drm_atomic_state *old_state;
	bool active;

	old_state = old_crtc_state->state;
	__drm_atomic_helper_crtc_destroy_state(old_crtc_state);
	pipe_config = to_intel_crtc_state(old_crtc_state);
	memset(pipe_config, 0, sizeof(*pipe_config));
	pipe_config->base.crtc = crtc;
	pipe_config->base.state = old_state;

	DRM_DEBUG_KMS("[CRTC:%d:%s]\n", crtc->base.id, crtc->name);

	active = dev_priv->display.get_pipe_config(intel_crtc, pipe_config);

	/* we keep both pipes enabled on 830 */
	if (IS_I830(dev_priv))
		active = new_crtc_state->active;

	I915_STATE_WARN(new_crtc_state->active != active,
	     "crtc active state doesn't match with hw state "
	     "(expected %i, found %i)\n", new_crtc_state->active, active);

	I915_STATE_WARN(intel_crtc->active != new_crtc_state->active,
	     "transitional active state does not match atomic hw state "
	     "(expected %i, found %i)\n", new_crtc_state->active, intel_crtc->active);

	for_each_encoder_on_crtc(dev, crtc, encoder) {
		enum pipe pipe;

		active = encoder->get_hw_state(encoder, &pipe);
		I915_STATE_WARN(active != new_crtc_state->active,
			"[ENCODER:%i] active %i with crtc active %i\n",
			encoder->base.base.id, active, new_crtc_state->active);

		I915_STATE_WARN(active && intel_crtc->pipe != pipe,
				"Encoder connected to wrong pipe %c\n",
				pipe_name(pipe));

		if (active)
			encoder->get_config(encoder, pipe_config);
	}

	intel_crtc_compute_pixel_rate(pipe_config);

	if (!new_crtc_state->active)
		return;

	intel_pipe_config_sanity_check(dev_priv, pipe_config);

	sw_config = to_intel_crtc_state(new_crtc_state);

	/*
	 * Only check for pipe config if we are not in a GVT guest environment,
	 * because such a check in a GVT guest environment doesn't make any sense
	 * as we don't allow the guest to do a mode set, so there can very well
	 * be a difference between what it has programmed vs. what the host
	 * truly configured the HW pipe to be in.
	 */
	if (!intel_vgpu_active(dev_priv) &&
		!intel_pipe_config_compare(dev_priv, sw_config,
				       pipe_config, false)) {
		I915_STATE_WARN(1, "pipe state doesn't match!\n");
		intel_dump_pipe_config(intel_crtc, pipe_config,
				       "[hw state]");
		intel_dump_pipe_config(intel_crtc, sw_config,
				       "[sw state]");
	}
}

static void
intel_verify_planes(struct intel_atomic_state *state)
{
	struct intel_plane *plane;
	const struct intel_plane_state *plane_state;
	int i;

	for_each_new_intel_plane_in_state(state, plane,
					  plane_state, i)
		assert_plane(plane, plane_state->base.visible);
}

static void
verify_single_dpll_state(struct drm_i915_private *dev_priv,
			 struct intel_shared_dpll *pll,
			 struct drm_crtc *crtc,
			 struct drm_crtc_state *new_state)
{
	struct intel_dpll_hw_state dpll_hw_state;
	unsigned int crtc_mask;
	bool active;

	memset(&dpll_hw_state, 0, sizeof(dpll_hw_state));

	DRM_DEBUG_KMS("%s\n", pll->info->name);

	active = pll->info->funcs->get_hw_state(dev_priv, pll, &dpll_hw_state);

	if (!(pll->info->flags & INTEL_DPLL_ALWAYS_ON)) {
		I915_STATE_WARN(!pll->on && pll->active_mask,
		     "pll in active use but not on in sw tracking\n");
		I915_STATE_WARN(pll->on && !pll->active_mask,
		     "pll is on but not used by any active crtc\n");
		I915_STATE_WARN(pll->on != active,
		     "pll on state mismatch (expected %i, found %i)\n",
		     pll->on, active);
	}

	if (!crtc) {
		I915_STATE_WARN(pll->active_mask & ~pll->state.crtc_mask,
				"more active pll users than references: %x vs %x\n",
				pll->active_mask, pll->state.crtc_mask);

		return;
	}

	crtc_mask = drm_crtc_mask(crtc);

	if (new_state->active)
		I915_STATE_WARN(!(pll->active_mask & crtc_mask),
				"pll active mismatch (expected pipe %c in active mask 0x%02x)\n",
				pipe_name(to_intel_crtc(crtc)->pipe),
				pll->active_mask);
	else
		I915_STATE_WARN(pll->active_mask & crtc_mask,
				"pll active mismatch (didn't expect pipe %c in active mask 0x%02x)\n",
				pipe_name(to_intel_crtc(crtc)->pipe),
				pll->active_mask);

	I915_STATE_WARN(!(pll->state.crtc_mask & crtc_mask),
			"pll enabled crtcs mismatch (expected 0x%x in 0x%02x)\n",
			crtc_mask, pll->state.crtc_mask);

	I915_STATE_WARN(pll->on && memcmp(&pll->state.hw_state,
					  &dpll_hw_state,
					  sizeof(dpll_hw_state)),
			"pll hw state mismatch\n");
}

static void
verify_shared_dpll_state(struct drm_device *dev, struct drm_crtc *crtc,
			 struct drm_crtc_state *old_crtc_state,
			 struct drm_crtc_state *new_crtc_state)
{
	struct drm_i915_private *dev_priv = to_i915(dev);
	struct intel_crtc_state *old_state = to_intel_crtc_state(old_crtc_state);
	struct intel_crtc_state *new_state = to_intel_crtc_state(new_crtc_state);

	if (new_state->shared_dpll)
		verify_single_dpll_state(dev_priv, new_state->shared_dpll, crtc, new_crtc_state);

	if (old_state->shared_dpll &&
	    old_state->shared_dpll != new_state->shared_dpll) {
		unsigned int crtc_mask = drm_crtc_mask(crtc);
		struct intel_shared_dpll *pll = old_state->shared_dpll;

		I915_STATE_WARN(pll->active_mask & crtc_mask,
				"pll active mismatch (didn't expect pipe %c in active mask)\n",
				pipe_name(to_intel_crtc(crtc)->pipe));
		I915_STATE_WARN(pll->state.crtc_mask & crtc_mask,
				"pll enabled crtcs mismatch (found %x in enabled mask)\n",
				pipe_name(to_intel_crtc(crtc)->pipe));
	}
}

static void
intel_modeset_verify_crtc(struct drm_crtc *crtc,
			  struct drm_atomic_state *state,
			  struct drm_crtc_state *old_state,
			  struct drm_crtc_state *new_state)
{
	if (!needs_modeset(new_state) &&
	    !to_intel_crtc_state(new_state)->update_pipe)
		return;

	verify_wm_state(crtc, new_state);
	verify_connector_state(crtc->dev, state, crtc);
	verify_crtc_state(crtc, old_state, new_state);
	verify_shared_dpll_state(crtc->dev, crtc, old_state, new_state);
}

static void
verify_disabled_dpll_state(struct drm_device *dev)
{
	struct drm_i915_private *dev_priv = to_i915(dev);
	int i;

	for (i = 0; i < dev_priv->num_shared_dpll; i++)
		verify_single_dpll_state(dev_priv, &dev_priv->shared_dplls[i], NULL, NULL);
}

static void
intel_modeset_verify_disabled(struct drm_device *dev,
			      struct drm_atomic_state *state)
{
	verify_encoder_state(dev, state);
	verify_connector_state(dev, state, NULL);
	verify_disabled_dpll_state(dev);
}

static void update_scanline_offset(struct intel_crtc *crtc)
{
	struct drm_i915_private *dev_priv = to_i915(crtc->base.dev);

	/*
	 * The scanline counter increments at the leading edge of hsync.
	 *
	 * On most platforms it starts counting from vtotal-1 on the
	 * first active line. That means the scanline counter value is
	 * always one less than what we would expect. Ie. just after
	 * start of vblank, which also occurs at start of hsync (on the
	 * last active line), the scanline counter will read vblank_start-1.
	 *
	 * On gen2 the scanline counter starts counting from 1 instead
	 * of vtotal-1, so we have to subtract one (or rather add vtotal-1
	 * to keep the value positive), instead of adding one.
	 *
	 * On HSW+ the behaviour of the scanline counter depends on the output
	 * type. For DP ports it behaves like most other platforms, but on HDMI
	 * there's an extra 1 line difference. So we need to add two instead of
	 * one to the value.
	 *
	 * On VLV/CHV DSI the scanline counter would appear to increment
	 * approx. 1/3 of a scanline before start of vblank. Unfortunately
	 * that means we can't tell whether we're in vblank or not while
	 * we're on that particular line. We must still set scanline_offset
	 * to 1 so that the vblank timestamps come out correct when we query
	 * the scanline counter from within the vblank interrupt handler.
	 * However if queried just before the start of vblank we'll get an
	 * answer that's slightly in the future.
	 */
	if (IS_GEN2(dev_priv)) {
		const struct drm_display_mode *adjusted_mode = &crtc->config->base.adjusted_mode;
		int vtotal;

		vtotal = adjusted_mode->crtc_vtotal;
		if (adjusted_mode->flags & DRM_MODE_FLAG_INTERLACE)
			vtotal /= 2;

		crtc->scanline_offset = vtotal - 1;
	} else if (HAS_DDI(dev_priv) &&
		   intel_crtc_has_type(crtc->config, INTEL_OUTPUT_HDMI)) {
		crtc->scanline_offset = 2;
	} else
		crtc->scanline_offset = 1;
}

static void intel_modeset_clear_plls(struct drm_atomic_state *state)
{
	struct drm_device *dev = state->dev;
	struct drm_i915_private *dev_priv = to_i915(dev);
	struct drm_crtc *crtc;
	struct drm_crtc_state *old_crtc_state, *new_crtc_state;
	int i;

	if (!dev_priv->display.crtc_compute_clock)
		return;

	for_each_oldnew_crtc_in_state(state, crtc, old_crtc_state, new_crtc_state, i) {
		struct intel_crtc *intel_crtc = to_intel_crtc(crtc);
		struct intel_shared_dpll *old_dpll =
			to_intel_crtc_state(old_crtc_state)->shared_dpll;

		if (!needs_modeset(new_crtc_state))
			continue;

		to_intel_crtc_state(new_crtc_state)->shared_dpll = NULL;

		if (!old_dpll)
			continue;

		intel_release_shared_dpll(old_dpll, intel_crtc, state);
	}
}

/*
 * This implements the workaround described in the "notes" section of the mode
 * set sequence documentation. When going from no pipes or single pipe to
 * multiple pipes, and planes are enabled after the pipe, we need to wait at
 * least 2 vblanks on the first pipe before enabling planes on the second pipe.
 */
static int haswell_mode_set_planes_workaround(struct drm_atomic_state *state)
{
	struct drm_crtc_state *crtc_state;
	struct intel_crtc *intel_crtc;
	struct drm_crtc *crtc;
	struct intel_crtc_state *first_crtc_state = NULL;
	struct intel_crtc_state *other_crtc_state = NULL;
	enum pipe first_pipe = INVALID_PIPE, enabled_pipe = INVALID_PIPE;
	int i;

	/* look at all crtc's that are going to be enabled in during modeset */
	for_each_new_crtc_in_state(state, crtc, crtc_state, i) {
		intel_crtc = to_intel_crtc(crtc);

		if (!crtc_state->active || !needs_modeset(crtc_state))
			continue;

		if (first_crtc_state) {
			other_crtc_state = to_intel_crtc_state(crtc_state);
			break;
		} else {
			first_crtc_state = to_intel_crtc_state(crtc_state);
			first_pipe = intel_crtc->pipe;
		}
	}

	/* No workaround needed? */
	if (!first_crtc_state)
		return 0;

	/* w/a possibly needed, check how many crtc's are already enabled. */
	for_each_intel_crtc(state->dev, intel_crtc) {
		struct intel_crtc_state *pipe_config;

		pipe_config = intel_atomic_get_crtc_state(state, intel_crtc);
		if (IS_ERR(pipe_config))
			return PTR_ERR(pipe_config);

		pipe_config->hsw_workaround_pipe = INVALID_PIPE;

		if (!pipe_config->base.active ||
		    needs_modeset(&pipe_config->base))
			continue;

		/* 2 or more enabled crtcs means no need for w/a */
		if (enabled_pipe != INVALID_PIPE)
			return 0;

		enabled_pipe = intel_crtc->pipe;
	}

	if (enabled_pipe != INVALID_PIPE)
		first_crtc_state->hsw_workaround_pipe = enabled_pipe;
	else if (other_crtc_state)
		other_crtc_state->hsw_workaround_pipe = first_pipe;

	return 0;
}

static int intel_lock_all_pipes(struct drm_atomic_state *state)
{
	struct drm_crtc *crtc;

	/* Add all pipes to the state */
	for_each_crtc(state->dev, crtc) {
		struct drm_crtc_state *crtc_state;

		crtc_state = drm_atomic_get_crtc_state(state, crtc);
		if (IS_ERR(crtc_state))
			return PTR_ERR(crtc_state);
	}

	return 0;
}

static int intel_modeset_all_pipes(struct drm_atomic_state *state)
{
	struct drm_crtc *crtc;

	/*
	 * Add all pipes to the state, and force
	 * a modeset on all the active ones.
	 */
	for_each_crtc(state->dev, crtc) {
		struct drm_crtc_state *crtc_state;
		int ret;

		crtc_state = drm_atomic_get_crtc_state(state, crtc);
		if (IS_ERR(crtc_state))
			return PTR_ERR(crtc_state);

		if (!crtc_state->active || needs_modeset(crtc_state))
			continue;

		crtc_state->mode_changed = true;

		ret = drm_atomic_add_affected_connectors(state, crtc);
		if (ret)
			return ret;

		ret = drm_atomic_add_affected_planes(state, crtc);
		if (ret)
			return ret;
	}

	return 0;
}

static int intel_modeset_checks(struct drm_atomic_state *state)
{
	struct intel_atomic_state *intel_state = to_intel_atomic_state(state);
	struct drm_i915_private *dev_priv = to_i915(state->dev);
	struct drm_crtc *crtc;
	struct drm_crtc_state *old_crtc_state, *new_crtc_state;
	int ret = 0, i;

	if (!check_digital_port_conflicts(state)) {
		DRM_DEBUG_KMS("rejecting conflicting digital port configuration\n");
		return -EINVAL;
	}

	intel_state->modeset = true;
	intel_state->active_crtcs = dev_priv->active_crtcs;
	intel_state->cdclk.logical = dev_priv->cdclk.logical;
	intel_state->cdclk.actual = dev_priv->cdclk.actual;

	for_each_oldnew_crtc_in_state(state, crtc, old_crtc_state, new_crtc_state, i) {
		if (new_crtc_state->active)
			intel_state->active_crtcs |= 1 << i;
		else
			intel_state->active_crtcs &= ~(1 << i);

		if (old_crtc_state->active != new_crtc_state->active)
			intel_state->active_pipe_changes |= drm_crtc_mask(crtc);
	}

	/*
	 * See if the config requires any additional preparation, e.g.
	 * to adjust global state with pipes off.  We need to do this
	 * here so we can get the modeset_pipe updated config for the new
	 * mode set on this crtc.  For other crtcs we need to use the
	 * adjusted_mode bits in the crtc directly.
	 */
	if (dev_priv->display.modeset_calc_cdclk) {
		ret = dev_priv->display.modeset_calc_cdclk(state);
		if (ret < 0)
			return ret;

		/*
		 * Writes to dev_priv->cdclk.logical must protected by
		 * holding all the crtc locks, even if we don't end up
		 * touching the hardware
		 */
		if (intel_cdclk_changed(&dev_priv->cdclk.logical,
					&intel_state->cdclk.logical)) {
			ret = intel_lock_all_pipes(state);
			if (ret < 0)
				return ret;
		}

		/* All pipes must be switched off while we change the cdclk. */
		if (intel_cdclk_needs_modeset(&dev_priv->cdclk.actual,
					      &intel_state->cdclk.actual)) {
			ret = intel_modeset_all_pipes(state);
			if (ret < 0)
				return ret;
		}

		DRM_DEBUG_KMS("New cdclk calculated to be logical %u kHz, actual %u kHz\n",
			      intel_state->cdclk.logical.cdclk,
			      intel_state->cdclk.actual.cdclk);
		DRM_DEBUG_KMS("New voltage level calculated to be logical %u, actual %u\n",
			      intel_state->cdclk.logical.voltage_level,
			      intel_state->cdclk.actual.voltage_level);
	} else {
		to_intel_atomic_state(state)->cdclk.logical = dev_priv->cdclk.logical;
	}

	intel_modeset_clear_plls(state);

	if (IS_HASWELL(dev_priv))
		return haswell_mode_set_planes_workaround(state);

	return 0;
}

/*
 * Handle calculation of various watermark data at the end of the atomic check
 * phase.  The code here should be run after the per-crtc and per-plane 'check'
 * handlers to ensure that all derived state has been updated.
 */
static int calc_watermark_data(struct drm_atomic_state *state)
{
	struct drm_device *dev = state->dev;
	struct drm_i915_private *dev_priv = to_i915(dev);

	/* Is there platform-specific watermark information to calculate? */
	if (dev_priv->display.compute_global_watermarks)
		return dev_priv->display.compute_global_watermarks(state);

	return 0;
}

/**
 * intel_atomic_check - validate state object
 * @dev: drm device
 * @state: state to validate
 */
static int intel_atomic_check(struct drm_device *dev,
			      struct drm_atomic_state *state)
{
	struct drm_i915_private *dev_priv = to_i915(dev);
	struct intel_atomic_state *intel_state = to_intel_atomic_state(state);
	struct drm_crtc *crtc;
	struct drm_crtc_state *old_crtc_state, *crtc_state;
	int ret, i;
	bool any_ms = false;

	/* Catch I915_MODE_FLAG_INHERITED */
	for_each_oldnew_crtc_in_state(state, crtc, old_crtc_state,
				      crtc_state, i) {
		if (crtc_state->mode.private_flags !=
		    old_crtc_state->mode.private_flags)
			crtc_state->mode_changed = true;
	}

	ret = drm_atomic_helper_check_modeset(dev, state);
	if (ret)
		return ret;

	for_each_oldnew_crtc_in_state(state, crtc, old_crtc_state, crtc_state, i) {
		struct intel_crtc_state *pipe_config =
			to_intel_crtc_state(crtc_state);

		if (!needs_modeset(crtc_state))
			continue;

		if (!crtc_state->enable) {
			any_ms = true;
			continue;
		}

		ret = intel_modeset_pipe_config(crtc, pipe_config);
		if (ret) {
			intel_dump_pipe_config(to_intel_crtc(crtc),
					       pipe_config, "[failed]");
			return ret;
		}

		if (i915_modparams.fastboot &&
		    intel_pipe_config_compare(dev_priv,
					to_intel_crtc_state(old_crtc_state),
					pipe_config, true)) {
			crtc_state->mode_changed = false;
			pipe_config->update_pipe = true;
		}

		if (needs_modeset(crtc_state))
			any_ms = true;

		intel_dump_pipe_config(to_intel_crtc(crtc), pipe_config,
				       needs_modeset(crtc_state) ?
				       "[modeset]" : "[fastset]");
	}

	if (any_ms) {
		ret = intel_modeset_checks(state);

		if (ret)
			return ret;
	} else {
		intel_state->cdclk.logical = dev_priv->cdclk.logical;
	}

	ret = drm_atomic_helper_check_planes(dev, state);
	if (ret)
		return ret;

	intel_fbc_choose_crtc(dev_priv, intel_state);
	return calc_watermark_data(state);
}

static int intel_atomic_prepare_commit(struct drm_device *dev,
				       struct drm_atomic_state *state)
{
	return drm_atomic_helper_prepare_planes(dev, state);
}

u32 intel_crtc_get_vblank_counter(struct intel_crtc *crtc)
{
	struct drm_device *dev = crtc->base.dev;

	if (!dev->max_vblank_count)
		return (u32)drm_crtc_accurate_vblank_count(&crtc->base);

	return dev->driver->get_vblank_counter(dev,
					       drm_crtc_index(&crtc->base));
}

static void intel_update_crtc(struct drm_crtc *crtc,
			      struct drm_atomic_state *state,
			      struct drm_crtc_state *old_crtc_state,
			      struct drm_crtc_state *new_crtc_state)
{
	struct drm_device *dev = crtc->dev;
	struct drm_i915_private *dev_priv = to_i915(dev);
	struct intel_crtc *intel_crtc = to_intel_crtc(crtc);
	struct intel_crtc_state *pipe_config = to_intel_crtc_state(new_crtc_state);
	bool modeset = needs_modeset(new_crtc_state);
	struct intel_plane_state *new_plane_state =
		crtc->primary ?
		intel_atomic_get_new_plane_state(to_intel_atomic_state(state),
						 to_intel_plane(crtc->primary)) : NULL;

	if (modeset) {
		update_scanline_offset(intel_crtc);
		dev_priv->display.crtc_enable(pipe_config, state);

		/* vblanks work again, re-enable pipe CRC. */
		intel_crtc_enable_pipe_crc(intel_crtc);
	} else {
		intel_pre_plane_update(to_intel_crtc_state(old_crtc_state),
				       pipe_config);
	}

	if (new_plane_state)
		intel_fbc_enable(intel_crtc, pipe_config, new_plane_state);

	drm_atomic_helper_commit_planes_on_crtc(old_crtc_state);
}

static void intel_update_crtcs(struct drm_atomic_state *state)
{
	struct drm_crtc *crtc;
	struct drm_crtc_state *old_crtc_state, *new_crtc_state;
	int i;

	for_each_oldnew_crtc_in_state(state, crtc, old_crtc_state, new_crtc_state, i) {
		if (!new_crtc_state->active)
			continue;

		intel_update_crtc(crtc, state, old_crtc_state,
				  new_crtc_state);
	}
}

static void skl_update_crtcs(struct drm_atomic_state *state)
{
	struct drm_i915_private *dev_priv = to_i915(state->dev);
	struct intel_atomic_state *intel_state = to_intel_atomic_state(state);
	struct drm_crtc *crtc;
	struct intel_crtc *intel_crtc;
	struct drm_crtc_state *old_crtc_state, *new_crtc_state;
	struct intel_crtc_state *cstate;
	unsigned int updated = 0;
	bool progress;
	enum pipe pipe;
	int i;
	u8 hw_enabled_slices = dev_priv->wm.skl_hw.ddb.enabled_slices;
	u8 required_slices = intel_state->wm_results.ddb.enabled_slices;

	const struct skl_ddb_entry *entries[I915_MAX_PIPES] = {};

	for_each_oldnew_crtc_in_state(state, crtc, old_crtc_state, new_crtc_state, i)
		/* ignore allocations for crtc's that have been turned off. */
		if (new_crtc_state->active)
			entries[i] = &to_intel_crtc_state(old_crtc_state)->wm.skl.ddb;

	/* If 2nd DBuf slice required, enable it here */
	if (INTEL_GEN(dev_priv) >= 11 && required_slices > hw_enabled_slices)
		icl_dbuf_slices_update(dev_priv, required_slices);

	/*
	 * Whenever the number of active pipes changes, we need to make sure we
	 * update the pipes in the right order so that their ddb allocations
	 * never overlap with eachother inbetween CRTC updates. Otherwise we'll
	 * cause pipe underruns and other bad stuff.
	 */
	do {
		progress = false;

		for_each_oldnew_crtc_in_state(state, crtc, old_crtc_state, new_crtc_state, i) {
			bool vbl_wait = false;
			unsigned int cmask = drm_crtc_mask(crtc);

			intel_crtc = to_intel_crtc(crtc);
			cstate = to_intel_crtc_state(new_crtc_state);
			pipe = intel_crtc->pipe;

			if (updated & cmask || !cstate->base.active)
				continue;

			if (skl_ddb_allocation_overlaps(dev_priv,
							entries,
							&cstate->wm.skl.ddb,
							i))
				continue;

			updated |= cmask;
			entries[i] = &cstate->wm.skl.ddb;

			/*
			 * If this is an already active pipe, it's DDB changed,
			 * and this isn't the last pipe that needs updating
			 * then we need to wait for a vblank to pass for the
			 * new ddb allocation to take effect.
			 */
			if (!skl_ddb_entry_equal(&cstate->wm.skl.ddb,
						 &to_intel_crtc_state(old_crtc_state)->wm.skl.ddb) &&
			    !new_crtc_state->active_changed &&
			    intel_state->wm_results.dirty_pipes != updated)
				vbl_wait = true;

			intel_update_crtc(crtc, state, old_crtc_state,
					  new_crtc_state);

			if (vbl_wait)
				intel_wait_for_vblank(dev_priv, pipe);

			progress = true;
		}
	} while (progress);

	/* If 2nd DBuf slice is no more required disable it */
	if (INTEL_GEN(dev_priv) >= 11 && required_slices < hw_enabled_slices)
		icl_dbuf_slices_update(dev_priv, required_slices);
}

static void intel_atomic_helper_free_state(struct drm_i915_private *dev_priv)
{
	struct intel_atomic_state *state, *next;
	struct llist_node *freed;

	freed = llist_del_all(&dev_priv->atomic_helper.free_list);
	llist_for_each_entry_safe(state, next, freed, freed)
		drm_atomic_state_put(&state->base);
}

static void intel_atomic_helper_free_state_worker(struct work_struct *work)
{
	struct drm_i915_private *dev_priv =
		container_of(work, typeof(*dev_priv), atomic_helper.free_work);

	intel_atomic_helper_free_state(dev_priv);
}

static void intel_atomic_commit_fence_wait(struct intel_atomic_state *intel_state)
{
	struct wait_queue_entry wait_fence, wait_reset;
	struct drm_i915_private *dev_priv = to_i915(intel_state->base.dev);

	init_wait_entry(&wait_fence, 0);
	init_wait_entry(&wait_reset, 0);
	for (;;) {
		prepare_to_wait(&intel_state->commit_ready.wait,
				&wait_fence, TASK_UNINTERRUPTIBLE);
		prepare_to_wait(&dev_priv->gpu_error.wait_queue,
				&wait_reset, TASK_UNINTERRUPTIBLE);


		if (i915_sw_fence_done(&intel_state->commit_ready)
		    || test_bit(I915_RESET_MODESET, &dev_priv->gpu_error.flags))
			break;

		schedule();
	}
	finish_wait(&intel_state->commit_ready.wait, &wait_fence);
	finish_wait(&dev_priv->gpu_error.wait_queue, &wait_reset);
}

static void intel_atomic_cleanup_work(struct work_struct *work)
{
	struct drm_atomic_state *state =
		container_of(work, struct drm_atomic_state, commit_work);
	struct drm_i915_private *i915 = to_i915(state->dev);

	drm_atomic_helper_cleanup_planes(&i915->drm, state);
	drm_atomic_helper_commit_cleanup_done(state);
	drm_atomic_state_put(state);

	intel_atomic_helper_free_state(i915);
}

static void intel_atomic_commit_tail(struct drm_atomic_state *state)
{
	struct drm_device *dev = state->dev;
	struct intel_atomic_state *intel_state = to_intel_atomic_state(state);
	struct drm_i915_private *dev_priv = to_i915(dev);
	struct drm_crtc_state *old_crtc_state, *new_crtc_state;
	struct drm_connector_state *old_conn_state, *new_conn_state;
	struct drm_connector *connector;
	struct drm_crtc *crtc;
	struct intel_crtc_state *intel_cstate;
	u64 put_domains[I915_MAX_PIPES] = {};
	int i;

	intel_atomic_commit_fence_wait(intel_state);

	drm_atomic_helper_wait_for_dependencies(state);

	if (intel_state->modeset)
		intel_display_power_get(dev_priv, POWER_DOMAIN_MODESET);

	for_each_oldnew_crtc_in_state(state, crtc, old_crtc_state, new_crtc_state, i) {
		struct intel_crtc *intel_crtc = to_intel_crtc(crtc);

		if (needs_modeset(new_crtc_state) ||
		    to_intel_crtc_state(new_crtc_state)->update_pipe) {

			put_domains[to_intel_crtc(crtc)->pipe] =
				modeset_get_crtc_power_domains(crtc,
					to_intel_crtc_state(new_crtc_state));
		}

		if (!needs_modeset(new_crtc_state))
			continue;

		intel_pre_plane_update(to_intel_crtc_state(old_crtc_state),
				       to_intel_crtc_state(new_crtc_state));

		if (old_crtc_state->active) {
			intel_crtc_disable_planes(crtc, old_crtc_state->plane_mask);

			/*
			 * We need to disable pipe CRC before disabling the pipe,
			 * or we race against vblank off.
			 */
			intel_crtc_disable_pipe_crc(intel_crtc);

			dev_priv->display.crtc_disable(to_intel_crtc_state(old_crtc_state), state);
			intel_crtc->active = false;
			intel_fbc_disable(intel_crtc);
			intel_disable_shared_dpll(intel_crtc);

			/*
			 * Underruns don't always raise
			 * interrupts, so check manually.
			 */
			intel_check_cpu_fifo_underruns(dev_priv);
			intel_check_pch_fifo_underruns(dev_priv);

			/* FIXME unify this for all platforms */
			if (!new_crtc_state->active &&
			    !HAS_GMCH_DISPLAY(dev_priv) &&
			    dev_priv->display.initial_watermarks)
				dev_priv->display.initial_watermarks(intel_state,
								     to_intel_crtc_state(new_crtc_state));
		}
	}

	/* FIXME: Eventually get rid of our intel_crtc->config pointer */
	for_each_new_crtc_in_state(state, crtc, new_crtc_state, i)
		to_intel_crtc(crtc)->config = to_intel_crtc_state(new_crtc_state);

	if (intel_state->modeset) {
		drm_atomic_helper_update_legacy_modeset_state(state->dev, state);

		intel_set_cdclk(dev_priv, &dev_priv->cdclk.actual);

		/*
		 * SKL workaround: bspec recommends we disable the SAGV when we
		 * have more then one pipe enabled
		 */
		if (!intel_can_enable_sagv(state))
			intel_disable_sagv(dev_priv);

		intel_modeset_verify_disabled(dev, state);
	}

	/* Complete the events for pipes that have now been disabled */
	for_each_new_crtc_in_state(state, crtc, new_crtc_state, i) {
		bool modeset = needs_modeset(new_crtc_state);

		/* Complete events for now disable pipes here. */
		if (modeset && !new_crtc_state->active && new_crtc_state->event) {
			spin_lock_irq(&dev->event_lock);
			drm_crtc_send_vblank_event(crtc, new_crtc_state->event);
			spin_unlock_irq(&dev->event_lock);

			new_crtc_state->event = NULL;
		}
	}

	for_each_oldnew_connector_in_state(state, connector, old_conn_state,
					   new_conn_state, i)
		intel_hdcp_atomic_pre_commit(connector, old_conn_state,
					     new_conn_state);

	/* Now enable the clocks, plane, pipe, and connectors that we set up. */
	dev_priv->display.update_crtcs(state);

	for_each_new_connector_in_state(state, connector, new_conn_state, i)
		intel_hdcp_atomic_commit(connector, new_conn_state);

	/* FIXME: We should call drm_atomic_helper_commit_hw_done() here
	 * already, but still need the state for the delayed optimization. To
	 * fix this:
	 * - wrap the optimization/post_plane_update stuff into a per-crtc work.
	 * - schedule that vblank worker _before_ calling hw_done
	 * - at the start of commit_tail, cancel it _synchrously
	 * - switch over to the vblank wait helper in the core after that since
	 *   we don't need out special handling any more.
	 */
	drm_atomic_helper_wait_for_flip_done(dev, state);

	/*
	 * Now that the vblank has passed, we can go ahead and program the
	 * optimal watermarks on platforms that need two-step watermark
	 * programming.
	 *
	 * TODO: Move this (and other cleanup) to an async worker eventually.
	 */
	for_each_new_crtc_in_state(state, crtc, new_crtc_state, i) {
		intel_cstate = to_intel_crtc_state(new_crtc_state);

		if (dev_priv->display.optimize_watermarks)
			dev_priv->display.optimize_watermarks(intel_state,
							      intel_cstate);
	}

	for_each_oldnew_crtc_in_state(state, crtc, old_crtc_state, new_crtc_state, i) {
		intel_post_plane_update(to_intel_crtc_state(old_crtc_state));

		if (put_domains[i])
			modeset_put_power_domains(dev_priv, put_domains[i]);

		intel_modeset_verify_crtc(crtc, state, old_crtc_state, new_crtc_state);
	}

	if (intel_state->modeset)
		intel_verify_planes(intel_state);

	if (intel_state->modeset && intel_can_enable_sagv(state))
		intel_enable_sagv(dev_priv);

	drm_atomic_helper_commit_hw_done(state);

	if (intel_state->modeset) {
		/* As one of the primary mmio accessors, KMS has a high
		 * likelihood of triggering bugs in unclaimed access. After we
		 * finish modesetting, see if an error has been flagged, and if
		 * so enable debugging for the next modeset - and hope we catch
		 * the culprit.
		 */
		intel_uncore_arm_unclaimed_mmio_detection(dev_priv);
		intel_display_power_put(dev_priv, POWER_DOMAIN_MODESET);
	}

	/*
	 * Defer the cleanup of the old state to a separate worker to not
	 * impede the current task (userspace for blocking modesets) that
	 * are executed inline. For out-of-line asynchronous modesets/flips,
	 * deferring to a new worker seems overkill, but we would place a
	 * schedule point (cond_resched()) here anyway to keep latencies
	 * down.
	 */
	INIT_WORK(&state->commit_work, intel_atomic_cleanup_work);
	schedule_work(&state->commit_work);
}

static void intel_atomic_commit_work(struct work_struct *work)
{
	struct drm_atomic_state *state =
		container_of(work, struct drm_atomic_state, commit_work);

	intel_atomic_commit_tail(state);
}

static int __i915_sw_fence_call
intel_atomic_commit_ready(struct i915_sw_fence *fence,
			  enum i915_sw_fence_notify notify)
{
	struct intel_atomic_state *state =
		container_of(fence, struct intel_atomic_state, commit_ready);

	switch (notify) {
	case FENCE_COMPLETE:
		/* we do blocking waits in the worker, nothing to do here */
		break;
	case FENCE_FREE:
		{
			struct intel_atomic_helper *helper =
				&to_i915(state->base.dev)->atomic_helper;

			if (llist_add(&state->freed, &helper->free_list))
				schedule_work(&helper->free_work);
			break;
		}
	}

	return NOTIFY_DONE;
}

static void intel_atomic_track_fbs(struct drm_atomic_state *state)
{
	struct drm_plane_state *old_plane_state, *new_plane_state;
	struct drm_plane *plane;
	int i;

	for_each_oldnew_plane_in_state(state, plane, old_plane_state, new_plane_state, i)
		i915_gem_track_fb(intel_fb_obj(old_plane_state->fb),
				  intel_fb_obj(new_plane_state->fb),
				  to_intel_plane(plane)->frontbuffer_bit);
}

/**
 * intel_atomic_commit - commit validated state object
 * @dev: DRM device
 * @state: the top-level driver state object
 * @nonblock: nonblocking commit
 *
 * This function commits a top-level state object that has been validated
 * with drm_atomic_helper_check().
 *
 * RETURNS
 * Zero for success or -errno.
 */
static int intel_atomic_commit(struct drm_device *dev,
			       struct drm_atomic_state *state,
			       bool nonblock)
{
	struct intel_atomic_state *intel_state = to_intel_atomic_state(state);
	struct drm_i915_private *dev_priv = to_i915(dev);
	int ret = 0;

	drm_atomic_state_get(state);
	i915_sw_fence_init(&intel_state->commit_ready,
			   intel_atomic_commit_ready);

	/*
	 * The intel_legacy_cursor_update() fast path takes care
	 * of avoiding the vblank waits for simple cursor
	 * movement and flips. For cursor on/off and size changes,
	 * we want to perform the vblank waits so that watermark
	 * updates happen during the correct frames. Gen9+ have
	 * double buffered watermarks and so shouldn't need this.
	 *
	 * Unset state->legacy_cursor_update before the call to
	 * drm_atomic_helper_setup_commit() because otherwise
	 * drm_atomic_helper_wait_for_flip_done() is a noop and
	 * we get FIFO underruns because we didn't wait
	 * for vblank.
	 *
	 * FIXME doing watermarks and fb cleanup from a vblank worker
	 * (assuming we had any) would solve these problems.
	 */
	if (INTEL_GEN(dev_priv) < 9 && state->legacy_cursor_update) {
		struct intel_crtc_state *new_crtc_state;
		struct intel_crtc *crtc;
		int i;

		for_each_new_intel_crtc_in_state(intel_state, crtc, new_crtc_state, i)
			if (new_crtc_state->wm.need_postvbl_update ||
			    new_crtc_state->update_wm_post)
				state->legacy_cursor_update = false;
	}

	ret = intel_atomic_prepare_commit(dev, state);
	if (ret) {
		DRM_DEBUG_ATOMIC("Preparing state failed with %i\n", ret);
		i915_sw_fence_commit(&intel_state->commit_ready);
		return ret;
	}

	ret = drm_atomic_helper_setup_commit(state, nonblock);
	if (!ret)
		ret = drm_atomic_helper_swap_state(state, true);

	if (ret) {
		i915_sw_fence_commit(&intel_state->commit_ready);

		drm_atomic_helper_cleanup_planes(dev, state);
		return ret;
	}
	dev_priv->wm.distrust_bios_wm = false;
	intel_shared_dpll_swap_state(state);
	intel_atomic_track_fbs(state);

	if (intel_state->modeset) {
		memcpy(dev_priv->min_cdclk, intel_state->min_cdclk,
		       sizeof(intel_state->min_cdclk));
		memcpy(dev_priv->min_voltage_level,
		       intel_state->min_voltage_level,
		       sizeof(intel_state->min_voltage_level));
		dev_priv->active_crtcs = intel_state->active_crtcs;
		dev_priv->cdclk.logical = intel_state->cdclk.logical;
		dev_priv->cdclk.actual = intel_state->cdclk.actual;
	}

	drm_atomic_state_get(state);
	INIT_WORK(&state->commit_work, intel_atomic_commit_work);

	i915_sw_fence_commit(&intel_state->commit_ready);
	if (nonblock && intel_state->modeset) {
		queue_work(dev_priv->modeset_wq, &state->commit_work);
	} else if (nonblock) {
		queue_work(system_unbound_wq, &state->commit_work);
	} else {
		if (intel_state->modeset)
			flush_workqueue(dev_priv->modeset_wq);
		intel_atomic_commit_tail(state);
	}

	return 0;
}

static const struct drm_crtc_funcs intel_crtc_funcs = {
	.gamma_set = drm_atomic_helper_legacy_gamma_set,
	.set_config = drm_atomic_helper_set_config,
	.destroy = intel_crtc_destroy,
	.page_flip = drm_atomic_helper_page_flip,
	.atomic_duplicate_state = intel_crtc_duplicate_state,
	.atomic_destroy_state = intel_crtc_destroy_state,
	.set_crc_source = intel_crtc_set_crc_source,
};

struct wait_rps_boost {
	struct wait_queue_entry wait;

	struct drm_crtc *crtc;
	struct i915_request *request;
};

static int do_rps_boost(struct wait_queue_entry *_wait,
			unsigned mode, int sync, void *key)
{
	struct wait_rps_boost *wait = container_of(_wait, typeof(*wait), wait);
	struct i915_request *rq = wait->request;

	/*
	 * If we missed the vblank, but the request is already running it
	 * is reasonable to assume that it will complete before the next
	 * vblank without our intervention, so leave RPS alone.
	 */
	if (!i915_request_started(rq))
		gen6_rps_boost(rq, NULL);
	i915_request_put(rq);

	drm_crtc_vblank_put(wait->crtc);

	list_del(&wait->wait.entry);
	kfree(wait);
	return 1;
}

static void add_rps_boost_after_vblank(struct drm_crtc *crtc,
				       struct dma_fence *fence)
{
	struct wait_rps_boost *wait;

	if (!dma_fence_is_i915(fence))
		return;

	if (INTEL_GEN(to_i915(crtc->dev)) < 6)
		return;

	if (drm_crtc_vblank_get(crtc))
		return;

	wait = kmalloc(sizeof(*wait), GFP_KERNEL);
	if (!wait) {
		drm_crtc_vblank_put(crtc);
		return;
	}

	wait->request = to_request(dma_fence_get(fence));
	wait->crtc = crtc;

	wait->wait.func = do_rps_boost;
	wait->wait.flags = 0;

	add_wait_queue(drm_crtc_vblank_waitqueue(crtc), &wait->wait);
}

static int intel_plane_pin_fb(struct intel_plane_state *plane_state)
{
	struct intel_plane *plane = to_intel_plane(plane_state->base.plane);
	struct drm_i915_private *dev_priv = to_i915(plane->base.dev);
	struct drm_framebuffer *fb = plane_state->base.fb;
	struct i915_vma *vma;

	if (plane->id == PLANE_CURSOR &&
	    INTEL_INFO(dev_priv)->cursor_needs_physical) {
		struct drm_i915_gem_object *obj = intel_fb_obj(fb);
		const int align = intel_cursor_alignment(dev_priv);

		return i915_gem_object_attach_phys(obj, align);
	}

	vma = intel_pin_and_fence_fb_obj(fb,
					 plane_state->base.rotation,
					 intel_plane_uses_fence(plane_state),
					 &plane_state->flags);
	if (IS_ERR(vma))
		return PTR_ERR(vma);

	plane_state->vma = vma;

	return 0;
}

static void intel_plane_unpin_fb(struct intel_plane_state *old_plane_state)
{
	struct i915_vma *vma;

	vma = fetch_and_zero(&old_plane_state->vma);
	if (vma)
		intel_unpin_fb_vma(vma, old_plane_state->flags);
}

static void fb_obj_bump_render_priority(struct drm_i915_gem_object *obj)
{
	struct i915_sched_attr attr = {
		.priority = I915_PRIORITY_DISPLAY,
	};

	i915_gem_object_wait_priority(obj, 0,
				      &attr, I915_PREEMPTION_TIMEOUT_DISPLAY);
}

/**
 * intel_prepare_plane_fb - Prepare fb for usage on plane
 * @plane: drm plane to prepare for
 * @new_state: the plane state being prepared
 *
 * Prepares a framebuffer for usage on a display plane.  Generally this
 * involves pinning the underlying object and updating the frontbuffer tracking
 * bits.  Some older platforms need special physical address handling for
 * cursor planes.
 *
 * Must be called with struct_mutex held.
 *
 * Returns 0 on success, negative error code on failure.
 */
int
intel_prepare_plane_fb(struct drm_plane *plane,
		       struct drm_plane_state *new_state)
{
	struct intel_atomic_state *intel_state =
		to_intel_atomic_state(new_state->state);
	struct drm_i915_private *dev_priv = to_i915(plane->dev);
	struct drm_framebuffer *fb = new_state->fb;
	struct drm_i915_gem_object *obj = intel_fb_obj(fb);
	struct drm_i915_gem_object *old_obj = intel_fb_obj(plane->state->fb);
	int ret;

	if (old_obj) {
		struct drm_crtc_state *crtc_state =
			drm_atomic_get_new_crtc_state(new_state->state,
						      plane->state->crtc);

		/* Big Hammer, we also need to ensure that any pending
		 * MI_WAIT_FOR_EVENT inside a user batch buffer on the
		 * current scanout is retired before unpinning the old
		 * framebuffer. Note that we rely on userspace rendering
		 * into the buffer attached to the pipe they are waiting
		 * on. If not, userspace generates a GPU hang with IPEHR
		 * point to the MI_WAIT_FOR_EVENT.
		 *
		 * This should only fail upon a hung GPU, in which case we
		 * can safely continue.
		 */
		if (needs_modeset(crtc_state)) {
			ret = i915_sw_fence_await_reservation(&intel_state->commit_ready,
							      old_obj->resv, NULL,
							      false, 0,
							      GFP_KERNEL);
			if (ret < 0)
				return ret;
		}
	}

	if (new_state->fence) { /* explicit fencing */
		ret = i915_sw_fence_await_dma_fence(&intel_state->commit_ready,
						    new_state->fence,
						    I915_FENCE_TIMEOUT,
						    GFP_KERNEL);
		if (ret < 0)
			return ret;
	}

	if (!obj)
		return 0;

	ret = i915_gem_object_pin_pages(obj);
	if (ret)
		return ret;

	ret = mutex_lock_interruptible(&dev_priv->drm.struct_mutex);
	if (ret) {
		i915_gem_object_unpin_pages(obj);
		return ret;
	}

	ret = intel_plane_pin_fb(to_intel_plane_state(new_state));

	/*
	 * Reschedule our dependencies, and ensure we run within a timeout.
	 *
	 * Note that if the timeout is exceeded, then whoever was running that
	 * prevented us from acquiring the GPU is declared rogue and reset. An
	 * unresponsive process will then be banned in order to preserve
	 * interactivity. Since this can be seen as a bit heavy-handed, we
	 * select a timeout for when the dropped frames start to become a
	 * noticeable nuisance for the user (100 ms, i.e. preemption was
	 * blocked for more than a few frames). Note, this is only a timeout
	 * for a delay in preempting the current request in order to run our
	 * dependency chain, our dependency chain may itself take a long time
	 * to run to completion before we can present the framebuffer.
	 */
	fb_obj_bump_render_priority(obj);

	mutex_unlock(&dev_priv->drm.struct_mutex);
	i915_gem_object_unpin_pages(obj);
	if (ret)
		return ret;

	intel_fb_obj_flush(obj, ORIGIN_DIRTYFB);

	if (!new_state->fence) { /* implicit fencing */
		struct dma_fence *fence;

		ret = i915_sw_fence_await_reservation(&intel_state->commit_ready,
						      obj->resv, NULL,
						      false, I915_FENCE_TIMEOUT,
						      GFP_KERNEL);
		if (ret < 0)
			return ret;

		fence = reservation_object_get_excl_rcu(obj->resv);
		if (fence) {
			add_rps_boost_after_vblank(new_state->crtc, fence);
			dma_fence_put(fence);
		}
	} else {
		add_rps_boost_after_vblank(new_state->crtc, new_state->fence);
	}

	/*
	 * We declare pageflips to be interactive and so merit a small bias
	 * towards upclocking to deliver the frame on time. By only changing
	 * the RPS thresholds to sample more regularly and aim for higher
	 * clocks we can hopefully deliver low power workloads (like kodi)
	 * that are not quite steady state without resorting to forcing
	 * maximum clocks following a vblank miss (see do_rps_boost()).
	 */
	if (!intel_state->rps_interactive) {
		intel_rps_mark_interactive(dev_priv, true);
		intel_state->rps_interactive = true;
	}

	return 0;
}

/**
 * intel_cleanup_plane_fb - Cleans up an fb after plane use
 * @plane: drm plane to clean up for
 * @old_state: the state from the previous modeset
 *
 * Cleans up a framebuffer that has just been removed from a plane.
 *
 * Must be called with struct_mutex held.
 */
void
intel_cleanup_plane_fb(struct drm_plane *plane,
		       struct drm_plane_state *old_state)
{
	struct intel_atomic_state *intel_state =
		to_intel_atomic_state(old_state->state);
	struct drm_i915_private *dev_priv = to_i915(plane->dev);

	if (intel_state->rps_interactive) {
		intel_rps_mark_interactive(dev_priv, false);
		intel_state->rps_interactive = false;
	}

	/* Should only be called after a successful intel_prepare_plane_fb()! */
	mutex_lock(&dev_priv->drm.struct_mutex);
	intel_plane_unpin_fb(to_intel_plane_state(old_state));
	mutex_unlock(&dev_priv->drm.struct_mutex);
}

int
skl_max_scale(struct intel_crtc *intel_crtc,
	      struct intel_crtc_state *crtc_state,
	      uint32_t pixel_format)
{
	struct drm_i915_private *dev_priv;
	int max_scale, mult;
	int crtc_clock, max_dotclk, tmpclk1, tmpclk2;

	if (!intel_crtc || !crtc_state->base.enable)
		return DRM_PLANE_HELPER_NO_SCALING;

	dev_priv = to_i915(intel_crtc->base.dev);

	crtc_clock = crtc_state->base.adjusted_mode.crtc_clock;
	max_dotclk = to_intel_atomic_state(crtc_state->base.state)->cdclk.logical.cdclk;

	if (IS_GEMINILAKE(dev_priv) || INTEL_GEN(dev_priv) >= 10)
		max_dotclk *= 2;

	if (WARN_ON_ONCE(!crtc_clock || max_dotclk < crtc_clock))
		return DRM_PLANE_HELPER_NO_SCALING;

	/*
	 * skl max scale is lower of:
	 *    close to 3 but not 3, -1 is for that purpose
	 *            or
	 *    cdclk/crtc_clock
	 */
	mult = pixel_format == DRM_FORMAT_NV12 ? 2 : 3;
	tmpclk1 = (1 << 16) * mult - 1;
	tmpclk2 = (1 << 8) * ((max_dotclk << 8) / crtc_clock);
	max_scale = min(tmpclk1, tmpclk2);

	return max_scale;
}

static int
intel_check_primary_plane(struct intel_plane *plane,
			  struct intel_crtc_state *crtc_state,
			  struct intel_plane_state *state)
{
	struct drm_i915_private *dev_priv = to_i915(plane->base.dev);
	struct drm_crtc *crtc = state->base.crtc;
	int min_scale = DRM_PLANE_HELPER_NO_SCALING;
	int max_scale = DRM_PLANE_HELPER_NO_SCALING;
	bool can_position = false;
	int ret;
	uint32_t pixel_format = 0;

	if (INTEL_GEN(dev_priv) >= 9) {
		/* use scaler when colorkey is not required */
		if (!state->ckey.flags) {
			min_scale = 1;
			if (state->base.fb)
				pixel_format = state->base.fb->format->format;
			max_scale = skl_max_scale(to_intel_crtc(crtc),
						  crtc_state, pixel_format);
		}
		can_position = true;
	}

	ret = drm_atomic_helper_check_plane_state(&state->base,
						  &crtc_state->base,
						  min_scale, max_scale,
						  can_position, true);
	if (ret)
		return ret;

	if (!state->base.fb)
		return 0;

	if (INTEL_GEN(dev_priv) >= 9) {
		ret = skl_check_plane_surface(crtc_state, state);
		if (ret)
			return ret;

		state->ctl = skl_plane_ctl(crtc_state, state);
	} else {
		ret = i9xx_check_plane_surface(state);
		if (ret)
			return ret;

		state->ctl = i9xx_plane_ctl(crtc_state, state);
	}

	if (INTEL_GEN(dev_priv) >= 10 || IS_GEMINILAKE(dev_priv))
		state->color_ctl = glk_plane_color_ctl(crtc_state, state);

	return 0;
}

static void intel_begin_crtc_commit(struct drm_crtc *crtc,
				    struct drm_crtc_state *old_crtc_state)
{
	struct drm_device *dev = crtc->dev;
	struct drm_i915_private *dev_priv = to_i915(dev);
	struct intel_crtc *intel_crtc = to_intel_crtc(crtc);
	struct intel_crtc_state *old_intel_cstate =
		to_intel_crtc_state(old_crtc_state);
	struct intel_atomic_state *old_intel_state =
		to_intel_atomic_state(old_crtc_state->state);
	struct intel_crtc_state *intel_cstate =
		intel_atomic_get_new_crtc_state(old_intel_state, intel_crtc);
	bool modeset = needs_modeset(&intel_cstate->base);

	if (!modeset &&
	    (intel_cstate->base.color_mgmt_changed ||
	     intel_cstate->update_pipe)) {
		intel_color_set_csc(&intel_cstate->base);
		intel_color_load_luts(&intel_cstate->base);
	}

	/* Perform vblank evasion around commit operation */
	intel_pipe_update_start(intel_cstate);

	if (modeset)
		goto out;

	if (intel_cstate->update_pipe)
		intel_update_pipe_config(old_intel_cstate, intel_cstate);
	else if (INTEL_GEN(dev_priv) >= 9)
		skl_detach_scalers(intel_crtc);

out:
	if (dev_priv->display.atomic_update_watermarks)
		dev_priv->display.atomic_update_watermarks(old_intel_state,
							   intel_cstate);
}

void intel_crtc_arm_fifo_underrun(struct intel_crtc *crtc,
				  struct intel_crtc_state *crtc_state)
{
	struct drm_i915_private *dev_priv = to_i915(crtc->base.dev);

	if (!IS_GEN2(dev_priv))
		intel_set_cpu_fifo_underrun_reporting(dev_priv, crtc->pipe, true);

	if (crtc_state->has_pch_encoder) {
		enum pipe pch_transcoder =
			intel_crtc_pch_transcoder(crtc);

		intel_set_pch_fifo_underrun_reporting(dev_priv, pch_transcoder, true);
	}
}

static void intel_finish_crtc_commit(struct drm_crtc *crtc,
				     struct drm_crtc_state *old_crtc_state)
{
	struct intel_crtc *intel_crtc = to_intel_crtc(crtc);
	struct intel_atomic_state *old_intel_state =
		to_intel_atomic_state(old_crtc_state->state);
	struct intel_crtc_state *new_crtc_state =
		intel_atomic_get_new_crtc_state(old_intel_state, intel_crtc);

	intel_pipe_update_end(new_crtc_state);

	if (new_crtc_state->update_pipe &&
	    !needs_modeset(&new_crtc_state->base) &&
	    old_crtc_state->mode.private_flags & I915_MODE_FLAG_INHERITED)
		intel_crtc_arm_fifo_underrun(intel_crtc, new_crtc_state);
}

/**
 * intel_plane_destroy - destroy a plane
 * @plane: plane to destroy
 *
 * Common destruction function for all types of planes (primary, cursor,
 * sprite).
 */
void intel_plane_destroy(struct drm_plane *plane)
{
	drm_plane_cleanup(plane);
	kfree(to_intel_plane(plane));
}

static bool i8xx_plane_format_mod_supported(struct drm_plane *_plane,
					    u32 format, u64 modifier)
{
	switch (modifier) {
	case DRM_FORMAT_MOD_LINEAR:
	case I915_FORMAT_MOD_X_TILED:
		break;
	default:
		return false;
	}

	switch (format) {
	case DRM_FORMAT_C8:
	case DRM_FORMAT_RGB565:
	case DRM_FORMAT_XRGB1555:
	case DRM_FORMAT_XRGB8888:
		return modifier == DRM_FORMAT_MOD_LINEAR ||
			modifier == I915_FORMAT_MOD_X_TILED;
	default:
		return false;
	}
}

static bool i965_plane_format_mod_supported(struct drm_plane *_plane,
					    u32 format, u64 modifier)
{
	switch (modifier) {
	case DRM_FORMAT_MOD_LINEAR:
	case I915_FORMAT_MOD_X_TILED:
		break;
	default:
		return false;
	}

	switch (format) {
	case DRM_FORMAT_C8:
	case DRM_FORMAT_RGB565:
	case DRM_FORMAT_XRGB8888:
	case DRM_FORMAT_XBGR8888:
	case DRM_FORMAT_XRGB2101010:
	case DRM_FORMAT_XBGR2101010:
		return modifier == DRM_FORMAT_MOD_LINEAR ||
			modifier == I915_FORMAT_MOD_X_TILED;
	default:
		return false;
	}
}

static bool skl_plane_format_mod_supported(struct drm_plane *_plane,
					   u32 format, u64 modifier)
{
	struct intel_plane *plane = to_intel_plane(_plane);

	switch (modifier) {
	case DRM_FORMAT_MOD_LINEAR:
	case I915_FORMAT_MOD_X_TILED:
	case I915_FORMAT_MOD_Y_TILED:
	case I915_FORMAT_MOD_Yf_TILED:
		break;
	case I915_FORMAT_MOD_Y_TILED_CCS:
	case I915_FORMAT_MOD_Yf_TILED_CCS:
		if (!plane->has_ccs)
			return false;
		break;
	default:
		return false;
	}

	switch (format) {
	case DRM_FORMAT_XRGB8888:
	case DRM_FORMAT_XBGR8888:
	case DRM_FORMAT_ARGB8888:
	case DRM_FORMAT_ABGR8888:
		if (modifier == I915_FORMAT_MOD_Yf_TILED_CCS ||
		    modifier == I915_FORMAT_MOD_Y_TILED_CCS)
			return true;
		/* fall through */
	case DRM_FORMAT_RGB565:
	case DRM_FORMAT_XRGB2101010:
	case DRM_FORMAT_XBGR2101010:
	case DRM_FORMAT_YUYV:
	case DRM_FORMAT_YVYU:
	case DRM_FORMAT_UYVY:
	case DRM_FORMAT_VYUY:
	case DRM_FORMAT_NV12:
		if (modifier == I915_FORMAT_MOD_Yf_TILED)
			return true;
		/* fall through */
	case DRM_FORMAT_C8:
		if (modifier == DRM_FORMAT_MOD_LINEAR ||
		    modifier == I915_FORMAT_MOD_X_TILED ||
		    modifier == I915_FORMAT_MOD_Y_TILED)
			return true;
		/* fall through */
	default:
		return false;
	}
}

static bool intel_cursor_format_mod_supported(struct drm_plane *_plane,
					      u32 format, u64 modifier)
{
	return modifier == DRM_FORMAT_MOD_LINEAR &&
		format == DRM_FORMAT_ARGB8888;
}

static struct drm_plane_funcs skl_plane_funcs = {
	.update_plane = drm_atomic_helper_update_plane,
	.disable_plane = drm_atomic_helper_disable_plane,
	.destroy = intel_plane_destroy,
	.atomic_get_property = intel_plane_atomic_get_property,
	.atomic_set_property = intel_plane_atomic_set_property,
	.atomic_duplicate_state = intel_plane_duplicate_state,
	.atomic_destroy_state = intel_plane_destroy_state,
	.format_mod_supported = skl_plane_format_mod_supported,
};

static struct drm_plane_funcs i965_plane_funcs = {
	.update_plane = drm_atomic_helper_update_plane,
	.disable_plane = drm_atomic_helper_disable_plane,
	.destroy = intel_plane_destroy,
	.atomic_get_property = intel_plane_atomic_get_property,
	.atomic_set_property = intel_plane_atomic_set_property,
	.atomic_duplicate_state = intel_plane_duplicate_state,
	.atomic_destroy_state = intel_plane_destroy_state,
	.format_mod_supported = i965_plane_format_mod_supported,
};

static struct drm_plane_funcs i8xx_plane_funcs = {
	.update_plane = drm_atomic_helper_update_plane,
	.disable_plane = drm_atomic_helper_disable_plane,
	.destroy = intel_plane_destroy,
	.atomic_get_property = intel_plane_atomic_get_property,
	.atomic_set_property = intel_plane_atomic_set_property,
	.atomic_duplicate_state = intel_plane_duplicate_state,
	.atomic_destroy_state = intel_plane_destroy_state,
	.format_mod_supported = i8xx_plane_format_mod_supported,
};

static int
intel_legacy_cursor_update(struct drm_plane *plane,
			   struct drm_crtc *crtc,
			   struct drm_framebuffer *fb,
			   int crtc_x, int crtc_y,
			   unsigned int crtc_w, unsigned int crtc_h,
			   uint32_t src_x, uint32_t src_y,
			   uint32_t src_w, uint32_t src_h,
			   struct drm_modeset_acquire_ctx *ctx)
{
	struct drm_i915_private *dev_priv = to_i915(crtc->dev);
	int ret;
	struct drm_plane_state *old_plane_state, *new_plane_state;
	struct intel_plane *intel_plane = to_intel_plane(plane);
	struct drm_framebuffer *old_fb;
	struct drm_crtc_state *crtc_state = crtc->state;

	/*
	 * When crtc is inactive or there is a modeset pending,
	 * wait for it to complete in the slowpath
	 */
	if (!crtc_state->active || needs_modeset(crtc_state) ||
	    to_intel_crtc_state(crtc_state)->update_pipe)
		goto slow;

	old_plane_state = plane->state;
	/*
	 * Don't do an async update if there is an outstanding commit modifying
	 * the plane.  This prevents our async update's changes from getting
	 * overridden by a previous synchronous update's state.
	 */
	if (old_plane_state->commit &&
	    !try_wait_for_completion(&old_plane_state->commit->hw_done))
		goto slow;

	/*
	 * If any parameters change that may affect watermarks,
	 * take the slowpath. Only changing fb or position should be
	 * in the fastpath.
	 */
	if (old_plane_state->crtc != crtc ||
	    old_plane_state->src_w != src_w ||
	    old_plane_state->src_h != src_h ||
	    old_plane_state->crtc_w != crtc_w ||
	    old_plane_state->crtc_h != crtc_h ||
	    !old_plane_state->fb != !fb)
		goto slow;

	new_plane_state = intel_plane_duplicate_state(plane);
	if (!new_plane_state)
		return -ENOMEM;

	drm_atomic_set_fb_for_plane(new_plane_state, fb);

	new_plane_state->src_x = src_x;
	new_plane_state->src_y = src_y;
	new_plane_state->src_w = src_w;
	new_plane_state->src_h = src_h;
	new_plane_state->crtc_x = crtc_x;
	new_plane_state->crtc_y = crtc_y;
	new_plane_state->crtc_w = crtc_w;
	new_plane_state->crtc_h = crtc_h;

	ret = intel_plane_atomic_check_with_state(to_intel_crtc_state(crtc->state),
						  to_intel_crtc_state(crtc->state), /* FIXME need a new crtc state? */
						  to_intel_plane_state(plane->state),
						  to_intel_plane_state(new_plane_state));
	if (ret)
		goto out_free;

	ret = mutex_lock_interruptible(&dev_priv->drm.struct_mutex);
	if (ret)
		goto out_free;

	ret = intel_plane_pin_fb(to_intel_plane_state(new_plane_state));
	if (ret)
		goto out_unlock;

	intel_fb_obj_flush(intel_fb_obj(fb), ORIGIN_FLIP);

	old_fb = old_plane_state->fb;
	i915_gem_track_fb(intel_fb_obj(old_fb), intel_fb_obj(fb),
			  intel_plane->frontbuffer_bit);

	/* Swap plane state */
	plane->state = new_plane_state;

	if (plane->state->visible) {
		trace_intel_update_plane(plane, to_intel_crtc(crtc));
		intel_plane->update_plane(intel_plane,
					  to_intel_crtc_state(crtc->state),
					  to_intel_plane_state(plane->state));
	} else {
		trace_intel_disable_plane(plane, to_intel_crtc(crtc));
		intel_plane->disable_plane(intel_plane, to_intel_crtc(crtc));
	}

	intel_plane_unpin_fb(to_intel_plane_state(old_plane_state));

out_unlock:
	mutex_unlock(&dev_priv->drm.struct_mutex);
out_free:
	if (ret)
		intel_plane_destroy_state(plane, new_plane_state);
	else
		intel_plane_destroy_state(plane, old_plane_state);
	return ret;

slow:
	return drm_atomic_helper_update_plane(plane, crtc, fb,
					      crtc_x, crtc_y, crtc_w, crtc_h,
					      src_x, src_y, src_w, src_h, ctx);
}

static const struct drm_plane_funcs intel_cursor_plane_funcs = {
	.update_plane = intel_legacy_cursor_update,
	.disable_plane = drm_atomic_helper_disable_plane,
	.destroy = intel_plane_destroy,
	.atomic_get_property = intel_plane_atomic_get_property,
	.atomic_set_property = intel_plane_atomic_set_property,
	.atomic_duplicate_state = intel_plane_duplicate_state,
	.atomic_destroy_state = intel_plane_destroy_state,
	.format_mod_supported = intel_cursor_format_mod_supported,
};

static bool i9xx_plane_has_fbc(struct drm_i915_private *dev_priv,
			       enum i9xx_plane_id i9xx_plane)
{
	if (!HAS_FBC(dev_priv))
		return false;

	if (IS_BROADWELL(dev_priv) || IS_HASWELL(dev_priv))
		return i9xx_plane == PLANE_A; /* tied to pipe A */
	else if (IS_IVYBRIDGE(dev_priv))
		return i9xx_plane == PLANE_A || i9xx_plane == PLANE_B ||
			i9xx_plane == PLANE_C;
	else if (INTEL_GEN(dev_priv) >= 4)
		return i9xx_plane == PLANE_A || i9xx_plane == PLANE_B;
	else
		return i9xx_plane == PLANE_A;
}

static bool skl_plane_has_fbc(struct drm_i915_private *dev_priv,
			      enum pipe pipe, enum plane_id plane_id)
{
	if (!HAS_FBC(dev_priv))
		return false;

	return pipe == PIPE_A && plane_id == PLANE_PRIMARY;
}

bool skl_plane_has_planar(struct drm_i915_private *dev_priv,
			  enum pipe pipe, enum plane_id plane_id)
{
	if (plane_id == PLANE_PRIMARY) {
		if (IS_SKYLAKE(dev_priv) || IS_BROXTON(dev_priv))
			return false;
		else if ((INTEL_GEN(dev_priv) == 9 && pipe == PIPE_C) &&
			 !IS_GEMINILAKE(dev_priv))
			return false;
	} else if (plane_id >= PLANE_SPRITE0) {
		if (plane_id == PLANE_CURSOR)
			return false;
		if (IS_GEMINILAKE(dev_priv) || INTEL_GEN(dev_priv) == 10) {
			if (plane_id != PLANE_SPRITE0)
				return false;
		} else {
			if (plane_id != PLANE_SPRITE0 || pipe == PIPE_C ||
			    IS_SKYLAKE(dev_priv) || IS_BROXTON(dev_priv))
				return false;
		}
	}
	return true;
}

static struct intel_plane *
intel_primary_plane_create(struct drm_i915_private *dev_priv, enum pipe pipe)
{
	struct intel_plane *primary = NULL;
	struct intel_plane_state *state = NULL;
	const struct drm_plane_funcs *plane_funcs;
	const uint32_t *intel_primary_formats;
	unsigned int supported_rotations;
	unsigned int num_formats;
	const uint64_t *modifiers;
	int ret;

	primary = kzalloc(sizeof(*primary), GFP_KERNEL);
	if (!primary) {
		ret = -ENOMEM;
		goto fail;
	}

	state = intel_create_plane_state(&primary->base);
	if (!state) {
		ret = -ENOMEM;
		goto fail;
	}

	primary->base.state = &state->base;

	primary->can_scale = false;
	primary->max_downscale = 1;
	if (INTEL_GEN(dev_priv) >= 9) {
		primary->can_scale = true;
		state->scaler_id = -1;
	}
	primary->pipe = pipe;
	/*
	 * On gen2/3 only plane A can do FBC, but the panel fitter and LVDS
	 * port is hooked to pipe B. Hence we want plane A feeding pipe B.
	 */
	if (HAS_FBC(dev_priv) && INTEL_GEN(dev_priv) < 4)
		primary->i9xx_plane = (enum i9xx_plane_id) !pipe;
	else
		primary->i9xx_plane = (enum i9xx_plane_id) pipe;
	primary->id = PLANE_PRIMARY;
	primary->frontbuffer_bit = INTEL_FRONTBUFFER(pipe, primary->id);

	if (INTEL_GEN(dev_priv) >= 9)
		primary->has_fbc = skl_plane_has_fbc(dev_priv,
						     primary->pipe,
						     primary->id);
	else
		primary->has_fbc = i9xx_plane_has_fbc(dev_priv,
						      primary->i9xx_plane);

	if (primary->has_fbc) {
		struct intel_fbc *fbc = &dev_priv->fbc;

		fbc->possible_framebuffer_bits |= primary->frontbuffer_bit;
	}

	primary->check_plane = intel_check_primary_plane;

	if (INTEL_GEN(dev_priv) >= 9) {
		primary->has_ccs = skl_plane_has_ccs(dev_priv, pipe,
						     PLANE_PRIMARY);

		if (skl_plane_has_planar(dev_priv, pipe, PLANE_PRIMARY)) {
			intel_primary_formats = skl_pri_planar_formats;
			num_formats = ARRAY_SIZE(skl_pri_planar_formats);
		} else {
			intel_primary_formats = skl_primary_formats;
			num_formats = ARRAY_SIZE(skl_primary_formats);
		}

		if (primary->has_ccs)
			modifiers = skl_format_modifiers_ccs;
		else
			modifiers = skl_format_modifiers_noccs;

		if (intel_gvt_active(dev_priv) || intel_vgpu_active(dev_priv))
			modifiers = i9xx_format_modifiers;

		primary->update_plane = skl_update_plane;
		primary->disable_plane = skl_disable_plane;
		primary->get_hw_state = skl_plane_get_hw_state;

		plane_funcs = &skl_plane_funcs;
	} else if (INTEL_GEN(dev_priv) >= 4) {
		intel_primary_formats = i965_primary_formats;
		num_formats = ARRAY_SIZE(i965_primary_formats);
		modifiers = i9xx_format_modifiers;

		primary->update_plane = i9xx_update_plane;
		primary->disable_plane = i9xx_disable_plane;
		primary->get_hw_state = i9xx_plane_get_hw_state;

		plane_funcs = &i965_plane_funcs;
	} else {
		intel_primary_formats = i8xx_primary_formats;
		num_formats = ARRAY_SIZE(i8xx_primary_formats);
		modifiers = i9xx_format_modifiers;

		primary->update_plane = i9xx_update_plane;
		primary->disable_plane = i9xx_disable_plane;
		primary->get_hw_state = i9xx_plane_get_hw_state;

		plane_funcs = &i8xx_plane_funcs;
	}

	if (INTEL_GEN(dev_priv) >= 9)
		ret = drm_universal_plane_init(&dev_priv->drm, &primary->base,
					       0, plane_funcs,
					       intel_primary_formats, num_formats,
					       modifiers,
					       DRM_PLANE_TYPE_PRIMARY,
					       "plane 1%c", pipe_name(pipe));
	else if (INTEL_GEN(dev_priv) >= 5 || IS_G4X(dev_priv))
		ret = drm_universal_plane_init(&dev_priv->drm, &primary->base,
					       0, plane_funcs,
					       intel_primary_formats, num_formats,
					       modifiers,
					       DRM_PLANE_TYPE_PRIMARY,
					       "primary %c", pipe_name(pipe));
	else
		ret = drm_universal_plane_init(&dev_priv->drm, &primary->base,
					       0, plane_funcs,
					       intel_primary_formats, num_formats,
					       modifiers,
					       DRM_PLANE_TYPE_PRIMARY,
					       "plane %c",
					       plane_name(primary->i9xx_plane));
	if (ret)
		goto fail;

	if (INTEL_GEN(dev_priv) >= 10) {
		supported_rotations =
			DRM_MODE_ROTATE_0 | DRM_MODE_ROTATE_90 |
			DRM_MODE_ROTATE_180 | DRM_MODE_ROTATE_270 |
			DRM_MODE_REFLECT_X;
	} else if (INTEL_GEN(dev_priv) >= 9) {
		supported_rotations =
			DRM_MODE_ROTATE_0 | DRM_MODE_ROTATE_90 |
			DRM_MODE_ROTATE_180 | DRM_MODE_ROTATE_270;
	} else if (IS_CHERRYVIEW(dev_priv) && pipe == PIPE_B) {
		supported_rotations =
			DRM_MODE_ROTATE_0 | DRM_MODE_ROTATE_180 |
			DRM_MODE_REFLECT_X;
	} else if (INTEL_GEN(dev_priv) >= 4) {
		supported_rotations =
			DRM_MODE_ROTATE_0 | DRM_MODE_ROTATE_180;
	} else {
		supported_rotations = DRM_MODE_ROTATE_0;
	}

	if (INTEL_GEN(dev_priv) >= 4) {
		drm_plane_create_rotation_property(&primary->base,
						   DRM_MODE_ROTATE_0,
						   supported_rotations);

		if (drm_plane_create_decryption_property(&primary->base))
			DRM_ERROR("Failed to create decryption property\n");
	}

<<<<<<< HEAD
	if (INTEL_GEN(dev_priv) >= 9)
=======
	if (INTEL_GEN(dev_priv) >= 9) {
>>>>>>> 062bc226
		drm_plane_create_color_properties(&primary->base,
						  BIT(DRM_COLOR_YCBCR_BT601) |
						  BIT(DRM_COLOR_YCBCR_BT709),
						  BIT(DRM_COLOR_YCBCR_LIMITED_RANGE) |
						  BIT(DRM_COLOR_YCBCR_FULL_RANGE),
						  DRM_COLOR_YCBCR_BT709,
						  DRM_COLOR_YCBCR_LIMITED_RANGE);

		drm_plane_create_alpha_property(&primary->base);
		drm_plane_create_blend_mode_property(&primary->base,
						     BIT(DRM_MODE_BLEND_PIXEL_NONE) |
						     BIT(DRM_MODE_BLEND_PREMULTI) |
						     BIT(DRM_MODE_BLEND_COVERAGE));
	}

	drm_plane_helper_add(&primary->base, &intel_plane_helper_funcs);

	return primary;

fail:
	kfree(state);
	kfree(primary);

	return ERR_PTR(ret);
}

static struct intel_plane *
intel_skl_plane_create(struct drm_i915_private *dev_priv, enum pipe pipe,
		       int plane, bool is_primary)
{
	struct intel_plane *intel_plane = NULL;
	struct intel_plane_state *state = NULL;
	unsigned long possible_crtcs;
	const uint32_t *plane_formats;
	unsigned int supported_rotations, plane_type;
	unsigned int num_formats;
	const uint64_t *modifiers;
	int ret;

	intel_plane = kzalloc(sizeof(*intel_plane), GFP_KERNEL);
	if (!intel_plane) {
		ret = -ENOMEM;
		goto fail;
	}

	state = intel_create_plane_state(&intel_plane->base);
	if (!state) {
		ret = -ENOMEM;
		goto fail;
	}

	intel_plane->base.state = &state->base;
	intel_plane->can_scale = false;
	state->scaler_id = -1;
	intel_plane->pipe = pipe;

	/*
	 * On gen2/3 only plane A can do FBC, but the panel fitter and LVDS
	 * port is hooked to pipe B. Hence we want plane A feeding pipe B.
	 */
	if (is_primary) {
		intel_plane->i9xx_plane = (enum i9xx_plane_id) pipe;
		intel_plane->check_plane = intel_check_primary_plane;
		plane_type = DRM_PLANE_TYPE_PRIMARY;
	} else {
		intel_plane->i9xx_plane = (enum i9xx_plane_id) plane;
		intel_plane->check_plane = intel_check_sprite_plane;
		plane_type = DRM_PLANE_TYPE_OVERLAY;
	}

	if (plane == PLANE_PRIMARY) {
		intel_plane->frontbuffer_bit = INTEL_FRONTBUFFER(pipe, plane);
		intel_plane->update_plane = skl_update_plane;
		intel_plane->disable_plane = skl_disable_plane;
		intel_plane->get_hw_state = skl_plane_get_hw_state;
	} else {
		intel_plane->frontbuffer_bit = INTEL_FRONTBUFFER(pipe, plane);
		intel_plane->update_plane = skl_update_plane;
		intel_plane->disable_plane = skl_disable_plane;
		intel_plane->get_hw_state = skl_plane_get_hw_state;
	}

	intel_plane->id = plane;
	plane_formats = skl_primary_formats;

	if (pipe < PIPE_C)
		modifiers = skl_format_modifiers_ccs;
	else
		modifiers = skl_format_modifiers_noccs;

	if (intel_gvt_active(dev_priv) || intel_vgpu_active(dev_priv))
		modifiers = i9xx_format_modifiers;

	num_formats = ARRAY_SIZE(skl_primary_formats);

	/*
	 * Drop final format (NV12) for pipes or hardware steppings
	 * that don't support it.
	 */
	if (IS_BXT_REVID(dev_priv, 0, BXT_REVID_C0) || pipe >= PIPE_C
			|| plane >= 2)
		num_formats--;


	possible_crtcs = (1 << dev_priv->drm.mode_config.num_crtc);
	ret = drm_universal_plane_init(&dev_priv->drm, &intel_plane->base,
			possible_crtcs, &skl_plane_funcs,
			plane_formats, num_formats,
			modifiers,
			plane_type,
			"plane %d%c", plane+1, pipe_name(pipe));

	if (ret)
		goto fail;

	supported_rotations = DRM_MODE_ROTATE_0 | DRM_MODE_ROTATE_90 |
			DRM_MODE_ROTATE_180 | DRM_MODE_ROTATE_270;
	if (INTEL_GEN(dev_priv) >= 4)
		drm_plane_create_rotation_property(&intel_plane->base,
						   DRM_MODE_ROTATE_0,
						   supported_rotations);

<<<<<<< HEAD
=======
	if (INTEL_GEN(dev_priv) >= 9) {
		drm_plane_create_alpha_property(&intel_plane->base);
		drm_plane_create_blend_mode_property(&intel_plane->base,
						     BIT(DRM_MODE_BLEND_PIXEL_NONE) |
						     BIT(DRM_MODE_BLEND_PREMULTI) |
						     BIT(DRM_MODE_BLEND_COVERAGE));
	}

>>>>>>> 062bc226
	drm_plane_helper_add(&intel_plane->base, &intel_plane_helper_funcs);

	return intel_plane;

fail:
	kfree(state);
	kfree(intel_plane);

	return ERR_PTR(ret);
}

static struct intel_plane *
intel_cursor_plane_create(struct drm_i915_private *dev_priv,
			  enum pipe pipe)
{
	struct intel_plane *cursor = NULL;
	struct intel_plane_state *state = NULL;
	int ret;

	cursor = kzalloc(sizeof(*cursor), GFP_KERNEL);
	if (!cursor) {
		ret = -ENOMEM;
		goto fail;
	}

	state = intel_create_plane_state(&cursor->base);
	if (!state) {
		ret = -ENOMEM;
		goto fail;
	}

	cursor->base.state = &state->base;

	cursor->can_scale = false;
	cursor->max_downscale = 1;
	cursor->pipe = pipe;
	cursor->i9xx_plane = (enum i9xx_plane_id) pipe;
	cursor->id = PLANE_CURSOR;
	cursor->frontbuffer_bit = INTEL_FRONTBUFFER(pipe, cursor->id);

	if (IS_I845G(dev_priv) || IS_I865G(dev_priv)) {
		cursor->update_plane = i845_update_cursor;
		cursor->disable_plane = i845_disable_cursor;
		cursor->get_hw_state = i845_cursor_get_hw_state;
		cursor->check_plane = i845_check_cursor;
	} else {
		cursor->update_plane = i9xx_update_cursor;
		cursor->disable_plane = i9xx_disable_cursor;
		cursor->get_hw_state = i9xx_cursor_get_hw_state;
		cursor->check_plane = i9xx_check_cursor;
	}

	cursor->cursor.base = ~0;
	cursor->cursor.cntl = ~0;

	if (IS_I845G(dev_priv) || IS_I865G(dev_priv) || HAS_CUR_FBC(dev_priv))
		cursor->cursor.size = ~0;

	ret = drm_universal_plane_init(&dev_priv->drm, &cursor->base,
				       0, &intel_cursor_plane_funcs,
				       intel_cursor_formats,
				       ARRAY_SIZE(intel_cursor_formats),
				       cursor_format_modifiers,
				       DRM_PLANE_TYPE_CURSOR,
				       "cursor %c", pipe_name(pipe));
	if (ret)
		goto fail;

	if (INTEL_GEN(dev_priv) >= 4)
		drm_plane_create_rotation_property(&cursor->base,
						   DRM_MODE_ROTATE_0,
						   DRM_MODE_ROTATE_0 |
						   DRM_MODE_ROTATE_180);

	if (INTEL_GEN(dev_priv) >= 9)
		state->scaler_id = -1;

	drm_plane_helper_add(&cursor->base, &intel_plane_helper_funcs);

	return cursor;

fail:
	kfree(state);
	kfree(cursor);

	return ERR_PTR(ret);
}

static void intel_crtc_init_scalers(struct intel_crtc *crtc,
				    struct intel_crtc_state *crtc_state)
{
	struct intel_crtc_scaler_state *scaler_state =
		&crtc_state->scaler_state;
	struct drm_i915_private *dev_priv = to_i915(crtc->base.dev);
	int i;

	crtc->num_scalers = dev_priv->info.num_scalers[crtc->pipe];
	if (!crtc->num_scalers)
		return;

	for (i = 0; i < crtc->num_scalers; i++) {
		struct intel_scaler *scaler = &scaler_state->scalers[i];

		scaler->in_use = 0;
		scaler->mode = PS_SCALER_MODE_DYN;
		scaler->owned = 1;
#if IS_ENABLED(CONFIG_DRM_I915_GVT)
		if (intel_gvt_active(dev_priv) &&
		    dev_priv->gvt->pipe_info[crtc->pipe].scaler_owner[i] != 0)
			scaler->owned = 0;
#endif
		if (intel_vgpu_active(dev_priv) &&
			 !(1 << (crtc->pipe * SKL_NUM_SCALERS + i) &
			  dev_priv->vgpu.scaler_owned))
			scaler->owned = 0;
	}

	scaler_state->scaler_id = -1;
}

static int intel_crtc_init_restrict_planes(struct drm_i915_private *dev_priv,
					   enum pipe pipe, int planes_mask)
{
	struct intel_crtc *intel_crtc;
	struct intel_crtc_state *crtc_state;
	struct intel_plane *primary = NULL, *intel_plane = NULL;
	bool is_primary = true;
	int plane, ret, crtc_plane;

	intel_crtc = kzalloc(sizeof(*intel_crtc), GFP_KERNEL);
	if (!intel_crtc)
		return -ENOMEM;

	crtc_state = kzalloc(sizeof(*crtc_state), GFP_KERNEL);
	if (!crtc_state) {
		ret = -ENOMEM;
		goto fail;
	}
	intel_crtc->config = crtc_state;
	intel_crtc->base.state = &crtc_state->base;
	crtc_state->base.crtc = &intel_crtc->base;

	for_each_universal_plane(dev_priv, pipe, plane) {
		if (planes_mask & BIT(plane)) {
			intel_plane = intel_skl_plane_create(dev_priv,
					pipe, plane, is_primary);
			if (IS_ERR(intel_plane)) {
				DRM_DEBUG_KMS(" plane %d failed for pipe %d\n", plane, pipe);
				ret = PTR_ERR(intel_plane);
				goto fail;
			}
			if (is_primary) {
				primary = intel_plane;
				is_primary = false;
			}
			DRM_DEBUG_KMS(" plane %d created for pipe %d\n", plane, pipe);
			intel_crtc->plane_ids_mask |= BIT(intel_plane->id);
		}
	}

	ret = drm_crtc_init_with_planes(&dev_priv->drm,
			&intel_crtc->base,
			primary ? &primary->base : NULL, NULL,
			&intel_crtc_funcs,
			"pipe %c", pipe_name(pipe));
	if (ret)
		goto fail;

	intel_crtc->pipe = pipe;
	crtc_plane = primary ? primary->i9xx_plane : 0;

	dev_priv->plane_to_crtc_mapping[crtc_plane] = intel_crtc;
	dev_priv->pipe_to_crtc_mapping[intel_crtc->pipe] = intel_crtc;

	drm_crtc_helper_add(&intel_crtc->base, &intel_helper_funcs);

	intel_color_init(&intel_crtc->base);

	WARN_ON(drm_crtc_index(&intel_crtc->base) != intel_crtc->pipe);

	return 0;

fail:
	/*
	 * drm_mode_config_cleanup() will free up any
	 * crtcs/planes already initialized.
	 */
	kfree(crtc_state);
	kfree(intel_crtc);

	return ret;
}

static int intel_crtc_init(struct drm_i915_private *dev_priv, enum pipe pipe)
{
	struct intel_crtc *intel_crtc;
	struct intel_crtc_state *crtc_state = NULL;
	struct intel_plane *primary = NULL;
	struct intel_plane *cursor = NULL;
	int sprite, ret;

	intel_crtc = kzalloc(sizeof(*intel_crtc), GFP_KERNEL);
	if (!intel_crtc)
		return -ENOMEM;

	crtc_state = kzalloc(sizeof(*crtc_state), GFP_KERNEL);
	if (!crtc_state) {
		ret = -ENOMEM;
		goto fail;
	}
	intel_crtc->config = crtc_state;
	intel_crtc->base.state = &crtc_state->base;
	crtc_state->base.crtc = &intel_crtc->base;

	primary = intel_primary_plane_create(dev_priv, pipe);
	if (IS_ERR(primary)) {
		ret = PTR_ERR(primary);
		goto fail;
	}
	intel_crtc->plane_ids_mask |= BIT(primary->id);

	for_each_sprite(dev_priv, pipe, sprite) {
		struct intel_plane *plane;

		plane = intel_sprite_plane_create(dev_priv, pipe, sprite);
		if (IS_ERR(plane)) {
			ret = PTR_ERR(plane);
			goto fail;
		}
		intel_crtc->plane_ids_mask |= BIT(plane->id);
	}

	cursor = intel_cursor_plane_create(dev_priv, pipe);
	if (IS_ERR(cursor)) {
		ret = PTR_ERR(cursor);
		goto fail;
	}
	intel_crtc->plane_ids_mask |= BIT(cursor->id);

	ret = drm_crtc_init_with_planes(&dev_priv->drm, &intel_crtc->base,
					&primary->base, &cursor->base,
					&intel_crtc_funcs,
					"pipe %c", pipe_name(pipe));
	if (ret)
		goto fail;

	intel_crtc->pipe = pipe;

	/* initialize shared scalers */
	intel_crtc_init_scalers(intel_crtc, crtc_state);

	BUG_ON(pipe >= ARRAY_SIZE(dev_priv->pipe_to_crtc_mapping) ||
	       dev_priv->pipe_to_crtc_mapping[pipe] != NULL);
	dev_priv->pipe_to_crtc_mapping[pipe] = intel_crtc;

	if (INTEL_GEN(dev_priv) < 9) {
		enum i9xx_plane_id i9xx_plane = primary->i9xx_plane;

		BUG_ON(i9xx_plane >= ARRAY_SIZE(dev_priv->plane_to_crtc_mapping) ||
		       dev_priv->plane_to_crtc_mapping[i9xx_plane] != NULL);
		dev_priv->plane_to_crtc_mapping[i9xx_plane] = intel_crtc;
	}

	drm_crtc_helper_add(&intel_crtc->base, &intel_helper_funcs);

	intel_color_init(&intel_crtc->base);

	WARN_ON(drm_crtc_index(&intel_crtc->base) != intel_crtc->pipe);

	return 0;

fail:
	/*
	 * drm_mode_config_cleanup() will free up any
	 * crtcs/planes already initialized.
	 */
	kfree(crtc_state);
	kfree(intel_crtc);

	return ret;
}

enum pipe intel_get_pipe_from_connector(struct intel_connector *connector)
{
	struct drm_device *dev = connector->base.dev;

	WARN_ON(!drm_modeset_is_locked(&dev->mode_config.connection_mutex));

	if (!connector->base.state->crtc)
		return INVALID_PIPE;

	return to_intel_crtc(connector->base.state->crtc)->pipe;
}

int intel_get_pipe_from_crtc_id_ioctl(struct drm_device *dev, void *data,
				      struct drm_file *file)
{
	struct drm_i915_get_pipe_from_crtc_id *pipe_from_crtc_id = data;
	struct drm_crtc *drmmode_crtc;
	struct intel_crtc *crtc;

	drmmode_crtc = drm_crtc_find(dev, file, pipe_from_crtc_id->crtc_id);
	if (!drmmode_crtc)
		return -ENOENT;

	crtc = to_intel_crtc(drmmode_crtc);
	pipe_from_crtc_id->pipe = crtc->pipe;

	return 0;
}

int get_pipe_from_crtc_index(struct drm_device *dev, unsigned int index, enum pipe *pipe)
{
	struct drm_crtc *c = drm_crtc_from_index(dev, index);

	if (WARN_ON(!c))
		return -ENOENT;

	*pipe =  (to_intel_crtc(c)->pipe);
	return 0;
}

struct intel_crtc *get_intel_crtc_from_index(struct drm_device *dev,
		unsigned int index)
{
	struct drm_crtc *c = drm_crtc_from_index(dev, index);

	WARN_ON(!c);
	return to_intel_crtc(c);
}


static int intel_encoder_clones(struct intel_encoder *encoder)
{
	struct drm_device *dev = encoder->base.dev;
	struct intel_encoder *source_encoder;
	int index_mask = 0;
	int entry = 0;

	for_each_intel_encoder(dev, source_encoder) {
		if (encoders_cloneable(encoder, source_encoder))
			index_mask |= (1 << entry);

		entry++;
	}

	return index_mask;
}

static bool has_edp_a(struct drm_i915_private *dev_priv)
{
	if (!IS_MOBILE(dev_priv))
		return false;

	if ((I915_READ(DP_A) & DP_DETECTED) == 0)
		return false;

	if (IS_GEN5(dev_priv) && (I915_READ(FUSE_STRAP) & ILK_eDP_A_DISABLE))
		return false;

	return true;
}

static bool intel_crt_present(struct drm_i915_private *dev_priv)
{
	if (INTEL_GEN(dev_priv) >= 9)
		return false;

	if (IS_HSW_ULT(dev_priv) || IS_BDW_ULT(dev_priv))
		return false;

	if (IS_CHERRYVIEW(dev_priv))
		return false;

	if (HAS_PCH_LPT_H(dev_priv) &&
	    I915_READ(SFUSE_STRAP) & SFUSE_STRAP_CRT_DISABLED)
		return false;

	/* DDI E can't be used if DDI A requires 4 lanes */
	if (HAS_DDI(dev_priv) && I915_READ(DDI_BUF_CTL(PORT_A)) & DDI_A_4_LANES)
		return false;

	if (!dev_priv->vbt.int_crt_support)
		return false;

	return true;
}

void intel_pps_unlock_regs_wa(struct drm_i915_private *dev_priv)
{
	int pps_num;
	int pps_idx;

	if (HAS_DDI(dev_priv))
		return;
	/*
	 * This w/a is needed at least on CPT/PPT, but to be sure apply it
	 * everywhere where registers can be write protected.
	 */
	if (IS_VALLEYVIEW(dev_priv) || IS_CHERRYVIEW(dev_priv))
		pps_num = 2;
	else
		pps_num = 1;

	for (pps_idx = 0; pps_idx < pps_num; pps_idx++) {
		u32 val = I915_READ(PP_CONTROL(pps_idx));

		val = (val & ~PANEL_UNLOCK_MASK) | PANEL_UNLOCK_REGS;
		I915_WRITE(PP_CONTROL(pps_idx), val);
	}
}

static void intel_pps_init(struct drm_i915_private *dev_priv)
{
	if (HAS_PCH_SPLIT(dev_priv) || IS_GEN9_LP(dev_priv))
		dev_priv->pps_mmio_base = PCH_PPS_BASE;
	else if (IS_VALLEYVIEW(dev_priv) || IS_CHERRYVIEW(dev_priv))
		dev_priv->pps_mmio_base = VLV_PPS_BASE;
	else
		dev_priv->pps_mmio_base = PPS_BASE;

	intel_pps_unlock_regs_wa(dev_priv);
}

static void intel_setup_outputs(struct drm_i915_private *dev_priv)
{
	struct intel_encoder *encoder;
	bool dpd_is_edp = false;

	intel_pps_init(dev_priv);

	/*
	 * intel_edp_init_connector() depends on this completing first, to
	 * prevent the registeration of both eDP and LVDS and the incorrect
	 * sharing of the PPS.
	 */
	intel_lvds_init(dev_priv);

	if (intel_crt_present(dev_priv))
		intel_crt_init(dev_priv);

	if (IS_ICELAKE(dev_priv)) {
		intel_ddi_init(dev_priv, PORT_A);
		intel_ddi_init(dev_priv, PORT_B);
		intel_ddi_init(dev_priv, PORT_C);
		intel_ddi_init(dev_priv, PORT_D);
		intel_ddi_init(dev_priv, PORT_E);
		intel_ddi_init(dev_priv, PORT_F);
	} else if (IS_GEN9_LP(dev_priv)) {
		/*
		 * FIXME: Broxton doesn't support port detection via the
		 * DDI_BUF_CTL_A or SFUSE_STRAP registers, find another way to
		 * detect the ports.
		 */
		intel_ddi_init(dev_priv, PORT_A);
		intel_ddi_init(dev_priv, PORT_B);
		intel_ddi_init(dev_priv, PORT_C);

		vlv_dsi_init(dev_priv);
	} else if (HAS_DDI(dev_priv)) {
		int found;

		/*
		 * Haswell uses DDI functions to detect digital outputs.
		 * On SKL pre-D0 the strap isn't connected, so we assume
		 * it's there.
		 */
		found = I915_READ(DDI_BUF_CTL(PORT_A)) & DDI_INIT_DISPLAY_DETECTED;
		/* WaIgnoreDDIAStrap: skl */
		if (found || IS_GEN9_BC(dev_priv))
			intel_ddi_init(dev_priv, PORT_A);

		/* DDI B, C, D, and F detection is indicated by the SFUSE_STRAP
		 * register */
		found = I915_READ(SFUSE_STRAP);

		if (found & SFUSE_STRAP_DDIB_DETECTED)
			intel_ddi_init(dev_priv, PORT_B);
		if (found & SFUSE_STRAP_DDIC_DETECTED)
			intel_ddi_init(dev_priv, PORT_C);
		if (found & SFUSE_STRAP_DDID_DETECTED)
			intel_ddi_init(dev_priv, PORT_D);
		if (found & SFUSE_STRAP_DDIF_DETECTED)
			intel_ddi_init(dev_priv, PORT_F);
		/*
		 * On SKL we don't have a way to detect DDI-E so we rely on VBT.
		 */
		if (IS_GEN9_BC(dev_priv) &&
		    (dev_priv->vbt.ddi_port_info[PORT_E].supports_dp ||
		     dev_priv->vbt.ddi_port_info[PORT_E].supports_dvi ||
		     dev_priv->vbt.ddi_port_info[PORT_E].supports_hdmi))
			intel_ddi_init(dev_priv, PORT_E);

	} else if (HAS_PCH_SPLIT(dev_priv)) {
		int found;
		dpd_is_edp = intel_dp_is_port_edp(dev_priv, PORT_D);

		if (has_edp_a(dev_priv))
			intel_dp_init(dev_priv, DP_A, PORT_A);

		if (I915_READ(PCH_HDMIB) & SDVO_DETECTED) {
			/* PCH SDVOB multiplex with HDMIB */
			found = intel_sdvo_init(dev_priv, PCH_SDVOB, PORT_B);
			if (!found)
				intel_hdmi_init(dev_priv, PCH_HDMIB, PORT_B);
			if (!found && (I915_READ(PCH_DP_B) & DP_DETECTED))
				intel_dp_init(dev_priv, PCH_DP_B, PORT_B);
		}

		if (I915_READ(PCH_HDMIC) & SDVO_DETECTED)
			intel_hdmi_init(dev_priv, PCH_HDMIC, PORT_C);

		if (!dpd_is_edp && I915_READ(PCH_HDMID) & SDVO_DETECTED)
			intel_hdmi_init(dev_priv, PCH_HDMID, PORT_D);

		if (I915_READ(PCH_DP_C) & DP_DETECTED)
			intel_dp_init(dev_priv, PCH_DP_C, PORT_C);

		if (I915_READ(PCH_DP_D) & DP_DETECTED)
			intel_dp_init(dev_priv, PCH_DP_D, PORT_D);
	} else if (IS_VALLEYVIEW(dev_priv) || IS_CHERRYVIEW(dev_priv)) {
		bool has_edp, has_port;

		/*
		 * The DP_DETECTED bit is the latched state of the DDC
		 * SDA pin at boot. However since eDP doesn't require DDC
		 * (no way to plug in a DP->HDMI dongle) the DDC pins for
		 * eDP ports may have been muxed to an alternate function.
		 * Thus we can't rely on the DP_DETECTED bit alone to detect
		 * eDP ports. Consult the VBT as well as DP_DETECTED to
		 * detect eDP ports.
		 *
		 * Sadly the straps seem to be missing sometimes even for HDMI
		 * ports (eg. on Voyo V3 - CHT x7-Z8700), so check both strap
		 * and VBT for the presence of the port. Additionally we can't
		 * trust the port type the VBT declares as we've seen at least
		 * HDMI ports that the VBT claim are DP or eDP.
		 */
		has_edp = intel_dp_is_port_edp(dev_priv, PORT_B);
		has_port = intel_bios_is_port_present(dev_priv, PORT_B);
		if (I915_READ(VLV_DP_B) & DP_DETECTED || has_port)
			has_edp &= intel_dp_init(dev_priv, VLV_DP_B, PORT_B);
		if ((I915_READ(VLV_HDMIB) & SDVO_DETECTED || has_port) && !has_edp)
			intel_hdmi_init(dev_priv, VLV_HDMIB, PORT_B);

		has_edp = intel_dp_is_port_edp(dev_priv, PORT_C);
		has_port = intel_bios_is_port_present(dev_priv, PORT_C);
		if (I915_READ(VLV_DP_C) & DP_DETECTED || has_port)
			has_edp &= intel_dp_init(dev_priv, VLV_DP_C, PORT_C);
		if ((I915_READ(VLV_HDMIC) & SDVO_DETECTED || has_port) && !has_edp)
			intel_hdmi_init(dev_priv, VLV_HDMIC, PORT_C);

		if (IS_CHERRYVIEW(dev_priv)) {
			/*
			 * eDP not supported on port D,
			 * so no need to worry about it
			 */
			has_port = intel_bios_is_port_present(dev_priv, PORT_D);
			if (I915_READ(CHV_DP_D) & DP_DETECTED || has_port)
				intel_dp_init(dev_priv, CHV_DP_D, PORT_D);
			if (I915_READ(CHV_HDMID) & SDVO_DETECTED || has_port)
				intel_hdmi_init(dev_priv, CHV_HDMID, PORT_D);
		}

		vlv_dsi_init(dev_priv);
	} else if (!IS_GEN2(dev_priv) && !IS_PINEVIEW(dev_priv)) {
		bool found = false;

		if (I915_READ(GEN3_SDVOB) & SDVO_DETECTED) {
			DRM_DEBUG_KMS("probing SDVOB\n");
			found = intel_sdvo_init(dev_priv, GEN3_SDVOB, PORT_B);
			if (!found && IS_G4X(dev_priv)) {
				DRM_DEBUG_KMS("probing HDMI on SDVOB\n");
				intel_hdmi_init(dev_priv, GEN4_HDMIB, PORT_B);
			}

			if (!found && IS_G4X(dev_priv))
				intel_dp_init(dev_priv, DP_B, PORT_B);
		}

		/* Before G4X SDVOC doesn't have its own detect register */

		if (I915_READ(GEN3_SDVOB) & SDVO_DETECTED) {
			DRM_DEBUG_KMS("probing SDVOC\n");
			found = intel_sdvo_init(dev_priv, GEN3_SDVOC, PORT_C);
		}

		if (!found && (I915_READ(GEN3_SDVOC) & SDVO_DETECTED)) {

			if (IS_G4X(dev_priv)) {
				DRM_DEBUG_KMS("probing HDMI on SDVOC\n");
				intel_hdmi_init(dev_priv, GEN4_HDMIC, PORT_C);
			}
			if (IS_G4X(dev_priv))
				intel_dp_init(dev_priv, DP_C, PORT_C);
		}

		if (IS_G4X(dev_priv) && (I915_READ(DP_D) & DP_DETECTED))
			intel_dp_init(dev_priv, DP_D, PORT_D);
	} else if (IS_GEN2(dev_priv))
		intel_dvo_init(dev_priv);

	if (SUPPORTS_TV(dev_priv))
		intel_tv_init(dev_priv);

	intel_psr_init(dev_priv);

	for_each_intel_encoder(&dev_priv->drm, encoder) {
		encoder->base.possible_crtcs = encoder->crtc_mask;
		encoder->base.possible_clones =
			intel_encoder_clones(encoder);
	}

#if IS_ENABLED(CONFIG_DRM_I915_GVT)
	/*
	 * Encoders have been initialized. If we are in VGT mode,
	 * let's inform the HV that it can start Dom U as Dom 0
	 * is ready to accept new Dom Us.
	 */
	gvt_dom0_ready(dev_priv);
#endif

	intel_init_pch_refclk(dev_priv);

	drm_helper_move_panel_connectors_to_head(&dev_priv->drm);
}

static void intel_user_framebuffer_destroy(struct drm_framebuffer *fb)
{
	struct intel_framebuffer *intel_fb = to_intel_framebuffer(fb);
	struct drm_i915_gem_object *obj = intel_fb_obj(fb);

	drm_framebuffer_cleanup(fb);

	i915_gem_object_lock(obj);
	WARN_ON(!obj->framebuffer_references--);
	i915_gem_object_unlock(obj);

	i915_gem_object_put(obj);

	kfree(intel_fb);
}

static int intel_user_framebuffer_create_handle(struct drm_framebuffer *fb,
						struct drm_file *file,
						unsigned int *handle)
{
	struct drm_i915_gem_object *obj = intel_fb_obj(fb);

	if (obj->userptr.mm) {
		DRM_DEBUG("attempting to use a userptr for a framebuffer, denied\n");
		return -EINVAL;
	}

	return drm_gem_handle_create(file, &obj->base, handle);
}

static int intel_user_framebuffer_dirty(struct drm_framebuffer *fb,
					struct drm_file *file,
					unsigned flags, unsigned color,
					struct drm_clip_rect *clips,
					unsigned num_clips)
{
	struct drm_i915_gem_object *obj = intel_fb_obj(fb);

	i915_gem_object_flush_if_display(obj);
	intel_fb_obj_flush(obj, ORIGIN_DIRTYFB);

	return 0;
}

static const struct drm_framebuffer_funcs intel_fb_funcs = {
	.destroy = intel_user_framebuffer_destroy,
	.create_handle = intel_user_framebuffer_create_handle,
	.dirty = intel_user_framebuffer_dirty,
};

static
u32 intel_fb_pitch_limit(struct drm_i915_private *dev_priv,
			 uint64_t fb_modifier, uint32_t pixel_format)
{
	u32 gen = INTEL_GEN(dev_priv);

	if (gen >= 9) {
		int cpp = drm_format_plane_cpp(pixel_format, 0);

		/* "The stride in bytes must not exceed the of the size of 8K
		 *  pixels and 32K bytes."
		 */
		return min(8192 * cpp, 32768);
	} else if (gen >= 5 && !HAS_GMCH_DISPLAY(dev_priv)) {
		return 32*1024;
	} else if (gen >= 4) {
		if (fb_modifier == I915_FORMAT_MOD_X_TILED)
			return 16*1024;
		else
			return 32*1024;
	} else if (gen >= 3) {
		if (fb_modifier == I915_FORMAT_MOD_X_TILED)
			return 8*1024;
		else
			return 16*1024;
	} else {
		/* XXX DSPC is limited to 4k tiled */
		return 8*1024;
	}
}

static int intel_framebuffer_init(struct intel_framebuffer *intel_fb,
				  struct drm_i915_gem_object *obj,
				  struct drm_mode_fb_cmd2 *mode_cmd)
{
	struct drm_i915_private *dev_priv = to_i915(obj->base.dev);
	struct drm_framebuffer *fb = &intel_fb->base;
	struct drm_format_name_buf format_name;
	u32 pitch_limit;
	unsigned int tiling, stride;
	int ret = -EINVAL;
	int i;

	i915_gem_object_lock(obj);
	obj->framebuffer_references++;
	tiling = i915_gem_object_get_tiling(obj);
	stride = i915_gem_object_get_stride(obj);
	i915_gem_object_unlock(obj);

	if (mode_cmd->flags & DRM_MODE_FB_MODIFIERS) {
		/*
		 * If there's a fence, enforce that
		 * the fb modifier and tiling mode match.
		 */
		if (tiling != I915_TILING_NONE &&
		    tiling != intel_fb_modifier_to_tiling(mode_cmd->modifier[0])) {
			DRM_DEBUG_KMS("tiling_mode doesn't match fb modifier\n");
			goto err;
		}
	} else {
		if (tiling == I915_TILING_X) {
			mode_cmd->modifier[0] = I915_FORMAT_MOD_X_TILED;
		} else if (tiling == I915_TILING_Y) {
			DRM_DEBUG_KMS("No Y tiling for legacy addfb\n");
			goto err;
		}
	}

	/* Passed in modifier sanity checking. */
	switch (mode_cmd->modifier[0]) {
	case I915_FORMAT_MOD_Y_TILED_CCS:
	case I915_FORMAT_MOD_Yf_TILED_CCS:
		switch (mode_cmd->pixel_format) {
		case DRM_FORMAT_XBGR8888:
		case DRM_FORMAT_ABGR8888:
		case DRM_FORMAT_XRGB8888:
		case DRM_FORMAT_ARGB8888:
			break;
		default:
			DRM_DEBUG_KMS("RC supported only with RGB8888 formats\n");
			goto err;
		}
		/* fall through */
	case I915_FORMAT_MOD_Y_TILED:
	case I915_FORMAT_MOD_Yf_TILED:
		if (INTEL_GEN(dev_priv) < 9) {
			DRM_DEBUG_KMS("Unsupported tiling 0x%llx!\n",
				      mode_cmd->modifier[0]);
			goto err;
		}
	case DRM_FORMAT_MOD_LINEAR:
	case I915_FORMAT_MOD_X_TILED:
		break;
	default:
		DRM_DEBUG_KMS("Unsupported fb modifier 0x%llx!\n",
			      mode_cmd->modifier[0]);
		goto err;
	}

	/*
	 * gen2/3 display engine uses the fence if present,
	 * so the tiling mode must match the fb modifier exactly.
	 */
	if (INTEL_GEN(dev_priv) < 4 &&
	    tiling != intel_fb_modifier_to_tiling(mode_cmd->modifier[0])) {
		DRM_DEBUG_KMS("tiling_mode must match fb modifier exactly on gen2/3\n");
		goto err;
	}

	pitch_limit = intel_fb_pitch_limit(dev_priv, mode_cmd->modifier[0],
					   mode_cmd->pixel_format);
	if (mode_cmd->pitches[0] > pitch_limit) {
		DRM_DEBUG_KMS("%s pitch (%u) must be at most %d\n",
			      mode_cmd->modifier[0] != DRM_FORMAT_MOD_LINEAR ?
			      "tiled" : "linear",
			      mode_cmd->pitches[0], pitch_limit);
		goto err;
	}

	/*
	 * If there's a fence, enforce that
	 * the fb pitch and fence stride match.
	 */
	if (tiling != I915_TILING_NONE && mode_cmd->pitches[0] != stride) {
		DRM_DEBUG_KMS("pitch (%d) must match tiling stride (%d)\n",
			      mode_cmd->pitches[0], stride);
		goto err;
	}

	/* Reject formats not supported by any plane early. */
	switch (mode_cmd->pixel_format) {
	case DRM_FORMAT_C8:
	case DRM_FORMAT_RGB565:
	case DRM_FORMAT_XRGB8888:
	case DRM_FORMAT_ARGB8888:
		break;
	case DRM_FORMAT_XRGB1555:
		if (INTEL_GEN(dev_priv) > 3) {
			DRM_DEBUG_KMS("unsupported pixel format: %s\n",
				      drm_get_format_name(mode_cmd->pixel_format, &format_name));
			goto err;
		}
		break;
	case DRM_FORMAT_ABGR8888:
		if (!IS_VALLEYVIEW(dev_priv) && !IS_CHERRYVIEW(dev_priv) &&
		    INTEL_GEN(dev_priv) < 9) {
			DRM_DEBUG_KMS("unsupported pixel format: %s\n",
				      drm_get_format_name(mode_cmd->pixel_format, &format_name));
			goto err;
		}
		break;
	case DRM_FORMAT_XBGR8888:
	case DRM_FORMAT_XRGB2101010:
	case DRM_FORMAT_XBGR2101010:
		if (INTEL_GEN(dev_priv) < 4) {
			DRM_DEBUG_KMS("unsupported pixel format: %s\n",
				      drm_get_format_name(mode_cmd->pixel_format, &format_name));
			goto err;
		}
		break;
	case DRM_FORMAT_ABGR2101010:
		if (!IS_VALLEYVIEW(dev_priv) && !IS_CHERRYVIEW(dev_priv)) {
			DRM_DEBUG_KMS("unsupported pixel format: %s\n",
				      drm_get_format_name(mode_cmd->pixel_format, &format_name));
			goto err;
		}
		break;
	case DRM_FORMAT_YUYV:
	case DRM_FORMAT_UYVY:
	case DRM_FORMAT_YVYU:
	case DRM_FORMAT_VYUY:
		if (INTEL_GEN(dev_priv) < 5 && !IS_G4X(dev_priv)) {
			DRM_DEBUG_KMS("unsupported pixel format: %s\n",
				      drm_get_format_name(mode_cmd->pixel_format, &format_name));
			goto err;
		}
		break;
	case DRM_FORMAT_NV12:
		if (INTEL_GEN(dev_priv) < 9 || IS_SKYLAKE(dev_priv) ||
		    IS_BROXTON(dev_priv)) {
			DRM_DEBUG_KMS("unsupported pixel format: %s\n",
				      drm_get_format_name(mode_cmd->pixel_format,
							  &format_name));
			goto err;
		}
		break;
	default:
		DRM_DEBUG_KMS("unsupported pixel format: %s\n",
			      drm_get_format_name(mode_cmd->pixel_format, &format_name));
		goto err;
	}

	/* FIXME need to adjust LINOFF/TILEOFF accordingly. */
	if (mode_cmd->offsets[0] != 0)
		goto err;

	drm_helper_mode_fill_fb_struct(&dev_priv->drm, fb, mode_cmd);

	if (fb->format->format == DRM_FORMAT_NV12 &&
	    (fb->width < SKL_MIN_YUV_420_SRC_W ||
	     fb->height < SKL_MIN_YUV_420_SRC_H ||
	     (fb->width % 4) != 0 || (fb->height % 4) != 0)) {
		DRM_DEBUG_KMS("src dimensions not correct for NV12\n");
		goto err;
	}

	for (i = 0; i < fb->format->num_planes; i++) {
		u32 stride_alignment;

		if (mode_cmd->handles[i] != mode_cmd->handles[0]) {
			DRM_DEBUG_KMS("bad plane %d handle\n", i);
			goto err;
		}

		stride_alignment = intel_fb_stride_alignment(fb, i);

		/*
		 * Display WA #0531: skl,bxt,kbl,glk
		 *
		 * Render decompression and plane width > 3840
		 * combined with horizontal panning requires the
		 * plane stride to be a multiple of 4. We'll just
		 * require the entire fb to accommodate that to avoid
		 * potential runtime errors at plane configuration time.
		 */
		if (IS_GEN9(dev_priv) && i == 0 && fb->width > 3840 &&
		    (fb->modifier == I915_FORMAT_MOD_Y_TILED_CCS ||
		     fb->modifier == I915_FORMAT_MOD_Yf_TILED_CCS))
			stride_alignment *= 4;

		if (fb->pitches[i] & (stride_alignment - 1)) {
			DRM_DEBUG_KMS("plane %d pitch (%d) must be at least %u byte aligned\n",
				      i, fb->pitches[i], stride_alignment);
			goto err;
		}

		fb->obj[i] = &obj->base;
	}

	ret = intel_fill_fb_info(dev_priv, fb);
	if (ret)
		goto err;

	ret = drm_framebuffer_init(&dev_priv->drm, fb, &intel_fb_funcs);
	if (ret) {
		DRM_ERROR("framebuffer init failed %d\n", ret);
		goto err;
	}

	return 0;

err:
	i915_gem_object_lock(obj);
	obj->framebuffer_references--;
	i915_gem_object_unlock(obj);
	return ret;
}

static struct drm_framebuffer *
intel_user_framebuffer_create(struct drm_device *dev,
			      struct drm_file *filp,
			      const struct drm_mode_fb_cmd2 *user_mode_cmd)
{
	struct drm_framebuffer *fb;
	struct drm_i915_gem_object *obj;
	struct drm_mode_fb_cmd2 mode_cmd = *user_mode_cmd;

	obj = i915_gem_object_lookup(filp, mode_cmd.handles[0]);
	if (!obj)
		return ERR_PTR(-ENOENT);

	fb = intel_framebuffer_create(obj, &mode_cmd);
	if (IS_ERR(fb))
		i915_gem_object_put(obj);

	return fb;
}

static void intel_atomic_state_free(struct drm_atomic_state *state)
{
	struct intel_atomic_state *intel_state = to_intel_atomic_state(state);

	drm_atomic_state_default_release(state);

	i915_sw_fence_fini(&intel_state->commit_ready);

	kfree(state);
}

static enum drm_mode_status
intel_mode_valid(struct drm_device *dev,
		 const struct drm_display_mode *mode)
{
	struct drm_i915_private *dev_priv = to_i915(dev);
	int hdisplay_max, htotal_max;
	int vdisplay_max, vtotal_max;

	/*
	 * Can't reject DBLSCAN here because Xorg ddxen can add piles
	 * of DBLSCAN modes to the output's mode list when they detect
	 * the scaling mode property on the connector. And they don't
	 * ask the kernel to validate those modes in any way until
	 * modeset time at which point the client gets a protocol error.
	 * So in order to not upset those clients we silently ignore the
	 * DBLSCAN flag on such connectors. For other connectors we will
	 * reject modes with the DBLSCAN flag in encoder->compute_config().
	 * And we always reject DBLSCAN modes in connector->mode_valid()
	 * as we never want such modes on the connector's mode list.
	 */

	if (mode->vscan > 1)
		return MODE_NO_VSCAN;

	if (mode->flags & DRM_MODE_FLAG_HSKEW)
		return MODE_H_ILLEGAL;

	if (mode->flags & (DRM_MODE_FLAG_CSYNC |
			   DRM_MODE_FLAG_NCSYNC |
			   DRM_MODE_FLAG_PCSYNC))
		return MODE_HSYNC;

	if (mode->flags & (DRM_MODE_FLAG_BCAST |
			   DRM_MODE_FLAG_PIXMUX |
			   DRM_MODE_FLAG_CLKDIV2))
		return MODE_BAD;

	if (INTEL_GEN(dev_priv) >= 9 ||
	    IS_BROADWELL(dev_priv) || IS_HASWELL(dev_priv)) {
		hdisplay_max = 8192; /* FDI max 4096 handled elsewhere */
		vdisplay_max = 4096;
		htotal_max = 8192;
		vtotal_max = 8192;
	} else if (INTEL_GEN(dev_priv) >= 3) {
		hdisplay_max = 4096;
		vdisplay_max = 4096;
		htotal_max = 8192;
		vtotal_max = 8192;
	} else {
		hdisplay_max = 2048;
		vdisplay_max = 2048;
		htotal_max = 4096;
		vtotal_max = 4096;
	}

	if (mode->hdisplay > hdisplay_max ||
	    mode->hsync_start > htotal_max ||
	    mode->hsync_end > htotal_max ||
	    mode->htotal > htotal_max)
		return MODE_H_ILLEGAL;

	if (mode->vdisplay > vdisplay_max ||
	    mode->vsync_start > vtotal_max ||
	    mode->vsync_end > vtotal_max ||
	    mode->vtotal > vtotal_max)
		return MODE_V_ILLEGAL;

	return MODE_OK;
}

static const struct drm_mode_config_funcs intel_mode_funcs = {
	.fb_create = intel_user_framebuffer_create,
	.get_format_info = intel_get_format_info,
	.output_poll_changed = intel_fbdev_output_poll_changed,
	.mode_valid = intel_mode_valid,
	.atomic_check = intel_atomic_check,
	.atomic_commit = intel_atomic_commit,
	.atomic_state_alloc = intel_atomic_state_alloc,
	.atomic_state_clear = intel_atomic_state_clear,
	.atomic_state_free = intel_atomic_state_free,
};

/**
 * intel_init_display_hooks - initialize the display modesetting hooks
 * @dev_priv: device private
 */
void intel_init_display_hooks(struct drm_i915_private *dev_priv)
{
	intel_init_cdclk_hooks(dev_priv);

	if (INTEL_GEN(dev_priv) >= 9) {
		dev_priv->display.get_pipe_config = haswell_get_pipe_config;
		dev_priv->display.get_initial_plane_config =
			skylake_get_initial_plane_config;
		dev_priv->display.crtc_compute_clock =
			haswell_crtc_compute_clock;
		dev_priv->display.crtc_enable = haswell_crtc_enable;
		dev_priv->display.crtc_disable = haswell_crtc_disable;
	} else if (HAS_DDI(dev_priv)) {
		dev_priv->display.get_pipe_config = haswell_get_pipe_config;
		dev_priv->display.get_initial_plane_config =
			i9xx_get_initial_plane_config;
		dev_priv->display.crtc_compute_clock =
			haswell_crtc_compute_clock;
		dev_priv->display.crtc_enable = haswell_crtc_enable;
		dev_priv->display.crtc_disable = haswell_crtc_disable;
	} else if (HAS_PCH_SPLIT(dev_priv)) {
		dev_priv->display.get_pipe_config = ironlake_get_pipe_config;
		dev_priv->display.get_initial_plane_config =
			i9xx_get_initial_plane_config;
		dev_priv->display.crtc_compute_clock =
			ironlake_crtc_compute_clock;
		dev_priv->display.crtc_enable = ironlake_crtc_enable;
		dev_priv->display.crtc_disable = ironlake_crtc_disable;
	} else if (IS_CHERRYVIEW(dev_priv)) {
		dev_priv->display.get_pipe_config = i9xx_get_pipe_config;
		dev_priv->display.get_initial_plane_config =
			i9xx_get_initial_plane_config;
		dev_priv->display.crtc_compute_clock = chv_crtc_compute_clock;
		dev_priv->display.crtc_enable = valleyview_crtc_enable;
		dev_priv->display.crtc_disable = i9xx_crtc_disable;
	} else if (IS_VALLEYVIEW(dev_priv)) {
		dev_priv->display.get_pipe_config = i9xx_get_pipe_config;
		dev_priv->display.get_initial_plane_config =
			i9xx_get_initial_plane_config;
		dev_priv->display.crtc_compute_clock = vlv_crtc_compute_clock;
		dev_priv->display.crtc_enable = valleyview_crtc_enable;
		dev_priv->display.crtc_disable = i9xx_crtc_disable;
	} else if (IS_G4X(dev_priv)) {
		dev_priv->display.get_pipe_config = i9xx_get_pipe_config;
		dev_priv->display.get_initial_plane_config =
			i9xx_get_initial_plane_config;
		dev_priv->display.crtc_compute_clock = g4x_crtc_compute_clock;
		dev_priv->display.crtc_enable = i9xx_crtc_enable;
		dev_priv->display.crtc_disable = i9xx_crtc_disable;
	} else if (IS_PINEVIEW(dev_priv)) {
		dev_priv->display.get_pipe_config = i9xx_get_pipe_config;
		dev_priv->display.get_initial_plane_config =
			i9xx_get_initial_plane_config;
		dev_priv->display.crtc_compute_clock = pnv_crtc_compute_clock;
		dev_priv->display.crtc_enable = i9xx_crtc_enable;
		dev_priv->display.crtc_disable = i9xx_crtc_disable;
	} else if (!IS_GEN2(dev_priv)) {
		dev_priv->display.get_pipe_config = i9xx_get_pipe_config;
		dev_priv->display.get_initial_plane_config =
			i9xx_get_initial_plane_config;
		dev_priv->display.crtc_compute_clock = i9xx_crtc_compute_clock;
		dev_priv->display.crtc_enable = i9xx_crtc_enable;
		dev_priv->display.crtc_disable = i9xx_crtc_disable;
	} else {
		dev_priv->display.get_pipe_config = i9xx_get_pipe_config;
		dev_priv->display.get_initial_plane_config =
			i9xx_get_initial_plane_config;
		dev_priv->display.crtc_compute_clock = i8xx_crtc_compute_clock;
		dev_priv->display.crtc_enable = i9xx_crtc_enable;
		dev_priv->display.crtc_disable = i9xx_crtc_disable;
	}

	if (IS_GEN5(dev_priv)) {
		dev_priv->display.fdi_link_train = ironlake_fdi_link_train;
	} else if (IS_GEN6(dev_priv)) {
		dev_priv->display.fdi_link_train = gen6_fdi_link_train;
	} else if (IS_IVYBRIDGE(dev_priv)) {
		/* FIXME: detect B0+ stepping and use auto training */
		dev_priv->display.fdi_link_train = ivb_manual_fdi_link_train;
	} else if (IS_HASWELL(dev_priv) || IS_BROADWELL(dev_priv)) {
		dev_priv->display.fdi_link_train = hsw_fdi_link_train;
	}

	if (INTEL_GEN(dev_priv) >= 9)
		dev_priv->display.update_crtcs = skl_update_crtcs;
	else
		dev_priv->display.update_crtcs = intel_update_crtcs;
}

/*
 * Some machines (Lenovo U160) do not work with SSC on LVDS for some reason
 */
static void quirk_ssc_force_disable(struct drm_device *dev)
{
	struct drm_i915_private *dev_priv = to_i915(dev);
	dev_priv->quirks |= QUIRK_LVDS_SSC_DISABLE;
	DRM_INFO("applying lvds SSC disable quirk\n");
}

/*
 * A machine (e.g. Acer Aspire 5734Z) may need to invert the panel backlight
 * brightness value
 */
static void quirk_invert_brightness(struct drm_device *dev)
{
	struct drm_i915_private *dev_priv = to_i915(dev);
	dev_priv->quirks |= QUIRK_INVERT_BRIGHTNESS;
	DRM_INFO("applying inverted panel brightness quirk\n");
}

/* Some VBT's incorrectly indicate no backlight is present */
static void quirk_backlight_present(struct drm_device *dev)
{
	struct drm_i915_private *dev_priv = to_i915(dev);
	dev_priv->quirks |= QUIRK_BACKLIGHT_PRESENT;
	DRM_INFO("applying backlight present quirk\n");
}

/* Toshiba Satellite P50-C-18C requires T12 delay to be min 800ms
 * which is 300 ms greater than eDP spec T12 min.
 */
static void quirk_increase_t12_delay(struct drm_device *dev)
{
	struct drm_i915_private *dev_priv = to_i915(dev);

	dev_priv->quirks |= QUIRK_INCREASE_T12_DELAY;
	DRM_INFO("Applying T12 delay quirk\n");
}

/*
 * GeminiLake NUC HDMI outputs require additional off time
 * this allows the onboard retimer to correctly sync to signal
 */
static void quirk_increase_ddi_disabled_time(struct drm_device *dev)
{
	struct drm_i915_private *dev_priv = to_i915(dev);

	dev_priv->quirks |= QUIRK_INCREASE_DDI_DISABLED_TIME;
	DRM_INFO("Applying Increase DDI Disabled quirk\n");
}

struct intel_quirk {
	int device;
	int subsystem_vendor;
	int subsystem_device;
	void (*hook)(struct drm_device *dev);
};

/* For systems that don't have a meaningful PCI subdevice/subvendor ID */
struct intel_dmi_quirk {
	void (*hook)(struct drm_device *dev);
	const struct dmi_system_id (*dmi_id_list)[];
};

static int intel_dmi_reverse_brightness(const struct dmi_system_id *id)
{
	DRM_INFO("Backlight polarity reversed on %s\n", id->ident);
	return 1;
}

static const struct intel_dmi_quirk intel_dmi_quirks[] = {
	{
		.dmi_id_list = &(const struct dmi_system_id[]) {
			{
				.callback = intel_dmi_reverse_brightness,
				.ident = "NCR Corporation",
				.matches = {DMI_MATCH(DMI_SYS_VENDOR, "NCR Corporation"),
					    DMI_MATCH(DMI_PRODUCT_NAME, ""),
				},
			},
			{ }  /* terminating entry */
		},
		.hook = quirk_invert_brightness,
	},
};

static struct intel_quirk intel_quirks[] = {
	/* Lenovo U160 cannot use SSC on LVDS */
	{ 0x0046, 0x17aa, 0x3920, quirk_ssc_force_disable },

	/* Sony Vaio Y cannot use SSC on LVDS */
	{ 0x0046, 0x104d, 0x9076, quirk_ssc_force_disable },

	/* Acer Aspire 5734Z must invert backlight brightness */
	{ 0x2a42, 0x1025, 0x0459, quirk_invert_brightness },

	/* Acer/eMachines G725 */
	{ 0x2a42, 0x1025, 0x0210, quirk_invert_brightness },

	/* Acer/eMachines e725 */
	{ 0x2a42, 0x1025, 0x0212, quirk_invert_brightness },

	/* Acer/Packard Bell NCL20 */
	{ 0x2a42, 0x1025, 0x034b, quirk_invert_brightness },

	/* Acer Aspire 4736Z */
	{ 0x2a42, 0x1025, 0x0260, quirk_invert_brightness },

	/* Acer Aspire 5336 */
	{ 0x2a42, 0x1025, 0x048a, quirk_invert_brightness },

	/* Acer C720 and C720P Chromebooks (Celeron 2955U) have backlights */
	{ 0x0a06, 0x1025, 0x0a11, quirk_backlight_present },

	/* Acer C720 Chromebook (Core i3 4005U) */
	{ 0x0a16, 0x1025, 0x0a11, quirk_backlight_present },

	/* Apple Macbook 2,1 (Core 2 T7400) */
	{ 0x27a2, 0x8086, 0x7270, quirk_backlight_present },

	/* Apple Macbook 4,1 */
	{ 0x2a02, 0x106b, 0x00a1, quirk_backlight_present },

	/* Toshiba CB35 Chromebook (Celeron 2955U) */
	{ 0x0a06, 0x1179, 0x0a88, quirk_backlight_present },

	/* HP Chromebook 14 (Celeron 2955U) */
	{ 0x0a06, 0x103c, 0x21ed, quirk_backlight_present },

	/* Dell Chromebook 11 */
	{ 0x0a06, 0x1028, 0x0a35, quirk_backlight_present },

	/* Dell Chromebook 11 (2015 version) */
	{ 0x0a16, 0x1028, 0x0a35, quirk_backlight_present },

	/* Toshiba Satellite P50-C-18C */
	{ 0x191B, 0x1179, 0xF840, quirk_increase_t12_delay },

	/* GeminiLake NUC */
	{ 0x3185, 0x8086, 0x2072, quirk_increase_ddi_disabled_time },
	{ 0x3184, 0x8086, 0x2072, quirk_increase_ddi_disabled_time },
	/* ASRock ITX*/
	{ 0x3185, 0x1849, 0x2212, quirk_increase_ddi_disabled_time },
	{ 0x3184, 0x1849, 0x2212, quirk_increase_ddi_disabled_time },
};

static void intel_init_quirks(struct drm_device *dev)
{
	struct pci_dev *d = dev->pdev;
	int i;

	for (i = 0; i < ARRAY_SIZE(intel_quirks); i++) {
		struct intel_quirk *q = &intel_quirks[i];

		if (d->device == q->device &&
		    (d->subsystem_vendor == q->subsystem_vendor ||
		     q->subsystem_vendor == PCI_ANY_ID) &&
		    (d->subsystem_device == q->subsystem_device ||
		     q->subsystem_device == PCI_ANY_ID))
			q->hook(dev);
	}
	for (i = 0; i < ARRAY_SIZE(intel_dmi_quirks); i++) {
		if (dmi_check_system(*intel_dmi_quirks[i].dmi_id_list) != 0)
			intel_dmi_quirks[i].hook(dev);
	}
}

/* Disable the VGA plane that we never use */
static void i915_disable_vga(struct drm_i915_private *dev_priv)
{
	struct pci_dev *pdev = dev_priv->drm.pdev;
	u8 sr1;
	i915_reg_t vga_reg = i915_vgacntrl_reg(dev_priv);

	/* WaEnableVGAAccessThroughIOPort:ctg,elk,ilk,snb,ivb,vlv,hsw */
	vga_get_uninterruptible(pdev, VGA_RSRC_LEGACY_IO);
	outb(SR01, VGA_SR_INDEX);
	sr1 = inb(VGA_SR_DATA);
	outb(sr1 | 1<<5, VGA_SR_DATA);
	vga_put(pdev, VGA_RSRC_LEGACY_IO);
	udelay(300);

	I915_WRITE(vga_reg, VGA_DISP_DISABLE);
	POSTING_READ(vga_reg);
}

void intel_modeset_init_hw(struct drm_device *dev)
{
	struct drm_i915_private *dev_priv = to_i915(dev);

	intel_update_cdclk(dev_priv);
	intel_dump_cdclk_state(&dev_priv->cdclk.hw, "Current CDCLK");
	dev_priv->cdclk.logical = dev_priv->cdclk.actual = dev_priv->cdclk.hw;
}

/*
 * Calculate what we think the watermarks should be for the state we've read
 * out of the hardware and then immediately program those watermarks so that
 * we ensure the hardware settings match our internal state.
 *
 * We can calculate what we think WM's should be by creating a duplicate of the
 * current state (which was constructed during hardware readout) and running it
 * through the atomic check code to calculate new watermark values in the
 * state object.
 */
static void sanitize_watermarks(struct drm_device *dev)
{
	struct drm_i915_private *dev_priv = to_i915(dev);
	struct drm_atomic_state *state;
	struct intel_atomic_state *intel_state;
	struct drm_crtc *crtc;
	struct drm_crtc_state *cstate;
	struct drm_modeset_acquire_ctx ctx;
	int ret;
	int i;

	/* Only supported on platforms that use atomic watermark design */
	if (!dev_priv->display.optimize_watermarks)
		return;

	/*
	 * We need to hold connection_mutex before calling duplicate_state so
	 * that the connector loop is protected.
	 */
	drm_modeset_acquire_init(&ctx, 0);
retry:
	ret = drm_modeset_lock_all_ctx(dev, &ctx);
	if (ret == -EDEADLK) {
		drm_modeset_backoff(&ctx);
		goto retry;
	} else if (WARN_ON(ret)) {
		goto fail;
	}

	state = drm_atomic_helper_duplicate_state(dev, &ctx);
	if (WARN_ON(IS_ERR(state)))
		goto fail;

	intel_state = to_intel_atomic_state(state);

	/*
	 * Hardware readout is the only time we don't want to calculate
	 * intermediate watermarks (since we don't trust the current
	 * watermarks).
	 */
	if (!HAS_GMCH_DISPLAY(dev_priv))
		intel_state->skip_intermediate_wm = true;

	ret = intel_atomic_check(dev, state);
	if (ret) {
		/*
		 * If we fail here, it means that the hardware appears to be
		 * programmed in a way that shouldn't be possible, given our
		 * understanding of watermark requirements.  This might mean a
		 * mistake in the hardware readout code or a mistake in the
		 * watermark calculations for a given platform.  Raise a WARN
		 * so that this is noticeable.
		 *
		 * If this actually happens, we'll have to just leave the
		 * BIOS-programmed watermarks untouched and hope for the best.
		 */
		WARN(true, "Could not determine valid watermarks for inherited state\n");
		goto put_state;
	}

	/* Write calculated watermark values back */
	for_each_new_crtc_in_state(state, crtc, cstate, i) {
		struct intel_crtc_state *cs = to_intel_crtc_state(cstate);

		cs->wm.need_postvbl_update = true;
		dev_priv->display.optimize_watermarks(intel_state, cs);

		to_intel_crtc_state(crtc->state)->wm = cs->wm;
	}

put_state:
	drm_atomic_state_put(state);
fail:
	drm_modeset_drop_locks(&ctx);
	drm_modeset_acquire_fini(&ctx);
}

static void intel_update_fdi_pll_freq(struct drm_i915_private *dev_priv)
{
	if (IS_GEN5(dev_priv)) {
		u32 fdi_pll_clk =
			I915_READ(FDI_PLL_BIOS_0) & FDI_PLL_FB_CLOCK_MASK;

		dev_priv->fdi_pll_freq = (fdi_pll_clk + 2) * 10000;
	} else if (IS_GEN6(dev_priv) || IS_IVYBRIDGE(dev_priv)) {
		dev_priv->fdi_pll_freq = 270000;
	} else {
		return;
	}

	DRM_DEBUG_DRIVER("FDI PLL freq=%d\n", dev_priv->fdi_pll_freq);
}


static int intel_sanitize_plane_restriction(struct drm_i915_private *dev_priv)
{
	unsigned int mask;

	/*plane restriction feature is only for APL and KBL for now*/
	if (!(IS_BROXTON(dev_priv) || IS_KABYLAKE(dev_priv))) {
		i915_modparams.avail_planes_per_pipe = 0;
		DRM_INFO("Turning off Plane Restrictions feature\n");
	}

	mask = i915_modparams.avail_planes_per_pipe;

	/* make sure SOS has a (dummy) plane per pipe. */
	if ((IS_BROXTON(dev_priv) || IS_KABYLAKE(dev_priv)) &&
			intel_gvt_active(dev_priv)) {
		enum pipe pipe;

		for_each_pipe(dev_priv, pipe) {
			if (!AVAIL_PLANE_PER_PIPE(dev_priv, mask, pipe))
				mask |=  (1 << pipe * BITS_PER_PIPE);
		}
		DRM_INFO("Fix internal plane mask: 0x%06x --> 0x%06x",
				i915_modparams.avail_planes_per_pipe, mask);
	}
	return mask;
}

int intel_modeset_init(struct drm_device *dev)
{
	struct drm_i915_private *dev_priv = to_i915(dev);
	struct i915_ggtt *ggtt = &dev_priv->ggtt;
	enum pipe pipe;
	struct intel_crtc *crtc;
	unsigned int  planes_mask[I915_MAX_PIPES];
	unsigned int avail_plane_per_pipe_mask = 0;

	dev_priv->modeset_wq = alloc_ordered_workqueue("i915_modeset", 0);

	drm_mode_config_init(dev);

	dev->mode_config.min_width = 0;
	dev->mode_config.min_height = 0;

	dev->mode_config.preferred_depth = 24;
	dev->mode_config.prefer_shadow = 1;

	dev->mode_config.allow_fb_modifiers = true;

	dev->mode_config.funcs = &intel_mode_funcs;

	init_llist_head(&dev_priv->atomic_helper.free_list);
	INIT_WORK(&dev_priv->atomic_helper.free_work,
		  intel_atomic_helper_free_state_worker);

	intel_init_quirks(dev);

	intel_init_pm(dev_priv);

	if (INTEL_INFO(dev_priv)->num_pipes == 0)
		return 0;

	/*
	 * There may be no VBT; and if the BIOS enabled SSC we can
	 * just keep using it to avoid unnecessary flicker.  Whereas if the
	 * BIOS isn't using it, don't assume it will work even if the VBT
	 * indicates as much.
	 */
	if (HAS_PCH_IBX(dev_priv) || HAS_PCH_CPT(dev_priv)) {
		bool bios_lvds_use_ssc = !!(I915_READ(PCH_DREF_CONTROL) &
					    DREF_SSC1_ENABLE);

		if (dev_priv->vbt.lvds_use_ssc != bios_lvds_use_ssc) {
			DRM_DEBUG_KMS("SSC %sabled by BIOS, overriding VBT which says %sabled\n",
				     bios_lvds_use_ssc ? "en" : "dis",
				     dev_priv->vbt.lvds_use_ssc ? "en" : "dis");
			dev_priv->vbt.lvds_use_ssc = bios_lvds_use_ssc;
		}
	}

	/* maximum framebuffer dimensions */
	if (IS_GEN2(dev_priv)) {
		dev->mode_config.max_width = 2048;
		dev->mode_config.max_height = 2048;
	} else if (IS_GEN3(dev_priv)) {
		dev->mode_config.max_width = 4096;
		dev->mode_config.max_height = 4096;
	} else {
		dev->mode_config.max_width = 8192;
		dev->mode_config.max_height = 8192;
	}

	if (IS_I845G(dev_priv) || IS_I865G(dev_priv)) {
		dev->mode_config.cursor_width = IS_I845G(dev_priv) ? 64 : 512;
		dev->mode_config.cursor_height = 1023;
	} else if (IS_GEN2(dev_priv)) {
		dev->mode_config.cursor_width = 64;
		dev->mode_config.cursor_height = 64;
	} else {
		dev->mode_config.cursor_width = 256;
		dev->mode_config.cursor_height = 256;
	}

	dev->mode_config.fb_base = ggtt->gmadr.start;

	DRM_DEBUG_KMS("%d display pipe%s available.\n",
		      INTEL_INFO(dev_priv)->num_pipes,
		      INTEL_INFO(dev_priv)->num_pipes > 1 ? "s" : "");

	avail_plane_per_pipe_mask = intel_sanitize_plane_restriction(dev_priv);
	DRM_DEBUG_KMS("avail_planes_per_pipe = 0x%x \n", i915_modparams.avail_planes_per_pipe);
	DRM_DEBUG_KMS("domain_plane_owners = 0x%llx \n", i915_modparams.domain_plane_owners);

	for_each_pipe(dev_priv, pipe) {
		planes_mask[pipe] = AVAIL_PLANE_PER_PIPE(dev_priv,
							 avail_plane_per_pipe_mask, pipe);
		DRM_DEBUG_KMS("for pipe %d plane_mask = %d \n", pipe, planes_mask[pipe]);
	}

	for_each_pipe(dev_priv, pipe) {
		int ret = 0;

		if (!i915_modparams.avail_planes_per_pipe) {
			ret = intel_crtc_init(dev_priv, pipe);
		} else {
			if (!intel_vgpu_active(dev_priv) || (intel_vgpu_active(dev_priv)
							 && planes_mask[pipe])) {
				ret = intel_crtc_init_restrict_planes(dev_priv,
								      pipe,
								      planes_mask[pipe]);
			}
		}
		if (ret) {
			drm_mode_config_cleanup(dev);
			return ret;
		}
	}

	intel_shared_dpll_init(dev);
	intel_update_fdi_pll_freq(dev_priv);

	intel_update_czclk(dev_priv);
	intel_modeset_init_hw(dev);

	if (dev_priv->max_cdclk_freq == 0)
		intel_update_max_cdclk(dev_priv);

	/* Just disable it once at startup */
	i915_disable_vga(dev_priv);
	intel_setup_outputs(dev_priv);

	drm_modeset_lock_all(dev);
	intel_modeset_setup_hw_state(dev, dev->mode_config.acquire_ctx);
	drm_modeset_unlock_all(dev);

	for_each_intel_crtc(dev, crtc) {
		struct intel_initial_plane_config plane_config = {};

		if (!crtc->active || !crtc->base.primary)
			continue;

		/*
		 * Note that reserving the BIOS fb up front prevents us
		 * from stuffing other stolen allocations like the ring
		 * on top.  This prevents some ugliness at boot time, and
		 * can even allow for smooth boot transitions if the BIOS
		 * fb is large enough for the active pipe configuration.
		 */
		dev_priv->display.get_initial_plane_config(crtc,
							   &plane_config);

		/*
		 * If the fb is shared between multiple heads, we'll
		 * just get the first one.
		 */
		intel_find_initial_plane_obj(crtc, &plane_config);
	}

	/*
	 * Make sure hardware watermarks really match the state we read out.
	 * Note that we need to do this after reconstructing the BIOS fb's
	 * since the watermark calculation done here will use pstate->fb.
	 */
	if (!HAS_GMCH_DISPLAY(dev_priv))
		sanitize_watermarks(dev);

	return 0;
}

void i830_enable_pipe(struct drm_i915_private *dev_priv, enum pipe pipe)
{
	struct intel_crtc *crtc = intel_get_crtc_for_pipe(dev_priv, pipe);
	/* 640x480@60Hz, ~25175 kHz */
	struct dpll clock = {
		.m1 = 18,
		.m2 = 7,
		.p1 = 13,
		.p2 = 4,
		.n = 2,
	};
	u32 dpll, fp;
	int i;

	WARN_ON(i9xx_calc_dpll_params(48000, &clock) != 25154);

	DRM_DEBUG_KMS("enabling pipe %c due to force quirk (vco=%d dot=%d)\n",
		      pipe_name(pipe), clock.vco, clock.dot);

	fp = i9xx_dpll_compute_fp(&clock);
	dpll = (I915_READ(DPLL(pipe)) & DPLL_DVO_2X_MODE) |
		DPLL_VGA_MODE_DIS |
		((clock.p1 - 2) << DPLL_FPA01_P1_POST_DIV_SHIFT) |
		PLL_P2_DIVIDE_BY_4 |
		PLL_REF_INPUT_DREFCLK |
		DPLL_VCO_ENABLE;

	I915_WRITE(FP0(pipe), fp);
	I915_WRITE(FP1(pipe), fp);

	I915_WRITE(HTOTAL(pipe), (640 - 1) | ((800 - 1) << 16));
	I915_WRITE(HBLANK(pipe), (640 - 1) | ((800 - 1) << 16));
	I915_WRITE(HSYNC(pipe), (656 - 1) | ((752 - 1) << 16));
	I915_WRITE(VTOTAL(pipe), (480 - 1) | ((525 - 1) << 16));
	I915_WRITE(VBLANK(pipe), (480 - 1) | ((525 - 1) << 16));
	I915_WRITE(VSYNC(pipe), (490 - 1) | ((492 - 1) << 16));
	I915_WRITE(PIPESRC(pipe), ((640 - 1) << 16) | (480 - 1));

	/*
	 * Apparently we need to have VGA mode enabled prior to changing
	 * the P1/P2 dividers. Otherwise the DPLL will keep using the old
	 * dividers, even though the register value does change.
	 */
	I915_WRITE(DPLL(pipe), dpll & ~DPLL_VGA_MODE_DIS);
	I915_WRITE(DPLL(pipe), dpll);

	/* Wait for the clocks to stabilize. */
	POSTING_READ(DPLL(pipe));
	udelay(150);

	/* The pixel multiplier can only be updated once the
	 * DPLL is enabled and the clocks are stable.
	 *
	 * So write it again.
	 */
	I915_WRITE(DPLL(pipe), dpll);

	/* We do this three times for luck */
	for (i = 0; i < 3 ; i++) {
		I915_WRITE(DPLL(pipe), dpll);
		POSTING_READ(DPLL(pipe));
		udelay(150); /* wait for warmup */
	}

	I915_WRITE(PIPECONF(pipe), PIPECONF_ENABLE | PIPECONF_PROGRESSIVE);
	POSTING_READ(PIPECONF(pipe));

	intel_wait_for_pipe_scanline_moving(crtc);
}

void i830_disable_pipe(struct drm_i915_private *dev_priv, enum pipe pipe)
{
	struct intel_crtc *crtc = intel_get_crtc_for_pipe(dev_priv, pipe);

	DRM_DEBUG_KMS("disabling pipe %c due to force quirk\n",
		      pipe_name(pipe));

	WARN_ON(I915_READ(DSPCNTR(PLANE_A)) & DISPLAY_PLANE_ENABLE);
	WARN_ON(I915_READ(DSPCNTR(PLANE_B)) & DISPLAY_PLANE_ENABLE);
	WARN_ON(I915_READ(DSPCNTR(PLANE_C)) & DISPLAY_PLANE_ENABLE);
	WARN_ON(I915_READ(CURCNTR(PIPE_A)) & MCURSOR_MODE);
	WARN_ON(I915_READ(CURCNTR(PIPE_B)) & MCURSOR_MODE);

	I915_WRITE(PIPECONF(pipe), 0);
	POSTING_READ(PIPECONF(pipe));

	intel_wait_for_pipe_scanline_stopped(crtc);

	I915_WRITE(DPLL(pipe), DPLL_VGA_MODE_DIS);
	POSTING_READ(DPLL(pipe));
}

static void
intel_sanitize_plane_mapping(struct drm_i915_private *dev_priv)
{
	struct intel_crtc *crtc;

	if (INTEL_GEN(dev_priv) >= 4)
		return;

	for_each_intel_crtc(&dev_priv->drm, crtc) {
		struct intel_plane *plane =
			to_intel_plane(crtc->base.primary);
		struct intel_crtc *plane_crtc;
		enum pipe pipe;

		if (!plane->get_hw_state(plane, &pipe))
			continue;

		if (pipe == crtc->pipe)
			continue;

		DRM_DEBUG_KMS("%s attached to the wrong pipe, disabling plane\n",
			      plane->base.name);

		plane_crtc = intel_get_crtc_for_pipe(dev_priv, pipe);
		intel_plane_disable_noatomic(plane_crtc, plane);
	}
}

static bool intel_crtc_has_encoders(struct intel_crtc *crtc)
{
	struct drm_device *dev = crtc->base.dev;
	struct intel_encoder *encoder;

	for_each_encoder_on_crtc(dev, &crtc->base, encoder)
		return true;

	return false;
}

static struct intel_connector *intel_encoder_find_connector(struct intel_encoder *encoder)
{
	struct drm_device *dev = encoder->base.dev;
	struct intel_connector *connector;

	for_each_connector_on_encoder(dev, &encoder->base, connector)
		return connector;

	return NULL;
}

static bool has_pch_trancoder(struct drm_i915_private *dev_priv,
			      enum pipe pch_transcoder)
{
	return HAS_PCH_IBX(dev_priv) || HAS_PCH_CPT(dev_priv) ||
		(HAS_PCH_LPT_H(dev_priv) && pch_transcoder == PIPE_A);
}

static void intel_sanitize_crtc(struct intel_crtc *crtc,
				struct drm_modeset_acquire_ctx *ctx)
{
	struct drm_device *dev = crtc->base.dev;
	struct drm_i915_private *dev_priv = to_i915(dev);
	enum transcoder cpu_transcoder = crtc->config->cpu_transcoder;

	/* Clear any frame start delays used for debugging left by the BIOS */
	if (crtc->active && !transcoder_is_dsi(cpu_transcoder)) {
		i915_reg_t reg = PIPECONF(cpu_transcoder);

		I915_WRITE(reg,
			   I915_READ(reg) & ~PIPECONF_FRAME_START_DELAY_MASK);
	}

	if (crtc->active) {
		struct intel_plane *plane;

		/* Disable everything but the primary plane */
		for_each_intel_plane_on_crtc(dev, crtc, plane) {
			const struct intel_plane_state *plane_state =
				to_intel_plane_state(plane->base.state);

			if (plane_state->base.visible &&
			    plane->base.type != DRM_PLANE_TYPE_PRIMARY)
				intel_plane_disable_noatomic(crtc, plane);
		}
	}

	/* Adjust the state of the output pipe according to whether we
	 * have active connectors/encoders. */
	if (crtc->active && !intel_crtc_has_encoders(crtc))
		intel_crtc_disable_noatomic(&crtc->base, ctx);

	if (crtc->active || HAS_GMCH_DISPLAY(dev_priv)) {
		/*
		 * We start out with underrun reporting disabled to avoid races.
		 * For correct bookkeeping mark this on active crtcs.
		 *
		 * Also on gmch platforms we dont have any hardware bits to
		 * disable the underrun reporting. Which means we need to start
		 * out with underrun reporting disabled also on inactive pipes,
		 * since otherwise we'll complain about the garbage we read when
		 * e.g. coming up after runtime pm.
		 *
		 * No protection against concurrent access is required - at
		 * worst a fifo underrun happens which also sets this to false.
		 */
		crtc->cpu_fifo_underrun_disabled = true;
		/*
		 * We track the PCH trancoder underrun reporting state
		 * within the crtc. With crtc for pipe A housing the underrun
		 * reporting state for PCH transcoder A, crtc for pipe B housing
		 * it for PCH transcoder B, etc. LPT-H has only PCH transcoder A,
		 * and marking underrun reporting as disabled for the non-existing
		 * PCH transcoders B and C would prevent enabling the south
		 * error interrupt (see cpt_can_enable_serr_int()).
		 */
		if (has_pch_trancoder(dev_priv, crtc->pipe))
			crtc->pch_fifo_underrun_disabled = true;
	}
}

static void intel_sanitize_encoder(struct intel_encoder *encoder)
{
	struct intel_connector *connector;

	/* We need to check both for a crtc link (meaning that the
	 * encoder is active and trying to read from a pipe) and the
	 * pipe itself being active. */
	bool has_active_crtc = encoder->base.crtc &&
		to_intel_crtc(encoder->base.crtc)->active;

	connector = intel_encoder_find_connector(encoder);
	if (connector && !has_active_crtc) {
		DRM_DEBUG_KMS("[ENCODER:%d:%s] has active connectors but no active pipe!\n",
			      encoder->base.base.id,
			      encoder->base.name);

		/* Connector is active, but has no active pipe. This is
		 * fallout from our resume register restoring. Disable
		 * the encoder manually again. */
		if (encoder->base.crtc) {
			struct drm_crtc_state *crtc_state = encoder->base.crtc->state;

			DRM_DEBUG_KMS("[ENCODER:%d:%s] manually disabled\n",
				      encoder->base.base.id,
				      encoder->base.name);
			encoder->disable(encoder, to_intel_crtc_state(crtc_state), connector->base.state);
			if (encoder->post_disable)
				encoder->post_disable(encoder, to_intel_crtc_state(crtc_state), connector->base.state);
		}
		encoder->base.crtc = NULL;

		/* Inconsistent output/port/pipe state happens presumably due to
		 * a bug in one of the get_hw_state functions. Or someplace else
		 * in our code, like the register restore mess on resume. Clamp
		 * things to off as a safer default. */

		connector->base.dpms = DRM_MODE_DPMS_OFF;
		connector->base.encoder = NULL;
	}

	/* notify opregion of the sanitized encoder state */
	intel_opregion_notify_encoder(encoder, connector && has_active_crtc);
}

void i915_redisable_vga_power_on(struct drm_i915_private *dev_priv)
{
	i915_reg_t vga_reg = i915_vgacntrl_reg(dev_priv);

	if (!(I915_READ(vga_reg) & VGA_DISP_DISABLE)) {
		DRM_DEBUG_KMS("Something enabled VGA plane, disabling it\n");
		i915_disable_vga(dev_priv);
	}
}

void i915_redisable_vga(struct drm_i915_private *dev_priv)
{
	/* This function can be called both from intel_modeset_setup_hw_state or
	 * at a very early point in our resume sequence, where the power well
	 * structures are not yet restored. Since this function is at a very
	 * paranoid "someone might have enabled VGA while we were not looking"
	 * level, just check if the power well is enabled instead of trying to
	 * follow the "don't touch the power well if we don't need it" policy
	 * the rest of the driver uses. */
	if (!intel_display_power_get_if_enabled(dev_priv, POWER_DOMAIN_VGA))
		return;

	i915_redisable_vga_power_on(dev_priv);

	intel_display_power_put(dev_priv, POWER_DOMAIN_VGA);
}

/* FIXME read out full plane state for all planes */
static void readout_plane_state(struct drm_i915_private *dev_priv)
{
	struct intel_plane *plane;
	struct intel_crtc *crtc;

	for_each_intel_plane(&dev_priv->drm, plane) {
		struct intel_plane_state *plane_state =
			to_intel_plane_state(plane->base.state);
		struct intel_crtc_state *crtc_state;
		enum pipe pipe = PIPE_A;
		bool visible;

		visible = plane->get_hw_state(plane, &pipe);

		crtc = intel_get_crtc_for_pipe(dev_priv, pipe);
		crtc_state = to_intel_crtc_state(crtc->base.state);

		intel_set_plane_visible(crtc_state, plane_state, visible);
	}

	for_each_intel_crtc(&dev_priv->drm, crtc) {
		struct intel_crtc_state *crtc_state =
			to_intel_crtc_state(crtc->base.state);

		fixup_active_planes(crtc_state);
	}
}

static void intel_modeset_readout_hw_state(struct drm_device *dev)
{
	struct drm_i915_private *dev_priv = to_i915(dev);
	enum pipe pipe;
	struct intel_crtc *crtc;
	struct intel_encoder *encoder;
	struct intel_connector *connector;
	struct drm_connector_list_iter conn_iter;
	int i;

	dev_priv->active_crtcs = 0;

	for_each_intel_crtc(dev, crtc) {
		struct intel_crtc_state *crtc_state =
			to_intel_crtc_state(crtc->base.state);

		__drm_atomic_helper_crtc_destroy_state(&crtc_state->base);
		memset(crtc_state, 0, sizeof(*crtc_state));
		crtc_state->base.crtc = &crtc->base;

		crtc_state->base.active = crtc_state->base.enable =
			dev_priv->display.get_pipe_config(crtc, crtc_state);

		crtc->base.enabled = crtc_state->base.enable;
		crtc->active = crtc_state->base.active;

		if (crtc_state->base.active)
			dev_priv->active_crtcs |=
				1 << drm_crtc_index(&crtc->base);

		DRM_DEBUG_KMS("[CRTC:%d:%s] hw state readout: %s\n",
			      crtc->base.base.id, crtc->base.name,
			      enableddisabled(crtc_state->base.active));
	}

	readout_plane_state(dev_priv);

	for (i = 0; i < dev_priv->num_shared_dpll; i++) {
		struct intel_shared_dpll *pll = &dev_priv->shared_dplls[i];

		pll->on = pll->info->funcs->get_hw_state(dev_priv, pll,
							&pll->state.hw_state);
		pll->state.crtc_mask = 0;
		for_each_intel_crtc(dev, crtc) {
			struct intel_crtc_state *crtc_state =
				to_intel_crtc_state(crtc->base.state);

			if (crtc_state->base.active &&
			    crtc_state->shared_dpll == pll)
				pll->state.crtc_mask |=
					1 << drm_crtc_index(&crtc->base);
		}
		pll->active_mask = pll->state.crtc_mask;

		DRM_DEBUG_KMS("%s hw state readout: crtc_mask 0x%08x, on %i\n",
			      pll->info->name, pll->state.crtc_mask, pll->on);
	}

	for_each_intel_encoder(dev, encoder) {
		pipe = 0;

		if (encoder->get_hw_state(encoder, &pipe)) {
			struct intel_crtc_state *crtc_state;

			crtc = intel_get_crtc_for_pipe(dev_priv, pipe);
			if (!crtc) {
				encoder->base.crtc = NULL;
			} else {
				crtc_state = to_intel_crtc_state(crtc->base.state);

				encoder->base.crtc = &crtc->base;
				encoder->get_config(encoder, crtc_state);

			}
		} else {
			encoder->base.crtc = NULL;
		}

		DRM_DEBUG_KMS("[ENCODER:%d:%s] hw state readout: %s, pipe %c\n",
			      encoder->base.base.id, encoder->base.name,
			      enableddisabled(encoder->base.crtc),
			      pipe_name(pipe));
	}

	drm_connector_list_iter_begin(dev, &conn_iter);
	for_each_intel_connector_iter(connector, &conn_iter) {
		if (connector->get_hw_state(connector)) {
			connector->base.dpms = DRM_MODE_DPMS_ON;

			encoder = connector->encoder;
			connector->base.encoder = &encoder->base;

			if (encoder->base.crtc &&
			    encoder->base.crtc->state->active) {
				/*
				 * This has to be done during hardware readout
				 * because anything calling .crtc_disable may
				 * rely on the connector_mask being accurate.
				 */
				encoder->base.crtc->state->connector_mask |=
					drm_connector_mask(&connector->base);
				encoder->base.crtc->state->encoder_mask |=
					drm_encoder_mask(&encoder->base);
			}

		} else {
			connector->base.dpms = DRM_MODE_DPMS_OFF;
			connector->base.encoder = NULL;
		}
		DRM_DEBUG_KMS("[CONNECTOR:%d:%s] hw state readout: %s\n",
			      connector->base.base.id, connector->base.name,
			      enableddisabled(connector->base.encoder));
	}
	drm_connector_list_iter_end(&conn_iter);

	for_each_intel_crtc(dev, crtc) {
		struct intel_crtc_state *crtc_state =
			to_intel_crtc_state(crtc->base.state);
		int min_cdclk = 0;

		memset(&crtc->base.mode, 0, sizeof(crtc->base.mode));
		if (crtc_state->base.active) {
			intel_mode_from_pipe_config(&crtc->base.mode, crtc_state);
			crtc->base.mode.hdisplay = crtc_state->pipe_src_w;
			crtc->base.mode.vdisplay = crtc_state->pipe_src_h;
			intel_mode_from_pipe_config(&crtc_state->base.adjusted_mode, crtc_state);
			WARN_ON(drm_atomic_set_mode_for_crtc(crtc->base.state, &crtc->base.mode));

			/*
			 * The initial mode needs to be set in order to keep
			 * the atomic core happy. It wants a valid mode if the
			 * crtc's enabled, so we do the above call.
			 *
			 * But we don't set all the derived state fully, hence
			 * set a flag to indicate that a full recalculation is
			 * needed on the next commit.
			 */
			crtc_state->base.mode.private_flags = I915_MODE_FLAG_INHERITED;

			intel_crtc_compute_pixel_rate(crtc_state);

			if (dev_priv->display.modeset_calc_cdclk) {
				min_cdclk = intel_crtc_compute_min_cdclk(crtc_state);
				if (WARN_ON(min_cdclk < 0))
					min_cdclk = 0;
			}

			drm_calc_timestamping_constants(&crtc->base,
							&crtc_state->base.adjusted_mode);
			update_scanline_offset(crtc);
		}

		dev_priv->min_cdclk[crtc->pipe] = min_cdclk;
		dev_priv->min_voltage_level[crtc->pipe] =
			crtc_state->min_voltage_level;

		intel_pipe_config_sanity_check(dev_priv, crtc_state);
	}
}

static void
get_encoder_power_domains(struct drm_i915_private *dev_priv)
{
	struct intel_encoder *encoder;

	for_each_intel_encoder(&dev_priv->drm, encoder) {
		u64 get_domains;
		enum intel_display_power_domain domain;
		struct intel_crtc_state *crtc_state;

		if (!encoder->get_power_domains)
			continue;

		/*
		 * MST-primary and inactive encoders don't have a crtc state
		 * and neither of these require any power domain references.
		 */
		if (!encoder->base.crtc)
			continue;

		crtc_state = to_intel_crtc_state(encoder->base.crtc->state);
		get_domains = encoder->get_power_domains(encoder, crtc_state);
		for_each_power_domain(domain, get_domains)
			intel_display_power_get(dev_priv, domain);
	}
}

static void intel_early_display_was(struct drm_i915_private *dev_priv)
{
	/* Display WA #1185 WaDisableDARBFClkGating:cnl,glk */
	if (IS_CANNONLAKE(dev_priv) || IS_GEMINILAKE(dev_priv))
		I915_WRITE(GEN9_CLKGATE_DIS_0, I915_READ(GEN9_CLKGATE_DIS_0) |
			   DARBF_GATING_DIS);

	if (IS_HASWELL(dev_priv)) {
		/*
		 * WaRsPkgCStateDisplayPMReq:hsw
		 * System hang if this isn't done before disabling all planes!
		 */
		I915_WRITE(CHICKEN_PAR1_1,
			   I915_READ(CHICKEN_PAR1_1) | FORCE_ARB_IDLE_PLANES);
	}
}

/* Scan out the current hw modeset state,
 * and sanitizes it to the current state
 */
static void
intel_modeset_setup_hw_state(struct drm_device *dev,
			     struct drm_modeset_acquire_ctx *ctx)
{
	struct drm_i915_private *dev_priv = to_i915(dev);
	struct intel_crtc *crtc;
	struct intel_encoder *encoder;
	int i;

	intel_early_display_was(dev_priv);
	intel_modeset_readout_hw_state(dev);

	/* HW state is read out, now we need to sanitize this mess. */
	get_encoder_power_domains(dev_priv);

	/*
	 * intel_sanitize_plane_mapping() may need to do vblank
	 * waits, so we need vblank interrupts restored beforehand.
	 */
	for_each_intel_crtc(&dev_priv->drm, crtc) {
		drm_crtc_vblank_reset(&crtc->base);

		if (crtc->active)
			drm_crtc_vblank_on(&crtc->base);
	}

	intel_sanitize_plane_mapping(dev_priv);

	for_each_intel_encoder(dev, encoder)
		intel_sanitize_encoder(encoder);

	for_each_intel_crtc(&dev_priv->drm, crtc) {
		intel_sanitize_crtc(crtc, ctx);
		intel_dump_pipe_config(crtc, crtc->config,
				       "[setup_hw_state]");
	}

	intel_modeset_update_connector_atomic_state(dev);

	for (i = 0; i < dev_priv->num_shared_dpll; i++) {
		struct intel_shared_dpll *pll = &dev_priv->shared_dplls[i];

		if (!pll->on || pll->active_mask)
			continue;

		DRM_DEBUG_KMS("%s enabled but not in use, disabling\n",
			      pll->info->name);

		pll->info->funcs->disable(dev_priv, pll);
		pll->on = false;
	}

	if (IS_G4X(dev_priv)) {
		g4x_wm_get_hw_state(dev);
		g4x_wm_sanitize(dev_priv);
	} else if (IS_VALLEYVIEW(dev_priv) || IS_CHERRYVIEW(dev_priv)) {
		vlv_wm_get_hw_state(dev);
		vlv_wm_sanitize(dev_priv);
	} else if (INTEL_GEN(dev_priv) >= 9) {
		skl_wm_get_hw_state(dev);
	} else if (HAS_PCH_SPLIT(dev_priv)) {
		ilk_wm_get_hw_state(dev);
	}

	for_each_intel_crtc(dev, crtc) {
		u64 put_domains;

		put_domains = modeset_get_crtc_power_domains(&crtc->base, crtc->config);
		if (WARN_ON(put_domains))
			modeset_put_power_domains(dev_priv, put_domains);
	}
	intel_display_set_init_power(dev_priv, false);

	intel_power_domains_verify_state(dev_priv);

	intel_fbc_init_pipe_state(dev_priv);
}

void intel_display_resume(struct drm_device *dev)
{
	struct drm_i915_private *dev_priv = to_i915(dev);
	struct drm_atomic_state *state = dev_priv->modeset_restore_state;
	struct drm_modeset_acquire_ctx ctx;
	int ret;

	dev_priv->modeset_restore_state = NULL;
	if (state)
		state->acquire_ctx = &ctx;

	drm_modeset_acquire_init(&ctx, 0);

	while (1) {
		ret = drm_modeset_lock_all_ctx(dev, &ctx);
		if (ret != -EDEADLK)
			break;

		drm_modeset_backoff(&ctx);
	}

	if (!ret)
		ret = __intel_display_resume(dev, state, &ctx);

	intel_enable_ipc(dev_priv);
	drm_modeset_drop_locks(&ctx);
	drm_modeset_acquire_fini(&ctx);

	if (ret)
		DRM_ERROR("Restoring old state failed with %i\n", ret);
	if (state)
		drm_atomic_state_put(state);
}

int intel_connector_register(struct drm_connector *connector)
{
	struct intel_connector *intel_connector = to_intel_connector(connector);
	int ret;

	ret = intel_backlight_device_register(intel_connector);
	if (ret)
		goto err;

	return 0;

err:
	return ret;
}

void intel_connector_unregister(struct drm_connector *connector)
{
	struct intel_connector *intel_connector = to_intel_connector(connector);

	intel_backlight_device_unregister(intel_connector);
	intel_panel_destroy_backlight(connector);
}

static void intel_hpd_poll_fini(struct drm_device *dev)
{
	struct intel_connector *connector;
	struct drm_connector_list_iter conn_iter;

	/* Kill all the work that may have been queued by hpd. */
	drm_connector_list_iter_begin(dev, &conn_iter);
	for_each_intel_connector_iter(connector, &conn_iter) {
		if (connector->modeset_retry_work.func)
			cancel_work_sync(&connector->modeset_retry_work);
		if (connector->hdcp_shim) {
			cancel_delayed_work_sync(&connector->hdcp_check_work);
			cancel_work_sync(&connector->hdcp_prop_work);
			cancel_work_sync(&connector->hdcp_enable_work);
		}
	}
	drm_connector_list_iter_end(&conn_iter);
}

void intel_modeset_cleanup(struct drm_device *dev)
{
	struct drm_i915_private *dev_priv = to_i915(dev);

	flush_workqueue(dev_priv->modeset_wq);

	flush_work(&dev_priv->atomic_helper.free_work);
	WARN_ON(!llist_empty(&dev_priv->atomic_helper.free_list));

	intel_disable_gt_powersave(dev_priv);

	/*
	 * Interrupts and polling as the first thing to avoid creating havoc.
	 * Too much stuff here (turning of connectors, ...) would
	 * experience fancy races otherwise.
	 */
	intel_irq_uninstall(dev_priv);

	/*
	 * Due to the hpd irq storm handling the hotplug work can re-arm the
	 * poll handlers. Hence disable polling after hpd handling is shut down.
	 */
	intel_hpd_poll_fini(dev);

	/* poll work can call into fbdev, hence clean that up afterwards */
	intel_fbdev_fini(dev_priv);

	intel_unregister_dsm_handler();

	intel_fbc_global_disable(dev_priv);

	/* flush any delayed tasks or pending work */
	flush_scheduled_work();

	drm_mode_config_cleanup(dev);

	intel_cleanup_overlay(dev_priv);

	intel_cleanup_gt_powersave(dev_priv);

	intel_teardown_gmbus(dev_priv);

	destroy_workqueue(dev_priv->modeset_wq);
}

void intel_connector_attach_encoder(struct intel_connector *connector,
				    struct intel_encoder *encoder)
{
	connector->encoder = encoder;
	drm_connector_attach_encoder(&connector->base, &encoder->base);
}

/*
 * set vga decode state - true == enable VGA decode
 */
int intel_modeset_vga_set_state(struct drm_i915_private *dev_priv, bool state)
{
	unsigned reg = INTEL_GEN(dev_priv) >= 6 ? SNB_GMCH_CTRL : INTEL_GMCH_CTRL;
	u16 gmch_ctrl;

	if (pci_read_config_word(dev_priv->bridge_dev, reg, &gmch_ctrl)) {
		DRM_ERROR("failed to read control word\n");
		return -EIO;
	}

	if (!!(gmch_ctrl & INTEL_GMCH_VGA_DISABLE) == !state)
		return 0;

	if (state)
		gmch_ctrl &= ~INTEL_GMCH_VGA_DISABLE;
	else
		gmch_ctrl |= INTEL_GMCH_VGA_DISABLE;

	if (pci_write_config_word(dev_priv->bridge_dev, reg, gmch_ctrl)) {
		DRM_ERROR("failed to write control word\n");
		return -EIO;
	}

	return 0;
}

#if IS_ENABLED(CONFIG_DRM_I915_CAPTURE_ERROR)

struct intel_display_error_state {

	u32 power_well_driver;

	int num_transcoders;

	struct intel_cursor_error_state {
		u32 control;
		u32 position;
		u32 base;
		u32 size;
	} cursor[I915_MAX_PIPES];

	struct intel_pipe_error_state {
		bool power_domain_on;
		u32 source;
		u32 stat;
	} pipe[I915_MAX_PIPES];

	struct intel_plane_error_state {
		u32 control;
		u32 stride;
		u32 size;
		u32 pos;
		u32 addr;
		u32 surface;
		u32 tile_offset;
	} plane[I915_MAX_PIPES];

	struct intel_transcoder_error_state {
		bool power_domain_on;
		enum transcoder cpu_transcoder;

		u32 conf;

		u32 htotal;
		u32 hblank;
		u32 hsync;
		u32 vtotal;
		u32 vblank;
		u32 vsync;
	} transcoder[4];
};

struct intel_display_error_state *
intel_display_capture_error_state(struct drm_i915_private *dev_priv)
{
	struct intel_display_error_state *error;
	int transcoders[] = {
		TRANSCODER_A,
		TRANSCODER_B,
		TRANSCODER_C,
		TRANSCODER_EDP,
	};
	int i;

	if (INTEL_INFO(dev_priv)->num_pipes == 0)
		return NULL;

	error = kzalloc(sizeof(*error), GFP_ATOMIC);
	if (error == NULL)
		return NULL;

	if (IS_HASWELL(dev_priv) || IS_BROADWELL(dev_priv))
		error->power_well_driver =
			I915_READ(HSW_PWR_WELL_CTL_DRIVER(HSW_DISP_PW_GLOBAL));

	for_each_pipe(dev_priv, i) {
		error->pipe[i].power_domain_on =
			__intel_display_power_is_enabled(dev_priv,
							 POWER_DOMAIN_PIPE(i));
		if (!error->pipe[i].power_domain_on)
			continue;

		error->cursor[i].control = I915_READ(CURCNTR(i));
		error->cursor[i].position = I915_READ(CURPOS(i));
		error->cursor[i].base = I915_READ(CURBASE(i));

		error->plane[i].control = I915_READ(DSPCNTR(i));
		error->plane[i].stride = I915_READ(DSPSTRIDE(i));
		if (INTEL_GEN(dev_priv) <= 3) {
			error->plane[i].size = I915_READ(DSPSIZE(i));
			error->plane[i].pos = I915_READ(DSPPOS(i));
		}
		if (INTEL_GEN(dev_priv) <= 7 && !IS_HASWELL(dev_priv))
			error->plane[i].addr = I915_READ(DSPADDR(i));
		if (INTEL_GEN(dev_priv) >= 4) {
			error->plane[i].surface = I915_READ(DSPSURF(i));
			error->plane[i].tile_offset = I915_READ(DSPTILEOFF(i));
		}

		error->pipe[i].source = I915_READ(PIPESRC(i));

		if (HAS_GMCH_DISPLAY(dev_priv))
			error->pipe[i].stat = I915_READ(PIPESTAT(i));
	}

	/* Note: this does not include DSI transcoders. */
	error->num_transcoders = INTEL_INFO(dev_priv)->num_pipes;
	if (HAS_DDI(dev_priv))
		error->num_transcoders++; /* Account for eDP. */

	for (i = 0; i < error->num_transcoders; i++) {
		enum transcoder cpu_transcoder = transcoders[i];

		error->transcoder[i].power_domain_on =
			__intel_display_power_is_enabled(dev_priv,
				POWER_DOMAIN_TRANSCODER(cpu_transcoder));
		if (!error->transcoder[i].power_domain_on)
			continue;

		error->transcoder[i].cpu_transcoder = cpu_transcoder;

		error->transcoder[i].conf = I915_READ(PIPECONF(cpu_transcoder));
		error->transcoder[i].htotal = I915_READ(HTOTAL(cpu_transcoder));
		error->transcoder[i].hblank = I915_READ(HBLANK(cpu_transcoder));
		error->transcoder[i].hsync = I915_READ(HSYNC(cpu_transcoder));
		error->transcoder[i].vtotal = I915_READ(VTOTAL(cpu_transcoder));
		error->transcoder[i].vblank = I915_READ(VBLANK(cpu_transcoder));
		error->transcoder[i].vsync = I915_READ(VSYNC(cpu_transcoder));
	}

	return error;
}

#define err_printf(e, ...) i915_error_printf(e, __VA_ARGS__)

void
intel_display_print_error_state(struct drm_i915_error_state_buf *m,
				struct intel_display_error_state *error)
{
	struct drm_i915_private *dev_priv = m->i915;
	int i;

	if (!error)
		return;

	err_printf(m, "Num Pipes: %d\n", INTEL_INFO(dev_priv)->num_pipes);
	if (IS_HASWELL(dev_priv) || IS_BROADWELL(dev_priv))
		err_printf(m, "PWR_WELL_CTL2: %08x\n",
			   error->power_well_driver);
	for_each_pipe(dev_priv, i) {
		err_printf(m, "Pipe [%d]:\n", i);
		err_printf(m, "  Power: %s\n",
			   onoff(error->pipe[i].power_domain_on));
		err_printf(m, "  SRC: %08x\n", error->pipe[i].source);
		err_printf(m, "  STAT: %08x\n", error->pipe[i].stat);

		err_printf(m, "Plane [%d]:\n", i);
		err_printf(m, "  CNTR: %08x\n", error->plane[i].control);
		err_printf(m, "  STRIDE: %08x\n", error->plane[i].stride);
		if (INTEL_GEN(dev_priv) <= 3) {
			err_printf(m, "  SIZE: %08x\n", error->plane[i].size);
			err_printf(m, "  POS: %08x\n", error->plane[i].pos);
		}
		if (INTEL_GEN(dev_priv) <= 7 && !IS_HASWELL(dev_priv))
			err_printf(m, "  ADDR: %08x\n", error->plane[i].addr);
		if (INTEL_GEN(dev_priv) >= 4) {
			err_printf(m, "  SURF: %08x\n", error->plane[i].surface);
			err_printf(m, "  TILEOFF: %08x\n", error->plane[i].tile_offset);
		}

		err_printf(m, "Cursor [%d]:\n", i);
		err_printf(m, "  CNTR: %08x\n", error->cursor[i].control);
		err_printf(m, "  POS: %08x\n", error->cursor[i].position);
		err_printf(m, "  BASE: %08x\n", error->cursor[i].base);
	}

	for (i = 0; i < error->num_transcoders; i++) {
		err_printf(m, "CPU transcoder: %s\n",
			   transcoder_name(error->transcoder[i].cpu_transcoder));
		err_printf(m, "  Power: %s\n",
			   onoff(error->transcoder[i].power_domain_on));
		err_printf(m, "  CONF: %08x\n", error->transcoder[i].conf);
		err_printf(m, "  HTOTAL: %08x\n", error->transcoder[i].htotal);
		err_printf(m, "  HBLANK: %08x\n", error->transcoder[i].hblank);
		err_printf(m, "  HSYNC: %08x\n", error->transcoder[i].hsync);
		err_printf(m, "  VTOTAL: %08x\n", error->transcoder[i].vtotal);
		err_printf(m, "  VBLANK: %08x\n", error->transcoder[i].vblank);
		err_printf(m, "  VSYNC: %08x\n", error->transcoder[i].vsync);
	}
}

#endif<|MERGE_RESOLUTION|>--- conflicted
+++ resolved
@@ -13884,11 +13884,7 @@
 			DRM_ERROR("Failed to create decryption property\n");
 	}
 
-<<<<<<< HEAD
-	if (INTEL_GEN(dev_priv) >= 9)
-=======
 	if (INTEL_GEN(dev_priv) >= 9) {
->>>>>>> 062bc226
 		drm_plane_create_color_properties(&primary->base,
 						  BIT(DRM_COLOR_YCBCR_BT601) |
 						  BIT(DRM_COLOR_YCBCR_BT709),
@@ -14011,8 +14007,6 @@
 						   DRM_MODE_ROTATE_0,
 						   supported_rotations);
 
-<<<<<<< HEAD
-=======
 	if (INTEL_GEN(dev_priv) >= 9) {
 		drm_plane_create_alpha_property(&intel_plane->base);
 		drm_plane_create_blend_mode_property(&intel_plane->base,
@@ -14021,7 +14015,6 @@
 						     BIT(DRM_MODE_BLEND_COVERAGE));
 	}
 
->>>>>>> 062bc226
 	drm_plane_helper_add(&intel_plane->base, &intel_plane_helper_funcs);
 
 	return intel_plane;
