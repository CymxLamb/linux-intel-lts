--- conflicted
+++ resolved
@@ -15640,13 +15640,6 @@
 
 	intel_sanitize_plane_mapping(dev_priv);
 
-<<<<<<< HEAD
-		if (crtc) {
-			intel_sanitize_crtc(crtc, ctx);
-			intel_dump_pipe_config(crtc, crtc->config,
-					"[setup_hw_state]");
-		}
-=======
 	for_each_intel_encoder(dev, encoder)
 		intel_sanitize_encoder(encoder);
 
@@ -15654,7 +15647,6 @@
 		intel_sanitize_crtc(crtc, ctx);
 		intel_dump_pipe_config(crtc, crtc->config,
 				       "[setup_hw_state]");
->>>>>>> 763097b8
 	}
 
 	intel_modeset_update_connector_atomic_state(dev);
