/*
 * Copyright © 2006-2007 Intel Corporation
 *
 * Permission is hereby granted, free of charge, to any person obtaining a
 * copy of this software and associated documentation files (the "Software"),
 * to deal in the Software without restriction, including without limitation
 * the rights to use, copy, modify, merge, publish, distribute, sublicense,
 * and/or sell copies of the Software, and to permit persons to whom the
 * Software is furnished to do so, subject to the following conditions:
 *
 * The above copyright notice and this permission notice (including the next
 * paragraph) shall be included in all copies or substantial portions of the
 * Software.
 *
 * THE SOFTWARE IS PROVIDED "AS IS", WITHOUT WARRANTY OF ANY KIND, EXPRESS OR
 * IMPLIED, INCLUDING BUT NOT LIMITED TO THE WARRANTIES OF MERCHANTABILITY,
 * FITNESS FOR A PARTICULAR PURPOSE AND NONINFRINGEMENT.  IN NO EVENT SHALL
 * THE AUTHORS OR COPYRIGHT HOLDERS BE LIABLE FOR ANY CLAIM, DAMAGES OR OTHER
 * LIABILITY, WHETHER IN AN ACTION OF CONTRACT, TORT OR OTHERWISE, ARISING
 * FROM, OUT OF OR IN CONNECTION WITH THE SOFTWARE OR THE USE OR OTHER
 * DEALINGS IN THE SOFTWARE.
 *
 * Authors:
 *	Eric Anholt <eric@anholt.net>
 */

#include <linux/dmi.h>
#include <linux/module.h>
#include <linux/input.h>
#include <linux/i2c.h>
#include <linux/kernel.h>
#include <linux/slab.h>
#include <linux/vgaarb.h>
#include <drm/drm_edid.h>
#include <drm/drmP.h>
#include "intel_drv.h"
#include "intel_frontbuffer.h"
#include <drm/i915_drm.h>
#include "i915_drv.h"
#include "intel_dsi.h"
#include "i915_trace.h"
#include <drm/drm_atomic.h>
#include <drm/drm_atomic_helper.h>
#include <drm/drm_dp_helper.h>
#include <drm/drm_crtc_helper.h>
#include <drm/drm_plane_helper.h>
#include <drm/drm_rect.h>
#include <linux/dma_remapping.h>
#include <linux/reservation.h>

static bool is_mmio_work(struct intel_flip_work *work)
{
	return work->mmio_work.func;
}

/* Primary plane formats for gen <= 3 */
static const uint32_t i8xx_primary_formats[] = {
	DRM_FORMAT_C8,
	DRM_FORMAT_RGB565,
	DRM_FORMAT_XRGB1555,
	DRM_FORMAT_XRGB8888,
};

/* Primary plane formats for gen >= 4 */
static const uint32_t i965_primary_formats[] = {
	DRM_FORMAT_C8,
	DRM_FORMAT_RGB565,
	DRM_FORMAT_XRGB8888,
	DRM_FORMAT_XBGR8888,
	DRM_FORMAT_XRGB2101010,
	DRM_FORMAT_XBGR2101010,
};

static const uint32_t skl_primary_formats[] = {
	DRM_FORMAT_C8,
	DRM_FORMAT_RGB565,
	DRM_FORMAT_XRGB8888,
	DRM_FORMAT_XBGR8888,
	DRM_FORMAT_ARGB8888,
	DRM_FORMAT_ABGR8888,
	DRM_FORMAT_XRGB2101010,
	DRM_FORMAT_XBGR2101010,
	DRM_FORMAT_YUYV,
	DRM_FORMAT_YVYU,
	DRM_FORMAT_UYVY,
	DRM_FORMAT_VYUY,
	DRM_FORMAT_AYUV,
};

/* Cursor formats */
static const uint32_t intel_cursor_formats[] = {
	DRM_FORMAT_ARGB8888,
};

static void i9xx_crtc_clock_get(struct intel_crtc *crtc,
				struct intel_crtc_state *pipe_config);
static void ironlake_pch_clock_get(struct intel_crtc *crtc,
				   struct intel_crtc_state *pipe_config);

static int intel_framebuffer_init(struct drm_device *dev,
				  struct intel_framebuffer *ifb,
				  struct drm_mode_fb_cmd2 *mode_cmd,
				  struct drm_i915_gem_object *obj);
static void i9xx_set_pipeconf(struct intel_crtc *intel_crtc);
static void intel_set_pipe_timings(struct intel_crtc *intel_crtc);
static void intel_set_pipe_src_size(struct intel_crtc *intel_crtc);
static void intel_cpu_transcoder_set_m_n(struct intel_crtc *crtc,
					 struct intel_link_m_n *m_n,
					 struct intel_link_m_n *m2_n2);
static void ironlake_set_pipeconf(struct drm_crtc *crtc);
static void haswell_set_pipeconf(struct drm_crtc *crtc);
static void haswell_set_pipemisc(struct drm_crtc *crtc);
static void vlv_prepare_pll(struct intel_crtc *crtc,
			    const struct intel_crtc_state *pipe_config);
static void chv_prepare_pll(struct intel_crtc *crtc,
			    const struct intel_crtc_state *pipe_config);
static void intel_begin_crtc_commit(struct drm_crtc *, struct drm_crtc_state *);
static void intel_finish_crtc_commit(struct drm_crtc *, struct drm_crtc_state *);
static void intel_crtc_init_scalers(struct intel_crtc *crtc,
				    struct intel_crtc_state *crtc_state);
static void skylake_pfit_enable(struct intel_crtc *crtc);
static void ironlake_pfit_disable(struct intel_crtc *crtc, bool force);
static void ironlake_pfit_enable(struct intel_crtc *crtc);
static void intel_modeset_setup_hw_state(struct drm_device *dev);
static void intel_pre_disable_primary_noatomic(struct drm_crtc *crtc);

struct intel_limit {
	struct {
		int min, max;
	} dot, vco, n, m, m1, m2, p, p1;

	struct {
		int dot_limit;
		int p2_slow, p2_fast;
	} p2;
};

/* returns HPLL frequency in kHz */
int vlv_get_hpll_vco(struct drm_i915_private *dev_priv)
{
	int hpll_freq, vco_freq[] = { 800, 1600, 2000, 2400 };

	/* Obtain SKU information */
	mutex_lock(&dev_priv->sb_lock);
	hpll_freq = vlv_cck_read(dev_priv, CCK_FUSE_REG) &
		CCK_FUSE_HPLL_FREQ_MASK;
	mutex_unlock(&dev_priv->sb_lock);

	return vco_freq[hpll_freq] * 1000;
}

int vlv_get_cck_clock(struct drm_i915_private *dev_priv,
		      const char *name, u32 reg, int ref_freq)
{
	u32 val;
	int divider;

	mutex_lock(&dev_priv->sb_lock);
	val = vlv_cck_read(dev_priv, reg);
	mutex_unlock(&dev_priv->sb_lock);

	divider = val & CCK_FREQUENCY_VALUES;

	WARN((val & CCK_FREQUENCY_STATUS) !=
	     (divider << CCK_FREQUENCY_STATUS_SHIFT),
	     "%s change in progress\n", name);

	return DIV_ROUND_CLOSEST(ref_freq << 1, divider + 1);
}

int vlv_get_cck_clock_hpll(struct drm_i915_private *dev_priv,
			   const char *name, u32 reg)
{
	if (dev_priv->hpll_freq == 0)
		dev_priv->hpll_freq = vlv_get_hpll_vco(dev_priv);

	return vlv_get_cck_clock(dev_priv, name, reg,
				 dev_priv->hpll_freq);
}

static void intel_update_czclk(struct drm_i915_private *dev_priv)
{
	if (!(IS_VALLEYVIEW(dev_priv) || IS_CHERRYVIEW(dev_priv)))
		return;

	dev_priv->czclk_freq = vlv_get_cck_clock_hpll(dev_priv, "czclk",
						      CCK_CZ_CLOCK_CONTROL);

	DRM_DEBUG_DRIVER("CZ clock rate: %d kHz\n", dev_priv->czclk_freq);
}

static inline u32 /* units of 100MHz */
intel_fdi_link_freq(struct drm_i915_private *dev_priv,
		    const struct intel_crtc_state *pipe_config)
{
	if (HAS_DDI(dev_priv))
		return pipe_config->port_clock; /* SPLL */
	else if (IS_GEN5(dev_priv))
		return ((I915_READ(FDI_PLL_BIOS_0) & FDI_PLL_FB_CLOCK_MASK) + 2) * 10000;
	else
		return 270000;
}

static const struct intel_limit intel_limits_i8xx_dac = {
	.dot = { .min = 25000, .max = 350000 },
	.vco = { .min = 908000, .max = 1512000 },
	.n = { .min = 2, .max = 16 },
	.m = { .min = 96, .max = 140 },
	.m1 = { .min = 18, .max = 26 },
	.m2 = { .min = 6, .max = 16 },
	.p = { .min = 4, .max = 128 },
	.p1 = { .min = 2, .max = 33 },
	.p2 = { .dot_limit = 165000,
		.p2_slow = 4, .p2_fast = 2 },
};

static const struct intel_limit intel_limits_i8xx_dvo = {
	.dot = { .min = 25000, .max = 350000 },
	.vco = { .min = 908000, .max = 1512000 },
	.n = { .min = 2, .max = 16 },
	.m = { .min = 96, .max = 140 },
	.m1 = { .min = 18, .max = 26 },
	.m2 = { .min = 6, .max = 16 },
	.p = { .min = 4, .max = 128 },
	.p1 = { .min = 2, .max = 33 },
	.p2 = { .dot_limit = 165000,
		.p2_slow = 4, .p2_fast = 4 },
};

static const struct intel_limit intel_limits_i8xx_lvds = {
	.dot = { .min = 25000, .max = 350000 },
	.vco = { .min = 908000, .max = 1512000 },
	.n = { .min = 2, .max = 16 },
	.m = { .min = 96, .max = 140 },
	.m1 = { .min = 18, .max = 26 },
	.m2 = { .min = 6, .max = 16 },
	.p = { .min = 4, .max = 128 },
	.p1 = { .min = 1, .max = 6 },
	.p2 = { .dot_limit = 165000,
		.p2_slow = 14, .p2_fast = 7 },
};

static const struct intel_limit intel_limits_i9xx_sdvo = {
	.dot = { .min = 20000, .max = 400000 },
	.vco = { .min = 1400000, .max = 2800000 },
	.n = { .min = 1, .max = 6 },
	.m = { .min = 70, .max = 120 },
	.m1 = { .min = 8, .max = 18 },
	.m2 = { .min = 3, .max = 7 },
	.p = { .min = 5, .max = 80 },
	.p1 = { .min = 1, .max = 8 },
	.p2 = { .dot_limit = 200000,
		.p2_slow = 10, .p2_fast = 5 },
};

static const struct intel_limit intel_limits_i9xx_lvds = {
	.dot = { .min = 20000, .max = 400000 },
	.vco = { .min = 1400000, .max = 2800000 },
	.n = { .min = 1, .max = 6 },
	.m = { .min = 70, .max = 120 },
	.m1 = { .min = 8, .max = 18 },
	.m2 = { .min = 3, .max = 7 },
	.p = { .min = 7, .max = 98 },
	.p1 = { .min = 1, .max = 8 },
	.p2 = { .dot_limit = 112000,
		.p2_slow = 14, .p2_fast = 7 },
};


static const struct intel_limit intel_limits_g4x_sdvo = {
	.dot = { .min = 25000, .max = 270000 },
	.vco = { .min = 1750000, .max = 3500000},
	.n = { .min = 1, .max = 4 },
	.m = { .min = 104, .max = 138 },
	.m1 = { .min = 17, .max = 23 },
	.m2 = { .min = 5, .max = 11 },
	.p = { .min = 10, .max = 30 },
	.p1 = { .min = 1, .max = 3},
	.p2 = { .dot_limit = 270000,
		.p2_slow = 10,
		.p2_fast = 10
	},
};

static const struct intel_limit intel_limits_g4x_hdmi = {
	.dot = { .min = 22000, .max = 400000 },
	.vco = { .min = 1750000, .max = 3500000},
	.n = { .min = 1, .max = 4 },
	.m = { .min = 104, .max = 138 },
	.m1 = { .min = 16, .max = 23 },
	.m2 = { .min = 5, .max = 11 },
	.p = { .min = 5, .max = 80 },
	.p1 = { .min = 1, .max = 8},
	.p2 = { .dot_limit = 165000,
		.p2_slow = 10, .p2_fast = 5 },
};

static const struct intel_limit intel_limits_g4x_single_channel_lvds = {
	.dot = { .min = 20000, .max = 115000 },
	.vco = { .min = 1750000, .max = 3500000 },
	.n = { .min = 1, .max = 3 },
	.m = { .min = 104, .max = 138 },
	.m1 = { .min = 17, .max = 23 },
	.m2 = { .min = 5, .max = 11 },
	.p = { .min = 28, .max = 112 },
	.p1 = { .min = 2, .max = 8 },
	.p2 = { .dot_limit = 0,
		.p2_slow = 14, .p2_fast = 14
	},
};

static const struct intel_limit intel_limits_g4x_dual_channel_lvds = {
	.dot = { .min = 80000, .max = 224000 },
	.vco = { .min = 1750000, .max = 3500000 },
	.n = { .min = 1, .max = 3 },
	.m = { .min = 104, .max = 138 },
	.m1 = { .min = 17, .max = 23 },
	.m2 = { .min = 5, .max = 11 },
	.p = { .min = 14, .max = 42 },
	.p1 = { .min = 2, .max = 6 },
	.p2 = { .dot_limit = 0,
		.p2_slow = 7, .p2_fast = 7
	},
};

static const struct intel_limit intel_limits_pineview_sdvo = {
	.dot = { .min = 20000, .max = 400000},
	.vco = { .min = 1700000, .max = 3500000 },
	/* Pineview's Ncounter is a ring counter */
	.n = { .min = 3, .max = 6 },
	.m = { .min = 2, .max = 256 },
	/* Pineview only has one combined m divider, which we treat as m2. */
	.m1 = { .min = 0, .max = 0 },
	.m2 = { .min = 0, .max = 254 },
	.p = { .min = 5, .max = 80 },
	.p1 = { .min = 1, .max = 8 },
	.p2 = { .dot_limit = 200000,
		.p2_slow = 10, .p2_fast = 5 },
};

static const struct intel_limit intel_limits_pineview_lvds = {
	.dot = { .min = 20000, .max = 400000 },
	.vco = { .min = 1700000, .max = 3500000 },
	.n = { .min = 3, .max = 6 },
	.m = { .min = 2, .max = 256 },
	.m1 = { .min = 0, .max = 0 },
	.m2 = { .min = 0, .max = 254 },
	.p = { .min = 7, .max = 112 },
	.p1 = { .min = 1, .max = 8 },
	.p2 = { .dot_limit = 112000,
		.p2_slow = 14, .p2_fast = 14 },
};

/* Ironlake / Sandybridge
 *
 * We calculate clock using (register_value + 2) for N/M1/M2, so here
 * the range value for them is (actual_value - 2).
 */
static const struct intel_limit intel_limits_ironlake_dac = {
	.dot = { .min = 25000, .max = 350000 },
	.vco = { .min = 1760000, .max = 3510000 },
	.n = { .min = 1, .max = 5 },
	.m = { .min = 79, .max = 127 },
	.m1 = { .min = 12, .max = 22 },
	.m2 = { .min = 5, .max = 9 },
	.p = { .min = 5, .max = 80 },
	.p1 = { .min = 1, .max = 8 },
	.p2 = { .dot_limit = 225000,
		.p2_slow = 10, .p2_fast = 5 },
};

static const struct intel_limit intel_limits_ironlake_single_lvds = {
	.dot = { .min = 25000, .max = 350000 },
	.vco = { .min = 1760000, .max = 3510000 },
	.n = { .min = 1, .max = 3 },
	.m = { .min = 79, .max = 118 },
	.m1 = { .min = 12, .max = 22 },
	.m2 = { .min = 5, .max = 9 },
	.p = { .min = 28, .max = 112 },
	.p1 = { .min = 2, .max = 8 },
	.p2 = { .dot_limit = 225000,
		.p2_slow = 14, .p2_fast = 14 },
};

static const struct intel_limit intel_limits_ironlake_dual_lvds = {
	.dot = { .min = 25000, .max = 350000 },
	.vco = { .min = 1760000, .max = 3510000 },
	.n = { .min = 1, .max = 3 },
	.m = { .min = 79, .max = 127 },
	.m1 = { .min = 12, .max = 22 },
	.m2 = { .min = 5, .max = 9 },
	.p = { .min = 14, .max = 56 },
	.p1 = { .min = 2, .max = 8 },
	.p2 = { .dot_limit = 225000,
		.p2_slow = 7, .p2_fast = 7 },
};

/* LVDS 100mhz refclk limits. */
static const struct intel_limit intel_limits_ironlake_single_lvds_100m = {
	.dot = { .min = 25000, .max = 350000 },
	.vco = { .min = 1760000, .max = 3510000 },
	.n = { .min = 1, .max = 2 },
	.m = { .min = 79, .max = 126 },
	.m1 = { .min = 12, .max = 22 },
	.m2 = { .min = 5, .max = 9 },
	.p = { .min = 28, .max = 112 },
	.p1 = { .min = 2, .max = 8 },
	.p2 = { .dot_limit = 225000,
		.p2_slow = 14, .p2_fast = 14 },
};

static const struct intel_limit intel_limits_ironlake_dual_lvds_100m = {
	.dot = { .min = 25000, .max = 350000 },
	.vco = { .min = 1760000, .max = 3510000 },
	.n = { .min = 1, .max = 3 },
	.m = { .min = 79, .max = 126 },
	.m1 = { .min = 12, .max = 22 },
	.m2 = { .min = 5, .max = 9 },
	.p = { .min = 14, .max = 42 },
	.p1 = { .min = 2, .max = 6 },
	.p2 = { .dot_limit = 225000,
		.p2_slow = 7, .p2_fast = 7 },
};

static const struct intel_limit intel_limits_vlv = {
	 /*
	  * These are the data rate limits (measured in fast clocks)
	  * since those are the strictest limits we have. The fast
	  * clock and actual rate limits are more relaxed, so checking
	  * them would make no difference.
	  */
	.dot = { .min = 25000 * 5, .max = 270000 * 5 },
	.vco = { .min = 4000000, .max = 6000000 },
	.n = { .min = 1, .max = 7 },
	.m1 = { .min = 2, .max = 3 },
	.m2 = { .min = 11, .max = 156 },
	.p1 = { .min = 2, .max = 3 },
	.p2 = { .p2_slow = 2, .p2_fast = 20 }, /* slow=min, fast=max */
};

static const struct intel_limit intel_limits_chv = {
	/*
	 * These are the data rate limits (measured in fast clocks)
	 * since those are the strictest limits we have.  The fast
	 * clock and actual rate limits are more relaxed, so checking
	 * them would make no difference.
	 */
	.dot = { .min = 25000 * 5, .max = 540000 * 5},
	.vco = { .min = 4800000, .max = 6480000 },
	.n = { .min = 1, .max = 1 },
	.m1 = { .min = 2, .max = 2 },
	.m2 = { .min = 24 << 22, .max = 175 << 22 },
	.p1 = { .min = 2, .max = 4 },
	.p2 = {	.p2_slow = 1, .p2_fast = 14 },
};

static const struct intel_limit intel_limits_bxt = {
	/* FIXME: find real dot limits */
	.dot = { .min = 0, .max = INT_MAX },
	.vco = { .min = 4800000, .max = 6700000 },
	.n = { .min = 1, .max = 1 },
	.m1 = { .min = 2, .max = 2 },
	/* FIXME: find real m2 limits */
	.m2 = { .min = 2 << 22, .max = 255 << 22 },
	.p1 = { .min = 2, .max = 4 },
	.p2 = { .p2_slow = 1, .p2_fast = 20 },
};

static bool
needs_modeset(struct drm_crtc_state *state)
{
	return drm_atomic_crtc_needs_modeset(state);
}

/*
 * Platform specific helpers to calculate the port PLL loopback- (clock.m),
 * and post-divider (clock.p) values, pre- (clock.vco) and post-divided fast
 * (clock.dot) clock rates. This fast dot clock is fed to the port's IO logic.
 * The helpers' return value is the rate of the clock that is fed to the
 * display engine's pipe which can be the above fast dot clock rate or a
 * divided-down version of it.
 */
/* m1 is reserved as 0 in Pineview, n is a ring counter */
static int pnv_calc_dpll_params(int refclk, struct dpll *clock)
{
	clock->m = clock->m2 + 2;
	clock->p = clock->p1 * clock->p2;
	if (WARN_ON(clock->n == 0 || clock->p == 0))
		return 0;
	clock->vco = DIV_ROUND_CLOSEST(refclk * clock->m, clock->n);
	clock->dot = DIV_ROUND_CLOSEST(clock->vco, clock->p);

	return clock->dot;
}

static uint32_t i9xx_dpll_compute_m(struct dpll *dpll)
{
	return 5 * (dpll->m1 + 2) + (dpll->m2 + 2);
}

static int i9xx_calc_dpll_params(int refclk, struct dpll *clock)
{
	clock->m = i9xx_dpll_compute_m(clock);
	clock->p = clock->p1 * clock->p2;
	if (WARN_ON(clock->n + 2 == 0 || clock->p == 0))
		return 0;
	clock->vco = DIV_ROUND_CLOSEST(refclk * clock->m, clock->n + 2);
	clock->dot = DIV_ROUND_CLOSEST(clock->vco, clock->p);

	return clock->dot;
}

static int vlv_calc_dpll_params(int refclk, struct dpll *clock)
{
	clock->m = clock->m1 * clock->m2;
	clock->p = clock->p1 * clock->p2;
	if (WARN_ON(clock->n == 0 || clock->p == 0))
		return 0;
	clock->vco = DIV_ROUND_CLOSEST(refclk * clock->m, clock->n);
	clock->dot = DIV_ROUND_CLOSEST(clock->vco, clock->p);

	return clock->dot / 5;
}

int chv_calc_dpll_params(int refclk, struct dpll *clock)
{
	clock->m = clock->m1 * clock->m2;
	clock->p = clock->p1 * clock->p2;
	if (WARN_ON(clock->n == 0 || clock->p == 0))
		return 0;
	clock->vco = DIV_ROUND_CLOSEST_ULL((uint64_t)refclk * clock->m,
			clock->n << 22);
	clock->dot = DIV_ROUND_CLOSEST(clock->vco, clock->p);

	return clock->dot / 5;
}

#define INTELPllInvalid(s)   do { /* DRM_DEBUG(s); */ return false; } while (0)
/**
 * Returns whether the given set of divisors are valid for a given refclk with
 * the given connectors.
 */

static bool intel_PLL_is_valid(struct drm_i915_private *dev_priv,
			       const struct intel_limit *limit,
			       const struct dpll *clock)
{
	if (clock->n   < limit->n.min   || limit->n.max   < clock->n)
		INTELPllInvalid("n out of range\n");
	if (clock->p1  < limit->p1.min  || limit->p1.max  < clock->p1)
		INTELPllInvalid("p1 out of range\n");
	if (clock->m2  < limit->m2.min  || limit->m2.max  < clock->m2)
		INTELPllInvalid("m2 out of range\n");
	if (clock->m1  < limit->m1.min  || limit->m1.max  < clock->m1)
		INTELPllInvalid("m1 out of range\n");

	if (!IS_PINEVIEW(dev_priv) && !IS_VALLEYVIEW(dev_priv) &&
	    !IS_CHERRYVIEW(dev_priv) && !IS_GEN9_LP(dev_priv))
		if (clock->m1 <= clock->m2)
			INTELPllInvalid("m1 <= m2\n");

	if (!IS_VALLEYVIEW(dev_priv) && !IS_CHERRYVIEW(dev_priv) &&
	    !IS_GEN9_LP(dev_priv)) {
		if (clock->p < limit->p.min || limit->p.max < clock->p)
			INTELPllInvalid("p out of range\n");
		if (clock->m < limit->m.min || limit->m.max < clock->m)
			INTELPllInvalid("m out of range\n");
	}

	if (clock->vco < limit->vco.min || limit->vco.max < clock->vco)
		INTELPllInvalid("vco out of range\n");
	/* XXX: We may need to be checking "Dot clock" depending on the multiplier,
	 * connector, etc., rather than just a single range.
	 */
	if (clock->dot < limit->dot.min || limit->dot.max < clock->dot)
		INTELPllInvalid("dot out of range\n");

	return true;
}

static int
i9xx_select_p2_div(const struct intel_limit *limit,
		   const struct intel_crtc_state *crtc_state,
		   int target)
{
	struct drm_device *dev = crtc_state->base.crtc->dev;

	if (intel_crtc_has_type(crtc_state, INTEL_OUTPUT_LVDS)) {
		/*
		 * For LVDS just rely on its current settings for dual-channel.
		 * We haven't figured out how to reliably set up different
		 * single/dual channel state, if we even can.
		 */
		if (intel_is_dual_link_lvds(dev))
			return limit->p2.p2_fast;
		else
			return limit->p2.p2_slow;
	} else {
		if (target < limit->p2.dot_limit)
			return limit->p2.p2_slow;
		else
			return limit->p2.p2_fast;
	}
}

/*
 * Returns a set of divisors for the desired target clock with the given
 * refclk, or FALSE.  The returned values represent the clock equation:
 * reflck * (5 * (m1 + 2) + (m2 + 2)) / (n + 2) / p1 / p2.
 *
 * Target and reference clocks are specified in kHz.
 *
 * If match_clock is provided, then best_clock P divider must match the P
 * divider from @match_clock used for LVDS downclocking.
 */
static bool
i9xx_find_best_dpll(const struct intel_limit *limit,
		    struct intel_crtc_state *crtc_state,
		    int target, int refclk, struct dpll *match_clock,
		    struct dpll *best_clock)
{
	struct drm_device *dev = crtc_state->base.crtc->dev;
	struct dpll clock;
	int err = target;

	memset(best_clock, 0, sizeof(*best_clock));

	clock.p2 = i9xx_select_p2_div(limit, crtc_state, target);

	for (clock.m1 = limit->m1.min; clock.m1 <= limit->m1.max;
	     clock.m1++) {
		for (clock.m2 = limit->m2.min;
		     clock.m2 <= limit->m2.max; clock.m2++) {
			if (clock.m2 >= clock.m1)
				break;
			for (clock.n = limit->n.min;
			     clock.n <= limit->n.max; clock.n++) {
				for (clock.p1 = limit->p1.min;
					clock.p1 <= limit->p1.max; clock.p1++) {
					int this_err;

					i9xx_calc_dpll_params(refclk, &clock);
					if (!intel_PLL_is_valid(to_i915(dev),
								limit,
								&clock))
						continue;
					if (match_clock &&
					    clock.p != match_clock->p)
						continue;

					this_err = abs(clock.dot - target);
					if (this_err < err) {
						*best_clock = clock;
						err = this_err;
					}
				}
			}
		}
	}

	return (err != target);
}

/*
 * Returns a set of divisors for the desired target clock with the given
 * refclk, or FALSE.  The returned values represent the clock equation:
 * reflck * (5 * (m1 + 2) + (m2 + 2)) / (n + 2) / p1 / p2.
 *
 * Target and reference clocks are specified in kHz.
 *
 * If match_clock is provided, then best_clock P divider must match the P
 * divider from @match_clock used for LVDS downclocking.
 */
static bool
pnv_find_best_dpll(const struct intel_limit *limit,
		   struct intel_crtc_state *crtc_state,
		   int target, int refclk, struct dpll *match_clock,
		   struct dpll *best_clock)
{
	struct drm_device *dev = crtc_state->base.crtc->dev;
	struct dpll clock;
	int err = target;

	memset(best_clock, 0, sizeof(*best_clock));

	clock.p2 = i9xx_select_p2_div(limit, crtc_state, target);

	for (clock.m1 = limit->m1.min; clock.m1 <= limit->m1.max;
	     clock.m1++) {
		for (clock.m2 = limit->m2.min;
		     clock.m2 <= limit->m2.max; clock.m2++) {
			for (clock.n = limit->n.min;
			     clock.n <= limit->n.max; clock.n++) {
				for (clock.p1 = limit->p1.min;
					clock.p1 <= limit->p1.max; clock.p1++) {
					int this_err;

					pnv_calc_dpll_params(refclk, &clock);
					if (!intel_PLL_is_valid(to_i915(dev),
								limit,
								&clock))
						continue;
					if (match_clock &&
					    clock.p != match_clock->p)
						continue;

					this_err = abs(clock.dot - target);
					if (this_err < err) {
						*best_clock = clock;
						err = this_err;
					}
				}
			}
		}
	}

	return (err != target);
}

/*
 * Returns a set of divisors for the desired target clock with the given
 * refclk, or FALSE.  The returned values represent the clock equation:
 * reflck * (5 * (m1 + 2) + (m2 + 2)) / (n + 2) / p1 / p2.
 *
 * Target and reference clocks are specified in kHz.
 *
 * If match_clock is provided, then best_clock P divider must match the P
 * divider from @match_clock used for LVDS downclocking.
 */
static bool
g4x_find_best_dpll(const struct intel_limit *limit,
		   struct intel_crtc_state *crtc_state,
		   int target, int refclk, struct dpll *match_clock,
		   struct dpll *best_clock)
{
	struct drm_device *dev = crtc_state->base.crtc->dev;
	struct dpll clock;
	int max_n;
	bool found = false;
	/* approximately equals target * 0.00585 */
	int err_most = (target >> 8) + (target >> 9);

	memset(best_clock, 0, sizeof(*best_clock));

	clock.p2 = i9xx_select_p2_div(limit, crtc_state, target);

	max_n = limit->n.max;
	/* based on hardware requirement, prefer smaller n to precision */
	for (clock.n = limit->n.min; clock.n <= max_n; clock.n++) {
		/* based on hardware requirement, prefere larger m1,m2 */
		for (clock.m1 = limit->m1.max;
		     clock.m1 >= limit->m1.min; clock.m1--) {
			for (clock.m2 = limit->m2.max;
			     clock.m2 >= limit->m2.min; clock.m2--) {
				for (clock.p1 = limit->p1.max;
				     clock.p1 >= limit->p1.min; clock.p1--) {
					int this_err;

					i9xx_calc_dpll_params(refclk, &clock);
					if (!intel_PLL_is_valid(to_i915(dev),
								limit,
								&clock))
						continue;

					this_err = abs(clock.dot - target);
					if (this_err < err_most) {
						*best_clock = clock;
						err_most = this_err;
						max_n = clock.n;
						found = true;
					}
				}
			}
		}
	}
	return found;
}

/*
 * Check if the calculated PLL configuration is more optimal compared to the
 * best configuration and error found so far. Return the calculated error.
 */
static bool vlv_PLL_is_optimal(struct drm_device *dev, int target_freq,
			       const struct dpll *calculated_clock,
			       const struct dpll *best_clock,
			       unsigned int best_error_ppm,
			       unsigned int *error_ppm)
{
	/*
	 * For CHV ignore the error and consider only the P value.
	 * Prefer a bigger P value based on HW requirements.
	 */
	if (IS_CHERRYVIEW(to_i915(dev))) {
		*error_ppm = 0;

		return calculated_clock->p > best_clock->p;
	}

	if (WARN_ON_ONCE(!target_freq))
		return false;

	*error_ppm = div_u64(1000000ULL *
				abs(target_freq - calculated_clock->dot),
			     target_freq);
	/*
	 * Prefer a better P value over a better (smaller) error if the error
	 * is small. Ensure this preference for future configurations too by
	 * setting the error to 0.
	 */
	if (*error_ppm < 100 && calculated_clock->p > best_clock->p) {
		*error_ppm = 0;

		return true;
	}

	return *error_ppm + 10 < best_error_ppm;
}

/*
 * Returns a set of divisors for the desired target clock with the given
 * refclk, or FALSE.  The returned values represent the clock equation:
 * reflck * (5 * (m1 + 2) + (m2 + 2)) / (n + 2) / p1 / p2.
 */
static bool
vlv_find_best_dpll(const struct intel_limit *limit,
		   struct intel_crtc_state *crtc_state,
		   int target, int refclk, struct dpll *match_clock,
		   struct dpll *best_clock)
{
	struct intel_crtc *crtc = to_intel_crtc(crtc_state->base.crtc);
	struct drm_device *dev = crtc->base.dev;
	struct dpll clock;
	unsigned int bestppm = 1000000;
	/* min update 19.2 MHz */
	int max_n = min(limit->n.max, refclk / 19200);
	bool found = false;

	target *= 5; /* fast clock */

	memset(best_clock, 0, sizeof(*best_clock));

	/* based on hardware requirement, prefer smaller n to precision */
	for (clock.n = limit->n.min; clock.n <= max_n; clock.n++) {
		for (clock.p1 = limit->p1.max; clock.p1 >= limit->p1.min; clock.p1--) {
			for (clock.p2 = limit->p2.p2_fast; clock.p2 >= limit->p2.p2_slow;
			     clock.p2 -= clock.p2 > 10 ? 2 : 1) {
				clock.p = clock.p1 * clock.p2;
				/* based on hardware requirement, prefer bigger m1,m2 values */
				for (clock.m1 = limit->m1.min; clock.m1 <= limit->m1.max; clock.m1++) {
					unsigned int ppm;

					clock.m2 = DIV_ROUND_CLOSEST(target * clock.p * clock.n,
								     refclk * clock.m1);

					vlv_calc_dpll_params(refclk, &clock);

					if (!intel_PLL_is_valid(to_i915(dev),
								limit,
								&clock))
						continue;

					if (!vlv_PLL_is_optimal(dev, target,
								&clock,
								best_clock,
								bestppm, &ppm))
						continue;

					*best_clock = clock;
					bestppm = ppm;
					found = true;
				}
			}
		}
	}

	return found;
}

/*
 * Returns a set of divisors for the desired target clock with the given
 * refclk, or FALSE.  The returned values represent the clock equation:
 * reflck * (5 * (m1 + 2) + (m2 + 2)) / (n + 2) / p1 / p2.
 */
static bool
chv_find_best_dpll(const struct intel_limit *limit,
		   struct intel_crtc_state *crtc_state,
		   int target, int refclk, struct dpll *match_clock,
		   struct dpll *best_clock)
{
	struct intel_crtc *crtc = to_intel_crtc(crtc_state->base.crtc);
	struct drm_device *dev = crtc->base.dev;
	unsigned int best_error_ppm;
	struct dpll clock;
	uint64_t m2;
	int found = false;

	memset(best_clock, 0, sizeof(*best_clock));
	best_error_ppm = 1000000;

	/*
	 * Based on hardware doc, the n always set to 1, and m1 always
	 * set to 2.  If requires to support 200Mhz refclk, we need to
	 * revisit this because n may not 1 anymore.
	 */
	clock.n = 1, clock.m1 = 2;
	target *= 5;	/* fast clock */

	for (clock.p1 = limit->p1.max; clock.p1 >= limit->p1.min; clock.p1--) {
		for (clock.p2 = limit->p2.p2_fast;
				clock.p2 >= limit->p2.p2_slow;
				clock.p2 -= clock.p2 > 10 ? 2 : 1) {
			unsigned int error_ppm;

			clock.p = clock.p1 * clock.p2;

			m2 = DIV_ROUND_CLOSEST_ULL(((uint64_t)target * clock.p *
					clock.n) << 22, refclk * clock.m1);

			if (m2 > INT_MAX/clock.m1)
				continue;

			clock.m2 = m2;

			chv_calc_dpll_params(refclk, &clock);

			if (!intel_PLL_is_valid(to_i915(dev), limit, &clock))
				continue;

			if (!vlv_PLL_is_optimal(dev, target, &clock, best_clock,
						best_error_ppm, &error_ppm))
				continue;

			*best_clock = clock;
			best_error_ppm = error_ppm;
			found = true;
		}
	}

	return found;
}

bool bxt_find_best_dpll(struct intel_crtc_state *crtc_state, int target_clock,
			struct dpll *best_clock)
{
	int refclk = 100000;
	const struct intel_limit *limit = &intel_limits_bxt;

	return chv_find_best_dpll(limit, crtc_state,
				  target_clock, refclk, NULL, best_clock);
}

bool intel_crtc_active(struct intel_crtc *crtc)
{
	/* Be paranoid as we can arrive here with only partial
	 * state retrieved from the hardware during setup.
	 *
	 * We can ditch the adjusted_mode.crtc_clock check as soon
	 * as Haswell has gained clock readout/fastboot support.
	 *
	 * We can ditch the crtc->primary->fb check as soon as we can
	 * properly reconstruct framebuffers.
	 *
	 * FIXME: The intel_crtc->active here should be switched to
	 * crtc->state->active once we have proper CRTC states wired up
	 * for atomic.
	 */
	return crtc->active && crtc->base.primary->state->fb &&
		crtc->config->base.adjusted_mode.crtc_clock;
}

enum transcoder intel_pipe_to_cpu_transcoder(struct drm_i915_private *dev_priv,
					     enum pipe pipe)
{
	struct intel_crtc *crtc = intel_get_crtc_for_pipe(dev_priv, pipe);

	return crtc->config->cpu_transcoder;
}

static bool pipe_dsl_stopped(struct drm_i915_private *dev_priv, enum pipe pipe)
{
	i915_reg_t reg = PIPEDSL(pipe);
	u32 line1, line2;
	u32 line_mask;

	if (IS_GEN2(dev_priv))
		line_mask = DSL_LINEMASK_GEN2;
	else
		line_mask = DSL_LINEMASK_GEN3;

	line1 = I915_READ(reg) & line_mask;
	msleep(5);
	line2 = I915_READ(reg) & line_mask;

	return line1 == line2;
}

/*
 * intel_wait_for_pipe_off - wait for pipe to turn off
 * @crtc: crtc whose pipe to wait for
 *
 * After disabling a pipe, we can't wait for vblank in the usual way,
 * spinning on the vblank interrupt status bit, since we won't actually
 * see an interrupt when the pipe is disabled.
 *
 * On Gen4 and above:
 *   wait for the pipe register state bit to turn off
 *
 * Otherwise:
 *   wait for the display line value to settle (it usually
 *   ends up stopping at the start of the next frame).
 *
 */
static void intel_wait_for_pipe_off(struct intel_crtc *crtc)
{
	struct drm_i915_private *dev_priv = to_i915(crtc->base.dev);
	enum transcoder cpu_transcoder = crtc->config->cpu_transcoder;
	enum pipe pipe = crtc->pipe;

	if (INTEL_GEN(dev_priv) >= 4) {
		i915_reg_t reg = PIPECONF(cpu_transcoder);

		/* Wait for the Pipe State to go off */
		if (intel_wait_for_register(dev_priv,
					    reg, I965_PIPECONF_ACTIVE, 0,
					    100))
			WARN(1, "pipe_off wait timed out\n");
	} else {
		/* Wait for the display line to settle */
		if (wait_for(pipe_dsl_stopped(dev_priv, pipe), 100))
			WARN(1, "pipe_off wait timed out\n");
	}
}

/* Only for pre-ILK configs */
void assert_pll(struct drm_i915_private *dev_priv,
		enum pipe pipe, bool state)
{
	u32 val;
	bool cur_state;

	val = I915_READ(DPLL(pipe));
	cur_state = !!(val & DPLL_VCO_ENABLE);
	I915_STATE_WARN(cur_state != state,
	     "PLL state assertion failure (expected %s, current %s)\n",
			onoff(state), onoff(cur_state));
}

/* XXX: the dsi pll is shared between MIPI DSI ports */
void assert_dsi_pll(struct drm_i915_private *dev_priv, bool state)
{
	u32 val;
	bool cur_state;

	mutex_lock(&dev_priv->sb_lock);
	val = vlv_cck_read(dev_priv, CCK_REG_DSI_PLL_CONTROL);
	mutex_unlock(&dev_priv->sb_lock);

	cur_state = val & DSI_PLL_VCO_EN;
	I915_STATE_WARN(cur_state != state,
	     "DSI PLL state assertion failure (expected %s, current %s)\n",
			onoff(state), onoff(cur_state));
}

static void assert_fdi_tx(struct drm_i915_private *dev_priv,
			  enum pipe pipe, bool state)
{
	bool cur_state;
	enum transcoder cpu_transcoder = intel_pipe_to_cpu_transcoder(dev_priv,
								      pipe);

	if (HAS_DDI(dev_priv)) {
		/* DDI does not have a specific FDI_TX register */
		u32 val = I915_READ(TRANS_DDI_FUNC_CTL(cpu_transcoder));
		cur_state = !!(val & TRANS_DDI_FUNC_ENABLE);
	} else {
		u32 val = I915_READ(FDI_TX_CTL(pipe));
		cur_state = !!(val & FDI_TX_ENABLE);
	}
	I915_STATE_WARN(cur_state != state,
	     "FDI TX state assertion failure (expected %s, current %s)\n",
			onoff(state), onoff(cur_state));
}
#define assert_fdi_tx_enabled(d, p) assert_fdi_tx(d, p, true)
#define assert_fdi_tx_disabled(d, p) assert_fdi_tx(d, p, false)

static void assert_fdi_rx(struct drm_i915_private *dev_priv,
			  enum pipe pipe, bool state)
{
	u32 val;
	bool cur_state;

	val = I915_READ(FDI_RX_CTL(pipe));
	cur_state = !!(val & FDI_RX_ENABLE);
	I915_STATE_WARN(cur_state != state,
	     "FDI RX state assertion failure (expected %s, current %s)\n",
			onoff(state), onoff(cur_state));
}
#define assert_fdi_rx_enabled(d, p) assert_fdi_rx(d, p, true)
#define assert_fdi_rx_disabled(d, p) assert_fdi_rx(d, p, false)

static void assert_fdi_tx_pll_enabled(struct drm_i915_private *dev_priv,
				      enum pipe pipe)
{
	u32 val;

	/* ILK FDI PLL is always enabled */
	if (IS_GEN5(dev_priv))
		return;

	/* On Haswell, DDI ports are responsible for the FDI PLL setup */
	if (HAS_DDI(dev_priv))
		return;

	val = I915_READ(FDI_TX_CTL(pipe));
	I915_STATE_WARN(!(val & FDI_TX_PLL_ENABLE), "FDI TX PLL assertion failure, should be active but is disabled\n");
}

void assert_fdi_rx_pll(struct drm_i915_private *dev_priv,
		       enum pipe pipe, bool state)
{
	u32 val;
	bool cur_state;

	val = I915_READ(FDI_RX_CTL(pipe));
	cur_state = !!(val & FDI_RX_PLL_ENABLE);
	I915_STATE_WARN(cur_state != state,
	     "FDI RX PLL assertion failure (expected %s, current %s)\n",
			onoff(state), onoff(cur_state));
}

void assert_panel_unlocked(struct drm_i915_private *dev_priv, enum pipe pipe)
{
	i915_reg_t pp_reg;
	u32 val;
	enum pipe panel_pipe = PIPE_A;
	bool locked = true;

	if (WARN_ON(HAS_DDI(dev_priv)))
		return;

	if (HAS_PCH_SPLIT(dev_priv)) {
		u32 port_sel;

		pp_reg = PP_CONTROL(0);
		port_sel = I915_READ(PP_ON_DELAYS(0)) & PANEL_PORT_SELECT_MASK;

		if (port_sel == PANEL_PORT_SELECT_LVDS &&
		    I915_READ(PCH_LVDS) & LVDS_PIPEB_SELECT)
			panel_pipe = PIPE_B;
		/* XXX: else fix for eDP */
	} else if (IS_VALLEYVIEW(dev_priv) || IS_CHERRYVIEW(dev_priv)) {
		/* presumably write lock depends on pipe, not port select */
		pp_reg = PP_CONTROL(pipe);
		panel_pipe = pipe;
	} else {
		pp_reg = PP_CONTROL(0);
		if (I915_READ(LVDS) & LVDS_PIPEB_SELECT)
			panel_pipe = PIPE_B;
	}

	val = I915_READ(pp_reg);
	if (!(val & PANEL_POWER_ON) ||
	    ((val & PANEL_UNLOCK_MASK) == PANEL_UNLOCK_REGS))
		locked = false;

	I915_STATE_WARN(panel_pipe == pipe && locked,
	     "panel assertion failure, pipe %c regs locked\n",
	     pipe_name(pipe));
}

static void assert_cursor(struct drm_i915_private *dev_priv,
			  enum pipe pipe, bool state)
{
	bool cur_state;

	if (IS_I845G(dev_priv) || IS_I865G(dev_priv))
		cur_state = I915_READ(CURCNTR(PIPE_A)) & CURSOR_ENABLE;
	else
		cur_state = I915_READ(CURCNTR(pipe)) & CURSOR_MODE;

	I915_STATE_WARN(cur_state != state,
	     "cursor on pipe %c assertion failure (expected %s, current %s)\n",
			pipe_name(pipe), onoff(state), onoff(cur_state));
}
#define assert_cursor_enabled(d, p) assert_cursor(d, p, true)
#define assert_cursor_disabled(d, p) assert_cursor(d, p, false)

void assert_pipe(struct drm_i915_private *dev_priv,
		 enum pipe pipe, bool state)
{
	bool cur_state;
	enum transcoder cpu_transcoder = intel_pipe_to_cpu_transcoder(dev_priv,
								      pipe);
	enum intel_display_power_domain power_domain;

	/* if we need the pipe quirk it must be always on */
	if ((pipe == PIPE_A && dev_priv->quirks & QUIRK_PIPEA_FORCE) ||
	    (pipe == PIPE_B && dev_priv->quirks & QUIRK_PIPEB_FORCE))
		state = true;

	power_domain = POWER_DOMAIN_TRANSCODER(cpu_transcoder);
	if (intel_display_power_get_if_enabled(dev_priv, power_domain)) {
		u32 val = I915_READ(PIPECONF(cpu_transcoder));
		cur_state = !!(val & PIPECONF_ENABLE);

		intel_display_power_put(dev_priv, power_domain);
	} else {
		cur_state = false;
	}

	I915_STATE_WARN(cur_state != state,
	     "pipe %c assertion failure (expected %s, current %s)\n",
			pipe_name(pipe), onoff(state), onoff(cur_state));
}

static void assert_plane(struct drm_i915_private *dev_priv,
			 enum plane plane, bool state)
{
	u32 val;
	bool cur_state;

	val = I915_READ(DSPCNTR(plane));
	cur_state = !!(val & DISPLAY_PLANE_ENABLE);
	I915_STATE_WARN(cur_state != state,
	     "plane %c assertion failure (expected %s, current %s)\n",
			plane_name(plane), onoff(state), onoff(cur_state));
}

#define assert_plane_enabled(d, p) assert_plane(d, p, true)
#define assert_plane_disabled(d, p) assert_plane(d, p, false)

static void assert_planes_disabled(struct drm_i915_private *dev_priv,
				   enum pipe pipe)
{
	int i;

	/* Primary planes are fixed to pipes on gen4+ */
	if (INTEL_GEN(dev_priv) >= 4) {
		u32 val = I915_READ(DSPCNTR(pipe));
		I915_STATE_WARN(val & DISPLAY_PLANE_ENABLE,
		     "plane %c assertion failure, should be disabled but not\n",
		     plane_name(pipe));
		return;
	}

	/* Need to check both planes against the pipe */
	for_each_pipe(dev_priv, i) {
		u32 val = I915_READ(DSPCNTR(i));
		enum pipe cur_pipe = (val & DISPPLANE_SEL_PIPE_MASK) >>
			DISPPLANE_SEL_PIPE_SHIFT;
		I915_STATE_WARN((val & DISPLAY_PLANE_ENABLE) && pipe == cur_pipe,
		     "plane %c assertion failure, should be off on pipe %c but is still active\n",
		     plane_name(i), pipe_name(pipe));
	}
}

static void assert_sprites_disabled(struct drm_i915_private *dev_priv,
				    enum pipe pipe)
{
	int sprite;

	if (INTEL_GEN(dev_priv) >= 9) {
		for_each_sprite(dev_priv, pipe, sprite) {
			u32 val = I915_READ(PLANE_CTL(pipe, sprite));
			I915_STATE_WARN(val & PLANE_CTL_ENABLE,
			     "plane %d assertion failure, should be off on pipe %c but is still active\n",
			     sprite, pipe_name(pipe));
		}
	} else if (IS_VALLEYVIEW(dev_priv) || IS_CHERRYVIEW(dev_priv)) {
		for_each_sprite(dev_priv, pipe, sprite) {
			u32 val = I915_READ(SPCNTR(pipe, PLANE_SPRITE0 + sprite));
			I915_STATE_WARN(val & SP_ENABLE,
			     "sprite %c assertion failure, should be off on pipe %c but is still active\n",
			     sprite_name(pipe, sprite), pipe_name(pipe));
		}
	} else if (INTEL_GEN(dev_priv) >= 7) {
		u32 val = I915_READ(SPRCTL(pipe));
		I915_STATE_WARN(val & SPRITE_ENABLE,
		     "sprite %c assertion failure, should be off on pipe %c but is still active\n",
		     plane_name(pipe), pipe_name(pipe));
	} else if (INTEL_GEN(dev_priv) >= 5) {
		u32 val = I915_READ(DVSCNTR(pipe));
		I915_STATE_WARN(val & DVS_ENABLE,
		     "sprite %c assertion failure, should be off on pipe %c but is still active\n",
		     plane_name(pipe), pipe_name(pipe));
	}
}

static void assert_vblank_disabled(struct drm_crtc *crtc)
{
	if (I915_STATE_WARN_ON(drm_crtc_vblank_get(crtc) == 0))
		drm_crtc_vblank_put(crtc);
}

void assert_pch_transcoder_disabled(struct drm_i915_private *dev_priv,
				    enum pipe pipe)
{
	u32 val;
	bool enabled;

	val = I915_READ(PCH_TRANSCONF(pipe));
	enabled = !!(val & TRANS_ENABLE);
	I915_STATE_WARN(enabled,
	     "transcoder assertion failed, should be off on pipe %c but is still active\n",
	     pipe_name(pipe));
}

static bool dp_pipe_enabled(struct drm_i915_private *dev_priv,
			    enum pipe pipe, u32 port_sel, u32 val)
{
	if ((val & DP_PORT_EN) == 0)
		return false;

	if (HAS_PCH_CPT(dev_priv)) {
		u32 trans_dp_ctl = I915_READ(TRANS_DP_CTL(pipe));
		if ((trans_dp_ctl & TRANS_DP_PORT_SEL_MASK) != port_sel)
			return false;
	} else if (IS_CHERRYVIEW(dev_priv)) {
		if ((val & DP_PIPE_MASK_CHV) != DP_PIPE_SELECT_CHV(pipe))
			return false;
	} else {
		if ((val & DP_PIPE_MASK) != (pipe << 30))
			return false;
	}
	return true;
}

static bool hdmi_pipe_enabled(struct drm_i915_private *dev_priv,
			      enum pipe pipe, u32 val)
{
	if ((val & SDVO_ENABLE) == 0)
		return false;

	if (HAS_PCH_CPT(dev_priv)) {
		if ((val & SDVO_PIPE_SEL_MASK_CPT) != SDVO_PIPE_SEL_CPT(pipe))
			return false;
	} else if (IS_CHERRYVIEW(dev_priv)) {
		if ((val & SDVO_PIPE_SEL_MASK_CHV) != SDVO_PIPE_SEL_CHV(pipe))
			return false;
	} else {
		if ((val & SDVO_PIPE_SEL_MASK) != SDVO_PIPE_SEL(pipe))
			return false;
	}
	return true;
}

static bool lvds_pipe_enabled(struct drm_i915_private *dev_priv,
			      enum pipe pipe, u32 val)
{
	if ((val & LVDS_PORT_EN) == 0)
		return false;

	if (HAS_PCH_CPT(dev_priv)) {
		if ((val & PORT_TRANS_SEL_MASK) != PORT_TRANS_SEL_CPT(pipe))
			return false;
	} else {
		if ((val & LVDS_PIPE_MASK) != LVDS_PIPE(pipe))
			return false;
	}
	return true;
}

static bool adpa_pipe_enabled(struct drm_i915_private *dev_priv,
			      enum pipe pipe, u32 val)
{
	if ((val & ADPA_DAC_ENABLE) == 0)
		return false;
	if (HAS_PCH_CPT(dev_priv)) {
		if ((val & PORT_TRANS_SEL_MASK) != PORT_TRANS_SEL_CPT(pipe))
			return false;
	} else {
		if ((val & ADPA_PIPE_SELECT_MASK) != ADPA_PIPE_SELECT(pipe))
			return false;
	}
	return true;
}

static void assert_pch_dp_disabled(struct drm_i915_private *dev_priv,
				   enum pipe pipe, i915_reg_t reg,
				   u32 port_sel)
{
	u32 val = I915_READ(reg);
	I915_STATE_WARN(dp_pipe_enabled(dev_priv, pipe, port_sel, val),
	     "PCH DP (0x%08x) enabled on transcoder %c, should be disabled\n",
	     i915_mmio_reg_offset(reg), pipe_name(pipe));

	I915_STATE_WARN(HAS_PCH_IBX(dev_priv) && (val & DP_PORT_EN) == 0
	     && (val & DP_PIPEB_SELECT),
	     "IBX PCH dp port still using transcoder B\n");
}

static void assert_pch_hdmi_disabled(struct drm_i915_private *dev_priv,
				     enum pipe pipe, i915_reg_t reg)
{
	u32 val = I915_READ(reg);
	I915_STATE_WARN(hdmi_pipe_enabled(dev_priv, pipe, val),
	     "PCH HDMI (0x%08x) enabled on transcoder %c, should be disabled\n",
	     i915_mmio_reg_offset(reg), pipe_name(pipe));

	I915_STATE_WARN(HAS_PCH_IBX(dev_priv) && (val & SDVO_ENABLE) == 0
	     && (val & SDVO_PIPE_B_SELECT),
	     "IBX PCH hdmi port still using transcoder B\n");
}

static void assert_pch_ports_disabled(struct drm_i915_private *dev_priv,
				      enum pipe pipe)
{
	u32 val;

	assert_pch_dp_disabled(dev_priv, pipe, PCH_DP_B, TRANS_DP_PORT_SEL_B);
	assert_pch_dp_disabled(dev_priv, pipe, PCH_DP_C, TRANS_DP_PORT_SEL_C);
	assert_pch_dp_disabled(dev_priv, pipe, PCH_DP_D, TRANS_DP_PORT_SEL_D);

	val = I915_READ(PCH_ADPA);
	I915_STATE_WARN(adpa_pipe_enabled(dev_priv, pipe, val),
	     "PCH VGA enabled on transcoder %c, should be disabled\n",
	     pipe_name(pipe));

	val = I915_READ(PCH_LVDS);
	I915_STATE_WARN(lvds_pipe_enabled(dev_priv, pipe, val),
	     "PCH LVDS enabled on transcoder %c, should be disabled\n",
	     pipe_name(pipe));

	assert_pch_hdmi_disabled(dev_priv, pipe, PCH_HDMIB);
	assert_pch_hdmi_disabled(dev_priv, pipe, PCH_HDMIC);
	assert_pch_hdmi_disabled(dev_priv, pipe, PCH_HDMID);
}

static void _vlv_enable_pll(struct intel_crtc *crtc,
			    const struct intel_crtc_state *pipe_config)
{
	struct drm_i915_private *dev_priv = to_i915(crtc->base.dev);
	enum pipe pipe = crtc->pipe;

	I915_WRITE(DPLL(pipe), pipe_config->dpll_hw_state.dpll);
	POSTING_READ(DPLL(pipe));
	udelay(150);

	if (intel_wait_for_register(dev_priv,
				    DPLL(pipe),
				    DPLL_LOCK_VLV,
				    DPLL_LOCK_VLV,
				    1))
		DRM_ERROR("DPLL %d failed to lock\n", pipe);
}

static void vlv_enable_pll(struct intel_crtc *crtc,
			   const struct intel_crtc_state *pipe_config)
{
	struct drm_i915_private *dev_priv = to_i915(crtc->base.dev);
	enum pipe pipe = crtc->pipe;

	assert_pipe_disabled(dev_priv, pipe);

	/* PLL is protected by panel, make sure we can write it */
	assert_panel_unlocked(dev_priv, pipe);

	if (pipe_config->dpll_hw_state.dpll & DPLL_VCO_ENABLE)
		_vlv_enable_pll(crtc, pipe_config);

	I915_WRITE(DPLL_MD(pipe), pipe_config->dpll_hw_state.dpll_md);
	POSTING_READ(DPLL_MD(pipe));
}


static void _chv_enable_pll(struct intel_crtc *crtc,
			    const struct intel_crtc_state *pipe_config)
{
	struct drm_i915_private *dev_priv = to_i915(crtc->base.dev);
	enum pipe pipe = crtc->pipe;
	enum dpio_channel port = vlv_pipe_to_channel(pipe);
	u32 tmp;

	mutex_lock(&dev_priv->sb_lock);

	/* Enable back the 10bit clock to display controller */
	tmp = vlv_dpio_read(dev_priv, pipe, CHV_CMN_DW14(port));
	tmp |= DPIO_DCLKP_EN;
	vlv_dpio_write(dev_priv, pipe, CHV_CMN_DW14(port), tmp);

	mutex_unlock(&dev_priv->sb_lock);

	/*
	 * Need to wait > 100ns between dclkp clock enable bit and PLL enable.
	 */
	udelay(1);

	/* Enable PLL */
	I915_WRITE(DPLL(pipe), pipe_config->dpll_hw_state.dpll);

	/* Check PLL is locked */
	if (intel_wait_for_register(dev_priv,
				    DPLL(pipe), DPLL_LOCK_VLV, DPLL_LOCK_VLV,
				    1))
		DRM_ERROR("PLL %d failed to lock\n", pipe);
}

static void chv_enable_pll(struct intel_crtc *crtc,
			   const struct intel_crtc_state *pipe_config)
{
	struct drm_i915_private *dev_priv = to_i915(crtc->base.dev);
	enum pipe pipe = crtc->pipe;

	assert_pipe_disabled(dev_priv, pipe);

	/* PLL is protected by panel, make sure we can write it */
	assert_panel_unlocked(dev_priv, pipe);

	if (pipe_config->dpll_hw_state.dpll & DPLL_VCO_ENABLE)
		_chv_enable_pll(crtc, pipe_config);

	if (pipe != PIPE_A) {
		/*
		 * WaPixelRepeatModeFixForC0:chv
		 *
		 * DPLLCMD is AWOL. Use chicken bits to propagate
		 * the value from DPLLBMD to either pipe B or C.
		 */
		I915_WRITE(CBR4_VLV, pipe == PIPE_B ? CBR_DPLLBMD_PIPE_B : CBR_DPLLBMD_PIPE_C);
		I915_WRITE(DPLL_MD(PIPE_B), pipe_config->dpll_hw_state.dpll_md);
		I915_WRITE(CBR4_VLV, 0);
		dev_priv->chv_dpll_md[pipe] = pipe_config->dpll_hw_state.dpll_md;

		/*
		 * DPLLB VGA mode also seems to cause problems.
		 * We should always have it disabled.
		 */
		WARN_ON((I915_READ(DPLL(PIPE_B)) & DPLL_VGA_MODE_DIS) == 0);
	} else {
		I915_WRITE(DPLL_MD(pipe), pipe_config->dpll_hw_state.dpll_md);
		POSTING_READ(DPLL_MD(pipe));
	}
}

static int intel_num_dvo_pipes(struct drm_i915_private *dev_priv)
{
	struct intel_crtc *crtc;
	int count = 0;

	for_each_intel_crtc(&dev_priv->drm, crtc) {
		count += crtc->base.state->active &&
			intel_crtc_has_type(crtc->config, INTEL_OUTPUT_DVO);
	}

	return count;
}

static void i9xx_enable_pll(struct intel_crtc *crtc)
{
	struct drm_i915_private *dev_priv = to_i915(crtc->base.dev);
	i915_reg_t reg = DPLL(crtc->pipe);
	u32 dpll = crtc->config->dpll_hw_state.dpll;

	assert_pipe_disabled(dev_priv, crtc->pipe);

	/* PLL is protected by panel, make sure we can write it */
	if (IS_MOBILE(dev_priv) && !IS_I830(dev_priv))
		assert_panel_unlocked(dev_priv, crtc->pipe);

	/* Enable DVO 2x clock on both PLLs if necessary */
	if (IS_I830(dev_priv) && intel_num_dvo_pipes(dev_priv) > 0) {
		/*
		 * It appears to be important that we don't enable this
		 * for the current pipe before otherwise configuring the
		 * PLL. No idea how this should be handled if multiple
		 * DVO outputs are enabled simultaneosly.
		 */
		dpll |= DPLL_DVO_2X_MODE;
		I915_WRITE(DPLL(!crtc->pipe),
			   I915_READ(DPLL(!crtc->pipe)) | DPLL_DVO_2X_MODE);
	}

	/*
	 * Apparently we need to have VGA mode enabled prior to changing
	 * the P1/P2 dividers. Otherwise the DPLL will keep using the old
	 * dividers, even though the register value does change.
	 */
	I915_WRITE(reg, 0);

	I915_WRITE(reg, dpll);

	/* Wait for the clocks to stabilize. */
	POSTING_READ(reg);
	udelay(150);

	if (INTEL_GEN(dev_priv) >= 4) {
		I915_WRITE(DPLL_MD(crtc->pipe),
			   crtc->config->dpll_hw_state.dpll_md);
	} else {
		/* The pixel multiplier can only be updated once the
		 * DPLL is enabled and the clocks are stable.
		 *
		 * So write it again.
		 */
		I915_WRITE(reg, dpll);
	}

	/* We do this three times for luck */
	I915_WRITE(reg, dpll);
	POSTING_READ(reg);
	udelay(150); /* wait for warmup */
	I915_WRITE(reg, dpll);
	POSTING_READ(reg);
	udelay(150); /* wait for warmup */
	I915_WRITE(reg, dpll);
	POSTING_READ(reg);
	udelay(150); /* wait for warmup */
}

/**
 * i9xx_disable_pll - disable a PLL
 * @dev_priv: i915 private structure
 * @pipe: pipe PLL to disable
 *
 * Disable the PLL for @pipe, making sure the pipe is off first.
 *
 * Note!  This is for pre-ILK only.
 */
static void i9xx_disable_pll(struct intel_crtc *crtc)
{
	struct drm_i915_private *dev_priv = to_i915(crtc->base.dev);
	enum pipe pipe = crtc->pipe;

	/* Disable DVO 2x clock on both PLLs if necessary */
	if (IS_I830(dev_priv) &&
	    intel_crtc_has_type(crtc->config, INTEL_OUTPUT_DVO) &&
	    !intel_num_dvo_pipes(dev_priv)) {
		I915_WRITE(DPLL(PIPE_B),
			   I915_READ(DPLL(PIPE_B)) & ~DPLL_DVO_2X_MODE);
		I915_WRITE(DPLL(PIPE_A),
			   I915_READ(DPLL(PIPE_A)) & ~DPLL_DVO_2X_MODE);
	}

	/* Don't disable pipe or pipe PLLs if needed */
	if ((pipe == PIPE_A && dev_priv->quirks & QUIRK_PIPEA_FORCE) ||
	    (pipe == PIPE_B && dev_priv->quirks & QUIRK_PIPEB_FORCE))
		return;

	/* Make sure the pipe isn't still relying on us */
	assert_pipe_disabled(dev_priv, pipe);

	I915_WRITE(DPLL(pipe), DPLL_VGA_MODE_DIS);
	POSTING_READ(DPLL(pipe));
}

static void vlv_disable_pll(struct drm_i915_private *dev_priv, enum pipe pipe)
{
	u32 val;

	/* Make sure the pipe isn't still relying on us */
	assert_pipe_disabled(dev_priv, pipe);

	val = DPLL_INTEGRATED_REF_CLK_VLV |
		DPLL_REF_CLK_ENABLE_VLV | DPLL_VGA_MODE_DIS;
	if (pipe != PIPE_A)
		val |= DPLL_INTEGRATED_CRI_CLK_VLV;

	I915_WRITE(DPLL(pipe), val);
	POSTING_READ(DPLL(pipe));
}

static void chv_disable_pll(struct drm_i915_private *dev_priv, enum pipe pipe)
{
	enum dpio_channel port = vlv_pipe_to_channel(pipe);
	u32 val;

	/* Make sure the pipe isn't still relying on us */
	assert_pipe_disabled(dev_priv, pipe);

	val = DPLL_SSC_REF_CLK_CHV |
		DPLL_REF_CLK_ENABLE_VLV | DPLL_VGA_MODE_DIS;
	if (pipe != PIPE_A)
		val |= DPLL_INTEGRATED_CRI_CLK_VLV;

	I915_WRITE(DPLL(pipe), val);
	POSTING_READ(DPLL(pipe));

	mutex_lock(&dev_priv->sb_lock);

	/* Disable 10bit clock to display controller */
	val = vlv_dpio_read(dev_priv, pipe, CHV_CMN_DW14(port));
	val &= ~DPIO_DCLKP_EN;
	vlv_dpio_write(dev_priv, pipe, CHV_CMN_DW14(port), val);

	mutex_unlock(&dev_priv->sb_lock);
}

void vlv_wait_port_ready(struct drm_i915_private *dev_priv,
			 struct intel_digital_port *dport,
			 unsigned int expected_mask)
{
	u32 port_mask;
	i915_reg_t dpll_reg;

	switch (dport->port) {
	case PORT_B:
		port_mask = DPLL_PORTB_READY_MASK;
		dpll_reg = DPLL(0);
		break;
	case PORT_C:
		port_mask = DPLL_PORTC_READY_MASK;
		dpll_reg = DPLL(0);
		expected_mask <<= 4;
		break;
	case PORT_D:
		port_mask = DPLL_PORTD_READY_MASK;
		dpll_reg = DPIO_PHY_STATUS;
		break;
	default:
		BUG();
	}

	if (intel_wait_for_register(dev_priv,
				    dpll_reg, port_mask, expected_mask,
				    1000))
		WARN(1, "timed out waiting for port %c ready: got 0x%x, expected 0x%x\n",
		     port_name(dport->port), I915_READ(dpll_reg) & port_mask, expected_mask);
}

static void ironlake_enable_pch_transcoder(struct drm_i915_private *dev_priv,
					   enum pipe pipe)
{
	struct intel_crtc *intel_crtc = intel_get_crtc_for_pipe(dev_priv,
								pipe);
	i915_reg_t reg;
	uint32_t val, pipeconf_val;

	/* Make sure PCH DPLL is enabled */
	assert_shared_dpll_enabled(dev_priv, intel_crtc->config->shared_dpll);

	/* FDI must be feeding us bits for PCH ports */
	assert_fdi_tx_enabled(dev_priv, pipe);
	assert_fdi_rx_enabled(dev_priv, pipe);

	if (HAS_PCH_CPT(dev_priv)) {
		/* Workaround: Set the timing override bit before enabling the
		 * pch transcoder. */
		reg = TRANS_CHICKEN2(pipe);
		val = I915_READ(reg);
		val |= TRANS_CHICKEN2_TIMING_OVERRIDE;
		I915_WRITE(reg, val);
	}

	reg = PCH_TRANSCONF(pipe);
	val = I915_READ(reg);
	pipeconf_val = I915_READ(PIPECONF(pipe));

	if (HAS_PCH_IBX(dev_priv)) {
		/*
		 * Make the BPC in transcoder be consistent with
		 * that in pipeconf reg. For HDMI we must use 8bpc
		 * here for both 8bpc and 12bpc.
		 */
		val &= ~PIPECONF_BPC_MASK;
		if (intel_crtc_has_type(intel_crtc->config, INTEL_OUTPUT_HDMI))
			val |= PIPECONF_8BPC;
		else
			val |= pipeconf_val & PIPECONF_BPC_MASK;
	}

	val &= ~TRANS_INTERLACE_MASK;
	if ((pipeconf_val & PIPECONF_INTERLACE_MASK) == PIPECONF_INTERLACED_ILK)
		if (HAS_PCH_IBX(dev_priv) &&
		    intel_crtc_has_type(intel_crtc->config, INTEL_OUTPUT_SDVO))
			val |= TRANS_LEGACY_INTERLACED_ILK;
		else
			val |= TRANS_INTERLACED;
	else
		val |= TRANS_PROGRESSIVE;

	I915_WRITE(reg, val | TRANS_ENABLE);
	if (intel_wait_for_register(dev_priv,
				    reg, TRANS_STATE_ENABLE, TRANS_STATE_ENABLE,
				    100))
		DRM_ERROR("failed to enable transcoder %c\n", pipe_name(pipe));
}

static void lpt_enable_pch_transcoder(struct drm_i915_private *dev_priv,
				      enum transcoder cpu_transcoder)
{
	u32 val, pipeconf_val;

	/* FDI must be feeding us bits for PCH ports */
	assert_fdi_tx_enabled(dev_priv, (enum pipe) cpu_transcoder);
	assert_fdi_rx_enabled(dev_priv, TRANSCODER_A);

	/* Workaround: set timing override bit. */
	val = I915_READ(TRANS_CHICKEN2(PIPE_A));
	val |= TRANS_CHICKEN2_TIMING_OVERRIDE;
	I915_WRITE(TRANS_CHICKEN2(PIPE_A), val);

	val = TRANS_ENABLE;
	pipeconf_val = I915_READ(PIPECONF(cpu_transcoder));

	if ((pipeconf_val & PIPECONF_INTERLACE_MASK_HSW) ==
	    PIPECONF_INTERLACED_ILK)
		val |= TRANS_INTERLACED;
	else
		val |= TRANS_PROGRESSIVE;

	I915_WRITE(LPT_TRANSCONF, val);
	if (intel_wait_for_register(dev_priv,
				    LPT_TRANSCONF,
				    TRANS_STATE_ENABLE,
				    TRANS_STATE_ENABLE,
				    100))
		DRM_ERROR("Failed to enable PCH transcoder\n");
}

static void ironlake_disable_pch_transcoder(struct drm_i915_private *dev_priv,
					    enum pipe pipe)
{
	i915_reg_t reg;
	uint32_t val;

	/* FDI relies on the transcoder */
	assert_fdi_tx_disabled(dev_priv, pipe);
	assert_fdi_rx_disabled(dev_priv, pipe);

	/* Ports must be off as well */
	assert_pch_ports_disabled(dev_priv, pipe);

	reg = PCH_TRANSCONF(pipe);
	val = I915_READ(reg);
	val &= ~TRANS_ENABLE;
	I915_WRITE(reg, val);
	/* wait for PCH transcoder off, transcoder state */
	if (intel_wait_for_register(dev_priv,
				    reg, TRANS_STATE_ENABLE, 0,
				    50))
		DRM_ERROR("failed to disable transcoder %c\n", pipe_name(pipe));

	if (HAS_PCH_CPT(dev_priv)) {
		/* Workaround: Clear the timing override chicken bit again. */
		reg = TRANS_CHICKEN2(pipe);
		val = I915_READ(reg);
		val &= ~TRANS_CHICKEN2_TIMING_OVERRIDE;
		I915_WRITE(reg, val);
	}
}

void lpt_disable_pch_transcoder(struct drm_i915_private *dev_priv)
{
	u32 val;

	val = I915_READ(LPT_TRANSCONF);
	val &= ~TRANS_ENABLE;
	I915_WRITE(LPT_TRANSCONF, val);
	/* wait for PCH transcoder off, transcoder state */
	if (intel_wait_for_register(dev_priv,
				    LPT_TRANSCONF, TRANS_STATE_ENABLE, 0,
				    50))
		DRM_ERROR("Failed to disable PCH transcoder\n");

	/* Workaround: clear timing override bit. */
	val = I915_READ(TRANS_CHICKEN2(PIPE_A));
	val &= ~TRANS_CHICKEN2_TIMING_OVERRIDE;
	I915_WRITE(TRANS_CHICKEN2(PIPE_A), val);
}

enum transcoder intel_crtc_pch_transcoder(struct intel_crtc *crtc)
{
	struct drm_i915_private *dev_priv = to_i915(crtc->base.dev);

	WARN_ON(!crtc->config->has_pch_encoder);

	if (HAS_PCH_LPT(dev_priv))
		return TRANSCODER_A;
	else
		return (enum transcoder) crtc->pipe;
}

/**
 * intel_enable_pipe - enable a pipe, asserting requirements
 * @crtc: crtc responsible for the pipe
 *
 * Enable @crtc's pipe, making sure that various hardware specific requirements
 * are met, if applicable, e.g. PLL enabled, LVDS pairs enabled, etc.
 */
static void intel_enable_pipe(struct intel_crtc *crtc)
{
	struct drm_device *dev = crtc->base.dev;
	struct drm_i915_private *dev_priv = to_i915(dev);
	enum pipe pipe = crtc->pipe;
	enum transcoder cpu_transcoder = crtc->config->cpu_transcoder;
	i915_reg_t reg;
	u32 val;

	DRM_DEBUG_KMS("enabling pipe %c\n", pipe_name(pipe));

	assert_planes_disabled(dev_priv, pipe);
	assert_cursor_disabled(dev_priv, pipe);
	assert_sprites_disabled(dev_priv, pipe);

	/*
	 * A pipe without a PLL won't actually be able to drive bits from
	 * a plane.  On ILK+ the pipe PLLs are integrated, so we don't
	 * need the check.
	 */
	if (HAS_GMCH_DISPLAY(dev_priv)) {
		if (intel_crtc_has_type(crtc->config, INTEL_OUTPUT_DSI))
			assert_dsi_pll_enabled(dev_priv);
		else
			assert_pll_enabled(dev_priv, pipe);
	} else {
		if (crtc->config->has_pch_encoder) {
			/* if driving the PCH, we need FDI enabled */
			assert_fdi_rx_pll_enabled(dev_priv,
						  (enum pipe) intel_crtc_pch_transcoder(crtc));
			assert_fdi_tx_pll_enabled(dev_priv,
						  (enum pipe) cpu_transcoder);
		}
		/* FIXME: assert CPU port conditions for SNB+ */
	}

	reg = PIPECONF(cpu_transcoder);
	val = I915_READ(reg);
	if (val & PIPECONF_ENABLE) {
		WARN_ON(!((pipe == PIPE_A && dev_priv->quirks & QUIRK_PIPEA_FORCE) ||
			  (pipe == PIPE_B && dev_priv->quirks & QUIRK_PIPEB_FORCE)));
		return;
	}

	I915_WRITE(reg, val | PIPECONF_ENABLE);
	POSTING_READ(reg);

	/*
	 * Until the pipe starts DSL will read as 0, which would cause
	 * an apparent vblank timestamp jump, which messes up also the
	 * frame count when it's derived from the timestamps. So let's
	 * wait for the pipe to start properly before we call
	 * drm_crtc_vblank_on()
	 */
	if (dev->max_vblank_count == 0 &&
	    wait_for(intel_get_crtc_scanline(crtc) != crtc->scanline_offset, 50))
		DRM_ERROR("pipe %c didn't start\n", pipe_name(pipe));
}

/**
 * intel_disable_pipe - disable a pipe, asserting requirements
 * @crtc: crtc whose pipes is to be disabled
 *
 * Disable the pipe of @crtc, making sure that various hardware
 * specific requirements are met, if applicable, e.g. plane
 * disabled, panel fitter off, etc.
 *
 * Will wait until the pipe has shut down before returning.
 */
static void intel_disable_pipe(struct intel_crtc *crtc)
{
	struct drm_i915_private *dev_priv = to_i915(crtc->base.dev);
	enum transcoder cpu_transcoder = crtc->config->cpu_transcoder;
	enum pipe pipe = crtc->pipe;
	i915_reg_t reg;
	u32 val;

	DRM_DEBUG_KMS("disabling pipe %c\n", pipe_name(pipe));

	/*
	 * Make sure planes won't keep trying to pump pixels to us,
	 * or we might hang the display.
	 */
	assert_planes_disabled(dev_priv, pipe);
	assert_cursor_disabled(dev_priv, pipe);
	assert_sprites_disabled(dev_priv, pipe);

	reg = PIPECONF(cpu_transcoder);
	val = I915_READ(reg);
	if ((val & PIPECONF_ENABLE) == 0)
		return;

	/*
	 * Double wide has implications for planes
	 * so best keep it disabled when not needed.
	 */
	if (crtc->config->double_wide)
		val &= ~PIPECONF_DOUBLE_WIDE;

	/* Don't disable pipe or pipe PLLs if needed */
	if (!(pipe == PIPE_A && dev_priv->quirks & QUIRK_PIPEA_FORCE) &&
	    !(pipe == PIPE_B && dev_priv->quirks & QUIRK_PIPEB_FORCE))
		val &= ~PIPECONF_ENABLE;

	I915_WRITE(reg, val);
	if ((val & PIPECONF_ENABLE) == 0)
		intel_wait_for_pipe_off(crtc);
}

static unsigned int intel_tile_size(const struct drm_i915_private *dev_priv)
{
	return IS_GEN2(dev_priv) ? 2048 : 4096;
}

static unsigned int intel_tile_width_bytes(const struct drm_i915_private *dev_priv,
					   uint64_t fb_modifier, unsigned int cpp)
{
	switch (fb_modifier) {
	case DRM_FORMAT_MOD_NONE:
		return cpp;
	case I915_FORMAT_MOD_X_TILED:
		if (IS_GEN2(dev_priv))
			return 128;
		else
			return 512;
	case I915_FORMAT_MOD_Y_TILED:
		if (IS_GEN2(dev_priv) || HAS_128_BYTE_Y_TILING(dev_priv))
			return 128;
		else
			return 512;
	case I915_FORMAT_MOD_Yf_TILED:
		switch (cpp) {
		case 1:
			return 64;
		case 2:
		case 4:
			return 128;
		case 8:
		case 16:
			return 256;
		default:
			MISSING_CASE(cpp);
			return cpp;
		}
		break;
	default:
		MISSING_CASE(fb_modifier);
		return cpp;
	}
}

unsigned int intel_tile_height(const struct drm_i915_private *dev_priv,
			       uint64_t fb_modifier, unsigned int cpp)
{
	if (fb_modifier == DRM_FORMAT_MOD_NONE)
		return 1;
	else
		return intel_tile_size(dev_priv) /
			intel_tile_width_bytes(dev_priv, fb_modifier, cpp);
}

/* Return the tile dimensions in pixel units */
static void intel_tile_dims(const struct drm_i915_private *dev_priv,
			    unsigned int *tile_width,
			    unsigned int *tile_height,
			    uint64_t fb_modifier,
			    unsigned int cpp)
{
	unsigned int tile_width_bytes =
		intel_tile_width_bytes(dev_priv, fb_modifier, cpp);

	*tile_width = tile_width_bytes / cpp;
	*tile_height = intel_tile_size(dev_priv) / tile_width_bytes;
}

unsigned int
intel_fb_align_height(struct drm_device *dev, unsigned int height,
		      uint32_t pixel_format, uint64_t fb_modifier)
{
	unsigned int cpp = drm_format_plane_cpp(pixel_format, 0);
	unsigned int tile_height = intel_tile_height(to_i915(dev), fb_modifier, cpp);

	return ALIGN(height, tile_height);
}

unsigned int intel_rotation_info_size(const struct intel_rotation_info *rot_info)
{
	unsigned int size = 0;
	int i;

	for (i = 0 ; i < ARRAY_SIZE(rot_info->plane); i++)
		size += rot_info->plane[i].width * rot_info->plane[i].height;

	return size;
}

static void
intel_fill_fb_ggtt_view(struct i915_ggtt_view *view,
			const struct drm_framebuffer *fb,
			unsigned int rotation)
{
	view->type = I915_GGTT_VIEW_NORMAL;
	if (drm_rotation_90_or_270(rotation)) {
		view->type = I915_GGTT_VIEW_ROTATED;
		view->rotated = to_intel_framebuffer(fb)->rot_info;
	}
}

static unsigned int intel_linear_alignment(const struct drm_i915_private *dev_priv)
{
	if (INTEL_INFO(dev_priv)->gen >= 9)
		return 256 * 1024;
	else if (IS_I965G(dev_priv) || IS_I965GM(dev_priv) ||
		 IS_VALLEYVIEW(dev_priv) || IS_CHERRYVIEW(dev_priv))
		return 128 * 1024;
	else if (INTEL_INFO(dev_priv)->gen >= 4)
		return 4 * 1024;
	else
		return 0;
}

static unsigned int intel_surf_alignment(const struct drm_i915_private *dev_priv,
					 uint64_t fb_modifier)
{
	switch (fb_modifier) {
	case DRM_FORMAT_MOD_NONE:
		return intel_linear_alignment(dev_priv);
	case I915_FORMAT_MOD_X_TILED:
		if (INTEL_INFO(dev_priv)->gen >= 9)
			return 256 * 1024;
		return 0;
	case I915_FORMAT_MOD_Y_TILED:
	case I915_FORMAT_MOD_Yf_TILED:
		return 1 * 1024 * 1024;
	default:
		MISSING_CASE(fb_modifier);
		return 0;
	}
}

struct i915_vma *
intel_pin_and_fence_fb_obj(struct drm_framebuffer *fb, unsigned int rotation)
{
	struct drm_device *dev = fb->dev;
	struct drm_i915_private *dev_priv = to_i915(dev);
	struct drm_i915_gem_object *obj = intel_fb_obj(fb);
	struct i915_ggtt_view view;
	struct i915_vma *vma;
	u32 alignment;

	WARN_ON(!mutex_is_locked(&dev->struct_mutex));

	alignment = intel_surf_alignment(dev_priv, fb->modifier);

	intel_fill_fb_ggtt_view(&view, fb, rotation);

	/* Note that the w/a also requires 64 PTE of padding following the
	 * bo. We currently fill all unused PTE with the shadow page and so
	 * we should always have valid PTE following the scanout preventing
	 * the VT-d warning.
	 */
	if (intel_scanout_needs_vtd_wa(dev_priv) && alignment < 256 * 1024)
		alignment = 256 * 1024;

	/*
	 * Global gtt pte registers are special registers which actually forward
	 * writes to a chunk of system memory. Which means that there is no risk
	 * that the register values disappear as soon as we call
	 * intel_runtime_pm_put(), so it is correct to wrap only the
	 * pin/unpin/fence and not more.
	 */
	intel_runtime_pm_get(dev_priv);

	vma = i915_gem_object_pin_to_display_plane(obj, alignment, &view);
	if (IS_ERR(vma))
		goto err;

	if (i915_vma_is_map_and_fenceable(vma)) {
		/* Install a fence for tiled scan-out. Pre-i965 always needs a
		 * fence, whereas 965+ only requires a fence if using
		 * framebuffer compression.  For simplicity, we always, when
		 * possible, install a fence as the cost is not that onerous.
		 *
		 * If we fail to fence the tiled scanout, then either the
		 * modeset will reject the change (which is highly unlikely as
		 * the affected systems, all but one, do not have unmappable
		 * space) or we will not be able to enable full powersaving
		 * techniques (also likely not to apply due to various limits
		 * FBC and the like impose on the size of the buffer, which
		 * presumably we violated anyway with this unmappable buffer).
		 * Anyway, it is presumably better to stumble onwards with
		 * something and try to run the system in a "less than optimal"
		 * mode that matches the user configuration.
		 */
		if (i915_vma_get_fence(vma) == 0)
			i915_vma_pin_fence(vma);
	}

	i915_vma_get(vma);
err:
	intel_runtime_pm_put(dev_priv);
	return vma;
}

void intel_unpin_fb_vma(struct i915_vma *vma)
{
	lockdep_assert_held(&vma->vm->i915->drm.struct_mutex);
<<<<<<< HEAD

	if (WARN_ON_ONCE(!vma))
		return;
=======
>>>>>>> 4c847018

	i915_vma_unpin_fence(vma);
	i915_gem_object_unpin_from_display_plane(vma);
	i915_vma_put(vma);
}

static int intel_fb_pitch(const struct drm_framebuffer *fb, int plane,
			  unsigned int rotation)
{
	if (drm_rotation_90_or_270(rotation))
		return to_intel_framebuffer(fb)->rotated[plane].pitch;
	else
		return fb->pitches[plane];
}

/*
 * Convert the x/y offsets into a linear offset.
 * Only valid with 0/180 degree rotation, which is fine since linear
 * offset is only used with linear buffers on pre-hsw and tiled buffers
 * with gen2/3, and 90/270 degree rotations isn't supported on any of them.
 */
u32 intel_fb_xy_to_linear(int x, int y,
			  const struct intel_plane_state *state,
			  int plane)
{
	const struct drm_framebuffer *fb = state->base.fb;
	unsigned int cpp = fb->format->cpp[plane];
	unsigned int pitch = fb->pitches[plane];

	return y * pitch + x * cpp;
}

/*
 * Add the x/y offsets derived from fb->offsets[] to the user
 * specified plane src x/y offsets. The resulting x/y offsets
 * specify the start of scanout from the beginning of the gtt mapping.
 */
void intel_add_fb_offsets(int *x, int *y,
			  const struct intel_plane_state *state,
			  int plane)

{
	const struct intel_framebuffer *intel_fb = to_intel_framebuffer(state->base.fb);
	unsigned int rotation = state->base.rotation;

	if (drm_rotation_90_or_270(rotation)) {
		*x += intel_fb->rotated[plane].x;
		*y += intel_fb->rotated[plane].y;
	} else {
		*x += intel_fb->normal[plane].x;
		*y += intel_fb->normal[plane].y;
	}
}

/*
 * Input tile dimensions and pitch must already be
 * rotated to match x and y, and in pixel units.
 */
static u32 _intel_adjust_tile_offset(int *x, int *y,
				     unsigned int tile_width,
				     unsigned int tile_height,
				     unsigned int tile_size,
				     unsigned int pitch_tiles,
				     u32 old_offset,
				     u32 new_offset)
{
	unsigned int pitch_pixels = pitch_tiles * tile_width;
	unsigned int tiles;

	WARN_ON(old_offset & (tile_size - 1));
	WARN_ON(new_offset & (tile_size - 1));
	WARN_ON(new_offset > old_offset);

	tiles = (old_offset - new_offset) / tile_size;

	*y += tiles / pitch_tiles * tile_height;
	*x += tiles % pitch_tiles * tile_width;

	/* minimize x in case it got needlessly big */
	*y += *x / pitch_pixels * tile_height;
	*x %= pitch_pixels;

	return new_offset;
}

/*
 * Adjust the tile offset by moving the difference into
 * the x/y offsets.
 */
static u32 intel_adjust_tile_offset(int *x, int *y,
				    const struct intel_plane_state *state, int plane,
				    u32 old_offset, u32 new_offset)
{
	const struct drm_i915_private *dev_priv = to_i915(state->base.plane->dev);
	const struct drm_framebuffer *fb = state->base.fb;
	unsigned int cpp = fb->format->cpp[plane];
	unsigned int rotation = state->base.rotation;
	unsigned int pitch = intel_fb_pitch(fb, plane, rotation);

	WARN_ON(new_offset > old_offset);

	if (fb->modifier != DRM_FORMAT_MOD_NONE) {
		unsigned int tile_size, tile_width, tile_height;
		unsigned int pitch_tiles;

		tile_size = intel_tile_size(dev_priv);
		intel_tile_dims(dev_priv, &tile_width, &tile_height,
				fb->modifier, cpp);

		if (drm_rotation_90_or_270(rotation)) {
			pitch_tiles = pitch / tile_height;
			swap(tile_width, tile_height);
		} else {
			pitch_tiles = pitch / (tile_width * cpp);
		}

		_intel_adjust_tile_offset(x, y, tile_width, tile_height,
					  tile_size, pitch_tiles,
					  old_offset, new_offset);
	} else {
		old_offset += *y * pitch + *x * cpp;

		*y = (old_offset - new_offset) / pitch;
		*x = ((old_offset - new_offset) - *y * pitch) / cpp;
	}

	return new_offset;
}

/*
 * Computes the linear offset to the base tile and adjusts
 * x, y. bytes per pixel is assumed to be a power-of-two.
 *
 * In the 90/270 rotated case, x and y are assumed
 * to be already rotated to match the rotated GTT view, and
 * pitch is the tile_height aligned framebuffer height.
 *
 * This function is used when computing the derived information
 * under intel_framebuffer, so using any of that information
 * here is not allowed. Anything under drm_framebuffer can be
 * used. This is why the user has to pass in the pitch since it
 * is specified in the rotated orientation.
 */
static u32 _intel_compute_tile_offset(const struct drm_i915_private *dev_priv,
				      int *x, int *y,
				      const struct drm_framebuffer *fb, int plane,
				      unsigned int pitch,
				      unsigned int rotation,
				      u32 alignment)
{
	uint64_t fb_modifier = fb->modifier;
	unsigned int cpp = fb->format->cpp[plane];
	u32 offset, offset_aligned;

	if (alignment)
		alignment--;

	if (fb_modifier != DRM_FORMAT_MOD_NONE) {
		unsigned int tile_size, tile_width, tile_height;
		unsigned int tile_rows, tiles, pitch_tiles;

		tile_size = intel_tile_size(dev_priv);
		intel_tile_dims(dev_priv, &tile_width, &tile_height,
				fb_modifier, cpp);

		if (drm_rotation_90_or_270(rotation)) {
			pitch_tiles = pitch / tile_height;
			swap(tile_width, tile_height);
		} else {
			pitch_tiles = pitch / (tile_width * cpp);
		}

		tile_rows = *y / tile_height;
		*y %= tile_height;

		tiles = *x / tile_width;
		*x %= tile_width;

		offset = (tile_rows * pitch_tiles + tiles) * tile_size;
		offset_aligned = offset & ~alignment;

		_intel_adjust_tile_offset(x, y, tile_width, tile_height,
					  tile_size, pitch_tiles,
					  offset, offset_aligned);
	} else {
		offset = *y * pitch + *x * cpp;
		offset_aligned = offset & ~alignment;

		*y = (offset & alignment) / pitch;
		*x = ((offset & alignment) - *y * pitch) / cpp;
	}

	return offset_aligned;
}

u32 intel_compute_tile_offset(int *x, int *y,
			      const struct intel_plane_state *state,
			      int plane)
{
	const struct drm_i915_private *dev_priv = to_i915(state->base.plane->dev);
	const struct drm_framebuffer *fb = state->base.fb;
	unsigned int rotation = state->base.rotation;
	int pitch = intel_fb_pitch(fb, plane, rotation);
	u32 alignment;

	/* AUX_DIST needs only 4K alignment */
	if (fb->format->format == DRM_FORMAT_NV12 && plane == 1)
		alignment = 4096;
	else
		alignment = intel_surf_alignment(dev_priv, fb->modifier);

	return _intel_compute_tile_offset(dev_priv, x, y, fb, plane, pitch,
					  rotation, alignment);
}

/* Convert the fb->offset[] linear offset into x/y offsets */
static void intel_fb_offset_to_xy(int *x, int *y,
				  const struct drm_framebuffer *fb, int plane)
{
	unsigned int cpp = fb->format->cpp[plane];
	unsigned int pitch = fb->pitches[plane];
	u32 linear_offset = fb->offsets[plane];

	*y = linear_offset / pitch;
	*x = linear_offset % pitch / cpp;
}

static unsigned int intel_fb_modifier_to_tiling(uint64_t fb_modifier)
{
	switch (fb_modifier) {
	case I915_FORMAT_MOD_X_TILED:
		return I915_TILING_X;
	case I915_FORMAT_MOD_Y_TILED:
		return I915_TILING_Y;
	default:
		return I915_TILING_NONE;
	}
}

static int
intel_fill_fb_info(struct drm_i915_private *dev_priv,
		   struct drm_framebuffer *fb)
{
	struct intel_framebuffer *intel_fb = to_intel_framebuffer(fb);
	struct intel_rotation_info *rot_info = &intel_fb->rot_info;
	u32 gtt_offset_rotated = 0;
	unsigned int max_size = 0;
	int i, num_planes = fb->format->num_planes;
	unsigned int tile_size = intel_tile_size(dev_priv);

	for (i = 0; i < num_planes; i++) {
		unsigned int width, height;
		unsigned int cpp, size;
		u32 offset;
		int x, y;

		cpp = fb->format->cpp[i];
		width = drm_framebuffer_plane_width(fb->width, fb, i);
		height = drm_framebuffer_plane_height(fb->height, fb, i);

		intel_fb_offset_to_xy(&x, &y, fb, i);

		/*
		 * The fence (if used) is aligned to the start of the object
		 * so having the framebuffer wrap around across the edge of the
		 * fenced region doesn't really work. We have no API to configure
		 * the fence start offset within the object (nor could we probably
		 * on gen2/3). So it's just easier if we just require that the
		 * fb layout agrees with the fence layout. We already check that the
		 * fb stride matches the fence stride elsewhere.
		 */
		if (i915_gem_object_is_tiled(intel_fb->obj) &&
		    (x + width) * cpp > fb->pitches[i]) {
			DRM_DEBUG("bad fb plane %d offset: 0x%x\n",
				  i, fb->offsets[i]);
			return -EINVAL;
		}

		/*
		 * First pixel of the framebuffer from
		 * the start of the normal gtt mapping.
		 */
		intel_fb->normal[i].x = x;
		intel_fb->normal[i].y = y;

		offset = _intel_compute_tile_offset(dev_priv, &x, &y,
						    fb, 0, fb->pitches[i],
						    DRM_ROTATE_0, tile_size);
		offset /= tile_size;

		if (fb->modifier != DRM_FORMAT_MOD_NONE) {
			unsigned int tile_width, tile_height;
			unsigned int pitch_tiles;
			struct drm_rect r;

			intel_tile_dims(dev_priv, &tile_width, &tile_height,
					fb->modifier, cpp);

			rot_info->plane[i].offset = offset;
			rot_info->plane[i].stride = DIV_ROUND_UP(fb->pitches[i], tile_width * cpp);
			rot_info->plane[i].width = DIV_ROUND_UP(x + width, tile_width);
			rot_info->plane[i].height = DIV_ROUND_UP(y + height, tile_height);

			intel_fb->rotated[i].pitch =
				rot_info->plane[i].height * tile_height;

			/* how many tiles does this plane need */
			size = rot_info->plane[i].stride * rot_info->plane[i].height;
			/*
			 * If the plane isn't horizontally tile aligned,
			 * we need one more tile.
			 */
			if (x != 0)
				size++;

			/* rotate the x/y offsets to match the GTT view */
			r.x1 = x;
			r.y1 = y;
			r.x2 = x + width;
			r.y2 = y + height;
			drm_rect_rotate(&r,
					rot_info->plane[i].width * tile_width,
					rot_info->plane[i].height * tile_height,
					DRM_ROTATE_270);
			x = r.x1;
			y = r.y1;

			/* rotate the tile dimensions to match the GTT view */
			pitch_tiles = intel_fb->rotated[i].pitch / tile_height;
			swap(tile_width, tile_height);

			/*
			 * We only keep the x/y offsets, so push all of the
			 * gtt offset into the x/y offsets.
			 */
			_intel_adjust_tile_offset(&x, &y,
						  tile_width, tile_height,
						  tile_size, pitch_tiles,
						  gtt_offset_rotated * tile_size, 0);

			gtt_offset_rotated += rot_info->plane[i].width * rot_info->plane[i].height;

			/*
			 * First pixel of the framebuffer from
			 * the start of the rotated gtt mapping.
			 */
			intel_fb->rotated[i].x = x;
			intel_fb->rotated[i].y = y;
		} else {
			size = DIV_ROUND_UP((y + height) * fb->pitches[i] +
					    x * cpp, tile_size);
		}

		/* how many tiles in total needed in the bo */
		max_size = max(max_size, offset + size);
	}

	if (max_size * tile_size > to_intel_framebuffer(fb)->obj->base.size) {
		DRM_DEBUG("fb too big for bo (need %u bytes, have %zu bytes)\n",
			  max_size * tile_size, to_intel_framebuffer(fb)->obj->base.size);
		return -EINVAL;
	}

	return 0;
}

static int i9xx_format_to_fourcc(int format)
{
	switch (format) {
	case DISPPLANE_8BPP:
		return DRM_FORMAT_C8;
	case DISPPLANE_BGRX555:
		return DRM_FORMAT_XRGB1555;
	case DISPPLANE_BGRX565:
		return DRM_FORMAT_RGB565;
	default:
	case DISPPLANE_BGRX888:
		return DRM_FORMAT_XRGB8888;
	case DISPPLANE_RGBX888:
		return DRM_FORMAT_XBGR8888;
	case DISPPLANE_BGRX101010:
		return DRM_FORMAT_XRGB2101010;
	case DISPPLANE_RGBX101010:
		return DRM_FORMAT_XBGR2101010;
	}
}

static int skl_format_to_fourcc(int format, bool rgb_order, bool alpha)
{
	switch (format) {
	case PLANE_CTL_FORMAT_RGB_565:
		return DRM_FORMAT_RGB565;
	default:
	case PLANE_CTL_FORMAT_XRGB_8888:
		if (rgb_order) {
			if (alpha)
				return DRM_FORMAT_ABGR8888;
			else
				return DRM_FORMAT_XBGR8888;
		} else {
			if (alpha)
				return DRM_FORMAT_ARGB8888;
			else
				return DRM_FORMAT_XRGB8888;
		}
	case PLANE_CTL_FORMAT_XRGB_2101010:
		if (rgb_order)
			return DRM_FORMAT_XBGR2101010;
		else
			return DRM_FORMAT_XRGB2101010;
	}
}

static bool
intel_alloc_initial_plane_obj(struct intel_crtc *crtc,
			      struct intel_initial_plane_config *plane_config)
{
	struct drm_device *dev = crtc->base.dev;
	struct drm_i915_private *dev_priv = to_i915(dev);
	struct i915_ggtt *ggtt = &dev_priv->ggtt;
	struct drm_i915_gem_object *obj = NULL;
	struct drm_mode_fb_cmd2 mode_cmd = { 0 };
	struct drm_framebuffer *fb = &plane_config->fb->base;
	u32 base_aligned = round_down(plane_config->base, PAGE_SIZE);
	u32 size_aligned = round_up(plane_config->base + plane_config->size,
				    PAGE_SIZE);

	size_aligned -= base_aligned;

	if (plane_config->size == 0)
		return false;

	/* If the FB is too big, just don't use it since fbdev is not very
	 * important and we should probably use that space with FBC or other
	 * features. */
	if (size_aligned * 2 > ggtt->stolen_usable_size)
		return false;

	mutex_lock(&dev->struct_mutex);

	obj = i915_gem_object_create_stolen_for_preallocated(dev_priv,
							     base_aligned,
							     base_aligned,
							     size_aligned);
	if (IS_ERR(obj)) {
		mutex_unlock(&dev->struct_mutex);
		return false;
	}

	/* Not to be preserved across hibernation */
	obj->mm.internal_volatile = true;

	if (plane_config->tiling == I915_TILING_X)
		obj->tiling_and_stride = fb->pitches[0] | I915_TILING_X;

	mode_cmd.pixel_format = fb->format->format;
	mode_cmd.width = fb->width;
	mode_cmd.height = fb->height;
	mode_cmd.pitches[0] = fb->pitches[0];
	mode_cmd.modifier[0] = fb->modifier;
	mode_cmd.flags = DRM_MODE_FB_MODIFIERS;

	if (intel_framebuffer_init(dev, to_intel_framebuffer(fb),
				   &mode_cmd, obj)) {
		DRM_DEBUG_KMS("intel fb init failed\n");
		goto out_unref_obj;
	}

	mutex_unlock(&dev->struct_mutex);

	DRM_DEBUG_KMS("initial plane fb obj %p\n", obj);
	return true;

out_unref_obj:
	i915_gem_object_put(obj);
	mutex_unlock(&dev->struct_mutex);
	return false;
}

/* Update plane->state->fb to match plane->fb after driver-internal updates */
static void
update_state_fb(struct drm_plane *plane)
{
	if (plane->fb == plane->state->fb)
		return;

	if (plane->state->fb)
		drm_framebuffer_unreference(plane->state->fb);
	plane->state->fb = plane->fb;
	if (plane->state->fb)
		drm_framebuffer_reference(plane->state->fb);
}

static void
intel_find_initial_plane_obj(struct intel_crtc *intel_crtc,
			     struct intel_initial_plane_config *plane_config)
{
	struct drm_device *dev = intel_crtc->base.dev;
	struct drm_i915_private *dev_priv = to_i915(dev);
	struct drm_crtc *c;
	struct drm_i915_gem_object *obj;
	struct drm_plane *primary = intel_crtc->base.primary;
	struct drm_plane_state *plane_state = primary->state;
	struct drm_crtc_state *crtc_state = intel_crtc->base.state;
	struct intel_plane *intel_plane = to_intel_plane(primary);
	struct intel_plane_state *intel_state =
		to_intel_plane_state(plane_state);
	struct drm_framebuffer *fb;

	if (!plane_config->fb)
		return;

	if (intel_alloc_initial_plane_obj(intel_crtc, plane_config)) {
		fb = &plane_config->fb->base;
		goto valid_fb;
	}

	kfree(plane_config->fb);

	/*
	 * Failed to alloc the obj, check to see if we should share
	 * an fb with another CRTC instead
	 */
	for_each_crtc(dev, c) {
		struct intel_plane_state *state;

		if (c == &intel_crtc->base)
			continue;

		if (!to_intel_crtc(c)->active)
			continue;

		state = to_intel_plane_state(c->primary->state);
		if (!state->vma)
			continue;

		if (intel_plane_ggtt_offset(state) == plane_config->base) {
			fb = c->primary->fb;
			drm_framebuffer_reference(fb);
			goto valid_fb;
		}
	}

	/*
	 * We've failed to reconstruct the BIOS FB.  Current display state
	 * indicates that the primary plane is visible, but has a NULL FB,
	 * which will lead to problems later if we don't fix it up.  The
	 * simplest solution is to just disable the primary plane now and
	 * pretend the BIOS never had it enabled.
	 */
	plane_state->visible = false;
	crtc_state->plane_mask &= ~(1 << drm_plane_index(primary));
	intel_pre_disable_primary_noatomic(&intel_crtc->base);
	intel_plane->disable_plane(primary, &intel_crtc->base);

	return;

valid_fb:
	mutex_lock(&dev->struct_mutex);
	intel_state->vma =
		intel_pin_and_fence_fb_obj(fb, primary->state->rotation);
	mutex_unlock(&dev->struct_mutex);
	if (IS_ERR(intel_state->vma)) {
		DRM_ERROR("failed to pin boot fb on pipe %d: %li\n",
			  intel_crtc->pipe, PTR_ERR(intel_state->vma));

		intel_state->vma = NULL;
		drm_framebuffer_unreference(fb);
		return;
	}

	plane_state->src_x = 0;
	plane_state->src_y = 0;
	plane_state->src_w = fb->width << 16;
	plane_state->src_h = fb->height << 16;

	plane_state->crtc_x = 0;
	plane_state->crtc_y = 0;
	plane_state->crtc_w = fb->width;
	plane_state->crtc_h = fb->height;

	intel_state->base.src = drm_plane_state_src(plane_state);
	intel_state->base.dst = drm_plane_state_dest(plane_state);

	obj = intel_fb_obj(fb);
	if (i915_gem_object_is_tiled(obj))
		dev_priv->preserve_bios_swizzle = true;

	drm_framebuffer_reference(fb);
	primary->fb = primary->state->fb = fb;
	primary->crtc = primary->state->crtc = &intel_crtc->base;
	intel_crtc->base.state->plane_mask |= (1 << drm_plane_index(primary));
	atomic_or(to_intel_plane(primary)->frontbuffer_bit,
		  &obj->frontbuffer_bits);
}

static int skl_max_plane_width(const struct drm_framebuffer *fb, int plane,
			       unsigned int rotation)
{
	int cpp = fb->format->cpp[plane];

	switch (fb->modifier) {
	case DRM_FORMAT_MOD_NONE:
	case I915_FORMAT_MOD_X_TILED:
		switch (cpp) {
		case 8:
			return 4096;
		case 4:
		case 2:
		case 1:
			return 8192;
		default:
			MISSING_CASE(cpp);
			break;
		}
		break;
	case I915_FORMAT_MOD_Y_TILED:
	case I915_FORMAT_MOD_Yf_TILED:
		switch (cpp) {
		case 8:
			return 2048;
		case 4:
			return 4096;
		case 2:
		case 1:
			return 8192;
		default:
			MISSING_CASE(cpp);
			break;
		}
		break;
	default:
		MISSING_CASE(fb->modifier);
	}

	return 2048;
}

static int skl_check_main_surface(struct intel_plane_state *plane_state)
{
	const struct drm_i915_private *dev_priv = to_i915(plane_state->base.plane->dev);
	const struct drm_framebuffer *fb = plane_state->base.fb;
	unsigned int rotation = plane_state->base.rotation;
	int x = plane_state->base.src.x1 >> 16;
	int y = plane_state->base.src.y1 >> 16;
	int w = drm_rect_width(&plane_state->base.src) >> 16;
	int h = drm_rect_height(&plane_state->base.src) >> 16;
	int max_width = skl_max_plane_width(fb, 0, rotation);
	int max_height = 4096;
	u32 alignment, offset, aux_offset = plane_state->aux.offset;

	if (w > max_width || h > max_height) {
		DRM_DEBUG_KMS("requested Y/RGB source size %dx%d too big (limit %dx%d)\n",
			      w, h, max_width, max_height);
		return -EINVAL;
	}

	intel_add_fb_offsets(&x, &y, plane_state, 0);
	offset = intel_compute_tile_offset(&x, &y, plane_state, 0);

	alignment = intel_surf_alignment(dev_priv, fb->modifier);

	/*
	 * AUX surface offset is specified as the distance from the
	 * main surface offset, and it must be non-negative. Make
	 * sure that is what we will get.
	 */
	if (offset > aux_offset)
		offset = intel_adjust_tile_offset(&x, &y, plane_state, 0,
						  offset, aux_offset & ~(alignment - 1));

	/*
	 * When using an X-tiled surface, the plane blows up
	 * if the x offset + width exceed the stride.
	 *
	 * TODO: linear and Y-tiled seem fine, Yf untested,
	 */
	if (fb->modifier == I915_FORMAT_MOD_X_TILED) {
		int cpp = fb->format->cpp[0];

		while ((x + w) * cpp > fb->pitches[0]) {
			if (offset == 0) {
				DRM_DEBUG_KMS("Unable to find suitable display surface offset\n");
				return -EINVAL;
			}

			offset = intel_adjust_tile_offset(&x, &y, plane_state, 0,
							  offset, offset - alignment);
		}
	}

	plane_state->main.offset = offset;
	plane_state->main.x = x;
	plane_state->main.y = y;

	return 0;
}

static int skl_check_nv12_aux_surface(struct intel_plane_state *plane_state)
{
	const struct drm_framebuffer *fb = plane_state->base.fb;
	unsigned int rotation = plane_state->base.rotation;
	int max_width = skl_max_plane_width(fb, 1, rotation);
	int max_height = 4096;
	int x = plane_state->base.src.x1 >> 17;
	int y = plane_state->base.src.y1 >> 17;
	int w = drm_rect_width(&plane_state->base.src) >> 17;
	int h = drm_rect_height(&plane_state->base.src) >> 17;
	u32 offset;

	intel_add_fb_offsets(&x, &y, plane_state, 1);
	offset = intel_compute_tile_offset(&x, &y, plane_state, 1);

	/* FIXME not quite sure how/if these apply to the chroma plane */
	if (w > max_width || h > max_height) {
		DRM_DEBUG_KMS("CbCr source size %dx%d too big (limit %dx%d)\n",
			      w, h, max_width, max_height);
		return -EINVAL;
	}

	plane_state->aux.offset = offset;
	plane_state->aux.x = x;
	plane_state->aux.y = y;

	return 0;
}

int skl_check_plane_surface(struct intel_plane_state *plane_state)
{
	const struct drm_framebuffer *fb = plane_state->base.fb;
	unsigned int rotation = plane_state->base.rotation;
	int ret;

	if (!plane_state->base.visible)
		return 0;

	/* Rotate src coordinates to match rotated GTT view */
	if (drm_rotation_90_or_270(rotation))
		drm_rect_rotate(&plane_state->base.src,
				fb->width << 16, fb->height << 16,
				DRM_ROTATE_270);

	/*
	 * Handle the AUX surface first since
	 * the main surface setup depends on it.
	 */
	if (fb->format->format == DRM_FORMAT_NV12) {
		ret = skl_check_nv12_aux_surface(plane_state);
		if (ret)
			return ret;
	} else {
		plane_state->aux.offset = ~0xfff;
		plane_state->aux.x = 0;
		plane_state->aux.y = 0;
	}

	ret = skl_check_main_surface(plane_state);
	if (ret)
		return ret;

	return 0;
}

static void i9xx_update_primary_plane(struct drm_plane *primary,
				      const struct intel_crtc_state *crtc_state,
				      const struct intel_plane_state *plane_state)
{
	struct drm_i915_private *dev_priv = to_i915(primary->dev);
	struct intel_crtc *intel_crtc = to_intel_crtc(crtc_state->base.crtc);
	struct drm_framebuffer *fb = plane_state->base.fb;
	int plane = intel_crtc->plane;
	u32 linear_offset;
	u32 dspcntr;
	i915_reg_t reg = DSPCNTR(plane);
	unsigned int rotation = plane_state->base.rotation;
	int x = plane_state->base.src.x1 >> 16;
	int y = plane_state->base.src.y1 >> 16;

	dspcntr = DISPPLANE_GAMMA_ENABLE;

	dspcntr |= DISPLAY_PLANE_ENABLE;

	if (INTEL_GEN(dev_priv) < 4) {
		if (intel_crtc->pipe == PIPE_B)
			dspcntr |= DISPPLANE_SEL_PIPE_B;

		/* pipesrc and dspsize control the size that is scaled from,
		 * which should always be the user's requested size.
		 */
		I915_WRITE(DSPSIZE(plane),
			   ((crtc_state->pipe_src_h - 1) << 16) |
			   (crtc_state->pipe_src_w - 1));
		I915_WRITE(DSPPOS(plane), 0);
	} else if (IS_CHERRYVIEW(dev_priv) && plane == PLANE_B) {
		I915_WRITE(PRIMSIZE(plane),
			   ((crtc_state->pipe_src_h - 1) << 16) |
			   (crtc_state->pipe_src_w - 1));
		I915_WRITE(PRIMPOS(plane), 0);
		I915_WRITE(PRIMCNSTALPHA(plane), 0);
	}

	switch (fb->format->format) {
	case DRM_FORMAT_C8:
		dspcntr |= DISPPLANE_8BPP;
		break;
	case DRM_FORMAT_XRGB1555:
		dspcntr |= DISPPLANE_BGRX555;
		break;
	case DRM_FORMAT_RGB565:
		dspcntr |= DISPPLANE_BGRX565;
		break;
	case DRM_FORMAT_XRGB8888:
		dspcntr |= DISPPLANE_BGRX888;
		break;
	case DRM_FORMAT_XBGR8888:
		dspcntr |= DISPPLANE_RGBX888;
		break;
	case DRM_FORMAT_XRGB2101010:
		dspcntr |= DISPPLANE_BGRX101010;
		break;
	case DRM_FORMAT_XBGR2101010:
		dspcntr |= DISPPLANE_RGBX101010;
		break;
	default:
		BUG();
	}

	if (INTEL_GEN(dev_priv) >= 4 &&
	    fb->modifier == I915_FORMAT_MOD_X_TILED)
		dspcntr |= DISPPLANE_TILED;

	if (rotation & DRM_ROTATE_180)
		dspcntr |= DISPPLANE_ROTATE_180;

	if (rotation & DRM_REFLECT_X)
		dspcntr |= DISPPLANE_MIRROR;

	if (IS_G4X(dev_priv))
		dspcntr |= DISPPLANE_TRICKLE_FEED_DISABLE;

	intel_add_fb_offsets(&x, &y, plane_state, 0);

	if (INTEL_GEN(dev_priv) >= 4)
		intel_crtc->dspaddr_offset =
			intel_compute_tile_offset(&x, &y, plane_state, 0);

	if (rotation & DRM_ROTATE_180) {
		x += crtc_state->pipe_src_w - 1;
		y += crtc_state->pipe_src_h - 1;
	} else if (rotation & DRM_REFLECT_X) {
		x += crtc_state->pipe_src_w - 1;
	}

	linear_offset = intel_fb_xy_to_linear(x, y, plane_state, 0);

	if (INTEL_GEN(dev_priv) < 4)
		intel_crtc->dspaddr_offset = linear_offset;

	intel_crtc->adjusted_x = x;
	intel_crtc->adjusted_y = y;

	I915_WRITE(reg, dspcntr);

	I915_WRITE(DSPSTRIDE(plane), fb->pitches[0]);
	if (INTEL_GEN(dev_priv) >= 4) {
		I915_WRITE(DSPSURF(plane),
			   intel_plane_ggtt_offset(plane_state) +
			   intel_crtc->dspaddr_offset);
		I915_WRITE(DSPTILEOFF(plane), (y << 16) | x);
		I915_WRITE(DSPLINOFF(plane), linear_offset);
	} else {
		I915_WRITE(DSPADDR(plane),
			   intel_plane_ggtt_offset(plane_state) +
			   intel_crtc->dspaddr_offset);
	}
	POSTING_READ(reg);
}

static void i9xx_disable_primary_plane(struct drm_plane *primary,
				       struct drm_crtc *crtc)
{
	struct drm_device *dev = crtc->dev;
	struct drm_i915_private *dev_priv = to_i915(dev);
	struct intel_crtc *intel_crtc = to_intel_crtc(crtc);
	int plane = intel_crtc->plane;

	I915_WRITE(DSPCNTR(plane), 0);
	if (INTEL_INFO(dev_priv)->gen >= 4)
		I915_WRITE(DSPSURF(plane), 0);
	else
		I915_WRITE(DSPADDR(plane), 0);
	POSTING_READ(DSPCNTR(plane));
}

static void ironlake_update_primary_plane(struct drm_plane *primary,
					  const struct intel_crtc_state *crtc_state,
					  const struct intel_plane_state *plane_state)
{
	struct drm_device *dev = primary->dev;
	struct drm_i915_private *dev_priv = to_i915(dev);
	struct intel_crtc *intel_crtc = to_intel_crtc(crtc_state->base.crtc);
	struct drm_framebuffer *fb = plane_state->base.fb;
	int plane = intel_crtc->plane;
	u32 linear_offset;
	u32 dspcntr;
	i915_reg_t reg = DSPCNTR(plane);
	unsigned int rotation = plane_state->base.rotation;
	int x = plane_state->base.src.x1 >> 16;
	int y = plane_state->base.src.y1 >> 16;

	dspcntr = DISPPLANE_GAMMA_ENABLE;
	dspcntr |= DISPLAY_PLANE_ENABLE;

	if (IS_HASWELL(dev_priv) || IS_BROADWELL(dev_priv))
		dspcntr |= DISPPLANE_PIPE_CSC_ENABLE;

	switch (fb->format->format) {
	case DRM_FORMAT_C8:
		dspcntr |= DISPPLANE_8BPP;
		break;
	case DRM_FORMAT_RGB565:
		dspcntr |= DISPPLANE_BGRX565;
		break;
	case DRM_FORMAT_XRGB8888:
		dspcntr |= DISPPLANE_BGRX888;
		break;
	case DRM_FORMAT_XBGR8888:
		dspcntr |= DISPPLANE_RGBX888;
		break;
	case DRM_FORMAT_XRGB2101010:
		dspcntr |= DISPPLANE_BGRX101010;
		break;
	case DRM_FORMAT_XBGR2101010:
		dspcntr |= DISPPLANE_RGBX101010;
		break;
	default:
		BUG();
	}

	if (fb->modifier == I915_FORMAT_MOD_X_TILED)
		dspcntr |= DISPPLANE_TILED;

	if (rotation & DRM_ROTATE_180)
		dspcntr |= DISPPLANE_ROTATE_180;

	if (!IS_HASWELL(dev_priv) && !IS_BROADWELL(dev_priv))
		dspcntr |= DISPPLANE_TRICKLE_FEED_DISABLE;

	intel_add_fb_offsets(&x, &y, plane_state, 0);

	intel_crtc->dspaddr_offset =
		intel_compute_tile_offset(&x, &y, plane_state, 0);

	/* HSW+ does this automagically in hardware */
	if (!IS_HASWELL(dev_priv) && !IS_BROADWELL(dev_priv) &&
	    rotation & DRM_ROTATE_180) {
		x += crtc_state->pipe_src_w - 1;
		y += crtc_state->pipe_src_h - 1;
	}

	linear_offset = intel_fb_xy_to_linear(x, y, plane_state, 0);

	intel_crtc->adjusted_x = x;
	intel_crtc->adjusted_y = y;

	I915_WRITE(reg, dspcntr);

	I915_WRITE(DSPSTRIDE(plane), fb->pitches[0]);
	I915_WRITE(DSPSURF(plane),
		   intel_plane_ggtt_offset(plane_state) +
		   intel_crtc->dspaddr_offset);
	if (IS_HASWELL(dev_priv) || IS_BROADWELL(dev_priv)) {
		I915_WRITE(DSPOFFSET(plane), (y << 16) | x);
	} else {
		I915_WRITE(DSPTILEOFF(plane), (y << 16) | x);
		I915_WRITE(DSPLINOFF(plane), linear_offset);
	}
	POSTING_READ(reg);
}

u32 intel_fb_stride_alignment(const struct drm_i915_private *dev_priv,
			      uint64_t fb_modifier, uint32_t pixel_format)
{
	if (fb_modifier == DRM_FORMAT_MOD_NONE) {
		return 64;
	} else {
		int cpp = drm_format_plane_cpp(pixel_format, 0);

		return intel_tile_width_bytes(dev_priv, fb_modifier, cpp);
	}
}

static void skl_detach_scaler(struct intel_crtc *intel_crtc, int id)
{
	struct drm_device *dev = intel_crtc->base.dev;
	struct drm_i915_private *dev_priv = to_i915(dev);

	I915_WRITE(SKL_PS_CTRL(intel_crtc->pipe, id), 0);
	I915_WRITE(SKL_PS_WIN_POS(intel_crtc->pipe, id), 0);
	I915_WRITE(SKL_PS_WIN_SZ(intel_crtc->pipe, id), 0);
}

/*
 * This function detaches (aka. unbinds) unused scalers in hardware
 */
static void skl_detach_scalers(struct intel_crtc *intel_crtc)
{
	struct intel_crtc_scaler_state *scaler_state;
	int i;

	scaler_state = &intel_crtc->config->scaler_state;

	/* loop through and disable scalers that aren't in use */
	for (i = 0; i < intel_crtc->num_scalers; i++) {
		if (!scaler_state->scalers[i].in_use)
			skl_detach_scaler(intel_crtc, i);
	}
}

u32 skl_plane_stride(const struct drm_framebuffer *fb, int plane,
		     unsigned int rotation)
{
	const struct drm_i915_private *dev_priv = to_i915(fb->dev);
	u32 stride = intel_fb_pitch(fb, plane, rotation);

	/*
	 * The stride is either expressed as a multiple of 64 bytes chunks for
	 * linear buffers or in number of tiles for tiled buffers.
	 */
	if (drm_rotation_90_or_270(rotation)) {
		int cpp = fb->format->cpp[plane];

		stride /= intel_tile_height(dev_priv, fb->modifier, cpp);
	} else {
		stride /= intel_fb_stride_alignment(dev_priv, fb->modifier,
						    fb->format->format);
	}

	return stride;
}

u32 skl_plane_ctl_format(uint32_t pixel_format)
{
	switch (pixel_format) {
	case DRM_FORMAT_C8:
		return PLANE_CTL_FORMAT_INDEXED;
	case DRM_FORMAT_RGB565:
		return PLANE_CTL_FORMAT_RGB_565;
	case DRM_FORMAT_XBGR8888:
		return PLANE_CTL_FORMAT_XRGB_8888 | PLANE_CTL_ORDER_RGBX;
	case DRM_FORMAT_XRGB8888:
		return PLANE_CTL_FORMAT_XRGB_8888;
	/*
	 * XXX: For ARBG/ABGR formats we default to expecting scanout buffers
	 * to be already pre-multiplied. We need to add a knob (or a different
	 * DRM_FORMAT) for user-space to configure that.
	 */
	case DRM_FORMAT_ABGR8888:
		return PLANE_CTL_FORMAT_XRGB_8888 | PLANE_CTL_ORDER_RGBX |
			PLANE_CTL_ALPHA_SW_PREMULTIPLY;
	case DRM_FORMAT_ARGB8888:
		return PLANE_CTL_FORMAT_XRGB_8888 |
			PLANE_CTL_ALPHA_SW_PREMULTIPLY;
	case DRM_FORMAT_XRGB2101010:
		return PLANE_CTL_FORMAT_XRGB_2101010;
	case DRM_FORMAT_XBGR2101010:
		return PLANE_CTL_ORDER_RGBX | PLANE_CTL_FORMAT_XRGB_2101010;
	case DRM_FORMAT_YUYV:
		return PLANE_CTL_FORMAT_YUV422 | PLANE_CTL_YUV422_YUYV;
	case DRM_FORMAT_YVYU:
		return PLANE_CTL_FORMAT_YUV422 | PLANE_CTL_YUV422_YVYU;
	case DRM_FORMAT_UYVY:
		return PLANE_CTL_FORMAT_YUV422 | PLANE_CTL_YUV422_UYVY;
	case DRM_FORMAT_VYUY:
		return PLANE_CTL_FORMAT_YUV422 | PLANE_CTL_YUV422_VYUY;
	case DRM_FORMAT_AYUV:
		return PLANE_CTL_FORMAT_AYUV;
	default:
		MISSING_CASE(pixel_format);
	}

	return 0;
}

u32 skl_plane_ctl_tiling(uint64_t fb_modifier)
{
	switch (fb_modifier) {
	case DRM_FORMAT_MOD_NONE:
		break;
	case I915_FORMAT_MOD_X_TILED:
		return PLANE_CTL_TILED_X;
	case I915_FORMAT_MOD_Y_TILED:
		return PLANE_CTL_TILED_Y;
	case I915_FORMAT_MOD_Yf_TILED:
		return PLANE_CTL_TILED_YF;
	default:
		MISSING_CASE(fb_modifier);
	}

	return 0;
}

u32 skl_plane_ctl_rotation(unsigned int rotation)
{
	switch (rotation) {
	case DRM_ROTATE_0:
		break;
	/*
	 * DRM_ROTATE_ is counter clockwise to stay compatible with Xrandr
	 * while i915 HW rotation is clockwise, thats why this swapping.
	 */
	case DRM_ROTATE_90:
		return PLANE_CTL_ROTATE_270;
	case DRM_ROTATE_180:
		return PLANE_CTL_ROTATE_180;
	case DRM_ROTATE_270:
		return PLANE_CTL_ROTATE_90;
	default:
		MISSING_CASE(rotation);
	}

	return 0;
}

static void skylake_update_primary_plane(struct drm_plane *plane,
					 const struct intel_crtc_state *crtc_state,
					 const struct intel_plane_state *plane_state)
{
	struct drm_device *dev = plane->dev;
	struct drm_i915_private *dev_priv = to_i915(dev);
	struct intel_crtc *intel_crtc = to_intel_crtc(crtc_state->base.crtc);
	struct drm_framebuffer *fb = plane_state->base.fb;
	enum plane_id plane_id = to_intel_plane(plane)->id;
	enum pipe pipe = to_intel_plane(plane)->pipe;
	u32 plane_ctl;
	unsigned int rotation = plane_state->base.rotation;
	u32 stride = skl_plane_stride(fb, 0, rotation);
	u32 surf_addr = plane_state->main.offset;
	int scaler_id = plane_state->scaler_id;
	int src_x = plane_state->main.x;
	int src_y = plane_state->main.y;
	int src_w = drm_rect_width(&plane_state->base.src) >> 16;
	int src_h = drm_rect_height(&plane_state->base.src) >> 16;
	int dst_x = plane_state->base.dst.x1;
	int dst_y = plane_state->base.dst.y1;
	int dst_w = drm_rect_width(&plane_state->base.dst);
	int dst_h = drm_rect_height(&plane_state->base.dst);

	plane_ctl = PLANE_CTL_ENABLE;
<<<<<<< HEAD

	if (IS_GEMINILAKE(dev_priv)) {
		I915_WRITE(PLANE_COLOR_CTL(pipe, plane_id),
			   PLANE_COLOR_PIPE_GAMMA_ENABLE |
			   PLANE_COLOR_PLANE_GAMMA_DISABLE);
	} else {
		plane_ctl |=
			PLANE_CTL_PIPE_GAMMA_ENABLE |
			PLANE_CTL_PIPE_CSC_ENABLE |
			PLANE_CTL_PLANE_GAMMA_DISABLE;
	}

=======

	if (IS_GEMINILAKE(dev_priv)) {
		I915_WRITE(PLANE_COLOR_CTL(pipe, plane_id),
			   PLANE_COLOR_PIPE_GAMMA_ENABLE |
			   PLANE_COLOR_PLANE_GAMMA_DISABLE);
	} else {
		plane_ctl |=
			PLANE_CTL_PIPE_GAMMA_ENABLE |
			PLANE_CTL_PIPE_CSC_ENABLE |
			PLANE_CTL_PLANE_GAMMA_DISABLE;
	}

>>>>>>> 4c847018
	plane_ctl |= skl_plane_ctl_format(fb->format->format);
	plane_ctl |= skl_plane_ctl_tiling(fb->modifier);
	plane_ctl |= skl_plane_ctl_rotation(rotation);

	/* Sizes are 0 based */
	src_w--;
	src_h--;
	dst_w--;
	dst_h--;

	intel_crtc->dspaddr_offset = surf_addr;

	intel_crtc->adjusted_x = src_x;
	intel_crtc->adjusted_y = src_y;

	I915_WRITE(PLANE_CTL(pipe, plane_id), plane_ctl);
	I915_WRITE(PLANE_OFFSET(pipe, plane_id), (src_y << 16) | src_x);
	I915_WRITE(PLANE_STRIDE(pipe, plane_id), stride);
	I915_WRITE(PLANE_SIZE(pipe, plane_id), (src_h << 16) | src_w);

	if (scaler_id >= 0) {
		uint32_t ps_ctrl = 0;

		WARN_ON(!dst_w || !dst_h);
		ps_ctrl = PS_SCALER_EN | PS_PLANE_SEL(plane_id) |
			crtc_state->scaler_state.scalers[scaler_id].mode;
		I915_WRITE(SKL_PS_CTRL(pipe, scaler_id), ps_ctrl);
		I915_WRITE(SKL_PS_PWR_GATE(pipe, scaler_id), 0);
		I915_WRITE(SKL_PS_WIN_POS(pipe, scaler_id), (dst_x << 16) | dst_y);
		I915_WRITE(SKL_PS_WIN_SZ(pipe, scaler_id), (dst_w << 16) | dst_h);
		I915_WRITE(PLANE_POS(pipe, plane_id), 0);
	} else {
		I915_WRITE(PLANE_POS(pipe, plane_id), (dst_y << 16) | dst_x);
	}

	I915_WRITE(PLANE_SURF(pipe, plane_id),
		   intel_plane_ggtt_offset(plane_state) + surf_addr);

	POSTING_READ(PLANE_SURF(pipe, plane_id));
}

static void skylake_disable_primary_plane(struct drm_plane *primary,
					  struct drm_crtc *crtc)
{
	struct drm_device *dev = crtc->dev;
	struct drm_i915_private *dev_priv = to_i915(dev);
	enum plane_id plane_id = to_intel_plane(primary)->id;
	enum pipe pipe = to_intel_plane(primary)->pipe;

	I915_WRITE(PLANE_CTL(pipe, plane_id), 0);
	I915_WRITE(PLANE_SURF(pipe, plane_id), 0);
	POSTING_READ(PLANE_SURF(pipe, plane_id));
}

/* Assume fb object is pinned & idle & fenced and just update base pointers */
static int
intel_pipe_set_base_atomic(struct drm_crtc *crtc, struct drm_framebuffer *fb,
			   int x, int y, enum mode_set_atomic state)
{
	/* Support for kgdboc is disabled, this needs a major rework. */
	DRM_ERROR("legacy panic handler not supported any more.\n");

	return -ENODEV;
}

static void intel_complete_page_flips(struct drm_i915_private *dev_priv)
{
	struct intel_crtc *crtc;

	for_each_intel_crtc(&dev_priv->drm, crtc)
		intel_finish_page_flip_cs(dev_priv, crtc->pipe);
}

static void intel_update_primary_planes(struct drm_device *dev)
{
	struct drm_crtc *crtc;

	for_each_crtc(dev, crtc) {
		struct intel_plane *plane = to_intel_plane(crtc->primary);
		struct intel_plane_state *plane_state =
			to_intel_plane_state(plane->base.state);

		if (plane_state->base.visible)
			plane->update_plane(&plane->base,
					    to_intel_crtc_state(crtc->state),
					    plane_state);
	}
}

static int
__intel_display_resume(struct drm_device *dev,
		       struct drm_atomic_state *state)
{
	struct drm_crtc_state *crtc_state;
	struct drm_crtc *crtc;
	int i, ret;

	intel_modeset_setup_hw_state(dev);
	i915_redisable_vga(to_i915(dev));

	if (!state)
		return 0;

	for_each_crtc_in_state(state, crtc, crtc_state, i) {
		/*
		 * Force recalculation even if we restore
		 * current state. With fast modeset this may not result
		 * in a modeset when the state is compatible.
		 */
		crtc_state->mode_changed = true;
	}

	/* ignore any reset values/BIOS leftovers in the WM registers */
	to_intel_atomic_state(state)->skip_intermediate_wm = true;

	ret = drm_atomic_commit(state);

	WARN_ON(ret == -EDEADLK);
	return ret;
}

static bool gpu_reset_clobbers_display(struct drm_i915_private *dev_priv)
{
	return intel_has_gpu_reset(dev_priv) &&
		INTEL_GEN(dev_priv) < 5 && !IS_G4X(dev_priv);
}

void intel_prepare_reset(struct drm_i915_private *dev_priv)
{
	struct drm_device *dev = &dev_priv->drm;
	struct drm_modeset_acquire_ctx *ctx = &dev_priv->reset_ctx;
	struct drm_atomic_state *state;
	int ret;

	/*
	 * Need mode_config.mutex so that we don't
	 * trample ongoing ->detect() and whatnot.
	 */
	mutex_lock(&dev->mode_config.mutex);
	drm_modeset_acquire_init(ctx, 0);
	while (1) {
		ret = drm_modeset_lock_all_ctx(dev, ctx);
		if (ret != -EDEADLK)
			break;

		drm_modeset_backoff(ctx);
	}

	/* reset doesn't touch the display, but flips might get nuked anyway, */
	if (!i915.force_reset_modeset_test &&
	    !gpu_reset_clobbers_display(dev_priv))
		return;

	/*
	 * Disabling the crtcs gracefully seems nicer. Also the
	 * g33 docs say we should at least disable all the planes.
	 */
	state = drm_atomic_helper_duplicate_state(dev, ctx);
	if (IS_ERR(state)) {
		ret = PTR_ERR(state);
		DRM_ERROR("Duplicating state failed with %i\n", ret);
		return;
	}

	ret = drm_atomic_helper_disable_all(dev, ctx);
	if (ret) {
		DRM_ERROR("Suspending crtc's failed with %i\n", ret);
		drm_atomic_state_put(state);
		return;
	}

	dev_priv->modeset_restore_state = state;
	state->acquire_ctx = ctx;
}

void intel_finish_reset(struct drm_i915_private *dev_priv)
{
	struct drm_device *dev = &dev_priv->drm;
	struct drm_modeset_acquire_ctx *ctx = &dev_priv->reset_ctx;
	struct drm_atomic_state *state = dev_priv->modeset_restore_state;
	int ret;

	/*
	 * Flips in the rings will be nuked by the reset,
	 * so complete all pending flips so that user space
	 * will get its events and not get stuck.
	 */
	intel_complete_page_flips(dev_priv);

	dev_priv->modeset_restore_state = NULL;

	dev_priv->modeset_restore_state = NULL;

	/* reset doesn't touch the display */
	if (!gpu_reset_clobbers_display(dev_priv)) {
		if (!state) {
			/*
			 * Flips in the rings have been nuked by the reset,
			 * so update the base address of all primary
			 * planes to the the last fb to make sure we're
			 * showing the correct fb after a reset.
			 *
			 * FIXME: Atomic will make this obsolete since we won't schedule
			 * CS-based flips (which might get lost in gpu resets) any more.
			 */
			intel_update_primary_planes(dev);
		} else {
			ret = __intel_display_resume(dev, state);
			if (ret)
				DRM_ERROR("Restoring old state failed with %i\n", ret);
		}
	} else {
		/*
		 * The display has been reset as well,
		 * so need a full re-initialization.
		 */
		intel_runtime_pm_disable_interrupts(dev_priv);
		intel_runtime_pm_enable_interrupts(dev_priv);

		intel_pps_unlock_regs_wa(dev_priv);
		intel_modeset_init_hw(dev);

		spin_lock_irq(&dev_priv->irq_lock);
		if (dev_priv->display.hpd_irq_setup)
			dev_priv->display.hpd_irq_setup(dev_priv);
		spin_unlock_irq(&dev_priv->irq_lock);

		ret = __intel_display_resume(dev, state);
		if (ret)
			DRM_ERROR("Restoring old state failed with %i\n", ret);

		intel_hpd_init(dev_priv);
	}

	if (state)
		drm_atomic_state_put(state);
	drm_modeset_drop_locks(ctx);
	drm_modeset_acquire_fini(ctx);
	mutex_unlock(&dev->mode_config.mutex);
}

static bool abort_flip_on_reset(struct intel_crtc *crtc)
{
	struct i915_gpu_error *error = &to_i915(crtc->base.dev)->gpu_error;

	if (i915_reset_in_progress(error))
		return true;

	if (crtc->reset_count != i915_reset_count(error))
		return true;

	return false;
}

static bool intel_crtc_has_pending_flip(struct drm_crtc *crtc)
{
	struct drm_device *dev = crtc->dev;
	struct intel_crtc *intel_crtc = to_intel_crtc(crtc);
	bool pending;

	if (abort_flip_on_reset(intel_crtc))
		return false;

	spin_lock_irq(&dev->event_lock);
	pending = to_intel_crtc(crtc)->flip_work != NULL;
	spin_unlock_irq(&dev->event_lock);

	return pending;
}

static void intel_update_pipe_config(struct intel_crtc *crtc,
				     struct intel_crtc_state *old_crtc_state)
{
	struct drm_i915_private *dev_priv = to_i915(crtc->base.dev);
	struct intel_crtc_state *pipe_config =
		to_intel_crtc_state(crtc->base.state);

	/* drm_atomic_helper_update_legacy_modeset_state might not be called. */
	crtc->base.mode = crtc->base.state->mode;

	/*
	 * Update pipe size and adjust fitter if needed: the reason for this is
	 * that in compute_mode_changes we check the native mode (not the pfit
	 * mode) to see if we can flip rather than do a full mode set. In the
	 * fastboot case, we'll flip, but if we don't update the pipesrc and
	 * pfit state, we'll end up with a big fb scanned out into the wrong
	 * sized surface.
	 */

	I915_WRITE(PIPESRC(crtc->pipe),
		   ((pipe_config->pipe_src_w - 1) << 16) |
		   (pipe_config->pipe_src_h - 1));

	/* on skylake this is done by detaching scalers */
	if (INTEL_GEN(dev_priv) >= 9) {
		skl_detach_scalers(crtc);

		if (pipe_config->pch_pfit.enabled)
			skylake_pfit_enable(crtc);
	} else if (HAS_PCH_SPLIT(dev_priv)) {
		if (pipe_config->pch_pfit.enabled)
			ironlake_pfit_enable(crtc);
		else if (old_crtc_state->pch_pfit.enabled)
			ironlake_pfit_disable(crtc, true);
	}
}

static void intel_fdi_normal_train(struct drm_crtc *crtc)
{
	struct drm_device *dev = crtc->dev;
	struct drm_i915_private *dev_priv = to_i915(dev);
	struct intel_crtc *intel_crtc = to_intel_crtc(crtc);
	int pipe = intel_crtc->pipe;
	i915_reg_t reg;
	u32 temp;

	/* enable normal train */
	reg = FDI_TX_CTL(pipe);
	temp = I915_READ(reg);
	if (IS_IVYBRIDGE(dev_priv)) {
		temp &= ~FDI_LINK_TRAIN_NONE_IVB;
		temp |= FDI_LINK_TRAIN_NONE_IVB | FDI_TX_ENHANCE_FRAME_ENABLE;
	} else {
		temp &= ~FDI_LINK_TRAIN_NONE;
		temp |= FDI_LINK_TRAIN_NONE | FDI_TX_ENHANCE_FRAME_ENABLE;
	}
	I915_WRITE(reg, temp);

	reg = FDI_RX_CTL(pipe);
	temp = I915_READ(reg);
	if (HAS_PCH_CPT(dev_priv)) {
		temp &= ~FDI_LINK_TRAIN_PATTERN_MASK_CPT;
		temp |= FDI_LINK_TRAIN_NORMAL_CPT;
	} else {
		temp &= ~FDI_LINK_TRAIN_NONE;
		temp |= FDI_LINK_TRAIN_NONE;
	}
	I915_WRITE(reg, temp | FDI_RX_ENHANCE_FRAME_ENABLE);

	/* wait one idle pattern time */
	POSTING_READ(reg);
	udelay(1000);

	/* IVB wants error correction enabled */
	if (IS_IVYBRIDGE(dev_priv))
		I915_WRITE(reg, I915_READ(reg) | FDI_FS_ERRC_ENABLE |
			   FDI_FE_ERRC_ENABLE);
}

/* The FDI link training functions for ILK/Ibexpeak. */
static void ironlake_fdi_link_train(struct drm_crtc *crtc)
{
	struct drm_device *dev = crtc->dev;
	struct drm_i915_private *dev_priv = to_i915(dev);
	struct intel_crtc *intel_crtc = to_intel_crtc(crtc);
	int pipe = intel_crtc->pipe;
	i915_reg_t reg;
	u32 temp, tries;

	/* FDI needs bits from pipe first */
	assert_pipe_enabled(dev_priv, pipe);

	/* Train 1: umask FDI RX Interrupt symbol_lock and bit_lock bit
	   for train result */
	reg = FDI_RX_IMR(pipe);
	temp = I915_READ(reg);
	temp &= ~FDI_RX_SYMBOL_LOCK;
	temp &= ~FDI_RX_BIT_LOCK;
	I915_WRITE(reg, temp);
	I915_READ(reg);
	udelay(150);

	/* enable CPU FDI TX and PCH FDI RX */
	reg = FDI_TX_CTL(pipe);
	temp = I915_READ(reg);
	temp &= ~FDI_DP_PORT_WIDTH_MASK;
	temp |= FDI_DP_PORT_WIDTH(intel_crtc->config->fdi_lanes);
	temp &= ~FDI_LINK_TRAIN_NONE;
	temp |= FDI_LINK_TRAIN_PATTERN_1;
	I915_WRITE(reg, temp | FDI_TX_ENABLE);

	reg = FDI_RX_CTL(pipe);
	temp = I915_READ(reg);
	temp &= ~FDI_LINK_TRAIN_NONE;
	temp |= FDI_LINK_TRAIN_PATTERN_1;
	I915_WRITE(reg, temp | FDI_RX_ENABLE);

	POSTING_READ(reg);
	udelay(150);

	/* Ironlake workaround, enable clock pointer after FDI enable*/
	I915_WRITE(FDI_RX_CHICKEN(pipe), FDI_RX_PHASE_SYNC_POINTER_OVR);
	I915_WRITE(FDI_RX_CHICKEN(pipe), FDI_RX_PHASE_SYNC_POINTER_OVR |
		   FDI_RX_PHASE_SYNC_POINTER_EN);

	reg = FDI_RX_IIR(pipe);
	for (tries = 0; tries < 5; tries++) {
		temp = I915_READ(reg);
		DRM_DEBUG_KMS("FDI_RX_IIR 0x%x\n", temp);

		if ((temp & FDI_RX_BIT_LOCK)) {
			DRM_DEBUG_KMS("FDI train 1 done.\n");
			I915_WRITE(reg, temp | FDI_RX_BIT_LOCK);
			break;
		}
	}
	if (tries == 5)
		DRM_ERROR("FDI train 1 fail!\n");

	/* Train 2 */
	reg = FDI_TX_CTL(pipe);
	temp = I915_READ(reg);
	temp &= ~FDI_LINK_TRAIN_NONE;
	temp |= FDI_LINK_TRAIN_PATTERN_2;
	I915_WRITE(reg, temp);

	reg = FDI_RX_CTL(pipe);
	temp = I915_READ(reg);
	temp &= ~FDI_LINK_TRAIN_NONE;
	temp |= FDI_LINK_TRAIN_PATTERN_2;
	I915_WRITE(reg, temp);

	POSTING_READ(reg);
	udelay(150);

	reg = FDI_RX_IIR(pipe);
	for (tries = 0; tries < 5; tries++) {
		temp = I915_READ(reg);
		DRM_DEBUG_KMS("FDI_RX_IIR 0x%x\n", temp);

		if (temp & FDI_RX_SYMBOL_LOCK) {
			I915_WRITE(reg, temp | FDI_RX_SYMBOL_LOCK);
			DRM_DEBUG_KMS("FDI train 2 done.\n");
			break;
		}
	}
	if (tries == 5)
		DRM_ERROR("FDI train 2 fail!\n");

	DRM_DEBUG_KMS("FDI train done\n");

}

static const int snb_b_fdi_train_param[] = {
	FDI_LINK_TRAIN_400MV_0DB_SNB_B,
	FDI_LINK_TRAIN_400MV_6DB_SNB_B,
	FDI_LINK_TRAIN_600MV_3_5DB_SNB_B,
	FDI_LINK_TRAIN_800MV_0DB_SNB_B,
};

/* The FDI link training functions for SNB/Cougarpoint. */
static void gen6_fdi_link_train(struct drm_crtc *crtc)
{
	struct drm_device *dev = crtc->dev;
	struct drm_i915_private *dev_priv = to_i915(dev);
	struct intel_crtc *intel_crtc = to_intel_crtc(crtc);
	int pipe = intel_crtc->pipe;
	i915_reg_t reg;
	u32 temp, i, retry;

	/* Train 1: umask FDI RX Interrupt symbol_lock and bit_lock bit
	   for train result */
	reg = FDI_RX_IMR(pipe);
	temp = I915_READ(reg);
	temp &= ~FDI_RX_SYMBOL_LOCK;
	temp &= ~FDI_RX_BIT_LOCK;
	I915_WRITE(reg, temp);

	POSTING_READ(reg);
	udelay(150);

	/* enable CPU FDI TX and PCH FDI RX */
	reg = FDI_TX_CTL(pipe);
	temp = I915_READ(reg);
	temp &= ~FDI_DP_PORT_WIDTH_MASK;
	temp |= FDI_DP_PORT_WIDTH(intel_crtc->config->fdi_lanes);
	temp &= ~FDI_LINK_TRAIN_NONE;
	temp |= FDI_LINK_TRAIN_PATTERN_1;
	temp &= ~FDI_LINK_TRAIN_VOL_EMP_MASK;
	/* SNB-B */
	temp |= FDI_LINK_TRAIN_400MV_0DB_SNB_B;
	I915_WRITE(reg, temp | FDI_TX_ENABLE);

	I915_WRITE(FDI_RX_MISC(pipe),
		   FDI_RX_TP1_TO_TP2_48 | FDI_RX_FDI_DELAY_90);

	reg = FDI_RX_CTL(pipe);
	temp = I915_READ(reg);
	if (HAS_PCH_CPT(dev_priv)) {
		temp &= ~FDI_LINK_TRAIN_PATTERN_MASK_CPT;
		temp |= FDI_LINK_TRAIN_PATTERN_1_CPT;
	} else {
		temp &= ~FDI_LINK_TRAIN_NONE;
		temp |= FDI_LINK_TRAIN_PATTERN_1;
	}
	I915_WRITE(reg, temp | FDI_RX_ENABLE);

	POSTING_READ(reg);
	udelay(150);

	for (i = 0; i < 4; i++) {
		reg = FDI_TX_CTL(pipe);
		temp = I915_READ(reg);
		temp &= ~FDI_LINK_TRAIN_VOL_EMP_MASK;
		temp |= snb_b_fdi_train_param[i];
		I915_WRITE(reg, temp);

		POSTING_READ(reg);
		udelay(500);

		for (retry = 0; retry < 5; retry++) {
			reg = FDI_RX_IIR(pipe);
			temp = I915_READ(reg);
			DRM_DEBUG_KMS("FDI_RX_IIR 0x%x\n", temp);
			if (temp & FDI_RX_BIT_LOCK) {
				I915_WRITE(reg, temp | FDI_RX_BIT_LOCK);
				DRM_DEBUG_KMS("FDI train 1 done.\n");
				break;
			}
			udelay(50);
		}
		if (retry < 5)
			break;
	}
	if (i == 4)
		DRM_ERROR("FDI train 1 fail!\n");

	/* Train 2 */
	reg = FDI_TX_CTL(pipe);
	temp = I915_READ(reg);
	temp &= ~FDI_LINK_TRAIN_NONE;
	temp |= FDI_LINK_TRAIN_PATTERN_2;
	if (IS_GEN6(dev_priv)) {
		temp &= ~FDI_LINK_TRAIN_VOL_EMP_MASK;
		/* SNB-B */
		temp |= FDI_LINK_TRAIN_400MV_0DB_SNB_B;
	}
	I915_WRITE(reg, temp);

	reg = FDI_RX_CTL(pipe);
	temp = I915_READ(reg);
	if (HAS_PCH_CPT(dev_priv)) {
		temp &= ~FDI_LINK_TRAIN_PATTERN_MASK_CPT;
		temp |= FDI_LINK_TRAIN_PATTERN_2_CPT;
	} else {
		temp &= ~FDI_LINK_TRAIN_NONE;
		temp |= FDI_LINK_TRAIN_PATTERN_2;
	}
	I915_WRITE(reg, temp);

	POSTING_READ(reg);
	udelay(150);

	for (i = 0; i < 4; i++) {
		reg = FDI_TX_CTL(pipe);
		temp = I915_READ(reg);
		temp &= ~FDI_LINK_TRAIN_VOL_EMP_MASK;
		temp |= snb_b_fdi_train_param[i];
		I915_WRITE(reg, temp);

		POSTING_READ(reg);
		udelay(500);

		for (retry = 0; retry < 5; retry++) {
			reg = FDI_RX_IIR(pipe);
			temp = I915_READ(reg);
			DRM_DEBUG_KMS("FDI_RX_IIR 0x%x\n", temp);
			if (temp & FDI_RX_SYMBOL_LOCK) {
				I915_WRITE(reg, temp | FDI_RX_SYMBOL_LOCK);
				DRM_DEBUG_KMS("FDI train 2 done.\n");
				break;
			}
			udelay(50);
		}
		if (retry < 5)
			break;
	}
	if (i == 4)
		DRM_ERROR("FDI train 2 fail!\n");

	DRM_DEBUG_KMS("FDI train done.\n");
}

/* Manual link training for Ivy Bridge A0 parts */
static void ivb_manual_fdi_link_train(struct drm_crtc *crtc)
{
	struct drm_device *dev = crtc->dev;
	struct drm_i915_private *dev_priv = to_i915(dev);
	struct intel_crtc *intel_crtc = to_intel_crtc(crtc);
	int pipe = intel_crtc->pipe;
	i915_reg_t reg;
	u32 temp, i, j;

	/* Train 1: umask FDI RX Interrupt symbol_lock and bit_lock bit
	   for train result */
	reg = FDI_RX_IMR(pipe);
	temp = I915_READ(reg);
	temp &= ~FDI_RX_SYMBOL_LOCK;
	temp &= ~FDI_RX_BIT_LOCK;
	I915_WRITE(reg, temp);

	POSTING_READ(reg);
	udelay(150);

	DRM_DEBUG_KMS("FDI_RX_IIR before link train 0x%x\n",
		      I915_READ(FDI_RX_IIR(pipe)));

	/* Try each vswing and preemphasis setting twice before moving on */
	for (j = 0; j < ARRAY_SIZE(snb_b_fdi_train_param) * 2; j++) {
		/* disable first in case we need to retry */
		reg = FDI_TX_CTL(pipe);
		temp = I915_READ(reg);
		temp &= ~(FDI_LINK_TRAIN_AUTO | FDI_LINK_TRAIN_NONE_IVB);
		temp &= ~FDI_TX_ENABLE;
		I915_WRITE(reg, temp);

		reg = FDI_RX_CTL(pipe);
		temp = I915_READ(reg);
		temp &= ~FDI_LINK_TRAIN_AUTO;
		temp &= ~FDI_LINK_TRAIN_PATTERN_MASK_CPT;
		temp &= ~FDI_RX_ENABLE;
		I915_WRITE(reg, temp);

		/* enable CPU FDI TX and PCH FDI RX */
		reg = FDI_TX_CTL(pipe);
		temp = I915_READ(reg);
		temp &= ~FDI_DP_PORT_WIDTH_MASK;
		temp |= FDI_DP_PORT_WIDTH(intel_crtc->config->fdi_lanes);
		temp |= FDI_LINK_TRAIN_PATTERN_1_IVB;
		temp &= ~FDI_LINK_TRAIN_VOL_EMP_MASK;
		temp |= snb_b_fdi_train_param[j/2];
		temp |= FDI_COMPOSITE_SYNC;
		I915_WRITE(reg, temp | FDI_TX_ENABLE);

		I915_WRITE(FDI_RX_MISC(pipe),
			   FDI_RX_TP1_TO_TP2_48 | FDI_RX_FDI_DELAY_90);

		reg = FDI_RX_CTL(pipe);
		temp = I915_READ(reg);
		temp |= FDI_LINK_TRAIN_PATTERN_1_CPT;
		temp |= FDI_COMPOSITE_SYNC;
		I915_WRITE(reg, temp | FDI_RX_ENABLE);

		POSTING_READ(reg);
		udelay(1); /* should be 0.5us */

		for (i = 0; i < 4; i++) {
			reg = FDI_RX_IIR(pipe);
			temp = I915_READ(reg);
			DRM_DEBUG_KMS("FDI_RX_IIR 0x%x\n", temp);

			if (temp & FDI_RX_BIT_LOCK ||
			    (I915_READ(reg) & FDI_RX_BIT_LOCK)) {
				I915_WRITE(reg, temp | FDI_RX_BIT_LOCK);
				DRM_DEBUG_KMS("FDI train 1 done, level %i.\n",
					      i);
				break;
			}
			udelay(1); /* should be 0.5us */
		}
		if (i == 4) {
			DRM_DEBUG_KMS("FDI train 1 fail on vswing %d\n", j / 2);
			continue;
		}

		/* Train 2 */
		reg = FDI_TX_CTL(pipe);
		temp = I915_READ(reg);
		temp &= ~FDI_LINK_TRAIN_NONE_IVB;
		temp |= FDI_LINK_TRAIN_PATTERN_2_IVB;
		I915_WRITE(reg, temp);

		reg = FDI_RX_CTL(pipe);
		temp = I915_READ(reg);
		temp &= ~FDI_LINK_TRAIN_PATTERN_MASK_CPT;
		temp |= FDI_LINK_TRAIN_PATTERN_2_CPT;
		I915_WRITE(reg, temp);

		POSTING_READ(reg);
		udelay(2); /* should be 1.5us */

		for (i = 0; i < 4; i++) {
			reg = FDI_RX_IIR(pipe);
			temp = I915_READ(reg);
			DRM_DEBUG_KMS("FDI_RX_IIR 0x%x\n", temp);

			if (temp & FDI_RX_SYMBOL_LOCK ||
			    (I915_READ(reg) & FDI_RX_SYMBOL_LOCK)) {
				I915_WRITE(reg, temp | FDI_RX_SYMBOL_LOCK);
				DRM_DEBUG_KMS("FDI train 2 done, level %i.\n",
					      i);
				goto train_done;
			}
			udelay(2); /* should be 1.5us */
		}
		if (i == 4)
			DRM_DEBUG_KMS("FDI train 2 fail on vswing %d\n", j / 2);
	}

train_done:
	DRM_DEBUG_KMS("FDI train done.\n");
}

static void ironlake_fdi_pll_enable(struct intel_crtc *intel_crtc)
{
	struct drm_device *dev = intel_crtc->base.dev;
	struct drm_i915_private *dev_priv = to_i915(dev);
	int pipe = intel_crtc->pipe;
	i915_reg_t reg;
	u32 temp;

	/* enable PCH FDI RX PLL, wait warmup plus DMI latency */
	reg = FDI_RX_CTL(pipe);
	temp = I915_READ(reg);
	temp &= ~(FDI_DP_PORT_WIDTH_MASK | (0x7 << 16));
	temp |= FDI_DP_PORT_WIDTH(intel_crtc->config->fdi_lanes);
	temp |= (I915_READ(PIPECONF(pipe)) & PIPECONF_BPC_MASK) << 11;
	I915_WRITE(reg, temp | FDI_RX_PLL_ENABLE);

	POSTING_READ(reg);
	udelay(200);

	/* Switch from Rawclk to PCDclk */
	temp = I915_READ(reg);
	I915_WRITE(reg, temp | FDI_PCDCLK);

	POSTING_READ(reg);
	udelay(200);

	/* Enable CPU FDI TX PLL, always on for Ironlake */
	reg = FDI_TX_CTL(pipe);
	temp = I915_READ(reg);
	if ((temp & FDI_TX_PLL_ENABLE) == 0) {
		I915_WRITE(reg, temp | FDI_TX_PLL_ENABLE);

		POSTING_READ(reg);
		udelay(100);
	}
}

static void ironlake_fdi_pll_disable(struct intel_crtc *intel_crtc)
{
	struct drm_device *dev = intel_crtc->base.dev;
	struct drm_i915_private *dev_priv = to_i915(dev);
	int pipe = intel_crtc->pipe;
	i915_reg_t reg;
	u32 temp;

	/* Switch from PCDclk to Rawclk */
	reg = FDI_RX_CTL(pipe);
	temp = I915_READ(reg);
	I915_WRITE(reg, temp & ~FDI_PCDCLK);

	/* Disable CPU FDI TX PLL */
	reg = FDI_TX_CTL(pipe);
	temp = I915_READ(reg);
	I915_WRITE(reg, temp & ~FDI_TX_PLL_ENABLE);

	POSTING_READ(reg);
	udelay(100);

	reg = FDI_RX_CTL(pipe);
	temp = I915_READ(reg);
	I915_WRITE(reg, temp & ~FDI_RX_PLL_ENABLE);

	/* Wait for the clocks to turn off. */
	POSTING_READ(reg);
	udelay(100);
}

static void ironlake_fdi_disable(struct drm_crtc *crtc)
{
	struct drm_device *dev = crtc->dev;
	struct drm_i915_private *dev_priv = to_i915(dev);
	struct intel_crtc *intel_crtc = to_intel_crtc(crtc);
	int pipe = intel_crtc->pipe;
	i915_reg_t reg;
	u32 temp;

	/* disable CPU FDI tx and PCH FDI rx */
	reg = FDI_TX_CTL(pipe);
	temp = I915_READ(reg);
	I915_WRITE(reg, temp & ~FDI_TX_ENABLE);
	POSTING_READ(reg);

	reg = FDI_RX_CTL(pipe);
	temp = I915_READ(reg);
	temp &= ~(0x7 << 16);
	temp |= (I915_READ(PIPECONF(pipe)) & PIPECONF_BPC_MASK) << 11;
	I915_WRITE(reg, temp & ~FDI_RX_ENABLE);

	POSTING_READ(reg);
	udelay(100);

	/* Ironlake workaround, disable clock pointer after downing FDI */
	if (HAS_PCH_IBX(dev_priv))
		I915_WRITE(FDI_RX_CHICKEN(pipe), FDI_RX_PHASE_SYNC_POINTER_OVR);

	/* still set train pattern 1 */
	reg = FDI_TX_CTL(pipe);
	temp = I915_READ(reg);
	temp &= ~FDI_LINK_TRAIN_NONE;
	temp |= FDI_LINK_TRAIN_PATTERN_1;
	I915_WRITE(reg, temp);

	reg = FDI_RX_CTL(pipe);
	temp = I915_READ(reg);
	if (HAS_PCH_CPT(dev_priv)) {
		temp &= ~FDI_LINK_TRAIN_PATTERN_MASK_CPT;
		temp |= FDI_LINK_TRAIN_PATTERN_1_CPT;
	} else {
		temp &= ~FDI_LINK_TRAIN_NONE;
		temp |= FDI_LINK_TRAIN_PATTERN_1;
	}
	/* BPC in FDI rx is consistent with that in PIPECONF */
	temp &= ~(0x07 << 16);
	temp |= (I915_READ(PIPECONF(pipe)) & PIPECONF_BPC_MASK) << 11;
	I915_WRITE(reg, temp);

	POSTING_READ(reg);
	udelay(100);
}

bool intel_has_pending_fb_unpin(struct drm_i915_private *dev_priv)
{
	struct intel_crtc *crtc;

	/* Note that we don't need to be called with mode_config.lock here
	 * as our list of CRTC objects is static for the lifetime of the
	 * device and so cannot disappear as we iterate. Similarly, we can
	 * happily treat the predicates as racy, atomic checks as userspace
	 * cannot claim and pin a new fb without at least acquring the
	 * struct_mutex and so serialising with us.
	 */
	for_each_intel_crtc(&dev_priv->drm, crtc) {
		if (atomic_read(&crtc->unpin_work_count) == 0)
			continue;

		if (crtc->flip_work)
			intel_wait_for_vblank(dev_priv, crtc->pipe);

		return true;
	}

	return false;
}

static void page_flip_completed(struct intel_crtc *intel_crtc)
{
	struct drm_i915_private *dev_priv = to_i915(intel_crtc->base.dev);
	struct intel_flip_work *work = intel_crtc->flip_work;

	intel_crtc->flip_work = NULL;

	if (work->event)
		drm_crtc_send_vblank_event(&intel_crtc->base, work->event);

	drm_crtc_vblank_put(&intel_crtc->base);

	wake_up_all(&dev_priv->pending_flip_queue);
	trace_i915_flip_complete(intel_crtc->plane,
				 work->pending_flip_obj);

	queue_work(dev_priv->wq, &work->unpin_work);
}

static int intel_crtc_wait_for_pending_flips(struct drm_crtc *crtc)
{
	struct drm_device *dev = crtc->dev;
	struct drm_i915_private *dev_priv = to_i915(dev);
	long ret;

	WARN_ON(waitqueue_active(&dev_priv->pending_flip_queue));

	ret = wait_event_interruptible_timeout(
					dev_priv->pending_flip_queue,
					!intel_crtc_has_pending_flip(crtc),
					60*HZ);

	if (ret < 0)
		return ret;

	if (ret == 0) {
		struct intel_crtc *intel_crtc = to_intel_crtc(crtc);
		struct intel_flip_work *work;

		spin_lock_irq(&dev->event_lock);
		work = intel_crtc->flip_work;
		if (work && !is_mmio_work(work)) {
			WARN_ONCE(1, "Removing stuck page flip\n");
			page_flip_completed(intel_crtc);
		}
		spin_unlock_irq(&dev->event_lock);
	}

	return 0;
}

void lpt_disable_iclkip(struct drm_i915_private *dev_priv)
{
	u32 temp;

	I915_WRITE(PIXCLK_GATE, PIXCLK_GATE_GATE);

	mutex_lock(&dev_priv->sb_lock);

	temp = intel_sbi_read(dev_priv, SBI_SSCCTL6, SBI_ICLK);
	temp |= SBI_SSCCTL_DISABLE;
	intel_sbi_write(dev_priv, SBI_SSCCTL6, temp, SBI_ICLK);

	mutex_unlock(&dev_priv->sb_lock);
}

/* Program iCLKIP clock to the desired frequency */
static void lpt_program_iclkip(struct drm_crtc *crtc)
{
	struct drm_i915_private *dev_priv = to_i915(crtc->dev);
	int clock = to_intel_crtc(crtc)->config->base.adjusted_mode.crtc_clock;
	u32 divsel, phaseinc, auxdiv, phasedir = 0;
	u32 temp;

	lpt_disable_iclkip(dev_priv);

	/* The iCLK virtual clock root frequency is in MHz,
	 * but the adjusted_mode->crtc_clock in in KHz. To get the
	 * divisors, it is necessary to divide one by another, so we
	 * convert the virtual clock precision to KHz here for higher
	 * precision.
	 */
	for (auxdiv = 0; auxdiv < 2; auxdiv++) {
		u32 iclk_virtual_root_freq = 172800 * 1000;
		u32 iclk_pi_range = 64;
		u32 desired_divisor;

		desired_divisor = DIV_ROUND_CLOSEST(iclk_virtual_root_freq,
						    clock << auxdiv);
		divsel = (desired_divisor / iclk_pi_range) - 2;
		phaseinc = desired_divisor % iclk_pi_range;

		/*
		 * Near 20MHz is a corner case which is
		 * out of range for the 7-bit divisor
		 */
		if (divsel <= 0x7f)
			break;
	}

	/* This should not happen with any sane values */
	WARN_ON(SBI_SSCDIVINTPHASE_DIVSEL(divsel) &
		~SBI_SSCDIVINTPHASE_DIVSEL_MASK);
	WARN_ON(SBI_SSCDIVINTPHASE_DIR(phasedir) &
		~SBI_SSCDIVINTPHASE_INCVAL_MASK);

	DRM_DEBUG_KMS("iCLKIP clock: found settings for %dKHz refresh rate: auxdiv=%x, divsel=%x, phasedir=%x, phaseinc=%x\n",
			clock,
			auxdiv,
			divsel,
			phasedir,
			phaseinc);

	mutex_lock(&dev_priv->sb_lock);

	/* Program SSCDIVINTPHASE6 */
	temp = intel_sbi_read(dev_priv, SBI_SSCDIVINTPHASE6, SBI_ICLK);
	temp &= ~SBI_SSCDIVINTPHASE_DIVSEL_MASK;
	temp |= SBI_SSCDIVINTPHASE_DIVSEL(divsel);
	temp &= ~SBI_SSCDIVINTPHASE_INCVAL_MASK;
	temp |= SBI_SSCDIVINTPHASE_INCVAL(phaseinc);
	temp |= SBI_SSCDIVINTPHASE_DIR(phasedir);
	temp |= SBI_SSCDIVINTPHASE_PROPAGATE;
	intel_sbi_write(dev_priv, SBI_SSCDIVINTPHASE6, temp, SBI_ICLK);

	/* Program SSCAUXDIV */
	temp = intel_sbi_read(dev_priv, SBI_SSCAUXDIV6, SBI_ICLK);
	temp &= ~SBI_SSCAUXDIV_FINALDIV2SEL(1);
	temp |= SBI_SSCAUXDIV_FINALDIV2SEL(auxdiv);
	intel_sbi_write(dev_priv, SBI_SSCAUXDIV6, temp, SBI_ICLK);

	/* Enable modulator and associated divider */
	temp = intel_sbi_read(dev_priv, SBI_SSCCTL6, SBI_ICLK);
	temp &= ~SBI_SSCCTL_DISABLE;
	intel_sbi_write(dev_priv, SBI_SSCCTL6, temp, SBI_ICLK);

	mutex_unlock(&dev_priv->sb_lock);

	/* Wait for initialization time */
	udelay(24);

	I915_WRITE(PIXCLK_GATE, PIXCLK_GATE_UNGATE);
}

int lpt_get_iclkip(struct drm_i915_private *dev_priv)
{
	u32 divsel, phaseinc, auxdiv;
	u32 iclk_virtual_root_freq = 172800 * 1000;
	u32 iclk_pi_range = 64;
	u32 desired_divisor;
	u32 temp;

	if ((I915_READ(PIXCLK_GATE) & PIXCLK_GATE_UNGATE) == 0)
		return 0;

	mutex_lock(&dev_priv->sb_lock);

	temp = intel_sbi_read(dev_priv, SBI_SSCCTL6, SBI_ICLK);
	if (temp & SBI_SSCCTL_DISABLE) {
		mutex_unlock(&dev_priv->sb_lock);
		return 0;
	}

	temp = intel_sbi_read(dev_priv, SBI_SSCDIVINTPHASE6, SBI_ICLK);
	divsel = (temp & SBI_SSCDIVINTPHASE_DIVSEL_MASK) >>
		SBI_SSCDIVINTPHASE_DIVSEL_SHIFT;
	phaseinc = (temp & SBI_SSCDIVINTPHASE_INCVAL_MASK) >>
		SBI_SSCDIVINTPHASE_INCVAL_SHIFT;

	temp = intel_sbi_read(dev_priv, SBI_SSCAUXDIV6, SBI_ICLK);
	auxdiv = (temp & SBI_SSCAUXDIV_FINALDIV2SEL_MASK) >>
		SBI_SSCAUXDIV_FINALDIV2SEL_SHIFT;

	mutex_unlock(&dev_priv->sb_lock);

	desired_divisor = (divsel + 2) * iclk_pi_range + phaseinc;

	return DIV_ROUND_CLOSEST(iclk_virtual_root_freq,
				 desired_divisor << auxdiv);
}

static void ironlake_pch_transcoder_set_timings(struct intel_crtc *crtc,
						enum pipe pch_transcoder)
{
	struct drm_device *dev = crtc->base.dev;
	struct drm_i915_private *dev_priv = to_i915(dev);
	enum transcoder cpu_transcoder = crtc->config->cpu_transcoder;

	I915_WRITE(PCH_TRANS_HTOTAL(pch_transcoder),
		   I915_READ(HTOTAL(cpu_transcoder)));
	I915_WRITE(PCH_TRANS_HBLANK(pch_transcoder),
		   I915_READ(HBLANK(cpu_transcoder)));
	I915_WRITE(PCH_TRANS_HSYNC(pch_transcoder),
		   I915_READ(HSYNC(cpu_transcoder)));

	I915_WRITE(PCH_TRANS_VTOTAL(pch_transcoder),
		   I915_READ(VTOTAL(cpu_transcoder)));
	I915_WRITE(PCH_TRANS_VBLANK(pch_transcoder),
		   I915_READ(VBLANK(cpu_transcoder)));
	I915_WRITE(PCH_TRANS_VSYNC(pch_transcoder),
		   I915_READ(VSYNC(cpu_transcoder)));
	I915_WRITE(PCH_TRANS_VSYNCSHIFT(pch_transcoder),
		   I915_READ(VSYNCSHIFT(cpu_transcoder)));
}

static void cpt_set_fdi_bc_bifurcation(struct drm_device *dev, bool enable)
{
	struct drm_i915_private *dev_priv = to_i915(dev);
	uint32_t temp;

	temp = I915_READ(SOUTH_CHICKEN1);
	if (!!(temp & FDI_BC_BIFURCATION_SELECT) == enable)
		return;

	WARN_ON(I915_READ(FDI_RX_CTL(PIPE_B)) & FDI_RX_ENABLE);
	WARN_ON(I915_READ(FDI_RX_CTL(PIPE_C)) & FDI_RX_ENABLE);

	temp &= ~FDI_BC_BIFURCATION_SELECT;
	if (enable)
		temp |= FDI_BC_BIFURCATION_SELECT;

	DRM_DEBUG_KMS("%sabling fdi C rx\n", enable ? "en" : "dis");
	I915_WRITE(SOUTH_CHICKEN1, temp);
	POSTING_READ(SOUTH_CHICKEN1);
}

static void ivybridge_update_fdi_bc_bifurcation(struct intel_crtc *intel_crtc)
{
	struct drm_device *dev = intel_crtc->base.dev;

	switch (intel_crtc->pipe) {
	case PIPE_A:
		break;
	case PIPE_B:
		if (intel_crtc->config->fdi_lanes > 2)
			cpt_set_fdi_bc_bifurcation(dev, false);
		else
			cpt_set_fdi_bc_bifurcation(dev, true);

		break;
	case PIPE_C:
		cpt_set_fdi_bc_bifurcation(dev, true);

		break;
	default:
		BUG();
	}
}

/* Return which DP Port should be selected for Transcoder DP control */
static enum port
intel_trans_dp_port_sel(struct drm_crtc *crtc)
{
	struct drm_device *dev = crtc->dev;
	struct intel_encoder *encoder;

	for_each_encoder_on_crtc(dev, crtc, encoder) {
		if (encoder->type == INTEL_OUTPUT_DP ||
		    encoder->type == INTEL_OUTPUT_EDP)
			return enc_to_dig_port(&encoder->base)->port;
	}

	return -1;
}

/*
 * Enable PCH resources required for PCH ports:
 *   - PCH PLLs
 *   - FDI training & RX/TX
 *   - update transcoder timings
 *   - DP transcoding bits
 *   - transcoder
 */
static void ironlake_pch_enable(struct drm_crtc *crtc)
{
	struct drm_device *dev = crtc->dev;
	struct drm_i915_private *dev_priv = to_i915(dev);
	struct intel_crtc *intel_crtc = to_intel_crtc(crtc);
	int pipe = intel_crtc->pipe;
	u32 temp;

	assert_pch_transcoder_disabled(dev_priv, pipe);

	if (IS_IVYBRIDGE(dev_priv))
		ivybridge_update_fdi_bc_bifurcation(intel_crtc);

	/* Write the TU size bits before fdi link training, so that error
	 * detection works. */
	I915_WRITE(FDI_RX_TUSIZE1(pipe),
		   I915_READ(PIPE_DATA_M1(pipe)) & TU_SIZE_MASK);

	/* For PCH output, training FDI link */
	dev_priv->display.fdi_link_train(crtc);

	/* We need to program the right clock selection before writing the pixel
	 * mutliplier into the DPLL. */
	if (HAS_PCH_CPT(dev_priv)) {
		u32 sel;

		temp = I915_READ(PCH_DPLL_SEL);
		temp |= TRANS_DPLL_ENABLE(pipe);
		sel = TRANS_DPLLB_SEL(pipe);
		if (intel_crtc->config->shared_dpll ==
		    intel_get_shared_dpll_by_id(dev_priv, DPLL_ID_PCH_PLL_B))
			temp |= sel;
		else
			temp &= ~sel;
		I915_WRITE(PCH_DPLL_SEL, temp);
	}

	/* XXX: pch pll's can be enabled any time before we enable the PCH
	 * transcoder, and we actually should do this to not upset any PCH
	 * transcoder that already use the clock when we share it.
	 *
	 * Note that enable_shared_dpll tries to do the right thing, but
	 * get_shared_dpll unconditionally resets the pll - we need that to have
	 * the right LVDS enable sequence. */
	intel_enable_shared_dpll(intel_crtc);

	/* set transcoder timing, panel must allow it */
	assert_panel_unlocked(dev_priv, pipe);
	ironlake_pch_transcoder_set_timings(intel_crtc, pipe);

	intel_fdi_normal_train(crtc);

	/* For PCH DP, enable TRANS_DP_CTL */
	if (HAS_PCH_CPT(dev_priv) &&
	    intel_crtc_has_dp_encoder(intel_crtc->config)) {
		const struct drm_display_mode *adjusted_mode =
			&intel_crtc->config->base.adjusted_mode;
		u32 bpc = (I915_READ(PIPECONF(pipe)) & PIPECONF_BPC_MASK) >> 5;
		i915_reg_t reg = TRANS_DP_CTL(pipe);
		temp = I915_READ(reg);
		temp &= ~(TRANS_DP_PORT_SEL_MASK |
			  TRANS_DP_SYNC_MASK |
			  TRANS_DP_BPC_MASK);
		temp |= TRANS_DP_OUTPUT_ENABLE;
		temp |= bpc << 9; /* same format but at 11:9 */

		if (adjusted_mode->flags & DRM_MODE_FLAG_PHSYNC)
			temp |= TRANS_DP_HSYNC_ACTIVE_HIGH;
		if (adjusted_mode->flags & DRM_MODE_FLAG_PVSYNC)
			temp |= TRANS_DP_VSYNC_ACTIVE_HIGH;

		switch (intel_trans_dp_port_sel(crtc)) {
		case PORT_B:
			temp |= TRANS_DP_PORT_SEL_B;
			break;
		case PORT_C:
			temp |= TRANS_DP_PORT_SEL_C;
			break;
		case PORT_D:
			temp |= TRANS_DP_PORT_SEL_D;
			break;
		default:
			BUG();
		}

		I915_WRITE(reg, temp);
	}

	ironlake_enable_pch_transcoder(dev_priv, pipe);
}

static void lpt_pch_enable(struct drm_crtc *crtc)
{
	struct drm_device *dev = crtc->dev;
	struct drm_i915_private *dev_priv = to_i915(dev);
	struct intel_crtc *intel_crtc = to_intel_crtc(crtc);
	enum transcoder cpu_transcoder = intel_crtc->config->cpu_transcoder;

	assert_pch_transcoder_disabled(dev_priv, TRANSCODER_A);

	lpt_program_iclkip(crtc);

	/* Set transcoder timing. */
	ironlake_pch_transcoder_set_timings(intel_crtc, PIPE_A);

	lpt_enable_pch_transcoder(dev_priv, cpu_transcoder);
}

static void cpt_verify_modeset(struct drm_device *dev, int pipe)
{
	struct drm_i915_private *dev_priv = to_i915(dev);
	i915_reg_t dslreg = PIPEDSL(pipe);
	u32 temp;

	temp = I915_READ(dslreg);
	udelay(500);
	if (wait_for(I915_READ(dslreg) != temp, 5)) {
		if (wait_for(I915_READ(dslreg) != temp, 5))
			DRM_ERROR("mode set failed: pipe %c stuck\n", pipe_name(pipe));
	}
}

static int
skl_update_scaler(struct intel_crtc_state *crtc_state, bool force_detach,
		  unsigned scaler_user, int *scaler_id, unsigned int rotation,
		  int src_w, int src_h, int dst_w, int dst_h)
{
	struct intel_crtc_scaler_state *scaler_state =
		&crtc_state->scaler_state;
	struct intel_crtc *intel_crtc =
		to_intel_crtc(crtc_state->base.crtc);
	int need_scaling;

	need_scaling = drm_rotation_90_or_270(rotation) ?
		(src_h != dst_w || src_w != dst_h):
		(src_w != dst_w || src_h != dst_h);

	/*
	 * if plane is being disabled or scaler is no more required or force detach
	 *  - free scaler binded to this plane/crtc
	 *  - in order to do this, update crtc->scaler_usage
	 *
	 * Here scaler state in crtc_state is set free so that
	 * scaler can be assigned to other user. Actual register
	 * update to free the scaler is done in plane/panel-fit programming.
	 * For this purpose crtc/plane_state->scaler_id isn't reset here.
	 */
	if (force_detach || !need_scaling) {
		if (*scaler_id >= 0) {
			scaler_state->scaler_users &= ~(1 << scaler_user);
			scaler_state->scalers[*scaler_id].in_use = 0;

			DRM_DEBUG_KMS("scaler_user index %u.%u: "
				"Staged freeing scaler id %d scaler_users = 0x%x\n",
				intel_crtc->pipe, scaler_user, *scaler_id,
				scaler_state->scaler_users);
			*scaler_id = -1;
		}
		return 0;
	}

	/* range checks */
	if (src_w < SKL_MIN_SRC_W || src_h < SKL_MIN_SRC_H ||
		dst_w < SKL_MIN_DST_W || dst_h < SKL_MIN_DST_H ||

		src_w > SKL_MAX_SRC_W || src_h > SKL_MAX_SRC_H ||
		dst_w > SKL_MAX_DST_W || dst_h > SKL_MAX_DST_H) {
		DRM_DEBUG_KMS("scaler_user index %u.%u: src %ux%u dst %ux%u "
			"size is out of scaler range\n",
			intel_crtc->pipe, scaler_user, src_w, src_h, dst_w, dst_h);
		return -EINVAL;
	}

	/* mark this plane as a scaler user in crtc_state */
	scaler_state->scaler_users |= (1 << scaler_user);
	DRM_DEBUG_KMS("scaler_user index %u.%u: "
		"staged scaling request for %ux%u->%ux%u scaler_users = 0x%x\n",
		intel_crtc->pipe, scaler_user, src_w, src_h, dst_w, dst_h,
		scaler_state->scaler_users);

	return 0;
}

/**
 * skl_update_scaler_crtc - Stages update to scaler state for a given crtc.
 *
 * @state: crtc's scaler state
 *
 * Return
 *     0 - scaler_usage updated successfully
 *    error - requested scaling cannot be supported or other error condition
 */
int skl_update_scaler_crtc(struct intel_crtc_state *state)
{
	const struct drm_display_mode *adjusted_mode = &state->base.adjusted_mode;

	return skl_update_scaler(state, !state->base.active, SKL_CRTC_INDEX,
		&state->scaler_state.scaler_id, DRM_ROTATE_0,
		state->pipe_src_w, state->pipe_src_h,
		adjusted_mode->crtc_hdisplay, adjusted_mode->crtc_vdisplay);
}

/**
 * skl_update_scaler_plane - Stages update to scaler state for a given plane.
 *
 * @state: crtc's scaler state
 * @plane_state: atomic plane state to update
 *
 * Return
 *     0 - scaler_usage updated successfully
 *    error - requested scaling cannot be supported or other error condition
 */
static int skl_update_scaler_plane(struct intel_crtc_state *crtc_state,
				   struct intel_plane_state *plane_state)
{

	struct intel_plane *intel_plane =
		to_intel_plane(plane_state->base.plane);
	struct drm_framebuffer *fb = plane_state->base.fb;
	int ret;

	bool force_detach = !fb || !plane_state->base.visible;

	ret = skl_update_scaler(crtc_state, force_detach,
				drm_plane_index(&intel_plane->base),
				&plane_state->scaler_id,
				plane_state->base.rotation,
				drm_rect_width(&plane_state->base.src) >> 16,
				drm_rect_height(&plane_state->base.src) >> 16,
				drm_rect_width(&plane_state->base.dst),
				drm_rect_height(&plane_state->base.dst));

	if (ret || plane_state->scaler_id < 0)
		return ret;

	/* check colorkey */
	if (plane_state->ckey.flags != I915_SET_COLORKEY_NONE) {
		DRM_DEBUG_KMS("[PLANE:%d:%s] scaling with color key not allowed",
			      intel_plane->base.base.id,
			      intel_plane->base.name);
		return -EINVAL;
	}

	/* Check src format */
	switch (fb->format->format) {
	case DRM_FORMAT_RGB565:
	case DRM_FORMAT_XBGR8888:
	case DRM_FORMAT_XRGB8888:
	case DRM_FORMAT_ABGR8888:
	case DRM_FORMAT_ARGB8888:
	case DRM_FORMAT_XRGB2101010:
	case DRM_FORMAT_XBGR2101010:
	case DRM_FORMAT_YUYV:
	case DRM_FORMAT_YVYU:
	case DRM_FORMAT_UYVY:
	case DRM_FORMAT_VYUY:
	case DRM_FORMAT_AYUV:
	case DRM_FORMAT_C8:
		break;
	default:
		DRM_DEBUG_KMS("[PLANE:%d:%s] FB:%d unsupported scaling format 0x%x\n",
			      intel_plane->base.base.id, intel_plane->base.name,
			      fb->base.id, fb->format->format);
		return -EINVAL;
	}

	return 0;
}

static void skylake_scaler_disable(struct intel_crtc *crtc)
{
	int i;

	for (i = 0; i < crtc->num_scalers; i++)
		skl_detach_scaler(crtc, i);
}

static void skylake_pfit_enable(struct intel_crtc *crtc)
{
	struct drm_device *dev = crtc->base.dev;
	struct drm_i915_private *dev_priv = to_i915(dev);
	int pipe = crtc->pipe;
	struct intel_crtc_scaler_state *scaler_state =
		&crtc->config->scaler_state;

	if (crtc->config->pch_pfit.enabled) {
		int id;

		if (WARN_ON(crtc->config->scaler_state.scaler_id < 0))
			return;

		id = scaler_state->scaler_id;
		I915_WRITE(SKL_PS_CTRL(pipe, id), PS_SCALER_EN |
			PS_FILTER_MEDIUM | scaler_state->scalers[id].mode);
		I915_WRITE(SKL_PS_WIN_POS(pipe, id), crtc->config->pch_pfit.pos);
		I915_WRITE(SKL_PS_WIN_SZ(pipe, id), crtc->config->pch_pfit.size);
	}
}

static void ironlake_pfit_enable(struct intel_crtc *crtc)
{
	struct drm_device *dev = crtc->base.dev;
	struct drm_i915_private *dev_priv = to_i915(dev);
	int pipe = crtc->pipe;

	if (crtc->config->pch_pfit.enabled) {
		/* Force use of hard-coded filter coefficients
		 * as some pre-programmed values are broken,
		 * e.g. x201.
		 */
		if (IS_IVYBRIDGE(dev_priv) || IS_HASWELL(dev_priv))
			I915_WRITE(PF_CTL(pipe), PF_ENABLE | PF_FILTER_MED_3x3 |
						 PF_PIPE_SEL_IVB(pipe));
		else
			I915_WRITE(PF_CTL(pipe), PF_ENABLE | PF_FILTER_MED_3x3);
		I915_WRITE(PF_WIN_POS(pipe), crtc->config->pch_pfit.pos);
		I915_WRITE(PF_WIN_SZ(pipe), crtc->config->pch_pfit.size);
	}
}

void hsw_enable_ips(struct intel_crtc *crtc)
{
	struct drm_device *dev = crtc->base.dev;
	struct drm_i915_private *dev_priv = to_i915(dev);

	if (!crtc->config->ips_enabled)
		return;

	/*
	 * We can only enable IPS after we enable a plane and wait for a vblank
	 * This function is called from post_plane_update, which is run after
	 * a vblank wait.
	 */

	assert_plane_enabled(dev_priv, crtc->plane);
	if (IS_BROADWELL(dev_priv)) {
		mutex_lock(&dev_priv->rps.hw_lock);
		WARN_ON(sandybridge_pcode_write(dev_priv, DISPLAY_IPS_CONTROL, 0xc0000000));
		mutex_unlock(&dev_priv->rps.hw_lock);
		/* Quoting Art Runyan: "its not safe to expect any particular
		 * value in IPS_CTL bit 31 after enabling IPS through the
		 * mailbox." Moreover, the mailbox may return a bogus state,
		 * so we need to just enable it and continue on.
		 */
	} else {
		I915_WRITE(IPS_CTL, IPS_ENABLE);
		/* The bit only becomes 1 in the next vblank, so this wait here
		 * is essentially intel_wait_for_vblank. If we don't have this
		 * and don't wait for vblanks until the end of crtc_enable, then
		 * the HW state readout code will complain that the expected
		 * IPS_CTL value is not the one we read. */
		if (intel_wait_for_register(dev_priv,
					    IPS_CTL, IPS_ENABLE, IPS_ENABLE,
					    50))
			DRM_ERROR("Timed out waiting for IPS enable\n");
	}
}

void hsw_disable_ips(struct intel_crtc *crtc)
{
	struct drm_device *dev = crtc->base.dev;
	struct drm_i915_private *dev_priv = to_i915(dev);

	if (!crtc->config->ips_enabled)
		return;

	assert_plane_enabled(dev_priv, crtc->plane);
	if (IS_BROADWELL(dev_priv)) {
		mutex_lock(&dev_priv->rps.hw_lock);
		WARN_ON(sandybridge_pcode_write(dev_priv, DISPLAY_IPS_CONTROL, 0));
		mutex_unlock(&dev_priv->rps.hw_lock);
		/* wait for pcode to finish disabling IPS, which may take up to 42ms */
		if (intel_wait_for_register(dev_priv,
					    IPS_CTL, IPS_ENABLE, 0,
					    42))
			DRM_ERROR("Timed out waiting for IPS disable\n");
	} else {
		I915_WRITE(IPS_CTL, 0);
		POSTING_READ(IPS_CTL);
	}

	/* We need to wait for a vblank before we can disable the plane. */
	intel_wait_for_vblank(dev_priv, crtc->pipe);
}

static void intel_crtc_dpms_overlay_disable(struct intel_crtc *intel_crtc)
{
	if (intel_crtc->overlay) {
		struct drm_device *dev = intel_crtc->base.dev;
		struct drm_i915_private *dev_priv = to_i915(dev);

		mutex_lock(&dev->struct_mutex);
		dev_priv->mm.interruptible = false;
		(void) intel_overlay_switch_off(intel_crtc->overlay);
		dev_priv->mm.interruptible = true;
		mutex_unlock(&dev->struct_mutex);
	}

	/* Let userspace switch the overlay on again. In most cases userspace
	 * has to recompute where to put it anyway.
	 */
}

/**
 * intel_post_enable_primary - Perform operations after enabling primary plane
 * @crtc: the CRTC whose primary plane was just enabled
 *
 * Performs potentially sleeping operations that must be done after the primary
 * plane is enabled, such as updating FBC and IPS.  Note that this may be
 * called due to an explicit primary plane update, or due to an implicit
 * re-enable that is caused when a sprite plane is updated to no longer
 * completely hide the primary plane.
 */
static void
intel_post_enable_primary(struct drm_crtc *crtc)
{
	struct drm_device *dev = crtc->dev;
	struct drm_i915_private *dev_priv = to_i915(dev);
	struct intel_crtc *intel_crtc = to_intel_crtc(crtc);
	int pipe = intel_crtc->pipe;

	/*
	 * FIXME IPS should be fine as long as one plane is
	 * enabled, but in practice it seems to have problems
	 * when going from primary only to sprite only and vice
	 * versa.
	 */
	hsw_enable_ips(intel_crtc);

	/*
	 * Gen2 reports pipe underruns whenever all planes are disabled.
	 * So don't enable underrun reporting before at least some planes
	 * are enabled.
	 * FIXME: Need to fix the logic to work when we turn off all planes
	 * but leave the pipe running.
	 */
	if (IS_GEN2(dev_priv))
		intel_set_cpu_fifo_underrun_reporting(dev_priv, pipe, true);

	/* Underruns don't always raise interrupts, so check manually. */
	intel_check_cpu_fifo_underruns(dev_priv);
	intel_check_pch_fifo_underruns(dev_priv);
}

/* FIXME move all this to pre_plane_update() with proper state tracking */
static void
intel_pre_disable_primary(struct drm_crtc *crtc)
{
	struct drm_device *dev = crtc->dev;
	struct drm_i915_private *dev_priv = to_i915(dev);
	struct intel_crtc *intel_crtc = to_intel_crtc(crtc);
	int pipe = intel_crtc->pipe;

	/*
	 * Gen2 reports pipe underruns whenever all planes are disabled.
	 * So diasble underrun reporting before all the planes get disabled.
	 * FIXME: Need to fix the logic to work when we turn off all planes
	 * but leave the pipe running.
	 */
	if (IS_GEN2(dev_priv))
		intel_set_cpu_fifo_underrun_reporting(dev_priv, pipe, false);

	/*
	 * FIXME IPS should be fine as long as one plane is
	 * enabled, but in practice it seems to have problems
	 * when going from primary only to sprite only and vice
	 * versa.
	 */
	hsw_disable_ips(intel_crtc);
}

/* FIXME get rid of this and use pre_plane_update */
static void
intel_pre_disable_primary_noatomic(struct drm_crtc *crtc)
{
	struct drm_device *dev = crtc->dev;
	struct drm_i915_private *dev_priv = to_i915(dev);
	struct intel_crtc *intel_crtc = to_intel_crtc(crtc);
	int pipe = intel_crtc->pipe;

	intel_pre_disable_primary(crtc);

	/*
	 * Vblank time updates from the shadow to live plane control register
	 * are blocked if the memory self-refresh mode is active at that
	 * moment. So to make sure the plane gets truly disabled, disable
	 * first the self-refresh mode. The self-refresh enable bit in turn
	 * will be checked/applied by the HW only at the next frame start
	 * event which is after the vblank start event, so we need to have a
	 * wait-for-vblank between disabling the plane and the pipe.
	 */
	if (HAS_GMCH_DISPLAY(dev_priv) &&
	    intel_set_memory_cxsr(dev_priv, false))
		intel_wait_for_vblank(dev_priv, pipe);
}

static void intel_post_plane_update(struct intel_crtc_state *old_crtc_state)
{
	struct intel_crtc *crtc = to_intel_crtc(old_crtc_state->base.crtc);
	struct drm_atomic_state *old_state = old_crtc_state->base.state;
	struct intel_crtc_state *pipe_config =
		to_intel_crtc_state(crtc->base.state);
	struct drm_plane *primary = crtc->base.primary;
	struct drm_plane_state *old_pri_state =
		drm_atomic_get_existing_plane_state(old_state, primary);

	intel_frontbuffer_flip(to_i915(crtc->base.dev), pipe_config->fb_bits);

	crtc->wm.cxsr_allowed = true;

	if (pipe_config->update_wm_post && pipe_config->base.active)
		intel_update_watermarks(crtc);

	if (old_pri_state) {
		struct intel_plane_state *primary_state =
			to_intel_plane_state(primary->state);
		struct intel_plane_state *old_primary_state =
			to_intel_plane_state(old_pri_state);

		intel_fbc_post_update(crtc);

		if (primary_state->base.visible &&
		    (needs_modeset(&pipe_config->base) ||
		     !old_primary_state->base.visible))
			intel_post_enable_primary(&crtc->base);
	}
}

static void intel_pre_plane_update(struct intel_crtc_state *old_crtc_state)
{
	struct intel_crtc *crtc = to_intel_crtc(old_crtc_state->base.crtc);
	struct drm_device *dev = crtc->base.dev;
	struct drm_i915_private *dev_priv = to_i915(dev);
	struct intel_crtc_state *pipe_config =
		to_intel_crtc_state(crtc->base.state);
	struct drm_atomic_state *old_state = old_crtc_state->base.state;
	struct drm_plane *primary = crtc->base.primary;
	struct drm_plane_state *old_pri_state =
		drm_atomic_get_existing_plane_state(old_state, primary);
	bool modeset = needs_modeset(&pipe_config->base);
	struct intel_atomic_state *old_intel_state =
		to_intel_atomic_state(old_state);

	if (old_pri_state) {
		struct intel_plane_state *primary_state =
			to_intel_plane_state(primary->state);
		struct intel_plane_state *old_primary_state =
			to_intel_plane_state(old_pri_state);

		intel_fbc_pre_update(crtc, pipe_config, primary_state);

		if (old_primary_state->base.visible &&
		    (modeset || !primary_state->base.visible))
			intel_pre_disable_primary(&crtc->base);
	}

	if (pipe_config->disable_cxsr && HAS_GMCH_DISPLAY(dev_priv)) {
		crtc->wm.cxsr_allowed = false;

		/*
		 * Vblank time updates from the shadow to live plane control register
		 * are blocked if the memory self-refresh mode is active at that
		 * moment. So to make sure the plane gets truly disabled, disable
		 * first the self-refresh mode. The self-refresh enable bit in turn
		 * will be checked/applied by the HW only at the next frame start
		 * event which is after the vblank start event, so we need to have a
		 * wait-for-vblank between disabling the plane and the pipe.
		 */
		if (old_crtc_state->base.active &&
		    intel_set_memory_cxsr(dev_priv, false))
			intel_wait_for_vblank(dev_priv, crtc->pipe);
	}

	/*
	 * IVB workaround: must disable low power watermarks for at least
	 * one frame before enabling scaling.  LP watermarks can be re-enabled
	 * when scaling is disabled.
	 *
	 * WaCxSRDisabledForSpriteScaling:ivb
	 */
	if (pipe_config->disable_lp_wm && ilk_disable_lp_wm(dev))
		intel_wait_for_vblank(dev_priv, crtc->pipe);

	/*
	 * If we're doing a modeset, we're done.  No need to do any pre-vblank
	 * watermark programming here.
	 */
	if (needs_modeset(&pipe_config->base))
		return;

	/*
	 * For platforms that support atomic watermarks, program the
	 * 'intermediate' watermarks immediately.  On pre-gen9 platforms, these
	 * will be the intermediate values that are safe for both pre- and
	 * post- vblank; when vblank happens, the 'active' values will be set
	 * to the final 'target' values and we'll do this again to get the
	 * optimal watermarks.  For gen9+ platforms, the values we program here
	 * will be the final target values which will get automatically latched
	 * at vblank time; no further programming will be necessary.
	 *
	 * If a platform hasn't been transitioned to atomic watermarks yet,
	 * we'll continue to update watermarks the old way, if flags tell
	 * us to.
	 */
	if (dev_priv->display.initial_watermarks != NULL)
		dev_priv->display.initial_watermarks(old_intel_state,
						     pipe_config);
	else if (pipe_config->update_wm_pre)
		intel_update_watermarks(crtc);
}

static void intel_crtc_disable_planes(struct drm_crtc *crtc, unsigned plane_mask)
{
	struct drm_device *dev = crtc->dev;
	struct intel_crtc *intel_crtc = to_intel_crtc(crtc);
	struct drm_plane *p;
	int pipe = intel_crtc->pipe;

	intel_crtc_dpms_overlay_disable(intel_crtc);

	drm_for_each_plane_mask(p, dev, plane_mask)
		to_intel_plane(p)->disable_plane(p, crtc);

	/*
	 * FIXME: Once we grow proper nuclear flip support out of this we need
	 * to compute the mask of flip planes precisely. For the time being
	 * consider this a flip to a NULL plane.
	 */
	intel_frontbuffer_flip(to_i915(dev), INTEL_FRONTBUFFER_ALL_MASK(pipe));
}

static void intel_encoders_pre_pll_enable(struct drm_crtc *crtc,
					  struct intel_crtc_state *crtc_state,
					  struct drm_atomic_state *old_state)
{
	struct drm_connector_state *old_conn_state;
	struct drm_connector *conn;
	int i;

	for_each_connector_in_state(old_state, conn, old_conn_state, i) {
		struct drm_connector_state *conn_state = conn->state;
		struct intel_encoder *encoder =
			to_intel_encoder(conn_state->best_encoder);

		if (conn_state->crtc != crtc)
			continue;

		if (encoder->pre_pll_enable)
			encoder->pre_pll_enable(encoder, crtc_state, conn_state);
	}
}

static void intel_encoders_pre_enable(struct drm_crtc *crtc,
				      struct intel_crtc_state *crtc_state,
				      struct drm_atomic_state *old_state)
{
	struct drm_connector_state *old_conn_state;
	struct drm_connector *conn;
	int i;

	for_each_connector_in_state(old_state, conn, old_conn_state, i) {
		struct drm_connector_state *conn_state = conn->state;
		struct intel_encoder *encoder =
			to_intel_encoder(conn_state->best_encoder);

		if (conn_state->crtc != crtc)
			continue;

		if (encoder->pre_enable)
			encoder->pre_enable(encoder, crtc_state, conn_state);
	}
}

static void intel_encoders_enable(struct drm_crtc *crtc,
				  struct intel_crtc_state *crtc_state,
				  struct drm_atomic_state *old_state)
{
	struct drm_connector_state *old_conn_state;
	struct drm_connector *conn;
	int i;

	for_each_connector_in_state(old_state, conn, old_conn_state, i) {
		struct drm_connector_state *conn_state = conn->state;
		struct intel_encoder *encoder =
			to_intel_encoder(conn_state->best_encoder);

		if (conn_state->crtc != crtc)
			continue;

		encoder->enable(encoder, crtc_state, conn_state);
		intel_opregion_notify_encoder(encoder, true);
	}
}

static void intel_encoders_disable(struct drm_crtc *crtc,
				   struct intel_crtc_state *old_crtc_state,
				   struct drm_atomic_state *old_state)
{
	struct drm_connector_state *old_conn_state;
	struct drm_connector *conn;
	int i;

	for_each_connector_in_state(old_state, conn, old_conn_state, i) {
		struct intel_encoder *encoder =
			to_intel_encoder(old_conn_state->best_encoder);

		if (old_conn_state->crtc != crtc)
			continue;

		intel_opregion_notify_encoder(encoder, false);
		encoder->disable(encoder, old_crtc_state, old_conn_state);
	}
}

static void intel_encoders_post_disable(struct drm_crtc *crtc,
					struct intel_crtc_state *old_crtc_state,
					struct drm_atomic_state *old_state)
{
	struct drm_connector_state *old_conn_state;
	struct drm_connector *conn;
	int i;

	for_each_connector_in_state(old_state, conn, old_conn_state, i) {
		struct intel_encoder *encoder =
			to_intel_encoder(old_conn_state->best_encoder);

		if (old_conn_state->crtc != crtc)
			continue;

		if (encoder->post_disable)
			encoder->post_disable(encoder, old_crtc_state, old_conn_state);
	}
}

static void intel_encoders_post_pll_disable(struct drm_crtc *crtc,
					    struct intel_crtc_state *old_crtc_state,
					    struct drm_atomic_state *old_state)
{
	struct drm_connector_state *old_conn_state;
	struct drm_connector *conn;
	int i;

	for_each_connector_in_state(old_state, conn, old_conn_state, i) {
		struct intel_encoder *encoder =
			to_intel_encoder(old_conn_state->best_encoder);

		if (old_conn_state->crtc != crtc)
			continue;

		if (encoder->post_pll_disable)
			encoder->post_pll_disable(encoder, old_crtc_state, old_conn_state);
	}
}

static void ironlake_crtc_enable(struct intel_crtc_state *pipe_config,
				 struct drm_atomic_state *old_state)
{
	struct drm_crtc *crtc = pipe_config->base.crtc;
	struct drm_device *dev = crtc->dev;
	struct drm_i915_private *dev_priv = to_i915(dev);
	struct intel_crtc *intel_crtc = to_intel_crtc(crtc);
	int pipe = intel_crtc->pipe;
	struct intel_atomic_state *old_intel_state =
		to_intel_atomic_state(old_state);

	if (WARN_ON(intel_crtc->active))
		return;

	/*
	 * Sometimes spurious CPU pipe underruns happen during FDI
	 * training, at least with VGA+HDMI cloning. Suppress them.
	 *
	 * On ILK we get an occasional spurious CPU pipe underruns
	 * between eDP port A enable and vdd enable. Also PCH port
	 * enable seems to result in the occasional CPU pipe underrun.
	 *
	 * Spurious PCH underruns also occur during PCH enabling.
	 */
	if (intel_crtc->config->has_pch_encoder || IS_GEN5(dev_priv))
		intel_set_cpu_fifo_underrun_reporting(dev_priv, pipe, false);
	if (intel_crtc->config->has_pch_encoder)
		intel_set_pch_fifo_underrun_reporting(dev_priv, pipe, false);

	if (intel_crtc->config->has_pch_encoder)
		intel_prepare_shared_dpll(intel_crtc);

	if (intel_crtc_has_dp_encoder(intel_crtc->config))
		intel_dp_set_m_n(intel_crtc, M1_N1);

	intel_set_pipe_timings(intel_crtc);
	intel_set_pipe_src_size(intel_crtc);

	if (intel_crtc->config->has_pch_encoder) {
		intel_cpu_transcoder_set_m_n(intel_crtc,
				     &intel_crtc->config->fdi_m_n, NULL);
	}

	ironlake_set_pipeconf(crtc);

	intel_crtc->active = true;

	intel_encoders_pre_enable(crtc, pipe_config, old_state);

	if (intel_crtc->config->has_pch_encoder) {
		/* Note: FDI PLL enabling _must_ be done before we enable the
		 * cpu pipes, hence this is separate from all the other fdi/pch
		 * enabling. */
		ironlake_fdi_pll_enable(intel_crtc);
	} else {
		assert_fdi_tx_disabled(dev_priv, pipe);
		assert_fdi_rx_disabled(dev_priv, pipe);
	}

	ironlake_pfit_enable(intel_crtc);

	/*
	 * On ILK+ LUT must be loaded before the pipe is running but with
	 * clocks enabled
	 */
	intel_color_load_luts(&pipe_config->base);

	if (dev_priv->display.initial_watermarks != NULL)
		dev_priv->display.initial_watermarks(old_intel_state, intel_crtc->config);
	intel_enable_pipe(intel_crtc);

	if (intel_crtc->config->has_pch_encoder)
		ironlake_pch_enable(crtc);

	assert_vblank_disabled(crtc);
	drm_crtc_vblank_on(crtc);

	intel_encoders_enable(crtc, pipe_config, old_state);

	if (HAS_PCH_CPT(dev_priv))
		cpt_verify_modeset(dev, intel_crtc->pipe);

	/* Must wait for vblank to avoid spurious PCH FIFO underruns */
	if (intel_crtc->config->has_pch_encoder)
		intel_wait_for_vblank(dev_priv, pipe);
	intel_set_cpu_fifo_underrun_reporting(dev_priv, pipe, true);
	intel_set_pch_fifo_underrun_reporting(dev_priv, pipe, true);
}

/* IPS only exists on ULT machines and is tied to pipe A. */
static bool hsw_crtc_supports_ips(struct intel_crtc *crtc)
{
	return HAS_IPS(to_i915(crtc->base.dev)) && crtc->pipe == PIPE_A;
}

static void haswell_crtc_enable(struct intel_crtc_state *pipe_config,
				struct drm_atomic_state *old_state)
{
	struct drm_crtc *crtc = pipe_config->base.crtc;
	struct drm_i915_private *dev_priv = to_i915(crtc->dev);
	struct intel_crtc *intel_crtc = to_intel_crtc(crtc);
	int pipe = intel_crtc->pipe, hsw_workaround_pipe;
	enum transcoder cpu_transcoder = intel_crtc->config->cpu_transcoder;
	struct intel_atomic_state *old_intel_state =
		to_intel_atomic_state(old_state);

	if (WARN_ON(intel_crtc->active))
		return;

	if (intel_crtc->config->has_pch_encoder)
		intel_set_pch_fifo_underrun_reporting(dev_priv, TRANSCODER_A,
						      false);

	intel_encoders_pre_pll_enable(crtc, pipe_config, old_state);

	if (intel_crtc->config->shared_dpll)
		intel_enable_shared_dpll(intel_crtc);

	if (intel_crtc_has_dp_encoder(intel_crtc->config))
		intel_dp_set_m_n(intel_crtc, M1_N1);

	if (!transcoder_is_dsi(cpu_transcoder))
		intel_set_pipe_timings(intel_crtc);

	intel_set_pipe_src_size(intel_crtc);

	if (cpu_transcoder != TRANSCODER_EDP &&
	    !transcoder_is_dsi(cpu_transcoder)) {
		I915_WRITE(PIPE_MULT(cpu_transcoder),
			   intel_crtc->config->pixel_multiplier - 1);
	}

	if (intel_crtc->config->has_pch_encoder) {
		intel_cpu_transcoder_set_m_n(intel_crtc,
				     &intel_crtc->config->fdi_m_n, NULL);
	}

	if (!transcoder_is_dsi(cpu_transcoder))
		haswell_set_pipeconf(crtc);

	haswell_set_pipemisc(crtc);

	intel_color_set_csc(&pipe_config->base);

	intel_crtc->active = true;

	if (intel_crtc->config->has_pch_encoder)
		intel_set_cpu_fifo_underrun_reporting(dev_priv, pipe, false);
	else
		intel_set_cpu_fifo_underrun_reporting(dev_priv, pipe, true);

	intel_encoders_pre_enable(crtc, pipe_config, old_state);

	if (intel_crtc->config->has_pch_encoder)
		dev_priv->display.fdi_link_train(crtc);

	if (!transcoder_is_dsi(cpu_transcoder))
		intel_ddi_enable_pipe_clock(intel_crtc);

	if (INTEL_GEN(dev_priv) >= 9)
		skylake_pfit_enable(intel_crtc);
	else
		ironlake_pfit_enable(intel_crtc);

	/*
	 * On ILK+ LUT must be loaded before the pipe is running but with
	 * clocks enabled
	 */
	intel_color_load_luts(&pipe_config->base);

	intel_ddi_set_pipe_settings(crtc);
	if (!transcoder_is_dsi(cpu_transcoder))
		intel_ddi_enable_transcoder_func(crtc);

	if (dev_priv->display.initial_watermarks != NULL)
		dev_priv->display.initial_watermarks(old_intel_state, pipe_config);

	/* XXX: Do the pipe assertions at the right place for BXT DSI. */
	if (!transcoder_is_dsi(cpu_transcoder))
		intel_enable_pipe(intel_crtc);

	if (intel_crtc->config->has_pch_encoder)
		lpt_pch_enable(crtc);

	if (intel_crtc_has_type(intel_crtc->config, INTEL_OUTPUT_DP_MST))
		intel_ddi_set_vc_payload_alloc(crtc, true);

	assert_vblank_disabled(crtc);
	drm_crtc_vblank_on(crtc);

	intel_encoders_enable(crtc, pipe_config, old_state);

	if (intel_crtc->config->has_pch_encoder) {
		intel_wait_for_vblank(dev_priv, pipe);
		intel_wait_for_vblank(dev_priv, pipe);
		intel_set_cpu_fifo_underrun_reporting(dev_priv, pipe, true);
		intel_set_pch_fifo_underrun_reporting(dev_priv, TRANSCODER_A,
						      true);
	}

	/* If we change the relative order between pipe/planes enabling, we need
	 * to change the workaround. */
	hsw_workaround_pipe = pipe_config->hsw_workaround_pipe;
	if (IS_HASWELL(dev_priv) && hsw_workaround_pipe != INVALID_PIPE) {
		intel_wait_for_vblank(dev_priv, hsw_workaround_pipe);
		intel_wait_for_vblank(dev_priv, hsw_workaround_pipe);
	}
}

static void ironlake_pfit_disable(struct intel_crtc *crtc, bool force)
{
	struct drm_device *dev = crtc->base.dev;
	struct drm_i915_private *dev_priv = to_i915(dev);
	int pipe = crtc->pipe;

	/* To avoid upsetting the power well on haswell only disable the pfit if
	 * it's in use. The hw state code will make sure we get this right. */
	if (force || crtc->config->pch_pfit.enabled) {
		I915_WRITE(PF_CTL(pipe), 0);
		I915_WRITE(PF_WIN_POS(pipe), 0);
		I915_WRITE(PF_WIN_SZ(pipe), 0);
	}
}

static void ironlake_crtc_disable(struct intel_crtc_state *old_crtc_state,
				  struct drm_atomic_state *old_state)
{
	struct drm_crtc *crtc = old_crtc_state->base.crtc;
	struct drm_device *dev = crtc->dev;
	struct drm_i915_private *dev_priv = to_i915(dev);
	struct intel_crtc *intel_crtc = to_intel_crtc(crtc);
	int pipe = intel_crtc->pipe;

	/*
	 * Sometimes spurious CPU pipe underruns happen when the
	 * pipe is already disabled, but FDI RX/TX is still enabled.
	 * Happens at least with VGA+HDMI cloning. Suppress them.
	 */
	if (intel_crtc->config->has_pch_encoder) {
		intel_set_cpu_fifo_underrun_reporting(dev_priv, pipe, false);
		intel_set_pch_fifo_underrun_reporting(dev_priv, pipe, false);
	}

	intel_encoders_disable(crtc, old_crtc_state, old_state);

	drm_crtc_vblank_off(crtc);
	assert_vblank_disabled(crtc);

	intel_disable_pipe(intel_crtc);

	ironlake_pfit_disable(intel_crtc, false);

	if (intel_crtc->config->has_pch_encoder)
		ironlake_fdi_disable(crtc);

	intel_encoders_post_disable(crtc, old_crtc_state, old_state);

	if (intel_crtc->config->has_pch_encoder) {
		ironlake_disable_pch_transcoder(dev_priv, pipe);

		if (HAS_PCH_CPT(dev_priv)) {
			i915_reg_t reg;
			u32 temp;

			/* disable TRANS_DP_CTL */
			reg = TRANS_DP_CTL(pipe);
			temp = I915_READ(reg);
			temp &= ~(TRANS_DP_OUTPUT_ENABLE |
				  TRANS_DP_PORT_SEL_MASK);
			temp |= TRANS_DP_PORT_SEL_NONE;
			I915_WRITE(reg, temp);

			/* disable DPLL_SEL */
			temp = I915_READ(PCH_DPLL_SEL);
			temp &= ~(TRANS_DPLL_ENABLE(pipe) | TRANS_DPLLB_SEL(pipe));
			I915_WRITE(PCH_DPLL_SEL, temp);
		}

		ironlake_fdi_pll_disable(intel_crtc);
	}

	intel_set_cpu_fifo_underrun_reporting(dev_priv, pipe, true);
	intel_set_pch_fifo_underrun_reporting(dev_priv, pipe, true);
}

static void haswell_crtc_disable(struct intel_crtc_state *old_crtc_state,
				 struct drm_atomic_state *old_state)
{
	struct drm_crtc *crtc = old_crtc_state->base.crtc;
	struct drm_i915_private *dev_priv = to_i915(crtc->dev);
	struct intel_crtc *intel_crtc = to_intel_crtc(crtc);
	enum transcoder cpu_transcoder = intel_crtc->config->cpu_transcoder;

	if (intel_crtc->config->has_pch_encoder)
		intel_set_pch_fifo_underrun_reporting(dev_priv, TRANSCODER_A,
						      false);

	intel_encoders_disable(crtc, old_crtc_state, old_state);

	drm_crtc_vblank_off(crtc);
	assert_vblank_disabled(crtc);

	/* XXX: Do the pipe assertions at the right place for BXT DSI. */
	if (!transcoder_is_dsi(cpu_transcoder))
		intel_disable_pipe(intel_crtc);

	if (intel_crtc_has_type(intel_crtc->config, INTEL_OUTPUT_DP_MST))
		intel_ddi_set_vc_payload_alloc(crtc, false);

	if (!transcoder_is_dsi(cpu_transcoder))
		intel_ddi_disable_transcoder_func(dev_priv, cpu_transcoder);

	if (INTEL_GEN(dev_priv) >= 9)
		skylake_scaler_disable(intel_crtc);
	else
		ironlake_pfit_disable(intel_crtc, false);

	if (!transcoder_is_dsi(cpu_transcoder))
		intel_ddi_disable_pipe_clock(intel_crtc);

	intel_encoders_post_disable(crtc, old_crtc_state, old_state);

	if (old_crtc_state->has_pch_encoder)
		intel_set_pch_fifo_underrun_reporting(dev_priv, TRANSCODER_A,
						      true);
}

static void i9xx_pfit_enable(struct intel_crtc *crtc)
{
	struct drm_device *dev = crtc->base.dev;
	struct drm_i915_private *dev_priv = to_i915(dev);
	struct intel_crtc_state *pipe_config = crtc->config;

	if (!pipe_config->gmch_pfit.control)
		return;

	/*
	 * The panel fitter should only be adjusted whilst the pipe is disabled,
	 * according to register description and PRM.
	 */
	WARN_ON(I915_READ(PFIT_CONTROL) & PFIT_ENABLE);
	assert_pipe_disabled(dev_priv, crtc->pipe);

	I915_WRITE(PFIT_PGM_RATIOS, pipe_config->gmch_pfit.pgm_ratios);
	I915_WRITE(PFIT_CONTROL, pipe_config->gmch_pfit.control);

	/* Border color in case we don't scale up to the full screen. Black by
	 * default, change to something else for debugging. */
	I915_WRITE(BCLRPAT(crtc->pipe), 0);
}

static enum intel_display_power_domain port_to_power_domain(enum port port)
{
	switch (port) {
	case PORT_A:
		return POWER_DOMAIN_PORT_DDI_A_LANES;
	case PORT_B:
		return POWER_DOMAIN_PORT_DDI_B_LANES;
	case PORT_C:
		return POWER_DOMAIN_PORT_DDI_C_LANES;
	case PORT_D:
		return POWER_DOMAIN_PORT_DDI_D_LANES;
	case PORT_E:
		return POWER_DOMAIN_PORT_DDI_E_LANES;
	default:
		MISSING_CASE(port);
		return POWER_DOMAIN_PORT_OTHER;
	}
}

static enum intel_display_power_domain port_to_aux_power_domain(enum port port)
{
	switch (port) {
	case PORT_A:
		return POWER_DOMAIN_AUX_A;
	case PORT_B:
		return POWER_DOMAIN_AUX_B;
	case PORT_C:
		return POWER_DOMAIN_AUX_C;
	case PORT_D:
		return POWER_DOMAIN_AUX_D;
	case PORT_E:
		/* FIXME: Check VBT for actual wiring of PORT E */
		return POWER_DOMAIN_AUX_D;
	default:
		MISSING_CASE(port);
		return POWER_DOMAIN_AUX_A;
	}
}

enum intel_display_power_domain
intel_display_port_power_domain(struct intel_encoder *intel_encoder)
{
	struct drm_i915_private *dev_priv = to_i915(intel_encoder->base.dev);
	struct intel_digital_port *intel_dig_port;

	switch (intel_encoder->type) {
	case INTEL_OUTPUT_UNKNOWN:
		/* Only DDI platforms should ever use this output type */
		WARN_ON_ONCE(!HAS_DDI(dev_priv));
	case INTEL_OUTPUT_DP:
	case INTEL_OUTPUT_HDMI:
	case INTEL_OUTPUT_EDP:
		intel_dig_port = enc_to_dig_port(&intel_encoder->base);
		return port_to_power_domain(intel_dig_port->port);
	case INTEL_OUTPUT_DP_MST:
		intel_dig_port = enc_to_mst(&intel_encoder->base)->primary;
		return port_to_power_domain(intel_dig_port->port);
	case INTEL_OUTPUT_ANALOG:
		return POWER_DOMAIN_PORT_CRT;
	case INTEL_OUTPUT_DSI:
		return POWER_DOMAIN_PORT_DSI;
	default:
		return POWER_DOMAIN_PORT_OTHER;
	}
}

enum intel_display_power_domain
intel_display_port_aux_power_domain(struct intel_encoder *intel_encoder)
{
	struct drm_i915_private *dev_priv = to_i915(intel_encoder->base.dev);
	struct intel_digital_port *intel_dig_port;

	switch (intel_encoder->type) {
	case INTEL_OUTPUT_UNKNOWN:
	case INTEL_OUTPUT_HDMI:
		/*
		 * Only DDI platforms should ever use these output types.
		 * We can get here after the HDMI detect code has already set
		 * the type of the shared encoder. Since we can't be sure
		 * what's the status of the given connectors, play safe and
		 * run the DP detection too.
		 */
		WARN_ON_ONCE(!HAS_DDI(dev_priv));
	case INTEL_OUTPUT_DP:
	case INTEL_OUTPUT_EDP:
		intel_dig_port = enc_to_dig_port(&intel_encoder->base);
		return port_to_aux_power_domain(intel_dig_port->port);
	case INTEL_OUTPUT_DP_MST:
		intel_dig_port = enc_to_mst(&intel_encoder->base)->primary;
		return port_to_aux_power_domain(intel_dig_port->port);
	default:
		MISSING_CASE(intel_encoder->type);
		return POWER_DOMAIN_AUX_A;
	}
}

static unsigned long get_crtc_power_domains(struct drm_crtc *crtc,
					    struct intel_crtc_state *crtc_state)
{
	struct drm_device *dev = crtc->dev;
	struct drm_i915_private *dev_priv = to_i915(dev);
	struct drm_encoder *encoder;
	struct intel_crtc *intel_crtc = to_intel_crtc(crtc);
	enum pipe pipe = intel_crtc->pipe;
	unsigned long mask;
	enum transcoder transcoder = crtc_state->cpu_transcoder;

	if (!crtc_state->base.active)
		return 0;

	mask = BIT(POWER_DOMAIN_PIPE(pipe));
	mask |= BIT(POWER_DOMAIN_TRANSCODER(transcoder));
	if (crtc_state->pch_pfit.enabled ||
	    crtc_state->pch_pfit.force_thru)
		mask |= BIT(POWER_DOMAIN_PIPE_PANEL_FITTER(pipe));

	drm_for_each_encoder_mask(encoder, dev, crtc_state->base.encoder_mask) {
		struct intel_encoder *intel_encoder = to_intel_encoder(encoder);

		mask |= BIT(intel_display_port_power_domain(intel_encoder));
	}

	if (HAS_DDI(dev_priv) && crtc_state->has_audio)
		mask |= BIT(POWER_DOMAIN_AUDIO);

	if (crtc_state->shared_dpll)
		mask |= BIT(POWER_DOMAIN_PLLS);

	return mask;
}

static unsigned long
modeset_get_crtc_power_domains(struct drm_crtc *crtc,
			       struct intel_crtc_state *crtc_state)
{
	struct drm_i915_private *dev_priv = to_i915(crtc->dev);
	struct intel_crtc *intel_crtc = to_intel_crtc(crtc);
	enum intel_display_power_domain domain;
	unsigned long domains, new_domains, old_domains;

	old_domains = intel_crtc->enabled_power_domains;
	intel_crtc->enabled_power_domains = new_domains =
		get_crtc_power_domains(crtc, crtc_state);

	domains = new_domains & ~old_domains;

	for_each_power_domain(domain, domains)
		intel_display_power_get(dev_priv, domain);

	return old_domains & ~new_domains;
}

static void modeset_put_power_domains(struct drm_i915_private *dev_priv,
				      unsigned long domains)
{
	enum intel_display_power_domain domain;

	for_each_power_domain(domain, domains)
		intel_display_power_put(dev_priv, domain);
}

static void valleyview_crtc_enable(struct intel_crtc_state *pipe_config,
				   struct drm_atomic_state *old_state)
{
	struct drm_crtc *crtc = pipe_config->base.crtc;
	struct drm_device *dev = crtc->dev;
	struct drm_i915_private *dev_priv = to_i915(dev);
	struct intel_crtc *intel_crtc = to_intel_crtc(crtc);
	int pipe = intel_crtc->pipe;

	if (WARN_ON(intel_crtc->active))
		return;
<<<<<<< HEAD

	if (intel_crtc_has_dp_encoder(intel_crtc->config))
		intel_dp_set_m_n(intel_crtc, M1_N1);

	intel_set_pipe_timings(intel_crtc);
	intel_set_pipe_src_size(intel_crtc);

	if (IS_CHERRYVIEW(dev_priv) && pipe == PIPE_B) {
		struct drm_i915_private *dev_priv = to_i915(dev);

		I915_WRITE(CHV_BLEND(pipe), CHV_BLEND_LEGACY);
		I915_WRITE(CHV_CANVAS(pipe), 0);
	}

	i9xx_set_pipeconf(intel_crtc);

	intel_crtc->active = true;

	intel_set_cpu_fifo_underrun_reporting(dev_priv, pipe, true);

	intel_encoders_pre_pll_enable(crtc, pipe_config, old_state);

	if (IS_CHERRYVIEW(dev_priv)) {
		chv_prepare_pll(intel_crtc, intel_crtc->config);
		chv_enable_pll(intel_crtc, intel_crtc->config);
	} else {
		vlv_prepare_pll(intel_crtc, intel_crtc->config);
		vlv_enable_pll(intel_crtc, intel_crtc->config);
	}

	intel_encoders_pre_enable(crtc, pipe_config, old_state);

	i9xx_pfit_enable(intel_crtc);

	intel_color_load_luts(&pipe_config->base);

	intel_update_watermarks(intel_crtc);
	intel_enable_pipe(intel_crtc);

	assert_vblank_disabled(crtc);
	drm_crtc_vblank_on(crtc);

	intel_encoders_enable(crtc, pipe_config, old_state);
}

static void i9xx_set_pll_dividers(struct intel_crtc *crtc)
{
	struct drm_device *dev = crtc->base.dev;
	struct drm_i915_private *dev_priv = to_i915(dev);

	I915_WRITE(FP0(crtc->pipe), crtc->config->dpll_hw_state.fp0);
	I915_WRITE(FP1(crtc->pipe), crtc->config->dpll_hw_state.fp1);
}

static void i9xx_crtc_enable(struct intel_crtc_state *pipe_config,
			     struct drm_atomic_state *old_state)
{
	struct drm_crtc *crtc = pipe_config->base.crtc;
	struct drm_device *dev = crtc->dev;
	struct drm_i915_private *dev_priv = to_i915(dev);
	struct intel_crtc *intel_crtc = to_intel_crtc(crtc);
	enum pipe pipe = intel_crtc->pipe;

	if (WARN_ON(intel_crtc->active))
		return;

	i9xx_set_pll_dividers(intel_crtc);

	if (intel_crtc_has_dp_encoder(intel_crtc->config))
		intel_dp_set_m_n(intel_crtc, M1_N1);

	intel_set_pipe_timings(intel_crtc);
	intel_set_pipe_src_size(intel_crtc);

	i9xx_set_pipeconf(intel_crtc);

	intel_crtc->active = true;

	if (!IS_GEN2(dev_priv))
		intel_set_cpu_fifo_underrun_reporting(dev_priv, pipe, true);

	intel_encoders_pre_enable(crtc, pipe_config, old_state);

=======

	if (intel_crtc_has_dp_encoder(intel_crtc->config))
		intel_dp_set_m_n(intel_crtc, M1_N1);

	intel_set_pipe_timings(intel_crtc);
	intel_set_pipe_src_size(intel_crtc);

	if (IS_CHERRYVIEW(dev_priv) && pipe == PIPE_B) {
		struct drm_i915_private *dev_priv = to_i915(dev);

		I915_WRITE(CHV_BLEND(pipe), CHV_BLEND_LEGACY);
		I915_WRITE(CHV_CANVAS(pipe), 0);
	}

	i9xx_set_pipeconf(intel_crtc);

	intel_crtc->active = true;

	intel_set_cpu_fifo_underrun_reporting(dev_priv, pipe, true);

	intel_encoders_pre_pll_enable(crtc, pipe_config, old_state);

	if (IS_CHERRYVIEW(dev_priv)) {
		chv_prepare_pll(intel_crtc, intel_crtc->config);
		chv_enable_pll(intel_crtc, intel_crtc->config);
	} else {
		vlv_prepare_pll(intel_crtc, intel_crtc->config);
		vlv_enable_pll(intel_crtc, intel_crtc->config);
	}

	intel_encoders_pre_enable(crtc, pipe_config, old_state);

	i9xx_pfit_enable(intel_crtc);

	intel_color_load_luts(&pipe_config->base);

	intel_update_watermarks(intel_crtc);
	intel_enable_pipe(intel_crtc);

	assert_vblank_disabled(crtc);
	drm_crtc_vblank_on(crtc);

	intel_encoders_enable(crtc, pipe_config, old_state);
}

static void i9xx_set_pll_dividers(struct intel_crtc *crtc)
{
	struct drm_device *dev = crtc->base.dev;
	struct drm_i915_private *dev_priv = to_i915(dev);

	I915_WRITE(FP0(crtc->pipe), crtc->config->dpll_hw_state.fp0);
	I915_WRITE(FP1(crtc->pipe), crtc->config->dpll_hw_state.fp1);
}

static void i9xx_crtc_enable(struct intel_crtc_state *pipe_config,
			     struct drm_atomic_state *old_state)
{
	struct drm_crtc *crtc = pipe_config->base.crtc;
	struct drm_device *dev = crtc->dev;
	struct drm_i915_private *dev_priv = to_i915(dev);
	struct intel_crtc *intel_crtc = to_intel_crtc(crtc);
	enum pipe pipe = intel_crtc->pipe;

	if (WARN_ON(intel_crtc->active))
		return;

	i9xx_set_pll_dividers(intel_crtc);

	if (intel_crtc_has_dp_encoder(intel_crtc->config))
		intel_dp_set_m_n(intel_crtc, M1_N1);

	intel_set_pipe_timings(intel_crtc);
	intel_set_pipe_src_size(intel_crtc);

	i9xx_set_pipeconf(intel_crtc);

	intel_crtc->active = true;

	if (!IS_GEN2(dev_priv))
		intel_set_cpu_fifo_underrun_reporting(dev_priv, pipe, true);

	intel_encoders_pre_enable(crtc, pipe_config, old_state);

>>>>>>> 4c847018
	i9xx_enable_pll(intel_crtc);

	i9xx_pfit_enable(intel_crtc);

	intel_color_load_luts(&pipe_config->base);

	intel_update_watermarks(intel_crtc);
	intel_enable_pipe(intel_crtc);

	assert_vblank_disabled(crtc);
	drm_crtc_vblank_on(crtc);

	intel_encoders_enable(crtc, pipe_config, old_state);
}

static void i9xx_pfit_disable(struct intel_crtc *crtc)
{
	struct drm_device *dev = crtc->base.dev;
	struct drm_i915_private *dev_priv = to_i915(dev);

	if (!crtc->config->gmch_pfit.control)
		return;

	assert_pipe_disabled(dev_priv, crtc->pipe);

	DRM_DEBUG_DRIVER("disabling pfit, current: 0x%08x\n",
			 I915_READ(PFIT_CONTROL));
	I915_WRITE(PFIT_CONTROL, 0);
}

static void i9xx_crtc_disable(struct intel_crtc_state *old_crtc_state,
			      struct drm_atomic_state *old_state)
{
	struct drm_crtc *crtc = old_crtc_state->base.crtc;
	struct drm_device *dev = crtc->dev;
	struct drm_i915_private *dev_priv = to_i915(dev);
	struct intel_crtc *intel_crtc = to_intel_crtc(crtc);
	int pipe = intel_crtc->pipe;

	/*
	 * On gen2 planes are double buffered but the pipe isn't, so we must
	 * wait for planes to fully turn off before disabling the pipe.
	 */
	if (IS_GEN2(dev_priv))
		intel_wait_for_vblank(dev_priv, pipe);

	intel_encoders_disable(crtc, old_crtc_state, old_state);

	drm_crtc_vblank_off(crtc);
	assert_vblank_disabled(crtc);

	intel_disable_pipe(intel_crtc);

	i9xx_pfit_disable(intel_crtc);

	intel_encoders_post_disable(crtc, old_crtc_state, old_state);

	if (!intel_crtc_has_type(intel_crtc->config, INTEL_OUTPUT_DSI)) {
		if (IS_CHERRYVIEW(dev_priv))
			chv_disable_pll(dev_priv, pipe);
		else if (IS_VALLEYVIEW(dev_priv))
			vlv_disable_pll(dev_priv, pipe);
		else
			i9xx_disable_pll(intel_crtc);
	}

	intel_encoders_post_pll_disable(crtc, old_crtc_state, old_state);

	if (!IS_GEN2(dev_priv))
		intel_set_cpu_fifo_underrun_reporting(dev_priv, pipe, false);
}

static void intel_crtc_disable_noatomic(struct drm_crtc *crtc)
{
	struct intel_encoder *encoder;
	struct intel_crtc *intel_crtc = to_intel_crtc(crtc);
	struct drm_i915_private *dev_priv = to_i915(crtc->dev);
	enum intel_display_power_domain domain;
	unsigned long domains;
	struct drm_atomic_state *state;
	struct intel_crtc_state *crtc_state;
	int ret;

	if (!intel_crtc->active)
		return;

	if (crtc->primary->state->visible) {
		WARN_ON(intel_crtc->flip_work);

		intel_pre_disable_primary_noatomic(crtc);

		intel_crtc_disable_planes(crtc, 1 << drm_plane_index(crtc->primary));
		crtc->primary->state->visible = false;
	}

	state = drm_atomic_state_alloc(crtc->dev);
	if (!state) {
		DRM_DEBUG_KMS("failed to disable [CRTC:%d:%s], out of memory",
			      crtc->base.id, crtc->name);
		return;
	}

	state->acquire_ctx = crtc->dev->mode_config.acquire_ctx;

	/* Everything's already locked, -EDEADLK can't happen. */
	crtc_state = intel_atomic_get_crtc_state(state, intel_crtc);
	ret = drm_atomic_add_affected_connectors(state, crtc);

	WARN_ON(IS_ERR(crtc_state) || ret);

	dev_priv->display.crtc_disable(crtc_state, state);

	drm_atomic_state_put(state);

	DRM_DEBUG_KMS("[CRTC:%d:%s] hw state adjusted, was enabled, now disabled\n",
		      crtc->base.id, crtc->name);

	WARN_ON(drm_atomic_set_mode_for_crtc(crtc->state, NULL) < 0);
	crtc->state->active = false;
	intel_crtc->active = false;
	crtc->enabled = false;
	crtc->state->connector_mask = 0;
	crtc->state->encoder_mask = 0;

	for_each_encoder_on_crtc(crtc->dev, crtc, encoder)
		encoder->base.crtc = NULL;

	intel_fbc_disable(intel_crtc);
	intel_update_watermarks(intel_crtc);
	intel_disable_shared_dpll(intel_crtc);

	domains = intel_crtc->enabled_power_domains;
	for_each_power_domain(domain, domains)
		intel_display_power_put(dev_priv, domain);
	intel_crtc->enabled_power_domains = 0;

	dev_priv->active_crtcs &= ~(1 << intel_crtc->pipe);
	dev_priv->min_pixclk[intel_crtc->pipe] = 0;
}

/*
 * turn all crtc's off, but do not adjust state
 * This has to be paired with a call to intel_modeset_setup_hw_state.
 */
int intel_display_suspend(struct drm_device *dev)
{
	struct drm_i915_private *dev_priv = to_i915(dev);
	struct drm_atomic_state *state;
	int ret;

	state = drm_atomic_helper_suspend(dev);
	ret = PTR_ERR_OR_ZERO(state);
	if (ret)
		DRM_ERROR("Suspending crtc's failed with %i\n", ret);
	else
		dev_priv->modeset_restore_state = state;
	return ret;
}

void intel_encoder_destroy(struct drm_encoder *encoder)
{
	struct intel_encoder *intel_encoder = to_intel_encoder(encoder);

	drm_encoder_cleanup(encoder);
	kfree(intel_encoder);
}

/* Cross check the actual hw state with our own modeset state tracking (and it's
 * internal consistency). */
static void intel_connector_verify_state(struct intel_connector *connector)
{
	struct drm_crtc *crtc = connector->base.state->crtc;

	DRM_DEBUG_KMS("[CONNECTOR:%d:%s]\n",
		      connector->base.base.id,
		      connector->base.name);

	if (connector->get_hw_state(connector)) {
		struct intel_encoder *encoder = connector->encoder;
		struct drm_connector_state *conn_state = connector->base.state;

		I915_STATE_WARN(!crtc,
			 "connector enabled without attached crtc\n");

		if (!crtc)
			return;

		I915_STATE_WARN(!crtc->state->active,
		      "connector is active, but attached crtc isn't\n");

		if (!encoder || encoder->type == INTEL_OUTPUT_DP_MST)
			return;

		I915_STATE_WARN(conn_state->best_encoder != &encoder->base,
			"atomic encoder doesn't match attached encoder\n");

		I915_STATE_WARN(conn_state->crtc != encoder->base.crtc,
			"attached encoder crtc differs from connector crtc\n");
	} else {
		I915_STATE_WARN(crtc && crtc->state->active,
			"attached crtc is active, but connector isn't\n");
		I915_STATE_WARN(!crtc && connector->base.state->best_encoder,
			"best encoder set without crtc!\n");
	}
}

int intel_connector_init(struct intel_connector *connector)
{
	drm_atomic_helper_connector_reset(&connector->base);

	if (!connector->base.state)
		return -ENOMEM;

	return 0;
}

struct intel_connector *intel_connector_alloc(void)
{
	struct intel_connector *connector;

	connector = kzalloc(sizeof *connector, GFP_KERNEL);
	if (!connector)
		return NULL;

	if (intel_connector_init(connector) < 0) {
		kfree(connector);
		return NULL;
	}

	return connector;
}

/* Simple connector->get_hw_state implementation for encoders that support only
 * one connector and no cloning and hence the encoder state determines the state
 * of the connector. */
bool intel_connector_get_hw_state(struct intel_connector *connector)
{
	enum pipe pipe = 0;
	struct intel_encoder *encoder = connector->encoder;

	return encoder->get_hw_state(encoder, &pipe);
}

static int pipe_required_fdi_lanes(struct intel_crtc_state *crtc_state)
{
	if (crtc_state->base.enable && crtc_state->has_pch_encoder)
		return crtc_state->fdi_lanes;

	return 0;
}

static int ironlake_check_fdi_lanes(struct drm_device *dev, enum pipe pipe,
				     struct intel_crtc_state *pipe_config)
{
	struct drm_i915_private *dev_priv = to_i915(dev);
	struct drm_atomic_state *state = pipe_config->base.state;
	struct intel_crtc *other_crtc;
	struct intel_crtc_state *other_crtc_state;

	DRM_DEBUG_KMS("checking fdi config on pipe %c, lanes %i\n",
		      pipe_name(pipe), pipe_config->fdi_lanes);
	if (pipe_config->fdi_lanes > 4) {
		DRM_DEBUG_KMS("invalid fdi lane config on pipe %c: %i lanes\n",
			      pipe_name(pipe), pipe_config->fdi_lanes);
		return -EINVAL;
	}

	if (IS_HASWELL(dev_priv) || IS_BROADWELL(dev_priv)) {
		if (pipe_config->fdi_lanes > 2) {
			DRM_DEBUG_KMS("only 2 lanes on haswell, required: %i lanes\n",
				      pipe_config->fdi_lanes);
			return -EINVAL;
		} else {
			return 0;
		}
	}

	if (INTEL_INFO(dev_priv)->num_pipes == 2)
		return 0;

	/* Ivybridge 3 pipe is really complicated */
	switch (pipe) {
	case PIPE_A:
		return 0;
	case PIPE_B:
		if (pipe_config->fdi_lanes <= 2)
			return 0;

		other_crtc = intel_get_crtc_for_pipe(dev_priv, PIPE_C);
		other_crtc_state =
			intel_atomic_get_crtc_state(state, other_crtc);
		if (IS_ERR(other_crtc_state))
			return PTR_ERR(other_crtc_state);

		if (pipe_required_fdi_lanes(other_crtc_state) > 0) {
			DRM_DEBUG_KMS("invalid shared fdi lane config on pipe %c: %i lanes\n",
				      pipe_name(pipe), pipe_config->fdi_lanes);
			return -EINVAL;
		}
		return 0;
	case PIPE_C:
		if (pipe_config->fdi_lanes > 2) {
			DRM_DEBUG_KMS("only 2 lanes on pipe %c: required %i lanes\n",
				      pipe_name(pipe), pipe_config->fdi_lanes);
			return -EINVAL;
		}

		other_crtc = intel_get_crtc_for_pipe(dev_priv, PIPE_B);
		other_crtc_state =
			intel_atomic_get_crtc_state(state, other_crtc);
		if (IS_ERR(other_crtc_state))
			return PTR_ERR(other_crtc_state);

		if (pipe_required_fdi_lanes(other_crtc_state) > 2) {
			DRM_DEBUG_KMS("fdi link B uses too many lanes to enable link C\n");
			return -EINVAL;
		}
		return 0;
	default:
		BUG();
	}
}

#define RETRY 1
static int ironlake_fdi_compute_config(struct intel_crtc *intel_crtc,
				       struct intel_crtc_state *pipe_config)
{
	struct drm_device *dev = intel_crtc->base.dev;
	const struct drm_display_mode *adjusted_mode = &pipe_config->base.adjusted_mode;
	int lane, link_bw, fdi_dotclock, ret;
	bool needs_recompute = false;

retry:
	/* FDI is a binary signal running at ~2.7GHz, encoding
	 * each output octet as 10 bits. The actual frequency
	 * is stored as a divider into a 100MHz clock, and the
	 * mode pixel clock is stored in units of 1KHz.
	 * Hence the bw of each lane in terms of the mode signal
	 * is:
	 */
	link_bw = intel_fdi_link_freq(to_i915(dev), pipe_config);

	fdi_dotclock = adjusted_mode->crtc_clock;

	lane = ironlake_get_lanes_required(fdi_dotclock, link_bw,
					   pipe_config->pipe_bpp);

	pipe_config->fdi_lanes = lane;

	intel_link_compute_m_n(pipe_config->pipe_bpp, lane, fdi_dotclock,
			       link_bw, &pipe_config->fdi_m_n);

	ret = ironlake_check_fdi_lanes(dev, intel_crtc->pipe, pipe_config);
	if (ret == -EINVAL && pipe_config->pipe_bpp > 6*3) {
		pipe_config->pipe_bpp -= 2*3;
		DRM_DEBUG_KMS("fdi link bw constraint, reducing pipe bpp to %i\n",
			      pipe_config->pipe_bpp);
		needs_recompute = true;
		pipe_config->bw_constrained = true;

		goto retry;
	}

	if (needs_recompute)
		return RETRY;

	return ret;
}

static bool pipe_config_supports_ips(struct drm_i915_private *dev_priv,
				     struct intel_crtc_state *pipe_config)
{
	if (pipe_config->pipe_bpp > 24)
		return false;

	/* HSW can handle pixel rate up to cdclk? */
	if (IS_HASWELL(dev_priv))
		return true;

	/*
	 * We compare against max which means we must take
	 * the increased cdclk requirement into account when
	 * calculating the new cdclk.
	 *
	 * Should measure whether using a lower cdclk w/o IPS
	 */
	return pipe_config->pixel_rate <=
		dev_priv->max_cdclk_freq * 95 / 100;
}

static void hsw_compute_ips_config(struct intel_crtc *crtc,
				   struct intel_crtc_state *pipe_config)
{
	struct drm_device *dev = crtc->base.dev;
	struct drm_i915_private *dev_priv = to_i915(dev);

	pipe_config->ips_enabled = i915.enable_ips &&
		hsw_crtc_supports_ips(crtc) &&
		pipe_config_supports_ips(dev_priv, pipe_config);
}

static bool intel_crtc_supports_double_wide(const struct intel_crtc *crtc)
<<<<<<< HEAD
{
	const struct drm_i915_private *dev_priv = to_i915(crtc->base.dev);

	/* GDG double wide on either pipe, otherwise pipe A only */
	return INTEL_INFO(dev_priv)->gen < 4 &&
		(crtc->pipe == PIPE_A || IS_I915G(dev_priv));
}

static uint32_t ilk_pipe_pixel_rate(const struct intel_crtc_state *pipe_config)
{
	uint32_t pixel_rate;

=======
{
	const struct drm_i915_private *dev_priv = to_i915(crtc->base.dev);

	/* GDG double wide on either pipe, otherwise pipe A only */
	return INTEL_INFO(dev_priv)->gen < 4 &&
		(crtc->pipe == PIPE_A || IS_I915G(dev_priv));
}

static uint32_t ilk_pipe_pixel_rate(const struct intel_crtc_state *pipe_config)
{
	uint32_t pixel_rate;

>>>>>>> 4c847018
	pixel_rate = pipe_config->base.adjusted_mode.crtc_clock;

	/*
	 * We only use IF-ID interlacing. If we ever use
	 * PF-ID we'll need to adjust the pixel_rate here.
	 */

	if (pipe_config->pch_pfit.enabled) {
		uint64_t pipe_w, pipe_h, pfit_w, pfit_h;
		uint32_t pfit_size = pipe_config->pch_pfit.size;

		pipe_w = pipe_config->pipe_src_w;
		pipe_h = pipe_config->pipe_src_h;

		pfit_w = (pfit_size >> 16) & 0xFFFF;
		pfit_h = pfit_size & 0xFFFF;
		if (pipe_w < pfit_w)
			pipe_w = pfit_w;
		if (pipe_h < pfit_h)
			pipe_h = pfit_h;

		if (WARN_ON(!pfit_w || !pfit_h))
			return pixel_rate;

		pixel_rate = div_u64((uint64_t) pixel_rate * pipe_w * pipe_h,
				     pfit_w * pfit_h);
	}

	return pixel_rate;
}

static void intel_crtc_compute_pixel_rate(struct intel_crtc_state *crtc_state)
{
	struct drm_i915_private *dev_priv = to_i915(crtc_state->base.crtc->dev);

	if (HAS_GMCH_DISPLAY(dev_priv))
		/* FIXME calculate proper pipe pixel rate for GMCH pfit */
		crtc_state->pixel_rate =
			crtc_state->base.adjusted_mode.crtc_clock;
	else
		crtc_state->pixel_rate =
			ilk_pipe_pixel_rate(crtc_state);
}

static int intel_crtc_compute_config(struct intel_crtc *crtc,
				     struct intel_crtc_state *pipe_config)
{
	struct drm_device *dev = crtc->base.dev;
	struct drm_i915_private *dev_priv = to_i915(dev);
	const struct drm_display_mode *adjusted_mode = &pipe_config->base.adjusted_mode;
	int clock_limit = dev_priv->max_dotclk_freq;

	if (INTEL_GEN(dev_priv) < 4) {
		clock_limit = dev_priv->max_cdclk_freq * 9 / 10;

		/*
		 * Enable double wide mode when the dot clock
		 * is > 90% of the (display) core speed.
		 */
		if (intel_crtc_supports_double_wide(crtc) &&
		    adjusted_mode->crtc_clock > clock_limit) {
			clock_limit = dev_priv->max_dotclk_freq;
			pipe_config->double_wide = true;
		}
	}

	if (adjusted_mode->crtc_clock > clock_limit) {
		DRM_DEBUG_KMS("requested pixel clock (%d kHz) too high (max: %d kHz, double wide: %s)\n",
			      adjusted_mode->crtc_clock, clock_limit,
			      yesno(pipe_config->double_wide));
		return -EINVAL;
	}

	/*
	 * Pipe horizontal size must be even in:
	 * - DVO ganged mode
	 * - LVDS dual channel mode
	 * - Double wide pipe
	 */
	if ((intel_crtc_has_type(pipe_config, INTEL_OUTPUT_LVDS) &&
	     intel_is_dual_link_lvds(dev)) || pipe_config->double_wide)
		pipe_config->pipe_src_w &= ~1;

	/* Cantiga+ cannot handle modes with a hsync front porch of 0.
	 * WaPruneModeWithIncorrectHsyncOffset:ctg,elk,ilk,snb,ivb,vlv,hsw.
	 */
	if ((INTEL_GEN(dev_priv) > 4 || IS_G4X(dev_priv)) &&
		adjusted_mode->crtc_hsync_start == adjusted_mode->crtc_hdisplay)
		return -EINVAL;

	intel_crtc_compute_pixel_rate(pipe_config);

	if (HAS_IPS(dev_priv))
		hsw_compute_ips_config(crtc, pipe_config);

	if (pipe_config->has_pch_encoder)
		return ironlake_fdi_compute_config(crtc, pipe_config);

	return 0;
}

static void
intel_reduce_m_n_ratio(uint32_t *num, uint32_t *den)
{
	while (*num > DATA_LINK_M_N_MASK ||
	       *den > DATA_LINK_M_N_MASK) {
		*num >>= 1;
		*den >>= 1;
	}
}

static void compute_m_n(unsigned int m, unsigned int n,
			uint32_t *ret_m, uint32_t *ret_n)
{
	*ret_n = min_t(unsigned int, roundup_pow_of_two(n), DATA_LINK_N_MAX);
	*ret_m = div_u64((uint64_t) m * *ret_n, n);
	intel_reduce_m_n_ratio(ret_m, ret_n);
}

void
intel_link_compute_m_n(int bits_per_pixel, int nlanes,
		       int pixel_clock, int link_clock,
		       struct intel_link_m_n *m_n)
{
	m_n->tu = 64;

	compute_m_n(bits_per_pixel * pixel_clock,
		    link_clock * nlanes * 8,
		    &m_n->gmch_m, &m_n->gmch_n);

	compute_m_n(pixel_clock, link_clock,
		    &m_n->link_m, &m_n->link_n);
}

static inline bool intel_panel_use_ssc(struct drm_i915_private *dev_priv)
{
	if (i915.panel_use_ssc >= 0)
		return i915.panel_use_ssc != 0;
	return dev_priv->vbt.lvds_use_ssc
		&& !(dev_priv->quirks & QUIRK_LVDS_SSC_DISABLE);
}

static uint32_t pnv_dpll_compute_fp(struct dpll *dpll)
{
	return (1 << dpll->n) << 16 | dpll->m2;
}

static uint32_t i9xx_dpll_compute_fp(struct dpll *dpll)
{
	return dpll->n << 16 | dpll->m1 << 8 | dpll->m2;
}

static void i9xx_update_pll_dividers(struct intel_crtc *crtc,
				     struct intel_crtc_state *crtc_state,
				     struct dpll *reduced_clock)
{
	struct drm_i915_private *dev_priv = to_i915(crtc->base.dev);
	u32 fp, fp2 = 0;

	if (IS_PINEVIEW(dev_priv)) {
		fp = pnv_dpll_compute_fp(&crtc_state->dpll);
		if (reduced_clock)
			fp2 = pnv_dpll_compute_fp(reduced_clock);
	} else {
		fp = i9xx_dpll_compute_fp(&crtc_state->dpll);
		if (reduced_clock)
			fp2 = i9xx_dpll_compute_fp(reduced_clock);
	}

	crtc_state->dpll_hw_state.fp0 = fp;

	crtc->lowfreq_avail = false;
	if (intel_crtc_has_type(crtc_state, INTEL_OUTPUT_LVDS) &&
	    reduced_clock) {
		crtc_state->dpll_hw_state.fp1 = fp2;
		crtc->lowfreq_avail = true;
	} else {
		crtc_state->dpll_hw_state.fp1 = fp;
	}
}

static void vlv_pllb_recal_opamp(struct drm_i915_private *dev_priv, enum pipe
		pipe)
{
	u32 reg_val;

	/*
	 * PLLB opamp always calibrates to max value of 0x3f, force enable it
	 * and set it to a reasonable value instead.
	 */
	reg_val = vlv_dpio_read(dev_priv, pipe, VLV_PLL_DW9(1));
	reg_val &= 0xffffff00;
	reg_val |= 0x00000030;
	vlv_dpio_write(dev_priv, pipe, VLV_PLL_DW9(1), reg_val);

	reg_val = vlv_dpio_read(dev_priv, pipe, VLV_REF_DW13);
	reg_val &= 0x8cffffff;
	reg_val = 0x8c000000;
	vlv_dpio_write(dev_priv, pipe, VLV_REF_DW13, reg_val);

	reg_val = vlv_dpio_read(dev_priv, pipe, VLV_PLL_DW9(1));
	reg_val &= 0xffffff00;
	vlv_dpio_write(dev_priv, pipe, VLV_PLL_DW9(1), reg_val);

	reg_val = vlv_dpio_read(dev_priv, pipe, VLV_REF_DW13);
	reg_val &= 0x00ffffff;
	reg_val |= 0xb0000000;
	vlv_dpio_write(dev_priv, pipe, VLV_REF_DW13, reg_val);
}

static void intel_pch_transcoder_set_m_n(struct intel_crtc *crtc,
					 struct intel_link_m_n *m_n)
{
	struct drm_device *dev = crtc->base.dev;
	struct drm_i915_private *dev_priv = to_i915(dev);
	int pipe = crtc->pipe;

	I915_WRITE(PCH_TRANS_DATA_M1(pipe), TU_SIZE(m_n->tu) | m_n->gmch_m);
	I915_WRITE(PCH_TRANS_DATA_N1(pipe), m_n->gmch_n);
	I915_WRITE(PCH_TRANS_LINK_M1(pipe), m_n->link_m);
	I915_WRITE(PCH_TRANS_LINK_N1(pipe), m_n->link_n);
}

static void intel_cpu_transcoder_set_m_n(struct intel_crtc *crtc,
					 struct intel_link_m_n *m_n,
					 struct intel_link_m_n *m2_n2)
{
	struct drm_i915_private *dev_priv = to_i915(crtc->base.dev);
	int pipe = crtc->pipe;
	enum transcoder transcoder = crtc->config->cpu_transcoder;

	if (INTEL_GEN(dev_priv) >= 5) {
		I915_WRITE(PIPE_DATA_M1(transcoder), TU_SIZE(m_n->tu) | m_n->gmch_m);
		I915_WRITE(PIPE_DATA_N1(transcoder), m_n->gmch_n);
		I915_WRITE(PIPE_LINK_M1(transcoder), m_n->link_m);
		I915_WRITE(PIPE_LINK_N1(transcoder), m_n->link_n);
		/* M2_N2 registers to be set only for gen < 8 (M2_N2 available
		 * for gen < 8) and if DRRS is supported (to make sure the
		 * registers are not unnecessarily accessed).
		 */
		if (m2_n2 && (IS_CHERRYVIEW(dev_priv) ||
		    INTEL_GEN(dev_priv) < 8) && crtc->config->has_drrs) {
			I915_WRITE(PIPE_DATA_M2(transcoder),
					TU_SIZE(m2_n2->tu) | m2_n2->gmch_m);
			I915_WRITE(PIPE_DATA_N2(transcoder), m2_n2->gmch_n);
			I915_WRITE(PIPE_LINK_M2(transcoder), m2_n2->link_m);
			I915_WRITE(PIPE_LINK_N2(transcoder), m2_n2->link_n);
		}
	} else {
		I915_WRITE(PIPE_DATA_M_G4X(pipe), TU_SIZE(m_n->tu) | m_n->gmch_m);
		I915_WRITE(PIPE_DATA_N_G4X(pipe), m_n->gmch_n);
		I915_WRITE(PIPE_LINK_M_G4X(pipe), m_n->link_m);
		I915_WRITE(PIPE_LINK_N_G4X(pipe), m_n->link_n);
	}
}

void intel_dp_set_m_n(struct intel_crtc *crtc, enum link_m_n_set m_n)
{
	struct intel_link_m_n *dp_m_n, *dp_m2_n2 = NULL;

	if (m_n == M1_N1) {
		dp_m_n = &crtc->config->dp_m_n;
		dp_m2_n2 = &crtc->config->dp_m2_n2;
	} else if (m_n == M2_N2) {

		/*
		 * M2_N2 registers are not supported. Hence m2_n2 divider value
		 * needs to be programmed into M1_N1.
		 */
		dp_m_n = &crtc->config->dp_m2_n2;
	} else {
		DRM_ERROR("Unsupported divider value\n");
		return;
	}

	if (crtc->config->has_pch_encoder)
		intel_pch_transcoder_set_m_n(crtc, &crtc->config->dp_m_n);
	else
		intel_cpu_transcoder_set_m_n(crtc, dp_m_n, dp_m2_n2);
}

static void vlv_compute_dpll(struct intel_crtc *crtc,
			     struct intel_crtc_state *pipe_config)
{
	pipe_config->dpll_hw_state.dpll = DPLL_INTEGRATED_REF_CLK_VLV |
		DPLL_REF_CLK_ENABLE_VLV | DPLL_VGA_MODE_DIS;
	if (crtc->pipe != PIPE_A)
		pipe_config->dpll_hw_state.dpll |= DPLL_INTEGRATED_CRI_CLK_VLV;

	/* DPLL not used with DSI, but still need the rest set up */
	if (!intel_crtc_has_type(pipe_config, INTEL_OUTPUT_DSI))
		pipe_config->dpll_hw_state.dpll |= DPLL_VCO_ENABLE |
			DPLL_EXT_BUFFER_ENABLE_VLV;

	pipe_config->dpll_hw_state.dpll_md =
		(pipe_config->pixel_multiplier - 1) << DPLL_MD_UDI_MULTIPLIER_SHIFT;
}

static void chv_compute_dpll(struct intel_crtc *crtc,
			     struct intel_crtc_state *pipe_config)
{
	pipe_config->dpll_hw_state.dpll = DPLL_SSC_REF_CLK_CHV |
		DPLL_REF_CLK_ENABLE_VLV | DPLL_VGA_MODE_DIS;
	if (crtc->pipe != PIPE_A)
		pipe_config->dpll_hw_state.dpll |= DPLL_INTEGRATED_CRI_CLK_VLV;

	/* DPLL not used with DSI, but still need the rest set up */
	if (!intel_crtc_has_type(pipe_config, INTEL_OUTPUT_DSI))
		pipe_config->dpll_hw_state.dpll |= DPLL_VCO_ENABLE;

	pipe_config->dpll_hw_state.dpll_md =
		(pipe_config->pixel_multiplier - 1) << DPLL_MD_UDI_MULTIPLIER_SHIFT;
}

static void vlv_prepare_pll(struct intel_crtc *crtc,
			    const struct intel_crtc_state *pipe_config)
{
	struct drm_device *dev = crtc->base.dev;
	struct drm_i915_private *dev_priv = to_i915(dev);
	enum pipe pipe = crtc->pipe;
	u32 mdiv;
	u32 bestn, bestm1, bestm2, bestp1, bestp2;
	u32 coreclk, reg_val;

	/* Enable Refclk */
	I915_WRITE(DPLL(pipe),
		   pipe_config->dpll_hw_state.dpll &
		   ~(DPLL_VCO_ENABLE | DPLL_EXT_BUFFER_ENABLE_VLV));

	/* No need to actually set up the DPLL with DSI */
	if ((pipe_config->dpll_hw_state.dpll & DPLL_VCO_ENABLE) == 0)
		return;

	mutex_lock(&dev_priv->sb_lock);

	bestn = pipe_config->dpll.n;
	bestm1 = pipe_config->dpll.m1;
	bestm2 = pipe_config->dpll.m2;
	bestp1 = pipe_config->dpll.p1;
	bestp2 = pipe_config->dpll.p2;

	/* See eDP HDMI DPIO driver vbios notes doc */

	/* PLL B needs special handling */
	if (pipe == PIPE_B)
		vlv_pllb_recal_opamp(dev_priv, pipe);

	/* Set up Tx target for periodic Rcomp update */
	vlv_dpio_write(dev_priv, pipe, VLV_PLL_DW9_BCAST, 0x0100000f);

	/* Disable target IRef on PLL */
	reg_val = vlv_dpio_read(dev_priv, pipe, VLV_PLL_DW8(pipe));
	reg_val &= 0x00ffffff;
	vlv_dpio_write(dev_priv, pipe, VLV_PLL_DW8(pipe), reg_val);

	/* Disable fast lock */
	vlv_dpio_write(dev_priv, pipe, VLV_CMN_DW0, 0x610);

	/* Set idtafcrecal before PLL is enabled */
	mdiv = ((bestm1 << DPIO_M1DIV_SHIFT) | (bestm2 & DPIO_M2DIV_MASK));
	mdiv |= ((bestp1 << DPIO_P1_SHIFT) | (bestp2 << DPIO_P2_SHIFT));
	mdiv |= ((bestn << DPIO_N_SHIFT));
	mdiv |= (1 << DPIO_K_SHIFT);

	/*
	 * Post divider depends on pixel clock rate, DAC vs digital (and LVDS,
	 * but we don't support that).
	 * Note: don't use the DAC post divider as it seems unstable.
	 */
	mdiv |= (DPIO_POST_DIV_HDMIDP << DPIO_POST_DIV_SHIFT);
	vlv_dpio_write(dev_priv, pipe, VLV_PLL_DW3(pipe), mdiv);

	mdiv |= DPIO_ENABLE_CALIBRATION;
	vlv_dpio_write(dev_priv, pipe, VLV_PLL_DW3(pipe), mdiv);

	/* Set HBR and RBR LPF coefficients */
	if (pipe_config->port_clock == 162000 ||
	    intel_crtc_has_type(crtc->config, INTEL_OUTPUT_ANALOG) ||
	    intel_crtc_has_type(crtc->config, INTEL_OUTPUT_HDMI))
		vlv_dpio_write(dev_priv, pipe, VLV_PLL_DW10(pipe),
				 0x009f0003);
	else
		vlv_dpio_write(dev_priv, pipe, VLV_PLL_DW10(pipe),
				 0x00d0000f);

	if (intel_crtc_has_dp_encoder(pipe_config)) {
		/* Use SSC source */
		if (pipe == PIPE_A)
			vlv_dpio_write(dev_priv, pipe, VLV_PLL_DW5(pipe),
					 0x0df40000);
		else
			vlv_dpio_write(dev_priv, pipe, VLV_PLL_DW5(pipe),
					 0x0df70000);
	} else { /* HDMI or VGA */
		/* Use bend source */
		if (pipe == PIPE_A)
			vlv_dpio_write(dev_priv, pipe, VLV_PLL_DW5(pipe),
					 0x0df70000);
		else
			vlv_dpio_write(dev_priv, pipe, VLV_PLL_DW5(pipe),
					 0x0df40000);
	}

	coreclk = vlv_dpio_read(dev_priv, pipe, VLV_PLL_DW7(pipe));
	coreclk = (coreclk & 0x0000ff00) | 0x01c00000;
	if (intel_crtc_has_dp_encoder(crtc->config))
		coreclk |= 0x01000000;
	vlv_dpio_write(dev_priv, pipe, VLV_PLL_DW7(pipe), coreclk);

	vlv_dpio_write(dev_priv, pipe, VLV_PLL_DW11(pipe), 0x87871000);
	mutex_unlock(&dev_priv->sb_lock);
}

static void chv_prepare_pll(struct intel_crtc *crtc,
			    const struct intel_crtc_state *pipe_config)
{
	struct drm_device *dev = crtc->base.dev;
	struct drm_i915_private *dev_priv = to_i915(dev);
	enum pipe pipe = crtc->pipe;
	enum dpio_channel port = vlv_pipe_to_channel(pipe);
	u32 loopfilter, tribuf_calcntr;
	u32 bestn, bestm1, bestm2, bestp1, bestp2, bestm2_frac;
	u32 dpio_val;
	int vco;

	/* Enable Refclk and SSC */
	I915_WRITE(DPLL(pipe),
		   pipe_config->dpll_hw_state.dpll & ~DPLL_VCO_ENABLE);

	/* No need to actually set up the DPLL with DSI */
	if ((pipe_config->dpll_hw_state.dpll & DPLL_VCO_ENABLE) == 0)
		return;

	bestn = pipe_config->dpll.n;
	bestm2_frac = pipe_config->dpll.m2 & 0x3fffff;
	bestm1 = pipe_config->dpll.m1;
	bestm2 = pipe_config->dpll.m2 >> 22;
	bestp1 = pipe_config->dpll.p1;
	bestp2 = pipe_config->dpll.p2;
	vco = pipe_config->dpll.vco;
	dpio_val = 0;
	loopfilter = 0;

	mutex_lock(&dev_priv->sb_lock);

	/* p1 and p2 divider */
	vlv_dpio_write(dev_priv, pipe, CHV_CMN_DW13(port),
			5 << DPIO_CHV_S1_DIV_SHIFT |
			bestp1 << DPIO_CHV_P1_DIV_SHIFT |
			bestp2 << DPIO_CHV_P2_DIV_SHIFT |
			1 << DPIO_CHV_K_DIV_SHIFT);

	/* Feedback post-divider - m2 */
	vlv_dpio_write(dev_priv, pipe, CHV_PLL_DW0(port), bestm2);

	/* Feedback refclk divider - n and m1 */
	vlv_dpio_write(dev_priv, pipe, CHV_PLL_DW1(port),
			DPIO_CHV_M1_DIV_BY_2 |
			1 << DPIO_CHV_N_DIV_SHIFT);

	/* M2 fraction division */
	vlv_dpio_write(dev_priv, pipe, CHV_PLL_DW2(port), bestm2_frac);

	/* M2 fraction division enable */
	dpio_val = vlv_dpio_read(dev_priv, pipe, CHV_PLL_DW3(port));
	dpio_val &= ~(DPIO_CHV_FEEDFWD_GAIN_MASK | DPIO_CHV_FRAC_DIV_EN);
	dpio_val |= (2 << DPIO_CHV_FEEDFWD_GAIN_SHIFT);
	if (bestm2_frac)
		dpio_val |= DPIO_CHV_FRAC_DIV_EN;
	vlv_dpio_write(dev_priv, pipe, CHV_PLL_DW3(port), dpio_val);

	/* Program digital lock detect threshold */
	dpio_val = vlv_dpio_read(dev_priv, pipe, CHV_PLL_DW9(port));
	dpio_val &= ~(DPIO_CHV_INT_LOCK_THRESHOLD_MASK |
					DPIO_CHV_INT_LOCK_THRESHOLD_SEL_COARSE);
	dpio_val |= (0x5 << DPIO_CHV_INT_LOCK_THRESHOLD_SHIFT);
	if (!bestm2_frac)
		dpio_val |= DPIO_CHV_INT_LOCK_THRESHOLD_SEL_COARSE;
	vlv_dpio_write(dev_priv, pipe, CHV_PLL_DW9(port), dpio_val);

	/* Loop filter */
	if (vco == 5400000) {
		loopfilter |= (0x3 << DPIO_CHV_PROP_COEFF_SHIFT);
		loopfilter |= (0x8 << DPIO_CHV_INT_COEFF_SHIFT);
		loopfilter |= (0x1 << DPIO_CHV_GAIN_CTRL_SHIFT);
		tribuf_calcntr = 0x9;
	} else if (vco <= 6200000) {
		loopfilter |= (0x5 << DPIO_CHV_PROP_COEFF_SHIFT);
		loopfilter |= (0xB << DPIO_CHV_INT_COEFF_SHIFT);
		loopfilter |= (0x3 << DPIO_CHV_GAIN_CTRL_SHIFT);
		tribuf_calcntr = 0x9;
	} else if (vco <= 6480000) {
		loopfilter |= (0x4 << DPIO_CHV_PROP_COEFF_SHIFT);
		loopfilter |= (0x9 << DPIO_CHV_INT_COEFF_SHIFT);
		loopfilter |= (0x3 << DPIO_CHV_GAIN_CTRL_SHIFT);
		tribuf_calcntr = 0x8;
	} else {
		/* Not supported. Apply the same limits as in the max case */
		loopfilter |= (0x4 << DPIO_CHV_PROP_COEFF_SHIFT);
		loopfilter |= (0x9 << DPIO_CHV_INT_COEFF_SHIFT);
		loopfilter |= (0x3 << DPIO_CHV_GAIN_CTRL_SHIFT);
		tribuf_calcntr = 0;
	}
	vlv_dpio_write(dev_priv, pipe, CHV_PLL_DW6(port), loopfilter);

	dpio_val = vlv_dpio_read(dev_priv, pipe, CHV_PLL_DW8(port));
	dpio_val &= ~DPIO_CHV_TDC_TARGET_CNT_MASK;
	dpio_val |= (tribuf_calcntr << DPIO_CHV_TDC_TARGET_CNT_SHIFT);
	vlv_dpio_write(dev_priv, pipe, CHV_PLL_DW8(port), dpio_val);

	/* AFC Recal */
	vlv_dpio_write(dev_priv, pipe, CHV_CMN_DW14(port),
			vlv_dpio_read(dev_priv, pipe, CHV_CMN_DW14(port)) |
			DPIO_AFC_RECAL);

	mutex_unlock(&dev_priv->sb_lock);
}

/**
 * vlv_force_pll_on - forcibly enable just the PLL
 * @dev_priv: i915 private structure
 * @pipe: pipe PLL to enable
 * @dpll: PLL configuration
 *
 * Enable the PLL for @pipe using the supplied @dpll config. To be used
 * in cases where we need the PLL enabled even when @pipe is not going to
 * be enabled.
 */
int vlv_force_pll_on(struct drm_i915_private *dev_priv, enum pipe pipe,
		     const struct dpll *dpll)
{
	struct intel_crtc *crtc = intel_get_crtc_for_pipe(dev_priv, pipe);
	struct intel_crtc_state *pipe_config;

	pipe_config = kzalloc(sizeof(*pipe_config), GFP_KERNEL);
	if (!pipe_config)
		return -ENOMEM;

	pipe_config->base.crtc = &crtc->base;
	pipe_config->pixel_multiplier = 1;
	pipe_config->dpll = *dpll;

	if (IS_CHERRYVIEW(dev_priv)) {
		chv_compute_dpll(crtc, pipe_config);
		chv_prepare_pll(crtc, pipe_config);
		chv_enable_pll(crtc, pipe_config);
	} else {
		vlv_compute_dpll(crtc, pipe_config);
		vlv_prepare_pll(crtc, pipe_config);
		vlv_enable_pll(crtc, pipe_config);
	}

	kfree(pipe_config);

	return 0;
}

/**
 * vlv_force_pll_off - forcibly disable just the PLL
 * @dev_priv: i915 private structure
 * @pipe: pipe PLL to disable
 *
 * Disable the PLL for @pipe. To be used in cases where we need
 * the PLL enabled even when @pipe is not going to be enabled.
 */
void vlv_force_pll_off(struct drm_i915_private *dev_priv, enum pipe pipe)
{
	if (IS_CHERRYVIEW(dev_priv))
		chv_disable_pll(dev_priv, pipe);
	else
		vlv_disable_pll(dev_priv, pipe);
}

static void i9xx_compute_dpll(struct intel_crtc *crtc,
			      struct intel_crtc_state *crtc_state,
			      struct dpll *reduced_clock)
{
	struct drm_i915_private *dev_priv = to_i915(crtc->base.dev);
	u32 dpll;
	struct dpll *clock = &crtc_state->dpll;

	i9xx_update_pll_dividers(crtc, crtc_state, reduced_clock);

	dpll = DPLL_VGA_MODE_DIS;

	if (intel_crtc_has_type(crtc_state, INTEL_OUTPUT_LVDS))
		dpll |= DPLLB_MODE_LVDS;
	else
		dpll |= DPLLB_MODE_DAC_SERIAL;

	if (IS_I945G(dev_priv) || IS_I945GM(dev_priv) ||
	    IS_G33(dev_priv) || IS_PINEVIEW(dev_priv)) {
		dpll |= (crtc_state->pixel_multiplier - 1)
			<< SDVO_MULTIPLIER_SHIFT_HIRES;
	}

	if (intel_crtc_has_type(crtc_state, INTEL_OUTPUT_SDVO) ||
	    intel_crtc_has_type(crtc_state, INTEL_OUTPUT_HDMI))
		dpll |= DPLL_SDVO_HIGH_SPEED;

	if (intel_crtc_has_dp_encoder(crtc_state))
		dpll |= DPLL_SDVO_HIGH_SPEED;

	/* compute bitmask from p1 value */
	if (IS_PINEVIEW(dev_priv))
		dpll |= (1 << (clock->p1 - 1)) << DPLL_FPA01_P1_POST_DIV_SHIFT_PINEVIEW;
	else {
		dpll |= (1 << (clock->p1 - 1)) << DPLL_FPA01_P1_POST_DIV_SHIFT;
		if (IS_G4X(dev_priv) && reduced_clock)
			dpll |= (1 << (reduced_clock->p1 - 1)) << DPLL_FPA1_P1_POST_DIV_SHIFT;
	}
	switch (clock->p2) {
	case 5:
		dpll |= DPLL_DAC_SERIAL_P2_CLOCK_DIV_5;
		break;
	case 7:
		dpll |= DPLLB_LVDS_P2_CLOCK_DIV_7;
		break;
	case 10:
		dpll |= DPLL_DAC_SERIAL_P2_CLOCK_DIV_10;
		break;
	case 14:
		dpll |= DPLLB_LVDS_P2_CLOCK_DIV_14;
		break;
	}
	if (INTEL_GEN(dev_priv) >= 4)
		dpll |= (6 << PLL_LOAD_PULSE_PHASE_SHIFT);

	if (crtc_state->sdvo_tv_clock)
		dpll |= PLL_REF_INPUT_TVCLKINBC;
	else if (intel_crtc_has_type(crtc_state, INTEL_OUTPUT_LVDS) &&
		 intel_panel_use_ssc(dev_priv))
		dpll |= PLLB_REF_INPUT_SPREADSPECTRUMIN;
	else
		dpll |= PLL_REF_INPUT_DREFCLK;

	dpll |= DPLL_VCO_ENABLE;
	crtc_state->dpll_hw_state.dpll = dpll;

	if (INTEL_GEN(dev_priv) >= 4) {
		u32 dpll_md = (crtc_state->pixel_multiplier - 1)
			<< DPLL_MD_UDI_MULTIPLIER_SHIFT;
		crtc_state->dpll_hw_state.dpll_md = dpll_md;
	}
}

static void i8xx_compute_dpll(struct intel_crtc *crtc,
			      struct intel_crtc_state *crtc_state,
			      struct dpll *reduced_clock)
{
	struct drm_device *dev = crtc->base.dev;
	struct drm_i915_private *dev_priv = to_i915(dev);
	u32 dpll;
	struct dpll *clock = &crtc_state->dpll;

	i9xx_update_pll_dividers(crtc, crtc_state, reduced_clock);

	dpll = DPLL_VGA_MODE_DIS;

	if (intel_crtc_has_type(crtc_state, INTEL_OUTPUT_LVDS)) {
		dpll |= (1 << (clock->p1 - 1)) << DPLL_FPA01_P1_POST_DIV_SHIFT;
	} else {
		if (clock->p1 == 2)
			dpll |= PLL_P1_DIVIDE_BY_TWO;
		else
			dpll |= (clock->p1 - 2) << DPLL_FPA01_P1_POST_DIV_SHIFT;
		if (clock->p2 == 4)
			dpll |= PLL_P2_DIVIDE_BY_4;
	}

	if (!IS_I830(dev_priv) &&
	    intel_crtc_has_type(crtc_state, INTEL_OUTPUT_DVO))
		dpll |= DPLL_DVO_2X_MODE;

	if (intel_crtc_has_type(crtc_state, INTEL_OUTPUT_LVDS) &&
	    intel_panel_use_ssc(dev_priv))
		dpll |= PLLB_REF_INPUT_SPREADSPECTRUMIN;
	else
		dpll |= PLL_REF_INPUT_DREFCLK;

	dpll |= DPLL_VCO_ENABLE;
	crtc_state->dpll_hw_state.dpll = dpll;
}

static void intel_set_pipe_timings(struct intel_crtc *intel_crtc)
{
	struct drm_i915_private *dev_priv = to_i915(intel_crtc->base.dev);
	enum pipe pipe = intel_crtc->pipe;
	enum transcoder cpu_transcoder = intel_crtc->config->cpu_transcoder;
	const struct drm_display_mode *adjusted_mode = &intel_crtc->config->base.adjusted_mode;
	uint32_t crtc_vtotal, crtc_vblank_end;
	int vsyncshift = 0;

	/* We need to be careful not to changed the adjusted mode, for otherwise
	 * the hw state checker will get angry at the mismatch. */
	crtc_vtotal = adjusted_mode->crtc_vtotal;
	crtc_vblank_end = adjusted_mode->crtc_vblank_end;

	if (adjusted_mode->flags & DRM_MODE_FLAG_INTERLACE) {
		/* the chip adds 2 halflines automatically */
		crtc_vtotal -= 1;
		crtc_vblank_end -= 1;

		if (intel_crtc_has_type(intel_crtc->config, INTEL_OUTPUT_SDVO))
			vsyncshift = (adjusted_mode->crtc_htotal - 1) / 2;
		else
			vsyncshift = adjusted_mode->crtc_hsync_start -
				adjusted_mode->crtc_htotal / 2;
		if (vsyncshift < 0)
			vsyncshift += adjusted_mode->crtc_htotal;
	}

	if (INTEL_GEN(dev_priv) > 3)
		I915_WRITE(VSYNCSHIFT(cpu_transcoder), vsyncshift);

	I915_WRITE(HTOTAL(cpu_transcoder),
		   (adjusted_mode->crtc_hdisplay - 1) |
		   ((adjusted_mode->crtc_htotal - 1) << 16));
	I915_WRITE(HBLANK(cpu_transcoder),
		   (adjusted_mode->crtc_hblank_start - 1) |
		   ((adjusted_mode->crtc_hblank_end - 1) << 16));
	I915_WRITE(HSYNC(cpu_transcoder),
		   (adjusted_mode->crtc_hsync_start - 1) |
		   ((adjusted_mode->crtc_hsync_end - 1) << 16));

	I915_WRITE(VTOTAL(cpu_transcoder),
		   (adjusted_mode->crtc_vdisplay - 1) |
		   ((crtc_vtotal - 1) << 16));
	I915_WRITE(VBLANK(cpu_transcoder),
		   (adjusted_mode->crtc_vblank_start - 1) |
		   ((crtc_vblank_end - 1) << 16));
	I915_WRITE(VSYNC(cpu_transcoder),
		   (adjusted_mode->crtc_vsync_start - 1) |
		   ((adjusted_mode->crtc_vsync_end - 1) << 16));

	/* Workaround: when the EDP input selection is B, the VTOTAL_B must be
	 * programmed with the VTOTAL_EDP value. Same for VTOTAL_C. This is
	 * documented on the DDI_FUNC_CTL register description, EDP Input Select
	 * bits. */
	if (IS_HASWELL(dev_priv) && cpu_transcoder == TRANSCODER_EDP &&
	    (pipe == PIPE_B || pipe == PIPE_C))
		I915_WRITE(VTOTAL(pipe), I915_READ(VTOTAL(cpu_transcoder)));

}

static void intel_set_pipe_src_size(struct intel_crtc *intel_crtc)
{
	struct drm_device *dev = intel_crtc->base.dev;
	struct drm_i915_private *dev_priv = to_i915(dev);
	enum pipe pipe = intel_crtc->pipe;

	/* pipesrc controls the size that is scaled from, which should
	 * always be the user's requested size.
	 */
	I915_WRITE(PIPESRC(pipe),
		   ((intel_crtc->config->pipe_src_w - 1) << 16) |
		   (intel_crtc->config->pipe_src_h - 1));
}

static void intel_get_pipe_timings(struct intel_crtc *crtc,
				   struct intel_crtc_state *pipe_config)
{
	struct drm_device *dev = crtc->base.dev;
	struct drm_i915_private *dev_priv = to_i915(dev);
	enum transcoder cpu_transcoder = pipe_config->cpu_transcoder;
	uint32_t tmp;

	tmp = I915_READ(HTOTAL(cpu_transcoder));
	pipe_config->base.adjusted_mode.crtc_hdisplay = (tmp & 0xffff) + 1;
	pipe_config->base.adjusted_mode.crtc_htotal = ((tmp >> 16) & 0xffff) + 1;
	tmp = I915_READ(HBLANK(cpu_transcoder));
	pipe_config->base.adjusted_mode.crtc_hblank_start = (tmp & 0xffff) + 1;
	pipe_config->base.adjusted_mode.crtc_hblank_end = ((tmp >> 16) & 0xffff) + 1;
	tmp = I915_READ(HSYNC(cpu_transcoder));
	pipe_config->base.adjusted_mode.crtc_hsync_start = (tmp & 0xffff) + 1;
	pipe_config->base.adjusted_mode.crtc_hsync_end = ((tmp >> 16) & 0xffff) + 1;

	tmp = I915_READ(VTOTAL(cpu_transcoder));
	pipe_config->base.adjusted_mode.crtc_vdisplay = (tmp & 0xffff) + 1;
	pipe_config->base.adjusted_mode.crtc_vtotal = ((tmp >> 16) & 0xffff) + 1;
	tmp = I915_READ(VBLANK(cpu_transcoder));
	pipe_config->base.adjusted_mode.crtc_vblank_start = (tmp & 0xffff) + 1;
	pipe_config->base.adjusted_mode.crtc_vblank_end = ((tmp >> 16) & 0xffff) + 1;
	tmp = I915_READ(VSYNC(cpu_transcoder));
	pipe_config->base.adjusted_mode.crtc_vsync_start = (tmp & 0xffff) + 1;
	pipe_config->base.adjusted_mode.crtc_vsync_end = ((tmp >> 16) & 0xffff) + 1;

	if (I915_READ(PIPECONF(cpu_transcoder)) & PIPECONF_INTERLACE_MASK) {
		pipe_config->base.adjusted_mode.flags |= DRM_MODE_FLAG_INTERLACE;
		pipe_config->base.adjusted_mode.crtc_vtotal += 1;
		pipe_config->base.adjusted_mode.crtc_vblank_end += 1;
	}
}

static void intel_get_pipe_src_size(struct intel_crtc *crtc,
				    struct intel_crtc_state *pipe_config)
{
	struct drm_device *dev = crtc->base.dev;
	struct drm_i915_private *dev_priv = to_i915(dev);
	u32 tmp;

	tmp = I915_READ(PIPESRC(crtc->pipe));
	pipe_config->pipe_src_h = (tmp & 0xffff) + 1;
	pipe_config->pipe_src_w = ((tmp >> 16) & 0xffff) + 1;

	pipe_config->base.mode.vdisplay = pipe_config->pipe_src_h;
	pipe_config->base.mode.hdisplay = pipe_config->pipe_src_w;
}

void intel_mode_from_pipe_config(struct drm_display_mode *mode,
				 struct intel_crtc_state *pipe_config)
{
	mode->hdisplay = pipe_config->base.adjusted_mode.crtc_hdisplay;
	mode->htotal = pipe_config->base.adjusted_mode.crtc_htotal;
	mode->hsync_start = pipe_config->base.adjusted_mode.crtc_hsync_start;
	mode->hsync_end = pipe_config->base.adjusted_mode.crtc_hsync_end;

	mode->vdisplay = pipe_config->base.adjusted_mode.crtc_vdisplay;
	mode->vtotal = pipe_config->base.adjusted_mode.crtc_vtotal;
	mode->vsync_start = pipe_config->base.adjusted_mode.crtc_vsync_start;
	mode->vsync_end = pipe_config->base.adjusted_mode.crtc_vsync_end;

	mode->flags = pipe_config->base.adjusted_mode.flags;
	mode->type = DRM_MODE_TYPE_DRIVER;

	mode->clock = pipe_config->base.adjusted_mode.crtc_clock;

	mode->hsync = drm_mode_hsync(mode);
	mode->vrefresh = drm_mode_vrefresh(mode);
	drm_mode_set_name(mode);
}

static void i9xx_set_pipeconf(struct intel_crtc *intel_crtc)
{
	struct drm_i915_private *dev_priv = to_i915(intel_crtc->base.dev);
	uint32_t pipeconf;

	pipeconf = 0;

	if ((intel_crtc->pipe == PIPE_A && dev_priv->quirks & QUIRK_PIPEA_FORCE) ||
	    (intel_crtc->pipe == PIPE_B && dev_priv->quirks & QUIRK_PIPEB_FORCE))
		pipeconf |= I915_READ(PIPECONF(intel_crtc->pipe)) & PIPECONF_ENABLE;

	if (intel_crtc->config->double_wide)
		pipeconf |= PIPECONF_DOUBLE_WIDE;

	/* only g4x and later have fancy bpc/dither controls */
	if (IS_G4X(dev_priv) || IS_VALLEYVIEW(dev_priv) ||
	    IS_CHERRYVIEW(dev_priv)) {
		/* Bspec claims that we can't use dithering for 30bpp pipes. */
		if (intel_crtc->config->dither && intel_crtc->config->pipe_bpp != 30)
			pipeconf |= PIPECONF_DITHER_EN |
				    PIPECONF_DITHER_TYPE_SP;

		switch (intel_crtc->config->pipe_bpp) {
		case 18:
			pipeconf |= PIPECONF_6BPC;
			break;
		case 24:
			pipeconf |= PIPECONF_8BPC;
			break;
		case 30:
			pipeconf |= PIPECONF_10BPC;
			break;
		default:
			/* Case prevented by intel_choose_pipe_bpp_dither. */
			BUG();
		}
	}

	if (HAS_PIPE_CXSR(dev_priv)) {
		if (intel_crtc->lowfreq_avail) {
			DRM_DEBUG_KMS("enabling CxSR downclocking\n");
			pipeconf |= PIPECONF_CXSR_DOWNCLOCK;
		} else {
			DRM_DEBUG_KMS("disabling CxSR downclocking\n");
		}
	}

	if (intel_crtc->config->base.adjusted_mode.flags & DRM_MODE_FLAG_INTERLACE) {
		if (INTEL_GEN(dev_priv) < 4 ||
		    intel_crtc_has_type(intel_crtc->config, INTEL_OUTPUT_SDVO))
			pipeconf |= PIPECONF_INTERLACE_W_FIELD_INDICATION;
		else
			pipeconf |= PIPECONF_INTERLACE_W_SYNC_SHIFT;
	} else
		pipeconf |= PIPECONF_PROGRESSIVE;

	if ((IS_VALLEYVIEW(dev_priv) || IS_CHERRYVIEW(dev_priv)) &&
	     intel_crtc->config->limited_color_range)
		pipeconf |= PIPECONF_COLOR_RANGE_SELECT;

	I915_WRITE(PIPECONF(intel_crtc->pipe), pipeconf);
	POSTING_READ(PIPECONF(intel_crtc->pipe));
}

static int i8xx_crtc_compute_clock(struct intel_crtc *crtc,
				   struct intel_crtc_state *crtc_state)
{
	struct drm_device *dev = crtc->base.dev;
	struct drm_i915_private *dev_priv = to_i915(dev);
	const struct intel_limit *limit;
	int refclk = 48000;

	memset(&crtc_state->dpll_hw_state, 0,
	       sizeof(crtc_state->dpll_hw_state));

	if (intel_crtc_has_type(crtc_state, INTEL_OUTPUT_LVDS)) {
		if (intel_panel_use_ssc(dev_priv)) {
			refclk = dev_priv->vbt.lvds_ssc_freq;
			DRM_DEBUG_KMS("using SSC reference clock of %d kHz\n", refclk);
		}

		limit = &intel_limits_i8xx_lvds;
	} else if (intel_crtc_has_type(crtc_state, INTEL_OUTPUT_DVO)) {
		limit = &intel_limits_i8xx_dvo;
	} else {
		limit = &intel_limits_i8xx_dac;
	}

	if (!crtc_state->clock_set &&
	    !i9xx_find_best_dpll(limit, crtc_state, crtc_state->port_clock,
				 refclk, NULL, &crtc_state->dpll)) {
		DRM_ERROR("Couldn't find PLL settings for mode!\n");
		return -EINVAL;
	}

	i8xx_compute_dpll(crtc, crtc_state, NULL);

	return 0;
}

static int g4x_crtc_compute_clock(struct intel_crtc *crtc,
				  struct intel_crtc_state *crtc_state)
{
	struct drm_device *dev = crtc->base.dev;
	struct drm_i915_private *dev_priv = to_i915(dev);
	const struct intel_limit *limit;
	int refclk = 96000;

	memset(&crtc_state->dpll_hw_state, 0,
	       sizeof(crtc_state->dpll_hw_state));

	if (intel_crtc_has_type(crtc_state, INTEL_OUTPUT_LVDS)) {
		if (intel_panel_use_ssc(dev_priv)) {
			refclk = dev_priv->vbt.lvds_ssc_freq;
			DRM_DEBUG_KMS("using SSC reference clock of %d kHz\n", refclk);
		}

		if (intel_is_dual_link_lvds(dev))
			limit = &intel_limits_g4x_dual_channel_lvds;
		else
			limit = &intel_limits_g4x_single_channel_lvds;
	} else if (intel_crtc_has_type(crtc_state, INTEL_OUTPUT_HDMI) ||
		   intel_crtc_has_type(crtc_state, INTEL_OUTPUT_ANALOG)) {
		limit = &intel_limits_g4x_hdmi;
	} else if (intel_crtc_has_type(crtc_state, INTEL_OUTPUT_SDVO)) {
		limit = &intel_limits_g4x_sdvo;
	} else {
		/* The option is for other outputs */
		limit = &intel_limits_i9xx_sdvo;
	}

	if (!crtc_state->clock_set &&
	    !g4x_find_best_dpll(limit, crtc_state, crtc_state->port_clock,
				refclk, NULL, &crtc_state->dpll)) {
		DRM_ERROR("Couldn't find PLL settings for mode!\n");
		return -EINVAL;
	}

	i9xx_compute_dpll(crtc, crtc_state, NULL);

	return 0;
}

static int pnv_crtc_compute_clock(struct intel_crtc *crtc,
				  struct intel_crtc_state *crtc_state)
{
	struct drm_device *dev = crtc->base.dev;
	struct drm_i915_private *dev_priv = to_i915(dev);
	const struct intel_limit *limit;
	int refclk = 96000;

	memset(&crtc_state->dpll_hw_state, 0,
	       sizeof(crtc_state->dpll_hw_state));

	if (intel_crtc_has_type(crtc_state, INTEL_OUTPUT_LVDS)) {
		if (intel_panel_use_ssc(dev_priv)) {
			refclk = dev_priv->vbt.lvds_ssc_freq;
			DRM_DEBUG_KMS("using SSC reference clock of %d kHz\n", refclk);
		}

		limit = &intel_limits_pineview_lvds;
	} else {
		limit = &intel_limits_pineview_sdvo;
	}

	if (!crtc_state->clock_set &&
	    !pnv_find_best_dpll(limit, crtc_state, crtc_state->port_clock,
				refclk, NULL, &crtc_state->dpll)) {
		DRM_ERROR("Couldn't find PLL settings for mode!\n");
		return -EINVAL;
	}

	i9xx_compute_dpll(crtc, crtc_state, NULL);

	return 0;
}

static int i9xx_crtc_compute_clock(struct intel_crtc *crtc,
				   struct intel_crtc_state *crtc_state)
{
	struct drm_device *dev = crtc->base.dev;
	struct drm_i915_private *dev_priv = to_i915(dev);
	const struct intel_limit *limit;
	int refclk = 96000;

	memset(&crtc_state->dpll_hw_state, 0,
	       sizeof(crtc_state->dpll_hw_state));

	if (intel_crtc_has_type(crtc_state, INTEL_OUTPUT_LVDS)) {
		if (intel_panel_use_ssc(dev_priv)) {
			refclk = dev_priv->vbt.lvds_ssc_freq;
			DRM_DEBUG_KMS("using SSC reference clock of %d kHz\n", refclk);
		}

		limit = &intel_limits_i9xx_lvds;
	} else {
		limit = &intel_limits_i9xx_sdvo;
	}

	if (!crtc_state->clock_set &&
	    !i9xx_find_best_dpll(limit, crtc_state, crtc_state->port_clock,
				 refclk, NULL, &crtc_state->dpll)) {
		DRM_ERROR("Couldn't find PLL settings for mode!\n");
		return -EINVAL;
	}

	i9xx_compute_dpll(crtc, crtc_state, NULL);

	return 0;
}

static int chv_crtc_compute_clock(struct intel_crtc *crtc,
				  struct intel_crtc_state *crtc_state)
{
	int refclk = 100000;
	const struct intel_limit *limit = &intel_limits_chv;

	memset(&crtc_state->dpll_hw_state, 0,
	       sizeof(crtc_state->dpll_hw_state));

	if (!crtc_state->clock_set &&
	    !chv_find_best_dpll(limit, crtc_state, crtc_state->port_clock,
				refclk, NULL, &crtc_state->dpll)) {
		DRM_ERROR("Couldn't find PLL settings for mode!\n");
		return -EINVAL;
	}

	chv_compute_dpll(crtc, crtc_state);

	return 0;
}

static int vlv_crtc_compute_clock(struct intel_crtc *crtc,
				  struct intel_crtc_state *crtc_state)
{
	int refclk = 100000;
	const struct intel_limit *limit = &intel_limits_vlv;

	memset(&crtc_state->dpll_hw_state, 0,
	       sizeof(crtc_state->dpll_hw_state));

	if (!crtc_state->clock_set &&
	    !vlv_find_best_dpll(limit, crtc_state, crtc_state->port_clock,
				refclk, NULL, &crtc_state->dpll)) {
		DRM_ERROR("Couldn't find PLL settings for mode!\n");
		return -EINVAL;
	}

	vlv_compute_dpll(crtc, crtc_state);

	return 0;
}

static void i9xx_get_pfit_config(struct intel_crtc *crtc,
				 struct intel_crtc_state *pipe_config)
{
	struct drm_i915_private *dev_priv = to_i915(crtc->base.dev);
	uint32_t tmp;

	if (INTEL_GEN(dev_priv) <= 3 &&
	    (IS_I830(dev_priv) || !IS_MOBILE(dev_priv)))
		return;

	tmp = I915_READ(PFIT_CONTROL);
	if (!(tmp & PFIT_ENABLE))
		return;

	/* Check whether the pfit is attached to our pipe. */
	if (INTEL_GEN(dev_priv) < 4) {
		if (crtc->pipe != PIPE_B)
			return;
	} else {
		if ((tmp & PFIT_PIPE_MASK) != (crtc->pipe << PFIT_PIPE_SHIFT))
			return;
	}

	pipe_config->gmch_pfit.control = tmp;
	pipe_config->gmch_pfit.pgm_ratios = I915_READ(PFIT_PGM_RATIOS);
}

static void vlv_crtc_clock_get(struct intel_crtc *crtc,
			       struct intel_crtc_state *pipe_config)
{
	struct drm_device *dev = crtc->base.dev;
	struct drm_i915_private *dev_priv = to_i915(dev);
	int pipe = pipe_config->cpu_transcoder;
	struct dpll clock;
	u32 mdiv;
	int refclk = 100000;

	/* In case of DSI, DPLL will not be used */
	if ((pipe_config->dpll_hw_state.dpll & DPLL_VCO_ENABLE) == 0)
		return;

	mutex_lock(&dev_priv->sb_lock);
	mdiv = vlv_dpio_read(dev_priv, pipe, VLV_PLL_DW3(pipe));
	mutex_unlock(&dev_priv->sb_lock);

	clock.m1 = (mdiv >> DPIO_M1DIV_SHIFT) & 7;
	clock.m2 = mdiv & DPIO_M2DIV_MASK;
	clock.n = (mdiv >> DPIO_N_SHIFT) & 0xf;
	clock.p1 = (mdiv >> DPIO_P1_SHIFT) & 7;
	clock.p2 = (mdiv >> DPIO_P2_SHIFT) & 0x1f;

	pipe_config->port_clock = vlv_calc_dpll_params(refclk, &clock);
}

static void
i9xx_get_initial_plane_config(struct intel_crtc *crtc,
			      struct intel_initial_plane_config *plane_config)
{
	struct drm_device *dev = crtc->base.dev;
	struct drm_i915_private *dev_priv = to_i915(dev);
	u32 val, base, offset;
	int pipe = crtc->pipe, plane = crtc->plane;
	int fourcc, pixel_format;
	unsigned int aligned_height;
	struct drm_framebuffer *fb;
	struct intel_framebuffer *intel_fb;

	val = I915_READ(DSPCNTR(plane));
	if (!(val & DISPLAY_PLANE_ENABLE))
		return;

	intel_fb = kzalloc(sizeof(*intel_fb), GFP_KERNEL);
	if (!intel_fb) {
		DRM_DEBUG_KMS("failed to alloc fb\n");
		return;
	}

	fb = &intel_fb->base;

	fb->dev = dev;

	if (INTEL_GEN(dev_priv) >= 4) {
		if (val & DISPPLANE_TILED) {
			plane_config->tiling = I915_TILING_X;
			fb->modifier = I915_FORMAT_MOD_X_TILED;
		}
	}

	pixel_format = val & DISPPLANE_PIXFORMAT_MASK;
	fourcc = i9xx_format_to_fourcc(pixel_format);
	fb->format = drm_format_info(fourcc);

	if (INTEL_GEN(dev_priv) >= 4) {
		if (plane_config->tiling)
			offset = I915_READ(DSPTILEOFF(plane));
		else
			offset = I915_READ(DSPLINOFF(plane));
		base = I915_READ(DSPSURF(plane)) & 0xfffff000;
	} else {
		base = I915_READ(DSPADDR(plane));
	}
	plane_config->base = base;

	val = I915_READ(PIPESRC(pipe));
	fb->width = ((val >> 16) & 0xfff) + 1;
	fb->height = ((val >> 0) & 0xfff) + 1;

	val = I915_READ(DSPSTRIDE(pipe));
	fb->pitches[0] = val & 0xffffffc0;

	aligned_height = intel_fb_align_height(dev, fb->height,
					       fb->format->format,
					       fb->modifier);

	plane_config->size = fb->pitches[0] * aligned_height;

	DRM_DEBUG_KMS("pipe/plane %c/%d with fb: size=%dx%d@%d, offset=%x, pitch %d, size 0x%x\n",
		      pipe_name(pipe), plane, fb->width, fb->height,
		      fb->format->cpp[0] * 8, base, fb->pitches[0],
		      plane_config->size);

	plane_config->fb = intel_fb;
}

static void chv_crtc_clock_get(struct intel_crtc *crtc,
			       struct intel_crtc_state *pipe_config)
{
	struct drm_device *dev = crtc->base.dev;
	struct drm_i915_private *dev_priv = to_i915(dev);
	int pipe = pipe_config->cpu_transcoder;
	enum dpio_channel port = vlv_pipe_to_channel(pipe);
	struct dpll clock;
	u32 cmn_dw13, pll_dw0, pll_dw1, pll_dw2, pll_dw3;
	int refclk = 100000;

	/* In case of DSI, DPLL will not be used */
	if ((pipe_config->dpll_hw_state.dpll & DPLL_VCO_ENABLE) == 0)
		return;

	mutex_lock(&dev_priv->sb_lock);
	cmn_dw13 = vlv_dpio_read(dev_priv, pipe, CHV_CMN_DW13(port));
	pll_dw0 = vlv_dpio_read(dev_priv, pipe, CHV_PLL_DW0(port));
	pll_dw1 = vlv_dpio_read(dev_priv, pipe, CHV_PLL_DW1(port));
	pll_dw2 = vlv_dpio_read(dev_priv, pipe, CHV_PLL_DW2(port));
	pll_dw3 = vlv_dpio_read(dev_priv, pipe, CHV_PLL_DW3(port));
	mutex_unlock(&dev_priv->sb_lock);

	clock.m1 = (pll_dw1 & 0x7) == DPIO_CHV_M1_DIV_BY_2 ? 2 : 0;
	clock.m2 = (pll_dw0 & 0xff) << 22;
	if (pll_dw3 & DPIO_CHV_FRAC_DIV_EN)
		clock.m2 |= pll_dw2 & 0x3fffff;
	clock.n = (pll_dw1 >> DPIO_CHV_N_DIV_SHIFT) & 0xf;
	clock.p1 = (cmn_dw13 >> DPIO_CHV_P1_DIV_SHIFT) & 0x7;
	clock.p2 = (cmn_dw13 >> DPIO_CHV_P2_DIV_SHIFT) & 0x1f;

	pipe_config->port_clock = chv_calc_dpll_params(refclk, &clock);
}

static bool i9xx_get_pipe_config(struct intel_crtc *crtc,
				 struct intel_crtc_state *pipe_config)
{
	struct drm_i915_private *dev_priv = to_i915(crtc->base.dev);
	enum intel_display_power_domain power_domain;
	uint32_t tmp;
	bool ret;

	power_domain = POWER_DOMAIN_PIPE(crtc->pipe);
	if (!intel_display_power_get_if_enabled(dev_priv, power_domain))
		return false;

	pipe_config->cpu_transcoder = (enum transcoder) crtc->pipe;
	pipe_config->shared_dpll = NULL;

	ret = false;

	tmp = I915_READ(PIPECONF(crtc->pipe));
	if (!(tmp & PIPECONF_ENABLE))
		goto out;

	if (IS_G4X(dev_priv) || IS_VALLEYVIEW(dev_priv) ||
	    IS_CHERRYVIEW(dev_priv)) {
		switch (tmp & PIPECONF_BPC_MASK) {
		case PIPECONF_6BPC:
			pipe_config->pipe_bpp = 18;
			break;
		case PIPECONF_8BPC:
			pipe_config->pipe_bpp = 24;
			break;
		case PIPECONF_10BPC:
			pipe_config->pipe_bpp = 30;
			break;
		default:
			break;
		}
	}

	if ((IS_VALLEYVIEW(dev_priv) || IS_CHERRYVIEW(dev_priv)) &&
	    (tmp & PIPECONF_COLOR_RANGE_SELECT))
		pipe_config->limited_color_range = true;

	if (INTEL_GEN(dev_priv) < 4)
		pipe_config->double_wide = tmp & PIPECONF_DOUBLE_WIDE;

	intel_get_pipe_timings(crtc, pipe_config);
	intel_get_pipe_src_size(crtc, pipe_config);

	i9xx_get_pfit_config(crtc, pipe_config);

	if (INTEL_GEN(dev_priv) >= 4) {
		/* No way to read it out on pipes B and C */
		if (IS_CHERRYVIEW(dev_priv) && crtc->pipe != PIPE_A)
			tmp = dev_priv->chv_dpll_md[crtc->pipe];
		else
			tmp = I915_READ(DPLL_MD(crtc->pipe));
		pipe_config->pixel_multiplier =
			((tmp & DPLL_MD_UDI_MULTIPLIER_MASK)
			 >> DPLL_MD_UDI_MULTIPLIER_SHIFT) + 1;
		pipe_config->dpll_hw_state.dpll_md = tmp;
	} else if (IS_I945G(dev_priv) || IS_I945GM(dev_priv) ||
		   IS_G33(dev_priv) || IS_PINEVIEW(dev_priv)) {
		tmp = I915_READ(DPLL(crtc->pipe));
		pipe_config->pixel_multiplier =
			((tmp & SDVO_MULTIPLIER_MASK)
			 >> SDVO_MULTIPLIER_SHIFT_HIRES) + 1;
	} else {
		/* Note that on i915G/GM the pixel multiplier is in the sdvo
		 * port and will be fixed up in the encoder->get_config
		 * function. */
		pipe_config->pixel_multiplier = 1;
	}
	pipe_config->dpll_hw_state.dpll = I915_READ(DPLL(crtc->pipe));
	if (!IS_VALLEYVIEW(dev_priv) && !IS_CHERRYVIEW(dev_priv)) {
		/*
		 * DPLL_DVO_2X_MODE must be enabled for both DPLLs
		 * on 830. Filter it out here so that we don't
		 * report errors due to that.
		 */
		if (IS_I830(dev_priv))
			pipe_config->dpll_hw_state.dpll &= ~DPLL_DVO_2X_MODE;

		pipe_config->dpll_hw_state.fp0 = I915_READ(FP0(crtc->pipe));
		pipe_config->dpll_hw_state.fp1 = I915_READ(FP1(crtc->pipe));
	} else {
		/* Mask out read-only status bits. */
		pipe_config->dpll_hw_state.dpll &= ~(DPLL_LOCK_VLV |
						     DPLL_PORTC_READY_MASK |
						     DPLL_PORTB_READY_MASK);
	}

	if (IS_CHERRYVIEW(dev_priv))
		chv_crtc_clock_get(crtc, pipe_config);
	else if (IS_VALLEYVIEW(dev_priv))
		vlv_crtc_clock_get(crtc, pipe_config);
	else
		i9xx_crtc_clock_get(crtc, pipe_config);

	/*
	 * Normally the dotclock is filled in by the encoder .get_config()
	 * but in case the pipe is enabled w/o any ports we need a sane
	 * default.
	 */
	pipe_config->base.adjusted_mode.crtc_clock =
		pipe_config->port_clock / pipe_config->pixel_multiplier;

	ret = true;

out:
	intel_display_power_put(dev_priv, power_domain);

	return ret;
}

static void ironlake_init_pch_refclk(struct drm_i915_private *dev_priv)
{
	struct intel_encoder *encoder;
	int i;
	u32 val, final;
	bool has_lvds = false;
	bool has_cpu_edp = false;
	bool has_panel = false;
	bool has_ck505 = false;
	bool can_ssc = false;
	bool using_ssc_source = false;

	/* We need to take the global config into account */
	for_each_intel_encoder(&dev_priv->drm, encoder) {
		switch (encoder->type) {
		case INTEL_OUTPUT_LVDS:
			has_panel = true;
			has_lvds = true;
			break;
		case INTEL_OUTPUT_EDP:
			has_panel = true;
			if (enc_to_dig_port(&encoder->base)->port == PORT_A)
				has_cpu_edp = true;
			break;
		default:
			break;
		}
	}

	if (HAS_PCH_IBX(dev_priv)) {
		has_ck505 = dev_priv->vbt.display_clock_mode;
		can_ssc = has_ck505;
	} else {
		has_ck505 = false;
		can_ssc = true;
	}

	/* Check if any DPLLs are using the SSC source */
	for (i = 0; i < dev_priv->num_shared_dpll; i++) {
		u32 temp = I915_READ(PCH_DPLL(i));

		if (!(temp & DPLL_VCO_ENABLE))
			continue;

		if ((temp & PLL_REF_INPUT_MASK) ==
		    PLLB_REF_INPUT_SPREADSPECTRUMIN) {
			using_ssc_source = true;
			break;
		}
	}

	DRM_DEBUG_KMS("has_panel %d has_lvds %d has_ck505 %d using_ssc_source %d\n",
		      has_panel, has_lvds, has_ck505, using_ssc_source);

	/* Ironlake: try to setup display ref clock before DPLL
	 * enabling. This is only under driver's control after
	 * PCH B stepping, previous chipset stepping should be
	 * ignoring this setting.
	 */
	val = I915_READ(PCH_DREF_CONTROL);

	/* As we must carefully and slowly disable/enable each source in turn,
	 * compute the final state we want first and check if we need to
	 * make any changes at all.
	 */
	final = val;
	final &= ~DREF_NONSPREAD_SOURCE_MASK;
	if (has_ck505)
		final |= DREF_NONSPREAD_CK505_ENABLE;
	else
		final |= DREF_NONSPREAD_SOURCE_ENABLE;

	final &= ~DREF_SSC_SOURCE_MASK;
	final &= ~DREF_CPU_SOURCE_OUTPUT_MASK;
	final &= ~DREF_SSC1_ENABLE;

	if (has_panel) {
		final |= DREF_SSC_SOURCE_ENABLE;

		if (intel_panel_use_ssc(dev_priv) && can_ssc)
			final |= DREF_SSC1_ENABLE;

		if (has_cpu_edp) {
			if (intel_panel_use_ssc(dev_priv) && can_ssc)
				final |= DREF_CPU_SOURCE_OUTPUT_DOWNSPREAD;
			else
				final |= DREF_CPU_SOURCE_OUTPUT_NONSPREAD;
		} else
			final |= DREF_CPU_SOURCE_OUTPUT_DISABLE;
	} else if (using_ssc_source) {
		final |= DREF_SSC_SOURCE_ENABLE;
		final |= DREF_SSC1_ENABLE;
	}

	if (final == val)
		return;

	/* Always enable nonspread source */
	val &= ~DREF_NONSPREAD_SOURCE_MASK;

	if (has_ck505)
		val |= DREF_NONSPREAD_CK505_ENABLE;
	else
		val |= DREF_NONSPREAD_SOURCE_ENABLE;

	if (has_panel) {
		val &= ~DREF_SSC_SOURCE_MASK;
		val |= DREF_SSC_SOURCE_ENABLE;

		/* SSC must be turned on before enabling the CPU output  */
		if (intel_panel_use_ssc(dev_priv) && can_ssc) {
			DRM_DEBUG_KMS("Using SSC on panel\n");
			val |= DREF_SSC1_ENABLE;
		} else
			val &= ~DREF_SSC1_ENABLE;

		/* Get SSC going before enabling the outputs */
		I915_WRITE(PCH_DREF_CONTROL, val);
		POSTING_READ(PCH_DREF_CONTROL);
		udelay(200);

		val &= ~DREF_CPU_SOURCE_OUTPUT_MASK;

		/* Enable CPU source on CPU attached eDP */
		if (has_cpu_edp) {
			if (intel_panel_use_ssc(dev_priv) && can_ssc) {
				DRM_DEBUG_KMS("Using SSC on eDP\n");
				val |= DREF_CPU_SOURCE_OUTPUT_DOWNSPREAD;
			} else
				val |= DREF_CPU_SOURCE_OUTPUT_NONSPREAD;
		} else
			val |= DREF_CPU_SOURCE_OUTPUT_DISABLE;

		I915_WRITE(PCH_DREF_CONTROL, val);
		POSTING_READ(PCH_DREF_CONTROL);
		udelay(200);
	} else {
		DRM_DEBUG_KMS("Disabling CPU source output\n");

		val &= ~DREF_CPU_SOURCE_OUTPUT_MASK;

		/* Turn off CPU output */
		val |= DREF_CPU_SOURCE_OUTPUT_DISABLE;

		I915_WRITE(PCH_DREF_CONTROL, val);
		POSTING_READ(PCH_DREF_CONTROL);
		udelay(200);

		if (!using_ssc_source) {
			DRM_DEBUG_KMS("Disabling SSC source\n");

			/* Turn off the SSC source */
			val &= ~DREF_SSC_SOURCE_MASK;
			val |= DREF_SSC_SOURCE_DISABLE;

			/* Turn off SSC1 */
			val &= ~DREF_SSC1_ENABLE;

			I915_WRITE(PCH_DREF_CONTROL, val);
			POSTING_READ(PCH_DREF_CONTROL);
			udelay(200);
		}
	}

	BUG_ON(val != final);
}

static void lpt_reset_fdi_mphy(struct drm_i915_private *dev_priv)
{
	uint32_t tmp;

	tmp = I915_READ(SOUTH_CHICKEN2);
	tmp |= FDI_MPHY_IOSFSB_RESET_CTL;
	I915_WRITE(SOUTH_CHICKEN2, tmp);

	if (wait_for_us(I915_READ(SOUTH_CHICKEN2) &
			FDI_MPHY_IOSFSB_RESET_STATUS, 100))
		DRM_ERROR("FDI mPHY reset assert timeout\n");

	tmp = I915_READ(SOUTH_CHICKEN2);
	tmp &= ~FDI_MPHY_IOSFSB_RESET_CTL;
	I915_WRITE(SOUTH_CHICKEN2, tmp);

	if (wait_for_us((I915_READ(SOUTH_CHICKEN2) &
			 FDI_MPHY_IOSFSB_RESET_STATUS) == 0, 100))
		DRM_ERROR("FDI mPHY reset de-assert timeout\n");
}

/* WaMPhyProgramming:hsw */
static void lpt_program_fdi_mphy(struct drm_i915_private *dev_priv)
{
	uint32_t tmp;

	tmp = intel_sbi_read(dev_priv, 0x8008, SBI_MPHY);
	tmp &= ~(0xFF << 24);
	tmp |= (0x12 << 24);
	intel_sbi_write(dev_priv, 0x8008, tmp, SBI_MPHY);

	tmp = intel_sbi_read(dev_priv, 0x2008, SBI_MPHY);
	tmp |= (1 << 11);
	intel_sbi_write(dev_priv, 0x2008, tmp, SBI_MPHY);

	tmp = intel_sbi_read(dev_priv, 0x2108, SBI_MPHY);
	tmp |= (1 << 11);
	intel_sbi_write(dev_priv, 0x2108, tmp, SBI_MPHY);

	tmp = intel_sbi_read(dev_priv, 0x206C, SBI_MPHY);
	tmp |= (1 << 24) | (1 << 21) | (1 << 18);
	intel_sbi_write(dev_priv, 0x206C, tmp, SBI_MPHY);

	tmp = intel_sbi_read(dev_priv, 0x216C, SBI_MPHY);
	tmp |= (1 << 24) | (1 << 21) | (1 << 18);
	intel_sbi_write(dev_priv, 0x216C, tmp, SBI_MPHY);

	tmp = intel_sbi_read(dev_priv, 0x2080, SBI_MPHY);
	tmp &= ~(7 << 13);
	tmp |= (5 << 13);
	intel_sbi_write(dev_priv, 0x2080, tmp, SBI_MPHY);

	tmp = intel_sbi_read(dev_priv, 0x2180, SBI_MPHY);
	tmp &= ~(7 << 13);
	tmp |= (5 << 13);
	intel_sbi_write(dev_priv, 0x2180, tmp, SBI_MPHY);

	tmp = intel_sbi_read(dev_priv, 0x208C, SBI_MPHY);
	tmp &= ~0xFF;
	tmp |= 0x1C;
	intel_sbi_write(dev_priv, 0x208C, tmp, SBI_MPHY);

	tmp = intel_sbi_read(dev_priv, 0x218C, SBI_MPHY);
	tmp &= ~0xFF;
	tmp |= 0x1C;
	intel_sbi_write(dev_priv, 0x218C, tmp, SBI_MPHY);

	tmp = intel_sbi_read(dev_priv, 0x2098, SBI_MPHY);
	tmp &= ~(0xFF << 16);
	tmp |= (0x1C << 16);
	intel_sbi_write(dev_priv, 0x2098, tmp, SBI_MPHY);

	tmp = intel_sbi_read(dev_priv, 0x2198, SBI_MPHY);
	tmp &= ~(0xFF << 16);
	tmp |= (0x1C << 16);
	intel_sbi_write(dev_priv, 0x2198, tmp, SBI_MPHY);

	tmp = intel_sbi_read(dev_priv, 0x20C4, SBI_MPHY);
	tmp |= (1 << 27);
	intel_sbi_write(dev_priv, 0x20C4, tmp, SBI_MPHY);

	tmp = intel_sbi_read(dev_priv, 0x21C4, SBI_MPHY);
	tmp |= (1 << 27);
	intel_sbi_write(dev_priv, 0x21C4, tmp, SBI_MPHY);

	tmp = intel_sbi_read(dev_priv, 0x20EC, SBI_MPHY);
	tmp &= ~(0xF << 28);
	tmp |= (4 << 28);
	intel_sbi_write(dev_priv, 0x20EC, tmp, SBI_MPHY);

	tmp = intel_sbi_read(dev_priv, 0x21EC, SBI_MPHY);
	tmp &= ~(0xF << 28);
	tmp |= (4 << 28);
	intel_sbi_write(dev_priv, 0x21EC, tmp, SBI_MPHY);
}

/* Implements 3 different sequences from BSpec chapter "Display iCLK
 * Programming" based on the parameters passed:
 * - Sequence to enable CLKOUT_DP
 * - Sequence to enable CLKOUT_DP without spread
 * - Sequence to enable CLKOUT_DP for FDI usage and configure PCH FDI I/O
 */
static void lpt_enable_clkout_dp(struct drm_i915_private *dev_priv,
				 bool with_spread, bool with_fdi)
{
	uint32_t reg, tmp;

	if (WARN(with_fdi && !with_spread, "FDI requires downspread\n"))
		with_spread = true;
	if (WARN(HAS_PCH_LPT_LP(dev_priv) &&
	    with_fdi, "LP PCH doesn't have FDI\n"))
		with_fdi = false;

	mutex_lock(&dev_priv->sb_lock);

	tmp = intel_sbi_read(dev_priv, SBI_SSCCTL, SBI_ICLK);
	tmp &= ~SBI_SSCCTL_DISABLE;
	tmp |= SBI_SSCCTL_PATHALT;
	intel_sbi_write(dev_priv, SBI_SSCCTL, tmp, SBI_ICLK);

	udelay(24);

	if (with_spread) {
		tmp = intel_sbi_read(dev_priv, SBI_SSCCTL, SBI_ICLK);
		tmp &= ~SBI_SSCCTL_PATHALT;
		intel_sbi_write(dev_priv, SBI_SSCCTL, tmp, SBI_ICLK);

		if (with_fdi) {
			lpt_reset_fdi_mphy(dev_priv);
			lpt_program_fdi_mphy(dev_priv);
		}
	}

	reg = HAS_PCH_LPT_LP(dev_priv) ? SBI_GEN0 : SBI_DBUFF0;
	tmp = intel_sbi_read(dev_priv, reg, SBI_ICLK);
	tmp |= SBI_GEN0_CFG_BUFFENABLE_DISABLE;
	intel_sbi_write(dev_priv, reg, tmp, SBI_ICLK);

	mutex_unlock(&dev_priv->sb_lock);
}

/* Sequence to disable CLKOUT_DP */
static void lpt_disable_clkout_dp(struct drm_i915_private *dev_priv)
{
	uint32_t reg, tmp;

	mutex_lock(&dev_priv->sb_lock);

	reg = HAS_PCH_LPT_LP(dev_priv) ? SBI_GEN0 : SBI_DBUFF0;
	tmp = intel_sbi_read(dev_priv, reg, SBI_ICLK);
	tmp &= ~SBI_GEN0_CFG_BUFFENABLE_DISABLE;
	intel_sbi_write(dev_priv, reg, tmp, SBI_ICLK);

	tmp = intel_sbi_read(dev_priv, SBI_SSCCTL, SBI_ICLK);
	if (!(tmp & SBI_SSCCTL_DISABLE)) {
		if (!(tmp & SBI_SSCCTL_PATHALT)) {
			tmp |= SBI_SSCCTL_PATHALT;
			intel_sbi_write(dev_priv, SBI_SSCCTL, tmp, SBI_ICLK);
			udelay(32);
		}
		tmp |= SBI_SSCCTL_DISABLE;
		intel_sbi_write(dev_priv, SBI_SSCCTL, tmp, SBI_ICLK);
	}

	mutex_unlock(&dev_priv->sb_lock);
}

#define BEND_IDX(steps) ((50 + (steps)) / 5)

static const uint16_t sscdivintphase[] = {
	[BEND_IDX( 50)] = 0x3B23,
	[BEND_IDX( 45)] = 0x3B23,
	[BEND_IDX( 40)] = 0x3C23,
	[BEND_IDX( 35)] = 0x3C23,
	[BEND_IDX( 30)] = 0x3D23,
	[BEND_IDX( 25)] = 0x3D23,
	[BEND_IDX( 20)] = 0x3E23,
	[BEND_IDX( 15)] = 0x3E23,
	[BEND_IDX( 10)] = 0x3F23,
	[BEND_IDX(  5)] = 0x3F23,
	[BEND_IDX(  0)] = 0x0025,
	[BEND_IDX( -5)] = 0x0025,
	[BEND_IDX(-10)] = 0x0125,
	[BEND_IDX(-15)] = 0x0125,
	[BEND_IDX(-20)] = 0x0225,
	[BEND_IDX(-25)] = 0x0225,
	[BEND_IDX(-30)] = 0x0325,
	[BEND_IDX(-35)] = 0x0325,
	[BEND_IDX(-40)] = 0x0425,
	[BEND_IDX(-45)] = 0x0425,
	[BEND_IDX(-50)] = 0x0525,
};

/*
 * Bend CLKOUT_DP
 * steps -50 to 50 inclusive, in steps of 5
 * < 0 slow down the clock, > 0 speed up the clock, 0 == no bend (135MHz)
 * change in clock period = -(steps / 10) * 5.787 ps
 */
static void lpt_bend_clkout_dp(struct drm_i915_private *dev_priv, int steps)
{
	uint32_t tmp;
	int idx = BEND_IDX(steps);

	if (WARN_ON(steps % 5 != 0))
		return;

	if (WARN_ON(idx >= ARRAY_SIZE(sscdivintphase)))
		return;

	mutex_lock(&dev_priv->sb_lock);

	if (steps % 10 != 0)
		tmp = 0xAAAAAAAB;
	else
		tmp = 0x00000000;
	intel_sbi_write(dev_priv, SBI_SSCDITHPHASE, tmp, SBI_ICLK);

	tmp = intel_sbi_read(dev_priv, SBI_SSCDIVINTPHASE, SBI_ICLK);
	tmp &= 0xffff0000;
	tmp |= sscdivintphase[idx];
	intel_sbi_write(dev_priv, SBI_SSCDIVINTPHASE, tmp, SBI_ICLK);

	mutex_unlock(&dev_priv->sb_lock);
}

#undef BEND_IDX

static void lpt_init_pch_refclk(struct drm_i915_private *dev_priv)
{
	struct intel_encoder *encoder;
	bool has_vga = false;

	for_each_intel_encoder(&dev_priv->drm, encoder) {
		switch (encoder->type) {
		case INTEL_OUTPUT_ANALOG:
			has_vga = true;
			break;
		default:
			break;
		}
	}

	if (has_vga) {
		lpt_bend_clkout_dp(dev_priv, 0);
		lpt_enable_clkout_dp(dev_priv, true, true);
	} else {
		lpt_disable_clkout_dp(dev_priv);
	}
}

/*
 * Initialize reference clocks when the driver loads
 */
void intel_init_pch_refclk(struct drm_i915_private *dev_priv)
{
	if (HAS_PCH_IBX(dev_priv) || HAS_PCH_CPT(dev_priv))
		ironlake_init_pch_refclk(dev_priv);
	else if (HAS_PCH_LPT(dev_priv))
		lpt_init_pch_refclk(dev_priv);
}

static void ironlake_set_pipeconf(struct drm_crtc *crtc)
{
	struct drm_i915_private *dev_priv = to_i915(crtc->dev);
	struct intel_crtc *intel_crtc = to_intel_crtc(crtc);
	int pipe = intel_crtc->pipe;
	uint32_t val;

	val = 0;

	switch (intel_crtc->config->pipe_bpp) {
	case 18:
		val |= PIPECONF_6BPC;
		break;
	case 24:
		val |= PIPECONF_8BPC;
		break;
	case 30:
		val |= PIPECONF_10BPC;
		break;
	case 36:
		val |= PIPECONF_12BPC;
		break;
	default:
		/* Case prevented by intel_choose_pipe_bpp_dither. */
		BUG();
	}

	if (intel_crtc->config->dither)
		val |= (PIPECONF_DITHER_EN | PIPECONF_DITHER_TYPE_SP);

	if (intel_crtc->config->base.adjusted_mode.flags & DRM_MODE_FLAG_INTERLACE)
		val |= PIPECONF_INTERLACED_ILK;
	else
		val |= PIPECONF_PROGRESSIVE;

	if (intel_crtc->config->limited_color_range)
		val |= PIPECONF_COLOR_RANGE_SELECT;

	I915_WRITE(PIPECONF(pipe), val);
	POSTING_READ(PIPECONF(pipe));
}

static void haswell_set_pipeconf(struct drm_crtc *crtc)
{
	struct drm_i915_private *dev_priv = to_i915(crtc->dev);
	struct intel_crtc *intel_crtc = to_intel_crtc(crtc);
	enum transcoder cpu_transcoder = intel_crtc->config->cpu_transcoder;
	u32 val = 0;

	if (IS_HASWELL(dev_priv) && intel_crtc->config->dither)
		val |= (PIPECONF_DITHER_EN | PIPECONF_DITHER_TYPE_SP);

	if (intel_crtc->config->base.adjusted_mode.flags & DRM_MODE_FLAG_INTERLACE)
		val |= PIPECONF_INTERLACED_ILK;
	else
		val |= PIPECONF_PROGRESSIVE;

	I915_WRITE(PIPECONF(cpu_transcoder), val);
	POSTING_READ(PIPECONF(cpu_transcoder));
}

static void haswell_set_pipemisc(struct drm_crtc *crtc)
{
	struct drm_i915_private *dev_priv = to_i915(crtc->dev);
	struct intel_crtc *intel_crtc = to_intel_crtc(crtc);

	if (IS_BROADWELL(dev_priv) || INTEL_INFO(dev_priv)->gen >= 9) {
		u32 val = 0;

		switch (intel_crtc->config->pipe_bpp) {
		case 18:
			val |= PIPEMISC_DITHER_6_BPC;
			break;
		case 24:
			val |= PIPEMISC_DITHER_8_BPC;
			break;
		case 30:
			val |= PIPEMISC_DITHER_10_BPC;
			break;
		case 36:
			val |= PIPEMISC_DITHER_12_BPC;
			break;
		default:
			/* Case prevented by pipe_config_set_bpp. */
			BUG();
		}

		if (intel_crtc->config->dither)
			val |= PIPEMISC_DITHER_ENABLE | PIPEMISC_DITHER_TYPE_SP;

		I915_WRITE(PIPEMISC(intel_crtc->pipe), val);
	}
}

int ironlake_get_lanes_required(int target_clock, int link_bw, int bpp)
{
	/*
	 * Account for spread spectrum to avoid
	 * oversubscribing the link. Max center spread
	 * is 2.5%; use 5% for safety's sake.
	 */
	u32 bps = target_clock * bpp * 21 / 20;
	return DIV_ROUND_UP(bps, link_bw * 8);
}

static bool ironlake_needs_fb_cb_tune(struct dpll *dpll, int factor)
{
	return i9xx_dpll_compute_m(dpll) < factor * dpll->n;
}

static void ironlake_compute_dpll(struct intel_crtc *intel_crtc,
				  struct intel_crtc_state *crtc_state,
				  struct dpll *reduced_clock)
{
	struct drm_crtc *crtc = &intel_crtc->base;
	struct drm_device *dev = crtc->dev;
	struct drm_i915_private *dev_priv = to_i915(dev);
	u32 dpll, fp, fp2;
	int factor;

	/* Enable autotuning of the PLL clock (if permissible) */
	factor = 21;
	if (intel_crtc_has_type(crtc_state, INTEL_OUTPUT_LVDS)) {
		if ((intel_panel_use_ssc(dev_priv) &&
		     dev_priv->vbt.lvds_ssc_freq == 100000) ||
		    (HAS_PCH_IBX(dev_priv) && intel_is_dual_link_lvds(dev)))
			factor = 25;
	} else if (crtc_state->sdvo_tv_clock)
		factor = 20;

	fp = i9xx_dpll_compute_fp(&crtc_state->dpll);

	if (ironlake_needs_fb_cb_tune(&crtc_state->dpll, factor))
		fp |= FP_CB_TUNE;

	if (reduced_clock) {
		fp2 = i9xx_dpll_compute_fp(reduced_clock);

		if (reduced_clock->m < factor * reduced_clock->n)
			fp2 |= FP_CB_TUNE;
	} else {
		fp2 = fp;
	}

	dpll = 0;

	if (intel_crtc_has_type(crtc_state, INTEL_OUTPUT_LVDS))
		dpll |= DPLLB_MODE_LVDS;
	else
		dpll |= DPLLB_MODE_DAC_SERIAL;

	dpll |= (crtc_state->pixel_multiplier - 1)
		<< PLL_REF_SDVO_HDMI_MULTIPLIER_SHIFT;

	if (intel_crtc_has_type(crtc_state, INTEL_OUTPUT_SDVO) ||
	    intel_crtc_has_type(crtc_state, INTEL_OUTPUT_HDMI))
		dpll |= DPLL_SDVO_HIGH_SPEED;

	if (intel_crtc_has_dp_encoder(crtc_state))
		dpll |= DPLL_SDVO_HIGH_SPEED;

	/*
	 * The high speed IO clock is only really required for
	 * SDVO/HDMI/DP, but we also enable it for CRT to make it
	 * possible to share the DPLL between CRT and HDMI. Enabling
	 * the clock needlessly does no real harm, except use up a
	 * bit of power potentially.
	 *
	 * We'll limit this to IVB with 3 pipes, since it has only two
	 * DPLLs and so DPLL sharing is the only way to get three pipes
	 * driving PCH ports at the same time. On SNB we could do this,
	 * and potentially avoid enabling the second DPLL, but it's not
	 * clear if it''s a win or loss power wise. No point in doing
	 * this on ILK at all since it has a fixed DPLL<->pipe mapping.
	 */
	if (INTEL_INFO(dev_priv)->num_pipes == 3 &&
	    intel_crtc_has_type(crtc_state, INTEL_OUTPUT_ANALOG))
		dpll |= DPLL_SDVO_HIGH_SPEED;

	/* compute bitmask from p1 value */
	dpll |= (1 << (crtc_state->dpll.p1 - 1)) << DPLL_FPA01_P1_POST_DIV_SHIFT;
	/* also FPA1 */
	dpll |= (1 << (crtc_state->dpll.p1 - 1)) << DPLL_FPA1_P1_POST_DIV_SHIFT;

	switch (crtc_state->dpll.p2) {
	case 5:
		dpll |= DPLL_DAC_SERIAL_P2_CLOCK_DIV_5;
		break;
	case 7:
		dpll |= DPLLB_LVDS_P2_CLOCK_DIV_7;
		break;
	case 10:
		dpll |= DPLL_DAC_SERIAL_P2_CLOCK_DIV_10;
		break;
	case 14:
		dpll |= DPLLB_LVDS_P2_CLOCK_DIV_14;
		break;
	}

	if (intel_crtc_has_type(crtc_state, INTEL_OUTPUT_LVDS) &&
	    intel_panel_use_ssc(dev_priv))
		dpll |= PLLB_REF_INPUT_SPREADSPECTRUMIN;
	else
		dpll |= PLL_REF_INPUT_DREFCLK;

	dpll |= DPLL_VCO_ENABLE;

	crtc_state->dpll_hw_state.dpll = dpll;
	crtc_state->dpll_hw_state.fp0 = fp;
	crtc_state->dpll_hw_state.fp1 = fp2;
}

static int ironlake_crtc_compute_clock(struct intel_crtc *crtc,
				       struct intel_crtc_state *crtc_state)
{
	struct drm_device *dev = crtc->base.dev;
	struct drm_i915_private *dev_priv = to_i915(dev);
	struct dpll reduced_clock;
	bool has_reduced_clock = false;
	struct intel_shared_dpll *pll;
	const struct intel_limit *limit;
	int refclk = 120000;

	memset(&crtc_state->dpll_hw_state, 0,
	       sizeof(crtc_state->dpll_hw_state));

	crtc->lowfreq_avail = false;

	/* CPU eDP is the only output that doesn't need a PCH PLL of its own. */
	if (!crtc_state->has_pch_encoder)
		return 0;

	if (intel_crtc_has_type(crtc_state, INTEL_OUTPUT_LVDS)) {
		if (intel_panel_use_ssc(dev_priv)) {
			DRM_DEBUG_KMS("using SSC reference clock of %d kHz\n",
				      dev_priv->vbt.lvds_ssc_freq);
			refclk = dev_priv->vbt.lvds_ssc_freq;
		}

		if (intel_is_dual_link_lvds(dev)) {
			if (refclk == 100000)
				limit = &intel_limits_ironlake_dual_lvds_100m;
			else
				limit = &intel_limits_ironlake_dual_lvds;
		} else {
			if (refclk == 100000)
				limit = &intel_limits_ironlake_single_lvds_100m;
			else
				limit = &intel_limits_ironlake_single_lvds;
		}
	} else {
		limit = &intel_limits_ironlake_dac;
	}

	if (!crtc_state->clock_set &&
	    !g4x_find_best_dpll(limit, crtc_state, crtc_state->port_clock,
				refclk, NULL, &crtc_state->dpll)) {
		DRM_ERROR("Couldn't find PLL settings for mode!\n");
		return -EINVAL;
	}

	ironlake_compute_dpll(crtc, crtc_state,
			      has_reduced_clock ? &reduced_clock : NULL);

	pll = intel_get_shared_dpll(crtc, crtc_state, NULL);
	if (pll == NULL) {
		DRM_DEBUG_DRIVER("failed to find PLL for pipe %c\n",
				 pipe_name(crtc->pipe));
		return -EINVAL;
	}

	if (intel_crtc_has_type(crtc_state, INTEL_OUTPUT_LVDS) &&
	    has_reduced_clock)
		crtc->lowfreq_avail = true;

	return 0;
}

static void intel_pch_transcoder_get_m_n(struct intel_crtc *crtc,
					 struct intel_link_m_n *m_n)
{
	struct drm_device *dev = crtc->base.dev;
	struct drm_i915_private *dev_priv = to_i915(dev);
	enum pipe pipe = crtc->pipe;

	m_n->link_m = I915_READ(PCH_TRANS_LINK_M1(pipe));
	m_n->link_n = I915_READ(PCH_TRANS_LINK_N1(pipe));
	m_n->gmch_m = I915_READ(PCH_TRANS_DATA_M1(pipe))
		& ~TU_SIZE_MASK;
	m_n->gmch_n = I915_READ(PCH_TRANS_DATA_N1(pipe));
	m_n->tu = ((I915_READ(PCH_TRANS_DATA_M1(pipe))
		    & TU_SIZE_MASK) >> TU_SIZE_SHIFT) + 1;
}

static void intel_cpu_transcoder_get_m_n(struct intel_crtc *crtc,
					 enum transcoder transcoder,
					 struct intel_link_m_n *m_n,
					 struct intel_link_m_n *m2_n2)
{
	struct drm_i915_private *dev_priv = to_i915(crtc->base.dev);
	enum pipe pipe = crtc->pipe;

	if (INTEL_GEN(dev_priv) >= 5) {
		m_n->link_m = I915_READ(PIPE_LINK_M1(transcoder));
		m_n->link_n = I915_READ(PIPE_LINK_N1(transcoder));
		m_n->gmch_m = I915_READ(PIPE_DATA_M1(transcoder))
			& ~TU_SIZE_MASK;
		m_n->gmch_n = I915_READ(PIPE_DATA_N1(transcoder));
		m_n->tu = ((I915_READ(PIPE_DATA_M1(transcoder))
			    & TU_SIZE_MASK) >> TU_SIZE_SHIFT) + 1;
		/* Read M2_N2 registers only for gen < 8 (M2_N2 available for
		 * gen < 8) and if DRRS is supported (to make sure the
		 * registers are not unnecessarily read).
		 */
		if (m2_n2 && INTEL_GEN(dev_priv) < 8 &&
			crtc->config->has_drrs) {
			m2_n2->link_m = I915_READ(PIPE_LINK_M2(transcoder));
			m2_n2->link_n =	I915_READ(PIPE_LINK_N2(transcoder));
			m2_n2->gmch_m =	I915_READ(PIPE_DATA_M2(transcoder))
					& ~TU_SIZE_MASK;
			m2_n2->gmch_n =	I915_READ(PIPE_DATA_N2(transcoder));
			m2_n2->tu = ((I915_READ(PIPE_DATA_M2(transcoder))
					& TU_SIZE_MASK) >> TU_SIZE_SHIFT) + 1;
		}
	} else {
		m_n->link_m = I915_READ(PIPE_LINK_M_G4X(pipe));
		m_n->link_n = I915_READ(PIPE_LINK_N_G4X(pipe));
		m_n->gmch_m = I915_READ(PIPE_DATA_M_G4X(pipe))
			& ~TU_SIZE_MASK;
		m_n->gmch_n = I915_READ(PIPE_DATA_N_G4X(pipe));
		m_n->tu = ((I915_READ(PIPE_DATA_M_G4X(pipe))
			    & TU_SIZE_MASK) >> TU_SIZE_SHIFT) + 1;
	}
}

void intel_dp_get_m_n(struct intel_crtc *crtc,
		      struct intel_crtc_state *pipe_config)
{
	if (pipe_config->has_pch_encoder)
		intel_pch_transcoder_get_m_n(crtc, &pipe_config->dp_m_n);
	else
		intel_cpu_transcoder_get_m_n(crtc, pipe_config->cpu_transcoder,
					     &pipe_config->dp_m_n,
					     &pipe_config->dp_m2_n2);
}

static void ironlake_get_fdi_m_n_config(struct intel_crtc *crtc,
					struct intel_crtc_state *pipe_config)
{
	intel_cpu_transcoder_get_m_n(crtc, pipe_config->cpu_transcoder,
				     &pipe_config->fdi_m_n, NULL);
}

static void skylake_get_pfit_config(struct intel_crtc *crtc,
				    struct intel_crtc_state *pipe_config)
{
	struct drm_device *dev = crtc->base.dev;
	struct drm_i915_private *dev_priv = to_i915(dev);
	struct intel_crtc_scaler_state *scaler_state = &pipe_config->scaler_state;
	uint32_t ps_ctrl = 0;
	int id = -1;
	int i;

	/* find scaler attached to this pipe */
	for (i = 0; i < crtc->num_scalers; i++) {
		ps_ctrl = I915_READ(SKL_PS_CTRL(crtc->pipe, i));
		if (ps_ctrl & PS_SCALER_EN && !(ps_ctrl & PS_PLANE_SEL_MASK)) {
			id = i;
			pipe_config->pch_pfit.enabled = true;
			pipe_config->pch_pfit.pos = I915_READ(SKL_PS_WIN_POS(crtc->pipe, i));
			pipe_config->pch_pfit.size = I915_READ(SKL_PS_WIN_SZ(crtc->pipe, i));
			break;
		}
	}

	scaler_state->scaler_id = id;
	if (id >= 0) {
		scaler_state->scaler_users |= (1 << SKL_CRTC_INDEX);
	} else {
		scaler_state->scaler_users &= ~(1 << SKL_CRTC_INDEX);
	}
}

static void
skylake_get_initial_plane_config(struct intel_crtc *crtc,
				 struct intel_initial_plane_config *plane_config)
{
	struct drm_device *dev = crtc->base.dev;
	struct drm_i915_private *dev_priv = to_i915(dev);
	u32 val, base, offset, stride_mult, tiling;
	int pipe = crtc->pipe;
	int fourcc, pixel_format;
	unsigned int aligned_height;
	struct drm_framebuffer *fb;
	struct intel_framebuffer *intel_fb;

	intel_fb = kzalloc(sizeof(*intel_fb), GFP_KERNEL);
	if (!intel_fb) {
		DRM_DEBUG_KMS("failed to alloc fb\n");
		return;
	}

	fb = &intel_fb->base;

	fb->dev = dev;

	val = I915_READ(PLANE_CTL(pipe, 0));
	if (!(val & PLANE_CTL_ENABLE))
		goto error;

	pixel_format = val & PLANE_CTL_FORMAT_MASK;
	fourcc = skl_format_to_fourcc(pixel_format,
				      val & PLANE_CTL_ORDER_RGBX,
				      val & PLANE_CTL_ALPHA_MASK);
	fb->format = drm_format_info(fourcc);

	tiling = val & PLANE_CTL_TILED_MASK;
	switch (tiling) {
	case PLANE_CTL_TILED_LINEAR:
		fb->modifier = DRM_FORMAT_MOD_NONE;
		break;
	case PLANE_CTL_TILED_X:
		plane_config->tiling = I915_TILING_X;
		fb->modifier = I915_FORMAT_MOD_X_TILED;
		break;
	case PLANE_CTL_TILED_Y:
		fb->modifier = I915_FORMAT_MOD_Y_TILED;
		break;
	case PLANE_CTL_TILED_YF:
		fb->modifier = I915_FORMAT_MOD_Yf_TILED;
		break;
	default:
		MISSING_CASE(tiling);
		goto error;
	}

	base = I915_READ(PLANE_SURF(pipe, 0)) & 0xfffff000;
	plane_config->base = base;

	offset = I915_READ(PLANE_OFFSET(pipe, 0));

	val = I915_READ(PLANE_SIZE(pipe, 0));
	fb->height = ((val >> 16) & 0xfff) + 1;
	fb->width = ((val >> 0) & 0x1fff) + 1;

	val = I915_READ(PLANE_STRIDE(pipe, 0));
	stride_mult = intel_fb_stride_alignment(dev_priv, fb->modifier,
						fb->format->format);
	fb->pitches[0] = (val & 0x3ff) * stride_mult;

	aligned_height = intel_fb_align_height(dev, fb->height,
					       fb->format->format,
					       fb->modifier);

	plane_config->size = fb->pitches[0] * aligned_height;

	DRM_DEBUG_KMS("pipe %c with fb: size=%dx%d@%d, offset=%x, pitch %d, size 0x%x\n",
		      pipe_name(pipe), fb->width, fb->height,
		      fb->format->cpp[0] * 8, base, fb->pitches[0],
		      plane_config->size);

	plane_config->fb = intel_fb;
	return;

error:
	kfree(intel_fb);
}

static void ironlake_get_pfit_config(struct intel_crtc *crtc,
				     struct intel_crtc_state *pipe_config)
{
	struct drm_device *dev = crtc->base.dev;
	struct drm_i915_private *dev_priv = to_i915(dev);
	uint32_t tmp;

	tmp = I915_READ(PF_CTL(crtc->pipe));

	if (tmp & PF_ENABLE) {
		pipe_config->pch_pfit.enabled = true;
		pipe_config->pch_pfit.pos = I915_READ(PF_WIN_POS(crtc->pipe));
		pipe_config->pch_pfit.size = I915_READ(PF_WIN_SZ(crtc->pipe));

		/* We currently do not free assignements of panel fitters on
		 * ivb/hsw (since we don't use the higher upscaling modes which
		 * differentiates them) so just WARN about this case for now. */
		if (IS_GEN7(dev_priv)) {
			WARN_ON((tmp & PF_PIPE_SEL_MASK_IVB) !=
				PF_PIPE_SEL_IVB(crtc->pipe));
		}
	}
}

static void
ironlake_get_initial_plane_config(struct intel_crtc *crtc,
				  struct intel_initial_plane_config *plane_config)
{
	struct drm_device *dev = crtc->base.dev;
	struct drm_i915_private *dev_priv = to_i915(dev);
	u32 val, base, offset;
	int pipe = crtc->pipe;
	int fourcc, pixel_format;
	unsigned int aligned_height;
	struct drm_framebuffer *fb;
	struct intel_framebuffer *intel_fb;

	val = I915_READ(DSPCNTR(pipe));
	if (!(val & DISPLAY_PLANE_ENABLE))
		return;

	intel_fb = kzalloc(sizeof(*intel_fb), GFP_KERNEL);
	if (!intel_fb) {
		DRM_DEBUG_KMS("failed to alloc fb\n");
		return;
	}

	fb = &intel_fb->base;

	fb->dev = dev;

	if (INTEL_GEN(dev_priv) >= 4) {
		if (val & DISPPLANE_TILED) {
			plane_config->tiling = I915_TILING_X;
			fb->modifier = I915_FORMAT_MOD_X_TILED;
		}
	}

	pixel_format = val & DISPPLANE_PIXFORMAT_MASK;
	fourcc = i9xx_format_to_fourcc(pixel_format);
	fb->format = drm_format_info(fourcc);

	base = I915_READ(DSPSURF(pipe)) & 0xfffff000;
	if (IS_HASWELL(dev_priv) || IS_BROADWELL(dev_priv)) {
		offset = I915_READ(DSPOFFSET(pipe));
	} else {
		if (plane_config->tiling)
			offset = I915_READ(DSPTILEOFF(pipe));
		else
			offset = I915_READ(DSPLINOFF(pipe));
	}
	plane_config->base = base;

	val = I915_READ(PIPESRC(pipe));
	fb->width = ((val >> 16) & 0xfff) + 1;
	fb->height = ((val >> 0) & 0xfff) + 1;

	val = I915_READ(DSPSTRIDE(pipe));
	fb->pitches[0] = val & 0xffffffc0;

	aligned_height = intel_fb_align_height(dev, fb->height,
					       fb->format->format,
					       fb->modifier);

	plane_config->size = fb->pitches[0] * aligned_height;

	DRM_DEBUG_KMS("pipe %c with fb: size=%dx%d@%d, offset=%x, pitch %d, size 0x%x\n",
		      pipe_name(pipe), fb->width, fb->height,
		      fb->format->cpp[0] * 8, base, fb->pitches[0],
		      plane_config->size);

	plane_config->fb = intel_fb;
}

static bool ironlake_get_pipe_config(struct intel_crtc *crtc,
				     struct intel_crtc_state *pipe_config)
{
	struct drm_device *dev = crtc->base.dev;
	struct drm_i915_private *dev_priv = to_i915(dev);
	enum intel_display_power_domain power_domain;
	uint32_t tmp;
	bool ret;

	power_domain = POWER_DOMAIN_PIPE(crtc->pipe);
	if (!intel_display_power_get_if_enabled(dev_priv, power_domain))
		return false;

	pipe_config->cpu_transcoder = (enum transcoder) crtc->pipe;
	pipe_config->shared_dpll = NULL;

	ret = false;
	tmp = I915_READ(PIPECONF(crtc->pipe));
	if (!(tmp & PIPECONF_ENABLE))
		goto out;

	switch (tmp & PIPECONF_BPC_MASK) {
	case PIPECONF_6BPC:
		pipe_config->pipe_bpp = 18;
		break;
	case PIPECONF_8BPC:
		pipe_config->pipe_bpp = 24;
		break;
	case PIPECONF_10BPC:
		pipe_config->pipe_bpp = 30;
		break;
	case PIPECONF_12BPC:
		pipe_config->pipe_bpp = 36;
		break;
	default:
		break;
	}

	if (tmp & PIPECONF_COLOR_RANGE_SELECT)
		pipe_config->limited_color_range = true;

	if (I915_READ(PCH_TRANSCONF(crtc->pipe)) & TRANS_ENABLE) {
		struct intel_shared_dpll *pll;
		enum intel_dpll_id pll_id;

		pipe_config->has_pch_encoder = true;

		tmp = I915_READ(FDI_RX_CTL(crtc->pipe));
		pipe_config->fdi_lanes = ((FDI_DP_PORT_WIDTH_MASK & tmp) >>
					  FDI_DP_PORT_WIDTH_SHIFT) + 1;

		ironlake_get_fdi_m_n_config(crtc, pipe_config);

		if (HAS_PCH_IBX(dev_priv)) {
			/*
			 * The pipe->pch transcoder and pch transcoder->pll
			 * mapping is fixed.
			 */
			pll_id = (enum intel_dpll_id) crtc->pipe;
		} else {
			tmp = I915_READ(PCH_DPLL_SEL);
			if (tmp & TRANS_DPLLB_SEL(crtc->pipe))
				pll_id = DPLL_ID_PCH_PLL_B;
			else
				pll_id= DPLL_ID_PCH_PLL_A;
		}

		pipe_config->shared_dpll =
			intel_get_shared_dpll_by_id(dev_priv, pll_id);
		pll = pipe_config->shared_dpll;

		WARN_ON(!pll->funcs.get_hw_state(dev_priv, pll,
						 &pipe_config->dpll_hw_state));

		tmp = pipe_config->dpll_hw_state.dpll;
		pipe_config->pixel_multiplier =
			((tmp & PLL_REF_SDVO_HDMI_MULTIPLIER_MASK)
			 >> PLL_REF_SDVO_HDMI_MULTIPLIER_SHIFT) + 1;

		ironlake_pch_clock_get(crtc, pipe_config);
	} else {
		pipe_config->pixel_multiplier = 1;
	}

	intel_get_pipe_timings(crtc, pipe_config);
	intel_get_pipe_src_size(crtc, pipe_config);

	ironlake_get_pfit_config(crtc, pipe_config);

	ret = true;

out:
	intel_display_power_put(dev_priv, power_domain);

	return ret;
}

static void assert_can_disable_lcpll(struct drm_i915_private *dev_priv)
{
	struct drm_device *dev = &dev_priv->drm;
	struct intel_crtc *crtc;

	for_each_intel_crtc(dev, crtc)
		I915_STATE_WARN(crtc->active, "CRTC for pipe %c enabled\n",
		     pipe_name(crtc->pipe));

	I915_STATE_WARN(I915_READ(HSW_PWR_WELL_DRIVER), "Power well on\n");
	I915_STATE_WARN(I915_READ(SPLL_CTL) & SPLL_PLL_ENABLE, "SPLL enabled\n");
	I915_STATE_WARN(I915_READ(WRPLL_CTL(0)) & WRPLL_PLL_ENABLE, "WRPLL1 enabled\n");
	I915_STATE_WARN(I915_READ(WRPLL_CTL(1)) & WRPLL_PLL_ENABLE, "WRPLL2 enabled\n");
	I915_STATE_WARN(I915_READ(PP_STATUS(0)) & PP_ON, "Panel power on\n");
	I915_STATE_WARN(I915_READ(BLC_PWM_CPU_CTL2) & BLM_PWM_ENABLE,
	     "CPU PWM1 enabled\n");
	if (IS_HASWELL(dev_priv))
		I915_STATE_WARN(I915_READ(HSW_BLC_PWM2_CTL) & BLM_PWM_ENABLE,
		     "CPU PWM2 enabled\n");
	I915_STATE_WARN(I915_READ(BLC_PWM_PCH_CTL1) & BLM_PCH_PWM_ENABLE,
	     "PCH PWM1 enabled\n");
	I915_STATE_WARN(I915_READ(UTIL_PIN_CTL) & UTIL_PIN_ENABLE,
	     "Utility pin enabled\n");
	I915_STATE_WARN(I915_READ(PCH_GTC_CTL) & PCH_GTC_ENABLE, "PCH GTC enabled\n");

	/*
	 * In theory we can still leave IRQs enabled, as long as only the HPD
	 * interrupts remain enabled. We used to check for that, but since it's
	 * gen-specific and since we only disable LCPLL after we fully disable
	 * the interrupts, the check below should be enough.
	 */
	I915_STATE_WARN(intel_irqs_enabled(dev_priv), "IRQs enabled\n");
}

static uint32_t hsw_read_dcomp(struct drm_i915_private *dev_priv)
{
	if (IS_HASWELL(dev_priv))
		return I915_READ(D_COMP_HSW);
	else
		return I915_READ(D_COMP_BDW);
}

static void hsw_write_dcomp(struct drm_i915_private *dev_priv, uint32_t val)
{
	if (IS_HASWELL(dev_priv)) {
		mutex_lock(&dev_priv->rps.hw_lock);
		if (sandybridge_pcode_write(dev_priv, GEN6_PCODE_WRITE_D_COMP,
					    val))
			DRM_DEBUG_KMS("Failed to write to D_COMP\n");
		mutex_unlock(&dev_priv->rps.hw_lock);
	} else {
		I915_WRITE(D_COMP_BDW, val);
		POSTING_READ(D_COMP_BDW);
	}
}

/*
 * This function implements pieces of two sequences from BSpec:
 * - Sequence for display software to disable LCPLL
 * - Sequence for display software to allow package C8+
 * The steps implemented here are just the steps that actually touch the LCPLL
 * register. Callers should take care of disabling all the display engine
 * functions, doing the mode unset, fixing interrupts, etc.
 */
static void hsw_disable_lcpll(struct drm_i915_private *dev_priv,
			      bool switch_to_fclk, bool allow_power_down)
{
	uint32_t val;

	assert_can_disable_lcpll(dev_priv);

	val = I915_READ(LCPLL_CTL);

	if (switch_to_fclk) {
		val |= LCPLL_CD_SOURCE_FCLK;
		I915_WRITE(LCPLL_CTL, val);

		if (wait_for_us(I915_READ(LCPLL_CTL) &
				LCPLL_CD_SOURCE_FCLK_DONE, 1))
			DRM_ERROR("Switching to FCLK failed\n");

		val = I915_READ(LCPLL_CTL);
	}

	val |= LCPLL_PLL_DISABLE;
	I915_WRITE(LCPLL_CTL, val);
	POSTING_READ(LCPLL_CTL);

	if (intel_wait_for_register(dev_priv, LCPLL_CTL, LCPLL_PLL_LOCK, 0, 1))
		DRM_ERROR("LCPLL still locked\n");

	val = hsw_read_dcomp(dev_priv);
	val |= D_COMP_COMP_DISABLE;
	hsw_write_dcomp(dev_priv, val);
	ndelay(100);

	if (wait_for((hsw_read_dcomp(dev_priv) & D_COMP_RCOMP_IN_PROGRESS) == 0,
		     1))
		DRM_ERROR("D_COMP RCOMP still in progress\n");

	if (allow_power_down) {
		val = I915_READ(LCPLL_CTL);
		val |= LCPLL_POWER_DOWN_ALLOW;
		I915_WRITE(LCPLL_CTL, val);
		POSTING_READ(LCPLL_CTL);
	}
}

/*
 * Fully restores LCPLL, disallowing power down and switching back to LCPLL
 * source.
 */
static void hsw_restore_lcpll(struct drm_i915_private *dev_priv)
{
	uint32_t val;

	val = I915_READ(LCPLL_CTL);

	if ((val & (LCPLL_PLL_LOCK | LCPLL_PLL_DISABLE | LCPLL_CD_SOURCE_FCLK |
		    LCPLL_POWER_DOWN_ALLOW)) == LCPLL_PLL_LOCK)
		return;

	/*
	 * Make sure we're not on PC8 state before disabling PC8, otherwise
	 * we'll hang the machine. To prevent PC8 state, just enable force_wake.
	 */
	intel_uncore_forcewake_get(dev_priv, FORCEWAKE_ALL);

	if (val & LCPLL_POWER_DOWN_ALLOW) {
		val &= ~LCPLL_POWER_DOWN_ALLOW;
		I915_WRITE(LCPLL_CTL, val);
		POSTING_READ(LCPLL_CTL);
	}

	val = hsw_read_dcomp(dev_priv);
	val |= D_COMP_COMP_FORCE;
	val &= ~D_COMP_COMP_DISABLE;
	hsw_write_dcomp(dev_priv, val);

	val = I915_READ(LCPLL_CTL);
	val &= ~LCPLL_PLL_DISABLE;
	I915_WRITE(LCPLL_CTL, val);

	if (intel_wait_for_register(dev_priv,
				    LCPLL_CTL, LCPLL_PLL_LOCK, LCPLL_PLL_LOCK,
				    5))
		DRM_ERROR("LCPLL not locked yet\n");

	if (val & LCPLL_CD_SOURCE_FCLK) {
		val = I915_READ(LCPLL_CTL);
		val &= ~LCPLL_CD_SOURCE_FCLK;
		I915_WRITE(LCPLL_CTL, val);

		if (wait_for_us((I915_READ(LCPLL_CTL) &
				 LCPLL_CD_SOURCE_FCLK_DONE) == 0, 1))
			DRM_ERROR("Switching back to LCPLL failed\n");
	}

	intel_uncore_forcewake_put(dev_priv, FORCEWAKE_ALL);
	intel_update_cdclk(dev_priv);
}

/*
 * Package states C8 and deeper are really deep PC states that can only be
 * reached when all the devices on the system allow it, so even if the graphics
 * device allows PC8+, it doesn't mean the system will actually get to these
 * states. Our driver only allows PC8+ when going into runtime PM.
 *
 * The requirements for PC8+ are that all the outputs are disabled, the power
 * well is disabled and most interrupts are disabled, and these are also
 * requirements for runtime PM. When these conditions are met, we manually do
 * the other conditions: disable the interrupts, clocks and switch LCPLL refclk
 * to Fclk. If we're in PC8+ and we get an non-hotplug interrupt, we can hard
 * hang the machine.
 *
 * When we really reach PC8 or deeper states (not just when we allow it) we lose
 * the state of some registers, so when we come back from PC8+ we need to
 * restore this state. We don't get into PC8+ if we're not in RC6, so we don't
 * need to take care of the registers kept by RC6. Notice that this happens even
 * if we don't put the device in PCI D3 state (which is what currently happens
 * because of the runtime PM support).
 *
 * For more, read "Display Sequences for Package C8" on the hardware
 * documentation.
 */
void hsw_enable_pc8(struct drm_i915_private *dev_priv)
{
	uint32_t val;

	DRM_DEBUG_KMS("Enabling package C8+\n");

	if (HAS_PCH_LPT_LP(dev_priv)) {
		val = I915_READ(SOUTH_DSPCLK_GATE_D);
		val &= ~PCH_LP_PARTITION_LEVEL_DISABLE;
		I915_WRITE(SOUTH_DSPCLK_GATE_D, val);
	}

	lpt_disable_clkout_dp(dev_priv);
	hsw_disable_lcpll(dev_priv, true, true);
}

void hsw_disable_pc8(struct drm_i915_private *dev_priv)
{
	uint32_t val;

	DRM_DEBUG_KMS("Disabling package C8+\n");

	hsw_restore_lcpll(dev_priv);
	lpt_init_pch_refclk(dev_priv);

	if (HAS_PCH_LPT_LP(dev_priv)) {
		val = I915_READ(SOUTH_DSPCLK_GATE_D);
		val |= PCH_LP_PARTITION_LEVEL_DISABLE;
		I915_WRITE(SOUTH_DSPCLK_GATE_D, val);
	}
}

static int haswell_crtc_compute_clock(struct intel_crtc *crtc,
				      struct intel_crtc_state *crtc_state)
{
	if (!intel_crtc_has_type(crtc_state, INTEL_OUTPUT_DSI)) {
		if (!intel_ddi_pll_select(crtc, crtc_state))
			return -EINVAL;
	}

	crtc->lowfreq_avail = false;

	return 0;
}

static void bxt_get_ddi_pll(struct drm_i915_private *dev_priv,
				enum port port,
				struct intel_crtc_state *pipe_config)
{
	enum intel_dpll_id id;

	switch (port) {
	case PORT_A:
		id = DPLL_ID_SKL_DPLL0;
		break;
	case PORT_B:
		id = DPLL_ID_SKL_DPLL1;
		break;
	case PORT_C:
		id = DPLL_ID_SKL_DPLL2;
		break;
	default:
		DRM_ERROR("Incorrect port type\n");
		return;
	}

	pipe_config->shared_dpll = intel_get_shared_dpll_by_id(dev_priv, id);
}

static void skylake_get_ddi_pll(struct drm_i915_private *dev_priv,
				enum port port,
				struct intel_crtc_state *pipe_config)
{
	enum intel_dpll_id id;
	u32 temp;

	temp = I915_READ(DPLL_CTRL2) & DPLL_CTRL2_DDI_CLK_SEL_MASK(port);
	id = temp >> (port * 3 + 1);

	if (WARN_ON(id < SKL_DPLL0 || id > SKL_DPLL3))
		return;

	pipe_config->shared_dpll = intel_get_shared_dpll_by_id(dev_priv, id);
}

static void haswell_get_ddi_pll(struct drm_i915_private *dev_priv,
				enum port port,
				struct intel_crtc_state *pipe_config)
{
	enum intel_dpll_id id;
	uint32_t ddi_pll_sel = I915_READ(PORT_CLK_SEL(port));

	switch (ddi_pll_sel) {
	case PORT_CLK_SEL_WRPLL1:
		id = DPLL_ID_WRPLL1;
		break;
	case PORT_CLK_SEL_WRPLL2:
		id = DPLL_ID_WRPLL2;
		break;
	case PORT_CLK_SEL_SPLL:
		id = DPLL_ID_SPLL;
		break;
	case PORT_CLK_SEL_LCPLL_810:
		id = DPLL_ID_LCPLL_810;
		break;
	case PORT_CLK_SEL_LCPLL_1350:
		id = DPLL_ID_LCPLL_1350;
		break;
	case PORT_CLK_SEL_LCPLL_2700:
		id = DPLL_ID_LCPLL_2700;
		break;
	default:
		MISSING_CASE(ddi_pll_sel);
		/* fall through */
	case PORT_CLK_SEL_NONE:
		return;
	}

	pipe_config->shared_dpll = intel_get_shared_dpll_by_id(dev_priv, id);
}

static bool hsw_get_transcoder_state(struct intel_crtc *crtc,
				     struct intel_crtc_state *pipe_config,
				     unsigned long *power_domain_mask)
{
	struct drm_device *dev = crtc->base.dev;
	struct drm_i915_private *dev_priv = to_i915(dev);
	enum intel_display_power_domain power_domain;
	u32 tmp;

	/*
	 * The pipe->transcoder mapping is fixed with the exception of the eDP
	 * transcoder handled below.
	 */
	pipe_config->cpu_transcoder = (enum transcoder) crtc->pipe;

	/*
	 * XXX: Do intel_display_power_get_if_enabled before reading this (for
	 * consistency and less surprising code; it's in always on power).
	 */
	tmp = I915_READ(TRANS_DDI_FUNC_CTL(TRANSCODER_EDP));
	if (tmp & TRANS_DDI_FUNC_ENABLE) {
		enum pipe trans_edp_pipe;
		switch (tmp & TRANS_DDI_EDP_INPUT_MASK) {
		default:
			WARN(1, "unknown pipe linked to edp transcoder\n");
		case TRANS_DDI_EDP_INPUT_A_ONOFF:
		case TRANS_DDI_EDP_INPUT_A_ON:
			trans_edp_pipe = PIPE_A;
			break;
		case TRANS_DDI_EDP_INPUT_B_ONOFF:
			trans_edp_pipe = PIPE_B;
			break;
		case TRANS_DDI_EDP_INPUT_C_ONOFF:
			trans_edp_pipe = PIPE_C;
			break;
		}

		if (trans_edp_pipe == crtc->pipe)
			pipe_config->cpu_transcoder = TRANSCODER_EDP;
	}

	power_domain = POWER_DOMAIN_TRANSCODER(pipe_config->cpu_transcoder);
	if (!intel_display_power_get_if_enabled(dev_priv, power_domain))
		return false;
	*power_domain_mask |= BIT(power_domain);

	tmp = I915_READ(PIPECONF(pipe_config->cpu_transcoder));

	return tmp & PIPECONF_ENABLE;
}

static bool bxt_get_dsi_transcoder_state(struct intel_crtc *crtc,
					 struct intel_crtc_state *pipe_config,
					 unsigned long *power_domain_mask)
{
	struct drm_device *dev = crtc->base.dev;
	struct drm_i915_private *dev_priv = to_i915(dev);
	enum intel_display_power_domain power_domain;
	enum port port;
	enum transcoder cpu_transcoder;
	u32 tmp;

	for_each_port_masked(port, BIT(PORT_A) | BIT(PORT_C)) {
		if (port == PORT_A)
			cpu_transcoder = TRANSCODER_DSI_A;
		else
			cpu_transcoder = TRANSCODER_DSI_C;

		power_domain = POWER_DOMAIN_TRANSCODER(cpu_transcoder);
		if (!intel_display_power_get_if_enabled(dev_priv, power_domain))
			continue;
		*power_domain_mask |= BIT(power_domain);

		/*
		 * The PLL needs to be enabled with a valid divider
		 * configuration, otherwise accessing DSI registers will hang
		 * the machine. See BSpec North Display Engine
		 * registers/MIPI[BXT]. We can break out here early, since we
		 * need the same DSI PLL to be enabled for both DSI ports.
		 */
		if (!intel_dsi_pll_is_enabled(dev_priv))
			break;

		/* XXX: this works for video mode only */
		tmp = I915_READ(BXT_MIPI_PORT_CTRL(port));
		if (!(tmp & DPI_ENABLE))
			continue;

		tmp = I915_READ(MIPI_CTRL(port));
		if ((tmp & BXT_PIPE_SELECT_MASK) != BXT_PIPE_SELECT(crtc->pipe))
			continue;

		pipe_config->cpu_transcoder = cpu_transcoder;
		break;
	}

	return transcoder_is_dsi(pipe_config->cpu_transcoder);
}

static void haswell_get_ddi_port_state(struct intel_crtc *crtc,
				       struct intel_crtc_state *pipe_config)
{
	struct drm_i915_private *dev_priv = to_i915(crtc->base.dev);
	struct intel_shared_dpll *pll;
	enum port port;
	uint32_t tmp;

	tmp = I915_READ(TRANS_DDI_FUNC_CTL(pipe_config->cpu_transcoder));

	port = (tmp & TRANS_DDI_PORT_MASK) >> TRANS_DDI_PORT_SHIFT;

	if (IS_GEN9_BC(dev_priv))
		skylake_get_ddi_pll(dev_priv, port, pipe_config);
	else if (IS_GEN9_LP(dev_priv))
		bxt_get_ddi_pll(dev_priv, port, pipe_config);
	else
		haswell_get_ddi_pll(dev_priv, port, pipe_config);

	pll = pipe_config->shared_dpll;
	if (pll) {
		WARN_ON(!pll->funcs.get_hw_state(dev_priv, pll,
						 &pipe_config->dpll_hw_state));
	}

	/*
	 * Haswell has only FDI/PCH transcoder A. It is which is connected to
	 * DDI E. So just check whether this pipe is wired to DDI E and whether
	 * the PCH transcoder is on.
	 */
	if (INTEL_GEN(dev_priv) < 9 &&
	    (port == PORT_E) && I915_READ(LPT_TRANSCONF) & TRANS_ENABLE) {
		pipe_config->has_pch_encoder = true;

		tmp = I915_READ(FDI_RX_CTL(PIPE_A));
		pipe_config->fdi_lanes = ((FDI_DP_PORT_WIDTH_MASK & tmp) >>
					  FDI_DP_PORT_WIDTH_SHIFT) + 1;

		ironlake_get_fdi_m_n_config(crtc, pipe_config);
	}
}

static bool haswell_get_pipe_config(struct intel_crtc *crtc,
				    struct intel_crtc_state *pipe_config)
{
	struct drm_i915_private *dev_priv = to_i915(crtc->base.dev);
	enum intel_display_power_domain power_domain;
	unsigned long power_domain_mask;
	bool active;

	power_domain = POWER_DOMAIN_PIPE(crtc->pipe);
	if (!intel_display_power_get_if_enabled(dev_priv, power_domain))
		return false;
	power_domain_mask = BIT(power_domain);

	pipe_config->shared_dpll = NULL;

	active = hsw_get_transcoder_state(crtc, pipe_config, &power_domain_mask);

	if (IS_GEN9_LP(dev_priv) &&
	    bxt_get_dsi_transcoder_state(crtc, pipe_config, &power_domain_mask)) {
		WARN_ON(active);
		active = true;
	}

	if (!active)
		goto out;

	if (!transcoder_is_dsi(pipe_config->cpu_transcoder)) {
		haswell_get_ddi_port_state(crtc, pipe_config);
		intel_get_pipe_timings(crtc, pipe_config);
	}

	intel_get_pipe_src_size(crtc, pipe_config);

	pipe_config->gamma_mode =
		I915_READ(GAMMA_MODE(crtc->pipe)) & GAMMA_MODE_MODE_MASK;

	if (INTEL_GEN(dev_priv) >= 9) {
		intel_crtc_init_scalers(crtc, pipe_config);

		pipe_config->scaler_state.scaler_id = -1;
		pipe_config->scaler_state.scaler_users &= ~(1 << SKL_CRTC_INDEX);
	}

	power_domain = POWER_DOMAIN_PIPE_PANEL_FITTER(crtc->pipe);
	if (intel_display_power_get_if_enabled(dev_priv, power_domain)) {
		power_domain_mask |= BIT(power_domain);
		if (INTEL_GEN(dev_priv) >= 9)
			skylake_get_pfit_config(crtc, pipe_config);
		else
			ironlake_get_pfit_config(crtc, pipe_config);
	}

	if (IS_HASWELL(dev_priv))
		pipe_config->ips_enabled = hsw_crtc_supports_ips(crtc) &&
			(I915_READ(IPS_CTL) & IPS_ENABLE);

	if (pipe_config->cpu_transcoder != TRANSCODER_EDP &&
	    !transcoder_is_dsi(pipe_config->cpu_transcoder)) {
		pipe_config->pixel_multiplier =
			I915_READ(PIPE_MULT(pipe_config->cpu_transcoder)) + 1;
	} else {
		pipe_config->pixel_multiplier = 1;
	}

out:
	for_each_power_domain(power_domain, power_domain_mask)
		intel_display_power_put(dev_priv, power_domain);

	return active;
}

static void i845_update_cursor(struct drm_crtc *crtc, u32 base,
			       const struct intel_plane_state *plane_state)
{
	struct drm_device *dev = crtc->dev;
	struct drm_i915_private *dev_priv = to_i915(dev);
	struct intel_crtc *intel_crtc = to_intel_crtc(crtc);
	uint32_t cntl = 0, size = 0;

	if (plane_state && plane_state->base.visible) {
		unsigned int width = plane_state->base.crtc_w;
		unsigned int height = plane_state->base.crtc_h;
		unsigned int stride = roundup_pow_of_two(width) * 4;

		switch (stride) {
		default:
			WARN_ONCE(1, "Invalid cursor width/stride, width=%u, stride=%u\n",
				  width, stride);
			stride = 256;
			/* fallthrough */
		case 256:
		case 512:
		case 1024:
		case 2048:
			break;
		}

		cntl |= CURSOR_ENABLE |
			CURSOR_GAMMA_ENABLE |
			CURSOR_FORMAT_ARGB |
			CURSOR_STRIDE(stride);

		size = (height << 12) | width;
	}

	if (intel_crtc->cursor_cntl != 0 &&
	    (intel_crtc->cursor_base != base ||
	     intel_crtc->cursor_size != size ||
	     intel_crtc->cursor_cntl != cntl)) {
		/* On these chipsets we can only modify the base/size/stride
		 * whilst the cursor is disabled.
		 */
		I915_WRITE(CURCNTR(PIPE_A), 0);
		POSTING_READ(CURCNTR(PIPE_A));
		intel_crtc->cursor_cntl = 0;
	}

	if (intel_crtc->cursor_base != base) {
		I915_WRITE(CURBASE(PIPE_A), base);
		intel_crtc->cursor_base = base;
	}

	if (intel_crtc->cursor_size != size) {
		I915_WRITE(CURSIZE, size);
		intel_crtc->cursor_size = size;
	}

	if (intel_crtc->cursor_cntl != cntl) {
		I915_WRITE(CURCNTR(PIPE_A), cntl);
		POSTING_READ(CURCNTR(PIPE_A));
		intel_crtc->cursor_cntl = cntl;
	}
}

static void i9xx_update_cursor(struct drm_crtc *crtc, u32 base,
			       const struct intel_plane_state *plane_state)
{
	struct drm_device *dev = crtc->dev;
	struct drm_i915_private *dev_priv = to_i915(dev);
	struct intel_crtc *intel_crtc = to_intel_crtc(crtc);
	int pipe = intel_crtc->pipe;
	uint32_t cntl = 0;

	if (plane_state && plane_state->base.visible) {
		cntl = MCURSOR_GAMMA_ENABLE;
		switch (plane_state->base.crtc_w) {
			case 64:
				cntl |= CURSOR_MODE_64_ARGB_AX;
				break;
			case 128:
				cntl |= CURSOR_MODE_128_ARGB_AX;
				break;
			case 256:
				cntl |= CURSOR_MODE_256_ARGB_AX;
				break;
			default:
				MISSING_CASE(plane_state->base.crtc_w);
				return;
		}
		cntl |= pipe << 28; /* Connect to correct pipe */

		if (HAS_DDI(dev_priv))
			cntl |= CURSOR_PIPE_CSC_ENABLE;

		if (plane_state->base.rotation & DRM_ROTATE_180)
			cntl |= CURSOR_ROTATE_180;
	}

	if (intel_crtc->cursor_cntl != cntl) {
		I915_WRITE(CURCNTR(pipe), cntl);
		POSTING_READ(CURCNTR(pipe));
		intel_crtc->cursor_cntl = cntl;
	}

	/* and commit changes on next vblank */
	I915_WRITE(CURBASE(pipe), base);
	POSTING_READ(CURBASE(pipe));

	intel_crtc->cursor_base = base;
}

/* If no-part of the cursor is visible on the framebuffer, then the GPU may hang... */
static void intel_crtc_update_cursor(struct drm_crtc *crtc,
				     const struct intel_plane_state *plane_state)
{
	struct drm_device *dev = crtc->dev;
	struct drm_i915_private *dev_priv = to_i915(dev);
	struct intel_crtc *intel_crtc = to_intel_crtc(crtc);
	int pipe = intel_crtc->pipe;
	u32 base = intel_crtc->cursor_addr;
	u32 pos = 0;

	if (plane_state) {
		int x = plane_state->base.crtc_x;
		int y = plane_state->base.crtc_y;

		if (x < 0) {
			pos |= CURSOR_POS_SIGN << CURSOR_X_SHIFT;
			x = -x;
		}
		pos |= x << CURSOR_X_SHIFT;

		if (y < 0) {
			pos |= CURSOR_POS_SIGN << CURSOR_Y_SHIFT;
			y = -y;
		}
		pos |= y << CURSOR_Y_SHIFT;

		/* ILK+ do this automagically */
		if (HAS_GMCH_DISPLAY(dev_priv) &&
		    plane_state->base.rotation & DRM_ROTATE_180) {
			base += (plane_state->base.crtc_h *
				 plane_state->base.crtc_w - 1) * 4;
		}
	}

	I915_WRITE(CURPOS(pipe), pos);

	if (IS_I845G(dev_priv) || IS_I865G(dev_priv))
		i845_update_cursor(crtc, base, plane_state);
	else
		i9xx_update_cursor(crtc, base, plane_state);
}

static bool cursor_size_ok(struct drm_i915_private *dev_priv,
			   uint32_t width, uint32_t height)
{
	if (width == 0 || height == 0)
		return false;

	/*
	 * 845g/865g are special in that they are only limited by
	 * the width of their cursors, the height is arbitrary up to
	 * the precision of the register. Everything else requires
	 * square cursors, limited to a few power-of-two sizes.
	 */
	if (IS_I845G(dev_priv) || IS_I865G(dev_priv)) {
		if ((width & 63) != 0)
			return false;

		if (width > (IS_I845G(dev_priv) ? 64 : 512))
			return false;

		if (height > 1023)
			return false;
	} else {
		switch (width | height) {
		case 256:
		case 128:
			if (IS_GEN2(dev_priv))
				return false;
		case 64:
			break;
		default:
			return false;
		}
	}

	return true;
}

/* VESA 640x480x72Hz mode to set on the pipe */
static struct drm_display_mode load_detect_mode = {
	DRM_MODE("640x480", DRM_MODE_TYPE_DEFAULT, 31500, 640, 664,
		 704, 832, 0, 480, 489, 491, 520, 0, DRM_MODE_FLAG_NHSYNC | DRM_MODE_FLAG_NVSYNC),
};

struct drm_framebuffer *
__intel_framebuffer_create(struct drm_device *dev,
			   struct drm_mode_fb_cmd2 *mode_cmd,
			   struct drm_i915_gem_object *obj)
{
	struct intel_framebuffer *intel_fb;
	int ret;

	intel_fb = kzalloc(sizeof(*intel_fb), GFP_KERNEL);
	if (!intel_fb)
		return ERR_PTR(-ENOMEM);

	ret = intel_framebuffer_init(dev, intel_fb, mode_cmd, obj);
	if (ret)
		goto err;

	return &intel_fb->base;

err:
	kfree(intel_fb);
	return ERR_PTR(ret);
}

static struct drm_framebuffer *
intel_framebuffer_create(struct drm_device *dev,
			 struct drm_mode_fb_cmd2 *mode_cmd,
			 struct drm_i915_gem_object *obj)
{
	struct drm_framebuffer *fb;
	int ret;

	ret = i915_mutex_lock_interruptible(dev);
	if (ret)
		return ERR_PTR(ret);
	fb = __intel_framebuffer_create(dev, mode_cmd, obj);
	mutex_unlock(&dev->struct_mutex);

	return fb;
}

static u32
intel_framebuffer_pitch_for_width(int width, int bpp)
{
	u32 pitch = DIV_ROUND_UP(width * bpp, 8);
	return ALIGN(pitch, 64);
}

static u32
intel_framebuffer_size_for_mode(struct drm_display_mode *mode, int bpp)
{
	u32 pitch = intel_framebuffer_pitch_for_width(mode->hdisplay, bpp);
	return PAGE_ALIGN(pitch * mode->vdisplay);
}

static struct drm_framebuffer *
intel_framebuffer_create_for_mode(struct drm_device *dev,
				  struct drm_display_mode *mode,
				  int depth, int bpp)
{
	struct drm_framebuffer *fb;
	struct drm_i915_gem_object *obj;
	struct drm_mode_fb_cmd2 mode_cmd = { 0 };

	obj = i915_gem_object_create(to_i915(dev),
				    intel_framebuffer_size_for_mode(mode, bpp));
	if (IS_ERR(obj))
		return ERR_CAST(obj);

	mode_cmd.width = mode->hdisplay;
	mode_cmd.height = mode->vdisplay;
	mode_cmd.pitches[0] = intel_framebuffer_pitch_for_width(mode_cmd.width,
								bpp);
	mode_cmd.pixel_format = drm_mode_legacy_fb_format(bpp, depth);

	fb = intel_framebuffer_create(dev, &mode_cmd, obj);
	if (IS_ERR(fb))
		i915_gem_object_put(obj);

	return fb;
}

static struct drm_framebuffer *
mode_fits_in_fbdev(struct drm_device *dev,
		   struct drm_display_mode *mode)
{
#ifdef CONFIG_DRM_FBDEV_EMULATION
	struct drm_i915_private *dev_priv = to_i915(dev);
	struct drm_i915_gem_object *obj;
	struct drm_framebuffer *fb;

	if (!dev_priv->fbdev)
		return NULL;

	if (!dev_priv->fbdev->fb)
		return NULL;

	obj = dev_priv->fbdev->fb->obj;
	BUG_ON(!obj);

	fb = &dev_priv->fbdev->fb->base;
	if (fb->pitches[0] < intel_framebuffer_pitch_for_width(mode->hdisplay,
							       fb->format->cpp[0] * 8))
		return NULL;

	if (obj->base.size < mode->vdisplay * fb->pitches[0])
		return NULL;

	drm_framebuffer_reference(fb);
	return fb;
#else
	return NULL;
#endif
}

static int intel_modeset_setup_plane_state(struct drm_atomic_state *state,
					   struct drm_crtc *crtc,
					   struct drm_display_mode *mode,
					   struct drm_framebuffer *fb,
					   int x, int y)
{
	struct drm_plane_state *plane_state;
	int hdisplay, vdisplay;
	int ret;

	plane_state = drm_atomic_get_plane_state(state, crtc->primary);
	if (IS_ERR(plane_state))
		return PTR_ERR(plane_state);

	if (mode)
		drm_mode_get_hv_timing(mode, &hdisplay, &vdisplay);
	else
		hdisplay = vdisplay = 0;

	ret = drm_atomic_set_crtc_for_plane(plane_state, fb ? crtc : NULL);
	if (ret)
		return ret;
	drm_atomic_set_fb_for_plane(plane_state, fb);
	plane_state->crtc_x = 0;
	plane_state->crtc_y = 0;
	plane_state->crtc_w = hdisplay;
	plane_state->crtc_h = vdisplay;
	plane_state->src_x = x << 16;
	plane_state->src_y = y << 16;
	plane_state->src_w = hdisplay << 16;
	plane_state->src_h = vdisplay << 16;

	return 0;
}

bool intel_get_load_detect_pipe(struct drm_connector *connector,
				struct drm_display_mode *mode,
				struct intel_load_detect_pipe *old,
				struct drm_modeset_acquire_ctx *ctx)
{
	struct intel_crtc *intel_crtc;
	struct intel_encoder *intel_encoder =
		intel_attached_encoder(connector);
	struct drm_crtc *possible_crtc;
	struct drm_encoder *encoder = &intel_encoder->base;
	struct drm_crtc *crtc = NULL;
	struct drm_device *dev = encoder->dev;
	struct drm_i915_private *dev_priv = to_i915(dev);
	struct drm_framebuffer *fb;
	struct drm_mode_config *config = &dev->mode_config;
	struct drm_atomic_state *state = NULL, *restore_state = NULL;
	struct drm_connector_state *connector_state;
	struct intel_crtc_state *crtc_state;
	int ret, i = -1;

	DRM_DEBUG_KMS("[CONNECTOR:%d:%s], [ENCODER:%d:%s]\n",
		      connector->base.id, connector->name,
		      encoder->base.id, encoder->name);

	old->restore_state = NULL;

retry:
	ret = drm_modeset_lock(&config->connection_mutex, ctx);
	if (ret)
		goto fail;

	/*
	 * Algorithm gets a little messy:
	 *
	 *   - if the connector already has an assigned crtc, use it (but make
	 *     sure it's on first)
	 *
	 *   - try to find the first unused crtc that can drive this connector,
	 *     and use that if we find one
	 */

	/* See if we already have a CRTC for this connector */
	if (connector->state->crtc) {
		crtc = connector->state->crtc;

		ret = drm_modeset_lock(&crtc->mutex, ctx);
		if (ret)
			goto fail;

		/* Make sure the crtc and connector are running */
		goto found;
	}

	/* Find an unused one (if possible) */
	for_each_crtc(dev, possible_crtc) {
		i++;
		if (!(encoder->possible_crtcs & (1 << i)))
			continue;

		ret = drm_modeset_lock(&possible_crtc->mutex, ctx);
		if (ret)
			goto fail;

		if (possible_crtc->state->enable) {
			drm_modeset_unlock(&possible_crtc->mutex);
			continue;
		}

		crtc = possible_crtc;
		break;
	}

	/*
	 * If we didn't find an unused CRTC, don't use any.
	 */
	if (!crtc) {
		DRM_DEBUG_KMS("no pipe available for load-detect\n");
		goto fail;
	}

found:
	intel_crtc = to_intel_crtc(crtc);

	ret = drm_modeset_lock(&crtc->primary->mutex, ctx);
	if (ret)
		goto fail;

	state = drm_atomic_state_alloc(dev);
	restore_state = drm_atomic_state_alloc(dev);
	if (!state || !restore_state) {
		ret = -ENOMEM;
		goto fail;
	}

	state->acquire_ctx = ctx;
	restore_state->acquire_ctx = ctx;

	connector_state = drm_atomic_get_connector_state(state, connector);
	if (IS_ERR(connector_state)) {
		ret = PTR_ERR(connector_state);
		goto fail;
	}

	ret = drm_atomic_set_crtc_for_connector(connector_state, crtc);
	if (ret)
		goto fail;

	crtc_state = intel_atomic_get_crtc_state(state, intel_crtc);
	if (IS_ERR(crtc_state)) {
		ret = PTR_ERR(crtc_state);
		goto fail;
	}

	crtc_state->base.active = crtc_state->base.enable = true;

	if (!mode)
		mode = &load_detect_mode;

	/* We need a framebuffer large enough to accommodate all accesses
	 * that the plane may generate whilst we perform load detection.
	 * We can not rely on the fbcon either being present (we get called
	 * during its initialisation to detect all boot displays, or it may
	 * not even exist) or that it is large enough to satisfy the
	 * requested mode.
	 */
	fb = mode_fits_in_fbdev(dev, mode);
	if (fb == NULL) {
		DRM_DEBUG_KMS("creating tmp fb for load-detection\n");
		fb = intel_framebuffer_create_for_mode(dev, mode, 24, 32);
	} else
		DRM_DEBUG_KMS("reusing fbdev for load-detection framebuffer\n");
	if (IS_ERR(fb)) {
		DRM_DEBUG_KMS("failed to allocate framebuffer for load-detection\n");
		goto fail;
	}

	ret = intel_modeset_setup_plane_state(state, crtc, mode, fb, 0, 0);
	if (ret)
		goto fail;

	drm_framebuffer_unreference(fb);

	ret = drm_atomic_set_mode_for_crtc(&crtc_state->base, mode);
	if (ret)
		goto fail;

	ret = PTR_ERR_OR_ZERO(drm_atomic_get_connector_state(restore_state, connector));
	if (!ret)
		ret = PTR_ERR_OR_ZERO(drm_atomic_get_crtc_state(restore_state, crtc));
	if (!ret)
		ret = PTR_ERR_OR_ZERO(drm_atomic_get_plane_state(restore_state, crtc->primary));
	if (ret) {
		DRM_DEBUG_KMS("Failed to create a copy of old state to restore: %i\n", ret);
		goto fail;
	}

	ret = drm_atomic_commit(state);
	if (ret) {
		DRM_DEBUG_KMS("failed to set mode on load-detect pipe\n");
		goto fail;
	}

	old->restore_state = restore_state;
	drm_atomic_state_put(state);

	/* let the connector get through one full cycle before testing */
	intel_wait_for_vblank(dev_priv, intel_crtc->pipe);
	return true;

fail:
	if (state) {
		drm_atomic_state_put(state);
		state = NULL;
	}
	if (restore_state) {
		drm_atomic_state_put(restore_state);
		restore_state = NULL;
	}

	if (ret == -EDEADLK) {
		drm_modeset_backoff(ctx);
		goto retry;
	}

	return false;
}

void intel_release_load_detect_pipe(struct drm_connector *connector,
				    struct intel_load_detect_pipe *old,
				    struct drm_modeset_acquire_ctx *ctx)
{
	struct intel_encoder *intel_encoder =
		intel_attached_encoder(connector);
	struct drm_encoder *encoder = &intel_encoder->base;
	struct drm_atomic_state *state = old->restore_state;
	int ret;

	DRM_DEBUG_KMS("[CONNECTOR:%d:%s], [ENCODER:%d:%s]\n",
		      connector->base.id, connector->name,
		      encoder->base.id, encoder->name);

	if (!state)
		return;

	ret = drm_atomic_commit(state);
	if (ret)
		DRM_DEBUG_KMS("Couldn't release load detect pipe: %i\n", ret);
	drm_atomic_state_put(state);
}

static int i9xx_pll_refclk(struct drm_device *dev,
			   const struct intel_crtc_state *pipe_config)
{
	struct drm_i915_private *dev_priv = to_i915(dev);
	u32 dpll = pipe_config->dpll_hw_state.dpll;

	if ((dpll & PLL_REF_INPUT_MASK) == PLLB_REF_INPUT_SPREADSPECTRUMIN)
		return dev_priv->vbt.lvds_ssc_freq;
	else if (HAS_PCH_SPLIT(dev_priv))
		return 120000;
	else if (!IS_GEN2(dev_priv))
		return 96000;
	else
		return 48000;
}

/* Returns the clock of the currently programmed mode of the given pipe. */
static void i9xx_crtc_clock_get(struct intel_crtc *crtc,
				struct intel_crtc_state *pipe_config)
{
	struct drm_device *dev = crtc->base.dev;
	struct drm_i915_private *dev_priv = to_i915(dev);
	int pipe = pipe_config->cpu_transcoder;
	u32 dpll = pipe_config->dpll_hw_state.dpll;
	u32 fp;
	struct dpll clock;
	int port_clock;
	int refclk = i9xx_pll_refclk(dev, pipe_config);

	if ((dpll & DISPLAY_RATE_SELECT_FPA1) == 0)
		fp = pipe_config->dpll_hw_state.fp0;
	else
		fp = pipe_config->dpll_hw_state.fp1;

	clock.m1 = (fp & FP_M1_DIV_MASK) >> FP_M1_DIV_SHIFT;
	if (IS_PINEVIEW(dev_priv)) {
		clock.n = ffs((fp & FP_N_PINEVIEW_DIV_MASK) >> FP_N_DIV_SHIFT) - 1;
		clock.m2 = (fp & FP_M2_PINEVIEW_DIV_MASK) >> FP_M2_DIV_SHIFT;
	} else {
		clock.n = (fp & FP_N_DIV_MASK) >> FP_N_DIV_SHIFT;
		clock.m2 = (fp & FP_M2_DIV_MASK) >> FP_M2_DIV_SHIFT;
	}

	if (!IS_GEN2(dev_priv)) {
		if (IS_PINEVIEW(dev_priv))
			clock.p1 = ffs((dpll & DPLL_FPA01_P1_POST_DIV_MASK_PINEVIEW) >>
				DPLL_FPA01_P1_POST_DIV_SHIFT_PINEVIEW);
		else
			clock.p1 = ffs((dpll & DPLL_FPA01_P1_POST_DIV_MASK) >>
			       DPLL_FPA01_P1_POST_DIV_SHIFT);

		switch (dpll & DPLL_MODE_MASK) {
		case DPLLB_MODE_DAC_SERIAL:
			clock.p2 = dpll & DPLL_DAC_SERIAL_P2_CLOCK_DIV_5 ?
				5 : 10;
			break;
		case DPLLB_MODE_LVDS:
			clock.p2 = dpll & DPLLB_LVDS_P2_CLOCK_DIV_7 ?
				7 : 14;
			break;
		default:
			DRM_DEBUG_KMS("Unknown DPLL mode %08x in programmed "
				  "mode\n", (int)(dpll & DPLL_MODE_MASK));
			return;
		}

		if (IS_PINEVIEW(dev_priv))
			port_clock = pnv_calc_dpll_params(refclk, &clock);
		else
			port_clock = i9xx_calc_dpll_params(refclk, &clock);
	} else {
		u32 lvds = IS_I830(dev_priv) ? 0 : I915_READ(LVDS);
		bool is_lvds = (pipe == 1) && (lvds & LVDS_PORT_EN);

		if (is_lvds) {
			clock.p1 = ffs((dpll & DPLL_FPA01_P1_POST_DIV_MASK_I830_LVDS) >>
				       DPLL_FPA01_P1_POST_DIV_SHIFT);

			if (lvds & LVDS_CLKB_POWER_UP)
				clock.p2 = 7;
			else
				clock.p2 = 14;
		} else {
			if (dpll & PLL_P1_DIVIDE_BY_TWO)
				clock.p1 = 2;
			else {
				clock.p1 = ((dpll & DPLL_FPA01_P1_POST_DIV_MASK_I830) >>
					    DPLL_FPA01_P1_POST_DIV_SHIFT) + 2;
			}
			if (dpll & PLL_P2_DIVIDE_BY_4)
				clock.p2 = 4;
			else
				clock.p2 = 2;
		}

		port_clock = i9xx_calc_dpll_params(refclk, &clock);
	}

	/*
	 * This value includes pixel_multiplier. We will use
	 * port_clock to compute adjusted_mode.crtc_clock in the
	 * encoder's get_config() function.
	 */
	pipe_config->port_clock = port_clock;
}

int intel_dotclock_calculate(int link_freq,
			     const struct intel_link_m_n *m_n)
{
	/*
	 * The calculation for the data clock is:
	 * pixel_clock = ((m/n)*(link_clock * nr_lanes))/bpp
	 * But we want to avoid losing precison if possible, so:
	 * pixel_clock = ((m * link_clock * nr_lanes)/(n*bpp))
	 *
	 * and the link clock is simpler:
	 * link_clock = (m * link_clock) / n
	 */

	if (!m_n->link_n)
		return 0;

	return div_u64((u64)m_n->link_m * link_freq, m_n->link_n);
}

static void ironlake_pch_clock_get(struct intel_crtc *crtc,
				   struct intel_crtc_state *pipe_config)
{
	struct drm_i915_private *dev_priv = to_i915(crtc->base.dev);

	/* read out port_clock from the DPLL */
	i9xx_crtc_clock_get(crtc, pipe_config);

	/*
	 * In case there is an active pipe without active ports,
	 * we may need some idea for the dotclock anyway.
	 * Calculate one based on the FDI configuration.
	 */
	pipe_config->base.adjusted_mode.crtc_clock =
		intel_dotclock_calculate(intel_fdi_link_freq(dev_priv, pipe_config),
					 &pipe_config->fdi_m_n);
}

/** Returns the currently programmed mode of the given pipe. */
struct drm_display_mode *intel_crtc_mode_get(struct drm_device *dev,
					     struct drm_crtc *crtc)
{
	struct drm_i915_private *dev_priv = to_i915(dev);
	struct intel_crtc *intel_crtc = to_intel_crtc(crtc);
	enum transcoder cpu_transcoder = intel_crtc->config->cpu_transcoder;
	struct drm_display_mode *mode;
	struct intel_crtc_state *pipe_config;
	int htot = I915_READ(HTOTAL(cpu_transcoder));
	int hsync = I915_READ(HSYNC(cpu_transcoder));
	int vtot = I915_READ(VTOTAL(cpu_transcoder));
	int vsync = I915_READ(VSYNC(cpu_transcoder));
	enum pipe pipe = intel_crtc->pipe;

	mode = kzalloc(sizeof(*mode), GFP_KERNEL);
	if (!mode)
		return NULL;

	pipe_config = kzalloc(sizeof(*pipe_config), GFP_KERNEL);
	if (!pipe_config) {
		kfree(mode);
		return NULL;
	}

	/*
	 * Construct a pipe_config sufficient for getting the clock info
	 * back out of crtc_clock_get.
	 *
	 * Note, if LVDS ever uses a non-1 pixel multiplier, we'll need
	 * to use a real value here instead.
	 */
	pipe_config->cpu_transcoder = (enum transcoder) pipe;
	pipe_config->pixel_multiplier = 1;
	pipe_config->dpll_hw_state.dpll = I915_READ(DPLL(pipe));
	pipe_config->dpll_hw_state.fp0 = I915_READ(FP0(pipe));
	pipe_config->dpll_hw_state.fp1 = I915_READ(FP1(pipe));
	i9xx_crtc_clock_get(intel_crtc, pipe_config);

	mode->clock = pipe_config->port_clock / pipe_config->pixel_multiplier;
	mode->hdisplay = (htot & 0xffff) + 1;
	mode->htotal = ((htot & 0xffff0000) >> 16) + 1;
	mode->hsync_start = (hsync & 0xffff) + 1;
	mode->hsync_end = ((hsync & 0xffff0000) >> 16) + 1;
	mode->vdisplay = (vtot & 0xffff) + 1;
	mode->vtotal = ((vtot & 0xffff0000) >> 16) + 1;
	mode->vsync_start = (vsync & 0xffff) + 1;
	mode->vsync_end = ((vsync & 0xffff0000) >> 16) + 1;

	drm_mode_set_name(mode);

	kfree(pipe_config);

	return mode;
}

static void intel_crtc_destroy(struct drm_crtc *crtc)
{
	struct intel_crtc *intel_crtc = to_intel_crtc(crtc);
	struct drm_device *dev = crtc->dev;
	struct intel_flip_work *work;

	spin_lock_irq(&dev->event_lock);
	work = intel_crtc->flip_work;
	intel_crtc->flip_work = NULL;
	spin_unlock_irq(&dev->event_lock);

	if (work) {
		cancel_work_sync(&work->mmio_work);
		cancel_work_sync(&work->unpin_work);
		kfree(work);
	}

	drm_crtc_cleanup(crtc);

	kfree(intel_crtc);
}

static void intel_unpin_work_fn(struct work_struct *__work)
{
	struct intel_flip_work *work =
		container_of(__work, struct intel_flip_work, unpin_work);
	struct intel_crtc *crtc = to_intel_crtc(work->crtc);
	struct drm_device *dev = crtc->base.dev;
	struct drm_plane *primary = crtc->base.primary;

	if (is_mmio_work(work))
		flush_work(&work->mmio_work);

	mutex_lock(&dev->struct_mutex);
	intel_unpin_fb_vma(work->old_vma);
	i915_gem_object_put(work->pending_flip_obj);
	mutex_unlock(&dev->struct_mutex);

	i915_gem_request_put(work->flip_queued_req);

	intel_frontbuffer_flip_complete(to_i915(dev),
					to_intel_plane(primary)->frontbuffer_bit);
	intel_fbc_post_update(crtc);
	drm_framebuffer_unreference(work->old_fb);

	BUG_ON(atomic_read(&crtc->unpin_work_count) == 0);
	atomic_dec(&crtc->unpin_work_count);

	kfree(work);
}

/* Is 'a' after or equal to 'b'? */
static bool g4x_flip_count_after_eq(u32 a, u32 b)
{
	return !((a - b) & 0x80000000);
}

static bool __pageflip_finished_cs(struct intel_crtc *crtc,
				   struct intel_flip_work *work)
{
	struct drm_device *dev = crtc->base.dev;
	struct drm_i915_private *dev_priv = to_i915(dev);

	if (abort_flip_on_reset(crtc))
		return true;

	/*
	 * The relevant registers doen't exist on pre-ctg.
	 * As the flip done interrupt doesn't trigger for mmio
	 * flips on gmch platforms, a flip count check isn't
	 * really needed there. But since ctg has the registers,
	 * include it in the check anyway.
	 */
	if (INTEL_GEN(dev_priv) < 5 && !IS_G4X(dev_priv))
		return true;

	/*
	 * BDW signals flip done immediately if the plane
	 * is disabled, even if the plane enable is already
	 * armed to occur at the next vblank :(
	 */

	/*
	 * A DSPSURFLIVE check isn't enough in case the mmio and CS flips
	 * used the same base address. In that case the mmio flip might
	 * have completed, but the CS hasn't even executed the flip yet.
	 *
	 * A flip count check isn't enough as the CS might have updated
	 * the base address just after start of vblank, but before we
	 * managed to process the interrupt. This means we'd complete the
	 * CS flip too soon.
	 *
	 * Combining both checks should get us a good enough result. It may
	 * still happen that the CS flip has been executed, but has not
	 * yet actually completed. But in case the base address is the same
	 * anyway, we don't really care.
	 */
	return (I915_READ(DSPSURFLIVE(crtc->plane)) & ~0xfff) ==
		crtc->flip_work->gtt_offset &&
		g4x_flip_count_after_eq(I915_READ(PIPE_FLIPCOUNT_G4X(crtc->pipe)),
				    crtc->flip_work->flip_count);
}

static bool
__pageflip_finished_mmio(struct intel_crtc *crtc,
			       struct intel_flip_work *work)
{
	/*
	 * MMIO work completes when vblank is different from
	 * flip_queued_vblank.
	 *
	 * Reset counter value doesn't matter, this is handled by
	 * i915_wait_request finishing early, so no need to handle
	 * reset here.
	 */
	return intel_crtc_get_vblank_counter(crtc) != work->flip_queued_vblank;
}


static bool pageflip_finished(struct intel_crtc *crtc,
			      struct intel_flip_work *work)
{
	if (!atomic_read(&work->pending))
		return false;

	smp_rmb();

	if (is_mmio_work(work))
		return __pageflip_finished_mmio(crtc, work);
	else
		return __pageflip_finished_cs(crtc, work);
}

void intel_finish_page_flip_cs(struct drm_i915_private *dev_priv, int pipe)
{
	struct drm_device *dev = &dev_priv->drm;
	struct intel_crtc *crtc = intel_get_crtc_for_pipe(dev_priv, pipe);
	struct intel_flip_work *work;
	unsigned long flags;

	/* Ignore early vblank irqs */
	if (!crtc)
		return;

	/*
	 * This is called both by irq handlers and the reset code (to complete
	 * lost pageflips) so needs the full irqsave spinlocks.
	 */
	spin_lock_irqsave(&dev->event_lock, flags);
	work = crtc->flip_work;

	if (work != NULL &&
	    !is_mmio_work(work) &&
	    pageflip_finished(crtc, work))
		page_flip_completed(crtc);

	spin_unlock_irqrestore(&dev->event_lock, flags);
}

void intel_finish_page_flip_mmio(struct drm_i915_private *dev_priv, int pipe)
{
	struct drm_device *dev = &dev_priv->drm;
	struct intel_crtc *crtc = intel_get_crtc_for_pipe(dev_priv, pipe);
	struct intel_flip_work *work;
	unsigned long flags;

	/* Ignore early vblank irqs */
	if (!crtc)
		return;

	/*
	 * This is called both by irq handlers and the reset code (to complete
	 * lost pageflips) so needs the full irqsave spinlocks.
	 */
	spin_lock_irqsave(&dev->event_lock, flags);
	work = crtc->flip_work;

	if (work != NULL &&
	    is_mmio_work(work) &&
	    pageflip_finished(crtc, work))
		page_flip_completed(crtc);

	spin_unlock_irqrestore(&dev->event_lock, flags);
}

static inline void intel_mark_page_flip_active(struct intel_crtc *crtc,
					       struct intel_flip_work *work)
{
	work->flip_queued_vblank = intel_crtc_get_vblank_counter(crtc);

	/* Ensure that the work item is consistent when activating it ... */
	smp_mb__before_atomic();
	atomic_set(&work->pending, 1);
}

static int intel_gen2_queue_flip(struct drm_device *dev,
				 struct drm_crtc *crtc,
				 struct drm_framebuffer *fb,
				 struct drm_i915_gem_object *obj,
				 struct drm_i915_gem_request *req,
				 uint32_t flags)
{
	struct intel_ring *ring = req->ring;
	struct intel_crtc *intel_crtc = to_intel_crtc(crtc);
	u32 flip_mask;
	int ret;

	ret = intel_ring_begin(req, 6);
	if (ret)
		return ret;

	/* Can't queue multiple flips, so wait for the previous
	 * one to finish before executing the next.
	 */
	if (intel_crtc->plane)
		flip_mask = MI_WAIT_FOR_PLANE_B_FLIP;
	else
		flip_mask = MI_WAIT_FOR_PLANE_A_FLIP;
	intel_ring_emit(ring, MI_WAIT_FOR_EVENT | flip_mask);
	intel_ring_emit(ring, MI_NOOP);
	intel_ring_emit(ring, MI_DISPLAY_FLIP |
			MI_DISPLAY_FLIP_PLANE(intel_crtc->plane));
	intel_ring_emit(ring, fb->pitches[0]);
	intel_ring_emit(ring, intel_crtc->flip_work->gtt_offset);
	intel_ring_emit(ring, 0); /* aux display base address, unused */

	return 0;
}

static int intel_gen3_queue_flip(struct drm_device *dev,
				 struct drm_crtc *crtc,
				 struct drm_framebuffer *fb,
				 struct drm_i915_gem_object *obj,
				 struct drm_i915_gem_request *req,
				 uint32_t flags)
{
	struct intel_ring *ring = req->ring;
	struct intel_crtc *intel_crtc = to_intel_crtc(crtc);
	u32 flip_mask;
	int ret;

	ret = intel_ring_begin(req, 6);
	if (ret)
		return ret;

	if (intel_crtc->plane)
		flip_mask = MI_WAIT_FOR_PLANE_B_FLIP;
	else
		flip_mask = MI_WAIT_FOR_PLANE_A_FLIP;
	intel_ring_emit(ring, MI_WAIT_FOR_EVENT | flip_mask);
	intel_ring_emit(ring, MI_NOOP);
	intel_ring_emit(ring, MI_DISPLAY_FLIP_I915 |
			MI_DISPLAY_FLIP_PLANE(intel_crtc->plane));
	intel_ring_emit(ring, fb->pitches[0]);
	intel_ring_emit(ring, intel_crtc->flip_work->gtt_offset);
	intel_ring_emit(ring, MI_NOOP);

	return 0;
}

static int intel_gen4_queue_flip(struct drm_device *dev,
				 struct drm_crtc *crtc,
				 struct drm_framebuffer *fb,
				 struct drm_i915_gem_object *obj,
				 struct drm_i915_gem_request *req,
				 uint32_t flags)
{
	struct intel_ring *ring = req->ring;
	struct drm_i915_private *dev_priv = to_i915(dev);
	struct intel_crtc *intel_crtc = to_intel_crtc(crtc);
	uint32_t pf, pipesrc;
	int ret;

	ret = intel_ring_begin(req, 4);
	if (ret)
		return ret;

	/* i965+ uses the linear or tiled offsets from the
	 * Display Registers (which do not change across a page-flip)
	 * so we need only reprogram the base address.
	 */
	intel_ring_emit(ring, MI_DISPLAY_FLIP |
			MI_DISPLAY_FLIP_PLANE(intel_crtc->plane));
	intel_ring_emit(ring, fb->pitches[0]);
	intel_ring_emit(ring, intel_crtc->flip_work->gtt_offset |
			intel_fb_modifier_to_tiling(fb->modifier));

	/* XXX Enabling the panel-fitter across page-flip is so far
	 * untested on non-native modes, so ignore it for now.
	 * pf = I915_READ(pipe == 0 ? PFA_CTL_1 : PFB_CTL_1) & PF_ENABLE;
	 */
	pf = 0;
	pipesrc = I915_READ(PIPESRC(intel_crtc->pipe)) & 0x0fff0fff;
	intel_ring_emit(ring, pf | pipesrc);

	return 0;
}

static int intel_gen6_queue_flip(struct drm_device *dev,
				 struct drm_crtc *crtc,
				 struct drm_framebuffer *fb,
				 struct drm_i915_gem_object *obj,
				 struct drm_i915_gem_request *req,
				 uint32_t flags)
{
	struct intel_ring *ring = req->ring;
	struct drm_i915_private *dev_priv = to_i915(dev);
	struct intel_crtc *intel_crtc = to_intel_crtc(crtc);
	uint32_t pf, pipesrc;
	int ret;

	ret = intel_ring_begin(req, 4);
	if (ret)
		return ret;

	intel_ring_emit(ring, MI_DISPLAY_FLIP |
			MI_DISPLAY_FLIP_PLANE(intel_crtc->plane));
	intel_ring_emit(ring, fb->pitches[0] |
			intel_fb_modifier_to_tiling(fb->modifier));
	intel_ring_emit(ring, intel_crtc->flip_work->gtt_offset);

	/* Contrary to the suggestions in the documentation,
	 * "Enable Panel Fitter" does not seem to be required when page
	 * flipping with a non-native mode, and worse causes a normal
	 * modeset to fail.
	 * pf = I915_READ(PF_CTL(intel_crtc->pipe)) & PF_ENABLE;
	 */
	pf = 0;
	pipesrc = I915_READ(PIPESRC(intel_crtc->pipe)) & 0x0fff0fff;
	intel_ring_emit(ring, pf | pipesrc);

	return 0;
}

static int intel_gen7_queue_flip(struct drm_device *dev,
				 struct drm_crtc *crtc,
				 struct drm_framebuffer *fb,
				 struct drm_i915_gem_object *obj,
				 struct drm_i915_gem_request *req,
				 uint32_t flags)
{
	struct drm_i915_private *dev_priv = to_i915(dev);
	struct intel_ring *ring = req->ring;
	struct intel_crtc *intel_crtc = to_intel_crtc(crtc);
	uint32_t plane_bit = 0;
	int len, ret;

	switch (intel_crtc->plane) {
	case PLANE_A:
		plane_bit = MI_DISPLAY_FLIP_IVB_PLANE_A;
		break;
	case PLANE_B:
		plane_bit = MI_DISPLAY_FLIP_IVB_PLANE_B;
		break;
	case PLANE_C:
		plane_bit = MI_DISPLAY_FLIP_IVB_PLANE_C;
		break;
	default:
		WARN_ONCE(1, "unknown plane in flip command\n");
		return -ENODEV;
	}

	len = 4;
	if (req->engine->id == RCS) {
		len += 6;
		/*
		 * On Gen 8, SRM is now taking an extra dword to accommodate
		 * 48bits addresses, and we need a NOOP for the batch size to
		 * stay even.
		 */
		if (IS_GEN8(dev_priv))
			len += 2;
	}

	/*
	 * BSpec MI_DISPLAY_FLIP for IVB:
	 * "The full packet must be contained within the same cache line."
	 *
	 * Currently the LRI+SRM+MI_DISPLAY_FLIP all fit within the same
	 * cacheline, if we ever start emitting more commands before
	 * the MI_DISPLAY_FLIP we may need to first emit everything else,
	 * then do the cacheline alignment, and finally emit the
	 * MI_DISPLAY_FLIP.
	 */
	ret = intel_ring_cacheline_align(req);
	if (ret)
		return ret;

	ret = intel_ring_begin(req, len);
	if (ret)
		return ret;

	/* Unmask the flip-done completion message. Note that the bspec says that
	 * we should do this for both the BCS and RCS, and that we must not unmask
	 * more than one flip event at any time (or ensure that one flip message
	 * can be sent by waiting for flip-done prior to queueing new flips).
	 * Experimentation says that BCS works despite DERRMR masking all
	 * flip-done completion events and that unmasking all planes at once
	 * for the RCS also doesn't appear to drop events. Setting the DERRMR
	 * to zero does lead to lockups within MI_DISPLAY_FLIP.
	 */
	if (req->engine->id == RCS) {
		intel_ring_emit(ring, MI_LOAD_REGISTER_IMM(1));
		intel_ring_emit_reg(ring, DERRMR);
		intel_ring_emit(ring, ~(DERRMR_PIPEA_PRI_FLIP_DONE |
					  DERRMR_PIPEB_PRI_FLIP_DONE |
					  DERRMR_PIPEC_PRI_FLIP_DONE));
		if (IS_GEN8(dev_priv))
			intel_ring_emit(ring, MI_STORE_REGISTER_MEM_GEN8 |
					      MI_SRM_LRM_GLOBAL_GTT);
		else
			intel_ring_emit(ring, MI_STORE_REGISTER_MEM |
					      MI_SRM_LRM_GLOBAL_GTT);
		intel_ring_emit_reg(ring, DERRMR);
		intel_ring_emit(ring,
				i915_ggtt_offset(req->engine->scratch) + 256);
		if (IS_GEN8(dev_priv)) {
			intel_ring_emit(ring, 0);
			intel_ring_emit(ring, MI_NOOP);
		}
	}

	intel_ring_emit(ring, MI_DISPLAY_FLIP_I915 | plane_bit);
	intel_ring_emit(ring, fb->pitches[0] |
			intel_fb_modifier_to_tiling(fb->modifier));
	intel_ring_emit(ring, intel_crtc->flip_work->gtt_offset);
	intel_ring_emit(ring, (MI_NOOP));

	return 0;
}

static bool use_mmio_flip(struct intel_engine_cs *engine,
			  struct drm_i915_gem_object *obj)
{
	/*
	 * This is not being used for older platforms, because
	 * non-availability of flip done interrupt forces us to use
	 * CS flips. Older platforms derive flip done using some clever
	 * tricks involving the flip_pending status bits and vblank irqs.
	 * So using MMIO flips there would disrupt this mechanism.
	 */

	if (engine == NULL)
		return true;

	if (INTEL_GEN(engine->i915) < 5)
		return false;

	if (i915.use_mmio_flip < 0)
		return false;
	else if (i915.use_mmio_flip > 0)
		return true;
	else if (i915.enable_execlists)
		return true;

	return engine != i915_gem_object_last_write_engine(obj);
}

static void skl_do_mmio_flip(struct intel_crtc *intel_crtc,
			     unsigned int rotation,
			     struct intel_flip_work *work)
{
	struct drm_device *dev = intel_crtc->base.dev;
	struct drm_i915_private *dev_priv = to_i915(dev);
	struct drm_framebuffer *fb = intel_crtc->base.primary->fb;
	const enum pipe pipe = intel_crtc->pipe;
	u32 ctl, stride = skl_plane_stride(fb, 0, rotation);

	ctl = I915_READ(PLANE_CTL(pipe, 0));
	ctl &= ~PLANE_CTL_TILED_MASK;
	switch (fb->modifier) {
	case DRM_FORMAT_MOD_NONE:
		break;
	case I915_FORMAT_MOD_X_TILED:
		ctl |= PLANE_CTL_TILED_X;
		break;
	case I915_FORMAT_MOD_Y_TILED:
		ctl |= PLANE_CTL_TILED_Y;
		break;
	case I915_FORMAT_MOD_Yf_TILED:
		ctl |= PLANE_CTL_TILED_YF;
		break;
	default:
		MISSING_CASE(fb->modifier);
	}

	/*
	 * Both PLANE_CTL and PLANE_STRIDE are not updated on vblank but on
	 * PLANE_SURF updates, the update is then guaranteed to be atomic.
	 */
	I915_WRITE(PLANE_CTL(pipe, 0), ctl);
	I915_WRITE(PLANE_STRIDE(pipe, 0), stride);

	I915_WRITE(PLANE_SURF(pipe, 0), work->gtt_offset);
	POSTING_READ(PLANE_SURF(pipe, 0));
}

static void ilk_do_mmio_flip(struct intel_crtc *intel_crtc,
			     struct intel_flip_work *work)
{
	struct drm_device *dev = intel_crtc->base.dev;
	struct drm_i915_private *dev_priv = to_i915(dev);
	struct drm_framebuffer *fb = intel_crtc->base.primary->fb;
	i915_reg_t reg = DSPCNTR(intel_crtc->plane);
	u32 dspcntr;

	dspcntr = I915_READ(reg);

	if (fb->modifier == I915_FORMAT_MOD_X_TILED)
		dspcntr |= DISPPLANE_TILED;
	else
		dspcntr &= ~DISPPLANE_TILED;

	I915_WRITE(reg, dspcntr);

	I915_WRITE(DSPSURF(intel_crtc->plane), work->gtt_offset);
	POSTING_READ(DSPSURF(intel_crtc->plane));
}

static void intel_mmio_flip_work_func(struct work_struct *w)
{
	struct intel_flip_work *work =
		container_of(w, struct intel_flip_work, mmio_work);
	struct intel_crtc *crtc = to_intel_crtc(work->crtc);
	struct drm_i915_private *dev_priv = to_i915(crtc->base.dev);
	struct intel_framebuffer *intel_fb =
		to_intel_framebuffer(crtc->base.primary->fb);
	struct drm_i915_gem_object *obj = intel_fb->obj;

	WARN_ON(i915_gem_object_wait(obj, 0, MAX_SCHEDULE_TIMEOUT, NULL) < 0);

	intel_pipe_update_start(crtc);

	if (INTEL_GEN(dev_priv) >= 9)
		skl_do_mmio_flip(crtc, work->rotation, work);
	else
		/* use_mmio_flip() retricts MMIO flips to ilk+ */
		ilk_do_mmio_flip(crtc, work);

	intel_pipe_update_end(crtc, work);
}

static int intel_default_queue_flip(struct drm_device *dev,
				    struct drm_crtc *crtc,
				    struct drm_framebuffer *fb,
				    struct drm_i915_gem_object *obj,
				    struct drm_i915_gem_request *req,
				    uint32_t flags)
{
	return -ENODEV;
}

static bool __pageflip_stall_check_cs(struct drm_i915_private *dev_priv,
				      struct intel_crtc *intel_crtc,
				      struct intel_flip_work *work)
{
	u32 addr, vblank;

	if (!atomic_read(&work->pending))
		return false;

	smp_rmb();

	vblank = intel_crtc_get_vblank_counter(intel_crtc);
	if (work->flip_ready_vblank == 0) {
		if (work->flip_queued_req &&
		    !i915_gem_request_completed(work->flip_queued_req))
			return false;

		work->flip_ready_vblank = vblank;
	}

	if (vblank - work->flip_ready_vblank < 3)
		return false;

	/* Potential stall - if we see that the flip has happened,
	 * assume a missed interrupt. */
	if (INTEL_GEN(dev_priv) >= 4)
		addr = I915_HI_DISPBASE(I915_READ(DSPSURF(intel_crtc->plane)));
	else
		addr = I915_READ(DSPADDR(intel_crtc->plane));

	/* There is a potential issue here with a false positive after a flip
	 * to the same address. We could address this by checking for a
	 * non-incrementing frame counter.
	 */
	return addr == work->gtt_offset;
}

void intel_check_page_flip(struct drm_i915_private *dev_priv, int pipe)
{
	struct drm_device *dev = &dev_priv->drm;
	struct intel_crtc *crtc = intel_get_crtc_for_pipe(dev_priv, pipe);
	struct intel_flip_work *work;

	WARN_ON(!in_interrupt());

	if (crtc == NULL)
		return;

	spin_lock(&dev->event_lock);
	work = crtc->flip_work;

	if (work != NULL && !is_mmio_work(work) &&
	    __pageflip_stall_check_cs(dev_priv, crtc, work)) {
		WARN_ONCE(1,
			  "Kicking stuck page flip: queued at %d, now %d\n",
			work->flip_queued_vblank, intel_crtc_get_vblank_counter(crtc));
		page_flip_completed(crtc);
		work = NULL;
	}

	if (work != NULL && !is_mmio_work(work) &&
	    intel_crtc_get_vblank_counter(crtc) - work->flip_queued_vblank > 1)
		intel_queue_rps_boost_for_request(work->flip_queued_req);
	spin_unlock(&dev->event_lock);
}

__maybe_unused
static int intel_crtc_page_flip(struct drm_crtc *crtc,
				struct drm_framebuffer *fb,
				struct drm_pending_vblank_event *event,
				uint32_t page_flip_flags)
{
	struct drm_device *dev = crtc->dev;
	struct drm_i915_private *dev_priv = to_i915(dev);
	struct drm_framebuffer *old_fb = crtc->primary->fb;
	struct drm_i915_gem_object *obj = intel_fb_obj(fb);
	struct intel_crtc *intel_crtc = to_intel_crtc(crtc);
	struct drm_plane *primary = crtc->primary;
	enum pipe pipe = intel_crtc->pipe;
	struct intel_flip_work *work;
	struct intel_engine_cs *engine;
	bool mmio_flip;
	struct drm_i915_gem_request *request;
	struct i915_vma *vma;
	int ret;

	/*
	 * drm_mode_page_flip_ioctl() should already catch this, but double
	 * check to be safe.  In the future we may enable pageflipping from
	 * a disabled primary plane.
	 */
	if (WARN_ON(intel_fb_obj(old_fb) == NULL))
		return -EBUSY;

	/* Can't change pixel format via MI display flips. */
	if (fb->format != crtc->primary->fb->format)
		return -EINVAL;

	/*
	 * TILEOFF/LINOFF registers can't be changed via MI display flips.
	 * Note that pitch changes could also affect these register.
	 */
	if (INTEL_GEN(dev_priv) > 3 &&
	    (fb->offsets[0] != crtc->primary->fb->offsets[0] ||
	     fb->pitches[0] != crtc->primary->fb->pitches[0]))
		return -EINVAL;

	if (i915_terminally_wedged(&dev_priv->gpu_error))
		goto out_hang;

	work = kzalloc(sizeof(*work), GFP_KERNEL);
	if (work == NULL)
		return -ENOMEM;

	work->event = event;
	work->crtc = crtc;
	work->old_fb = old_fb;
	INIT_WORK(&work->unpin_work, intel_unpin_work_fn);

	ret = drm_crtc_vblank_get(crtc);
	if (ret)
		goto free_work;

	/* We borrow the event spin lock for protecting flip_work */
	spin_lock_irq(&dev->event_lock);
	if (intel_crtc->flip_work) {
		/* Before declaring the flip queue wedged, check if
		 * the hardware completed the operation behind our backs.
		 */
		if (pageflip_finished(intel_crtc, intel_crtc->flip_work)) {
			DRM_DEBUG_DRIVER("flip queue: previous flip completed, continuing\n");
			page_flip_completed(intel_crtc);
		} else {
			DRM_DEBUG_DRIVER("flip queue: crtc already busy\n");
			spin_unlock_irq(&dev->event_lock);

			drm_crtc_vblank_put(crtc);
			kfree(work);
			return -EBUSY;
		}
	}
	intel_crtc->flip_work = work;
	spin_unlock_irq(&dev->event_lock);

	if (atomic_read(&intel_crtc->unpin_work_count) >= 2)
		flush_workqueue(dev_priv->wq);

	/* Reference the objects for the scheduled work. */
	drm_framebuffer_reference(work->old_fb);

	crtc->primary->fb = fb;
	update_state_fb(crtc->primary);

	work->pending_flip_obj = i915_gem_object_get(obj);

	ret = i915_mutex_lock_interruptible(dev);
	if (ret)
		goto cleanup;

	intel_crtc->reset_count = i915_reset_count(&dev_priv->gpu_error);
	if (i915_reset_in_progress_or_wedged(&dev_priv->gpu_error)) {
		ret = -EIO;
		goto unlock;
	}

	atomic_inc(&intel_crtc->unpin_work_count);

	if (INTEL_GEN(dev_priv) >= 5 || IS_G4X(dev_priv))
		work->flip_count = I915_READ(PIPE_FLIPCOUNT_G4X(pipe)) + 1;

	if (IS_VALLEYVIEW(dev_priv) || IS_CHERRYVIEW(dev_priv)) {
		engine = dev_priv->engine[BCS];
		if (fb->modifier != old_fb->modifier)
			/* vlv: DISPLAY_FLIP fails to change tiling */
			engine = NULL;
	} else if (IS_IVYBRIDGE(dev_priv) || IS_HASWELL(dev_priv)) {
		engine = dev_priv->engine[BCS];
	} else if (INTEL_GEN(dev_priv) >= 7) {
		engine = i915_gem_object_last_write_engine(obj);
		if (engine == NULL || engine->id != RCS)
			engine = dev_priv->engine[BCS];
	} else {
		engine = dev_priv->engine[RCS];
	}

	mmio_flip = use_mmio_flip(engine, obj);

	vma = intel_pin_and_fence_fb_obj(fb, primary->state->rotation);
	if (IS_ERR(vma)) {
		ret = PTR_ERR(vma);
		goto cleanup_pending;
	}

	work->old_vma = to_intel_plane_state(primary->state)->vma;
	to_intel_plane_state(primary->state)->vma = vma;

	work->gtt_offset = i915_ggtt_offset(vma) + intel_crtc->dspaddr_offset;
	work->rotation = crtc->primary->state->rotation;

	/*
	 * There's the potential that the next frame will not be compatible with
	 * FBC, so we want to call pre_update() before the actual page flip.
	 * The problem is that pre_update() caches some information about the fb
	 * object, so we want to do this only after the object is pinned. Let's
	 * be on the safe side and do this immediately before scheduling the
	 * flip.
	 */
	intel_fbc_pre_update(intel_crtc, intel_crtc->config,
			     to_intel_plane_state(primary->state));

	if (mmio_flip) {
		INIT_WORK(&work->mmio_work, intel_mmio_flip_work_func);
		queue_work(system_unbound_wq, &work->mmio_work);
	} else {
		request = i915_gem_request_alloc(engine,
						 dev_priv->kernel_context);
		if (IS_ERR(request)) {
			ret = PTR_ERR(request);
			goto cleanup_unpin;
		}

		ret = i915_gem_request_await_object(request, obj, false);
		if (ret)
			goto cleanup_request;

		ret = dev_priv->display.queue_flip(dev, crtc, fb, obj, request,
						   page_flip_flags);
		if (ret)
			goto cleanup_request;

		intel_mark_page_flip_active(intel_crtc, work);

		work->flip_queued_req = i915_gem_request_get(request);
		i915_add_request_no_flush(request);
	}

	i915_gem_object_wait_priority(obj, 0, I915_PRIORITY_DISPLAY);
	i915_gem_track_fb(intel_fb_obj(old_fb), obj,
			  to_intel_plane(primary)->frontbuffer_bit);
	mutex_unlock(&dev->struct_mutex);

	intel_frontbuffer_flip_prepare(to_i915(dev),
				       to_intel_plane(primary)->frontbuffer_bit);

	trace_i915_flip_request(intel_crtc->plane, obj);

	return 0;

cleanup_request:
	i915_add_request_no_flush(request);
cleanup_unpin:
	to_intel_plane_state(primary->state)->vma = work->old_vma;
	intel_unpin_fb_vma(vma);
cleanup_pending:
	atomic_dec(&intel_crtc->unpin_work_count);
unlock:
	mutex_unlock(&dev->struct_mutex);
cleanup:
	crtc->primary->fb = old_fb;
	update_state_fb(crtc->primary);

	i915_gem_object_put(obj);
	drm_framebuffer_unreference(work->old_fb);

	spin_lock_irq(&dev->event_lock);
	intel_crtc->flip_work = NULL;
	spin_unlock_irq(&dev->event_lock);

	drm_crtc_vblank_put(crtc);
free_work:
	kfree(work);

	if (ret == -EIO) {
		struct drm_atomic_state *state;
		struct drm_plane_state *plane_state;

out_hang:
		state = drm_atomic_state_alloc(dev);
		if (!state)
			return -ENOMEM;
		state->acquire_ctx = drm_modeset_legacy_acquire_ctx(crtc);

retry:
		plane_state = drm_atomic_get_plane_state(state, primary);
		ret = PTR_ERR_OR_ZERO(plane_state);
		if (!ret) {
			drm_atomic_set_fb_for_plane(plane_state, fb);

			ret = drm_atomic_set_crtc_for_plane(plane_state, crtc);
			if (!ret)
				ret = drm_atomic_commit(state);
		}

		if (ret == -EDEADLK) {
			drm_modeset_backoff(state->acquire_ctx);
			drm_atomic_state_clear(state);
			goto retry;
		}

		drm_atomic_state_put(state);

		if (ret == 0 && event) {
			spin_lock_irq(&dev->event_lock);
			drm_crtc_send_vblank_event(crtc, event);
			spin_unlock_irq(&dev->event_lock);
		}
	}
	return ret;
}


/**
 * intel_wm_need_update - Check whether watermarks need updating
 * @plane: drm plane
 * @state: new plane state
 *
 * Check current plane state versus the new one to determine whether
 * watermarks need to be recalculated.
 *
 * Returns true or false.
 */
static bool intel_wm_need_update(struct drm_plane *plane,
				 struct drm_plane_state *state)
{
	struct intel_plane_state *new = to_intel_plane_state(state);
	struct intel_plane_state *cur = to_intel_plane_state(plane->state);

	/* Update watermarks on tiling or size changes. */
	if (new->base.visible != cur->base.visible)
		return true;

	if (!cur->base.fb || !new->base.fb)
		return false;

	if (cur->base.fb->modifier != new->base.fb->modifier ||
	    cur->base.rotation != new->base.rotation ||
	    drm_rect_width(&new->base.src) != drm_rect_width(&cur->base.src) ||
	    drm_rect_height(&new->base.src) != drm_rect_height(&cur->base.src) ||
	    drm_rect_width(&new->base.dst) != drm_rect_width(&cur->base.dst) ||
	    drm_rect_height(&new->base.dst) != drm_rect_height(&cur->base.dst))
		return true;

	return false;
}

static bool needs_scaling(struct intel_plane_state *state)
{
	int src_w = drm_rect_width(&state->base.src) >> 16;
	int src_h = drm_rect_height(&state->base.src) >> 16;
	int dst_w = drm_rect_width(&state->base.dst);
	int dst_h = drm_rect_height(&state->base.dst);

	return (src_w != dst_w || src_h != dst_h);
}

int intel_plane_atomic_calc_changes(struct drm_crtc_state *crtc_state,
				    struct drm_plane_state *plane_state)
{
	struct intel_crtc_state *pipe_config = to_intel_crtc_state(crtc_state);
	struct drm_crtc *crtc = crtc_state->crtc;
	struct intel_crtc *intel_crtc = to_intel_crtc(crtc);
	struct drm_plane *plane = plane_state->plane;
	struct drm_device *dev = crtc->dev;
	struct drm_i915_private *dev_priv = to_i915(dev);
	struct intel_plane_state *old_plane_state =
		to_intel_plane_state(plane->state);
	bool mode_changed = needs_modeset(crtc_state);
	bool was_crtc_enabled = crtc->state->active;
	bool is_crtc_enabled = crtc_state->active;
	bool turn_off, turn_on, visible, was_visible;
	struct drm_framebuffer *fb = plane_state->fb;
	int ret;

	if (INTEL_GEN(dev_priv) >= 9 && plane->type != DRM_PLANE_TYPE_CURSOR) {
		ret = skl_update_scaler_plane(
			to_intel_crtc_state(crtc_state),
			to_intel_plane_state(plane_state));
		if (ret)
			return ret;
	}

	was_visible = old_plane_state->base.visible;
	visible = plane_state->visible;

	if (!was_crtc_enabled && WARN_ON(was_visible))
		was_visible = false;

	/*
	 * Visibility is calculated as if the crtc was on, but
	 * after scaler setup everything depends on it being off
	 * when the crtc isn't active.
	 *
	 * FIXME this is wrong for watermarks. Watermarks should also
	 * be computed as if the pipe would be active. Perhaps move
	 * per-plane wm computation to the .check_plane() hook, and
	 * only combine the results from all planes in the current place?
	 */
	if (!is_crtc_enabled)
		plane_state->visible = visible = false;

	if (!was_visible && !visible)
		return 0;

	if (fb != old_plane_state->base.fb)
		pipe_config->fb_changed = true;

	turn_off = was_visible && (!visible || mode_changed);
	turn_on = visible && (!was_visible || mode_changed);

	DRM_DEBUG_ATOMIC("[CRTC:%d:%s] has [PLANE:%d:%s] with fb %i\n",
			 intel_crtc->base.base.id,
			 intel_crtc->base.name,
			 plane->base.id, plane->name,
			 fb ? fb->base.id : -1);

	DRM_DEBUG_ATOMIC("[PLANE:%d:%s] visible %i -> %i, off %i, on %i, ms %i\n",
			 plane->base.id, plane->name,
			 was_visible, visible,
			 turn_off, turn_on, mode_changed);

	if (turn_on) {
		pipe_config->update_wm_pre = true;

		/* must disable cxsr around plane enable/disable */
		if (plane->type != DRM_PLANE_TYPE_CURSOR)
			pipe_config->disable_cxsr = true;
	} else if (turn_off) {
		pipe_config->update_wm_post = true;

		/* must disable cxsr around plane enable/disable */
		if (plane->type != DRM_PLANE_TYPE_CURSOR)
			pipe_config->disable_cxsr = true;
	} else if (intel_wm_need_update(plane, plane_state)) {
		/* FIXME bollocks */
		pipe_config->update_wm_pre = true;
		pipe_config->update_wm_post = true;
	}

	/* Pre-gen9 platforms need two-step watermark updates */
	if ((pipe_config->update_wm_pre || pipe_config->update_wm_post) &&
	    INTEL_GEN(dev_priv) < 9 && dev_priv->display.optimize_watermarks)
		to_intel_crtc_state(crtc_state)->wm.need_postvbl_update = true;

	if (visible || was_visible)
		pipe_config->fb_bits |= to_intel_plane(plane)->frontbuffer_bit;

	/*
	 * WaCxSRDisabledForSpriteScaling:ivb
	 *
	 * cstate->update_wm was already set above, so this flag will
	 * take effect when we commit and program watermarks.
	 */
	if (plane->type == DRM_PLANE_TYPE_OVERLAY && IS_IVYBRIDGE(dev_priv) &&
	    needs_scaling(to_intel_plane_state(plane_state)) &&
	    !needs_scaling(old_plane_state))
		pipe_config->disable_lp_wm = true;

	return 0;
}

static bool encoders_cloneable(const struct intel_encoder *a,
			       const struct intel_encoder *b)
{
	/* masks could be asymmetric, so check both ways */
	return a == b || (a->cloneable & (1 << b->type) &&
			  b->cloneable & (1 << a->type));
}

static bool check_single_encoder_cloning(struct drm_atomic_state *state,
					 struct intel_crtc *crtc,
					 struct intel_encoder *encoder)
{
	struct intel_encoder *source_encoder;
	struct drm_connector *connector;
	struct drm_connector_state *connector_state;
	int i;

	for_each_connector_in_state(state, connector, connector_state, i) {
		if (connector_state->crtc != &crtc->base)
			continue;

		source_encoder =
			to_intel_encoder(connector_state->best_encoder);
		if (!encoders_cloneable(encoder, source_encoder))
			return false;
	}

	return true;
}

void
intel_gen9_pipe_scale(struct intel_crtc *intel_crtc,
		      struct intel_crtc_state *pipe_config,
		      int fitting_mode)
{
	const struct drm_display_mode *adjusted_mode =
		&pipe_config->base.adjusted_mode;
	int x = 0, y = 0, width = 0, height = 0;

	/* Native modes don't need fitting */
	if ((adjusted_mode->crtc_hdisplay == pipe_config->pipe_src_w &&
		adjusted_mode->crtc_vdisplay == pipe_config->pipe_src_h) &&
		((pipe_config->pipe_dst_x + pipe_config->pipe_dst_w) ==
		pipe_config->pipe_src_w) &&
		((pipe_config->pipe_dst_y + pipe_config->pipe_dst_h) ==
		pipe_config->pipe_src_w))
		goto done;

	/* Out of boundary, clamping it */
	if ((pipe_config->pipe_dst_x + pipe_config->pipe_dst_w) >
	     adjusted_mode->hdisplay)
		pipe_config->pipe_dst_w =
		(adjusted_mode->hdisplay - pipe_config->pipe_dst_x);

	if ((pipe_config->pipe_dst_y + pipe_config->pipe_dst_h) >
	    adjusted_mode->vdisplay)
		pipe_config->pipe_dst_h =
		(adjusted_mode->vdisplay - pipe_config->pipe_dst_y);

	x = pipe_config->pipe_dst_x;
	y = pipe_config->pipe_dst_y;
	width = pipe_config->pipe_dst_w;
	height = pipe_config->pipe_dst_h;

done:
	pipe_config->pch_pfit.pos = (x << 16) | y;
	pipe_config->pch_pfit.size = (width << 16) | height;
	pipe_config->pch_pfit.enabled = pipe_config->pch_pfit.size != 0;
}

static int skylake_pfiter_calculate(struct drm_crtc *crtc,
				    struct drm_crtc_state *crtc_state)
{
	struct intel_crtc *intel_crtc = to_intel_crtc(crtc);
	struct intel_crtc_state *pipe_config =
		to_intel_crtc_state(crtc_state);
	bool mode_changed = needs_modeset(crtc_state);
	int ret = 0;

	if (((pipe_config->pipe_scaling_mode !=
		intel_crtc->config->pipe_scaling_mode) ||
		(pipe_config->pipe_src_w != intel_crtc->config->pipe_src_w) ||
		(pipe_config->pipe_src_h != intel_crtc->config->pipe_src_h) ||
		(pipe_config->pipe_dst_x != intel_crtc->config->pipe_dst_x) ||
		(pipe_config->pipe_dst_y != intel_crtc->config->pipe_dst_y) ||
		(pipe_config->pipe_dst_w != intel_crtc->config->pipe_dst_w) ||
		(pipe_config->pipe_dst_h != intel_crtc->config->pipe_dst_h)) &&
		(!mode_changed)) {
			pipe_config->update_pipe = true;
	}

	if ((mode_changed) || (pipe_config->update_pipe)) {
		ret = skl_update_scaler_crtc(pipe_config);
		if (!ret) {
			if (pipe_config->pipe_scaling_mode ==
				DRM_MODE_SCALE_CUSTOM) {
				intel_gen9_pipe_scale(intel_crtc, pipe_config,
					pipe_config->pipe_scaling_mode);
			} else {
				intel_pch_panel_fitting(intel_crtc,
						pipe_config,
						pipe_config->pipe_scaling_mode);
			}
			if (pipe_config->pch_pfit.enabled) {
				pipe_config->pipe_dst_x =
					(pipe_config->pch_pfit.pos >> 16);
				pipe_config->pipe_dst_y =
					(pipe_config->pch_pfit.pos & 0xffff);
				pipe_config->pipe_dst_w =
					(pipe_config->pch_pfit.size >> 16);
				pipe_config->pipe_dst_h =
					(pipe_config->pch_pfit.size & 0xffff);
			}
		}
	}
	return ret;
}

static int intel_crtc_atomic_check(struct drm_crtc *crtc,
				   struct drm_crtc_state *crtc_state)
{
	struct drm_device *dev = crtc->dev;
	struct drm_i915_private *dev_priv = to_i915(dev);
	struct intel_crtc *intel_crtc = to_intel_crtc(crtc);
	struct intel_crtc_state *pipe_config =
		to_intel_crtc_state(crtc_state);
	struct drm_atomic_state *state = crtc_state->state;
	int ret;
	bool mode_changed = needs_modeset(crtc_state);

	if (mode_changed && !crtc_state->active)
		pipe_config->update_wm_post = true;

	if (mode_changed && crtc_state->enable &&
	    dev_priv->display.crtc_compute_clock &&
	    !WARN_ON(pipe_config->shared_dpll)) {
		ret = dev_priv->display.crtc_compute_clock(intel_crtc,
							   pipe_config);
		if (ret)
			return ret;
	}

	if (crtc_state->color_mgmt_changed) {
		ret = intel_color_check(crtc, crtc_state);
		if (ret)
			return ret;

		/*
		 * Changing color management on Intel hardware is
		 * handled as part of planes update.
		 */
		crtc_state->planes_changed = true;
	}

	ret = 0;
	if (dev_priv->display.compute_pipe_wm) {
		ret = dev_priv->display.compute_pipe_wm(pipe_config);
		if (ret) {
			DRM_DEBUG_KMS("Target pipe watermarks are invalid\n");
			return ret;
		}
	}

	if (dev_priv->display.compute_intermediate_wm &&
	    !to_intel_atomic_state(state)->skip_intermediate_wm) {
		if (WARN_ON(!dev_priv->display.compute_pipe_wm))
			return 0;

		/*
		 * Calculate 'intermediate' watermarks that satisfy both the
		 * old state and the new state.  We can program these
		 * immediately.
		 */
		ret = dev_priv->display.compute_intermediate_wm(dev,
								intel_crtc,
								pipe_config);
		if (ret) {
			DRM_DEBUG_KMS("No valid intermediate pipe watermarks are possible\n");
			return ret;
		}
	} else if (dev_priv->display.compute_intermediate_wm) {
		if (HAS_PCH_SPLIT(dev_priv) && INTEL_GEN(dev_priv) < 9)
			pipe_config->wm.ilk.intermediate = pipe_config->wm.ilk.optimal;
	}

	if (INTEL_GEN(dev_priv) >= 9) {
<<<<<<< HEAD
		if (mode_changed)
			ret = skl_update_scaler_crtc(pipe_config);

=======
		ret = skylake_pfiter_calculate(crtc, crtc_state);
>>>>>>> 4c847018
		if (!ret)
			ret = skl_check_pipe_max_pixel_rate(intel_crtc,
							    pipe_config);
		if (!ret)
			ret = intel_atomic_setup_scalers(dev_priv, intel_crtc,
							 pipe_config);
	}

	return ret;
}

static const struct drm_crtc_helper_funcs intel_helper_funcs = {
	.mode_set_base_atomic = intel_pipe_set_base_atomic,
	.atomic_begin = intel_begin_crtc_commit,
	.atomic_flush = intel_finish_crtc_commit,
	.atomic_check = intel_crtc_atomic_check,
};

static void intel_modeset_update_connector_atomic_state(struct drm_device *dev)
{
	struct intel_connector *connector;

	for_each_intel_connector(dev, connector) {
		if (connector->base.state->crtc)
			drm_connector_unreference(&connector->base);

		if (connector->base.encoder) {
			connector->base.state->best_encoder =
				connector->base.encoder;
			connector->base.state->crtc =
				connector->base.encoder->crtc;

			drm_connector_reference(&connector->base);
		} else {
			connector->base.state->best_encoder = NULL;
			connector->base.state->crtc = NULL;
		}
	}
}

static void
connected_sink_compute_bpp(struct intel_connector *connector,
			   struct intel_crtc_state *pipe_config)
{
	const struct drm_display_info *info = &connector->base.display_info;
	int bpp = pipe_config->pipe_bpp;

	DRM_DEBUG_KMS("[CONNECTOR:%d:%s] checking for sink bpp constrains\n",
		      connector->base.base.id,
		      connector->base.name);

	/* Don't use an invalid EDID bpc value */
	if (info->bpc != 0 && info->bpc * 3 < bpp) {
		DRM_DEBUG_KMS("clamping display bpp (was %d) to EDID reported max of %d\n",
			      bpp, info->bpc * 3);
		pipe_config->pipe_bpp = info->bpc * 3;
	}

	/* Clamp bpp to 8 on screens without EDID 1.4 */
	if (info->bpc == 0 && bpp > 24) {
		DRM_DEBUG_KMS("clamping display bpp (was %d) to default limit of 24\n",
			      bpp);
		pipe_config->pipe_bpp = 24;
	}
}

static int
compute_baseline_pipe_bpp(struct intel_crtc *crtc,
			  struct intel_crtc_state *pipe_config)
{
	struct drm_i915_private *dev_priv = to_i915(crtc->base.dev);
	struct drm_atomic_state *state;
	struct drm_connector *connector;
	struct drm_connector_state *connector_state;
	int bpp, i;

	if ((IS_G4X(dev_priv) || IS_VALLEYVIEW(dev_priv) ||
	    IS_CHERRYVIEW(dev_priv)))
		bpp = 10*3;
	else if (INTEL_GEN(dev_priv) >= 5)
		bpp = 12*3;
	else
		bpp = 8*3;


	pipe_config->pipe_bpp = bpp;

	state = pipe_config->base.state;

	/* Clamp display bpp to EDID value */
	for_each_connector_in_state(state, connector, connector_state, i) {
		if (connector_state->crtc != &crtc->base)
			continue;

		connected_sink_compute_bpp(to_intel_connector(connector),
					   pipe_config);
	}

	return bpp;
}

static void intel_dump_crtc_timings(const struct drm_display_mode *mode)
{
	DRM_DEBUG_KMS("crtc timings: %d %d %d %d %d %d %d %d %d, "
			"type: 0x%x flags: 0x%x\n",
		mode->crtc_clock,
		mode->crtc_hdisplay, mode->crtc_hsync_start,
		mode->crtc_hsync_end, mode->crtc_htotal,
		mode->crtc_vdisplay, mode->crtc_vsync_start,
		mode->crtc_vsync_end, mode->crtc_vtotal, mode->type, mode->flags);
}

static inline void
intel_dump_m_n_config(struct intel_crtc_state *pipe_config, char *id,
		      unsigned int lane_count, struct intel_link_m_n *m_n)
{
	DRM_DEBUG_KMS("%s: lanes: %i; gmch_m: %u, gmch_n: %u, link_m: %u, link_n: %u, tu: %u\n",
		      id, lane_count,
		      m_n->gmch_m, m_n->gmch_n,
		      m_n->link_m, m_n->link_n, m_n->tu);
}

static void intel_dump_pipe_config(struct intel_crtc *crtc,
				   struct intel_crtc_state *pipe_config,
				   const char *context)
{
	struct drm_device *dev = crtc->base.dev;
	struct drm_i915_private *dev_priv = to_i915(dev);
	struct drm_plane *plane;
	struct intel_plane *intel_plane;
	struct intel_plane_state *state;
	struct drm_framebuffer *fb;

	DRM_DEBUG_KMS("[CRTC:%d:%s]%s\n",
		      crtc->base.base.id, crtc->base.name, context);

	DRM_DEBUG_KMS("cpu_transcoder: %s, pipe bpp: %i, dithering: %i\n",
		      transcoder_name(pipe_config->cpu_transcoder),
		      pipe_config->pipe_bpp, pipe_config->dither);

	if (pipe_config->has_pch_encoder)
		intel_dump_m_n_config(pipe_config, "fdi",
				      pipe_config->fdi_lanes,
				      &pipe_config->fdi_m_n);

	if (intel_crtc_has_dp_encoder(pipe_config)) {
		intel_dump_m_n_config(pipe_config, "dp m_n",
				pipe_config->lane_count, &pipe_config->dp_m_n);
		if (pipe_config->has_drrs)
			intel_dump_m_n_config(pipe_config, "dp m2_n2",
					      pipe_config->lane_count,
					      &pipe_config->dp_m2_n2);
	}

	DRM_DEBUG_KMS("audio: %i, infoframes: %i\n",
		      pipe_config->has_audio, pipe_config->has_infoframe);

	DRM_DEBUG_KMS("requested mode:\n");
	drm_mode_debug_printmodeline(&pipe_config->base.mode);
	DRM_DEBUG_KMS("adjusted mode:\n");
	drm_mode_debug_printmodeline(&pipe_config->base.adjusted_mode);
	intel_dump_crtc_timings(&pipe_config->base.adjusted_mode);
	DRM_DEBUG_KMS("port clock: %d, pipe src size: %dx%d, pixel rate %d\n",
		      pipe_config->port_clock,
		      pipe_config->pipe_src_w, pipe_config->pipe_src_h,
		      pipe_config->pixel_rate);

	if (INTEL_GEN(dev_priv) >= 9)
		DRM_DEBUG_KMS("num_scalers: %d, scaler_users: 0x%x, scaler_id: %d\n",
			      crtc->num_scalers,
			      pipe_config->scaler_state.scaler_users,
		              pipe_config->scaler_state.scaler_id);

	if (HAS_GMCH_DISPLAY(dev_priv))
		DRM_DEBUG_KMS("gmch pfit: control: 0x%08x, ratios: 0x%08x, lvds border: 0x%08x\n",
			      pipe_config->gmch_pfit.control,
			      pipe_config->gmch_pfit.pgm_ratios,
			      pipe_config->gmch_pfit.lvds_border_bits);
	else
		DRM_DEBUG_KMS("pch pfit: pos: 0x%08x, size: 0x%08x, %s\n",
			      pipe_config->pch_pfit.pos,
			      pipe_config->pch_pfit.size,
		              enableddisabled(pipe_config->pch_pfit.enabled));

	DRM_DEBUG_KMS("ips: %i, double wide: %i\n",
		      pipe_config->ips_enabled, pipe_config->double_wide);

	intel_dpll_dump_hw_state(dev_priv, &pipe_config->dpll_hw_state);

	DRM_DEBUG_KMS("planes on this crtc\n");
	list_for_each_entry(plane, &dev->mode_config.plane_list, head) {
		struct drm_format_name_buf format_name;
		intel_plane = to_intel_plane(plane);
		if (intel_plane->pipe != crtc->pipe)
			continue;

		state = to_intel_plane_state(plane->state);
		fb = state->base.fb;
		if (!fb) {
			DRM_DEBUG_KMS("[PLANE:%d:%s] disabled, scaler_id = %d\n",
				      plane->base.id, plane->name, state->scaler_id);
			continue;
		}

		DRM_DEBUG_KMS("[PLANE:%d:%s] FB:%d, fb = %ux%u format = %s\n",
			      plane->base.id, plane->name,
			      fb->base.id, fb->width, fb->height,
			      drm_get_format_name(fb->format->format, &format_name));
		if (INTEL_GEN(dev_priv) >= 9)
			DRM_DEBUG_KMS("\tscaler:%d src %dx%d+%d+%d dst %dx%d+%d+%d\n",
				      state->scaler_id,
				      state->base.src.x1 >> 16,
				      state->base.src.y1 >> 16,
				      drm_rect_width(&state->base.src) >> 16,
				      drm_rect_height(&state->base.src) >> 16,
				      state->base.dst.x1, state->base.dst.y1,
				      drm_rect_width(&state->base.dst),
				      drm_rect_height(&state->base.dst));
	}
}

static bool check_digital_port_conflicts(struct drm_atomic_state *state)
{
	struct drm_device *dev = state->dev;
	struct drm_connector *connector;
	unsigned int used_ports = 0;
	unsigned int used_mst_ports = 0;

	/*
	 * Walk the connector list instead of the encoder
	 * list to detect the problem on ddi platforms
	 * where there's just one encoder per digital port.
	 */
	drm_for_each_connector(connector, dev) {
		struct drm_connector_state *connector_state;
		struct intel_encoder *encoder;

		connector_state = drm_atomic_get_existing_connector_state(state, connector);
		if (!connector_state)
			connector_state = connector->state;

		if (!connector_state->best_encoder)
			continue;

		encoder = to_intel_encoder(connector_state->best_encoder);

		WARN_ON(!connector_state->crtc);

		switch (encoder->type) {
			unsigned int port_mask;
		case INTEL_OUTPUT_UNKNOWN:
			if (WARN_ON(!HAS_DDI(to_i915(dev))))
				break;
		case INTEL_OUTPUT_DP:
		case INTEL_OUTPUT_HDMI:
		case INTEL_OUTPUT_EDP:
			port_mask = 1 << enc_to_dig_port(&encoder->base)->port;

			/* the same port mustn't appear more than once */
			if (used_ports & port_mask)
				return false;

			used_ports |= port_mask;
			break;
		case INTEL_OUTPUT_DP_MST:
			used_mst_ports |=
				1 << enc_to_mst(&encoder->base)->primary->port;
			break;
		default:
			break;
		}
	}

	/* can't mix MST and SST/HDMI on the same port */
	if (used_ports & used_mst_ports)
		return false;

	return true;
}

static void
clear_intel_crtc_state(struct intel_crtc_state *crtc_state)
{
	struct drm_crtc_state tmp_state;
	struct intel_crtc_scaler_state scaler_state;
	struct intel_dpll_hw_state dpll_hw_state;
	struct intel_shared_dpll *shared_dpll;
	bool force_thru;

	/* FIXME: before the switch to atomic started, a new pipe_config was
	 * kzalloc'd. Code that depends on any field being zero should be
	 * fixed, so that the crtc_state can be safely duplicated. For now,
	 * only fields that are know to not cause problems are preserved. */

	tmp_state = crtc_state->base;
	scaler_state = crtc_state->scaler_state;
	shared_dpll = crtc_state->shared_dpll;
	dpll_hw_state = crtc_state->dpll_hw_state;
	force_thru = crtc_state->pch_pfit.force_thru;

	memset(crtc_state, 0, sizeof *crtc_state);

	crtc_state->base = tmp_state;
	crtc_state->scaler_state = scaler_state;
	crtc_state->shared_dpll = shared_dpll;
	crtc_state->dpll_hw_state = dpll_hw_state;
	crtc_state->pch_pfit.force_thru = force_thru;
}

static int
intel_modeset_pipe_config(struct drm_crtc *crtc,
			  struct intel_crtc_state *pipe_config)
{
	struct drm_atomic_state *state = pipe_config->base.state;
	struct intel_encoder *encoder;
	struct drm_connector *connector;
	struct drm_connector_state *connector_state;
	int base_bpp, ret = -EINVAL;
	int i;
	bool retry = true;

	clear_intel_crtc_state(pipe_config);

	pipe_config->cpu_transcoder =
		(enum transcoder) to_intel_crtc(crtc)->pipe;

	/*
	 * Sanitize sync polarity flags based on requested ones. If neither
	 * positive or negative polarity is requested, treat this as meaning
	 * negative polarity.
	 */
	if (!(pipe_config->base.adjusted_mode.flags &
	      (DRM_MODE_FLAG_PHSYNC | DRM_MODE_FLAG_NHSYNC)))
		pipe_config->base.adjusted_mode.flags |= DRM_MODE_FLAG_NHSYNC;

	if (!(pipe_config->base.adjusted_mode.flags &
	      (DRM_MODE_FLAG_PVSYNC | DRM_MODE_FLAG_NVSYNC)))
		pipe_config->base.adjusted_mode.flags |= DRM_MODE_FLAG_NVSYNC;

	base_bpp = compute_baseline_pipe_bpp(to_intel_crtc(crtc),
					     pipe_config);
	if (base_bpp < 0)
		goto fail;

	/*
	 * Determine the real pipe dimensions. Note that stereo modes can
	 * increase the actual pipe size due to the frame doubling and
	 * insertion of additional space for blanks between the frame. This
	 * is stored in the crtc timings. We use the requested mode to do this
	 * computation to clearly distinguish it from the adjusted mode, which
	 * can be changed by the connectors in the below retry loop.
	 */
	drm_mode_get_hv_timing(&pipe_config->base.mode,
			       &pipe_config->pipe_src_w,
			       &pipe_config->pipe_src_h);

	for_each_connector_in_state(state, connector, connector_state, i) {
		if (connector_state->crtc != crtc)
			continue;

		encoder = to_intel_encoder(connector_state->best_encoder);

		if (!check_single_encoder_cloning(state, to_intel_crtc(crtc), encoder)) {
			DRM_DEBUG_KMS("rejecting invalid cloning configuration\n");
			goto fail;
		}

		/*
		 * Determine output_types before calling the .compute_config()
		 * hooks so that the hooks can use this information safely.
		 */
		pipe_config->output_types |= 1 << encoder->type;
	}

	pipe_config->pipe_dst_w = pipe_config->pipe_src_w;
	pipe_config->pipe_dst_h = pipe_config->pipe_src_h;
	pipe_config->base.dst_w = pipe_config->pipe_src_w;
	pipe_config->base.dst_h = pipe_config->pipe_src_h;
	pipe_config->base.src_w = pipe_config->pipe_src_w;
	pipe_config->base.src_h = pipe_config->pipe_src_h;

encoder_retry:
	/* Ensure the port clock defaults are reset when retrying. */
	pipe_config->port_clock = 0;
	pipe_config->pixel_multiplier = 1;

	/* Fill in default crtc timings, allow encoders to overwrite them. */
	drm_mode_set_crtcinfo(&pipe_config->base.adjusted_mode,
			      CRTC_STEREO_DOUBLE);

	/* Pass our mode to the connectors and the CRTC to give them a chance to
	 * adjust it according to limitations or connector properties, and also
	 * a chance to reject the mode entirely.
	 */
	for_each_connector_in_state(state, connector, connector_state, i) {
		if (connector_state->crtc != crtc)
			continue;

		encoder = to_intel_encoder(connector_state->best_encoder);

		if (!(encoder->compute_config(encoder, pipe_config, connector_state))) {
			DRM_DEBUG_KMS("Encoder config failure\n");
			goto fail;
		}
	}

	/* Set default port clock if not overwritten by the encoder. Needs to be
	 * done afterwards in case the encoder adjusts the mode. */
	if (!pipe_config->port_clock)
		pipe_config->port_clock = pipe_config->base.adjusted_mode.crtc_clock
			* pipe_config->pixel_multiplier;

	ret = intel_crtc_compute_config(to_intel_crtc(crtc), pipe_config);
	if (ret < 0) {
		DRM_DEBUG_KMS("CRTC fixup failed\n");
		goto fail;
	}

	if (ret == RETRY) {
		if (WARN(!retry, "loop in pipe configuration computation\n")) {
			ret = -EINVAL;
			goto fail;
		}

		DRM_DEBUG_KMS("CRTC bw constrained, retrying\n");
		retry = false;
		goto encoder_retry;
	}

	/* Dithering seems to not pass-through bits correctly when it should, so
	 * only enable it on 6bpc panels and when its not a compliance
	 * test requesting 6bpc video pattern.
	 */
	pipe_config->dither = (pipe_config->pipe_bpp == 6*3) &&
		!pipe_config->dither_force_disable;
	DRM_DEBUG_KMS("hw max bpp: %i, pipe bpp: %i, dithering: %i\n",
		      base_bpp, pipe_config->pipe_bpp, pipe_config->dither);

fail:
	return ret;
}

static void
intel_modeset_update_crtc_state(struct drm_atomic_state *state)
{
	struct drm_crtc *crtc;
	struct drm_crtc_state *crtc_state;
	int i;

	/* Double check state. */
	for_each_crtc_in_state(state, crtc, crtc_state, i) {
		to_intel_crtc(crtc)->config = to_intel_crtc_state(crtc->state);

		/* Update hwmode for vblank functions */
		if (crtc->state->active)
			crtc->hwmode = crtc->state->adjusted_mode;
		else
			crtc->hwmode.crtc_clock = 0;

		/*
		 * Update legacy state to satisfy fbc code. This can
		 * be removed when fbc uses the atomic state.
		 */
		if (drm_atomic_get_existing_plane_state(state, crtc->primary)) {
			struct drm_plane_state *plane_state = crtc->primary->state;

			crtc->primary->fb = plane_state->fb;
			crtc->x = plane_state->src_x >> 16;
			crtc->y = plane_state->src_y >> 16;
		}
	}
}

static bool intel_fuzzy_clock_check(int clock1, int clock2)
{
	int diff;

	if (clock1 == clock2)
		return true;

	if (!clock1 || !clock2)
		return false;

	diff = abs(clock1 - clock2);

	if (((((diff + clock1 + clock2) * 100)) / (clock1 + clock2)) < 105)
		return true;

	return false;
}

static bool
intel_compare_m_n(unsigned int m, unsigned int n,
		  unsigned int m2, unsigned int n2,
		  bool exact)
{
	if (m == m2 && n == n2)
		return true;

	if (exact || !m || !n || !m2 || !n2)
		return false;

	BUILD_BUG_ON(DATA_LINK_M_N_MASK > INT_MAX);

	if (n > n2) {
		while (n > n2) {
			m2 <<= 1;
			n2 <<= 1;
		}
	} else if (n < n2) {
		while (n < n2) {
			m <<= 1;
			n <<= 1;
		}
	}

	if (n != n2)
		return false;

	return intel_fuzzy_clock_check(m, m2);
}

static bool
intel_compare_link_m_n(const struct intel_link_m_n *m_n,
		       struct intel_link_m_n *m2_n2,
		       bool adjust)
{
	if (m_n->tu == m2_n2->tu &&
	    intel_compare_m_n(m_n->gmch_m, m_n->gmch_n,
			      m2_n2->gmch_m, m2_n2->gmch_n, !adjust) &&
	    intel_compare_m_n(m_n->link_m, m_n->link_n,
			      m2_n2->link_m, m2_n2->link_n, !adjust)) {
		if (adjust)
			*m2_n2 = *m_n;

		return true;
	}

	return false;
}

static void __printf(3, 4)
pipe_config_err(bool adjust, const char *name, const char *format, ...)
{
	char *level;
	unsigned int category;
	struct va_format vaf;
	va_list args;

	if (adjust) {
		level = KERN_DEBUG;
		category = DRM_UT_KMS;
	} else {
		level = KERN_ERR;
		category = DRM_UT_NONE;
	}

	va_start(args, format);
	vaf.fmt = format;
	vaf.va = &args;

	drm_printk(level, category, "mismatch in %s %pV", name, &vaf);

	va_end(args);
}

static bool
intel_pipe_config_compare(struct drm_i915_private *dev_priv,
			  struct intel_crtc_state *current_config,
			  struct intel_crtc_state *pipe_config,
			  bool adjust)
{
	bool ret = true;

#define PIPE_CONF_CHECK_X(name)	\
	if (current_config->name != pipe_config->name) { \
		pipe_config_err(adjust, __stringify(name), \
			  "(expected 0x%08x, found 0x%08x)\n", \
			  current_config->name, \
			  pipe_config->name); \
		ret = false; \
	}

#define PIPE_CONF_CHECK_I(name)	\
	if (current_config->name != pipe_config->name) { \
		pipe_config_err(adjust, __stringify(name), \
			  "(expected %i, found %i)\n", \
			  current_config->name, \
			  pipe_config->name); \
		ret = false; \
	}

#define PIPE_CONF_CHECK_P(name)	\
	if (current_config->name != pipe_config->name) { \
		pipe_config_err(adjust, __stringify(name), \
			  "(expected %p, found %p)\n", \
			  current_config->name, \
			  pipe_config->name); \
		ret = false; \
	}

#define PIPE_CONF_CHECK_M_N(name) \
	if (!intel_compare_link_m_n(&current_config->name, \
				    &pipe_config->name,\
				    adjust)) { \
		pipe_config_err(adjust, __stringify(name), \
			  "(expected tu %i gmch %i/%i link %i/%i, " \
			  "found tu %i, gmch %i/%i link %i/%i)\n", \
			  current_config->name.tu, \
			  current_config->name.gmch_m, \
			  current_config->name.gmch_n, \
			  current_config->name.link_m, \
			  current_config->name.link_n, \
			  pipe_config->name.tu, \
			  pipe_config->name.gmch_m, \
			  pipe_config->name.gmch_n, \
			  pipe_config->name.link_m, \
			  pipe_config->name.link_n); \
		ret = false; \
	}

/* This is required for BDW+ where there is only one set of registers for
 * switching between high and low RR.
 * This macro can be used whenever a comparison has to be made between one
 * hw state and multiple sw state variables.
 */
#define PIPE_CONF_CHECK_M_N_ALT(name, alt_name) \
	if (!intel_compare_link_m_n(&current_config->name, \
				    &pipe_config->name, adjust) && \
	    !intel_compare_link_m_n(&current_config->alt_name, \
				    &pipe_config->name, adjust)) { \
		pipe_config_err(adjust, __stringify(name), \
			  "(expected tu %i gmch %i/%i link %i/%i, " \
			  "or tu %i gmch %i/%i link %i/%i, " \
			  "found tu %i, gmch %i/%i link %i/%i)\n", \
			  current_config->name.tu, \
			  current_config->name.gmch_m, \
			  current_config->name.gmch_n, \
			  current_config->name.link_m, \
			  current_config->name.link_n, \
			  current_config->alt_name.tu, \
			  current_config->alt_name.gmch_m, \
			  current_config->alt_name.gmch_n, \
			  current_config->alt_name.link_m, \
			  current_config->alt_name.link_n, \
			  pipe_config->name.tu, \
			  pipe_config->name.gmch_m, \
			  pipe_config->name.gmch_n, \
			  pipe_config->name.link_m, \
			  pipe_config->name.link_n); \
		ret = false; \
	}

#define PIPE_CONF_CHECK_FLAGS(name, mask)	\
	if ((current_config->name ^ pipe_config->name) & (mask)) { \
		pipe_config_err(adjust, __stringify(name), \
			  "(%x) (expected %i, found %i)\n", \
			  (mask), \
			  current_config->name & (mask), \
			  pipe_config->name & (mask)); \
		ret = false; \
	}

#define PIPE_CONF_CHECK_CLOCK_FUZZY(name) \
	if (!intel_fuzzy_clock_check(current_config->name, pipe_config->name)) { \
		pipe_config_err(adjust, __stringify(name), \
			  "(expected %i, found %i)\n", \
			  current_config->name, \
			  pipe_config->name); \
		ret = false; \
	}

#define PIPE_CONF_QUIRK(quirk)	\
	((current_config->quirks | pipe_config->quirks) & (quirk))

	PIPE_CONF_CHECK_I(cpu_transcoder);

	PIPE_CONF_CHECK_I(has_pch_encoder);
	PIPE_CONF_CHECK_I(fdi_lanes);
	PIPE_CONF_CHECK_M_N(fdi_m_n);

	PIPE_CONF_CHECK_I(lane_count);
	PIPE_CONF_CHECK_X(lane_lat_optim_mask);

	if (INTEL_GEN(dev_priv) < 8) {
		PIPE_CONF_CHECK_M_N(dp_m_n);

		if (current_config->has_drrs)
			PIPE_CONF_CHECK_M_N(dp_m2_n2);
	} else
		PIPE_CONF_CHECK_M_N_ALT(dp_m_n, dp_m2_n2);

	PIPE_CONF_CHECK_X(output_types);

	PIPE_CONF_CHECK_I(base.adjusted_mode.crtc_hdisplay);
	PIPE_CONF_CHECK_I(base.adjusted_mode.crtc_htotal);
	PIPE_CONF_CHECK_I(base.adjusted_mode.crtc_hblank_start);
	PIPE_CONF_CHECK_I(base.adjusted_mode.crtc_hblank_end);
	PIPE_CONF_CHECK_I(base.adjusted_mode.crtc_hsync_start);
	PIPE_CONF_CHECK_I(base.adjusted_mode.crtc_hsync_end);

	PIPE_CONF_CHECK_I(base.adjusted_mode.crtc_vdisplay);
	PIPE_CONF_CHECK_I(base.adjusted_mode.crtc_vtotal);
	PIPE_CONF_CHECK_I(base.adjusted_mode.crtc_vblank_start);
	PIPE_CONF_CHECK_I(base.adjusted_mode.crtc_vblank_end);
	PIPE_CONF_CHECK_I(base.adjusted_mode.crtc_vsync_start);
	PIPE_CONF_CHECK_I(base.adjusted_mode.crtc_vsync_end);

	PIPE_CONF_CHECK_I(pixel_multiplier);
	PIPE_CONF_CHECK_I(has_hdmi_sink);
	if ((INTEL_GEN(dev_priv) < 8 && !IS_HASWELL(dev_priv)) ||
	    IS_VALLEYVIEW(dev_priv) || IS_CHERRYVIEW(dev_priv))
		PIPE_CONF_CHECK_I(limited_color_range);
	PIPE_CONF_CHECK_I(has_infoframe);

	PIPE_CONF_CHECK_I(has_audio);

	PIPE_CONF_CHECK_FLAGS(base.adjusted_mode.flags,
			      DRM_MODE_FLAG_INTERLACE);

	if (!PIPE_CONF_QUIRK(PIPE_CONFIG_QUIRK_MODE_SYNC_FLAGS)) {
		PIPE_CONF_CHECK_FLAGS(base.adjusted_mode.flags,
				      DRM_MODE_FLAG_PHSYNC);
		PIPE_CONF_CHECK_FLAGS(base.adjusted_mode.flags,
				      DRM_MODE_FLAG_NHSYNC);
		PIPE_CONF_CHECK_FLAGS(base.adjusted_mode.flags,
				      DRM_MODE_FLAG_PVSYNC);
		PIPE_CONF_CHECK_FLAGS(base.adjusted_mode.flags,
				      DRM_MODE_FLAG_NVSYNC);
	}

	PIPE_CONF_CHECK_X(gmch_pfit.control);
	/* pfit ratios are autocomputed by the hw on gen4+ */
	if (INTEL_GEN(dev_priv) < 4)
		PIPE_CONF_CHECK_X(gmch_pfit.pgm_ratios);
	PIPE_CONF_CHECK_X(gmch_pfit.lvds_border_bits);

	if (!adjust) {
		PIPE_CONF_CHECK_I(pipe_src_w);
		PIPE_CONF_CHECK_I(pipe_src_h);

		PIPE_CONF_CHECK_I(pch_pfit.enabled);
		if (current_config->pch_pfit.enabled) {
			PIPE_CONF_CHECK_X(pch_pfit.pos);
			PIPE_CONF_CHECK_X(pch_pfit.size);
		}

		PIPE_CONF_CHECK_I(scaler_state.scaler_id);
		PIPE_CONF_CHECK_CLOCK_FUZZY(pixel_rate);
	}

	/* BDW+ don't expose a synchronous way to read the state */
	if (IS_HASWELL(dev_priv))
		PIPE_CONF_CHECK_I(ips_enabled);

	PIPE_CONF_CHECK_I(double_wide);

	PIPE_CONF_CHECK_P(shared_dpll);
	PIPE_CONF_CHECK_X(dpll_hw_state.dpll);
	PIPE_CONF_CHECK_X(dpll_hw_state.dpll_md);
	PIPE_CONF_CHECK_X(dpll_hw_state.fp0);
	PIPE_CONF_CHECK_X(dpll_hw_state.fp1);
	PIPE_CONF_CHECK_X(dpll_hw_state.wrpll);
	PIPE_CONF_CHECK_X(dpll_hw_state.spll);
	PIPE_CONF_CHECK_X(dpll_hw_state.ctrl1);
	PIPE_CONF_CHECK_X(dpll_hw_state.cfgcr1);
	PIPE_CONF_CHECK_X(dpll_hw_state.cfgcr2);

	PIPE_CONF_CHECK_X(dsi_pll.ctrl);
	PIPE_CONF_CHECK_X(dsi_pll.div);

	if (IS_G4X(dev_priv) || INTEL_GEN(dev_priv) >= 5)
		PIPE_CONF_CHECK_I(pipe_bpp);

	PIPE_CONF_CHECK_CLOCK_FUZZY(base.adjusted_mode.crtc_clock);
	PIPE_CONF_CHECK_CLOCK_FUZZY(port_clock);

#undef PIPE_CONF_CHECK_X
#undef PIPE_CONF_CHECK_I
#undef PIPE_CONF_CHECK_P
#undef PIPE_CONF_CHECK_FLAGS
#undef PIPE_CONF_CHECK_CLOCK_FUZZY
#undef PIPE_CONF_QUIRK

	return ret;
}

static void intel_pipe_config_sanity_check(struct drm_i915_private *dev_priv,
					   const struct intel_crtc_state *pipe_config)
{
	if (pipe_config->has_pch_encoder) {
		int fdi_dotclock = intel_dotclock_calculate(intel_fdi_link_freq(dev_priv, pipe_config),
							    &pipe_config->fdi_m_n);
		int dotclock = pipe_config->base.adjusted_mode.crtc_clock;

		/*
		 * FDI already provided one idea for the dotclock.
		 * Yell if the encoder disagrees.
		 */
		WARN(!intel_fuzzy_clock_check(fdi_dotclock, dotclock),
		     "FDI dotclock and encoder dotclock mismatch, fdi: %i, encoder: %i\n",
		     fdi_dotclock, dotclock);
	}
}

static void verify_wm_state(struct drm_crtc *crtc,
			    struct drm_crtc_state *new_state)
{
	struct drm_i915_private *dev_priv = to_i915(crtc->dev);
	struct skl_ddb_allocation hw_ddb, *sw_ddb;
	struct skl_pipe_wm hw_wm, *sw_wm;
	struct skl_plane_wm *hw_plane_wm, *sw_plane_wm;
	struct skl_ddb_entry *hw_ddb_entry, *sw_ddb_entry;
	struct intel_crtc *intel_crtc = to_intel_crtc(crtc);
	const enum pipe pipe = intel_crtc->pipe;
	int plane, level, max_level = ilk_wm_max_level(dev_priv);

	if (INTEL_GEN(dev_priv) < 9 || !new_state->active)
		return;

	skl_pipe_wm_get_hw_state(crtc, &hw_wm);
	sw_wm = &to_intel_crtc_state(new_state)->wm.skl.optimal;

	skl_ddb_get_hw_state(dev_priv, &hw_ddb);
	sw_ddb = &dev_priv->wm.skl_hw.ddb;

	/* planes */
	for_each_universal_plane(dev_priv, pipe, plane) {
		hw_plane_wm = &hw_wm.planes[plane];
		sw_plane_wm = &sw_wm->planes[plane];

		/* Watermarks */
		for (level = 0; level <= max_level; level++) {
			if (skl_wm_level_equals(&hw_plane_wm->wm[level],
						&sw_plane_wm->wm[level]))
				continue;

			DRM_ERROR("mismatch in WM pipe %c plane %d level %d (expected e=%d b=%u l=%u, got e=%d b=%u l=%u)\n",
				  pipe_name(pipe), plane + 1, level,
				  sw_plane_wm->wm[level].plane_en,
				  sw_plane_wm->wm[level].plane_res_b,
				  sw_plane_wm->wm[level].plane_res_l,
				  hw_plane_wm->wm[level].plane_en,
				  hw_plane_wm->wm[level].plane_res_b,
				  hw_plane_wm->wm[level].plane_res_l);
		}
<<<<<<< HEAD

		if (!skl_wm_level_equals(&hw_plane_wm->trans_wm,
					 &sw_plane_wm->trans_wm)) {
			DRM_ERROR("mismatch in trans WM pipe %c plane %d (expected e=%d b=%u l=%u, got e=%d b=%u l=%u)\n",
				  pipe_name(pipe), plane + 1,
				  sw_plane_wm->trans_wm.plane_en,
				  sw_plane_wm->trans_wm.plane_res_b,
				  sw_plane_wm->trans_wm.plane_res_l,
				  hw_plane_wm->trans_wm.plane_en,
				  hw_plane_wm->trans_wm.plane_res_b,
				  hw_plane_wm->trans_wm.plane_res_l);
		}

		/* DDB */
		hw_ddb_entry = &hw_ddb.plane[pipe][plane];
		sw_ddb_entry = &sw_ddb->plane[pipe][plane];

=======

		if (!skl_wm_level_equals(&hw_plane_wm->trans_wm,
					 &sw_plane_wm->trans_wm)) {
			DRM_ERROR("mismatch in trans WM pipe %c plane %d (expected e=%d b=%u l=%u, got e=%d b=%u l=%u)\n",
				  pipe_name(pipe), plane + 1,
				  sw_plane_wm->trans_wm.plane_en,
				  sw_plane_wm->trans_wm.plane_res_b,
				  sw_plane_wm->trans_wm.plane_res_l,
				  hw_plane_wm->trans_wm.plane_en,
				  hw_plane_wm->trans_wm.plane_res_b,
				  hw_plane_wm->trans_wm.plane_res_l);
		}

		/* DDB */
		hw_ddb_entry = &hw_ddb.plane[pipe][plane];
		sw_ddb_entry = &sw_ddb->plane[pipe][plane];

>>>>>>> 4c847018
		if (!skl_ddb_entry_equal(hw_ddb_entry, sw_ddb_entry)) {
			DRM_ERROR("mismatch in DDB state pipe %c plane %d (expected (%u,%u), found (%u,%u))\n",
				  pipe_name(pipe), plane + 1,
				  sw_ddb_entry->start, sw_ddb_entry->end,
				  hw_ddb_entry->start, hw_ddb_entry->end);
		}
	}

	/*
	 * cursor
	 * If the cursor plane isn't active, we may not have updated it's ddb
	 * allocation. In that case since the ddb allocation will be updated
	 * once the plane becomes visible, we can skip this check
	 */
	if (intel_crtc->cursor_addr) {
		hw_plane_wm = &hw_wm.planes[PLANE_CURSOR];
		sw_plane_wm = &sw_wm->planes[PLANE_CURSOR];

		/* Watermarks */
		for (level = 0; level <= max_level; level++) {
			if (skl_wm_level_equals(&hw_plane_wm->wm[level],
						&sw_plane_wm->wm[level]))
				continue;

			DRM_ERROR("mismatch in WM pipe %c cursor level %d (expected e=%d b=%u l=%u, got e=%d b=%u l=%u)\n",
				  pipe_name(pipe), level,
				  sw_plane_wm->wm[level].plane_en,
				  sw_plane_wm->wm[level].plane_res_b,
				  sw_plane_wm->wm[level].plane_res_l,
				  hw_plane_wm->wm[level].plane_en,
				  hw_plane_wm->wm[level].plane_res_b,
				  hw_plane_wm->wm[level].plane_res_l);
		}
<<<<<<< HEAD

		if (!skl_wm_level_equals(&hw_plane_wm->trans_wm,
					 &sw_plane_wm->trans_wm)) {
			DRM_ERROR("mismatch in trans WM pipe %c cursor (expected e=%d b=%u l=%u, got e=%d b=%u l=%u)\n",
				  pipe_name(pipe),
				  sw_plane_wm->trans_wm.plane_en,
				  sw_plane_wm->trans_wm.plane_res_b,
				  sw_plane_wm->trans_wm.plane_res_l,
				  hw_plane_wm->trans_wm.plane_en,
				  hw_plane_wm->trans_wm.plane_res_b,
				  hw_plane_wm->trans_wm.plane_res_l);
		}

		/* DDB */
		hw_ddb_entry = &hw_ddb.plane[pipe][PLANE_CURSOR];
		sw_ddb_entry = &sw_ddb->plane[pipe][PLANE_CURSOR];

		if (!skl_ddb_entry_equal(hw_ddb_entry, sw_ddb_entry)) {
			DRM_ERROR("mismatch in DDB state pipe %c cursor (expected (%u,%u), found (%u,%u))\n",
				  pipe_name(pipe),
=======

		if (!skl_wm_level_equals(&hw_plane_wm->trans_wm,
					 &sw_plane_wm->trans_wm)) {
			DRM_ERROR("mismatch in trans WM pipe %c cursor (expected e=%d b=%u l=%u, got e=%d b=%u l=%u)\n",
				  pipe_name(pipe),
				  sw_plane_wm->trans_wm.plane_en,
				  sw_plane_wm->trans_wm.plane_res_b,
				  sw_plane_wm->trans_wm.plane_res_l,
				  hw_plane_wm->trans_wm.plane_en,
				  hw_plane_wm->trans_wm.plane_res_b,
				  hw_plane_wm->trans_wm.plane_res_l);
		}

		/* DDB */
		hw_ddb_entry = &hw_ddb.plane[pipe][PLANE_CURSOR];
		sw_ddb_entry = &sw_ddb->plane[pipe][PLANE_CURSOR];

		if (!skl_ddb_entry_equal(hw_ddb_entry, sw_ddb_entry)) {
			DRM_ERROR("mismatch in DDB state pipe %c cursor (expected (%u,%u), found (%u,%u))\n",
				  pipe_name(pipe),
>>>>>>> 4c847018
				  sw_ddb_entry->start, sw_ddb_entry->end,
				  hw_ddb_entry->start, hw_ddb_entry->end);
		}
	}
}

static void
verify_connector_state(struct drm_device *dev,
		       struct drm_atomic_state *state,
		       struct drm_crtc *crtc)
{
	struct drm_connector *connector;
	struct drm_connector_state *old_conn_state;
	int i;

	for_each_connector_in_state(state, connector, old_conn_state, i) {
		struct drm_encoder *encoder = connector->encoder;
		struct drm_connector_state *state = connector->state;

		if (state->crtc != crtc)
			continue;

		intel_connector_verify_state(to_intel_connector(connector));

		I915_STATE_WARN(state->best_encoder != encoder,
		     "connector's atomic encoder doesn't match legacy encoder\n");
	}
}

static void
verify_encoder_state(struct drm_device *dev)
{
	struct intel_encoder *encoder;
	struct intel_connector *connector;

	for_each_intel_encoder(dev, encoder) {
		bool enabled = false;
		enum pipe pipe;

		DRM_DEBUG_KMS("[ENCODER:%d:%s]\n",
			      encoder->base.base.id,
			      encoder->base.name);

		for_each_intel_connector(dev, connector) {
			if (connector->base.state->best_encoder != &encoder->base)
				continue;
			enabled = true;

			I915_STATE_WARN(connector->base.state->crtc !=
					encoder->base.crtc,
			     "connector's crtc doesn't match encoder crtc\n");
		}

		I915_STATE_WARN(!!encoder->base.crtc != enabled,
		     "encoder's enabled state mismatch "
		     "(expected %i, found %i)\n",
		     !!encoder->base.crtc, enabled);

		if (!encoder->base.crtc) {
			bool active;

			active = encoder->get_hw_state(encoder, &pipe);
			I915_STATE_WARN(active,
			     "encoder detached but still enabled on pipe %c.\n",
			     pipe_name(pipe));
		}
	}
}

static void
verify_crtc_state(struct drm_crtc *crtc,
		  struct drm_crtc_state *old_crtc_state,
		  struct drm_crtc_state *new_crtc_state)
{
	struct drm_device *dev = crtc->dev;
	struct drm_i915_private *dev_priv = to_i915(dev);
	struct intel_encoder *encoder;
	struct intel_crtc *intel_crtc = to_intel_crtc(crtc);
	struct intel_crtc_state *pipe_config, *sw_config;
	struct drm_atomic_state *old_state;
	bool active;

	old_state = old_crtc_state->state;
	__drm_atomic_helper_crtc_destroy_state(old_crtc_state);
	pipe_config = to_intel_crtc_state(old_crtc_state);
	memset(pipe_config, 0, sizeof(*pipe_config));
	pipe_config->base.crtc = crtc;
	pipe_config->base.state = old_state;

	DRM_DEBUG_KMS("[CRTC:%d:%s]\n", crtc->base.id, crtc->name);

	active = dev_priv->display.get_pipe_config(intel_crtc, pipe_config);

	/* hw state is inconsistent with the pipe quirk */
	if ((intel_crtc->pipe == PIPE_A && dev_priv->quirks & QUIRK_PIPEA_FORCE) ||
	    (intel_crtc->pipe == PIPE_B && dev_priv->quirks & QUIRK_PIPEB_FORCE))
		active = new_crtc_state->active;

	I915_STATE_WARN(new_crtc_state->active != active,
	     "crtc active state doesn't match with hw state "
	     "(expected %i, found %i)\n", new_crtc_state->active, active);

	I915_STATE_WARN(intel_crtc->active != new_crtc_state->active,
	     "transitional active state does not match atomic hw state "
	     "(expected %i, found %i)\n", new_crtc_state->active, intel_crtc->active);

	for_each_encoder_on_crtc(dev, crtc, encoder) {
		enum pipe pipe;

		active = encoder->get_hw_state(encoder, &pipe);
		I915_STATE_WARN(active != new_crtc_state->active,
			"[ENCODER:%i] active %i with crtc active %i\n",
			encoder->base.base.id, active, new_crtc_state->active);

		I915_STATE_WARN(active && intel_crtc->pipe != pipe,
				"Encoder connected to wrong pipe %c\n",
				pipe_name(pipe));

		if (active) {
			pipe_config->output_types |= 1 << encoder->type;
			encoder->get_config(encoder, pipe_config);
		}
	}

	intel_crtc_compute_pixel_rate(pipe_config);

	if (!new_crtc_state->active)
		return;

	intel_pipe_config_sanity_check(dev_priv, pipe_config);

	sw_config = to_intel_crtc_state(crtc->state);
	if (!intel_pipe_config_compare(dev_priv, sw_config,
				       pipe_config, false)) {
		I915_STATE_WARN(1, "pipe state doesn't match!\n");
		intel_dump_pipe_config(intel_crtc, pipe_config,
				       "[hw state]");
		intel_dump_pipe_config(intel_crtc, sw_config,
				       "[sw state]");
	}
}

static void
verify_single_dpll_state(struct drm_i915_private *dev_priv,
			 struct intel_shared_dpll *pll,
			 struct drm_crtc *crtc,
			 struct drm_crtc_state *new_state)
{
	struct intel_dpll_hw_state dpll_hw_state;
	unsigned crtc_mask;
	bool active;

	memset(&dpll_hw_state, 0, sizeof(dpll_hw_state));

	DRM_DEBUG_KMS("%s\n", pll->name);

	active = pll->funcs.get_hw_state(dev_priv, pll, &dpll_hw_state);

	if (!(pll->flags & INTEL_DPLL_ALWAYS_ON)) {
		I915_STATE_WARN(!pll->on && pll->active_mask,
		     "pll in active use but not on in sw tracking\n");
		I915_STATE_WARN(pll->on && !pll->active_mask,
		     "pll is on but not used by any active crtc\n");
		I915_STATE_WARN(pll->on != active,
		     "pll on state mismatch (expected %i, found %i)\n",
		     pll->on, active);
	}

	if (!crtc) {
		I915_STATE_WARN(pll->active_mask & ~pll->state.crtc_mask,
				"more active pll users than references: %x vs %x\n",
				pll->active_mask, pll->state.crtc_mask);

		return;
	}

	crtc_mask = 1 << drm_crtc_index(crtc);

	if (new_state->active)
		I915_STATE_WARN(!(pll->active_mask & crtc_mask),
				"pll active mismatch (expected pipe %c in active mask 0x%02x)\n",
				pipe_name(drm_crtc_index(crtc)), pll->active_mask);
	else
		I915_STATE_WARN(pll->active_mask & crtc_mask,
				"pll active mismatch (didn't expect pipe %c in active mask 0x%02x)\n",
				pipe_name(drm_crtc_index(crtc)), pll->active_mask);

	I915_STATE_WARN(!(pll->state.crtc_mask & crtc_mask),
			"pll enabled crtcs mismatch (expected 0x%x in 0x%02x)\n",
			crtc_mask, pll->state.crtc_mask);

	I915_STATE_WARN(pll->on && memcmp(&pll->state.hw_state,
					  &dpll_hw_state,
					  sizeof(dpll_hw_state)),
			"pll hw state mismatch\n");
}

static void
verify_shared_dpll_state(struct drm_device *dev, struct drm_crtc *crtc,
			 struct drm_crtc_state *old_crtc_state,
			 struct drm_crtc_state *new_crtc_state)
{
	struct drm_i915_private *dev_priv = to_i915(dev);
	struct intel_crtc_state *old_state = to_intel_crtc_state(old_crtc_state);
	struct intel_crtc_state *new_state = to_intel_crtc_state(new_crtc_state);

	if (new_state->shared_dpll)
		verify_single_dpll_state(dev_priv, new_state->shared_dpll, crtc, new_crtc_state);

	if (old_state->shared_dpll &&
	    old_state->shared_dpll != new_state->shared_dpll) {
		unsigned crtc_mask = 1 << drm_crtc_index(crtc);
		struct intel_shared_dpll *pll = old_state->shared_dpll;

		I915_STATE_WARN(pll->active_mask & crtc_mask,
				"pll active mismatch (didn't expect pipe %c in active mask)\n",
				pipe_name(drm_crtc_index(crtc)));
		I915_STATE_WARN(pll->state.crtc_mask & crtc_mask,
				"pll enabled crtcs mismatch (found %x in enabled mask)\n",
				pipe_name(drm_crtc_index(crtc)));
	}
}

static void
intel_modeset_verify_crtc(struct drm_crtc *crtc,
			  struct drm_atomic_state *state,
			  struct drm_crtc_state *old_state,
			  struct drm_crtc_state *new_state)
{
	if (!needs_modeset(new_state) &&
	    !to_intel_crtc_state(new_state)->update_pipe)
		return;

	verify_wm_state(crtc, new_state);
	verify_connector_state(crtc->dev, state, crtc);
	verify_crtc_state(crtc, old_state, new_state);
	verify_shared_dpll_state(crtc->dev, crtc, old_state, new_state);
}

static void
verify_disabled_dpll_state(struct drm_device *dev)
{
	struct drm_i915_private *dev_priv = to_i915(dev);
	int i;

	for (i = 0; i < dev_priv->num_shared_dpll; i++)
		verify_single_dpll_state(dev_priv, &dev_priv->shared_dplls[i], NULL, NULL);
}

static void
intel_modeset_verify_disabled(struct drm_device *dev,
			      struct drm_atomic_state *state)
{
	verify_encoder_state(dev);
	verify_connector_state(dev, state, NULL);
	verify_disabled_dpll_state(dev);
}

static void update_scanline_offset(struct intel_crtc *crtc)
{
	struct drm_i915_private *dev_priv = to_i915(crtc->base.dev);

	/*
	 * The scanline counter increments at the leading edge of hsync.
	 *
	 * On most platforms it starts counting from vtotal-1 on the
	 * first active line. That means the scanline counter value is
	 * always one less than what we would expect. Ie. just after
	 * start of vblank, which also occurs at start of hsync (on the
	 * last active line), the scanline counter will read vblank_start-1.
	 *
	 * On gen2 the scanline counter starts counting from 1 instead
	 * of vtotal-1, so we have to subtract one (or rather add vtotal-1
	 * to keep the value positive), instead of adding one.
	 *
	 * On HSW+ the behaviour of the scanline counter depends on the output
	 * type. For DP ports it behaves like most other platforms, but on HDMI
	 * there's an extra 1 line difference. So we need to add two instead of
	 * one to the value.
	 *
	 * On VLV/CHV DSI the scanline counter would appear to increment
	 * approx. 1/3 of a scanline before start of vblank. Unfortunately
	 * that means we can't tell whether we're in vblank or not while
	 * we're on that particular line. We must still set scanline_offset
	 * to 1 so that the vblank timestamps come out correct when we query
	 * the scanline counter from within the vblank interrupt handler.
	 * However if queried just before the start of vblank we'll get an
	 * answer that's slightly in the future.
	 */
	if (IS_GEN2(dev_priv)) {
		const struct drm_display_mode *adjusted_mode = &crtc->config->base.adjusted_mode;
		int vtotal;

		vtotal = adjusted_mode->crtc_vtotal;
		if (adjusted_mode->flags & DRM_MODE_FLAG_INTERLACE)
			vtotal /= 2;

		crtc->scanline_offset = vtotal - 1;
	} else if (HAS_DDI(dev_priv) &&
		   intel_crtc_has_type(crtc->config, INTEL_OUTPUT_HDMI)) {
		crtc->scanline_offset = 2;
	} else
		crtc->scanline_offset = 1;
}

static void intel_modeset_clear_plls(struct drm_atomic_state *state)
{
	struct drm_device *dev = state->dev;
	struct drm_i915_private *dev_priv = to_i915(dev);
	struct drm_crtc *crtc;
	struct drm_crtc_state *crtc_state;
	int i;

	if (!dev_priv->display.crtc_compute_clock)
		return;

	for_each_crtc_in_state(state, crtc, crtc_state, i) {
		struct intel_crtc *intel_crtc = to_intel_crtc(crtc);
		struct intel_shared_dpll *old_dpll =
			to_intel_crtc_state(crtc->state)->shared_dpll;

		if (!needs_modeset(crtc_state))
			continue;

		to_intel_crtc_state(crtc_state)->shared_dpll = NULL;

		if (!old_dpll)
			continue;

		intel_release_shared_dpll(old_dpll, intel_crtc, state);
	}
}

/*
 * This implements the workaround described in the "notes" section of the mode
 * set sequence documentation. When going from no pipes or single pipe to
 * multiple pipes, and planes are enabled after the pipe, we need to wait at
 * least 2 vblanks on the first pipe before enabling planes on the second pipe.
 */
static int haswell_mode_set_planes_workaround(struct drm_atomic_state *state)
{
	struct drm_crtc_state *crtc_state;
	struct intel_crtc *intel_crtc;
	struct drm_crtc *crtc;
	struct intel_crtc_state *first_crtc_state = NULL;
	struct intel_crtc_state *other_crtc_state = NULL;
	enum pipe first_pipe = INVALID_PIPE, enabled_pipe = INVALID_PIPE;
	int i;

	/* look at all crtc's that are going to be enabled in during modeset */
	for_each_crtc_in_state(state, crtc, crtc_state, i) {
		intel_crtc = to_intel_crtc(crtc);

		if (!crtc_state->active || !needs_modeset(crtc_state))
			continue;

		if (first_crtc_state) {
			other_crtc_state = to_intel_crtc_state(crtc_state);
			break;
		} else {
			first_crtc_state = to_intel_crtc_state(crtc_state);
			first_pipe = intel_crtc->pipe;
		}
	}

	/* No workaround needed? */
	if (!first_crtc_state)
		return 0;

	/* w/a possibly needed, check how many crtc's are already enabled. */
	for_each_intel_crtc(state->dev, intel_crtc) {
		struct intel_crtc_state *pipe_config;

		pipe_config = intel_atomic_get_crtc_state(state, intel_crtc);
		if (IS_ERR(pipe_config))
			return PTR_ERR(pipe_config);

		pipe_config->hsw_workaround_pipe = INVALID_PIPE;

		if (!pipe_config->base.active ||
		    needs_modeset(&pipe_config->base))
			continue;

		/* 2 or more enabled crtcs means no need for w/a */
		if (enabled_pipe != INVALID_PIPE)
			return 0;

		enabled_pipe = intel_crtc->pipe;
	}

	if (enabled_pipe != INVALID_PIPE)
		first_crtc_state->hsw_workaround_pipe = enabled_pipe;
	else if (other_crtc_state)
		other_crtc_state->hsw_workaround_pipe = first_pipe;

	return 0;
}

static int intel_lock_all_pipes(struct drm_atomic_state *state)
{
	struct drm_crtc *crtc;

	/* Add all pipes to the state */
	for_each_crtc(state->dev, crtc) {
		struct drm_crtc_state *crtc_state;

		crtc_state = drm_atomic_get_crtc_state(state, crtc);
		if (IS_ERR(crtc_state))
			return PTR_ERR(crtc_state);
	}

	return 0;
}

static int intel_modeset_all_pipes(struct drm_atomic_state *state)
{
	struct drm_crtc *crtc;

	/*
	 * Add all pipes to the state, and force
	 * a modeset on all the active ones.
	 */
	for_each_crtc(state->dev, crtc) {
		struct drm_crtc_state *crtc_state;
		int ret;

		crtc_state = drm_atomic_get_crtc_state(state, crtc);
		if (IS_ERR(crtc_state))
			return PTR_ERR(crtc_state);

		if (!crtc_state->active || needs_modeset(crtc_state))
			continue;

		crtc_state->mode_changed = true;

		ret = drm_atomic_add_affected_connectors(state, crtc);
		if (ret)
			return ret;

		ret = drm_atomic_add_affected_planes(state, crtc);
		if (ret)
			return ret;
	}

	return 0;
}

static int intel_modeset_checks(struct drm_atomic_state *state)
{
	struct intel_atomic_state *intel_state = to_intel_atomic_state(state);
	struct drm_i915_private *dev_priv = to_i915(state->dev);
	struct drm_crtc *crtc;
	struct drm_crtc_state *crtc_state;
	int ret = 0, i;

	if (!check_digital_port_conflicts(state)) {
		DRM_DEBUG_KMS("rejecting conflicting digital port configuration\n");
		return -EINVAL;
	}

	intel_state->modeset = true;
	intel_state->active_crtcs = dev_priv->active_crtcs;
	intel_state->cdclk.logical = dev_priv->cdclk.logical;
	intel_state->cdclk.actual = dev_priv->cdclk.actual;

	for_each_crtc_in_state(state, crtc, crtc_state, i) {
		if (crtc_state->active)
			intel_state->active_crtcs |= 1 << i;
		else
			intel_state->active_crtcs &= ~(1 << i);

		if (crtc_state->active != crtc->state->active)
			intel_state->active_pipe_changes |= drm_crtc_mask(crtc);
	}

	/*
	 * See if the config requires any additional preparation, e.g.
	 * to adjust global state with pipes off.  We need to do this
	 * here so we can get the modeset_pipe updated config for the new
	 * mode set on this crtc.  For other crtcs we need to use the
	 * adjusted_mode bits in the crtc directly.
	 */
	if (dev_priv->display.modeset_calc_cdclk) {
		ret = dev_priv->display.modeset_calc_cdclk(state);
		if (ret < 0)
			return ret;

		/*
		 * Writes to dev_priv->cdclk.logical must protected by
		 * holding all the crtc locks, even if we don't end up
		 * touching the hardware
		 */
		if (!intel_cdclk_state_compare(&dev_priv->cdclk.logical,
					       &intel_state->cdclk.logical)) {
			ret = intel_lock_all_pipes(state);
			if (ret < 0)
				return ret;
		}

		/* All pipes must be switched off while we change the cdclk. */
		if (!intel_cdclk_state_compare(&dev_priv->cdclk.actual,
					       &intel_state->cdclk.actual)) {
			ret = intel_modeset_all_pipes(state);
			if (ret < 0)
				return ret;
		}

		DRM_DEBUG_KMS("New cdclk calculated to be logical %u kHz, actual %u kHz\n",
			      intel_state->cdclk.logical.cdclk,
			      intel_state->cdclk.actual.cdclk);
	} else {
		to_intel_atomic_state(state)->cdclk.logical = dev_priv->cdclk.logical;
	}

	intel_modeset_clear_plls(state);

	if (IS_HASWELL(dev_priv))
		return haswell_mode_set_planes_workaround(state);

	return 0;
}

/*
 * Handle calculation of various watermark data at the end of the atomic check
 * phase.  The code here should be run after the per-crtc and per-plane 'check'
 * handlers to ensure that all derived state has been updated.
 */
static int calc_watermark_data(struct drm_atomic_state *state)
{
	struct drm_device *dev = state->dev;
	struct drm_i915_private *dev_priv = to_i915(dev);

	/* Is there platform-specific watermark information to calculate? */
	if (dev_priv->display.compute_global_watermarks)
		return dev_priv->display.compute_global_watermarks(state);

	return 0;
}

/**
 * intel_atomic_check - validate state object
 * @dev: drm device
 * @state: state to validate
 */
static int intel_atomic_check(struct drm_device *dev,
			      struct drm_atomic_state *state)
{
	struct drm_i915_private *dev_priv = to_i915(dev);
	struct intel_atomic_state *intel_state = to_intel_atomic_state(state);
	struct drm_crtc *crtc;
	struct drm_crtc_state *crtc_state;
	int ret, i;
	bool any_ms = false;

	ret = drm_atomic_helper_check_modeset(dev, state);
	if (ret)
		return ret;

	for_each_crtc_in_state(state, crtc, crtc_state, i) {
		struct intel_crtc_state *pipe_config =
			to_intel_crtc_state(crtc_state);

		if (crtc_state->pipescaler_changed) {
			if (crtc_state->src_w == 0 && crtc_state->src_h == 0) {
				struct intel_crtc *intel_crtc =
					to_intel_crtc(crtc);
				struct drm_display_mode *adjusted_mode =
					&intel_crtc->config->base.adjusted_mode;

				crtc_state->src_w = adjusted_mode->hdisplay;
				crtc_state->src_h = adjusted_mode->vdisplay;
				crtc_state->dst_w = crtc_state->src_w;
				crtc_state->dst_h = crtc_state->src_h;
				crtc_state->dst_x =  0;
				crtc_state->dst_y =  0;
				crtc_state->fitting_mode = 0;
			}
			pipe_config->pipe_src_w = crtc_state->src_w;
			pipe_config->pipe_src_h = crtc_state->src_h;
			pipe_config->pipe_scaling_mode =
				crtc_state->fitting_mode;
			pipe_config->pipe_dst_x = crtc_state->dst_x;
			pipe_config->pipe_dst_y = crtc_state->dst_y;
			pipe_config->pipe_dst_w = crtc_state->dst_w;
			pipe_config->pipe_dst_h = crtc_state->dst_h;
			crtc_state->pipescaler_changed = false;
		}

		/* Catch I915_MODE_FLAG_INHERITED */
		if (crtc_state->mode.private_flags != crtc->state->mode.private_flags)
			crtc_state->mode_changed = true;

		if (!needs_modeset(crtc_state))
			continue;

		if (!crtc_state->enable) {
			any_ms = true;
			continue;
		}

		/* FIXME: For only active_changed we shouldn't need to do any
		 * state recomputation at all. */

		ret = drm_atomic_add_affected_connectors(state, crtc);
		if (ret)
			return ret;

		ret = intel_modeset_pipe_config(crtc, pipe_config);
		if (ret) {
			intel_dump_pipe_config(to_intel_crtc(crtc),
					       pipe_config, "[failed]");
			return ret;
		}

		if (i915.fastboot &&
		    intel_pipe_config_compare(dev_priv,
					to_intel_crtc_state(crtc->state),
					pipe_config, true)) {
			crtc_state->mode_changed = false;
			to_intel_crtc_state(crtc_state)->update_pipe = true;
		}

		if (needs_modeset(crtc_state))
			any_ms = true;

		ret = drm_atomic_add_affected_planes(state, crtc);
		if (ret)
			return ret;

		intel_dump_pipe_config(to_intel_crtc(crtc), pipe_config,
				       needs_modeset(crtc_state) ?
				       "[modeset]" : "[fastset]");
	}

	if (any_ms) {
		ret = intel_modeset_checks(state);

		if (ret)
			return ret;
	} else {
		intel_state->cdclk.logical = dev_priv->cdclk.logical;
	}

	ret = drm_atomic_helper_check_planes(dev, state);
	if (ret)
		return ret;

	intel_fbc_choose_crtc(dev_priv, state);
	return calc_watermark_data(state);
}

static int intel_atomic_prepare_commit(struct drm_device *dev,
				       struct drm_atomic_state *state)
{
	struct drm_i915_private *dev_priv = to_i915(dev);
	struct drm_crtc_state *crtc_state;
	struct drm_crtc *crtc;
	int i, ret;

	for_each_crtc_in_state(state, crtc, crtc_state, i) {
		if (state->legacy_cursor_update)
			continue;

		ret = intel_crtc_wait_for_pending_flips(crtc);
		if (ret)
			return ret;

		if (atomic_read(&to_intel_crtc(crtc)->unpin_work_count) >= 2)
			flush_workqueue(dev_priv->wq);
	}

	ret = mutex_lock_interruptible(&dev->struct_mutex);
	if (ret)
		return ret;

	ret = drm_atomic_helper_prepare_planes(dev, state);
	mutex_unlock(&dev->struct_mutex);

	return ret;
}

u32 intel_crtc_get_vblank_counter(struct intel_crtc *crtc)
{
	struct drm_device *dev = crtc->base.dev;

	if (!dev->max_vblank_count)
		return drm_accurate_vblank_count(&crtc->base);

	return dev->driver->get_vblank_counter(dev, crtc->pipe);
}

static void intel_atomic_wait_for_vblanks(struct drm_device *dev,
					  struct drm_i915_private *dev_priv,
					  unsigned crtc_mask)
{
	unsigned last_vblank_count[I915_MAX_PIPES];
	enum pipe pipe;
	int ret;

	if (!crtc_mask)
		return;

	for_each_pipe(dev_priv, pipe) {
		struct intel_crtc *crtc = intel_get_crtc_for_pipe(dev_priv,
								  pipe);

		if (!((1 << pipe) & crtc_mask))
			continue;

		ret = drm_crtc_vblank_get(&crtc->base);
		if (WARN_ON(ret != 0)) {
			crtc_mask &= ~(1 << pipe);
			continue;
		}

		last_vblank_count[pipe] = drm_crtc_vblank_count(&crtc->base);
	}

	for_each_pipe(dev_priv, pipe) {
		struct intel_crtc *crtc = intel_get_crtc_for_pipe(dev_priv,
								  pipe);
		long lret;

		if (!((1 << pipe) & crtc_mask))
			continue;

		lret = wait_event_timeout(dev->vblank[pipe].queue,
				last_vblank_count[pipe] !=
					drm_crtc_vblank_count(&crtc->base),
				msecs_to_jiffies(50));

		WARN(!lret, "pipe %c vblank wait timed out\n", pipe_name(pipe));

		drm_crtc_vblank_put(&crtc->base);
	}
}

static bool needs_vblank_wait(struct intel_crtc_state *crtc_state)
{
	/* fb updated, need to unpin old fb */
	if (crtc_state->fb_changed)
		return true;

	/* wm changes, need vblank before final wm's */
	if (crtc_state->update_wm_post)
		return true;

	/*
	 * cxsr is re-enabled after vblank.
	 * This is already handled by crtc_state->update_wm_post,
	 * but added for clarity.
	 */
	if (crtc_state->disable_cxsr)
		return true;

	return false;
}

static void intel_update_crtc(struct drm_crtc *crtc,
			      struct drm_atomic_state *state,
			      struct drm_crtc_state *old_crtc_state,
			      unsigned int *crtc_vblank_mask)
{
	struct drm_device *dev = crtc->dev;
	struct drm_i915_private *dev_priv = to_i915(dev);
	struct intel_crtc *intel_crtc = to_intel_crtc(crtc);
	struct intel_crtc_state *pipe_config = to_intel_crtc_state(crtc->state);
	bool modeset = needs_modeset(crtc->state);

	if (modeset) {
		update_scanline_offset(intel_crtc);
		dev_priv->display.crtc_enable(pipe_config, state);
	} else {
		intel_pre_plane_update(to_intel_crtc_state(old_crtc_state));
	}

	if (drm_atomic_get_existing_plane_state(state, crtc->primary)) {
		intel_fbc_enable(
		    intel_crtc, pipe_config,
		    to_intel_plane_state(crtc->primary->state));
	}

	drm_atomic_helper_commit_planes_on_crtc(old_crtc_state);

	if (needs_vblank_wait(pipe_config))
		*crtc_vblank_mask |= drm_crtc_mask(crtc);
}

static void intel_update_crtcs(struct drm_atomic_state *state,
			       unsigned int *crtc_vblank_mask)
{
	struct drm_crtc *crtc;
	struct drm_crtc_state *old_crtc_state;
	int i;

	for_each_crtc_in_state(state, crtc, old_crtc_state, i) {
		if (!crtc->state->active)
			continue;

		intel_update_crtc(crtc, state, old_crtc_state,
				  crtc_vblank_mask);
	}
}

static void skl_update_crtcs(struct drm_atomic_state *state,
			     unsigned int *crtc_vblank_mask)
{
	struct drm_i915_private *dev_priv = to_i915(state->dev);
	struct intel_atomic_state *intel_state = to_intel_atomic_state(state);
	struct drm_crtc *crtc;
	struct intel_crtc *intel_crtc;
	struct drm_crtc_state *old_crtc_state;
	struct intel_crtc_state *cstate;
	unsigned int updated = 0;
	bool progress;
	enum pipe pipe;
	int i;

	const struct skl_ddb_entry *entries[I915_MAX_PIPES] = {};

	for_each_crtc_in_state(state, crtc, old_crtc_state, i)
		/* ignore allocations for crtc's that have been turned off. */
		if (crtc->state->active)
			entries[i] = &to_intel_crtc_state(old_crtc_state)->wm.skl.ddb;

	/*
	 * Whenever the number of active pipes changes, we need to make sure we
	 * update the pipes in the right order so that their ddb allocations
	 * never overlap with eachother inbetween CRTC updates. Otherwise we'll
	 * cause pipe underruns and other bad stuff.
	 */
	do {
		progress = false;

		for_each_crtc_in_state(state, crtc, old_crtc_state, i) {
			bool vbl_wait = false;
			unsigned int cmask = drm_crtc_mask(crtc);

			intel_crtc = to_intel_crtc(crtc);
			cstate = to_intel_crtc_state(crtc->state);
			pipe = intel_crtc->pipe;

			if (updated & cmask || !cstate->base.active)
				continue;

			if (skl_ddb_allocation_overlaps(entries, &cstate->wm.skl.ddb, i))
				continue;

			updated |= cmask;
			entries[i] = &cstate->wm.skl.ddb;

			/*
			 * If this is an already active pipe, it's DDB changed,
			 * and this isn't the last pipe that needs updating
			 * then we need to wait for a vblank to pass for the
			 * new ddb allocation to take effect.
			 */
			if (!skl_ddb_entry_equal(&cstate->wm.skl.ddb,
						 &to_intel_crtc_state(old_crtc_state)->wm.skl.ddb) &&
			    !crtc->state->active_changed &&
			    intel_state->wm_results.dirty_pipes != updated)
				vbl_wait = true;

			intel_update_crtc(crtc, state, old_crtc_state,
					  crtc_vblank_mask);

			if (vbl_wait)
				intel_wait_for_vblank(dev_priv, pipe);

			progress = true;
		}
	} while (progress);
}

static void intel_atomic_helper_free_state(struct drm_i915_private *dev_priv)
{
	struct intel_atomic_state *state, *next;
	struct llist_node *freed;

	freed = llist_del_all(&dev_priv->atomic_helper.free_list);
	llist_for_each_entry_safe(state, next, freed, freed)
		drm_atomic_state_put(&state->base);
}

static void intel_atomic_helper_free_state_worker(struct work_struct *work)
{
	struct drm_i915_private *dev_priv =
		container_of(work, typeof(*dev_priv), atomic_helper.free_work);

	intel_atomic_helper_free_state(dev_priv);
}

static void intel_atomic_commit_tail(struct drm_atomic_state *state)
{
	struct drm_device *dev = state->dev;
	struct intel_atomic_state *intel_state = to_intel_atomic_state(state);
	struct drm_i915_private *dev_priv = to_i915(dev);
	struct drm_crtc_state *old_crtc_state;
	struct drm_crtc *crtc;
	struct intel_crtc_state *intel_cstate;
	bool hw_check = intel_state->modeset;
	unsigned long put_domains[I915_MAX_PIPES] = {};
	unsigned crtc_vblank_mask = 0;
	int i;

	drm_atomic_helper_wait_for_dependencies(state);

	if (intel_state->modeset)
		intel_display_power_get(dev_priv, POWER_DOMAIN_MODESET);

	for_each_crtc_in_state(state, crtc, old_crtc_state, i) {
		struct intel_crtc *intel_crtc = to_intel_crtc(crtc);

		if (needs_modeset(crtc->state) ||
		    to_intel_crtc_state(crtc->state)->update_pipe) {
			hw_check = true;

			put_domains[to_intel_crtc(crtc)->pipe] =
				modeset_get_crtc_power_domains(crtc,
					to_intel_crtc_state(crtc->state));
		}

		if (!needs_modeset(crtc->state))
			continue;

		intel_pre_plane_update(to_intel_crtc_state(old_crtc_state));

		if (old_crtc_state->active) {
			intel_crtc_disable_planes(crtc, old_crtc_state->plane_mask);
			dev_priv->display.crtc_disable(to_intel_crtc_state(old_crtc_state), state);
			intel_crtc->active = false;
			intel_fbc_disable(intel_crtc);
			intel_disable_shared_dpll(intel_crtc);

			/*
			 * Underruns don't always raise
			 * interrupts, so check manually.
			 */
			intel_check_cpu_fifo_underruns(dev_priv);
			intel_check_pch_fifo_underruns(dev_priv);

			if (!crtc->state->active) {
				/*
				 * Make sure we don't call initial_watermarks
				 * for ILK-style watermark updates.
				 */
				if (dev_priv->display.atomic_update_watermarks)
					dev_priv->display.initial_watermarks(intel_state,
									     to_intel_crtc_state(crtc->state));
				else
					intel_update_watermarks(intel_crtc);
			}
		}
	}

	/* Only after disabling all output pipelines that will be changed can we
	 * update the the output configuration. */
	intel_modeset_update_crtc_state(state);

	if (intel_state->modeset) {
		drm_atomic_helper_update_legacy_modeset_state(state->dev, state);

		intel_set_cdclk(dev_priv, &dev_priv->cdclk.actual);

		/*
		 * SKL workaround: bspec recommends we disable the SAGV when we
		 * have more then one pipe enabled
		 */
		if (!intel_can_enable_sagv(state))
			intel_disable_sagv(dev_priv);

		intel_modeset_verify_disabled(dev, state);
	}

	/* Complete the events for pipes that have now been disabled */
	for_each_crtc_in_state(state, crtc, old_crtc_state, i) {
		bool modeset = needs_modeset(crtc->state);

		/* Complete events for now disable pipes here. */
		if (modeset && !crtc->state->active && crtc->state->event) {
			spin_lock_irq(&dev->event_lock);
			drm_crtc_send_vblank_event(crtc, crtc->state->event);
			spin_unlock_irq(&dev->event_lock);

			crtc->state->event = NULL;
		}
	}

	/* Now enable the clocks, plane, pipe, and connectors that we set up. */
	dev_priv->display.update_crtcs(state, &crtc_vblank_mask);

	/* FIXME: We should call drm_atomic_helper_commit_hw_done() here
	 * already, but still need the state for the delayed optimization. To
	 * fix this:
	 * - wrap the optimization/post_plane_update stuff into a per-crtc work.
	 * - schedule that vblank worker _before_ calling hw_done
	 * - at the start of commit_tail, cancel it _synchrously
	 * - switch over to the vblank wait helper in the core after that since
	 *   we don't need out special handling any more.
	 */
	if (!state->legacy_cursor_update)
		intel_atomic_wait_for_vblanks(dev, dev_priv, crtc_vblank_mask);

	/*
	 * Now that the vblank has passed, we can go ahead and program the
	 * optimal watermarks on platforms that need two-step watermark
	 * programming.
	 *
	 * TODO: Move this (and other cleanup) to an async worker eventually.
	 */
	for_each_crtc_in_state(state, crtc, old_crtc_state, i) {
		intel_cstate = to_intel_crtc_state(crtc->state);

		if (dev_priv->display.optimize_watermarks)
			dev_priv->display.optimize_watermarks(intel_state,
							      intel_cstate);
	}

	for_each_crtc_in_state(state, crtc, old_crtc_state, i) {
		intel_post_plane_update(to_intel_crtc_state(old_crtc_state));

		if (put_domains[i])
			modeset_put_power_domains(dev_priv, put_domains[i]);

		intel_modeset_verify_crtc(crtc, state, old_crtc_state, crtc->state);
	}

	if (intel_state->modeset && intel_can_enable_sagv(state))
		intel_enable_sagv(dev_priv);

	drm_atomic_helper_commit_hw_done(state);

	if (intel_state->modeset)
		intel_display_power_put(dev_priv, POWER_DOMAIN_MODESET);

	mutex_lock(&dev->struct_mutex);
	drm_atomic_helper_cleanup_planes(dev, state);
	mutex_unlock(&dev->struct_mutex);

	drm_atomic_helper_commit_cleanup_done(state);

	drm_atomic_state_put(state);

	/* As one of the primary mmio accessors, KMS has a high likelihood
	 * of triggering bugs in unclaimed access. After we finish
	 * modesetting, see if an error has been flagged, and if so
	 * enable debugging for the next modeset - and hope we catch
	 * the culprit.
	 *
	 * XXX note that we assume display power is on at this point.
	 * This might hold true now but we need to add pm helper to check
	 * unclaimed only when the hardware is on, as atomic commits
	 * can happen also when the device is completely off.
	 */
	intel_uncore_arm_unclaimed_mmio_detection(dev_priv);

	intel_atomic_helper_free_state(dev_priv);
}

static void intel_atomic_commit_work(struct work_struct *work)
{
	struct drm_atomic_state *state =
		container_of(work, struct drm_atomic_state, commit_work);

	intel_atomic_commit_tail(state);
}

static int __i915_sw_fence_call
intel_atomic_commit_ready(struct i915_sw_fence *fence,
			  enum i915_sw_fence_notify notify)
{
	struct intel_atomic_state *state =
		container_of(fence, struct intel_atomic_state, commit_ready);

	switch (notify) {
	case FENCE_COMPLETE:
		if (state->base.commit_work.func)
			queue_work(system_unbound_wq, &state->base.commit_work);
		break;

	case FENCE_FREE:
		{
			struct intel_atomic_helper *helper =
				&to_i915(state->base.dev)->atomic_helper;

			if (llist_add(&state->freed, &helper->free_list))
				schedule_work(&helper->free_work);
			break;
		}
	}

	return NOTIFY_DONE;
}

static void intel_atomic_track_fbs(struct drm_atomic_state *state)
{
	struct drm_plane_state *old_plane_state;
	struct drm_plane *plane;
	int i;

	for_each_plane_in_state(state, plane, old_plane_state, i)
		i915_gem_track_fb(intel_fb_obj(old_plane_state->fb),
				  intel_fb_obj(plane->state->fb),
				  to_intel_plane(plane)->frontbuffer_bit);
}

/**
 * intel_atomic_commit - commit validated state object
 * @dev: DRM device
 * @state: the top-level driver state object
 * @nonblock: nonblocking commit
 *
 * This function commits a top-level state object that has been validated
 * with drm_atomic_helper_check().
 *
 * RETURNS
 * Zero for success or -errno.
 */
static int intel_atomic_commit(struct drm_device *dev,
			       struct drm_atomic_state *state,
			       bool nonblock)
{
	struct intel_atomic_state *intel_state = to_intel_atomic_state(state);
	struct drm_i915_private *dev_priv = to_i915(dev);
	int ret = 0;

	/*
	 * The intel_legacy_cursor_update() fast path takes care
	 * of avoiding the vblank waits for simple cursor
	 * movement and flips. For cursor on/off and size changes,
	 * we want to perform the vblank waits so that watermark
	 * updates happen during the correct frames. Gen9+ have
	 * double buffered watermarks and so shouldn't need this.
	 */
	if (INTEL_GEN(dev_priv) < 9)
		state->legacy_cursor_update = false;

	ret = drm_atomic_helper_setup_commit(state, nonblock);
	if (ret)
		return ret;

	drm_atomic_state_get(state);
	i915_sw_fence_init(&intel_state->commit_ready,
			   intel_atomic_commit_ready);

	ret = intel_atomic_prepare_commit(dev, state);
	if (ret) {
		DRM_DEBUG_ATOMIC("Preparing state failed with %i\n", ret);
		i915_sw_fence_commit(&intel_state->commit_ready);
		return ret;
	}

	drm_atomic_helper_swap_state(state, true);
	dev_priv->wm.distrust_bios_wm = false;
	intel_shared_dpll_swap_state(state);
	intel_atomic_track_fbs(state);

	if (intel_state->modeset) {
		memcpy(dev_priv->min_pixclk, intel_state->min_pixclk,
		       sizeof(intel_state->min_pixclk));
		dev_priv->active_crtcs = intel_state->active_crtcs;
		dev_priv->cdclk.logical = intel_state->cdclk.logical;
		dev_priv->cdclk.actual = intel_state->cdclk.actual;
	}

	drm_atomic_state_get(state);
	INIT_WORK(&state->commit_work,
		  nonblock ? intel_atomic_commit_work : NULL);

	i915_sw_fence_commit(&intel_state->commit_ready);
	if (!nonblock) {
		i915_sw_fence_wait(&intel_state->commit_ready);
		intel_atomic_commit_tail(state);
	}

	return 0;
}

void intel_crtc_restore_mode(struct drm_crtc *crtc)
{
	struct drm_device *dev = crtc->dev;
	struct drm_atomic_state *state;
	struct drm_crtc_state *crtc_state;
	int ret;

	state = drm_atomic_state_alloc(dev);
	if (!state) {
		DRM_DEBUG_KMS("[CRTC:%d:%s] crtc restore failed, out of memory",
			      crtc->base.id, crtc->name);
		return;
	}

	state->acquire_ctx = drm_modeset_legacy_acquire_ctx(crtc);

retry:
	crtc_state = drm_atomic_get_crtc_state(state, crtc);
	ret = PTR_ERR_OR_ZERO(crtc_state);
	if (!ret) {
		if (!crtc_state->active)
			goto out;

		crtc_state->mode_changed = true;
		ret = drm_atomic_commit(state);
	}

	if (ret == -EDEADLK) {
		drm_atomic_state_clear(state);
		drm_modeset_backoff(state->acquire_ctx);
		goto retry;
	}

out:
	drm_atomic_state_put(state);
}

/*
 * FIXME: Remove this once i915 is fully DRIVER_ATOMIC by calling
 *        drm_atomic_helper_legacy_gamma_set() directly.
 */
static int intel_atomic_legacy_gamma_set(struct drm_crtc *crtc,
					 u16 *red, u16 *green, u16 *blue,
					 uint32_t size)
{
	struct drm_device *dev = crtc->dev;
	struct drm_mode_config *config = &dev->mode_config;
	struct drm_crtc_state *state;
	int ret;

	ret = drm_atomic_helper_legacy_gamma_set(crtc, red, green, blue, size);
	if (ret)
		return ret;

	/*
	 * Make sure we update the legacy properties so this works when
	 * atomic is not enabled.
	 */

	state = crtc->state;

	drm_object_property_set_value(&crtc->base,
				      config->degamma_lut_property,
				      (state->degamma_lut) ?
				      state->degamma_lut->base.id : 0);

	drm_object_property_set_value(&crtc->base,
				      config->ctm_property,
				      (state->ctm) ?
				      state->ctm->base.id : 0);

	drm_object_property_set_value(&crtc->base,
				      config->gamma_lut_property,
				      (state->gamma_lut) ?
				      state->gamma_lut->base.id : 0);

	return 0;
}

static const struct drm_crtc_funcs intel_crtc_funcs = {
	.gamma_set = intel_atomic_legacy_gamma_set,
	.set_config = drm_atomic_helper_set_config,
	.set_property = drm_atomic_helper_crtc_set_property,
	.destroy = intel_crtc_destroy,
	.page_flip = drm_atomic_helper_page_flip,
	.atomic_duplicate_state = intel_crtc_duplicate_state,
	.atomic_destroy_state = intel_crtc_destroy_state,
	.set_crc_source = intel_crtc_set_crc_source,
};

/**
 * intel_prepare_plane_fb - Prepare fb for usage on plane
 * @plane: drm plane to prepare for
 * @fb: framebuffer to prepare for presentation
 *
 * Prepares a framebuffer for usage on a display plane.  Generally this
 * involves pinning the underlying object and updating the frontbuffer tracking
 * bits.  Some older platforms need special physical address handling for
 * cursor planes.
 *
 * Must be called with struct_mutex held.
 *
 * Returns 0 on success, negative error code on failure.
 */
int
intel_prepare_plane_fb(struct drm_plane *plane,
		       struct drm_plane_state *new_state)
{
	struct intel_atomic_state *intel_state =
		to_intel_atomic_state(new_state->state);
	struct drm_i915_private *dev_priv = to_i915(plane->dev);
	struct drm_framebuffer *fb = new_state->fb;
	struct drm_i915_gem_object *obj = intel_fb_obj(fb);
	struct drm_i915_gem_object *old_obj = intel_fb_obj(plane->state->fb);
	int ret;

	if (!obj && !old_obj)
		return 0;

	if (old_obj) {
		struct drm_crtc_state *crtc_state =
			drm_atomic_get_existing_crtc_state(new_state->state,
							   plane->state->crtc);

		/* Big Hammer, we also need to ensure that any pending
		 * MI_WAIT_FOR_EVENT inside a user batch buffer on the
		 * current scanout is retired before unpinning the old
		 * framebuffer. Note that we rely on userspace rendering
		 * into the buffer attached to the pipe they are waiting
		 * on. If not, userspace generates a GPU hang with IPEHR
		 * point to the MI_WAIT_FOR_EVENT.
		 *
		 * This should only fail upon a hung GPU, in which case we
		 * can safely continue.
		 */
		if (needs_modeset(crtc_state)) {
			ret = i915_sw_fence_await_reservation(&intel_state->commit_ready,
							      old_obj->resv, NULL,
							      false, 0,
							      GFP_KERNEL);
			if (ret < 0)
				return ret;
		}
	}

	if (new_state->fence) { /* explicit fencing */
		ret = i915_sw_fence_await_dma_fence(&intel_state->commit_ready,
						    new_state->fence,
						    I915_FENCE_TIMEOUT,
						    GFP_KERNEL);
		if (ret < 0)
			return ret;
	}

	if (!obj)
		return 0;

	if (!new_state->fence) { /* implicit fencing */
		ret = i915_sw_fence_await_reservation(&intel_state->commit_ready,
						      obj->resv, NULL,
						      false, I915_FENCE_TIMEOUT,
						      GFP_KERNEL);
		if (ret < 0)
			return ret;

		i915_gem_object_wait_priority(obj, 0, I915_PRIORITY_DISPLAY);
	}

	if (plane->type == DRM_PLANE_TYPE_CURSOR &&
	    INTEL_INFO(dev_priv)->cursor_needs_physical) {
		int align = IS_I830(dev_priv) ? 16 * 1024 : 256;
		ret = i915_gem_object_attach_phys(obj, align);
		if (ret) {
			DRM_DEBUG_KMS("failed to attach phys object\n");
			return ret;
		}
	} else {
		struct i915_vma *vma;

		vma = intel_pin_and_fence_fb_obj(fb, new_state->rotation);
		if (IS_ERR(vma)) {
			DRM_DEBUG_KMS("failed to pin object\n");
			return PTR_ERR(vma);
		}

		to_intel_plane_state(new_state)->vma = vma;
	}

	return 0;
}

/**
 * intel_cleanup_plane_fb - Cleans up an fb after plane use
 * @plane: drm plane to clean up for
 * @fb: old framebuffer that was on plane
 *
 * Cleans up a framebuffer that has just been removed from a plane.
 *
 * Must be called with struct_mutex held.
 */
void
intel_cleanup_plane_fb(struct drm_plane *plane,
		       struct drm_plane_state *old_state)
{
	struct i915_vma *vma;

	/* Should only be called after a successful intel_prepare_plane_fb()! */
	vma = fetch_and_zero(&to_intel_plane_state(old_state)->vma);
	if (vma)
		intel_unpin_fb_vma(vma);
}

int
skl_max_scale(struct intel_crtc *intel_crtc, struct intel_crtc_state *crtc_state)
{
	int max_scale;
	int crtc_clock, cdclk;

	if (!intel_crtc || !crtc_state->base.enable)
		return DRM_PLANE_HELPER_NO_SCALING;

	crtc_clock = crtc_state->base.adjusted_mode.crtc_clock;
	cdclk = to_intel_atomic_state(crtc_state->base.state)->cdclk.logical.cdclk;

	if (WARN_ON_ONCE(!crtc_clock || cdclk < crtc_clock))
		return DRM_PLANE_HELPER_NO_SCALING;

	/*
	 * skl max scale is lower of:
	 *    close to 3 but not 3, -1 is for that purpose
	 *            or
	 *    cdclk/crtc_clock
	 */
	max_scale = min((1 << 16) * 3 - 1, (1 << 8) * ((cdclk << 8) / crtc_clock));

	return max_scale;
}

static int
intel_check_primary_plane(struct drm_plane *plane,
			  struct intel_crtc_state *crtc_state,
			  struct intel_plane_state *state)
{
	struct drm_i915_private *dev_priv = to_i915(plane->dev);
	struct drm_crtc *crtc = state->base.crtc;
	int min_scale = DRM_PLANE_HELPER_NO_SCALING;
	int max_scale = DRM_PLANE_HELPER_NO_SCALING;
	bool can_position = false;
	int ret;

	if (INTEL_GEN(dev_priv) >= 9) {
		/* use scaler when colorkey is not required */
		if (state->ckey.flags == I915_SET_COLORKEY_NONE) {
			min_scale = 1;
			max_scale = skl_max_scale(to_intel_crtc(crtc), crtc_state);
		}
		can_position = true;
	}

	ret = drm_plane_helper_check_state(&state->base,
					   &state->clip,
					   min_scale, max_scale,
					   can_position, true);
	if (ret)
		return ret;

	if (!state->base.fb)
		return 0;

	if (INTEL_GEN(dev_priv) >= 9) {
		ret = skl_check_plane_surface(state);
		if (ret)
			return ret;
	}

	return 0;
}

static void intel_begin_crtc_commit(struct drm_crtc *crtc,
				    struct drm_crtc_state *old_crtc_state)
{
	struct drm_device *dev = crtc->dev;
	struct drm_i915_private *dev_priv = to_i915(dev);
	struct intel_crtc *intel_crtc = to_intel_crtc(crtc);
	struct intel_crtc_state *intel_cstate =
		to_intel_crtc_state(crtc->state);
	struct intel_crtc_state *old_intel_cstate =
		to_intel_crtc_state(old_crtc_state);
	struct intel_atomic_state *old_intel_state =
		to_intel_atomic_state(old_crtc_state->state);
	bool modeset = needs_modeset(crtc->state);

	if (!modeset &&
	    (intel_cstate->base.color_mgmt_changed ||
	     intel_cstate->update_pipe)) {
		intel_color_set_csc(crtc->state);
		intel_color_load_luts(crtc->state);
	}

	/* Perform vblank evasion around commit operation */
	intel_pipe_update_start(intel_crtc);

	if (modeset)
		goto out;

	if (intel_cstate->update_pipe)
		intel_update_pipe_config(intel_crtc, old_intel_cstate);
	else if (INTEL_GEN(dev_priv) >= 9)
		skl_detach_scalers(intel_crtc);

out:
	if (dev_priv->display.atomic_update_watermarks)
		dev_priv->display.atomic_update_watermarks(old_intel_state,
							   intel_cstate);
}

static void intel_finish_crtc_commit(struct drm_crtc *crtc,
				     struct drm_crtc_state *old_crtc_state)
{
	struct intel_crtc *intel_crtc = to_intel_crtc(crtc);

	intel_pipe_update_end(intel_crtc, NULL);
}

/**
 * intel_plane_destroy - destroy a plane
 * @plane: plane to destroy
 *
 * Common destruction function for all types of planes (primary, cursor,
 * sprite).
 */
void intel_plane_destroy(struct drm_plane *plane)
{
	drm_plane_cleanup(plane);
	kfree(to_intel_plane(plane));
}

const struct drm_plane_funcs intel_plane_funcs = {
	.update_plane = drm_atomic_helper_update_plane,
	.disable_plane = drm_atomic_helper_disable_plane,
	.destroy = intel_plane_destroy,
	.set_property = drm_atomic_helper_plane_set_property,
	.atomic_get_property = intel_plane_atomic_get_property,
	.atomic_set_property = intel_plane_atomic_set_property,
	.atomic_duplicate_state = intel_plane_duplicate_state,
	.atomic_destroy_state = intel_plane_destroy_state,
};

static int
intel_legacy_cursor_update(struct drm_plane *plane,
			   struct drm_crtc *crtc,
			   struct drm_framebuffer *fb,
			   int crtc_x, int crtc_y,
			   unsigned int crtc_w, unsigned int crtc_h,
			   uint32_t src_x, uint32_t src_y,
			   uint32_t src_w, uint32_t src_h)
{
	struct drm_i915_private *dev_priv = to_i915(crtc->dev);
	int ret;
	struct drm_plane_state *old_plane_state, *new_plane_state;
	struct intel_plane *intel_plane = to_intel_plane(plane);
	struct drm_framebuffer *old_fb;
	struct drm_crtc_state *crtc_state = crtc->state;
	struct i915_vma *old_vma;

	/*
	 * When crtc is inactive or there is a modeset pending,
	 * wait for it to complete in the slowpath
	 */
	if (!crtc_state->active || needs_modeset(crtc_state) ||
	    to_intel_crtc_state(crtc_state)->update_pipe)
		goto slow;

	old_plane_state = plane->state;

	/*
	 * If any parameters change that may affect watermarks,
	 * take the slowpath. Only changing fb or position should be
	 * in the fastpath.
	 */
	if (old_plane_state->crtc != crtc ||
	    old_plane_state->src_w != src_w ||
	    old_plane_state->src_h != src_h ||
	    old_plane_state->crtc_w != crtc_w ||
	    old_plane_state->crtc_h != crtc_h ||
	    !old_plane_state->fb != !fb)
		goto slow;

	new_plane_state = intel_plane_duplicate_state(plane);
	if (!new_plane_state)
		return -ENOMEM;

	drm_atomic_set_fb_for_plane(new_plane_state, fb);

	new_plane_state->src_x = src_x;
	new_plane_state->src_y = src_y;
	new_plane_state->src_w = src_w;
	new_plane_state->src_h = src_h;
	new_plane_state->crtc_x = crtc_x;
	new_plane_state->crtc_y = crtc_y;
	new_plane_state->crtc_w = crtc_w;
	new_plane_state->crtc_h = crtc_h;

	ret = intel_plane_atomic_check_with_state(to_intel_crtc_state(crtc->state),
						  to_intel_plane_state(new_plane_state));
	if (ret)
		goto out_free;

	ret = mutex_lock_interruptible(&dev_priv->drm.struct_mutex);
	if (ret)
		goto out_free;

	if (INTEL_INFO(dev_priv)->cursor_needs_physical) {
		int align = IS_I830(dev_priv) ? 16 * 1024 : 256;

		ret = i915_gem_object_attach_phys(intel_fb_obj(fb), align);
		if (ret) {
			DRM_DEBUG_KMS("failed to attach phys object\n");
			goto out_unlock;
		}
	} else {
		struct i915_vma *vma;

		vma = intel_pin_and_fence_fb_obj(fb, new_plane_state->rotation);
		if (IS_ERR(vma)) {
			DRM_DEBUG_KMS("failed to pin object\n");

			ret = PTR_ERR(vma);
			goto out_unlock;
		}

		to_intel_plane_state(new_plane_state)->vma = vma;
	}

	old_fb = old_plane_state->fb;
	old_vma = to_intel_plane_state(old_plane_state)->vma;

	i915_gem_track_fb(intel_fb_obj(old_fb), intel_fb_obj(fb),
			  intel_plane->frontbuffer_bit);

	/* Swap plane state */
	new_plane_state->fence = old_plane_state->fence;
	*to_intel_plane_state(old_plane_state) = *to_intel_plane_state(new_plane_state);
	new_plane_state->fence = NULL;
	new_plane_state->fb = old_fb;
	to_intel_plane_state(new_plane_state)->vma = old_vma;

	if (plane->state->visible)
		intel_plane->update_plane(plane,
					  to_intel_crtc_state(crtc->state),
					  to_intel_plane_state(plane->state));
	else
		intel_plane->disable_plane(plane, crtc);

	intel_cleanup_plane_fb(plane, new_plane_state);

out_unlock:
	mutex_unlock(&dev_priv->drm.struct_mutex);
out_free:
	intel_plane_destroy_state(plane, new_plane_state);
	return ret;

slow:
	return drm_atomic_helper_update_plane(plane, crtc, fb,
					      crtc_x, crtc_y, crtc_w, crtc_h,
					      src_x, src_y, src_w, src_h);
}

static const struct drm_plane_funcs intel_cursor_plane_funcs = {
	.update_plane = intel_legacy_cursor_update,
	.disable_plane = drm_atomic_helper_disable_plane,
	.destroy = intel_plane_destroy,
	.set_property = drm_atomic_helper_plane_set_property,
	.atomic_get_property = intel_plane_atomic_get_property,
	.atomic_set_property = intel_plane_atomic_set_property,
	.atomic_duplicate_state = intel_plane_duplicate_state,
	.atomic_destroy_state = intel_plane_destroy_state,
};

static struct intel_plane *
intel_primary_plane_create(struct drm_i915_private *dev_priv, enum pipe pipe)
{
	struct intel_plane *primary = NULL;
	struct intel_plane_state *state = NULL;
	const uint32_t *intel_primary_formats;
	unsigned int supported_rotations;
	unsigned int num_formats;
	int ret;

	primary = kzalloc(sizeof(*primary), GFP_KERNEL);
	if (!primary) {
		ret = -ENOMEM;
		goto fail;
	}

	state = intel_create_plane_state(&primary->base);
	if (!state) {
		ret = -ENOMEM;
		goto fail;
	}

	primary->base.state = &state->base;

	primary->can_scale = false;
	primary->max_downscale = 1;
	if (INTEL_GEN(dev_priv) >= 9) {
		primary->can_scale = true;
		state->scaler_id = -1;
	}
	primary->pipe = pipe;
	/*
	 * On gen2/3 only plane A can do FBC, but the panel fitter and LVDS
	 * port is hooked to pipe B. Hence we want plane A feeding pipe B.
	 */
	if (HAS_FBC(dev_priv) && INTEL_GEN(dev_priv) < 4)
		primary->plane = (enum plane) !pipe;
	else
		primary->plane = (enum plane) pipe;
	primary->id = PLANE_PRIMARY;
	primary->frontbuffer_bit = INTEL_FRONTBUFFER_PRIMARY(pipe);
	primary->check_plane = intel_check_primary_plane;

	if (INTEL_GEN(dev_priv) >= 9) {
		intel_primary_formats = skl_primary_formats;
		num_formats = ARRAY_SIZE(skl_primary_formats);

		primary->update_plane = skylake_update_primary_plane;
		primary->disable_plane = skylake_disable_primary_plane;
	} else if (HAS_PCH_SPLIT(dev_priv)) {
		intel_primary_formats = i965_primary_formats;
		num_formats = ARRAY_SIZE(i965_primary_formats);

		primary->update_plane = ironlake_update_primary_plane;
		primary->disable_plane = i9xx_disable_primary_plane;
	} else if (INTEL_GEN(dev_priv) >= 4) {
		intel_primary_formats = i965_primary_formats;
		num_formats = ARRAY_SIZE(i965_primary_formats);

		primary->update_plane = i9xx_update_primary_plane;
		primary->disable_plane = i9xx_disable_primary_plane;
	} else {
		intel_primary_formats = i8xx_primary_formats;
		num_formats = ARRAY_SIZE(i8xx_primary_formats);

		primary->update_plane = i9xx_update_primary_plane;
		primary->disable_plane = i9xx_disable_primary_plane;
	}

	if (INTEL_GEN(dev_priv) >= 9)
		ret = drm_universal_plane_init(&dev_priv->drm, &primary->base,
					       0, &intel_plane_funcs,
					       intel_primary_formats, num_formats,
					       DRM_PLANE_TYPE_PRIMARY,
					       "plane 1%c", pipe_name(pipe));
	else if (INTEL_GEN(dev_priv) >= 5 || IS_G4X(dev_priv))
		ret = drm_universal_plane_init(&dev_priv->drm, &primary->base,
					       0, &intel_plane_funcs,
					       intel_primary_formats, num_formats,
					       DRM_PLANE_TYPE_PRIMARY,
					       "primary %c", pipe_name(pipe));
	else
		ret = drm_universal_plane_init(&dev_priv->drm, &primary->base,
					       0, &intel_plane_funcs,
					       intel_primary_formats, num_formats,
					       DRM_PLANE_TYPE_PRIMARY,
					       "plane %c", plane_name(primary->plane));
	if (ret)
		goto fail;

	if (INTEL_GEN(dev_priv) >= 9) {
		supported_rotations =
			DRM_ROTATE_0 | DRM_ROTATE_90 |
			DRM_ROTATE_180 | DRM_ROTATE_270;
	} else if (IS_CHERRYVIEW(dev_priv) && pipe == PIPE_B) {
		supported_rotations =
			DRM_ROTATE_0 | DRM_ROTATE_180 |
			DRM_REFLECT_X;
	} else if (INTEL_GEN(dev_priv) >= 4) {
		supported_rotations =
			DRM_ROTATE_0 | DRM_ROTATE_180;
	} else {
		supported_rotations = DRM_ROTATE_0;
	}

	if (INTEL_GEN(dev_priv) >= 4)
		drm_plane_create_rotation_property(&primary->base,
						   DRM_ROTATE_0,
						   supported_rotations);

	drm_plane_helper_add(&primary->base, &intel_plane_helper_funcs);

	return primary;

fail:
	kfree(state);
	kfree(primary);

	return ERR_PTR(ret);
}

static int
intel_check_cursor_plane(struct drm_plane *plane,
			 struct intel_crtc_state *crtc_state,
			 struct intel_plane_state *state)
{
	struct drm_framebuffer *fb = state->base.fb;
	struct drm_i915_gem_object *obj = intel_fb_obj(fb);
	enum pipe pipe = to_intel_plane(plane)->pipe;
	unsigned stride;
	int ret;

	ret = drm_plane_helper_check_state(&state->base,
					   &state->clip,
					   DRM_PLANE_HELPER_NO_SCALING,
					   DRM_PLANE_HELPER_NO_SCALING,
					   true, true);
	if (ret)
		return ret;

	/* if we want to turn off the cursor ignore width and height */
	if (!obj)
		return 0;

	/* Check for which cursor types we support */
	if (!cursor_size_ok(to_i915(plane->dev), state->base.crtc_w,
			    state->base.crtc_h)) {
		DRM_DEBUG("Cursor dimension %dx%d not supported\n",
			  state->base.crtc_w, state->base.crtc_h);
		return -EINVAL;
	}

	stride = roundup_pow_of_two(state->base.crtc_w) * 4;
	if (obj->base.size < stride * state->base.crtc_h) {
		DRM_DEBUG_KMS("buffer is too small\n");
		return -ENOMEM;
	}

	if (fb->modifier != DRM_FORMAT_MOD_NONE) {
		DRM_DEBUG_KMS("cursor cannot be tiled\n");
		return -EINVAL;
	}

	/*
	 * There's something wrong with the cursor on CHV pipe C.
	 * If it straddles the left edge of the screen then
	 * moving it away from the edge or disabling it often
	 * results in a pipe underrun, and often that can lead to
	 * dead pipe (constant underrun reported, and it scans
	 * out just a solid color). To recover from that, the
	 * display power well must be turned off and on again.
	 * Refuse the put the cursor into that compromised position.
	 */
	if (IS_CHERRYVIEW(to_i915(plane->dev)) && pipe == PIPE_C &&
	    state->base.visible && state->base.crtc_x < 0) {
		DRM_DEBUG_KMS("CHV cursor C not allowed to straddle the left screen edge\n");
		return -EINVAL;
	}

	return 0;
}

static void
intel_disable_cursor_plane(struct drm_plane *plane,
			   struct drm_crtc *crtc)
{
	struct intel_crtc *intel_crtc = to_intel_crtc(crtc);

	intel_crtc->cursor_addr = 0;
	intel_crtc_update_cursor(crtc, NULL);
}

static void
intel_update_cursor_plane(struct drm_plane *plane,
			  const struct intel_crtc_state *crtc_state,
			  const struct intel_plane_state *state)
{
	struct drm_crtc *crtc = crtc_state->base.crtc;
	struct intel_crtc *intel_crtc = to_intel_crtc(crtc);
	struct drm_i915_private *dev_priv = to_i915(plane->dev);
	struct drm_i915_gem_object *obj = intel_fb_obj(state->base.fb);
	uint32_t addr;

	if (!obj)
		addr = 0;
	else if (!INTEL_INFO(dev_priv)->cursor_needs_physical)
		addr = intel_plane_ggtt_offset(state);
	else
		addr = obj->phys_handle->busaddr;

	intel_crtc->cursor_addr = addr;
	intel_crtc_update_cursor(crtc, state);
}

static struct intel_plane *
intel_cursor_plane_create(struct drm_i915_private *dev_priv, enum pipe pipe)
{
	struct intel_plane *cursor = NULL;
	struct intel_plane_state *state = NULL;
	int ret;

	cursor = kzalloc(sizeof(*cursor), GFP_KERNEL);
	if (!cursor) {
		ret = -ENOMEM;
		goto fail;
	}

	state = intel_create_plane_state(&cursor->base);
	if (!state) {
		ret = -ENOMEM;
		goto fail;
	}

	cursor->base.state = &state->base;

	cursor->can_scale = false;
	cursor->max_downscale = 1;
	cursor->pipe = pipe;
	cursor->plane = pipe;
	cursor->id = PLANE_CURSOR;
	cursor->frontbuffer_bit = INTEL_FRONTBUFFER_CURSOR(pipe);
	cursor->check_plane = intel_check_cursor_plane;
	cursor->update_plane = intel_update_cursor_plane;
	cursor->disable_plane = intel_disable_cursor_plane;

	ret = drm_universal_plane_init(&dev_priv->drm, &cursor->base,
				       0, &intel_cursor_plane_funcs,
				       intel_cursor_formats,
				       ARRAY_SIZE(intel_cursor_formats),
				       DRM_PLANE_TYPE_CURSOR,
				       "cursor %c", pipe_name(pipe));
	if (ret)
		goto fail;

	if (INTEL_GEN(dev_priv) >= 4)
		drm_plane_create_rotation_property(&cursor->base,
						   DRM_ROTATE_0,
						   DRM_ROTATE_0 |
						   DRM_ROTATE_180);

	if (INTEL_GEN(dev_priv) >= 9)
		state->scaler_id = -1;

	drm_plane_helper_add(&cursor->base, &intel_plane_helper_funcs);

	return cursor;

fail:
	kfree(state);
	kfree(cursor);

	return ERR_PTR(ret);
}

static void intel_crtc_init_scalers(struct intel_crtc *crtc,
				    struct intel_crtc_state *crtc_state)
{
	struct intel_crtc_scaler_state *scaler_state =
		&crtc_state->scaler_state;
	struct drm_i915_private *dev_priv = to_i915(crtc->base.dev);
	int i;

	crtc->num_scalers = dev_priv->info.num_scalers[crtc->pipe];
	if (!crtc->num_scalers)
		return;

	for (i = 0; i < crtc->num_scalers; i++) {
		struct intel_scaler *scaler = &scaler_state->scalers[i];

		scaler->in_use = 0;
		scaler->mode = PS_SCALER_MODE_DYN;
	}

	scaler_state->scaler_id = -1;
}

static int intel_crtc_init(struct drm_i915_private *dev_priv, enum pipe pipe)
{
	struct intel_crtc *intel_crtc;
	struct intel_crtc_state *crtc_state = NULL;
	struct intel_plane *primary = NULL;
	struct intel_plane *cursor = NULL;
	int sprite, ret;

	intel_crtc = kzalloc(sizeof(*intel_crtc), GFP_KERNEL);
	if (!intel_crtc)
		return -ENOMEM;

	crtc_state = kzalloc(sizeof(*crtc_state), GFP_KERNEL);
	if (!crtc_state) {
		ret = -ENOMEM;
		goto fail;
	}
	intel_crtc->config = crtc_state;
	intel_crtc->base.state = &crtc_state->base;
	crtc_state->base.crtc = &intel_crtc->base;

	primary = intel_primary_plane_create(dev_priv, pipe);
	if (IS_ERR(primary)) {
		ret = PTR_ERR(primary);
		goto fail;
	}
	intel_crtc->plane_ids_mask |= BIT(primary->id);

	for_each_sprite(dev_priv, pipe, sprite) {
		struct intel_plane *plane;

		plane = intel_sprite_plane_create(dev_priv, pipe, sprite);
		if (IS_ERR(plane)) {
			ret = PTR_ERR(plane);
			goto fail;
		}
		intel_crtc->plane_ids_mask |= BIT(plane->id);
	}

	cursor = intel_cursor_plane_create(dev_priv, pipe);
	if (IS_ERR(cursor)) {
		ret = PTR_ERR(cursor);
		goto fail;
	}
	intel_crtc->plane_ids_mask |= BIT(cursor->id);

	ret = drm_crtc_init_with_planes(&dev_priv->drm, &intel_crtc->base,
					&primary->base, &cursor->base,
					&intel_crtc_funcs,
					"pipe %c", pipe_name(pipe));
	if (ret)
		goto fail;

	intel_crtc->pipe = pipe;
	intel_crtc->plane = primary->plane;

	intel_crtc->cursor_base = ~0;
	intel_crtc->cursor_cntl = ~0;
	intel_crtc->cursor_size = ~0;

	intel_crtc->wm.cxsr_allowed = true;

	/* initialize shared scalers */
	intel_crtc_init_scalers(intel_crtc, crtc_state);

	BUG_ON(pipe >= ARRAY_SIZE(dev_priv->plane_to_crtc_mapping) ||
	       dev_priv->plane_to_crtc_mapping[intel_crtc->plane] != NULL);
	dev_priv->plane_to_crtc_mapping[intel_crtc->plane] = intel_crtc;
	dev_priv->pipe_to_crtc_mapping[intel_crtc->pipe] = intel_crtc;

	drm_crtc_helper_add(&intel_crtc->base, &intel_helper_funcs);

	intel_color_init(&intel_crtc->base);

	WARN_ON(drm_crtc_index(&intel_crtc->base) != intel_crtc->pipe);

	return 0;

fail:
	/*
	 * drm_mode_config_cleanup() will free up any
	 * crtcs/planes already initialized.
	 */
	kfree(crtc_state);
	kfree(intel_crtc);

	return ret;
}

enum pipe intel_get_pipe_from_connector(struct intel_connector *connector)
{
	struct drm_encoder *encoder = connector->base.encoder;
	struct drm_device *dev = connector->base.dev;

	WARN_ON(!drm_modeset_is_locked(&dev->mode_config.connection_mutex));

	if (!encoder || WARN_ON(!encoder->crtc))
		return INVALID_PIPE;

	return to_intel_crtc(encoder->crtc)->pipe;
}

int intel_get_pipe_from_crtc_id(struct drm_device *dev, void *data,
				struct drm_file *file)
{
	struct drm_i915_get_pipe_from_crtc_id *pipe_from_crtc_id = data;
	struct drm_crtc *drmmode_crtc;
	struct intel_crtc *crtc;

	drmmode_crtc = drm_crtc_find(dev, pipe_from_crtc_id->crtc_id);
	if (!drmmode_crtc)
		return -ENOENT;

	crtc = to_intel_crtc(drmmode_crtc);
	pipe_from_crtc_id->pipe = crtc->pipe;

	return 0;
}

static int intel_encoder_clones(struct intel_encoder *encoder)
{
	struct drm_device *dev = encoder->base.dev;
	struct intel_encoder *source_encoder;
	int index_mask = 0;
	int entry = 0;

	for_each_intel_encoder(dev, source_encoder) {
		if (encoders_cloneable(encoder, source_encoder))
			index_mask |= (1 << entry);

		entry++;
	}

	return index_mask;
}

static bool has_edp_a(struct drm_i915_private *dev_priv)
{
	if (!IS_MOBILE(dev_priv))
		return false;

	if ((I915_READ(DP_A) & DP_DETECTED) == 0)
		return false;

	if (IS_GEN5(dev_priv) && (I915_READ(FUSE_STRAP) & ILK_eDP_A_DISABLE))
		return false;

	return true;
}

static bool intel_crt_present(struct drm_i915_private *dev_priv)
{
	if (INTEL_GEN(dev_priv) >= 9)
		return false;

	if (IS_HSW_ULT(dev_priv) || IS_BDW_ULT(dev_priv))
		return false;

	if (IS_CHERRYVIEW(dev_priv))
		return false;

	if (HAS_PCH_LPT_H(dev_priv) &&
	    I915_READ(SFUSE_STRAP) & SFUSE_STRAP_CRT_DISABLED)
		return false;

	/* DDI E can't be used if DDI A requires 4 lanes */
	if (HAS_DDI(dev_priv) && I915_READ(DDI_BUF_CTL(PORT_A)) & DDI_A_4_LANES)
		return false;

	if (!dev_priv->vbt.int_crt_support)
		return false;

	return true;
}

void intel_pps_unlock_regs_wa(struct drm_i915_private *dev_priv)
{
	int pps_num;
	int pps_idx;

	if (HAS_DDI(dev_priv))
		return;
	/*
	 * This w/a is needed at least on CPT/PPT, but to be sure apply it
	 * everywhere where registers can be write protected.
	 */
	if (IS_VALLEYVIEW(dev_priv) || IS_CHERRYVIEW(dev_priv))
		pps_num = 2;
	else
		pps_num = 1;

	for (pps_idx = 0; pps_idx < pps_num; pps_idx++) {
		u32 val = I915_READ(PP_CONTROL(pps_idx));

		val = (val & ~PANEL_UNLOCK_MASK) | PANEL_UNLOCK_REGS;
		I915_WRITE(PP_CONTROL(pps_idx), val);
	}
}

static void intel_pps_init(struct drm_i915_private *dev_priv)
{
	if (HAS_PCH_SPLIT(dev_priv) || IS_GEN9_LP(dev_priv))
		dev_priv->pps_mmio_base = PCH_PPS_BASE;
	else if (IS_VALLEYVIEW(dev_priv) || IS_CHERRYVIEW(dev_priv))
		dev_priv->pps_mmio_base = VLV_PPS_BASE;
	else
		dev_priv->pps_mmio_base = PPS_BASE;

	intel_pps_unlock_regs_wa(dev_priv);
}

static void intel_setup_outputs(struct drm_i915_private *dev_priv)
{
	struct intel_encoder *encoder;
	bool dpd_is_edp = false;

	intel_pps_init(dev_priv);

	/*
	 * intel_edp_init_connector() depends on this completing first, to
	 * prevent the registeration of both eDP and LVDS and the incorrect
	 * sharing of the PPS.
	 */
	intel_lvds_init(dev_priv);

	if (intel_crt_present(dev_priv))
		intel_crt_init(dev_priv);

	if (IS_GEN9_LP(dev_priv)) {
		/*
		 * FIXME: Broxton doesn't support port detection via the
		 * DDI_BUF_CTL_A or SFUSE_STRAP registers, find another way to
		 * detect the ports.
		 */
		intel_ddi_init(dev_priv, PORT_A);
		intel_ddi_init(dev_priv, PORT_B);
		intel_ddi_init(dev_priv, PORT_C);

		intel_dsi_init(dev_priv);
	} else if (HAS_DDI(dev_priv)) {
		int found;

		/*
		 * Haswell uses DDI functions to detect digital outputs.
		 * On SKL pre-D0 the strap isn't connected, so we assume
		 * it's there.
		 */
		found = I915_READ(DDI_BUF_CTL(PORT_A)) & DDI_INIT_DISPLAY_DETECTED;
		/* WaIgnoreDDIAStrap: skl */
		if (found || IS_GEN9_BC(dev_priv))
			intel_ddi_init(dev_priv, PORT_A);

		/* DDI B, C and D detection is indicated by the SFUSE_STRAP
		 * register */
		found = I915_READ(SFUSE_STRAP);

		if (found & SFUSE_STRAP_DDIB_DETECTED)
			intel_ddi_init(dev_priv, PORT_B);
		if (found & SFUSE_STRAP_DDIC_DETECTED)
			intel_ddi_init(dev_priv, PORT_C);
		if (found & SFUSE_STRAP_DDID_DETECTED)
			intel_ddi_init(dev_priv, PORT_D);
		/*
		 * On SKL we don't have a way to detect DDI-E so we rely on VBT.
		 */
		if (IS_GEN9_BC(dev_priv) &&
		    (dev_priv->vbt.ddi_port_info[PORT_E].supports_dp ||
		     dev_priv->vbt.ddi_port_info[PORT_E].supports_dvi ||
		     dev_priv->vbt.ddi_port_info[PORT_E].supports_hdmi))
			intel_ddi_init(dev_priv, PORT_E);

	} else if (HAS_PCH_SPLIT(dev_priv)) {
		int found;
		dpd_is_edp = intel_dp_is_edp(dev_priv, PORT_D);

		if (has_edp_a(dev_priv))
			intel_dp_init(dev_priv, DP_A, PORT_A);

		if (I915_READ(PCH_HDMIB) & SDVO_DETECTED) {
			/* PCH SDVOB multiplex with HDMIB */
			found = intel_sdvo_init(dev_priv, PCH_SDVOB, PORT_B);
			if (!found)
				intel_hdmi_init(dev_priv, PCH_HDMIB, PORT_B);
			if (!found && (I915_READ(PCH_DP_B) & DP_DETECTED))
				intel_dp_init(dev_priv, PCH_DP_B, PORT_B);
		}

		if (I915_READ(PCH_HDMIC) & SDVO_DETECTED)
			intel_hdmi_init(dev_priv, PCH_HDMIC, PORT_C);

		if (!dpd_is_edp && I915_READ(PCH_HDMID) & SDVO_DETECTED)
			intel_hdmi_init(dev_priv, PCH_HDMID, PORT_D);

		if (I915_READ(PCH_DP_C) & DP_DETECTED)
			intel_dp_init(dev_priv, PCH_DP_C, PORT_C);

		if (I915_READ(PCH_DP_D) & DP_DETECTED)
			intel_dp_init(dev_priv, PCH_DP_D, PORT_D);
	} else if (IS_VALLEYVIEW(dev_priv) || IS_CHERRYVIEW(dev_priv)) {
		bool has_edp, has_port;

		/*
		 * The DP_DETECTED bit is the latched state of the DDC
		 * SDA pin at boot. However since eDP doesn't require DDC
		 * (no way to plug in a DP->HDMI dongle) the DDC pins for
		 * eDP ports may have been muxed to an alternate function.
		 * Thus we can't rely on the DP_DETECTED bit alone to detect
		 * eDP ports. Consult the VBT as well as DP_DETECTED to
		 * detect eDP ports.
		 *
		 * Sadly the straps seem to be missing sometimes even for HDMI
		 * ports (eg. on Voyo V3 - CHT x7-Z8700), so check both strap
		 * and VBT for the presence of the port. Additionally we can't
		 * trust the port type the VBT declares as we've seen at least
		 * HDMI ports that the VBT claim are DP or eDP.
		 */
		has_edp = intel_dp_is_edp(dev_priv, PORT_B);
		has_port = intel_bios_is_port_present(dev_priv, PORT_B);
		if (I915_READ(VLV_DP_B) & DP_DETECTED || has_port)
			has_edp &= intel_dp_init(dev_priv, VLV_DP_B, PORT_B);
		if ((I915_READ(VLV_HDMIB) & SDVO_DETECTED || has_port) && !has_edp)
			intel_hdmi_init(dev_priv, VLV_HDMIB, PORT_B);

		has_edp = intel_dp_is_edp(dev_priv, PORT_C);
		has_port = intel_bios_is_port_present(dev_priv, PORT_C);
		if (I915_READ(VLV_DP_C) & DP_DETECTED || has_port)
			has_edp &= intel_dp_init(dev_priv, VLV_DP_C, PORT_C);
		if ((I915_READ(VLV_HDMIC) & SDVO_DETECTED || has_port) && !has_edp)
			intel_hdmi_init(dev_priv, VLV_HDMIC, PORT_C);

		if (IS_CHERRYVIEW(dev_priv)) {
			/*
			 * eDP not supported on port D,
			 * so no need to worry about it
			 */
			has_port = intel_bios_is_port_present(dev_priv, PORT_D);
			if (I915_READ(CHV_DP_D) & DP_DETECTED || has_port)
				intel_dp_init(dev_priv, CHV_DP_D, PORT_D);
			if (I915_READ(CHV_HDMID) & SDVO_DETECTED || has_port)
				intel_hdmi_init(dev_priv, CHV_HDMID, PORT_D);
		}

		intel_dsi_init(dev_priv);
	} else if (!IS_GEN2(dev_priv) && !IS_PINEVIEW(dev_priv)) {
		bool found = false;

		if (I915_READ(GEN3_SDVOB) & SDVO_DETECTED) {
			DRM_DEBUG_KMS("probing SDVOB\n");
			found = intel_sdvo_init(dev_priv, GEN3_SDVOB, PORT_B);
			if (!found && IS_G4X(dev_priv)) {
				DRM_DEBUG_KMS("probing HDMI on SDVOB\n");
				intel_hdmi_init(dev_priv, GEN4_HDMIB, PORT_B);
			}

			if (!found && IS_G4X(dev_priv))
				intel_dp_init(dev_priv, DP_B, PORT_B);
		}

		/* Before G4X SDVOC doesn't have its own detect register */

		if (I915_READ(GEN3_SDVOB) & SDVO_DETECTED) {
			DRM_DEBUG_KMS("probing SDVOC\n");
			found = intel_sdvo_init(dev_priv, GEN3_SDVOC, PORT_C);
		}

		if (!found && (I915_READ(GEN3_SDVOC) & SDVO_DETECTED)) {

			if (IS_G4X(dev_priv)) {
				DRM_DEBUG_KMS("probing HDMI on SDVOC\n");
				intel_hdmi_init(dev_priv, GEN4_HDMIC, PORT_C);
			}
			if (IS_G4X(dev_priv))
				intel_dp_init(dev_priv, DP_C, PORT_C);
		}

		if (IS_G4X(dev_priv) && (I915_READ(DP_D) & DP_DETECTED))
			intel_dp_init(dev_priv, DP_D, PORT_D);
	} else if (IS_GEN2(dev_priv))
		intel_dvo_init(dev_priv);

	if (SUPPORTS_TV(dev_priv))
		intel_tv_init(dev_priv);

	intel_psr_init(dev_priv);

	for_each_intel_encoder(&dev_priv->drm, encoder) {
		encoder->base.possible_crtcs = encoder->crtc_mask;
		encoder->base.possible_clones =
			intel_encoder_clones(encoder);
	}

	intel_init_pch_refclk(dev_priv);

	drm_helper_move_panel_connectors_to_head(&dev_priv->drm);
}

static void intel_user_framebuffer_destroy(struct drm_framebuffer *fb)
{
	struct drm_device *dev = fb->dev;
	struct intel_framebuffer *intel_fb = to_intel_framebuffer(fb);

	drm_framebuffer_cleanup(fb);
	mutex_lock(&dev->struct_mutex);
	WARN_ON(!intel_fb->obj->framebuffer_references--);
	i915_gem_object_put(intel_fb->obj);
	mutex_unlock(&dev->struct_mutex);
	kfree(intel_fb);
}

static int intel_user_framebuffer_create_handle(struct drm_framebuffer *fb,
						struct drm_file *file,
						unsigned int *handle)
{
	struct intel_framebuffer *intel_fb = to_intel_framebuffer(fb);
	struct drm_i915_gem_object *obj = intel_fb->obj;

	if (obj->userptr.mm) {
		DRM_DEBUG("attempting to use a userptr for a framebuffer, denied\n");
		return -EINVAL;
	}

	return drm_gem_handle_create(file, &obj->base, handle);
}

static int intel_user_framebuffer_dirty(struct drm_framebuffer *fb,
					struct drm_file *file,
					unsigned flags, unsigned color,
					struct drm_clip_rect *clips,
					unsigned num_clips)
{
	struct drm_device *dev = fb->dev;
	struct intel_framebuffer *intel_fb = to_intel_framebuffer(fb);
	struct drm_i915_gem_object *obj = intel_fb->obj;

	mutex_lock(&dev->struct_mutex);
	if (obj->pin_display && obj->cache_dirty)
		i915_gem_clflush_object(obj, true);
	intel_fb_obj_flush(obj, false, ORIGIN_DIRTYFB);
	mutex_unlock(&dev->struct_mutex);

	return 0;
}

static const struct drm_framebuffer_funcs intel_fb_funcs = {
	.destroy = intel_user_framebuffer_destroy,
	.create_handle = intel_user_framebuffer_create_handle,
	.dirty = intel_user_framebuffer_dirty,
};

static
u32 intel_fb_pitch_limit(struct drm_i915_private *dev_priv,
			 uint64_t fb_modifier, uint32_t pixel_format)
{
	u32 gen = INTEL_INFO(dev_priv)->gen;

	if (gen >= 9) {
		int cpp = drm_format_plane_cpp(pixel_format, 0);

		/* "The stride in bytes must not exceed the of the size of 8K
		 *  pixels and 32K bytes."
		 */
		return min(8192 * cpp, 32768);
	} else if (gen >= 5 && !IS_VALLEYVIEW(dev_priv) &&
		   !IS_CHERRYVIEW(dev_priv)) {
		return 32*1024;
	} else if (gen >= 4) {
		if (fb_modifier == I915_FORMAT_MOD_X_TILED)
			return 16*1024;
		else
			return 32*1024;
	} else if (gen >= 3) {
		if (fb_modifier == I915_FORMAT_MOD_X_TILED)
			return 8*1024;
		else
			return 16*1024;
	} else {
		/* XXX DSPC is limited to 4k tiled */
		return 8*1024;
	}
}

static int intel_framebuffer_init(struct drm_device *dev,
				  struct intel_framebuffer *intel_fb,
				  struct drm_mode_fb_cmd2 *mode_cmd,
				  struct drm_i915_gem_object *obj)
{
	struct drm_i915_private *dev_priv = to_i915(dev);
	unsigned int tiling = i915_gem_object_get_tiling(obj);
	int ret;
	u32 pitch_limit, stride_alignment;
	struct drm_format_name_buf format_name;

	WARN_ON(!mutex_is_locked(&dev->struct_mutex));

	if (mode_cmd->flags & DRM_MODE_FB_MODIFIERS) {
		/*
		 * If there's a fence, enforce that
		 * the fb modifier and tiling mode match.
		 */
		if (tiling != I915_TILING_NONE &&
		    tiling != intel_fb_modifier_to_tiling(mode_cmd->modifier[0])) {
			DRM_DEBUG("tiling_mode doesn't match fb modifier\n");
			return -EINVAL;
		}
	} else {
		if (tiling == I915_TILING_X) {
			mode_cmd->modifier[0] = I915_FORMAT_MOD_X_TILED;
		} else if (tiling == I915_TILING_Y) {
			DRM_DEBUG("No Y tiling for legacy addfb\n");
			return -EINVAL;
		}
	}

	/* Passed in modifier sanity checking. */
	switch (mode_cmd->modifier[0]) {
	case I915_FORMAT_MOD_Y_TILED:
	case I915_FORMAT_MOD_Yf_TILED:
		if (INTEL_GEN(dev_priv) < 9) {
			DRM_DEBUG("Unsupported tiling 0x%llx!\n",
				  mode_cmd->modifier[0]);
			return -EINVAL;
		}
	case DRM_FORMAT_MOD_NONE:
	case I915_FORMAT_MOD_X_TILED:
		break;
	default:
		DRM_DEBUG("Unsupported fb modifier 0x%llx!\n",
			  mode_cmd->modifier[0]);
		return -EINVAL;
	}

	/*
	 * gen2/3 display engine uses the fence if present,
	 * so the tiling mode must match the fb modifier exactly.
	 */
	if (INTEL_INFO(dev_priv)->gen < 4 &&
	    tiling != intel_fb_modifier_to_tiling(mode_cmd->modifier[0])) {
		DRM_DEBUG("tiling_mode must match fb modifier exactly on gen2/3\n");
		return -EINVAL;
	}

	stride_alignment = intel_fb_stride_alignment(dev_priv,
						     mode_cmd->modifier[0],
						     mode_cmd->pixel_format);
	if (mode_cmd->pitches[0] & (stride_alignment - 1)) {
		DRM_DEBUG("pitch (%d) must be at least %u byte aligned\n",
			  mode_cmd->pitches[0], stride_alignment);
		return -EINVAL;
	}

	pitch_limit = intel_fb_pitch_limit(dev_priv, mode_cmd->modifier[0],
					   mode_cmd->pixel_format);
	if (mode_cmd->pitches[0] > pitch_limit) {
		DRM_DEBUG("%s pitch (%u) must be at less than %d\n",
			  mode_cmd->modifier[0] != DRM_FORMAT_MOD_NONE ?
			  "tiled" : "linear",
			  mode_cmd->pitches[0], pitch_limit);
		return -EINVAL;
	}

	/*
	 * If there's a fence, enforce that
	 * the fb pitch and fence stride match.
	 */
	if (tiling != I915_TILING_NONE &&
	    mode_cmd->pitches[0] != i915_gem_object_get_stride(obj)) {
		DRM_DEBUG("pitch (%d) must match tiling stride (%d)\n",
			  mode_cmd->pitches[0],
			  i915_gem_object_get_stride(obj));
		return -EINVAL;
	}

	/* Reject formats not supported by any plane early. */
	switch (mode_cmd->pixel_format) {
	case DRM_FORMAT_C8:
	case DRM_FORMAT_RGB565:
	case DRM_FORMAT_XRGB8888:
	case DRM_FORMAT_ARGB8888:
		break;
	case DRM_FORMAT_XRGB1555:
		if (INTEL_GEN(dev_priv) > 3) {
			DRM_DEBUG("unsupported pixel format: %s\n",
			          drm_get_format_name(mode_cmd->pixel_format, &format_name));
			return -EINVAL;
		}
		break;
	case DRM_FORMAT_ABGR8888:
		if (!IS_VALLEYVIEW(dev_priv) && !IS_CHERRYVIEW(dev_priv) &&
		    INTEL_GEN(dev_priv) < 9) {
			DRM_DEBUG("unsupported pixel format: %s\n",
			          drm_get_format_name(mode_cmd->pixel_format, &format_name));
			return -EINVAL;
		}
		break;
	case DRM_FORMAT_XBGR8888:
	case DRM_FORMAT_XRGB2101010:
	case DRM_FORMAT_XBGR2101010:
		if (INTEL_GEN(dev_priv) < 4) {
			DRM_DEBUG("unsupported pixel format: %s\n",
			          drm_get_format_name(mode_cmd->pixel_format, &format_name));
			return -EINVAL;
		}
		break;
	case DRM_FORMAT_ABGR2101010:
		if (!IS_VALLEYVIEW(dev_priv) && !IS_CHERRYVIEW(dev_priv)) {
			DRM_DEBUG("unsupported pixel format: %s\n",
			          drm_get_format_name(mode_cmd->pixel_format, &format_name));
			return -EINVAL;
		}
		break;
	case DRM_FORMAT_YUYV:
	case DRM_FORMAT_UYVY:
	case DRM_FORMAT_YVYU:
	case DRM_FORMAT_VYUY:
<<<<<<< HEAD
=======
	case DRM_FORMAT_AYUV:
>>>>>>> 4c847018
		if (INTEL_GEN(dev_priv) < 5) {
			DRM_DEBUG("unsupported pixel format: %s\n",
			          drm_get_format_name(mode_cmd->pixel_format, &format_name));
			return -EINVAL;
		}
		break;
	default:
		DRM_DEBUG("unsupported pixel format: %s\n",
		          drm_get_format_name(mode_cmd->pixel_format, &format_name));
		return -EINVAL;
	}

	/* FIXME need to adjust LINOFF/TILEOFF accordingly. */
	if (mode_cmd->offsets[0] != 0)
		return -EINVAL;

	drm_helper_mode_fill_fb_struct(dev, &intel_fb->base, mode_cmd);
	intel_fb->obj = obj;

	ret = intel_fill_fb_info(dev_priv, &intel_fb->base);
	if (ret)
		return ret;

	ret = drm_framebuffer_init(dev, &intel_fb->base, &intel_fb_funcs);
	if (ret) {
		DRM_ERROR("framebuffer init failed %d\n", ret);
		return ret;
	}

	intel_fb->obj->framebuffer_references++;

	return 0;
}

static struct drm_framebuffer *
intel_user_framebuffer_create(struct drm_device *dev,
			      struct drm_file *filp,
			      const struct drm_mode_fb_cmd2 *user_mode_cmd)
{
	struct drm_framebuffer *fb;
	struct drm_i915_gem_object *obj;
	struct drm_mode_fb_cmd2 mode_cmd = *user_mode_cmd;

	obj = i915_gem_object_lookup(filp, mode_cmd.handles[0]);
	if (!obj)
		return ERR_PTR(-ENOENT);

	fb = intel_framebuffer_create(dev, &mode_cmd, obj);
	if (IS_ERR(fb))
		i915_gem_object_put(obj);

	return fb;
}

static void intel_atomic_state_free(struct drm_atomic_state *state)
{
	struct intel_atomic_state *intel_state = to_intel_atomic_state(state);

	drm_atomic_state_default_release(state);

	i915_sw_fence_fini(&intel_state->commit_ready);

	kfree(state);
}

static const struct drm_mode_config_funcs intel_mode_funcs = {
	.fb_create = intel_user_framebuffer_create,
	.output_poll_changed = intel_fbdev_output_poll_changed,
	.atomic_check = intel_atomic_check,
	.atomic_commit = intel_atomic_commit,
	.atomic_state_alloc = intel_atomic_state_alloc,
	.atomic_state_clear = intel_atomic_state_clear,
	.atomic_state_free = intel_atomic_state_free,
};

/**
 * intel_init_display_hooks - initialize the display modesetting hooks
 * @dev_priv: device private
 */
void intel_init_display_hooks(struct drm_i915_private *dev_priv)
{
	intel_init_cdclk_hooks(dev_priv);

	if (INTEL_INFO(dev_priv)->gen >= 9) {
		dev_priv->display.get_pipe_config = haswell_get_pipe_config;
		dev_priv->display.get_initial_plane_config =
			skylake_get_initial_plane_config;
		dev_priv->display.crtc_compute_clock =
			haswell_crtc_compute_clock;
		dev_priv->display.crtc_enable = haswell_crtc_enable;
		dev_priv->display.crtc_disable = haswell_crtc_disable;
	} else if (HAS_DDI(dev_priv)) {
		dev_priv->display.get_pipe_config = haswell_get_pipe_config;
		dev_priv->display.get_initial_plane_config =
			ironlake_get_initial_plane_config;
		dev_priv->display.crtc_compute_clock =
			haswell_crtc_compute_clock;
		dev_priv->display.crtc_enable = haswell_crtc_enable;
		dev_priv->display.crtc_disable = haswell_crtc_disable;
	} else if (HAS_PCH_SPLIT(dev_priv)) {
		dev_priv->display.get_pipe_config = ironlake_get_pipe_config;
		dev_priv->display.get_initial_plane_config =
			ironlake_get_initial_plane_config;
		dev_priv->display.crtc_compute_clock =
			ironlake_crtc_compute_clock;
		dev_priv->display.crtc_enable = ironlake_crtc_enable;
		dev_priv->display.crtc_disable = ironlake_crtc_disable;
	} else if (IS_CHERRYVIEW(dev_priv)) {
		dev_priv->display.get_pipe_config = i9xx_get_pipe_config;
		dev_priv->display.get_initial_plane_config =
			i9xx_get_initial_plane_config;
		dev_priv->display.crtc_compute_clock = chv_crtc_compute_clock;
		dev_priv->display.crtc_enable = valleyview_crtc_enable;
		dev_priv->display.crtc_disable = i9xx_crtc_disable;
	} else if (IS_VALLEYVIEW(dev_priv)) {
		dev_priv->display.get_pipe_config = i9xx_get_pipe_config;
		dev_priv->display.get_initial_plane_config =
			i9xx_get_initial_plane_config;
		dev_priv->display.crtc_compute_clock = vlv_crtc_compute_clock;
		dev_priv->display.crtc_enable = valleyview_crtc_enable;
		dev_priv->display.crtc_disable = i9xx_crtc_disable;
	} else if (IS_G4X(dev_priv)) {
		dev_priv->display.get_pipe_config = i9xx_get_pipe_config;
		dev_priv->display.get_initial_plane_config =
			i9xx_get_initial_plane_config;
		dev_priv->display.crtc_compute_clock = g4x_crtc_compute_clock;
		dev_priv->display.crtc_enable = i9xx_crtc_enable;
		dev_priv->display.crtc_disable = i9xx_crtc_disable;
	} else if (IS_PINEVIEW(dev_priv)) {
		dev_priv->display.get_pipe_config = i9xx_get_pipe_config;
		dev_priv->display.get_initial_plane_config =
			i9xx_get_initial_plane_config;
		dev_priv->display.crtc_compute_clock = pnv_crtc_compute_clock;
		dev_priv->display.crtc_enable = i9xx_crtc_enable;
		dev_priv->display.crtc_disable = i9xx_crtc_disable;
	} else if (!IS_GEN2(dev_priv)) {
		dev_priv->display.get_pipe_config = i9xx_get_pipe_config;
		dev_priv->display.get_initial_plane_config =
			i9xx_get_initial_plane_config;
		dev_priv->display.crtc_compute_clock = i9xx_crtc_compute_clock;
		dev_priv->display.crtc_enable = i9xx_crtc_enable;
		dev_priv->display.crtc_disable = i9xx_crtc_disable;
	} else {
		dev_priv->display.get_pipe_config = i9xx_get_pipe_config;
		dev_priv->display.get_initial_plane_config =
			i9xx_get_initial_plane_config;
		dev_priv->display.crtc_compute_clock = i8xx_crtc_compute_clock;
		dev_priv->display.crtc_enable = i9xx_crtc_enable;
		dev_priv->display.crtc_disable = i9xx_crtc_disable;
	}

	if (IS_GEN5(dev_priv)) {
		dev_priv->display.fdi_link_train = ironlake_fdi_link_train;
	} else if (IS_GEN6(dev_priv)) {
		dev_priv->display.fdi_link_train = gen6_fdi_link_train;
	} else if (IS_IVYBRIDGE(dev_priv)) {
		/* FIXME: detect B0+ stepping and use auto training */
		dev_priv->display.fdi_link_train = ivb_manual_fdi_link_train;
	} else if (IS_HASWELL(dev_priv) || IS_BROADWELL(dev_priv)) {
		dev_priv->display.fdi_link_train = hsw_fdi_link_train;
	}

	if (dev_priv->info.gen >= 9)
		dev_priv->display.update_crtcs = skl_update_crtcs;
	else
		dev_priv->display.update_crtcs = intel_update_crtcs;

	switch (INTEL_INFO(dev_priv)->gen) {
	case 2:
		dev_priv->display.queue_flip = intel_gen2_queue_flip;
		break;

	case 3:
		dev_priv->display.queue_flip = intel_gen3_queue_flip;
		break;

	case 4:
	case 5:
		dev_priv->display.queue_flip = intel_gen4_queue_flip;
		break;

	case 6:
		dev_priv->display.queue_flip = intel_gen6_queue_flip;
		break;
	case 7:
	case 8: /* FIXME(BDW): Check that the gen8 RCS flip works. */
		dev_priv->display.queue_flip = intel_gen7_queue_flip;
		break;
	case 9:
		/* Drop through - unsupported since execlist only. */
	default:
		/* Default just returns -ENODEV to indicate unsupported */
		dev_priv->display.queue_flip = intel_default_queue_flip;
	}
}

/*
 * Some BIOSes insist on assuming the GPU's pipe A is enabled at suspend,
 * resume, or other times.  This quirk makes sure that's the case for
 * affected systems.
 */
static void quirk_pipea_force(struct drm_device *dev)
{
	struct drm_i915_private *dev_priv = to_i915(dev);

	dev_priv->quirks |= QUIRK_PIPEA_FORCE;
	DRM_INFO("applying pipe a force quirk\n");
}

static void quirk_pipeb_force(struct drm_device *dev)
{
	struct drm_i915_private *dev_priv = to_i915(dev);

	dev_priv->quirks |= QUIRK_PIPEB_FORCE;
	DRM_INFO("applying pipe b force quirk\n");
}

/*
 * Some machines (Lenovo U160) do not work with SSC on LVDS for some reason
 */
static void quirk_ssc_force_disable(struct drm_device *dev)
{
	struct drm_i915_private *dev_priv = to_i915(dev);
	dev_priv->quirks |= QUIRK_LVDS_SSC_DISABLE;
	DRM_INFO("applying lvds SSC disable quirk\n");
}

/*
 * A machine (e.g. Acer Aspire 5734Z) may need to invert the panel backlight
 * brightness value
 */
static void quirk_invert_brightness(struct drm_device *dev)
{
	struct drm_i915_private *dev_priv = to_i915(dev);
	dev_priv->quirks |= QUIRK_INVERT_BRIGHTNESS;
	DRM_INFO("applying inverted panel brightness quirk\n");
}

/* Some VBT's incorrectly indicate no backlight is present */
static void quirk_backlight_present(struct drm_device *dev)
{
	struct drm_i915_private *dev_priv = to_i915(dev);
	dev_priv->quirks |= QUIRK_BACKLIGHT_PRESENT;
	DRM_INFO("applying backlight present quirk\n");
}

struct intel_quirk {
	int device;
	int subsystem_vendor;
	int subsystem_device;
	void (*hook)(struct drm_device *dev);
};

/* For systems that don't have a meaningful PCI subdevice/subvendor ID */
struct intel_dmi_quirk {
	void (*hook)(struct drm_device *dev);
	const struct dmi_system_id (*dmi_id_list)[];
};

static int intel_dmi_reverse_brightness(const struct dmi_system_id *id)
{
	DRM_INFO("Backlight polarity reversed on %s\n", id->ident);
	return 1;
}

static const struct intel_dmi_quirk intel_dmi_quirks[] = {
	{
		.dmi_id_list = &(const struct dmi_system_id[]) {
			{
				.callback = intel_dmi_reverse_brightness,
				.ident = "NCR Corporation",
				.matches = {DMI_MATCH(DMI_SYS_VENDOR, "NCR Corporation"),
					    DMI_MATCH(DMI_PRODUCT_NAME, ""),
				},
			},
			{ }  /* terminating entry */
		},
		.hook = quirk_invert_brightness,
	},
};

static struct intel_quirk intel_quirks[] = {
	/* Toshiba Protege R-205, S-209 needs pipe A force quirk */
	{ 0x2592, 0x1179, 0x0001, quirk_pipea_force },

	/* ThinkPad T60 needs pipe A force quirk (bug #16494) */
	{ 0x2782, 0x17aa, 0x201a, quirk_pipea_force },

	/* 830 needs to leave pipe A & dpll A up */
	{ 0x3577, PCI_ANY_ID, PCI_ANY_ID, quirk_pipea_force },

	/* 830 needs to leave pipe B & dpll B up */
	{ 0x3577, PCI_ANY_ID, PCI_ANY_ID, quirk_pipeb_force },

	/* Lenovo U160 cannot use SSC on LVDS */
	{ 0x0046, 0x17aa, 0x3920, quirk_ssc_force_disable },

	/* Sony Vaio Y cannot use SSC on LVDS */
	{ 0x0046, 0x104d, 0x9076, quirk_ssc_force_disable },

	/* Acer Aspire 5734Z must invert backlight brightness */
	{ 0x2a42, 0x1025, 0x0459, quirk_invert_brightness },

	/* Acer/eMachines G725 */
	{ 0x2a42, 0x1025, 0x0210, quirk_invert_brightness },

	/* Acer/eMachines e725 */
	{ 0x2a42, 0x1025, 0x0212, quirk_invert_brightness },

	/* Acer/Packard Bell NCL20 */
	{ 0x2a42, 0x1025, 0x034b, quirk_invert_brightness },

	/* Acer Aspire 4736Z */
	{ 0x2a42, 0x1025, 0x0260, quirk_invert_brightness },

	/* Acer Aspire 5336 */
	{ 0x2a42, 0x1025, 0x048a, quirk_invert_brightness },

	/* Acer C720 and C720P Chromebooks (Celeron 2955U) have backlights */
	{ 0x0a06, 0x1025, 0x0a11, quirk_backlight_present },

	/* Acer C720 Chromebook (Core i3 4005U) */
	{ 0x0a16, 0x1025, 0x0a11, quirk_backlight_present },

	/* Apple Macbook 2,1 (Core 2 T7400) */
	{ 0x27a2, 0x8086, 0x7270, quirk_backlight_present },

	/* Apple Macbook 4,1 */
	{ 0x2a02, 0x106b, 0x00a1, quirk_backlight_present },

	/* Toshiba CB35 Chromebook (Celeron 2955U) */
	{ 0x0a06, 0x1179, 0x0a88, quirk_backlight_present },

	/* HP Chromebook 14 (Celeron 2955U) */
	{ 0x0a06, 0x103c, 0x21ed, quirk_backlight_present },

	/* Dell Chromebook 11 */
	{ 0x0a06, 0x1028, 0x0a35, quirk_backlight_present },

	/* Dell Chromebook 11 (2015 version) */
	{ 0x0a16, 0x1028, 0x0a35, quirk_backlight_present },
};

static void intel_init_quirks(struct drm_device *dev)
{
	struct pci_dev *d = dev->pdev;
	int i;

	for (i = 0; i < ARRAY_SIZE(intel_quirks); i++) {
		struct intel_quirk *q = &intel_quirks[i];

		if (d->device == q->device &&
		    (d->subsystem_vendor == q->subsystem_vendor ||
		     q->subsystem_vendor == PCI_ANY_ID) &&
		    (d->subsystem_device == q->subsystem_device ||
		     q->subsystem_device == PCI_ANY_ID))
			q->hook(dev);
	}
	for (i = 0; i < ARRAY_SIZE(intel_dmi_quirks); i++) {
		if (dmi_check_system(*intel_dmi_quirks[i].dmi_id_list) != 0)
			intel_dmi_quirks[i].hook(dev);
	}
}

/* Disable the VGA plane that we never use */
static void i915_disable_vga(struct drm_i915_private *dev_priv)
{
	struct pci_dev *pdev = dev_priv->drm.pdev;
	u8 sr1;
	i915_reg_t vga_reg = i915_vgacntrl_reg(dev_priv);

	/* WaEnableVGAAccessThroughIOPort:ctg,elk,ilk,snb,ivb,vlv,hsw */
	vga_get_uninterruptible(pdev, VGA_RSRC_LEGACY_IO);
	outb(SR01, VGA_SR_INDEX);
	sr1 = inb(VGA_SR_DATA);
	outb(sr1 | 1<<5, VGA_SR_DATA);
	vga_put(pdev, VGA_RSRC_LEGACY_IO);
	udelay(300);

	I915_WRITE(vga_reg, VGA_DISP_DISABLE);
	POSTING_READ(vga_reg);
}

void intel_modeset_init_hw(struct drm_device *dev)
{
	struct drm_i915_private *dev_priv = to_i915(dev);

	intel_update_cdclk(dev_priv);
	dev_priv->cdclk.logical = dev_priv->cdclk.actual = dev_priv->cdclk.hw;

	intel_init_clock_gating(dev_priv);
}

/*
 * Calculate what we think the watermarks should be for the state we've read
 * out of the hardware and then immediately program those watermarks so that
 * we ensure the hardware settings match our internal state.
 *
 * We can calculate what we think WM's should be by creating a duplicate of the
 * current state (which was constructed during hardware readout) and running it
 * through the atomic check code to calculate new watermark values in the
 * state object.
 */
static void sanitize_watermarks(struct drm_device *dev)
{
	struct drm_i915_private *dev_priv = to_i915(dev);
	struct drm_atomic_state *state;
	struct intel_atomic_state *intel_state;
	struct drm_crtc *crtc;
	struct drm_crtc_state *cstate;
	struct drm_modeset_acquire_ctx ctx;
	int ret;
	int i;

	/* Only supported on platforms that use atomic watermark design */
	if (!dev_priv->display.optimize_watermarks)
		return;

	/*
	 * We need to hold connection_mutex before calling duplicate_state so
	 * that the connector loop is protected.
	 */
	drm_modeset_acquire_init(&ctx, 0);
retry:
	ret = drm_modeset_lock_all_ctx(dev, &ctx);
	if (ret == -EDEADLK) {
		drm_modeset_backoff(&ctx);
		goto retry;
	} else if (WARN_ON(ret)) {
		goto fail;
	}

	state = drm_atomic_helper_duplicate_state(dev, &ctx);
	if (WARN_ON(IS_ERR(state)))
		goto fail;

	intel_state = to_intel_atomic_state(state);

	/*
	 * Hardware readout is the only time we don't want to calculate
	 * intermediate watermarks (since we don't trust the current
	 * watermarks).
	 */
	intel_state->skip_intermediate_wm = true;

	ret = intel_atomic_check(dev, state);
	if (ret) {
		/*
		 * If we fail here, it means that the hardware appears to be
		 * programmed in a way that shouldn't be possible, given our
		 * understanding of watermark requirements.  This might mean a
		 * mistake in the hardware readout code or a mistake in the
		 * watermark calculations for a given platform.  Raise a WARN
		 * so that this is noticeable.
		 *
		 * If this actually happens, we'll have to just leave the
		 * BIOS-programmed watermarks untouched and hope for the best.
		 */
		WARN(true, "Could not determine valid watermarks for inherited state\n");
		goto put_state;
	}

	/* Write calculated watermark values back */
	for_each_crtc_in_state(state, crtc, cstate, i) {
		struct intel_crtc_state *cs = to_intel_crtc_state(cstate);

		cs->wm.need_postvbl_update = true;
		dev_priv->display.optimize_watermarks(intel_state, cs);
	}

put_state:
	drm_atomic_state_put(state);
fail:
	drm_modeset_drop_locks(&ctx);
	drm_modeset_acquire_fini(&ctx);
}

int intel_modeset_init(struct drm_device *dev)
{
	struct drm_i915_private *dev_priv = to_i915(dev);
	struct i915_ggtt *ggtt = &dev_priv->ggtt;
	enum pipe pipe;
	struct intel_crtc *crtc;

	drm_mode_config_init(dev);

	dev->mode_config.min_width = 0;
	dev->mode_config.min_height = 0;

	dev->mode_config.preferred_depth = 24;
	dev->mode_config.prefer_shadow = 1;

	dev->mode_config.allow_fb_modifiers = true;

	dev->mode_config.funcs = &intel_mode_funcs;

	INIT_WORK(&dev_priv->atomic_helper.free_work,
		  intel_atomic_helper_free_state_worker);

	intel_init_quirks(dev);

	intel_init_pm(dev_priv);

	if (INTEL_INFO(dev_priv)->num_pipes == 0)
		return 0;

	/*
	 * There may be no VBT; and if the BIOS enabled SSC we can
	 * just keep using it to avoid unnecessary flicker.  Whereas if the
	 * BIOS isn't using it, don't assume it will work even if the VBT
	 * indicates as much.
	 */
	if (HAS_PCH_IBX(dev_priv) || HAS_PCH_CPT(dev_priv)) {
		bool bios_lvds_use_ssc = !!(I915_READ(PCH_DREF_CONTROL) &
					    DREF_SSC1_ENABLE);

		if (dev_priv->vbt.lvds_use_ssc != bios_lvds_use_ssc) {
			DRM_DEBUG_KMS("SSC %sabled by BIOS, overriding VBT which says %sabled\n",
				     bios_lvds_use_ssc ? "en" : "dis",
				     dev_priv->vbt.lvds_use_ssc ? "en" : "dis");
			dev_priv->vbt.lvds_use_ssc = bios_lvds_use_ssc;
		}
	}

	if (IS_GEN2(dev_priv)) {
		dev->mode_config.max_width = 2048;
		dev->mode_config.max_height = 2048;
	} else if (IS_GEN3(dev_priv)) {
		dev->mode_config.max_width = 4096;
		dev->mode_config.max_height = 4096;
	} else {
		dev->mode_config.max_width = 8192;
		dev->mode_config.max_height = 8192;
	}

	if (IS_I845G(dev_priv) || IS_I865G(dev_priv)) {
		dev->mode_config.cursor_width = IS_I845G(dev_priv) ? 64 : 512;
		dev->mode_config.cursor_height = 1023;
	} else if (IS_GEN2(dev_priv)) {
		dev->mode_config.cursor_width = GEN2_CURSOR_WIDTH;
		dev->mode_config.cursor_height = GEN2_CURSOR_HEIGHT;
	} else {
		dev->mode_config.cursor_width = MAX_CURSOR_WIDTH;
		dev->mode_config.cursor_height = MAX_CURSOR_HEIGHT;
	}

	dev->mode_config.fb_base = ggtt->mappable_base;

	DRM_DEBUG_KMS("%d display pipe%s available.\n",
		      INTEL_INFO(dev_priv)->num_pipes,
		      INTEL_INFO(dev_priv)->num_pipes > 1 ? "s" : "");

	for_each_pipe(dev_priv, pipe) {
		int ret;

		ret = intel_crtc_init(dev_priv, pipe);
		if (ret) {
			drm_mode_config_cleanup(dev);
			return ret;
		}
	}

	intel_shared_dpll_init(dev);

	intel_update_czclk(dev_priv);
	intel_modeset_init_hw(dev);

	if (dev_priv->max_cdclk_freq == 0)
		intel_update_max_cdclk(dev_priv);

	/* Just disable it once at startup */
	i915_disable_vga(dev_priv);
	intel_setup_outputs(dev_priv);

	drm_modeset_lock_all(dev);
	intel_modeset_setup_hw_state(dev);
	drm_modeset_unlock_all(dev);

	for_each_intel_crtc(dev, crtc) {
		struct intel_initial_plane_config plane_config = {};

		if (!crtc->active)
			continue;

		/*
		 * Note that reserving the BIOS fb up front prevents us
		 * from stuffing other stolen allocations like the ring
		 * on top.  This prevents some ugliness at boot time, and
		 * can even allow for smooth boot transitions if the BIOS
		 * fb is large enough for the active pipe configuration.
		 */
		dev_priv->display.get_initial_plane_config(crtc,
							   &plane_config);

		/*
		 * If the fb is shared between multiple heads, we'll
		 * just get the first one.
		 */
		intel_find_initial_plane_obj(crtc, &plane_config);
	}

	/*
	 * Make sure hardware watermarks really match the state we read out.
	 * Note that we need to do this after reconstructing the BIOS fb's
	 * since the watermark calculation done here will use pstate->fb.
	 */
	sanitize_watermarks(dev);

	return 0;
}

static void intel_enable_pipe_a(struct drm_device *dev)
{
	struct intel_connector *connector;
	struct drm_connector *crt = NULL;
	struct intel_load_detect_pipe load_detect_temp;
	struct drm_modeset_acquire_ctx *ctx = dev->mode_config.acquire_ctx;

	/* We can't just switch on the pipe A, we need to set things up with a
	 * proper mode and output configuration. As a gross hack, enable pipe A
	 * by enabling the load detect pipe once. */
	for_each_intel_connector(dev, connector) {
		if (connector->encoder->type == INTEL_OUTPUT_ANALOG) {
			crt = &connector->base;
			break;
		}
	}

	if (!crt)
		return;

	if (intel_get_load_detect_pipe(crt, NULL, &load_detect_temp, ctx))
		intel_release_load_detect_pipe(crt, &load_detect_temp, ctx);
}

static bool
intel_check_plane_mapping(struct intel_crtc *crtc)
{
	struct drm_i915_private *dev_priv = to_i915(crtc->base.dev);
	u32 val;

	if (INTEL_INFO(dev_priv)->num_pipes == 1)
		return true;

	val = I915_READ(DSPCNTR(!crtc->plane));

	if ((val & DISPLAY_PLANE_ENABLE) &&
	    (!!(val & DISPPLANE_SEL_PIPE_MASK) == crtc->pipe))
		return false;

	return true;
}

static bool intel_crtc_has_encoders(struct intel_crtc *crtc)
{
	struct drm_device *dev = crtc->base.dev;
	struct intel_encoder *encoder;

	for_each_encoder_on_crtc(dev, &crtc->base, encoder)
		return true;

	return false;
}

static struct intel_connector *intel_encoder_find_connector(struct intel_encoder *encoder)
{
	struct drm_device *dev = encoder->base.dev;
	struct intel_connector *connector;

	for_each_connector_on_encoder(dev, &encoder->base, connector)
		return connector;

	return NULL;
}

static bool has_pch_trancoder(struct drm_i915_private *dev_priv,
			      enum transcoder pch_transcoder)
{
	return HAS_PCH_IBX(dev_priv) || HAS_PCH_CPT(dev_priv) ||
		(HAS_PCH_LPT_H(dev_priv) && pch_transcoder == TRANSCODER_A);
}

static void intel_sanitize_crtc(struct intel_crtc *crtc)
{
	struct drm_device *dev = crtc->base.dev;
	struct drm_i915_private *dev_priv = to_i915(dev);
	enum transcoder cpu_transcoder = crtc->config->cpu_transcoder;

	/* Clear any frame start delays used for debugging left by the BIOS */
	if (!transcoder_is_dsi(cpu_transcoder)) {
		i915_reg_t reg = PIPECONF(cpu_transcoder);

		I915_WRITE(reg,
			   I915_READ(reg) & ~PIPECONF_FRAME_START_DELAY_MASK);
	}

	/* restore vblank interrupts to correct state */
	drm_crtc_vblank_reset(&crtc->base);
	if (crtc->active) {
		struct intel_plane *plane;

		drm_crtc_vblank_on(&crtc->base);

		/* Disable everything but the primary plane */
		for_each_intel_plane_on_crtc(dev, crtc, plane) {
			if (plane->base.type == DRM_PLANE_TYPE_PRIMARY)
				continue;

			plane->disable_plane(&plane->base, &crtc->base);
		}
	}

	/* We need to sanitize the plane -> pipe mapping first because this will
	 * disable the crtc (and hence change the state) if it is wrong. Note
	 * that gen4+ has a fixed plane -> pipe mapping.  */
	if (INTEL_GEN(dev_priv) < 4 && !intel_check_plane_mapping(crtc)) {
		bool plane;

		DRM_DEBUG_KMS("[CRTC:%d:%s] wrong plane connection detected!\n",
			      crtc->base.base.id, crtc->base.name);

		/* Pipe has the wrong plane attached and the plane is active.
		 * Temporarily change the plane mapping and disable everything
		 * ...  */
		plane = crtc->plane;
		crtc->base.primary->state->visible = true;
		crtc->plane = !plane;
		intel_crtc_disable_noatomic(&crtc->base);
		crtc->plane = plane;
	}

	if (dev_priv->quirks & QUIRK_PIPEA_FORCE &&
	    crtc->pipe == PIPE_A && !crtc->active) {
		/* BIOS forgot to enable pipe A, this mostly happens after
		 * resume. Force-enable the pipe to fix this, the update_dpms
		 * call below we restore the pipe to the right state, but leave
		 * the required bits on. */
		intel_enable_pipe_a(dev);
	}

	/* Adjust the state of the output pipe according to whether we
	 * have active connectors/encoders. */
	if (crtc->active && !intel_crtc_has_encoders(crtc))
		intel_crtc_disable_noatomic(&crtc->base);

	if (crtc->active || HAS_GMCH_DISPLAY(dev_priv)) {
		/*
		 * We start out with underrun reporting disabled to avoid races.
		 * For correct bookkeeping mark this on active crtcs.
		 *
		 * Also on gmch platforms we dont have any hardware bits to
		 * disable the underrun reporting. Which means we need to start
		 * out with underrun reporting disabled also on inactive pipes,
		 * since otherwise we'll complain about the garbage we read when
		 * e.g. coming up after runtime pm.
		 *
		 * No protection against concurrent access is required - at
		 * worst a fifo underrun happens which also sets this to false.
		 */
		crtc->cpu_fifo_underrun_disabled = true;
		/*
		 * We track the PCH trancoder underrun reporting state
		 * within the crtc. With crtc for pipe A housing the underrun
		 * reporting state for PCH transcoder A, crtc for pipe B housing
		 * it for PCH transcoder B, etc. LPT-H has only PCH transcoder A,
		 * and marking underrun reporting as disabled for the non-existing
		 * PCH transcoders B and C would prevent enabling the south
		 * error interrupt (see cpt_can_enable_serr_int()).
		 */
		if (has_pch_trancoder(dev_priv, (enum transcoder)crtc->pipe))
			crtc->pch_fifo_underrun_disabled = true;
	}
}

static void intel_sanitize_encoder(struct intel_encoder *encoder)
{
	struct intel_connector *connector;

	/* We need to check both for a crtc link (meaning that the
	 * encoder is active and trying to read from a pipe) and the
	 * pipe itself being active. */
	bool has_active_crtc = encoder->base.crtc &&
		to_intel_crtc(encoder->base.crtc)->active;

	connector = intel_encoder_find_connector(encoder);
	if (connector && !has_active_crtc) {
		DRM_DEBUG_KMS("[ENCODER:%d:%s] has active connectors but no active pipe!\n",
			      encoder->base.base.id,
			      encoder->base.name);

		/* Connector is active, but has no active pipe. This is
		 * fallout from our resume register restoring. Disable
		 * the encoder manually again. */
		if (encoder->base.crtc) {
			struct drm_crtc_state *crtc_state = encoder->base.crtc->state;

			DRM_DEBUG_KMS("[ENCODER:%d:%s] manually disabled\n",
				      encoder->base.base.id,
				      encoder->base.name);
			encoder->disable(encoder, to_intel_crtc_state(crtc_state), connector->base.state);
			if (encoder->post_disable)
				encoder->post_disable(encoder, to_intel_crtc_state(crtc_state), connector->base.state);
		}
		encoder->base.crtc = NULL;

		/* Inconsistent output/port/pipe state happens presumably due to
		 * a bug in one of the get_hw_state functions. Or someplace else
		 * in our code, like the register restore mess on resume. Clamp
		 * things to off as a safer default. */

		connector->base.dpms = DRM_MODE_DPMS_OFF;
		connector->base.encoder = NULL;
	}
	/* Enabled encoders without active connectors will be fixed in
	 * the crtc fixup. */
}

void i915_redisable_vga_power_on(struct drm_i915_private *dev_priv)
{
	i915_reg_t vga_reg = i915_vgacntrl_reg(dev_priv);

	if (!(I915_READ(vga_reg) & VGA_DISP_DISABLE)) {
		DRM_DEBUG_KMS("Something enabled VGA plane, disabling it\n");
		i915_disable_vga(dev_priv);
	}
}

void i915_redisable_vga(struct drm_i915_private *dev_priv)
{
	/* This function can be called both from intel_modeset_setup_hw_state or
	 * at a very early point in our resume sequence, where the power well
	 * structures are not yet restored. Since this function is at a very
	 * paranoid "someone might have enabled VGA while we were not looking"
	 * level, just check if the power well is enabled instead of trying to
	 * follow the "don't touch the power well if we don't need it" policy
	 * the rest of the driver uses. */
	if (!intel_display_power_get_if_enabled(dev_priv, POWER_DOMAIN_VGA))
		return;

	i915_redisable_vga_power_on(dev_priv);

	intel_display_power_put(dev_priv, POWER_DOMAIN_VGA);
}

static bool primary_get_hw_state(struct intel_plane *plane)
{
	struct drm_i915_private *dev_priv = to_i915(plane->base.dev);

	return I915_READ(DSPCNTR(plane->plane)) & DISPLAY_PLANE_ENABLE;
}

/* FIXME read out full plane state for all planes */
static void readout_plane_state(struct intel_crtc *crtc)
{
	struct drm_plane *primary = crtc->base.primary;
	struct intel_plane_state *plane_state =
		to_intel_plane_state(primary->state);

	plane_state->base.visible = crtc->active &&
		primary_get_hw_state(to_intel_plane(primary));

	if (plane_state->base.visible)
		crtc->base.state->plane_mask |= 1 << drm_plane_index(primary);
}

static void intel_modeset_readout_hw_state(struct drm_device *dev)
{
	struct drm_i915_private *dev_priv = to_i915(dev);
	enum pipe pipe;
	struct intel_crtc *crtc;
	struct intel_encoder *encoder;
	struct intel_connector *connector;
	int i;

	dev_priv->active_crtcs = 0;

	for_each_intel_crtc(dev, crtc) {
		struct intel_crtc_state *crtc_state =
			to_intel_crtc_state(crtc->base.state);

		__drm_atomic_helper_crtc_destroy_state(&crtc_state->base);
		memset(crtc_state, 0, sizeof(*crtc_state));
		crtc_state->base.crtc = &crtc->base;

		crtc_state->base.active = crtc_state->base.enable =
			dev_priv->display.get_pipe_config(crtc, crtc_state);

		crtc->base.enabled = crtc_state->base.enable;
		crtc->active = crtc_state->base.active;

		if (crtc_state->base.active)
			dev_priv->active_crtcs |= 1 << crtc->pipe;

		readout_plane_state(crtc);

		DRM_DEBUG_KMS("[CRTC:%d:%s] hw state readout: %s\n",
			      crtc->base.base.id, crtc->base.name,
			      enableddisabled(crtc_state->base.active));
	}

	for (i = 0; i < dev_priv->num_shared_dpll; i++) {
		struct intel_shared_dpll *pll = &dev_priv->shared_dplls[i];

		pll->on = pll->funcs.get_hw_state(dev_priv, pll,
						  &pll->state.hw_state);
		pll->state.crtc_mask = 0;
		for_each_intel_crtc(dev, crtc) {
			struct intel_crtc_state *crtc_state =
				to_intel_crtc_state(crtc->base.state);

			if (crtc_state->base.active &&
			    crtc_state->shared_dpll == pll)
				pll->state.crtc_mask |= 1 << crtc->pipe;
		}
		pll->active_mask = pll->state.crtc_mask;

		DRM_DEBUG_KMS("%s hw state readout: crtc_mask 0x%08x, on %i\n",
			      pll->name, pll->state.crtc_mask, pll->on);
	}

	for_each_intel_encoder(dev, encoder) {
		pipe = 0;

		if (encoder->get_hw_state(encoder, &pipe)) {
			struct intel_crtc_state *crtc_state;

			crtc = intel_get_crtc_for_pipe(dev_priv, pipe);
			crtc_state = to_intel_crtc_state(crtc->base.state);

			encoder->base.crtc = &crtc->base;
			crtc_state->output_types |= 1 << encoder->type;
			encoder->get_config(encoder, crtc_state);
		} else {
			encoder->base.crtc = NULL;
		}

		DRM_DEBUG_KMS("[ENCODER:%d:%s] hw state readout: %s, pipe %c\n",
			      encoder->base.base.id, encoder->base.name,
			      enableddisabled(encoder->base.crtc),
			      pipe_name(pipe));
	}

	for_each_intel_connector(dev, connector) {
		if (connector->get_hw_state(connector)) {
			connector->base.dpms = DRM_MODE_DPMS_ON;

			encoder = connector->encoder;
			connector->base.encoder = &encoder->base;

			if (encoder->base.crtc &&
			    encoder->base.crtc->state->active) {
				/*
				 * This has to be done during hardware readout
				 * because anything calling .crtc_disable may
				 * rely on the connector_mask being accurate.
				 */
				encoder->base.crtc->state->connector_mask |=
					1 << drm_connector_index(&connector->base);
				encoder->base.crtc->state->encoder_mask |=
					1 << drm_encoder_index(&encoder->base);
			}

		} else {
			connector->base.dpms = DRM_MODE_DPMS_OFF;
			connector->base.encoder = NULL;
		}
		DRM_DEBUG_KMS("[CONNECTOR:%d:%s] hw state readout: %s\n",
			      connector->base.base.id, connector->base.name,
			      enableddisabled(connector->base.encoder));
	}

	for_each_intel_crtc(dev, crtc) {
		struct intel_crtc_state *crtc_state =
			to_intel_crtc_state(crtc->base.state);
		int pixclk = 0;

		crtc->base.hwmode = crtc_state->base.adjusted_mode;

		memset(&crtc->base.mode, 0, sizeof(crtc->base.mode));
		if (crtc_state->base.active) {
			intel_mode_from_pipe_config(&crtc->base.mode, crtc_state);
			intel_mode_from_pipe_config(&crtc_state->base.adjusted_mode, crtc_state);
			WARN_ON(drm_atomic_set_mode_for_crtc(crtc->base.state, &crtc->base.mode));

			/*
			 * The initial mode needs to be set in order to keep
			 * the atomic core happy. It wants a valid mode if the
			 * crtc's enabled, so we do the above call.
			 *
			 * But we don't set all the derived state fully, hence
			 * set a flag to indicate that a full recalculation is
			 * needed on the next commit.
			 */
			crtc_state->base.mode.private_flags = I915_MODE_FLAG_INHERITED;

			intel_crtc_compute_pixel_rate(crtc_state);

			if (INTEL_GEN(dev_priv) >= 9 || IS_BROADWELL(dev_priv) ||
			    IS_VALLEYVIEW(dev_priv) || IS_CHERRYVIEW(dev_priv))
				pixclk = crtc_state->pixel_rate;
			else
				WARN_ON(dev_priv->display.modeset_calc_cdclk);

			/* pixel rate mustn't exceed 95% of cdclk with IPS on BDW */
			if (IS_BROADWELL(dev_priv) && crtc_state->ips_enabled)
				pixclk = DIV_ROUND_UP(pixclk * 100, 95);

			drm_calc_timestamping_constants(&crtc->base, &crtc->base.hwmode);
			update_scanline_offset(crtc);
		}

		dev_priv->min_pixclk[crtc->pipe] = pixclk;

		intel_pipe_config_sanity_check(dev_priv, crtc_state);
	}
}

/* Scan out the current hw modeset state,
 * and sanitizes it to the current state
 */
static void
intel_modeset_setup_hw_state(struct drm_device *dev)
{
	struct drm_i915_private *dev_priv = to_i915(dev);
	enum pipe pipe;
	struct intel_crtc *crtc;
	struct intel_encoder *encoder;
	int i;

	intel_modeset_readout_hw_state(dev);

	/* HW state is read out, now we need to sanitize this mess. */
	for_each_intel_encoder(dev, encoder) {
		intel_sanitize_encoder(encoder);
	}

	for_each_pipe(dev_priv, pipe) {
		crtc = intel_get_crtc_for_pipe(dev_priv, pipe);

		intel_sanitize_crtc(crtc);
		intel_dump_pipe_config(crtc, crtc->config,
				       "[setup_hw_state]");
	}

	intel_modeset_update_connector_atomic_state(dev);

	for (i = 0; i < dev_priv->num_shared_dpll; i++) {
		struct intel_shared_dpll *pll = &dev_priv->shared_dplls[i];

		if (!pll->on || pll->active_mask)
			continue;

		DRM_DEBUG_KMS("%s enabled but not in use, disabling\n", pll->name);

		pll->funcs.disable(dev_priv, pll);
		pll->on = false;
	}

	if (IS_VALLEYVIEW(dev_priv) || IS_CHERRYVIEW(dev_priv))
		vlv_wm_get_hw_state(dev);
	else if (IS_GEN9(dev_priv))
		skl_wm_get_hw_state(dev);
	else if (HAS_PCH_SPLIT(dev_priv))
		ilk_wm_get_hw_state(dev);

	for_each_intel_crtc(dev, crtc) {
		unsigned long put_domains;

		put_domains = modeset_get_crtc_power_domains(&crtc->base, crtc->config);
		if (WARN_ON(put_domains))
			modeset_put_power_domains(dev_priv, put_domains);
	}
	intel_display_set_init_power(dev_priv, false);

	intel_fbc_init_pipe_state(dev_priv);
}

void intel_display_resume(struct drm_device *dev)
{
	struct drm_i915_private *dev_priv = to_i915(dev);
	struct drm_atomic_state *state = dev_priv->modeset_restore_state;
	struct drm_modeset_acquire_ctx ctx;
	int ret;

	dev_priv->modeset_restore_state = NULL;
	if (state)
		state->acquire_ctx = &ctx;

	/*
	 * This is a cludge because with real atomic modeset mode_config.mutex
	 * won't be taken. Unfortunately some probed state like
	 * audio_codec_enable is still protected by mode_config.mutex, so lock
	 * it here for now.
	 */
	mutex_lock(&dev->mode_config.mutex);
	drm_modeset_acquire_init(&ctx, 0);

	while (1) {
		ret = drm_modeset_lock_all_ctx(dev, &ctx);
		if (ret != -EDEADLK)
			break;

		drm_modeset_backoff(&ctx);
	}

	if (!ret)
		ret = __intel_display_resume(dev, state);

	drm_modeset_drop_locks(&ctx);
	drm_modeset_acquire_fini(&ctx);
	mutex_unlock(&dev->mode_config.mutex);

	if (ret)
		DRM_ERROR("Restoring old state failed with %i\n", ret);
	if (state)
		drm_atomic_state_put(state);
}

void intel_modeset_gem_init(struct drm_device *dev)
{
	struct drm_i915_private *dev_priv = to_i915(dev);

	intel_init_gt_powersave(dev_priv);

	intel_setup_overlay(dev_priv);
}

int intel_connector_register(struct drm_connector *connector)
{
	struct intel_connector *intel_connector = to_intel_connector(connector);
	int ret;

	ret = intel_backlight_device_register(intel_connector);
	if (ret)
		goto err;

	return 0;

err:
	return ret;
}

void intel_connector_unregister(struct drm_connector *connector)
{
	struct intel_connector *intel_connector = to_intel_connector(connector);

	intel_backlight_device_unregister(intel_connector);
	intel_panel_destroy_backlight(connector);
}

void intel_modeset_cleanup(struct drm_device *dev)
{
	struct drm_i915_private *dev_priv = to_i915(dev);

	flush_work(&dev_priv->atomic_helper.free_work);
	WARN_ON(!llist_empty(&dev_priv->atomic_helper.free_list));

	intel_disable_gt_powersave(dev_priv);

	/*
	 * Interrupts and polling as the first thing to avoid creating havoc.
	 * Too much stuff here (turning of connectors, ...) would
	 * experience fancy races otherwise.
	 */
	intel_irq_uninstall(dev_priv);

	/*
	 * Due to the hpd irq storm handling the hotplug work can re-arm the
	 * poll handlers. Hence disable polling after hpd handling is shut down.
	 */
	drm_kms_helper_poll_fini(dev);

	intel_unregister_dsm_handler();

	intel_fbc_global_disable(dev_priv);

	/* flush any delayed tasks or pending work */
	flush_scheduled_work();

	drm_mode_config_cleanup(dev);

	intel_cleanup_overlay(dev_priv);

	intel_cleanup_gt_powersave(dev_priv);

	intel_teardown_gmbus(dev_priv);
}

void intel_connector_attach_encoder(struct intel_connector *connector,
				    struct intel_encoder *encoder)
{
	connector->encoder = encoder;
	drm_mode_connector_attach_encoder(&connector->base,
					  &encoder->base);
}

/*
 * set vga decode state - true == enable VGA decode
 */
int intel_modeset_vga_set_state(struct drm_i915_private *dev_priv, bool state)
{
	unsigned reg = INTEL_GEN(dev_priv) >= 6 ? SNB_GMCH_CTRL : INTEL_GMCH_CTRL;
	u16 gmch_ctrl;

	if (pci_read_config_word(dev_priv->bridge_dev, reg, &gmch_ctrl)) {
		DRM_ERROR("failed to read control word\n");
		return -EIO;
	}

	if (!!(gmch_ctrl & INTEL_GMCH_VGA_DISABLE) == !state)
		return 0;

	if (state)
		gmch_ctrl &= ~INTEL_GMCH_VGA_DISABLE;
	else
		gmch_ctrl |= INTEL_GMCH_VGA_DISABLE;

	if (pci_write_config_word(dev_priv->bridge_dev, reg, gmch_ctrl)) {
		DRM_ERROR("failed to write control word\n");
		return -EIO;
	}

	return 0;
}

#if IS_ENABLED(CONFIG_DRM_I915_CAPTURE_ERROR)

struct intel_display_error_state {

	u32 power_well_driver;

	int num_transcoders;

	struct intel_cursor_error_state {
		u32 control;
		u32 position;
		u32 base;
		u32 size;
	} cursor[I915_MAX_PIPES];

	struct intel_pipe_error_state {
		bool power_domain_on;
		u32 source;
		u32 stat;
	} pipe[I915_MAX_PIPES];

	struct intel_plane_error_state {
		u32 control;
		u32 stride;
		u32 size;
		u32 pos;
		u32 addr;
		u32 surface;
		u32 tile_offset;
	} plane[I915_MAX_PIPES];

	struct intel_transcoder_error_state {
		bool power_domain_on;
		enum transcoder cpu_transcoder;

		u32 conf;

		u32 htotal;
		u32 hblank;
		u32 hsync;
		u32 vtotal;
		u32 vblank;
		u32 vsync;
	} transcoder[4];
};

struct intel_display_error_state *
intel_display_capture_error_state(struct drm_i915_private *dev_priv)
{
	struct intel_display_error_state *error;
	int transcoders[] = {
		TRANSCODER_A,
		TRANSCODER_B,
		TRANSCODER_C,
		TRANSCODER_EDP,
	};
	int i;

	if (INTEL_INFO(dev_priv)->num_pipes == 0)
		return NULL;

	error = kzalloc(sizeof(*error), GFP_ATOMIC);
	if (error == NULL)
		return NULL;

	if (IS_HASWELL(dev_priv) || IS_BROADWELL(dev_priv))
		error->power_well_driver = I915_READ(HSW_PWR_WELL_DRIVER);

	for_each_pipe(dev_priv, i) {
		error->pipe[i].power_domain_on =
			__intel_display_power_is_enabled(dev_priv,
							 POWER_DOMAIN_PIPE(i));
		if (!error->pipe[i].power_domain_on)
			continue;

		error->cursor[i].control = I915_READ(CURCNTR(i));
		error->cursor[i].position = I915_READ(CURPOS(i));
		error->cursor[i].base = I915_READ(CURBASE(i));

		error->plane[i].control = I915_READ(DSPCNTR(i));
		error->plane[i].stride = I915_READ(DSPSTRIDE(i));
		if (INTEL_GEN(dev_priv) <= 3) {
			error->plane[i].size = I915_READ(DSPSIZE(i));
			error->plane[i].pos = I915_READ(DSPPOS(i));
		}
		if (INTEL_GEN(dev_priv) <= 7 && !IS_HASWELL(dev_priv))
			error->plane[i].addr = I915_READ(DSPADDR(i));
		if (INTEL_GEN(dev_priv) >= 4) {
			error->plane[i].surface = I915_READ(DSPSURF(i));
			error->plane[i].tile_offset = I915_READ(DSPTILEOFF(i));
		}

		error->pipe[i].source = I915_READ(PIPESRC(i));

		if (HAS_GMCH_DISPLAY(dev_priv))
			error->pipe[i].stat = I915_READ(PIPESTAT(i));
	}

	/* Note: this does not include DSI transcoders. */
	error->num_transcoders = INTEL_INFO(dev_priv)->num_pipes;
	if (HAS_DDI(dev_priv))
		error->num_transcoders++; /* Account for eDP. */

	for (i = 0; i < error->num_transcoders; i++) {
		enum transcoder cpu_transcoder = transcoders[i];

		error->transcoder[i].power_domain_on =
			__intel_display_power_is_enabled(dev_priv,
				POWER_DOMAIN_TRANSCODER(cpu_transcoder));
		if (!error->transcoder[i].power_domain_on)
			continue;

		error->transcoder[i].cpu_transcoder = cpu_transcoder;

		error->transcoder[i].conf = I915_READ(PIPECONF(cpu_transcoder));
		error->transcoder[i].htotal = I915_READ(HTOTAL(cpu_transcoder));
		error->transcoder[i].hblank = I915_READ(HBLANK(cpu_transcoder));
		error->transcoder[i].hsync = I915_READ(HSYNC(cpu_transcoder));
		error->transcoder[i].vtotal = I915_READ(VTOTAL(cpu_transcoder));
		error->transcoder[i].vblank = I915_READ(VBLANK(cpu_transcoder));
		error->transcoder[i].vsync = I915_READ(VSYNC(cpu_transcoder));
	}

	return error;
}

#define err_printf(e, ...) i915_error_printf(e, __VA_ARGS__)

void
intel_display_print_error_state(struct drm_i915_error_state_buf *m,
				struct intel_display_error_state *error)
{
	struct drm_i915_private *dev_priv = m->i915;
	int i;

	if (!error)
		return;

	err_printf(m, "Num Pipes: %d\n", INTEL_INFO(dev_priv)->num_pipes);
	if (IS_HASWELL(dev_priv) || IS_BROADWELL(dev_priv))
		err_printf(m, "PWR_WELL_CTL2: %08x\n",
			   error->power_well_driver);
	for_each_pipe(dev_priv, i) {
		err_printf(m, "Pipe [%d]:\n", i);
		err_printf(m, "  Power: %s\n",
			   onoff(error->pipe[i].power_domain_on));
		err_printf(m, "  SRC: %08x\n", error->pipe[i].source);
		err_printf(m, "  STAT: %08x\n", error->pipe[i].stat);

		err_printf(m, "Plane [%d]:\n", i);
		err_printf(m, "  CNTR: %08x\n", error->plane[i].control);
		err_printf(m, "  STRIDE: %08x\n", error->plane[i].stride);
		if (INTEL_GEN(dev_priv) <= 3) {
			err_printf(m, "  SIZE: %08x\n", error->plane[i].size);
			err_printf(m, "  POS: %08x\n", error->plane[i].pos);
		}
		if (INTEL_GEN(dev_priv) <= 7 && !IS_HASWELL(dev_priv))
			err_printf(m, "  ADDR: %08x\n", error->plane[i].addr);
		if (INTEL_GEN(dev_priv) >= 4) {
			err_printf(m, "  SURF: %08x\n", error->plane[i].surface);
			err_printf(m, "  TILEOFF: %08x\n", error->plane[i].tile_offset);
		}

		err_printf(m, "Cursor [%d]:\n", i);
		err_printf(m, "  CNTR: %08x\n", error->cursor[i].control);
		err_printf(m, "  POS: %08x\n", error->cursor[i].position);
		err_printf(m, "  BASE: %08x\n", error->cursor[i].base);
	}

	for (i = 0; i < error->num_transcoders; i++) {
		err_printf(m, "CPU transcoder: %s\n",
			   transcoder_name(error->transcoder[i].cpu_transcoder));
		err_printf(m, "  Power: %s\n",
			   onoff(error->transcoder[i].power_domain_on));
		err_printf(m, "  CONF: %08x\n", error->transcoder[i].conf);
		err_printf(m, "  HTOTAL: %08x\n", error->transcoder[i].htotal);
		err_printf(m, "  HBLANK: %08x\n", error->transcoder[i].hblank);
		err_printf(m, "  HSYNC: %08x\n", error->transcoder[i].hsync);
		err_printf(m, "  VTOTAL: %08x\n", error->transcoder[i].vtotal);
		err_printf(m, "  VBLANK: %08x\n", error->transcoder[i].vblank);
		err_printf(m, "  VSYNC: %08x\n", error->transcoder[i].vsync);
	}
}

#endif<|MERGE_RESOLUTION|>--- conflicted
+++ resolved
@@ -2184,12 +2184,9 @@
 void intel_unpin_fb_vma(struct i915_vma *vma)
 {
 	lockdep_assert_held(&vma->vm->i915->drm.struct_mutex);
-<<<<<<< HEAD
 
 	if (WARN_ON_ONCE(!vma))
 		return;
-=======
->>>>>>> 4c847018
 
 	i915_vma_unpin_fence(vma);
 	i915_gem_object_unpin_from_display_plane(vma);
@@ -3339,7 +3336,6 @@
 	int dst_h = drm_rect_height(&plane_state->base.dst);
 
 	plane_ctl = PLANE_CTL_ENABLE;
-<<<<<<< HEAD
 
 	if (IS_GEMINILAKE(dev_priv)) {
 		I915_WRITE(PLANE_COLOR_CTL(pipe, plane_id),
@@ -3352,20 +3348,6 @@
 			PLANE_CTL_PLANE_GAMMA_DISABLE;
 	}
 
-=======
-
-	if (IS_GEMINILAKE(dev_priv)) {
-		I915_WRITE(PLANE_COLOR_CTL(pipe, plane_id),
-			   PLANE_COLOR_PIPE_GAMMA_ENABLE |
-			   PLANE_COLOR_PLANE_GAMMA_DISABLE);
-	} else {
-		plane_ctl |=
-			PLANE_CTL_PIPE_GAMMA_ENABLE |
-			PLANE_CTL_PIPE_CSC_ENABLE |
-			PLANE_CTL_PLANE_GAMMA_DISABLE;
-	}
-
->>>>>>> 4c847018
 	plane_ctl |= skl_plane_ctl_format(fb->format->format);
 	plane_ctl |= skl_plane_ctl_tiling(fb->modifier);
 	plane_ctl |= skl_plane_ctl_rotation(rotation);
@@ -5763,7 +5745,6 @@
 
 	if (WARN_ON(intel_crtc->active))
 		return;
-<<<<<<< HEAD
 
 	if (intel_crtc_has_dp_encoder(intel_crtc->config))
 		intel_dp_set_m_n(intel_crtc, M1_N1);
@@ -5847,91 +5828,6 @@
 
 	intel_encoders_pre_enable(crtc, pipe_config, old_state);
 
-=======
-
-	if (intel_crtc_has_dp_encoder(intel_crtc->config))
-		intel_dp_set_m_n(intel_crtc, M1_N1);
-
-	intel_set_pipe_timings(intel_crtc);
-	intel_set_pipe_src_size(intel_crtc);
-
-	if (IS_CHERRYVIEW(dev_priv) && pipe == PIPE_B) {
-		struct drm_i915_private *dev_priv = to_i915(dev);
-
-		I915_WRITE(CHV_BLEND(pipe), CHV_BLEND_LEGACY);
-		I915_WRITE(CHV_CANVAS(pipe), 0);
-	}
-
-	i9xx_set_pipeconf(intel_crtc);
-
-	intel_crtc->active = true;
-
-	intel_set_cpu_fifo_underrun_reporting(dev_priv, pipe, true);
-
-	intel_encoders_pre_pll_enable(crtc, pipe_config, old_state);
-
-	if (IS_CHERRYVIEW(dev_priv)) {
-		chv_prepare_pll(intel_crtc, intel_crtc->config);
-		chv_enable_pll(intel_crtc, intel_crtc->config);
-	} else {
-		vlv_prepare_pll(intel_crtc, intel_crtc->config);
-		vlv_enable_pll(intel_crtc, intel_crtc->config);
-	}
-
-	intel_encoders_pre_enable(crtc, pipe_config, old_state);
-
-	i9xx_pfit_enable(intel_crtc);
-
-	intel_color_load_luts(&pipe_config->base);
-
-	intel_update_watermarks(intel_crtc);
-	intel_enable_pipe(intel_crtc);
-
-	assert_vblank_disabled(crtc);
-	drm_crtc_vblank_on(crtc);
-
-	intel_encoders_enable(crtc, pipe_config, old_state);
-}
-
-static void i9xx_set_pll_dividers(struct intel_crtc *crtc)
-{
-	struct drm_device *dev = crtc->base.dev;
-	struct drm_i915_private *dev_priv = to_i915(dev);
-
-	I915_WRITE(FP0(crtc->pipe), crtc->config->dpll_hw_state.fp0);
-	I915_WRITE(FP1(crtc->pipe), crtc->config->dpll_hw_state.fp1);
-}
-
-static void i9xx_crtc_enable(struct intel_crtc_state *pipe_config,
-			     struct drm_atomic_state *old_state)
-{
-	struct drm_crtc *crtc = pipe_config->base.crtc;
-	struct drm_device *dev = crtc->dev;
-	struct drm_i915_private *dev_priv = to_i915(dev);
-	struct intel_crtc *intel_crtc = to_intel_crtc(crtc);
-	enum pipe pipe = intel_crtc->pipe;
-
-	if (WARN_ON(intel_crtc->active))
-		return;
-
-	i9xx_set_pll_dividers(intel_crtc);
-
-	if (intel_crtc_has_dp_encoder(intel_crtc->config))
-		intel_dp_set_m_n(intel_crtc, M1_N1);
-
-	intel_set_pipe_timings(intel_crtc);
-	intel_set_pipe_src_size(intel_crtc);
-
-	i9xx_set_pipeconf(intel_crtc);
-
-	intel_crtc->active = true;
-
-	if (!IS_GEN2(dev_priv))
-		intel_set_cpu_fifo_underrun_reporting(dev_priv, pipe, true);
-
-	intel_encoders_pre_enable(crtc, pipe_config, old_state);
-
->>>>>>> 4c847018
 	i9xx_enable_pll(intel_crtc);
 
 	i9xx_pfit_enable(intel_crtc);
@@ -6334,7 +6230,6 @@
 }
 
 static bool intel_crtc_supports_double_wide(const struct intel_crtc *crtc)
-<<<<<<< HEAD
 {
 	const struct drm_i915_private *dev_priv = to_i915(crtc->base.dev);
 
@@ -6347,20 +6242,6 @@
 {
 	uint32_t pixel_rate;
 
-=======
-{
-	const struct drm_i915_private *dev_priv = to_i915(crtc->base.dev);
-
-	/* GDG double wide on either pipe, otherwise pipe A only */
-	return INTEL_INFO(dev_priv)->gen < 4 &&
-		(crtc->pipe == PIPE_A || IS_I915G(dev_priv));
-}
-
-static uint32_t ilk_pipe_pixel_rate(const struct intel_crtc_state *pipe_config)
-{
-	uint32_t pixel_rate;
-
->>>>>>> 4c847018
 	pixel_rate = pipe_config->base.adjusted_mode.crtc_clock;
 
 	/*
@@ -11276,13 +11157,7 @@
 	}
 
 	if (INTEL_GEN(dev_priv) >= 9) {
-<<<<<<< HEAD
-		if (mode_changed)
-			ret = skl_update_scaler_crtc(pipe_config);
-
-=======
 		ret = skylake_pfiter_calculate(crtc, crtc_state);
->>>>>>> 4c847018
 		if (!ret)
 			ret = skl_check_pipe_max_pixel_rate(intel_crtc,
 							    pipe_config);
@@ -12129,7 +12004,6 @@
 				  hw_plane_wm->wm[level].plane_res_b,
 				  hw_plane_wm->wm[level].plane_res_l);
 		}
-<<<<<<< HEAD
 
 		if (!skl_wm_level_equals(&hw_plane_wm->trans_wm,
 					 &sw_plane_wm->trans_wm)) {
@@ -12147,25 +12021,6 @@
 		hw_ddb_entry = &hw_ddb.plane[pipe][plane];
 		sw_ddb_entry = &sw_ddb->plane[pipe][plane];
 
-=======
-
-		if (!skl_wm_level_equals(&hw_plane_wm->trans_wm,
-					 &sw_plane_wm->trans_wm)) {
-			DRM_ERROR("mismatch in trans WM pipe %c plane %d (expected e=%d b=%u l=%u, got e=%d b=%u l=%u)\n",
-				  pipe_name(pipe), plane + 1,
-				  sw_plane_wm->trans_wm.plane_en,
-				  sw_plane_wm->trans_wm.plane_res_b,
-				  sw_plane_wm->trans_wm.plane_res_l,
-				  hw_plane_wm->trans_wm.plane_en,
-				  hw_plane_wm->trans_wm.plane_res_b,
-				  hw_plane_wm->trans_wm.plane_res_l);
-		}
-
-		/* DDB */
-		hw_ddb_entry = &hw_ddb.plane[pipe][plane];
-		sw_ddb_entry = &sw_ddb->plane[pipe][plane];
-
->>>>>>> 4c847018
 		if (!skl_ddb_entry_equal(hw_ddb_entry, sw_ddb_entry)) {
 			DRM_ERROR("mismatch in DDB state pipe %c plane %d (expected (%u,%u), found (%u,%u))\n",
 				  pipe_name(pipe), plane + 1,
@@ -12199,7 +12054,6 @@
 				  hw_plane_wm->wm[level].plane_res_b,
 				  hw_plane_wm->wm[level].plane_res_l);
 		}
-<<<<<<< HEAD
 
 		if (!skl_wm_level_equals(&hw_plane_wm->trans_wm,
 					 &sw_plane_wm->trans_wm)) {
@@ -12220,28 +12074,6 @@
 		if (!skl_ddb_entry_equal(hw_ddb_entry, sw_ddb_entry)) {
 			DRM_ERROR("mismatch in DDB state pipe %c cursor (expected (%u,%u), found (%u,%u))\n",
 				  pipe_name(pipe),
-=======
-
-		if (!skl_wm_level_equals(&hw_plane_wm->trans_wm,
-					 &sw_plane_wm->trans_wm)) {
-			DRM_ERROR("mismatch in trans WM pipe %c cursor (expected e=%d b=%u l=%u, got e=%d b=%u l=%u)\n",
-				  pipe_name(pipe),
-				  sw_plane_wm->trans_wm.plane_en,
-				  sw_plane_wm->trans_wm.plane_res_b,
-				  sw_plane_wm->trans_wm.plane_res_l,
-				  hw_plane_wm->trans_wm.plane_en,
-				  hw_plane_wm->trans_wm.plane_res_b,
-				  hw_plane_wm->trans_wm.plane_res_l);
-		}
-
-		/* DDB */
-		hw_ddb_entry = &hw_ddb.plane[pipe][PLANE_CURSOR];
-		sw_ddb_entry = &sw_ddb->plane[pipe][PLANE_CURSOR];
-
-		if (!skl_ddb_entry_equal(hw_ddb_entry, sw_ddb_entry)) {
-			DRM_ERROR("mismatch in DDB state pipe %c cursor (expected (%u,%u), found (%u,%u))\n",
-				  pipe_name(pipe),
->>>>>>> 4c847018
 				  sw_ddb_entry->start, sw_ddb_entry->end,
 				  hw_ddb_entry->start, hw_ddb_entry->end);
 		}
@@ -14809,10 +14641,7 @@
 	case DRM_FORMAT_UYVY:
 	case DRM_FORMAT_YVYU:
 	case DRM_FORMAT_VYUY:
-<<<<<<< HEAD
-=======
 	case DRM_FORMAT_AYUV:
->>>>>>> 4c847018
 		if (INTEL_GEN(dev_priv) < 5) {
 			DRM_DEBUG("unsupported pixel format: %s\n",
 			          drm_get_format_name(mode_cmd->pixel_format, &format_name));
