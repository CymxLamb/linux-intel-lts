--- conflicted
+++ resolved
@@ -13563,14 +13563,7 @@
 	intel_plane->id = plane;
 	plane_formats = skl_primary_formats;
 
-<<<<<<< HEAD
-	if (pipe < PIPE_C)
-		modifiers = skl_format_modifiers_ccs;
-	else
-		modifiers = skl_format_modifiers_noccs;
-=======
 	modifiers = i9xx_format_modifiers;
->>>>>>> 01ba8602
 
 	num_formats = ARRAY_SIZE(skl_primary_formats);
 
@@ -14925,11 +14918,8 @@
 
 static int intel_sanitize_plane_restriction(struct drm_i915_private *dev_priv)
 {
-<<<<<<< HEAD
-=======
 	unsigned int mask;
 
->>>>>>> 01ba8602
 	/*plane restriction feature is only for APL and KBL for now*/
 	if (!(IS_BROXTON(dev_priv) || IS_KABYLAKE(dev_priv)) ||
 	    (!intel_vgpu_active(dev_priv) &&
@@ -14938,9 +14928,6 @@
 		DRM_INFO("Turning off Plane Restrictions feature\n");
 	}
 
-<<<<<<< HEAD
-	return i915_modparams.avail_planes_per_pipe;
-=======
 	mask = i915_modparams.avail_planes_per_pipe;
 
 	/* make sure SOS has a (dummy) plane per pipe. */
@@ -14956,7 +14943,6 @@
 				i915_modparams.avail_planes_per_pipe, mask);
 	}
 	return mask;
->>>>>>> 01ba8602
 }
 
 int intel_modeset_init(struct drm_device *dev)
