--- conflicted
+++ resolved
@@ -1259,43 +1259,8 @@
 	struct drm_i915_private *dev_priv = to_i915(crtc->base.dev);
 	struct intel_plane *plane;
 
-<<<<<<< HEAD
-	if (INTEL_GEN(dev_priv) >= 9) {
-		for_each_sprite(dev_priv, pipe, sprite) {
-			u32 val = I915_READ(PLANE_CTL(pipe, sprite));
-
-#if IS_ENABLED(CONFIG_DRM_I915_GVT)
-			struct intel_gvt *gvt = dev_priv->gvt;
-			if (gvt && gvt->pipe_info[pipe].plane_owner[sprite])
-				return;
-#endif
-
-			I915_STATE_WARN(val & PLANE_CTL_ENABLE,
-			     "plane %d assertion failure, should be off on pipe %c but is still active\n",
-			     sprite, pipe_name(pipe));
-		}
-	} else if (IS_VALLEYVIEW(dev_priv) || IS_CHERRYVIEW(dev_priv)) {
-		for_each_sprite(dev_priv, pipe, sprite) {
-			u32 val = I915_READ(SPCNTR(pipe, PLANE_SPRITE0 + sprite));
-			I915_STATE_WARN(val & SP_ENABLE,
-			     "sprite %c assertion failure, should be off on pipe %c but is still active\n",
-			     sprite_name(pipe, sprite), pipe_name(pipe));
-		}
-	} else if (INTEL_GEN(dev_priv) >= 7) {
-		u32 val = I915_READ(SPRCTL(pipe));
-		I915_STATE_WARN(val & SPRITE_ENABLE,
-		     "sprite %c assertion failure, should be off on pipe %c but is still active\n",
-		     plane_name(pipe), pipe_name(pipe));
-	} else if (INTEL_GEN(dev_priv) >= 5 || IS_G4X(dev_priv)) {
-		u32 val = I915_READ(DVSCNTR(pipe));
-		I915_STATE_WARN(val & DVS_ENABLE,
-		     "sprite %c assertion failure, should be off on pipe %c but is still active\n",
-		     plane_name(pipe), pipe_name(pipe));
-	}
-=======
 	for_each_intel_plane_on_crtc(&dev_priv->drm, crtc, plane)
 		assert_plane_disabled(plane);
->>>>>>> 7e83b2ff
 }
 
 static void assert_vblank_disabled(struct drm_crtc *crtc)
