--- conflicted
+++ resolved
@@ -14214,7 +14214,6 @@
 
 		for_each_sprite(dev_priv, pipe, sprite) {
 			struct intel_plane *plane;
-<<<<<<< HEAD
 
 			plane = intel_sprite_plane_create(dev_priv, pipe, sprite);
 			if (IS_ERR(plane)) {
@@ -14224,17 +14223,6 @@
 			intel_crtc->plane_ids_mask |= BIT(plane->id);
 		}
 
-=======
-
-			plane = intel_sprite_plane_create(dev_priv, pipe, sprite);
-			if (IS_ERR(plane)) {
-				ret = PTR_ERR(plane);
-				goto fail;
-			}
-			intel_crtc->plane_ids_mask |= BIT(plane->id);
-		}
-
->>>>>>> 1988844e
 
 		cursor = intel_cursor_plane_create(dev_priv, pipe);
 		if (IS_ERR(cursor)) {
@@ -14313,14 +14301,6 @@
 	return 0;
 }
 
-<<<<<<< HEAD
-enum pipe get_pipe_from_crtc_index(struct drm_device *dev, unsigned int index)
-{
-	struct drm_crtc *c = drm_crtc_from_index(dev, index);
-
-	WARN_ON(!c);
-	return (to_intel_crtc(c)->pipe);
-=======
 int get_pipe_from_crtc_index(struct drm_device *dev, unsigned int index, enum pipe *pipe)
 {
 	struct drm_crtc *c = drm_crtc_from_index(dev, index);
@@ -14330,7 +14310,6 @@
 
 	*pipe =  (to_intel_crtc(c)->pipe);
 	return 0;
->>>>>>> 1988844e
 }
 
 struct intel_crtc *get_intel_crtc_from_index(struct drm_device *dev,
