/*
 * Copyright © 2008,2010 Intel Corporation
 *
 * Permission is hereby granted, free of charge, to any person obtaining a
 * copy of this software and associated documentation files (the "Software"),
 * to deal in the Software without restriction, including without limitation
 * the rights to use, copy, modify, merge, publish, distribute, sublicense,
 * and/or sell copies of the Software, and to permit persons to whom the
 * Software is furnished to do so, subject to the following conditions:
 *
 * The above copyright notice and this permission notice (including the next
 * paragraph) shall be included in all copies or substantial portions of the
 * Software.
 *
 * THE SOFTWARE IS PROVIDED "AS IS", WITHOUT WARRANTY OF ANY KIND, EXPRESS OR
 * IMPLIED, INCLUDING BUT NOT LIMITED TO THE WARRANTIES OF MERCHANTABILITY,
 * FITNESS FOR A PARTICULAR PURPOSE AND NONINFRINGEMENT.  IN NO EVENT SHALL
 * THE AUTHORS OR COPYRIGHT HOLDERS BE LIABLE FOR ANY CLAIM, DAMAGES OR OTHER
 * LIABILITY, WHETHER IN AN ACTION OF CONTRACT, TORT OR OTHERWISE, ARISING
 * FROM, OUT OF OR IN CONNECTION WITH THE SOFTWARE OR THE USE OR OTHER DEALINGS
 * IN THE SOFTWARE.
 *
 * Authors:
 *    Eric Anholt <eric@anholt.net>
 *    Chris Wilson <chris@chris-wilson.co.uk>
 *
 */

#include <linux/dma_remapping.h>
#include <linux/reservation.h>
#include <linux/sync_file.h>
#include <linux/uaccess.h>

#include <drm/drmP.h>
#include <drm/drm_syncobj.h>
#include <drm/i915_drm.h>

#include "i915_drv.h"
#include "i915_gem_clflush.h"
#include "i915_trace.h"
#include "intel_drv.h"
#include "intel_frontbuffer.h"

enum {
	FORCE_CPU_RELOC = 1,
	FORCE_GTT_RELOC,
	FORCE_GPU_RELOC,
#define DBG_FORCE_RELOC 0 /* choose one of the above! */
};

#define __EXEC_OBJECT_HAS_REF		BIT(31)
#define __EXEC_OBJECT_HAS_PIN		BIT(30)
#define __EXEC_OBJECT_HAS_FENCE		BIT(29)
#define __EXEC_OBJECT_NEEDS_MAP		BIT(28)
#define __EXEC_OBJECT_NEEDS_BIAS	BIT(27)
#define __EXEC_OBJECT_INTERNAL_FLAGS	(~0u << 27) /* all of the above */
#define __EXEC_OBJECT_RESERVED (__EXEC_OBJECT_HAS_PIN | __EXEC_OBJECT_HAS_FENCE)

#define __EXEC_HAS_RELOC	BIT(31)
#define __EXEC_VALIDATED	BIT(30)
#define UPDATE			PIN_OFFSET_FIXED

#define BATCH_OFFSET_BIAS (256*1024)

#define __I915_EXEC_ILLEGAL_FLAGS \
	(__I915_EXEC_UNKNOWN_FLAGS | I915_EXEC_CONSTANTS_MASK)

/**
 * DOC: User command execution
 *
 * Userspace submits commands to be executed on the GPU as an instruction
 * stream within a GEM object we call a batchbuffer. This instructions may
 * refer to other GEM objects containing auxiliary state such as kernels,
 * samplers, render targets and even secondary batchbuffers. Userspace does
 * not know where in the GPU memory these objects reside and so before the
 * batchbuffer is passed to the GPU for execution, those addresses in the
 * batchbuffer and auxiliary objects are updated. This is known as relocation,
 * or patching. To try and avoid having to relocate each object on the next
 * execution, userspace is told the location of those objects in this pass,
 * but this remains just a hint as the kernel may choose a new location for
 * any object in the future.
 *
 * Processing an execbuf ioctl is conceptually split up into a few phases.
 *
 * 1. Validation - Ensure all the pointers, handles and flags are valid.
 * 2. Reservation - Assign GPU address space for every object
 * 3. Relocation - Update any addresses to point to the final locations
 * 4. Serialisation - Order the request with respect to its dependencies
 * 5. Construction - Construct a request to execute the batchbuffer
 * 6. Submission (at some point in the future execution)
 *
 * Reserving resources for the execbuf is the most complicated phase. We
 * neither want to have to migrate the object in the address space, nor do
 * we want to have to update any relocations pointing to this object. Ideally,
 * we want to leave the object where it is and for all the existing relocations
 * to match. If the object is given a new address, or if userspace thinks the
 * object is elsewhere, we have to parse all the relocation entries and update
 * the addresses. Userspace can set the I915_EXEC_NORELOC flag to hint that
 * all the target addresses in all of its objects match the value in the
 * relocation entries and that they all match the presumed offsets given by the
 * list of execbuffer objects. Using this knowledge, we know that if we haven't
 * moved any buffers, all the relocation entries are valid and we can skip
 * the update. (If userspace is wrong, the likely outcome is an impromptu GPU
 * hang.) The requirement for using I915_EXEC_NO_RELOC are:
 *
 *      The addresses written in the objects must match the corresponding
 *      reloc.presumed_offset which in turn must match the corresponding
 *      execobject.offset.
 *
 *      Any render targets written to in the batch must be flagged with
 *      EXEC_OBJECT_WRITE.
 *
 *      To avoid stalling, execobject.offset should match the current
 *      address of that object within the active context.
 *
 * The reservation is done is multiple phases. First we try and keep any
 * object already bound in its current location - so as long as meets the
 * constraints imposed by the new execbuffer. Any object left unbound after the
 * first pass is then fitted into any available idle space. If an object does
 * not fit, all objects are removed from the reservation and the process rerun
 * after sorting the objects into a priority order (more difficult to fit
 * objects are tried first). Failing that, the entire VM is cleared and we try
 * to fit the execbuf once last time before concluding that it simply will not
 * fit.
 *
 * A small complication to all of this is that we allow userspace not only to
 * specify an alignment and a size for the object in the address space, but
 * we also allow userspace to specify the exact offset. This objects are
 * simpler to place (the location is known a priori) all we have to do is make
 * sure the space is available.
 *
 * Once all the objects are in place, patching up the buried pointers to point
 * to the final locations is a fairly simple job of walking over the relocation
 * entry arrays, looking up the right address and rewriting the value into
 * the object. Simple! ... The relocation entries are stored in user memory
 * and so to access them we have to copy them into a local buffer. That copy
 * has to avoid taking any pagefaults as they may lead back to a GEM object
 * requiring the struct_mutex (i.e. recursive deadlock). So once again we split
 * the relocation into multiple passes. First we try to do everything within an
 * atomic context (avoid the pagefaults) which requires that we never wait. If
 * we detect that we may wait, or if we need to fault, then we have to fallback
 * to a slower path. The slowpath has to drop the mutex. (Can you hear alarm
 * bells yet?) Dropping the mutex means that we lose all the state we have
 * built up so far for the execbuf and we must reset any global data. However,
 * we do leave the objects pinned in their final locations - which is a
 * potential issue for concurrent execbufs. Once we have left the mutex, we can
 * allocate and copy all the relocation entries into a large array at our
 * leisure, reacquire the mutex, reclaim all the objects and other state and
 * then proceed to update any incorrect addresses with the objects.
 *
 * As we process the relocation entries, we maintain a record of whether the
 * object is being written to. Using NORELOC, we expect userspace to provide
 * this information instead. We also check whether we can skip the relocation
 * by comparing the expected value inside the relocation entry with the target's
 * final address. If they differ, we have to map the current object and rewrite
 * the 4 or 8 byte pointer within.
 *
 * Serialising an execbuf is quite simple according to the rules of the GEM
 * ABI. Execution within each context is ordered by the order of submission.
 * Writes to any GEM object are in order of submission and are exclusive. Reads
 * from a GEM object are unordered with respect to other reads, but ordered by
 * writes. A write submitted after a read cannot occur before the read, and
 * similarly any read submitted after a write cannot occur before the write.
 * Writes are ordered between engines such that only one write occurs at any
 * time (completing any reads beforehand) - using semaphores where available
 * and CPU serialisation otherwise. Other GEM access obey the same rules, any
 * write (either via mmaps using set-domain, or via pwrite) must flush all GPU
 * reads before starting, and any read (either using set-domain or pread) must
 * flush all GPU writes before starting. (Note we only employ a barrier before,
 * we currently rely on userspace not concurrently starting a new execution
 * whilst reading or writing to an object. This may be an advantage or not
 * depending on how much you trust userspace not to shoot themselves in the
 * foot.) Serialisation may just result in the request being inserted into
 * a DAG awaiting its turn, but most simple is to wait on the CPU until
 * all dependencies are resolved.
 *
 * After all of that, is just a matter of closing the request and handing it to
 * the hardware (well, leaving it in a queue to be executed). However, we also
 * offer the ability for batchbuffers to be run with elevated privileges so
 * that they access otherwise hidden registers. (Used to adjust L3 cache etc.)
 * Before any batch is given extra privileges we first must check that it
 * contains no nefarious instructions, we check that each instruction is from
 * our whitelist and all registers are also from an allowed list. We first
 * copy the user's batchbuffer to a shadow (so that the user doesn't have
 * access to it, either by the CPU or GPU as we scan it) and then parse each
 * instruction. If everything is ok, we set a flag telling the hardware to run
 * the batchbuffer in trusted mode, otherwise the ioctl is rejected.
 */

struct i915_execbuffer {
	struct drm_i915_private *i915; /** i915 backpointer */
	struct drm_file *file; /** per-file lookup tables and limits */
	struct drm_i915_gem_execbuffer2 *args; /** ioctl parameters */
	struct drm_i915_gem_exec_object2 *exec; /** ioctl execobj[] */
	struct i915_vma **vma;
	unsigned int *flags;

	struct intel_engine_cs *engine; /** engine to queue the request to */
	struct i915_gem_context *ctx; /** context for building the request */
	struct i915_address_space *vm; /** GTT and vma for the request */

	struct drm_i915_gem_request *request; /** our request to build */
	struct i915_vma *batch; /** identity of the batch obj/vma */

	/** actual size of execobj[] as we may extend it for the cmdparser */
	unsigned int buffer_count;

	/** list of vma not yet bound during reservation phase */
	struct list_head unbound;

	/** list of vma that have execobj.relocation_count */
	struct list_head relocs;

	/**
	 * Track the most recently used object for relocations, as we
	 * frequently have to perform multiple relocations within the same
	 * obj/page
	 */
	struct reloc_cache {
		struct drm_mm_node node; /** temporary GTT binding */
		unsigned long vaddr; /** Current kmap address */
		unsigned long page; /** Currently mapped page index */
		unsigned int gen; /** Cached value of INTEL_GEN */
		bool use_64bit_reloc : 1;
		bool has_llc : 1;
		bool has_fence : 1;
		bool needs_unfenced : 1;

		struct drm_i915_gem_request *rq;
		u32 *rq_cmd;
		unsigned int rq_size;
	} reloc_cache;

	u64 invalid_flags; /** Set of execobj.flags that are invalid */
	u32 context_flags; /** Set of execobj.flags to insert from the ctx */

	u32 batch_start_offset; /** Location within object of batch */
	u32 batch_len; /** Length of batch within object */
	u32 batch_flags; /** Flags composed for emit_bb_start() */

	/**
	 * Indicate either the size of the hastable used to resolve
	 * relocation handles, or if negative that we are using a direct
	 * index into the execobj[].
	 */
	int lut_size;
	struct hlist_head *buckets; /** ht for relocation handles */
};

#define exec_entry(EB, VMA) (&(EB)->exec[(VMA)->exec_flags - (EB)->flags])

/*
 * Used to convert any address to canonical form.
 * Starting from gen8, some commands (e.g. STATE_BASE_ADDRESS,
 * MI_LOAD_REGISTER_MEM and others, see Broadwell PRM Vol2a) require the
 * addresses to be in a canonical form:
 * "GraphicsAddress[63:48] are ignored by the HW and assumed to be in correct
 * canonical form [63:48] == [47]."
 */
#define GEN8_HIGH_ADDRESS_BIT 47
static inline u64 gen8_canonical_addr(u64 address)
{
	return sign_extend64(address, GEN8_HIGH_ADDRESS_BIT);
}

static inline u64 gen8_noncanonical_addr(u64 address)
{
	return address & GENMASK_ULL(GEN8_HIGH_ADDRESS_BIT, 0);
}

static inline bool eb_use_cmdparser(const struct i915_execbuffer *eb)
{
<<<<<<< HEAD
	return eb->engine->needs_cmd_parser && eb->batch_len;
=======
	return intel_engine_requires_cmd_parser(eb->engine) ||
		(intel_engine_using_cmd_parser(eb->engine) &&
		 eb->args->batch_len);
>>>>>>> c04fc6fa
}

static int eb_create(struct i915_execbuffer *eb)
{
	if (!(eb->args->flags & I915_EXEC_HANDLE_LUT)) {
		unsigned int size = 1 + ilog2(eb->buffer_count);

		/*
		 * Without a 1:1 association between relocation handles and
		 * the execobject[] index, we instead create a hashtable.
		 * We size it dynamically based on available memory, starting
		 * first with 1:1 assocative hash and scaling back until
		 * the allocation succeeds.
		 *
		 * Later on we use a positive lut_size to indicate we are
		 * using this hashtable, and a negative value to indicate a
		 * direct lookup.
		 */
		do {
			gfp_t flags;

			/* While we can still reduce the allocation size, don't
			 * raise a warning and allow the allocation to fail.
			 * On the last pass though, we want to try as hard
			 * as possible to perform the allocation and warn
			 * if it fails.
			 */
			flags = GFP_KERNEL;
			if (size > 1)
				flags |= __GFP_NORETRY | __GFP_NOWARN;

			eb->buckets = kzalloc(sizeof(struct hlist_head) << size,
					      flags);
			if (eb->buckets)
				break;
		} while (--size);

		if (unlikely(!size))
			return -ENOMEM;

		eb->lut_size = size;
	} else {
		eb->lut_size = -eb->buffer_count;
	}

	return 0;
}

static bool
eb_vma_misplaced(const struct drm_i915_gem_exec_object2 *entry,
		 const struct i915_vma *vma,
		 unsigned int flags)
{
	if (vma->node.size < entry->pad_to_size)
		return true;

	if (entry->alignment && !IS_ALIGNED(vma->node.start, entry->alignment))
		return true;

	if (flags & EXEC_OBJECT_PINNED &&
	    vma->node.start != entry->offset)
		return true;

	if (flags & __EXEC_OBJECT_NEEDS_BIAS &&
	    vma->node.start < BATCH_OFFSET_BIAS)
		return true;

	if (!(flags & EXEC_OBJECT_SUPPORTS_48B_ADDRESS) &&
	    (vma->node.start + vma->node.size - 1) >> 32)
		return true;

	if (flags & __EXEC_OBJECT_NEEDS_MAP &&
	    !i915_vma_is_map_and_fenceable(vma))
		return true;

	return false;
}

static inline bool
eb_pin_vma(struct i915_execbuffer *eb,
	   const struct drm_i915_gem_exec_object2 *entry,
	   struct i915_vma *vma)
{
	unsigned int exec_flags = *vma->exec_flags;
	u64 pin_flags;

	if (vma->node.size)
		pin_flags = vma->node.start;
	else
		pin_flags = entry->offset & PIN_OFFSET_MASK;

	pin_flags |= PIN_USER | PIN_NOEVICT | PIN_OFFSET_FIXED;
	if (unlikely(exec_flags & EXEC_OBJECT_NEEDS_GTT))
		pin_flags |= PIN_GLOBAL;

	if (unlikely(i915_vma_pin(vma, 0, 0, pin_flags)))
		return false;

	if (unlikely(exec_flags & EXEC_OBJECT_NEEDS_FENCE)) {
		if (unlikely(i915_vma_get_fence(vma))) {
			i915_vma_unpin(vma);
			return false;
		}

		if (i915_vma_pin_fence(vma))
			exec_flags |= __EXEC_OBJECT_HAS_FENCE;
	}

	*vma->exec_flags = exec_flags | __EXEC_OBJECT_HAS_PIN;
	return !eb_vma_misplaced(entry, vma, exec_flags);
}

static inline void __eb_unreserve_vma(struct i915_vma *vma, unsigned int flags)
{
	GEM_BUG_ON(!(flags & __EXEC_OBJECT_HAS_PIN));

	if (unlikely(flags & __EXEC_OBJECT_HAS_FENCE))
		i915_vma_unpin_fence(vma);

	__i915_vma_unpin(vma);
}

static inline void
eb_unreserve_vma(struct i915_vma *vma, unsigned int *flags)
{
	if (!(*flags & __EXEC_OBJECT_HAS_PIN))
		return;

	__eb_unreserve_vma(vma, *flags);
	*flags &= ~__EXEC_OBJECT_RESERVED;
}

static int
eb_validate_vma(struct i915_execbuffer *eb,
		struct drm_i915_gem_exec_object2 *entry,
		struct i915_vma *vma)
{
	if (unlikely(entry->flags & eb->invalid_flags))
		return -EINVAL;

	if (unlikely(entry->alignment && !is_power_of_2(entry->alignment)))
		return -EINVAL;

	/*
	 * Offset can be used as input (EXEC_OBJECT_PINNED), reject
	 * any non-page-aligned or non-canonical addresses.
	 */
	if (unlikely(entry->flags & EXEC_OBJECT_PINNED &&
		     entry->offset != gen8_canonical_addr(entry->offset & PAGE_MASK)))
		return -EINVAL;

	/* pad_to_size was once a reserved field, so sanitize it */
	if (entry->flags & EXEC_OBJECT_PAD_TO_SIZE) {
		if (unlikely(offset_in_page(entry->pad_to_size)))
			return -EINVAL;
	} else {
		entry->pad_to_size = 0;
	}

	if (unlikely(vma->exec_flags)) {
		DRM_DEBUG("Object [handle %d, index %d] appears more than once in object list\n",
			  entry->handle, (int)(entry - eb->exec));
		return -EINVAL;
	}

	/*
	 * From drm_mm perspective address space is continuous,
	 * so from this point we're always using non-canonical
	 * form internally.
	 */
	entry->offset = gen8_noncanonical_addr(entry->offset);

	if (!eb->reloc_cache.has_fence) {
		entry->flags &= ~EXEC_OBJECT_NEEDS_FENCE;
	} else {
		if ((entry->flags & EXEC_OBJECT_NEEDS_FENCE ||
		     eb->reloc_cache.needs_unfenced) &&
		    i915_gem_object_is_tiled(vma->obj))
			entry->flags |= EXEC_OBJECT_NEEDS_GTT | __EXEC_OBJECT_NEEDS_MAP;
	}

	if (!(entry->flags & EXEC_OBJECT_PINNED))
		entry->flags |= eb->context_flags;

	return 0;
}

static int
eb_add_vma(struct i915_execbuffer *eb, unsigned int i, struct i915_vma *vma)
{
	struct drm_i915_gem_exec_object2 *entry = &eb->exec[i];
	int err;

	GEM_BUG_ON(i915_vma_is_closed(vma));

	if (!(eb->args->flags & __EXEC_VALIDATED)) {
		err = eb_validate_vma(eb, entry, vma);
		if (unlikely(err))
			return err;
	}

	if (eb->lut_size > 0) {
		vma->exec_handle = entry->handle;
		hlist_add_head(&vma->exec_node,
			       &eb->buckets[hash_32(entry->handle,
						    eb->lut_size)]);
	}

	if (entry->relocation_count)
		list_add_tail(&vma->reloc_link, &eb->relocs);

	/*
	 * Stash a pointer from the vma to execobj, so we can query its flags,
	 * size, alignment etc as provided by the user. Also we stash a pointer
	 * to the vma inside the execobj so that we can use a direct lookup
	 * to find the right target VMA when doing relocations.
	 */
	eb->vma[i] = vma;
	eb->flags[i] = entry->flags;
	vma->exec_flags = &eb->flags[i];

	err = 0;
	if (eb_pin_vma(eb, entry, vma)) {
		if (entry->offset != vma->node.start) {
			entry->offset = vma->node.start | UPDATE;
			eb->args->flags |= __EXEC_HAS_RELOC;
		}
	} else {
		eb_unreserve_vma(vma, vma->exec_flags);

		list_add_tail(&vma->exec_link, &eb->unbound);
		if (drm_mm_node_allocated(&vma->node))
			err = i915_vma_unbind(vma);
		if (unlikely(err))
			vma->exec_flags = NULL;
	}
	return err;
}

static inline int use_cpu_reloc(const struct reloc_cache *cache,
				const struct drm_i915_gem_object *obj)
{
	if (!i915_gem_object_has_struct_page(obj))
		return false;

	if (DBG_FORCE_RELOC == FORCE_CPU_RELOC)
		return true;

	if (DBG_FORCE_RELOC == FORCE_GTT_RELOC)
		return false;

	return (cache->has_llc ||
		obj->cache_dirty ||
		obj->cache_level != I915_CACHE_NONE);
}

static int eb_reserve_vma(const struct i915_execbuffer *eb,
			  struct i915_vma *vma)
{
	struct drm_i915_gem_exec_object2 *entry = exec_entry(eb, vma);
	unsigned int exec_flags = *vma->exec_flags;
	u64 pin_flags;
	int err;

	pin_flags = PIN_USER | PIN_NONBLOCK;
	if (exec_flags & EXEC_OBJECT_NEEDS_GTT)
		pin_flags |= PIN_GLOBAL;

	/*
	 * Wa32bitGeneralStateOffset & Wa32bitInstructionBaseOffset,
	 * limit address to the first 4GBs for unflagged objects.
	 */
	if (!(exec_flags & EXEC_OBJECT_SUPPORTS_48B_ADDRESS))
		pin_flags |= PIN_ZONE_4G;

	if (exec_flags & __EXEC_OBJECT_NEEDS_MAP)
		pin_flags |= PIN_MAPPABLE;

	if (exec_flags & EXEC_OBJECT_PINNED) {
		pin_flags |= entry->offset | PIN_OFFSET_FIXED;
		pin_flags &= ~PIN_NONBLOCK; /* force overlapping checks */
	} else if (exec_flags & __EXEC_OBJECT_NEEDS_BIAS) {
		pin_flags |= BATCH_OFFSET_BIAS | PIN_OFFSET_BIAS;
	}

	err = i915_vma_pin(vma,
			   entry->pad_to_size, entry->alignment,
			   pin_flags);
	if (err)
		return err;

	if (entry->offset != vma->node.start) {
		entry->offset = vma->node.start | UPDATE;
		eb->args->flags |= __EXEC_HAS_RELOC;
	}

	if (unlikely(exec_flags & EXEC_OBJECT_NEEDS_FENCE)) {
		err = i915_vma_get_fence(vma);
		if (unlikely(err)) {
			i915_vma_unpin(vma);
			return err;
		}

		if (i915_vma_pin_fence(vma))
			exec_flags |= __EXEC_OBJECT_HAS_FENCE;
	}

	*vma->exec_flags = exec_flags | __EXEC_OBJECT_HAS_PIN;
	GEM_BUG_ON(eb_vma_misplaced(entry, vma, exec_flags));

	return 0;
}

static int eb_reserve(struct i915_execbuffer *eb)
{
	const unsigned int count = eb->buffer_count;
	struct list_head last;
	struct i915_vma *vma;
	unsigned int i, pass;
	int err;

	/*
	 * Attempt to pin all of the buffers into the GTT.
	 * This is done in 3 phases:
	 *
	 * 1a. Unbind all objects that do not match the GTT constraints for
	 *     the execbuffer (fenceable, mappable, alignment etc).
	 * 1b. Increment pin count for already bound objects.
	 * 2.  Bind new objects.
	 * 3.  Decrement pin count.
	 *
	 * This avoid unnecessary unbinding of later objects in order to make
	 * room for the earlier objects *unless* we need to defragment.
	 */

	pass = 0;
	err = 0;
	do {
		list_for_each_entry(vma, &eb->unbound, exec_link) {
			err = eb_reserve_vma(eb, vma);
			if (err)
				break;
		}
		if (err != -ENOSPC)
			return err;

		/* Resort *all* the objects into priority order */
		INIT_LIST_HEAD(&eb->unbound);
		INIT_LIST_HEAD(&last);
		for (i = 0; i < count; i++) {
			unsigned int flags = eb->flags[i];
			struct i915_vma *vma = eb->vma[i];

			if (flags & EXEC_OBJECT_PINNED &&
			    flags & __EXEC_OBJECT_HAS_PIN)
				continue;

			eb_unreserve_vma(vma, &eb->flags[i]);

			if (flags & EXEC_OBJECT_PINNED)
				list_add(&vma->exec_link, &eb->unbound);
			else if (flags & __EXEC_OBJECT_NEEDS_MAP)
				list_add_tail(&vma->exec_link, &eb->unbound);
			else
				list_add_tail(&vma->exec_link, &last);
		}
		list_splice_tail(&last, &eb->unbound);

		switch (pass++) {
		case 0:
			break;

		case 1:
			/* Too fragmented, unbind everything and retry */
			err = i915_gem_evict_vm(eb->vm);
			if (err)
				return err;
			break;

		default:
			return -ENOSPC;
		}
	} while (1);
}

static unsigned int eb_batch_index(const struct i915_execbuffer *eb)
{
	if (eb->args->flags & I915_EXEC_BATCH_FIRST)
		return 0;
	else
		return eb->buffer_count - 1;
}

static int eb_select_context(struct i915_execbuffer *eb)
{
	struct i915_gem_context *ctx;

	ctx = i915_gem_context_lookup(eb->file->driver_priv, eb->args->rsvd1);
	if (unlikely(!ctx))
		return -ENOENT;

	eb->ctx = ctx;
	eb->vm = ctx->ppgtt ? &ctx->ppgtt->base : &eb->i915->ggtt.base;

	eb->context_flags = 0;
	if (ctx->flags & CONTEXT_NO_ZEROMAP)
		eb->context_flags |= __EXEC_OBJECT_NEEDS_BIAS;

	return 0;
}

static int eb_lookup_vmas(struct i915_execbuffer *eb)
{
	struct radix_tree_root *handles_vma = &eb->ctx->handles_vma;
	struct drm_i915_gem_object *uninitialized_var(obj);
	unsigned int i;
	int err;

	if (unlikely(i915_gem_context_is_closed(eb->ctx)))
		return -ENOENT;

	if (unlikely(i915_gem_context_is_banned(eb->ctx)))
		return -EIO;

	INIT_LIST_HEAD(&eb->relocs);
	INIT_LIST_HEAD(&eb->unbound);

	for (i = 0; i < eb->buffer_count; i++) {
		u32 handle = eb->exec[i].handle;
		struct i915_lut_handle *lut;
		struct i915_vma *vma;

		vma = radix_tree_lookup(handles_vma, handle);
		if (likely(vma))
			goto add_vma;

		obj = i915_gem_object_lookup(eb->file, handle);
		if (unlikely(!obj)) {
			err = -ENOENT;
			goto err_vma;
		}

		vma = i915_vma_instance(obj, eb->vm, NULL);
		if (unlikely(IS_ERR(vma))) {
			err = PTR_ERR(vma);
			goto err_obj;
		}

		lut = kmem_cache_alloc(eb->i915->luts, GFP_KERNEL);
		if (unlikely(!lut)) {
			err = -ENOMEM;
			goto err_obj;
		}

		err = radix_tree_insert(handles_vma, handle, vma);
		if (unlikely(err)) {
			kmem_cache_free(eb->i915->luts, lut);
			goto err_obj;
		}

		vma->open_count++;
		list_add(&lut->obj_link, &obj->lut_list);
		list_add(&lut->ctx_link, &eb->ctx->handles_list);
		lut->ctx = eb->ctx;
		lut->handle = handle;

		/* transfer ref to ctx */
		obj = NULL;

add_vma:
		err = eb_add_vma(eb, i, vma);
		if (unlikely(err))
			goto err_obj;

		GEM_BUG_ON(vma != eb->vma[i]);
		GEM_BUG_ON(vma->exec_flags != &eb->flags[i]);
	}

	/* take note of the batch buffer before we might reorder the lists */
	i = eb_batch_index(eb);
	eb->batch = eb->vma[i];
	GEM_BUG_ON(eb->batch->exec_flags != &eb->flags[i]);

	/*
	 * SNA is doing fancy tricks with compressing batch buffers, which leads
	 * to negative relocation deltas. Usually that works out ok since the
	 * relocate address is still positive, except when the batch is placed
	 * very low in the GTT. Ensure this doesn't happen.
	 *
	 * Note that actual hangs have only been observed on gen7, but for
	 * paranoia do it everywhere.
	 */
	if (!(eb->flags[i] & EXEC_OBJECT_PINNED))
		eb->flags[i] |= __EXEC_OBJECT_NEEDS_BIAS;
	if (eb->reloc_cache.has_fence)
		eb->flags[i] |= EXEC_OBJECT_NEEDS_FENCE;

	eb->args->flags |= __EXEC_VALIDATED;
	return eb_reserve(eb);

err_obj:
	if (obj)
		i915_gem_object_put(obj);
err_vma:
	eb->vma[i] = NULL;
	return err;
}

static struct i915_vma *
eb_get_vma(const struct i915_execbuffer *eb, unsigned long handle)
{
	if (eb->lut_size < 0) {
		if (handle >= -eb->lut_size)
			return NULL;
		return eb->vma[handle];
	} else {
		struct hlist_head *head;
		struct i915_vma *vma;

		head = &eb->buckets[hash_32(handle, eb->lut_size)];
		hlist_for_each_entry(vma, head, exec_node) {
			if (vma->exec_handle == handle)
				return vma;
		}
		return NULL;
	}
}

static void eb_release_vmas(const struct i915_execbuffer *eb)
{
	const unsigned int count = eb->buffer_count;
	unsigned int i;

	for (i = 0; i < count; i++) {
		struct i915_vma *vma = eb->vma[i];
		unsigned int flags = eb->flags[i];

		if (!vma)
			break;

		GEM_BUG_ON(vma->exec_flags != &eb->flags[i]);
		vma->exec_flags = NULL;
		eb->vma[i] = NULL;

		if (flags & __EXEC_OBJECT_HAS_PIN)
			__eb_unreserve_vma(vma, flags);

		if (flags & __EXEC_OBJECT_HAS_REF)
			i915_vma_put(vma);
	}
}

static void eb_reset_vmas(const struct i915_execbuffer *eb)
{
	eb_release_vmas(eb);
	if (eb->lut_size > 0)
		memset(eb->buckets, 0,
		       sizeof(struct hlist_head) << eb->lut_size);
}

static void eb_destroy(const struct i915_execbuffer *eb)
{
	GEM_BUG_ON(eb->reloc_cache.rq);

	if (eb->lut_size > 0)
		kfree(eb->buckets);
}

static inline u64
relocation_target(const struct drm_i915_gem_relocation_entry *reloc,
		  const struct i915_vma *target)
{
	return gen8_canonical_addr((int)reloc->delta + target->node.start);
}

static void reloc_cache_init(struct reloc_cache *cache,
			     struct drm_i915_private *i915)
{
	cache->page = -1;
	cache->vaddr = 0;
	/* Must be a variable in the struct to allow GCC to unroll. */
	cache->gen = INTEL_GEN(i915);
	cache->has_llc = HAS_LLC(i915);
	cache->use_64bit_reloc = HAS_64BIT_RELOC(i915);
	cache->has_fence = cache->gen < 4;
	cache->needs_unfenced = INTEL_INFO(i915)->unfenced_needs_alignment;
	cache->node.allocated = false;
	cache->rq = NULL;
	cache->rq_size = 0;
}

static inline void *unmask_page(unsigned long p)
{
	return (void *)(uintptr_t)(p & PAGE_MASK);
}

static inline unsigned int unmask_flags(unsigned long p)
{
	return p & ~PAGE_MASK;
}

#define KMAP 0x4 /* after CLFLUSH_FLAGS */

static inline struct i915_ggtt *cache_to_ggtt(struct reloc_cache *cache)
{
	struct drm_i915_private *i915 =
		container_of(cache, struct i915_execbuffer, reloc_cache)->i915;
	return &i915->ggtt;
}

static void reloc_gpu_flush(struct reloc_cache *cache)
{
	GEM_BUG_ON(cache->rq_size >= cache->rq->batch->obj->base.size / sizeof(u32));
	cache->rq_cmd[cache->rq_size] = MI_BATCH_BUFFER_END;
	i915_gem_object_unpin_map(cache->rq->batch->obj);
	i915_gem_chipset_flush(cache->rq->i915);

	__i915_add_request(cache->rq, true);
	cache->rq = NULL;
}

static void reloc_cache_reset(struct reloc_cache *cache)
{
	void *vaddr;

	if (cache->rq)
		reloc_gpu_flush(cache);

	if (!cache->vaddr)
		return;

	vaddr = unmask_page(cache->vaddr);
	if (cache->vaddr & KMAP) {
		if (cache->vaddr & CLFLUSH_AFTER)
			mb();

		kunmap_atomic(vaddr);
		i915_gem_obj_finish_shmem_access((struct drm_i915_gem_object *)cache->node.mm);
	} else {
		wmb();
		io_mapping_unmap_atomic((void __iomem *)vaddr);
		if (cache->node.allocated) {
			struct i915_ggtt *ggtt = cache_to_ggtt(cache);

			ggtt->base.clear_range(&ggtt->base,
					       cache->node.start,
					       cache->node.size);
			drm_mm_remove_node(&cache->node);
		} else {
			i915_vma_unpin((struct i915_vma *)cache->node.mm);
		}
	}

	cache->vaddr = 0;
	cache->page = -1;
}

static void *reloc_kmap(struct drm_i915_gem_object *obj,
			struct reloc_cache *cache,
			unsigned long page)
{
	void *vaddr;

	if (cache->vaddr) {
		kunmap_atomic(unmask_page(cache->vaddr));
	} else {
		unsigned int flushes;
		int err;

		err = i915_gem_obj_prepare_shmem_write(obj, &flushes);
		if (err)
			return ERR_PTR(err);

		BUILD_BUG_ON(KMAP & CLFLUSH_FLAGS);
		BUILD_BUG_ON((KMAP | CLFLUSH_FLAGS) & PAGE_MASK);

		cache->vaddr = flushes | KMAP;
		cache->node.mm = (void *)obj;
		if (flushes)
			mb();
	}

	vaddr = kmap_atomic(i915_gem_object_get_dirty_page(obj, page));
	cache->vaddr = unmask_flags(cache->vaddr) | (unsigned long)vaddr;
	cache->page = page;

	return vaddr;
}

static void *reloc_iomap(struct drm_i915_gem_object *obj,
			 struct reloc_cache *cache,
			 unsigned long page)
{
	struct i915_ggtt *ggtt = cache_to_ggtt(cache);
	unsigned long offset;
	void *vaddr;

	if (cache->vaddr) {
		io_mapping_unmap_atomic((void __force __iomem *) unmask_page(cache->vaddr));
	} else {
		struct i915_vma *vma;
		int err;

		if (use_cpu_reloc(cache, obj))
			return NULL;

		err = i915_gem_object_set_to_gtt_domain(obj, true);
		if (err)
			return ERR_PTR(err);

		vma = i915_gem_object_ggtt_pin(obj, NULL, 0, 0,
					       PIN_MAPPABLE | PIN_NONBLOCK);
		if (IS_ERR(vma)) {
			memset(&cache->node, 0, sizeof(cache->node));
			err = drm_mm_insert_node_in_range
				(&ggtt->base.mm, &cache->node,
				 PAGE_SIZE, 0, I915_COLOR_UNEVICTABLE,
				 0, ggtt->mappable_end,
				 DRM_MM_INSERT_LOW);
			if (err) /* no inactive aperture space, use cpu reloc */
				return NULL;
		} else {
			err = i915_vma_put_fence(vma);
			if (err) {
				i915_vma_unpin(vma);
				return ERR_PTR(err);
			}

			cache->node.start = vma->node.start;
			cache->node.mm = (void *)vma;
		}
	}

	offset = cache->node.start;
	if (cache->node.allocated) {
		wmb();
		ggtt->base.insert_page(&ggtt->base,
				       i915_gem_object_get_dma_address(obj, page),
				       offset, I915_CACHE_NONE, 0);
	} else {
		offset += page << PAGE_SHIFT;
	}

	vaddr = (void __force *)io_mapping_map_atomic_wc(&ggtt->mappable,
							 offset);
	cache->page = page;
	cache->vaddr = (unsigned long)vaddr;

	return vaddr;
}

static void *reloc_vaddr(struct drm_i915_gem_object *obj,
			 struct reloc_cache *cache,
			 unsigned long page)
{
	void *vaddr;

	if (cache->page == page) {
		vaddr = unmask_page(cache->vaddr);
	} else {
		vaddr = NULL;
		if ((cache->vaddr & KMAP) == 0)
			vaddr = reloc_iomap(obj, cache, page);
		if (!vaddr)
			vaddr = reloc_kmap(obj, cache, page);
	}

	return vaddr;
}

static void clflush_write32(u32 *addr, u32 value, unsigned int flushes)
{
	if (unlikely(flushes & (CLFLUSH_BEFORE | CLFLUSH_AFTER))) {
		if (flushes & CLFLUSH_BEFORE) {
			clflushopt(addr);
			mb();
		}

		*addr = value;

		/*
		 * Writes to the same cacheline are serialised by the CPU
		 * (including clflush). On the write path, we only require
		 * that it hits memory in an orderly fashion and place
		 * mb barriers at the start and end of the relocation phase
		 * to ensure ordering of clflush wrt to the system.
		 */
		if (flushes & CLFLUSH_AFTER)
			clflushopt(addr);
	} else
		*addr = value;
}

static int __reloc_gpu_alloc(struct i915_execbuffer *eb,
			     struct i915_vma *vma,
			     unsigned int len)
{
	struct reloc_cache *cache = &eb->reloc_cache;
	struct drm_i915_gem_object *obj;
	struct drm_i915_gem_request *rq;
	struct i915_vma *batch;
	u32 *cmd;
	int err;

	GEM_BUG_ON(vma->obj->base.write_domain & I915_GEM_DOMAIN_CPU);

	obj = i915_gem_batch_pool_get(&eb->engine->batch_pool, PAGE_SIZE);
	if (IS_ERR(obj))
		return PTR_ERR(obj);

	cmd = i915_gem_object_pin_map(obj,
				      cache->has_llc ?
				      I915_MAP_FORCE_WB :
				      I915_MAP_FORCE_WC);
	i915_gem_object_unpin_pages(obj);
	if (IS_ERR(cmd))
		return PTR_ERR(cmd);

	err = i915_gem_object_set_to_wc_domain(obj, false);
	if (err)
		goto err_unmap;

	batch = i915_vma_instance(obj, vma->vm, NULL);
	if (IS_ERR(batch)) {
		err = PTR_ERR(batch);
		goto err_unmap;
	}

	err = i915_vma_pin(batch, 0, 0, PIN_USER | PIN_NONBLOCK);
	if (err)
		goto err_unmap;

	rq = i915_gem_request_alloc(eb->engine, eb->ctx);
	if (IS_ERR(rq)) {
		err = PTR_ERR(rq);
		goto err_unpin;
	}

	err = i915_gem_request_await_object(rq, vma->obj, true);
	if (err)
		goto err_request;

	err = eb->engine->emit_flush(rq, EMIT_INVALIDATE);
	if (err)
		goto err_request;

	err = i915_switch_context(rq);
	if (err)
		goto err_request;

	err = eb->engine->emit_bb_start(rq,
					batch->node.start, PAGE_SIZE,
					cache->gen > 5 ? 0 : I915_DISPATCH_SECURE);
	if (err)
		goto err_request;

	GEM_BUG_ON(!reservation_object_test_signaled_rcu(batch->resv, true));
	i915_vma_move_to_active(batch, rq, 0);
	reservation_object_lock(batch->resv, NULL);
	reservation_object_add_excl_fence(batch->resv, &rq->fence);
	reservation_object_unlock(batch->resv);
	i915_vma_unpin(batch);

	i915_vma_move_to_active(vma, rq, EXEC_OBJECT_WRITE);
	reservation_object_lock(vma->resv, NULL);
	reservation_object_add_excl_fence(vma->resv, &rq->fence);
	reservation_object_unlock(vma->resv);

	rq->batch = batch;

	cache->rq = rq;
	cache->rq_cmd = cmd;
	cache->rq_size = 0;

	/* Return with batch mapping (cmd) still pinned */
	return 0;

err_request:
	i915_add_request(rq);
err_unpin:
	i915_vma_unpin(batch);
err_unmap:
	i915_gem_object_unpin_map(obj);
	return err;
}

static u32 *reloc_gpu(struct i915_execbuffer *eb,
		      struct i915_vma *vma,
		      unsigned int len)
{
	struct reloc_cache *cache = &eb->reloc_cache;
	u32 *cmd;

	if (cache->rq_size > PAGE_SIZE/sizeof(u32) - (len + 1))
		reloc_gpu_flush(cache);

	if (unlikely(!cache->rq)) {
		int err;

		/* If we need to copy for the cmdparser, we will stall anyway */
		if (eb_use_cmdparser(eb))
			return ERR_PTR(-EWOULDBLOCK);

<<<<<<< HEAD
		if (!intel_engine_can_store_dword(eb->engine))
			return ERR_PTR(-ENODEV);

=======
>>>>>>> c04fc6fa
		err = __reloc_gpu_alloc(eb, vma, len);
		if (unlikely(err))
			return ERR_PTR(err);
	}

	cmd = cache->rq_cmd + cache->rq_size;
	cache->rq_size += len;

	return cmd;
}

static u64
relocate_entry(struct i915_vma *vma,
	       const struct drm_i915_gem_relocation_entry *reloc,
	       struct i915_execbuffer *eb,
	       const struct i915_vma *target)
{
	u64 offset = reloc->offset;
	u64 target_offset = relocation_target(reloc, target);
	bool wide = eb->reloc_cache.use_64bit_reloc;
	void *vaddr;

	if (!eb->reloc_cache.vaddr &&
	    (DBG_FORCE_RELOC == FORCE_GPU_RELOC ||
	     !reservation_object_test_signaled_rcu(vma->resv, true))) {
		const unsigned int gen = eb->reloc_cache.gen;
		unsigned int len;
		u32 *batch;
		u64 addr;

		if (wide)
			len = offset & 7 ? 8 : 5;
		else if (gen >= 4)
			len = 4;
		else
			len = 3;

		batch = reloc_gpu(eb, vma, len);
		if (IS_ERR(batch))
			goto repeat;

		addr = gen8_canonical_addr(vma->node.start + offset);
		if (wide) {
			if (offset & 7) {
				*batch++ = MI_STORE_DWORD_IMM_GEN4;
				*batch++ = lower_32_bits(addr);
				*batch++ = upper_32_bits(addr);
				*batch++ = lower_32_bits(target_offset);

				addr = gen8_canonical_addr(addr + 4);

				*batch++ = MI_STORE_DWORD_IMM_GEN4;
				*batch++ = lower_32_bits(addr);
				*batch++ = upper_32_bits(addr);
				*batch++ = upper_32_bits(target_offset);
			} else {
				*batch++ = (MI_STORE_DWORD_IMM_GEN4 | (1 << 21)) + 1;
				*batch++ = lower_32_bits(addr);
				*batch++ = upper_32_bits(addr);
				*batch++ = lower_32_bits(target_offset);
				*batch++ = upper_32_bits(target_offset);
			}
		} else if (gen >= 6) {
			*batch++ = MI_STORE_DWORD_IMM_GEN4;
			*batch++ = 0;
			*batch++ = addr;
			*batch++ = target_offset;
		} else if (gen >= 4) {
			*batch++ = MI_STORE_DWORD_IMM_GEN4 | MI_USE_GGTT;
			*batch++ = 0;
			*batch++ = addr;
			*batch++ = target_offset;
		} else {
			*batch++ = MI_STORE_DWORD_IMM | MI_MEM_VIRTUAL;
			*batch++ = addr;
			*batch++ = target_offset;
		}

		goto out;
	}

repeat:
	vaddr = reloc_vaddr(vma->obj, &eb->reloc_cache, offset >> PAGE_SHIFT);
	if (IS_ERR(vaddr))
		return PTR_ERR(vaddr);

	clflush_write32(vaddr + offset_in_page(offset),
			lower_32_bits(target_offset),
			eb->reloc_cache.vaddr);

	if (wide) {
		offset += sizeof(u32);
		target_offset >>= 32;
		wide = false;
		goto repeat;
	}

out:
	return target->node.start | UPDATE;
}

static u64
eb_relocate_entry(struct i915_execbuffer *eb,
		  struct i915_vma *vma,
		  const struct drm_i915_gem_relocation_entry *reloc)
{
	struct i915_vma *target;
	int err;

	/* we've already hold a reference to all valid objects */
	target = eb_get_vma(eb, reloc->target_handle);
	if (unlikely(!target))
		return -ENOENT;

	/* Validate that the target is in a valid r/w GPU domain */
	if (unlikely(reloc->write_domain & (reloc->write_domain - 1))) {
		DRM_DEBUG("reloc with multiple write domains: "
			  "target %d offset %d "
			  "read %08x write %08x",
			  reloc->target_handle,
			  (int) reloc->offset,
			  reloc->read_domains,
			  reloc->write_domain);
		return -EINVAL;
	}
	if (unlikely((reloc->write_domain | reloc->read_domains)
		     & ~I915_GEM_GPU_DOMAINS)) {
		DRM_DEBUG("reloc with read/write non-GPU domains: "
			  "target %d offset %d "
			  "read %08x write %08x",
			  reloc->target_handle,
			  (int) reloc->offset,
			  reloc->read_domains,
			  reloc->write_domain);
		return -EINVAL;
	}

	if (reloc->write_domain) {
		*target->exec_flags |= EXEC_OBJECT_WRITE;

		/*
		 * Sandybridge PPGTT errata: We need a global gtt mapping
		 * for MI and pipe_control writes because the gpu doesn't
		 * properly redirect them through the ppgtt for non_secure
		 * batchbuffers.
		 */
		if (reloc->write_domain == I915_GEM_DOMAIN_INSTRUCTION &&
		    IS_GEN6(eb->i915)) {
			err = i915_vma_bind(target, target->obj->cache_level,
					    PIN_GLOBAL);
			if (WARN_ONCE(err,
				      "Unexpected failure to bind target VMA!"))
				return err;
		}
	}

	/*
	 * If the relocation already has the right value in it, no
	 * more work needs to be done.
	 */
	if (!DBG_FORCE_RELOC &&
	    gen8_canonical_addr(target->node.start) == reloc->presumed_offset)
		return 0;

	/* Check that the relocation address is valid... */
	if (unlikely(reloc->offset >
		     vma->size - (eb->reloc_cache.use_64bit_reloc ? 8 : 4))) {
		DRM_DEBUG("Relocation beyond object bounds: "
			  "target %d offset %d size %d.\n",
			  reloc->target_handle,
			  (int)reloc->offset,
			  (int)vma->size);
		return -EINVAL;
	}
	if (unlikely(reloc->offset & 3)) {
		DRM_DEBUG("Relocation not 4-byte aligned: "
			  "target %d offset %d.\n",
			  reloc->target_handle,
			  (int)reloc->offset);
		return -EINVAL;
	}

	/*
	 * If we write into the object, we need to force the synchronisation
	 * barrier, either with an asynchronous clflush or if we executed the
	 * patching using the GPU (though that should be serialised by the
	 * timeline). To be completely sure, and since we are required to
	 * do relocations we are already stalling, disable the user's opt
	 * out of our synchronisation.
	 */
	*vma->exec_flags &= ~EXEC_OBJECT_ASYNC;

	/* and update the user's relocation entry */
	return relocate_entry(vma, reloc, eb, target);
}

static int eb_relocate_vma(struct i915_execbuffer *eb, struct i915_vma *vma)
{
#define N_RELOC(x) ((x) / sizeof(struct drm_i915_gem_relocation_entry))
	struct drm_i915_gem_relocation_entry stack[N_RELOC(512)];
	struct drm_i915_gem_relocation_entry __user *urelocs;
	const struct drm_i915_gem_exec_object2 *entry = exec_entry(eb, vma);
	unsigned int remain;

	urelocs = u64_to_user_ptr(entry->relocs_ptr);
	remain = entry->relocation_count;
	if (unlikely(remain > N_RELOC(ULONG_MAX)))
		return -EINVAL;

	/*
	 * We must check that the entire relocation array is safe
	 * to read. However, if the array is not writable the user loses
	 * the updated relocation values.
	 */
	if (unlikely(!access_ok(VERIFY_READ, urelocs, remain*sizeof(*urelocs))))
		return -EFAULT;

	do {
		struct drm_i915_gem_relocation_entry *r = stack;
		unsigned int count =
			min_t(unsigned int, remain, ARRAY_SIZE(stack));
		unsigned int copied;

		/*
		 * This is the fast path and we cannot handle a pagefault
		 * whilst holding the struct mutex lest the user pass in the
		 * relocations contained within a mmaped bo. For in such a case
		 * we, the page fault handler would call i915_gem_fault() and
		 * we would try to acquire the struct mutex again. Obviously
		 * this is bad and so lockdep complains vehemently.
		 */
		pagefault_disable();
		copied = __copy_from_user_inatomic(r, urelocs, count * sizeof(r[0]));
		pagefault_enable();
		if (unlikely(copied)) {
			remain = -EFAULT;
			goto out;
		}

		remain -= count;
		do {
			u64 offset = eb_relocate_entry(eb, vma, r);

			if (likely(offset == 0)) {
			} else if ((s64)offset < 0) {
				remain = (int)offset;
				goto out;
			} else {
				/*
				 * Note that reporting an error now
				 * leaves everything in an inconsistent
				 * state as we have *already* changed
				 * the relocation value inside the
				 * object. As we have not changed the
				 * reloc.presumed_offset or will not
				 * change the execobject.offset, on the
				 * call we may not rewrite the value
				 * inside the object, leaving it
				 * dangling and causing a GPU hang. Unless
				 * userspace dynamically rebuilds the
				 * relocations on each execbuf rather than
				 * presume a static tree.
				 *
				 * We did previously check if the relocations
				 * were writable (access_ok), an error now
				 * would be a strange race with mprotect,
				 * having already demonstrated that we
				 * can read from this userspace address.
				 */
				offset = gen8_canonical_addr(offset & ~UPDATE);
				__put_user(offset,
					   &urelocs[r-stack].presumed_offset);
			}
		} while (r++, --count);
		urelocs += ARRAY_SIZE(stack);
	} while (remain);
out:
	reloc_cache_reset(&eb->reloc_cache);
	return remain;
}

static int
eb_relocate_vma_slow(struct i915_execbuffer *eb, struct i915_vma *vma)
{
	const struct drm_i915_gem_exec_object2 *entry = exec_entry(eb, vma);
	struct drm_i915_gem_relocation_entry *relocs =
		u64_to_ptr(typeof(*relocs), entry->relocs_ptr);
	unsigned int i;
	int err;

	for (i = 0; i < entry->relocation_count; i++) {
		u64 offset = eb_relocate_entry(eb, vma, &relocs[i]);

		if ((s64)offset < 0) {
			err = (int)offset;
			goto err;
		}
	}
	err = 0;
err:
	reloc_cache_reset(&eb->reloc_cache);
	return err;
}

static int check_relocations(const struct drm_i915_gem_exec_object2 *entry)
{
	const char __user *addr, *end;
	unsigned long size;
	char __maybe_unused c;

	size = entry->relocation_count;
	if (size == 0)
		return 0;

	if (size > N_RELOC(ULONG_MAX))
		return -EINVAL;

	addr = u64_to_user_ptr(entry->relocs_ptr);
	size *= sizeof(struct drm_i915_gem_relocation_entry);
	if (!access_ok(VERIFY_READ, addr, size))
		return -EFAULT;

	end = addr + size;
	for (; addr < end; addr += PAGE_SIZE) {
		int err = __get_user(c, addr);
		if (err)
			return err;
	}
	return __get_user(c, end - 1);
}

static int eb_copy_relocations(const struct i915_execbuffer *eb)
{
	const unsigned int count = eb->buffer_count;
	unsigned int i;
	int err;

	for (i = 0; i < count; i++) {
		const unsigned int nreloc = eb->exec[i].relocation_count;
		struct drm_i915_gem_relocation_entry __user *urelocs;
		struct drm_i915_gem_relocation_entry *relocs;
		unsigned long size;
		unsigned long copied;

		if (nreloc == 0)
			continue;

		err = check_relocations(&eb->exec[i]);
		if (err)
			goto err;

		urelocs = u64_to_user_ptr(eb->exec[i].relocs_ptr);
		size = nreloc * sizeof(*relocs);

		relocs = kvmalloc_array(size, 1, GFP_KERNEL);
		if (!relocs) {
			kvfree(relocs);
			err = -ENOMEM;
			goto err;
		}

		/* copy_from_user is limited to < 4GiB */
		copied = 0;
		do {
			unsigned int len =
				min_t(u64, BIT_ULL(31), size - copied);

			if (__copy_from_user((char *)relocs + copied,
					     (char __user *)urelocs + copied,
					     len)) {
				kvfree(relocs);
				err = -EFAULT;
				goto err;
			}

			copied += len;
		} while (copied < size);

		/*
		 * As we do not update the known relocation offsets after
		 * relocating (due to the complexities in lock handling),
		 * we need to mark them as invalid now so that we force the
		 * relocation processing next time. Just in case the target
		 * object is evicted and then rebound into its old
		 * presumed_offset before the next execbuffer - if that
		 * happened we would make the mistake of assuming that the
		 * relocations were valid.
		 */
		user_access_begin();
		for (copied = 0; copied < nreloc; copied++)
			unsafe_put_user(-1,
					&urelocs[copied].presumed_offset,
					end_user);
end_user:
		user_access_end();

		eb->exec[i].relocs_ptr = (uintptr_t)relocs;
	}

	return 0;

err:
	while (i--) {
		struct drm_i915_gem_relocation_entry *relocs =
			u64_to_ptr(typeof(*relocs), eb->exec[i].relocs_ptr);
		if (eb->exec[i].relocation_count)
			kvfree(relocs);
	}
	return err;
}

static int eb_prefault_relocations(const struct i915_execbuffer *eb)
{
	const unsigned int count = eb->buffer_count;
	unsigned int i;

	if (unlikely(i915_modparams.prefault_disable))
		return 0;

	for (i = 0; i < count; i++) {
		int err;

		err = check_relocations(&eb->exec[i]);
		if (err)
			return err;
	}

	return 0;
}

static noinline int eb_relocate_slow(struct i915_execbuffer *eb)
{
	struct drm_device *dev = &eb->i915->drm;
	bool have_copy = false;
	struct i915_vma *vma;
	int err = 0;

repeat:
	if (signal_pending(current)) {
		err = -ERESTARTSYS;
		goto out;
	}

	/* We may process another execbuffer during the unlock... */
	eb_reset_vmas(eb);
	mutex_unlock(&dev->struct_mutex);

	/*
	 * We take 3 passes through the slowpatch.
	 *
	 * 1 - we try to just prefault all the user relocation entries and
	 * then attempt to reuse the atomic pagefault disabled fast path again.
	 *
	 * 2 - we copy the user entries to a local buffer here outside of the
	 * local and allow ourselves to wait upon any rendering before
	 * relocations
	 *
	 * 3 - we already have a local copy of the relocation entries, but
	 * were interrupted (EAGAIN) whilst waiting for the objects, try again.
	 */
	if (!err) {
		err = eb_prefault_relocations(eb);
	} else if (!have_copy) {
		err = eb_copy_relocations(eb);
		have_copy = err == 0;
	} else {
		cond_resched();
		err = 0;
	}
	if (err) {
		mutex_lock(&dev->struct_mutex);
		goto out;
	}

	/* A frequent cause for EAGAIN are currently unavailable client pages */
	flush_workqueue(eb->i915->mm.userptr_wq);

	err = i915_mutex_lock_interruptible(dev);
	if (err) {
		mutex_lock(&dev->struct_mutex);
		goto out;
	}

	/* reacquire the objects */
	err = eb_lookup_vmas(eb);
	if (err)
		goto err;

	GEM_BUG_ON(!eb->batch);

	list_for_each_entry(vma, &eb->relocs, reloc_link) {
		if (!have_copy) {
			pagefault_disable();
			err = eb_relocate_vma(eb, vma);
			pagefault_enable();
			if (err)
				goto repeat;
		} else {
			err = eb_relocate_vma_slow(eb, vma);
			if (err)
				goto err;
		}
	}

	/*
	 * Leave the user relocations as are, this is the painfully slow path,
	 * and we want to avoid the complication of dropping the lock whilst
	 * having buffers reserved in the aperture and so causing spurious
	 * ENOSPC for random operations.
	 */

err:
	if (err == -EAGAIN)
		goto repeat;

out:
	if (have_copy) {
		const unsigned int count = eb->buffer_count;
		unsigned int i;

		for (i = 0; i < count; i++) {
			const struct drm_i915_gem_exec_object2 *entry =
				&eb->exec[i];
			struct drm_i915_gem_relocation_entry *relocs;

			if (!entry->relocation_count)
				continue;

			relocs = u64_to_ptr(typeof(*relocs), entry->relocs_ptr);
			kvfree(relocs);
		}
	}

	return err;
}

static int eb_relocate(struct i915_execbuffer *eb)
{
	if (eb_lookup_vmas(eb))
		goto slow;

	/* The objects are in their final locations, apply the relocations. */
	if (eb->args->flags & __EXEC_HAS_RELOC) {
		struct i915_vma *vma;

		list_for_each_entry(vma, &eb->relocs, reloc_link) {
			if (eb_relocate_vma(eb, vma))
				goto slow;
		}
	}

	return 0;

slow:
	return eb_relocate_slow(eb);
}

static void eb_export_fence(struct i915_vma *vma,
			    struct drm_i915_gem_request *req,
			    unsigned int flags)
{
	struct reservation_object *resv = vma->resv;

	/*
	 * Ignore errors from failing to allocate the new fence, we can't
	 * handle an error right now. Worst case should be missed
	 * synchronisation leading to rendering corruption.
	 */
	reservation_object_lock(resv, NULL);
	if (flags & EXEC_OBJECT_WRITE)
		reservation_object_add_excl_fence(resv, &req->fence);
	else if (reservation_object_reserve_shared(resv) == 0)
		reservation_object_add_shared_fence(resv, &req->fence);
	reservation_object_unlock(resv);
}

static int eb_move_to_gpu(struct i915_execbuffer *eb)
{
	const unsigned int count = eb->buffer_count;
	unsigned int i;
	int err;

	for (i = 0; i < count; i++) {
		unsigned int flags = eb->flags[i];
		struct i915_vma *vma = eb->vma[i];
		struct drm_i915_gem_object *obj = vma->obj;

		if (flags & EXEC_OBJECT_CAPTURE) {
			struct i915_gem_capture_list *capture;

			capture = kmalloc(sizeof(*capture), GFP_KERNEL);
			if (unlikely(!capture))
				return -ENOMEM;

			capture->next = eb->request->capture_list;
			capture->vma = eb->vma[i];
			eb->request->capture_list = capture;
		}

		/*
		 * If the GPU is not _reading_ through the CPU cache, we need
		 * to make sure that any writes (both previous GPU writes from
		 * before a change in snooping levels and normal CPU writes)
		 * caught in that cache are flushed to main memory.
		 *
		 * We want to say
		 *   obj->cache_dirty &&
		 *   !(obj->cache_coherent & I915_BO_CACHE_COHERENT_FOR_READ)
		 * but gcc's optimiser doesn't handle that as well and emits
		 * two jumps instead of one. Maybe one day...
		 */
		if (unlikely(obj->cache_dirty & ~obj->cache_coherent)) {
			if (i915_gem_clflush_object(obj, 0))
				flags &= ~EXEC_OBJECT_ASYNC;
		}

		if (flags & EXEC_OBJECT_ASYNC)
			continue;

		err = i915_gem_request_await_object
			(eb->request, obj, flags & EXEC_OBJECT_WRITE);
		if (err)
			return err;
	}

	for (i = 0; i < count; i++) {
		unsigned int flags = eb->flags[i];
		struct i915_vma *vma = eb->vma[i];

		i915_vma_move_to_active(vma, eb->request, flags);
		eb_export_fence(vma, eb->request, flags);

		__eb_unreserve_vma(vma, flags);
		vma->exec_flags = NULL;

		if (unlikely(flags & __EXEC_OBJECT_HAS_REF))
			i915_vma_put(vma);
	}
	eb->exec = NULL;

	/* Unconditionally flush any chipset caches (for streaming writes). */
	i915_gem_chipset_flush(eb->i915);

	/* Unconditionally invalidate GPU caches and TLBs. */
	return eb->engine->emit_flush(eb->request, EMIT_INVALIDATE);
}

static bool i915_gem_check_execbuffer(struct drm_i915_gem_execbuffer2 *exec)
{
	if (exec->flags & __I915_EXEC_ILLEGAL_FLAGS)
		return false;

	/* Kernel clipping was a DRI1 misfeature */
	if (!(exec->flags & I915_EXEC_FENCE_ARRAY)) {
		if (exec->num_cliprects || exec->cliprects_ptr)
			return false;
	}

	if (exec->DR4 == 0xffffffff) {
		DRM_DEBUG("UXA submitting garbage DR4, fixing up\n");
		exec->DR4 = 0;
	}
	if (exec->DR1 || exec->DR4)
		return false;

	if ((exec->batch_start_offset | exec->batch_len) & 0x7)
		return false;

	return true;
}

void i915_vma_move_to_active(struct i915_vma *vma,
			     struct drm_i915_gem_request *req,
			     unsigned int flags)
{
	struct drm_i915_gem_object *obj = vma->obj;
	const unsigned int idx = req->engine->id;

	lockdep_assert_held(&req->i915->drm.struct_mutex);
	GEM_BUG_ON(!drm_mm_node_allocated(&vma->node));

	/*
	 * Add a reference if we're newly entering the active list.
	 * The order in which we add operations to the retirement queue is
	 * vital here: mark_active adds to the start of the callback list,
	 * such that subsequent callbacks are called first. Therefore we
	 * add the active reference first and queue for it to be dropped
	 * *last*.
	 */
	if (!i915_vma_is_active(vma))
		obj->active_count++;
	i915_vma_set_active(vma, idx);
	i915_gem_active_set(&vma->last_read[idx], req);
	list_move_tail(&vma->vm_link, &vma->vm->active_list);

	obj->base.write_domain = 0;
	if (flags & EXEC_OBJECT_WRITE) {
		obj->base.write_domain = I915_GEM_DOMAIN_RENDER;

		if (intel_fb_obj_invalidate(obj, ORIGIN_CS))
			i915_gem_active_set(&obj->frontbuffer_write, req);

		obj->base.read_domains = 0;
	}
	obj->base.read_domains |= I915_GEM_GPU_DOMAINS;

	if (flags & EXEC_OBJECT_NEEDS_FENCE)
		i915_gem_active_set(&vma->last_fence, req);
}

static int i915_reset_gen7_sol_offsets(struct drm_i915_gem_request *req)
{
	u32 *cs;
	int i;

	if (!IS_GEN7(req->i915) || req->engine->id != RCS) {
		DRM_DEBUG("sol reset is gen7/rcs only\n");
		return -EINVAL;
	}

	cs = intel_ring_begin(req, 4 * 2 + 2);
	if (IS_ERR(cs))
		return PTR_ERR(cs);

	*cs++ = MI_LOAD_REGISTER_IMM(4);
	for (i = 0; i < 4; i++) {
		*cs++ = i915_mmio_reg_offset(GEN7_SO_WRITE_OFFSET(i));
		*cs++ = 0;
	}
	*cs++ = MI_NOOP;
	intel_ring_advance(req, cs);

	return 0;
}

static struct i915_vma *
shadow_batch_pin(struct i915_execbuffer *eb, struct drm_i915_gem_object *obj)
{
	struct drm_i915_private *dev_priv = eb->i915;
	struct i915_address_space *vm;
	u64 flags;

	/*
	 * PPGTT backed shadow buffers must be mapped RO, to prevent
	 * post-scan tampering
	 */
	if (CMDPARSER_USES_GGTT(dev_priv)) {
		flags = PIN_GLOBAL;
		vm = &dev_priv->ggtt.base;
	} else if (eb->vm->has_read_only) {
		flags = PIN_USER;
		vm = eb->vm;
		i915_gem_object_set_readonly(obj);
	} else {
		DRM_DEBUG("Cannot prevent post-scan tampering without RO capable vm\n");
		return ERR_PTR(-EINVAL);
	}

	return i915_gem_object_pin(obj, vm, NULL, 0, 0, flags);
}

static struct i915_vma *eb_parse(struct i915_execbuffer *eb)
{
	struct drm_i915_gem_object *shadow_batch_obj;
	struct i915_vma *vma;
	u64 batch_start;
	u64 shadow_batch_start;
	int err;

	shadow_batch_obj = i915_gem_batch_pool_get(&eb->engine->batch_pool,
						   PAGE_ALIGN(eb->batch_len));
	if (IS_ERR(shadow_batch_obj))
		return ERR_CAST(shadow_batch_obj);

	vma = shadow_batch_pin(eb, shadow_batch_obj);
	if (IS_ERR(vma))
		goto out;

	batch_start = gen8_canonical_addr(eb->batch->node.start) +
		      eb->batch_start_offset;

	shadow_batch_start = gen8_canonical_addr(vma->node.start);

	err = intel_engine_cmd_parser(eb->ctx,
				      eb->engine,
				      eb->batch->obj,
				      batch_start,
				      eb->batch_start_offset,
				      eb->batch_len,
				      shadow_batch_obj,
				      shadow_batch_start);

	if (err) {
		i915_vma_unpin(vma);

		/*
		 * Unsafe GGTT-backed buffers can still be submitted safely
		 * as non-secure.
		 * For PPGTT backing however, we have no choice but to forcibly
		 * reject unsafe buffers
		 */
		if (CMDPARSER_USES_GGTT(eb->i915) && (err == -EACCES))
			/* Execute original buffer non-secure */
			vma = NULL;
		else
			vma = ERR_PTR(err);

		goto out;
	}

	eb->vma[eb->buffer_count] = i915_vma_get(vma);
	eb->flags[eb->buffer_count] =
		__EXEC_OBJECT_HAS_PIN | __EXEC_OBJECT_HAS_REF;
	vma->exec_flags = &eb->flags[eb->buffer_count];
	eb->buffer_count++;
	eb->batch_start_offset = 0;
	eb->batch = vma;
	/* eb->batch_len unchanged */

	if (CMDPARSER_USES_GGTT(eb->i915))
		eb->batch_flags |= I915_DISPATCH_SECURE;

out:
	i915_gem_object_unpin_pages(shadow_batch_obj);
	return vma;
}

static void
add_to_client(struct drm_i915_gem_request *req, struct drm_file *file)
{
	req->file_priv = file->driver_priv;
	list_add_tail(&req->client_link, &req->file_priv->mm.request_list);
}

static int eb_submit(struct i915_execbuffer *eb)
{
	int err;

	err = eb_move_to_gpu(eb);
	if (err)
		return err;

	err = i915_switch_context(eb->request);
	if (err)
		return err;

	if (eb->args->flags & I915_EXEC_GEN7_SOL_RESET) {
		err = i915_reset_gen7_sol_offsets(eb->request);
		if (err)
			return err;
	}

	err = eb->engine->emit_bb_start(eb->request,
					eb->batch->node.start +
					eb->batch_start_offset,
					eb->batch_len,
					eb->batch_flags);
	if (err)
		return err;

	return 0;
}

/**
 * Find one BSD ring to dispatch the corresponding BSD command.
 * The engine index is returned.
 */
static unsigned int
gen8_dispatch_bsd_engine(struct drm_i915_private *dev_priv,
			 struct drm_file *file)
{
	struct drm_i915_file_private *file_priv = file->driver_priv;

	/* Check whether the file_priv has already selected one ring. */
	if ((int)file_priv->bsd_engine < 0)
		file_priv->bsd_engine = atomic_fetch_xor(1,
			 &dev_priv->mm.bsd_engine_dispatch_index);

	return file_priv->bsd_engine;
}

#define I915_USER_RINGS (4)

static const enum intel_engine_id user_ring_map[I915_USER_RINGS + 1] = {
	[I915_EXEC_DEFAULT]	= RCS,
	[I915_EXEC_RENDER]	= RCS,
	[I915_EXEC_BLT]		= BCS,
	[I915_EXEC_BSD]		= VCS,
	[I915_EXEC_VEBOX]	= VECS
};

static struct intel_engine_cs *
eb_select_engine(struct drm_i915_private *dev_priv,
		 struct drm_file *file,
		 struct drm_i915_gem_execbuffer2 *args)
{
	unsigned int user_ring_id = args->flags & I915_EXEC_RING_MASK;
	struct intel_engine_cs *engine;

	if (user_ring_id > I915_USER_RINGS) {
		DRM_DEBUG("execbuf with unknown ring: %u\n", user_ring_id);
		return NULL;
	}

	if ((user_ring_id != I915_EXEC_BSD) &&
	    ((args->flags & I915_EXEC_BSD_MASK) != 0)) {
		DRM_DEBUG("execbuf with non bsd ring but with invalid "
			  "bsd dispatch flags: %d\n", (int)(args->flags));
		return NULL;
	}

	if (user_ring_id == I915_EXEC_BSD && HAS_BSD2(dev_priv)) {
		unsigned int bsd_idx = args->flags & I915_EXEC_BSD_MASK;

		if (bsd_idx == I915_EXEC_BSD_DEFAULT) {
			bsd_idx = gen8_dispatch_bsd_engine(dev_priv, file);
		} else if (bsd_idx >= I915_EXEC_BSD_RING1 &&
			   bsd_idx <= I915_EXEC_BSD_RING2) {
			bsd_idx >>= I915_EXEC_BSD_SHIFT;
			bsd_idx--;
		} else {
			DRM_DEBUG("execbuf with unknown bsd ring: %u\n",
				  bsd_idx);
			return NULL;
		}

		engine = dev_priv->engine[_VCS(bsd_idx)];
	} else {
		engine = dev_priv->engine[user_ring_map[user_ring_id]];
	}

	if (!engine) {
		DRM_DEBUG("execbuf with invalid ring: %u\n", user_ring_id);
		return NULL;
	}

	return engine;
}

static void
__free_fence_array(struct drm_syncobj **fences, unsigned int n)
{
	while (n--)
		drm_syncobj_put(ptr_mask_bits(fences[n], 2));
	kvfree(fences);
}

static struct drm_syncobj **
get_fence_array(struct drm_i915_gem_execbuffer2 *args,
		struct drm_file *file)
{
	const unsigned int nfences = args->num_cliprects;
	struct drm_i915_gem_exec_fence __user *user;
	struct drm_syncobj **fences;
	unsigned int n;
	int err;

	if (!(args->flags & I915_EXEC_FENCE_ARRAY))
		return NULL;

	if (nfences > SIZE_MAX / sizeof(*fences))
		return ERR_PTR(-EINVAL);

	user = u64_to_user_ptr(args->cliprects_ptr);
	if (!access_ok(VERIFY_READ, user, nfences * 2 * sizeof(u32)))
		return ERR_PTR(-EFAULT);

	fences = kvmalloc_array(args->num_cliprects, sizeof(*fences),
				__GFP_NOWARN | GFP_KERNEL);
	if (!fences)
		return ERR_PTR(-ENOMEM);

	for (n = 0; n < nfences; n++) {
		struct drm_i915_gem_exec_fence fence;
		struct drm_syncobj *syncobj;

		if (__copy_from_user(&fence, user++, sizeof(fence))) {
			err = -EFAULT;
			goto err;
		}

		if (fence.flags & __I915_EXEC_FENCE_UNKNOWN_FLAGS) {
			err = -EINVAL;
			goto err;
		}

		syncobj = drm_syncobj_find(file, fence.handle);
		if (!syncobj) {
			DRM_DEBUG("Invalid syncobj handle provided\n");
			err = -ENOENT;
			goto err;
		}

		BUILD_BUG_ON(~(ARCH_KMALLOC_MINALIGN - 1) &
			     ~__I915_EXEC_FENCE_UNKNOWN_FLAGS);

		fences[n] = ptr_pack_bits(syncobj, fence.flags, 2);
	}

	return fences;

err:
	__free_fence_array(fences, n);
	return ERR_PTR(err);
}

static void
put_fence_array(struct drm_i915_gem_execbuffer2 *args,
		struct drm_syncobj **fences)
{
	if (fences)
		__free_fence_array(fences, args->num_cliprects);
}

static int
await_fence_array(struct i915_execbuffer *eb,
		  struct drm_syncobj **fences)
{
	const unsigned int nfences = eb->args->num_cliprects;
	unsigned int n;
	int err;

	for (n = 0; n < nfences; n++) {
		struct drm_syncobj *syncobj;
		struct dma_fence *fence;
		unsigned int flags;

		syncobj = ptr_unpack_bits(fences[n], &flags, 2);
		if (!(flags & I915_EXEC_FENCE_WAIT))
			continue;

		fence = drm_syncobj_fence_get(syncobj);
		if (!fence)
			return -EINVAL;

		err = i915_gem_request_await_dma_fence(eb->request, fence);
		dma_fence_put(fence);
		if (err < 0)
			return err;
	}

	return 0;
}

static void
signal_fence_array(struct i915_execbuffer *eb,
		   struct drm_syncobj **fences)
{
	const unsigned int nfences = eb->args->num_cliprects;
	struct dma_fence * const fence = &eb->request->fence;
	unsigned int n;

	for (n = 0; n < nfences; n++) {
		struct drm_syncobj *syncobj;
		unsigned int flags;

		syncobj = ptr_unpack_bits(fences[n], &flags, 2);
		if (!(flags & I915_EXEC_FENCE_SIGNAL))
			continue;

		drm_syncobj_replace_fence(syncobj, fence);
	}
}

static int
i915_gem_do_execbuffer(struct drm_device *dev,
		       struct drm_file *file,
		       struct drm_i915_gem_execbuffer2 *args,
		       struct drm_i915_gem_exec_object2 *exec,
		       struct drm_syncobj **fences)
{
	struct drm_i915_private *dev_priv = to_i915(dev);
	struct i915_execbuffer eb;
	struct dma_fence *in_fence = NULL;
	struct sync_file *out_fence = NULL;
	int out_fence_fd = -1;
	int err;

	BUILD_BUG_ON(__EXEC_OBJECT_INTERNAL_FLAGS &
		     ~__EXEC_OBJECT_UNKNOWN_FLAGS);

	eb.i915 = dev_priv;
	eb.file = file;
	eb.args = args;
	if (DBG_FORCE_RELOC || !(args->flags & I915_EXEC_NO_RELOC))
		args->flags |= __EXEC_HAS_RELOC;

	eb.exec = exec;
	eb.vma = (struct i915_vma **)(exec + args->buffer_count + 1);
	eb.vma[0] = NULL;
	eb.flags = (unsigned int *)(eb.vma + args->buffer_count + 1);

	eb.invalid_flags = __EXEC_OBJECT_UNKNOWN_FLAGS;
	if (USES_FULL_PPGTT(eb.i915))
		eb.invalid_flags |= EXEC_OBJECT_NEEDS_GTT;
	reloc_cache_init(&eb.reloc_cache, eb.i915);

	eb.buffer_count = args->buffer_count;
	eb.batch_start_offset = args->batch_start_offset;
	eb.batch_len = args->batch_len;

	eb.batch_flags = 0;
	if (args->flags & I915_EXEC_SECURE) {
		if (INTEL_GEN(dev_priv) >= 11)
			return -ENODEV;

		/* Return -EPERM to trigger fallback code on old binaries. */
		if (!HAS_SECURE_BATCHES(dev_priv))
			return -EPERM;

		if (!drm_is_current_master(file) || !capable(CAP_SYS_ADMIN))
			return -EPERM;

		eb.batch_flags |= I915_DISPATCH_SECURE;
	}
	if (args->flags & I915_EXEC_IS_PINNED)
		eb.batch_flags |= I915_DISPATCH_PINNED;

	eb.engine = eb_select_engine(eb.i915, file, args);
	if (!eb.engine)
		return -EINVAL;

	if (args->flags & I915_EXEC_RESOURCE_STREAMER) {
		if (!HAS_RESOURCE_STREAMER(eb.i915)) {
			DRM_DEBUG("RS is only allowed for Haswell, Gen8 and above\n");
			return -EINVAL;
		}
		if (eb.engine->id != RCS) {
			DRM_DEBUG("RS is not available on %s\n",
				 eb.engine->name);
			return -EINVAL;
		}

		eb.batch_flags |= I915_DISPATCH_RS;
	}

	if (args->flags & I915_EXEC_FENCE_IN) {
		in_fence = sync_file_get_fence(lower_32_bits(args->rsvd2));
		if (!in_fence)
			return -EINVAL;
	}

	if (args->flags & I915_EXEC_FENCE_OUT) {
		out_fence_fd = get_unused_fd_flags(O_CLOEXEC);
		if (out_fence_fd < 0) {
			err = out_fence_fd;
			goto err_in_fence;
		}
	}

	err = eb_create(&eb);
	if (err)
		goto err_out_fence;

	GEM_BUG_ON(!eb.lut_size);

	err = eb_select_context(&eb);
	if (unlikely(err))
		goto err_destroy;

	/*
	 * Take a local wakeref for preparing to dispatch the execbuf as
	 * we expect to access the hardware fairly frequently in the
	 * process. Upon first dispatch, we acquire another prolonged
	 * wakeref that we hold until the GPU has been idle for at least
	 * 100ms.
	 */
	intel_runtime_pm_get(eb.i915);

	err = i915_mutex_lock_interruptible(dev);
	if (err)
		goto err_rpm;

	err = eb_relocate(&eb);
	if (err) {
		/*
		 * If the user expects the execobject.offset and
		 * reloc.presumed_offset to be an exact match,
		 * as for using NO_RELOC, then we cannot update
		 * the execobject.offset until we have completed
		 * relocation.
		 */
		args->flags &= ~__EXEC_HAS_RELOC;
		goto err_vma;
	}

	if (unlikely(*eb.batch->exec_flags & EXEC_OBJECT_WRITE)) {
		DRM_DEBUG("Attempting to use self-modifying batch buffer\n");
		err = -EINVAL;
		goto err_vma;
	}
	if (eb.batch_start_offset > eb.batch->size ||
	    eb.batch_len > eb.batch->size - eb.batch_start_offset) {
		DRM_DEBUG("Attempting to use out-of-bounds batch\n");
		err = -EINVAL;
		goto err_vma;
	}

<<<<<<< HEAD
=======
	if (eb.batch_len == 0)
		eb.batch_len = eb.batch->size - eb.batch_start_offset;

>>>>>>> c04fc6fa
	if (eb_use_cmdparser(&eb)) {
		struct i915_vma *vma;

		vma = eb_parse(&eb);
		if (IS_ERR(vma)) {
			err = PTR_ERR(vma);
			goto err_vma;
		}
	}

	/*
	 * snb/ivb/vlv conflate the "batch in ppgtt" bit with the "non-secure
	 * batch" bit. Hence we need to pin secure batches into the global gtt.
	 * hsw should have this fixed, but bdw mucks it up again. */
	if (eb.batch_flags & I915_DISPATCH_SECURE) {
		struct i915_vma *vma;

		/*
		 * So on first glance it looks freaky that we pin the batch here
		 * outside of the reservation loop. But:
		 * - The batch is already pinned into the relevant ppgtt, so we
		 *   already have the backing storage fully allocated.
		 * - No other BO uses the global gtt (well contexts, but meh),
		 *   so we don't really have issues with multiple objects not
		 *   fitting due to fragmentation.
		 * So this is actually safe.
		 */
		vma = i915_gem_object_ggtt_pin(eb.batch->obj, NULL, 0, 0, 0);
		if (IS_ERR(vma)) {
			err = PTR_ERR(vma);
			goto err_vma;
		}

		eb.batch = vma;
	}

	/* All GPU relocation batches must be submitted prior to the user rq */
	GEM_BUG_ON(eb.reloc_cache.rq);

	/* Allocate a request for this batch buffer nice and early. */
	eb.request = i915_gem_request_alloc(eb.engine, eb.ctx);
	if (IS_ERR(eb.request)) {
		err = PTR_ERR(eb.request);
		goto err_batch_unpin;
	}

	if (in_fence) {
		err = i915_gem_request_await_dma_fence(eb.request, in_fence);
		if (err < 0)
			goto err_request;
	}

	if (fences) {
		err = await_fence_array(&eb, fences);
		if (err)
			goto err_request;
	}

	if (out_fence_fd != -1) {
		out_fence = sync_file_create(&eb.request->fence);
		if (!out_fence) {
			err = -ENOMEM;
			goto err_request;
		}
	}

	/*
	 * Whilst this request exists, batch_obj will be on the
	 * active_list, and so will hold the active reference. Only when this
	 * request is retired will the the batch_obj be moved onto the
	 * inactive_list and lose its active reference. Hence we do not need
	 * to explicitly hold another reference here.
	 */
	eb.request->batch = eb.batch;

	trace_i915_gem_request_queue(eb.request, eb.batch_flags);
	err = eb_submit(&eb);
err_request:
	__i915_add_request(eb.request, err == 0);
	add_to_client(eb.request, file);

	if (fences)
		signal_fence_array(&eb, fences);

	if (out_fence) {
		if (err == 0) {
			fd_install(out_fence_fd, out_fence->file);
			args->rsvd2 &= GENMASK_ULL(31, 0); /* keep in-fence */
			args->rsvd2 |= (u64)out_fence_fd << 32;
			out_fence_fd = -1;
		} else {
			fput(out_fence->file);
		}
	}

err_batch_unpin:
	if (eb.batch_flags & I915_DISPATCH_SECURE)
		i915_vma_unpin(eb.batch);
err_vma:
	if (eb.exec)
		eb_release_vmas(&eb);
	mutex_unlock(&dev->struct_mutex);
err_rpm:
	intel_runtime_pm_put(eb.i915);
	i915_gem_context_put(eb.ctx);
err_destroy:
	eb_destroy(&eb);
err_out_fence:
	if (out_fence_fd != -1)
		put_unused_fd(out_fence_fd);
err_in_fence:
	dma_fence_put(in_fence);
	return err;
}

/*
 * Legacy execbuffer just creates an exec2 list from the original exec object
 * list array and passes it to the real function.
 */
int
i915_gem_execbuffer(struct drm_device *dev, void *data,
		    struct drm_file *file)
{
	const size_t sz = (sizeof(struct drm_i915_gem_exec_object2) +
			   sizeof(struct i915_vma *) +
			   sizeof(unsigned int));
	struct drm_i915_gem_execbuffer *args = data;
	struct drm_i915_gem_execbuffer2 exec2;
	struct drm_i915_gem_exec_object *exec_list = NULL;
	struct drm_i915_gem_exec_object2 *exec2_list = NULL;
	unsigned int i;
	int err;

	if (args->buffer_count < 1 || args->buffer_count > SIZE_MAX / sz - 1) {
		DRM_DEBUG("execbuf2 with %d buffers\n", args->buffer_count);
		return -EINVAL;
	}

	exec2.buffers_ptr = args->buffers_ptr;
	exec2.buffer_count = args->buffer_count;
	exec2.batch_start_offset = args->batch_start_offset;
	exec2.batch_len = args->batch_len;
	exec2.DR1 = args->DR1;
	exec2.DR4 = args->DR4;
	exec2.num_cliprects = args->num_cliprects;
	exec2.cliprects_ptr = args->cliprects_ptr;
	exec2.flags = I915_EXEC_RENDER;
	i915_execbuffer2_set_context_id(exec2, 0);

	if (!i915_gem_check_execbuffer(&exec2))
		return -EINVAL;

	/* Copy in the exec list from userland */
	exec_list = kvmalloc_array(args->buffer_count, sizeof(*exec_list),
				   __GFP_NOWARN | GFP_KERNEL);
	exec2_list = kvmalloc_array(args->buffer_count + 1, sz,
				    __GFP_NOWARN | GFP_KERNEL);
	if (exec_list == NULL || exec2_list == NULL) {
		DRM_DEBUG("Failed to allocate exec list for %d buffers\n",
			  args->buffer_count);
		kvfree(exec_list);
		kvfree(exec2_list);
		return -ENOMEM;
	}
	err = copy_from_user(exec_list,
			     u64_to_user_ptr(args->buffers_ptr),
			     sizeof(*exec_list) * args->buffer_count);
	if (err) {
		DRM_DEBUG("copy %d exec entries failed %d\n",
			  args->buffer_count, err);
		kvfree(exec_list);
		kvfree(exec2_list);
		return -EFAULT;
	}

	for (i = 0; i < args->buffer_count; i++) {
		exec2_list[i].handle = exec_list[i].handle;
		exec2_list[i].relocation_count = exec_list[i].relocation_count;
		exec2_list[i].relocs_ptr = exec_list[i].relocs_ptr;
		exec2_list[i].alignment = exec_list[i].alignment;
		exec2_list[i].offset = exec_list[i].offset;
		if (INTEL_GEN(to_i915(dev)) < 4)
			exec2_list[i].flags = EXEC_OBJECT_NEEDS_FENCE;
		else
			exec2_list[i].flags = 0;
	}

	err = i915_gem_do_execbuffer(dev, file, &exec2, exec2_list, NULL);
	if (exec2.flags & __EXEC_HAS_RELOC) {
		struct drm_i915_gem_exec_object __user *user_exec_list =
			u64_to_user_ptr(args->buffers_ptr);

		/* Copy the new buffer offsets back to the user's exec list. */
		for (i = 0; i < args->buffer_count; i++) {
			if (!(exec2_list[i].offset & UPDATE))
				continue;

			exec2_list[i].offset =
				gen8_canonical_addr(exec2_list[i].offset & PIN_OFFSET_MASK);
			exec2_list[i].offset &= PIN_OFFSET_MASK;
			if (__copy_to_user(&user_exec_list[i].offset,
					   &exec2_list[i].offset,
					   sizeof(user_exec_list[i].offset)))
				break;
		}
	}

	kvfree(exec_list);
	kvfree(exec2_list);
	return err;
}

int
i915_gem_execbuffer2(struct drm_device *dev, void *data,
		     struct drm_file *file)
{
	const size_t sz = (sizeof(struct drm_i915_gem_exec_object2) +
			   sizeof(struct i915_vma *) +
			   sizeof(unsigned int));
	struct drm_i915_gem_execbuffer2 *args = data;
	struct drm_i915_gem_exec_object2 *exec2_list;
	struct drm_syncobj **fences = NULL;
	int err;

	if (args->buffer_count < 1 || args->buffer_count > SIZE_MAX / sz - 1) {
		DRM_DEBUG("execbuf2 with %d buffers\n", args->buffer_count);
		return -EINVAL;
	}

	if (!i915_gem_check_execbuffer(args))
		return -EINVAL;

	/* Allocate an extra slot for use by the command parser */
	exec2_list = kvmalloc_array(args->buffer_count + 1, sz,
				    __GFP_NOWARN | GFP_KERNEL);
	if (exec2_list == NULL) {
		DRM_DEBUG("Failed to allocate exec list for %d buffers\n",
			  args->buffer_count);
		return -ENOMEM;
	}
	if (copy_from_user(exec2_list,
			   u64_to_user_ptr(args->buffers_ptr),
			   sizeof(*exec2_list) * args->buffer_count)) {
		DRM_DEBUG("copy %d exec entries failed\n", args->buffer_count);
		kvfree(exec2_list);
		return -EFAULT;
	}

	if (args->flags & I915_EXEC_FENCE_ARRAY) {
		fences = get_fence_array(args, file);
		if (IS_ERR(fences)) {
			kvfree(exec2_list);
			return PTR_ERR(fences);
		}
	}

	err = i915_gem_do_execbuffer(dev, file, args, exec2_list, fences);

	/*
	 * Now that we have begun execution of the batchbuffer, we ignore
	 * any new error after this point. Also given that we have already
	 * updated the associated relocations, we try to write out the current
	 * object locations irrespective of any error.
	 */
	if (args->flags & __EXEC_HAS_RELOC) {
		struct drm_i915_gem_exec_object2 __user *user_exec_list =
			u64_to_user_ptr(args->buffers_ptr);
		unsigned int i;

		/* Copy the new buffer offsets back to the user's exec list. */
		user_access_begin();
		for (i = 0; i < args->buffer_count; i++) {
			if (!(exec2_list[i].offset & UPDATE))
				continue;

			exec2_list[i].offset =
				gen8_canonical_addr(exec2_list[i].offset & PIN_OFFSET_MASK);
			unsafe_put_user(exec2_list[i].offset,
					&user_exec_list[i].offset,
					end_user);
		}
end_user:
		user_access_end();
	}

	args->flags &= ~__I915_EXEC_UNKNOWN_FLAGS;
	put_fence_array(args, fences);
	kvfree(exec2_list);
	return err;
}<|MERGE_RESOLUTION|>--- conflicted
+++ resolved
@@ -270,13 +270,9 @@
 
 static inline bool eb_use_cmdparser(const struct i915_execbuffer *eb)
 {
-<<<<<<< HEAD
-	return eb->engine->needs_cmd_parser && eb->batch_len;
-=======
 	return intel_engine_requires_cmd_parser(eb->engine) ||
 		(intel_engine_using_cmd_parser(eb->engine) &&
 		 eb->args->batch_len);
->>>>>>> c04fc6fa
 }
 
 static int eb_create(struct i915_execbuffer *eb)
@@ -1180,12 +1176,9 @@
 		if (eb_use_cmdparser(eb))
 			return ERR_PTR(-EWOULDBLOCK);
 
-<<<<<<< HEAD
 		if (!intel_engine_can_store_dword(eb->engine))
 			return ERR_PTR(-ENODEV);
 
-=======
->>>>>>> c04fc6fa
 		err = __reloc_gpu_alloc(eb, vma, len);
 		if (unlikely(err))
 			return ERR_PTR(err);
@@ -2384,12 +2377,9 @@
 		goto err_vma;
 	}
 
-<<<<<<< HEAD
-=======
 	if (eb.batch_len == 0)
 		eb.batch_len = eb.batch->size - eb.batch_start_offset;
 
->>>>>>> c04fc6fa
 	if (eb_use_cmdparser(&eb)) {
 		struct i915_vma *vma;
 
