/*
 * Copyright © 2008,2010 Intel Corporation
 *
 * Permission is hereby granted, free of charge, to any person obtaining a
 * copy of this software and associated documentation files (the "Software"),
 * to deal in the Software without restriction, including without limitation
 * the rights to use, copy, modify, merge, publish, distribute, sublicense,
 * and/or sell copies of the Software, and to permit persons to whom the
 * Software is furnished to do so, subject to the following conditions:
 *
 * The above copyright notice and this permission notice (including the next
 * paragraph) shall be included in all copies or substantial portions of the
 * Software.
 *
 * THE SOFTWARE IS PROVIDED "AS IS", WITHOUT WARRANTY OF ANY KIND, EXPRESS OR
 * IMPLIED, INCLUDING BUT NOT LIMITED TO THE WARRANTIES OF MERCHANTABILITY,
 * FITNESS FOR A PARTICULAR PURPOSE AND NONINFRINGEMENT.  IN NO EVENT SHALL
 * THE AUTHORS OR COPYRIGHT HOLDERS BE LIABLE FOR ANY CLAIM, DAMAGES OR OTHER
 * LIABILITY, WHETHER IN AN ACTION OF CONTRACT, TORT OR OTHERWISE, ARISING
 * FROM, OUT OF OR IN CONNECTION WITH THE SOFTWARE OR THE USE OR OTHER DEALINGS
 * IN THE SOFTWARE.
 *
 * Authors:
 *    Eric Anholt <eric@anholt.net>
 *    Chris Wilson <chris@chris-wilson.co.uk>
 *
 */

#include <linux/dma_remapping.h>
#include <linux/reservation.h>
#include <linux/sync_file.h>
#include <linux/uaccess.h>

#include <drm/drmP.h>
#include <drm/drm_syncobj.h>
#include <drm/i915_drm.h>

#include "i915_drv.h"
#include "i915_gem_clflush.h"
#include "i915_trace.h"
#include "intel_drv.h"
#include "intel_frontbuffer.h"

enum {
	FORCE_CPU_RELOC = 1,
	FORCE_GTT_RELOC,
	FORCE_GPU_RELOC,
#define DBG_FORCE_RELOC 0 /* choose one of the above! */
};

#define __EXEC_OBJECT_HAS_REF		BIT(31)
#define __EXEC_OBJECT_HAS_PIN		BIT(30)
#define __EXEC_OBJECT_HAS_FENCE		BIT(29)
#define __EXEC_OBJECT_NEEDS_MAP		BIT(28)
#define __EXEC_OBJECT_NEEDS_BIAS	BIT(27)
#define __EXEC_OBJECT_INTERNAL_FLAGS	(~0u << 27) /* all of the above */
#define __EXEC_OBJECT_RESERVED (__EXEC_OBJECT_HAS_PIN | __EXEC_OBJECT_HAS_FENCE)

#define __EXEC_HAS_RELOC	BIT(31)
#define __EXEC_VALIDATED	BIT(30)
#define UPDATE			PIN_OFFSET_FIXED

#define BATCH_OFFSET_BIAS (256*1024)

#define __I915_EXEC_ILLEGAL_FLAGS \
	(__I915_EXEC_UNKNOWN_FLAGS | I915_EXEC_CONSTANTS_MASK)

/**
 * DOC: User command execution
 *
 * Userspace submits commands to be executed on the GPU as an instruction
 * stream within a GEM object we call a batchbuffer. This instructions may
 * refer to other GEM objects containing auxiliary state such as kernels,
 * samplers, render targets and even secondary batchbuffers. Userspace does
 * not know where in the GPU memory these objects reside and so before the
 * batchbuffer is passed to the GPU for execution, those addresses in the
 * batchbuffer and auxiliary objects are updated. This is known as relocation,
 * or patching. To try and avoid having to relocate each object on the next
 * execution, userspace is told the location of those objects in this pass,
 * but this remains just a hint as the kernel may choose a new location for
 * any object in the future.
 *
 * Processing an execbuf ioctl is conceptually split up into a few phases.
 *
 * 1. Validation - Ensure all the pointers, handles and flags are valid.
 * 2. Reservation - Assign GPU address space for every object
 * 3. Relocation - Update any addresses to point to the final locations
 * 4. Serialisation - Order the request with respect to its dependencies
 * 5. Construction - Construct a request to execute the batchbuffer
 * 6. Submission (at some point in the future execution)
 *
 * Reserving resources for the execbuf is the most complicated phase. We
 * neither want to have to migrate the object in the address space, nor do
 * we want to have to update any relocations pointing to this object. Ideally,
 * we want to leave the object where it is and for all the existing relocations
 * to match. If the object is given a new address, or if userspace thinks the
 * object is elsewhere, we have to parse all the relocation entries and update
 * the addresses. Userspace can set the I915_EXEC_NORELOC flag to hint that
 * all the target addresses in all of its objects match the value in the
 * relocation entries and that they all match the presumed offsets given by the
 * list of execbuffer objects. Using this knowledge, we know that if we haven't
 * moved any buffers, all the relocation entries are valid and we can skip
 * the update. (If userspace is wrong, the likely outcome is an impromptu GPU
 * hang.) The requirement for using I915_EXEC_NO_RELOC are:
 *
 *      The addresses written in the objects must match the corresponding
 *      reloc.presumed_offset which in turn must match the corresponding
 *      execobject.offset.
 *
 *      Any render targets written to in the batch must be flagged with
 *      EXEC_OBJECT_WRITE.
 *
 *      To avoid stalling, execobject.offset should match the current
 *      address of that object within the active context.
 *
 * The reservation is done is multiple phases. First we try and keep any
 * object already bound in its current location - so as long as meets the
 * constraints imposed by the new execbuffer. Any object left unbound after the
 * first pass is then fitted into any available idle space. If an object does
 * not fit, all objects are removed from the reservation and the process rerun
 * after sorting the objects into a priority order (more difficult to fit
 * objects are tried first). Failing that, the entire VM is cleared and we try
 * to fit the execbuf once last time before concluding that it simply will not
 * fit.
 *
 * A small complication to all of this is that we allow userspace not only to
 * specify an alignment and a size for the object in the address space, but
 * we also allow userspace to specify the exact offset. This objects are
 * simpler to place (the location is known a priori) all we have to do is make
 * sure the space is available.
 *
 * Once all the objects are in place, patching up the buried pointers to point
 * to the final locations is a fairly simple job of walking over the relocation
 * entry arrays, looking up the right address and rewriting the value into
 * the object. Simple! ... The relocation entries are stored in user memory
 * and so to access them we have to copy them into a local buffer. That copy
 * has to avoid taking any pagefaults as they may lead back to a GEM object
 * requiring the struct_mutex (i.e. recursive deadlock). So once again we split
 * the relocation into multiple passes. First we try to do everything within an
 * atomic context (avoid the pagefaults) which requires that we never wait. If
 * we detect that we may wait, or if we need to fault, then we have to fallback
 * to a slower path. The slowpath has to drop the mutex. (Can you hear alarm
 * bells yet?) Dropping the mutex means that we lose all the state we have
 * built up so far for the execbuf and we must reset any global data. However,
 * we do leave the objects pinned in their final locations - which is a
 * potential issue for concurrent execbufs. Once we have left the mutex, we can
 * allocate and copy all the relocation entries into a large array at our
 * leisure, reacquire the mutex, reclaim all the objects and other state and
 * then proceed to update any incorrect addresses with the objects.
 *
 * As we process the relocation entries, we maintain a record of whether the
 * object is being written to. Using NORELOC, we expect userspace to provide
 * this information instead. We also check whether we can skip the relocation
 * by comparing the expected value inside the relocation entry with the target's
 * final address. If they differ, we have to map the current object and rewrite
 * the 4 or 8 byte pointer within.
 *
 * Serialising an execbuf is quite simple according to the rules of the GEM
 * ABI. Execution within each context is ordered by the order of submission.
 * Writes to any GEM object are in order of submission and are exclusive. Reads
 * from a GEM object are unordered with respect to other reads, but ordered by
 * writes. A write submitted after a read cannot occur before the read, and
 * similarly any read submitted after a write cannot occur before the write.
 * Writes are ordered between engines such that only one write occurs at any
 * time (completing any reads beforehand) - using semaphores where available
 * and CPU serialisation otherwise. Other GEM access obey the same rules, any
 * write (either via mmaps using set-domain, or via pwrite) must flush all GPU
 * reads before starting, and any read (either using set-domain or pread) must
 * flush all GPU writes before starting. (Note we only employ a barrier before,
 * we currently rely on userspace not concurrently starting a new execution
 * whilst reading or writing to an object. This may be an advantage or not
 * depending on how much you trust userspace not to shoot themselves in the
 * foot.) Serialisation may just result in the request being inserted into
 * a DAG awaiting its turn, but most simple is to wait on the CPU until
 * all dependencies are resolved.
 *
 * After all of that, is just a matter of closing the request and handing it to
 * the hardware (well, leaving it in a queue to be executed). However, we also
 * offer the ability for batchbuffers to be run with elevated privileges so
 * that they access otherwise hidden registers. (Used to adjust L3 cache etc.)
 * Before any batch is given extra privileges we first must check that it
 * contains no nefarious instructions, we check that each instruction is from
 * our whitelist and all registers are also from an allowed list. We first
 * copy the user's batchbuffer to a shadow (so that the user doesn't have
 * access to it, either by the CPU or GPU as we scan it) and then parse each
 * instruction. If everything is ok, we set a flag telling the hardware to run
 * the batchbuffer in trusted mode, otherwise the ioctl is rejected.
 */

struct i915_execbuffer {
	struct drm_i915_private *i915; /** i915 backpointer */
	struct drm_file *file; /** per-file lookup tables and limits */
	struct drm_i915_gem_execbuffer2 *args; /** ioctl parameters */
	struct drm_i915_gem_exec_object2 *exec; /** ioctl execobj[] */
	struct i915_vma **vma;
	unsigned int *flags;

	struct intel_engine_cs *engine; /** engine to queue the request to */
	struct i915_gem_context *ctx; /** context for building the request */
	struct i915_address_space *vm; /** GTT and vma for the request */

	struct drm_i915_gem_request *request; /** our request to build */
	struct i915_vma *batch; /** identity of the batch obj/vma */

	/** actual size of execobj[] as we may extend it for the cmdparser */
	unsigned int buffer_count;

	/** list of vma not yet bound during reservation phase */
	struct list_head unbound;

	/** list of vma that have execobj.relocation_count */
	struct list_head relocs;

	/**
	 * Track the most recently used object for relocations, as we
	 * frequently have to perform multiple relocations within the same
	 * obj/page
	 */
	struct reloc_cache {
		struct drm_mm_node node; /** temporary GTT binding */
		unsigned long vaddr; /** Current kmap address */
		unsigned long page; /** Currently mapped page index */
		unsigned int gen; /** Cached value of INTEL_GEN */
		bool use_64bit_reloc : 1;
		bool has_llc : 1;
		bool has_fence : 1;
		bool needs_unfenced : 1;

		struct drm_i915_gem_request *rq;
		u32 *rq_cmd;
		unsigned int rq_size;
	} reloc_cache;

	u64 invalid_flags; /** Set of execobj.flags that are invalid */
	u32 context_flags; /** Set of execobj.flags to insert from the ctx */

	u32 batch_start_offset; /** Location within object of batch */
	u32 batch_len; /** Length of batch within object */
	u32 batch_flags; /** Flags composed for emit_bb_start() */

	/**
	 * Indicate either the size of the hastable used to resolve
	 * relocation handles, or if negative that we are using a direct
	 * index into the execobj[].
	 */
	int lut_size;
	struct hlist_head *buckets; /** ht for relocation handles */
};

#define exec_entry(EB, VMA) (&(EB)->exec[(VMA)->exec_flags - (EB)->flags])

/*
 * Used to convert any address to canonical form.
 * Starting from gen8, some commands (e.g. STATE_BASE_ADDRESS,
 * MI_LOAD_REGISTER_MEM and others, see Broadwell PRM Vol2a) require the
 * addresses to be in a canonical form:
 * "GraphicsAddress[63:48] are ignored by the HW and assumed to be in correct
 * canonical form [63:48] == [47]."
 */
#define GEN8_HIGH_ADDRESS_BIT 47
static inline u64 gen8_canonical_addr(u64 address)
{
	return sign_extend64(address, GEN8_HIGH_ADDRESS_BIT);
}

static inline u64 gen8_noncanonical_addr(u64 address)
{
	return address & GENMASK_ULL(GEN8_HIGH_ADDRESS_BIT, 0);
}

static inline bool eb_use_cmdparser(const struct i915_execbuffer *eb)
{
<<<<<<< HEAD
	return eb->engine->needs_cmd_parser && eb->batch_len;
=======
	return intel_engine_requires_cmd_parser(eb->engine) ||
		(intel_engine_using_cmd_parser(eb->engine) &&
		 eb->args->batch_len);
>>>>>>> f0e0b314
}

static int eb_create(struct i915_execbuffer *eb)
{
	if (!(eb->args->flags & I915_EXEC_HANDLE_LUT)) {
		unsigned int size = 1 + ilog2(eb->buffer_count);

		/*
		 * Without a 1:1 association between relocation handles and
		 * the execobject[] index, we instead create a hashtable.
		 * We size it dynamically based on available memory, starting
		 * first with 1:1 assocative hash and scaling back until
		 * the allocation succeeds.
		 *
		 * Later on we use a positive lut_size to indicate we are
		 * using this hashtable, and a negative value to indicate a
		 * direct lookup.
		 */
		do {
			gfp_t flags;

			/* While we can still reduce the allocation size, don't
			 * raise a warning and allow the allocation to fail.
			 * On the last pass though, we want to try as hard
			 * as possible to perform the allocation and warn
			 * if it fails.
			 */
			flags = GFP_KERNEL;
			if (size > 1)
				flags |= __GFP_NORETRY | __GFP_NOWARN;

			eb->buckets = kzalloc(sizeof(struct hlist_head) << size,
					      flags);
			if (eb->buckets)
				break;
		} while (--size);

		if (unlikely(!size))
			return -ENOMEM;

		eb->lut_size = size;
	} else {
		eb->lut_size = -eb->buffer_count;
	}

	return 0;
}

static bool
eb_vma_misplaced(const struct drm_i915_gem_exec_object2 *entry,
		 const struct i915_vma *vma,
		 unsigned int flags)
{
	if (vma->node.size < entry->pad_to_size)
		return true;

	if (entry->alignment && !IS_ALIGNED(vma->node.start, entry->alignment))
		return true;

	if (flags & EXEC_OBJECT_PINNED &&
	    vma->node.start != entry->offset)
		return true;

	if (flags & __EXEC_OBJECT_NEEDS_BIAS &&
	    vma->node.start < BATCH_OFFSET_BIAS)
		return true;

	if (!(flags & EXEC_OBJECT_SUPPORTS_48B_ADDRESS) &&
	    (vma->node.start + vma->node.size - 1) >> 32)
		return true;

	if (flags & __EXEC_OBJECT_NEEDS_MAP &&
	    !i915_vma_is_map_and_fenceable(vma))
		return true;

	return false;
}

static inline bool
eb_pin_vma(struct i915_execbuffer *eb,
	   const struct drm_i915_gem_exec_object2 *entry,
	   struct i915_vma *vma)
{
	unsigned int exec_flags = *vma->exec_flags;
	u64 pin_flags;

	if (vma->node.size)
		pin_flags = vma->node.start;
	else
		pin_flags = entry->offset & PIN_OFFSET_MASK;

	pin_flags |= PIN_USER | PIN_NOEVICT | PIN_OFFSET_FIXED;
	if (unlikely(exec_flags & EXEC_OBJECT_NEEDS_GTT))
		pin_flags |= PIN_GLOBAL;

	if (unlikely(i915_vma_pin(vma, 0, 0, pin_flags)))
		return false;

	if (unlikely(exec_flags & EXEC_OBJECT_NEEDS_FENCE)) {
		if (unlikely(i915_vma_get_fence(vma))) {
			i915_vma_unpin(vma);
			return false;
		}

		if (i915_vma_pin_fence(vma))
			exec_flags |= __EXEC_OBJECT_HAS_FENCE;
	}

	*vma->exec_flags = exec_flags | __EXEC_OBJECT_HAS_PIN;
	return !eb_vma_misplaced(entry, vma, exec_flags);
}

static inline void __eb_unreserve_vma(struct i915_vma *vma, unsigned int flags)
{
	GEM_BUG_ON(!(flags & __EXEC_OBJECT_HAS_PIN));

	if (unlikely(flags & __EXEC_OBJECT_HAS_FENCE))
		i915_vma_unpin_fence(vma);

	__i915_vma_unpin(vma);
}

static inline void
eb_unreserve_vma(struct i915_vma *vma, unsigned int *flags)
{
	if (!(*flags & __EXEC_OBJECT_HAS_PIN))
		return;

	__eb_unreserve_vma(vma, *flags);
	*flags &= ~__EXEC_OBJECT_RESERVED;
}

static int
eb_validate_vma(struct i915_execbuffer *eb,
		struct drm_i915_gem_exec_object2 *entry,
		struct i915_vma *vma)
{
	if (unlikely(entry->flags & eb->invalid_flags))
		return -EINVAL;

	if (unlikely(entry->alignment && !is_power_of_2(entry->alignment)))
		return -EINVAL;

	/*
	 * Offset can be used as input (EXEC_OBJECT_PINNED), reject
	 * any non-page-aligned or non-canonical addresses.
	 */
	if (unlikely(entry->flags & EXEC_OBJECT_PINNED &&
		     entry->offset != gen8_canonical_addr(entry->offset & PAGE_MASK)))
		return -EINVAL;

	/* pad_to_size was once a reserved field, so sanitize it */
	if (entry->flags & EXEC_OBJECT_PAD_TO_SIZE) {
		if (unlikely(offset_in_page(entry->pad_to_size)))
			return -EINVAL;
	} else {
		entry->pad_to_size = 0;
	}

	if (unlikely(vma->exec_flags)) {
		DRM_DEBUG("Object [handle %d, index %d] appears more than once in object list\n",
			  entry->handle, (int)(entry - eb->exec));
		return -EINVAL;
	}

	/*
	 * From drm_mm perspective address space is continuous,
	 * so from this point we're always using non-canonical
	 * form internally.
	 */
	entry->offset = gen8_noncanonical_addr(entry->offset);

	if (!eb->reloc_cache.has_fence) {
		entry->flags &= ~EXEC_OBJECT_NEEDS_FENCE;
	} else {
		if ((entry->flags & EXEC_OBJECT_NEEDS_FENCE ||
		     eb->reloc_cache.needs_unfenced) &&
		    i915_gem_object_is_tiled(vma->obj))
			entry->flags |= EXEC_OBJECT_NEEDS_GTT | __EXEC_OBJECT_NEEDS_MAP;
	}

	if (!(entry->flags & EXEC_OBJECT_PINNED))
		entry->flags |= eb->context_flags;

	return 0;
}

static int
eb_add_vma(struct i915_execbuffer *eb, unsigned int i, struct i915_vma *vma)
{
	struct drm_i915_gem_exec_object2 *entry = &eb->exec[i];
	int err;

	GEM_BUG_ON(i915_vma_is_closed(vma));

	if (!(eb->args->flags & __EXEC_VALIDATED)) {
		err = eb_validate_vma(eb, entry, vma);
		if (unlikely(err))
			return err;
	}

	if (eb->lut_size > 0) {
		vma->exec_handle = entry->handle;
		hlist_add_head(&vma->exec_node,
			       &eb->buckets[hash_32(entry->handle,
						    eb->lut_size)]);
	}

	if (entry->relocation_count)
		list_add_tail(&vma->reloc_link, &eb->relocs);

	/*
	 * Stash a pointer from the vma to execobj, so we can query its flags,
	 * size, alignment etc as provided by the user. Also we stash a pointer
	 * to the vma inside the execobj so that we can use a direct lookup
	 * to find the right target VMA when doing relocations.
	 */
	eb->vma[i] = vma;
	eb->flags[i] = entry->flags;
	vma->exec_flags = &eb->flags[i];

	err = 0;
	if (eb_pin_vma(eb, entry, vma)) {
		if (entry->offset != vma->node.start) {
			entry->offset = vma->node.start | UPDATE;
			eb->args->flags |= __EXEC_HAS_RELOC;
		}
	} else {
		eb_unreserve_vma(vma, vma->exec_flags);

		list_add_tail(&vma->exec_link, &eb->unbound);
		if (drm_mm_node_allocated(&vma->node))
			err = i915_vma_unbind(vma);
		if (unlikely(err))
			vma->exec_flags = NULL;
	}
	return err;
}

static inline int use_cpu_reloc(const struct reloc_cache *cache,
				const struct drm_i915_gem_object *obj)
{
	if (!i915_gem_object_has_struct_page(obj))
		return false;

	if (DBG_FORCE_RELOC == FORCE_CPU_RELOC)
		return true;

	if (DBG_FORCE_RELOC == FORCE_GTT_RELOC)
		return false;

	return (cache->has_llc ||
		obj->cache_dirty ||
		obj->cache_level != I915_CACHE_NONE);
}

static int eb_reserve_vma(const struct i915_execbuffer *eb,
			  struct i915_vma *vma)
{
	struct drm_i915_gem_exec_object2 *entry = exec_entry(eb, vma);
	unsigned int exec_flags = *vma->exec_flags;
	u64 pin_flags;
	int err;

	pin_flags = PIN_USER | PIN_NONBLOCK;
	if (exec_flags & EXEC_OBJECT_NEEDS_GTT)
		pin_flags |= PIN_GLOBAL;

	/*
	 * Wa32bitGeneralStateOffset & Wa32bitInstructionBaseOffset,
	 * limit address to the first 4GBs for unflagged objects.
	 */
	if (!(exec_flags & EXEC_OBJECT_SUPPORTS_48B_ADDRESS))
		pin_flags |= PIN_ZONE_4G;

	if (exec_flags & __EXEC_OBJECT_NEEDS_MAP)
		pin_flags |= PIN_MAPPABLE;

	if (exec_flags & EXEC_OBJECT_PINNED) {
		pin_flags |= entry->offset | PIN_OFFSET_FIXED;
		pin_flags &= ~PIN_NONBLOCK; /* force overlapping checks */
	} else if (exec_flags & __EXEC_OBJECT_NEEDS_BIAS) {
		pin_flags |= BATCH_OFFSET_BIAS | PIN_OFFSET_BIAS;
	}

	err = i915_vma_pin(vma,
			   entry->pad_to_size, entry->alignment,
			   pin_flags);
	if (err)
		return err;

	if (entry->offset != vma->node.start) {
		entry->offset = vma->node.start | UPDATE;
		eb->args->flags |= __EXEC_HAS_RELOC;
	}

	if (unlikely(exec_flags & EXEC_OBJECT_NEEDS_FENCE)) {
		err = i915_vma_get_fence(vma);
		if (unlikely(err)) {
			i915_vma_unpin(vma);
			return err;
		}

		if (i915_vma_pin_fence(vma))
			exec_flags |= __EXEC_OBJECT_HAS_FENCE;
	}

	*vma->exec_flags = exec_flags | __EXEC_OBJECT_HAS_PIN;
	GEM_BUG_ON(eb_vma_misplaced(entry, vma, exec_flags));

	return 0;
}

static int eb_reserve(struct i915_execbuffer *eb)
{
	const unsigned int count = eb->buffer_count;
	struct list_head last;
	struct i915_vma *vma;
	unsigned int i, pass;
	int err;

	/*
	 * Attempt to pin all of the buffers into the GTT.
	 * This is done in 3 phases:
	 *
	 * 1a. Unbind all objects that do not match the GTT constraints for
	 *     the execbuffer (fenceable, mappable, alignment etc).
	 * 1b. Increment pin count for already bound objects.
	 * 2.  Bind new objects.
	 * 3.  Decrement pin count.
	 *
	 * This avoid unnecessary unbinding of later objects in order to make
	 * room for the earlier objects *unless* we need to defragment.
	 */

	pass = 0;
	err = 0;
	do {
		list_for_each_entry(vma, &eb->unbound, exec_link) {
			err = eb_reserve_vma(eb, vma);
			if (err)
				break;
		}
		if (err != -ENOSPC)
			return err;

		/* Resort *all* the objects into priority order */
		INIT_LIST_HEAD(&eb->unbound);
		INIT_LIST_HEAD(&last);
		for (i = 0; i < count; i++) {
			unsigned int flags = eb->flags[i];
			struct i915_vma *vma = eb->vma[i];

			if (flags & EXEC_OBJECT_PINNED &&
			    flags & __EXEC_OBJECT_HAS_PIN)
				continue;

			eb_unreserve_vma(vma, &eb->flags[i]);

			if (flags & EXEC_OBJECT_PINNED)
				list_add(&vma->exec_link, &eb->unbound);
			else if (flags & __EXEC_OBJECT_NEEDS_MAP)
				list_add_tail(&vma->exec_link, &eb->unbound);
			else
				list_add_tail(&vma->exec_link, &last);
		}
		list_splice_tail(&last, &eb->unbound);

		switch (pass++) {
		case 0:
			break;

		case 1:
			/* Too fragmented, unbind everything and retry */
			err = i915_gem_evict_vm(eb->vm);
			if (err)
				return err;
			break;

		default:
			return -ENOSPC;
		}
	} while (1);
}

static unsigned int eb_batch_index(const struct i915_execbuffer *eb)
{
	if (eb->args->flags & I915_EXEC_BATCH_FIRST)
		return 0;
	else
		return eb->buffer_count - 1;
}

static int eb_select_context(struct i915_execbuffer *eb)
{
	struct i915_gem_context *ctx;

	ctx = i915_gem_context_lookup(eb->file->driver_priv, eb->args->rsvd1);
	if (unlikely(!ctx))
		return -ENOENT;

	eb->ctx = ctx;
	eb->vm = ctx->ppgtt ? &ctx->ppgtt->base : &eb->i915->ggtt.base;

	eb->context_flags = 0;
	if (ctx->flags & CONTEXT_NO_ZEROMAP)
		eb->context_flags |= __EXEC_OBJECT_NEEDS_BIAS;

	return 0;
}

static int eb_lookup_vmas(struct i915_execbuffer *eb)
{
	struct radix_tree_root *handles_vma = &eb->ctx->handles_vma;
	struct drm_i915_gem_object *uninitialized_var(obj);
	unsigned int i;
	int err;

	if (unlikely(i915_gem_context_is_closed(eb->ctx)))
		return -ENOENT;

	if (unlikely(i915_gem_context_is_banned(eb->ctx)))
		return -EIO;

	INIT_LIST_HEAD(&eb->relocs);
	INIT_LIST_HEAD(&eb->unbound);

	for (i = 0; i < eb->buffer_count; i++) {
		u32 handle = eb->exec[i].handle;
		struct i915_lut_handle *lut;
		struct i915_vma *vma;

		vma = radix_tree_lookup(handles_vma, handle);
		if (likely(vma))
			goto add_vma;

		obj = i915_gem_object_lookup(eb->file, handle);
		if (unlikely(!obj)) {
			err = -ENOENT;
			goto err_vma;
		}

		vma = i915_vma_instance(obj, eb->vm, NULL);
		if (unlikely(IS_ERR(vma))) {
			err = PTR_ERR(vma);
			goto err_obj;
		}

		lut = kmem_cache_alloc(eb->i915->luts, GFP_KERNEL);
		if (unlikely(!lut)) {
			err = -ENOMEM;
			goto err_obj;
		}

		err = radix_tree_insert(handles_vma, handle, vma);
		if (unlikely(err)) {
			kmem_cache_free(eb->i915->luts, lut);
			goto err_obj;
		}

		vma->open_count++;
		list_add(&lut->obj_link, &obj->lut_list);
		list_add(&lut->ctx_link, &eb->ctx->handles_list);
		lut->ctx = eb->ctx;
		lut->handle = handle;

		/* transfer ref to ctx */
		obj = NULL;

add_vma:
		err = eb_add_vma(eb, i, vma);
		if (unlikely(err))
			goto err_obj;

		GEM_BUG_ON(vma != eb->vma[i]);
		GEM_BUG_ON(vma->exec_flags != &eb->flags[i]);
	}

	/* take note of the batch buffer before we might reorder the lists */
	i = eb_batch_index(eb);
	eb->batch = eb->vma[i];
	GEM_BUG_ON(eb->batch->exec_flags != &eb->flags[i]);

	/*
	 * SNA is doing fancy tricks with compressing batch buffers, which leads
	 * to negative relocation deltas. Usually that works out ok since the
	 * relocate address is still positive, except when the batch is placed
	 * very low in the GTT. Ensure this doesn't happen.
	 *
	 * Note that actual hangs have only been observed on gen7, but for
	 * paranoia do it everywhere.
	 */
	if (!(eb->flags[i] & EXEC_OBJECT_PINNED))
		eb->flags[i] |= __EXEC_OBJECT_NEEDS_BIAS;
	if (eb->reloc_cache.has_fence)
		eb->flags[i] |= EXEC_OBJECT_NEEDS_FENCE;

	eb->args->flags |= __EXEC_VALIDATED;
	return eb_reserve(eb);

err_obj:
	if (obj)
		i915_gem_object_put(obj);
err_vma:
	eb->vma[i] = NULL;
	return err;
}

static struct i915_vma *
eb_get_vma(const struct i915_execbuffer *eb, unsigned long handle)
{
	if (eb->lut_size < 0) {
		if (handle >= -eb->lut_size)
			return NULL;
		return eb->vma[handle];
	} else {
		struct hlist_head *head;
		struct i915_vma *vma;

		head = &eb->buckets[hash_32(handle, eb->lut_size)];
		hlist_for_each_entry(vma, head, exec_node) {
			if (vma->exec_handle == handle)
				return vma;
		}
		return NULL;
	}
}

static void eb_release_vmas(const struct i915_execbuffer *eb)
{
	const unsigned int count = eb->buffer_count;
	unsigned int i;

	for (i = 0; i < count; i++) {
		struct i915_vma *vma = eb->vma[i];
		unsigned int flags = eb->flags[i];

		if (!vma)
			break;

		GEM_BUG_ON(vma->exec_flags != &eb->flags[i]);
		vma->exec_flags = NULL;
		eb->vma[i] = NULL;

		if (flags & __EXEC_OBJECT_HAS_PIN)
			__eb_unreserve_vma(vma, flags);

		if (flags & __EXEC_OBJECT_HAS_REF)
			i915_vma_put(vma);
	}
}

static void eb_reset_vmas(const struct i915_execbuffer *eb)
{
	eb_release_vmas(eb);
	if (eb->lut_size > 0)
		memset(eb->buckets, 0,
		       sizeof(struct hlist_head) << eb->lut_size);
}

static void eb_destroy(const struct i915_execbuffer *eb)
{
	GEM_BUG_ON(eb->reloc_cache.rq);

	if (eb->lut_size > 0)
		kfree(eb->buckets);
}

static inline u64
relocation_target(const struct drm_i915_gem_relocation_entry *reloc,
		  const struct i915_vma *target)
{
	return gen8_canonical_addr((int)reloc->delta + target->node.start);
}

static void reloc_cache_init(struct reloc_cache *cache,
			     struct drm_i915_private *i915)
{
	cache->page = -1;
	cache->vaddr = 0;
	/* Must be a variable in the struct to allow GCC to unroll. */
	cache->gen = INTEL_GEN(i915);
	cache->has_llc = HAS_LLC(i915);
	cache->use_64bit_reloc = HAS_64BIT_RELOC(i915);
	cache->has_fence = cache->gen < 4;
	cache->needs_unfenced = INTEL_INFO(i915)->unfenced_needs_alignment;
	cache->node.allocated = false;
	cache->rq = NULL;
	cache->rq_size = 0;
}

static inline void *unmask_page(unsigned long p)
{
	return (void *)(uintptr_t)(p & PAGE_MASK);
}

static inline unsigned int unmask_flags(unsigned long p)
{
	return p & ~PAGE_MASK;
}

#define KMAP 0x4 /* after CLFLUSH_FLAGS */

static inline struct i915_ggtt *cache_to_ggtt(struct reloc_cache *cache)
{
	struct drm_i915_private *i915 =
		container_of(cache, struct i915_execbuffer, reloc_cache)->i915;
	return &i915->ggtt;
}

static void reloc_gpu_flush(struct reloc_cache *cache)
{
	GEM_BUG_ON(cache->rq_size >= cache->rq->batch->obj->base.size / sizeof(u32));
	cache->rq_cmd[cache->rq_size] = MI_BATCH_BUFFER_END;
	i915_gem_object_unpin_map(cache->rq->batch->obj);
	i915_gem_chipset_flush(cache->rq->i915);

	__i915_add_request(cache->rq, true);
	cache->rq = NULL;
}

static void reloc_cache_reset(struct reloc_cache *cache)
{
	void *vaddr;

	if (cache->rq)
		reloc_gpu_flush(cache);

	if (!cache->vaddr)
		return;

	vaddr = unmask_page(cache->vaddr);
	if (cache->vaddr & KMAP) {
		if (cache->vaddr & CLFLUSH_AFTER)
			mb();

		kunmap_atomic(vaddr);
		i915_gem_obj_finish_shmem_access((struct drm_i915_gem_object *)cache->node.mm);
	} else {
		wmb();
		io_mapping_unmap_atomic((void __iomem *)vaddr);
		if (cache->node.allocated) {
			struct i915_ggtt *ggtt = cache_to_ggtt(cache);

			ggtt->base.clear_range(&ggtt->base,
					       cache->node.start,
					       cache->node.size);
			drm_mm_remove_node(&cache->node);
		} else {
			i915_vma_unpin((struct i915_vma *)cache->node.mm);
		}
	}

	cache->vaddr = 0;
	cache->page = -1;
}

static void *reloc_kmap(struct drm_i915_gem_object *obj,
			struct reloc_cache *cache,
			unsigned long page)
{
	void *vaddr;

	if (cache->vaddr) {
		kunmap_atomic(unmask_page(cache->vaddr));
	} else {
		unsigned int flushes;
		int err;

		err = i915_gem_obj_prepare_shmem_write(obj, &flushes);
		if (err)
			return ERR_PTR(err);

		BUILD_BUG_ON(KMAP & CLFLUSH_FLAGS);
		BUILD_BUG_ON((KMAP | CLFLUSH_FLAGS) & PAGE_MASK);

		cache->vaddr = flushes | KMAP;
		cache->node.mm = (void *)obj;
		if (flushes)
			mb();
	}

	vaddr = kmap_atomic(i915_gem_object_get_dirty_page(obj, page));
	cache->vaddr = unmask_flags(cache->vaddr) | (unsigned long)vaddr;
	cache->page = page;

	return vaddr;
}

static void *reloc_iomap(struct drm_i915_gem_object *obj,
			 struct reloc_cache *cache,
			 unsigned long page)
{
	struct i915_ggtt *ggtt = cache_to_ggtt(cache);
	unsigned long offset;
	void *vaddr;

	if (cache->vaddr) {
		io_mapping_unmap_atomic((void __force __iomem *) unmask_page(cache->vaddr));
	} else {
		struct i915_vma *vma;
		int err;

		if (use_cpu_reloc(cache, obj))
			return NULL;

		err = i915_gem_object_set_to_gtt_domain(obj, true);
		if (err)
			return ERR_PTR(err);

		vma = i915_gem_object_ggtt_pin(obj, NULL, 0, 0,
					       PIN_MAPPABLE | PIN_NONBLOCK);
		if (IS_ERR(vma)) {
			memset(&cache->node, 0, sizeof(cache->node));
			err = drm_mm_insert_node_in_range
				(&ggtt->base.mm, &cache->node,
				 PAGE_SIZE, 0, I915_COLOR_UNEVICTABLE,
				 0, ggtt->mappable_end,
				 DRM_MM_INSERT_LOW);
			if (err) /* no inactive aperture space, use cpu reloc */
				return NULL;
		} else {
			err = i915_vma_put_fence(vma);
			if (err) {
				i915_vma_unpin(vma);
				return ERR_PTR(err);
			}

			cache->node.start = vma->node.start;
			cache->node.mm = (void *)vma;
		}
	}

	offset = cache->node.start;
	if (cache->node.allocated) {
		wmb();
		ggtt->base.insert_page(&ggtt->base,
				       i915_gem_object_get_dma_address(obj, page),
				       offset, I915_CACHE_NONE, 0);
	} else {
		offset += page << PAGE_SHIFT;
	}

	vaddr = (void __force *)io_mapping_map_atomic_wc(&ggtt->mappable,
							 offset);
	cache->page = page;
	cache->vaddr = (unsigned long)vaddr;

	return vaddr;
}

static void *reloc_vaddr(struct drm_i915_gem_object *obj,
			 struct reloc_cache *cache,
			 unsigned long page)
{
	void *vaddr;

	if (cache->page == page) {
		vaddr = unmask_page(cache->vaddr);
	} else {
		vaddr = NULL;
		if ((cache->vaddr & KMAP) == 0)
			vaddr = reloc_iomap(obj, cache, page);
		if (!vaddr)
			vaddr = reloc_kmap(obj, cache, page);
	}

	return vaddr;
}

static void clflush_write32(u32 *addr, u32 value, unsigned int flushes)
{
	if (unlikely(flushes & (CLFLUSH_BEFORE | CLFLUSH_AFTER))) {
		if (flushes & CLFLUSH_BEFORE) {
			clflushopt(addr);
			mb();
		}

		*addr = value;

		/*
		 * Writes to the same cacheline are serialised by the CPU
		 * (including clflush). On the write path, we only require
		 * that it hits memory in an orderly fashion and place
		 * mb barriers at the start and end of the relocation phase
		 * to ensure ordering of clflush wrt to the system.
		 */
		if (flushes & CLFLUSH_AFTER)
			clflushopt(addr);
	} else
		*addr = value;
}

static int __reloc_gpu_alloc(struct i915_execbuffer *eb,
			     struct i915_vma *vma,
			     unsigned int len)
{
	struct reloc_cache *cache = &eb->reloc_cache;
	struct drm_i915_gem_object *obj;
	struct drm_i915_gem_request *rq;
	struct i915_vma *batch;
	u32 *cmd;
	int err;

	GEM_BUG_ON(vma->obj->base.write_domain & I915_GEM_DOMAIN_CPU);

	obj = i915_gem_batch_pool_get(&eb->engine->batch_pool, PAGE_SIZE);
	if (IS_ERR(obj))
		return PTR_ERR(obj);

	cmd = i915_gem_object_pin_map(obj,
				      cache->has_llc ?
				      I915_MAP_FORCE_WB :
				      I915_MAP_FORCE_WC);
	i915_gem_object_unpin_pages(obj);
	if (IS_ERR(cmd))
		return PTR_ERR(cmd);

	err = i915_gem_object_set_to_wc_domain(obj, false);
	if (err)
		goto err_unmap;

	batch = i915_vma_instance(obj, vma->vm, NULL);
	if (IS_ERR(batch)) {
		err = PTR_ERR(batch);
		goto err_unmap;
	}

	err = i915_vma_pin(batch, 0, 0, PIN_USER | PIN_NONBLOCK);
	if (err)
		goto err_unmap;

	rq = i915_gem_request_alloc(eb->engine, eb->ctx);
	if (IS_ERR(rq)) {
		err = PTR_ERR(rq);
		goto err_unpin;
	}

	err = i915_gem_request_await_object(rq, vma->obj, true);
	if (err)
		goto err_request;

	err = eb->engine->emit_flush(rq, EMIT_INVALIDATE);
	if (err)
		goto err_request;

	err = i915_switch_context(rq);
	if (err)
		goto err_request;

	err = eb->engine->emit_bb_start(rq,
					batch->node.start, PAGE_SIZE,
					cache->gen > 5 ? 0 : I915_DISPATCH_SECURE);
	if (err)
		goto err_request;

	GEM_BUG_ON(!reservation_object_test_signaled_rcu(batch->resv, true));
	i915_vma_move_to_active(batch, rq, 0);
	reservation_object_lock(batch->resv, NULL);
	reservation_object_add_excl_fence(batch->resv, &rq->fence);
	reservation_object_unlock(batch->resv);
	i915_vma_unpin(batch);

	i915_vma_move_to_active(vma, rq, EXEC_OBJECT_WRITE);
	reservation_object_lock(vma->resv, NULL);
	reservation_object_add_excl_fence(vma->resv, &rq->fence);
	reservation_object_unlock(vma->resv);

	rq->batch = batch;

	cache->rq = rq;
	cache->rq_cmd = cmd;
	cache->rq_size = 0;

	/* Return with batch mapping (cmd) still pinned */
	return 0;

err_request:
	i915_add_request(rq);
err_unpin:
	i915_vma_unpin(batch);
err_unmap:
	i915_gem_object_unpin_map(obj);
	return err;
}

static u32 *reloc_gpu(struct i915_execbuffer *eb,
		      struct i915_vma *vma,
		      unsigned int len)
{
	struct reloc_cache *cache = &eb->reloc_cache;
	u32 *cmd;

	if (cache->rq_size > PAGE_SIZE/sizeof(u32) - (len + 1))
		reloc_gpu_flush(cache);

	if (unlikely(!cache->rq)) {
		int err;

		/* If we need to copy for the cmdparser, we will stall anyway */
		if (eb_use_cmdparser(eb))
			return ERR_PTR(-EWOULDBLOCK);

		if (!intel_engine_can_store_dword(eb->engine))
			return ERR_PTR(-ENODEV);

		err = __reloc_gpu_alloc(eb, vma, len);
		if (unlikely(err))
			return ERR_PTR(err);
	}

	cmd = cache->rq_cmd + cache->rq_size;
	cache->rq_size += len;

	return cmd;
}

static u64
relocate_entry(struct i915_vma *vma,
	       const struct drm_i915_gem_relocation_entry *reloc,
	       struct i915_execbuffer *eb,
	       const struct i915_vma *target)
{
	u64 offset = reloc->offset;
	u64 target_offset = relocation_target(reloc, target);
	bool wide = eb->reloc_cache.use_64bit_reloc;
	void *vaddr;

	if (!eb->reloc_cache.vaddr &&
	    (DBG_FORCE_RELOC == FORCE_GPU_RELOC ||
	     !reservation_object_test_signaled_rcu(vma->resv, true))) {
		const unsigned int gen = eb->reloc_cache.gen;
		unsigned int len;
		u32 *batch;
		u64 addr;

		if (wide)
			len = offset & 7 ? 8 : 5;
		else if (gen >= 4)
			len = 4;
		else
			len = 3;

		batch = reloc_gpu(eb, vma, len);
		if (IS_ERR(batch))
			goto repeat;

		addr = gen8_canonical_addr(vma->node.start + offset);
		if (wide) {
			if (offset & 7) {
				*batch++ = MI_STORE_DWORD_IMM_GEN4;
				*batch++ = lower_32_bits(addr);
				*batch++ = upper_32_bits(addr);
				*batch++ = lower_32_bits(target_offset);

				addr = gen8_canonical_addr(addr + 4);

				*batch++ = MI_STORE_DWORD_IMM_GEN4;
				*batch++ = lower_32_bits(addr);
				*batch++ = upper_32_bits(addr);
				*batch++ = upper_32_bits(target_offset);
			} else {
				*batch++ = (MI_STORE_DWORD_IMM_GEN4 | (1 << 21)) + 1;
				*batch++ = lower_32_bits(addr);
				*batch++ = upper_32_bits(addr);
				*batch++ = lower_32_bits(target_offset);
				*batch++ = upper_32_bits(target_offset);
			}
		} else if (gen >= 6) {
			*batch++ = MI_STORE_DWORD_IMM_GEN4;
			*batch++ = 0;
			*batch++ = addr;
			*batch++ = target_offset;
		} else if (gen >= 4) {
			*batch++ = MI_STORE_DWORD_IMM_GEN4 | MI_USE_GGTT;
			*batch++ = 0;
			*batch++ = addr;
			*batch++ = target_offset;
		} else {
			*batch++ = MI_STORE_DWORD_IMM | MI_MEM_VIRTUAL;
			*batch++ = addr;
			*batch++ = target_offset;
		}

		goto out;
	}

repeat:
	vaddr = reloc_vaddr(vma->obj, &eb->reloc_cache, offset >> PAGE_SHIFT);
	if (IS_ERR(vaddr))
		return PTR_ERR(vaddr);

	clflush_write32(vaddr + offset_in_page(offset),
			lower_32_bits(target_offset),
			eb->reloc_cache.vaddr);

	if (wide) {
		offset += sizeof(u32);
		target_offset >>= 32;
		wide = false;
		goto repeat;
	}

out:
	return target->node.start | UPDATE;
}

static u64
eb_relocate_entry(struct i915_execbuffer *eb,
		  struct i915_vma *vma,
		  const struct drm_i915_gem_relocation_entry *reloc)
{
	struct i915_vma *target;
	int err;

	/* we've already hold a reference to all valid objects */
	target = eb_get_vma(eb, reloc->target_handle);
	if (unlikely(!target))
		return -ENOENT;

	/* Validate that the target is in a valid r/w GPU domain */
	if (unlikely(reloc->write_domain & (reloc->write_domain - 1))) {
		DRM_DEBUG("reloc with multiple write domains: "
			  "target %d offset %d "
			  "read %08x write %08x",
			  reloc->target_handle,
			  (int) reloc->offset,
			  reloc->read_domains,
			  reloc->write_domain);
		return -EINVAL;
	}
	if (unlikely((reloc->write_domain | reloc->read_domains)
		     & ~I915_GEM_GPU_DOMAINS)) {
		DRM_DEBUG("reloc with read/write non-GPU domains: "
			  "target %d offset %d "
			  "read %08x write %08x",
			  reloc->target_handle,
			  (int) reloc->offset,
			  reloc->read_domains,
			  reloc->write_domain);
		return -EINVAL;
	}

	if (reloc->write_domain) {
		*target->exec_flags |= EXEC_OBJECT_WRITE;

		/*
		 * Sandybridge PPGTT errata: We need a global gtt mapping
		 * for MI and pipe_control writes because the gpu doesn't
		 * properly redirect them through the ppgtt for non_secure
		 * batchbuffers.
		 */
		if (reloc->write_domain == I915_GEM_DOMAIN_INSTRUCTION &&
		    IS_GEN6(eb->i915)) {
			err = i915_vma_bind(target, target->obj->cache_level,
					    PIN_GLOBAL);
			if (WARN_ONCE(err,
				      "Unexpected failure to bind target VMA!"))
				return err;
		}
	}

	/*
	 * If the relocation already has the right value in it, no
	 * more work needs to be done.
	 */
	if (!DBG_FORCE_RELOC &&
	    gen8_canonical_addr(target->node.start) == reloc->presumed_offset)
		return 0;

	/* Check that the relocation address is valid... */
	if (unlikely(reloc->offset >
		     vma->size - (eb->reloc_cache.use_64bit_reloc ? 8 : 4))) {
		DRM_DEBUG("Relocation beyond object bounds: "
			  "target %d offset %d size %d.\n",
			  reloc->target_handle,
			  (int)reloc->offset,
			  (int)vma->size);
		return -EINVAL;
	}
	if (unlikely(reloc->offset & 3)) {
		DRM_DEBUG("Relocation not 4-byte aligned: "
			  "target %d offset %d.\n",
			  reloc->target_handle,
			  (int)reloc->offset);
		return -EINVAL;
	}

	/*
	 * If we write into the object, we need to force the synchronisation
	 * barrier, either with an asynchronous clflush or if we executed the
	 * patching using the GPU (though that should be serialised by the
	 * timeline). To be completely sure, and since we are required to
	 * do relocations we are already stalling, disable the user's opt
	 * out of our synchronisation.
	 */
	*vma->exec_flags &= ~EXEC_OBJECT_ASYNC;

	/* and update the user's relocation entry */
	return relocate_entry(vma, reloc, eb, target);
}

static int eb_relocate_vma(struct i915_execbuffer *eb, struct i915_vma *vma)
{
#define N_RELOC(x) ((x) / sizeof(struct drm_i915_gem_relocation_entry))
	struct drm_i915_gem_relocation_entry stack[N_RELOC(512)];
	struct drm_i915_gem_relocation_entry __user *urelocs;
	const struct drm_i915_gem_exec_object2 *entry = exec_entry(eb, vma);
	unsigned int remain;

	urelocs = u64_to_user_ptr(entry->relocs_ptr);
	remain = entry->relocation_count;
	if (unlikely(remain > N_RELOC(ULONG_MAX)))
		return -EINVAL;

	/*
	 * We must check that the entire relocation array is safe
	 * to read. However, if the array is not writable the user loses
	 * the updated relocation values.
	 */
	if (unlikely(!access_ok(VERIFY_READ, urelocs, remain*sizeof(*urelocs))))
		return -EFAULT;

	do {
		struct drm_i915_gem_relocation_entry *r = stack;
		unsigned int count =
			min_t(unsigned int, remain, ARRAY_SIZE(stack));
		unsigned int copied;

		/*
		 * This is the fast path and we cannot handle a pagefault
		 * whilst holding the struct mutex lest the user pass in the
		 * relocations contained within a mmaped bo. For in such a case
		 * we, the page fault handler would call i915_gem_fault() and
		 * we would try to acquire the struct mutex again. Obviously
		 * this is bad and so lockdep complains vehemently.
		 */
		pagefault_disable();
		copied = __copy_from_user_inatomic(r, urelocs, count * sizeof(r[0]));
		pagefault_enable();
		if (unlikely(copied)) {
			remain = -EFAULT;
			goto out;
		}

		remain -= count;
		do {
			u64 offset = eb_relocate_entry(eb, vma, r);

			if (likely(offset == 0)) {
			} else if ((s64)offset < 0) {
				remain = (int)offset;
				goto out;
			} else {
				/*
				 * Note that reporting an error now
				 * leaves everything in an inconsistent
				 * state as we have *already* changed
				 * the relocation value inside the
				 * object. As we have not changed the
				 * reloc.presumed_offset or will not
				 * change the execobject.offset, on the
				 * call we may not rewrite the value
				 * inside the object, leaving it
				 * dangling and causing a GPU hang. Unless
				 * userspace dynamically rebuilds the
				 * relocations on each execbuf rather than
				 * presume a static tree.
				 *
				 * We did previously check if the relocations
				 * were writable (access_ok), an error now
				 * would be a strange race with mprotect,
				 * having already demonstrated that we
				 * can read from this userspace address.
				 */
				offset = gen8_canonical_addr(offset & ~UPDATE);
				__put_user(offset,
					   &urelocs[r-stack].presumed_offset);
			}
		} while (r++, --count);
		urelocs += ARRAY_SIZE(stack);
	} while (remain);
out:
	reloc_cache_reset(&eb->reloc_cache);
	return remain;
}

static int
eb_relocate_vma_slow(struct i915_execbuffer *eb, struct i915_vma *vma)
{
	const struct drm_i915_gem_exec_object2 *entry = exec_entry(eb, vma);
	struct drm_i915_gem_relocation_entry *relocs =
		u64_to_ptr(typeof(*relocs), entry->relocs_ptr);
	unsigned int i;
	int err;

	for (i = 0; i < entry->relocation_count; i++) {
		u64 offset = eb_relocate_entry(eb, vma, &relocs[i]);

		if ((s64)offset < 0) {
			err = (int)offset;
			goto err;
		}
	}
	err = 0;
err:
	reloc_cache_reset(&eb->reloc_cache);
	return err;
}

static int check_relocations(const struct drm_i915_gem_exec_object2 *entry)
{
	const char __user *addr, *end;
	unsigned long size;
	char __maybe_unused c;

	size = entry->relocation_count;
	if (size == 0)
		return 0;

	if (size > N_RELOC(ULONG_MAX))
		return -EINVAL;

	addr = u64_to_user_ptr(entry->relocs_ptr);
	size *= sizeof(struct drm_i915_gem_relocation_entry);
	if (!access_ok(VERIFY_READ, addr, size))
		return -EFAULT;

	end = addr + size;
	for (; addr < end; addr += PAGE_SIZE) {
		int err = __get_user(c, addr);
		if (err)
			return err;
	}
	return __get_user(c, end - 1);
}

static int eb_copy_relocations(const struct i915_execbuffer *eb)
{
	const unsigned int count = eb->buffer_count;
	unsigned int i;
	int err;

	for (i = 0; i < count; i++) {
		const unsigned int nreloc = eb->exec[i].relocation_count;
		struct drm_i915_gem_relocation_entry __user *urelocs;
		struct drm_i915_gem_relocation_entry *relocs;
		unsigned long size;
		unsigned long copied;

		if (nreloc == 0)
			continue;

		err = check_relocations(&eb->exec[i]);
		if (err)
			goto err;

		urelocs = u64_to_user_ptr(eb->exec[i].relocs_ptr);
		size = nreloc * sizeof(*relocs);

		relocs = kvmalloc_array(size, 1, GFP_KERNEL);
		if (!relocs) {
			kvfree(relocs);
			err = -ENOMEM;
			goto err;
		}

		/* copy_from_user is limited to < 4GiB */
		copied = 0;
		do {
			unsigned int len =
				min_t(u64, BIT_ULL(31), size - copied);

			if (__copy_from_user((char *)relocs + copied,
					     (char __user *)urelocs + copied,
					     len)) {
				kvfree(relocs);
				err = -EFAULT;
				goto err;
			}

			copied += len;
		} while (copied < size);

		/*
		 * As we do not update the known relocation offsets after
		 * relocating (due to the complexities in lock handling),
		 * we need to mark them as invalid now so that we force the
		 * relocation processing next time. Just in case the target
		 * object is evicted and then rebound into its old
		 * presumed_offset before the next execbuffer - if that
		 * happened we would make the mistake of assuming that the
		 * relocations were valid.
		 */
		user_access_begin();
		for (copied = 0; copied < nreloc; copied++)
			unsafe_put_user(-1,
					&urelocs[copied].presumed_offset,
					end_user);
end_user:
		user_access_end();

		eb->exec[i].relocs_ptr = (uintptr_t)relocs;
	}

	return 0;

err:
	while (i--) {
		struct drm_i915_gem_relocation_entry *relocs =
			u64_to_ptr(typeof(*relocs), eb->exec[i].relocs_ptr);
		if (eb->exec[i].relocation_count)
			kvfree(relocs);
	}
	return err;
}

static int eb_prefault_relocations(const struct i915_execbuffer *eb)
{
	const unsigned int count = eb->buffer_count;
	unsigned int i;

	if (unlikely(i915_modparams.prefault_disable))
		return 0;

	for (i = 0; i < count; i++) {
		int err;

		err = check_relocations(&eb->exec[i]);
		if (err)
			return err;
	}

	return 0;
}

static noinline int eb_relocate_slow(struct i915_execbuffer *eb)
{
	struct drm_device *dev = &eb->i915->drm;
	bool have_copy = false;
	struct i915_vma *vma;
	int err = 0;

repeat:
	if (signal_pending(current)) {
		err = -ERESTARTSYS;
		goto out;
	}

	/* We may process another execbuffer during the unlock... */
	eb_reset_vmas(eb);
	mutex_unlock(&dev->struct_mutex);

	/*
	 * We take 3 passes through the slowpatch.
	 *
	 * 1 - we try to just prefault all the user relocation entries and
	 * then attempt to reuse the atomic pagefault disabled fast path again.
	 *
	 * 2 - we copy the user entries to a local buffer here outside of the
	 * local and allow ourselves to wait upon any rendering before
	 * relocations
	 *
	 * 3 - we already have a local copy of the relocation entries, but
	 * were interrupted (EAGAIN) whilst waiting for the objects, try again.
	 */
	if (!err) {
		err = eb_prefault_relocations(eb);
	} else if (!have_copy) {
		err = eb_copy_relocations(eb);
		have_copy = err == 0;
	} else {
		cond_resched();
		err = 0;
	}
	if (err) {
		mutex_lock(&dev->struct_mutex);
		goto out;
	}

	/* A frequent cause for EAGAIN are currently unavailable client pages */
	flush_workqueue(eb->i915->mm.userptr_wq);

	err = i915_mutex_lock_interruptible(dev);
	if (err) {
		mutex_lock(&dev->struct_mutex);
		goto out;
	}

	/* reacquire the objects */
	err = eb_lookup_vmas(eb);
	if (err)
		goto err;

	GEM_BUG_ON(!eb->batch);

	list_for_each_entry(vma, &eb->relocs, reloc_link) {
		if (!have_copy) {
			pagefault_disable();
			err = eb_relocate_vma(eb, vma);
			pagefault_enable();
			if (err)
				goto repeat;
		} else {
			err = eb_relocate_vma_slow(eb, vma);
			if (err)
				goto err;
		}
	}

	/*
	 * Leave the user relocations as are, this is the painfully slow path,
	 * and we want to avoid the complication of dropping the lock whilst
	 * having buffers reserved in the aperture and so causing spurious
	 * ENOSPC for random operations.
	 */

err:
	if (err == -EAGAIN)
		goto repeat;

out:
	if (have_copy) {
		const unsigned int count = eb->buffer_count;
		unsigned int i;

		for (i = 0; i < count; i++) {
			const struct drm_i915_gem_exec_object2 *entry =
				&eb->exec[i];
			struct drm_i915_gem_relocation_entry *relocs;

			if (!entry->relocation_count)
				continue;

			relocs = u64_to_ptr(typeof(*relocs), entry->relocs_ptr);
			kvfree(relocs);
		}
	}

	return err;
}

static int eb_relocate(struct i915_execbuffer *eb)
{
	if (eb_lookup_vmas(eb))
		goto slow;

	/* The objects are in their final locations, apply the relocations. */
	if (eb->args->flags & __EXEC_HAS_RELOC) {
		struct i915_vma *vma;

		list_for_each_entry(vma, &eb->relocs, reloc_link) {
			if (eb_relocate_vma(eb, vma))
				goto slow;
		}
	}

	return 0;

slow:
	return eb_relocate_slow(eb);
}

static void eb_export_fence(struct i915_vma *vma,
			    struct drm_i915_gem_request *req,
			    unsigned int flags)
{
	struct reservation_object *resv = vma->resv;

	/*
	 * Ignore errors from failing to allocate the new fence, we can't
	 * handle an error right now. Worst case should be missed
	 * synchronisation leading to rendering corruption.
	 */
	reservation_object_lock(resv, NULL);
	if (flags & EXEC_OBJECT_WRITE)
		reservation_object_add_excl_fence(resv, &req->fence);
	else if (reservation_object_reserve_shared(resv) == 0)
		reservation_object_add_shared_fence(resv, &req->fence);
	reservation_object_unlock(resv);
}

static int eb_move_to_gpu(struct i915_execbuffer *eb)
{
	const unsigned int count = eb->buffer_count;
	unsigned int i;
	int err;

	for (i = 0; i < count; i++) {
		unsigned int flags = eb->flags[i];
		struct i915_vma *vma = eb->vma[i];
		struct drm_i915_gem_object *obj = vma->obj;

		if (flags & EXEC_OBJECT_CAPTURE) {
			struct i915_gem_capture_list *capture;

			capture = kmalloc(sizeof(*capture), GFP_KERNEL);
			if (unlikely(!capture))
				return -ENOMEM;

			capture->next = eb->request->capture_list;
			capture->vma = eb->vma[i];
			eb->request->capture_list = capture;
		}

		/*
		 * If the GPU is not _reading_ through the CPU cache, we need
		 * to make sure that any writes (both previous GPU writes from
		 * before a change in snooping levels and normal CPU writes)
		 * caught in that cache are flushed to main memory.
		 *
		 * We want to say
		 *   obj->cache_dirty &&
		 *   !(obj->cache_coherent & I915_BO_CACHE_COHERENT_FOR_READ)
		 * but gcc's optimiser doesn't handle that as well and emits
		 * two jumps instead of one. Maybe one day...
		 */
		if (unlikely(obj->cache_dirty & ~obj->cache_coherent)) {
			if (i915_gem_clflush_object(obj, 0))
				flags &= ~EXEC_OBJECT_ASYNC;
		}

		if (flags & EXEC_OBJECT_ASYNC)
			continue;

		err = i915_gem_request_await_object
			(eb->request, obj, flags & EXEC_OBJECT_WRITE);
		if (err)
			return err;
	}

	for (i = 0; i < count; i++) {
		unsigned int flags = eb->flags[i];
		struct i915_vma *vma = eb->vma[i];

		i915_vma_move_to_active(vma, eb->request, flags);
		eb_export_fence(vma, eb->request, flags);

		__eb_unreserve_vma(vma, flags);
		vma->exec_flags = NULL;

		if (unlikely(flags & __EXEC_OBJECT_HAS_REF))
			i915_vma_put(vma);
	}
	eb->exec = NULL;

	/* Unconditionally flush any chipset caches (for streaming writes). */
	i915_gem_chipset_flush(eb->i915);

	/* Unconditionally invalidate GPU caches and TLBs. */
	return eb->engine->emit_flush(eb->request, EMIT_INVALIDATE);
}

static bool i915_gem_check_execbuffer(struct drm_i915_gem_execbuffer2 *exec)
{
	if (exec->flags & __I915_EXEC_ILLEGAL_FLAGS)
		return false;

	/* Kernel clipping was a DRI1 misfeature */
	if (!(exec->flags & I915_EXEC_FENCE_ARRAY)) {
		if (exec->num_cliprects || exec->cliprects_ptr)
			return false;
	}

	if (exec->DR4 == 0xffffffff) {
		DRM_DEBUG("UXA submitting garbage DR4, fixing up\n");
		exec->DR4 = 0;
	}
	if (exec->DR1 || exec->DR4)
		return false;

	if ((exec->batch_start_offset | exec->batch_len) & 0x7)
		return false;

	return true;
}

void i915_vma_move_to_active(struct i915_vma *vma,
			     struct drm_i915_gem_request *req,
			     unsigned int flags)
{
	struct drm_i915_gem_object *obj = vma->obj;
	const unsigned int idx = req->engine->id;

	lockdep_assert_held(&req->i915->drm.struct_mutex);
	GEM_BUG_ON(!drm_mm_node_allocated(&vma->node));

	/*
	 * Add a reference if we're newly entering the active list.
	 * The order in which we add operations to the retirement queue is
	 * vital here: mark_active adds to the start of the callback list,
	 * such that subsequent callbacks are called first. Therefore we
	 * add the active reference first and queue for it to be dropped
	 * *last*.
	 */
	if (!i915_vma_is_active(vma))
		obj->active_count++;
	i915_vma_set_active(vma, idx);
	i915_gem_active_set(&vma->last_read[idx], req);
	list_move_tail(&vma->vm_link, &vma->vm->active_list);

	obj->base.write_domain = 0;
	if (flags & EXEC_OBJECT_WRITE) {
		obj->base.write_domain = I915_GEM_DOMAIN_RENDER;

		if (intel_fb_obj_invalidate(obj, ORIGIN_CS))
			i915_gem_active_set(&obj->frontbuffer_write, req);

		obj->base.read_domains = 0;
	}
	obj->base.read_domains |= I915_GEM_GPU_DOMAINS;

	if (flags & EXEC_OBJECT_NEEDS_FENCE)
		i915_gem_active_set(&vma->last_fence, req);
}

static int i915_reset_gen7_sol_offsets(struct drm_i915_gem_request *req)
{
	u32 *cs;
	int i;

	if (!IS_GEN7(req->i915) || req->engine->id != RCS) {
		DRM_DEBUG("sol reset is gen7/rcs only\n");
		return -EINVAL;
	}

	cs = intel_ring_begin(req, 4 * 2 + 2);
	if (IS_ERR(cs))
		return PTR_ERR(cs);

	*cs++ = MI_LOAD_REGISTER_IMM(4);
	for (i = 0; i < 4; i++) {
		*cs++ = i915_mmio_reg_offset(GEN7_SO_WRITE_OFFSET(i));
		*cs++ = 0;
	}
	*cs++ = MI_NOOP;
	intel_ring_advance(req, cs);

	return 0;
}

static struct i915_vma *
shadow_batch_pin(struct i915_execbuffer *eb, struct drm_i915_gem_object *obj)
{
	struct drm_i915_private *dev_priv = eb->i915;
	struct i915_address_space *vm;
	u64 flags;

	/*
	 * PPGTT backed shadow buffers must be mapped RO, to prevent
	 * post-scan tampering
	 */
	if (CMDPARSER_USES_GGTT(dev_priv)) {
		flags = PIN_GLOBAL;
		vm = &dev_priv->ggtt.base;
	} else if (eb->vm->has_read_only) {
		flags = PIN_USER;
		vm = eb->vm;
		i915_gem_object_set_readonly(obj);
	} else {
		DRM_DEBUG("Cannot prevent post-scan tampering without RO capable vm\n");
		return ERR_PTR(-EINVAL);
	}

	return i915_gem_object_pin(obj, vm, NULL, 0, 0, flags);
}

static struct i915_vma *eb_parse(struct i915_execbuffer *eb)
{
	struct drm_i915_gem_object *shadow_batch_obj;
	struct i915_vma *vma;
	u64 batch_start;
	u64 shadow_batch_start;
	int err;

	shadow_batch_obj = i915_gem_batch_pool_get(&eb->engine->batch_pool,
						   PAGE_ALIGN(eb->batch_len));
	if (IS_ERR(shadow_batch_obj))
		return ERR_CAST(shadow_batch_obj);

	vma = shadow_batch_pin(eb, shadow_batch_obj);
	if (IS_ERR(vma))
		goto out;

	batch_start = gen8_canonical_addr(eb->batch->node.start) +
		      eb->batch_start_offset;

	shadow_batch_start = gen8_canonical_addr(vma->node.start);

	err = intel_engine_cmd_parser(eb->ctx,
				      eb->engine,
				      eb->batch->obj,
				      batch_start,
				      eb->batch_start_offset,
				      eb->batch_len,
				      shadow_batch_obj,
				      shadow_batch_start);

	if (err) {
		i915_vma_unpin(vma);

		/*
		 * Unsafe GGTT-backed buffers can still be submitted safely
		 * as non-secure.
		 * For PPGTT backing however, we have no choice but to forcibly
		 * reject unsafe buffers
		 */
		if (CMDPARSER_USES_GGTT(eb->i915) && (err == -EACCES))
			/* Execute original buffer non-secure */
			vma = NULL;
		else
			vma = ERR_PTR(err);

		goto out;
	}

	eb->vma[eb->buffer_count] = i915_vma_get(vma);
	eb->flags[eb->buffer_count] =
		__EXEC_OBJECT_HAS_PIN | __EXEC_OBJECT_HAS_REF;
	vma->exec_flags = &eb->flags[eb->buffer_count];
	eb->buffer_count++;
	eb->batch_start_offset = 0;
	eb->batch = vma;
	/* eb->batch_len unchanged */

	if (CMDPARSER_USES_GGTT(eb->i915))
		eb->batch_flags |= I915_DISPATCH_SECURE;

out:
	i915_gem_object_unpin_pages(shadow_batch_obj);
	return vma;
}

static void
add_to_client(struct drm_i915_gem_request *req, struct drm_file *file)
{
	req->file_priv = file->driver_priv;
	list_add_tail(&req->client_link, &req->file_priv->mm.request_list);
}

static int eb_submit(struct i915_execbuffer *eb)
{
	int err;

	err = eb_move_to_gpu(eb);
	if (err)
		return err;

	err = i915_switch_context(eb->request);
	if (err)
		return err;

	if (eb->args->flags & I915_EXEC_GEN7_SOL_RESET) {
		err = i915_reset_gen7_sol_offsets(eb->request);
		if (err)
			return err;
	}

	err = eb->engine->emit_bb_start(eb->request,
					eb->batch->node.start +
					eb->batch_start_offset,
					eb->batch_len,
					eb->batch_flags);
	if (err)
		return err;

	return 0;
}

/**
 * Find one BSD ring to dispatch the corresponding BSD command.
 * The engine index is returned.
 */
static unsigned int
gen8_dispatch_bsd_engine(struct drm_i915_private *dev_priv,
			 struct drm_file *file)
{
	struct drm_i915_file_private *file_priv = file->driver_priv;

	/* Check whether the file_priv has already selected one ring. */
	if ((int)file_priv->bsd_engine < 0)
		file_priv->bsd_engine = atomic_fetch_xor(1,
			 &dev_priv->mm.bsd_engine_dispatch_index);

	return file_priv->bsd_engine;
}

#define I915_USER_RINGS (4)

static const enum intel_engine_id user_ring_map[I915_USER_RINGS + 1] = {
	[I915_EXEC_DEFAULT]	= RCS,
	[I915_EXEC_RENDER]	= RCS,
	[I915_EXEC_BLT]		= BCS,
	[I915_EXEC_BSD]		= VCS,
	[I915_EXEC_VEBOX]	= VECS
};

static struct intel_engine_cs *
eb_select_engine(struct drm_i915_private *dev_priv,
		 struct drm_file *file,
		 struct drm_i915_gem_execbuffer2 *args)
{
	unsigned int user_ring_id = args->flags & I915_EXEC_RING_MASK;
	struct intel_engine_cs *engine;

	if (user_ring_id > I915_USER_RINGS) {
		DRM_DEBUG("execbuf with unknown ring: %u\n", user_ring_id);
		return NULL;
	}

	if ((user_ring_id != I915_EXEC_BSD) &&
	    ((args->flags & I915_EXEC_BSD_MASK) != 0)) {
		DRM_DEBUG("execbuf with non bsd ring but with invalid "
			  "bsd dispatch flags: %d\n", (int)(args->flags));
		return NULL;
	}

	if (user_ring_id == I915_EXEC_BSD && HAS_BSD2(dev_priv)) {
		unsigned int bsd_idx = args->flags & I915_EXEC_BSD_MASK;

		if (bsd_idx == I915_EXEC_BSD_DEFAULT) {
			bsd_idx = gen8_dispatch_bsd_engine(dev_priv, file);
		} else if (bsd_idx >= I915_EXEC_BSD_RING1 &&
			   bsd_idx <= I915_EXEC_BSD_RING2) {
			bsd_idx >>= I915_EXEC_BSD_SHIFT;
			bsd_idx--;
		} else {
			DRM_DEBUG("execbuf with unknown bsd ring: %u\n",
				  bsd_idx);
			return NULL;
		}

		engine = dev_priv->engine[_VCS(bsd_idx)];
	} else {
		engine = dev_priv->engine[user_ring_map[user_ring_id]];
	}

	if (!engine) {
		DRM_DEBUG("execbuf with invalid ring: %u\n", user_ring_id);
		return NULL;
	}

	return engine;
}

static void
__free_fence_array(struct drm_syncobj **fences, unsigned int n)
{
	while (n--)
		drm_syncobj_put(ptr_mask_bits(fences[n], 2));
	kvfree(fences);
}

static struct drm_syncobj **
get_fence_array(struct drm_i915_gem_execbuffer2 *args,
		struct drm_file *file)
{
	const unsigned int nfences = args->num_cliprects;
	struct drm_i915_gem_exec_fence __user *user;
	struct drm_syncobj **fences;
	unsigned int n;
	int err;

	if (!(args->flags & I915_EXEC_FENCE_ARRAY))
		return NULL;

	if (nfences > SIZE_MAX / sizeof(*fences))
		return ERR_PTR(-EINVAL);

	user = u64_to_user_ptr(args->cliprects_ptr);
	if (!access_ok(VERIFY_READ, user, nfences * 2 * sizeof(u32)))
		return ERR_PTR(-EFAULT);

	fences = kvmalloc_array(args->num_cliprects, sizeof(*fences),
				__GFP_NOWARN | GFP_KERNEL);
	if (!fences)
		return ERR_PTR(-ENOMEM);

	for (n = 0; n < nfences; n++) {
		struct drm_i915_gem_exec_fence fence;
		struct drm_syncobj *syncobj;

		if (__copy_from_user(&fence, user++, sizeof(fence))) {
			err = -EFAULT;
			goto err;
		}

		if (fence.flags & __I915_EXEC_FENCE_UNKNOWN_FLAGS) {
			err = -EINVAL;
			goto err;
		}

		syncobj = drm_syncobj_find(file, fence.handle);
		if (!syncobj) {
			DRM_DEBUG("Invalid syncobj handle provided\n");
			err = -ENOENT;
			goto err;
		}

		BUILD_BUG_ON(~(ARCH_KMALLOC_MINALIGN - 1) &
			     ~__I915_EXEC_FENCE_UNKNOWN_FLAGS);

		fences[n] = ptr_pack_bits(syncobj, fence.flags, 2);
	}

	return fences;

err:
	__free_fence_array(fences, n);
	return ERR_PTR(err);
}

static void
put_fence_array(struct drm_i915_gem_execbuffer2 *args,
		struct drm_syncobj **fences)
{
	if (fences)
		__free_fence_array(fences, args->num_cliprects);
}

static int
await_fence_array(struct i915_execbuffer *eb,
		  struct drm_syncobj **fences)
{
	const unsigned int nfences = eb->args->num_cliprects;
	unsigned int n;
	int err;

	for (n = 0; n < nfences; n++) {
		struct drm_syncobj *syncobj;
		struct dma_fence *fence;
		unsigned int flags;

		syncobj = ptr_unpack_bits(fences[n], &flags, 2);
		if (!(flags & I915_EXEC_FENCE_WAIT))
			continue;

		fence = drm_syncobj_fence_get(syncobj);
		if (!fence)
			return -EINVAL;

		err = i915_gem_request_await_dma_fence(eb->request, fence);
		dma_fence_put(fence);
		if (err < 0)
			return err;
	}

	return 0;
}

static void
signal_fence_array(struct i915_execbuffer *eb,
		   struct drm_syncobj **fences)
{
	const unsigned int nfences = eb->args->num_cliprects;
	struct dma_fence * const fence = &eb->request->fence;
	unsigned int n;

	for (n = 0; n < nfences; n++) {
		struct drm_syncobj *syncobj;
		unsigned int flags;

		syncobj = ptr_unpack_bits(fences[n], &flags, 2);
		if (!(flags & I915_EXEC_FENCE_SIGNAL))
			continue;

		drm_syncobj_replace_fence(syncobj, fence);
	}
}

static int
i915_gem_do_execbuffer(struct drm_device *dev,
		       struct drm_file *file,
		       struct drm_i915_gem_execbuffer2 *args,
		       struct drm_i915_gem_exec_object2 *exec,
		       struct drm_syncobj **fences)
{
	struct drm_i915_private *dev_priv = to_i915(dev);
	struct i915_execbuffer eb;
	struct dma_fence *in_fence = NULL;
	struct sync_file *out_fence = NULL;
	int out_fence_fd = -1;
	int err;

	BUILD_BUG_ON(__EXEC_OBJECT_INTERNAL_FLAGS &
		     ~__EXEC_OBJECT_UNKNOWN_FLAGS);

	eb.i915 = dev_priv;
	eb.file = file;
	eb.args = args;
	if (DBG_FORCE_RELOC || !(args->flags & I915_EXEC_NO_RELOC))
		args->flags |= __EXEC_HAS_RELOC;

	eb.exec = exec;
	eb.vma = (struct i915_vma **)(exec + args->buffer_count + 1);
	eb.vma[0] = NULL;
	eb.flags = (unsigned int *)(eb.vma + args->buffer_count + 1);

	eb.invalid_flags = __EXEC_OBJECT_UNKNOWN_FLAGS;
	if (USES_FULL_PPGTT(eb.i915))
		eb.invalid_flags |= EXEC_OBJECT_NEEDS_GTT;
	reloc_cache_init(&eb.reloc_cache, eb.i915);

	eb.buffer_count = args->buffer_count;
	eb.batch_start_offset = args->batch_start_offset;
	eb.batch_len = args->batch_len;

	eb.batch_flags = 0;
	if (args->flags & I915_EXEC_SECURE) {
		if (INTEL_GEN(dev_priv) >= 11)
			return -ENODEV;

		/* Return -EPERM to trigger fallback code on old binaries. */
		if (!HAS_SECURE_BATCHES(dev_priv))
			return -EPERM;

		if (!drm_is_current_master(file) || !capable(CAP_SYS_ADMIN))
			return -EPERM;

		eb.batch_flags |= I915_DISPATCH_SECURE;
	}
	if (args->flags & I915_EXEC_IS_PINNED)
		eb.batch_flags |= I915_DISPATCH_PINNED;

	eb.engine = eb_select_engine(eb.i915, file, args);
	if (!eb.engine)
		return -EINVAL;

	if (args->flags & I915_EXEC_RESOURCE_STREAMER) {
		if (!HAS_RESOURCE_STREAMER(eb.i915)) {
			DRM_DEBUG("RS is only allowed for Haswell, Gen8 and above\n");
			return -EINVAL;
		}
		if (eb.engine->id != RCS) {
			DRM_DEBUG("RS is not available on %s\n",
				 eb.engine->name);
			return -EINVAL;
		}

		eb.batch_flags |= I915_DISPATCH_RS;
	}

	if (args->flags & I915_EXEC_FENCE_IN) {
		in_fence = sync_file_get_fence(lower_32_bits(args->rsvd2));
		if (!in_fence)
			return -EINVAL;
	}

	if (args->flags & I915_EXEC_FENCE_OUT) {
		out_fence_fd = get_unused_fd_flags(O_CLOEXEC);
		if (out_fence_fd < 0) {
			err = out_fence_fd;
			goto err_in_fence;
		}
	}

	err = eb_create(&eb);
	if (err)
		goto err_out_fence;

	GEM_BUG_ON(!eb.lut_size);

	err = eb_select_context(&eb);
	if (unlikely(err))
		goto err_destroy;

	/*
	 * Take a local wakeref for preparing to dispatch the execbuf as
	 * we expect to access the hardware fairly frequently in the
	 * process. Upon first dispatch, we acquire another prolonged
	 * wakeref that we hold until the GPU has been idle for at least
	 * 100ms.
	 */
	intel_runtime_pm_get(eb.i915);

	err = i915_mutex_lock_interruptible(dev);
	if (err)
		goto err_rpm;

	err = eb_relocate(&eb);
	if (err) {
		/*
		 * If the user expects the execobject.offset and
		 * reloc.presumed_offset to be an exact match,
		 * as for using NO_RELOC, then we cannot update
		 * the execobject.offset until we have completed
		 * relocation.
		 */
		args->flags &= ~__EXEC_HAS_RELOC;
		goto err_vma;
	}

	if (unlikely(*eb.batch->exec_flags & EXEC_OBJECT_WRITE)) {
		DRM_DEBUG("Attempting to use self-modifying batch buffer\n");
		err = -EINVAL;
		goto err_vma;
	}
	if (eb.batch_start_offset > eb.batch->size ||
	    eb.batch_len > eb.batch->size - eb.batch_start_offset) {
		DRM_DEBUG("Attempting to use out-of-bounds batch\n");
		err = -EINVAL;
		goto err_vma;
	}

<<<<<<< HEAD
=======
	if (eb.batch_len == 0)
		eb.batch_len = eb.batch->size - eb.batch_start_offset;

>>>>>>> f0e0b314
	if (eb_use_cmdparser(&eb)) {
		struct i915_vma *vma;

		vma = eb_parse(&eb);
		if (IS_ERR(vma)) {
			err = PTR_ERR(vma);
			goto err_vma;
		}
	}

	/*
	 * snb/ivb/vlv conflate the "batch in ppgtt" bit with the "non-secure
	 * batch" bit. Hence we need to pin secure batches into the global gtt.
	 * hsw should have this fixed, but bdw mucks it up again. */
	if (eb.batch_flags & I915_DISPATCH_SECURE) {
		struct i915_vma *vma;

		/*
		 * So on first glance it looks freaky that we pin the batch here
		 * outside of the reservation loop. But:
		 * - The batch is already pinned into the relevant ppgtt, so we
		 *   already have the backing storage fully allocated.
		 * - No other BO uses the global gtt (well contexts, but meh),
		 *   so we don't really have issues with multiple objects not
		 *   fitting due to fragmentation.
		 * So this is actually safe.
		 */
		vma = i915_gem_object_ggtt_pin(eb.batch->obj, NULL, 0, 0, 0);
		if (IS_ERR(vma)) {
			err = PTR_ERR(vma);
			goto err_vma;
		}

		eb.batch = vma;
	}

	/* All GPU relocation batches must be submitted prior to the user rq */
	GEM_BUG_ON(eb.reloc_cache.rq);

	/* Allocate a request for this batch buffer nice and early. */
	eb.request = i915_gem_request_alloc(eb.engine, eb.ctx);
	if (IS_ERR(eb.request)) {
		err = PTR_ERR(eb.request);
		goto err_batch_unpin;
	}

	if (in_fence) {
		err = i915_gem_request_await_dma_fence(eb.request, in_fence);
		if (err < 0)
			goto err_request;
	}

	if (fences) {
		err = await_fence_array(&eb, fences);
		if (err)
			goto err_request;
	}

	if (out_fence_fd != -1) {
		out_fence = sync_file_create(&eb.request->fence);
		if (!out_fence) {
			err = -ENOMEM;
			goto err_request;
		}
	}

	/*
	 * Whilst this request exists, batch_obj will be on the
	 * active_list, and so will hold the active reference. Only when this
	 * request is retired will the the batch_obj be moved onto the
	 * inactive_list and lose its active reference. Hence we do not need
	 * to explicitly hold another reference here.
	 */
	eb.request->batch = eb.batch;

	trace_i915_gem_request_queue(eb.request, eb.batch_flags);
	err = eb_submit(&eb);
err_request:
	__i915_add_request(eb.request, err == 0);
	add_to_client(eb.request, file);

	if (fences)
		signal_fence_array(&eb, fences);

	if (out_fence) {
		if (err == 0) {
			fd_install(out_fence_fd, out_fence->file);
			args->rsvd2 &= GENMASK_ULL(31, 0); /* keep in-fence */
			args->rsvd2 |= (u64)out_fence_fd << 32;
			out_fence_fd = -1;
		} else {
			fput(out_fence->file);
		}
	}

err_batch_unpin:
	if (eb.batch_flags & I915_DISPATCH_SECURE)
		i915_vma_unpin(eb.batch);
err_vma:
	if (eb.exec)
		eb_release_vmas(&eb);
	mutex_unlock(&dev->struct_mutex);
err_rpm:
	intel_runtime_pm_put(eb.i915);
	i915_gem_context_put(eb.ctx);
err_destroy:
	eb_destroy(&eb);
err_out_fence:
	if (out_fence_fd != -1)
		put_unused_fd(out_fence_fd);
err_in_fence:
	dma_fence_put(in_fence);
	return err;
}

/*
 * Legacy execbuffer just creates an exec2 list from the original exec object
 * list array and passes it to the real function.
 */
int
i915_gem_execbuffer(struct drm_device *dev, void *data,
		    struct drm_file *file)
{
	const size_t sz = (sizeof(struct drm_i915_gem_exec_object2) +
			   sizeof(struct i915_vma *) +
			   sizeof(unsigned int));
	struct drm_i915_gem_execbuffer *args = data;
	struct drm_i915_gem_execbuffer2 exec2;
	struct drm_i915_gem_exec_object *exec_list = NULL;
	struct drm_i915_gem_exec_object2 *exec2_list = NULL;
	unsigned int i;
	int err;

	if (args->buffer_count < 1 || args->buffer_count > SIZE_MAX / sz - 1) {
		DRM_DEBUG("execbuf2 with %d buffers\n", args->buffer_count);
		return -EINVAL;
	}

	exec2.buffers_ptr = args->buffers_ptr;
	exec2.buffer_count = args->buffer_count;
	exec2.batch_start_offset = args->batch_start_offset;
	exec2.batch_len = args->batch_len;
	exec2.DR1 = args->DR1;
	exec2.DR4 = args->DR4;
	exec2.num_cliprects = args->num_cliprects;
	exec2.cliprects_ptr = args->cliprects_ptr;
	exec2.flags = I915_EXEC_RENDER;
	i915_execbuffer2_set_context_id(exec2, 0);

	if (!i915_gem_check_execbuffer(&exec2))
		return -EINVAL;

	/* Copy in the exec list from userland */
	exec_list = kvmalloc_array(args->buffer_count, sizeof(*exec_list),
				   __GFP_NOWARN | GFP_KERNEL);
	exec2_list = kvmalloc_array(args->buffer_count + 1, sz,
				    __GFP_NOWARN | GFP_KERNEL);
	if (exec_list == NULL || exec2_list == NULL) {
		DRM_DEBUG("Failed to allocate exec list for %d buffers\n",
			  args->buffer_count);
		kvfree(exec_list);
		kvfree(exec2_list);
		return -ENOMEM;
	}
	err = copy_from_user(exec_list,
			     u64_to_user_ptr(args->buffers_ptr),
			     sizeof(*exec_list) * args->buffer_count);
	if (err) {
		DRM_DEBUG("copy %d exec entries failed %d\n",
			  args->buffer_count, err);
		kvfree(exec_list);
		kvfree(exec2_list);
		return -EFAULT;
	}

	for (i = 0; i < args->buffer_count; i++) {
		exec2_list[i].handle = exec_list[i].handle;
		exec2_list[i].relocation_count = exec_list[i].relocation_count;
		exec2_list[i].relocs_ptr = exec_list[i].relocs_ptr;
		exec2_list[i].alignment = exec_list[i].alignment;
		exec2_list[i].offset = exec_list[i].offset;
		if (INTEL_GEN(to_i915(dev)) < 4)
			exec2_list[i].flags = EXEC_OBJECT_NEEDS_FENCE;
		else
			exec2_list[i].flags = 0;
	}

	err = i915_gem_do_execbuffer(dev, file, &exec2, exec2_list, NULL);
	if (exec2.flags & __EXEC_HAS_RELOC) {
		struct drm_i915_gem_exec_object __user *user_exec_list =
			u64_to_user_ptr(args->buffers_ptr);

		/* Copy the new buffer offsets back to the user's exec list. */
		for (i = 0; i < args->buffer_count; i++) {
			if (!(exec2_list[i].offset & UPDATE))
				continue;

			exec2_list[i].offset =
				gen8_canonical_addr(exec2_list[i].offset & PIN_OFFSET_MASK);
			exec2_list[i].offset &= PIN_OFFSET_MASK;
			if (__copy_to_user(&user_exec_list[i].offset,
					   &exec2_list[i].offset,
					   sizeof(user_exec_list[i].offset)))
				break;
		}
	}

	kvfree(exec_list);
	kvfree(exec2_list);
	return err;
}

int
i915_gem_execbuffer2(struct drm_device *dev, void *data,
		     struct drm_file *file)
{
	const size_t sz = (sizeof(struct drm_i915_gem_exec_object2) +
			   sizeof(struct i915_vma *) +
			   sizeof(unsigned int));
	struct drm_i915_gem_execbuffer2 *args = data;
	struct drm_i915_gem_exec_object2 *exec2_list;
	struct drm_syncobj **fences = NULL;
	int err;

	if (args->buffer_count < 1 || args->buffer_count > SIZE_MAX / sz - 1) {
		DRM_DEBUG("execbuf2 with %d buffers\n", args->buffer_count);
		return -EINVAL;
	}

	if (!i915_gem_check_execbuffer(args))
		return -EINVAL;

	/* Allocate an extra slot for use by the command parser */
	exec2_list = kvmalloc_array(args->buffer_count + 1, sz,
				    __GFP_NOWARN | GFP_KERNEL);
	if (exec2_list == NULL) {
		DRM_DEBUG("Failed to allocate exec list for %d buffers\n",
			  args->buffer_count);
		return -ENOMEM;
	}
	if (copy_from_user(exec2_list,
			   u64_to_user_ptr(args->buffers_ptr),
			   sizeof(*exec2_list) * args->buffer_count)) {
		DRM_DEBUG("copy %d exec entries failed\n", args->buffer_count);
		kvfree(exec2_list);
		return -EFAULT;
	}

	if (args->flags & I915_EXEC_FENCE_ARRAY) {
		fences = get_fence_array(args, file);
		if (IS_ERR(fences)) {
			kvfree(exec2_list);
			return PTR_ERR(fences);
		}
	}

	err = i915_gem_do_execbuffer(dev, file, args, exec2_list, fences);

	/*
	 * Now that we have begun execution of the batchbuffer, we ignore
	 * any new error after this point. Also given that we have already
	 * updated the associated relocations, we try to write out the current
	 * object locations irrespective of any error.
	 */
	if (args->flags & __EXEC_HAS_RELOC) {
		struct drm_i915_gem_exec_object2 __user *user_exec_list =
			u64_to_user_ptr(args->buffers_ptr);
		unsigned int i;

		/* Copy the new buffer offsets back to the user's exec list. */
		user_access_begin();
		for (i = 0; i < args->buffer_count; i++) {
			if (!(exec2_list[i].offset & UPDATE))
				continue;

			exec2_list[i].offset =
				gen8_canonical_addr(exec2_list[i].offset & PIN_OFFSET_MASK);
			unsafe_put_user(exec2_list[i].offset,
					&user_exec_list[i].offset,
					end_user);
		}
end_user:
		user_access_end();
	}

	args->flags &= ~__I915_EXEC_UNKNOWN_FLAGS;
	put_fence_array(args, fences);
	kvfree(exec2_list);
	return err;
}<|MERGE_RESOLUTION|>--- conflicted
+++ resolved
@@ -270,13 +270,9 @@
 
 static inline bool eb_use_cmdparser(const struct i915_execbuffer *eb)
 {
-<<<<<<< HEAD
-	return eb->engine->needs_cmd_parser && eb->batch_len;
-=======
 	return intel_engine_requires_cmd_parser(eb->engine) ||
 		(intel_engine_using_cmd_parser(eb->engine) &&
 		 eb->args->batch_len);
->>>>>>> f0e0b314
 }
 
 static int eb_create(struct i915_execbuffer *eb)
@@ -2381,12 +2377,9 @@
 		goto err_vma;
 	}
 
-<<<<<<< HEAD
-=======
 	if (eb.batch_len == 0)
 		eb.batch_len = eb.batch->size - eb.batch_start_offset;
 
->>>>>>> f0e0b314
 	if (eb_use_cmdparser(&eb)) {
 		struct i915_vma *vma;
 
