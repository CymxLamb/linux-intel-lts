/*
 * Copyright © 2008-2010 Intel Corporation
 *
 * Permission is hereby granted, free of charge, to any person obtaining a
 * copy of this software and associated documentation files (the "Software"),
 * to deal in the Software without restriction, including without limitation
 * the rights to use, copy, modify, merge, publish, distribute, sublicense,
 * and/or sell copies of the Software, and to permit persons to whom the
 * Software is furnished to do so, subject to the following conditions:
 *
 * The above copyright notice and this permission notice (including the next
 * paragraph) shall be included in all copies or substantial portions of the
 * Software.
 *
 * THE SOFTWARE IS PROVIDED "AS IS", WITHOUT WARRANTY OF ANY KIND, EXPRESS OR
 * IMPLIED, INCLUDING BUT NOT LIMITED TO THE WARRANTIES OF MERCHANTABILITY,
 * FITNESS FOR A PARTICULAR PURPOSE AND NONINFRINGEMENT.  IN NO EVENT SHALL
 * THE AUTHORS OR COPYRIGHT HOLDERS BE LIABLE FOR ANY CLAIM, DAMAGES OR OTHER
 * LIABILITY, WHETHER IN AN ACTION OF CONTRACT, TORT OR OTHERWISE, ARISING
 * FROM, OUT OF OR IN CONNECTION WITH THE SOFTWARE OR THE USE OR OTHER DEALINGS
 * IN THE SOFTWARE.
 *
 * Authors:
 *    Eric Anholt <eric@anholt.net>
 *    Zou Nan hai <nanhai.zou@intel.com>
 *    Xiang Hai hao<haihao.xiang@intel.com>
 *
 */

#include <linux/log2.h>
#include <drm/drmP.h>
#include "i915_drv.h"
#include <drm/i915_drm.h>
#include "i915_trace.h"
#include "intel_drv.h"

/* Rough estimate of the typical request size, performing a flush,
 * set-context and then emitting the batch.
 */
#define LEGACY_REQUEST_SIZE 200

int __intel_ring_space(int head, int tail, int size)
{
	int space = head - tail;
	if (space <= 0)
		space += size;
	return space - I915_RING_FREE_SPACE;
}

void intel_ring_update_space(struct intel_ring *ring)
{
	if (ring->last_retired_head != -1) {
		ring->head = ring->last_retired_head;
		ring->last_retired_head = -1;
	}

	ring->space = __intel_ring_space(ring->head & HEAD_ADDR,
					 ring->tail, ring->size);
}

static int
gen2_render_ring_flush(struct drm_i915_gem_request *req, u32 mode)
{
	u32 cmd, *cs;

	cmd = MI_FLUSH;

	if (mode & EMIT_INVALIDATE)
		cmd |= MI_READ_FLUSH;

	cs = intel_ring_begin(req, 2);
	if (IS_ERR(cs))
		return PTR_ERR(cs);

	*cs++ = cmd;
	*cs++ = MI_NOOP;
	intel_ring_advance(req, cs);

	return 0;
}

static int
gen4_render_ring_flush(struct drm_i915_gem_request *req, u32 mode)
{
	u32 cmd, *cs;
	/*
	 * read/write caches:
	 *
	 * I915_GEM_DOMAIN_RENDER is always invalidated, but is
	 * only flushed if MI_NO_WRITE_FLUSH is unset.  On 965, it is
	 * also flushed at 2d versus 3d pipeline switches.
	 *
	 * read-only caches:
	 *
	 * I915_GEM_DOMAIN_SAMPLER is flushed on pre-965 if
	 * MI_READ_FLUSH is set, and is always flushed on 965.
	 *
	 * I915_GEM_DOMAIN_COMMAND may not exist?
	 *
	 * I915_GEM_DOMAIN_INSTRUCTION, which exists on 965, is
	 * invalidated when MI_EXE_FLUSH is set.
	 *
	 * I915_GEM_DOMAIN_VERTEX, which exists on 965, is
	 * invalidated with every MI_FLUSH.
	 *
	 * TLBs:
	 *
	 * On 965, TLBs associated with I915_GEM_DOMAIN_COMMAND
	 * and I915_GEM_DOMAIN_CPU in are invalidated at PTE write and
	 * I915_GEM_DOMAIN_RENDER and I915_GEM_DOMAIN_SAMPLER
	 * are flushed at any MI_FLUSH.
	 */

	cmd = MI_FLUSH;
	if (mode & EMIT_INVALIDATE) {
		cmd |= MI_EXE_FLUSH;
		if (IS_G4X(req->i915) || IS_GEN5(req->i915))
			cmd |= MI_INVALIDATE_ISP;
	}

	cs = intel_ring_begin(req, 2);
	if (IS_ERR(cs))
		return PTR_ERR(cs);

	*cs++ = cmd;
	*cs++ = MI_NOOP;
	intel_ring_advance(req, cs);

	return 0;
}

/**
 * Emits a PIPE_CONTROL with a non-zero post-sync operation, for
 * implementing two workarounds on gen6.  From section 1.4.7.1
 * "PIPE_CONTROL" of the Sandy Bridge PRM volume 2 part 1:
 *
 * [DevSNB-C+{W/A}] Before any depth stall flush (including those
 * produced by non-pipelined state commands), software needs to first
 * send a PIPE_CONTROL with no bits set except Post-Sync Operation !=
 * 0.
 *
 * [Dev-SNB{W/A}]: Before a PIPE_CONTROL with Write Cache Flush Enable
 * =1, a PIPE_CONTROL with any non-zero post-sync-op is required.
 *
 * And the workaround for these two requires this workaround first:
 *
 * [Dev-SNB{W/A}]: Pipe-control with CS-stall bit set must be sent
 * BEFORE the pipe-control with a post-sync op and no write-cache
 * flushes.
 *
 * And this last workaround is tricky because of the requirements on
 * that bit.  From section 1.4.7.2.3 "Stall" of the Sandy Bridge PRM
 * volume 2 part 1:
 *
 *     "1 of the following must also be set:
 *      - Render Target Cache Flush Enable ([12] of DW1)
 *      - Depth Cache Flush Enable ([0] of DW1)
 *      - Stall at Pixel Scoreboard ([1] of DW1)
 *      - Depth Stall ([13] of DW1)
 *      - Post-Sync Operation ([13] of DW1)
 *      - Notify Enable ([8] of DW1)"
 *
 * The cache flushes require the workaround flush that triggered this
 * one, so we can't use it.  Depth stall would trigger the same.
 * Post-sync nonzero is what triggered this second workaround, so we
 * can't use that one either.  Notify enable is IRQs, which aren't
 * really our business.  That leaves only stall at scoreboard.
 */
static int
intel_emit_post_sync_nonzero_flush(struct drm_i915_gem_request *req)
{
	u32 scratch_addr =
		i915_ggtt_offset(req->engine->scratch) + 2 * CACHELINE_BYTES;
	u32 *cs;

	cs = intel_ring_begin(req, 6);
	if (IS_ERR(cs))
		return PTR_ERR(cs);

	*cs++ = GFX_OP_PIPE_CONTROL(5);
	*cs++ = PIPE_CONTROL_CS_STALL | PIPE_CONTROL_STALL_AT_SCOREBOARD;
	*cs++ = scratch_addr | PIPE_CONTROL_GLOBAL_GTT;
	*cs++ = 0; /* low dword */
	*cs++ = 0; /* high dword */
	*cs++ = MI_NOOP;
	intel_ring_advance(req, cs);

	cs = intel_ring_begin(req, 6);
	if (IS_ERR(cs))
		return PTR_ERR(cs);

	*cs++ = GFX_OP_PIPE_CONTROL(5);
	*cs++ = PIPE_CONTROL_QW_WRITE;
	*cs++ = scratch_addr | PIPE_CONTROL_GLOBAL_GTT;
	*cs++ = 0;
	*cs++ = 0;
	*cs++ = MI_NOOP;
	intel_ring_advance(req, cs);

	return 0;
}

static int
gen6_render_ring_flush(struct drm_i915_gem_request *req, u32 mode)
{
	u32 scratch_addr =
		i915_ggtt_offset(req->engine->scratch) + 2 * CACHELINE_BYTES;
	u32 *cs, flags = 0;
	int ret;

	/* Force SNB workarounds for PIPE_CONTROL flushes */
	ret = intel_emit_post_sync_nonzero_flush(req);
	if (ret)
		return ret;

	/* Just flush everything.  Experiments have shown that reducing the
	 * number of bits based on the write domains has little performance
	 * impact.
	 */
	if (mode & EMIT_FLUSH) {
		flags |= PIPE_CONTROL_RENDER_TARGET_CACHE_FLUSH;
		flags |= PIPE_CONTROL_DEPTH_CACHE_FLUSH;
		/*
		 * Ensure that any following seqno writes only happen
		 * when the render cache is indeed flushed.
		 */
		flags |= PIPE_CONTROL_CS_STALL;
	}
	if (mode & EMIT_INVALIDATE) {
		flags |= PIPE_CONTROL_TLB_INVALIDATE;
		flags |= PIPE_CONTROL_INSTRUCTION_CACHE_INVALIDATE;
		flags |= PIPE_CONTROL_TEXTURE_CACHE_INVALIDATE;
		flags |= PIPE_CONTROL_VF_CACHE_INVALIDATE;
		flags |= PIPE_CONTROL_CONST_CACHE_INVALIDATE;
		flags |= PIPE_CONTROL_STATE_CACHE_INVALIDATE;
		/*
		 * TLB invalidate requires a post-sync write.
		 */
		flags |= PIPE_CONTROL_QW_WRITE | PIPE_CONTROL_CS_STALL;
	}

	cs = intel_ring_begin(req, 4);
	if (IS_ERR(cs))
		return PTR_ERR(cs);

	*cs++ = GFX_OP_PIPE_CONTROL(4);
	*cs++ = flags;
	*cs++ = scratch_addr | PIPE_CONTROL_GLOBAL_GTT;
	*cs++ = 0;
	intel_ring_advance(req, cs);

	return 0;
}

static int
gen7_render_ring_cs_stall_wa(struct drm_i915_gem_request *req)
{
	u32 *cs;

	cs = intel_ring_begin(req, 4);
	if (IS_ERR(cs))
		return PTR_ERR(cs);

	*cs++ = GFX_OP_PIPE_CONTROL(4);
	*cs++ = PIPE_CONTROL_CS_STALL | PIPE_CONTROL_STALL_AT_SCOREBOARD;
	*cs++ = 0;
	*cs++ = 0;
	intel_ring_advance(req, cs);

	return 0;
}

static int
gen7_render_ring_flush(struct drm_i915_gem_request *req, u32 mode)
{
	u32 scratch_addr =
		i915_ggtt_offset(req->engine->scratch) + 2 * CACHELINE_BYTES;
	u32 *cs, flags = 0;

	/*
	 * Ensure that any following seqno writes only happen when the render
	 * cache is indeed flushed.
	 *
	 * Workaround: 4th PIPE_CONTROL command (except the ones with only
	 * read-cache invalidate bits set) must have the CS_STALL bit set. We
	 * don't try to be clever and just set it unconditionally.
	 */
	flags |= PIPE_CONTROL_CS_STALL;

	/* Just flush everything.  Experiments have shown that reducing the
	 * number of bits based on the write domains has little performance
	 * impact.
	 */
	if (mode & EMIT_FLUSH) {
		flags |= PIPE_CONTROL_RENDER_TARGET_CACHE_FLUSH;
		flags |= PIPE_CONTROL_DEPTH_CACHE_FLUSH;
		flags |= PIPE_CONTROL_DC_FLUSH_ENABLE;
		flags |= PIPE_CONTROL_FLUSH_ENABLE;
	}
	if (mode & EMIT_INVALIDATE) {
		flags |= PIPE_CONTROL_TLB_INVALIDATE;
		flags |= PIPE_CONTROL_INSTRUCTION_CACHE_INVALIDATE;
		flags |= PIPE_CONTROL_TEXTURE_CACHE_INVALIDATE;
		flags |= PIPE_CONTROL_VF_CACHE_INVALIDATE;
		flags |= PIPE_CONTROL_CONST_CACHE_INVALIDATE;
		flags |= PIPE_CONTROL_STATE_CACHE_INVALIDATE;
		flags |= PIPE_CONTROL_MEDIA_STATE_CLEAR;
		/*
		 * TLB invalidate requires a post-sync write.
		 */
		flags |= PIPE_CONTROL_QW_WRITE;
		flags |= PIPE_CONTROL_GLOBAL_GTT_IVB;

		flags |= PIPE_CONTROL_STALL_AT_SCOREBOARD;

		/* Workaround: we must issue a pipe_control with CS-stall bit
		 * set before a pipe_control command that has the state cache
		 * invalidate bit set. */
		gen7_render_ring_cs_stall_wa(req);
	}

	cs = intel_ring_begin(req, 4);
	if (IS_ERR(cs))
		return PTR_ERR(cs);

	*cs++ = GFX_OP_PIPE_CONTROL(4);
	*cs++ = flags;
	*cs++ = scratch_addr;
	*cs++ = 0;
	intel_ring_advance(req, cs);

	return 0;
}

static int
gen8_render_ring_flush(struct drm_i915_gem_request *req, u32 mode)
{
	u32 flags = 0;
	u32 *cs;

	cs = intel_ring_begin(req, mode & EMIT_INVALIDATE ? 12 : 6);
	if (IS_ERR(cs))
		return PTR_ERR(cs);

	flags |= PIPE_CONTROL_CS_STALL;

	if (mode & EMIT_FLUSH) {
		flags |= PIPE_CONTROL_RENDER_TARGET_CACHE_FLUSH;
		flags |= PIPE_CONTROL_DEPTH_CACHE_FLUSH;
		flags |= PIPE_CONTROL_DC_FLUSH_ENABLE;
		flags |= PIPE_CONTROL_FLUSH_ENABLE;
	}
	if (mode & EMIT_INVALIDATE) {
		flags |= PIPE_CONTROL_TLB_INVALIDATE;
		flags |= PIPE_CONTROL_INSTRUCTION_CACHE_INVALIDATE;
		flags |= PIPE_CONTROL_TEXTURE_CACHE_INVALIDATE;
		flags |= PIPE_CONTROL_VF_CACHE_INVALIDATE;
		flags |= PIPE_CONTROL_CONST_CACHE_INVALIDATE;
		flags |= PIPE_CONTROL_STATE_CACHE_INVALIDATE;
		flags |= PIPE_CONTROL_QW_WRITE;
		flags |= PIPE_CONTROL_GLOBAL_GTT_IVB;

		/* WaCsStallBeforeStateCacheInvalidate:bdw,chv */
		cs = gen8_emit_pipe_control(cs,
					     PIPE_CONTROL_CS_STALL |
					     PIPE_CONTROL_STALL_AT_SCOREBOARD,
					     0);
	}

	cs = gen8_emit_pipe_control(cs, flags,
				i915_ggtt_offset(req->engine->scratch) +
				2 * CACHELINE_BYTES);
	intel_ring_advance(req, cs);
	return 0;
}

static void ring_setup_phys_status_page(struct intel_engine_cs *engine)
{
	struct drm_i915_private *dev_priv = engine->i915;
	u32 addr;

	addr = dev_priv->status_page_dmah->busaddr;
	if (INTEL_GEN(dev_priv) >= 4)
		addr |= (dev_priv->status_page_dmah->busaddr >> 28) & 0xf0;
	I915_WRITE(HWS_PGA, addr);
}

static void intel_ring_setup_status_page(struct intel_engine_cs *engine)
{
	struct drm_i915_private *dev_priv = engine->i915;
	i915_reg_t mmio;

	/* The ring status page addresses are no longer next to the rest of
	 * the ring registers as of gen7.
	 */
	if (IS_GEN7(dev_priv)) {
		switch (engine->id) {
		case RCS:
			mmio = RENDER_HWS_PGA_GEN7;
			break;
		case BCS:
			mmio = BLT_HWS_PGA_GEN7;
			break;
		/*
		 * VCS2 actually doesn't exist on Gen7. Only shut up
		 * gcc switch check warning
		 */
		case VCS2:
		case VCS:
			mmio = BSD_HWS_PGA_GEN7;
			break;
		case VECS:
			mmio = VEBOX_HWS_PGA_GEN7;
			break;
		}
	} else if (IS_GEN6(dev_priv)) {
		mmio = RING_HWS_PGA_GEN6(engine->mmio_base);
	} else {
		/* XXX: gen8 returns to sanity */
		mmio = RING_HWS_PGA(engine->mmio_base);
	}

	I915_WRITE(mmio, engine->status_page.ggtt_offset);
	POSTING_READ(mmio);

	/*
	 * Flush the TLB for this page
	 *
	 * FIXME: These two bits have disappeared on gen8, so a question
	 * arises: do we still need this and if so how should we go about
	 * invalidating the TLB?
	 */
	if (IS_GEN(dev_priv, 6, 7)) {
		i915_reg_t reg = RING_INSTPM(engine->mmio_base);

		/* ring should be idle before issuing a sync flush*/
		WARN_ON((I915_READ_MODE(engine) & MODE_IDLE) == 0);

		I915_WRITE(reg,
			   _MASKED_BIT_ENABLE(INSTPM_TLB_INVALIDATE |
					      INSTPM_SYNC_FLUSH));
		if (intel_wait_for_register(dev_priv,
					    reg, INSTPM_SYNC_FLUSH, 0,
					    1000))
			DRM_ERROR("%s: wait for SyncFlush to complete for TLB invalidation timed out\n",
				  engine->name);
	}
}

static bool stop_ring(struct intel_engine_cs *engine)
{
	struct drm_i915_private *dev_priv = engine->i915;

	if (INTEL_GEN(dev_priv) > 2) {
		I915_WRITE_MODE(engine, _MASKED_BIT_ENABLE(STOP_RING));
		if (intel_wait_for_register(dev_priv,
					    RING_MI_MODE(engine->mmio_base),
					    MODE_IDLE,
					    MODE_IDLE,
					    1000)) {
			DRM_ERROR("%s : timed out trying to stop ring\n",
				  engine->name);
			/* Sometimes we observe that the idle flag is not
			 * set even though the ring is empty. So double
			 * check before giving up.
			 */
			if (I915_READ_HEAD(engine) != I915_READ_TAIL(engine))
				return false;
		}
	}

	I915_WRITE_CTL(engine, 0);
	I915_WRITE_HEAD(engine, 0);
	I915_WRITE_TAIL(engine, 0);

	if (INTEL_GEN(dev_priv) > 2) {
		(void)I915_READ_CTL(engine);
		I915_WRITE_MODE(engine, _MASKED_BIT_DISABLE(STOP_RING));
	}

	return (I915_READ_HEAD(engine) & HEAD_ADDR) == 0;
}

static int init_ring_common(struct intel_engine_cs *engine)
{
	struct drm_i915_private *dev_priv = engine->i915;
	struct intel_ring *ring = engine->buffer;
	int ret = 0;

	intel_uncore_forcewake_get(dev_priv, FORCEWAKE_ALL);

	if (!stop_ring(engine)) {
		/* G45 ring initialization often fails to reset head to zero */
		DRM_DEBUG_KMS("%s head not reset to zero "
			      "ctl %08x head %08x tail %08x start %08x\n",
			      engine->name,
			      I915_READ_CTL(engine),
			      I915_READ_HEAD(engine),
			      I915_READ_TAIL(engine),
			      I915_READ_START(engine));

		if (!stop_ring(engine)) {
			DRM_ERROR("failed to set %s head to zero "
				  "ctl %08x head %08x tail %08x start %08x\n",
				  engine->name,
				  I915_READ_CTL(engine),
				  I915_READ_HEAD(engine),
				  I915_READ_TAIL(engine),
				  I915_READ_START(engine));
			ret = -EIO;
			goto out;
		}
	}

	if (HWS_NEEDS_PHYSICAL(dev_priv))
		ring_setup_phys_status_page(engine);
	else
		intel_ring_setup_status_page(engine);

	intel_engine_reset_breadcrumbs(engine);

	/* Enforce ordering by reading HEAD register back */
	I915_READ_HEAD(engine);

	/* Initialize the ring. This must happen _after_ we've cleared the ring
	 * registers with the above sequence (the readback of the HEAD registers
	 * also enforces ordering), otherwise the hw might lose the new ring
	 * register values. */
	I915_WRITE_START(engine, i915_ggtt_offset(ring->vma));

	/* WaClearRingBufHeadRegAtInit:ctg,elk */
	if (I915_READ_HEAD(engine))
		DRM_DEBUG("%s initialization failed [head=%08x], fudging\n",
			  engine->name, I915_READ_HEAD(engine));

	intel_ring_update_space(ring);
	I915_WRITE_HEAD(engine, ring->head);
	I915_WRITE_TAIL(engine, ring->tail);
	(void)I915_READ_TAIL(engine);

	I915_WRITE_CTL(engine, RING_CTL_SIZE(ring->size) | RING_VALID);

	/* If the head is still not zero, the ring is dead */
	if (intel_wait_for_register_fw(dev_priv, RING_CTL(engine->mmio_base),
				       RING_VALID, RING_VALID,
				       50)) {
		DRM_ERROR("%s initialization failed "
			  "ctl %08x (valid? %d) head %08x [%08x] tail %08x [%08x] start %08x [expected %08x]\n",
			  engine->name,
			  I915_READ_CTL(engine),
			  I915_READ_CTL(engine) & RING_VALID,
			  I915_READ_HEAD(engine), ring->head,
			  I915_READ_TAIL(engine), ring->tail,
			  I915_READ_START(engine),
			  i915_ggtt_offset(ring->vma));
		ret = -EIO;
		goto out;
	}

	intel_engine_init_hangcheck(engine);

out:
	intel_uncore_forcewake_put(dev_priv, FORCEWAKE_ALL);

	return ret;
}

static void reset_ring_common(struct intel_engine_cs *engine,
			      struct drm_i915_gem_request *request)
{
	/* Try to restore the logical GPU state to match the continuation
	 * of the request queue. If we skip the context/PD restore, then
	 * the next request may try to execute assuming that its context
	 * is valid and loaded on the GPU and so may try to access invalid
	 * memory, prompting repeated GPU hangs.
	 *
	 * If the request was guilty, we still restore the logical state
	 * in case the next request requires it (e.g. the aliasing ppgtt),
	 * but skip over the hung batch.
	 *
	 * If the request was innocent, we try to replay the request with
	 * the restored context.
	 */
	if (request) {
		struct drm_i915_private *dev_priv = request->i915;
		struct intel_context *ce = &request->ctx->engine[engine->id];
		struct i915_hw_ppgtt *ppgtt;

		/* FIXME consider gen8 reset */

		if (ce->state) {
			I915_WRITE(CCID,
				   i915_ggtt_offset(ce->state) |
				   BIT(8) /* must be set! */ |
				   CCID_EXTENDED_STATE_SAVE |
				   CCID_EXTENDED_STATE_RESTORE |
				   CCID_EN);
		}

		ppgtt = request->ctx->ppgtt ?: engine->i915->mm.aliasing_ppgtt;
		if (ppgtt) {
			u32 pd_offset = ppgtt->pd.base.ggtt_offset << 10;

			I915_WRITE(RING_PP_DIR_DCLV(engine), PP_DIR_DCLV_2G);
			I915_WRITE(RING_PP_DIR_BASE(engine), pd_offset);

			/* Wait for the PD reload to complete */
			if (intel_wait_for_register(dev_priv,
						    RING_PP_DIR_BASE(engine),
						    BIT(0), 0,
						    10))
				DRM_ERROR("Wait for reload of ppgtt page-directory timed out\n");

			ppgtt->pd_dirty_rings &= ~intel_engine_flag(engine);
		}

		/* If the rq hung, jump to its breadcrumb and skip the batch */
		if (request->fence.error == -EIO) {
			struct intel_ring *ring = request->ring;

			ring->head = request->postfix;
			ring->last_retired_head = -1;
		}
	} else {
		engine->legacy_active_context = NULL;
	}
}

static int intel_ring_workarounds_emit(struct drm_i915_gem_request *req)
{
	struct i915_workarounds *w = &req->i915->workarounds;
	u32 *cs;
	int ret, i;

	if (w->count == 0)
		return 0;

	ret = req->engine->emit_flush(req, EMIT_BARRIER);
	if (ret)
		return ret;

	cs = intel_ring_begin(req, (w->count * 2 + 2));
	if (IS_ERR(cs))
		return PTR_ERR(cs);

	*cs++ = MI_LOAD_REGISTER_IMM(w->count);
	for (i = 0; i < w->count; i++) {
		*cs++ = i915_mmio_reg_offset(w->reg[i].addr);
		*cs++ = w->reg[i].value;
	}
	*cs++ = MI_NOOP;

	intel_ring_advance(req, cs);

	ret = req->engine->emit_flush(req, EMIT_BARRIER);
	if (ret)
		return ret;

	DRM_DEBUG_DRIVER("Number of Workarounds emitted: %d\n", w->count);

	return 0;
}

static int intel_rcs_ctx_init(struct drm_i915_gem_request *req)
{
	int ret;

	ret = intel_ring_workarounds_emit(req);
	if (ret != 0)
		return ret;

	ret = i915_gem_render_state_emit(req);
	if (ret)
		return ret;

	return 0;
}

static int wa_add(struct drm_i915_private *dev_priv,
		  i915_reg_t addr,
		  const u32 mask, const u32 val)
{
	const u32 idx = dev_priv->workarounds.count;

	if (WARN_ON(idx >= I915_MAX_WA_REGS))
		return -ENOSPC;

	dev_priv->workarounds.reg[idx].addr = addr;
	dev_priv->workarounds.reg[idx].value = val;
	dev_priv->workarounds.reg[idx].mask = mask;

	dev_priv->workarounds.count++;

	return 0;
}

#define WA_REG(addr, mask, val) do { \
		const int r = wa_add(dev_priv, (addr), (mask), (val)); \
		if (r) \
			return r; \
	} while (0)

#define WA_SET_BIT_MASKED(addr, mask) \
	WA_REG(addr, (mask), _MASKED_BIT_ENABLE(mask))

#define WA_CLR_BIT_MASKED(addr, mask) \
	WA_REG(addr, (mask), _MASKED_BIT_DISABLE(mask))

#define WA_SET_FIELD_MASKED(addr, mask, value) \
	WA_REG(addr, mask, _MASKED_FIELD(mask, value))

#define WA_SET_BIT(addr, mask) WA_REG(addr, mask, I915_READ(addr) | (mask))
#define WA_CLR_BIT(addr, mask) WA_REG(addr, mask, I915_READ(addr) & ~(mask))

#define WA_WRITE(addr, val) WA_REG(addr, 0xffffffff, val)

static int wa_ring_whitelist_reg(struct intel_engine_cs *engine,
				 i915_reg_t reg)
{
	struct drm_i915_private *dev_priv = engine->i915;
	struct i915_workarounds *wa = &dev_priv->workarounds;
	const uint32_t index = wa->hw_whitelist_count[engine->id];

	if (WARN_ON(index >= RING_MAX_NONPRIV_SLOTS))
		return -EINVAL;

	WA_WRITE(RING_FORCE_TO_NONPRIV(engine->mmio_base, index),
		 i915_mmio_reg_offset(reg));
	wa->hw_whitelist_count[engine->id]++;

	return 0;
}

static int guc_wa_add(struct drm_i915_private *dev_priv,
			i915_reg_t addr, const u32 val)
{
	const u32 idx = dev_priv->workarounds.guc_count;

	I915_WRITE(addr, val);
	if (WARN_ON(idx >= GUC_REGSET_MAX_REGISTERS))
		return -ENOSPC;

	dev_priv->workarounds.guc_reg[idx].addr = addr;
	/* GuC can't handle masked regs, so we store the value|mask together */
	dev_priv->workarounds.guc_reg[idx].value = val;
	dev_priv->workarounds.guc_count++;

	return 0;
}

#define WA_REG_WR_GUC_RESTORE(addr, val) do { \
		const int r = guc_wa_add(dev_priv, (addr), (val)); \
		if (r) \
			return r; \
	} while (0)



static int gen8_init_workarounds(struct intel_engine_cs *engine)
{
	struct drm_i915_private *dev_priv = engine->i915;

	WA_SET_BIT_MASKED(INSTPM, INSTPM_FORCE_ORDERING);

	/* WaDisableAsyncFlipPerfMode:bdw,chv */
	WA_SET_BIT_MASKED(MI_MODE, ASYNC_FLIP_PERF_DISABLE);

	/* WaDisablePartialInstShootdown:bdw,chv */
	WA_SET_BIT_MASKED(GEN8_ROW_CHICKEN,
			  PARTIAL_INSTRUCTION_SHOOTDOWN_DISABLE);

	/* Use Force Non-Coherent whenever executing a 3D context. This is a
	 * workaround for for a possible hang in the unlikely event a TLB
	 * invalidation occurs during a PSD flush.
	 */
	/* WaForceEnableNonCoherent:bdw,chv */
	/* WaHdcDisableFetchWhenMasked:bdw,chv */
	WA_SET_BIT_MASKED(HDC_CHICKEN0,
			  HDC_DONOT_FETCH_MEM_WHEN_MASKED |
			  HDC_FORCE_NON_COHERENT);

	/* From the Haswell PRM, Command Reference: Registers, CACHE_MODE_0:
	 * "The Hierarchical Z RAW Stall Optimization allows non-overlapping
	 *  polygons in the same 8x4 pixel/sample area to be processed without
	 *  stalling waiting for the earlier ones to write to Hierarchical Z
	 *  buffer."
	 *
	 * This optimization is off by default for BDW and CHV; turn it on.
	 */
	WA_CLR_BIT_MASKED(CACHE_MODE_0_GEN7, HIZ_RAW_STALL_OPT_DISABLE);

	/* Wa4x4STCOptimizationDisable:bdw,chv */
	WA_SET_BIT_MASKED(CACHE_MODE_1, GEN8_4x4_STC_OPTIMIZATION_DISABLE);

	/*
	 * BSpec recommends 8x4 when MSAA is used,
	 * however in practice 16x4 seems fastest.
	 *
	 * Note that PS/WM thread counts depend on the WIZ hashing
	 * disable bit, which we don't touch here, but it's good
	 * to keep in mind (see 3DSTATE_PS and 3DSTATE_WM).
	 */
	WA_SET_FIELD_MASKED(GEN7_GT_MODE,
			    GEN6_WIZ_HASHING_MASK,
			    GEN6_WIZ_HASHING_16x4);

	return 0;
}

static int bdw_init_workarounds(struct intel_engine_cs *engine)
{
	struct drm_i915_private *dev_priv = engine->i915;
	int ret;

	ret = gen8_init_workarounds(engine);
	if (ret)
		return ret;

	/* WaDisableThreadStallDopClockGating:bdw (pre-production) */
	WA_SET_BIT_MASKED(GEN8_ROW_CHICKEN, STALL_DOP_GATING_DISABLE);

	/* WaDisableDopClockGating:bdw */
	WA_SET_BIT_MASKED(GEN7_ROW_CHICKEN2,
			  DOP_CLOCK_GATING_DISABLE);

	WA_SET_BIT_MASKED(HALF_SLICE_CHICKEN3,
			  GEN8_SAMPLER_POWER_BYPASS_DIS);

	WA_SET_BIT_MASKED(HDC_CHICKEN0,
			  /* WaForceContextSaveRestoreNonCoherent:bdw */
			  HDC_FORCE_CONTEXT_SAVE_RESTORE_NON_COHERENT |
			  /* WaDisableFenceDestinationToSLM:bdw (pre-prod) */
			  (IS_BDW_GT3(dev_priv) ? HDC_FENCE_DEST_SLM_DISABLE : 0));

	return 0;
}

static int chv_init_workarounds(struct intel_engine_cs *engine)
{
	struct drm_i915_private *dev_priv = engine->i915;
	int ret;

	ret = gen8_init_workarounds(engine);
	if (ret)
		return ret;

	/* WaDisableThreadStallDopClockGating:chv */
	WA_SET_BIT_MASKED(GEN8_ROW_CHICKEN, STALL_DOP_GATING_DISABLE);

	/* Improve HiZ throughput on CHV. */
	WA_SET_BIT_MASKED(HIZ_CHICKEN, CHV_HZ_8X8_MODE_IN_1X);

	return 0;
}

static int gen9_init_workarounds(struct intel_engine_cs *engine)
{
	struct drm_i915_private *dev_priv = engine->i915;
	int ret;

	/* WaConextSwitchWithConcurrentTLBInvalidate:skl,bxt,kbl,glk */
	WA_REG_WR_GUC_RESTORE(GEN9_CSFE_CHICKEN1_RCS,
		   _MASKED_BIT_ENABLE(GEN9_PREEMPT_GPGPU_SYNC_SWITCH_DISABLE));

	/* WaEnableLbsSlaRetryTimerDecrement:skl,bxt,kbl,glk */
	WA_REG_WR_GUC_RESTORE(BDW_SCRATCH1, I915_READ(BDW_SCRATCH1) |
		   GEN9_LBS_SLA_RETRY_TIMER_DECREMENT_ENABLE);

	/* WaDisableKillLogic:bxt,skl,kbl */
	WA_REG_WR_GUC_RESTORE(GAM_ECOCHK, I915_READ(GAM_ECOCHK) |
		   ECOCHK_DIS_TLB);

	/* WaClearFlowControlGpgpuContextSave:skl,bxt,kbl,glk */
	/* WaDisablePartialInstShootdown:skl,bxt,kbl,glk */
	WA_SET_BIT_MASKED(GEN8_ROW_CHICKEN,
			  FLOW_CONTROL_ENABLE |
			  PARTIAL_INSTRUCTION_SHOOTDOWN_DISABLE);

	/* Syncing dependencies between camera and graphics:skl,bxt,kbl */
	WA_SET_BIT_MASKED(HALF_SLICE_CHICKEN3,
			  GEN9_DISABLE_OCL_OOB_SUPPRESS_LOGIC);

	/* WaDisableDgMirrorFixInHalfSliceChicken5:bxt */
	if (IS_BXT_REVID(dev_priv, 0, BXT_REVID_A1))
		WA_CLR_BIT_MASKED(GEN9_HALF_SLICE_CHICKEN5,
				  GEN9_DG_MIRROR_FIX_ENABLE);

	/* WaSetDisablePixMaskCammingAndRhwoInCommonSliceChicken:bxt */
	if (IS_BXT_REVID(dev_priv, 0, BXT_REVID_A1)) {
		WA_SET_BIT_MASKED(GEN7_COMMON_SLICE_CHICKEN1,
				  GEN9_RHWO_OPTIMIZATION_DISABLE);
		/*
		 * WA also requires GEN9_SLICE_COMMON_ECO_CHICKEN0[14:14] to be set
		 * but we do that in per ctx batchbuffer as there is an issue
		 * with this register not getting restored on ctx restore
		 */
	}

	/* WaEnableSamplerGPGPUPreemptionSupport:skl,bxt,kbl */
	WA_SET_BIT_MASKED(GEN9_HALF_SLICE_CHICKEN7,
			  GEN9_ENABLE_GPGPU_PREEMPTION);

	/* Wa4x4STCOptimizationDisable:skl,bxt,kbl,glk */
	/* WaDisablePartialResolveInVc:skl,bxt,kbl */
	WA_SET_BIT_MASKED(CACHE_MODE_1, (GEN8_4x4_STC_OPTIMIZATION_DISABLE |
					 GEN9_PARTIAL_RESOLVE_IN_VC_DISABLE));

	/* WaCcsTlbPrefetchDisable:skl,bxt,kbl,glk */
	WA_CLR_BIT_MASKED(GEN9_HALF_SLICE_CHICKEN5,
			  GEN9_CCS_TLB_PREFETCH_ENABLE);

	/* WaDisableMaskBasedCammingInRCC:bxt */
	if (IS_BXT_REVID(dev_priv, 0, BXT_REVID_A1))
		WA_SET_BIT_MASKED(SLICE_ECO_CHICKEN0,
				  PIXEL_MASK_CAMMING_DISABLE);

	/* WaForceContextSaveRestoreNonCoherent:skl,bxt,kbl */
	WA_SET_BIT_MASKED(HDC_CHICKEN0,
			  HDC_FORCE_CONTEXT_SAVE_RESTORE_NON_COHERENT |
			  HDC_FORCE_CSR_NON_COHERENT_OVR_DISABLE);

	/* WaForceEnableNonCoherent and WaDisableHDCInvalidation are
	 * both tied to WaForceContextSaveRestoreNonCoherent
	 * in some hsds for skl. We keep the tie for all gen9. The
	 * documentation is a bit hazy and so we want to get common behaviour,
	 * even though there is no clear evidence we would need both on kbl/bxt.
	 * This area has been source of system hangs so we play it safe
	 * and mimic the skl regardless of what bspec says.
	 *
	 * Use Force Non-Coherent whenever executing a 3D context. This
	 * is a workaround for a possible hang in the unlikely event
	 * a TLB invalidation occurs during a PSD flush.
	 */

	/* WaForceEnableNonCoherent:skl,bxt,kbl */
	WA_SET_BIT_MASKED(HDC_CHICKEN0,
			  HDC_FORCE_NON_COHERENT);

	/* WaDisableHDCInvalidation:skl,bxt,kbl */
	WA_REG_WR_GUC_RESTORE(GAM_ECOCHK, I915_READ(GAM_ECOCHK) |
		   BDW_DISABLE_HDC_INVALIDATION);

	/* WaDisableSamplerPowerBypassForSOPingPong:skl,bxt,kbl */
	if (IS_SKYLAKE(dev_priv) ||
	    IS_KABYLAKE(dev_priv) ||
	    IS_BXT_REVID(dev_priv, 0, BXT_REVID_B0))
		WA_SET_BIT_MASKED(HALF_SLICE_CHICKEN3,
				  GEN8_SAMPLER_POWER_BYPASS_DIS);

	/* WaDisableSTUnitPowerOptimization:skl,bxt,kbl,glk */
	WA_SET_BIT_MASKED(HALF_SLICE_CHICKEN2, GEN8_ST_PO_DISABLE);

	/* WaOCLCoherentLineFlush:skl,bxt,kbl */
	WA_REG_WR_GUC_RESTORE(GEN8_L3SQCREG4, (I915_READ(GEN8_L3SQCREG4) |
				    GEN8_LQSC_FLUSH_COHERENT_LINES));

	/* WaVFEStateAfterPipeControlwithMediaStateClear:skl,bxt,glk */
	ret = wa_ring_whitelist_reg(engine, GEN9_CTX_PREEMPT_REG);
	if (ret)
		return ret;

	/* WaEnablePreemptionGranularityControlByUMD:skl,bxt,kbl */
	ret= wa_ring_whitelist_reg(engine, GEN8_CS_CHICKEN1);
	if (ret)
		return ret;

	/* WaAllowUMDToModifyHDCChicken1:skl,bxt,kbl,glk */
	ret = wa_ring_whitelist_reg(engine, GEN8_HDC_CHICKEN1);
	if (ret)
		return ret;

	return 0;
}

static int skl_tune_iz_hashing(struct intel_engine_cs *engine)
{
	struct drm_i915_private *dev_priv = engine->i915;
	u8 vals[3] = { 0, 0, 0 };
	unsigned int i;

	for (i = 0; i < 3; i++) {
		u8 ss;

		/*
		 * Only consider slices where one, and only one, subslice has 7
		 * EUs
		 */
		if (!is_power_of_2(INTEL_INFO(dev_priv)->sseu.subslice_7eu[i]))
			continue;

		/*
		 * subslice_7eu[i] != 0 (because of the check above) and
		 * ss_max == 4 (maximum number of subslices possible per slice)
		 *
		 * ->    0 <= ss <= 3;
		 */
		ss = ffs(INTEL_INFO(dev_priv)->sseu.subslice_7eu[i]) - 1;
		vals[i] = 3 - ss;
	}

	if (vals[0] == 0 && vals[1] == 0 && vals[2] == 0)
		return 0;

	/* Tune IZ hashing. See intel_device_info_runtime_init() */
	WA_SET_FIELD_MASKED(GEN7_GT_MODE,
			    GEN9_IZ_HASHING_MASK(2) |
			    GEN9_IZ_HASHING_MASK(1) |
			    GEN9_IZ_HASHING_MASK(0),
			    GEN9_IZ_HASHING(2, vals[2]) |
			    GEN9_IZ_HASHING(1, vals[1]) |
			    GEN9_IZ_HASHING(0, vals[0]));

	return 0;
}

static int skl_init_workarounds(struct intel_engine_cs *engine)
{
	struct drm_i915_private *dev_priv = engine->i915;
	int ret;

	ret = gen9_init_workarounds(engine);
	if (ret)
		return ret;

	/*
	 * Actual WA is to disable percontext preemption granularity control
	 * until D0 which is the default case so this is equivalent to
	 * !WaDisablePerCtxtPreemptionGranularityControl:skl
	 */
	WA_REG_WR_GUC_RESTORE(GEN7_FF_SLICE_CS_CHICKEN1,
		   _MASKED_BIT_ENABLE(GEN9_FFSC_PERCTX_PREEMPT_CTRL));

	/* WaEnableGapsTsvCreditFix:skl */
	WA_REG_WR_GUC_RESTORE(GEN8_GARBCNTL, (I915_READ(GEN8_GARBCNTL) |
				   GEN9_GAPS_TSV_CREDIT_DISABLE));

	/* WaDisableGafsUnitClkGating:skl */
	WA_SET_BIT(GEN7_UCGCTL4, GEN8_EU_GAUNIT_CLOCK_GATE_DISABLE);

	/* WaInPlaceDecompressionHang:skl */
	if (IS_SKL_REVID(dev_priv, SKL_REVID_H0, REVID_FOREVER))
		WA_SET_BIT(GEN9_GAMT_ECO_REG_RW_IA,
			   GAMT_ECO_ENABLE_IN_PLACE_DECOMPRESS);

	/* WaDisableLSQCROPERFforOCL:skl */
	ret = wa_ring_whitelist_reg(engine, GEN8_L3SQCREG4);
	if (ret)
		return ret;

	return skl_tune_iz_hashing(engine);
}

static int bxt_init_workarounds(struct intel_engine_cs *engine)
{
	struct drm_i915_private *dev_priv = engine->i915;
	int ret;

	ret = gen9_init_workarounds(engine);
	if (ret)
		return ret;

	/* WaStoreMultiplePTEenable:bxt */
	/* This is a requirement according to Hardware specification */
	if (IS_BXT_REVID(dev_priv, 0, BXT_REVID_A1))
		WA_REG_WR_GUC_RESTORE(TILECTL, I915_READ(TILECTL) | TILECTL_TLBPF);

	/* WaSetClckGatingDisableMedia:bxt */
	if (IS_BXT_REVID(dev_priv, 0, BXT_REVID_A1)) {
		WA_REG_WR_GUC_RESTORE(GEN7_MISCCPCTL, (I915_READ(GEN7_MISCCPCTL) &
						    ~GEN8_DOP_CLOCK_GATE_MEDIA_ENABLE));
	}

	/* WaDisableThreadStallDopClockGating:bxt */
	WA_SET_BIT_MASKED(GEN8_ROW_CHICKEN,
			  STALL_DOP_GATING_DISABLE);

	/* WaDisablePooledEuLoadBalancingFix:bxt */
	if (IS_BXT_REVID(dev_priv, BXT_REVID_B0, REVID_FOREVER)) {
		WA_SET_BIT_MASKED(FF_SLICE_CS_CHICKEN2,
				  GEN9_POOLED_EU_LOAD_BALANCING_FIX_DISABLE);
	}

	/* WaDisableSbeCacheDispatchPortSharing:bxt */
	if (IS_BXT_REVID(dev_priv, 0, BXT_REVID_B0)) {
		WA_SET_BIT_MASKED(
			GEN7_HALF_SLICE_CHICKEN1,
			GEN7_SBE_SS_CACHE_DISPATCH_PORT_SHARING_DISABLE);
	}

	/* WaDisableObjectLevelPreemptionForTrifanOrPolygon:bxt */
	/* WaDisableObjectLevelPreemptionForInstancedDraw:bxt */
	/* WaDisableObjectLevelPreemtionForInstanceId:bxt */
	/* WaDisableLSQCROPERFforOCL:bxt */
	if (IS_BXT_REVID(dev_priv, 0, BXT_REVID_A1)) {
		ret = wa_ring_whitelist_reg(engine, GEN9_CS_DEBUG_MODE1);
		if (ret)
			return ret;

		ret = wa_ring_whitelist_reg(engine, GEN8_L3SQCREG4);
		if (ret)
			return ret;
	}

	/* WaProgramL3SqcReg1DefaultForPerf:bxt */
	if (IS_BXT_REVID(dev_priv, BXT_REVID_B0, REVID_FOREVER))
		WA_REG_WR_GUC_RESTORE(GEN8_L3SQCREG1, L3_GENERAL_PRIO_CREDITS(62) |
					   L3_HIGH_PRIO_CREDITS(2));

	/* WaToEnableHwFixForPushConstHWBug:bxt */
	if (IS_BXT_REVID(dev_priv, BXT_REVID_C0, REVID_FOREVER))
		WA_SET_BIT_MASKED(COMMON_SLICE_CHICKEN2,
				  GEN8_SBE_DISABLE_REPLAY_BUF_OPTIMIZATION);

	/* WaInPlaceDecompressionHang:bxt */
	if (IS_BXT_REVID(dev_priv, BXT_REVID_C0, REVID_FOREVER))
		WA_SET_BIT(GEN9_GAMT_ECO_REG_RW_IA,
			   GAMT_ECO_ENABLE_IN_PLACE_DECOMPRESS);

	return 0;
}

static int kbl_init_workarounds(struct intel_engine_cs *engine)
{
	struct drm_i915_private *dev_priv = engine->i915;
	int ret;

	ret = gen9_init_workarounds(engine);
	if (ret)
		return ret;

	/* WaEnableGapsTsvCreditFix:kbl */
	WA_REG_WR_GUC_RESTORE(GEN8_GARBCNTL, (I915_READ(GEN8_GARBCNTL) |
				   GEN9_GAPS_TSV_CREDIT_DISABLE));

	/* WaDisableDynamicCreditSharing:kbl */
	if (IS_KBL_REVID(dev_priv, 0, KBL_REVID_B0))
		WA_SET_BIT(GAMT_CHKN_BIT_REG,
			   GAMT_CHKN_DISABLE_DYNAMIC_CREDIT_SHARING);

	/* WaDisableFenceDestinationToSLM:kbl (pre-prod) */
	if (IS_KBL_REVID(dev_priv, KBL_REVID_A0, KBL_REVID_A0))
		WA_SET_BIT_MASKED(HDC_CHICKEN0,
				  HDC_FENCE_DEST_SLM_DISABLE);

	/* WaToEnableHwFixForPushConstHWBug:kbl */
	if (IS_KBL_REVID(dev_priv, KBL_REVID_C0, REVID_FOREVER))
		WA_SET_BIT_MASKED(COMMON_SLICE_CHICKEN2,
				  GEN8_SBE_DISABLE_REPLAY_BUF_OPTIMIZATION);

	/* WaDisableGafsUnitClkGating:kbl */
	WA_SET_BIT(GEN7_UCGCTL4, GEN8_EU_GAUNIT_CLOCK_GATE_DISABLE);

	/* WaDisableSbeCacheDispatchPortSharing:kbl */
	WA_SET_BIT_MASKED(
		GEN7_HALF_SLICE_CHICKEN1,
		GEN7_SBE_SS_CACHE_DISPATCH_PORT_SHARING_DISABLE);

	/* WaInPlaceDecompressionHang:kbl */
	WA_SET_BIT(GEN9_GAMT_ECO_REG_RW_IA,
		   GAMT_ECO_ENABLE_IN_PLACE_DECOMPRESS);

	/* WaDisableLSQCROPERFforOCL:kbl */
	ret = wa_ring_whitelist_reg(engine, GEN8_L3SQCREG4);
	if (ret)
		return ret;

	return 0;
}

static int glk_init_workarounds(struct intel_engine_cs *engine)
{
	struct drm_i915_private *dev_priv = engine->i915;
	int ret;

	ret = gen9_init_workarounds(engine);
	if (ret)
		return ret;

	/* WaToEnableHwFixForPushConstHWBug:glk */
	WA_SET_BIT_MASKED(COMMON_SLICE_CHICKEN2,
			  GEN8_SBE_DISABLE_REPLAY_BUF_OPTIMIZATION);

	return 0;
}

int init_workarounds_ring(struct intel_engine_cs *engine)
{
	struct drm_i915_private *dev_priv = engine->i915;

	WARN_ON(engine->id != RCS);

	dev_priv->workarounds.count = 0;
	dev_priv->workarounds.guc_count = 0;
	dev_priv->workarounds.hw_whitelist_count[RCS] = 0;

	if (IS_BROADWELL(dev_priv))
		return bdw_init_workarounds(engine);

	if (IS_CHERRYVIEW(dev_priv))
		return chv_init_workarounds(engine);

	if (IS_SKYLAKE(dev_priv))
		return skl_init_workarounds(engine);

	if (IS_BROXTON(dev_priv))
		return bxt_init_workarounds(engine);

	if (IS_KABYLAKE(dev_priv))
		return kbl_init_workarounds(engine);

	if (IS_GEMINILAKE(dev_priv))
		return glk_init_workarounds(engine);

	return 0;
}

static int init_render_ring(struct intel_engine_cs *engine)
{
	struct drm_i915_private *dev_priv = engine->i915;
	int ret = init_ring_common(engine);
	if (ret)
		return ret;

	/* WaTimedSingleVertexDispatch:cl,bw,ctg,elk,ilk,snb */
	if (IS_GEN(dev_priv, 4, 6))
		I915_WRITE(MI_MODE, _MASKED_BIT_ENABLE(VS_TIMER_DISPATCH));

	/* We need to disable the AsyncFlip performance optimisations in order
	 * to use MI_WAIT_FOR_EVENT within the CS. It should already be
	 * programmed to '1' on all products.
	 *
	 * WaDisableAsyncFlipPerfMode:snb,ivb,hsw,vlv
	 */
	if (IS_GEN(dev_priv, 6, 7))
		I915_WRITE(MI_MODE, _MASKED_BIT_ENABLE(ASYNC_FLIP_PERF_DISABLE));

	/* Required for the hardware to program scanline values for waiting */
	/* WaEnableFlushTlbInvalidationMode:snb */
	if (IS_GEN6(dev_priv))
		I915_WRITE(GFX_MODE,
			   _MASKED_BIT_ENABLE(GFX_TLB_INVALIDATE_EXPLICIT));

	/* WaBCSVCSTlbInvalidationMode:ivb,vlv,hsw */
	if (IS_GEN7(dev_priv))
		I915_WRITE(GFX_MODE_GEN7,
			   _MASKED_BIT_ENABLE(GFX_TLB_INVALIDATE_EXPLICIT) |
			   _MASKED_BIT_ENABLE(GFX_REPLAY_MODE));

	if (IS_GEN6(dev_priv)) {
		/* From the Sandybridge PRM, volume 1 part 3, page 24:
		 * "If this bit is set, STCunit will have LRA as replacement
		 *  policy. [...] This bit must be reset.  LRA replacement
		 *  policy is not supported."
		 */
		I915_WRITE(CACHE_MODE_0,
			   _MASKED_BIT_DISABLE(CM0_STC_EVICT_DISABLE_LRA_SNB));
	}

	if (IS_GEN(dev_priv, 6, 7))
		I915_WRITE(INSTPM, _MASKED_BIT_ENABLE(INSTPM_FORCE_ORDERING));

	if (INTEL_INFO(dev_priv)->gen >= 6)
		I915_WRITE_IMR(engine, ~engine->irq_keep_mask);

	return init_workarounds_ring(engine);
}

static void render_ring_cleanup(struct intel_engine_cs *engine)
{
	struct drm_i915_private *dev_priv = engine->i915;

	i915_vma_unpin_and_release(&dev_priv->semaphore);
}

static u32 *gen8_rcs_signal(struct drm_i915_gem_request *req, u32 *cs)
{
	struct drm_i915_private *dev_priv = req->i915;
	struct intel_engine_cs *waiter;
	enum intel_engine_id id;

	for_each_engine(waiter, dev_priv, id) {
		u64 gtt_offset = req->engine->semaphore.signal_ggtt[id];
		if (gtt_offset == MI_SEMAPHORE_SYNC_INVALID)
			continue;

		*cs++ = GFX_OP_PIPE_CONTROL(6);
		*cs++ = PIPE_CONTROL_GLOBAL_GTT_IVB | PIPE_CONTROL_QW_WRITE |
			PIPE_CONTROL_CS_STALL;
		*cs++ = lower_32_bits(gtt_offset);
		*cs++ = upper_32_bits(gtt_offset);
		*cs++ = req->global_seqno;
		*cs++ = 0;
		*cs++ = MI_SEMAPHORE_SIGNAL |
			MI_SEMAPHORE_TARGET(waiter->hw_id);
		*cs++ = 0;
	}

	return cs;
}

static u32 *gen8_xcs_signal(struct drm_i915_gem_request *req, u32 *cs)
{
	struct drm_i915_private *dev_priv = req->i915;
	struct intel_engine_cs *waiter;
	enum intel_engine_id id;

	for_each_engine(waiter, dev_priv, id) {
		u64 gtt_offset = req->engine->semaphore.signal_ggtt[id];
		if (gtt_offset == MI_SEMAPHORE_SYNC_INVALID)
			continue;

		*cs++ = (MI_FLUSH_DW + 1) | MI_FLUSH_DW_OP_STOREDW;
		*cs++ = lower_32_bits(gtt_offset) | MI_FLUSH_DW_USE_GTT;
		*cs++ = upper_32_bits(gtt_offset);
		*cs++ = req->global_seqno;
		*cs++ = MI_SEMAPHORE_SIGNAL |
			MI_SEMAPHORE_TARGET(waiter->hw_id);
		*cs++ = 0;
	}

	return cs;
}

static u32 *gen6_signal(struct drm_i915_gem_request *req, u32 *cs)
{
	struct drm_i915_private *dev_priv = req->i915;
	struct intel_engine_cs *engine;
	enum intel_engine_id id;
	int num_rings = 0;

	for_each_engine(engine, dev_priv, id) {
		i915_reg_t mbox_reg;

		if (!(BIT(engine->hw_id) & GEN6_SEMAPHORES_MASK))
			continue;

		mbox_reg = req->engine->semaphore.mbox.signal[engine->hw_id];
		if (i915_mmio_reg_valid(mbox_reg)) {
			*cs++ = MI_LOAD_REGISTER_IMM(1);
			*cs++ = i915_mmio_reg_offset(mbox_reg);
			*cs++ = req->global_seqno;
			num_rings++;
		}
	}
	if (num_rings & 1)
		*cs++ = MI_NOOP;

	return cs;
}

static void i9xx_submit_request(struct drm_i915_gem_request *request)
{
	struct drm_i915_private *dev_priv = request->i915;

	i915_gem_request_submit(request);

	I915_WRITE_TAIL(request->engine, request->tail);
}

static void i9xx_emit_breadcrumb(struct drm_i915_gem_request *req, u32 *cs)
{
	*cs++ = MI_STORE_DWORD_INDEX;
	*cs++ = I915_GEM_HWS_INDEX << MI_STORE_DWORD_INDEX_SHIFT;
	*cs++ = req->global_seqno;
	*cs++ = MI_USER_INTERRUPT;

	req->tail = intel_ring_offset(req, cs);
}

static const int i9xx_emit_breadcrumb_sz = 4;

/**
 * gen6_sema_emit_breadcrumb - Update the semaphore mailbox registers
 *
 * @request - request to write to the ring
 *
 * Update the mailbox registers in the *other* rings with the current seqno.
 * This acts like a signal in the canonical semaphore.
 */
static void gen6_sema_emit_breadcrumb(struct drm_i915_gem_request *req, u32 *cs)
{
	return i9xx_emit_breadcrumb(req,
				    req->engine->semaphore.signal(req, cs));
}

static void gen8_render_emit_breadcrumb(struct drm_i915_gem_request *req,
					u32 *cs)
{
	struct intel_engine_cs *engine = req->engine;

	if (engine->semaphore.signal)
		cs = engine->semaphore.signal(req, cs);

	*cs++ = GFX_OP_PIPE_CONTROL(6);
	*cs++ = PIPE_CONTROL_GLOBAL_GTT_IVB | PIPE_CONTROL_CS_STALL |
		PIPE_CONTROL_QW_WRITE;
	*cs++ = intel_hws_seqno_address(engine);
	*cs++ = 0;
	*cs++ = req->global_seqno;
	/* We're thrashing one dword of HWS. */
	*cs++ = 0;
	*cs++ = MI_USER_INTERRUPT;
	*cs++ = MI_NOOP;

	req->tail = intel_ring_offset(req, cs);
}

static const int gen8_render_emit_breadcrumb_sz = 8;

/**
 * intel_ring_sync - sync the waiter to the signaller on seqno
 *
 * @waiter - ring that is waiting
 * @signaller - ring which has, or will signal
 * @seqno - seqno which the waiter will block on
 */

static int
gen8_ring_sync_to(struct drm_i915_gem_request *req,
		  struct drm_i915_gem_request *signal)
{
	struct drm_i915_private *dev_priv = req->i915;
	u64 offset = GEN8_WAIT_OFFSET(req->engine, signal->engine->id);
	struct i915_hw_ppgtt *ppgtt;
	u32 *cs;

	cs = intel_ring_begin(req, 4);
	if (IS_ERR(cs))
		return PTR_ERR(cs);

	*cs++ = MI_SEMAPHORE_WAIT | MI_SEMAPHORE_GLOBAL_GTT |
					MI_SEMAPHORE_SAD_GTE_SDD;
	*cs++ = signal->global_seqno;
	*cs++ = lower_32_bits(offset);
	*cs++ = upper_32_bits(offset);
	intel_ring_advance(req, cs);

	/* When the !RCS engines idle waiting upon a semaphore, they lose their
	 * pagetables and we must reload them before executing the batch.
	 * We do this on the i915_switch_context() following the wait and
	 * before the dispatch.
	 */
	ppgtt = req->ctx->ppgtt;
	if (ppgtt && req->engine->id != RCS)
		ppgtt->pd_dirty_rings |= intel_engine_flag(req->engine);
	return 0;
}

static int
gen6_ring_sync_to(struct drm_i915_gem_request *req,
		  struct drm_i915_gem_request *signal)
{
	u32 dw1 = MI_SEMAPHORE_MBOX |
		  MI_SEMAPHORE_COMPARE |
		  MI_SEMAPHORE_REGISTER;
	u32 wait_mbox = signal->engine->semaphore.mbox.wait[req->engine->hw_id];
	u32 *cs;

	WARN_ON(wait_mbox == MI_SEMAPHORE_SYNC_INVALID);

	cs = intel_ring_begin(req, 4);
	if (IS_ERR(cs))
		return PTR_ERR(cs);

	*cs++ = dw1 | wait_mbox;
	/* Throughout all of the GEM code, seqno passed implies our current
	 * seqno is >= the last seqno executed. However for hardware the
	 * comparison is strictly greater than.
	 */
	*cs++ = signal->global_seqno - 1;
	*cs++ = 0;
	*cs++ = MI_NOOP;
	intel_ring_advance(req, cs);

	return 0;
}

static void
gen5_seqno_barrier(struct intel_engine_cs *engine)
{
	/* MI_STORE are internally buffered by the GPU and not flushed
	 * either by MI_FLUSH or SyncFlush or any other combination of
	 * MI commands.
	 *
	 * "Only the submission of the store operation is guaranteed.
	 * The write result will be complete (coherent) some time later
	 * (this is practically a finite period but there is no guaranteed
	 * latency)."
	 *
	 * Empirically, we observe that we need a delay of at least 75us to
	 * be sure that the seqno write is visible by the CPU.
	 */
	usleep_range(125, 250);
}

static void
gen6_seqno_barrier(struct intel_engine_cs *engine)
{
	struct drm_i915_private *dev_priv = engine->i915;

	/* Workaround to force correct ordering between irq and seqno writes on
	 * ivb (and maybe also on snb) by reading from a CS register (like
	 * ACTHD) before reading the status page.
	 *
	 * Note that this effectively stalls the read by the time it takes to
	 * do a memory transaction, which more or less ensures that the write
	 * from the GPU has sufficient time to invalidate the CPU cacheline.
	 * Alternatively we could delay the interrupt from the CS ring to give
	 * the write time to land, but that would incur a delay after every
	 * batch i.e. much more frequent than a delay when waiting for the
	 * interrupt (with the same net latency).
	 *
	 * Also note that to prevent whole machine hangs on gen7, we have to
	 * take the spinlock to guard against concurrent cacheline access.
	 */
	spin_lock_irq(&dev_priv->uncore.lock);
	POSTING_READ_FW(RING_ACTHD(engine->mmio_base));
	spin_unlock_irq(&dev_priv->uncore.lock);
}

static void
gen5_irq_enable(struct intel_engine_cs *engine)
{
	gen5_enable_gt_irq(engine->i915, engine->irq_enable_mask);
}

static void
gen5_irq_disable(struct intel_engine_cs *engine)
{
	gen5_disable_gt_irq(engine->i915, engine->irq_enable_mask);
}

static void
i9xx_irq_enable(struct intel_engine_cs *engine)
{
	struct drm_i915_private *dev_priv = engine->i915;

	dev_priv->irq_mask &= ~engine->irq_enable_mask;
	I915_WRITE(IMR, dev_priv->irq_mask);
	POSTING_READ_FW(RING_IMR(engine->mmio_base));
}

static void
i9xx_irq_disable(struct intel_engine_cs *engine)
{
	struct drm_i915_private *dev_priv = engine->i915;

	dev_priv->irq_mask |= engine->irq_enable_mask;
	I915_WRITE(IMR, dev_priv->irq_mask);
}

static void
i8xx_irq_enable(struct intel_engine_cs *engine)
{
	struct drm_i915_private *dev_priv = engine->i915;

	dev_priv->irq_mask &= ~engine->irq_enable_mask;
	I915_WRITE16(IMR, dev_priv->irq_mask);
	POSTING_READ16(RING_IMR(engine->mmio_base));
}

static void
i8xx_irq_disable(struct intel_engine_cs *engine)
{
	struct drm_i915_private *dev_priv = engine->i915;

	dev_priv->irq_mask |= engine->irq_enable_mask;
	I915_WRITE16(IMR, dev_priv->irq_mask);
}

static int
bsd_ring_flush(struct drm_i915_gem_request *req, u32 mode)
{
	u32 *cs;

	cs = intel_ring_begin(req, 2);
	if (IS_ERR(cs))
		return PTR_ERR(cs);

	*cs++ = MI_FLUSH;
	*cs++ = MI_NOOP;
	intel_ring_advance(req, cs);
	return 0;
}

static void
gen6_irq_enable(struct intel_engine_cs *engine)
{
	struct drm_i915_private *dev_priv = engine->i915;

	I915_WRITE_IMR(engine,
		       ~(engine->irq_enable_mask |
			 engine->irq_keep_mask));
	gen5_enable_gt_irq(dev_priv, engine->irq_enable_mask);
}

static void
gen6_irq_disable(struct intel_engine_cs *engine)
{
	struct drm_i915_private *dev_priv = engine->i915;

	I915_WRITE_IMR(engine, ~engine->irq_keep_mask);
	gen5_disable_gt_irq(dev_priv, engine->irq_enable_mask);
}

static void
hsw_vebox_irq_enable(struct intel_engine_cs *engine)
{
	struct drm_i915_private *dev_priv = engine->i915;

	I915_WRITE_IMR(engine, ~engine->irq_enable_mask);
	gen6_unmask_pm_irq(dev_priv, engine->irq_enable_mask);
}

static void
hsw_vebox_irq_disable(struct intel_engine_cs *engine)
{
	struct drm_i915_private *dev_priv = engine->i915;

	I915_WRITE_IMR(engine, ~0);
	gen6_mask_pm_irq(dev_priv, engine->irq_enable_mask);
}

static void
gen8_irq_enable(struct intel_engine_cs *engine)
{
	struct drm_i915_private *dev_priv = engine->i915;

	I915_WRITE_IMR(engine,
		       ~(engine->irq_enable_mask |
			 engine->irq_keep_mask));
	POSTING_READ_FW(RING_IMR(engine->mmio_base));
}

static void
gen8_irq_disable(struct intel_engine_cs *engine)
{
	struct drm_i915_private *dev_priv = engine->i915;

	I915_WRITE_IMR(engine, ~engine->irq_keep_mask);
}

static int
i965_emit_bb_start(struct drm_i915_gem_request *req,
		   u64 offset, u32 length,
		   unsigned int dispatch_flags)
{
	u32 *cs;

	cs = intel_ring_begin(req, 2);
	if (IS_ERR(cs))
		return PTR_ERR(cs);

	*cs++ = MI_BATCH_BUFFER_START | MI_BATCH_GTT | (dispatch_flags &
		I915_DISPATCH_SECURE ? 0 : MI_BATCH_NON_SECURE_I965);
	*cs++ = offset;
	intel_ring_advance(req, cs);

	return 0;
}

/* Just userspace ABI convention to limit the wa batch bo to a resonable size */
#define I830_BATCH_LIMIT (256*1024)
#define I830_TLB_ENTRIES (2)
#define I830_WA_SIZE max(I830_TLB_ENTRIES*4096, I830_BATCH_LIMIT)
static int
i830_emit_bb_start(struct drm_i915_gem_request *req,
		   u64 offset, u32 len,
		   unsigned int dispatch_flags)
{
	u32 *cs, cs_offset = i915_ggtt_offset(req->engine->scratch);

	cs = intel_ring_begin(req, 6);
	if (IS_ERR(cs))
		return PTR_ERR(cs);

	/* Evict the invalid PTE TLBs */
	*cs++ = COLOR_BLT_CMD | BLT_WRITE_RGBA;
	*cs++ = BLT_DEPTH_32 | BLT_ROP_COLOR_COPY | 4096;
	*cs++ = (I830_TLB_ENTRIES << 16) | 4; /* load each page */
	*cs++ = cs_offset;
	*cs++ = 0xdeadbeef;
	*cs++ = MI_NOOP;
	intel_ring_advance(req, cs);

	if ((dispatch_flags & I915_DISPATCH_PINNED) == 0) {
		if (len > I830_BATCH_LIMIT)
			return -ENOSPC;

		cs = intel_ring_begin(req, 6 + 2);
		if (IS_ERR(cs))
			return PTR_ERR(cs);

		/* Blit the batch (which has now all relocs applied) to the
		 * stable batch scratch bo area (so that the CS never
		 * stumbles over its tlb invalidation bug) ...
		 */
		*cs++ = SRC_COPY_BLT_CMD | BLT_WRITE_RGBA;
		*cs++ = BLT_DEPTH_32 | BLT_ROP_SRC_COPY | 4096;
		*cs++ = (DIV_ROUND_UP(len, 4096) << 16) | 4096;
		*cs++ = cs_offset;
		*cs++ = 4096;
		*cs++ = offset;

		*cs++ = MI_FLUSH;
		*cs++ = MI_NOOP;
		intel_ring_advance(req, cs);

		/* ... and execute it. */
		offset = cs_offset;
	}

	cs = intel_ring_begin(req, 2);
	if (IS_ERR(cs))
		return PTR_ERR(cs);

	*cs++ = MI_BATCH_BUFFER_START | MI_BATCH_GTT;
	*cs++ = offset | (dispatch_flags & I915_DISPATCH_SECURE ?
					0 : MI_BATCH_NON_SECURE);
	intel_ring_advance(req, cs);

	return 0;
}

static int
i915_emit_bb_start(struct drm_i915_gem_request *req,
		   u64 offset, u32 len,
		   unsigned int dispatch_flags)
{
	u32 *cs;

	cs = intel_ring_begin(req, 2);
	if (IS_ERR(cs))
		return PTR_ERR(cs);

	*cs++ = MI_BATCH_BUFFER_START | MI_BATCH_GTT;
	*cs++ = offset | (dispatch_flags & I915_DISPATCH_SECURE ?
					0 : MI_BATCH_NON_SECURE);
	intel_ring_advance(req, cs);

	return 0;
}

static void cleanup_phys_status_page(struct intel_engine_cs *engine)
{
	struct drm_i915_private *dev_priv = engine->i915;

	if (!dev_priv->status_page_dmah)
		return;

	drm_pci_free(&dev_priv->drm, dev_priv->status_page_dmah);
	engine->status_page.page_addr = NULL;
}

static void cleanup_status_page(struct intel_engine_cs *engine)
{
	struct i915_vma *vma;
	struct drm_i915_gem_object *obj;

	vma = fetch_and_zero(&engine->status_page.vma);
	if (!vma)
		return;

	obj = vma->obj;

	i915_vma_unpin(vma);
	i915_vma_close(vma);

	i915_gem_object_unpin_map(obj);
	__i915_gem_object_release_unless_active(obj);
}

static int init_status_page(struct intel_engine_cs *engine)
{
	struct drm_i915_gem_object *obj;
	struct i915_vma *vma;
	unsigned int flags;
	void *vaddr;
	int ret;

	obj = i915_gem_object_create_internal(engine->i915, PAGE_SIZE);
	if (IS_ERR(obj)) {
		DRM_ERROR("Failed to allocate status page\n");
		return PTR_ERR(obj);
	}

	ret = i915_gem_object_set_cache_level(obj, I915_CACHE_LLC);
	if (ret)
		goto err;

	vma = i915_vma_instance(obj, &engine->i915->ggtt.base, NULL);
	if (IS_ERR(vma)) {
		ret = PTR_ERR(vma);
		goto err;
	}

	flags = PIN_GLOBAL;
	if (!HAS_LLC(engine->i915))
		/* On g33, we cannot place HWS above 256MiB, so
		 * restrict its pinning to the low mappable arena.
		 * Though this restriction is not documented for
		 * gen4, gen5, or byt, they also behave similarly
		 * and hang if the HWS is placed at the top of the
		 * GTT. To generalise, it appears that all !llc
		 * platforms have issues with us placing the HWS
		 * above the mappable region (even though we never
		 * actualy map it).
		 */
		flags |= PIN_MAPPABLE;
	ret = i915_vma_pin(vma, 0, 4096, flags);
	if (ret)
		goto err;

	vaddr = i915_gem_object_pin_map(obj, I915_MAP_WB);
	if (IS_ERR(vaddr)) {
		ret = PTR_ERR(vaddr);
		goto err_unpin;
	}

	engine->status_page.vma = vma;
	engine->status_page.ggtt_offset = i915_ggtt_offset(vma);
	engine->status_page.page_addr = memset(vaddr, 0, PAGE_SIZE);

	DRM_DEBUG_DRIVER("%s hws offset: 0x%08x\n",
			 engine->name, i915_ggtt_offset(vma));
	return 0;

err_unpin:
	i915_vma_unpin(vma);
err:
	i915_gem_object_put(obj);
	return ret;
}

static int init_phys_status_page(struct intel_engine_cs *engine)
{
	struct drm_i915_private *dev_priv = engine->i915;

	dev_priv->status_page_dmah =
		drm_pci_alloc(&dev_priv->drm, PAGE_SIZE, PAGE_SIZE);
	if (!dev_priv->status_page_dmah)
		return -ENOMEM;

	engine->status_page.page_addr = dev_priv->status_page_dmah->vaddr;
	memset(engine->status_page.page_addr, 0, PAGE_SIZE);

	return 0;
}

int intel_ring_pin(struct intel_ring *ring, unsigned int offset_bias)
{
	unsigned int flags;
	enum i915_map_type map;
	struct i915_vma *vma = ring->vma;
	void *addr;
	int ret;

	GEM_BUG_ON(ring->vaddr);

	map = HAS_LLC(ring->engine->i915) ? I915_MAP_WB : I915_MAP_WC;

	flags = PIN_GLOBAL;
	if (offset_bias)
		flags |= PIN_OFFSET_BIAS | offset_bias;
	if (vma->obj->stolen)
		flags |= PIN_MAPPABLE;

	if (!(vma->flags & I915_VMA_GLOBAL_BIND)) {
		if (flags & PIN_MAPPABLE || map == I915_MAP_WC)
			ret = i915_gem_object_set_to_gtt_domain(vma->obj, true);
		else
			ret = i915_gem_object_set_to_cpu_domain(vma->obj, true);
		if (unlikely(ret))
			return ret;
	}

	ret = i915_vma_pin(vma, 0, PAGE_SIZE, flags);
	if (unlikely(ret))
		return ret;

	if (i915_vma_is_map_and_fenceable(vma))
		addr = (void __force *)i915_vma_pin_iomap(vma);
	else
		addr = i915_gem_object_pin_map(vma->obj, map);
	if (IS_ERR(addr))
		goto err;

	ring->vaddr = addr;
	return 0;

err:
	i915_vma_unpin(vma);
	return PTR_ERR(addr);
}

void intel_ring_unpin(struct intel_ring *ring)
{
	GEM_BUG_ON(!ring->vma);
	GEM_BUG_ON(!ring->vaddr);

	if (i915_vma_is_map_and_fenceable(ring->vma))
		i915_vma_unpin_iomap(ring->vma);
	else
		i915_gem_object_unpin_map(ring->vma->obj);
	ring->vaddr = NULL;

	i915_vma_unpin(ring->vma);
}

static struct i915_vma *
intel_ring_create_vma(struct drm_i915_private *dev_priv, int size)
{
	struct i915_address_space *vm = &dev_priv->ggtt.base;
	struct drm_i915_gem_object *obj;
	struct i915_vma *vma;

	obj = i915_gem_object_create_stolen(dev_priv, size);
	if (IS_ERR_OR_NULL(obj))
		obj = i915_gem_object_create(dev_priv, size);
	if (IS_ERR(obj))
		return ERR_CAST(obj);

<<<<<<< HEAD
	/* Ringbuffer objects are by definition volatile - only the commands
	 * between HEAD and TAIL need to be preserved and whilst there are
	 * any commands there, the ringbuffer is pinned by activity.
	 */
	obj->mm.internal_volatile = true;

	/* mark ring buffers as read-only from GPU side by default */
	obj->gt_ro = 1;

	vma = i915_vma_instance(obj, &dev_priv->ggtt.base, NULL);
=======
	/*
	 * Mark ring buffers as read-only from GPU side (so no stray overwrites)
	 * if supported by the platform's GGTT.
	 */
	if (vm->has_read_only)
		i915_gem_object_set_readonly(obj);

	vma = i915_vma_create(obj, vm, NULL);
>>>>>>> 9829ecfd
	if (IS_ERR(vma))
		goto err;

	return vma;

err:
	i915_gem_object_put(obj);
	return vma;
}

struct intel_ring *
intel_engine_create_ring(struct intel_engine_cs *engine, int size)
{
	struct intel_ring *ring;
	struct i915_vma *vma;

	GEM_BUG_ON(!is_power_of_2(size));
	GEM_BUG_ON(RING_CTL_SIZE(size) & ~RING_NR_PAGES);

	ring = kzalloc(sizeof(*ring), GFP_KERNEL);
	if (!ring)
		return ERR_PTR(-ENOMEM);

	ring->engine = engine;

	INIT_LIST_HEAD(&ring->request_list);

	ring->size = size;
	/* Workaround an erratum on the i830 which causes a hang if
	 * the TAIL pointer points to within the last 2 cachelines
	 * of the buffer.
	 */
	ring->effective_size = size;
	if (IS_I830(engine->i915) || IS_I845G(engine->i915))
		ring->effective_size -= 2 * CACHELINE_BYTES;

	ring->last_retired_head = -1;
	intel_ring_update_space(ring);

	vma = intel_ring_create_vma(engine->i915, size);
	if (IS_ERR(vma)) {
		kfree(ring);
		return ERR_CAST(vma);
	}
	ring->vma = vma;

	return ring;
}

void
intel_ring_free(struct intel_ring *ring)
{
	struct drm_i915_gem_object *obj = ring->vma->obj;

	i915_vma_close(ring->vma);
	__i915_gem_object_release_unless_active(obj);

	kfree(ring);
}

static int context_pin(struct i915_gem_context *ctx, unsigned int flags)
{
	struct i915_vma *vma = ctx->engine[RCS].state;
	int ret;

	/* Clear this page out of any CPU caches for coherent swap-in/out.
	 * We only want to do this on the first bind so that we do not stall
	 * on an active context (which by nature is already on the GPU).
	 */
	if (!(vma->flags & I915_VMA_GLOBAL_BIND)) {
		ret = i915_gem_object_set_to_gtt_domain(vma->obj, false);
		if (ret)
			return ret;
	}

	return i915_vma_pin(vma, 0, ctx->ggtt_alignment, PIN_GLOBAL | flags);
}

static int intel_ring_context_pin(struct intel_engine_cs *engine,
				  struct i915_gem_context *ctx)
{
	struct intel_context *ce = &ctx->engine[engine->id];
	int ret;

	lockdep_assert_held(&ctx->i915->drm.struct_mutex);

	if (ce->pin_count++)
		return 0;

	if (ce->state) {
		unsigned int flags;

		flags = 0;
		if (i915_gem_context_is_kernel(ctx))
			flags = PIN_HIGH;

		ret = context_pin(ctx, flags);
		if (ret)
			goto error;

		ce->state->obj->mm.dirty = true;
	}

	/* The kernel context is only used as a placeholder for flushing the
	 * active context. It is never used for submitting user rendering and
	 * as such never requires the golden render context, and so we can skip
	 * emitting it when we switch to the kernel context. This is required
	 * as during eviction we cannot allocate and pin the renderstate in
	 * order to initialise the context.
	 */
	if (i915_gem_context_is_kernel(ctx))
		ce->initialised = true;

	i915_gem_context_get(ctx);
	return 0;

error:
	ce->pin_count = 0;
	return ret;
}

static void intel_ring_context_unpin(struct intel_engine_cs *engine,
				     struct i915_gem_context *ctx)
{
	struct intel_context *ce = &ctx->engine[engine->id];

	lockdep_assert_held(&ctx->i915->drm.struct_mutex);
	GEM_BUG_ON(ce->pin_count == 0);

	if (--ce->pin_count)
		return;

	if (ce->state)
		i915_vma_unpin(ce->state);

	i915_gem_context_put(ctx);
}

static int intel_init_ring_buffer(struct intel_engine_cs *engine)
{
	struct drm_i915_private *dev_priv = engine->i915;
	struct intel_ring *ring;
	int ret;

	WARN_ON(engine->buffer);

	intel_engine_setup_common(engine);

	ret = intel_engine_init_common(engine);
	if (ret)
		goto error;

	ring = intel_engine_create_ring(engine, 32 * PAGE_SIZE);
	if (IS_ERR(ring)) {
		ret = PTR_ERR(ring);
		goto error;
	}

	if (HWS_NEEDS_PHYSICAL(dev_priv)) {
		WARN_ON(engine->id != RCS);
		ret = init_phys_status_page(engine);
		if (ret)
			goto error;
	} else {
		ret = init_status_page(engine);
		if (ret)
			goto error;
	}

	/* Ring wraparound at offset 0 sometimes hangs. No idea why. */
	ret = intel_ring_pin(ring, I915_GTT_PAGE_SIZE);
	if (ret) {
		intel_ring_free(ring);
		goto error;
	}
	engine->buffer = ring;

	return 0;

error:
	intel_engine_cleanup(engine);
	return ret;
}

void intel_engine_cleanup(struct intel_engine_cs *engine)
{
	struct drm_i915_private *dev_priv;

	dev_priv = engine->i915;

	if (engine->buffer) {
		WARN_ON(INTEL_GEN(dev_priv) > 2 &&
			(I915_READ_MODE(engine) & MODE_IDLE) == 0);

		intel_ring_unpin(engine->buffer);
		intel_ring_free(engine->buffer);
		engine->buffer = NULL;
	}

	if (engine->cleanup)
		engine->cleanup(engine);

	if (HWS_NEEDS_PHYSICAL(dev_priv)) {
		WARN_ON(engine->id != RCS);
		cleanup_phys_status_page(engine);
	} else {
		cleanup_status_page(engine);
	}

	intel_engine_cleanup_common(engine);

	engine->i915 = NULL;
	dev_priv->engine[engine->id] = NULL;
	kfree(engine);
}

void intel_legacy_submission_resume(struct drm_i915_private *dev_priv)
{
	struct intel_engine_cs *engine;
	enum intel_engine_id id;

	for_each_engine(engine, dev_priv, id) {
		engine->buffer->head = engine->buffer->tail;
		engine->buffer->last_retired_head = -1;
	}
}

static int ring_request_alloc(struct drm_i915_gem_request *request)
{
	u32 *cs;

	GEM_BUG_ON(!request->ctx->engine[request->engine->id].pin_count);

	/* Flush enough space to reduce the likelihood of waiting after
	 * we start building the request - in which case we will just
	 * have to repeat work.
	 */
	request->reserved_space += LEGACY_REQUEST_SIZE;

	GEM_BUG_ON(!request->engine->buffer);
	request->ring = request->engine->buffer;

	cs = intel_ring_begin(request, 0);
	if (IS_ERR(cs))
		return PTR_ERR(cs);

	request->reserved_space -= LEGACY_REQUEST_SIZE;
	return 0;
}

static int wait_for_space(struct drm_i915_gem_request *req, int bytes)
{
	struct intel_ring *ring = req->ring;
	struct drm_i915_gem_request *target;
	long timeout;

	lockdep_assert_held(&req->i915->drm.struct_mutex);

	intel_ring_update_space(ring);
	if (ring->space >= bytes)
		return 0;

	/*
	 * Space is reserved in the ringbuffer for finalising the request,
	 * as that cannot be allowed to fail. During request finalisation,
	 * reserved_space is set to 0 to stop the overallocation and the
	 * assumption is that then we never need to wait (which has the
	 * risk of failing with EINTR).
	 *
	 * See also i915_gem_request_alloc() and i915_add_request().
	 */
	GEM_BUG_ON(!req->reserved_space);

	list_for_each_entry(target, &ring->request_list, ring_link) {
		unsigned space;

		/* Would completion of this request free enough space? */
		space = __intel_ring_space(target->postfix, ring->tail,
					   ring->size);
		if (space >= bytes)
			break;
	}

	if (WARN_ON(&target->ring_link == &ring->request_list))
		return -ENOSPC;

	timeout = i915_wait_request(target,
				    I915_WAIT_INTERRUPTIBLE | I915_WAIT_LOCKED,
				    MAX_SCHEDULE_TIMEOUT);
	if (timeout < 0)
		return timeout;

	i915_gem_request_retire_upto(target);

	intel_ring_update_space(ring);
	GEM_BUG_ON(ring->space < bytes);
	return 0;
}

u32 *intel_ring_begin(struct drm_i915_gem_request *req, int num_dwords)
{
	struct intel_ring *ring = req->ring;
	int remain_actual = ring->size - ring->tail;
	int remain_usable = ring->effective_size - ring->tail;
	int bytes = num_dwords * sizeof(u32);
	int total_bytes, wait_bytes;
	bool need_wrap = false;
	u32 *cs;

	total_bytes = bytes + req->reserved_space;

	if (unlikely(bytes > remain_usable)) {
		/*
		 * Not enough space for the basic request. So need to flush
		 * out the remainder and then wait for base + reserved.
		 */
		wait_bytes = remain_actual + total_bytes;
		need_wrap = true;
	} else if (unlikely(total_bytes > remain_usable)) {
		/*
		 * The base request will fit but the reserved space
		 * falls off the end. So we don't need an immediate wrap
		 * and only need to effectively wait for the reserved
		 * size space from the start of ringbuffer.
		 */
		wait_bytes = remain_actual + req->reserved_space;
	} else {
		/* No wrapping required, just waiting. */
		wait_bytes = total_bytes;
	}

	if (wait_bytes > ring->space) {
		int ret = wait_for_space(req, wait_bytes);
		if (unlikely(ret))
			return ERR_PTR(ret);
	}

	if (unlikely(need_wrap)) {
		GEM_BUG_ON(remain_actual > ring->space);
		GEM_BUG_ON(ring->tail + remain_actual > ring->size);

		/* Fill the tail with MI_NOOP */
		memset(ring->vaddr + ring->tail, 0, remain_actual);
		ring->tail = 0;
		ring->space -= remain_actual;
	}

	GEM_BUG_ON(ring->tail > ring->size - bytes);
	cs = ring->vaddr + ring->tail;
	ring->tail += bytes;
	ring->space -= bytes;
	GEM_BUG_ON(ring->space < 0);

	return cs;
}

/* Align the ring tail to a cacheline boundary */
int intel_ring_cacheline_align(struct drm_i915_gem_request *req)
{
	int num_dwords =
		(req->ring->tail & (CACHELINE_BYTES - 1)) / sizeof(uint32_t);
	u32 *cs;

	if (num_dwords == 0)
		return 0;

	num_dwords = CACHELINE_BYTES / sizeof(uint32_t) - num_dwords;
	cs = intel_ring_begin(req, num_dwords);
	if (IS_ERR(cs))
		return PTR_ERR(cs);

	while (num_dwords--)
		*cs++ = MI_NOOP;

	intel_ring_advance(req, cs);

	return 0;
}

static void gen6_bsd_submit_request(struct drm_i915_gem_request *request)
{
	struct drm_i915_private *dev_priv = request->i915;

	intel_uncore_forcewake_get(dev_priv, FORCEWAKE_ALL);

       /* Every tail move must follow the sequence below */

	/* Disable notification that the ring is IDLE. The GT
	 * will then assume that it is busy and bring it out of rc6.
	 */
	I915_WRITE_FW(GEN6_BSD_SLEEP_PSMI_CONTROL,
		      _MASKED_BIT_ENABLE(GEN6_BSD_SLEEP_MSG_DISABLE));

	/* Clear the context id. Here be magic! */
	I915_WRITE64_FW(GEN6_BSD_RNCID, 0x0);

	/* Wait for the ring not to be idle, i.e. for it to wake up. */
	if (intel_wait_for_register_fw(dev_priv,
				       GEN6_BSD_SLEEP_PSMI_CONTROL,
				       GEN6_BSD_SLEEP_INDICATOR,
				       0,
				       50))
		DRM_ERROR("timed out waiting for the BSD ring to wake up\n");

	/* Now that the ring is fully powered up, update the tail */
	i9xx_submit_request(request);

	/* Let the ring send IDLE messages to the GT again,
	 * and so let it sleep to conserve power when idle.
	 */
	I915_WRITE_FW(GEN6_BSD_SLEEP_PSMI_CONTROL,
		      _MASKED_BIT_DISABLE(GEN6_BSD_SLEEP_MSG_DISABLE));

	intel_uncore_forcewake_put(dev_priv, FORCEWAKE_ALL);
}

static int gen6_bsd_ring_flush(struct drm_i915_gem_request *req, u32 mode)
{
	u32 cmd, *cs;

	cs = intel_ring_begin(req, 4);
	if (IS_ERR(cs))
		return PTR_ERR(cs);

	cmd = MI_FLUSH_DW;
	if (INTEL_GEN(req->i915) >= 8)
		cmd += 1;

	/* We always require a command barrier so that subsequent
	 * commands, such as breadcrumb interrupts, are strictly ordered
	 * wrt the contents of the write cache being flushed to memory
	 * (and thus being coherent from the CPU).
	 */
	cmd |= MI_FLUSH_DW_STORE_INDEX | MI_FLUSH_DW_OP_STOREDW;

	/*
	 * Bspec vol 1c.5 - video engine command streamer:
	 * "If ENABLED, all TLBs will be invalidated once the flush
	 * operation is complete. This bit is only valid when the
	 * Post-Sync Operation field is a value of 1h or 3h."
	 */
	if (mode & EMIT_INVALIDATE)
		cmd |= MI_INVALIDATE_TLB | MI_INVALIDATE_BSD;

	*cs++ =  cmd;
	*cs++ = I915_GEM_HWS_SCRATCH_ADDR | MI_FLUSH_DW_USE_GTT;
	if (INTEL_GEN(req->i915) >= 8) {
		*cs++ = 0; /* upper addr */
		*cs++ = 0; /* value */
	} else  {
		*cs++ = 0;
		*cs++ = MI_NOOP;
	}
	intel_ring_advance(req, cs);
	return 0;
}

static int
gen8_emit_bb_start(struct drm_i915_gem_request *req,
		   u64 offset, u32 len,
		   unsigned int dispatch_flags)
{
	bool ppgtt = USES_PPGTT(req->i915) &&
			!(dispatch_flags & I915_DISPATCH_SECURE);
	u32 *cs;

	cs = intel_ring_begin(req, 4);
	if (IS_ERR(cs))
		return PTR_ERR(cs);

	/* FIXME(BDW): Address space and security selectors. */
	*cs++ = MI_BATCH_BUFFER_START_GEN8 | (ppgtt<<8) |
			(dispatch_flags & I915_DISPATCH_RS ?
			 MI_BATCH_RESOURCE_STREAMER : 0);
	*cs++ = lower_32_bits(offset);
	*cs++ = upper_32_bits(offset);
	*cs++ = MI_NOOP;
	intel_ring_advance(req, cs);

	return 0;
}

static int
hsw_emit_bb_start(struct drm_i915_gem_request *req,
		  u64 offset, u32 len,
		  unsigned int dispatch_flags)
{
	u32 *cs;

	cs = intel_ring_begin(req, 2);
	if (IS_ERR(cs))
		return PTR_ERR(cs);

	*cs++ = MI_BATCH_BUFFER_START | (dispatch_flags & I915_DISPATCH_SECURE ?
		0 : MI_BATCH_PPGTT_HSW | MI_BATCH_NON_SECURE_HSW) |
		(dispatch_flags & I915_DISPATCH_RS ?
		MI_BATCH_RESOURCE_STREAMER : 0);
	/* bit0-7 is the length on GEN6+ */
	*cs++ = offset;
	intel_ring_advance(req, cs);

	return 0;
}

static int
gen6_emit_bb_start(struct drm_i915_gem_request *req,
		   u64 offset, u32 len,
		   unsigned int dispatch_flags)
{
	u32 *cs;

	cs = intel_ring_begin(req, 2);
	if (IS_ERR(cs))
		return PTR_ERR(cs);

	*cs++ = MI_BATCH_BUFFER_START | (dispatch_flags & I915_DISPATCH_SECURE ?
		0 : MI_BATCH_NON_SECURE_I965);
	/* bit0-7 is the length on GEN6+ */
	*cs++ = offset;
	intel_ring_advance(req, cs);

	return 0;
}

/* Blitter support (SandyBridge+) */

static int gen6_ring_flush(struct drm_i915_gem_request *req, u32 mode)
{
	u32 cmd, *cs;

	cs = intel_ring_begin(req, 4);
	if (IS_ERR(cs))
		return PTR_ERR(cs);

	cmd = MI_FLUSH_DW;
	if (INTEL_GEN(req->i915) >= 8)
		cmd += 1;

	/* We always require a command barrier so that subsequent
	 * commands, such as breadcrumb interrupts, are strictly ordered
	 * wrt the contents of the write cache being flushed to memory
	 * (and thus being coherent from the CPU).
	 */
	cmd |= MI_FLUSH_DW_STORE_INDEX | MI_FLUSH_DW_OP_STOREDW;

	/*
	 * Bspec vol 1c.3 - blitter engine command streamer:
	 * "If ENABLED, all TLBs will be invalidated once the flush
	 * operation is complete. This bit is only valid when the
	 * Post-Sync Operation field is a value of 1h or 3h."
	 */
	if (mode & EMIT_INVALIDATE)
		cmd |= MI_INVALIDATE_TLB;
	*cs++ = cmd;
	*cs++ = I915_GEM_HWS_SCRATCH_ADDR | MI_FLUSH_DW_USE_GTT;
	if (INTEL_GEN(req->i915) >= 8) {
		*cs++ = 0; /* upper addr */
		*cs++ = 0; /* value */
	} else  {
		*cs++ = 0;
		*cs++ = MI_NOOP;
	}
	intel_ring_advance(req, cs);

	return 0;
}

static void intel_ring_init_semaphores(struct drm_i915_private *dev_priv,
				       struct intel_engine_cs *engine)
{
	struct drm_i915_gem_object *obj;
	int ret, i;

	if (!i915.semaphores)
		return;

	if (INTEL_GEN(dev_priv) >= 8 && !dev_priv->semaphore) {
		struct i915_vma *vma;

		obj = i915_gem_object_create(dev_priv, PAGE_SIZE);
		if (IS_ERR(obj))
			goto err;

		vma = i915_vma_instance(obj, &dev_priv->ggtt.base, NULL);
		if (IS_ERR(vma))
			goto err_obj;

		ret = i915_gem_object_set_to_gtt_domain(obj, false);
		if (ret)
			goto err_obj;

		ret = i915_vma_pin(vma, 0, 0, PIN_GLOBAL | PIN_HIGH);
		if (ret)
			goto err_obj;

		dev_priv->semaphore = vma;
	}

	if (INTEL_GEN(dev_priv) >= 8) {
		u32 offset = i915_ggtt_offset(dev_priv->semaphore);

		engine->semaphore.sync_to = gen8_ring_sync_to;
		engine->semaphore.signal = gen8_xcs_signal;

		for (i = 0; i < I915_NUM_ENGINES; i++) {
			u32 ring_offset;

			if (i != engine->id)
				ring_offset = offset + GEN8_SEMAPHORE_OFFSET(engine->id, i);
			else
				ring_offset = MI_SEMAPHORE_SYNC_INVALID;

			engine->semaphore.signal_ggtt[i] = ring_offset;
		}
	} else if (INTEL_GEN(dev_priv) >= 6) {
		engine->semaphore.sync_to = gen6_ring_sync_to;
		engine->semaphore.signal = gen6_signal;

		/*
		 * The current semaphore is only applied on pre-gen8
		 * platform.  And there is no VCS2 ring on the pre-gen8
		 * platform. So the semaphore between RCS and VCS2 is
		 * initialized as INVALID.  Gen8 will initialize the
		 * sema between VCS2 and RCS later.
		 */
		for (i = 0; i < GEN6_NUM_SEMAPHORES; i++) {
			static const struct {
				u32 wait_mbox;
				i915_reg_t mbox_reg;
			} sem_data[GEN6_NUM_SEMAPHORES][GEN6_NUM_SEMAPHORES] = {
				[RCS_HW] = {
					[VCS_HW] =  { .wait_mbox = MI_SEMAPHORE_SYNC_RV,  .mbox_reg = GEN6_VRSYNC },
					[BCS_HW] =  { .wait_mbox = MI_SEMAPHORE_SYNC_RB,  .mbox_reg = GEN6_BRSYNC },
					[VECS_HW] = { .wait_mbox = MI_SEMAPHORE_SYNC_RVE, .mbox_reg = GEN6_VERSYNC },
				},
				[VCS_HW] = {
					[RCS_HW] =  { .wait_mbox = MI_SEMAPHORE_SYNC_VR,  .mbox_reg = GEN6_RVSYNC },
					[BCS_HW] =  { .wait_mbox = MI_SEMAPHORE_SYNC_VB,  .mbox_reg = GEN6_BVSYNC },
					[VECS_HW] = { .wait_mbox = MI_SEMAPHORE_SYNC_VVE, .mbox_reg = GEN6_VEVSYNC },
				},
				[BCS_HW] = {
					[RCS_HW] =  { .wait_mbox = MI_SEMAPHORE_SYNC_BR,  .mbox_reg = GEN6_RBSYNC },
					[VCS_HW] =  { .wait_mbox = MI_SEMAPHORE_SYNC_BV,  .mbox_reg = GEN6_VBSYNC },
					[VECS_HW] = { .wait_mbox = MI_SEMAPHORE_SYNC_BVE, .mbox_reg = GEN6_VEBSYNC },
				},
				[VECS_HW] = {
					[RCS_HW] =  { .wait_mbox = MI_SEMAPHORE_SYNC_VER, .mbox_reg = GEN6_RVESYNC },
					[VCS_HW] =  { .wait_mbox = MI_SEMAPHORE_SYNC_VEV, .mbox_reg = GEN6_VVESYNC },
					[BCS_HW] =  { .wait_mbox = MI_SEMAPHORE_SYNC_VEB, .mbox_reg = GEN6_BVESYNC },
				},
			};
			u32 wait_mbox;
			i915_reg_t mbox_reg;

			if (i == engine->hw_id) {
				wait_mbox = MI_SEMAPHORE_SYNC_INVALID;
				mbox_reg = GEN6_NOSYNC;
			} else {
				wait_mbox = sem_data[engine->hw_id][i].wait_mbox;
				mbox_reg = sem_data[engine->hw_id][i].mbox_reg;
			}

			engine->semaphore.mbox.wait[i] = wait_mbox;
			engine->semaphore.mbox.signal[i] = mbox_reg;
		}
	}

	return;

err_obj:
	i915_gem_object_put(obj);
err:
	DRM_DEBUG_DRIVER("Failed to allocate space for semaphores, disabling\n");
	i915.semaphores = 0;
}

static void intel_ring_init_irq(struct drm_i915_private *dev_priv,
				struct intel_engine_cs *engine)
{
	engine->irq_enable_mask = GT_RENDER_USER_INTERRUPT << engine->irq_shift;

	if (INTEL_GEN(dev_priv) >= 8) {
		engine->irq_enable = gen8_irq_enable;
		engine->irq_disable = gen8_irq_disable;
		engine->irq_seqno_barrier = gen6_seqno_barrier;
	} else if (INTEL_GEN(dev_priv) >= 6) {
		engine->irq_enable = gen6_irq_enable;
		engine->irq_disable = gen6_irq_disable;
		engine->irq_seqno_barrier = gen6_seqno_barrier;
	} else if (INTEL_GEN(dev_priv) >= 5) {
		engine->irq_enable = gen5_irq_enable;
		engine->irq_disable = gen5_irq_disable;
		engine->irq_seqno_barrier = gen5_seqno_barrier;
	} else if (INTEL_GEN(dev_priv) >= 3) {
		engine->irq_enable = i9xx_irq_enable;
		engine->irq_disable = i9xx_irq_disable;
	} else {
		engine->irq_enable = i8xx_irq_enable;
		engine->irq_disable = i8xx_irq_disable;
	}
}

static void intel_ring_default_vfuncs(struct drm_i915_private *dev_priv,
				      struct intel_engine_cs *engine)
{
	intel_ring_init_irq(dev_priv, engine);
	intel_ring_init_semaphores(dev_priv, engine);

	engine->init_hw = init_ring_common;
	engine->reset_hw = reset_ring_common;

	engine->context_pin = intel_ring_context_pin;
	engine->context_unpin = intel_ring_context_unpin;

	engine->request_alloc = ring_request_alloc;

	engine->emit_breadcrumb = i9xx_emit_breadcrumb;
	engine->emit_breadcrumb_sz = i9xx_emit_breadcrumb_sz;
	if (i915.semaphores) {
		int num_rings;

		engine->emit_breadcrumb = gen6_sema_emit_breadcrumb;

		num_rings = hweight32(INTEL_INFO(dev_priv)->ring_mask) - 1;
		if (INTEL_GEN(dev_priv) >= 8) {
			engine->emit_breadcrumb_sz += num_rings * 6;
		} else {
			engine->emit_breadcrumb_sz += num_rings * 3;
			if (num_rings & 1)
				engine->emit_breadcrumb_sz++;
		}
	}
	engine->submit_request = i9xx_submit_request;

	if (INTEL_GEN(dev_priv) >= 8)
		engine->emit_bb_start = gen8_emit_bb_start;
	else if (INTEL_GEN(dev_priv) >= 6)
		engine->emit_bb_start = gen6_emit_bb_start;
	else if (INTEL_GEN(dev_priv) >= 4)
		engine->emit_bb_start = i965_emit_bb_start;
	else if (IS_I830(dev_priv) || IS_I845G(dev_priv))
		engine->emit_bb_start = i830_emit_bb_start;
	else
		engine->emit_bb_start = i915_emit_bb_start;
}

int intel_init_render_ring_buffer(struct intel_engine_cs *engine)
{
	struct drm_i915_private *dev_priv = engine->i915;
	int ret;

	intel_ring_default_vfuncs(dev_priv, engine);

	if (HAS_L3_DPF(dev_priv))
		engine->irq_keep_mask = GT_RENDER_L3_PARITY_ERROR_INTERRUPT;

	if (INTEL_GEN(dev_priv) >= 8) {
		engine->init_context = intel_rcs_ctx_init;
		engine->emit_breadcrumb = gen8_render_emit_breadcrumb;
		engine->emit_breadcrumb_sz = gen8_render_emit_breadcrumb_sz;
		engine->emit_flush = gen8_render_ring_flush;
		if (i915.semaphores) {
			int num_rings;

			engine->semaphore.signal = gen8_rcs_signal;

			num_rings =
				hweight32(INTEL_INFO(dev_priv)->ring_mask) - 1;
			engine->emit_breadcrumb_sz += num_rings * 6;
		}
	} else if (INTEL_GEN(dev_priv) >= 6) {
		engine->init_context = intel_rcs_ctx_init;
		engine->emit_flush = gen7_render_ring_flush;
		if (IS_GEN6(dev_priv))
			engine->emit_flush = gen6_render_ring_flush;
	} else if (IS_GEN5(dev_priv)) {
		engine->emit_flush = gen4_render_ring_flush;
	} else {
		if (INTEL_GEN(dev_priv) < 4)
			engine->emit_flush = gen2_render_ring_flush;
		else
			engine->emit_flush = gen4_render_ring_flush;
		engine->irq_enable_mask = I915_USER_INTERRUPT;
	}

	if (IS_HASWELL(dev_priv))
		engine->emit_bb_start = hsw_emit_bb_start;

	engine->init_hw = init_render_ring;
	engine->cleanup = render_ring_cleanup;

	ret = intel_init_ring_buffer(engine);
	if (ret)
		return ret;

	if (INTEL_GEN(dev_priv) >= 6) {
		ret = intel_engine_create_scratch(engine, PAGE_SIZE);
		if (ret)
			return ret;
	} else if (HAS_BROKEN_CS_TLB(dev_priv)) {
		ret = intel_engine_create_scratch(engine, I830_WA_SIZE);
		if (ret)
			return ret;
	}

	return 0;
}

int intel_init_bsd_ring_buffer(struct intel_engine_cs *engine)
{
	struct drm_i915_private *dev_priv = engine->i915;

	intel_ring_default_vfuncs(dev_priv, engine);

	if (INTEL_GEN(dev_priv) >= 6) {
		/* gen6 bsd needs a special wa for tail updates */
		if (IS_GEN6(dev_priv))
			engine->submit_request = gen6_bsd_submit_request;
		engine->emit_flush = gen6_bsd_ring_flush;
		if (INTEL_GEN(dev_priv) < 8)
			engine->irq_enable_mask = GT_BSD_USER_INTERRUPT;
	} else {
		engine->mmio_base = BSD_RING_BASE;
		engine->emit_flush = bsd_ring_flush;
		if (IS_GEN5(dev_priv))
			engine->irq_enable_mask = ILK_BSD_USER_INTERRUPT;
		else
			engine->irq_enable_mask = I915_BSD_USER_INTERRUPT;
	}

	return intel_init_ring_buffer(engine);
}

/**
 * Initialize the second BSD ring (eg. Broadwell GT3, Skylake GT3)
 */
int intel_init_bsd2_ring_buffer(struct intel_engine_cs *engine)
{
	struct drm_i915_private *dev_priv = engine->i915;

	intel_ring_default_vfuncs(dev_priv, engine);

	engine->emit_flush = gen6_bsd_ring_flush;

	return intel_init_ring_buffer(engine);
}

int intel_init_blt_ring_buffer(struct intel_engine_cs *engine)
{
	struct drm_i915_private *dev_priv = engine->i915;

	intel_ring_default_vfuncs(dev_priv, engine);

	engine->emit_flush = gen6_ring_flush;
	if (INTEL_GEN(dev_priv) < 8)
		engine->irq_enable_mask = GT_BLT_USER_INTERRUPT;

	return intel_init_ring_buffer(engine);
}

int intel_init_vebox_ring_buffer(struct intel_engine_cs *engine)
{
	struct drm_i915_private *dev_priv = engine->i915;

	intel_ring_default_vfuncs(dev_priv, engine);

	engine->emit_flush = gen6_ring_flush;

	if (INTEL_GEN(dev_priv) < 8) {
		engine->irq_enable_mask = PM_VEBOX_USER_INTERRUPT;
		engine->irq_enable = hsw_vebox_irq_enable;
		engine->irq_disable = hsw_vebox_irq_disable;
	}

	return intel_init_ring_buffer(engine);
}<|MERGE_RESOLUTION|>--- conflicted
+++ resolved
@@ -1920,18 +1920,12 @@
 	if (IS_ERR(obj))
 		return ERR_CAST(obj);
 
-<<<<<<< HEAD
 	/* Ringbuffer objects are by definition volatile - only the commands
 	 * between HEAD and TAIL need to be preserved and whilst there are
 	 * any commands there, the ringbuffer is pinned by activity.
 	 */
 	obj->mm.internal_volatile = true;
 
-	/* mark ring buffers as read-only from GPU side by default */
-	obj->gt_ro = 1;
-
-	vma = i915_vma_instance(obj, &dev_priv->ggtt.base, NULL);
-=======
 	/*
 	 * Mark ring buffers as read-only from GPU side (so no stray overwrites)
 	 * if supported by the platform's GGTT.
@@ -1939,8 +1933,7 @@
 	if (vm->has_read_only)
 		i915_gem_object_set_readonly(obj);
 
-	vma = i915_vma_create(obj, vm, NULL);
->>>>>>> 9829ecfd
+	vma = i915_vma_instance(obj, &dev_priv->ggtt.base, NULL);
 	if (IS_ERR(vma))
 		goto err;
 
