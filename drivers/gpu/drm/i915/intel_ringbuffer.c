--- conflicted
+++ resolved
@@ -1948,11 +1948,7 @@
 	if (vm->has_read_only)
 		i915_gem_object_set_readonly(obj);
 
-<<<<<<< HEAD
 	vma = i915_vma_instance(obj, &dev_priv->ggtt.base, NULL);
-=======
-	vma = i915_vma_create(obj, vm, NULL);
->>>>>>> 9829ecfd
 	if (IS_ERR(vma))
 		goto err;
 
