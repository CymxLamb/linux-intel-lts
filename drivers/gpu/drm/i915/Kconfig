# SPDX-License-Identifier: GPL-2.0-only
config DRM_I915
	tristate "Intel 8xx/9xx/G3x/G4x/HD Graphics"
	depends on DRM
	depends on X86 && PCI
	select INTEL_GTT
	select INTERVAL_TREE
	# we need shmfs for the swappable backing store, and in particular
	# the shmem_readpage() which depends upon tmpfs
	select SHMEM
	select TMPFS
	select DRM_KMS_HELPER
	select DRM_PANEL
	select DRM_MIPI_DSI
	select RELAY
	select IRQ_WORK
	# i915 depends on ACPI_VIDEO when ACPI is enabled
	# but for select to work, need to select ACPI_VIDEO's dependencies, ick
	select BACKLIGHT_CLASS_DEVICE if ACPI
	select INPUT if ACPI
	select ACPI_VIDEO if ACPI
	select ACPI_BUTTON if ACPI
	select SYNC_FILE
	select IOSF_MBI
	select CRC32
	select SND_HDA_I915 if SND_HDA_CORE
	select CEC_CORE if CEC_NOTIFIER
	help
	  Choose this option if you have a system that has "Intel Graphics
	  Media Accelerator" or "HD Graphics" integrated graphics,
	  including 830M, 845G, 852GM, 855GM, 865G, 915G, 945G, 965G,
	  G35, G41, G43, G45 chipsets and Celeron, Pentium, Core i3,
	  Core i5, Core i7 as well as Atom CPUs with integrated graphics.

	  This driver is used by the Intel driver in X.org 6.8 and
	  XFree86 4.4 and above. It replaces the older i830 module that
	  supported a subset of the hardware in older X.org releases.

	  Note that the older i810/i815 chipsets require the use of the
	  i810 driver instead, and the Atom z5xx series has an entirely
	  different implementation.

	  If "M" is selected, the module will be called i915.

config DRM_I915_ALPHA_SUPPORT
	bool "Enable alpha quality support for new Intel hardware by default"
	depends on DRM_I915
	help
	  This option is deprecated. Use DRM_I915_FORCE_PROBE option instead.

config DRM_I915_FORCE_PROBE
	string "Force probe driver for selected new Intel hardware"
	depends on DRM_I915
	default "*" if DRM_I915_ALPHA_SUPPORT
	help
	  This is the default value for the i915.force_probe module
	  parameter. Using the module parameter overrides this option.

	  Force probe the driver for new Intel graphics devices that are
	  recognized but not properly supported by this kernel version. It is
	  recommended to upgrade to a kernel version with proper support as soon
	  as it is available.

	  Use "" to disable force probe. If in doubt, use this.

	  Use "<pci-id>[,<pci-id>,...]" to force probe the driver for listed
	  devices. For example, "4500" or "4500,4571".

	  Use "*" to force probe the driver for all known devices.

config DRM_I915_CAPTURE_ERROR
	bool "Enable capturing GPU state following a hang"
	depends on DRM_I915
	default y
	help
	  This option enables capturing the GPU state when a hang is detected.
	  This information is vital for triaging hangs and assists in debugging.
<<<<<<< HEAD
	  Please report any hang to
	    https://bugs.freedesktop.org/enter_bug.cgi?product=DRI
	  for triaging.
=======
	  Please report any hang for triaging according to:
	    https://gitlab.freedesktop.org/drm/intel/-/wikis/How-to-file-i915-bugs
>>>>>>> cff670b3

	  If in doubt, say "Y".

config DRM_I915_COMPRESS_ERROR
	bool "Compress GPU error state"
	depends on DRM_I915_CAPTURE_ERROR
	select ZLIB_DEFLATE
	default y
	help
	  This option selects ZLIB_DEFLATE if it isn't already
	  selected and causes any error state captured upon a GPU hang
	  to be compressed using zlib.

	  If in doubt, say "Y".

config DRM_I915_USERPTR
	bool "Always enable userptr support"
	depends on DRM_I915
	select MMU_NOTIFIER
	default y
	help
	  This option selects CONFIG_MMU_NOTIFIER if it isn't already
	  selected to enabled full userptr support.

	  If in doubt, say "Y".

config DRM_I915_GVT
	bool "Enable Intel GVT-g graphics virtualization host support"
	depends on DRM_I915
	depends on 64BIT
	default n
	help
	  Choose this option if you want to enable Intel GVT-g graphics
	  virtualization technology host support with integrated graphics.
	  With GVT-g, it's possible to have one integrated graphics
	  device shared by multiple VMs under different hypervisors.

	  Note that at least one hypervisor like Xen or KVM is required for
	  this driver to work, and it only supports newer device from
	  Broadwell+. For further information and setup guide, you can
	  visit: http://01.org/igvt-g.

	  Now it's just a stub to support the modifications of i915 for
	  GVT device model. It requires at least one MPT modules for Xen/KVM
	  and other components of GVT device model to work. Use it under
	  you own risk.

	  If in doubt, say "N".

config DRM_I915_GVT_KVMGT
	tristate "Enable KVM/VFIO support for Intel GVT-g"
	depends on DRM_I915_GVT
	depends on KVM
	depends on VFIO_MDEV && VFIO_MDEV_DEVICE
	default n
	help
	  Choose this option if you want to enable KVMGT support for
	  Intel GVT-g.

menu "drm/i915 Debugging"
depends on DRM_I915
depends on EXPERT
source "drivers/gpu/drm/i915/Kconfig.debug"
endmenu

menu "drm/i915 Profile Guided Optimisation"
	visible if EXPERT
	depends on DRM_I915
	source "drivers/gpu/drm/i915/Kconfig.profile"
endmenu

menu "drm/i915 Unstable Evolution"
	visible if EXPERT && STAGING && BROKEN
	depends on DRM_I915
	source "drivers/gpu/drm/i915/Kconfig.unstable"
endmenu<|MERGE_RESOLUTION|>--- conflicted
+++ resolved
@@ -75,14 +75,8 @@
 	help
 	  This option enables capturing the GPU state when a hang is detected.
 	  This information is vital for triaging hangs and assists in debugging.
-<<<<<<< HEAD
-	  Please report any hang to
-	    https://bugs.freedesktop.org/enter_bug.cgi?product=DRI
-	  for triaging.
-=======
 	  Please report any hang for triaging according to:
 	    https://gitlab.freedesktop.org/drm/intel/-/wikis/How-to-file-i915-bugs
->>>>>>> cff670b3
 
 	  If in doubt, say "Y".
 
