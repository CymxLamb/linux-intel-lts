--- conflicted
+++ resolved
@@ -2157,15 +2157,9 @@
 {
 	struct sgt_iter sgt_iter;
 	struct page *page;
-<<<<<<< HEAD
 
 	__i915_gem_object_release_shmem(obj, pages, true);
 
-=======
-
-	__i915_gem_object_release_shmem(obj, pages, true);
-
->>>>>>> 2202fe84
 	i915_gem_gtt_finish_pages(obj, pages);
 
 	if (i915_gem_object_needs_bit17_swizzle(obj))
@@ -2410,7 +2404,6 @@
 	obj->mm.get_page.sg_idx = 0;
 
 	obj->mm.pages = pages;
-<<<<<<< HEAD
 
 	if (i915_gem_object_is_tiled(obj) &&
 	    to_i915(obj->base.dev)->quirks & QUIRK_PIN_SWIZZLED_PAGES) {
@@ -2426,23 +2419,6 @@
 
 	GEM_BUG_ON(i915_gem_object_has_pinned_pages(obj));
 
-=======
-
-	if (i915_gem_object_is_tiled(obj) &&
-	    to_i915(obj->base.dev)->quirks & QUIRK_PIN_SWIZZLED_PAGES) {
-		GEM_BUG_ON(obj->mm.quirked);
-		__i915_gem_object_pin_pages(obj);
-		obj->mm.quirked = true;
-	}
-}
-
-static int ____i915_gem_object_get_pages(struct drm_i915_gem_object *obj)
-{
-	struct sg_table *pages;
-
-	GEM_BUG_ON(i915_gem_object_has_pinned_pages(obj));
-
->>>>>>> 2202fe84
 	if (unlikely(obj->mm.madv != I915_MADV_WILLNEED)) {
 		DRM_DEBUG("Attempting to obtain a purgeable object\n");
 		return -EFAULT;
@@ -2455,7 +2431,6 @@
 	__i915_gem_object_set_pages(obj, pages);
 	return 0;
 }
-<<<<<<< HEAD
 
 /* Ensure that the associated pages are gathered from the backing storage
  * and pinned into our object. i915_gem_object_pin_pages() may be called
@@ -2477,29 +2452,6 @@
 		if (err)
 			goto unlock;
 
-=======
-
-/* Ensure that the associated pages are gathered from the backing storage
- * and pinned into our object. i915_gem_object_pin_pages() may be called
- * multiple times before they are released by a single call to
- * i915_gem_object_unpin_pages() - once the pages are no longer referenced
- * either as a result of memory pressure (reaping pages under the shrinker)
- * or as the object is itself released.
- */
-int __i915_gem_object_get_pages(struct drm_i915_gem_object *obj)
-{
-	int err;
-
-	err = mutex_lock_interruptible(&obj->mm.lock);
-	if (err)
-		return err;
-
-	if (unlikely(IS_ERR_OR_NULL(obj->mm.pages))) {
-		err = ____i915_gem_object_get_pages(obj);
-		if (err)
-			goto unlock;
-
->>>>>>> 2202fe84
 		smp_mb__before_atomic();
 	}
 	atomic_inc(&obj->mm.pages_pin_count);
@@ -2987,17 +2939,10 @@
 
 	for_each_engine(engine, i915, id)
 		engine_set_wedged(engine);
-<<<<<<< HEAD
 
 	return 0;
 }
 
-=======
-
-	return 0;
-}
-
->>>>>>> 2202fe84
 void i915_gem_set_wedged(struct drm_i915_private *dev_priv)
 {
 	lockdep_assert_held(&dev_priv->drm.struct_mutex);
@@ -3101,7 +3046,6 @@
 		GEM_BUG_ON(!dev_priv->gt.awake);
 		i915_queue_hangcheck(dev_priv);
 	}
-<<<<<<< HEAD
 }
 
 void i915_gem_close_object(struct drm_gem_object *gem, struct drm_file *file)
@@ -3128,34 +3072,6 @@
 	if (timeout_ns < 0)
 		return MAX_SCHEDULE_TIMEOUT;
 
-=======
-}
-
-void i915_gem_close_object(struct drm_gem_object *gem, struct drm_file *file)
-{
-	struct drm_i915_gem_object *obj = to_intel_bo(gem);
-	struct drm_i915_file_private *fpriv = file->driver_priv;
-	struct i915_vma *vma, *vn;
-
-	mutex_lock(&obj->base.dev->struct_mutex);
-	list_for_each_entry_safe(vma, vn, &obj->vma_list, obj_link)
-		if (vma->vm->file == fpriv)
-			i915_vma_close(vma);
-
-	if (i915_gem_object_is_active(obj) &&
-	    !i915_gem_object_has_active_reference(obj)) {
-		i915_gem_object_set_active_reference(obj);
-		i915_gem_object_get(obj);
-	}
-	mutex_unlock(&obj->base.dev->struct_mutex);
-}
-
-static unsigned long to_wait_timeout(s64 timeout_ns)
-{
-	if (timeout_ns < 0)
-		return MAX_SCHEDULE_TIMEOUT;
-
->>>>>>> 2202fe84
 	if (timeout_ns == 0)
 		return 0;
 
@@ -3227,7 +3143,6 @@
 	i915_gem_object_put(obj);
 	return ret;
 }
-<<<<<<< HEAD
 
 static int wait_for_timeline(struct i915_gem_timeline *tl, unsigned int flags)
 {
@@ -3251,31 +3166,6 @@
 
 		lockdep_assert_held(&i915->drm.struct_mutex);
 
-=======
-
-static int wait_for_timeline(struct i915_gem_timeline *tl, unsigned int flags)
-{
-	int ret, i;
-
-	for (i = 0; i < ARRAY_SIZE(tl->engine); i++) {
-		ret = i915_gem_active_wait(&tl->engine[i].last_request, flags);
-		if (ret)
-			return ret;
-	}
-
-	return 0;
-}
-
-int i915_gem_wait_for_idle(struct drm_i915_private *i915, unsigned int flags)
-{
-	int ret;
-
-	if (flags & I915_WAIT_LOCKED) {
-		struct i915_gem_timeline *tl;
-
-		lockdep_assert_held(&i915->drm.struct_mutex);
-
->>>>>>> 2202fe84
 		list_for_each_entry(tl, &i915->gt.timelines, link) {
 			ret = wait_for_timeline(tl, flags);
 			if (ret)
@@ -4119,19 +4009,11 @@
 	obj = i915_gem_object_lookup(file_priv, args->handle);
 	if (!obj)
 		return -ENOENT;
-<<<<<<< HEAD
 
 	err = mutex_lock_interruptible(&obj->mm.lock);
 	if (err)
 		goto out;
 
-=======
-
-	err = mutex_lock_interruptible(&obj->mm.lock);
-	if (err)
-		goto out;
-
->>>>>>> 2202fe84
 	if (obj->mm.pages &&
 	    i915_gem_object_is_tiled(obj) &&
 	    dev_priv->quirks & QUIRK_PIN_SWIZZLED_PAGES) {
@@ -4309,7 +4191,6 @@
 	intel_runtime_pm_get(i915);
 	llist_for_each_entry(obj, freed, freed) {
 		struct i915_vma *vma, *vn;
-<<<<<<< HEAD
 
 		trace_i915_gem_object_destroy(obj);
 
@@ -4353,51 +4234,6 @@
 	}
 }
 
-=======
-
-		trace_i915_gem_object_destroy(obj);
-
-		GEM_BUG_ON(i915_gem_object_is_active(obj));
-		list_for_each_entry_safe(vma, vn,
-					 &obj->vma_list, obj_link) {
-			GEM_BUG_ON(!i915_vma_is_ggtt(vma));
-			GEM_BUG_ON(i915_vma_is_active(vma));
-			vma->flags &= ~I915_VMA_PIN_MASK;
-			i915_vma_close(vma);
-		}
-		GEM_BUG_ON(!list_empty(&obj->vma_list));
-		GEM_BUG_ON(!RB_EMPTY_ROOT(&obj->vma_tree));
-
-		list_del(&obj->global_link);
-	}
-	intel_runtime_pm_put(i915);
-	mutex_unlock(&i915->drm.struct_mutex);
-
-	llist_for_each_entry_safe(obj, on, freed, freed) {
-		GEM_BUG_ON(obj->bind_count);
-		GEM_BUG_ON(atomic_read(&obj->frontbuffer_bits));
-
-		if (obj->ops->release)
-			obj->ops->release(obj);
-
-		if (WARN_ON(i915_gem_object_has_pinned_pages(obj)))
-			atomic_set(&obj->mm.pages_pin_count, 0);
-		__i915_gem_object_put_pages(obj, I915_MM_NORMAL);
-		GEM_BUG_ON(obj->mm.pages);
-
-		if (obj->base.import_attach)
-			drm_prime_gem_destroy(&obj->base, NULL);
-
-		reservation_object_fini(&obj->__builtin_resv);
-		drm_gem_object_release(&obj->base);
-		i915_gem_info_remove_obj(i915, obj->base.size);
-
-		kfree(obj->bit_17);
-		i915_gem_object_free(obj);
-	}
-}
-
->>>>>>> 2202fe84
 static void i915_gem_flush_free_objects(struct drm_i915_private *i915)
 {
 	struct llist_node *freed;
@@ -4854,7 +4690,6 @@
 	dev_priv->vmas = KMEM_CACHE(i915_vma, SLAB_HWCACHE_ALIGN);
 	if (!dev_priv->vmas)
 		goto err_objects;
-<<<<<<< HEAD
 
 	dev_priv->requests = KMEM_CACHE(drm_i915_gem_request,
 					SLAB_HWCACHE_ALIGN |
@@ -4869,22 +4704,6 @@
 	if (!dev_priv->dependencies)
 		goto err_requests;
 
-=======
-
-	dev_priv->requests = KMEM_CACHE(drm_i915_gem_request,
-					SLAB_HWCACHE_ALIGN |
-					SLAB_RECLAIM_ACCOUNT |
-					SLAB_DESTROY_BY_RCU);
-	if (!dev_priv->requests)
-		goto err_vmas;
-
-	dev_priv->dependencies = KMEM_CACHE(i915_dependency,
-					    SLAB_HWCACHE_ALIGN |
-					    SLAB_RECLAIM_ACCOUNT);
-	if (!dev_priv->dependencies)
-		goto err_requests;
-
->>>>>>> 2202fe84
 	mutex_lock(&dev_priv->drm.struct_mutex);
 	INIT_LIST_HEAD(&dev_priv->gt.timelines);
 	err = i915_gem_timeline_init__global(dev_priv);
