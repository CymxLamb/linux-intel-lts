--- conflicted
+++ resolved
@@ -357,11 +357,7 @@
 				    bool *enabled, int width, int height)
 {
 	struct drm_i915_private *dev_priv = to_i915(fb_helper->dev);
-<<<<<<< HEAD
-	unsigned long conn_configured, mask;
-=======
 	unsigned long conn_configured, conn_seq, mask;
->>>>>>> 786cc154
 	unsigned int count = min(fb_helper->connector_count, BITS_PER_LONG);
 	int i, j;
 	bool *save_enabled;
@@ -715,12 +711,7 @@
 	if (!intel_fbdev_init_bios(dev, ifbdev))
 		ifbdev->preferred_bpp = 32;
 
-<<<<<<< HEAD
-	ret = drm_fb_helper_init(dev, &ifbdev->helper,
-				 INTEL_INFO(dev_priv)->num_pipes, 4);
-=======
 	ret = drm_fb_helper_init(dev, &ifbdev->helper, 4);
->>>>>>> 786cc154
 	if (ret) {
 		kfree(ifbdev);
 		return ret;
