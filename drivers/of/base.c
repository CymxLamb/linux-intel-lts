// SPDX-License-Identifier: GPL-2.0+
/*
 * Procedures for creating, accessing and interpreting the device tree.
 *
 * Paul Mackerras	August 1996.
 * Copyright (C) 1996-2005 Paul Mackerras.
 *
 *  Adapted for 64bit PowerPC by Dave Engebretsen and Peter Bergner.
 *    {engebret|bergner}@us.ibm.com
 *
 *  Adapted for sparc and sparc64 by David S. Miller davem@davemloft.net
 *
 *  Reconsolidated from arch/x/kernel/prom.c by Stephen Rothwell and
 *  Grant Likely.
 */

#define pr_fmt(fmt)	"OF: " fmt

#include <linux/console.h>
#include <linux/ctype.h>
#include <linux/cpu.h>
#include <linux/module.h>
#include <linux/of.h>
#include <linux/of_device.h>
#include <linux/of_graph.h>
#include <linux/spinlock.h>
#include <linux/slab.h>
#include <linux/string.h>
#include <linux/proc_fs.h>

#include "of_private.h"

LIST_HEAD(aliases_lookup);

struct device_node *of_root;
EXPORT_SYMBOL(of_root);
struct device_node *of_chosen;
struct device_node *of_aliases;
struct device_node *of_stdout;
static const char *of_stdout_options;

struct kset *of_kset;

/*
 * Used to protect the of_aliases, to hold off addition of nodes to sysfs.
 * This mutex must be held whenever modifications are being made to the
 * device tree. The of_{attach,detach}_node() and
 * of_{add,remove,update}_property() helpers make sure this happens.
 */
DEFINE_MUTEX(of_mutex);

/* use when traversing tree through the child, sibling,
 * or parent members of struct device_node.
 */
DEFINE_RAW_SPINLOCK(devtree_lock);

bool of_node_name_eq(const struct device_node *np, const char *name)
{
	const char *node_name;
	size_t len;

	if (!np)
		return false;

	node_name = kbasename(np->full_name);
	len = strchrnul(node_name, '@') - node_name;

	return (strlen(name) == len) && (strncmp(node_name, name, len) == 0);
}
EXPORT_SYMBOL(of_node_name_eq);

bool of_node_name_prefix(const struct device_node *np, const char *prefix)
{
	if (!np)
		return false;

	return strncmp(kbasename(np->full_name), prefix, strlen(prefix)) == 0;
}
EXPORT_SYMBOL(of_node_name_prefix);

int of_n_addr_cells(struct device_node *np)
{
	u32 cells;

	do {
		if (np->parent)
			np = np->parent;
		if (!of_property_read_u32(np, "#address-cells", &cells))
			return cells;
	} while (np->parent);
	/* No #address-cells property for the root node */
	return OF_ROOT_NODE_ADDR_CELLS_DEFAULT;
}
EXPORT_SYMBOL(of_n_addr_cells);

int of_n_size_cells(struct device_node *np)
{
	u32 cells;

	do {
		if (np->parent)
			np = np->parent;
		if (!of_property_read_u32(np, "#size-cells", &cells))
			return cells;
	} while (np->parent);
	/* No #size-cells property for the root node */
	return OF_ROOT_NODE_SIZE_CELLS_DEFAULT;
}
EXPORT_SYMBOL(of_n_size_cells);

#ifdef CONFIG_NUMA
int __weak of_node_to_nid(struct device_node *np)
{
	return NUMA_NO_NODE;
}
#endif

/*
 * Assumptions behind phandle_cache implementation:
 *   - phandle property values are in a contiguous range of 1..n
 *
 * If the assumptions do not hold, then
 *   - the phandle lookup overhead reduction provided by the cache
 *     will likely be less
 */

static struct device_node **phandle_cache;
static u32 phandle_cache_mask;

/*
 * Caller must hold devtree_lock.
 */
static struct device_node** __of_free_phandle_cache(void)
{
	u32 cache_entries = phandle_cache_mask + 1;
	u32 k;
	struct device_node **shadow;

	if (!phandle_cache)
		return NULL;

	for (k = 0; k < cache_entries; k++)
		of_node_put(phandle_cache[k]);

	shadow = phandle_cache;
	phandle_cache = NULL;
	return shadow;
}

int of_free_phandle_cache(void)
{
	unsigned long flags;
	struct device_node **shadow;

	raw_spin_lock_irqsave(&devtree_lock, flags);

	shadow = __of_free_phandle_cache();

	raw_spin_unlock_irqrestore(&devtree_lock, flags);
	kfree(shadow);
	return 0;
}
#if !defined(CONFIG_MODULES)
late_initcall_sync(of_free_phandle_cache);
#endif

/*
 * Caller must hold devtree_lock.
 */
void __of_free_phandle_cache_entry(phandle handle)
{
	phandle masked_handle;
	struct device_node *np;

	if (!handle)
		return;

	masked_handle = handle & phandle_cache_mask;

	if (phandle_cache) {
		np = phandle_cache[masked_handle];
		if (np && handle == np->phandle) {
			of_node_put(np);
			phandle_cache[masked_handle] = NULL;
		}
	}
}

void of_populate_phandle_cache(void)
{
	unsigned long flags;
	u32 cache_entries;
	struct device_node *np;
	u32 phandles = 0;
	struct device_node **shadow;

	raw_spin_lock_irqsave(&devtree_lock, flags);

<<<<<<< HEAD
	shadow = phandle_cache;
	phandle_cache = NULL;
=======
	shadow = __of_free_phandle_cache();
>>>>>>> 402a91ab

	for_each_of_allnodes(np)
		if (np->phandle && np->phandle != OF_PHANDLE_ILLEGAL)
			phandles++;
	raw_spin_unlock_irqrestore(&devtree_lock, flags);
	kfree(shadow);

	if (!phandles)
<<<<<<< HEAD
		return;
=======
		goto out;
	raw_spin_unlock_irqrestore(&devtree_lock, flags);
>>>>>>> 402a91ab

	cache_entries = roundup_pow_of_two(phandles);
	phandle_cache_mask = cache_entries - 1;

<<<<<<< HEAD
	shadow = kcalloc(cache_entries, sizeof(*phandle_cache), GFP_KERNEL);
	if (!shadow)
		return;

	raw_spin_lock_irqsave(&devtree_lock, flags);
	phandle_cache = shadow;
=======
	phandle_cache = kcalloc(cache_entries, sizeof(*phandle_cache),
				GFP_ATOMIC);
	raw_spin_lock_irqsave(&devtree_lock, flags);
	if (!phandle_cache)
		goto out;
>>>>>>> 402a91ab

	for_each_of_allnodes(np)
		if (np->phandle && np->phandle != OF_PHANDLE_ILLEGAL) {
			of_node_get(np);
			phandle_cache[np->phandle & phandle_cache_mask] = np;
		}

	raw_spin_unlock_irqrestore(&devtree_lock, flags);
	kfree(shadow);
}

<<<<<<< HEAD
int of_free_phandle_cache(void)
{
	unsigned long flags;
	struct device_node **shadow;

	raw_spin_lock_irqsave(&devtree_lock, flags);

	shadow = phandle_cache;
	phandle_cache = NULL;

	raw_spin_unlock_irqrestore(&devtree_lock, flags);

	kfree(shadow);
	return 0;
}
#if !defined(CONFIG_MODULES)
late_initcall_sync(of_free_phandle_cache);
#endif

=======
>>>>>>> 402a91ab
void __init of_core_init(void)
{
	struct device_node *np;

	of_populate_phandle_cache();

	/* Create the kset, and register existing nodes */
	mutex_lock(&of_mutex);
	of_kset = kset_create_and_add("devicetree", NULL, firmware_kobj);
	if (!of_kset) {
		mutex_unlock(&of_mutex);
		pr_err("failed to register existing nodes\n");
		return;
	}
	for_each_of_allnodes(np)
		__of_attach_node_sysfs(np);
	mutex_unlock(&of_mutex);

	/* Symlink in /proc as required by userspace ABI */
	if (of_root)
		proc_symlink("device-tree", NULL, "/sys/firmware/devicetree/base");
}

static struct property *__of_find_property(const struct device_node *np,
					   const char *name, int *lenp)
{
	struct property *pp;

	if (!np)
		return NULL;

	for (pp = np->properties; pp; pp = pp->next) {
		if (of_prop_cmp(pp->name, name) == 0) {
			if (lenp)
				*lenp = pp->length;
			break;
		}
	}

	return pp;
}

struct property *of_find_property(const struct device_node *np,
				  const char *name,
				  int *lenp)
{
	struct property *pp;
	unsigned long flags;

	raw_spin_lock_irqsave(&devtree_lock, flags);
	pp = __of_find_property(np, name, lenp);
	raw_spin_unlock_irqrestore(&devtree_lock, flags);

	return pp;
}
EXPORT_SYMBOL(of_find_property);

struct device_node *__of_find_all_nodes(struct device_node *prev)
{
	struct device_node *np;
	if (!prev) {
		np = of_root;
	} else if (prev->child) {
		np = prev->child;
	} else {
		/* Walk back up looking for a sibling, or the end of the structure */
		np = prev;
		while (np->parent && !np->sibling)
			np = np->parent;
		np = np->sibling; /* Might be null at the end of the tree */
	}
	return np;
}

/**
 * of_find_all_nodes - Get next node in global list
 * @prev:	Previous node or NULL to start iteration
 *		of_node_put() will be called on it
 *
 * Returns a node pointer with refcount incremented, use
 * of_node_put() on it when done.
 */
struct device_node *of_find_all_nodes(struct device_node *prev)
{
	struct device_node *np;
	unsigned long flags;

	raw_spin_lock_irqsave(&devtree_lock, flags);
	np = __of_find_all_nodes(prev);
	of_node_get(np);
	of_node_put(prev);
	raw_spin_unlock_irqrestore(&devtree_lock, flags);
	return np;
}
EXPORT_SYMBOL(of_find_all_nodes);

/*
 * Find a property with a given name for a given node
 * and return the value.
 */
const void *__of_get_property(const struct device_node *np,
			      const char *name, int *lenp)
{
	struct property *pp = __of_find_property(np, name, lenp);

	return pp ? pp->value : NULL;
}

/*
 * Find a property with a given name for a given node
 * and return the value.
 */
const void *of_get_property(const struct device_node *np, const char *name,
			    int *lenp)
{
	struct property *pp = of_find_property(np, name, lenp);

	return pp ? pp->value : NULL;
}
EXPORT_SYMBOL(of_get_property);

/*
 * arch_match_cpu_phys_id - Match the given logical CPU and physical id
 *
 * @cpu: logical cpu index of a core/thread
 * @phys_id: physical identifier of a core/thread
 *
 * CPU logical to physical index mapping is architecture specific.
 * However this __weak function provides a default match of physical
 * id to logical cpu index. phys_id provided here is usually values read
 * from the device tree which must match the hardware internal registers.
 *
 * Returns true if the physical identifier and the logical cpu index
 * correspond to the same core/thread, false otherwise.
 */
bool __weak arch_match_cpu_phys_id(int cpu, u64 phys_id)
{
	return (u32)phys_id == cpu;
}

/**
 * Checks if the given "prop_name" property holds the physical id of the
 * core/thread corresponding to the logical cpu 'cpu'. If 'thread' is not
 * NULL, local thread number within the core is returned in it.
 */
static bool __of_find_n_match_cpu_property(struct device_node *cpun,
			const char *prop_name, int cpu, unsigned int *thread)
{
	const __be32 *cell;
	int ac, prop_len, tid;
	u64 hwid;

	ac = of_n_addr_cells(cpun);
	cell = of_get_property(cpun, prop_name, &prop_len);
	if (!cell || !ac)
		return false;
	prop_len /= sizeof(*cell) * ac;
	for (tid = 0; tid < prop_len; tid++) {
		hwid = of_read_number(cell, ac);
		if (arch_match_cpu_phys_id(cpu, hwid)) {
			if (thread)
				*thread = tid;
			return true;
		}
		cell += ac;
	}
	return false;
}

/*
 * arch_find_n_match_cpu_physical_id - See if the given device node is
 * for the cpu corresponding to logical cpu 'cpu'.  Return true if so,
 * else false.  If 'thread' is non-NULL, the local thread number within the
 * core is returned in it.
 */
bool __weak arch_find_n_match_cpu_physical_id(struct device_node *cpun,
					      int cpu, unsigned int *thread)
{
	/* Check for non-standard "ibm,ppc-interrupt-server#s" property
	 * for thread ids on PowerPC. If it doesn't exist fallback to
	 * standard "reg" property.
	 */
	if (IS_ENABLED(CONFIG_PPC) &&
	    __of_find_n_match_cpu_property(cpun,
					   "ibm,ppc-interrupt-server#s",
					   cpu, thread))
		return true;

	return __of_find_n_match_cpu_property(cpun, "reg", cpu, thread);
}

/**
 * of_get_cpu_node - Get device node associated with the given logical CPU
 *
 * @cpu: CPU number(logical index) for which device node is required
 * @thread: if not NULL, local thread number within the physical core is
 *          returned
 *
 * The main purpose of this function is to retrieve the device node for the
 * given logical CPU index. It should be used to initialize the of_node in
 * cpu device. Once of_node in cpu device is populated, all the further
 * references can use that instead.
 *
 * CPU logical to physical index mapping is architecture specific and is built
 * before booting secondary cores. This function uses arch_match_cpu_phys_id
 * which can be overridden by architecture specific implementation.
 *
 * Returns a node pointer for the logical cpu with refcount incremented, use
 * of_node_put() on it when done. Returns NULL if not found.
 */
struct device_node *of_get_cpu_node(int cpu, unsigned int *thread)
{
	struct device_node *cpun;

	for_each_node_by_type(cpun, "cpu") {
		if (arch_find_n_match_cpu_physical_id(cpun, cpu, thread))
			return cpun;
	}
	return NULL;
}
EXPORT_SYMBOL(of_get_cpu_node);

/**
 * of_cpu_node_to_id: Get the logical CPU number for a given device_node
 *
 * @cpu_node: Pointer to the device_node for CPU.
 *
 * Returns the logical CPU number of the given CPU device_node.
 * Returns -ENODEV if the CPU is not found.
 */
int of_cpu_node_to_id(struct device_node *cpu_node)
{
	int cpu;
	bool found = false;
	struct device_node *np;

	for_each_possible_cpu(cpu) {
		np = of_cpu_device_node_get(cpu);
		found = (cpu_node == np);
		of_node_put(np);
		if (found)
			return cpu;
	}

	return -ENODEV;
}
EXPORT_SYMBOL(of_cpu_node_to_id);

/**
 * __of_device_is_compatible() - Check if the node matches given constraints
 * @device: pointer to node
 * @compat: required compatible string, NULL or "" for any match
 * @type: required device_type value, NULL or "" for any match
 * @name: required node name, NULL or "" for any match
 *
 * Checks if the given @compat, @type and @name strings match the
 * properties of the given @device. A constraints can be skipped by
 * passing NULL or an empty string as the constraint.
 *
 * Returns 0 for no match, and a positive integer on match. The return
 * value is a relative score with larger values indicating better
 * matches. The score is weighted for the most specific compatible value
 * to get the highest score. Matching type is next, followed by matching
 * name. Practically speaking, this results in the following priority
 * order for matches:
 *
 * 1. specific compatible && type && name
 * 2. specific compatible && type
 * 3. specific compatible && name
 * 4. specific compatible
 * 5. general compatible && type && name
 * 6. general compatible && type
 * 7. general compatible && name
 * 8. general compatible
 * 9. type && name
 * 10. type
 * 11. name
 */
static int __of_device_is_compatible(const struct device_node *device,
				     const char *compat, const char *type, const char *name)
{
	struct property *prop;
	const char *cp;
	int index = 0, score = 0;

	/* Compatible match has highest priority */
	if (compat && compat[0]) {
		prop = __of_find_property(device, "compatible", NULL);
		for (cp = of_prop_next_string(prop, NULL); cp;
		     cp = of_prop_next_string(prop, cp), index++) {
			if (of_compat_cmp(cp, compat, strlen(compat)) == 0) {
				score = INT_MAX/2 - (index << 2);
				break;
			}
		}
		if (!score)
			return 0;
	}

	/* Matching type is better than matching name */
	if (type && type[0]) {
		if (!device->type || of_node_cmp(type, device->type))
			return 0;
		score += 2;
	}

	/* Matching name is a bit better than not */
	if (name && name[0]) {
		if (!device->name || of_node_cmp(name, device->name))
			return 0;
		score++;
	}

	return score;
}

/** Checks if the given "compat" string matches one of the strings in
 * the device's "compatible" property
 */
int of_device_is_compatible(const struct device_node *device,
		const char *compat)
{
	unsigned long flags;
	int res;

	raw_spin_lock_irqsave(&devtree_lock, flags);
	res = __of_device_is_compatible(device, compat, NULL, NULL);
	raw_spin_unlock_irqrestore(&devtree_lock, flags);
	return res;
}
EXPORT_SYMBOL(of_device_is_compatible);

/** Checks if the device is compatible with any of the entries in
 *  a NULL terminated array of strings. Returns the best match
 *  score or 0.
 */
int of_device_compatible_match(struct device_node *device,
			       const char *const *compat)
{
	unsigned int tmp, score = 0;

	if (!compat)
		return 0;

	while (*compat) {
		tmp = of_device_is_compatible(device, *compat);
		if (tmp > score)
			score = tmp;
		compat++;
	}

	return score;
}

/**
 * of_machine_is_compatible - Test root of device tree for a given compatible value
 * @compat: compatible string to look for in root node's compatible property.
 *
 * Returns a positive integer if the root node has the given value in its
 * compatible property.
 */
int of_machine_is_compatible(const char *compat)
{
	struct device_node *root;
	int rc = 0;

	root = of_find_node_by_path("/");
	if (root) {
		rc = of_device_is_compatible(root, compat);
		of_node_put(root);
	}
	return rc;
}
EXPORT_SYMBOL(of_machine_is_compatible);

/**
 *  __of_device_is_available - check if a device is available for use
 *
 *  @device: Node to check for availability, with locks already held
 *
 *  Returns true if the status property is absent or set to "okay" or "ok",
 *  false otherwise
 */
static bool __of_device_is_available(const struct device_node *device)
{
	const char *status;
	int statlen;

	if (!device)
		return false;

	status = __of_get_property(device, "status", &statlen);
	if (status == NULL)
		return true;

	if (statlen > 0) {
		if (!strcmp(status, "okay") || !strcmp(status, "ok"))
			return true;
	}

	return false;
}

/**
 *  of_device_is_available - check if a device is available for use
 *
 *  @device: Node to check for availability
 *
 *  Returns true if the status property is absent or set to "okay" or "ok",
 *  false otherwise
 */
bool of_device_is_available(const struct device_node *device)
{
	unsigned long flags;
	bool res;

	raw_spin_lock_irqsave(&devtree_lock, flags);
	res = __of_device_is_available(device);
	raw_spin_unlock_irqrestore(&devtree_lock, flags);
	return res;

}
EXPORT_SYMBOL(of_device_is_available);

/**
 *  of_device_is_big_endian - check if a device has BE registers
 *
 *  @device: Node to check for endianness
 *
 *  Returns true if the device has a "big-endian" property, or if the kernel
 *  was compiled for BE *and* the device has a "native-endian" property.
 *  Returns false otherwise.
 *
 *  Callers would nominally use ioread32be/iowrite32be if
 *  of_device_is_big_endian() == true, or readl/writel otherwise.
 */
bool of_device_is_big_endian(const struct device_node *device)
{
	if (of_property_read_bool(device, "big-endian"))
		return true;
	if (IS_ENABLED(CONFIG_CPU_BIG_ENDIAN) &&
	    of_property_read_bool(device, "native-endian"))
		return true;
	return false;
}
EXPORT_SYMBOL(of_device_is_big_endian);

/**
 *	of_get_parent - Get a node's parent if any
 *	@node:	Node to get parent
 *
 *	Returns a node pointer with refcount incremented, use
 *	of_node_put() on it when done.
 */
struct device_node *of_get_parent(const struct device_node *node)
{
	struct device_node *np;
	unsigned long flags;

	if (!node)
		return NULL;

	raw_spin_lock_irqsave(&devtree_lock, flags);
	np = of_node_get(node->parent);
	raw_spin_unlock_irqrestore(&devtree_lock, flags);
	return np;
}
EXPORT_SYMBOL(of_get_parent);

/**
 *	of_get_next_parent - Iterate to a node's parent
 *	@node:	Node to get parent of
 *
 *	This is like of_get_parent() except that it drops the
 *	refcount on the passed node, making it suitable for iterating
 *	through a node's parents.
 *
 *	Returns a node pointer with refcount incremented, use
 *	of_node_put() on it when done.
 */
struct device_node *of_get_next_parent(struct device_node *node)
{
	struct device_node *parent;
	unsigned long flags;

	if (!node)
		return NULL;

	raw_spin_lock_irqsave(&devtree_lock, flags);
	parent = of_node_get(node->parent);
	of_node_put(node);
	raw_spin_unlock_irqrestore(&devtree_lock, flags);
	return parent;
}
EXPORT_SYMBOL(of_get_next_parent);

static struct device_node *__of_get_next_child(const struct device_node *node,
						struct device_node *prev)
{
	struct device_node *next;

	if (!node)
		return NULL;

	next = prev ? prev->sibling : node->child;
	for (; next; next = next->sibling)
		if (of_node_get(next))
			break;
	of_node_put(prev);
	return next;
}
#define __for_each_child_of_node(parent, child) \
	for (child = __of_get_next_child(parent, NULL); child != NULL; \
	     child = __of_get_next_child(parent, child))

/**
 *	of_get_next_child - Iterate a node childs
 *	@node:	parent node
 *	@prev:	previous child of the parent node, or NULL to get first
 *
 *	Returns a node pointer with refcount incremented, use of_node_put() on
 *	it when done. Returns NULL when prev is the last child. Decrements the
 *	refcount of prev.
 */
struct device_node *of_get_next_child(const struct device_node *node,
	struct device_node *prev)
{
	struct device_node *next;
	unsigned long flags;

	raw_spin_lock_irqsave(&devtree_lock, flags);
	next = __of_get_next_child(node, prev);
	raw_spin_unlock_irqrestore(&devtree_lock, flags);
	return next;
}
EXPORT_SYMBOL(of_get_next_child);

/**
 *	of_get_next_available_child - Find the next available child node
 *	@node:	parent node
 *	@prev:	previous child of the parent node, or NULL to get first
 *
 *      This function is like of_get_next_child(), except that it
 *      automatically skips any disabled nodes (i.e. status = "disabled").
 */
struct device_node *of_get_next_available_child(const struct device_node *node,
	struct device_node *prev)
{
	struct device_node *next;
	unsigned long flags;

	if (!node)
		return NULL;

	raw_spin_lock_irqsave(&devtree_lock, flags);
	next = prev ? prev->sibling : node->child;
	for (; next; next = next->sibling) {
		if (!__of_device_is_available(next))
			continue;
		if (of_node_get(next))
			break;
	}
	of_node_put(prev);
	raw_spin_unlock_irqrestore(&devtree_lock, flags);
	return next;
}
EXPORT_SYMBOL(of_get_next_available_child);

/**
 * of_get_compatible_child - Find compatible child node
 * @parent:	parent node
 * @compatible:	compatible string
 *
 * Lookup child node whose compatible property contains the given compatible
 * string.
 *
 * Returns a node pointer with refcount incremented, use of_node_put() on it
 * when done; or NULL if not found.
 */
struct device_node *of_get_compatible_child(const struct device_node *parent,
				const char *compatible)
{
	struct device_node *child;

	for_each_child_of_node(parent, child) {
		if (of_device_is_compatible(child, compatible))
			break;
	}

	return child;
}
EXPORT_SYMBOL(of_get_compatible_child);

/**
 *	of_get_child_by_name - Find the child node by name for a given parent
 *	@node:	parent node
 *	@name:	child name to look for.
 *
 *      This function looks for child node for given matching name
 *
 *	Returns a node pointer if found, with refcount incremented, use
 *	of_node_put() on it when done.
 *	Returns NULL if node is not found.
 */
struct device_node *of_get_child_by_name(const struct device_node *node,
				const char *name)
{
	struct device_node *child;

	for_each_child_of_node(node, child)
		if (child->name && (of_node_cmp(child->name, name) == 0))
			break;
	return child;
}
EXPORT_SYMBOL(of_get_child_by_name);

struct device_node *__of_find_node_by_path(struct device_node *parent,
						const char *path)
{
	struct device_node *child;
	int len;

	len = strcspn(path, "/:");
	if (!len)
		return NULL;

	__for_each_child_of_node(parent, child) {
		const char *name = kbasename(child->full_name);
		if (strncmp(path, name, len) == 0 && (strlen(name) == len))
			return child;
	}
	return NULL;
}

struct device_node *__of_find_node_by_full_path(struct device_node *node,
						const char *path)
{
	const char *separator = strchr(path, ':');

	while (node && *path == '/') {
		struct device_node *tmp = node;

		path++; /* Increment past '/' delimiter */
		node = __of_find_node_by_path(node, path);
		of_node_put(tmp);
		path = strchrnul(path, '/');
		if (separator && separator < path)
			break;
	}
	return node;
}

/**
 *	of_find_node_opts_by_path - Find a node matching a full OF path
 *	@path: Either the full path to match, or if the path does not
 *	       start with '/', the name of a property of the /aliases
 *	       node (an alias).  In the case of an alias, the node
 *	       matching the alias' value will be returned.
 *	@opts: Address of a pointer into which to store the start of
 *	       an options string appended to the end of the path with
 *	       a ':' separator.
 *
 *	Valid paths:
 *		/foo/bar	Full path
 *		foo		Valid alias
 *		foo/bar		Valid alias + relative path
 *
 *	Returns a node pointer with refcount incremented, use
 *	of_node_put() on it when done.
 */
struct device_node *of_find_node_opts_by_path(const char *path, const char **opts)
{
	struct device_node *np = NULL;
	struct property *pp;
	unsigned long flags;
	const char *separator = strchr(path, ':');

	if (opts)
		*opts = separator ? separator + 1 : NULL;

	if (strcmp(path, "/") == 0)
		return of_node_get(of_root);

	/* The path could begin with an alias */
	if (*path != '/') {
		int len;
		const char *p = separator;

		if (!p)
			p = strchrnul(path, '/');
		len = p - path;

		/* of_aliases must not be NULL */
		if (!of_aliases)
			return NULL;

		for_each_property_of_node(of_aliases, pp) {
			if (strlen(pp->name) == len && !strncmp(pp->name, path, len)) {
				np = of_find_node_by_path(pp->value);
				break;
			}
		}
		if (!np)
			return NULL;
		path = p;
	}

	/* Step down the tree matching path components */
	raw_spin_lock_irqsave(&devtree_lock, flags);
	if (!np)
		np = of_node_get(of_root);
	np = __of_find_node_by_full_path(np, path);
	raw_spin_unlock_irqrestore(&devtree_lock, flags);
	return np;
}
EXPORT_SYMBOL(of_find_node_opts_by_path);

/**
 *	of_find_node_by_name - Find a node by its "name" property
 *	@from:	The node to start searching from or NULL; the node
 *		you pass will not be searched, only the next one
 *		will. Typically, you pass what the previous call
 *		returned. of_node_put() will be called on @from.
 *	@name:	The name string to match against
 *
 *	Returns a node pointer with refcount incremented, use
 *	of_node_put() on it when done.
 */
struct device_node *of_find_node_by_name(struct device_node *from,
	const char *name)
{
	struct device_node *np;
	unsigned long flags;

	raw_spin_lock_irqsave(&devtree_lock, flags);
	for_each_of_allnodes_from(from, np)
		if (np->name && (of_node_cmp(np->name, name) == 0)
		    && of_node_get(np))
			break;
	of_node_put(from);
	raw_spin_unlock_irqrestore(&devtree_lock, flags);
	return np;
}
EXPORT_SYMBOL(of_find_node_by_name);

/**
 *	of_find_node_by_type - Find a node by its "device_type" property
 *	@from:	The node to start searching from, or NULL to start searching
 *		the entire device tree. The node you pass will not be
 *		searched, only the next one will; typically, you pass
 *		what the previous call returned. of_node_put() will be
 *		called on from for you.
 *	@type:	The type string to match against
 *
 *	Returns a node pointer with refcount incremented, use
 *	of_node_put() on it when done.
 */
struct device_node *of_find_node_by_type(struct device_node *from,
	const char *type)
{
	struct device_node *np;
	unsigned long flags;

	raw_spin_lock_irqsave(&devtree_lock, flags);
	for_each_of_allnodes_from(from, np)
		if (np->type && (of_node_cmp(np->type, type) == 0)
		    && of_node_get(np))
			break;
	of_node_put(from);
	raw_spin_unlock_irqrestore(&devtree_lock, flags);
	return np;
}
EXPORT_SYMBOL(of_find_node_by_type);

/**
 *	of_find_compatible_node - Find a node based on type and one of the
 *                                tokens in its "compatible" property
 *	@from:		The node to start searching from or NULL, the node
 *			you pass will not be searched, only the next one
 *			will; typically, you pass what the previous call
 *			returned. of_node_put() will be called on it
 *	@type:		The type string to match "device_type" or NULL to ignore
 *	@compatible:	The string to match to one of the tokens in the device
 *			"compatible" list.
 *
 *	Returns a node pointer with refcount incremented, use
 *	of_node_put() on it when done.
 */
struct device_node *of_find_compatible_node(struct device_node *from,
	const char *type, const char *compatible)
{
	struct device_node *np;
	unsigned long flags;

	raw_spin_lock_irqsave(&devtree_lock, flags);
	for_each_of_allnodes_from(from, np)
		if (__of_device_is_compatible(np, compatible, type, NULL) &&
		    of_node_get(np))
			break;
	of_node_put(from);
	raw_spin_unlock_irqrestore(&devtree_lock, flags);
	return np;
}
EXPORT_SYMBOL(of_find_compatible_node);

/**
 *	of_find_node_with_property - Find a node which has a property with
 *                                   the given name.
 *	@from:		The node to start searching from or NULL, the node
 *			you pass will not be searched, only the next one
 *			will; typically, you pass what the previous call
 *			returned. of_node_put() will be called on it
 *	@prop_name:	The name of the property to look for.
 *
 *	Returns a node pointer with refcount incremented, use
 *	of_node_put() on it when done.
 */
struct device_node *of_find_node_with_property(struct device_node *from,
	const char *prop_name)
{
	struct device_node *np;
	struct property *pp;
	unsigned long flags;

	raw_spin_lock_irqsave(&devtree_lock, flags);
	for_each_of_allnodes_from(from, np) {
		for (pp = np->properties; pp; pp = pp->next) {
			if (of_prop_cmp(pp->name, prop_name) == 0) {
				of_node_get(np);
				goto out;
			}
		}
	}
out:
	of_node_put(from);
	raw_spin_unlock_irqrestore(&devtree_lock, flags);
	return np;
}
EXPORT_SYMBOL(of_find_node_with_property);

static
const struct of_device_id *__of_match_node(const struct of_device_id *matches,
					   const struct device_node *node)
{
	const struct of_device_id *best_match = NULL;
	int score, best_score = 0;

	if (!matches)
		return NULL;

	for (; matches->name[0] || matches->type[0] || matches->compatible[0]; matches++) {
		score = __of_device_is_compatible(node, matches->compatible,
						  matches->type, matches->name);
		if (score > best_score) {
			best_match = matches;
			best_score = score;
		}
	}

	return best_match;
}

/**
 * of_match_node - Tell if a device_node has a matching of_match structure
 *	@matches:	array of of device match structures to search in
 *	@node:		the of device structure to match against
 *
 *	Low level utility function used by device matching.
 */
const struct of_device_id *of_match_node(const struct of_device_id *matches,
					 const struct device_node *node)
{
	const struct of_device_id *match;
	unsigned long flags;

	raw_spin_lock_irqsave(&devtree_lock, flags);
	match = __of_match_node(matches, node);
	raw_spin_unlock_irqrestore(&devtree_lock, flags);
	return match;
}
EXPORT_SYMBOL(of_match_node);

/**
 *	of_find_matching_node_and_match - Find a node based on an of_device_id
 *					  match table.
 *	@from:		The node to start searching from or NULL, the node
 *			you pass will not be searched, only the next one
 *			will; typically, you pass what the previous call
 *			returned. of_node_put() will be called on it
 *	@matches:	array of of device match structures to search in
 *	@match		Updated to point at the matches entry which matched
 *
 *	Returns a node pointer with refcount incremented, use
 *	of_node_put() on it when done.
 */
struct device_node *of_find_matching_node_and_match(struct device_node *from,
					const struct of_device_id *matches,
					const struct of_device_id **match)
{
	struct device_node *np;
	const struct of_device_id *m;
	unsigned long flags;

	if (match)
		*match = NULL;

	raw_spin_lock_irqsave(&devtree_lock, flags);
	for_each_of_allnodes_from(from, np) {
		m = __of_match_node(matches, np);
		if (m && of_node_get(np)) {
			if (match)
				*match = m;
			break;
		}
	}
	of_node_put(from);
	raw_spin_unlock_irqrestore(&devtree_lock, flags);
	return np;
}
EXPORT_SYMBOL(of_find_matching_node_and_match);

/**
 * of_modalias_node - Lookup appropriate modalias for a device node
 * @node:	pointer to a device tree node
 * @modalias:	Pointer to buffer that modalias value will be copied into
 * @len:	Length of modalias value
 *
 * Based on the value of the compatible property, this routine will attempt
 * to choose an appropriate modalias value for a particular device tree node.
 * It does this by stripping the manufacturer prefix (as delimited by a ',')
 * from the first entry in the compatible list property.
 *
 * This routine returns 0 on success, <0 on failure.
 */
int of_modalias_node(struct device_node *node, char *modalias, int len)
{
	const char *compatible, *p;
	int cplen;

	compatible = of_get_property(node, "compatible", &cplen);
	if (!compatible || strlen(compatible) > cplen)
		return -ENODEV;
	p = strchr(compatible, ',');
	strlcpy(modalias, p ? p + 1 : compatible, len);
	return 0;
}
EXPORT_SYMBOL_GPL(of_modalias_node);

/**
 * of_find_node_by_phandle - Find a node given a phandle
 * @handle:	phandle of the node to find
 *
 * Returns a node pointer with refcount incremented, use
 * of_node_put() on it when done.
 */
struct device_node *of_find_node_by_phandle(phandle handle)
{
	struct device_node *np = NULL;
	unsigned long flags;
	phandle masked_handle;

	if (!handle)
		return NULL;

	raw_spin_lock_irqsave(&devtree_lock, flags);

	masked_handle = handle & phandle_cache_mask;

	if (phandle_cache) {
		if (phandle_cache[masked_handle] &&
		    handle == phandle_cache[masked_handle]->phandle)
			np = phandle_cache[masked_handle];
		if (np && of_node_check_flag(np, OF_DETACHED)) {
			WARN_ON(1); /* did not uncache np on node removal */
			of_node_put(np);
			phandle_cache[masked_handle] = NULL;
			np = NULL;
		}
	}

	if (!np) {
		for_each_of_allnodes(np)
			if (np->phandle == handle &&
			    !of_node_check_flag(np, OF_DETACHED)) {
				if (phandle_cache) {
					/* will put when removed from cache */
					of_node_get(np);
					phandle_cache[masked_handle] = np;
				}
				break;
			}
	}

	of_node_get(np);
	raw_spin_unlock_irqrestore(&devtree_lock, flags);
	return np;
}
EXPORT_SYMBOL(of_find_node_by_phandle);

void of_print_phandle_args(const char *msg, const struct of_phandle_args *args)
{
	int i;
	printk("%s %pOF", msg, args->np);
	for (i = 0; i < args->args_count; i++) {
		const char delim = i ? ',' : ':';

		pr_cont("%c%08x", delim, args->args[i]);
	}
	pr_cont("\n");
}

int of_phandle_iterator_init(struct of_phandle_iterator *it,
		const struct device_node *np,
		const char *list_name,
		const char *cells_name,
		int cell_count)
{
	const __be32 *list;
	int size;

	memset(it, 0, sizeof(*it));

	list = of_get_property(np, list_name, &size);
	if (!list)
		return -ENOENT;

	it->cells_name = cells_name;
	it->cell_count = cell_count;
	it->parent = np;
	it->list_end = list + size / sizeof(*list);
	it->phandle_end = list;
	it->cur = list;

	return 0;
}
EXPORT_SYMBOL_GPL(of_phandle_iterator_init);

int of_phandle_iterator_next(struct of_phandle_iterator *it)
{
	uint32_t count = 0;

	if (it->node) {
		of_node_put(it->node);
		it->node = NULL;
	}

	if (!it->cur || it->phandle_end >= it->list_end)
		return -ENOENT;

	it->cur = it->phandle_end;

	/* If phandle is 0, then it is an empty entry with no arguments. */
	it->phandle = be32_to_cpup(it->cur++);

	if (it->phandle) {

		/*
		 * Find the provider node and parse the #*-cells property to
		 * determine the argument length.
		 */
		it->node = of_find_node_by_phandle(it->phandle);

		if (it->cells_name) {
			if (!it->node) {
				pr_err("%pOF: could not find phandle\n",
				       it->parent);
				goto err;
			}

			if (of_property_read_u32(it->node, it->cells_name,
						 &count)) {
				pr_err("%pOF: could not get %s for %pOF\n",
				       it->parent,
				       it->cells_name,
				       it->node);
				goto err;
			}
		} else {
			count = it->cell_count;
		}

		/*
		 * Make sure that the arguments actually fit in the remaining
		 * property data length
		 */
		if (it->cur + count > it->list_end) {
			pr_err("%pOF: arguments longer than property\n",
			       it->parent);
			goto err;
		}
	}

	it->phandle_end = it->cur + count;
	it->cur_count = count;

	return 0;

err:
	if (it->node) {
		of_node_put(it->node);
		it->node = NULL;
	}

	return -EINVAL;
}
EXPORT_SYMBOL_GPL(of_phandle_iterator_next);

int of_phandle_iterator_args(struct of_phandle_iterator *it,
			     uint32_t *args,
			     int size)
{
	int i, count;

	count = it->cur_count;

	if (WARN_ON(size < count))
		count = size;

	for (i = 0; i < count; i++)
		args[i] = be32_to_cpup(it->cur++);

	return count;
}

static int __of_parse_phandle_with_args(const struct device_node *np,
					const char *list_name,
					const char *cells_name,
					int cell_count, int index,
					struct of_phandle_args *out_args)
{
	struct of_phandle_iterator it;
	int rc, cur_index = 0;

	/* Loop over the phandles until all the requested entry is found */
	of_for_each_phandle(&it, rc, np, list_name, cells_name, cell_count) {
		/*
		 * All of the error cases bail out of the loop, so at
		 * this point, the parsing is successful. If the requested
		 * index matches, then fill the out_args structure and return,
		 * or return -ENOENT for an empty entry.
		 */
		rc = -ENOENT;
		if (cur_index == index) {
			if (!it.phandle)
				goto err;

			if (out_args) {
				int c;

				c = of_phandle_iterator_args(&it,
							     out_args->args,
							     MAX_PHANDLE_ARGS);
				out_args->np = it.node;
				out_args->args_count = c;
			} else {
				of_node_put(it.node);
			}

			/* Found it! return success */
			return 0;
		}

		cur_index++;
	}

	/*
	 * Unlock node before returning result; will be one of:
	 * -ENOENT : index is for empty phandle
	 * -EINVAL : parsing error on data
	 */

 err:
	of_node_put(it.node);
	return rc;
}

/**
 * of_parse_phandle - Resolve a phandle property to a device_node pointer
 * @np: Pointer to device node holding phandle property
 * @phandle_name: Name of property holding a phandle value
 * @index: For properties holding a table of phandles, this is the index into
 *         the table
 *
 * Returns the device_node pointer with refcount incremented.  Use
 * of_node_put() on it when done.
 */
struct device_node *of_parse_phandle(const struct device_node *np,
				     const char *phandle_name, int index)
{
	struct of_phandle_args args;

	if (index < 0)
		return NULL;

	if (__of_parse_phandle_with_args(np, phandle_name, NULL, 0,
					 index, &args))
		return NULL;

	return args.np;
}
EXPORT_SYMBOL(of_parse_phandle);

/**
 * of_parse_phandle_with_args() - Find a node pointed by phandle in a list
 * @np:		pointer to a device tree node containing a list
 * @list_name:	property name that contains a list
 * @cells_name:	property name that specifies phandles' arguments count
 * @index:	index of a phandle to parse out
 * @out_args:	optional pointer to output arguments structure (will be filled)
 *
 * This function is useful to parse lists of phandles and their arguments.
 * Returns 0 on success and fills out_args, on error returns appropriate
 * errno value.
 *
 * Caller is responsible to call of_node_put() on the returned out_args->np
 * pointer.
 *
 * Example:
 *
 * phandle1: node1 {
 *	#list-cells = <2>;
 * }
 *
 * phandle2: node2 {
 *	#list-cells = <1>;
 * }
 *
 * node3 {
 *	list = <&phandle1 1 2 &phandle2 3>;
 * }
 *
 * To get a device_node of the `node2' node you may call this:
 * of_parse_phandle_with_args(node3, "list", "#list-cells", 1, &args);
 */
int of_parse_phandle_with_args(const struct device_node *np, const char *list_name,
				const char *cells_name, int index,
				struct of_phandle_args *out_args)
{
	if (index < 0)
		return -EINVAL;
	return __of_parse_phandle_with_args(np, list_name, cells_name, 0,
					    index, out_args);
}
EXPORT_SYMBOL(of_parse_phandle_with_args);

/**
 * of_parse_phandle_with_args_map() - Find a node pointed by phandle in a list and remap it
 * @np:		pointer to a device tree node containing a list
 * @list_name:	property name that contains a list
 * @stem_name:	stem of property names that specify phandles' arguments count
 * @index:	index of a phandle to parse out
 * @out_args:	optional pointer to output arguments structure (will be filled)
 *
 * This function is useful to parse lists of phandles and their arguments.
 * Returns 0 on success and fills out_args, on error returns appropriate errno
 * value. The difference between this function and of_parse_phandle_with_args()
 * is that this API remaps a phandle if the node the phandle points to has
 * a <@stem_name>-map property.
 *
 * Caller is responsible to call of_node_put() on the returned out_args->np
 * pointer.
 *
 * Example:
 *
 * phandle1: node1 {
 *	#list-cells = <2>;
 * }
 *
 * phandle2: node2 {
 *	#list-cells = <1>;
 * }
 *
 * phandle3: node3 {
 * 	#list-cells = <1>;
 * 	list-map = <0 &phandle2 3>,
 * 		   <1 &phandle2 2>,
 * 		   <2 &phandle1 5 1>;
 *	list-map-mask = <0x3>;
 * };
 *
 * node4 {
 *	list = <&phandle1 1 2 &phandle3 0>;
 * }
 *
 * To get a device_node of the `node2' node you may call this:
 * of_parse_phandle_with_args(node4, "list", "list", 1, &args);
 */
int of_parse_phandle_with_args_map(const struct device_node *np,
				   const char *list_name,
				   const char *stem_name,
				   int index, struct of_phandle_args *out_args)
{
	char *cells_name, *map_name = NULL, *mask_name = NULL;
	char *pass_name = NULL;
	struct device_node *cur, *new = NULL;
	const __be32 *map, *mask, *pass;
	static const __be32 dummy_mask[] = { [0 ... MAX_PHANDLE_ARGS] = ~0 };
	static const __be32 dummy_pass[] = { [0 ... MAX_PHANDLE_ARGS] = 0 };
	__be32 initial_match_array[MAX_PHANDLE_ARGS];
	const __be32 *match_array = initial_match_array;
	int i, ret, map_len, match;
	u32 list_size, new_size;

	if (index < 0)
		return -EINVAL;

	cells_name = kasprintf(GFP_KERNEL, "#%s-cells", stem_name);
	if (!cells_name)
		return -ENOMEM;

	ret = -ENOMEM;
	map_name = kasprintf(GFP_KERNEL, "%s-map", stem_name);
	if (!map_name)
		goto free;

	mask_name = kasprintf(GFP_KERNEL, "%s-map-mask", stem_name);
	if (!mask_name)
		goto free;

	pass_name = kasprintf(GFP_KERNEL, "%s-map-pass-thru", stem_name);
	if (!pass_name)
		goto free;

	ret = __of_parse_phandle_with_args(np, list_name, cells_name, 0, index,
					   out_args);
	if (ret)
		goto free;

	/* Get the #<list>-cells property */
	cur = out_args->np;
	ret = of_property_read_u32(cur, cells_name, &list_size);
	if (ret < 0)
		goto put;

	/* Precalculate the match array - this simplifies match loop */
	for (i = 0; i < list_size; i++)
		initial_match_array[i] = cpu_to_be32(out_args->args[i]);

	ret = -EINVAL;
	while (cur) {
		/* Get the <list>-map property */
		map = of_get_property(cur, map_name, &map_len);
		if (!map) {
			ret = 0;
			goto free;
		}
		map_len /= sizeof(u32);

		/* Get the <list>-map-mask property (optional) */
		mask = of_get_property(cur, mask_name, NULL);
		if (!mask)
			mask = dummy_mask;
		/* Iterate through <list>-map property */
		match = 0;
		while (map_len > (list_size + 1) && !match) {
			/* Compare specifiers */
			match = 1;
			for (i = 0; i < list_size; i++, map_len--)
				match &= !((match_array[i] ^ *map++) & mask[i]);

			of_node_put(new);
			new = of_find_node_by_phandle(be32_to_cpup(map));
			map++;
			map_len--;

			/* Check if not found */
			if (!new)
				goto put;

			if (!of_device_is_available(new))
				match = 0;

			ret = of_property_read_u32(new, cells_name, &new_size);
			if (ret)
				goto put;

			/* Check for malformed properties */
			if (WARN_ON(new_size > MAX_PHANDLE_ARGS))
				goto put;
			if (map_len < new_size)
				goto put;

			/* Move forward by new node's #<list>-cells amount */
			map += new_size;
			map_len -= new_size;
		}
		if (!match)
			goto put;

		/* Get the <list>-map-pass-thru property (optional) */
		pass = of_get_property(cur, pass_name, NULL);
		if (!pass)
			pass = dummy_pass;

		/*
		 * Successfully parsed a <list>-map translation; copy new
		 * specifier into the out_args structure, keeping the
		 * bits specified in <list>-map-pass-thru.
		 */
		match_array = map - new_size;
		for (i = 0; i < new_size; i++) {
			__be32 val = *(map - new_size + i);

			if (i < list_size) {
				val &= ~pass[i];
				val |= cpu_to_be32(out_args->args[i]) & pass[i];
			}

			out_args->args[i] = be32_to_cpu(val);
		}
		out_args->args_count = list_size = new_size;
		/* Iterate again with new provider */
		out_args->np = new;
		of_node_put(cur);
		cur = new;
	}
put:
	of_node_put(cur);
	of_node_put(new);
free:
	kfree(mask_name);
	kfree(map_name);
	kfree(cells_name);
	kfree(pass_name);

	return ret;
}
EXPORT_SYMBOL(of_parse_phandle_with_args_map);

/**
 * of_parse_phandle_with_fixed_args() - Find a node pointed by phandle in a list
 * @np:		pointer to a device tree node containing a list
 * @list_name:	property name that contains a list
 * @cell_count: number of argument cells following the phandle
 * @index:	index of a phandle to parse out
 * @out_args:	optional pointer to output arguments structure (will be filled)
 *
 * This function is useful to parse lists of phandles and their arguments.
 * Returns 0 on success and fills out_args, on error returns appropriate
 * errno value.
 *
 * Caller is responsible to call of_node_put() on the returned out_args->np
 * pointer.
 *
 * Example:
 *
 * phandle1: node1 {
 * }
 *
 * phandle2: node2 {
 * }
 *
 * node3 {
 *	list = <&phandle1 0 2 &phandle2 2 3>;
 * }
 *
 * To get a device_node of the `node2' node you may call this:
 * of_parse_phandle_with_fixed_args(node3, "list", 2, 1, &args);
 */
int of_parse_phandle_with_fixed_args(const struct device_node *np,
				const char *list_name, int cell_count,
				int index, struct of_phandle_args *out_args)
{
	if (index < 0)
		return -EINVAL;
	return __of_parse_phandle_with_args(np, list_name, NULL, cell_count,
					   index, out_args);
}
EXPORT_SYMBOL(of_parse_phandle_with_fixed_args);

/**
 * of_count_phandle_with_args() - Find the number of phandles references in a property
 * @np:		pointer to a device tree node containing a list
 * @list_name:	property name that contains a list
 * @cells_name:	property name that specifies phandles' arguments count
 *
 * Returns the number of phandle + argument tuples within a property. It
 * is a typical pattern to encode a list of phandle and variable
 * arguments into a single property. The number of arguments is encoded
 * by a property in the phandle-target node. For example, a gpios
 * property would contain a list of GPIO specifies consisting of a
 * phandle and 1 or more arguments. The number of arguments are
 * determined by the #gpio-cells property in the node pointed to by the
 * phandle.
 */
int of_count_phandle_with_args(const struct device_node *np, const char *list_name,
				const char *cells_name)
{
	struct of_phandle_iterator it;
	int rc, cur_index = 0;

	rc = of_phandle_iterator_init(&it, np, list_name, cells_name, 0);
	if (rc)
		return rc;

	while ((rc = of_phandle_iterator_next(&it)) == 0)
		cur_index += 1;

	if (rc != -ENOENT)
		return rc;

	return cur_index;
}
EXPORT_SYMBOL(of_count_phandle_with_args);

/**
 * __of_add_property - Add a property to a node without lock operations
 */
int __of_add_property(struct device_node *np, struct property *prop)
{
	struct property **next;

	prop->next = NULL;
	next = &np->properties;
	while (*next) {
		if (strcmp(prop->name, (*next)->name) == 0)
			/* duplicate ! don't insert it */
			return -EEXIST;

		next = &(*next)->next;
	}
	*next = prop;

	return 0;
}

/**
 * of_add_property - Add a property to a node
 */
int of_add_property(struct device_node *np, struct property *prop)
{
	unsigned long flags;
	int rc;

	mutex_lock(&of_mutex);

	raw_spin_lock_irqsave(&devtree_lock, flags);
	rc = __of_add_property(np, prop);
	raw_spin_unlock_irqrestore(&devtree_lock, flags);

	if (!rc)
		__of_add_property_sysfs(np, prop);

	mutex_unlock(&of_mutex);

	if (!rc)
		of_property_notify(OF_RECONFIG_ADD_PROPERTY, np, prop, NULL);

	return rc;
}

int __of_remove_property(struct device_node *np, struct property *prop)
{
	struct property **next;

	for (next = &np->properties; *next; next = &(*next)->next) {
		if (*next == prop)
			break;
	}
	if (*next == NULL)
		return -ENODEV;

	/* found the node */
	*next = prop->next;
	prop->next = np->deadprops;
	np->deadprops = prop;

	return 0;
}

/**
 * of_remove_property - Remove a property from a node.
 *
 * Note that we don't actually remove it, since we have given out
 * who-knows-how-many pointers to the data using get-property.
 * Instead we just move the property to the "dead properties"
 * list, so it won't be found any more.
 */
int of_remove_property(struct device_node *np, struct property *prop)
{
	unsigned long flags;
	int rc;

	if (!prop)
		return -ENODEV;

	mutex_lock(&of_mutex);

	raw_spin_lock_irqsave(&devtree_lock, flags);
	rc = __of_remove_property(np, prop);
	raw_spin_unlock_irqrestore(&devtree_lock, flags);

	if (!rc)
		__of_remove_property_sysfs(np, prop);

	mutex_unlock(&of_mutex);

	if (!rc)
		of_property_notify(OF_RECONFIG_REMOVE_PROPERTY, np, prop, NULL);

	return rc;
}

int __of_update_property(struct device_node *np, struct property *newprop,
		struct property **oldpropp)
{
	struct property **next, *oldprop;

	for (next = &np->properties; *next; next = &(*next)->next) {
		if (of_prop_cmp((*next)->name, newprop->name) == 0)
			break;
	}
	*oldpropp = oldprop = *next;

	if (oldprop) {
		/* replace the node */
		newprop->next = oldprop->next;
		*next = newprop;
		oldprop->next = np->deadprops;
		np->deadprops = oldprop;
	} else {
		/* new node */
		newprop->next = NULL;
		*next = newprop;
	}

	return 0;
}

/*
 * of_update_property - Update a property in a node, if the property does
 * not exist, add it.
 *
 * Note that we don't actually remove it, since we have given out
 * who-knows-how-many pointers to the data using get-property.
 * Instead we just move the property to the "dead properties" list,
 * and add the new property to the property list
 */
int of_update_property(struct device_node *np, struct property *newprop)
{
	struct property *oldprop;
	unsigned long flags;
	int rc;

	if (!newprop->name)
		return -EINVAL;

	mutex_lock(&of_mutex);

	raw_spin_lock_irqsave(&devtree_lock, flags);
	rc = __of_update_property(np, newprop, &oldprop);
	raw_spin_unlock_irqrestore(&devtree_lock, flags);

	if (!rc)
		__of_update_property_sysfs(np, newprop, oldprop);

	mutex_unlock(&of_mutex);

	if (!rc)
		of_property_notify(OF_RECONFIG_UPDATE_PROPERTY, np, newprop, oldprop);

	return rc;
}

static void of_alias_add(struct alias_prop *ap, struct device_node *np,
			 int id, const char *stem, int stem_len)
{
	ap->np = np;
	ap->id = id;
	strncpy(ap->stem, stem, stem_len);
	ap->stem[stem_len] = 0;
	list_add_tail(&ap->link, &aliases_lookup);
	pr_debug("adding DT alias:%s: stem=%s id=%i node=%pOF\n",
		 ap->alias, ap->stem, ap->id, np);
}

/**
 * of_alias_scan - Scan all properties of the 'aliases' node
 *
 * The function scans all the properties of the 'aliases' node and populates
 * the global lookup table with the properties.  It returns the
 * number of alias properties found, or an error code in case of failure.
 *
 * @dt_alloc:	An allocator that provides a virtual address to memory
 *		for storing the resulting tree
 */
void of_alias_scan(void * (*dt_alloc)(u64 size, u64 align))
{
	struct property *pp;

	of_aliases = of_find_node_by_path("/aliases");
	of_chosen = of_find_node_by_path("/chosen");
	if (of_chosen == NULL)
		of_chosen = of_find_node_by_path("/chosen@0");

	if (of_chosen) {
		/* linux,stdout-path and /aliases/stdout are for legacy compatibility */
		const char *name = NULL;

		if (of_property_read_string(of_chosen, "stdout-path", &name))
			of_property_read_string(of_chosen, "linux,stdout-path",
						&name);
		if (IS_ENABLED(CONFIG_PPC) && !name)
			of_property_read_string(of_aliases, "stdout", &name);
		if (name)
			of_stdout = of_find_node_opts_by_path(name, &of_stdout_options);
	}

	if (!of_aliases)
		return;

	for_each_property_of_node(of_aliases, pp) {
		const char *start = pp->name;
		const char *end = start + strlen(start);
		struct device_node *np;
		struct alias_prop *ap;
		int id, len;

		/* Skip those we do not want to proceed */
		if (!strcmp(pp->name, "name") ||
		    !strcmp(pp->name, "phandle") ||
		    !strcmp(pp->name, "linux,phandle"))
			continue;

		np = of_find_node_by_path(pp->value);
		if (!np)
			continue;

		/* walk the alias backwards to extract the id and work out
		 * the 'stem' string */
		while (isdigit(*(end-1)) && end > start)
			end--;
		len = end - start;

		if (kstrtoint(end, 10, &id) < 0)
			continue;

		/* Allocate an alias_prop with enough space for the stem */
		ap = dt_alloc(sizeof(*ap) + len + 1, __alignof__(*ap));
		if (!ap)
			continue;
		memset(ap, 0, sizeof(*ap) + len + 1);
		ap->alias = start;
		of_alias_add(ap, np, id, start, len);
	}
}

/**
 * of_alias_get_id - Get alias id for the given device_node
 * @np:		Pointer to the given device_node
 * @stem:	Alias stem of the given device_node
 *
 * The function travels the lookup table to get the alias id for the given
 * device_node and alias stem.  It returns the alias id if found.
 */
int of_alias_get_id(struct device_node *np, const char *stem)
{
	struct alias_prop *app;
	int id = -ENODEV;

	mutex_lock(&of_mutex);
	list_for_each_entry(app, &aliases_lookup, link) {
		if (strcmp(app->stem, stem) != 0)
			continue;

		if (np == app->np) {
			id = app->id;
			break;
		}
	}
	mutex_unlock(&of_mutex);

	return id;
}
EXPORT_SYMBOL_GPL(of_alias_get_id);

/**
 * of_alias_get_highest_id - Get highest alias id for the given stem
 * @stem:	Alias stem to be examined
 *
 * The function travels the lookup table to get the highest alias id for the
 * given alias stem.  It returns the alias id if found.
 */
int of_alias_get_highest_id(const char *stem)
{
	struct alias_prop *app;
	int id = -ENODEV;

	mutex_lock(&of_mutex);
	list_for_each_entry(app, &aliases_lookup, link) {
		if (strcmp(app->stem, stem) != 0)
			continue;

		if (app->id > id)
			id = app->id;
	}
	mutex_unlock(&of_mutex);

	return id;
}
EXPORT_SYMBOL_GPL(of_alias_get_highest_id);

/**
 * of_console_check() - Test and setup console for DT setup
 * @dn - Pointer to device node
 * @name - Name to use for preferred console without index. ex. "ttyS"
 * @index - Index to use for preferred console.
 *
 * Check if the given device node matches the stdout-path property in the
 * /chosen node. If it does then register it as the preferred console and return
 * TRUE. Otherwise return FALSE.
 */
bool of_console_check(struct device_node *dn, char *name, int index)
{
	if (!dn || dn != of_stdout || console_set_on_cmdline)
		return false;

	/*
	 * XXX: cast `options' to char pointer to suppress complication
	 * warnings: printk, UART and console drivers expect char pointer.
	 */
	return !add_preferred_console(name, index, (char *)of_stdout_options);
}
EXPORT_SYMBOL_GPL(of_console_check);

/**
 *	of_find_next_cache_node - Find a node's subsidiary cache
 *	@np:	node of type "cpu" or "cache"
 *
 *	Returns a node pointer with refcount incremented, use
 *	of_node_put() on it when done.  Caller should hold a reference
 *	to np.
 */
struct device_node *of_find_next_cache_node(const struct device_node *np)
{
	struct device_node *child, *cache_node;

	cache_node = of_parse_phandle(np, "l2-cache", 0);
	if (!cache_node)
		cache_node = of_parse_phandle(np, "next-level-cache", 0);

	if (cache_node)
		return cache_node;

	/* OF on pmac has nodes instead of properties named "l2-cache"
	 * beneath CPU nodes.
	 */
	if (!strcmp(np->type, "cpu"))
		for_each_child_of_node(np, child)
			if (!strcmp(child->type, "cache"))
				return child;

	return NULL;
}

/**
 * of_find_last_cache_level - Find the level at which the last cache is
 * 		present for the given logical cpu
 *
 * @cpu: cpu number(logical index) for which the last cache level is needed
 *
 * Returns the the level at which the last cache is present. It is exactly
 * same as  the total number of cache levels for the given logical cpu.
 */
int of_find_last_cache_level(unsigned int cpu)
{
	u32 cache_level = 0;
	struct device_node *prev = NULL, *np = of_cpu_device_node_get(cpu);

	while (np) {
		prev = np;
		of_node_put(np);
		np = of_find_next_cache_node(np);
	}

	of_property_read_u32(prev, "cache-level", &cache_level);

	return cache_level;
}<|MERGE_RESOLUTION|>--- conflicted
+++ resolved
@@ -196,44 +196,24 @@
 
 	raw_spin_lock_irqsave(&devtree_lock, flags);
 
-<<<<<<< HEAD
-	shadow = phandle_cache;
-	phandle_cache = NULL;
-=======
 	shadow = __of_free_phandle_cache();
->>>>>>> 402a91ab
 
 	for_each_of_allnodes(np)
 		if (np->phandle && np->phandle != OF_PHANDLE_ILLEGAL)
 			phandles++;
-	raw_spin_unlock_irqrestore(&devtree_lock, flags);
-	kfree(shadow);
 
 	if (!phandles)
-<<<<<<< HEAD
-		return;
-=======
 		goto out;
 	raw_spin_unlock_irqrestore(&devtree_lock, flags);
->>>>>>> 402a91ab
 
 	cache_entries = roundup_pow_of_two(phandles);
 	phandle_cache_mask = cache_entries - 1;
 
-<<<<<<< HEAD
-	shadow = kcalloc(cache_entries, sizeof(*phandle_cache), GFP_KERNEL);
-	if (!shadow)
-		return;
-
-	raw_spin_lock_irqsave(&devtree_lock, flags);
-	phandle_cache = shadow;
-=======
 	phandle_cache = kcalloc(cache_entries, sizeof(*phandle_cache),
 				GFP_ATOMIC);
 	raw_spin_lock_irqsave(&devtree_lock, flags);
 	if (!phandle_cache)
 		goto out;
->>>>>>> 402a91ab
 
 	for_each_of_allnodes(np)
 		if (np->phandle && np->phandle != OF_PHANDLE_ILLEGAL) {
@@ -241,32 +221,11 @@
 			phandle_cache[np->phandle & phandle_cache_mask] = np;
 		}
 
+out:
 	raw_spin_unlock_irqrestore(&devtree_lock, flags);
 	kfree(shadow);
 }
 
-<<<<<<< HEAD
-int of_free_phandle_cache(void)
-{
-	unsigned long flags;
-	struct device_node **shadow;
-
-	raw_spin_lock_irqsave(&devtree_lock, flags);
-
-	shadow = phandle_cache;
-	phandle_cache = NULL;
-
-	raw_spin_unlock_irqrestore(&devtree_lock, flags);
-
-	kfree(shadow);
-	return 0;
-}
-#if !defined(CONFIG_MODULES)
-late_initcall_sync(of_free_phandle_cache);
-#endif
-
-=======
->>>>>>> 402a91ab
 void __init of_core_init(void)
 {
 	struct device_node *np;
