--- conflicted
+++ resolved
@@ -366,23 +366,12 @@
 	{ USB_DEVICE(0x8087, 0x0032), .driver_info = BTUSB_INTEL_COMBINED },
 	{ USB_DEVICE(0x8087, 0x0033), .driver_info = BTUSB_INTEL_COMBINED },
 	{ USB_DEVICE(0x8087, 0x07da), .driver_info = BTUSB_CSR },
-<<<<<<< HEAD
 	{ USB_DEVICE(0x8087, 0x07dc), .driver_info = BTUSB_INTEL_COMBINED |
 						     BTUSB_INTEL_BROKEN_INITIAL_NCMD },
 	{ USB_DEVICE(0x8087, 0x0a2a), .driver_info = BTUSB_INTEL_COMBINED },
 	{ USB_DEVICE(0x8087, 0x0a2b), .driver_info = BTUSB_INTEL_COMBINED },
 	{ USB_DEVICE(0x8087, 0x0aa7), .driver_info = BTUSB_INTEL_COMBINED },
 	{ USB_DEVICE(0x8087, 0x0aaa), .driver_info = BTUSB_INTEL_COMBINED },
-=======
-	{ USB_DEVICE(0x8087, 0x07dc), .driver_info = BTUSB_INTEL },
-	{ USB_DEVICE(0x8087, 0x0a2a), .driver_info = BTUSB_INTEL },
-	{ USB_DEVICE(0x8087, 0x0a2b), .driver_info = BTUSB_INTEL_NEW |
-						     BTUSB_WIDEBAND_SPEECH },
-	{ USB_DEVICE(0x8087, 0x0aa7), .driver_info = BTUSB_INTEL |
-						     BTUSB_WIDEBAND_SPEECH },
-	{ USB_DEVICE(0x8087, 0x0aaa), .driver_info = BTUSB_INTEL_NEW |
-						     BTUSB_WIDEBAND_SPEECH |
-						     BTUSB_VALID_LE_STATES },
 	{ USB_DEVICE(0x10ab, 0x9309), .driver_info = BTUSB_QCA_WCN6855 |
 						     BTUSB_WIDEBAND_SPEECH |
 						     BTUSB_VALID_LE_STATES },
@@ -392,7 +381,6 @@
 	{ USB_DEVICE(0x0489, 0xe0d0), .driver_info = BTUSB_QCA_WCN6855 |
 						     BTUSB_WIDEBAND_SPEECH |
 						     BTUSB_VALID_LE_STATES },
->>>>>>> 745c1474
 
 	/* Other Intel Bluetooth devices */
 	{ USB_VENDOR_AND_INTERFACE_INFO(0x8087, 0xe0, 0x01, 0x01),
