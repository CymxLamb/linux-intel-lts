--- conflicted
+++ resolved
@@ -3,14 +3,10 @@
 #define globl p2align 4; .globl
 #define Lmemcpy_c globl memcpy_c; memcpy_c
 #define Lmemcpy_c_e globl memcpy_c_e; memcpy_c_e
-<<<<<<< HEAD
-#include "../../../arch/x86/lib/memcpy_64.S"
-=======
 #include "../../../arch/x86/lib/memcpy_64.S"
 /*
  * We need to provide note.GNU-stack section, saying that we want
  * NOT executable stack. Otherwise the final linking will assume that
  * the ELF stack should not be restricted at all and set it RWX.
  */
-.section .note.GNU-stack,"",@progbits
->>>>>>> 9dac6a29
+.section .note.GNU-stack,"",@progbits