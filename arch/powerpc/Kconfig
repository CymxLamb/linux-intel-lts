--- conflicted
+++ resolved
@@ -222,13 +222,9 @@
 	select HAVE_HARDLOCKUP_DETECTOR_PERF	if PERF_EVENTS && HAVE_PERF_EVENTS_NMI && !HAVE_HARDLOCKUP_DETECTOR_ARCH
 	select HAVE_PERF_REGS
 	select HAVE_PERF_USER_STACK_DUMP
-<<<<<<< HEAD
 	select HAVE_PREEMPT_LAZY
-	select HAVE_RCU_TABLE_FREE		if SMP
+	select HAVE_RCU_TABLE_FREE
 	select HAVE_RCU_TABLE_NO_INVALIDATE	if HAVE_RCU_TABLE_FREE
-=======
-	select HAVE_RCU_TABLE_FREE
->>>>>>> 6938453b
 	select HAVE_MMU_GATHER_PAGE_SIZE
 	select HAVE_REGS_AND_STACK_ACCESS_API
 	select HAVE_RELIABLE_STACKTRACE		if PPC_BOOK3S_64 && CPU_LITTLE_ENDIAN
