--- conflicted
+++ resolved
@@ -202,10 +202,6 @@
 
 	/* to protect tcep and the page behind it */
 	local_lock_irqsave(tcp_page_lock, flags);
-<<<<<<< HEAD
-
-=======
->>>>>>> caadbee2
 	tcep = __this_cpu_read(tce_page);
 
 	/* This is safe to do since interrupts are off when we're called
