--- conflicted
+++ resolved
@@ -202,7 +202,6 @@
 
 	/* to protect tcep and the page behind it */
 	local_lock_irqsave(tcp_page_lock, flags);
-
 	tcep = __this_cpu_read(tce_page);
 
 	/* This is safe to do since interrupts are off when we're called
@@ -212,16 +211,10 @@
 		tcep = (__be64 *)__get_free_page(GFP_ATOMIC);
 		/* If allocation fails, fall back to the loop implementation */
 		if (!tcep) {
-<<<<<<< HEAD
 			local_unlock_irqrestore(tcp_page_lock, flags);
-			return tce_build_pSeriesLP(tbl, tcenum, npages, uaddr,
-					    direction, attrs);
-=======
-			local_irq_restore(flags);
 			return tce_build_pSeriesLP(tbl->it_index, tcenum,
 					tbl->it_page_shift,
 					npages, uaddr, direction, attrs);
->>>>>>> f22dcb31
 		}
 		__this_cpu_write(tce_page, tcep);
 	}
@@ -411,10 +404,6 @@
 	u64 rc = 0;
 	long l, limit;
 
-<<<<<<< HEAD
-	/* to protect tcep and the page behind it */
-	local_lock_irq(tcp_page_lock);
-=======
 	if (!firmware_has_feature(FW_FEATURE_MULTITCE)) {
 		unsigned long tceshift = be32_to_cpu(maprange->tce_shift);
 		unsigned long dmastart = (start_pfn << PAGE_SHIFT) +
@@ -428,8 +417,8 @@
 				DMA_BIDIRECTIONAL, 0);
 	}
 
-	local_irq_disable();	/* to protect tcep and the page behind it */
->>>>>>> f22dcb31
+	/* to protect tcep and the page behind it */
+	local_lock_irq(tcp_page_lock);
 	tcep = __this_cpu_read(tce_page);
 
 	if (!tcep) {
