--- conflicted
+++ resolved
@@ -191,10 +191,6 @@
 	return ret;
 }
 
-<<<<<<< HEAD
-static DEFINE_PER_CPU(__be64 *, tce_page);
-static DEFINE_LOCAL_IRQ_LOCK(tcp_page_lock);
-=======
 struct tce_page {
 	__be64 * page;
 	local_lock_t lock;
@@ -202,7 +198,6 @@
 static DEFINE_PER_CPU(struct tce_page, tce_page) = {
 	.lock = INIT_LOCAL_LOCK(lock),
 };
->>>>>>> 1684efb3
 
 static int tce_buildmulti_pSeriesLP(struct iommu_table *tbl, long tcenum,
 				     long npages, unsigned long uaddr,
@@ -225,11 +220,7 @@
 	}
 
 	/* to protect tcep and the page behind it */
-<<<<<<< HEAD
-	local_lock_irqsave(tcp_page_lock, flags);
-=======
 	local_lock_irqsave(&tce_page.lock, flags);
->>>>>>> 1684efb3
 
 	tcep = __this_cpu_read(tce_page.page);
 
@@ -240,11 +231,7 @@
 		tcep = (__be64 *)__get_free_page(GFP_ATOMIC);
 		/* If allocation fails, fall back to the loop implementation */
 		if (!tcep) {
-<<<<<<< HEAD
-			local_unlock_irqrestore(tcp_page_lock, flags);
-=======
 			local_unlock_irqrestore(&tce_page.lock, flags);
->>>>>>> 1684efb3
 			return tce_build_pSeriesLP(tbl->it_index, tcenum,
 					tbl->it_page_shift,
 					npages, uaddr, direction, attrs);
@@ -279,11 +266,7 @@
 		tcenum += limit;
 	} while (npages > 0 && !rc);
 
-<<<<<<< HEAD
-	local_unlock_irqrestore(tcp_page_lock, flags);
-=======
 	local_unlock_irqrestore(&tce_page.lock, flags);
->>>>>>> 1684efb3
 
 	if (unlikely(rc == H_NOT_ENOUGH_RESOURCES)) {
 		ret = (int)rc;
@@ -455,22 +438,13 @@
 	}
 
 	/* to protect tcep and the page behind it */
-<<<<<<< HEAD
-	local_lock_irq(tcp_page_lock);
-	tcep = __this_cpu_read(tce_page);
-=======
 	local_lock_irq(&tce_page.lock);
 	tcep = __this_cpu_read(tce_page.page);
->>>>>>> 1684efb3
 
 	if (!tcep) {
 		tcep = (__be64 *)__get_free_page(GFP_ATOMIC);
 		if (!tcep) {
-<<<<<<< HEAD
-			local_unlock_irq(tcp_page_lock);
-=======
 			local_unlock_irq(&tce_page.lock);
->>>>>>> 1684efb3
 			return -ENOMEM;
 		}
 		__this_cpu_write(tce_page.page, tcep);
@@ -516,11 +490,7 @@
 
 	/* error cleanup: caller will clear whole range */
 
-<<<<<<< HEAD
-	local_unlock_irq(tcp_page_lock);
-=======
 	local_unlock_irq(&tce_page.lock);
->>>>>>> 1684efb3
 	return rc;
 }
 
