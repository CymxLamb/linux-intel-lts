--- conflicted
+++ resolved
@@ -533,20 +533,12 @@
 
 1:	stw	r6,RESULT(r1)	/* Save result */
 	stw	r3,GPR3(r1)	/* Update return value */
-<<<<<<< HEAD
-2:	andi.	r0,r9,(_TIF_PERSYSCALL_MASK)@h
-=======
 2:	andis.	r0,r9,(_TIF_PERSYSCALL_MASK)@h
->>>>>>> a44e3fb7
 	beq	4f
 
 	/* Clear per-syscall TIF flags if any are set.  */
 
-<<<<<<< HEAD
-	li	r11,_TIF_PERSYSCALL_MASK@h
-=======
 	lis	r11,(_TIF_PERSYSCALL_MASK)@h
->>>>>>> a44e3fb7
 	addi	r12,r2,TI_FLAGS
 3:	lwarx	r8,0,r12
 	andc	r8,r8,r11
