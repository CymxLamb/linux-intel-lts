// SPDX-License-Identifier: GPL-2.0-or-later

#include <linux/err.h>
#include <asm/asm-prototypes.h>
#include <asm/kup.h>
#include <asm/cputime.h>
#include <asm/hw_irq.h>
#include <asm/kprobes.h>
#include <asm/paca.h>
#include <asm/ptrace.h>
#include <asm/reg.h>
#include <asm/signal.h>
#include <asm/switch_to.h>
#include <asm/syscall.h>
#include <asm/time.h>
#include <asm/unistd.h>

typedef long (*syscall_fn)(long, long, long, long, long, long);

/* Has to run notrace because it is entered not completely "reconciled" */
notrace long system_call_exception(long r3, long r4, long r5,
				   long r6, long r7, long r8,
				   unsigned long r0, struct pt_regs *regs)
{
	syscall_fn f;

	if (IS_ENABLED(CONFIG_PPC_IRQ_SOFT_MASK_DEBUG))
		BUG_ON(irq_soft_mask_return() != IRQS_ALL_DISABLED);

	trace_hardirqs_off(); /* finish reconciling */

	if (IS_ENABLED(CONFIG_PPC_BOOK3S))
		BUG_ON(!(regs->msr & MSR_RI));
	BUG_ON(!(regs->msr & MSR_PR));
	BUG_ON(!FULL_REGS(regs));
	BUG_ON(regs->softe != IRQS_ENABLED);

	kuap_check_amr();

	account_cpu_user_entry();

#ifdef CONFIG_PPC_SPLPAR
	if (IS_ENABLED(CONFIG_VIRT_CPU_ACCOUNTING_NATIVE) &&
	    firmware_has_feature(FW_FEATURE_SPLPAR)) {
		struct lppaca *lp = local_paca->lppaca_ptr;

		if (unlikely(local_paca->dtl_ridx != be64_to_cpu(lp->dtl_idx)))
			accumulate_stolen_time();
	}
#endif

	/*
	 * This is not required for the syscall exit path, but makes the
	 * stack frame look nicer. If this was initialised in the first stack
	 * frame, or if the unwinder was taught the first stack frame always
	 * returns to user with IRQS_ENABLED, this store could be avoided!
	 */
	regs->softe = IRQS_ENABLED;

	local_irq_enable();

	if (unlikely(current_thread_info()->flags & _TIF_SYSCALL_DOTRACE)) {
		if (unlikely(regs->trap == 0x7ff0)) {
			/* Unsupported scv vector */
			_exception(SIGILL, regs, ILL_ILLOPC, regs->nip);
			return regs->gpr[3];
		}
		/*
		 * We use the return value of do_syscall_trace_enter() as the
		 * syscall number. If the syscall was rejected for any reason
		 * do_syscall_trace_enter() returns an invalid syscall number
		 * and the test against NR_syscalls will fail and the return
		 * value to be used is in regs->gpr[3].
		 */
		r0 = do_syscall_trace_enter(regs);
		if (unlikely(r0 >= NR_syscalls))
			return regs->gpr[3];
		r3 = regs->gpr[3];
		r4 = regs->gpr[4];
		r5 = regs->gpr[5];
		r6 = regs->gpr[6];
		r7 = regs->gpr[7];
		r8 = regs->gpr[8];

	} else if (unlikely(r0 >= NR_syscalls)) {
		if (unlikely(regs->trap == 0x7ff0)) {
			/* Unsupported scv vector */
			_exception(SIGILL, regs, ILL_ILLOPC, regs->nip);
			return regs->gpr[3];
		}
		return -ENOSYS;
	}

	/* May be faster to do array_index_nospec? */
	barrier_nospec();

	if (unlikely(is_32bit_task())) {
		f = (void *)compat_sys_call_table[r0];

		r3 &= 0x00000000ffffffffULL;
		r4 &= 0x00000000ffffffffULL;
		r5 &= 0x00000000ffffffffULL;
		r6 &= 0x00000000ffffffffULL;
		r7 &= 0x00000000ffffffffULL;
		r8 &= 0x00000000ffffffffULL;

	} else {
		f = (void *)sys_call_table[r0];
	}

	return f(r3, r4, r5, r6, r7, r8);
}

/*
 * local irqs must be disabled. Returns false if the caller must re-enable
 * them, check for new work, and try again.
 */
static notrace inline bool prep_irq_for_enabled_exit(bool clear_ri)
{
	/* This must be done with RI=1 because tracing may touch vmaps */
	trace_hardirqs_on();

	/* This pattern matches prep_irq_for_idle */
	if (clear_ri)
		__hard_EE_RI_disable();
	else
		__hard_irq_disable();
	if (unlikely(lazy_irq_pending_nocheck())) {
		/* Took an interrupt, may have more exit work to do. */
		if (clear_ri)
			__hard_RI_enable();
		trace_hardirqs_off();
		local_paca->irq_happened |= PACA_IRQ_HARD_DIS;

		return false;
	}
	local_paca->irq_happened = 0;
	irq_soft_mask_set(IRQS_ENABLED);

	return true;
}

/*
 * This should be called after a syscall returns, with r3 the return value
 * from the syscall. If this function returns non-zero, the system call
 * exit assembly should additionally load all GPR registers and CTR and XER
 * from the interrupt frame.
 *
 * The function graph tracer can not trace the return side of this function,
 * because RI=0 and soft mask state is "unreconciled", so it is marked notrace.
 */
notrace unsigned long syscall_exit_prepare(unsigned long r3,
					   struct pt_regs *regs,
					   long scv)
{
	unsigned long *ti_flagsp = &current_thread_info()->flags;
	unsigned long ti_flags;
	unsigned long ret = 0;

	kuap_check_amr();

	regs->result = r3;

	/* Check whether the syscall is issued inside a restartable sequence */
	rseq_syscall(regs);

	ti_flags = *ti_flagsp;

	if (unlikely(r3 >= (unsigned long)-MAX_ERRNO) && !scv) {
		if (likely(!(ti_flags & (_TIF_NOERROR | _TIF_RESTOREALL)))) {
			r3 = -r3;
			regs->ccr |= 0x10000000; /* Set SO bit in CR */
		}
	}

	if (unlikely(ti_flags & _TIF_PERSYSCALL_MASK)) {
		if (ti_flags & _TIF_RESTOREALL)
			ret = _TIF_RESTOREALL;
		else
			regs->gpr[3] = r3;
		clear_bits(_TIF_PERSYSCALL_MASK, ti_flagsp);
	} else {
		regs->gpr[3] = r3;
	}

	if (unlikely(ti_flags & _TIF_SYSCALL_DOTRACE)) {
		do_syscall_trace_leave(regs);
		ret |= _TIF_RESTOREALL;
	}

again:
	local_irq_disable();
	ti_flags = READ_ONCE(*ti_flagsp);
	while (unlikely(ti_flags & (_TIF_USER_WORK_MASK & ~_TIF_RESTORE_TM))) {
		local_irq_enable();
		if (ti_flags & _TIF_NEED_RESCHED_MASK) {
			schedule();
		} else {
			/*
			 * SIGPENDING must restore signal handler function
			 * argument GPRs, and some non-volatiles (e.g., r1).
			 * Restore all for now. This could be made lighter.
			 */
			if (ti_flags & _TIF_SIGPENDING)
				ret |= _TIF_RESTOREALL;
			do_notify_resume(regs, ti_flags);
		}
		local_irq_disable();
		ti_flags = READ_ONCE(*ti_flagsp);
	}

	if (IS_ENABLED(CONFIG_PPC_BOOK3S) && IS_ENABLED(CONFIG_PPC_FPU)) {
		if (IS_ENABLED(CONFIG_PPC_TRANSACTIONAL_MEM) &&
				unlikely((ti_flags & _TIF_RESTORE_TM))) {
			restore_tm_state(regs);
		} else {
			unsigned long mathflags = MSR_FP;

			if (cpu_has_feature(CPU_FTR_VSX))
				mathflags |= MSR_VEC | MSR_VSX;
			else if (cpu_has_feature(CPU_FTR_ALTIVEC))
				mathflags |= MSR_VEC;

			/*
			 * If userspace MSR has all available FP bits set,
			 * then they are live and no need to restore. If not,
			 * it means the regs were given up and restore_math
			 * may decide to restore them (to avoid taking an FP
			 * fault).
			 */
			if ((regs->msr & mathflags) != mathflags)
				restore_math(regs);
		}
	}

	/* scv need not set RI=0 because SRRs are not used */
	if (unlikely(!prep_irq_for_enabled_exit(!scv))) {
		local_irq_enable();
		goto again;
	}

#ifdef CONFIG_PPC_TRANSACTIONAL_MEM
	local_paca->tm_scratch = regs->msr;
#endif

	account_cpu_user_exit();

	return ret;
}

#ifdef CONFIG_PPC_BOOK3S /* BOOK3E not yet using this */
notrace unsigned long interrupt_exit_user_prepare(struct pt_regs *regs, unsigned long msr)
{
#ifdef CONFIG_PPC_BOOK3E
	struct thread_struct *ts = &current->thread;
#endif
	unsigned long *ti_flagsp = &current_thread_info()->flags;
	unsigned long ti_flags;
	unsigned long flags;
	unsigned long ret = 0;

	if (IS_ENABLED(CONFIG_PPC_BOOK3S))
		BUG_ON(!(regs->msr & MSR_RI));
	BUG_ON(!(regs->msr & MSR_PR));
	BUG_ON(!FULL_REGS(regs));
	BUG_ON(regs->softe != IRQS_ENABLED);

	/*
	 * We don't need to restore AMR on the way back to userspace for KUAP.
	 * AMR can only have been unlocked if we interrupted the kernel.
	 */
	kuap_check_amr();

	local_irq_save(flags);

again:
	ti_flags = READ_ONCE(*ti_flagsp);
	while (unlikely(ti_flags & (_TIF_USER_WORK_MASK & ~_TIF_RESTORE_TM))) {
		local_irq_enable(); /* returning to user: may enable */
		if (ti_flags & _TIF_NEED_RESCHED_MASK) {
			schedule();
		} else {
			if (ti_flags & _TIF_SIGPENDING)
				ret |= _TIF_RESTOREALL;
			do_notify_resume(regs, ti_flags);
		}
		local_irq_disable();
		ti_flags = READ_ONCE(*ti_flagsp);
	}

	if (IS_ENABLED(CONFIG_PPC_BOOK3S) && IS_ENABLED(CONFIG_PPC_FPU)) {
		if (IS_ENABLED(CONFIG_PPC_TRANSACTIONAL_MEM) &&
				unlikely((ti_flags & _TIF_RESTORE_TM))) {
			restore_tm_state(regs);
		} else {
			unsigned long mathflags = MSR_FP;

			if (cpu_has_feature(CPU_FTR_VSX))
				mathflags |= MSR_VEC | MSR_VSX;
			else if (cpu_has_feature(CPU_FTR_ALTIVEC))
				mathflags |= MSR_VEC;

			/* See above restore_math comment */
			if ((regs->msr & mathflags) != mathflags)
				restore_math(regs);
		}
	}

	if (unlikely(!prep_irq_for_enabled_exit(true))) {
		local_irq_enable();
		local_irq_disable();
		goto again;
	}

#ifdef CONFIG_PPC_BOOK3E
	if (unlikely(ts->debug.dbcr0 & DBCR0_IDM)) {
		/*
		 * Check to see if the dbcr0 register is set up to debug.
		 * Use the internal debug mode bit to do this.
		 */
		mtmsr(mfmsr() & ~MSR_DE);
		mtspr(SPRN_DBCR0, ts->debug.dbcr0);
		mtspr(SPRN_DBSR, -1);
	}
#endif

#ifdef CONFIG_PPC_TRANSACTIONAL_MEM
	local_paca->tm_scratch = regs->msr;
#endif

	account_cpu_user_exit();

	return ret;
}

void unrecoverable_exception(struct pt_regs *regs);
void preempt_schedule_irq(void);

notrace unsigned long interrupt_exit_kernel_prepare(struct pt_regs *regs, unsigned long msr)
{
	unsigned long *ti_flagsp = &current_thread_info()->flags;
	unsigned long flags;
	unsigned long ret = 0;
	unsigned long amr;

	if (IS_ENABLED(CONFIG_PPC_BOOK3S) && unlikely(!(regs->msr & MSR_RI)))
		unrecoverable_exception(regs);
	BUG_ON(regs->msr & MSR_PR);
	BUG_ON(!FULL_REGS(regs));

	amr = kuap_get_and_check_amr();

	if (unlikely(*ti_flagsp & _TIF_EMULATE_STACK_STORE)) {
		clear_bits(_TIF_EMULATE_STACK_STORE, ti_flagsp);
		ret = 1;
	}

	local_irq_save(flags);

	if (regs->softe == IRQS_ENABLED) {
		/* Returning to a kernel context with local irqs enabled. */
		WARN_ON_ONCE(!(regs->msr & MSR_EE));
again:
		if (IS_ENABLED(CONFIG_PREEMPTION)) {
			/* Return to preemptible kernel context */
			if (unlikely(*ti_flagsp & _TIF_NEED_RESCHED)) {
				if (preempt_count() == 0)
					preempt_schedule_irq();
			} else if (unlikely(*ti_flagsp & _TIF_NEED_RESCHED_LAZY)) {
<<<<<<< HEAD
				if (current_thread_info()->preempt_lazy_count == 0)
=======
				if ((preempt_count() == 0) &&
				    (current_thread_info()->preempt_lazy_count == 0))
>>>>>>> 418fb4b8
					preempt_schedule_irq();
			}
		}

		if (unlikely(!prep_irq_for_enabled_exit(true))) {
			/*
			 * Can't local_irq_restore to replay if we were in
			 * interrupt context. Must replay directly.
			 */
			if (irqs_disabled_flags(flags)) {
				replay_soft_interrupts();
			} else {
				local_irq_restore(flags);
				local_irq_save(flags);
			}
			/* Took an interrupt, may have more exit work to do. */
			goto again;
		}
	} else {
		/* Returning to a kernel context with local irqs disabled. */
		__hard_EE_RI_disable();
		if (regs->msr & MSR_EE)
			local_paca->irq_happened &= ~PACA_IRQ_HARD_DIS;
	}


#ifdef CONFIG_PPC_TRANSACTIONAL_MEM
	local_paca->tm_scratch = regs->msr;
#endif

	/*
	 * Don't want to mfspr(SPRN_AMR) here, because this comes after mtmsr,
	 * which would cause Read-After-Write stalls. Hence, we take the AMR
	 * value from the check above.
	 */
	kuap_restore_amr(regs, amr);

	return ret;
}
#endif<|MERGE_RESOLUTION|>--- conflicted
+++ resolved
@@ -367,12 +367,8 @@
 				if (preempt_count() == 0)
 					preempt_schedule_irq();
 			} else if (unlikely(*ti_flagsp & _TIF_NEED_RESCHED_LAZY)) {
-<<<<<<< HEAD
-				if (current_thread_info()->preempt_lazy_count == 0)
-=======
 				if ((preempt_count() == 0) &&
 				    (current_thread_info()->preempt_lazy_count == 0))
->>>>>>> 418fb4b8
 					preempt_schedule_irq();
 			}
 		}
