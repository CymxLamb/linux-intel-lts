--- conflicted
+++ resolved
@@ -119,13 +119,4 @@
 	select CRYPTO_AES_ARM64
 	select CRYPTO_SIMD
 
-<<<<<<< HEAD
-config CRYPTO_SPECK_NEON
-	tristate "NEON accelerated Speck cipher algorithms"
-	depends on KERNEL_MODE_NEON && !PREEMPT_RT_BASE
-	select CRYPTO_BLKCIPHER
-	select CRYPTO_SPECK
-
-=======
->>>>>>> b32d16ec
 endif