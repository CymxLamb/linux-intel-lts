--- conflicted
+++ resolved
@@ -10,11 +10,6 @@
 
 # Same as cc-*option, but using CC_COMPAT instead of CC
 ifeq ($(CONFIG_CC_IS_CLANG), y)
-<<<<<<< HEAD
-CC_COMPAT_CLANG_FLAGS := --target=$(notdir $(CROSS_COMPILE_COMPAT:%-=%))
-
-=======
->>>>>>> 27af876b
 CC_COMPAT ?= $(CC)
 CC_COMPAT += --target=arm-linux-gnueabi
 else
@@ -42,12 +37,8 @@
 # As a result we set our own flags here.
 
 # KBUILD_CPPFLAGS and NOSTDINC_FLAGS from top-level Makefile
-<<<<<<< HEAD
-VDSO_CPPFLAGS := -DBUILD_VDSO -D__KERNEL__ -nostdinc -isystem $(shell $(CC_COMPAT) -print-file-name=include)
-=======
-VDSO_CPPFLAGS := -D__KERNEL__ -nostdinc
+VDSO_CPPFLAGS := -DBUILD_VDSO -D__KERNEL__ -nostdinc
 VDSO_CPPFLAGS += -isystem $(shell $(CC_COMPAT) -print-file-name=include 2>/dev/null)
->>>>>>> 27af876b
 VDSO_CPPFLAGS += $(LINUXINCLUDE)
 
 # Common C and assembly flags
