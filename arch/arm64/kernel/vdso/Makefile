# SPDX-License-Identifier: GPL-2.0
#
# Building a vDSO image for AArch64.
#
# Author: Will Deacon <will.deacon@arm.com>
# Heavily based on the vDSO Makefiles for other archs.
#

# Absolute relocation type $(ARCH_REL_TYPE_ABS) needs to be defined before
# the inclusion of generic Makefile.
ARCH_REL_TYPE_ABS := R_AARCH64_JUMP_SLOT|R_AARCH64_GLOB_DAT|R_AARCH64_ABS64
include $(srctree)/lib/vdso/Makefile

obj-vdso := vgettimeofday.o note.o sigreturn.o

# Build rules
targets := $(obj-vdso) vdso.so vdso.so.dbg
obj-vdso := $(addprefix $(obj)/, $(obj-vdso))

btildflags-$(CONFIG_ARM64_BTI_KERNEL) += -z force-bti

# -Bsymbolic has been added for consistency with arm, the compat vDSO and
# potential future proofing if we end up with internal calls to the exported
# routines, as x86 does (see 6f121e548f83 ("x86, vdso: Reimplement vdso.so
# preparation in build-time C")).
ldflags-y := -shared -nostdlib -soname=linux-vdso.so.1 --hash-style=sysv	\
	     -Bsymbolic $(call ld-option, --no-eh-frame-hdr) --build-id -n	\
	     $(btildflags-y) -T

ccflags-y := -fno-common -fno-builtin -fno-stack-protector -ffixed-x18
ccflags-y += -DDISABLE_BRANCH_PROFILING

<<<<<<< HEAD
CFLAGS_REMOVE_vgettimeofday.o = $(CC_FLAGS_FTRACE) -Os $(CC_FLAGS_SCS)	\
				$(CC_FLAGS_LTO)

=======
CFLAGS_REMOVE_vgettimeofday.o = $(CC_FLAGS_FTRACE) -Os $(CC_FLAGS_SCS) $(GCC_PLUGINS_CFLAGS)
>>>>>>> 9ebcfadb
KBUILD_CFLAGS			+= $(DISABLE_LTO)
KASAN_SANITIZE			:= n
UBSAN_SANITIZE			:= n
OBJECT_FILES_NON_STANDARD	:= y
KCOV_INSTRUMENT			:= n

CFLAGS_vgettimeofday.o = -O2 -mcmodel=tiny -fasynchronous-unwind-tables

ifneq ($(c-gettimeofday-y),)
  CFLAGS_vgettimeofday.o += -include $(c-gettimeofday-y)
endif

# Clang versions less than 8 do not support -mcmodel=tiny
ifeq ($(CONFIG_CC_IS_CLANG), y)
  ifeq ($(shell test $(CONFIG_CLANG_VERSION) -lt 80000; echo $$?),0)
    CFLAGS_REMOVE_vgettimeofday.o += -mcmodel=tiny
  endif
endif

# Disable gcov profiling for VDSO code
GCOV_PROFILE := n

obj-y += vdso.o
extra-y += vdso.lds
CPPFLAGS_vdso.lds += -P -C -U$(ARCH)

# Force dependency (incbin is bad)
$(obj)/vdso.o : $(obj)/vdso.so

# Link rule for the .so file, .lds has to be first
$(obj)/vdso.so.dbg: $(obj)/vdso.lds $(obj-vdso) FORCE
	$(call if_changed,vdsold_and_vdso_check)

# Strip rule for the .so file
$(obj)/%.so: OBJCOPYFLAGS := -S
$(obj)/%.so: $(obj)/%.so.dbg FORCE
	$(call if_changed,objcopy)

# Generate VDSO offsets using helper script
gen-vdsosym := $(srctree)/$(src)/gen_vdso_offsets.sh
quiet_cmd_vdsosym = VDSOSYM $@
      cmd_vdsosym = $(NM) $< | $(gen-vdsosym) | LC_ALL=C sort > $@

include/generated/vdso-offsets.h: $(obj)/vdso.so.dbg FORCE
	$(call if_changed,vdsosym)

# Actual build commands
quiet_cmd_vdsold_and_vdso_check = LD      $@
      cmd_vdsold_and_vdso_check = $(cmd_ld); $(cmd_vdso_check)

# Install commands for the unstripped file
quiet_cmd_vdso_install = INSTALL $@
      cmd_vdso_install = cp $(obj)/$@.dbg $(MODLIB)/vdso/$@

vdso.so: $(obj)/vdso.so.dbg
	@mkdir -p $(MODLIB)/vdso
	$(call cmd,vdso_install)

vdso_install: vdso.so<|MERGE_RESOLUTION|>--- conflicted
+++ resolved
@@ -30,13 +30,9 @@
 ccflags-y := -fno-common -fno-builtin -fno-stack-protector -ffixed-x18
 ccflags-y += -DDISABLE_BRANCH_PROFILING
 
-<<<<<<< HEAD
-CFLAGS_REMOVE_vgettimeofday.o = $(CC_FLAGS_FTRACE) -Os $(CC_FLAGS_SCS)	\
+CFLAGS_REMOVE_vgettimeofday.o = $(CC_FLAGS_FTRACE) -Os $(CC_FLAGS_SCS) $(GCC_PLUGINS_CFLAGS) \
 				$(CC_FLAGS_LTO)
 
-=======
-CFLAGS_REMOVE_vgettimeofday.o = $(CC_FLAGS_FTRACE) -Os $(CC_FLAGS_SCS) $(GCC_PLUGINS_CFLAGS)
->>>>>>> 9ebcfadb
 KBUILD_CFLAGS			+= $(DISABLE_LTO)
 KASAN_SANITIZE			:= n
 UBSAN_SANITIZE			:= n
