/*
 *	Intel SMP support routines.
 *
 *	(c) 1995 Alan Cox, Building #3 <alan@lxorguk.ukuu.org.uk>
 *	(c) 1998-99, 2000, 2009 Ingo Molnar <mingo@redhat.com>
 *      (c) 2002,2003 Andi Kleen, SuSE Labs.
 *
 *	i386 and x86_64 integration by Glauber Costa <gcosta@redhat.com>
 *
 *	This code is released under the GNU General Public License version 2 or
 *	later.
 */

#include <linux/init.h>

#include <linux/mm.h>
#include <linux/delay.h>
#include <linux/spinlock.h>
#include <linux/export.h>
#include <linux/kernel_stat.h>
#include <linux/mc146818rtc.h>
#include <linux/cache.h>
#include <linux/interrupt.h>
#include <linux/cpu.h>
#include <linux/gfp.h>

#include <asm/mtrr.h>
#include <asm/tlbflush.h>
#include <asm/mmu_context.h>
#include <asm/proto.h>
#include <asm/apic.h>
#include <asm/nmi.h>
#include <asm/mce.h>
#include <asm/trace/irq_vectors.h>
#include <asm/kexec.h>
#include <asm/virtext.h>

/*
 *	Some notes on x86 processor bugs affecting SMP operation:
 *
 *	Pentium, Pentium Pro, II, III (and all CPUs) have bugs.
 *	The Linux implications for SMP are handled as follows:
 *
 *	Pentium III / [Xeon]
 *		None of the E1AP-E3AP errata are visible to the user.
 *
 *	E1AP.	see PII A1AP
 *	E2AP.	see PII A2AP
 *	E3AP.	see PII A3AP
 *
 *	Pentium II / [Xeon]
 *		None of the A1AP-A3AP errata are visible to the user.
 *
 *	A1AP.	see PPro 1AP
 *	A2AP.	see PPro 2AP
 *	A3AP.	see PPro 7AP
 *
 *	Pentium Pro
 *		None of 1AP-9AP errata are visible to the normal user,
 *	except occasional delivery of 'spurious interrupt' as trap #15.
 *	This is very rare and a non-problem.
 *
 *	1AP.	Linux maps APIC as non-cacheable
 *	2AP.	worked around in hardware
 *	3AP.	fixed in C0 and above steppings microcode update.
 *		Linux does not use excessive STARTUP_IPIs.
 *	4AP.	worked around in hardware
 *	5AP.	symmetric IO mode (normal Linux operation) not affected.
 *		'noapic' mode has vector 0xf filled out properly.
 *	6AP.	'noapic' mode might be affected - fixed in later steppings
 *	7AP.	We do not assume writes to the LVT deassering IRQs
 *	8AP.	We do not enable low power mode (deep sleep) during MP bootup
 *	9AP.	We do not use mixed mode
 *
 *	Pentium
 *		There is a marginal case where REP MOVS on 100MHz SMP
 *	machines with B stepping processors can fail. XXX should provide
 *	an L1cache=Writethrough or L1cache=off option.
 *
 *		B stepping CPUs may hang. There are hardware work arounds
 *	for this. We warn about it in case your board doesn't have the work
 *	arounds. Basically that's so I can tell anyone with a B stepping
 *	CPU and SMP problems "tough".
 *
 *	Specific items [From Pentium Processor Specification Update]
 *
 *	1AP.	Linux doesn't use remote read
 *	2AP.	Linux doesn't trust APIC errors
 *	3AP.	We work around this
 *	4AP.	Linux never generated 3 interrupts of the same priority
 *		to cause a lost local interrupt.
 *	5AP.	Remote read is never used
 *	6AP.	not affected - worked around in hardware
 *	7AP.	not affected - worked around in hardware
 *	8AP.	worked around in hardware - we get explicit CS errors if not
 *	9AP.	only 'noapic' mode affected. Might generate spurious
 *		interrupts, we log only the first one and count the
 *		rest silently.
 *	10AP.	not affected - worked around in hardware
 *	11AP.	Linux reads the APIC between writes to avoid this, as per
 *		the documentation. Make sure you preserve this as it affects
 *		the C stepping chips too.
 *	12AP.	not affected - worked around in hardware
 *	13AP.	not affected - worked around in hardware
 *	14AP.	we always deassert INIT during bootup
 *	15AP.	not affected - worked around in hardware
 *	16AP.	not affected - worked around in hardware
 *	17AP.	not affected - worked around in hardware
 *	18AP.	not affected - worked around in hardware
 *	19AP.	not affected - worked around in BIOS
 *
 *	If this sounds worrying believe me these bugs are either ___RARE___,
 *	or are signal timing bugs worked around in hardware and there's
 *	about nothing of note with C stepping upwards.
 */

static atomic_t stopping_cpu = ATOMIC_INIT(-1);
static bool smp_no_nmi_ipi = false;

static DEFINE_PER_CPU(struct pt_regs, cpu_regs);

/* Store regs of this CPU for RAM dump decoding help */
static inline void store_regs(struct pt_regs *regs)
{
        struct pt_regs *print_regs;
       print_regs = &get_cpu_var(cpu_regs);
       crash_setup_regs(print_regs, regs);

       /* Flush CPU cache */
       wbinvd();
}

/*
 * this function sends a 'reschedule' IPI to another CPU.
 * it goes straight through and wastes no time serializing
 * anything. Worst case is that we lose a reschedule ...
 */
static void native_smp_send_reschedule(int cpu)
{
	if (unlikely(cpu_is_offline(cpu))) {
		WARN(1, "sched: Unexpected reschedule of offline CPU#%d!\n", cpu);
		return;
	}
	apic->send_IPI(cpu, RESCHEDULE_VECTOR);
}

void native_send_call_func_single_ipi(int cpu)
{
	apic->send_IPI(cpu, CALL_FUNCTION_SINGLE_VECTOR);
}

void native_send_call_func_ipi(const struct cpumask *mask)
{
	cpumask_var_t allbutself;

	if (!alloc_cpumask_var(&allbutself, GFP_ATOMIC)) {
		apic->send_IPI_mask(mask, CALL_FUNCTION_VECTOR);
		return;
	}

	cpumask_copy(allbutself, cpu_online_mask);
	cpumask_clear_cpu(smp_processor_id(), allbutself);

	if (cpumask_equal(mask, allbutself) &&
	    cpumask_equal(cpu_online_mask, cpu_callout_mask))
		apic->send_IPI_allbutself(CALL_FUNCTION_VECTOR);
	else
		apic->send_IPI_mask(mask, CALL_FUNCTION_VECTOR);

	free_cpumask_var(allbutself);
}

static int smp_stop_nmi_callback(unsigned int val, struct pt_regs *regs)
{
	/* We are registered on stopping cpu too, avoid spurious NMI */
	if (raw_smp_processor_id() == atomic_read(&stopping_cpu))
		return NMI_HANDLED;

	store_regs(regs);
	cpu_emergency_vmxoff();
	stop_this_cpu(NULL);

	return NMI_HANDLED;
}

/*
 * this function calls the 'stop' function on all other CPUs in the system.
 */

__visible void smp_reboot_interrupt(struct pt_regs *regs)
{
	ipi_entering_ack_irq();
	store_regs(regs);
	cpu_emergency_vmxoff();
	stop_this_cpu(NULL);
	irq_exit();
}

static int register_stop_handler(void)
{
	return register_nmi_handler(NMI_LOCAL, smp_stop_nmi_callback,
				    NMI_FLAG_FIRST, "smp_stop");
}

static void native_stop_other_cpus(int wait)
{
	unsigned long flags;
	unsigned long timeout;

	if (reboot_force)
		return;

	/*
	 * Use an own vector here because smp_call_function
	 * does lots of things not suitable in a panic situation.
	 */

	/*
	 * We start by using the REBOOT_VECTOR irq.
	 * The irq is treated as a sync point to allow critical
	 * regions of code on other cpus to release their spin locks
	 * and re-enable irqs.  Jumping straight to an NMI might
	 * accidentally cause deadlocks with further shutdown/panic
	 * code.  By syncing, we give the cpus up to one second to
	 * finish their work before we force them off with the NMI.
	 */
	if (num_online_cpus() > 1) {
		/* did someone beat us here? */
		if (atomic_cmpxchg(&stopping_cpu, -1, safe_smp_processor_id()) != -1)
			return;

		/* sync above data before sending IRQ */
		wmb();

		apic->send_IPI_allbutself(REBOOT_VECTOR);

		/*
		 * Don't wait longer than a second for IPI completion. The
		 * wait request is not checked here because that would
		 * prevent an NMI shutdown attempt in case that not all
		 * CPUs reach shutdown state.
		 */
		timeout = USEC_PER_SEC;
		while (num_online_cpus() > 1 && timeout--)
			udelay(1);
	}

	/* if the REBOOT_VECTOR didn't work, try with the NMI */
	if (num_online_cpus() > 1) {
		/*
		 * If NMI IPI is enabled, try to register the stop handler
		 * and send the IPI. In any case try to wait for the other
		 * CPUs to stop.
		 */
		if (!smp_no_nmi_ipi && !register_stop_handler()) {
			/* Sync above data before sending IRQ */
			wmb();

			pr_emerg("Shutting down cpus with NMI\n");

			apic->send_IPI_allbutself(NMI_VECTOR);
		}
		/*
		 * Don't wait longer than 10 ms if the caller didn't
		 * reqeust it. If wait is true, the machine hangs here if
		 * one or more CPUs do not reach shutdown state.
		 */
		timeout = USEC_PER_MSEC * 10;
		while (num_online_cpus() > 1 && (wait || timeout--))
			udelay(1);
	}

<<<<<<< HEAD
finish:
=======
>>>>>>> f0e0b314
	store_regs(NULL);
	local_irq_save(flags);
	disable_local_APIC();
	mcheck_cpu_clear(this_cpu_ptr(&cpu_info));
	local_irq_restore(flags);
}

/*
 * Reschedule call back. KVM uses this interrupt to force a cpu out of
 * guest mode
 */
__visible void __irq_entry smp_reschedule_interrupt(struct pt_regs *regs)
{
	ack_APIC_irq();
	inc_irq_stat(irq_resched_count);
	kvm_set_cpu_l1tf_flush_l1d();

	if (trace_resched_ipi_enabled()) {
		/*
		 * scheduler_ipi() might call irq_enter() as well, but
		 * nested calls are fine.
		 */
		irq_enter();
		trace_reschedule_entry(RESCHEDULE_VECTOR);
		scheduler_ipi();
		trace_reschedule_exit(RESCHEDULE_VECTOR);
		irq_exit();
		return;
	}
	scheduler_ipi();
}

__visible void __irq_entry smp_call_function_interrupt(struct pt_regs *regs)
{
	ipi_entering_ack_irq();
	trace_call_function_entry(CALL_FUNCTION_VECTOR);
	inc_irq_stat(irq_call_count);
	generic_smp_call_function_interrupt();
	trace_call_function_exit(CALL_FUNCTION_VECTOR);
	exiting_irq();
}

__visible void __irq_entry smp_call_function_single_interrupt(struct pt_regs *r)
{
	ipi_entering_ack_irq();
	trace_call_function_single_entry(CALL_FUNCTION_SINGLE_VECTOR);
	inc_irq_stat(irq_call_count);
	generic_smp_call_function_single_interrupt();
	trace_call_function_single_exit(CALL_FUNCTION_SINGLE_VECTOR);
	exiting_irq();
}

static int __init nonmi_ipi_setup(char *str)
{
	smp_no_nmi_ipi = true;
	return 1;
}

__setup("nonmi_ipi", nonmi_ipi_setup);

struct smp_ops smp_ops = {
	.smp_prepare_boot_cpu	= native_smp_prepare_boot_cpu,
	.smp_prepare_cpus	= native_smp_prepare_cpus,
	.smp_cpus_done		= native_smp_cpus_done,

	.stop_other_cpus	= native_stop_other_cpus,
#if defined(CONFIG_KEXEC_CORE)
	.crash_stop_other_cpus	= kdump_nmi_shootdown_cpus,
#endif
	.smp_send_reschedule	= native_smp_send_reschedule,

	.cpu_up			= native_cpu_up,
	.cpu_die		= native_cpu_die,
	.cpu_disable		= native_cpu_disable,
	.play_dead		= native_play_dead,

	.send_call_func_ipi	= native_send_call_func_ipi,
	.send_call_func_single_ipi = native_send_call_func_single_ipi,
};
EXPORT_SYMBOL_GPL(smp_ops);<|MERGE_RESOLUTION|>--- conflicted
+++ resolved
@@ -270,10 +270,6 @@
 			udelay(1);
 	}
 
-<<<<<<< HEAD
-finish:
-=======
->>>>>>> f0e0b314
 	store_regs(NULL);
 	local_irq_save(flags);
 	disable_local_APIC();
