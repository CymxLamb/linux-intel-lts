/*
 * Resource Director Technology(RDT)
 * - Cache Allocation code.
 *
 * Copyright (C) 2016 Intel Corporation
 *
 * Authors:
 *    Fenghua Yu <fenghua.yu@intel.com>
 *    Tony Luck <tony.luck@intel.com>
 *
 * This program is free software; you can redistribute it and/or modify it
 * under the terms and conditions of the GNU General Public License,
 * version 2, as published by the Free Software Foundation.
 *
 * This program is distributed in the hope it will be useful, but WITHOUT
 * ANY WARRANTY; without even the implied warranty of MERCHANTABILITY or
 * FITNESS FOR A PARTICULAR PURPOSE.  See the GNU General Public License for
 * more details.
 *
 * More information about RDT be found in the Intel (R) x86 Architecture
 * Software Developer Manual June 2016, volume 3, section 17.17.
 */

#define pr_fmt(fmt)	KBUILD_MODNAME ": " fmt

#include <linux/kernfs.h>
#include <linux/seq_file.h>
#include <linux/slab.h>
#include "intel_rdt.h"

/*
 * Check whether MBA bandwidth percentage value is correct. The value is
 * checked against the minimum and max bandwidth values specified by the
 * hardware. The allocated bandwidth percentage is rounded to the next
 * control step available on the hardware.
 */
static bool bw_validate(char *buf, unsigned long *data, struct rdt_resource *r)
{
	unsigned long bw;
	int ret;

	/*
	 * Only linear delay values is supported for current Intel SKUs.
	 */
	if (!r->membw.delay_linear) {
		rdt_last_cmd_puts("No support for non-linear MB domains\n");
		return false;
	}

	ret = kstrtoul(buf, 10, &bw);
	if (ret) {
		rdt_last_cmd_printf("Non-decimal digit in MB value %s\n", buf);
		return false;
	}

	if ((bw < r->membw.min_bw || bw > r->default_ctrl) &&
	    !is_mba_sc(r)) {
		rdt_last_cmd_printf("MB value %ld out of range [%d,%d]\n", bw,
				    r->membw.min_bw, r->default_ctrl);
		return false;
	}

	*data = roundup(bw, (unsigned long)r->membw.bw_gran);
	return true;
}

int parse_bw(struct rdt_parse_data *data, struct rdt_resource *r,
	     struct rdt_domain *d)
{
	unsigned long bw_val;

	if (d->have_new_ctrl) {
		rdt_last_cmd_printf("duplicate domain %d\n", d->id);
		return -EINVAL;
	}

	if (!bw_validate(data->buf, &bw_val, r))
		return -EINVAL;
	d->new_ctrl = bw_val;
	d->have_new_ctrl = true;

	return 0;
}

/*
 * Check whether a cache bit mask is valid. The SDM says:
 *	Please note that all (and only) contiguous '1' combinations
 *	are allowed (e.g. FFFFH, 0FF0H, 003CH, etc.).
 * Additionally Haswell requires at least two bits set.
 */
static bool cbm_validate(char *buf, u32 *data, struct rdt_resource *r)
{
	unsigned long first_bit, zero_bit, val;
	unsigned int cbm_len = r->cache.cbm_len;
	int ret;

	ret = kstrtoul(buf, 16, &val);
	if (ret) {
		rdt_last_cmd_printf("non-hex character in mask %s\n", buf);
		return false;
	}

	if (val == 0 || val > r->default_ctrl) {
		rdt_last_cmd_puts("mask out of range\n");
		return false;
	}

	first_bit = find_first_bit(&val, cbm_len);
	zero_bit = find_next_zero_bit(&val, cbm_len, first_bit);

	if (find_next_bit(&val, cbm_len, zero_bit) < cbm_len) {
		rdt_last_cmd_printf("mask %lx has non-consecutive 1-bits\n", val);
		return false;
	}

	if ((zero_bit - first_bit) < r->cache.min_cbm_bits) {
		rdt_last_cmd_printf("Need at least %d bits in mask\n",
				    r->cache.min_cbm_bits);
		return false;
	}

	*data = val;
	return true;
}

/*
 * Read one cache bit mask (hex). Check that it is valid for the current
 * resource type.
 */
int parse_cbm(struct rdt_parse_data *data, struct rdt_resource *r,
	      struct rdt_domain *d)
{
	struct rdtgroup *rdtgrp = data->rdtgrp;
	u32 cbm_val;

	if (d->have_new_ctrl) {
		rdt_last_cmd_printf("duplicate domain %d\n", d->id);
		return -EINVAL;
	}
<<<<<<< HEAD

	/*
	 * Cannot set up more than one pseudo-locked region in a cache
	 * hierarchy.
	 */
	if (rdtgrp->mode == RDT_MODE_PSEUDO_LOCKSETUP &&
	    rdtgroup_pseudo_locked_in_hierarchy(d)) {
		rdt_last_cmd_printf("pseudo-locked region in hierarchy\n");
		return -EINVAL;
	}

	if (!cbm_validate(data->buf, &cbm_val, r))
=======

	/*
	 * Cannot set up more than one pseudo-locked region in a cache
	 * hierarchy.
	 */
	if (rdtgrp->mode == RDT_MODE_PSEUDO_LOCKSETUP &&
	    rdtgroup_pseudo_locked_in_hierarchy(d)) {
		rdt_last_cmd_printf("pseudo-locked region in hierarchy\n");
		return -EINVAL;
	}

	if (!cbm_validate(data->buf, &cbm_val, r))
		return -EINVAL;

	if ((rdtgrp->mode == RDT_MODE_EXCLUSIVE ||
	     rdtgrp->mode == RDT_MODE_SHAREABLE) &&
	    rdtgroup_cbm_overlaps_pseudo_locked(d, cbm_val)) {
		rdt_last_cmd_printf("CBM overlaps with pseudo-locked region\n");
>>>>>>> f0e0b314
		return -EINVAL;
	}

<<<<<<< HEAD
	if ((rdtgrp->mode == RDT_MODE_EXCLUSIVE ||
	     rdtgrp->mode == RDT_MODE_SHAREABLE) &&
	    rdtgroup_cbm_overlaps_pseudo_locked(d, cbm_val)) {
		rdt_last_cmd_printf("CBM overlaps with pseudo-locked region\n");
		return -EINVAL;
	}

	/*
	 * The CBM may not overlap with the CBM of another closid if
	 * either is exclusive.
	 */
	if (rdtgroup_cbm_overlaps(r, d, cbm_val, rdtgrp->closid, true)) {
		rdt_last_cmd_printf("overlaps with exclusive group\n");
		return -EINVAL;
	}

=======
	/*
	 * The CBM may not overlap with the CBM of another closid if
	 * either is exclusive.
	 */
	if (rdtgroup_cbm_overlaps(r, d, cbm_val, rdtgrp->closid, true)) {
		rdt_last_cmd_printf("overlaps with exclusive group\n");
		return -EINVAL;
	}

>>>>>>> f0e0b314
	if (rdtgroup_cbm_overlaps(r, d, cbm_val, rdtgrp->closid, false)) {
		if (rdtgrp->mode == RDT_MODE_EXCLUSIVE ||
		    rdtgrp->mode == RDT_MODE_PSEUDO_LOCKSETUP) {
			rdt_last_cmd_printf("overlaps with other group\n");
			return -EINVAL;
		}
	}

	d->new_ctrl = cbm_val;
	d->have_new_ctrl = true;

	return 0;
}

/*
 * For each domain in this resource we expect to find a series of:
 *	id=mask
 * separated by ";". The "id" is in decimal, and must match one of
 * the "id"s for this resource.
 */
static int parse_line(char *line, struct rdt_resource *r,
		      struct rdtgroup *rdtgrp)
{
	struct rdt_parse_data data;
	char *dom = NULL, *id;
	struct rdt_domain *d;
	unsigned long dom_id;

	if (rdtgrp->mode == RDT_MODE_PSEUDO_LOCKSETUP &&
	    r->rid == RDT_RESOURCE_MBA) {
		rdt_last_cmd_puts("Cannot pseudo-lock MBA resource\n");
		return -EINVAL;
	}

next:
	if (!line || line[0] == '\0')
		return 0;
	dom = strsep(&line, ";");
	id = strsep(&dom, "=");
	if (!dom || kstrtoul(id, 10, &dom_id)) {
		rdt_last_cmd_puts("Missing '=' or non-numeric domain\n");
		return -EINVAL;
	}
	dom = strim(dom);
	list_for_each_entry(d, &r->domains, list) {
		if (d->id == dom_id) {
			data.buf = dom;
			data.rdtgrp = rdtgrp;
			if (r->parse_ctrlval(&data, r, d))
				return -EINVAL;
			if (rdtgrp->mode ==  RDT_MODE_PSEUDO_LOCKSETUP) {
				/*
				 * In pseudo-locking setup mode and just
				 * parsed a valid CBM that should be
				 * pseudo-locked. Only one locked region per
				 * resource group and domain so just do
				 * the required initialization for single
				 * region and return.
				 */
				rdtgrp->plr->r = r;
				rdtgrp->plr->d = d;
				rdtgrp->plr->cbm = d->new_ctrl;
				d->plr = rdtgrp->plr;
				return 0;
			}
			goto next;
		}
	}
	return -EINVAL;
}

int update_domains(struct rdt_resource *r, int closid)
{
	struct msr_param msr_param;
	cpumask_var_t cpu_mask;
	struct rdt_domain *d;
	bool mba_sc;
	u32 *dc;
	int cpu;

	if (!zalloc_cpumask_var(&cpu_mask, GFP_KERNEL))
		return -ENOMEM;

	msr_param.low = closid;
	msr_param.high = msr_param.low + 1;
	msr_param.res = r;

	mba_sc = is_mba_sc(r);
	list_for_each_entry(d, &r->domains, list) {
		dc = !mba_sc ? d->ctrl_val : d->mbps_val;
		if (d->have_new_ctrl && d->new_ctrl != dc[closid]) {
			cpumask_set_cpu(cpumask_any(&d->cpu_mask), cpu_mask);
			dc[closid] = d->new_ctrl;
		}
	}

	/*
	 * Avoid writing the control msr with control values when
	 * MBA software controller is enabled
	 */
	if (cpumask_empty(cpu_mask) || mba_sc)
		goto done;
	cpu = get_cpu();
	/* Update CBM on this cpu if it's in cpu_mask. */
	if (cpumask_test_cpu(cpu, cpu_mask))
		rdt_ctrl_update(&msr_param);
	/* Update CBM on other cpus. */
	smp_call_function_many(cpu_mask, rdt_ctrl_update, &msr_param, 1);
	put_cpu();

done:
	free_cpumask_var(cpu_mask);

	return 0;
}

static int rdtgroup_parse_resource(char *resname, char *tok,
				   struct rdtgroup *rdtgrp)
{
	struct rdt_resource *r;

	for_each_alloc_enabled_rdt_resource(r) {
		if (!strcmp(resname, r->name) && rdtgrp->closid < r->num_closid)
			return parse_line(tok, r, rdtgrp);
	}
	rdt_last_cmd_printf("unknown/unsupported resource name '%s'\n", resname);
	return -EINVAL;
}

ssize_t rdtgroup_schemata_write(struct kernfs_open_file *of,
				char *buf, size_t nbytes, loff_t off)
{
	struct rdtgroup *rdtgrp;
	struct rdt_domain *dom;
	struct rdt_resource *r;
	char *tok, *resname;
	int ret = 0;

	/* Valid input requires a trailing newline */
	if (nbytes == 0 || buf[nbytes - 1] != '\n')
		return -EINVAL;
	buf[nbytes - 1] = '\0';

	rdtgrp = rdtgroup_kn_lock_live(of->kn);
	if (!rdtgrp) {
		rdtgroup_kn_unlock(of->kn);
		return -ENOENT;
	}
	rdt_last_cmd_clear();

	/*
	 * No changes to pseudo-locked region allowed. It has to be removed
	 * and re-created instead.
	 */
	if (rdtgrp->mode == RDT_MODE_PSEUDO_LOCKED) {
		ret = -EINVAL;
		rdt_last_cmd_puts("resource group is pseudo-locked\n");
		goto out;
	}

	for_each_alloc_enabled_rdt_resource(r) {
		list_for_each_entry(dom, &r->domains, list)
			dom->have_new_ctrl = false;
	}

	while ((tok = strsep(&buf, "\n")) != NULL) {
		resname = strim(strsep(&tok, ":"));
		if (!tok) {
			rdt_last_cmd_puts("Missing ':'\n");
<<<<<<< HEAD
			ret = -EINVAL;
			goto out;
		}
		if (tok[0] == '\0') {
			rdt_last_cmd_printf("Missing '%s' value\n", resname);
			ret = -EINVAL;
			goto out;
		}
=======
			ret = -EINVAL;
			goto out;
		}
		if (tok[0] == '\0') {
			rdt_last_cmd_printf("Missing '%s' value\n", resname);
			ret = -EINVAL;
			goto out;
		}
>>>>>>> f0e0b314
		ret = rdtgroup_parse_resource(resname, tok, rdtgrp);
		if (ret)
			goto out;
	}

	for_each_alloc_enabled_rdt_resource(r) {
		ret = update_domains(r, rdtgrp->closid);
		if (ret)
			goto out;
	}

	if (rdtgrp->mode == RDT_MODE_PSEUDO_LOCKSETUP) {
		/*
		 * If pseudo-locking fails we keep the resource group in
		 * mode RDT_MODE_PSEUDO_LOCKSETUP with its class of service
		 * active and updated for just the domain the pseudo-locked
		 * region was requested for.
		 */
		ret = rdtgroup_pseudo_lock_create(rdtgrp);
	}

out:
	rdtgroup_kn_unlock(of->kn);
	return ret ?: nbytes;
}

static void show_doms(struct seq_file *s, struct rdt_resource *r, int closid)
{
	struct rdt_domain *dom;
	bool sep = false;
	u32 ctrl_val;

	seq_printf(s, "%*s:", max_name_width, r->name);
	list_for_each_entry(dom, &r->domains, list) {
		if (sep)
			seq_puts(s, ";");

		ctrl_val = (!is_mba_sc(r) ? dom->ctrl_val[closid] :
			    dom->mbps_val[closid]);
		seq_printf(s, r->format_str, dom->id, max_data_width,
			   ctrl_val);
		sep = true;
	}
	seq_puts(s, "\n");
}

int rdtgroup_schemata_show(struct kernfs_open_file *of,
			   struct seq_file *s, void *v)
{
	struct rdtgroup *rdtgrp;
	struct rdt_resource *r;
	int ret = 0;
	u32 closid;

	rdtgrp = rdtgroup_kn_lock_live(of->kn);
	if (rdtgrp) {
		if (rdtgrp->mode == RDT_MODE_PSEUDO_LOCKSETUP) {
			for_each_alloc_enabled_rdt_resource(r)
				seq_printf(s, "%s:uninitialized\n", r->name);
		} else if (rdtgrp->mode == RDT_MODE_PSEUDO_LOCKED) {
			seq_printf(s, "%s:%d=%x\n", rdtgrp->plr->r->name,
				   rdtgrp->plr->d->id, rdtgrp->plr->cbm);
		} else {
			closid = rdtgrp->closid;
			for_each_alloc_enabled_rdt_resource(r) {
				if (closid < r->num_closid)
					show_doms(s, r, closid);
			}
		}
	} else {
		ret = -ENOENT;
	}
	rdtgroup_kn_unlock(of->kn);
	return ret;
}

void mon_event_read(struct rmid_read *rr, struct rdt_domain *d,
		    struct rdtgroup *rdtgrp, int evtid, int first)
{
	/*
	 * setup the parameters to send to the IPI to read the data.
	 */
	rr->rgrp = rdtgrp;
	rr->evtid = evtid;
	rr->d = d;
	rr->val = 0;
	rr->first = first;

	smp_call_function_any(&d->cpu_mask, mon_event_count, rr, 1);
}

int rdtgroup_mondata_show(struct seq_file *m, void *arg)
{
	struct kernfs_open_file *of = m->private;
	u32 resid, evtid, domid;
	struct rdtgroup *rdtgrp;
	struct rdt_resource *r;
	union mon_data_bits md;
	struct rdt_domain *d;
	struct rmid_read rr;
	int ret = 0;

	rdtgrp = rdtgroup_kn_lock_live(of->kn);
	if (!rdtgrp) {
		ret = -ENOENT;
		goto out;
	}

	md.priv = of->kn->priv;
	resid = md.u.rid;
	domid = md.u.domid;
	evtid = md.u.evtid;

	r = &rdt_resources_all[resid];
	d = rdt_find_domain(r, domid, NULL);
	if (!d) {
		ret = -ENOENT;
		goto out;
	}

	mon_event_read(&rr, d, rdtgrp, evtid, false);

	if (rr.val & RMID_VAL_ERROR)
		seq_puts(m, "Error\n");
	else if (rr.val & RMID_VAL_UNAVAIL)
		seq_puts(m, "Unavailable\n");
	else
		seq_printf(m, "%llu\n", rr.val * r->mon_scale);

out:
	rdtgroup_kn_unlock(of->kn);
	return ret;
}<|MERGE_RESOLUTION|>--- conflicted
+++ resolved
@@ -137,20 +137,6 @@
 		rdt_last_cmd_printf("duplicate domain %d\n", d->id);
 		return -EINVAL;
 	}
-<<<<<<< HEAD
-
-	/*
-	 * Cannot set up more than one pseudo-locked region in a cache
-	 * hierarchy.
-	 */
-	if (rdtgrp->mode == RDT_MODE_PSEUDO_LOCKSETUP &&
-	    rdtgroup_pseudo_locked_in_hierarchy(d)) {
-		rdt_last_cmd_printf("pseudo-locked region in hierarchy\n");
-		return -EINVAL;
-	}
-
-	if (!cbm_validate(data->buf, &cbm_val, r))
-=======
 
 	/*
 	 * Cannot set up more than one pseudo-locked region in a cache
@@ -169,15 +155,6 @@
 	     rdtgrp->mode == RDT_MODE_SHAREABLE) &&
 	    rdtgroup_cbm_overlaps_pseudo_locked(d, cbm_val)) {
 		rdt_last_cmd_printf("CBM overlaps with pseudo-locked region\n");
->>>>>>> f0e0b314
-		return -EINVAL;
-	}
-
-<<<<<<< HEAD
-	if ((rdtgrp->mode == RDT_MODE_EXCLUSIVE ||
-	     rdtgrp->mode == RDT_MODE_SHAREABLE) &&
-	    rdtgroup_cbm_overlaps_pseudo_locked(d, cbm_val)) {
-		rdt_last_cmd_printf("CBM overlaps with pseudo-locked region\n");
 		return -EINVAL;
 	}
 
@@ -190,17 +167,6 @@
 		return -EINVAL;
 	}
 
-=======
-	/*
-	 * The CBM may not overlap with the CBM of another closid if
-	 * either is exclusive.
-	 */
-	if (rdtgroup_cbm_overlaps(r, d, cbm_val, rdtgrp->closid, true)) {
-		rdt_last_cmd_printf("overlaps with exclusive group\n");
-		return -EINVAL;
-	}
-
->>>>>>> f0e0b314
 	if (rdtgroup_cbm_overlaps(r, d, cbm_val, rdtgrp->closid, false)) {
 		if (rdtgrp->mode == RDT_MODE_EXCLUSIVE ||
 		    rdtgrp->mode == RDT_MODE_PSEUDO_LOCKSETUP) {
@@ -370,7 +336,6 @@
 		resname = strim(strsep(&tok, ":"));
 		if (!tok) {
 			rdt_last_cmd_puts("Missing ':'\n");
-<<<<<<< HEAD
 			ret = -EINVAL;
 			goto out;
 		}
@@ -379,16 +344,6 @@
 			ret = -EINVAL;
 			goto out;
 		}
-=======
-			ret = -EINVAL;
-			goto out;
-		}
-		if (tok[0] == '\0') {
-			rdt_last_cmd_printf("Missing '%s' value\n", resname);
-			ret = -EINVAL;
-			goto out;
-		}
->>>>>>> f0e0b314
 		ret = rdtgroup_parse_resource(resname, tok, rdtgrp);
 		if (ret)
 			goto out;
