/*
 * User interface for Resource Alloction in Resource Director Technology(RDT)
 *
 * Copyright (C) 2016 Intel Corporation
 *
 * Author: Fenghua Yu <fenghua.yu@intel.com>
 *
 * This program is free software; you can redistribute it and/or modify it
 * under the terms and conditions of the GNU General Public License,
 * version 2, as published by the Free Software Foundation.
 *
 * This program is distributed in the hope it will be useful, but WITHOUT
 * ANY WARRANTY; without even the implied warranty of MERCHANTABILITY or
 * FITNESS FOR A PARTICULAR PURPOSE.  See the GNU General Public License for
 * more details.
 *
 * More information about RDT be found in the Intel (R) x86 Architecture
 * Software Developer Manual.
 */

#define pr_fmt(fmt)	KBUILD_MODNAME ": " fmt

#include <linux/cacheinfo.h>
#include <linux/cpu.h>
#include <linux/debugfs.h>
#include <linux/fs.h>
#include <linux/sysfs.h>
#include <linux/kernfs.h>
#include <linux/seq_buf.h>
#include <linux/seq_file.h>
#include <linux/sched/signal.h>
#include <linux/sched/task.h>
#include <linux/slab.h>
#include <linux/task_work.h>

#include <uapi/linux/magic.h>

#include <asm/intel_rdt_sched.h>
#include "intel_rdt.h"

DEFINE_STATIC_KEY_FALSE(rdt_enable_key);
DEFINE_STATIC_KEY_FALSE(rdt_mon_enable_key);
DEFINE_STATIC_KEY_FALSE(rdt_alloc_enable_key);
static struct kernfs_root *rdt_root;
struct rdtgroup rdtgroup_default;
LIST_HEAD(rdt_all_groups);

/* Kernel fs node for "info" directory under root */
static struct kernfs_node *kn_info;

/* Kernel fs node for "mon_groups" directory under root */
static struct kernfs_node *kn_mongrp;

/* Kernel fs node for "mon_data" directory under root */
static struct kernfs_node *kn_mondata;

static struct seq_buf last_cmd_status;
static char last_cmd_status_buf[512];

struct dentry *debugfs_resctrl;

void rdt_last_cmd_clear(void)
{
	lockdep_assert_held(&rdtgroup_mutex);
	seq_buf_clear(&last_cmd_status);
}

void rdt_last_cmd_puts(const char *s)
{
	lockdep_assert_held(&rdtgroup_mutex);
	seq_buf_puts(&last_cmd_status, s);
}

void rdt_last_cmd_printf(const char *fmt, ...)
{
	va_list ap;

	va_start(ap, fmt);
	lockdep_assert_held(&rdtgroup_mutex);
	seq_buf_vprintf(&last_cmd_status, fmt, ap);
	va_end(ap);
}

/*
 * Trivial allocator for CLOSIDs. Since h/w only supports a small number,
 * we can keep a bitmap of free CLOSIDs in a single integer.
 *
 * Using a global CLOSID across all resources has some advantages and
 * some drawbacks:
 * + We can simply set "current->closid" to assign a task to a resource
 *   group.
 * + Context switch code can avoid extra memory references deciding which
 *   CLOSID to load into the PQR_ASSOC MSR
 * - We give up some options in configuring resource groups across multi-socket
 *   systems.
 * - Our choices on how to configure each resource become progressively more
 *   limited as the number of resources grows.
 */
static int closid_free_map;
static int closid_free_map_len;

int closids_supported(void)
{
	return closid_free_map_len;
}

static void closid_init(void)
{
	struct rdt_resource *r;
	int rdt_min_closid = 32;

	/* Compute rdt_min_closid across all resources */
	for_each_alloc_enabled_rdt_resource(r)
		rdt_min_closid = min(rdt_min_closid, r->num_closid);

	closid_free_map = BIT_MASK(rdt_min_closid) - 1;

	/* CLOSID 0 is always reserved for the default group */
	closid_free_map &= ~1;
	closid_free_map_len = rdt_min_closid;
}

static int closid_alloc(void)
{
	u32 closid = ffs(closid_free_map);

	if (closid == 0)
		return -ENOSPC;
	closid--;
	closid_free_map &= ~(1 << closid);

	return closid;
}

void closid_free(int closid)
{
	closid_free_map |= 1 << closid;
}

/**
 * closid_allocated - test if provided closid is in use
 * @closid: closid to be tested
 *
 * Return: true if @closid is currently associated with a resource group,
 * false if @closid is free
 */
static bool closid_allocated(unsigned int closid)
{
	return (closid_free_map & (1 << closid)) == 0;
}

/**
 * rdtgroup_mode_by_closid - Return mode of resource group with closid
 * @closid: closid if the resource group
 *
 * Each resource group is associated with a @closid. Here the mode
 * of a resource group can be queried by searching for it using its closid.
 *
 * Return: mode as &enum rdtgrp_mode of resource group with closid @closid
 */
enum rdtgrp_mode rdtgroup_mode_by_closid(int closid)
{
	struct rdtgroup *rdtgrp;

	list_for_each_entry(rdtgrp, &rdt_all_groups, rdtgroup_list) {
		if (rdtgrp->closid == closid)
			return rdtgrp->mode;
	}

	return RDT_NUM_MODES;
}

static const char * const rdt_mode_str[] = {
	[RDT_MODE_SHAREABLE]		= "shareable",
	[RDT_MODE_EXCLUSIVE]		= "exclusive",
	[RDT_MODE_PSEUDO_LOCKSETUP]	= "pseudo-locksetup",
	[RDT_MODE_PSEUDO_LOCKED]	= "pseudo-locked",
};

/**
 * rdtgroup_mode_str - Return the string representation of mode
 * @mode: the resource group mode as &enum rdtgroup_mode
 *
 * Return: string representation of valid mode, "unknown" otherwise
 */
static const char *rdtgroup_mode_str(enum rdtgrp_mode mode)
{
	if (mode < RDT_MODE_SHAREABLE || mode >= RDT_NUM_MODES)
		return "unknown";

	return rdt_mode_str[mode];
}

/* set uid and gid of rdtgroup dirs and files to that of the creator */
static int rdtgroup_kn_set_ugid(struct kernfs_node *kn)
{
	struct iattr iattr = { .ia_valid = ATTR_UID | ATTR_GID,
				.ia_uid = current_fsuid(),
				.ia_gid = current_fsgid(), };

	if (uid_eq(iattr.ia_uid, GLOBAL_ROOT_UID) &&
	    gid_eq(iattr.ia_gid, GLOBAL_ROOT_GID))
		return 0;

	return kernfs_setattr(kn, &iattr);
}

static int rdtgroup_add_file(struct kernfs_node *parent_kn, struct rftype *rft)
{
	struct kernfs_node *kn;
	int ret;

	kn = __kernfs_create_file(parent_kn, rft->name, rft->mode,
				  0, rft->kf_ops, rft, NULL, NULL);
	if (IS_ERR(kn))
		return PTR_ERR(kn);

	ret = rdtgroup_kn_set_ugid(kn);
	if (ret) {
		kernfs_remove(kn);
		return ret;
	}

	return 0;
}

static int rdtgroup_seqfile_show(struct seq_file *m, void *arg)
{
	struct kernfs_open_file *of = m->private;
	struct rftype *rft = of->kn->priv;

	if (rft->seq_show)
		return rft->seq_show(of, m, arg);
	return 0;
}

static ssize_t rdtgroup_file_write(struct kernfs_open_file *of, char *buf,
				   size_t nbytes, loff_t off)
{
	struct rftype *rft = of->kn->priv;

	if (rft->write)
		return rft->write(of, buf, nbytes, off);

	return -EINVAL;
}

static struct kernfs_ops rdtgroup_kf_single_ops = {
	.atomic_write_len	= PAGE_SIZE,
	.write			= rdtgroup_file_write,
	.seq_show		= rdtgroup_seqfile_show,
};

static struct kernfs_ops kf_mondata_ops = {
	.atomic_write_len	= PAGE_SIZE,
	.seq_show		= rdtgroup_mondata_show,
};

static bool is_cpu_list(struct kernfs_open_file *of)
{
	struct rftype *rft = of->kn->priv;

	return rft->flags & RFTYPE_FLAGS_CPUS_LIST;
}

static int rdtgroup_cpus_show(struct kernfs_open_file *of,
			      struct seq_file *s, void *v)
{
	struct rdtgroup *rdtgrp;
	int ret = 0;

	rdtgrp = rdtgroup_kn_lock_live(of->kn);

	if (rdtgrp) {
		if (rdtgrp->mode == RDT_MODE_PSEUDO_LOCKED)
			seq_printf(s, is_cpu_list(of) ? "%*pbl\n" : "%*pb\n",
				   cpumask_pr_args(&rdtgrp->plr->d->cpu_mask));
		else
			seq_printf(s, is_cpu_list(of) ? "%*pbl\n" : "%*pb\n",
				   cpumask_pr_args(&rdtgrp->cpu_mask));
	} else {
		ret = -ENOENT;
	}
	rdtgroup_kn_unlock(of->kn);

	return ret;
}

/*
 * This is safe against intel_rdt_sched_in() called from __switch_to()
 * because __switch_to() is executed with interrupts disabled. A local call
 * from update_closid_rmid() is proteced against __switch_to() because
 * preemption is disabled.
 */
static void update_cpu_closid_rmid(void *info)
{
	struct rdtgroup *r = info;

	if (r) {
		this_cpu_write(pqr_state.default_closid, r->closid);
		this_cpu_write(pqr_state.default_rmid, r->mon.rmid);
	}

	/*
	 * We cannot unconditionally write the MSR because the current
	 * executing task might have its own closid selected. Just reuse
	 * the context switch code.
	 */
	intel_rdt_sched_in();
}

/*
 * Update the PGR_ASSOC MSR on all cpus in @cpu_mask,
 *
 * Per task closids/rmids must have been set up before calling this function.
 */
static void
update_closid_rmid(const struct cpumask *cpu_mask, struct rdtgroup *r)
{
	int cpu = get_cpu();

	if (cpumask_test_cpu(cpu, cpu_mask))
		update_cpu_closid_rmid(r);
	smp_call_function_many(cpu_mask, update_cpu_closid_rmid, r, 1);
	put_cpu();
}

static int cpus_mon_write(struct rdtgroup *rdtgrp, cpumask_var_t newmask,
			  cpumask_var_t tmpmask)
{
	struct rdtgroup *prgrp = rdtgrp->mon.parent, *crgrp;
	struct list_head *head;

	/* Check whether cpus belong to parent ctrl group */
	cpumask_andnot(tmpmask, newmask, &prgrp->cpu_mask);
	if (cpumask_weight(tmpmask)) {
		rdt_last_cmd_puts("can only add CPUs to mongroup that belong to parent\n");
		return -EINVAL;
	}

	/* Check whether cpus are dropped from this group */
	cpumask_andnot(tmpmask, &rdtgrp->cpu_mask, newmask);
	if (cpumask_weight(tmpmask)) {
		/* Give any dropped cpus to parent rdtgroup */
		cpumask_or(&prgrp->cpu_mask, &prgrp->cpu_mask, tmpmask);
		update_closid_rmid(tmpmask, prgrp);
	}

	/*
	 * If we added cpus, remove them from previous group that owned them
	 * and update per-cpu rmid
	 */
	cpumask_andnot(tmpmask, newmask, &rdtgrp->cpu_mask);
	if (cpumask_weight(tmpmask)) {
		head = &prgrp->mon.crdtgrp_list;
		list_for_each_entry(crgrp, head, mon.crdtgrp_list) {
			if (crgrp == rdtgrp)
				continue;
			cpumask_andnot(&crgrp->cpu_mask, &crgrp->cpu_mask,
				       tmpmask);
		}
		update_closid_rmid(tmpmask, rdtgrp);
	}

	/* Done pushing/pulling - update this group with new mask */
	cpumask_copy(&rdtgrp->cpu_mask, newmask);

	return 0;
}

static void cpumask_rdtgrp_clear(struct rdtgroup *r, struct cpumask *m)
{
	struct rdtgroup *crgrp;

	cpumask_andnot(&r->cpu_mask, &r->cpu_mask, m);
	/* update the child mon group masks as well*/
	list_for_each_entry(crgrp, &r->mon.crdtgrp_list, mon.crdtgrp_list)
		cpumask_and(&crgrp->cpu_mask, &r->cpu_mask, &crgrp->cpu_mask);
}

static int cpus_ctrl_write(struct rdtgroup *rdtgrp, cpumask_var_t newmask,
			   cpumask_var_t tmpmask, cpumask_var_t tmpmask1)
{
	struct rdtgroup *r, *crgrp;
	struct list_head *head;

	/* Check whether cpus are dropped from this group */
	cpumask_andnot(tmpmask, &rdtgrp->cpu_mask, newmask);
	if (cpumask_weight(tmpmask)) {
		/* Can't drop from default group */
		if (rdtgrp == &rdtgroup_default) {
			rdt_last_cmd_puts("Can't drop CPUs from default group\n");
			return -EINVAL;
		}

		/* Give any dropped cpus to rdtgroup_default */
		cpumask_or(&rdtgroup_default.cpu_mask,
			   &rdtgroup_default.cpu_mask, tmpmask);
		update_closid_rmid(tmpmask, &rdtgroup_default);
	}

	/*
	 * If we added cpus, remove them from previous group and
	 * the prev group's child groups that owned them
	 * and update per-cpu closid/rmid.
	 */
	cpumask_andnot(tmpmask, newmask, &rdtgrp->cpu_mask);
	if (cpumask_weight(tmpmask)) {
		list_for_each_entry(r, &rdt_all_groups, rdtgroup_list) {
			if (r == rdtgrp)
				continue;
			cpumask_and(tmpmask1, &r->cpu_mask, tmpmask);
			if (cpumask_weight(tmpmask1))
				cpumask_rdtgrp_clear(r, tmpmask1);
		}
		update_closid_rmid(tmpmask, rdtgrp);
	}

	/* Done pushing/pulling - update this group with new mask */
	cpumask_copy(&rdtgrp->cpu_mask, newmask);

	/*
	 * Clear child mon group masks since there is a new parent mask
	 * now and update the rmid for the cpus the child lost.
	 */
	head = &rdtgrp->mon.crdtgrp_list;
	list_for_each_entry(crgrp, head, mon.crdtgrp_list) {
		cpumask_and(tmpmask, &rdtgrp->cpu_mask, &crgrp->cpu_mask);
		update_closid_rmid(tmpmask, rdtgrp);
		cpumask_clear(&crgrp->cpu_mask);
	}

	return 0;
}

static ssize_t rdtgroup_cpus_write(struct kernfs_open_file *of,
				   char *buf, size_t nbytes, loff_t off)
{
	cpumask_var_t tmpmask, newmask, tmpmask1;
	struct rdtgroup *rdtgrp;
	int ret;

	if (!buf)
		return -EINVAL;

	if (!zalloc_cpumask_var(&tmpmask, GFP_KERNEL))
		return -ENOMEM;
	if (!zalloc_cpumask_var(&newmask, GFP_KERNEL)) {
		free_cpumask_var(tmpmask);
		return -ENOMEM;
	}
	if (!zalloc_cpumask_var(&tmpmask1, GFP_KERNEL)) {
		free_cpumask_var(tmpmask);
		free_cpumask_var(newmask);
		return -ENOMEM;
	}

	rdtgrp = rdtgroup_kn_lock_live(of->kn);
	rdt_last_cmd_clear();
	if (!rdtgrp) {
		ret = -ENOENT;
		rdt_last_cmd_puts("directory was removed\n");
		goto unlock;
	}

	if (rdtgrp->mode == RDT_MODE_PSEUDO_LOCKED ||
	    rdtgrp->mode == RDT_MODE_PSEUDO_LOCKSETUP) {
		ret = -EINVAL;
		rdt_last_cmd_puts("pseudo-locking in progress\n");
		goto unlock;
	}

	if (is_cpu_list(of))
		ret = cpulist_parse(buf, newmask);
	else
		ret = cpumask_parse(buf, newmask);

	if (ret) {
		rdt_last_cmd_puts("bad cpu list/mask\n");
		goto unlock;
	}

	/* check that user didn't specify any offline cpus */
	cpumask_andnot(tmpmask, newmask, cpu_online_mask);
	if (cpumask_weight(tmpmask)) {
		ret = -EINVAL;
		rdt_last_cmd_puts("can only assign online cpus\n");
		goto unlock;
	}

	if (rdtgrp->type == RDTCTRL_GROUP)
		ret = cpus_ctrl_write(rdtgrp, newmask, tmpmask, tmpmask1);
	else if (rdtgrp->type == RDTMON_GROUP)
		ret = cpus_mon_write(rdtgrp, newmask, tmpmask);
	else
		ret = -EINVAL;

unlock:
	rdtgroup_kn_unlock(of->kn);
	free_cpumask_var(tmpmask);
	free_cpumask_var(newmask);
	free_cpumask_var(tmpmask1);

	return ret ?: nbytes;
}

struct task_move_callback {
	struct callback_head	work;
	struct rdtgroup		*rdtgrp;
};

static void move_myself(struct callback_head *head)
{
	struct task_move_callback *callback;
	struct rdtgroup *rdtgrp;

	callback = container_of(head, struct task_move_callback, work);
	rdtgrp = callback->rdtgrp;

	/*
	 * If resource group was deleted before this task work callback
	 * was invoked, then assign the task to root group and free the
	 * resource group.
	 */
	if (atomic_dec_and_test(&rdtgrp->waitcount) &&
	    (rdtgrp->flags & RDT_DELETED)) {
		current->closid = 0;
		current->rmid = 0;
		kfree(rdtgrp);
	}

	preempt_disable();
	/* update PQR_ASSOC MSR to make resource group go into effect */
	intel_rdt_sched_in();
	preempt_enable();

	kfree(callback);
}

static int __rdtgroup_move_task(struct task_struct *tsk,
				struct rdtgroup *rdtgrp)
{
	struct task_move_callback *callback;
	int ret;

	callback = kzalloc(sizeof(*callback), GFP_KERNEL);
	if (!callback)
		return -ENOMEM;
	callback->work.func = move_myself;
	callback->rdtgrp = rdtgrp;

	/*
	 * Take a refcount, so rdtgrp cannot be freed before the
	 * callback has been invoked.
	 */
	atomic_inc(&rdtgrp->waitcount);
	ret = task_work_add(tsk, &callback->work, true);
	if (ret) {
		/*
		 * Task is exiting. Drop the refcount and free the callback.
		 * No need to check the refcount as the group cannot be
		 * deleted before the write function unlocks rdtgroup_mutex.
		 */
		atomic_dec(&rdtgrp->waitcount);
		kfree(callback);
		rdt_last_cmd_puts("task exited\n");
	} else {
		/*
		 * For ctrl_mon groups move both closid and rmid.
		 * For monitor groups, can move the tasks only from
		 * their parent CTRL group.
		 */
		if (rdtgrp->type == RDTCTRL_GROUP) {
			tsk->closid = rdtgrp->closid;
			tsk->rmid = rdtgrp->mon.rmid;
		} else if (rdtgrp->type == RDTMON_GROUP) {
			if (rdtgrp->mon.parent->closid == tsk->closid) {
				tsk->rmid = rdtgrp->mon.rmid;
			} else {
				rdt_last_cmd_puts("Can't move task to different control group\n");
				ret = -EINVAL;
			}
		}
	}
	return ret;
}

/**
 * rdtgroup_tasks_assigned - Test if tasks have been assigned to resource group
 * @r: Resource group
 *
 * Return: 1 if tasks have been assigned to @r, 0 otherwise
 */
int rdtgroup_tasks_assigned(struct rdtgroup *r)
{
	struct task_struct *p, *t;
	int ret = 0;

	lockdep_assert_held(&rdtgroup_mutex);

	rcu_read_lock();
	for_each_process_thread(p, t) {
		if ((r->type == RDTCTRL_GROUP && t->closid == r->closid) ||
		    (r->type == RDTMON_GROUP && t->rmid == r->mon.rmid)) {
			ret = 1;
			break;
		}
	}
	rcu_read_unlock();

	return ret;
}

static int rdtgroup_task_write_permission(struct task_struct *task,
					  struct kernfs_open_file *of)
{
	const struct cred *tcred = get_task_cred(task);
	const struct cred *cred = current_cred();
	int ret = 0;

	/*
	 * Even if we're attaching all tasks in the thread group, we only
	 * need to check permissions on one of them.
	 */
	if (!uid_eq(cred->euid, GLOBAL_ROOT_UID) &&
	    !uid_eq(cred->euid, tcred->uid) &&
	    !uid_eq(cred->euid, tcred->suid)) {
		rdt_last_cmd_printf("No permission to move task %d\n", task->pid);
		ret = -EPERM;
	}

	put_cred(tcred);
	return ret;
}

static int rdtgroup_move_task(pid_t pid, struct rdtgroup *rdtgrp,
			      struct kernfs_open_file *of)
{
	struct task_struct *tsk;
	int ret;

	rcu_read_lock();
	if (pid) {
		tsk = find_task_by_vpid(pid);
		if (!tsk) {
			rcu_read_unlock();
			rdt_last_cmd_printf("No task %d\n", pid);
			return -ESRCH;
		}
	} else {
		tsk = current;
	}

	get_task_struct(tsk);
	rcu_read_unlock();

	ret = rdtgroup_task_write_permission(tsk, of);
	if (!ret)
		ret = __rdtgroup_move_task(tsk, rdtgrp);

	put_task_struct(tsk);
	return ret;
}

static ssize_t rdtgroup_tasks_write(struct kernfs_open_file *of,
				    char *buf, size_t nbytes, loff_t off)
{
	struct rdtgroup *rdtgrp;
	int ret = 0;
	pid_t pid;

	if (kstrtoint(strstrip(buf), 0, &pid) || pid < 0)
		return -EINVAL;
	rdtgrp = rdtgroup_kn_lock_live(of->kn);
	if (!rdtgrp) {
		rdtgroup_kn_unlock(of->kn);
		return -ENOENT;
	}
	rdt_last_cmd_clear();

	if (rdtgrp->mode == RDT_MODE_PSEUDO_LOCKED ||
	    rdtgrp->mode == RDT_MODE_PSEUDO_LOCKSETUP) {
		ret = -EINVAL;
		rdt_last_cmd_puts("pseudo-locking in progress\n");
		goto unlock;
	}

	ret = rdtgroup_move_task(pid, rdtgrp, of);

unlock:
	rdtgroup_kn_unlock(of->kn);

	return ret ?: nbytes;
}

static void show_rdt_tasks(struct rdtgroup *r, struct seq_file *s)
{
	struct task_struct *p, *t;

	rcu_read_lock();
	for_each_process_thread(p, t) {
		if ((r->type == RDTCTRL_GROUP && t->closid == r->closid) ||
		    (r->type == RDTMON_GROUP && t->rmid == r->mon.rmid))
			seq_printf(s, "%d\n", t->pid);
	}
	rcu_read_unlock();
}

static int rdtgroup_tasks_show(struct kernfs_open_file *of,
			       struct seq_file *s, void *v)
{
	struct rdtgroup *rdtgrp;
	int ret = 0;

	rdtgrp = rdtgroup_kn_lock_live(of->kn);
	if (rdtgrp)
		show_rdt_tasks(rdtgrp, s);
	else
		ret = -ENOENT;
	rdtgroup_kn_unlock(of->kn);

	return ret;
}

static int rdt_last_cmd_status_show(struct kernfs_open_file *of,
				    struct seq_file *seq, void *v)
{
	int len;

	mutex_lock(&rdtgroup_mutex);
	len = seq_buf_used(&last_cmd_status);
	if (len)
		seq_printf(seq, "%.*s", len, last_cmd_status_buf);
	else
		seq_puts(seq, "ok\n");
	mutex_unlock(&rdtgroup_mutex);
	return 0;
}

static int rdt_num_closids_show(struct kernfs_open_file *of,
				struct seq_file *seq, void *v)
{
	struct rdt_resource *r = of->kn->parent->priv;

	seq_printf(seq, "%d\n", r->num_closid);
	return 0;
}

static int rdt_default_ctrl_show(struct kernfs_open_file *of,
			     struct seq_file *seq, void *v)
{
	struct rdt_resource *r = of->kn->parent->priv;

	seq_printf(seq, "%x\n", r->default_ctrl);
	return 0;
}

static int rdt_min_cbm_bits_show(struct kernfs_open_file *of,
			     struct seq_file *seq, void *v)
{
	struct rdt_resource *r = of->kn->parent->priv;

	seq_printf(seq, "%u\n", r->cache.min_cbm_bits);
	return 0;
}

static int rdt_shareable_bits_show(struct kernfs_open_file *of,
				   struct seq_file *seq, void *v)
{
	struct rdt_resource *r = of->kn->parent->priv;

	seq_printf(seq, "%x\n", r->cache.shareable_bits);
	return 0;
}

/**
 * rdt_bit_usage_show - Display current usage of resources
 *
 * A domain is a shared resource that can now be allocated differently. Here
 * we display the current regions of the domain as an annotated bitmask.
 * For each domain of this resource its allocation bitmask
 * is annotated as below to indicate the current usage of the corresponding bit:
 *   0 - currently unused
 *   X - currently available for sharing and used by software and hardware
 *   H - currently used by hardware only but available for software use
 *   S - currently used and shareable by software only
 *   E - currently used exclusively by one resource group
 *   P - currently pseudo-locked by one resource group
 */
static int rdt_bit_usage_show(struct kernfs_open_file *of,
			      struct seq_file *seq, void *v)
{
	struct rdt_resource *r = of->kn->parent->priv;
	u32 sw_shareable = 0, hw_shareable = 0;
	u32 exclusive = 0, pseudo_locked = 0;
	struct rdt_domain *dom;
	int i, hwb, swb, excl, psl;
	enum rdtgrp_mode mode;
	bool sep = false;
	u32 *ctrl;

	mutex_lock(&rdtgroup_mutex);
	hw_shareable = r->cache.shareable_bits;
	list_for_each_entry(dom, &r->domains, list) {
		if (sep)
			seq_putc(seq, ';');
		ctrl = dom->ctrl_val;
		sw_shareable = 0;
		exclusive = 0;
		seq_printf(seq, "%d=", dom->id);
		for (i = 0; i < closids_supported(); i++, ctrl++) {
			if (!closid_allocated(i))
				continue;
			mode = rdtgroup_mode_by_closid(i);
			switch (mode) {
			case RDT_MODE_SHAREABLE:
				sw_shareable |= *ctrl;
				break;
			case RDT_MODE_EXCLUSIVE:
				exclusive |= *ctrl;
				break;
			case RDT_MODE_PSEUDO_LOCKSETUP:
			/*
			 * RDT_MODE_PSEUDO_LOCKSETUP is possible
			 * here but not included since the CBM
			 * associated with this CLOSID in this mode
			 * is not initialized and no task or cpu can be
			 * assigned this CLOSID.
			 */
				break;
			case RDT_MODE_PSEUDO_LOCKED:
			case RDT_NUM_MODES:
				WARN(1,
				     "invalid mode for closid %d\n", i);
				break;
			}
		}
		for (i = r->cache.cbm_len - 1; i >= 0; i--) {
			pseudo_locked = dom->plr ? dom->plr->cbm : 0;
			hwb = test_bit(i, (unsigned long *)&hw_shareable);
			swb = test_bit(i, (unsigned long *)&sw_shareable);
			excl = test_bit(i, (unsigned long *)&exclusive);
			psl = test_bit(i, (unsigned long *)&pseudo_locked);
			if (hwb && swb)
				seq_putc(seq, 'X');
			else if (hwb && !swb)
				seq_putc(seq, 'H');
			else if (!hwb && swb)
				seq_putc(seq, 'S');
			else if (excl)
				seq_putc(seq, 'E');
			else if (psl)
				seq_putc(seq, 'P');
			else /* Unused bits remain */
				seq_putc(seq, '0');
		}
		sep = true;
	}
	seq_putc(seq, '\n');
	mutex_unlock(&rdtgroup_mutex);
	return 0;
}

static int rdt_min_bw_show(struct kernfs_open_file *of,
			     struct seq_file *seq, void *v)
{
	struct rdt_resource *r = of->kn->parent->priv;

	seq_printf(seq, "%u\n", r->membw.min_bw);
	return 0;
}

static int rdt_num_rmids_show(struct kernfs_open_file *of,
			      struct seq_file *seq, void *v)
{
	struct rdt_resource *r = of->kn->parent->priv;

	seq_printf(seq, "%d\n", r->num_rmid);

	return 0;
}

static int rdt_mon_features_show(struct kernfs_open_file *of,
				 struct seq_file *seq, void *v)
{
	struct rdt_resource *r = of->kn->parent->priv;
	struct mon_evt *mevt;

	list_for_each_entry(mevt, &r->evt_list, list)
		seq_printf(seq, "%s\n", mevt->name);

	return 0;
}

static int rdt_bw_gran_show(struct kernfs_open_file *of,
			     struct seq_file *seq, void *v)
{
	struct rdt_resource *r = of->kn->parent->priv;

	seq_printf(seq, "%u\n", r->membw.bw_gran);
	return 0;
}

static int rdt_delay_linear_show(struct kernfs_open_file *of,
			     struct seq_file *seq, void *v)
{
	struct rdt_resource *r = of->kn->parent->priv;

	seq_printf(seq, "%u\n", r->membw.delay_linear);
	return 0;
}

static int max_threshold_occ_show(struct kernfs_open_file *of,
				  struct seq_file *seq, void *v)
{
	struct rdt_resource *r = of->kn->parent->priv;

	seq_printf(seq, "%u\n", intel_cqm_threshold * r->mon_scale);

	return 0;
}

static ssize_t max_threshold_occ_write(struct kernfs_open_file *of,
				       char *buf, size_t nbytes, loff_t off)
{
	struct rdt_resource *r = of->kn->parent->priv;
	unsigned int bytes;
	int ret;

	ret = kstrtouint(buf, 0, &bytes);
	if (ret)
		return ret;

	if (bytes > (boot_cpu_data.x86_cache_size * 1024))
		return -EINVAL;

	intel_cqm_threshold = bytes / r->mon_scale;

	return nbytes;
}

/*
 * rdtgroup_mode_show - Display mode of this resource group
 */
static int rdtgroup_mode_show(struct kernfs_open_file *of,
			      struct seq_file *s, void *v)
{
	struct rdtgroup *rdtgrp;

	rdtgrp = rdtgroup_kn_lock_live(of->kn);
	if (!rdtgrp) {
		rdtgroup_kn_unlock(of->kn);
		return -ENOENT;
	}

	seq_printf(s, "%s\n", rdtgroup_mode_str(rdtgrp->mode));

	rdtgroup_kn_unlock(of->kn);
	return 0;
}

/**
 * rdt_cdp_peer_get - Retrieve CDP peer if it exists
 * @r: RDT resource to which RDT domain @d belongs
 * @d: Cache instance for which a CDP peer is requested
 * @r_cdp: RDT resource that shares hardware with @r (RDT resource peer)
 *         Used to return the result.
 * @d_cdp: RDT domain that shares hardware with @d (RDT domain peer)
 *         Used to return the result.
 *
 * RDT resources are managed independently and by extension the RDT domains
 * (RDT resource instances) are managed independently also. The Code and
 * Data Prioritization (CDP) RDT resources, while managed independently,
 * could refer to the same underlying hardware. For example,
 * RDT_RESOURCE_L2CODE and RDT_RESOURCE_L2DATA both refer to the L2 cache.
 *
 * When provided with an RDT resource @r and an instance of that RDT
 * resource @d rdt_cdp_peer_get() will return if there is a peer RDT
 * resource and the exact instance that shares the same hardware.
 *
 * Return: 0 if a CDP peer was found, <0 on error or if no CDP peer exists.
 *         If a CDP peer was found, @r_cdp will point to the peer RDT resource
 *         and @d_cdp will point to the peer RDT domain.
 */
static int rdt_cdp_peer_get(struct rdt_resource *r, struct rdt_domain *d,
			    struct rdt_resource **r_cdp,
			    struct rdt_domain **d_cdp)
{
	struct rdt_resource *_r_cdp = NULL;
	struct rdt_domain *_d_cdp = NULL;
	int ret = 0;

	switch (r->rid) {
	case RDT_RESOURCE_L3DATA:
		_r_cdp = &rdt_resources_all[RDT_RESOURCE_L3CODE];
		break;
	case RDT_RESOURCE_L3CODE:
		_r_cdp =  &rdt_resources_all[RDT_RESOURCE_L3DATA];
		break;
	case RDT_RESOURCE_L2DATA:
		_r_cdp =  &rdt_resources_all[RDT_RESOURCE_L2CODE];
		break;
	case RDT_RESOURCE_L2CODE:
		_r_cdp =  &rdt_resources_all[RDT_RESOURCE_L2DATA];
		break;
	default:
		ret = -ENOENT;
		goto out;
	}

	/*
	 * When a new CPU comes online and CDP is enabled then the new
	 * RDT domains (if any) associated with both CDP RDT resources
	 * are added in the same CPU online routine while the
	 * rdtgroup_mutex is held. It should thus not happen for one
	 * RDT domain to exist and be associated with its RDT CDP
	 * resource but there is no RDT domain associated with the
	 * peer RDT CDP resource. Hence the WARN.
	 */
	_d_cdp = rdt_find_domain(_r_cdp, d->id, NULL);
	if (WARN_ON(!_d_cdp)) {
		_r_cdp = NULL;
		ret = -EINVAL;
	}

out:
	*r_cdp = _r_cdp;
	*d_cdp = _d_cdp;

	return ret;
}

/**
 * __rdtgroup_cbm_overlaps - Does CBM for intended closid overlap with other
 * @r: Resource to which domain instance @d belongs.
 * @d: The domain instance for which @closid is being tested.
 * @cbm: Capacity bitmask being tested.
 * @closid: Intended closid for @cbm.
 * @exclusive: Only check if overlaps with exclusive resource groups
 *
 * Checks if provided @cbm intended to be used for @closid on domain
 * @d overlaps with any other closids or other hardware usage associated
 * with this domain. If @exclusive is true then only overlaps with
 * resource groups in exclusive mode will be considered. If @exclusive
 * is false then overlaps with any resource group or hardware entities
 * will be considered.
 *
 * @cbm is unsigned long, even if only 32 bits are used to make the
 * bitmap functions work correctly.
 *
 * Return: false if CBM does not overlap, true if it does.
 */
static bool __rdtgroup_cbm_overlaps(struct rdt_resource *r, struct rdt_domain *d,
				    unsigned long cbm, int closid, bool exclusive)
{
	enum rdtgrp_mode mode;
	unsigned long ctrl_b;
	u32 *ctrl;
	int i;

	/* Check for any overlap with regions used by hardware directly */
	if (!exclusive) {
		ctrl_b = r->cache.shareable_bits;
		if (bitmap_intersects(&cbm, &ctrl_b, r->cache.cbm_len))
			return true;
	}

	/* Check for overlap with other resource groups */
	ctrl = d->ctrl_val;
	for (i = 0; i < closids_supported(); i++, ctrl++) {
		ctrl_b = *ctrl;
		mode = rdtgroup_mode_by_closid(i);
		if (closid_allocated(i) && i != closid &&
		    mode != RDT_MODE_PSEUDO_LOCKSETUP) {
			if (bitmap_intersects(&cbm, &ctrl_b, r->cache.cbm_len)) {
				if (exclusive) {
					if (mode == RDT_MODE_EXCLUSIVE)
						return true;
					continue;
				}
				return true;
			}
		}
	}

	return false;
}

/**
 * rdtgroup_cbm_overlaps - Does CBM overlap with other use of hardware
 * @r: Resource to which domain instance @d belongs.
 * @d: The domain instance for which @closid is being tested.
 * @cbm: Capacity bitmask being tested.
 * @closid: Intended closid for @cbm.
 * @exclusive: Only check if overlaps with exclusive resource groups
 *
 * Resources that can be allocated using a CBM can use the CBM to control
 * the overlap of these allocations. rdtgroup_cmb_overlaps() is the test
 * for overlap. Overlap test is not limited to the specific resource for
 * which the CBM is intended though - when dealing with CDP resources that
 * share the underlying hardware the overlap check should be performed on
 * the CDP resource sharing the hardware also.
 *
 * Refer to description of __rdtgroup_cbm_overlaps() for the details of the
 * overlap test.
 *
 * Return: true if CBM overlap detected, false if there is no overlap
 */
bool rdtgroup_cbm_overlaps(struct rdt_resource *r, struct rdt_domain *d,
			   unsigned long cbm, int closid, bool exclusive)
{
	struct rdt_resource *r_cdp;
	struct rdt_domain *d_cdp;

	if (__rdtgroup_cbm_overlaps(r, d, cbm, closid, exclusive))
		return true;

	if (rdt_cdp_peer_get(r, d, &r_cdp, &d_cdp) < 0)
		return false;

	return  __rdtgroup_cbm_overlaps(r_cdp, d_cdp, cbm, closid, exclusive);
}

/**
 * rdtgroup_mode_test_exclusive - Test if this resource group can be exclusive
 *
 * An exclusive resource group implies that there should be no sharing of
 * its allocated resources. At the time this group is considered to be
 * exclusive this test can determine if its current schemata supports this
 * setting by testing for overlap with all other resource groups.
 *
 * Return: true if resource group can be exclusive, false if there is overlap
 * with allocations of other resource groups and thus this resource group
 * cannot be exclusive.
 */
static bool rdtgroup_mode_test_exclusive(struct rdtgroup *rdtgrp)
{
	int closid = rdtgrp->closid;
	struct rdt_resource *r;
	bool has_cache = false;
	struct rdt_domain *d;

	for_each_alloc_enabled_rdt_resource(r) {
		if (r->rid == RDT_RESOURCE_MBA)
			continue;
		has_cache = true;
		list_for_each_entry(d, &r->domains, list) {
			if (rdtgroup_cbm_overlaps(r, d, d->ctrl_val[closid],
						  rdtgrp->closid, false)) {
				rdt_last_cmd_puts("schemata overlaps\n");
				return false;
			}
		}
	}

	if (!has_cache) {
		rdt_last_cmd_puts("cannot be exclusive without CAT/CDP\n");
		return false;
	}

	return true;
}

/**
 * rdtgroup_mode_write - Modify the resource group's mode
 *
 */
static ssize_t rdtgroup_mode_write(struct kernfs_open_file *of,
				   char *buf, size_t nbytes, loff_t off)
{
	struct rdtgroup *rdtgrp;
	enum rdtgrp_mode mode;
	int ret = 0;

	/* Valid input requires a trailing newline */
	if (nbytes == 0 || buf[nbytes - 1] != '\n')
		return -EINVAL;
	buf[nbytes - 1] = '\0';

	rdtgrp = rdtgroup_kn_lock_live(of->kn);
	if (!rdtgrp) {
		rdtgroup_kn_unlock(of->kn);
		return -ENOENT;
	}

	rdt_last_cmd_clear();

	mode = rdtgrp->mode;

	if ((!strcmp(buf, "shareable") && mode == RDT_MODE_SHAREABLE) ||
	    (!strcmp(buf, "exclusive") && mode == RDT_MODE_EXCLUSIVE) ||
	    (!strcmp(buf, "pseudo-locksetup") &&
	     mode == RDT_MODE_PSEUDO_LOCKSETUP) ||
	    (!strcmp(buf, "pseudo-locked") && mode == RDT_MODE_PSEUDO_LOCKED))
		goto out;

	if (mode == RDT_MODE_PSEUDO_LOCKED) {
		rdt_last_cmd_printf("cannot change pseudo-locked group\n");
		ret = -EINVAL;
		goto out;
	}

	if (!strcmp(buf, "shareable")) {
		if (rdtgrp->mode == RDT_MODE_PSEUDO_LOCKSETUP) {
			ret = rdtgroup_locksetup_exit(rdtgrp);
			if (ret)
				goto out;
		}
		rdtgrp->mode = RDT_MODE_SHAREABLE;
	} else if (!strcmp(buf, "exclusive")) {
		if (!rdtgroup_mode_test_exclusive(rdtgrp)) {
			ret = -EINVAL;
			goto out;
		}
		if (rdtgrp->mode == RDT_MODE_PSEUDO_LOCKSETUP) {
			ret = rdtgroup_locksetup_exit(rdtgrp);
			if (ret)
				goto out;
		}
		rdtgrp->mode = RDT_MODE_EXCLUSIVE;
	} else if (!strcmp(buf, "pseudo-locksetup")) {
		ret = rdtgroup_locksetup_enter(rdtgrp);
		if (ret)
			goto out;
		rdtgrp->mode = RDT_MODE_PSEUDO_LOCKSETUP;
	} else {
		rdt_last_cmd_printf("unknown/unsupported mode\n");
		ret = -EINVAL;
	}

out:
	rdtgroup_kn_unlock(of->kn);
	return ret ?: nbytes;
}

/**
 * rdtgroup_cbm_to_size - Translate CBM to size in bytes
 * @r: RDT resource to which @d belongs.
 * @d: RDT domain instance.
 * @cbm: bitmask for which the size should be computed.
 *
 * The bitmask provided associated with the RDT domain instance @d will be
 * translated into how many bytes it represents. The size in bytes is
 * computed by first dividing the total cache size by the CBM length to
 * determine how many bytes each bit in the bitmask represents. The result
 * is multiplied with the number of bits set in the bitmask.
 *
 * @cbm is unsigned long, even if only 32 bits are used to make the
 * bitmap functions work correctly.
 */
unsigned int rdtgroup_cbm_to_size(struct rdt_resource *r,
				  struct rdt_domain *d, unsigned long cbm)
{
	struct cpu_cacheinfo *ci;
	unsigned int size = 0;
	int num_b, i;

	num_b = bitmap_weight(&cbm, r->cache.cbm_len);
	ci = get_cpu_cacheinfo(cpumask_any(&d->cpu_mask));
	for (i = 0; i < ci->num_leaves; i++) {
		if (ci->info_list[i].level == r->cache_level) {
			size = ci->info_list[i].size / r->cache.cbm_len * num_b;
			break;
		}
	}

	return size;
}

/**
 * rdtgroup_size_show - Display size in bytes of allocated regions
 *
 * The "size" file mirrors the layout of the "schemata" file, printing the
 * size in bytes of each region instead of the capacity bitmask.
 *
 */
static int rdtgroup_size_show(struct kernfs_open_file *of,
			      struct seq_file *s, void *v)
{
	struct rdtgroup *rdtgrp;
	struct rdt_resource *r;
	struct rdt_domain *d;
	unsigned int size;
	bool sep;
	u32 ctrl;

	rdtgrp = rdtgroup_kn_lock_live(of->kn);
	if (!rdtgrp) {
		rdtgroup_kn_unlock(of->kn);
		return -ENOENT;
	}

	if (rdtgrp->mode == RDT_MODE_PSEUDO_LOCKED) {
		seq_printf(s, "%*s:", max_name_width, rdtgrp->plr->r->name);
		size = rdtgroup_cbm_to_size(rdtgrp->plr->r,
					    rdtgrp->plr->d,
					    rdtgrp->plr->cbm);
		seq_printf(s, "%d=%u\n", rdtgrp->plr->d->id, size);
		goto out;
	}

	for_each_alloc_enabled_rdt_resource(r) {
		sep = false;
		seq_printf(s, "%*s:", max_name_width, r->name);
		list_for_each_entry(d, &r->domains, list) {
			if (sep)
				seq_putc(s, ';');
			if (rdtgrp->mode == RDT_MODE_PSEUDO_LOCKSETUP) {
				size = 0;
			} else {
				ctrl = (!is_mba_sc(r) ?
						d->ctrl_val[rdtgrp->closid] :
						d->mbps_val[rdtgrp->closid]);
				if (r->rid == RDT_RESOURCE_MBA)
					size = ctrl;
				else
					size = rdtgroup_cbm_to_size(r, d, ctrl);
			}
			seq_printf(s, "%d=%u", d->id, size);
			sep = true;
		}
		seq_putc(s, '\n');
	}

out:
	rdtgroup_kn_unlock(of->kn);

	return 0;
}

/* rdtgroup information files for one cache resource. */
static struct rftype res_common_files[] = {
	{
		.name		= "last_cmd_status",
		.mode		= 0444,
		.kf_ops		= &rdtgroup_kf_single_ops,
		.seq_show	= rdt_last_cmd_status_show,
		.fflags		= RF_TOP_INFO,
	},
	{
		.name		= "num_closids",
		.mode		= 0444,
		.kf_ops		= &rdtgroup_kf_single_ops,
		.seq_show	= rdt_num_closids_show,
		.fflags		= RF_CTRL_INFO,
	},
	{
		.name		= "mon_features",
		.mode		= 0444,
		.kf_ops		= &rdtgroup_kf_single_ops,
		.seq_show	= rdt_mon_features_show,
		.fflags		= RF_MON_INFO,
	},
	{
		.name		= "num_rmids",
		.mode		= 0444,
		.kf_ops		= &rdtgroup_kf_single_ops,
		.seq_show	= rdt_num_rmids_show,
		.fflags		= RF_MON_INFO,
	},
	{
		.name		= "cbm_mask",
		.mode		= 0444,
		.kf_ops		= &rdtgroup_kf_single_ops,
		.seq_show	= rdt_default_ctrl_show,
		.fflags		= RF_CTRL_INFO | RFTYPE_RES_CACHE,
	},
	{
		.name		= "min_cbm_bits",
		.mode		= 0444,
		.kf_ops		= &rdtgroup_kf_single_ops,
		.seq_show	= rdt_min_cbm_bits_show,
		.fflags		= RF_CTRL_INFO | RFTYPE_RES_CACHE,
	},
	{
		.name		= "shareable_bits",
		.mode		= 0444,
		.kf_ops		= &rdtgroup_kf_single_ops,
		.seq_show	= rdt_shareable_bits_show,
		.fflags		= RF_CTRL_INFO | RFTYPE_RES_CACHE,
	},
	{
		.name		= "bit_usage",
		.mode		= 0444,
		.kf_ops		= &rdtgroup_kf_single_ops,
		.seq_show	= rdt_bit_usage_show,
		.fflags		= RF_CTRL_INFO | RFTYPE_RES_CACHE,
	},
	{
		.name		= "min_bandwidth",
		.mode		= 0444,
		.kf_ops		= &rdtgroup_kf_single_ops,
		.seq_show	= rdt_min_bw_show,
		.fflags		= RF_CTRL_INFO | RFTYPE_RES_MB,
	},
	{
		.name		= "bandwidth_gran",
		.mode		= 0444,
		.kf_ops		= &rdtgroup_kf_single_ops,
		.seq_show	= rdt_bw_gran_show,
		.fflags		= RF_CTRL_INFO | RFTYPE_RES_MB,
	},
	{
		.name		= "delay_linear",
		.mode		= 0444,
		.kf_ops		= &rdtgroup_kf_single_ops,
		.seq_show	= rdt_delay_linear_show,
		.fflags		= RF_CTRL_INFO | RFTYPE_RES_MB,
	},
	{
		.name		= "max_threshold_occupancy",
		.mode		= 0644,
		.kf_ops		= &rdtgroup_kf_single_ops,
		.write		= max_threshold_occ_write,
		.seq_show	= max_threshold_occ_show,
		.fflags		= RF_MON_INFO | RFTYPE_RES_CACHE,
	},
	{
		.name		= "cpus",
		.mode		= 0644,
		.kf_ops		= &rdtgroup_kf_single_ops,
		.write		= rdtgroup_cpus_write,
		.seq_show	= rdtgroup_cpus_show,
		.fflags		= RFTYPE_BASE,
	},
	{
		.name		= "cpus_list",
		.mode		= 0644,
		.kf_ops		= &rdtgroup_kf_single_ops,
		.write		= rdtgroup_cpus_write,
		.seq_show	= rdtgroup_cpus_show,
		.flags		= RFTYPE_FLAGS_CPUS_LIST,
		.fflags		= RFTYPE_BASE,
	},
	{
		.name		= "tasks",
		.mode		= 0644,
		.kf_ops		= &rdtgroup_kf_single_ops,
		.write		= rdtgroup_tasks_write,
		.seq_show	= rdtgroup_tasks_show,
		.fflags		= RFTYPE_BASE,
	},
	{
		.name		= "schemata",
		.mode		= 0644,
		.kf_ops		= &rdtgroup_kf_single_ops,
		.write		= rdtgroup_schemata_write,
		.seq_show	= rdtgroup_schemata_show,
		.fflags		= RF_CTRL_BASE,
	},
	{
		.name		= "mode",
		.mode		= 0644,
		.kf_ops		= &rdtgroup_kf_single_ops,
		.write		= rdtgroup_mode_write,
		.seq_show	= rdtgroup_mode_show,
		.fflags		= RF_CTRL_BASE,
	},
	{
		.name		= "size",
		.mode		= 0444,
		.kf_ops		= &rdtgroup_kf_single_ops,
		.seq_show	= rdtgroup_size_show,
		.fflags		= RF_CTRL_BASE,
	},

};

static int rdtgroup_add_files(struct kernfs_node *kn, unsigned long fflags)
{
	struct rftype *rfts, *rft;
	int ret, len;

	rfts = res_common_files;
	len = ARRAY_SIZE(res_common_files);

	lockdep_assert_held(&rdtgroup_mutex);

	for (rft = rfts; rft < rfts + len; rft++) {
		if ((fflags & rft->fflags) == rft->fflags) {
			ret = rdtgroup_add_file(kn, rft);
			if (ret)
				goto error;
		}
	}

	return 0;
error:
	pr_warn("Failed to add %s, err=%d\n", rft->name, ret);
	while (--rft >= rfts) {
		if ((fflags & rft->fflags) == rft->fflags)
			kernfs_remove_by_name(kn, rft->name);
	}
	return ret;
}

/**
 * rdtgroup_kn_mode_restrict - Restrict user access to named resctrl file
 * @r: The resource group with which the file is associated.
 * @name: Name of the file
 *
 * The permissions of named resctrl file, directory, or link are modified
 * to not allow read, write, or execute by any user.
 *
 * WARNING: This function is intended to communicate to the user that the
 * resctrl file has been locked down - that it is not relevant to the
 * particular state the system finds itself in. It should not be relied
 * on to protect from user access because after the file's permissions
 * are restricted the user can still change the permissions using chmod
 * from the command line.
 *
 * Return: 0 on success, <0 on failure.
 */
int rdtgroup_kn_mode_restrict(struct rdtgroup *r, const char *name)
{
	struct iattr iattr = {.ia_valid = ATTR_MODE,};
	struct kernfs_node *kn;
	int ret = 0;

	kn = kernfs_find_and_get_ns(r->kn, name, NULL);
	if (!kn)
		return -ENOENT;

	switch (kernfs_type(kn)) {
	case KERNFS_DIR:
		iattr.ia_mode = S_IFDIR;
		break;
	case KERNFS_FILE:
		iattr.ia_mode = S_IFREG;
		break;
	case KERNFS_LINK:
		iattr.ia_mode = S_IFLNK;
		break;
	}

	ret = kernfs_setattr(kn, &iattr);
	kernfs_put(kn);
	return ret;
}

/**
 * rdtgroup_kn_mode_restore - Restore user access to named resctrl file
 * @r: The resource group with which the file is associated.
 * @name: Name of the file
 * @mask: Mask of permissions that should be restored
 *
 * Restore the permissions of the named file. If @name is a directory the
 * permissions of its parent will be used.
 *
 * Return: 0 on success, <0 on failure.
 */
int rdtgroup_kn_mode_restore(struct rdtgroup *r, const char *name,
			     umode_t mask)
{
	struct iattr iattr = {.ia_valid = ATTR_MODE,};
	struct kernfs_node *kn, *parent;
	struct rftype *rfts, *rft;
	int ret, len;

	rfts = res_common_files;
	len = ARRAY_SIZE(res_common_files);

	for (rft = rfts; rft < rfts + len; rft++) {
		if (!strcmp(rft->name, name))
			iattr.ia_mode = rft->mode & mask;
	}

	kn = kernfs_find_and_get_ns(r->kn, name, NULL);
	if (!kn)
		return -ENOENT;

	switch (kernfs_type(kn)) {
	case KERNFS_DIR:
		parent = kernfs_get_parent(kn);
		if (parent) {
			iattr.ia_mode |= parent->mode;
			kernfs_put(parent);
		}
		iattr.ia_mode |= S_IFDIR;
		break;
	case KERNFS_FILE:
		iattr.ia_mode |= S_IFREG;
		break;
	case KERNFS_LINK:
		iattr.ia_mode |= S_IFLNK;
		break;
	}

	ret = kernfs_setattr(kn, &iattr);
	kernfs_put(kn);
	return ret;
}

static int rdtgroup_mkdir_info_resdir(struct rdt_resource *r, char *name,
				      unsigned long fflags)
{
	struct kernfs_node *kn_subdir;
	int ret;

	kn_subdir = kernfs_create_dir(kn_info, name,
				      kn_info->mode, r);
	if (IS_ERR(kn_subdir))
		return PTR_ERR(kn_subdir);

	kernfs_get(kn_subdir);
	ret = rdtgroup_kn_set_ugid(kn_subdir);
	if (ret)
		return ret;

	ret = rdtgroup_add_files(kn_subdir, fflags);
	if (!ret)
		kernfs_activate(kn_subdir);

	return ret;
}

static int rdtgroup_create_info_dir(struct kernfs_node *parent_kn)
{
	struct rdt_resource *r;
	unsigned long fflags;
	char name[32];
	int ret;

	/* create the directory */
	kn_info = kernfs_create_dir(parent_kn, "info", parent_kn->mode, NULL);
	if (IS_ERR(kn_info))
		return PTR_ERR(kn_info);
	kernfs_get(kn_info);

	ret = rdtgroup_add_files(kn_info, RF_TOP_INFO);
	if (ret)
		goto out_destroy;

	for_each_alloc_enabled_rdt_resource(r) {
		fflags =  r->fflags | RF_CTRL_INFO;
		ret = rdtgroup_mkdir_info_resdir(r, r->name, fflags);
		if (ret)
			goto out_destroy;
	}

	for_each_mon_enabled_rdt_resource(r) {
		fflags =  r->fflags | RF_MON_INFO;
		sprintf(name, "%s_MON", r->name);
		ret = rdtgroup_mkdir_info_resdir(r, name, fflags);
		if (ret)
			goto out_destroy;
	}

	/*
	 * This extra ref will be put in kernfs_remove() and guarantees
	 * that @rdtgrp->kn is always accessible.
	 */
	kernfs_get(kn_info);

	ret = rdtgroup_kn_set_ugid(kn_info);
	if (ret)
		goto out_destroy;

	kernfs_activate(kn_info);

	return 0;

out_destroy:
	kernfs_remove(kn_info);
	return ret;
}

static int
mongroup_create_dir(struct kernfs_node *parent_kn, struct rdtgroup *prgrp,
		    char *name, struct kernfs_node **dest_kn)
{
	struct kernfs_node *kn;
	int ret;

	/* create the directory */
	kn = kernfs_create_dir(parent_kn, name, parent_kn->mode, prgrp);
	if (IS_ERR(kn))
		return PTR_ERR(kn);

	if (dest_kn)
		*dest_kn = kn;

	/*
	 * This extra ref will be put in kernfs_remove() and guarantees
	 * that @rdtgrp->kn is always accessible.
	 */
	kernfs_get(kn);

	ret = rdtgroup_kn_set_ugid(kn);
	if (ret)
		goto out_destroy;

	kernfs_activate(kn);

	return 0;

out_destroy:
	kernfs_remove(kn);
	return ret;
}

static void l3_qos_cfg_update(void *arg)
{
	bool *enable = arg;

	wrmsrl(IA32_L3_QOS_CFG, *enable ? L3_QOS_CDP_ENABLE : 0ULL);
}

static void l2_qos_cfg_update(void *arg)
{
	bool *enable = arg;

	wrmsrl(IA32_L2_QOS_CFG, *enable ? L2_QOS_CDP_ENABLE : 0ULL);
}

static inline bool is_mba_linear(void)
{
	return rdt_resources_all[RDT_RESOURCE_MBA].membw.delay_linear;
}

static int set_cache_qos_cfg(int level, bool enable)
{
	void (*update)(void *arg);
	struct rdt_resource *r_l;
	cpumask_var_t cpu_mask;
	struct rdt_domain *d;
	int cpu;

	if (!zalloc_cpumask_var(&cpu_mask, GFP_KERNEL))
		return -ENOMEM;

	if (level == RDT_RESOURCE_L3)
		update = l3_qos_cfg_update;
	else if (level == RDT_RESOURCE_L2)
		update = l2_qos_cfg_update;
	else
		return -EINVAL;

	r_l = &rdt_resources_all[level];
	list_for_each_entry(d, &r_l->domains, list) {
		/* Pick one CPU from each domain instance to update MSR */
		cpumask_set_cpu(cpumask_any(&d->cpu_mask), cpu_mask);
	}
	cpu = get_cpu();
	/* Update QOS_CFG MSR on this cpu if it's in cpu_mask. */
	if (cpumask_test_cpu(cpu, cpu_mask))
		update(&enable);
	/* Update QOS_CFG MSR on all other cpus in cpu_mask. */
	smp_call_function_many(cpu_mask, update, &enable, 1);
	put_cpu();

	free_cpumask_var(cpu_mask);

	return 0;
}

/*
 * Enable or disable the MBA software controller
 * which helps user specify bandwidth in MBps.
 * MBA software controller is supported only if
 * MBM is supported and MBA is in linear scale.
 */
static int set_mba_sc(bool mba_sc)
{
	struct rdt_resource *r = &rdt_resources_all[RDT_RESOURCE_MBA];
	struct rdt_domain *d;

	if (!is_mbm_enabled() || !is_mba_linear() ||
	    mba_sc == is_mba_sc(r))
		return -EINVAL;

	r->membw.mba_sc = mba_sc;
	list_for_each_entry(d, &r->domains, list)
		setup_default_ctrlval(r, d->ctrl_val, d->mbps_val);

	return 0;
}

static int cdp_enable(int level, int data_type, int code_type)
{
	struct rdt_resource *r_ldata = &rdt_resources_all[data_type];
	struct rdt_resource *r_lcode = &rdt_resources_all[code_type];
	struct rdt_resource *r_l = &rdt_resources_all[level];
	int ret;

	if (!r_l->alloc_capable || !r_ldata->alloc_capable ||
	    !r_lcode->alloc_capable)
		return -EINVAL;

	ret = set_cache_qos_cfg(level, true);
	if (!ret) {
		r_l->alloc_enabled = false;
		r_ldata->alloc_enabled = true;
		r_lcode->alloc_enabled = true;
	}
	return ret;
}

static int cdpl3_enable(void)
{
	return cdp_enable(RDT_RESOURCE_L3, RDT_RESOURCE_L3DATA,
			  RDT_RESOURCE_L3CODE);
}

static int cdpl2_enable(void)
{
	return cdp_enable(RDT_RESOURCE_L2, RDT_RESOURCE_L2DATA,
			  RDT_RESOURCE_L2CODE);
}

static void cdp_disable(int level, int data_type, int code_type)
{
	struct rdt_resource *r = &rdt_resources_all[level];

	r->alloc_enabled = r->alloc_capable;

	if (rdt_resources_all[data_type].alloc_enabled) {
		rdt_resources_all[data_type].alloc_enabled = false;
		rdt_resources_all[code_type].alloc_enabled = false;
		set_cache_qos_cfg(level, false);
	}
}

static void cdpl3_disable(void)
{
	cdp_disable(RDT_RESOURCE_L3, RDT_RESOURCE_L3DATA, RDT_RESOURCE_L3CODE);
}

static void cdpl2_disable(void)
{
	cdp_disable(RDT_RESOURCE_L2, RDT_RESOURCE_L2DATA, RDT_RESOURCE_L2CODE);
}

static void cdp_disable_all(void)
{
	if (rdt_resources_all[RDT_RESOURCE_L3DATA].alloc_enabled)
		cdpl3_disable();
	if (rdt_resources_all[RDT_RESOURCE_L2DATA].alloc_enabled)
		cdpl2_disable();
}

static int parse_rdtgroupfs_options(char *data)
{
	char *token, *o = data;
	int ret = 0;

	while ((token = strsep(&o, ",")) != NULL) {
		if (!*token) {
			ret = -EINVAL;
			goto out;
		}

		if (!strcmp(token, "cdp")) {
			ret = cdpl3_enable();
			if (ret)
				goto out;
		} else if (!strcmp(token, "cdpl2")) {
			ret = cdpl2_enable();
			if (ret)
				goto out;
		} else if (!strcmp(token, "mba_MBps")) {
			ret = set_mba_sc(true);
			if (ret)
				goto out;
		} else {
			ret = -EINVAL;
			goto out;
		}
	}

	return 0;

out:
	pr_err("Invalid mount option \"%s\"\n", token);

	return ret;
}

/*
 * We don't allow rdtgroup directories to be created anywhere
 * except the root directory. Thus when looking for the rdtgroup
 * structure for a kernfs node we are either looking at a directory,
 * in which case the rdtgroup structure is pointed at by the "priv"
 * field, otherwise we have a file, and need only look to the parent
 * to find the rdtgroup.
 */
static struct rdtgroup *kernfs_to_rdtgroup(struct kernfs_node *kn)
{
	if (kernfs_type(kn) == KERNFS_DIR) {
		/*
		 * All the resource directories use "kn->priv"
		 * to point to the "struct rdtgroup" for the
		 * resource. "info" and its subdirectories don't
		 * have rdtgroup structures, so return NULL here.
		 */
		if (kn == kn_info || kn->parent == kn_info)
			return NULL;
		else
			return kn->priv;
	} else {
		return kn->parent->priv;
	}
}

struct rdtgroup *rdtgroup_kn_lock_live(struct kernfs_node *kn)
{
	struct rdtgroup *rdtgrp = kernfs_to_rdtgroup(kn);

	if (!rdtgrp)
		return NULL;

	atomic_inc(&rdtgrp->waitcount);
	kernfs_break_active_protection(kn);

	mutex_lock(&rdtgroup_mutex);

	/* Was this group deleted while we waited? */
	if (rdtgrp->flags & RDT_DELETED)
		return NULL;

	return rdtgrp;
}

void rdtgroup_kn_unlock(struct kernfs_node *kn)
{
	struct rdtgroup *rdtgrp = kernfs_to_rdtgroup(kn);

	if (!rdtgrp)
		return;

	mutex_unlock(&rdtgroup_mutex);

	if (atomic_dec_and_test(&rdtgrp->waitcount) &&
	    (rdtgrp->flags & RDT_DELETED)) {
		if (rdtgrp->mode == RDT_MODE_PSEUDO_LOCKSETUP ||
		    rdtgrp->mode == RDT_MODE_PSEUDO_LOCKED)
			rdtgroup_pseudo_lock_remove(rdtgrp);
		kernfs_unbreak_active_protection(kn);
		kernfs_put(rdtgrp->kn);
		kfree(rdtgrp);
	} else {
		kernfs_unbreak_active_protection(kn);
	}
}

static int mkdir_mondata_all(struct kernfs_node *parent_kn,
			     struct rdtgroup *prgrp,
			     struct kernfs_node **mon_data_kn);

static struct dentry *rdt_mount(struct file_system_type *fs_type,
				int flags, const char *unused_dev_name,
				void *data)
{
	struct rdt_domain *dom;
	struct rdt_resource *r;
	struct dentry *dentry;
	int ret;

	cpus_read_lock();
	mutex_lock(&rdtgroup_mutex);
	/*
	 * resctrl file system can only be mounted once.
	 */
	if (static_branch_unlikely(&rdt_enable_key)) {
		dentry = ERR_PTR(-EBUSY);
		goto out;
	}

	ret = parse_rdtgroupfs_options(data);
	if (ret) {
		dentry = ERR_PTR(ret);
		goto out_cdp;
	}

	closid_init();

	ret = rdtgroup_create_info_dir(rdtgroup_default.kn);
	if (ret) {
		dentry = ERR_PTR(ret);
		goto out_cdp;
	}

	if (rdt_mon_capable) {
		ret = mongroup_create_dir(rdtgroup_default.kn,
					  &rdtgroup_default, "mon_groups",
					  &kn_mongrp);
		if (ret) {
			dentry = ERR_PTR(ret);
			goto out_info;
		}
		kernfs_get(kn_mongrp);

		ret = mkdir_mondata_all(rdtgroup_default.kn,
					&rdtgroup_default, &kn_mondata);
		if (ret) {
			dentry = ERR_PTR(ret);
			goto out_mongrp;
		}
		kernfs_get(kn_mondata);
		rdtgroup_default.mon.mon_data_kn = kn_mondata;
	}

	ret = rdt_pseudo_lock_init();
	if (ret) {
		dentry = ERR_PTR(ret);
		goto out_mondata;
	}

	dentry = kernfs_mount(fs_type, flags, rdt_root,
			      RDTGROUP_SUPER_MAGIC, NULL);
	if (IS_ERR(dentry))
		goto out_psl;

	if (rdt_alloc_capable)
		static_branch_enable_cpuslocked(&rdt_alloc_enable_key);
	if (rdt_mon_capable)
		static_branch_enable_cpuslocked(&rdt_mon_enable_key);

	if (rdt_alloc_capable || rdt_mon_capable)
		static_branch_enable_cpuslocked(&rdt_enable_key);

	if (is_mbm_enabled()) {
		r = &rdt_resources_all[RDT_RESOURCE_L3];
		list_for_each_entry(dom, &r->domains, list)
			mbm_setup_overflow_handler(dom, MBM_OVERFLOW_INTERVAL);
	}

	goto out;

out_psl:
	rdt_pseudo_lock_release();
out_mondata:
	if (rdt_mon_capable)
		kernfs_remove(kn_mondata);
out_mongrp:
	if (rdt_mon_capable)
		kernfs_remove(kn_mongrp);
out_info:
	kernfs_remove(kn_info);
out_cdp:
	cdp_disable_all();
out:
	rdt_last_cmd_clear();
	mutex_unlock(&rdtgroup_mutex);
	cpus_read_unlock();

	return dentry;
}

static int reset_all_ctrls(struct rdt_resource *r)
{
	struct msr_param msr_param;
	cpumask_var_t cpu_mask;
	struct rdt_domain *d;
	int i, cpu;

	if (!zalloc_cpumask_var(&cpu_mask, GFP_KERNEL))
		return -ENOMEM;

	msr_param.res = r;
	msr_param.low = 0;
	msr_param.high = r->num_closid;

	/*
	 * Disable resource control for this resource by setting all
	 * CBMs in all domains to the maximum mask value. Pick one CPU
	 * from each domain to update the MSRs below.
	 */
	list_for_each_entry(d, &r->domains, list) {
		cpumask_set_cpu(cpumask_any(&d->cpu_mask), cpu_mask);

		for (i = 0; i < r->num_closid; i++)
			d->ctrl_val[i] = r->default_ctrl;
	}
	cpu = get_cpu();
	/* Update CBM on this cpu if it's in cpu_mask. */
	if (cpumask_test_cpu(cpu, cpu_mask))
		rdt_ctrl_update(&msr_param);
	/* Update CBM on all other cpus in cpu_mask. */
	smp_call_function_many(cpu_mask, rdt_ctrl_update, &msr_param, 1);
	put_cpu();

	free_cpumask_var(cpu_mask);

	return 0;
}

static bool is_closid_match(struct task_struct *t, struct rdtgroup *r)
{
	return (rdt_alloc_capable &&
		(r->type == RDTCTRL_GROUP) && (t->closid == r->closid));
}

static bool is_rmid_match(struct task_struct *t, struct rdtgroup *r)
{
	return (rdt_mon_capable &&
		(r->type == RDTMON_GROUP) && (t->rmid == r->mon.rmid));
}

/*
 * Move tasks from one to the other group. If @from is NULL, then all tasks
 * in the systems are moved unconditionally (used for teardown).
 *
 * If @mask is not NULL the cpus on which moved tasks are running are set
 * in that mask so the update smp function call is restricted to affected
 * cpus.
 */
static void rdt_move_group_tasks(struct rdtgroup *from, struct rdtgroup *to,
				 struct cpumask *mask)
{
	struct task_struct *p, *t;

	read_lock(&tasklist_lock);
	for_each_process_thread(p, t) {
		if (!from || is_closid_match(t, from) ||
		    is_rmid_match(t, from)) {
			t->closid = to->closid;
			t->rmid = to->mon.rmid;

#ifdef CONFIG_SMP
			/*
			 * This is safe on x86 w/o barriers as the ordering
			 * of writing to task_cpu() and t->on_cpu is
			 * reverse to the reading here. The detection is
			 * inaccurate as tasks might move or schedule
			 * before the smp function call takes place. In
			 * such a case the function call is pointless, but
			 * there is no other side effect.
			 */
			if (mask && t->on_cpu)
				cpumask_set_cpu(task_cpu(t), mask);
#endif
		}
	}
	read_unlock(&tasklist_lock);
}

static void free_all_child_rdtgrp(struct rdtgroup *rdtgrp)
{
	struct rdtgroup *sentry, *stmp;
	struct list_head *head;

	head = &rdtgrp->mon.crdtgrp_list;
	list_for_each_entry_safe(sentry, stmp, head, mon.crdtgrp_list) {
		free_rmid(sentry->mon.rmid);
		list_del(&sentry->mon.crdtgrp_list);

		if (atomic_read(&sentry->waitcount) != 0)
			sentry->flags = RDT_DELETED;
		else
			kfree(sentry);
	}
}

/*
 * Forcibly remove all of subdirectories under root.
 */
static void rmdir_all_sub(void)
{
	struct rdtgroup *rdtgrp, *tmp;

	/* Move all tasks to the default resource group */
	rdt_move_group_tasks(NULL, &rdtgroup_default, NULL);

	list_for_each_entry_safe(rdtgrp, tmp, &rdt_all_groups, rdtgroup_list) {
		/* Free any child rmids */
		free_all_child_rdtgrp(rdtgrp);

		/* Remove each rdtgroup other than root */
		if (rdtgrp == &rdtgroup_default)
			continue;

		if (rdtgrp->mode == RDT_MODE_PSEUDO_LOCKSETUP ||
		    rdtgrp->mode == RDT_MODE_PSEUDO_LOCKED)
			rdtgroup_pseudo_lock_remove(rdtgrp);

		/*
		 * Give any CPUs back to the default group. We cannot copy
		 * cpu_online_mask because a CPU might have executed the
		 * offline callback already, but is still marked online.
		 */
		cpumask_or(&rdtgroup_default.cpu_mask,
			   &rdtgroup_default.cpu_mask, &rdtgrp->cpu_mask);

		free_rmid(rdtgrp->mon.rmid);

		kernfs_remove(rdtgrp->kn);
		list_del(&rdtgrp->rdtgroup_list);

		if (atomic_read(&rdtgrp->waitcount) != 0)
			rdtgrp->flags = RDT_DELETED;
		else
			kfree(rdtgrp);
	}
	/* Notify online CPUs to update per cpu storage and PQR_ASSOC MSR */
	update_closid_rmid(cpu_online_mask, &rdtgroup_default);

	kernfs_remove(kn_info);
	kernfs_remove(kn_mongrp);
	kernfs_remove(kn_mondata);
}

static void rdt_kill_sb(struct super_block *sb)
{
	struct rdt_resource *r;

	cpus_read_lock();
	mutex_lock(&rdtgroup_mutex);

	set_mba_sc(false);

	/*Put everything back to default values. */
	for_each_alloc_enabled_rdt_resource(r)
		reset_all_ctrls(r);
	cdp_disable_all();
	rmdir_all_sub();
	rdt_pseudo_lock_release();
	rdtgroup_default.mode = RDT_MODE_SHAREABLE;
	static_branch_disable_cpuslocked(&rdt_alloc_enable_key);
	static_branch_disable_cpuslocked(&rdt_mon_enable_key);
	static_branch_disable_cpuslocked(&rdt_enable_key);
	kernfs_kill_sb(sb);
	mutex_unlock(&rdtgroup_mutex);
	cpus_read_unlock();
}

static struct file_system_type rdt_fs_type = {
	.name    = "resctrl",
	.mount   = rdt_mount,
	.kill_sb = rdt_kill_sb,
};

static int mon_addfile(struct kernfs_node *parent_kn, const char *name,
		       void *priv)
{
	struct kernfs_node *kn;
	int ret = 0;

	kn = __kernfs_create_file(parent_kn, name, 0444, 0,
				  &kf_mondata_ops, priv, NULL, NULL);
	if (IS_ERR(kn))
		return PTR_ERR(kn);

	ret = rdtgroup_kn_set_ugid(kn);
	if (ret) {
		kernfs_remove(kn);
		return ret;
	}

	return ret;
}

/*
 * Remove all subdirectories of mon_data of ctrl_mon groups
 * and monitor groups with given domain id.
 */
void rmdir_mondata_subdir_allrdtgrp(struct rdt_resource *r, unsigned int dom_id)
{
	struct rdtgroup *prgrp, *crgrp;
	char name[32];

	if (!r->mon_enabled)
		return;

	list_for_each_entry(prgrp, &rdt_all_groups, rdtgroup_list) {
		sprintf(name, "mon_%s_%02d", r->name, dom_id);
		kernfs_remove_by_name(prgrp->mon.mon_data_kn, name);

		list_for_each_entry(crgrp, &prgrp->mon.crdtgrp_list, mon.crdtgrp_list)
			kernfs_remove_by_name(crgrp->mon.mon_data_kn, name);
	}
}

static int mkdir_mondata_subdir(struct kernfs_node *parent_kn,
				struct rdt_domain *d,
				struct rdt_resource *r, struct rdtgroup *prgrp)
{
	union mon_data_bits priv;
	struct kernfs_node *kn;
	struct mon_evt *mevt;
	struct rmid_read rr;
	char name[32];
	int ret;

	sprintf(name, "mon_%s_%02d", r->name, d->id);
	/* create the directory */
	kn = kernfs_create_dir(parent_kn, name, parent_kn->mode, prgrp);
	if (IS_ERR(kn))
		return PTR_ERR(kn);

	/*
	 * This extra ref will be put in kernfs_remove() and guarantees
	 * that kn is always accessible.
	 */
	kernfs_get(kn);
	ret = rdtgroup_kn_set_ugid(kn);
	if (ret)
		goto out_destroy;

	if (WARN_ON(list_empty(&r->evt_list))) {
		ret = -EPERM;
		goto out_destroy;
	}

	priv.u.rid = r->rid;
	priv.u.domid = d->id;
	list_for_each_entry(mevt, &r->evt_list, list) {
		priv.u.evtid = mevt->evtid;
		ret = mon_addfile(kn, mevt->name, priv.priv);
		if (ret)
			goto out_destroy;

		if (is_mbm_event(mevt->evtid))
			mon_event_read(&rr, d, prgrp, mevt->evtid, true);
	}
	kernfs_activate(kn);
	return 0;

out_destroy:
	kernfs_remove(kn);
	return ret;
}

/*
 * Add all subdirectories of mon_data for "ctrl_mon" groups
 * and "monitor" groups with given domain id.
 */
void mkdir_mondata_subdir_allrdtgrp(struct rdt_resource *r,
				    struct rdt_domain *d)
{
	struct kernfs_node *parent_kn;
	struct rdtgroup *prgrp, *crgrp;
	struct list_head *head;

	if (!r->mon_enabled)
		return;

	list_for_each_entry(prgrp, &rdt_all_groups, rdtgroup_list) {
		parent_kn = prgrp->mon.mon_data_kn;
		mkdir_mondata_subdir(parent_kn, d, r, prgrp);

		head = &prgrp->mon.crdtgrp_list;
		list_for_each_entry(crgrp, head, mon.crdtgrp_list) {
			parent_kn = crgrp->mon.mon_data_kn;
			mkdir_mondata_subdir(parent_kn, d, r, crgrp);
		}
	}
}

static int mkdir_mondata_subdir_alldom(struct kernfs_node *parent_kn,
				       struct rdt_resource *r,
				       struct rdtgroup *prgrp)
{
	struct rdt_domain *dom;
	int ret;

	list_for_each_entry(dom, &r->domains, list) {
		ret = mkdir_mondata_subdir(parent_kn, dom, r, prgrp);
		if (ret)
			return ret;
	}

	return 0;
}

/*
 * This creates a directory mon_data which contains the monitored data.
 *
 * mon_data has one directory for each domain whic are named
 * in the format mon_<domain_name>_<domain_id>. For ex: A mon_data
 * with L3 domain looks as below:
 * ./mon_data:
 * mon_L3_00
 * mon_L3_01
 * mon_L3_02
 * ...
 *
 * Each domain directory has one file per event:
 * ./mon_L3_00/:
 * llc_occupancy
 *
 */
static int mkdir_mondata_all(struct kernfs_node *parent_kn,
			     struct rdtgroup *prgrp,
			     struct kernfs_node **dest_kn)
{
	struct rdt_resource *r;
	struct kernfs_node *kn;
	int ret;

	/*
	 * Create the mon_data directory first.
	 */
	ret = mongroup_create_dir(parent_kn, prgrp, "mon_data", &kn);
	if (ret)
		return ret;

	if (dest_kn)
		*dest_kn = kn;

	/*
	 * Create the subdirectories for each domain. Note that all events
	 * in a domain like L3 are grouped into a resource whose domain is L3
	 */
	for_each_mon_enabled_rdt_resource(r) {
		ret = mkdir_mondata_subdir_alldom(kn, r, prgrp);
		if (ret)
			goto out_destroy;
	}

	return 0;

out_destroy:
	kernfs_remove(kn);
	return ret;
}

/**
 * cbm_ensure_valid - Enforce validity on provided CBM
 * @_val:	Candidate CBM
 * @r:		RDT resource to which the CBM belongs
 *
 * The provided CBM represents all cache portions available for use. This
 * may be represented by a bitmap that does not consist of contiguous ones
 * and thus be an invalid CBM.
 * Here the provided CBM is forced to be a valid CBM by only considering
 * the first set of contiguous bits as valid and clearing all bits.
 * The intention here is to provide a valid default CBM with which a new
 * resource group is initialized. The user can follow this with a
 * modification to the CBM if the default does not satisfy the
 * requirements.
 */
static void cbm_ensure_valid(u32 *_val, struct rdt_resource *r)
{
	/*
	 * Convert the u32 _val to an unsigned long required by all the bit
	 * operations within this function. No more than 32 bits of this
	 * converted value can be accessed because all bit operations are
	 * additionally provided with cbm_len that is initialized during
	 * hardware enumeration using five bits from the EAX register and
	 * thus never can exceed 32 bits.
	 */
	unsigned long *val = (unsigned long *)_val;
	unsigned int cbm_len = r->cache.cbm_len;
	unsigned long first_bit, zero_bit;

	if (*val == 0)
		return;

	first_bit = find_first_bit(val, cbm_len);
	zero_bit = find_next_zero_bit(val, cbm_len, first_bit);

	/* Clear any remaining bits to ensure contiguous region */
	bitmap_clear(val, zero_bit, cbm_len - zero_bit);
}

/**
 * rdtgroup_init_alloc - Initialize the new RDT group's allocations
 *
 * A new RDT group is being created on an allocation capable (CAT)
 * supporting system. Set this group up to start off with all usable
 * allocations. That is, all shareable and unused bits.
 *
 * All-zero CBM is invalid. If there are no more shareable bits available
 * on any domain then the entire allocation will fail.
 */
static int rdtgroup_init_alloc(struct rdtgroup *rdtgrp)
{
	struct rdt_resource *r_cdp = NULL;
	struct rdt_domain *d_cdp = NULL;
	u32 used_b = 0, unused_b = 0;
	u32 closid = rdtgrp->closid;
	struct rdt_resource *r;
	unsigned long tmp_cbm;
	enum rdtgrp_mode mode;
	struct rdt_domain *d;
	u32 peer_ctl, *ctrl;
	int i, ret;

	for_each_alloc_enabled_rdt_resource(r) {
		/*
		 * Only initialize default allocations for CBM cache
		 * resources
		 */
		if (r->rid == RDT_RESOURCE_MBA)
			continue;
		list_for_each_entry(d, &r->domains, list) {
			rdt_cdp_peer_get(r, d, &r_cdp, &d_cdp);
			d->have_new_ctrl = false;
			d->new_ctrl = r->cache.shareable_bits;
			used_b = r->cache.shareable_bits;
			ctrl = d->ctrl_val;
			for (i = 0; i < closids_supported(); i++, ctrl++) {
				if (closid_allocated(i) && i != closid) {
					mode = rdtgroup_mode_by_closid(i);
					if (mode == RDT_MODE_PSEUDO_LOCKSETUP)
						break;
					/*
					 * If CDP is active include peer
					 * domain's usage to ensure there
					 * is no overlap with an exclusive
					 * group.
					 */
					if (d_cdp)
						peer_ctl = d_cdp->ctrl_val[i];
					else
						peer_ctl = 0;
					used_b |= *ctrl | peer_ctl;
					if (mode == RDT_MODE_SHAREABLE)
						d->new_ctrl |= *ctrl | peer_ctl;
				}
			}
			if (d->plr && d->plr->cbm > 0)
				used_b |= d->plr->cbm;
			unused_b = used_b ^ (BIT_MASK(r->cache.cbm_len) - 1);
			unused_b &= BIT_MASK(r->cache.cbm_len) - 1;
			d->new_ctrl |= unused_b;
			/*
			 * Force the initial CBM to be valid, user can
			 * modify the CBM based on system availability.
			 */
			cbm_ensure_valid(&d->new_ctrl, r);
			/*
			 * Assign the u32 CBM to an unsigned long to ensure
			 * that bitmap_weight() does not access out-of-bound
			 * memory.
			 */
			tmp_cbm = d->new_ctrl;
			if (bitmap_weight(&tmp_cbm, r->cache.cbm_len) <
			    r->cache.min_cbm_bits) {
				rdt_last_cmd_printf("no space on %s:%d\n",
						    r->name, d->id);
				return -ENOSPC;
			}
			d->have_new_ctrl = true;
		}
	}

	for_each_alloc_enabled_rdt_resource(r) {
		/*
		 * Only initialize default allocations for CBM cache
		 * resources
		 */
		if (r->rid == RDT_RESOURCE_MBA)
			continue;
		ret = update_domains(r, rdtgrp->closid);
		if (ret < 0) {
			rdt_last_cmd_puts("failed to initialize allocations\n");
			return ret;
		}
		rdtgrp->mode = RDT_MODE_SHAREABLE;
	}

	return 0;
}

static int mkdir_rdt_prepare(struct kernfs_node *parent_kn,
			     struct kernfs_node *prgrp_kn,
			     const char *name, umode_t mode,
			     enum rdt_group_type rtype, struct rdtgroup **r)
{
	struct rdtgroup *prdtgrp, *rdtgrp;
	struct kernfs_node *kn;
	uint files = 0;
	int ret;

<<<<<<< HEAD
	prdtgrp = rdtgroup_kn_lock_live(prgrp_kn);
	rdt_last_cmd_clear();
=======
	prdtgrp = rdtgroup_kn_lock_live(parent_kn);
>>>>>>> e0f8b8a6
	if (!prdtgrp) {
		ret = -ENODEV;
		rdt_last_cmd_puts("directory was removed\n");
		goto out_unlock;
	}

	if (rtype == RDTMON_GROUP &&
	    (prdtgrp->mode == RDT_MODE_PSEUDO_LOCKSETUP ||
	     prdtgrp->mode == RDT_MODE_PSEUDO_LOCKED)) {
		ret = -EINVAL;
		rdt_last_cmd_puts("pseudo-locking in progress\n");
		goto out_unlock;
	}

	/* allocate the rdtgroup. */
	rdtgrp = kzalloc(sizeof(*rdtgrp), GFP_KERNEL);
	if (!rdtgrp) {
		ret = -ENOSPC;
		rdt_last_cmd_puts("kernel out of memory\n");
		goto out_unlock;
	}
	*r = rdtgrp;
	rdtgrp->mon.parent = prdtgrp;
	rdtgrp->type = rtype;
	INIT_LIST_HEAD(&rdtgrp->mon.crdtgrp_list);

	/* kernfs creates the directory for rdtgrp */
	kn = kernfs_create_dir(parent_kn, name, mode, rdtgrp);
	if (IS_ERR(kn)) {
		ret = PTR_ERR(kn);
		rdt_last_cmd_puts("kernfs create error\n");
		goto out_free_rgrp;
	}
	rdtgrp->kn = kn;

	/*
	 * kernfs_remove() will drop the reference count on "kn" which
	 * will free it. But we still need it to stick around for the
	 * rdtgroup_kn_unlock(kn} call below. Take one extra reference
	 * here, which will be dropped inside rdtgroup_kn_unlock().
	 */
	kernfs_get(kn);

	ret = rdtgroup_kn_set_ugid(kn);
	if (ret) {
		rdt_last_cmd_puts("kernfs perm error\n");
		goto out_destroy;
	}

	files = RFTYPE_BASE | BIT(RF_CTRLSHIFT + rtype);
	ret = rdtgroup_add_files(kn, files);
	if (ret) {
		rdt_last_cmd_puts("kernfs fill error\n");
		goto out_destroy;
	}

	if (rdt_mon_capable) {
		ret = alloc_rmid();
		if (ret < 0) {
			rdt_last_cmd_puts("out of RMIDs\n");
			goto out_destroy;
		}
		rdtgrp->mon.rmid = ret;

		ret = mkdir_mondata_all(kn, rdtgrp, &rdtgrp->mon.mon_data_kn);
		if (ret) {
			rdt_last_cmd_puts("kernfs subdir error\n");
			goto out_idfree;
		}
	}
	kernfs_activate(kn);

	/*
	 * The caller unlocks the parent_kn upon success.
	 */
	return 0;

out_idfree:
	free_rmid(rdtgrp->mon.rmid);
out_destroy:
	kernfs_remove(rdtgrp->kn);
out_free_rgrp:
	kfree(rdtgrp);
out_unlock:
	rdtgroup_kn_unlock(parent_kn);
	return ret;
}

static void mkdir_rdt_prepare_clean(struct rdtgroup *rgrp)
{
	kernfs_remove(rgrp->kn);
	free_rmid(rgrp->mon.rmid);
	kfree(rgrp);
}

/*
 * Create a monitor group under "mon_groups" directory of a control
 * and monitor group(ctrl_mon). This is a resource group
 * to monitor a subset of tasks and cpus in its parent ctrl_mon group.
 */
static int rdtgroup_mkdir_mon(struct kernfs_node *parent_kn,
			      struct kernfs_node *prgrp_kn,
			      const char *name,
			      umode_t mode)
{
	struct rdtgroup *rdtgrp, *prgrp;
	int ret;

	ret = mkdir_rdt_prepare(parent_kn, prgrp_kn, name, mode, RDTMON_GROUP,
				&rdtgrp);
	if (ret)
		return ret;

	prgrp = rdtgrp->mon.parent;
	rdtgrp->closid = prgrp->closid;

	/*
	 * Add the rdtgrp to the list of rdtgrps the parent
	 * ctrl_mon group has to track.
	 */
	list_add_tail(&rdtgrp->mon.crdtgrp_list, &prgrp->mon.crdtgrp_list);

	rdtgroup_kn_unlock(parent_kn);
	return ret;
}

/*
 * These are rdtgroups created under the root directory. Can be used
 * to allocate and monitor resources.
 */
static int rdtgroup_mkdir_ctrl_mon(struct kernfs_node *parent_kn,
				   struct kernfs_node *prgrp_kn,
				   const char *name, umode_t mode)
{
	struct rdtgroup *rdtgrp;
	struct kernfs_node *kn;
	u32 closid;
	int ret;

	ret = mkdir_rdt_prepare(parent_kn, prgrp_kn, name, mode, RDTCTRL_GROUP,
				&rdtgrp);
	if (ret)
		return ret;

	kn = rdtgrp->kn;
	ret = closid_alloc();
	if (ret < 0) {
		rdt_last_cmd_puts("out of CLOSIDs\n");
		goto out_common_fail;
	}
	closid = ret;
	ret = 0;

	rdtgrp->closid = closid;
	ret = rdtgroup_init_alloc(rdtgrp);
	if (ret < 0)
		goto out_id_free;

	list_add(&rdtgrp->rdtgroup_list, &rdt_all_groups);

	if (rdt_mon_capable) {
		/*
		 * Create an empty mon_groups directory to hold the subset
		 * of tasks and cpus to monitor.
		 */
<<<<<<< HEAD
		ret = mongroup_create_dir(kn, NULL, "mon_groups", NULL);
		if (ret) {
			rdt_last_cmd_puts("kernfs subdir error\n");
			goto out_del_list;
		}
=======
		ret = mongroup_create_dir(kn, rdtgrp, "mon_groups", NULL);
		if (ret)
			goto out_id_free;
>>>>>>> e0f8b8a6
	}

	goto out_unlock;

out_del_list:
	list_del(&rdtgrp->rdtgroup_list);
out_id_free:
	closid_free(closid);
out_common_fail:
	mkdir_rdt_prepare_clean(rdtgrp);
out_unlock:
	rdtgroup_kn_unlock(parent_kn);
	return ret;
}

/*
 * We allow creating mon groups only with in a directory called "mon_groups"
 * which is present in every ctrl_mon group. Check if this is a valid
 * "mon_groups" directory.
 *
 * 1. The directory should be named "mon_groups".
 * 2. The mon group itself should "not" be named "mon_groups".
 *   This makes sure "mon_groups" directory always has a ctrl_mon group
 *   as parent.
 */
static bool is_mon_groups(struct kernfs_node *kn, const char *name)
{
	return (!strcmp(kn->name, "mon_groups") &&
		strcmp(name, "mon_groups"));
}

static int rdtgroup_mkdir(struct kernfs_node *parent_kn, const char *name,
			  umode_t mode)
{
	/* Do not accept '\n' to avoid unparsable situation. */
	if (strchr(name, '\n'))
		return -EINVAL;

	/*
	 * If the parent directory is the root directory and RDT
	 * allocation is supported, add a control and monitoring
	 * subdirectory
	 */
	if (rdt_alloc_capable && parent_kn == rdtgroup_default.kn)
		return rdtgroup_mkdir_ctrl_mon(parent_kn, parent_kn, name, mode);

	/*
	 * If RDT monitoring is supported and the parent directory is a valid
	 * "mon_groups" directory, add a monitoring subdirectory.
	 */
	if (rdt_mon_capable && is_mon_groups(parent_kn, name))
		return rdtgroup_mkdir_mon(parent_kn, parent_kn->parent, name, mode);

	return -EPERM;
}

static int rdtgroup_rmdir_mon(struct kernfs_node *kn, struct rdtgroup *rdtgrp,
			      cpumask_var_t tmpmask)
{
	struct rdtgroup *prdtgrp = rdtgrp->mon.parent;
	int cpu;

	/* Give any tasks back to the parent group */
	rdt_move_group_tasks(rdtgrp, prdtgrp, tmpmask);

	/* Update per cpu rmid of the moved CPUs first */
	for_each_cpu(cpu, &rdtgrp->cpu_mask)
		per_cpu(pqr_state.default_rmid, cpu) = prdtgrp->mon.rmid;
	/*
	 * Update the MSR on moved CPUs and CPUs which have moved
	 * task running on them.
	 */
	cpumask_or(tmpmask, tmpmask, &rdtgrp->cpu_mask);
	update_closid_rmid(tmpmask, NULL);

	rdtgrp->flags = RDT_DELETED;
	free_rmid(rdtgrp->mon.rmid);

	/*
	 * Remove the rdtgrp from the parent ctrl_mon group's list
	 */
	WARN_ON(list_empty(&prdtgrp->mon.crdtgrp_list));
	list_del(&rdtgrp->mon.crdtgrp_list);

	/*
	 * one extra hold on this, will drop when we kfree(rdtgrp)
	 * in rdtgroup_kn_unlock()
	 */
	kernfs_get(kn);
	kernfs_remove(rdtgrp->kn);

	return 0;
}

static int rdtgroup_ctrl_remove(struct kernfs_node *kn,
				struct rdtgroup *rdtgrp)
{
	rdtgrp->flags = RDT_DELETED;
	list_del(&rdtgrp->rdtgroup_list);

	/*
	 * one extra hold on this, will drop when we kfree(rdtgrp)
	 * in rdtgroup_kn_unlock()
	 */
	kernfs_get(kn);
	kernfs_remove(rdtgrp->kn);
	return 0;
}

static int rdtgroup_rmdir_ctrl(struct kernfs_node *kn, struct rdtgroup *rdtgrp,
			       cpumask_var_t tmpmask)
{
	int cpu;

	/* Give any tasks back to the default group */
	rdt_move_group_tasks(rdtgrp, &rdtgroup_default, tmpmask);

	/* Give any CPUs back to the default group */
	cpumask_or(&rdtgroup_default.cpu_mask,
		   &rdtgroup_default.cpu_mask, &rdtgrp->cpu_mask);

	/* Update per cpu closid and rmid of the moved CPUs first */
	for_each_cpu(cpu, &rdtgrp->cpu_mask) {
		per_cpu(pqr_state.default_closid, cpu) = rdtgroup_default.closid;
		per_cpu(pqr_state.default_rmid, cpu) = rdtgroup_default.mon.rmid;
	}

	/*
	 * Update the MSR on moved CPUs and CPUs which have moved
	 * task running on them.
	 */
	cpumask_or(tmpmask, tmpmask, &rdtgrp->cpu_mask);
	update_closid_rmid(tmpmask, NULL);

	closid_free(rdtgrp->closid);
	free_rmid(rdtgrp->mon.rmid);

<<<<<<< HEAD
	/*
	 * Free all the child monitor group rmids.
	 */
	free_all_child_rdtgrp(rdtgrp);

	rdtgroup_ctrl_remove(kn, rdtgrp);
=======
	list_del(&rdtgrp->rdtgroup_list);

	/*
	 * one extra hold on this, will drop when we kfree(rdtgrp)
	 * in rdtgroup_kn_unlock()
	 */
	kernfs_get(kn);
	kernfs_remove(rdtgrp->kn);
>>>>>>> e0f8b8a6

	/*
	 * Free all the child monitor group rmids.
	 */
	free_all_child_rdtgrp(rdtgrp);

	return 0;
}

static int rdtgroup_rmdir(struct kernfs_node *kn)
{
	struct kernfs_node *parent_kn = kn->parent;
	struct rdtgroup *rdtgrp;
	cpumask_var_t tmpmask;
	int ret = 0;

	if (!zalloc_cpumask_var(&tmpmask, GFP_KERNEL))
		return -ENOMEM;

	rdtgrp = rdtgroup_kn_lock_live(kn);
	if (!rdtgrp) {
		ret = -EPERM;
		goto out;
	}

	/*
	 * If the rdtgroup is a ctrl_mon group and parent directory
	 * is the root directory, remove the ctrl_mon group.
	 *
	 * If the rdtgroup is a mon group and parent directory
	 * is a valid "mon_groups" directory, remove the mon group.
	 */
	if (rdtgrp->type == RDTCTRL_GROUP && parent_kn == rdtgroup_default.kn) {
		if (rdtgrp->mode == RDT_MODE_PSEUDO_LOCKSETUP ||
		    rdtgrp->mode == RDT_MODE_PSEUDO_LOCKED) {
			ret = rdtgroup_ctrl_remove(kn, rdtgrp);
		} else {
			ret = rdtgroup_rmdir_ctrl(kn, rdtgrp, tmpmask);
		}
	} else if (rdtgrp->type == RDTMON_GROUP &&
		 is_mon_groups(parent_kn, kn->name)) {
		ret = rdtgroup_rmdir_mon(kn, rdtgrp, tmpmask);
	} else {
		ret = -EPERM;
	}

out:
	rdtgroup_kn_unlock(kn);
	free_cpumask_var(tmpmask);
	return ret;
}

static int rdtgroup_show_options(struct seq_file *seq, struct kernfs_root *kf)
{
	if (rdt_resources_all[RDT_RESOURCE_L3DATA].alloc_enabled)
		seq_puts(seq, ",cdp");

	if (rdt_resources_all[RDT_RESOURCE_L2DATA].alloc_enabled)
		seq_puts(seq, ",cdpl2");

	if (is_mba_sc(&rdt_resources_all[RDT_RESOURCE_MBA]))
		seq_puts(seq, ",mba_MBps");

	return 0;
}

static struct kernfs_syscall_ops rdtgroup_kf_syscall_ops = {
	.mkdir		= rdtgroup_mkdir,
	.rmdir		= rdtgroup_rmdir,
	.show_options	= rdtgroup_show_options,
};

static int __init rdtgroup_setup_root(void)
{
	int ret;

	rdt_root = kernfs_create_root(&rdtgroup_kf_syscall_ops,
				      KERNFS_ROOT_CREATE_DEACTIVATED |
				      KERNFS_ROOT_EXTRA_OPEN_PERM_CHECK,
				      &rdtgroup_default);
	if (IS_ERR(rdt_root))
		return PTR_ERR(rdt_root);

	mutex_lock(&rdtgroup_mutex);

	rdtgroup_default.closid = 0;
	rdtgroup_default.mon.rmid = 0;
	rdtgroup_default.type = RDTCTRL_GROUP;
	INIT_LIST_HEAD(&rdtgroup_default.mon.crdtgrp_list);

	list_add(&rdtgroup_default.rdtgroup_list, &rdt_all_groups);

	ret = rdtgroup_add_files(rdt_root->kn, RF_CTRL_BASE);
	if (ret) {
		kernfs_destroy_root(rdt_root);
		goto out;
	}

	rdtgroup_default.kn = rdt_root->kn;
	kernfs_activate(rdtgroup_default.kn);

out:
	mutex_unlock(&rdtgroup_mutex);

	return ret;
}

/*
 * rdtgroup_init - rdtgroup initialization
 *
 * Setup resctrl file system including set up root, create mount point,
 * register rdtgroup filesystem, and initialize files under root directory.
 *
 * Return: 0 on success or -errno
 */
int __init rdtgroup_init(void)
{
	int ret = 0;

	seq_buf_init(&last_cmd_status, last_cmd_status_buf,
		     sizeof(last_cmd_status_buf));

	ret = rdtgroup_setup_root();
	if (ret)
		return ret;

	ret = sysfs_create_mount_point(fs_kobj, "resctrl");
	if (ret)
		goto cleanup_root;

	ret = register_filesystem(&rdt_fs_type);
	if (ret)
		goto cleanup_mountpoint;

	/*
	 * Adding the resctrl debugfs directory here may not be ideal since
	 * it would let the resctrl debugfs directory appear on the debugfs
	 * filesystem before the resctrl filesystem is mounted.
	 * It may also be ok since that would enable debugging of RDT before
	 * resctrl is mounted.
	 * The reason why the debugfs directory is created here and not in
	 * rdt_mount() is because rdt_mount() takes rdtgroup_mutex and
	 * during the debugfs directory creation also &sb->s_type->i_mutex_key
	 * (the lockdep class of inode->i_rwsem). Other filesystem
	 * interactions (eg. SyS_getdents) have the lock ordering:
	 * &sb->s_type->i_mutex_key --> &mm->mmap_sem
	 * During mmap(), called with &mm->mmap_sem, the rdtgroup_mutex
	 * is taken, thus creating dependency:
	 * &mm->mmap_sem --> rdtgroup_mutex for the latter that can cause
	 * issues considering the other two lock dependencies.
	 * By creating the debugfs directory here we avoid a dependency
	 * that may cause deadlock (even though file operations cannot
	 * occur until the filesystem is mounted, but I do not know how to
	 * tell lockdep that).
	 */
	debugfs_resctrl = debugfs_create_dir("resctrl", NULL);

	return 0;

cleanup_mountpoint:
	sysfs_remove_mount_point(fs_kobj, "resctrl");
cleanup_root:
	kernfs_destroy_root(rdt_root);

	return ret;
}

void __exit rdtgroup_exit(void)
{
	debugfs_remove_recursive(debugfs_resctrl);
	unregister_filesystem(&rdt_fs_type);
	sysfs_remove_mount_point(fs_kobj, "resctrl");
	kernfs_destroy_root(rdt_root);
}<|MERGE_RESOLUTION|>--- conflicted
+++ resolved
@@ -2564,12 +2564,8 @@
 	uint files = 0;
 	int ret;
 
-<<<<<<< HEAD
-	prdtgrp = rdtgroup_kn_lock_live(prgrp_kn);
+	prdtgrp = rdtgroup_kn_lock_live(parent_kn);
 	rdt_last_cmd_clear();
-=======
-	prdtgrp = rdtgroup_kn_lock_live(parent_kn);
->>>>>>> e0f8b8a6
 	if (!prdtgrp) {
 		ret = -ENODEV;
 		rdt_last_cmd_puts("directory was removed\n");
@@ -2735,17 +2731,11 @@
 		 * Create an empty mon_groups directory to hold the subset
 		 * of tasks and cpus to monitor.
 		 */
-<<<<<<< HEAD
-		ret = mongroup_create_dir(kn, NULL, "mon_groups", NULL);
+		ret = mongroup_create_dir(kn, rdtgrp, "mon_groups", NULL);
 		if (ret) {
 			rdt_last_cmd_puts("kernfs subdir error\n");
 			goto out_del_list;
 		}
-=======
-		ret = mongroup_create_dir(kn, rdtgrp, "mon_groups", NULL);
-		if (ret)
-			goto out_id_free;
->>>>>>> e0f8b8a6
 	}
 
 	goto out_unlock;
@@ -2883,28 +2873,12 @@
 	closid_free(rdtgrp->closid);
 	free_rmid(rdtgrp->mon.rmid);
 
-<<<<<<< HEAD
 	/*
 	 * Free all the child monitor group rmids.
 	 */
 	free_all_child_rdtgrp(rdtgrp);
 
 	rdtgroup_ctrl_remove(kn, rdtgrp);
-=======
-	list_del(&rdtgrp->rdtgroup_list);
-
-	/*
-	 * one extra hold on this, will drop when we kfree(rdtgrp)
-	 * in rdtgroup_kn_unlock()
-	 */
-	kernfs_get(kn);
-	kernfs_remove(rdtgrp->kn);
->>>>>>> e0f8b8a6
-
-	/*
-	 * Free all the child monitor group rmids.
-	 */
-	free_all_child_rdtgrp(rdtgrp);
 
 	return 0;
 }
