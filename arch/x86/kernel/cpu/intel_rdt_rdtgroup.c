/*
 * User interface for Resource Alloction in Resource Director Technology(RDT)
 *
 * Copyright (C) 2016 Intel Corporation
 *
 * Author: Fenghua Yu <fenghua.yu@intel.com>
 *
 * This program is free software; you can redistribute it and/or modify it
 * under the terms and conditions of the GNU General Public License,
 * version 2, as published by the Free Software Foundation.
 *
 * This program is distributed in the hope it will be useful, but WITHOUT
 * ANY WARRANTY; without even the implied warranty of MERCHANTABILITY or
 * FITNESS FOR A PARTICULAR PURPOSE.  See the GNU General Public License for
 * more details.
 *
 * More information about RDT be found in the Intel (R) x86 Architecture
 * Software Developer Manual.
 */

#define pr_fmt(fmt)	KBUILD_MODNAME ": " fmt

#include <linux/cacheinfo.h>
#include <linux/cpu.h>
#include <linux/debugfs.h>
#include <linux/fs.h>
#include <linux/sysfs.h>
#include <linux/kernfs.h>
#include <linux/seq_buf.h>
#include <linux/seq_file.h>
#include <linux/sched/signal.h>
#include <linux/sched/task.h>
#include <linux/slab.h>
#include <linux/task_work.h>

#include <uapi/linux/magic.h>

#include <asm/intel_rdt_sched.h>
#include "intel_rdt.h"

DEFINE_STATIC_KEY_FALSE(rdt_enable_key);
DEFINE_STATIC_KEY_FALSE(rdt_mon_enable_key);
DEFINE_STATIC_KEY_FALSE(rdt_alloc_enable_key);
static struct kernfs_root *rdt_root;
struct rdtgroup rdtgroup_default;
LIST_HEAD(rdt_all_groups);

/* Kernel fs node for "info" directory under root */
static struct kernfs_node *kn_info;

/* Kernel fs node for "mon_groups" directory under root */
static struct kernfs_node *kn_mongrp;

/* Kernel fs node for "mon_data" directory under root */
static struct kernfs_node *kn_mondata;

static struct seq_buf last_cmd_status;
static char last_cmd_status_buf[512];

struct dentry *debugfs_resctrl;

void rdt_last_cmd_clear(void)
{
	lockdep_assert_held(&rdtgroup_mutex);
	seq_buf_clear(&last_cmd_status);
}

void rdt_last_cmd_puts(const char *s)
{
	lockdep_assert_held(&rdtgroup_mutex);
	seq_buf_puts(&last_cmd_status, s);
}

void rdt_last_cmd_printf(const char *fmt, ...)
{
	va_list ap;

	va_start(ap, fmt);
	lockdep_assert_held(&rdtgroup_mutex);
	seq_buf_vprintf(&last_cmd_status, fmt, ap);
	va_end(ap);
}

/*
 * Trivial allocator for CLOSIDs. Since h/w only supports a small number,
 * we can keep a bitmap of free CLOSIDs in a single integer.
 *
 * Using a global CLOSID across all resources has some advantages and
 * some drawbacks:
 * + We can simply set "current->closid" to assign a task to a resource
 *   group.
 * + Context switch code can avoid extra memory references deciding which
 *   CLOSID to load into the PQR_ASSOC MSR
 * - We give up some options in configuring resource groups across multi-socket
 *   systems.
 * - Our choices on how to configure each resource become progressively more
 *   limited as the number of resources grows.
 */
static int closid_free_map;
static int closid_free_map_len;

int closids_supported(void)
{
	return closid_free_map_len;
}

static void closid_init(void)
{
	struct rdt_resource *r;
	int rdt_min_closid = 32;

	/* Compute rdt_min_closid across all resources */
	for_each_alloc_enabled_rdt_resource(r)
		rdt_min_closid = min(rdt_min_closid, r->num_closid);

	closid_free_map = BIT_MASK(rdt_min_closid) - 1;

	/* CLOSID 0 is always reserved for the default group */
	closid_free_map &= ~1;
	closid_free_map_len = rdt_min_closid;
}

static int closid_alloc(void)
{
	u32 closid = ffs(closid_free_map);

	if (closid == 0)
		return -ENOSPC;
	closid--;
	closid_free_map &= ~(1 << closid);

	return closid;
}

void closid_free(int closid)
{
	closid_free_map |= 1 << closid;
}

/**
 * closid_allocated - test if provided closid is in use
 * @closid: closid to be tested
 *
 * Return: true if @closid is currently associated with a resource group,
 * false if @closid is free
 */
static bool closid_allocated(unsigned int closid)
{
	return (closid_free_map & (1 << closid)) == 0;
}

/**
 * rdtgroup_mode_by_closid - Return mode of resource group with closid
 * @closid: closid if the resource group
 *
 * Each resource group is associated with a @closid. Here the mode
 * of a resource group can be queried by searching for it using its closid.
 *
 * Return: mode as &enum rdtgrp_mode of resource group with closid @closid
 */
enum rdtgrp_mode rdtgroup_mode_by_closid(int closid)
{
	struct rdtgroup *rdtgrp;

	list_for_each_entry(rdtgrp, &rdt_all_groups, rdtgroup_list) {
		if (rdtgrp->closid == closid)
			return rdtgrp->mode;
	}

	return RDT_NUM_MODES;
}

static const char * const rdt_mode_str[] = {
	[RDT_MODE_SHAREABLE]		= "shareable",
	[RDT_MODE_EXCLUSIVE]		= "exclusive",
	[RDT_MODE_PSEUDO_LOCKSETUP]	= "pseudo-locksetup",
	[RDT_MODE_PSEUDO_LOCKED]	= "pseudo-locked",
};

/**
 * rdtgroup_mode_str - Return the string representation of mode
 * @mode: the resource group mode as &enum rdtgroup_mode
 *
 * Return: string representation of valid mode, "unknown" otherwise
 */
static const char *rdtgroup_mode_str(enum rdtgrp_mode mode)
{
	if (mode < RDT_MODE_SHAREABLE || mode >= RDT_NUM_MODES)
		return "unknown";

	return rdt_mode_str[mode];
}

/* set uid and gid of rdtgroup dirs and files to that of the creator */
static int rdtgroup_kn_set_ugid(struct kernfs_node *kn)
{
	struct iattr iattr = { .ia_valid = ATTR_UID | ATTR_GID,
				.ia_uid = current_fsuid(),
				.ia_gid = current_fsgid(), };

	if (uid_eq(iattr.ia_uid, GLOBAL_ROOT_UID) &&
	    gid_eq(iattr.ia_gid, GLOBAL_ROOT_GID))
		return 0;

	return kernfs_setattr(kn, &iattr);
}

static int rdtgroup_add_file(struct kernfs_node *parent_kn, struct rftype *rft)
{
	struct kernfs_node *kn;
	int ret;

	kn = __kernfs_create_file(parent_kn, rft->name, rft->mode,
				  0, rft->kf_ops, rft, NULL, NULL);
	if (IS_ERR(kn))
		return PTR_ERR(kn);

	ret = rdtgroup_kn_set_ugid(kn);
	if (ret) {
		kernfs_remove(kn);
		return ret;
	}

	return 0;
}

static int rdtgroup_seqfile_show(struct seq_file *m, void *arg)
{
	struct kernfs_open_file *of = m->private;
	struct rftype *rft = of->kn->priv;

	if (rft->seq_show)
		return rft->seq_show(of, m, arg);
	return 0;
}

static ssize_t rdtgroup_file_write(struct kernfs_open_file *of, char *buf,
				   size_t nbytes, loff_t off)
{
	struct rftype *rft = of->kn->priv;

	if (rft->write)
		return rft->write(of, buf, nbytes, off);

	return -EINVAL;
}

static struct kernfs_ops rdtgroup_kf_single_ops = {
	.atomic_write_len	= PAGE_SIZE,
	.write			= rdtgroup_file_write,
	.seq_show		= rdtgroup_seqfile_show,
};

static struct kernfs_ops kf_mondata_ops = {
	.atomic_write_len	= PAGE_SIZE,
	.seq_show		= rdtgroup_mondata_show,
};

static bool is_cpu_list(struct kernfs_open_file *of)
{
	struct rftype *rft = of->kn->priv;

	return rft->flags & RFTYPE_FLAGS_CPUS_LIST;
}

static int rdtgroup_cpus_show(struct kernfs_open_file *of,
			      struct seq_file *s, void *v)
{
	struct rdtgroup *rdtgrp;
	int ret = 0;

	rdtgrp = rdtgroup_kn_lock_live(of->kn);

	if (rdtgrp) {
		if (rdtgrp->mode == RDT_MODE_PSEUDO_LOCKED)
			seq_printf(s, is_cpu_list(of) ? "%*pbl\n" : "%*pb\n",
				   cpumask_pr_args(&rdtgrp->plr->d->cpu_mask));
		else
			seq_printf(s, is_cpu_list(of) ? "%*pbl\n" : "%*pb\n",
				   cpumask_pr_args(&rdtgrp->cpu_mask));
	} else {
		ret = -ENOENT;
	}
	rdtgroup_kn_unlock(of->kn);

	return ret;
}

/*
 * This is safe against intel_rdt_sched_in() called from __switch_to()
 * because __switch_to() is executed with interrupts disabled. A local call
 * from update_closid_rmid() is proteced against __switch_to() because
 * preemption is disabled.
 */
static void update_cpu_closid_rmid(void *info)
{
	struct rdtgroup *r = info;

	if (r) {
		this_cpu_write(pqr_state.default_closid, r->closid);
		this_cpu_write(pqr_state.default_rmid, r->mon.rmid);
	}

	/*
	 * We cannot unconditionally write the MSR because the current
	 * executing task might have its own closid selected. Just reuse
	 * the context switch code.
	 */
	intel_rdt_sched_in();
}

/*
 * Update the PGR_ASSOC MSR on all cpus in @cpu_mask,
 *
 * Per task closids/rmids must have been set up before calling this function.
 */
static void
update_closid_rmid(const struct cpumask *cpu_mask, struct rdtgroup *r)
{
	int cpu = get_cpu();

	if (cpumask_test_cpu(cpu, cpu_mask))
		update_cpu_closid_rmid(r);
	smp_call_function_many(cpu_mask, update_cpu_closid_rmid, r, 1);
	put_cpu();
}

static int cpus_mon_write(struct rdtgroup *rdtgrp, cpumask_var_t newmask,
			  cpumask_var_t tmpmask)
{
	struct rdtgroup *prgrp = rdtgrp->mon.parent, *crgrp;
	struct list_head *head;

	/* Check whether cpus belong to parent ctrl group */
	cpumask_andnot(tmpmask, newmask, &prgrp->cpu_mask);
	if (cpumask_weight(tmpmask)) {
		rdt_last_cmd_puts("can only add CPUs to mongroup that belong to parent\n");
		return -EINVAL;
	}

	/* Check whether cpus are dropped from this group */
	cpumask_andnot(tmpmask, &rdtgrp->cpu_mask, newmask);
	if (cpumask_weight(tmpmask)) {
		/* Give any dropped cpus to parent rdtgroup */
		cpumask_or(&prgrp->cpu_mask, &prgrp->cpu_mask, tmpmask);
		update_closid_rmid(tmpmask, prgrp);
	}

	/*
	 * If we added cpus, remove them from previous group that owned them
	 * and update per-cpu rmid
	 */
	cpumask_andnot(tmpmask, newmask, &rdtgrp->cpu_mask);
	if (cpumask_weight(tmpmask)) {
		head = &prgrp->mon.crdtgrp_list;
		list_for_each_entry(crgrp, head, mon.crdtgrp_list) {
			if (crgrp == rdtgrp)
				continue;
			cpumask_andnot(&crgrp->cpu_mask, &crgrp->cpu_mask,
				       tmpmask);
		}
		update_closid_rmid(tmpmask, rdtgrp);
	}

	/* Done pushing/pulling - update this group with new mask */
	cpumask_copy(&rdtgrp->cpu_mask, newmask);

	return 0;
}

static void cpumask_rdtgrp_clear(struct rdtgroup *r, struct cpumask *m)
{
	struct rdtgroup *crgrp;

	cpumask_andnot(&r->cpu_mask, &r->cpu_mask, m);
	/* update the child mon group masks as well*/
	list_for_each_entry(crgrp, &r->mon.crdtgrp_list, mon.crdtgrp_list)
		cpumask_and(&crgrp->cpu_mask, &r->cpu_mask, &crgrp->cpu_mask);
}

static int cpus_ctrl_write(struct rdtgroup *rdtgrp, cpumask_var_t newmask,
			   cpumask_var_t tmpmask, cpumask_var_t tmpmask1)
{
	struct rdtgroup *r, *crgrp;
	struct list_head *head;

	/* Check whether cpus are dropped from this group */
	cpumask_andnot(tmpmask, &rdtgrp->cpu_mask, newmask);
	if (cpumask_weight(tmpmask)) {
		/* Can't drop from default group */
		if (rdtgrp == &rdtgroup_default) {
			rdt_last_cmd_puts("Can't drop CPUs from default group\n");
			return -EINVAL;
		}

		/* Give any dropped cpus to rdtgroup_default */
		cpumask_or(&rdtgroup_default.cpu_mask,
			   &rdtgroup_default.cpu_mask, tmpmask);
		update_closid_rmid(tmpmask, &rdtgroup_default);
	}

	/*
	 * If we added cpus, remove them from previous group and
	 * the prev group's child groups that owned them
	 * and update per-cpu closid/rmid.
	 */
	cpumask_andnot(tmpmask, newmask, &rdtgrp->cpu_mask);
	if (cpumask_weight(tmpmask)) {
		list_for_each_entry(r, &rdt_all_groups, rdtgroup_list) {
			if (r == rdtgrp)
				continue;
			cpumask_and(tmpmask1, &r->cpu_mask, tmpmask);
			if (cpumask_weight(tmpmask1))
				cpumask_rdtgrp_clear(r, tmpmask1);
		}
		update_closid_rmid(tmpmask, rdtgrp);
	}

	/* Done pushing/pulling - update this group with new mask */
	cpumask_copy(&rdtgrp->cpu_mask, newmask);

	/*
	 * Clear child mon group masks since there is a new parent mask
	 * now and update the rmid for the cpus the child lost.
	 */
	head = &rdtgrp->mon.crdtgrp_list;
	list_for_each_entry(crgrp, head, mon.crdtgrp_list) {
		cpumask_and(tmpmask, &rdtgrp->cpu_mask, &crgrp->cpu_mask);
		update_closid_rmid(tmpmask, rdtgrp);
		cpumask_clear(&crgrp->cpu_mask);
	}

	return 0;
}

static ssize_t rdtgroup_cpus_write(struct kernfs_open_file *of,
				   char *buf, size_t nbytes, loff_t off)
{
	cpumask_var_t tmpmask, newmask, tmpmask1;
	struct rdtgroup *rdtgrp;
	int ret;

	if (!buf)
		return -EINVAL;

	if (!zalloc_cpumask_var(&tmpmask, GFP_KERNEL))
		return -ENOMEM;
	if (!zalloc_cpumask_var(&newmask, GFP_KERNEL)) {
		free_cpumask_var(tmpmask);
		return -ENOMEM;
	}
	if (!zalloc_cpumask_var(&tmpmask1, GFP_KERNEL)) {
		free_cpumask_var(tmpmask);
		free_cpumask_var(newmask);
		return -ENOMEM;
	}

	rdtgrp = rdtgroup_kn_lock_live(of->kn);
	rdt_last_cmd_clear();
	if (!rdtgrp) {
		ret = -ENOENT;
		rdt_last_cmd_puts("directory was removed\n");
		goto unlock;
	}

	if (rdtgrp->mode == RDT_MODE_PSEUDO_LOCKED ||
	    rdtgrp->mode == RDT_MODE_PSEUDO_LOCKSETUP) {
		ret = -EINVAL;
		rdt_last_cmd_puts("pseudo-locking in progress\n");
		goto unlock;
	}

	if (is_cpu_list(of))
		ret = cpulist_parse(buf, newmask);
	else
		ret = cpumask_parse(buf, newmask);

	if (ret) {
		rdt_last_cmd_puts("bad cpu list/mask\n");
		goto unlock;
	}

	/* check that user didn't specify any offline cpus */
	cpumask_andnot(tmpmask, newmask, cpu_online_mask);
	if (cpumask_weight(tmpmask)) {
		ret = -EINVAL;
		rdt_last_cmd_puts("can only assign online cpus\n");
		goto unlock;
	}

	if (rdtgrp->type == RDTCTRL_GROUP)
		ret = cpus_ctrl_write(rdtgrp, newmask, tmpmask, tmpmask1);
	else if (rdtgrp->type == RDTMON_GROUP)
		ret = cpus_mon_write(rdtgrp, newmask, tmpmask);
	else
		ret = -EINVAL;

unlock:
	rdtgroup_kn_unlock(of->kn);
	free_cpumask_var(tmpmask);
	free_cpumask_var(newmask);
	free_cpumask_var(tmpmask1);

	return ret ?: nbytes;
}

struct task_move_callback {
	struct callback_head	work;
	struct rdtgroup		*rdtgrp;
};

static void move_myself(struct callback_head *head)
{
	struct task_move_callback *callback;
	struct rdtgroup *rdtgrp;

	callback = container_of(head, struct task_move_callback, work);
	rdtgrp = callback->rdtgrp;

	/*
	 * If resource group was deleted before this task work callback
	 * was invoked, then assign the task to root group and free the
	 * resource group.
	 */
	if (atomic_dec_and_test(&rdtgrp->waitcount) &&
	    (rdtgrp->flags & RDT_DELETED)) {
		current->closid = 0;
		current->rmid = 0;
		kfree(rdtgrp);
	}

	preempt_disable();
	/* update PQR_ASSOC MSR to make resource group go into effect */
	intel_rdt_sched_in();
	preempt_enable();

	kfree(callback);
}

static int __rdtgroup_move_task(struct task_struct *tsk,
				struct rdtgroup *rdtgrp)
{
	struct task_move_callback *callback;
	int ret;

	callback = kzalloc(sizeof(*callback), GFP_KERNEL);
	if (!callback)
		return -ENOMEM;
	callback->work.func = move_myself;
	callback->rdtgrp = rdtgrp;

	/*
	 * Take a refcount, so rdtgrp cannot be freed before the
	 * callback has been invoked.
	 */
	atomic_inc(&rdtgrp->waitcount);
	ret = task_work_add(tsk, &callback->work, true);
	if (ret) {
		/*
		 * Task is exiting. Drop the refcount and free the callback.
		 * No need to check the refcount as the group cannot be
		 * deleted before the write function unlocks rdtgroup_mutex.
		 */
		atomic_dec(&rdtgrp->waitcount);
		kfree(callback);
		rdt_last_cmd_puts("task exited\n");
	} else {
		/*
		 * For ctrl_mon groups move both closid and rmid.
		 * For monitor groups, can move the tasks only from
		 * their parent CTRL group.
		 */
		if (rdtgrp->type == RDTCTRL_GROUP) {
			tsk->closid = rdtgrp->closid;
			tsk->rmid = rdtgrp->mon.rmid;
		} else if (rdtgrp->type == RDTMON_GROUP) {
			if (rdtgrp->mon.parent->closid == tsk->closid) {
				tsk->rmid = rdtgrp->mon.rmid;
			} else {
				rdt_last_cmd_puts("Can't move task to different control group\n");
				ret = -EINVAL;
			}
		}
	}
	return ret;
}

/**
 * rdtgroup_tasks_assigned - Test if tasks have been assigned to resource group
 * @r: Resource group
 *
 * Return: 1 if tasks have been assigned to @r, 0 otherwise
 */
int rdtgroup_tasks_assigned(struct rdtgroup *r)
{
	struct task_struct *p, *t;
	int ret = 0;

	lockdep_assert_held(&rdtgroup_mutex);

	rcu_read_lock();
	for_each_process_thread(p, t) {
		if ((r->type == RDTCTRL_GROUP && t->closid == r->closid) ||
		    (r->type == RDTMON_GROUP && t->rmid == r->mon.rmid)) {
			ret = 1;
			break;
		}
	}
	rcu_read_unlock();

	return ret;
}

static int rdtgroup_task_write_permission(struct task_struct *task,
					  struct kernfs_open_file *of)
{
	const struct cred *tcred = get_task_cred(task);
	const struct cred *cred = current_cred();
	int ret = 0;

	/*
	 * Even if we're attaching all tasks in the thread group, we only
	 * need to check permissions on one of them.
	 */
	if (!uid_eq(cred->euid, GLOBAL_ROOT_UID) &&
	    !uid_eq(cred->euid, tcred->uid) &&
	    !uid_eq(cred->euid, tcred->suid)) {
		rdt_last_cmd_printf("No permission to move task %d\n", task->pid);
		ret = -EPERM;
	}

	put_cred(tcred);
	return ret;
}

static int rdtgroup_move_task(pid_t pid, struct rdtgroup *rdtgrp,
			      struct kernfs_open_file *of)
{
	struct task_struct *tsk;
	int ret;

	rcu_read_lock();
	if (pid) {
		tsk = find_task_by_vpid(pid);
		if (!tsk) {
			rcu_read_unlock();
			rdt_last_cmd_printf("No task %d\n", pid);
			return -ESRCH;
		}
	} else {
		tsk = current;
	}

	get_task_struct(tsk);
	rcu_read_unlock();

	ret = rdtgroup_task_write_permission(tsk, of);
	if (!ret)
		ret = __rdtgroup_move_task(tsk, rdtgrp);

	put_task_struct(tsk);
	return ret;
}

static ssize_t rdtgroup_tasks_write(struct kernfs_open_file *of,
				    char *buf, size_t nbytes, loff_t off)
{
	struct rdtgroup *rdtgrp;
	int ret = 0;
	pid_t pid;

	if (kstrtoint(strstrip(buf), 0, &pid) || pid < 0)
		return -EINVAL;
	rdtgrp = rdtgroup_kn_lock_live(of->kn);
	if (!rdtgrp) {
		rdtgroup_kn_unlock(of->kn);
		return -ENOENT;
	}
	rdt_last_cmd_clear();

	if (rdtgrp->mode == RDT_MODE_PSEUDO_LOCKED ||
	    rdtgrp->mode == RDT_MODE_PSEUDO_LOCKSETUP) {
		ret = -EINVAL;
		rdt_last_cmd_puts("pseudo-locking in progress\n");
		goto unlock;
	}

	ret = rdtgroup_move_task(pid, rdtgrp, of);

unlock:
	rdtgroup_kn_unlock(of->kn);

	return ret ?: nbytes;
}

static void show_rdt_tasks(struct rdtgroup *r, struct seq_file *s)
{
	struct task_struct *p, *t;

	rcu_read_lock();
	for_each_process_thread(p, t) {
		if ((r->type == RDTCTRL_GROUP && t->closid == r->closid) ||
		    (r->type == RDTMON_GROUP && t->rmid == r->mon.rmid))
			seq_printf(s, "%d\n", t->pid);
	}
	rcu_read_unlock();
}

static int rdtgroup_tasks_show(struct kernfs_open_file *of,
			       struct seq_file *s, void *v)
{
	struct rdtgroup *rdtgrp;
	int ret = 0;

	rdtgrp = rdtgroup_kn_lock_live(of->kn);
	if (rdtgrp)
		show_rdt_tasks(rdtgrp, s);
	else
		ret = -ENOENT;
	rdtgroup_kn_unlock(of->kn);

	return ret;
}

static int rdt_last_cmd_status_show(struct kernfs_open_file *of,
				    struct seq_file *seq, void *v)
{
	int len;

	mutex_lock(&rdtgroup_mutex);
	len = seq_buf_used(&last_cmd_status);
	if (len)
		seq_printf(seq, "%.*s", len, last_cmd_status_buf);
	else
		seq_puts(seq, "ok\n");
	mutex_unlock(&rdtgroup_mutex);
	return 0;
}

static int rdt_num_closids_show(struct kernfs_open_file *of,
				struct seq_file *seq, void *v)
{
	struct rdt_resource *r = of->kn->parent->priv;

	seq_printf(seq, "%d\n", r->num_closid);
	return 0;
}

static int rdt_default_ctrl_show(struct kernfs_open_file *of,
			     struct seq_file *seq, void *v)
{
	struct rdt_resource *r = of->kn->parent->priv;

	seq_printf(seq, "%x\n", r->default_ctrl);
	return 0;
}

static int rdt_min_cbm_bits_show(struct kernfs_open_file *of,
			     struct seq_file *seq, void *v)
{
	struct rdt_resource *r = of->kn->parent->priv;

	seq_printf(seq, "%u\n", r->cache.min_cbm_bits);
	return 0;
}

static int rdt_shareable_bits_show(struct kernfs_open_file *of,
				   struct seq_file *seq, void *v)
{
	struct rdt_resource *r = of->kn->parent->priv;

	seq_printf(seq, "%x\n", r->cache.shareable_bits);
	return 0;
}

/**
 * rdt_bit_usage_show - Display current usage of resources
 *
 * A domain is a shared resource that can now be allocated differently. Here
 * we display the current regions of the domain as an annotated bitmask.
 * For each domain of this resource its allocation bitmask
 * is annotated as below to indicate the current usage of the corresponding bit:
 *   0 - currently unused
 *   X - currently available for sharing and used by software and hardware
 *   H - currently used by hardware only but available for software use
 *   S - currently used and shareable by software only
 *   E - currently used exclusively by one resource group
 *   P - currently pseudo-locked by one resource group
 */
static int rdt_bit_usage_show(struct kernfs_open_file *of,
			      struct seq_file *seq, void *v)
{
	struct rdt_resource *r = of->kn->parent->priv;
	u32 sw_shareable = 0, hw_shareable = 0;
	u32 exclusive = 0, pseudo_locked = 0;
	struct rdt_domain *dom;
	int i, hwb, swb, excl, psl;
	enum rdtgrp_mode mode;
	bool sep = false;
	u32 *ctrl;

	mutex_lock(&rdtgroup_mutex);
	hw_shareable = r->cache.shareable_bits;
	list_for_each_entry(dom, &r->domains, list) {
		if (sep)
			seq_putc(seq, ';');
		ctrl = dom->ctrl_val;
		sw_shareable = 0;
		exclusive = 0;
		seq_printf(seq, "%d=", dom->id);
		for (i = 0; i < closids_supported(); i++, ctrl++) {
			if (!closid_allocated(i))
				continue;
			mode = rdtgroup_mode_by_closid(i);
			switch (mode) {
			case RDT_MODE_SHAREABLE:
				sw_shareable |= *ctrl;
				break;
			case RDT_MODE_EXCLUSIVE:
				exclusive |= *ctrl;
				break;
			case RDT_MODE_PSEUDO_LOCKSETUP:
			/*
			 * RDT_MODE_PSEUDO_LOCKSETUP is possible
			 * here but not included since the CBM
			 * associated with this CLOSID in this mode
			 * is not initialized and no task or cpu can be
			 * assigned this CLOSID.
			 */
				break;
			case RDT_MODE_PSEUDO_LOCKED:
			case RDT_NUM_MODES:
				WARN(1,
				     "invalid mode for closid %d\n", i);
				break;
			}
		}
		for (i = r->cache.cbm_len - 1; i >= 0; i--) {
			pseudo_locked = dom->plr ? dom->plr->cbm : 0;
			hwb = test_bit(i, (unsigned long *)&hw_shareable);
			swb = test_bit(i, (unsigned long *)&sw_shareable);
			excl = test_bit(i, (unsigned long *)&exclusive);
			psl = test_bit(i, (unsigned long *)&pseudo_locked);
			if (hwb && swb)
				seq_putc(seq, 'X');
			else if (hwb && !swb)
				seq_putc(seq, 'H');
			else if (!hwb && swb)
				seq_putc(seq, 'S');
			else if (excl)
				seq_putc(seq, 'E');
			else if (psl)
				seq_putc(seq, 'P');
			else /* Unused bits remain */
				seq_putc(seq, '0');
		}
		sep = true;
	}
	seq_putc(seq, '\n');
	mutex_unlock(&rdtgroup_mutex);
	return 0;
}

static int rdt_min_bw_show(struct kernfs_open_file *of,
			     struct seq_file *seq, void *v)
{
	struct rdt_resource *r = of->kn->parent->priv;

	seq_printf(seq, "%u\n", r->membw.min_bw);
	return 0;
}

static int rdt_num_rmids_show(struct kernfs_open_file *of,
			      struct seq_file *seq, void *v)
{
	struct rdt_resource *r = of->kn->parent->priv;

	seq_printf(seq, "%d\n", r->num_rmid);

	return 0;
}

static int rdt_mon_features_show(struct kernfs_open_file *of,
				 struct seq_file *seq, void *v)
{
	struct rdt_resource *r = of->kn->parent->priv;
	struct mon_evt *mevt;

	list_for_each_entry(mevt, &r->evt_list, list)
		seq_printf(seq, "%s\n", mevt->name);

	return 0;
}

static int rdt_bw_gran_show(struct kernfs_open_file *of,
			     struct seq_file *seq, void *v)
{
	struct rdt_resource *r = of->kn->parent->priv;

	seq_printf(seq, "%u\n", r->membw.bw_gran);
	return 0;
}

static int rdt_delay_linear_show(struct kernfs_open_file *of,
			     struct seq_file *seq, void *v)
{
	struct rdt_resource *r = of->kn->parent->priv;

	seq_printf(seq, "%u\n", r->membw.delay_linear);
	return 0;
}

static int max_threshold_occ_show(struct kernfs_open_file *of,
				  struct seq_file *seq, void *v)
{
	struct rdt_resource *r = of->kn->parent->priv;

	seq_printf(seq, "%u\n", intel_cqm_threshold * r->mon_scale);

	return 0;
}

static ssize_t max_threshold_occ_write(struct kernfs_open_file *of,
				       char *buf, size_t nbytes, loff_t off)
{
	struct rdt_resource *r = of->kn->parent->priv;
	unsigned int bytes;
	int ret;

	ret = kstrtouint(buf, 0, &bytes);
	if (ret)
		return ret;

	if (bytes > (boot_cpu_data.x86_cache_size * 1024))
		return -EINVAL;

	intel_cqm_threshold = bytes / r->mon_scale;

	return nbytes;
}

/*
 * rdtgroup_mode_show - Display mode of this resource group
 */
static int rdtgroup_mode_show(struct kernfs_open_file *of,
			      struct seq_file *s, void *v)
{
	struct rdtgroup *rdtgrp;

	rdtgrp = rdtgroup_kn_lock_live(of->kn);
	if (!rdtgrp) {
		rdtgroup_kn_unlock(of->kn);
		return -ENOENT;
	}

	seq_printf(s, "%s\n", rdtgroup_mode_str(rdtgrp->mode));

	rdtgroup_kn_unlock(of->kn);
	return 0;
}

/**
 * rdt_cdp_peer_get - Retrieve CDP peer if it exists
 * @r: RDT resource to which RDT domain @d belongs
 * @d: Cache instance for which a CDP peer is requested
 * @r_cdp: RDT resource that shares hardware with @r (RDT resource peer)
 *         Used to return the result.
 * @d_cdp: RDT domain that shares hardware with @d (RDT domain peer)
 *         Used to return the result.
 *
 * RDT resources are managed independently and by extension the RDT domains
 * (RDT resource instances) are managed independently also. The Code and
 * Data Prioritization (CDP) RDT resources, while managed independently,
 * could refer to the same underlying hardware. For example,
 * RDT_RESOURCE_L2CODE and RDT_RESOURCE_L2DATA both refer to the L2 cache.
 *
 * When provided with an RDT resource @r and an instance of that RDT
 * resource @d rdt_cdp_peer_get() will return if there is a peer RDT
 * resource and the exact instance that shares the same hardware.
 *
 * Return: 0 if a CDP peer was found, <0 on error or if no CDP peer exists.
 *         If a CDP peer was found, @r_cdp will point to the peer RDT resource
 *         and @d_cdp will point to the peer RDT domain.
 */
static int rdt_cdp_peer_get(struct rdt_resource *r, struct rdt_domain *d,
			    struct rdt_resource **r_cdp,
			    struct rdt_domain **d_cdp)
{
	struct rdt_resource *_r_cdp = NULL;
	struct rdt_domain *_d_cdp = NULL;
	int ret = 0;

	switch (r->rid) {
	case RDT_RESOURCE_L3DATA:
		_r_cdp = &rdt_resources_all[RDT_RESOURCE_L3CODE];
		break;
	case RDT_RESOURCE_L3CODE:
		_r_cdp =  &rdt_resources_all[RDT_RESOURCE_L3DATA];
		break;
	case RDT_RESOURCE_L2DATA:
		_r_cdp =  &rdt_resources_all[RDT_RESOURCE_L2CODE];
		break;
	case RDT_RESOURCE_L2CODE:
		_r_cdp =  &rdt_resources_all[RDT_RESOURCE_L2DATA];
		break;
	default:
		ret = -ENOENT;
		goto out;
	}

	/*
	 * When a new CPU comes online and CDP is enabled then the new
	 * RDT domains (if any) associated with both CDP RDT resources
	 * are added in the same CPU online routine while the
	 * rdtgroup_mutex is held. It should thus not happen for one
	 * RDT domain to exist and be associated with its RDT CDP
	 * resource but there is no RDT domain associated with the
	 * peer RDT CDP resource. Hence the WARN.
	 */
	_d_cdp = rdt_find_domain(_r_cdp, d->id, NULL);
	if (WARN_ON(!_d_cdp)) {
		_r_cdp = NULL;
		ret = -EINVAL;
	}

out:
	*r_cdp = _r_cdp;
	*d_cdp = _d_cdp;

	return ret;
}

/**
 * __rdtgroup_cbm_overlaps - Does CBM for intended closid overlap with other
 * @r: Resource to which domain instance @d belongs.
 * @d: The domain instance for which @closid is being tested.
 * @cbm: Capacity bitmask being tested.
 * @closid: Intended closid for @cbm.
 * @exclusive: Only check if overlaps with exclusive resource groups
 *
 * Checks if provided @cbm intended to be used for @closid on domain
 * @d overlaps with any other closids or other hardware usage associated
 * with this domain. If @exclusive is true then only overlaps with
 * resource groups in exclusive mode will be considered. If @exclusive
 * is false then overlaps with any resource group or hardware entities
 * will be considered.
 *
 * @cbm is unsigned long, even if only 32 bits are used to make the
 * bitmap functions work correctly.
 *
 * Return: false if CBM does not overlap, true if it does.
 */
static bool __rdtgroup_cbm_overlaps(struct rdt_resource *r, struct rdt_domain *d,
				    unsigned long cbm, int closid, bool exclusive)
{
	enum rdtgrp_mode mode;
	unsigned long ctrl_b;
	u32 *ctrl;
	int i;

	/* Check for any overlap with regions used by hardware directly */
	if (!exclusive) {
		ctrl_b = r->cache.shareable_bits;
		if (bitmap_intersects(&cbm, &ctrl_b, r->cache.cbm_len))
			return true;
	}

	/* Check for overlap with other resource groups */
	ctrl = d->ctrl_val;
	for (i = 0; i < closids_supported(); i++, ctrl++) {
		ctrl_b = *ctrl;
		mode = rdtgroup_mode_by_closid(i);
		if (closid_allocated(i) && i != closid &&
		    mode != RDT_MODE_PSEUDO_LOCKSETUP) {
			if (bitmap_intersects(&cbm, &ctrl_b, r->cache.cbm_len)) {
				if (exclusive) {
					if (mode == RDT_MODE_EXCLUSIVE)
						return true;
					continue;
				}
				return true;
			}
		}
	}

	return false;
}

/**
 * rdtgroup_cbm_overlaps - Does CBM overlap with other use of hardware
 * @r: Resource to which domain instance @d belongs.
 * @d: The domain instance for which @closid is being tested.
 * @cbm: Capacity bitmask being tested.
 * @closid: Intended closid for @cbm.
 * @exclusive: Only check if overlaps with exclusive resource groups
 *
 * Resources that can be allocated using a CBM can use the CBM to control
 * the overlap of these allocations. rdtgroup_cmb_overlaps() is the test
 * for overlap. Overlap test is not limited to the specific resource for
 * which the CBM is intended though - when dealing with CDP resources that
 * share the underlying hardware the overlap check should be performed on
 * the CDP resource sharing the hardware also.
 *
 * Refer to description of __rdtgroup_cbm_overlaps() for the details of the
 * overlap test.
 *
 * Return: true if CBM overlap detected, false if there is no overlap
 */
bool rdtgroup_cbm_overlaps(struct rdt_resource *r, struct rdt_domain *d,
			   unsigned long cbm, int closid, bool exclusive)
{
	struct rdt_resource *r_cdp;
	struct rdt_domain *d_cdp;

	if (__rdtgroup_cbm_overlaps(r, d, cbm, closid, exclusive))
		return true;

	if (rdt_cdp_peer_get(r, d, &r_cdp, &d_cdp) < 0)
		return false;

	return  __rdtgroup_cbm_overlaps(r_cdp, d_cdp, cbm, closid, exclusive);
}

/**
 * rdtgroup_mode_test_exclusive - Test if this resource group can be exclusive
 *
 * An exclusive resource group implies that there should be no sharing of
 * its allocated resources. At the time this group is considered to be
 * exclusive this test can determine if its current schemata supports this
 * setting by testing for overlap with all other resource groups.
 *
 * Return: true if resource group can be exclusive, false if there is overlap
 * with allocations of other resource groups and thus this resource group
 * cannot be exclusive.
 */
static bool rdtgroup_mode_test_exclusive(struct rdtgroup *rdtgrp)
{
	int closid = rdtgrp->closid;
	struct rdt_resource *r;
	bool has_cache = false;
	struct rdt_domain *d;

	for_each_alloc_enabled_rdt_resource(r) {
		if (r->rid == RDT_RESOURCE_MBA)
			continue;
		has_cache = true;
		list_for_each_entry(d, &r->domains, list) {
			if (rdtgroup_cbm_overlaps(r, d, d->ctrl_val[closid],
						  rdtgrp->closid, false)) {
				rdt_last_cmd_puts("schemata overlaps\n");
				return false;
			}
		}
	}

	if (!has_cache) {
		rdt_last_cmd_puts("cannot be exclusive without CAT/CDP\n");
		return false;
	}

	return true;
}

/**
 * rdtgroup_mode_write - Modify the resource group's mode
 *
 */
static ssize_t rdtgroup_mode_write(struct kernfs_open_file *of,
				   char *buf, size_t nbytes, loff_t off)
{
	struct rdtgroup *rdtgrp;
	enum rdtgrp_mode mode;
	int ret = 0;

	/* Valid input requires a trailing newline */
	if (nbytes == 0 || buf[nbytes - 1] != '\n')
		return -EINVAL;
	buf[nbytes - 1] = '\0';

	rdtgrp = rdtgroup_kn_lock_live(of->kn);
	if (!rdtgrp) {
		rdtgroup_kn_unlock(of->kn);
		return -ENOENT;
	}

	rdt_last_cmd_clear();

	mode = rdtgrp->mode;

	if ((!strcmp(buf, "shareable") && mode == RDT_MODE_SHAREABLE) ||
	    (!strcmp(buf, "exclusive") && mode == RDT_MODE_EXCLUSIVE) ||
	    (!strcmp(buf, "pseudo-locksetup") &&
	     mode == RDT_MODE_PSEUDO_LOCKSETUP) ||
	    (!strcmp(buf, "pseudo-locked") && mode == RDT_MODE_PSEUDO_LOCKED))
		goto out;

	if (mode == RDT_MODE_PSEUDO_LOCKED) {
		rdt_last_cmd_printf("cannot change pseudo-locked group\n");
		ret = -EINVAL;
		goto out;
	}

	if (!strcmp(buf, "shareable")) {
		if (rdtgrp->mode == RDT_MODE_PSEUDO_LOCKSETUP) {
			ret = rdtgroup_locksetup_exit(rdtgrp);
			if (ret)
				goto out;
		}
		rdtgrp->mode = RDT_MODE_SHAREABLE;
	} else if (!strcmp(buf, "exclusive")) {
		if (!rdtgroup_mode_test_exclusive(rdtgrp)) {
			ret = -EINVAL;
			goto out;
		}
		if (rdtgrp->mode == RDT_MODE_PSEUDO_LOCKSETUP) {
			ret = rdtgroup_locksetup_exit(rdtgrp);
			if (ret)
				goto out;
		}
		rdtgrp->mode = RDT_MODE_EXCLUSIVE;
	} else if (!strcmp(buf, "pseudo-locksetup")) {
		ret = rdtgroup_locksetup_enter(rdtgrp);
		if (ret)
			goto out;
		rdtgrp->mode = RDT_MODE_PSEUDO_LOCKSETUP;
	} else {
		rdt_last_cmd_printf("unknown/unsupported mode\n");
		ret = -EINVAL;
	}

out:
	rdtgroup_kn_unlock(of->kn);
	return ret ?: nbytes;
}

/**
 * rdtgroup_cbm_to_size - Translate CBM to size in bytes
 * @r: RDT resource to which @d belongs.
 * @d: RDT domain instance.
 * @cbm: bitmask for which the size should be computed.
 *
 * The bitmask provided associated with the RDT domain instance @d will be
 * translated into how many bytes it represents. The size in bytes is
 * computed by first dividing the total cache size by the CBM length to
 * determine how many bytes each bit in the bitmask represents. The result
 * is multiplied with the number of bits set in the bitmask.
 *
 * @cbm is unsigned long, even if only 32 bits are used to make the
 * bitmap functions work correctly.
 */
unsigned int rdtgroup_cbm_to_size(struct rdt_resource *r,
				  struct rdt_domain *d, unsigned long cbm)
{
	struct cpu_cacheinfo *ci;
	unsigned int size = 0;
	int num_b, i;

	num_b = bitmap_weight(&cbm, r->cache.cbm_len);
	ci = get_cpu_cacheinfo(cpumask_any(&d->cpu_mask));
	for (i = 0; i < ci->num_leaves; i++) {
		if (ci->info_list[i].level == r->cache_level) {
			size = ci->info_list[i].size / r->cache.cbm_len * num_b;
			break;
		}
	}

	return size;
}

/**
 * rdtgroup_size_show - Display size in bytes of allocated regions
 *
 * The "size" file mirrors the layout of the "schemata" file, printing the
 * size in bytes of each region instead of the capacity bitmask.
 *
 */
static int rdtgroup_size_show(struct kernfs_open_file *of,
			      struct seq_file *s, void *v)
{
	struct rdtgroup *rdtgrp;
	struct rdt_resource *r;
	struct rdt_domain *d;
	unsigned int size;
	bool sep;
	u32 ctrl;

	rdtgrp = rdtgroup_kn_lock_live(of->kn);
	if (!rdtgrp) {
		rdtgroup_kn_unlock(of->kn);
		return -ENOENT;
	}

	if (rdtgrp->mode == RDT_MODE_PSEUDO_LOCKED) {
		seq_printf(s, "%*s:", max_name_width, rdtgrp->plr->r->name);
		size = rdtgroup_cbm_to_size(rdtgrp->plr->r,
					    rdtgrp->plr->d,
					    rdtgrp->plr->cbm);
		seq_printf(s, "%d=%u\n", rdtgrp->plr->d->id, size);
		goto out;
	}

	for_each_alloc_enabled_rdt_resource(r) {
		sep = false;
		seq_printf(s, "%*s:", max_name_width, r->name);
		list_for_each_entry(d, &r->domains, list) {
			if (sep)
				seq_putc(s, ';');
			if (rdtgrp->mode == RDT_MODE_PSEUDO_LOCKSETUP) {
				size = 0;
			} else {
				ctrl = (!is_mba_sc(r) ?
						d->ctrl_val[rdtgrp->closid] :
						d->mbps_val[rdtgrp->closid]);
				if (r->rid == RDT_RESOURCE_MBA)
					size = ctrl;
				else
					size = rdtgroup_cbm_to_size(r, d, ctrl);
			}
			seq_printf(s, "%d=%u", d->id, size);
			sep = true;
		}
		seq_putc(s, '\n');
	}

out:
	rdtgroup_kn_unlock(of->kn);

	return 0;
}

/* rdtgroup information files for one cache resource. */
static struct rftype res_common_files[] = {
	{
		.name		= "last_cmd_status",
		.mode		= 0444,
		.kf_ops		= &rdtgroup_kf_single_ops,
		.seq_show	= rdt_last_cmd_status_show,
		.fflags		= RF_TOP_INFO,
	},
	{
		.name		= "num_closids",
		.mode		= 0444,
		.kf_ops		= &rdtgroup_kf_single_ops,
		.seq_show	= rdt_num_closids_show,
		.fflags		= RF_CTRL_INFO,
	},
	{
		.name		= "mon_features",
		.mode		= 0444,
		.kf_ops		= &rdtgroup_kf_single_ops,
		.seq_show	= rdt_mon_features_show,
		.fflags		= RF_MON_INFO,
	},
	{
		.name		= "num_rmids",
		.mode		= 0444,
		.kf_ops		= &rdtgroup_kf_single_ops,
		.seq_show	= rdt_num_rmids_show,
		.fflags		= RF_MON_INFO,
	},
	{
		.name		= "cbm_mask",
		.mode		= 0444,
		.kf_ops		= &rdtgroup_kf_single_ops,
		.seq_show	= rdt_default_ctrl_show,
		.fflags		= RF_CTRL_INFO | RFTYPE_RES_CACHE,
	},
	{
		.name		= "min_cbm_bits",
		.mode		= 0444,
		.kf_ops		= &rdtgroup_kf_single_ops,
		.seq_show	= rdt_min_cbm_bits_show,
		.fflags		= RF_CTRL_INFO | RFTYPE_RES_CACHE,
	},
	{
		.name		= "shareable_bits",
		.mode		= 0444,
		.kf_ops		= &rdtgroup_kf_single_ops,
		.seq_show	= rdt_shareable_bits_show,
		.fflags		= RF_CTRL_INFO | RFTYPE_RES_CACHE,
	},
	{
		.name		= "bit_usage",
		.mode		= 0444,
		.kf_ops		= &rdtgroup_kf_single_ops,
		.seq_show	= rdt_bit_usage_show,
		.fflags		= RF_CTRL_INFO | RFTYPE_RES_CACHE,
	},
	{
		.name		= "min_bandwidth",
		.mode		= 0444,
		.kf_ops		= &rdtgroup_kf_single_ops,
		.seq_show	= rdt_min_bw_show,
		.fflags		= RF_CTRL_INFO | RFTYPE_RES_MB,
	},
	{
		.name		= "bandwidth_gran",
		.mode		= 0444,
		.kf_ops		= &rdtgroup_kf_single_ops,
		.seq_show	= rdt_bw_gran_show,
		.fflags		= RF_CTRL_INFO | RFTYPE_RES_MB,
	},
	{
		.name		= "delay_linear",
		.mode		= 0444,
		.kf_ops		= &rdtgroup_kf_single_ops,
		.seq_show	= rdt_delay_linear_show,
		.fflags		= RF_CTRL_INFO | RFTYPE_RES_MB,
	},
	{
		.name		= "max_threshold_occupancy",
		.mode		= 0644,
		.kf_ops		= &rdtgroup_kf_single_ops,
		.write		= max_threshold_occ_write,
		.seq_show	= max_threshold_occ_show,
		.fflags		= RF_MON_INFO | RFTYPE_RES_CACHE,
	},
	{
		.name		= "cpus",
		.mode		= 0644,
		.kf_ops		= &rdtgroup_kf_single_ops,
		.write		= rdtgroup_cpus_write,
		.seq_show	= rdtgroup_cpus_show,
		.fflags		= RFTYPE_BASE,
	},
	{
		.name		= "cpus_list",
		.mode		= 0644,
		.kf_ops		= &rdtgroup_kf_single_ops,
		.write		= rdtgroup_cpus_write,
		.seq_show	= rdtgroup_cpus_show,
		.flags		= RFTYPE_FLAGS_CPUS_LIST,
		.fflags		= RFTYPE_BASE,
	},
	{
		.name		= "tasks",
		.mode		= 0644,
		.kf_ops		= &rdtgroup_kf_single_ops,
		.write		= rdtgroup_tasks_write,
		.seq_show	= rdtgroup_tasks_show,
		.fflags		= RFTYPE_BASE,
	},
	{
		.name		= "schemata",
		.mode		= 0644,
		.kf_ops		= &rdtgroup_kf_single_ops,
		.write		= rdtgroup_schemata_write,
		.seq_show	= rdtgroup_schemata_show,
		.fflags		= RF_CTRL_BASE,
	},
	{
		.name		= "mode",
		.mode		= 0644,
		.kf_ops		= &rdtgroup_kf_single_ops,
		.write		= rdtgroup_mode_write,
		.seq_show	= rdtgroup_mode_show,
		.fflags		= RF_CTRL_BASE,
	},
	{
		.name		= "size",
		.mode		= 0444,
		.kf_ops		= &rdtgroup_kf_single_ops,
		.seq_show	= rdtgroup_size_show,
		.fflags		= RF_CTRL_BASE,
	},

};

static int rdtgroup_add_files(struct kernfs_node *kn, unsigned long fflags)
{
	struct rftype *rfts, *rft;
	int ret, len;

	rfts = res_common_files;
	len = ARRAY_SIZE(res_common_files);

	lockdep_assert_held(&rdtgroup_mutex);

	for (rft = rfts; rft < rfts + len; rft++) {
		if ((fflags & rft->fflags) == rft->fflags) {
			ret = rdtgroup_add_file(kn, rft);
			if (ret)
				goto error;
		}
	}

	return 0;
error:
	pr_warn("Failed to add %s, err=%d\n", rft->name, ret);
	while (--rft >= rfts) {
		if ((fflags & rft->fflags) == rft->fflags)
			kernfs_remove_by_name(kn, rft->name);
	}
	return ret;
}

/**
 * rdtgroup_kn_mode_restrict - Restrict user access to named resctrl file
 * @r: The resource group with which the file is associated.
 * @name: Name of the file
 *
 * The permissions of named resctrl file, directory, or link are modified
 * to not allow read, write, or execute by any user.
 *
 * WARNING: This function is intended to communicate to the user that the
 * resctrl file has been locked down - that it is not relevant to the
 * particular state the system finds itself in. It should not be relied
 * on to protect from user access because after the file's permissions
 * are restricted the user can still change the permissions using chmod
 * from the command line.
 *
 * Return: 0 on success, <0 on failure.
 */
int rdtgroup_kn_mode_restrict(struct rdtgroup *r, const char *name)
{
	struct iattr iattr = {.ia_valid = ATTR_MODE,};
	struct kernfs_node *kn;
	int ret = 0;

	kn = kernfs_find_and_get_ns(r->kn, name, NULL);
	if (!kn)
		return -ENOENT;

	switch (kernfs_type(kn)) {
	case KERNFS_DIR:
		iattr.ia_mode = S_IFDIR;
		break;
	case KERNFS_FILE:
		iattr.ia_mode = S_IFREG;
		break;
	case KERNFS_LINK:
		iattr.ia_mode = S_IFLNK;
		break;
	}

	ret = kernfs_setattr(kn, &iattr);
	kernfs_put(kn);
	return ret;
}

/**
 * rdtgroup_kn_mode_restore - Restore user access to named resctrl file
 * @r: The resource group with which the file is associated.
 * @name: Name of the file
 * @mask: Mask of permissions that should be restored
 *
 * Restore the permissions of the named file. If @name is a directory the
 * permissions of its parent will be used.
 *
 * Return: 0 on success, <0 on failure.
 */
int rdtgroup_kn_mode_restore(struct rdtgroup *r, const char *name,
			     umode_t mask)
{
	struct iattr iattr = {.ia_valid = ATTR_MODE,};
	struct kernfs_node *kn, *parent;
	struct rftype *rfts, *rft;
	int ret, len;

	rfts = res_common_files;
	len = ARRAY_SIZE(res_common_files);

	for (rft = rfts; rft < rfts + len; rft++) {
		if (!strcmp(rft->name, name))
			iattr.ia_mode = rft->mode & mask;
	}

	kn = kernfs_find_and_get_ns(r->kn, name, NULL);
	if (!kn)
		return -ENOENT;

	switch (kernfs_type(kn)) {
	case KERNFS_DIR:
		parent = kernfs_get_parent(kn);
		if (parent) {
			iattr.ia_mode |= parent->mode;
			kernfs_put(parent);
		}
		iattr.ia_mode |= S_IFDIR;
		break;
	case KERNFS_FILE:
		iattr.ia_mode |= S_IFREG;
		break;
	case KERNFS_LINK:
		iattr.ia_mode |= S_IFLNK;
		break;
	}

	ret = kernfs_setattr(kn, &iattr);
	kernfs_put(kn);
	return ret;
}

static int rdtgroup_mkdir_info_resdir(struct rdt_resource *r, char *name,
				      unsigned long fflags)
{
	struct kernfs_node *kn_subdir;
	int ret;

	kn_subdir = kernfs_create_dir(kn_info, name,
				      kn_info->mode, r);
	if (IS_ERR(kn_subdir))
		return PTR_ERR(kn_subdir);

	kernfs_get(kn_subdir);
	ret = rdtgroup_kn_set_ugid(kn_subdir);
	if (ret)
		return ret;

	ret = rdtgroup_add_files(kn_subdir, fflags);
	if (!ret)
		kernfs_activate(kn_subdir);

	return ret;
}

static int rdtgroup_create_info_dir(struct kernfs_node *parent_kn)
{
	struct rdt_resource *r;
	unsigned long fflags;
	char name[32];
	int ret;

	/* create the directory */
	kn_info = kernfs_create_dir(parent_kn, "info", parent_kn->mode, NULL);
	if (IS_ERR(kn_info))
		return PTR_ERR(kn_info);
	kernfs_get(kn_info);

	ret = rdtgroup_add_files(kn_info, RF_TOP_INFO);
	if (ret)
		goto out_destroy;

	for_each_alloc_enabled_rdt_resource(r) {
		fflags =  r->fflags | RF_CTRL_INFO;
		ret = rdtgroup_mkdir_info_resdir(r, r->name, fflags);
		if (ret)
			goto out_destroy;
	}

	for_each_mon_enabled_rdt_resource(r) {
		fflags =  r->fflags | RF_MON_INFO;
		sprintf(name, "%s_MON", r->name);
		ret = rdtgroup_mkdir_info_resdir(r, name, fflags);
		if (ret)
			goto out_destroy;
	}

	/*
	 * This extra ref will be put in kernfs_remove() and guarantees
	 * that @rdtgrp->kn is always accessible.
	 */
	kernfs_get(kn_info);

	ret = rdtgroup_kn_set_ugid(kn_info);
	if (ret)
		goto out_destroy;

	kernfs_activate(kn_info);

	return 0;

out_destroy:
	kernfs_remove(kn_info);
	return ret;
}

static int
mongroup_create_dir(struct kernfs_node *parent_kn, struct rdtgroup *prgrp,
		    char *name, struct kernfs_node **dest_kn)
{
	struct kernfs_node *kn;
	int ret;

	/* create the directory */
	kn = kernfs_create_dir(parent_kn, name, parent_kn->mode, prgrp);
	if (IS_ERR(kn))
		return PTR_ERR(kn);

	if (dest_kn)
		*dest_kn = kn;

	/*
	 * This extra ref will be put in kernfs_remove() and guarantees
	 * that @rdtgrp->kn is always accessible.
	 */
	kernfs_get(kn);

	ret = rdtgroup_kn_set_ugid(kn);
	if (ret)
		goto out_destroy;

	kernfs_activate(kn);

	return 0;

out_destroy:
	kernfs_remove(kn);
	return ret;
}

static void l3_qos_cfg_update(void *arg)
{
	bool *enable = arg;

	wrmsrl(IA32_L3_QOS_CFG, *enable ? L3_QOS_CDP_ENABLE : 0ULL);
}

static void l2_qos_cfg_update(void *arg)
{
	bool *enable = arg;

	wrmsrl(IA32_L2_QOS_CFG, *enable ? L2_QOS_CDP_ENABLE : 0ULL);
}

static inline bool is_mba_linear(void)
{
	return rdt_resources_all[RDT_RESOURCE_MBA].membw.delay_linear;
}

static int set_cache_qos_cfg(int level, bool enable)
{
	void (*update)(void *arg);
	struct rdt_resource *r_l;
	cpumask_var_t cpu_mask;
	struct rdt_domain *d;
	int cpu;

	if (!zalloc_cpumask_var(&cpu_mask, GFP_KERNEL))
		return -ENOMEM;

	if (level == RDT_RESOURCE_L3)
		update = l3_qos_cfg_update;
	else if (level == RDT_RESOURCE_L2)
		update = l2_qos_cfg_update;
	else
		return -EINVAL;

	r_l = &rdt_resources_all[level];
	list_for_each_entry(d, &r_l->domains, list) {
		/* Pick one CPU from each domain instance to update MSR */
		cpumask_set_cpu(cpumask_any(&d->cpu_mask), cpu_mask);
	}
	cpu = get_cpu();
	/* Update QOS_CFG MSR on this cpu if it's in cpu_mask. */
	if (cpumask_test_cpu(cpu, cpu_mask))
		update(&enable);
	/* Update QOS_CFG MSR on all other cpus in cpu_mask. */
	smp_call_function_many(cpu_mask, update, &enable, 1);
	put_cpu();

	free_cpumask_var(cpu_mask);

	return 0;
}

/*
 * Enable or disable the MBA software controller
 * which helps user specify bandwidth in MBps.
 * MBA software controller is supported only if
 * MBM is supported and MBA is in linear scale.
 */
static int set_mba_sc(bool mba_sc)
<<<<<<< HEAD
{
	struct rdt_resource *r = &rdt_resources_all[RDT_RESOURCE_MBA];
	struct rdt_domain *d;

	if (!is_mbm_enabled() || !is_mba_linear() ||
	    mba_sc == is_mba_sc(r))
		return -EINVAL;

	r->membw.mba_sc = mba_sc;
	list_for_each_entry(d, &r->domains, list)
		setup_default_ctrlval(r, d->ctrl_val, d->mbps_val);

	return 0;
}

static int cdp_enable(int level, int data_type, int code_type)
{
=======
{
	struct rdt_resource *r = &rdt_resources_all[RDT_RESOURCE_MBA];
	struct rdt_domain *d;

	if (!is_mbm_enabled() || !is_mba_linear() ||
	    mba_sc == is_mba_sc(r))
		return -EINVAL;

	r->membw.mba_sc = mba_sc;
	list_for_each_entry(d, &r->domains, list)
		setup_default_ctrlval(r, d->ctrl_val, d->mbps_val);

	return 0;
}

static int cdp_enable(int level, int data_type, int code_type)
{
>>>>>>> f0e0b314
	struct rdt_resource *r_ldata = &rdt_resources_all[data_type];
	struct rdt_resource *r_lcode = &rdt_resources_all[code_type];
	struct rdt_resource *r_l = &rdt_resources_all[level];
	int ret;

	if (!r_l->alloc_capable || !r_ldata->alloc_capable ||
	    !r_lcode->alloc_capable)
		return -EINVAL;

	ret = set_cache_qos_cfg(level, true);
	if (!ret) {
		r_l->alloc_enabled = false;
		r_ldata->alloc_enabled = true;
		r_lcode->alloc_enabled = true;
	}
	return ret;
}

static int cdpl3_enable(void)
{
	return cdp_enable(RDT_RESOURCE_L3, RDT_RESOURCE_L3DATA,
			  RDT_RESOURCE_L3CODE);
}

static int cdpl2_enable(void)
{
	return cdp_enable(RDT_RESOURCE_L2, RDT_RESOURCE_L2DATA,
			  RDT_RESOURCE_L2CODE);
}

static void cdp_disable(int level, int data_type, int code_type)
{
	struct rdt_resource *r = &rdt_resources_all[level];

	r->alloc_enabled = r->alloc_capable;

	if (rdt_resources_all[data_type].alloc_enabled) {
		rdt_resources_all[data_type].alloc_enabled = false;
		rdt_resources_all[code_type].alloc_enabled = false;
		set_cache_qos_cfg(level, false);
	}
}

static void cdpl3_disable(void)
{
	cdp_disable(RDT_RESOURCE_L3, RDT_RESOURCE_L3DATA, RDT_RESOURCE_L3CODE);
}

static void cdpl2_disable(void)
{
	cdp_disable(RDT_RESOURCE_L2, RDT_RESOURCE_L2DATA, RDT_RESOURCE_L2CODE);
}

static void cdp_disable_all(void)
{
	if (rdt_resources_all[RDT_RESOURCE_L3DATA].alloc_enabled)
		cdpl3_disable();
	if (rdt_resources_all[RDT_RESOURCE_L2DATA].alloc_enabled)
		cdpl2_disable();
}

static int parse_rdtgroupfs_options(char *data)
{
	char *token, *o = data;
	int ret = 0;

	while ((token = strsep(&o, ",")) != NULL) {
		if (!*token) {
			ret = -EINVAL;
			goto out;
		}

		if (!strcmp(token, "cdp")) {
			ret = cdpl3_enable();
			if (ret)
				goto out;
		} else if (!strcmp(token, "cdpl2")) {
			ret = cdpl2_enable();
			if (ret)
				goto out;
		} else if (!strcmp(token, "mba_MBps")) {
			ret = set_mba_sc(true);
			if (ret)
				goto out;
		} else {
			ret = -EINVAL;
			goto out;
		}
	}

	return 0;

out:
	pr_err("Invalid mount option \"%s\"\n", token);

	return ret;
}

/*
 * We don't allow rdtgroup directories to be created anywhere
 * except the root directory. Thus when looking for the rdtgroup
 * structure for a kernfs node we are either looking at a directory,
 * in which case the rdtgroup structure is pointed at by the "priv"
 * field, otherwise we have a file, and need only look to the parent
 * to find the rdtgroup.
 */
static struct rdtgroup *kernfs_to_rdtgroup(struct kernfs_node *kn)
{
	if (kernfs_type(kn) == KERNFS_DIR) {
		/*
		 * All the resource directories use "kn->priv"
		 * to point to the "struct rdtgroup" for the
		 * resource. "info" and its subdirectories don't
		 * have rdtgroup structures, so return NULL here.
		 */
		if (kn == kn_info || kn->parent == kn_info)
			return NULL;
		else
			return kn->priv;
	} else {
		return kn->parent->priv;
	}
}

struct rdtgroup *rdtgroup_kn_lock_live(struct kernfs_node *kn)
{
	struct rdtgroup *rdtgrp = kernfs_to_rdtgroup(kn);

	if (!rdtgrp)
		return NULL;

	atomic_inc(&rdtgrp->waitcount);
	kernfs_break_active_protection(kn);

	mutex_lock(&rdtgroup_mutex);

	/* Was this group deleted while we waited? */
	if (rdtgrp->flags & RDT_DELETED)
		return NULL;

	return rdtgrp;
}

void rdtgroup_kn_unlock(struct kernfs_node *kn)
{
	struct rdtgroup *rdtgrp = kernfs_to_rdtgroup(kn);

	if (!rdtgrp)
		return;

	mutex_unlock(&rdtgroup_mutex);

	if (atomic_dec_and_test(&rdtgrp->waitcount) &&
	    (rdtgrp->flags & RDT_DELETED)) {
		if (rdtgrp->mode == RDT_MODE_PSEUDO_LOCKSETUP ||
		    rdtgrp->mode == RDT_MODE_PSEUDO_LOCKED)
			rdtgroup_pseudo_lock_remove(rdtgrp);
		kernfs_unbreak_active_protection(kn);
		kernfs_put(rdtgrp->kn);
		kfree(rdtgrp);
	} else {
		kernfs_unbreak_active_protection(kn);
	}
}

static int mkdir_mondata_all(struct kernfs_node *parent_kn,
			     struct rdtgroup *prgrp,
			     struct kernfs_node **mon_data_kn);

static struct dentry *rdt_mount(struct file_system_type *fs_type,
				int flags, const char *unused_dev_name,
				void *data)
{
	struct rdt_domain *dom;
	struct rdt_resource *r;
	struct dentry *dentry;
	int ret;

	cpus_read_lock();
	mutex_lock(&rdtgroup_mutex);
	/*
	 * resctrl file system can only be mounted once.
	 */
	if (static_branch_unlikely(&rdt_enable_key)) {
		dentry = ERR_PTR(-EBUSY);
		goto out;
	}

	ret = parse_rdtgroupfs_options(data);
	if (ret) {
		dentry = ERR_PTR(ret);
		goto out_cdp;
	}

	closid_init();

	ret = rdtgroup_create_info_dir(rdtgroup_default.kn);
	if (ret) {
		dentry = ERR_PTR(ret);
		goto out_cdp;
	}

	if (rdt_mon_capable) {
		ret = mongroup_create_dir(rdtgroup_default.kn,
					  &rdtgroup_default, "mon_groups",
					  &kn_mongrp);
		if (ret) {
			dentry = ERR_PTR(ret);
			goto out_info;
		}
		kernfs_get(kn_mongrp);

		ret = mkdir_mondata_all(rdtgroup_default.kn,
					&rdtgroup_default, &kn_mondata);
		if (ret) {
			dentry = ERR_PTR(ret);
			goto out_mongrp;
		}
		kernfs_get(kn_mondata);
		rdtgroup_default.mon.mon_data_kn = kn_mondata;
	}

	ret = rdt_pseudo_lock_init();
	if (ret) {
		dentry = ERR_PTR(ret);
		goto out_mondata;
	}

	dentry = kernfs_mount(fs_type, flags, rdt_root,
			      RDTGROUP_SUPER_MAGIC, NULL);
	if (IS_ERR(dentry))
		goto out_psl;

	if (rdt_alloc_capable)
		static_branch_enable_cpuslocked(&rdt_alloc_enable_key);
	if (rdt_mon_capable)
		static_branch_enable_cpuslocked(&rdt_mon_enable_key);

	if (rdt_alloc_capable || rdt_mon_capable)
		static_branch_enable_cpuslocked(&rdt_enable_key);

	if (is_mbm_enabled()) {
		r = &rdt_resources_all[RDT_RESOURCE_L3];
		list_for_each_entry(dom, &r->domains, list)
			mbm_setup_overflow_handler(dom, MBM_OVERFLOW_INTERVAL);
	}

	goto out;

out_psl:
	rdt_pseudo_lock_release();
out_mondata:
	if (rdt_mon_capable)
		kernfs_remove(kn_mondata);
out_mongrp:
	if (rdt_mon_capable)
		kernfs_remove(kn_mongrp);
out_info:
	kernfs_remove(kn_info);
out_cdp:
	cdp_disable_all();
out:
	rdt_last_cmd_clear();
	mutex_unlock(&rdtgroup_mutex);
	cpus_read_unlock();

	return dentry;
}

static int reset_all_ctrls(struct rdt_resource *r)
{
	struct msr_param msr_param;
	cpumask_var_t cpu_mask;
	struct rdt_domain *d;
	int i, cpu;

	if (!zalloc_cpumask_var(&cpu_mask, GFP_KERNEL))
		return -ENOMEM;

	msr_param.res = r;
	msr_param.low = 0;
	msr_param.high = r->num_closid;

	/*
	 * Disable resource control for this resource by setting all
	 * CBMs in all domains to the maximum mask value. Pick one CPU
	 * from each domain to update the MSRs below.
	 */
	list_for_each_entry(d, &r->domains, list) {
		cpumask_set_cpu(cpumask_any(&d->cpu_mask), cpu_mask);

		for (i = 0; i < r->num_closid; i++)
			d->ctrl_val[i] = r->default_ctrl;
	}
	cpu = get_cpu();
	/* Update CBM on this cpu if it's in cpu_mask. */
	if (cpumask_test_cpu(cpu, cpu_mask))
		rdt_ctrl_update(&msr_param);
	/* Update CBM on all other cpus in cpu_mask. */
	smp_call_function_many(cpu_mask, rdt_ctrl_update, &msr_param, 1);
	put_cpu();

	free_cpumask_var(cpu_mask);

	return 0;
}

static bool is_closid_match(struct task_struct *t, struct rdtgroup *r)
{
	return (rdt_alloc_capable &&
		(r->type == RDTCTRL_GROUP) && (t->closid == r->closid));
}

static bool is_rmid_match(struct task_struct *t, struct rdtgroup *r)
{
	return (rdt_mon_capable &&
		(r->type == RDTMON_GROUP) && (t->rmid == r->mon.rmid));
}

/*
 * Move tasks from one to the other group. If @from is NULL, then all tasks
 * in the systems are moved unconditionally (used for teardown).
 *
 * If @mask is not NULL the cpus on which moved tasks are running are set
 * in that mask so the update smp function call is restricted to affected
 * cpus.
 */
static void rdt_move_group_tasks(struct rdtgroup *from, struct rdtgroup *to,
				 struct cpumask *mask)
{
	struct task_struct *p, *t;

	read_lock(&tasklist_lock);
	for_each_process_thread(p, t) {
		if (!from || is_closid_match(t, from) ||
		    is_rmid_match(t, from)) {
			t->closid = to->closid;
			t->rmid = to->mon.rmid;

#ifdef CONFIG_SMP
			/*
			 * This is safe on x86 w/o barriers as the ordering
			 * of writing to task_cpu() and t->on_cpu is
			 * reverse to the reading here. The detection is
			 * inaccurate as tasks might move or schedule
			 * before the smp function call takes place. In
			 * such a case the function call is pointless, but
			 * there is no other side effect.
			 */
			if (mask && t->on_cpu)
				cpumask_set_cpu(task_cpu(t), mask);
#endif
		}
	}
	read_unlock(&tasklist_lock);
}

static void free_all_child_rdtgrp(struct rdtgroup *rdtgrp)
{
	struct rdtgroup *sentry, *stmp;
	struct list_head *head;

	head = &rdtgrp->mon.crdtgrp_list;
	list_for_each_entry_safe(sentry, stmp, head, mon.crdtgrp_list) {
		free_rmid(sentry->mon.rmid);
		list_del(&sentry->mon.crdtgrp_list);

		if (atomic_read(&sentry->waitcount) != 0)
			sentry->flags = RDT_DELETED;
		else
			kfree(sentry);
	}
}

/*
 * Forcibly remove all of subdirectories under root.
 */
static void rmdir_all_sub(void)
{
	struct rdtgroup *rdtgrp, *tmp;

	/* Move all tasks to the default resource group */
	rdt_move_group_tasks(NULL, &rdtgroup_default, NULL);

	list_for_each_entry_safe(rdtgrp, tmp, &rdt_all_groups, rdtgroup_list) {
		/* Free any child rmids */
		free_all_child_rdtgrp(rdtgrp);

		/* Remove each rdtgroup other than root */
		if (rdtgrp == &rdtgroup_default)
			continue;

		if (rdtgrp->mode == RDT_MODE_PSEUDO_LOCKSETUP ||
		    rdtgrp->mode == RDT_MODE_PSEUDO_LOCKED)
			rdtgroup_pseudo_lock_remove(rdtgrp);

		/*
		 * Give any CPUs back to the default group. We cannot copy
		 * cpu_online_mask because a CPU might have executed the
		 * offline callback already, but is still marked online.
		 */
		cpumask_or(&rdtgroup_default.cpu_mask,
			   &rdtgroup_default.cpu_mask, &rdtgrp->cpu_mask);

		free_rmid(rdtgrp->mon.rmid);

		kernfs_remove(rdtgrp->kn);
		list_del(&rdtgrp->rdtgroup_list);

		if (atomic_read(&rdtgrp->waitcount) != 0)
			rdtgrp->flags = RDT_DELETED;
		else
			kfree(rdtgrp);
	}
	/* Notify online CPUs to update per cpu storage and PQR_ASSOC MSR */
	update_closid_rmid(cpu_online_mask, &rdtgroup_default);

	kernfs_remove(kn_info);
	kernfs_remove(kn_mongrp);
	kernfs_remove(kn_mondata);
}

static void rdt_kill_sb(struct super_block *sb)
{
	struct rdt_resource *r;

	cpus_read_lock();
	mutex_lock(&rdtgroup_mutex);

	set_mba_sc(false);

	/*Put everything back to default values. */
	for_each_alloc_enabled_rdt_resource(r)
		reset_all_ctrls(r);
	cdp_disable_all();
	rmdir_all_sub();
	rdt_pseudo_lock_release();
	rdtgroup_default.mode = RDT_MODE_SHAREABLE;
	static_branch_disable_cpuslocked(&rdt_alloc_enable_key);
	static_branch_disable_cpuslocked(&rdt_mon_enable_key);
	static_branch_disable_cpuslocked(&rdt_enable_key);
	kernfs_kill_sb(sb);
	mutex_unlock(&rdtgroup_mutex);
	cpus_read_unlock();
}

static struct file_system_type rdt_fs_type = {
	.name    = "resctrl",
	.mount   = rdt_mount,
	.kill_sb = rdt_kill_sb,
};

static int mon_addfile(struct kernfs_node *parent_kn, const char *name,
		       void *priv)
{
	struct kernfs_node *kn;
	int ret = 0;

	kn = __kernfs_create_file(parent_kn, name, 0444, 0,
				  &kf_mondata_ops, priv, NULL, NULL);
	if (IS_ERR(kn))
		return PTR_ERR(kn);

	ret = rdtgroup_kn_set_ugid(kn);
	if (ret) {
		kernfs_remove(kn);
		return ret;
	}

	return ret;
}

/*
 * Remove all subdirectories of mon_data of ctrl_mon groups
 * and monitor groups with given domain id.
 */
void rmdir_mondata_subdir_allrdtgrp(struct rdt_resource *r, unsigned int dom_id)
{
	struct rdtgroup *prgrp, *crgrp;
	char name[32];

	if (!r->mon_enabled)
		return;

	list_for_each_entry(prgrp, &rdt_all_groups, rdtgroup_list) {
		sprintf(name, "mon_%s_%02d", r->name, dom_id);
		kernfs_remove_by_name(prgrp->mon.mon_data_kn, name);

		list_for_each_entry(crgrp, &prgrp->mon.crdtgrp_list, mon.crdtgrp_list)
			kernfs_remove_by_name(crgrp->mon.mon_data_kn, name);
	}
}

static int mkdir_mondata_subdir(struct kernfs_node *parent_kn,
				struct rdt_domain *d,
				struct rdt_resource *r, struct rdtgroup *prgrp)
{
	union mon_data_bits priv;
	struct kernfs_node *kn;
	struct mon_evt *mevt;
	struct rmid_read rr;
	char name[32];
	int ret;

	sprintf(name, "mon_%s_%02d", r->name, d->id);
	/* create the directory */
	kn = kernfs_create_dir(parent_kn, name, parent_kn->mode, prgrp);
	if (IS_ERR(kn))
		return PTR_ERR(kn);

	/*
	 * This extra ref will be put in kernfs_remove() and guarantees
	 * that kn is always accessible.
	 */
	kernfs_get(kn);
	ret = rdtgroup_kn_set_ugid(kn);
	if (ret)
		goto out_destroy;

	if (WARN_ON(list_empty(&r->evt_list))) {
		ret = -EPERM;
		goto out_destroy;
	}

	priv.u.rid = r->rid;
	priv.u.domid = d->id;
	list_for_each_entry(mevt, &r->evt_list, list) {
		priv.u.evtid = mevt->evtid;
		ret = mon_addfile(kn, mevt->name, priv.priv);
		if (ret)
			goto out_destroy;

		if (is_mbm_event(mevt->evtid))
			mon_event_read(&rr, d, prgrp, mevt->evtid, true);
	}
	kernfs_activate(kn);
	return 0;

out_destroy:
	kernfs_remove(kn);
	return ret;
}

/*
 * Add all subdirectories of mon_data for "ctrl_mon" groups
 * and "monitor" groups with given domain id.
 */
void mkdir_mondata_subdir_allrdtgrp(struct rdt_resource *r,
				    struct rdt_domain *d)
{
	struct kernfs_node *parent_kn;
	struct rdtgroup *prgrp, *crgrp;
	struct list_head *head;

	if (!r->mon_enabled)
		return;

	list_for_each_entry(prgrp, &rdt_all_groups, rdtgroup_list) {
		parent_kn = prgrp->mon.mon_data_kn;
		mkdir_mondata_subdir(parent_kn, d, r, prgrp);

		head = &prgrp->mon.crdtgrp_list;
		list_for_each_entry(crgrp, head, mon.crdtgrp_list) {
			parent_kn = crgrp->mon.mon_data_kn;
			mkdir_mondata_subdir(parent_kn, d, r, crgrp);
		}
	}
}

static int mkdir_mondata_subdir_alldom(struct kernfs_node *parent_kn,
				       struct rdt_resource *r,
				       struct rdtgroup *prgrp)
{
	struct rdt_domain *dom;
	int ret;

	list_for_each_entry(dom, &r->domains, list) {
		ret = mkdir_mondata_subdir(parent_kn, dom, r, prgrp);
		if (ret)
			return ret;
	}

	return 0;
}

/*
 * This creates a directory mon_data which contains the monitored data.
 *
 * mon_data has one directory for each domain whic are named
 * in the format mon_<domain_name>_<domain_id>. For ex: A mon_data
 * with L3 domain looks as below:
 * ./mon_data:
 * mon_L3_00
 * mon_L3_01
 * mon_L3_02
 * ...
 *
 * Each domain directory has one file per event:
 * ./mon_L3_00/:
 * llc_occupancy
 *
 */
static int mkdir_mondata_all(struct kernfs_node *parent_kn,
			     struct rdtgroup *prgrp,
			     struct kernfs_node **dest_kn)
{
	struct rdt_resource *r;
	struct kernfs_node *kn;
	int ret;

	/*
	 * Create the mon_data directory first.
	 */
	ret = mongroup_create_dir(parent_kn, prgrp, "mon_data", &kn);
	if (ret)
		return ret;

	if (dest_kn)
		*dest_kn = kn;

	/*
	 * Create the subdirectories for each domain. Note that all events
	 * in a domain like L3 are grouped into a resource whose domain is L3
	 */
	for_each_mon_enabled_rdt_resource(r) {
		ret = mkdir_mondata_subdir_alldom(kn, r, prgrp);
		if (ret)
			goto out_destroy;
	}

	return 0;

out_destroy:
	kernfs_remove(kn);
	return ret;
}

/**
 * cbm_ensure_valid - Enforce validity on provided CBM
 * @_val:	Candidate CBM
 * @r:		RDT resource to which the CBM belongs
 *
 * The provided CBM represents all cache portions available for use. This
 * may be represented by a bitmap that does not consist of contiguous ones
 * and thus be an invalid CBM.
 * Here the provided CBM is forced to be a valid CBM by only considering
 * the first set of contiguous bits as valid and clearing all bits.
 * The intention here is to provide a valid default CBM with which a new
 * resource group is initialized. The user can follow this with a
 * modification to the CBM if the default does not satisfy the
 * requirements.
 */
static void cbm_ensure_valid(u32 *_val, struct rdt_resource *r)
{
	/*
	 * Convert the u32 _val to an unsigned long required by all the bit
	 * operations within this function. No more than 32 bits of this
	 * converted value can be accessed because all bit operations are
	 * additionally provided with cbm_len that is initialized during
	 * hardware enumeration using five bits from the EAX register and
	 * thus never can exceed 32 bits.
	 */
	unsigned long *val = (unsigned long *)_val;
	unsigned int cbm_len = r->cache.cbm_len;
	unsigned long first_bit, zero_bit;

	if (*val == 0)
		return;

	first_bit = find_first_bit(val, cbm_len);
	zero_bit = find_next_zero_bit(val, cbm_len, first_bit);

	/* Clear any remaining bits to ensure contiguous region */
	bitmap_clear(val, zero_bit, cbm_len - zero_bit);
}

/**
 * rdtgroup_init_alloc - Initialize the new RDT group's allocations
 *
 * A new RDT group is being created on an allocation capable (CAT)
 * supporting system. Set this group up to start off with all usable
 * allocations. That is, all shareable and unused bits.
 *
 * All-zero CBM is invalid. If there are no more shareable bits available
 * on any domain then the entire allocation will fail.
 */
static int rdtgroup_init_alloc(struct rdtgroup *rdtgrp)
{
	struct rdt_resource *r_cdp = NULL;
	struct rdt_domain *d_cdp = NULL;
	u32 used_b = 0, unused_b = 0;
	u32 closid = rdtgrp->closid;
	struct rdt_resource *r;
	unsigned long tmp_cbm;
	enum rdtgrp_mode mode;
	struct rdt_domain *d;
	u32 peer_ctl, *ctrl;
	int i, ret;

	for_each_alloc_enabled_rdt_resource(r) {
		/*
		 * Only initialize default allocations for CBM cache
		 * resources
		 */
		if (r->rid == RDT_RESOURCE_MBA)
			continue;
		list_for_each_entry(d, &r->domains, list) {
			rdt_cdp_peer_get(r, d, &r_cdp, &d_cdp);
			d->have_new_ctrl = false;
			d->new_ctrl = r->cache.shareable_bits;
			used_b = r->cache.shareable_bits;
			ctrl = d->ctrl_val;
			for (i = 0; i < closids_supported(); i++, ctrl++) {
				if (closid_allocated(i) && i != closid) {
					mode = rdtgroup_mode_by_closid(i);
					if (mode == RDT_MODE_PSEUDO_LOCKSETUP)
						break;
					/*
					 * If CDP is active include peer
					 * domain's usage to ensure there
					 * is no overlap with an exclusive
					 * group.
					 */
					if (d_cdp)
						peer_ctl = d_cdp->ctrl_val[i];
					else
						peer_ctl = 0;
					used_b |= *ctrl | peer_ctl;
					if (mode == RDT_MODE_SHAREABLE)
						d->new_ctrl |= *ctrl | peer_ctl;
				}
			}
			if (d->plr && d->plr->cbm > 0)
				used_b |= d->plr->cbm;
			unused_b = used_b ^ (BIT_MASK(r->cache.cbm_len) - 1);
			unused_b &= BIT_MASK(r->cache.cbm_len) - 1;
			d->new_ctrl |= unused_b;
			/*
			 * Force the initial CBM to be valid, user can
			 * modify the CBM based on system availability.
			 */
			cbm_ensure_valid(&d->new_ctrl, r);
			/*
			 * Assign the u32 CBM to an unsigned long to ensure
			 * that bitmap_weight() does not access out-of-bound
			 * memory.
			 */
			tmp_cbm = d->new_ctrl;
			if (bitmap_weight(&tmp_cbm, r->cache.cbm_len) <
			    r->cache.min_cbm_bits) {
				rdt_last_cmd_printf("no space on %s:%d\n",
						    r->name, d->id);
				return -ENOSPC;
			}
			d->have_new_ctrl = true;
		}
	}

	for_each_alloc_enabled_rdt_resource(r) {
		/*
		 * Only initialize default allocations for CBM cache
		 * resources
		 */
		if (r->rid == RDT_RESOURCE_MBA)
			continue;
		ret = update_domains(r, rdtgrp->closid);
		if (ret < 0) {
			rdt_last_cmd_puts("failed to initialize allocations\n");
			return ret;
		}
		rdtgrp->mode = RDT_MODE_SHAREABLE;
	}

	return 0;
}

static int mkdir_rdt_prepare(struct kernfs_node *parent_kn,
			     struct kernfs_node *prgrp_kn,
			     const char *name, umode_t mode,
			     enum rdt_group_type rtype, struct rdtgroup **r)
{
	struct rdtgroup *prdtgrp, *rdtgrp;
	struct kernfs_node *kn;
	uint files = 0;
	int ret;

<<<<<<< HEAD
	prdtgrp = rdtgroup_kn_lock_live(prgrp_kn);
=======
	prdtgrp = rdtgroup_kn_lock_live(parent_kn);
>>>>>>> f0e0b314
	rdt_last_cmd_clear();
	if (!prdtgrp) {
		ret = -ENODEV;
		rdt_last_cmd_puts("directory was removed\n");
		goto out_unlock;
	}

	if (rtype == RDTMON_GROUP &&
	    (prdtgrp->mode == RDT_MODE_PSEUDO_LOCKSETUP ||
	     prdtgrp->mode == RDT_MODE_PSEUDO_LOCKED)) {
		ret = -EINVAL;
		rdt_last_cmd_puts("pseudo-locking in progress\n");
		goto out_unlock;
	}

	/* allocate the rdtgroup. */
	rdtgrp = kzalloc(sizeof(*rdtgrp), GFP_KERNEL);
	if (!rdtgrp) {
		ret = -ENOSPC;
		rdt_last_cmd_puts("kernel out of memory\n");
		goto out_unlock;
	}
	*r = rdtgrp;
	rdtgrp->mon.parent = prdtgrp;
	rdtgrp->type = rtype;
	INIT_LIST_HEAD(&rdtgrp->mon.crdtgrp_list);

	/* kernfs creates the directory for rdtgrp */
	kn = kernfs_create_dir(parent_kn, name, mode, rdtgrp);
	if (IS_ERR(kn)) {
		ret = PTR_ERR(kn);
		rdt_last_cmd_puts("kernfs create error\n");
		goto out_free_rgrp;
	}
	rdtgrp->kn = kn;

	/*
	 * kernfs_remove() will drop the reference count on "kn" which
	 * will free it. But we still need it to stick around for the
	 * rdtgroup_kn_unlock(kn} call below. Take one extra reference
	 * here, which will be dropped inside rdtgroup_kn_unlock().
	 */
	kernfs_get(kn);

	ret = rdtgroup_kn_set_ugid(kn);
	if (ret) {
		rdt_last_cmd_puts("kernfs perm error\n");
		goto out_destroy;
	}

	files = RFTYPE_BASE | BIT(RF_CTRLSHIFT + rtype);
	ret = rdtgroup_add_files(kn, files);
	if (ret) {
		rdt_last_cmd_puts("kernfs fill error\n");
		goto out_destroy;
	}

	if (rdt_mon_capable) {
		ret = alloc_rmid();
		if (ret < 0) {
			rdt_last_cmd_puts("out of RMIDs\n");
			goto out_destroy;
		}
		rdtgrp->mon.rmid = ret;

		ret = mkdir_mondata_all(kn, rdtgrp, &rdtgrp->mon.mon_data_kn);
		if (ret) {
			rdt_last_cmd_puts("kernfs subdir error\n");
			goto out_idfree;
		}
	}
	kernfs_activate(kn);

	/*
	 * The caller unlocks the parent_kn upon success.
	 */
	return 0;

out_idfree:
	free_rmid(rdtgrp->mon.rmid);
out_destroy:
	kernfs_remove(rdtgrp->kn);
out_free_rgrp:
	kfree(rdtgrp);
out_unlock:
	rdtgroup_kn_unlock(parent_kn);
	return ret;
}

static void mkdir_rdt_prepare_clean(struct rdtgroup *rgrp)
{
	kernfs_remove(rgrp->kn);
	free_rmid(rgrp->mon.rmid);
	kfree(rgrp);
}

/*
 * Create a monitor group under "mon_groups" directory of a control
 * and monitor group(ctrl_mon). This is a resource group
 * to monitor a subset of tasks and cpus in its parent ctrl_mon group.
 */
static int rdtgroup_mkdir_mon(struct kernfs_node *parent_kn,
			      struct kernfs_node *prgrp_kn,
			      const char *name,
			      umode_t mode)
{
	struct rdtgroup *rdtgrp, *prgrp;
	int ret;

	ret = mkdir_rdt_prepare(parent_kn, prgrp_kn, name, mode, RDTMON_GROUP,
				&rdtgrp);
	if (ret)
		return ret;

	prgrp = rdtgrp->mon.parent;
	rdtgrp->closid = prgrp->closid;

	/*
	 * Add the rdtgrp to the list of rdtgrps the parent
	 * ctrl_mon group has to track.
	 */
	list_add_tail(&rdtgrp->mon.crdtgrp_list, &prgrp->mon.crdtgrp_list);

	rdtgroup_kn_unlock(parent_kn);
	return ret;
}

/*
 * These are rdtgroups created under the root directory. Can be used
 * to allocate and monitor resources.
 */
static int rdtgroup_mkdir_ctrl_mon(struct kernfs_node *parent_kn,
				   struct kernfs_node *prgrp_kn,
				   const char *name, umode_t mode)
{
	struct rdtgroup *rdtgrp;
	struct kernfs_node *kn;
	u32 closid;
	int ret;

	ret = mkdir_rdt_prepare(parent_kn, prgrp_kn, name, mode, RDTCTRL_GROUP,
				&rdtgrp);
	if (ret)
		return ret;

	kn = rdtgrp->kn;
	ret = closid_alloc();
	if (ret < 0) {
		rdt_last_cmd_puts("out of CLOSIDs\n");
		goto out_common_fail;
	}
	closid = ret;
	ret = 0;

	rdtgrp->closid = closid;
	ret = rdtgroup_init_alloc(rdtgrp);
	if (ret < 0)
		goto out_id_free;

	list_add(&rdtgrp->rdtgroup_list, &rdt_all_groups);

	if (rdt_mon_capable) {
		/*
		 * Create an empty mon_groups directory to hold the subset
		 * of tasks and cpus to monitor.
		 */
<<<<<<< HEAD
		ret = mongroup_create_dir(kn, NULL, "mon_groups", NULL);
=======
		ret = mongroup_create_dir(kn, rdtgrp, "mon_groups", NULL);
>>>>>>> f0e0b314
		if (ret) {
			rdt_last_cmd_puts("kernfs subdir error\n");
			goto out_del_list;
		}
	}

	goto out_unlock;

out_del_list:
	list_del(&rdtgrp->rdtgroup_list);
out_id_free:
	closid_free(closid);
out_common_fail:
	mkdir_rdt_prepare_clean(rdtgrp);
out_unlock:
	rdtgroup_kn_unlock(parent_kn);
	return ret;
}

/*
 * We allow creating mon groups only with in a directory called "mon_groups"
 * which is present in every ctrl_mon group. Check if this is a valid
 * "mon_groups" directory.
 *
 * 1. The directory should be named "mon_groups".
 * 2. The mon group itself should "not" be named "mon_groups".
 *   This makes sure "mon_groups" directory always has a ctrl_mon group
 *   as parent.
 */
static bool is_mon_groups(struct kernfs_node *kn, const char *name)
{
	return (!strcmp(kn->name, "mon_groups") &&
		strcmp(name, "mon_groups"));
}

static int rdtgroup_mkdir(struct kernfs_node *parent_kn, const char *name,
			  umode_t mode)
{
	/* Do not accept '\n' to avoid unparsable situation. */
	if (strchr(name, '\n'))
		return -EINVAL;

	/*
	 * If the parent directory is the root directory and RDT
	 * allocation is supported, add a control and monitoring
	 * subdirectory
	 */
	if (rdt_alloc_capable && parent_kn == rdtgroup_default.kn)
		return rdtgroup_mkdir_ctrl_mon(parent_kn, parent_kn, name, mode);

	/*
	 * If RDT monitoring is supported and the parent directory is a valid
	 * "mon_groups" directory, add a monitoring subdirectory.
	 */
	if (rdt_mon_capable && is_mon_groups(parent_kn, name))
		return rdtgroup_mkdir_mon(parent_kn, parent_kn->parent, name, mode);

	return -EPERM;
}

static int rdtgroup_rmdir_mon(struct kernfs_node *kn, struct rdtgroup *rdtgrp,
			      cpumask_var_t tmpmask)
{
	struct rdtgroup *prdtgrp = rdtgrp->mon.parent;
	int cpu;

	/* Give any tasks back to the parent group */
	rdt_move_group_tasks(rdtgrp, prdtgrp, tmpmask);

	/* Update per cpu rmid of the moved CPUs first */
	for_each_cpu(cpu, &rdtgrp->cpu_mask)
		per_cpu(pqr_state.default_rmid, cpu) = prdtgrp->mon.rmid;
	/*
	 * Update the MSR on moved CPUs and CPUs which have moved
	 * task running on them.
	 */
	cpumask_or(tmpmask, tmpmask, &rdtgrp->cpu_mask);
	update_closid_rmid(tmpmask, NULL);

	rdtgrp->flags = RDT_DELETED;
	free_rmid(rdtgrp->mon.rmid);

	/*
	 * Remove the rdtgrp from the parent ctrl_mon group's list
	 */
	WARN_ON(list_empty(&prdtgrp->mon.crdtgrp_list));
	list_del(&rdtgrp->mon.crdtgrp_list);

	/*
	 * one extra hold on this, will drop when we kfree(rdtgrp)
	 * in rdtgroup_kn_unlock()
	 */
	kernfs_get(kn);
	kernfs_remove(rdtgrp->kn);

	return 0;
}

static int rdtgroup_ctrl_remove(struct kernfs_node *kn,
				struct rdtgroup *rdtgrp)
{
	rdtgrp->flags = RDT_DELETED;
	list_del(&rdtgrp->rdtgroup_list);

	/*
	 * one extra hold on this, will drop when we kfree(rdtgrp)
	 * in rdtgroup_kn_unlock()
	 */
	kernfs_get(kn);
	kernfs_remove(rdtgrp->kn);
	return 0;
}

static int rdtgroup_rmdir_ctrl(struct kernfs_node *kn, struct rdtgroup *rdtgrp,
			       cpumask_var_t tmpmask)
{
	int cpu;

	/* Give any tasks back to the default group */
	rdt_move_group_tasks(rdtgrp, &rdtgroup_default, tmpmask);

	/* Give any CPUs back to the default group */
	cpumask_or(&rdtgroup_default.cpu_mask,
		   &rdtgroup_default.cpu_mask, &rdtgrp->cpu_mask);

	/* Update per cpu closid and rmid of the moved CPUs first */
	for_each_cpu(cpu, &rdtgrp->cpu_mask) {
		per_cpu(pqr_state.default_closid, cpu) = rdtgroup_default.closid;
		per_cpu(pqr_state.default_rmid, cpu) = rdtgroup_default.mon.rmid;
	}

	/*
	 * Update the MSR on moved CPUs and CPUs which have moved
	 * task running on them.
	 */
	cpumask_or(tmpmask, tmpmask, &rdtgrp->cpu_mask);
	update_closid_rmid(tmpmask, NULL);

	closid_free(rdtgrp->closid);
	free_rmid(rdtgrp->mon.rmid);

	/*
	 * Free all the child monitor group rmids.
	 */
	free_all_child_rdtgrp(rdtgrp);

	rdtgroup_ctrl_remove(kn, rdtgrp);

	return 0;
}

static int rdtgroup_rmdir(struct kernfs_node *kn)
{
	struct kernfs_node *parent_kn = kn->parent;
	struct rdtgroup *rdtgrp;
	cpumask_var_t tmpmask;
	int ret = 0;

	if (!zalloc_cpumask_var(&tmpmask, GFP_KERNEL))
		return -ENOMEM;

	rdtgrp = rdtgroup_kn_lock_live(kn);
	if (!rdtgrp) {
		ret = -EPERM;
		goto out;
	}

	/*
	 * If the rdtgroup is a ctrl_mon group and parent directory
	 * is the root directory, remove the ctrl_mon group.
	 *
	 * If the rdtgroup is a mon group and parent directory
	 * is a valid "mon_groups" directory, remove the mon group.
	 */
	if (rdtgrp->type == RDTCTRL_GROUP && parent_kn == rdtgroup_default.kn) {
		if (rdtgrp->mode == RDT_MODE_PSEUDO_LOCKSETUP ||
		    rdtgrp->mode == RDT_MODE_PSEUDO_LOCKED) {
			ret = rdtgroup_ctrl_remove(kn, rdtgrp);
		} else {
			ret = rdtgroup_rmdir_ctrl(kn, rdtgrp, tmpmask);
		}
	} else if (rdtgrp->type == RDTMON_GROUP &&
		 is_mon_groups(parent_kn, kn->name)) {
		ret = rdtgroup_rmdir_mon(kn, rdtgrp, tmpmask);
	} else {
		ret = -EPERM;
	}

out:
	rdtgroup_kn_unlock(kn);
	free_cpumask_var(tmpmask);
	return ret;
}

static int rdtgroup_show_options(struct seq_file *seq, struct kernfs_root *kf)
{
	if (rdt_resources_all[RDT_RESOURCE_L3DATA].alloc_enabled)
		seq_puts(seq, ",cdp");

	if (rdt_resources_all[RDT_RESOURCE_L2DATA].alloc_enabled)
		seq_puts(seq, ",cdpl2");

	if (is_mba_sc(&rdt_resources_all[RDT_RESOURCE_MBA]))
		seq_puts(seq, ",mba_MBps");

	return 0;
}

static struct kernfs_syscall_ops rdtgroup_kf_syscall_ops = {
	.mkdir		= rdtgroup_mkdir,
	.rmdir		= rdtgroup_rmdir,
	.show_options	= rdtgroup_show_options,
};

static int __init rdtgroup_setup_root(void)
{
	int ret;

	rdt_root = kernfs_create_root(&rdtgroup_kf_syscall_ops,
				      KERNFS_ROOT_CREATE_DEACTIVATED |
				      KERNFS_ROOT_EXTRA_OPEN_PERM_CHECK,
				      &rdtgroup_default);
	if (IS_ERR(rdt_root))
		return PTR_ERR(rdt_root);

	mutex_lock(&rdtgroup_mutex);

	rdtgroup_default.closid = 0;
	rdtgroup_default.mon.rmid = 0;
	rdtgroup_default.type = RDTCTRL_GROUP;
	INIT_LIST_HEAD(&rdtgroup_default.mon.crdtgrp_list);

	list_add(&rdtgroup_default.rdtgroup_list, &rdt_all_groups);

	ret = rdtgroup_add_files(rdt_root->kn, RF_CTRL_BASE);
	if (ret) {
		kernfs_destroy_root(rdt_root);
		goto out;
	}

	rdtgroup_default.kn = rdt_root->kn;
	kernfs_activate(rdtgroup_default.kn);

out:
	mutex_unlock(&rdtgroup_mutex);

	return ret;
}

/*
 * rdtgroup_init - rdtgroup initialization
 *
 * Setup resctrl file system including set up root, create mount point,
 * register rdtgroup filesystem, and initialize files under root directory.
 *
 * Return: 0 on success or -errno
 */
int __init rdtgroup_init(void)
{
	int ret = 0;

	seq_buf_init(&last_cmd_status, last_cmd_status_buf,
		     sizeof(last_cmd_status_buf));

	ret = rdtgroup_setup_root();
	if (ret)
		return ret;

	ret = sysfs_create_mount_point(fs_kobj, "resctrl");
	if (ret)
		goto cleanup_root;

	ret = register_filesystem(&rdt_fs_type);
	if (ret)
		goto cleanup_mountpoint;

	/*
	 * Adding the resctrl debugfs directory here may not be ideal since
	 * it would let the resctrl debugfs directory appear on the debugfs
	 * filesystem before the resctrl filesystem is mounted.
	 * It may also be ok since that would enable debugging of RDT before
	 * resctrl is mounted.
	 * The reason why the debugfs directory is created here and not in
	 * rdt_mount() is because rdt_mount() takes rdtgroup_mutex and
	 * during the debugfs directory creation also &sb->s_type->i_mutex_key
	 * (the lockdep class of inode->i_rwsem). Other filesystem
	 * interactions (eg. SyS_getdents) have the lock ordering:
	 * &sb->s_type->i_mutex_key --> &mm->mmap_sem
	 * During mmap(), called with &mm->mmap_sem, the rdtgroup_mutex
	 * is taken, thus creating dependency:
	 * &mm->mmap_sem --> rdtgroup_mutex for the latter that can cause
	 * issues considering the other two lock dependencies.
	 * By creating the debugfs directory here we avoid a dependency
	 * that may cause deadlock (even though file operations cannot
	 * occur until the filesystem is mounted, but I do not know how to
	 * tell lockdep that).
	 */
	debugfs_resctrl = debugfs_create_dir("resctrl", NULL);

	return 0;

cleanup_mountpoint:
	sysfs_remove_mount_point(fs_kobj, "resctrl");
cleanup_root:
	kernfs_destroy_root(rdt_root);

	return ret;
}

void __exit rdtgroup_exit(void)
{
	debugfs_remove_recursive(debugfs_resctrl);
	unregister_filesystem(&rdt_fs_type);
	sysfs_remove_mount_point(fs_kobj, "resctrl");
	kernfs_destroy_root(rdt_root);
}<|MERGE_RESOLUTION|>--- conflicted
+++ resolved
@@ -1761,7 +1761,6 @@
  * MBM is supported and MBA is in linear scale.
  */
 static int set_mba_sc(bool mba_sc)
-<<<<<<< HEAD
 {
 	struct rdt_resource *r = &rdt_resources_all[RDT_RESOURCE_MBA];
 	struct rdt_domain *d;
@@ -1779,25 +1778,6 @@
 
 static int cdp_enable(int level, int data_type, int code_type)
 {
-=======
-{
-	struct rdt_resource *r = &rdt_resources_all[RDT_RESOURCE_MBA];
-	struct rdt_domain *d;
-
-	if (!is_mbm_enabled() || !is_mba_linear() ||
-	    mba_sc == is_mba_sc(r))
-		return -EINVAL;
-
-	r->membw.mba_sc = mba_sc;
-	list_for_each_entry(d, &r->domains, list)
-		setup_default_ctrlval(r, d->ctrl_val, d->mbps_val);
-
-	return 0;
-}
-
-static int cdp_enable(int level, int data_type, int code_type)
-{
->>>>>>> f0e0b314
 	struct rdt_resource *r_ldata = &rdt_resources_all[data_type];
 	struct rdt_resource *r_lcode = &rdt_resources_all[code_type];
 	struct rdt_resource *r_l = &rdt_resources_all[level];
@@ -2584,11 +2564,7 @@
 	uint files = 0;
 	int ret;
 
-<<<<<<< HEAD
-	prdtgrp = rdtgroup_kn_lock_live(prgrp_kn);
-=======
 	prdtgrp = rdtgroup_kn_lock_live(parent_kn);
->>>>>>> f0e0b314
 	rdt_last_cmd_clear();
 	if (!prdtgrp) {
 		ret = -ENODEV;
@@ -2755,11 +2731,7 @@
 		 * Create an empty mon_groups directory to hold the subset
 		 * of tasks and cpus to monitor.
 		 */
-<<<<<<< HEAD
-		ret = mongroup_create_dir(kn, NULL, "mon_groups", NULL);
-=======
 		ret = mongroup_create_dir(kn, rdtgrp, "mon_groups", NULL);
->>>>>>> f0e0b314
 		if (ret) {
 			rdt_last_cmd_puts("kernfs subdir error\n");
 			goto out_del_list;
