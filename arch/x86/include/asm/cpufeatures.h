/* SPDX-License-Identifier: GPL-2.0 */
#ifndef _ASM_X86_CPUFEATURES_H
#define _ASM_X86_CPUFEATURES_H

#ifndef _ASM_X86_REQUIRED_FEATURES_H
#include <asm/required-features.h>
#endif

#ifndef _ASM_X86_DISABLED_FEATURES_H
#include <asm/disabled-features.h>
#endif

/*
 * Defines x86 CPU feature bits
 */
#define NCAPINTS			19	   /* N 32-bit words worth of info */
#define NBUGINTS			1	   /* N 32-bit bug flags */

/*
 * Note: If the comment begins with a quoted string, that string is used
 * in /proc/cpuinfo instead of the macro name.  If the string is "",
 * this feature bit is not displayed in /proc/cpuinfo at all.
 *
 * When adding new features here that depend on other features,
 * please update the table in kernel/cpu/cpuid-deps.c as well.
 */

/* Intel-defined CPU features, CPUID level 0x00000001 (EDX), word 0 */
#define X86_FEATURE_FPU			( 0*32+ 0) /* Onboard FPU */
#define X86_FEATURE_VME			( 0*32+ 1) /* Virtual Mode Extensions */
#define X86_FEATURE_DE			( 0*32+ 2) /* Debugging Extensions */
#define X86_FEATURE_PSE			( 0*32+ 3) /* Page Size Extensions */
#define X86_FEATURE_TSC			( 0*32+ 4) /* Time Stamp Counter */
#define X86_FEATURE_MSR			( 0*32+ 5) /* Model-Specific Registers */
#define X86_FEATURE_PAE			( 0*32+ 6) /* Physical Address Extensions */
#define X86_FEATURE_MCE			( 0*32+ 7) /* Machine Check Exception */
#define X86_FEATURE_CX8			( 0*32+ 8) /* CMPXCHG8 instruction */
#define X86_FEATURE_APIC		( 0*32+ 9) /* Onboard APIC */
#define X86_FEATURE_SEP			( 0*32+11) /* SYSENTER/SYSEXIT */
#define X86_FEATURE_MTRR		( 0*32+12) /* Memory Type Range Registers */
#define X86_FEATURE_PGE			( 0*32+13) /* Page Global Enable */
#define X86_FEATURE_MCA			( 0*32+14) /* Machine Check Architecture */
#define X86_FEATURE_CMOV		( 0*32+15) /* CMOV instructions (plus FCMOVcc, FCOMI with FPU) */
#define X86_FEATURE_PAT			( 0*32+16) /* Page Attribute Table */
#define X86_FEATURE_PSE36		( 0*32+17) /* 36-bit PSEs */
#define X86_FEATURE_PN			( 0*32+18) /* Processor serial number */
#define X86_FEATURE_CLFLUSH		( 0*32+19) /* CLFLUSH instruction */
#define X86_FEATURE_DS			( 0*32+21) /* "dts" Debug Store */
#define X86_FEATURE_ACPI		( 0*32+22) /* ACPI via MSR */
#define X86_FEATURE_MMX			( 0*32+23) /* Multimedia Extensions */
#define X86_FEATURE_FXSR		( 0*32+24) /* FXSAVE/FXRSTOR, CR4.OSFXSR */
#define X86_FEATURE_XMM			( 0*32+25) /* "sse" */
#define X86_FEATURE_XMM2		( 0*32+26) /* "sse2" */
#define X86_FEATURE_SELFSNOOP		( 0*32+27) /* "ss" CPU self snoop */
#define X86_FEATURE_HT			( 0*32+28) /* Hyper-Threading */
#define X86_FEATURE_ACC			( 0*32+29) /* "tm" Automatic clock control */
#define X86_FEATURE_IA64		( 0*32+30) /* IA-64 processor */
#define X86_FEATURE_PBE			( 0*32+31) /* Pending Break Enable */

/* AMD-defined CPU features, CPUID level 0x80000001, word 1 */
/* Don't duplicate feature flags which are redundant with Intel! */
#define X86_FEATURE_SYSCALL		( 1*32+11) /* SYSCALL/SYSRET */
#define X86_FEATURE_MP			( 1*32+19) /* MP Capable */
#define X86_FEATURE_NX			( 1*32+20) /* Execute Disable */
#define X86_FEATURE_MMXEXT		( 1*32+22) /* AMD MMX extensions */
#define X86_FEATURE_FXSR_OPT		( 1*32+25) /* FXSAVE/FXRSTOR optimizations */
#define X86_FEATURE_GBPAGES		( 1*32+26) /* "pdpe1gb" GB pages */
#define X86_FEATURE_RDTSCP		( 1*32+27) /* RDTSCP */
#define X86_FEATURE_LM			( 1*32+29) /* Long Mode (x86-64, 64-bit support) */
#define X86_FEATURE_3DNOWEXT		( 1*32+30) /* AMD 3DNow extensions */
#define X86_FEATURE_3DNOW		( 1*32+31) /* 3DNow */

/* Transmeta-defined CPU features, CPUID level 0x80860001, word 2 */
#define X86_FEATURE_RECOVERY		( 2*32+ 0) /* CPU in recovery mode */
#define X86_FEATURE_LONGRUN		( 2*32+ 1) /* Longrun power control */
#define X86_FEATURE_LRTI		( 2*32+ 3) /* LongRun table interface */

/* Other features, Linux-defined mapping, word 3 */
/* This range is used for feature bits which conflict or are synthesized */
#define X86_FEATURE_CXMMX		( 3*32+ 0) /* Cyrix MMX extensions */
#define X86_FEATURE_K6_MTRR		( 3*32+ 1) /* AMD K6 nonstandard MTRRs */
#define X86_FEATURE_CYRIX_ARR		( 3*32+ 2) /* Cyrix ARRs (= MTRRs) */
#define X86_FEATURE_CENTAUR_MCR		( 3*32+ 3) /* Centaur MCRs (= MTRRs) */

/* CPU types for specific tunings: */
#define X86_FEATURE_K8			( 3*32+ 4) /* "" Opteron, Athlon64 */
#define X86_FEATURE_K7			( 3*32+ 5) /* "" Athlon */
#define X86_FEATURE_P3			( 3*32+ 6) /* "" P3 */
#define X86_FEATURE_P4			( 3*32+ 7) /* "" P4 */
#define X86_FEATURE_CONSTANT_TSC	( 3*32+ 8) /* TSC ticks at a constant rate */
#define X86_FEATURE_UP			( 3*32+ 9) /* SMP kernel running on UP */
#define X86_FEATURE_ART			( 3*32+10) /* Always running timer (ART) */
#define X86_FEATURE_ARCH_PERFMON	( 3*32+11) /* Intel Architectural PerfMon */
#define X86_FEATURE_PEBS		( 3*32+12) /* Precise-Event Based Sampling */
#define X86_FEATURE_BTS			( 3*32+13) /* Branch Trace Store */
#define X86_FEATURE_SYSCALL32		( 3*32+14) /* "" syscall in IA32 userspace */
#define X86_FEATURE_SYSENTER32		( 3*32+15) /* "" sysenter in IA32 userspace */
#define X86_FEATURE_REP_GOOD		( 3*32+16) /* REP microcode works well */
#define X86_FEATURE_MFENCE_RDTSC	( 3*32+17) /* "" MFENCE synchronizes RDTSC */
#define X86_FEATURE_LFENCE_RDTSC	( 3*32+18) /* "" LFENCE synchronizes RDTSC */
#define X86_FEATURE_ACC_POWER		( 3*32+19) /* AMD Accumulated Power Mechanism */
#define X86_FEATURE_NOPL		( 3*32+20) /* The NOPL (0F 1F) instructions */
#define X86_FEATURE_ALWAYS		( 3*32+21) /* "" Always-present feature */
#define X86_FEATURE_XTOPOLOGY		( 3*32+22) /* CPU topology enum extensions */
#define X86_FEATURE_TSC_RELIABLE	( 3*32+23) /* TSC is known to be reliable */
#define X86_FEATURE_NONSTOP_TSC		( 3*32+24) /* TSC does not stop in C states */
#define X86_FEATURE_CPUID		( 3*32+25) /* CPU has CPUID instruction itself */
#define X86_FEATURE_EXTD_APICID		( 3*32+26) /* Extended APICID (8 bits) */
#define X86_FEATURE_AMD_DCM		( 3*32+27) /* AMD multi-node processor */
#define X86_FEATURE_APERFMPERF		( 3*32+28) /* P-State hardware coordination feedback capability (APERF/MPERF MSRs) */
#define X86_FEATURE_NONSTOP_TSC_S3	( 3*32+30) /* TSC doesn't stop in S3 state */
#define X86_FEATURE_TSC_KNOWN_FREQ	( 3*32+31) /* TSC has known frequency */

/* Intel-defined CPU features, CPUID level 0x00000001 (ECX), word 4 */
#define X86_FEATURE_XMM3		( 4*32+ 0) /* "pni" SSE-3 */
#define X86_FEATURE_PCLMULQDQ		( 4*32+ 1) /* PCLMULQDQ instruction */
#define X86_FEATURE_DTES64		( 4*32+ 2) /* 64-bit Debug Store */
#define X86_FEATURE_MWAIT		( 4*32+ 3) /* "monitor" MONITOR/MWAIT support */
#define X86_FEATURE_DSCPL		( 4*32+ 4) /* "ds_cpl" CPL-qualified (filtered) Debug Store */
#define X86_FEATURE_VMX			( 4*32+ 5) /* Hardware virtualization */
#define X86_FEATURE_SMX			( 4*32+ 6) /* Safer Mode eXtensions */
#define X86_FEATURE_EST			( 4*32+ 7) /* Enhanced SpeedStep */
#define X86_FEATURE_TM2			( 4*32+ 8) /* Thermal Monitor 2 */
#define X86_FEATURE_SSSE3		( 4*32+ 9) /* Supplemental SSE-3 */
#define X86_FEATURE_CID			( 4*32+10) /* Context ID */
#define X86_FEATURE_SDBG		( 4*32+11) /* Silicon Debug */
#define X86_FEATURE_FMA			( 4*32+12) /* Fused multiply-add */
#define X86_FEATURE_CX16		( 4*32+13) /* CMPXCHG16B instruction */
#define X86_FEATURE_XTPR		( 4*32+14) /* Send Task Priority Messages */
#define X86_FEATURE_PDCM		( 4*32+15) /* Perf/Debug Capabilities MSR */
#define X86_FEATURE_PCID		( 4*32+17) /* Process Context Identifiers */
#define X86_FEATURE_DCA			( 4*32+18) /* Direct Cache Access */
#define X86_FEATURE_XMM4_1		( 4*32+19) /* "sse4_1" SSE-4.1 */
#define X86_FEATURE_XMM4_2		( 4*32+20) /* "sse4_2" SSE-4.2 */
#define X86_FEATURE_X2APIC		( 4*32+21) /* X2APIC */
#define X86_FEATURE_MOVBE		( 4*32+22) /* MOVBE instruction */
#define X86_FEATURE_POPCNT		( 4*32+23) /* POPCNT instruction */
#define X86_FEATURE_TSC_DEADLINE_TIMER	( 4*32+24) /* TSC deadline timer */
#define X86_FEATURE_AES			( 4*32+25) /* AES instructions */
#define X86_FEATURE_XSAVE		( 4*32+26) /* XSAVE/XRSTOR/XSETBV/XGETBV instructions */
#define X86_FEATURE_OSXSAVE		( 4*32+27) /* "" XSAVE instruction enabled in the OS */
#define X86_FEATURE_AVX			( 4*32+28) /* Advanced Vector Extensions */
#define X86_FEATURE_F16C		( 4*32+29) /* 16-bit FP conversions */
#define X86_FEATURE_RDRAND		( 4*32+30) /* RDRAND instruction */
#define X86_FEATURE_HYPERVISOR		( 4*32+31) /* Running on a hypervisor */

/* VIA/Cyrix/Centaur-defined CPU features, CPUID level 0xC0000001, word 5 */
#define X86_FEATURE_XSTORE		( 5*32+ 2) /* "rng" RNG present (xstore) */
#define X86_FEATURE_XSTORE_EN		( 5*32+ 3) /* "rng_en" RNG enabled */
#define X86_FEATURE_XCRYPT		( 5*32+ 6) /* "ace" on-CPU crypto (xcrypt) */
#define X86_FEATURE_XCRYPT_EN		( 5*32+ 7) /* "ace_en" on-CPU crypto enabled */
#define X86_FEATURE_ACE2		( 5*32+ 8) /* Advanced Cryptography Engine v2 */
#define X86_FEATURE_ACE2_EN		( 5*32+ 9) /* ACE v2 enabled */
#define X86_FEATURE_PHE			( 5*32+10) /* PadLock Hash Engine */
#define X86_FEATURE_PHE_EN		( 5*32+11) /* PHE enabled */
#define X86_FEATURE_PMM			( 5*32+12) /* PadLock Montgomery Multiplier */
#define X86_FEATURE_PMM_EN		( 5*32+13) /* PMM enabled */

/* More extended AMD flags: CPUID level 0x80000001, ECX, word 6 */
#define X86_FEATURE_LAHF_LM		( 6*32+ 0) /* LAHF/SAHF in long mode */
#define X86_FEATURE_CMP_LEGACY		( 6*32+ 1) /* If yes HyperThreading not valid */
#define X86_FEATURE_SVM			( 6*32+ 2) /* Secure Virtual Machine */
#define X86_FEATURE_EXTAPIC		( 6*32+ 3) /* Extended APIC space */
#define X86_FEATURE_CR8_LEGACY		( 6*32+ 4) /* CR8 in 32-bit mode */
#define X86_FEATURE_ABM			( 6*32+ 5) /* Advanced bit manipulation */
#define X86_FEATURE_SSE4A		( 6*32+ 6) /* SSE-4A */
#define X86_FEATURE_MISALIGNSSE		( 6*32+ 7) /* Misaligned SSE mode */
#define X86_FEATURE_3DNOWPREFETCH	( 6*32+ 8) /* 3DNow prefetch instructions */
#define X86_FEATURE_OSVW		( 6*32+ 9) /* OS Visible Workaround */
#define X86_FEATURE_IBS			( 6*32+10) /* Instruction Based Sampling */
#define X86_FEATURE_XOP			( 6*32+11) /* extended AVX instructions */
#define X86_FEATURE_SKINIT		( 6*32+12) /* SKINIT/STGI instructions */
#define X86_FEATURE_WDT			( 6*32+13) /* Watchdog timer */
#define X86_FEATURE_LWP			( 6*32+15) /* Light Weight Profiling */
#define X86_FEATURE_FMA4		( 6*32+16) /* 4 operands MAC instructions */
#define X86_FEATURE_TCE			( 6*32+17) /* Translation Cache Extension */
#define X86_FEATURE_NODEID_MSR		( 6*32+19) /* NodeId MSR */
#define X86_FEATURE_TBM			( 6*32+21) /* Trailing Bit Manipulations */
#define X86_FEATURE_TOPOEXT		( 6*32+22) /* Topology extensions CPUID leafs */
#define X86_FEATURE_PERFCTR_CORE	( 6*32+23) /* Core performance counter extensions */
#define X86_FEATURE_PERFCTR_NB		( 6*32+24) /* NB performance counter extensions */
#define X86_FEATURE_BPEXT		( 6*32+26) /* Data breakpoint extension */
#define X86_FEATURE_PTSC		( 6*32+27) /* Performance time-stamp counter */
#define X86_FEATURE_PERFCTR_LLC		( 6*32+28) /* Last Level Cache performance counter extensions */
#define X86_FEATURE_MWAITX		( 6*32+29) /* MWAIT extension (MONITORX/MWAITX instructions) */

/*
 * Auxiliary flags: Linux defined - For features scattered in various
 * CPUID levels like 0x6, 0xA etc, word 7.
 *
 * Reuse free bits when adding new feature flags!
 */
#define X86_FEATURE_RING3MWAIT		( 7*32+ 0) /* Ring 3 MONITOR/MWAIT instructions */
#define X86_FEATURE_CPUID_FAULT		( 7*32+ 1) /* Intel CPUID faulting */
#define X86_FEATURE_CPB			( 7*32+ 2) /* AMD Core Performance Boost */
#define X86_FEATURE_EPB			( 7*32+ 3) /* IA32_ENERGY_PERF_BIAS support */
#define X86_FEATURE_CAT_L3		( 7*32+ 4) /* Cache Allocation Technology L3 */
#define X86_FEATURE_CAT_L2		( 7*32+ 5) /* Cache Allocation Technology L2 */
#define X86_FEATURE_CDP_L3		( 7*32+ 6) /* Code and Data Prioritization L3 */
#define X86_FEATURE_INVPCID_SINGLE	( 7*32+ 7) /* Effectively INVPCID && CR4.PCIDE=1 */
#define X86_FEATURE_HW_PSTATE		( 7*32+ 8) /* AMD HW-PState */
#define X86_FEATURE_PROC_FEEDBACK	( 7*32+ 9) /* AMD ProcFeedbackInterface */
#define X86_FEATURE_SME			( 7*32+10) /* AMD Secure Memory Encryption */
#define X86_FEATURE_PTI			( 7*32+11) /* Kernel Page Table Isolation enabled */
#define X86_FEATURE_RETPOLINE		( 7*32+12) /* "" Generic Retpoline mitigation for Spectre variant 2 */
#define X86_FEATURE_RETPOLINE_AMD	( 7*32+13) /* "" AMD Retpoline mitigation for Spectre variant 2 */
#define X86_FEATURE_INTEL_PPIN		( 7*32+14) /* Intel Processor Inventory Number */
#define X86_FEATURE_CDP_L2		( 7*32+15) /* Code and Data Prioritization L2 */
<<<<<<< HEAD

=======
>>>>>>> 56dfe625
#define X86_FEATURE_MSR_SPEC_CTRL	( 7*32+16) /* "" MSR SPEC_CTRL is implemented */
#define X86_FEATURE_SSBD		( 7*32+17) /* Speculative Store Bypass Disable */
#define X86_FEATURE_MBA			( 7*32+18) /* Memory Bandwidth Allocation */
#define X86_FEATURE_RSB_CTXSW		( 7*32+19) /* "" Fill RSB on context switches */

#define X86_FEATURE_USE_IBPB		( 7*32+21) /* "" Indirect Branch Prediction Barrier enabled */
#define X86_FEATURE_USE_IBRS_FW		( 7*32+22) /* "" Use IBRS during runtime firmware calls */
#define X86_FEATURE_SPEC_STORE_BYPASS_DISABLE	( 7*32+23) /* "" Disable Speculative Store Bypass. */
#define X86_FEATURE_LS_CFG_SSBD		( 7*32+24)  /* "" AMD SSBD implementation via LS_CFG MSR */
#define X86_FEATURE_IBRS		( 7*32+25) /* Indirect Branch Restricted Speculation */
#define X86_FEATURE_IBPB		( 7*32+26) /* Indirect Branch Prediction Barrier */
#define X86_FEATURE_STIBP		( 7*32+27) /* Single Thread Indirect Branch Predictors */
#define X86_FEATURE_ZEN			( 7*32+28) /* "" CPU is AMD family 0x17 (Zen) */
#define X86_FEATURE_L1TF_PTEINV		( 7*32+29) /* "" L1TF workaround PTE inversion */
#define X86_FEATURE_IBRS_ENHANCED	( 7*32+30) /* Enhanced IBRS */

/* Virtualization flags: Linux defined, word 8 */
#define X86_FEATURE_TPR_SHADOW		( 8*32+ 0) /* Intel TPR Shadow */
#define X86_FEATURE_VNMI		( 8*32+ 1) /* Intel Virtual NMI */
#define X86_FEATURE_FLEXPRIORITY	( 8*32+ 2) /* Intel FlexPriority */
#define X86_FEATURE_EPT			( 8*32+ 3) /* Intel Extended Page Table */
#define X86_FEATURE_VPID		( 8*32+ 4) /* Intel Virtual Processor ID */

#define X86_FEATURE_VMMCALL		( 8*32+15) /* Prefer VMMCALL to VMCALL */
#define X86_FEATURE_XENPV		( 8*32+16) /* "" Xen paravirtual guest */


/* Intel-defined CPU features, CPUID level 0x00000007:0 (EBX), word 9 */
#define X86_FEATURE_FSGSBASE		( 9*32+ 0) /* RDFSBASE, WRFSBASE, RDGSBASE, WRGSBASE instructions*/
#define X86_FEATURE_TSC_ADJUST		( 9*32+ 1) /* TSC adjustment MSR 0x3B */
#define X86_FEATURE_BMI1		( 9*32+ 3) /* 1st group bit manipulation extensions */
#define X86_FEATURE_HLE			( 9*32+ 4) /* Hardware Lock Elision */
#define X86_FEATURE_AVX2		( 9*32+ 5) /* AVX2 instructions */
#define X86_FEATURE_FDP_EXCPTN_ONLY	( 9*32+ 6) /* "" FPU data pointer updated only on x87 exceptions */
#define X86_FEATURE_SMEP		( 9*32+ 7) /* Supervisor Mode Execution Protection */
#define X86_FEATURE_BMI2		( 9*32+ 8) /* 2nd group bit manipulation extensions */
#define X86_FEATURE_ERMS		( 9*32+ 9) /* Enhanced REP MOVSB/STOSB instructions */
#define X86_FEATURE_INVPCID		( 9*32+10) /* Invalidate Processor Context ID */
#define X86_FEATURE_RTM			( 9*32+11) /* Restricted Transactional Memory */
#define X86_FEATURE_CQM			( 9*32+12) /* Cache QoS Monitoring */
#define X86_FEATURE_ZERO_FCS_FDS	( 9*32+13) /* "" Zero out FPU CS and FPU DS */
#define X86_FEATURE_MPX			( 9*32+14) /* Memory Protection Extension */
#define X86_FEATURE_RDT_A		( 9*32+15) /* Resource Director Technology Allocation */
#define X86_FEATURE_AVX512F		( 9*32+16) /* AVX-512 Foundation */
#define X86_FEATURE_AVX512DQ		( 9*32+17) /* AVX-512 DQ (Double/Quad granular) Instructions */
#define X86_FEATURE_RDSEED		( 9*32+18) /* RDSEED instruction */
#define X86_FEATURE_ADX			( 9*32+19) /* ADCX and ADOX instructions */
#define X86_FEATURE_SMAP		( 9*32+20) /* Supervisor Mode Access Prevention */
#define X86_FEATURE_AVX512IFMA		( 9*32+21) /* AVX-512 Integer Fused Multiply-Add instructions */
#define X86_FEATURE_CLFLUSHOPT		( 9*32+23) /* CLFLUSHOPT instruction */
#define X86_FEATURE_CLWB		( 9*32+24) /* CLWB instruction */
#define X86_FEATURE_INTEL_PT		( 9*32+25) /* Intel Processor Trace */
#define X86_FEATURE_AVX512PF		( 9*32+26) /* AVX-512 Prefetch */
#define X86_FEATURE_AVX512ER		( 9*32+27) /* AVX-512 Exponential and Reciprocal */
#define X86_FEATURE_AVX512CD		( 9*32+28) /* AVX-512 Conflict Detection */
#define X86_FEATURE_SHA_NI		( 9*32+29) /* SHA1/SHA256 Instruction Extensions */
#define X86_FEATURE_AVX512BW		( 9*32+30) /* AVX-512 BW (Byte/Word granular) Instructions */
#define X86_FEATURE_AVX512VL		( 9*32+31) /* AVX-512 VL (128/256 Vector Length) Extensions */

/* Extended state features, CPUID level 0x0000000d:1 (EAX), word 10 */
#define X86_FEATURE_XSAVEOPT		(10*32+ 0) /* XSAVEOPT instruction */
#define X86_FEATURE_XSAVEC		(10*32+ 1) /* XSAVEC instruction */
#define X86_FEATURE_XGETBV1		(10*32+ 2) /* XGETBV with ECX = 1 instruction */
#define X86_FEATURE_XSAVES		(10*32+ 3) /* XSAVES/XRSTORS instructions */

/*
 * Extended auxiliary flags: Linux defined - for features scattered in various
 * CPUID levels like 0xf, etc.
 *
 * Reuse free bits when adding new feature flags!
 */
#define X86_FEATURE_CQM_LLC		(11*32+ 0) /* LLC QoS if 1 */
#define X86_FEATURE_CQM_OCCUP_LLC	(11*32+ 1) /* LLC occupancy monitoring */
#define X86_FEATURE_CQM_MBM_TOTAL	(11*32+ 2) /* LLC Total MBM monitoring */
#define X86_FEATURE_CQM_MBM_LOCAL	(11*32+ 3) /* LLC Local MBM monitoring */
#define X86_FEATURE_FENCE_SWAPGS_USER	(11*32+ 4) /* "" LFENCE in user entry SWAPGS path */
#define X86_FEATURE_FENCE_SWAPGS_KERNEL	(11*32+ 5) /* "" LFENCE in kernel entry SWAPGS path */

/* AMD-defined CPU features, CPUID level 0x80000008 (EBX), word 13 */
#define X86_FEATURE_CLZERO		(13*32+ 0) /* CLZERO instruction */
#define X86_FEATURE_IRPERF		(13*32+ 1) /* Instructions Retired Count */
#define X86_FEATURE_XSAVEERPTR		(13*32+ 2) /* Always save/restore FP error pointers */
#define X86_FEATURE_AMD_IBPB		(13*32+12) /* "" Indirect Branch Prediction Barrier */
#define X86_FEATURE_AMD_IBRS		(13*32+14) /* "" Indirect Branch Restricted Speculation */
#define X86_FEATURE_AMD_STIBP		(13*32+15) /* "" Single Thread Indirect Branch Predictors */
#define X86_FEATURE_AMD_STIBP_ALWAYS_ON	(13*32+17) /* "" Single Thread Indirect Branch Predictors always-on preferred */
#define X86_FEATURE_AMD_SSBD		(13*32+24) /* "" Speculative Store Bypass Disable */
#define X86_FEATURE_VIRT_SSBD		(13*32+25) /* Virtualized Speculative Store Bypass Disable */
#define X86_FEATURE_AMD_SSB_NO		(13*32+26) /* "" Speculative Store Bypass is fixed in hardware. */

/* Thermal and Power Management Leaf, CPUID level 0x00000006 (EAX), word 14 */
#define X86_FEATURE_DTHERM		(14*32+ 0) /* Digital Thermal Sensor */
#define X86_FEATURE_IDA			(14*32+ 1) /* Intel Dynamic Acceleration */
#define X86_FEATURE_ARAT		(14*32+ 2) /* Always Running APIC Timer */
#define X86_FEATURE_PLN			(14*32+ 4) /* Intel Power Limit Notification */
#define X86_FEATURE_PTS			(14*32+ 6) /* Intel Package Thermal Status */
#define X86_FEATURE_HWP			(14*32+ 7) /* Intel Hardware P-states */
#define X86_FEATURE_HWP_NOTIFY		(14*32+ 8) /* HWP Notification */
#define X86_FEATURE_HWP_ACT_WINDOW	(14*32+ 9) /* HWP Activity Window */
#define X86_FEATURE_HWP_EPP		(14*32+10) /* HWP Energy Perf. Preference */
#define X86_FEATURE_HWP_PKG_REQ		(14*32+11) /* HWP Package Level Request */

/* AMD SVM Feature Identification, CPUID level 0x8000000a (EDX), word 15 */
#define X86_FEATURE_NPT			(15*32+ 0) /* Nested Page Table support */
#define X86_FEATURE_LBRV		(15*32+ 1) /* LBR Virtualization support */
#define X86_FEATURE_SVML		(15*32+ 2) /* "svm_lock" SVM locking MSR */
#define X86_FEATURE_NRIPS		(15*32+ 3) /* "nrip_save" SVM next_rip save */
#define X86_FEATURE_TSCRATEMSR		(15*32+ 4) /* "tsc_scale" TSC scaling support */
#define X86_FEATURE_VMCBCLEAN		(15*32+ 5) /* "vmcb_clean" VMCB clean bits support */
#define X86_FEATURE_FLUSHBYASID		(15*32+ 6) /* flush-by-ASID support */
#define X86_FEATURE_DECODEASSISTS	(15*32+ 7) /* Decode Assists support */
#define X86_FEATURE_PAUSEFILTER		(15*32+10) /* filtered pause intercept */
#define X86_FEATURE_PFTHRESHOLD		(15*32+12) /* pause filter threshold */
#define X86_FEATURE_AVIC		(15*32+13) /* Virtual Interrupt Controller */
#define X86_FEATURE_V_VMSAVE_VMLOAD	(15*32+15) /* Virtual VMSAVE VMLOAD */
#define X86_FEATURE_VGIF		(15*32+16) /* Virtual GIF */

/* Intel-defined CPU features, CPUID level 0x00000007:0 (ECX), word 16 */
#define X86_FEATURE_AVX512VBMI		(16*32+ 1) /* AVX512 Vector Bit Manipulation instructions*/
#define X86_FEATURE_UMIP		(16*32+ 2) /* User Mode Instruction Protection */
#define X86_FEATURE_PKU			(16*32+ 3) /* Protection Keys for Userspace */
#define X86_FEATURE_OSPKE		(16*32+ 4) /* OS Protection Keys Enable */
#define X86_FEATURE_AVX512_VBMI2	(16*32+ 6) /* Additional AVX512 Vector Bit Manipulation Instructions */
#define X86_FEATURE_GFNI		(16*32+ 8) /* Galois Field New Instructions */
#define X86_FEATURE_VAES		(16*32+ 9) /* Vector AES */
#define X86_FEATURE_VPCLMULQDQ		(16*32+10) /* Carry-Less Multiplication Double Quadword */
#define X86_FEATURE_AVX512_VNNI		(16*32+11) /* Vector Neural Network Instructions */
#define X86_FEATURE_AVX512_BITALG	(16*32+12) /* Support for VPOPCNT[B,W] and VPSHUF-BITQMB instructions */
#define X86_FEATURE_TME			(16*32+13) /* Intel Total Memory Encryption */
#define X86_FEATURE_AVX512_VPOPCNTDQ	(16*32+14) /* POPCNT for vectors of DW/QW */
#define X86_FEATURE_LA57		(16*32+16) /* 5-level page tables */
#define X86_FEATURE_RDPID		(16*32+22) /* RDPID instruction */

/* AMD-defined CPU features, CPUID level 0x80000007 (EBX), word 17 */
#define X86_FEATURE_OVERFLOW_RECOV	(17*32+ 0) /* MCA overflow recovery support */
#define X86_FEATURE_SUCCOR		(17*32+ 1) /* Uncorrectable error containment and recovery */
#define X86_FEATURE_SMCA		(17*32+ 3) /* Scalable MCA */

/* Intel-defined CPU features, CPUID level 0x00000007:0 (EDX), word 18 */
#define X86_FEATURE_AVX512_4VNNIW	(18*32+ 2) /* AVX-512 Neural Network Instructions */
#define X86_FEATURE_AVX512_4FMAPS	(18*32+ 3) /* AVX-512 Multiply Accumulation Single precision */
#define X86_FEATURE_SRBDS_CTRL		(18*32+ 9) /* "" SRBDS mitigation MSR available */
#define X86_FEATURE_TSX_FORCE_ABORT	(18*32+13) /* "" TSX_FORCE_ABORT */
#define X86_FEATURE_MD_CLEAR		(18*32+10) /* VERW clears CPU buffers */
#define X86_FEATURE_PCONFIG		(18*32+18) /* Intel PCONFIG */
#define X86_FEATURE_SPEC_CTRL		(18*32+26) /* "" Speculation Control (IBRS + IBPB) */
#define X86_FEATURE_INTEL_STIBP		(18*32+27) /* "" Single Thread Indirect Branch Predictors */
#define X86_FEATURE_FLUSH_L1D		(18*32+28) /* Flush L1D cache */
#define X86_FEATURE_ARCH_CAPABILITIES	(18*32+29) /* IA32_ARCH_CAPABILITIES MSR (Intel) */
#define X86_FEATURE_SPEC_CTRL_SSBD	(18*32+31) /* "" Speculative Store Bypass Disable */

/*
 * BUG word(s)
 */
#define X86_BUG(x)			(NCAPINTS*32 + (x))

#define X86_BUG_F00F			X86_BUG(0) /* Intel F00F */
#define X86_BUG_FDIV			X86_BUG(1) /* FPU FDIV */
#define X86_BUG_COMA			X86_BUG(2) /* Cyrix 6x86 coma */
#define X86_BUG_AMD_TLB_MMATCH		X86_BUG(3) /* "tlb_mmatch" AMD Erratum 383 */
#define X86_BUG_AMD_APIC_C1E		X86_BUG(4) /* "apic_c1e" AMD Erratum 400 */
#define X86_BUG_11AP			X86_BUG(5) /* Bad local APIC aka 11AP */
#define X86_BUG_FXSAVE_LEAK		X86_BUG(6) /* FXSAVE leaks FOP/FIP/FOP */
#define X86_BUG_CLFLUSH_MONITOR		X86_BUG(7) /* AAI65, CLFLUSH required before MONITOR */
#define X86_BUG_SYSRET_SS_ATTRS		X86_BUG(8) /* SYSRET doesn't fix up SS attrs */
#ifdef CONFIG_X86_32
/*
 * 64-bit kernels don't use X86_BUG_ESPFIX.  Make the define conditional
 * to avoid confusion.
 */
#define X86_BUG_ESPFIX			X86_BUG(9) /* "" IRET to 16-bit SS corrupts ESP/RSP high bits */
#endif
#define X86_BUG_NULL_SEG		X86_BUG(10) /* Nulling a selector preserves the base */
#define X86_BUG_SWAPGS_FENCE		X86_BUG(11) /* SWAPGS without input dep on GS */
#define X86_BUG_MONITOR			X86_BUG(12) /* IPI required to wake up remote CPU */
#define X86_BUG_AMD_E400		X86_BUG(13) /* CPU is among the affected by Erratum 400 */
#define X86_BUG_CPU_MELTDOWN		X86_BUG(14) /* CPU is affected by meltdown attack and needs kernel page table isolation */
#define X86_BUG_SPECTRE_V1		X86_BUG(15) /* CPU is affected by Spectre variant 1 attack with conditional branches */
#define X86_BUG_SPECTRE_V2		X86_BUG(16) /* CPU is affected by Spectre variant 2 attack with indirect branches */
#define X86_BUG_SPEC_STORE_BYPASS	X86_BUG(17) /* CPU is affected by speculative store bypass attack */
#define X86_BUG_L1TF			X86_BUG(18) /* CPU is affected by L1 Terminal Fault */
#define X86_BUG_MDS			X86_BUG(19) /* CPU is affected by Microarchitectural data sampling */
#define X86_BUG_MSBDS_ONLY		X86_BUG(20) /* CPU is only affected by the  MSDBS variant of BUG_MDS */
#define X86_BUG_SWAPGS			X86_BUG(21) /* CPU is affected by speculation through SWAPGS */
#define X86_BUG_TAA			X86_BUG(22) /* CPU is affected by TSX Async Abort(TAA) */
#define X86_BUG_ITLB_MULTIHIT		X86_BUG(23) /* CPU may incur MCE during certain page attribute changes */
#define X86_BUG_SRBDS			X86_BUG(24) /* CPU may leak RNG bits if not mitigated */

#endif /* _ASM_X86_CPUFEATURES_H */<|MERGE_RESOLUTION|>--- conflicted
+++ resolved
@@ -206,10 +206,6 @@
 #define X86_FEATURE_RETPOLINE_AMD	( 7*32+13) /* "" AMD Retpoline mitigation for Spectre variant 2 */
 #define X86_FEATURE_INTEL_PPIN		( 7*32+14) /* Intel Processor Inventory Number */
 #define X86_FEATURE_CDP_L2		( 7*32+15) /* Code and Data Prioritization L2 */
-<<<<<<< HEAD
-
-=======
->>>>>>> 56dfe625
 #define X86_FEATURE_MSR_SPEC_CTRL	( 7*32+16) /* "" MSR SPEC_CTRL is implemented */
 #define X86_FEATURE_SSBD		( 7*32+17) /* Speculative Store Bypass Disable */
 #define X86_FEATURE_MBA			( 7*32+18) /* Memory Bandwidth Allocation */
