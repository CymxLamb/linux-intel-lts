/* SPDX-License-Identifier: GPL-2.0 */
#ifndef _ASM_X86_PARAVIRT_H
#define _ASM_X86_PARAVIRT_H
/* Various instructions on x86 need to be replaced for
 * para-virtualization: those hooks are defined here. */

#ifdef CONFIG_PARAVIRT
#include <asm/pgtable_types.h>
#include <asm/asm.h>
#include <asm/nospec-branch.h>

#include <asm/paravirt_types.h>

#ifndef __ASSEMBLY__
#include <linux/bug.h>
#include <linux/types.h>
#include <linux/cpumask.h>
#include <asm/frame.h>

static inline void load_sp0(unsigned long sp0)
{
	PVOP_VCALL1(pv_cpu_ops.load_sp0, sp0);
}

/* The paravirtualized CPUID instruction. */
static inline void __cpuid(unsigned int *eax, unsigned int *ebx,
			   unsigned int *ecx, unsigned int *edx)
{
	PVOP_VCALL4(pv_cpu_ops.cpuid, eax, ebx, ecx, edx);
}

/*
 * These special macros can be used to get or set a debugging register
 */
static inline unsigned long paravirt_get_debugreg(int reg)
{
	return PVOP_CALL1(unsigned long, pv_cpu_ops.get_debugreg, reg);
}
#define get_debugreg(var, reg) var = paravirt_get_debugreg(reg)
static inline void set_debugreg(unsigned long val, int reg)
{
	PVOP_VCALL2(pv_cpu_ops.set_debugreg, reg, val);
}

static inline unsigned long read_cr0(void)
{
	return PVOP_CALL0(unsigned long, pv_cpu_ops.read_cr0);
}

static inline void write_cr0(unsigned long x)
{
	PVOP_VCALL1(pv_cpu_ops.write_cr0, x);
}

static inline unsigned long read_cr2(void)
{
	return PVOP_CALL0(unsigned long, pv_mmu_ops.read_cr2);
}

static inline void write_cr2(unsigned long x)
{
	PVOP_VCALL1(pv_mmu_ops.write_cr2, x);
}

static inline unsigned long __read_cr3(void)
{
	return PVOP_CALL0(unsigned long, pv_mmu_ops.read_cr3);
}

static inline void write_cr3(unsigned long x)
{
	PVOP_VCALL1(pv_mmu_ops.write_cr3, x);
}

static inline void __write_cr4(unsigned long x)
{
	PVOP_VCALL1(pv_cpu_ops.write_cr4, x);
}

#ifdef CONFIG_X86_64
static inline unsigned long read_cr8(void)
{
	return PVOP_CALL0(unsigned long, pv_cpu_ops.read_cr8);
}

static inline void write_cr8(unsigned long x)
{
	PVOP_VCALL1(pv_cpu_ops.write_cr8, x);
}
#endif

static inline void arch_safe_halt(void)
{
	PVOP_VCALL0(pv_irq_ops.safe_halt);
}

static inline void halt(void)
{
	PVOP_VCALL0(pv_irq_ops.halt);
}

static inline void wbinvd(void)
{
	PVOP_VCALL0(pv_cpu_ops.wbinvd);
}

#define get_kernel_rpl()  (pv_info.kernel_rpl)

static inline u64 paravirt_read_msr(unsigned msr)
{
	return PVOP_CALL1(u64, pv_cpu_ops.read_msr, msr);
}

static inline void paravirt_write_msr(unsigned msr,
				      unsigned low, unsigned high)
{
	PVOP_VCALL3(pv_cpu_ops.write_msr, msr, low, high);
}

static inline u64 paravirt_read_msr_safe(unsigned msr, int *err)
{
	return PVOP_CALL2(u64, pv_cpu_ops.read_msr_safe, msr, err);
}

static inline int paravirt_write_msr_safe(unsigned msr,
					  unsigned low, unsigned high)
{
	return PVOP_CALL3(int, pv_cpu_ops.write_msr_safe, msr, low, high);
}

#define rdmsr(msr, val1, val2)			\
do {						\
	u64 _l = paravirt_read_msr(msr);	\
	val1 = (u32)_l;				\
	val2 = _l >> 32;			\
} while (0)

#define wrmsr(msr, val1, val2)			\
do {						\
	paravirt_write_msr(msr, val1, val2);	\
} while (0)

#define rdmsrl(msr, val)			\
do {						\
	val = paravirt_read_msr(msr);		\
} while (0)

static inline void wrmsrl(unsigned msr, u64 val)
{
	wrmsr(msr, (u32)val, (u32)(val>>32));
}

#define wrmsr_safe(msr, a, b)	paravirt_write_msr_safe(msr, a, b)

/* rdmsr with exception handling */
#define rdmsr_safe(msr, a, b)				\
({							\
	int _err;					\
	u64 _l = paravirt_read_msr_safe(msr, &_err);	\
	(*a) = (u32)_l;					\
	(*b) = _l >> 32;				\
	_err;						\
})

static inline int rdmsrl_safe(unsigned msr, unsigned long long *p)
{
	int err;

	*p = paravirt_read_msr_safe(msr, &err);
	return err;
}

static inline unsigned long long paravirt_sched_clock(void)
{
	return PVOP_CALL0(unsigned long long, pv_time_ops.sched_clock);
}

struct static_key;
extern struct static_key paravirt_steal_enabled;
extern struct static_key paravirt_steal_rq_enabled;

static inline u64 paravirt_steal_clock(int cpu)
{
	return PVOP_CALL1(u64, pv_time_ops.steal_clock, cpu);
}

static inline unsigned long long paravirt_read_pmc(int counter)
{
	return PVOP_CALL1(u64, pv_cpu_ops.read_pmc, counter);
}

#define rdpmc(counter, low, high)		\
do {						\
	u64 _l = paravirt_read_pmc(counter);	\
	low = (u32)_l;				\
	high = _l >> 32;			\
} while (0)

#define rdpmcl(counter, val) ((val) = paravirt_read_pmc(counter))

static inline void paravirt_alloc_ldt(struct desc_struct *ldt, unsigned entries)
{
	PVOP_VCALL2(pv_cpu_ops.alloc_ldt, ldt, entries);
}

static inline void paravirt_free_ldt(struct desc_struct *ldt, unsigned entries)
{
	PVOP_VCALL2(pv_cpu_ops.free_ldt, ldt, entries);
}

static inline void load_TR_desc(void)
{
	PVOP_VCALL0(pv_cpu_ops.load_tr_desc);
}
static inline void load_gdt(const struct desc_ptr *dtr)
{
	PVOP_VCALL1(pv_cpu_ops.load_gdt, dtr);
}
static inline void load_idt(const struct desc_ptr *dtr)
{
	PVOP_VCALL1(pv_cpu_ops.load_idt, dtr);
}
static inline void set_ldt(const void *addr, unsigned entries)
{
	PVOP_VCALL2(pv_cpu_ops.set_ldt, addr, entries);
}
static inline unsigned long paravirt_store_tr(void)
{
	return PVOP_CALL0(unsigned long, pv_cpu_ops.store_tr);
}
#define store_tr(tr)	((tr) = paravirt_store_tr())
static inline void load_TLS(struct thread_struct *t, unsigned cpu)
{
	PVOP_VCALL2(pv_cpu_ops.load_tls, t, cpu);
}

#ifdef CONFIG_X86_64
static inline void load_gs_index(unsigned int gs)
{
	PVOP_VCALL1(pv_cpu_ops.load_gs_index, gs);
}
#endif

static inline void write_ldt_entry(struct desc_struct *dt, int entry,
				   const void *desc)
{
	PVOP_VCALL3(pv_cpu_ops.write_ldt_entry, dt, entry, desc);
}

static inline void write_gdt_entry(struct desc_struct *dt, int entry,
				   void *desc, int type)
{
	PVOP_VCALL4(pv_cpu_ops.write_gdt_entry, dt, entry, desc, type);
}

static inline void write_idt_entry(gate_desc *dt, int entry, const gate_desc *g)
{
	PVOP_VCALL3(pv_cpu_ops.write_idt_entry, dt, entry, g);
}
static inline void set_iopl_mask(unsigned mask)
{
	PVOP_VCALL1(pv_cpu_ops.set_iopl_mask, mask);
}

/* The paravirtualized I/O functions */
static inline void slow_down_io(void)
{
	pv_cpu_ops.io_delay();
#ifdef REALLY_SLOW_IO
	pv_cpu_ops.io_delay();
	pv_cpu_ops.io_delay();
	pv_cpu_ops.io_delay();
#endif
}

static inline unsigned long cpu_khz_from_paravirt(void)
{
<<<<<<< HEAD
=======
	if (pv_cpu_ops.cpu_khz == NULL)
		return 0;
>>>>>>> fc6b8d88
	return PVOP_CALL0(unsigned long, pv_cpu_ops.cpu_khz);
}

static inline void paravirt_activate_mm(struct mm_struct *prev,
					struct mm_struct *next)
{
	PVOP_VCALL2(pv_mmu_ops.activate_mm, prev, next);
}

static inline void paravirt_arch_dup_mmap(struct mm_struct *oldmm,
					  struct mm_struct *mm)
{
	PVOP_VCALL2(pv_mmu_ops.dup_mmap, oldmm, mm);
}

static inline void paravirt_arch_exit_mmap(struct mm_struct *mm)
{
	PVOP_VCALL1(pv_mmu_ops.exit_mmap, mm);
}

static inline void __flush_tlb(void)
{
	PVOP_VCALL0(pv_mmu_ops.flush_tlb_user);
}
static inline void __flush_tlb_global(void)
{
	PVOP_VCALL0(pv_mmu_ops.flush_tlb_kernel);
}
static inline void __flush_tlb_one_user(unsigned long addr)
{
	PVOP_VCALL1(pv_mmu_ops.flush_tlb_one_user, addr);
}

static inline void flush_tlb_others(const struct cpumask *cpumask,
				    const struct flush_tlb_info *info)
{
	PVOP_VCALL2(pv_mmu_ops.flush_tlb_others, cpumask, info);
}

static inline int paravirt_pgd_alloc(struct mm_struct *mm)
{
	return PVOP_CALL1(int, pv_mmu_ops.pgd_alloc, mm);
}

static inline void paravirt_pgd_free(struct mm_struct *mm, pgd_t *pgd)
{
	PVOP_VCALL2(pv_mmu_ops.pgd_free, mm, pgd);
}

static inline void paravirt_alloc_pte(struct mm_struct *mm, unsigned long pfn)
{
	PVOP_VCALL2(pv_mmu_ops.alloc_pte, mm, pfn);
}
static inline void paravirt_release_pte(unsigned long pfn)
{
	PVOP_VCALL1(pv_mmu_ops.release_pte, pfn);
}

static inline void paravirt_alloc_pmd(struct mm_struct *mm, unsigned long pfn)
{
	PVOP_VCALL2(pv_mmu_ops.alloc_pmd, mm, pfn);
}

static inline void paravirt_release_pmd(unsigned long pfn)
{
	PVOP_VCALL1(pv_mmu_ops.release_pmd, pfn);
}

static inline void paravirt_alloc_pud(struct mm_struct *mm, unsigned long pfn)
{
	PVOP_VCALL2(pv_mmu_ops.alloc_pud, mm, pfn);
}
static inline void paravirt_release_pud(unsigned long pfn)
{
	PVOP_VCALL1(pv_mmu_ops.release_pud, pfn);
}

static inline void paravirt_alloc_p4d(struct mm_struct *mm, unsigned long pfn)
{
	PVOP_VCALL2(pv_mmu_ops.alloc_p4d, mm, pfn);
}

static inline void paravirt_release_p4d(unsigned long pfn)
{
	PVOP_VCALL1(pv_mmu_ops.release_p4d, pfn);
}

static inline pte_t __pte(pteval_t val)
{
	pteval_t ret;

	if (sizeof(pteval_t) > sizeof(long))
		ret = PVOP_CALLEE2(pteval_t,
				   pv_mmu_ops.make_pte,
				   val, (u64)val >> 32);
	else
		ret = PVOP_CALLEE1(pteval_t,
				   pv_mmu_ops.make_pte,
				   val);

	return (pte_t) { .pte = ret };
}

static inline pteval_t pte_val(pte_t pte)
{
	pteval_t ret;

	if (sizeof(pteval_t) > sizeof(long))
		ret = PVOP_CALLEE2(pteval_t, pv_mmu_ops.pte_val,
				   pte.pte, (u64)pte.pte >> 32);
	else
		ret = PVOP_CALLEE1(pteval_t, pv_mmu_ops.pte_val,
				   pte.pte);

	return ret;
}

static inline pgd_t __pgd(pgdval_t val)
{
	pgdval_t ret;

	if (sizeof(pgdval_t) > sizeof(long))
		ret = PVOP_CALLEE2(pgdval_t, pv_mmu_ops.make_pgd,
				   val, (u64)val >> 32);
	else
		ret = PVOP_CALLEE1(pgdval_t, pv_mmu_ops.make_pgd,
				   val);

	return (pgd_t) { ret };
}

static inline pgdval_t pgd_val(pgd_t pgd)
{
	pgdval_t ret;

	if (sizeof(pgdval_t) > sizeof(long))
		ret =  PVOP_CALLEE2(pgdval_t, pv_mmu_ops.pgd_val,
				    pgd.pgd, (u64)pgd.pgd >> 32);
	else
		ret =  PVOP_CALLEE1(pgdval_t, pv_mmu_ops.pgd_val,
				    pgd.pgd);

	return ret;
}

#define  __HAVE_ARCH_PTEP_MODIFY_PROT_TRANSACTION
static inline pte_t ptep_modify_prot_start(struct mm_struct *mm, unsigned long addr,
					   pte_t *ptep)
{
	pteval_t ret;

	ret = PVOP_CALL3(pteval_t, pv_mmu_ops.ptep_modify_prot_start,
			 mm, addr, ptep);

	return (pte_t) { .pte = ret };
}

static inline void ptep_modify_prot_commit(struct mm_struct *mm, unsigned long addr,
					   pte_t *ptep, pte_t pte)
{
	if (sizeof(pteval_t) > sizeof(long))
		/* 5 arg words */
		pv_mmu_ops.ptep_modify_prot_commit(mm, addr, ptep, pte);
	else
		PVOP_VCALL4(pv_mmu_ops.ptep_modify_prot_commit,
			    mm, addr, ptep, pte.pte);
}

static inline void set_pte(pte_t *ptep, pte_t pte)
{
	if (sizeof(pteval_t) > sizeof(long))
		PVOP_VCALL3(pv_mmu_ops.set_pte, ptep,
			    pte.pte, (u64)pte.pte >> 32);
	else
		PVOP_VCALL2(pv_mmu_ops.set_pte, ptep,
			    pte.pte);
}

static inline void set_pte_at(struct mm_struct *mm, unsigned long addr,
			      pte_t *ptep, pte_t pte)
{
	if (sizeof(pteval_t) > sizeof(long))
		/* 5 arg words */
		pv_mmu_ops.set_pte_at(mm, addr, ptep, pte);
	else
		PVOP_VCALL4(pv_mmu_ops.set_pte_at, mm, addr, ptep, pte.pte);
}

static inline void set_pmd(pmd_t *pmdp, pmd_t pmd)
{
	pmdval_t val = native_pmd_val(pmd);

	if (sizeof(pmdval_t) > sizeof(long))
		PVOP_VCALL3(pv_mmu_ops.set_pmd, pmdp, val, (u64)val >> 32);
	else
		PVOP_VCALL2(pv_mmu_ops.set_pmd, pmdp, val);
}

#if CONFIG_PGTABLE_LEVELS >= 3
static inline pmd_t __pmd(pmdval_t val)
{
	pmdval_t ret;

	if (sizeof(pmdval_t) > sizeof(long))
		ret = PVOP_CALLEE2(pmdval_t, pv_mmu_ops.make_pmd,
				   val, (u64)val >> 32);
	else
		ret = PVOP_CALLEE1(pmdval_t, pv_mmu_ops.make_pmd,
				   val);

	return (pmd_t) { ret };
}

static inline pmdval_t pmd_val(pmd_t pmd)
{
	pmdval_t ret;

	if (sizeof(pmdval_t) > sizeof(long))
		ret =  PVOP_CALLEE2(pmdval_t, pv_mmu_ops.pmd_val,
				    pmd.pmd, (u64)pmd.pmd >> 32);
	else
		ret =  PVOP_CALLEE1(pmdval_t, pv_mmu_ops.pmd_val,
				    pmd.pmd);

	return ret;
}

static inline void set_pud(pud_t *pudp, pud_t pud)
{
	pudval_t val = native_pud_val(pud);

	if (sizeof(pudval_t) > sizeof(long))
		PVOP_VCALL3(pv_mmu_ops.set_pud, pudp,
			    val, (u64)val >> 32);
	else
		PVOP_VCALL2(pv_mmu_ops.set_pud, pudp,
			    val);
}
#if CONFIG_PGTABLE_LEVELS >= 4
static inline pud_t __pud(pudval_t val)
{
	pudval_t ret;

	if (sizeof(pudval_t) > sizeof(long))
		ret = PVOP_CALLEE2(pudval_t, pv_mmu_ops.make_pud,
				   val, (u64)val >> 32);
	else
		ret = PVOP_CALLEE1(pudval_t, pv_mmu_ops.make_pud,
				   val);

	return (pud_t) { ret };
}

static inline pudval_t pud_val(pud_t pud)
{
	pudval_t ret;

	if (sizeof(pudval_t) > sizeof(long))
		ret =  PVOP_CALLEE2(pudval_t, pv_mmu_ops.pud_val,
				    pud.pud, (u64)pud.pud >> 32);
	else
		ret =  PVOP_CALLEE1(pudval_t, pv_mmu_ops.pud_val,
				    pud.pud);

	return ret;
}

static inline void pud_clear(pud_t *pudp)
{
	set_pud(pudp, __pud(0));
}

static inline void set_p4d(p4d_t *p4dp, p4d_t p4d)
{
	p4dval_t val = native_p4d_val(p4d);

	if (sizeof(p4dval_t) > sizeof(long))
		PVOP_VCALL3(pv_mmu_ops.set_p4d, p4dp,
			    val, (u64)val >> 32);
	else
		PVOP_VCALL2(pv_mmu_ops.set_p4d, p4dp,
			    val);
}

#if CONFIG_PGTABLE_LEVELS >= 5

static inline p4d_t __p4d(p4dval_t val)
{
	p4dval_t ret = PVOP_CALLEE1(p4dval_t, pv_mmu_ops.make_p4d, val);

	return (p4d_t) { ret };
}

static inline p4dval_t p4d_val(p4d_t p4d)
{
	return PVOP_CALLEE1(p4dval_t, pv_mmu_ops.p4d_val, p4d.p4d);
}

static inline void set_pgd(pgd_t *pgdp, pgd_t pgd)
{
	pgdval_t val = native_pgd_val(pgd);

	PVOP_VCALL2(pv_mmu_ops.set_pgd, pgdp, val);
}

static inline void pgd_clear(pgd_t *pgdp)
{
	set_pgd(pgdp, __pgd(0));
}

#endif  /* CONFIG_PGTABLE_LEVELS == 5 */

static inline void p4d_clear(p4d_t *p4dp)
{
	set_p4d(p4dp, __p4d(0));
}

#endif	/* CONFIG_PGTABLE_LEVELS == 4 */

#endif	/* CONFIG_PGTABLE_LEVELS >= 3 */

#ifdef CONFIG_X86_PAE
/* Special-case pte-setting operations for PAE, which can't update a
   64-bit pte atomically */
static inline void set_pte_atomic(pte_t *ptep, pte_t pte)
{
	PVOP_VCALL3(pv_mmu_ops.set_pte_atomic, ptep,
		    pte.pte, pte.pte >> 32);
}

static inline void pte_clear(struct mm_struct *mm, unsigned long addr,
			     pte_t *ptep)
{
	PVOP_VCALL3(pv_mmu_ops.pte_clear, mm, addr, ptep);
}

static inline void pmd_clear(pmd_t *pmdp)
{
	PVOP_VCALL1(pv_mmu_ops.pmd_clear, pmdp);
}
#else  /* !CONFIG_X86_PAE */
static inline void set_pte_atomic(pte_t *ptep, pte_t pte)
{
	set_pte(ptep, pte);
}

static inline void pte_clear(struct mm_struct *mm, unsigned long addr,
			     pte_t *ptep)
{
	set_pte_at(mm, addr, ptep, __pte(0));
}

static inline void pmd_clear(pmd_t *pmdp)
{
	set_pmd(pmdp, __pmd(0));
}
#endif	/* CONFIG_X86_PAE */

#define  __HAVE_ARCH_START_CONTEXT_SWITCH
static inline void arch_start_context_switch(struct task_struct *prev)
{
	PVOP_VCALL1(pv_cpu_ops.start_context_switch, prev);
}

static inline void arch_end_context_switch(struct task_struct *next)
{
	PVOP_VCALL1(pv_cpu_ops.end_context_switch, next);
}

#define  __HAVE_ARCH_ENTER_LAZY_MMU_MODE
static inline void arch_enter_lazy_mmu_mode(void)
{
	PVOP_VCALL0(pv_mmu_ops.lazy_mode.enter);
}

static inline void arch_leave_lazy_mmu_mode(void)
{
	PVOP_VCALL0(pv_mmu_ops.lazy_mode.leave);
}

static inline void arch_flush_lazy_mmu_mode(void)
{
	PVOP_VCALL0(pv_mmu_ops.lazy_mode.flush);
}

static inline void __set_fixmap(unsigned /* enum fixed_addresses */ idx,
				phys_addr_t phys, pgprot_t flags)
{
	pv_mmu_ops.set_fixmap(idx, phys, flags);
}

#if defined(CONFIG_SMP) && defined(CONFIG_PARAVIRT_SPINLOCKS)

static __always_inline void pv_queued_spin_lock_slowpath(struct qspinlock *lock,
							u32 val)
{
	PVOP_VCALL2(pv_lock_ops.queued_spin_lock_slowpath, lock, val);
}

static __always_inline void pv_queued_spin_unlock(struct qspinlock *lock)
{
	PVOP_VCALLEE1(pv_lock_ops.queued_spin_unlock, lock);
}

static __always_inline void pv_wait(u8 *ptr, u8 val)
{
	PVOP_VCALL2(pv_lock_ops.wait, ptr, val);
}

static __always_inline void pv_kick(int cpu)
{
	PVOP_VCALL1(pv_lock_ops.kick, cpu);
}

static __always_inline bool pv_vcpu_is_preempted(long cpu)
{
	return PVOP_CALLEE1(bool, pv_lock_ops.vcpu_is_preempted, cpu);
}

#endif /* SMP && PARAVIRT_SPINLOCKS */

#ifdef CONFIG_X86_32
#define PV_SAVE_REGS "pushl %ecx; pushl %edx;"
#define PV_RESTORE_REGS "popl %edx; popl %ecx;"

/* save and restore all caller-save registers, except return value */
#define PV_SAVE_ALL_CALLER_REGS		"pushl %ecx;"
#define PV_RESTORE_ALL_CALLER_REGS	"popl  %ecx;"

#define PV_FLAGS_ARG "0"
#define PV_EXTRA_CLOBBERS
#define PV_VEXTRA_CLOBBERS
#else
/* save and restore all caller-save registers, except return value */
#define PV_SAVE_ALL_CALLER_REGS						\
	"push %rcx;"							\
	"push %rdx;"							\
	"push %rsi;"							\
	"push %rdi;"							\
	"push %r8;"							\
	"push %r9;"							\
	"push %r10;"							\
	"push %r11;"
#define PV_RESTORE_ALL_CALLER_REGS					\
	"pop %r11;"							\
	"pop %r10;"							\
	"pop %r9;"							\
	"pop %r8;"							\
	"pop %rdi;"							\
	"pop %rsi;"							\
	"pop %rdx;"							\
	"pop %rcx;"

/* We save some registers, but all of them, that's too much. We clobber all
 * caller saved registers but the argument parameter */
#define PV_SAVE_REGS "pushq %%rdi;"
#define PV_RESTORE_REGS "popq %%rdi;"
#define PV_EXTRA_CLOBBERS EXTRA_CLOBBERS, "rcx" , "rdx", "rsi"
#define PV_VEXTRA_CLOBBERS EXTRA_CLOBBERS, "rdi", "rcx" , "rdx", "rsi"
#define PV_FLAGS_ARG "D"
#endif

/*
 * Generate a thunk around a function which saves all caller-save
 * registers except for the return value.  This allows C functions to
 * be called from assembler code where fewer than normal registers are
 * available.  It may also help code generation around calls from C
 * code if the common case doesn't use many registers.
 *
 * When a callee is wrapped in a thunk, the caller can assume that all
 * arg regs and all scratch registers are preserved across the
 * call. The return value in rax/eax will not be saved, even for void
 * functions.
 */
#define PV_THUNK_NAME(func) "__raw_callee_save_" #func
#define PV_CALLEE_SAVE_REGS_THUNK(func)					\
	extern typeof(func) __raw_callee_save_##func;			\
									\
	asm(".pushsection .text;"					\
	    ".globl " PV_THUNK_NAME(func) ";"				\
	    ".type " PV_THUNK_NAME(func) ", @function;"			\
	    PV_THUNK_NAME(func) ":"					\
	    FRAME_BEGIN							\
	    PV_SAVE_ALL_CALLER_REGS					\
	    "call " #func ";"						\
	    PV_RESTORE_ALL_CALLER_REGS					\
	    FRAME_END							\
	    "ret;"							\
	    ".popsection")

/* Get a reference to a callee-save function */
#define PV_CALLEE_SAVE(func)						\
	((struct paravirt_callee_save) { __raw_callee_save_##func })

/* Promise that "func" already uses the right calling convention */
#define __PV_IS_CALLEE_SAVE(func)			\
	((struct paravirt_callee_save) { func })

static inline notrace unsigned long arch_local_save_flags(void)
{
	return PVOP_CALLEE0(unsigned long, pv_irq_ops.save_fl);
}

static inline notrace void arch_local_irq_restore(unsigned long f)
{
	PVOP_VCALLEE1(pv_irq_ops.restore_fl, f);
}

static inline notrace void arch_local_irq_disable(void)
{
	PVOP_VCALLEE0(pv_irq_ops.irq_disable);
}

static inline notrace void arch_local_irq_enable(void)
{
	PVOP_VCALLEE0(pv_irq_ops.irq_enable);
}

static inline notrace unsigned long arch_local_irq_save(void)
{
	unsigned long f;

	f = arch_local_save_flags();
	arch_local_irq_disable();
	return f;
}

static inline void write_msi_msg_paravirt(struct msi_desc *entry,
					struct msi_msg *msg)
{
	return PVOP_VCALL2(pv_irq_ops.write_msi, entry, msg);
}


/* Make sure as little as possible of this mess escapes. */
#undef PARAVIRT_CALL
#undef __PVOP_CALL
#undef __PVOP_VCALL
#undef PVOP_VCALL0
#undef PVOP_CALL0
#undef PVOP_VCALL1
#undef PVOP_CALL1
#undef PVOP_VCALL2
#undef PVOP_CALL2
#undef PVOP_VCALL3
#undef PVOP_CALL3
#undef PVOP_VCALL4
#undef PVOP_CALL4

extern void default_banner(void);

#else  /* __ASSEMBLY__ */

#define _PVSITE(ptype, clobbers, ops, word, algn)	\
771:;						\
	ops;					\
772:;						\
	.pushsection .parainstructions,"a";	\
	 .align	algn;				\
	 word 771b;				\
	 .byte ptype;				\
	 .byte 772b-771b;			\
	 .short clobbers;			\
	.popsection


#define COND_PUSH(set, mask, reg)			\
	.if ((~(set)) & mask); push %reg; .endif
#define COND_POP(set, mask, reg)			\
	.if ((~(set)) & mask); pop %reg; .endif

#ifdef CONFIG_X86_64

#define PV_SAVE_REGS(set)			\
	COND_PUSH(set, CLBR_RAX, rax);		\
	COND_PUSH(set, CLBR_RCX, rcx);		\
	COND_PUSH(set, CLBR_RDX, rdx);		\
	COND_PUSH(set, CLBR_RSI, rsi);		\
	COND_PUSH(set, CLBR_RDI, rdi);		\
	COND_PUSH(set, CLBR_R8, r8);		\
	COND_PUSH(set, CLBR_R9, r9);		\
	COND_PUSH(set, CLBR_R10, r10);		\
	COND_PUSH(set, CLBR_R11, r11)
#define PV_RESTORE_REGS(set)			\
	COND_POP(set, CLBR_R11, r11);		\
	COND_POP(set, CLBR_R10, r10);		\
	COND_POP(set, CLBR_R9, r9);		\
	COND_POP(set, CLBR_R8, r8);		\
	COND_POP(set, CLBR_RDI, rdi);		\
	COND_POP(set, CLBR_RSI, rsi);		\
	COND_POP(set, CLBR_RDX, rdx);		\
	COND_POP(set, CLBR_RCX, rcx);		\
	COND_POP(set, CLBR_RAX, rax)

#define PARA_PATCH(struct, off)        ((PARAVIRT_PATCH_##struct + (off)) / 8)
#define PARA_SITE(ptype, clobbers, ops) _PVSITE(ptype, clobbers, ops, .quad, 8)
#define PARA_INDIRECT(addr)	*addr(%rip)
#else
#define PV_SAVE_REGS(set)			\
	COND_PUSH(set, CLBR_EAX, eax);		\
	COND_PUSH(set, CLBR_EDI, edi);		\
	COND_PUSH(set, CLBR_ECX, ecx);		\
	COND_PUSH(set, CLBR_EDX, edx)
#define PV_RESTORE_REGS(set)			\
	COND_POP(set, CLBR_EDX, edx);		\
	COND_POP(set, CLBR_ECX, ecx);		\
	COND_POP(set, CLBR_EDI, edi);		\
	COND_POP(set, CLBR_EAX, eax)

#define PARA_PATCH(struct, off)        ((PARAVIRT_PATCH_##struct + (off)) / 4)
#define PARA_SITE(ptype, clobbers, ops) _PVSITE(ptype, clobbers, ops, .long, 4)
#define PARA_INDIRECT(addr)	*%cs:addr
#endif

#define INTERRUPT_RETURN						\
	PARA_SITE(PARA_PATCH(pv_cpu_ops, PV_CPU_iret), CLBR_NONE,	\
		  ANNOTATE_RETPOLINE_SAFE;					\
		  jmp PARA_INDIRECT(pv_cpu_ops+PV_CPU_iret);)

#define DISABLE_INTERRUPTS(clobbers)					\
	PARA_SITE(PARA_PATCH(pv_irq_ops, PV_IRQ_irq_disable), clobbers, \
		  PV_SAVE_REGS(clobbers | CLBR_CALLEE_SAVE);		\
		  ANNOTATE_RETPOLINE_SAFE;					\
		  call PARA_INDIRECT(pv_irq_ops+PV_IRQ_irq_disable);	\
		  PV_RESTORE_REGS(clobbers | CLBR_CALLEE_SAVE);)

#define ENABLE_INTERRUPTS(clobbers)					\
	PARA_SITE(PARA_PATCH(pv_irq_ops, PV_IRQ_irq_enable), clobbers,	\
		  PV_SAVE_REGS(clobbers | CLBR_CALLEE_SAVE);		\
		  ANNOTATE_RETPOLINE_SAFE;					\
		  call PARA_INDIRECT(pv_irq_ops+PV_IRQ_irq_enable);	\
		  PV_RESTORE_REGS(clobbers | CLBR_CALLEE_SAVE);)

#ifdef CONFIG_X86_32
#define GET_CR0_INTO_EAX				\
	push %ecx; push %edx;				\
	ANNOTATE_RETPOLINE_SAFE;				\
	call PARA_INDIRECT(pv_cpu_ops+PV_CPU_read_cr0);	\
	pop %edx; pop %ecx
#else	/* !CONFIG_X86_32 */

/*
 * If swapgs is used while the userspace stack is still current,
 * there's no way to call a pvop.  The PV replacement *must* be
 * inlined, or the swapgs instruction must be trapped and emulated.
 */
#define SWAPGS_UNSAFE_STACK						\
	PARA_SITE(PARA_PATCH(pv_cpu_ops, PV_CPU_swapgs), CLBR_NONE,	\
		  swapgs)

/*
 * Note: swapgs is very special, and in practise is either going to be
 * implemented with a single "swapgs" instruction or something very
 * special.  Either way, we don't need to save any registers for
 * it.
 */
#define SWAPGS								\
	PARA_SITE(PARA_PATCH(pv_cpu_ops, PV_CPU_swapgs), CLBR_NONE,	\
		  ANNOTATE_RETPOLINE_SAFE;					\
		  call PARA_INDIRECT(pv_cpu_ops+PV_CPU_swapgs);		\
		 )

#define GET_CR2_INTO_RAX				\
	ANNOTATE_RETPOLINE_SAFE;				\
	call PARA_INDIRECT(pv_mmu_ops+PV_MMU_read_cr2);

#define USERGS_SYSRET64							\
	PARA_SITE(PARA_PATCH(pv_cpu_ops, PV_CPU_usergs_sysret64),	\
		  CLBR_NONE,						\
		  ANNOTATE_RETPOLINE_SAFE;					\
		  jmp PARA_INDIRECT(pv_cpu_ops+PV_CPU_usergs_sysret64);)

#ifdef CONFIG_DEBUG_ENTRY
#define SAVE_FLAGS(clobbers)                                        \
	PARA_SITE(PARA_PATCH(pv_irq_ops, PV_IRQ_save_fl), clobbers, \
		  PV_SAVE_REGS(clobbers | CLBR_CALLEE_SAVE);        \
		  ANNOTATE_RETPOLINE_SAFE;				    \
		  call PARA_INDIRECT(pv_irq_ops+PV_IRQ_save_fl);    \
		  PV_RESTORE_REGS(clobbers | CLBR_CALLEE_SAVE);)
#endif

#endif	/* CONFIG_X86_32 */

#endif /* __ASSEMBLY__ */
#else  /* CONFIG_PARAVIRT */
# define default_banner x86_init_noop
#ifndef __ASSEMBLY__
static inline void paravirt_arch_dup_mmap(struct mm_struct *oldmm,
					  struct mm_struct *mm)
{
}

static inline void paravirt_arch_exit_mmap(struct mm_struct *mm)
{
}
#endif /* __ASSEMBLY__ */
#endif /* !CONFIG_PARAVIRT */
#endif /* _ASM_X86_PARAVIRT_H */<|MERGE_RESOLUTION|>--- conflicted
+++ resolved
@@ -275,11 +275,8 @@
 
 static inline unsigned long cpu_khz_from_paravirt(void)
 {
-<<<<<<< HEAD
-=======
 	if (pv_cpu_ops.cpu_khz == NULL)
 		return 0;
->>>>>>> fc6b8d88
 	return PVOP_CALL0(unsigned long, pv_cpu_ops.cpu_khz);
 }
 
