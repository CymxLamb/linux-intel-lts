# SPDX-License-Identifier: GPL-2.0-only

menu "Memory Management options"

config SELECT_MEMORY_MODEL
	def_bool y
	depends on ARCH_SELECT_MEMORY_MODEL

choice
	prompt "Memory model"
	depends on SELECT_MEMORY_MODEL
	default DISCONTIGMEM_MANUAL if ARCH_DISCONTIGMEM_DEFAULT
	default SPARSEMEM_MANUAL if ARCH_SPARSEMEM_DEFAULT
	default FLATMEM_MANUAL
	help
	  This option allows you to change some of the ways that
	  Linux manages its memory internally. Most users will
	  only have one option here selected by the architecture
	  configuration. This is normal.

config FLATMEM_MANUAL
	bool "Flat Memory"
	depends on !(ARCH_DISCONTIGMEM_ENABLE || ARCH_SPARSEMEM_ENABLE) || ARCH_FLATMEM_ENABLE
	help
	  This option is best suited for non-NUMA systems with
	  flat address space. The FLATMEM is the most efficient
	  system in terms of performance and resource consumption
	  and it is the best option for smaller systems.

	  For systems that have holes in their physical address
	  spaces and for features like NUMA and memory hotplug,
	  choose "Sparse Memory".

	  If unsure, choose this option (Flat Memory) over any other.

config DISCONTIGMEM_MANUAL
	bool "Discontiguous Memory"
	depends on ARCH_DISCONTIGMEM_ENABLE
	help
	  This option provides enhanced support for discontiguous
	  memory systems, over FLATMEM.  These systems have holes
	  in their physical address spaces, and this option provides
	  more efficient handling of these holes.

	  Although "Discontiguous Memory" is still used by several
	  architectures, it is considered deprecated in favor of
	  "Sparse Memory".

	  If unsure, choose "Sparse Memory" over this option.

config SPARSEMEM_MANUAL
	bool "Sparse Memory"
	depends on ARCH_SPARSEMEM_ENABLE
	help
	  This will be the only option for some systems, including
	  memory hot-plug systems.  This is normal.

	  This option provides efficient support for systems with
	  holes is their physical address space and allows memory
	  hot-plug and hot-remove.

	  If unsure, choose "Flat Memory" over this option.

endchoice

config DISCONTIGMEM
	def_bool y
	depends on (!SELECT_MEMORY_MODEL && ARCH_DISCONTIGMEM_ENABLE) || DISCONTIGMEM_MANUAL

config SPARSEMEM
	def_bool y
	depends on (!SELECT_MEMORY_MODEL && ARCH_SPARSEMEM_ENABLE) || SPARSEMEM_MANUAL

config FLATMEM
	def_bool y
	depends on (!DISCONTIGMEM && !SPARSEMEM) || FLATMEM_MANUAL

config FLAT_NODE_MEM_MAP
	def_bool y
	depends on !SPARSEMEM

#
# Both the NUMA code and DISCONTIGMEM use arrays of pg_data_t's
# to represent different areas of memory.  This variable allows
# those dependencies to exist individually.
#
config NEED_MULTIPLE_NODES
	def_bool y
	depends on DISCONTIGMEM || NUMA

#
# SPARSEMEM_EXTREME (which is the default) does some bootmem
# allocations when sparse_init() is called.  If this cannot
# be done on your architecture, select this option.  However,
# statically allocating the mem_section[] array can potentially
# consume vast quantities of .bss, so be careful.
#
# This option will also potentially produce smaller runtime code
# with gcc 3.4 and later.
#
config SPARSEMEM_STATIC
	bool

#
# Architecture platforms which require a two level mem_section in SPARSEMEM
# must select this option. This is usually for architecture platforms with
# an extremely sparse physical address space.
#
config SPARSEMEM_EXTREME
	def_bool y
	depends on SPARSEMEM && !SPARSEMEM_STATIC

config SPARSEMEM_VMEMMAP_ENABLE
	bool

config SPARSEMEM_VMEMMAP
	bool "Sparse Memory virtual memmap"
	depends on SPARSEMEM && SPARSEMEM_VMEMMAP_ENABLE
	default y
	help
	  SPARSEMEM_VMEMMAP uses a virtually mapped memmap to optimise
	  pfn_to_page and page_to_pfn operations.  This is the most
	  efficient option when sufficient kernel resources are available.

config HAVE_MEMBLOCK_PHYS_MAP
	bool

config HAVE_FAST_GUP
	depends on MMU
	bool

# Don't discard allocated memory used to track "memory" and "reserved" memblocks
# after early boot, so it can still be used to test for validity of memory.
# Also, memblocks are updated with memory hot(un)plug.
config ARCH_KEEP_MEMBLOCK
	bool

# Keep arch NUMA mapping infrastructure post-init.
config NUMA_KEEP_MEMINFO
	bool

config MEMORY_ISOLATION
	bool

#
# Only be set on architectures that have completely implemented memory hotplug
# feature. If you are not sure, don't touch it.
#
config HAVE_BOOTMEM_INFO_NODE
	def_bool n

# eventually, we can have this option just 'select SPARSEMEM'
config MEMORY_HOTPLUG
	bool "Allow for memory hot-add"
	select MEMORY_ISOLATION
	depends on SPARSEMEM || X86_64_ACPI_NUMA
	depends on ARCH_ENABLE_MEMORY_HOTPLUG
	depends on 64BIT || BROKEN
	select NUMA_KEEP_MEMINFO if NUMA

config MEMORY_HOTPLUG_SPARSE
	def_bool y
	depends on SPARSEMEM && MEMORY_HOTPLUG

config MEMORY_HOTPLUG_DEFAULT_ONLINE
	bool "Online the newly added memory blocks by default"
	depends on MEMORY_HOTPLUG
	help
	  This option sets the default policy setting for memory hotplug
	  onlining policy (/sys/devices/system/memory/auto_online_blocks) which
	  determines what happens to newly added memory regions. Policy setting
	  can always be changed at runtime.
	  See Documentation/admin-guide/mm/memory-hotplug.rst for more information.

	  Say Y here if you want all hot-plugged memory blocks to appear in
	  'online' state by default.
	  Say N here if you want the default policy to keep all hot-plugged
	  memory blocks in 'offline' state.

config MEMORY_HOTREMOVE
	bool "Allow for memory hot remove"
	select HAVE_BOOTMEM_INFO_NODE if (X86_64 || PPC64)
	depends on MEMORY_HOTPLUG && ARCH_ENABLE_MEMORY_HOTREMOVE
	depends on MIGRATION

# Heavily threaded applications may benefit from splitting the mm-wide
# page_table_lock, so that faults on different parts of the user address
# space can be handled with less contention: split it at this NR_CPUS.
# Default to 4 for wider testing, though 8 might be more appropriate.
# ARM's adjust_pte (unused if VIPT) depends on mm-wide page_table_lock.
# PA-RISC 7xxx's spinlock_t would enlarge struct page from 32 to 44 bytes.
# SPARC32 allocates multiple pte tables within a single page, and therefore
# a per-page lock leads to problems when multiple tables need to be locked
# at the same time (e.g. copy_page_range()).
# DEBUG_SPINLOCK and DEBUG_LOCK_ALLOC spinlock_t also enlarge struct page.
#
config SPLIT_PTLOCK_CPUS
	int
	default "999999" if !MMU
	default "999999" if ARM && !CPU_CACHE_VIPT
	default "999999" if PARISC && !PA20
	default "999999" if SPARC32
	default "4"

config ARCH_ENABLE_SPLIT_PMD_PTLOCK
	bool

#
# support for memory balloon
config MEMORY_BALLOON
	bool

#
# support for memory balloon compaction
config BALLOON_COMPACTION
	bool "Allow for balloon memory compaction/migration"
	def_bool y
	depends on COMPACTION && MEMORY_BALLOON
	help
	  Memory fragmentation introduced by ballooning might reduce
	  significantly the number of 2MB contiguous memory blocks that can be
	  used within a guest, thus imposing performance penalties associated
	  with the reduced number of transparent huge pages that could be used
	  by the guest workload. Allowing the compaction & migration for memory
	  pages enlisted as being part of memory balloon devices avoids the
	  scenario aforementioned and helps improving memory defragmentation.

#
# support for memory compaction
config COMPACTION
	bool "Allow for memory compaction"
	def_bool y
	select MIGRATION
	depends on MMU
	help
	  Compaction is the only memory management component to form
	  high order (larger physically contiguous) memory blocks
	  reliably. The page allocator relies on compaction heavily and
	  the lack of the feature can lead to unexpected OOM killer
	  invocations for high order memory requests. You shouldn't
	  disable this option unless there really is a strong reason for
	  it and then we would be really interested to hear about that at
	  linux-mm@kvack.org.

#
# support for free page reporting
config PAGE_REPORTING
	bool "Free page reporting"
	def_bool n
	help
	  Free page reporting allows for the incremental acquisition of
	  free pages from the buddy allocator for the purpose of reporting
	  those pages to another entity, such as a hypervisor, so that the
	  memory can be freed within the host for other uses.

#
# support for page migration
#
config MIGRATION
	bool "Page migration"
	def_bool y
	depends on (NUMA || ARCH_ENABLE_MEMORY_HOTREMOVE || COMPACTION || CMA) && MMU
	help
	  Allows the migration of the physical location of pages of processes
	  while the virtual addresses are not changed. This is useful in
	  two situations. The first is on NUMA systems to put pages nearer
	  to the processors accessing. The second is when allocating huge
	  pages as migration can relocate pages to satisfy a huge page
	  allocation instead of reclaiming.

config ARCH_ENABLE_HUGEPAGE_MIGRATION
	bool

config ARCH_ENABLE_THP_MIGRATION
	bool

config CONTIG_ALLOC
	def_bool (MEMORY_ISOLATION && COMPACTION) || CMA

config PHYS_ADDR_T_64BIT
	def_bool 64BIT

config BOUNCE
	bool "Enable bounce buffers"
	default y
	depends on BLOCK && MMU && (ZONE_DMA || HIGHMEM)
	help
	  Enable bounce buffers for devices that cannot access
	  the full range of memory available to the CPU. Enabled
	  by default when ZONE_DMA or HIGHMEM is selected, but you
	  may say n to override this.

config VIRT_TO_BUS
	bool
	help
	  An architecture should select this if it implements the
	  deprecated interface virt_to_bus().  All new architectures
	  should probably not select this.


config MMU_NOTIFIER
	bool
	select SRCU
	select INTERVAL_TREE

config KSM
	bool "Enable KSM for page merging"
	depends on MMU
	select XXHASH
	help
	  Enable Kernel Samepage Merging: KSM periodically scans those areas
	  of an application's address space that an app has advised may be
	  mergeable.  When it finds pages of identical content, it replaces
	  the many instances by a single page with that content, so
	  saving memory until one or another app needs to modify the content.
	  Recommended for use with KVM, or with other duplicative applications.
	  See Documentation/vm/ksm.rst for more information: KSM is inactive
	  until a program has madvised that an area is MADV_MERGEABLE, and
	  root has set /sys/kernel/mm/ksm/run to 1 (if CONFIG_SYSFS is set).

config DEFAULT_MMAP_MIN_ADDR
	int "Low address space to protect from user allocation"
	depends on MMU
	default 4096
	help
	  This is the portion of low virtual memory which should be protected
	  from userspace allocation.  Keeping a user from writing to low pages
	  can help reduce the impact of kernel NULL pointer bugs.

	  For most ia64, ppc64 and x86 users with lots of address space
	  a value of 65536 is reasonable and should cause no problems.
	  On arm and other archs it should not be higher than 32768.
	  Programs which use vm86 functionality or have some need to map
	  this low address space will need CAP_SYS_RAWIO or disable this
	  protection by setting the value to 0.

	  This value can be changed after boot using the
	  /proc/sys/vm/mmap_min_addr tunable.

config ARCH_SUPPORTS_MEMORY_FAILURE
	bool

config MEMORY_FAILURE
	depends on MMU
	depends on ARCH_SUPPORTS_MEMORY_FAILURE
	bool "Enable recovery from hardware memory errors"
	select MEMORY_ISOLATION
	select RAS
	help
	  Enables code to recover from some memory failures on systems
	  with MCA recovery. This allows a system to continue running
	  even when some of its memory has uncorrected errors. This requires
	  special hardware support and typically ECC memory.

config HWPOISON_INJECT
	tristate "HWPoison pages injector"
	depends on MEMORY_FAILURE && DEBUG_KERNEL && PROC_FS
	select PROC_PAGE_MONITOR

config NOMMU_INITIAL_TRIM_EXCESS
	int "Turn on mmap() excess space trimming before booting"
	depends on !MMU
	default 1
	help
	  The NOMMU mmap() frequently needs to allocate large contiguous chunks
	  of memory on which to store mappings, but it can only ask the system
	  allocator for chunks in 2^N*PAGE_SIZE amounts - which is frequently
	  more than it requires.  To deal with this, mmap() is able to trim off
	  the excess and return it to the allocator.

	  If trimming is enabled, the excess is trimmed off and returned to the
	  system allocator, which can cause extra fragmentation, particularly
	  if there are a lot of transient processes.

	  If trimming is disabled, the excess is kept, but not used, which for
	  long-term mappings means that the space is wasted.

	  Trimming can be dynamically controlled through a sysctl option
	  (/proc/sys/vm/nr_trim_pages) which specifies the minimum number of
	  excess pages there must be before trimming should occur, or zero if
	  no trimming is to occur.

	  This option specifies the initial value of this option.  The default
	  of 1 says that all excess pages should be trimmed.

	  See Documentation/admin-guide/mm/nommu-mmap.rst for more information.

config TRANSPARENT_HUGEPAGE
	bool "Transparent Hugepage Support"
	depends on HAVE_ARCH_TRANSPARENT_HUGEPAGE && !PREEMPT_RT
	select COMPACTION
	select XARRAY_MULTI
	help
	  Transparent Hugepages allows the kernel to use huge pages and
	  huge tlb transparently to the applications whenever possible.
	  This feature can improve computing performance to certain
	  applications by speeding up page faults during memory
	  allocation, by reducing the number of tlb misses and by speeding
	  up the pagetable walking.

	  If memory constrained on embedded, you may want to say N.

choice
	prompt "Transparent Hugepage Support sysfs defaults"
	depends on TRANSPARENT_HUGEPAGE
	default TRANSPARENT_HUGEPAGE_ALWAYS
	help
	  Selects the sysfs defaults for Transparent Hugepage Support.

	config TRANSPARENT_HUGEPAGE_ALWAYS
		bool "always"
	help
	  Enabling Transparent Hugepage always, can increase the
	  memory footprint of applications without a guaranteed
	  benefit but it will work automatically for all applications.

	config TRANSPARENT_HUGEPAGE_MADVISE
		bool "madvise"
	help
	  Enabling Transparent Hugepage madvise, will only provide a
	  performance improvement benefit to the applications using
	  madvise(MADV_HUGEPAGE) but it won't risk to increase the
	  memory footprint of applications without a guaranteed
	  benefit.
endchoice

config ARCH_WANTS_THP_SWAP
	def_bool n

config THP_SWAP
	def_bool y
	depends on TRANSPARENT_HUGEPAGE && ARCH_WANTS_THP_SWAP && SWAP
	help
	  Swap transparent huge pages in one piece, without splitting.
	  XXX: For now, swap cluster backing transparent huge page
	  will be split after swapout.

	  For selection by architectures with reasonable THP sizes.

#
# UP and nommu archs use km based percpu allocator
#
config NEED_PER_CPU_KM
	depends on !SMP
	bool
	default y

config CLEANCACHE
	bool "Enable cleancache driver to cache clean pages if tmem is present"
	help
	  Cleancache can be thought of as a page-granularity victim cache
	  for clean pages that the kernel's pageframe replacement algorithm
	  (PFRA) would like to keep around, but can't since there isn't enough
	  memory.  So when the PFRA "evicts" a page, it first attempts to use
	  cleancache code to put the data contained in that page into
	  "transcendent memory", memory that is not directly accessible or
	  addressable by the kernel and is of unknown and possibly
	  time-varying size.  And when a cleancache-enabled
	  filesystem wishes to access a page in a file on disk, it first
	  checks cleancache to see if it already contains it; if it does,
	  the page is copied into the kernel and a disk access is avoided.
	  When a transcendent memory driver is available (such as zcache or
	  Xen transcendent memory), a significant I/O reduction
	  may be achieved.  When none is available, all cleancache calls
	  are reduced to a single pointer-compare-against-NULL resulting
	  in a negligible performance hit.

	  If unsure, say Y to enable cleancache

config FRONTSWAP
	bool "Enable frontswap to cache swap pages if tmem is present"
	depends on SWAP
	help
	  Frontswap is so named because it can be thought of as the opposite
	  of a "backing" store for a swap device.  The data is stored into
	  "transcendent memory", memory that is not directly accessible or
	  addressable by the kernel and is of unknown and possibly
	  time-varying size.  When space in transcendent memory is available,
	  a significant swap I/O reduction may be achieved.  When none is
	  available, all frontswap calls are reduced to a single pointer-
	  compare-against-NULL resulting in a negligible performance hit
	  and swap data is stored as normal on the matching swap device.

	  If unsure, say Y to enable frontswap.

config CMA
	bool "Contiguous Memory Allocator"
	depends on MMU
	select MIGRATION
	select MEMORY_ISOLATION
	help
	  This enables the Contiguous Memory Allocator which allows other
	  subsystems to allocate big physically-contiguous blocks of memory.
	  CMA reserves a region of memory and allows only movable pages to
	  be allocated from it. This way, the kernel can use the memory for
	  pagecache and when a subsystem requests for contiguous area, the
	  allocated pages are migrated away to serve the contiguous request.

	  If unsure, say "n".

config CMA_DEBUG
	bool "CMA debug messages (DEVELOPMENT)"
	depends on DEBUG_KERNEL && CMA
	help
	  Turns on debug messages in CMA.  This produces KERN_DEBUG
	  messages for every CMA call as well as various messages while
	  processing calls such as dma_alloc_from_contiguous().
	  This option does not affect warning and error messages.

config CMA_DEBUGFS
	bool "CMA debugfs interface"
	depends on CMA && DEBUG_FS
	help
	  Turns on the DebugFS interface for CMA.

config CMA_AREAS
	int "Maximum count of the CMA areas"
	depends on CMA
	default 19 if NUMA
	default 7
	help
	  CMA allows to create CMA areas for particular purpose, mainly,
	  used as device private area. This parameter sets the maximum
	  number of CMA area in the system.

	  If unsure, leave the default value "7" in UMA and "19" in NUMA.

config MEM_SOFT_DIRTY
	bool "Track memory changes"
	depends on CHECKPOINT_RESTORE && HAVE_ARCH_SOFT_DIRTY && PROC_FS
	select PROC_PAGE_MONITOR
	help
	  This option enables memory changes tracking by introducing a
	  soft-dirty bit on pte-s. This bit it set when someone writes
	  into a page just as regular dirty bit, but unlike the latter
	  it can be cleared by hands.

	  See Documentation/admin-guide/mm/soft-dirty.rst for more details.

config ZSWAP
	bool "Compressed cache for swap pages (EXPERIMENTAL)"
	depends on FRONTSWAP && CRYPTO=y
	select ZPOOL
	help
	  A lightweight compressed cache for swap pages.  It takes
	  pages that are in the process of being swapped out and attempts to
	  compress them into a dynamically allocated RAM-based memory pool.
	  This can result in a significant I/O reduction on swap device and,
	  in the case where decompressing from RAM is faster that swap device
	  reads, can also improve workload performance.

	  This is marked experimental because it is a new feature (as of
	  v3.11) that interacts heavily with memory reclaim.  While these
	  interactions don't cause any known issues on simple memory setups,
	  they have not be fully explored on the large set of potential
	  configurations and workloads that exist.

choice
	prompt "Compressed cache for swap pages default compressor"
	depends on ZSWAP
	default ZSWAP_COMPRESSOR_DEFAULT_LZO
	help
	  Selects the default compression algorithm for the compressed cache
	  for swap pages.

	  For an overview what kind of performance can be expected from
	  a particular compression algorithm please refer to the benchmarks
	  available at the following LWN page:
	  https://lwn.net/Articles/751795/

	  If in doubt, select 'LZO'.

	  The selection made here can be overridden by using the kernel
	  command line 'zswap.compressor=' option.

config ZSWAP_COMPRESSOR_DEFAULT_DEFLATE
	bool "Deflate"
	select CRYPTO_DEFLATE
	help
	  Use the Deflate algorithm as the default compression algorithm.

config ZSWAP_COMPRESSOR_DEFAULT_LZO
	bool "LZO"
	select CRYPTO_LZO
	help
	  Use the LZO algorithm as the default compression algorithm.

config ZSWAP_COMPRESSOR_DEFAULT_842
	bool "842"
	select CRYPTO_842
	help
	  Use the 842 algorithm as the default compression algorithm.

config ZSWAP_COMPRESSOR_DEFAULT_LZ4
	bool "LZ4"
	select CRYPTO_LZ4
	help
	  Use the LZ4 algorithm as the default compression algorithm.

config ZSWAP_COMPRESSOR_DEFAULT_LZ4HC
	bool "LZ4HC"
	select CRYPTO_LZ4HC
	help
	  Use the LZ4HC algorithm as the default compression algorithm.

config ZSWAP_COMPRESSOR_DEFAULT_ZSTD
	bool "zstd"
	select CRYPTO_ZSTD
	help
	  Use the zstd algorithm as the default compression algorithm.
endchoice

config ZSWAP_COMPRESSOR_DEFAULT
       string
       depends on ZSWAP
       default "deflate" if ZSWAP_COMPRESSOR_DEFAULT_DEFLATE
       default "lzo" if ZSWAP_COMPRESSOR_DEFAULT_LZO
       default "842" if ZSWAP_COMPRESSOR_DEFAULT_842
       default "lz4" if ZSWAP_COMPRESSOR_DEFAULT_LZ4
       default "lz4hc" if ZSWAP_COMPRESSOR_DEFAULT_LZ4HC
       default "zstd" if ZSWAP_COMPRESSOR_DEFAULT_ZSTD
       default ""

choice
	prompt "Compressed cache for swap pages default allocator"
	depends on ZSWAP
	default ZSWAP_ZPOOL_DEFAULT_ZBUD
	help
	  Selects the default allocator for the compressed cache for
	  swap pages.
	  The default is 'zbud' for compatibility, however please do
	  read the description of each of the allocators below before
	  making a right choice.

	  The selection made here can be overridden by using the kernel
	  command line 'zswap.zpool=' option.

config ZSWAP_ZPOOL_DEFAULT_ZBUD
	bool "zbud"
	select ZBUD
	help
	  Use the zbud allocator as the default allocator.

config ZSWAP_ZPOOL_DEFAULT_Z3FOLD
	bool "z3fold"
	select Z3FOLD
	help
	  Use the z3fold allocator as the default allocator.

config ZSWAP_ZPOOL_DEFAULT_ZSMALLOC
	bool "zsmalloc"
	select ZSMALLOC
	help
	  Use the zsmalloc allocator as the default allocator.
endchoice

config ZSWAP_ZPOOL_DEFAULT
       string
       depends on ZSWAP
       default "zbud" if ZSWAP_ZPOOL_DEFAULT_ZBUD
       default "z3fold" if ZSWAP_ZPOOL_DEFAULT_Z3FOLD
       default "zsmalloc" if ZSWAP_ZPOOL_DEFAULT_ZSMALLOC
       default ""

config ZSWAP_DEFAULT_ON
	bool "Enable the compressed cache for swap pages by default"
	depends on ZSWAP
	help
	  If selected, the compressed cache for swap pages will be enabled
	  at boot, otherwise it will be disabled.

	  The selection made here can be overridden by using the kernel
	  command line 'zswap.enabled=' option.

config ZPOOL
	tristate "Common API for compressed memory storage"
	help
	  Compressed memory storage API.  This allows using either zbud or
	  zsmalloc.

config ZBUD
	tristate "Low (Up to 2x) density storage for compressed pages"
	help
	  A special purpose allocator for storing compressed pages.
	  It is designed to store up to two compressed pages per physical
	  page.  While this design limits storage density, it has simple and
	  deterministic reclaim properties that make it preferable to a higher
	  density approach when reclaim will be used.

config Z3FOLD
	tristate "Up to 3x density storage for compressed pages"
	depends on ZPOOL
	help
	  A special purpose allocator for storing compressed pages.
	  It is designed to store up to three compressed pages per physical
	  page. It is a ZBUD derivative so the simplicity and determinism are
	  still there.

config ZSMALLOC
	tristate "Memory allocator for compressed pages"
	depends on MMU
	help
	  zsmalloc is a slab-based memory allocator designed to store
	  compressed RAM pages.  zsmalloc uses virtual memory mapping
	  in order to reduce fragmentation.  However, this results in a
	  non-standard allocator interface where a handle, not a pointer, is
	  returned by an alloc().  This handle must be mapped in order to
	  access the allocated space.

config ZSMALLOC_STAT
	bool "Export zsmalloc statistics"
	depends on ZSMALLOC
	select DEBUG_FS
	help
	  This option enables code in the zsmalloc to collect various
	  statistics about whats happening in zsmalloc and exports that
	  information to userspace via debugfs.
	  If unsure, say N.

config GENERIC_EARLY_IOREMAP
	bool

config MAX_STACK_SIZE_MB
	int "Maximum user stack size for 32-bit processes (MB)"
	default 80
	range 8 2048
	depends on STACK_GROWSUP && (!64BIT || COMPAT)
	help
	  This is the maximum stack size in Megabytes in the VM layout of 32-bit
	  user processes when the stack grows upwards (currently only on parisc
	  arch). The stack will be located at the highest memory address minus
	  the given value, unless the RLIMIT_STACK hard limit is changed to a
	  smaller value in which case that is used.

	  A sane initial value is 80 MB.

config DEFERRED_STRUCT_PAGE_INIT
	bool "Defer initialisation of struct pages to kthreads"
	depends on SPARSEMEM
	depends on !NEED_PER_CPU_KM
	depends on 64BIT
	select PADATA
	help
	  Ordinarily all struct pages are initialised during early boot in a
	  single thread. On very large machines this can take a considerable
	  amount of time. If this option is set, large machines will bring up
	  a subset of memmap at boot and then initialise the rest in parallel.
	  This has a potential performance impact on tasks running early in the
	  lifetime of the system until these kthreads finish the
	  initialisation.

config IDLE_PAGE_TRACKING
	bool "Enable idle page tracking"
	depends on SYSFS && MMU
	select PAGE_EXTENSION if !64BIT
	help
	  This feature allows to estimate the amount of user pages that have
	  not been touched during a given period of time. This information can
	  be useful to tune memory cgroup limits and/or for job placement
	  within a compute cluster.

	  See Documentation/admin-guide/mm/idle_page_tracking.rst for
	  more details.

config ARCH_HAS_PTE_DEVMAP
	bool

config ZONE_DEVICE
	bool "Device memory (pmem, HMM, etc...) hotplug support"
	depends on MEMORY_HOTPLUG
	depends on MEMORY_HOTREMOVE
	depends on SPARSEMEM_VMEMMAP
	depends on ARCH_HAS_PTE_DEVMAP
	select XARRAY_MULTI

	help
	  Device memory hotplug support allows for establishing pmem,
	  or other device driver discovered memory regions, in the
	  memmap. This allows pfn_to_page() lookups of otherwise
	  "device-physical" addresses which is needed for using a DAX
	  mapping in an O_DIRECT operation, among other things.

	  If FS_DAX is enabled, then say Y.

config DEV_PAGEMAP_OPS
	bool

#
# Helpers to mirror range of the CPU page tables of a process into device page
# tables.
#
config HMM_MIRROR
	bool
	depends on MMU

config DEVICE_PRIVATE
	bool "Unaddressable device memory (GPU memory, ...)"
	depends on ZONE_DEVICE
	select DEV_PAGEMAP_OPS

	help
	  Allows creation of struct pages to represent unaddressable device
	  memory; i.e., memory that is only accessible from the device (or
	  group of devices). You likely also want to select HMM_MIRROR.

config VMAP_PFN
	bool

config FRAME_VECTOR
	bool

config ARCH_USES_HIGH_VMA_FLAGS
	bool
config ARCH_HAS_PKEYS
	bool

config PERCPU_STATS
	bool "Collect percpu memory statistics"
	help
	  This feature collects and exposes statistics via debugfs. The
	  information includes global and per chunk statistics, which can
	  be used to help understand percpu memory usage.

config GUP_BENCHMARK
	bool "Enable infrastructure for get_user_pages() and related calls benchmarking"
	help
	  Provides /sys/kernel/debug/gup_benchmark that helps with testing
	  performance of get_user_pages() and related calls.

	  See tools/testing/selftests/vm/gup_benchmark.c

config GUP_GET_PTE_LOW_HIGH
	bool

config READ_ONLY_THP_FOR_FS
	bool "Read-only THP for filesystems (EXPERIMENTAL)"
	depends on TRANSPARENT_HUGEPAGE && SHMEM

	help
	  Allow khugepaged to put read-only file-backed pages in THP.

	  This is marked experimental because it is a new feature. Write
	  support of file THPs will be developed in the next few release
	  cycles.

config ARCH_HAS_PTE_SPECIAL
	bool

#
# Some architectures require a special hugepage directory format that is
# required to support multiple hugepage sizes. For example a4fe3ce76
# "powerpc/mm: Allow more flexible layouts for hugepage pagetables"
# introduced it on powerpc.  This allows for a more flexible hugepage
# pagetable layouts.
#
config ARCH_HAS_HUGEPD
	bool

config MAPPING_DIRTY_HELPERS
        bool

config KMAP_LOCAL
	bool

<<<<<<< HEAD
=======
# struct io_mapping based helper.  Selected by drivers that need them
config IO_MAPPING
	bool
>>>>>>> d75bc4fd
endmenu<|MERGE_RESOLUTION|>--- conflicted
+++ resolved
@@ -862,10 +862,7 @@
 config KMAP_LOCAL
 	bool
 
-<<<<<<< HEAD
-=======
 # struct io_mapping based helper.  Selected by drivers that need them
 config IO_MAPPING
 	bool
->>>>>>> d75bc4fd
 endmenu