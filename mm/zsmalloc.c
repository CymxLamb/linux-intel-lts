--- conflicted
+++ resolved
@@ -81,11 +81,7 @@
 
 struct zsmalloc_handle {
 	unsigned long addr;
-<<<<<<< HEAD
-	struct mutex lock;
-=======
 	spinlock_t lock;
->>>>>>> 923e4eb7
 };
 
 #define ZS_HANDLE_ALLOC_SIZE (sizeof(struct zsmalloc_handle))
@@ -372,11 +368,7 @@
 	if (p) {
 		struct zsmalloc_handle *zh = p;
 
-<<<<<<< HEAD
-		mutex_init(&zh->lock);
-=======
 		spin_lock_init(&zh->lock);
->>>>>>> 923e4eb7
 	}
 #endif
 	return (unsigned long)p;
@@ -934,11 +926,7 @@
 #ifdef CONFIG_PREEMPT_RT
 	struct zsmalloc_handle *zh = zs_get_pure_handle(handle);
 
-<<<<<<< HEAD
-	return mutex_is_locked(&zh->lock);
-=======
 	return spin_is_locked(&zh->lock);
->>>>>>> 923e4eb7
 #else
 	return bit_spin_is_locked(HANDLE_PIN_BIT, (unsigned long *)handle);
 #endif
@@ -949,11 +937,7 @@
 #ifdef CONFIG_PREEMPT_RT
 	struct zsmalloc_handle *zh = zs_get_pure_handle(handle);
 
-<<<<<<< HEAD
-	return mutex_trylock(&zh->lock);
-=======
 	return spin_trylock(&zh->lock);
->>>>>>> 923e4eb7
 #else
 	return bit_spin_trylock(HANDLE_PIN_BIT, (unsigned long *)handle);
 #endif
@@ -964,11 +948,7 @@
 #ifdef CONFIG_PREEMPT_RT
 	struct zsmalloc_handle *zh = zs_get_pure_handle(handle);
 
-<<<<<<< HEAD
-	return mutex_lock(&zh->lock);
-=======
 	return spin_lock(&zh->lock);
->>>>>>> 923e4eb7
 #else
 	bit_spin_lock(HANDLE_PIN_BIT, (unsigned long *)handle);
 #endif
@@ -979,11 +959,7 @@
 #ifdef CONFIG_PREEMPT_RT
 	struct zsmalloc_handle *zh = zs_get_pure_handle(handle);
 
-<<<<<<< HEAD
-	return mutex_unlock(&zh->lock);
-=======
 	return spin_unlock(&zh->lock);
->>>>>>> 923e4eb7
 #else
 	bit_spin_unlock(HANDLE_PIN_BIT, (unsigned long *)handle);
 #endif
