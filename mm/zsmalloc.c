/*
 * zsmalloc memory allocator
 *
 * Copyright (C) 2011  Nitin Gupta
 * Copyright (C) 2012, 2013 Minchan Kim
 *
 * This code is released using a dual license strategy: BSD/GPL
 * You can choose the license that better fits your requirements.
 *
 * Released under the terms of 3-clause BSD License
 * Released under the terms of GNU General Public License Version 2.0
 */

/*
 * Following is how we use various fields and flags of underlying
 * struct page(s) to form a zspage.
 *
 * Usage of struct page fields:
 *	page->private: points to zspage
 *	page->freelist(index): links together all component pages of a zspage
 *		For the huge page, this is always 0, so we use this field
 *		to store handle.
 *	page->units: first object offset in a subpage of zspage
 *
 * Usage of struct page flags:
 *	PG_private: identifies the first component page
 *	PG_owner_priv_1: identifies the huge component page
 *
 */

#define pr_fmt(fmt) KBUILD_MODNAME ": " fmt

#include <linux/module.h>
#include <linux/kernel.h>
#include <linux/sched.h>
#include <linux/magic.h>
#include <linux/bitops.h>
#include <linux/errno.h>
#include <linux/highmem.h>
#include <linux/string.h>
#include <linux/slab.h>
#include <linux/pgtable.h>
#include <asm/tlbflush.h>
#include <linux/cpumask.h>
#include <linux/cpu.h>
#include <linux/vmalloc.h>
#include <linux/preempt.h>
#include <linux/spinlock.h>
#include <linux/shrinker.h>
#include <linux/types.h>
#include <linux/debugfs.h>
#include <linux/zsmalloc.h>
#include <linux/zpool.h>
#include <linux/mount.h>
#include <linux/pseudo_fs.h>
#include <linux/migrate.h>
#include <linux/wait.h>
#include <linux/pagemap.h>
#include <linux/fs.h>
#include <linux/local_lock.h>

#define ZSPAGE_MAGIC	0x58

/*
 * This must be power of 2 and greater than of equal to sizeof(link_free).
 * These two conditions ensure that any 'struct link_free' itself doesn't
 * span more than 1 page which avoids complex case of mapping 2 pages simply
 * to restore link_free pointer values.
 */
#define ZS_ALIGN		8

/*
 * A single 'zspage' is composed of up to 2^N discontiguous 0-order (single)
 * pages. ZS_MAX_ZSPAGE_ORDER defines upper limit on N.
 */
#define ZS_MAX_ZSPAGE_ORDER 2
#define ZS_MAX_PAGES_PER_ZSPAGE (_AC(1, UL) << ZS_MAX_ZSPAGE_ORDER)

#define ZS_HANDLE_SIZE (sizeof(unsigned long))

#ifdef CONFIG_PREEMPT_RT

struct zsmalloc_handle {
	unsigned long addr;
<<<<<<< HEAD
	struct mutex lock;
=======
	spinlock_t lock;
>>>>>>> 63bd813e
};

#define ZS_HANDLE_ALLOC_SIZE (sizeof(struct zsmalloc_handle))

#else

#define ZS_HANDLE_ALLOC_SIZE (sizeof(unsigned long))
#endif

/*
 * Object location (<PFN>, <obj_idx>) is encoded as
 * a single (unsigned long) handle value.
 *
 * Note that object index <obj_idx> starts from 0.
 *
 * This is made more complicated by various memory models and PAE.
 */

#ifndef MAX_POSSIBLE_PHYSMEM_BITS
#ifdef MAX_PHYSMEM_BITS
#define MAX_POSSIBLE_PHYSMEM_BITS MAX_PHYSMEM_BITS
#else
/*
 * If this definition of MAX_PHYSMEM_BITS is used, OBJ_INDEX_BITS will just
 * be PAGE_SHIFT
 */
#define MAX_POSSIBLE_PHYSMEM_BITS BITS_PER_LONG
#endif
#endif

#define _PFN_BITS		(MAX_POSSIBLE_PHYSMEM_BITS - PAGE_SHIFT)

/*
 * Memory for allocating for handle keeps object position by
 * encoding <page, obj_idx> and the encoded value has a room
 * in least bit(ie, look at obj_to_location).
 * We use the bit to synchronize between object access by
 * user and migration.
 */
#define HANDLE_PIN_BIT	0

/*
 * Head in allocated object should have OBJ_ALLOCATED_TAG
 * to identify the object was allocated or not.
 * It's okay to add the status bit in the least bit because
 * header keeps handle which is 4byte-aligned address so we
 * have room for two bit at least.
 */
#define OBJ_ALLOCATED_TAG 1
#define OBJ_TAG_BITS 1
#define OBJ_INDEX_BITS	(BITS_PER_LONG - _PFN_BITS - OBJ_TAG_BITS)
#define OBJ_INDEX_MASK	((_AC(1, UL) << OBJ_INDEX_BITS) - 1)

#define FULLNESS_BITS	2
#define CLASS_BITS	8
#define ISOLATED_BITS	3
#define MAGIC_VAL_BITS	8

#define MAX(a, b) ((a) >= (b) ? (a) : (b))
/* ZS_MIN_ALLOC_SIZE must be multiple of ZS_ALIGN */
#define ZS_MIN_ALLOC_SIZE \
	MAX(32, (ZS_MAX_PAGES_PER_ZSPAGE << PAGE_SHIFT >> OBJ_INDEX_BITS))
/* each chunk includes extra space to keep handle */
#define ZS_MAX_ALLOC_SIZE	PAGE_SIZE

/*
 * On systems with 4K page size, this gives 255 size classes! There is a
 * trader-off here:
 *  - Large number of size classes is potentially wasteful as free page are
 *    spread across these classes
 *  - Small number of size classes causes large internal fragmentation
 *  - Probably its better to use specific size classes (empirically
 *    determined). NOTE: all those class sizes must be set as multiple of
 *    ZS_ALIGN to make sure link_free itself never has to span 2 pages.
 *
 *  ZS_MIN_ALLOC_SIZE and ZS_SIZE_CLASS_DELTA must be multiple of ZS_ALIGN
 *  (reason above)
 */
#define ZS_SIZE_CLASS_DELTA	(PAGE_SIZE >> CLASS_BITS)
#define ZS_SIZE_CLASSES	(DIV_ROUND_UP(ZS_MAX_ALLOC_SIZE - ZS_MIN_ALLOC_SIZE, \
				      ZS_SIZE_CLASS_DELTA) + 1)

enum fullness_group {
	ZS_EMPTY,
	ZS_ALMOST_EMPTY,
	ZS_ALMOST_FULL,
	ZS_FULL,
	NR_ZS_FULLNESS,
};

enum zs_stat_type {
	CLASS_EMPTY,
	CLASS_ALMOST_EMPTY,
	CLASS_ALMOST_FULL,
	CLASS_FULL,
	OBJ_ALLOCATED,
	OBJ_USED,
	NR_ZS_STAT_TYPE,
};

struct zs_size_stat {
	unsigned long objs[NR_ZS_STAT_TYPE];
};

#ifdef CONFIG_ZSMALLOC_STAT
static struct dentry *zs_stat_root;
#endif

#ifdef CONFIG_COMPACTION
static struct vfsmount *zsmalloc_mnt;
#endif

/*
 * We assign a page to ZS_ALMOST_EMPTY fullness group when:
 *	n <= N / f, where
 * n = number of allocated objects
 * N = total number of objects zspage can store
 * f = fullness_threshold_frac
 *
 * Similarly, we assign zspage to:
 *	ZS_ALMOST_FULL	when n > N / f
 *	ZS_EMPTY	when n == 0
 *	ZS_FULL		when n == N
 *
 * (see: fix_fullness_group())
 */
static const int fullness_threshold_frac = 4;
static size_t huge_class_size;

struct size_class {
	spinlock_t lock;
	struct list_head fullness_list[NR_ZS_FULLNESS];
	/*
	 * Size of objects stored in this class. Must be multiple
	 * of ZS_ALIGN.
	 */
	int size;
	int objs_per_zspage;
	/* Number of PAGE_SIZE sized pages to combine to form a 'zspage' */
	int pages_per_zspage;

	unsigned int index;
	struct zs_size_stat stats;
};

/* huge object: pages_per_zspage == 1 && maxobj_per_zspage == 1 */
static void SetPageHugeObject(struct page *page)
{
	SetPageOwnerPriv1(page);
}

static void ClearPageHugeObject(struct page *page)
{
	ClearPageOwnerPriv1(page);
}

static int PageHugeObject(struct page *page)
{
	return PageOwnerPriv1(page);
}

/*
 * Placed within free objects to form a singly linked list.
 * For every zspage, zspage->freeobj gives head of this list.
 *
 * This must be power of 2 and less than or equal to ZS_ALIGN
 */
struct link_free {
	union {
		/*
		 * Free object index;
		 * It's valid for non-allocated object
		 */
		unsigned long next;
		/*
		 * Handle of allocated object.
		 */
		unsigned long handle;
	};
};

struct zs_pool {
	const char *name;

	struct size_class *size_class[ZS_SIZE_CLASSES];
	struct kmem_cache *handle_cachep;
	struct kmem_cache *zspage_cachep;

	atomic_long_t pages_allocated;

	struct zs_pool_stats stats;

	/* Compact classes */
	struct shrinker shrinker;

#ifdef CONFIG_ZSMALLOC_STAT
	struct dentry *stat_dentry;
#endif
#ifdef CONFIG_COMPACTION
	struct inode *inode;
	struct work_struct free_work;
	/* A wait queue for when migration races with async_free_zspage() */
	struct wait_queue_head migration_wait;
	atomic_long_t isolated_pages;
	bool destroying;
#endif
};

struct zspage {
	struct {
		unsigned int fullness:FULLNESS_BITS;
		unsigned int class:CLASS_BITS + 1;
		unsigned int isolated:ISOLATED_BITS;
		unsigned int magic:MAGIC_VAL_BITS;
	};
	unsigned int inuse;
	unsigned int freeobj;
	struct page *first_page;
	struct list_head list; /* fullness list */
#ifdef CONFIG_COMPACTION
	rwlock_t lock;
#endif
};

struct mapping_area {
	local_lock_t lock;
	char *vm_buf; /* copy buffer for objects that span pages */
	char *vm_addr; /* address of kmap_atomic()'ed pages */
	enum zs_mapmode vm_mm; /* mapping mode */
};

#ifdef CONFIG_COMPACTION
static int zs_register_migration(struct zs_pool *pool);
static void zs_unregister_migration(struct zs_pool *pool);
static void migrate_lock_init(struct zspage *zspage);
static void migrate_read_lock(struct zspage *zspage);
static void migrate_read_unlock(struct zspage *zspage);
static void kick_deferred_free(struct zs_pool *pool);
static void init_deferred_free(struct zs_pool *pool);
static void SetZsPageMovable(struct zs_pool *pool, struct zspage *zspage);
#else
static int zsmalloc_mount(void) { return 0; }
static void zsmalloc_unmount(void) {}
static int zs_register_migration(struct zs_pool *pool) { return 0; }
static void zs_unregister_migration(struct zs_pool *pool) {}
static void migrate_lock_init(struct zspage *zspage) {}
static void migrate_read_lock(struct zspage *zspage) {}
static void migrate_read_unlock(struct zspage *zspage) {}
static void kick_deferred_free(struct zs_pool *pool) {}
static void init_deferred_free(struct zs_pool *pool) {}
static void SetZsPageMovable(struct zs_pool *pool, struct zspage *zspage) {}
#endif

static int create_cache(struct zs_pool *pool)
{
	pool->handle_cachep = kmem_cache_create("zs_handle", ZS_HANDLE_ALLOC_SIZE,
					0, 0, NULL);
	if (!pool->handle_cachep)
		return 1;

	pool->zspage_cachep = kmem_cache_create("zspage", sizeof(struct zspage),
					0, 0, NULL);
	if (!pool->zspage_cachep) {
		kmem_cache_destroy(pool->handle_cachep);
		pool->handle_cachep = NULL;
		return 1;
	}

	return 0;
}

static void destroy_cache(struct zs_pool *pool)
{
	kmem_cache_destroy(pool->handle_cachep);
	kmem_cache_destroy(pool->zspage_cachep);
}

static unsigned long cache_alloc_handle(struct zs_pool *pool, gfp_t gfp)
{
	void *p;

	p = kmem_cache_alloc(pool->handle_cachep,
			     gfp & ~(__GFP_HIGHMEM|__GFP_MOVABLE));
#ifdef CONFIG_PREEMPT_RT
	if (p) {
		struct zsmalloc_handle *zh = p;

<<<<<<< HEAD
		mutex_init(&zh->lock);
	}
#endif
	return (unsigned long)p;
}

#ifdef CONFIG_PREEMPT_RT
static struct zsmalloc_handle *zs_get_pure_handle(unsigned long handle)
{
	return (void *)(handle &~((1 << OBJ_TAG_BITS) - 1));
=======
		spin_lock_init(&zh->lock);
	}
#endif
	return (unsigned long)p;
>>>>>>> 63bd813e
}
#endif

#ifdef CONFIG_PREEMPT_RT
static struct zsmalloc_handle *zs_get_pure_handle(unsigned long handle)
{
	return (void *)(handle &~((1 << OBJ_TAG_BITS) - 1));
}
#endif

static void cache_free_handle(struct zs_pool *pool, unsigned long handle)
{
	kmem_cache_free(pool->handle_cachep, (void *)handle);
}

static struct zspage *cache_alloc_zspage(struct zs_pool *pool, gfp_t flags)
{
	return kmem_cache_alloc(pool->zspage_cachep,
			flags & ~(__GFP_HIGHMEM|__GFP_MOVABLE));
}

static void cache_free_zspage(struct zs_pool *pool, struct zspage *zspage)
{
	kmem_cache_free(pool->zspage_cachep, zspage);
}

static void record_obj(unsigned long handle, unsigned long obj)
{
#ifdef CONFIG_PREEMPT_RT
	struct zsmalloc_handle *zh = zs_get_pure_handle(handle);

	WRITE_ONCE(zh->addr, obj);
#else
	/*
	 * lsb of @obj represents handle lock while other bits
	 * represent object value the handle is pointing so
	 * updating shouldn't do store tearing.
	 */
	WRITE_ONCE(*(unsigned long *)handle, obj);
#endif
}

/* zpool driver */

#ifdef CONFIG_ZPOOL

static void *zs_zpool_create(const char *name, gfp_t gfp,
			     const struct zpool_ops *zpool_ops,
			     struct zpool *zpool)
{
	/*
	 * Ignore global gfp flags: zs_malloc() may be invoked from
	 * different contexts and its caller must provide a valid
	 * gfp mask.
	 */
	return zs_create_pool(name);
}

static void zs_zpool_destroy(void *pool)
{
	zs_destroy_pool(pool);
}

static int zs_zpool_malloc(void *pool, size_t size, gfp_t gfp,
			unsigned long *handle)
{
	*handle = zs_malloc(pool, size, gfp);
	return *handle ? 0 : -1;
}
static void zs_zpool_free(void *pool, unsigned long handle)
{
	zs_free(pool, handle);
}

static void *zs_zpool_map(void *pool, unsigned long handle,
			enum zpool_mapmode mm)
{
	enum zs_mapmode zs_mm;

	switch (mm) {
	case ZPOOL_MM_RO:
		zs_mm = ZS_MM_RO;
		break;
	case ZPOOL_MM_WO:
		zs_mm = ZS_MM_WO;
		break;
	case ZPOOL_MM_RW:
	default:
		zs_mm = ZS_MM_RW;
		break;
	}

	return zs_map_object(pool, handle, zs_mm);
}
static void zs_zpool_unmap(void *pool, unsigned long handle)
{
	zs_unmap_object(pool, handle);
}

static u64 zs_zpool_total_size(void *pool)
{
	return zs_get_total_pages(pool) << PAGE_SHIFT;
}

static struct zpool_driver zs_zpool_driver = {
	.type =			  "zsmalloc",
	.owner =		  THIS_MODULE,
	.create =		  zs_zpool_create,
	.destroy =		  zs_zpool_destroy,
	.malloc_support_movable = true,
	.malloc =		  zs_zpool_malloc,
	.free =			  zs_zpool_free,
	.map =			  zs_zpool_map,
	.unmap =		  zs_zpool_unmap,
	.total_size =		  zs_zpool_total_size,
};

MODULE_ALIAS("zpool-zsmalloc");
#endif /* CONFIG_ZPOOL */

/* per-cpu VM mapping areas for zspage accesses that cross page boundaries */
static DEFINE_PER_CPU(struct mapping_area, zs_map_area) = {
	/* XXX remove this and use a spin_lock_t in pin_tag() */
	.lock	= INIT_LOCAL_LOCK(lock),
};

static bool is_zspage_isolated(struct zspage *zspage)
{
	return zspage->isolated;
}

static __maybe_unused int is_first_page(struct page *page)
{
	return PagePrivate(page);
}

/* Protected by class->lock */
static inline int get_zspage_inuse(struct zspage *zspage)
{
	return zspage->inuse;
}


static inline void mod_zspage_inuse(struct zspage *zspage, int val)
{
	zspage->inuse += val;
}

static inline struct page *get_first_page(struct zspage *zspage)
{
	struct page *first_page = zspage->first_page;

	VM_BUG_ON_PAGE(!is_first_page(first_page), first_page);
	return first_page;
}

static inline int get_first_obj_offset(struct page *page)
{
	return page->units;
}

static inline void set_first_obj_offset(struct page *page, int offset)
{
	page->units = offset;
}

static inline unsigned int get_freeobj(struct zspage *zspage)
{
	return zspage->freeobj;
}

static inline void set_freeobj(struct zspage *zspage, unsigned int obj)
{
	zspage->freeobj = obj;
}

static void get_zspage_mapping(struct zspage *zspage,
				unsigned int *class_idx,
				enum fullness_group *fullness)
{
	BUG_ON(zspage->magic != ZSPAGE_MAGIC);

	*fullness = zspage->fullness;
	*class_idx = zspage->class;
}

static void set_zspage_mapping(struct zspage *zspage,
				unsigned int class_idx,
				enum fullness_group fullness)
{
	zspage->class = class_idx;
	zspage->fullness = fullness;
}

/*
 * zsmalloc divides the pool into various size classes where each
 * class maintains a list of zspages where each zspage is divided
 * into equal sized chunks. Each allocation falls into one of these
 * classes depending on its size. This function returns index of the
 * size class which has chunk size big enough to hold the give size.
 */
static int get_size_class_index(int size)
{
	int idx = 0;

	if (likely(size > ZS_MIN_ALLOC_SIZE))
		idx = DIV_ROUND_UP(size - ZS_MIN_ALLOC_SIZE,
				ZS_SIZE_CLASS_DELTA);

	return min_t(int, ZS_SIZE_CLASSES - 1, idx);
}

/* type can be of enum type zs_stat_type or fullness_group */
static inline void zs_stat_inc(struct size_class *class,
				int type, unsigned long cnt)
{
	class->stats.objs[type] += cnt;
}

/* type can be of enum type zs_stat_type or fullness_group */
static inline void zs_stat_dec(struct size_class *class,
				int type, unsigned long cnt)
{
	class->stats.objs[type] -= cnt;
}

/* type can be of enum type zs_stat_type or fullness_group */
static inline unsigned long zs_stat_get(struct size_class *class,
				int type)
{
	return class->stats.objs[type];
}

#ifdef CONFIG_ZSMALLOC_STAT

static void __init zs_stat_init(void)
{
	if (!debugfs_initialized()) {
		pr_warn("debugfs not available, stat dir not created\n");
		return;
	}

	zs_stat_root = debugfs_create_dir("zsmalloc", NULL);
}

static void __exit zs_stat_exit(void)
{
	debugfs_remove_recursive(zs_stat_root);
}

static unsigned long zs_can_compact(struct size_class *class);

static int zs_stats_size_show(struct seq_file *s, void *v)
{
	int i;
	struct zs_pool *pool = s->private;
	struct size_class *class;
	int objs_per_zspage;
	unsigned long class_almost_full, class_almost_empty;
	unsigned long obj_allocated, obj_used, pages_used, freeable;
	unsigned long total_class_almost_full = 0, total_class_almost_empty = 0;
	unsigned long total_objs = 0, total_used_objs = 0, total_pages = 0;
	unsigned long total_freeable = 0;

	seq_printf(s, " %5s %5s %11s %12s %13s %10s %10s %16s %8s\n",
			"class", "size", "almost_full", "almost_empty",
			"obj_allocated", "obj_used", "pages_used",
			"pages_per_zspage", "freeable");

	for (i = 0; i < ZS_SIZE_CLASSES; i++) {
		class = pool->size_class[i];

		if (class->index != i)
			continue;

		spin_lock(&class->lock);
		class_almost_full = zs_stat_get(class, CLASS_ALMOST_FULL);
		class_almost_empty = zs_stat_get(class, CLASS_ALMOST_EMPTY);
		obj_allocated = zs_stat_get(class, OBJ_ALLOCATED);
		obj_used = zs_stat_get(class, OBJ_USED);
		freeable = zs_can_compact(class);
		spin_unlock(&class->lock);

		objs_per_zspage = class->objs_per_zspage;
		pages_used = obj_allocated / objs_per_zspage *
				class->pages_per_zspage;

		seq_printf(s, " %5u %5u %11lu %12lu %13lu"
				" %10lu %10lu %16d %8lu\n",
			i, class->size, class_almost_full, class_almost_empty,
			obj_allocated, obj_used, pages_used,
			class->pages_per_zspage, freeable);

		total_class_almost_full += class_almost_full;
		total_class_almost_empty += class_almost_empty;
		total_objs += obj_allocated;
		total_used_objs += obj_used;
		total_pages += pages_used;
		total_freeable += freeable;
	}

	seq_puts(s, "\n");
	seq_printf(s, " %5s %5s %11lu %12lu %13lu %10lu %10lu %16s %8lu\n",
			"Total", "", total_class_almost_full,
			total_class_almost_empty, total_objs,
			total_used_objs, total_pages, "", total_freeable);

	return 0;
}
DEFINE_SHOW_ATTRIBUTE(zs_stats_size);

static void zs_pool_stat_create(struct zs_pool *pool, const char *name)
{
	if (!zs_stat_root) {
		pr_warn("no root stat dir, not creating <%s> stat dir\n", name);
		return;
	}

	pool->stat_dentry = debugfs_create_dir(name, zs_stat_root);

	debugfs_create_file("classes", S_IFREG | 0444, pool->stat_dentry, pool,
			    &zs_stats_size_fops);
}

static void zs_pool_stat_destroy(struct zs_pool *pool)
{
	debugfs_remove_recursive(pool->stat_dentry);
}

#else /* CONFIG_ZSMALLOC_STAT */
static void __init zs_stat_init(void)
{
}

static void __exit zs_stat_exit(void)
{
}

static inline void zs_pool_stat_create(struct zs_pool *pool, const char *name)
{
}

static inline void zs_pool_stat_destroy(struct zs_pool *pool)
{
}
#endif


/*
 * For each size class, zspages are divided into different groups
 * depending on how "full" they are. This was done so that we could
 * easily find empty or nearly empty zspages when we try to shrink
 * the pool (not yet implemented). This function returns fullness
 * status of the given page.
 */
static enum fullness_group get_fullness_group(struct size_class *class,
						struct zspage *zspage)
{
	int inuse, objs_per_zspage;
	enum fullness_group fg;

	inuse = get_zspage_inuse(zspage);
	objs_per_zspage = class->objs_per_zspage;

	if (inuse == 0)
		fg = ZS_EMPTY;
	else if (inuse == objs_per_zspage)
		fg = ZS_FULL;
	else if (inuse <= 3 * objs_per_zspage / fullness_threshold_frac)
		fg = ZS_ALMOST_EMPTY;
	else
		fg = ZS_ALMOST_FULL;

	return fg;
}

/*
 * Each size class maintains various freelists and zspages are assigned
 * to one of these freelists based on the number of live objects they
 * have. This functions inserts the given zspage into the freelist
 * identified by <class, fullness_group>.
 */
static void insert_zspage(struct size_class *class,
				struct zspage *zspage,
				enum fullness_group fullness)
{
	struct zspage *head;

	zs_stat_inc(class, fullness, 1);
	head = list_first_entry_or_null(&class->fullness_list[fullness],
					struct zspage, list);
	/*
	 * We want to see more ZS_FULL pages and less almost empty/full.
	 * Put pages with higher ->inuse first.
	 */
	if (head) {
		if (get_zspage_inuse(zspage) < get_zspage_inuse(head)) {
			list_add(&zspage->list, &head->list);
			return;
		}
	}
	list_add(&zspage->list, &class->fullness_list[fullness]);
}

/*
 * This function removes the given zspage from the freelist identified
 * by <class, fullness_group>.
 */
static void remove_zspage(struct size_class *class,
				struct zspage *zspage,
				enum fullness_group fullness)
{
	VM_BUG_ON(list_empty(&class->fullness_list[fullness]));
	VM_BUG_ON(is_zspage_isolated(zspage));

	list_del_init(&zspage->list);
	zs_stat_dec(class, fullness, 1);
}

/*
 * Each size class maintains zspages in different fullness groups depending
 * on the number of live objects they contain. When allocating or freeing
 * objects, the fullness status of the page can change, say, from ALMOST_FULL
 * to ALMOST_EMPTY when freeing an object. This function checks if such
 * a status change has occurred for the given page and accordingly moves the
 * page from the freelist of the old fullness group to that of the new
 * fullness group.
 */
static enum fullness_group fix_fullness_group(struct size_class *class,
						struct zspage *zspage)
{
	int class_idx;
	enum fullness_group currfg, newfg;

	get_zspage_mapping(zspage, &class_idx, &currfg);
	newfg = get_fullness_group(class, zspage);
	if (newfg == currfg)
		goto out;

	if (!is_zspage_isolated(zspage)) {
		remove_zspage(class, zspage, currfg);
		insert_zspage(class, zspage, newfg);
	}

	set_zspage_mapping(zspage, class_idx, newfg);

out:
	return newfg;
}

/*
 * We have to decide on how many pages to link together
 * to form a zspage for each size class. This is important
 * to reduce wastage due to unusable space left at end of
 * each zspage which is given as:
 *     wastage = Zp % class_size
 *     usage = Zp - wastage
 * where Zp = zspage size = k * PAGE_SIZE where k = 1, 2, ...
 *
 * For example, for size class of 3/8 * PAGE_SIZE, we should
 * link together 3 PAGE_SIZE sized pages to form a zspage
 * since then we can perfectly fit in 8 such objects.
 */
static int get_pages_per_zspage(int class_size)
{
	int i, max_usedpc = 0;
	/* zspage order which gives maximum used size per KB */
	int max_usedpc_order = 1;

	for (i = 1; i <= ZS_MAX_PAGES_PER_ZSPAGE; i++) {
		int zspage_size;
		int waste, usedpc;

		zspage_size = i * PAGE_SIZE;
		waste = zspage_size % class_size;
		usedpc = (zspage_size - waste) * 100 / zspage_size;

		if (usedpc > max_usedpc) {
			max_usedpc = usedpc;
			max_usedpc_order = i;
		}
	}

	return max_usedpc_order;
}

static struct zspage *get_zspage(struct page *page)
{
	struct zspage *zspage = (struct zspage *)page->private;

	BUG_ON(zspage->magic != ZSPAGE_MAGIC);
	return zspage;
}

static struct page *get_next_page(struct page *page)
{
	if (unlikely(PageHugeObject(page)))
		return NULL;

	return page->freelist;
}

/**
 * obj_to_location - get (<page>, <obj_idx>) from encoded object value
 * @obj: the encoded object value
 * @page: page object resides in zspage
 * @obj_idx: object index
 */
static void obj_to_location(unsigned long obj, struct page **page,
				unsigned int *obj_idx)
{
	obj >>= OBJ_TAG_BITS;
	*page = pfn_to_page(obj >> OBJ_INDEX_BITS);
	*obj_idx = (obj & OBJ_INDEX_MASK);
}

/**
 * location_to_obj - get obj value encoded from (<page>, <obj_idx>)
 * @page: page object resides in zspage
 * @obj_idx: object index
 */
static unsigned long location_to_obj(struct page *page, unsigned int obj_idx)
{
	unsigned long obj;

	obj = page_to_pfn(page) << OBJ_INDEX_BITS;
	obj |= obj_idx & OBJ_INDEX_MASK;
	obj <<= OBJ_TAG_BITS;

	return obj;
}

static unsigned long handle_to_obj(unsigned long handle)
{
#ifdef CONFIG_PREEMPT_RT
	struct zsmalloc_handle *zh = zs_get_pure_handle(handle);

	return zh->addr;
#else
	return *(unsigned long *)handle;
#endif
}

static unsigned long obj_to_head(struct page *page, void *obj)
{
	if (unlikely(PageHugeObject(page))) {
		VM_BUG_ON_PAGE(!is_first_page(page), page);
		return page->index;
	} else
		return *(unsigned long *)obj;
}

static inline int testpin_tag(unsigned long handle)
{
#ifdef CONFIG_PREEMPT_RT
	struct zsmalloc_handle *zh = zs_get_pure_handle(handle);

<<<<<<< HEAD
	return mutex_is_locked(&zh->lock);
=======
	return spin_is_locked(&zh->lock);
>>>>>>> 63bd813e
#else
	return bit_spin_is_locked(HANDLE_PIN_BIT, (unsigned long *)handle);
#endif
}

static inline int trypin_tag(unsigned long handle)
{
#ifdef CONFIG_PREEMPT_RT
	struct zsmalloc_handle *zh = zs_get_pure_handle(handle);

<<<<<<< HEAD
	return mutex_trylock(&zh->lock);
=======
	return spin_trylock(&zh->lock);
>>>>>>> 63bd813e
#else
	return bit_spin_trylock(HANDLE_PIN_BIT, (unsigned long *)handle);
#endif
}

static void pin_tag(unsigned long handle) __acquires(bitlock)
{
#ifdef CONFIG_PREEMPT_RT
	struct zsmalloc_handle *zh = zs_get_pure_handle(handle);

<<<<<<< HEAD
	return mutex_lock(&zh->lock);
=======
	return spin_lock(&zh->lock);
>>>>>>> 63bd813e
#else
	bit_spin_lock(HANDLE_PIN_BIT, (unsigned long *)handle);
#endif
}

static void unpin_tag(unsigned long handle) __releases(bitlock)
{
#ifdef CONFIG_PREEMPT_RT
	struct zsmalloc_handle *zh = zs_get_pure_handle(handle);

<<<<<<< HEAD
	return mutex_unlock(&zh->lock);
=======
	return spin_unlock(&zh->lock);
>>>>>>> 63bd813e
#else
	bit_spin_unlock(HANDLE_PIN_BIT, (unsigned long *)handle);
#endif
}

static void reset_page(struct page *page)
{
	__ClearPageMovable(page);
	ClearPagePrivate(page);
	set_page_private(page, 0);
	page_mapcount_reset(page);
	ClearPageHugeObject(page);
	page->freelist = NULL;
}

static int trylock_zspage(struct zspage *zspage)
{
	struct page *cursor, *fail;

	for (cursor = get_first_page(zspage); cursor != NULL; cursor =
					get_next_page(cursor)) {
		if (!trylock_page(cursor)) {
			fail = cursor;
			goto unlock;
		}
	}

	return 1;
unlock:
	for (cursor = get_first_page(zspage); cursor != fail; cursor =
					get_next_page(cursor))
		unlock_page(cursor);

	return 0;
}

static void __free_zspage(struct zs_pool *pool, struct size_class *class,
				struct zspage *zspage)
{
	struct page *page, *next;
	enum fullness_group fg;
	unsigned int class_idx;

	get_zspage_mapping(zspage, &class_idx, &fg);

	assert_spin_locked(&class->lock);

	VM_BUG_ON(get_zspage_inuse(zspage));
	VM_BUG_ON(fg != ZS_EMPTY);

	next = page = get_first_page(zspage);
	do {
		VM_BUG_ON_PAGE(!PageLocked(page), page);
		next = get_next_page(page);
		reset_page(page);
		unlock_page(page);
		dec_zone_page_state(page, NR_ZSPAGES);
		put_page(page);
		page = next;
	} while (page != NULL);

	cache_free_zspage(pool, zspage);

	zs_stat_dec(class, OBJ_ALLOCATED, class->objs_per_zspage);
	atomic_long_sub(class->pages_per_zspage,
					&pool->pages_allocated);
}

static void free_zspage(struct zs_pool *pool, struct size_class *class,
				struct zspage *zspage)
{
	VM_BUG_ON(get_zspage_inuse(zspage));
	VM_BUG_ON(list_empty(&zspage->list));

	if (!trylock_zspage(zspage)) {
		kick_deferred_free(pool);
		return;
	}

	remove_zspage(class, zspage, ZS_EMPTY);
	__free_zspage(pool, class, zspage);
}

/* Initialize a newly allocated zspage */
static void init_zspage(struct size_class *class, struct zspage *zspage)
{
	unsigned int freeobj = 1;
	unsigned long off = 0;
	struct page *page = get_first_page(zspage);

	while (page) {
		struct page *next_page;
		struct link_free *link;
		void *vaddr;

		set_first_obj_offset(page, off);

		vaddr = kmap_atomic(page);
		link = (struct link_free *)vaddr + off / sizeof(*link);

		while ((off += class->size) < PAGE_SIZE) {
			link->next = freeobj++ << OBJ_TAG_BITS;
			link += class->size / sizeof(*link);
		}

		/*
		 * We now come to the last (full or partial) object on this
		 * page, which must point to the first object on the next
		 * page (if present)
		 */
		next_page = get_next_page(page);
		if (next_page) {
			link->next = freeobj++ << OBJ_TAG_BITS;
		} else {
			/*
			 * Reset OBJ_TAG_BITS bit to last link to tell
			 * whether it's allocated object or not.
			 */
			link->next = -1UL << OBJ_TAG_BITS;
		}
		kunmap_atomic(vaddr);
		page = next_page;
		off %= PAGE_SIZE;
	}

	set_freeobj(zspage, 0);
}

static void create_page_chain(struct size_class *class, struct zspage *zspage,
				struct page *pages[])
{
	int i;
	struct page *page;
	struct page *prev_page = NULL;
	int nr_pages = class->pages_per_zspage;

	/*
	 * Allocate individual pages and link them together as:
	 * 1. all pages are linked together using page->freelist
	 * 2. each sub-page point to zspage using page->private
	 *
	 * we set PG_private to identify the first page (i.e. no other sub-page
	 * has this flag set).
	 */
	for (i = 0; i < nr_pages; i++) {
		page = pages[i];
		set_page_private(page, (unsigned long)zspage);
		page->freelist = NULL;
		if (i == 0) {
			zspage->first_page = page;
			SetPagePrivate(page);
			if (unlikely(class->objs_per_zspage == 1 &&
					class->pages_per_zspage == 1))
				SetPageHugeObject(page);
		} else {
			prev_page->freelist = page;
		}
		prev_page = page;
	}
}

/*
 * Allocate a zspage for the given size class
 */
static struct zspage *alloc_zspage(struct zs_pool *pool,
					struct size_class *class,
					gfp_t gfp)
{
	int i;
	struct page *pages[ZS_MAX_PAGES_PER_ZSPAGE];
	struct zspage *zspage = cache_alloc_zspage(pool, gfp);

	if (!zspage)
		return NULL;

	memset(zspage, 0, sizeof(struct zspage));
	zspage->magic = ZSPAGE_MAGIC;
	migrate_lock_init(zspage);

	for (i = 0; i < class->pages_per_zspage; i++) {
		struct page *page;

		page = alloc_page(gfp);
		if (!page) {
			while (--i >= 0) {
				dec_zone_page_state(pages[i], NR_ZSPAGES);
				__free_page(pages[i]);
			}
			cache_free_zspage(pool, zspage);
			return NULL;
		}

		inc_zone_page_state(page, NR_ZSPAGES);
		pages[i] = page;
	}

	create_page_chain(class, zspage, pages);
	init_zspage(class, zspage);

	return zspage;
}

static struct zspage *find_get_zspage(struct size_class *class)
{
	int i;
	struct zspage *zspage;

	for (i = ZS_ALMOST_FULL; i >= ZS_EMPTY; i--) {
		zspage = list_first_entry_or_null(&class->fullness_list[i],
				struct zspage, list);
		if (zspage)
			break;
	}

	return zspage;
}

static inline int __zs_cpu_up(struct mapping_area *area)
{
	/*
	 * Make sure we don't leak memory if a cpu UP notification
	 * and zs_init() race and both call zs_cpu_up() on the same cpu
	 */
	if (area->vm_buf)
		return 0;
	area->vm_buf = kmalloc(ZS_MAX_ALLOC_SIZE, GFP_KERNEL);
	if (!area->vm_buf)
		return -ENOMEM;
	return 0;
}

static inline void __zs_cpu_down(struct mapping_area *area)
{
	kfree(area->vm_buf);
	area->vm_buf = NULL;
}

static void *__zs_map_object(struct mapping_area *area,
			struct page *pages[2], int off, int size)
{
	int sizes[2];
	void *addr;
	char *buf = area->vm_buf;

	/* disable page faults to match kmap_atomic() return conditions */
	pagefault_disable();

	/* no read fastpath */
	if (area->vm_mm == ZS_MM_WO)
		goto out;

	sizes[0] = PAGE_SIZE - off;
	sizes[1] = size - sizes[0];

	/* copy object to per-cpu buffer */
	addr = kmap_atomic(pages[0]);
	memcpy(buf, addr + off, sizes[0]);
	kunmap_atomic(addr);
	addr = kmap_atomic(pages[1]);
	memcpy(buf + sizes[0], addr, sizes[1]);
	kunmap_atomic(addr);
out:
	return area->vm_buf;
}

static void __zs_unmap_object(struct mapping_area *area,
			struct page *pages[2], int off, int size)
{
	int sizes[2];
	void *addr;
	char *buf;

	/* no write fastpath */
	if (area->vm_mm == ZS_MM_RO)
		goto out;

	buf = area->vm_buf;
	buf = buf + ZS_HANDLE_SIZE;
	size -= ZS_HANDLE_SIZE;
	off += ZS_HANDLE_SIZE;

	sizes[0] = PAGE_SIZE - off;
	sizes[1] = size - sizes[0];

	/* copy per-cpu buffer to object */
	addr = kmap_atomic(pages[0]);
	memcpy(addr + off, buf, sizes[0]);
	kunmap_atomic(addr);
	addr = kmap_atomic(pages[1]);
	memcpy(addr, buf + sizes[0], sizes[1]);
	kunmap_atomic(addr);

out:
	/* enable page faults to match kunmap_atomic() return conditions */
	pagefault_enable();
}

static int zs_cpu_prepare(unsigned int cpu)
{
	struct mapping_area *area;

	area = &per_cpu(zs_map_area, cpu);
	return __zs_cpu_up(area);
}

static int zs_cpu_dead(unsigned int cpu)
{
	struct mapping_area *area;

	area = &per_cpu(zs_map_area, cpu);
	__zs_cpu_down(area);
	return 0;
}

static bool can_merge(struct size_class *prev, int pages_per_zspage,
					int objs_per_zspage)
{
	if (prev->pages_per_zspage == pages_per_zspage &&
		prev->objs_per_zspage == objs_per_zspage)
		return true;

	return false;
}

static bool zspage_full(struct size_class *class, struct zspage *zspage)
{
	return get_zspage_inuse(zspage) == class->objs_per_zspage;
}

unsigned long zs_get_total_pages(struct zs_pool *pool)
{
	return atomic_long_read(&pool->pages_allocated);
}
EXPORT_SYMBOL_GPL(zs_get_total_pages);

/**
 * zs_map_object - get address of allocated object from handle.
 * @pool: pool from which the object was allocated
 * @handle: handle returned from zs_malloc
 * @mm: maping mode to use
 *
 * Before using an object allocated from zs_malloc, it must be mapped using
 * this function. When done with the object, it must be unmapped using
 * zs_unmap_object.
 *
 * Only one object can be mapped per cpu at a time. There is no protection
 * against nested mappings.
 *
 * This function returns with preemption and page faults disabled.
 */
void *zs_map_object(struct zs_pool *pool, unsigned long handle,
			enum zs_mapmode mm)
{
	struct zspage *zspage;
	struct page *page;
	unsigned long obj, off;
	unsigned int obj_idx;

	unsigned int class_idx;
	enum fullness_group fg;
	struct size_class *class;
	struct mapping_area *area;
	struct page *pages[2];
	void *ret;

	/*
	 * Because we use per-cpu mapping areas shared among the
	 * pools/users, we can't allow mapping in interrupt context
	 * because it can corrupt another users mappings.
	 */
	BUG_ON(in_interrupt());

	/* From now on, migration cannot move the object */
	pin_tag(handle);

	obj = handle_to_obj(handle);
	obj_to_location(obj, &page, &obj_idx);
	zspage = get_zspage(page);

	/* migration cannot move any subpage in this zspage */
	migrate_read_lock(zspage);

	get_zspage_mapping(zspage, &class_idx, &fg);
	class = pool->size_class[class_idx];
	off = (class->size * obj_idx) & ~PAGE_MASK;

	local_lock(&zs_map_area.lock);
	area = this_cpu_ptr(&zs_map_area);
	area->vm_mm = mm;
	if (off + class->size <= PAGE_SIZE) {
		/* this object is contained entirely within a page */
		area->vm_addr = kmap_atomic(page);
		ret = area->vm_addr + off;
		goto out;
	}

	/* this object spans two pages */
	pages[0] = page;
	pages[1] = get_next_page(page);
	BUG_ON(!pages[1]);

	ret = __zs_map_object(area, pages, off, class->size);
out:
	if (likely(!PageHugeObject(page)))
		ret += ZS_HANDLE_SIZE;

	return ret;
}
EXPORT_SYMBOL_GPL(zs_map_object);

void zs_unmap_object(struct zs_pool *pool, unsigned long handle)
{
	struct zspage *zspage;
	struct page *page;
	unsigned long obj, off;
	unsigned int obj_idx;

	unsigned int class_idx;
	enum fullness_group fg;
	struct size_class *class;
	struct mapping_area *area;

	obj = handle_to_obj(handle);
	obj_to_location(obj, &page, &obj_idx);
	zspage = get_zspage(page);
	get_zspage_mapping(zspage, &class_idx, &fg);
	class = pool->size_class[class_idx];
	off = (class->size * obj_idx) & ~PAGE_MASK;

	area = this_cpu_ptr(&zs_map_area);
	if (off + class->size <= PAGE_SIZE)
		kunmap_atomic(area->vm_addr);
	else {
		struct page *pages[2];

		pages[0] = page;
		pages[1] = get_next_page(page);
		BUG_ON(!pages[1]);

		__zs_unmap_object(area, pages, off, class->size);
	}
	local_unlock(&zs_map_area.lock);

	migrate_read_unlock(zspage);
	unpin_tag(handle);
}
EXPORT_SYMBOL_GPL(zs_unmap_object);

/**
 * zs_huge_class_size() - Returns the size (in bytes) of the first huge
 *                        zsmalloc &size_class.
 * @pool: zsmalloc pool to use
 *
 * The function returns the size of the first huge class - any object of equal
 * or bigger size will be stored in zspage consisting of a single physical
 * page.
 *
 * Context: Any context.
 *
 * Return: the size (in bytes) of the first huge zsmalloc &size_class.
 */
size_t zs_huge_class_size(struct zs_pool *pool)
{
	return huge_class_size;
}
EXPORT_SYMBOL_GPL(zs_huge_class_size);

static unsigned long obj_malloc(struct size_class *class,
				struct zspage *zspage, unsigned long handle)
{
	int i, nr_page, offset;
	unsigned long obj;
	struct link_free *link;

	struct page *m_page;
	unsigned long m_offset;
	void *vaddr;

	handle |= OBJ_ALLOCATED_TAG;
	obj = get_freeobj(zspage);

	offset = obj * class->size;
	nr_page = offset >> PAGE_SHIFT;
	m_offset = offset & ~PAGE_MASK;
	m_page = get_first_page(zspage);

	for (i = 0; i < nr_page; i++)
		m_page = get_next_page(m_page);

	vaddr = kmap_atomic(m_page);
	link = (struct link_free *)vaddr + m_offset / sizeof(*link);
	set_freeobj(zspage, link->next >> OBJ_TAG_BITS);
	if (likely(!PageHugeObject(m_page)))
		/* record handle in the header of allocated chunk */
		link->handle = handle;
	else
		/* record handle to page->index */
		zspage->first_page->index = handle;

	kunmap_atomic(vaddr);
	mod_zspage_inuse(zspage, 1);
	zs_stat_inc(class, OBJ_USED, 1);

	obj = location_to_obj(m_page, obj);

	return obj;
}


/**
 * zs_malloc - Allocate block of given size from pool.
 * @pool: pool to allocate from
 * @size: size of block to allocate
 * @gfp: gfp flags when allocating object
 *
 * On success, handle to the allocated object is returned,
 * otherwise 0.
 * Allocation requests with size > ZS_MAX_ALLOC_SIZE will fail.
 */
unsigned long zs_malloc(struct zs_pool *pool, size_t size, gfp_t gfp)
{
	unsigned long handle, obj;
	struct size_class *class;
	enum fullness_group newfg;
	struct zspage *zspage;

	if (unlikely(!size || size > ZS_MAX_ALLOC_SIZE))
		return 0;

	handle = cache_alloc_handle(pool, gfp);
	if (!handle)
		return 0;

	/* extra space in chunk to keep the handle */
	size += ZS_HANDLE_SIZE;
	class = pool->size_class[get_size_class_index(size)];

	spin_lock(&class->lock);
	zspage = find_get_zspage(class);
	if (likely(zspage)) {
		obj = obj_malloc(class, zspage, handle);
		/* Now move the zspage to another fullness group, if required */
		fix_fullness_group(class, zspage);
		record_obj(handle, obj);
		spin_unlock(&class->lock);

		return handle;
	}

	spin_unlock(&class->lock);

	zspage = alloc_zspage(pool, class, gfp);
	if (!zspage) {
		cache_free_handle(pool, handle);
		return 0;
	}

	spin_lock(&class->lock);
	obj = obj_malloc(class, zspage, handle);
	newfg = get_fullness_group(class, zspage);
	insert_zspage(class, zspage, newfg);
	set_zspage_mapping(zspage, class->index, newfg);
	record_obj(handle, obj);
	atomic_long_add(class->pages_per_zspage,
				&pool->pages_allocated);
	zs_stat_inc(class, OBJ_ALLOCATED, class->objs_per_zspage);

	/* We completely set up zspage so mark them as movable */
	SetZsPageMovable(pool, zspage);
	spin_unlock(&class->lock);

	return handle;
}
EXPORT_SYMBOL_GPL(zs_malloc);

static void obj_free(struct size_class *class, unsigned long obj)
{
	struct link_free *link;
	struct zspage *zspage;
	struct page *f_page;
	unsigned long f_offset;
	unsigned int f_objidx;
	void *vaddr;

	obj &= ~OBJ_ALLOCATED_TAG;
	obj_to_location(obj, &f_page, &f_objidx);
	f_offset = (class->size * f_objidx) & ~PAGE_MASK;
	zspage = get_zspage(f_page);

	vaddr = kmap_atomic(f_page);

	/* Insert this object in containing zspage's freelist */
	link = (struct link_free *)(vaddr + f_offset);
	link->next = get_freeobj(zspage) << OBJ_TAG_BITS;
	kunmap_atomic(vaddr);
	set_freeobj(zspage, f_objidx);
	mod_zspage_inuse(zspage, -1);
	zs_stat_dec(class, OBJ_USED, 1);
}

void zs_free(struct zs_pool *pool, unsigned long handle)
{
	struct zspage *zspage;
	struct page *f_page;
	unsigned long obj;
	unsigned int f_objidx;
	int class_idx;
	struct size_class *class;
	enum fullness_group fullness;
	bool isolated;

	if (unlikely(!handle))
		return;

	pin_tag(handle);
	obj = handle_to_obj(handle);
	obj_to_location(obj, &f_page, &f_objidx);
	zspage = get_zspage(f_page);

	migrate_read_lock(zspage);

	get_zspage_mapping(zspage, &class_idx, &fullness);
	class = pool->size_class[class_idx];

	spin_lock(&class->lock);
	obj_free(class, obj);
	fullness = fix_fullness_group(class, zspage);
	if (fullness != ZS_EMPTY) {
		migrate_read_unlock(zspage);
		goto out;
	}

	isolated = is_zspage_isolated(zspage);
	migrate_read_unlock(zspage);
	/* If zspage is isolated, zs_page_putback will free the zspage */
	if (likely(!isolated))
		free_zspage(pool, class, zspage);
out:

	spin_unlock(&class->lock);
	unpin_tag(handle);
	cache_free_handle(pool, handle);
}
EXPORT_SYMBOL_GPL(zs_free);

static void zs_object_copy(struct size_class *class, unsigned long dst,
				unsigned long src)
{
	struct page *s_page, *d_page;
	unsigned int s_objidx, d_objidx;
	unsigned long s_off, d_off;
	void *s_addr, *d_addr;
	int s_size, d_size, size;
	int written = 0;

	s_size = d_size = class->size;

	obj_to_location(src, &s_page, &s_objidx);
	obj_to_location(dst, &d_page, &d_objidx);

	s_off = (class->size * s_objidx) & ~PAGE_MASK;
	d_off = (class->size * d_objidx) & ~PAGE_MASK;

	if (s_off + class->size > PAGE_SIZE)
		s_size = PAGE_SIZE - s_off;

	if (d_off + class->size > PAGE_SIZE)
		d_size = PAGE_SIZE - d_off;

	s_addr = kmap_atomic(s_page);
	d_addr = kmap_atomic(d_page);

	while (1) {
		size = min(s_size, d_size);
		memcpy(d_addr + d_off, s_addr + s_off, size);
		written += size;

		if (written == class->size)
			break;

		s_off += size;
		s_size -= size;
		d_off += size;
		d_size -= size;

		if (s_off >= PAGE_SIZE) {
			kunmap_atomic(d_addr);
			kunmap_atomic(s_addr);
			s_page = get_next_page(s_page);
			s_addr = kmap_atomic(s_page);
			d_addr = kmap_atomic(d_page);
			s_size = class->size - written;
			s_off = 0;
		}

		if (d_off >= PAGE_SIZE) {
			kunmap_atomic(d_addr);
			d_page = get_next_page(d_page);
			d_addr = kmap_atomic(d_page);
			d_size = class->size - written;
			d_off = 0;
		}
	}

	kunmap_atomic(d_addr);
	kunmap_atomic(s_addr);
}

/*
 * Find alloced object in zspage from index object and
 * return handle.
 */
static unsigned long find_alloced_obj(struct size_class *class,
					struct page *page, int *obj_idx)
{
	unsigned long head;
	int offset = 0;
	int index = *obj_idx;
	unsigned long handle = 0;
	void *addr = kmap_atomic(page);

	offset = get_first_obj_offset(page);
	offset += class->size * index;

	while (offset < PAGE_SIZE) {
		head = obj_to_head(page, addr + offset);
		if (head & OBJ_ALLOCATED_TAG) {
			handle = head & ~OBJ_ALLOCATED_TAG;
			if (trypin_tag(handle))
				break;
			handle = 0;
		}

		offset += class->size;
		index++;
	}

	kunmap_atomic(addr);

	*obj_idx = index;

	return handle;
}

struct zs_compact_control {
	/* Source spage for migration which could be a subpage of zspage */
	struct page *s_page;
	/* Destination page for migration which should be a first page
	 * of zspage. */
	struct page *d_page;
	 /* Starting object index within @s_page which used for live object
	  * in the subpage. */
	int obj_idx;
};

static int migrate_zspage(struct zs_pool *pool, struct size_class *class,
				struct zs_compact_control *cc)
{
	unsigned long used_obj, free_obj;
	unsigned long handle;
	struct page *s_page = cc->s_page;
	struct page *d_page = cc->d_page;
	int obj_idx = cc->obj_idx;
	int ret = 0;

	while (1) {
		handle = find_alloced_obj(class, s_page, &obj_idx);
		if (!handle) {
			s_page = get_next_page(s_page);
			if (!s_page)
				break;
			obj_idx = 0;
			continue;
		}

		/* Stop if there is no more space */
		if (zspage_full(class, get_zspage(d_page))) {
			unpin_tag(handle);
			ret = -ENOMEM;
			break;
		}

		used_obj = handle_to_obj(handle);
		free_obj = obj_malloc(class, get_zspage(d_page), handle);
		zs_object_copy(class, free_obj, used_obj);
		obj_idx++;
		/*
		 * record_obj updates handle's value to free_obj and it will
		 * invalidate lock bit(ie, HANDLE_PIN_BIT) of handle, which
		 * breaks synchronization using pin_tag(e,g, zs_free) so
		 * let's keep the lock bit.
		 */
		free_obj |= BIT(HANDLE_PIN_BIT);
		record_obj(handle, free_obj);
		unpin_tag(handle);
		obj_free(class, used_obj);
	}

	/* Remember last position in this iteration */
	cc->s_page = s_page;
	cc->obj_idx = obj_idx;

	return ret;
}

static struct zspage *isolate_zspage(struct size_class *class, bool source)
{
	int i;
	struct zspage *zspage;
	enum fullness_group fg[2] = {ZS_ALMOST_EMPTY, ZS_ALMOST_FULL};

	if (!source) {
		fg[0] = ZS_ALMOST_FULL;
		fg[1] = ZS_ALMOST_EMPTY;
	}

	for (i = 0; i < 2; i++) {
		zspage = list_first_entry_or_null(&class->fullness_list[fg[i]],
							struct zspage, list);
		if (zspage) {
			VM_BUG_ON(is_zspage_isolated(zspage));
			remove_zspage(class, zspage, fg[i]);
			return zspage;
		}
	}

	return zspage;
}

/*
 * putback_zspage - add @zspage into right class's fullness list
 * @class: destination class
 * @zspage: target page
 *
 * Return @zspage's fullness_group
 */
static enum fullness_group putback_zspage(struct size_class *class,
			struct zspage *zspage)
{
	enum fullness_group fullness;

	VM_BUG_ON(is_zspage_isolated(zspage));

	fullness = get_fullness_group(class, zspage);
	insert_zspage(class, zspage, fullness);
	set_zspage_mapping(zspage, class->index, fullness);

	return fullness;
}

#ifdef CONFIG_COMPACTION
/*
 * To prevent zspage destroy during migration, zspage freeing should
 * hold locks of all pages in the zspage.
 */
static void lock_zspage(struct zspage *zspage)
{
	struct page *page = get_first_page(zspage);

	do {
		lock_page(page);
	} while ((page = get_next_page(page)) != NULL);
}

static int zs_init_fs_context(struct fs_context *fc)
{
	return init_pseudo(fc, ZSMALLOC_MAGIC) ? 0 : -ENOMEM;
}

static struct file_system_type zsmalloc_fs = {
	.name		= "zsmalloc",
	.init_fs_context = zs_init_fs_context,
	.kill_sb	= kill_anon_super,
};

static int zsmalloc_mount(void)
{
	int ret = 0;

	zsmalloc_mnt = kern_mount(&zsmalloc_fs);
	if (IS_ERR(zsmalloc_mnt))
		ret = PTR_ERR(zsmalloc_mnt);

	return ret;
}

static void zsmalloc_unmount(void)
{
	kern_unmount(zsmalloc_mnt);
}

static void migrate_lock_init(struct zspage *zspage)
{
	rwlock_init(&zspage->lock);
}

static void migrate_read_lock(struct zspage *zspage) __acquires(&zspage->lock)
{
	read_lock(&zspage->lock);
}

static void migrate_read_unlock(struct zspage *zspage) __releases(&zspage->lock)
{
	read_unlock(&zspage->lock);
}

static void migrate_write_lock(struct zspage *zspage)
{
	write_lock(&zspage->lock);
}

static void migrate_write_unlock(struct zspage *zspage)
{
	write_unlock(&zspage->lock);
}

/* Number of isolated subpage for *page migration* in this zspage */
static void inc_zspage_isolation(struct zspage *zspage)
{
	zspage->isolated++;
}

static void dec_zspage_isolation(struct zspage *zspage)
{
	zspage->isolated--;
}

static void putback_zspage_deferred(struct zs_pool *pool,
				    struct size_class *class,
				    struct zspage *zspage)
{
	enum fullness_group fg;

	fg = putback_zspage(class, zspage);
	if (fg == ZS_EMPTY)
		schedule_work(&pool->free_work);

}

static inline void zs_pool_dec_isolated(struct zs_pool *pool)
{
	VM_BUG_ON(atomic_long_read(&pool->isolated_pages) <= 0);
	atomic_long_dec(&pool->isolated_pages);
	/*
	 * Checking pool->destroying must happen after atomic_long_dec()
	 * for pool->isolated_pages above. Paired with the smp_mb() in
	 * zs_unregister_migration().
	 */
	smp_mb__after_atomic();
	if (atomic_long_read(&pool->isolated_pages) == 0 && pool->destroying)
		wake_up_all(&pool->migration_wait);
}

static void replace_sub_page(struct size_class *class, struct zspage *zspage,
				struct page *newpage, struct page *oldpage)
{
	struct page *page;
	struct page *pages[ZS_MAX_PAGES_PER_ZSPAGE] = {NULL, };
	int idx = 0;

	page = get_first_page(zspage);
	do {
		if (page == oldpage)
			pages[idx] = newpage;
		else
			pages[idx] = page;
		idx++;
	} while ((page = get_next_page(page)) != NULL);

	create_page_chain(class, zspage, pages);
	set_first_obj_offset(newpage, get_first_obj_offset(oldpage));
	if (unlikely(PageHugeObject(oldpage)))
		newpage->index = oldpage->index;
	__SetPageMovable(newpage, page_mapping(oldpage));
}

static bool zs_page_isolate(struct page *page, isolate_mode_t mode)
{
	struct zs_pool *pool;
	struct size_class *class;
	int class_idx;
	enum fullness_group fullness;
	struct zspage *zspage;
	struct address_space *mapping;

	/*
	 * Page is locked so zspage couldn't be destroyed. For detail, look at
	 * lock_zspage in free_zspage.
	 */
	VM_BUG_ON_PAGE(!PageMovable(page), page);
	VM_BUG_ON_PAGE(PageIsolated(page), page);

	zspage = get_zspage(page);

	/*
	 * Without class lock, fullness could be stale while class_idx is okay
	 * because class_idx is constant unless page is freed so we should get
	 * fullness again under class lock.
	 */
	get_zspage_mapping(zspage, &class_idx, &fullness);
	mapping = page_mapping(page);
	pool = mapping->private_data;
	class = pool->size_class[class_idx];

	spin_lock(&class->lock);
	if (get_zspage_inuse(zspage) == 0) {
		spin_unlock(&class->lock);
		return false;
	}

	/* zspage is isolated for object migration */
	if (list_empty(&zspage->list) && !is_zspage_isolated(zspage)) {
		spin_unlock(&class->lock);
		return false;
	}

	/*
	 * If this is first time isolation for the zspage, isolate zspage from
	 * size_class to prevent further object allocation from the zspage.
	 */
	if (!list_empty(&zspage->list) && !is_zspage_isolated(zspage)) {
		get_zspage_mapping(zspage, &class_idx, &fullness);
		atomic_long_inc(&pool->isolated_pages);
		remove_zspage(class, zspage, fullness);
	}

	inc_zspage_isolation(zspage);
	spin_unlock(&class->lock);

	return true;
}

static int zs_page_migrate(struct address_space *mapping, struct page *newpage,
		struct page *page, enum migrate_mode mode)
{
	struct zs_pool *pool;
	struct size_class *class;
	int class_idx;
	enum fullness_group fullness;
	struct zspage *zspage;
	struct page *dummy;
	void *s_addr, *d_addr, *addr;
	int offset, pos;
	unsigned long handle, head;
	unsigned long old_obj, new_obj;
	unsigned int obj_idx;
	int ret = -EAGAIN;

	/*
	 * We cannot support the _NO_COPY case here, because copy needs to
	 * happen under the zs lock, which does not work with
	 * MIGRATE_SYNC_NO_COPY workflow.
	 */
	if (mode == MIGRATE_SYNC_NO_COPY)
		return -EINVAL;

	VM_BUG_ON_PAGE(!PageMovable(page), page);
	VM_BUG_ON_PAGE(!PageIsolated(page), page);

	zspage = get_zspage(page);

	/* Concurrent compactor cannot migrate any subpage in zspage */
	migrate_write_lock(zspage);
	get_zspage_mapping(zspage, &class_idx, &fullness);
	pool = mapping->private_data;
	class = pool->size_class[class_idx];
	offset = get_first_obj_offset(page);

	spin_lock(&class->lock);
	if (!get_zspage_inuse(zspage)) {
		/*
		 * Set "offset" to end of the page so that every loops
		 * skips unnecessary object scanning.
		 */
		offset = PAGE_SIZE;
	}

	pos = offset;
	s_addr = kmap_atomic(page);
	while (pos < PAGE_SIZE) {
		head = obj_to_head(page, s_addr + pos);
		if (head & OBJ_ALLOCATED_TAG) {
			handle = head & ~OBJ_ALLOCATED_TAG;
			if (!trypin_tag(handle))
				goto unpin_objects;
		}
		pos += class->size;
	}

	/*
	 * Here, any user cannot access all objects in the zspage so let's move.
	 */
	d_addr = kmap_atomic(newpage);
	memcpy(d_addr, s_addr, PAGE_SIZE);
	kunmap_atomic(d_addr);

	for (addr = s_addr + offset; addr < s_addr + pos;
					addr += class->size) {
		head = obj_to_head(page, addr);
		if (head & OBJ_ALLOCATED_TAG) {
			handle = head & ~OBJ_ALLOCATED_TAG;
			if (!testpin_tag(handle))
				BUG();

			old_obj = handle_to_obj(handle);
			obj_to_location(old_obj, &dummy, &obj_idx);
			new_obj = (unsigned long)location_to_obj(newpage,
								obj_idx);
			new_obj |= BIT(HANDLE_PIN_BIT);
			record_obj(handle, new_obj);
		}
	}

	replace_sub_page(class, zspage, newpage, page);
	get_page(newpage);

	dec_zspage_isolation(zspage);

	/*
	 * Page migration is done so let's putback isolated zspage to
	 * the list if @page is final isolated subpage in the zspage.
	 */
	if (!is_zspage_isolated(zspage)) {
		/*
		 * We cannot race with zs_destroy_pool() here because we wait
		 * for isolation to hit zero before we start destroying.
		 * Also, we ensure that everyone can see pool->destroying before
		 * we start waiting.
		 */
		putback_zspage_deferred(pool, class, zspage);
		zs_pool_dec_isolated(pool);
	}

	if (page_zone(newpage) != page_zone(page)) {
		dec_zone_page_state(page, NR_ZSPAGES);
		inc_zone_page_state(newpage, NR_ZSPAGES);
	}

	reset_page(page);
	put_page(page);
	page = newpage;

	ret = MIGRATEPAGE_SUCCESS;
unpin_objects:
	for (addr = s_addr + offset; addr < s_addr + pos;
						addr += class->size) {
		head = obj_to_head(page, addr);
		if (head & OBJ_ALLOCATED_TAG) {
			handle = head & ~OBJ_ALLOCATED_TAG;
			if (!testpin_tag(handle))
				BUG();
			unpin_tag(handle);
		}
	}
	kunmap_atomic(s_addr);
	spin_unlock(&class->lock);
	migrate_write_unlock(zspage);

	return ret;
}

static void zs_page_putback(struct page *page)
{
	struct zs_pool *pool;
	struct size_class *class;
	int class_idx;
	enum fullness_group fg;
	struct address_space *mapping;
	struct zspage *zspage;

	VM_BUG_ON_PAGE(!PageMovable(page), page);
	VM_BUG_ON_PAGE(!PageIsolated(page), page);

	zspage = get_zspage(page);
	get_zspage_mapping(zspage, &class_idx, &fg);
	mapping = page_mapping(page);
	pool = mapping->private_data;
	class = pool->size_class[class_idx];

	spin_lock(&class->lock);
	dec_zspage_isolation(zspage);
	if (!is_zspage_isolated(zspage)) {
		/*
		 * Due to page_lock, we cannot free zspage immediately
		 * so let's defer.
		 */
		putback_zspage_deferred(pool, class, zspage);
		zs_pool_dec_isolated(pool);
	}
	spin_unlock(&class->lock);
}

static const struct address_space_operations zsmalloc_aops = {
	.isolate_page = zs_page_isolate,
	.migratepage = zs_page_migrate,
	.putback_page = zs_page_putback,
};

static int zs_register_migration(struct zs_pool *pool)
{
	pool->inode = alloc_anon_inode(zsmalloc_mnt->mnt_sb);
	if (IS_ERR(pool->inode)) {
		pool->inode = NULL;
		return 1;
	}

	pool->inode->i_mapping->private_data = pool;
	pool->inode->i_mapping->a_ops = &zsmalloc_aops;
	return 0;
}

static bool pool_isolated_are_drained(struct zs_pool *pool)
{
	return atomic_long_read(&pool->isolated_pages) == 0;
}

/* Function for resolving migration */
static void wait_for_isolated_drain(struct zs_pool *pool)
{

	/*
	 * We're in the process of destroying the pool, so there are no
	 * active allocations. zs_page_isolate() fails for completely free
	 * zspages, so we need only wait for the zs_pool's isolated
	 * count to hit zero.
	 */
	wait_event(pool->migration_wait,
		   pool_isolated_are_drained(pool));
}

static void zs_unregister_migration(struct zs_pool *pool)
{
	pool->destroying = true;
	/*
	 * We need a memory barrier here to ensure global visibility of
	 * pool->destroying. Thus pool->isolated pages will either be 0 in which
	 * case we don't care, or it will be > 0 and pool->destroying will
	 * ensure that we wake up once isolation hits 0.
	 */
	smp_mb();
	wait_for_isolated_drain(pool); /* This can block */
	flush_work(&pool->free_work);
	iput(pool->inode);
}

/*
 * Caller should hold page_lock of all pages in the zspage
 * In here, we cannot use zspage meta data.
 */
static void async_free_zspage(struct work_struct *work)
{
	int i;
	struct size_class *class;
	unsigned int class_idx;
	enum fullness_group fullness;
	struct zspage *zspage, *tmp;
	LIST_HEAD(free_pages);
	struct zs_pool *pool = container_of(work, struct zs_pool,
					free_work);

	for (i = 0; i < ZS_SIZE_CLASSES; i++) {
		class = pool->size_class[i];
		if (class->index != i)
			continue;

		spin_lock(&class->lock);
		list_splice_init(&class->fullness_list[ZS_EMPTY], &free_pages);
		spin_unlock(&class->lock);
	}


	list_for_each_entry_safe(zspage, tmp, &free_pages, list) {
		list_del(&zspage->list);
		lock_zspage(zspage);

		get_zspage_mapping(zspage, &class_idx, &fullness);
		VM_BUG_ON(fullness != ZS_EMPTY);
		class = pool->size_class[class_idx];
		spin_lock(&class->lock);
		__free_zspage(pool, pool->size_class[class_idx], zspage);
		spin_unlock(&class->lock);
	}
};

static void kick_deferred_free(struct zs_pool *pool)
{
	schedule_work(&pool->free_work);
}

static void init_deferred_free(struct zs_pool *pool)
{
	INIT_WORK(&pool->free_work, async_free_zspage);
}

static void SetZsPageMovable(struct zs_pool *pool, struct zspage *zspage)
{
	struct page *page = get_first_page(zspage);

	do {
		WARN_ON(!trylock_page(page));
		__SetPageMovable(page, pool->inode->i_mapping);
		unlock_page(page);
	} while ((page = get_next_page(page)) != NULL);
}
#endif

/*
 *
 * Based on the number of unused allocated objects calculate
 * and return the number of pages that we can free.
 */
static unsigned long zs_can_compact(struct size_class *class)
{
	unsigned long obj_wasted;
	unsigned long obj_allocated = zs_stat_get(class, OBJ_ALLOCATED);
	unsigned long obj_used = zs_stat_get(class, OBJ_USED);

	if (obj_allocated <= obj_used)
		return 0;

	obj_wasted = obj_allocated - obj_used;
	obj_wasted /= class->objs_per_zspage;

	return obj_wasted * class->pages_per_zspage;
}

static unsigned long __zs_compact(struct zs_pool *pool,
				  struct size_class *class)
{
	struct zs_compact_control cc;
	struct zspage *src_zspage;
	struct zspage *dst_zspage = NULL;
	unsigned long pages_freed = 0;

	spin_lock(&class->lock);
	while ((src_zspage = isolate_zspage(class, true))) {

		if (!zs_can_compact(class))
			break;

		cc.obj_idx = 0;
		cc.s_page = get_first_page(src_zspage);

		while ((dst_zspage = isolate_zspage(class, false))) {
			cc.d_page = get_first_page(dst_zspage);
			/*
			 * If there is no more space in dst_page, resched
			 * and see if anyone had allocated another zspage.
			 */
			if (!migrate_zspage(pool, class, &cc))
				break;

			putback_zspage(class, dst_zspage);
		}

		/* Stop if we couldn't find slot */
		if (dst_zspage == NULL)
			break;

		putback_zspage(class, dst_zspage);
		if (putback_zspage(class, src_zspage) == ZS_EMPTY) {
			free_zspage(pool, class, src_zspage);
			pages_freed += class->pages_per_zspage;
		}
		spin_unlock(&class->lock);
		cond_resched();
		spin_lock(&class->lock);
	}

	if (src_zspage)
		putback_zspage(class, src_zspage);

	spin_unlock(&class->lock);

	return pages_freed;
}

unsigned long zs_compact(struct zs_pool *pool)
{
	int i;
	struct size_class *class;
	unsigned long pages_freed = 0;

	for (i = ZS_SIZE_CLASSES - 1; i >= 0; i--) {
		class = pool->size_class[i];
		if (!class)
			continue;
		if (class->index != i)
			continue;
		pages_freed += __zs_compact(pool, class);
	}
	atomic_long_add(pages_freed, &pool->stats.pages_compacted);

	return pages_freed;
}
EXPORT_SYMBOL_GPL(zs_compact);

void zs_pool_stats(struct zs_pool *pool, struct zs_pool_stats *stats)
{
	memcpy(stats, &pool->stats, sizeof(struct zs_pool_stats));
}
EXPORT_SYMBOL_GPL(zs_pool_stats);

static unsigned long zs_shrinker_scan(struct shrinker *shrinker,
		struct shrink_control *sc)
{
	unsigned long pages_freed;
	struct zs_pool *pool = container_of(shrinker, struct zs_pool,
			shrinker);

	/*
	 * Compact classes and calculate compaction delta.
	 * Can run concurrently with a manually triggered
	 * (by user) compaction.
	 */
	pages_freed = zs_compact(pool);

	return pages_freed ? pages_freed : SHRINK_STOP;
}

static unsigned long zs_shrinker_count(struct shrinker *shrinker,
		struct shrink_control *sc)
{
	int i;
	struct size_class *class;
	unsigned long pages_to_free = 0;
	struct zs_pool *pool = container_of(shrinker, struct zs_pool,
			shrinker);

	for (i = ZS_SIZE_CLASSES - 1; i >= 0; i--) {
		class = pool->size_class[i];
		if (!class)
			continue;
		if (class->index != i)
			continue;

		pages_to_free += zs_can_compact(class);
	}

	return pages_to_free;
}

static void zs_unregister_shrinker(struct zs_pool *pool)
{
	unregister_shrinker(&pool->shrinker);
}

static int zs_register_shrinker(struct zs_pool *pool)
{
	pool->shrinker.scan_objects = zs_shrinker_scan;
	pool->shrinker.count_objects = zs_shrinker_count;
	pool->shrinker.batch = 0;
	pool->shrinker.seeks = DEFAULT_SEEKS;

	return register_shrinker(&pool->shrinker);
}

/**
 * zs_create_pool - Creates an allocation pool to work from.
 * @name: pool name to be created
 *
 * This function must be called before anything when using
 * the zsmalloc allocator.
 *
 * On success, a pointer to the newly created pool is returned,
 * otherwise NULL.
 */
struct zs_pool *zs_create_pool(const char *name)
{
	int i;
	struct zs_pool *pool;
	struct size_class *prev_class = NULL;

	pool = kzalloc(sizeof(*pool), GFP_KERNEL);
	if (!pool)
		return NULL;

	init_deferred_free(pool);

	pool->name = kstrdup(name, GFP_KERNEL);
	if (!pool->name)
		goto err;

#ifdef CONFIG_COMPACTION
	init_waitqueue_head(&pool->migration_wait);
#endif

	if (create_cache(pool))
		goto err;

	/*
	 * Iterate reversely, because, size of size_class that we want to use
	 * for merging should be larger or equal to current size.
	 */
	for (i = ZS_SIZE_CLASSES - 1; i >= 0; i--) {
		int size;
		int pages_per_zspage;
		int objs_per_zspage;
		struct size_class *class;
		int fullness = 0;

		size = ZS_MIN_ALLOC_SIZE + i * ZS_SIZE_CLASS_DELTA;
		if (size > ZS_MAX_ALLOC_SIZE)
			size = ZS_MAX_ALLOC_SIZE;
		pages_per_zspage = get_pages_per_zspage(size);
		objs_per_zspage = pages_per_zspage * PAGE_SIZE / size;

		/*
		 * We iterate from biggest down to smallest classes,
		 * so huge_class_size holds the size of the first huge
		 * class. Any object bigger than or equal to that will
		 * endup in the huge class.
		 */
		if (pages_per_zspage != 1 && objs_per_zspage != 1 &&
				!huge_class_size) {
			huge_class_size = size;
			/*
			 * The object uses ZS_HANDLE_SIZE bytes to store the
			 * handle. We need to subtract it, because zs_malloc()
			 * unconditionally adds handle size before it performs
			 * size class search - so object may be smaller than
			 * huge class size, yet it still can end up in the huge
			 * class because it grows by ZS_HANDLE_SIZE extra bytes
			 * right before class lookup.
			 */
			huge_class_size -= (ZS_HANDLE_SIZE - 1);
		}

		/*
		 * size_class is used for normal zsmalloc operation such
		 * as alloc/free for that size. Although it is natural that we
		 * have one size_class for each size, there is a chance that we
		 * can get more memory utilization if we use one size_class for
		 * many different sizes whose size_class have same
		 * characteristics. So, we makes size_class point to
		 * previous size_class if possible.
		 */
		if (prev_class) {
			if (can_merge(prev_class, pages_per_zspage, objs_per_zspage)) {
				pool->size_class[i] = prev_class;
				continue;
			}
		}

		class = kzalloc(sizeof(struct size_class), GFP_KERNEL);
		if (!class)
			goto err;

		class->size = size;
		class->index = i;
		class->pages_per_zspage = pages_per_zspage;
		class->objs_per_zspage = objs_per_zspage;
		spin_lock_init(&class->lock);
		pool->size_class[i] = class;
		for (fullness = ZS_EMPTY; fullness < NR_ZS_FULLNESS;
							fullness++)
			INIT_LIST_HEAD(&class->fullness_list[fullness]);

		prev_class = class;
	}

	/* debug only, don't abort if it fails */
	zs_pool_stat_create(pool, name);

	if (zs_register_migration(pool))
		goto err;

	/*
	 * Not critical since shrinker is only used to trigger internal
	 * defragmentation of the pool which is pretty optional thing.  If
	 * registration fails we still can use the pool normally and user can
	 * trigger compaction manually. Thus, ignore return code.
	 */
	zs_register_shrinker(pool);

	return pool;

err:
	zs_destroy_pool(pool);
	return NULL;
}
EXPORT_SYMBOL_GPL(zs_create_pool);

void zs_destroy_pool(struct zs_pool *pool)
{
	int i;

	zs_unregister_shrinker(pool);
	zs_unregister_migration(pool);
	zs_pool_stat_destroy(pool);

	for (i = 0; i < ZS_SIZE_CLASSES; i++) {
		int fg;
		struct size_class *class = pool->size_class[i];

		if (!class)
			continue;

		if (class->index != i)
			continue;

		for (fg = ZS_EMPTY; fg < NR_ZS_FULLNESS; fg++) {
			if (!list_empty(&class->fullness_list[fg])) {
				pr_info("Freeing non-empty class with size %db, fullness group %d\n",
					class->size, fg);
			}
		}
		kfree(class);
	}

	destroy_cache(pool);
	kfree(pool->name);
	kfree(pool);
}
EXPORT_SYMBOL_GPL(zs_destroy_pool);

static int __init zs_init(void)
{
	int ret;

	ret = zsmalloc_mount();
	if (ret)
		goto out;

	ret = cpuhp_setup_state(CPUHP_MM_ZS_PREPARE, "mm/zsmalloc:prepare",
				zs_cpu_prepare, zs_cpu_dead);
	if (ret)
		goto hp_setup_fail;

#ifdef CONFIG_ZPOOL
	zpool_register_driver(&zs_zpool_driver);
#endif

	zs_stat_init();

	return 0;

hp_setup_fail:
	zsmalloc_unmount();
out:
	return ret;
}

static void __exit zs_exit(void)
{
#ifdef CONFIG_ZPOOL
	zpool_unregister_driver(&zs_zpool_driver);
#endif
	zsmalloc_unmount();
	cpuhp_remove_state(CPUHP_MM_ZS_PREPARE);

	zs_stat_exit();
}

module_init(zs_init);
module_exit(zs_exit);

MODULE_LICENSE("Dual BSD/GPL");
MODULE_AUTHOR("Nitin Gupta <ngupta@vflare.org>");<|MERGE_RESOLUTION|>--- conflicted
+++ resolved
@@ -82,11 +82,7 @@
 
 struct zsmalloc_handle {
 	unsigned long addr;
-<<<<<<< HEAD
-	struct mutex lock;
-=======
 	spinlock_t lock;
->>>>>>> 63bd813e
 };
 
 #define ZS_HANDLE_ALLOC_SIZE (sizeof(struct zsmalloc_handle))
@@ -374,25 +370,11 @@
 	if (p) {
 		struct zsmalloc_handle *zh = p;
 
-<<<<<<< HEAD
-		mutex_init(&zh->lock);
+		spin_lock_init(&zh->lock);
 	}
 #endif
 	return (unsigned long)p;
 }
-
-#ifdef CONFIG_PREEMPT_RT
-static struct zsmalloc_handle *zs_get_pure_handle(unsigned long handle)
-{
-	return (void *)(handle &~((1 << OBJ_TAG_BITS) - 1));
-=======
-		spin_lock_init(&zh->lock);
-	}
-#endif
-	return (unsigned long)p;
->>>>>>> 63bd813e
-}
-#endif
 
 #ifdef CONFIG_PREEMPT_RT
 static struct zsmalloc_handle *zs_get_pure_handle(unsigned long handle)
@@ -948,11 +930,7 @@
 #ifdef CONFIG_PREEMPT_RT
 	struct zsmalloc_handle *zh = zs_get_pure_handle(handle);
 
-<<<<<<< HEAD
-	return mutex_is_locked(&zh->lock);
-=======
 	return spin_is_locked(&zh->lock);
->>>>>>> 63bd813e
 #else
 	return bit_spin_is_locked(HANDLE_PIN_BIT, (unsigned long *)handle);
 #endif
@@ -963,11 +941,7 @@
 #ifdef CONFIG_PREEMPT_RT
 	struct zsmalloc_handle *zh = zs_get_pure_handle(handle);
 
-<<<<<<< HEAD
-	return mutex_trylock(&zh->lock);
-=======
 	return spin_trylock(&zh->lock);
->>>>>>> 63bd813e
 #else
 	return bit_spin_trylock(HANDLE_PIN_BIT, (unsigned long *)handle);
 #endif
@@ -978,11 +952,7 @@
 #ifdef CONFIG_PREEMPT_RT
 	struct zsmalloc_handle *zh = zs_get_pure_handle(handle);
 
-<<<<<<< HEAD
-	return mutex_lock(&zh->lock);
-=======
 	return spin_lock(&zh->lock);
->>>>>>> 63bd813e
 #else
 	bit_spin_lock(HANDLE_PIN_BIT, (unsigned long *)handle);
 #endif
@@ -993,11 +963,7 @@
 #ifdef CONFIG_PREEMPT_RT
 	struct zsmalloc_handle *zh = zs_get_pure_handle(handle);
 
-<<<<<<< HEAD
-	return mutex_unlock(&zh->lock);
-=======
 	return spin_unlock(&zh->lock);
->>>>>>> 63bd813e
 #else
 	bit_spin_unlock(HANDLE_PIN_BIT, (unsigned long *)handle);
 #endif
