--- conflicted
+++ resolved
@@ -375,17 +375,7 @@
 	}
 #endif
 	return (unsigned long)p;
-<<<<<<< HEAD
-=======
-}
-
-#ifdef CONFIG_PREEMPT_RT_FULL
-static struct zsmalloc_handle *zs_get_pure_handle(unsigned long handle)
-{
-	return (void *)(handle &~((1 << OBJ_TAG_BITS) - 1));
->>>>>>> e0cc680a
-}
-#endif
+}
 
 #ifdef CONFIG_PREEMPT_RT_FULL
 static struct zsmalloc_handle *zs_get_pure_handle(unsigned long handle)
