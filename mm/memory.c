--- conflicted
+++ resolved
@@ -3911,17 +3911,13 @@
 
 	entry = mk_pte(page, vmf->vma_page_prot);
 	entry = pte_sw_mkyoung(entry);
-<<<<<<< HEAD
-	entry = maybe_mkwrite(pte_mkdirty(entry), vma->vm_flags);
+	if (vmf->vma_flags & VM_WRITE)
+		entry = pte_mkwrite(pte_mkdirty(entry));
 
 	if (!pte_map_lock(vmf)) {
 		ret = VM_FAULT_RETRY;
 		goto release;
 	}
-=======
-	if (vma->vm_flags & VM_WRITE)
-		entry = pte_mkwrite(pte_mkdirty(entry));
->>>>>>> 27af876b
 
 	if (!pte_none(*vmf->pte)) {
 		update_mmu_cache(vma, vmf->address, vmf->pte);
