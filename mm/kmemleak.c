// SPDX-License-Identifier: GPL-2.0-only
/*
 * mm/kmemleak.c
 *
 * Copyright (C) 2008 ARM Limited
 * Written by Catalin Marinas <catalin.marinas@arm.com>
 *
 * For more information on the algorithm and kmemleak usage, please see
 * Documentation/dev-tools/kmemleak.rst.
 *
 * Notes on locking
 * ----------------
 *
 * The following locks and mutexes are used by kmemleak:
 *
<<<<<<< HEAD
 * - kmemleak_lock (raw spinlock): protects the object_list modifications and
=======
 * - kmemleak_lock (raw_spinlock_t): protects the object_list modifications and
>>>>>>> aa73e33d
 *   accesses to the object_tree_root. The object_list is the main list
 *   holding the metadata (struct kmemleak_object) for the allocated memory
 *   blocks. The object_tree_root is a red black tree used to look-up
 *   metadata based on a pointer to the corresponding memory block.  The
 *   kmemleak_object structures are added to the object_list and
 *   object_tree_root in the create_object() function called from the
 *   kmemleak_alloc() callback and removed in delete_object() called from the
 *   kmemleak_free() callback
 * - kmemleak_object.lock (raw_spinlock_t): protects a kmemleak_object.
 *   Accesses to the metadata (e.g. count) are protected by this lock. Note
 *   that some members of this structure may be protected by other means
 *   (atomic or kmemleak_lock). This lock is also held when scanning the
 *   corresponding memory block to avoid the kernel freeing it via the
 *   kmemleak_free() callback. This is less heavyweight than holding a global
 *   lock like kmemleak_lock during scanning.
 * - scan_mutex (mutex): ensures that only one thread may scan the memory for
 *   unreferenced objects at a time. The gray_list contains the objects which
 *   are already referenced or marked as false positives and need to be
 *   scanned. This list is only modified during a scanning episode when the
 *   scan_mutex is held. At the end of a scan, the gray_list is always empty.
 *   Note that the kmemleak_object.use_count is incremented when an object is
 *   added to the gray_list and therefore cannot be freed. This mutex also
 *   prevents multiple users of the "kmemleak" debugfs file together with
 *   modifications to the memory scanning parameters including the scan_thread
 *   pointer
 *
 * Locks and mutexes are acquired/nested in the following order:
 *
 *   scan_mutex [-> object->lock] -> kmemleak_lock -> other_object->lock (SINGLE_DEPTH_NESTING)
 *
 * No kmemleak_lock and object->lock nesting is allowed outside scan_mutex
 * regions.
 *
 * The kmemleak_object structures have a use_count incremented or decremented
 * using the get_object()/put_object() functions. When the use_count becomes
 * 0, this count can no longer be incremented and put_object() schedules the
 * kmemleak_object freeing via an RCU callback. All calls to the get_object()
 * function must be protected by rcu_read_lock() to avoid accessing a freed
 * structure.
 */

#define pr_fmt(fmt) KBUILD_MODNAME ": " fmt

#include <linux/init.h>
#include <linux/kernel.h>
#include <linux/list.h>
#include <linux/sched/signal.h>
#include <linux/sched/task.h>
#include <linux/sched/task_stack.h>
#include <linux/jiffies.h>
#include <linux/delay.h>
#include <linux/export.h>
#include <linux/kthread.h>
#include <linux/rbtree.h>
#include <linux/fs.h>
#include <linux/debugfs.h>
#include <linux/seq_file.h>
#include <linux/cpumask.h>
#include <linux/spinlock.h>
#include <linux/module.h>
#include <linux/mutex.h>
#include <linux/rcupdate.h>
#include <linux/stacktrace.h>
#include <linux/cache.h>
#include <linux/percpu.h>
#include <linux/memblock.h>
#include <linux/pfn.h>
#include <linux/mmzone.h>
#include <linux/slab.h>
#include <linux/thread_info.h>
#include <linux/err.h>
#include <linux/uaccess.h>
#include <linux/string.h>
#include <linux/nodemask.h>
#include <linux/mm.h>
#include <linux/workqueue.h>
#include <linux/crc32.h>

#include <asm/sections.h>
#include <asm/processor.h>
#include <linux/atomic.h>

#include <linux/kasan.h>
#include <linux/kmemleak.h>
#include <linux/memory_hotplug.h>

/*
 * Kmemleak configuration and common defines.
 */
#define MAX_TRACE		16	/* stack trace length */
#define MSECS_MIN_AGE		5000	/* minimum object age for reporting */
#define SECS_FIRST_SCAN		60	/* delay before the first scan */
#define SECS_SCAN_WAIT		600	/* subsequent auto scanning delay */
#define MAX_SCAN_SIZE		4096	/* maximum size of a scanned block */

#define BYTES_PER_POINTER	sizeof(void *)

/* GFP bitmask for kmemleak internal allocations */
#define gfp_kmemleak_mask(gfp)	(((gfp) & (GFP_KERNEL | GFP_ATOMIC)) | \
				 __GFP_NORETRY | __GFP_NOMEMALLOC | \
				 __GFP_NOWARN)

/* scanning area inside a memory block */
struct kmemleak_scan_area {
	struct hlist_node node;
	unsigned long start;
	size_t size;
};

#define KMEMLEAK_GREY	0
#define KMEMLEAK_BLACK	-1

/*
 * Structure holding the metadata for each allocated memory block.
 * Modifications to such objects should be made while holding the
 * object->lock. Insertions or deletions from object_list, gray_list or
 * rb_node are already protected by the corresponding locks or mutex (see
 * the notes on locking above). These objects are reference-counted
 * (use_count) and freed using the RCU mechanism.
 */
struct kmemleak_object {
	raw_spinlock_t lock;
	unsigned int flags;		/* object status flags */
	struct list_head object_list;
	struct list_head gray_list;
	struct rb_node rb_node;
	struct rcu_head rcu;		/* object_list lockless traversal */
	/* object usage count; object freed when use_count == 0 */
	atomic_t use_count;
	unsigned long pointer;
	size_t size;
	/* pass surplus references to this pointer */
	unsigned long excess_ref;
	/* minimum number of a pointers found before it is considered leak */
	int min_count;
	/* the total number of pointers found pointing to this object */
	int count;
	/* checksum for detecting modified objects */
	u32 checksum;
	/* memory ranges to be scanned inside an object (empty for all) */
	struct hlist_head area_list;
	unsigned long trace[MAX_TRACE];
	unsigned int trace_len;
	unsigned long jiffies;		/* creation timestamp */
	pid_t pid;			/* pid of the current task */
	char comm[TASK_COMM_LEN];	/* executable name */
};

/* flag representing the memory block allocation status */
#define OBJECT_ALLOCATED	(1 << 0)
/* flag set after the first reporting of an unreference object */
#define OBJECT_REPORTED		(1 << 1)
/* flag set to not scan the object */
#define OBJECT_NO_SCAN		(1 << 2)
/* flag set to fully scan the object when scan_area allocation failed */
#define OBJECT_FULL_SCAN	(1 << 3)

#define HEX_PREFIX		"    "
/* number of bytes to print per line; must be 16 or 32 */
#define HEX_ROW_SIZE		16
/* number of bytes to print at a time (1, 2, 4, 8) */
#define HEX_GROUP_SIZE		1
/* include ASCII after the hex output */
#define HEX_ASCII		1
/* max number of lines to be printed */
#define HEX_MAX_LINES		2

/* the list of all allocated objects */
static LIST_HEAD(object_list);
/* the list of gray-colored objects (see color_gray comment below) */
static LIST_HEAD(gray_list);
/* memory pool allocation */
static struct kmemleak_object mem_pool[CONFIG_DEBUG_KMEMLEAK_MEM_POOL_SIZE];
static int mem_pool_free_count = ARRAY_SIZE(mem_pool);
static LIST_HEAD(mem_pool_free_list);
/* search tree for object boundaries */
static struct rb_root object_tree_root = RB_ROOT;
<<<<<<< HEAD
/* rw_lock protecting the access to object_list and object_tree_root */
=======
/* protecting the access to object_list and object_tree_root */
>>>>>>> aa73e33d
static DEFINE_RAW_SPINLOCK(kmemleak_lock);

/* allocation caches for kmemleak internal data */
static struct kmem_cache *object_cache;
static struct kmem_cache *scan_area_cache;

/* set if tracing memory operations is enabled */
static int kmemleak_enabled = 1;
/* same as above but only for the kmemleak_free() callback */
static int kmemleak_free_enabled = 1;
/* set in the late_initcall if there were no errors */
static int kmemleak_initialized;
/* set if a kmemleak warning was issued */
static int kmemleak_warning;
/* set if a fatal kmemleak error has occurred */
static int kmemleak_error;

/* minimum and maximum address that may be valid pointers */
static unsigned long min_addr = ULONG_MAX;
static unsigned long max_addr;

static struct task_struct *scan_thread;
/* used to avoid reporting of recently allocated objects */
static unsigned long jiffies_min_age;
static unsigned long jiffies_last_scan;
/* delay between automatic memory scannings */
static signed long jiffies_scan_wait;
/* enables or disables the task stacks scanning */
static int kmemleak_stack_scan = 1;
/* protects the memory scanning, parameters and debug/kmemleak file access */
static DEFINE_MUTEX(scan_mutex);
/* setting kmemleak=on, will set this var, skipping the disable */
static int kmemleak_skip_disable;
/* If there are leaks that can be reported */
static bool kmemleak_found_leaks;

static bool kmemleak_verbose;
module_param_named(verbose, kmemleak_verbose, bool, 0600);

static void kmemleak_disable(void);

/*
 * Print a warning and dump the stack trace.
 */
#define kmemleak_warn(x...)	do {		\
	pr_warn(x);				\
	dump_stack();				\
	kmemleak_warning = 1;			\
} while (0)

/*
 * Macro invoked when a serious kmemleak condition occurred and cannot be
 * recovered from. Kmemleak will be disabled and further allocation/freeing
 * tracing no longer available.
 */
#define kmemleak_stop(x...)	do {	\
	kmemleak_warn(x);		\
	kmemleak_disable();		\
} while (0)

#define warn_or_seq_printf(seq, fmt, ...)	do {	\
	if (seq)					\
		seq_printf(seq, fmt, ##__VA_ARGS__);	\
	else						\
		pr_warn(fmt, ##__VA_ARGS__);		\
} while (0)

static void warn_or_seq_hex_dump(struct seq_file *seq, int prefix_type,
				 int rowsize, int groupsize, const void *buf,
				 size_t len, bool ascii)
{
	if (seq)
		seq_hex_dump(seq, HEX_PREFIX, prefix_type, rowsize, groupsize,
			     buf, len, ascii);
	else
		print_hex_dump(KERN_WARNING, pr_fmt(HEX_PREFIX), prefix_type,
			       rowsize, groupsize, buf, len, ascii);
}

/*
 * Printing of the objects hex dump to the seq file. The number of lines to be
 * printed is limited to HEX_MAX_LINES to prevent seq file spamming. The
 * actual number of printed bytes depends on HEX_ROW_SIZE. It must be called
 * with the object->lock held.
 */
static void hex_dump_object(struct seq_file *seq,
			    struct kmemleak_object *object)
{
	const u8 *ptr = (const u8 *)object->pointer;
	size_t len;

	/* limit the number of lines to HEX_MAX_LINES */
	len = min_t(size_t, object->size, HEX_MAX_LINES * HEX_ROW_SIZE);

	warn_or_seq_printf(seq, "  hex dump (first %zu bytes):\n", len);
	kasan_disable_current();
	warn_or_seq_hex_dump(seq, DUMP_PREFIX_NONE, HEX_ROW_SIZE,
			     HEX_GROUP_SIZE, ptr, len, HEX_ASCII);
	kasan_enable_current();
}

/*
 * Object colors, encoded with count and min_count:
 * - white - orphan object, not enough references to it (count < min_count)
 * - gray  - not orphan, not marked as false positive (min_count == 0) or
 *		sufficient references to it (count >= min_count)
 * - black - ignore, it doesn't contain references (e.g. text section)
 *		(min_count == -1). No function defined for this color.
 * Newly created objects don't have any color assigned (object->count == -1)
 * before the next memory scan when they become white.
 */
static bool color_white(const struct kmemleak_object *object)
{
	return object->count != KMEMLEAK_BLACK &&
		object->count < object->min_count;
}

static bool color_gray(const struct kmemleak_object *object)
{
	return object->min_count != KMEMLEAK_BLACK &&
		object->count >= object->min_count;
}

/*
 * Objects are considered unreferenced only if their color is white, they have
 * not be deleted and have a minimum age to avoid false positives caused by
 * pointers temporarily stored in CPU registers.
 */
static bool unreferenced_object(struct kmemleak_object *object)
{
	return (color_white(object) && object->flags & OBJECT_ALLOCATED) &&
		time_before_eq(object->jiffies + jiffies_min_age,
			       jiffies_last_scan);
}

/*
 * Printing of the unreferenced objects information to the seq file. The
 * print_unreferenced function must be called with the object->lock held.
 */
static void print_unreferenced(struct seq_file *seq,
			       struct kmemleak_object *object)
{
	int i;
	unsigned int msecs_age = jiffies_to_msecs(jiffies - object->jiffies);

	warn_or_seq_printf(seq, "unreferenced object 0x%08lx (size %zu):\n",
		   object->pointer, object->size);
	warn_or_seq_printf(seq, "  comm \"%s\", pid %d, jiffies %lu (age %d.%03ds)\n",
		   object->comm, object->pid, object->jiffies,
		   msecs_age / 1000, msecs_age % 1000);
	hex_dump_object(seq, object);
	warn_or_seq_printf(seq, "  backtrace:\n");

	for (i = 0; i < object->trace_len; i++) {
		void *ptr = (void *)object->trace[i];
		warn_or_seq_printf(seq, "    [<%p>] %pS\n", ptr, ptr);
	}
}

/*
 * Print the kmemleak_object information. This function is used mainly for
 * debugging special cases when kmemleak operations. It must be called with
 * the object->lock held.
 */
static void dump_object_info(struct kmemleak_object *object)
{
	pr_notice("Object 0x%08lx (size %zu):\n",
		  object->pointer, object->size);
	pr_notice("  comm \"%s\", pid %d, jiffies %lu\n",
		  object->comm, object->pid, object->jiffies);
	pr_notice("  min_count = %d\n", object->min_count);
	pr_notice("  count = %d\n", object->count);
	pr_notice("  flags = 0x%x\n", object->flags);
	pr_notice("  checksum = %u\n", object->checksum);
	pr_notice("  backtrace:\n");
	stack_trace_print(object->trace, object->trace_len, 4);
}

/*
 * Look-up a memory block metadata (kmemleak_object) in the object search
 * tree based on a pointer value. If alias is 0, only values pointing to the
 * beginning of the memory block are allowed. The kmemleak_lock must be held
 * when calling this function.
 */
static struct kmemleak_object *lookup_object(unsigned long ptr, int alias)
{
	struct rb_node *rb = object_tree_root.rb_node;

	while (rb) {
		struct kmemleak_object *object =
			rb_entry(rb, struct kmemleak_object, rb_node);
		if (ptr < object->pointer)
			rb = object->rb_node.rb_left;
		else if (object->pointer + object->size <= ptr)
			rb = object->rb_node.rb_right;
		else if (object->pointer == ptr || alias)
			return object;
		else {
			kmemleak_warn("Found object by alias at 0x%08lx\n",
				      ptr);
			dump_object_info(object);
			break;
		}
	}
	return NULL;
}

/*
 * Increment the object use_count. Return 1 if successful or 0 otherwise. Note
 * that once an object's use_count reached 0, the RCU freeing was already
 * registered and the object should no longer be used. This function must be
 * called under the protection of rcu_read_lock().
 */
static int get_object(struct kmemleak_object *object)
{
	return atomic_inc_not_zero(&object->use_count);
}

/*
 * Memory pool allocation and freeing. kmemleak_lock must not be held.
 */
static struct kmemleak_object *mem_pool_alloc(gfp_t gfp)
{
	unsigned long flags;
	struct kmemleak_object *object;

	/* try the slab allocator first */
	if (object_cache) {
		object = kmem_cache_alloc(object_cache, gfp_kmemleak_mask(gfp));
		if (object)
			return object;
	}

	/* slab allocation failed, try the memory pool */
	raw_spin_lock_irqsave(&kmemleak_lock, flags);
	object = list_first_entry_or_null(&mem_pool_free_list,
					  typeof(*object), object_list);
	if (object)
		list_del(&object->object_list);
	else if (mem_pool_free_count)
		object = &mem_pool[--mem_pool_free_count];
	else
		pr_warn_once("Memory pool empty, consider increasing CONFIG_DEBUG_KMEMLEAK_MEM_POOL_SIZE\n");
	raw_spin_unlock_irqrestore(&kmemleak_lock, flags);

	return object;
}

/*
 * Return the object to either the slab allocator or the memory pool.
 */
static void mem_pool_free(struct kmemleak_object *object)
{
	unsigned long flags;

	if (object < mem_pool || object >= mem_pool + ARRAY_SIZE(mem_pool)) {
		kmem_cache_free(object_cache, object);
		return;
	}

	/* add the object to the memory pool free list */
	raw_spin_lock_irqsave(&kmemleak_lock, flags);
	list_add(&object->object_list, &mem_pool_free_list);
	raw_spin_unlock_irqrestore(&kmemleak_lock, flags);
}

/*
 * RCU callback to free a kmemleak_object.
 */
static void free_object_rcu(struct rcu_head *rcu)
{
	struct hlist_node *tmp;
	struct kmemleak_scan_area *area;
	struct kmemleak_object *object =
		container_of(rcu, struct kmemleak_object, rcu);

	/*
	 * Once use_count is 0 (guaranteed by put_object), there is no other
	 * code accessing this object, hence no need for locking.
	 */
	hlist_for_each_entry_safe(area, tmp, &object->area_list, node) {
		hlist_del(&area->node);
		kmem_cache_free(scan_area_cache, area);
	}
	mem_pool_free(object);
}

/*
 * Decrement the object use_count. Once the count is 0, free the object using
 * an RCU callback. Since put_object() may be called via the kmemleak_free() ->
 * delete_object() path, the delayed RCU freeing ensures that there is no
 * recursive call to the kernel allocator. Lock-less RCU object_list traversal
 * is also possible.
 */
static void put_object(struct kmemleak_object *object)
{
	if (!atomic_dec_and_test(&object->use_count))
		return;

	/* should only get here after delete_object was called */
	WARN_ON(object->flags & OBJECT_ALLOCATED);

	/*
	 * It may be too early for the RCU callbacks, however, there is no
	 * concurrent object_list traversal when !object_cache and all objects
	 * came from the memory pool. Free the object directly.
	 */
	if (object_cache)
		call_rcu(&object->rcu, free_object_rcu);
	else
		free_object_rcu(&object->rcu);
}

/*
 * Look up an object in the object search tree and increase its use_count.
 */
static struct kmemleak_object *find_and_get_object(unsigned long ptr, int alias)
{
	unsigned long flags;
	struct kmemleak_object *object;

	rcu_read_lock();
	raw_spin_lock_irqsave(&kmemleak_lock, flags);
	object = lookup_object(ptr, alias);
	raw_spin_unlock_irqrestore(&kmemleak_lock, flags);

	/* check whether the object is still available */
	if (object && !get_object(object))
		object = NULL;
	rcu_read_unlock();

	return object;
}

/*
 * Remove an object from the object_tree_root and object_list. Must be called
 * with the kmemleak_lock held _if_ kmemleak is still enabled.
 */
static void __remove_object(struct kmemleak_object *object)
{
	rb_erase(&object->rb_node, &object_tree_root);
	list_del_rcu(&object->object_list);
}

/*
 * Look up an object in the object search tree and remove it from both
 * object_tree_root and object_list. The returned object's use_count should be
 * at least 1, as initially set by create_object().
 */
static struct kmemleak_object *find_and_remove_object(unsigned long ptr, int alias)
{
	unsigned long flags;
	struct kmemleak_object *object;

	raw_spin_lock_irqsave(&kmemleak_lock, flags);
	object = lookup_object(ptr, alias);
	if (object)
		__remove_object(object);
	raw_spin_unlock_irqrestore(&kmemleak_lock, flags);

	return object;
}

/*
 * Save stack trace to the given array of MAX_TRACE size.
 */
static int __save_stack_trace(unsigned long *trace)
{
	return stack_trace_save(trace, MAX_TRACE, 2);
}

/*
 * Create the metadata (struct kmemleak_object) corresponding to an allocated
 * memory block and add it to the object_list and object_tree_root.
 */
static struct kmemleak_object *create_object(unsigned long ptr, size_t size,
					     int min_count, gfp_t gfp)
{
	unsigned long flags;
	struct kmemleak_object *object, *parent;
	struct rb_node **link, *rb_parent;
	unsigned long untagged_ptr;

	object = mem_pool_alloc(gfp);
	if (!object) {
		pr_warn("Cannot allocate a kmemleak_object structure\n");
		kmemleak_disable();
		return NULL;
	}

	INIT_LIST_HEAD(&object->object_list);
	INIT_LIST_HEAD(&object->gray_list);
	INIT_HLIST_HEAD(&object->area_list);
	raw_spin_lock_init(&object->lock);
	atomic_set(&object->use_count, 1);
	object->flags = OBJECT_ALLOCATED;
	object->pointer = ptr;
	object->size = size;
	object->excess_ref = 0;
	object->min_count = min_count;
	object->count = 0;			/* white color initially */
	object->jiffies = jiffies;
	object->checksum = 0;

	/* task information */
	if (in_irq()) {
		object->pid = 0;
		strncpy(object->comm, "hardirq", sizeof(object->comm));
	} else if (in_serving_softirq()) {
		object->pid = 0;
		strncpy(object->comm, "softirq", sizeof(object->comm));
	} else {
		object->pid = current->pid;
		/*
		 * There is a small chance of a race with set_task_comm(),
		 * however using get_task_comm() here may cause locking
		 * dependency issues with current->alloc_lock. In the worst
		 * case, the command line is not correct.
		 */
		strncpy(object->comm, current->comm, sizeof(object->comm));
	}

	/* kernel backtrace */
	object->trace_len = __save_stack_trace(object->trace);

	raw_spin_lock_irqsave(&kmemleak_lock, flags);

	untagged_ptr = (unsigned long)kasan_reset_tag((void *)ptr);
	min_addr = min(min_addr, untagged_ptr);
	max_addr = max(max_addr, untagged_ptr + size);
	link = &object_tree_root.rb_node;
	rb_parent = NULL;
	while (*link) {
		rb_parent = *link;
		parent = rb_entry(rb_parent, struct kmemleak_object, rb_node);
		if (ptr + size <= parent->pointer)
			link = &parent->rb_node.rb_left;
		else if (parent->pointer + parent->size <= ptr)
			link = &parent->rb_node.rb_right;
		else {
			kmemleak_stop("Cannot insert 0x%lx into the object search tree (overlaps existing)\n",
				      ptr);
			/*
			 * No need for parent->lock here since "parent" cannot
			 * be freed while the kmemleak_lock is held.
			 */
			dump_object_info(parent);
			kmem_cache_free(object_cache, object);
			object = NULL;
			goto out;
		}
	}
	rb_link_node(&object->rb_node, rb_parent, link);
	rb_insert_color(&object->rb_node, &object_tree_root);

	list_add_tail_rcu(&object->object_list, &object_list);
out:
	raw_spin_unlock_irqrestore(&kmemleak_lock, flags);
	return object;
}

/*
 * Mark the object as not allocated and schedule RCU freeing via put_object().
 */
static void __delete_object(struct kmemleak_object *object)
{
	unsigned long flags;

	WARN_ON(!(object->flags & OBJECT_ALLOCATED));
	WARN_ON(atomic_read(&object->use_count) < 1);

	/*
	 * Locking here also ensures that the corresponding memory block
	 * cannot be freed when it is being scanned.
	 */
	raw_spin_lock_irqsave(&object->lock, flags);
	object->flags &= ~OBJECT_ALLOCATED;
	raw_spin_unlock_irqrestore(&object->lock, flags);
	put_object(object);
}

/*
 * Look up the metadata (struct kmemleak_object) corresponding to ptr and
 * delete it.
 */
static void delete_object_full(unsigned long ptr)
{
	struct kmemleak_object *object;

	object = find_and_remove_object(ptr, 0);
	if (!object) {
#ifdef DEBUG
		kmemleak_warn("Freeing unknown object at 0x%08lx\n",
			      ptr);
#endif
		return;
	}
	__delete_object(object);
}

/*
 * Look up the metadata (struct kmemleak_object) corresponding to ptr and
 * delete it. If the memory block is partially freed, the function may create
 * additional metadata for the remaining parts of the block.
 */
static void delete_object_part(unsigned long ptr, size_t size)
{
	struct kmemleak_object *object;
	unsigned long start, end;

	object = find_and_remove_object(ptr, 1);
	if (!object) {
#ifdef DEBUG
		kmemleak_warn("Partially freeing unknown object at 0x%08lx (size %zu)\n",
			      ptr, size);
#endif
		return;
	}

	/*
	 * Create one or two objects that may result from the memory block
	 * split. Note that partial freeing is only done by free_bootmem() and
	 * this happens before kmemleak_init() is called.
	 */
	start = object->pointer;
	end = object->pointer + object->size;
	if (ptr > start)
		create_object(start, ptr - start, object->min_count,
			      GFP_KERNEL);
	if (ptr + size < end)
		create_object(ptr + size, end - ptr - size, object->min_count,
			      GFP_KERNEL);

	__delete_object(object);
}

static void __paint_it(struct kmemleak_object *object, int color)
{
	object->min_count = color;
	if (color == KMEMLEAK_BLACK)
		object->flags |= OBJECT_NO_SCAN;
}

static void paint_it(struct kmemleak_object *object, int color)
{
	unsigned long flags;

	raw_spin_lock_irqsave(&object->lock, flags);
	__paint_it(object, color);
	raw_spin_unlock_irqrestore(&object->lock, flags);
}

static void paint_ptr(unsigned long ptr, int color)
{
	struct kmemleak_object *object;

	object = find_and_get_object(ptr, 0);
	if (!object) {
		kmemleak_warn("Trying to color unknown object at 0x%08lx as %s\n",
			      ptr,
			      (color == KMEMLEAK_GREY) ? "Grey" :
			      (color == KMEMLEAK_BLACK) ? "Black" : "Unknown");
		return;
	}
	paint_it(object, color);
	put_object(object);
}

/*
 * Mark an object permanently as gray-colored so that it can no longer be
 * reported as a leak. This is used in general to mark a false positive.
 */
static void make_gray_object(unsigned long ptr)
{
	paint_ptr(ptr, KMEMLEAK_GREY);
}

/*
 * Mark the object as black-colored so that it is ignored from scans and
 * reporting.
 */
static void make_black_object(unsigned long ptr)
{
	paint_ptr(ptr, KMEMLEAK_BLACK);
}

/*
 * Add a scanning area to the object. If at least one such area is added,
 * kmemleak will only scan these ranges rather than the whole memory block.
 */
static void add_scan_area(unsigned long ptr, size_t size, gfp_t gfp)
{
	unsigned long flags;
	struct kmemleak_object *object;
	struct kmemleak_scan_area *area = NULL;

	object = find_and_get_object(ptr, 1);
	if (!object) {
		kmemleak_warn("Adding scan area to unknown object at 0x%08lx\n",
			      ptr);
		return;
	}

	if (scan_area_cache)
		area = kmem_cache_alloc(scan_area_cache, gfp_kmemleak_mask(gfp));

	raw_spin_lock_irqsave(&object->lock, flags);
	if (!area) {
		pr_warn_once("Cannot allocate a scan area, scanning the full object\n");
		/* mark the object for full scan to avoid false positives */
		object->flags |= OBJECT_FULL_SCAN;
		goto out_unlock;
	}
	if (size == SIZE_MAX) {
		size = object->pointer + object->size - ptr;
	} else if (ptr + size > object->pointer + object->size) {
		kmemleak_warn("Scan area larger than object 0x%08lx\n", ptr);
		dump_object_info(object);
		kmem_cache_free(scan_area_cache, area);
		goto out_unlock;
	}

	INIT_HLIST_NODE(&area->node);
	area->start = ptr;
	area->size = size;

	hlist_add_head(&area->node, &object->area_list);
out_unlock:
	raw_spin_unlock_irqrestore(&object->lock, flags);
	put_object(object);
}

/*
 * Any surplus references (object already gray) to 'ptr' are passed to
 * 'excess_ref'. This is used in the vmalloc() case where a pointer to
 * vm_struct may be used as an alternative reference to the vmalloc'ed object
 * (see free_thread_stack()).
 */
static void object_set_excess_ref(unsigned long ptr, unsigned long excess_ref)
{
	unsigned long flags;
	struct kmemleak_object *object;

	object = find_and_get_object(ptr, 0);
	if (!object) {
		kmemleak_warn("Setting excess_ref on unknown object at 0x%08lx\n",
			      ptr);
		return;
	}

	raw_spin_lock_irqsave(&object->lock, flags);
	object->excess_ref = excess_ref;
	raw_spin_unlock_irqrestore(&object->lock, flags);
	put_object(object);
}

/*
 * Set the OBJECT_NO_SCAN flag for the object corresponding to the give
 * pointer. Such object will not be scanned by kmemleak but references to it
 * are searched.
 */
static void object_no_scan(unsigned long ptr)
{
	unsigned long flags;
	struct kmemleak_object *object;

	object = find_and_get_object(ptr, 0);
	if (!object) {
		kmemleak_warn("Not scanning unknown object at 0x%08lx\n", ptr);
		return;
	}

	raw_spin_lock_irqsave(&object->lock, flags);
	object->flags |= OBJECT_NO_SCAN;
	raw_spin_unlock_irqrestore(&object->lock, flags);
	put_object(object);
}

/**
 * kmemleak_alloc - register a newly allocated object
 * @ptr:	pointer to beginning of the object
 * @size:	size of the object
 * @min_count:	minimum number of references to this object. If during memory
 *		scanning a number of references less than @min_count is found,
 *		the object is reported as a memory leak. If @min_count is 0,
 *		the object is never reported as a leak. If @min_count is -1,
 *		the object is ignored (not scanned and not reported as a leak)
 * @gfp:	kmalloc() flags used for kmemleak internal memory allocations
 *
 * This function is called from the kernel allocators when a new object
 * (memory block) is allocated (kmem_cache_alloc, kmalloc etc.).
 */
void __ref kmemleak_alloc(const void *ptr, size_t size, int min_count,
			  gfp_t gfp)
{
	pr_debug("%s(0x%p, %zu, %d)\n", __func__, ptr, size, min_count);

	if (kmemleak_enabled && ptr && !IS_ERR(ptr))
		create_object((unsigned long)ptr, size, min_count, gfp);
}
EXPORT_SYMBOL_GPL(kmemleak_alloc);

/**
 * kmemleak_alloc_percpu - register a newly allocated __percpu object
 * @ptr:	__percpu pointer to beginning of the object
 * @size:	size of the object
 * @gfp:	flags used for kmemleak internal memory allocations
 *
 * This function is called from the kernel percpu allocator when a new object
 * (memory block) is allocated (alloc_percpu).
 */
void __ref kmemleak_alloc_percpu(const void __percpu *ptr, size_t size,
				 gfp_t gfp)
{
	unsigned int cpu;

	pr_debug("%s(0x%p, %zu)\n", __func__, ptr, size);

	/*
	 * Percpu allocations are only scanned and not reported as leaks
	 * (min_count is set to 0).
	 */
	if (kmemleak_enabled && ptr && !IS_ERR(ptr))
		for_each_possible_cpu(cpu)
			create_object((unsigned long)per_cpu_ptr(ptr, cpu),
				      size, 0, gfp);
}
EXPORT_SYMBOL_GPL(kmemleak_alloc_percpu);

/**
 * kmemleak_vmalloc - register a newly vmalloc'ed object
 * @area:	pointer to vm_struct
 * @size:	size of the object
 * @gfp:	__vmalloc() flags used for kmemleak internal memory allocations
 *
 * This function is called from the vmalloc() kernel allocator when a new
 * object (memory block) is allocated.
 */
void __ref kmemleak_vmalloc(const struct vm_struct *area, size_t size, gfp_t gfp)
{
	pr_debug("%s(0x%p, %zu)\n", __func__, area, size);

	/*
	 * A min_count = 2 is needed because vm_struct contains a reference to
	 * the virtual address of the vmalloc'ed block.
	 */
	if (kmemleak_enabled) {
		create_object((unsigned long)area->addr, size, 2, gfp);
		object_set_excess_ref((unsigned long)area,
				      (unsigned long)area->addr);
	}
}
EXPORT_SYMBOL_GPL(kmemleak_vmalloc);

/**
 * kmemleak_free - unregister a previously registered object
 * @ptr:	pointer to beginning of the object
 *
 * This function is called from the kernel allocators when an object (memory
 * block) is freed (kmem_cache_free, kfree, vfree etc.).
 */
void __ref kmemleak_free(const void *ptr)
{
	pr_debug("%s(0x%p)\n", __func__, ptr);

	if (kmemleak_free_enabled && ptr && !IS_ERR(ptr))
		delete_object_full((unsigned long)ptr);
}
EXPORT_SYMBOL_GPL(kmemleak_free);

/**
 * kmemleak_free_part - partially unregister a previously registered object
 * @ptr:	pointer to the beginning or inside the object. This also
 *		represents the start of the range to be freed
 * @size:	size to be unregistered
 *
 * This function is called when only a part of a memory block is freed
 * (usually from the bootmem allocator).
 */
void __ref kmemleak_free_part(const void *ptr, size_t size)
{
	pr_debug("%s(0x%p)\n", __func__, ptr);

	if (kmemleak_enabled && ptr && !IS_ERR(ptr))
		delete_object_part((unsigned long)ptr, size);
}
EXPORT_SYMBOL_GPL(kmemleak_free_part);

/**
 * kmemleak_free_percpu - unregister a previously registered __percpu object
 * @ptr:	__percpu pointer to beginning of the object
 *
 * This function is called from the kernel percpu allocator when an object
 * (memory block) is freed (free_percpu).
 */
void __ref kmemleak_free_percpu(const void __percpu *ptr)
{
	unsigned int cpu;

	pr_debug("%s(0x%p)\n", __func__, ptr);

	if (kmemleak_free_enabled && ptr && !IS_ERR(ptr))
		for_each_possible_cpu(cpu)
			delete_object_full((unsigned long)per_cpu_ptr(ptr,
								      cpu));
}
EXPORT_SYMBOL_GPL(kmemleak_free_percpu);

/**
 * kmemleak_update_trace - update object allocation stack trace
 * @ptr:	pointer to beginning of the object
 *
 * Override the object allocation stack trace for cases where the actual
 * allocation place is not always useful.
 */
void __ref kmemleak_update_trace(const void *ptr)
{
	struct kmemleak_object *object;
	unsigned long flags;

	pr_debug("%s(0x%p)\n", __func__, ptr);

	if (!kmemleak_enabled || IS_ERR_OR_NULL(ptr))
		return;

	object = find_and_get_object((unsigned long)ptr, 1);
	if (!object) {
#ifdef DEBUG
		kmemleak_warn("Updating stack trace for unknown object at %p\n",
			      ptr);
#endif
		return;
	}

	raw_spin_lock_irqsave(&object->lock, flags);
	object->trace_len = __save_stack_trace(object->trace);
	raw_spin_unlock_irqrestore(&object->lock, flags);

	put_object(object);
}
EXPORT_SYMBOL(kmemleak_update_trace);

/**
 * kmemleak_not_leak - mark an allocated object as false positive
 * @ptr:	pointer to beginning of the object
 *
 * Calling this function on an object will cause the memory block to no longer
 * be reported as leak and always be scanned.
 */
void __ref kmemleak_not_leak(const void *ptr)
{
	pr_debug("%s(0x%p)\n", __func__, ptr);

	if (kmemleak_enabled && ptr && !IS_ERR(ptr))
		make_gray_object((unsigned long)ptr);
}
EXPORT_SYMBOL(kmemleak_not_leak);

/**
 * kmemleak_ignore - ignore an allocated object
 * @ptr:	pointer to beginning of the object
 *
 * Calling this function on an object will cause the memory block to be
 * ignored (not scanned and not reported as a leak). This is usually done when
 * it is known that the corresponding block is not a leak and does not contain
 * any references to other allocated memory blocks.
 */
void __ref kmemleak_ignore(const void *ptr)
{
	pr_debug("%s(0x%p)\n", __func__, ptr);

	if (kmemleak_enabled && ptr && !IS_ERR(ptr))
		make_black_object((unsigned long)ptr);
}
EXPORT_SYMBOL(kmemleak_ignore);

/**
 * kmemleak_scan_area - limit the range to be scanned in an allocated object
 * @ptr:	pointer to beginning or inside the object. This also
 *		represents the start of the scan area
 * @size:	size of the scan area
 * @gfp:	kmalloc() flags used for kmemleak internal memory allocations
 *
 * This function is used when it is known that only certain parts of an object
 * contain references to other objects. Kmemleak will only scan these areas
 * reducing the number false negatives.
 */
void __ref kmemleak_scan_area(const void *ptr, size_t size, gfp_t gfp)
{
	pr_debug("%s(0x%p)\n", __func__, ptr);

	if (kmemleak_enabled && ptr && size && !IS_ERR(ptr))
		add_scan_area((unsigned long)ptr, size, gfp);
}
EXPORT_SYMBOL(kmemleak_scan_area);

/**
 * kmemleak_no_scan - do not scan an allocated object
 * @ptr:	pointer to beginning of the object
 *
 * This function notifies kmemleak not to scan the given memory block. Useful
 * in situations where it is known that the given object does not contain any
 * references to other objects. Kmemleak will not scan such objects reducing
 * the number of false negatives.
 */
void __ref kmemleak_no_scan(const void *ptr)
{
	pr_debug("%s(0x%p)\n", __func__, ptr);

	if (kmemleak_enabled && ptr && !IS_ERR(ptr))
		object_no_scan((unsigned long)ptr);
}
EXPORT_SYMBOL(kmemleak_no_scan);

/**
 * kmemleak_alloc_phys - similar to kmemleak_alloc but taking a physical
 *			 address argument
 * @phys:	physical address of the object
 * @size:	size of the object
 * @min_count:	minimum number of references to this object.
 *              See kmemleak_alloc()
 * @gfp:	kmalloc() flags used for kmemleak internal memory allocations
 */
void __ref kmemleak_alloc_phys(phys_addr_t phys, size_t size, int min_count,
			       gfp_t gfp)
{
	if (!IS_ENABLED(CONFIG_HIGHMEM) || PHYS_PFN(phys) < max_low_pfn)
		kmemleak_alloc(__va(phys), size, min_count, gfp);
}
EXPORT_SYMBOL(kmemleak_alloc_phys);

/**
 * kmemleak_free_part_phys - similar to kmemleak_free_part but taking a
 *			     physical address argument
 * @phys:	physical address if the beginning or inside an object. This
 *		also represents the start of the range to be freed
 * @size:	size to be unregistered
 */
void __ref kmemleak_free_part_phys(phys_addr_t phys, size_t size)
{
	if (!IS_ENABLED(CONFIG_HIGHMEM) || PHYS_PFN(phys) < max_low_pfn)
		kmemleak_free_part(__va(phys), size);
}
EXPORT_SYMBOL(kmemleak_free_part_phys);

/**
 * kmemleak_not_leak_phys - similar to kmemleak_not_leak but taking a physical
 *			    address argument
 * @phys:	physical address of the object
 */
void __ref kmemleak_not_leak_phys(phys_addr_t phys)
{
	if (!IS_ENABLED(CONFIG_HIGHMEM) || PHYS_PFN(phys) < max_low_pfn)
		kmemleak_not_leak(__va(phys));
}
EXPORT_SYMBOL(kmemleak_not_leak_phys);

/**
 * kmemleak_ignore_phys - similar to kmemleak_ignore but taking a physical
 *			  address argument
 * @phys:	physical address of the object
 */
void __ref kmemleak_ignore_phys(phys_addr_t phys)
{
	if (!IS_ENABLED(CONFIG_HIGHMEM) || PHYS_PFN(phys) < max_low_pfn)
		kmemleak_ignore(__va(phys));
}
EXPORT_SYMBOL(kmemleak_ignore_phys);

/*
 * Update an object's checksum and return true if it was modified.
 */
static bool update_checksum(struct kmemleak_object *object)
{
	u32 old_csum = object->checksum;

	kasan_disable_current();
	object->checksum = crc32(0, (void *)object->pointer, object->size);
	kasan_enable_current();

	return object->checksum != old_csum;
}

/*
 * Update an object's references. object->lock must be held by the caller.
 */
static void update_refs(struct kmemleak_object *object)
{
	if (!color_white(object)) {
		/* non-orphan, ignored or new */
		return;
	}

	/*
	 * Increase the object's reference count (number of pointers to the
	 * memory block). If this count reaches the required minimum, the
	 * object's color will become gray and it will be added to the
	 * gray_list.
	 */
	object->count++;
	if (color_gray(object)) {
		/* put_object() called when removing from gray_list */
		WARN_ON(!get_object(object));
		list_add_tail(&object->gray_list, &gray_list);
	}
}

/*
 * Memory scanning is a long process and it needs to be interruptable. This
 * function checks whether such interrupt condition occurred.
 */
static int scan_should_stop(void)
{
	if (!kmemleak_enabled)
		return 1;

	/*
	 * This function may be called from either process or kthread context,
	 * hence the need to check for both stop conditions.
	 */
	if (current->mm)
		return signal_pending(current);
	else
		return kthread_should_stop();

	return 0;
}

/*
 * Scan a memory block (exclusive range) for valid pointers and add those
 * found to the gray list.
 */
static void scan_block(void *_start, void *_end,
		       struct kmemleak_object *scanned)
{
	unsigned long *ptr;
	unsigned long *start = PTR_ALIGN(_start, BYTES_PER_POINTER);
	unsigned long *end = _end - (BYTES_PER_POINTER - 1);
	unsigned long flags;
	unsigned long untagged_ptr;

	raw_spin_lock_irqsave(&kmemleak_lock, flags);
	for (ptr = start; ptr < end; ptr++) {
		struct kmemleak_object *object;
		unsigned long pointer;
		unsigned long excess_ref;

		if (scan_should_stop())
			break;

		kasan_disable_current();
		pointer = *ptr;
		kasan_enable_current();

		untagged_ptr = (unsigned long)kasan_reset_tag((void *)pointer);
		if (untagged_ptr < min_addr || untagged_ptr >= max_addr)
			continue;

		/*
		 * No need for get_object() here since we hold kmemleak_lock.
		 * object->use_count cannot be dropped to 0 while the object
		 * is still present in object_tree_root and object_list
		 * (with updates protected by kmemleak_lock).
		 */
		object = lookup_object(pointer, 1);
		if (!object)
			continue;
		if (object == scanned)
			/* self referenced, ignore */
			continue;

		/*
		 * Avoid the lockdep recursive warning on object->lock being
		 * previously acquired in scan_object(). These locks are
		 * enclosed by scan_mutex.
		 */
		raw_spin_lock_nested(&object->lock, SINGLE_DEPTH_NESTING);
		/* only pass surplus references (object already gray) */
		if (color_gray(object)) {
			excess_ref = object->excess_ref;
			/* no need for update_refs() if object already gray */
		} else {
			excess_ref = 0;
			update_refs(object);
		}
		raw_spin_unlock(&object->lock);

		if (excess_ref) {
			object = lookup_object(excess_ref, 0);
			if (!object)
				continue;
			if (object == scanned)
				/* circular reference, ignore */
				continue;
			raw_spin_lock_nested(&object->lock, SINGLE_DEPTH_NESTING);
			update_refs(object);
			raw_spin_unlock(&object->lock);
		}
	}
	raw_spin_unlock_irqrestore(&kmemleak_lock, flags);
}

/*
 * Scan a large memory block in MAX_SCAN_SIZE chunks to reduce the latency.
 */
#ifdef CONFIG_SMP
static void scan_large_block(void *start, void *end)
{
	void *next;

	while (start < end) {
		next = min(start + MAX_SCAN_SIZE, end);
		scan_block(start, next, NULL);
		start = next;
		cond_resched();
	}
}
#endif

/*
 * Scan a memory block corresponding to a kmemleak_object. A condition is
 * that object->use_count >= 1.
 */
static void scan_object(struct kmemleak_object *object)
{
	struct kmemleak_scan_area *area;
	unsigned long flags;

	/*
	 * Once the object->lock is acquired, the corresponding memory block
	 * cannot be freed (the same lock is acquired in delete_object).
	 */
	raw_spin_lock_irqsave(&object->lock, flags);
	if (object->flags & OBJECT_NO_SCAN)
		goto out;
	if (!(object->flags & OBJECT_ALLOCATED))
		/* already freed object */
		goto out;
	if (hlist_empty(&object->area_list) ||
	    object->flags & OBJECT_FULL_SCAN) {
		void *start = (void *)object->pointer;
		void *end = (void *)(object->pointer + object->size);
		void *next;

		do {
			next = min(start + MAX_SCAN_SIZE, end);
			scan_block(start, next, object);

			start = next;
			if (start >= end)
				break;

			raw_spin_unlock_irqrestore(&object->lock, flags);
			cond_resched();
			raw_spin_lock_irqsave(&object->lock, flags);
		} while (object->flags & OBJECT_ALLOCATED);
	} else
		hlist_for_each_entry(area, &object->area_list, node)
			scan_block((void *)area->start,
				   (void *)(area->start + area->size),
				   object);
out:
	raw_spin_unlock_irqrestore(&object->lock, flags);
}

/*
 * Scan the objects already referenced (gray objects). More objects will be
 * referenced and, if there are no memory leaks, all the objects are scanned.
 */
static void scan_gray_list(void)
{
	struct kmemleak_object *object, *tmp;

	/*
	 * The list traversal is safe for both tail additions and removals
	 * from inside the loop. The kmemleak objects cannot be freed from
	 * outside the loop because their use_count was incremented.
	 */
	object = list_entry(gray_list.next, typeof(*object), gray_list);
	while (&object->gray_list != &gray_list) {
		cond_resched();

		/* may add new objects to the list */
		if (!scan_should_stop())
			scan_object(object);

		tmp = list_entry(object->gray_list.next, typeof(*object),
				 gray_list);

		/* remove the object from the list and release it */
		list_del(&object->gray_list);
		put_object(object);

		object = tmp;
	}
	WARN_ON(!list_empty(&gray_list));
}

/*
 * Scan data sections and all the referenced memory blocks allocated via the
 * kernel's standard allocators. This function must be called with the
 * scan_mutex held.
 */
static void kmemleak_scan(void)
{
	unsigned long flags;
	struct kmemleak_object *object;
	int i;
	int new_leaks = 0;

	jiffies_last_scan = jiffies;

	/* prepare the kmemleak_object's */
	rcu_read_lock();
	list_for_each_entry_rcu(object, &object_list, object_list) {
		raw_spin_lock_irqsave(&object->lock, flags);
#ifdef DEBUG
		/*
		 * With a few exceptions there should be a maximum of
		 * 1 reference to any object at this point.
		 */
		if (atomic_read(&object->use_count) > 1) {
			pr_debug("object->use_count = %d\n",
				 atomic_read(&object->use_count));
			dump_object_info(object);
		}
#endif
		/* reset the reference count (whiten the object) */
		object->count = 0;
		if (color_gray(object) && get_object(object))
			list_add_tail(&object->gray_list, &gray_list);

		raw_spin_unlock_irqrestore(&object->lock, flags);
	}
	rcu_read_unlock();

#ifdef CONFIG_SMP
	/* per-cpu sections scanning */
	for_each_possible_cpu(i)
		scan_large_block(__per_cpu_start + per_cpu_offset(i),
				 __per_cpu_end + per_cpu_offset(i));
#endif

	/*
	 * Struct page scanning for each node.
	 */
	get_online_mems();
	for_each_online_node(i) {
		unsigned long start_pfn = node_start_pfn(i);
		unsigned long end_pfn = node_end_pfn(i);
		unsigned long pfn;

		for (pfn = start_pfn; pfn < end_pfn; pfn++) {
			struct page *page = pfn_to_online_page(pfn);

			if (!page)
				continue;

			/* only scan pages belonging to this node */
			if (page_to_nid(page) != i)
				continue;
			/* only scan if page is in use */
			if (page_count(page) == 0)
				continue;
			scan_block(page, page + 1, NULL);
			if (!(pfn & 63))
				cond_resched();
		}
	}
	put_online_mems();

	/*
	 * Scanning the task stacks (may introduce false negatives).
	 */
	if (kmemleak_stack_scan) {
		struct task_struct *p, *g;

		read_lock(&tasklist_lock);
		do_each_thread(g, p) {
			void *stack = try_get_task_stack(p);
			if (stack) {
				scan_block(stack, stack + THREAD_SIZE, NULL);
				put_task_stack(p);
			}
		} while_each_thread(g, p);
		read_unlock(&tasklist_lock);
	}

	/*
	 * Scan the objects already referenced from the sections scanned
	 * above.
	 */
	scan_gray_list();

	/*
	 * Check for new or unreferenced objects modified since the previous
	 * scan and color them gray until the next scan.
	 */
	rcu_read_lock();
	list_for_each_entry_rcu(object, &object_list, object_list) {
		raw_spin_lock_irqsave(&object->lock, flags);
		if (color_white(object) && (object->flags & OBJECT_ALLOCATED)
		    && update_checksum(object) && get_object(object)) {
			/* color it gray temporarily */
			object->count = object->min_count;
			list_add_tail(&object->gray_list, &gray_list);
		}
		raw_spin_unlock_irqrestore(&object->lock, flags);
	}
	rcu_read_unlock();

	/*
	 * Re-scan the gray list for modified unreferenced objects.
	 */
	scan_gray_list();

	/*
	 * If scanning was stopped do not report any new unreferenced objects.
	 */
	if (scan_should_stop())
		return;

	/*
	 * Scanning result reporting.
	 */
	rcu_read_lock();
	list_for_each_entry_rcu(object, &object_list, object_list) {
		raw_spin_lock_irqsave(&object->lock, flags);
		if (unreferenced_object(object) &&
		    !(object->flags & OBJECT_REPORTED)) {
			object->flags |= OBJECT_REPORTED;

			if (kmemleak_verbose)
				print_unreferenced(NULL, object);

			new_leaks++;
		}
		raw_spin_unlock_irqrestore(&object->lock, flags);
	}
	rcu_read_unlock();

	if (new_leaks) {
		kmemleak_found_leaks = true;

		pr_info("%d new suspected memory leaks (see /sys/kernel/debug/kmemleak)\n",
			new_leaks);
	}

}

/*
 * Thread function performing automatic memory scanning. Unreferenced objects
 * at the end of a memory scan are reported but only the first time.
 */
static int kmemleak_scan_thread(void *arg)
{
	static int first_run = IS_ENABLED(CONFIG_DEBUG_KMEMLEAK_AUTO_SCAN);

	pr_info("Automatic memory scanning thread started\n");
	set_user_nice(current, 10);

	/*
	 * Wait before the first scan to allow the system to fully initialize.
	 */
	if (first_run) {
		signed long timeout = msecs_to_jiffies(SECS_FIRST_SCAN * 1000);
		first_run = 0;
		while (timeout && !kthread_should_stop())
			timeout = schedule_timeout_interruptible(timeout);
	}

	while (!kthread_should_stop()) {
		signed long timeout = jiffies_scan_wait;

		mutex_lock(&scan_mutex);
		kmemleak_scan();
		mutex_unlock(&scan_mutex);

		/* wait before the next scan */
		while (timeout && !kthread_should_stop())
			timeout = schedule_timeout_interruptible(timeout);
	}

	pr_info("Automatic memory scanning thread ended\n");

	return 0;
}

/*
 * Start the automatic memory scanning thread. This function must be called
 * with the scan_mutex held.
 */
static void start_scan_thread(void)
{
	if (scan_thread)
		return;
	scan_thread = kthread_run(kmemleak_scan_thread, NULL, "kmemleak");
	if (IS_ERR(scan_thread)) {
		pr_warn("Failed to create the scan thread\n");
		scan_thread = NULL;
	}
}

/*
 * Stop the automatic memory scanning thread.
 */
static void stop_scan_thread(void)
{
	if (scan_thread) {
		kthread_stop(scan_thread);
		scan_thread = NULL;
	}
}

/*
 * Iterate over the object_list and return the first valid object at or after
 * the required position with its use_count incremented. The function triggers
 * a memory scanning when the pos argument points to the first position.
 */
static void *kmemleak_seq_start(struct seq_file *seq, loff_t *pos)
{
	struct kmemleak_object *object;
	loff_t n = *pos;
	int err;

	err = mutex_lock_interruptible(&scan_mutex);
	if (err < 0)
		return ERR_PTR(err);

	rcu_read_lock();
	list_for_each_entry_rcu(object, &object_list, object_list) {
		if (n-- > 0)
			continue;
		if (get_object(object))
			goto out;
	}
	object = NULL;
out:
	return object;
}

/*
 * Return the next object in the object_list. The function decrements the
 * use_count of the previous object and increases that of the next one.
 */
static void *kmemleak_seq_next(struct seq_file *seq, void *v, loff_t *pos)
{
	struct kmemleak_object *prev_obj = v;
	struct kmemleak_object *next_obj = NULL;
	struct kmemleak_object *obj = prev_obj;

	++(*pos);

	list_for_each_entry_continue_rcu(obj, &object_list, object_list) {
		if (get_object(obj)) {
			next_obj = obj;
			break;
		}
	}

	put_object(prev_obj);
	return next_obj;
}

/*
 * Decrement the use_count of the last object required, if any.
 */
static void kmemleak_seq_stop(struct seq_file *seq, void *v)
{
	if (!IS_ERR(v)) {
		/*
		 * kmemleak_seq_start may return ERR_PTR if the scan_mutex
		 * waiting was interrupted, so only release it if !IS_ERR.
		 */
		rcu_read_unlock();
		mutex_unlock(&scan_mutex);
		if (v)
			put_object(v);
	}
}

/*
 * Print the information for an unreferenced object to the seq file.
 */
static int kmemleak_seq_show(struct seq_file *seq, void *v)
{
	struct kmemleak_object *object = v;
	unsigned long flags;

	raw_spin_lock_irqsave(&object->lock, flags);
	if ((object->flags & OBJECT_REPORTED) && unreferenced_object(object))
		print_unreferenced(seq, object);
	raw_spin_unlock_irqrestore(&object->lock, flags);
	return 0;
}

static const struct seq_operations kmemleak_seq_ops = {
	.start = kmemleak_seq_start,
	.next  = kmemleak_seq_next,
	.stop  = kmemleak_seq_stop,
	.show  = kmemleak_seq_show,
};

static int kmemleak_open(struct inode *inode, struct file *file)
{
	return seq_open(file, &kmemleak_seq_ops);
}

static int dump_str_object_info(const char *str)
{
	unsigned long flags;
	struct kmemleak_object *object;
	unsigned long addr;

	if (kstrtoul(str, 0, &addr))
		return -EINVAL;
	object = find_and_get_object(addr, 0);
	if (!object) {
		pr_info("Unknown object at 0x%08lx\n", addr);
		return -EINVAL;
	}

	raw_spin_lock_irqsave(&object->lock, flags);
	dump_object_info(object);
	raw_spin_unlock_irqrestore(&object->lock, flags);

	put_object(object);
	return 0;
}

/*
 * We use grey instead of black to ensure we can do future scans on the same
 * objects. If we did not do future scans these black objects could
 * potentially contain references to newly allocated objects in the future and
 * we'd end up with false positives.
 */
static void kmemleak_clear(void)
{
	struct kmemleak_object *object;
	unsigned long flags;

	rcu_read_lock();
	list_for_each_entry_rcu(object, &object_list, object_list) {
		raw_spin_lock_irqsave(&object->lock, flags);
		if ((object->flags & OBJECT_REPORTED) &&
		    unreferenced_object(object))
			__paint_it(object, KMEMLEAK_GREY);
		raw_spin_unlock_irqrestore(&object->lock, flags);
	}
	rcu_read_unlock();

	kmemleak_found_leaks = false;
}

static void __kmemleak_do_cleanup(void);

/*
 * File write operation to configure kmemleak at run-time. The following
 * commands can be written to the /sys/kernel/debug/kmemleak file:
 *   off	- disable kmemleak (irreversible)
 *   stack=on	- enable the task stacks scanning
 *   stack=off	- disable the tasks stacks scanning
 *   scan=on	- start the automatic memory scanning thread
 *   scan=off	- stop the automatic memory scanning thread
 *   scan=...	- set the automatic memory scanning period in seconds (0 to
 *		  disable it)
 *   scan	- trigger a memory scan
 *   clear	- mark all current reported unreferenced kmemleak objects as
 *		  grey to ignore printing them, or free all kmemleak objects
 *		  if kmemleak has been disabled.
 *   dump=...	- dump information about the object found at the given address
 */
static ssize_t kmemleak_write(struct file *file, const char __user *user_buf,
			      size_t size, loff_t *ppos)
{
	char buf[64];
	int buf_size;
	int ret;

	buf_size = min(size, (sizeof(buf) - 1));
	if (strncpy_from_user(buf, user_buf, buf_size) < 0)
		return -EFAULT;
	buf[buf_size] = 0;

	ret = mutex_lock_interruptible(&scan_mutex);
	if (ret < 0)
		return ret;

	if (strncmp(buf, "clear", 5) == 0) {
		if (kmemleak_enabled)
			kmemleak_clear();
		else
			__kmemleak_do_cleanup();
		goto out;
	}

	if (!kmemleak_enabled) {
		ret = -EPERM;
		goto out;
	}

	if (strncmp(buf, "off", 3) == 0)
		kmemleak_disable();
	else if (strncmp(buf, "stack=on", 8) == 0)
		kmemleak_stack_scan = 1;
	else if (strncmp(buf, "stack=off", 9) == 0)
		kmemleak_stack_scan = 0;
	else if (strncmp(buf, "scan=on", 7) == 0)
		start_scan_thread();
	else if (strncmp(buf, "scan=off", 8) == 0)
		stop_scan_thread();
	else if (strncmp(buf, "scan=", 5) == 0) {
		unsigned long secs;

		ret = kstrtoul(buf + 5, 0, &secs);
		if (ret < 0)
			goto out;
		stop_scan_thread();
		if (secs) {
			jiffies_scan_wait = msecs_to_jiffies(secs * 1000);
			start_scan_thread();
		}
	} else if (strncmp(buf, "scan", 4) == 0)
		kmemleak_scan();
	else if (strncmp(buf, "dump=", 5) == 0)
		ret = dump_str_object_info(buf + 5);
	else
		ret = -EINVAL;

out:
	mutex_unlock(&scan_mutex);
	if (ret < 0)
		return ret;

	/* ignore the rest of the buffer, only one command at a time */
	*ppos += size;
	return size;
}

static const struct file_operations kmemleak_fops = {
	.owner		= THIS_MODULE,
	.open		= kmemleak_open,
	.read		= seq_read,
	.write		= kmemleak_write,
	.llseek		= seq_lseek,
	.release	= seq_release,
};

static void __kmemleak_do_cleanup(void)
{
	struct kmemleak_object *object, *tmp;

	/*
	 * Kmemleak has already been disabled, no need for RCU list traversal
	 * or kmemleak_lock held.
	 */
	list_for_each_entry_safe(object, tmp, &object_list, object_list) {
		__remove_object(object);
		__delete_object(object);
	}
}

/*
 * Stop the memory scanning thread and free the kmemleak internal objects if
 * no previous scan thread (otherwise, kmemleak may still have some useful
 * information on memory leaks).
 */
static void kmemleak_do_cleanup(struct work_struct *work)
{
	stop_scan_thread();

	mutex_lock(&scan_mutex);
	/*
	 * Once it is made sure that kmemleak_scan has stopped, it is safe to no
	 * longer track object freeing. Ordering of the scan thread stopping and
	 * the memory accesses below is guaranteed by the kthread_stop()
	 * function.
	 */
	kmemleak_free_enabled = 0;
	mutex_unlock(&scan_mutex);

	if (!kmemleak_found_leaks)
		__kmemleak_do_cleanup();
	else
		pr_info("Kmemleak disabled without freeing internal data. Reclaim the memory with \"echo clear > /sys/kernel/debug/kmemleak\".\n");
}

static DECLARE_WORK(cleanup_work, kmemleak_do_cleanup);

/*
 * Disable kmemleak. No memory allocation/freeing will be traced once this
 * function is called. Disabling kmemleak is an irreversible operation.
 */
static void kmemleak_disable(void)
{
	/* atomically check whether it was already invoked */
	if (cmpxchg(&kmemleak_error, 0, 1))
		return;

	/* stop any memory operation tracing */
	kmemleak_enabled = 0;

	/* check whether it is too early for a kernel thread */
	if (kmemleak_initialized)
		schedule_work(&cleanup_work);
	else
		kmemleak_free_enabled = 0;

	pr_info("Kernel memory leak detector disabled\n");
}

/*
 * Allow boot-time kmemleak disabling (enabled by default).
 */
static int __init kmemleak_boot_config(char *str)
{
	if (!str)
		return -EINVAL;
	if (strcmp(str, "off") == 0)
		kmemleak_disable();
	else if (strcmp(str, "on") == 0)
		kmemleak_skip_disable = 1;
	else
		return -EINVAL;
	return 0;
}
early_param("kmemleak", kmemleak_boot_config);

/*
 * Kmemleak initialization.
 */
void __init kmemleak_init(void)
{
#ifdef CONFIG_DEBUG_KMEMLEAK_DEFAULT_OFF
	if (!kmemleak_skip_disable) {
		kmemleak_disable();
		return;
	}
#endif

	if (kmemleak_error)
		return;

	jiffies_min_age = msecs_to_jiffies(MSECS_MIN_AGE);
	jiffies_scan_wait = msecs_to_jiffies(SECS_SCAN_WAIT * 1000);

	object_cache = KMEM_CACHE(kmemleak_object, SLAB_NOLEAKTRACE);
	scan_area_cache = KMEM_CACHE(kmemleak_scan_area, SLAB_NOLEAKTRACE);

	/* register the data/bss sections */
	create_object((unsigned long)_sdata, _edata - _sdata,
		      KMEMLEAK_GREY, GFP_ATOMIC);
	create_object((unsigned long)__bss_start, __bss_stop - __bss_start,
		      KMEMLEAK_GREY, GFP_ATOMIC);
	/* only register .data..ro_after_init if not within .data */
	if (__start_ro_after_init < _sdata || __end_ro_after_init > _edata)
		create_object((unsigned long)__start_ro_after_init,
			      __end_ro_after_init - __start_ro_after_init,
			      KMEMLEAK_GREY, GFP_ATOMIC);
}

/*
 * Late initialization function.
 */
static int __init kmemleak_late_init(void)
{
	kmemleak_initialized = 1;

	debugfs_create_file("kmemleak", 0644, NULL, NULL, &kmemleak_fops);

	if (kmemleak_error) {
		/*
		 * Some error occurred and kmemleak was disabled. There is a
		 * small chance that kmemleak_disable() was called immediately
		 * after setting kmemleak_initialized and we may end up with
		 * two clean-up threads but serialized by scan_mutex.
		 */
		schedule_work(&cleanup_work);
		return -ENOMEM;
	}

	if (IS_ENABLED(CONFIG_DEBUG_KMEMLEAK_AUTO_SCAN)) {
		mutex_lock(&scan_mutex);
		start_scan_thread();
		mutex_unlock(&scan_mutex);
	}

	pr_info("Kernel memory leak detector initialized (mem pool available: %d)\n",
		mem_pool_free_count);

	return 0;
}
late_initcall(kmemleak_late_init);<|MERGE_RESOLUTION|>--- conflicted
+++ resolved
@@ -13,11 +13,7 @@
  *
  * The following locks and mutexes are used by kmemleak:
  *
-<<<<<<< HEAD
- * - kmemleak_lock (raw spinlock): protects the object_list modifications and
-=======
  * - kmemleak_lock (raw_spinlock_t): protects the object_list modifications and
->>>>>>> aa73e33d
  *   accesses to the object_tree_root. The object_list is the main list
  *   holding the metadata (struct kmemleak_object) for the allocated memory
  *   blocks. The object_tree_root is a red black tree used to look-up
@@ -195,11 +191,7 @@
 static LIST_HEAD(mem_pool_free_list);
 /* search tree for object boundaries */
 static struct rb_root object_tree_root = RB_ROOT;
-<<<<<<< HEAD
-/* rw_lock protecting the access to object_list and object_tree_root */
-=======
 /* protecting the access to object_list and object_tree_root */
->>>>>>> aa73e33d
 static DEFINE_RAW_SPINLOCK(kmemleak_lock);
 
 /* allocation caches for kmemleak internal data */
