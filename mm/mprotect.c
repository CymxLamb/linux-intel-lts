// SPDX-License-Identifier: GPL-2.0
/*
 *  mm/mprotect.c
 *
 *  (C) Copyright 1994 Linus Torvalds
 *  (C) Copyright 2002 Christoph Hellwig
 *
 *  Address space accounting code	<alan@lxorguk.ukuu.org.uk>
 *  (C) Copyright 2002 Red Hat Inc, All Rights Reserved
 */

#include <linux/pagewalk.h>
#include <linux/hugetlb.h>
#include <linux/shm.h>
#include <linux/mman.h>
#include <linux/fs.h>
#include <linux/highmem.h>
#include <linux/security.h>
#include <linux/mempolicy.h>
#include <linux/personality.h>
#include <linux/syscalls.h>
#include <linux/swap.h>
#include <linux/swapops.h>
#include <linux/mmu_notifier.h>
#include <linux/migrate.h>
#include <linux/perf_event.h>
#include <linux/pkeys.h>
#include <linux/ksm.h>
#include <linux/uaccess.h>
#include <linux/mm_inline.h>
#include <linux/pgtable.h>
#include <asm/cacheflush.h>
#include <asm/mmu_context.h>
#include <asm/tlbflush.h>

#include "internal.h"

/* Determine whether we can avoid taking write faults for known dirty pages. */
static bool may_avoid_write_fault(pte_t pte, struct vm_area_struct *vma,
				  unsigned long cp_flags)
{
	/*
	 * The dirty accountable bit indicates that we can always make the page
	 * writable regardless of the number of references.
	 */
	if (!(cp_flags & MM_CP_DIRTY_ACCT)) {
		/* Otherwise, we must have exclusive access to the page. */
		if (!(vma_is_anonymous(vma) && (vma->vm_flags & VM_WRITE)))
			return false;

		if (page_count(pte_page(pte)) != 1)
			return false;
	}

	/*
	 * Don't do this optimization for clean pages as we need to be notified
	 * of the transition from clean to dirty.
	 */
	if (!pte_dirty(pte))
		return false;

	/* Same for softdirty. */
	if (!pte_soft_dirty(pte) && (vma->vm_flags & VM_SOFTDIRTY))
		return false;

	/*
	 * For userfaultfd the user program needs to monitor write faults so we
	 * can't do this optimization.
	 */
	if (pte_uffd_wp(pte))
		return false;

	/*
	 * It is unclear whether this optimization can be done safely for NUMA
	 * pages.
	 */
	if (cp_flags & MM_CP_PROT_NUMA)
		return false;

	return true;
}

static unsigned long change_pte_range(struct vm_area_struct *vma, pmd_t *pmd,
		unsigned long addr, unsigned long end, pgprot_t newprot,
		unsigned long cp_flags)
{
	pte_t *pte, oldpte;
	spinlock_t *ptl;
	unsigned long pages = 0;
	int target_node = NUMA_NO_NODE;
	bool prot_numa = cp_flags & MM_CP_PROT_NUMA;
	bool uffd_wp = cp_flags & MM_CP_UFFD_WP;
	bool uffd_wp_resolve = cp_flags & MM_CP_UFFD_WP_RESOLVE;

	/*
	 * Can be called with only the mmap_lock for reading by
	 * prot_numa so we must check the pmd isn't constantly
	 * changing from under us from pmd_none to pmd_trans_huge
	 * and/or the other way around.
	 */
	if (pmd_trans_unstable(pmd))
		return 0;

	/*
	 * The pmd points to a regular pte so the pmd can't change
	 * from under us even if the mmap_lock is only hold for
	 * reading.
	 */
	pte = pte_offset_map_lock(vma->vm_mm, pmd, addr, &ptl);

	/* Get target node for single threaded private VMAs */
	if (prot_numa && !(vma->vm_flags & VM_SHARED) &&
	    atomic_read(&vma->vm_mm->mm_users) == 1)
		target_node = numa_node_id();

	flush_tlb_batched_pending(vma->vm_mm);
	arch_enter_lazy_mmu_mode();
	do {
		oldpte = *pte;
		if (pte_present(oldpte)) {
			pte_t ptent;
			bool preserve_write = prot_numa && pte_write(oldpte);

			/*
			 * Avoid trapping faults against the zero or KSM
			 * pages. See similar comment in change_huge_pmd.
			 */
			if (prot_numa) {
				struct page *page;

				/* Avoid TLB flush if possible */
				if (pte_protnone(oldpte))
					continue;

				page = vm_normal_page(vma, addr, oldpte);
				if (!page || PageKsm(page))
					continue;

				/* Also skip shared copy-on-write pages */
				if (is_cow_mapping(vma->vm_flags) &&
				    page_mapcount(page) != 1)
					continue;

				/*
				 * While migration can move some dirty pages,
				 * it cannot move them all from MIGRATE_ASYNC
				 * context.
				 */
				if (page_is_file_lru(page) && PageDirty(page))
					continue;

				/*
				 * Don't mess with PTEs if page is already on the node
				 * a single-threaded process is running on.
				 */
				if (target_node == page_to_nid(page))
					continue;
			}

			oldpte = ptep_modify_prot_start(vma, addr, pte);
			ptent = pte_modify(oldpte, newprot);
			if (preserve_write)
				ptent = pte_mk_savedwrite(ptent);

			if (uffd_wp) {
				ptent = pte_wrprotect(ptent);
				ptent = pte_mkuffd_wp(ptent);
			} else if (uffd_wp_resolve) {
				/*
				 * Leave the write bit to be handled
				 * by PF interrupt handler, then
				 * things like COW could be properly
				 * handled.
				 */
				ptent = pte_clear_uffd_wp(ptent);
			}

<<<<<<< HEAD
			if (may_avoid_write_fault(ptent, vma, cp_flags))
				ptent = maybe_mkwrite(ptent, vma->vm_flags);

=======
			/* Avoid taking write faults for known dirty pages */
			if (dirty_accountable && pte_dirty(ptent) &&
					(pte_soft_dirty(ptent) ||
					 !(vma->vm_flags & VM_SOFTDIRTY))) {
				ptent = pte_mkwrite(ptent);
			}
>>>>>>> 27af876b
			ptep_modify_prot_commit(vma, addr, pte, oldpte, ptent);
			pages++;
		} else if (is_swap_pte(oldpte)) {
			swp_entry_t entry = pte_to_swp_entry(oldpte);
			pte_t newpte;

			if (is_write_migration_entry(entry)) {
				/*
				 * A protection check is difficult so
				 * just be safe and disable write
				 */
				make_migration_entry_read(&entry);
				newpte = swp_entry_to_pte(entry);
				if (pte_swp_soft_dirty(oldpte))
					newpte = pte_swp_mksoft_dirty(newpte);
				if (pte_swp_uffd_wp(oldpte))
					newpte = pte_swp_mkuffd_wp(newpte);
			} else if (is_write_device_private_entry(entry)) {
				/*
				 * We do not preserve soft-dirtiness. See
				 * copy_one_pte() for explanation.
				 */
				make_device_private_entry_read(&entry);
				newpte = swp_entry_to_pte(entry);
				if (pte_swp_uffd_wp(oldpte))
					newpte = pte_swp_mkuffd_wp(newpte);
			} else {
				newpte = oldpte;
			}

			if (uffd_wp)
				newpte = pte_swp_mkuffd_wp(newpte);
			else if (uffd_wp_resolve)
				newpte = pte_swp_clear_uffd_wp(newpte);

			if (!pte_same(oldpte, newpte)) {
				set_pte_at(vma->vm_mm, addr, pte, newpte);
				pages++;
			}
		}
	} while (pte++, addr += PAGE_SIZE, addr != end);
	arch_leave_lazy_mmu_mode();
	pte_unmap_unlock(pte - 1, ptl);

	return pages;
}

/*
 * Used when setting automatic NUMA hinting protection where it is
 * critical that a numa hinting PMD is not confused with a bad PMD.
 */
static inline int pmd_none_or_clear_bad_unless_trans_huge(pmd_t *pmd)
{
	pmd_t pmdval = pmd_read_atomic(pmd);

	/* See pmd_none_or_trans_huge_or_clear_bad for info on barrier */
#ifdef CONFIG_TRANSPARENT_HUGEPAGE
	barrier();
#endif

	if (pmd_none(pmdval))
		return 1;
	if (pmd_trans_huge(pmdval))
		return 0;
	if (unlikely(pmd_bad(pmdval))) {
		pmd_clear_bad(pmd);
		return 1;
	}

	return 0;
}

static inline unsigned long change_pmd_range(struct vm_area_struct *vma,
		pud_t *pud, unsigned long addr, unsigned long end,
		pgprot_t newprot, unsigned long cp_flags)
{
	pmd_t *pmd;
	unsigned long next;
	unsigned long pages = 0;
	unsigned long nr_huge_updates = 0;
	struct mmu_notifier_range range;

	range.start = 0;

	pmd = pmd_offset(pud, addr);
	do {
		unsigned long this_pages;

		next = pmd_addr_end(addr, end);

		/*
		 * Automatic NUMA balancing walks the tables with mmap_lock
		 * held for read. It's possible a parallel update to occur
		 * between pmd_trans_huge() and a pmd_none_or_clear_bad()
		 * check leading to a false positive and clearing.
		 * Hence, it's necessary to atomically read the PMD value
		 * for all the checks.
		 */
		if (!is_swap_pmd(*pmd) && !pmd_devmap(*pmd) &&
		     pmd_none_or_clear_bad_unless_trans_huge(pmd))
			goto next;

		/* invoke the mmu notifier if the pmd is populated */
		if (!range.start) {
			mmu_notifier_range_init(&range,
				MMU_NOTIFY_PROTECTION_VMA, 0,
				vma, vma->vm_mm, addr, end);
			mmu_notifier_invalidate_range_start(&range);
		}

		if (is_swap_pmd(*pmd) || pmd_trans_huge(*pmd) || pmd_devmap(*pmd)) {
			if (next - addr != HPAGE_PMD_SIZE) {
				__split_huge_pmd(vma, pmd, addr, false, NULL);
			} else {
				int nr_ptes = change_huge_pmd(vma, pmd, addr,
							      newprot, cp_flags);

				if (nr_ptes) {
					if (nr_ptes == HPAGE_PMD_NR) {
						pages += HPAGE_PMD_NR;
						nr_huge_updates++;
					}

					/* huge pmd was handled */
					goto next;
				}
			}
			/* fall through, the trans huge pmd just split */
		}
		this_pages = change_pte_range(vma, pmd, addr, next, newprot,
					      cp_flags);
		pages += this_pages;
next:
		cond_resched();
	} while (pmd++, addr = next, addr != end);

	if (range.start)
		mmu_notifier_invalidate_range_end(&range);

	if (nr_huge_updates)
		count_vm_numa_events(NUMA_HUGE_PTE_UPDATES, nr_huge_updates);
	return pages;
}

static inline unsigned long change_pud_range(struct vm_area_struct *vma,
		p4d_t *p4d, unsigned long addr, unsigned long end,
		pgprot_t newprot, unsigned long cp_flags)
{
	pud_t *pud;
	unsigned long next;
	unsigned long pages = 0;

	pud = pud_offset(p4d, addr);
	do {
		next = pud_addr_end(addr, end);
		if (pud_none_or_clear_bad(pud))
			continue;
		pages += change_pmd_range(vma, pud, addr, next, newprot,
					  cp_flags);
	} while (pud++, addr = next, addr != end);

	return pages;
}

static inline unsigned long change_p4d_range(struct vm_area_struct *vma,
		pgd_t *pgd, unsigned long addr, unsigned long end,
		pgprot_t newprot, unsigned long cp_flags)
{
	p4d_t *p4d;
	unsigned long next;
	unsigned long pages = 0;

	p4d = p4d_offset(pgd, addr);
	do {
		next = p4d_addr_end(addr, end);
		if (p4d_none_or_clear_bad(p4d))
			continue;
		pages += change_pud_range(vma, p4d, addr, next, newprot,
					  cp_flags);
	} while (p4d++, addr = next, addr != end);

	return pages;
}

static unsigned long change_protection_range(struct vm_area_struct *vma,
		unsigned long addr, unsigned long end, pgprot_t newprot,
		unsigned long cp_flags)
{
	struct mm_struct *mm = vma->vm_mm;
	pgd_t *pgd;
	unsigned long next;
	unsigned long start = addr;
	unsigned long pages = 0;

	BUG_ON(addr >= end);
	pgd = pgd_offset(mm, addr);
	flush_cache_range(vma, addr, end);
	inc_tlb_flush_pending(mm);
	do {
		next = pgd_addr_end(addr, end);
		if (pgd_none_or_clear_bad(pgd))
			continue;
		pages += change_p4d_range(vma, pgd, addr, next, newprot,
					  cp_flags);
	} while (pgd++, addr = next, addr != end);

	/* Only flush the TLB if we actually modified any entries: */
	if (pages)
		flush_tlb_range(vma, start, end);
	dec_tlb_flush_pending(mm);

	return pages;
}

unsigned long change_protection(struct vm_area_struct *vma, unsigned long start,
		       unsigned long end, pgprot_t newprot,
		       unsigned long cp_flags)
{
	unsigned long pages;

	BUG_ON((cp_flags & MM_CP_UFFD_WP_ALL) == MM_CP_UFFD_WP_ALL);

	if (is_vm_hugetlb_page(vma))
		pages = hugetlb_change_protection(vma, start, end, newprot);
	else
		pages = change_protection_range(vma, start, end, newprot,
						cp_flags);

	return pages;
}

static int prot_none_pte_entry(pte_t *pte, unsigned long addr,
			       unsigned long next, struct mm_walk *walk)
{
	return pfn_modify_allowed(pte_pfn(*pte), *(pgprot_t *)(walk->private)) ?
		0 : -EACCES;
}

static int prot_none_hugetlb_entry(pte_t *pte, unsigned long hmask,
				   unsigned long addr, unsigned long next,
				   struct mm_walk *walk)
{
	return pfn_modify_allowed(pte_pfn(*pte), *(pgprot_t *)(walk->private)) ?
		0 : -EACCES;
}

static int prot_none_test(unsigned long addr, unsigned long next,
			  struct mm_walk *walk)
{
	return 0;
}

static const struct mm_walk_ops prot_none_walk_ops = {
	.pte_entry		= prot_none_pte_entry,
	.hugetlb_entry		= prot_none_hugetlb_entry,
	.test_walk		= prot_none_test,
};

int
mprotect_fixup(struct vm_area_struct *vma, struct vm_area_struct **pprev,
	unsigned long start, unsigned long end, unsigned long newflags)
{
	struct mm_struct *mm = vma->vm_mm;
	unsigned long oldflags = vma->vm_flags;
	long nrpages = (end - start) >> PAGE_SHIFT;
	unsigned long charged = 0;
	pgoff_t pgoff;
	int error;
	int dirty_accountable = 0;

	if (newflags == oldflags) {
		*pprev = vma;
		return 0;
	}

	/*
	 * Do PROT_NONE PFN permission checks here when we can still
	 * bail out without undoing a lot of state. This is a rather
	 * uncommon case, so doesn't need to be very optimized.
	 */
	if (arch_has_pfn_modify_check() &&
	    (vma->vm_flags & (VM_PFNMAP|VM_MIXEDMAP)) &&
	    (newflags & VM_ACCESS_FLAGS) == 0) {
		pgprot_t new_pgprot = vm_get_page_prot(newflags);

		error = walk_page_range(current->mm, start, end,
				&prot_none_walk_ops, &new_pgprot);
		if (error)
			return error;
	}

	/*
	 * If we make a private mapping writable we increase our commit;
	 * but (without finer accounting) cannot reduce our commit if we
	 * make it unwritable again. hugetlb mapping were accounted for
	 * even if read-only so there is no need to account for them here
	 */
	if (newflags & VM_WRITE) {
		/* Check space limits when area turns into data. */
		if (!may_expand_vm(mm, newflags, nrpages) &&
				may_expand_vm(mm, oldflags, nrpages))
			return -ENOMEM;
		if (!(oldflags & (VM_ACCOUNT|VM_WRITE|VM_HUGETLB|
						VM_SHARED|VM_NORESERVE))) {
			charged = nrpages;
			if (security_vm_enough_memory_mm(mm, charged))
				return -ENOMEM;
			newflags |= VM_ACCOUNT;
		}
	}

	/*
	 * First try to merge with previous and/or next vma.
	 */
	pgoff = vma->vm_pgoff + ((start - vma->vm_start) >> PAGE_SHIFT);
	*pprev = vma_merge(mm, *pprev, start, end, newflags,
			   vma->anon_vma, vma->vm_file, pgoff, vma_policy(vma),
			   vma->vm_userfaultfd_ctx, vma_get_anon_name(vma));
	if (*pprev) {
		vma = *pprev;
		VM_WARN_ON((vma->vm_flags ^ newflags) & ~VM_SOFTDIRTY);
		goto success;
	}

	*pprev = vma;

	if (start != vma->vm_start) {
		error = split_vma(mm, vma, start, 1);
		if (error)
			goto fail;
	}

	if (end != vma->vm_end) {
		error = split_vma(mm, vma, end, 0);
		if (error)
			goto fail;
	}

success:
	/*
	 * vm_flags and vm_page_prot are protected by the mmap_lock
	 * held in write mode.
	 */
	vm_write_begin(vma);
	WRITE_ONCE(vma->vm_flags, newflags);
	dirty_accountable = vma_wants_writenotify(vma, vma->vm_page_prot);
	vma_set_page_prot(vma);

	change_protection(vma, start, end, vma->vm_page_prot,
			  dirty_accountable ? MM_CP_DIRTY_ACCT : 0);
	vm_write_end(vma);

	/*
	 * Private VM_LOCKED VMA becoming writable: trigger COW to avoid major
	 * fault on access.
	 */
	if ((oldflags & (VM_WRITE | VM_SHARED | VM_LOCKED)) == VM_LOCKED &&
			(newflags & VM_WRITE)) {
		populate_vma_page_range(vma, start, end, NULL);
	}

	vm_stat_account(mm, oldflags, -nrpages);
	vm_stat_account(mm, newflags, nrpages);
	perf_event_mmap(vma);
	return 0;

fail:
	vm_unacct_memory(charged);
	return error;
}

/*
 * pkey==-1 when doing a legacy mprotect()
 */
static int do_mprotect_pkey(unsigned long start, size_t len,
		unsigned long prot, int pkey)
{
	unsigned long nstart, end, tmp, reqprot;
	struct vm_area_struct *vma, *prev;
	int error = -EINVAL;
	const int grows = prot & (PROT_GROWSDOWN|PROT_GROWSUP);
	const bool rier = (current->personality & READ_IMPLIES_EXEC) &&
				(prot & PROT_READ);

	start = untagged_addr(start);

	prot &= ~(PROT_GROWSDOWN|PROT_GROWSUP);
	if (grows == (PROT_GROWSDOWN|PROT_GROWSUP)) /* can't be both */
		return -EINVAL;

	if (start & ~PAGE_MASK)
		return -EINVAL;
	if (!len)
		return 0;
	len = PAGE_ALIGN(len);
	end = start + len;
	if (end <= start)
		return -ENOMEM;
	if (!arch_validate_prot(prot, start))
		return -EINVAL;

	reqprot = prot;

	if (mmap_write_lock_killable(current->mm))
		return -EINTR;

	/*
	 * If userspace did not allocate the pkey, do not let
	 * them use it here.
	 */
	error = -EINVAL;
	if ((pkey != -1) && !mm_pkey_is_allocated(current->mm, pkey))
		goto out;

	vma = find_vma(current->mm, start);
	error = -ENOMEM;
	if (!vma)
		goto out;
	prev = vma->vm_prev;
	if (unlikely(grows & PROT_GROWSDOWN)) {
		if (vma->vm_start >= end)
			goto out;
		start = vma->vm_start;
		error = -EINVAL;
		if (!(vma->vm_flags & VM_GROWSDOWN))
			goto out;
	} else {
		if (vma->vm_start > start)
			goto out;
		if (unlikely(grows & PROT_GROWSUP)) {
			end = vma->vm_end;
			error = -EINVAL;
			if (!(vma->vm_flags & VM_GROWSUP))
				goto out;
		}
	}
	if (start > vma->vm_start)
		prev = vma;

	for (nstart = start ; ; ) {
		unsigned long mask_off_old_flags;
		unsigned long newflags;
		int new_vma_pkey;

		/* Here we know that vma->vm_start <= nstart < vma->vm_end. */

		/* Does the application expect PROT_READ to imply PROT_EXEC */
		if (rier && (vma->vm_flags & VM_MAYEXEC))
			prot |= PROT_EXEC;

		/*
		 * Each mprotect() call explicitly passes r/w/x permissions.
		 * If a permission is not passed to mprotect(), it must be
		 * cleared from the VMA.
		 */
		mask_off_old_flags = VM_READ | VM_WRITE | VM_EXEC |
					VM_FLAGS_CLEAR;

		new_vma_pkey = arch_override_mprotect_pkey(vma, prot, pkey);
		newflags = calc_vm_prot_bits(prot, new_vma_pkey);
		newflags |= (vma->vm_flags & ~mask_off_old_flags);

		/* newflags >> 4 shift VM_MAY% in place of VM_% */
		if ((newflags & ~(newflags >> 4)) & VM_ACCESS_FLAGS) {
			error = -EACCES;
			goto out;
		}

		/* Allow architectures to sanity-check the new flags */
		if (!arch_validate_flags(newflags)) {
			error = -EINVAL;
			goto out;
		}

		error = security_file_mprotect(vma, reqprot, prot);
		if (error)
			goto out;

		tmp = vma->vm_end;
		if (tmp > end)
			tmp = end;
		error = mprotect_fixup(vma, &prev, nstart, tmp, newflags);
		if (error)
			goto out;
		nstart = tmp;

		if (nstart < prev->vm_end)
			nstart = prev->vm_end;
		if (nstart >= end)
			goto out;

		vma = prev->vm_next;
		if (!vma || vma->vm_start != nstart) {
			error = -ENOMEM;
			goto out;
		}
		prot = reqprot;
	}
out:
	mmap_write_unlock(current->mm);
	return error;
}

SYSCALL_DEFINE3(mprotect, unsigned long, start, size_t, len,
		unsigned long, prot)
{
	return do_mprotect_pkey(start, len, prot, -1);
}

#ifdef CONFIG_ARCH_HAS_PKEYS

SYSCALL_DEFINE4(pkey_mprotect, unsigned long, start, size_t, len,
		unsigned long, prot, int, pkey)
{
	return do_mprotect_pkey(start, len, prot, pkey);
}

SYSCALL_DEFINE2(pkey_alloc, unsigned long, flags, unsigned long, init_val)
{
	int pkey;
	int ret;

	/* No flags supported yet. */
	if (flags)
		return -EINVAL;
	/* check for unsupported init values */
	if (init_val & ~PKEY_ACCESS_MASK)
		return -EINVAL;

	mmap_write_lock(current->mm);
	pkey = mm_pkey_alloc(current->mm);

	ret = -ENOSPC;
	if (pkey == -1)
		goto out;

	ret = arch_set_user_pkey_access(current, pkey, init_val);
	if (ret) {
		mm_pkey_free(current->mm, pkey);
		goto out;
	}
	ret = pkey;
out:
	mmap_write_unlock(current->mm);
	return ret;
}

SYSCALL_DEFINE1(pkey_free, int, pkey)
{
	int ret;

	mmap_write_lock(current->mm);
	ret = mm_pkey_free(current->mm, pkey);
	mmap_write_unlock(current->mm);

	/*
	 * We could provie warnings or errors if any VMA still
	 * has the pkey set here.
	 */
	return ret;
}

#endif /* CONFIG_ARCH_HAS_PKEYS */<|MERGE_RESOLUTION|>--- conflicted
+++ resolved
@@ -175,18 +175,9 @@
 				ptent = pte_clear_uffd_wp(ptent);
 			}
 
-<<<<<<< HEAD
 			if (may_avoid_write_fault(ptent, vma, cp_flags))
-				ptent = maybe_mkwrite(ptent, vma->vm_flags);
-
-=======
-			/* Avoid taking write faults for known dirty pages */
-			if (dirty_accountable && pte_dirty(ptent) &&
-					(pte_soft_dirty(ptent) ||
-					 !(vma->vm_flags & VM_SOFTDIRTY))) {
 				ptent = pte_mkwrite(ptent);
-			}
->>>>>>> 27af876b
+
 			ptep_modify_prot_commit(vma, addr, pte, oldpte, ptent);
 			pages++;
 		} else if (is_swap_pte(oldpte)) {
