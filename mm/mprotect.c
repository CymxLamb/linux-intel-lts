// SPDX-License-Identifier: GPL-2.0
/*
 *  mm/mprotect.c
 *
 *  (C) Copyright 1994 Linus Torvalds
 *  (C) Copyright 2002 Christoph Hellwig
 *
 *  Address space accounting code	<alan@lxorguk.ukuu.org.uk>
 *  (C) Copyright 2002 Red Hat Inc, All Rights Reserved
 */

#include <linux/pagewalk.h>
#include <linux/hugetlb.h>
#include <linux/shm.h>
#include <linux/mman.h>
#include <linux/fs.h>
#include <linux/highmem.h>
#include <linux/security.h>
#include <linux/mempolicy.h>
#include <linux/personality.h>
#include <linux/syscalls.h>
#include <linux/swap.h>
#include <linux/swapops.h>
#include <linux/mmu_notifier.h>
#include <linux/migrate.h>
#include <linux/perf_event.h>
#include <linux/pkeys.h>
#include <linux/ksm.h>
#include <linux/uaccess.h>
#include <linux/mm_inline.h>
#include <linux/pgtable.h>
#include <asm/cacheflush.h>
#include <asm/mmu_context.h>
#include <asm/tlbflush.h>

#include "internal.h"

/* Determine whether we can avoid taking write faults for known dirty pages. */
static bool may_avoid_write_fault(pte_t pte, struct vm_area_struct *vma,
				  unsigned long cp_flags)
{
	/*
	 * The dirty accountable bit indicates that we can always make the page
	 * writable regardless of the number of references.
	 */
	if (!(cp_flags & MM_CP_DIRTY_ACCT)) {
		/* Otherwise, we must have exclusive access to the page. */
		if (!(vma_is_anonymous(vma) && (vma->vm_flags & VM_WRITE)))
			return false;

		if (page_count(pte_page(pte)) != 1)
			return false;
	}

	/*
	 * Don't do this optimization for clean pages as we need to be notified
	 * of the transition from clean to dirty.
	 */
	if (!pte_dirty(pte))
		return false;

	/* Same for softdirty. */
	if (!pte_soft_dirty(pte) && (vma->vm_flags & VM_SOFTDIRTY))
		return false;

	/*
	 * For userfaultfd the user program needs to monitor write faults so we
	 * can't do this optimization.
	 */
	if (pte_uffd_wp(pte))
		return false;

	/*
	 * It is unclear whether this optimization can be done safely for NUMA
	 * pages.
	 */
	if (cp_flags & MM_CP_PROT_NUMA)
		return false;

	return true;
}

static unsigned long change_pte_range(struct vm_area_struct *vma, pmd_t *pmd,
		unsigned long addr, unsigned long end, pgprot_t newprot,
		unsigned long cp_flags)
{
	pte_t *pte, oldpte;
	spinlock_t *ptl;
	unsigned long pages = 0;
	int target_node = NUMA_NO_NODE;
	bool prot_numa = cp_flags & MM_CP_PROT_NUMA;
	bool uffd_wp = cp_flags & MM_CP_UFFD_WP;
	bool uffd_wp_resolve = cp_flags & MM_CP_UFFD_WP_RESOLVE;

	/*
	 * Can be called with only the mmap_lock for reading by
	 * prot_numa so we must check the pmd isn't constantly
	 * changing from under us from pmd_none to pmd_trans_huge
	 * and/or the other way around.
	 */
	if (pmd_trans_unstable(pmd))
		return 0;

	/*
	 * The pmd points to a regular pte so the pmd can't change
	 * from under us even if the mmap_lock is only hold for
	 * reading.
	 */
	pte = pte_offset_map_lock(vma->vm_mm, pmd, addr, &ptl);

	/* Get target node for single threaded private VMAs */
	if (prot_numa && !(vma->vm_flags & VM_SHARED) &&
	    atomic_read(&vma->vm_mm->mm_users) == 1)
		target_node = numa_node_id();

	flush_tlb_batched_pending(vma->vm_mm);
	arch_enter_lazy_mmu_mode();
	do {
		oldpte = *pte;
		if (pte_present(oldpte)) {
			pte_t ptent;
			bool preserve_write = prot_numa && pte_write(oldpte);

			/*
			 * Preserve only normal writable PTE, but not shadow
			 * stack (RW=0, Dirty=1).
			 */
			if (is_shadow_stack_mapping(vma->vm_flags))
				preserve_write = false;

			/*
			 * Avoid trapping faults against the zero or KSM
			 * pages. See similar comment in change_huge_pmd.
			 */
			if (prot_numa) {
				struct page *page;

				/* Avoid TLB flush if possible */
				if (pte_protnone(oldpte))
					continue;

				page = vm_normal_page(vma, addr, oldpte);
				if (!page || PageKsm(page))
					continue;

				/* Also skip shared copy-on-write pages */
				if (is_cow_mapping(vma->vm_flags) &&
				    page_mapcount(page) != 1)
					continue;

				/*
				 * While migration can move some dirty pages,
				 * it cannot move them all from MIGRATE_ASYNC
				 * context.
				 */
				if (page_is_file_lru(page) && PageDirty(page))
					continue;

				/*
				 * Don't mess with PTEs if page is already on the node
				 * a single-threaded process is running on.
				 */
				if (target_node == page_to_nid(page))
					continue;
			}

			oldpte = ptep_modify_prot_start(vma, addr, pte);
			ptent = pte_modify(oldpte, newprot);
			if (preserve_write)
				ptent = pte_mk_savedwrite(ptent);

			if (uffd_wp) {
				ptent = pte_wrprotect(ptent);
				ptent = pte_mkuffd_wp(ptent);
			} else if (uffd_wp_resolve) {
				/*
				 * Leave the write bit to be handled
				 * by PF interrupt handler, then
				 * things like COW could be properly
				 * handled.
				 */
				ptent = pte_clear_uffd_wp(ptent);
			}

<<<<<<< HEAD
			if (may_avoid_write_fault(ptent, vma, cp_flags))
				ptent = pte_mkwrite(ptent);
=======
			/* Avoid taking write faults for known dirty pages */
			if (dirty_accountable && pte_dirty(ptent) &&
					(pte_soft_dirty(ptent) ||
					 !(vma->vm_flags & VM_SOFTDIRTY))) {
				ptent = maybe_mkwrite(ptent, vma);
			}
>>>>>>> 9b2600ab
			ptep_modify_prot_commit(vma, addr, pte, oldpte, ptent);
			pages++;
		} else if (is_swap_pte(oldpte)) {
			swp_entry_t entry = pte_to_swp_entry(oldpte);
			pte_t newpte;

			if (is_write_migration_entry(entry)) {
				/*
				 * A protection check is difficult so
				 * just be safe and disable write
				 */
				make_migration_entry_read(&entry);
				newpte = swp_entry_to_pte(entry);
				if (pte_swp_soft_dirty(oldpte))
					newpte = pte_swp_mksoft_dirty(newpte);
				if (pte_swp_uffd_wp(oldpte))
					newpte = pte_swp_mkuffd_wp(newpte);
			} else if (is_write_device_private_entry(entry)) {
				/*
				 * We do not preserve soft-dirtiness. See
				 * copy_one_pte() for explanation.
				 */
				make_device_private_entry_read(&entry);
				newpte = swp_entry_to_pte(entry);
				if (pte_swp_uffd_wp(oldpte))
					newpte = pte_swp_mkuffd_wp(newpte);
			} else {
				newpte = oldpte;
			}

			if (uffd_wp)
				newpte = pte_swp_mkuffd_wp(newpte);
			else if (uffd_wp_resolve)
				newpte = pte_swp_clear_uffd_wp(newpte);

			if (!pte_same(oldpte, newpte)) {
				set_pte_at(vma->vm_mm, addr, pte, newpte);
				pages++;
			}
		}
	} while (pte++, addr += PAGE_SIZE, addr != end);
	arch_leave_lazy_mmu_mode();
	pte_unmap_unlock(pte - 1, ptl);

	return pages;
}

/*
 * Used when setting automatic NUMA hinting protection where it is
 * critical that a numa hinting PMD is not confused with a bad PMD.
 */
static inline int pmd_none_or_clear_bad_unless_trans_huge(pmd_t *pmd)
{
	pmd_t pmdval = pmd_read_atomic(pmd);

	/* See pmd_none_or_trans_huge_or_clear_bad for info on barrier */
#ifdef CONFIG_TRANSPARENT_HUGEPAGE
	barrier();
#endif

	if (pmd_none(pmdval))
		return 1;
	if (pmd_trans_huge(pmdval))
		return 0;
	if (unlikely(pmd_bad(pmdval))) {
		pmd_clear_bad(pmd);
		return 1;
	}

	return 0;
}

static inline unsigned long change_pmd_range(struct vm_area_struct *vma,
		pud_t *pud, unsigned long addr, unsigned long end,
		pgprot_t newprot, unsigned long cp_flags)
{
	pmd_t *pmd;
	unsigned long next;
	unsigned long pages = 0;
	unsigned long nr_huge_updates = 0;
	struct mmu_notifier_range range;

	range.start = 0;

	pmd = pmd_offset(pud, addr);
	do {
		unsigned long this_pages;

		next = pmd_addr_end(addr, end);

		/*
		 * Automatic NUMA balancing walks the tables with mmap_lock
		 * held for read. It's possible a parallel update to occur
		 * between pmd_trans_huge() and a pmd_none_or_clear_bad()
		 * check leading to a false positive and clearing.
		 * Hence, it's necessary to atomically read the PMD value
		 * for all the checks.
		 */
		if (!is_swap_pmd(*pmd) && !pmd_devmap(*pmd) &&
		     pmd_none_or_clear_bad_unless_trans_huge(pmd))
			goto next;

		/* invoke the mmu notifier if the pmd is populated */
		if (!range.start) {
			mmu_notifier_range_init(&range,
				MMU_NOTIFY_PROTECTION_VMA, 0,
				vma, vma->vm_mm, addr, end);
			mmu_notifier_invalidate_range_start(&range);
		}

		if (is_swap_pmd(*pmd) || pmd_trans_huge(*pmd) || pmd_devmap(*pmd)) {
			if (next - addr != HPAGE_PMD_SIZE) {
				__split_huge_pmd(vma, pmd, addr, false, NULL);
			} else {
				int nr_ptes = change_huge_pmd(vma, pmd, addr,
							      newprot, cp_flags);

				if (nr_ptes) {
					if (nr_ptes == HPAGE_PMD_NR) {
						pages += HPAGE_PMD_NR;
						nr_huge_updates++;
					}

					/* huge pmd was handled */
					goto next;
				}
			}
			/* fall through, the trans huge pmd just split */
		}
		this_pages = change_pte_range(vma, pmd, addr, next, newprot,
					      cp_flags);
		pages += this_pages;
next:
		cond_resched();
	} while (pmd++, addr = next, addr != end);

	if (range.start)
		mmu_notifier_invalidate_range_end(&range);

	if (nr_huge_updates)
		count_vm_numa_events(NUMA_HUGE_PTE_UPDATES, nr_huge_updates);
	return pages;
}

static inline unsigned long change_pud_range(struct vm_area_struct *vma,
		p4d_t *p4d, unsigned long addr, unsigned long end,
		pgprot_t newprot, unsigned long cp_flags)
{
	pud_t *pud;
	unsigned long next;
	unsigned long pages = 0;

	pud = pud_offset(p4d, addr);
	do {
		next = pud_addr_end(addr, end);
		if (pud_none_or_clear_bad(pud))
			continue;
		pages += change_pmd_range(vma, pud, addr, next, newprot,
					  cp_flags);
	} while (pud++, addr = next, addr != end);

	return pages;
}

static inline unsigned long change_p4d_range(struct vm_area_struct *vma,
		pgd_t *pgd, unsigned long addr, unsigned long end,
		pgprot_t newprot, unsigned long cp_flags)
{
	p4d_t *p4d;
	unsigned long next;
	unsigned long pages = 0;

	p4d = p4d_offset(pgd, addr);
	do {
		next = p4d_addr_end(addr, end);
		if (p4d_none_or_clear_bad(p4d))
			continue;
		pages += change_pud_range(vma, p4d, addr, next, newprot,
					  cp_flags);
	} while (p4d++, addr = next, addr != end);

	return pages;
}

static unsigned long change_protection_range(struct vm_area_struct *vma,
		unsigned long addr, unsigned long end, pgprot_t newprot,
		unsigned long cp_flags)
{
	struct mm_struct *mm = vma->vm_mm;
	pgd_t *pgd;
	unsigned long next;
	unsigned long start = addr;
	unsigned long pages = 0;

	BUG_ON(addr >= end);
	pgd = pgd_offset(mm, addr);
	flush_cache_range(vma, addr, end);
	inc_tlb_flush_pending(mm);
	do {
		next = pgd_addr_end(addr, end);
		if (pgd_none_or_clear_bad(pgd))
			continue;
		pages += change_p4d_range(vma, pgd, addr, next, newprot,
					  cp_flags);
	} while (pgd++, addr = next, addr != end);

	/* Only flush the TLB if we actually modified any entries: */
	if (pages)
		flush_tlb_range(vma, start, end);
	dec_tlb_flush_pending(mm);

	return pages;
}

unsigned long change_protection(struct vm_area_struct *vma, unsigned long start,
		       unsigned long end, pgprot_t newprot,
		       unsigned long cp_flags)
{
	unsigned long pages;

	BUG_ON((cp_flags & MM_CP_UFFD_WP_ALL) == MM_CP_UFFD_WP_ALL);

	if (is_vm_hugetlb_page(vma))
		pages = hugetlb_change_protection(vma, start, end, newprot);
	else
		pages = change_protection_range(vma, start, end, newprot,
						cp_flags);

	return pages;
}

static int prot_none_pte_entry(pte_t *pte, unsigned long addr,
			       unsigned long next, struct mm_walk *walk)
{
	return pfn_modify_allowed(pte_pfn(*pte), *(pgprot_t *)(walk->private)) ?
		0 : -EACCES;
}

static int prot_none_hugetlb_entry(pte_t *pte, unsigned long hmask,
				   unsigned long addr, unsigned long next,
				   struct mm_walk *walk)
{
	return pfn_modify_allowed(pte_pfn(*pte), *(pgprot_t *)(walk->private)) ?
		0 : -EACCES;
}

static int prot_none_test(unsigned long addr, unsigned long next,
			  struct mm_walk *walk)
{
	return 0;
}

static const struct mm_walk_ops prot_none_walk_ops = {
	.pte_entry		= prot_none_pte_entry,
	.hugetlb_entry		= prot_none_hugetlb_entry,
	.test_walk		= prot_none_test,
};

int
mprotect_fixup(struct vm_area_struct *vma, struct vm_area_struct **pprev,
	unsigned long start, unsigned long end, unsigned long newflags)
{
	struct mm_struct *mm = vma->vm_mm;
	unsigned long oldflags = vma->vm_flags;
	long nrpages = (end - start) >> PAGE_SHIFT;
	unsigned long charged = 0;
	pgoff_t pgoff;
	int error;
	int dirty_accountable = 0;

	if (newflags == oldflags) {
		*pprev = vma;
		return 0;
	}

	/*
	 * Do PROT_NONE PFN permission checks here when we can still
	 * bail out without undoing a lot of state. This is a rather
	 * uncommon case, so doesn't need to be very optimized.
	 */
	if (arch_has_pfn_modify_check() &&
	    (vma->vm_flags & (VM_PFNMAP|VM_MIXEDMAP)) &&
	    (newflags & VM_ACCESS_FLAGS) == 0) {
		pgprot_t new_pgprot = vm_get_page_prot(newflags);

		error = walk_page_range(current->mm, start, end,
				&prot_none_walk_ops, &new_pgprot);
		if (error)
			return error;
	}

	/*
	 * If we make a private mapping writable we increase our commit;
	 * but (without finer accounting) cannot reduce our commit if we
	 * make it unwritable again. hugetlb mapping were accounted for
	 * even if read-only so there is no need to account for them here
	 */
	if (newflags & VM_WRITE) {
		/* Check space limits when area turns into data. */
		if (!may_expand_vm(mm, newflags, nrpages) &&
				may_expand_vm(mm, oldflags, nrpages))
			return -ENOMEM;
		if (!(oldflags & (VM_ACCOUNT|VM_WRITE|VM_HUGETLB|
						VM_SHARED|VM_NORESERVE))) {
			charged = nrpages;
			if (security_vm_enough_memory_mm(mm, charged))
				return -ENOMEM;
			newflags |= VM_ACCOUNT;
		}
	}

	/*
	 * First try to merge with previous and/or next vma.
	 */
	pgoff = vma->vm_pgoff + ((start - vma->vm_start) >> PAGE_SHIFT);
	*pprev = vma_merge(mm, *pprev, start, end, newflags,
			   vma->anon_vma, vma->vm_file, pgoff, vma_policy(vma),
			   vma->vm_userfaultfd_ctx, vma_get_anon_name(vma));
	if (*pprev) {
		vma = *pprev;
		VM_WARN_ON((vma->vm_flags ^ newflags) & ~VM_SOFTDIRTY);
		goto success;
	}

	*pprev = vma;

	if (start != vma->vm_start) {
		error = split_vma(mm, vma, start, 1);
		if (error)
			goto fail;
	}

	if (end != vma->vm_end) {
		error = split_vma(mm, vma, end, 0);
		if (error)
			goto fail;
	}

success:
	/*
	 * vm_flags and vm_page_prot are protected by the mmap_lock
	 * held in write mode.
	 */
	vm_write_begin(vma);
	WRITE_ONCE(vma->vm_flags, newflags);
	dirty_accountable = vma_wants_writenotify(vma, vma->vm_page_prot);
	vma_set_page_prot(vma);

	change_protection(vma, start, end, vma->vm_page_prot,
			  dirty_accountable ? MM_CP_DIRTY_ACCT : 0);
	vm_write_end(vma);

	/*
	 * Private VM_LOCKED VMA becoming writable: trigger COW to avoid major
	 * fault on access.
	 */
	if ((oldflags & (VM_WRITE | VM_SHARED | VM_LOCKED)) == VM_LOCKED &&
			(newflags & VM_WRITE)) {
		populate_vma_page_range(vma, start, end, NULL);
	}

	vm_stat_account(mm, oldflags, -nrpages);
	vm_stat_account(mm, newflags, nrpages);
	perf_event_mmap(vma);
	return 0;

fail:
	vm_unacct_memory(charged);
	return error;
}

/*
 * pkey==-1 when doing a legacy mprotect()
 */
static int do_mprotect_pkey(unsigned long start, size_t len,
		unsigned long prot, int pkey)
{
	unsigned long nstart, end, tmp, reqprot;
	struct vm_area_struct *vma, *prev;
	int error = -EINVAL;
	const int grows = prot & (PROT_GROWSDOWN|PROT_GROWSUP);
	const bool rier = (current->personality & READ_IMPLIES_EXEC) &&
				(prot & PROT_READ);

	start = untagged_addr(start);

	prot &= ~(PROT_GROWSDOWN|PROT_GROWSUP);
	if (grows == (PROT_GROWSDOWN|PROT_GROWSUP)) /* can't be both */
		return -EINVAL;

	if (start & ~PAGE_MASK)
		return -EINVAL;
	if (!len)
		return 0;
	len = PAGE_ALIGN(len);
	end = start + len;
	if (end <= start)
		return -ENOMEM;
	if (!arch_validate_prot(prot, start))
		return -EINVAL;

	reqprot = prot;

	if (mmap_write_lock_killable(current->mm))
		return -EINTR;

	/*
	 * If userspace did not allocate the pkey, do not let
	 * them use it here.
	 */
	error = -EINVAL;
	if ((pkey != -1) && !mm_pkey_is_allocated(current->mm, pkey))
		goto out;

	vma = find_vma(current->mm, start);
	error = -ENOMEM;
	if (!vma)
		goto out;
	prev = vma->vm_prev;
	if (unlikely(grows & PROT_GROWSDOWN)) {
		if (vma->vm_start >= end)
			goto out;
		start = vma->vm_start;
		error = -EINVAL;
		if (!(vma->vm_flags & VM_GROWSDOWN))
			goto out;
	} else {
		if (vma->vm_start > start)
			goto out;
		if (unlikely(grows & PROT_GROWSUP)) {
			end = vma->vm_end;
			error = -EINVAL;
			if (!(vma->vm_flags & VM_GROWSUP))
				goto out;
		}
	}
	if (start > vma->vm_start)
		prev = vma;

	for (nstart = start ; ; ) {
		unsigned long mask_off_old_flags;
		unsigned long newflags;
		int new_vma_pkey;

		/* Here we know that vma->vm_start <= nstart < vma->vm_end. */

		/* Does the application expect PROT_READ to imply PROT_EXEC */
		if (rier && (vma->vm_flags & VM_MAYEXEC))
			prot |= PROT_EXEC;

		/*
		 * Each mprotect() call explicitly passes r/w/x permissions.
		 * If a permission is not passed to mprotect(), it must be
		 * cleared from the VMA.
		 */
		mask_off_old_flags = VM_READ | VM_WRITE | VM_EXEC |
					VM_FLAGS_CLEAR;

		new_vma_pkey = arch_override_mprotect_pkey(vma, prot, pkey);
		newflags = calc_vm_prot_bits(prot, new_vma_pkey);
		newflags |= (vma->vm_flags & ~mask_off_old_flags);

		/* newflags >> 4 shift VM_MAY% in place of VM_% */
		if ((newflags & ~(newflags >> 4)) & VM_ACCESS_FLAGS) {
			error = -EACCES;
			goto out;
		}

		/* Allow architectures to sanity-check the new flags */
		if (!arch_validate_flags(vma, newflags)) {
			error = -EINVAL;
			goto out;
		}

		error = security_file_mprotect(vma, reqprot, prot);
		if (error)
			goto out;

		tmp = vma->vm_end;
		if (tmp > end)
			tmp = end;
		error = mprotect_fixup(vma, &prev, nstart, tmp, newflags);
		if (error)
			goto out;
		nstart = tmp;

		if (nstart < prev->vm_end)
			nstart = prev->vm_end;
		if (nstart >= end)
			goto out;

		vma = prev->vm_next;
		if (!vma || vma->vm_start != nstart) {
			error = -ENOMEM;
			goto out;
		}
		prot = reqprot;
	}
out:
	mmap_write_unlock(current->mm);
	return error;
}

SYSCALL_DEFINE3(mprotect, unsigned long, start, size_t, len,
		unsigned long, prot)
{
	return do_mprotect_pkey(start, len, prot, -1);
}

#ifdef CONFIG_ARCH_HAS_PKEYS

SYSCALL_DEFINE4(pkey_mprotect, unsigned long, start, size_t, len,
		unsigned long, prot, int, pkey)
{
	return do_mprotect_pkey(start, len, prot, pkey);
}

SYSCALL_DEFINE2(pkey_alloc, unsigned long, flags, unsigned long, init_val)
{
	int pkey;
	int ret;

	/* No flags supported yet. */
	if (flags)
		return -EINVAL;
	/* check for unsupported init values */
	if (init_val & ~PKEY_ACCESS_MASK)
		return -EINVAL;

	mmap_write_lock(current->mm);
	pkey = mm_pkey_alloc(current->mm);

	ret = -ENOSPC;
	if (pkey == -1)
		goto out;

	ret = arch_set_user_pkey_access(current, pkey, init_val);
	if (ret) {
		mm_pkey_free(current->mm, pkey);
		goto out;
	}
	ret = pkey;
out:
	mmap_write_unlock(current->mm);
	return ret;
}

SYSCALL_DEFINE1(pkey_free, int, pkey)
{
	int ret;

	mmap_write_lock(current->mm);
	ret = mm_pkey_free(current->mm, pkey);
	mmap_write_unlock(current->mm);

	/*
	 * We could provie warnings or errors if any VMA still
	 * has the pkey set here.
	 */
	return ret;
}

#endif /* CONFIG_ARCH_HAS_PKEYS */<|MERGE_RESOLUTION|>--- conflicted
+++ resolved
@@ -182,17 +182,9 @@
 				ptent = pte_clear_uffd_wp(ptent);
 			}
 
-<<<<<<< HEAD
 			if (may_avoid_write_fault(ptent, vma, cp_flags))
-				ptent = pte_mkwrite(ptent);
-=======
-			/* Avoid taking write faults for known dirty pages */
-			if (dirty_accountable && pte_dirty(ptent) &&
-					(pte_soft_dirty(ptent) ||
-					 !(vma->vm_flags & VM_SOFTDIRTY))) {
-				ptent = maybe_mkwrite(ptent, vma);
-			}
->>>>>>> 9b2600ab
+				ptent = maybe_mkwrite(ptent, vma->vm_flags);
+
 			ptep_modify_prot_commit(vma, addr, pte, oldpte, ptent);
 			pages++;
 		} else if (is_swap_pte(oldpte)) {
