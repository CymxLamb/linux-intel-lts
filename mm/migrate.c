// SPDX-License-Identifier: GPL-2.0
/*
 * Memory Migration functionality - linux/mm/migrate.c
 *
 * Copyright (C) 2006 Silicon Graphics, Inc., Christoph Lameter
 *
 * Page migration was first developed in the context of the memory hotplug
 * project. The main authors of the migration code are:
 *
 * IWAMOTO Toshihiro <iwamoto@valinux.co.jp>
 * Hirokazu Takahashi <taka@valinux.co.jp>
 * Dave Hansen <haveblue@us.ibm.com>
 * Christoph Lameter
 */

#include <linux/migrate.h>
#include <linux/export.h>
#include <linux/swap.h>
#include <linux/swapops.h>
#include <linux/pagemap.h>
#include <linux/buffer_head.h>
#include <linux/mm_inline.h>
#include <linux/nsproxy.h>
#include <linux/pagevec.h>
#include <linux/ksm.h>
#include <linux/rmap.h>
#include <linux/topology.h>
#include <linux/cpu.h>
#include <linux/cpuset.h>
#include <linux/writeback.h>
#include <linux/mempolicy.h>
#include <linux/vmalloc.h>
#include <linux/security.h>
#include <linux/backing-dev.h>
#include <linux/compaction.h>
#include <linux/syscalls.h>
#include <linux/compat.h>
#include <linux/hugetlb.h>
#include <linux/hugetlb_cgroup.h>
#include <linux/gfp.h>
#include <linux/pagewalk.h>
#include <linux/pfn_t.h>
#include <linux/memremap.h>
#include <linux/userfaultfd_k.h>
#include <linux/balloon_compaction.h>
#include <linux/mmu_notifier.h>
#include <linux/page_idle.h>
#include <linux/page_owner.h>
#include <linux/sched/mm.h>
#include <linux/ptrace.h>
#include <linux/oom.h>

#include <asm/tlbflush.h>

#define CREATE_TRACE_POINTS
#include <trace/events/migrate.h>

#include "internal.h"

int isolate_movable_page(struct page *page, isolate_mode_t mode)
{
	struct address_space *mapping;

	/*
	 * Avoid burning cycles with pages that are yet under __free_pages(),
	 * or just got freed under us.
	 *
	 * In case we 'win' a race for a movable page being freed under us and
	 * raise its refcount preventing __free_pages() from doing its job
	 * the put_page() at the end of this block will take care of
	 * release this page, thus avoiding a nasty leakage.
	 */
	if (unlikely(!get_page_unless_zero(page)))
		goto out;

	/*
	 * Check PageMovable before holding a PG_lock because page's owner
	 * assumes anybody doesn't touch PG_lock of newly allocated page
	 * so unconditionally grabbing the lock ruins page's owner side.
	 */
	if (unlikely(!__PageMovable(page)))
		goto out_putpage;
	/*
	 * As movable pages are not isolated from LRU lists, concurrent
	 * compaction threads can race against page migration functions
	 * as well as race against the releasing a page.
	 *
	 * In order to avoid having an already isolated movable page
	 * being (wrongly) re-isolated while it is under migration,
	 * or to avoid attempting to isolate pages being released,
	 * lets be sure we have the page lock
	 * before proceeding with the movable page isolation steps.
	 */
	if (unlikely(!trylock_page(page)))
		goto out_putpage;

	if (!PageMovable(page) || PageIsolated(page))
		goto out_no_isolated;

	mapping = page_mapping(page);
	VM_BUG_ON_PAGE(!mapping, page);

	if (!mapping->a_ops->isolate_page(page, mode))
		goto out_no_isolated;

	/* Driver shouldn't use PG_isolated bit of page->flags */
	WARN_ON_ONCE(PageIsolated(page));
	__SetPageIsolated(page);
	unlock_page(page);

	return 0;

out_no_isolated:
	unlock_page(page);
out_putpage:
	put_page(page);
out:
	return -EBUSY;
}

/* It should be called on page which is PG_movable */
void putback_movable_page(struct page *page)
{
	struct address_space *mapping;

	VM_BUG_ON_PAGE(!PageLocked(page), page);
	VM_BUG_ON_PAGE(!PageMovable(page), page);
	VM_BUG_ON_PAGE(!PageIsolated(page), page);

	mapping = page_mapping(page);
	mapping->a_ops->putback_page(page);
	__ClearPageIsolated(page);
}

/*
 * Put previously isolated pages back onto the appropriate lists
 * from where they were once taken off for compaction/migration.
 *
 * This function shall be used whenever the isolated pageset has been
 * built from lru, balloon, hugetlbfs page. See isolate_migratepages_range()
 * and isolate_huge_page().
 */
void putback_movable_pages(struct list_head *l)
{
	struct page *page;
	struct page *page2;

	list_for_each_entry_safe(page, page2, l, lru) {
		if (unlikely(PageHuge(page))) {
			putback_active_hugepage(page);
			continue;
		}
		list_del(&page->lru);
		/*
		 * We isolated non-lru movable page so here we can use
		 * __PageMovable because LRU page's mapping cannot have
		 * PAGE_MAPPING_MOVABLE.
		 */
		if (unlikely(__PageMovable(page))) {
			VM_BUG_ON_PAGE(!PageIsolated(page), page);
			lock_page(page);
			if (PageMovable(page))
				putback_movable_page(page);
			else
				__ClearPageIsolated(page);
			unlock_page(page);
			put_page(page);
		} else {
			mod_node_page_state(page_pgdat(page), NR_ISOLATED_ANON +
					page_is_file_lru(page), -thp_nr_pages(page));
			putback_lru_page(page);
		}
	}
}
EXPORT_SYMBOL_GPL(putback_movable_pages);

/*
 * Restore a potential migration pte to a working pte entry
 */
static bool remove_migration_pte(struct page *page, struct vm_area_struct *vma,
				 unsigned long addr, void *old)
{
	struct page_vma_mapped_walk pvmw = {
		.page = old,
		.vma = vma,
		.address = addr,
		.flags = PVMW_SYNC | PVMW_MIGRATION,
	};
	struct page *new;
	pte_t pte;
	swp_entry_t entry;

	VM_BUG_ON_PAGE(PageTail(page), page);
	while (page_vma_mapped_walk(&pvmw)) {
		if (PageKsm(page))
			new = page;
		else
			new = page - pvmw.page->index +
				linear_page_index(vma, pvmw.address);

#ifdef CONFIG_ARCH_ENABLE_THP_MIGRATION
		/* PMD-mapped THP migration entry */
		if (!pvmw.pte) {
			VM_BUG_ON_PAGE(PageHuge(page) || !PageTransCompound(page), page);
			remove_migration_pmd(&pvmw, new);
			continue;
		}
#endif

		get_page(new);
		pte = pte_mkold(mk_pte(new, READ_ONCE(vma->vm_page_prot)));
		if (pte_swp_soft_dirty(*pvmw.pte))
			pte = pte_mksoft_dirty(pte);

		/*
		 * Recheck VMA as permissions can change since migration started
		 */
		entry = pte_to_swp_entry(*pvmw.pte);
		if (is_write_migration_entry(entry))
			pte = maybe_mkwrite(pte, vma->vm_flags);
		else if (pte_swp_uffd_wp(*pvmw.pte))
			pte = pte_mkuffd_wp(pte);

		if (unlikely(is_device_private_page(new))) {
			entry = make_device_private_entry(new, pte_write(pte));
			pte = swp_entry_to_pte(entry);
			if (pte_swp_soft_dirty(*pvmw.pte))
				pte = pte_swp_mksoft_dirty(pte);
			if (pte_swp_uffd_wp(*pvmw.pte))
				pte = pte_swp_mkuffd_wp(pte);
		}

#ifdef CONFIG_HUGETLB_PAGE
		if (PageHuge(new)) {
			pte = pte_mkhuge(pte);
			pte = arch_make_huge_pte(pte, vma, new, 0);
			set_huge_pte_at(vma->vm_mm, pvmw.address, pvmw.pte, pte);
			if (PageAnon(new))
				hugepage_add_anon_rmap(new, vma, pvmw.address);
			else
				page_dup_rmap(new, true);
		} else
#endif
		{
			set_pte_at(vma->vm_mm, pvmw.address, pvmw.pte, pte);

			if (PageAnon(new))
				page_add_anon_rmap(new, vma, pvmw.address, false);
			else
				page_add_file_rmap(new, false);
		}
		if (vma->vm_flags & VM_LOCKED && !PageTransCompound(new))
			mlock_vma_page(new);

		if (PageTransHuge(page) && PageMlocked(page))
			clear_page_mlock(page);

		/* No need to invalidate - it was non-present before */
		update_mmu_cache(vma, pvmw.address, pvmw.pte);
	}

	return true;
}

/*
 * Get rid of all migration entries and replace them by
 * references to the indicated page.
 */
void remove_migration_ptes(struct page *old, struct page *new, bool locked)
{
	struct rmap_walk_control rwc = {
		.rmap_one = remove_migration_pte,
		.arg = old,
	};

	if (locked)
		rmap_walk_locked(new, &rwc);
	else
		rmap_walk(new, &rwc);
}

/*
 * Something used the pte of a page under migration. We need to
 * get to the page and wait until migration is finished.
 * When we return from this function the fault will be retried.
 */
void __migration_entry_wait(struct mm_struct *mm, pte_t *ptep,
				spinlock_t *ptl)
{
	pte_t pte;
	swp_entry_t entry;
	struct page *page;

	spin_lock(ptl);
	pte = *ptep;
	if (!is_swap_pte(pte))
		goto out;

	entry = pte_to_swp_entry(pte);
	if (!is_migration_entry(entry))
		goto out;

	page = migration_entry_to_page(entry);
	page = compound_head(page);

	/*
	 * Once page cache replacement of page migration started, page_count
	 * is zero; but we must not call put_and_wait_on_page_locked() without
	 * a ref. Use get_page_unless_zero(), and just fault again if it fails.
	 */
	if (!get_page_unless_zero(page))
		goto out;
	pte_unmap_unlock(ptep, ptl);
	put_and_wait_on_page_locked(page);
	return;
out:
	pte_unmap_unlock(ptep, ptl);
}

void migration_entry_wait(struct mm_struct *mm, pmd_t *pmd,
				unsigned long address)
{
	spinlock_t *ptl = pte_lockptr(mm, pmd);
	pte_t *ptep = pte_offset_map(pmd, address);
	__migration_entry_wait(mm, ptep, ptl);
}

void migration_entry_wait_huge(struct vm_area_struct *vma,
		struct mm_struct *mm, pte_t *pte)
{
	spinlock_t *ptl = huge_pte_lockptr(hstate_vma(vma), mm, pte);
	__migration_entry_wait(mm, pte, ptl);
}

#ifdef CONFIG_ARCH_ENABLE_THP_MIGRATION
void pmd_migration_entry_wait(struct mm_struct *mm, pmd_t *pmd)
{
	spinlock_t *ptl;
	struct page *page;

	ptl = pmd_lock(mm, pmd);
	if (!is_pmd_migration_entry(*pmd))
		goto unlock;
	page = migration_entry_to_page(pmd_to_swp_entry(*pmd));
	if (!get_page_unless_zero(page))
		goto unlock;
	spin_unlock(ptl);
	put_and_wait_on_page_locked(page);
	return;
unlock:
	spin_unlock(ptl);
}
#endif

static int expected_page_refs(struct address_space *mapping, struct page *page)
{
	int expected_count = 1;

	/*
	 * Device private pages have an extra refcount as they are
	 * ZONE_DEVICE pages.
	 */
	expected_count += is_device_private_page(page);
	if (mapping)
		expected_count += thp_nr_pages(page) + page_has_private(page);

	return expected_count;
}

/*
 * Replace the page in the mapping.
 *
 * The number of remaining references must be:
 * 1 for anonymous pages without a mapping
 * 2 for pages with a mapping
 * 3 for pages with a mapping and PagePrivate/PagePrivate2 set.
 */
int migrate_page_move_mapping(struct address_space *mapping,
		struct page *newpage, struct page *page, int extra_count)
{
	XA_STATE(xas, &mapping->i_pages, page_index(page));
	struct zone *oldzone, *newzone;
	int dirty;
	int expected_count = expected_page_refs(mapping, page) + extra_count;
	int nr = thp_nr_pages(page);

	if (!mapping) {
		/* Anonymous page without mapping */
		if (page_count(page) != expected_count)
			return -EAGAIN;

		/* No turning back from here */
		newpage->index = page->index;
		newpage->mapping = page->mapping;
		if (PageSwapBacked(page))
			__SetPageSwapBacked(newpage);

		return MIGRATEPAGE_SUCCESS;
	}

	oldzone = page_zone(page);
	newzone = page_zone(newpage);

	xas_lock_irq(&xas);
	if (page_count(page) != expected_count || xas_load(&xas) != page) {
		xas_unlock_irq(&xas);
		return -EAGAIN;
	}

	if (!page_ref_freeze(page, expected_count)) {
		xas_unlock_irq(&xas);
		return -EAGAIN;
	}

	/*
	 * Now we know that no one else is looking at the page:
	 * no turning back from here.
	 */
	newpage->index = page->index;
	newpage->mapping = page->mapping;
	page_ref_add(newpage, nr); /* add cache reference */
	if (PageSwapBacked(page)) {
		__SetPageSwapBacked(newpage);
		if (PageSwapCache(page)) {
			SetPageSwapCache(newpage);
			set_page_private(newpage, page_private(page));
		}
	} else {
		VM_BUG_ON_PAGE(PageSwapCache(page), page);
	}

	/* Move dirty while page refs frozen and newpage not yet exposed */
	dirty = PageDirty(page);
	if (dirty) {
		ClearPageDirty(page);
		SetPageDirty(newpage);
	}

	xas_store(&xas, newpage);
	if (PageTransHuge(page)) {
		int i;

		for (i = 1; i < nr; i++) {
			xas_next(&xas);
			xas_store(&xas, newpage);
		}
	}

	/*
	 * Drop cache reference from old page by unfreezing
	 * to one less reference.
	 * We know this isn't the last reference.
	 */
	page_ref_unfreeze(page, expected_count - nr);

	xas_unlock(&xas);
	/* Leave irq disabled to prevent preemption while updating stats */

	/*
	 * If moved to a different zone then also account
	 * the page for that zone. Other VM counters will be
	 * taken care of when we establish references to the
	 * new page and drop references to the old page.
	 *
	 * Note that anonymous pages are accounted for
	 * via NR_FILE_PAGES and NR_ANON_MAPPED if they
	 * are mapped to swap space.
	 */
	if (newzone != oldzone) {
		struct lruvec *old_lruvec, *new_lruvec;
		struct mem_cgroup *memcg;

		memcg = page_memcg(page);
		old_lruvec = mem_cgroup_lruvec(memcg, oldzone->zone_pgdat);
		new_lruvec = mem_cgroup_lruvec(memcg, newzone->zone_pgdat);

		__mod_lruvec_state(old_lruvec, NR_FILE_PAGES, -nr);
		__mod_lruvec_state(new_lruvec, NR_FILE_PAGES, nr);
		if (PageSwapBacked(page) && !PageSwapCache(page)) {
			__mod_lruvec_state(old_lruvec, NR_SHMEM, -nr);
			__mod_lruvec_state(new_lruvec, NR_SHMEM, nr);
		}
		if (dirty && mapping_can_writeback(mapping)) {
			__mod_lruvec_state(old_lruvec, NR_FILE_DIRTY, -nr);
			__mod_zone_page_state(oldzone, NR_ZONE_WRITE_PENDING, -nr);
			__mod_lruvec_state(new_lruvec, NR_FILE_DIRTY, nr);
			__mod_zone_page_state(newzone, NR_ZONE_WRITE_PENDING, nr);
		}
	}
	local_irq_enable();

	return MIGRATEPAGE_SUCCESS;
}
EXPORT_SYMBOL(migrate_page_move_mapping);

/*
 * The expected number of remaining references is the same as that
 * of migrate_page_move_mapping().
 */
int migrate_huge_page_move_mapping(struct address_space *mapping,
				   struct page *newpage, struct page *page)
{
	XA_STATE(xas, &mapping->i_pages, page_index(page));
	int expected_count;

	xas_lock_irq(&xas);
	expected_count = 2 + page_has_private(page);
	if (page_count(page) != expected_count || xas_load(&xas) != page) {
		xas_unlock_irq(&xas);
		return -EAGAIN;
	}

	if (!page_ref_freeze(page, expected_count)) {
		xas_unlock_irq(&xas);
		return -EAGAIN;
	}

	newpage->index = page->index;
	newpage->mapping = page->mapping;

	get_page(newpage);

	xas_store(&xas, newpage);

	page_ref_unfreeze(page, expected_count - 1);

	xas_unlock_irq(&xas);

	return MIGRATEPAGE_SUCCESS;
}

/*
 * Gigantic pages are so large that we do not guarantee that page++ pointer
 * arithmetic will work across the entire page.  We need something more
 * specialized.
 */
static void __copy_gigantic_page(struct page *dst, struct page *src,
				int nr_pages)
{
	int i;
	struct page *dst_base = dst;
	struct page *src_base = src;

	for (i = 0; i < nr_pages; ) {
		cond_resched();
		copy_highpage(dst, src);

		i++;
		dst = mem_map_next(dst, dst_base, i);
		src = mem_map_next(src, src_base, i);
	}
}

static void copy_huge_page(struct page *dst, struct page *src)
{
	int i;
	int nr_pages;

	if (PageHuge(src)) {
		/* hugetlbfs page */
		struct hstate *h = page_hstate(src);
		nr_pages = pages_per_huge_page(h);

		if (unlikely(nr_pages > MAX_ORDER_NR_PAGES)) {
			__copy_gigantic_page(dst, src, nr_pages);
			return;
		}
	} else {
		/* thp page */
		BUG_ON(!PageTransHuge(src));
		nr_pages = thp_nr_pages(src);
	}

	for (i = 0; i < nr_pages; i++) {
		cond_resched();
		copy_highpage(dst + i, src + i);
	}
}

/*
 * Copy the page to its new location
 */
void migrate_page_states(struct page *newpage, struct page *page)
{
	int cpupid;

	if (PageError(page))
		SetPageError(newpage);
	if (PageReferenced(page))
		SetPageReferenced(newpage);
	if (PageUptodate(page))
		SetPageUptodate(newpage);
	if (TestClearPageActive(page)) {
		VM_BUG_ON_PAGE(PageUnevictable(page), page);
		SetPageActive(newpage);
	} else if (TestClearPageUnevictable(page))
		SetPageUnevictable(newpage);
	if (PageWorkingset(page))
		SetPageWorkingset(newpage);
	if (PageChecked(page))
		SetPageChecked(newpage);
	if (PageMappedToDisk(page))
		SetPageMappedToDisk(newpage);

	/* Move dirty on pages not done by migrate_page_move_mapping() */
	if (PageDirty(page))
		SetPageDirty(newpage);

	if (page_is_young(page))
		set_page_young(newpage);
	if (page_is_idle(page))
		set_page_idle(newpage);

	/*
	 * Copy NUMA information to the new page, to prevent over-eager
	 * future migrations of this same page.
	 */
	cpupid = page_cpupid_xchg_last(page, -1);
	page_cpupid_xchg_last(newpage, cpupid);

	ksm_migrate_page(newpage, page);
	/*
	 * Please do not reorder this without considering how mm/ksm.c's
	 * get_ksm_page() depends upon ksm_migrate_page() and PageSwapCache().
	 */
	if (PageSwapCache(page))
		ClearPageSwapCache(page);
	ClearPagePrivate(page);
	set_page_private(page, 0);

	/*
	 * If any waiters have accumulated on the new page then
	 * wake them up.
	 */
	if (PageWriteback(newpage))
		end_page_writeback(newpage);

	/*
	 * PG_readahead shares the same bit with PG_reclaim.  The above
	 * end_page_writeback() may clear PG_readahead mistakenly, so set the
	 * bit after that.
	 */
	if (PageReadahead(page))
		SetPageReadahead(newpage);

	copy_page_owner(page, newpage);

	if (!PageHuge(page))
		mem_cgroup_migrate(page, newpage);
}
EXPORT_SYMBOL(migrate_page_states);

void migrate_page_copy(struct page *newpage, struct page *page)
{
	if (PageHuge(page) || PageTransHuge(page))
		copy_huge_page(newpage, page);
	else
		copy_highpage(newpage, page);

	migrate_page_states(newpage, page);
}
EXPORT_SYMBOL(migrate_page_copy);

/************************************************************
 *                    Migration functions
 ***********************************************************/

/*
 * Common logic to directly migrate a single LRU page suitable for
 * pages that do not use PagePrivate/PagePrivate2.
 *
 * Pages are locked upon entry and exit.
 */
int migrate_page(struct address_space *mapping,
		struct page *newpage, struct page *page,
		enum migrate_mode mode)
{
	int rc;

	BUG_ON(PageWriteback(page));	/* Writeback must be complete */

	rc = migrate_page_move_mapping(mapping, newpage, page, 0);

	if (rc != MIGRATEPAGE_SUCCESS)
		return rc;

	if (mode != MIGRATE_SYNC_NO_COPY)
		migrate_page_copy(newpage, page);
	else
		migrate_page_states(newpage, page);
	return MIGRATEPAGE_SUCCESS;
}
EXPORT_SYMBOL(migrate_page);

#ifdef CONFIG_BLOCK
/* Returns true if all buffers are successfully locked */
static bool buffer_migrate_lock_buffers(struct buffer_head *head,
							enum migrate_mode mode)
{
	struct buffer_head *bh = head;

	/* Simple case, sync compaction */
	if (mode != MIGRATE_ASYNC) {
		do {
			lock_buffer(bh);
			bh = bh->b_this_page;

		} while (bh != head);

		return true;
	}

	/* async case, we cannot block on lock_buffer so use trylock_buffer */
	do {
		if (!trylock_buffer(bh)) {
			/*
			 * We failed to lock the buffer and cannot stall in
			 * async migration. Release the taken locks
			 */
			struct buffer_head *failed_bh = bh;
			bh = head;
			while (bh != failed_bh) {
				unlock_buffer(bh);
				bh = bh->b_this_page;
			}
			return false;
		}

		bh = bh->b_this_page;
	} while (bh != head);
	return true;
}

static int __buffer_migrate_page(struct address_space *mapping,
		struct page *newpage, struct page *page, enum migrate_mode mode,
		bool check_refs)
{
	struct buffer_head *bh, *head;
	int rc;
	int expected_count;

	if (!page_has_buffers(page))
		return migrate_page(mapping, newpage, page, mode);

	/* Check whether page does not have extra refs before we do more work */
	expected_count = expected_page_refs(mapping, page);
	if (page_count(page) != expected_count)
		return -EAGAIN;

	head = page_buffers(page);
	if (!buffer_migrate_lock_buffers(head, mode))
		return -EAGAIN;

	if (check_refs) {
		bool busy;
		bool invalidated = false;

recheck_buffers:
		busy = false;
		spin_lock(&mapping->private_lock);
		bh = head;
		do {
			if (atomic_read(&bh->b_count)) {
				busy = true;
				break;
			}
			bh = bh->b_this_page;
		} while (bh != head);
		if (busy) {
			if (invalidated) {
				rc = -EAGAIN;
				goto unlock_buffers;
			}
			spin_unlock(&mapping->private_lock);
			invalidate_bh_lrus();
			invalidated = true;
			goto recheck_buffers;
		}
	}

	rc = migrate_page_move_mapping(mapping, newpage, page, 0);
	if (rc != MIGRATEPAGE_SUCCESS)
		goto unlock_buffers;

	attach_page_private(newpage, detach_page_private(page));

	bh = head;
	do {
		set_bh_page(bh, newpage, bh_offset(bh));
		bh = bh->b_this_page;

	} while (bh != head);

	if (mode != MIGRATE_SYNC_NO_COPY)
		migrate_page_copy(newpage, page);
	else
		migrate_page_states(newpage, page);

	rc = MIGRATEPAGE_SUCCESS;
unlock_buffers:
	if (check_refs)
		spin_unlock(&mapping->private_lock);
	bh = head;
	do {
		unlock_buffer(bh);
		bh = bh->b_this_page;

	} while (bh != head);

	return rc;
}

/*
 * Migration function for pages with buffers. This function can only be used
 * if the underlying filesystem guarantees that no other references to "page"
 * exist. For example attached buffer heads are accessed only under page lock.
 */
int buffer_migrate_page(struct address_space *mapping,
		struct page *newpage, struct page *page, enum migrate_mode mode)
{
	return __buffer_migrate_page(mapping, newpage, page, mode, false);
}
EXPORT_SYMBOL(buffer_migrate_page);

/*
 * Same as above except that this variant is more careful and checks that there
 * are also no buffer head references. This function is the right one for
 * mappings where buffer heads are directly looked up and referenced (such as
 * block device mappings).
 */
int buffer_migrate_page_norefs(struct address_space *mapping,
		struct page *newpage, struct page *page, enum migrate_mode mode)
{
	return __buffer_migrate_page(mapping, newpage, page, mode, true);
}
#endif

/*
 * Writeback a page to clean the dirty state
 */
static int writeout(struct address_space *mapping, struct page *page)
{
	struct writeback_control wbc = {
		.sync_mode = WB_SYNC_NONE,
		.nr_to_write = 1,
		.range_start = 0,
		.range_end = LLONG_MAX,
		.for_reclaim = 1
	};
	int rc;

	if (!mapping->a_ops->writepage)
		/* No write method for the address space */
		return -EINVAL;

	if (!clear_page_dirty_for_io(page))
		/* Someone else already triggered a write */
		return -EAGAIN;

	/*
	 * A dirty page may imply that the underlying filesystem has
	 * the page on some queue. So the page must be clean for
	 * migration. Writeout may mean we loose the lock and the
	 * page state is no longer what we checked for earlier.
	 * At this point we know that the migration attempt cannot
	 * be successful.
	 */
	remove_migration_ptes(page, page, false);

	rc = mapping->a_ops->writepage(page, &wbc);

	if (rc != AOP_WRITEPAGE_ACTIVATE)
		/* unlocked. Relock */
		lock_page(page);

	return (rc < 0) ? -EIO : -EAGAIN;
}

/*
 * Default handling if a filesystem does not provide a migration function.
 */
static int fallback_migrate_page(struct address_space *mapping,
	struct page *newpage, struct page *page, enum migrate_mode mode)
{
	if (PageDirty(page)) {
		/* Only writeback pages in full synchronous migration */
		switch (mode) {
		case MIGRATE_SYNC:
		case MIGRATE_SYNC_NO_COPY:
			break;
		default:
			return -EBUSY;
		}
		return writeout(mapping, page);
	}

	/*
	 * Buffers may be managed in a filesystem specific way.
	 * We must have no buffers or drop them.
	 */
	if (page_has_private(page) &&
	    !try_to_release_page(page, GFP_KERNEL))
		return mode == MIGRATE_SYNC ? -EAGAIN : -EBUSY;

	return migrate_page(mapping, newpage, page, mode);
}

/*
 * Move a page to a newly allocated page
 * The page is locked and all ptes have been successfully removed.
 *
 * The new page will have replaced the old page if this function
 * is successful.
 *
 * Return value:
 *   < 0 - error code
 *  MIGRATEPAGE_SUCCESS - success
 */
static int move_to_new_page(struct page *newpage, struct page *page,
				enum migrate_mode mode)
{
	struct address_space *mapping;
	int rc = -EAGAIN;
	bool is_lru = !__PageMovable(page);

	VM_BUG_ON_PAGE(!PageLocked(page), page);
	VM_BUG_ON_PAGE(!PageLocked(newpage), newpage);

	mapping = page_mapping(page);

	if (likely(is_lru)) {
		if (!mapping)
			rc = migrate_page(mapping, newpage, page, mode);
		else if (mapping->a_ops->migratepage)
			/*
			 * Most pages have a mapping and most filesystems
			 * provide a migratepage callback. Anonymous pages
			 * are part of swap space which also has its own
			 * migratepage callback. This is the most common path
			 * for page migration.
			 */
			rc = mapping->a_ops->migratepage(mapping, newpage,
							page, mode);
		else
			rc = fallback_migrate_page(mapping, newpage,
							page, mode);
	} else {
		/*
		 * In case of non-lru page, it could be released after
		 * isolation step. In that case, we shouldn't try migration.
		 */
		VM_BUG_ON_PAGE(!PageIsolated(page), page);
		if (!PageMovable(page)) {
			rc = MIGRATEPAGE_SUCCESS;
			__ClearPageIsolated(page);
			goto out;
		}

		rc = mapping->a_ops->migratepage(mapping, newpage,
						page, mode);
		WARN_ON_ONCE(rc == MIGRATEPAGE_SUCCESS &&
			!PageIsolated(page));
	}

	/*
	 * When successful, old pagecache page->mapping must be cleared before
	 * page is freed; but stats require that PageAnon be left as PageAnon.
	 */
	if (rc == MIGRATEPAGE_SUCCESS) {
		if (__PageMovable(page)) {
			VM_BUG_ON_PAGE(!PageIsolated(page), page);

			/*
			 * We clear PG_movable under page_lock so any compactor
			 * cannot try to migrate this page.
			 */
			__ClearPageIsolated(page);
		}

		/*
		 * Anonymous and movable page->mapping will be cleared by
		 * free_pages_prepare so don't reset it here for keeping
		 * the type to work PageAnon, for example.
		 */
		if (!PageMappingFlags(page))
			page->mapping = NULL;

		if (likely(!is_zone_device_page(newpage)))
			flush_dcache_page(newpage);

	}
out:
	return rc;
}

static int __unmap_and_move(struct page *page, struct page *newpage,
				int force, enum migrate_mode mode)
{
	int rc = -EAGAIN;
	int page_was_mapped = 0;
	struct anon_vma *anon_vma = NULL;
	bool is_lru = !__PageMovable(page);

	if (!trylock_page(page)) {
		if (!force || mode == MIGRATE_ASYNC)
			goto out;

		/*
		 * It's not safe for direct compaction to call lock_page.
		 * For example, during page readahead pages are added locked
		 * to the LRU. Later, when the IO completes the pages are
		 * marked uptodate and unlocked. However, the queueing
		 * could be merging multiple pages for one bio (e.g.
		 * mpage_readahead). If an allocation happens for the
		 * second or third page, the process can end up locking
		 * the same page twice and deadlocking. Rather than
		 * trying to be clever about what pages can be locked,
		 * avoid the use of lock_page for direct compaction
		 * altogether.
		 */
		if (current->flags & PF_MEMALLOC)
			goto out;

		lock_page(page);
	}

	if (PageWriteback(page)) {
		/*
		 * Only in the case of a full synchronous migration is it
		 * necessary to wait for PageWriteback. In the async case,
		 * the retry loop is too short and in the sync-light case,
		 * the overhead of stalling is too much
		 */
		switch (mode) {
		case MIGRATE_SYNC:
		case MIGRATE_SYNC_NO_COPY:
			break;
		default:
			rc = -EBUSY;
			goto out_unlock;
		}
		if (!force)
			goto out_unlock;
		wait_on_page_writeback(page);
	}

	/*
	 * By try_to_unmap(), page->mapcount goes down to 0 here. In this case,
	 * we cannot notice that anon_vma is freed while we migrates a page.
	 * This get_anon_vma() delays freeing anon_vma pointer until the end
	 * of migration. File cache pages are no problem because of page_lock()
	 * File Caches may use write_page() or lock_page() in migration, then,
	 * just care Anon page here.
	 *
	 * Only page_get_anon_vma() understands the subtleties of
	 * getting a hold on an anon_vma from outside one of its mms.
	 * But if we cannot get anon_vma, then we won't need it anyway,
	 * because that implies that the anon page is no longer mapped
	 * (and cannot be remapped so long as we hold the page lock).
	 */
	if (PageAnon(page) && !PageKsm(page))
		anon_vma = page_get_anon_vma(page);

	/*
	 * Block others from accessing the new page when we get around to
	 * establishing additional references. We are usually the only one
	 * holding a reference to newpage at this point. We used to have a BUG
	 * here if trylock_page(newpage) fails, but would like to allow for
	 * cases where there might be a race with the previous use of newpage.
	 * This is much like races on refcount of oldpage: just don't BUG().
	 */
	if (unlikely(!trylock_page(newpage)))
		goto out_unlock;

	if (unlikely(!is_lru)) {
		rc = move_to_new_page(newpage, page, mode);
		goto out_unlock_both;
	}

	/*
	 * Corner case handling:
	 * 1. When a new swap-cache page is read into, it is added to the LRU
	 * and treated as swapcache but it has no rmap yet.
	 * Calling try_to_unmap() against a page->mapping==NULL page will
	 * trigger a BUG.  So handle it here.
	 * 2. An orphaned page (see truncate_complete_page) might have
	 * fs-private metadata. The page can be picked up due to memory
	 * offlining.  Everywhere else except page reclaim, the page is
	 * invisible to the vm, so the page can not be migrated.  So try to
	 * free the metadata, so the page can be freed.
	 */
	if (!page->mapping) {
		VM_BUG_ON_PAGE(PageAnon(page), page);
		if (page_has_private(page)) {
			try_to_free_buffers(page);
			goto out_unlock_both;
		}
	} else if (page_mapped(page)) {
		/* Establish migration ptes */
		VM_BUG_ON_PAGE(PageAnon(page) && !PageKsm(page) && !anon_vma,
				page);
		try_to_unmap(page, TTU_MIGRATION|TTU_IGNORE_MLOCK);
		page_was_mapped = 1;
	}

	if (!page_mapped(page))
		rc = move_to_new_page(newpage, page, mode);

	if (page_was_mapped)
		remove_migration_ptes(page,
			rc == MIGRATEPAGE_SUCCESS ? newpage : page, false);

out_unlock_both:
	unlock_page(newpage);
out_unlock:
	/* Drop an anon_vma reference if we took one */
	if (anon_vma)
		put_anon_vma(anon_vma);
	unlock_page(page);
out:
	/*
	 * If migration is successful, decrease refcount of the newpage
	 * which will not free the page because new page owner increased
	 * refcounter. As well, if it is LRU page, add the page to LRU
	 * list in here. Use the old state of the isolated source page to
	 * determine if we migrated a LRU page. newpage was already unlocked
	 * and possibly modified by its owner - don't rely on the page
	 * state.
	 */
	if (rc == MIGRATEPAGE_SUCCESS) {
		if (unlikely(!is_lru))
			put_page(newpage);
		else
			putback_lru_page(newpage);
	}

	return rc;
}

/*
 * Obtain the lock on page, remove all ptes and migrate the page
 * to the newly allocated page in newpage.
 */
static int unmap_and_move(new_page_t get_new_page,
				   free_page_t put_new_page,
				   unsigned long private, struct page *page,
				   int force, enum migrate_mode mode,
				   enum migrate_reason reason)
{
	int rc = MIGRATEPAGE_SUCCESS;
	struct page *newpage = NULL;

	if (!thp_migration_supported() && PageTransHuge(page))
		return -ENOMEM;

	if (page_count(page) == 1) {
		/* page was freed from under us. So we are done. */
		ClearPageActive(page);
		ClearPageUnevictable(page);
		if (unlikely(__PageMovable(page))) {
			lock_page(page);
			if (!PageMovable(page))
				__ClearPageIsolated(page);
			unlock_page(page);
		}
		goto out;
	}

	newpage = get_new_page(page, private);
	if (!newpage)
		return -ENOMEM;

	rc = __unmap_and_move(page, newpage, force, mode);
	if (rc == MIGRATEPAGE_SUCCESS)
		set_page_owner_migrate_reason(newpage, reason);

out:
	if (rc != -EAGAIN) {
		/*
		 * A page that has been migrated has all references
		 * removed and will be freed. A page that has not been
		 * migrated will have kept its references and be restored.
		 */
		list_del(&page->lru);

		/*
		 * Compaction can migrate also non-LRU pages which are
		 * not accounted to NR_ISOLATED_*. They can be recognized
		 * as __PageMovable
		 */
		if (likely(!__PageMovable(page)))
			mod_node_page_state(page_pgdat(page), NR_ISOLATED_ANON +
					page_is_file_lru(page), -thp_nr_pages(page));
	}

	/*
	 * If migration is successful, releases reference grabbed during
	 * isolation. Otherwise, restore the page to right list unless
	 * we want to retry.
	 */
	if (rc == MIGRATEPAGE_SUCCESS) {
		if (reason != MR_MEMORY_FAILURE)
			/*
			 * We release the page in page_handle_poison.
			 */
			put_page(page);
	} else {
		if (rc != -EAGAIN) {
			if (likely(!__PageMovable(page))) {
				putback_lru_page(page);
				goto put_new;
			}

			lock_page(page);
			if (PageMovable(page))
				putback_movable_page(page);
			else
				__ClearPageIsolated(page);
			unlock_page(page);
			put_page(page);
		}
put_new:
		if (put_new_page)
			put_new_page(newpage, private);
		else
			put_page(newpage);
	}

	return rc;
}

/*
 * Counterpart of unmap_and_move_page() for hugepage migration.
 *
 * This function doesn't wait the completion of hugepage I/O
 * because there is no race between I/O and migration for hugepage.
 * Note that currently hugepage I/O occurs only in direct I/O
 * where no lock is held and PG_writeback is irrelevant,
 * and writeback status of all subpages are counted in the reference
 * count of the head page (i.e. if all subpages of a 2MB hugepage are
 * under direct I/O, the reference of the head page is 512 and a bit more.)
 * This means that when we try to migrate hugepage whose subpages are
 * doing direct I/O, some references remain after try_to_unmap() and
 * hugepage migration fails without data corruption.
 *
 * There is also no race when direct I/O is issued on the page under migration,
 * because then pte is replaced with migration swap entry and direct I/O code
 * will wait in the page fault for migration to complete.
 */
static int unmap_and_move_huge_page(new_page_t get_new_page,
				free_page_t put_new_page, unsigned long private,
				struct page *hpage, int force,
				enum migrate_mode mode, int reason)
{
	int rc = -EAGAIN;
	int page_was_mapped = 0;
	struct page *new_hpage;
	struct anon_vma *anon_vma = NULL;
	struct address_space *mapping = NULL;

	/*
	 * Migratability of hugepages depends on architectures and their size.
	 * This check is necessary because some callers of hugepage migration
	 * like soft offline and memory hotremove don't walk through page
	 * tables or check whether the hugepage is pmd-based or not before
	 * kicking migration.
	 */
	if (!hugepage_migration_supported(page_hstate(hpage))) {
		putback_active_hugepage(hpage);
		return -ENOSYS;
	}

	new_hpage = get_new_page(hpage, private);
	if (!new_hpage)
		return -ENOMEM;

	if (!trylock_page(hpage)) {
		if (!force)
			goto out;
		switch (mode) {
		case MIGRATE_SYNC:
		case MIGRATE_SYNC_NO_COPY:
			break;
		default:
			goto out;
		}
		lock_page(hpage);
	}

	/*
	 * Check for pages which are in the process of being freed.  Without
	 * page_mapping() set, hugetlbfs specific move page routine will not
	 * be called and we could leak usage counts for subpools.
	 */
	if (page_private(hpage) && !page_mapping(hpage)) {
		rc = -EBUSY;
		goto out_unlock;
	}

	if (PageAnon(hpage))
		anon_vma = page_get_anon_vma(hpage);

	if (unlikely(!trylock_page(new_hpage)))
		goto put_anon;

	if (page_mapped(hpage)) {
		bool mapping_locked = false;
		enum ttu_flags ttu = TTU_MIGRATION|TTU_IGNORE_MLOCK;

		if (!PageAnon(hpage)) {
			/*
			 * In shared mappings, try_to_unmap could potentially
			 * call huge_pmd_unshare.  Because of this, take
			 * semaphore in write mode here and set TTU_RMAP_LOCKED
			 * to let lower levels know we have taken the lock.
			 */
			mapping = hugetlb_page_mapping_lock_write(hpage);
			if (unlikely(!mapping))
				goto unlock_put_anon;

			mapping_locked = true;
			ttu |= TTU_RMAP_LOCKED;
		}

		try_to_unmap(hpage, ttu);
		page_was_mapped = 1;

		if (mapping_locked)
			i_mmap_unlock_write(mapping);
	}

	if (!page_mapped(hpage))
		rc = move_to_new_page(new_hpage, hpage, mode);

	if (page_was_mapped)
		remove_migration_ptes(hpage,
			rc == MIGRATEPAGE_SUCCESS ? new_hpage : hpage, false);

unlock_put_anon:
	unlock_page(new_hpage);

put_anon:
	if (anon_vma)
		put_anon_vma(anon_vma);

	if (rc == MIGRATEPAGE_SUCCESS) {
		move_hugetlb_state(hpage, new_hpage, reason);
		put_new_page = NULL;
	}

out_unlock:
	unlock_page(hpage);
out:
	if (rc != -EAGAIN)
		putback_active_hugepage(hpage);

	/*
	 * If migration was not successful and there's a freeing callback, use
	 * it.  Otherwise, put_page() will drop the reference grabbed during
	 * isolation.
	 */
	if (put_new_page)
		put_new_page(new_hpage, private);
	else
		putback_active_hugepage(new_hpage);

	return rc;
}

/*
 * migrate_pages - migrate the pages specified in a list, to the free pages
 *		   supplied as the target for the page migration
 *
 * @from:		The list of pages to be migrated.
 * @get_new_page:	The function used to allocate free pages to be used
 *			as the target of the page migration.
 * @put_new_page:	The function used to free target pages if migration
 *			fails, or NULL if no special handling is necessary.
 * @private:		Private data to be passed on to get_new_page()
 * @mode:		The migration mode that specifies the constraints for
 *			page migration, if any.
 * @reason:		The reason for page migration.
 *
 * The function returns after 10 attempts or if no pages are movable any more
 * because the list has become empty or no retryable pages exist any more.
 * The caller should call putback_movable_pages() to return pages to the LRU
 * or free list only if ret != 0.
 *
 * Returns the number of pages that were not migrated, or an error code.
 */
int migrate_pages(struct list_head *from, new_page_t get_new_page,
		free_page_t put_new_page, unsigned long private,
		enum migrate_mode mode, int reason)
{
	int retry = 1;
	int thp_retry = 1;
	int nr_failed = 0;
	int nr_succeeded = 0;
	int nr_thp_succeeded = 0;
	int nr_thp_failed = 0;
	int nr_thp_split = 0;
	int pass = 0;
	bool is_thp = false;
	struct page *page;
	struct page *page2;
	int swapwrite = current->flags & PF_SWAPWRITE;
	int rc, nr_subpages;

	trace_mm_migrate_pages_start(mode, reason);

	if (!swapwrite)
		current->flags |= PF_SWAPWRITE;

	for (pass = 0; pass < 10 && (retry || thp_retry); pass++) {
		retry = 0;
		thp_retry = 0;

		list_for_each_entry_safe(page, page2, from, lru) {
retry:
			/*
			 * THP statistics is based on the source huge page.
			 * Capture required information that might get lost
			 * during migration.
			 */
			is_thp = PageTransHuge(page) && !PageHuge(page);
			nr_subpages = thp_nr_pages(page);
			cond_resched();

			if (PageHuge(page))
				rc = unmap_and_move_huge_page(get_new_page,
						put_new_page, private, page,
						pass > 2, mode, reason);
			else
				rc = unmap_and_move(get_new_page, put_new_page,
						private, page, pass > 2, mode,
						reason);

			switch(rc) {
			case -ENOMEM:
				/*
				 * THP migration might be unsupported or the
				 * allocation could've failed so we should
				 * retry on the same page with the THP split
				 * to base pages.
				 *
				 * Head page is retried immediately and tail
				 * pages are added to the tail of the list so
				 * we encounter them after the rest of the list
				 * is processed.
				 */
				if (is_thp) {
					lock_page(page);
					rc = split_huge_page_to_list(page, from);
					unlock_page(page);
					if (!rc) {
						list_safe_reset_next(page, page2, lru);
						nr_thp_split++;
						goto retry;
					}

					nr_thp_failed++;
					nr_failed += nr_subpages;
					goto out;
				}
				nr_failed++;
				goto out;
			case -EAGAIN:
				if (is_thp) {
					thp_retry++;
					break;
				}
				retry++;
				break;
			case MIGRATEPAGE_SUCCESS:
				if (is_thp) {
					nr_thp_succeeded++;
					nr_succeeded += nr_subpages;
					break;
				}
				nr_succeeded++;
				break;
			default:
				/*
				 * Permanent failure (-EBUSY, -ENOSYS, etc.):
				 * unlike -EAGAIN case, the failed page is
				 * removed from migration page list and not
				 * retried in the next outer loop.
				 */
				if (is_thp) {
					nr_thp_failed++;
					nr_failed += nr_subpages;
					break;
				}
				nr_failed++;
				break;
			}
		}
	}
	nr_failed += retry + thp_retry;
	nr_thp_failed += thp_retry;
	rc = nr_failed;
out:
	count_vm_events(PGMIGRATE_SUCCESS, nr_succeeded);
	count_vm_events(PGMIGRATE_FAIL, nr_failed);
	count_vm_events(THP_MIGRATION_SUCCESS, nr_thp_succeeded);
	count_vm_events(THP_MIGRATION_FAIL, nr_thp_failed);
	count_vm_events(THP_MIGRATION_SPLIT, nr_thp_split);
	trace_mm_migrate_pages(nr_succeeded, nr_failed, nr_thp_succeeded,
			       nr_thp_failed, nr_thp_split, mode, reason);

	if (!swapwrite)
		current->flags &= ~PF_SWAPWRITE;

	return rc;
}
EXPORT_SYMBOL_GPL(migrate_pages);

struct page *alloc_migration_target(struct page *page, unsigned long private)
{
	struct migration_target_control *mtc;
	gfp_t gfp_mask;
	unsigned int order = 0;
	struct page *new_page = NULL;
	int nid;
	int zidx;

	mtc = (struct migration_target_control *)private;
	gfp_mask = mtc->gfp_mask;
	nid = mtc->nid;
	if (nid == NUMA_NO_NODE)
		nid = page_to_nid(page);

	if (PageHuge(page)) {
		struct hstate *h = page_hstate(compound_head(page));

		gfp_mask = htlb_modify_alloc_mask(h, gfp_mask);
		return alloc_huge_page_nodemask(h, nid, mtc->nmask, gfp_mask);
	}

	if (PageTransHuge(page)) {
		/*
		 * clear __GFP_RECLAIM to make the migration callback
		 * consistent with regular THP allocations.
		 */
		gfp_mask &= ~__GFP_RECLAIM;
		gfp_mask |= GFP_TRANSHUGE;
		order = HPAGE_PMD_ORDER;
	}
	zidx = zone_idx(page_zone(page));
	if (is_highmem_idx(zidx) || zidx == ZONE_MOVABLE)
		gfp_mask |= __GFP_HIGHMEM;

	new_page = __alloc_pages_nodemask(gfp_mask, order, nid, mtc->nmask);

	if (new_page && PageTransHuge(new_page))
		prep_transhuge_page(new_page);

	return new_page;
}

#ifdef CONFIG_NUMA

static int store_status(int __user *status, int start, int value, int nr)
{
	while (nr-- > 0) {
		if (put_user(value, status + start))
			return -EFAULT;
		start++;
	}

	return 0;
}

static int do_move_pages_to_node(struct mm_struct *mm,
		struct list_head *pagelist, int node)
{
	int err;
	struct migration_target_control mtc = {
		.nid = node,
		.gfp_mask = GFP_HIGHUSER_MOVABLE | __GFP_THISNODE,
	};

	err = migrate_pages(pagelist, alloc_migration_target, NULL,
			(unsigned long)&mtc, MIGRATE_SYNC, MR_SYSCALL);
	if (err)
		putback_movable_pages(pagelist);
	return err;
}

/*
 * Resolves the given address to a struct page, isolates it from the LRU and
 * puts it to the given pagelist.
 * Returns:
 *     errno - if the page cannot be found/isolated
 *     0 - when it doesn't have to be migrated because it is already on the
 *         target node
 *     1 - when it has been queued
 */
static int add_page_for_migration(struct mm_struct *mm, unsigned long addr,
		int node, struct list_head *pagelist, bool migrate_all)
{
	struct vm_area_struct *vma;
	struct page *page;
	unsigned int follflags;
	int err;

	mmap_read_lock(mm);
	err = -EFAULT;
	vma = find_vma(mm, addr);
	if (!vma || addr < vma->vm_start || !vma_migratable(vma))
		goto out;

	/* FOLL_DUMP to ignore special (like zero) pages */
	follflags = FOLL_GET | FOLL_DUMP;
	page = follow_page(vma, addr, follflags);

	err = PTR_ERR(page);
	if (IS_ERR(page))
		goto out;

	err = -ENOENT;
	if (!page)
		goto out;

	err = 0;
	if (page_to_nid(page) == node)
		goto out_putpage;

	err = -EACCES;
	if (page_mapcount(page) > 1 && !migrate_all)
		goto out_putpage;

	if (PageHuge(page)) {
		if (PageHead(page)) {
			isolate_huge_page(page, pagelist);
			err = 1;
		}
	} else {
		struct page *head;

		head = compound_head(page);
		err = isolate_lru_page(head);
		if (err)
			goto out_putpage;

		err = 1;
		list_add_tail(&head->lru, pagelist);
		mod_node_page_state(page_pgdat(head),
			NR_ISOLATED_ANON + page_is_file_lru(head),
			thp_nr_pages(head));
	}
out_putpage:
	/*
	 * Either remove the duplicate refcount from
	 * isolate_lru_page() or drop the page ref if it was
	 * not isolated.
	 */
	put_user_page(page);
out:
	mmap_read_unlock(mm);
	return err;
}

static int move_pages_and_store_status(struct mm_struct *mm, int node,
		struct list_head *pagelist, int __user *status,
		int start, int i, unsigned long nr_pages)
{
	int err;

	if (list_empty(pagelist))
		return 0;

	err = do_move_pages_to_node(mm, pagelist, node);
	if (err) {
		/*
		 * Positive err means the number of failed
		 * pages to migrate.  Since we are going to
		 * abort and return the number of non-migrated
		 * pages, so need to incude the rest of the
		 * nr_pages that have not been attempted as
		 * well.
		 */
		if (err > 0)
			err += nr_pages - i - 1;
		return err;
	}
	return store_status(status, start, node, i - start);
}

/*
 * Migrate an array of page address onto an array of nodes and fill
 * the corresponding array of status.
 */
static int do_pages_move(struct mm_struct *mm, nodemask_t task_nodes,
			 unsigned long nr_pages,
			 const void __user * __user *pages,
			 const int __user *nodes,
			 int __user *status, int flags)
{
	int current_node = NUMA_NO_NODE;
	LIST_HEAD(pagelist);
	int start, i;
	int err = 0, err1;

	lru_cache_disable();

	for (i = start = 0; i < nr_pages; i++) {
		const void __user *p;
		unsigned long addr;
		int node;

		err = -EFAULT;
		if (get_user(p, pages + i))
			goto out_flush;
		if (get_user(node, nodes + i))
			goto out_flush;
		addr = (unsigned long)untagged_addr(p);

		err = -ENODEV;
		if (node < 0 || node >= MAX_NUMNODES)
			goto out_flush;
		if (!node_state(node, N_MEMORY))
			goto out_flush;

		err = -EACCES;
		if (!node_isset(node, task_nodes))
			goto out_flush;

		if (current_node == NUMA_NO_NODE) {
			current_node = node;
			start = i;
		} else if (node != current_node) {
			err = move_pages_and_store_status(mm, current_node,
					&pagelist, status, start, i, nr_pages);
			if (err)
				goto out;
			start = i;
			current_node = node;
		}

		/*
		 * Errors in the page lookup or isolation are not fatal and we simply
		 * report them via status
		 */
		err = add_page_for_migration(mm, addr, current_node,
				&pagelist, flags & MPOL_MF_MOVE_ALL);

		if (err > 0) {
			/* The page is successfully queued for migration */
			continue;
		}

		/*
		 * If the page is already on the target node (!err), store the
		 * node, otherwise, store the err.
		 */
		err = store_status(status, i, err ? : current_node, 1);
		if (err)
			goto out_flush;

		err = move_pages_and_store_status(mm, current_node, &pagelist,
				status, start, i, nr_pages);
		if (err)
			goto out;
		current_node = NUMA_NO_NODE;
	}
out_flush:
	/* Make sure we do not overwrite the existing error */
	err1 = move_pages_and_store_status(mm, current_node, &pagelist,
				status, start, i, nr_pages);
	if (err >= 0)
		err = err1;
out:
	lru_cache_enable();
	return err;
}

/*
 * Determine the nodes of an array of pages and store it in an array of status.
 */
static void do_pages_stat_array(struct mm_struct *mm, unsigned long nr_pages,
				const void __user **pages, int *status)
{
	unsigned long i;

	mmap_read_lock(mm);

	for (i = 0; i < nr_pages; i++) {
		unsigned long addr = (unsigned long)(*pages);
		struct vm_area_struct *vma;
		struct page *page;
		int err = -EFAULT;

		vma = find_vma(mm, addr);
		if (!vma || addr < vma->vm_start)
			goto set_status;

		/* FOLL_DUMP to ignore special (like zero) pages */
		page = follow_page(vma, addr, FOLL_DUMP);

		err = PTR_ERR(page);
		if (IS_ERR(page))
			goto set_status;

		err = page ? page_to_nid(page) : -ENOENT;
set_status:
		*status = err;

		pages++;
		status++;
	}

	mmap_read_unlock(mm);
}

/*
 * Determine the nodes of a user array of pages and store it in
 * a user array of status.
 */
static int do_pages_stat(struct mm_struct *mm, unsigned long nr_pages,
			 const void __user * __user *pages,
			 int __user *status)
{
#define DO_PAGES_STAT_CHUNK_NR 16
	const void __user *chunk_pages[DO_PAGES_STAT_CHUNK_NR];
	int chunk_status[DO_PAGES_STAT_CHUNK_NR];

	while (nr_pages) {
		unsigned long chunk_nr;

		chunk_nr = nr_pages;
		if (chunk_nr > DO_PAGES_STAT_CHUNK_NR)
			chunk_nr = DO_PAGES_STAT_CHUNK_NR;

		if (copy_from_user(chunk_pages, pages, chunk_nr * sizeof(*chunk_pages)))
			break;

		do_pages_stat_array(mm, chunk_nr, chunk_pages, chunk_status);

		if (copy_to_user(status, chunk_status, chunk_nr * sizeof(*status)))
			break;

		pages += chunk_nr;
		status += chunk_nr;
		nr_pages -= chunk_nr;
	}
	return nr_pages ? -EFAULT : 0;
}

static struct mm_struct *find_mm_struct(pid_t pid, nodemask_t *mem_nodes)
{
	struct task_struct *task;
	struct mm_struct *mm;

	/*
	 * There is no need to check if current process has the right to modify
	 * the specified process when they are same.
	 */
	if (!pid) {
		mmget(current->mm);
		*mem_nodes = cpuset_mems_allowed(current);
		return current->mm;
	}

	/* Find the mm_struct */
	rcu_read_lock();
	task = find_task_by_vpid(pid);
	if (!task) {
		rcu_read_unlock();
		return ERR_PTR(-ESRCH);
	}
	get_task_struct(task);

	/*
	 * Check if this process has the right to modify the specified
	 * process. Use the regular "ptrace_may_access()" checks.
	 */
	if (!ptrace_may_access(task, PTRACE_MODE_READ_REALCREDS)) {
		rcu_read_unlock();
		mm = ERR_PTR(-EPERM);
		goto out;
	}
	rcu_read_unlock();

	mm = ERR_PTR(security_task_movememory(task));
	if (IS_ERR(mm))
		goto out;
	*mem_nodes = cpuset_mems_allowed(task);
	mm = get_task_mm(task);
out:
	put_task_struct(task);
	if (!mm)
		mm = ERR_PTR(-EINVAL);
	return mm;
}

/*
 * Move a list of pages in the address space of the currently executing
 * process.
 */
static int kernel_move_pages(pid_t pid, unsigned long nr_pages,
			     const void __user * __user *pages,
			     const int __user *nodes,
			     int __user *status, int flags)
{
	struct mm_struct *mm;
	int err;
	nodemask_t task_nodes;

	/* Check flags */
	if (flags & ~(MPOL_MF_MOVE|MPOL_MF_MOVE_ALL))
		return -EINVAL;

	if ((flags & MPOL_MF_MOVE_ALL) && !capable(CAP_SYS_NICE))
		return -EPERM;

	mm = find_mm_struct(pid, &task_nodes);
	if (IS_ERR(mm))
		return PTR_ERR(mm);

	if (nodes)
		err = do_pages_move(mm, task_nodes, nr_pages, pages,
				    nodes, status, flags);
	else
		err = do_pages_stat(mm, nr_pages, pages, status);

	mmput(mm);
	return err;
}

SYSCALL_DEFINE6(move_pages, pid_t, pid, unsigned long, nr_pages,
		const void __user * __user *, pages,
		const int __user *, nodes,
		int __user *, status, int, flags)
{
	return kernel_move_pages(pid, nr_pages, pages, nodes, status, flags);
}

#ifdef CONFIG_COMPAT
COMPAT_SYSCALL_DEFINE6(move_pages, pid_t, pid, compat_ulong_t, nr_pages,
		       compat_uptr_t __user *, pages32,
		       const int __user *, nodes,
		       int __user *, status,
		       int, flags)
{
	const void __user * __user *pages;
	int i;

	pages = compat_alloc_user_space(nr_pages * sizeof(void *));
	for (i = 0; i < nr_pages; i++) {
		compat_uptr_t p;

		if (get_user(p, pages32 + i) ||
			put_user(compat_ptr(p), pages + i))
			return -EFAULT;
	}
	return kernel_move_pages(pid, nr_pages, pages, nodes, status, flags);
}
#endif /* CONFIG_COMPAT */

#ifdef CONFIG_NUMA_BALANCING
/*
 * Returns true if this is a safe migration target node for misplaced NUMA
 * pages. Currently it only checks the watermarks which crude
 */
static bool migrate_balanced_pgdat(struct pglist_data *pgdat,
				   unsigned long nr_migrate_pages)
{
	int z;

	for (z = pgdat->nr_zones - 1; z >= 0; z--) {
		struct zone *zone = pgdat->node_zones + z;

		if (!populated_zone(zone))
			continue;

		/* Avoid waking kswapd by allocating pages_to_migrate pages. */
		if (!zone_watermark_ok(zone, 0,
				       high_wmark_pages(zone) +
				       nr_migrate_pages,
				       ZONE_MOVABLE, 0))
			continue;
		return true;
	}
	return false;
}

static struct page *alloc_misplaced_dst_page(struct page *page,
					   unsigned long data)
{
	int nid = (int) data;
	struct page *newpage;

	newpage = __alloc_pages_node(nid,
					 (GFP_HIGHUSER_MOVABLE |
					  __GFP_THISNODE | __GFP_NOMEMALLOC |
					  __GFP_NORETRY | __GFP_NOWARN) &
					 ~__GFP_RECLAIM, 0);

	return newpage;
}

static int numamigrate_isolate_page(pg_data_t *pgdat, struct page *page)
{
	int page_lru;

	VM_BUG_ON_PAGE(compound_order(page) && !PageTransHuge(page), page);

	/* Avoid migrating to a node that is nearly full */
	if (!migrate_balanced_pgdat(pgdat, compound_nr(page)))
		return 0;

	if (isolate_lru_page(page))
		return 0;

	/*
	 * migrate_misplaced_transhuge_page() skips page migration's usual
	 * check on page_count(), so we must do it here, now that the page
	 * has been isolated: a GUP pin, or any other pin, prevents migration.
	 * The expected page count is 3: 1 for page's mapcount and 1 for the
	 * caller's pin and 1 for the reference taken by isolate_lru_page().
	 */
	if (PageTransHuge(page) && page_count(page) != 3) {
		putback_lru_page(page);
		return 0;
	}

	page_lru = page_is_file_lru(page);
	mod_node_page_state(page_pgdat(page), NR_ISOLATED_ANON + page_lru,
				thp_nr_pages(page));

	/*
	 * Isolating the page has taken another reference, so the
	 * caller's reference can be safely dropped without the page
	 * disappearing underneath us during migration.
	 */
	put_page(page);
	return 1;
}

bool pmd_trans_migrating(pmd_t pmd)
{
	struct page *page = pmd_page(pmd);
	return PageLocked(page);
}

/*
 * Attempt to migrate a misplaced page to the specified destination
 * node. Caller is expected to have an elevated reference count on
 * the page that will be dropped by this function before returning.
 */
int migrate_misplaced_page(struct page *page, struct vm_fault *vmf,
			   int node)
{
	pg_data_t *pgdat = NODE_DATA(node);
	int isolated;
	int nr_remaining;
	LIST_HEAD(migratepages);

	/*
	 * Don't migrate file pages that are mapped in multiple processes
	 * with execute permissions as they are probably shared libraries.
	 */
	if (page_mapcount(page) != 1 && page_is_file_lru(page) &&
	    (vmf->vma_flags & VM_EXEC))
		goto out;

	/*
	 * Also do not migrate dirty pages as not all filesystems can move
	 * dirty pages in MIGRATE_ASYNC mode which is a waste of cycles.
	 */
	if (page_is_file_lru(page) && PageDirty(page))
		goto out;

	isolated = numamigrate_isolate_page(pgdat, page);
	if (!isolated)
		goto out;

	list_add(&page->lru, &migratepages);
	nr_remaining = migrate_pages(&migratepages, alloc_misplaced_dst_page,
				     NULL, node, MIGRATE_ASYNC,
				     MR_NUMA_MISPLACED);
	if (nr_remaining) {
		if (!list_empty(&migratepages)) {
			list_del(&page->lru);
			dec_node_page_state(page, NR_ISOLATED_ANON +
					page_is_file_lru(page));
			putback_lru_page(page);
		}
		isolated = 0;
	} else
		count_vm_numa_event(NUMA_PAGE_MIGRATE);
	BUG_ON(!list_empty(&migratepages));
	return isolated;

out:
	put_page(page);
	return 0;
}
#endif /* CONFIG_NUMA_BALANCING */

#if defined(CONFIG_NUMA_BALANCING) && defined(CONFIG_TRANSPARENT_HUGEPAGE)
/*
 * Migrates a THP to a given target node. page must be locked and is unlocked
 * before returning.
 */
int migrate_misplaced_transhuge_page(struct mm_struct *mm,
				struct vm_area_struct *vma,
				pmd_t *pmd, pmd_t entry,
				unsigned long address,
				struct page *page, int node)
{
	spinlock_t *ptl;
	pg_data_t *pgdat = NODE_DATA(node);
	int isolated = 0;
	struct page *new_page = NULL;
	int page_lru = page_is_file_lru(page);
	unsigned long start = address & HPAGE_PMD_MASK;

	new_page = alloc_pages_node(node,
		(GFP_TRANSHUGE_LIGHT | __GFP_THISNODE),
		HPAGE_PMD_ORDER);
	if (!new_page)
		goto out_fail;
	prep_transhuge_page(new_page);

	isolated = numamigrate_isolate_page(pgdat, page);
	if (!isolated) {
		put_page(new_page);
		goto out_fail;
	}

	/* Prepare a page as a migration target */
	__SetPageLocked(new_page);
	if (PageSwapBacked(page))
		__SetPageSwapBacked(new_page);

	/* anon mapping, we can simply copy page->mapping to the new page: */
	new_page->mapping = page->mapping;
	new_page->index = page->index;
	/* flush the cache before copying using the kernel virtual address */
	flush_cache_range(vma, start, start + HPAGE_PMD_SIZE);
	migrate_page_copy(new_page, page);
	WARN_ON(PageLRU(new_page));

	/* Recheck the target PMD */
	ptl = pmd_lock(mm, pmd);
	if (unlikely(!pmd_same(*pmd, entry) || !page_ref_freeze(page, 2))) {
		spin_unlock(ptl);

		/* Reverse changes made by migrate_page_copy() */
		if (TestClearPageActive(new_page))
			SetPageActive(page);
		if (TestClearPageUnevictable(new_page))
			SetPageUnevictable(page);

		unlock_page(new_page);
		put_page(new_page);		/* Free it */

		/* Retake the callers reference and putback on LRU */
		get_page(page);
		putback_lru_page(page);
		mod_node_page_state(page_pgdat(page),
			 NR_ISOLATED_ANON + page_lru, -HPAGE_PMD_NR);

		goto out_unlock;
	}

	entry = mk_huge_pmd(new_page, vma->vm_page_prot);
	entry = maybe_pmd_mkwrite(pmd_mkdirty(entry), vma);

	/*
	 * Overwrite the old entry under pagetable lock and establish
	 * the new PTE. Any parallel GUP will either observe the old
	 * page blocking on the page lock, block on the page table
	 * lock or observe the new page. The SetPageUptodate on the
	 * new page and page_add_new_anon_rmap guarantee the copy is
	 * visible before the pagetable update.
	 */
	page_add_anon_rmap(new_page, vma, start, true);
	/*
	 * At this point the pmd is numa/protnone (i.e. non present) and the TLB
	 * has already been flushed globally.  So no TLB can be currently
	 * caching this non present pmd mapping.  There's no need to clear the
	 * pmd before doing set_pmd_at(), nor to flush the TLB after
	 * set_pmd_at().  Clearing the pmd here would introduce a race
	 * condition against MADV_DONTNEED, because MADV_DONTNEED only holds the
	 * mmap_lock for reading.  If the pmd is set to NULL at any given time,
	 * MADV_DONTNEED won't wait on the pmd lock and it'll skip clearing this
	 * pmd.
	 */
	set_pmd_at(mm, start, pmd, entry);
	update_mmu_cache_pmd(vma, address, &entry);

	page_ref_unfreeze(page, 2);
	mlock_migrate_page(new_page, page);
	page_remove_rmap(page, true);
	set_page_owner_migrate_reason(new_page, MR_NUMA_MISPLACED);

	spin_unlock(ptl);

	/* Take an "isolate" reference and put new page on the LRU. */
	get_page(new_page);
	putback_lru_page(new_page);

	unlock_page(new_page);
	unlock_page(page);
	put_page(page);			/* Drop the rmap reference */
	put_page(page);			/* Drop the LRU isolation reference */

	count_vm_events(PGMIGRATE_SUCCESS, HPAGE_PMD_NR);
	count_vm_numa_events(NUMA_PAGE_MIGRATE, HPAGE_PMD_NR);

	mod_node_page_state(page_pgdat(page),
			NR_ISOLATED_ANON + page_lru,
			-HPAGE_PMD_NR);
	return isolated;

out_fail:
	count_vm_events(PGMIGRATE_FAIL, HPAGE_PMD_NR);
	ptl = pmd_lock(mm, pmd);
	if (pmd_same(*pmd, entry)) {
		entry = pmd_modify(entry, vma->vm_page_prot);
		set_pmd_at(mm, start, pmd, entry);
		update_mmu_cache_pmd(vma, address, &entry);
	}
	spin_unlock(ptl);

out_unlock:
	unlock_page(page);
	put_page(page);
	return 0;
}
#endif /* CONFIG_NUMA_BALANCING */

#endif /* CONFIG_NUMA */

#ifdef CONFIG_DEVICE_PRIVATE
static int migrate_vma_collect_hole(unsigned long start,
				    unsigned long end,
				    __always_unused int depth,
				    struct mm_walk *walk)
{
	struct migrate_vma *migrate = walk->private;
	unsigned long addr;

	/* Only allow populating anonymous memory. */
	if (!vma_is_anonymous(walk->vma)) {
		for (addr = start; addr < end; addr += PAGE_SIZE) {
			migrate->src[migrate->npages] = 0;
			migrate->dst[migrate->npages] = 0;
			migrate->npages++;
		}
		return 0;
	}

	for (addr = start; addr < end; addr += PAGE_SIZE) {
		migrate->src[migrate->npages] = MIGRATE_PFN_MIGRATE;
		migrate->dst[migrate->npages] = 0;
		migrate->npages++;
		migrate->cpages++;
	}

	return 0;
}

static int migrate_vma_collect_skip(unsigned long start,
				    unsigned long end,
				    struct mm_walk *walk)
{
	struct migrate_vma *migrate = walk->private;
	unsigned long addr;

	for (addr = start; addr < end; addr += PAGE_SIZE) {
		migrate->dst[migrate->npages] = 0;
		migrate->src[migrate->npages++] = 0;
	}

	return 0;
}

static int migrate_vma_collect_pmd(pmd_t *pmdp,
				   unsigned long start,
				   unsigned long end,
				   struct mm_walk *walk)
{
	struct migrate_vma *migrate = walk->private;
	struct vm_area_struct *vma = walk->vma;
	struct mm_struct *mm = vma->vm_mm;
	unsigned long addr = start, unmapped = 0;
	spinlock_t *ptl;
	pte_t *ptep;

again:
	if (pmd_none(*pmdp))
		return migrate_vma_collect_hole(start, end, -1, walk);

	if (pmd_trans_huge(*pmdp)) {
		struct page *page;

		ptl = pmd_lock(mm, pmdp);
		if (unlikely(!pmd_trans_huge(*pmdp))) {
			spin_unlock(ptl);
			goto again;
		}

		page = pmd_page(*pmdp);
		if (is_huge_zero_page(page)) {
			spin_unlock(ptl);
			split_huge_pmd(vma, pmdp, addr);
			if (pmd_trans_unstable(pmdp))
				return migrate_vma_collect_skip(start, end,
								walk);
		} else {
			int ret;

			get_page(page);
			spin_unlock(ptl);
			if (unlikely(!trylock_page(page)))
				return migrate_vma_collect_skip(start, end,
								walk);
			ret = split_huge_page(page);
			unlock_page(page);
			put_page(page);
			if (ret)
				return migrate_vma_collect_skip(start, end,
								walk);
			if (pmd_none(*pmdp))
				return migrate_vma_collect_hole(start, end, -1,
								walk);
		}
	}

	if (unlikely(pmd_bad(*pmdp)))
		return migrate_vma_collect_skip(start, end, walk);

	ptep = pte_offset_map_lock(mm, pmdp, addr, &ptl);
	arch_enter_lazy_mmu_mode();

	for (; addr < end; addr += PAGE_SIZE, ptep++) {
		unsigned long mpfn = 0, pfn;
		struct page *page;
		swp_entry_t entry;
		pte_t pte;

		pte = *ptep;

		if (pte_none(pte)) {
			if (vma_is_anonymous(vma)) {
				mpfn = MIGRATE_PFN_MIGRATE;
				migrate->cpages++;
			}
			goto next;
		}

		if (!pte_present(pte)) {
			/*
			 * Only care about unaddressable device page special
			 * page table entry. Other special swap entries are not
			 * migratable, and we ignore regular swapped page.
			 */
			entry = pte_to_swp_entry(pte);
			if (!is_device_private_entry(entry))
				goto next;

			page = device_private_entry_to_page(entry);
			if (!(migrate->flags &
				MIGRATE_VMA_SELECT_DEVICE_PRIVATE) ||
			    page->pgmap->owner != migrate->pgmap_owner)
				goto next;

			mpfn = migrate_pfn(page_to_pfn(page)) |
					MIGRATE_PFN_MIGRATE;
			if (is_write_device_private_entry(entry))
				mpfn |= MIGRATE_PFN_WRITE;
		} else {
			if (!(migrate->flags & MIGRATE_VMA_SELECT_SYSTEM))
				goto next;
			pfn = pte_pfn(pte);
			if (is_zero_pfn(pfn)) {
				mpfn = MIGRATE_PFN_MIGRATE;
				migrate->cpages++;
				goto next;
			}
			page = vm_normal_page(migrate->vma, addr, pte);
			mpfn = migrate_pfn(pfn) | MIGRATE_PFN_MIGRATE;
			mpfn |= pte_write(pte) ? MIGRATE_PFN_WRITE : 0;
		}

		/* FIXME support THP */
		if (!page || !page->mapping || PageTransCompound(page)) {
			mpfn = 0;
			goto next;
		}

		/*
		 * By getting a reference on the page we pin it and that blocks
		 * any kind of migration. Side effect is that it "freezes" the
		 * pte.
		 *
		 * We drop this reference after isolating the page from the lru
		 * for non device page (device page are not on the lru and thus
		 * can't be dropped from it).
		 */
		get_page(page);
		migrate->cpages++;

		/*
		 * Optimize for the common case where page is only mapped once
		 * in one process. If we can lock the page, then we can safely
		 * set up a special migration page table entry now.
		 */
		if (trylock_page(page)) {
			pte_t swp_pte;

			mpfn |= MIGRATE_PFN_LOCKED;
			ptep_get_and_clear(mm, addr, ptep);

			/* Setup special migration page table entry */
			entry = make_migration_entry(page, mpfn &
						     MIGRATE_PFN_WRITE);
			swp_pte = swp_entry_to_pte(entry);
			if (pte_present(pte)) {
				if (pte_soft_dirty(pte))
					swp_pte = pte_swp_mksoft_dirty(swp_pte);
				if (pte_uffd_wp(pte))
					swp_pte = pte_swp_mkuffd_wp(swp_pte);
			} else {
				if (pte_swp_soft_dirty(pte))
					swp_pte = pte_swp_mksoft_dirty(swp_pte);
				if (pte_swp_uffd_wp(pte))
					swp_pte = pte_swp_mkuffd_wp(swp_pte);
			}
			set_pte_at(mm, addr, ptep, swp_pte);

			/*
			 * This is like regular unmap: we remove the rmap and
			 * drop page refcount. Page won't be freed, as we took
			 * a reference just above.
			 */
			page_remove_rmap(page, false);
			put_page(page);

			if (pte_present(pte))
				unmapped++;
		}

next:
		migrate->dst[migrate->npages] = 0;
		migrate->src[migrate->npages++] = mpfn;
	}
	arch_leave_lazy_mmu_mode();
	pte_unmap_unlock(ptep - 1, ptl);

	/* Only flush the TLB if we actually modified any entries */
	if (unmapped)
		flush_tlb_range(walk->vma, start, end);

	return 0;
}

static const struct mm_walk_ops migrate_vma_walk_ops = {
	.pmd_entry		= migrate_vma_collect_pmd,
	.pte_hole		= migrate_vma_collect_hole,
};

/*
 * migrate_vma_collect() - collect pages over a range of virtual addresses
 * @migrate: migrate struct containing all migration information
 *
 * This will walk the CPU page table. For each virtual address backed by a
 * valid page, it updates the src array and takes a reference on the page, in
 * order to pin the page until we lock it and unmap it.
 */
static void migrate_vma_collect(struct migrate_vma *migrate)
{
	struct mmu_notifier_range range;

	/*
	 * Note that the pgmap_owner is passed to the mmu notifier callback so
	 * that the registered device driver can skip invalidating device
	 * private page mappings that won't be migrated.
	 */
	mmu_notifier_range_init_migrate(&range, 0, migrate->vma,
		migrate->vma->vm_mm, migrate->start, migrate->end,
		migrate->pgmap_owner);
	mmu_notifier_invalidate_range_start(&range);

	walk_page_range(migrate->vma->vm_mm, migrate->start, migrate->end,
			&migrate_vma_walk_ops, migrate);

	mmu_notifier_invalidate_range_end(&range);
	migrate->end = migrate->start + (migrate->npages << PAGE_SHIFT);
}

/*
 * migrate_vma_check_page() - check if page is pinned or not
 * @page: struct page to check
 *
 * Pinned pages cannot be migrated. This is the same test as in
 * migrate_page_move_mapping(), except that here we allow migration of a
 * ZONE_DEVICE page.
 */
static bool migrate_vma_check_page(struct page *page)
{
	/*
	 * One extra ref because caller holds an extra reference, either from
	 * isolate_lru_page() for a regular page, or migrate_vma_collect() for
	 * a device page.
	 */
	int extra = 1;

	/*
	 * FIXME support THP (transparent huge page), it is bit more complex to
	 * check them than regular pages, because they can be mapped with a pmd
	 * or with a pte (split pte mapping).
	 */
	if (PageCompound(page))
		return false;

	/* Page from ZONE_DEVICE have one extra reference */
	if (is_zone_device_page(page)) {
		/*
		 * Private page can never be pin as they have no valid pte and
		 * GUP will fail for those. Yet if there is a pending migration
		 * a thread might try to wait on the pte migration entry and
		 * will bump the page reference count. Sadly there is no way to
		 * differentiate a regular pin from migration wait. Hence to
		 * avoid 2 racing thread trying to migrate back to CPU to enter
		 * infinite loop (one stoping migration because the other is
		 * waiting on pte migration entry). We always return true here.
		 *
		 * FIXME proper solution is to rework migration_entry_wait() so
		 * it does not need to take a reference on page.
		 */
		return is_device_private_page(page);
	}

	/* For file back page */
	if (page_mapping(page))
		extra += 1 + page_has_private(page);

	if ((page_count(page) - extra) > page_mapcount(page))
		return false;

	return true;
}

/*
 * migrate_vma_prepare() - lock pages and isolate them from the lru
 * @migrate: migrate struct containing all migration information
 *
 * This locks pages that have been collected by migrate_vma_collect(). Once each
 * page is locked it is isolated from the lru (for non-device pages). Finally,
 * the ref taken by migrate_vma_collect() is dropped, as locked pages cannot be
 * migrated by concurrent kernel threads.
 */
static void migrate_vma_prepare(struct migrate_vma *migrate)
{
	const unsigned long npages = migrate->npages;
	const unsigned long start = migrate->start;
	unsigned long addr, i, restore = 0;
	bool allow_drain = true;

	lru_add_drain();

	for (i = 0; (i < npages) && migrate->cpages; i++) {
		struct page *page = migrate_pfn_to_page(migrate->src[i]);
		bool remap = true;

		if (!page)
			continue;

		if (!(migrate->src[i] & MIGRATE_PFN_LOCKED)) {
			/*
			 * Because we are migrating several pages there can be
			 * a deadlock between 2 concurrent migration where each
			 * are waiting on each other page lock.
			 *
			 * Make migrate_vma() a best effort thing and backoff
			 * for any page we can not lock right away.
			 */
			if (!trylock_page(page)) {
				migrate->src[i] = 0;
				migrate->cpages--;
				put_page(page);
				continue;
			}
			remap = false;
			migrate->src[i] |= MIGRATE_PFN_LOCKED;
		}

		/* ZONE_DEVICE pages are not on LRU */
		if (!is_zone_device_page(page)) {
			if (!PageLRU(page) && allow_drain) {
				/* Drain CPU's pagevec */
				lru_add_drain_all();
				allow_drain = false;
			}

			if (isolate_lru_page(page)) {
				if (remap) {
					migrate->src[i] &= ~MIGRATE_PFN_MIGRATE;
					migrate->cpages--;
					restore++;
				} else {
					migrate->src[i] = 0;
					unlock_page(page);
					migrate->cpages--;
					put_page(page);
				}
				continue;
			}

			/* Drop the reference we took in collect */
			put_page(page);
		}

		if (!migrate_vma_check_page(page)) {
			if (remap) {
				migrate->src[i] &= ~MIGRATE_PFN_MIGRATE;
				migrate->cpages--;
				restore++;

				if (!is_zone_device_page(page)) {
					get_page(page);
					putback_lru_page(page);
				}
			} else {
				migrate->src[i] = 0;
				unlock_page(page);
				migrate->cpages--;

				if (!is_zone_device_page(page))
					putback_lru_page(page);
				else
					put_page(page);
			}
		}
	}

	for (i = 0, addr = start; i < npages && restore; i++, addr += PAGE_SIZE) {
		struct page *page = migrate_pfn_to_page(migrate->src[i]);

		if (!page || (migrate->src[i] & MIGRATE_PFN_MIGRATE))
			continue;

		remove_migration_pte(page, migrate->vma, addr, page);

		migrate->src[i] = 0;
		unlock_page(page);
		put_page(page);
		restore--;
	}
}

/*
 * migrate_vma_unmap() - replace page mapping with special migration pte entry
 * @migrate: migrate struct containing all migration information
 *
 * Replace page mapping (CPU page table pte) with a special migration pte entry
 * and check again if it has been pinned. Pinned pages are restored because we
 * cannot migrate them.
 *
 * This is the last step before we call the device driver callback to allocate
 * destination memory and copy contents of original page over to new page.
 */
static void migrate_vma_unmap(struct migrate_vma *migrate)
{
	int flags = TTU_MIGRATION | TTU_IGNORE_MLOCK;
	const unsigned long npages = migrate->npages;
	const unsigned long start = migrate->start;
	unsigned long addr, i, restore = 0;

	for (i = 0; i < npages; i++) {
		struct page *page = migrate_pfn_to_page(migrate->src[i]);

		if (!page || !(migrate->src[i] & MIGRATE_PFN_MIGRATE))
			continue;

		if (page_mapped(page)) {
			try_to_unmap(page, flags);
			if (page_mapped(page))
				goto restore;
		}

		if (migrate_vma_check_page(page))
			continue;

restore:
		migrate->src[i] &= ~MIGRATE_PFN_MIGRATE;
		migrate->cpages--;
		restore++;
	}

	for (addr = start, i = 0; i < npages && restore; addr += PAGE_SIZE, i++) {
		struct page *page = migrate_pfn_to_page(migrate->src[i]);

		if (!page || (migrate->src[i] & MIGRATE_PFN_MIGRATE))
			continue;

		remove_migration_ptes(page, page, false);

		migrate->src[i] = 0;
		unlock_page(page);
		restore--;

		if (is_zone_device_page(page))
			put_page(page);
		else
			putback_lru_page(page);
	}
}

/**
 * migrate_vma_setup() - prepare to migrate a range of memory
 * @args: contains the vma, start, and pfns arrays for the migration
 *
 * Returns: negative errno on failures, 0 when 0 or more pages were migrated
 * without an error.
 *
 * Prepare to migrate a range of memory virtual address range by collecting all
 * the pages backing each virtual address in the range, saving them inside the
 * src array.  Then lock those pages and unmap them. Once the pages are locked
 * and unmapped, check whether each page is pinned or not.  Pages that aren't
 * pinned have the MIGRATE_PFN_MIGRATE flag set (by this function) in the
 * corresponding src array entry.  Then restores any pages that are pinned, by
 * remapping and unlocking those pages.
 *
 * The caller should then allocate destination memory and copy source memory to
 * it for all those entries (ie with MIGRATE_PFN_VALID and MIGRATE_PFN_MIGRATE
 * flag set).  Once these are allocated and copied, the caller must update each
 * corresponding entry in the dst array with the pfn value of the destination
 * page and with the MIGRATE_PFN_VALID and MIGRATE_PFN_LOCKED flags set
 * (destination pages must have their struct pages locked, via lock_page()).
 *
 * Note that the caller does not have to migrate all the pages that are marked
 * with MIGRATE_PFN_MIGRATE flag in src array unless this is a migration from
 * device memory to system memory.  If the caller cannot migrate a device page
 * back to system memory, then it must return VM_FAULT_SIGBUS, which has severe
 * consequences for the userspace process, so it must be avoided if at all
 * possible.
 *
 * For empty entries inside CPU page table (pte_none() or pmd_none() is true) we
 * do set MIGRATE_PFN_MIGRATE flag inside the corresponding source array thus
 * allowing the caller to allocate device memory for those unback virtual
 * address.  For this the caller simply has to allocate device memory and
 * properly set the destination entry like for regular migration.  Note that
 * this can still fails and thus inside the device driver must check if the
 * migration was successful for those entries after calling migrate_vma_pages()
 * just like for regular migration.
 *
 * After that, the callers must call migrate_vma_pages() to go over each entry
 * in the src array that has the MIGRATE_PFN_VALID and MIGRATE_PFN_MIGRATE flag
 * set. If the corresponding entry in dst array has MIGRATE_PFN_VALID flag set,
 * then migrate_vma_pages() to migrate struct page information from the source
 * struct page to the destination struct page.  If it fails to migrate the
 * struct page information, then it clears the MIGRATE_PFN_MIGRATE flag in the
 * src array.
 *
 * At this point all successfully migrated pages have an entry in the src
 * array with MIGRATE_PFN_VALID and MIGRATE_PFN_MIGRATE flag set and the dst
 * array entry with MIGRATE_PFN_VALID flag set.
 *
 * Once migrate_vma_pages() returns the caller may inspect which pages were
 * successfully migrated, and which were not.  Successfully migrated pages will
 * have the MIGRATE_PFN_MIGRATE flag set for their src array entry.
 *
 * It is safe to update device page table after migrate_vma_pages() because
 * both destination and source page are still locked, and the mmap_lock is held
 * in read mode (hence no one can unmap the range being migrated).
 *
 * Once the caller is done cleaning up things and updating its page table (if it
 * chose to do so, this is not an obligation) it finally calls
 * migrate_vma_finalize() to update the CPU page table to point to new pages
 * for successfully migrated pages or otherwise restore the CPU page table to
 * point to the original source pages.
 */
int migrate_vma_setup(struct migrate_vma *args)
{
	long nr_pages = (args->end - args->start) >> PAGE_SHIFT;

	args->start &= PAGE_MASK;
	args->end &= PAGE_MASK;
	if (!args->vma || is_vm_hugetlb_page(args->vma) ||
	    (args->vma->vm_flags & VM_SPECIAL) || vma_is_dax(args->vma))
		return -EINVAL;
	if (nr_pages <= 0)
		return -EINVAL;
	if (args->start < args->vma->vm_start ||
	    args->start >= args->vma->vm_end)
		return -EINVAL;
	if (args->end <= args->vma->vm_start || args->end > args->vma->vm_end)
		return -EINVAL;
	if (!args->src || !args->dst)
		return -EINVAL;

	memset(args->src, 0, sizeof(*args->src) * nr_pages);
	args->cpages = 0;
	args->npages = 0;

	migrate_vma_collect(args);

	if (args->cpages)
		migrate_vma_prepare(args);
	if (args->cpages)
		migrate_vma_unmap(args);

	/*
	 * At this point pages are locked and unmapped, and thus they have
	 * stable content and can safely be copied to destination memory that
	 * is allocated by the drivers.
	 */
	return 0;

}
EXPORT_SYMBOL(migrate_vma_setup);

/*
 * This code closely matches the code in:
 *   __handle_mm_fault()
 *     handle_pte_fault()
 *       do_anonymous_page()
 * to map in an anonymous zero page but the struct page will be a ZONE_DEVICE
 * private page.
 */
static void migrate_vma_insert_page(struct migrate_vma *migrate,
				    unsigned long addr,
				    struct page *page,
				    unsigned long *src,
				    unsigned long *dst)
{
	struct vm_area_struct *vma = migrate->vma;
	struct mm_struct *mm = vma->vm_mm;
	bool flush = false;
	spinlock_t *ptl;
	pte_t entry;
	pgd_t *pgdp;
	p4d_t *p4dp;
	pud_t *pudp;
	pmd_t *pmdp;
	pte_t *ptep;

	/* Only allow populating anonymous memory */
	if (!vma_is_anonymous(vma))
		goto abort;

	pgdp = pgd_offset(mm, addr);
	p4dp = p4d_alloc(mm, pgdp, addr);
	if (!p4dp)
		goto abort;
	pudp = pud_alloc(mm, p4dp, addr);
	if (!pudp)
		goto abort;
	pmdp = pmd_alloc(mm, pudp, addr);
	if (!pmdp)
		goto abort;

	if (pmd_trans_huge(*pmdp) || pmd_devmap(*pmdp))
		goto abort;

	/*
	 * Use pte_alloc() instead of pte_alloc_map().  We can't run
	 * pte_offset_map() on pmds where a huge pmd might be created
	 * from a different thread.
	 *
	 * pte_alloc_map() is safe to use under mmap_write_lock(mm) or when
	 * parallel threads are excluded by other means.
	 *
	 * Here we only have mmap_read_lock(mm).
	 */
	if (pte_alloc(mm, pmdp))
		goto abort;

	/* See the comment in pte_alloc_one_map() */
	if (unlikely(pmd_trans_unstable(pmdp)))
		goto abort;

	if (unlikely(anon_vma_prepare(vma)))
		goto abort;
	if (mem_cgroup_charge(page, vma->vm_mm, GFP_KERNEL))
		goto abort;

	/*
	 * The memory barrier inside __SetPageUptodate makes sure that
	 * preceding stores to the page contents become visible before
	 * the set_pte_at() write.
	 */
	__SetPageUptodate(page);

	if (is_zone_device_page(page)) {
		if (is_device_private_page(page)) {
			swp_entry_t swp_entry;

			swp_entry = make_device_private_entry(page, vma->vm_flags & VM_WRITE);
			entry = swp_entry_to_pte(swp_entry);
		} else {
			/*
			 * For now we only support migrating to un-addressable
			 * device memory.
			 */
			pr_warn_once("Unsupported ZONE_DEVICE page type.\n");
			goto abort;
		}
	} else {
		entry = mk_pte(page, vma->vm_page_prot);
<<<<<<< HEAD
		entry = maybe_mkwrite(pte_mkdirty(entry), vma->vm_flags);
=======
		if (vma->vm_flags & VM_WRITE)
			entry = pte_mkwrite(pte_mkdirty(entry));
>>>>>>> 27af876b
	}

	ptep = pte_offset_map_lock(mm, pmdp, addr, &ptl);

	if (check_stable_address_space(mm))
		goto unlock_abort;

	if (pte_present(*ptep)) {
		unsigned long pfn = pte_pfn(*ptep);

		if (!is_zero_pfn(pfn))
			goto unlock_abort;
		flush = true;
	} else if (!pte_none(*ptep))
		goto unlock_abort;

	/*
	 * Check for userfaultfd but do not deliver the fault. Instead,
	 * just back off.
	 */
	if (userfaultfd_missing(vma))
		goto unlock_abort;

	inc_mm_counter(mm, MM_ANONPAGES);
	page_add_new_anon_rmap(page, vma, addr, false);
	if (!is_zone_device_page(page))
		lru_cache_add_inactive_or_unevictable(page, vma);
	get_page(page);

	if (flush) {
		flush_cache_page(vma, addr, pte_pfn(*ptep));
		ptep_clear_flush_notify(vma, addr, ptep);
		set_pte_at_notify(mm, addr, ptep, entry);
		update_mmu_cache(vma, addr, ptep);
	} else {
		/* No need to invalidate - it was non-present before */
		set_pte_at(mm, addr, ptep, entry);
		update_mmu_cache(vma, addr, ptep);
	}

	pte_unmap_unlock(ptep, ptl);
	*src = MIGRATE_PFN_MIGRATE;
	return;

unlock_abort:
	pte_unmap_unlock(ptep, ptl);
abort:
	*src &= ~MIGRATE_PFN_MIGRATE;
}

/**
 * migrate_vma_pages() - migrate meta-data from src page to dst page
 * @migrate: migrate struct containing all migration information
 *
 * This migrates struct page meta-data from source struct page to destination
 * struct page. This effectively finishes the migration from source page to the
 * destination page.
 */
void migrate_vma_pages(struct migrate_vma *migrate)
{
	const unsigned long npages = migrate->npages;
	const unsigned long start = migrate->start;
	struct mmu_notifier_range range;
	unsigned long addr, i;
	bool notified = false;

	for (i = 0, addr = start; i < npages; addr += PAGE_SIZE, i++) {
		struct page *newpage = migrate_pfn_to_page(migrate->dst[i]);
		struct page *page = migrate_pfn_to_page(migrate->src[i]);
		struct address_space *mapping;
		int r;

		if (!newpage) {
			migrate->src[i] &= ~MIGRATE_PFN_MIGRATE;
			continue;
		}

		if (!page) {
			if (!(migrate->src[i] & MIGRATE_PFN_MIGRATE))
				continue;
			if (!notified) {
				notified = true;

				mmu_notifier_range_init(&range,
							MMU_NOTIFY_CLEAR, 0,
							NULL,
							migrate->vma->vm_mm,
							addr, migrate->end);
				mmu_notifier_invalidate_range_start(&range);
			}
			migrate_vma_insert_page(migrate, addr, newpage,
						&migrate->src[i],
						&migrate->dst[i]);
			continue;
		}

		mapping = page_mapping(page);

		if (is_zone_device_page(newpage)) {
			if (is_device_private_page(newpage)) {
				/*
				 * For now only support private anonymous when
				 * migrating to un-addressable device memory.
				 */
				if (mapping) {
					migrate->src[i] &= ~MIGRATE_PFN_MIGRATE;
					continue;
				}
			} else {
				/*
				 * Other types of ZONE_DEVICE page are not
				 * supported.
				 */
				migrate->src[i] &= ~MIGRATE_PFN_MIGRATE;
				continue;
			}
		}

		r = migrate_page(mapping, newpage, page, MIGRATE_SYNC_NO_COPY);
		if (r != MIGRATEPAGE_SUCCESS)
			migrate->src[i] &= ~MIGRATE_PFN_MIGRATE;
	}

	/*
	 * No need to double call mmu_notifier->invalidate_range() callback as
	 * the above ptep_clear_flush_notify() inside migrate_vma_insert_page()
	 * did already call it.
	 */
	if (notified)
		mmu_notifier_invalidate_range_only_end(&range);
}
EXPORT_SYMBOL(migrate_vma_pages);

/**
 * migrate_vma_finalize() - restore CPU page table entry
 * @migrate: migrate struct containing all migration information
 *
 * This replaces the special migration pte entry with either a mapping to the
 * new page if migration was successful for that page, or to the original page
 * otherwise.
 *
 * This also unlocks the pages and puts them back on the lru, or drops the extra
 * refcount, for device pages.
 */
void migrate_vma_finalize(struct migrate_vma *migrate)
{
	const unsigned long npages = migrate->npages;
	unsigned long i;

	for (i = 0; i < npages; i++) {
		struct page *newpage = migrate_pfn_to_page(migrate->dst[i]);
		struct page *page = migrate_pfn_to_page(migrate->src[i]);

		if (!page) {
			if (newpage) {
				unlock_page(newpage);
				put_page(newpage);
			}
			continue;
		}

		if (!(migrate->src[i] & MIGRATE_PFN_MIGRATE) || !newpage) {
			if (newpage) {
				unlock_page(newpage);
				put_page(newpage);
			}
			newpage = page;
		}

		remove_migration_ptes(page, newpage, false);
		unlock_page(page);

		if (is_zone_device_page(page))
			put_page(page);
		else
			putback_lru_page(page);

		if (newpage != page) {
			unlock_page(newpage);
			if (is_zone_device_page(newpage))
				put_page(newpage);
			else
				putback_lru_page(newpage);
		}
	}
}
EXPORT_SYMBOL(migrate_vma_finalize);
#endif /* CONFIG_DEVICE_PRIVATE */<|MERGE_RESOLUTION|>--- conflicted
+++ resolved
@@ -2904,12 +2904,8 @@
 		}
 	} else {
 		entry = mk_pte(page, vma->vm_page_prot);
-<<<<<<< HEAD
-		entry = maybe_mkwrite(pte_mkdirty(entry), vma->vm_flags);
-=======
 		if (vma->vm_flags & VM_WRITE)
 			entry = pte_mkwrite(pte_mkdirty(entry));
->>>>>>> 27af876b
 	}
 
 	ptep = pte_offset_map_lock(mm, pmdp, addr, &ptl);
