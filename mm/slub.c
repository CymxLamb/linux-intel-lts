// SPDX-License-Identifier: GPL-2.0
/*
 * SLUB: A slab allocator that limits cache line use instead of queuing
 * objects in per cpu and per node lists.
 *
 * The allocator synchronizes using per slab locks or atomic operatios
 * and only uses a centralized lock to manage a pool of partial slabs.
 *
 * (C) 2007 SGI, Christoph Lameter
 * (C) 2011 Linux Foundation, Christoph Lameter
 */

#include <linux/mm.h>
#include <linux/swap.h> /* struct reclaim_state */
#include <linux/module.h>
#include <linux/bit_spinlock.h>
#include <linux/interrupt.h>
#include <linux/bitops.h>
#include <linux/slab.h>
#include "slab.h"
#include <linux/proc_fs.h>
#include <linux/seq_file.h>
#include <linux/kasan.h>
#include <linux/cpu.h>
#include <linux/cpuset.h>
#include <linux/mempolicy.h>
#include <linux/ctype.h>
#include <linux/debugobjects.h>
#include <linux/kallsyms.h>
#include <linux/memory.h>
#include <linux/math64.h>
#include <linux/fault-inject.h>
#include <linux/stacktrace.h>
#include <linux/prefetch.h>
#include <linux/memcontrol.h>
#include <linux/random.h>

#include <trace/events/kmem.h>

#include "internal.h"

/*
 * Lock order:
 *   1. slab_mutex (Global Mutex)
 *   2. node->list_lock
 *   3. slab_lock(page) (Only on some arches and for debugging)
 *
 *   slab_mutex
 *
 *   The role of the slab_mutex is to protect the list of all the slabs
 *   and to synchronize major metadata changes to slab cache structures.
 *
 *   The slab_lock is only used for debugging and on arches that do not
 *   have the ability to do a cmpxchg_double. It only protects:
 *	A. page->freelist	-> List of object free in a page
 *	B. page->inuse		-> Number of objects in use
 *	C. page->objects	-> Number of objects in page
 *	D. page->frozen		-> frozen state
 *
 *   If a slab is frozen then it is exempt from list management. It is not
 *   on any list except per cpu partial list. The processor that froze the
 *   slab is the one who can perform list operations on the page. Other
 *   processors may put objects onto the freelist but the processor that
 *   froze the slab is the only one that can retrieve the objects from the
 *   page's freelist.
 *
 *   The list_lock protects the partial and full list on each node and
 *   the partial slab counter. If taken then no new slabs may be added or
 *   removed from the lists nor make the number of partial slabs be modified.
 *   (Note that the total number of slabs is an atomic value that may be
 *   modified without taking the list lock).
 *
 *   The list_lock is a centralized lock and thus we avoid taking it as
 *   much as possible. As long as SLUB does not have to handle partial
 *   slabs, operations can continue without any centralized lock. F.e.
 *   allocating a long series of objects that fill up slabs does not require
 *   the list lock.
 *   Interrupts are disabled during allocation and deallocation in order to
 *   make the slab allocator safe to use in the context of an irq. In addition
 *   interrupts are disabled to ensure that the processor does not change
 *   while handling per_cpu slabs, due to kernel preemption.
 *
 * SLUB assigns one slab for allocation to each processor.
 * Allocations only occur from these slabs called cpu slabs.
 *
 * Slabs with free elements are kept on a partial list and during regular
 * operations no list for full slabs is used. If an object in a full slab is
 * freed then the slab will show up again on the partial lists.
 * We track full slabs for debugging purposes though because otherwise we
 * cannot scan all objects.
 *
 * Slabs are freed when they become empty. Teardown and setup is
 * minimal so we rely on the page allocators per cpu caches for
 * fast frees and allocs.
 *
 * Overloading of page flags that are otherwise used for LRU management.
 *
 * PageActive 		The slab is frozen and exempt from list processing.
 * 			This means that the slab is dedicated to a purpose
 * 			such as satisfying allocations for a specific
 * 			processor. Objects may be freed in the slab while
 * 			it is frozen but slab_free will then skip the usual
 * 			list operations. It is up to the processor holding
 * 			the slab to integrate the slab into the slab lists
 * 			when the slab is no longer needed.
 *
 * 			One use of this flag is to mark slabs that are
 * 			used for allocations. Then such a slab becomes a cpu
 * 			slab. The cpu slab may be equipped with an additional
 * 			freelist that allows lockless access to
 * 			free objects in addition to the regular freelist
 * 			that requires the slab lock.
 *
 * PageError		Slab requires special handling due to debug
 * 			options set. This moves	slab handling out of
 * 			the fast path and disables lockless freelists.
 */

static inline int kmem_cache_debug(struct kmem_cache *s)
{
#ifdef CONFIG_SLUB_DEBUG
	return unlikely(s->flags & SLAB_DEBUG_FLAGS);
#else
	return 0;
#endif
}

void *fixup_red_left(struct kmem_cache *s, void *p)
{
	if (kmem_cache_debug(s) && s->flags & SLAB_RED_ZONE)
		p += s->red_left_pad;

	return p;
}

static inline bool kmem_cache_has_cpu_partial(struct kmem_cache *s)
{
#ifdef CONFIG_SLUB_CPU_PARTIAL
	return !kmem_cache_debug(s);
#else
	return false;
#endif
}

/*
 * Issues still to be resolved:
 *
 * - Support PAGE_ALLOC_DEBUG. Should be easy to do.
 *
 * - Variable sizing of the per node arrays
 */

/* Enable to test recovery from slab corruption on boot */
#undef SLUB_RESILIENCY_TEST

/* Enable to log cmpxchg failures */
#undef SLUB_DEBUG_CMPXCHG

/*
 * Mininum number of partial slabs. These will be left on the partial
 * lists even if they are empty. kmem_cache_shrink may reclaim them.
 */
#define MIN_PARTIAL 5

/*
 * Maximum number of desirable partial slabs.
 * The existence of more partial slabs makes kmem_cache_shrink
 * sort the partial list by the number of objects in use.
 */
#define MAX_PARTIAL 10

#define DEBUG_DEFAULT_FLAGS (SLAB_CONSISTENCY_CHECKS | SLAB_RED_ZONE | \
				SLAB_POISON | SLAB_STORE_USER)

/*
 * These debug flags cannot use CMPXCHG because there might be consistency
 * issues when checking or reading debug information
 */
#define SLAB_NO_CMPXCHG (SLAB_CONSISTENCY_CHECKS | SLAB_STORE_USER | \
				SLAB_TRACE)


/*
 * Debugging flags that require metadata to be stored in the slab.  These get
 * disabled when slub_debug=O is used and a cache's min order increases with
 * metadata.
 */
#define DEBUG_METADATA_FLAGS (SLAB_RED_ZONE | SLAB_POISON | SLAB_STORE_USER)

#define OO_SHIFT	16
#define OO_MASK		((1 << OO_SHIFT) - 1)
#define MAX_OBJS_PER_PAGE	32767 /* since page.objects is u15 */

/* Internal SLUB flags */
/* Poison object */
#define __OBJECT_POISON		((slab_flags_t __force)0x80000000U)
/* Use cmpxchg_double */
#define __CMPXCHG_DOUBLE	((slab_flags_t __force)0x40000000U)

/*
 * Tracking user of a slab.
 */
#define TRACK_ADDRS_COUNT 16
struct track {
	unsigned long addr;	/* Called from address */
#ifdef CONFIG_STACKTRACE
	unsigned long addrs[TRACK_ADDRS_COUNT];	/* Called from address */
#endif
	int cpu;		/* Was running on cpu */
	int pid;		/* Pid context */
	unsigned long when;	/* When did the operation occur */
};

enum track_item { TRACK_ALLOC, TRACK_FREE };

#ifdef CONFIG_SYSFS
static int sysfs_slab_add(struct kmem_cache *);
static int sysfs_slab_alias(struct kmem_cache *, const char *);
static void memcg_propagate_slab_attrs(struct kmem_cache *s);
static void sysfs_slab_remove(struct kmem_cache *s);
#else
static inline int sysfs_slab_add(struct kmem_cache *s) { return 0; }
static inline int sysfs_slab_alias(struct kmem_cache *s, const char *p)
							{ return 0; }
static inline void memcg_propagate_slab_attrs(struct kmem_cache *s) { }
static inline void sysfs_slab_remove(struct kmem_cache *s) { }
#endif

static inline void stat(const struct kmem_cache *s, enum stat_item si)
{
#ifdef CONFIG_SLUB_STATS
	/*
	 * The rmw is racy on a preemptible kernel but this is acceptable, so
	 * avoid this_cpu_add()'s irq-disable overhead.
	 */
	raw_cpu_inc(s->cpu_slab->stat[si]);
#endif
}

/********************************************************************
 * 			Core slab cache functions
 *******************************************************************/

/*
 * Returns freelist pointer (ptr). With hardening, this is obfuscated
 * with an XOR of the address where the pointer is held and a per-cache
 * random number.
 */
static inline void *freelist_ptr(const struct kmem_cache *s, void *ptr,
				 unsigned long ptr_addr)
{
#ifdef CONFIG_SLAB_FREELIST_HARDENED
	/*
	 * When CONFIG_KASAN_SW_TAGS is enabled, ptr_addr might be tagged.
	 * Normally, this doesn't cause any issues, as both set_freepointer()
	 * and get_freepointer() are called with a pointer with the same tag.
	 * However, there are some issues with CONFIG_SLUB_DEBUG code. For
	 * example, when __free_slub() iterates over objects in a cache, it
	 * passes untagged pointers to check_object(). check_object() in turns
	 * calls get_freepointer() with an untagged pointer, which causes the
	 * freepointer to be restored incorrectly.
	 */
	return (void *)((unsigned long)ptr ^ s->random ^
			swab((unsigned long)kasan_reset_tag((void *)ptr_addr)));
#else
	return ptr;
#endif
}

/* Returns the freelist pointer recorded at location ptr_addr. */
static inline void *freelist_dereference(const struct kmem_cache *s,
					 void *ptr_addr)
{
	return freelist_ptr(s, (void *)*(unsigned long *)(ptr_addr),
			    (unsigned long)ptr_addr);
}

static inline void *get_freepointer(struct kmem_cache *s, void *object)
{
	return freelist_dereference(s, object + s->offset);
}

static void prefetch_freepointer(const struct kmem_cache *s, void *object)
{
	prefetch(object + s->offset);
}

static inline void *get_freepointer_safe(struct kmem_cache *s, void *object)
{
	unsigned long freepointer_addr;
	void *p;

	if (!debug_pagealloc_enabled_static())
		return get_freepointer(s, object);

	freepointer_addr = (unsigned long)object + s->offset;
	probe_kernel_read(&p, (void **)freepointer_addr, sizeof(p));
	return freelist_ptr(s, p, freepointer_addr);
}

static inline void set_freepointer(struct kmem_cache *s, void *object, void *fp)
{
	unsigned long freeptr_addr = (unsigned long)object + s->offset;

#ifdef CONFIG_SLAB_FREELIST_HARDENED
	BUG_ON(object == fp); /* naive detection of double free or corruption */
#endif

	*(void **)freeptr_addr = freelist_ptr(s, fp, freeptr_addr);
}

/* Loop over all objects in a slab */
#define for_each_object(__p, __s, __addr, __objects) \
	for (__p = fixup_red_left(__s, __addr); \
		__p < (__addr) + (__objects) * (__s)->size; \
		__p += (__s)->size)

/* Determine object index from a given position */
static inline unsigned int slab_index(void *p, struct kmem_cache *s, void *addr)
{
	return (kasan_reset_tag(p) - addr) / s->size;
}

static inline unsigned int order_objects(unsigned int order, unsigned int size)
{
	return ((unsigned int)PAGE_SIZE << order) / size;
}

static inline struct kmem_cache_order_objects oo_make(unsigned int order,
		unsigned int size)
{
	struct kmem_cache_order_objects x = {
		(order << OO_SHIFT) + order_objects(order, size)
	};

	return x;
}

static inline unsigned int oo_order(struct kmem_cache_order_objects x)
{
	return x.x >> OO_SHIFT;
}

static inline unsigned int oo_objects(struct kmem_cache_order_objects x)
{
	return x.x & OO_MASK;
}

/*
 * Per slab locking using the pagelock
 */
static __always_inline void slab_lock(struct page *page)
{
	VM_BUG_ON_PAGE(PageTail(page), page);
	bit_spin_lock(PG_locked, &page->flags);
}

static __always_inline void slab_unlock(struct page *page)
{
	VM_BUG_ON_PAGE(PageTail(page), page);
	__bit_spin_unlock(PG_locked, &page->flags);
}

/* Interrupts must be disabled (for the fallback code to work right) */
static inline bool __cmpxchg_double_slab(struct kmem_cache *s, struct page *page,
		void *freelist_old, unsigned long counters_old,
		void *freelist_new, unsigned long counters_new,
		const char *n)
{
	VM_BUG_ON(!irqs_disabled());
#if defined(CONFIG_HAVE_CMPXCHG_DOUBLE) && \
    defined(CONFIG_HAVE_ALIGNED_STRUCT_PAGE)
	if (s->flags & __CMPXCHG_DOUBLE) {
		if (cmpxchg_double(&page->freelist, &page->counters,
				   freelist_old, counters_old,
				   freelist_new, counters_new))
			return true;
	} else
#endif
	{
		slab_lock(page);
		if (page->freelist == freelist_old &&
					page->counters == counters_old) {
			page->freelist = freelist_new;
			page->counters = counters_new;
			slab_unlock(page);
			return true;
		}
		slab_unlock(page);
	}

	cpu_relax();
	stat(s, CMPXCHG_DOUBLE_FAIL);

#ifdef SLUB_DEBUG_CMPXCHG
	pr_info("%s %s: cmpxchg double redo ", n, s->name);
#endif

	return false;
}

static inline bool cmpxchg_double_slab(struct kmem_cache *s, struct page *page,
		void *freelist_old, unsigned long counters_old,
		void *freelist_new, unsigned long counters_new,
		const char *n)
{
#if defined(CONFIG_HAVE_CMPXCHG_DOUBLE) && \
    defined(CONFIG_HAVE_ALIGNED_STRUCT_PAGE)
	if (s->flags & __CMPXCHG_DOUBLE) {
		if (cmpxchg_double(&page->freelist, &page->counters,
				   freelist_old, counters_old,
				   freelist_new, counters_new))
			return true;
	} else
#endif
	{
		unsigned long flags;

		local_irq_save(flags);
		slab_lock(page);
		if (page->freelist == freelist_old &&
					page->counters == counters_old) {
			page->freelist = freelist_new;
			page->counters = counters_new;
			slab_unlock(page);
			local_irq_restore(flags);
			return true;
		}
		slab_unlock(page);
		local_irq_restore(flags);
	}

	cpu_relax();
	stat(s, CMPXCHG_DOUBLE_FAIL);

#ifdef SLUB_DEBUG_CMPXCHG
	pr_info("%s %s: cmpxchg double redo ", n, s->name);
#endif

	return false;
}

#ifdef CONFIG_SLUB_DEBUG
/*
 * Determine a map of object in use on a page.
 *
 * Node listlock must be held to guarantee that the page does
 * not vanish from under us.
 */
static void get_map(struct kmem_cache *s, struct page *page, unsigned long *map)
{
	void *p;
	void *addr = page_address(page);

	for (p = page->freelist; p; p = get_freepointer(s, p))
		set_bit(slab_index(p, s, addr), map);
}

static inline unsigned int size_from_object(struct kmem_cache *s)
{
	if (s->flags & SLAB_RED_ZONE)
		return s->size - s->red_left_pad;

	return s->size;
}

static inline void *restore_red_left(struct kmem_cache *s, void *p)
{
	if (s->flags & SLAB_RED_ZONE)
		p -= s->red_left_pad;

	return p;
}

/*
 * Debug settings:
 */
#if defined(CONFIG_SLUB_DEBUG_ON)
static slab_flags_t slub_debug = DEBUG_DEFAULT_FLAGS;
#else
static slab_flags_t slub_debug;
#endif

static char *slub_debug_slabs;
static int disable_higher_order_debug;

/*
 * slub is about to manipulate internal object metadata.  This memory lies
 * outside the range of the allocated object, so accessing it would normally
 * be reported by kasan as a bounds error.  metadata_access_enable() is used
 * to tell kasan that these accesses are OK.
 */
static inline void metadata_access_enable(void)
{
	kasan_disable_current();
}

static inline void metadata_access_disable(void)
{
	kasan_enable_current();
}

/*
 * Object debugging
 */

/* Verify that a pointer has an address that is valid within a slab page */
static inline int check_valid_pointer(struct kmem_cache *s,
				struct page *page, void *object)
{
	void *base;

	if (!object)
		return 1;

	base = page_address(page);
	object = kasan_reset_tag(object);
	object = restore_red_left(s, object);
	if (object < base || object >= base + page->objects * s->size ||
		(object - base) % s->size) {
		return 0;
	}

	return 1;
}

static void print_section(char *level, char *text, u8 *addr,
			  unsigned int length)
{
	metadata_access_enable();
	print_hex_dump(level, text, DUMP_PREFIX_ADDRESS, 16, 1, addr,
			length, 1);
	metadata_access_disable();
}

static struct track *get_track(struct kmem_cache *s, void *object,
	enum track_item alloc)
{
	struct track *p;

	if (s->offset)
		p = object + s->offset + sizeof(void *);
	else
		p = object + s->inuse;

	return p + alloc;
}

static void set_track(struct kmem_cache *s, void *object,
			enum track_item alloc, unsigned long addr)
{
	struct track *p = get_track(s, object, alloc);

	if (addr) {
#ifdef CONFIG_STACKTRACE
		unsigned int nr_entries;

		metadata_access_enable();
		nr_entries = stack_trace_save(p->addrs, TRACK_ADDRS_COUNT, 3);
		metadata_access_disable();

		if (nr_entries < TRACK_ADDRS_COUNT)
			p->addrs[nr_entries] = 0;
#endif
		p->addr = addr;
		p->cpu = smp_processor_id();
		p->pid = current->pid;
		p->when = jiffies;
	} else {
		memset(p, 0, sizeof(struct track));
	}
}

static void init_tracking(struct kmem_cache *s, void *object)
{
	if (!(s->flags & SLAB_STORE_USER))
		return;

	set_track(s, object, TRACK_FREE, 0UL);
	set_track(s, object, TRACK_ALLOC, 0UL);
}

static void print_track(const char *s, struct track *t, unsigned long pr_time)
{
	if (!t->addr)
		return;

	pr_err("INFO: %s in %pS age=%lu cpu=%u pid=%d\n",
	       s, (void *)t->addr, pr_time - t->when, t->cpu, t->pid);
#ifdef CONFIG_STACKTRACE
	{
		int i;
		for (i = 0; i < TRACK_ADDRS_COUNT; i++)
			if (t->addrs[i])
				pr_err("\t%pS\n", (void *)t->addrs[i]);
			else
				break;
	}
#endif
}

static void print_tracking(struct kmem_cache *s, void *object)
{
	unsigned long pr_time = jiffies;
	if (!(s->flags & SLAB_STORE_USER))
		return;

	print_track("Allocated", get_track(s, object, TRACK_ALLOC), pr_time);
	print_track("Freed", get_track(s, object, TRACK_FREE), pr_time);
}

static void print_page_info(struct page *page)
{
	pr_err("INFO: Slab 0x%p objects=%u used=%u fp=0x%p flags=0x%04lx\n",
	       page, page->objects, page->inuse, page->freelist, page->flags);

}

static void slab_bug(struct kmem_cache *s, char *fmt, ...)
{
	struct va_format vaf;
	va_list args;

	va_start(args, fmt);
	vaf.fmt = fmt;
	vaf.va = &args;
	pr_err("=============================================================================\n");
	pr_err("BUG %s (%s): %pV\n", s->name, print_tainted(), &vaf);
	pr_err("-----------------------------------------------------------------------------\n\n");

	add_taint(TAINT_BAD_PAGE, LOCKDEP_NOW_UNRELIABLE);
	va_end(args);
}

static void slab_fix(struct kmem_cache *s, char *fmt, ...)
{
	struct va_format vaf;
	va_list args;

	va_start(args, fmt);
	vaf.fmt = fmt;
	vaf.va = &args;
	pr_err("FIX %s: %pV\n", s->name, &vaf);
	va_end(args);
}

static void print_trailer(struct kmem_cache *s, struct page *page, u8 *p)
{
	unsigned int off;	/* Offset of last byte */
	u8 *addr = page_address(page);

	print_tracking(s, p);

	print_page_info(page);

	pr_err("INFO: Object 0x%p @offset=%tu fp=0x%p\n\n",
	       p, p - addr, get_freepointer(s, p));

	if (s->flags & SLAB_RED_ZONE)
		print_section(KERN_ERR, "Redzone ", p - s->red_left_pad,
			      s->red_left_pad);
	else if (p > addr + 16)
		print_section(KERN_ERR, "Bytes b4 ", p - 16, 16);

	print_section(KERN_ERR, "Object ", p,
		      min_t(unsigned int, s->object_size, PAGE_SIZE));
	if (s->flags & SLAB_RED_ZONE)
		print_section(KERN_ERR, "Redzone ", p + s->object_size,
			s->inuse - s->object_size);

	if (s->offset)
		off = s->offset + sizeof(void *);
	else
		off = s->inuse;

	if (s->flags & SLAB_STORE_USER)
		off += 2 * sizeof(struct track);

	off += kasan_metadata_size(s);

	if (off != size_from_object(s))
		/* Beginning of the filler is the free pointer */
		print_section(KERN_ERR, "Padding ", p + off,
			      size_from_object(s) - off);

	dump_stack();
}

void object_err(struct kmem_cache *s, struct page *page,
			u8 *object, char *reason)
{
	slab_bug(s, "%s", reason);
	print_trailer(s, page, object);
}

static __printf(3, 4) void slab_err(struct kmem_cache *s, struct page *page,
			const char *fmt, ...)
{
	va_list args;
	char buf[100];

	va_start(args, fmt);
	vsnprintf(buf, sizeof(buf), fmt, args);
	va_end(args);
	slab_bug(s, "%s", buf);
	print_page_info(page);
	dump_stack();
}

static void init_object(struct kmem_cache *s, void *object, u8 val)
{
	u8 *p = object;

	if (s->flags & SLAB_RED_ZONE)
		memset(p - s->red_left_pad, val, s->red_left_pad);

	if (s->flags & __OBJECT_POISON) {
		memset(p, POISON_FREE, s->object_size - 1);
		p[s->object_size - 1] = POISON_END;
	}

	if (s->flags & SLAB_RED_ZONE)
		memset(p + s->object_size, val, s->inuse - s->object_size);
}

static void restore_bytes(struct kmem_cache *s, char *message, u8 data,
						void *from, void *to)
{
	slab_fix(s, "Restoring 0x%p-0x%p=0x%x\n", from, to - 1, data);
	memset(from, data, to - from);
}

static int check_bytes_and_report(struct kmem_cache *s, struct page *page,
			u8 *object, char *what,
			u8 *start, unsigned int value, unsigned int bytes)
{
	u8 *fault;
	u8 *end;

	metadata_access_enable();
	fault = memchr_inv(start, value, bytes);
	metadata_access_disable();
	if (!fault)
		return 1;

	end = start + bytes;
	while (end > fault && end[-1] == value)
		end--;

	slab_bug(s, "%s overwritten", what);
	pr_err("INFO: 0x%p-0x%p. First byte 0x%x instead of 0x%x\n",
					fault, end - 1, fault[0], value);
	print_trailer(s, page, object);

	restore_bytes(s, what, value, fault, end);
	return 0;
}

/*
 * Object layout:
 *
 * object address
 * 	Bytes of the object to be managed.
 * 	If the freepointer may overlay the object then the free
 * 	pointer is the first word of the object.
 *
 * 	Poisoning uses 0x6b (POISON_FREE) and the last byte is
 * 	0xa5 (POISON_END)
 *
 * object + s->object_size
 * 	Padding to reach word boundary. This is also used for Redzoning.
 * 	Padding is extended by another word if Redzoning is enabled and
 * 	object_size == inuse.
 *
 * 	We fill with 0xbb (RED_INACTIVE) for inactive objects and with
 * 	0xcc (RED_ACTIVE) for objects in use.
 *
 * object + s->inuse
 * 	Meta data starts here.
 *
 * 	A. Free pointer (if we cannot overwrite object on free)
 * 	B. Tracking data for SLAB_STORE_USER
 * 	C. Padding to reach required alignment boundary or at mininum
 * 		one word if debugging is on to be able to detect writes
 * 		before the word boundary.
 *
 *	Padding is done using 0x5a (POISON_INUSE)
 *
 * object + s->size
 * 	Nothing is used beyond s->size.
 *
 * If slabcaches are merged then the object_size and inuse boundaries are mostly
 * ignored. And therefore no slab options that rely on these boundaries
 * may be used with merged slabcaches.
 */

static int check_pad_bytes(struct kmem_cache *s, struct page *page, u8 *p)
{
	unsigned long off = s->inuse;	/* The end of info */

	if (s->offset)
		/* Freepointer is placed after the object. */
		off += sizeof(void *);

	if (s->flags & SLAB_STORE_USER)
		/* We also have user information there */
		off += 2 * sizeof(struct track);

	off += kasan_metadata_size(s);

	if (size_from_object(s) == off)
		return 1;

	return check_bytes_and_report(s, page, p, "Object padding",
			p + off, POISON_INUSE, size_from_object(s) - off);
}

/* Check the pad bytes at the end of a slab page */
static int slab_pad_check(struct kmem_cache *s, struct page *page)
{
	u8 *start;
	u8 *fault;
	u8 *end;
	u8 *pad;
	int length;
	int remainder;

	if (!(s->flags & SLAB_POISON))
		return 1;

	start = page_address(page);
	length = page_size(page);
	end = start + length;
	remainder = length % s->size;
	if (!remainder)
		return 1;

	pad = end - remainder;
	metadata_access_enable();
	fault = memchr_inv(pad, POISON_INUSE, remainder);
	metadata_access_disable();
	if (!fault)
		return 1;
	while (end > fault && end[-1] == POISON_INUSE)
		end--;

	slab_err(s, page, "Padding overwritten. 0x%p-0x%p", fault, end - 1);
	print_section(KERN_ERR, "Padding ", pad, remainder);

	restore_bytes(s, "slab padding", POISON_INUSE, fault, end);
	return 0;
}

static int check_object(struct kmem_cache *s, struct page *page,
					void *object, u8 val)
{
	u8 *p = object;
	u8 *endobject = object + s->object_size;

	if (s->flags & SLAB_RED_ZONE) {
		if (!check_bytes_and_report(s, page, object, "Redzone",
			object - s->red_left_pad, val, s->red_left_pad))
			return 0;

		if (!check_bytes_and_report(s, page, object, "Redzone",
			endobject, val, s->inuse - s->object_size))
			return 0;
	} else {
		if ((s->flags & SLAB_POISON) && s->object_size < s->inuse) {
			check_bytes_and_report(s, page, p, "Alignment padding",
				endobject, POISON_INUSE,
				s->inuse - s->object_size);
		}
	}

	if (s->flags & SLAB_POISON) {
		if (val != SLUB_RED_ACTIVE && (s->flags & __OBJECT_POISON) &&
			(!check_bytes_and_report(s, page, p, "Poison", p,
					POISON_FREE, s->object_size - 1) ||
			 !check_bytes_and_report(s, page, p, "Poison",
				p + s->object_size - 1, POISON_END, 1)))
			return 0;
		/*
		 * check_pad_bytes cleans up on its own.
		 */
		check_pad_bytes(s, page, p);
	}

	if (!s->offset && val == SLUB_RED_ACTIVE)
		/*
		 * Object and freepointer overlap. Cannot check
		 * freepointer while object is allocated.
		 */
		return 1;

	/* Check free pointer validity */
	if (!check_valid_pointer(s, page, get_freepointer(s, p))) {
		object_err(s, page, p, "Freepointer corrupt");
		/*
		 * No choice but to zap it and thus lose the remainder
		 * of the free objects in this slab. May cause
		 * another error because the object count is now wrong.
		 */
		set_freepointer(s, p, NULL);
		return 0;
	}
	return 1;
}

static int check_slab(struct kmem_cache *s, struct page *page)
{
	int maxobj;

	VM_BUG_ON(!irqs_disabled());

	if (!PageSlab(page)) {
		slab_err(s, page, "Not a valid slab page");
		return 0;
	}

	maxobj = order_objects(compound_order(page), s->size);
	if (page->objects > maxobj) {
		slab_err(s, page, "objects %u > max %u",
			page->objects, maxobj);
		return 0;
	}
	if (page->inuse > page->objects) {
		slab_err(s, page, "inuse %u > max %u",
			page->inuse, page->objects);
		return 0;
	}
	/* Slab_pad_check fixes things up after itself */
	slab_pad_check(s, page);
	return 1;
}

/*
 * Determine if a certain object on a page is on the freelist. Must hold the
 * slab lock to guarantee that the chains are in a consistent state.
 */
static int on_freelist(struct kmem_cache *s, struct page *page, void *search)
{
	int nr = 0;
	void *fp;
	void *object = NULL;
	int max_objects;

	fp = page->freelist;
	while (fp && nr <= page->objects) {
		if (fp == search)
			return 1;
		if (!check_valid_pointer(s, page, fp)) {
			if (object) {
				object_err(s, page, object,
					"Freechain corrupt");
				set_freepointer(s, object, NULL);
			} else {
				slab_err(s, page, "Freepointer corrupt");
				page->freelist = NULL;
				page->inuse = page->objects;
				slab_fix(s, "Freelist cleared");
				return 0;
			}
			break;
		}
		object = fp;
		fp = get_freepointer(s, object);
		nr++;
	}

	max_objects = order_objects(compound_order(page), s->size);
	if (max_objects > MAX_OBJS_PER_PAGE)
		max_objects = MAX_OBJS_PER_PAGE;

	if (page->objects != max_objects) {
		slab_err(s, page, "Wrong number of objects. Found %d but should be %d",
			 page->objects, max_objects);
		page->objects = max_objects;
		slab_fix(s, "Number of objects adjusted.");
	}
	if (page->inuse != page->objects - nr) {
		slab_err(s, page, "Wrong object count. Counter is %d but counted were %d",
			 page->inuse, page->objects - nr);
		page->inuse = page->objects - nr;
		slab_fix(s, "Object count adjusted.");
	}
	return search == NULL;
}

static void trace(struct kmem_cache *s, struct page *page, void *object,
								int alloc)
{
	if (s->flags & SLAB_TRACE) {
		pr_info("TRACE %s %s 0x%p inuse=%d fp=0x%p\n",
			s->name,
			alloc ? "alloc" : "free",
			object, page->inuse,
			page->freelist);

		if (!alloc)
			print_section(KERN_INFO, "Object ", (void *)object,
					s->object_size);

		dump_stack();
	}
}

/*
 * Tracking of fully allocated slabs for debugging purposes.
 */
static void add_full(struct kmem_cache *s,
	struct kmem_cache_node *n, struct page *page)
{
	if (!(s->flags & SLAB_STORE_USER))
		return;

	lockdep_assert_held(&n->list_lock);
	list_add(&page->slab_list, &n->full);
}

static void remove_full(struct kmem_cache *s, struct kmem_cache_node *n, struct page *page)
{
	if (!(s->flags & SLAB_STORE_USER))
		return;

	lockdep_assert_held(&n->list_lock);
	list_del(&page->slab_list);
}

/* Tracking of the number of slabs for debugging purposes */
static inline unsigned long slabs_node(struct kmem_cache *s, int node)
{
	struct kmem_cache_node *n = get_node(s, node);

	return atomic_long_read(&n->nr_slabs);
}

static inline unsigned long node_nr_slabs(struct kmem_cache_node *n)
{
	return atomic_long_read(&n->nr_slabs);
}

static inline void inc_slabs_node(struct kmem_cache *s, int node, int objects)
{
	struct kmem_cache_node *n = get_node(s, node);

	/*
	 * May be called early in order to allocate a slab for the
	 * kmem_cache_node structure. Solve the chicken-egg
	 * dilemma by deferring the increment of the count during
	 * bootstrap (see early_kmem_cache_node_alloc).
	 */
	if (likely(n)) {
		atomic_long_inc(&n->nr_slabs);
		atomic_long_add(objects, &n->total_objects);
	}
}
static inline void dec_slabs_node(struct kmem_cache *s, int node, int objects)
{
	struct kmem_cache_node *n = get_node(s, node);

	atomic_long_dec(&n->nr_slabs);
	atomic_long_sub(objects, &n->total_objects);
}

/* Object debug checks for alloc/free paths */
static void setup_object_debug(struct kmem_cache *s, struct page *page,
								void *object)
{
	if (!(s->flags & (SLAB_STORE_USER|SLAB_RED_ZONE|__OBJECT_POISON)))
		return;

	init_object(s, object, SLUB_RED_INACTIVE);
	init_tracking(s, object);
}

static
void setup_page_debug(struct kmem_cache *s, struct page *page, void *addr)
{
	if (!(s->flags & SLAB_POISON))
		return;

	metadata_access_enable();
	memset(addr, POISON_INUSE, page_size(page));
	metadata_access_disable();
}

static inline int alloc_consistency_checks(struct kmem_cache *s,
					struct page *page, void *object)
{
	if (!check_slab(s, page))
		return 0;

	if (!check_valid_pointer(s, page, object)) {
		object_err(s, page, object, "Freelist Pointer check fails");
		return 0;
	}

	if (!check_object(s, page, object, SLUB_RED_INACTIVE))
		return 0;

	return 1;
}

static noinline int alloc_debug_processing(struct kmem_cache *s,
					struct page *page,
					void *object, unsigned long addr)
{
	if (s->flags & SLAB_CONSISTENCY_CHECKS) {
		if (!alloc_consistency_checks(s, page, object))
			goto bad;
	}

	/* Success perform special debug activities for allocs */
	if (s->flags & SLAB_STORE_USER)
		set_track(s, object, TRACK_ALLOC, addr);
	trace(s, page, object, 1);
	init_object(s, object, SLUB_RED_ACTIVE);
	return 1;

bad:
	if (PageSlab(page)) {
		/*
		 * If this is a slab page then lets do the best we can
		 * to avoid issues in the future. Marking all objects
		 * as used avoids touching the remaining objects.
		 */
		slab_fix(s, "Marking all objects used");
		page->inuse = page->objects;
		page->freelist = NULL;
	}
	return 0;
}

static inline int free_consistency_checks(struct kmem_cache *s,
		struct page *page, void *object, unsigned long addr)
{
	if (!check_valid_pointer(s, page, object)) {
		slab_err(s, page, "Invalid object pointer 0x%p", object);
		return 0;
	}

	if (on_freelist(s, page, object)) {
		object_err(s, page, object, "Object already free");
		return 0;
	}

	if (!check_object(s, page, object, SLUB_RED_ACTIVE))
		return 0;

	if (unlikely(s != page->slab_cache)) {
		if (!PageSlab(page)) {
			slab_err(s, page, "Attempt to free object(0x%p) outside of slab",
				 object);
		} else if (!page->slab_cache) {
			pr_err("SLUB <none>: no slab for object 0x%p.\n",
			       object);
			dump_stack();
		} else
			object_err(s, page, object,
					"page slab pointer corrupt.");
		return 0;
	}
	return 1;
}

/* Supports checking bulk free of a constructed freelist */
static noinline int free_debug_processing(
	struct kmem_cache *s, struct page *page,
	void *head, void *tail, int bulk_cnt,
	unsigned long addr)
{
	struct kmem_cache_node *n = get_node(s, page_to_nid(page));
	void *object = head;
	int cnt = 0;
	unsigned long uninitialized_var(flags);
	int ret = 0;

	raw_spin_lock_irqsave(&n->list_lock, flags);
	slab_lock(page);

	if (s->flags & SLAB_CONSISTENCY_CHECKS) {
		if (!check_slab(s, page))
			goto out;
	}

next_object:
	cnt++;

	if (s->flags & SLAB_CONSISTENCY_CHECKS) {
		if (!free_consistency_checks(s, page, object, addr))
			goto out;
	}

	if (s->flags & SLAB_STORE_USER)
		set_track(s, object, TRACK_FREE, addr);
	trace(s, page, object, 0);
	/* Freepointer not overwritten by init_object(), SLAB_POISON moved it */
	init_object(s, object, SLUB_RED_INACTIVE);

	/* Reached end of constructed freelist yet? */
	if (object != tail) {
		object = get_freepointer(s, object);
		goto next_object;
	}
	ret = 1;

out:
	if (cnt != bulk_cnt)
		slab_err(s, page, "Bulk freelist count(%d) invalid(%d)\n",
			 bulk_cnt, cnt);

	slab_unlock(page);
	raw_spin_unlock_irqrestore(&n->list_lock, flags);
	if (!ret)
		slab_fix(s, "Object at 0x%p not freed", object);
	return ret;
}

static int __init setup_slub_debug(char *str)
{
	slub_debug = DEBUG_DEFAULT_FLAGS;
	if (*str++ != '=' || !*str)
		/*
		 * No options specified. Switch on full debugging.
		 */
		goto out;

	if (*str == ',')
		/*
		 * No options but restriction on slabs. This means full
		 * debugging for slabs matching a pattern.
		 */
		goto check_slabs;

	slub_debug = 0;
	if (*str == '-')
		/*
		 * Switch off all debugging measures.
		 */
		goto out;

	/*
	 * Determine which debug features should be switched on
	 */
	for (; *str && *str != ','; str++) {
		switch (tolower(*str)) {
		case 'f':
			slub_debug |= SLAB_CONSISTENCY_CHECKS;
			break;
		case 'z':
			slub_debug |= SLAB_RED_ZONE;
			break;
		case 'p':
			slub_debug |= SLAB_POISON;
			break;
		case 'u':
			slub_debug |= SLAB_STORE_USER;
			break;
		case 't':
			slub_debug |= SLAB_TRACE;
			break;
		case 'a':
			slub_debug |= SLAB_FAILSLAB;
			break;
		case 'o':
			/*
			 * Avoid enabling debugging on caches if its minimum
			 * order would increase as a result.
			 */
			disable_higher_order_debug = 1;
			break;
		default:
			pr_err("slub_debug option '%c' unknown. skipped\n",
			       *str);
		}
	}

check_slabs:
	if (*str == ',')
		slub_debug_slabs = str + 1;
out:
	if ((static_branch_unlikely(&init_on_alloc) ||
	     static_branch_unlikely(&init_on_free)) &&
	    (slub_debug & SLAB_POISON))
		pr_info("mem auto-init: SLAB_POISON will take precedence over init_on_alloc/init_on_free\n");
	return 1;
}

__setup("slub_debug", setup_slub_debug);

/*
 * kmem_cache_flags - apply debugging options to the cache
 * @object_size:	the size of an object without meta data
 * @flags:		flags to set
 * @name:		name of the cache
 * @ctor:		constructor function
 *
 * Debug option(s) are applied to @flags. In addition to the debug
 * option(s), if a slab name (or multiple) is specified i.e.
 * slub_debug=<Debug-Options>,<slab name1>,<slab name2> ...
 * then only the select slabs will receive the debug option(s).
 */
slab_flags_t kmem_cache_flags(unsigned int object_size,
	slab_flags_t flags, const char *name,
	void (*ctor)(void *))
{
	char *iter;
	size_t len;

	/* If slub_debug = 0, it folds into the if conditional. */
	if (!slub_debug_slabs)
		return flags | slub_debug;

	len = strlen(name);
	iter = slub_debug_slabs;
	while (*iter) {
		char *end, *glob;
		size_t cmplen;

		end = strchrnul(iter, ',');

		glob = strnchr(iter, end - iter, '*');
		if (glob)
			cmplen = glob - iter;
		else
			cmplen = max_t(size_t, len, (end - iter));

		if (!strncmp(name, iter, cmplen)) {
			flags |= slub_debug;
			break;
		}

		if (!*end)
			break;
		iter = end + 1;
	}

	return flags;
}
#else /* !CONFIG_SLUB_DEBUG */
static inline void setup_object_debug(struct kmem_cache *s,
			struct page *page, void *object) {}
static inline
void setup_page_debug(struct kmem_cache *s, struct page *page, void *addr) {}

static inline int alloc_debug_processing(struct kmem_cache *s,
	struct page *page, void *object, unsigned long addr) { return 0; }

static inline int free_debug_processing(
	struct kmem_cache *s, struct page *page,
	void *head, void *tail, int bulk_cnt,
	unsigned long addr) { return 0; }

static inline int slab_pad_check(struct kmem_cache *s, struct page *page)
			{ return 1; }
static inline int check_object(struct kmem_cache *s, struct page *page,
			void *object, u8 val) { return 1; }
static inline void add_full(struct kmem_cache *s, struct kmem_cache_node *n,
					struct page *page) {}
static inline void remove_full(struct kmem_cache *s, struct kmem_cache_node *n,
					struct page *page) {}
slab_flags_t kmem_cache_flags(unsigned int object_size,
	slab_flags_t flags, const char *name,
	void (*ctor)(void *))
{
	return flags;
}
#define slub_debug 0

#define disable_higher_order_debug 0

static inline unsigned long slabs_node(struct kmem_cache *s, int node)
							{ return 0; }
static inline unsigned long node_nr_slabs(struct kmem_cache_node *n)
							{ return 0; }
static inline void inc_slabs_node(struct kmem_cache *s, int node,
							int objects) {}
static inline void dec_slabs_node(struct kmem_cache *s, int node,
							int objects) {}

#endif /* CONFIG_SLUB_DEBUG */

struct slub_free_list {
	raw_spinlock_t		lock;
	struct list_head	list;
};
static DEFINE_PER_CPU(struct slub_free_list, slub_free_list);

/*
 * Hooks for other subsystems that check memory allocations. In a typical
 * production configuration these hooks all should produce no code at all.
 */
static inline void *kmalloc_large_node_hook(void *ptr, size_t size, gfp_t flags)
{
	ptr = kasan_kmalloc_large(ptr, size, flags);
	/* As ptr might get tagged, call kmemleak hook after KASAN. */
	kmemleak_alloc(ptr, size, 1, flags);
	return ptr;
}

static __always_inline void kfree_hook(void *x)
{
	kmemleak_free(x);
	kasan_kfree_large(x, _RET_IP_);
}

static __always_inline bool slab_free_hook(struct kmem_cache *s, void *x)
{
	kmemleak_free_recursive(x, s->flags);

	/*
	 * Trouble is that we may no longer disable interrupts in the fast path
	 * So in order to make the debug calls that expect irqs to be
	 * disabled we need to disable interrupts temporarily.
	 */
#ifdef CONFIG_LOCKDEP
	{
		unsigned long flags;

		local_irq_save(flags);
		debug_check_no_locks_freed(x, s->object_size);
		local_irq_restore(flags);
	}
#endif
	if (!(s->flags & SLAB_DEBUG_OBJECTS))
		debug_check_no_obj_freed(x, s->object_size);

	/* KASAN might put x into memory quarantine, delaying its reuse */
	return kasan_slab_free(s, x, _RET_IP_);
}

static inline bool slab_free_freelist_hook(struct kmem_cache *s,
					   void **head, void **tail)
{

	void *object;
	void *next = *head;
	void *old_tail = *tail ? *tail : *head;
	int rsize;

	/* Head and tail of the reconstructed freelist */
	*head = NULL;
	*tail = NULL;

	do {
		object = next;
		next = get_freepointer(s, object);

		if (slab_want_init_on_free(s)) {
			/*
			 * Clear the object and the metadata, but don't touch
			 * the redzone.
			 */
			memset(object, 0, s->object_size);
			rsize = (s->flags & SLAB_RED_ZONE) ? s->red_left_pad
							   : 0;
			memset((char *)object + s->inuse, 0,
			       s->size - s->inuse - rsize);

		}
		/* If object's reuse doesn't have to be delayed */
		if (!slab_free_hook(s, object)) {
			/* Move object to the new freelist */
			set_freepointer(s, object, *head);
			*head = object;
			if (!*tail)
				*tail = object;
		}
	} while (object != old_tail);

	if (*head == *tail)
		*tail = NULL;

	return *head != NULL;
}

static void *setup_object(struct kmem_cache *s, struct page *page,
				void *object)
{
	setup_object_debug(s, page, object);
	object = kasan_init_slab_obj(s, object);
	if (unlikely(s->ctor)) {
		kasan_unpoison_object_data(s, object);
		s->ctor(object);
		kasan_poison_object_data(s, object);
	}
	return object;
}

/*
 * Slab allocation and freeing
 */
static inline struct page *alloc_slab_page(struct kmem_cache *s,
		gfp_t flags, int node, struct kmem_cache_order_objects oo)
{
	struct page *page;
	unsigned int order = oo_order(oo);

	if (node == NUMA_NO_NODE)
		page = alloc_pages(flags, order);
	else
		page = __alloc_pages_node(node, flags, order);

	if (page && charge_slab_page(page, flags, order, s)) {
		__free_pages(page, order);
		page = NULL;
	}

	return page;
}

#ifdef CONFIG_SLAB_FREELIST_RANDOM
/* Pre-initialize the random sequence cache */
static int init_cache_random_seq(struct kmem_cache *s)
{
	unsigned int count = oo_objects(s->oo);
	int err;

	/* Bailout if already initialised */
	if (s->random_seq)
		return 0;

	err = cache_random_seq_create(s, count, GFP_KERNEL);
	if (err) {
		pr_err("SLUB: Unable to initialize free list for %s\n",
			s->name);
		return err;
	}

	/* Transform to an offset on the set of pages */
	if (s->random_seq) {
		unsigned int i;

		for (i = 0; i < count; i++)
			s->random_seq[i] *= s->size;
	}
	return 0;
}

/* Initialize each random sequence freelist per cache */
static void __init init_freelist_randomization(void)
{
	struct kmem_cache *s;

	mutex_lock(&slab_mutex);

	list_for_each_entry(s, &slab_caches, list)
		init_cache_random_seq(s);

	mutex_unlock(&slab_mutex);
}

/* Get the next entry on the pre-computed freelist randomized */
static void *next_freelist_entry(struct kmem_cache *s, struct page *page,
				unsigned long *pos, void *start,
				unsigned long page_limit,
				unsigned long freelist_count)
{
	unsigned int idx;

	/*
	 * If the target page allocation failed, the number of objects on the
	 * page might be smaller than the usual size defined by the cache.
	 */
	do {
		idx = s->random_seq[*pos];
		*pos += 1;
		if (*pos >= freelist_count)
			*pos = 0;
	} while (unlikely(idx >= page_limit));

	return (char *)start + idx;
}

/* Shuffle the single linked freelist based on a random pre-computed sequence */
static bool shuffle_freelist(struct kmem_cache *s, struct page *page)
{
	void *start;
	void *cur;
	void *next;
	unsigned long idx, pos, page_limit, freelist_count;

	if (page->objects < 2 || !s->random_seq)
		return false;

	freelist_count = oo_objects(s->oo);
	pos = get_random_int() % freelist_count;

	page_limit = page->objects * s->size;
	start = fixup_red_left(s, page_address(page));

	/* First entry is used as the base of the freelist */
	cur = next_freelist_entry(s, page, &pos, start, page_limit,
				freelist_count);
	cur = setup_object(s, page, cur);
	page->freelist = cur;

	for (idx = 1; idx < page->objects; idx++) {
		next = next_freelist_entry(s, page, &pos, start, page_limit,
			freelist_count);
		next = setup_object(s, page, next);
		set_freepointer(s, cur, next);
		cur = next;
	}
	set_freepointer(s, cur, NULL);

	return true;
}
#else
static inline int init_cache_random_seq(struct kmem_cache *s)
{
	return 0;
}
static inline void init_freelist_randomization(void) { }
static inline bool shuffle_freelist(struct kmem_cache *s, struct page *page)
{
	return false;
}
#endif /* CONFIG_SLAB_FREELIST_RANDOM */

static struct page *allocate_slab(struct kmem_cache *s, gfp_t flags, int node)
{
	struct page *page;
	struct kmem_cache_order_objects oo = s->oo;
	gfp_t alloc_gfp;
	void *start, *p, *next;
	int idx;
	bool shuffle;
	bool enableirqs = false;

	flags &= gfp_allowed_mask;

	if (gfpflags_allow_blocking(flags))
		enableirqs = true;

#ifdef CONFIG_PREEMPT_RT
<<<<<<< HEAD
	if (system_state > SYSTEM_BOOTING)
=======
	if (system_state > SYSTEM_BOOTING && system_state < SYSTEM_SUSPEND)
>>>>>>> ee8a1658
		enableirqs = true;
#endif
	if (enableirqs)
		local_irq_enable();

	flags |= s->allocflags;

	/*
	 * Let the initial higher-order allocation fail under memory pressure
	 * so we fall-back to the minimum order allocation.
	 */
	alloc_gfp = (flags | __GFP_NOWARN | __GFP_NORETRY) & ~__GFP_NOFAIL;
	if ((alloc_gfp & __GFP_DIRECT_RECLAIM) && oo_order(oo) > oo_order(s->min))
		alloc_gfp = (alloc_gfp | __GFP_NOMEMALLOC) & ~(__GFP_RECLAIM|__GFP_NOFAIL);

	page = alloc_slab_page(s, alloc_gfp, node, oo);
	if (unlikely(!page)) {
		oo = s->min;
		alloc_gfp = flags;
		/*
		 * Allocation may have failed due to fragmentation.
		 * Try a lower order alloc if possible
		 */
		page = alloc_slab_page(s, alloc_gfp, node, oo);
		if (unlikely(!page))
			goto out;
		stat(s, ORDER_FALLBACK);
	}

	page->objects = oo_objects(oo);

	page->slab_cache = s;
	__SetPageSlab(page);
	if (page_is_pfmemalloc(page))
		SetPageSlabPfmemalloc(page);

	kasan_poison_slab(page);

	start = page_address(page);

	setup_page_debug(s, page, start);

	shuffle = shuffle_freelist(s, page);

	if (!shuffle) {
		start = fixup_red_left(s, start);
		start = setup_object(s, page, start);
		page->freelist = start;
		for (idx = 0, p = start; idx < page->objects - 1; idx++) {
			next = p + s->size;
			next = setup_object(s, page, next);
			set_freepointer(s, p, next);
			p = next;
		}
		set_freepointer(s, p, NULL);
	}

	page->inuse = page->objects;
	page->frozen = 1;

out:
	if (enableirqs)
		local_irq_disable();
	if (!page)
		return NULL;

	inc_slabs_node(s, page_to_nid(page), page->objects);

	return page;
}

static struct page *new_slab(struct kmem_cache *s, gfp_t flags, int node)
{
	if (unlikely(flags & GFP_SLAB_BUG_MASK)) {
		gfp_t invalid_mask = flags & GFP_SLAB_BUG_MASK;
		flags &= ~GFP_SLAB_BUG_MASK;
		pr_warn("Unexpected gfp: %#x (%pGg). Fixing up to gfp: %#x (%pGg). Fix your code!\n",
				invalid_mask, &invalid_mask, flags, &flags);
		dump_stack();
	}

	return allocate_slab(s,
		flags & (GFP_RECLAIM_MASK | GFP_CONSTRAINT_MASK), node);
}

static void __free_slab(struct kmem_cache *s, struct page *page)
{
	int order = compound_order(page);
	int pages = 1 << order;

	if (s->flags & SLAB_CONSISTENCY_CHECKS) {
		void *p;

		slab_pad_check(s, page);
		for_each_object(p, s, page_address(page),
						page->objects)
			check_object(s, page, p, SLUB_RED_INACTIVE);
	}

	__ClearPageSlabPfmemalloc(page);
	__ClearPageSlab(page);

	page->mapping = NULL;
	if (current->reclaim_state)
		current->reclaim_state->reclaimed_slab += pages;
	uncharge_slab_page(page, order, s);
	__free_pages(page, order);
}

static void free_delayed(struct list_head *h)
{
	while (!list_empty(h)) {
		struct page *page = list_first_entry(h, struct page, lru);

		list_del(&page->lru);
		__free_slab(page->slab_cache, page);
	}
}

static void rcu_free_slab(struct rcu_head *h)
{
	struct page *page = container_of(h, struct page, rcu_head);

	__free_slab(page->slab_cache, page);
}

static void free_slab(struct kmem_cache *s, struct page *page)
{
	if (unlikely(s->flags & SLAB_TYPESAFE_BY_RCU)) {
		call_rcu(&page->rcu_head, rcu_free_slab);
	} else if (irqs_disabled()) {
		struct slub_free_list *f = this_cpu_ptr(&slub_free_list);

		raw_spin_lock(&f->lock);
		list_add(&page->lru, &f->list);
		raw_spin_unlock(&f->lock);
	} else
		__free_slab(s, page);
}

static void discard_slab(struct kmem_cache *s, struct page *page)
{
	dec_slabs_node(s, page_to_nid(page), page->objects);
	free_slab(s, page);
}

/*
 * Management of partially allocated slabs.
 */
static inline void
__add_partial(struct kmem_cache_node *n, struct page *page, int tail)
{
	n->nr_partial++;
	if (tail == DEACTIVATE_TO_TAIL)
		list_add_tail(&page->slab_list, &n->partial);
	else
		list_add(&page->slab_list, &n->partial);
}

static inline void add_partial(struct kmem_cache_node *n,
				struct page *page, int tail)
{
	lockdep_assert_held(&n->list_lock);
	__add_partial(n, page, tail);
}

static inline void remove_partial(struct kmem_cache_node *n,
					struct page *page)
{
	lockdep_assert_held(&n->list_lock);
	list_del(&page->slab_list);
	n->nr_partial--;
}

/*
 * Remove slab from the partial list, freeze it and
 * return the pointer to the freelist.
 *
 * Returns a list of objects or NULL if it fails.
 */
static inline void *acquire_slab(struct kmem_cache *s,
		struct kmem_cache_node *n, struct page *page,
		int mode, int *objects)
{
	void *freelist;
	unsigned long counters;
	struct page new;

	lockdep_assert_held(&n->list_lock);

	/*
	 * Zap the freelist and set the frozen bit.
	 * The old freelist is the list of objects for the
	 * per cpu allocation list.
	 */
	freelist = page->freelist;
	counters = page->counters;
	new.counters = counters;
	*objects = new.objects - new.inuse;
	if (mode) {
		new.inuse = page->objects;
		new.freelist = NULL;
	} else {
		new.freelist = freelist;
	}

	VM_BUG_ON(new.frozen);
	new.frozen = 1;

	if (!__cmpxchg_double_slab(s, page,
			freelist, counters,
			new.freelist, new.counters,
			"acquire_slab"))
		return NULL;

	remove_partial(n, page);
	WARN_ON(!freelist);
	return freelist;
}

static void put_cpu_partial(struct kmem_cache *s, struct page *page, int drain);
static inline bool pfmemalloc_match(struct page *page, gfp_t gfpflags);

/*
 * Try to allocate a partial slab from a specific node.
 */
static void *get_partial_node(struct kmem_cache *s, struct kmem_cache_node *n,
				struct kmem_cache_cpu *c, gfp_t flags)
{
	struct page *page, *page2;
	void *object = NULL;
	unsigned int available = 0;
	int objects;

	/*
	 * Racy check. If we mistakenly see no partial slabs then we
	 * just allocate an empty slab. If we mistakenly try to get a
	 * partial slab and there is none available then get_partials()
	 * will return NULL.
	 */
	if (!n || !n->nr_partial)
		return NULL;

	raw_spin_lock(&n->list_lock);
	list_for_each_entry_safe(page, page2, &n->partial, slab_list) {
		void *t;

		if (!pfmemalloc_match(page, flags))
			continue;

		t = acquire_slab(s, n, page, object == NULL, &objects);
		if (!t)
			break;

		available += objects;
		if (!object) {
			c->page = page;
			stat(s, ALLOC_FROM_PARTIAL);
			object = t;
		} else {
			put_cpu_partial(s, page, 0);
			stat(s, CPU_PARTIAL_NODE);
		}
		if (!kmem_cache_has_cpu_partial(s)
			|| available > slub_cpu_partial(s) / 2)
			break;

	}
	raw_spin_unlock(&n->list_lock);
	return object;
}

/*
 * Get a page from somewhere. Search in increasing NUMA distances.
 */
static void *get_any_partial(struct kmem_cache *s, gfp_t flags,
		struct kmem_cache_cpu *c)
{
#ifdef CONFIG_NUMA
	struct zonelist *zonelist;
	struct zoneref *z;
	struct zone *zone;
	enum zone_type high_zoneidx = gfp_zone(flags);
	void *object;
	unsigned int cpuset_mems_cookie;

	/*
	 * The defrag ratio allows a configuration of the tradeoffs between
	 * inter node defragmentation and node local allocations. A lower
	 * defrag_ratio increases the tendency to do local allocations
	 * instead of attempting to obtain partial slabs from other nodes.
	 *
	 * If the defrag_ratio is set to 0 then kmalloc() always
	 * returns node local objects. If the ratio is higher then kmalloc()
	 * may return off node objects because partial slabs are obtained
	 * from other nodes and filled up.
	 *
	 * If /sys/kernel/slab/xx/remote_node_defrag_ratio is set to 100
	 * (which makes defrag_ratio = 1000) then every (well almost)
	 * allocation will first attempt to defrag slab caches on other nodes.
	 * This means scanning over all nodes to look for partial slabs which
	 * may be expensive if we do it every time we are trying to find a slab
	 * with available objects.
	 */
	if (!s->remote_node_defrag_ratio ||
			get_cycles() % 1024 > s->remote_node_defrag_ratio)
		return NULL;

	do {
		cpuset_mems_cookie = read_mems_allowed_begin();
		zonelist = node_zonelist(mempolicy_slab_node(), flags);
		for_each_zone_zonelist(zone, z, zonelist, high_zoneidx) {
			struct kmem_cache_node *n;

			n = get_node(s, zone_to_nid(zone));

			if (n && cpuset_zone_allowed(zone, flags) &&
					n->nr_partial > s->min_partial) {
				object = get_partial_node(s, n, c, flags);
				if (object) {
					/*
					 * Don't check read_mems_allowed_retry()
					 * here - if mems_allowed was updated in
					 * parallel, that was a harmless race
					 * between allocation and the cpuset
					 * update
					 */
					return object;
				}
			}
		}
	} while (read_mems_allowed_retry(cpuset_mems_cookie));
#endif	/* CONFIG_NUMA */
	return NULL;
}

/*
 * Get a partial page, lock it and return it.
 */
static void *get_partial(struct kmem_cache *s, gfp_t flags, int node,
		struct kmem_cache_cpu *c)
{
	void *object;
	int searchnode = node;

	if (node == NUMA_NO_NODE)
		searchnode = numa_mem_id();

	object = get_partial_node(s, get_node(s, searchnode), c, flags);
	if (object || node != NUMA_NO_NODE)
		return object;

	return get_any_partial(s, flags, c);
}

#ifdef CONFIG_PREEMPTION
/*
 * Calculate the next globally unique transaction for disambiguiation
 * during cmpxchg. The transactions start with the cpu number and are then
 * incremented by CONFIG_NR_CPUS.
 */
#define TID_STEP  roundup_pow_of_two(CONFIG_NR_CPUS)
#else
/*
 * No preemption supported therefore also no need to check for
 * different cpus.
 */
#define TID_STEP 1
#endif

static inline unsigned long next_tid(unsigned long tid)
{
	return tid + TID_STEP;
}

#ifdef SLUB_DEBUG_CMPXCHG
static inline unsigned int tid_to_cpu(unsigned long tid)
{
	return tid % TID_STEP;
}

static inline unsigned long tid_to_event(unsigned long tid)
{
	return tid / TID_STEP;
}
#endif

static inline unsigned int init_tid(int cpu)
{
	return cpu;
}

static inline void note_cmpxchg_failure(const char *n,
		const struct kmem_cache *s, unsigned long tid)
{
#ifdef SLUB_DEBUG_CMPXCHG
	unsigned long actual_tid = __this_cpu_read(s->cpu_slab->tid);

	pr_info("%s %s: cmpxchg redo ", n, s->name);

#ifdef CONFIG_PREEMPTION
	if (tid_to_cpu(tid) != tid_to_cpu(actual_tid))
		pr_warn("due to cpu change %d -> %d\n",
			tid_to_cpu(tid), tid_to_cpu(actual_tid));
	else
#endif
	if (tid_to_event(tid) != tid_to_event(actual_tid))
		pr_warn("due to cpu running other code. Event %ld->%ld\n",
			tid_to_event(tid), tid_to_event(actual_tid));
	else
		pr_warn("for unknown reason: actual=%lx was=%lx target=%lx\n",
			actual_tid, tid, next_tid(tid));
#endif
	stat(s, CMPXCHG_DOUBLE_CPU_FAIL);
}

static void init_kmem_cache_cpus(struct kmem_cache *s)
{
	int cpu;

	for_each_possible_cpu(cpu)
		per_cpu_ptr(s->cpu_slab, cpu)->tid = init_tid(cpu);
}

/*
 * Remove the cpu slab
 */
static void deactivate_slab(struct kmem_cache *s, struct page *page,
				void *freelist, struct kmem_cache_cpu *c)
{
	enum slab_modes { M_NONE, M_PARTIAL, M_FULL, M_FREE };
	struct kmem_cache_node *n = get_node(s, page_to_nid(page));
	int lock = 0;
	enum slab_modes l = M_NONE, m = M_NONE;
	void *nextfree;
	int tail = DEACTIVATE_TO_HEAD;
	struct page new;
	struct page old;

	if (page->freelist) {
		stat(s, DEACTIVATE_REMOTE_FREES);
		tail = DEACTIVATE_TO_TAIL;
	}

	/*
	 * Stage one: Free all available per cpu objects back
	 * to the page freelist while it is still frozen. Leave the
	 * last one.
	 *
	 * There is no need to take the list->lock because the page
	 * is still frozen.
	 */
	while (freelist && (nextfree = get_freepointer(s, freelist))) {
		void *prior;
		unsigned long counters;

		do {
			prior = page->freelist;
			counters = page->counters;
			set_freepointer(s, freelist, prior);
			new.counters = counters;
			new.inuse--;
			VM_BUG_ON(!new.frozen);

		} while (!__cmpxchg_double_slab(s, page,
			prior, counters,
			freelist, new.counters,
			"drain percpu freelist"));

		freelist = nextfree;
	}

	/*
	 * Stage two: Ensure that the page is unfrozen while the
	 * list presence reflects the actual number of objects
	 * during unfreeze.
	 *
	 * We setup the list membership and then perform a cmpxchg
	 * with the count. If there is a mismatch then the page
	 * is not unfrozen but the page is on the wrong list.
	 *
	 * Then we restart the process which may have to remove
	 * the page from the list that we just put it on again
	 * because the number of objects in the slab may have
	 * changed.
	 */
redo:

	old.freelist = page->freelist;
	old.counters = page->counters;
	VM_BUG_ON(!old.frozen);

	/* Determine target state of the slab */
	new.counters = old.counters;
	if (freelist) {
		new.inuse--;
		set_freepointer(s, freelist, old.freelist);
		new.freelist = freelist;
	} else
		new.freelist = old.freelist;

	new.frozen = 0;

	if (!new.inuse && n->nr_partial >= s->min_partial)
		m = M_FREE;
	else if (new.freelist) {
		m = M_PARTIAL;
		if (!lock) {
			lock = 1;
			/*
			 * Taking the spinlock removes the possibility
			 * that acquire_slab() will see a slab page that
			 * is frozen
			 */
			raw_spin_lock(&n->list_lock);
		}
	} else {
		m = M_FULL;
		if (kmem_cache_debug(s) && !lock) {
			lock = 1;
			/*
			 * This also ensures that the scanning of full
			 * slabs from diagnostic functions will not see
			 * any frozen slabs.
			 */
			raw_spin_lock(&n->list_lock);
		}
	}

	if (l != m) {
		if (l == M_PARTIAL)
			remove_partial(n, page);
		else if (l == M_FULL)
			remove_full(s, n, page);

		if (m == M_PARTIAL)
			add_partial(n, page, tail);
		else if (m == M_FULL)
			add_full(s, n, page);
	}

	l = m;
	if (!__cmpxchg_double_slab(s, page,
				old.freelist, old.counters,
				new.freelist, new.counters,
				"unfreezing slab"))
		goto redo;

	if (lock)
		raw_spin_unlock(&n->list_lock);

	if (m == M_PARTIAL)
		stat(s, tail);
	else if (m == M_FULL)
		stat(s, DEACTIVATE_FULL);
	else if (m == M_FREE) {
		stat(s, DEACTIVATE_EMPTY);
		discard_slab(s, page);
		stat(s, FREE_SLAB);
	}

	c->page = NULL;
	c->freelist = NULL;
}

/*
 * Unfreeze all the cpu partial slabs.
 *
 * This function must be called with interrupts disabled
 * for the cpu using c (or some other guarantee must be there
 * to guarantee no concurrent accesses).
 */
static void unfreeze_partials(struct kmem_cache *s,
		struct kmem_cache_cpu *c)
{
#ifdef CONFIG_SLUB_CPU_PARTIAL
	struct kmem_cache_node *n = NULL, *n2 = NULL;
	struct page *page, *discard_page = NULL;

	while ((page = c->partial)) {
		struct page new;
		struct page old;

		c->partial = page->next;

		n2 = get_node(s, page_to_nid(page));
		if (n != n2) {
			if (n)
				raw_spin_unlock(&n->list_lock);

			n = n2;
			raw_spin_lock(&n->list_lock);
		}

		do {

			old.freelist = page->freelist;
			old.counters = page->counters;
			VM_BUG_ON(!old.frozen);

			new.counters = old.counters;
			new.freelist = old.freelist;

			new.frozen = 0;

		} while (!__cmpxchg_double_slab(s, page,
				old.freelist, old.counters,
				new.freelist, new.counters,
				"unfreezing slab"));

		if (unlikely(!new.inuse && n->nr_partial >= s->min_partial)) {
			page->next = discard_page;
			discard_page = page;
		} else {
			add_partial(n, page, DEACTIVATE_TO_TAIL);
			stat(s, FREE_ADD_PARTIAL);
		}
	}

	if (n)
		raw_spin_unlock(&n->list_lock);

	while (discard_page) {
		page = discard_page;
		discard_page = discard_page->next;

		stat(s, DEACTIVATE_EMPTY);
		discard_slab(s, page);
		stat(s, FREE_SLAB);
	}
#endif	/* CONFIG_SLUB_CPU_PARTIAL */
}

/*
 * Put a page that was just frozen (in __slab_free|get_partial_node) into a
 * partial page slot if available.
 *
 * If we did not find a slot then simply move all the partials to the
 * per node partial list.
 */
static void put_cpu_partial(struct kmem_cache *s, struct page *page, int drain)
{
#ifdef CONFIG_SLUB_CPU_PARTIAL
	struct page *oldpage;
	int pages;
	int pobjects;

	preempt_disable();
	do {
		pages = 0;
		pobjects = 0;
		oldpage = this_cpu_read(s->cpu_slab->partial);

		if (oldpage) {
			pobjects = oldpage->pobjects;
			pages = oldpage->pages;
			if (drain && pobjects > s->cpu_partial) {
				struct slub_free_list *f;
				unsigned long flags;
				LIST_HEAD(tofree);
				/*
				 * partial array is full. Move the existing
				 * set to the per node partial list.
				 */
				local_irq_save(flags);
				unfreeze_partials(s, this_cpu_ptr(s->cpu_slab));
				f = this_cpu_ptr(&slub_free_list);
				raw_spin_lock(&f->lock);
				list_splice_init(&f->list, &tofree);
				raw_spin_unlock(&f->lock);
				local_irq_restore(flags);
				free_delayed(&tofree);
				oldpage = NULL;
				pobjects = 0;
				pages = 0;
				stat(s, CPU_PARTIAL_DRAIN);
			}
		}

		pages++;
		pobjects += page->objects - page->inuse;

		page->pages = pages;
		page->pobjects = pobjects;
		page->next = oldpage;

	} while (this_cpu_cmpxchg(s->cpu_slab->partial, oldpage, page)
								!= oldpage);
	if (unlikely(!s->cpu_partial)) {
		unsigned long flags;

		local_irq_save(flags);
		unfreeze_partials(s, this_cpu_ptr(s->cpu_slab));
		local_irq_restore(flags);
	}
	preempt_enable();
#endif	/* CONFIG_SLUB_CPU_PARTIAL */
}

static inline void flush_slab(struct kmem_cache *s, struct kmem_cache_cpu *c)
{
	stat(s, CPUSLAB_FLUSH);
	deactivate_slab(s, c->page, c->freelist, c);

	c->tid = next_tid(c->tid);
}

/*
 * Flush cpu slab.
 *
 * Called from IPI handler with interrupts disabled.
 */
static inline void __flush_cpu_slab(struct kmem_cache *s, int cpu)
{
	struct kmem_cache_cpu *c = per_cpu_ptr(s->cpu_slab, cpu);

	if (c->page)
		flush_slab(s, c);

	unfreeze_partials(s, c);
}

static void flush_cpu_slab(void *d)
{
	struct kmem_cache *s = d;

	__flush_cpu_slab(s, smp_processor_id());
}

static bool has_cpu_slab(int cpu, void *info)
{
	struct kmem_cache *s = info;
	struct kmem_cache_cpu *c = per_cpu_ptr(s->cpu_slab, cpu);

	return c->page || slub_percpu_partial(c);
}

static void flush_all(struct kmem_cache *s)
{
	LIST_HEAD(tofree);
	int cpu;

	on_each_cpu_cond(has_cpu_slab, flush_cpu_slab, s, 1);
	for_each_online_cpu(cpu) {
		struct slub_free_list *f;

<<<<<<< HEAD
		if (!has_cpu_slab(cpu, s))
			continue;

=======
>>>>>>> ee8a1658
		f = &per_cpu(slub_free_list, cpu);
		raw_spin_lock_irq(&f->lock);
		list_splice_init(&f->list, &tofree);
		raw_spin_unlock_irq(&f->lock);
		free_delayed(&tofree);
	}
}

/*
 * Use the cpu notifier to insure that the cpu slabs are flushed when
 * necessary.
 */
static int slub_cpu_dead(unsigned int cpu)
{
	struct kmem_cache *s;
	unsigned long flags;

	mutex_lock(&slab_mutex);
	list_for_each_entry(s, &slab_caches, list) {
		local_irq_save(flags);
		__flush_cpu_slab(s, cpu);
		local_irq_restore(flags);
	}
	mutex_unlock(&slab_mutex);
	return 0;
}

/*
 * Check if the objects in a per cpu structure fit numa
 * locality expectations.
 */
static inline int node_match(struct page *page, int node)
{
#ifdef CONFIG_NUMA
	if (node != NUMA_NO_NODE && page_to_nid(page) != node)
		return 0;
#endif
	return 1;
}

#ifdef CONFIG_SLUB_DEBUG
static int count_free(struct page *page)
{
	return page->objects - page->inuse;
}

static inline unsigned long node_nr_objs(struct kmem_cache_node *n)
{
	return atomic_long_read(&n->total_objects);
}
#endif /* CONFIG_SLUB_DEBUG */

#if defined(CONFIG_SLUB_DEBUG) || defined(CONFIG_SYSFS)
static unsigned long count_partial(struct kmem_cache_node *n,
					int (*get_count)(struct page *))
{
	unsigned long flags;
	unsigned long x = 0;
	struct page *page;

	raw_spin_lock_irqsave(&n->list_lock, flags);
	list_for_each_entry(page, &n->partial, slab_list)
		x += get_count(page);
	raw_spin_unlock_irqrestore(&n->list_lock, flags);
	return x;
}
#endif /* CONFIG_SLUB_DEBUG || CONFIG_SYSFS */

static noinline void
slab_out_of_memory(struct kmem_cache *s, gfp_t gfpflags, int nid)
{
#ifdef CONFIG_SLUB_DEBUG
	static DEFINE_RATELIMIT_STATE(slub_oom_rs, DEFAULT_RATELIMIT_INTERVAL,
				      DEFAULT_RATELIMIT_BURST);
	int node;
	struct kmem_cache_node *n;

	if ((gfpflags & __GFP_NOWARN) || !__ratelimit(&slub_oom_rs))
		return;

	pr_warn("SLUB: Unable to allocate memory on node %d, gfp=%#x(%pGg)\n",
		nid, gfpflags, &gfpflags);
	pr_warn("  cache: %s, object size: %u, buffer size: %u, default order: %u, min order: %u\n",
		s->name, s->object_size, s->size, oo_order(s->oo),
		oo_order(s->min));

	if (oo_order(s->min) > get_order(s->object_size))
		pr_warn("  %s debugging increased min order, use slub_debug=O to disable.\n",
			s->name);

	for_each_kmem_cache_node(s, node, n) {
		unsigned long nr_slabs;
		unsigned long nr_objs;
		unsigned long nr_free;

		nr_free  = count_partial(n, count_free);
		nr_slabs = node_nr_slabs(n);
		nr_objs  = node_nr_objs(n);

		pr_warn("  node %d: slabs: %ld, objs: %ld, free: %ld\n",
			node, nr_slabs, nr_objs, nr_free);
	}
#endif
}

static inline void *new_slab_objects(struct kmem_cache *s, gfp_t flags,
			int node, struct kmem_cache_cpu **pc)
{
	void *freelist;
	struct kmem_cache_cpu *c = *pc;
	struct page *page;

	WARN_ON_ONCE(s->ctor && (flags & __GFP_ZERO));

	freelist = get_partial(s, flags, node, c);

	if (freelist)
		return freelist;

	page = new_slab(s, flags, node);
	if (page) {
		c = raw_cpu_ptr(s->cpu_slab);
		if (c->page)
			flush_slab(s, c);

		/*
		 * No other reference to the page yet so we can
		 * muck around with it freely without cmpxchg
		 */
		freelist = page->freelist;
		page->freelist = NULL;

		stat(s, ALLOC_SLAB);
		c->page = page;
		*pc = c;
	}

	return freelist;
}

static inline bool pfmemalloc_match(struct page *page, gfp_t gfpflags)
{
	if (unlikely(PageSlabPfmemalloc(page)))
		return gfp_pfmemalloc_allowed(gfpflags);

	return true;
}

/*
 * Check the page->freelist of a page and either transfer the freelist to the
 * per cpu freelist or deactivate the page.
 *
 * The page is still frozen if the return value is not NULL.
 *
 * If this function returns NULL then the page has been unfrozen.
 *
 * This function must be called with interrupt disabled.
 */
static inline void *get_freelist(struct kmem_cache *s, struct page *page)
{
	struct page new;
	unsigned long counters;
	void *freelist;

	do {
		freelist = page->freelist;
		counters = page->counters;

		new.counters = counters;
		VM_BUG_ON(!new.frozen);

		new.inuse = page->objects;
		new.frozen = freelist != NULL;

	} while (!__cmpxchg_double_slab(s, page,
		freelist, counters,
		NULL, new.counters,
		"get_freelist"));

	return freelist;
}

/*
 * Slow path. The lockless freelist is empty or we need to perform
 * debugging duties.
 *
 * Processing is still very fast if new objects have been freed to the
 * regular freelist. In that case we simply take over the regular freelist
 * as the lockless freelist and zap the regular freelist.
 *
 * If that is not working then we fall back to the partial lists. We take the
 * first element of the freelist as the object to allocate now and move the
 * rest of the freelist to the lockless freelist.
 *
 * And if we were unable to get a new slab from the partial slab lists then
 * we need to allocate a new slab. This is the slowest path since it involves
 * a call to the page allocator and the setup of a new slab.
 *
 * Version of __slab_alloc to use when we know that interrupts are
 * already disabled (which is the case for bulk allocation).
 */
static void *___slab_alloc(struct kmem_cache *s, gfp_t gfpflags, int node,
			  unsigned long addr, struct kmem_cache_cpu *c,
			  struct list_head *to_free)
{
	struct slub_free_list *f;
	void *freelist;
	struct page *page;

	page = c->page;
	if (!page) {
		/*
		 * if the node is not online or has no normal memory, just
		 * ignore the node constraint
		 */
		if (unlikely(node != NUMA_NO_NODE &&
			     !node_state(node, N_NORMAL_MEMORY)))
			node = NUMA_NO_NODE;
		goto new_slab;
	}
redo:

	if (unlikely(!node_match(page, node))) {
		/*
		 * same as above but node_match() being false already
		 * implies node != NUMA_NO_NODE
		 */
		if (!node_state(node, N_NORMAL_MEMORY)) {
			node = NUMA_NO_NODE;
			goto redo;
		} else {
			stat(s, ALLOC_NODE_MISMATCH);
			deactivate_slab(s, page, c->freelist, c);
			goto new_slab;
		}
	}

	/*
	 * By rights, we should be searching for a slab page that was
	 * PFMEMALLOC but right now, we are losing the pfmemalloc
	 * information when the page leaves the per-cpu allocator
	 */
	if (unlikely(!pfmemalloc_match(page, gfpflags))) {
		deactivate_slab(s, page, c->freelist, c);
		goto new_slab;
	}

	/* must check again c->freelist in case of cpu migration or IRQ */
	freelist = c->freelist;
	if (freelist)
		goto load_freelist;

	freelist = get_freelist(s, page);

	if (!freelist) {
		c->page = NULL;
		stat(s, DEACTIVATE_BYPASS);
		goto new_slab;
	}

	stat(s, ALLOC_REFILL);

load_freelist:
	/*
	 * freelist is pointing to the list of objects to be used.
	 * page is pointing to the page from which the objects are obtained.
	 * That page must be frozen for per cpu allocations to work.
	 */
	VM_BUG_ON(!c->page->frozen);
	c->freelist = get_freepointer(s, freelist);
	c->tid = next_tid(c->tid);

out:
	f = this_cpu_ptr(&slub_free_list);
	raw_spin_lock(&f->lock);
	list_splice_init(&f->list, to_free);
	raw_spin_unlock(&f->lock);

	return freelist;

new_slab:

	if (slub_percpu_partial(c)) {
		page = c->page = slub_percpu_partial(c);
		slub_set_percpu_partial(c, page);
		stat(s, CPU_PARTIAL_ALLOC);
		goto redo;
	}

	freelist = new_slab_objects(s, gfpflags, node, &c);

	if (unlikely(!freelist)) {
		slab_out_of_memory(s, gfpflags, node);
		goto out;
	}

	page = c->page;
	if (likely(!kmem_cache_debug(s) && pfmemalloc_match(page, gfpflags)))
		goto load_freelist;

	/* Only entered in the debug case */
	if (kmem_cache_debug(s) &&
			!alloc_debug_processing(s, page, freelist, addr))
		goto new_slab;	/* Slab failed checks. Next slab needed */

	deactivate_slab(s, page, get_freepointer(s, freelist), c);
	goto out;
}

/*
 * Another one that disabled interrupt and compensates for possible
 * cpu changes by refetching the per cpu area pointer.
 */
static void *__slab_alloc(struct kmem_cache *s, gfp_t gfpflags, int node,
			  unsigned long addr, struct kmem_cache_cpu *c)
{
	void *p;
	unsigned long flags;
	LIST_HEAD(tofree);

	local_irq_save(flags);
#ifdef CONFIG_PREEMPTION
	/*
	 * We may have been preempted and rescheduled on a different
	 * cpu before disabling interrupts. Need to reload cpu area
	 * pointer.
	 */
	c = this_cpu_ptr(s->cpu_slab);
#endif

	p = ___slab_alloc(s, gfpflags, node, addr, c, &tofree);
	local_irq_restore(flags);
	free_delayed(&tofree);
	return p;
}

/*
 * If the object has been wiped upon free, make sure it's fully initialized by
 * zeroing out freelist pointer.
 */
static __always_inline void maybe_wipe_obj_freeptr(struct kmem_cache *s,
						   void *obj)
{
	if (unlikely(slab_want_init_on_free(s)) && obj)
		memset((void *)((char *)obj + s->offset), 0, sizeof(void *));
}

/*
 * Inlined fastpath so that allocation functions (kmalloc, kmem_cache_alloc)
 * have the fastpath folded into their functions. So no function call
 * overhead for requests that can be satisfied on the fastpath.
 *
 * The fastpath works by first checking if the lockless freelist can be used.
 * If not then __slab_alloc is called for slow processing.
 *
 * Otherwise we can simply pick the next object from the lockless free list.
 */
static __always_inline void *slab_alloc_node(struct kmem_cache *s,
		gfp_t gfpflags, int node, unsigned long addr)
{
	void *object;
	struct kmem_cache_cpu *c;
	struct page *page;
	unsigned long tid;

	if (IS_ENABLED(CONFIG_PREEMPT_RT) && IS_ENABLED(CONFIG_DEBUG_ATOMIC_SLEEP))
<<<<<<< HEAD
		WARN_ON_ONCE(!preemptible() && system_state >= SYSTEM_SCHEDULING);
=======
		WARN_ON_ONCE(!preemptible() &&
			     (system_state > SYSTEM_BOOTING && system_state < SYSTEM_SUSPEND));
>>>>>>> ee8a1658

	s = slab_pre_alloc_hook(s, gfpflags);
	if (!s)
		return NULL;
redo:
	/*
	 * Must read kmem_cache cpu data via this cpu ptr. Preemption is
	 * enabled. We may switch back and forth between cpus while
	 * reading from one cpu area. That does not matter as long
	 * as we end up on the original cpu again when doing the cmpxchg.
	 *
	 * We should guarantee that tid and kmem_cache are retrieved on
	 * the same cpu. It could be different if CONFIG_PREEMPTION so we need
	 * to check if it is matched or not.
	 */
	do {
		tid = this_cpu_read(s->cpu_slab->tid);
		c = raw_cpu_ptr(s->cpu_slab);
	} while (IS_ENABLED(CONFIG_PREEMPTION) &&
		 unlikely(tid != READ_ONCE(c->tid)));

	/*
	 * Irqless object alloc/free algorithm used here depends on sequence
	 * of fetching cpu_slab's data. tid should be fetched before anything
	 * on c to guarantee that object and page associated with previous tid
	 * won't be used with current tid. If we fetch tid first, object and
	 * page could be one associated with next tid and our alloc/free
	 * request will be failed. In this case, we will retry. So, no problem.
	 */
	barrier();

	/*
	 * The transaction ids are globally unique per cpu and per operation on
	 * a per cpu queue. Thus they can be guarantee that the cmpxchg_double
	 * occurs on the right processor and that there was no operation on the
	 * linked list in between.
	 */

	object = c->freelist;
	page = c->page;
	if (unlikely(!object || !node_match(page, node))) {
		object = __slab_alloc(s, gfpflags, node, addr, c);
		stat(s, ALLOC_SLOWPATH);
	} else {
		void *next_object = get_freepointer_safe(s, object);

		/*
		 * The cmpxchg will only match if there was no additional
		 * operation and if we are on the right processor.
		 *
		 * The cmpxchg does the following atomically (without lock
		 * semantics!)
		 * 1. Relocate first pointer to the current per cpu area.
		 * 2. Verify that tid and freelist have not been changed
		 * 3. If they were not changed replace tid and freelist
		 *
		 * Since this is without lock semantics the protection is only
		 * against code executing on this cpu *not* from access by
		 * other cpus.
		 */
		if (unlikely(!this_cpu_cmpxchg_double(
				s->cpu_slab->freelist, s->cpu_slab->tid,
				object, tid,
				next_object, next_tid(tid)))) {

			note_cmpxchg_failure("slab_alloc", s, tid);
			goto redo;
		}
		prefetch_freepointer(s, next_object);
		stat(s, ALLOC_FASTPATH);
	}

	maybe_wipe_obj_freeptr(s, object);

	if (unlikely(slab_want_init_on_alloc(gfpflags, s)) && object)
		memset(object, 0, s->object_size);

	slab_post_alloc_hook(s, gfpflags, 1, &object);

	return object;
}

static __always_inline void *slab_alloc(struct kmem_cache *s,
		gfp_t gfpflags, unsigned long addr)
{
	return slab_alloc_node(s, gfpflags, NUMA_NO_NODE, addr);
}

void *kmem_cache_alloc(struct kmem_cache *s, gfp_t gfpflags)
{
	void *ret = slab_alloc(s, gfpflags, _RET_IP_);

	trace_kmem_cache_alloc(_RET_IP_, ret, s->object_size,
				s->size, gfpflags);

	return ret;
}
EXPORT_SYMBOL(kmem_cache_alloc);

#ifdef CONFIG_TRACING
void *kmem_cache_alloc_trace(struct kmem_cache *s, gfp_t gfpflags, size_t size)
{
	void *ret = slab_alloc(s, gfpflags, _RET_IP_);
	trace_kmalloc(_RET_IP_, ret, size, s->size, gfpflags);
	ret = kasan_kmalloc(s, ret, size, gfpflags);
	return ret;
}
EXPORT_SYMBOL(kmem_cache_alloc_trace);
#endif

#ifdef CONFIG_NUMA
void *kmem_cache_alloc_node(struct kmem_cache *s, gfp_t gfpflags, int node)
{
	void *ret = slab_alloc_node(s, gfpflags, node, _RET_IP_);

	trace_kmem_cache_alloc_node(_RET_IP_, ret,
				    s->object_size, s->size, gfpflags, node);

	return ret;
}
EXPORT_SYMBOL(kmem_cache_alloc_node);

#ifdef CONFIG_TRACING
void *kmem_cache_alloc_node_trace(struct kmem_cache *s,
				    gfp_t gfpflags,
				    int node, size_t size)
{
	void *ret = slab_alloc_node(s, gfpflags, node, _RET_IP_);

	trace_kmalloc_node(_RET_IP_, ret,
			   size, s->size, gfpflags, node);

	ret = kasan_kmalloc(s, ret, size, gfpflags);
	return ret;
}
EXPORT_SYMBOL(kmem_cache_alloc_node_trace);
#endif
#endif	/* CONFIG_NUMA */

/*
 * Slow path handling. This may still be called frequently since objects
 * have a longer lifetime than the cpu slabs in most processing loads.
 *
 * So we still attempt to reduce cache line usage. Just take the slab
 * lock and free the item. If there is no additional partial page
 * handling required then we can return immediately.
 */
static void __slab_free(struct kmem_cache *s, struct page *page,
			void *head, void *tail, int cnt,
			unsigned long addr)

{
	void *prior;
	int was_frozen;
	struct page new;
	unsigned long counters;
	struct kmem_cache_node *n = NULL;
	unsigned long uninitialized_var(flags);

	stat(s, FREE_SLOWPATH);

	if (kmem_cache_debug(s) &&
	    !free_debug_processing(s, page, head, tail, cnt, addr))
		return;

	do {
		if (unlikely(n)) {
			raw_spin_unlock_irqrestore(&n->list_lock, flags);
			n = NULL;
		}
		prior = page->freelist;
		counters = page->counters;
		set_freepointer(s, tail, prior);
		new.counters = counters;
		was_frozen = new.frozen;
		new.inuse -= cnt;
		if ((!new.inuse || !prior) && !was_frozen) {

			if (kmem_cache_has_cpu_partial(s) && !prior) {

				/*
				 * Slab was on no list before and will be
				 * partially empty
				 * We can defer the list move and instead
				 * freeze it.
				 */
				new.frozen = 1;

			} else { /* Needs to be taken off a list */

				n = get_node(s, page_to_nid(page));
				/*
				 * Speculatively acquire the list_lock.
				 * If the cmpxchg does not succeed then we may
				 * drop the list_lock without any processing.
				 *
				 * Otherwise the list_lock will synchronize with
				 * other processors updating the list of slabs.
				 */
				raw_spin_lock_irqsave(&n->list_lock, flags);

			}
		}

	} while (!cmpxchg_double_slab(s, page,
		prior, counters,
		head, new.counters,
		"__slab_free"));

	if (likely(!n)) {

		/*
		 * If we just froze the page then put it onto the
		 * per cpu partial list.
		 */
		if (new.frozen && !was_frozen) {
			put_cpu_partial(s, page, 1);
			stat(s, CPU_PARTIAL_FREE);
		}
		/*
		 * The list lock was not taken therefore no list
		 * activity can be necessary.
		 */
		if (was_frozen)
			stat(s, FREE_FROZEN);
		return;
	}

	if (unlikely(!new.inuse && n->nr_partial >= s->min_partial))
		goto slab_empty;

	/*
	 * Objects left in the slab. If it was not on the partial list before
	 * then add it.
	 */
	if (!kmem_cache_has_cpu_partial(s) && unlikely(!prior)) {
		remove_full(s, n, page);
		add_partial(n, page, DEACTIVATE_TO_TAIL);
		stat(s, FREE_ADD_PARTIAL);
	}
	raw_spin_unlock_irqrestore(&n->list_lock, flags);
	return;

slab_empty:
	if (prior) {
		/*
		 * Slab on the partial list.
		 */
		remove_partial(n, page);
		stat(s, FREE_REMOVE_PARTIAL);
	} else {
		/* Slab must be on the full list */
		remove_full(s, n, page);
	}

	raw_spin_unlock_irqrestore(&n->list_lock, flags);
	stat(s, FREE_SLAB);
	discard_slab(s, page);
}

/*
 * Fastpath with forced inlining to produce a kfree and kmem_cache_free that
 * can perform fastpath freeing without additional function calls.
 *
 * The fastpath is only possible if we are freeing to the current cpu slab
 * of this processor. This typically the case if we have just allocated
 * the item before.
 *
 * If fastpath is not possible then fall back to __slab_free where we deal
 * with all sorts of special processing.
 *
 * Bulk free of a freelist with several objects (all pointing to the
 * same page) possible by specifying head and tail ptr, plus objects
 * count (cnt). Bulk free indicated by tail pointer being set.
 */
static __always_inline void do_slab_free(struct kmem_cache *s,
				struct page *page, void *head, void *tail,
				int cnt, unsigned long addr)
{
	void *tail_obj = tail ? : head;
	struct kmem_cache_cpu *c;
	unsigned long tid;
redo:
	/*
	 * Determine the currently cpus per cpu slab.
	 * The cpu may change afterward. However that does not matter since
	 * data is retrieved via this pointer. If we are on the same cpu
	 * during the cmpxchg then the free will succeed.
	 */
	do {
		tid = this_cpu_read(s->cpu_slab->tid);
		c = raw_cpu_ptr(s->cpu_slab);
	} while (IS_ENABLED(CONFIG_PREEMPTION) &&
		 unlikely(tid != READ_ONCE(c->tid)));

	/* Same with comment on barrier() in slab_alloc_node() */
	barrier();

	if (likely(page == c->page)) {
		void **freelist = READ_ONCE(c->freelist);

		set_freepointer(s, tail_obj, freelist);

		if (unlikely(!this_cpu_cmpxchg_double(
				s->cpu_slab->freelist, s->cpu_slab->tid,
				freelist, tid,
				head, next_tid(tid)))) {

			note_cmpxchg_failure("slab_free", s, tid);
			goto redo;
		}
		stat(s, FREE_FASTPATH);
	} else
		__slab_free(s, page, head, tail_obj, cnt, addr);

}

static __always_inline void slab_free(struct kmem_cache *s, struct page *page,
				      void *head, void *tail, int cnt,
				      unsigned long addr)
{
	/*
	 * With KASAN enabled slab_free_freelist_hook modifies the freelist
	 * to remove objects, whose reuse must be delayed.
	 */
	if (slab_free_freelist_hook(s, &head, &tail))
		do_slab_free(s, page, head, tail, cnt, addr);
}

#ifdef CONFIG_KASAN_GENERIC
void ___cache_free(struct kmem_cache *cache, void *x, unsigned long addr)
{
	do_slab_free(cache, virt_to_head_page(x), x, NULL, 1, addr);
}
#endif

void kmem_cache_free(struct kmem_cache *s, void *x)
{
	s = cache_from_obj(s, x);
	if (!s)
		return;
	slab_free(s, virt_to_head_page(x), x, NULL, 1, _RET_IP_);
	trace_kmem_cache_free(_RET_IP_, x);
}
EXPORT_SYMBOL(kmem_cache_free);

struct detached_freelist {
	struct page *page;
	void *tail;
	void *freelist;
	int cnt;
	struct kmem_cache *s;
};

/*
 * This function progressively scans the array with free objects (with
 * a limited look ahead) and extract objects belonging to the same
 * page.  It builds a detached freelist directly within the given
 * page/objects.  This can happen without any need for
 * synchronization, because the objects are owned by running process.
 * The freelist is build up as a single linked list in the objects.
 * The idea is, that this detached freelist can then be bulk
 * transferred to the real freelist(s), but only requiring a single
 * synchronization primitive.  Look ahead in the array is limited due
 * to performance reasons.
 */
static inline
int build_detached_freelist(struct kmem_cache *s, size_t size,
			    void **p, struct detached_freelist *df)
{
	size_t first_skipped_index = 0;
	int lookahead = 3;
	void *object;
	struct page *page;

	/* Always re-init detached_freelist */
	df->page = NULL;

	do {
		object = p[--size];
		/* Do we need !ZERO_OR_NULL_PTR(object) here? (for kfree) */
	} while (!object && size);

	if (!object)
		return 0;

	page = virt_to_head_page(object);
	if (!s) {
		/* Handle kalloc'ed objects */
		if (unlikely(!PageSlab(page))) {
			BUG_ON(!PageCompound(page));
			kfree_hook(object);
			__free_pages(page, compound_order(page));
			p[size] = NULL; /* mark object processed */
			return size;
		}
		/* Derive kmem_cache from object */
		df->s = page->slab_cache;
	} else {
		df->s = cache_from_obj(s, object); /* Support for memcg */
	}

	/* Start new detached freelist */
	df->page = page;
	set_freepointer(df->s, object, NULL);
	df->tail = object;
	df->freelist = object;
	p[size] = NULL; /* mark object processed */
	df->cnt = 1;

	while (size) {
		object = p[--size];
		if (!object)
			continue; /* Skip processed objects */

		/* df->page is always set at this point */
		if (df->page == virt_to_head_page(object)) {
			/* Opportunity build freelist */
			set_freepointer(df->s, object, df->freelist);
			df->freelist = object;
			df->cnt++;
			p[size] = NULL; /* mark object processed */

			continue;
		}

		/* Limit look ahead search */
		if (!--lookahead)
			break;

		if (!first_skipped_index)
			first_skipped_index = size + 1;
	}

	return first_skipped_index;
}

/* Note that interrupts must be enabled when calling this function. */
void kmem_cache_free_bulk(struct kmem_cache *s, size_t size, void **p)
{
	if (WARN_ON(!size))
		return;

	do {
		struct detached_freelist df;

		size = build_detached_freelist(s, size, p, &df);
		if (!df.page)
			continue;

		slab_free(df.s, df.page, df.freelist, df.tail, df.cnt,_RET_IP_);
	} while (likely(size));
}
EXPORT_SYMBOL(kmem_cache_free_bulk);

/* Note that interrupts must be enabled when calling this function. */
int kmem_cache_alloc_bulk(struct kmem_cache *s, gfp_t flags, size_t size,
			  void **p)
{
	struct kmem_cache_cpu *c;
	LIST_HEAD(to_free);
	int i;

	if (IS_ENABLED(CONFIG_PREEMPT_RT) && IS_ENABLED(CONFIG_DEBUG_ATOMIC_SLEEP))
<<<<<<< HEAD
		WARN_ON_ONCE(!preemptible() && system_state >= SYSTEM_SCHEDULING);
=======
		WARN_ON_ONCE(!preemptible() &&
			     (system_state > SYSTEM_BOOTING && system_state < SYSTEM_SUSPEND));
>>>>>>> ee8a1658

	/* memcg and kmem_cache debug support */
	s = slab_pre_alloc_hook(s, flags);
	if (unlikely(!s))
		return false;
	/*
	 * Drain objects in the per cpu slab, while disabling local
	 * IRQs, which protects against PREEMPT and interrupts
	 * handlers invoking normal fastpath.
	 */
	local_irq_disable();
	c = this_cpu_ptr(s->cpu_slab);

	for (i = 0; i < size; i++) {
		void *object = c->freelist;

		if (unlikely(!object)) {
			/*
			 * We may have removed an object from c->freelist using
			 * the fastpath in the previous iteration; in that case,
			 * c->tid has not been bumped yet.
			 * Since ___slab_alloc() may reenable interrupts while
			 * allocating memory, we should bump c->tid now.
			 */
			c->tid = next_tid(c->tid);

			/*
			 * Invoking slow path likely have side-effect
			 * of re-populating per CPU c->freelist
			 */
			p[i] = ___slab_alloc(s, flags, NUMA_NO_NODE,
					    _RET_IP_, c, &to_free);
			if (unlikely(!p[i]))
				goto error;

			c = this_cpu_ptr(s->cpu_slab);
			maybe_wipe_obj_freeptr(s, p[i]);

			continue; /* goto for-loop */
		}
		c->freelist = get_freepointer(s, object);
		p[i] = object;
		maybe_wipe_obj_freeptr(s, p[i]);
	}
	c->tid = next_tid(c->tid);
	local_irq_enable();
	free_delayed(&to_free);

	/* Clear memory outside IRQ disabled fastpath loop */
	if (unlikely(slab_want_init_on_alloc(flags, s))) {
		int j;

		for (j = 0; j < i; j++)
			memset(p[j], 0, s->object_size);
	}

	/* memcg and kmem_cache debug support */
	slab_post_alloc_hook(s, flags, size, p);
	return i;
error:
	local_irq_enable();
	free_delayed(&to_free);
	slab_post_alloc_hook(s, flags, i, p);
	__kmem_cache_free_bulk(s, i, p);
	return 0;
}
EXPORT_SYMBOL(kmem_cache_alloc_bulk);


/*
 * Object placement in a slab is made very easy because we always start at
 * offset 0. If we tune the size of the object to the alignment then we can
 * get the required alignment by putting one properly sized object after
 * another.
 *
 * Notice that the allocation order determines the sizes of the per cpu
 * caches. Each processor has always one slab available for allocations.
 * Increasing the allocation order reduces the number of times that slabs
 * must be moved on and off the partial lists and is therefore a factor in
 * locking overhead.
 */

/*
 * Mininum / Maximum order of slab pages. This influences locking overhead
 * and slab fragmentation. A higher order reduces the number of partial slabs
 * and increases the number of allocations possible without having to
 * take the list_lock.
 */
static unsigned int slub_min_order;
static unsigned int slub_max_order = PAGE_ALLOC_COSTLY_ORDER;
static unsigned int slub_min_objects;

/*
 * Calculate the order of allocation given an slab object size.
 *
 * The order of allocation has significant impact on performance and other
 * system components. Generally order 0 allocations should be preferred since
 * order 0 does not cause fragmentation in the page allocator. Larger objects
 * be problematic to put into order 0 slabs because there may be too much
 * unused space left. We go to a higher order if more than 1/16th of the slab
 * would be wasted.
 *
 * In order to reach satisfactory performance we must ensure that a minimum
 * number of objects is in one slab. Otherwise we may generate too much
 * activity on the partial lists which requires taking the list_lock. This is
 * less a concern for large slabs though which are rarely used.
 *
 * slub_max_order specifies the order where we begin to stop considering the
 * number of objects in a slab as critical. If we reach slub_max_order then
 * we try to keep the page order as low as possible. So we accept more waste
 * of space in favor of a small page order.
 *
 * Higher order allocations also allow the placement of more objects in a
 * slab and thereby reduce object handling overhead. If the user has
 * requested a higher mininum order then we start with that one instead of
 * the smallest order which will fit the object.
 */
static inline unsigned int slab_order(unsigned int size,
		unsigned int min_objects, unsigned int max_order,
		unsigned int fract_leftover)
{
	unsigned int min_order = slub_min_order;
	unsigned int order;

	if (order_objects(min_order, size) > MAX_OBJS_PER_PAGE)
		return get_order(size * MAX_OBJS_PER_PAGE) - 1;

	for (order = max(min_order, (unsigned int)get_order(min_objects * size));
			order <= max_order; order++) {

		unsigned int slab_size = (unsigned int)PAGE_SIZE << order;
		unsigned int rem;

		rem = slab_size % size;

		if (rem <= slab_size / fract_leftover)
			break;
	}

	return order;
}

static inline int calculate_order(unsigned int size)
{
	unsigned int order;
	unsigned int min_objects;
	unsigned int max_objects;

	/*
	 * Attempt to find best configuration for a slab. This
	 * works by first attempting to generate a layout with
	 * the best configuration and backing off gradually.
	 *
	 * First we increase the acceptable waste in a slab. Then
	 * we reduce the minimum objects required in a slab.
	 */
	min_objects = slub_min_objects;
	if (!min_objects)
		min_objects = 4 * (fls(nr_cpu_ids) + 1);
	max_objects = order_objects(slub_max_order, size);
	min_objects = min(min_objects, max_objects);

	while (min_objects > 1) {
		unsigned int fraction;

		fraction = 16;
		while (fraction >= 4) {
			order = slab_order(size, min_objects,
					slub_max_order, fraction);
			if (order <= slub_max_order)
				return order;
			fraction /= 2;
		}
		min_objects--;
	}

	/*
	 * We were unable to place multiple objects in a slab. Now
	 * lets see if we can place a single object there.
	 */
	order = slab_order(size, 1, slub_max_order, 1);
	if (order <= slub_max_order)
		return order;

	/*
	 * Doh this slab cannot be placed using slub_max_order.
	 */
	order = slab_order(size, 1, MAX_ORDER, 1);
	if (order < MAX_ORDER)
		return order;
	return -ENOSYS;
}

static void
init_kmem_cache_node(struct kmem_cache_node *n)
{
	n->nr_partial = 0;
	raw_spin_lock_init(&n->list_lock);
	INIT_LIST_HEAD(&n->partial);
#ifdef CONFIG_SLUB_DEBUG
	atomic_long_set(&n->nr_slabs, 0);
	atomic_long_set(&n->total_objects, 0);
	INIT_LIST_HEAD(&n->full);
#endif
}

static inline int alloc_kmem_cache_cpus(struct kmem_cache *s)
{
	BUILD_BUG_ON(PERCPU_DYNAMIC_EARLY_SIZE <
			KMALLOC_SHIFT_HIGH * sizeof(struct kmem_cache_cpu));

	/*
	 * Must align to double word boundary for the double cmpxchg
	 * instructions to work; see __pcpu_double_call_return_bool().
	 */
	s->cpu_slab = __alloc_percpu(sizeof(struct kmem_cache_cpu),
				     2 * sizeof(void *));

	if (!s->cpu_slab)
		return 0;

	init_kmem_cache_cpus(s);

	return 1;
}

static struct kmem_cache *kmem_cache_node;

/*
 * No kmalloc_node yet so do it by hand. We know that this is the first
 * slab on the node for this slabcache. There are no concurrent accesses
 * possible.
 *
 * Note that this function only works on the kmem_cache_node
 * when allocating for the kmem_cache_node. This is used for bootstrapping
 * memory on a fresh node that has no slab structures yet.
 */
static void early_kmem_cache_node_alloc(int node)
{
	struct page *page;
	struct kmem_cache_node *n;

	BUG_ON(kmem_cache_node->size < sizeof(struct kmem_cache_node));

	page = new_slab(kmem_cache_node, GFP_NOWAIT, node);

	BUG_ON(!page);
	if (page_to_nid(page) != node) {
		pr_err("SLUB: Unable to allocate memory from node %d\n", node);
		pr_err("SLUB: Allocating a useless per node structure in order to be able to continue\n");
	}

	n = page->freelist;
	BUG_ON(!n);
#ifdef CONFIG_SLUB_DEBUG
	init_object(kmem_cache_node, n, SLUB_RED_ACTIVE);
	init_tracking(kmem_cache_node, n);
#endif
	n = kasan_kmalloc(kmem_cache_node, n, sizeof(struct kmem_cache_node),
		      GFP_KERNEL);
	page->freelist = get_freepointer(kmem_cache_node, n);
	page->inuse = 1;
	page->frozen = 0;
	kmem_cache_node->node[node] = n;
	init_kmem_cache_node(n);
	inc_slabs_node(kmem_cache_node, node, page->objects);

	/*
	 * No locks need to be taken here as it has just been
	 * initialized and there is no concurrent access.
	 */
	__add_partial(n, page, DEACTIVATE_TO_HEAD);
}

static void free_kmem_cache_nodes(struct kmem_cache *s)
{
	int node;
	struct kmem_cache_node *n;

	for_each_kmem_cache_node(s, node, n) {
		s->node[node] = NULL;
		kmem_cache_free(kmem_cache_node, n);
	}
}

void __kmem_cache_release(struct kmem_cache *s)
{
	cache_random_seq_destroy(s);
	free_percpu(s->cpu_slab);
	free_kmem_cache_nodes(s);
}

static int init_kmem_cache_nodes(struct kmem_cache *s)
{
	int node;

	for_each_node_state(node, N_NORMAL_MEMORY) {
		struct kmem_cache_node *n;

		if (slab_state == DOWN) {
			early_kmem_cache_node_alloc(node);
			continue;
		}
		n = kmem_cache_alloc_node(kmem_cache_node,
						GFP_KERNEL, node);

		if (!n) {
			free_kmem_cache_nodes(s);
			return 0;
		}

		init_kmem_cache_node(n);
		s->node[node] = n;
	}
	return 1;
}

static void set_min_partial(struct kmem_cache *s, unsigned long min)
{
	if (min < MIN_PARTIAL)
		min = MIN_PARTIAL;
	else if (min > MAX_PARTIAL)
		min = MAX_PARTIAL;
	s->min_partial = min;
}

static void set_cpu_partial(struct kmem_cache *s)
{
#ifdef CONFIG_SLUB_CPU_PARTIAL
	/*
	 * cpu_partial determined the maximum number of objects kept in the
	 * per cpu partial lists of a processor.
	 *
	 * Per cpu partial lists mainly contain slabs that just have one
	 * object freed. If they are used for allocation then they can be
	 * filled up again with minimal effort. The slab will never hit the
	 * per node partial lists and therefore no locking will be required.
	 *
	 * This setting also determines
	 *
	 * A) The number of objects from per cpu partial slabs dumped to the
	 *    per node list when we reach the limit.
	 * B) The number of objects in cpu partial slabs to extract from the
	 *    per node list when we run out of per cpu objects. We only fetch
	 *    50% to keep some capacity around for frees.
	 */
	if (!kmem_cache_has_cpu_partial(s))
		s->cpu_partial = 0;
	else if (s->size >= PAGE_SIZE)
		s->cpu_partial = 2;
	else if (s->size >= 1024)
		s->cpu_partial = 6;
	else if (s->size >= 256)
		s->cpu_partial = 13;
	else
		s->cpu_partial = 30;
#endif
}

/*
 * calculate_sizes() determines the order and the distribution of data within
 * a slab object.
 */
static int calculate_sizes(struct kmem_cache *s, int forced_order)
{
	slab_flags_t flags = s->flags;
	unsigned int size = s->object_size;
	unsigned int order;

	/*
	 * Round up object size to the next word boundary. We can only
	 * place the free pointer at word boundaries and this determines
	 * the possible location of the free pointer.
	 */
	size = ALIGN(size, sizeof(void *));

#ifdef CONFIG_SLUB_DEBUG
	/*
	 * Determine if we can poison the object itself. If the user of
	 * the slab may touch the object after free or before allocation
	 * then we should never poison the object itself.
	 */
	if ((flags & SLAB_POISON) && !(flags & SLAB_TYPESAFE_BY_RCU) &&
			!s->ctor)
		s->flags |= __OBJECT_POISON;
	else
		s->flags &= ~__OBJECT_POISON;


	/*
	 * If we are Redzoning then check if there is some space between the
	 * end of the object and the free pointer. If not then add an
	 * additional word to have some bytes to store Redzone information.
	 */
	if ((flags & SLAB_RED_ZONE) && size == s->object_size)
		size += sizeof(void *);
#endif

	/*
	 * With that we have determined the number of bytes in actual use
	 * by the object. This is the potential offset to the free pointer.
	 */
	s->inuse = size;

	if (((flags & (SLAB_TYPESAFE_BY_RCU | SLAB_POISON)) ||
		s->ctor)) {
		/*
		 * Relocate free pointer after the object if it is not
		 * permitted to overwrite the first word of the object on
		 * kmem_cache_free.
		 *
		 * This is the case if we do RCU, have a constructor or
		 * destructor or are poisoning the objects.
		 */
		s->offset = size;
		size += sizeof(void *);
	}

#ifdef CONFIG_SLUB_DEBUG
	if (flags & SLAB_STORE_USER)
		/*
		 * Need to store information about allocs and frees after
		 * the object.
		 */
		size += 2 * sizeof(struct track);
#endif

	kasan_cache_create(s, &size, &s->flags);
#ifdef CONFIG_SLUB_DEBUG
	if (flags & SLAB_RED_ZONE) {
		/*
		 * Add some empty padding so that we can catch
		 * overwrites from earlier objects rather than let
		 * tracking information or the free pointer be
		 * corrupted if a user writes before the start
		 * of the object.
		 */
		size += sizeof(void *);

		s->red_left_pad = sizeof(void *);
		s->red_left_pad = ALIGN(s->red_left_pad, s->align);
		size += s->red_left_pad;
	}
#endif

	/*
	 * SLUB stores one object immediately after another beginning from
	 * offset 0. In order to align the objects we have to simply size
	 * each object to conform to the alignment.
	 */
	size = ALIGN(size, s->align);
	s->size = size;
	if (forced_order >= 0)
		order = forced_order;
	else
		order = calculate_order(size);

	if ((int)order < 0)
		return 0;

	s->allocflags = 0;
	if (order)
		s->allocflags |= __GFP_COMP;

	if (s->flags & SLAB_CACHE_DMA)
		s->allocflags |= GFP_DMA;

	if (s->flags & SLAB_CACHE_DMA32)
		s->allocflags |= GFP_DMA32;

	if (s->flags & SLAB_RECLAIM_ACCOUNT)
		s->allocflags |= __GFP_RECLAIMABLE;

	/*
	 * Determine the number of objects per slab
	 */
	s->oo = oo_make(order, size);
	s->min = oo_make(get_order(size), size);
	if (oo_objects(s->oo) > oo_objects(s->max))
		s->max = s->oo;

	return !!oo_objects(s->oo);
}

static int kmem_cache_open(struct kmem_cache *s, slab_flags_t flags)
{
	s->flags = kmem_cache_flags(s->size, flags, s->name, s->ctor);
#ifdef CONFIG_SLAB_FREELIST_HARDENED
	s->random = get_random_long();
#endif

	if (!calculate_sizes(s, -1))
		goto error;
	if (disable_higher_order_debug) {
		/*
		 * Disable debugging flags that store metadata if the min slab
		 * order increased.
		 */
		if (get_order(s->size) > get_order(s->object_size)) {
			s->flags &= ~DEBUG_METADATA_FLAGS;
			s->offset = 0;
			if (!calculate_sizes(s, -1))
				goto error;
		}
	}

#if defined(CONFIG_HAVE_CMPXCHG_DOUBLE) && \
    defined(CONFIG_HAVE_ALIGNED_STRUCT_PAGE)
	if (system_has_cmpxchg_double() && (s->flags & SLAB_NO_CMPXCHG) == 0)
		/* Enable fast mode */
		s->flags |= __CMPXCHG_DOUBLE;
#endif

	/*
	 * The larger the object size is, the more pages we want on the partial
	 * list to avoid pounding the page allocator excessively.
	 */
	set_min_partial(s, ilog2(s->size) / 2);

	set_cpu_partial(s);

#ifdef CONFIG_NUMA
	s->remote_node_defrag_ratio = 1000;
#endif

	/* Initialize the pre-computed randomized freelist if slab is up */
	if (slab_state >= UP) {
		if (init_cache_random_seq(s))
			goto error;
	}

	if (!init_kmem_cache_nodes(s))
		goto error;

	if (alloc_kmem_cache_cpus(s))
		return 0;

	free_kmem_cache_nodes(s);
error:
	return -EINVAL;
}

static void list_slab_objects(struct kmem_cache *s, struct page *page,
							const char *text)
{
#ifdef CONFIG_SLUB_DEBUG
#ifdef CONFIG_PREEMPT_RT
	/* XXX move out of irq-off section */
	slab_err(s, page, text, s->name);
#else

	void *addr = page_address(page);
	void *p;
	unsigned long *map = bitmap_zalloc(page->objects, GFP_ATOMIC);
	if (!map)
		return;
	slab_err(s, page, text, s->name);
	slab_lock(page);

	get_map(s, page, map);
	for_each_object(p, s, addr, page->objects) {

		if (!test_bit(slab_index(p, s, addr), map)) {
			pr_err("INFO: Object 0x%p @offset=%tu\n", p, p - addr);
			print_tracking(s, p);
		}
	}
	slab_unlock(page);
	bitmap_free(map);
#endif
#endif
}


/*
 * Attempt to free all partial slabs on a node.
 * This is called from __kmem_cache_shutdown(). We must take list_lock
 * because sysfs file might still access partial list after the shutdowning.
 */
static void free_partial(struct kmem_cache *s, struct kmem_cache_node *n)
{
	LIST_HEAD(discard);
	struct page *page, *h;

	BUG_ON(irqs_disabled());
	raw_spin_lock_irq(&n->list_lock);
	list_for_each_entry_safe(page, h, &n->partial, slab_list) {
		if (!page->inuse) {
			remove_partial(n, page);
			list_add(&page->slab_list, &discard);
		} else {
			list_slab_objects(s, page,
			"Objects remaining in %s on __kmem_cache_shutdown()");
		}
	}
	raw_spin_unlock_irq(&n->list_lock);

	list_for_each_entry_safe(page, h, &discard, slab_list)
		discard_slab(s, page);
}

bool __kmem_cache_empty(struct kmem_cache *s)
{
	int node;
	struct kmem_cache_node *n;

	for_each_kmem_cache_node(s, node, n)
		if (n->nr_partial || slabs_node(s, node))
			return false;
	return true;
}

/*
 * Release all resources used by a slab cache.
 */
int __kmem_cache_shutdown(struct kmem_cache *s)
{
	int node;
	struct kmem_cache_node *n;

	flush_all(s);
	/* Attempt to free all objects */
	for_each_kmem_cache_node(s, node, n) {
		free_partial(s, n);
		if (n->nr_partial || slabs_node(s, node))
			return 1;
	}
	sysfs_slab_remove(s);
	return 0;
}

/********************************************************************
 *		Kmalloc subsystem
 *******************************************************************/

static int __init setup_slub_min_order(char *str)
{
	get_option(&str, (int *)&slub_min_order);

	return 1;
}

__setup("slub_min_order=", setup_slub_min_order);

static int __init setup_slub_max_order(char *str)
{
	get_option(&str, (int *)&slub_max_order);
	slub_max_order = min(slub_max_order, (unsigned int)MAX_ORDER - 1);

	return 1;
}

__setup("slub_max_order=", setup_slub_max_order);

static int __init setup_slub_min_objects(char *str)
{
	get_option(&str, (int *)&slub_min_objects);

	return 1;
}

__setup("slub_min_objects=", setup_slub_min_objects);

void *__kmalloc(size_t size, gfp_t flags)
{
	struct kmem_cache *s;
	void *ret;

	if (unlikely(size > KMALLOC_MAX_CACHE_SIZE))
		return kmalloc_large(size, flags);

	s = kmalloc_slab(size, flags);

	if (unlikely(ZERO_OR_NULL_PTR(s)))
		return s;

	ret = slab_alloc(s, flags, _RET_IP_);

	trace_kmalloc(_RET_IP_, ret, size, s->size, flags);

	ret = kasan_kmalloc(s, ret, size, flags);

	return ret;
}
EXPORT_SYMBOL(__kmalloc);

#ifdef CONFIG_NUMA
static void *kmalloc_large_node(size_t size, gfp_t flags, int node)
{
	struct page *page;
	void *ptr = NULL;
	unsigned int order = get_order(size);

	flags |= __GFP_COMP;
	page = alloc_pages_node(node, flags, order);
	if (page) {
		ptr = page_address(page);
		mod_node_page_state(page_pgdat(page), NR_SLAB_UNRECLAIMABLE,
				    1 << order);
	}

	return kmalloc_large_node_hook(ptr, size, flags);
}

void *__kmalloc_node(size_t size, gfp_t flags, int node)
{
	struct kmem_cache *s;
	void *ret;

	if (unlikely(size > KMALLOC_MAX_CACHE_SIZE)) {
		ret = kmalloc_large_node(size, flags, node);

		trace_kmalloc_node(_RET_IP_, ret,
				   size, PAGE_SIZE << get_order(size),
				   flags, node);

		return ret;
	}

	s = kmalloc_slab(size, flags);

	if (unlikely(ZERO_OR_NULL_PTR(s)))
		return s;

	ret = slab_alloc_node(s, flags, node, _RET_IP_);

	trace_kmalloc_node(_RET_IP_, ret, size, s->size, flags, node);

	ret = kasan_kmalloc(s, ret, size, flags);

	return ret;
}
EXPORT_SYMBOL(__kmalloc_node);
#endif	/* CONFIG_NUMA */

#ifdef CONFIG_HARDENED_USERCOPY
/*
 * Rejects incorrectly sized objects and objects that are to be copied
 * to/from userspace but do not fall entirely within the containing slab
 * cache's usercopy region.
 *
 * Returns NULL if check passes, otherwise const char * to name of cache
 * to indicate an error.
 */
void __check_heap_object(const void *ptr, unsigned long n, struct page *page,
			 bool to_user)
{
	struct kmem_cache *s;
	unsigned int offset;
	size_t object_size;

	ptr = kasan_reset_tag(ptr);

	/* Find object and usable object size. */
	s = page->slab_cache;

	/* Reject impossible pointers. */
	if (ptr < page_address(page))
		usercopy_abort("SLUB object not in SLUB page?!", NULL,
			       to_user, 0, n);

	/* Find offset within object. */
	offset = (ptr - page_address(page)) % s->size;

	/* Adjust for redzone and reject if within the redzone. */
	if (kmem_cache_debug(s) && s->flags & SLAB_RED_ZONE) {
		if (offset < s->red_left_pad)
			usercopy_abort("SLUB object in left red zone",
				       s->name, to_user, offset, n);
		offset -= s->red_left_pad;
	}

	/* Allow address range falling entirely within usercopy region. */
	if (offset >= s->useroffset &&
	    offset - s->useroffset <= s->usersize &&
	    n <= s->useroffset - offset + s->usersize)
		return;

	/*
	 * If the copy is still within the allocated object, produce
	 * a warning instead of rejecting the copy. This is intended
	 * to be a temporary method to find any missing usercopy
	 * whitelists.
	 */
	object_size = slab_ksize(s);
	if (usercopy_fallback &&
	    offset <= object_size && n <= object_size - offset) {
		usercopy_warn("SLUB object", s->name, to_user, offset, n);
		return;
	}

	usercopy_abort("SLUB object", s->name, to_user, offset, n);
}
#endif /* CONFIG_HARDENED_USERCOPY */

size_t __ksize(const void *object)
{
	struct page *page;

	if (unlikely(object == ZERO_SIZE_PTR))
		return 0;

	page = virt_to_head_page(object);

	if (unlikely(!PageSlab(page))) {
		WARN_ON(!PageCompound(page));
		return page_size(page);
	}

	return slab_ksize(page->slab_cache);
}
EXPORT_SYMBOL(__ksize);

void kfree(const void *x)
{
	struct page *page;
	void *object = (void *)x;

	trace_kfree(_RET_IP_, x);

	if (unlikely(ZERO_OR_NULL_PTR(x)))
		return;

	page = virt_to_head_page(x);
	if (unlikely(!PageSlab(page))) {
		unsigned int order = compound_order(page);

		BUG_ON(!PageCompound(page));
		kfree_hook(object);
		mod_node_page_state(page_pgdat(page), NR_SLAB_UNRECLAIMABLE,
				    -(1 << order));
		__free_pages(page, order);
		return;
	}
	slab_free(page->slab_cache, page, object, NULL, 1, _RET_IP_);
}
EXPORT_SYMBOL(kfree);

#define SHRINK_PROMOTE_MAX 32

/*
 * kmem_cache_shrink discards empty slabs and promotes the slabs filled
 * up most to the head of the partial lists. New allocations will then
 * fill those up and thus they can be removed from the partial lists.
 *
 * The slabs with the least items are placed last. This results in them
 * being allocated from last increasing the chance that the last objects
 * are freed in them.
 */
int __kmem_cache_shrink(struct kmem_cache *s)
{
	int node;
	int i;
	struct kmem_cache_node *n;
	struct page *page;
	struct page *t;
	struct list_head discard;
	struct list_head promote[SHRINK_PROMOTE_MAX];
	unsigned long flags;
	int ret = 0;

	flush_all(s);
	for_each_kmem_cache_node(s, node, n) {
		INIT_LIST_HEAD(&discard);
		for (i = 0; i < SHRINK_PROMOTE_MAX; i++)
			INIT_LIST_HEAD(promote + i);

		raw_spin_lock_irqsave(&n->list_lock, flags);

		/*
		 * Build lists of slabs to discard or promote.
		 *
		 * Note that concurrent frees may occur while we hold the
		 * list_lock. page->inuse here is the upper limit.
		 */
		list_for_each_entry_safe(page, t, &n->partial, slab_list) {
			int free = page->objects - page->inuse;

			/* Do not reread page->inuse */
			barrier();

			/* We do not keep full slabs on the list */
			BUG_ON(free <= 0);

			if (free == page->objects) {
				list_move(&page->slab_list, &discard);
				n->nr_partial--;
			} else if (free <= SHRINK_PROMOTE_MAX)
				list_move(&page->slab_list, promote + free - 1);
		}

		/*
		 * Promote the slabs filled up most to the head of the
		 * partial list.
		 */
		for (i = SHRINK_PROMOTE_MAX - 1; i >= 0; i--)
			list_splice(promote + i, &n->partial);

		raw_spin_unlock_irqrestore(&n->list_lock, flags);

		/* Release empty slabs */
		list_for_each_entry_safe(page, t, &discard, slab_list)
			discard_slab(s, page);

		if (slabs_node(s, node))
			ret = 1;
	}

	return ret;
}

#ifdef CONFIG_MEMCG
void __kmemcg_cache_deactivate_after_rcu(struct kmem_cache *s)
{
	/*
	 * Called with all the locks held after a sched RCU grace period.
	 * Even if @s becomes empty after shrinking, we can't know that @s
	 * doesn't have allocations already in-flight and thus can't
	 * destroy @s until the associated memcg is released.
	 *
	 * However, let's remove the sysfs files for empty caches here.
	 * Each cache has a lot of interface files which aren't
	 * particularly useful for empty draining caches; otherwise, we can
	 * easily end up with millions of unnecessary sysfs files on
	 * systems which have a lot of memory and transient cgroups.
	 */
	if (!__kmem_cache_shrink(s))
		sysfs_slab_remove(s);
}

void __kmemcg_cache_deactivate(struct kmem_cache *s)
{
	/*
	 * Disable empty slabs caching. Used to avoid pinning offline
	 * memory cgroups by kmem pages that can be freed.
	 */
	slub_set_cpu_partial(s, 0);
	s->min_partial = 0;
}
#endif	/* CONFIG_MEMCG */

static int slab_mem_going_offline_callback(void *arg)
{
	struct kmem_cache *s;

	mutex_lock(&slab_mutex);
	list_for_each_entry(s, &slab_caches, list)
		__kmem_cache_shrink(s);
	mutex_unlock(&slab_mutex);

	return 0;
}

static void slab_mem_offline_callback(void *arg)
{
	struct kmem_cache_node *n;
	struct kmem_cache *s;
	struct memory_notify *marg = arg;
	int offline_node;

	offline_node = marg->status_change_nid_normal;

	/*
	 * If the node still has available memory. we need kmem_cache_node
	 * for it yet.
	 */
	if (offline_node < 0)
		return;

	mutex_lock(&slab_mutex);
	list_for_each_entry(s, &slab_caches, list) {
		n = get_node(s, offline_node);
		if (n) {
			/*
			 * if n->nr_slabs > 0, slabs still exist on the node
			 * that is going down. We were unable to free them,
			 * and offline_pages() function shouldn't call this
			 * callback. So, we must fail.
			 */
			BUG_ON(slabs_node(s, offline_node));

			s->node[offline_node] = NULL;
			kmem_cache_free(kmem_cache_node, n);
		}
	}
	mutex_unlock(&slab_mutex);
}

static int slab_mem_going_online_callback(void *arg)
{
	struct kmem_cache_node *n;
	struct kmem_cache *s;
	struct memory_notify *marg = arg;
	int nid = marg->status_change_nid_normal;
	int ret = 0;

	/*
	 * If the node's memory is already available, then kmem_cache_node is
	 * already created. Nothing to do.
	 */
	if (nid < 0)
		return 0;

	/*
	 * We are bringing a node online. No memory is available yet. We must
	 * allocate a kmem_cache_node structure in order to bring the node
	 * online.
	 */
	mutex_lock(&slab_mutex);
	list_for_each_entry(s, &slab_caches, list) {
		/*
		 * XXX: kmem_cache_alloc_node will fallback to other nodes
		 *      since memory is not yet available from the node that
		 *      is brought up.
		 */
		n = kmem_cache_alloc(kmem_cache_node, GFP_KERNEL);
		if (!n) {
			ret = -ENOMEM;
			goto out;
		}
		init_kmem_cache_node(n);
		s->node[nid] = n;
	}
out:
	mutex_unlock(&slab_mutex);
	return ret;
}

static int slab_memory_callback(struct notifier_block *self,
				unsigned long action, void *arg)
{
	int ret = 0;

	switch (action) {
	case MEM_GOING_ONLINE:
		ret = slab_mem_going_online_callback(arg);
		break;
	case MEM_GOING_OFFLINE:
		ret = slab_mem_going_offline_callback(arg);
		break;
	case MEM_OFFLINE:
	case MEM_CANCEL_ONLINE:
		slab_mem_offline_callback(arg);
		break;
	case MEM_ONLINE:
	case MEM_CANCEL_OFFLINE:
		break;
	}
	if (ret)
		ret = notifier_from_errno(ret);
	else
		ret = NOTIFY_OK;
	return ret;
}

static struct notifier_block slab_memory_callback_nb = {
	.notifier_call = slab_memory_callback,
	.priority = SLAB_CALLBACK_PRI,
};

/********************************************************************
 *			Basic setup of slabs
 *******************************************************************/

/*
 * Used for early kmem_cache structures that were allocated using
 * the page allocator. Allocate them properly then fix up the pointers
 * that may be pointing to the wrong kmem_cache structure.
 */

static struct kmem_cache * __init bootstrap(struct kmem_cache *static_cache)
{
	int node;
	struct kmem_cache *s = kmem_cache_zalloc(kmem_cache, GFP_NOWAIT);
	struct kmem_cache_node *n;

	memcpy(s, static_cache, kmem_cache->object_size);

	/*
	 * This runs very early, and only the boot processor is supposed to be
	 * up.  Even if it weren't true, IRQs are not up so we couldn't fire
	 * IPIs around.
	 */
	__flush_cpu_slab(s, smp_processor_id());
	for_each_kmem_cache_node(s, node, n) {
		struct page *p;

		list_for_each_entry(p, &n->partial, slab_list)
			p->slab_cache = s;

#ifdef CONFIG_SLUB_DEBUG
		list_for_each_entry(p, &n->full, slab_list)
			p->slab_cache = s;
#endif
	}
	slab_init_memcg_params(s);
	list_add(&s->list, &slab_caches);
	memcg_link_cache(s, NULL);
	return s;
}

void __init kmem_cache_init(void)
{
	static __initdata struct kmem_cache boot_kmem_cache,
		boot_kmem_cache_node;
	int cpu;

	for_each_possible_cpu(cpu) {
		raw_spin_lock_init(&per_cpu(slub_free_list, cpu).lock);
		INIT_LIST_HEAD(&per_cpu(slub_free_list, cpu).list);
	}

	if (debug_guardpage_minorder())
		slub_max_order = 0;

	kmem_cache_node = &boot_kmem_cache_node;
	kmem_cache = &boot_kmem_cache;

	create_boot_cache(kmem_cache_node, "kmem_cache_node",
		sizeof(struct kmem_cache_node), SLAB_HWCACHE_ALIGN, 0, 0);

	register_hotmemory_notifier(&slab_memory_callback_nb);

	/* Able to allocate the per node structures */
	slab_state = PARTIAL;

	create_boot_cache(kmem_cache, "kmem_cache",
			offsetof(struct kmem_cache, node) +
				nr_node_ids * sizeof(struct kmem_cache_node *),
		       SLAB_HWCACHE_ALIGN, 0, 0);

	kmem_cache = bootstrap(&boot_kmem_cache);
	kmem_cache_node = bootstrap(&boot_kmem_cache_node);

	/* Now we can use the kmem_cache to allocate kmalloc slabs */
	setup_kmalloc_cache_index_table();
	create_kmalloc_caches(0);

	/* Setup random freelists for each cache */
	init_freelist_randomization();

	cpuhp_setup_state_nocalls(CPUHP_SLUB_DEAD, "slub:dead", NULL,
				  slub_cpu_dead);

	pr_info("SLUB: HWalign=%d, Order=%u-%u, MinObjects=%u, CPUs=%u, Nodes=%u\n",
		cache_line_size(),
		slub_min_order, slub_max_order, slub_min_objects,
		nr_cpu_ids, nr_node_ids);
}

void __init kmem_cache_init_late(void)
{
}

struct kmem_cache *
__kmem_cache_alias(const char *name, unsigned int size, unsigned int align,
		   slab_flags_t flags, void (*ctor)(void *))
{
	struct kmem_cache *s, *c;

	s = find_mergeable(size, align, flags, name, ctor);
	if (s) {
		s->refcount++;

		/*
		 * Adjust the object sizes so that we clear
		 * the complete object on kzalloc.
		 */
		s->object_size = max(s->object_size, size);
		s->inuse = max(s->inuse, ALIGN(size, sizeof(void *)));

		for_each_memcg_cache(c, s) {
			c->object_size = s->object_size;
			c->inuse = max(c->inuse, ALIGN(size, sizeof(void *)));
		}

		if (sysfs_slab_alias(s, name)) {
			s->refcount--;
			s = NULL;
		}
	}

	return s;
}

int __kmem_cache_create(struct kmem_cache *s, slab_flags_t flags)
{
	int err;

	err = kmem_cache_open(s, flags);
	if (err)
		return err;

	/* Mutex is not taken during early boot */
	if (slab_state <= UP)
		return 0;

	memcg_propagate_slab_attrs(s);
	err = sysfs_slab_add(s);
	if (err)
		__kmem_cache_release(s);

	return err;
}

void *__kmalloc_track_caller(size_t size, gfp_t gfpflags, unsigned long caller)
{
	struct kmem_cache *s;
	void *ret;

	if (unlikely(size > KMALLOC_MAX_CACHE_SIZE))
		return kmalloc_large(size, gfpflags);

	s = kmalloc_slab(size, gfpflags);

	if (unlikely(ZERO_OR_NULL_PTR(s)))
		return s;

	ret = slab_alloc(s, gfpflags, caller);

	/* Honor the call site pointer we received. */
	trace_kmalloc(caller, ret, size, s->size, gfpflags);

	return ret;
}

#ifdef CONFIG_NUMA
void *__kmalloc_node_track_caller(size_t size, gfp_t gfpflags,
					int node, unsigned long caller)
{
	struct kmem_cache *s;
	void *ret;

	if (unlikely(size > KMALLOC_MAX_CACHE_SIZE)) {
		ret = kmalloc_large_node(size, gfpflags, node);

		trace_kmalloc_node(caller, ret,
				   size, PAGE_SIZE << get_order(size),
				   gfpflags, node);

		return ret;
	}

	s = kmalloc_slab(size, gfpflags);

	if (unlikely(ZERO_OR_NULL_PTR(s)))
		return s;

	ret = slab_alloc_node(s, gfpflags, node, caller);

	/* Honor the call site pointer we received. */
	trace_kmalloc_node(caller, ret, size, s->size, gfpflags, node);

	return ret;
}
#endif

#ifdef CONFIG_SYSFS
static int count_inuse(struct page *page)
{
	return page->inuse;
}

static int count_total(struct page *page)
{
	return page->objects;
}
#endif

#ifdef CONFIG_SLUB_DEBUG
static int validate_slab(struct kmem_cache *s, struct page *page,
						unsigned long *map)
{
	void *p;
	void *addr = page_address(page);

	if (!check_slab(s, page) ||
			!on_freelist(s, page, NULL))
		return 0;

	/* Now we know that a valid freelist exists */
	bitmap_zero(map, page->objects);

	get_map(s, page, map);
	for_each_object(p, s, addr, page->objects) {
		if (test_bit(slab_index(p, s, addr), map))
			if (!check_object(s, page, p, SLUB_RED_INACTIVE))
				return 0;
	}

	for_each_object(p, s, addr, page->objects)
		if (!test_bit(slab_index(p, s, addr), map))
			if (!check_object(s, page, p, SLUB_RED_ACTIVE))
				return 0;
	return 1;
}

static void validate_slab_slab(struct kmem_cache *s, struct page *page,
						unsigned long *map)
{
	slab_lock(page);
	validate_slab(s, page, map);
	slab_unlock(page);
}

static int validate_slab_node(struct kmem_cache *s,
		struct kmem_cache_node *n, unsigned long *map)
{
	unsigned long count = 0;
	struct page *page;
	unsigned long flags;

	raw_spin_lock_irqsave(&n->list_lock, flags);

	list_for_each_entry(page, &n->partial, slab_list) {
		validate_slab_slab(s, page, map);
		count++;
	}
	if (count != n->nr_partial)
		pr_err("SLUB %s: %ld partial slabs counted but counter=%ld\n",
		       s->name, count, n->nr_partial);

	if (!(s->flags & SLAB_STORE_USER))
		goto out;

	list_for_each_entry(page, &n->full, slab_list) {
		validate_slab_slab(s, page, map);
		count++;
	}
	if (count != atomic_long_read(&n->nr_slabs))
		pr_err("SLUB: %s %ld slabs counted but counter=%ld\n",
		       s->name, count, atomic_long_read(&n->nr_slabs));

out:
	raw_spin_unlock_irqrestore(&n->list_lock, flags);
	return count;
}

static long validate_slab_cache(struct kmem_cache *s)
{
	int node;
	unsigned long count = 0;
	struct kmem_cache_node *n;
	unsigned long *map = bitmap_alloc(oo_objects(s->max), GFP_KERNEL);

	if (!map)
		return -ENOMEM;

	flush_all(s);
	for_each_kmem_cache_node(s, node, n)
		count += validate_slab_node(s, n, map);
	bitmap_free(map);
	return count;
}
/*
 * Generate lists of code addresses where slabcache objects are allocated
 * and freed.
 */

struct location {
	unsigned long count;
	unsigned long addr;
	long long sum_time;
	long min_time;
	long max_time;
	long min_pid;
	long max_pid;
	DECLARE_BITMAP(cpus, NR_CPUS);
	nodemask_t nodes;
};

struct loc_track {
	unsigned long max;
	unsigned long count;
	struct location *loc;
};

static void free_loc_track(struct loc_track *t)
{
	if (t->max)
		free_pages((unsigned long)t->loc,
			get_order(sizeof(struct location) * t->max));
}

static int alloc_loc_track(struct loc_track *t, unsigned long max, gfp_t flags)
{
	struct location *l;
	int order;

	order = get_order(sizeof(struct location) * max);

	l = (void *)__get_free_pages(flags, order);
	if (!l)
		return 0;

	if (t->count) {
		memcpy(l, t->loc, sizeof(struct location) * t->count);
		free_loc_track(t);
	}
	t->max = max;
	t->loc = l;
	return 1;
}

static int add_location(struct loc_track *t, struct kmem_cache *s,
				const struct track *track)
{
	long start, end, pos;
	struct location *l;
	unsigned long caddr;
	unsigned long age = jiffies - track->when;

	start = -1;
	end = t->count;

	for ( ; ; ) {
		pos = start + (end - start + 1) / 2;

		/*
		 * There is nothing at "end". If we end up there
		 * we need to add something to before end.
		 */
		if (pos == end)
			break;

		caddr = t->loc[pos].addr;
		if (track->addr == caddr) {

			l = &t->loc[pos];
			l->count++;
			if (track->when) {
				l->sum_time += age;
				if (age < l->min_time)
					l->min_time = age;
				if (age > l->max_time)
					l->max_time = age;

				if (track->pid < l->min_pid)
					l->min_pid = track->pid;
				if (track->pid > l->max_pid)
					l->max_pid = track->pid;

				cpumask_set_cpu(track->cpu,
						to_cpumask(l->cpus));
			}
			node_set(page_to_nid(virt_to_page(track)), l->nodes);
			return 1;
		}

		if (track->addr < caddr)
			end = pos;
		else
			start = pos;
	}

	/*
	 * Not found. Insert new tracking element.
	 */
	if (t->count >= t->max && !alloc_loc_track(t, 2 * t->max, GFP_ATOMIC))
		return 0;

	l = t->loc + pos;
	if (pos < t->count)
		memmove(l + 1, l,
			(t->count - pos) * sizeof(struct location));
	t->count++;
	l->count = 1;
	l->addr = track->addr;
	l->sum_time = age;
	l->min_time = age;
	l->max_time = age;
	l->min_pid = track->pid;
	l->max_pid = track->pid;
	cpumask_clear(to_cpumask(l->cpus));
	cpumask_set_cpu(track->cpu, to_cpumask(l->cpus));
	nodes_clear(l->nodes);
	node_set(page_to_nid(virt_to_page(track)), l->nodes);
	return 1;
}

static void process_slab(struct loc_track *t, struct kmem_cache *s,
		struct page *page, enum track_item alloc,
		unsigned long *map)
{
	void *addr = page_address(page);
	void *p;

	bitmap_zero(map, page->objects);
	get_map(s, page, map);

	for_each_object(p, s, addr, page->objects)
		if (!test_bit(slab_index(p, s, addr), map))
			add_location(t, s, get_track(s, p, alloc));
}

static int list_locations(struct kmem_cache *s, char *buf,
					enum track_item alloc)
{
	int len = 0;
	unsigned long i;
	struct loc_track t = { 0, 0, NULL };
	int node;
	struct kmem_cache_node *n;
	unsigned long *map = bitmap_alloc(oo_objects(s->max), GFP_KERNEL);

	if (!map || !alloc_loc_track(&t, PAGE_SIZE / sizeof(struct location),
				     GFP_KERNEL)) {
		bitmap_free(map);
		return sprintf(buf, "Out of memory\n");
	}
	/* Push back cpu slabs */
	flush_all(s);

	for_each_kmem_cache_node(s, node, n) {
		unsigned long flags;
		struct page *page;

		if (!atomic_long_read(&n->nr_slabs))
			continue;

		raw_spin_lock_irqsave(&n->list_lock, flags);
		list_for_each_entry(page, &n->partial, slab_list)
			process_slab(&t, s, page, alloc, map);
		list_for_each_entry(page, &n->full, slab_list)
			process_slab(&t, s, page, alloc, map);
		raw_spin_unlock_irqrestore(&n->list_lock, flags);
	}

	for (i = 0; i < t.count; i++) {
		struct location *l = &t.loc[i];

		if (len > PAGE_SIZE - KSYM_SYMBOL_LEN - 100)
			break;
		len += sprintf(buf + len, "%7ld ", l->count);

		if (l->addr)
			len += sprintf(buf + len, "%pS", (void *)l->addr);
		else
			len += sprintf(buf + len, "<not-available>");

		if (l->sum_time != l->min_time) {
			len += sprintf(buf + len, " age=%ld/%ld/%ld",
				l->min_time,
				(long)div_u64(l->sum_time, l->count),
				l->max_time);
		} else
			len += sprintf(buf + len, " age=%ld",
				l->min_time);

		if (l->min_pid != l->max_pid)
			len += sprintf(buf + len, " pid=%ld-%ld",
				l->min_pid, l->max_pid);
		else
			len += sprintf(buf + len, " pid=%ld",
				l->min_pid);

		if (num_online_cpus() > 1 &&
				!cpumask_empty(to_cpumask(l->cpus)) &&
				len < PAGE_SIZE - 60)
			len += scnprintf(buf + len, PAGE_SIZE - len - 50,
					 " cpus=%*pbl",
					 cpumask_pr_args(to_cpumask(l->cpus)));

		if (nr_online_nodes > 1 && !nodes_empty(l->nodes) &&
				len < PAGE_SIZE - 60)
			len += scnprintf(buf + len, PAGE_SIZE - len - 50,
					 " nodes=%*pbl",
					 nodemask_pr_args(&l->nodes));

		len += sprintf(buf + len, "\n");
	}

	free_loc_track(&t);
	bitmap_free(map);
	if (!t.count)
		len += sprintf(buf, "No data\n");
	return len;
}
#endif	/* CONFIG_SLUB_DEBUG */

#ifdef SLUB_RESILIENCY_TEST
static void __init resiliency_test(void)
{
	u8 *p;
	int type = KMALLOC_NORMAL;

	BUILD_BUG_ON(KMALLOC_MIN_SIZE > 16 || KMALLOC_SHIFT_HIGH < 10);

	pr_err("SLUB resiliency testing\n");
	pr_err("-----------------------\n");
	pr_err("A. Corruption after allocation\n");

	p = kzalloc(16, GFP_KERNEL);
	p[16] = 0x12;
	pr_err("\n1. kmalloc-16: Clobber Redzone/next pointer 0x12->0x%p\n\n",
	       p + 16);

	validate_slab_cache(kmalloc_caches[type][4]);

	/* Hmmm... The next two are dangerous */
	p = kzalloc(32, GFP_KERNEL);
	p[32 + sizeof(void *)] = 0x34;
	pr_err("\n2. kmalloc-32: Clobber next pointer/next slab 0x34 -> -0x%p\n",
	       p);
	pr_err("If allocated object is overwritten then not detectable\n\n");

	validate_slab_cache(kmalloc_caches[type][5]);
	p = kzalloc(64, GFP_KERNEL);
	p += 64 + (get_cycles() & 0xff) * sizeof(void *);
	*p = 0x56;
	pr_err("\n3. kmalloc-64: corrupting random byte 0x56->0x%p\n",
	       p);
	pr_err("If allocated object is overwritten then not detectable\n\n");
	validate_slab_cache(kmalloc_caches[type][6]);

	pr_err("\nB. Corruption after free\n");
	p = kzalloc(128, GFP_KERNEL);
	kfree(p);
	*p = 0x78;
	pr_err("1. kmalloc-128: Clobber first word 0x78->0x%p\n\n", p);
	validate_slab_cache(kmalloc_caches[type][7]);

	p = kzalloc(256, GFP_KERNEL);
	kfree(p);
	p[50] = 0x9a;
	pr_err("\n2. kmalloc-256: Clobber 50th byte 0x9a->0x%p\n\n", p);
	validate_slab_cache(kmalloc_caches[type][8]);

	p = kzalloc(512, GFP_KERNEL);
	kfree(p);
	p[512] = 0xab;
	pr_err("\n3. kmalloc-512: Clobber redzone 0xab->0x%p\n\n", p);
	validate_slab_cache(kmalloc_caches[type][9]);
}
#else
#ifdef CONFIG_SYSFS
static void resiliency_test(void) {};
#endif
#endif	/* SLUB_RESILIENCY_TEST */

#ifdef CONFIG_SYSFS
enum slab_stat_type {
	SL_ALL,			/* All slabs */
	SL_PARTIAL,		/* Only partially allocated slabs */
	SL_CPU,			/* Only slabs used for cpu caches */
	SL_OBJECTS,		/* Determine allocated objects not slabs */
	SL_TOTAL		/* Determine object capacity not slabs */
};

#define SO_ALL		(1 << SL_ALL)
#define SO_PARTIAL	(1 << SL_PARTIAL)
#define SO_CPU		(1 << SL_CPU)
#define SO_OBJECTS	(1 << SL_OBJECTS)
#define SO_TOTAL	(1 << SL_TOTAL)

#ifdef CONFIG_MEMCG
static bool memcg_sysfs_enabled = IS_ENABLED(CONFIG_SLUB_MEMCG_SYSFS_ON);

static int __init setup_slub_memcg_sysfs(char *str)
{
	int v;

	if (get_option(&str, &v) > 0)
		memcg_sysfs_enabled = v;

	return 1;
}

__setup("slub_memcg_sysfs=", setup_slub_memcg_sysfs);
#endif

static ssize_t show_slab_objects(struct kmem_cache *s,
			    char *buf, unsigned long flags)
{
	unsigned long total = 0;
	int node;
	int x;
	unsigned long *nodes;

	nodes = kcalloc(nr_node_ids, sizeof(unsigned long), GFP_KERNEL);
	if (!nodes)
		return -ENOMEM;

	if (flags & SO_CPU) {
		int cpu;

		for_each_possible_cpu(cpu) {
			struct kmem_cache_cpu *c = per_cpu_ptr(s->cpu_slab,
							       cpu);
			int node;
			struct page *page;

			page = READ_ONCE(c->page);
			if (!page)
				continue;

			node = page_to_nid(page);
			if (flags & SO_TOTAL)
				x = page->objects;
			else if (flags & SO_OBJECTS)
				x = page->inuse;
			else
				x = 1;

			total += x;
			nodes[node] += x;

			page = slub_percpu_partial_read_once(c);
			if (page) {
				node = page_to_nid(page);
				if (flags & SO_TOTAL)
					WARN_ON_ONCE(1);
				else if (flags & SO_OBJECTS)
					WARN_ON_ONCE(1);
				else
					x = page->pages;
				total += x;
				nodes[node] += x;
			}
		}
	}

	/*
	 * It is impossible to take "mem_hotplug_lock" here with "kernfs_mutex"
	 * already held which will conflict with an existing lock order:
	 *
	 * mem_hotplug_lock->slab_mutex->kernfs_mutex
	 *
	 * We don't really need mem_hotplug_lock (to hold off
	 * slab_mem_going_offline_callback) here because slab's memory hot
	 * unplug code doesn't destroy the kmem_cache->node[] data.
	 */

#ifdef CONFIG_SLUB_DEBUG
	if (flags & SO_ALL) {
		struct kmem_cache_node *n;

		for_each_kmem_cache_node(s, node, n) {

			if (flags & SO_TOTAL)
				x = atomic_long_read(&n->total_objects);
			else if (flags & SO_OBJECTS)
				x = atomic_long_read(&n->total_objects) -
					count_partial(n, count_free);
			else
				x = atomic_long_read(&n->nr_slabs);
			total += x;
			nodes[node] += x;
		}

	} else
#endif
	if (flags & SO_PARTIAL) {
		struct kmem_cache_node *n;

		for_each_kmem_cache_node(s, node, n) {
			if (flags & SO_TOTAL)
				x = count_partial(n, count_total);
			else if (flags & SO_OBJECTS)
				x = count_partial(n, count_inuse);
			else
				x = n->nr_partial;
			total += x;
			nodes[node] += x;
		}
	}
	x = sprintf(buf, "%lu", total);
#ifdef CONFIG_NUMA
	for (node = 0; node < nr_node_ids; node++)
		if (nodes[node])
			x += sprintf(buf + x, " N%d=%lu",
					node, nodes[node]);
#endif
	kfree(nodes);
	return x + sprintf(buf + x, "\n");
}

#ifdef CONFIG_SLUB_DEBUG
static int any_slab_objects(struct kmem_cache *s)
{
	int node;
	struct kmem_cache_node *n;

	for_each_kmem_cache_node(s, node, n)
		if (atomic_long_read(&n->total_objects))
			return 1;

	return 0;
}
#endif

#define to_slab_attr(n) container_of(n, struct slab_attribute, attr)
#define to_slab(n) container_of(n, struct kmem_cache, kobj)

struct slab_attribute {
	struct attribute attr;
	ssize_t (*show)(struct kmem_cache *s, char *buf);
	ssize_t (*store)(struct kmem_cache *s, const char *x, size_t count);
};

#define SLAB_ATTR_RO(_name) \
	static struct slab_attribute _name##_attr = \
	__ATTR(_name, 0400, _name##_show, NULL)

#define SLAB_ATTR(_name) \
	static struct slab_attribute _name##_attr =  \
	__ATTR(_name, 0600, _name##_show, _name##_store)

static ssize_t slab_size_show(struct kmem_cache *s, char *buf)
{
	return sprintf(buf, "%u\n", s->size);
}
SLAB_ATTR_RO(slab_size);

static ssize_t align_show(struct kmem_cache *s, char *buf)
{
	return sprintf(buf, "%u\n", s->align);
}
SLAB_ATTR_RO(align);

static ssize_t object_size_show(struct kmem_cache *s, char *buf)
{
	return sprintf(buf, "%u\n", s->object_size);
}
SLAB_ATTR_RO(object_size);

static ssize_t objs_per_slab_show(struct kmem_cache *s, char *buf)
{
	return sprintf(buf, "%u\n", oo_objects(s->oo));
}
SLAB_ATTR_RO(objs_per_slab);

static ssize_t order_store(struct kmem_cache *s,
				const char *buf, size_t length)
{
	unsigned int order;
	int err;

	err = kstrtouint(buf, 10, &order);
	if (err)
		return err;

	if (order > slub_max_order || order < slub_min_order)
		return -EINVAL;

	calculate_sizes(s, order);
	return length;
}

static ssize_t order_show(struct kmem_cache *s, char *buf)
{
	return sprintf(buf, "%u\n", oo_order(s->oo));
}
SLAB_ATTR(order);

static ssize_t min_partial_show(struct kmem_cache *s, char *buf)
{
	return sprintf(buf, "%lu\n", s->min_partial);
}

static ssize_t min_partial_store(struct kmem_cache *s, const char *buf,
				 size_t length)
{
	unsigned long min;
	int err;

	err = kstrtoul(buf, 10, &min);
	if (err)
		return err;

	set_min_partial(s, min);
	return length;
}
SLAB_ATTR(min_partial);

static ssize_t cpu_partial_show(struct kmem_cache *s, char *buf)
{
	return sprintf(buf, "%u\n", slub_cpu_partial(s));
}

static ssize_t cpu_partial_store(struct kmem_cache *s, const char *buf,
				 size_t length)
{
	unsigned int objects;
	int err;

	err = kstrtouint(buf, 10, &objects);
	if (err)
		return err;
	if (objects && !kmem_cache_has_cpu_partial(s))
		return -EINVAL;

	slub_set_cpu_partial(s, objects);
	flush_all(s);
	return length;
}
SLAB_ATTR(cpu_partial);

static ssize_t ctor_show(struct kmem_cache *s, char *buf)
{
	if (!s->ctor)
		return 0;
	return sprintf(buf, "%pS\n", s->ctor);
}
SLAB_ATTR_RO(ctor);

static ssize_t aliases_show(struct kmem_cache *s, char *buf)
{
	return sprintf(buf, "%d\n", s->refcount < 0 ? 0 : s->refcount - 1);
}
SLAB_ATTR_RO(aliases);

static ssize_t partial_show(struct kmem_cache *s, char *buf)
{
	return show_slab_objects(s, buf, SO_PARTIAL);
}
SLAB_ATTR_RO(partial);

static ssize_t cpu_slabs_show(struct kmem_cache *s, char *buf)
{
	return show_slab_objects(s, buf, SO_CPU);
}
SLAB_ATTR_RO(cpu_slabs);

static ssize_t objects_show(struct kmem_cache *s, char *buf)
{
	return show_slab_objects(s, buf, SO_ALL|SO_OBJECTS);
}
SLAB_ATTR_RO(objects);

static ssize_t objects_partial_show(struct kmem_cache *s, char *buf)
{
	return show_slab_objects(s, buf, SO_PARTIAL|SO_OBJECTS);
}
SLAB_ATTR_RO(objects_partial);

static ssize_t slabs_cpu_partial_show(struct kmem_cache *s, char *buf)
{
	int objects = 0;
	int pages = 0;
	int cpu;
	int len;

	for_each_online_cpu(cpu) {
		struct page *page;

		page = slub_percpu_partial(per_cpu_ptr(s->cpu_slab, cpu));

		if (page) {
			pages += page->pages;
			objects += page->pobjects;
		}
	}

	len = sprintf(buf, "%d(%d)", objects, pages);

#ifdef CONFIG_SMP
	for_each_online_cpu(cpu) {
		struct page *page;

		page = slub_percpu_partial(per_cpu_ptr(s->cpu_slab, cpu));

		if (page && len < PAGE_SIZE - 20)
			len += sprintf(buf + len, " C%d=%d(%d)", cpu,
				page->pobjects, page->pages);
	}
#endif
	return len + sprintf(buf + len, "\n");
}
SLAB_ATTR_RO(slabs_cpu_partial);

static ssize_t reclaim_account_show(struct kmem_cache *s, char *buf)
{
	return sprintf(buf, "%d\n", !!(s->flags & SLAB_RECLAIM_ACCOUNT));
}

static ssize_t reclaim_account_store(struct kmem_cache *s,
				const char *buf, size_t length)
{
	s->flags &= ~SLAB_RECLAIM_ACCOUNT;
	if (buf[0] == '1')
		s->flags |= SLAB_RECLAIM_ACCOUNT;
	return length;
}
SLAB_ATTR(reclaim_account);

static ssize_t hwcache_align_show(struct kmem_cache *s, char *buf)
{
	return sprintf(buf, "%d\n", !!(s->flags & SLAB_HWCACHE_ALIGN));
}
SLAB_ATTR_RO(hwcache_align);

#ifdef CONFIG_ZONE_DMA
static ssize_t cache_dma_show(struct kmem_cache *s, char *buf)
{
	return sprintf(buf, "%d\n", !!(s->flags & SLAB_CACHE_DMA));
}
SLAB_ATTR_RO(cache_dma);
#endif

static ssize_t usersize_show(struct kmem_cache *s, char *buf)
{
	return sprintf(buf, "%u\n", s->usersize);
}
SLAB_ATTR_RO(usersize);

static ssize_t destroy_by_rcu_show(struct kmem_cache *s, char *buf)
{
	return sprintf(buf, "%d\n", !!(s->flags & SLAB_TYPESAFE_BY_RCU));
}
SLAB_ATTR_RO(destroy_by_rcu);

#ifdef CONFIG_SLUB_DEBUG
static ssize_t slabs_show(struct kmem_cache *s, char *buf)
{
	return show_slab_objects(s, buf, SO_ALL);
}
SLAB_ATTR_RO(slabs);

static ssize_t total_objects_show(struct kmem_cache *s, char *buf)
{
	return show_slab_objects(s, buf, SO_ALL|SO_TOTAL);
}
SLAB_ATTR_RO(total_objects);

static ssize_t sanity_checks_show(struct kmem_cache *s, char *buf)
{
	return sprintf(buf, "%d\n", !!(s->flags & SLAB_CONSISTENCY_CHECKS));
}

static ssize_t sanity_checks_store(struct kmem_cache *s,
				const char *buf, size_t length)
{
	s->flags &= ~SLAB_CONSISTENCY_CHECKS;
	if (buf[0] == '1') {
		s->flags &= ~__CMPXCHG_DOUBLE;
		s->flags |= SLAB_CONSISTENCY_CHECKS;
	}
	return length;
}
SLAB_ATTR(sanity_checks);

static ssize_t trace_show(struct kmem_cache *s, char *buf)
{
	return sprintf(buf, "%d\n", !!(s->flags & SLAB_TRACE));
}

static ssize_t trace_store(struct kmem_cache *s, const char *buf,
							size_t length)
{
	/*
	 * Tracing a merged cache is going to give confusing results
	 * as well as cause other issues like converting a mergeable
	 * cache into an umergeable one.
	 */
	if (s->refcount > 1)
		return -EINVAL;

	s->flags &= ~SLAB_TRACE;
	if (buf[0] == '1') {
		s->flags &= ~__CMPXCHG_DOUBLE;
		s->flags |= SLAB_TRACE;
	}
	return length;
}
SLAB_ATTR(trace);

static ssize_t red_zone_show(struct kmem_cache *s, char *buf)
{
	return sprintf(buf, "%d\n", !!(s->flags & SLAB_RED_ZONE));
}

static ssize_t red_zone_store(struct kmem_cache *s,
				const char *buf, size_t length)
{
	if (any_slab_objects(s))
		return -EBUSY;

	s->flags &= ~SLAB_RED_ZONE;
	if (buf[0] == '1') {
		s->flags |= SLAB_RED_ZONE;
	}
	calculate_sizes(s, -1);
	return length;
}
SLAB_ATTR(red_zone);

static ssize_t poison_show(struct kmem_cache *s, char *buf)
{
	return sprintf(buf, "%d\n", !!(s->flags & SLAB_POISON));
}

static ssize_t poison_store(struct kmem_cache *s,
				const char *buf, size_t length)
{
	if (any_slab_objects(s))
		return -EBUSY;

	s->flags &= ~SLAB_POISON;
	if (buf[0] == '1') {
		s->flags |= SLAB_POISON;
	}
	calculate_sizes(s, -1);
	return length;
}
SLAB_ATTR(poison);

static ssize_t store_user_show(struct kmem_cache *s, char *buf)
{
	return sprintf(buf, "%d\n", !!(s->flags & SLAB_STORE_USER));
}

static ssize_t store_user_store(struct kmem_cache *s,
				const char *buf, size_t length)
{
	if (any_slab_objects(s))
		return -EBUSY;

	s->flags &= ~SLAB_STORE_USER;
	if (buf[0] == '1') {
		s->flags &= ~__CMPXCHG_DOUBLE;
		s->flags |= SLAB_STORE_USER;
	}
	calculate_sizes(s, -1);
	return length;
}
SLAB_ATTR(store_user);

static ssize_t validate_show(struct kmem_cache *s, char *buf)
{
	return 0;
}

static ssize_t validate_store(struct kmem_cache *s,
			const char *buf, size_t length)
{
	int ret = -EINVAL;

	if (buf[0] == '1') {
		ret = validate_slab_cache(s);
		if (ret >= 0)
			ret = length;
	}
	return ret;
}
SLAB_ATTR(validate);

static ssize_t alloc_calls_show(struct kmem_cache *s, char *buf)
{
	if (!(s->flags & SLAB_STORE_USER))
		return -ENOSYS;
	return list_locations(s, buf, TRACK_ALLOC);
}
SLAB_ATTR_RO(alloc_calls);

static ssize_t free_calls_show(struct kmem_cache *s, char *buf)
{
	if (!(s->flags & SLAB_STORE_USER))
		return -ENOSYS;
	return list_locations(s, buf, TRACK_FREE);
}
SLAB_ATTR_RO(free_calls);
#endif /* CONFIG_SLUB_DEBUG */

#ifdef CONFIG_FAILSLAB
static ssize_t failslab_show(struct kmem_cache *s, char *buf)
{
	return sprintf(buf, "%d\n", !!(s->flags & SLAB_FAILSLAB));
}

static ssize_t failslab_store(struct kmem_cache *s, const char *buf,
							size_t length)
{
	if (s->refcount > 1)
		return -EINVAL;

	s->flags &= ~SLAB_FAILSLAB;
	if (buf[0] == '1')
		s->flags |= SLAB_FAILSLAB;
	return length;
}
SLAB_ATTR(failslab);
#endif

static ssize_t shrink_show(struct kmem_cache *s, char *buf)
{
	return 0;
}

static ssize_t shrink_store(struct kmem_cache *s,
			const char *buf, size_t length)
{
	if (buf[0] == '1')
		kmem_cache_shrink_all(s);
	else
		return -EINVAL;
	return length;
}
SLAB_ATTR(shrink);

#ifdef CONFIG_NUMA
static ssize_t remote_node_defrag_ratio_show(struct kmem_cache *s, char *buf)
{
	return sprintf(buf, "%u\n", s->remote_node_defrag_ratio / 10);
}

static ssize_t remote_node_defrag_ratio_store(struct kmem_cache *s,
				const char *buf, size_t length)
{
	unsigned int ratio;
	int err;

	err = kstrtouint(buf, 10, &ratio);
	if (err)
		return err;
	if (ratio > 100)
		return -ERANGE;

	s->remote_node_defrag_ratio = ratio * 10;

	return length;
}
SLAB_ATTR(remote_node_defrag_ratio);
#endif

#ifdef CONFIG_SLUB_STATS
static int show_stat(struct kmem_cache *s, char *buf, enum stat_item si)
{
	unsigned long sum  = 0;
	int cpu;
	int len;
	int *data = kmalloc_array(nr_cpu_ids, sizeof(int), GFP_KERNEL);

	if (!data)
		return -ENOMEM;

	for_each_online_cpu(cpu) {
		unsigned x = per_cpu_ptr(s->cpu_slab, cpu)->stat[si];

		data[cpu] = x;
		sum += x;
	}

	len = sprintf(buf, "%lu", sum);

#ifdef CONFIG_SMP
	for_each_online_cpu(cpu) {
		if (data[cpu] && len < PAGE_SIZE - 20)
			len += sprintf(buf + len, " C%d=%u", cpu, data[cpu]);
	}
#endif
	kfree(data);
	return len + sprintf(buf + len, "\n");
}

static void clear_stat(struct kmem_cache *s, enum stat_item si)
{
	int cpu;

	for_each_online_cpu(cpu)
		per_cpu_ptr(s->cpu_slab, cpu)->stat[si] = 0;
}

#define STAT_ATTR(si, text) 					\
static ssize_t text##_show(struct kmem_cache *s, char *buf)	\
{								\
	return show_stat(s, buf, si);				\
}								\
static ssize_t text##_store(struct kmem_cache *s,		\
				const char *buf, size_t length)	\
{								\
	if (buf[0] != '0')					\
		return -EINVAL;					\
	clear_stat(s, si);					\
	return length;						\
}								\
SLAB_ATTR(text);						\

STAT_ATTR(ALLOC_FASTPATH, alloc_fastpath);
STAT_ATTR(ALLOC_SLOWPATH, alloc_slowpath);
STAT_ATTR(FREE_FASTPATH, free_fastpath);
STAT_ATTR(FREE_SLOWPATH, free_slowpath);
STAT_ATTR(FREE_FROZEN, free_frozen);
STAT_ATTR(FREE_ADD_PARTIAL, free_add_partial);
STAT_ATTR(FREE_REMOVE_PARTIAL, free_remove_partial);
STAT_ATTR(ALLOC_FROM_PARTIAL, alloc_from_partial);
STAT_ATTR(ALLOC_SLAB, alloc_slab);
STAT_ATTR(ALLOC_REFILL, alloc_refill);
STAT_ATTR(ALLOC_NODE_MISMATCH, alloc_node_mismatch);
STAT_ATTR(FREE_SLAB, free_slab);
STAT_ATTR(CPUSLAB_FLUSH, cpuslab_flush);
STAT_ATTR(DEACTIVATE_FULL, deactivate_full);
STAT_ATTR(DEACTIVATE_EMPTY, deactivate_empty);
STAT_ATTR(DEACTIVATE_TO_HEAD, deactivate_to_head);
STAT_ATTR(DEACTIVATE_TO_TAIL, deactivate_to_tail);
STAT_ATTR(DEACTIVATE_REMOTE_FREES, deactivate_remote_frees);
STAT_ATTR(DEACTIVATE_BYPASS, deactivate_bypass);
STAT_ATTR(ORDER_FALLBACK, order_fallback);
STAT_ATTR(CMPXCHG_DOUBLE_CPU_FAIL, cmpxchg_double_cpu_fail);
STAT_ATTR(CMPXCHG_DOUBLE_FAIL, cmpxchg_double_fail);
STAT_ATTR(CPU_PARTIAL_ALLOC, cpu_partial_alloc);
STAT_ATTR(CPU_PARTIAL_FREE, cpu_partial_free);
STAT_ATTR(CPU_PARTIAL_NODE, cpu_partial_node);
STAT_ATTR(CPU_PARTIAL_DRAIN, cpu_partial_drain);
#endif	/* CONFIG_SLUB_STATS */

static struct attribute *slab_attrs[] = {
	&slab_size_attr.attr,
	&object_size_attr.attr,
	&objs_per_slab_attr.attr,
	&order_attr.attr,
	&min_partial_attr.attr,
	&cpu_partial_attr.attr,
	&objects_attr.attr,
	&objects_partial_attr.attr,
	&partial_attr.attr,
	&cpu_slabs_attr.attr,
	&ctor_attr.attr,
	&aliases_attr.attr,
	&align_attr.attr,
	&hwcache_align_attr.attr,
	&reclaim_account_attr.attr,
	&destroy_by_rcu_attr.attr,
	&shrink_attr.attr,
	&slabs_cpu_partial_attr.attr,
#ifdef CONFIG_SLUB_DEBUG
	&total_objects_attr.attr,
	&slabs_attr.attr,
	&sanity_checks_attr.attr,
	&trace_attr.attr,
	&red_zone_attr.attr,
	&poison_attr.attr,
	&store_user_attr.attr,
	&validate_attr.attr,
	&alloc_calls_attr.attr,
	&free_calls_attr.attr,
#endif
#ifdef CONFIG_ZONE_DMA
	&cache_dma_attr.attr,
#endif
#ifdef CONFIG_NUMA
	&remote_node_defrag_ratio_attr.attr,
#endif
#ifdef CONFIG_SLUB_STATS
	&alloc_fastpath_attr.attr,
	&alloc_slowpath_attr.attr,
	&free_fastpath_attr.attr,
	&free_slowpath_attr.attr,
	&free_frozen_attr.attr,
	&free_add_partial_attr.attr,
	&free_remove_partial_attr.attr,
	&alloc_from_partial_attr.attr,
	&alloc_slab_attr.attr,
	&alloc_refill_attr.attr,
	&alloc_node_mismatch_attr.attr,
	&free_slab_attr.attr,
	&cpuslab_flush_attr.attr,
	&deactivate_full_attr.attr,
	&deactivate_empty_attr.attr,
	&deactivate_to_head_attr.attr,
	&deactivate_to_tail_attr.attr,
	&deactivate_remote_frees_attr.attr,
	&deactivate_bypass_attr.attr,
	&order_fallback_attr.attr,
	&cmpxchg_double_fail_attr.attr,
	&cmpxchg_double_cpu_fail_attr.attr,
	&cpu_partial_alloc_attr.attr,
	&cpu_partial_free_attr.attr,
	&cpu_partial_node_attr.attr,
	&cpu_partial_drain_attr.attr,
#endif
#ifdef CONFIG_FAILSLAB
	&failslab_attr.attr,
#endif
	&usersize_attr.attr,

	NULL
};

static const struct attribute_group slab_attr_group = {
	.attrs = slab_attrs,
};

static ssize_t slab_attr_show(struct kobject *kobj,
				struct attribute *attr,
				char *buf)
{
	struct slab_attribute *attribute;
	struct kmem_cache *s;
	int err;

	attribute = to_slab_attr(attr);
	s = to_slab(kobj);

	if (!attribute->show)
		return -EIO;

	err = attribute->show(s, buf);

	return err;
}

static ssize_t slab_attr_store(struct kobject *kobj,
				struct attribute *attr,
				const char *buf, size_t len)
{
	struct slab_attribute *attribute;
	struct kmem_cache *s;
	int err;

	attribute = to_slab_attr(attr);
	s = to_slab(kobj);

	if (!attribute->store)
		return -EIO;

	err = attribute->store(s, buf, len);
#ifdef CONFIG_MEMCG
	if (slab_state >= FULL && err >= 0 && is_root_cache(s)) {
		struct kmem_cache *c;

		mutex_lock(&slab_mutex);
		if (s->max_attr_size < len)
			s->max_attr_size = len;

		/*
		 * This is a best effort propagation, so this function's return
		 * value will be determined by the parent cache only. This is
		 * basically because not all attributes will have a well
		 * defined semantics for rollbacks - most of the actions will
		 * have permanent effects.
		 *
		 * Returning the error value of any of the children that fail
		 * is not 100 % defined, in the sense that users seeing the
		 * error code won't be able to know anything about the state of
		 * the cache.
		 *
		 * Only returning the error code for the parent cache at least
		 * has well defined semantics. The cache being written to
		 * directly either failed or succeeded, in which case we loop
		 * through the descendants with best-effort propagation.
		 */
		for_each_memcg_cache(c, s)
			attribute->store(c, buf, len);
		mutex_unlock(&slab_mutex);
	}
#endif
	return err;
}

static void memcg_propagate_slab_attrs(struct kmem_cache *s)
{
#ifdef CONFIG_MEMCG
	int i;
	char *buffer = NULL;
	struct kmem_cache *root_cache;

	if (is_root_cache(s))
		return;

	root_cache = s->memcg_params.root_cache;

	/*
	 * This mean this cache had no attribute written. Therefore, no point
	 * in copying default values around
	 */
	if (!root_cache->max_attr_size)
		return;

	for (i = 0; i < ARRAY_SIZE(slab_attrs); i++) {
		char mbuf[64];
		char *buf;
		struct slab_attribute *attr = to_slab_attr(slab_attrs[i]);
		ssize_t len;

		if (!attr || !attr->store || !attr->show)
			continue;

		/*
		 * It is really bad that we have to allocate here, so we will
		 * do it only as a fallback. If we actually allocate, though,
		 * we can just use the allocated buffer until the end.
		 *
		 * Most of the slub attributes will tend to be very small in
		 * size, but sysfs allows buffers up to a page, so they can
		 * theoretically happen.
		 */
		if (buffer)
			buf = buffer;
		else if (root_cache->max_attr_size < ARRAY_SIZE(mbuf))
			buf = mbuf;
		else {
			buffer = (char *) get_zeroed_page(GFP_KERNEL);
			if (WARN_ON(!buffer))
				continue;
			buf = buffer;
		}

		len = attr->show(root_cache, buf);
		if (len > 0)
			attr->store(s, buf, len);
	}

	if (buffer)
		free_page((unsigned long)buffer);
#endif	/* CONFIG_MEMCG */
}

static void kmem_cache_release(struct kobject *k)
{
	slab_kmem_cache_release(to_slab(k));
}

static const struct sysfs_ops slab_sysfs_ops = {
	.show = slab_attr_show,
	.store = slab_attr_store,
};

static struct kobj_type slab_ktype = {
	.sysfs_ops = &slab_sysfs_ops,
	.release = kmem_cache_release,
};

static int uevent_filter(struct kset *kset, struct kobject *kobj)
{
	struct kobj_type *ktype = get_ktype(kobj);

	if (ktype == &slab_ktype)
		return 1;
	return 0;
}

static const struct kset_uevent_ops slab_uevent_ops = {
	.filter = uevent_filter,
};

static struct kset *slab_kset;

static inline struct kset *cache_kset(struct kmem_cache *s)
{
#ifdef CONFIG_MEMCG
	if (!is_root_cache(s))
		return s->memcg_params.root_cache->memcg_kset;
#endif
	return slab_kset;
}

#define ID_STR_LENGTH 64

/* Create a unique string id for a slab cache:
 *
 * Format	:[flags-]size
 */
static char *create_unique_id(struct kmem_cache *s)
{
	char *name = kmalloc(ID_STR_LENGTH, GFP_KERNEL);
	char *p = name;

	BUG_ON(!name);

	*p++ = ':';
	/*
	 * First flags affecting slabcache operations. We will only
	 * get here for aliasable slabs so we do not need to support
	 * too many flags. The flags here must cover all flags that
	 * are matched during merging to guarantee that the id is
	 * unique.
	 */
	if (s->flags & SLAB_CACHE_DMA)
		*p++ = 'd';
	if (s->flags & SLAB_CACHE_DMA32)
		*p++ = 'D';
	if (s->flags & SLAB_RECLAIM_ACCOUNT)
		*p++ = 'a';
	if (s->flags & SLAB_CONSISTENCY_CHECKS)
		*p++ = 'F';
	if (s->flags & SLAB_ACCOUNT)
		*p++ = 'A';
	if (p != name + 1)
		*p++ = '-';
	p += sprintf(p, "%07u", s->size);

	BUG_ON(p > name + ID_STR_LENGTH - 1);
	return name;
}

static void sysfs_slab_remove_workfn(struct work_struct *work)
{
	struct kmem_cache *s =
		container_of(work, struct kmem_cache, kobj_remove_work);

	if (!s->kobj.state_in_sysfs)
		/*
		 * For a memcg cache, this may be called during
		 * deactivation and again on shutdown.  Remove only once.
		 * A cache is never shut down before deactivation is
		 * complete, so no need to worry about synchronization.
		 */
		goto out;

#ifdef CONFIG_MEMCG
	kset_unregister(s->memcg_kset);
#endif
	kobject_uevent(&s->kobj, KOBJ_REMOVE);
out:
	kobject_put(&s->kobj);
}

static int sysfs_slab_add(struct kmem_cache *s)
{
	int err;
	const char *name;
	struct kset *kset = cache_kset(s);
	int unmergeable = slab_unmergeable(s);

	INIT_WORK(&s->kobj_remove_work, sysfs_slab_remove_workfn);

	if (!kset) {
		kobject_init(&s->kobj, &slab_ktype);
		return 0;
	}

	if (!unmergeable && disable_higher_order_debug &&
			(slub_debug & DEBUG_METADATA_FLAGS))
		unmergeable = 1;

	if (unmergeable) {
		/*
		 * Slabcache can never be merged so we can use the name proper.
		 * This is typically the case for debug situations. In that
		 * case we can catch duplicate names easily.
		 */
		sysfs_remove_link(&slab_kset->kobj, s->name);
		name = s->name;
	} else {
		/*
		 * Create a unique name for the slab as a target
		 * for the symlinks.
		 */
		name = create_unique_id(s);
	}

	s->kobj.kset = kset;
	err = kobject_init_and_add(&s->kobj, &slab_ktype, NULL, "%s", name);
	if (err)
		goto out;

	err = sysfs_create_group(&s->kobj, &slab_attr_group);
	if (err)
		goto out_del_kobj;

#ifdef CONFIG_MEMCG
	if (is_root_cache(s) && memcg_sysfs_enabled) {
		s->memcg_kset = kset_create_and_add("cgroup", NULL, &s->kobj);
		if (!s->memcg_kset) {
			err = -ENOMEM;
			goto out_del_kobj;
		}
	}
#endif

	kobject_uevent(&s->kobj, KOBJ_ADD);
	if (!unmergeable) {
		/* Setup first alias */
		sysfs_slab_alias(s, s->name);
	}
out:
	if (!unmergeable)
		kfree(name);
	return err;
out_del_kobj:
	kobject_del(&s->kobj);
	goto out;
}

static void sysfs_slab_remove(struct kmem_cache *s)
{
	if (slab_state < FULL)
		/*
		 * Sysfs has not been setup yet so no need to remove the
		 * cache from sysfs.
		 */
		return;

	kobject_get(&s->kobj);
	schedule_work(&s->kobj_remove_work);
}

void sysfs_slab_unlink(struct kmem_cache *s)
{
	if (slab_state >= FULL)
		kobject_del(&s->kobj);
}

void sysfs_slab_release(struct kmem_cache *s)
{
	if (slab_state >= FULL)
		kobject_put(&s->kobj);
}

/*
 * Need to buffer aliases during bootup until sysfs becomes
 * available lest we lose that information.
 */
struct saved_alias {
	struct kmem_cache *s;
	const char *name;
	struct saved_alias *next;
};

static struct saved_alias *alias_list;

static int sysfs_slab_alias(struct kmem_cache *s, const char *name)
{
	struct saved_alias *al;

	if (slab_state == FULL) {
		/*
		 * If we have a leftover link then remove it.
		 */
		sysfs_remove_link(&slab_kset->kobj, name);
		return sysfs_create_link(&slab_kset->kobj, &s->kobj, name);
	}

	al = kmalloc(sizeof(struct saved_alias), GFP_KERNEL);
	if (!al)
		return -ENOMEM;

	al->s = s;
	al->name = name;
	al->next = alias_list;
	alias_list = al;
	return 0;
}

static int __init slab_sysfs_init(void)
{
	struct kmem_cache *s;
	int err;

	mutex_lock(&slab_mutex);

	slab_kset = kset_create_and_add("slab", &slab_uevent_ops, kernel_kobj);
	if (!slab_kset) {
		mutex_unlock(&slab_mutex);
		pr_err("Cannot register slab subsystem.\n");
		return -ENOSYS;
	}

	slab_state = FULL;

	list_for_each_entry(s, &slab_caches, list) {
		err = sysfs_slab_add(s);
		if (err)
			pr_err("SLUB: Unable to add boot slab %s to sysfs\n",
			       s->name);
	}

	while (alias_list) {
		struct saved_alias *al = alias_list;

		alias_list = alias_list->next;
		err = sysfs_slab_alias(al->s, al->name);
		if (err)
			pr_err("SLUB: Unable to add boot slab alias %s to sysfs\n",
			       al->name);
		kfree(al);
	}

	mutex_unlock(&slab_mutex);
	resiliency_test();
	return 0;
}

__initcall(slab_sysfs_init);
#endif /* CONFIG_SYSFS */

/*
 * The /proc/slabinfo ABI
 */
#ifdef CONFIG_SLUB_DEBUG
void get_slabinfo(struct kmem_cache *s, struct slabinfo *sinfo)
{
	unsigned long nr_slabs = 0;
	unsigned long nr_objs = 0;
	unsigned long nr_free = 0;
	int node;
	struct kmem_cache_node *n;

	for_each_kmem_cache_node(s, node, n) {
		nr_slabs += node_nr_slabs(n);
		nr_objs += node_nr_objs(n);
		nr_free += count_partial(n, count_free);
	}

	sinfo->active_objs = nr_objs - nr_free;
	sinfo->num_objs = nr_objs;
	sinfo->active_slabs = nr_slabs;
	sinfo->num_slabs = nr_slabs;
	sinfo->objects_per_slab = oo_objects(s->oo);
	sinfo->cache_order = oo_order(s->oo);
}

void slabinfo_show_stats(struct seq_file *m, struct kmem_cache *s)
{
}

ssize_t slabinfo_write(struct file *file, const char __user *buffer,
		       size_t count, loff_t *ppos)
{
	return -EIO;
}
#endif /* CONFIG_SLUB_DEBUG */<|MERGE_RESOLUTION|>--- conflicted
+++ resolved
@@ -1635,11 +1635,7 @@
 		enableirqs = true;
 
 #ifdef CONFIG_PREEMPT_RT
-<<<<<<< HEAD
-	if (system_state > SYSTEM_BOOTING)
-=======
 	if (system_state > SYSTEM_BOOTING && system_state < SYSTEM_SUSPEND)
->>>>>>> ee8a1658
 		enableirqs = true;
 #endif
 	if (enableirqs)
@@ -2386,12 +2382,6 @@
 	for_each_online_cpu(cpu) {
 		struct slub_free_list *f;
 
-<<<<<<< HEAD
-		if (!has_cpu_slab(cpu, s))
-			continue;
-
-=======
->>>>>>> ee8a1658
 		f = &per_cpu(slub_free_list, cpu);
 		raw_spin_lock_irq(&f->lock);
 		list_splice_init(&f->list, &tofree);
@@ -2758,12 +2748,8 @@
 	unsigned long tid;
 
 	if (IS_ENABLED(CONFIG_PREEMPT_RT) && IS_ENABLED(CONFIG_DEBUG_ATOMIC_SLEEP))
-<<<<<<< HEAD
-		WARN_ON_ONCE(!preemptible() && system_state >= SYSTEM_SCHEDULING);
-=======
 		WARN_ON_ONCE(!preemptible() &&
 			     (system_state > SYSTEM_BOOTING && system_state < SYSTEM_SUSPEND));
->>>>>>> ee8a1658
 
 	s = slab_pre_alloc_hook(s, gfpflags);
 	if (!s)
@@ -3228,12 +3214,8 @@
 	int i;
 
 	if (IS_ENABLED(CONFIG_PREEMPT_RT) && IS_ENABLED(CONFIG_DEBUG_ATOMIC_SLEEP))
-<<<<<<< HEAD
-		WARN_ON_ONCE(!preemptible() && system_state >= SYSTEM_SCHEDULING);
-=======
 		WARN_ON_ONCE(!preemptible() &&
 			     (system_state > SYSTEM_BOOTING && system_state < SYSTEM_SUSPEND));
->>>>>>> ee8a1658
 
 	/* memcg and kmem_cache debug support */
 	s = slab_pre_alloc_hook(s, flags);
