--- conflicted
+++ resolved
@@ -26,11 +26,7 @@
 	 * request pool
 	 */
 	spinlock_t lock;
-<<<<<<< HEAD
-
 	ANDROID_OEM_DATA(1);
-=======
->>>>>>> 51e52707
 };
 
 extern struct blk_mq_tags *blk_mq_init_tags(unsigned int nr_tags,
