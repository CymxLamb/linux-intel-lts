/*
 *  linux/fs/exec.c
 *
 *  Copyright (C) 1991, 1992  Linus Torvalds
 */

/*
 * #!-checking implemented by tytso.
 */
/*
 * Demand-loading implemented 01.12.91 - no need to read anything but
 * the header into memory. The inode of the executable is put into
 * "current->executable", and page faults do the actual loading. Clean.
 *
 * Once more I can proudly say that linux stood up to being changed: it
 * was less than 2 hours work to get demand-loading completely implemented.
 *
 * Demand loading changed July 1993 by Eric Youngdale.   Use mmap instead,
 * current->executable is only used by the procfs.  This allows a dispatch
 * table to check for several different types  of binary formats.  We keep
 * trying until we recognize the file or we run out of supported binary
 * formats.
 */

#include <linux/slab.h>
#include <linux/file.h>
#include <linux/fdtable.h>
#include <linux/mm.h>
#include <linux/vmacache.h>
#include <linux/stat.h>
#include <linux/fcntl.h>
#include <linux/swap.h>
#include <linux/string.h>
#include <linux/init.h>
#include <linux/sched/mm.h>
#include <linux/sched/coredump.h>
#include <linux/sched/signal.h>
#include <linux/sched/numa_balancing.h>
#include <linux/sched/task.h>
#include <linux/pagemap.h>
#include <linux/perf_event.h>
#include <linux/highmem.h>
#include <linux/spinlock.h>
#include <linux/key.h>
#include <linux/personality.h>
#include <linux/binfmts.h>
#include <linux/utsname.h>
#include <linux/pid_namespace.h>
#include <linux/module.h>
#include <linux/namei.h>
#include <linux/mount.h>
#include <linux/security.h>
#include <linux/syscalls.h>
#include <linux/tsacct_kern.h>
#include <linux/cn_proc.h>
#include <linux/audit.h>
#include <linux/tracehook.h>
#include <linux/kmod.h>
#include <linux/fsnotify.h>
#include <linux/fs_struct.h>
#include <linux/pipe_fs_i.h>
#include <linux/oom.h>
#include <linux/compat.h>
#include <linux/vmalloc.h>

#include <linux/uaccess.h>
#include <asm/mmu_context.h>
#include <asm/tlb.h>

#include <trace/events/task.h>
#include "internal.h"

#include <trace/events/sched.h>

int suid_dumpable = 0;

static LIST_HEAD(formats);
static DEFINE_RWLOCK(binfmt_lock);

void __register_binfmt(struct linux_binfmt * fmt, int insert)
{
	BUG_ON(!fmt);
	if (WARN_ON(!fmt->load_binary))
		return;
	write_lock(&binfmt_lock);
	insert ? list_add(&fmt->lh, &formats) :
		 list_add_tail(&fmt->lh, &formats);
	write_unlock(&binfmt_lock);
}

EXPORT_SYMBOL(__register_binfmt);

void unregister_binfmt(struct linux_binfmt * fmt)
{
	write_lock(&binfmt_lock);
	list_del(&fmt->lh);
	write_unlock(&binfmt_lock);
}

EXPORT_SYMBOL(unregister_binfmt);

static inline void put_binfmt(struct linux_binfmt * fmt)
{
	module_put(fmt->module);
}

bool path_noexec(const struct path *path)
{
	return (path->mnt->mnt_flags & MNT_NOEXEC) ||
	       (path->mnt->mnt_sb->s_iflags & SB_I_NOEXEC);
}

#ifdef CONFIG_USELIB
/*
 * Note that a shared library must be both readable and executable due to
 * security reasons.
 *
 * Also note that we take the address to load from from the file itself.
 */
SYSCALL_DEFINE1(uselib, const char __user *, library)
{
	struct linux_binfmt *fmt;
	struct file *file;
	struct filename *tmp = getname(library);
	int error = PTR_ERR(tmp);
	static const struct open_flags uselib_flags = {
		.open_flag = O_LARGEFILE | O_RDONLY | __FMODE_EXEC,
		.acc_mode = MAY_READ | MAY_EXEC,
		.intent = LOOKUP_OPEN,
		.lookup_flags = LOOKUP_FOLLOW,
	};

	if (IS_ERR(tmp))
		goto out;

	file = do_filp_open(AT_FDCWD, tmp, &uselib_flags);
	putname(tmp);
	error = PTR_ERR(file);
	if (IS_ERR(file))
		goto out;

	error = -EINVAL;
	if (!S_ISREG(file_inode(file)->i_mode))
		goto exit;

	error = -EACCES;
	if (path_noexec(&file->f_path))
		goto exit;

	fsnotify_open(file);

	error = -ENOEXEC;

	read_lock(&binfmt_lock);
	list_for_each_entry(fmt, &formats, lh) {
		if (!fmt->load_shlib)
			continue;
		if (!try_module_get(fmt->module))
			continue;
		read_unlock(&binfmt_lock);
		error = fmt->load_shlib(file);
		read_lock(&binfmt_lock);
		put_binfmt(fmt);
		if (error != -ENOEXEC)
			break;
	}
	read_unlock(&binfmt_lock);
exit:
	fput(file);
out:
  	return error;
}
#endif /* #ifdef CONFIG_USELIB */

#ifdef CONFIG_MMU
/*
 * The nascent bprm->mm is not visible until exec_mmap() but it can
 * use a lot of memory, account these pages in current->mm temporary
 * for oom_badness()->get_mm_rss(). Once exec succeeds or fails, we
 * change the counter back via acct_arg_size(0).
 */
static void acct_arg_size(struct linux_binprm *bprm, unsigned long pages)
{
	struct mm_struct *mm = current->mm;
	long diff = (long)(pages - bprm->vma_pages);

	if (!mm || !diff)
		return;

	bprm->vma_pages = pages;
	add_mm_counter(mm, MM_ANONPAGES, diff);
}

static struct page *get_arg_page(struct linux_binprm *bprm, unsigned long pos,
		int write)
{
	struct page *page;
	int ret;
	unsigned int gup_flags = FOLL_FORCE;

#ifdef CONFIG_STACK_GROWSUP
	if (write) {
		ret = expand_downwards(bprm->vma, pos);
		if (ret < 0)
			return NULL;
	}
#endif

	if (write)
		gup_flags |= FOLL_WRITE;

	/*
	 * We are doing an exec().  'current' is the process
	 * doing the exec and bprm->mm is the new process's mm.
	 */
	ret = get_user_pages_remote(current, bprm->mm, pos, 1, gup_flags,
			&page, NULL, NULL);
	if (ret <= 0)
		return NULL;

	if (write) {
		unsigned long size = bprm->vma->vm_end - bprm->vma->vm_start;
		unsigned long ptr_size, limit;

		/*
		 * Since the stack will hold pointers to the strings, we
		 * must account for them as well.
		 *
		 * The size calculation is the entire vma while each arg page is
		 * built, so each time we get here it's calculating how far it
		 * is currently (rather than each call being just the newly
		 * added size from the arg page).  As a result, we need to
		 * always add the entire size of the pointers, so that on the
		 * last call to get_arg_page() we'll actually have the entire
		 * correct size.
		 */
		ptr_size = (bprm->argc + bprm->envc) * sizeof(void *);
		if (ptr_size > ULONG_MAX - size)
			goto fail;
		size += ptr_size;

		acct_arg_size(bprm, size / PAGE_SIZE);

		/*
		 * We've historically supported up to 32 pages (ARG_MAX)
		 * of argument strings even with small stacks
		 */
		if (size <= ARG_MAX)
			return page;

		/*
		 * Limit to 1/4 of the max stack size or 3/4 of _STK_LIM
		 * (whichever is smaller) for the argv+env strings.
		 * This ensures that:
		 *  - the remaining binfmt code will not run out of stack space,
		 *  - the program will have a reasonable amount of stack left
		 *    to work from.
		 */
		limit = _STK_LIM / 4 * 3;
		limit = min(limit, bprm->rlim_stack.rlim_cur / 4);
		if (size > limit)
			goto fail;
	}

	return page;

fail:
	put_page(page);
	return NULL;
}

static void put_arg_page(struct page *page)
{
	put_page(page);
}

static void free_arg_pages(struct linux_binprm *bprm)
{
}

static void flush_arg_page(struct linux_binprm *bprm, unsigned long pos,
		struct page *page)
{
	flush_cache_page(bprm->vma, pos, page_to_pfn(page));
}

static int __bprm_mm_init(struct linux_binprm *bprm)
{
	int err;
	struct vm_area_struct *vma = NULL;
	struct mm_struct *mm = bprm->mm;

	bprm->vma = vma = vm_area_alloc(mm);
	if (!vma)
		return -ENOMEM;
	vma_set_anonymous(vma);

	if (down_write_killable(&mm->mmap_sem)) {
		err = -EINTR;
		goto err_free;
	}

	/*
	 * Place the stack at the largest stack address the architecture
	 * supports. Later, we'll move this to an appropriate place. We don't
	 * use STACK_TOP because that can depend on attributes which aren't
	 * configured yet.
	 */
	BUILD_BUG_ON(VM_STACK_FLAGS & VM_STACK_INCOMPLETE_SETUP);
	vma->vm_end = STACK_TOP_MAX;
	vma->vm_start = vma->vm_end - PAGE_SIZE;
	vma->vm_flags = VM_SOFTDIRTY | VM_STACK_FLAGS | VM_STACK_INCOMPLETE_SETUP;
	vma->vm_page_prot = vm_get_page_prot(vma->vm_flags);

	err = insert_vm_struct(mm, vma);
	if (err)
		goto err;

	mm->stack_vm = mm->total_vm = 1;
	arch_bprm_mm_init(mm, vma);
	up_write(&mm->mmap_sem);
	bprm->p = vma->vm_end - sizeof(void *);
	return 0;
err:
	up_write(&mm->mmap_sem);
err_free:
	bprm->vma = NULL;
	vm_area_free(vma);
	return err;
}

static bool valid_arg_len(struct linux_binprm *bprm, long len)
{
	return len <= MAX_ARG_STRLEN;
}

#else

static inline void acct_arg_size(struct linux_binprm *bprm, unsigned long pages)
{
}

static struct page *get_arg_page(struct linux_binprm *bprm, unsigned long pos,
		int write)
{
	struct page *page;

	page = bprm->page[pos / PAGE_SIZE];
	if (!page && write) {
		page = alloc_page(GFP_HIGHUSER|__GFP_ZERO);
		if (!page)
			return NULL;
		bprm->page[pos / PAGE_SIZE] = page;
	}

	return page;
}

static void put_arg_page(struct page *page)
{
}

static void free_arg_page(struct linux_binprm *bprm, int i)
{
	if (bprm->page[i]) {
		__free_page(bprm->page[i]);
		bprm->page[i] = NULL;
	}
}

static void free_arg_pages(struct linux_binprm *bprm)
{
	int i;

	for (i = 0; i < MAX_ARG_PAGES; i++)
		free_arg_page(bprm, i);
}

static void flush_arg_page(struct linux_binprm *bprm, unsigned long pos,
		struct page *page)
{
}

static int __bprm_mm_init(struct linux_binprm *bprm)
{
	bprm->p = PAGE_SIZE * MAX_ARG_PAGES - sizeof(void *);
	return 0;
}

static bool valid_arg_len(struct linux_binprm *bprm, long len)
{
	return len <= bprm->p;
}

#endif /* CONFIG_MMU */

/*
 * Create a new mm_struct and populate it with a temporary stack
 * vm_area_struct.  We don't have enough context at this point to set the stack
 * flags, permissions, and offset, so we use temporary values.  We'll update
 * them later in setup_arg_pages().
 */
static int bprm_mm_init(struct linux_binprm *bprm)
{
	int err;
	struct mm_struct *mm = NULL;

	bprm->mm = mm = mm_alloc();
	err = -ENOMEM;
	if (!mm)
		goto err;

	/* Save current stack limit for all calculations made during exec. */
	task_lock(current->group_leader);
	bprm->rlim_stack = current->signal->rlim[RLIMIT_STACK];
	task_unlock(current->group_leader);

	err = __bprm_mm_init(bprm);
	if (err)
		goto err;

	return 0;

err:
	if (mm) {
		bprm->mm = NULL;
		mmdrop(mm);
	}

	return err;
}

struct user_arg_ptr {
#ifdef CONFIG_COMPAT
	bool is_compat;
#endif
	union {
		const char __user *const __user *native;
#ifdef CONFIG_COMPAT
		const compat_uptr_t __user *compat;
#endif
	} ptr;
};

static const char __user *get_user_arg_ptr(struct user_arg_ptr argv, int nr)
{
	const char __user *native;

#ifdef CONFIG_COMPAT
	if (unlikely(argv.is_compat)) {
		compat_uptr_t compat;

		if (get_user(compat, argv.ptr.compat + nr))
			return ERR_PTR(-EFAULT);

		return compat_ptr(compat);
	}
#endif

	if (get_user(native, argv.ptr.native + nr))
		return ERR_PTR(-EFAULT);

	return native;
}

/*
 * count() counts the number of strings in array ARGV.
 */
static int count(struct user_arg_ptr argv, int max)
{
	int i = 0;

	if (argv.ptr.native != NULL) {
		for (;;) {
			const char __user *p = get_user_arg_ptr(argv, i);

			if (!p)
				break;

			if (IS_ERR(p))
				return -EFAULT;

			if (i >= max)
				return -E2BIG;
			++i;

			if (fatal_signal_pending(current))
				return -ERESTARTNOHAND;
			cond_resched();
		}
	}
	return i;
}

/*
 * 'copy_strings()' copies argument/environment strings from the old
 * processes's memory to the new process's stack.  The call to get_user_pages()
 * ensures the destination page is created and not swapped out.
 */
static int copy_strings(int argc, struct user_arg_ptr argv,
			struct linux_binprm *bprm)
{
	struct page *kmapped_page = NULL;
	char *kaddr = NULL;
	unsigned long kpos = 0;
	int ret;

	while (argc-- > 0) {
		const char __user *str;
		int len;
		unsigned long pos;

		ret = -EFAULT;
		str = get_user_arg_ptr(argv, argc);
		if (IS_ERR(str))
			goto out;

		len = strnlen_user(str, MAX_ARG_STRLEN);
		if (!len)
			goto out;

		ret = -E2BIG;
		if (!valid_arg_len(bprm, len))
			goto out;

		/* We're going to work our way backwords. */
		pos = bprm->p;
		str += len;
		bprm->p -= len;

		while (len > 0) {
			int offset, bytes_to_copy;

			if (fatal_signal_pending(current)) {
				ret = -ERESTARTNOHAND;
				goto out;
			}
			cond_resched();

			offset = pos % PAGE_SIZE;
			if (offset == 0)
				offset = PAGE_SIZE;

			bytes_to_copy = offset;
			if (bytes_to_copy > len)
				bytes_to_copy = len;

			offset -= bytes_to_copy;
			pos -= bytes_to_copy;
			str -= bytes_to_copy;
			len -= bytes_to_copy;

			if (!kmapped_page || kpos != (pos & PAGE_MASK)) {
				struct page *page;

				page = get_arg_page(bprm, pos, 1);
				if (!page) {
					ret = -E2BIG;
					goto out;
				}

				if (kmapped_page) {
					flush_kernel_dcache_page(kmapped_page);
					kunmap(kmapped_page);
					put_arg_page(kmapped_page);
				}
				kmapped_page = page;
				kaddr = kmap(kmapped_page);
				kpos = pos & PAGE_MASK;
				flush_arg_page(bprm, kpos, kmapped_page);
			}
			if (copy_from_user(kaddr+offset, str, bytes_to_copy)) {
				ret = -EFAULT;
				goto out;
			}
		}
	}
	ret = 0;
out:
	if (kmapped_page) {
		flush_kernel_dcache_page(kmapped_page);
		kunmap(kmapped_page);
		put_arg_page(kmapped_page);
	}
	return ret;
}

/*
 * Like copy_strings, but get argv and its values from kernel memory.
 */
int copy_strings_kernel(int argc, const char *const *__argv,
			struct linux_binprm *bprm)
{
	int r;
	mm_segment_t oldfs = get_fs();
	struct user_arg_ptr argv = {
		.ptr.native = (const char __user *const  __user *)__argv,
	};

	set_fs(KERNEL_DS);
	r = copy_strings(argc, argv, bprm);
	set_fs(oldfs);

	return r;
}
EXPORT_SYMBOL(copy_strings_kernel);

#ifdef CONFIG_MMU

/*
 * During bprm_mm_init(), we create a temporary stack at STACK_TOP_MAX.  Once
 * the binfmt code determines where the new stack should reside, we shift it to
 * its final location.  The process proceeds as follows:
 *
 * 1) Use shift to calculate the new vma endpoints.
 * 2) Extend vma to cover both the old and new ranges.  This ensures the
 *    arguments passed to subsequent functions are consistent.
 * 3) Move vma's page tables to the new range.
 * 4) Free up any cleared pgd range.
 * 5) Shrink the vma to cover only the new range.
 */
static int shift_arg_pages(struct vm_area_struct *vma, unsigned long shift)
{
	struct mm_struct *mm = vma->vm_mm;
	unsigned long old_start = vma->vm_start;
	unsigned long old_end = vma->vm_end;
	unsigned long length = old_end - old_start;
	unsigned long new_start = old_start - shift;
	unsigned long new_end = old_end - shift;
	struct mmu_gather tlb;

	BUG_ON(new_start > new_end);

	/*
	 * ensure there are no vmas between where we want to go
	 * and where we are
	 */
	if (vma != find_vma(mm, new_start))
		return -EFAULT;

	/*
	 * cover the whole range: [new_start, old_end)
	 */
	if (vma_adjust(vma, new_start, old_end, vma->vm_pgoff, NULL))
		return -ENOMEM;

	/*
	 * move the page tables downwards, on failure we rely on
	 * process cleanup to remove whatever mess we made.
	 */
	if (length != move_page_tables(vma, old_start,
				       vma, new_start, length, false))
		return -ENOMEM;

	lru_add_drain();
	tlb_gather_mmu(&tlb, mm, old_start, old_end);
	if (new_end > old_start) {
		/*
		 * when the old and new regions overlap clear from new_end.
		 */
		free_pgd_range(&tlb, new_end, old_end, new_end,
			vma->vm_next ? vma->vm_next->vm_start : USER_PGTABLES_CEILING);
	} else {
		/*
		 * otherwise, clean from old_start; this is done to not touch
		 * the address space in [new_end, old_start) some architectures
		 * have constraints on va-space that make this illegal (IA64) -
		 * for the others its just a little faster.
		 */
		free_pgd_range(&tlb, old_start, old_end, new_end,
			vma->vm_next ? vma->vm_next->vm_start : USER_PGTABLES_CEILING);
	}
	tlb_finish_mmu(&tlb, old_start, old_end);

	/*
	 * Shrink the vma to just the new range.  Always succeeds.
	 */
	vma_adjust(vma, new_start, new_end, vma->vm_pgoff, NULL);

	return 0;
}

/*
 * Finalizes the stack vm_area_struct. The flags and permissions are updated,
 * the stack is optionally relocated, and some extra space is added.
 */
int setup_arg_pages(struct linux_binprm *bprm,
		    unsigned long stack_top,
		    int executable_stack)
{
	unsigned long ret;
	unsigned long stack_shift;
	struct mm_struct *mm = current->mm;
	struct vm_area_struct *vma = bprm->vma;
	struct vm_area_struct *prev = NULL;
	unsigned long vm_flags;
	unsigned long stack_base;
	unsigned long stack_size;
	unsigned long stack_expand;
	unsigned long rlim_stack;

#ifdef CONFIG_STACK_GROWSUP
	/* Limit stack size */
	stack_base = bprm->rlim_stack.rlim_max;
	if (stack_base > STACK_SIZE_MAX)
		stack_base = STACK_SIZE_MAX;

	/* Add space for stack randomization. */
	stack_base += (STACK_RND_MASK << PAGE_SHIFT);

	/* Make sure we didn't let the argument array grow too large. */
	if (vma->vm_end - vma->vm_start > stack_base)
		return -ENOMEM;

	stack_base = PAGE_ALIGN(stack_top - stack_base);

	stack_shift = vma->vm_start - stack_base;
	mm->arg_start = bprm->p - stack_shift;
	bprm->p = vma->vm_end - stack_shift;
#else
	stack_top = arch_align_stack(stack_top);
	stack_top = PAGE_ALIGN(stack_top);

	if (unlikely(stack_top < mmap_min_addr) ||
	    unlikely(vma->vm_end - vma->vm_start >= stack_top - mmap_min_addr))
		return -ENOMEM;

	stack_shift = vma->vm_end - stack_top;

	bprm->p -= stack_shift;
	mm->arg_start = bprm->p;
#endif

	if (bprm->loader)
		bprm->loader -= stack_shift;
	bprm->exec -= stack_shift;

	if (down_write_killable(&mm->mmap_sem))
		return -EINTR;

	vm_flags = VM_STACK_FLAGS;

	/*
	 * Adjust stack execute permissions; explicitly enable for
	 * EXSTACK_ENABLE_X, disable for EXSTACK_DISABLE_X and leave alone
	 * (arch default) otherwise.
	 */
	if (unlikely(executable_stack == EXSTACK_ENABLE_X))
		vm_flags |= VM_EXEC;
	else if (executable_stack == EXSTACK_DISABLE_X)
		vm_flags &= ~VM_EXEC;
	vm_flags |= mm->def_flags;
	vm_flags |= VM_STACK_INCOMPLETE_SETUP;

	ret = mprotect_fixup(vma, &prev, vma->vm_start, vma->vm_end,
			vm_flags);
	if (ret)
		goto out_unlock;
	BUG_ON(prev != vma);

	/* Move stack pages down in memory. */
	if (stack_shift) {
		ret = shift_arg_pages(vma, stack_shift);
		if (ret)
			goto out_unlock;
	}

	/* mprotect_fixup is overkill to remove the temporary stack flags */
	vma->vm_flags &= ~VM_STACK_INCOMPLETE_SETUP;

	stack_expand = 131072UL; /* randomly 32*4k (or 2*64k) pages */
	stack_size = vma->vm_end - vma->vm_start;
	/*
	 * Align this down to a page boundary as expand_stack
	 * will align it up.
	 */
	rlim_stack = bprm->rlim_stack.rlim_cur & PAGE_MASK;
#ifdef CONFIG_STACK_GROWSUP
	if (stack_size + stack_expand > rlim_stack)
		stack_base = vma->vm_start + rlim_stack;
	else
		stack_base = vma->vm_end + stack_expand;
#else
	if (stack_size + stack_expand > rlim_stack)
		stack_base = vma->vm_end - rlim_stack;
	else
		stack_base = vma->vm_start - stack_expand;
#endif
	current->mm->start_stack = bprm->p;
	ret = expand_stack(vma, stack_base);
	if (ret)
		ret = -EFAULT;

out_unlock:
	up_write(&mm->mmap_sem);
	return ret;
}
EXPORT_SYMBOL(setup_arg_pages);

#else

/*
 * Transfer the program arguments and environment from the holding pages
 * onto the stack. The provided stack pointer is adjusted accordingly.
 */
int transfer_args_to_stack(struct linux_binprm *bprm,
			   unsigned long *sp_location)
{
	unsigned long index, stop, sp;
	int ret = 0;

	stop = bprm->p >> PAGE_SHIFT;
	sp = *sp_location;

	for (index = MAX_ARG_PAGES - 1; index >= stop; index--) {
		unsigned int offset = index == stop ? bprm->p & ~PAGE_MASK : 0;
		char *src = kmap(bprm->page[index]) + offset;
		sp -= PAGE_SIZE - offset;
		if (copy_to_user((void *) sp, src, PAGE_SIZE - offset) != 0)
			ret = -EFAULT;
		kunmap(bprm->page[index]);
		if (ret)
			goto out;
	}

	*sp_location = sp;

out:
	return ret;
}
EXPORT_SYMBOL(transfer_args_to_stack);

#endif /* CONFIG_MMU */

static struct file *do_open_execat(int fd, struct filename *name, int flags)
{
	struct file *file;
	int err;
	struct open_flags open_exec_flags = {
		.open_flag = O_LARGEFILE | O_RDONLY | __FMODE_EXEC,
		.acc_mode = MAY_EXEC,
		.intent = LOOKUP_OPEN,
		.lookup_flags = LOOKUP_FOLLOW,
	};

	if ((flags & ~(AT_SYMLINK_NOFOLLOW | AT_EMPTY_PATH)) != 0)
		return ERR_PTR(-EINVAL);
	if (flags & AT_SYMLINK_NOFOLLOW)
		open_exec_flags.lookup_flags &= ~LOOKUP_FOLLOW;
	if (flags & AT_EMPTY_PATH)
		open_exec_flags.lookup_flags |= LOOKUP_EMPTY;

	file = do_filp_open(fd, name, &open_exec_flags);
	if (IS_ERR(file))
		goto out;

	err = -EACCES;
	if (!S_ISREG(file_inode(file)->i_mode))
		goto exit;

	if (path_noexec(&file->f_path))
		goto exit;

	err = deny_write_access(file);
	if (err)
		goto exit;

	if (name->name[0] != '\0')
		fsnotify_open(file);

out:
	return file;

exit:
	fput(file);
	return ERR_PTR(err);
}

struct file *open_exec(const char *name)
{
	struct filename *filename = getname_kernel(name);
	struct file *f = ERR_CAST(filename);

	if (!IS_ERR(filename)) {
		f = do_open_execat(AT_FDCWD, filename, 0);
		putname(filename);
	}
	return f;
}
EXPORT_SYMBOL(open_exec);

int kernel_read_file(struct file *file, void **buf, loff_t *size,
		     loff_t max_size, enum kernel_read_file_id id)
{
	loff_t i_size, pos;
	ssize_t bytes = 0;
	int ret;

	if (!S_ISREG(file_inode(file)->i_mode) || max_size < 0)
		return -EINVAL;

	ret = deny_write_access(file);
	if (ret)
		return ret;

	ret = security_kernel_read_file(file, id);
	if (ret)
		goto out;

	i_size = i_size_read(file_inode(file));
	if (max_size > 0 && i_size > max_size) {
		ret = -EFBIG;
		goto out;
	}
	if (i_size <= 0) {
		ret = -EINVAL;
		goto out;
	}

	if (id != READING_FIRMWARE_PREALLOC_BUFFER)
		*buf = vmalloc(i_size);
	if (!*buf) {
		ret = -ENOMEM;
		goto out;
	}

	pos = 0;
	while (pos < i_size) {
		bytes = kernel_read(file, *buf + pos, i_size - pos, &pos);
		if (bytes < 0) {
			ret = bytes;
			goto out_free;
		}

		if (bytes == 0)
			break;
	}

	if (pos != i_size) {
		ret = -EIO;
		goto out_free;
	}

	ret = security_kernel_post_read_file(file, *buf, i_size, id);
	if (!ret)
		*size = pos;

out_free:
	if (ret < 0) {
		if (id != READING_FIRMWARE_PREALLOC_BUFFER) {
			vfree(*buf);
			*buf = NULL;
		}
	}

out:
	allow_write_access(file);
	return ret;
}
EXPORT_SYMBOL_GPL(kernel_read_file);

int kernel_read_file_from_path(const char *path, void **buf, loff_t *size,
			       loff_t max_size, enum kernel_read_file_id id)
{
	struct file *file;
	int ret;

	if (!path || !*path)
		return -EINVAL;

	file = filp_open(path, O_RDONLY, 0);
	if (IS_ERR(file))
		return PTR_ERR(file);

	ret = kernel_read_file(file, buf, size, max_size, id);
	fput(file);
	return ret;
}
EXPORT_SYMBOL_GPL(kernel_read_file_from_path);

int kernel_read_file_from_fd(int fd, void **buf, loff_t *size, loff_t max_size,
			     enum kernel_read_file_id id)
{
	struct fd f = fdget(fd);
	int ret = -EBADF;

	if (!f.file)
		goto out;

	ret = kernel_read_file(f.file, buf, size, max_size, id);
out:
	fdput(f);
	return ret;
}
EXPORT_SYMBOL_GPL(kernel_read_file_from_fd);

ssize_t read_code(struct file *file, unsigned long addr, loff_t pos, size_t len)
{
	ssize_t res = vfs_read(file, (void __user *)addr, len, &pos);
	if (res > 0)
		flush_icache_range(addr, addr + len);
	return res;
}
EXPORT_SYMBOL(read_code);

static int exec_mmap(struct mm_struct *mm)
{
	struct task_struct *tsk;
	struct mm_struct *old_mm, *active_mm;

	/* Notify parent that we're no longer interested in the old VM */
	tsk = current;
	old_mm = current->mm;
	mm_release(tsk, old_mm);

	if (old_mm) {
		sync_mm_rss(old_mm);
		/*
		 * Make sure that if there is a core dump in progress
		 * for the old mm, we get out and die instead of going
		 * through with the exec.  We must hold mmap_sem around
		 * checking core_state and changing tsk->mm.
		 */
		down_read(&old_mm->mmap_sem);
		if (unlikely(old_mm->core_state)) {
			up_read(&old_mm->mmap_sem);
			return -EINTR;
		}
	}
	task_lock(tsk);
<<<<<<< HEAD
	preempt_disable_rt();
=======

	local_irq_disable();
>>>>>>> fb750737
	active_mm = tsk->active_mm;
	tsk->active_mm = mm;
	tsk->mm = mm;
	/*
	 * This prevents preemption while active_mm is being loaded and
	 * it and mm are being updated, which could cause problems for
	 * lazy tlb mm refcounting when these are updated by context
	 * switches. Not all architectures can handle irqs off over
	 * activate_mm yet.
	 */
	if (!IS_ENABLED(CONFIG_ARCH_WANT_IRQS_OFF_ACTIVATE_MM))
		local_irq_enable();
	activate_mm(active_mm, mm);
	if (IS_ENABLED(CONFIG_ARCH_WANT_IRQS_OFF_ACTIVATE_MM))
		local_irq_enable();
	tsk->mm->vmacache_seqnum = 0;
	vmacache_flush(tsk);
	preempt_enable_rt();
	task_unlock(tsk);
	if (old_mm) {
		up_read(&old_mm->mmap_sem);
		BUG_ON(active_mm != old_mm);
		setmax_mm_hiwater_rss(&tsk->signal->maxrss, old_mm);
		mm_update_next_owner(old_mm);
		mmput(old_mm);
		return 0;
	}
	mmdrop(active_mm);
	return 0;
}

/*
 * This function makes sure the current process has its own signal table,
 * so that flush_signal_handlers can later reset the handlers without
 * disturbing other processes.  (Other processes might share the signal
 * table via the CLONE_SIGHAND option to clone().)
 */
static int de_thread(struct task_struct *tsk)
{
	struct signal_struct *sig = tsk->signal;
	struct sighand_struct *oldsighand = tsk->sighand;
	spinlock_t *lock = &oldsighand->siglock;

	if (thread_group_empty(tsk))
		goto no_thread_group;

	/*
	 * Kill all other threads in the thread group.
	 */
	spin_lock_irq(lock);
	if (signal_group_exit(sig)) {
		/*
		 * Another group action in progress, just
		 * return so that the signal is processed.
		 */
		spin_unlock_irq(lock);
		return -EAGAIN;
	}

	sig->group_exit_task = tsk;
	sig->notify_count = zap_other_threads(tsk);
	if (!thread_group_leader(tsk))
		sig->notify_count--;

	while (sig->notify_count) {
		__set_current_state(TASK_KILLABLE);
		spin_unlock_irq(lock);
		schedule();
		if (unlikely(__fatal_signal_pending(tsk)))
			goto killed;
		spin_lock_irq(lock);
	}
	spin_unlock_irq(lock);

	/*
	 * At this point all other threads have exited, all we have to
	 * do is to wait for the thread group leader to become inactive,
	 * and to assume its PID:
	 */
	if (!thread_group_leader(tsk)) {
		struct task_struct *leader = tsk->group_leader;

		for (;;) {
			cgroup_threadgroup_change_begin(tsk);
			write_lock_irq(&tasklist_lock);
			/*
			 * Do this under tasklist_lock to ensure that
			 * exit_notify() can't miss ->group_exit_task
			 */
			sig->notify_count = -1;
			if (likely(leader->exit_state))
				break;
			__set_current_state(TASK_KILLABLE);
			write_unlock_irq(&tasklist_lock);
			cgroup_threadgroup_change_end(tsk);
			schedule();
			if (unlikely(__fatal_signal_pending(tsk)))
				goto killed;
		}

		/*
		 * The only record we have of the real-time age of a
		 * process, regardless of execs it's done, is start_time.
		 * All the past CPU time is accumulated in signal_struct
		 * from sister threads now dead.  But in this non-leader
		 * exec, nothing survives from the original leader thread,
		 * whose birth marks the true age of this process now.
		 * When we take on its identity by switching to its PID, we
		 * also take its birthdate (always earlier than our own).
		 */
		tsk->start_time = leader->start_time;
		tsk->real_start_time = leader->real_start_time;

		BUG_ON(!same_thread_group(leader, tsk));
		BUG_ON(has_group_leader_pid(tsk));
		/*
		 * An exec() starts a new thread group with the
		 * TGID of the previous thread group. Rehash the
		 * two threads with a switched PID, and release
		 * the former thread group leader:
		 */

		/* Become a process group leader with the old leader's pid.
		 * The old leader becomes a thread of the this thread group.
		 * Note: The old leader also uses this pid until release_task
		 *       is called.  Odd but simple and correct.
		 */
		tsk->pid = leader->pid;
		change_pid(tsk, PIDTYPE_PID, task_pid(leader));
		transfer_pid(leader, tsk, PIDTYPE_TGID);
		transfer_pid(leader, tsk, PIDTYPE_PGID);
		transfer_pid(leader, tsk, PIDTYPE_SID);

		list_replace_rcu(&leader->tasks, &tsk->tasks);
		list_replace_init(&leader->sibling, &tsk->sibling);

		tsk->group_leader = tsk;
		leader->group_leader = tsk;

		tsk->exit_signal = SIGCHLD;
		leader->exit_signal = -1;

		BUG_ON(leader->exit_state != EXIT_ZOMBIE);
		leader->exit_state = EXIT_DEAD;

		/*
		 * We are going to release_task()->ptrace_unlink() silently,
		 * the tracer can sleep in do_wait(). EXIT_DEAD guarantees
		 * the tracer wont't block again waiting for this thread.
		 */
		if (unlikely(leader->ptrace))
			__wake_up_parent(leader, leader->parent);
		write_unlock_irq(&tasklist_lock);
		cgroup_threadgroup_change_end(tsk);

		release_task(leader);
	}

	sig->group_exit_task = NULL;
	sig->notify_count = 0;

no_thread_group:
	/* we have changed execution domain */
	tsk->exit_signal = SIGCHLD;

#ifdef CONFIG_POSIX_TIMERS
	exit_itimers(sig);
	flush_itimer_signals();
#endif

	if (atomic_read(&oldsighand->count) != 1) {
		struct sighand_struct *newsighand;
		/*
		 * This ->sighand is shared with the CLONE_SIGHAND
		 * but not CLONE_THREAD task, switch to the new one.
		 */
		newsighand = kmem_cache_alloc(sighand_cachep, GFP_KERNEL);
		if (!newsighand)
			return -ENOMEM;

		atomic_set(&newsighand->count, 1);
		memcpy(newsighand->action, oldsighand->action,
		       sizeof(newsighand->action));

		write_lock_irq(&tasklist_lock);
		spin_lock(&oldsighand->siglock);
		rcu_assign_pointer(tsk->sighand, newsighand);
		spin_unlock(&oldsighand->siglock);
		write_unlock_irq(&tasklist_lock);

		__cleanup_sighand(oldsighand);
	}

	BUG_ON(!thread_group_leader(tsk));
	return 0;

killed:
	/* protects against exit_notify() and __exit_signal() */
	read_lock(&tasklist_lock);
	sig->group_exit_task = NULL;
	sig->notify_count = 0;
	read_unlock(&tasklist_lock);
	return -EAGAIN;
}

char *__get_task_comm(char *buf, size_t buf_size, struct task_struct *tsk)
{
	task_lock(tsk);
	strncpy(buf, tsk->comm, buf_size);
	task_unlock(tsk);
	return buf;
}
EXPORT_SYMBOL_GPL(__get_task_comm);

/*
 * These functions flushes out all traces of the currently running executable
 * so that a new one can be started
 */

void __set_task_comm(struct task_struct *tsk, const char *buf, bool exec)
{
	task_lock(tsk);
	trace_task_rename(tsk, buf);
	strlcpy(tsk->comm, buf, sizeof(tsk->comm));
	task_unlock(tsk);
	perf_event_comm(tsk, exec);
}

/*
 * Calling this is the point of no return. None of the failures will be
 * seen by userspace since either the process is already taking a fatal
 * signal (via de_thread() or coredump), or will have SEGV raised
 * (after exec_mmap()) by search_binary_handlers (see below).
 */
int flush_old_exec(struct linux_binprm * bprm)
{
	int retval;

	/*
	 * Make sure we have a private signal table and that
	 * we are unassociated from the previous thread group.
	 */
	retval = de_thread(current);
	if (retval)
		goto out;

	/*
	 * Must be called _before_ exec_mmap() as bprm->mm is
	 * not visibile until then. This also enables the update
	 * to be lockless.
	 */
	set_mm_exe_file(bprm->mm, bprm->file);

	would_dump(bprm, bprm->file);

	/*
	 * Release all of the old mmap stuff
	 */
	acct_arg_size(bprm, 0);
	retval = exec_mmap(bprm->mm);
	if (retval)
		goto out;

	/*
	 * After clearing bprm->mm (to mark that current is using the
	 * prepared mm now), we have nothing left of the original
	 * process. If anything from here on returns an error, the check
	 * in search_binary_handler() will SEGV current.
	 */
	bprm->mm = NULL;

	set_fs(USER_DS);
	current->flags &= ~(PF_RANDOMIZE | PF_FORKNOEXEC | PF_KTHREAD |
					PF_NOFREEZE | PF_NO_SETAFFINITY);
	flush_thread();
	current->personality &= ~bprm->per_clear;

	/*
	 * We have to apply CLOEXEC before we change whether the process is
	 * dumpable (in setup_new_exec) to avoid a race with a process in userspace
	 * trying to access the should-be-closed file descriptors of a process
	 * undergoing exec(2).
	 */
	do_close_on_exec(current->files);
	return 0;

out:
	return retval;
}
EXPORT_SYMBOL(flush_old_exec);

void would_dump(struct linux_binprm *bprm, struct file *file)
{
	struct inode *inode = file_inode(file);
	if (inode_permission(inode, MAY_READ) < 0) {
		struct user_namespace *old, *user_ns;
		bprm->interp_flags |= BINPRM_FLAGS_ENFORCE_NONDUMP;

		/* Ensure mm->user_ns contains the executable */
		user_ns = old = bprm->mm->user_ns;
		while ((user_ns != &init_user_ns) &&
		       !privileged_wrt_inode_uidgid(user_ns, inode))
			user_ns = user_ns->parent;

		if (old != user_ns) {
			bprm->mm->user_ns = get_user_ns(user_ns);
			put_user_ns(old);
		}
	}
}
EXPORT_SYMBOL(would_dump);

void setup_new_exec(struct linux_binprm * bprm)
{
	/*
	 * Once here, prepare_binrpm() will not be called any more, so
	 * the final state of setuid/setgid/fscaps can be merged into the
	 * secureexec flag.
	 */
	bprm->secureexec |= bprm->cap_elevated;

	if (bprm->secureexec) {
		/* Make sure parent cannot signal privileged process. */
		current->pdeath_signal = 0;

		/*
		 * For secureexec, reset the stack limit to sane default to
		 * avoid bad behavior from the prior rlimits. This has to
		 * happen before arch_pick_mmap_layout(), which examines
		 * RLIMIT_STACK, but after the point of no return to avoid
		 * needing to clean up the change on failure.
		 */
		if (bprm->rlim_stack.rlim_cur > _STK_LIM)
			bprm->rlim_stack.rlim_cur = _STK_LIM;
	}

	arch_pick_mmap_layout(current->mm, &bprm->rlim_stack);

	current->sas_ss_sp = current->sas_ss_size = 0;

	/*
	 * Figure out dumpability. Note that this checking only of current
	 * is wrong, but userspace depends on it. This should be testing
	 * bprm->secureexec instead.
	 */
	if (bprm->interp_flags & BINPRM_FLAGS_ENFORCE_NONDUMP ||
	    !(uid_eq(current_euid(), current_uid()) &&
	      gid_eq(current_egid(), current_gid())))
		set_dumpable(current->mm, suid_dumpable);
	else
		set_dumpable(current->mm, SUID_DUMP_USER);

	arch_setup_new_exec();
	perf_event_exec();
	__set_task_comm(current, kbasename(bprm->filename), true);

	/* Set the new mm task size. We have to do that late because it may
	 * depend on TIF_32BIT which is only updated in flush_thread() on
	 * some architectures like powerpc
	 */
	current->mm->task_size = TASK_SIZE;

	/* An exec changes our domain. We are no longer part of the thread
	   group */
	WRITE_ONCE(current->self_exec_id, current->self_exec_id + 1);
	flush_signal_handlers(current, 0);
}
EXPORT_SYMBOL(setup_new_exec);

/* Runs immediately before start_thread() takes over. */
void finalize_exec(struct linux_binprm *bprm)
{
	/* Store any stack rlimit changes before starting thread. */
	task_lock(current->group_leader);
	current->signal->rlim[RLIMIT_STACK] = bprm->rlim_stack;
	task_unlock(current->group_leader);
}
EXPORT_SYMBOL(finalize_exec);

/*
 * Prepare credentials and lock ->cred_guard_mutex.
 * install_exec_creds() commits the new creds and drops the lock.
 * Or, if exec fails before, free_bprm() should release ->cred and
 * and unlock.
 */
int prepare_bprm_creds(struct linux_binprm *bprm)
{
	if (mutex_lock_interruptible(&current->signal->cred_guard_mutex))
		return -ERESTARTNOINTR;

	bprm->cred = prepare_exec_creds();
	if (likely(bprm->cred))
		return 0;

	mutex_unlock(&current->signal->cred_guard_mutex);
	return -ENOMEM;
}

static void free_bprm(struct linux_binprm *bprm)
{
	free_arg_pages(bprm);
	if (bprm->cred) {
		mutex_unlock(&current->signal->cred_guard_mutex);
		abort_creds(bprm->cred);
	}
	if (bprm->file) {
		allow_write_access(bprm->file);
		fput(bprm->file);
	}
	/* If a binfmt changed the interp, free it. */
	if (bprm->interp != bprm->filename)
		kfree(bprm->interp);
	kfree(bprm);
}

int bprm_change_interp(const char *interp, struct linux_binprm *bprm)
{
	/* If a binfmt changed the interp, free it first. */
	if (bprm->interp != bprm->filename)
		kfree(bprm->interp);
	bprm->interp = kstrdup(interp, GFP_KERNEL);
	if (!bprm->interp)
		return -ENOMEM;
	return 0;
}
EXPORT_SYMBOL(bprm_change_interp);

/*
 * install the new credentials for this executable
 */
void install_exec_creds(struct linux_binprm *bprm)
{
	security_bprm_committing_creds(bprm);

	commit_creds(bprm->cred);
	bprm->cred = NULL;

	/*
	 * Disable monitoring for regular users
	 * when executing setuid binaries. Must
	 * wait until new credentials are committed
	 * by commit_creds() above
	 */
	if (get_dumpable(current->mm) != SUID_DUMP_USER)
		perf_event_exit_task(current);
	/*
	 * cred_guard_mutex must be held at least to this point to prevent
	 * ptrace_attach() from altering our determination of the task's
	 * credentials; any time after this it may be unlocked.
	 */
	security_bprm_committed_creds(bprm);
	mutex_unlock(&current->signal->cred_guard_mutex);
}
EXPORT_SYMBOL(install_exec_creds);

/*
 * determine how safe it is to execute the proposed program
 * - the caller must hold ->cred_guard_mutex to protect against
 *   PTRACE_ATTACH or seccomp thread-sync
 */
static void check_unsafe_exec(struct linux_binprm *bprm)
{
	struct task_struct *p = current, *t;
	unsigned n_fs;

	if (p->ptrace)
		bprm->unsafe |= LSM_UNSAFE_PTRACE;

	/*
	 * This isn't strictly necessary, but it makes it harder for LSMs to
	 * mess up.
	 */
	if (task_no_new_privs(current))
		bprm->unsafe |= LSM_UNSAFE_NO_NEW_PRIVS;

	t = p;
	n_fs = 1;
	spin_lock(&p->fs->lock);
	rcu_read_lock();
	while_each_thread(p, t) {
		if (t->fs == p->fs)
			n_fs++;
	}
	rcu_read_unlock();

	if (p->fs->users > n_fs)
		bprm->unsafe |= LSM_UNSAFE_SHARE;
	else
		p->fs->in_exec = 1;
	spin_unlock(&p->fs->lock);
}

static void bprm_fill_uid(struct linux_binprm *bprm)
{
	struct inode *inode;
	unsigned int mode;
	kuid_t uid;
	kgid_t gid;

	/*
	 * Since this can be called multiple times (via prepare_binprm),
	 * we must clear any previous work done when setting set[ug]id
	 * bits from any earlier bprm->file uses (for example when run
	 * first for a setuid script then again for its interpreter).
	 */
	bprm->cred->euid = current_euid();
	bprm->cred->egid = current_egid();

	if (!mnt_may_suid(bprm->file->f_path.mnt))
		return;

	if (task_no_new_privs(current))
		return;

	inode = bprm->file->f_path.dentry->d_inode;
	mode = READ_ONCE(inode->i_mode);
	if (!(mode & (S_ISUID|S_ISGID)))
		return;

	/* Be careful if suid/sgid is set */
	inode_lock(inode);

	/* reload atomically mode/uid/gid now that lock held */
	mode = inode->i_mode;
	uid = inode->i_uid;
	gid = inode->i_gid;
	inode_unlock(inode);

	/* We ignore suid/sgid if there are no mappings for them in the ns */
	if (!kuid_has_mapping(bprm->cred->user_ns, uid) ||
		 !kgid_has_mapping(bprm->cred->user_ns, gid))
		return;

	if (mode & S_ISUID) {
		bprm->per_clear |= PER_CLEAR_ON_SETID;
		bprm->cred->euid = uid;
	}

	if ((mode & (S_ISGID | S_IXGRP)) == (S_ISGID | S_IXGRP)) {
		bprm->per_clear |= PER_CLEAR_ON_SETID;
		bprm->cred->egid = gid;
	}
}

/*
 * Fill the binprm structure from the inode.
 * Check permissions, then read the first 128 (BINPRM_BUF_SIZE) bytes
 *
 * This may be called multiple times for binary chains (scripts for example).
 */
int prepare_binprm(struct linux_binprm *bprm)
{
	int retval;
	loff_t pos = 0;

	bprm_fill_uid(bprm);

	/* fill in binprm security blob */
	retval = security_bprm_set_creds(bprm);
	if (retval)
		return retval;
	bprm->called_set_creds = 1;

	memset(bprm->buf, 0, BINPRM_BUF_SIZE);
	return kernel_read(bprm->file, bprm->buf, BINPRM_BUF_SIZE, &pos);
}

EXPORT_SYMBOL(prepare_binprm);

/*
 * Arguments are '\0' separated strings found at the location bprm->p
 * points to; chop off the first by relocating brpm->p to right after
 * the first '\0' encountered.
 */
int remove_arg_zero(struct linux_binprm *bprm)
{
	int ret = 0;
	unsigned long offset;
	char *kaddr;
	struct page *page;

	if (!bprm->argc)
		return 0;

	do {
		offset = bprm->p & ~PAGE_MASK;
		page = get_arg_page(bprm, bprm->p, 0);
		if (!page) {
			ret = -EFAULT;
			goto out;
		}
		kaddr = kmap_atomic(page);

		for (; offset < PAGE_SIZE && kaddr[offset];
				offset++, bprm->p++)
			;

		kunmap_atomic(kaddr);
		put_arg_page(page);
	} while (offset == PAGE_SIZE);

	bprm->p++;
	bprm->argc--;
	ret = 0;

out:
	return ret;
}
EXPORT_SYMBOL(remove_arg_zero);

#define printable(c) (((c)=='\t') || ((c)=='\n') || (0x20<=(c) && (c)<=0x7e))
/*
 * cycle the list of binary formats handler, until one recognizes the image
 */
int search_binary_handler(struct linux_binprm *bprm)
{
	bool need_retry = IS_ENABLED(CONFIG_MODULES);
	struct linux_binfmt *fmt;
	int retval;

	/* This allows 4 levels of binfmt rewrites before failing hard. */
	if (bprm->recursion_depth > 5)
		return -ELOOP;

	retval = security_bprm_check(bprm);
	if (retval)
		return retval;

	retval = -ENOENT;
 retry:
	read_lock(&binfmt_lock);
	list_for_each_entry(fmt, &formats, lh) {
		if (!try_module_get(fmt->module))
			continue;
		read_unlock(&binfmt_lock);
		bprm->recursion_depth++;
		retval = fmt->load_binary(bprm);
		read_lock(&binfmt_lock);
		put_binfmt(fmt);
		bprm->recursion_depth--;
		if (retval < 0 && !bprm->mm) {
			/* we got to flush_old_exec() and failed after it */
			read_unlock(&binfmt_lock);
			force_sigsegv(SIGSEGV, current);
			return retval;
		}
		if (retval != -ENOEXEC || !bprm->file) {
			read_unlock(&binfmt_lock);
			return retval;
		}
	}
	read_unlock(&binfmt_lock);

	if (need_retry) {
		if (printable(bprm->buf[0]) && printable(bprm->buf[1]) &&
		    printable(bprm->buf[2]) && printable(bprm->buf[3]))
			return retval;
		if (request_module("binfmt-%04x", *(ushort *)(bprm->buf + 2)) < 0)
			return retval;
		need_retry = false;
		goto retry;
	}

	return retval;
}
EXPORT_SYMBOL(search_binary_handler);

static int exec_binprm(struct linux_binprm *bprm)
{
	pid_t old_pid, old_vpid;
	int ret;

	/* Need to fetch pid before load_binary changes it */
	old_pid = current->pid;
	rcu_read_lock();
	old_vpid = task_pid_nr_ns(current, task_active_pid_ns(current->parent));
	rcu_read_unlock();

	ret = search_binary_handler(bprm);
	if (ret >= 0) {
		audit_bprm(bprm);
		trace_sched_process_exec(current, old_pid, bprm);
		ptrace_event(PTRACE_EVENT_EXEC, old_vpid);
		proc_exec_connector(current);
	}

	return ret;
}

/*
 * sys_execve() executes a new program.
 */
static int __do_execve_file(int fd, struct filename *filename,
			    struct user_arg_ptr argv,
			    struct user_arg_ptr envp,
			    int flags, struct file *file)
{
	char *pathbuf = NULL;
	struct linux_binprm *bprm;
	struct files_struct *displaced;
	int retval;

	if (IS_ERR(filename))
		return PTR_ERR(filename);

	/*
	 * We move the actual failure in case of RLIMIT_NPROC excess from
	 * set*uid() to execve() because too many poorly written programs
	 * don't check setuid() return code.  Here we additionally recheck
	 * whether NPROC limit is still exceeded.
	 */
	if ((current->flags & PF_NPROC_EXCEEDED) &&
	    atomic_read(&current_user()->processes) > rlimit(RLIMIT_NPROC)) {
		retval = -EAGAIN;
		goto out_ret;
	}

	/* We're below the limit (still or again), so we don't want to make
	 * further execve() calls fail. */
	current->flags &= ~PF_NPROC_EXCEEDED;

	retval = unshare_files(&displaced);
	if (retval)
		goto out_ret;

	retval = -ENOMEM;
	bprm = kzalloc(sizeof(*bprm), GFP_KERNEL);
	if (!bprm)
		goto out_files;

	retval = prepare_bprm_creds(bprm);
	if (retval)
		goto out_free;

	check_unsafe_exec(bprm);
	current->in_execve = 1;

	if (!file)
		file = do_open_execat(fd, filename, flags);
	retval = PTR_ERR(file);
	if (IS_ERR(file))
		goto out_unmark;

	sched_exec();

	bprm->file = file;
	if (!filename) {
		bprm->filename = "none";
	} else if (fd == AT_FDCWD || filename->name[0] == '/') {
		bprm->filename = filename->name;
	} else {
		if (filename->name[0] == '\0')
			pathbuf = kasprintf(GFP_KERNEL, "/dev/fd/%d", fd);
		else
			pathbuf = kasprintf(GFP_KERNEL, "/dev/fd/%d/%s",
					    fd, filename->name);
		if (!pathbuf) {
			retval = -ENOMEM;
			goto out_unmark;
		}
		/*
		 * Record that a name derived from an O_CLOEXEC fd will be
		 * inaccessible after exec. Relies on having exclusive access to
		 * current->files (due to unshare_files above).
		 */
		if (close_on_exec(fd, rcu_dereference_raw(current->files->fdt)))
			bprm->interp_flags |= BINPRM_FLAGS_PATH_INACCESSIBLE;
		bprm->filename = pathbuf;
	}
	bprm->interp = bprm->filename;

	retval = bprm_mm_init(bprm);
	if (retval)
		goto out_unmark;

	bprm->argc = count(argv, MAX_ARG_STRINGS);
	if ((retval = bprm->argc) < 0)
		goto out;

	bprm->envc = count(envp, MAX_ARG_STRINGS);
	if ((retval = bprm->envc) < 0)
		goto out;

	retval = prepare_binprm(bprm);
	if (retval < 0)
		goto out;

	retval = copy_strings_kernel(1, &bprm->filename, bprm);
	if (retval < 0)
		goto out;

	bprm->exec = bprm->p;
	retval = copy_strings(bprm->envc, envp, bprm);
	if (retval < 0)
		goto out;

	retval = copy_strings(bprm->argc, argv, bprm);
	if (retval < 0)
		goto out;

	retval = exec_binprm(bprm);
	if (retval < 0)
		goto out;

	/* execve succeeded */
	current->fs->in_exec = 0;
	current->in_execve = 0;
	membarrier_execve(current);
	rseq_execve(current);
	acct_update_integrals(current);
	task_numa_free(current, false);
	free_bprm(bprm);
	kfree(pathbuf);
	if (filename)
		putname(filename);
	if (displaced)
		put_files_struct(displaced);
	return retval;

out:
	if (bprm->mm) {
		acct_arg_size(bprm, 0);
		mmput(bprm->mm);
	}

out_unmark:
	current->fs->in_exec = 0;
	current->in_execve = 0;

out_free:
	free_bprm(bprm);
	kfree(pathbuf);

out_files:
	if (displaced)
		reset_files_struct(displaced);
out_ret:
	if (filename)
		putname(filename);
	return retval;
}

static int do_execveat_common(int fd, struct filename *filename,
			      struct user_arg_ptr argv,
			      struct user_arg_ptr envp,
			      int flags)
{
	return __do_execve_file(fd, filename, argv, envp, flags, NULL);
}

int do_execve_file(struct file *file, void *__argv, void *__envp)
{
	struct user_arg_ptr argv = { .ptr.native = __argv };
	struct user_arg_ptr envp = { .ptr.native = __envp };

	return __do_execve_file(AT_FDCWD, NULL, argv, envp, 0, file);
}

int do_execve(struct filename *filename,
	const char __user *const __user *__argv,
	const char __user *const __user *__envp)
{
	struct user_arg_ptr argv = { .ptr.native = __argv };
	struct user_arg_ptr envp = { .ptr.native = __envp };
	return do_execveat_common(AT_FDCWD, filename, argv, envp, 0);
}

int do_execveat(int fd, struct filename *filename,
		const char __user *const __user *__argv,
		const char __user *const __user *__envp,
		int flags)
{
	struct user_arg_ptr argv = { .ptr.native = __argv };
	struct user_arg_ptr envp = { .ptr.native = __envp };

	return do_execveat_common(fd, filename, argv, envp, flags);
}

#ifdef CONFIG_COMPAT
static int compat_do_execve(struct filename *filename,
	const compat_uptr_t __user *__argv,
	const compat_uptr_t __user *__envp)
{
	struct user_arg_ptr argv = {
		.is_compat = true,
		.ptr.compat = __argv,
	};
	struct user_arg_ptr envp = {
		.is_compat = true,
		.ptr.compat = __envp,
	};
	return do_execveat_common(AT_FDCWD, filename, argv, envp, 0);
}

static int compat_do_execveat(int fd, struct filename *filename,
			      const compat_uptr_t __user *__argv,
			      const compat_uptr_t __user *__envp,
			      int flags)
{
	struct user_arg_ptr argv = {
		.is_compat = true,
		.ptr.compat = __argv,
	};
	struct user_arg_ptr envp = {
		.is_compat = true,
		.ptr.compat = __envp,
	};
	return do_execveat_common(fd, filename, argv, envp, flags);
}
#endif

void set_binfmt(struct linux_binfmt *new)
{
	struct mm_struct *mm = current->mm;

	if (mm->binfmt)
		module_put(mm->binfmt->module);

	mm->binfmt = new;
	if (new)
		__module_get(new->module);
}
EXPORT_SYMBOL(set_binfmt);

/*
 * set_dumpable stores three-value SUID_DUMP_* into mm->flags.
 */
void set_dumpable(struct mm_struct *mm, int value)
{
	unsigned long old, new;

	if (WARN_ON((unsigned)value > SUID_DUMP_ROOT))
		return;

	do {
		old = READ_ONCE(mm->flags);
		new = (old & ~MMF_DUMPABLE_MASK) | value;
	} while (cmpxchg(&mm->flags, old, new) != old);
}

SYSCALL_DEFINE3(execve,
		const char __user *, filename,
		const char __user *const __user *, argv,
		const char __user *const __user *, envp)
{
	return do_execve(getname(filename), argv, envp);
}

SYSCALL_DEFINE5(execveat,
		int, fd, const char __user *, filename,
		const char __user *const __user *, argv,
		const char __user *const __user *, envp,
		int, flags)
{
	int lookup_flags = (flags & AT_EMPTY_PATH) ? LOOKUP_EMPTY : 0;

	return do_execveat(fd,
			   getname_flags(filename, lookup_flags, NULL),
			   argv, envp, flags);
}

#ifdef CONFIG_COMPAT
COMPAT_SYSCALL_DEFINE3(execve, const char __user *, filename,
	const compat_uptr_t __user *, argv,
	const compat_uptr_t __user *, envp)
{
	return compat_do_execve(getname(filename), argv, envp);
}

COMPAT_SYSCALL_DEFINE5(execveat, int, fd,
		       const char __user *, filename,
		       const compat_uptr_t __user *, argv,
		       const compat_uptr_t __user *, envp,
		       int,  flags)
{
	int lookup_flags = (flags & AT_EMPTY_PATH) ? LOOKUP_EMPTY : 0;

	return compat_do_execveat(fd,
				  getname_flags(filename, lookup_flags, NULL),
				  argv, envp, flags);
}
#endif<|MERGE_RESOLUTION|>--- conflicted
+++ resolved
@@ -1028,12 +1028,9 @@
 		}
 	}
 	task_lock(tsk);
-<<<<<<< HEAD
 	preempt_disable_rt();
-=======
 
 	local_irq_disable();
->>>>>>> fb750737
 	active_mm = tsk->active_mm;
 	tsk->active_mm = mm;
 	tsk->mm = mm;
