/*
 *	An async IO implementation for Linux
 *	Written by Benjamin LaHaise <bcrl@kvack.org>
 *
 *	Implements an efficient asynchronous io interface.
 *
 *	Copyright 2000, 2001, 2002 Red Hat, Inc.  All Rights Reserved.
 *	Copyright 2018 Christoph Hellwig.
 *
 *	See ../COPYING for licensing terms.
 */
#define pr_fmt(fmt) "%s: " fmt, __func__

#include <linux/kernel.h>
#include <linux/init.h>
#include <linux/errno.h>
#include <linux/time.h>
#include <linux/aio_abi.h>
#include <linux/export.h>
#include <linux/syscalls.h>
#include <linux/backing-dev.h>
#include <linux/refcount.h>
#include <linux/uio.h>

#include <linux/sched/signal.h>
#include <linux/fs.h>
#include <linux/file.h>
#include <linux/mm.h>
#include <linux/mman.h>
#include <linux/mmu_context.h>
#include <linux/percpu.h>
#include <linux/slab.h>
#include <linux/timer.h>
#include <linux/aio.h>
#include <linux/highmem.h>
#include <linux/workqueue.h>
#include <linux/security.h>
#include <linux/eventfd.h>
#include <linux/blkdev.h>
#include <linux/compat.h>
#include <linux/migrate.h>
#include <linux/ramfs.h>
#include <linux/percpu-refcount.h>
#include <linux/mount.h>
#include <linux/swork.h>

#include <asm/kmap_types.h>
#include <linux/uaccess.h>
#include <linux/nospec.h>

#include "internal.h"

#define KIOCB_KEY		0

#define AIO_RING_MAGIC			0xa10a10a1
#define AIO_RING_COMPAT_FEATURES	1
#define AIO_RING_INCOMPAT_FEATURES	0
struct aio_ring {
	unsigned	id;	/* kernel internal index number */
	unsigned	nr;	/* number of io_events */
	unsigned	head;	/* Written to by userland or under ring_lock
				 * mutex by aio_read_events_ring(). */
	unsigned	tail;

	unsigned	magic;
	unsigned	compat_features;
	unsigned	incompat_features;
	unsigned	header_length;	/* size of aio_ring */


	struct io_event		io_events[0];
}; /* 128 bytes + ring size */

#define AIO_RING_PAGES	8

struct kioctx_table {
	struct rcu_head		rcu;
	unsigned		nr;
	struct kioctx __rcu	*table[];
};

struct kioctx_cpu {
	unsigned		reqs_available;
};

struct ctx_rq_wait {
	struct completion comp;
	atomic_t count;
};

struct kioctx {
	struct percpu_ref	users;
	atomic_t		dead;

	struct percpu_ref	reqs;

	unsigned long		user_id;

	struct __percpu kioctx_cpu *cpu;

	/*
	 * For percpu reqs_available, number of slots we move to/from global
	 * counter at a time:
	 */
	unsigned		req_batch;
	/*
	 * This is what userspace passed to io_setup(), it's not used for
	 * anything but counting against the global max_reqs quota.
	 *
	 * The real limit is nr_events - 1, which will be larger (see
	 * aio_setup_ring())
	 */
	unsigned		max_reqs;

	/* Size of ringbuffer, in units of struct io_event */
	unsigned		nr_events;

	unsigned long		mmap_base;
	unsigned long		mmap_size;

	struct page		**ring_pages;
	long			nr_pages;

	struct rcu_work		free_rwork;	/* see free_ioctx() */
<<<<<<< HEAD
	struct swork_event	free_swork;	/* see free_ioctx() */
=======
	struct work_struct	free_work;	/* see free_ioctx() */
>>>>>>> fd5bccd1

	/*
	 * signals when all in-flight requests are done
	 */
	struct ctx_rq_wait	*rq_wait;

	struct {
		/*
		 * This counts the number of available slots in the ringbuffer,
		 * so we avoid overflowing it: it's decremented (if positive)
		 * when allocating a kiocb and incremented when the resulting
		 * io_event is pulled off the ringbuffer.
		 *
		 * We batch accesses to it with a percpu version.
		 */
		atomic_t	reqs_available;
	} ____cacheline_aligned_in_smp;

	struct {
		spinlock_t	ctx_lock;
		struct list_head active_reqs;	/* used for cancellation */
	} ____cacheline_aligned_in_smp;

	struct {
		struct mutex	ring_lock;
		wait_queue_head_t wait;
	} ____cacheline_aligned_in_smp;

	struct {
		unsigned	tail;
		unsigned	completed_events;
		spinlock_t	completion_lock;
	} ____cacheline_aligned_in_smp;

	struct page		*internal_pages[AIO_RING_PAGES];
	struct file		*aio_ring_file;

	unsigned		id;
};

/*
 * First field must be the file pointer in all the
 * iocb unions! See also 'struct kiocb' in <linux/fs.h>
 */
struct fsync_iocb {
	struct file		*file;
	struct work_struct	work;
	bool			datasync;
};

struct poll_iocb {
	struct file		*file;
	struct wait_queue_head	*head;
	__poll_t		events;
	bool			done;
	bool			cancelled;
	struct wait_queue_entry	wait;
	struct work_struct	work;
};

/*
 * NOTE! Each of the iocb union members has the file pointer
 * as the first entry in their struct definition. So you can
 * access the file pointer through any of the sub-structs,
 * or directly as just 'ki_filp' in this struct.
 */
struct aio_kiocb {
	union {
		struct file		*ki_filp;
		struct kiocb		rw;
		struct fsync_iocb	fsync;
		struct poll_iocb	poll;
	};

	struct kioctx		*ki_ctx;
	kiocb_cancel_fn		*ki_cancel;

	struct io_event		ki_res;

	struct list_head	ki_list;	/* the aio core uses this
						 * for cancellation */
	refcount_t		ki_refcnt;

	/*
	 * If the aio_resfd field of the userspace iocb is not zero,
	 * this is the underlying eventfd context to deliver events to.
	 */
	struct eventfd_ctx	*ki_eventfd;
};

/*------ sysctl variables----*/
static DEFINE_SPINLOCK(aio_nr_lock);
unsigned long aio_nr;		/* current system wide number of aio requests */
unsigned long aio_max_nr = 0x10000; /* system wide maximum number of aio requests */
/*----end sysctl variables---*/

static struct kmem_cache	*kiocb_cachep;
static struct kmem_cache	*kioctx_cachep;

static struct vfsmount *aio_mnt;

static const struct file_operations aio_ring_fops;
static const struct address_space_operations aio_ctx_aops;

static struct file *aio_private_file(struct kioctx *ctx, loff_t nr_pages)
{
	struct file *file;
	struct inode *inode = alloc_anon_inode(aio_mnt->mnt_sb);
	if (IS_ERR(inode))
		return ERR_CAST(inode);

	inode->i_mapping->a_ops = &aio_ctx_aops;
	inode->i_mapping->private_data = ctx;
	inode->i_size = PAGE_SIZE * nr_pages;

	file = alloc_file_pseudo(inode, aio_mnt, "[aio]",
				O_RDWR, &aio_ring_fops);
	if (IS_ERR(file))
		iput(inode);
	return file;
}

static struct dentry *aio_mount(struct file_system_type *fs_type,
				int flags, const char *dev_name, void *data)
{
	struct dentry *root = mount_pseudo(fs_type, "aio:", NULL, NULL,
					   AIO_RING_MAGIC);

	if (!IS_ERR(root))
		root->d_sb->s_iflags |= SB_I_NOEXEC;
	return root;
}

/* aio_setup
 *	Creates the slab caches used by the aio routines, panic on
 *	failure as this is done early during the boot sequence.
 */
static int __init aio_setup(void)
{
	static struct file_system_type aio_fs = {
		.name		= "aio",
		.mount		= aio_mount,
		.kill_sb	= kill_anon_super,
	};
	BUG_ON(swork_get());
	aio_mnt = kern_mount(&aio_fs);
	if (IS_ERR(aio_mnt))
		panic("Failed to create aio fs mount.");

	kiocb_cachep = KMEM_CACHE(aio_kiocb, SLAB_HWCACHE_ALIGN|SLAB_PANIC);
	kioctx_cachep = KMEM_CACHE(kioctx,SLAB_HWCACHE_ALIGN|SLAB_PANIC);
	return 0;
}
__initcall(aio_setup);

static void put_aio_ring_file(struct kioctx *ctx)
{
	struct file *aio_ring_file = ctx->aio_ring_file;
	struct address_space *i_mapping;

	if (aio_ring_file) {
		truncate_setsize(file_inode(aio_ring_file), 0);

		/* Prevent further access to the kioctx from migratepages */
		i_mapping = aio_ring_file->f_mapping;
		spin_lock(&i_mapping->private_lock);
		i_mapping->private_data = NULL;
		ctx->aio_ring_file = NULL;
		spin_unlock(&i_mapping->private_lock);

		fput(aio_ring_file);
	}
}

static void aio_free_ring(struct kioctx *ctx)
{
	int i;

	/* Disconnect the kiotx from the ring file.  This prevents future
	 * accesses to the kioctx from page migration.
	 */
	put_aio_ring_file(ctx);

	for (i = 0; i < ctx->nr_pages; i++) {
		struct page *page;
		pr_debug("pid(%d) [%d] page->count=%d\n", current->pid, i,
				page_count(ctx->ring_pages[i]));
		page = ctx->ring_pages[i];
		if (!page)
			continue;
		ctx->ring_pages[i] = NULL;
		put_page(page);
	}

	if (ctx->ring_pages && ctx->ring_pages != ctx->internal_pages) {
		kfree(ctx->ring_pages);
		ctx->ring_pages = NULL;
	}
}

static int aio_ring_mremap(struct vm_area_struct *vma)
{
	struct file *file = vma->vm_file;
	struct mm_struct *mm = vma->vm_mm;
	struct kioctx_table *table;
	int i, res = -EINVAL;

	spin_lock(&mm->ioctx_lock);
	rcu_read_lock();
	table = rcu_dereference(mm->ioctx_table);
	for (i = 0; i < table->nr; i++) {
		struct kioctx *ctx;

		ctx = rcu_dereference(table->table[i]);
		if (ctx && ctx->aio_ring_file == file) {
			if (!atomic_read(&ctx->dead)) {
				ctx->user_id = ctx->mmap_base = vma->vm_start;
				res = 0;
			}
			break;
		}
	}

	rcu_read_unlock();
	spin_unlock(&mm->ioctx_lock);
	return res;
}

static const struct vm_operations_struct aio_ring_vm_ops = {
	.mremap		= aio_ring_mremap,
#if IS_ENABLED(CONFIG_MMU)
	.fault		= filemap_fault,
	.map_pages	= filemap_map_pages,
	.page_mkwrite	= filemap_page_mkwrite,
#endif
};

static int aio_ring_mmap(struct file *file, struct vm_area_struct *vma)
{
	vma->vm_flags |= VM_DONTEXPAND;
	vma->vm_ops = &aio_ring_vm_ops;
	return 0;
}

static const struct file_operations aio_ring_fops = {
	.mmap = aio_ring_mmap,
};

#if IS_ENABLED(CONFIG_MIGRATION)
static int aio_migratepage(struct address_space *mapping, struct page *new,
			struct page *old, enum migrate_mode mode)
{
	struct kioctx *ctx;
	unsigned long flags;
	pgoff_t idx;
	int rc;

	/*
	 * We cannot support the _NO_COPY case here, because copy needs to
	 * happen under the ctx->completion_lock. That does not work with the
	 * migration workflow of MIGRATE_SYNC_NO_COPY.
	 */
	if (mode == MIGRATE_SYNC_NO_COPY)
		return -EINVAL;

	rc = 0;

	/* mapping->private_lock here protects against the kioctx teardown.  */
	spin_lock(&mapping->private_lock);
	ctx = mapping->private_data;
	if (!ctx) {
		rc = -EINVAL;
		goto out;
	}

	/* The ring_lock mutex.  The prevents aio_read_events() from writing
	 * to the ring's head, and prevents page migration from mucking in
	 * a partially initialized kiotx.
	 */
	if (!mutex_trylock(&ctx->ring_lock)) {
		rc = -EAGAIN;
		goto out;
	}

	idx = old->index;
	if (idx < (pgoff_t)ctx->nr_pages) {
		/* Make sure the old page hasn't already been changed */
		if (ctx->ring_pages[idx] != old)
			rc = -EAGAIN;
	} else
		rc = -EINVAL;

	if (rc != 0)
		goto out_unlock;

	/* Writeback must be complete */
	BUG_ON(PageWriteback(old));
	get_page(new);

	rc = migrate_page_move_mapping(mapping, new, old, NULL, mode, 1);
	if (rc != MIGRATEPAGE_SUCCESS) {
		put_page(new);
		goto out_unlock;
	}

	/* Take completion_lock to prevent other writes to the ring buffer
	 * while the old page is copied to the new.  This prevents new
	 * events from being lost.
	 */
	spin_lock_irqsave(&ctx->completion_lock, flags);
	migrate_page_copy(new, old);
	BUG_ON(ctx->ring_pages[idx] != old);
	ctx->ring_pages[idx] = new;
	spin_unlock_irqrestore(&ctx->completion_lock, flags);

	/* The old page is no longer accessible. */
	put_page(old);

out_unlock:
	mutex_unlock(&ctx->ring_lock);
out:
	spin_unlock(&mapping->private_lock);
	return rc;
}
#endif

static const struct address_space_operations aio_ctx_aops = {
	.set_page_dirty = __set_page_dirty_no_writeback,
#if IS_ENABLED(CONFIG_MIGRATION)
	.migratepage	= aio_migratepage,
#endif
};

static int aio_setup_ring(struct kioctx *ctx, unsigned int nr_events)
{
	struct aio_ring *ring;
	struct mm_struct *mm = current->mm;
	unsigned long size, unused;
	int nr_pages;
	int i;
	struct file *file;

	/* Compensate for the ring buffer's head/tail overlap entry */
	nr_events += 2;	/* 1 is required, 2 for good luck */

	size = sizeof(struct aio_ring);
	size += sizeof(struct io_event) * nr_events;

	nr_pages = PFN_UP(size);
	if (nr_pages < 0)
		return -EINVAL;

	file = aio_private_file(ctx, nr_pages);
	if (IS_ERR(file)) {
		ctx->aio_ring_file = NULL;
		return -ENOMEM;
	}

	ctx->aio_ring_file = file;
	nr_events = (PAGE_SIZE * nr_pages - sizeof(struct aio_ring))
			/ sizeof(struct io_event);

	ctx->ring_pages = ctx->internal_pages;
	if (nr_pages > AIO_RING_PAGES) {
		ctx->ring_pages = kcalloc(nr_pages, sizeof(struct page *),
					  GFP_KERNEL);
		if (!ctx->ring_pages) {
			put_aio_ring_file(ctx);
			return -ENOMEM;
		}
	}

	for (i = 0; i < nr_pages; i++) {
		struct page *page;
		page = find_or_create_page(file->f_mapping,
					   i, GFP_HIGHUSER | __GFP_ZERO);
		if (!page)
			break;
		pr_debug("pid(%d) page[%d]->count=%d\n",
			 current->pid, i, page_count(page));
		SetPageUptodate(page);
		unlock_page(page);

		ctx->ring_pages[i] = page;
	}
	ctx->nr_pages = i;

	if (unlikely(i != nr_pages)) {
		aio_free_ring(ctx);
		return -ENOMEM;
	}

	ctx->mmap_size = nr_pages * PAGE_SIZE;
	pr_debug("attempting mmap of %lu bytes\n", ctx->mmap_size);

	if (down_write_killable(&mm->mmap_sem)) {
		ctx->mmap_size = 0;
		aio_free_ring(ctx);
		return -EINTR;
	}

	ctx->mmap_base = do_mmap_pgoff(ctx->aio_ring_file, 0, ctx->mmap_size,
				       PROT_READ | PROT_WRITE,
				       MAP_SHARED, 0, &unused, NULL);
	up_write(&mm->mmap_sem);
	if (IS_ERR((void *)ctx->mmap_base)) {
		ctx->mmap_size = 0;
		aio_free_ring(ctx);
		return -ENOMEM;
	}

	pr_debug("mmap address: 0x%08lx\n", ctx->mmap_base);

	ctx->user_id = ctx->mmap_base;
	ctx->nr_events = nr_events; /* trusted copy */

	ring = kmap_atomic(ctx->ring_pages[0]);
	ring->nr = nr_events;	/* user copy */
	ring->id = ~0U;
	ring->head = ring->tail = 0;
	ring->magic = AIO_RING_MAGIC;
	ring->compat_features = AIO_RING_COMPAT_FEATURES;
	ring->incompat_features = AIO_RING_INCOMPAT_FEATURES;
	ring->header_length = sizeof(struct aio_ring);
	kunmap_atomic(ring);
	flush_dcache_page(ctx->ring_pages[0]);

	return 0;
}

#define AIO_EVENTS_PER_PAGE	(PAGE_SIZE / sizeof(struct io_event))
#define AIO_EVENTS_FIRST_PAGE	((PAGE_SIZE - sizeof(struct aio_ring)) / sizeof(struct io_event))
#define AIO_EVENTS_OFFSET	(AIO_EVENTS_PER_PAGE - AIO_EVENTS_FIRST_PAGE)

void kiocb_set_cancel_fn(struct kiocb *iocb, kiocb_cancel_fn *cancel)
{
	struct aio_kiocb *req = container_of(iocb, struct aio_kiocb, rw);
	struct kioctx *ctx = req->ki_ctx;
	unsigned long flags;

	if (WARN_ON_ONCE(!list_empty(&req->ki_list)))
		return;

	spin_lock_irqsave(&ctx->ctx_lock, flags);
	list_add_tail(&req->ki_list, &ctx->active_reqs);
	req->ki_cancel = cancel;
	spin_unlock_irqrestore(&ctx->ctx_lock, flags);
}
EXPORT_SYMBOL(kiocb_set_cancel_fn);

/*
 * free_ioctx() should be RCU delayed to synchronize against the RCU
 * protected lookup_ioctx() and also needs process context to call
 * aio_free_ring().  Use rcu_work.
 */
static void free_ioctx(struct work_struct *work)
{
	struct kioctx *ctx = container_of(to_rcu_work(work), struct kioctx,
					  free_rwork);
	pr_debug("freeing %p\n", ctx);

	aio_free_ring(ctx);
	free_percpu(ctx->cpu);
	percpu_ref_exit(&ctx->reqs);
	percpu_ref_exit(&ctx->users);
	kmem_cache_free(kioctx_cachep, ctx);
}

static void free_ioctx_reqs(struct percpu_ref *ref)
{
	struct kioctx *ctx = container_of(ref, struct kioctx, reqs);

	/* At this point we know that there are no any in-flight requests */
	if (ctx->rq_wait && atomic_dec_and_test(&ctx->rq_wait->count))
		complete(&ctx->rq_wait->comp);

	/* Synchronize against RCU protected table->table[] dereferences */
	INIT_RCU_WORK(&ctx->free_rwork, free_ioctx);
	queue_rcu_work(system_wq, &ctx->free_rwork);
}

/*
 * When this function runs, the kioctx has been removed from the "hash table"
 * and ctx->users has dropped to 0, so we know no more kiocbs can be submitted -
 * now it's safe to cancel any that need to be.
 */
<<<<<<< HEAD
static void free_ioctx_users_work(struct swork_event *sev)
{
	struct kioctx *ctx = container_of(sev, struct kioctx, free_swork);
=======
static void free_ioctx_users_work(struct work_struct *work)
{
	struct kioctx *ctx = container_of(work, struct kioctx, free_work);
>>>>>>> fd5bccd1
	struct aio_kiocb *req;

	spin_lock_irq(&ctx->ctx_lock);

	while (!list_empty(&ctx->active_reqs)) {
		req = list_first_entry(&ctx->active_reqs,
				       struct aio_kiocb, ki_list);
		req->ki_cancel(&req->rw);
		list_del_init(&req->ki_list);
	}

	spin_unlock_irq(&ctx->ctx_lock);

	percpu_ref_kill(&ctx->reqs);
	percpu_ref_put(&ctx->reqs);
}

static void free_ioctx_users(struct percpu_ref *ref)
{
	struct kioctx *ctx = container_of(ref, struct kioctx, users);

<<<<<<< HEAD
	INIT_SWORK(&ctx->free_swork, free_ioctx_users_work);
	swork_queue(&ctx->free_swork);
=======
	INIT_WORK(&ctx->free_work, free_ioctx_users_work);
	schedule_work(&ctx->free_work);
>>>>>>> fd5bccd1
}

static int ioctx_add_table(struct kioctx *ctx, struct mm_struct *mm)
{
	unsigned i, new_nr;
	struct kioctx_table *table, *old;
	struct aio_ring *ring;

	spin_lock(&mm->ioctx_lock);
	table = rcu_dereference_raw(mm->ioctx_table);

	while (1) {
		if (table)
			for (i = 0; i < table->nr; i++)
				if (!rcu_access_pointer(table->table[i])) {
					ctx->id = i;
					rcu_assign_pointer(table->table[i], ctx);
					spin_unlock(&mm->ioctx_lock);

					/* While kioctx setup is in progress,
					 * we are protected from page migration
					 * changes ring_pages by ->ring_lock.
					 */
					ring = kmap_atomic(ctx->ring_pages[0]);
					ring->id = ctx->id;
					kunmap_atomic(ring);
					return 0;
				}

		new_nr = (table ? table->nr : 1) * 4;
		spin_unlock(&mm->ioctx_lock);

		table = kzalloc(sizeof(*table) + sizeof(struct kioctx *) *
				new_nr, GFP_KERNEL);
		if (!table)
			return -ENOMEM;

		table->nr = new_nr;

		spin_lock(&mm->ioctx_lock);
		old = rcu_dereference_raw(mm->ioctx_table);

		if (!old) {
			rcu_assign_pointer(mm->ioctx_table, table);
		} else if (table->nr > old->nr) {
			memcpy(table->table, old->table,
			       old->nr * sizeof(struct kioctx *));

			rcu_assign_pointer(mm->ioctx_table, table);
			kfree_rcu(old, rcu);
		} else {
			kfree(table);
			table = old;
		}
	}
}

static void aio_nr_sub(unsigned nr)
{
	spin_lock(&aio_nr_lock);
	if (WARN_ON(aio_nr - nr > aio_nr))
		aio_nr = 0;
	else
		aio_nr -= nr;
	spin_unlock(&aio_nr_lock);
}

/* ioctx_alloc
 *	Allocates and initializes an ioctx.  Returns an ERR_PTR if it failed.
 */
static struct kioctx *ioctx_alloc(unsigned nr_events)
{
	struct mm_struct *mm = current->mm;
	struct kioctx *ctx;
	int err = -ENOMEM;

	/*
	 * Store the original nr_events -- what userspace passed to io_setup(),
	 * for counting against the global limit -- before it changes.
	 */
	unsigned int max_reqs = nr_events;

	/*
	 * We keep track of the number of available ringbuffer slots, to prevent
	 * overflow (reqs_available), and we also use percpu counters for this.
	 *
	 * So since up to half the slots might be on other cpu's percpu counters
	 * and unavailable, double nr_events so userspace sees what they
	 * expected: additionally, we move req_batch slots to/from percpu
	 * counters at a time, so make sure that isn't 0:
	 */
	nr_events = max(nr_events, num_possible_cpus() * 4);
	nr_events *= 2;

	/* Prevent overflows */
	if (nr_events > (0x10000000U / sizeof(struct io_event))) {
		pr_debug("ENOMEM: nr_events too high\n");
		return ERR_PTR(-EINVAL);
	}

	if (!nr_events || (unsigned long)max_reqs > aio_max_nr)
		return ERR_PTR(-EAGAIN);

	ctx = kmem_cache_zalloc(kioctx_cachep, GFP_KERNEL);
	if (!ctx)
		return ERR_PTR(-ENOMEM);

	ctx->max_reqs = max_reqs;

	spin_lock_init(&ctx->ctx_lock);
	spin_lock_init(&ctx->completion_lock);
	mutex_init(&ctx->ring_lock);
	/* Protect against page migration throughout kiotx setup by keeping
	 * the ring_lock mutex held until setup is complete. */
	mutex_lock(&ctx->ring_lock);
	init_waitqueue_head(&ctx->wait);

	INIT_LIST_HEAD(&ctx->active_reqs);

	if (percpu_ref_init(&ctx->users, free_ioctx_users, 0, GFP_KERNEL))
		goto err;

	if (percpu_ref_init(&ctx->reqs, free_ioctx_reqs, 0, GFP_KERNEL))
		goto err;

	ctx->cpu = alloc_percpu(struct kioctx_cpu);
	if (!ctx->cpu)
		goto err;

	err = aio_setup_ring(ctx, nr_events);
	if (err < 0)
		goto err;

	atomic_set(&ctx->reqs_available, ctx->nr_events - 1);
	ctx->req_batch = (ctx->nr_events - 1) / (num_possible_cpus() * 4);
	if (ctx->req_batch < 1)
		ctx->req_batch = 1;

	/* limit the number of system wide aios */
	spin_lock(&aio_nr_lock);
	if (aio_nr + ctx->max_reqs > aio_max_nr ||
	    aio_nr + ctx->max_reqs < aio_nr) {
		spin_unlock(&aio_nr_lock);
		err = -EAGAIN;
		goto err_ctx;
	}
	aio_nr += ctx->max_reqs;
	spin_unlock(&aio_nr_lock);

	percpu_ref_get(&ctx->users);	/* io_setup() will drop this ref */
	percpu_ref_get(&ctx->reqs);	/* free_ioctx_users() will drop this */

	err = ioctx_add_table(ctx, mm);
	if (err)
		goto err_cleanup;

	/* Release the ring_lock mutex now that all setup is complete. */
	mutex_unlock(&ctx->ring_lock);

	pr_debug("allocated ioctx %p[%ld]: mm=%p mask=0x%x\n",
		 ctx, ctx->user_id, mm, ctx->nr_events);
	return ctx;

err_cleanup:
	aio_nr_sub(ctx->max_reqs);
err_ctx:
	atomic_set(&ctx->dead, 1);
	if (ctx->mmap_size)
		vm_munmap(ctx->mmap_base, ctx->mmap_size);
	aio_free_ring(ctx);
err:
	mutex_unlock(&ctx->ring_lock);
	free_percpu(ctx->cpu);
	percpu_ref_exit(&ctx->reqs);
	percpu_ref_exit(&ctx->users);
	kmem_cache_free(kioctx_cachep, ctx);
	pr_debug("error allocating ioctx %d\n", err);
	return ERR_PTR(err);
}

/* kill_ioctx
 *	Cancels all outstanding aio requests on an aio context.  Used
 *	when the processes owning a context have all exited to encourage
 *	the rapid destruction of the kioctx.
 */
static int kill_ioctx(struct mm_struct *mm, struct kioctx *ctx,
		      struct ctx_rq_wait *wait)
{
	struct kioctx_table *table;

	spin_lock(&mm->ioctx_lock);
	if (atomic_xchg(&ctx->dead, 1)) {
		spin_unlock(&mm->ioctx_lock);
		return -EINVAL;
	}

	table = rcu_dereference_raw(mm->ioctx_table);
	WARN_ON(ctx != rcu_access_pointer(table->table[ctx->id]));
	RCU_INIT_POINTER(table->table[ctx->id], NULL);
	spin_unlock(&mm->ioctx_lock);

	/* free_ioctx_reqs() will do the necessary RCU synchronization */
	wake_up_all(&ctx->wait);

	/*
	 * It'd be more correct to do this in free_ioctx(), after all
	 * the outstanding kiocbs have finished - but by then io_destroy
	 * has already returned, so io_setup() could potentially return
	 * -EAGAIN with no ioctxs actually in use (as far as userspace
	 *  could tell).
	 */
	aio_nr_sub(ctx->max_reqs);

	if (ctx->mmap_size)
		vm_munmap(ctx->mmap_base, ctx->mmap_size);

	ctx->rq_wait = wait;
	percpu_ref_kill(&ctx->users);
	return 0;
}

/*
 * exit_aio: called when the last user of mm goes away.  At this point, there is
 * no way for any new requests to be submited or any of the io_* syscalls to be
 * called on the context.
 *
 * There may be outstanding kiocbs, but free_ioctx() will explicitly wait on
 * them.
 */
void exit_aio(struct mm_struct *mm)
{
	struct kioctx_table *table = rcu_dereference_raw(mm->ioctx_table);
	struct ctx_rq_wait wait;
	int i, skipped;

	if (!table)
		return;

	atomic_set(&wait.count, table->nr);
	init_completion(&wait.comp);

	skipped = 0;
	for (i = 0; i < table->nr; ++i) {
		struct kioctx *ctx =
			rcu_dereference_protected(table->table[i], true);

		if (!ctx) {
			skipped++;
			continue;
		}

		/*
		 * We don't need to bother with munmap() here - exit_mmap(mm)
		 * is coming and it'll unmap everything. And we simply can't,
		 * this is not necessarily our ->mm.
		 * Since kill_ioctx() uses non-zero ->mmap_size as indicator
		 * that it needs to unmap the area, just set it to 0.
		 */
		ctx->mmap_size = 0;
		kill_ioctx(mm, ctx, &wait);
	}

	if (!atomic_sub_and_test(skipped, &wait.count)) {
		/* Wait until all IO for the context are done. */
		wait_for_completion(&wait.comp);
	}

	RCU_INIT_POINTER(mm->ioctx_table, NULL);
	kfree(table);
}

static void put_reqs_available(struct kioctx *ctx, unsigned nr)
{
	struct kioctx_cpu *kcpu;
	unsigned long flags;

	local_irq_save(flags);
	kcpu = this_cpu_ptr(ctx->cpu);
	kcpu->reqs_available += nr;

	while (kcpu->reqs_available >= ctx->req_batch * 2) {
		kcpu->reqs_available -= ctx->req_batch;
		atomic_add(ctx->req_batch, &ctx->reqs_available);
	}

	local_irq_restore(flags);
}

static bool __get_reqs_available(struct kioctx *ctx)
{
	struct kioctx_cpu *kcpu;
	bool ret = false;
	unsigned long flags;

	local_irq_save(flags);
	kcpu = this_cpu_ptr(ctx->cpu);
	if (!kcpu->reqs_available) {
		int old, avail = atomic_read(&ctx->reqs_available);

		do {
			if (avail < ctx->req_batch)
				goto out;

			old = avail;
			avail = atomic_cmpxchg(&ctx->reqs_available,
					       avail, avail - ctx->req_batch);
		} while (avail != old);

		kcpu->reqs_available += ctx->req_batch;
	}

	ret = true;
	kcpu->reqs_available--;
out:
	local_irq_restore(flags);
	return ret;
}

/* refill_reqs_available
 *	Updates the reqs_available reference counts used for tracking the
 *	number of free slots in the completion ring.  This can be called
 *	from aio_complete() (to optimistically update reqs_available) or
 *	from aio_get_req() (the we're out of events case).  It must be
 *	called holding ctx->completion_lock.
 */
static void refill_reqs_available(struct kioctx *ctx, unsigned head,
                                  unsigned tail)
{
	unsigned events_in_ring, completed;

	/* Clamp head since userland can write to it. */
	head %= ctx->nr_events;
	if (head <= tail)
		events_in_ring = tail - head;
	else
		events_in_ring = ctx->nr_events - (head - tail);

	completed = ctx->completed_events;
	if (events_in_ring < completed)
		completed -= events_in_ring;
	else
		completed = 0;

	if (!completed)
		return;

	ctx->completed_events -= completed;
	put_reqs_available(ctx, completed);
}

/* user_refill_reqs_available
 *	Called to refill reqs_available when aio_get_req() encounters an
 *	out of space in the completion ring.
 */
static void user_refill_reqs_available(struct kioctx *ctx)
{
	spin_lock_irq(&ctx->completion_lock);
	if (ctx->completed_events) {
		struct aio_ring *ring;
		unsigned head;

		/* Access of ring->head may race with aio_read_events_ring()
		 * here, but that's okay since whether we read the old version
		 * or the new version, and either will be valid.  The important
		 * part is that head cannot pass tail since we prevent
		 * aio_complete() from updating tail by holding
		 * ctx->completion_lock.  Even if head is invalid, the check
		 * against ctx->completed_events below will make sure we do the
		 * safe/right thing.
		 */
		ring = kmap_atomic(ctx->ring_pages[0]);
		head = ring->head;
		kunmap_atomic(ring);

		refill_reqs_available(ctx, head, ctx->tail);
	}

	spin_unlock_irq(&ctx->completion_lock);
}

static bool get_reqs_available(struct kioctx *ctx)
{
	if (__get_reqs_available(ctx))
		return true;
	user_refill_reqs_available(ctx);
	return __get_reqs_available(ctx);
}

/* aio_get_req
 *	Allocate a slot for an aio request.
 * Returns NULL if no requests are free.
 *
 * The refcount is initialized to 2 - one for the async op completion,
 * one for the synchronous code that does this.
 */
static inline struct aio_kiocb *aio_get_req(struct kioctx *ctx)
{
	struct aio_kiocb *req;

	req = kmem_cache_alloc(kiocb_cachep, GFP_KERNEL);
	if (unlikely(!req))
		return NULL;

	percpu_ref_get(&ctx->reqs);
	req->ki_ctx = ctx;
	INIT_LIST_HEAD(&req->ki_list);
	refcount_set(&req->ki_refcnt, 2);
	req->ki_eventfd = NULL;
	return req;
}

static struct kioctx *lookup_ioctx(unsigned long ctx_id)
{
	struct aio_ring __user *ring  = (void __user *)ctx_id;
	struct mm_struct *mm = current->mm;
	struct kioctx *ctx, *ret = NULL;
	struct kioctx_table *table;
	unsigned id;

	if (get_user(id, &ring->id))
		return NULL;

	rcu_read_lock();
	table = rcu_dereference(mm->ioctx_table);

	if (!table || id >= table->nr)
		goto out;

	id = array_index_nospec(id, table->nr);
	ctx = rcu_dereference(table->table[id]);
	if (ctx && ctx->user_id == ctx_id) {
		if (percpu_ref_tryget_live(&ctx->users))
			ret = ctx;
	}
out:
	rcu_read_unlock();
	return ret;
}

static inline void iocb_destroy(struct aio_kiocb *iocb)
{
	if (iocb->ki_filp)
		fput(iocb->ki_filp);
	percpu_ref_put(&iocb->ki_ctx->reqs);
	kmem_cache_free(kiocb_cachep, iocb);
}

/* aio_complete
 *	Called when the io request on the given iocb is complete.
 */
static void aio_complete(struct aio_kiocb *iocb)
{
	struct kioctx	*ctx = iocb->ki_ctx;
	struct aio_ring	*ring;
	struct io_event	*ev_page, *event;
	unsigned tail, pos, head;
	unsigned long	flags;

	/*
	 * Add a completion event to the ring buffer. Must be done holding
	 * ctx->completion_lock to prevent other code from messing with the tail
	 * pointer since we might be called from irq context.
	 */
	spin_lock_irqsave(&ctx->completion_lock, flags);

	tail = ctx->tail;
	pos = tail + AIO_EVENTS_OFFSET;

	if (++tail >= ctx->nr_events)
		tail = 0;

	ev_page = kmap_atomic(ctx->ring_pages[pos / AIO_EVENTS_PER_PAGE]);
	event = ev_page + pos % AIO_EVENTS_PER_PAGE;

	*event = iocb->ki_res;

	kunmap_atomic(ev_page);
	flush_dcache_page(ctx->ring_pages[pos / AIO_EVENTS_PER_PAGE]);

	pr_debug("%p[%u]: %p: %p %Lx %Lx %Lx\n", ctx, tail, iocb,
		 (void __user *)(unsigned long)iocb->ki_res.obj,
		 iocb->ki_res.data, iocb->ki_res.res, iocb->ki_res.res2);

	/* after flagging the request as done, we
	 * must never even look at it again
	 */
	smp_wmb();	/* make event visible before updating tail */

	ctx->tail = tail;

	ring = kmap_atomic(ctx->ring_pages[0]);
	head = ring->head;
	ring->tail = tail;
	kunmap_atomic(ring);
	flush_dcache_page(ctx->ring_pages[0]);

	ctx->completed_events++;
	if (ctx->completed_events > 1)
		refill_reqs_available(ctx, head, tail);
	spin_unlock_irqrestore(&ctx->completion_lock, flags);

	pr_debug("added to ring %p at [%u]\n", iocb, tail);

	/*
	 * Check if the user asked us to deliver the result through an
	 * eventfd. The eventfd_signal() function is safe to be called
	 * from IRQ context.
	 */
	if (iocb->ki_eventfd) {
		eventfd_signal(iocb->ki_eventfd, 1);
		eventfd_ctx_put(iocb->ki_eventfd);
	}

	/*
	 * We have to order our ring_info tail store above and test
	 * of the wait list below outside the wait lock.  This is
	 * like in wake_up_bit() where clearing a bit has to be
	 * ordered with the unlocked test.
	 */
	smp_mb();

	if (waitqueue_active(&ctx->wait))
		wake_up(&ctx->wait);
}

static inline void iocb_put(struct aio_kiocb *iocb)
{
	if (refcount_dec_and_test(&iocb->ki_refcnt)) {
		aio_complete(iocb);
		iocb_destroy(iocb);
	}
}

/* aio_read_events_ring
 *	Pull an event off of the ioctx's event ring.  Returns the number of
 *	events fetched
 */
static long aio_read_events_ring(struct kioctx *ctx,
				 struct io_event __user *event, long nr)
{
	struct aio_ring *ring;
	unsigned head, tail, pos;
	long ret = 0;
	int copy_ret;

	/*
	 * The mutex can block and wake us up and that will cause
	 * wait_event_interruptible_hrtimeout() to schedule without sleeping
	 * and repeat. This should be rare enough that it doesn't cause
	 * peformance issues. See the comment in read_events() for more detail.
	 */
	sched_annotate_sleep();
	mutex_lock(&ctx->ring_lock);

	/* Access to ->ring_pages here is protected by ctx->ring_lock. */
	ring = kmap_atomic(ctx->ring_pages[0]);
	head = ring->head;
	tail = ring->tail;
	kunmap_atomic(ring);

	/*
	 * Ensure that once we've read the current tail pointer, that
	 * we also see the events that were stored up to the tail.
	 */
	smp_rmb();

	pr_debug("h%u t%u m%u\n", head, tail, ctx->nr_events);

	if (head == tail)
		goto out;

	head %= ctx->nr_events;
	tail %= ctx->nr_events;

	while (ret < nr) {
		long avail;
		struct io_event *ev;
		struct page *page;

		avail = (head <= tail ?  tail : ctx->nr_events) - head;
		if (head == tail)
			break;

		pos = head + AIO_EVENTS_OFFSET;
		page = ctx->ring_pages[pos / AIO_EVENTS_PER_PAGE];
		pos %= AIO_EVENTS_PER_PAGE;

		avail = min(avail, nr - ret);
		avail = min_t(long, avail, AIO_EVENTS_PER_PAGE - pos);

		ev = kmap(page);
		copy_ret = copy_to_user(event + ret, ev + pos,
					sizeof(*ev) * avail);
		kunmap(page);

		if (unlikely(copy_ret)) {
			ret = -EFAULT;
			goto out;
		}

		ret += avail;
		head += avail;
		head %= ctx->nr_events;
	}

	ring = kmap_atomic(ctx->ring_pages[0]);
	ring->head = head;
	kunmap_atomic(ring);
	flush_dcache_page(ctx->ring_pages[0]);

	pr_debug("%li  h%u t%u\n", ret, head, tail);
out:
	mutex_unlock(&ctx->ring_lock);

	return ret;
}

static bool aio_read_events(struct kioctx *ctx, long min_nr, long nr,
			    struct io_event __user *event, long *i)
{
	long ret = aio_read_events_ring(ctx, event + *i, nr - *i);

	if (ret > 0)
		*i += ret;

	if (unlikely(atomic_read(&ctx->dead)))
		ret = -EINVAL;

	if (!*i)
		*i = ret;

	return ret < 0 || *i >= min_nr;
}

static long read_events(struct kioctx *ctx, long min_nr, long nr,
			struct io_event __user *event,
			ktime_t until)
{
	long ret = 0;

	/*
	 * Note that aio_read_events() is being called as the conditional - i.e.
	 * we're calling it after prepare_to_wait() has set task state to
	 * TASK_INTERRUPTIBLE.
	 *
	 * But aio_read_events() can block, and if it blocks it's going to flip
	 * the task state back to TASK_RUNNING.
	 *
	 * This should be ok, provided it doesn't flip the state back to
	 * TASK_RUNNING and return 0 too much - that causes us to spin. That
	 * will only happen if the mutex_lock() call blocks, and we then find
	 * the ringbuffer empty. So in practice we should be ok, but it's
	 * something to be aware of when touching this code.
	 */
	if (until == 0)
		aio_read_events(ctx, min_nr, nr, event, &ret);
	else
		wait_event_interruptible_hrtimeout(ctx->wait,
				aio_read_events(ctx, min_nr, nr, event, &ret),
				until);
	return ret;
}

/* sys_io_setup:
 *	Create an aio_context capable of receiving at least nr_events.
 *	ctxp must not point to an aio_context that already exists, and
 *	must be initialized to 0 prior to the call.  On successful
 *	creation of the aio_context, *ctxp is filled in with the resulting 
 *	handle.  May fail with -EINVAL if *ctxp is not initialized,
 *	if the specified nr_events exceeds internal limits.  May fail 
 *	with -EAGAIN if the specified nr_events exceeds the user's limit 
 *	of available events.  May fail with -ENOMEM if insufficient kernel
 *	resources are available.  May fail with -EFAULT if an invalid
 *	pointer is passed for ctxp.  Will fail with -ENOSYS if not
 *	implemented.
 */
SYSCALL_DEFINE2(io_setup, unsigned, nr_events, aio_context_t __user *, ctxp)
{
	struct kioctx *ioctx = NULL;
	unsigned long ctx;
	long ret;

	ret = get_user(ctx, ctxp);
	if (unlikely(ret))
		goto out;

	ret = -EINVAL;
	if (unlikely(ctx || nr_events == 0)) {
		pr_debug("EINVAL: ctx %lu nr_events %u\n",
		         ctx, nr_events);
		goto out;
	}

	ioctx = ioctx_alloc(nr_events);
	ret = PTR_ERR(ioctx);
	if (!IS_ERR(ioctx)) {
		ret = put_user(ioctx->user_id, ctxp);
		if (ret)
			kill_ioctx(current->mm, ioctx, NULL);
		percpu_ref_put(&ioctx->users);
	}

out:
	return ret;
}

#ifdef CONFIG_COMPAT
COMPAT_SYSCALL_DEFINE2(io_setup, unsigned, nr_events, u32 __user *, ctx32p)
{
	struct kioctx *ioctx = NULL;
	unsigned long ctx;
	long ret;

	ret = get_user(ctx, ctx32p);
	if (unlikely(ret))
		goto out;

	ret = -EINVAL;
	if (unlikely(ctx || nr_events == 0)) {
		pr_debug("EINVAL: ctx %lu nr_events %u\n",
		         ctx, nr_events);
		goto out;
	}

	ioctx = ioctx_alloc(nr_events);
	ret = PTR_ERR(ioctx);
	if (!IS_ERR(ioctx)) {
		/* truncating is ok because it's a user address */
		ret = put_user((u32)ioctx->user_id, ctx32p);
		if (ret)
			kill_ioctx(current->mm, ioctx, NULL);
		percpu_ref_put(&ioctx->users);
	}

out:
	return ret;
}
#endif

/* sys_io_destroy:
 *	Destroy the aio_context specified.  May cancel any outstanding 
 *	AIOs and block on completion.  Will fail with -ENOSYS if not
 *	implemented.  May fail with -EINVAL if the context pointed to
 *	is invalid.
 */
SYSCALL_DEFINE1(io_destroy, aio_context_t, ctx)
{
	struct kioctx *ioctx = lookup_ioctx(ctx);
	if (likely(NULL != ioctx)) {
		struct ctx_rq_wait wait;
		int ret;

		init_completion(&wait.comp);
		atomic_set(&wait.count, 1);

		/* Pass requests_done to kill_ioctx() where it can be set
		 * in a thread-safe way. If we try to set it here then we have
		 * a race condition if two io_destroy() called simultaneously.
		 */
		ret = kill_ioctx(current->mm, ioctx, &wait);
		percpu_ref_put(&ioctx->users);

		/* Wait until all IO for the context are done. Otherwise kernel
		 * keep using user-space buffers even if user thinks the context
		 * is destroyed.
		 */
		if (!ret)
			wait_for_completion(&wait.comp);

		return ret;
	}
	pr_debug("EINVAL: invalid context id\n");
	return -EINVAL;
}

static void aio_remove_iocb(struct aio_kiocb *iocb)
{
	struct kioctx *ctx = iocb->ki_ctx;
	unsigned long flags;

	spin_lock_irqsave(&ctx->ctx_lock, flags);
	list_del(&iocb->ki_list);
	spin_unlock_irqrestore(&ctx->ctx_lock, flags);
}

static void aio_complete_rw(struct kiocb *kiocb, long res, long res2)
{
	struct aio_kiocb *iocb = container_of(kiocb, struct aio_kiocb, rw);

	if (!list_empty_careful(&iocb->ki_list))
		aio_remove_iocb(iocb);

	if (kiocb->ki_flags & IOCB_WRITE) {
		struct inode *inode = file_inode(kiocb->ki_filp);

		/*
		 * Tell lockdep we inherited freeze protection from submission
		 * thread.
		 */
		if (S_ISREG(inode->i_mode))
			__sb_writers_acquired(inode->i_sb, SB_FREEZE_WRITE);
		file_end_write(kiocb->ki_filp);
	}

	iocb->ki_res.res = res;
	iocb->ki_res.res2 = res2;
	iocb_put(iocb);
}

static int aio_prep_rw(struct kiocb *req, const struct iocb *iocb)
{
	int ret;

	req->ki_complete = aio_complete_rw;
	req->private = NULL;
	req->ki_pos = iocb->aio_offset;
	req->ki_flags = iocb_flags(req->ki_filp);
	if (iocb->aio_flags & IOCB_FLAG_RESFD)
		req->ki_flags |= IOCB_EVENTFD;
	req->ki_hint = ki_hint_validate(file_write_hint(req->ki_filp));
	if (iocb->aio_flags & IOCB_FLAG_IOPRIO) {
		/*
		 * If the IOCB_FLAG_IOPRIO flag of aio_flags is set, then
		 * aio_reqprio is interpreted as an I/O scheduling
		 * class and priority.
		 */
		ret = ioprio_check_cap(iocb->aio_reqprio);
		if (ret) {
			pr_debug("aio ioprio check cap error: %d\n", ret);
			return ret;
		}

		req->ki_ioprio = iocb->aio_reqprio;
	} else
		req->ki_ioprio = IOPRIO_PRIO_VALUE(IOPRIO_CLASS_NONE, 0);

	ret = kiocb_set_rw_flags(req, iocb->aio_rw_flags);
	if (unlikely(ret))
		return ret;

	req->ki_flags &= ~IOCB_HIPRI; /* no one is going to poll for this I/O */
	return 0;
}

static int aio_setup_rw(int rw, const struct iocb *iocb, struct iovec **iovec,
		bool vectored, bool compat, struct iov_iter *iter)
{
	void __user *buf = (void __user *)(uintptr_t)iocb->aio_buf;
	size_t len = iocb->aio_nbytes;

	if (!vectored) {
		ssize_t ret = import_single_range(rw, buf, len, *iovec, iter);
		*iovec = NULL;
		return ret;
	}
#ifdef CONFIG_COMPAT
	if (compat)
		return compat_import_iovec(rw, buf, len, UIO_FASTIOV, iovec,
				iter);
#endif
	return import_iovec(rw, buf, len, UIO_FASTIOV, iovec, iter);
}

static inline void aio_rw_done(struct kiocb *req, ssize_t ret)
{
	switch (ret) {
	case -EIOCBQUEUED:
		break;
	case -ERESTARTSYS:
	case -ERESTARTNOINTR:
	case -ERESTARTNOHAND:
	case -ERESTART_RESTARTBLOCK:
		/*
		 * There's no easy way to restart the syscall since other AIO's
		 * may be already running. Just fail this IO with EINTR.
		 */
		ret = -EINTR;
		/*FALLTHRU*/
	default:
		req->ki_complete(req, ret, 0);
	}
}

static ssize_t aio_read(struct kiocb *req, const struct iocb *iocb,
			bool vectored, bool compat)
{
	struct iovec inline_vecs[UIO_FASTIOV], *iovec = inline_vecs;
	struct iov_iter iter;
	struct file *file;
	ssize_t ret;

	ret = aio_prep_rw(req, iocb);
	if (ret)
		return ret;
	file = req->ki_filp;
	if (unlikely(!(file->f_mode & FMODE_READ)))
		return -EBADF;
	ret = -EINVAL;
	if (unlikely(!file->f_op->read_iter))
		return -EINVAL;

	ret = aio_setup_rw(READ, iocb, &iovec, vectored, compat, &iter);
	if (ret)
		return ret;
	ret = rw_verify_area(READ, file, &req->ki_pos, iov_iter_count(&iter));
	if (!ret)
		aio_rw_done(req, call_read_iter(file, req, &iter));
	kfree(iovec);
	return ret;
}

static ssize_t aio_write(struct kiocb *req, const struct iocb *iocb,
			 bool vectored, bool compat)
{
	struct iovec inline_vecs[UIO_FASTIOV], *iovec = inline_vecs;
	struct iov_iter iter;
	struct file *file;
	ssize_t ret;

	ret = aio_prep_rw(req, iocb);
	if (ret)
		return ret;
	file = req->ki_filp;

	if (unlikely(!(file->f_mode & FMODE_WRITE)))
		return -EBADF;
	if (unlikely(!file->f_op->write_iter))
		return -EINVAL;

	ret = aio_setup_rw(WRITE, iocb, &iovec, vectored, compat, &iter);
	if (ret)
		return ret;
	ret = rw_verify_area(WRITE, file, &req->ki_pos, iov_iter_count(&iter));
	if (!ret) {
		/*
		 * Open-code file_start_write here to grab freeze protection,
		 * which will be released by another thread in
		 * aio_complete_rw().  Fool lockdep by telling it the lock got
		 * released so that it doesn't complain about the held lock when
		 * we return to userspace.
		 */
		if (S_ISREG(file_inode(file)->i_mode)) {
			__sb_start_write(file_inode(file)->i_sb, SB_FREEZE_WRITE, true);
			__sb_writers_release(file_inode(file)->i_sb, SB_FREEZE_WRITE);
		}
		req->ki_flags |= IOCB_WRITE;
		aio_rw_done(req, call_write_iter(file, req, &iter));
	}
	kfree(iovec);
	return ret;
}

static void aio_fsync_work(struct work_struct *work)
{
	struct aio_kiocb *iocb = container_of(work, struct aio_kiocb, fsync.work);

	iocb->ki_res.res = vfs_fsync(iocb->fsync.file, iocb->fsync.datasync);
	iocb_put(iocb);
}

static int aio_fsync(struct fsync_iocb *req, const struct iocb *iocb,
		     bool datasync)
{
	if (unlikely(iocb->aio_buf || iocb->aio_offset || iocb->aio_nbytes ||
			iocb->aio_rw_flags))
		return -EINVAL;

	if (unlikely(!req->file->f_op->fsync))
		return -EINVAL;

	req->datasync = datasync;
	INIT_WORK(&req->work, aio_fsync_work);
	schedule_work(&req->work);
	return 0;
}

static void aio_poll_complete_work(struct work_struct *work)
{
	struct poll_iocb *req = container_of(work, struct poll_iocb, work);
	struct aio_kiocb *iocb = container_of(req, struct aio_kiocb, poll);
	struct poll_table_struct pt = { ._key = req->events };
	struct kioctx *ctx = iocb->ki_ctx;
	__poll_t mask = 0;

	if (!READ_ONCE(req->cancelled))
		mask = vfs_poll(req->file, &pt) & req->events;

	/*
	 * Note that ->ki_cancel callers also delete iocb from active_reqs after
	 * calling ->ki_cancel.  We need the ctx_lock roundtrip here to
	 * synchronize with them.  In the cancellation case the list_del_init
	 * itself is not actually needed, but harmless so we keep it in to
	 * avoid further branches in the fast path.
	 */
	spin_lock_irq(&ctx->ctx_lock);
	if (!mask && !READ_ONCE(req->cancelled)) {
		add_wait_queue(req->head, &req->wait);
		spin_unlock_irq(&ctx->ctx_lock);
		return;
	}
	list_del_init(&iocb->ki_list);
	iocb->ki_res.res = mangle_poll(mask);
	req->done = true;
	spin_unlock_irq(&ctx->ctx_lock);

	iocb_put(iocb);
}

/* assumes we are called with irqs disabled */
static int aio_poll_cancel(struct kiocb *iocb)
{
	struct aio_kiocb *aiocb = container_of(iocb, struct aio_kiocb, rw);
	struct poll_iocb *req = &aiocb->poll;

	spin_lock(&req->head->lock);
	WRITE_ONCE(req->cancelled, true);
	if (!list_empty(&req->wait.entry)) {
		list_del_init(&req->wait.entry);
		schedule_work(&aiocb->poll.work);
	}
	spin_unlock(&req->head->lock);

	return 0;
}

static int aio_poll_wake(struct wait_queue_entry *wait, unsigned mode, int sync,
		void *key)
{
	struct poll_iocb *req = container_of(wait, struct poll_iocb, wait);
	struct aio_kiocb *iocb = container_of(req, struct aio_kiocb, poll);
	__poll_t mask = key_to_poll(key);
	unsigned long flags;

	/* for instances that support it check for an event match first: */
	if (mask && !(mask & req->events))
		return 0;

	list_del_init(&req->wait.entry);

	if (mask && spin_trylock_irqsave(&iocb->ki_ctx->ctx_lock, flags)) {
		/*
		 * Try to complete the iocb inline if we can. Use
		 * irqsave/irqrestore because not all filesystems (e.g. fuse)
		 * call this function with IRQs disabled and because IRQs
		 * have to be disabled before ctx_lock is obtained.
		 */
		list_del(&iocb->ki_list);
		iocb->ki_res.res = mangle_poll(mask);
		req->done = true;
		spin_unlock_irqrestore(&iocb->ki_ctx->ctx_lock, flags);
		iocb_put(iocb);
	} else {
		schedule_work(&req->work);
	}
	return 1;
}

struct aio_poll_table {
	struct poll_table_struct	pt;
	struct aio_kiocb		*iocb;
	int				error;
};

static void
aio_poll_queue_proc(struct file *file, struct wait_queue_head *head,
		struct poll_table_struct *p)
{
	struct aio_poll_table *pt = container_of(p, struct aio_poll_table, pt);

	/* multiple wait queues per file are not supported */
	if (unlikely(pt->iocb->poll.head)) {
		pt->error = -EINVAL;
		return;
	}

	pt->error = 0;
	pt->iocb->poll.head = head;
	add_wait_queue(head, &pt->iocb->poll.wait);
}

static ssize_t aio_poll(struct aio_kiocb *aiocb, const struct iocb *iocb)
{
	struct kioctx *ctx = aiocb->ki_ctx;
	struct poll_iocb *req = &aiocb->poll;
	struct aio_poll_table apt;
	bool cancel = false;
	__poll_t mask;

	/* reject any unknown events outside the normal event mask. */
	if ((u16)iocb->aio_buf != iocb->aio_buf)
		return -EINVAL;
	/* reject fields that are not defined for poll */
	if (iocb->aio_offset || iocb->aio_nbytes || iocb->aio_rw_flags)
		return -EINVAL;

	INIT_WORK(&req->work, aio_poll_complete_work);
	req->events = demangle_poll(iocb->aio_buf) | EPOLLERR | EPOLLHUP;

	req->head = NULL;
	req->done = false;
	req->cancelled = false;

	apt.pt._qproc = aio_poll_queue_proc;
	apt.pt._key = req->events;
	apt.iocb = aiocb;
	apt.error = -EINVAL; /* same as no support for IOCB_CMD_POLL */

	/* initialized the list so that we can do list_empty checks */
	INIT_LIST_HEAD(&req->wait.entry);
	init_waitqueue_func_entry(&req->wait, aio_poll_wake);

	mask = vfs_poll(req->file, &apt.pt) & req->events;
	spin_lock_irq(&ctx->ctx_lock);
	if (likely(req->head)) {
		spin_lock(&req->head->lock);
		if (unlikely(list_empty(&req->wait.entry))) {
			if (apt.error)
				cancel = true;
			apt.error = 0;
			mask = 0;
		}
		if (mask || apt.error) {
			list_del_init(&req->wait.entry);
		} else if (cancel) {
			WRITE_ONCE(req->cancelled, true);
		} else if (!req->done) { /* actually waiting for an event */
			list_add_tail(&aiocb->ki_list, &ctx->active_reqs);
			aiocb->ki_cancel = aio_poll_cancel;
		}
		spin_unlock(&req->head->lock);
	}
	if (mask) { /* no async, we'd stolen it */
		aiocb->ki_res.res = mangle_poll(mask);
		apt.error = 0;
	}
	spin_unlock_irq(&ctx->ctx_lock);
	if (mask)
		iocb_put(aiocb);
	return apt.error;
}

static int __io_submit_one(struct kioctx *ctx, const struct iocb *iocb,
			   struct iocb __user *user_iocb, bool compat)
{
	struct aio_kiocb *req;
	ssize_t ret;

	/* enforce forwards compatibility on users */
	if (unlikely(iocb->aio_reserved2)) {
		pr_debug("EINVAL: reserve field set\n");
		return -EINVAL;
	}

	/* prevent overflows */
	if (unlikely(
	    (iocb->aio_buf != (unsigned long)iocb->aio_buf) ||
	    (iocb->aio_nbytes != (size_t)iocb->aio_nbytes) ||
	    ((ssize_t)iocb->aio_nbytes < 0)
	   )) {
		pr_debug("EINVAL: overflow check\n");
		return -EINVAL;
	}

	if (!get_reqs_available(ctx))
		return -EAGAIN;

	ret = -EAGAIN;
	req = aio_get_req(ctx);
	if (unlikely(!req))
		goto out_put_reqs_available;

	req->ki_filp = fget(iocb->aio_fildes);
	ret = -EBADF;
	if (unlikely(!req->ki_filp))
		goto out_put_req;

	if (iocb->aio_flags & IOCB_FLAG_RESFD) {
		/*
		 * If the IOCB_FLAG_RESFD flag of aio_flags is set, get an
		 * instance of the file* now. The file descriptor must be
		 * an eventfd() fd, and will be signaled for each completed
		 * event using the eventfd_signal() function.
		 */
		req->ki_eventfd = eventfd_ctx_fdget((int) iocb->aio_resfd);
		if (IS_ERR(req->ki_eventfd)) {
			ret = PTR_ERR(req->ki_eventfd);
			req->ki_eventfd = NULL;
			goto out_put_req;
		}
	}

	ret = put_user(KIOCB_KEY, &user_iocb->aio_key);
	if (unlikely(ret)) {
		pr_debug("EFAULT: aio_key\n");
		goto out_put_req;
	}

	req->ki_res.obj = (u64)(unsigned long)user_iocb;
	req->ki_res.data = iocb->aio_data;
	req->ki_res.res = 0;
	req->ki_res.res2 = 0;

	switch (iocb->aio_lio_opcode) {
	case IOCB_CMD_PREAD:
		ret = aio_read(&req->rw, iocb, false, compat);
		break;
	case IOCB_CMD_PWRITE:
		ret = aio_write(&req->rw, iocb, false, compat);
		break;
	case IOCB_CMD_PREADV:
		ret = aio_read(&req->rw, iocb, true, compat);
		break;
	case IOCB_CMD_PWRITEV:
		ret = aio_write(&req->rw, iocb, true, compat);
		break;
	case IOCB_CMD_FSYNC:
		ret = aio_fsync(&req->fsync, iocb, false);
		break;
	case IOCB_CMD_FDSYNC:
		ret = aio_fsync(&req->fsync, iocb, true);
		break;
	case IOCB_CMD_POLL:
		ret = aio_poll(req, iocb);
		break;
	default:
		pr_debug("invalid aio operation %d\n", iocb->aio_lio_opcode);
		ret = -EINVAL;
		break;
	}

	/* Done with the synchronous reference */
	iocb_put(req);

	/*
	 * If ret is 0, we'd either done aio_complete() ourselves or have
	 * arranged for that to be done asynchronously.  Anything non-zero
	 * means that we need to destroy req ourselves.
	 */
	if (!ret)
		return 0;

out_put_req:
	if (req->ki_eventfd)
		eventfd_ctx_put(req->ki_eventfd);
	iocb_destroy(req);
out_put_reqs_available:
	put_reqs_available(ctx, 1);
	return ret;
}

static int io_submit_one(struct kioctx *ctx, struct iocb __user *user_iocb,
			 bool compat)
{
	struct iocb iocb;

	if (unlikely(copy_from_user(&iocb, user_iocb, sizeof(iocb))))
		return -EFAULT;

	return __io_submit_one(ctx, &iocb, user_iocb, compat);
}

/* sys_io_submit:
 *	Queue the nr iocbs pointed to by iocbpp for processing.  Returns
 *	the number of iocbs queued.  May return -EINVAL if the aio_context
 *	specified by ctx_id is invalid, if nr is < 0, if the iocb at
 *	*iocbpp[0] is not properly initialized, if the operation specified
 *	is invalid for the file descriptor in the iocb.  May fail with
 *	-EFAULT if any of the data structures point to invalid data.  May
 *	fail with -EBADF if the file descriptor specified in the first
 *	iocb is invalid.  May fail with -EAGAIN if insufficient resources
 *	are available to queue any iocbs.  Will return 0 if nr is 0.  Will
 *	fail with -ENOSYS if not implemented.
 */
SYSCALL_DEFINE3(io_submit, aio_context_t, ctx_id, long, nr,
		struct iocb __user * __user *, iocbpp)
{
	struct kioctx *ctx;
	long ret = 0;
	int i = 0;
	struct blk_plug plug;

	if (unlikely(nr < 0))
		return -EINVAL;

	ctx = lookup_ioctx(ctx_id);
	if (unlikely(!ctx)) {
		pr_debug("EINVAL: invalid context id\n");
		return -EINVAL;
	}

	if (nr > ctx->nr_events)
		nr = ctx->nr_events;

	blk_start_plug(&plug);
	for (i = 0; i < nr; i++) {
		struct iocb __user *user_iocb;

		if (unlikely(get_user(user_iocb, iocbpp + i))) {
			ret = -EFAULT;
			break;
		}

		ret = io_submit_one(ctx, user_iocb, false);
		if (ret)
			break;
	}
	blk_finish_plug(&plug);

	percpu_ref_put(&ctx->users);
	return i ? i : ret;
}

#ifdef CONFIG_COMPAT
COMPAT_SYSCALL_DEFINE3(io_submit, compat_aio_context_t, ctx_id,
		       int, nr, compat_uptr_t __user *, iocbpp)
{
	struct kioctx *ctx;
	long ret = 0;
	int i = 0;
	struct blk_plug plug;

	if (unlikely(nr < 0))
		return -EINVAL;

	ctx = lookup_ioctx(ctx_id);
	if (unlikely(!ctx)) {
		pr_debug("EINVAL: invalid context id\n");
		return -EINVAL;
	}

	if (nr > ctx->nr_events)
		nr = ctx->nr_events;

	blk_start_plug(&plug);
	for (i = 0; i < nr; i++) {
		compat_uptr_t user_iocb;

		if (unlikely(get_user(user_iocb, iocbpp + i))) {
			ret = -EFAULT;
			break;
		}

		ret = io_submit_one(ctx, compat_ptr(user_iocb), true);
		if (ret)
			break;
	}
	blk_finish_plug(&plug);

	percpu_ref_put(&ctx->users);
	return i ? i : ret;
}
#endif

/* sys_io_cancel:
 *	Attempts to cancel an iocb previously passed to io_submit.  If
 *	the operation is successfully cancelled, the resulting event is
 *	copied into the memory pointed to by result without being placed
 *	into the completion queue and 0 is returned.  May fail with
 *	-EFAULT if any of the data structures pointed to are invalid.
 *	May fail with -EINVAL if aio_context specified by ctx_id is
 *	invalid.  May fail with -EAGAIN if the iocb specified was not
 *	cancelled.  Will fail with -ENOSYS if not implemented.
 */
SYSCALL_DEFINE3(io_cancel, aio_context_t, ctx_id, struct iocb __user *, iocb,
		struct io_event __user *, result)
{
	struct kioctx *ctx;
	struct aio_kiocb *kiocb;
	int ret = -EINVAL;
	u32 key;
	u64 obj = (u64)(unsigned long)iocb;

	if (unlikely(get_user(key, &iocb->aio_key)))
		return -EFAULT;
	if (unlikely(key != KIOCB_KEY))
		return -EINVAL;

	ctx = lookup_ioctx(ctx_id);
	if (unlikely(!ctx))
		return -EINVAL;

	spin_lock_irq(&ctx->ctx_lock);
	/* TODO: use a hash or array, this sucks. */
	list_for_each_entry(kiocb, &ctx->active_reqs, ki_list) {
		if (kiocb->ki_res.obj == obj) {
			ret = kiocb->ki_cancel(&kiocb->rw);
			list_del_init(&kiocb->ki_list);
			break;
		}
	}
	spin_unlock_irq(&ctx->ctx_lock);

	if (!ret) {
		/*
		 * The result argument is no longer used - the io_event is
		 * always delivered via the ring buffer. -EINPROGRESS indicates
		 * cancellation is progress:
		 */
		ret = -EINPROGRESS;
	}

	percpu_ref_put(&ctx->users);

	return ret;
}

static long do_io_getevents(aio_context_t ctx_id,
		long min_nr,
		long nr,
		struct io_event __user *events,
		struct timespec64 *ts)
{
	ktime_t until = ts ? timespec64_to_ktime(*ts) : KTIME_MAX;
	struct kioctx *ioctx = lookup_ioctx(ctx_id);
	long ret = -EINVAL;

	if (likely(ioctx)) {
		if (likely(min_nr <= nr && min_nr >= 0))
			ret = read_events(ioctx, min_nr, nr, events, until);
		percpu_ref_put(&ioctx->users);
	}

	return ret;
}

/* io_getevents:
 *	Attempts to read at least min_nr events and up to nr events from
 *	the completion queue for the aio_context specified by ctx_id. If
 *	it succeeds, the number of read events is returned. May fail with
 *	-EINVAL if ctx_id is invalid, if min_nr is out of range, if nr is
 *	out of range, if timeout is out of range.  May fail with -EFAULT
 *	if any of the memory specified is invalid.  May return 0 or
 *	< min_nr if the timeout specified by timeout has elapsed
 *	before sufficient events are available, where timeout == NULL
 *	specifies an infinite timeout. Note that the timeout pointed to by
 *	timeout is relative.  Will fail with -ENOSYS if not implemented.
 */
SYSCALL_DEFINE5(io_getevents, aio_context_t, ctx_id,
		long, min_nr,
		long, nr,
		struct io_event __user *, events,
		struct timespec __user *, timeout)
{
	struct timespec64	ts;
	int			ret;

	if (timeout && unlikely(get_timespec64(&ts, timeout)))
		return -EFAULT;

	ret = do_io_getevents(ctx_id, min_nr, nr, events, timeout ? &ts : NULL);
	if (!ret && signal_pending(current))
		ret = -EINTR;
	return ret;
}

struct __aio_sigset {
	const sigset_t __user	*sigmask;
	size_t		sigsetsize;
};

SYSCALL_DEFINE6(io_pgetevents,
		aio_context_t, ctx_id,
		long, min_nr,
		long, nr,
		struct io_event __user *, events,
		struct timespec __user *, timeout,
		const struct __aio_sigset __user *, usig)
{
	struct __aio_sigset	ksig = { NULL, };
	sigset_t		ksigmask, sigsaved;
	struct timespec64	ts;
	int ret;

	if (timeout && unlikely(get_timespec64(&ts, timeout)))
		return -EFAULT;

	if (usig && copy_from_user(&ksig, usig, sizeof(ksig)))
		return -EFAULT;

	if (ksig.sigmask) {
		if (ksig.sigsetsize != sizeof(sigset_t))
			return -EINVAL;
		if (copy_from_user(&ksigmask, ksig.sigmask, sizeof(ksigmask)))
			return -EFAULT;
		sigdelsetmask(&ksigmask, sigmask(SIGKILL) | sigmask(SIGSTOP));
		sigprocmask(SIG_SETMASK, &ksigmask, &sigsaved);
	}

	ret = do_io_getevents(ctx_id, min_nr, nr, events, timeout ? &ts : NULL);
	if (signal_pending(current)) {
		if (ksig.sigmask) {
			current->saved_sigmask = sigsaved;
			set_restore_sigmask();
		}

		if (!ret)
			ret = -ERESTARTNOHAND;
	} else {
		if (ksig.sigmask)
			sigprocmask(SIG_SETMASK, &sigsaved, NULL);
	}

	return ret;
}

#ifdef CONFIG_COMPAT
COMPAT_SYSCALL_DEFINE5(io_getevents, compat_aio_context_t, ctx_id,
		       compat_long_t, min_nr,
		       compat_long_t, nr,
		       struct io_event __user *, events,
		       struct compat_timespec __user *, timeout)
{
	struct timespec64 t;
	int ret;

	if (timeout && compat_get_timespec64(&t, timeout))
		return -EFAULT;

	ret = do_io_getevents(ctx_id, min_nr, nr, events, timeout ? &t : NULL);
	if (!ret && signal_pending(current))
		ret = -EINTR;
	return ret;
}


struct __compat_aio_sigset {
	compat_sigset_t __user	*sigmask;
	compat_size_t		sigsetsize;
};

COMPAT_SYSCALL_DEFINE6(io_pgetevents,
		compat_aio_context_t, ctx_id,
		compat_long_t, min_nr,
		compat_long_t, nr,
		struct io_event __user *, events,
		struct compat_timespec __user *, timeout,
		const struct __compat_aio_sigset __user *, usig)
{
	struct __compat_aio_sigset ksig = { NULL, };
	sigset_t ksigmask, sigsaved;
	struct timespec64 t;
	int ret;

	if (timeout && compat_get_timespec64(&t, timeout))
		return -EFAULT;

	if (usig && copy_from_user(&ksig, usig, sizeof(ksig)))
		return -EFAULT;

	if (ksig.sigmask) {
		if (ksig.sigsetsize != sizeof(compat_sigset_t))
			return -EINVAL;
		if (get_compat_sigset(&ksigmask, ksig.sigmask))
			return -EFAULT;
		sigdelsetmask(&ksigmask, sigmask(SIGKILL) | sigmask(SIGSTOP));
		sigprocmask(SIG_SETMASK, &ksigmask, &sigsaved);
	}

	ret = do_io_getevents(ctx_id, min_nr, nr, events, timeout ? &t : NULL);
	if (signal_pending(current)) {
		if (ksig.sigmask) {
			current->saved_sigmask = sigsaved;
			set_restore_sigmask();
		}
		if (!ret)
			ret = -ERESTARTNOHAND;
	} else {
		if (ksig.sigmask)
			sigprocmask(SIG_SETMASK, &sigsaved, NULL);
	}

	return ret;
}
#endif<|MERGE_RESOLUTION|>--- conflicted
+++ resolved
@@ -42,7 +42,6 @@
 #include <linux/ramfs.h>
 #include <linux/percpu-refcount.h>
 #include <linux/mount.h>
-#include <linux/swork.h>
 
 #include <asm/kmap_types.h>
 #include <linux/uaccess.h>
@@ -122,11 +121,7 @@
 	long			nr_pages;
 
 	struct rcu_work		free_rwork;	/* see free_ioctx() */
-<<<<<<< HEAD
-	struct swork_event	free_swork;	/* see free_ioctx() */
-=======
 	struct work_struct	free_work;	/* see free_ioctx() */
->>>>>>> fd5bccd1
 
 	/*
 	 * signals when all in-flight requests are done
@@ -271,7 +266,6 @@
 		.mount		= aio_mount,
 		.kill_sb	= kill_anon_super,
 	};
-	BUG_ON(swork_get());
 	aio_mnt = kern_mount(&aio_fs);
 	if (IS_ERR(aio_mnt))
 		panic("Failed to create aio fs mount.");
@@ -613,15 +607,9 @@
  * and ctx->users has dropped to 0, so we know no more kiocbs can be submitted -
  * now it's safe to cancel any that need to be.
  */
-<<<<<<< HEAD
-static void free_ioctx_users_work(struct swork_event *sev)
-{
-	struct kioctx *ctx = container_of(sev, struct kioctx, free_swork);
-=======
 static void free_ioctx_users_work(struct work_struct *work)
 {
 	struct kioctx *ctx = container_of(work, struct kioctx, free_work);
->>>>>>> fd5bccd1
 	struct aio_kiocb *req;
 
 	spin_lock_irq(&ctx->ctx_lock);
@@ -643,13 +631,8 @@
 {
 	struct kioctx *ctx = container_of(ref, struct kioctx, users);
 
-<<<<<<< HEAD
-	INIT_SWORK(&ctx->free_swork, free_ioctx_users_work);
-	swork_queue(&ctx->free_swork);
-=======
 	INIT_WORK(&ctx->free_work, free_ioctx_users_work);
 	schedule_work(&ctx->free_work);
->>>>>>> fd5bccd1
 }
 
 static int ioctx_add_table(struct kioctx *ctx, struct mm_struct *mm)
