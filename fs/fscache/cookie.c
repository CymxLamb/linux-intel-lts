// SPDX-License-Identifier: GPL-2.0-or-later
/* netfs cookie management
 *
 * Copyright (C) 2004-2007 Red Hat, Inc. All Rights Reserved.
 * Written by David Howells (dhowells@redhat.com)
 *
 * See Documentation/filesystems/caching/netfs-api.txt for more information on
 * the netfs API.
 */

#define FSCACHE_DEBUG_LEVEL COOKIE
#include <linux/module.h>
#include <linux/slab.h>
#include "internal.h"

struct kmem_cache *fscache_cookie_jar;

static atomic_t fscache_object_debug_id = ATOMIC_INIT(0);

#define fscache_cookie_hash_shift 15
static struct hlist_bl_head fscache_cookie_hash[1 << fscache_cookie_hash_shift];

static int fscache_acquire_non_index_cookie(struct fscache_cookie *cookie,
					    loff_t object_size);
static int fscache_alloc_object(struct fscache_cache *cache,
				struct fscache_cookie *cookie);
static int fscache_attach_object(struct fscache_cookie *cookie,
				 struct fscache_object *object);

static void fscache_print_cookie(struct fscache_cookie *cookie, char prefix)
{
	struct hlist_node *object;
	const u8 *k;
	unsigned loop;

	pr_err("%c-cookie c=%p [p=%p fl=%lx nc=%u na=%u]\n",
	       prefix, cookie, cookie->parent, cookie->flags,
	       atomic_read(&cookie->n_children),
	       atomic_read(&cookie->n_active));
	pr_err("%c-cookie d=%p n=%p\n",
	       prefix, cookie->def, cookie->netfs_data);

	object = READ_ONCE(cookie->backing_objects.first);
	if (object)
		pr_err("%c-cookie o=%p\n",
		       prefix, hlist_entry(object, struct fscache_object, cookie_link));

	pr_err("%c-key=[%u] '", prefix, cookie->key_len);
	k = (cookie->key_len <= sizeof(cookie->inline_key)) ?
		cookie->inline_key : cookie->key;
	for (loop = 0; loop < cookie->key_len; loop++)
		pr_cont("%02x", k[loop]);
	pr_cont("'\n");
}

void fscache_free_cookie(struct fscache_cookie *cookie)
{
	if (cookie) {
		BUG_ON(!hlist_empty(&cookie->backing_objects));
		if (cookie->aux_len > sizeof(cookie->inline_aux))
			kfree(cookie->aux);
		if (cookie->key_len > sizeof(cookie->inline_key))
			kfree(cookie->key);
		kmem_cache_free(fscache_cookie_jar, cookie);
	}
}

/*
 * Set the index key in a cookie.  The cookie struct has space for a 16-byte
 * key plus length and hash, but if that's not big enough, it's instead a
 * pointer to a buffer containing 3 bytes of hash, 1 byte of length and then
 * the key data.
 */
static int fscache_set_key(struct fscache_cookie *cookie,
			   const void *index_key, size_t index_key_len)
{
	u32 *buf;
	int bufs;

	bufs = DIV_ROUND_UP(index_key_len, sizeof(*buf));

	if (index_key_len > sizeof(cookie->inline_key)) {
		buf = kcalloc(bufs, sizeof(*buf), GFP_KERNEL);
		if (!buf)
			return -ENOMEM;
		cookie->key = buf;
	} else {
		buf = (u32 *)cookie->inline_key;
	}

	memcpy(buf, index_key, index_key_len);
	cookie->key_hash = fscache_hash(0, buf, bufs);
	return 0;
}

static long fscache_compare_cookie(const struct fscache_cookie *a,
				   const struct fscache_cookie *b)
{
	const void *ka, *kb;

	if (a->key_hash != b->key_hash)
		return (long)a->key_hash - (long)b->key_hash;
	if (a->parent != b->parent)
		return (long)a->parent - (long)b->parent;
	if (a->key_len != b->key_len)
		return (long)a->key_len - (long)b->key_len;
	if (a->type != b->type)
		return (long)a->type - (long)b->type;

	if (a->key_len <= sizeof(a->inline_key)) {
		ka = &a->inline_key;
		kb = &b->inline_key;
	} else {
		ka = a->key;
		kb = b->key;
	}
	return memcmp(ka, kb, a->key_len);
}

/*
 * Allocate a cookie.
 */
struct fscache_cookie *fscache_alloc_cookie(
	struct fscache_cookie *parent,
	const struct fscache_cookie_def *def,
	const void *index_key, size_t index_key_len,
	const void *aux_data, size_t aux_data_len,
	void *netfs_data,
	loff_t object_size)
{
	struct fscache_cookie *cookie;

	/* allocate and initialise a cookie */
	cookie = kmem_cache_zalloc(fscache_cookie_jar, GFP_KERNEL);
	if (!cookie)
		return NULL;

	cookie->key_len = index_key_len;
	cookie->aux_len = aux_data_len;

	if (fscache_set_key(cookie, index_key, index_key_len) < 0)
		goto nomem;

	if (cookie->aux_len <= sizeof(cookie->inline_aux)) {
		memcpy(cookie->inline_aux, aux_data, cookie->aux_len);
	} else {
		cookie->aux = kmemdup(aux_data, cookie->aux_len, GFP_KERNEL);
		if (!cookie->aux)
			goto nomem;
	}

	atomic_set(&cookie->usage, 1);
	atomic_set(&cookie->n_children, 0);

	/* We keep the active count elevated until relinquishment to prevent an
	 * attempt to wake up every time the object operations queue quiesces.
	 */
	atomic_set(&cookie->n_active, 1);

	cookie->def		= def;
	cookie->parent		= parent;
	cookie->netfs_data	= netfs_data;
	cookie->flags		= (1 << FSCACHE_COOKIE_NO_DATA_YET);
	cookie->type		= def->type;
	spin_lock_init(&cookie->lock);
	spin_lock_init(&cookie->stores_lock);
	INIT_HLIST_HEAD(&cookie->backing_objects);

	/* radix tree insertion won't use the preallocation pool unless it's
	 * told it may not wait */
	INIT_RADIX_TREE(&cookie->stores, GFP_NOFS & ~__GFP_DIRECT_RECLAIM);
	return cookie;

nomem:
	fscache_free_cookie(cookie);
	return NULL;
}

/*
 * Attempt to insert the new cookie into the hash.  If there's a collision, we
 * return the old cookie if it's not in use and an error otherwise.
 */
struct fscache_cookie *fscache_hash_cookie(struct fscache_cookie *candidate)
{
	struct fscache_cookie *cursor;
	struct hlist_bl_head *h;
	struct hlist_bl_node *p;
	unsigned int bucket;

	bucket = candidate->key_hash & (ARRAY_SIZE(fscache_cookie_hash) - 1);
	h = &fscache_cookie_hash[bucket];

	hlist_bl_lock(h);
	hlist_bl_for_each_entry(cursor, p, h, hash_link) {
		if (fscache_compare_cookie(candidate, cursor) == 0)
			goto collision;
	}

	__set_bit(FSCACHE_COOKIE_ACQUIRED, &candidate->flags);
	fscache_cookie_get(candidate->parent, fscache_cookie_get_acquire_parent);
	atomic_inc(&candidate->parent->n_children);
	hlist_bl_add_head(&candidate->hash_link, h);
	hlist_bl_unlock(h);
	return candidate;

collision:
	if (test_and_set_bit(FSCACHE_COOKIE_ACQUIRED, &cursor->flags)) {
		trace_fscache_cookie(cursor, fscache_cookie_collision,
				     atomic_read(&cursor->usage));
		pr_err("Duplicate cookie detected\n");
		fscache_print_cookie(cursor, 'O');
		fscache_print_cookie(candidate, 'N');
		hlist_bl_unlock(h);
		return NULL;
	}

	fscache_cookie_get(cursor, fscache_cookie_get_reacquire);
	hlist_bl_unlock(h);
	return cursor;
}

/*
 * request a cookie to represent an object (index, datafile, xattr, etc)
 * - parent specifies the parent object
 *   - the top level index cookie for each netfs is stored in the fscache_netfs
 *     struct upon registration
 * - def points to the definition
 * - the netfs_data will be passed to the functions pointed to in *def
 * - all attached caches will be searched to see if they contain this object
 * - index objects aren't stored on disk until there's a dependent file that
 *   needs storing
 * - other objects are stored in a selected cache immediately, and all the
 *   indices forming the path to it are instantiated if necessary
 * - we never let on to the netfs about errors
 *   - we may set a negative cookie pointer, but that's okay
 */
struct fscache_cookie *__fscache_acquire_cookie(
	struct fscache_cookie *parent,
	const struct fscache_cookie_def *def,
	const void *index_key, size_t index_key_len,
	const void *aux_data, size_t aux_data_len,
	void *netfs_data,
	loff_t object_size,
	bool enable)
{
	struct fscache_cookie *candidate, *cookie;

	BUG_ON(!def);

	_enter("{%s},{%s},%p,%u",
	       parent ? (char *) parent->def->name : "<no-parent>",
	       def->name, netfs_data, enable);

	if (!index_key || !index_key_len || index_key_len > 255 || aux_data_len > 255)
		return NULL;
	if (!aux_data || !aux_data_len) {
		aux_data = NULL;
		aux_data_len = 0;
	}

	fscache_stat(&fscache_n_acquires);

	/* if there's no parent cookie, then we don't create one here either */
	if (!parent) {
		fscache_stat(&fscache_n_acquires_null);
		_leave(" [no parent]");
		return NULL;
	}

	/* validate the definition */
	BUG_ON(!def->name[0]);

	BUG_ON(def->type == FSCACHE_COOKIE_TYPE_INDEX &&
	       parent->type != FSCACHE_COOKIE_TYPE_INDEX);

	candidate = fscache_alloc_cookie(parent, def,
					 index_key, index_key_len,
					 aux_data, aux_data_len,
					 netfs_data, object_size);
	if (!candidate) {
		fscache_stat(&fscache_n_acquires_oom);
		_leave(" [ENOMEM]");
		return NULL;
	}

	cookie = fscache_hash_cookie(candidate);
	if (!cookie) {
		trace_fscache_cookie(candidate, fscache_cookie_discard, 1);
		goto out;
	}

	if (cookie == candidate)
		candidate = NULL;

	switch (cookie->type) {
	case FSCACHE_COOKIE_TYPE_INDEX:
		fscache_stat(&fscache_n_cookie_index);
		break;
	case FSCACHE_COOKIE_TYPE_DATAFILE:
		fscache_stat(&fscache_n_cookie_data);
		break;
	default:
		fscache_stat(&fscache_n_cookie_special);
		break;
	}

	trace_fscache_acquire(cookie);

	if (enable) {
		/* if the object is an index then we need do nothing more here
		 * - we create indices on disk when we need them as an index
		 * may exist in multiple caches */
		if (cookie->type != FSCACHE_COOKIE_TYPE_INDEX) {
			if (fscache_acquire_non_index_cookie(cookie, object_size) == 0) {
				set_bit(FSCACHE_COOKIE_ENABLED, &cookie->flags);
			} else {
				atomic_dec(&parent->n_children);
				fscache_cookie_put(cookie,
						   fscache_cookie_put_acquire_nobufs);
				fscache_stat(&fscache_n_acquires_nobufs);
				_leave(" = NULL");
				return NULL;
			}
		} else {
			set_bit(FSCACHE_COOKIE_ENABLED, &cookie->flags);
		}
	}

	fscache_stat(&fscache_n_acquires_ok);

out:
	fscache_free_cookie(candidate);
	return cookie;
}
EXPORT_SYMBOL(__fscache_acquire_cookie);

/*
 * Enable a cookie to permit it to accept new operations.
 */
void __fscache_enable_cookie(struct fscache_cookie *cookie,
			     const void *aux_data,
			     loff_t object_size,
			     bool (*can_enable)(void *data),
			     void *data)
{
	_enter("%p", cookie);

	trace_fscache_enable(cookie);

	wait_on_bit_lock(&cookie->flags, FSCACHE_COOKIE_ENABLEMENT_LOCK,
			 TASK_UNINTERRUPTIBLE);

	fscache_update_aux(cookie, aux_data);

	if (test_bit(FSCACHE_COOKIE_ENABLED, &cookie->flags))
		goto out_unlock;

	if (can_enable && !can_enable(data)) {
		/* The netfs decided it didn't want to enable after all */
	} else if (cookie->type != FSCACHE_COOKIE_TYPE_INDEX) {
		/* Wait for outstanding disablement to complete */
		__fscache_wait_on_invalidate(cookie);

		if (fscache_acquire_non_index_cookie(cookie, object_size) == 0)
			set_bit(FSCACHE_COOKIE_ENABLED, &cookie->flags);
	} else {
		set_bit(FSCACHE_COOKIE_ENABLED, &cookie->flags);
	}

out_unlock:
	clear_bit_unlock(FSCACHE_COOKIE_ENABLEMENT_LOCK, &cookie->flags);
	wake_up_bit(&cookie->flags, FSCACHE_COOKIE_ENABLEMENT_LOCK);
}
EXPORT_SYMBOL(__fscache_enable_cookie);

/*
 * acquire a non-index cookie
 * - this must make sure the index chain is instantiated and instantiate the
 *   object representation too
 */
static int fscache_acquire_non_index_cookie(struct fscache_cookie *cookie,
					    loff_t object_size)
{
	struct fscache_object *object;
	struct fscache_cache *cache;
	int ret;

	_enter("");

	set_bit(FSCACHE_COOKIE_UNAVAILABLE, &cookie->flags);

	/* now we need to see whether the backing objects for this cookie yet
	 * exist, if not there'll be nothing to search */
	down_read(&fscache_addremove_sem);

	if (list_empty(&fscache_cache_list)) {
		up_read(&fscache_addremove_sem);
		_leave(" = 0 [no caches]");
		return 0;
	}

	/* select a cache in which to store the object */
	cache = fscache_select_cache_for_object(cookie->parent);
	if (!cache) {
		up_read(&fscache_addremove_sem);
		fscache_stat(&fscache_n_acquires_no_cache);
		_leave(" = -ENOMEDIUM [no cache]");
		return -ENOMEDIUM;
	}

	_debug("cache %s", cache->tag->name);

	set_bit(FSCACHE_COOKIE_LOOKING_UP, &cookie->flags);

	/* ask the cache to allocate objects for this cookie and its parent
	 * chain */
	ret = fscache_alloc_object(cache, cookie);
	if (ret < 0) {
		up_read(&fscache_addremove_sem);
		_leave(" = %d", ret);
		return ret;
	}

	spin_lock(&cookie->lock);
	if (hlist_empty(&cookie->backing_objects)) {
		spin_unlock(&cookie->lock);
		goto unavailable;
	}

	object = hlist_entry(cookie->backing_objects.first,
			     struct fscache_object, cookie_link);

	fscache_set_store_limit(object, object_size);

	/* initiate the process of looking up all the objects in the chain
	 * (done by fscache_initialise_object()) */
	fscache_raise_event(object, FSCACHE_OBJECT_EV_NEW_CHILD);

	spin_unlock(&cookie->lock);

	/* we may be required to wait for lookup to complete at this point */
	if (!fscache_defer_lookup) {
		_debug("non-deferred lookup %p", &cookie->flags);
		wait_on_bit(&cookie->flags, FSCACHE_COOKIE_LOOKING_UP,
			    TASK_UNINTERRUPTIBLE);
		_debug("complete");
		if (test_bit(FSCACHE_COOKIE_UNAVAILABLE, &cookie->flags))
			goto unavailable;
	}

	up_read(&fscache_addremove_sem);
	_leave(" = 0 [deferred]");
	return 0;

unavailable:
	up_read(&fscache_addremove_sem);
	_leave(" = -ENOBUFS");
	return -ENOBUFS;
}

/*
 * recursively allocate cache object records for a cookie/cache combination
 * - caller must be holding the addremove sem
 */
static int fscache_alloc_object(struct fscache_cache *cache,
				struct fscache_cookie *cookie)
{
	struct fscache_object *object;
	int ret;

	_enter("%p,%p{%s}", cache, cookie, cookie->def->name);

	spin_lock(&cookie->lock);
	hlist_for_each_entry(object, &cookie->backing_objects,
			     cookie_link) {
		if (object->cache == cache)
			goto object_already_extant;
	}
	spin_unlock(&cookie->lock);

	/* ask the cache to allocate an object (we may end up with duplicate
	 * objects at this stage, but we sort that out later) */
	fscache_stat(&fscache_n_cop_alloc_object);
	object = cache->ops->alloc_object(cache, cookie);
	fscache_stat_d(&fscache_n_cop_alloc_object);
	if (IS_ERR(object)) {
		fscache_stat(&fscache_n_object_no_alloc);
		ret = PTR_ERR(object);
		goto error;
	}

	ASSERTCMP(object->cookie, ==, cookie);
	fscache_stat(&fscache_n_object_alloc);

	object->debug_id = atomic_inc_return(&fscache_object_debug_id);

	_debug("ALLOC OBJ%x: %s {%lx}",
	       object->debug_id, cookie->def->name, object->events);

	ret = fscache_alloc_object(cache, cookie->parent);
	if (ret < 0)
		goto error_put;

	/* only attach if we managed to allocate all we needed, otherwise
	 * discard the object we just allocated and instead use the one
	 * attached to the cookie */
	if (fscache_attach_object(cookie, object) < 0) {
		fscache_stat(&fscache_n_cop_put_object);
		cache->ops->put_object(object, fscache_obj_put_attach_fail);
		fscache_stat_d(&fscache_n_cop_put_object);
	}

	_leave(" = 0");
	return 0;

object_already_extant:
	ret = -ENOBUFS;
	if (fscache_object_is_dying(object) ||
	    fscache_cache_is_broken(object)) {
		spin_unlock(&cookie->lock);
		goto error;
	}
	spin_unlock(&cookie->lock);
	_leave(" = 0 [found]");
	return 0;

error_put:
	fscache_stat(&fscache_n_cop_put_object);
	cache->ops->put_object(object, fscache_obj_put_alloc_fail);
	fscache_stat_d(&fscache_n_cop_put_object);
error:
	_leave(" = %d", ret);
	return ret;
}

/*
 * attach a cache object to a cookie
 */
static int fscache_attach_object(struct fscache_cookie *cookie,
				 struct fscache_object *object)
{
	struct fscache_object *p;
	struct fscache_cache *cache = object->cache;
	int ret;

	_enter("{%s},{OBJ%x}", cookie->def->name, object->debug_id);

	ASSERTCMP(object->cookie, ==, cookie);

	spin_lock(&cookie->lock);

	/* there may be multiple initial creations of this object, but we only
	 * want one */
	ret = -EEXIST;
	hlist_for_each_entry(p, &cookie->backing_objects, cookie_link) {
		if (p->cache == object->cache) {
			if (fscache_object_is_dying(p))
				ret = -ENOBUFS;
			goto cant_attach_object;
		}
	}

	/* pin the parent object */
	spin_lock_nested(&cookie->parent->lock, 1);
	hlist_for_each_entry(p, &cookie->parent->backing_objects,
			     cookie_link) {
		if (p->cache == object->cache) {
			if (fscache_object_is_dying(p)) {
				ret = -ENOBUFS;
				spin_unlock(&cookie->parent->lock);
				goto cant_attach_object;
			}
			object->parent = p;
			spin_lock(&p->lock);
			p->n_children++;
			spin_unlock(&p->lock);
			break;
		}
	}
	spin_unlock(&cookie->parent->lock);

	/* attach to the cache's object list */
	if (list_empty(&object->cache_link)) {
		spin_lock(&cache->object_list_lock);
		list_add(&object->cache_link, &cache->object_list);
		spin_unlock(&cache->object_list_lock);
	}

	/* Attach to the cookie.  The object already has a ref on it. */
	hlist_add_head(&object->cookie_link, &cookie->backing_objects);

	fscache_objlist_add(object);
	ret = 0;

cant_attach_object:
	spin_unlock(&cookie->lock);
	_leave(" = %d", ret);
	return ret;
}

/*
 * Invalidate an object.  Callable with spinlocks held.
 */
void __fscache_invalidate(struct fscache_cookie *cookie)
{
	struct fscache_object *object;

	_enter("{%s}", cookie->def->name);

	fscache_stat(&fscache_n_invalidates);

	/* Only permit invalidation of data files.  Invalidating an index will
	 * require the caller to release all its attachments to the tree rooted
	 * there, and if it's doing that, it may as well just retire the
	 * cookie.
	 */
	ASSERTCMP(cookie->type, ==, FSCACHE_COOKIE_TYPE_DATAFILE);

	/* If there's an object, we tell the object state machine to handle the
	 * invalidation on our behalf, otherwise there's nothing to do.
	 */
	if (!hlist_empty(&cookie->backing_objects)) {
		spin_lock(&cookie->lock);

		if (fscache_cookie_enabled(cookie) &&
		    !hlist_empty(&cookie->backing_objects) &&
		    !test_and_set_bit(FSCACHE_COOKIE_INVALIDATING,
				      &cookie->flags)) {
			object = hlist_entry(cookie->backing_objects.first,
					     struct fscache_object,
					     cookie_link);
			if (fscache_object_is_live(object))
				fscache_raise_event(
					object, FSCACHE_OBJECT_EV_INVALIDATE);
		}

		spin_unlock(&cookie->lock);
	}

	_leave("");
}
EXPORT_SYMBOL(__fscache_invalidate);

/*
 * Wait for object invalidation to complete.
 */
void __fscache_wait_on_invalidate(struct fscache_cookie *cookie)
{
	_enter("%p", cookie);

	wait_on_bit(&cookie->flags, FSCACHE_COOKIE_INVALIDATING,
		    TASK_UNINTERRUPTIBLE);

	_leave("");
}
EXPORT_SYMBOL(__fscache_wait_on_invalidate);

/*
 * update the index entries backing a cookie
 */
void __fscache_update_cookie(struct fscache_cookie *cookie, const void *aux_data)
{
	struct fscache_object *object;

	fscache_stat(&fscache_n_updates);

	if (!cookie) {
		fscache_stat(&fscache_n_updates_null);
		_leave(" [no cookie]");
		return;
	}

	_enter("{%s}", cookie->def->name);

	spin_lock(&cookie->lock);

	fscache_update_aux(cookie, aux_data);

	if (fscache_cookie_enabled(cookie)) {
		/* update the index entry on disk in each cache backing this
		 * cookie.
		 */
		hlist_for_each_entry(object,
				     &cookie->backing_objects, cookie_link) {
			fscache_raise_event(object, FSCACHE_OBJECT_EV_UPDATE);
		}
	}

	spin_unlock(&cookie->lock);
	_leave("");
}
EXPORT_SYMBOL(__fscache_update_cookie);

/*
 * Disable a cookie to stop it from accepting new requests from the netfs.
 */
void __fscache_disable_cookie(struct fscache_cookie *cookie,
			      const void *aux_data,
			      bool invalidate)
{
	struct fscache_object *object;
	bool awaken = false;

	_enter("%p,%u", cookie, invalidate);

	trace_fscache_disable(cookie);

	ASSERTCMP(atomic_read(&cookie->n_active), >, 0);

	if (atomic_read(&cookie->n_children) != 0) {
		pr_err("Cookie '%s' still has children\n",
		       cookie->def->name);
		BUG();
	}

	wait_on_bit_lock(&cookie->flags, FSCACHE_COOKIE_ENABLEMENT_LOCK,
			 TASK_UNINTERRUPTIBLE);

	fscache_update_aux(cookie, aux_data);

	if (!test_and_clear_bit(FSCACHE_COOKIE_ENABLED, &cookie->flags))
		goto out_unlock_enable;

	/* If the cookie is being invalidated, wait for that to complete first
	 * so that we can reuse the flag.
	 */
	__fscache_wait_on_invalidate(cookie);

	/* Dispose of the backing objects */
	set_bit(FSCACHE_COOKIE_INVALIDATING, &cookie->flags);

	spin_lock(&cookie->lock);
	if (!hlist_empty(&cookie->backing_objects)) {
		hlist_for_each_entry(object, &cookie->backing_objects, cookie_link) {
			if (invalidate)
				set_bit(FSCACHE_OBJECT_RETIRED, &object->flags);
			clear_bit(FSCACHE_OBJECT_PENDING_WRITE, &object->flags);
			fscache_raise_event(object, FSCACHE_OBJECT_EV_KILL);
		}
	} else {
		if (test_and_clear_bit(FSCACHE_COOKIE_INVALIDATING, &cookie->flags))
			awaken = true;
	}
	spin_unlock(&cookie->lock);
	if (awaken)
		wake_up_bit(&cookie->flags, FSCACHE_COOKIE_INVALIDATING);

	/* Wait for cessation of activity requiring access to the netfs (when
	 * n_active reaches 0).  This makes sure outstanding reads and writes
	 * have completed.
	 */
	if (!atomic_dec_and_test(&cookie->n_active)) {
		wait_var_event(&cookie->n_active,
			       !atomic_read(&cookie->n_active));
	}

	/* Make sure any pending writes are cancelled. */
	if (cookie->type != FSCACHE_COOKIE_TYPE_INDEX)
		fscache_invalidate_writes(cookie);

	/* Reset the cookie state if it wasn't relinquished */
	if (!test_bit(FSCACHE_COOKIE_RELINQUISHED, &cookie->flags)) {
		atomic_inc(&cookie->n_active);
		set_bit(FSCACHE_COOKIE_NO_DATA_YET, &cookie->flags);
	}

out_unlock_enable:
	clear_bit_unlock(FSCACHE_COOKIE_ENABLEMENT_LOCK, &cookie->flags);
	wake_up_bit(&cookie->flags, FSCACHE_COOKIE_ENABLEMENT_LOCK);
	_leave("");
}
EXPORT_SYMBOL(__fscache_disable_cookie);

/*
 * release a cookie back to the cache
 * - the object will be marked as recyclable on disk if retire is true
 * - all dependents of this cookie must have already been unregistered
 *   (indices/files/pages)
 */
void __fscache_relinquish_cookie(struct fscache_cookie *cookie,
				 const void *aux_data,
				 bool retire)
{
	fscache_stat(&fscache_n_relinquishes);
	if (retire)
		fscache_stat(&fscache_n_relinquishes_retire);

	if (!cookie) {
		fscache_stat(&fscache_n_relinquishes_null);
		_leave(" [no cookie]");
		return;
	}

	_enter("%p{%s,%p,%d},%d",
	       cookie, cookie->def->name, cookie->netfs_data,
	       atomic_read(&cookie->n_active), retire);

	trace_fscache_relinquish(cookie, retire);

	/* No further netfs-accessing operations on this cookie permitted */
	if (test_and_set_bit(FSCACHE_COOKIE_RELINQUISHED, &cookie->flags))
		BUG();

	__fscache_disable_cookie(cookie, aux_data, retire);

	/* Clear pointers back to the netfs */
	cookie->netfs_data	= NULL;
	cookie->def		= NULL;
	BUG_ON(!radix_tree_empty(&cookie->stores));

	if (cookie->parent) {
		ASSERTCMP(atomic_read(&cookie->parent->usage), >, 0);
		ASSERTCMP(atomic_read(&cookie->parent->n_children), >, 0);
		atomic_dec(&cookie->parent->n_children);
	}

	/* Dispose of the netfs's link to the cookie */
	ASSERTCMP(atomic_read(&cookie->usage), >, 0);
	fscache_cookie_put(cookie, fscache_cookie_put_relinquish);

	_leave("");
}
EXPORT_SYMBOL(__fscache_relinquish_cookie);

/*
 * Remove a cookie from the hash table.
 */
static void fscache_unhash_cookie(struct fscache_cookie *cookie)
{
	struct hlist_bl_head *h;
	unsigned int bucket;

	bucket = cookie->key_hash & (ARRAY_SIZE(fscache_cookie_hash) - 1);
	h = &fscache_cookie_hash[bucket];

	hlist_bl_lock(h);
	hlist_bl_del(&cookie->hash_link);
	hlist_bl_unlock(h);
}

/*
 * Drop a reference to a cookie.
 */
void fscache_cookie_put(struct fscache_cookie *cookie,
			enum fscache_cookie_trace where)
{
	struct fscache_cookie *parent;
	int usage;

	_enter("%p", cookie);

	do {
		usage = atomic_dec_return(&cookie->usage);
		trace_fscache_cookie(cookie, where, usage);

		if (usage > 0)
			return;
		BUG_ON(usage < 0);

		parent = cookie->parent;
		fscache_unhash_cookie(cookie);
		fscache_free_cookie(cookie);

		cookie = parent;
		where = fscache_cookie_put_parent;
	} while (cookie);

	_leave("");
}

/*
 * check the consistency between the netfs inode and the backing cache
 *
 * NOTE: it only serves no-index type
 */
int __fscache_check_consistency(struct fscache_cookie *cookie,
				const void *aux_data)
{
	struct fscache_operation *op;
	struct fscache_object *object;
	bool wake_cookie = false;
	int ret;

	_enter("%p,", cookie);

	ASSERTCMP(cookie->type, ==, FSCACHE_COOKIE_TYPE_DATAFILE);

	if (fscache_wait_for_deferred_lookup(cookie) < 0)
		return -ERESTARTSYS;

	if (hlist_empty(&cookie->backing_objects))
		return 0;

	op = kzalloc(sizeof(*op), GFP_NOIO | __GFP_NOMEMALLOC | __GFP_NORETRY);
	if (!op)
		return -ENOMEM;

	fscache_operation_init(cookie, op, NULL, NULL, NULL);
	op->flags = FSCACHE_OP_MYTHREAD |
		(1 << FSCACHE_OP_WAITING) |
		(1 << FSCACHE_OP_UNUSE_COOKIE);
	trace_fscache_page_op(cookie, NULL, op, fscache_page_op_check_consistency);

	spin_lock(&cookie->lock);

	fscache_update_aux(cookie, aux_data);

	if (!fscache_cookie_enabled(cookie) ||
	    hlist_empty(&cookie->backing_objects))
		goto inconsistent;
	object = hlist_entry(cookie->backing_objects.first,
			     struct fscache_object, cookie_link);
	if (test_bit(FSCACHE_IOERROR, &object->cache->flags))
		goto inconsistent;

	op->debug_id = atomic_inc_return(&fscache_op_debug_id);

	__fscache_use_cookie(cookie);
	if (fscache_submit_op(object, op) < 0)
		goto submit_failed;

	/* the work queue now carries its own ref on the object */
	spin_unlock(&cookie->lock);

	ret = fscache_wait_for_operation_activation(object, op, NULL, NULL);
	if (ret == 0) {
		/* ask the cache to honour the operation */
		ret = object->cache->ops->check_consistency(op);
		fscache_op_complete(op, false);
	} else if (ret == -ENOBUFS) {
		ret = 0;
	}

	fscache_put_operation(op);
	_leave(" = %d", ret);
	return ret;

submit_failed:
	wake_cookie = __fscache_unuse_cookie(cookie);
inconsistent:
	spin_unlock(&cookie->lock);
	if (wake_cookie)
		__fscache_wake_unused_cookie(cookie);
	kfree(op);
	_leave(" = -ESTALE");
	return -ESTALE;
}
EXPORT_SYMBOL(__fscache_check_consistency);

void __init fscache_cookie_init(void)
{
	int i;

<<<<<<< HEAD
	for (i = 0; i < (1 << fscache_cookie_hash_shift) - 1; i++)
=======
	for (i = 0; i < ARRAY_SIZE(fscache_cookie_hash); i++)
>>>>>>> 923e4eb7
		INIT_HLIST_BL_HEAD(&fscache_cookie_hash[i]);
}<|MERGE_RESOLUTION|>--- conflicted
+++ resolved
@@ -951,10 +951,6 @@
 {
 	int i;
 
-<<<<<<< HEAD
-	for (i = 0; i < (1 << fscache_cookie_hash_shift) - 1; i++)
-=======
 	for (i = 0; i < ARRAY_SIZE(fscache_cookie_hash); i++)
->>>>>>> 923e4eb7
 		INIT_HLIST_BL_HEAD(&fscache_cookie_hash[i]);
 }