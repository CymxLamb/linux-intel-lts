--- conflicted
+++ resolved
@@ -955,10 +955,6 @@
 {
 	int i;
 
-<<<<<<< HEAD
-	for (i = 0; i < (1 << fscache_cookie_hash_shift) - 1; i++)
-=======
 	for (i = 0; i < ARRAY_SIZE(fscache_cookie_hash); i++)
->>>>>>> f2d85c19
 		INIT_HLIST_BL_HEAD(&fscache_cookie_hash[i]);
 }