--- conflicted
+++ resolved
@@ -718,15 +718,12 @@
 		[ilog2(VM_PKEY_BIT4)]	= "",
 #endif
 #endif /* CONFIG_ARCH_HAS_PKEYS */
-<<<<<<< HEAD
 #ifdef CONFIG_HAVE_ARCH_USERFAULTFD_MINOR
 		[ilog2(VM_UFFD_MINOR)]	= "ui",
 #endif /* CONFIG_HAVE_ARCH_USERFAULTFD_MINOR */
-=======
 #ifdef CONFIG_ARCH_HAS_SHADOW_STACK
 		[ilog2(VM_SHADOW_STACK)]= "ss",
 #endif
->>>>>>> 9b2600ab
 	};
 	size_t i;
 
