--- conflicted
+++ resolved
@@ -2207,11 +2207,7 @@
 	int ret;
 
 	old_cred = override_creds(ctx->creds);
-<<<<<<< HEAD
-	async_list = io_async_list_from_sqe(ctx, req->submit.sqe);
-=======
 	async_list = io_async_list_from_req(ctx, req);
->>>>>>> cad17fea
 
 	allow_kernel_signal(SIGINT);
 restart:
