--- conflicted
+++ resolved
@@ -2491,11 +2491,7 @@
 
 retry:
 	rcu_read_lock();
-<<<<<<< HEAD
-	seq = smp_load_acquire(&parent->d_inode->__i_dir_seq) & ~1;
-=======
 	seq = smp_load_acquire(&parent->d_inode->__i_dir_seq);
->>>>>>> 2402acb2
 	r_seq = read_seqbegin(&rename_lock);
 	dentry = __d_lookup_rcu(parent, name, &d_seq);
 	if (unlikely(dentry)) {
@@ -2523,11 +2519,7 @@
 	}
 
 	hlist_bl_lock(b);
-<<<<<<< HEAD
-	if (unlikely(parent->d_inode->__i_dir_seq != seq)) {
-=======
 	if (unlikely(READ_ONCE(parent->d_inode->__i_dir_seq) != seq)) {
->>>>>>> 2402acb2
 		hlist_bl_unlock(b);
 		rcu_read_unlock();
 		goto retry;
