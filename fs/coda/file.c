/*
 * File operations for Coda.
 * Original version: (C) 1996 Peter Braam 
 * Rewritten for Linux 2.1: (C) 1997 Carnegie Mellon University
 *
 * Carnegie Mellon encourages users of this code to contribute improvements
 * to the Coda project. Contact Peter Braam <coda@cs.cmu.edu>.
 */

#include <linux/types.h>
#include <linux/kernel.h>
#include <linux/time.h>
#include <linux/file.h>
#include <linux/fs.h>
#include <linux/stat.h>
#include <linux/cred.h>
#include <linux/errno.h>
#include <linux/spinlock.h>
#include <linux/string.h>
#include <linux/slab.h>
#include <linux/uaccess.h>

#include <linux/coda.h>
#include <linux/coda_psdev.h>

#include "coda_linux.h"
#include "coda_int.h"

static ssize_t
coda_file_read_iter(struct kiocb *iocb, struct iov_iter *to)
{
	struct file *coda_file = iocb->ki_filp;
	struct coda_file_info *cfi = CODA_FTOC(coda_file);

	BUG_ON(!cfi || cfi->cfi_magic != CODA_MAGIC);

	return vfs_iter_read(cfi->cfi_container, to, &iocb->ki_pos);
}

static ssize_t
coda_file_write_iter(struct kiocb *iocb, struct iov_iter *to)
{
	struct file *coda_file = iocb->ki_filp;
	struct inode *coda_inode = file_inode(coda_file);
	struct coda_file_info *cfi = CODA_FTOC(coda_file);
	struct file *host_file;
	ssize_t ret;

	BUG_ON(!cfi || cfi->cfi_magic != CODA_MAGIC);

	host_file = cfi->cfi_container;
	file_start_write(host_file);
	inode_lock(coda_inode);
	ret = vfs_iter_write(cfi->cfi_container, to, &iocb->ki_pos);
	coda_inode->i_size = file_inode(host_file)->i_size;
	coda_inode->i_blocks = (coda_inode->i_size + 511) >> 9;
	coda_inode->i_mtime = coda_inode->i_ctime = current_time(coda_inode);
	inode_unlock(coda_inode);
	file_end_write(host_file);
	return ret;
}

struct coda_vm_ops {
	atomic_t refcnt;
	struct file *coda_file;
	const struct vm_operations_struct *host_vm_ops;
	struct vm_operations_struct vm_ops;
};

static void
coda_vm_open(struct vm_area_struct *vma)
{
	struct coda_vm_ops *cvm_ops =
		container_of(vma->vm_ops, struct coda_vm_ops, vm_ops);

	atomic_inc(&cvm_ops->refcnt);

	if (cvm_ops->host_vm_ops && cvm_ops->host_vm_ops->open)
		cvm_ops->host_vm_ops->open(vma);
}

static void
coda_vm_close(struct vm_area_struct *vma)
{
	struct coda_vm_ops *cvm_ops =
		container_of(vma->vm_ops, struct coda_vm_ops, vm_ops);

	if (cvm_ops->host_vm_ops && cvm_ops->host_vm_ops->close)
		cvm_ops->host_vm_ops->close(vma);

	if (atomic_dec_and_test(&cvm_ops->refcnt)) {
		vma->vm_ops = cvm_ops->host_vm_ops;
		fput(cvm_ops->coda_file);
		kfree(cvm_ops);
	}
}

static int
coda_file_mmap(struct file *coda_file, struct vm_area_struct *vma)
{
	struct coda_file_info *cfi;
	struct coda_inode_info *cii;
	struct file *host_file;
	struct inode *coda_inode, *host_inode;
	struct coda_vm_ops *cvm_ops;
	int ret;

	cfi = CODA_FTOC(coda_file);
	BUG_ON(!cfi || cfi->cfi_magic != CODA_MAGIC);
	host_file = cfi->cfi_container;

	if (!host_file->f_op->mmap)
		return -ENODEV;

	if (WARN_ON(coda_file != vma->vm_file))
		return -EIO;

	cvm_ops = kmalloc(sizeof(struct coda_vm_ops), GFP_KERNEL);
	if (!cvm_ops)
		return -ENOMEM;

	coda_inode = file_inode(coda_file);
	host_inode = file_inode(host_file);

	cii = ITOC(coda_inode);
	spin_lock(&cii->c_lock);
	coda_file->f_mapping = host_file->f_mapping;
	if (coda_inode->i_mapping == &coda_inode->i_data)
		coda_inode->i_mapping = host_inode->i_mapping;

	/* only allow additional mmaps as long as userspace isn't changing
	 * the container file on us! */
	else if (coda_inode->i_mapping != host_inode->i_mapping) {
		spin_unlock(&cii->c_lock);
		kfree(cvm_ops);
		return -EBUSY;
	}

	/* keep track of how often the coda_inode/host_file has been mmapped */
	cii->c_mapcount++;
	cfi->cfi_mapcount++;
	spin_unlock(&cii->c_lock);

<<<<<<< HEAD
	return call_mmap(host_file, vma);
=======
	vma->vm_file = get_file(host_file);
	ret = host_file->f_op->mmap(host_file, vma);

	if (ret) {
		/* if call_mmap fails, our caller will put coda_file so we
		 * should drop the reference to the host_file that we got.
		 */
		fput(host_file);
		kfree(cvm_ops);
	} else {
		/* here we add redirects for the open/close vm_operations */
		cvm_ops->host_vm_ops = vma->vm_ops;
		if (vma->vm_ops)
			cvm_ops->vm_ops = *vma->vm_ops;

		cvm_ops->vm_ops.open = coda_vm_open;
		cvm_ops->vm_ops.close = coda_vm_close;
		cvm_ops->coda_file = coda_file;
		atomic_set(&cvm_ops->refcnt, 1);

		vma->vm_ops = &cvm_ops->vm_ops;
	}
	return ret;
>>>>>>> 97d7530b
}

int coda_open(struct inode *coda_inode, struct file *coda_file)
{
	struct file *host_file = NULL;
	int error;
	unsigned short flags = coda_file->f_flags & (~O_EXCL);
	unsigned short coda_flags = coda_flags_to_cflags(flags);
	struct coda_file_info *cfi;

	cfi = kmalloc(sizeof(struct coda_file_info), GFP_KERNEL);
	if (!cfi)
		return -ENOMEM;

	error = venus_open(coda_inode->i_sb, coda_i2f(coda_inode), coda_flags,
			   &host_file);
	if (!host_file)
		error = -EIO;

	if (error) {
		kfree(cfi);
		return error;
	}

	host_file->f_flags |= coda_file->f_flags & (O_APPEND | O_SYNC);

	cfi->cfi_magic = CODA_MAGIC;
	cfi->cfi_mapcount = 0;
	cfi->cfi_container = host_file;

	BUG_ON(coda_file->private_data != NULL);
	coda_file->private_data = cfi;
	return 0;
}

int coda_release(struct inode *coda_inode, struct file *coda_file)
{
	unsigned short flags = (coda_file->f_flags) & (~O_EXCL);
	unsigned short coda_flags = coda_flags_to_cflags(flags);
	struct coda_file_info *cfi;
	struct coda_inode_info *cii;
	struct inode *host_inode;
	int err;

	cfi = CODA_FTOC(coda_file);
	BUG_ON(!cfi || cfi->cfi_magic != CODA_MAGIC);

	err = venus_close(coda_inode->i_sb, coda_i2f(coda_inode),
			  coda_flags, coda_file->f_cred->fsuid);

	host_inode = file_inode(cfi->cfi_container);
	cii = ITOC(coda_inode);

	/* did we mmap this file? */
	spin_lock(&cii->c_lock);
	if (coda_inode->i_mapping == &host_inode->i_data) {
		cii->c_mapcount -= cfi->cfi_mapcount;
		if (!cii->c_mapcount)
			coda_inode->i_mapping = &coda_inode->i_data;
	}
	spin_unlock(&cii->c_lock);

	fput(cfi->cfi_container);
	kfree(coda_file->private_data);
	coda_file->private_data = NULL;

	/* VFS fput ignores the return value from file_operations->release, so
	 * there is no use returning an error here */
	return 0;
}

int coda_fsync(struct file *coda_file, loff_t start, loff_t end, int datasync)
{
	struct file *host_file;
	struct inode *coda_inode = file_inode(coda_file);
	struct coda_file_info *cfi;
	int err;

	if (!(S_ISREG(coda_inode->i_mode) || S_ISDIR(coda_inode->i_mode) ||
	      S_ISLNK(coda_inode->i_mode)))
		return -EINVAL;

	err = filemap_write_and_wait_range(coda_inode->i_mapping, start, end);
	if (err)
		return err;
	inode_lock(coda_inode);

	cfi = CODA_FTOC(coda_file);
	BUG_ON(!cfi || cfi->cfi_magic != CODA_MAGIC);
	host_file = cfi->cfi_container;

	err = vfs_fsync(host_file, datasync);
	if (!err && !datasync)
		err = venus_fsync(coda_inode->i_sb, coda_i2f(coda_inode));
	inode_unlock(coda_inode);

	return err;
}

const struct file_operations coda_file_operations = {
	.llseek		= generic_file_llseek,
	.read_iter	= coda_file_read_iter,
	.write_iter	= coda_file_write_iter,
	.mmap		= coda_file_mmap,
	.open		= coda_open,
	.release	= coda_release,
	.fsync		= coda_fsync,
	.splice_read	= generic_file_splice_read,
};
<|MERGE_RESOLUTION|>--- conflicted
+++ resolved
@@ -141,11 +141,8 @@
 	cfi->cfi_mapcount++;
 	spin_unlock(&cii->c_lock);
 
-<<<<<<< HEAD
-	return call_mmap(host_file, vma);
-=======
 	vma->vm_file = get_file(host_file);
-	ret = host_file->f_op->mmap(host_file, vma);
+	ret = call_mmap(host_file, vma);
 
 	if (ret) {
 		/* if call_mmap fails, our caller will put coda_file so we
@@ -167,7 +164,6 @@
 		vma->vm_ops = &cvm_ops->vm_ops;
 	}
 	return ret;
->>>>>>> 97d7530b
 }
 
 int coda_open(struct inode *coda_inode, struct file *coda_file)
