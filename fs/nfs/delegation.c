/*
 * linux/fs/nfs/delegation.c
 *
 * Copyright (C) 2004 Trond Myklebust
 *
 * NFS file delegation management
 *
 */
#include <linux/completion.h>
#include <linux/kthread.h>
#include <linux/module.h>
#include <linux/sched.h>
#include <linux/slab.h>
#include <linux/spinlock.h>
#include <linux/iversion.h>

#include <linux/nfs4.h>
#include <linux/nfs_fs.h>
#include <linux/nfs_xdr.h>

#include "nfs4_fs.h"
#include "nfs4session.h"
#include "delegation.h"
#include "internal.h"
#include "nfs4trace.h"

static void nfs_free_delegation(struct nfs_delegation *delegation)
{
	if (delegation->cred) {
		put_rpccred(delegation->cred);
		delegation->cred = NULL;
	}
	kfree_rcu(delegation, rcu);
}

/**
 * nfs_mark_delegation_referenced - set delegation's REFERENCED flag
 * @delegation: delegation to process
 *
 */
void nfs_mark_delegation_referenced(struct nfs_delegation *delegation)
{
	set_bit(NFS_DELEGATION_REFERENCED, &delegation->flags);
}

static bool
nfs4_is_valid_delegation(const struct nfs_delegation *delegation,
		fmode_t flags)
{
	if (delegation != NULL && (delegation->type & flags) == flags &&
	    !test_bit(NFS_DELEGATION_REVOKED, &delegation->flags) &&
	    !test_bit(NFS_DELEGATION_RETURNING, &delegation->flags))
		return true;
	return false;
}

struct nfs_delegation *nfs4_get_valid_delegation(const struct inode *inode)
{
	struct nfs_delegation *delegation;

	delegation = rcu_dereference(NFS_I(inode)->delegation);
	if (nfs4_is_valid_delegation(delegation, 0))
		return delegation;
	return NULL;
}

static int
nfs4_do_check_delegation(struct inode *inode, fmode_t flags, bool mark)
{
	struct nfs_delegation *delegation;
	int ret = 0;

	flags &= FMODE_READ|FMODE_WRITE;
	rcu_read_lock();
	delegation = rcu_dereference(NFS_I(inode)->delegation);
	if (nfs4_is_valid_delegation(delegation, flags)) {
		if (mark)
			nfs_mark_delegation_referenced(delegation);
		ret = 1;
	}
	rcu_read_unlock();
	return ret;
}
/**
 * nfs_have_delegation - check if inode has a delegation, mark it
 * NFS_DELEGATION_REFERENCED if there is one.
 * @inode: inode to check
 * @flags: delegation types to check for
 *
 * Returns one if inode has the indicated delegation, otherwise zero.
 */
int nfs4_have_delegation(struct inode *inode, fmode_t flags)
{
	return nfs4_do_check_delegation(inode, flags, true);
}

/*
 * nfs4_check_delegation - check if inode has a delegation, do not mark
 * NFS_DELEGATION_REFERENCED if it has one.
 */
int nfs4_check_delegation(struct inode *inode, fmode_t flags)
{
	return nfs4_do_check_delegation(inode, flags, false);
}

static int nfs_delegation_claim_locks(struct nfs4_state *state, const nfs4_stateid *stateid)
{
	struct inode *inode = state->inode;
	struct file_lock *fl;
	struct file_lock_context *flctx = inode->i_flctx;
	struct list_head *list;
	int status = 0;

	if (flctx == NULL)
		goto out;

	list = &flctx->flc_posix;
	spin_lock(&flctx->flc_lock);
restart:
	list_for_each_entry(fl, list, fl_list) {
		if (nfs_file_open_context(fl->fl_file)->state != state)
			continue;
		spin_unlock(&flctx->flc_lock);
		status = nfs4_lock_delegation_recall(fl, state, stateid);
		if (status < 0)
			goto out;
		spin_lock(&flctx->flc_lock);
	}
	if (list == &flctx->flc_posix) {
		list = &flctx->flc_flock;
		goto restart;
	}
	spin_unlock(&flctx->flc_lock);
out:
	return status;
}

static int nfs_delegation_claim_opens(struct inode *inode,
		const nfs4_stateid *stateid, fmode_t type)
{
	struct nfs_inode *nfsi = NFS_I(inode);
	struct nfs_open_context *ctx;
	struct nfs4_state_owner *sp;
	struct nfs4_state *state;
	unsigned int seq;
	int err;

again:
	spin_lock(&inode->i_lock);
	list_for_each_entry(ctx, &nfsi->open_files, list) {
		state = ctx->state;
		if (state == NULL)
			continue;
		if (!test_bit(NFS_DELEGATED_STATE, &state->flags))
			continue;
		if (!nfs4_valid_open_stateid(state))
			continue;
		if (!nfs4_stateid_match(&state->stateid, stateid))
			continue;
		get_nfs_open_context(ctx);
		spin_unlock(&inode->i_lock);
		sp = state->owner;
		/* Block nfs4_proc_unlck */
		mutex_lock(&sp->so_delegreturn_mutex);
<<<<<<< HEAD
		seq = read_seqbegin(&sp->so_reclaim_seqlock);
		err = nfs4_open_delegation_recall(ctx, state, stateid, type);
		if (!err)
			err = nfs_delegation_claim_locks(ctx, state, stateid);
		if (!err && read_seqretry(&sp->so_reclaim_seqlock, seq))
=======
		seq = raw_seqcount_begin(&sp->so_reclaim_seqcount);
		err = nfs4_open_delegation_recall(ctx, state, stateid);
		if (!err)
			err = nfs_delegation_claim_locks(state, stateid);
		if (!err && read_seqcount_retry(&sp->so_reclaim_seqcount, seq))
>>>>>>> 52d998d3
			err = -EAGAIN;
		mutex_unlock(&sp->so_delegreturn_mutex);
		put_nfs_open_context(ctx);
		if (err != 0)
			return err;
		goto again;
	}
	spin_unlock(&inode->i_lock);
	return 0;
}

/**
 * nfs_inode_reclaim_delegation - process a delegation reclaim request
 * @inode: inode to process
 * @cred: credential to use for request
 * @type: delegation type
 * @stateid: delegation stateid
 * @pagemod_limit: write delegation "space_limit"
 *
 */
void nfs_inode_reclaim_delegation(struct inode *inode, struct rpc_cred *cred,
				  fmode_t type,
				  const nfs4_stateid *stateid,
				  unsigned long pagemod_limit)
{
	struct nfs_delegation *delegation;
	struct rpc_cred *oldcred = NULL;

	rcu_read_lock();
	delegation = rcu_dereference(NFS_I(inode)->delegation);
	if (delegation != NULL) {
		spin_lock(&delegation->lock);
		if (delegation->inode != NULL) {
			nfs4_stateid_copy(&delegation->stateid, stateid);
			delegation->type = type;
			delegation->pagemod_limit = pagemod_limit;
			oldcred = delegation->cred;
			delegation->cred = get_rpccred(cred);
			clear_bit(NFS_DELEGATION_NEED_RECLAIM,
				  &delegation->flags);
			spin_unlock(&delegation->lock);
			rcu_read_unlock();
			put_rpccred(oldcred);
			trace_nfs4_reclaim_delegation(inode, type);
			return;
		}
		/* We appear to have raced with a delegation return. */
		spin_unlock(&delegation->lock);
	}
	rcu_read_unlock();
	nfs_inode_set_delegation(inode, cred, type, stateid, pagemod_limit);
}

static int nfs_do_return_delegation(struct inode *inode, struct nfs_delegation *delegation, int issync)
{
	int res = 0;

	if (!test_bit(NFS_DELEGATION_REVOKED, &delegation->flags))
		res = nfs4_proc_delegreturn(inode,
				delegation->cred,
				&delegation->stateid,
				issync);
	nfs_free_delegation(delegation);
	return res;
}

static struct inode *nfs_delegation_grab_inode(struct nfs_delegation *delegation)
{
	struct inode *inode = NULL;

	spin_lock(&delegation->lock);
	if (delegation->inode != NULL)
		inode = igrab(delegation->inode);
	spin_unlock(&delegation->lock);
	return inode;
}

static struct nfs_delegation *
nfs_start_delegation_return_locked(struct nfs_inode *nfsi)
{
	struct nfs_delegation *ret = NULL;
	struct nfs_delegation *delegation = rcu_dereference(nfsi->delegation);

	if (delegation == NULL)
		goto out;
	spin_lock(&delegation->lock);
	if (!test_and_set_bit(NFS_DELEGATION_RETURNING, &delegation->flags))
		ret = delegation;
	spin_unlock(&delegation->lock);
out:
	return ret;
}

static struct nfs_delegation *
nfs_start_delegation_return(struct nfs_inode *nfsi)
{
	struct nfs_delegation *delegation;

	rcu_read_lock();
	delegation = nfs_start_delegation_return_locked(nfsi);
	rcu_read_unlock();
	return delegation;
}

static void
nfs_abort_delegation_return(struct nfs_delegation *delegation,
		struct nfs_client *clp)
{

	spin_lock(&delegation->lock);
	clear_bit(NFS_DELEGATION_RETURNING, &delegation->flags);
	set_bit(NFS_DELEGATION_RETURN, &delegation->flags);
	spin_unlock(&delegation->lock);
	set_bit(NFS4CLNT_DELEGRETURN, &clp->cl_state);
}

static struct nfs_delegation *
nfs_detach_delegation_locked(struct nfs_inode *nfsi,
		struct nfs_delegation *delegation,
		struct nfs_client *clp)
{
	struct nfs_delegation *deleg_cur =
		rcu_dereference_protected(nfsi->delegation,
				lockdep_is_held(&clp->cl_lock));

	if (deleg_cur == NULL || delegation != deleg_cur)
		return NULL;

	spin_lock(&delegation->lock);
	set_bit(NFS_DELEGATION_RETURNING, &delegation->flags);
	list_del_rcu(&delegation->super_list);
	delegation->inode = NULL;
	rcu_assign_pointer(nfsi->delegation, NULL);
	spin_unlock(&delegation->lock);
	return delegation;
}

static struct nfs_delegation *nfs_detach_delegation(struct nfs_inode *nfsi,
		struct nfs_delegation *delegation,
		struct nfs_server *server)
{
	struct nfs_client *clp = server->nfs_client;

	spin_lock(&clp->cl_lock);
	delegation = nfs_detach_delegation_locked(nfsi, delegation, clp);
	spin_unlock(&clp->cl_lock);
	return delegation;
}

static struct nfs_delegation *
nfs_inode_detach_delegation(struct inode *inode)
{
	struct nfs_inode *nfsi = NFS_I(inode);
	struct nfs_server *server = NFS_SERVER(inode);
	struct nfs_delegation *delegation;

	delegation = nfs_start_delegation_return(nfsi);
	if (delegation == NULL)
		return NULL;
	return nfs_detach_delegation(nfsi, delegation, server);
}

static void
nfs_update_inplace_delegation(struct nfs_delegation *delegation,
		const struct nfs_delegation *update)
{
	if (nfs4_stateid_is_newer(&update->stateid, &delegation->stateid)) {
		delegation->stateid.seqid = update->stateid.seqid;
		smp_wmb();
		delegation->type = update->type;
	}
}

/**
 * nfs_inode_set_delegation - set up a delegation on an inode
 * @inode: inode to which delegation applies
 * @cred: cred to use for subsequent delegation processing
 * @type: delegation type
 * @stateid: delegation stateid
 * @pagemod_limit: write delegation "space_limit"
 *
 * Returns zero on success, or a negative errno value.
 */
int nfs_inode_set_delegation(struct inode *inode, struct rpc_cred *cred,
				  fmode_t type,
				  const nfs4_stateid *stateid,
				  unsigned long pagemod_limit)
{
	struct nfs_server *server = NFS_SERVER(inode);
	struct nfs_client *clp = server->nfs_client;
	struct nfs_inode *nfsi = NFS_I(inode);
	struct nfs_delegation *delegation, *old_delegation;
	struct nfs_delegation *freeme = NULL;
	int status = 0;

	delegation = kmalloc(sizeof(*delegation), GFP_NOFS);
	if (delegation == NULL)
		return -ENOMEM;
	nfs4_stateid_copy(&delegation->stateid, stateid);
	delegation->type = type;
	delegation->pagemod_limit = pagemod_limit;
	delegation->change_attr = inode_peek_iversion_raw(inode);
	delegation->cred = get_rpccred(cred);
	delegation->inode = inode;
	delegation->flags = 1<<NFS_DELEGATION_REFERENCED;
	spin_lock_init(&delegation->lock);

	spin_lock(&clp->cl_lock);
	old_delegation = rcu_dereference_protected(nfsi->delegation,
					lockdep_is_held(&clp->cl_lock));
	if (old_delegation != NULL) {
		/* Is this an update of the existing delegation? */
		if (nfs4_stateid_match_other(&old_delegation->stateid,
					&delegation->stateid)) {
			nfs_update_inplace_delegation(old_delegation,
					delegation);
			goto out;
		}
		/*
		 * Deal with broken servers that hand out two
		 * delegations for the same file.
		 * Allow for upgrades to a WRITE delegation, but
		 * nothing else.
		 */
		dfprintk(FILE, "%s: server %s handed out "
				"a duplicate delegation!\n",
				__func__, clp->cl_hostname);
		if (delegation->type == old_delegation->type ||
		    !(delegation->type & FMODE_WRITE)) {
			freeme = delegation;
			delegation = NULL;
			goto out;
		}
		if (test_and_set_bit(NFS_DELEGATION_RETURNING,
					&old_delegation->flags))
			goto out;
		freeme = nfs_detach_delegation_locked(nfsi,
				old_delegation, clp);
		if (freeme == NULL)
			goto out;
	}
	list_add_tail_rcu(&delegation->super_list, &server->delegations);
	rcu_assign_pointer(nfsi->delegation, delegation);
	delegation = NULL;

	trace_nfs4_set_delegation(inode, type);

	spin_lock(&inode->i_lock);
	if (NFS_I(inode)->cache_validity & (NFS_INO_INVALID_ATTR|NFS_INO_INVALID_ATIME))
		NFS_I(inode)->cache_validity |= NFS_INO_REVAL_FORCED;
	spin_unlock(&inode->i_lock);
out:
	spin_unlock(&clp->cl_lock);
	if (delegation != NULL)
		nfs_free_delegation(delegation);
	if (freeme != NULL)
		nfs_do_return_delegation(inode, freeme, 0);
	return status;
}

/*
 * Basic procedure for returning a delegation to the server
 */
static int nfs_end_delegation_return(struct inode *inode, struct nfs_delegation *delegation, int issync)
{
	struct nfs_client *clp = NFS_SERVER(inode)->nfs_client;
	struct nfs_inode *nfsi = NFS_I(inode);
	int err = 0;

	if (delegation == NULL)
		return 0;
	do {
		if (test_bit(NFS_DELEGATION_REVOKED, &delegation->flags))
			break;
		err = nfs_delegation_claim_opens(inode, &delegation->stateid,
				delegation->type);
		if (!issync || err != -EAGAIN)
			break;
		/*
		 * Guard against state recovery
		 */
		err = nfs4_wait_clnt_recover(clp);
	} while (err == 0);

	if (err) {
		nfs_abort_delegation_return(delegation, clp);
		goto out;
	}
	if (!nfs_detach_delegation(nfsi, delegation, NFS_SERVER(inode)))
		goto out;

	err = nfs_do_return_delegation(inode, delegation, issync);
out:
	return err;
}

static bool nfs_delegation_need_return(struct nfs_delegation *delegation)
{
	bool ret = false;

	if (test_bit(NFS_DELEGATION_RETURNING, &delegation->flags))
		goto out;
	if (test_and_clear_bit(NFS_DELEGATION_RETURN, &delegation->flags))
		ret = true;
	if (test_and_clear_bit(NFS_DELEGATION_RETURN_IF_CLOSED, &delegation->flags) && !ret) {
		struct inode *inode;

		spin_lock(&delegation->lock);
		inode = delegation->inode;
		if (inode && list_empty(&NFS_I(inode)->open_files))
			ret = true;
		spin_unlock(&delegation->lock);
	}
out:
	return ret;
}

/**
 * nfs_client_return_marked_delegations - return previously marked delegations
 * @clp: nfs_client to process
 *
 * Note that this function is designed to be called by the state
 * manager thread. For this reason, it cannot flush the dirty data,
 * since that could deadlock in case of a state recovery error.
 *
 * Returns zero on success, or a negative errno value.
 */
int nfs_client_return_marked_delegations(struct nfs_client *clp)
{
	struct nfs_delegation *delegation;
	struct nfs_delegation *prev;
	struct nfs_server *server;
	struct inode *inode;
	struct inode *place_holder = NULL;
	struct nfs_delegation *place_holder_deleg = NULL;
	int err = 0;

restart:
	/*
	 * To avoid quadratic looping we hold a reference
	 * to an inode place_holder.  Each time we restart, we
	 * list nfs_servers from the server of that inode, and
	 * delegation in the server from the delegations of that
	 * inode.
	 * prev is an RCU-protected pointer to a delegation which
	 * wasn't marked for return and might be a good choice for
	 * the next place_holder.
	 */
	rcu_read_lock();
	prev = NULL;
	if (place_holder)
		server = NFS_SERVER(place_holder);
	else
		server = list_entry_rcu(clp->cl_superblocks.next,
					struct nfs_server, client_link);
	list_for_each_entry_from_rcu(server, &clp->cl_superblocks, client_link) {
		delegation = NULL;
		if (place_holder && server == NFS_SERVER(place_holder))
			delegation = rcu_dereference(NFS_I(place_holder)->delegation);
		if (!delegation || delegation != place_holder_deleg)
			delegation = list_entry_rcu(server->delegations.next,
						    struct nfs_delegation, super_list);
		list_for_each_entry_from_rcu(delegation, &server->delegations, super_list) {
			struct inode *to_put = NULL;

			if (!nfs_delegation_need_return(delegation)) {
				prev = delegation;
				continue;
			}
			if (!nfs_sb_active(server->super))
				break; /* continue in outer loop */

			if (prev) {
				struct inode *tmp;

				tmp = nfs_delegation_grab_inode(prev);
				if (tmp) {
					to_put = place_holder;
					place_holder = tmp;
					place_holder_deleg = prev;
				}
			}

			inode = nfs_delegation_grab_inode(delegation);
			if (inode == NULL) {
				rcu_read_unlock();
				if (to_put)
					iput(to_put);
				nfs_sb_deactive(server->super);
				goto restart;
			}
			delegation = nfs_start_delegation_return_locked(NFS_I(inode));
			rcu_read_unlock();

			if (to_put)
				iput(to_put);

			err = nfs_end_delegation_return(inode, delegation, 0);
			iput(inode);
			nfs_sb_deactive(server->super);
			cond_resched();
			if (!err)
				goto restart;
			set_bit(NFS4CLNT_DELEGRETURN, &clp->cl_state);
			if (place_holder)
				iput(place_holder);
			return err;
		}
	}
	rcu_read_unlock();
	if (place_holder)
		iput(place_holder);
	return 0;
}

/**
 * nfs_inode_return_delegation_noreclaim - return delegation, don't reclaim opens
 * @inode: inode to process
 *
 * Does not protect against delegation reclaims, therefore really only safe
 * to be called from nfs4_clear_inode().
 */
void nfs_inode_return_delegation_noreclaim(struct inode *inode)
{
	struct nfs_delegation *delegation;

	delegation = nfs_inode_detach_delegation(inode);
	if (delegation != NULL)
		nfs_do_return_delegation(inode, delegation, 1);
}

/**
 * nfs_inode_return_delegation - synchronously return a delegation
 * @inode: inode to process
 *
 * This routine will always flush any dirty data to disk on the
 * assumption that if we need to return the delegation, then
 * we should stop caching.
 *
 * Returns zero on success, or a negative errno value.
 */
int nfs4_inode_return_delegation(struct inode *inode)
{
	struct nfs_inode *nfsi = NFS_I(inode);
	struct nfs_delegation *delegation;
	int err = 0;

	nfs_wb_all(inode);
	delegation = nfs_start_delegation_return(nfsi);
	if (delegation != NULL)
		err = nfs_end_delegation_return(inode, delegation, 1);
	return err;
}

/**
 * nfs4_inode_make_writeable
 * @inode: pointer to inode
 *
 * Make the inode writeable by returning the delegation if necessary
 *
 * Returns zero on success, or a negative errno value.
 */
int nfs4_inode_make_writeable(struct inode *inode)
{
	if (!nfs4_has_session(NFS_SERVER(inode)->nfs_client) ||
	    !nfs4_check_delegation(inode, FMODE_WRITE))
		return nfs4_inode_return_delegation(inode);
	return 0;
}

static void nfs_mark_return_if_closed_delegation(struct nfs_server *server,
		struct nfs_delegation *delegation)
{
	set_bit(NFS_DELEGATION_RETURN_IF_CLOSED, &delegation->flags);
	set_bit(NFS4CLNT_DELEGRETURN, &server->nfs_client->cl_state);
}

static void nfs_mark_return_delegation(struct nfs_server *server,
		struct nfs_delegation *delegation)
{
	set_bit(NFS_DELEGATION_RETURN, &delegation->flags);
	set_bit(NFS4CLNT_DELEGRETURN, &server->nfs_client->cl_state);
}

static bool nfs_server_mark_return_all_delegations(struct nfs_server *server)
{
	struct nfs_delegation *delegation;
	bool ret = false;

	list_for_each_entry_rcu(delegation, &server->delegations, super_list) {
		nfs_mark_return_delegation(server, delegation);
		ret = true;
	}
	return ret;
}

static void nfs_client_mark_return_all_delegations(struct nfs_client *clp)
{
	struct nfs_server *server;

	rcu_read_lock();
	list_for_each_entry_rcu(server, &clp->cl_superblocks, client_link)
		nfs_server_mark_return_all_delegations(server);
	rcu_read_unlock();
}

static void nfs_delegation_run_state_manager(struct nfs_client *clp)
{
	if (test_bit(NFS4CLNT_DELEGRETURN, &clp->cl_state))
		nfs4_schedule_state_manager(clp);
}

/**
 * nfs_expire_all_delegations
 * @clp: client to process
 *
 */
void nfs_expire_all_delegations(struct nfs_client *clp)
{
	nfs_client_mark_return_all_delegations(clp);
	nfs_delegation_run_state_manager(clp);
}

/**
 * nfs_super_return_all_delegations - return delegations for one superblock
 * @sb: sb to process
 *
 */
void nfs_server_return_all_delegations(struct nfs_server *server)
{
	struct nfs_client *clp = server->nfs_client;
	bool need_wait;

	if (clp == NULL)
		return;

	rcu_read_lock();
	need_wait = nfs_server_mark_return_all_delegations(server);
	rcu_read_unlock();

	if (need_wait) {
		nfs4_schedule_state_manager(clp);
		nfs4_wait_clnt_recover(clp);
	}
}

static void nfs_mark_return_unused_delegation_types(struct nfs_server *server,
						 fmode_t flags)
{
	struct nfs_delegation *delegation;

	list_for_each_entry_rcu(delegation, &server->delegations, super_list) {
		if ((delegation->type == (FMODE_READ|FMODE_WRITE)) && !(flags & FMODE_WRITE))
			continue;
		if (delegation->type & flags)
			nfs_mark_return_if_closed_delegation(server, delegation);
	}
}

static void nfs_client_mark_return_unused_delegation_types(struct nfs_client *clp,
							fmode_t flags)
{
	struct nfs_server *server;

	rcu_read_lock();
	list_for_each_entry_rcu(server, &clp->cl_superblocks, client_link)
		nfs_mark_return_unused_delegation_types(server, flags);
	rcu_read_unlock();
}

static void nfs_mark_delegation_revoked(struct nfs_server *server,
		struct nfs_delegation *delegation)
{
	set_bit(NFS_DELEGATION_REVOKED, &delegation->flags);
	delegation->stateid.type = NFS4_INVALID_STATEID_TYPE;
	nfs_mark_return_delegation(server, delegation);
}

static bool nfs_revoke_delegation(struct inode *inode,
		const nfs4_stateid *stateid)
{
	struct nfs_delegation *delegation;
	nfs4_stateid tmp;
	bool ret = false;

	rcu_read_lock();
	delegation = rcu_dereference(NFS_I(inode)->delegation);
	if (delegation == NULL)
		goto out;
	if (stateid == NULL) {
		nfs4_stateid_copy(&tmp, &delegation->stateid);
		stateid = &tmp;
	} else if (!nfs4_stateid_match(stateid, &delegation->stateid))
		goto out;
	nfs_mark_delegation_revoked(NFS_SERVER(inode), delegation);
	ret = true;
out:
	rcu_read_unlock();
	if (ret)
		nfs_inode_find_state_and_recover(inode, stateid);
	return ret;
}

void nfs_remove_bad_delegation(struct inode *inode,
		const nfs4_stateid *stateid)
{
	struct nfs_delegation *delegation;

	if (!nfs_revoke_delegation(inode, stateid))
		return;
	delegation = nfs_inode_detach_delegation(inode);
	if (delegation)
		nfs_free_delegation(delegation);
}
EXPORT_SYMBOL_GPL(nfs_remove_bad_delegation);

/**
 * nfs_expire_unused_delegation_types
 * @clp: client to process
 * @flags: delegation types to expire
 *
 */
void nfs_expire_unused_delegation_types(struct nfs_client *clp, fmode_t flags)
{
	nfs_client_mark_return_unused_delegation_types(clp, flags);
	nfs_delegation_run_state_manager(clp);
}

static void nfs_mark_return_unreferenced_delegations(struct nfs_server *server)
{
	struct nfs_delegation *delegation;

	list_for_each_entry_rcu(delegation, &server->delegations, super_list) {
		if (test_and_clear_bit(NFS_DELEGATION_REFERENCED, &delegation->flags))
			continue;
		nfs_mark_return_if_closed_delegation(server, delegation);
	}
}

/**
 * nfs_expire_unreferenced_delegations - Eliminate unused delegations
 * @clp: nfs_client to process
 *
 */
void nfs_expire_unreferenced_delegations(struct nfs_client *clp)
{
	struct nfs_server *server;

	rcu_read_lock();
	list_for_each_entry_rcu(server, &clp->cl_superblocks, client_link)
		nfs_mark_return_unreferenced_delegations(server);
	rcu_read_unlock();

	nfs_delegation_run_state_manager(clp);
}

/**
 * nfs_async_inode_return_delegation - asynchronously return a delegation
 * @inode: inode to process
 * @stateid: state ID information
 *
 * Returns zero on success, or a negative errno value.
 */
int nfs_async_inode_return_delegation(struct inode *inode,
				      const nfs4_stateid *stateid)
{
	struct nfs_server *server = NFS_SERVER(inode);
	struct nfs_client *clp = server->nfs_client;
	struct nfs_delegation *delegation;

	rcu_read_lock();
	delegation = rcu_dereference(NFS_I(inode)->delegation);
	if (delegation == NULL)
		goto out_enoent;
	if (stateid != NULL &&
	    !clp->cl_mvops->match_stateid(&delegation->stateid, stateid))
		goto out_enoent;
	nfs_mark_return_delegation(server, delegation);
	rcu_read_unlock();

	nfs_delegation_run_state_manager(clp);
	return 0;
out_enoent:
	rcu_read_unlock();
	return -ENOENT;
}

static struct inode *
nfs_delegation_find_inode_server(struct nfs_server *server,
				 const struct nfs_fh *fhandle)
{
	struct nfs_delegation *delegation;
	struct inode *freeme, *res = NULL;

	list_for_each_entry_rcu(delegation, &server->delegations, super_list) {
		spin_lock(&delegation->lock);
		if (delegation->inode != NULL &&
		    nfs_compare_fh(fhandle, &NFS_I(delegation->inode)->fh) == 0) {
			freeme = igrab(delegation->inode);
			if (freeme && nfs_sb_active(freeme->i_sb))
				res = freeme;
			spin_unlock(&delegation->lock);
			if (res != NULL)
				return res;
			if (freeme) {
				rcu_read_unlock();
				iput(freeme);
				rcu_read_lock();
			}
			return ERR_PTR(-EAGAIN);
		}
		spin_unlock(&delegation->lock);
	}
	return ERR_PTR(-ENOENT);
}

/**
 * nfs_delegation_find_inode - retrieve the inode associated with a delegation
 * @clp: client state handle
 * @fhandle: filehandle from a delegation recall
 *
 * Returns pointer to inode matching "fhandle," or NULL if a matching inode
 * cannot be found.
 */
struct inode *nfs_delegation_find_inode(struct nfs_client *clp,
					const struct nfs_fh *fhandle)
{
	struct nfs_server *server;
	struct inode *res;

	rcu_read_lock();
	list_for_each_entry_rcu(server, &clp->cl_superblocks, client_link) {
		res = nfs_delegation_find_inode_server(server, fhandle);
		if (res != ERR_PTR(-ENOENT)) {
			rcu_read_unlock();
			return res;
		}
	}
	rcu_read_unlock();
	return ERR_PTR(-ENOENT);
}

static void nfs_delegation_mark_reclaim_server(struct nfs_server *server)
{
	struct nfs_delegation *delegation;

	list_for_each_entry_rcu(delegation, &server->delegations, super_list) {
		/*
		 * If the delegation may have been admin revoked, then we
		 * cannot reclaim it.
		 */
		if (test_bit(NFS_DELEGATION_TEST_EXPIRED, &delegation->flags))
			continue;
		set_bit(NFS_DELEGATION_NEED_RECLAIM, &delegation->flags);
	}
}

/**
 * nfs_delegation_mark_reclaim - mark all delegations as needing to be reclaimed
 * @clp: nfs_client to process
 *
 */
void nfs_delegation_mark_reclaim(struct nfs_client *clp)
{
	struct nfs_server *server;

	rcu_read_lock();
	list_for_each_entry_rcu(server, &clp->cl_superblocks, client_link)
		nfs_delegation_mark_reclaim_server(server);
	rcu_read_unlock();
}

/**
 * nfs_delegation_reap_unclaimed - reap unclaimed delegations after reboot recovery is done
 * @clp: nfs_client to process
 *
 */
void nfs_delegation_reap_unclaimed(struct nfs_client *clp)
{
	struct nfs_delegation *delegation;
	struct nfs_server *server;
	struct inode *inode;

restart:
	rcu_read_lock();
	list_for_each_entry_rcu(server, &clp->cl_superblocks, client_link) {
		list_for_each_entry_rcu(delegation, &server->delegations,
								super_list) {
			if (test_bit(NFS_DELEGATION_RETURNING,
						&delegation->flags))
				continue;
			if (test_bit(NFS_DELEGATION_NEED_RECLAIM,
						&delegation->flags) == 0)
				continue;
			if (!nfs_sb_active(server->super))
				break; /* continue in outer loop */
			inode = nfs_delegation_grab_inode(delegation);
			if (inode == NULL) {
				rcu_read_unlock();
				nfs_sb_deactive(server->super);
				goto restart;
			}
			delegation = nfs_start_delegation_return_locked(NFS_I(inode));
			rcu_read_unlock();
			if (delegation != NULL) {
				delegation = nfs_detach_delegation(NFS_I(inode),
					delegation, server);
				if (delegation != NULL)
					nfs_free_delegation(delegation);
			}
			iput(inode);
			nfs_sb_deactive(server->super);
			cond_resched();
			goto restart;
		}
	}
	rcu_read_unlock();
}

static inline bool nfs4_server_rebooted(const struct nfs_client *clp)
{
	return (clp->cl_state & (BIT(NFS4CLNT_CHECK_LEASE) |
				BIT(NFS4CLNT_LEASE_EXPIRED) |
				BIT(NFS4CLNT_SESSION_RESET))) != 0;
}

static void nfs_mark_test_expired_delegation(struct nfs_server *server,
	    struct nfs_delegation *delegation)
{
	if (delegation->stateid.type == NFS4_INVALID_STATEID_TYPE)
		return;
	clear_bit(NFS_DELEGATION_NEED_RECLAIM, &delegation->flags);
	set_bit(NFS_DELEGATION_TEST_EXPIRED, &delegation->flags);
	set_bit(NFS4CLNT_DELEGATION_EXPIRED, &server->nfs_client->cl_state);
}

static void nfs_inode_mark_test_expired_delegation(struct nfs_server *server,
		struct inode *inode)
{
	struct nfs_delegation *delegation;

	rcu_read_lock();
	delegation = rcu_dereference(NFS_I(inode)->delegation);
	if (delegation)
		nfs_mark_test_expired_delegation(server, delegation);
	rcu_read_unlock();

}

static void nfs_delegation_mark_test_expired_server(struct nfs_server *server)
{
	struct nfs_delegation *delegation;

	list_for_each_entry_rcu(delegation, &server->delegations, super_list)
		nfs_mark_test_expired_delegation(server, delegation);
}

/**
 * nfs_mark_test_expired_all_delegations - mark all delegations for testing
 * @clp: nfs_client to process
 *
 * Iterates through all the delegations associated with this server and
 * marks them as needing to be checked for validity.
 */
void nfs_mark_test_expired_all_delegations(struct nfs_client *clp)
{
	struct nfs_server *server;

	rcu_read_lock();
	list_for_each_entry_rcu(server, &clp->cl_superblocks, client_link)
		nfs_delegation_mark_test_expired_server(server);
	rcu_read_unlock();
}

/**
 * nfs_reap_expired_delegations - reap expired delegations
 * @clp: nfs_client to process
 *
 * Iterates through all the delegations associated with this server and
 * checks if they have may have been revoked. This function is usually
 * expected to be called in cases where the server may have lost its
 * lease.
 */
void nfs_reap_expired_delegations(struct nfs_client *clp)
{
	const struct nfs4_minor_version_ops *ops = clp->cl_mvops;
	struct nfs_delegation *delegation;
	struct nfs_server *server;
	struct inode *inode;
	struct rpc_cred *cred;
	nfs4_stateid stateid;

restart:
	rcu_read_lock();
	list_for_each_entry_rcu(server, &clp->cl_superblocks, client_link) {
		list_for_each_entry_rcu(delegation, &server->delegations,
								super_list) {
			if (test_bit(NFS_DELEGATION_RETURNING,
						&delegation->flags))
				continue;
			if (test_bit(NFS_DELEGATION_TEST_EXPIRED,
						&delegation->flags) == 0)
				continue;
			if (!nfs_sb_active(server->super))
				break; /* continue in outer loop */
			inode = nfs_delegation_grab_inode(delegation);
			if (inode == NULL) {
				rcu_read_unlock();
				nfs_sb_deactive(server->super);
				goto restart;
			}
			cred = get_rpccred_rcu(delegation->cred);
			nfs4_stateid_copy(&stateid, &delegation->stateid);
			clear_bit(NFS_DELEGATION_TEST_EXPIRED, &delegation->flags);
			rcu_read_unlock();
			if (cred != NULL &&
			    ops->test_and_free_expired(server, &stateid, cred) < 0) {
				nfs_revoke_delegation(inode, &stateid);
				nfs_inode_find_state_and_recover(inode, &stateid);
			}
			put_rpccred(cred);
			if (nfs4_server_rebooted(clp)) {
				nfs_inode_mark_test_expired_delegation(server,inode);
				iput(inode);
				nfs_sb_deactive(server->super);
				return;
			}
			iput(inode);
			nfs_sb_deactive(server->super);
			cond_resched();
			goto restart;
		}
	}
	rcu_read_unlock();
}

void nfs_inode_find_delegation_state_and_recover(struct inode *inode,
		const nfs4_stateid *stateid)
{
	struct nfs_client *clp = NFS_SERVER(inode)->nfs_client;
	struct nfs_delegation *delegation;
	bool found = false;

	rcu_read_lock();
	delegation = rcu_dereference(NFS_I(inode)->delegation);
	if (delegation &&
	    nfs4_stateid_match_other(&delegation->stateid, stateid)) {
		nfs_mark_test_expired_delegation(NFS_SERVER(inode), delegation);
		found = true;
	}
	rcu_read_unlock();
	if (found)
		nfs4_schedule_state_manager(clp);
}

/**
 * nfs_delegations_present - check for existence of delegations
 * @clp: client state handle
 *
 * Returns one if there are any nfs_delegation structures attached
 * to this nfs_client.
 */
int nfs_delegations_present(struct nfs_client *clp)
{
	struct nfs_server *server;
	int ret = 0;

	rcu_read_lock();
	list_for_each_entry_rcu(server, &clp->cl_superblocks, client_link)
		if (!list_empty(&server->delegations)) {
			ret = 1;
			break;
		}
	rcu_read_unlock();
	return ret;
}

/**
 * nfs4_refresh_delegation_stateid - Update delegation stateid seqid
 * @dst: stateid to refresh
 * @inode: inode to check
 *
 * Returns "true" and updates "dst->seqid" * if inode had a delegation
 * that matches our delegation stateid. Otherwise "false" is returned.
 */
bool nfs4_refresh_delegation_stateid(nfs4_stateid *dst, struct inode *inode)
{
	struct nfs_delegation *delegation;
	bool ret = false;
	if (!inode)
		goto out;

	rcu_read_lock();
	delegation = rcu_dereference(NFS_I(inode)->delegation);
	if (delegation != NULL &&
	    nfs4_stateid_match_other(dst, &delegation->stateid)) {
		dst->seqid = delegation->stateid.seqid;
		ret = true;
	}
	rcu_read_unlock();
out:
	return ret;
}

/**
 * nfs4_copy_delegation_stateid - Copy inode's state ID information
 * @inode: inode to check
 * @flags: delegation type requirement
 * @dst: stateid data structure to fill in
 * @cred: optional argument to retrieve credential
 *
 * Returns "true" and fills in "dst->data" * if inode had a delegation,
 * otherwise "false" is returned.
 */
bool nfs4_copy_delegation_stateid(struct inode *inode, fmode_t flags,
		nfs4_stateid *dst, struct rpc_cred **cred)
{
	struct nfs_inode *nfsi = NFS_I(inode);
	struct nfs_delegation *delegation;
	bool ret;

	flags &= FMODE_READ|FMODE_WRITE;
	rcu_read_lock();
	delegation = rcu_dereference(nfsi->delegation);
	ret = nfs4_is_valid_delegation(delegation, flags);
	if (ret) {
		nfs4_stateid_copy(dst, &delegation->stateid);
		nfs_mark_delegation_referenced(delegation);
		if (cred)
			*cred = get_rpccred(delegation->cred);
	}
	rcu_read_unlock();
	return ret;
}

/**
 * nfs4_delegation_flush_on_close - Check if we must flush file on close
 * @inode: inode to check
 *
 * This function checks the number of outstanding writes to the file
 * against the delegation 'space_limit' field to see if
 * the spec requires us to flush the file on close.
 */
bool nfs4_delegation_flush_on_close(const struct inode *inode)
{
	struct nfs_inode *nfsi = NFS_I(inode);
	struct nfs_delegation *delegation;
	bool ret = true;

	rcu_read_lock();
	delegation = rcu_dereference(nfsi->delegation);
	if (delegation == NULL || !(delegation->type & FMODE_WRITE))
		goto out;
	if (atomic_long_read(&nfsi->nrequests) < delegation->pagemod_limit)
		ret = false;
out:
	rcu_read_unlock();
	return ret;
}<|MERGE_RESOLUTION|>--- conflicted
+++ resolved
@@ -162,19 +162,11 @@
 		sp = state->owner;
 		/* Block nfs4_proc_unlck */
 		mutex_lock(&sp->so_delegreturn_mutex);
-<<<<<<< HEAD
 		seq = read_seqbegin(&sp->so_reclaim_seqlock);
-		err = nfs4_open_delegation_recall(ctx, state, stateid, type);
-		if (!err)
-			err = nfs_delegation_claim_locks(ctx, state, stateid);
-		if (!err && read_seqretry(&sp->so_reclaim_seqlock, seq))
-=======
-		seq = raw_seqcount_begin(&sp->so_reclaim_seqcount);
 		err = nfs4_open_delegation_recall(ctx, state, stateid);
 		if (!err)
 			err = nfs_delegation_claim_locks(state, stateid);
-		if (!err && read_seqcount_retry(&sp->so_reclaim_seqcount, seq))
->>>>>>> 52d998d3
+		if (!err && read_seqretry(&sp->so_reclaim_seqlock, seq))
 			err = -EAGAIN;
 		mutex_unlock(&sp->so_delegreturn_mutex);
 		put_nfs_open_context(ctx);
