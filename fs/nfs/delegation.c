/*
 * linux/fs/nfs/delegation.c
 *
 * Copyright (C) 2004 Trond Myklebust
 *
 * NFS file delegation management
 *
 */
#include <linux/completion.h>
#include <linux/kthread.h>
#include <linux/module.h>
#include <linux/sched.h>
#include <linux/slab.h>
#include <linux/spinlock.h>

#include <linux/nfs4.h>
#include <linux/nfs_fs.h>
#include <linux/nfs_xdr.h>

#include "nfs4_fs.h"
#include "delegation.h"
#include "internal.h"
#include "nfs4trace.h"

static void nfs_free_delegation(struct nfs_delegation *delegation)
{
	if (delegation->cred) {
		put_rpccred(delegation->cred);
		delegation->cred = NULL;
	}
	kfree_rcu(delegation, rcu);
}

/**
 * nfs_mark_delegation_referenced - set delegation's REFERENCED flag
 * @delegation: delegation to process
 *
 */
void nfs_mark_delegation_referenced(struct nfs_delegation *delegation)
{
	set_bit(NFS_DELEGATION_REFERENCED, &delegation->flags);
}

static bool
nfs4_is_valid_delegation(const struct nfs_delegation *delegation,
		fmode_t flags)
{
	if (delegation != NULL && (delegation->type & flags) == flags &&
	    !test_bit(NFS_DELEGATION_REVOKED, &delegation->flags) &&
	    !test_bit(NFS_DELEGATION_RETURNING, &delegation->flags))
		return true;
	return false;
}

struct nfs_delegation *nfs4_get_valid_delegation(const struct inode *inode)
{
	struct nfs_delegation *delegation;

	delegation = rcu_dereference(NFS_I(inode)->delegation);
	if (nfs4_is_valid_delegation(delegation, 0))
		return delegation;
	return NULL;
}

static int
nfs4_do_check_delegation(struct inode *inode, fmode_t flags, bool mark)
{
	struct nfs_delegation *delegation;
	int ret = 0;

	flags &= FMODE_READ|FMODE_WRITE;
	rcu_read_lock();
	delegation = rcu_dereference(NFS_I(inode)->delegation);
	if (nfs4_is_valid_delegation(delegation, flags)) {
		if (mark)
			nfs_mark_delegation_referenced(delegation);
		ret = 1;
	}
	rcu_read_unlock();
	return ret;
}
/**
 * nfs_have_delegation - check if inode has a delegation, mark it
 * NFS_DELEGATION_REFERENCED if there is one.
 * @inode: inode to check
 * @flags: delegation types to check for
 *
 * Returns one if inode has the indicated delegation, otherwise zero.
 */
int nfs4_have_delegation(struct inode *inode, fmode_t flags)
{
	return nfs4_do_check_delegation(inode, flags, true);
}

/*
 * nfs4_check_delegation - check if inode has a delegation, do not mark
 * NFS_DELEGATION_REFERENCED if it has one.
 */
int nfs4_check_delegation(struct inode *inode, fmode_t flags)
{
	return nfs4_do_check_delegation(inode, flags, false);
}

static int nfs_delegation_claim_locks(struct nfs4_state *state, const nfs4_stateid *stateid)
{
	struct inode *inode = state->inode;
	struct file_lock *fl;
	struct file_lock_context *flctx = inode->i_flctx;
	struct list_head *list;
	int status = 0;

	if (flctx == NULL)
		goto out;

	list = &flctx->flc_posix;
	spin_lock(&flctx->flc_lock);
restart:
	list_for_each_entry(fl, list, fl_list) {
		if (nfs_file_open_context(fl->fl_file)->state != state)
			continue;
		spin_unlock(&flctx->flc_lock);
		status = nfs4_lock_delegation_recall(fl, state, stateid);
		if (status < 0)
			goto out;
		spin_lock(&flctx->flc_lock);
	}
	if (list == &flctx->flc_posix) {
		list = &flctx->flc_flock;
		goto restart;
	}
	spin_unlock(&flctx->flc_lock);
out:
	return status;
}

static int nfs_delegation_claim_opens(struct inode *inode,
		const nfs4_stateid *stateid, fmode_t type)
{
	struct nfs_inode *nfsi = NFS_I(inode);
	struct nfs_open_context *ctx;
	struct nfs4_state_owner *sp;
	struct nfs4_state *state;
	unsigned int seq;
	int err;

again:
	spin_lock(&inode->i_lock);
	list_for_each_entry(ctx, &nfsi->open_files, list) {
		state = ctx->state;
		if (state == NULL)
			continue;
		if (!test_bit(NFS_DELEGATED_STATE, &state->flags))
			continue;
		if (!nfs4_valid_open_stateid(state))
			continue;
		if (!nfs4_stateid_match(&state->stateid, stateid))
			continue;
		get_nfs_open_context(ctx);
		spin_unlock(&inode->i_lock);
		sp = state->owner;
		/* Block nfs4_proc_unlck */
		mutex_lock(&sp->so_delegreturn_mutex);
		seq = read_seqbegin(&sp->so_reclaim_seqlock);
		err = nfs4_open_delegation_recall(ctx, state, stateid, type);
		if (!err)
<<<<<<< HEAD
			err = nfs_delegation_claim_locks(ctx, state, stateid);
		if (!err && read_seqretry(&sp->so_reclaim_seqlock, seq))
=======
			err = nfs_delegation_claim_locks(state, stateid);
		if (!err && read_seqcount_retry(&sp->so_reclaim_seqcount, seq))
>>>>>>> f0e0b314
			err = -EAGAIN;
		mutex_unlock(&sp->so_delegreturn_mutex);
		put_nfs_open_context(ctx);
		if (err != 0)
			return err;
		goto again;
	}
	spin_unlock(&inode->i_lock);
	return 0;
}

/**
 * nfs_inode_reclaim_delegation - process a delegation reclaim request
 * @inode: inode to process
 * @cred: credential to use for request
 * @res: new delegation state from server
 *
 */
void nfs_inode_reclaim_delegation(struct inode *inode, struct rpc_cred *cred,
				  struct nfs_openres *res)
{
	struct nfs_delegation *delegation;
	struct rpc_cred *oldcred = NULL;

	rcu_read_lock();
	delegation = rcu_dereference(NFS_I(inode)->delegation);
	if (delegation != NULL) {
		spin_lock(&delegation->lock);
		if (delegation->inode != NULL) {
			nfs4_stateid_copy(&delegation->stateid, &res->delegation);
			delegation->type = res->delegation_type;
			delegation->pagemod_limit = res->pagemod_limit;
			oldcred = delegation->cred;
			delegation->cred = get_rpccred(cred);
			clear_bit(NFS_DELEGATION_NEED_RECLAIM,
				  &delegation->flags);
			spin_unlock(&delegation->lock);
			rcu_read_unlock();
			put_rpccred(oldcred);
			trace_nfs4_reclaim_delegation(inode, res->delegation_type);
			return;
		}
		/* We appear to have raced with a delegation return. */
		spin_unlock(&delegation->lock);
	}
	rcu_read_unlock();
	nfs_inode_set_delegation(inode, cred, res);
}

static int nfs_do_return_delegation(struct inode *inode, struct nfs_delegation *delegation, int issync)
{
	int res = 0;

	if (!test_bit(NFS_DELEGATION_REVOKED, &delegation->flags))
		res = nfs4_proc_delegreturn(inode,
				delegation->cred,
				&delegation->stateid,
				issync);
	nfs_free_delegation(delegation);
	return res;
}

static struct inode *nfs_delegation_grab_inode(struct nfs_delegation *delegation)
{
	struct inode *inode = NULL;

	spin_lock(&delegation->lock);
	if (delegation->inode != NULL)
		inode = igrab(delegation->inode);
	if (!inode)
		set_bit(NFS_DELEGATION_INODE_FREEING, &delegation->flags);
	spin_unlock(&delegation->lock);
	return inode;
}

static struct nfs_delegation *
nfs_start_delegation_return_locked(struct nfs_inode *nfsi)
{
	struct nfs_delegation *ret = NULL;
	struct nfs_delegation *delegation = rcu_dereference(nfsi->delegation);

	if (delegation == NULL)
		goto out;
	spin_lock(&delegation->lock);
	if (!test_and_set_bit(NFS_DELEGATION_RETURNING, &delegation->flags))
		ret = delegation;
	spin_unlock(&delegation->lock);
out:
	return ret;
}

static struct nfs_delegation *
nfs_start_delegation_return(struct nfs_inode *nfsi)
{
	struct nfs_delegation *delegation;

	rcu_read_lock();
	delegation = nfs_start_delegation_return_locked(nfsi);
	rcu_read_unlock();
	return delegation;
}

static void
nfs_abort_delegation_return(struct nfs_delegation *delegation,
		struct nfs_client *clp)
{

	spin_lock(&delegation->lock);
	clear_bit(NFS_DELEGATION_RETURNING, &delegation->flags);
	set_bit(NFS_DELEGATION_RETURN, &delegation->flags);
	spin_unlock(&delegation->lock);
	set_bit(NFS4CLNT_DELEGRETURN, &clp->cl_state);
}

static struct nfs_delegation *
nfs_detach_delegation_locked(struct nfs_inode *nfsi,
		struct nfs_delegation *delegation,
		struct nfs_client *clp)
{
	struct nfs_delegation *deleg_cur =
		rcu_dereference_protected(nfsi->delegation,
				lockdep_is_held(&clp->cl_lock));

	if (deleg_cur == NULL || delegation != deleg_cur)
		return NULL;

	spin_lock(&delegation->lock);
	set_bit(NFS_DELEGATION_RETURNING, &delegation->flags);
	list_del_rcu(&delegation->super_list);
	delegation->inode = NULL;
	rcu_assign_pointer(nfsi->delegation, NULL);
	spin_unlock(&delegation->lock);
	return delegation;
}

static struct nfs_delegation *nfs_detach_delegation(struct nfs_inode *nfsi,
		struct nfs_delegation *delegation,
		struct nfs_server *server)
{
	struct nfs_client *clp = server->nfs_client;

	spin_lock(&clp->cl_lock);
	delegation = nfs_detach_delegation_locked(nfsi, delegation, clp);
	spin_unlock(&clp->cl_lock);
	return delegation;
}

static struct nfs_delegation *
nfs_inode_detach_delegation(struct inode *inode)
{
	struct nfs_inode *nfsi = NFS_I(inode);
	struct nfs_server *server = NFS_SERVER(inode);
	struct nfs_delegation *delegation;

	delegation = nfs_start_delegation_return(nfsi);
	if (delegation == NULL)
		return NULL;
	return nfs_detach_delegation(nfsi, delegation, server);
}

static void
nfs_update_inplace_delegation(struct nfs_delegation *delegation,
		const struct nfs_delegation *update)
{
	if (nfs4_stateid_is_newer(&update->stateid, &delegation->stateid)) {
		delegation->stateid.seqid = update->stateid.seqid;
		smp_wmb();
		delegation->type = update->type;
	}
}

/**
 * nfs_inode_set_delegation - set up a delegation on an inode
 * @inode: inode to which delegation applies
 * @cred: cred to use for subsequent delegation processing
 * @res: new delegation state from server
 *
 * Returns zero on success, or a negative errno value.
 */
int nfs_inode_set_delegation(struct inode *inode, struct rpc_cred *cred, struct nfs_openres *res)
{
	struct nfs_server *server = NFS_SERVER(inode);
	struct nfs_client *clp = server->nfs_client;
	struct nfs_inode *nfsi = NFS_I(inode);
	struct nfs_delegation *delegation, *old_delegation;
	struct nfs_delegation *freeme = NULL;
	int status = 0;

	delegation = kmalloc(sizeof(*delegation), GFP_NOFS);
	if (delegation == NULL)
		return -ENOMEM;
	nfs4_stateid_copy(&delegation->stateid, &res->delegation);
	delegation->type = res->delegation_type;
	delegation->pagemod_limit = res->pagemod_limit;
	delegation->change_attr = inode->i_version;
	delegation->cred = get_rpccred(cred);
	delegation->inode = inode;
	delegation->flags = 1<<NFS_DELEGATION_REFERENCED;
	spin_lock_init(&delegation->lock);

	spin_lock(&clp->cl_lock);
	old_delegation = rcu_dereference_protected(nfsi->delegation,
					lockdep_is_held(&clp->cl_lock));
	if (old_delegation != NULL) {
		/* Is this an update of the existing delegation? */
		if (nfs4_stateid_match_other(&old_delegation->stateid,
					&delegation->stateid)) {
			nfs_update_inplace_delegation(old_delegation,
					delegation);
			goto out;
		}
		/*
		 * Deal with broken servers that hand out two
		 * delegations for the same file.
		 * Allow for upgrades to a WRITE delegation, but
		 * nothing else.
		 */
		dfprintk(FILE, "%s: server %s handed out "
				"a duplicate delegation!\n",
				__func__, clp->cl_hostname);
		if (delegation->type == old_delegation->type ||
		    !(delegation->type & FMODE_WRITE)) {
			freeme = delegation;
			delegation = NULL;
			goto out;
		}
		if (test_and_set_bit(NFS_DELEGATION_RETURNING,
					&old_delegation->flags))
			goto out;
		freeme = nfs_detach_delegation_locked(nfsi,
				old_delegation, clp);
		if (freeme == NULL)
			goto out;
	}
	list_add_tail_rcu(&delegation->super_list, &server->delegations);
	rcu_assign_pointer(nfsi->delegation, delegation);
	delegation = NULL;

	trace_nfs4_set_delegation(inode, res->delegation_type);

out:
	spin_unlock(&clp->cl_lock);
	if (delegation != NULL)
		nfs_free_delegation(delegation);
	if (freeme != NULL)
		nfs_do_return_delegation(inode, freeme, 0);
	return status;
}

/*
 * Basic procedure for returning a delegation to the server
 */
static int nfs_end_delegation_return(struct inode *inode, struct nfs_delegation *delegation, int issync)
{
	struct nfs_client *clp = NFS_SERVER(inode)->nfs_client;
	struct nfs_inode *nfsi = NFS_I(inode);
	int err = 0;

	if (delegation == NULL)
		return 0;
	do {
		if (test_bit(NFS_DELEGATION_REVOKED, &delegation->flags))
			break;
		err = nfs_delegation_claim_opens(inode, &delegation->stateid,
				delegation->type);
		if (!issync || err != -EAGAIN)
			break;
		/*
		 * Guard against state recovery
		 */
		err = nfs4_wait_clnt_recover(clp);
	} while (err == 0);

	if (err) {
		nfs_abort_delegation_return(delegation, clp);
		goto out;
	}
	if (!nfs_detach_delegation(nfsi, delegation, NFS_SERVER(inode)))
		goto out;

	err = nfs_do_return_delegation(inode, delegation, issync);
out:
	return err;
}

static bool nfs_delegation_need_return(struct nfs_delegation *delegation)
{
	bool ret = false;

	if (test_bit(NFS_DELEGATION_RETURNING, &delegation->flags))
		goto out;
	if (test_and_clear_bit(NFS_DELEGATION_RETURN, &delegation->flags))
		ret = true;
	if (test_and_clear_bit(NFS_DELEGATION_RETURN_IF_CLOSED, &delegation->flags) && !ret) {
		struct inode *inode;

		spin_lock(&delegation->lock);
		inode = delegation->inode;
		if (inode && list_empty(&NFS_I(inode)->open_files))
			ret = true;
		spin_unlock(&delegation->lock);
	}
out:
	return ret;
}

/**
 * nfs_client_return_marked_delegations - return previously marked delegations
 * @clp: nfs_client to process
 *
 * Note that this function is designed to be called by the state
 * manager thread. For this reason, it cannot flush the dirty data,
 * since that could deadlock in case of a state recovery error.
 *
 * Returns zero on success, or a negative errno value.
 */
int nfs_client_return_marked_delegations(struct nfs_client *clp)
{
	struct nfs_delegation *delegation;
	struct nfs_server *server;
	struct inode *inode;
	int err = 0;

restart:
	rcu_read_lock();
	list_for_each_entry_rcu(server, &clp->cl_superblocks, client_link) {
		list_for_each_entry_rcu(delegation, &server->delegations,
								super_list) {
			if (!nfs_delegation_need_return(delegation))
				continue;
			if (!nfs_sb_active(server->super))
				continue;
			inode = nfs_delegation_grab_inode(delegation);
			if (inode == NULL) {
				rcu_read_unlock();
				nfs_sb_deactive(server->super);
				goto restart;
			}
			delegation = nfs_start_delegation_return_locked(NFS_I(inode));
			rcu_read_unlock();

			err = nfs_end_delegation_return(inode, delegation, 0);
			iput(inode);
			nfs_sb_deactive(server->super);
			if (!err)
				goto restart;
			set_bit(NFS4CLNT_DELEGRETURN, &clp->cl_state);
			return err;
		}
	}
	rcu_read_unlock();
	return 0;
}

/**
 * nfs_inode_return_delegation_noreclaim - return delegation, don't reclaim opens
 * @inode: inode to process
 *
 * Does not protect against delegation reclaims, therefore really only safe
 * to be called from nfs4_clear_inode().
 */
void nfs_inode_return_delegation_noreclaim(struct inode *inode)
{
	struct nfs_delegation *delegation;

	delegation = nfs_inode_detach_delegation(inode);
	if (delegation != NULL)
		nfs_do_return_delegation(inode, delegation, 1);
}

/**
 * nfs_inode_return_delegation - synchronously return a delegation
 * @inode: inode to process
 *
 * This routine will always flush any dirty data to disk on the
 * assumption that if we need to return the delegation, then
 * we should stop caching.
 *
 * Returns zero on success, or a negative errno value.
 */
int nfs4_inode_return_delegation(struct inode *inode)
{
	struct nfs_inode *nfsi = NFS_I(inode);
	struct nfs_delegation *delegation;
	int err = 0;

	nfs_wb_all(inode);
	delegation = nfs_start_delegation_return(nfsi);
	if (delegation != NULL)
		err = nfs_end_delegation_return(inode, delegation, 1);
	return err;
}

static void nfs_mark_return_if_closed_delegation(struct nfs_server *server,
		struct nfs_delegation *delegation)
{
	set_bit(NFS_DELEGATION_RETURN_IF_CLOSED, &delegation->flags);
	set_bit(NFS4CLNT_DELEGRETURN, &server->nfs_client->cl_state);
}

static void nfs_mark_return_delegation(struct nfs_server *server,
		struct nfs_delegation *delegation)
{
	set_bit(NFS_DELEGATION_RETURN, &delegation->flags);
	set_bit(NFS4CLNT_DELEGRETURN, &server->nfs_client->cl_state);
}

static bool nfs_server_mark_return_all_delegations(struct nfs_server *server)
{
	struct nfs_delegation *delegation;
	bool ret = false;

	list_for_each_entry_rcu(delegation, &server->delegations, super_list) {
		nfs_mark_return_delegation(server, delegation);
		ret = true;
	}
	return ret;
}

static void nfs_client_mark_return_all_delegations(struct nfs_client *clp)
{
	struct nfs_server *server;

	rcu_read_lock();
	list_for_each_entry_rcu(server, &clp->cl_superblocks, client_link)
		nfs_server_mark_return_all_delegations(server);
	rcu_read_unlock();
}

static void nfs_delegation_run_state_manager(struct nfs_client *clp)
{
	if (test_bit(NFS4CLNT_DELEGRETURN, &clp->cl_state))
		nfs4_schedule_state_manager(clp);
}

/**
 * nfs_expire_all_delegations
 * @clp: client to process
 *
 */
void nfs_expire_all_delegations(struct nfs_client *clp)
{
	nfs_client_mark_return_all_delegations(clp);
	nfs_delegation_run_state_manager(clp);
}

/**
 * nfs_super_return_all_delegations - return delegations for one superblock
 * @sb: sb to process
 *
 */
void nfs_server_return_all_delegations(struct nfs_server *server)
{
	struct nfs_client *clp = server->nfs_client;
	bool need_wait;

	if (clp == NULL)
		return;

	rcu_read_lock();
	need_wait = nfs_server_mark_return_all_delegations(server);
	rcu_read_unlock();

	if (need_wait) {
		nfs4_schedule_state_manager(clp);
		nfs4_wait_clnt_recover(clp);
	}
}

static void nfs_mark_return_unused_delegation_types(struct nfs_server *server,
						 fmode_t flags)
{
	struct nfs_delegation *delegation;

	list_for_each_entry_rcu(delegation, &server->delegations, super_list) {
		if ((delegation->type == (FMODE_READ|FMODE_WRITE)) && !(flags & FMODE_WRITE))
			continue;
		if (delegation->type & flags)
			nfs_mark_return_if_closed_delegation(server, delegation);
	}
}

static void nfs_client_mark_return_unused_delegation_types(struct nfs_client *clp,
							fmode_t flags)
{
	struct nfs_server *server;

	rcu_read_lock();
	list_for_each_entry_rcu(server, &clp->cl_superblocks, client_link)
		nfs_mark_return_unused_delegation_types(server, flags);
	rcu_read_unlock();
}

static void nfs_mark_delegation_revoked(struct nfs_server *server,
		struct nfs_delegation *delegation)
{
	set_bit(NFS_DELEGATION_REVOKED, &delegation->flags);
	delegation->stateid.type = NFS4_INVALID_STATEID_TYPE;
	nfs_mark_return_delegation(server, delegation);
}

static bool nfs_revoke_delegation(struct inode *inode,
		const nfs4_stateid *stateid)
{
	struct nfs_delegation *delegation;
	nfs4_stateid tmp;
	bool ret = false;

	rcu_read_lock();
	delegation = rcu_dereference(NFS_I(inode)->delegation);
	if (delegation == NULL)
		goto out;
	if (stateid == NULL) {
		nfs4_stateid_copy(&tmp, &delegation->stateid);
		stateid = &tmp;
	} else if (!nfs4_stateid_match(stateid, &delegation->stateid))
		goto out;
	nfs_mark_delegation_revoked(NFS_SERVER(inode), delegation);
	ret = true;
out:
	rcu_read_unlock();
	if (ret)
		nfs_inode_find_state_and_recover(inode, stateid);
	return ret;
}

void nfs_remove_bad_delegation(struct inode *inode,
		const nfs4_stateid *stateid)
{
	struct nfs_delegation *delegation;

	if (!nfs_revoke_delegation(inode, stateid))
		return;
	delegation = nfs_inode_detach_delegation(inode);
	if (delegation)
		nfs_free_delegation(delegation);
}
EXPORT_SYMBOL_GPL(nfs_remove_bad_delegation);

/**
 * nfs_expire_unused_delegation_types
 * @clp: client to process
 * @flags: delegation types to expire
 *
 */
void nfs_expire_unused_delegation_types(struct nfs_client *clp, fmode_t flags)
{
	nfs_client_mark_return_unused_delegation_types(clp, flags);
	nfs_delegation_run_state_manager(clp);
}

static void nfs_mark_return_unreferenced_delegations(struct nfs_server *server)
{
	struct nfs_delegation *delegation;

	list_for_each_entry_rcu(delegation, &server->delegations, super_list) {
		if (test_and_clear_bit(NFS_DELEGATION_REFERENCED, &delegation->flags))
			continue;
		nfs_mark_return_if_closed_delegation(server, delegation);
	}
}

/**
 * nfs_expire_unreferenced_delegations - Eliminate unused delegations
 * @clp: nfs_client to process
 *
 */
void nfs_expire_unreferenced_delegations(struct nfs_client *clp)
{
	struct nfs_server *server;

	rcu_read_lock();
	list_for_each_entry_rcu(server, &clp->cl_superblocks, client_link)
		nfs_mark_return_unreferenced_delegations(server);
	rcu_read_unlock();

	nfs_delegation_run_state_manager(clp);
}

/**
 * nfs_async_inode_return_delegation - asynchronously return a delegation
 * @inode: inode to process
 * @stateid: state ID information
 *
 * Returns zero on success, or a negative errno value.
 */
int nfs_async_inode_return_delegation(struct inode *inode,
				      const nfs4_stateid *stateid)
{
	struct nfs_server *server = NFS_SERVER(inode);
	struct nfs_client *clp = server->nfs_client;
	struct nfs_delegation *delegation;

	rcu_read_lock();
	delegation = rcu_dereference(NFS_I(inode)->delegation);
	if (delegation == NULL)
		goto out_enoent;
	if (stateid != NULL &&
	    !clp->cl_mvops->match_stateid(&delegation->stateid, stateid))
		goto out_enoent;
	nfs_mark_return_delegation(server, delegation);
	rcu_read_unlock();

	nfs_delegation_run_state_manager(clp);
	return 0;
out_enoent:
	rcu_read_unlock();
	return -ENOENT;
}

static struct inode *
nfs_delegation_find_inode_server(struct nfs_server *server,
				 const struct nfs_fh *fhandle)
{
	struct nfs_delegation *delegation;
	struct inode *res = NULL;

	list_for_each_entry_rcu(delegation, &server->delegations, super_list) {
		spin_lock(&delegation->lock);
		if (delegation->inode != NULL &&
		    nfs_compare_fh(fhandle, &NFS_I(delegation->inode)->fh) == 0) {
			res = igrab(delegation->inode);
		}
		spin_unlock(&delegation->lock);
		if (res != NULL)
			break;
	}
	return res;
}

/**
 * nfs_delegation_find_inode - retrieve the inode associated with a delegation
 * @clp: client state handle
 * @fhandle: filehandle from a delegation recall
 *
 * Returns pointer to inode matching "fhandle," or NULL if a matching inode
 * cannot be found.
 */
struct inode *nfs_delegation_find_inode(struct nfs_client *clp,
					const struct nfs_fh *fhandle)
{
	struct nfs_server *server;
	struct inode *res = NULL;

	rcu_read_lock();
	list_for_each_entry_rcu(server, &clp->cl_superblocks, client_link) {
		res = nfs_delegation_find_inode_server(server, fhandle);
		if (res != NULL)
			break;
	}
	rcu_read_unlock();
	return res;
}

static void nfs_delegation_mark_reclaim_server(struct nfs_server *server)
{
	struct nfs_delegation *delegation;

	list_for_each_entry_rcu(delegation, &server->delegations, super_list) {
		/*
		 * If the delegation may have been admin revoked, then we
		 * cannot reclaim it.
		 */
		if (test_bit(NFS_DELEGATION_TEST_EXPIRED, &delegation->flags))
			continue;
		set_bit(NFS_DELEGATION_NEED_RECLAIM, &delegation->flags);
	}
}

/**
 * nfs_delegation_mark_reclaim - mark all delegations as needing to be reclaimed
 * @clp: nfs_client to process
 *
 */
void nfs_delegation_mark_reclaim(struct nfs_client *clp)
{
	struct nfs_server *server;

	rcu_read_lock();
	list_for_each_entry_rcu(server, &clp->cl_superblocks, client_link)
		nfs_delegation_mark_reclaim_server(server);
	rcu_read_unlock();
}

/**
 * nfs_delegation_reap_unclaimed - reap unclaimed delegations after reboot recovery is done
 * @clp: nfs_client to process
 *
 */
void nfs_delegation_reap_unclaimed(struct nfs_client *clp)
{
	struct nfs_delegation *delegation;
	struct nfs_server *server;
	struct inode *inode;

restart:
	rcu_read_lock();
	list_for_each_entry_rcu(server, &clp->cl_superblocks, client_link) {
		list_for_each_entry_rcu(delegation, &server->delegations,
								super_list) {
			if (test_bit(NFS_DELEGATION_INODE_FREEING,
						&delegation->flags) ||
			    test_bit(NFS_DELEGATION_RETURNING,
						&delegation->flags) ||
			    test_bit(NFS_DELEGATION_NEED_RECLAIM,
						&delegation->flags) == 0)
				continue;
			if (!nfs_sb_active(server->super))
				continue;
			inode = nfs_delegation_grab_inode(delegation);
			if (inode == NULL) {
				rcu_read_unlock();
				nfs_sb_deactive(server->super);
				goto restart;
			}
			delegation = nfs_start_delegation_return_locked(NFS_I(inode));
			rcu_read_unlock();
			if (delegation != NULL) {
				delegation = nfs_detach_delegation(NFS_I(inode),
					delegation, server);
				if (delegation != NULL)
					nfs_free_delegation(delegation);
			}
			iput(inode);
			nfs_sb_deactive(server->super);
			goto restart;
		}
	}
	rcu_read_unlock();
}

static inline bool nfs4_server_rebooted(const struct nfs_client *clp)
{
	return (clp->cl_state & (BIT(NFS4CLNT_CHECK_LEASE) |
				BIT(NFS4CLNT_LEASE_EXPIRED) |
				BIT(NFS4CLNT_SESSION_RESET))) != 0;
}

static void nfs_mark_test_expired_delegation(struct nfs_server *server,
	    struct nfs_delegation *delegation)
{
	if (delegation->stateid.type == NFS4_INVALID_STATEID_TYPE)
		return;
	clear_bit(NFS_DELEGATION_NEED_RECLAIM, &delegation->flags);
	set_bit(NFS_DELEGATION_TEST_EXPIRED, &delegation->flags);
	set_bit(NFS4CLNT_DELEGATION_EXPIRED, &server->nfs_client->cl_state);
}

static void nfs_inode_mark_test_expired_delegation(struct nfs_server *server,
		struct inode *inode)
{
	struct nfs_delegation *delegation;

	rcu_read_lock();
	delegation = rcu_dereference(NFS_I(inode)->delegation);
	if (delegation)
		nfs_mark_test_expired_delegation(server, delegation);
	rcu_read_unlock();

}

static void nfs_delegation_mark_test_expired_server(struct nfs_server *server)
{
	struct nfs_delegation *delegation;

	list_for_each_entry_rcu(delegation, &server->delegations, super_list)
		nfs_mark_test_expired_delegation(server, delegation);
}

/**
 * nfs_mark_test_expired_all_delegations - mark all delegations for testing
 * @clp: nfs_client to process
 *
 * Iterates through all the delegations associated with this server and
 * marks them as needing to be checked for validity.
 */
void nfs_mark_test_expired_all_delegations(struct nfs_client *clp)
{
	struct nfs_server *server;

	rcu_read_lock();
	list_for_each_entry_rcu(server, &clp->cl_superblocks, client_link)
		nfs_delegation_mark_test_expired_server(server);
	rcu_read_unlock();
}

/**
 * nfs_reap_expired_delegations - reap expired delegations
 * @clp: nfs_client to process
 *
 * Iterates through all the delegations associated with this server and
 * checks if they have may have been revoked. This function is usually
 * expected to be called in cases where the server may have lost its
 * lease.
 */
void nfs_reap_expired_delegations(struct nfs_client *clp)
{
	const struct nfs4_minor_version_ops *ops = clp->cl_mvops;
	struct nfs_delegation *delegation;
	struct nfs_server *server;
	struct inode *inode;
	struct rpc_cred *cred;
	nfs4_stateid stateid;

restart:
	rcu_read_lock();
	list_for_each_entry_rcu(server, &clp->cl_superblocks, client_link) {
		list_for_each_entry_rcu(delegation, &server->delegations,
								super_list) {
			if (test_bit(NFS_DELEGATION_INODE_FREEING,
						&delegation->flags) ||
			    test_bit(NFS_DELEGATION_RETURNING,
						&delegation->flags) ||
			    test_bit(NFS_DELEGATION_TEST_EXPIRED,
						&delegation->flags) == 0)
				continue;
			if (!nfs_sb_active(server->super))
				continue;
			inode = nfs_delegation_grab_inode(delegation);
			if (inode == NULL) {
				rcu_read_unlock();
				nfs_sb_deactive(server->super);
				goto restart;
			}
			cred = get_rpccred_rcu(delegation->cred);
			nfs4_stateid_copy(&stateid, &delegation->stateid);
			clear_bit(NFS_DELEGATION_TEST_EXPIRED, &delegation->flags);
			rcu_read_unlock();
			if (cred != NULL &&
			    ops->test_and_free_expired(server, &stateid, cred) < 0) {
				nfs_revoke_delegation(inode, &stateid);
				nfs_inode_find_state_and_recover(inode, &stateid);
			}
			put_rpccred(cred);
			if (nfs4_server_rebooted(clp)) {
				nfs_inode_mark_test_expired_delegation(server,inode);
				iput(inode);
				nfs_sb_deactive(server->super);
				return;
			}
			iput(inode);
			nfs_sb_deactive(server->super);
			goto restart;
		}
	}
	rcu_read_unlock();
}

void nfs_inode_find_delegation_state_and_recover(struct inode *inode,
		const nfs4_stateid *stateid)
{
	struct nfs_client *clp = NFS_SERVER(inode)->nfs_client;
	struct nfs_delegation *delegation;
	bool found = false;

	rcu_read_lock();
	delegation = rcu_dereference(NFS_I(inode)->delegation);
	if (delegation &&
	    nfs4_stateid_match_other(&delegation->stateid, stateid)) {
		nfs_mark_test_expired_delegation(NFS_SERVER(inode), delegation);
		found = true;
	}
	rcu_read_unlock();
	if (found)
		nfs4_schedule_state_manager(clp);
}

/**
 * nfs_delegations_present - check for existence of delegations
 * @clp: client state handle
 *
 * Returns one if there are any nfs_delegation structures attached
 * to this nfs_client.
 */
int nfs_delegations_present(struct nfs_client *clp)
{
	struct nfs_server *server;
	int ret = 0;

	rcu_read_lock();
	list_for_each_entry_rcu(server, &clp->cl_superblocks, client_link)
		if (!list_empty(&server->delegations)) {
			ret = 1;
			break;
		}
	rcu_read_unlock();
	return ret;
}

/**
 * nfs4_copy_delegation_stateid - Copy inode's state ID information
 * @inode: inode to check
 * @flags: delegation type requirement
 * @dst: stateid data structure to fill in
 * @cred: optional argument to retrieve credential
 *
 * Returns "true" and fills in "dst->data" * if inode had a delegation,
 * otherwise "false" is returned.
 */
bool nfs4_copy_delegation_stateid(struct inode *inode, fmode_t flags,
		nfs4_stateid *dst, struct rpc_cred **cred)
{
	struct nfs_inode *nfsi = NFS_I(inode);
	struct nfs_delegation *delegation;
	bool ret;

	flags &= FMODE_READ|FMODE_WRITE;
	rcu_read_lock();
	delegation = rcu_dereference(nfsi->delegation);
	ret = nfs4_is_valid_delegation(delegation, flags);
	if (ret) {
		nfs4_stateid_copy(dst, &delegation->stateid);
		nfs_mark_delegation_referenced(delegation);
		if (cred)
			*cred = get_rpccred(delegation->cred);
	}
	rcu_read_unlock();
	return ret;
}

/**
 * nfs4_delegation_flush_on_close - Check if we must flush file on close
 * @inode: inode to check
 *
 * This function checks the number of outstanding writes to the file
 * against the delegation 'space_limit' field to see if
 * the spec requires us to flush the file on close.
 */
bool nfs4_delegation_flush_on_close(const struct inode *inode)
{
	struct nfs_inode *nfsi = NFS_I(inode);
	struct nfs_delegation *delegation;
	bool ret = true;

	rcu_read_lock();
	delegation = rcu_dereference(nfsi->delegation);
	if (delegation == NULL || !(delegation->type & FMODE_WRITE))
		goto out;
	if (atomic_long_read(&nfsi->nrequests) < delegation->pagemod_limit)
		ret = false;
out:
	rcu_read_unlock();
	return ret;
}<|MERGE_RESOLUTION|>--- conflicted
+++ resolved
@@ -163,13 +163,8 @@
 		seq = read_seqbegin(&sp->so_reclaim_seqlock);
 		err = nfs4_open_delegation_recall(ctx, state, stateid, type);
 		if (!err)
-<<<<<<< HEAD
-			err = nfs_delegation_claim_locks(ctx, state, stateid);
+			err = nfs_delegation_claim_locks(state, stateid);
 		if (!err && read_seqretry(&sp->so_reclaim_seqlock, seq))
-=======
-			err = nfs_delegation_claim_locks(state, stateid);
-		if (!err && read_seqcount_retry(&sp->so_reclaim_seqcount, seq))
->>>>>>> f0e0b314
 			err = -EAGAIN;
 		mutex_unlock(&sp->so_delegreturn_mutex);
 		put_nfs_open_context(ctx);
