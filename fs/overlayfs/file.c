// SPDX-License-Identifier: GPL-2.0-only
/*
 * Copyright (C) 2017 Red Hat, Inc.
 */

#include <linux/cred.h>
#include <linux/file.h>
#include <linux/mount.h>
#include <linux/xattr.h>
#include <linux/uio.h>
#include <linux/uaccess.h>
#include <linux/splice.h>
#include <linux/security.h>
#include <linux/mm.h>
#include <linux/fs.h>
#include "overlayfs.h"

#define OVL_IOCB_MASK (IOCB_DSYNC | IOCB_HIPRI | IOCB_NOWAIT | IOCB_SYNC)

struct ovl_aio_req {
	struct kiocb iocb;
	refcount_t ref;
	struct kiocb *orig_iocb;
	struct fd fd;
};

static struct kmem_cache *ovl_aio_request_cachep;

static char ovl_whatisit(struct inode *inode, struct inode *realinode)
{
	if (realinode != ovl_inode_upper(inode))
		return 'l';
	if (ovl_has_upperdata(inode))
		return 'u';
	else
		return 'm';
}

/* No atime modificaton nor notify on underlying */
#define OVL_OPEN_FLAGS (O_NOATIME | FMODE_NONOTIFY)

static struct file *ovl_open_realfile(const struct file *file,
				      struct inode *realinode)
{
	struct inode *inode = file_inode(file);
	struct file *realfile;
	const struct cred *old_cred;
	int flags = file->f_flags | OVL_OPEN_FLAGS;
	int acc_mode = ACC_MODE(flags);
	int err;

	if (flags & O_APPEND)
		acc_mode |= MAY_APPEND;

	old_cred = ovl_override_creds(inode->i_sb);
	err = inode_permission(realinode, MAY_OPEN | acc_mode);
	if (err) {
		realfile = ERR_PTR(err);
	} else if (old_cred && !inode_owner_or_capable(realinode)) {
		realfile = ERR_PTR(-EPERM);
	} else {
		realfile = open_with_fake_path(&file->f_path, flags, realinode,
					       current_cred());
	}
	ovl_revert_creds(inode->i_sb, old_cred);

	pr_debug("open(%p[%pD2/%c], 0%o) -> (%p, 0%o)\n",
		 file, file, ovl_whatisit(inode, realinode), file->f_flags,
		 realfile, IS_ERR(realfile) ? 0 : realfile->f_flags);

	return realfile;
}

#define OVL_SETFL_MASK (O_APPEND | O_NONBLOCK | O_NDELAY | O_DIRECT)

static int ovl_change_flags(struct file *file, unsigned int flags)
{
	struct inode *inode = file_inode(file);
	int err;

	flags |= OVL_OPEN_FLAGS;

	/* If some flag changed that cannot be changed then something's amiss */
	if (WARN_ON((file->f_flags ^ flags) & ~OVL_SETFL_MASK))
		return -EIO;

	flags &= OVL_SETFL_MASK;

	if (((flags ^ file->f_flags) & O_APPEND) && IS_APPEND(inode))
		return -EPERM;

	if (flags & O_DIRECT) {
		if (!file->f_mapping->a_ops ||
		    !file->f_mapping->a_ops->direct_IO)
			return -EINVAL;
	}

	if (file->f_op->check_flags) {
		err = file->f_op->check_flags(flags);
		if (err)
			return err;
	}

	spin_lock(&file->f_lock);
	file->f_flags = (file->f_flags & ~OVL_SETFL_MASK) | flags;
	spin_unlock(&file->f_lock);

	return 0;
}

static int ovl_real_fdget_meta(const struct file *file, struct fd *real,
			       bool allow_meta)
{
	struct inode *inode = file_inode(file);
	struct inode *realinode;

	real->flags = 0;
	real->file = file->private_data;

	if (allow_meta)
		realinode = ovl_inode_real(inode);
	else
		realinode = ovl_inode_realdata(inode);

	/* Has it been copied up since we'd opened it? */
	if (unlikely(file_inode(real->file) != realinode)) {
		real->flags = FDPUT_FPUT;
		real->file = ovl_open_realfile(file, realinode);

		return PTR_ERR_OR_ZERO(real->file);
	}

	/* Did the flags change since open? */
	if (unlikely((file->f_flags ^ real->file->f_flags) & ~OVL_OPEN_FLAGS))
		return ovl_change_flags(real->file, file->f_flags);

	return 0;
}

static int ovl_real_fdget(const struct file *file, struct fd *real)
{
	if (d_is_dir(file_dentry(file))) {
		real->flags = 0;
		real->file = ovl_dir_real_file(file, false);

		return PTR_ERR_OR_ZERO(real->file);
	}

	return ovl_real_fdget_meta(file, real, false);
}

static int ovl_open(struct inode *inode, struct file *file)
{
	struct file *realfile;
	int err;

	err = ovl_maybe_copy_up(file_dentry(file), file->f_flags);
	if (err)
		return err;

	/* No longer need these flags, so don't pass them on to underlying fs */
	file->f_flags &= ~(O_CREAT | O_EXCL | O_NOCTTY | O_TRUNC);

	realfile = ovl_open_realfile(file, ovl_inode_realdata(inode));
	if (IS_ERR(realfile))
		return PTR_ERR(realfile);

	file->private_data = realfile;

	return 0;
}

static int ovl_release(struct inode *inode, struct file *file)
{
	fput(file->private_data);

	return 0;
}

static loff_t ovl_llseek(struct file *file, loff_t offset, int whence)
{
	struct inode *inode = file_inode(file);
	struct fd real;
	const struct cred *old_cred;
	loff_t ret;

	/*
	 * The two special cases below do not need to involve real fs,
	 * so we can optimizing concurrent callers.
	 */
	if (offset == 0) {
		if (whence == SEEK_CUR)
			return file->f_pos;

		if (whence == SEEK_SET)
			return vfs_setpos(file, 0, 0);
	}

	ret = ovl_real_fdget(file, &real);
	if (ret)
		return ret;

	/*
	 * Overlay file f_pos is the master copy that is preserved
	 * through copy up and modified on read/write, but only real
	 * fs knows how to SEEK_HOLE/SEEK_DATA and real fs may impose
	 * limitations that are more strict than ->s_maxbytes for specific
	 * files, so we use the real file to perform seeks.
	 */
	ovl_inode_lock(inode);
	real.file->f_pos = file->f_pos;

	old_cred = ovl_override_creds(inode->i_sb);
	ret = vfs_llseek(real.file, offset, whence);
	ovl_revert_creds(inode->i_sb, old_cred);

	file->f_pos = real.file->f_pos;
	ovl_inode_unlock(inode);

	fdput(real);

	return ret;
}

static void ovl_file_accessed(struct file *file)
{
	struct inode *inode, *upperinode;

	if (file->f_flags & O_NOATIME)
		return;

	inode = file_inode(file);
	upperinode = ovl_inode_upper(inode);

	if (!upperinode)
		return;

	if ((!timespec64_equal(&inode->i_mtime, &upperinode->i_mtime) ||
	     !timespec64_equal(&inode->i_ctime, &upperinode->i_ctime))) {
		inode->i_mtime = upperinode->i_mtime;
		inode->i_ctime = upperinode->i_ctime;
	}

	touch_atime(&file->f_path);
}

<<<<<<< HEAD
=======
static rwf_t ovl_iocb_to_rwf(int ifl)
{
	rwf_t flags = 0;

	if (ifl & IOCB_NOWAIT)
		flags |= RWF_NOWAIT;
	if (ifl & IOCB_HIPRI)
		flags |= RWF_HIPRI;
	if (ifl & IOCB_DSYNC)
		flags |= RWF_DSYNC;
	if (ifl & IOCB_SYNC)
		flags |= RWF_SYNC;

	return flags;
}

static inline void ovl_aio_put(struct ovl_aio_req *aio_req)
{
	if (refcount_dec_and_test(&aio_req->ref)) {
		fdput(aio_req->fd);
		kmem_cache_free(ovl_aio_request_cachep, aio_req);
	}
}

>>>>>>> 27af876b
static void ovl_aio_cleanup_handler(struct ovl_aio_req *aio_req)
{
	struct kiocb *iocb = &aio_req->iocb;
	struct kiocb *orig_iocb = aio_req->orig_iocb;

	if (iocb->ki_flags & IOCB_WRITE) {
		struct inode *inode = file_inode(orig_iocb->ki_filp);

		/* Actually acquired in ovl_write_iter() */
		__sb_writers_acquired(file_inode(iocb->ki_filp)->i_sb,
				      SB_FREEZE_WRITE);
		file_end_write(iocb->ki_filp);
		ovl_copyattr(ovl_inode_real(inode), inode);
	}

	orig_iocb->ki_pos = iocb->ki_pos;
	ovl_aio_put(aio_req);
}

static void ovl_aio_rw_complete(struct kiocb *iocb, long res, long res2)
{
	struct ovl_aio_req *aio_req = container_of(iocb,
						   struct ovl_aio_req, iocb);
	struct kiocb *orig_iocb = aio_req->orig_iocb;

	ovl_aio_cleanup_handler(aio_req);
	orig_iocb->ki_complete(orig_iocb, res, res2);
}

static ssize_t ovl_read_iter(struct kiocb *iocb, struct iov_iter *iter)
{
	struct file *file = iocb->ki_filp;
	struct fd real;
	const struct cred *old_cred;
	ssize_t ret;

	if (!iov_iter_count(iter))
		return 0;

	ret = ovl_real_fdget(file, &real);
	if (ret)
		return ret;

	ret = -EINVAL;
	if (iocb->ki_flags & IOCB_DIRECT &&
	    (!real.file->f_mapping->a_ops ||
	     !real.file->f_mapping->a_ops->direct_IO))
		goto out_fdput;

	old_cred = ovl_override_creds(file_inode(file)->i_sb);
	if (is_sync_kiocb(iocb)) {
		ret = vfs_iter_read(real.file, iter, &iocb->ki_pos,
				    iocb_to_rw_flags(iocb->ki_flags,
						     OVL_IOCB_MASK));
	} else {
		struct ovl_aio_req *aio_req;

		ret = -ENOMEM;
		aio_req = kmem_cache_zalloc(ovl_aio_request_cachep, GFP_KERNEL);
		if (!aio_req)
			goto out;

		aio_req->fd = real;
		real.flags = 0;
		aio_req->orig_iocb = iocb;
		kiocb_clone(&aio_req->iocb, iocb, real.file);
		aio_req->iocb.ki_complete = ovl_aio_rw_complete;
		refcount_set(&aio_req->ref, 2);
		ret = vfs_iocb_iter_read(real.file, &aio_req->iocb, iter);
		ovl_aio_put(aio_req);
		if (ret != -EIOCBQUEUED)
			ovl_aio_cleanup_handler(aio_req);
	}
out:
	ovl_revert_creds(file_inode(file)->i_sb, old_cred);

	ovl_file_accessed(file);
out_fdput:
	fdput(real);

	return ret;
}

static ssize_t ovl_write_iter(struct kiocb *iocb, struct iov_iter *iter)
{
	struct file *file = iocb->ki_filp;
	struct inode *inode = file_inode(file);
	struct fd real;
	const struct cred *old_cred;
	ssize_t ret;
	int ifl = iocb->ki_flags;

	if (!iov_iter_count(iter))
		return 0;

	inode_lock(inode);
	/* Update mode */
	ovl_copyattr(ovl_inode_real(inode), inode);
	ret = file_remove_privs(file);
	if (ret)
		goto out_unlock;

	ret = ovl_real_fdget(file, &real);
	if (ret)
		goto out_unlock;

	ret = -EINVAL;
	if (iocb->ki_flags & IOCB_DIRECT &&
	    (!real.file->f_mapping->a_ops ||
	     !real.file->f_mapping->a_ops->direct_IO))
		goto out_fdput;

	if (!ovl_should_sync(OVL_FS(inode->i_sb)))
		ifl &= ~(IOCB_DSYNC | IOCB_SYNC);

	old_cred = ovl_override_creds(file_inode(file)->i_sb);
	if (is_sync_kiocb(iocb)) {
		file_start_write(real.file);
		ret = vfs_iter_write(real.file, iter, &iocb->ki_pos,
				     iocb_to_rw_flags(ifl, OVL_IOCB_MASK));
		file_end_write(real.file);
		/* Update size */
		ovl_copyattr(ovl_inode_real(inode), inode);
	} else {
		struct ovl_aio_req *aio_req;

		ret = -ENOMEM;
		aio_req = kmem_cache_zalloc(ovl_aio_request_cachep, GFP_KERNEL);
		if (!aio_req)
			goto out;

		file_start_write(real.file);
		/* Pacify lockdep, same trick as done in aio_write() */
		__sb_writers_release(file_inode(real.file)->i_sb,
				     SB_FREEZE_WRITE);
		aio_req->fd = real;
		real.flags = 0;
		aio_req->orig_iocb = iocb;
		kiocb_clone(&aio_req->iocb, iocb, real.file);
		aio_req->iocb.ki_flags = ifl;
		aio_req->iocb.ki_complete = ovl_aio_rw_complete;
		refcount_set(&aio_req->ref, 2);
		ret = vfs_iocb_iter_write(real.file, &aio_req->iocb, iter);
		ovl_aio_put(aio_req);
		if (ret != -EIOCBQUEUED)
			ovl_aio_cleanup_handler(aio_req);
	}
out:
	ovl_revert_creds(file_inode(file)->i_sb, old_cred);
out_fdput:
	fdput(real);

out_unlock:
	inode_unlock(inode);

	return ret;
}

/*
 * Calling iter_file_splice_write() directly from overlay's f_op may deadlock
 * due to lock order inversion between pipe->mutex in iter_file_splice_write()
 * and file_start_write(real.file) in ovl_write_iter().
 *
 * So do everything ovl_write_iter() does and call iter_file_splice_write() on
 * the real file.
 */
static ssize_t ovl_splice_write(struct pipe_inode_info *pipe, struct file *out,
				loff_t *ppos, size_t len, unsigned int flags)
{
	struct fd real;
	const struct cred *old_cred;
	struct inode *inode = file_inode(out);
	struct inode *realinode = ovl_inode_real(inode);
	ssize_t ret;

	inode_lock(inode);
	/* Update mode */
	ovl_copyattr(realinode, inode);
	ret = file_remove_privs(out);
	if (ret)
<<<<<<< HEAD
		return ret;

	old_cred = ovl_override_creds(file_inode(in)->i_sb);
	ret = generic_file_splice_read(real.file, ppos, pipe, len, flags);
	ovl_revert_creds(file_inode(in)->i_sb, old_cred);

	ovl_file_accessed(in);
	fdput(real);
	return ret;
}

static ssize_t
ovl_splice_write(struct pipe_inode_info *pipe, struct file *out,
			  loff_t *ppos, size_t len, unsigned int flags)
{
	struct fd real;
	const struct cred *old_cred;
	ssize_t ret;
=======
		goto out_unlock;
>>>>>>> 27af876b

	ret = ovl_real_fdget(out, &real);
	if (ret)
		goto out_unlock;

	old_cred = ovl_override_creds(inode->i_sb);
	file_start_write(real.file);

	ret = iter_file_splice_write(pipe, real.file, ppos, len, flags);
<<<<<<< HEAD
	ovl_revert_creds(file_inode(out)->i_sb, old_cred);
=======
>>>>>>> 27af876b

	file_end_write(real.file);
	/* Update size */
	ovl_copyattr(realinode, inode);
	revert_creds(old_cred);
	fdput(real);

out_unlock:
	inode_unlock(inode);

	return ret;
}

static int ovl_fsync(struct file *file, loff_t start, loff_t end, int datasync)
{
	struct fd real;
	const struct cred *old_cred;
	int ret;

	ret = ovl_sync_status(OVL_FS(file_inode(file)->i_sb));
	if (ret <= 0)
		return ret;

	ret = ovl_real_fdget_meta(file, &real, !datasync);
	if (ret)
		return ret;

	/* Don't sync lower file for fear of receiving EROFS error */
	if (file_inode(real.file) == ovl_inode_upper(file_inode(file))) {
		old_cred = ovl_override_creds(file_inode(file)->i_sb);
		ret = vfs_fsync_range(real.file, start, end, datasync);
		ovl_revert_creds(file_inode(file)->i_sb, old_cred);
	}

	fdput(real);

	return ret;
}

static int ovl_mmap(struct file *file, struct vm_area_struct *vma)
{
	struct file *realfile = file->private_data;
	const struct cred *old_cred;
	int ret;

	if (!realfile->f_op->mmap)
		return -ENODEV;

	if (WARN_ON(file != vma->vm_file))
		return -EIO;

	vma->vm_file = get_file(realfile);

	old_cred = ovl_override_creds(file_inode(file)->i_sb);
	ret = call_mmap(vma->vm_file, vma);
	ovl_revert_creds(file_inode(file)->i_sb, old_cred);

	if (ret) {
		/* Drop reference count from new vm_file value */
		fput(realfile);
	} else {
		/* Drop reference count from previous vm_file value */
		fput(file);
	}

	ovl_file_accessed(file);

	return ret;
}

static long ovl_fallocate(struct file *file, int mode, loff_t offset, loff_t len)
{
	struct inode *inode = file_inode(file);
	struct fd real;
	const struct cred *old_cred;
	int ret;

	ret = ovl_real_fdget(file, &real);
	if (ret)
		return ret;

	old_cred = ovl_override_creds(file_inode(file)->i_sb);
	ret = vfs_fallocate(real.file, mode, offset, len);
	ovl_revert_creds(file_inode(file)->i_sb, old_cred);

	/* Update size */
	ovl_copyattr(ovl_inode_real(inode), inode);

	fdput(real);

	return ret;
}

static int ovl_fadvise(struct file *file, loff_t offset, loff_t len, int advice)
{
	struct fd real;
	const struct cred *old_cred;
	int ret;

	ret = ovl_real_fdget(file, &real);
	if (ret)
		return ret;

	old_cred = ovl_override_creds(file_inode(file)->i_sb);
	ret = vfs_fadvise(real.file, offset, len, advice);
	ovl_revert_creds(file_inode(file)->i_sb, old_cred);

	fdput(real);

	return ret;
}

static long ovl_real_ioctl(struct file *file, unsigned int cmd,
			   unsigned long arg)
{
	struct fd real;
	long ret;

	ret = ovl_real_fdget(file, &real);
	if (ret)
		return ret;

	ret = security_file_ioctl(real.file, cmd, arg);
	if (!ret) {
		/*
		 * Don't override creds, since we currently can't safely check
		 * permissions before doing so.
		 */
		ret = vfs_ioctl(real.file, cmd, arg);
	}

	fdput(real);

	return ret;
}

static long ovl_ioctl_set_flags(struct file *file, unsigned int cmd,
				unsigned long arg)
{
	long ret;
	struct inode *inode = file_inode(file);

	if (!inode_owner_or_capable(inode))
		return -EACCES;

	ret = mnt_want_write_file(file);
	if (ret)
		return ret;

	inode_lock(inode);

	/*
	 * Prevent copy up if immutable and has no CAP_LINUX_IMMUTABLE
	 * capability.
	 */
	ret = -EPERM;
	if (!ovl_has_upperdata(inode) && IS_IMMUTABLE(inode) &&
	    !capable(CAP_LINUX_IMMUTABLE))
		goto unlock;

	ret = ovl_maybe_copy_up(file_dentry(file), O_WRONLY);
	if (ret)
		goto unlock;

	ret = ovl_real_ioctl(file, cmd, arg);

	ovl_copyflags(ovl_inode_real(inode), inode);
unlock:
	inode_unlock(inode);

	mnt_drop_write_file(file);

	return ret;

}

long ovl_ioctl(struct file *file, unsigned int cmd, unsigned long arg)
{
	long ret;

	switch (cmd) {
	case FS_IOC_GETFLAGS:
	case FS_IOC_FSGETXATTR:
		ret = ovl_real_ioctl(file, cmd, arg);
		break;

	case FS_IOC_FSSETXATTR:
	case FS_IOC_SETFLAGS:
		ret = ovl_ioctl_set_flags(file, cmd, arg);
		break;

	default:
		ret = -ENOTTY;
	}

	return ret;
}

#ifdef CONFIG_COMPAT
long ovl_compat_ioctl(struct file *file, unsigned int cmd, unsigned long arg)
{
	switch (cmd) {
	case FS_IOC32_GETFLAGS:
		cmd = FS_IOC_GETFLAGS;
		break;

	case FS_IOC32_SETFLAGS:
		cmd = FS_IOC_SETFLAGS;
		break;

	default:
		return -ENOIOCTLCMD;
	}

	return ovl_ioctl(file, cmd, arg);
}
#endif

enum ovl_copyop {
	OVL_COPY,
	OVL_CLONE,
	OVL_DEDUPE,
};

static loff_t ovl_copyfile(struct file *file_in, loff_t pos_in,
			    struct file *file_out, loff_t pos_out,
			    loff_t len, unsigned int flags, enum ovl_copyop op)
{
	struct inode *inode_out = file_inode(file_out);
	struct fd real_in, real_out;
	const struct cred *old_cred;
	loff_t ret;

	ret = ovl_real_fdget(file_out, &real_out);
	if (ret)
		return ret;

	ret = ovl_real_fdget(file_in, &real_in);
	if (ret) {
		fdput(real_out);
		return ret;
	}

	old_cred = ovl_override_creds(file_inode(file_out)->i_sb);
	switch (op) {
	case OVL_COPY:
		ret = vfs_copy_file_range(real_in.file, pos_in,
					  real_out.file, pos_out, len, flags);
		break;

	case OVL_CLONE:
		ret = vfs_clone_file_range(real_in.file, pos_in,
					   real_out.file, pos_out, len, flags);
		break;

	case OVL_DEDUPE:
		ret = vfs_dedupe_file_range_one(real_in.file, pos_in,
						real_out.file, pos_out, len,
						flags);
		break;
	}
	ovl_revert_creds(file_inode(file_out)->i_sb, old_cred);

	/* Update size */
	ovl_copyattr(ovl_inode_real(inode_out), inode_out);

	fdput(real_in);
	fdput(real_out);

	return ret;
}

static ssize_t ovl_copy_file_range(struct file *file_in, loff_t pos_in,
				   struct file *file_out, loff_t pos_out,
				   size_t len, unsigned int flags)
{
	return ovl_copyfile(file_in, pos_in, file_out, pos_out, len, flags,
			    OVL_COPY);
}

static loff_t ovl_remap_file_range(struct file *file_in, loff_t pos_in,
				   struct file *file_out, loff_t pos_out,
				   loff_t len, unsigned int remap_flags)
{
	enum ovl_copyop op;

	if (remap_flags & ~(REMAP_FILE_DEDUP | REMAP_FILE_ADVISORY))
		return -EINVAL;

	if (remap_flags & REMAP_FILE_DEDUP)
		op = OVL_DEDUPE;
	else
		op = OVL_CLONE;

	/*
	 * Don't copy up because of a dedupe request, this wouldn't make sense
	 * most of the time (data would be duplicated instead of deduplicated).
	 */
	if (op == OVL_DEDUPE &&
	    (!ovl_inode_upper(file_inode(file_in)) ||
	     !ovl_inode_upper(file_inode(file_out))))
		return -EPERM;

	return ovl_copyfile(file_in, pos_in, file_out, pos_out, len,
			    remap_flags, op);
}

const struct file_operations ovl_file_operations = {
	.open		= ovl_open,
	.release	= ovl_release,
	.llseek		= ovl_llseek,
	.read_iter	= ovl_read_iter,
	.write_iter	= ovl_write_iter,
	.fsync		= ovl_fsync,
	.mmap		= ovl_mmap,
	.fallocate	= ovl_fallocate,
	.fadvise	= ovl_fadvise,
	.unlocked_ioctl	= ovl_ioctl,
#ifdef CONFIG_COMPAT
	.compat_ioctl	= ovl_compat_ioctl,
#endif
	.splice_read    = generic_file_splice_read,
	.splice_write   = ovl_splice_write,

	.copy_file_range	= ovl_copy_file_range,
	.remap_file_range	= ovl_remap_file_range,
};

int __init ovl_aio_request_cache_init(void)
{
	ovl_aio_request_cachep = kmem_cache_create("ovl_aio_req",
						   sizeof(struct ovl_aio_req),
						   0, SLAB_HWCACHE_ALIGN, NULL);
	if (!ovl_aio_request_cachep)
		return -ENOMEM;

	return 0;
}

void ovl_aio_request_cache_destroy(void)
{
	kmem_cache_destroy(ovl_aio_request_cachep);
}<|MERGE_RESOLUTION|>--- conflicted
+++ resolved
@@ -244,24 +244,6 @@
 	touch_atime(&file->f_path);
 }
 
-<<<<<<< HEAD
-=======
-static rwf_t ovl_iocb_to_rwf(int ifl)
-{
-	rwf_t flags = 0;
-
-	if (ifl & IOCB_NOWAIT)
-		flags |= RWF_NOWAIT;
-	if (ifl & IOCB_HIPRI)
-		flags |= RWF_HIPRI;
-	if (ifl & IOCB_DSYNC)
-		flags |= RWF_DSYNC;
-	if (ifl & IOCB_SYNC)
-		flags |= RWF_SYNC;
-
-	return flags;
-}
-
 static inline void ovl_aio_put(struct ovl_aio_req *aio_req)
 {
 	if (refcount_dec_and_test(&aio_req->ref)) {
@@ -270,7 +252,6 @@
 	}
 }
 
->>>>>>> 27af876b
 static void ovl_aio_cleanup_handler(struct ovl_aio_req *aio_req)
 {
 	struct kiocb *iocb = &aio_req->iocb;
@@ -451,28 +432,7 @@
 	ovl_copyattr(realinode, inode);
 	ret = file_remove_privs(out);
 	if (ret)
-<<<<<<< HEAD
-		return ret;
-
-	old_cred = ovl_override_creds(file_inode(in)->i_sb);
-	ret = generic_file_splice_read(real.file, ppos, pipe, len, flags);
-	ovl_revert_creds(file_inode(in)->i_sb, old_cred);
-
-	ovl_file_accessed(in);
-	fdput(real);
-	return ret;
-}
-
-static ssize_t
-ovl_splice_write(struct pipe_inode_info *pipe, struct file *out,
-			  loff_t *ppos, size_t len, unsigned int flags)
-{
-	struct fd real;
-	const struct cred *old_cred;
-	ssize_t ret;
-=======
 		goto out_unlock;
->>>>>>> 27af876b
 
 	ret = ovl_real_fdget(out, &real);
 	if (ret)
@@ -482,15 +442,11 @@
 	file_start_write(real.file);
 
 	ret = iter_file_splice_write(pipe, real.file, ppos, len, flags);
-<<<<<<< HEAD
-	ovl_revert_creds(file_inode(out)->i_sb, old_cred);
-=======
->>>>>>> 27af876b
 
 	file_end_write(real.file);
 	/* Update size */
 	ovl_copyattr(realinode, inode);
-	revert_creds(old_cred);
+	ovl_revert_creds(inode->i_sb, old_cred);
 	fdput(real);
 
 out_unlock:
