--- conflicted
+++ resolved
@@ -901,10 +901,6 @@
 			break;
 		}
 
-<<<<<<< HEAD
-		kunmap(dentry_page);
-=======
->>>>>>> f3e90cf9
 		f2fs_put_page(dentry_page, 1);
 	}
 out_free:
