--- conflicted
+++ resolved
@@ -516,24 +516,15 @@
 		/* FALLTHRU */
 	case SIGEV_SIGNAL:
 	case SIGEV_THREAD:
-		if (event->sigev_signo <= 0 || event->sigev_signo > SIGRTMAX)
+		if (sig <= 0 || sig > SIGRTMAX || sig_kernel_only(sig) ||
+			sig_kernel_coredump(sig))
 			return NULL;
 		/* FALLTHRU */
 	case SIGEV_NONE:
 		return task_pid(rtn);
 	default:
 		return NULL;
-<<<<<<< HEAD
-
-	if (((event->sigev_notify & ~SIGEV_THREAD_ID) != SIGEV_NONE) &&
-	    (sig <= 0 || sig > SIGRTMAX || sig_kernel_only(sig) ||
-	     sig_kernel_coredump(sig)))
-		return NULL;
-
-	return task_pid(rtn);
-=======
-	}
->>>>>>> 19c04ca5
+	}
 }
 
 void posix_timers_register_clock(const clockid_t clock_id,
@@ -771,13 +762,8 @@
 	 * timer move the expiry time forward by intervals, so
 	 * expiry is > now.
 	 */
-<<<<<<< HEAD
 	if (iv && (timr->it_requeue_pending & REQUEUE_PENDING ||
-		   (timr->it_sigev_notify & ~SIGEV_THREAD_ID) == SIGEV_NONE))
-=======
-	if (iv.tv64 && (timr->it_requeue_pending & REQUEUE_PENDING ||
 			timr->it_sigev_notify == SIGEV_NONE))
->>>>>>> 19c04ca5
 		timr->it_overrun += (unsigned int) hrtimer_forward(timer, now, iv);
 
 	remaining = __hrtimer_expires_remaining_adjusted(timer, now);
