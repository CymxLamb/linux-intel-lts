--- conflicted
+++ resolved
@@ -1159,10 +1159,7 @@
 	LIST_HEAD(firing);
 	struct k_itimer *timer, *next;
 	unsigned long flags;
-<<<<<<< HEAD
-=======
 	spinlock_t *expiry_lock;
->>>>>>> da40ae45
 
 	/*
 	 * The fast path checks that there are no expired thread or thread
@@ -1325,113 +1322,6 @@
 	this_cpu_write(posix_timer_th_active, true);
 }
 
-<<<<<<< HEAD
-#ifdef CONFIG_PREEMPT_RT_BASE
-#include <linux/kthread.h>
-#include <linux/cpu.h>
-DEFINE_PER_CPU(struct task_struct *, posix_timer_task);
-DEFINE_PER_CPU(struct task_struct *, posix_timer_tasklist);
-DEFINE_PER_CPU(bool, posix_timer_th_active);
-
-static void posix_cpu_kthread_fn(unsigned int cpu)
-{
-	struct task_struct *tsk = NULL;
-	struct task_struct *next = NULL;
-
-	BUG_ON(per_cpu(posix_timer_task, cpu) != current);
-
-	/* grab task list */
-	raw_local_irq_disable();
-	tsk = per_cpu(posix_timer_tasklist, cpu);
-	per_cpu(posix_timer_tasklist, cpu) = NULL;
-	raw_local_irq_enable();
-
-	/* its possible the list is empty, just return */
-	if (!tsk)
-		return;
-
-	/* Process task list */
-	while (1) {
-		/* save next */
-		next = tsk->posix_timer_list;
-
-		/* run the task timers, clear its ptr and
-		 * unreference it
-		 */
-		__run_posix_cpu_timers(tsk);
-		tsk->posix_timer_list = NULL;
-		put_task_struct(tsk);
-
-		/* check if this is the last on the list */
-		if (next == tsk)
-			break;
-		tsk = next;
-	}
-}
-
-static inline int __fastpath_timer_check(struct task_struct *tsk)
-{
-	/* tsk == current, ensure it is safe to use ->signal/sighand */
-	if (unlikely(tsk->exit_state))
-		return 0;
-
-	if (!task_cputime_zero(&tsk->cputime_expires))
-			return 1;
-
-	if (!task_cputime_zero(&tsk->signal->cputime_expires))
-			return 1;
-
-	return 0;
-}
-
-void run_posix_cpu_timers(struct task_struct *tsk)
-{
-	unsigned int cpu = smp_processor_id();
-	struct task_struct *tasklist;
-
-	BUG_ON(!irqs_disabled());
-
-	if (per_cpu(posix_timer_th_active, cpu) != true)
-		return;
-
-	/* get per-cpu references */
-	tasklist = per_cpu(posix_timer_tasklist, cpu);
-
-	/* check to see if we're already queued */
-	if (!tsk->posix_timer_list && __fastpath_timer_check(tsk)) {
-		get_task_struct(tsk);
-		if (tasklist) {
-			tsk->posix_timer_list = tasklist;
-		} else {
-			/*
-			 * The list is terminated by a self-pointing
-			 * task_struct
-			 */
-			tsk->posix_timer_list = tsk;
-		}
-		per_cpu(posix_timer_tasklist, cpu) = tsk;
-
-		wake_up_process(per_cpu(posix_timer_task, cpu));
-	}
-}
-
-static int posix_cpu_kthread_should_run(unsigned int cpu)
-{
-	return __this_cpu_read(posix_timer_tasklist) != NULL;
-}
-
-static void posix_cpu_kthread_park(unsigned int cpu)
-{
-	this_cpu_write(posix_timer_th_active, false);
-}
-
-static void posix_cpu_kthread_unpark(unsigned int cpu)
-{
-	this_cpu_write(posix_timer_th_active, true);
-}
-
-=======
->>>>>>> da40ae45
 static void posix_cpu_kthread_setup(unsigned int cpu)
 {
 	struct sched_param sp;
