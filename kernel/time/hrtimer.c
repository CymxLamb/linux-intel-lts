--- conflicted
+++ resolved
@@ -1291,15 +1291,9 @@
 	cpu_base = raw_cpu_ptr(&hrtimer_bases);
 
 	/*
-<<<<<<< HEAD
-	 * Posix magic: Relative CLOCK_REALTIME timers are not affected by
-	 * clock modifications, so they needs to become CLOCK_MONOTONIC to
-	 * ensure Posix compliance.
-=======
 	 * POSIX magic: Relative CLOCK_REALTIME timers are not affected by
 	 * clock modifications, so they needs to become CLOCK_MONOTONIC to
 	 * ensure POSIX compliance.
->>>>>>> 6e4548ea
 	 */
 	if (clock_id == CLOCK_REALTIME && mode & HRTIMER_MODE_REL)
 		clock_id = CLOCK_MONOTONIC;
