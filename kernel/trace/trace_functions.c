--- conflicted
+++ resolved
@@ -140,11 +140,7 @@
 	if (unlikely(!tr->function_enabled))
 		return;
 
-<<<<<<< HEAD
-	trace_ctx = tracing_gen_ctx_flags();
-=======
 	trace_ctx = tracing_gen_ctx();
->>>>>>> debce7f8
 	preempt_disable_notrace();
 
 	bit = trace_test_and_set_recursion(TRACE_FTRACE_START, TRACE_FTRACE_MAX);
@@ -204,11 +200,7 @@
 	disabled = atomic_inc_return(&data->disabled);
 
 	if (likely(disabled == 1)) {
-<<<<<<< HEAD
-		trace_ctx = _tracing_gen_ctx_flags(flags);
-=======
 		trace_ctx = tracing_gen_ctx_flags(flags);
->>>>>>> debce7f8
 		trace_function(tr, ip, parent_ip, trace_ctx);
 		__trace_stack(tr, trace_ctx, STACK_SKIP);
 	}
@@ -415,11 +407,7 @@
 {
 	unsigned int trace_ctx;
 
-<<<<<<< HEAD
-	trace_ctx = tracing_gen_ctx_flags();
-=======
 	trace_ctx = tracing_gen_ctx();
->>>>>>> debce7f8
 
 	__trace_stack(tr, trace_ctx, FTRACE_STACK_SKIP);
 }
