--- conflicted
+++ resolved
@@ -59,11 +59,7 @@
 	if (atomic_read(&data->disabled))
 		goto out;
 
-<<<<<<< HEAD
-	trace_ctx = _tracing_gen_ctx_flags(flags);
-=======
 	trace_ctx = tracing_gen_ctx_flags(flags);
->>>>>>> debce7f8
 	buffer = tr->array_buffer.buffer;
 	event = trace_buffer_lock_reserve(buffer, TRACE_BRANCH,
 					  sizeof(*entry), trace_ctx);
