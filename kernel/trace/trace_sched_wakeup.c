// SPDX-License-Identifier: GPL-2.0
/*
 * trace task wakeup timings
 *
 * Copyright (C) 2007-2008 Steven Rostedt <srostedt@redhat.com>
 * Copyright (C) 2008 Ingo Molnar <mingo@redhat.com>
 *
 * Based on code from the latency_tracer, that is:
 *
 *  Copyright (C) 2004-2006 Ingo Molnar
 *  Copyright (C) 2004 Nadia Yvette Chambers
 */
#include <linux/module.h>
#include <linux/kallsyms.h>
#include <linux/uaccess.h>
#include <linux/ftrace.h>
#include <linux/sched/rt.h>
#include <linux/sched/deadline.h>
#include <trace/events/sched.h>
#include "trace.h"

static struct trace_array	*wakeup_trace;
static int __read_mostly	tracer_enabled;

static struct task_struct	*wakeup_task;
static int			wakeup_cpu;
static int			wakeup_current_cpu;
static unsigned			wakeup_prio = -1;
static int			wakeup_rt;
static int			wakeup_dl;
static int			tracing_dl = 0;

static arch_spinlock_t wakeup_lock =
	(arch_spinlock_t)__ARCH_SPIN_LOCK_UNLOCKED;

static void wakeup_reset(struct trace_array *tr);
static void __wakeup_reset(struct trace_array *tr);
static int start_func_tracer(struct trace_array *tr, int graph);
static void stop_func_tracer(struct trace_array *tr, int graph);

static int save_flags;

#ifdef CONFIG_FUNCTION_GRAPH_TRACER
# define is_graph(tr) ((tr)->trace_flags & TRACE_ITER_DISPLAY_GRAPH)
#else
# define is_graph(tr) false
#endif

#ifdef CONFIG_FUNCTION_TRACER

static bool function_enabled;

/*
 * Prologue for the wakeup function tracers.
 *
 * Returns 1 if it is OK to continue, and preemption
 *            is disabled and data->disabled is incremented.
 *         0 if the trace is to be ignored, and preemption
 *            is not disabled and data->disabled is
 *            kept the same.
 *
 * Note, this function is also used outside this ifdef but
 *  inside the #ifdef of the function graph tracer below.
 *  This is OK, since the function graph tracer is
 *  dependent on the function tracer.
 */
static int
func_prolog_preempt_disable(struct trace_array *tr,
			    struct trace_array_cpu **data,
			    unsigned int *trace_ctx)
{
	long disabled;
	int cpu;

	if (likely(!wakeup_task))
		return 0;

<<<<<<< HEAD
	*trace_ctx = tracing_gen_ctx_flags();
=======
	*trace_ctx = tracing_gen_ctx();
>>>>>>> debce7f8
	preempt_disable_notrace();

	cpu = raw_smp_processor_id();
	if (cpu != wakeup_current_cpu)
		goto out_enable;

	*data = per_cpu_ptr(tr->array_buffer.data, cpu);
	disabled = atomic_inc_return(&(*data)->disabled);
	if (unlikely(disabled != 1))
		goto out;

	return 1;

out:
	atomic_dec(&(*data)->disabled);

out_enable:
	preempt_enable_notrace();
	return 0;
}

#ifdef CONFIG_FUNCTION_GRAPH_TRACER

static int wakeup_display_graph(struct trace_array *tr, int set)
{
	if (!(is_graph(tr) ^ set))
		return 0;

	stop_func_tracer(tr, !set);

	wakeup_reset(wakeup_trace);
	tr->max_latency = 0;

	return start_func_tracer(tr, set);
}

static int wakeup_graph_entry(struct ftrace_graph_ent *trace)
{
	struct trace_array *tr = wakeup_trace;
	struct trace_array_cpu *data;
	unsigned int trace_ctx;
	int ret = 0;

	if (ftrace_graph_ignore_func(trace))
		return 0;
	/*
	 * Do not trace a function if it's filtered by set_graph_notrace.
	 * Make the index of ret stack negative to indicate that it should
	 * ignore further functions.  But it needs its own ret stack entry
	 * to recover the original index in order to continue tracing after
	 * returning from the function.
	 */
	if (ftrace_graph_notrace_addr(trace->func))
		return 1;

	if (!func_prolog_preempt_disable(tr, &data, &trace_ctx))
		return 0;

	ret = __trace_graph_entry(tr, trace, trace_ctx);
	atomic_dec(&data->disabled);
	preempt_enable_notrace();

	return ret;
}

static void wakeup_graph_return(struct ftrace_graph_ret *trace)
{
	struct trace_array *tr = wakeup_trace;
	struct trace_array_cpu *data;
	unsigned int trace_ctx;

	ftrace_graph_addr_finish(trace);

	if (!func_prolog_preempt_disable(tr, &data, &trace_ctx))
		return;

	__trace_graph_return(tr, trace, trace_ctx);
	atomic_dec(&data->disabled);

	preempt_enable_notrace();
	return;
}

static struct fgraph_ops fgraph_wakeup_ops = {
	.entryfunc = &wakeup_graph_entry,
	.retfunc = &wakeup_graph_return,
};

static void wakeup_trace_open(struct trace_iterator *iter)
{
	if (is_graph(iter->tr))
		graph_trace_open(iter);
}

static void wakeup_trace_close(struct trace_iterator *iter)
{
	if (iter->private)
		graph_trace_close(iter);
}

#define GRAPH_TRACER_FLAGS (TRACE_GRAPH_PRINT_PROC | \
			    TRACE_GRAPH_PRINT_CPU |  \
			    TRACE_GRAPH_PRINT_REL_TIME | \
			    TRACE_GRAPH_PRINT_DURATION | \
			    TRACE_GRAPH_PRINT_OVERHEAD | \
			    TRACE_GRAPH_PRINT_IRQS)

static enum print_line_t wakeup_print_line(struct trace_iterator *iter)
{
	/*
	 * In graph mode call the graph tracer output function,
	 * otherwise go with the TRACE_FN event handler
	 */
	if (is_graph(iter->tr))
		return print_graph_function_flags(iter, GRAPH_TRACER_FLAGS);

	return TRACE_TYPE_UNHANDLED;
}

static void wakeup_print_header(struct seq_file *s)
{
	if (is_graph(wakeup_trace))
		print_graph_headers_flags(s, GRAPH_TRACER_FLAGS);
	else
		trace_default_header(s);
}
#endif /* else CONFIG_FUNCTION_GRAPH_TRACER */

/*
 * wakeup uses its own tracer function to keep the overhead down:
 */
static void
wakeup_tracer_call(unsigned long ip, unsigned long parent_ip,
		   struct ftrace_ops *op, struct pt_regs *pt_regs)
{
	struct trace_array *tr = wakeup_trace;
	struct trace_array_cpu *data;
	unsigned long flags;
	unsigned int trace_ctx;

	if (!func_prolog_preempt_disable(tr, &data, &trace_ctx))
		return;

	local_irq_save(flags);
	trace_function(tr, ip, parent_ip, trace_ctx);
	local_irq_restore(flags);

	atomic_dec(&data->disabled);
	preempt_enable_notrace();
}

static int register_wakeup_function(struct trace_array *tr, int graph, int set)
{
	int ret;

	/* 'set' is set if TRACE_ITER_FUNCTION is about to be set */
	if (function_enabled || (!set && !(tr->trace_flags & TRACE_ITER_FUNCTION)))
		return 0;

	if (graph)
		ret = register_ftrace_graph(&fgraph_wakeup_ops);
	else
		ret = register_ftrace_function(tr->ops);

	if (!ret)
		function_enabled = true;

	return ret;
}

static void unregister_wakeup_function(struct trace_array *tr, int graph)
{
	if (!function_enabled)
		return;

	if (graph)
		unregister_ftrace_graph(&fgraph_wakeup_ops);
	else
		unregister_ftrace_function(tr->ops);

	function_enabled = false;
}

static int wakeup_function_set(struct trace_array *tr, u32 mask, int set)
{
	if (!(mask & TRACE_ITER_FUNCTION))
		return 0;

	if (set)
		register_wakeup_function(tr, is_graph(tr), 1);
	else
		unregister_wakeup_function(tr, is_graph(tr));
	return 1;
}
#else /* CONFIG_FUNCTION_TRACER */
static int register_wakeup_function(struct trace_array *tr, int graph, int set)
{
	return 0;
}
static void unregister_wakeup_function(struct trace_array *tr, int graph) { }
static int wakeup_function_set(struct trace_array *tr, u32 mask, int set)
{
	return 0;
}
#endif /* else CONFIG_FUNCTION_TRACER */

#ifndef CONFIG_FUNCTION_GRAPH_TRACER
static enum print_line_t wakeup_print_line(struct trace_iterator *iter)
{
	return TRACE_TYPE_UNHANDLED;
}

static void wakeup_trace_open(struct trace_iterator *iter) { }
static void wakeup_trace_close(struct trace_iterator *iter) { }

static void wakeup_print_header(struct seq_file *s)
{
	trace_default_header(s);
}
#endif /* !CONFIG_FUNCTION_GRAPH_TRACER */

static void
__trace_function(struct trace_array *tr,
		 unsigned long ip, unsigned long parent_ip,
		 unsigned int trace_ctx)
{
	if (is_graph(tr))
		trace_graph_function(tr, ip, parent_ip, trace_ctx);
	else
		trace_function(tr, ip, parent_ip, trace_ctx);
}

static int wakeup_flag_changed(struct trace_array *tr, u32 mask, int set)
{
	struct tracer *tracer = tr->current_trace;

	if (wakeup_function_set(tr, mask, set))
		return 0;

#ifdef CONFIG_FUNCTION_GRAPH_TRACER
	if (mask & TRACE_ITER_DISPLAY_GRAPH)
		return wakeup_display_graph(tr, set);
#endif

	return trace_keep_overwrite(tracer, mask, set);
}

static int start_func_tracer(struct trace_array *tr, int graph)
{
	int ret;

	ret = register_wakeup_function(tr, graph, 0);

	if (!ret && tracing_is_enabled())
		tracer_enabled = 1;
	else
		tracer_enabled = 0;

	return ret;
}

static void stop_func_tracer(struct trace_array *tr, int graph)
{
	tracer_enabled = 0;

	unregister_wakeup_function(tr, graph);
}

/*
 * Should this new latency be reported/recorded?
 */
static bool report_latency(struct trace_array *tr, u64 delta)
{
	if (tracing_thresh) {
		if (delta < tracing_thresh)
			return false;
	} else {
		if (delta <= tr->max_latency)
			return false;
	}
	return true;
}

static void
probe_wakeup_migrate_task(void *ignore, struct task_struct *task, int cpu)
{
	if (task != wakeup_task)
		return;

	wakeup_current_cpu = cpu;
}

static void
tracing_sched_switch_trace(struct trace_array *tr,
			   struct task_struct *prev,
			   struct task_struct *next,
			   unsigned int trace_ctx)
{
	struct trace_event_call *call = &event_context_switch;
	struct trace_buffer *buffer = tr->array_buffer.buffer;
	struct ring_buffer_event *event;
	struct ctx_switch_entry *entry;

	event = trace_buffer_lock_reserve(buffer, TRACE_CTX,
					  sizeof(*entry), trace_ctx);
	if (!event)
		return;
	entry	= ring_buffer_event_data(event);
	entry->prev_pid			= prev->pid;
	entry->prev_prio		= prev->prio;
	entry->prev_state		= task_state_index(prev);
	entry->next_pid			= next->pid;
	entry->next_prio		= next->prio;
	entry->next_state		= task_state_index(next);
	entry->next_cpu	= task_cpu(next);

	if (!call_filter_check_discard(call, entry, buffer, event))
		trace_buffer_unlock_commit(tr, buffer, event, trace_ctx);
}

static void
tracing_sched_wakeup_trace(struct trace_array *tr,
			   struct task_struct *wakee,
			   struct task_struct *curr,
			   unsigned int trace_ctx)
{
	struct trace_event_call *call = &event_wakeup;
	struct ring_buffer_event *event;
	struct ctx_switch_entry *entry;
	struct trace_buffer *buffer = tr->array_buffer.buffer;

	event = trace_buffer_lock_reserve(buffer, TRACE_WAKE,
					  sizeof(*entry), trace_ctx);
	if (!event)
		return;
	entry	= ring_buffer_event_data(event);
	entry->prev_pid			= curr->pid;
	entry->prev_prio		= curr->prio;
	entry->prev_state		= task_state_index(curr);
	entry->next_pid			= wakee->pid;
	entry->next_prio		= wakee->prio;
	entry->next_state		= task_state_index(wakee);
	entry->next_cpu			= task_cpu(wakee);

	if (!call_filter_check_discard(call, entry, buffer, event))
		trace_buffer_unlock_commit(tr, buffer, event, trace_ctx);
}

static void notrace
probe_wakeup_sched_switch(void *ignore, bool preempt,
			  struct task_struct *prev, struct task_struct *next)
{
	struct trace_array_cpu *data;
	u64 T0, T1, delta;
	unsigned long flags;
	long disabled;
	int cpu;
	unsigned int trace_ctx;

	tracing_record_cmdline(prev);

	if (unlikely(!tracer_enabled))
		return;

	/*
	 * When we start a new trace, we set wakeup_task to NULL
	 * and then set tracer_enabled = 1. We want to make sure
	 * that another CPU does not see the tracer_enabled = 1
	 * and the wakeup_task with an older task, that might
	 * actually be the same as next.
	 */
	smp_rmb();

	if (next != wakeup_task)
		return;

	/* disable local data, not wakeup_cpu data */
	cpu = raw_smp_processor_id();
	disabled = atomic_inc_return(&per_cpu_ptr(wakeup_trace->array_buffer.data, cpu)->disabled);
	if (likely(disabled != 1))
		goto out;

	local_irq_save(flags);
<<<<<<< HEAD
	trace_ctx = _tracing_gen_ctx_flags(flags);
=======
	trace_ctx = tracing_gen_ctx_flags(flags);
>>>>>>> debce7f8

	arch_spin_lock(&wakeup_lock);

	/* We could race with grabbing wakeup_lock */
	if (unlikely(!tracer_enabled || next != wakeup_task))
		goto out_unlock;

	/* The task we are waiting for is waking up */
	data = per_cpu_ptr(wakeup_trace->array_buffer.data, wakeup_cpu);

	__trace_function(wakeup_trace, CALLER_ADDR0, CALLER_ADDR1, trace_ctx);
	tracing_sched_switch_trace(wakeup_trace, prev, next, trace_ctx);
	__trace_stack(wakeup_trace, trace_ctx, 0);

	T0 = data->preempt_timestamp;
	T1 = ftrace_now(cpu);
	delta = T1-T0;

	if (!report_latency(wakeup_trace, delta))
		goto out_unlock;

	if (likely(!is_tracing_stopped())) {
		wakeup_trace->max_latency = delta;
		update_max_tr(wakeup_trace, wakeup_task, wakeup_cpu, NULL);
	}

out_unlock:
	__wakeup_reset(wakeup_trace);
	arch_spin_unlock(&wakeup_lock);
	local_irq_restore(flags);
out:
	atomic_dec(&per_cpu_ptr(wakeup_trace->array_buffer.data, cpu)->disabled);
}

static void __wakeup_reset(struct trace_array *tr)
{
	wakeup_cpu = -1;
	wakeup_prio = -1;
	tracing_dl = 0;

	if (wakeup_task)
		put_task_struct(wakeup_task);

	wakeup_task = NULL;
}

static void wakeup_reset(struct trace_array *tr)
{
	unsigned long flags;

	tracing_reset_online_cpus(&tr->array_buffer);

	local_irq_save(flags);
	arch_spin_lock(&wakeup_lock);
	__wakeup_reset(tr);
	arch_spin_unlock(&wakeup_lock);
	local_irq_restore(flags);
}

static void
probe_wakeup(void *ignore, struct task_struct *p)
{
	struct trace_array_cpu *data;
	int cpu = smp_processor_id();
	long disabled;
	unsigned int trace_ctx;

	if (likely(!tracer_enabled))
		return;

	tracing_record_cmdline(p);
	tracing_record_cmdline(current);

	/*
	 * Semantic is like this:
	 *  - wakeup tracer handles all tasks in the system, independently
	 *    from their scheduling class;
	 *  - wakeup_rt tracer handles tasks belonging to sched_dl and
	 *    sched_rt class;
	 *  - wakeup_dl handles tasks belonging to sched_dl class only.
	 */
	if (tracing_dl || (wakeup_dl && !dl_task(p)) ||
	    (wakeup_rt && !dl_task(p) && !rt_task(p)) ||
	    (!dl_task(p) && (p->prio >= wakeup_prio || p->prio >= current->prio)))
		return;

	disabled = atomic_inc_return(&per_cpu_ptr(wakeup_trace->array_buffer.data, cpu)->disabled);
	if (unlikely(disabled != 1))
		goto out;

<<<<<<< HEAD
	trace_ctx = tracing_gen_ctx_flags();
=======
	trace_ctx = tracing_gen_ctx();
>>>>>>> debce7f8

	/* interrupts should be off from try_to_wake_up */
	arch_spin_lock(&wakeup_lock);

	/* check for races. */
	if (!tracer_enabled || tracing_dl ||
	    (!dl_task(p) && p->prio >= wakeup_prio))
		goto out_locked;

	/* reset the trace */
	__wakeup_reset(wakeup_trace);

	wakeup_cpu = task_cpu(p);
	wakeup_current_cpu = wakeup_cpu;
	wakeup_prio = p->prio;

	/*
	 * Once you start tracing a -deadline task, don't bother tracing
	 * another task until the first one wakes up.
	 */
	if (dl_task(p))
		tracing_dl = 1;
	else
		tracing_dl = 0;

	wakeup_task = get_task_struct(p);

	data = per_cpu_ptr(wakeup_trace->array_buffer.data, wakeup_cpu);
	data->preempt_timestamp = ftrace_now(cpu);
	tracing_sched_wakeup_trace(wakeup_trace, p, current, trace_ctx);
	__trace_stack(wakeup_trace, trace_ctx, 0);

	/*
	 * We must be careful in using CALLER_ADDR2. But since wake_up
	 * is not called by an assembly function  (where as schedule is)
	 * it should be safe to use it here.
	 */
	__trace_function(wakeup_trace, CALLER_ADDR1, CALLER_ADDR2, trace_ctx);

out_locked:
	arch_spin_unlock(&wakeup_lock);
out:
	atomic_dec(&per_cpu_ptr(wakeup_trace->array_buffer.data, cpu)->disabled);
}

static void start_wakeup_tracer(struct trace_array *tr)
{
	int ret;

	ret = register_trace_sched_wakeup(probe_wakeup, NULL);
	if (ret) {
		pr_info("wakeup trace: Couldn't activate tracepoint"
			" probe to kernel_sched_wakeup\n");
		return;
	}

	ret = register_trace_sched_wakeup_new(probe_wakeup, NULL);
	if (ret) {
		pr_info("wakeup trace: Couldn't activate tracepoint"
			" probe to kernel_sched_wakeup_new\n");
		goto fail_deprobe;
	}

	ret = register_trace_sched_switch(probe_wakeup_sched_switch, NULL);
	if (ret) {
		pr_info("sched trace: Couldn't activate tracepoint"
			" probe to kernel_sched_switch\n");
		goto fail_deprobe_wake_new;
	}

	ret = register_trace_sched_migrate_task(probe_wakeup_migrate_task, NULL);
	if (ret) {
		pr_info("wakeup trace: Couldn't activate tracepoint"
			" probe to kernel_sched_migrate_task\n");
		goto fail_deprobe_sched_switch;
	}

	wakeup_reset(tr);

	/*
	 * Don't let the tracer_enabled = 1 show up before
	 * the wakeup_task is reset. This may be overkill since
	 * wakeup_reset does a spin_unlock after setting the
	 * wakeup_task to NULL, but I want to be safe.
	 * This is a slow path anyway.
	 */
	smp_wmb();

	if (start_func_tracer(tr, is_graph(tr)))
		printk(KERN_ERR "failed to start wakeup tracer\n");

	return;
fail_deprobe_sched_switch:
	unregister_trace_sched_switch(probe_wakeup_sched_switch, NULL);
fail_deprobe_wake_new:
	unregister_trace_sched_wakeup_new(probe_wakeup, NULL);
fail_deprobe:
	unregister_trace_sched_wakeup(probe_wakeup, NULL);
}

static void stop_wakeup_tracer(struct trace_array *tr)
{
	tracer_enabled = 0;
	stop_func_tracer(tr, is_graph(tr));
	unregister_trace_sched_switch(probe_wakeup_sched_switch, NULL);
	unregister_trace_sched_wakeup_new(probe_wakeup, NULL);
	unregister_trace_sched_wakeup(probe_wakeup, NULL);
	unregister_trace_sched_migrate_task(probe_wakeup_migrate_task, NULL);
}

static bool wakeup_busy;

static int __wakeup_tracer_init(struct trace_array *tr)
{
	save_flags = tr->trace_flags;

	/* non overwrite screws up the latency tracers */
	set_tracer_flag(tr, TRACE_ITER_OVERWRITE, 1);
	set_tracer_flag(tr, TRACE_ITER_LATENCY_FMT, 1);

	tr->max_latency = 0;
	wakeup_trace = tr;
	ftrace_init_array_ops(tr, wakeup_tracer_call);
	start_wakeup_tracer(tr);

	wakeup_busy = true;
	return 0;
}

static int wakeup_tracer_init(struct trace_array *tr)
{
	if (wakeup_busy)
		return -EBUSY;

	wakeup_dl = 0;
	wakeup_rt = 0;
	return __wakeup_tracer_init(tr);
}

static int wakeup_rt_tracer_init(struct trace_array *tr)
{
	if (wakeup_busy)
		return -EBUSY;

	wakeup_dl = 0;
	wakeup_rt = 1;
	return __wakeup_tracer_init(tr);
}

static int wakeup_dl_tracer_init(struct trace_array *tr)
{
	if (wakeup_busy)
		return -EBUSY;

	wakeup_dl = 1;
	wakeup_rt = 0;
	return __wakeup_tracer_init(tr);
}

static void wakeup_tracer_reset(struct trace_array *tr)
{
	int lat_flag = save_flags & TRACE_ITER_LATENCY_FMT;
	int overwrite_flag = save_flags & TRACE_ITER_OVERWRITE;

	stop_wakeup_tracer(tr);
	/* make sure we put back any tasks we are tracing */
	wakeup_reset(tr);

	set_tracer_flag(tr, TRACE_ITER_LATENCY_FMT, lat_flag);
	set_tracer_flag(tr, TRACE_ITER_OVERWRITE, overwrite_flag);
	ftrace_reset_array_ops(tr);
	wakeup_busy = false;
}

static void wakeup_tracer_start(struct trace_array *tr)
{
	wakeup_reset(tr);
	tracer_enabled = 1;
}

static void wakeup_tracer_stop(struct trace_array *tr)
{
	tracer_enabled = 0;
}

static struct tracer wakeup_tracer __read_mostly =
{
	.name		= "wakeup",
	.init		= wakeup_tracer_init,
	.reset		= wakeup_tracer_reset,
	.start		= wakeup_tracer_start,
	.stop		= wakeup_tracer_stop,
	.print_max	= true,
	.print_header	= wakeup_print_header,
	.print_line	= wakeup_print_line,
	.flag_changed	= wakeup_flag_changed,
#ifdef CONFIG_FTRACE_SELFTEST
	.selftest    = trace_selftest_startup_wakeup,
#endif
	.open		= wakeup_trace_open,
	.close		= wakeup_trace_close,
	.allow_instances = true,
	.use_max_tr	= true,
};

static struct tracer wakeup_rt_tracer __read_mostly =
{
	.name		= "wakeup_rt",
	.init		= wakeup_rt_tracer_init,
	.reset		= wakeup_tracer_reset,
	.start		= wakeup_tracer_start,
	.stop		= wakeup_tracer_stop,
	.print_max	= true,
	.print_header	= wakeup_print_header,
	.print_line	= wakeup_print_line,
	.flag_changed	= wakeup_flag_changed,
#ifdef CONFIG_FTRACE_SELFTEST
	.selftest    = trace_selftest_startup_wakeup,
#endif
	.open		= wakeup_trace_open,
	.close		= wakeup_trace_close,
	.allow_instances = true,
	.use_max_tr	= true,
};

static struct tracer wakeup_dl_tracer __read_mostly =
{
	.name		= "wakeup_dl",
	.init		= wakeup_dl_tracer_init,
	.reset		= wakeup_tracer_reset,
	.start		= wakeup_tracer_start,
	.stop		= wakeup_tracer_stop,
	.print_max	= true,
	.print_header	= wakeup_print_header,
	.print_line	= wakeup_print_line,
	.flag_changed	= wakeup_flag_changed,
#ifdef CONFIG_FTRACE_SELFTEST
	.selftest    = trace_selftest_startup_wakeup,
#endif
	.open		= wakeup_trace_open,
	.close		= wakeup_trace_close,
	.allow_instances = true,
	.use_max_tr	= true,
};

__init static int init_wakeup_tracer(void)
{
	int ret;

	ret = register_tracer(&wakeup_tracer);
	if (ret)
		return ret;

	ret = register_tracer(&wakeup_rt_tracer);
	if (ret)
		return ret;

	ret = register_tracer(&wakeup_dl_tracer);
	if (ret)
		return ret;

	return 0;
}
core_initcall(init_wakeup_tracer);<|MERGE_RESOLUTION|>--- conflicted
+++ resolved
@@ -75,11 +75,7 @@
 	if (likely(!wakeup_task))
 		return 0;
 
-<<<<<<< HEAD
-	*trace_ctx = tracing_gen_ctx_flags();
-=======
 	*trace_ctx = tracing_gen_ctx();
->>>>>>> debce7f8
 	preempt_disable_notrace();
 
 	cpu = raw_smp_processor_id();
@@ -463,11 +459,7 @@
 		goto out;
 
 	local_irq_save(flags);
-<<<<<<< HEAD
-	trace_ctx = _tracing_gen_ctx_flags(flags);
-=======
 	trace_ctx = tracing_gen_ctx_flags(flags);
->>>>>>> debce7f8
 
 	arch_spin_lock(&wakeup_lock);
 
@@ -558,11 +550,7 @@
 	if (unlikely(disabled != 1))
 		goto out;
 
-<<<<<<< HEAD
-	trace_ctx = tracing_gen_ctx_flags();
-=======
 	trace_ctx = tracing_gen_ctx();
->>>>>>> debce7f8
 
 	/* interrupts should be off from try_to_wake_up */
 	arch_spin_lock(&wakeup_lock);
