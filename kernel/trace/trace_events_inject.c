// SPDX-License-Identifier: GPL-2.0
/*
 * trace_events_inject - trace event injection
 *
 * Copyright (C) 2019 Cong Wang <cwang@twitter.com>
 */

#include <linux/module.h>
#include <linux/ctype.h>
#include <linux/mutex.h>
#include <linux/slab.h>
#include <linux/rculist.h>

#include "trace.h"

static int
trace_inject_entry(struct trace_event_file *file, void *rec, int len)
{
	struct trace_event_buffer fbuffer;
	int written = 0;
	void *entry;

	rcu_read_lock_sched();
	entry = trace_event_buffer_reserve(&fbuffer, file, len);
	if (entry) {
		memcpy(entry, rec, len);
		written = len;
		trace_event_buffer_commit(&fbuffer);
	}
	rcu_read_unlock_sched();

	return written;
}

static int
parse_field(char *str, struct trace_event_call *call,
	    struct ftrace_event_field **pf, u64 *pv)
{
	struct ftrace_event_field *field;
	char *field_name;
	int s, i = 0;
	int len;
	u64 val;

	if (!str[i])
		return 0;
	/* First find the field to associate to */
	while (isspace(str[i]))
		i++;
	s = i;
	while (isalnum(str[i]) || str[i] == '_')
		i++;
	len = i - s;
	if (!len)
		return -EINVAL;

	field_name = kmemdup_nul(str + s, len, GFP_KERNEL);
	if (!field_name)
		return -ENOMEM;
	field = trace_find_event_field(call, field_name);
	kfree(field_name);
	if (!field)
		return -ENOENT;

	*pf = field;
	while (isspace(str[i]))
		i++;
	if (str[i] != '=')
		return -EINVAL;
	i++;
	while (isspace(str[i]))
		i++;
	s = i;
	if (isdigit(str[i]) || str[i] == '-') {
		char *num, c;
		int ret;

		/* Make sure the field is not a string */
		if (is_string_field(field))
			return -EINVAL;

		if (str[i] == '-')
			i++;

		/* We allow 0xDEADBEEF */
		while (isalnum(str[i]))
			i++;
		num = str + s;
		c = str[i];
		if (c != '\0' && !isspace(c))
			return -EINVAL;
		str[i] = '\0';
		/* Make sure it is a value */
		if (field->is_signed)
			ret = kstrtoll(num, 0, &val);
		else
			ret = kstrtoull(num, 0, &val);
		str[i] = c;
		if (ret)
			return ret;

		*pv = val;
		return i;
	} else if (str[i] == '\'' || str[i] == '"') {
		char q = str[i];

		/* Make sure the field is OK for strings */
		if (!is_string_field(field))
			return -EINVAL;

		for (i++; str[i]; i++) {
			if (str[i] == '\\' && str[i + 1]) {
				i++;
				continue;
			}
			if (str[i] == q)
				break;
		}
		if (!str[i])
			return -EINVAL;

		/* Skip quotes */
		s++;
		len = i - s;
		if (len >= MAX_FILTER_STR_VAL)
			return -EINVAL;

		*pv = (unsigned long)(str + s);
		str[i] = 0;
		/* go past the last quote */
		i++;
		return i;
	}

	return -EINVAL;
}

static int trace_get_entry_size(struct trace_event_call *call)
{
	struct ftrace_event_field *field;
	struct list_head *head;
	int size = 0;

	head = trace_get_fields(call);
	list_for_each_entry(field, head, link) {
		if (field->size + field->offset > size)
			size = field->size + field->offset;
	}

	return size;
}

static void *trace_alloc_entry(struct trace_event_call *call, int *size)
{
	int entry_size = trace_get_entry_size(call);
	struct ftrace_event_field *field;
	struct list_head *head;
	void *entry = NULL;

	/* We need an extra '\0' at the end. */
	entry = kzalloc(entry_size + 1, GFP_KERNEL);
	if (!entry)
		return NULL;

	head = trace_get_fields(call);
	list_for_each_entry(field, head, link) {
		if (!is_string_field(field))
			continue;
		if (field->filter_type == FILTER_STATIC_STRING)
			continue;
		if (field->filter_type == FILTER_DYN_STRING) {
			u32 *str_item;
			int str_loc = entry_size & 0xffff;

			str_item = (u32 *)(entry + field->offset);
			*str_item = str_loc; /* string length is 0. */
		} else {
			char **paddr;

			paddr = (char **)(entry + field->offset);
			*paddr = "";
		}
	}

	*size = entry_size + 1;
	return entry;
}

#define INJECT_STRING "STATIC STRING CAN NOT BE INJECTED"

/* Caller is responsible to free the *pentry. */
static int parse_entry(char *str, struct trace_event_call *call, void **pentry)
{
	struct ftrace_event_field *field;
	void *entry = NULL;
	int entry_size;
	u64 val = 0;
	int len;

	entry = trace_alloc_entry(call, &entry_size);
	*pentry = entry;
	if (!entry)
		return -ENOMEM;

	tracing_generic_entry_update(entry, call->event.type,
<<<<<<< HEAD
				     tracing_gen_ctx_flags());
=======
				     tracing_gen_ctx());
>>>>>>> debce7f8

	while ((len = parse_field(str, call, &field, &val)) > 0) {
		if (is_function_field(field))
			return -EINVAL;

		if (is_string_field(field)) {
			char *addr = (char *)(unsigned long) val;

			if (field->filter_type == FILTER_STATIC_STRING) {
				strlcpy(entry + field->offset, addr, field->size);
			} else if (field->filter_type == FILTER_DYN_STRING) {
				int str_len = strlen(addr) + 1;
				int str_loc = entry_size & 0xffff;
				u32 *str_item;

				entry_size += str_len;
				*pentry = krealloc(entry, entry_size, GFP_KERNEL);
				if (!*pentry) {
					kfree(entry);
					return -ENOMEM;
				}
				entry = *pentry;

				strlcpy(entry + (entry_size - str_len), addr, str_len);
				str_item = (u32 *)(entry + field->offset);
				*str_item = (str_len << 16) | str_loc;
			} else {
				char **paddr;

				paddr = (char **)(entry + field->offset);
				*paddr = INJECT_STRING;
			}
		} else {
			switch (field->size) {
			case 1: {
				u8 tmp = (u8) val;

				memcpy(entry + field->offset, &tmp, 1);
				break;
			}
			case 2: {
				u16 tmp = (u16) val;

				memcpy(entry + field->offset, &tmp, 2);
				break;
			}
			case 4: {
				u32 tmp = (u32) val;

				memcpy(entry + field->offset, &tmp, 4);
				break;
			}
			case 8:
				memcpy(entry + field->offset, &val, 8);
				break;
			default:
				return -EINVAL;
			}
		}

		str += len;
	}

	if (len < 0)
		return len;

	return entry_size;
}

static ssize_t
event_inject_write(struct file *filp, const char __user *ubuf, size_t cnt,
		   loff_t *ppos)
{
	struct trace_event_call *call;
	struct trace_event_file *file;
	int err = -ENODEV, size;
	void *entry = NULL;
	char *buf;

	if (cnt >= PAGE_SIZE)
		return -EINVAL;

	buf = memdup_user_nul(ubuf, cnt);
	if (IS_ERR(buf))
		return PTR_ERR(buf);
	strim(buf);

	mutex_lock(&event_mutex);
	file = event_file_data(filp);
	if (file) {
		call = file->event_call;
		size = parse_entry(buf, call, &entry);
		if (size < 0)
			err = size;
		else
			err = trace_inject_entry(file, entry, size);
	}
	mutex_unlock(&event_mutex);

	kfree(entry);
	kfree(buf);

	if (err < 0)
		return err;

	*ppos += err;
	return cnt;
}

static ssize_t
event_inject_read(struct file *file, char __user *buf, size_t size,
		  loff_t *ppos)
{
	return -EPERM;
}

const struct file_operations event_inject_fops = {
	.open = tracing_open_generic,
	.read = event_inject_read,
	.write = event_inject_write,
};<|MERGE_RESOLUTION|>--- conflicted
+++ resolved
@@ -203,11 +203,7 @@
 		return -ENOMEM;
 
 	tracing_generic_entry_update(entry, call->event.type,
-<<<<<<< HEAD
-				     tracing_gen_ctx_flags());
-=======
 				     tracing_gen_ctx());
->>>>>>> debce7f8
 
 	while ((len = parse_field(str, call, &field, &val)) > 0) {
 		if (is_function_field(field))
