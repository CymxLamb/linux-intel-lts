// SPDX-License-Identifier: GPL-2.0
/*
 * ring buffer based function tracer
 *
 * Copyright (C) 2007-2012 Steven Rostedt <srostedt@redhat.com>
 * Copyright (C) 2008 Ingo Molnar <mingo@redhat.com>
 *
 * Originally taken from the RT patch by:
 *    Arnaldo Carvalho de Melo <acme@redhat.com>
 *
 * Based on code from the latency_tracer, that is:
 *  Copyright (C) 2004-2006 Ingo Molnar
 *  Copyright (C) 2004 Nadia Yvette Chambers
 */
#include <linux/ring_buffer.h>
#include <generated/utsrelease.h>
#include <linux/stacktrace.h>
#include <linux/writeback.h>
#include <linux/kallsyms.h>
#include <linux/security.h>
#include <linux/seq_file.h>
#include <linux/notifier.h>
#include <linux/irqflags.h>
#include <linux/debugfs.h>
#include <linux/tracefs.h>
#include <linux/pagemap.h>
#include <linux/hardirq.h>
#include <linux/linkage.h>
#include <linux/uaccess.h>
#include <linux/vmalloc.h>
#include <linux/ftrace.h>
#include <linux/module.h>
#include <linux/percpu.h>
#include <linux/splice.h>
#include <linux/kdebug.h>
#include <linux/string.h>
#include <linux/mount.h>
#include <linux/rwsem.h>
#include <linux/slab.h>
#include <linux/ctype.h>
#include <linux/init.h>
#include <linux/poll.h>
#include <linux/nmi.h>
#include <linux/fs.h>
#include <linux/trace.h>
#include <linux/sched/clock.h>
#include <linux/sched/rt.h>
#include <linux/fsnotify.h>
#include <linux/irq_work.h>
#include <linux/workqueue.h>

#include "trace.h"
#include "trace_output.h"

/*
 * On boot up, the ring buffer is set to the minimum size, so that
 * we do not waste memory on systems that are not using tracing.
 */
bool ring_buffer_expanded;

/*
 * We need to change this state when a selftest is running.
 * A selftest will lurk into the ring-buffer to count the
 * entries inserted during the selftest although some concurrent
 * insertions into the ring-buffer such as trace_printk could occurred
 * at the same time, giving false positive or negative results.
 */
static bool __read_mostly tracing_selftest_running;

/*
 * If boot-time tracing including tracers/events via kernel cmdline
 * is running, we do not want to run SELFTEST.
 */
bool __read_mostly tracing_selftest_disabled;

#ifdef CONFIG_FTRACE_STARTUP_TEST
void __init disable_tracing_selftest(const char *reason)
{
	if (!tracing_selftest_disabled) {
		tracing_selftest_disabled = true;
		pr_info("Ftrace startup test is disabled due to %s\n", reason);
	}
}
#endif

/* Pipe tracepoints to printk */
struct trace_iterator *tracepoint_print_iter;
int tracepoint_printk;
static DEFINE_STATIC_KEY_FALSE(tracepoint_printk_key);

/* For tracers that don't implement custom flags */
static struct tracer_opt dummy_tracer_opt[] = {
	{ }
};

static int
dummy_set_flag(struct trace_array *tr, u32 old_flags, u32 bit, int set)
{
	return 0;
}

/*
 * To prevent the comm cache from being overwritten when no
 * tracing is active, only save the comm when a trace event
 * occurred.
 */
static DEFINE_PER_CPU(bool, trace_taskinfo_save);

/*
 * Kill all tracing for good (never come back).
 * It is initialized to 1 but will turn to zero if the initialization
 * of the tracer is successful. But that is the only place that sets
 * this back to zero.
 */
static int tracing_disabled = 1;

cpumask_var_t __read_mostly	tracing_buffer_mask;

/*
 * ftrace_dump_on_oops - variable to dump ftrace buffer on oops
 *
 * If there is an oops (or kernel panic) and the ftrace_dump_on_oops
 * is set, then ftrace_dump is called. This will output the contents
 * of the ftrace buffers to the console.  This is very useful for
 * capturing traces that lead to crashes and outputing it to a
 * serial console.
 *
 * It is default off, but you can enable it with either specifying
 * "ftrace_dump_on_oops" in the kernel command line, or setting
 * /proc/sys/kernel/ftrace_dump_on_oops
 * Set 1 if you want to dump buffers of all CPUs
 * Set 2 if you want to dump the buffer of the CPU that triggered oops
 */

enum ftrace_dump_mode ftrace_dump_on_oops;

/* When set, tracing will stop when a WARN*() is hit */
int __disable_trace_on_warning;

#ifdef CONFIG_TRACE_EVAL_MAP_FILE
/* Map of enums to their values, for "eval_map" file */
struct trace_eval_map_head {
	struct module			*mod;
	unsigned long			length;
};

union trace_eval_map_item;

struct trace_eval_map_tail {
	/*
	 * "end" is first and points to NULL as it must be different
	 * than "mod" or "eval_string"
	 */
	union trace_eval_map_item	*next;
	const char			*end;	/* points to NULL */
};

static DEFINE_MUTEX(trace_eval_mutex);

/*
 * The trace_eval_maps are saved in an array with two extra elements,
 * one at the beginning, and one at the end. The beginning item contains
 * the count of the saved maps (head.length), and the module they
 * belong to if not built in (head.mod). The ending item contains a
 * pointer to the next array of saved eval_map items.
 */
union trace_eval_map_item {
	struct trace_eval_map		map;
	struct trace_eval_map_head	head;
	struct trace_eval_map_tail	tail;
};

static union trace_eval_map_item *trace_eval_maps;
#endif /* CONFIG_TRACE_EVAL_MAP_FILE */

int tracing_set_tracer(struct trace_array *tr, const char *buf);
static void ftrace_trace_userstack(struct trace_array *tr,
				   struct trace_buffer *buffer,
				   unsigned int trace_ctx);

#define MAX_TRACER_SIZE		100
static char bootup_tracer_buf[MAX_TRACER_SIZE] __initdata;
static char *default_bootup_tracer;

static bool allocate_snapshot;

static int __init set_cmdline_ftrace(char *str)
{
	strlcpy(bootup_tracer_buf, str, MAX_TRACER_SIZE);
	default_bootup_tracer = bootup_tracer_buf;
	/* We are using ftrace early, expand it */
	ring_buffer_expanded = true;
	return 1;
}
__setup("ftrace=", set_cmdline_ftrace);

static int __init set_ftrace_dump_on_oops(char *str)
{
	if (*str++ != '=' || !*str) {
		ftrace_dump_on_oops = DUMP_ALL;
		return 1;
	}

	if (!strcmp("orig_cpu", str)) {
		ftrace_dump_on_oops = DUMP_ORIG;
                return 1;
        }

        return 0;
}
__setup("ftrace_dump_on_oops", set_ftrace_dump_on_oops);

static int __init stop_trace_on_warning(char *str)
{
	if ((strcmp(str, "=0") != 0 && strcmp(str, "=off") != 0))
		__disable_trace_on_warning = 1;
	return 1;
}
__setup("traceoff_on_warning", stop_trace_on_warning);

static int __init boot_alloc_snapshot(char *str)
{
	allocate_snapshot = true;
	/* We also need the main ring buffer expanded */
	ring_buffer_expanded = true;
	return 1;
}
__setup("alloc_snapshot", boot_alloc_snapshot);


static char trace_boot_options_buf[MAX_TRACER_SIZE] __initdata;

static int __init set_trace_boot_options(char *str)
{
	strlcpy(trace_boot_options_buf, str, MAX_TRACER_SIZE);
	return 0;
}
__setup("trace_options=", set_trace_boot_options);

static char trace_boot_clock_buf[MAX_TRACER_SIZE] __initdata;
static char *trace_boot_clock __initdata;

static int __init set_trace_boot_clock(char *str)
{
	strlcpy(trace_boot_clock_buf, str, MAX_TRACER_SIZE);
	trace_boot_clock = trace_boot_clock_buf;
	return 0;
}
__setup("trace_clock=", set_trace_boot_clock);

static int __init set_tracepoint_printk(char *str)
{
	if ((strcmp(str, "=0") != 0 && strcmp(str, "=off") != 0))
		tracepoint_printk = 1;
	return 1;
}
__setup("tp_printk", set_tracepoint_printk);

unsigned long long ns2usecs(u64 nsec)
{
	nsec += 500;
	do_div(nsec, 1000);
	return nsec;
}

static void
trace_process_export(struct trace_export *export,
	       struct ring_buffer_event *event, int flag)
{
	struct trace_entry *entry;
	unsigned int size = 0;

	if (export->flags & flag) {
		entry = ring_buffer_event_data(event);
		size = ring_buffer_event_length(event);
		export->write(export, entry, size);
	}
}

static DEFINE_MUTEX(ftrace_export_lock);

static struct trace_export __rcu *ftrace_exports_list __read_mostly;

static DEFINE_STATIC_KEY_FALSE(trace_function_exports_enabled);
static DEFINE_STATIC_KEY_FALSE(trace_event_exports_enabled);
static DEFINE_STATIC_KEY_FALSE(trace_marker_exports_enabled);

static inline void ftrace_exports_enable(struct trace_export *export)
{
	if (export->flags & TRACE_EXPORT_FUNCTION)
		static_branch_inc(&trace_function_exports_enabled);

	if (export->flags & TRACE_EXPORT_EVENT)
		static_branch_inc(&trace_event_exports_enabled);

	if (export->flags & TRACE_EXPORT_MARKER)
		static_branch_inc(&trace_marker_exports_enabled);
}

static inline void ftrace_exports_disable(struct trace_export *export)
{
	if (export->flags & TRACE_EXPORT_FUNCTION)
		static_branch_dec(&trace_function_exports_enabled);

	if (export->flags & TRACE_EXPORT_EVENT)
		static_branch_dec(&trace_event_exports_enabled);

	if (export->flags & TRACE_EXPORT_MARKER)
		static_branch_dec(&trace_marker_exports_enabled);
}

static void ftrace_exports(struct ring_buffer_event *event, int flag)
{
	struct trace_export *export;

	preempt_disable_notrace();

	export = rcu_dereference_raw_check(ftrace_exports_list);
	while (export) {
		trace_process_export(export, event, flag);
		export = rcu_dereference_raw_check(export->next);
	}

	preempt_enable_notrace();
}

static inline void
add_trace_export(struct trace_export **list, struct trace_export *export)
{
	rcu_assign_pointer(export->next, *list);
	/*
	 * We are entering export into the list but another
	 * CPU might be walking that list. We need to make sure
	 * the export->next pointer is valid before another CPU sees
	 * the export pointer included into the list.
	 */
	rcu_assign_pointer(*list, export);
}

static inline int
rm_trace_export(struct trace_export **list, struct trace_export *export)
{
	struct trace_export **p;

	for (p = list; *p != NULL; p = &(*p)->next)
		if (*p == export)
			break;

	if (*p != export)
		return -1;

	rcu_assign_pointer(*p, (*p)->next);

	return 0;
}

static inline void
add_ftrace_export(struct trace_export **list, struct trace_export *export)
{
	ftrace_exports_enable(export);

	add_trace_export(list, export);
}

static inline int
rm_ftrace_export(struct trace_export **list, struct trace_export *export)
{
	int ret;

	ret = rm_trace_export(list, export);
	ftrace_exports_disable(export);

	return ret;
}

int register_ftrace_export(struct trace_export *export)
{
	if (WARN_ON_ONCE(!export->write))
		return -1;

	mutex_lock(&ftrace_export_lock);

	add_ftrace_export(&ftrace_exports_list, export);

	mutex_unlock(&ftrace_export_lock);

	return 0;
}
EXPORT_SYMBOL_GPL(register_ftrace_export);

int unregister_ftrace_export(struct trace_export *export)
{
	int ret;

	mutex_lock(&ftrace_export_lock);

	ret = rm_ftrace_export(&ftrace_exports_list, export);

	mutex_unlock(&ftrace_export_lock);

	return ret;
}
EXPORT_SYMBOL_GPL(unregister_ftrace_export);

/* trace_flags holds trace_options default values */
#define TRACE_DEFAULT_FLAGS						\
	(FUNCTION_DEFAULT_FLAGS |					\
	 TRACE_ITER_PRINT_PARENT | TRACE_ITER_PRINTK |			\
	 TRACE_ITER_ANNOTATE | TRACE_ITER_CONTEXT_INFO |		\
	 TRACE_ITER_RECORD_CMD | TRACE_ITER_OVERWRITE |			\
	 TRACE_ITER_IRQ_INFO | TRACE_ITER_MARKERS)

/* trace_options that are only supported by global_trace */
#define TOP_LEVEL_TRACE_FLAGS (TRACE_ITER_PRINTK |			\
	       TRACE_ITER_PRINTK_MSGONLY | TRACE_ITER_RECORD_CMD)

/* trace_flags that are default zero for instances */
#define ZEROED_TRACE_FLAGS \
	(TRACE_ITER_EVENT_FORK | TRACE_ITER_FUNC_FORK)

/*
 * The global_trace is the descriptor that holds the top-level tracing
 * buffers for the live tracing.
 */
static struct trace_array global_trace = {
	.trace_flags = TRACE_DEFAULT_FLAGS,
};

LIST_HEAD(ftrace_trace_arrays);

int trace_array_get(struct trace_array *this_tr)
{
	struct trace_array *tr;
	int ret = -ENODEV;

	mutex_lock(&trace_types_lock);
	list_for_each_entry(tr, &ftrace_trace_arrays, list) {
		if (tr == this_tr) {
			tr->ref++;
			ret = 0;
			break;
		}
	}
	mutex_unlock(&trace_types_lock);

	return ret;
}

static void __trace_array_put(struct trace_array *this_tr)
{
	WARN_ON(!this_tr->ref);
	this_tr->ref--;
}

/**
 * trace_array_put - Decrement the reference counter for this trace array.
 *
 * NOTE: Use this when we no longer need the trace array returned by
 * trace_array_get_by_name(). This ensures the trace array can be later
 * destroyed.
 *
 */
void trace_array_put(struct trace_array *this_tr)
{
	if (!this_tr)
		return;

	mutex_lock(&trace_types_lock);
	__trace_array_put(this_tr);
	mutex_unlock(&trace_types_lock);
}
EXPORT_SYMBOL_GPL(trace_array_put);

int tracing_check_open_get_tr(struct trace_array *tr)
{
	int ret;

	ret = security_locked_down(LOCKDOWN_TRACEFS);
	if (ret)
		return ret;

	if (tracing_disabled)
		return -ENODEV;

	if (tr && trace_array_get(tr) < 0)
		return -ENODEV;

	return 0;
}

int call_filter_check_discard(struct trace_event_call *call, void *rec,
			      struct trace_buffer *buffer,
			      struct ring_buffer_event *event)
{
	if (unlikely(call->flags & TRACE_EVENT_FL_FILTERED) &&
	    !filter_match_preds(call->filter, rec)) {
		__trace_event_discard_commit(buffer, event);
		return 1;
	}

	return 0;
}

void trace_free_pid_list(struct trace_pid_list *pid_list)
{
	vfree(pid_list->pids);
	kfree(pid_list);
}

/**
 * trace_find_filtered_pid - check if a pid exists in a filtered_pid list
 * @filtered_pids: The list of pids to check
 * @search_pid: The PID to find in @filtered_pids
 *
 * Returns true if @search_pid is fonud in @filtered_pids, and false otherwis.
 */
bool
trace_find_filtered_pid(struct trace_pid_list *filtered_pids, pid_t search_pid)
{
	/*
	 * If pid_max changed after filtered_pids was created, we
	 * by default ignore all pids greater than the previous pid_max.
	 */
	if (search_pid >= filtered_pids->pid_max)
		return false;

	return test_bit(search_pid, filtered_pids->pids);
}

/**
 * trace_ignore_this_task - should a task be ignored for tracing
 * @filtered_pids: The list of pids to check
 * @task: The task that should be ignored if not filtered
 *
 * Checks if @task should be traced or not from @filtered_pids.
 * Returns true if @task should *NOT* be traced.
 * Returns false if @task should be traced.
 */
bool
trace_ignore_this_task(struct trace_pid_list *filtered_pids,
		       struct trace_pid_list *filtered_no_pids,
		       struct task_struct *task)
{
	/*
	 * If filterd_no_pids is not empty, and the task's pid is listed
	 * in filtered_no_pids, then return true.
	 * Otherwise, if filtered_pids is empty, that means we can
	 * trace all tasks. If it has content, then only trace pids
	 * within filtered_pids.
	 */

	return (filtered_pids &&
		!trace_find_filtered_pid(filtered_pids, task->pid)) ||
		(filtered_no_pids &&
		 trace_find_filtered_pid(filtered_no_pids, task->pid));
}

/**
 * trace_filter_add_remove_task - Add or remove a task from a pid_list
 * @pid_list: The list to modify
 * @self: The current task for fork or NULL for exit
 * @task: The task to add or remove
 *
 * If adding a task, if @self is defined, the task is only added if @self
 * is also included in @pid_list. This happens on fork and tasks should
 * only be added when the parent is listed. If @self is NULL, then the
 * @task pid will be removed from the list, which would happen on exit
 * of a task.
 */
void trace_filter_add_remove_task(struct trace_pid_list *pid_list,
				  struct task_struct *self,
				  struct task_struct *task)
{
	if (!pid_list)
		return;

	/* For forks, we only add if the forking task is listed */
	if (self) {
		if (!trace_find_filtered_pid(pid_list, self->pid))
			return;
	}

	/* Sorry, but we don't support pid_max changing after setting */
	if (task->pid >= pid_list->pid_max)
		return;

	/* "self" is set for forks, and NULL for exits */
	if (self)
		set_bit(task->pid, pid_list->pids);
	else
		clear_bit(task->pid, pid_list->pids);
}

/**
 * trace_pid_next - Used for seq_file to get to the next pid of a pid_list
 * @pid_list: The pid list to show
 * @v: The last pid that was shown (+1 the actual pid to let zero be displayed)
 * @pos: The position of the file
 *
 * This is used by the seq_file "next" operation to iterate the pids
 * listed in a trace_pid_list structure.
 *
 * Returns the pid+1 as we want to display pid of zero, but NULL would
 * stop the iteration.
 */
void *trace_pid_next(struct trace_pid_list *pid_list, void *v, loff_t *pos)
{
	unsigned long pid = (unsigned long)v;

	(*pos)++;

	/* pid already is +1 of the actual prevous bit */
	pid = find_next_bit(pid_list->pids, pid_list->pid_max, pid);

	/* Return pid + 1 to allow zero to be represented */
	if (pid < pid_list->pid_max)
		return (void *)(pid + 1);

	return NULL;
}

/**
 * trace_pid_start - Used for seq_file to start reading pid lists
 * @pid_list: The pid list to show
 * @pos: The position of the file
 *
 * This is used by seq_file "start" operation to start the iteration
 * of listing pids.
 *
 * Returns the pid+1 as we want to display pid of zero, but NULL would
 * stop the iteration.
 */
void *trace_pid_start(struct trace_pid_list *pid_list, loff_t *pos)
{
	unsigned long pid;
	loff_t l = 0;

	pid = find_first_bit(pid_list->pids, pid_list->pid_max);
	if (pid >= pid_list->pid_max)
		return NULL;

	/* Return pid + 1 so that zero can be the exit value */
	for (pid++; pid && l < *pos;
	     pid = (unsigned long)trace_pid_next(pid_list, (void *)pid, &l))
		;
	return (void *)pid;
}

/**
 * trace_pid_show - show the current pid in seq_file processing
 * @m: The seq_file structure to write into
 * @v: A void pointer of the pid (+1) value to display
 *
 * Can be directly used by seq_file operations to display the current
 * pid value.
 */
int trace_pid_show(struct seq_file *m, void *v)
{
	unsigned long pid = (unsigned long)v - 1;

	seq_printf(m, "%lu\n", pid);
	return 0;
}

/* 128 should be much more than enough */
#define PID_BUF_SIZE		127

int trace_pid_write(struct trace_pid_list *filtered_pids,
		    struct trace_pid_list **new_pid_list,
		    const char __user *ubuf, size_t cnt)
{
	struct trace_pid_list *pid_list;
	struct trace_parser parser;
	unsigned long val;
	int nr_pids = 0;
	ssize_t read = 0;
	ssize_t ret = 0;
	loff_t pos;
	pid_t pid;

	if (trace_parser_get_init(&parser, PID_BUF_SIZE + 1))
		return -ENOMEM;

	/*
	 * Always recreate a new array. The write is an all or nothing
	 * operation. Always create a new array when adding new pids by
	 * the user. If the operation fails, then the current list is
	 * not modified.
	 */
	pid_list = kmalloc(sizeof(*pid_list), GFP_KERNEL);
	if (!pid_list) {
		trace_parser_put(&parser);
		return -ENOMEM;
	}

	pid_list->pid_max = READ_ONCE(pid_max);

	/* Only truncating will shrink pid_max */
	if (filtered_pids && filtered_pids->pid_max > pid_list->pid_max)
		pid_list->pid_max = filtered_pids->pid_max;

	pid_list->pids = vzalloc((pid_list->pid_max + 7) >> 3);
	if (!pid_list->pids) {
		trace_parser_put(&parser);
		kfree(pid_list);
		return -ENOMEM;
	}

	if (filtered_pids) {
		/* copy the current bits to the new max */
		for_each_set_bit(pid, filtered_pids->pids,
				 filtered_pids->pid_max) {
			set_bit(pid, pid_list->pids);
			nr_pids++;
		}
	}

	while (cnt > 0) {

		pos = 0;

		ret = trace_get_user(&parser, ubuf, cnt, &pos);
		if (ret < 0 || !trace_parser_loaded(&parser))
			break;

		read += ret;
		ubuf += ret;
		cnt -= ret;

		ret = -EINVAL;
		if (kstrtoul(parser.buffer, 0, &val))
			break;
		if (val >= pid_list->pid_max)
			break;

		pid = (pid_t)val;

		set_bit(pid, pid_list->pids);
		nr_pids++;

		trace_parser_clear(&parser);
		ret = 0;
	}
	trace_parser_put(&parser);

	if (ret < 0) {
		trace_free_pid_list(pid_list);
		return ret;
	}

	if (!nr_pids) {
		/* Cleared the list of pids */
		trace_free_pid_list(pid_list);
		read = ret;
		pid_list = NULL;
	}

	*new_pid_list = pid_list;

	return read;
}

static u64 buffer_ftrace_now(struct array_buffer *buf, int cpu)
{
	u64 ts;

	/* Early boot up does not have a buffer yet */
	if (!buf->buffer)
		return trace_clock_local();

	ts = ring_buffer_time_stamp(buf->buffer, cpu);
	ring_buffer_normalize_time_stamp(buf->buffer, cpu, &ts);

	return ts;
}

u64 ftrace_now(int cpu)
{
	return buffer_ftrace_now(&global_trace.array_buffer, cpu);
}

/**
 * tracing_is_enabled - Show if global_trace has been disabled
 *
 * Shows if the global trace has been enabled or not. It uses the
 * mirror flag "buffer_disabled" to be used in fast paths such as for
 * the irqsoff tracer. But it may be inaccurate due to races. If you
 * need to know the accurate state, use tracing_is_on() which is a little
 * slower, but accurate.
 */
int tracing_is_enabled(void)
{
	/*
	 * For quick access (irqsoff uses this in fast path), just
	 * return the mirror variable of the state of the ring buffer.
	 * It's a little racy, but we don't really care.
	 */
	smp_rmb();
	return !global_trace.buffer_disabled;
}

/*
 * trace_buf_size is the size in bytes that is allocated
 * for a buffer. Note, the number of bytes is always rounded
 * to page size.
 *
 * This number is purposely set to a low number of 16384.
 * If the dump on oops happens, it will be much appreciated
 * to not have to wait for all that output. Anyway this can be
 * boot time and run time configurable.
 */
#define TRACE_BUF_SIZE_DEFAULT	1441792UL /* 16384 * 88 (sizeof(entry)) */

static unsigned long		trace_buf_size = TRACE_BUF_SIZE_DEFAULT;

/* trace_types holds a link list of available tracers. */
static struct tracer		*trace_types __read_mostly;

/*
 * trace_types_lock is used to protect the trace_types list.
 */
DEFINE_MUTEX(trace_types_lock);

/*
 * serialize the access of the ring buffer
 *
 * ring buffer serializes readers, but it is low level protection.
 * The validity of the events (which returns by ring_buffer_peek() ..etc)
 * are not protected by ring buffer.
 *
 * The content of events may become garbage if we allow other process consumes
 * these events concurrently:
 *   A) the page of the consumed events may become a normal page
 *      (not reader page) in ring buffer, and this page will be rewrited
 *      by events producer.
 *   B) The page of the consumed events may become a page for splice_read,
 *      and this page will be returned to system.
 *
 * These primitives allow multi process access to different cpu ring buffer
 * concurrently.
 *
 * These primitives don't distinguish read-only and read-consume access.
 * Multi read-only access are also serialized.
 */

#ifdef CONFIG_SMP
static DECLARE_RWSEM(all_cpu_access_lock);
static DEFINE_PER_CPU(struct mutex, cpu_access_lock);

static inline void trace_access_lock(int cpu)
{
	if (cpu == RING_BUFFER_ALL_CPUS) {
		/* gain it for accessing the whole ring buffer. */
		down_write(&all_cpu_access_lock);
	} else {
		/* gain it for accessing a cpu ring buffer. */

		/* Firstly block other trace_access_lock(RING_BUFFER_ALL_CPUS). */
		down_read(&all_cpu_access_lock);

		/* Secondly block other access to this @cpu ring buffer. */
		mutex_lock(&per_cpu(cpu_access_lock, cpu));
	}
}

static inline void trace_access_unlock(int cpu)
{
	if (cpu == RING_BUFFER_ALL_CPUS) {
		up_write(&all_cpu_access_lock);
	} else {
		mutex_unlock(&per_cpu(cpu_access_lock, cpu));
		up_read(&all_cpu_access_lock);
	}
}

static inline void trace_access_lock_init(void)
{
	int cpu;

	for_each_possible_cpu(cpu)
		mutex_init(&per_cpu(cpu_access_lock, cpu));
}

#else

static DEFINE_MUTEX(access_lock);

static inline void trace_access_lock(int cpu)
{
	(void)cpu;
	mutex_lock(&access_lock);
}

static inline void trace_access_unlock(int cpu)
{
	(void)cpu;
	mutex_unlock(&access_lock);
}

static inline void trace_access_lock_init(void)
{
}

#endif

#ifdef CONFIG_STACKTRACE
static void __ftrace_trace_stack(struct trace_buffer *buffer,
				 unsigned int trace_ctx,
				 int skip, struct pt_regs *regs);
static inline void ftrace_trace_stack(struct trace_array *tr,
				      struct trace_buffer *buffer,
				      unsigned int trace_ctx,
				      int skip, struct pt_regs *regs);

#else
static inline void __ftrace_trace_stack(struct trace_buffer *buffer,
					unsigned int trace_ctx,
					int skip, struct pt_regs *regs)
{
}
static inline void ftrace_trace_stack(struct trace_array *tr,
				      struct trace_buffer *buffer,
				      unsigned long trace_ctx,
				      int skip, struct pt_regs *regs)
{
}

#endif

static __always_inline void
trace_event_setup(struct ring_buffer_event *event,
		  int type, unsigned int trace_ctx)
{
	struct trace_entry *ent = ring_buffer_event_data(event);

	tracing_generic_entry_update(ent, type, trace_ctx);
}

static __always_inline struct ring_buffer_event *
__trace_buffer_lock_reserve(struct trace_buffer *buffer,
			  int type,
			  unsigned long len,
			  unsigned int trace_ctx)
{
	struct ring_buffer_event *event;

	event = ring_buffer_lock_reserve(buffer, len);
	if (event != NULL)
		trace_event_setup(event, type, trace_ctx);

	return event;
}

void tracer_tracing_on(struct trace_array *tr)
{
	if (tr->array_buffer.buffer)
		ring_buffer_record_on(tr->array_buffer.buffer);
	/*
	 * This flag is looked at when buffers haven't been allocated
	 * yet, or by some tracers (like irqsoff), that just want to
	 * know if the ring buffer has been disabled, but it can handle
	 * races of where it gets disabled but we still do a record.
	 * As the check is in the fast path of the tracers, it is more
	 * important to be fast than accurate.
	 */
	tr->buffer_disabled = 0;
	/* Make the flag seen by readers */
	smp_wmb();
}

/**
 * tracing_on - enable tracing buffers
 *
 * This function enables tracing buffers that may have been
 * disabled with tracing_off.
 */
void tracing_on(void)
{
	tracer_tracing_on(&global_trace);
}
EXPORT_SYMBOL_GPL(tracing_on);


static __always_inline void
__buffer_unlock_commit(struct trace_buffer *buffer, struct ring_buffer_event *event)
{
	__this_cpu_write(trace_taskinfo_save, true);

	/* If this is the temp buffer, we need to commit fully */
	if (this_cpu_read(trace_buffered_event) == event) {
		/* Length is in event->array[0] */
		ring_buffer_write(buffer, event->array[0], &event->array[1]);
		/* Release the temp buffer */
		this_cpu_dec(trace_buffered_event_cnt);
	} else
		ring_buffer_unlock_commit(buffer, event);
}

/**
 * __trace_puts - write a constant string into the trace buffer.
 * @ip:	   The address of the caller
 * @str:   The constant string to write
 * @size:  The size of the string.
 */
int __trace_puts(unsigned long ip, const char *str, int size)
{
	struct ring_buffer_event *event;
	struct trace_buffer *buffer;
	struct print_entry *entry;
	unsigned int trace_ctx;
	int alloc;

	if (!(global_trace.trace_flags & TRACE_ITER_PRINTK))
		return 0;

	if (unlikely(tracing_selftest_running || tracing_disabled))
		return 0;

	alloc = sizeof(*entry) + size + 2; /* possible \n added */

	trace_ctx = tracing_gen_ctx();
	buffer = global_trace.array_buffer.buffer;
	ring_buffer_nest_start(buffer);
	event = __trace_buffer_lock_reserve(buffer, TRACE_PRINT, alloc,
					    trace_ctx);
	if (!event) {
		size = 0;
		goto out;
	}

	entry = ring_buffer_event_data(event);
	entry->ip = ip;

	memcpy(&entry->buf, str, size);

	/* Add a newline if necessary */
	if (entry->buf[size - 1] != '\n') {
		entry->buf[size] = '\n';
		entry->buf[size + 1] = '\0';
	} else
		entry->buf[size] = '\0';

	__buffer_unlock_commit(buffer, event);
	ftrace_trace_stack(&global_trace, buffer, trace_ctx, 4, NULL);
 out:
	ring_buffer_nest_end(buffer);
	return size;
}
EXPORT_SYMBOL_GPL(__trace_puts);

/**
 * __trace_bputs - write the pointer to a constant string into trace buffer
 * @ip:	   The address of the caller
 * @str:   The constant string to write to the buffer to
 */
int __trace_bputs(unsigned long ip, const char *str)
{
	struct ring_buffer_event *event;
	struct trace_buffer *buffer;
	struct bputs_entry *entry;
	unsigned int trace_ctx;
	int size = sizeof(struct bputs_entry);
	int ret = 0;

	if (!(global_trace.trace_flags & TRACE_ITER_PRINTK))
		return 0;

	if (unlikely(tracing_selftest_running || tracing_disabled))
		return 0;

	trace_ctx = tracing_gen_ctx();
	buffer = global_trace.array_buffer.buffer;

	ring_buffer_nest_start(buffer);
	event = __trace_buffer_lock_reserve(buffer, TRACE_BPUTS, size,
					    trace_ctx);
	if (!event)
		goto out;

	entry = ring_buffer_event_data(event);
	entry->ip			= ip;
	entry->str			= str;

	__buffer_unlock_commit(buffer, event);
	ftrace_trace_stack(&global_trace, buffer, trace_ctx, 4, NULL);

	ret = 1;
 out:
	ring_buffer_nest_end(buffer);
	return ret;
}
EXPORT_SYMBOL_GPL(__trace_bputs);

#ifdef CONFIG_TRACER_SNAPSHOT
static void tracing_snapshot_instance_cond(struct trace_array *tr,
					   void *cond_data)
{
	struct tracer *tracer = tr->current_trace;
	unsigned long flags;

	if (in_nmi()) {
		internal_trace_puts("*** SNAPSHOT CALLED FROM NMI CONTEXT ***\n");
		internal_trace_puts("*** snapshot is being ignored        ***\n");
		return;
	}

	if (!tr->allocated_snapshot) {
		internal_trace_puts("*** SNAPSHOT NOT ALLOCATED ***\n");
		internal_trace_puts("*** stopping trace here!   ***\n");
		tracing_off();
		return;
	}

	/* Note, snapshot can not be used when the tracer uses it */
	if (tracer->use_max_tr) {
		internal_trace_puts("*** LATENCY TRACER ACTIVE ***\n");
		internal_trace_puts("*** Can not use snapshot (sorry) ***\n");
		return;
	}

	local_irq_save(flags);
	update_max_tr(tr, current, smp_processor_id(), cond_data);
	local_irq_restore(flags);
}

void tracing_snapshot_instance(struct trace_array *tr)
{
	tracing_snapshot_instance_cond(tr, NULL);
}

/**
 * tracing_snapshot - take a snapshot of the current buffer.
 *
 * This causes a swap between the snapshot buffer and the current live
 * tracing buffer. You can use this to take snapshots of the live
 * trace when some condition is triggered, but continue to trace.
 *
 * Note, make sure to allocate the snapshot with either
 * a tracing_snapshot_alloc(), or by doing it manually
 * with: echo 1 > /sys/kernel/debug/tracing/snapshot
 *
 * If the snapshot buffer is not allocated, it will stop tracing.
 * Basically making a permanent snapshot.
 */
void tracing_snapshot(void)
{
	struct trace_array *tr = &global_trace;

	tracing_snapshot_instance(tr);
}
EXPORT_SYMBOL_GPL(tracing_snapshot);

/**
 * tracing_snapshot_cond - conditionally take a snapshot of the current buffer.
 * @tr:		The tracing instance to snapshot
 * @cond_data:	The data to be tested conditionally, and possibly saved
 *
 * This is the same as tracing_snapshot() except that the snapshot is
 * conditional - the snapshot will only happen if the
 * cond_snapshot.update() implementation receiving the cond_data
 * returns true, which means that the trace array's cond_snapshot
 * update() operation used the cond_data to determine whether the
 * snapshot should be taken, and if it was, presumably saved it along
 * with the snapshot.
 */
void tracing_snapshot_cond(struct trace_array *tr, void *cond_data)
{
	tracing_snapshot_instance_cond(tr, cond_data);
}
EXPORT_SYMBOL_GPL(tracing_snapshot_cond);

/**
 * tracing_snapshot_cond_data - get the user data associated with a snapshot
 * @tr:		The tracing instance
 *
 * When the user enables a conditional snapshot using
 * tracing_snapshot_cond_enable(), the user-defined cond_data is saved
 * with the snapshot.  This accessor is used to retrieve it.
 *
 * Should not be called from cond_snapshot.update(), since it takes
 * the tr->max_lock lock, which the code calling
 * cond_snapshot.update() has already done.
 *
 * Returns the cond_data associated with the trace array's snapshot.
 */
void *tracing_cond_snapshot_data(struct trace_array *tr)
{
	void *cond_data = NULL;

	arch_spin_lock(&tr->max_lock);

	if (tr->cond_snapshot)
		cond_data = tr->cond_snapshot->cond_data;

	arch_spin_unlock(&tr->max_lock);

	return cond_data;
}
EXPORT_SYMBOL_GPL(tracing_cond_snapshot_data);

static int resize_buffer_duplicate_size(struct array_buffer *trace_buf,
					struct array_buffer *size_buf, int cpu_id);
static void set_buffer_entries(struct array_buffer *buf, unsigned long val);

int tracing_alloc_snapshot_instance(struct trace_array *tr)
{
	int ret;

	if (!tr->allocated_snapshot) {

		/* allocate spare buffer */
		ret = resize_buffer_duplicate_size(&tr->max_buffer,
				   &tr->array_buffer, RING_BUFFER_ALL_CPUS);
		if (ret < 0)
			return ret;

		tr->allocated_snapshot = true;
	}

	return 0;
}

static void free_snapshot(struct trace_array *tr)
{
	/*
	 * We don't free the ring buffer. instead, resize it because
	 * The max_tr ring buffer has some state (e.g. ring->clock) and
	 * we want preserve it.
	 */
	ring_buffer_resize(tr->max_buffer.buffer, 1, RING_BUFFER_ALL_CPUS);
	set_buffer_entries(&tr->max_buffer, 1);
	tracing_reset_online_cpus(&tr->max_buffer);
	tr->allocated_snapshot = false;
}

/**
 * tracing_alloc_snapshot - allocate snapshot buffer.
 *
 * This only allocates the snapshot buffer if it isn't already
 * allocated - it doesn't also take a snapshot.
 *
 * This is meant to be used in cases where the snapshot buffer needs
 * to be set up for events that can't sleep but need to be able to
 * trigger a snapshot.
 */
int tracing_alloc_snapshot(void)
{
	struct trace_array *tr = &global_trace;
	int ret;

	ret = tracing_alloc_snapshot_instance(tr);
	WARN_ON(ret < 0);

	return ret;
}
EXPORT_SYMBOL_GPL(tracing_alloc_snapshot);

/**
 * tracing_snapshot_alloc - allocate and take a snapshot of the current buffer.
 *
 * This is similar to tracing_snapshot(), but it will allocate the
 * snapshot buffer if it isn't already allocated. Use this only
 * where it is safe to sleep, as the allocation may sleep.
 *
 * This causes a swap between the snapshot buffer and the current live
 * tracing buffer. You can use this to take snapshots of the live
 * trace when some condition is triggered, but continue to trace.
 */
void tracing_snapshot_alloc(void)
{
	int ret;

	ret = tracing_alloc_snapshot();
	if (ret < 0)
		return;

	tracing_snapshot();
}
EXPORT_SYMBOL_GPL(tracing_snapshot_alloc);

/**
 * tracing_snapshot_cond_enable - enable conditional snapshot for an instance
 * @tr:		The tracing instance
 * @cond_data:	User data to associate with the snapshot
 * @update:	Implementation of the cond_snapshot update function
 *
 * Check whether the conditional snapshot for the given instance has
 * already been enabled, or if the current tracer is already using a
 * snapshot; if so, return -EBUSY, else create a cond_snapshot and
 * save the cond_data and update function inside.
 *
 * Returns 0 if successful, error otherwise.
 */
int tracing_snapshot_cond_enable(struct trace_array *tr, void *cond_data,
				 cond_update_fn_t update)
{
	struct cond_snapshot *cond_snapshot;
	int ret = 0;

	cond_snapshot = kzalloc(sizeof(*cond_snapshot), GFP_KERNEL);
	if (!cond_snapshot)
		return -ENOMEM;

	cond_snapshot->cond_data = cond_data;
	cond_snapshot->update = update;

	mutex_lock(&trace_types_lock);

	ret = tracing_alloc_snapshot_instance(tr);
	if (ret)
		goto fail_unlock;

	if (tr->current_trace->use_max_tr) {
		ret = -EBUSY;
		goto fail_unlock;
	}

	/*
	 * The cond_snapshot can only change to NULL without the
	 * trace_types_lock. We don't care if we race with it going
	 * to NULL, but we want to make sure that it's not set to
	 * something other than NULL when we get here, which we can
	 * do safely with only holding the trace_types_lock and not
	 * having to take the max_lock.
	 */
	if (tr->cond_snapshot) {
		ret = -EBUSY;
		goto fail_unlock;
	}

	arch_spin_lock(&tr->max_lock);
	tr->cond_snapshot = cond_snapshot;
	arch_spin_unlock(&tr->max_lock);

	mutex_unlock(&trace_types_lock);

	return ret;

 fail_unlock:
	mutex_unlock(&trace_types_lock);
	kfree(cond_snapshot);
	return ret;
}
EXPORT_SYMBOL_GPL(tracing_snapshot_cond_enable);

/**
 * tracing_snapshot_cond_disable - disable conditional snapshot for an instance
 * @tr:		The tracing instance
 *
 * Check whether the conditional snapshot for the given instance is
 * enabled; if so, free the cond_snapshot associated with it,
 * otherwise return -EINVAL.
 *
 * Returns 0 if successful, error otherwise.
 */
int tracing_snapshot_cond_disable(struct trace_array *tr)
{
	int ret = 0;

	arch_spin_lock(&tr->max_lock);

	if (!tr->cond_snapshot)
		ret = -EINVAL;
	else {
		kfree(tr->cond_snapshot);
		tr->cond_snapshot = NULL;
	}

	arch_spin_unlock(&tr->max_lock);

	return ret;
}
EXPORT_SYMBOL_GPL(tracing_snapshot_cond_disable);
#else
void tracing_snapshot(void)
{
	WARN_ONCE(1, "Snapshot feature not enabled, but internal snapshot used");
}
EXPORT_SYMBOL_GPL(tracing_snapshot);
void tracing_snapshot_cond(struct trace_array *tr, void *cond_data)
{
	WARN_ONCE(1, "Snapshot feature not enabled, but internal conditional snapshot used");
}
EXPORT_SYMBOL_GPL(tracing_snapshot_cond);
int tracing_alloc_snapshot(void)
{
	WARN_ONCE(1, "Snapshot feature not enabled, but snapshot allocation used");
	return -ENODEV;
}
EXPORT_SYMBOL_GPL(tracing_alloc_snapshot);
void tracing_snapshot_alloc(void)
{
	/* Give warning */
	tracing_snapshot();
}
EXPORT_SYMBOL_GPL(tracing_snapshot_alloc);
void *tracing_cond_snapshot_data(struct trace_array *tr)
{
	return NULL;
}
EXPORT_SYMBOL_GPL(tracing_cond_snapshot_data);
int tracing_snapshot_cond_enable(struct trace_array *tr, void *cond_data, cond_update_fn_t update)
{
	return -ENODEV;
}
EXPORT_SYMBOL_GPL(tracing_snapshot_cond_enable);
int tracing_snapshot_cond_disable(struct trace_array *tr)
{
	return false;
}
EXPORT_SYMBOL_GPL(tracing_snapshot_cond_disable);
#endif /* CONFIG_TRACER_SNAPSHOT */

void tracer_tracing_off(struct trace_array *tr)
{
	if (tr->array_buffer.buffer)
		ring_buffer_record_off(tr->array_buffer.buffer);
	/*
	 * This flag is looked at when buffers haven't been allocated
	 * yet, or by some tracers (like irqsoff), that just want to
	 * know if the ring buffer has been disabled, but it can handle
	 * races of where it gets disabled but we still do a record.
	 * As the check is in the fast path of the tracers, it is more
	 * important to be fast than accurate.
	 */
	tr->buffer_disabled = 1;
	/* Make the flag seen by readers */
	smp_wmb();
}

/**
 * tracing_off - turn off tracing buffers
 *
 * This function stops the tracing buffers from recording data.
 * It does not disable any overhead the tracers themselves may
 * be causing. This function simply causes all recording to
 * the ring buffers to fail.
 */
void tracing_off(void)
{
	tracer_tracing_off(&global_trace);
}
EXPORT_SYMBOL_GPL(tracing_off);

void disable_trace_on_warning(void)
{
	if (__disable_trace_on_warning) {
		trace_array_printk_buf(global_trace.array_buffer.buffer, _THIS_IP_,
			"Disabling tracing due to warning\n");
		tracing_off();
	}
}

/**
 * tracer_tracing_is_on - show real state of ring buffer enabled
 * @tr : the trace array to know if ring buffer is enabled
 *
 * Shows real state of the ring buffer if it is enabled or not.
 */
bool tracer_tracing_is_on(struct trace_array *tr)
{
	if (tr->array_buffer.buffer)
		return ring_buffer_record_is_on(tr->array_buffer.buffer);
	return !tr->buffer_disabled;
}

/**
 * tracing_is_on - show state of ring buffers enabled
 */
int tracing_is_on(void)
{
	return tracer_tracing_is_on(&global_trace);
}
EXPORT_SYMBOL_GPL(tracing_is_on);

static int __init set_buf_size(char *str)
{
	unsigned long buf_size;

	if (!str)
		return 0;
	buf_size = memparse(str, &str);
	/* nr_entries can not be zero */
	if (buf_size == 0)
		return 0;
	trace_buf_size = buf_size;
	return 1;
}
__setup("trace_buf_size=", set_buf_size);

static int __init set_tracing_thresh(char *str)
{
	unsigned long threshold;
	int ret;

	if (!str)
		return 0;
	ret = kstrtoul(str, 0, &threshold);
	if (ret < 0)
		return 0;
	tracing_thresh = threshold * 1000;
	return 1;
}
__setup("tracing_thresh=", set_tracing_thresh);

unsigned long nsecs_to_usecs(unsigned long nsecs)
{
	return nsecs / 1000;
}

/*
 * TRACE_FLAGS is defined as a tuple matching bit masks with strings.
 * It uses C(a, b) where 'a' is the eval (enum) name and 'b' is the string that
 * matches it. By defining "C(a, b) b", TRACE_FLAGS becomes a list
 * of strings in the order that the evals (enum) were defined.
 */
#undef C
#define C(a, b) b

/* These must match the bit postions in trace_iterator_flags */
static const char *trace_options[] = {
	TRACE_FLAGS
	NULL
};

static struct {
	u64 (*func)(void);
	const char *name;
	int in_ns;		/* is this clock in nanoseconds? */
} trace_clocks[] = {
	{ trace_clock_local,		"local",	1 },
	{ trace_clock_global,		"global",	1 },
	{ trace_clock_counter,		"counter",	0 },
	{ trace_clock_jiffies,		"uptime",	0 },
	{ trace_clock,			"perf",		1 },
	{ ktime_get_mono_fast_ns,	"mono",		1 },
	{ ktime_get_raw_fast_ns,	"mono_raw",	1 },
	{ ktime_get_boot_fast_ns,	"boot",		1 },
	ARCH_TRACE_CLOCKS
};

bool trace_clock_in_ns(struct trace_array *tr)
{
	if (trace_clocks[tr->clock_id].in_ns)
		return true;

	return false;
}

/*
 * trace_parser_get_init - gets the buffer for trace parser
 */
int trace_parser_get_init(struct trace_parser *parser, int size)
{
	memset(parser, 0, sizeof(*parser));

	parser->buffer = kmalloc(size, GFP_KERNEL);
	if (!parser->buffer)
		return 1;

	parser->size = size;
	return 0;
}

/*
 * trace_parser_put - frees the buffer for trace parser
 */
void trace_parser_put(struct trace_parser *parser)
{
	kfree(parser->buffer);
	parser->buffer = NULL;
}

/*
 * trace_get_user - reads the user input string separated by  space
 * (matched by isspace(ch))
 *
 * For each string found the 'struct trace_parser' is updated,
 * and the function returns.
 *
 * Returns number of bytes read.
 *
 * See kernel/trace/trace.h for 'struct trace_parser' details.
 */
int trace_get_user(struct trace_parser *parser, const char __user *ubuf,
	size_t cnt, loff_t *ppos)
{
	char ch;
	size_t read = 0;
	ssize_t ret;

	if (!*ppos)
		trace_parser_clear(parser);

	ret = get_user(ch, ubuf++);
	if (ret)
		goto out;

	read++;
	cnt--;

	/*
	 * The parser is not finished with the last write,
	 * continue reading the user input without skipping spaces.
	 */
	if (!parser->cont) {
		/* skip white space */
		while (cnt && isspace(ch)) {
			ret = get_user(ch, ubuf++);
			if (ret)
				goto out;
			read++;
			cnt--;
		}

		parser->idx = 0;

		/* only spaces were written */
		if (isspace(ch) || !ch) {
			*ppos += read;
			ret = read;
			goto out;
		}
	}

	/* read the non-space input */
	while (cnt && !isspace(ch) && ch) {
		if (parser->idx < parser->size - 1)
			parser->buffer[parser->idx++] = ch;
		else {
			ret = -EINVAL;
			goto out;
		}
		ret = get_user(ch, ubuf++);
		if (ret)
			goto out;
		read++;
		cnt--;
	}

	/* We either got finished input or we have to wait for another call. */
	if (isspace(ch) || !ch) {
		parser->buffer[parser->idx] = 0;
		parser->cont = false;
	} else if (parser->idx < parser->size - 1) {
		parser->cont = true;
		parser->buffer[parser->idx++] = ch;
		/* Make sure the parsed string always terminates with '\0'. */
		parser->buffer[parser->idx] = 0;
	} else {
		ret = -EINVAL;
		goto out;
	}

	*ppos += read;
	ret = read;

out:
	return ret;
}

/* TODO add a seq_buf_to_buffer() */
static ssize_t trace_seq_to_buffer(struct trace_seq *s, void *buf, size_t cnt)
{
	int len;

	if (trace_seq_used(s) <= s->seq.readpos)
		return -EBUSY;

	len = trace_seq_used(s) - s->seq.readpos;
	if (cnt > len)
		cnt = len;
	memcpy(buf, s->buffer + s->seq.readpos, cnt);

	s->seq.readpos += cnt;
	return cnt;
}

unsigned long __read_mostly	tracing_thresh;
static const struct file_operations tracing_max_lat_fops;

#if (defined(CONFIG_TRACER_MAX_TRACE) || defined(CONFIG_HWLAT_TRACER)) && \
	defined(CONFIG_FSNOTIFY)

static struct workqueue_struct *fsnotify_wq;

static void latency_fsnotify_workfn(struct work_struct *work)
{
	struct trace_array *tr = container_of(work, struct trace_array,
					      fsnotify_work);
	fsnotify_inode(tr->d_max_latency->d_inode, FS_MODIFY);
}

static void latency_fsnotify_workfn_irq(struct irq_work *iwork)
{
	struct trace_array *tr = container_of(iwork, struct trace_array,
					      fsnotify_irqwork);
	queue_work(fsnotify_wq, &tr->fsnotify_work);
}

static void trace_create_maxlat_file(struct trace_array *tr,
				     struct dentry *d_tracer)
{
	INIT_WORK(&tr->fsnotify_work, latency_fsnotify_workfn);
	init_irq_work(&tr->fsnotify_irqwork, latency_fsnotify_workfn_irq);
	tr->d_max_latency = trace_create_file("tracing_max_latency", 0644,
					      d_tracer, &tr->max_latency,
					      &tracing_max_lat_fops);
}

__init static int latency_fsnotify_init(void)
{
	fsnotify_wq = alloc_workqueue("tr_max_lat_wq",
				      WQ_UNBOUND | WQ_HIGHPRI, 0);
	if (!fsnotify_wq) {
		pr_err("Unable to allocate tr_max_lat_wq\n");
		return -ENOMEM;
	}
	return 0;
}

late_initcall_sync(latency_fsnotify_init);

void latency_fsnotify(struct trace_array *tr)
{
	if (!fsnotify_wq)
		return;
	/*
	 * We cannot call queue_work(&tr->fsnotify_work) from here because it's
	 * possible that we are called from __schedule() or do_idle(), which
	 * could cause a deadlock.
	 */
	irq_work_queue(&tr->fsnotify_irqwork);
}

/*
 * (defined(CONFIG_TRACER_MAX_TRACE) || defined(CONFIG_HWLAT_TRACER)) && \
 *  defined(CONFIG_FSNOTIFY)
 */
#else

#define trace_create_maxlat_file(tr, d_tracer)				\
	trace_create_file("tracing_max_latency", 0644, d_tracer,	\
			  &tr->max_latency, &tracing_max_lat_fops)

#endif

#ifdef CONFIG_TRACER_MAX_TRACE
/*
 * Copy the new maximum trace into the separate maximum-trace
 * structure. (this way the maximum trace is permanently saved,
 * for later retrieval via /sys/kernel/tracing/tracing_max_latency)
 */
static void
__update_max_tr(struct trace_array *tr, struct task_struct *tsk, int cpu)
{
	struct array_buffer *trace_buf = &tr->array_buffer;
	struct array_buffer *max_buf = &tr->max_buffer;
	struct trace_array_cpu *data = per_cpu_ptr(trace_buf->data, cpu);
	struct trace_array_cpu *max_data = per_cpu_ptr(max_buf->data, cpu);

	max_buf->cpu = cpu;
	max_buf->time_start = data->preempt_timestamp;

	max_data->saved_latency = tr->max_latency;
	max_data->critical_start = data->critical_start;
	max_data->critical_end = data->critical_end;

	strncpy(max_data->comm, tsk->comm, TASK_COMM_LEN);
	max_data->pid = tsk->pid;
	/*
	 * If tsk == current, then use current_uid(), as that does not use
	 * RCU. The irq tracer can be called out of RCU scope.
	 */
	if (tsk == current)
		max_data->uid = current_uid();
	else
		max_data->uid = task_uid(tsk);

	max_data->nice = tsk->static_prio - 20 - MAX_RT_PRIO;
	max_data->policy = tsk->policy;
	max_data->rt_priority = tsk->rt_priority;

	/* record this tasks comm */
	tracing_record_cmdline(tsk);
	latency_fsnotify(tr);
}

/**
 * update_max_tr - snapshot all trace buffers from global_trace to max_tr
 * @tr: tracer
 * @tsk: the task with the latency
 * @cpu: The cpu that initiated the trace.
 * @cond_data: User data associated with a conditional snapshot
 *
 * Flip the buffers between the @tr and the max_tr and record information
 * about which task was the cause of this latency.
 */
void
update_max_tr(struct trace_array *tr, struct task_struct *tsk, int cpu,
	      void *cond_data)
{
	if (tr->stop_count)
		return;

	WARN_ON_ONCE(!irqs_disabled());

	if (!tr->allocated_snapshot) {
		/* Only the nop tracer should hit this when disabling */
		WARN_ON_ONCE(tr->current_trace != &nop_trace);
		return;
	}

	arch_spin_lock(&tr->max_lock);

	/* Inherit the recordable setting from array_buffer */
	if (ring_buffer_record_is_set_on(tr->array_buffer.buffer))
		ring_buffer_record_on(tr->max_buffer.buffer);
	else
		ring_buffer_record_off(tr->max_buffer.buffer);

#ifdef CONFIG_TRACER_SNAPSHOT
	if (tr->cond_snapshot && !tr->cond_snapshot->update(tr, cond_data))
		goto out_unlock;
#endif
	swap(tr->array_buffer.buffer, tr->max_buffer.buffer);

	__update_max_tr(tr, tsk, cpu);

 out_unlock:
	arch_spin_unlock(&tr->max_lock);
}

/**
 * update_max_tr_single - only copy one trace over, and reset the rest
 * @tr: tracer
 * @tsk: task with the latency
 * @cpu: the cpu of the buffer to copy.
 *
 * Flip the trace of a single CPU buffer between the @tr and the max_tr.
 */
void
update_max_tr_single(struct trace_array *tr, struct task_struct *tsk, int cpu)
{
	int ret;

	if (tr->stop_count)
		return;

	WARN_ON_ONCE(!irqs_disabled());
	if (!tr->allocated_snapshot) {
		/* Only the nop tracer should hit this when disabling */
		WARN_ON_ONCE(tr->current_trace != &nop_trace);
		return;
	}

	arch_spin_lock(&tr->max_lock);

	ret = ring_buffer_swap_cpu(tr->max_buffer.buffer, tr->array_buffer.buffer, cpu);

	if (ret == -EBUSY) {
		/*
		 * We failed to swap the buffer due to a commit taking
		 * place on this CPU. We fail to record, but we reset
		 * the max trace buffer (no one writes directly to it)
		 * and flag that it failed.
		 */
		trace_array_printk_buf(tr->max_buffer.buffer, _THIS_IP_,
			"Failed to swap buffers due to commit in progress\n");
	}

	WARN_ON_ONCE(ret && ret != -EAGAIN && ret != -EBUSY);

	__update_max_tr(tr, tsk, cpu);
	arch_spin_unlock(&tr->max_lock);
}
#endif /* CONFIG_TRACER_MAX_TRACE */

static int wait_on_pipe(struct trace_iterator *iter, int full)
{
	/* Iterators are static, they should be filled or empty */
	if (trace_buffer_iter(iter, iter->cpu_file))
		return 0;

	return ring_buffer_wait(iter->array_buffer->buffer, iter->cpu_file,
				full);
}

#ifdef CONFIG_FTRACE_STARTUP_TEST
static bool selftests_can_run;

struct trace_selftests {
	struct list_head		list;
	struct tracer			*type;
};

static LIST_HEAD(postponed_selftests);

static int save_selftest(struct tracer *type)
{
	struct trace_selftests *selftest;

	selftest = kmalloc(sizeof(*selftest), GFP_KERNEL);
	if (!selftest)
		return -ENOMEM;

	selftest->type = type;
	list_add(&selftest->list, &postponed_selftests);
	return 0;
}

static int run_tracer_selftest(struct tracer *type)
{
	struct trace_array *tr = &global_trace;
	struct tracer *saved_tracer = tr->current_trace;
	int ret;

	if (!type->selftest || tracing_selftest_disabled)
		return 0;

	/*
	 * If a tracer registers early in boot up (before scheduling is
	 * initialized and such), then do not run its selftests yet.
	 * Instead, run it a little later in the boot process.
	 */
	if (!selftests_can_run)
		return save_selftest(type);

	/*
	 * Run a selftest on this tracer.
	 * Here we reset the trace buffer, and set the current
	 * tracer to be this tracer. The tracer can then run some
	 * internal tracing to verify that everything is in order.
	 * If we fail, we do not register this tracer.
	 */
	tracing_reset_online_cpus(&tr->array_buffer);

	tr->current_trace = type;

#ifdef CONFIG_TRACER_MAX_TRACE
	if (type->use_max_tr) {
		/* If we expanded the buffers, make sure the max is expanded too */
		if (ring_buffer_expanded)
			ring_buffer_resize(tr->max_buffer.buffer, trace_buf_size,
					   RING_BUFFER_ALL_CPUS);
		tr->allocated_snapshot = true;
	}
#endif

	/* the test is responsible for initializing and enabling */
	pr_info("Testing tracer %s: ", type->name);
	ret = type->selftest(type, tr);
	/* the test is responsible for resetting too */
	tr->current_trace = saved_tracer;
	if (ret) {
		printk(KERN_CONT "FAILED!\n");
		/* Add the warning after printing 'FAILED' */
		WARN_ON(1);
		return -1;
	}
	/* Only reset on passing, to avoid touching corrupted buffers */
	tracing_reset_online_cpus(&tr->array_buffer);

#ifdef CONFIG_TRACER_MAX_TRACE
	if (type->use_max_tr) {
		tr->allocated_snapshot = false;

		/* Shrink the max buffer again */
		if (ring_buffer_expanded)
			ring_buffer_resize(tr->max_buffer.buffer, 1,
					   RING_BUFFER_ALL_CPUS);
	}
#endif

	printk(KERN_CONT "PASSED\n");
	return 0;
}

static __init int init_trace_selftests(void)
{
	struct trace_selftests *p, *n;
	struct tracer *t, **last;
	int ret;

	selftests_can_run = true;

	mutex_lock(&trace_types_lock);

	if (list_empty(&postponed_selftests))
		goto out;

	pr_info("Running postponed tracer tests:\n");

	tracing_selftest_running = true;
	list_for_each_entry_safe(p, n, &postponed_selftests, list) {
		/* This loop can take minutes when sanitizers are enabled, so
		 * lets make sure we allow RCU processing.
		 */
		cond_resched();
		ret = run_tracer_selftest(p->type);
		/* If the test fails, then warn and remove from available_tracers */
		if (ret < 0) {
			WARN(1, "tracer: %s failed selftest, disabling\n",
			     p->type->name);
			last = &trace_types;
			for (t = trace_types; t; t = t->next) {
				if (t == p->type) {
					*last = t->next;
					break;
				}
				last = &t->next;
			}
		}
		list_del(&p->list);
		kfree(p);
	}
	tracing_selftest_running = false;

 out:
	mutex_unlock(&trace_types_lock);

	return 0;
}
core_initcall(init_trace_selftests);
#else
static inline int run_tracer_selftest(struct tracer *type)
{
	return 0;
}
#endif /* CONFIG_FTRACE_STARTUP_TEST */

static void add_tracer_options(struct trace_array *tr, struct tracer *t);

static void __init apply_trace_boot_options(void);

/**
 * register_tracer - register a tracer with the ftrace system.
 * @type: the plugin for the tracer
 *
 * Register a new plugin tracer.
 */
int __init register_tracer(struct tracer *type)
{
	struct tracer *t;
	int ret = 0;

	if (!type->name) {
		pr_info("Tracer must have a name\n");
		return -1;
	}

	if (strlen(type->name) >= MAX_TRACER_SIZE) {
		pr_info("Tracer has a name longer than %d\n", MAX_TRACER_SIZE);
		return -1;
	}

	if (security_locked_down(LOCKDOWN_TRACEFS)) {
		pr_warn("Can not register tracer %s due to lockdown\n",
			   type->name);
		return -EPERM;
	}

	mutex_lock(&trace_types_lock);

	tracing_selftest_running = true;

	for (t = trace_types; t; t = t->next) {
		if (strcmp(type->name, t->name) == 0) {
			/* already found */
			pr_info("Tracer %s already registered\n",
				type->name);
			ret = -1;
			goto out;
		}
	}

	if (!type->set_flag)
		type->set_flag = &dummy_set_flag;
	if (!type->flags) {
		/*allocate a dummy tracer_flags*/
		type->flags = kmalloc(sizeof(*type->flags), GFP_KERNEL);
		if (!type->flags) {
			ret = -ENOMEM;
			goto out;
		}
		type->flags->val = 0;
		type->flags->opts = dummy_tracer_opt;
	} else
		if (!type->flags->opts)
			type->flags->opts = dummy_tracer_opt;

	/* store the tracer for __set_tracer_option */
	type->flags->trace = type;

	ret = run_tracer_selftest(type);
	if (ret < 0)
		goto out;

	type->next = trace_types;
	trace_types = type;
	add_tracer_options(&global_trace, type);

 out:
	tracing_selftest_running = false;
	mutex_unlock(&trace_types_lock);

	if (ret || !default_bootup_tracer)
		goto out_unlock;

	if (strncmp(default_bootup_tracer, type->name, MAX_TRACER_SIZE))
		goto out_unlock;

	printk(KERN_INFO "Starting tracer '%s'\n", type->name);
	/* Do we want this tracer to start on bootup? */
	tracing_set_tracer(&global_trace, type->name);
	default_bootup_tracer = NULL;

	apply_trace_boot_options();

	/* disable other selftests, since this will break it. */
	disable_tracing_selftest("running a tracer");

 out_unlock:
	return ret;
}

static void tracing_reset_cpu(struct array_buffer *buf, int cpu)
{
	struct trace_buffer *buffer = buf->buffer;

	if (!buffer)
		return;

	ring_buffer_record_disable(buffer);

	/* Make sure all commits have finished */
	synchronize_rcu();
	ring_buffer_reset_cpu(buffer, cpu);

	ring_buffer_record_enable(buffer);
}

void tracing_reset_online_cpus(struct array_buffer *buf)
{
	struct trace_buffer *buffer = buf->buffer;

	if (!buffer)
		return;

	ring_buffer_record_disable(buffer);

	/* Make sure all commits have finished */
	synchronize_rcu();

	buf->time_start = buffer_ftrace_now(buf, buf->cpu);

	ring_buffer_reset_online_cpus(buffer);

	ring_buffer_record_enable(buffer);
}

/* Must have trace_types_lock held */
void tracing_reset_all_online_cpus(void)
{
	struct trace_array *tr;

	list_for_each_entry(tr, &ftrace_trace_arrays, list) {
		if (!tr->clear_trace)
			continue;
		tr->clear_trace = false;
		tracing_reset_online_cpus(&tr->array_buffer);
#ifdef CONFIG_TRACER_MAX_TRACE
		tracing_reset_online_cpus(&tr->max_buffer);
#endif
	}
}

static int *tgid_map;

#define SAVED_CMDLINES_DEFAULT 128
#define NO_CMDLINE_MAP UINT_MAX
static arch_spinlock_t trace_cmdline_lock = __ARCH_SPIN_LOCK_UNLOCKED;
struct saved_cmdlines_buffer {
	unsigned map_pid_to_cmdline[PID_MAX_DEFAULT+1];
	unsigned *map_cmdline_to_pid;
	unsigned cmdline_num;
	int cmdline_idx;
	char *saved_cmdlines;
};
static struct saved_cmdlines_buffer *savedcmd;

/* temporary disable recording */
static atomic_t trace_record_taskinfo_disabled __read_mostly;

static inline char *get_saved_cmdlines(int idx)
{
	return &savedcmd->saved_cmdlines[idx * TASK_COMM_LEN];
}

static inline void set_cmdline(int idx, const char *cmdline)
{
	strncpy(get_saved_cmdlines(idx), cmdline, TASK_COMM_LEN);
}

static int allocate_cmdlines_buffer(unsigned int val,
				    struct saved_cmdlines_buffer *s)
{
	s->map_cmdline_to_pid = kmalloc_array(val,
					      sizeof(*s->map_cmdline_to_pid),
					      GFP_KERNEL);
	if (!s->map_cmdline_to_pid)
		return -ENOMEM;

	s->saved_cmdlines = kmalloc_array(TASK_COMM_LEN, val, GFP_KERNEL);
	if (!s->saved_cmdlines) {
		kfree(s->map_cmdline_to_pid);
		return -ENOMEM;
	}

	s->cmdline_idx = 0;
	s->cmdline_num = val;
	memset(&s->map_pid_to_cmdline, NO_CMDLINE_MAP,
	       sizeof(s->map_pid_to_cmdline));
	memset(s->map_cmdline_to_pid, NO_CMDLINE_MAP,
	       val * sizeof(*s->map_cmdline_to_pid));

	return 0;
}

static int trace_create_savedcmd(void)
{
	int ret;

	savedcmd = kmalloc(sizeof(*savedcmd), GFP_KERNEL);
	if (!savedcmd)
		return -ENOMEM;

	ret = allocate_cmdlines_buffer(SAVED_CMDLINES_DEFAULT, savedcmd);
	if (ret < 0) {
		kfree(savedcmd);
		savedcmd = NULL;
		return -ENOMEM;
	}

	return 0;
}

int is_tracing_stopped(void)
{
	return global_trace.stop_count;
}

/**
 * tracing_start - quick start of the tracer
 *
 * If tracing is enabled but was stopped by tracing_stop,
 * this will start the tracer back up.
 */
void tracing_start(void)
{
	struct trace_buffer *buffer;
	unsigned long flags;

	if (tracing_disabled)
		return;

	raw_spin_lock_irqsave(&global_trace.start_lock, flags);
	if (--global_trace.stop_count) {
		if (global_trace.stop_count < 0) {
			/* Someone screwed up their debugging */
			WARN_ON_ONCE(1);
			global_trace.stop_count = 0;
		}
		goto out;
	}

	/* Prevent the buffers from switching */
	arch_spin_lock(&global_trace.max_lock);

	buffer = global_trace.array_buffer.buffer;
	if (buffer)
		ring_buffer_record_enable(buffer);

#ifdef CONFIG_TRACER_MAX_TRACE
	buffer = global_trace.max_buffer.buffer;
	if (buffer)
		ring_buffer_record_enable(buffer);
#endif

	arch_spin_unlock(&global_trace.max_lock);

 out:
	raw_spin_unlock_irqrestore(&global_trace.start_lock, flags);
}

static void tracing_start_tr(struct trace_array *tr)
{
	struct trace_buffer *buffer;
	unsigned long flags;

	if (tracing_disabled)
		return;

	/* If global, we need to also start the max tracer */
	if (tr->flags & TRACE_ARRAY_FL_GLOBAL)
		return tracing_start();

	raw_spin_lock_irqsave(&tr->start_lock, flags);

	if (--tr->stop_count) {
		if (tr->stop_count < 0) {
			/* Someone screwed up their debugging */
			WARN_ON_ONCE(1);
			tr->stop_count = 0;
		}
		goto out;
	}

	buffer = tr->array_buffer.buffer;
	if (buffer)
		ring_buffer_record_enable(buffer);

 out:
	raw_spin_unlock_irqrestore(&tr->start_lock, flags);
}

/**
 * tracing_stop - quick stop of the tracer
 *
 * Light weight way to stop tracing. Use in conjunction with
 * tracing_start.
 */
void tracing_stop(void)
{
	struct trace_buffer *buffer;
	unsigned long flags;

	raw_spin_lock_irqsave(&global_trace.start_lock, flags);
	if (global_trace.stop_count++)
		goto out;

	/* Prevent the buffers from switching */
	arch_spin_lock(&global_trace.max_lock);

	buffer = global_trace.array_buffer.buffer;
	if (buffer)
		ring_buffer_record_disable(buffer);

#ifdef CONFIG_TRACER_MAX_TRACE
	buffer = global_trace.max_buffer.buffer;
	if (buffer)
		ring_buffer_record_disable(buffer);
#endif

	arch_spin_unlock(&global_trace.max_lock);

 out:
	raw_spin_unlock_irqrestore(&global_trace.start_lock, flags);
}

static void tracing_stop_tr(struct trace_array *tr)
{
	struct trace_buffer *buffer;
	unsigned long flags;

	/* If global, we need to also stop the max tracer */
	if (tr->flags & TRACE_ARRAY_FL_GLOBAL)
		return tracing_stop();

	raw_spin_lock_irqsave(&tr->start_lock, flags);
	if (tr->stop_count++)
		goto out;

	buffer = tr->array_buffer.buffer;
	if (buffer)
		ring_buffer_record_disable(buffer);

 out:
	raw_spin_unlock_irqrestore(&tr->start_lock, flags);
}

static int trace_save_cmdline(struct task_struct *tsk)
{
	unsigned pid, idx;

	/* treat recording of idle task as a success */
	if (!tsk->pid)
		return 1;

	if (unlikely(tsk->pid > PID_MAX_DEFAULT))
		return 0;

	/*
	 * It's not the end of the world if we don't get
	 * the lock, but we also don't want to spin
	 * nor do we want to disable interrupts,
	 * so if we miss here, then better luck next time.
	 */
	if (!arch_spin_trylock(&trace_cmdline_lock))
		return 0;

	idx = savedcmd->map_pid_to_cmdline[tsk->pid];
	if (idx == NO_CMDLINE_MAP) {
		idx = (savedcmd->cmdline_idx + 1) % savedcmd->cmdline_num;

		/*
		 * Check whether the cmdline buffer at idx has a pid
		 * mapped. We are going to overwrite that entry so we
		 * need to clear the map_pid_to_cmdline. Otherwise we
		 * would read the new comm for the old pid.
		 */
		pid = savedcmd->map_cmdline_to_pid[idx];
		if (pid != NO_CMDLINE_MAP)
			savedcmd->map_pid_to_cmdline[pid] = NO_CMDLINE_MAP;

		savedcmd->map_cmdline_to_pid[idx] = tsk->pid;
		savedcmd->map_pid_to_cmdline[tsk->pid] = idx;

		savedcmd->cmdline_idx = idx;
	}

	set_cmdline(idx, tsk->comm);

	arch_spin_unlock(&trace_cmdline_lock);

	return 1;
}

static void __trace_find_cmdline(int pid, char comm[])
{
	unsigned map;

	if (!pid) {
		strcpy(comm, "<idle>");
		return;
	}

	if (WARN_ON_ONCE(pid < 0)) {
		strcpy(comm, "<XXX>");
		return;
	}

	if (pid > PID_MAX_DEFAULT) {
		strcpy(comm, "<...>");
		return;
	}

	map = savedcmd->map_pid_to_cmdline[pid];
	if (map != NO_CMDLINE_MAP)
		strlcpy(comm, get_saved_cmdlines(map), TASK_COMM_LEN);
	else
		strcpy(comm, "<...>");
}

void trace_find_cmdline(int pid, char comm[])
{
	preempt_disable();
	arch_spin_lock(&trace_cmdline_lock);

	__trace_find_cmdline(pid, comm);

	arch_spin_unlock(&trace_cmdline_lock);
	preempt_enable();
}

int trace_find_tgid(int pid)
{
	if (unlikely(!tgid_map || !pid || pid > PID_MAX_DEFAULT))
		return 0;

	return tgid_map[pid];
}

static int trace_save_tgid(struct task_struct *tsk)
{
	/* treat recording of idle task as a success */
	if (!tsk->pid)
		return 1;

	if (unlikely(!tgid_map || tsk->pid > PID_MAX_DEFAULT))
		return 0;

	tgid_map[tsk->pid] = tsk->tgid;
	return 1;
}

static bool tracing_record_taskinfo_skip(int flags)
{
	if (unlikely(!(flags & (TRACE_RECORD_CMDLINE | TRACE_RECORD_TGID))))
		return true;
	if (atomic_read(&trace_record_taskinfo_disabled) || !tracing_is_on())
		return true;
	if (!__this_cpu_read(trace_taskinfo_save))
		return true;
	return false;
}

/**
 * tracing_record_taskinfo - record the task info of a task
 *
 * @task:  task to record
 * @flags: TRACE_RECORD_CMDLINE for recording comm
 *         TRACE_RECORD_TGID for recording tgid
 */
void tracing_record_taskinfo(struct task_struct *task, int flags)
{
	bool done;

	if (tracing_record_taskinfo_skip(flags))
		return;

	/*
	 * Record as much task information as possible. If some fail, continue
	 * to try to record the others.
	 */
	done = !(flags & TRACE_RECORD_CMDLINE) || trace_save_cmdline(task);
	done &= !(flags & TRACE_RECORD_TGID) || trace_save_tgid(task);

	/* If recording any information failed, retry again soon. */
	if (!done)
		return;

	__this_cpu_write(trace_taskinfo_save, false);
}

/**
 * tracing_record_taskinfo_sched_switch - record task info for sched_switch
 *
 * @prev: previous task during sched_switch
 * @next: next task during sched_switch
 * @flags: TRACE_RECORD_CMDLINE for recording comm
 *         TRACE_RECORD_TGID for recording tgid
 */
void tracing_record_taskinfo_sched_switch(struct task_struct *prev,
					  struct task_struct *next, int flags)
{
	bool done;

	if (tracing_record_taskinfo_skip(flags))
		return;

	/*
	 * Record as much task information as possible. If some fail, continue
	 * to try to record the others.
	 */
	done  = !(flags & TRACE_RECORD_CMDLINE) || trace_save_cmdline(prev);
	done &= !(flags & TRACE_RECORD_CMDLINE) || trace_save_cmdline(next);
	done &= !(flags & TRACE_RECORD_TGID) || trace_save_tgid(prev);
	done &= !(flags & TRACE_RECORD_TGID) || trace_save_tgid(next);

	/* If recording any information failed, retry again soon. */
	if (!done)
		return;

	__this_cpu_write(trace_taskinfo_save, false);
}

/* Helpers to record a specific task information */
void tracing_record_cmdline(struct task_struct *task)
{
	tracing_record_taskinfo(task, TRACE_RECORD_CMDLINE);
}

void tracing_record_tgid(struct task_struct *task)
{
	tracing_record_taskinfo(task, TRACE_RECORD_TGID);
}

/*
 * Several functions return TRACE_TYPE_PARTIAL_LINE if the trace_seq
 * overflowed, and TRACE_TYPE_HANDLED otherwise. This helper function
 * simplifies those functions and keeps them in sync.
 */
enum print_line_t trace_handle_return(struct trace_seq *s)
{
	return trace_seq_has_overflowed(s) ?
		TRACE_TYPE_PARTIAL_LINE : TRACE_TYPE_HANDLED;
}
EXPORT_SYMBOL_GPL(trace_handle_return);

static unsigned short migration_disable_value(void)
{
#if defined(CONFIG_SMP) && defined(CONFIG_PREEMPT_RT)
	return current->migration_disabled;
#else
	return 0;
#endif
}

unsigned int tracing_gen_ctx_irq_test(unsigned int irqs_status)
{
	unsigned int trace_flags = irqs_status;
	unsigned int pc;

	pc = preempt_count();

	if (pc & NMI_MASK)
		trace_flags |= TRACE_FLAG_NMI;
	if (pc & HARDIRQ_MASK)
		trace_flags |= TRACE_FLAG_HARDIRQ;
	if (in_serving_softirq())
		trace_flags |= TRACE_FLAG_SOFTIRQ;

	if (tif_need_resched())
		trace_flags |= TRACE_FLAG_NEED_RESCHED;
	if (test_preempt_need_resched())
		trace_flags |= TRACE_FLAG_PREEMPT_RESCHED;

#ifdef CONFIG_PREEMPT_LAZY
	if (need_resched_lazy())
		trace_flags |= TRACE_FLAG_NEED_RESCHED_LAZY;
#endif

	return (pc & 0xff) |
		(migration_disable_value() & 0xff) << 8 |
		(preempt_lazy_count() & 0xff) << 16 |
		(trace_flags << 24);
}

struct ring_buffer_event *
trace_buffer_lock_reserve(struct trace_buffer *buffer,
			  int type,
			  unsigned long len,
			  unsigned int trace_ctx)
{
	return __trace_buffer_lock_reserve(buffer, type, len, trace_ctx);
}

DEFINE_PER_CPU(struct ring_buffer_event *, trace_buffered_event);
DEFINE_PER_CPU(int, trace_buffered_event_cnt);
static int trace_buffered_event_ref;

/**
 * trace_buffered_event_enable - enable buffering events
 *
 * When events are being filtered, it is quicker to use a temporary
 * buffer to write the event data into if there's a likely chance
 * that it will not be committed. The discard of the ring buffer
 * is not as fast as committing, and is much slower than copying
 * a commit.
 *
 * When an event is to be filtered, allocate per cpu buffers to
 * write the event data into, and if the event is filtered and discarded
 * it is simply dropped, otherwise, the entire data is to be committed
 * in one shot.
 */
void trace_buffered_event_enable(void)
{
	struct ring_buffer_event *event;
	struct page *page;
	int cpu;

	WARN_ON_ONCE(!mutex_is_locked(&event_mutex));

	if (trace_buffered_event_ref++)
		return;

	for_each_tracing_cpu(cpu) {
		page = alloc_pages_node(cpu_to_node(cpu),
					GFP_KERNEL | __GFP_NORETRY, 0);
		if (!page)
			goto failed;

		event = page_address(page);
		memset(event, 0, sizeof(*event));

		per_cpu(trace_buffered_event, cpu) = event;

		preempt_disable();
		if (cpu == smp_processor_id() &&
		    __this_cpu_read(trace_buffered_event) !=
		    per_cpu(trace_buffered_event, cpu))
			WARN_ON_ONCE(1);
		preempt_enable();
	}

	return;
 failed:
	trace_buffered_event_disable();
}

static void enable_trace_buffered_event(void *data)
{
	/* Probably not needed, but do it anyway */
	smp_rmb();
	this_cpu_dec(trace_buffered_event_cnt);
}

static void disable_trace_buffered_event(void *data)
{
	this_cpu_inc(trace_buffered_event_cnt);
}

/**
 * trace_buffered_event_disable - disable buffering events
 *
 * When a filter is removed, it is faster to not use the buffered
 * events, and to commit directly into the ring buffer. Free up
 * the temp buffers when there are no more users. This requires
 * special synchronization with current events.
 */
void trace_buffered_event_disable(void)
{
	int cpu;

	WARN_ON_ONCE(!mutex_is_locked(&event_mutex));

	if (WARN_ON_ONCE(!trace_buffered_event_ref))
		return;

	if (--trace_buffered_event_ref)
		return;

	preempt_disable();
	/* For each CPU, set the buffer as used. */
	smp_call_function_many(tracing_buffer_mask,
			       disable_trace_buffered_event, NULL, 1);
	preempt_enable();

	/* Wait for all current users to finish */
	synchronize_rcu();

	for_each_tracing_cpu(cpu) {
		free_page((unsigned long)per_cpu(trace_buffered_event, cpu));
		per_cpu(trace_buffered_event, cpu) = NULL;
	}
	/*
	 * Make sure trace_buffered_event is NULL before clearing
	 * trace_buffered_event_cnt.
	 */
	smp_wmb();

	preempt_disable();
	/* Do the work on each cpu */
	smp_call_function_many(tracing_buffer_mask,
			       enable_trace_buffered_event, NULL, 1);
	preempt_enable();
}

static struct trace_buffer *temp_buffer;

struct ring_buffer_event *
trace_event_buffer_lock_reserve(struct trace_buffer **current_rb,
			  struct trace_event_file *trace_file,
			  int type, unsigned long len,
			  unsigned int trace_ctx)
{
	struct ring_buffer_event *entry;
	int val;

	*current_rb = trace_file->tr->array_buffer.buffer;

	if (!ring_buffer_time_stamp_abs(*current_rb) && (trace_file->flags &
	     (EVENT_FILE_FL_SOFT_DISABLED | EVENT_FILE_FL_FILTERED)) &&
	    (entry = this_cpu_read(trace_buffered_event))) {
		/* Try to use the per cpu buffer first */
		val = this_cpu_inc_return(trace_buffered_event_cnt);
		if ((len < (PAGE_SIZE - sizeof(*entry))) && val == 1) {
			trace_event_setup(entry, type, trace_ctx);
			entry->array[0] = len;
			return entry;
		}
		this_cpu_dec(trace_buffered_event_cnt);
	}

	entry = __trace_buffer_lock_reserve(*current_rb,
					    type, len, trace_ctx);
	/*
	 * If tracing is off, but we have triggers enabled
	 * we still need to look at the event data. Use the temp_buffer
	 * to store the trace event for the trigger to use. It's recursive
	 * safe and will not be recorded anywhere.
	 */
	if (!entry && trace_file->flags & EVENT_FILE_FL_TRIGGER_COND) {
		*current_rb = temp_buffer;
		entry = __trace_buffer_lock_reserve(*current_rb, type, len,
						    trace_ctx);
	}
	return entry;
}
EXPORT_SYMBOL_GPL(trace_event_buffer_lock_reserve);

static DEFINE_SPINLOCK(tracepoint_iter_lock);
static DEFINE_MUTEX(tracepoint_printk_mutex);

static void output_printk(struct trace_event_buffer *fbuffer)
{
	struct trace_event_call *event_call;
	struct trace_event_file *file;
	struct trace_event *event;
	unsigned long flags;
	struct trace_iterator *iter = tracepoint_print_iter;

	/* We should never get here if iter is NULL */
	if (WARN_ON_ONCE(!iter))
		return;

	event_call = fbuffer->trace_file->event_call;
	if (!event_call || !event_call->event.funcs ||
	    !event_call->event.funcs->trace)
		return;

	file = fbuffer->trace_file;
	if (test_bit(EVENT_FILE_FL_SOFT_DISABLED_BIT, &file->flags) ||
	    (unlikely(file->flags & EVENT_FILE_FL_FILTERED) &&
	     !filter_match_preds(file->filter, fbuffer->entry)))
		return;

	event = &fbuffer->trace_file->event_call->event;

	spin_lock_irqsave(&tracepoint_iter_lock, flags);
	trace_seq_init(&iter->seq);
	iter->ent = fbuffer->entry;
	event_call->event.funcs->trace(iter, 0, event);
	trace_seq_putc(&iter->seq, 0);
	printk("%s", iter->seq.buffer);

	spin_unlock_irqrestore(&tracepoint_iter_lock, flags);
}

int tracepoint_printk_sysctl(struct ctl_table *table, int write,
			     void *buffer, size_t *lenp,
			     loff_t *ppos)
{
	int save_tracepoint_printk;
	int ret;

	mutex_lock(&tracepoint_printk_mutex);
	save_tracepoint_printk = tracepoint_printk;

	ret = proc_dointvec(table, write, buffer, lenp, ppos);

	/*
	 * This will force exiting early, as tracepoint_printk
	 * is always zero when tracepoint_printk_iter is not allocated
	 */
	if (!tracepoint_print_iter)
		tracepoint_printk = 0;

	if (save_tracepoint_printk == tracepoint_printk)
		goto out;

	if (tracepoint_printk)
		static_key_enable(&tracepoint_printk_key.key);
	else
		static_key_disable(&tracepoint_printk_key.key);

 out:
	mutex_unlock(&tracepoint_printk_mutex);

	return ret;
}

void trace_event_buffer_commit(struct trace_event_buffer *fbuffer)
{
	if (static_key_false(&tracepoint_printk_key.key))
		output_printk(fbuffer);

	if (static_branch_unlikely(&trace_event_exports_enabled))
		ftrace_exports(fbuffer->event, TRACE_EXPORT_EVENT);
	event_trigger_unlock_commit_regs(fbuffer->trace_file, fbuffer->buffer,
				    fbuffer->event, fbuffer->entry,
				    fbuffer->trace_ctx, fbuffer->regs);
}
EXPORT_SYMBOL_GPL(trace_event_buffer_commit);

/*
 * Skip 3:
 *
 *   trace_buffer_unlock_commit_regs()
 *   trace_event_buffer_commit()
 *   trace_event_raw_event_xxx()
 */
# define STACK_SKIP 3

void trace_buffer_unlock_commit_regs(struct trace_array *tr,
				     struct trace_buffer *buffer,
				     struct ring_buffer_event *event,
				     unsigned int trace_ctx,
				     struct pt_regs *regs)
{
	__buffer_unlock_commit(buffer, event);

	/*
	 * If regs is not set, then skip the necessary functions.
	 * Note, we can still get here via blktrace, wakeup tracer
	 * and mmiotrace, but that's ok if they lose a function or
	 * two. They are not that meaningful.
	 */
	ftrace_trace_stack(tr, buffer, trace_ctx, regs ? 0 : STACK_SKIP, regs);
	ftrace_trace_userstack(tr, buffer, trace_ctx);
}

/*
 * Similar to trace_buffer_unlock_commit_regs() but do not dump stack.
 */
void
trace_buffer_unlock_commit_nostack(struct trace_buffer *buffer,
				   struct ring_buffer_event *event)
{
	__buffer_unlock_commit(buffer, event);
}

void
trace_function(struct trace_array *tr, unsigned long ip, unsigned long
	       parent_ip, unsigned int trace_ctx)
{
	struct trace_event_call *call = &event_function;
	struct trace_buffer *buffer = tr->array_buffer.buffer;
	struct ring_buffer_event *event;
	struct ftrace_entry *entry;

	event = __trace_buffer_lock_reserve(buffer, TRACE_FN, sizeof(*entry),
					    trace_ctx);
	if (!event)
		return;
	entry	= ring_buffer_event_data(event);
	entry->ip			= ip;
	entry->parent_ip		= parent_ip;

	if (!call_filter_check_discard(call, entry, buffer, event)) {
		if (static_branch_unlikely(&trace_function_exports_enabled))
			ftrace_exports(event, TRACE_EXPORT_FUNCTION);
		__buffer_unlock_commit(buffer, event);
	}
}

#ifdef CONFIG_STACKTRACE

/* Allow 4 levels of nesting: normal, softirq, irq, NMI */
#define FTRACE_KSTACK_NESTING	4

#define FTRACE_KSTACK_ENTRIES	(PAGE_SIZE / FTRACE_KSTACK_NESTING)

struct ftrace_stack {
	unsigned long		calls[FTRACE_KSTACK_ENTRIES];
};


struct ftrace_stacks {
	struct ftrace_stack	stacks[FTRACE_KSTACK_NESTING];
};

static DEFINE_PER_CPU(struct ftrace_stacks, ftrace_stacks);
static DEFINE_PER_CPU(int, ftrace_stack_reserve);

static void __ftrace_trace_stack(struct trace_buffer *buffer,
				 unsigned int trace_ctx,
				 int skip, struct pt_regs *regs)
{
	struct trace_event_call *call = &event_kernel_stack;
	struct ring_buffer_event *event;
	unsigned int size, nr_entries;
	struct ftrace_stack *fstack;
	struct stack_entry *entry;
	int stackidx;

	/*
	 * Add one, for this function and the call to save_stack_trace()
	 * If regs is set, then these functions will not be in the way.
	 */
#ifndef CONFIG_UNWINDER_ORC
	if (!regs)
		skip++;
#endif

	preempt_disable_notrace();

	stackidx = __this_cpu_inc_return(ftrace_stack_reserve) - 1;

	/* This should never happen. If it does, yell once and skip */
	if (WARN_ON_ONCE(stackidx >= FTRACE_KSTACK_NESTING))
		goto out;

	/*
	 * The above __this_cpu_inc_return() is 'atomic' cpu local. An
	 * interrupt will either see the value pre increment or post
	 * increment. If the interrupt happens pre increment it will have
	 * restored the counter when it returns.  We just need a barrier to
	 * keep gcc from moving things around.
	 */
	barrier();

	fstack = this_cpu_ptr(ftrace_stacks.stacks) + stackidx;
	size = ARRAY_SIZE(fstack->calls);

	if (regs) {
		nr_entries = stack_trace_save_regs(regs, fstack->calls,
						   size, skip);
	} else {
		nr_entries = stack_trace_save(fstack->calls, size, skip);
	}

	size = nr_entries * sizeof(unsigned long);
	event = __trace_buffer_lock_reserve(buffer, TRACE_STACK,
<<<<<<< HEAD
					    sizeof(*entry) + size, trace_ctx);
=======
				    (sizeof(*entry) - sizeof(entry->caller)) + size,
				    flags, pc);
>>>>>>> ecdfb9d7
	if (!event)
		goto out;
	entry = ring_buffer_event_data(event);

	memcpy(&entry->caller, fstack->calls, size);
	entry->size = nr_entries;

	if (!call_filter_check_discard(call, entry, buffer, event))
		__buffer_unlock_commit(buffer, event);

 out:
	/* Again, don't let gcc optimize things here */
	barrier();
	__this_cpu_dec(ftrace_stack_reserve);
	preempt_enable_notrace();

}

static inline void ftrace_trace_stack(struct trace_array *tr,
				      struct trace_buffer *buffer,
				      unsigned int trace_ctx,
				      int skip, struct pt_regs *regs)
{
	if (!(tr->trace_flags & TRACE_ITER_STACKTRACE))
		return;

	__ftrace_trace_stack(buffer, trace_ctx, skip, regs);
}

void __trace_stack(struct trace_array *tr, unsigned int trace_ctx,
		   int skip)
{
	struct trace_buffer *buffer = tr->array_buffer.buffer;

	if (rcu_is_watching()) {
		__ftrace_trace_stack(buffer, trace_ctx, skip, NULL);
		return;
	}

	/*
	 * When an NMI triggers, RCU is enabled via rcu_nmi_enter(),
	 * but if the above rcu_is_watching() failed, then the NMI
	 * triggered someplace critical, and rcu_irq_enter() should
	 * not be called from NMI.
	 */
	if (unlikely(in_nmi()))
		return;

	rcu_irq_enter_irqson();
	__ftrace_trace_stack(buffer, trace_ctx, skip, NULL);
	rcu_irq_exit_irqson();
}

/**
 * trace_dump_stack - record a stack back trace in the trace buffer
 * @skip: Number of functions to skip (helper handlers)
 */
void trace_dump_stack(int skip)
{
	if (tracing_disabled || tracing_selftest_running)
		return;

#ifndef CONFIG_UNWINDER_ORC
	/* Skip 1 to skip this function. */
	skip++;
#endif
	__ftrace_trace_stack(global_trace.array_buffer.buffer,
			     tracing_gen_ctx(), skip, NULL);
}
EXPORT_SYMBOL_GPL(trace_dump_stack);

#ifdef CONFIG_USER_STACKTRACE_SUPPORT
static DEFINE_PER_CPU(int, user_stack_count);

static void
ftrace_trace_userstack(struct trace_array *tr,
		       struct trace_buffer *buffer, unsigned int trace_ctx)
{
	struct trace_event_call *call = &event_user_stack;
	struct ring_buffer_event *event;
	struct userstack_entry *entry;

	if (!(tr->trace_flags & TRACE_ITER_USERSTACKTRACE))
		return;

	/*
	 * NMIs can not handle page faults, even with fix ups.
	 * The save user stack can (and often does) fault.
	 */
	if (unlikely(in_nmi()))
		return;

	/*
	 * prevent recursion, since the user stack tracing may
	 * trigger other kernel events.
	 */
	preempt_disable();
	if (__this_cpu_read(user_stack_count))
		goto out;

	__this_cpu_inc(user_stack_count);

	event = __trace_buffer_lock_reserve(buffer, TRACE_USER_STACK,
					    sizeof(*entry), trace_ctx);
	if (!event)
		goto out_drop_count;
	entry	= ring_buffer_event_data(event);

	entry->tgid		= current->tgid;
	memset(&entry->caller, 0, sizeof(entry->caller));

	stack_trace_save_user(entry->caller, FTRACE_STACK_ENTRIES);
	if (!call_filter_check_discard(call, entry, buffer, event))
		__buffer_unlock_commit(buffer, event);

 out_drop_count:
	__this_cpu_dec(user_stack_count);
 out:
	preempt_enable();
}
#else /* CONFIG_USER_STACKTRACE_SUPPORT */
static void ftrace_trace_userstack(struct trace_array *tr,
				   struct trace_buffer *buffer,
				   unsigned int trace_ctx)
{
}
#endif /* !CONFIG_USER_STACKTRACE_SUPPORT */

#endif /* CONFIG_STACKTRACE */

/* created for use with alloc_percpu */
struct trace_buffer_struct {
	int nesting;
	char buffer[4][TRACE_BUF_SIZE];
};

static struct trace_buffer_struct *trace_percpu_buffer;

/*
 * Thise allows for lockless recording.  If we're nested too deeply, then
 * this returns NULL.
 */
static char *get_trace_buf(void)
{
	struct trace_buffer_struct *buffer = this_cpu_ptr(trace_percpu_buffer);

	if (!buffer || buffer->nesting >= 4)
		return NULL;

	buffer->nesting++;

	/* Interrupts must see nesting incremented before we use the buffer */
	barrier();
	return &buffer->buffer[buffer->nesting - 1][0];
}

static void put_trace_buf(void)
{
	/* Don't let the decrement of nesting leak before this */
	barrier();
	this_cpu_dec(trace_percpu_buffer->nesting);
}

static int alloc_percpu_trace_buffer(void)
{
	struct trace_buffer_struct *buffers;

	if (trace_percpu_buffer)
		return 0;

	buffers = alloc_percpu(struct trace_buffer_struct);
	if (MEM_FAIL(!buffers, "Could not allocate percpu trace_printk buffer"))
		return -ENOMEM;

	trace_percpu_buffer = buffers;
	return 0;
}

static int buffers_allocated;

void trace_printk_init_buffers(void)
{
	if (buffers_allocated)
		return;

	if (alloc_percpu_trace_buffer())
		return;

	/* trace_printk() is for debug use only. Don't use it in production. */

	pr_warn("\n");
	pr_warn("**********************************************************\n");
	pr_warn("**   NOTICE NOTICE NOTICE NOTICE NOTICE NOTICE NOTICE   **\n");
	pr_warn("**                                                      **\n");
	pr_warn("** trace_printk() being used. Allocating extra memory.  **\n");
	pr_warn("**                                                      **\n");
	pr_warn("** This means that this is a DEBUG kernel and it is     **\n");
	pr_warn("** unsafe for production use.                           **\n");
	pr_warn("**                                                      **\n");
	pr_warn("** If you see this message and you are not debugging    **\n");
	pr_warn("** the kernel, report this immediately to your vendor!  **\n");
	pr_warn("**                                                      **\n");
	pr_warn("**   NOTICE NOTICE NOTICE NOTICE NOTICE NOTICE NOTICE   **\n");
	pr_warn("**********************************************************\n");

	/* Expand the buffers to set size */
	tracing_update_buffers();

	buffers_allocated = 1;

	/*
	 * trace_printk_init_buffers() can be called by modules.
	 * If that happens, then we need to start cmdline recording
	 * directly here. If the global_trace.buffer is already
	 * allocated here, then this was called by module code.
	 */
	if (global_trace.array_buffer.buffer)
		tracing_start_cmdline_record();
}
EXPORT_SYMBOL_GPL(trace_printk_init_buffers);

void trace_printk_start_comm(void)
{
	/* Start tracing comms if trace printk is set */
	if (!buffers_allocated)
		return;
	tracing_start_cmdline_record();
}

static void trace_printk_start_stop_comm(int enabled)
{
	if (!buffers_allocated)
		return;

	if (enabled)
		tracing_start_cmdline_record();
	else
		tracing_stop_cmdline_record();
}

/**
 * trace_vbprintk - write binary msg to tracing buffer
 * @ip:    The address of the caller
 * @fmt:   The string format to write to the buffer
 * @args:  Arguments for @fmt
 */
int trace_vbprintk(unsigned long ip, const char *fmt, va_list args)
{
	struct trace_event_call *call = &event_bprint;
	struct ring_buffer_event *event;
	struct trace_buffer *buffer;
	struct trace_array *tr = &global_trace;
	struct bprint_entry *entry;
	unsigned int trace_ctx;
	char *tbuffer;
	int len = 0, size;

	if (unlikely(tracing_selftest_running || tracing_disabled))
		return 0;

	/* Don't pollute graph traces with trace_vprintk internals */
	pause_graph_tracing();

	trace_ctx = tracing_gen_ctx();
	preempt_disable_notrace();

	tbuffer = get_trace_buf();
	if (!tbuffer) {
		len = 0;
		goto out_nobuffer;
	}

	len = vbin_printf((u32 *)tbuffer, TRACE_BUF_SIZE/sizeof(int), fmt, args);

	if (len > TRACE_BUF_SIZE/sizeof(int) || len < 0)
		goto out_put;

	size = sizeof(*entry) + sizeof(u32) * len;
	buffer = tr->array_buffer.buffer;
	ring_buffer_nest_start(buffer);
	event = __trace_buffer_lock_reserve(buffer, TRACE_BPRINT, size,
					    trace_ctx);
	if (!event)
		goto out;
	entry = ring_buffer_event_data(event);
	entry->ip			= ip;
	entry->fmt			= fmt;

	memcpy(entry->buf, tbuffer, sizeof(u32) * len);
	if (!call_filter_check_discard(call, entry, buffer, event)) {
		__buffer_unlock_commit(buffer, event);
		ftrace_trace_stack(tr, buffer, trace_ctx, 6, NULL);
	}

out:
	ring_buffer_nest_end(buffer);
out_put:
	put_trace_buf();

out_nobuffer:
	preempt_enable_notrace();
	unpause_graph_tracing();

	return len;
}
EXPORT_SYMBOL_GPL(trace_vbprintk);

__printf(3, 0)
static int
__trace_array_vprintk(struct trace_buffer *buffer,
		      unsigned long ip, const char *fmt, va_list args)
{
	struct trace_event_call *call = &event_print;
	struct ring_buffer_event *event;
	int len = 0, size;
	struct print_entry *entry;
	unsigned int trace_ctx;
	char *tbuffer;

	if (tracing_disabled || tracing_selftest_running)
		return 0;

	/* Don't pollute graph traces with trace_vprintk internals */
	pause_graph_tracing();

	trace_ctx = tracing_gen_ctx();
	preempt_disable_notrace();


	tbuffer = get_trace_buf();
	if (!tbuffer) {
		len = 0;
		goto out_nobuffer;
	}

	len = vscnprintf(tbuffer, TRACE_BUF_SIZE, fmt, args);

	size = sizeof(*entry) + len + 1;
	ring_buffer_nest_start(buffer);
	event = __trace_buffer_lock_reserve(buffer, TRACE_PRINT, size,
					    trace_ctx);
	if (!event)
		goto out;
	entry = ring_buffer_event_data(event);
	entry->ip = ip;

	memcpy(&entry->buf, tbuffer, len + 1);
	if (!call_filter_check_discard(call, entry, buffer, event)) {
		__buffer_unlock_commit(buffer, event);
		ftrace_trace_stack(&global_trace, buffer, trace_ctx, 6, NULL);
	}

out:
	ring_buffer_nest_end(buffer);
	put_trace_buf();

out_nobuffer:
	preempt_enable_notrace();
	unpause_graph_tracing();

	return len;
}

__printf(3, 0)
int trace_array_vprintk(struct trace_array *tr,
			unsigned long ip, const char *fmt, va_list args)
{
	return __trace_array_vprintk(tr->array_buffer.buffer, ip, fmt, args);
}

/**
 * trace_array_printk - Print a message to a specific instance
 * @tr: The instance trace_array descriptor
 * @ip: The instruction pointer that this is called from.
 * @fmt: The format to print (printf format)
 *
 * If a subsystem sets up its own instance, they have the right to
 * printk strings into their tracing instance buffer using this
 * function. Note, this function will not write into the top level
 * buffer (use trace_printk() for that), as writing into the top level
 * buffer should only have events that can be individually disabled.
 * trace_printk() is only used for debugging a kernel, and should not
 * be ever encorporated in normal use.
 *
 * trace_array_printk() can be used, as it will not add noise to the
 * top level tracing buffer.
 *
 * Note, trace_array_init_printk() must be called on @tr before this
 * can be used.
 */
__printf(3, 0)
int trace_array_printk(struct trace_array *tr,
		       unsigned long ip, const char *fmt, ...)
{
	int ret;
	va_list ap;

	if (!tr)
		return -ENOENT;

	/* This is only allowed for created instances */
	if (tr == &global_trace)
		return 0;

	if (!(tr->trace_flags & TRACE_ITER_PRINTK))
		return 0;

	va_start(ap, fmt);
	ret = trace_array_vprintk(tr, ip, fmt, ap);
	va_end(ap);
	return ret;
}
EXPORT_SYMBOL_GPL(trace_array_printk);

/**
 * trace_array_init_printk - Initialize buffers for trace_array_printk()
 * @tr: The trace array to initialize the buffers for
 *
 * As trace_array_printk() only writes into instances, they are OK to
 * have in the kernel (unlike trace_printk()). This needs to be called
 * before trace_array_printk() can be used on a trace_array.
 */
int trace_array_init_printk(struct trace_array *tr)
{
	if (!tr)
		return -ENOENT;

	/* This is only allowed for created instances */
	if (tr == &global_trace)
		return -EINVAL;

	return alloc_percpu_trace_buffer();
}
EXPORT_SYMBOL_GPL(trace_array_init_printk);

__printf(3, 4)
int trace_array_printk_buf(struct trace_buffer *buffer,
			   unsigned long ip, const char *fmt, ...)
{
	int ret;
	va_list ap;

	if (!(global_trace.trace_flags & TRACE_ITER_PRINTK))
		return 0;

	va_start(ap, fmt);
	ret = __trace_array_vprintk(buffer, ip, fmt, ap);
	va_end(ap);
	return ret;
}

__printf(2, 0)
int trace_vprintk(unsigned long ip, const char *fmt, va_list args)
{
	return trace_array_vprintk(&global_trace, ip, fmt, args);
}
EXPORT_SYMBOL_GPL(trace_vprintk);

static void trace_iterator_increment(struct trace_iterator *iter)
{
	struct ring_buffer_iter *buf_iter = trace_buffer_iter(iter, iter->cpu);

	iter->idx++;
	if (buf_iter)
		ring_buffer_iter_advance(buf_iter);
}

static struct trace_entry *
peek_next_entry(struct trace_iterator *iter, int cpu, u64 *ts,
		unsigned long *lost_events)
{
	struct ring_buffer_event *event;
	struct ring_buffer_iter *buf_iter = trace_buffer_iter(iter, cpu);

	if (buf_iter) {
		event = ring_buffer_iter_peek(buf_iter, ts);
		if (lost_events)
			*lost_events = ring_buffer_iter_dropped(buf_iter) ?
				(unsigned long)-1 : 0;
	} else {
		event = ring_buffer_peek(iter->array_buffer->buffer, cpu, ts,
					 lost_events);
	}

	if (event) {
		iter->ent_size = ring_buffer_event_length(event);
		return ring_buffer_event_data(event);
	}
	iter->ent_size = 0;
	return NULL;
}

static struct trace_entry *
__find_next_entry(struct trace_iterator *iter, int *ent_cpu,
		  unsigned long *missing_events, u64 *ent_ts)
{
	struct trace_buffer *buffer = iter->array_buffer->buffer;
	struct trace_entry *ent, *next = NULL;
	unsigned long lost_events = 0, next_lost = 0;
	int cpu_file = iter->cpu_file;
	u64 next_ts = 0, ts;
	int next_cpu = -1;
	int next_size = 0;
	int cpu;

	/*
	 * If we are in a per_cpu trace file, don't bother by iterating over
	 * all cpu and peek directly.
	 */
	if (cpu_file > RING_BUFFER_ALL_CPUS) {
		if (ring_buffer_empty_cpu(buffer, cpu_file))
			return NULL;
		ent = peek_next_entry(iter, cpu_file, ent_ts, missing_events);
		if (ent_cpu)
			*ent_cpu = cpu_file;

		return ent;
	}

	for_each_tracing_cpu(cpu) {

		if (ring_buffer_empty_cpu(buffer, cpu))
			continue;

		ent = peek_next_entry(iter, cpu, &ts, &lost_events);

		/*
		 * Pick the entry with the smallest timestamp:
		 */
		if (ent && (!next || ts < next_ts)) {
			next = ent;
			next_cpu = cpu;
			next_ts = ts;
			next_lost = lost_events;
			next_size = iter->ent_size;
		}
	}

	iter->ent_size = next_size;

	if (ent_cpu)
		*ent_cpu = next_cpu;

	if (ent_ts)
		*ent_ts = next_ts;

	if (missing_events)
		*missing_events = next_lost;

	return next;
}

#define STATIC_TEMP_BUF_SIZE	128
static char static_temp_buf[STATIC_TEMP_BUF_SIZE] __aligned(4);

/* Find the next real entry, without updating the iterator itself */
struct trace_entry *trace_find_next_entry(struct trace_iterator *iter,
					  int *ent_cpu, u64 *ent_ts)
{
	/* __find_next_entry will reset ent_size */
	int ent_size = iter->ent_size;
	struct trace_entry *entry;

	/*
	 * If called from ftrace_dump(), then the iter->temp buffer
	 * will be the static_temp_buf and not created from kmalloc.
	 * If the entry size is greater than the buffer, we can
	 * not save it. Just return NULL in that case. This is only
	 * used to add markers when two consecutive events' time
	 * stamps have a large delta. See trace_print_lat_context()
	 */
	if (iter->temp == static_temp_buf &&
	    STATIC_TEMP_BUF_SIZE < ent_size)
		return NULL;

	/*
	 * The __find_next_entry() may call peek_next_entry(), which may
	 * call ring_buffer_peek() that may make the contents of iter->ent
	 * undefined. Need to copy iter->ent now.
	 */
	if (iter->ent && iter->ent != iter->temp) {
		if ((!iter->temp || iter->temp_size < iter->ent_size) &&
		    !WARN_ON_ONCE(iter->temp == static_temp_buf)) {
			void *temp;
			temp = kmalloc(iter->ent_size, GFP_KERNEL);
			if (!temp)
				return NULL;
			kfree(iter->temp);
			iter->temp = temp;
			iter->temp_size = iter->ent_size;
		}
		memcpy(iter->temp, iter->ent, iter->ent_size);
		iter->ent = iter->temp;
	}
	entry = __find_next_entry(iter, ent_cpu, NULL, ent_ts);
	/* Put back the original ent_size */
	iter->ent_size = ent_size;

	return entry;
}

/* Find the next real entry, and increment the iterator to the next entry */
void *trace_find_next_entry_inc(struct trace_iterator *iter)
{
	iter->ent = __find_next_entry(iter, &iter->cpu,
				      &iter->lost_events, &iter->ts);

	if (iter->ent)
		trace_iterator_increment(iter);

	return iter->ent ? iter : NULL;
}

static void trace_consume(struct trace_iterator *iter)
{
	ring_buffer_consume(iter->array_buffer->buffer, iter->cpu, &iter->ts,
			    &iter->lost_events);
}

static void *s_next(struct seq_file *m, void *v, loff_t *pos)
{
	struct trace_iterator *iter = m->private;
	int i = (int)*pos;
	void *ent;

	WARN_ON_ONCE(iter->leftover);

	(*pos)++;

	/* can't go backwards */
	if (iter->idx > i)
		return NULL;

	if (iter->idx < 0)
		ent = trace_find_next_entry_inc(iter);
	else
		ent = iter;

	while (ent && iter->idx < i)
		ent = trace_find_next_entry_inc(iter);

	iter->pos = *pos;

	return ent;
}

void tracing_iter_reset(struct trace_iterator *iter, int cpu)
{
	struct ring_buffer_iter *buf_iter;
	unsigned long entries = 0;
	u64 ts;

	per_cpu_ptr(iter->array_buffer->data, cpu)->skipped_entries = 0;

	buf_iter = trace_buffer_iter(iter, cpu);
	if (!buf_iter)
		return;

	ring_buffer_iter_reset(buf_iter);

	/*
	 * We could have the case with the max latency tracers
	 * that a reset never took place on a cpu. This is evident
	 * by the timestamp being before the start of the buffer.
	 */
	while (ring_buffer_iter_peek(buf_iter, &ts)) {
		if (ts >= iter->array_buffer->time_start)
			break;
		entries++;
		ring_buffer_iter_advance(buf_iter);
	}

	per_cpu_ptr(iter->array_buffer->data, cpu)->skipped_entries = entries;
}

/*
 * The current tracer is copied to avoid a global locking
 * all around.
 */
static void *s_start(struct seq_file *m, loff_t *pos)
{
	struct trace_iterator *iter = m->private;
	struct trace_array *tr = iter->tr;
	int cpu_file = iter->cpu_file;
	void *p = NULL;
	loff_t l = 0;
	int cpu;

	/*
	 * copy the tracer to avoid using a global lock all around.
	 * iter->trace is a copy of current_trace, the pointer to the
	 * name may be used instead of a strcmp(), as iter->trace->name
	 * will point to the same string as current_trace->name.
	 */
	mutex_lock(&trace_types_lock);
	if (unlikely(tr->current_trace && iter->trace->name != tr->current_trace->name))
		*iter->trace = *tr->current_trace;
	mutex_unlock(&trace_types_lock);

#ifdef CONFIG_TRACER_MAX_TRACE
	if (iter->snapshot && iter->trace->use_max_tr)
		return ERR_PTR(-EBUSY);
#endif

	if (!iter->snapshot)
		atomic_inc(&trace_record_taskinfo_disabled);

	if (*pos != iter->pos) {
		iter->ent = NULL;
		iter->cpu = 0;
		iter->idx = -1;

		if (cpu_file == RING_BUFFER_ALL_CPUS) {
			for_each_tracing_cpu(cpu)
				tracing_iter_reset(iter, cpu);
		} else
			tracing_iter_reset(iter, cpu_file);

		iter->leftover = 0;
		for (p = iter; p && l < *pos; p = s_next(m, p, &l))
			;

	} else {
		/*
		 * If we overflowed the seq_file before, then we want
		 * to just reuse the trace_seq buffer again.
		 */
		if (iter->leftover)
			p = iter;
		else {
			l = *pos - 1;
			p = s_next(m, p, &l);
		}
	}

	trace_event_read_lock();
	trace_access_lock(cpu_file);
	return p;
}

static void s_stop(struct seq_file *m, void *p)
{
	struct trace_iterator *iter = m->private;

#ifdef CONFIG_TRACER_MAX_TRACE
	if (iter->snapshot && iter->trace->use_max_tr)
		return;
#endif

	if (!iter->snapshot)
		atomic_dec(&trace_record_taskinfo_disabled);

	trace_access_unlock(iter->cpu_file);
	trace_event_read_unlock();
}

static void
get_total_entries_cpu(struct array_buffer *buf, unsigned long *total,
		      unsigned long *entries, int cpu)
{
	unsigned long count;

	count = ring_buffer_entries_cpu(buf->buffer, cpu);
	/*
	 * If this buffer has skipped entries, then we hold all
	 * entries for the trace and we need to ignore the
	 * ones before the time stamp.
	 */
	if (per_cpu_ptr(buf->data, cpu)->skipped_entries) {
		count -= per_cpu_ptr(buf->data, cpu)->skipped_entries;
		/* total is the same as the entries */
		*total = count;
	} else
		*total = count +
			ring_buffer_overrun_cpu(buf->buffer, cpu);
	*entries = count;
}

static void
get_total_entries(struct array_buffer *buf,
		  unsigned long *total, unsigned long *entries)
{
	unsigned long t, e;
	int cpu;

	*total = 0;
	*entries = 0;

	for_each_tracing_cpu(cpu) {
		get_total_entries_cpu(buf, &t, &e, cpu);
		*total += t;
		*entries += e;
	}
}

unsigned long trace_total_entries_cpu(struct trace_array *tr, int cpu)
{
	unsigned long total, entries;

	if (!tr)
		tr = &global_trace;

	get_total_entries_cpu(&tr->array_buffer, &total, &entries, cpu);

	return entries;
}

unsigned long trace_total_entries(struct trace_array *tr)
{
	unsigned long total, entries;

	if (!tr)
		tr = &global_trace;

	get_total_entries(&tr->array_buffer, &total, &entries);

	return entries;
}

static void print_lat_help_header(struct seq_file *m)
{
	seq_puts(m, "#                    _--------=> CPU#            \n"
		    "#                   / _-------=> irqs-off        \n"
		    "#                  | / _------=> need-resched    \n"
		    "#                  || / _-----=> need-resched-lazy\n"
		    "#                  ||| / _----=> hardirq/softirq \n"
		    "#                  |||| / _---=> preempt-depth   \n"
		    "#                  ||||| / _--=> preempt-lazy-depth\n"
		    "#                  |||||| / _-=> migrate-disable \n"
		    "#                  ||||||| /     delay           \n"
		    "#  cmd     pid     |||||||| time  |   caller     \n"
		    "#     \\   /        ||||||||  \\    |    /       \n");
}

static void print_event_info(struct array_buffer *buf, struct seq_file *m)
{
	unsigned long total;
	unsigned long entries;

	get_total_entries(buf, &total, &entries);
	seq_printf(m, "# entries-in-buffer/entries-written: %lu/%lu   #P:%d\n",
		   entries, total, num_online_cpus());
	seq_puts(m, "#\n");
}

static void print_func_help_header(struct array_buffer *buf, struct seq_file *m,
				   unsigned int flags)
{
	bool tgid = flags & TRACE_ITER_RECORD_TGID;

	print_event_info(buf, m);

	seq_printf(m, "#           TASK-PID    %s CPU#     TIMESTAMP  FUNCTION\n", tgid ? "   TGID   " : "");
	seq_printf(m, "#              | |      %s   |         |         |\n",      tgid ? "     |    " : "");
}

static void print_func_help_header_irq(struct array_buffer *buf, struct seq_file *m,
				       unsigned int flags)
{
	bool tgid = flags & TRACE_ITER_RECORD_TGID;
	const char *space = "            ";
	int prec = tgid ? 12 : 2;

	print_event_info(buf, m);

	seq_printf(m, "#                            %.*s  _-------=> irqs-off\n", prec, space);
	seq_printf(m, "#                            %.*s / _------=> need-resched\n", prec, space);
	seq_printf(m, "#                            %.*s| / _-----=> need-resched-lazy\n", prec, space);
	seq_printf(m, "#                            %.*s|| / _----=> hardirq/softirq\n", prec, space);
	seq_printf(m, "#                            %.*s||| / _---=> preempt-depth\n", prec, space);
	seq_printf(m, "#                            %.*s|||| / _--=> preempt-lazy-depth\n", prec, space);
	seq_printf(m, "#                            %.*s||||| / _-=> migrate-disable\n", prec, space);
	seq_printf(m, "#                            %.*s|||||| /     delay\n", prec, space);
	seq_printf(m, "#           TASK-PID  %.*s CPU#  |||||||  TIMESTAMP  FUNCTION\n", prec, "     TGID   ");
	seq_printf(m, "#              | |    %.*s   |   |||||||      |         |\n", prec, "       |    ");
}

void
print_trace_header(struct seq_file *m, struct trace_iterator *iter)
{
	unsigned long sym_flags = (global_trace.trace_flags & TRACE_ITER_SYM_MASK);
	struct array_buffer *buf = iter->array_buffer;
	struct trace_array_cpu *data = per_cpu_ptr(buf->data, buf->cpu);
	struct tracer *type = iter->trace;
	unsigned long entries;
	unsigned long total;
	const char *name = "preemption";

	name = type->name;

	get_total_entries(buf, &total, &entries);

	seq_printf(m, "# %s latency trace v1.1.5 on %s\n",
		   name, UTS_RELEASE);
	seq_puts(m, "# -----------------------------------"
		 "---------------------------------\n");
	seq_printf(m, "# latency: %lu us, #%lu/%lu, CPU#%d |"
		   " (M:%s VP:%d, KP:%d, SP:%d HP:%d",
		   nsecs_to_usecs(data->saved_latency),
		   entries,
		   total,
		   buf->cpu,
#if defined(CONFIG_PREEMPT_NONE)
		   "server",
#elif defined(CONFIG_PREEMPT_VOLUNTARY)
		   "desktop",
#elif defined(CONFIG_PREEMPT)
		   "preempt",
#elif defined(CONFIG_PREEMPT_RT)
		   "preempt_rt",
#else
		   "unknown",
#endif
		   /* These are reserved for later use */
		   0, 0, 0, 0);
#ifdef CONFIG_SMP
	seq_printf(m, " #P:%d)\n", num_online_cpus());
#else
	seq_puts(m, ")\n");
#endif
	seq_puts(m, "#    -----------------\n");
	seq_printf(m, "#    | task: %.16s-%d "
		   "(uid:%d nice:%ld policy:%ld rt_prio:%ld)\n",
		   data->comm, data->pid,
		   from_kuid_munged(seq_user_ns(m), data->uid), data->nice,
		   data->policy, data->rt_priority);
	seq_puts(m, "#    -----------------\n");

	if (data->critical_start) {
		seq_puts(m, "#  => started at: ");
		seq_print_ip_sym(&iter->seq, data->critical_start, sym_flags);
		trace_print_seq(m, &iter->seq);
		seq_puts(m, "\n#  => ended at:   ");
		seq_print_ip_sym(&iter->seq, data->critical_end, sym_flags);
		trace_print_seq(m, &iter->seq);
		seq_puts(m, "\n#\n");
	}

	seq_puts(m, "#\n");
}

static void test_cpu_buff_start(struct trace_iterator *iter)
{
	struct trace_seq *s = &iter->seq;
	struct trace_array *tr = iter->tr;

	if (!(tr->trace_flags & TRACE_ITER_ANNOTATE))
		return;

	if (!(iter->iter_flags & TRACE_FILE_ANNOTATE))
		return;

	if (cpumask_available(iter->started) &&
	    cpumask_test_cpu(iter->cpu, iter->started))
		return;

	if (per_cpu_ptr(iter->array_buffer->data, iter->cpu)->skipped_entries)
		return;

	if (cpumask_available(iter->started))
		cpumask_set_cpu(iter->cpu, iter->started);

	/* Don't print started cpu buffer for the first entry of the trace */
	if (iter->idx > 1)
		trace_seq_printf(s, "##### CPU %u buffer started ####\n",
				iter->cpu);
}

static enum print_line_t print_trace_fmt(struct trace_iterator *iter)
{
	struct trace_array *tr = iter->tr;
	struct trace_seq *s = &iter->seq;
	unsigned long sym_flags = (tr->trace_flags & TRACE_ITER_SYM_MASK);
	struct trace_entry *entry;
	struct trace_event *event;

	entry = iter->ent;

	test_cpu_buff_start(iter);

	event = ftrace_find_event(entry->type);

	if (tr->trace_flags & TRACE_ITER_CONTEXT_INFO) {
		if (iter->iter_flags & TRACE_FILE_LAT_FMT)
			trace_print_lat_context(iter);
		else
			trace_print_context(iter);
	}

	if (trace_seq_has_overflowed(s))
		return TRACE_TYPE_PARTIAL_LINE;

	if (event)
		return event->funcs->trace(iter, sym_flags, event);

	trace_seq_printf(s, "Unknown type %d\n", entry->type);

	return trace_handle_return(s);
}

static enum print_line_t print_raw_fmt(struct trace_iterator *iter)
{
	struct trace_array *tr = iter->tr;
	struct trace_seq *s = &iter->seq;
	struct trace_entry *entry;
	struct trace_event *event;

	entry = iter->ent;

	if (tr->trace_flags & TRACE_ITER_CONTEXT_INFO)
		trace_seq_printf(s, "%d %d %llu ",
				 entry->pid, iter->cpu, iter->ts);

	if (trace_seq_has_overflowed(s))
		return TRACE_TYPE_PARTIAL_LINE;

	event = ftrace_find_event(entry->type);
	if (event)
		return event->funcs->raw(iter, 0, event);

	trace_seq_printf(s, "%d ?\n", entry->type);

	return trace_handle_return(s);
}

static enum print_line_t print_hex_fmt(struct trace_iterator *iter)
{
	struct trace_array *tr = iter->tr;
	struct trace_seq *s = &iter->seq;
	unsigned char newline = '\n';
	struct trace_entry *entry;
	struct trace_event *event;

	entry = iter->ent;

	if (tr->trace_flags & TRACE_ITER_CONTEXT_INFO) {
		SEQ_PUT_HEX_FIELD(s, entry->pid);
		SEQ_PUT_HEX_FIELD(s, iter->cpu);
		SEQ_PUT_HEX_FIELD(s, iter->ts);
		if (trace_seq_has_overflowed(s))
			return TRACE_TYPE_PARTIAL_LINE;
	}

	event = ftrace_find_event(entry->type);
	if (event) {
		enum print_line_t ret = event->funcs->hex(iter, 0, event);
		if (ret != TRACE_TYPE_HANDLED)
			return ret;
	}

	SEQ_PUT_FIELD(s, newline);

	return trace_handle_return(s);
}

static enum print_line_t print_bin_fmt(struct trace_iterator *iter)
{
	struct trace_array *tr = iter->tr;
	struct trace_seq *s = &iter->seq;
	struct trace_entry *entry;
	struct trace_event *event;

	entry = iter->ent;

	if (tr->trace_flags & TRACE_ITER_CONTEXT_INFO) {
		SEQ_PUT_FIELD(s, entry->pid);
		SEQ_PUT_FIELD(s, iter->cpu);
		SEQ_PUT_FIELD(s, iter->ts);
		if (trace_seq_has_overflowed(s))
			return TRACE_TYPE_PARTIAL_LINE;
	}

	event = ftrace_find_event(entry->type);
	return event ? event->funcs->binary(iter, 0, event) :
		TRACE_TYPE_HANDLED;
}

int trace_empty(struct trace_iterator *iter)
{
	struct ring_buffer_iter *buf_iter;
	int cpu;

	/* If we are looking at one CPU buffer, only check that one */
	if (iter->cpu_file != RING_BUFFER_ALL_CPUS) {
		cpu = iter->cpu_file;
		buf_iter = trace_buffer_iter(iter, cpu);
		if (buf_iter) {
			if (!ring_buffer_iter_empty(buf_iter))
				return 0;
		} else {
			if (!ring_buffer_empty_cpu(iter->array_buffer->buffer, cpu))
				return 0;
		}
		return 1;
	}

	for_each_tracing_cpu(cpu) {
		buf_iter = trace_buffer_iter(iter, cpu);
		if (buf_iter) {
			if (!ring_buffer_iter_empty(buf_iter))
				return 0;
		} else {
			if (!ring_buffer_empty_cpu(iter->array_buffer->buffer, cpu))
				return 0;
		}
	}

	return 1;
}

/*  Called with trace_event_read_lock() held. */
enum print_line_t print_trace_line(struct trace_iterator *iter)
{
	struct trace_array *tr = iter->tr;
	unsigned long trace_flags = tr->trace_flags;
	enum print_line_t ret;

	if (iter->lost_events) {
		if (iter->lost_events == (unsigned long)-1)
			trace_seq_printf(&iter->seq, "CPU:%d [LOST EVENTS]\n",
					 iter->cpu);
		else
			trace_seq_printf(&iter->seq, "CPU:%d [LOST %lu EVENTS]\n",
					 iter->cpu, iter->lost_events);
		if (trace_seq_has_overflowed(&iter->seq))
			return TRACE_TYPE_PARTIAL_LINE;
	}

	if (iter->trace && iter->trace->print_line) {
		ret = iter->trace->print_line(iter);
		if (ret != TRACE_TYPE_UNHANDLED)
			return ret;
	}

	if (iter->ent->type == TRACE_BPUTS &&
			trace_flags & TRACE_ITER_PRINTK &&
			trace_flags & TRACE_ITER_PRINTK_MSGONLY)
		return trace_print_bputs_msg_only(iter);

	if (iter->ent->type == TRACE_BPRINT &&
			trace_flags & TRACE_ITER_PRINTK &&
			trace_flags & TRACE_ITER_PRINTK_MSGONLY)
		return trace_print_bprintk_msg_only(iter);

	if (iter->ent->type == TRACE_PRINT &&
			trace_flags & TRACE_ITER_PRINTK &&
			trace_flags & TRACE_ITER_PRINTK_MSGONLY)
		return trace_print_printk_msg_only(iter);

	if (trace_flags & TRACE_ITER_BIN)
		return print_bin_fmt(iter);

	if (trace_flags & TRACE_ITER_HEX)
		return print_hex_fmt(iter);

	if (trace_flags & TRACE_ITER_RAW)
		return print_raw_fmt(iter);

	return print_trace_fmt(iter);
}

void trace_latency_header(struct seq_file *m)
{
	struct trace_iterator *iter = m->private;
	struct trace_array *tr = iter->tr;

	/* print nothing if the buffers are empty */
	if (trace_empty(iter))
		return;

	if (iter->iter_flags & TRACE_FILE_LAT_FMT)
		print_trace_header(m, iter);

	if (!(tr->trace_flags & TRACE_ITER_VERBOSE))
		print_lat_help_header(m);
}

void trace_default_header(struct seq_file *m)
{
	struct trace_iterator *iter = m->private;
	struct trace_array *tr = iter->tr;
	unsigned long trace_flags = tr->trace_flags;

	if (!(trace_flags & TRACE_ITER_CONTEXT_INFO))
		return;

	if (iter->iter_flags & TRACE_FILE_LAT_FMT) {
		/* print nothing if the buffers are empty */
		if (trace_empty(iter))
			return;
		print_trace_header(m, iter);
		if (!(trace_flags & TRACE_ITER_VERBOSE))
			print_lat_help_header(m);
	} else {
		if (!(trace_flags & TRACE_ITER_VERBOSE)) {
			if (trace_flags & TRACE_ITER_IRQ_INFO)
				print_func_help_header_irq(iter->array_buffer,
							   m, trace_flags);
			else
				print_func_help_header(iter->array_buffer, m,
						       trace_flags);
		}
	}
}

static void test_ftrace_alive(struct seq_file *m)
{
	if (!ftrace_is_dead())
		return;
	seq_puts(m, "# WARNING: FUNCTION TRACING IS CORRUPTED\n"
		    "#          MAY BE MISSING FUNCTION EVENTS\n");
}

#ifdef CONFIG_TRACER_MAX_TRACE
static void show_snapshot_main_help(struct seq_file *m)
{
	seq_puts(m, "# echo 0 > snapshot : Clears and frees snapshot buffer\n"
		    "# echo 1 > snapshot : Allocates snapshot buffer, if not already allocated.\n"
		    "#                      Takes a snapshot of the main buffer.\n"
		    "# echo 2 > snapshot : Clears snapshot buffer (but does not allocate or free)\n"
		    "#                      (Doesn't have to be '2' works with any number that\n"
		    "#                       is not a '0' or '1')\n");
}

static void show_snapshot_percpu_help(struct seq_file *m)
{
	seq_puts(m, "# echo 0 > snapshot : Invalid for per_cpu snapshot file.\n");
#ifdef CONFIG_RING_BUFFER_ALLOW_SWAP
	seq_puts(m, "# echo 1 > snapshot : Allocates snapshot buffer, if not already allocated.\n"
		    "#                      Takes a snapshot of the main buffer for this cpu.\n");
#else
	seq_puts(m, "# echo 1 > snapshot : Not supported with this kernel.\n"
		    "#                     Must use main snapshot file to allocate.\n");
#endif
	seq_puts(m, "# echo 2 > snapshot : Clears this cpu's snapshot buffer (but does not allocate)\n"
		    "#                      (Doesn't have to be '2' works with any number that\n"
		    "#                       is not a '0' or '1')\n");
}

static void print_snapshot_help(struct seq_file *m, struct trace_iterator *iter)
{
	if (iter->tr->allocated_snapshot)
		seq_puts(m, "#\n# * Snapshot is allocated *\n#\n");
	else
		seq_puts(m, "#\n# * Snapshot is freed *\n#\n");

	seq_puts(m, "# Snapshot commands:\n");
	if (iter->cpu_file == RING_BUFFER_ALL_CPUS)
		show_snapshot_main_help(m);
	else
		show_snapshot_percpu_help(m);
}
#else
/* Should never be called */
static inline void print_snapshot_help(struct seq_file *m, struct trace_iterator *iter) { }
#endif

static int s_show(struct seq_file *m, void *v)
{
	struct trace_iterator *iter = v;
	int ret;

	if (iter->ent == NULL) {
		if (iter->tr) {
			seq_printf(m, "# tracer: %s\n", iter->trace->name);
			seq_puts(m, "#\n");
			test_ftrace_alive(m);
		}
		if (iter->snapshot && trace_empty(iter))
			print_snapshot_help(m, iter);
		else if (iter->trace && iter->trace->print_header)
			iter->trace->print_header(m);
		else
			trace_default_header(m);

	} else if (iter->leftover) {
		/*
		 * If we filled the seq_file buffer earlier, we
		 * want to just show it now.
		 */
		ret = trace_print_seq(m, &iter->seq);

		/* ret should this time be zero, but you never know */
		iter->leftover = ret;

	} else {
		print_trace_line(iter);
		ret = trace_print_seq(m, &iter->seq);
		/*
		 * If we overflow the seq_file buffer, then it will
		 * ask us for this data again at start up.
		 * Use that instead.
		 *  ret is 0 if seq_file write succeeded.
		 *        -1 otherwise.
		 */
		iter->leftover = ret;
	}

	return 0;
}

/*
 * Should be used after trace_array_get(), trace_types_lock
 * ensures that i_cdev was already initialized.
 */
static inline int tracing_get_cpu(struct inode *inode)
{
	if (inode->i_cdev) /* See trace_create_cpu_file() */
		return (long)inode->i_cdev - 1;
	return RING_BUFFER_ALL_CPUS;
}

static const struct seq_operations tracer_seq_ops = {
	.start		= s_start,
	.next		= s_next,
	.stop		= s_stop,
	.show		= s_show,
};

static struct trace_iterator *
__tracing_open(struct inode *inode, struct file *file, bool snapshot)
{
	struct trace_array *tr = inode->i_private;
	struct trace_iterator *iter;
	int cpu;

	if (tracing_disabled)
		return ERR_PTR(-ENODEV);

	iter = __seq_open_private(file, &tracer_seq_ops, sizeof(*iter));
	if (!iter)
		return ERR_PTR(-ENOMEM);

	iter->buffer_iter = kcalloc(nr_cpu_ids, sizeof(*iter->buffer_iter),
				    GFP_KERNEL);
	if (!iter->buffer_iter)
		goto release;

	/*
	 * trace_find_next_entry() may need to save off iter->ent.
	 * It will place it into the iter->temp buffer. As most
	 * events are less than 128, allocate a buffer of that size.
	 * If one is greater, then trace_find_next_entry() will
	 * allocate a new buffer to adjust for the bigger iter->ent.
	 * It's not critical if it fails to get allocated here.
	 */
	iter->temp = kmalloc(128, GFP_KERNEL);
	if (iter->temp)
		iter->temp_size = 128;

	/*
	 * We make a copy of the current tracer to avoid concurrent
	 * changes on it while we are reading.
	 */
	mutex_lock(&trace_types_lock);
	iter->trace = kzalloc(sizeof(*iter->trace), GFP_KERNEL);
	if (!iter->trace)
		goto fail;

	*iter->trace = *tr->current_trace;

	if (!zalloc_cpumask_var(&iter->started, GFP_KERNEL))
		goto fail;

	iter->tr = tr;

#ifdef CONFIG_TRACER_MAX_TRACE
	/* Currently only the top directory has a snapshot */
	if (tr->current_trace->print_max || snapshot)
		iter->array_buffer = &tr->max_buffer;
	else
#endif
		iter->array_buffer = &tr->array_buffer;
	iter->snapshot = snapshot;
	iter->pos = -1;
	iter->cpu_file = tracing_get_cpu(inode);
	mutex_init(&iter->mutex);

	/* Notify the tracer early; before we stop tracing. */
	if (iter->trace->open)
		iter->trace->open(iter);

	/* Annotate start of buffers if we had overruns */
	if (ring_buffer_overruns(iter->array_buffer->buffer))
		iter->iter_flags |= TRACE_FILE_ANNOTATE;

	/* Output in nanoseconds only if we are using a clock in nanoseconds. */
	if (trace_clocks[tr->clock_id].in_ns)
		iter->iter_flags |= TRACE_FILE_TIME_IN_NS;

	/*
	 * If pause-on-trace is enabled, then stop the trace while
	 * dumping, unless this is the "snapshot" file
	 */
	if (!iter->snapshot && (tr->trace_flags & TRACE_ITER_PAUSE_ON_TRACE))
		tracing_stop_tr(tr);

	if (iter->cpu_file == RING_BUFFER_ALL_CPUS) {
		for_each_tracing_cpu(cpu) {
			iter->buffer_iter[cpu] =
				ring_buffer_read_prepare(iter->array_buffer->buffer,
							 cpu, GFP_KERNEL);
		}
		ring_buffer_read_prepare_sync();
		for_each_tracing_cpu(cpu) {
			ring_buffer_read_start(iter->buffer_iter[cpu]);
			tracing_iter_reset(iter, cpu);
		}
	} else {
		cpu = iter->cpu_file;
		iter->buffer_iter[cpu] =
			ring_buffer_read_prepare(iter->array_buffer->buffer,
						 cpu, GFP_KERNEL);
		ring_buffer_read_prepare_sync();
		ring_buffer_read_start(iter->buffer_iter[cpu]);
		tracing_iter_reset(iter, cpu);
	}

	mutex_unlock(&trace_types_lock);

	return iter;

 fail:
	mutex_unlock(&trace_types_lock);
	kfree(iter->trace);
	kfree(iter->temp);
	kfree(iter->buffer_iter);
release:
	seq_release_private(inode, file);
	return ERR_PTR(-ENOMEM);
}

int tracing_open_generic(struct inode *inode, struct file *filp)
{
	int ret;

	ret = tracing_check_open_get_tr(NULL);
	if (ret)
		return ret;

	filp->private_data = inode->i_private;
	return 0;
}

bool tracing_is_disabled(void)
{
	return (tracing_disabled) ? true: false;
}

/*
 * Open and update trace_array ref count.
 * Must have the current trace_array passed to it.
 */
int tracing_open_generic_tr(struct inode *inode, struct file *filp)
{
	struct trace_array *tr = inode->i_private;
	int ret;

	ret = tracing_check_open_get_tr(tr);
	if (ret)
		return ret;

	filp->private_data = inode->i_private;

	return 0;
}

static int tracing_release(struct inode *inode, struct file *file)
{
	struct trace_array *tr = inode->i_private;
	struct seq_file *m = file->private_data;
	struct trace_iterator *iter;
	int cpu;

	if (!(file->f_mode & FMODE_READ)) {
		trace_array_put(tr);
		return 0;
	}

	/* Writes do not use seq_file */
	iter = m->private;
	mutex_lock(&trace_types_lock);

	for_each_tracing_cpu(cpu) {
		if (iter->buffer_iter[cpu])
			ring_buffer_read_finish(iter->buffer_iter[cpu]);
	}

	if (iter->trace && iter->trace->close)
		iter->trace->close(iter);

	if (!iter->snapshot && tr->stop_count)
		/* reenable tracing if it was previously enabled */
		tracing_start_tr(tr);

	__trace_array_put(tr);

	mutex_unlock(&trace_types_lock);

	mutex_destroy(&iter->mutex);
	free_cpumask_var(iter->started);
	kfree(iter->temp);
	kfree(iter->trace);
	kfree(iter->buffer_iter);
	seq_release_private(inode, file);

	return 0;
}

static int tracing_release_generic_tr(struct inode *inode, struct file *file)
{
	struct trace_array *tr = inode->i_private;

	trace_array_put(tr);
	return 0;
}

static int tracing_single_release_tr(struct inode *inode, struct file *file)
{
	struct trace_array *tr = inode->i_private;

	trace_array_put(tr);

	return single_release(inode, file);
}

static int tracing_open(struct inode *inode, struct file *file)
{
	struct trace_array *tr = inode->i_private;
	struct trace_iterator *iter;
	int ret;

	ret = tracing_check_open_get_tr(tr);
	if (ret)
		return ret;

	/* If this file was open for write, then erase contents */
	if ((file->f_mode & FMODE_WRITE) && (file->f_flags & O_TRUNC)) {
		int cpu = tracing_get_cpu(inode);
		struct array_buffer *trace_buf = &tr->array_buffer;

#ifdef CONFIG_TRACER_MAX_TRACE
		if (tr->current_trace->print_max)
			trace_buf = &tr->max_buffer;
#endif

		if (cpu == RING_BUFFER_ALL_CPUS)
			tracing_reset_online_cpus(trace_buf);
		else
			tracing_reset_cpu(trace_buf, cpu);
	}

	if (file->f_mode & FMODE_READ) {
		iter = __tracing_open(inode, file, false);
		if (IS_ERR(iter))
			ret = PTR_ERR(iter);
		else if (tr->trace_flags & TRACE_ITER_LATENCY_FMT)
			iter->iter_flags |= TRACE_FILE_LAT_FMT;
	}

	if (ret < 0)
		trace_array_put(tr);

	return ret;
}

/*
 * Some tracers are not suitable for instance buffers.
 * A tracer is always available for the global array (toplevel)
 * or if it explicitly states that it is.
 */
static bool
trace_ok_for_array(struct tracer *t, struct trace_array *tr)
{
	return (tr->flags & TRACE_ARRAY_FL_GLOBAL) || t->allow_instances;
}

/* Find the next tracer that this trace array may use */
static struct tracer *
get_tracer_for_array(struct trace_array *tr, struct tracer *t)
{
	while (t && !trace_ok_for_array(t, tr))
		t = t->next;

	return t;
}

static void *
t_next(struct seq_file *m, void *v, loff_t *pos)
{
	struct trace_array *tr = m->private;
	struct tracer *t = v;

	(*pos)++;

	if (t)
		t = get_tracer_for_array(tr, t->next);

	return t;
}

static void *t_start(struct seq_file *m, loff_t *pos)
{
	struct trace_array *tr = m->private;
	struct tracer *t;
	loff_t l = 0;

	mutex_lock(&trace_types_lock);

	t = get_tracer_for_array(tr, trace_types);
	for (; t && l < *pos; t = t_next(m, t, &l))
			;

	return t;
}

static void t_stop(struct seq_file *m, void *p)
{
	mutex_unlock(&trace_types_lock);
}

static int t_show(struct seq_file *m, void *v)
{
	struct tracer *t = v;

	if (!t)
		return 0;

	seq_puts(m, t->name);
	if (t->next)
		seq_putc(m, ' ');
	else
		seq_putc(m, '\n');

	return 0;
}

static const struct seq_operations show_traces_seq_ops = {
	.start		= t_start,
	.next		= t_next,
	.stop		= t_stop,
	.show		= t_show,
};

static int show_traces_open(struct inode *inode, struct file *file)
{
	struct trace_array *tr = inode->i_private;
	struct seq_file *m;
	int ret;

	ret = tracing_check_open_get_tr(tr);
	if (ret)
		return ret;

	ret = seq_open(file, &show_traces_seq_ops);
	if (ret) {
		trace_array_put(tr);
		return ret;
	}

	m = file->private_data;
	m->private = tr;

	return 0;
}

static int show_traces_release(struct inode *inode, struct file *file)
{
	struct trace_array *tr = inode->i_private;

	trace_array_put(tr);
	return seq_release(inode, file);
}

static ssize_t
tracing_write_stub(struct file *filp, const char __user *ubuf,
		   size_t count, loff_t *ppos)
{
	return count;
}

loff_t tracing_lseek(struct file *file, loff_t offset, int whence)
{
	int ret;

	if (file->f_mode & FMODE_READ)
		ret = seq_lseek(file, offset, whence);
	else
		file->f_pos = ret = 0;

	return ret;
}

static const struct file_operations tracing_fops = {
	.open		= tracing_open,
	.read		= seq_read,
	.write		= tracing_write_stub,
	.llseek		= tracing_lseek,
	.release	= tracing_release,
};

static const struct file_operations show_traces_fops = {
	.open		= show_traces_open,
	.read		= seq_read,
	.llseek		= seq_lseek,
	.release	= show_traces_release,
};

static ssize_t
tracing_cpumask_read(struct file *filp, char __user *ubuf,
		     size_t count, loff_t *ppos)
{
	struct trace_array *tr = file_inode(filp)->i_private;
	char *mask_str;
	int len;

	len = snprintf(NULL, 0, "%*pb\n",
		       cpumask_pr_args(tr->tracing_cpumask)) + 1;
	mask_str = kmalloc(len, GFP_KERNEL);
	if (!mask_str)
		return -ENOMEM;

	len = snprintf(mask_str, len, "%*pb\n",
		       cpumask_pr_args(tr->tracing_cpumask));
	if (len >= count) {
		count = -EINVAL;
		goto out_err;
	}
	count = simple_read_from_buffer(ubuf, count, ppos, mask_str, len);

out_err:
	kfree(mask_str);

	return count;
}

int tracing_set_cpumask(struct trace_array *tr,
			cpumask_var_t tracing_cpumask_new)
{
	int cpu;

	if (!tr)
		return -EINVAL;

	local_irq_disable();
	arch_spin_lock(&tr->max_lock);
	for_each_tracing_cpu(cpu) {
		/*
		 * Increase/decrease the disabled counter if we are
		 * about to flip a bit in the cpumask:
		 */
		if (cpumask_test_cpu(cpu, tr->tracing_cpumask) &&
				!cpumask_test_cpu(cpu, tracing_cpumask_new)) {
			atomic_inc(&per_cpu_ptr(tr->array_buffer.data, cpu)->disabled);
			ring_buffer_record_disable_cpu(tr->array_buffer.buffer, cpu);
		}
		if (!cpumask_test_cpu(cpu, tr->tracing_cpumask) &&
				cpumask_test_cpu(cpu, tracing_cpumask_new)) {
			atomic_dec(&per_cpu_ptr(tr->array_buffer.data, cpu)->disabled);
			ring_buffer_record_enable_cpu(tr->array_buffer.buffer, cpu);
		}
	}
	arch_spin_unlock(&tr->max_lock);
	local_irq_enable();

	cpumask_copy(tr->tracing_cpumask, tracing_cpumask_new);

	return 0;
}

static ssize_t
tracing_cpumask_write(struct file *filp, const char __user *ubuf,
		      size_t count, loff_t *ppos)
{
	struct trace_array *tr = file_inode(filp)->i_private;
	cpumask_var_t tracing_cpumask_new;
	int err;

	if (!alloc_cpumask_var(&tracing_cpumask_new, GFP_KERNEL))
		return -ENOMEM;

	err = cpumask_parse_user(ubuf, count, tracing_cpumask_new);
	if (err)
		goto err_free;

	err = tracing_set_cpumask(tr, tracing_cpumask_new);
	if (err)
		goto err_free;

	free_cpumask_var(tracing_cpumask_new);

	return count;

err_free:
	free_cpumask_var(tracing_cpumask_new);

	return err;
}

static const struct file_operations tracing_cpumask_fops = {
	.open		= tracing_open_generic_tr,
	.read		= tracing_cpumask_read,
	.write		= tracing_cpumask_write,
	.release	= tracing_release_generic_tr,
	.llseek		= generic_file_llseek,
};

static int tracing_trace_options_show(struct seq_file *m, void *v)
{
	struct tracer_opt *trace_opts;
	struct trace_array *tr = m->private;
	u32 tracer_flags;
	int i;

	mutex_lock(&trace_types_lock);
	tracer_flags = tr->current_trace->flags->val;
	trace_opts = tr->current_trace->flags->opts;

	for (i = 0; trace_options[i]; i++) {
		if (tr->trace_flags & (1 << i))
			seq_printf(m, "%s\n", trace_options[i]);
		else
			seq_printf(m, "no%s\n", trace_options[i]);
	}

	for (i = 0; trace_opts[i].name; i++) {
		if (tracer_flags & trace_opts[i].bit)
			seq_printf(m, "%s\n", trace_opts[i].name);
		else
			seq_printf(m, "no%s\n", trace_opts[i].name);
	}
	mutex_unlock(&trace_types_lock);

	return 0;
}

static int __set_tracer_option(struct trace_array *tr,
			       struct tracer_flags *tracer_flags,
			       struct tracer_opt *opts, int neg)
{
	struct tracer *trace = tracer_flags->trace;
	int ret;

	ret = trace->set_flag(tr, tracer_flags->val, opts->bit, !neg);
	if (ret)
		return ret;

	if (neg)
		tracer_flags->val &= ~opts->bit;
	else
		tracer_flags->val |= opts->bit;
	return 0;
}

/* Try to assign a tracer specific option */
static int set_tracer_option(struct trace_array *tr, char *cmp, int neg)
{
	struct tracer *trace = tr->current_trace;
	struct tracer_flags *tracer_flags = trace->flags;
	struct tracer_opt *opts = NULL;
	int i;

	for (i = 0; tracer_flags->opts[i].name; i++) {
		opts = &tracer_flags->opts[i];

		if (strcmp(cmp, opts->name) == 0)
			return __set_tracer_option(tr, trace->flags, opts, neg);
	}

	return -EINVAL;
}

/* Some tracers require overwrite to stay enabled */
int trace_keep_overwrite(struct tracer *tracer, u32 mask, int set)
{
	if (tracer->enabled && (mask & TRACE_ITER_OVERWRITE) && !set)
		return -1;

	return 0;
}

int set_tracer_flag(struct trace_array *tr, unsigned int mask, int enabled)
{
	if ((mask == TRACE_ITER_RECORD_TGID) ||
	    (mask == TRACE_ITER_RECORD_CMD))
		lockdep_assert_held(&event_mutex);

	/* do nothing if flag is already set */
	if (!!(tr->trace_flags & mask) == !!enabled)
		return 0;

	/* Give the tracer a chance to approve the change */
	if (tr->current_trace->flag_changed)
		if (tr->current_trace->flag_changed(tr, mask, !!enabled))
			return -EINVAL;

	if (enabled)
		tr->trace_flags |= mask;
	else
		tr->trace_flags &= ~mask;

	if (mask == TRACE_ITER_RECORD_CMD)
		trace_event_enable_cmd_record(enabled);

	if (mask == TRACE_ITER_RECORD_TGID) {
		if (!tgid_map)
			tgid_map = kvcalloc(PID_MAX_DEFAULT + 1,
					   sizeof(*tgid_map),
					   GFP_KERNEL);
		if (!tgid_map) {
			tr->trace_flags &= ~TRACE_ITER_RECORD_TGID;
			return -ENOMEM;
		}

		trace_event_enable_tgid_record(enabled);
	}

	if (mask == TRACE_ITER_EVENT_FORK)
		trace_event_follow_fork(tr, enabled);

	if (mask == TRACE_ITER_FUNC_FORK)
		ftrace_pid_follow_fork(tr, enabled);

	if (mask == TRACE_ITER_OVERWRITE) {
		ring_buffer_change_overwrite(tr->array_buffer.buffer, enabled);
#ifdef CONFIG_TRACER_MAX_TRACE
		ring_buffer_change_overwrite(tr->max_buffer.buffer, enabled);
#endif
	}

	if (mask == TRACE_ITER_PRINTK) {
		trace_printk_start_stop_comm(enabled);
		trace_printk_control(enabled);
	}

	return 0;
}

int trace_set_options(struct trace_array *tr, char *option)
{
	char *cmp;
	int neg = 0;
	int ret;
	size_t orig_len = strlen(option);
	int len;

	cmp = strstrip(option);

	len = str_has_prefix(cmp, "no");
	if (len)
		neg = 1;

	cmp += len;

	mutex_lock(&event_mutex);
	mutex_lock(&trace_types_lock);

	ret = match_string(trace_options, -1, cmp);
	/* If no option could be set, test the specific tracer options */
	if (ret < 0)
		ret = set_tracer_option(tr, cmp, neg);
	else
		ret = set_tracer_flag(tr, 1 << ret, !neg);

	mutex_unlock(&trace_types_lock);
	mutex_unlock(&event_mutex);

	/*
	 * If the first trailing whitespace is replaced with '\0' by strstrip,
	 * turn it back into a space.
	 */
	if (orig_len > strlen(option))
		option[strlen(option)] = ' ';

	return ret;
}

static void __init apply_trace_boot_options(void)
{
	char *buf = trace_boot_options_buf;
	char *option;

	while (true) {
		option = strsep(&buf, ",");

		if (!option)
			break;

		if (*option)
			trace_set_options(&global_trace, option);

		/* Put back the comma to allow this to be called again */
		if (buf)
			*(buf - 1) = ',';
	}
}

static ssize_t
tracing_trace_options_write(struct file *filp, const char __user *ubuf,
			size_t cnt, loff_t *ppos)
{
	struct seq_file *m = filp->private_data;
	struct trace_array *tr = m->private;
	char buf[64];
	int ret;

	if (cnt >= sizeof(buf))
		return -EINVAL;

	if (copy_from_user(buf, ubuf, cnt))
		return -EFAULT;

	buf[cnt] = 0;

	ret = trace_set_options(tr, buf);
	if (ret < 0)
		return ret;

	*ppos += cnt;

	return cnt;
}

static int tracing_trace_options_open(struct inode *inode, struct file *file)
{
	struct trace_array *tr = inode->i_private;
	int ret;

	ret = tracing_check_open_get_tr(tr);
	if (ret)
		return ret;

	ret = single_open(file, tracing_trace_options_show, inode->i_private);
	if (ret < 0)
		trace_array_put(tr);

	return ret;
}

static const struct file_operations tracing_iter_fops = {
	.open		= tracing_trace_options_open,
	.read		= seq_read,
	.llseek		= seq_lseek,
	.release	= tracing_single_release_tr,
	.write		= tracing_trace_options_write,
};

static const char readme_msg[] =
	"tracing mini-HOWTO:\n\n"
	"# echo 0 > tracing_on : quick way to disable tracing\n"
	"# echo 1 > tracing_on : quick way to re-enable tracing\n\n"
	" Important files:\n"
	"  trace\t\t\t- The static contents of the buffer\n"
	"\t\t\t  To clear the buffer write into this file: echo > trace\n"
	"  trace_pipe\t\t- A consuming read to see the contents of the buffer\n"
	"  current_tracer\t- function and latency tracers\n"
	"  available_tracers\t- list of configured tracers for current_tracer\n"
	"  error_log\t- error log for failed commands (that support it)\n"
	"  buffer_size_kb\t- view and modify size of per cpu buffer\n"
	"  buffer_total_size_kb  - view total size of all cpu buffers\n\n"
	"  trace_clock\t\t-change the clock used to order events\n"
	"       local:   Per cpu clock but may not be synced across CPUs\n"
	"      global:   Synced across CPUs but slows tracing down.\n"
	"     counter:   Not a clock, but just an increment\n"
	"      uptime:   Jiffy counter from time of boot\n"
	"        perf:   Same clock that perf events use\n"
#ifdef CONFIG_X86_64
	"     x86-tsc:   TSC cycle counter\n"
#endif
	"\n  timestamp_mode\t-view the mode used to timestamp events\n"
	"       delta:   Delta difference against a buffer-wide timestamp\n"
	"    absolute:   Absolute (standalone) timestamp\n"
	"\n  trace_marker\t\t- Writes into this file writes into the kernel buffer\n"
	"\n  trace_marker_raw\t\t- Writes into this file writes binary data into the kernel buffer\n"
	"  tracing_cpumask\t- Limit which CPUs to trace\n"
	"  instances\t\t- Make sub-buffers with: mkdir instances/foo\n"
	"\t\t\t  Remove sub-buffer with rmdir\n"
	"  trace_options\t\t- Set format or modify how tracing happens\n"
	"\t\t\t  Disable an option by prefixing 'no' to the\n"
	"\t\t\t  option name\n"
	"  saved_cmdlines_size\t- echo command number in here to store comm-pid list\n"
#ifdef CONFIG_DYNAMIC_FTRACE
	"\n  available_filter_functions - list of functions that can be filtered on\n"
	"  set_ftrace_filter\t- echo function name in here to only trace these\n"
	"\t\t\t  functions\n"
	"\t     accepts: func_full_name or glob-matching-pattern\n"
	"\t     modules: Can select a group via module\n"
	"\t      Format: :mod:<module-name>\n"
	"\t     example: echo :mod:ext3 > set_ftrace_filter\n"
	"\t    triggers: a command to perform when function is hit\n"
	"\t      Format: <function>:<trigger>[:count]\n"
	"\t     trigger: traceon, traceoff\n"
	"\t\t      enable_event:<system>:<event>\n"
	"\t\t      disable_event:<system>:<event>\n"
#ifdef CONFIG_STACKTRACE
	"\t\t      stacktrace\n"
#endif
#ifdef CONFIG_TRACER_SNAPSHOT
	"\t\t      snapshot\n"
#endif
	"\t\t      dump\n"
	"\t\t      cpudump\n"
	"\t     example: echo do_fault:traceoff > set_ftrace_filter\n"
	"\t              echo do_trap:traceoff:3 > set_ftrace_filter\n"
	"\t     The first one will disable tracing every time do_fault is hit\n"
	"\t     The second will disable tracing at most 3 times when do_trap is hit\n"
	"\t       The first time do trap is hit and it disables tracing, the\n"
	"\t       counter will decrement to 2. If tracing is already disabled,\n"
	"\t       the counter will not decrement. It only decrements when the\n"
	"\t       trigger did work\n"
	"\t     To remove trigger without count:\n"
	"\t       echo '!<function>:<trigger> > set_ftrace_filter\n"
	"\t     To remove trigger with a count:\n"
	"\t       echo '!<function>:<trigger>:0 > set_ftrace_filter\n"
	"  set_ftrace_notrace\t- echo function name in here to never trace.\n"
	"\t    accepts: func_full_name, *func_end, func_begin*, *func_middle*\n"
	"\t    modules: Can select a group via module command :mod:\n"
	"\t    Does not accept triggers\n"
#endif /* CONFIG_DYNAMIC_FTRACE */
#ifdef CONFIG_FUNCTION_TRACER
	"  set_ftrace_pid\t- Write pid(s) to only function trace those pids\n"
	"\t\t    (function)\n"
	"  set_ftrace_notrace_pid\t- Write pid(s) to not function trace those pids\n"
	"\t\t    (function)\n"
#endif
#ifdef CONFIG_FUNCTION_GRAPH_TRACER
	"  set_graph_function\t- Trace the nested calls of a function (function_graph)\n"
	"  set_graph_notrace\t- Do not trace the nested calls of a function (function_graph)\n"
	"  max_graph_depth\t- Trace a limited depth of nested calls (0 is unlimited)\n"
#endif
#ifdef CONFIG_TRACER_SNAPSHOT
	"\n  snapshot\t\t- Like 'trace' but shows the content of the static\n"
	"\t\t\t  snapshot buffer. Read the contents for more\n"
	"\t\t\t  information\n"
#endif
#ifdef CONFIG_STACK_TRACER
	"  stack_trace\t\t- Shows the max stack trace when active\n"
	"  stack_max_size\t- Shows current max stack size that was traced\n"
	"\t\t\t  Write into this file to reset the max size (trigger a\n"
	"\t\t\t  new trace)\n"
#ifdef CONFIG_DYNAMIC_FTRACE
	"  stack_trace_filter\t- Like set_ftrace_filter but limits what stack_trace\n"
	"\t\t\t  traces\n"
#endif
#endif /* CONFIG_STACK_TRACER */
#ifdef CONFIG_DYNAMIC_EVENTS
	"  dynamic_events\t\t- Create/append/remove/show the generic dynamic events\n"
	"\t\t\t  Write into this file to define/undefine new trace events.\n"
#endif
#ifdef CONFIG_KPROBE_EVENTS
	"  kprobe_events\t\t- Create/append/remove/show the kernel dynamic events\n"
	"\t\t\t  Write into this file to define/undefine new trace events.\n"
#endif
#ifdef CONFIG_UPROBE_EVENTS
	"  uprobe_events\t\t- Create/append/remove/show the userspace dynamic events\n"
	"\t\t\t  Write into this file to define/undefine new trace events.\n"
#endif
#if defined(CONFIG_KPROBE_EVENTS) || defined(CONFIG_UPROBE_EVENTS)
	"\t  accepts: event-definitions (one definition per line)\n"
	"\t   Format: p[:[<group>/]<event>] <place> [<args>]\n"
	"\t           r[maxactive][:[<group>/]<event>] <place> [<args>]\n"
#ifdef CONFIG_HIST_TRIGGERS
	"\t           s:[synthetic/]<event> <field> [<field>]\n"
#endif
	"\t           -:[<group>/]<event>\n"
#ifdef CONFIG_KPROBE_EVENTS
	"\t    place: [<module>:]<symbol>[+<offset>]|<memaddr>\n"
  "place (kretprobe): [<module>:]<symbol>[+<offset>]%return|<memaddr>\n"
#endif
#ifdef CONFIG_UPROBE_EVENTS
  "   place (uprobe): <path>:<offset>[%return][(ref_ctr_offset)]\n"
#endif
	"\t     args: <name>=fetcharg[:type]\n"
	"\t fetcharg: %<register>, @<address>, @<symbol>[+|-<offset>],\n"
#ifdef CONFIG_HAVE_FUNCTION_ARG_ACCESS_API
	"\t           $stack<index>, $stack, $retval, $comm, $arg<N>,\n"
#else
	"\t           $stack<index>, $stack, $retval, $comm,\n"
#endif
	"\t           +|-[u]<offset>(<fetcharg>), \\imm-value, \\\"imm-string\"\n"
	"\t     type: s8/16/32/64, u8/16/32/64, x8/16/32/64, string, symbol,\n"
	"\t           b<bit-width>@<bit-offset>/<container-size>, ustring,\n"
	"\t           <type>\\[<array-size>\\]\n"
#ifdef CONFIG_HIST_TRIGGERS
	"\t    field: <stype> <name>;\n"
	"\t    stype: u8/u16/u32/u64, s8/s16/s32/s64, pid_t,\n"
	"\t           [unsigned] char/int/long\n"
#endif
#endif
	"  events/\t\t- Directory containing all trace event subsystems:\n"
	"      enable\t\t- Write 0/1 to enable/disable tracing of all events\n"
	"  events/<system>/\t- Directory containing all trace events for <system>:\n"
	"      enable\t\t- Write 0/1 to enable/disable tracing of all <system>\n"
	"\t\t\t  events\n"
	"      filter\t\t- If set, only events passing filter are traced\n"
	"  events/<system>/<event>/\t- Directory containing control files for\n"
	"\t\t\t  <event>:\n"
	"      enable\t\t- Write 0/1 to enable/disable tracing of <event>\n"
	"      filter\t\t- If set, only events passing filter are traced\n"
	"      trigger\t\t- If set, a command to perform when event is hit\n"
	"\t    Format: <trigger>[:count][if <filter>]\n"
	"\t   trigger: traceon, traceoff\n"
	"\t            enable_event:<system>:<event>\n"
	"\t            disable_event:<system>:<event>\n"
#ifdef CONFIG_HIST_TRIGGERS
	"\t            enable_hist:<system>:<event>\n"
	"\t            disable_hist:<system>:<event>\n"
#endif
#ifdef CONFIG_STACKTRACE
	"\t\t    stacktrace\n"
#endif
#ifdef CONFIG_TRACER_SNAPSHOT
	"\t\t    snapshot\n"
#endif
#ifdef CONFIG_HIST_TRIGGERS
	"\t\t    hist (see below)\n"
#endif
	"\t   example: echo traceoff > events/block/block_unplug/trigger\n"
	"\t            echo traceoff:3 > events/block/block_unplug/trigger\n"
	"\t            echo 'enable_event:kmem:kmalloc:3 if nr_rq > 1' > \\\n"
	"\t                  events/block/block_unplug/trigger\n"
	"\t   The first disables tracing every time block_unplug is hit.\n"
	"\t   The second disables tracing the first 3 times block_unplug is hit.\n"
	"\t   The third enables the kmalloc event the first 3 times block_unplug\n"
	"\t     is hit and has value of greater than 1 for the 'nr_rq' event field.\n"
	"\t   Like function triggers, the counter is only decremented if it\n"
	"\t    enabled or disabled tracing.\n"
	"\t   To remove a trigger without a count:\n"
	"\t     echo '!<trigger> > <system>/<event>/trigger\n"
	"\t   To remove a trigger with a count:\n"
	"\t     echo '!<trigger>:0 > <system>/<event>/trigger\n"
	"\t   Filters can be ignored when removing a trigger.\n"
#ifdef CONFIG_HIST_TRIGGERS
	"      hist trigger\t- If set, event hits are aggregated into a hash table\n"
	"\t    Format: hist:keys=<field1[,field2,...]>\n"
	"\t            [:values=<field1[,field2,...]>]\n"
	"\t            [:sort=<field1[,field2,...]>]\n"
	"\t            [:size=#entries]\n"
	"\t            [:pause][:continue][:clear]\n"
	"\t            [:name=histname1]\n"
	"\t            [:<handler>.<action>]\n"
	"\t            [if <filter>]\n\n"
	"\t    When a matching event is hit, an entry is added to a hash\n"
	"\t    table using the key(s) and value(s) named, and the value of a\n"
	"\t    sum called 'hitcount' is incremented.  Keys and values\n"
	"\t    correspond to fields in the event's format description.  Keys\n"
	"\t    can be any field, or the special string 'stacktrace'.\n"
	"\t    Compound keys consisting of up to two fields can be specified\n"
	"\t    by the 'keys' keyword.  Values must correspond to numeric\n"
	"\t    fields.  Sort keys consisting of up to two fields can be\n"
	"\t    specified using the 'sort' keyword.  The sort direction can\n"
	"\t    be modified by appending '.descending' or '.ascending' to a\n"
	"\t    sort field.  The 'size' parameter can be used to specify more\n"
	"\t    or fewer than the default 2048 entries for the hashtable size.\n"
	"\t    If a hist trigger is given a name using the 'name' parameter,\n"
	"\t    its histogram data will be shared with other triggers of the\n"
	"\t    same name, and trigger hits will update this common data.\n\n"
	"\t    Reading the 'hist' file for the event will dump the hash\n"
	"\t    table in its entirety to stdout.  If there are multiple hist\n"
	"\t    triggers attached to an event, there will be a table for each\n"
	"\t    trigger in the output.  The table displayed for a named\n"
	"\t    trigger will be the same as any other instance having the\n"
	"\t    same name.  The default format used to display a given field\n"
	"\t    can be modified by appending any of the following modifiers\n"
	"\t    to the field name, as applicable:\n\n"
	"\t            .hex        display a number as a hex value\n"
	"\t            .sym        display an address as a symbol\n"
	"\t            .sym-offset display an address as a symbol and offset\n"
	"\t            .execname   display a common_pid as a program name\n"
	"\t            .syscall    display a syscall id as a syscall name\n"
	"\t            .log2       display log2 value rather than raw number\n"
	"\t            .usecs      display a common_timestamp in microseconds\n\n"
	"\t    The 'pause' parameter can be used to pause an existing hist\n"
	"\t    trigger or to start a hist trigger but not log any events\n"
	"\t    until told to do so.  'continue' can be used to start or\n"
	"\t    restart a paused hist trigger.\n\n"
	"\t    The 'clear' parameter will clear the contents of a running\n"
	"\t    hist trigger and leave its current paused/active state\n"
	"\t    unchanged.\n\n"
	"\t    The enable_hist and disable_hist triggers can be used to\n"
	"\t    have one event conditionally start and stop another event's\n"
	"\t    already-attached hist trigger.  The syntax is analogous to\n"
	"\t    the enable_event and disable_event triggers.\n\n"
	"\t    Hist trigger handlers and actions are executed whenever a\n"
	"\t    a histogram entry is added or updated.  They take the form:\n\n"
	"\t        <handler>.<action>\n\n"
	"\t    The available handlers are:\n\n"
	"\t        onmatch(matching.event)  - invoke on addition or update\n"
	"\t        onmax(var)               - invoke if var exceeds current max\n"
	"\t        onchange(var)            - invoke action if var changes\n\n"
	"\t    The available actions are:\n\n"
	"\t        trace(<synthetic_event>,param list)  - generate synthetic event\n"
	"\t        save(field,...)                      - save current event fields\n"
#ifdef CONFIG_TRACER_SNAPSHOT
	"\t        snapshot()                           - snapshot the trace buffer\n\n"
#endif
#ifdef CONFIG_SYNTH_EVENTS
	"  events/synthetic_events\t- Create/append/remove/show synthetic events\n"
	"\t  Write into this file to define/undefine new synthetic events.\n"
	"\t     example: echo 'myevent u64 lat; char name[]' >> synthetic_events\n"
#endif
#endif
;

static ssize_t
tracing_readme_read(struct file *filp, char __user *ubuf,
		       size_t cnt, loff_t *ppos)
{
	return simple_read_from_buffer(ubuf, cnt, ppos,
					readme_msg, strlen(readme_msg));
}

static const struct file_operations tracing_readme_fops = {
	.open		= tracing_open_generic,
	.read		= tracing_readme_read,
	.llseek		= generic_file_llseek,
};

static void *saved_tgids_next(struct seq_file *m, void *v, loff_t *pos)
{
	int *ptr = v;

	if (*pos || m->count)
		ptr++;

	(*pos)++;

	for (; ptr <= &tgid_map[PID_MAX_DEFAULT]; ptr++) {
		if (trace_find_tgid(*ptr))
			return ptr;
	}

	return NULL;
}

static void *saved_tgids_start(struct seq_file *m, loff_t *pos)
{
	void *v;
	loff_t l = 0;

	if (!tgid_map)
		return NULL;

	v = &tgid_map[0];
	while (l <= *pos) {
		v = saved_tgids_next(m, v, &l);
		if (!v)
			return NULL;
	}

	return v;
}

static void saved_tgids_stop(struct seq_file *m, void *v)
{
}

static int saved_tgids_show(struct seq_file *m, void *v)
{
	int pid = (int *)v - tgid_map;

	seq_printf(m, "%d %d\n", pid, trace_find_tgid(pid));
	return 0;
}

static const struct seq_operations tracing_saved_tgids_seq_ops = {
	.start		= saved_tgids_start,
	.stop		= saved_tgids_stop,
	.next		= saved_tgids_next,
	.show		= saved_tgids_show,
};

static int tracing_saved_tgids_open(struct inode *inode, struct file *filp)
{
	int ret;

	ret = tracing_check_open_get_tr(NULL);
	if (ret)
		return ret;

	return seq_open(filp, &tracing_saved_tgids_seq_ops);
}


static const struct file_operations tracing_saved_tgids_fops = {
	.open		= tracing_saved_tgids_open,
	.read		= seq_read,
	.llseek		= seq_lseek,
	.release	= seq_release,
};

static void *saved_cmdlines_next(struct seq_file *m, void *v, loff_t *pos)
{
	unsigned int *ptr = v;

	if (*pos || m->count)
		ptr++;

	(*pos)++;

	for (; ptr < &savedcmd->map_cmdline_to_pid[savedcmd->cmdline_num];
	     ptr++) {
		if (*ptr == -1 || *ptr == NO_CMDLINE_MAP)
			continue;

		return ptr;
	}

	return NULL;
}

static void *saved_cmdlines_start(struct seq_file *m, loff_t *pos)
{
	void *v;
	loff_t l = 0;

	preempt_disable();
	arch_spin_lock(&trace_cmdline_lock);

	v = &savedcmd->map_cmdline_to_pid[0];
	while (l <= *pos) {
		v = saved_cmdlines_next(m, v, &l);
		if (!v)
			return NULL;
	}

	return v;
}

static void saved_cmdlines_stop(struct seq_file *m, void *v)
{
	arch_spin_unlock(&trace_cmdline_lock);
	preempt_enable();
}

static int saved_cmdlines_show(struct seq_file *m, void *v)
{
	char buf[TASK_COMM_LEN];
	unsigned int *pid = v;

	__trace_find_cmdline(*pid, buf);
	seq_printf(m, "%d %s\n", *pid, buf);
	return 0;
}

static const struct seq_operations tracing_saved_cmdlines_seq_ops = {
	.start		= saved_cmdlines_start,
	.next		= saved_cmdlines_next,
	.stop		= saved_cmdlines_stop,
	.show		= saved_cmdlines_show,
};

static int tracing_saved_cmdlines_open(struct inode *inode, struct file *filp)
{
	int ret;

	ret = tracing_check_open_get_tr(NULL);
	if (ret)
		return ret;

	return seq_open(filp, &tracing_saved_cmdlines_seq_ops);
}

static const struct file_operations tracing_saved_cmdlines_fops = {
	.open		= tracing_saved_cmdlines_open,
	.read		= seq_read,
	.llseek		= seq_lseek,
	.release	= seq_release,
};

static ssize_t
tracing_saved_cmdlines_size_read(struct file *filp, char __user *ubuf,
				 size_t cnt, loff_t *ppos)
{
	char buf[64];
	int r;

	arch_spin_lock(&trace_cmdline_lock);
	r = scnprintf(buf, sizeof(buf), "%u\n", savedcmd->cmdline_num);
	arch_spin_unlock(&trace_cmdline_lock);

	return simple_read_from_buffer(ubuf, cnt, ppos, buf, r);
}

static void free_saved_cmdlines_buffer(struct saved_cmdlines_buffer *s)
{
	kfree(s->saved_cmdlines);
	kfree(s->map_cmdline_to_pid);
	kfree(s);
}

static int tracing_resize_saved_cmdlines(unsigned int val)
{
	struct saved_cmdlines_buffer *s, *savedcmd_temp;

	s = kmalloc(sizeof(*s), GFP_KERNEL);
	if (!s)
		return -ENOMEM;

	if (allocate_cmdlines_buffer(val, s) < 0) {
		kfree(s);
		return -ENOMEM;
	}

	arch_spin_lock(&trace_cmdline_lock);
	savedcmd_temp = savedcmd;
	savedcmd = s;
	arch_spin_unlock(&trace_cmdline_lock);
	free_saved_cmdlines_buffer(savedcmd_temp);

	return 0;
}

static ssize_t
tracing_saved_cmdlines_size_write(struct file *filp, const char __user *ubuf,
				  size_t cnt, loff_t *ppos)
{
	unsigned long val;
	int ret;

	ret = kstrtoul_from_user(ubuf, cnt, 10, &val);
	if (ret)
		return ret;

	/* must have at least 1 entry or less than PID_MAX_DEFAULT */
	if (!val || val > PID_MAX_DEFAULT)
		return -EINVAL;

	ret = tracing_resize_saved_cmdlines((unsigned int)val);
	if (ret < 0)
		return ret;

	*ppos += cnt;

	return cnt;
}

static const struct file_operations tracing_saved_cmdlines_size_fops = {
	.open		= tracing_open_generic,
	.read		= tracing_saved_cmdlines_size_read,
	.write		= tracing_saved_cmdlines_size_write,
};

#ifdef CONFIG_TRACE_EVAL_MAP_FILE
static union trace_eval_map_item *
update_eval_map(union trace_eval_map_item *ptr)
{
	if (!ptr->map.eval_string) {
		if (ptr->tail.next) {
			ptr = ptr->tail.next;
			/* Set ptr to the next real item (skip head) */
			ptr++;
		} else
			return NULL;
	}
	return ptr;
}

static void *eval_map_next(struct seq_file *m, void *v, loff_t *pos)
{
	union trace_eval_map_item *ptr = v;

	/*
	 * Paranoid! If ptr points to end, we don't want to increment past it.
	 * This really should never happen.
	 */
	(*pos)++;
	ptr = update_eval_map(ptr);
	if (WARN_ON_ONCE(!ptr))
		return NULL;

	ptr++;
	ptr = update_eval_map(ptr);

	return ptr;
}

static void *eval_map_start(struct seq_file *m, loff_t *pos)
{
	union trace_eval_map_item *v;
	loff_t l = 0;

	mutex_lock(&trace_eval_mutex);

	v = trace_eval_maps;
	if (v)
		v++;

	while (v && l < *pos) {
		v = eval_map_next(m, v, &l);
	}

	return v;
}

static void eval_map_stop(struct seq_file *m, void *v)
{
	mutex_unlock(&trace_eval_mutex);
}

static int eval_map_show(struct seq_file *m, void *v)
{
	union trace_eval_map_item *ptr = v;

	seq_printf(m, "%s %ld (%s)\n",
		   ptr->map.eval_string, ptr->map.eval_value,
		   ptr->map.system);

	return 0;
}

static const struct seq_operations tracing_eval_map_seq_ops = {
	.start		= eval_map_start,
	.next		= eval_map_next,
	.stop		= eval_map_stop,
	.show		= eval_map_show,
};

static int tracing_eval_map_open(struct inode *inode, struct file *filp)
{
	int ret;

	ret = tracing_check_open_get_tr(NULL);
	if (ret)
		return ret;

	return seq_open(filp, &tracing_eval_map_seq_ops);
}

static const struct file_operations tracing_eval_map_fops = {
	.open		= tracing_eval_map_open,
	.read		= seq_read,
	.llseek		= seq_lseek,
	.release	= seq_release,
};

static inline union trace_eval_map_item *
trace_eval_jmp_to_tail(union trace_eval_map_item *ptr)
{
	/* Return tail of array given the head */
	return ptr + ptr->head.length + 1;
}

static void
trace_insert_eval_map_file(struct module *mod, struct trace_eval_map **start,
			   int len)
{
	struct trace_eval_map **stop;
	struct trace_eval_map **map;
	union trace_eval_map_item *map_array;
	union trace_eval_map_item *ptr;

	stop = start + len;

	/*
	 * The trace_eval_maps contains the map plus a head and tail item,
	 * where the head holds the module and length of array, and the
	 * tail holds a pointer to the next list.
	 */
	map_array = kmalloc_array(len + 2, sizeof(*map_array), GFP_KERNEL);
	if (!map_array) {
		pr_warn("Unable to allocate trace eval mapping\n");
		return;
	}

	mutex_lock(&trace_eval_mutex);

	if (!trace_eval_maps)
		trace_eval_maps = map_array;
	else {
		ptr = trace_eval_maps;
		for (;;) {
			ptr = trace_eval_jmp_to_tail(ptr);
			if (!ptr->tail.next)
				break;
			ptr = ptr->tail.next;

		}
		ptr->tail.next = map_array;
	}
	map_array->head.mod = mod;
	map_array->head.length = len;
	map_array++;

	for (map = start; (unsigned long)map < (unsigned long)stop; map++) {
		map_array->map = **map;
		map_array++;
	}
	memset(map_array, 0, sizeof(*map_array));

	mutex_unlock(&trace_eval_mutex);
}

static void trace_create_eval_file(struct dentry *d_tracer)
{
	trace_create_file("eval_map", 0444, d_tracer,
			  NULL, &tracing_eval_map_fops);
}

#else /* CONFIG_TRACE_EVAL_MAP_FILE */
static inline void trace_create_eval_file(struct dentry *d_tracer) { }
static inline void trace_insert_eval_map_file(struct module *mod,
			      struct trace_eval_map **start, int len) { }
#endif /* !CONFIG_TRACE_EVAL_MAP_FILE */

static void trace_insert_eval_map(struct module *mod,
				  struct trace_eval_map **start, int len)
{
	struct trace_eval_map **map;

	if (len <= 0)
		return;

	map = start;

	trace_event_eval_update(map, len);

	trace_insert_eval_map_file(mod, start, len);
}

static ssize_t
tracing_set_trace_read(struct file *filp, char __user *ubuf,
		       size_t cnt, loff_t *ppos)
{
	struct trace_array *tr = filp->private_data;
	char buf[MAX_TRACER_SIZE+2];
	int r;

	mutex_lock(&trace_types_lock);
	r = sprintf(buf, "%s\n", tr->current_trace->name);
	mutex_unlock(&trace_types_lock);

	return simple_read_from_buffer(ubuf, cnt, ppos, buf, r);
}

int tracer_init(struct tracer *t, struct trace_array *tr)
{
	tracing_reset_online_cpus(&tr->array_buffer);
	return t->init(tr);
}

static void set_buffer_entries(struct array_buffer *buf, unsigned long val)
{
	int cpu;

	for_each_tracing_cpu(cpu)
		per_cpu_ptr(buf->data, cpu)->entries = val;
}

#ifdef CONFIG_TRACER_MAX_TRACE
/* resize @tr's buffer to the size of @size_tr's entries */
static int resize_buffer_duplicate_size(struct array_buffer *trace_buf,
					struct array_buffer *size_buf, int cpu_id)
{
	int cpu, ret = 0;

	if (cpu_id == RING_BUFFER_ALL_CPUS) {
		for_each_tracing_cpu(cpu) {
			ret = ring_buffer_resize(trace_buf->buffer,
				 per_cpu_ptr(size_buf->data, cpu)->entries, cpu);
			if (ret < 0)
				break;
			per_cpu_ptr(trace_buf->data, cpu)->entries =
				per_cpu_ptr(size_buf->data, cpu)->entries;
		}
	} else {
		ret = ring_buffer_resize(trace_buf->buffer,
				 per_cpu_ptr(size_buf->data, cpu_id)->entries, cpu_id);
		if (ret == 0)
			per_cpu_ptr(trace_buf->data, cpu_id)->entries =
				per_cpu_ptr(size_buf->data, cpu_id)->entries;
	}

	return ret;
}
#endif /* CONFIG_TRACER_MAX_TRACE */

static int __tracing_resize_ring_buffer(struct trace_array *tr,
					unsigned long size, int cpu)
{
	int ret;

	/*
	 * If kernel or user changes the size of the ring buffer
	 * we use the size that was given, and we can forget about
	 * expanding it later.
	 */
	ring_buffer_expanded = true;

	/* May be called before buffers are initialized */
	if (!tr->array_buffer.buffer)
		return 0;

	ret = ring_buffer_resize(tr->array_buffer.buffer, size, cpu);
	if (ret < 0)
		return ret;

#ifdef CONFIG_TRACER_MAX_TRACE
	if (!(tr->flags & TRACE_ARRAY_FL_GLOBAL) ||
	    !tr->current_trace->use_max_tr)
		goto out;

	ret = ring_buffer_resize(tr->max_buffer.buffer, size, cpu);
	if (ret < 0) {
		int r = resize_buffer_duplicate_size(&tr->array_buffer,
						     &tr->array_buffer, cpu);
		if (r < 0) {
			/*
			 * AARGH! We are left with different
			 * size max buffer!!!!
			 * The max buffer is our "snapshot" buffer.
			 * When a tracer needs a snapshot (one of the
			 * latency tracers), it swaps the max buffer
			 * with the saved snap shot. We succeeded to
			 * update the size of the main buffer, but failed to
			 * update the size of the max buffer. But when we tried
			 * to reset the main buffer to the original size, we
			 * failed there too. This is very unlikely to
			 * happen, but if it does, warn and kill all
			 * tracing.
			 */
			WARN_ON(1);
			tracing_disabled = 1;
		}
		return ret;
	}

	if (cpu == RING_BUFFER_ALL_CPUS)
		set_buffer_entries(&tr->max_buffer, size);
	else
		per_cpu_ptr(tr->max_buffer.data, cpu)->entries = size;

 out:
#endif /* CONFIG_TRACER_MAX_TRACE */

	if (cpu == RING_BUFFER_ALL_CPUS)
		set_buffer_entries(&tr->array_buffer, size);
	else
		per_cpu_ptr(tr->array_buffer.data, cpu)->entries = size;

	return ret;
}

ssize_t tracing_resize_ring_buffer(struct trace_array *tr,
				  unsigned long size, int cpu_id)
{
	int ret = size;

	mutex_lock(&trace_types_lock);

	if (cpu_id != RING_BUFFER_ALL_CPUS) {
		/* make sure, this cpu is enabled in the mask */
		if (!cpumask_test_cpu(cpu_id, tracing_buffer_mask)) {
			ret = -EINVAL;
			goto out;
		}
	}

	ret = __tracing_resize_ring_buffer(tr, size, cpu_id);
	if (ret < 0)
		ret = -ENOMEM;

out:
	mutex_unlock(&trace_types_lock);

	return ret;
}


/**
 * tracing_update_buffers - used by tracing facility to expand ring buffers
 *
 * To save on memory when the tracing is never used on a system with it
 * configured in. The ring buffers are set to a minimum size. But once
 * a user starts to use the tracing facility, then they need to grow
 * to their default size.
 *
 * This function is to be called when a tracer is about to be used.
 */
int tracing_update_buffers(void)
{
	int ret = 0;

	mutex_lock(&trace_types_lock);
	if (!ring_buffer_expanded)
		ret = __tracing_resize_ring_buffer(&global_trace, trace_buf_size,
						RING_BUFFER_ALL_CPUS);
	mutex_unlock(&trace_types_lock);

	return ret;
}

struct trace_option_dentry;

static void
create_trace_option_files(struct trace_array *tr, struct tracer *tracer);

/*
 * Used to clear out the tracer before deletion of an instance.
 * Must have trace_types_lock held.
 */
static void tracing_set_nop(struct trace_array *tr)
{
	if (tr->current_trace == &nop_trace)
		return;
	
	tr->current_trace->enabled--;

	if (tr->current_trace->reset)
		tr->current_trace->reset(tr);

	tr->current_trace = &nop_trace;
}

static void add_tracer_options(struct trace_array *tr, struct tracer *t)
{
	/* Only enable if the directory has been created already. */
	if (!tr->dir)
		return;

	create_trace_option_files(tr, t);
}

int tracing_set_tracer(struct trace_array *tr, const char *buf)
{
	struct tracer *t;
#ifdef CONFIG_TRACER_MAX_TRACE
	bool had_max_tr;
#endif
	int ret = 0;

	mutex_lock(&trace_types_lock);

	if (!ring_buffer_expanded) {
		ret = __tracing_resize_ring_buffer(tr, trace_buf_size,
						RING_BUFFER_ALL_CPUS);
		if (ret < 0)
			goto out;
		ret = 0;
	}

	for (t = trace_types; t; t = t->next) {
		if (strcmp(t->name, buf) == 0)
			break;
	}
	if (!t) {
		ret = -EINVAL;
		goto out;
	}
	if (t == tr->current_trace)
		goto out;

#ifdef CONFIG_TRACER_SNAPSHOT
	if (t->use_max_tr) {
		arch_spin_lock(&tr->max_lock);
		if (tr->cond_snapshot)
			ret = -EBUSY;
		arch_spin_unlock(&tr->max_lock);
		if (ret)
			goto out;
	}
#endif
	/* Some tracers won't work on kernel command line */
	if (system_state < SYSTEM_RUNNING && t->noboot) {
		pr_warn("Tracer '%s' is not allowed on command line, ignored\n",
			t->name);
		goto out;
	}

	/* Some tracers are only allowed for the top level buffer */
	if (!trace_ok_for_array(t, tr)) {
		ret = -EINVAL;
		goto out;
	}

	/* If trace pipe files are being read, we can't change the tracer */
	if (tr->trace_ref) {
		ret = -EBUSY;
		goto out;
	}

	trace_branch_disable();

	tr->current_trace->enabled--;

	if (tr->current_trace->reset)
		tr->current_trace->reset(tr);

	/* Current trace needs to be nop_trace before synchronize_rcu */
	tr->current_trace = &nop_trace;

#ifdef CONFIG_TRACER_MAX_TRACE
	had_max_tr = tr->allocated_snapshot;

	if (had_max_tr && !t->use_max_tr) {
		/*
		 * We need to make sure that the update_max_tr sees that
		 * current_trace changed to nop_trace to keep it from
		 * swapping the buffers after we resize it.
		 * The update_max_tr is called from interrupts disabled
		 * so a synchronized_sched() is sufficient.
		 */
		synchronize_rcu();
		free_snapshot(tr);
	}
#endif

#ifdef CONFIG_TRACER_MAX_TRACE
	if (t->use_max_tr && !had_max_tr) {
		ret = tracing_alloc_snapshot_instance(tr);
		if (ret < 0)
			goto out;
	}
#endif

	if (t->init) {
		ret = tracer_init(t, tr);
		if (ret)
			goto out;
	}

	tr->current_trace = t;
	tr->current_trace->enabled++;
	trace_branch_enable(tr);
 out:
	mutex_unlock(&trace_types_lock);

	return ret;
}

static ssize_t
tracing_set_trace_write(struct file *filp, const char __user *ubuf,
			size_t cnt, loff_t *ppos)
{
	struct trace_array *tr = filp->private_data;
	char buf[MAX_TRACER_SIZE+1];
	int i;
	size_t ret;
	int err;

	ret = cnt;

	if (cnt > MAX_TRACER_SIZE)
		cnt = MAX_TRACER_SIZE;

	if (copy_from_user(buf, ubuf, cnt))
		return -EFAULT;

	buf[cnt] = 0;

	/* strip ending whitespace. */
	for (i = cnt - 1; i > 0 && isspace(buf[i]); i--)
		buf[i] = 0;

	err = tracing_set_tracer(tr, buf);
	if (err)
		return err;

	*ppos += ret;

	return ret;
}

static ssize_t
tracing_nsecs_read(unsigned long *ptr, char __user *ubuf,
		   size_t cnt, loff_t *ppos)
{
	char buf[64];
	int r;

	r = snprintf(buf, sizeof(buf), "%ld\n",
		     *ptr == (unsigned long)-1 ? -1 : nsecs_to_usecs(*ptr));
	if (r > sizeof(buf))
		r = sizeof(buf);
	return simple_read_from_buffer(ubuf, cnt, ppos, buf, r);
}

static ssize_t
tracing_nsecs_write(unsigned long *ptr, const char __user *ubuf,
		    size_t cnt, loff_t *ppos)
{
	unsigned long val;
	int ret;

	ret = kstrtoul_from_user(ubuf, cnt, 10, &val);
	if (ret)
		return ret;

	*ptr = val * 1000;

	return cnt;
}

static ssize_t
tracing_thresh_read(struct file *filp, char __user *ubuf,
		    size_t cnt, loff_t *ppos)
{
	return tracing_nsecs_read(&tracing_thresh, ubuf, cnt, ppos);
}

static ssize_t
tracing_thresh_write(struct file *filp, const char __user *ubuf,
		     size_t cnt, loff_t *ppos)
{
	struct trace_array *tr = filp->private_data;
	int ret;

	mutex_lock(&trace_types_lock);
	ret = tracing_nsecs_write(&tracing_thresh, ubuf, cnt, ppos);
	if (ret < 0)
		goto out;

	if (tr->current_trace->update_thresh) {
		ret = tr->current_trace->update_thresh(tr);
		if (ret < 0)
			goto out;
	}

	ret = cnt;
out:
	mutex_unlock(&trace_types_lock);

	return ret;
}

#if defined(CONFIG_TRACER_MAX_TRACE) || defined(CONFIG_HWLAT_TRACER)

static ssize_t
tracing_max_lat_read(struct file *filp, char __user *ubuf,
		     size_t cnt, loff_t *ppos)
{
	return tracing_nsecs_read(filp->private_data, ubuf, cnt, ppos);
}

static ssize_t
tracing_max_lat_write(struct file *filp, const char __user *ubuf,
		      size_t cnt, loff_t *ppos)
{
	return tracing_nsecs_write(filp->private_data, ubuf, cnt, ppos);
}

#endif

static int tracing_open_pipe(struct inode *inode, struct file *filp)
{
	struct trace_array *tr = inode->i_private;
	struct trace_iterator *iter;
	int ret;

	ret = tracing_check_open_get_tr(tr);
	if (ret)
		return ret;

	mutex_lock(&trace_types_lock);

	/* create a buffer to store the information to pass to userspace */
	iter = kzalloc(sizeof(*iter), GFP_KERNEL);
	if (!iter) {
		ret = -ENOMEM;
		__trace_array_put(tr);
		goto out;
	}

	trace_seq_init(&iter->seq);
	iter->trace = tr->current_trace;

	if (!alloc_cpumask_var(&iter->started, GFP_KERNEL)) {
		ret = -ENOMEM;
		goto fail;
	}

	/* trace pipe does not show start of buffer */
	cpumask_setall(iter->started);

	if (tr->trace_flags & TRACE_ITER_LATENCY_FMT)
		iter->iter_flags |= TRACE_FILE_LAT_FMT;

	/* Output in nanoseconds only if we are using a clock in nanoseconds. */
	if (trace_clocks[tr->clock_id].in_ns)
		iter->iter_flags |= TRACE_FILE_TIME_IN_NS;

	iter->tr = tr;
	iter->array_buffer = &tr->array_buffer;
	iter->cpu_file = tracing_get_cpu(inode);
	mutex_init(&iter->mutex);
	filp->private_data = iter;

	if (iter->trace->pipe_open)
		iter->trace->pipe_open(iter);

	nonseekable_open(inode, filp);

	tr->trace_ref++;
out:
	mutex_unlock(&trace_types_lock);
	return ret;

fail:
	kfree(iter);
	__trace_array_put(tr);
	mutex_unlock(&trace_types_lock);
	return ret;
}

static int tracing_release_pipe(struct inode *inode, struct file *file)
{
	struct trace_iterator *iter = file->private_data;
	struct trace_array *tr = inode->i_private;

	mutex_lock(&trace_types_lock);

	tr->trace_ref--;

	if (iter->trace->pipe_close)
		iter->trace->pipe_close(iter);

	mutex_unlock(&trace_types_lock);

	free_cpumask_var(iter->started);
	mutex_destroy(&iter->mutex);
	kfree(iter);

	trace_array_put(tr);

	return 0;
}

static __poll_t
trace_poll(struct trace_iterator *iter, struct file *filp, poll_table *poll_table)
{
	struct trace_array *tr = iter->tr;

	/* Iterators are static, they should be filled or empty */
	if (trace_buffer_iter(iter, iter->cpu_file))
		return EPOLLIN | EPOLLRDNORM;

	if (tr->trace_flags & TRACE_ITER_BLOCK)
		/*
		 * Always select as readable when in blocking mode
		 */
		return EPOLLIN | EPOLLRDNORM;
	else
		return ring_buffer_poll_wait(iter->array_buffer->buffer, iter->cpu_file,
					     filp, poll_table);
}

static __poll_t
tracing_poll_pipe(struct file *filp, poll_table *poll_table)
{
	struct trace_iterator *iter = filp->private_data;

	return trace_poll(iter, filp, poll_table);
}

/* Must be called with iter->mutex held. */
static int tracing_wait_pipe(struct file *filp)
{
	struct trace_iterator *iter = filp->private_data;
	int ret;

	while (trace_empty(iter)) {

		if ((filp->f_flags & O_NONBLOCK)) {
			return -EAGAIN;
		}

		/*
		 * We block until we read something and tracing is disabled.
		 * We still block if tracing is disabled, but we have never
		 * read anything. This allows a user to cat this file, and
		 * then enable tracing. But after we have read something,
		 * we give an EOF when tracing is again disabled.
		 *
		 * iter->pos will be 0 if we haven't read anything.
		 */
		if (!tracer_tracing_is_on(iter->tr) && iter->pos)
			break;

		mutex_unlock(&iter->mutex);

		ret = wait_on_pipe(iter, 0);

		mutex_lock(&iter->mutex);

		if (ret)
			return ret;
	}

	return 1;
}

/*
 * Consumer reader.
 */
static ssize_t
tracing_read_pipe(struct file *filp, char __user *ubuf,
		  size_t cnt, loff_t *ppos)
{
	struct trace_iterator *iter = filp->private_data;
	ssize_t sret;

	/*
	 * Avoid more than one consumer on a single file descriptor
	 * This is just a matter of traces coherency, the ring buffer itself
	 * is protected.
	 */
	mutex_lock(&iter->mutex);

	/* return any leftover data */
	sret = trace_seq_to_user(&iter->seq, ubuf, cnt);
	if (sret != -EBUSY)
		goto out;

	trace_seq_init(&iter->seq);

	if (iter->trace->read) {
		sret = iter->trace->read(iter, filp, ubuf, cnt, ppos);
		if (sret)
			goto out;
	}

waitagain:
	sret = tracing_wait_pipe(filp);
	if (sret <= 0)
		goto out;

	/* stop when tracing is finished */
	if (trace_empty(iter)) {
		sret = 0;
		goto out;
	}

	if (cnt >= PAGE_SIZE)
		cnt = PAGE_SIZE - 1;

	/* reset all but tr, trace, and overruns */
	memset(&iter->seq, 0,
	       sizeof(struct trace_iterator) -
	       offsetof(struct trace_iterator, seq));
	cpumask_clear(iter->started);
	trace_seq_init(&iter->seq);
	iter->pos = -1;

	trace_event_read_lock();
	trace_access_lock(iter->cpu_file);
	while (trace_find_next_entry_inc(iter) != NULL) {
		enum print_line_t ret;
		int save_len = iter->seq.seq.len;

		ret = print_trace_line(iter);
		if (ret == TRACE_TYPE_PARTIAL_LINE) {
			/* don't print partial lines */
			iter->seq.seq.len = save_len;
			break;
		}
		if (ret != TRACE_TYPE_NO_CONSUME)
			trace_consume(iter);

		if (trace_seq_used(&iter->seq) >= cnt)
			break;

		/*
		 * Setting the full flag means we reached the trace_seq buffer
		 * size and we should leave by partial output condition above.
		 * One of the trace_seq_* functions is not used properly.
		 */
		WARN_ONCE(iter->seq.full, "full flag set for trace type %d",
			  iter->ent->type);
	}
	trace_access_unlock(iter->cpu_file);
	trace_event_read_unlock();

	/* Now copy what we have to the user */
	sret = trace_seq_to_user(&iter->seq, ubuf, cnt);
	if (iter->seq.seq.readpos >= trace_seq_used(&iter->seq))
		trace_seq_init(&iter->seq);

	/*
	 * If there was nothing to send to user, in spite of consuming trace
	 * entries, go back to wait for more entries.
	 */
	if (sret == -EBUSY)
		goto waitagain;

out:
	mutex_unlock(&iter->mutex);

	return sret;
}

static void tracing_spd_release_pipe(struct splice_pipe_desc *spd,
				     unsigned int idx)
{
	__free_page(spd->pages[idx]);
}

static size_t
tracing_fill_pipe_page(size_t rem, struct trace_iterator *iter)
{
	size_t count;
	int save_len;
	int ret;

	/* Seq buffer is page-sized, exactly what we need. */
	for (;;) {
		save_len = iter->seq.seq.len;
		ret = print_trace_line(iter);

		if (trace_seq_has_overflowed(&iter->seq)) {
			iter->seq.seq.len = save_len;
			break;
		}

		/*
		 * This should not be hit, because it should only
		 * be set if the iter->seq overflowed. But check it
		 * anyway to be safe.
		 */
		if (ret == TRACE_TYPE_PARTIAL_LINE) {
			iter->seq.seq.len = save_len;
			break;
		}

		count = trace_seq_used(&iter->seq) - save_len;
		if (rem < count) {
			rem = 0;
			iter->seq.seq.len = save_len;
			break;
		}

		if (ret != TRACE_TYPE_NO_CONSUME)
			trace_consume(iter);
		rem -= count;
		if (!trace_find_next_entry_inc(iter))	{
			rem = 0;
			iter->ent = NULL;
			break;
		}
	}

	return rem;
}

static ssize_t tracing_splice_read_pipe(struct file *filp,
					loff_t *ppos,
					struct pipe_inode_info *pipe,
					size_t len,
					unsigned int flags)
{
	struct page *pages_def[PIPE_DEF_BUFFERS];
	struct partial_page partial_def[PIPE_DEF_BUFFERS];
	struct trace_iterator *iter = filp->private_data;
	struct splice_pipe_desc spd = {
		.pages		= pages_def,
		.partial	= partial_def,
		.nr_pages	= 0, /* This gets updated below. */
		.nr_pages_max	= PIPE_DEF_BUFFERS,
		.ops		= &default_pipe_buf_ops,
		.spd_release	= tracing_spd_release_pipe,
	};
	ssize_t ret;
	size_t rem;
	unsigned int i;

	if (splice_grow_spd(pipe, &spd))
		return -ENOMEM;

	mutex_lock(&iter->mutex);

	if (iter->trace->splice_read) {
		ret = iter->trace->splice_read(iter, filp,
					       ppos, pipe, len, flags);
		if (ret)
			goto out_err;
	}

	ret = tracing_wait_pipe(filp);
	if (ret <= 0)
		goto out_err;

	if (!iter->ent && !trace_find_next_entry_inc(iter)) {
		ret = -EFAULT;
		goto out_err;
	}

	trace_event_read_lock();
	trace_access_lock(iter->cpu_file);

	/* Fill as many pages as possible. */
	for (i = 0, rem = len; i < spd.nr_pages_max && rem; i++) {
		spd.pages[i] = alloc_page(GFP_KERNEL);
		if (!spd.pages[i])
			break;

		rem = tracing_fill_pipe_page(rem, iter);

		/* Copy the data into the page, so we can start over. */
		ret = trace_seq_to_buffer(&iter->seq,
					  page_address(spd.pages[i]),
					  trace_seq_used(&iter->seq));
		if (ret < 0) {
			__free_page(spd.pages[i]);
			break;
		}
		spd.partial[i].offset = 0;
		spd.partial[i].len = trace_seq_used(&iter->seq);

		trace_seq_init(&iter->seq);
	}

	trace_access_unlock(iter->cpu_file);
	trace_event_read_unlock();
	mutex_unlock(&iter->mutex);

	spd.nr_pages = i;

	if (i)
		ret = splice_to_pipe(pipe, &spd);
	else
		ret = 0;
out:
	splice_shrink_spd(&spd);
	return ret;

out_err:
	mutex_unlock(&iter->mutex);
	goto out;
}

static ssize_t
tracing_entries_read(struct file *filp, char __user *ubuf,
		     size_t cnt, loff_t *ppos)
{
	struct inode *inode = file_inode(filp);
	struct trace_array *tr = inode->i_private;
	int cpu = tracing_get_cpu(inode);
	char buf[64];
	int r = 0;
	ssize_t ret;

	mutex_lock(&trace_types_lock);

	if (cpu == RING_BUFFER_ALL_CPUS) {
		int cpu, buf_size_same;
		unsigned long size;

		size = 0;
		buf_size_same = 1;
		/* check if all cpu sizes are same */
		for_each_tracing_cpu(cpu) {
			/* fill in the size from first enabled cpu */
			if (size == 0)
				size = per_cpu_ptr(tr->array_buffer.data, cpu)->entries;
			if (size != per_cpu_ptr(tr->array_buffer.data, cpu)->entries) {
				buf_size_same = 0;
				break;
			}
		}

		if (buf_size_same) {
			if (!ring_buffer_expanded)
				r = sprintf(buf, "%lu (expanded: %lu)\n",
					    size >> 10,
					    trace_buf_size >> 10);
			else
				r = sprintf(buf, "%lu\n", size >> 10);
		} else
			r = sprintf(buf, "X\n");
	} else
		r = sprintf(buf, "%lu\n", per_cpu_ptr(tr->array_buffer.data, cpu)->entries >> 10);

	mutex_unlock(&trace_types_lock);

	ret = simple_read_from_buffer(ubuf, cnt, ppos, buf, r);
	return ret;
}

static ssize_t
tracing_entries_write(struct file *filp, const char __user *ubuf,
		      size_t cnt, loff_t *ppos)
{
	struct inode *inode = file_inode(filp);
	struct trace_array *tr = inode->i_private;
	unsigned long val;
	int ret;

	ret = kstrtoul_from_user(ubuf, cnt, 10, &val);
	if (ret)
		return ret;

	/* must have at least 1 entry */
	if (!val)
		return -EINVAL;

	/* value is in KB */
	val <<= 10;
	ret = tracing_resize_ring_buffer(tr, val, tracing_get_cpu(inode));
	if (ret < 0)
		return ret;

	*ppos += cnt;

	return cnt;
}

static ssize_t
tracing_total_entries_read(struct file *filp, char __user *ubuf,
				size_t cnt, loff_t *ppos)
{
	struct trace_array *tr = filp->private_data;
	char buf[64];
	int r, cpu;
	unsigned long size = 0, expanded_size = 0;

	mutex_lock(&trace_types_lock);
	for_each_tracing_cpu(cpu) {
		size += per_cpu_ptr(tr->array_buffer.data, cpu)->entries >> 10;
		if (!ring_buffer_expanded)
			expanded_size += trace_buf_size >> 10;
	}
	if (ring_buffer_expanded)
		r = sprintf(buf, "%lu\n", size);
	else
		r = sprintf(buf, "%lu (expanded: %lu)\n", size, expanded_size);
	mutex_unlock(&trace_types_lock);

	return simple_read_from_buffer(ubuf, cnt, ppos, buf, r);
}

static ssize_t
tracing_free_buffer_write(struct file *filp, const char __user *ubuf,
			  size_t cnt, loff_t *ppos)
{
	/*
	 * There is no need to read what the user has written, this function
	 * is just to make sure that there is no error when "echo" is used
	 */

	*ppos += cnt;

	return cnt;
}

static int
tracing_free_buffer_release(struct inode *inode, struct file *filp)
{
	struct trace_array *tr = inode->i_private;

	/* disable tracing ? */
	if (tr->trace_flags & TRACE_ITER_STOP_ON_FREE)
		tracer_tracing_off(tr);
	/* resize the ring buffer to 0 */
	tracing_resize_ring_buffer(tr, 0, RING_BUFFER_ALL_CPUS);

	trace_array_put(tr);

	return 0;
}

static ssize_t
tracing_mark_write(struct file *filp, const char __user *ubuf,
					size_t cnt, loff_t *fpos)
{
	struct trace_array *tr = filp->private_data;
	struct ring_buffer_event *event;
	enum event_trigger_type tt = ETT_NONE;
	struct trace_buffer *buffer;
	struct print_entry *entry;
	ssize_t written;
	int size;
	int len;

/* Used in tracing_mark_raw_write() as well */
#define FAULTED_STR "<faulted>"
#define FAULTED_SIZE (sizeof(FAULTED_STR) - 1) /* '\0' is already accounted for */

	if (tracing_disabled)
		return -EINVAL;

	if (!(tr->trace_flags & TRACE_ITER_MARKERS))
		return -EINVAL;

	if (cnt > TRACE_BUF_SIZE)
		cnt = TRACE_BUF_SIZE;

	BUILD_BUG_ON(TRACE_BUF_SIZE >= PAGE_SIZE);

	size = sizeof(*entry) + cnt + 2; /* add '\0' and possible '\n' */

	/* If less than "<faulted>", then make sure we can still add that */
	if (cnt < FAULTED_SIZE)
		size += FAULTED_SIZE - cnt;

	buffer = tr->array_buffer.buffer;
	event = __trace_buffer_lock_reserve(buffer, TRACE_PRINT, size,
					    tracing_gen_ctx());
	if (unlikely(!event))
		/* Ring buffer disabled, return as if not open for write */
		return -EBADF;

	entry = ring_buffer_event_data(event);
	entry->ip = _THIS_IP_;

	len = __copy_from_user_inatomic(&entry->buf, ubuf, cnt);
	if (len) {
		memcpy(&entry->buf, FAULTED_STR, FAULTED_SIZE);
		cnt = FAULTED_SIZE;
		written = -EFAULT;
	} else
		written = cnt;

	if (tr->trace_marker_file && !list_empty(&tr->trace_marker_file->triggers)) {
		/* do not add \n before testing triggers, but add \0 */
		entry->buf[cnt] = '\0';
		tt = event_triggers_call(tr->trace_marker_file, entry, event);
	}

	if (entry->buf[cnt - 1] != '\n') {
		entry->buf[cnt] = '\n';
		entry->buf[cnt + 1] = '\0';
	} else
		entry->buf[cnt] = '\0';

	if (static_branch_unlikely(&trace_marker_exports_enabled))
		ftrace_exports(event, TRACE_EXPORT_MARKER);
	__buffer_unlock_commit(buffer, event);

	if (tt)
		event_triggers_post_call(tr->trace_marker_file, tt);

	if (written > 0)
		*fpos += written;

	return written;
}

/* Limit it for now to 3K (including tag) */
#define RAW_DATA_MAX_SIZE (1024*3)

static ssize_t
tracing_mark_raw_write(struct file *filp, const char __user *ubuf,
					size_t cnt, loff_t *fpos)
{
	struct trace_array *tr = filp->private_data;
	struct ring_buffer_event *event;
	struct trace_buffer *buffer;
	struct raw_data_entry *entry;
	ssize_t written;
	int size;
	int len;

#define FAULT_SIZE_ID (FAULTED_SIZE + sizeof(int))

	if (tracing_disabled)
		return -EINVAL;

	if (!(tr->trace_flags & TRACE_ITER_MARKERS))
		return -EINVAL;

	/* The marker must at least have a tag id */
	if (cnt < sizeof(unsigned int) || cnt > RAW_DATA_MAX_SIZE)
		return -EINVAL;

	if (cnt > TRACE_BUF_SIZE)
		cnt = TRACE_BUF_SIZE;

	BUILD_BUG_ON(TRACE_BUF_SIZE >= PAGE_SIZE);

	size = sizeof(*entry) + cnt;
	if (cnt < FAULT_SIZE_ID)
		size += FAULT_SIZE_ID - cnt;

	buffer = tr->array_buffer.buffer;
	event = __trace_buffer_lock_reserve(buffer, TRACE_RAW_DATA, size,
					    tracing_gen_ctx());
	if (!event)
		/* Ring buffer disabled, return as if not open for write */
		return -EBADF;

	entry = ring_buffer_event_data(event);

	len = __copy_from_user_inatomic(&entry->id, ubuf, cnt);
	if (len) {
		entry->id = -1;
		memcpy(&entry->buf, FAULTED_STR, FAULTED_SIZE);
		written = -EFAULT;
	} else
		written = cnt;

	__buffer_unlock_commit(buffer, event);

	if (written > 0)
		*fpos += written;

	return written;
}

static int tracing_clock_show(struct seq_file *m, void *v)
{
	struct trace_array *tr = m->private;
	int i;

	for (i = 0; i < ARRAY_SIZE(trace_clocks); i++)
		seq_printf(m,
			"%s%s%s%s", i ? " " : "",
			i == tr->clock_id ? "[" : "", trace_clocks[i].name,
			i == tr->clock_id ? "]" : "");
	seq_putc(m, '\n');

	return 0;
}

int tracing_set_clock(struct trace_array *tr, const char *clockstr)
{
	int i;

	for (i = 0; i < ARRAY_SIZE(trace_clocks); i++) {
		if (strcmp(trace_clocks[i].name, clockstr) == 0)
			break;
	}
	if (i == ARRAY_SIZE(trace_clocks))
		return -EINVAL;

	mutex_lock(&trace_types_lock);

	tr->clock_id = i;

	ring_buffer_set_clock(tr->array_buffer.buffer, trace_clocks[i].func);

	/*
	 * New clock may not be consistent with the previous clock.
	 * Reset the buffer so that it doesn't have incomparable timestamps.
	 */
	tracing_reset_online_cpus(&tr->array_buffer);

#ifdef CONFIG_TRACER_MAX_TRACE
	if (tr->max_buffer.buffer)
		ring_buffer_set_clock(tr->max_buffer.buffer, trace_clocks[i].func);
	tracing_reset_online_cpus(&tr->max_buffer);
#endif

	mutex_unlock(&trace_types_lock);

	return 0;
}

static ssize_t tracing_clock_write(struct file *filp, const char __user *ubuf,
				   size_t cnt, loff_t *fpos)
{
	struct seq_file *m = filp->private_data;
	struct trace_array *tr = m->private;
	char buf[64];
	const char *clockstr;
	int ret;

	if (cnt >= sizeof(buf))
		return -EINVAL;

	if (copy_from_user(buf, ubuf, cnt))
		return -EFAULT;

	buf[cnt] = 0;

	clockstr = strstrip(buf);

	ret = tracing_set_clock(tr, clockstr);
	if (ret)
		return ret;

	*fpos += cnt;

	return cnt;
}

static int tracing_clock_open(struct inode *inode, struct file *file)
{
	struct trace_array *tr = inode->i_private;
	int ret;

	ret = tracing_check_open_get_tr(tr);
	if (ret)
		return ret;

	ret = single_open(file, tracing_clock_show, inode->i_private);
	if (ret < 0)
		trace_array_put(tr);

	return ret;
}

static int tracing_time_stamp_mode_show(struct seq_file *m, void *v)
{
	struct trace_array *tr = m->private;

	mutex_lock(&trace_types_lock);

	if (ring_buffer_time_stamp_abs(tr->array_buffer.buffer))
		seq_puts(m, "delta [absolute]\n");
	else
		seq_puts(m, "[delta] absolute\n");

	mutex_unlock(&trace_types_lock);

	return 0;
}

static int tracing_time_stamp_mode_open(struct inode *inode, struct file *file)
{
	struct trace_array *tr = inode->i_private;
	int ret;

	ret = tracing_check_open_get_tr(tr);
	if (ret)
		return ret;

	ret = single_open(file, tracing_time_stamp_mode_show, inode->i_private);
	if (ret < 0)
		trace_array_put(tr);

	return ret;
}

int tracing_set_time_stamp_abs(struct trace_array *tr, bool abs)
{
	int ret = 0;

	mutex_lock(&trace_types_lock);

	if (abs && tr->time_stamp_abs_ref++)
		goto out;

	if (!abs) {
		if (WARN_ON_ONCE(!tr->time_stamp_abs_ref)) {
			ret = -EINVAL;
			goto out;
		}

		if (--tr->time_stamp_abs_ref)
			goto out;
	}

	ring_buffer_set_time_stamp_abs(tr->array_buffer.buffer, abs);

#ifdef CONFIG_TRACER_MAX_TRACE
	if (tr->max_buffer.buffer)
		ring_buffer_set_time_stamp_abs(tr->max_buffer.buffer, abs);
#endif
 out:
	mutex_unlock(&trace_types_lock);

	return ret;
}

struct ftrace_buffer_info {
	struct trace_iterator	iter;
	void			*spare;
	unsigned int		spare_cpu;
	unsigned int		read;
};

#ifdef CONFIG_TRACER_SNAPSHOT
static int tracing_snapshot_open(struct inode *inode, struct file *file)
{
	struct trace_array *tr = inode->i_private;
	struct trace_iterator *iter;
	struct seq_file *m;
	int ret;

	ret = tracing_check_open_get_tr(tr);
	if (ret)
		return ret;

	if (file->f_mode & FMODE_READ) {
		iter = __tracing_open(inode, file, true);
		if (IS_ERR(iter))
			ret = PTR_ERR(iter);
	} else {
		/* Writes still need the seq_file to hold the private data */
		ret = -ENOMEM;
		m = kzalloc(sizeof(*m), GFP_KERNEL);
		if (!m)
			goto out;
		iter = kzalloc(sizeof(*iter), GFP_KERNEL);
		if (!iter) {
			kfree(m);
			goto out;
		}
		ret = 0;

		iter->tr = tr;
		iter->array_buffer = &tr->max_buffer;
		iter->cpu_file = tracing_get_cpu(inode);
		m->private = iter;
		file->private_data = m;
	}
out:
	if (ret < 0)
		trace_array_put(tr);

	return ret;
}

static ssize_t
tracing_snapshot_write(struct file *filp, const char __user *ubuf, size_t cnt,
		       loff_t *ppos)
{
	struct seq_file *m = filp->private_data;
	struct trace_iterator *iter = m->private;
	struct trace_array *tr = iter->tr;
	unsigned long val;
	int ret;

	ret = tracing_update_buffers();
	if (ret < 0)
		return ret;

	ret = kstrtoul_from_user(ubuf, cnt, 10, &val);
	if (ret)
		return ret;

	mutex_lock(&trace_types_lock);

	if (tr->current_trace->use_max_tr) {
		ret = -EBUSY;
		goto out;
	}

	arch_spin_lock(&tr->max_lock);
	if (tr->cond_snapshot)
		ret = -EBUSY;
	arch_spin_unlock(&tr->max_lock);
	if (ret)
		goto out;

	switch (val) {
	case 0:
		if (iter->cpu_file != RING_BUFFER_ALL_CPUS) {
			ret = -EINVAL;
			break;
		}
		if (tr->allocated_snapshot)
			free_snapshot(tr);
		break;
	case 1:
/* Only allow per-cpu swap if the ring buffer supports it */
#ifndef CONFIG_RING_BUFFER_ALLOW_SWAP
		if (iter->cpu_file != RING_BUFFER_ALL_CPUS) {
			ret = -EINVAL;
			break;
		}
#endif
		if (tr->allocated_snapshot)
			ret = resize_buffer_duplicate_size(&tr->max_buffer,
					&tr->array_buffer, iter->cpu_file);
		else
			ret = tracing_alloc_snapshot_instance(tr);
		if (ret < 0)
			break;
		local_irq_disable();
		/* Now, we're going to swap */
		if (iter->cpu_file == RING_BUFFER_ALL_CPUS)
			update_max_tr(tr, current, smp_processor_id(), NULL);
		else
			update_max_tr_single(tr, current, iter->cpu_file);
		local_irq_enable();
		break;
	default:
		if (tr->allocated_snapshot) {
			if (iter->cpu_file == RING_BUFFER_ALL_CPUS)
				tracing_reset_online_cpus(&tr->max_buffer);
			else
				tracing_reset_cpu(&tr->max_buffer, iter->cpu_file);
		}
		break;
	}

	if (ret >= 0) {
		*ppos += cnt;
		ret = cnt;
	}
out:
	mutex_unlock(&trace_types_lock);
	return ret;
}

static int tracing_snapshot_release(struct inode *inode, struct file *file)
{
	struct seq_file *m = file->private_data;
	int ret;

	ret = tracing_release(inode, file);

	if (file->f_mode & FMODE_READ)
		return ret;

	/* If write only, the seq_file is just a stub */
	if (m)
		kfree(m->private);
	kfree(m);

	return 0;
}

static int tracing_buffers_open(struct inode *inode, struct file *filp);
static ssize_t tracing_buffers_read(struct file *filp, char __user *ubuf,
				    size_t count, loff_t *ppos);
static int tracing_buffers_release(struct inode *inode, struct file *file);
static ssize_t tracing_buffers_splice_read(struct file *file, loff_t *ppos,
		   struct pipe_inode_info *pipe, size_t len, unsigned int flags);

static int snapshot_raw_open(struct inode *inode, struct file *filp)
{
	struct ftrace_buffer_info *info;
	int ret;

	/* The following checks for tracefs lockdown */
	ret = tracing_buffers_open(inode, filp);
	if (ret < 0)
		return ret;

	info = filp->private_data;

	if (info->iter.trace->use_max_tr) {
		tracing_buffers_release(inode, filp);
		return -EBUSY;
	}

	info->iter.snapshot = true;
	info->iter.array_buffer = &info->iter.tr->max_buffer;

	return ret;
}

#endif /* CONFIG_TRACER_SNAPSHOT */


static const struct file_operations tracing_thresh_fops = {
	.open		= tracing_open_generic,
	.read		= tracing_thresh_read,
	.write		= tracing_thresh_write,
	.llseek		= generic_file_llseek,
};

#if defined(CONFIG_TRACER_MAX_TRACE) || defined(CONFIG_HWLAT_TRACER)
static const struct file_operations tracing_max_lat_fops = {
	.open		= tracing_open_generic,
	.read		= tracing_max_lat_read,
	.write		= tracing_max_lat_write,
	.llseek		= generic_file_llseek,
};
#endif

static const struct file_operations set_tracer_fops = {
	.open		= tracing_open_generic,
	.read		= tracing_set_trace_read,
	.write		= tracing_set_trace_write,
	.llseek		= generic_file_llseek,
};

static const struct file_operations tracing_pipe_fops = {
	.open		= tracing_open_pipe,
	.poll		= tracing_poll_pipe,
	.read		= tracing_read_pipe,
	.splice_read	= tracing_splice_read_pipe,
	.release	= tracing_release_pipe,
	.llseek		= no_llseek,
};

static const struct file_operations tracing_entries_fops = {
	.open		= tracing_open_generic_tr,
	.read		= tracing_entries_read,
	.write		= tracing_entries_write,
	.llseek		= generic_file_llseek,
	.release	= tracing_release_generic_tr,
};

static const struct file_operations tracing_total_entries_fops = {
	.open		= tracing_open_generic_tr,
	.read		= tracing_total_entries_read,
	.llseek		= generic_file_llseek,
	.release	= tracing_release_generic_tr,
};

static const struct file_operations tracing_free_buffer_fops = {
	.open		= tracing_open_generic_tr,
	.write		= tracing_free_buffer_write,
	.release	= tracing_free_buffer_release,
};

static const struct file_operations tracing_mark_fops = {
	.open		= tracing_open_generic_tr,
	.write		= tracing_mark_write,
	.llseek		= generic_file_llseek,
	.release	= tracing_release_generic_tr,
};

static const struct file_operations tracing_mark_raw_fops = {
	.open		= tracing_open_generic_tr,
	.write		= tracing_mark_raw_write,
	.llseek		= generic_file_llseek,
	.release	= tracing_release_generic_tr,
};

static const struct file_operations trace_clock_fops = {
	.open		= tracing_clock_open,
	.read		= seq_read,
	.llseek		= seq_lseek,
	.release	= tracing_single_release_tr,
	.write		= tracing_clock_write,
};

static const struct file_operations trace_time_stamp_mode_fops = {
	.open		= tracing_time_stamp_mode_open,
	.read		= seq_read,
	.llseek		= seq_lseek,
	.release	= tracing_single_release_tr,
};

#ifdef CONFIG_TRACER_SNAPSHOT
static const struct file_operations snapshot_fops = {
	.open		= tracing_snapshot_open,
	.read		= seq_read,
	.write		= tracing_snapshot_write,
	.llseek		= tracing_lseek,
	.release	= tracing_snapshot_release,
};

static const struct file_operations snapshot_raw_fops = {
	.open		= snapshot_raw_open,
	.read		= tracing_buffers_read,
	.release	= tracing_buffers_release,
	.splice_read	= tracing_buffers_splice_read,
	.llseek		= no_llseek,
};

#endif /* CONFIG_TRACER_SNAPSHOT */

#define TRACING_LOG_ERRS_MAX	8
#define TRACING_LOG_LOC_MAX	128

#define CMD_PREFIX "  Command: "

struct err_info {
	const char	**errs;	/* ptr to loc-specific array of err strings */
	u8		type;	/* index into errs -> specific err string */
	u8		pos;	/* MAX_FILTER_STR_VAL = 256 */
	u64		ts;
};

struct tracing_log_err {
	struct list_head	list;
	struct err_info		info;
	char			loc[TRACING_LOG_LOC_MAX]; /* err location */
	char			cmd[MAX_FILTER_STR_VAL]; /* what caused err */
};

static DEFINE_MUTEX(tracing_err_log_lock);

static struct tracing_log_err *get_tracing_log_err(struct trace_array *tr)
{
	struct tracing_log_err *err;

	if (tr->n_err_log_entries < TRACING_LOG_ERRS_MAX) {
		err = kzalloc(sizeof(*err), GFP_KERNEL);
		if (!err)
			err = ERR_PTR(-ENOMEM);
		tr->n_err_log_entries++;

		return err;
	}

	err = list_first_entry(&tr->err_log, struct tracing_log_err, list);
	list_del(&err->list);

	return err;
}

/**
 * err_pos - find the position of a string within a command for error careting
 * @cmd: The tracing command that caused the error
 * @str: The string to position the caret at within @cmd
 *
 * Finds the position of the first occurence of @str within @cmd.  The
 * return value can be passed to tracing_log_err() for caret placement
 * within @cmd.
 *
 * Returns the index within @cmd of the first occurence of @str or 0
 * if @str was not found.
 */
unsigned int err_pos(char *cmd, const char *str)
{
	char *found;

	if (WARN_ON(!strlen(cmd)))
		return 0;

	found = strstr(cmd, str);
	if (found)
		return found - cmd;

	return 0;
}

/**
 * tracing_log_err - write an error to the tracing error log
 * @tr: The associated trace array for the error (NULL for top level array)
 * @loc: A string describing where the error occurred
 * @cmd: The tracing command that caused the error
 * @errs: The array of loc-specific static error strings
 * @type: The index into errs[], which produces the specific static err string
 * @pos: The position the caret should be placed in the cmd
 *
 * Writes an error into tracing/error_log of the form:
 *
 * <loc>: error: <text>
 *   Command: <cmd>
 *              ^
 *
 * tracing/error_log is a small log file containing the last
 * TRACING_LOG_ERRS_MAX errors (8).  Memory for errors isn't allocated
 * unless there has been a tracing error, and the error log can be
 * cleared and have its memory freed by writing the empty string in
 * truncation mode to it i.e. echo > tracing/error_log.
 *
 * NOTE: the @errs array along with the @type param are used to
 * produce a static error string - this string is not copied and saved
 * when the error is logged - only a pointer to it is saved.  See
 * existing callers for examples of how static strings are typically
 * defined for use with tracing_log_err().
 */
void tracing_log_err(struct trace_array *tr,
		     const char *loc, const char *cmd,
		     const char **errs, u8 type, u8 pos)
{
	struct tracing_log_err *err;

	if (!tr)
		tr = &global_trace;

	mutex_lock(&tracing_err_log_lock);
	err = get_tracing_log_err(tr);
	if (PTR_ERR(err) == -ENOMEM) {
		mutex_unlock(&tracing_err_log_lock);
		return;
	}

	snprintf(err->loc, TRACING_LOG_LOC_MAX, "%s: error: ", loc);
	snprintf(err->cmd, MAX_FILTER_STR_VAL,"\n" CMD_PREFIX "%s\n", cmd);

	err->info.errs = errs;
	err->info.type = type;
	err->info.pos = pos;
	err->info.ts = local_clock();

	list_add_tail(&err->list, &tr->err_log);
	mutex_unlock(&tracing_err_log_lock);
}

static void clear_tracing_err_log(struct trace_array *tr)
{
	struct tracing_log_err *err, *next;

	mutex_lock(&tracing_err_log_lock);
	list_for_each_entry_safe(err, next, &tr->err_log, list) {
		list_del(&err->list);
		kfree(err);
	}

	tr->n_err_log_entries = 0;
	mutex_unlock(&tracing_err_log_lock);
}

static void *tracing_err_log_seq_start(struct seq_file *m, loff_t *pos)
{
	struct trace_array *tr = m->private;

	mutex_lock(&tracing_err_log_lock);

	return seq_list_start(&tr->err_log, *pos);
}

static void *tracing_err_log_seq_next(struct seq_file *m, void *v, loff_t *pos)
{
	struct trace_array *tr = m->private;

	return seq_list_next(v, &tr->err_log, pos);
}

static void tracing_err_log_seq_stop(struct seq_file *m, void *v)
{
	mutex_unlock(&tracing_err_log_lock);
}

static void tracing_err_log_show_pos(struct seq_file *m, u8 pos)
{
	u8 i;

	for (i = 0; i < sizeof(CMD_PREFIX) - 1; i++)
		seq_putc(m, ' ');
	for (i = 0; i < pos; i++)
		seq_putc(m, ' ');
	seq_puts(m, "^\n");
}

static int tracing_err_log_seq_show(struct seq_file *m, void *v)
{
	struct tracing_log_err *err = v;

	if (err) {
		const char *err_text = err->info.errs[err->info.type];
		u64 sec = err->info.ts;
		u32 nsec;

		nsec = do_div(sec, NSEC_PER_SEC);
		seq_printf(m, "[%5llu.%06u] %s%s", sec, nsec / 1000,
			   err->loc, err_text);
		seq_printf(m, "%s", err->cmd);
		tracing_err_log_show_pos(m, err->info.pos);
	}

	return 0;
}

static const struct seq_operations tracing_err_log_seq_ops = {
	.start  = tracing_err_log_seq_start,
	.next   = tracing_err_log_seq_next,
	.stop   = tracing_err_log_seq_stop,
	.show   = tracing_err_log_seq_show
};

static int tracing_err_log_open(struct inode *inode, struct file *file)
{
	struct trace_array *tr = inode->i_private;
	int ret = 0;

	ret = tracing_check_open_get_tr(tr);
	if (ret)
		return ret;

	/* If this file was opened for write, then erase contents */
	if ((file->f_mode & FMODE_WRITE) && (file->f_flags & O_TRUNC))
		clear_tracing_err_log(tr);

	if (file->f_mode & FMODE_READ) {
		ret = seq_open(file, &tracing_err_log_seq_ops);
		if (!ret) {
			struct seq_file *m = file->private_data;
			m->private = tr;
		} else {
			trace_array_put(tr);
		}
	}
	return ret;
}

static ssize_t tracing_err_log_write(struct file *file,
				     const char __user *buffer,
				     size_t count, loff_t *ppos)
{
	return count;
}

static int tracing_err_log_release(struct inode *inode, struct file *file)
{
	struct trace_array *tr = inode->i_private;

	trace_array_put(tr);

	if (file->f_mode & FMODE_READ)
		seq_release(inode, file);

	return 0;
}

static const struct file_operations tracing_err_log_fops = {
	.open           = tracing_err_log_open,
	.write		= tracing_err_log_write,
	.read           = seq_read,
	.llseek         = seq_lseek,
	.release        = tracing_err_log_release,
};

static int tracing_buffers_open(struct inode *inode, struct file *filp)
{
	struct trace_array *tr = inode->i_private;
	struct ftrace_buffer_info *info;
	int ret;

	ret = tracing_check_open_get_tr(tr);
	if (ret)
		return ret;

	info = kvzalloc(sizeof(*info), GFP_KERNEL);
	if (!info) {
		trace_array_put(tr);
		return -ENOMEM;
	}

	mutex_lock(&trace_types_lock);

	info->iter.tr		= tr;
	info->iter.cpu_file	= tracing_get_cpu(inode);
	info->iter.trace	= tr->current_trace;
	info->iter.array_buffer = &tr->array_buffer;
	info->spare		= NULL;
	/* Force reading ring buffer for first read */
	info->read		= (unsigned int)-1;

	filp->private_data = info;

	tr->trace_ref++;

	mutex_unlock(&trace_types_lock);

	ret = nonseekable_open(inode, filp);
	if (ret < 0)
		trace_array_put(tr);

	return ret;
}

static __poll_t
tracing_buffers_poll(struct file *filp, poll_table *poll_table)
{
	struct ftrace_buffer_info *info = filp->private_data;
	struct trace_iterator *iter = &info->iter;

	return trace_poll(iter, filp, poll_table);
}

static ssize_t
tracing_buffers_read(struct file *filp, char __user *ubuf,
		     size_t count, loff_t *ppos)
{
	struct ftrace_buffer_info *info = filp->private_data;
	struct trace_iterator *iter = &info->iter;
	ssize_t ret = 0;
	ssize_t size;

	if (!count)
		return 0;

#ifdef CONFIG_TRACER_MAX_TRACE
	if (iter->snapshot && iter->tr->current_trace->use_max_tr)
		return -EBUSY;
#endif

	if (!info->spare) {
		info->spare = ring_buffer_alloc_read_page(iter->array_buffer->buffer,
							  iter->cpu_file);
		if (IS_ERR(info->spare)) {
			ret = PTR_ERR(info->spare);
			info->spare = NULL;
		} else {
			info->spare_cpu = iter->cpu_file;
		}
	}
	if (!info->spare)
		return ret;

	/* Do we have previous read data to read? */
	if (info->read < PAGE_SIZE)
		goto read;

 again:
	trace_access_lock(iter->cpu_file);
	ret = ring_buffer_read_page(iter->array_buffer->buffer,
				    &info->spare,
				    count,
				    iter->cpu_file, 0);
	trace_access_unlock(iter->cpu_file);

	if (ret < 0) {
		if (trace_empty(iter)) {
			if ((filp->f_flags & O_NONBLOCK))
				return -EAGAIN;

			ret = wait_on_pipe(iter, 0);
			if (ret)
				return ret;

			goto again;
		}
		return 0;
	}

	info->read = 0;
 read:
	size = PAGE_SIZE - info->read;
	if (size > count)
		size = count;

	ret = copy_to_user(ubuf, info->spare + info->read, size);
	if (ret == size)
		return -EFAULT;

	size -= ret;

	*ppos += size;
	info->read += size;

	return size;
}

static int tracing_buffers_release(struct inode *inode, struct file *file)
{
	struct ftrace_buffer_info *info = file->private_data;
	struct trace_iterator *iter = &info->iter;

	mutex_lock(&trace_types_lock);

	iter->tr->trace_ref--;

	__trace_array_put(iter->tr);

	if (info->spare)
		ring_buffer_free_read_page(iter->array_buffer->buffer,
					   info->spare_cpu, info->spare);
	kvfree(info);

	mutex_unlock(&trace_types_lock);

	return 0;
}

struct buffer_ref {
	struct trace_buffer	*buffer;
	void			*page;
	int			cpu;
	refcount_t		refcount;
};

static void buffer_ref_release(struct buffer_ref *ref)
{
	if (!refcount_dec_and_test(&ref->refcount))
		return;
	ring_buffer_free_read_page(ref->buffer, ref->cpu, ref->page);
	kfree(ref);
}

static void buffer_pipe_buf_release(struct pipe_inode_info *pipe,
				    struct pipe_buffer *buf)
{
	struct buffer_ref *ref = (struct buffer_ref *)buf->private;

	buffer_ref_release(ref);
	buf->private = 0;
}

static bool buffer_pipe_buf_get(struct pipe_inode_info *pipe,
				struct pipe_buffer *buf)
{
	struct buffer_ref *ref = (struct buffer_ref *)buf->private;

	if (refcount_read(&ref->refcount) > INT_MAX/2)
		return false;

	refcount_inc(&ref->refcount);
	return true;
}

/* Pipe buffer operations for a buffer. */
static const struct pipe_buf_operations buffer_pipe_buf_ops = {
	.release		= buffer_pipe_buf_release,
	.get			= buffer_pipe_buf_get,
};

/*
 * Callback from splice_to_pipe(), if we need to release some pages
 * at the end of the spd in case we error'ed out in filling the pipe.
 */
static void buffer_spd_release(struct splice_pipe_desc *spd, unsigned int i)
{
	struct buffer_ref *ref =
		(struct buffer_ref *)spd->partial[i].private;

	buffer_ref_release(ref);
	spd->partial[i].private = 0;
}

static ssize_t
tracing_buffers_splice_read(struct file *file, loff_t *ppos,
			    struct pipe_inode_info *pipe, size_t len,
			    unsigned int flags)
{
	struct ftrace_buffer_info *info = file->private_data;
	struct trace_iterator *iter = &info->iter;
	struct partial_page partial_def[PIPE_DEF_BUFFERS];
	struct page *pages_def[PIPE_DEF_BUFFERS];
	struct splice_pipe_desc spd = {
		.pages		= pages_def,
		.partial	= partial_def,
		.nr_pages_max	= PIPE_DEF_BUFFERS,
		.ops		= &buffer_pipe_buf_ops,
		.spd_release	= buffer_spd_release,
	};
	struct buffer_ref *ref;
	int entries, i;
	ssize_t ret = 0;

#ifdef CONFIG_TRACER_MAX_TRACE
	if (iter->snapshot && iter->tr->current_trace->use_max_tr)
		return -EBUSY;
#endif

	if (*ppos & (PAGE_SIZE - 1))
		return -EINVAL;

	if (len & (PAGE_SIZE - 1)) {
		if (len < PAGE_SIZE)
			return -EINVAL;
		len &= PAGE_MASK;
	}

	if (splice_grow_spd(pipe, &spd))
		return -ENOMEM;

 again:
	trace_access_lock(iter->cpu_file);
	entries = ring_buffer_entries_cpu(iter->array_buffer->buffer, iter->cpu_file);

	for (i = 0; i < spd.nr_pages_max && len && entries; i++, len -= PAGE_SIZE) {
		struct page *page;
		int r;

		ref = kzalloc(sizeof(*ref), GFP_KERNEL);
		if (!ref) {
			ret = -ENOMEM;
			break;
		}

		refcount_set(&ref->refcount, 1);
		ref->buffer = iter->array_buffer->buffer;
		ref->page = ring_buffer_alloc_read_page(ref->buffer, iter->cpu_file);
		if (IS_ERR(ref->page)) {
			ret = PTR_ERR(ref->page);
			ref->page = NULL;
			kfree(ref);
			break;
		}
		ref->cpu = iter->cpu_file;

		r = ring_buffer_read_page(ref->buffer, &ref->page,
					  len, iter->cpu_file, 1);
		if (r < 0) {
			ring_buffer_free_read_page(ref->buffer, ref->cpu,
						   ref->page);
			kfree(ref);
			break;
		}

		page = virt_to_page(ref->page);

		spd.pages[i] = page;
		spd.partial[i].len = PAGE_SIZE;
		spd.partial[i].offset = 0;
		spd.partial[i].private = (unsigned long)ref;
		spd.nr_pages++;
		*ppos += PAGE_SIZE;

		entries = ring_buffer_entries_cpu(iter->array_buffer->buffer, iter->cpu_file);
	}

	trace_access_unlock(iter->cpu_file);
	spd.nr_pages = i;

	/* did we read anything? */
	if (!spd.nr_pages) {
		if (ret)
			goto out;

		ret = -EAGAIN;
		if ((file->f_flags & O_NONBLOCK) || (flags & SPLICE_F_NONBLOCK))
			goto out;

		ret = wait_on_pipe(iter, iter->tr->buffer_percent);
		if (ret)
			goto out;

		goto again;
	}

	ret = splice_to_pipe(pipe, &spd);
out:
	splice_shrink_spd(&spd);

	return ret;
}

static const struct file_operations tracing_buffers_fops = {
	.open		= tracing_buffers_open,
	.read		= tracing_buffers_read,
	.poll		= tracing_buffers_poll,
	.release	= tracing_buffers_release,
	.splice_read	= tracing_buffers_splice_read,
	.llseek		= no_llseek,
};

static ssize_t
tracing_stats_read(struct file *filp, char __user *ubuf,
		   size_t count, loff_t *ppos)
{
	struct inode *inode = file_inode(filp);
	struct trace_array *tr = inode->i_private;
	struct array_buffer *trace_buf = &tr->array_buffer;
	int cpu = tracing_get_cpu(inode);
	struct trace_seq *s;
	unsigned long cnt;
	unsigned long long t;
	unsigned long usec_rem;

	s = kmalloc(sizeof(*s), GFP_KERNEL);
	if (!s)
		return -ENOMEM;

	trace_seq_init(s);

	cnt = ring_buffer_entries_cpu(trace_buf->buffer, cpu);
	trace_seq_printf(s, "entries: %ld\n", cnt);

	cnt = ring_buffer_overrun_cpu(trace_buf->buffer, cpu);
	trace_seq_printf(s, "overrun: %ld\n", cnt);

	cnt = ring_buffer_commit_overrun_cpu(trace_buf->buffer, cpu);
	trace_seq_printf(s, "commit overrun: %ld\n", cnt);

	cnt = ring_buffer_bytes_cpu(trace_buf->buffer, cpu);
	trace_seq_printf(s, "bytes: %ld\n", cnt);

	if (trace_clocks[tr->clock_id].in_ns) {
		/* local or global for trace_clock */
		t = ns2usecs(ring_buffer_oldest_event_ts(trace_buf->buffer, cpu));
		usec_rem = do_div(t, USEC_PER_SEC);
		trace_seq_printf(s, "oldest event ts: %5llu.%06lu\n",
								t, usec_rem);

		t = ns2usecs(ring_buffer_time_stamp(trace_buf->buffer, cpu));
		usec_rem = do_div(t, USEC_PER_SEC);
		trace_seq_printf(s, "now ts: %5llu.%06lu\n", t, usec_rem);
	} else {
		/* counter or tsc mode for trace_clock */
		trace_seq_printf(s, "oldest event ts: %llu\n",
				ring_buffer_oldest_event_ts(trace_buf->buffer, cpu));

		trace_seq_printf(s, "now ts: %llu\n",
				ring_buffer_time_stamp(trace_buf->buffer, cpu));
	}

	cnt = ring_buffer_dropped_events_cpu(trace_buf->buffer, cpu);
	trace_seq_printf(s, "dropped events: %ld\n", cnt);

	cnt = ring_buffer_read_events_cpu(trace_buf->buffer, cpu);
	trace_seq_printf(s, "read events: %ld\n", cnt);

	count = simple_read_from_buffer(ubuf, count, ppos,
					s->buffer, trace_seq_used(s));

	kfree(s);

	return count;
}

static const struct file_operations tracing_stats_fops = {
	.open		= tracing_open_generic_tr,
	.read		= tracing_stats_read,
	.llseek		= generic_file_llseek,
	.release	= tracing_release_generic_tr,
};

#ifdef CONFIG_DYNAMIC_FTRACE

static ssize_t
tracing_read_dyn_info(struct file *filp, char __user *ubuf,
		  size_t cnt, loff_t *ppos)
{
	ssize_t ret;
	char *buf;
	int r;

	/* 256 should be plenty to hold the amount needed */
	buf = kmalloc(256, GFP_KERNEL);
	if (!buf)
		return -ENOMEM;

	r = scnprintf(buf, 256, "%ld pages:%ld groups: %ld\n",
		      ftrace_update_tot_cnt,
		      ftrace_number_of_pages,
		      ftrace_number_of_groups);

	ret = simple_read_from_buffer(ubuf, cnt, ppos, buf, r);
	kfree(buf);
	return ret;
}

static const struct file_operations tracing_dyn_info_fops = {
	.open		= tracing_open_generic,
	.read		= tracing_read_dyn_info,
	.llseek		= generic_file_llseek,
};
#endif /* CONFIG_DYNAMIC_FTRACE */

#if defined(CONFIG_TRACER_SNAPSHOT) && defined(CONFIG_DYNAMIC_FTRACE)
static void
ftrace_snapshot(unsigned long ip, unsigned long parent_ip,
		struct trace_array *tr, struct ftrace_probe_ops *ops,
		void *data)
{
	tracing_snapshot_instance(tr);
}

static void
ftrace_count_snapshot(unsigned long ip, unsigned long parent_ip,
		      struct trace_array *tr, struct ftrace_probe_ops *ops,
		      void *data)
{
	struct ftrace_func_mapper *mapper = data;
	long *count = NULL;

	if (mapper)
		count = (long *)ftrace_func_mapper_find_ip(mapper, ip);

	if (count) {

		if (*count <= 0)
			return;

		(*count)--;
	}

	tracing_snapshot_instance(tr);
}

static int
ftrace_snapshot_print(struct seq_file *m, unsigned long ip,
		      struct ftrace_probe_ops *ops, void *data)
{
	struct ftrace_func_mapper *mapper = data;
	long *count = NULL;

	seq_printf(m, "%ps:", (void *)ip);

	seq_puts(m, "snapshot");

	if (mapper)
		count = (long *)ftrace_func_mapper_find_ip(mapper, ip);

	if (count)
		seq_printf(m, ":count=%ld\n", *count);
	else
		seq_puts(m, ":unlimited\n");

	return 0;
}

static int
ftrace_snapshot_init(struct ftrace_probe_ops *ops, struct trace_array *tr,
		     unsigned long ip, void *init_data, void **data)
{
	struct ftrace_func_mapper *mapper = *data;

	if (!mapper) {
		mapper = allocate_ftrace_func_mapper();
		if (!mapper)
			return -ENOMEM;
		*data = mapper;
	}

	return ftrace_func_mapper_add_ip(mapper, ip, init_data);
}

static void
ftrace_snapshot_free(struct ftrace_probe_ops *ops, struct trace_array *tr,
		     unsigned long ip, void *data)
{
	struct ftrace_func_mapper *mapper = data;

	if (!ip) {
		if (!mapper)
			return;
		free_ftrace_func_mapper(mapper, NULL);
		return;
	}

	ftrace_func_mapper_remove_ip(mapper, ip);
}

static struct ftrace_probe_ops snapshot_probe_ops = {
	.func			= ftrace_snapshot,
	.print			= ftrace_snapshot_print,
};

static struct ftrace_probe_ops snapshot_count_probe_ops = {
	.func			= ftrace_count_snapshot,
	.print			= ftrace_snapshot_print,
	.init			= ftrace_snapshot_init,
	.free			= ftrace_snapshot_free,
};

static int
ftrace_trace_snapshot_callback(struct trace_array *tr, struct ftrace_hash *hash,
			       char *glob, char *cmd, char *param, int enable)
{
	struct ftrace_probe_ops *ops;
	void *count = (void *)-1;
	char *number;
	int ret;

	if (!tr)
		return -ENODEV;

	/* hash funcs only work with set_ftrace_filter */
	if (!enable)
		return -EINVAL;

	ops = param ? &snapshot_count_probe_ops :  &snapshot_probe_ops;

	if (glob[0] == '!')
		return unregister_ftrace_function_probe_func(glob+1, tr, ops);

	if (!param)
		goto out_reg;

	number = strsep(&param, ":");

	if (!strlen(number))
		goto out_reg;

	/*
	 * We use the callback data field (which is a pointer)
	 * as our counter.
	 */
	ret = kstrtoul(number, 0, (unsigned long *)&count);
	if (ret)
		return ret;

 out_reg:
	ret = tracing_alloc_snapshot_instance(tr);
	if (ret < 0)
		goto out;

	ret = register_ftrace_function_probe(glob, tr, ops, count);

 out:
	return ret < 0 ? ret : 0;
}

static struct ftrace_func_command ftrace_snapshot_cmd = {
	.name			= "snapshot",
	.func			= ftrace_trace_snapshot_callback,
};

static __init int register_snapshot_cmd(void)
{
	return register_ftrace_command(&ftrace_snapshot_cmd);
}
#else
static inline __init int register_snapshot_cmd(void) { return 0; }
#endif /* defined(CONFIG_TRACER_SNAPSHOT) && defined(CONFIG_DYNAMIC_FTRACE) */

static struct dentry *tracing_get_dentry(struct trace_array *tr)
{
	if (WARN_ON(!tr->dir))
		return ERR_PTR(-ENODEV);

	/* Top directory uses NULL as the parent */
	if (tr->flags & TRACE_ARRAY_FL_GLOBAL)
		return NULL;

	/* All sub buffers have a descriptor */
	return tr->dir;
}

static struct dentry *tracing_dentry_percpu(struct trace_array *tr, int cpu)
{
	struct dentry *d_tracer;

	if (tr->percpu_dir)
		return tr->percpu_dir;

	d_tracer = tracing_get_dentry(tr);
	if (IS_ERR(d_tracer))
		return NULL;

	tr->percpu_dir = tracefs_create_dir("per_cpu", d_tracer);

	MEM_FAIL(!tr->percpu_dir,
		  "Could not create tracefs directory 'per_cpu/%d'\n", cpu);

	return tr->percpu_dir;
}

static struct dentry *
trace_create_cpu_file(const char *name, umode_t mode, struct dentry *parent,
		      void *data, long cpu, const struct file_operations *fops)
{
	struct dentry *ret = trace_create_file(name, mode, parent, data, fops);

	if (ret) /* See tracing_get_cpu() */
		d_inode(ret)->i_cdev = (void *)(cpu + 1);
	return ret;
}

static void
tracing_init_tracefs_percpu(struct trace_array *tr, long cpu)
{
	struct dentry *d_percpu = tracing_dentry_percpu(tr, cpu);
	struct dentry *d_cpu;
	char cpu_dir[30]; /* 30 characters should be more than enough */

	if (!d_percpu)
		return;

	snprintf(cpu_dir, 30, "cpu%ld", cpu);
	d_cpu = tracefs_create_dir(cpu_dir, d_percpu);
	if (!d_cpu) {
		pr_warn("Could not create tracefs '%s' entry\n", cpu_dir);
		return;
	}

	/* per cpu trace_pipe */
	trace_create_cpu_file("trace_pipe", 0444, d_cpu,
				tr, cpu, &tracing_pipe_fops);

	/* per cpu trace */
	trace_create_cpu_file("trace", 0644, d_cpu,
				tr, cpu, &tracing_fops);

	trace_create_cpu_file("trace_pipe_raw", 0444, d_cpu,
				tr, cpu, &tracing_buffers_fops);

	trace_create_cpu_file("stats", 0444, d_cpu,
				tr, cpu, &tracing_stats_fops);

	trace_create_cpu_file("buffer_size_kb", 0444, d_cpu,
				tr, cpu, &tracing_entries_fops);

#ifdef CONFIG_TRACER_SNAPSHOT
	trace_create_cpu_file("snapshot", 0644, d_cpu,
				tr, cpu, &snapshot_fops);

	trace_create_cpu_file("snapshot_raw", 0444, d_cpu,
				tr, cpu, &snapshot_raw_fops);
#endif
}

#ifdef CONFIG_FTRACE_SELFTEST
/* Let selftest have access to static functions in this file */
#include "trace_selftest.c"
#endif

static ssize_t
trace_options_read(struct file *filp, char __user *ubuf, size_t cnt,
			loff_t *ppos)
{
	struct trace_option_dentry *topt = filp->private_data;
	char *buf;

	if (topt->flags->val & topt->opt->bit)
		buf = "1\n";
	else
		buf = "0\n";

	return simple_read_from_buffer(ubuf, cnt, ppos, buf, 2);
}

static ssize_t
trace_options_write(struct file *filp, const char __user *ubuf, size_t cnt,
			 loff_t *ppos)
{
	struct trace_option_dentry *topt = filp->private_data;
	unsigned long val;
	int ret;

	ret = kstrtoul_from_user(ubuf, cnt, 10, &val);
	if (ret)
		return ret;

	if (val != 0 && val != 1)
		return -EINVAL;

	if (!!(topt->flags->val & topt->opt->bit) != val) {
		mutex_lock(&trace_types_lock);
		ret = __set_tracer_option(topt->tr, topt->flags,
					  topt->opt, !val);
		mutex_unlock(&trace_types_lock);
		if (ret)
			return ret;
	}

	*ppos += cnt;

	return cnt;
}


static const struct file_operations trace_options_fops = {
	.open = tracing_open_generic,
	.read = trace_options_read,
	.write = trace_options_write,
	.llseek	= generic_file_llseek,
};

/*
 * In order to pass in both the trace_array descriptor as well as the index
 * to the flag that the trace option file represents, the trace_array
 * has a character array of trace_flags_index[], which holds the index
 * of the bit for the flag it represents. index[0] == 0, index[1] == 1, etc.
 * The address of this character array is passed to the flag option file
 * read/write callbacks.
 *
 * In order to extract both the index and the trace_array descriptor,
 * get_tr_index() uses the following algorithm.
 *
 *   idx = *ptr;
 *
 * As the pointer itself contains the address of the index (remember
 * index[1] == 1).
 *
 * Then to get the trace_array descriptor, by subtracting that index
 * from the ptr, we get to the start of the index itself.
 *
 *   ptr - idx == &index[0]
 *
 * Then a simple container_of() from that pointer gets us to the
 * trace_array descriptor.
 */
static void get_tr_index(void *data, struct trace_array **ptr,
			 unsigned int *pindex)
{
	*pindex = *(unsigned char *)data;

	*ptr = container_of(data - *pindex, struct trace_array,
			    trace_flags_index);
}

static ssize_t
trace_options_core_read(struct file *filp, char __user *ubuf, size_t cnt,
			loff_t *ppos)
{
	void *tr_index = filp->private_data;
	struct trace_array *tr;
	unsigned int index;
	char *buf;

	get_tr_index(tr_index, &tr, &index);

	if (tr->trace_flags & (1 << index))
		buf = "1\n";
	else
		buf = "0\n";

	return simple_read_from_buffer(ubuf, cnt, ppos, buf, 2);
}

static ssize_t
trace_options_core_write(struct file *filp, const char __user *ubuf, size_t cnt,
			 loff_t *ppos)
{
	void *tr_index = filp->private_data;
	struct trace_array *tr;
	unsigned int index;
	unsigned long val;
	int ret;

	get_tr_index(tr_index, &tr, &index);

	ret = kstrtoul_from_user(ubuf, cnt, 10, &val);
	if (ret)
		return ret;

	if (val != 0 && val != 1)
		return -EINVAL;

	mutex_lock(&event_mutex);
	mutex_lock(&trace_types_lock);
	ret = set_tracer_flag(tr, 1 << index, val);
	mutex_unlock(&trace_types_lock);
	mutex_unlock(&event_mutex);

	if (ret < 0)
		return ret;

	*ppos += cnt;

	return cnt;
}

static const struct file_operations trace_options_core_fops = {
	.open = tracing_open_generic,
	.read = trace_options_core_read,
	.write = trace_options_core_write,
	.llseek = generic_file_llseek,
};

struct dentry *trace_create_file(const char *name,
				 umode_t mode,
				 struct dentry *parent,
				 void *data,
				 const struct file_operations *fops)
{
	struct dentry *ret;

	ret = tracefs_create_file(name, mode, parent, data, fops);
	if (!ret)
		pr_warn("Could not create tracefs '%s' entry\n", name);

	return ret;
}


static struct dentry *trace_options_init_dentry(struct trace_array *tr)
{
	struct dentry *d_tracer;

	if (tr->options)
		return tr->options;

	d_tracer = tracing_get_dentry(tr);
	if (IS_ERR(d_tracer))
		return NULL;

	tr->options = tracefs_create_dir("options", d_tracer);
	if (!tr->options) {
		pr_warn("Could not create tracefs directory 'options'\n");
		return NULL;
	}

	return tr->options;
}

static void
create_trace_option_file(struct trace_array *tr,
			 struct trace_option_dentry *topt,
			 struct tracer_flags *flags,
			 struct tracer_opt *opt)
{
	struct dentry *t_options;

	t_options = trace_options_init_dentry(tr);
	if (!t_options)
		return;

	topt->flags = flags;
	topt->opt = opt;
	topt->tr = tr;

	topt->entry = trace_create_file(opt->name, 0644, t_options, topt,
				    &trace_options_fops);

}

static void
create_trace_option_files(struct trace_array *tr, struct tracer *tracer)
{
	struct trace_option_dentry *topts;
	struct trace_options *tr_topts;
	struct tracer_flags *flags;
	struct tracer_opt *opts;
	int cnt;
	int i;

	if (!tracer)
		return;

	flags = tracer->flags;

	if (!flags || !flags->opts)
		return;

	/*
	 * If this is an instance, only create flags for tracers
	 * the instance may have.
	 */
	if (!trace_ok_for_array(tracer, tr))
		return;

	for (i = 0; i < tr->nr_topts; i++) {
		/* Make sure there's no duplicate flags. */
		if (WARN_ON_ONCE(tr->topts[i].tracer->flags == tracer->flags))
			return;
	}

	opts = flags->opts;

	for (cnt = 0; opts[cnt].name; cnt++)
		;

	topts = kcalloc(cnt + 1, sizeof(*topts), GFP_KERNEL);
	if (!topts)
		return;

	tr_topts = krealloc(tr->topts, sizeof(*tr->topts) * (tr->nr_topts + 1),
			    GFP_KERNEL);
	if (!tr_topts) {
		kfree(topts);
		return;
	}

	tr->topts = tr_topts;
	tr->topts[tr->nr_topts].tracer = tracer;
	tr->topts[tr->nr_topts].topts = topts;
	tr->nr_topts++;

	for (cnt = 0; opts[cnt].name; cnt++) {
		create_trace_option_file(tr, &topts[cnt], flags,
					 &opts[cnt]);
		MEM_FAIL(topts[cnt].entry == NULL,
			  "Failed to create trace option: %s",
			  opts[cnt].name);
	}
}

static struct dentry *
create_trace_option_core_file(struct trace_array *tr,
			      const char *option, long index)
{
	struct dentry *t_options;

	t_options = trace_options_init_dentry(tr);
	if (!t_options)
		return NULL;

	return trace_create_file(option, 0644, t_options,
				 (void *)&tr->trace_flags_index[index],
				 &trace_options_core_fops);
}

static void create_trace_options_dir(struct trace_array *tr)
{
	struct dentry *t_options;
	bool top_level = tr == &global_trace;
	int i;

	t_options = trace_options_init_dentry(tr);
	if (!t_options)
		return;

	for (i = 0; trace_options[i]; i++) {
		if (top_level ||
		    !((1 << i) & TOP_LEVEL_TRACE_FLAGS))
			create_trace_option_core_file(tr, trace_options[i], i);
	}
}

static ssize_t
rb_simple_read(struct file *filp, char __user *ubuf,
	       size_t cnt, loff_t *ppos)
{
	struct trace_array *tr = filp->private_data;
	char buf[64];
	int r;

	r = tracer_tracing_is_on(tr);
	r = sprintf(buf, "%d\n", r);

	return simple_read_from_buffer(ubuf, cnt, ppos, buf, r);
}

static ssize_t
rb_simple_write(struct file *filp, const char __user *ubuf,
		size_t cnt, loff_t *ppos)
{
	struct trace_array *tr = filp->private_data;
	struct trace_buffer *buffer = tr->array_buffer.buffer;
	unsigned long val;
	int ret;

	ret = kstrtoul_from_user(ubuf, cnt, 10, &val);
	if (ret)
		return ret;

	if (buffer) {
		mutex_lock(&trace_types_lock);
		if (!!val == tracer_tracing_is_on(tr)) {
			val = 0; /* do nothing */
		} else if (val) {
			tracer_tracing_on(tr);
			if (tr->current_trace->start)
				tr->current_trace->start(tr);
		} else {
			tracer_tracing_off(tr);
			if (tr->current_trace->stop)
				tr->current_trace->stop(tr);
		}
		mutex_unlock(&trace_types_lock);
	}

	(*ppos)++;

	return cnt;
}

static const struct file_operations rb_simple_fops = {
	.open		= tracing_open_generic_tr,
	.read		= rb_simple_read,
	.write		= rb_simple_write,
	.release	= tracing_release_generic_tr,
	.llseek		= default_llseek,
};

static ssize_t
buffer_percent_read(struct file *filp, char __user *ubuf,
		    size_t cnt, loff_t *ppos)
{
	struct trace_array *tr = filp->private_data;
	char buf[64];
	int r;

	r = tr->buffer_percent;
	r = sprintf(buf, "%d\n", r);

	return simple_read_from_buffer(ubuf, cnt, ppos, buf, r);
}

static ssize_t
buffer_percent_write(struct file *filp, const char __user *ubuf,
		     size_t cnt, loff_t *ppos)
{
	struct trace_array *tr = filp->private_data;
	unsigned long val;
	int ret;

	ret = kstrtoul_from_user(ubuf, cnt, 10, &val);
	if (ret)
		return ret;

	if (val > 100)
		return -EINVAL;

	if (!val)
		val = 1;

	tr->buffer_percent = val;

	(*ppos)++;

	return cnt;
}

static const struct file_operations buffer_percent_fops = {
	.open		= tracing_open_generic_tr,
	.read		= buffer_percent_read,
	.write		= buffer_percent_write,
	.release	= tracing_release_generic_tr,
	.llseek		= default_llseek,
};

static struct dentry *trace_instance_dir;

static void
init_tracer_tracefs(struct trace_array *tr, struct dentry *d_tracer);

static int
allocate_trace_buffer(struct trace_array *tr, struct array_buffer *buf, int size)
{
	enum ring_buffer_flags rb_flags;

	rb_flags = tr->trace_flags & TRACE_ITER_OVERWRITE ? RB_FL_OVERWRITE : 0;

	buf->tr = tr;

	buf->buffer = ring_buffer_alloc(size, rb_flags);
	if (!buf->buffer)
		return -ENOMEM;

	buf->data = alloc_percpu(struct trace_array_cpu);
	if (!buf->data) {
		ring_buffer_free(buf->buffer);
		buf->buffer = NULL;
		return -ENOMEM;
	}

	/* Allocate the first page for all buffers */
	set_buffer_entries(&tr->array_buffer,
			   ring_buffer_size(tr->array_buffer.buffer, 0));

	return 0;
}

static int allocate_trace_buffers(struct trace_array *tr, int size)
{
	int ret;

	ret = allocate_trace_buffer(tr, &tr->array_buffer, size);
	if (ret)
		return ret;

#ifdef CONFIG_TRACER_MAX_TRACE
	ret = allocate_trace_buffer(tr, &tr->max_buffer,
				    allocate_snapshot ? size : 1);
	if (MEM_FAIL(ret, "Failed to allocate trace buffer\n")) {
		ring_buffer_free(tr->array_buffer.buffer);
		tr->array_buffer.buffer = NULL;
		free_percpu(tr->array_buffer.data);
		tr->array_buffer.data = NULL;
		return -ENOMEM;
	}
	tr->allocated_snapshot = allocate_snapshot;

	/*
	 * Only the top level trace array gets its snapshot allocated
	 * from the kernel command line.
	 */
	allocate_snapshot = false;
#endif

	return 0;
}

static void free_trace_buffer(struct array_buffer *buf)
{
	if (buf->buffer) {
		ring_buffer_free(buf->buffer);
		buf->buffer = NULL;
		free_percpu(buf->data);
		buf->data = NULL;
	}
}

static void free_trace_buffers(struct trace_array *tr)
{
	if (!tr)
		return;

	free_trace_buffer(&tr->array_buffer);

#ifdef CONFIG_TRACER_MAX_TRACE
	free_trace_buffer(&tr->max_buffer);
#endif
}

static void init_trace_flags_index(struct trace_array *tr)
{
	int i;

	/* Used by the trace options files */
	for (i = 0; i < TRACE_FLAGS_MAX_SIZE; i++)
		tr->trace_flags_index[i] = i;
}

static void __update_tracer_options(struct trace_array *tr)
{
	struct tracer *t;

	for (t = trace_types; t; t = t->next)
		add_tracer_options(tr, t);
}

static void update_tracer_options(struct trace_array *tr)
{
	mutex_lock(&trace_types_lock);
	__update_tracer_options(tr);
	mutex_unlock(&trace_types_lock);
}

/* Must have trace_types_lock held */
struct trace_array *trace_array_find(const char *instance)
{
	struct trace_array *tr, *found = NULL;

	list_for_each_entry(tr, &ftrace_trace_arrays, list) {
		if (tr->name && strcmp(tr->name, instance) == 0) {
			found = tr;
			break;
		}
	}

	return found;
}

struct trace_array *trace_array_find_get(const char *instance)
{
	struct trace_array *tr;

	mutex_lock(&trace_types_lock);
	tr = trace_array_find(instance);
	if (tr)
		tr->ref++;
	mutex_unlock(&trace_types_lock);

	return tr;
}

static int trace_array_create_dir(struct trace_array *tr)
{
	int ret;

	tr->dir = tracefs_create_dir(tr->name, trace_instance_dir);
	if (!tr->dir)
		return -EINVAL;

	ret = event_trace_add_tracer(tr->dir, tr);
	if (ret)
		tracefs_remove(tr->dir);

	init_tracer_tracefs(tr, tr->dir);
	__update_tracer_options(tr);

	return ret;
}

static struct trace_array *trace_array_create(const char *name)
{
	struct trace_array *tr;
	int ret;

	ret = -ENOMEM;
	tr = kzalloc(sizeof(*tr), GFP_KERNEL);
	if (!tr)
		return ERR_PTR(ret);

	tr->name = kstrdup(name, GFP_KERNEL);
	if (!tr->name)
		goto out_free_tr;

	if (!alloc_cpumask_var(&tr->tracing_cpumask, GFP_KERNEL))
		goto out_free_tr;

	tr->trace_flags = global_trace.trace_flags & ~ZEROED_TRACE_FLAGS;

	cpumask_copy(tr->tracing_cpumask, cpu_all_mask);

	raw_spin_lock_init(&tr->start_lock);

	tr->max_lock = (arch_spinlock_t)__ARCH_SPIN_LOCK_UNLOCKED;

	tr->current_trace = &nop_trace;

	INIT_LIST_HEAD(&tr->systems);
	INIT_LIST_HEAD(&tr->events);
	INIT_LIST_HEAD(&tr->hist_vars);
	INIT_LIST_HEAD(&tr->err_log);

	if (allocate_trace_buffers(tr, trace_buf_size) < 0)
		goto out_free_tr;

	if (ftrace_allocate_ftrace_ops(tr) < 0)
		goto out_free_tr;

	ftrace_init_trace_array(tr);

	init_trace_flags_index(tr);

	if (trace_instance_dir) {
		ret = trace_array_create_dir(tr);
		if (ret)
			goto out_free_tr;
	} else
		__trace_early_add_events(tr);

	list_add(&tr->list, &ftrace_trace_arrays);

	tr->ref++;

	return tr;

 out_free_tr:
	ftrace_free_ftrace_ops(tr);
	free_trace_buffers(tr);
	free_cpumask_var(tr->tracing_cpumask);
	kfree(tr->name);
	kfree(tr);

	return ERR_PTR(ret);
}

static int instance_mkdir(const char *name)
{
	struct trace_array *tr;
	int ret;

	mutex_lock(&event_mutex);
	mutex_lock(&trace_types_lock);

	ret = -EEXIST;
	if (trace_array_find(name))
		goto out_unlock;

	tr = trace_array_create(name);

	ret = PTR_ERR_OR_ZERO(tr);

out_unlock:
	mutex_unlock(&trace_types_lock);
	mutex_unlock(&event_mutex);
	return ret;
}

/**
 * trace_array_get_by_name - Create/Lookup a trace array, given its name.
 * @name: The name of the trace array to be looked up/created.
 *
 * Returns pointer to trace array with given name.
 * NULL, if it cannot be created.
 *
 * NOTE: This function increments the reference counter associated with the
 * trace array returned. This makes sure it cannot be freed while in use.
 * Use trace_array_put() once the trace array is no longer needed.
 * If the trace_array is to be freed, trace_array_destroy() needs to
 * be called after the trace_array_put(), or simply let user space delete
 * it from the tracefs instances directory. But until the
 * trace_array_put() is called, user space can not delete it.
 *
 */
struct trace_array *trace_array_get_by_name(const char *name)
{
	struct trace_array *tr;

	mutex_lock(&event_mutex);
	mutex_lock(&trace_types_lock);

	list_for_each_entry(tr, &ftrace_trace_arrays, list) {
		if (tr->name && strcmp(tr->name, name) == 0)
			goto out_unlock;
	}

	tr = trace_array_create(name);

	if (IS_ERR(tr))
		tr = NULL;
out_unlock:
	if (tr)
		tr->ref++;

	mutex_unlock(&trace_types_lock);
	mutex_unlock(&event_mutex);
	return tr;
}
EXPORT_SYMBOL_GPL(trace_array_get_by_name);

static int __remove_instance(struct trace_array *tr)
{
	int i;

	/* Reference counter for a newly created trace array = 1. */
	if (tr->ref > 1 || (tr->current_trace && tr->trace_ref))
		return -EBUSY;

	list_del(&tr->list);

	/* Disable all the flags that were enabled coming in */
	for (i = 0; i < TRACE_FLAGS_MAX_SIZE; i++) {
		if ((1 << i) & ZEROED_TRACE_FLAGS)
			set_tracer_flag(tr, 1 << i, 0);
	}

	tracing_set_nop(tr);
	clear_ftrace_function_probes(tr);
	event_trace_del_tracer(tr);
	ftrace_clear_pids(tr);
	ftrace_destroy_function_files(tr);
	tracefs_remove(tr->dir);
	free_trace_buffers(tr);

	for (i = 0; i < tr->nr_topts; i++) {
		kfree(tr->topts[i].topts);
	}
	kfree(tr->topts);

	free_cpumask_var(tr->tracing_cpumask);
	kfree(tr->name);
	kfree(tr);

	return 0;
}

int trace_array_destroy(struct trace_array *this_tr)
{
	struct trace_array *tr;
	int ret;

	if (!this_tr)
		return -EINVAL;

	mutex_lock(&event_mutex);
	mutex_lock(&trace_types_lock);

	ret = -ENODEV;

	/* Making sure trace array exists before destroying it. */
	list_for_each_entry(tr, &ftrace_trace_arrays, list) {
		if (tr == this_tr) {
			ret = __remove_instance(tr);
			break;
		}
	}

	mutex_unlock(&trace_types_lock);
	mutex_unlock(&event_mutex);

	return ret;
}
EXPORT_SYMBOL_GPL(trace_array_destroy);

static int instance_rmdir(const char *name)
{
	struct trace_array *tr;
	int ret;

	mutex_lock(&event_mutex);
	mutex_lock(&trace_types_lock);

	ret = -ENODEV;
	tr = trace_array_find(name);
	if (tr)
		ret = __remove_instance(tr);

	mutex_unlock(&trace_types_lock);
	mutex_unlock(&event_mutex);

	return ret;
}

static __init void create_trace_instances(struct dentry *d_tracer)
{
	struct trace_array *tr;

	trace_instance_dir = tracefs_create_instance_dir("instances", d_tracer,
							 instance_mkdir,
							 instance_rmdir);
	if (MEM_FAIL(!trace_instance_dir, "Failed to create instances directory\n"))
		return;

	mutex_lock(&event_mutex);
	mutex_lock(&trace_types_lock);

	list_for_each_entry(tr, &ftrace_trace_arrays, list) {
		if (!tr->name)
			continue;
		if (MEM_FAIL(trace_array_create_dir(tr) < 0,
			     "Failed to create instance directory\n"))
			break;
	}

	mutex_unlock(&trace_types_lock);
	mutex_unlock(&event_mutex);
}

static void
init_tracer_tracefs(struct trace_array *tr, struct dentry *d_tracer)
{
	struct trace_event_file *file;
	int cpu;

	trace_create_file("available_tracers", 0444, d_tracer,
			tr, &show_traces_fops);

	trace_create_file("current_tracer", 0644, d_tracer,
			tr, &set_tracer_fops);

	trace_create_file("tracing_cpumask", 0644, d_tracer,
			  tr, &tracing_cpumask_fops);

	trace_create_file("trace_options", 0644, d_tracer,
			  tr, &tracing_iter_fops);

	trace_create_file("trace", 0644, d_tracer,
			  tr, &tracing_fops);

	trace_create_file("trace_pipe", 0444, d_tracer,
			  tr, &tracing_pipe_fops);

	trace_create_file("buffer_size_kb", 0644, d_tracer,
			  tr, &tracing_entries_fops);

	trace_create_file("buffer_total_size_kb", 0444, d_tracer,
			  tr, &tracing_total_entries_fops);

	trace_create_file("free_buffer", 0200, d_tracer,
			  tr, &tracing_free_buffer_fops);

	trace_create_file("trace_marker", 0220, d_tracer,
			  tr, &tracing_mark_fops);

	file = __find_event_file(tr, "ftrace", "print");
	if (file && file->dir)
		trace_create_file("trigger", 0644, file->dir, file,
				  &event_trigger_fops);
	tr->trace_marker_file = file;

	trace_create_file("trace_marker_raw", 0220, d_tracer,
			  tr, &tracing_mark_raw_fops);

	trace_create_file("trace_clock", 0644, d_tracer, tr,
			  &trace_clock_fops);

	trace_create_file("tracing_on", 0644, d_tracer,
			  tr, &rb_simple_fops);

	trace_create_file("timestamp_mode", 0444, d_tracer, tr,
			  &trace_time_stamp_mode_fops);

	tr->buffer_percent = 50;

	trace_create_file("buffer_percent", 0444, d_tracer,
			tr, &buffer_percent_fops);

	create_trace_options_dir(tr);

#if defined(CONFIG_TRACER_MAX_TRACE) || defined(CONFIG_HWLAT_TRACER)
	trace_create_maxlat_file(tr, d_tracer);
#endif

	if (ftrace_create_function_files(tr, d_tracer))
		MEM_FAIL(1, "Could not allocate function filter files");

#ifdef CONFIG_TRACER_SNAPSHOT
	trace_create_file("snapshot", 0644, d_tracer,
			  tr, &snapshot_fops);
#endif

	trace_create_file("error_log", 0644, d_tracer,
			  tr, &tracing_err_log_fops);

	for_each_tracing_cpu(cpu)
		tracing_init_tracefs_percpu(tr, cpu);

	ftrace_init_tracefs(tr, d_tracer);
}

static struct vfsmount *trace_automount(struct dentry *mntpt, void *ingore)
{
	struct vfsmount *mnt;
	struct file_system_type *type;

	/*
	 * To maintain backward compatibility for tools that mount
	 * debugfs to get to the tracing facility, tracefs is automatically
	 * mounted to the debugfs/tracing directory.
	 */
	type = get_fs_type("tracefs");
	if (!type)
		return NULL;
	mnt = vfs_submount(mntpt, type, "tracefs", NULL);
	put_filesystem(type);
	if (IS_ERR(mnt))
		return NULL;
	mntget(mnt);

	return mnt;
}

/**
 * tracing_init_dentry - initialize top level trace array
 *
 * This is called when creating files or directories in the tracing
 * directory. It is called via fs_initcall() by any of the boot up code
 * and expects to return the dentry of the top level tracing directory.
 */
int tracing_init_dentry(void)
{
	struct trace_array *tr = &global_trace;

	if (security_locked_down(LOCKDOWN_TRACEFS)) {
		pr_warn("Tracing disabled due to lockdown\n");
		return -EPERM;
	}

	/* The top level trace array uses  NULL as parent */
	if (tr->dir)
		return 0;

	if (WARN_ON(!tracefs_initialized()))
		return -ENODEV;

	/*
	 * As there may still be users that expect the tracing
	 * files to exist in debugfs/tracing, we must automount
	 * the tracefs file system there, so older tools still
	 * work with the newer kerenl.
	 */
	tr->dir = debugfs_create_automount("tracing", NULL,
					   trace_automount, NULL);

	return 0;
}

extern struct trace_eval_map *__start_ftrace_eval_maps[];
extern struct trace_eval_map *__stop_ftrace_eval_maps[];

static void __init trace_eval_init(void)
{
	int len;

	len = __stop_ftrace_eval_maps - __start_ftrace_eval_maps;
	trace_insert_eval_map(NULL, __start_ftrace_eval_maps, len);
}

#ifdef CONFIG_MODULES
static void trace_module_add_evals(struct module *mod)
{
	if (!mod->num_trace_evals)
		return;

	/*
	 * Modules with bad taint do not have events created, do
	 * not bother with enums either.
	 */
	if (trace_module_has_bad_taint(mod))
		return;

	trace_insert_eval_map(mod, mod->trace_evals, mod->num_trace_evals);
}

#ifdef CONFIG_TRACE_EVAL_MAP_FILE
static void trace_module_remove_evals(struct module *mod)
{
	union trace_eval_map_item *map;
	union trace_eval_map_item **last = &trace_eval_maps;

	if (!mod->num_trace_evals)
		return;

	mutex_lock(&trace_eval_mutex);

	map = trace_eval_maps;

	while (map) {
		if (map->head.mod == mod)
			break;
		map = trace_eval_jmp_to_tail(map);
		last = &map->tail.next;
		map = map->tail.next;
	}
	if (!map)
		goto out;

	*last = trace_eval_jmp_to_tail(map)->tail.next;
	kfree(map);
 out:
	mutex_unlock(&trace_eval_mutex);
}
#else
static inline void trace_module_remove_evals(struct module *mod) { }
#endif /* CONFIG_TRACE_EVAL_MAP_FILE */

static int trace_module_notify(struct notifier_block *self,
			       unsigned long val, void *data)
{
	struct module *mod = data;

	switch (val) {
	case MODULE_STATE_COMING:
		trace_module_add_evals(mod);
		break;
	case MODULE_STATE_GOING:
		trace_module_remove_evals(mod);
		break;
	}

	return NOTIFY_OK;
}

static struct notifier_block trace_module_nb = {
	.notifier_call = trace_module_notify,
	.priority = 0,
};
#endif /* CONFIG_MODULES */

static __init int tracer_init_tracefs(void)
{
	int ret;

	trace_access_lock_init();

	ret = tracing_init_dentry();
	if (ret)
		return 0;

	event_trace_init();

	init_tracer_tracefs(&global_trace, NULL);
	ftrace_init_tracefs_toplevel(&global_trace, NULL);

	trace_create_file("tracing_thresh", 0644, NULL,
			&global_trace, &tracing_thresh_fops);

	trace_create_file("README", 0444, NULL,
			NULL, &tracing_readme_fops);

	trace_create_file("saved_cmdlines", 0444, NULL,
			NULL, &tracing_saved_cmdlines_fops);

	trace_create_file("saved_cmdlines_size", 0644, NULL,
			  NULL, &tracing_saved_cmdlines_size_fops);

	trace_create_file("saved_tgids", 0444, NULL,
			NULL, &tracing_saved_tgids_fops);

	trace_eval_init();

	trace_create_eval_file(NULL);

#ifdef CONFIG_MODULES
	register_module_notifier(&trace_module_nb);
#endif

#ifdef CONFIG_DYNAMIC_FTRACE
	trace_create_file("dyn_ftrace_total_info", 0444, NULL,
			NULL, &tracing_dyn_info_fops);
#endif

	create_trace_instances(NULL);

	update_tracer_options(&global_trace);

	return 0;
}

static int trace_panic_handler(struct notifier_block *this,
			       unsigned long event, void *unused)
{
	if (ftrace_dump_on_oops)
		ftrace_dump(ftrace_dump_on_oops);
	return NOTIFY_OK;
}

static struct notifier_block trace_panic_notifier = {
	.notifier_call  = trace_panic_handler,
	.next           = NULL,
	.priority       = 150   /* priority: INT_MAX >= x >= 0 */
};

static int trace_die_handler(struct notifier_block *self,
			     unsigned long val,
			     void *data)
{
	switch (val) {
	case DIE_OOPS:
		if (ftrace_dump_on_oops)
			ftrace_dump(ftrace_dump_on_oops);
		break;
	default:
		break;
	}
	return NOTIFY_OK;
}

static struct notifier_block trace_die_notifier = {
	.notifier_call = trace_die_handler,
	.priority = 200
};

/*
 * printk is set to max of 1024, we really don't need it that big.
 * Nothing should be printing 1000 characters anyway.
 */
#define TRACE_MAX_PRINT		1000

/*
 * Define here KERN_TRACE so that we have one place to modify
 * it if we decide to change what log level the ftrace dump
 * should be at.
 */
#define KERN_TRACE		KERN_EMERG

void
trace_printk_seq(struct trace_seq *s)
{
	/* Probably should print a warning here. */
	if (s->seq.len >= TRACE_MAX_PRINT)
		s->seq.len = TRACE_MAX_PRINT;

	/*
	 * More paranoid code. Although the buffer size is set to
	 * PAGE_SIZE, and TRACE_MAX_PRINT is 1000, this is just
	 * an extra layer of protection.
	 */
	if (WARN_ON_ONCE(s->seq.len >= s->seq.size))
		s->seq.len = s->seq.size - 1;

	/* should be zero ended, but we are paranoid. */
	s->buffer[s->seq.len] = 0;

	printk(KERN_TRACE "%s", s->buffer);

	trace_seq_init(s);
}

void trace_init_global_iter(struct trace_iterator *iter)
{
	iter->tr = &global_trace;
	iter->trace = iter->tr->current_trace;
	iter->cpu_file = RING_BUFFER_ALL_CPUS;
	iter->array_buffer = &global_trace.array_buffer;

	if (iter->trace && iter->trace->open)
		iter->trace->open(iter);

	/* Annotate start of buffers if we had overruns */
	if (ring_buffer_overruns(iter->array_buffer->buffer))
		iter->iter_flags |= TRACE_FILE_ANNOTATE;

	/* Output in nanoseconds only if we are using a clock in nanoseconds. */
	if (trace_clocks[iter->tr->clock_id].in_ns)
		iter->iter_flags |= TRACE_FILE_TIME_IN_NS;
}

void ftrace_dump(enum ftrace_dump_mode oops_dump_mode)
{
	/* use static because iter can be a bit big for the stack */
	static struct trace_iterator iter;
	static atomic_t dump_running;
	struct trace_array *tr = &global_trace;
	unsigned int old_userobj;
	unsigned long flags;
	int cnt = 0, cpu;

	/* Only allow one dump user at a time. */
	if (atomic_inc_return(&dump_running) != 1) {
		atomic_dec(&dump_running);
		return;
	}

	/*
	 * Always turn off tracing when we dump.
	 * We don't need to show trace output of what happens
	 * between multiple crashes.
	 *
	 * If the user does a sysrq-z, then they can re-enable
	 * tracing with echo 1 > tracing_on.
	 */
	tracing_off();

	local_irq_save(flags);

	/* Simulate the iterator */
	trace_init_global_iter(&iter);
	/* Can not use kmalloc for iter.temp */
	iter.temp = static_temp_buf;
	iter.temp_size = STATIC_TEMP_BUF_SIZE;

	for_each_tracing_cpu(cpu) {
		atomic_inc(&per_cpu_ptr(iter.array_buffer->data, cpu)->disabled);
	}

	old_userobj = tr->trace_flags & TRACE_ITER_SYM_USEROBJ;

	/* don't look at user memory in panic mode */
	tr->trace_flags &= ~TRACE_ITER_SYM_USEROBJ;

	switch (oops_dump_mode) {
	case DUMP_ALL:
		iter.cpu_file = RING_BUFFER_ALL_CPUS;
		break;
	case DUMP_ORIG:
		iter.cpu_file = raw_smp_processor_id();
		break;
	case DUMP_NONE:
		goto out_enable;
	default:
		printk(KERN_TRACE "Bad dumping mode, switching to all CPUs dump\n");
		iter.cpu_file = RING_BUFFER_ALL_CPUS;
	}

	printk(KERN_TRACE "Dumping ftrace buffer:\n");

	/* Did function tracer already get disabled? */
	if (ftrace_is_dead()) {
		printk("# WARNING: FUNCTION TRACING IS CORRUPTED\n");
		printk("#          MAY BE MISSING FUNCTION EVENTS\n");
	}

	/*
	 * We need to stop all tracing on all CPUS to read
	 * the next buffer. This is a bit expensive, but is
	 * not done often. We fill all what we can read,
	 * and then release the locks again.
	 */

	while (!trace_empty(&iter)) {

		if (!cnt)
			printk(KERN_TRACE "---------------------------------\n");

		cnt++;

		trace_iterator_reset(&iter);
		iter.iter_flags |= TRACE_FILE_LAT_FMT;

		if (trace_find_next_entry_inc(&iter) != NULL) {
			int ret;

			ret = print_trace_line(&iter);
			if (ret != TRACE_TYPE_NO_CONSUME)
				trace_consume(&iter);
		}
		touch_nmi_watchdog();

		trace_printk_seq(&iter.seq);
	}

	if (!cnt)
		printk(KERN_TRACE "   (ftrace buffer empty)\n");
	else
		printk(KERN_TRACE "---------------------------------\n");

 out_enable:
	tr->trace_flags |= old_userobj;

	for_each_tracing_cpu(cpu) {
		atomic_dec(&per_cpu_ptr(iter.array_buffer->data, cpu)->disabled);
	}
	atomic_dec(&dump_running);
	local_irq_restore(flags);
}
EXPORT_SYMBOL_GPL(ftrace_dump);

int trace_run_command(const char *buf, int (*createfn)(int, char **))
{
	char **argv;
	int argc, ret;

	argc = 0;
	ret = 0;
	argv = argv_split(GFP_KERNEL, buf, &argc);
	if (!argv)
		return -ENOMEM;

	if (argc)
		ret = createfn(argc, argv);

	argv_free(argv);

	return ret;
}

#define WRITE_BUFSIZE  4096

ssize_t trace_parse_run_command(struct file *file, const char __user *buffer,
				size_t count, loff_t *ppos,
				int (*createfn)(int, char **))
{
	char *kbuf, *buf, *tmp;
	int ret = 0;
	size_t done = 0;
	size_t size;

	kbuf = kmalloc(WRITE_BUFSIZE, GFP_KERNEL);
	if (!kbuf)
		return -ENOMEM;

	while (done < count) {
		size = count - done;

		if (size >= WRITE_BUFSIZE)
			size = WRITE_BUFSIZE - 1;

		if (copy_from_user(kbuf, buffer + done, size)) {
			ret = -EFAULT;
			goto out;
		}
		kbuf[size] = '\0';
		buf = kbuf;
		do {
			tmp = strchr(buf, '\n');
			if (tmp) {
				*tmp = '\0';
				size = tmp - buf + 1;
			} else {
				size = strlen(buf);
				if (done + size < count) {
					if (buf != kbuf)
						break;
					/* This can accept WRITE_BUFSIZE - 2 ('\n' + '\0') */
					pr_warn("Line length is too long: Should be less than %d\n",
						WRITE_BUFSIZE - 2);
					ret = -EINVAL;
					goto out;
				}
			}
			done += size;

			/* Remove comments */
			tmp = strchr(buf, '#');

			if (tmp)
				*tmp = '\0';

			ret = trace_run_command(buf, createfn);
			if (ret)
				goto out;
			buf += size;

		} while (done < count);
	}
	ret = done;

out:
	kfree(kbuf);

	return ret;
}

__init static int tracer_alloc_buffers(void)
{
	int ring_buf_size;
	int ret = -ENOMEM;


	if (security_locked_down(LOCKDOWN_TRACEFS)) {
		pr_warn("Tracing disabled due to lockdown\n");
		return -EPERM;
	}

	/*
	 * Make sure we don't accidentally add more trace options
	 * than we have bits for.
	 */
	BUILD_BUG_ON(TRACE_ITER_LAST_BIT > TRACE_FLAGS_MAX_SIZE);

	if (!alloc_cpumask_var(&tracing_buffer_mask, GFP_KERNEL))
		goto out;

	if (!alloc_cpumask_var(&global_trace.tracing_cpumask, GFP_KERNEL))
		goto out_free_buffer_mask;

	/* Only allocate trace_printk buffers if a trace_printk exists */
	if (&__stop___trace_bprintk_fmt != &__start___trace_bprintk_fmt)
		/* Must be called before global_trace.buffer is allocated */
		trace_printk_init_buffers();

	/* To save memory, keep the ring buffer size to its minimum */
	if (ring_buffer_expanded)
		ring_buf_size = trace_buf_size;
	else
		ring_buf_size = 1;

	cpumask_copy(tracing_buffer_mask, cpu_possible_mask);
	cpumask_copy(global_trace.tracing_cpumask, cpu_all_mask);

	raw_spin_lock_init(&global_trace.start_lock);

	/*
	 * The prepare callbacks allocates some memory for the ring buffer. We
	 * don't free the buffer if the CPU goes down. If we were to free
	 * the buffer, then the user would lose any trace that was in the
	 * buffer. The memory will be removed once the "instance" is removed.
	 */
	ret = cpuhp_setup_state_multi(CPUHP_TRACE_RB_PREPARE,
				      "trace/RB:preapre", trace_rb_cpu_prepare,
				      NULL);
	if (ret < 0)
		goto out_free_cpumask;
	/* Used for event triggers */
	ret = -ENOMEM;
	temp_buffer = ring_buffer_alloc(PAGE_SIZE, RB_FL_OVERWRITE);
	if (!temp_buffer)
		goto out_rm_hp_state;

	if (trace_create_savedcmd() < 0)
		goto out_free_temp_buffer;

	/* TODO: make the number of buffers hot pluggable with CPUS */
	if (allocate_trace_buffers(&global_trace, ring_buf_size) < 0) {
		MEM_FAIL(1, "tracer: failed to allocate ring buffer!\n");
		goto out_free_savedcmd;
	}

	if (global_trace.buffer_disabled)
		tracing_off();

	if (trace_boot_clock) {
		ret = tracing_set_clock(&global_trace, trace_boot_clock);
		if (ret < 0)
			pr_warn("Trace clock %s not defined, going back to default\n",
				trace_boot_clock);
	}

	/*
	 * register_tracer() might reference current_trace, so it
	 * needs to be set before we register anything. This is
	 * just a bootstrap of current_trace anyway.
	 */
	global_trace.current_trace = &nop_trace;

	global_trace.max_lock = (arch_spinlock_t)__ARCH_SPIN_LOCK_UNLOCKED;

	ftrace_init_global_array_ops(&global_trace);

	init_trace_flags_index(&global_trace);

	register_tracer(&nop_trace);

	/* Function tracing may start here (via kernel command line) */
	init_function_trace();

	/* All seems OK, enable tracing */
	tracing_disabled = 0;

	atomic_notifier_chain_register(&panic_notifier_list,
				       &trace_panic_notifier);

	register_die_notifier(&trace_die_notifier);

	global_trace.flags = TRACE_ARRAY_FL_GLOBAL;

	INIT_LIST_HEAD(&global_trace.systems);
	INIT_LIST_HEAD(&global_trace.events);
	INIT_LIST_HEAD(&global_trace.hist_vars);
	INIT_LIST_HEAD(&global_trace.err_log);
	list_add(&global_trace.list, &ftrace_trace_arrays);

	apply_trace_boot_options();

	register_snapshot_cmd();

	return 0;

out_free_savedcmd:
	free_saved_cmdlines_buffer(savedcmd);
out_free_temp_buffer:
	ring_buffer_free(temp_buffer);
out_rm_hp_state:
	cpuhp_remove_multi_state(CPUHP_TRACE_RB_PREPARE);
out_free_cpumask:
	free_cpumask_var(global_trace.tracing_cpumask);
out_free_buffer_mask:
	free_cpumask_var(tracing_buffer_mask);
out:
	return ret;
}

void __init early_trace_init(void)
{
	if (tracepoint_printk) {
		tracepoint_print_iter =
			kmalloc(sizeof(*tracepoint_print_iter), GFP_KERNEL);
		if (MEM_FAIL(!tracepoint_print_iter,
			     "Failed to allocate trace iterator\n"))
			tracepoint_printk = 0;
		else
			static_key_enable(&tracepoint_printk_key.key);
	}
	tracer_alloc_buffers();
}

void __init trace_init(void)
{
	trace_event_init();
}

__init static int clear_boot_tracer(void)
{
	/*
	 * The default tracer at boot buffer is an init section.
	 * This function is called in lateinit. If we did not
	 * find the boot tracer, then clear it out, to prevent
	 * later registration from accessing the buffer that is
	 * about to be freed.
	 */
	if (!default_bootup_tracer)
		return 0;

	printk(KERN_INFO "ftrace bootup tracer '%s' not registered.\n",
	       default_bootup_tracer);
	default_bootup_tracer = NULL;

	return 0;
}

fs_initcall(tracer_init_tracefs);
late_initcall_sync(clear_boot_tracer);

#ifdef CONFIG_HAVE_UNSTABLE_SCHED_CLOCK
__init static int tracing_set_default_clock(void)
{
	/* sched_clock_stable() is determined in late_initcall */
	if (!trace_boot_clock && !sched_clock_stable()) {
		if (security_locked_down(LOCKDOWN_TRACEFS)) {
			pr_warn("Can not set tracing clock due to lockdown\n");
			return -EPERM;
		}

		printk(KERN_WARNING
		       "Unstable clock detected, switching default tracing clock to \"global\"\n"
		       "If you want to keep using the local clock, then add:\n"
		       "  \"trace_clock=local\"\n"
		       "on the kernel command line\n");
		tracing_set_clock(&global_trace, "global");
	}

	return 0;
}
late_initcall_sync(tracing_set_default_clock);
#endif<|MERGE_RESOLUTION|>--- conflicted
+++ resolved
@@ -2993,12 +2993,8 @@
 
 	size = nr_entries * sizeof(unsigned long);
 	event = __trace_buffer_lock_reserve(buffer, TRACE_STACK,
-<<<<<<< HEAD
-					    sizeof(*entry) + size, trace_ctx);
-=======
 				    (sizeof(*entry) - sizeof(entry->caller)) + size,
-				    flags, pc);
->>>>>>> ecdfb9d7
+				    trace_ctx);
 	if (!event)
 		goto out;
 	entry = ring_buffer_event_data(event);
