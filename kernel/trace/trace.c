--- conflicted
+++ resolved
@@ -2579,7 +2579,6 @@
 EXPORT_SYMBOL_GPL(trace_handle_return);
 
 static unsigned short migration_disable_value(void)
-<<<<<<< HEAD
 {
 #if defined(CONFIG_SMP) && defined(CONFIG_PREEMPT_RT)
 	return current->migration_disabled;
@@ -2588,20 +2587,8 @@
 #endif
 }
 
-static unsigned int __tracing_gen_ctx_flags(unsigned long irqflags)
-{
-=======
-{
-#if defined(CONFIG_SMP) && defined(CONFIG_PREEMPT_RT)
-	return current->migration_disabled;
-#else
-	return 0;
-#endif
-}
-
 unsigned int _tracing_gen_ctx_flags(unsigned long irqflags)
 {
->>>>>>> bcfd8f02
 	unsigned int trace_flags = 0;
 	unsigned int pc;
 
@@ -2611,31 +2598,16 @@
 	if (irqs_disabled_flags(irqflags))
 		trace_flags |= TRACE_FLAG_IRQS_OFF;
 #else
-<<<<<<< HEAD
-		trace_flags |= TRACE_FLAG_IRQS_NOSUPPORT;
-=======
 	trace_flags |= TRACE_FLAG_IRQS_NOSUPPORT;
->>>>>>> bcfd8f02
 #endif
 
 	if (pc & NMI_MASK)
 		trace_flags |= TRACE_FLAG_NMI;
 	if (pc & HARDIRQ_MASK)
 		trace_flags |= TRACE_FLAG_HARDIRQ;
-<<<<<<< HEAD
-
-	if (IS_ENABLED(CONFIG_PREEMPT_RT)) {
-		if (in_serving_softirq())
-			trace_flags |= TRACE_FLAG_SOFTIRQ;
-	} else {
-		if (pc & SOFTIRQ_OFFSET)
-			trace_flags |= TRACE_FLAG_SOFTIRQ;
-	}
-=======
 	if (in_serving_softirq())
 		trace_flags |= TRACE_FLAG_SOFTIRQ;
 
->>>>>>> bcfd8f02
 	if (tif_need_resched())
 		trace_flags |= TRACE_FLAG_NEED_RESCHED;
 	if (test_preempt_need_resched())
@@ -2647,14 +2619,6 @@
 		(trace_flags << 24);
 }
 
-<<<<<<< HEAD
-unsigned int _tracing_gen_ctx_flags(unsigned long irqflags)
-{
-	return __tracing_gen_ctx_flags(irqflags);
-}
-
-=======
->>>>>>> bcfd8f02
 unsigned int tracing_gen_ctx_flags(void)
 {
 	unsigned long irqflags;
@@ -2916,7 +2880,7 @@
 	return ret;
 }
 
-void trace_event_buffer_commit__(struct trace_event_buffer *fbuffer)
+void trace_event_buffer_commit(struct trace_event_buffer *fbuffer)
 {
 	if (static_key_false(&tracepoint_printk_key.key))
 		output_printk(fbuffer);
@@ -2927,7 +2891,7 @@
 				    fbuffer->event, fbuffer->entry,
 				    fbuffer->trace_ctx, fbuffer->regs);
 }
-EXPORT_SYMBOL_GPL(trace_event_buffer_commit__);
+EXPORT_SYMBOL_GPL(trace_event_buffer_commit);
 
 /*
  * Skip 3:
