/*
 * ring buffer based function tracer
 *
 * Copyright (C) 2007-2012 Steven Rostedt <srostedt@redhat.com>
 * Copyright (C) 2008 Ingo Molnar <mingo@redhat.com>
 *
 * Originally taken from the RT patch by:
 *    Arnaldo Carvalho de Melo <acme@redhat.com>
 *
 * Based on code from the latency_tracer, that is:
 *  Copyright (C) 2004-2006 Ingo Molnar
 *  Copyright (C) 2004 Nadia Yvette Chambers
 */
#include <linux/ring_buffer.h>
#include <generated/utsrelease.h>
#include <linux/stacktrace.h>
#include <linux/writeback.h>
#include <linux/kallsyms.h>
#include <linux/seq_file.h>
#include <linux/notifier.h>
#include <linux/irqflags.h>
#include <linux/debugfs.h>
#include <linux/tracefs.h>
#include <linux/pagemap.h>
#include <linux/hardirq.h>
#include <linux/linkage.h>
#include <linux/uaccess.h>
#include <linux/vmalloc.h>
#include <linux/ftrace.h>
#include <linux/module.h>
#include <linux/percpu.h>
#include <linux/splice.h>
#include <linux/kdebug.h>
#include <linux/string.h>
#include <linux/mount.h>
#include <linux/rwsem.h>
#include <linux/slab.h>
#include <linux/ctype.h>
#include <linux/init.h>
#include <linux/poll.h>
#include <linux/nmi.h>
#include <linux/fs.h>
#include <linux/trace.h>
#include <linux/sched/rt.h>

#include "trace.h"
#include "trace_output.h"

/*
 * On boot up, the ring buffer is set to the minimum size, so that
 * we do not waste memory on systems that are not using tracing.
 */
bool ring_buffer_expanded;

/*
 * We need to change this state when a selftest is running.
 * A selftest will lurk into the ring-buffer to count the
 * entries inserted during the selftest although some concurrent
 * insertions into the ring-buffer such as trace_printk could occurred
 * at the same time, giving false positive or negative results.
 */
static bool __read_mostly tracing_selftest_running;

/*
 * If a tracer is running, we do not want to run SELFTEST.
 */
bool __read_mostly tracing_selftest_disabled;

/* Pipe tracepoints to printk */
struct trace_iterator *tracepoint_print_iter;
int tracepoint_printk;
static DEFINE_STATIC_KEY_FALSE(tracepoint_printk_key);

/* For tracers that don't implement custom flags */
static struct tracer_opt dummy_tracer_opt[] = {
	{ }
};

static int
dummy_set_flag(struct trace_array *tr, u32 old_flags, u32 bit, int set)
{
	return 0;
}

/*
 * To prevent the comm cache from being overwritten when no
 * tracing is active, only save the comm when a trace event
 * occurred.
 */
static DEFINE_PER_CPU(bool, trace_taskinfo_save);

/*
 * Kill all tracing for good (never come back).
 * It is initialized to 1 but will turn to zero if the initialization
 * of the tracer is successful. But that is the only place that sets
 * this back to zero.
 */
static int tracing_disabled = 1;

cpumask_var_t __read_mostly	tracing_buffer_mask;

/*
 * ftrace_dump_on_oops - variable to dump ftrace buffer on oops
 *
 * If there is an oops (or kernel panic) and the ftrace_dump_on_oops
 * is set, then ftrace_dump is called. This will output the contents
 * of the ftrace buffers to the console.  This is very useful for
 * capturing traces that lead to crashes and outputing it to a
 * serial console.
 *
 * It is default off, but you can enable it with either specifying
 * "ftrace_dump_on_oops" in the kernel command line, or setting
 * /proc/sys/kernel/ftrace_dump_on_oops
 * Set 1 if you want to dump buffers of all CPUs
 * Set 2 if you want to dump the buffer of the CPU that triggered oops
 */

enum ftrace_dump_mode ftrace_dump_on_oops;

/* When set, tracing will stop when a WARN*() is hit */
int __disable_trace_on_warning;

#ifdef CONFIG_TRACE_EVAL_MAP_FILE
/* Map of enums to their values, for "eval_map" file */
struct trace_eval_map_head {
	struct module			*mod;
	unsigned long			length;
};

union trace_eval_map_item;

struct trace_eval_map_tail {
	/*
	 * "end" is first and points to NULL as it must be different
	 * than "mod" or "eval_string"
	 */
	union trace_eval_map_item	*next;
	const char			*end;	/* points to NULL */
};

static DEFINE_MUTEX(trace_eval_mutex);

/*
 * The trace_eval_maps are saved in an array with two extra elements,
 * one at the beginning, and one at the end. The beginning item contains
 * the count of the saved maps (head.length), and the module they
 * belong to if not built in (head.mod). The ending item contains a
 * pointer to the next array of saved eval_map items.
 */
union trace_eval_map_item {
	struct trace_eval_map		map;
	struct trace_eval_map_head	head;
	struct trace_eval_map_tail	tail;
};

static union trace_eval_map_item *trace_eval_maps;
#endif /* CONFIG_TRACE_EVAL_MAP_FILE */

static int tracing_set_tracer(struct trace_array *tr, const char *buf);

#define MAX_TRACER_SIZE		100
static char bootup_tracer_buf[MAX_TRACER_SIZE] __initdata;
static char *default_bootup_tracer;

static bool allocate_snapshot;

static int __init set_cmdline_ftrace(char *str)
{
	strlcpy(bootup_tracer_buf, str, MAX_TRACER_SIZE);
	default_bootup_tracer = bootup_tracer_buf;
	/* We are using ftrace early, expand it */
	ring_buffer_expanded = true;
	return 1;
}
__setup("ftrace=", set_cmdline_ftrace);

static int __init set_ftrace_dump_on_oops(char *str)
{
	if (*str++ != '=' || !*str) {
		ftrace_dump_on_oops = DUMP_ALL;
		return 1;
	}

	if (!strcmp("orig_cpu", str)) {
		ftrace_dump_on_oops = DUMP_ORIG;
                return 1;
        }

        return 0;
}
__setup("ftrace_dump_on_oops", set_ftrace_dump_on_oops);

static int __init stop_trace_on_warning(char *str)
{
	if ((strcmp(str, "=0") != 0 && strcmp(str, "=off") != 0))
		__disable_trace_on_warning = 1;
	return 1;
}
__setup("traceoff_on_warning", stop_trace_on_warning);

static int __init boot_alloc_snapshot(char *str)
{
	allocate_snapshot = true;
	/* We also need the main ring buffer expanded */
	ring_buffer_expanded = true;
	return 1;
}
__setup("alloc_snapshot", boot_alloc_snapshot);


static char trace_boot_options_buf[MAX_TRACER_SIZE] __initdata;

static int __init set_trace_boot_options(char *str)
{
	strlcpy(trace_boot_options_buf, str, MAX_TRACER_SIZE);
	return 0;
}
__setup("trace_options=", set_trace_boot_options);

static char trace_boot_clock_buf[MAX_TRACER_SIZE] __initdata;
static char *trace_boot_clock __initdata;

static int __init set_trace_boot_clock(char *str)
{
	strlcpy(trace_boot_clock_buf, str, MAX_TRACER_SIZE);
	trace_boot_clock = trace_boot_clock_buf;
	return 0;
}
__setup("trace_clock=", set_trace_boot_clock);

static int __init set_tracepoint_printk(char *str)
{
	if ((strcmp(str, "=0") != 0 && strcmp(str, "=off") != 0))
		tracepoint_printk = 1;
	return 1;
}
__setup("tp_printk", set_tracepoint_printk);

unsigned long long ns2usecs(u64 nsec)
{
	nsec += 500;
	do_div(nsec, 1000);
	return nsec;
}

/* trace_flags holds trace_options default values */
#define TRACE_DEFAULT_FLAGS						\
	(FUNCTION_DEFAULT_FLAGS |					\
	 TRACE_ITER_PRINT_PARENT | TRACE_ITER_PRINTK |			\
	 TRACE_ITER_ANNOTATE | TRACE_ITER_CONTEXT_INFO |		\
	 TRACE_ITER_RECORD_CMD | TRACE_ITER_OVERWRITE |			\
	 TRACE_ITER_IRQ_INFO | TRACE_ITER_MARKERS)

/* trace_options that are only supported by global_trace */
#define TOP_LEVEL_TRACE_FLAGS (TRACE_ITER_PRINTK |			\
	       TRACE_ITER_PRINTK_MSGONLY | TRACE_ITER_RECORD_CMD)

/* trace_flags that are default zero for instances */
#define ZEROED_TRACE_FLAGS \
	(TRACE_ITER_EVENT_FORK | TRACE_ITER_FUNC_FORK)

/*
 * The global_trace is the descriptor that holds the top-level tracing
 * buffers for the live tracing.
 */
static struct trace_array global_trace = {
	.trace_flags = TRACE_DEFAULT_FLAGS,
};

LIST_HEAD(ftrace_trace_arrays);

int trace_array_get(struct trace_array *this_tr)
{
	struct trace_array *tr;
	int ret = -ENODEV;

	mutex_lock(&trace_types_lock);
	list_for_each_entry(tr, &ftrace_trace_arrays, list) {
		if (tr == this_tr) {
			tr->ref++;
			ret = 0;
			break;
		}
	}
	mutex_unlock(&trace_types_lock);

	return ret;
}

static void __trace_array_put(struct trace_array *this_tr)
{
	WARN_ON(!this_tr->ref);
	this_tr->ref--;
}

void trace_array_put(struct trace_array *this_tr)
{
	mutex_lock(&trace_types_lock);
	__trace_array_put(this_tr);
	mutex_unlock(&trace_types_lock);
}

int call_filter_check_discard(struct trace_event_call *call, void *rec,
			      struct ring_buffer *buffer,
			      struct ring_buffer_event *event)
{
	if (unlikely(call->flags & TRACE_EVENT_FL_FILTERED) &&
	    !filter_match_preds(call->filter, rec)) {
		__trace_event_discard_commit(buffer, event);
		return 1;
	}

	return 0;
}

void trace_free_pid_list(struct trace_pid_list *pid_list)
{
	vfree(pid_list->pids);
	kfree(pid_list);
}

/**
 * trace_find_filtered_pid - check if a pid exists in a filtered_pid list
 * @filtered_pids: The list of pids to check
 * @search_pid: The PID to find in @filtered_pids
 *
 * Returns true if @search_pid is fonud in @filtered_pids, and false otherwis.
 */
bool
trace_find_filtered_pid(struct trace_pid_list *filtered_pids, pid_t search_pid)
{
	/*
	 * If pid_max changed after filtered_pids was created, we
	 * by default ignore all pids greater than the previous pid_max.
	 */
	if (search_pid >= filtered_pids->pid_max)
		return false;

	return test_bit(search_pid, filtered_pids->pids);
}

/**
 * trace_ignore_this_task - should a task be ignored for tracing
 * @filtered_pids: The list of pids to check
 * @task: The task that should be ignored if not filtered
 *
 * Checks if @task should be traced or not from @filtered_pids.
 * Returns true if @task should *NOT* be traced.
 * Returns false if @task should be traced.
 */
bool
trace_ignore_this_task(struct trace_pid_list *filtered_pids, struct task_struct *task)
{
	/*
	 * Return false, because if filtered_pids does not exist,
	 * all pids are good to trace.
	 */
	if (!filtered_pids)
		return false;

	return !trace_find_filtered_pid(filtered_pids, task->pid);
}

/**
 * trace_pid_filter_add_remove - Add or remove a task from a pid_list
 * @pid_list: The list to modify
 * @self: The current task for fork or NULL for exit
 * @task: The task to add or remove
 *
 * If adding a task, if @self is defined, the task is only added if @self
 * is also included in @pid_list. This happens on fork and tasks should
 * only be added when the parent is listed. If @self is NULL, then the
 * @task pid will be removed from the list, which would happen on exit
 * of a task.
 */
void trace_filter_add_remove_task(struct trace_pid_list *pid_list,
				  struct task_struct *self,
				  struct task_struct *task)
{
	if (!pid_list)
		return;

	/* For forks, we only add if the forking task is listed */
	if (self) {
		if (!trace_find_filtered_pid(pid_list, self->pid))
			return;
	}

	/* Sorry, but we don't support pid_max changing after setting */
	if (task->pid >= pid_list->pid_max)
		return;

	/* "self" is set for forks, and NULL for exits */
	if (self)
		set_bit(task->pid, pid_list->pids);
	else
		clear_bit(task->pid, pid_list->pids);
}

/**
 * trace_pid_next - Used for seq_file to get to the next pid of a pid_list
 * @pid_list: The pid list to show
 * @v: The last pid that was shown (+1 the actual pid to let zero be displayed)
 * @pos: The position of the file
 *
 * This is used by the seq_file "next" operation to iterate the pids
 * listed in a trace_pid_list structure.
 *
 * Returns the pid+1 as we want to display pid of zero, but NULL would
 * stop the iteration.
 */
void *trace_pid_next(struct trace_pid_list *pid_list, void *v, loff_t *pos)
{
	unsigned long pid = (unsigned long)v;

	(*pos)++;

	/* pid already is +1 of the actual prevous bit */
	pid = find_next_bit(pid_list->pids, pid_list->pid_max, pid);

	/* Return pid + 1 to allow zero to be represented */
	if (pid < pid_list->pid_max)
		return (void *)(pid + 1);

	return NULL;
}

/**
 * trace_pid_start - Used for seq_file to start reading pid lists
 * @pid_list: The pid list to show
 * @pos: The position of the file
 *
 * This is used by seq_file "start" operation to start the iteration
 * of listing pids.
 *
 * Returns the pid+1 as we want to display pid of zero, but NULL would
 * stop the iteration.
 */
void *trace_pid_start(struct trace_pid_list *pid_list, loff_t *pos)
{
	unsigned long pid;
	loff_t l = 0;

	pid = find_first_bit(pid_list->pids, pid_list->pid_max);
	if (pid >= pid_list->pid_max)
		return NULL;

	/* Return pid + 1 so that zero can be the exit value */
	for (pid++; pid && l < *pos;
	     pid = (unsigned long)trace_pid_next(pid_list, (void *)pid, &l))
		;
	return (void *)pid;
}

/**
 * trace_pid_show - show the current pid in seq_file processing
 * @m: The seq_file structure to write into
 * @v: A void pointer of the pid (+1) value to display
 *
 * Can be directly used by seq_file operations to display the current
 * pid value.
 */
int trace_pid_show(struct seq_file *m, void *v)
{
	unsigned long pid = (unsigned long)v - 1;

	seq_printf(m, "%lu\n", pid);
	return 0;
}

/* 128 should be much more than enough */
#define PID_BUF_SIZE		127

int trace_pid_write(struct trace_pid_list *filtered_pids,
		    struct trace_pid_list **new_pid_list,
		    const char __user *ubuf, size_t cnt)
{
	struct trace_pid_list *pid_list;
	struct trace_parser parser;
	unsigned long val;
	int nr_pids = 0;
	ssize_t read = 0;
	ssize_t ret = 0;
	loff_t pos;
	pid_t pid;

	if (trace_parser_get_init(&parser, PID_BUF_SIZE + 1))
		return -ENOMEM;

	/*
	 * Always recreate a new array. The write is an all or nothing
	 * operation. Always create a new array when adding new pids by
	 * the user. If the operation fails, then the current list is
	 * not modified.
	 */
	pid_list = kmalloc(sizeof(*pid_list), GFP_KERNEL);
	if (!pid_list)
		return -ENOMEM;

	pid_list->pid_max = READ_ONCE(pid_max);

	/* Only truncating will shrink pid_max */
	if (filtered_pids && filtered_pids->pid_max > pid_list->pid_max)
		pid_list->pid_max = filtered_pids->pid_max;

	pid_list->pids = vzalloc((pid_list->pid_max + 7) >> 3);
	if (!pid_list->pids) {
		kfree(pid_list);
		return -ENOMEM;
	}

	if (filtered_pids) {
		/* copy the current bits to the new max */
		for_each_set_bit(pid, filtered_pids->pids,
				 filtered_pids->pid_max) {
			set_bit(pid, pid_list->pids);
			nr_pids++;
		}
	}

	while (cnt > 0) {

		pos = 0;

		ret = trace_get_user(&parser, ubuf, cnt, &pos);
		if (ret < 0 || !trace_parser_loaded(&parser))
			break;

		read += ret;
		ubuf += ret;
		cnt -= ret;

		parser.buffer[parser.idx] = 0;

		ret = -EINVAL;
		if (kstrtoul(parser.buffer, 0, &val))
			break;
		if (val >= pid_list->pid_max)
			break;

		pid = (pid_t)val;

		set_bit(pid, pid_list->pids);
		nr_pids++;

		trace_parser_clear(&parser);
		ret = 0;
	}
	trace_parser_put(&parser);

	if (ret < 0) {
		trace_free_pid_list(pid_list);
		return ret;
	}

	if (!nr_pids) {
		/* Cleared the list of pids */
		trace_free_pid_list(pid_list);
		read = ret;
		pid_list = NULL;
	}

	*new_pid_list = pid_list;

	return read;
}

static u64 buffer_ftrace_now(struct trace_buffer *buf, int cpu)
{
	u64 ts;

	/* Early boot up does not have a buffer yet */
	if (!buf->buffer)
		return trace_clock_local();

	ts = ring_buffer_time_stamp(buf->buffer, cpu);
	ring_buffer_normalize_time_stamp(buf->buffer, cpu, &ts);

	return ts;
}

u64 ftrace_now(int cpu)
{
	return buffer_ftrace_now(&global_trace.trace_buffer, cpu);
}

/**
 * tracing_is_enabled - Show if global_trace has been disabled
 *
 * Shows if the global trace has been enabled or not. It uses the
 * mirror flag "buffer_disabled" to be used in fast paths such as for
 * the irqsoff tracer. But it may be inaccurate due to races. If you
 * need to know the accurate state, use tracing_is_on() which is a little
 * slower, but accurate.
 */
int tracing_is_enabled(void)
{
	/*
	 * For quick access (irqsoff uses this in fast path), just
	 * return the mirror variable of the state of the ring buffer.
	 * It's a little racy, but we don't really care.
	 */
	smp_rmb();
	return !global_trace.buffer_disabled;
}

/*
 * trace_buf_size is the size in bytes that is allocated
 * for a buffer. Note, the number of bytes is always rounded
 * to page size.
 *
 * This number is purposely set to a low number of 16384.
 * If the dump on oops happens, it will be much appreciated
 * to not have to wait for all that output. Anyway this can be
 * boot time and run time configurable.
 */
#define TRACE_BUF_SIZE_DEFAULT	1441792UL /* 16384 * 88 (sizeof(entry)) */

static unsigned long		trace_buf_size = TRACE_BUF_SIZE_DEFAULT;

/* trace_types holds a link list of available tracers. */
static struct tracer		*trace_types __read_mostly;

/*
 * trace_types_lock is used to protect the trace_types list.
 */
DEFINE_MUTEX(trace_types_lock);

/*
 * serialize the access of the ring buffer
 *
 * ring buffer serializes readers, but it is low level protection.
 * The validity of the events (which returns by ring_buffer_peek() ..etc)
 * are not protected by ring buffer.
 *
 * The content of events may become garbage if we allow other process consumes
 * these events concurrently:
 *   A) the page of the consumed events may become a normal page
 *      (not reader page) in ring buffer, and this page will be rewrited
 *      by events producer.
 *   B) The page of the consumed events may become a page for splice_read,
 *      and this page will be returned to system.
 *
 * These primitives allow multi process access to different cpu ring buffer
 * concurrently.
 *
 * These primitives don't distinguish read-only and read-consume access.
 * Multi read-only access are also serialized.
 */

#ifdef CONFIG_SMP
static DECLARE_RWSEM(all_cpu_access_lock);
static DEFINE_PER_CPU(struct mutex, cpu_access_lock);

static inline void trace_access_lock(int cpu)
{
	if (cpu == RING_BUFFER_ALL_CPUS) {
		/* gain it for accessing the whole ring buffer. */
		down_write(&all_cpu_access_lock);
	} else {
		/* gain it for accessing a cpu ring buffer. */

		/* Firstly block other trace_access_lock(RING_BUFFER_ALL_CPUS). */
		down_read(&all_cpu_access_lock);

		/* Secondly block other access to this @cpu ring buffer. */
		mutex_lock(&per_cpu(cpu_access_lock, cpu));
	}
}

static inline void trace_access_unlock(int cpu)
{
	if (cpu == RING_BUFFER_ALL_CPUS) {
		up_write(&all_cpu_access_lock);
	} else {
		mutex_unlock(&per_cpu(cpu_access_lock, cpu));
		up_read(&all_cpu_access_lock);
	}
}

static inline void trace_access_lock_init(void)
{
	int cpu;

	for_each_possible_cpu(cpu)
		mutex_init(&per_cpu(cpu_access_lock, cpu));
}

#else

static DEFINE_MUTEX(access_lock);

static inline void trace_access_lock(int cpu)
{
	(void)cpu;
	mutex_lock(&access_lock);
}

static inline void trace_access_unlock(int cpu)
{
	(void)cpu;
	mutex_unlock(&access_lock);
}

static inline void trace_access_lock_init(void)
{
}

#endif

#ifdef CONFIG_STACKTRACE
static void __ftrace_trace_stack(struct ring_buffer *buffer,
				 unsigned long flags,
				 int skip, int pc, struct pt_regs *regs);
static inline void ftrace_trace_stack(struct trace_array *tr,
				      struct ring_buffer *buffer,
				      unsigned long flags,
				      int skip, int pc, struct pt_regs *regs);

#else
static inline void __ftrace_trace_stack(struct ring_buffer *buffer,
					unsigned long flags,
					int skip, int pc, struct pt_regs *regs)
{
}
static inline void ftrace_trace_stack(struct trace_array *tr,
				      struct ring_buffer *buffer,
				      unsigned long flags,
				      int skip, int pc, struct pt_regs *regs)
{
}

#endif

static __always_inline void
trace_event_setup(struct ring_buffer_event *event,
		  int type, unsigned long flags, int pc)
{
	struct trace_entry *ent = ring_buffer_event_data(event);

	tracing_generic_entry_update(ent, flags, pc);
	ent->type = type;
}

static __always_inline struct ring_buffer_event *
__trace_buffer_lock_reserve(struct ring_buffer *buffer,
			  int type,
			  unsigned long len,
			  unsigned long flags, int pc)
{
	struct ring_buffer_event *event;

	event = ring_buffer_lock_reserve(buffer, len);
	if (event != NULL)
		trace_event_setup(event, type, flags, pc);

	return event;
}

void tracer_tracing_on(struct trace_array *tr)
{
	if (tr->trace_buffer.buffer)
		ring_buffer_record_on(tr->trace_buffer.buffer);
	/*
	 * This flag is looked at when buffers haven't been allocated
	 * yet, or by some tracers (like irqsoff), that just want to
	 * know if the ring buffer has been disabled, but it can handle
	 * races of where it gets disabled but we still do a record.
	 * As the check is in the fast path of the tracers, it is more
	 * important to be fast than accurate.
	 */
	tr->buffer_disabled = 0;
	/* Make the flag seen by readers */
	smp_wmb();
}

/**
 * tracing_on - enable tracing buffers
 *
 * This function enables tracing buffers that may have been
 * disabled with tracing_off.
 */
void tracing_on(void)
{
	tracer_tracing_on(&global_trace);
}
EXPORT_SYMBOL_GPL(tracing_on);


static __always_inline void
__buffer_unlock_commit(struct ring_buffer *buffer, struct ring_buffer_event *event)
{
	__this_cpu_write(trace_taskinfo_save, true);

	/* If this is the temp buffer, we need to commit fully */
	if (this_cpu_read(trace_buffered_event) == event) {
		/* Length is in event->array[0] */
		ring_buffer_write(buffer, event->array[0], &event->array[1]);
		/* Release the temp buffer */
		this_cpu_dec(trace_buffered_event_cnt);
	} else
		ring_buffer_unlock_commit(buffer, event);
}

/**
 * __trace_puts - write a constant string into the trace buffer.
 * @ip:	   The address of the caller
 * @str:   The constant string to write
 * @size:  The size of the string.
 */
int __trace_puts(unsigned long ip, const char *str, int size)
{
	struct ring_buffer_event *event;
	struct ring_buffer *buffer;
	struct print_entry *entry;
	unsigned long irq_flags;
	int alloc;
	int pc;

	if (!(global_trace.trace_flags & TRACE_ITER_PRINTK))
		return 0;

	pc = preempt_count();

	if (unlikely(tracing_selftest_running || tracing_disabled))
		return 0;

	alloc = sizeof(*entry) + size + 2; /* possible \n added */

	local_save_flags(irq_flags);
	buffer = global_trace.trace_buffer.buffer;
	event = __trace_buffer_lock_reserve(buffer, TRACE_PRINT, alloc, 
					    irq_flags, pc);
	if (!event)
		return 0;

	entry = ring_buffer_event_data(event);
	entry->ip = ip;

	memcpy(&entry->buf, str, size);

	/* Add a newline if necessary */
	if (entry->buf[size - 1] != '\n') {
		entry->buf[size] = '\n';
		entry->buf[size + 1] = '\0';
	} else
		entry->buf[size] = '\0';

	__buffer_unlock_commit(buffer, event);
	ftrace_trace_stack(&global_trace, buffer, irq_flags, 4, pc, NULL);

	return size;
}
EXPORT_SYMBOL_GPL(__trace_puts);

/**
 * __trace_bputs - write the pointer to a constant string into trace buffer
 * @ip:	   The address of the caller
 * @str:   The constant string to write to the buffer to
 */
int __trace_bputs(unsigned long ip, const char *str)
{
	struct ring_buffer_event *event;
	struct ring_buffer *buffer;
	struct bputs_entry *entry;
	unsigned long irq_flags;
	int size = sizeof(struct bputs_entry);
	int pc;

	if (!(global_trace.trace_flags & TRACE_ITER_PRINTK))
		return 0;

	pc = preempt_count();

	if (unlikely(tracing_selftest_running || tracing_disabled))
		return 0;

	local_save_flags(irq_flags);
	buffer = global_trace.trace_buffer.buffer;
	event = __trace_buffer_lock_reserve(buffer, TRACE_BPUTS, size,
					    irq_flags, pc);
	if (!event)
		return 0;

	entry = ring_buffer_event_data(event);
	entry->ip			= ip;
	entry->str			= str;

	__buffer_unlock_commit(buffer, event);
	ftrace_trace_stack(&global_trace, buffer, irq_flags, 4, pc, NULL);

	return 1;
}
EXPORT_SYMBOL_GPL(__trace_bputs);

#ifdef CONFIG_TRACER_SNAPSHOT
void tracing_snapshot_instance(struct trace_array *tr)
{
	struct tracer *tracer = tr->current_trace;
	unsigned long flags;

	if (in_nmi()) {
		internal_trace_puts("*** SNAPSHOT CALLED FROM NMI CONTEXT ***\n");
		internal_trace_puts("*** snapshot is being ignored        ***\n");
		return;
	}

	if (!tr->allocated_snapshot) {
		internal_trace_puts("*** SNAPSHOT NOT ALLOCATED ***\n");
		internal_trace_puts("*** stopping trace here!   ***\n");
		tracing_off();
		return;
	}

	/* Note, snapshot can not be used when the tracer uses it */
	if (tracer->use_max_tr) {
		internal_trace_puts("*** LATENCY TRACER ACTIVE ***\n");
		internal_trace_puts("*** Can not use snapshot (sorry) ***\n");
		return;
	}

	local_irq_save(flags);
	update_max_tr(tr, current, smp_processor_id());
	local_irq_restore(flags);
}

/**
 * trace_snapshot - take a snapshot of the current buffer.
 *
 * This causes a swap between the snapshot buffer and the current live
 * tracing buffer. You can use this to take snapshots of the live
 * trace when some condition is triggered, but continue to trace.
 *
 * Note, make sure to allocate the snapshot with either
 * a tracing_snapshot_alloc(), or by doing it manually
 * with: echo 1 > /sys/kernel/debug/tracing/snapshot
 *
 * If the snapshot buffer is not allocated, it will stop tracing.
 * Basically making a permanent snapshot.
 */
void tracing_snapshot(void)
{
	struct trace_array *tr = &global_trace;

	tracing_snapshot_instance(tr);
}
EXPORT_SYMBOL_GPL(tracing_snapshot);

static int resize_buffer_duplicate_size(struct trace_buffer *trace_buf,
					struct trace_buffer *size_buf, int cpu_id);
static void set_buffer_entries(struct trace_buffer *buf, unsigned long val);

int tracing_alloc_snapshot_instance(struct trace_array *tr)
{
	int ret;

	if (!tr->allocated_snapshot) {

		/* allocate spare buffer */
		ret = resize_buffer_duplicate_size(&tr->max_buffer,
				   &tr->trace_buffer, RING_BUFFER_ALL_CPUS);
		if (ret < 0)
			return ret;

		tr->allocated_snapshot = true;
	}

	return 0;
}

static void free_snapshot(struct trace_array *tr)
{
	/*
	 * We don't free the ring buffer. instead, resize it because
	 * The max_tr ring buffer has some state (e.g. ring->clock) and
	 * we want preserve it.
	 */
	ring_buffer_resize(tr->max_buffer.buffer, 1, RING_BUFFER_ALL_CPUS);
	set_buffer_entries(&tr->max_buffer, 1);
	tracing_reset_online_cpus(&tr->max_buffer);
	tr->allocated_snapshot = false;
}

/**
 * tracing_alloc_snapshot - allocate snapshot buffer.
 *
 * This only allocates the snapshot buffer if it isn't already
 * allocated - it doesn't also take a snapshot.
 *
 * This is meant to be used in cases where the snapshot buffer needs
 * to be set up for events that can't sleep but need to be able to
 * trigger a snapshot.
 */
int tracing_alloc_snapshot(void)
{
	struct trace_array *tr = &global_trace;
	int ret;

	ret = tracing_alloc_snapshot_instance(tr);
	WARN_ON(ret < 0);

	return ret;
}
EXPORT_SYMBOL_GPL(tracing_alloc_snapshot);

/**
 * trace_snapshot_alloc - allocate and take a snapshot of the current buffer.
 *
 * This is similar to trace_snapshot(), but it will allocate the
 * snapshot buffer if it isn't already allocated. Use this only
 * where it is safe to sleep, as the allocation may sleep.
 *
 * This causes a swap between the snapshot buffer and the current live
 * tracing buffer. You can use this to take snapshots of the live
 * trace when some condition is triggered, but continue to trace.
 */
void tracing_snapshot_alloc(void)
{
	int ret;

	ret = tracing_alloc_snapshot();
	if (ret < 0)
		return;

	tracing_snapshot();
}
EXPORT_SYMBOL_GPL(tracing_snapshot_alloc);
#else
void tracing_snapshot(void)
{
	WARN_ONCE(1, "Snapshot feature not enabled, but internal snapshot used");
}
EXPORT_SYMBOL_GPL(tracing_snapshot);
int tracing_alloc_snapshot(void)
{
	WARN_ONCE(1, "Snapshot feature not enabled, but snapshot allocation used");
	return -ENODEV;
}
EXPORT_SYMBOL_GPL(tracing_alloc_snapshot);
void tracing_snapshot_alloc(void)
{
	/* Give warning */
	tracing_snapshot();
}
EXPORT_SYMBOL_GPL(tracing_snapshot_alloc);
#endif /* CONFIG_TRACER_SNAPSHOT */

void tracer_tracing_off(struct trace_array *tr)
{
	if (tr->trace_buffer.buffer)
		ring_buffer_record_off(tr->trace_buffer.buffer);
	/*
	 * This flag is looked at when buffers haven't been allocated
	 * yet, or by some tracers (like irqsoff), that just want to
	 * know if the ring buffer has been disabled, but it can handle
	 * races of where it gets disabled but we still do a record.
	 * As the check is in the fast path of the tracers, it is more
	 * important to be fast than accurate.
	 */
	tr->buffer_disabled = 1;
	/* Make the flag seen by readers */
	smp_wmb();
}

/**
 * tracing_off - turn off tracing buffers
 *
 * This function stops the tracing buffers from recording data.
 * It does not disable any overhead the tracers themselves may
 * be causing. This function simply causes all recording to
 * the ring buffers to fail.
 */
void tracing_off(void)
{
	tracer_tracing_off(&global_trace);
}
EXPORT_SYMBOL_GPL(tracing_off);

void disable_trace_on_warning(void)
{
	if (__disable_trace_on_warning)
		tracing_off();
}

/**
 * tracer_tracing_is_on - show real state of ring buffer enabled
 * @tr : the trace array to know if ring buffer is enabled
 *
 * Shows real state of the ring buffer if it is enabled or not.
 */
int tracer_tracing_is_on(struct trace_array *tr)
{
	if (tr->trace_buffer.buffer)
		return ring_buffer_record_is_on(tr->trace_buffer.buffer);
	return !tr->buffer_disabled;
}

/**
 * tracing_is_on - show state of ring buffers enabled
 */
int tracing_is_on(void)
{
	return tracer_tracing_is_on(&global_trace);
}
EXPORT_SYMBOL_GPL(tracing_is_on);

static int __init set_buf_size(char *str)
{
	unsigned long buf_size;

	if (!str)
		return 0;
	buf_size = memparse(str, &str);
	/* nr_entries can not be zero */
	if (buf_size == 0)
		return 0;
	trace_buf_size = buf_size;
	return 1;
}
__setup("trace_buf_size=", set_buf_size);

static int __init set_tracing_thresh(char *str)
{
	unsigned long threshold;
	int ret;

	if (!str)
		return 0;
	ret = kstrtoul(str, 0, &threshold);
	if (ret < 0)
		return 0;
	tracing_thresh = threshold * 1000;
	return 1;
}
__setup("tracing_thresh=", set_tracing_thresh);

unsigned long nsecs_to_usecs(unsigned long nsecs)
{
	return nsecs / 1000;
}

/*
 * TRACE_FLAGS is defined as a tuple matching bit masks with strings.
 * It uses C(a, b) where 'a' is the eval (enum) name and 'b' is the string that
 * matches it. By defining "C(a, b) b", TRACE_FLAGS becomes a list
 * of strings in the order that the evals (enum) were defined.
 */
#undef C
#define C(a, b) b

/* These must match the bit postions in trace_iterator_flags */
static const char *trace_options[] = {
	TRACE_FLAGS
	NULL
};

static struct {
	u64 (*func)(void);
	const char *name;
	int in_ns;		/* is this clock in nanoseconds? */
} trace_clocks[] = {
	{ trace_clock_local,		"local",	1 },
	{ trace_clock_global,		"global",	1 },
	{ trace_clock_counter,		"counter",	0 },
	{ trace_clock_jiffies,		"uptime",	0 },
	{ trace_clock,			"perf",		1 },
	{ ktime_get_mono_fast_ns,	"mono",		1 },
	{ ktime_get_raw_fast_ns,	"mono_raw",	1 },
	{ ktime_get_boot_fast_ns,	"boot",		1 },
	ARCH_TRACE_CLOCKS
};

bool trace_clock_in_ns(struct trace_array *tr)
{
	if (trace_clocks[tr->clock_id].in_ns)
		return true;

	return false;
}

/*
 * trace_parser_get_init - gets the buffer for trace parser
 */
int trace_parser_get_init(struct trace_parser *parser, int size)
{
	memset(parser, 0, sizeof(*parser));

	parser->buffer = kmalloc(size, GFP_KERNEL);
	if (!parser->buffer)
		return 1;

	parser->size = size;
	return 0;
}

/*
 * trace_parser_put - frees the buffer for trace parser
 */
void trace_parser_put(struct trace_parser *parser)
{
	kfree(parser->buffer);
	parser->buffer = NULL;
}

/*
 * trace_get_user - reads the user input string separated by  space
 * (matched by isspace(ch))
 *
 * For each string found the 'struct trace_parser' is updated,
 * and the function returns.
 *
 * Returns number of bytes read.
 *
 * See kernel/trace/trace.h for 'struct trace_parser' details.
 */
int trace_get_user(struct trace_parser *parser, const char __user *ubuf,
	size_t cnt, loff_t *ppos)
{
	char ch;
	size_t read = 0;
	ssize_t ret;

	if (!*ppos)
		trace_parser_clear(parser);

	ret = get_user(ch, ubuf++);
	if (ret)
		goto out;

	read++;
	cnt--;

	/*
	 * The parser is not finished with the last write,
	 * continue reading the user input without skipping spaces.
	 */
	if (!parser->cont) {
		/* skip white space */
		while (cnt && isspace(ch)) {
			ret = get_user(ch, ubuf++);
			if (ret)
				goto out;
			read++;
			cnt--;
		}

		/* only spaces were written */
		if (isspace(ch)) {
			*ppos += read;
			ret = read;
			goto out;
		}

		parser->idx = 0;
	}

	/* read the non-space input */
	while (cnt && !isspace(ch)) {
		if (parser->idx < parser->size - 1)
			parser->buffer[parser->idx++] = ch;
		else {
			ret = -EINVAL;
			goto out;
		}
		ret = get_user(ch, ubuf++);
		if (ret)
			goto out;
		read++;
		cnt--;
	}

	/* We either got finished input or we have to wait for another call. */
	if (isspace(ch)) {
		parser->buffer[parser->idx] = 0;
		parser->cont = false;
	} else if (parser->idx < parser->size - 1) {
		parser->cont = true;
		parser->buffer[parser->idx++] = ch;
	} else {
		ret = -EINVAL;
		goto out;
	}

	*ppos += read;
	ret = read;

out:
	return ret;
}

/* TODO add a seq_buf_to_buffer() */
static ssize_t trace_seq_to_buffer(struct trace_seq *s, void *buf, size_t cnt)
{
	int len;

	if (trace_seq_used(s) <= s->seq.readpos)
		return -EBUSY;

	len = trace_seq_used(s) - s->seq.readpos;
	if (cnt > len)
		cnt = len;
	memcpy(buf, s->buffer + s->seq.readpos, cnt);

	s->seq.readpos += cnt;
	return cnt;
}

unsigned long __read_mostly	tracing_thresh;

#ifdef CONFIG_TRACER_MAX_TRACE
/*
 * Copy the new maximum trace into the separate maximum-trace
 * structure. (this way the maximum trace is permanently saved,
 * for later retrieval via /sys/kernel/debug/tracing/latency_trace)
 */
static void
__update_max_tr(struct trace_array *tr, struct task_struct *tsk, int cpu)
{
	struct trace_buffer *trace_buf = &tr->trace_buffer;
	struct trace_buffer *max_buf = &tr->max_buffer;
	struct trace_array_cpu *data = per_cpu_ptr(trace_buf->data, cpu);
	struct trace_array_cpu *max_data = per_cpu_ptr(max_buf->data, cpu);

	max_buf->cpu = cpu;
	max_buf->time_start = data->preempt_timestamp;

	max_data->saved_latency = tr->max_latency;
	max_data->critical_start = data->critical_start;
	max_data->critical_end = data->critical_end;

	memcpy(max_data->comm, tsk->comm, TASK_COMM_LEN);
	max_data->pid = tsk->pid;
	/*
	 * If tsk == current, then use current_uid(), as that does not use
	 * RCU. The irq tracer can be called out of RCU scope.
	 */
	if (tsk == current)
		max_data->uid = current_uid();
	else
		max_data->uid = task_uid(tsk);

	max_data->nice = tsk->static_prio - 20 - MAX_RT_PRIO;
	max_data->policy = tsk->policy;
	max_data->rt_priority = tsk->rt_priority;

	/* record this tasks comm */
	tracing_record_cmdline(tsk);
}

/**
 * update_max_tr - snapshot all trace buffers from global_trace to max_tr
 * @tr: tracer
 * @tsk: the task with the latency
 * @cpu: The cpu that initiated the trace.
 *
 * Flip the buffers between the @tr and the max_tr and record information
 * about which task was the cause of this latency.
 */
void
update_max_tr(struct trace_array *tr, struct task_struct *tsk, int cpu)
{
	struct ring_buffer *buf;

	if (tr->stop_count)
		return;

	WARN_ON_ONCE(!irqs_disabled());

	if (!tr->allocated_snapshot) {
		/* Only the nop tracer should hit this when disabling */
		WARN_ON_ONCE(tr->current_trace != &nop_trace);
		return;
	}

	arch_spin_lock(&tr->max_lock);

	/* Inherit the recordable setting from trace_buffer */
	if (ring_buffer_record_is_set_on(tr->trace_buffer.buffer))
		ring_buffer_record_on(tr->max_buffer.buffer);
	else
		ring_buffer_record_off(tr->max_buffer.buffer);

	buf = tr->trace_buffer.buffer;
	tr->trace_buffer.buffer = tr->max_buffer.buffer;
	tr->max_buffer.buffer = buf;

	__update_max_tr(tr, tsk, cpu);
	arch_spin_unlock(&tr->max_lock);
}

/**
 * update_max_tr_single - only copy one trace over, and reset the rest
 * @tr - tracer
 * @tsk - task with the latency
 * @cpu - the cpu of the buffer to copy.
 *
 * Flip the trace of a single CPU buffer between the @tr and the max_tr.
 */
void
update_max_tr_single(struct trace_array *tr, struct task_struct *tsk, int cpu)
{
	int ret;

	if (tr->stop_count)
		return;

	WARN_ON_ONCE(!irqs_disabled());
	if (!tr->allocated_snapshot) {
		/* Only the nop tracer should hit this when disabling */
		WARN_ON_ONCE(tr->current_trace != &nop_trace);
		return;
	}

	arch_spin_lock(&tr->max_lock);

	ret = ring_buffer_swap_cpu(tr->max_buffer.buffer, tr->trace_buffer.buffer, cpu);

	if (ret == -EBUSY) {
		/*
		 * We failed to swap the buffer due to a commit taking
		 * place on this CPU. We fail to record, but we reset
		 * the max trace buffer (no one writes directly to it)
		 * and flag that it failed.
		 */
		trace_array_printk_buf(tr->max_buffer.buffer, _THIS_IP_,
			"Failed to swap buffers due to commit in progress\n");
	}

	WARN_ON_ONCE(ret && ret != -EAGAIN && ret != -EBUSY);

	__update_max_tr(tr, tsk, cpu);
	arch_spin_unlock(&tr->max_lock);
}
#endif /* CONFIG_TRACER_MAX_TRACE */

static int wait_on_pipe(struct trace_iterator *iter, bool full)
{
	/* Iterators are static, they should be filled or empty */
	if (trace_buffer_iter(iter, iter->cpu_file))
		return 0;

	return ring_buffer_wait(iter->trace_buffer->buffer, iter->cpu_file,
				full);
}

#ifdef CONFIG_FTRACE_STARTUP_TEST
static bool selftests_can_run;

struct trace_selftests {
	struct list_head		list;
	struct tracer			*type;
};

static LIST_HEAD(postponed_selftests);

static int save_selftest(struct tracer *type)
{
	struct trace_selftests *selftest;

	selftest = kmalloc(sizeof(*selftest), GFP_KERNEL);
	if (!selftest)
		return -ENOMEM;

	selftest->type = type;
	list_add(&selftest->list, &postponed_selftests);
	return 0;
}

static int run_tracer_selftest(struct tracer *type)
{
	struct trace_array *tr = &global_trace;
	struct tracer *saved_tracer = tr->current_trace;
	int ret;

	if (!type->selftest || tracing_selftest_disabled)
		return 0;

	/*
	 * If a tracer registers early in boot up (before scheduling is
	 * initialized and such), then do not run its selftests yet.
	 * Instead, run it a little later in the boot process.
	 */
	if (!selftests_can_run)
		return save_selftest(type);

	/*
	 * Run a selftest on this tracer.
	 * Here we reset the trace buffer, and set the current
	 * tracer to be this tracer. The tracer can then run some
	 * internal tracing to verify that everything is in order.
	 * If we fail, we do not register this tracer.
	 */
	tracing_reset_online_cpus(&tr->trace_buffer);

	tr->current_trace = type;

#ifdef CONFIG_TRACER_MAX_TRACE
	if (type->use_max_tr) {
		/* If we expanded the buffers, make sure the max is expanded too */
		if (ring_buffer_expanded)
			ring_buffer_resize(tr->max_buffer.buffer, trace_buf_size,
					   RING_BUFFER_ALL_CPUS);
		tr->allocated_snapshot = true;
	}
#endif

	/* the test is responsible for initializing and enabling */
	pr_info("Testing tracer %s: ", type->name);
	ret = type->selftest(type, tr);
	/* the test is responsible for resetting too */
	tr->current_trace = saved_tracer;
	if (ret) {
		printk(KERN_CONT "FAILED!\n");
		/* Add the warning after printing 'FAILED' */
		WARN_ON(1);
		return -1;
	}
	/* Only reset on passing, to avoid touching corrupted buffers */
	tracing_reset_online_cpus(&tr->trace_buffer);

#ifdef CONFIG_TRACER_MAX_TRACE
	if (type->use_max_tr) {
		tr->allocated_snapshot = false;

		/* Shrink the max buffer again */
		if (ring_buffer_expanded)
			ring_buffer_resize(tr->max_buffer.buffer, 1,
					   RING_BUFFER_ALL_CPUS);
	}
#endif

	printk(KERN_CONT "PASSED\n");
	return 0;
}

static __init int init_trace_selftests(void)
{
	struct trace_selftests *p, *n;
	struct tracer *t, **last;
	int ret;

	selftests_can_run = true;

	mutex_lock(&trace_types_lock);

	if (list_empty(&postponed_selftests))
		goto out;

	pr_info("Running postponed tracer tests:\n");

	list_for_each_entry_safe(p, n, &postponed_selftests, list) {
		ret = run_tracer_selftest(p->type);
		/* If the test fails, then warn and remove from available_tracers */
		if (ret < 0) {
			WARN(1, "tracer: %s failed selftest, disabling\n",
			     p->type->name);
			last = &trace_types;
			for (t = trace_types; t; t = t->next) {
				if (t == p->type) {
					*last = t->next;
					break;
				}
				last = &t->next;
			}
		}
		list_del(&p->list);
		kfree(p);
	}

 out:
	mutex_unlock(&trace_types_lock);

	return 0;
}
core_initcall(init_trace_selftests);
#else
static inline int run_tracer_selftest(struct tracer *type)
{
	return 0;
}
#endif /* CONFIG_FTRACE_STARTUP_TEST */

static void add_tracer_options(struct trace_array *tr, struct tracer *t);

static void __init apply_trace_boot_options(void);

/**
 * register_tracer - register a tracer with the ftrace system.
 * @type - the plugin for the tracer
 *
 * Register a new plugin tracer.
 */
int __init register_tracer(struct tracer *type)
{
	struct tracer *t;
	int ret = 0;

	if (!type->name) {
		pr_info("Tracer must have a name\n");
		return -1;
	}

	if (strlen(type->name) >= MAX_TRACER_SIZE) {
		pr_info("Tracer has a name longer than %d\n", MAX_TRACER_SIZE);
		return -1;
	}

	mutex_lock(&trace_types_lock);

	tracing_selftest_running = true;

	for (t = trace_types; t; t = t->next) {
		if (strcmp(type->name, t->name) == 0) {
			/* already found */
			pr_info("Tracer %s already registered\n",
				type->name);
			ret = -1;
			goto out;
		}
	}

	if (!type->set_flag)
		type->set_flag = &dummy_set_flag;
	if (!type->flags) {
		/*allocate a dummy tracer_flags*/
		type->flags = kmalloc(sizeof(*type->flags), GFP_KERNEL);
		if (!type->flags) {
			ret = -ENOMEM;
			goto out;
		}
		type->flags->val = 0;
		type->flags->opts = dummy_tracer_opt;
	} else
		if (!type->flags->opts)
			type->flags->opts = dummy_tracer_opt;

	/* store the tracer for __set_tracer_option */
	type->flags->trace = type;

	ret = run_tracer_selftest(type);
	if (ret < 0)
		goto out;

	type->next = trace_types;
	trace_types = type;
	add_tracer_options(&global_trace, type);

 out:
	tracing_selftest_running = false;
	mutex_unlock(&trace_types_lock);

	if (ret || !default_bootup_tracer)
		goto out_unlock;

	if (strncmp(default_bootup_tracer, type->name, MAX_TRACER_SIZE))
		goto out_unlock;

	printk(KERN_INFO "Starting tracer '%s'\n", type->name);
	/* Do we want this tracer to start on bootup? */
	tracing_set_tracer(&global_trace, type->name);
	default_bootup_tracer = NULL;

	apply_trace_boot_options();

	/* disable other selftests, since this will break it. */
	tracing_selftest_disabled = true;
#ifdef CONFIG_FTRACE_STARTUP_TEST
	printk(KERN_INFO "Disabling FTRACE selftests due to running tracer '%s'\n",
	       type->name);
#endif

 out_unlock:
	return ret;
}

void tracing_reset(struct trace_buffer *buf, int cpu)
{
	struct ring_buffer *buffer = buf->buffer;

	if (!buffer)
		return;

	ring_buffer_record_disable(buffer);

	/* Make sure all commits have finished */
	synchronize_sched();
	ring_buffer_reset_cpu(buffer, cpu);

	ring_buffer_record_enable(buffer);
}

void tracing_reset_online_cpus(struct trace_buffer *buf)
{
	struct ring_buffer *buffer = buf->buffer;
	int cpu;

	if (!buffer)
		return;

	ring_buffer_record_disable(buffer);

	/* Make sure all commits have finished */
	synchronize_sched();

	buf->time_start = buffer_ftrace_now(buf, buf->cpu);

	for_each_online_cpu(cpu)
		ring_buffer_reset_cpu(buffer, cpu);

	ring_buffer_record_enable(buffer);
}

/* Must have trace_types_lock held */
void tracing_reset_all_online_cpus(void)
{
	struct trace_array *tr;

	list_for_each_entry(tr, &ftrace_trace_arrays, list) {
		if (!tr->clear_trace)
			continue;
		tr->clear_trace = false;
		tracing_reset_online_cpus(&tr->trace_buffer);
#ifdef CONFIG_TRACER_MAX_TRACE
		tracing_reset_online_cpus(&tr->max_buffer);
#endif
	}
}

static int *tgid_map;

#define SAVED_CMDLINES_DEFAULT 128
#define NO_CMDLINE_MAP UINT_MAX
static arch_spinlock_t trace_cmdline_lock = __ARCH_SPIN_LOCK_UNLOCKED;
struct saved_cmdlines_buffer {
	unsigned map_pid_to_cmdline[PID_MAX_DEFAULT+1];
	unsigned *map_cmdline_to_pid;
	unsigned cmdline_num;
	int cmdline_idx;
	char *saved_cmdlines;
};
static struct saved_cmdlines_buffer *savedcmd;

/* temporary disable recording */
static atomic_t trace_record_taskinfo_disabled __read_mostly;

static inline char *get_saved_cmdlines(int idx)
{
	return &savedcmd->saved_cmdlines[idx * TASK_COMM_LEN];
}

static inline void set_cmdline(int idx, const char *cmdline)
{
	memcpy(get_saved_cmdlines(idx), cmdline, TASK_COMM_LEN);
}

static int allocate_cmdlines_buffer(unsigned int val,
				    struct saved_cmdlines_buffer *s)
{
	s->map_cmdline_to_pid = kmalloc(val * sizeof(*s->map_cmdline_to_pid),
					GFP_KERNEL);
	if (!s->map_cmdline_to_pid)
		return -ENOMEM;

	s->saved_cmdlines = kmalloc(val * TASK_COMM_LEN, GFP_KERNEL);
	if (!s->saved_cmdlines) {
		kfree(s->map_cmdline_to_pid);
		return -ENOMEM;
	}

	s->cmdline_idx = 0;
	s->cmdline_num = val;
	memset(&s->map_pid_to_cmdline, NO_CMDLINE_MAP,
	       sizeof(s->map_pid_to_cmdline));
	memset(s->map_cmdline_to_pid, NO_CMDLINE_MAP,
	       val * sizeof(*s->map_cmdline_to_pid));

	return 0;
}

static int trace_create_savedcmd(void)
{
	int ret;

	savedcmd = kmalloc(sizeof(*savedcmd), GFP_KERNEL);
	if (!savedcmd)
		return -ENOMEM;

	ret = allocate_cmdlines_buffer(SAVED_CMDLINES_DEFAULT, savedcmd);
	if (ret < 0) {
		kfree(savedcmd);
		savedcmd = NULL;
		return -ENOMEM;
	}

	return 0;
}

int is_tracing_stopped(void)
{
	return global_trace.stop_count;
}

/**
 * tracing_start - quick start of the tracer
 *
 * If tracing is enabled but was stopped by tracing_stop,
 * this will start the tracer back up.
 */
void tracing_start(void)
{
	struct ring_buffer *buffer;
	unsigned long flags;

	if (tracing_disabled)
		return;

	raw_spin_lock_irqsave(&global_trace.start_lock, flags);
	if (--global_trace.stop_count) {
		if (global_trace.stop_count < 0) {
			/* Someone screwed up their debugging */
			WARN_ON_ONCE(1);
			global_trace.stop_count = 0;
		}
		goto out;
	}

	/* Prevent the buffers from switching */
	arch_spin_lock(&global_trace.max_lock);

	buffer = global_trace.trace_buffer.buffer;
	if (buffer)
		ring_buffer_record_enable(buffer);

#ifdef CONFIG_TRACER_MAX_TRACE
	buffer = global_trace.max_buffer.buffer;
	if (buffer)
		ring_buffer_record_enable(buffer);
#endif

	arch_spin_unlock(&global_trace.max_lock);

 out:
	raw_spin_unlock_irqrestore(&global_trace.start_lock, flags);
}

static void tracing_start_tr(struct trace_array *tr)
{
	struct ring_buffer *buffer;
	unsigned long flags;

	if (tracing_disabled)
		return;

	/* If global, we need to also start the max tracer */
	if (tr->flags & TRACE_ARRAY_FL_GLOBAL)
		return tracing_start();

	raw_spin_lock_irqsave(&tr->start_lock, flags);

	if (--tr->stop_count) {
		if (tr->stop_count < 0) {
			/* Someone screwed up their debugging */
			WARN_ON_ONCE(1);
			tr->stop_count = 0;
		}
		goto out;
	}

	buffer = tr->trace_buffer.buffer;
	if (buffer)
		ring_buffer_record_enable(buffer);

 out:
	raw_spin_unlock_irqrestore(&tr->start_lock, flags);
}

/**
 * tracing_stop - quick stop of the tracer
 *
 * Light weight way to stop tracing. Use in conjunction with
 * tracing_start.
 */
void tracing_stop(void)
{
	struct ring_buffer *buffer;
	unsigned long flags;

	raw_spin_lock_irqsave(&global_trace.start_lock, flags);
	if (global_trace.stop_count++)
		goto out;

	/* Prevent the buffers from switching */
	arch_spin_lock(&global_trace.max_lock);

	buffer = global_trace.trace_buffer.buffer;
	if (buffer)
		ring_buffer_record_disable(buffer);

#ifdef CONFIG_TRACER_MAX_TRACE
	buffer = global_trace.max_buffer.buffer;
	if (buffer)
		ring_buffer_record_disable(buffer);
#endif

	arch_spin_unlock(&global_trace.max_lock);

 out:
	raw_spin_unlock_irqrestore(&global_trace.start_lock, flags);
}

static void tracing_stop_tr(struct trace_array *tr)
{
	struct ring_buffer *buffer;
	unsigned long flags;

	/* If global, we need to also stop the max tracer */
	if (tr->flags & TRACE_ARRAY_FL_GLOBAL)
		return tracing_stop();

	raw_spin_lock_irqsave(&tr->start_lock, flags);
	if (tr->stop_count++)
		goto out;

	buffer = tr->trace_buffer.buffer;
	if (buffer)
		ring_buffer_record_disable(buffer);

 out:
	raw_spin_unlock_irqrestore(&tr->start_lock, flags);
}

static int trace_save_cmdline(struct task_struct *tsk)
{
	unsigned pid, idx;

	/* treat recording of idle task as a success */
	if (!tsk->pid)
		return 1;

	if (unlikely(tsk->pid > PID_MAX_DEFAULT))
		return 0;

	/*
	 * It's not the end of the world if we don't get
	 * the lock, but we also don't want to spin
	 * nor do we want to disable interrupts,
	 * so if we miss here, then better luck next time.
	 */
	if (!arch_spin_trylock(&trace_cmdline_lock))
		return 0;

	idx = savedcmd->map_pid_to_cmdline[tsk->pid];
	if (idx == NO_CMDLINE_MAP) {
		idx = (savedcmd->cmdline_idx + 1) % savedcmd->cmdline_num;

		/*
		 * Check whether the cmdline buffer at idx has a pid
		 * mapped. We are going to overwrite that entry so we
		 * need to clear the map_pid_to_cmdline. Otherwise we
		 * would read the new comm for the old pid.
		 */
		pid = savedcmd->map_cmdline_to_pid[idx];
		if (pid != NO_CMDLINE_MAP)
			savedcmd->map_pid_to_cmdline[pid] = NO_CMDLINE_MAP;

		savedcmd->map_cmdline_to_pid[idx] = tsk->pid;
		savedcmd->map_pid_to_cmdline[tsk->pid] = idx;

		savedcmd->cmdline_idx = idx;
	}

	set_cmdline(idx, tsk->comm);

	arch_spin_unlock(&trace_cmdline_lock);

	return 1;
}

static void __trace_find_cmdline(int pid, char comm[])
{
	unsigned map;

	if (!pid) {
		strcpy(comm, "<idle>");
		return;
	}

	if (WARN_ON_ONCE(pid < 0)) {
		strcpy(comm, "<XXX>");
		return;
	}

	if (pid > PID_MAX_DEFAULT) {
		strcpy(comm, "<...>");
		return;
	}

	map = savedcmd->map_pid_to_cmdline[pid];
	if (map != NO_CMDLINE_MAP)
		strlcpy(comm, get_saved_cmdlines(map), TASK_COMM_LEN);
	else
		strcpy(comm, "<...>");
}

void trace_find_cmdline(int pid, char comm[])
{
	preempt_disable();
	arch_spin_lock(&trace_cmdline_lock);

	__trace_find_cmdline(pid, comm);

	arch_spin_unlock(&trace_cmdline_lock);
	preempt_enable();
}

int trace_find_tgid(int pid)
{
	if (unlikely(!tgid_map || !pid || pid > PID_MAX_DEFAULT))
		return 0;

	return tgid_map[pid];
}

static int trace_save_tgid(struct task_struct *tsk)
{
	/* treat recording of idle task as a success */
	if (!tsk->pid)
		return 1;

	if (unlikely(!tgid_map || tsk->pid > PID_MAX_DEFAULT))
		return 0;

	tgid_map[tsk->pid] = tsk->tgid;
	return 1;
}

static bool tracing_record_taskinfo_skip(int flags)
{
	if (unlikely(!(flags & (TRACE_RECORD_CMDLINE | TRACE_RECORD_TGID))))
		return true;
	if (atomic_read(&trace_record_taskinfo_disabled) || !tracing_is_on())
		return true;
	if (!__this_cpu_read(trace_taskinfo_save))
		return true;
	return false;
}

/**
 * tracing_record_taskinfo - record the task info of a task
 *
 * @task  - task to record
 * @flags - TRACE_RECORD_CMDLINE for recording comm
 *        - TRACE_RECORD_TGID for recording tgid
 */
void tracing_record_taskinfo(struct task_struct *task, int flags)
{
	bool done;

	if (tracing_record_taskinfo_skip(flags))
		return;

	/*
	 * Record as much task information as possible. If some fail, continue
	 * to try to record the others.
	 */
	done = !(flags & TRACE_RECORD_CMDLINE) || trace_save_cmdline(task);
	done &= !(flags & TRACE_RECORD_TGID) || trace_save_tgid(task);

	/* If recording any information failed, retry again soon. */
	if (!done)
		return;

	__this_cpu_write(trace_taskinfo_save, false);
}

/**
 * tracing_record_taskinfo_sched_switch - record task info for sched_switch
 *
 * @prev - previous task during sched_switch
 * @next - next task during sched_switch
 * @flags - TRACE_RECORD_CMDLINE for recording comm
 *          TRACE_RECORD_TGID for recording tgid
 */
void tracing_record_taskinfo_sched_switch(struct task_struct *prev,
					  struct task_struct *next, int flags)
{
	bool done;

	if (tracing_record_taskinfo_skip(flags))
		return;

	/*
	 * Record as much task information as possible. If some fail, continue
	 * to try to record the others.
	 */
	done  = !(flags & TRACE_RECORD_CMDLINE) || trace_save_cmdline(prev);
	done &= !(flags & TRACE_RECORD_CMDLINE) || trace_save_cmdline(next);
	done &= !(flags & TRACE_RECORD_TGID) || trace_save_tgid(prev);
	done &= !(flags & TRACE_RECORD_TGID) || trace_save_tgid(next);

	/* If recording any information failed, retry again soon. */
	if (!done)
		return;

	__this_cpu_write(trace_taskinfo_save, false);
}

/* Helpers to record a specific task information */
void tracing_record_cmdline(struct task_struct *task)
{
	tracing_record_taskinfo(task, TRACE_RECORD_CMDLINE);
}

void tracing_record_tgid(struct task_struct *task)
{
	tracing_record_taskinfo(task, TRACE_RECORD_TGID);
}

/*
 * Several functions return TRACE_TYPE_PARTIAL_LINE if the trace_seq
 * overflowed, and TRACE_TYPE_HANDLED otherwise. This helper function
 * simplifies those functions and keeps them in sync.
 */
enum print_line_t trace_handle_return(struct trace_seq *s)
{
	return trace_seq_has_overflowed(s) ?
		TRACE_TYPE_PARTIAL_LINE : TRACE_TYPE_HANDLED;
}
EXPORT_SYMBOL_GPL(trace_handle_return);

void
tracing_generic_entry_update(struct trace_entry *entry, unsigned long flags,
			     int pc)
{
	struct task_struct *tsk = current;

	entry->preempt_count		= pc & 0xff;
	entry->preempt_lazy_count	= preempt_lazy_count();
	entry->pid			= (tsk) ? tsk->pid : 0;
	entry->flags =
#ifdef CONFIG_TRACE_IRQFLAGS_SUPPORT
		(irqs_disabled_flags(flags) ? TRACE_FLAG_IRQS_OFF : 0) |
#else
		TRACE_FLAG_IRQS_NOSUPPORT |
#endif
		((pc & NMI_MASK    ) ? TRACE_FLAG_NMI     : 0) |
		((pc & HARDIRQ_MASK) ? TRACE_FLAG_HARDIRQ : 0) |
		((pc & SOFTIRQ_OFFSET) ? TRACE_FLAG_SOFTIRQ : 0) |
		(tif_need_resched_now() ? TRACE_FLAG_NEED_RESCHED : 0) |
		(need_resched_lazy() ? TRACE_FLAG_NEED_RESCHED_LAZY : 0) |
		(test_preempt_need_resched() ? TRACE_FLAG_PREEMPT_RESCHED : 0);

	entry->migrate_disable = (tsk) ? __migrate_disabled(tsk) & 0xFF : 0;
}
EXPORT_SYMBOL_GPL(tracing_generic_entry_update);

struct ring_buffer_event *
trace_buffer_lock_reserve(struct ring_buffer *buffer,
			  int type,
			  unsigned long len,
			  unsigned long flags, int pc)
{
	return __trace_buffer_lock_reserve(buffer, type, len, flags, pc);
}

DEFINE_PER_CPU(struct ring_buffer_event *, trace_buffered_event);
DEFINE_PER_CPU(int, trace_buffered_event_cnt);
static int trace_buffered_event_ref;

/**
 * trace_buffered_event_enable - enable buffering events
 *
 * When events are being filtered, it is quicker to use a temporary
 * buffer to write the event data into if there's a likely chance
 * that it will not be committed. The discard of the ring buffer
 * is not as fast as committing, and is much slower than copying
 * a commit.
 *
 * When an event is to be filtered, allocate per cpu buffers to
 * write the event data into, and if the event is filtered and discarded
 * it is simply dropped, otherwise, the entire data is to be committed
 * in one shot.
 */
void trace_buffered_event_enable(void)
{
	struct ring_buffer_event *event;
	struct page *page;
	int cpu;

	WARN_ON_ONCE(!mutex_is_locked(&event_mutex));

	if (trace_buffered_event_ref++)
		return;

	for_each_tracing_cpu(cpu) {
		page = alloc_pages_node(cpu_to_node(cpu),
					GFP_KERNEL | __GFP_NORETRY, 0);
		if (!page)
			goto failed;

		event = page_address(page);
		memset(event, 0, sizeof(*event));

		per_cpu(trace_buffered_event, cpu) = event;

		preempt_disable();
		if (cpu == smp_processor_id() &&
		    this_cpu_read(trace_buffered_event) !=
		    per_cpu(trace_buffered_event, cpu))
			WARN_ON_ONCE(1);
		preempt_enable();
	}

	return;
 failed:
	trace_buffered_event_disable();
}

static void enable_trace_buffered_event(void *data)
{
	/* Probably not needed, but do it anyway */
	smp_rmb();
	this_cpu_dec(trace_buffered_event_cnt);
}

static void disable_trace_buffered_event(void *data)
{
	this_cpu_inc(trace_buffered_event_cnt);
}

/**
 * trace_buffered_event_disable - disable buffering events
 *
 * When a filter is removed, it is faster to not use the buffered
 * events, and to commit directly into the ring buffer. Free up
 * the temp buffers when there are no more users. This requires
 * special synchronization with current events.
 */
void trace_buffered_event_disable(void)
{
	int cpu;

	WARN_ON_ONCE(!mutex_is_locked(&event_mutex));

	if (WARN_ON_ONCE(!trace_buffered_event_ref))
		return;

	if (--trace_buffered_event_ref)
		return;

	preempt_disable();
	/* For each CPU, set the buffer as used. */
	smp_call_function_many(tracing_buffer_mask,
			       disable_trace_buffered_event, NULL, 1);
	preempt_enable();

	/* Wait for all current users to finish */
	synchronize_sched();

	for_each_tracing_cpu(cpu) {
		free_page((unsigned long)per_cpu(trace_buffered_event, cpu));
		per_cpu(trace_buffered_event, cpu) = NULL;
	}
	/*
	 * Make sure trace_buffered_event is NULL before clearing
	 * trace_buffered_event_cnt.
	 */
	smp_wmb();

	preempt_disable();
	/* Do the work on each cpu */
	smp_call_function_many(tracing_buffer_mask,
			       enable_trace_buffered_event, NULL, 1);
	preempt_enable();
}

static struct ring_buffer *temp_buffer;

struct ring_buffer_event *
trace_event_buffer_lock_reserve(struct ring_buffer **current_rb,
			  struct trace_event_file *trace_file,
			  int type, unsigned long len,
			  unsigned long flags, int pc)
{
	struct ring_buffer_event *entry;
	int val;

	*current_rb = trace_file->tr->trace_buffer.buffer;

	if (!ring_buffer_time_stamp_abs(*current_rb) && (trace_file->flags &
	     (EVENT_FILE_FL_SOFT_DISABLED | EVENT_FILE_FL_FILTERED)) &&
	    (entry = this_cpu_read(trace_buffered_event))) {
		/* Try to use the per cpu buffer first */
		val = this_cpu_inc_return(trace_buffered_event_cnt);
		if (val == 1) {
			trace_event_setup(entry, type, flags, pc);
			entry->array[0] = len;
			return entry;
		}
		this_cpu_dec(trace_buffered_event_cnt);
	}

	entry = __trace_buffer_lock_reserve(*current_rb,
					    type, len, flags, pc);
	/*
	 * If tracing is off, but we have triggers enabled
	 * we still need to look at the event data. Use the temp_buffer
	 * to store the trace event for the tigger to use. It's recusive
	 * safe and will not be recorded anywhere.
	 */
	if (!entry && trace_file->flags & EVENT_FILE_FL_TRIGGER_COND) {
		*current_rb = temp_buffer;
		entry = __trace_buffer_lock_reserve(*current_rb,
						    type, len, flags, pc);
	}
	return entry;
}
EXPORT_SYMBOL_GPL(trace_event_buffer_lock_reserve);

static DEFINE_SPINLOCK(tracepoint_iter_lock);
static DEFINE_MUTEX(tracepoint_printk_mutex);

static void output_printk(struct trace_event_buffer *fbuffer)
{
	struct trace_event_call *event_call;
	struct trace_event *event;
	unsigned long flags;
	struct trace_iterator *iter = tracepoint_print_iter;

	/* We should never get here if iter is NULL */
	if (WARN_ON_ONCE(!iter))
		return;

	event_call = fbuffer->trace_file->event_call;
	if (!event_call || !event_call->event.funcs ||
	    !event_call->event.funcs->trace)
		return;

	event = &fbuffer->trace_file->event_call->event;

	spin_lock_irqsave(&tracepoint_iter_lock, flags);
	trace_seq_init(&iter->seq);
	iter->ent = fbuffer->entry;
	event_call->event.funcs->trace(iter, 0, event);
	trace_seq_putc(&iter->seq, 0);
	printk("%s", iter->seq.buffer);

	spin_unlock_irqrestore(&tracepoint_iter_lock, flags);
}

int tracepoint_printk_sysctl(struct ctl_table *table, int write,
			     void __user *buffer, size_t *lenp,
			     loff_t *ppos)
{
	int save_tracepoint_printk;
	int ret;

	mutex_lock(&tracepoint_printk_mutex);
	save_tracepoint_printk = tracepoint_printk;

	ret = proc_dointvec(table, write, buffer, lenp, ppos);

	/*
	 * This will force exiting early, as tracepoint_printk
	 * is always zero when tracepoint_printk_iter is not allocated
	 */
	if (!tracepoint_print_iter)
		tracepoint_printk = 0;

	if (save_tracepoint_printk == tracepoint_printk)
		goto out;

	if (tracepoint_printk)
		static_key_enable(&tracepoint_printk_key.key);
	else
		static_key_disable(&tracepoint_printk_key.key);

 out:
	mutex_unlock(&tracepoint_printk_mutex);

	return ret;
}

void trace_event_buffer_commit(struct trace_event_buffer *fbuffer)
{
	if (static_key_false(&tracepoint_printk_key.key))
		output_printk(fbuffer);

	event_trigger_unlock_commit(fbuffer->trace_file, fbuffer->buffer,
				    fbuffer->event, fbuffer->entry,
				    fbuffer->flags, fbuffer->pc);
}
EXPORT_SYMBOL_GPL(trace_event_buffer_commit);

void trace_buffer_unlock_commit_regs(struct trace_array *tr,
				     struct ring_buffer *buffer,
				     struct ring_buffer_event *event,
				     unsigned long flags, int pc,
				     struct pt_regs *regs)
{
	__buffer_unlock_commit(buffer, event);

	/*
	 * If regs is not set, then skip the following callers:
	 *   trace_buffer_unlock_commit_regs
	 *   event_trigger_unlock_commit
	 *   trace_event_buffer_commit
	 *   trace_event_raw_event_sched_switch
	 * Note, we can still get here via blktrace, wakeup tracer
	 * and mmiotrace, but that's ok if they lose a function or
	 * two. They are that meaningful.
	 */
	ftrace_trace_stack(tr, buffer, flags, regs ? 0 : 4, pc, regs);
	ftrace_trace_userstack(buffer, flags, pc);
}

/*
 * Similar to trace_buffer_unlock_commit_regs() but do not dump stack.
 */
void
trace_buffer_unlock_commit_nostack(struct ring_buffer *buffer,
				   struct ring_buffer_event *event)
{
	__buffer_unlock_commit(buffer, event);
}

static void
trace_process_export(struct trace_export *export,
	       struct ring_buffer_event *event)
{
	struct trace_entry *entry;
	unsigned int size = 0;

	entry = ring_buffer_event_data(event);
	size = ring_buffer_event_length(event);
	export->write(entry, size);
}

static DEFINE_MUTEX(ftrace_export_lock);

static struct trace_export __rcu *ftrace_exports_list __read_mostly;

static DEFINE_STATIC_KEY_FALSE(ftrace_exports_enabled);

static inline void ftrace_exports_enable(void)
{
	static_branch_enable(&ftrace_exports_enabled);
}

static inline void ftrace_exports_disable(void)
{
	static_branch_disable(&ftrace_exports_enabled);
}

void ftrace_exports(struct ring_buffer_event *event)
{
	struct trace_export *export;

	preempt_disable_notrace();

	export = rcu_dereference_raw_notrace(ftrace_exports_list);
	while (export) {
		trace_process_export(export, event);
		export = rcu_dereference_raw_notrace(export->next);
	}

	preempt_enable_notrace();
}

static inline void
add_trace_export(struct trace_export **list, struct trace_export *export)
{
	rcu_assign_pointer(export->next, *list);
	/*
	 * We are entering export into the list but another
	 * CPU might be walking that list. We need to make sure
	 * the export->next pointer is valid before another CPU sees
	 * the export pointer included into the list.
	 */
	rcu_assign_pointer(*list, export);
}

static inline int
rm_trace_export(struct trace_export **list, struct trace_export *export)
{
	struct trace_export **p;

	for (p = list; *p != NULL; p = &(*p)->next)
		if (*p == export)
			break;

	if (*p != export)
		return -1;

	rcu_assign_pointer(*p, (*p)->next);

	return 0;
}

static inline void
add_ftrace_export(struct trace_export **list, struct trace_export *export)
{
	if (*list == NULL)
		ftrace_exports_enable();

	add_trace_export(list, export);
}

static inline int
rm_ftrace_export(struct trace_export **list, struct trace_export *export)
{
	int ret;

	ret = rm_trace_export(list, export);
	if (*list == NULL)
		ftrace_exports_disable();

	return ret;
}

int register_ftrace_export(struct trace_export *export)
{
	if (WARN_ON_ONCE(!export->write))
		return -1;

	mutex_lock(&ftrace_export_lock);

	add_ftrace_export(&ftrace_exports_list, export);

	mutex_unlock(&ftrace_export_lock);

	return 0;
}
EXPORT_SYMBOL_GPL(register_ftrace_export);

int unregister_ftrace_export(struct trace_export *export)
{
	int ret;

	mutex_lock(&ftrace_export_lock);

	ret = rm_ftrace_export(&ftrace_exports_list, export);

	mutex_unlock(&ftrace_export_lock);

	return ret;
}
EXPORT_SYMBOL_GPL(unregister_ftrace_export);

void
trace_function(struct trace_array *tr,
	       unsigned long ip, unsigned long parent_ip, unsigned long flags,
	       int pc)
{
	struct trace_event_call *call = &event_function;
	struct ring_buffer *buffer = tr->trace_buffer.buffer;
	struct ring_buffer_event *event;
	struct ftrace_entry *entry;

	event = __trace_buffer_lock_reserve(buffer, TRACE_FN, sizeof(*entry),
					    flags, pc);
	if (!event)
		return;
	entry	= ring_buffer_event_data(event);
	entry->ip			= ip;
	entry->parent_ip		= parent_ip;

	if (!call_filter_check_discard(call, entry, buffer, event)) {
		if (static_branch_unlikely(&ftrace_exports_enabled))
			ftrace_exports(event);
		__buffer_unlock_commit(buffer, event);
	}
}

#ifdef CONFIG_STACKTRACE

#define FTRACE_STACK_MAX_ENTRIES (PAGE_SIZE / sizeof(unsigned long))
struct ftrace_stack {
	unsigned long		calls[FTRACE_STACK_MAX_ENTRIES];
};

static DEFINE_PER_CPU(struct ftrace_stack, ftrace_stack);
static DEFINE_PER_CPU(int, ftrace_stack_reserve);

static void __ftrace_trace_stack(struct ring_buffer *buffer,
				 unsigned long flags,
				 int skip, int pc, struct pt_regs *regs)
{
	struct trace_event_call *call = &event_kernel_stack;
	struct ring_buffer_event *event;
	struct stack_entry *entry;
	struct stack_trace trace;
	int use_stack;
	int size = FTRACE_STACK_ENTRIES;

	trace.nr_entries	= 0;
	trace.skip		= skip;

	/*
	 * Add two, for this function and the call to save_stack_trace()
	 * If regs is set, then these functions will not be in the way.
	 */
	if (!regs)
		trace.skip += 2;

	/*
	 * Since events can happen in NMIs there's no safe way to
	 * use the per cpu ftrace_stacks. We reserve it and if an interrupt
	 * or NMI comes in, it will just have to use the default
	 * FTRACE_STACK_SIZE.
	 */
	preempt_disable_notrace();

	use_stack = __this_cpu_inc_return(ftrace_stack_reserve);
	/*
	 * We don't need any atomic variables, just a barrier.
	 * If an interrupt comes in, we don't care, because it would
	 * have exited and put the counter back to what we want.
	 * We just need a barrier to keep gcc from moving things
	 * around.
	 */
	barrier();
	if (use_stack == 1) {
		trace.entries		= this_cpu_ptr(ftrace_stack.calls);
		trace.max_entries	= FTRACE_STACK_MAX_ENTRIES;

		if (regs)
			save_stack_trace_regs(regs, &trace);
		else
			save_stack_trace(&trace);

		if (trace.nr_entries > size)
			size = trace.nr_entries;
	} else
		/* From now on, use_stack is a boolean */
		use_stack = 0;

	size *= sizeof(unsigned long);

	event = __trace_buffer_lock_reserve(buffer, TRACE_STACK,
					    sizeof(*entry) + size, flags, pc);
	if (!event)
		goto out;
	entry = ring_buffer_event_data(event);

	memset(&entry->caller, 0, size);

	if (use_stack)
		memcpy(&entry->caller, trace.entries,
		       trace.nr_entries * sizeof(unsigned long));
	else {
		trace.max_entries	= FTRACE_STACK_ENTRIES;
		trace.entries		= entry->caller;
		if (regs)
			save_stack_trace_regs(regs, &trace);
		else
			save_stack_trace(&trace);
	}

	entry->size = trace.nr_entries;

	if (!call_filter_check_discard(call, entry, buffer, event))
		__buffer_unlock_commit(buffer, event);

 out:
	/* Again, don't let gcc optimize things here */
	barrier();
	__this_cpu_dec(ftrace_stack_reserve);
	preempt_enable_notrace();

}

static inline void ftrace_trace_stack(struct trace_array *tr,
				      struct ring_buffer *buffer,
				      unsigned long flags,
				      int skip, int pc, struct pt_regs *regs)
{
	if (!(tr->trace_flags & TRACE_ITER_STACKTRACE))
		return;

	__ftrace_trace_stack(buffer, flags, skip, pc, regs);
}

void __trace_stack(struct trace_array *tr, unsigned long flags, int skip,
		   int pc)
{
	struct ring_buffer *buffer = tr->trace_buffer.buffer;

	if (rcu_is_watching()) {
		__ftrace_trace_stack(buffer, flags, skip, pc, NULL);
		return;
	}

	/*
	 * When an NMI triggers, RCU is enabled via rcu_nmi_enter(),
	 * but if the above rcu_is_watching() failed, then the NMI
	 * triggered someplace critical, and rcu_irq_enter() should
	 * not be called from NMI.
	 */
	if (unlikely(in_nmi()))
		return;

	/*
	 * It is possible that a function is being traced in a
	 * location that RCU is not watching. A call to
	 * rcu_irq_enter() will make sure that it is, but there's
	 * a few internal rcu functions that could be traced
	 * where that wont work either. In those cases, we just
	 * do nothing.
	 */
	if (unlikely(rcu_irq_enter_disabled()))
		return;

	rcu_irq_enter_irqson();
	__ftrace_trace_stack(buffer, flags, skip, pc, NULL);
	rcu_irq_exit_irqson();
}

/**
 * trace_dump_stack - record a stack back trace in the trace buffer
 * @skip: Number of functions to skip (helper handlers)
 */
void trace_dump_stack(int skip)
{
	unsigned long flags;

	if (tracing_disabled || tracing_selftest_running)
		return;

	local_save_flags(flags);

	/*
	 * Skip 3 more, seems to get us at the caller of
	 * this function.
	 */
	skip += 3;
	__ftrace_trace_stack(global_trace.trace_buffer.buffer,
			     flags, skip, preempt_count(), NULL);
}

static DEFINE_PER_CPU(int, user_stack_count);

void
ftrace_trace_userstack(struct ring_buffer *buffer, unsigned long flags, int pc)
{
	struct trace_event_call *call = &event_user_stack;
	struct ring_buffer_event *event;
	struct userstack_entry *entry;
	struct stack_trace trace;

	if (!(global_trace.trace_flags & TRACE_ITER_USERSTACKTRACE))
		return;

	/*
	 * NMIs can not handle page faults, even with fix ups.
	 * The save user stack can (and often does) fault.
	 */
	if (unlikely(in_nmi()))
		return;

	/*
	 * prevent recursion, since the user stack tracing may
	 * trigger other kernel events.
	 */
	preempt_disable();
	if (__this_cpu_read(user_stack_count))
		goto out;

	__this_cpu_inc(user_stack_count);

	event = __trace_buffer_lock_reserve(buffer, TRACE_USER_STACK,
					    sizeof(*entry), flags, pc);
	if (!event)
		goto out_drop_count;
	entry	= ring_buffer_event_data(event);

	entry->tgid		= current->tgid;
	memset(&entry->caller, 0, sizeof(entry->caller));

	trace.nr_entries	= 0;
	trace.max_entries	= FTRACE_STACK_ENTRIES;
	trace.skip		= 0;
	trace.entries		= entry->caller;

	save_stack_trace_user(&trace);
	if (!call_filter_check_discard(call, entry, buffer, event))
		__buffer_unlock_commit(buffer, event);

 out_drop_count:
	__this_cpu_dec(user_stack_count);
 out:
	preempt_enable();
}

#ifdef UNUSED
static void __trace_userstack(struct trace_array *tr, unsigned long flags)
{
	ftrace_trace_userstack(tr, flags, preempt_count());
}
#endif /* UNUSED */

#endif /* CONFIG_STACKTRACE */

/* created for use with alloc_percpu */
struct trace_buffer_struct {
	int nesting;
	char buffer[4][TRACE_BUF_SIZE];
};

static struct trace_buffer_struct *trace_percpu_buffer;

/*
 * Thise allows for lockless recording.  If we're nested too deeply, then
 * this returns NULL.
 */
static char *get_trace_buf(void)
{
	struct trace_buffer_struct *buffer = this_cpu_ptr(trace_percpu_buffer);

	if (!buffer || buffer->nesting >= 4)
		return NULL;

	buffer->nesting++;

	/* Interrupts must see nesting incremented before we use the buffer */
	barrier();
	return &buffer->buffer[buffer->nesting][0];
}

static void put_trace_buf(void)
{
	/* Don't let the decrement of nesting leak before this */
	barrier();
	this_cpu_dec(trace_percpu_buffer->nesting);
}

static int alloc_percpu_trace_buffer(void)
{
	struct trace_buffer_struct *buffers;

	buffers = alloc_percpu(struct trace_buffer_struct);
	if (WARN(!buffers, "Could not allocate percpu trace_printk buffer"))
		return -ENOMEM;

	trace_percpu_buffer = buffers;
	return 0;
}

static int buffers_allocated;

void trace_printk_init_buffers(void)
{
	if (buffers_allocated)
		return;

	if (alloc_percpu_trace_buffer())
		return;

	/* trace_printk() is for debug use only. Don't use it in production. */

	pr_warn("\n");
	pr_warn("**********************************************************\n");
	pr_warn("**   NOTICE NOTICE NOTICE NOTICE NOTICE NOTICE NOTICE   **\n");
	pr_warn("**                                                      **\n");
	pr_warn("** trace_printk() being used. Allocating extra memory.  **\n");
	pr_warn("**                                                      **\n");
	pr_warn("** This means that this is a DEBUG kernel and it is     **\n");
	pr_warn("** unsafe for production use.                           **\n");
	pr_warn("**                                                      **\n");
	pr_warn("** If you see this message and you are not debugging    **\n");
	pr_warn("** the kernel, report this immediately to your vendor!  **\n");
	pr_warn("**                                                      **\n");
	pr_warn("**   NOTICE NOTICE NOTICE NOTICE NOTICE NOTICE NOTICE   **\n");
	pr_warn("**********************************************************\n");

	/* Expand the buffers to set size */
	tracing_update_buffers();

	buffers_allocated = 1;

	/*
	 * trace_printk_init_buffers() can be called by modules.
	 * If that happens, then we need to start cmdline recording
	 * directly here. If the global_trace.buffer is already
	 * allocated here, then this was called by module code.
	 */
	if (global_trace.trace_buffer.buffer)
		tracing_start_cmdline_record();
}

void trace_printk_start_comm(void)
{
	/* Start tracing comms if trace printk is set */
	if (!buffers_allocated)
		return;
	tracing_start_cmdline_record();
}

static void trace_printk_start_stop_comm(int enabled)
{
	if (!buffers_allocated)
		return;

	if (enabled)
		tracing_start_cmdline_record();
	else
		tracing_stop_cmdline_record();
}

/**
 * trace_vbprintk - write binary msg to tracing buffer
 *
 */
int trace_vbprintk(unsigned long ip, const char *fmt, va_list args)
{
	struct trace_event_call *call = &event_bprint;
	struct ring_buffer_event *event;
	struct ring_buffer *buffer;
	struct trace_array *tr = &global_trace;
	struct bprint_entry *entry;
	unsigned long flags;
	char *tbuffer;
	int len = 0, size, pc;

	if (unlikely(tracing_selftest_running || tracing_disabled))
		return 0;

	/* Don't pollute graph traces with trace_vprintk internals */
	pause_graph_tracing();

	pc = preempt_count();
	preempt_disable_notrace();

	tbuffer = get_trace_buf();
	if (!tbuffer) {
		len = 0;
		goto out_nobuffer;
	}

	len = vbin_printf((u32 *)tbuffer, TRACE_BUF_SIZE/sizeof(int), fmt, args);

	if (len > TRACE_BUF_SIZE/sizeof(int) || len < 0)
		goto out;

	local_save_flags(flags);
	size = sizeof(*entry) + sizeof(u32) * len;
	buffer = tr->trace_buffer.buffer;
	event = __trace_buffer_lock_reserve(buffer, TRACE_BPRINT, size,
					    flags, pc);
	if (!event)
		goto out;
	entry = ring_buffer_event_data(event);
	entry->ip			= ip;
	entry->fmt			= fmt;

	memcpy(entry->buf, tbuffer, sizeof(u32) * len);
	if (!call_filter_check_discard(call, entry, buffer, event)) {
		__buffer_unlock_commit(buffer, event);
		ftrace_trace_stack(tr, buffer, flags, 6, pc, NULL);
	}

out:
	put_trace_buf();

out_nobuffer:
	preempt_enable_notrace();
	unpause_graph_tracing();

	return len;
}
EXPORT_SYMBOL_GPL(trace_vbprintk);

__printf(3, 0)
static int
__trace_array_vprintk(struct ring_buffer *buffer,
		      unsigned long ip, const char *fmt, va_list args)
{
	struct trace_event_call *call = &event_print;
	struct ring_buffer_event *event;
	int len = 0, size, pc;
	struct print_entry *entry;
	unsigned long flags;
	char *tbuffer;

	if (tracing_disabled || tracing_selftest_running)
		return 0;

	/* Don't pollute graph traces with trace_vprintk internals */
	pause_graph_tracing();

	pc = preempt_count();
	preempt_disable_notrace();


	tbuffer = get_trace_buf();
	if (!tbuffer) {
		len = 0;
		goto out_nobuffer;
	}

	len = vscnprintf(tbuffer, TRACE_BUF_SIZE, fmt, args);

	local_save_flags(flags);
	size = sizeof(*entry) + len + 1;
	event = __trace_buffer_lock_reserve(buffer, TRACE_PRINT, size,
					    flags, pc);
	if (!event)
		goto out;
	entry = ring_buffer_event_data(event);
	entry->ip = ip;

	memcpy(&entry->buf, tbuffer, len + 1);
	if (!call_filter_check_discard(call, entry, buffer, event)) {
		__buffer_unlock_commit(buffer, event);
		ftrace_trace_stack(&global_trace, buffer, flags, 6, pc, NULL);
	}

out:
	put_trace_buf();

out_nobuffer:
	preempt_enable_notrace();
	unpause_graph_tracing();

	return len;
}

__printf(3, 0)
int trace_array_vprintk(struct trace_array *tr,
			unsigned long ip, const char *fmt, va_list args)
{
	return __trace_array_vprintk(tr->trace_buffer.buffer, ip, fmt, args);
}

__printf(3, 0)
int trace_array_printk(struct trace_array *tr,
		       unsigned long ip, const char *fmt, ...)
{
	int ret;
	va_list ap;

	if (!(global_trace.trace_flags & TRACE_ITER_PRINTK))
		return 0;

	va_start(ap, fmt);
	ret = trace_array_vprintk(tr, ip, fmt, ap);
	va_end(ap);
	return ret;
}

__printf(3, 4)
int trace_array_printk_buf(struct ring_buffer *buffer,
			   unsigned long ip, const char *fmt, ...)
{
	int ret;
	va_list ap;

	if (!(global_trace.trace_flags & TRACE_ITER_PRINTK))
		return 0;

	va_start(ap, fmt);
	ret = __trace_array_vprintk(buffer, ip, fmt, ap);
	va_end(ap);
	return ret;
}

__printf(2, 0)
int trace_vprintk(unsigned long ip, const char *fmt, va_list args)
{
	return trace_array_vprintk(&global_trace, ip, fmt, args);
}
EXPORT_SYMBOL_GPL(trace_vprintk);

static void trace_iterator_increment(struct trace_iterator *iter)
{
	struct ring_buffer_iter *buf_iter = trace_buffer_iter(iter, iter->cpu);

	iter->idx++;
	if (buf_iter)
		ring_buffer_read(buf_iter, NULL);
}

static struct trace_entry *
peek_next_entry(struct trace_iterator *iter, int cpu, u64 *ts,
		unsigned long *lost_events)
{
	struct ring_buffer_event *event;
	struct ring_buffer_iter *buf_iter = trace_buffer_iter(iter, cpu);

	if (buf_iter)
		event = ring_buffer_iter_peek(buf_iter, ts);
	else
		event = ring_buffer_peek(iter->trace_buffer->buffer, cpu, ts,
					 lost_events);

	if (event) {
		iter->ent_size = ring_buffer_event_length(event);
		return ring_buffer_event_data(event);
	}
	iter->ent_size = 0;
	return NULL;
}

static struct trace_entry *
__find_next_entry(struct trace_iterator *iter, int *ent_cpu,
		  unsigned long *missing_events, u64 *ent_ts)
{
	struct ring_buffer *buffer = iter->trace_buffer->buffer;
	struct trace_entry *ent, *next = NULL;
	unsigned long lost_events = 0, next_lost = 0;
	int cpu_file = iter->cpu_file;
	u64 next_ts = 0, ts;
	int next_cpu = -1;
	int next_size = 0;
	int cpu;

	/*
	 * If we are in a per_cpu trace file, don't bother by iterating over
	 * all cpu and peek directly.
	 */
	if (cpu_file > RING_BUFFER_ALL_CPUS) {
		if (ring_buffer_empty_cpu(buffer, cpu_file))
			return NULL;
		ent = peek_next_entry(iter, cpu_file, ent_ts, missing_events);
		if (ent_cpu)
			*ent_cpu = cpu_file;

		return ent;
	}

	for_each_tracing_cpu(cpu) {

		if (ring_buffer_empty_cpu(buffer, cpu))
			continue;

		ent = peek_next_entry(iter, cpu, &ts, &lost_events);

		/*
		 * Pick the entry with the smallest timestamp:
		 */
		if (ent && (!next || ts < next_ts)) {
			next = ent;
			next_cpu = cpu;
			next_ts = ts;
			next_lost = lost_events;
			next_size = iter->ent_size;
		}
	}

	iter->ent_size = next_size;

	if (ent_cpu)
		*ent_cpu = next_cpu;

	if (ent_ts)
		*ent_ts = next_ts;

	if (missing_events)
		*missing_events = next_lost;

	return next;
}

/* Find the next real entry, without updating the iterator itself */
struct trace_entry *trace_find_next_entry(struct trace_iterator *iter,
					  int *ent_cpu, u64 *ent_ts)
{
	return __find_next_entry(iter, ent_cpu, NULL, ent_ts);
}

/* Find the next real entry, and increment the iterator to the next entry */
void *trace_find_next_entry_inc(struct trace_iterator *iter)
{
	iter->ent = __find_next_entry(iter, &iter->cpu,
				      &iter->lost_events, &iter->ts);

	if (iter->ent)
		trace_iterator_increment(iter);

	return iter->ent ? iter : NULL;
}

static void trace_consume(struct trace_iterator *iter)
{
	ring_buffer_consume(iter->trace_buffer->buffer, iter->cpu, &iter->ts,
			    &iter->lost_events);
}

static void *s_next(struct seq_file *m, void *v, loff_t *pos)
{
	struct trace_iterator *iter = m->private;
	int i = (int)*pos;
	void *ent;

	WARN_ON_ONCE(iter->leftover);

	(*pos)++;

	/* can't go backwards */
	if (iter->idx > i)
		return NULL;

	if (iter->idx < 0)
		ent = trace_find_next_entry_inc(iter);
	else
		ent = iter;

	while (ent && iter->idx < i)
		ent = trace_find_next_entry_inc(iter);

	iter->pos = *pos;

	return ent;
}

void tracing_iter_reset(struct trace_iterator *iter, int cpu)
{
	struct ring_buffer_event *event;
	struct ring_buffer_iter *buf_iter;
	unsigned long entries = 0;
	u64 ts;

	per_cpu_ptr(iter->trace_buffer->data, cpu)->skipped_entries = 0;

	buf_iter = trace_buffer_iter(iter, cpu);
	if (!buf_iter)
		return;

	ring_buffer_iter_reset(buf_iter);

	/*
	 * We could have the case with the max latency tracers
	 * that a reset never took place on a cpu. This is evident
	 * by the timestamp being before the start of the buffer.
	 */
	while ((event = ring_buffer_iter_peek(buf_iter, &ts))) {
		if (ts >= iter->trace_buffer->time_start)
			break;
		entries++;
		ring_buffer_read(buf_iter, NULL);
	}

	per_cpu_ptr(iter->trace_buffer->data, cpu)->skipped_entries = entries;
}

/*
 * The current tracer is copied to avoid a global locking
 * all around.
 */
static void *s_start(struct seq_file *m, loff_t *pos)
{
	struct trace_iterator *iter = m->private;
	struct trace_array *tr = iter->tr;
	int cpu_file = iter->cpu_file;
	void *p = NULL;
	loff_t l = 0;
	int cpu;

	/*
	 * copy the tracer to avoid using a global lock all around.
	 * iter->trace is a copy of current_trace, the pointer to the
	 * name may be used instead of a strcmp(), as iter->trace->name
	 * will point to the same string as current_trace->name.
	 */
	mutex_lock(&trace_types_lock);
	if (unlikely(tr->current_trace && iter->trace->name != tr->current_trace->name))
		*iter->trace = *tr->current_trace;
	mutex_unlock(&trace_types_lock);

#ifdef CONFIG_TRACER_MAX_TRACE
	if (iter->snapshot && iter->trace->use_max_tr)
		return ERR_PTR(-EBUSY);
#endif

	if (!iter->snapshot)
		atomic_inc(&trace_record_taskinfo_disabled);

	if (*pos != iter->pos) {
		iter->ent = NULL;
		iter->cpu = 0;
		iter->idx = -1;

		if (cpu_file == RING_BUFFER_ALL_CPUS) {
			for_each_tracing_cpu(cpu)
				tracing_iter_reset(iter, cpu);
		} else
			tracing_iter_reset(iter, cpu_file);

		iter->leftover = 0;
		for (p = iter; p && l < *pos; p = s_next(m, p, &l))
			;

	} else {
		/*
		 * If we overflowed the seq_file before, then we want
		 * to just reuse the trace_seq buffer again.
		 */
		if (iter->leftover)
			p = iter;
		else {
			l = *pos - 1;
			p = s_next(m, p, &l);
		}
	}

	trace_event_read_lock();
	trace_access_lock(cpu_file);
	return p;
}

static void s_stop(struct seq_file *m, void *p)
{
	struct trace_iterator *iter = m->private;

#ifdef CONFIG_TRACER_MAX_TRACE
	if (iter->snapshot && iter->trace->use_max_tr)
		return;
#endif

	if (!iter->snapshot)
		atomic_dec(&trace_record_taskinfo_disabled);

	trace_access_unlock(iter->cpu_file);
	trace_event_read_unlock();
}

static void
get_total_entries(struct trace_buffer *buf,
		  unsigned long *total, unsigned long *entries)
{
	unsigned long count;
	int cpu;

	*total = 0;
	*entries = 0;

	for_each_tracing_cpu(cpu) {
		count = ring_buffer_entries_cpu(buf->buffer, cpu);
		/*
		 * If this buffer has skipped entries, then we hold all
		 * entries for the trace and we need to ignore the
		 * ones before the time stamp.
		 */
		if (per_cpu_ptr(buf->data, cpu)->skipped_entries) {
			count -= per_cpu_ptr(buf->data, cpu)->skipped_entries;
			/* total is the same as the entries */
			*total += count;
		} else
			*total += count +
				ring_buffer_overrun_cpu(buf->buffer, cpu);
		*entries += count;
	}
}

static void print_lat_help_header(struct seq_file *m)
{
	seq_puts(m, "#                  _--------=> CPU#              \n"
		    "#                 / _-------=> irqs-off          \n"
		    "#                | / _------=> need-resched      \n"
		    "#                || / _-----=> need-resched_lazy \n"
		    "#                ||| / _----=> hardirq/softirq   \n"
		    "#                |||| / _---=> preempt-depth     \n"
		    "#                ||||| / _--=> preempt-lazy-depth\n"
		    "#                |||||| / _-=> migrate-disable   \n"
		    "#                ||||||| /     delay             \n"
		    "# cmd     pid    |||||||| time   |  caller       \n"
		    "#     \\   /      ||||||||   \\    |  /            \n");
}

static void print_event_info(struct trace_buffer *buf, struct seq_file *m)
{
	unsigned long total;
	unsigned long entries;

	get_total_entries(buf, &total, &entries);
	seq_printf(m, "# entries-in-buffer/entries-written: %lu/%lu   #P:%d\n",
		   entries, total, num_online_cpus());
	seq_puts(m, "#\n");
}

static void print_func_help_header(struct trace_buffer *buf, struct seq_file *m,
				   unsigned int flags)
{
	bool tgid = flags & TRACE_ITER_RECORD_TGID;

	print_event_info(buf, m);

	seq_printf(m, "#           TASK-PID   %s  CPU#   TIMESTAMP  FUNCTION\n", tgid ? "TGID     " : "");
	seq_printf(m, "#              | |     %s    |       |         |\n",	 tgid ? "  |      " : "");
}

static void print_func_help_header_irq(struct trace_buffer *buf, struct seq_file *m,
				       unsigned int flags)
{
	bool tgid = flags & TRACE_ITER_RECORD_TGID;
	const char tgid_space[] = "          ";
	const char space[] = "  ";

	print_event_info(buf, m);

	seq_printf(m, "#                          %s  _-----=> irqs-off\n",
		   tgid ? tgid_space : space);
	seq_printf(m, "#                          %s / _----=> need-resched\n",
		   tgid ? tgid_space : space);
	seq_printf(m, "#                          %s| /  _----=> need-resched_lazy\n",
<<<<<<< HEAD
		   tgid ? tgid_space : space);
	seq_printf(m, "#                          %s|| / _---=> hardirq/softirq\n",
		   tgid ? tgid_space : space);
	seq_printf(m, "#                          %s||| / _--=> preempt-depth\n",
		   tgid ? tgid_space : space);
	seq_printf(m, "#                          %s|||| /     delay\n",
		   tgid ? tgid_space : space);
=======
		   tgid ? tgid_space : space);
	seq_printf(m, "#                          %s|| / _---=> hardirq/softirq\n",
		   tgid ? tgid_space : space);
	seq_printf(m, "#                          %s||| / _--=> preempt-depth\n",
		   tgid ? tgid_space : space);
	seq_printf(m, "#                          %s|||| /     delay\n",
		   tgid ? tgid_space : space);
>>>>>>> 5e3f37e4
	seq_printf(m, "#           TASK-PID %sCPU#  |||||    TIMESTAMP  FUNCTION\n",
		   tgid ? "   TGID   " : space);
	seq_printf(m, "#              | |   %s  |   |||||       |         |\n",
		   tgid ? "     |    " : space);
}

void
print_trace_header(struct seq_file *m, struct trace_iterator *iter)
{
	unsigned long sym_flags = (global_trace.trace_flags & TRACE_ITER_SYM_MASK);
	struct trace_buffer *buf = iter->trace_buffer;
	struct trace_array_cpu *data = per_cpu_ptr(buf->data, buf->cpu);
	struct tracer *type = iter->trace;
	unsigned long entries;
	unsigned long total;
	const char *name = "preemption";

	name = type->name;

	get_total_entries(buf, &total, &entries);

	seq_printf(m, "# %s latency trace v1.1.5 on %s\n",
		   name, UTS_RELEASE);
	seq_puts(m, "# -----------------------------------"
		 "---------------------------------\n");
	seq_printf(m, "# latency: %lu us, #%lu/%lu, CPU#%d |"
		   " (M:%s VP:%d, KP:%d, SP:%d HP:%d",
		   nsecs_to_usecs(data->saved_latency),
		   entries,
		   total,
		   buf->cpu,
#if defined(CONFIG_PREEMPT_NONE)
		   "server",
#elif defined(CONFIG_PREEMPT_VOLUNTARY)
		   "desktop",
#elif defined(CONFIG_PREEMPT)
		   "preempt",
#else
		   "unknown",
#endif
		   /* These are reserved for later use */
		   0, 0, 0, 0);
#ifdef CONFIG_SMP
	seq_printf(m, " #P:%d)\n", num_online_cpus());
#else
	seq_puts(m, ")\n");
#endif
	seq_puts(m, "#    -----------------\n");
	seq_printf(m, "#    | task: %.16s-%d "
		   "(uid:%d nice:%ld policy:%ld rt_prio:%ld)\n",
		   data->comm, data->pid,
		   from_kuid_munged(seq_user_ns(m), data->uid), data->nice,
		   data->policy, data->rt_priority);
	seq_puts(m, "#    -----------------\n");

	if (data->critical_start) {
		seq_puts(m, "#  => started at: ");
		seq_print_ip_sym(&iter->seq, data->critical_start, sym_flags);
		trace_print_seq(m, &iter->seq);
		seq_puts(m, "\n#  => ended at:   ");
		seq_print_ip_sym(&iter->seq, data->critical_end, sym_flags);
		trace_print_seq(m, &iter->seq);
		seq_puts(m, "\n#\n");
	}

	seq_puts(m, "#\n");
}

static void test_cpu_buff_start(struct trace_iterator *iter)
{
	struct trace_seq *s = &iter->seq;
	struct trace_array *tr = iter->tr;

	if (!(tr->trace_flags & TRACE_ITER_ANNOTATE))
		return;

	if (!(iter->iter_flags & TRACE_FILE_ANNOTATE))
		return;

	if (cpumask_available(iter->started) &&
	    cpumask_test_cpu(iter->cpu, iter->started))
		return;

	if (per_cpu_ptr(iter->trace_buffer->data, iter->cpu)->skipped_entries)
		return;

	if (cpumask_available(iter->started))
		cpumask_set_cpu(iter->cpu, iter->started);

	/* Don't print started cpu buffer for the first entry of the trace */
	if (iter->idx > 1)
		trace_seq_printf(s, "##### CPU %u buffer started ####\n",
				iter->cpu);
}

static enum print_line_t print_trace_fmt(struct trace_iterator *iter)
{
	struct trace_array *tr = iter->tr;
	struct trace_seq *s = &iter->seq;
	unsigned long sym_flags = (tr->trace_flags & TRACE_ITER_SYM_MASK);
	struct trace_entry *entry;
	struct trace_event *event;

	entry = iter->ent;

	test_cpu_buff_start(iter);

	event = ftrace_find_event(entry->type);

	if (tr->trace_flags & TRACE_ITER_CONTEXT_INFO) {
		if (iter->iter_flags & TRACE_FILE_LAT_FMT)
			trace_print_lat_context(iter);
		else
			trace_print_context(iter);
	}

	if (trace_seq_has_overflowed(s))
		return TRACE_TYPE_PARTIAL_LINE;

	if (event)
		return event->funcs->trace(iter, sym_flags, event);

	trace_seq_printf(s, "Unknown type %d\n", entry->type);

	return trace_handle_return(s);
}

static enum print_line_t print_raw_fmt(struct trace_iterator *iter)
{
	struct trace_array *tr = iter->tr;
	struct trace_seq *s = &iter->seq;
	struct trace_entry *entry;
	struct trace_event *event;

	entry = iter->ent;

	if (tr->trace_flags & TRACE_ITER_CONTEXT_INFO)
		trace_seq_printf(s, "%d %d %llu ",
				 entry->pid, iter->cpu, iter->ts);

	if (trace_seq_has_overflowed(s))
		return TRACE_TYPE_PARTIAL_LINE;

	event = ftrace_find_event(entry->type);
	if (event)
		return event->funcs->raw(iter, 0, event);

	trace_seq_printf(s, "%d ?\n", entry->type);

	return trace_handle_return(s);
}

static enum print_line_t print_hex_fmt(struct trace_iterator *iter)
{
	struct trace_array *tr = iter->tr;
	struct trace_seq *s = &iter->seq;
	unsigned char newline = '\n';
	struct trace_entry *entry;
	struct trace_event *event;

	entry = iter->ent;

	if (tr->trace_flags & TRACE_ITER_CONTEXT_INFO) {
		SEQ_PUT_HEX_FIELD(s, entry->pid);
		SEQ_PUT_HEX_FIELD(s, iter->cpu);
		SEQ_PUT_HEX_FIELD(s, iter->ts);
		if (trace_seq_has_overflowed(s))
			return TRACE_TYPE_PARTIAL_LINE;
	}

	event = ftrace_find_event(entry->type);
	if (event) {
		enum print_line_t ret = event->funcs->hex(iter, 0, event);
		if (ret != TRACE_TYPE_HANDLED)
			return ret;
	}

	SEQ_PUT_FIELD(s, newline);

	return trace_handle_return(s);
}

static enum print_line_t print_bin_fmt(struct trace_iterator *iter)
{
	struct trace_array *tr = iter->tr;
	struct trace_seq *s = &iter->seq;
	struct trace_entry *entry;
	struct trace_event *event;

	entry = iter->ent;

	if (tr->trace_flags & TRACE_ITER_CONTEXT_INFO) {
		SEQ_PUT_FIELD(s, entry->pid);
		SEQ_PUT_FIELD(s, iter->cpu);
		SEQ_PUT_FIELD(s, iter->ts);
		if (trace_seq_has_overflowed(s))
			return TRACE_TYPE_PARTIAL_LINE;
	}

	event = ftrace_find_event(entry->type);
	return event ? event->funcs->binary(iter, 0, event) :
		TRACE_TYPE_HANDLED;
}

int trace_empty(struct trace_iterator *iter)
{
	struct ring_buffer_iter *buf_iter;
	int cpu;

	/* If we are looking at one CPU buffer, only check that one */
	if (iter->cpu_file != RING_BUFFER_ALL_CPUS) {
		cpu = iter->cpu_file;
		buf_iter = trace_buffer_iter(iter, cpu);
		if (buf_iter) {
			if (!ring_buffer_iter_empty(buf_iter))
				return 0;
		} else {
			if (!ring_buffer_empty_cpu(iter->trace_buffer->buffer, cpu))
				return 0;
		}
		return 1;
	}

	for_each_tracing_cpu(cpu) {
		buf_iter = trace_buffer_iter(iter, cpu);
		if (buf_iter) {
			if (!ring_buffer_iter_empty(buf_iter))
				return 0;
		} else {
			if (!ring_buffer_empty_cpu(iter->trace_buffer->buffer, cpu))
				return 0;
		}
	}

	return 1;
}

/*  Called with trace_event_read_lock() held. */
enum print_line_t print_trace_line(struct trace_iterator *iter)
{
	struct trace_array *tr = iter->tr;
	unsigned long trace_flags = tr->trace_flags;
	enum print_line_t ret;

	if (iter->lost_events) {
		trace_seq_printf(&iter->seq, "CPU:%d [LOST %lu EVENTS]\n",
				 iter->cpu, iter->lost_events);
		if (trace_seq_has_overflowed(&iter->seq))
			return TRACE_TYPE_PARTIAL_LINE;
	}

	if (iter->trace && iter->trace->print_line) {
		ret = iter->trace->print_line(iter);
		if (ret != TRACE_TYPE_UNHANDLED)
			return ret;
	}

	if (iter->ent->type == TRACE_BPUTS &&
			trace_flags & TRACE_ITER_PRINTK &&
			trace_flags & TRACE_ITER_PRINTK_MSGONLY)
		return trace_print_bputs_msg_only(iter);

	if (iter->ent->type == TRACE_BPRINT &&
			trace_flags & TRACE_ITER_PRINTK &&
			trace_flags & TRACE_ITER_PRINTK_MSGONLY)
		return trace_print_bprintk_msg_only(iter);

	if (iter->ent->type == TRACE_PRINT &&
			trace_flags & TRACE_ITER_PRINTK &&
			trace_flags & TRACE_ITER_PRINTK_MSGONLY)
		return trace_print_printk_msg_only(iter);

	if (trace_flags & TRACE_ITER_BIN)
		return print_bin_fmt(iter);

	if (trace_flags & TRACE_ITER_HEX)
		return print_hex_fmt(iter);

	if (trace_flags & TRACE_ITER_RAW)
		return print_raw_fmt(iter);

	return print_trace_fmt(iter);
}

void trace_latency_header(struct seq_file *m)
{
	struct trace_iterator *iter = m->private;
	struct trace_array *tr = iter->tr;

	/* print nothing if the buffers are empty */
	if (trace_empty(iter))
		return;

	if (iter->iter_flags & TRACE_FILE_LAT_FMT)
		print_trace_header(m, iter);

	if (!(tr->trace_flags & TRACE_ITER_VERBOSE))
		print_lat_help_header(m);
}

void trace_default_header(struct seq_file *m)
{
	struct trace_iterator *iter = m->private;
	struct trace_array *tr = iter->tr;
	unsigned long trace_flags = tr->trace_flags;

	if (!(trace_flags & TRACE_ITER_CONTEXT_INFO))
		return;

	if (iter->iter_flags & TRACE_FILE_LAT_FMT) {
		/* print nothing if the buffers are empty */
		if (trace_empty(iter))
			return;
		print_trace_header(m, iter);
		if (!(trace_flags & TRACE_ITER_VERBOSE))
			print_lat_help_header(m);
	} else {
		if (!(trace_flags & TRACE_ITER_VERBOSE)) {
			if (trace_flags & TRACE_ITER_IRQ_INFO)
				print_func_help_header_irq(iter->trace_buffer,
							   m, trace_flags);
			else
				print_func_help_header(iter->trace_buffer, m,
						       trace_flags);
		}
	}
}

static void test_ftrace_alive(struct seq_file *m)
{
	if (!ftrace_is_dead())
		return;
	seq_puts(m, "# WARNING: FUNCTION TRACING IS CORRUPTED\n"
		    "#          MAY BE MISSING FUNCTION EVENTS\n");
}

#ifdef CONFIG_TRACER_MAX_TRACE
static void show_snapshot_main_help(struct seq_file *m)
{
	seq_puts(m, "# echo 0 > snapshot : Clears and frees snapshot buffer\n"
		    "# echo 1 > snapshot : Allocates snapshot buffer, if not already allocated.\n"
		    "#                      Takes a snapshot of the main buffer.\n"
		    "# echo 2 > snapshot : Clears snapshot buffer (but does not allocate or free)\n"
		    "#                      (Doesn't have to be '2' works with any number that\n"
		    "#                       is not a '0' or '1')\n");
}

static void show_snapshot_percpu_help(struct seq_file *m)
{
	seq_puts(m, "# echo 0 > snapshot : Invalid for per_cpu snapshot file.\n");
#ifdef CONFIG_RING_BUFFER_ALLOW_SWAP
	seq_puts(m, "# echo 1 > snapshot : Allocates snapshot buffer, if not already allocated.\n"
		    "#                      Takes a snapshot of the main buffer for this cpu.\n");
#else
	seq_puts(m, "# echo 1 > snapshot : Not supported with this kernel.\n"
		    "#                     Must use main snapshot file to allocate.\n");
#endif
	seq_puts(m, "# echo 2 > snapshot : Clears this cpu's snapshot buffer (but does not allocate)\n"
		    "#                      (Doesn't have to be '2' works with any number that\n"
		    "#                       is not a '0' or '1')\n");
}

static void print_snapshot_help(struct seq_file *m, struct trace_iterator *iter)
{
	if (iter->tr->allocated_snapshot)
		seq_puts(m, "#\n# * Snapshot is allocated *\n#\n");
	else
		seq_puts(m, "#\n# * Snapshot is freed *\n#\n");

	seq_puts(m, "# Snapshot commands:\n");
	if (iter->cpu_file == RING_BUFFER_ALL_CPUS)
		show_snapshot_main_help(m);
	else
		show_snapshot_percpu_help(m);
}
#else
/* Should never be called */
static inline void print_snapshot_help(struct seq_file *m, struct trace_iterator *iter) { }
#endif

static int s_show(struct seq_file *m, void *v)
{
	struct trace_iterator *iter = v;
	int ret;

	if (iter->ent == NULL) {
		if (iter->tr) {
			seq_printf(m, "# tracer: %s\n", iter->trace->name);
			seq_puts(m, "#\n");
			test_ftrace_alive(m);
		}
		if (iter->snapshot && trace_empty(iter))
			print_snapshot_help(m, iter);
		else if (iter->trace && iter->trace->print_header)
			iter->trace->print_header(m);
		else
			trace_default_header(m);

	} else if (iter->leftover) {
		/*
		 * If we filled the seq_file buffer earlier, we
		 * want to just show it now.
		 */
		ret = trace_print_seq(m, &iter->seq);

		/* ret should this time be zero, but you never know */
		iter->leftover = ret;

	} else {
		print_trace_line(iter);
		ret = trace_print_seq(m, &iter->seq);
		/*
		 * If we overflow the seq_file buffer, then it will
		 * ask us for this data again at start up.
		 * Use that instead.
		 *  ret is 0 if seq_file write succeeded.
		 *        -1 otherwise.
		 */
		iter->leftover = ret;
	}

	return 0;
}

/*
 * Should be used after trace_array_get(), trace_types_lock
 * ensures that i_cdev was already initialized.
 */
static inline int tracing_get_cpu(struct inode *inode)
{
	if (inode->i_cdev) /* See trace_create_cpu_file() */
		return (long)inode->i_cdev - 1;
	return RING_BUFFER_ALL_CPUS;
}

static const struct seq_operations tracer_seq_ops = {
	.start		= s_start,
	.next		= s_next,
	.stop		= s_stop,
	.show		= s_show,
};

static struct trace_iterator *
__tracing_open(struct inode *inode, struct file *file, bool snapshot)
{
	struct trace_array *tr = inode->i_private;
	struct trace_iterator *iter;
	int cpu;

	if (tracing_disabled)
		return ERR_PTR(-ENODEV);

	iter = __seq_open_private(file, &tracer_seq_ops, sizeof(*iter));
	if (!iter)
		return ERR_PTR(-ENOMEM);

	iter->buffer_iter = kcalloc(nr_cpu_ids, sizeof(*iter->buffer_iter),
				    GFP_KERNEL);
	if (!iter->buffer_iter)
		goto release;

	/*
	 * We make a copy of the current tracer to avoid concurrent
	 * changes on it while we are reading.
	 */
	mutex_lock(&trace_types_lock);
	iter->trace = kzalloc(sizeof(*iter->trace), GFP_KERNEL);
	if (!iter->trace)
		goto fail;

	*iter->trace = *tr->current_trace;

	if (!zalloc_cpumask_var(&iter->started, GFP_KERNEL))
		goto fail;

	iter->tr = tr;

#ifdef CONFIG_TRACER_MAX_TRACE
	/* Currently only the top directory has a snapshot */
	if (tr->current_trace->print_max || snapshot)
		iter->trace_buffer = &tr->max_buffer;
	else
#endif
		iter->trace_buffer = &tr->trace_buffer;
	iter->snapshot = snapshot;
	iter->pos = -1;
	iter->cpu_file = tracing_get_cpu(inode);
	mutex_init(&iter->mutex);

	/* Notify the tracer early; before we stop tracing. */
	if (iter->trace && iter->trace->open)
		iter->trace->open(iter);

	/* Annotate start of buffers if we had overruns */
	if (ring_buffer_overruns(iter->trace_buffer->buffer))
		iter->iter_flags |= TRACE_FILE_ANNOTATE;

	/* Output in nanoseconds only if we are using a clock in nanoseconds. */
	if (trace_clocks[tr->clock_id].in_ns)
		iter->iter_flags |= TRACE_FILE_TIME_IN_NS;

	/* stop the trace while dumping if we are not opening "snapshot" */
	if (!iter->snapshot)
		tracing_stop_tr(tr);

	if (iter->cpu_file == RING_BUFFER_ALL_CPUS) {
		for_each_tracing_cpu(cpu) {
			iter->buffer_iter[cpu] =
				ring_buffer_read_prepare(iter->trace_buffer->buffer, cpu);
		}
		ring_buffer_read_prepare_sync();
		for_each_tracing_cpu(cpu) {
			ring_buffer_read_start(iter->buffer_iter[cpu]);
			tracing_iter_reset(iter, cpu);
		}
	} else {
		cpu = iter->cpu_file;
		iter->buffer_iter[cpu] =
			ring_buffer_read_prepare(iter->trace_buffer->buffer, cpu);
		ring_buffer_read_prepare_sync();
		ring_buffer_read_start(iter->buffer_iter[cpu]);
		tracing_iter_reset(iter, cpu);
	}

	mutex_unlock(&trace_types_lock);

	return iter;

 fail:
	mutex_unlock(&trace_types_lock);
	kfree(iter->trace);
	kfree(iter->buffer_iter);
release:
	seq_release_private(inode, file);
	return ERR_PTR(-ENOMEM);
}

int tracing_open_generic(struct inode *inode, struct file *filp)
{
	if (tracing_disabled)
		return -ENODEV;

	filp->private_data = inode->i_private;
	return 0;
}

bool tracing_is_disabled(void)
{
	return (tracing_disabled) ? true: false;
}

/*
 * Open and update trace_array ref count.
 * Must have the current trace_array passed to it.
 */
static int tracing_open_generic_tr(struct inode *inode, struct file *filp)
{
	struct trace_array *tr = inode->i_private;

	if (tracing_disabled)
		return -ENODEV;

	if (trace_array_get(tr) < 0)
		return -ENODEV;

	filp->private_data = inode->i_private;

	return 0;
}

static int tracing_release(struct inode *inode, struct file *file)
{
	struct trace_array *tr = inode->i_private;
	struct seq_file *m = file->private_data;
	struct trace_iterator *iter;
	int cpu;

	if (!(file->f_mode & FMODE_READ)) {
		trace_array_put(tr);
		return 0;
	}

	/* Writes do not use seq_file */
	iter = m->private;
	mutex_lock(&trace_types_lock);

	for_each_tracing_cpu(cpu) {
		if (iter->buffer_iter[cpu])
			ring_buffer_read_finish(iter->buffer_iter[cpu]);
	}

	if (iter->trace && iter->trace->close)
		iter->trace->close(iter);

	if (!iter->snapshot)
		/* reenable tracing if it was previously enabled */
		tracing_start_tr(tr);

	__trace_array_put(tr);

	mutex_unlock(&trace_types_lock);

	mutex_destroy(&iter->mutex);
	free_cpumask_var(iter->started);
	kfree(iter->trace);
	kfree(iter->buffer_iter);
	seq_release_private(inode, file);

	return 0;
}

static int tracing_release_generic_tr(struct inode *inode, struct file *file)
{
	struct trace_array *tr = inode->i_private;

	trace_array_put(tr);
	return 0;
}

static int tracing_single_release_tr(struct inode *inode, struct file *file)
{
	struct trace_array *tr = inode->i_private;

	trace_array_put(tr);

	return single_release(inode, file);
}

static int tracing_open(struct inode *inode, struct file *file)
{
	struct trace_array *tr = inode->i_private;
	struct trace_iterator *iter;
	int ret = 0;

	if (trace_array_get(tr) < 0)
		return -ENODEV;

	/* If this file was open for write, then erase contents */
	if ((file->f_mode & FMODE_WRITE) && (file->f_flags & O_TRUNC)) {
		int cpu = tracing_get_cpu(inode);
		struct trace_buffer *trace_buf = &tr->trace_buffer;

#ifdef CONFIG_TRACER_MAX_TRACE
		if (tr->current_trace->print_max)
			trace_buf = &tr->max_buffer;
#endif

		if (cpu == RING_BUFFER_ALL_CPUS)
			tracing_reset_online_cpus(trace_buf);
		else
			tracing_reset(trace_buf, cpu);
	}

	if (file->f_mode & FMODE_READ) {
		iter = __tracing_open(inode, file, false);
		if (IS_ERR(iter))
			ret = PTR_ERR(iter);
		else if (tr->trace_flags & TRACE_ITER_LATENCY_FMT)
			iter->iter_flags |= TRACE_FILE_LAT_FMT;
	}

	if (ret < 0)
		trace_array_put(tr);

	return ret;
}

/*
 * Some tracers are not suitable for instance buffers.
 * A tracer is always available for the global array (toplevel)
 * or if it explicitly states that it is.
 */
static bool
trace_ok_for_array(struct tracer *t, struct trace_array *tr)
{
	return (tr->flags & TRACE_ARRAY_FL_GLOBAL) || t->allow_instances;
}

/* Find the next tracer that this trace array may use */
static struct tracer *
get_tracer_for_array(struct trace_array *tr, struct tracer *t)
{
	while (t && !trace_ok_for_array(t, tr))
		t = t->next;

	return t;
}

static void *
t_next(struct seq_file *m, void *v, loff_t *pos)
{
	struct trace_array *tr = m->private;
	struct tracer *t = v;

	(*pos)++;

	if (t)
		t = get_tracer_for_array(tr, t->next);

	return t;
}

static void *t_start(struct seq_file *m, loff_t *pos)
{
	struct trace_array *tr = m->private;
	struct tracer *t;
	loff_t l = 0;

	mutex_lock(&trace_types_lock);

	t = get_tracer_for_array(tr, trace_types);
	for (; t && l < *pos; t = t_next(m, t, &l))
			;

	return t;
}

static void t_stop(struct seq_file *m, void *p)
{
	mutex_unlock(&trace_types_lock);
}

static int t_show(struct seq_file *m, void *v)
{
	struct tracer *t = v;

	if (!t)
		return 0;

	seq_puts(m, t->name);
	if (t->next)
		seq_putc(m, ' ');
	else
		seq_putc(m, '\n');

	return 0;
}

static const struct seq_operations show_traces_seq_ops = {
	.start		= t_start,
	.next		= t_next,
	.stop		= t_stop,
	.show		= t_show,
};

static int show_traces_open(struct inode *inode, struct file *file)
{
	struct trace_array *tr = inode->i_private;
	struct seq_file *m;
	int ret;

	if (tracing_disabled)
		return -ENODEV;

	ret = seq_open(file, &show_traces_seq_ops);
	if (ret)
		return ret;

	m = file->private_data;
	m->private = tr;

	return 0;
}

static ssize_t
tracing_write_stub(struct file *filp, const char __user *ubuf,
		   size_t count, loff_t *ppos)
{
	return count;
}

loff_t tracing_lseek(struct file *file, loff_t offset, int whence)
{
	int ret;

	if (file->f_mode & FMODE_READ)
		ret = seq_lseek(file, offset, whence);
	else
		file->f_pos = ret = 0;

	return ret;
}

static const struct file_operations tracing_fops = {
	.open		= tracing_open,
	.read		= seq_read,
	.write		= tracing_write_stub,
	.llseek		= tracing_lseek,
	.release	= tracing_release,
};

static const struct file_operations show_traces_fops = {
	.open		= show_traces_open,
	.read		= seq_read,
	.release	= seq_release,
	.llseek		= seq_lseek,
};

static ssize_t
tracing_cpumask_read(struct file *filp, char __user *ubuf,
		     size_t count, loff_t *ppos)
{
	struct trace_array *tr = file_inode(filp)->i_private;
	char *mask_str;
	int len;

	len = snprintf(NULL, 0, "%*pb\n",
		       cpumask_pr_args(tr->tracing_cpumask)) + 1;
	mask_str = kmalloc(len, GFP_KERNEL);
	if (!mask_str)
		return -ENOMEM;

	len = snprintf(mask_str, len, "%*pb\n",
		       cpumask_pr_args(tr->tracing_cpumask));
	if (len >= count) {
		count = -EINVAL;
		goto out_err;
	}
	count = simple_read_from_buffer(ubuf, count, ppos, mask_str, len);

out_err:
	kfree(mask_str);

	return count;
}

static ssize_t
tracing_cpumask_write(struct file *filp, const char __user *ubuf,
		      size_t count, loff_t *ppos)
{
	struct trace_array *tr = file_inode(filp)->i_private;
	cpumask_var_t tracing_cpumask_new;
	int err, cpu;

	if (!alloc_cpumask_var(&tracing_cpumask_new, GFP_KERNEL))
		return -ENOMEM;

	err = cpumask_parse_user(ubuf, count, tracing_cpumask_new);
	if (err)
		goto err_unlock;

	local_irq_disable();
	arch_spin_lock(&tr->max_lock);
	for_each_tracing_cpu(cpu) {
		/*
		 * Increase/decrease the disabled counter if we are
		 * about to flip a bit in the cpumask:
		 */
		if (cpumask_test_cpu(cpu, tr->tracing_cpumask) &&
				!cpumask_test_cpu(cpu, tracing_cpumask_new)) {
			atomic_inc(&per_cpu_ptr(tr->trace_buffer.data, cpu)->disabled);
			ring_buffer_record_disable_cpu(tr->trace_buffer.buffer, cpu);
		}
		if (!cpumask_test_cpu(cpu, tr->tracing_cpumask) &&
				cpumask_test_cpu(cpu, tracing_cpumask_new)) {
			atomic_dec(&per_cpu_ptr(tr->trace_buffer.data, cpu)->disabled);
			ring_buffer_record_enable_cpu(tr->trace_buffer.buffer, cpu);
		}
	}
	arch_spin_unlock(&tr->max_lock);
	local_irq_enable();

	cpumask_copy(tr->tracing_cpumask, tracing_cpumask_new);
	free_cpumask_var(tracing_cpumask_new);

	return count;

err_unlock:
	free_cpumask_var(tracing_cpumask_new);

	return err;
}

static const struct file_operations tracing_cpumask_fops = {
	.open		= tracing_open_generic_tr,
	.read		= tracing_cpumask_read,
	.write		= tracing_cpumask_write,
	.release	= tracing_release_generic_tr,
	.llseek		= generic_file_llseek,
};

static int tracing_trace_options_show(struct seq_file *m, void *v)
{
	struct tracer_opt *trace_opts;
	struct trace_array *tr = m->private;
	u32 tracer_flags;
	int i;

	mutex_lock(&trace_types_lock);
	tracer_flags = tr->current_trace->flags->val;
	trace_opts = tr->current_trace->flags->opts;

	for (i = 0; trace_options[i]; i++) {
		if (tr->trace_flags & (1 << i))
			seq_printf(m, "%s\n", trace_options[i]);
		else
			seq_printf(m, "no%s\n", trace_options[i]);
	}

	for (i = 0; trace_opts[i].name; i++) {
		if (tracer_flags & trace_opts[i].bit)
			seq_printf(m, "%s\n", trace_opts[i].name);
		else
			seq_printf(m, "no%s\n", trace_opts[i].name);
	}
	mutex_unlock(&trace_types_lock);

	return 0;
}

static int __set_tracer_option(struct trace_array *tr,
			       struct tracer_flags *tracer_flags,
			       struct tracer_opt *opts, int neg)
{
	struct tracer *trace = tracer_flags->trace;
	int ret;

	ret = trace->set_flag(tr, tracer_flags->val, opts->bit, !neg);
	if (ret)
		return ret;

	if (neg)
		tracer_flags->val &= ~opts->bit;
	else
		tracer_flags->val |= opts->bit;
	return 0;
}

/* Try to assign a tracer specific option */
static int set_tracer_option(struct trace_array *tr, char *cmp, int neg)
{
	struct tracer *trace = tr->current_trace;
	struct tracer_flags *tracer_flags = trace->flags;
	struct tracer_opt *opts = NULL;
	int i;

	for (i = 0; tracer_flags->opts[i].name; i++) {
		opts = &tracer_flags->opts[i];

		if (strcmp(cmp, opts->name) == 0)
			return __set_tracer_option(tr, trace->flags, opts, neg);
	}

	return -EINVAL;
}

/* Some tracers require overwrite to stay enabled */
int trace_keep_overwrite(struct tracer *tracer, u32 mask, int set)
{
	if (tracer->enabled && (mask & TRACE_ITER_OVERWRITE) && !set)
		return -1;

	return 0;
}

int set_tracer_flag(struct trace_array *tr, unsigned int mask, int enabled)
{
	/* do nothing if flag is already set */
	if (!!(tr->trace_flags & mask) == !!enabled)
		return 0;

	/* Give the tracer a chance to approve the change */
	if (tr->current_trace->flag_changed)
		if (tr->current_trace->flag_changed(tr, mask, !!enabled))
			return -EINVAL;

	if (enabled)
		tr->trace_flags |= mask;
	else
		tr->trace_flags &= ~mask;

	if (mask == TRACE_ITER_RECORD_CMD)
		trace_event_enable_cmd_record(enabled);

	if (mask == TRACE_ITER_RECORD_TGID) {
		if (!tgid_map)
			tgid_map = kzalloc((PID_MAX_DEFAULT + 1) * sizeof(*tgid_map),
					   GFP_KERNEL);
		if (!tgid_map) {
			tr->trace_flags &= ~TRACE_ITER_RECORD_TGID;
			return -ENOMEM;
		}

		trace_event_enable_tgid_record(enabled);
	}

	if (mask == TRACE_ITER_EVENT_FORK)
		trace_event_follow_fork(tr, enabled);

	if (mask == TRACE_ITER_FUNC_FORK)
		ftrace_pid_follow_fork(tr, enabled);

	if (mask == TRACE_ITER_OVERWRITE) {
		ring_buffer_change_overwrite(tr->trace_buffer.buffer, enabled);
#ifdef CONFIG_TRACER_MAX_TRACE
		ring_buffer_change_overwrite(tr->max_buffer.buffer, enabled);
#endif
	}

	if (mask == TRACE_ITER_PRINTK) {
		trace_printk_start_stop_comm(enabled);
		trace_printk_control(enabled);
	}

	return 0;
}

static int trace_set_options(struct trace_array *tr, char *option)
{
	char *cmp;
	int neg = 0;
	int ret = -ENODEV;
	int i;
	size_t orig_len = strlen(option);

	cmp = strstrip(option);

	if (strncmp(cmp, "no", 2) == 0) {
		neg = 1;
		cmp += 2;
	}

	mutex_lock(&trace_types_lock);

	for (i = 0; trace_options[i]; i++) {
		if (strcmp(cmp, trace_options[i]) == 0) {
			ret = set_tracer_flag(tr, 1 << i, !neg);
			break;
		}
	}

	/* If no option could be set, test the specific tracer options */
	if (!trace_options[i])
		ret = set_tracer_option(tr, cmp, neg);

	mutex_unlock(&trace_types_lock);

	/*
	 * If the first trailing whitespace is replaced with '\0' by strstrip,
	 * turn it back into a space.
	 */
	if (orig_len > strlen(option))
		option[strlen(option)] = ' ';

	return ret;
}

static void __init apply_trace_boot_options(void)
{
	char *buf = trace_boot_options_buf;
	char *option;

	while (true) {
		option = strsep(&buf, ",");

		if (!option)
			break;

		if (*option)
			trace_set_options(&global_trace, option);

		/* Put back the comma to allow this to be called again */
		if (buf)
			*(buf - 1) = ',';
	}
}

static ssize_t
tracing_trace_options_write(struct file *filp, const char __user *ubuf,
			size_t cnt, loff_t *ppos)
{
	struct seq_file *m = filp->private_data;
	struct trace_array *tr = m->private;
	char buf[64];
	int ret;

	if (cnt >= sizeof(buf))
		return -EINVAL;

	if (copy_from_user(buf, ubuf, cnt))
		return -EFAULT;

	buf[cnt] = 0;

	ret = trace_set_options(tr, buf);
	if (ret < 0)
		return ret;

	*ppos += cnt;

	return cnt;
}

static int tracing_trace_options_open(struct inode *inode, struct file *file)
{
	struct trace_array *tr = inode->i_private;
	int ret;

	if (tracing_disabled)
		return -ENODEV;

	if (trace_array_get(tr) < 0)
		return -ENODEV;

	ret = single_open(file, tracing_trace_options_show, inode->i_private);
	if (ret < 0)
		trace_array_put(tr);

	return ret;
}

static const struct file_operations tracing_iter_fops = {
	.open		= tracing_trace_options_open,
	.read		= seq_read,
	.llseek		= seq_lseek,
	.release	= tracing_single_release_tr,
	.write		= tracing_trace_options_write,
};

static const char readme_msg[] =
	"tracing mini-HOWTO:\n\n"
	"# echo 0 > tracing_on : quick way to disable tracing\n"
	"# echo 1 > tracing_on : quick way to re-enable tracing\n\n"
	" Important files:\n"
	"  trace\t\t\t- The static contents of the buffer\n"
	"\t\t\t  To clear the buffer write into this file: echo > trace\n"
	"  trace_pipe\t\t- A consuming read to see the contents of the buffer\n"
	"  current_tracer\t- function and latency tracers\n"
	"  available_tracers\t- list of configured tracers for current_tracer\n"
	"  buffer_size_kb\t- view and modify size of per cpu buffer\n"
	"  buffer_total_size_kb  - view total size of all cpu buffers\n\n"
	"  trace_clock\t\t-change the clock used to order events\n"
	"       local:   Per cpu clock but may not be synced across CPUs\n"
	"      global:   Synced across CPUs but slows tracing down.\n"
	"     counter:   Not a clock, but just an increment\n"
	"      uptime:   Jiffy counter from time of boot\n"
	"        perf:   Same clock that perf events use\n"
#ifdef CONFIG_X86_64
	"     x86-tsc:   TSC cycle counter\n"
#endif
	"\n  timestamp_mode\t-view the mode used to timestamp events\n"
	"       delta:   Delta difference against a buffer-wide timestamp\n"
	"    absolute:   Absolute (standalone) timestamp\n"
	"\n  trace_marker\t\t- Writes into this file writes into the kernel buffer\n"
	"\n  trace_marker_raw\t\t- Writes into this file writes binary data into the kernel buffer\n"
	"  tracing_cpumask\t- Limit which CPUs to trace\n"
	"  instances\t\t- Make sub-buffers with: mkdir instances/foo\n"
	"\t\t\t  Remove sub-buffer with rmdir\n"
	"  trace_options\t\t- Set format or modify how tracing happens\n"
	"\t\t\t  Disable an option by adding a suffix 'no' to the\n"
	"\t\t\t  option name\n"
	"  saved_cmdlines_size\t- echo command number in here to store comm-pid list\n"
#ifdef CONFIG_DYNAMIC_FTRACE
	"\n  available_filter_functions - list of functions that can be filtered on\n"
	"  set_ftrace_filter\t- echo function name in here to only trace these\n"
	"\t\t\t  functions\n"
	"\t     accepts: func_full_name or glob-matching-pattern\n"
	"\t     modules: Can select a group via module\n"
	"\t      Format: :mod:<module-name>\n"
	"\t     example: echo :mod:ext3 > set_ftrace_filter\n"
	"\t    triggers: a command to perform when function is hit\n"
	"\t      Format: <function>:<trigger>[:count]\n"
	"\t     trigger: traceon, traceoff\n"
	"\t\t      enable_event:<system>:<event>\n"
	"\t\t      disable_event:<system>:<event>\n"
#ifdef CONFIG_STACKTRACE
	"\t\t      stacktrace\n"
#endif
#ifdef CONFIG_TRACER_SNAPSHOT
	"\t\t      snapshot\n"
#endif
	"\t\t      dump\n"
	"\t\t      cpudump\n"
	"\t     example: echo do_fault:traceoff > set_ftrace_filter\n"
	"\t              echo do_trap:traceoff:3 > set_ftrace_filter\n"
	"\t     The first one will disable tracing every time do_fault is hit\n"
	"\t     The second will disable tracing at most 3 times when do_trap is hit\n"
	"\t       The first time do trap is hit and it disables tracing, the\n"
	"\t       counter will decrement to 2. If tracing is already disabled,\n"
	"\t       the counter will not decrement. It only decrements when the\n"
	"\t       trigger did work\n"
	"\t     To remove trigger without count:\n"
	"\t       echo '!<function>:<trigger> > set_ftrace_filter\n"
	"\t     To remove trigger with a count:\n"
	"\t       echo '!<function>:<trigger>:0 > set_ftrace_filter\n"
	"  set_ftrace_notrace\t- echo function name in here to never trace.\n"
	"\t    accepts: func_full_name, *func_end, func_begin*, *func_middle*\n"
	"\t    modules: Can select a group via module command :mod:\n"
	"\t    Does not accept triggers\n"
#endif /* CONFIG_DYNAMIC_FTRACE */
#ifdef CONFIG_FUNCTION_TRACER
	"  set_ftrace_pid\t- Write pid(s) to only function trace those pids\n"
	"\t\t    (function)\n"
#endif
#ifdef CONFIG_FUNCTION_GRAPH_TRACER
	"  set_graph_function\t- Trace the nested calls of a function (function_graph)\n"
	"  set_graph_notrace\t- Do not trace the nested calls of a function (function_graph)\n"
	"  max_graph_depth\t- Trace a limited depth of nested calls (0 is unlimited)\n"
#endif
#ifdef CONFIG_TRACER_SNAPSHOT
	"\n  snapshot\t\t- Like 'trace' but shows the content of the static\n"
	"\t\t\t  snapshot buffer. Read the contents for more\n"
	"\t\t\t  information\n"
#endif
#ifdef CONFIG_STACK_TRACER
	"  stack_trace\t\t- Shows the max stack trace when active\n"
	"  stack_max_size\t- Shows current max stack size that was traced\n"
	"\t\t\t  Write into this file to reset the max size (trigger a\n"
	"\t\t\t  new trace)\n"
#ifdef CONFIG_DYNAMIC_FTRACE
	"  stack_trace_filter\t- Like set_ftrace_filter but limits what stack_trace\n"
	"\t\t\t  traces\n"
#endif
#endif /* CONFIG_STACK_TRACER */
#ifdef CONFIG_KPROBE_EVENTS
	"  kprobe_events\t\t- Add/remove/show the kernel dynamic events\n"
	"\t\t\t  Write into this file to define/undefine new trace events.\n"
#endif
#ifdef CONFIG_UPROBE_EVENTS
	"  uprobe_events\t\t- Add/remove/show the userspace dynamic events\n"
	"\t\t\t  Write into this file to define/undefine new trace events.\n"
#endif
#if defined(CONFIG_KPROBE_EVENTS) || defined(CONFIG_UPROBE_EVENTS)
	"\t  accepts: event-definitions (one definition per line)\n"
	"\t   Format: p[:[<group>/]<event>] <place> [<args>]\n"
	"\t           r[maxactive][:[<group>/]<event>] <place> [<args>]\n"
	"\t           -:[<group>/]<event>\n"
#ifdef CONFIG_KPROBE_EVENTS
	"\t    place: [<module>:]<symbol>[+<offset>]|<memaddr>\n"
  "place (kretprobe): [<module>:]<symbol>[+<offset>]|<memaddr>\n"
#endif
#ifdef CONFIG_UPROBE_EVENTS
	"\t    place: <path>:<offset>\n"
#endif
	"\t     args: <name>=fetcharg[:type]\n"
	"\t fetcharg: %<register>, @<address>, @<symbol>[+|-<offset>],\n"
	"\t           $stack<index>, $stack, $retval, $comm\n"
	"\t     type: s8/16/32/64, u8/16/32/64, x8/16/32/64, string,\n"
	"\t           b<bit-width>@<bit-offset>/<container-size>\n"
#endif
	"  events/\t\t- Directory containing all trace event subsystems:\n"
	"      enable\t\t- Write 0/1 to enable/disable tracing of all events\n"
	"  events/<system>/\t- Directory containing all trace events for <system>:\n"
	"      enable\t\t- Write 0/1 to enable/disable tracing of all <system>\n"
	"\t\t\t  events\n"
	"      filter\t\t- If set, only events passing filter are traced\n"
	"  events/<system>/<event>/\t- Directory containing control files for\n"
	"\t\t\t  <event>:\n"
	"      enable\t\t- Write 0/1 to enable/disable tracing of <event>\n"
	"      filter\t\t- If set, only events passing filter are traced\n"
	"      trigger\t\t- If set, a command to perform when event is hit\n"
	"\t    Format: <trigger>[:count][if <filter>]\n"
	"\t   trigger: traceon, traceoff\n"
	"\t            enable_event:<system>:<event>\n"
	"\t            disable_event:<system>:<event>\n"
#ifdef CONFIG_HIST_TRIGGERS
	"\t            enable_hist:<system>:<event>\n"
	"\t            disable_hist:<system>:<event>\n"
#endif
#ifdef CONFIG_STACKTRACE
	"\t\t    stacktrace\n"
#endif
#ifdef CONFIG_TRACER_SNAPSHOT
	"\t\t    snapshot\n"
#endif
#ifdef CONFIG_HIST_TRIGGERS
	"\t\t    hist (see below)\n"
#endif
	"\t   example: echo traceoff > events/block/block_unplug/trigger\n"
	"\t            echo traceoff:3 > events/block/block_unplug/trigger\n"
	"\t            echo 'enable_event:kmem:kmalloc:3 if nr_rq > 1' > \\\n"
	"\t                  events/block/block_unplug/trigger\n"
	"\t   The first disables tracing every time block_unplug is hit.\n"
	"\t   The second disables tracing the first 3 times block_unplug is hit.\n"
	"\t   The third enables the kmalloc event the first 3 times block_unplug\n"
	"\t     is hit and has value of greater than 1 for the 'nr_rq' event field.\n"
	"\t   Like function triggers, the counter is only decremented if it\n"
	"\t    enabled or disabled tracing.\n"
	"\t   To remove a trigger without a count:\n"
	"\t     echo '!<trigger> > <system>/<event>/trigger\n"
	"\t   To remove a trigger with a count:\n"
	"\t     echo '!<trigger>:0 > <system>/<event>/trigger\n"
	"\t   Filters can be ignored when removing a trigger.\n"
#ifdef CONFIG_HIST_TRIGGERS
	"      hist trigger\t- If set, event hits are aggregated into a hash table\n"
	"\t    Format: hist:keys=<field1[,field2,...]>\n"
	"\t            [:values=<field1[,field2,...]>]\n"
	"\t            [:sort=<field1[,field2,...]>]\n"
	"\t            [:size=#entries]\n"
	"\t            [:pause][:continue][:clear]\n"
	"\t            [:name=histname1]\n"
	"\t            [if <filter>]\n\n"
	"\t    When a matching event is hit, an entry is added to a hash\n"
	"\t    table using the key(s) and value(s) named, and the value of a\n"
	"\t    sum called 'hitcount' is incremented.  Keys and values\n"
	"\t    correspond to fields in the event's format description.  Keys\n"
	"\t    can be any field, or the special string 'stacktrace'.\n"
	"\t    Compound keys consisting of up to two fields can be specified\n"
	"\t    by the 'keys' keyword.  Values must correspond to numeric\n"
	"\t    fields.  Sort keys consisting of up to two fields can be\n"
	"\t    specified using the 'sort' keyword.  The sort direction can\n"
	"\t    be modified by appending '.descending' or '.ascending' to a\n"
	"\t    sort field.  The 'size' parameter can be used to specify more\n"
	"\t    or fewer than the default 2048 entries for the hashtable size.\n"
	"\t    If a hist trigger is given a name using the 'name' parameter,\n"
	"\t    its histogram data will be shared with other triggers of the\n"
	"\t    same name, and trigger hits will update this common data.\n\n"
	"\t    Reading the 'hist' file for the event will dump the hash\n"
	"\t    table in its entirety to stdout.  If there are multiple hist\n"
	"\t    triggers attached to an event, there will be a table for each\n"
	"\t    trigger in the output.  The table displayed for a named\n"
	"\t    trigger will be the same as any other instance having the\n"
	"\t    same name.  The default format used to display a given field\n"
	"\t    can be modified by appending any of the following modifiers\n"
	"\t    to the field name, as applicable:\n\n"
	"\t            .hex        display a number as a hex value\n"
	"\t            .sym        display an address as a symbol\n"
	"\t            .sym-offset display an address as a symbol and offset\n"
	"\t            .execname   display a common_pid as a program name\n"
	"\t            .syscall    display a syscall id as a syscall name\n"
	"\t            .log2       display log2 value rather than raw number\n"
	"\t            .usecs      display a common_timestamp in microseconds\n\n"
	"\t    The 'pause' parameter can be used to pause an existing hist\n"
	"\t    trigger or to start a hist trigger but not log any events\n"
	"\t    until told to do so.  'continue' can be used to start or\n"
	"\t    restart a paused hist trigger.\n\n"
	"\t    The 'clear' parameter will clear the contents of a running\n"
	"\t    hist trigger and leave its current paused/active state\n"
	"\t    unchanged.\n\n"
	"\t    The enable_hist and disable_hist triggers can be used to\n"
	"\t    have one event conditionally start and stop another event's\n"
	"\t    already-attached hist trigger.  The syntax is analagous to\n"
	"\t    the enable_event and disable_event triggers.\n"
#endif
;

static ssize_t
tracing_readme_read(struct file *filp, char __user *ubuf,
		       size_t cnt, loff_t *ppos)
{
	return simple_read_from_buffer(ubuf, cnt, ppos,
					readme_msg, strlen(readme_msg));
}

static const struct file_operations tracing_readme_fops = {
	.open		= tracing_open_generic,
	.read		= tracing_readme_read,
	.llseek		= generic_file_llseek,
};

static void *saved_tgids_next(struct seq_file *m, void *v, loff_t *pos)
{
	int *ptr = v;

	if (*pos || m->count)
		ptr++;

	(*pos)++;

	for (; ptr <= &tgid_map[PID_MAX_DEFAULT]; ptr++) {
		if (trace_find_tgid(*ptr))
			return ptr;
	}

	return NULL;
}

static void *saved_tgids_start(struct seq_file *m, loff_t *pos)
{
	void *v;
	loff_t l = 0;

	if (!tgid_map)
		return NULL;

	v = &tgid_map[0];
	while (l <= *pos) {
		v = saved_tgids_next(m, v, &l);
		if (!v)
			return NULL;
	}

	return v;
}

static void saved_tgids_stop(struct seq_file *m, void *v)
{
}

static int saved_tgids_show(struct seq_file *m, void *v)
{
	int pid = (int *)v - tgid_map;

	seq_printf(m, "%d %d\n", pid, trace_find_tgid(pid));
	return 0;
}

static const struct seq_operations tracing_saved_tgids_seq_ops = {
	.start		= saved_tgids_start,
	.stop		= saved_tgids_stop,
	.next		= saved_tgids_next,
	.show		= saved_tgids_show,
};

static int tracing_saved_tgids_open(struct inode *inode, struct file *filp)
{
	if (tracing_disabled)
		return -ENODEV;

	return seq_open(filp, &tracing_saved_tgids_seq_ops);
}


static const struct file_operations tracing_saved_tgids_fops = {
	.open		= tracing_saved_tgids_open,
	.read		= seq_read,
	.llseek		= seq_lseek,
	.release	= seq_release,
};

static void *saved_cmdlines_next(struct seq_file *m, void *v, loff_t *pos)
{
	unsigned int *ptr = v;

	if (*pos || m->count)
		ptr++;

	(*pos)++;

	for (; ptr < &savedcmd->map_cmdline_to_pid[savedcmd->cmdline_num];
	     ptr++) {
		if (*ptr == -1 || *ptr == NO_CMDLINE_MAP)
			continue;

		return ptr;
	}

	return NULL;
}

static void *saved_cmdlines_start(struct seq_file *m, loff_t *pos)
{
	void *v;
	loff_t l = 0;

	preempt_disable();
	arch_spin_lock(&trace_cmdline_lock);

	v = &savedcmd->map_cmdline_to_pid[0];
	while (l <= *pos) {
		v = saved_cmdlines_next(m, v, &l);
		if (!v)
			return NULL;
	}

	return v;
}

static void saved_cmdlines_stop(struct seq_file *m, void *v)
{
	arch_spin_unlock(&trace_cmdline_lock);
	preempt_enable();
}

static int saved_cmdlines_show(struct seq_file *m, void *v)
{
	char buf[TASK_COMM_LEN];
	unsigned int *pid = v;

	__trace_find_cmdline(*pid, buf);
	seq_printf(m, "%d %s\n", *pid, buf);
	return 0;
}

static const struct seq_operations tracing_saved_cmdlines_seq_ops = {
	.start		= saved_cmdlines_start,
	.next		= saved_cmdlines_next,
	.stop		= saved_cmdlines_stop,
	.show		= saved_cmdlines_show,
};

static int tracing_saved_cmdlines_open(struct inode *inode, struct file *filp)
{
	if (tracing_disabled)
		return -ENODEV;

	return seq_open(filp, &tracing_saved_cmdlines_seq_ops);
}

static const struct file_operations tracing_saved_cmdlines_fops = {
	.open		= tracing_saved_cmdlines_open,
	.read		= seq_read,
	.llseek		= seq_lseek,
	.release	= seq_release,
};

static ssize_t
tracing_saved_cmdlines_size_read(struct file *filp, char __user *ubuf,
				 size_t cnt, loff_t *ppos)
{
	char buf[64];
	int r;

	arch_spin_lock(&trace_cmdline_lock);
	r = scnprintf(buf, sizeof(buf), "%u\n", savedcmd->cmdline_num);
	arch_spin_unlock(&trace_cmdline_lock);

	return simple_read_from_buffer(ubuf, cnt, ppos, buf, r);
}

static void free_saved_cmdlines_buffer(struct saved_cmdlines_buffer *s)
{
	kfree(s->saved_cmdlines);
	kfree(s->map_cmdline_to_pid);
	kfree(s);
}

static int tracing_resize_saved_cmdlines(unsigned int val)
{
	struct saved_cmdlines_buffer *s, *savedcmd_temp;

	s = kmalloc(sizeof(*s), GFP_KERNEL);
	if (!s)
		return -ENOMEM;

	if (allocate_cmdlines_buffer(val, s) < 0) {
		kfree(s);
		return -ENOMEM;
	}

	arch_spin_lock(&trace_cmdline_lock);
	savedcmd_temp = savedcmd;
	savedcmd = s;
	arch_spin_unlock(&trace_cmdline_lock);
	free_saved_cmdlines_buffer(savedcmd_temp);

	return 0;
}

static ssize_t
tracing_saved_cmdlines_size_write(struct file *filp, const char __user *ubuf,
				  size_t cnt, loff_t *ppos)
{
	unsigned long val;
	int ret;

	ret = kstrtoul_from_user(ubuf, cnt, 10, &val);
	if (ret)
		return ret;

	/* must have at least 1 entry or less than PID_MAX_DEFAULT */
	if (!val || val > PID_MAX_DEFAULT)
		return -EINVAL;

	ret = tracing_resize_saved_cmdlines((unsigned int)val);
	if (ret < 0)
		return ret;

	*ppos += cnt;

	return cnt;
}

static const struct file_operations tracing_saved_cmdlines_size_fops = {
	.open		= tracing_open_generic,
	.read		= tracing_saved_cmdlines_size_read,
	.write		= tracing_saved_cmdlines_size_write,
};

#ifdef CONFIG_TRACE_EVAL_MAP_FILE
static union trace_eval_map_item *
update_eval_map(union trace_eval_map_item *ptr)
{
	if (!ptr->map.eval_string) {
		if (ptr->tail.next) {
			ptr = ptr->tail.next;
			/* Set ptr to the next real item (skip head) */
			ptr++;
		} else
			return NULL;
	}
	return ptr;
}

static void *eval_map_next(struct seq_file *m, void *v, loff_t *pos)
{
	union trace_eval_map_item *ptr = v;

	/*
	 * Paranoid! If ptr points to end, we don't want to increment past it.
	 * This really should never happen.
	 */
	ptr = update_eval_map(ptr);
	if (WARN_ON_ONCE(!ptr))
		return NULL;

	ptr++;

	(*pos)++;

	ptr = update_eval_map(ptr);

	return ptr;
}

static void *eval_map_start(struct seq_file *m, loff_t *pos)
{
	union trace_eval_map_item *v;
	loff_t l = 0;

	mutex_lock(&trace_eval_mutex);

	v = trace_eval_maps;
	if (v)
		v++;

	while (v && l < *pos) {
		v = eval_map_next(m, v, &l);
	}

	return v;
}

static void eval_map_stop(struct seq_file *m, void *v)
{
	mutex_unlock(&trace_eval_mutex);
}

static int eval_map_show(struct seq_file *m, void *v)
{
	union trace_eval_map_item *ptr = v;

	seq_printf(m, "%s %ld (%s)\n",
		   ptr->map.eval_string, ptr->map.eval_value,
		   ptr->map.system);

	return 0;
}

static const struct seq_operations tracing_eval_map_seq_ops = {
	.start		= eval_map_start,
	.next		= eval_map_next,
	.stop		= eval_map_stop,
	.show		= eval_map_show,
};

static int tracing_eval_map_open(struct inode *inode, struct file *filp)
{
	if (tracing_disabled)
		return -ENODEV;

	return seq_open(filp, &tracing_eval_map_seq_ops);
}

static const struct file_operations tracing_eval_map_fops = {
	.open		= tracing_eval_map_open,
	.read		= seq_read,
	.llseek		= seq_lseek,
	.release	= seq_release,
};

static inline union trace_eval_map_item *
trace_eval_jmp_to_tail(union trace_eval_map_item *ptr)
{
	/* Return tail of array given the head */
	return ptr + ptr->head.length + 1;
}

static void
trace_insert_eval_map_file(struct module *mod, struct trace_eval_map **start,
			   int len)
{
	struct trace_eval_map **stop;
	struct trace_eval_map **map;
	union trace_eval_map_item *map_array;
	union trace_eval_map_item *ptr;

	stop = start + len;

	/*
	 * The trace_eval_maps contains the map plus a head and tail item,
	 * where the head holds the module and length of array, and the
	 * tail holds a pointer to the next list.
	 */
	map_array = kmalloc(sizeof(*map_array) * (len + 2), GFP_KERNEL);
	if (!map_array) {
		pr_warn("Unable to allocate trace eval mapping\n");
		return;
	}

	mutex_lock(&trace_eval_mutex);

	if (!trace_eval_maps)
		trace_eval_maps = map_array;
	else {
		ptr = trace_eval_maps;
		for (;;) {
			ptr = trace_eval_jmp_to_tail(ptr);
			if (!ptr->tail.next)
				break;
			ptr = ptr->tail.next;

		}
		ptr->tail.next = map_array;
	}
	map_array->head.mod = mod;
	map_array->head.length = len;
	map_array++;

	for (map = start; (unsigned long)map < (unsigned long)stop; map++) {
		map_array->map = **map;
		map_array++;
	}
	memset(map_array, 0, sizeof(*map_array));

	mutex_unlock(&trace_eval_mutex);
}

static void trace_create_eval_file(struct dentry *d_tracer)
{
	trace_create_file("eval_map", 0444, d_tracer,
			  NULL, &tracing_eval_map_fops);
}

#else /* CONFIG_TRACE_EVAL_MAP_FILE */
static inline void trace_create_eval_file(struct dentry *d_tracer) { }
static inline void trace_insert_eval_map_file(struct module *mod,
			      struct trace_eval_map **start, int len) { }
#endif /* !CONFIG_TRACE_EVAL_MAP_FILE */

static void trace_insert_eval_map(struct module *mod,
				  struct trace_eval_map **start, int len)
{
	struct trace_eval_map **map;

	if (len <= 0)
		return;

	map = start;

	trace_event_eval_update(map, len);

	trace_insert_eval_map_file(mod, start, len);
}

static ssize_t
tracing_set_trace_read(struct file *filp, char __user *ubuf,
		       size_t cnt, loff_t *ppos)
{
	struct trace_array *tr = filp->private_data;
	char buf[MAX_TRACER_SIZE+2];
	int r;

	mutex_lock(&trace_types_lock);
	r = sprintf(buf, "%s\n", tr->current_trace->name);
	mutex_unlock(&trace_types_lock);

	return simple_read_from_buffer(ubuf, cnt, ppos, buf, r);
}

int tracer_init(struct tracer *t, struct trace_array *tr)
{
	tracing_reset_online_cpus(&tr->trace_buffer);
	return t->init(tr);
}

static void set_buffer_entries(struct trace_buffer *buf, unsigned long val)
{
	int cpu;

	for_each_tracing_cpu(cpu)
		per_cpu_ptr(buf->data, cpu)->entries = val;
}

#ifdef CONFIG_TRACER_MAX_TRACE
/* resize @tr's buffer to the size of @size_tr's entries */
static int resize_buffer_duplicate_size(struct trace_buffer *trace_buf,
					struct trace_buffer *size_buf, int cpu_id)
{
	int cpu, ret = 0;

	if (cpu_id == RING_BUFFER_ALL_CPUS) {
		for_each_tracing_cpu(cpu) {
			ret = ring_buffer_resize(trace_buf->buffer,
				 per_cpu_ptr(size_buf->data, cpu)->entries, cpu);
			if (ret < 0)
				break;
			per_cpu_ptr(trace_buf->data, cpu)->entries =
				per_cpu_ptr(size_buf->data, cpu)->entries;
		}
	} else {
		ret = ring_buffer_resize(trace_buf->buffer,
				 per_cpu_ptr(size_buf->data, cpu_id)->entries, cpu_id);
		if (ret == 0)
			per_cpu_ptr(trace_buf->data, cpu_id)->entries =
				per_cpu_ptr(size_buf->data, cpu_id)->entries;
	}

	return ret;
}
#endif /* CONFIG_TRACER_MAX_TRACE */

static int __tracing_resize_ring_buffer(struct trace_array *tr,
					unsigned long size, int cpu)
{
	int ret;

	/*
	 * If kernel or user changes the size of the ring buffer
	 * we use the size that was given, and we can forget about
	 * expanding it later.
	 */
	ring_buffer_expanded = true;

	/* May be called before buffers are initialized */
	if (!tr->trace_buffer.buffer)
		return 0;

	ret = ring_buffer_resize(tr->trace_buffer.buffer, size, cpu);
	if (ret < 0)
		return ret;

#ifdef CONFIG_TRACER_MAX_TRACE
	if (!(tr->flags & TRACE_ARRAY_FL_GLOBAL) ||
	    !tr->current_trace->use_max_tr)
		goto out;

	ret = ring_buffer_resize(tr->max_buffer.buffer, size, cpu);
	if (ret < 0) {
		int r = resize_buffer_duplicate_size(&tr->trace_buffer,
						     &tr->trace_buffer, cpu);
		if (r < 0) {
			/*
			 * AARGH! We are left with different
			 * size max buffer!!!!
			 * The max buffer is our "snapshot" buffer.
			 * When a tracer needs a snapshot (one of the
			 * latency tracers), it swaps the max buffer
			 * with the saved snap shot. We succeeded to
			 * update the size of the main buffer, but failed to
			 * update the size of the max buffer. But when we tried
			 * to reset the main buffer to the original size, we
			 * failed there too. This is very unlikely to
			 * happen, but if it does, warn and kill all
			 * tracing.
			 */
			WARN_ON(1);
			tracing_disabled = 1;
		}
		return ret;
	}

	if (cpu == RING_BUFFER_ALL_CPUS)
		set_buffer_entries(&tr->max_buffer, size);
	else
		per_cpu_ptr(tr->max_buffer.data, cpu)->entries = size;

 out:
#endif /* CONFIG_TRACER_MAX_TRACE */

	if (cpu == RING_BUFFER_ALL_CPUS)
		set_buffer_entries(&tr->trace_buffer, size);
	else
		per_cpu_ptr(tr->trace_buffer.data, cpu)->entries = size;

	return ret;
}

static ssize_t tracing_resize_ring_buffer(struct trace_array *tr,
					  unsigned long size, int cpu_id)
{
	int ret = size;

	mutex_lock(&trace_types_lock);

	if (cpu_id != RING_BUFFER_ALL_CPUS) {
		/* make sure, this cpu is enabled in the mask */
		if (!cpumask_test_cpu(cpu_id, tracing_buffer_mask)) {
			ret = -EINVAL;
			goto out;
		}
	}

	ret = __tracing_resize_ring_buffer(tr, size, cpu_id);
	if (ret < 0)
		ret = -ENOMEM;

out:
	mutex_unlock(&trace_types_lock);

	return ret;
}


/**
 * tracing_update_buffers - used by tracing facility to expand ring buffers
 *
 * To save on memory when the tracing is never used on a system with it
 * configured in. The ring buffers are set to a minimum size. But once
 * a user starts to use the tracing facility, then they need to grow
 * to their default size.
 *
 * This function is to be called when a tracer is about to be used.
 */
int tracing_update_buffers(void)
{
	int ret = 0;

	mutex_lock(&trace_types_lock);
	if (!ring_buffer_expanded)
		ret = __tracing_resize_ring_buffer(&global_trace, trace_buf_size,
						RING_BUFFER_ALL_CPUS);
	mutex_unlock(&trace_types_lock);

	return ret;
}

struct trace_option_dentry;

static void
create_trace_option_files(struct trace_array *tr, struct tracer *tracer);

/*
 * Used to clear out the tracer before deletion of an instance.
 * Must have trace_types_lock held.
 */
static void tracing_set_nop(struct trace_array *tr)
{
	if (tr->current_trace == &nop_trace)
		return;
	
	tr->current_trace->enabled--;

	if (tr->current_trace->reset)
		tr->current_trace->reset(tr);

	tr->current_trace = &nop_trace;
}

static void add_tracer_options(struct trace_array *tr, struct tracer *t)
{
	/* Only enable if the directory has been created already. */
	if (!tr->dir)
		return;

	create_trace_option_files(tr, t);
}

static int tracing_set_tracer(struct trace_array *tr, const char *buf)
{
	struct tracer *t;
#ifdef CONFIG_TRACER_MAX_TRACE
	bool had_max_tr;
#endif
	int ret = 0;

	mutex_lock(&trace_types_lock);

	if (!ring_buffer_expanded) {
		ret = __tracing_resize_ring_buffer(tr, trace_buf_size,
						RING_BUFFER_ALL_CPUS);
		if (ret < 0)
			goto out;
		ret = 0;
	}

	for (t = trace_types; t; t = t->next) {
		if (strcmp(t->name, buf) == 0)
			break;
	}
	if (!t) {
		ret = -EINVAL;
		goto out;
	}
	if (t == tr->current_trace)
		goto out;

	/* Some tracers won't work on kernel command line */
	if (system_state < SYSTEM_RUNNING && t->noboot) {
		pr_warn("Tracer '%s' is not allowed on command line, ignored\n",
			t->name);
		goto out;
	}

	/* Some tracers are only allowed for the top level buffer */
	if (!trace_ok_for_array(t, tr)) {
		ret = -EINVAL;
		goto out;
	}

	/* If trace pipe files are being read, we can't change the tracer */
	if (tr->current_trace->ref) {
		ret = -EBUSY;
		goto out;
	}

	trace_branch_disable();

	tr->current_trace->enabled--;

	if (tr->current_trace->reset)
		tr->current_trace->reset(tr);

	/* Current trace needs to be nop_trace before synchronize_sched */
	tr->current_trace = &nop_trace;

#ifdef CONFIG_TRACER_MAX_TRACE
	had_max_tr = tr->allocated_snapshot;

	if (had_max_tr && !t->use_max_tr) {
		/*
		 * We need to make sure that the update_max_tr sees that
		 * current_trace changed to nop_trace to keep it from
		 * swapping the buffers after we resize it.
		 * The update_max_tr is called from interrupts disabled
		 * so a synchronized_sched() is sufficient.
		 */
		synchronize_sched();
		free_snapshot(tr);
	}
#endif

#ifdef CONFIG_TRACER_MAX_TRACE
	if (t->use_max_tr && !had_max_tr) {
		ret = tracing_alloc_snapshot_instance(tr);
		if (ret < 0)
			goto out;
	}
#endif

	if (t->init) {
		ret = tracer_init(t, tr);
		if (ret)
			goto out;
	}

	tr->current_trace = t;
	tr->current_trace->enabled++;
	trace_branch_enable(tr);
 out:
	mutex_unlock(&trace_types_lock);

	return ret;
}

static ssize_t
tracing_set_trace_write(struct file *filp, const char __user *ubuf,
			size_t cnt, loff_t *ppos)
{
	struct trace_array *tr = filp->private_data;
	char buf[MAX_TRACER_SIZE+1];
	int i;
	size_t ret;
	int err;

	ret = cnt;

	if (cnt > MAX_TRACER_SIZE)
		cnt = MAX_TRACER_SIZE;

	if (copy_from_user(buf, ubuf, cnt))
		return -EFAULT;

	buf[cnt] = 0;

	/* strip ending whitespace. */
	for (i = cnt - 1; i > 0 && isspace(buf[i]); i--)
		buf[i] = 0;

	err = tracing_set_tracer(tr, buf);
	if (err)
		return err;

	*ppos += ret;

	return ret;
}

static ssize_t
tracing_nsecs_read(unsigned long *ptr, char __user *ubuf,
		   size_t cnt, loff_t *ppos)
{
	char buf[64];
	int r;

	r = snprintf(buf, sizeof(buf), "%ld\n",
		     *ptr == (unsigned long)-1 ? -1 : nsecs_to_usecs(*ptr));
	if (r > sizeof(buf))
		r = sizeof(buf);
	return simple_read_from_buffer(ubuf, cnt, ppos, buf, r);
}

static ssize_t
tracing_nsecs_write(unsigned long *ptr, const char __user *ubuf,
		    size_t cnt, loff_t *ppos)
{
	unsigned long val;
	int ret;

	ret = kstrtoul_from_user(ubuf, cnt, 10, &val);
	if (ret)
		return ret;

	*ptr = val * 1000;

	return cnt;
}

static ssize_t
tracing_thresh_read(struct file *filp, char __user *ubuf,
		    size_t cnt, loff_t *ppos)
{
	return tracing_nsecs_read(&tracing_thresh, ubuf, cnt, ppos);
}

static ssize_t
tracing_thresh_write(struct file *filp, const char __user *ubuf,
		     size_t cnt, loff_t *ppos)
{
	struct trace_array *tr = filp->private_data;
	int ret;

	mutex_lock(&trace_types_lock);
	ret = tracing_nsecs_write(&tracing_thresh, ubuf, cnt, ppos);
	if (ret < 0)
		goto out;

	if (tr->current_trace->update_thresh) {
		ret = tr->current_trace->update_thresh(tr);
		if (ret < 0)
			goto out;
	}

	ret = cnt;
out:
	mutex_unlock(&trace_types_lock);

	return ret;
}

#if defined(CONFIG_TRACER_MAX_TRACE) || defined(CONFIG_HWLAT_TRACER)

static ssize_t
tracing_max_lat_read(struct file *filp, char __user *ubuf,
		     size_t cnt, loff_t *ppos)
{
	return tracing_nsecs_read(filp->private_data, ubuf, cnt, ppos);
}

static ssize_t
tracing_max_lat_write(struct file *filp, const char __user *ubuf,
		      size_t cnt, loff_t *ppos)
{
	return tracing_nsecs_write(filp->private_data, ubuf, cnt, ppos);
}

#endif

static int tracing_open_pipe(struct inode *inode, struct file *filp)
{
	struct trace_array *tr = inode->i_private;
	struct trace_iterator *iter;
	int ret = 0;

	if (tracing_disabled)
		return -ENODEV;

	if (trace_array_get(tr) < 0)
		return -ENODEV;

	mutex_lock(&trace_types_lock);

	/* create a buffer to store the information to pass to userspace */
	iter = kzalloc(sizeof(*iter), GFP_KERNEL);
	if (!iter) {
		ret = -ENOMEM;
		__trace_array_put(tr);
		goto out;
	}

	trace_seq_init(&iter->seq);
	iter->trace = tr->current_trace;

	if (!alloc_cpumask_var(&iter->started, GFP_KERNEL)) {
		ret = -ENOMEM;
		goto fail;
	}

	/* trace pipe does not show start of buffer */
	cpumask_setall(iter->started);

	if (tr->trace_flags & TRACE_ITER_LATENCY_FMT)
		iter->iter_flags |= TRACE_FILE_LAT_FMT;

	/* Output in nanoseconds only if we are using a clock in nanoseconds. */
	if (trace_clocks[tr->clock_id].in_ns)
		iter->iter_flags |= TRACE_FILE_TIME_IN_NS;

	iter->tr = tr;
	iter->trace_buffer = &tr->trace_buffer;
	iter->cpu_file = tracing_get_cpu(inode);
	mutex_init(&iter->mutex);
	filp->private_data = iter;

	if (iter->trace->pipe_open)
		iter->trace->pipe_open(iter);

	nonseekable_open(inode, filp);

	tr->current_trace->ref++;
out:
	mutex_unlock(&trace_types_lock);
	return ret;

fail:
	kfree(iter->trace);
	kfree(iter);
	__trace_array_put(tr);
	mutex_unlock(&trace_types_lock);
	return ret;
}

static int tracing_release_pipe(struct inode *inode, struct file *file)
{
	struct trace_iterator *iter = file->private_data;
	struct trace_array *tr = inode->i_private;

	mutex_lock(&trace_types_lock);

	tr->current_trace->ref--;

	if (iter->trace->pipe_close)
		iter->trace->pipe_close(iter);

	mutex_unlock(&trace_types_lock);

	free_cpumask_var(iter->started);
	mutex_destroy(&iter->mutex);
	kfree(iter);

	trace_array_put(tr);

	return 0;
}

static unsigned int
trace_poll(struct trace_iterator *iter, struct file *filp, poll_table *poll_table)
{
	struct trace_array *tr = iter->tr;

	/* Iterators are static, they should be filled or empty */
	if (trace_buffer_iter(iter, iter->cpu_file))
		return POLLIN | POLLRDNORM;

	if (tr->trace_flags & TRACE_ITER_BLOCK)
		/*
		 * Always select as readable when in blocking mode
		 */
		return POLLIN | POLLRDNORM;
	else
		return ring_buffer_poll_wait(iter->trace_buffer->buffer, iter->cpu_file,
					     filp, poll_table);
}

static unsigned int
tracing_poll_pipe(struct file *filp, poll_table *poll_table)
{
	struct trace_iterator *iter = filp->private_data;

	return trace_poll(iter, filp, poll_table);
}

/* Must be called with iter->mutex held. */
static int tracing_wait_pipe(struct file *filp)
{
	struct trace_iterator *iter = filp->private_data;
	int ret;

	while (trace_empty(iter)) {

		if ((filp->f_flags & O_NONBLOCK)) {
			return -EAGAIN;
		}

		/*
		 * We block until we read something and tracing is disabled.
		 * We still block if tracing is disabled, but we have never
		 * read anything. This allows a user to cat this file, and
		 * then enable tracing. But after we have read something,
		 * we give an EOF when tracing is again disabled.
		 *
		 * iter->pos will be 0 if we haven't read anything.
		 */
		if (!tracer_tracing_is_on(iter->tr) && iter->pos)
			break;

		mutex_unlock(&iter->mutex);

		ret = wait_on_pipe(iter, false);

		mutex_lock(&iter->mutex);

		if (ret)
			return ret;
	}

	return 1;
}

/*
 * Consumer reader.
 */
static ssize_t
tracing_read_pipe(struct file *filp, char __user *ubuf,
		  size_t cnt, loff_t *ppos)
{
	struct trace_iterator *iter = filp->private_data;
	ssize_t sret;

	/*
	 * Avoid more than one consumer on a single file descriptor
	 * This is just a matter of traces coherency, the ring buffer itself
	 * is protected.
	 */
	mutex_lock(&iter->mutex);

	/* return any leftover data */
	sret = trace_seq_to_user(&iter->seq, ubuf, cnt);
	if (sret != -EBUSY)
		goto out;

	trace_seq_init(&iter->seq);

	if (iter->trace->read) {
		sret = iter->trace->read(iter, filp, ubuf, cnt, ppos);
		if (sret)
			goto out;
	}

waitagain:
	sret = tracing_wait_pipe(filp);
	if (sret <= 0)
		goto out;

	/* stop when tracing is finished */
	if (trace_empty(iter)) {
		sret = 0;
		goto out;
	}

	if (cnt >= PAGE_SIZE)
		cnt = PAGE_SIZE - 1;

	/* reset all but tr, trace, and overruns */
	memset(&iter->seq, 0,
	       sizeof(struct trace_iterator) -
	       offsetof(struct trace_iterator, seq));
	cpumask_clear(iter->started);
	iter->pos = -1;

	trace_event_read_lock();
	trace_access_lock(iter->cpu_file);
	while (trace_find_next_entry_inc(iter) != NULL) {
		enum print_line_t ret;
		int save_len = iter->seq.seq.len;

		ret = print_trace_line(iter);
		if (ret == TRACE_TYPE_PARTIAL_LINE) {
			/* don't print partial lines */
			iter->seq.seq.len = save_len;
			break;
		}
		if (ret != TRACE_TYPE_NO_CONSUME)
			trace_consume(iter);

		if (trace_seq_used(&iter->seq) >= cnt)
			break;

		/*
		 * Setting the full flag means we reached the trace_seq buffer
		 * size and we should leave by partial output condition above.
		 * One of the trace_seq_* functions is not used properly.
		 */
		WARN_ONCE(iter->seq.full, "full flag set for trace type %d",
			  iter->ent->type);
	}
	trace_access_unlock(iter->cpu_file);
	trace_event_read_unlock();

	/* Now copy what we have to the user */
	sret = trace_seq_to_user(&iter->seq, ubuf, cnt);
	if (iter->seq.seq.readpos >= trace_seq_used(&iter->seq))
		trace_seq_init(&iter->seq);

	/*
	 * If there was nothing to send to user, in spite of consuming trace
	 * entries, go back to wait for more entries.
	 */
	if (sret == -EBUSY)
		goto waitagain;

out:
	mutex_unlock(&iter->mutex);

	return sret;
}

static void tracing_spd_release_pipe(struct splice_pipe_desc *spd,
				     unsigned int idx)
{
	__free_page(spd->pages[idx]);
}

static const struct pipe_buf_operations tracing_pipe_buf_ops = {
	.can_merge		= 0,
	.confirm		= generic_pipe_buf_confirm,
	.release		= generic_pipe_buf_release,
	.steal			= generic_pipe_buf_steal,
	.get			= generic_pipe_buf_get,
};

static size_t
tracing_fill_pipe_page(size_t rem, struct trace_iterator *iter)
{
	size_t count;
	int save_len;
	int ret;

	/* Seq buffer is page-sized, exactly what we need. */
	for (;;) {
		save_len = iter->seq.seq.len;
		ret = print_trace_line(iter);

		if (trace_seq_has_overflowed(&iter->seq)) {
			iter->seq.seq.len = save_len;
			break;
		}

		/*
		 * This should not be hit, because it should only
		 * be set if the iter->seq overflowed. But check it
		 * anyway to be safe.
		 */
		if (ret == TRACE_TYPE_PARTIAL_LINE) {
			iter->seq.seq.len = save_len;
			break;
		}

		count = trace_seq_used(&iter->seq) - save_len;
		if (rem < count) {
			rem = 0;
			iter->seq.seq.len = save_len;
			break;
		}

		if (ret != TRACE_TYPE_NO_CONSUME)
			trace_consume(iter);
		rem -= count;
		if (!trace_find_next_entry_inc(iter))	{
			rem = 0;
			iter->ent = NULL;
			break;
		}
	}

	return rem;
}

static ssize_t tracing_splice_read_pipe(struct file *filp,
					loff_t *ppos,
					struct pipe_inode_info *pipe,
					size_t len,
					unsigned int flags)
{
	struct page *pages_def[PIPE_DEF_BUFFERS];
	struct partial_page partial_def[PIPE_DEF_BUFFERS];
	struct trace_iterator *iter = filp->private_data;
	struct splice_pipe_desc spd = {
		.pages		= pages_def,
		.partial	= partial_def,
		.nr_pages	= 0, /* This gets updated below. */
		.nr_pages_max	= PIPE_DEF_BUFFERS,
		.ops		= &tracing_pipe_buf_ops,
		.spd_release	= tracing_spd_release_pipe,
	};
	ssize_t ret;
	size_t rem;
	unsigned int i;

	if (splice_grow_spd(pipe, &spd))
		return -ENOMEM;

	mutex_lock(&iter->mutex);

	if (iter->trace->splice_read) {
		ret = iter->trace->splice_read(iter, filp,
					       ppos, pipe, len, flags);
		if (ret)
			goto out_err;
	}

	ret = tracing_wait_pipe(filp);
	if (ret <= 0)
		goto out_err;

	if (!iter->ent && !trace_find_next_entry_inc(iter)) {
		ret = -EFAULT;
		goto out_err;
	}

	trace_event_read_lock();
	trace_access_lock(iter->cpu_file);

	/* Fill as many pages as possible. */
	for (i = 0, rem = len; i < spd.nr_pages_max && rem; i++) {
		spd.pages[i] = alloc_page(GFP_KERNEL);
		if (!spd.pages[i])
			break;

		rem = tracing_fill_pipe_page(rem, iter);

		/* Copy the data into the page, so we can start over. */
		ret = trace_seq_to_buffer(&iter->seq,
					  page_address(spd.pages[i]),
					  trace_seq_used(&iter->seq));
		if (ret < 0) {
			__free_page(spd.pages[i]);
			break;
		}
		spd.partial[i].offset = 0;
		spd.partial[i].len = trace_seq_used(&iter->seq);

		trace_seq_init(&iter->seq);
	}

	trace_access_unlock(iter->cpu_file);
	trace_event_read_unlock();
	mutex_unlock(&iter->mutex);

	spd.nr_pages = i;

	if (i)
		ret = splice_to_pipe(pipe, &spd);
	else
		ret = 0;
out:
	splice_shrink_spd(&spd);
	return ret;

out_err:
	mutex_unlock(&iter->mutex);
	goto out;
}

static ssize_t
tracing_entries_read(struct file *filp, char __user *ubuf,
		     size_t cnt, loff_t *ppos)
{
	struct inode *inode = file_inode(filp);
	struct trace_array *tr = inode->i_private;
	int cpu = tracing_get_cpu(inode);
	char buf[64];
	int r = 0;
	ssize_t ret;

	mutex_lock(&trace_types_lock);

	if (cpu == RING_BUFFER_ALL_CPUS) {
		int cpu, buf_size_same;
		unsigned long size;

		size = 0;
		buf_size_same = 1;
		/* check if all cpu sizes are same */
		for_each_tracing_cpu(cpu) {
			/* fill in the size from first enabled cpu */
			if (size == 0)
				size = per_cpu_ptr(tr->trace_buffer.data, cpu)->entries;
			if (size != per_cpu_ptr(tr->trace_buffer.data, cpu)->entries) {
				buf_size_same = 0;
				break;
			}
		}

		if (buf_size_same) {
			if (!ring_buffer_expanded)
				r = sprintf(buf, "%lu (expanded: %lu)\n",
					    size >> 10,
					    trace_buf_size >> 10);
			else
				r = sprintf(buf, "%lu\n", size >> 10);
		} else
			r = sprintf(buf, "X\n");
	} else
		r = sprintf(buf, "%lu\n", per_cpu_ptr(tr->trace_buffer.data, cpu)->entries >> 10);

	mutex_unlock(&trace_types_lock);

	ret = simple_read_from_buffer(ubuf, cnt, ppos, buf, r);
	return ret;
}

static ssize_t
tracing_entries_write(struct file *filp, const char __user *ubuf,
		      size_t cnt, loff_t *ppos)
{
	struct inode *inode = file_inode(filp);
	struct trace_array *tr = inode->i_private;
	unsigned long val;
	int ret;

	ret = kstrtoul_from_user(ubuf, cnt, 10, &val);
	if (ret)
		return ret;

	/* must have at least 1 entry */
	if (!val)
		return -EINVAL;

	/* value is in KB */
	val <<= 10;
	ret = tracing_resize_ring_buffer(tr, val, tracing_get_cpu(inode));
	if (ret < 0)
		return ret;

	*ppos += cnt;

	return cnt;
}

static ssize_t
tracing_total_entries_read(struct file *filp, char __user *ubuf,
				size_t cnt, loff_t *ppos)
{
	struct trace_array *tr = filp->private_data;
	char buf[64];
	int r, cpu;
	unsigned long size = 0, expanded_size = 0;

	mutex_lock(&trace_types_lock);
	for_each_tracing_cpu(cpu) {
		size += per_cpu_ptr(tr->trace_buffer.data, cpu)->entries >> 10;
		if (!ring_buffer_expanded)
			expanded_size += trace_buf_size >> 10;
	}
	if (ring_buffer_expanded)
		r = sprintf(buf, "%lu\n", size);
	else
		r = sprintf(buf, "%lu (expanded: %lu)\n", size, expanded_size);
	mutex_unlock(&trace_types_lock);

	return simple_read_from_buffer(ubuf, cnt, ppos, buf, r);
}

static ssize_t
tracing_free_buffer_write(struct file *filp, const char __user *ubuf,
			  size_t cnt, loff_t *ppos)
{
	/*
	 * There is no need to read what the user has written, this function
	 * is just to make sure that there is no error when "echo" is used
	 */

	*ppos += cnt;

	return cnt;
}

static int
tracing_free_buffer_release(struct inode *inode, struct file *filp)
{
	struct trace_array *tr = inode->i_private;

	/* disable tracing ? */
	if (tr->trace_flags & TRACE_ITER_STOP_ON_FREE)
		tracer_tracing_off(tr);
	/* resize the ring buffer to 0 */
	tracing_resize_ring_buffer(tr, 0, RING_BUFFER_ALL_CPUS);

	trace_array_put(tr);

	return 0;
}

static ssize_t
tracing_mark_write(struct file *filp, const char __user *ubuf,
					size_t cnt, loff_t *fpos)
{
	struct trace_array *tr = filp->private_data;
	struct ring_buffer_event *event;
	struct ring_buffer *buffer;
	struct print_entry *entry;
	unsigned long irq_flags;
	const char faulted[] = "<faulted>";
	ssize_t written;
	int size;
	int len;

/* Used in tracing_mark_raw_write() as well */
#define FAULTED_SIZE (sizeof(faulted) - 1) /* '\0' is already accounted for */

	if (tracing_disabled)
		return -EINVAL;

	if (!(tr->trace_flags & TRACE_ITER_MARKERS))
		return -EINVAL;

	if (cnt > TRACE_BUF_SIZE)
		cnt = TRACE_BUF_SIZE;

	BUILD_BUG_ON(TRACE_BUF_SIZE >= PAGE_SIZE);

	local_save_flags(irq_flags);
	size = sizeof(*entry) + cnt + 2; /* add '\0' and possible '\n' */

	/* If less than "<faulted>", then make sure we can still add that */
	if (cnt < FAULTED_SIZE)
		size += FAULTED_SIZE - cnt;

	buffer = tr->trace_buffer.buffer;
	event = __trace_buffer_lock_reserve(buffer, TRACE_PRINT, size,
					    irq_flags, preempt_count());
	if (unlikely(!event))
		/* Ring buffer disabled, return as if not open for write */
		return -EBADF;

	entry = ring_buffer_event_data(event);
	entry->ip = _THIS_IP_;

	len = __copy_from_user_inatomic(&entry->buf, ubuf, cnt);
	if (len) {
		memcpy(&entry->buf, faulted, FAULTED_SIZE);
		cnt = FAULTED_SIZE;
		written = -EFAULT;
	} else
		written = cnt;
	len = cnt;

	if (entry->buf[cnt - 1] != '\n') {
		entry->buf[cnt] = '\n';
		entry->buf[cnt + 1] = '\0';
	} else
		entry->buf[cnt] = '\0';

	__buffer_unlock_commit(buffer, event);

	if (written > 0)
		*fpos += written;

	return written;
}

/* Limit it for now to 3K (including tag) */
#define RAW_DATA_MAX_SIZE (1024*3)

static ssize_t
tracing_mark_raw_write(struct file *filp, const char __user *ubuf,
					size_t cnt, loff_t *fpos)
{
	struct trace_array *tr = filp->private_data;
	struct ring_buffer_event *event;
	struct ring_buffer *buffer;
	struct raw_data_entry *entry;
	const char faulted[] = "<faulted>";
	unsigned long irq_flags;
	ssize_t written;
	int size;
	int len;

#define FAULT_SIZE_ID (FAULTED_SIZE + sizeof(int))

	if (tracing_disabled)
		return -EINVAL;

	if (!(tr->trace_flags & TRACE_ITER_MARKERS))
		return -EINVAL;

	/* The marker must at least have a tag id */
	if (cnt < sizeof(unsigned int) || cnt > RAW_DATA_MAX_SIZE)
		return -EINVAL;

	if (cnt > TRACE_BUF_SIZE)
		cnt = TRACE_BUF_SIZE;

	BUILD_BUG_ON(TRACE_BUF_SIZE >= PAGE_SIZE);

	local_save_flags(irq_flags);
	size = sizeof(*entry) + cnt;
	if (cnt < FAULT_SIZE_ID)
		size += FAULT_SIZE_ID - cnt;

	buffer = tr->trace_buffer.buffer;
	event = __trace_buffer_lock_reserve(buffer, TRACE_RAW_DATA, size,
					    irq_flags, preempt_count());
	if (!event)
		/* Ring buffer disabled, return as if not open for write */
		return -EBADF;

	entry = ring_buffer_event_data(event);

	len = __copy_from_user_inatomic(&entry->id, ubuf, cnt);
	if (len) {
		entry->id = -1;
		memcpy(&entry->buf, faulted, FAULTED_SIZE);
		written = -EFAULT;
	} else
		written = cnt;

	__buffer_unlock_commit(buffer, event);

	if (written > 0)
		*fpos += written;

	return written;
}

static int tracing_clock_show(struct seq_file *m, void *v)
{
	struct trace_array *tr = m->private;
	int i;

	for (i = 0; i < ARRAY_SIZE(trace_clocks); i++)
		seq_printf(m,
			"%s%s%s%s", i ? " " : "",
			i == tr->clock_id ? "[" : "", trace_clocks[i].name,
			i == tr->clock_id ? "]" : "");
	seq_putc(m, '\n');

	return 0;
}

int tracing_set_clock(struct trace_array *tr, const char *clockstr)
{
	int i;

	for (i = 0; i < ARRAY_SIZE(trace_clocks); i++) {
		if (strcmp(trace_clocks[i].name, clockstr) == 0)
			break;
	}
	if (i == ARRAY_SIZE(trace_clocks))
		return -EINVAL;

	mutex_lock(&trace_types_lock);

	tr->clock_id = i;

	ring_buffer_set_clock(tr->trace_buffer.buffer, trace_clocks[i].func);

	/*
	 * New clock may not be consistent with the previous clock.
	 * Reset the buffer so that it doesn't have incomparable timestamps.
	 */
	tracing_reset_online_cpus(&tr->trace_buffer);

#ifdef CONFIG_TRACER_MAX_TRACE
	if (tr->max_buffer.buffer)
		ring_buffer_set_clock(tr->max_buffer.buffer, trace_clocks[i].func);
	tracing_reset_online_cpus(&tr->max_buffer);
#endif

	mutex_unlock(&trace_types_lock);

	return 0;
}

static ssize_t tracing_clock_write(struct file *filp, const char __user *ubuf,
				   size_t cnt, loff_t *fpos)
{
	struct seq_file *m = filp->private_data;
	struct trace_array *tr = m->private;
	char buf[64];
	const char *clockstr;
	int ret;

	if (cnt >= sizeof(buf))
		return -EINVAL;

	if (copy_from_user(buf, ubuf, cnt))
		return -EFAULT;

	buf[cnt] = 0;

	clockstr = strstrip(buf);

	ret = tracing_set_clock(tr, clockstr);
	if (ret)
		return ret;

	*fpos += cnt;

	return cnt;
}

static int tracing_clock_open(struct inode *inode, struct file *file)
{
	struct trace_array *tr = inode->i_private;
	int ret;

	if (tracing_disabled)
		return -ENODEV;

	if (trace_array_get(tr))
		return -ENODEV;

	ret = single_open(file, tracing_clock_show, inode->i_private);
	if (ret < 0)
		trace_array_put(tr);

	return ret;
}

static int tracing_time_stamp_mode_show(struct seq_file *m, void *v)
{
	struct trace_array *tr = m->private;

	mutex_lock(&trace_types_lock);

	if (ring_buffer_time_stamp_abs(tr->trace_buffer.buffer))
		seq_puts(m, "delta [absolute]\n");
	else
		seq_puts(m, "[delta] absolute\n");

	mutex_unlock(&trace_types_lock);

	return 0;
}

static int tracing_time_stamp_mode_open(struct inode *inode, struct file *file)
{
	struct trace_array *tr = inode->i_private;
	int ret;

	if (tracing_disabled)
		return -ENODEV;

	if (trace_array_get(tr))
		return -ENODEV;

	ret = single_open(file, tracing_time_stamp_mode_show, inode->i_private);
	if (ret < 0)
		trace_array_put(tr);

	return ret;
}

int tracing_set_time_stamp_abs(struct trace_array *tr, bool abs)
{
	int ret = 0;

	mutex_lock(&trace_types_lock);

	if (abs && tr->time_stamp_abs_ref++)
		goto out;

	if (!abs) {
		if (WARN_ON_ONCE(!tr->time_stamp_abs_ref)) {
			ret = -EINVAL;
			goto out;
		}

		if (--tr->time_stamp_abs_ref)
			goto out;
	}

	ring_buffer_set_time_stamp_abs(tr->trace_buffer.buffer, abs);

#ifdef CONFIG_TRACER_MAX_TRACE
	if (tr->max_buffer.buffer)
		ring_buffer_set_time_stamp_abs(tr->max_buffer.buffer, abs);
#endif
 out:
	mutex_unlock(&trace_types_lock);

	return ret;
}

struct ftrace_buffer_info {
	struct trace_iterator	iter;
	void			*spare;
	unsigned int		spare_cpu;
	unsigned int		read;
};

#ifdef CONFIG_TRACER_SNAPSHOT
static int tracing_snapshot_open(struct inode *inode, struct file *file)
{
	struct trace_array *tr = inode->i_private;
	struct trace_iterator *iter;
	struct seq_file *m;
	int ret = 0;

	if (trace_array_get(tr) < 0)
		return -ENODEV;

	if (file->f_mode & FMODE_READ) {
		iter = __tracing_open(inode, file, true);
		if (IS_ERR(iter))
			ret = PTR_ERR(iter);
	} else {
		/* Writes still need the seq_file to hold the private data */
		ret = -ENOMEM;
		m = kzalloc(sizeof(*m), GFP_KERNEL);
		if (!m)
			goto out;
		iter = kzalloc(sizeof(*iter), GFP_KERNEL);
		if (!iter) {
			kfree(m);
			goto out;
		}
		ret = 0;

		iter->tr = tr;
		iter->trace_buffer = &tr->max_buffer;
		iter->cpu_file = tracing_get_cpu(inode);
		m->private = iter;
		file->private_data = m;
	}
out:
	if (ret < 0)
		trace_array_put(tr);

	return ret;
}

static ssize_t
tracing_snapshot_write(struct file *filp, const char __user *ubuf, size_t cnt,
		       loff_t *ppos)
{
	struct seq_file *m = filp->private_data;
	struct trace_iterator *iter = m->private;
	struct trace_array *tr = iter->tr;
	unsigned long val;
	int ret;

	ret = tracing_update_buffers();
	if (ret < 0)
		return ret;

	ret = kstrtoul_from_user(ubuf, cnt, 10, &val);
	if (ret)
		return ret;

	mutex_lock(&trace_types_lock);

	if (tr->current_trace->use_max_tr) {
		ret = -EBUSY;
		goto out;
	}

	switch (val) {
	case 0:
		if (iter->cpu_file != RING_BUFFER_ALL_CPUS) {
			ret = -EINVAL;
			break;
		}
		if (tr->allocated_snapshot)
			free_snapshot(tr);
		break;
	case 1:
/* Only allow per-cpu swap if the ring buffer supports it */
#ifndef CONFIG_RING_BUFFER_ALLOW_SWAP
		if (iter->cpu_file != RING_BUFFER_ALL_CPUS) {
			ret = -EINVAL;
			break;
		}
#endif
		if (!tr->allocated_snapshot) {
			ret = tracing_alloc_snapshot_instance(tr);
			if (ret < 0)
				break;
		}
		local_irq_disable();
		/* Now, we're going to swap */
		if (iter->cpu_file == RING_BUFFER_ALL_CPUS)
			update_max_tr(tr, current, smp_processor_id());
		else
			update_max_tr_single(tr, current, iter->cpu_file);
		local_irq_enable();
		break;
	default:
		if (tr->allocated_snapshot) {
			if (iter->cpu_file == RING_BUFFER_ALL_CPUS)
				tracing_reset_online_cpus(&tr->max_buffer);
			else
				tracing_reset(&tr->max_buffer, iter->cpu_file);
		}
		break;
	}

	if (ret >= 0) {
		*ppos += cnt;
		ret = cnt;
	}
out:
	mutex_unlock(&trace_types_lock);
	return ret;
}

static int tracing_snapshot_release(struct inode *inode, struct file *file)
{
	struct seq_file *m = file->private_data;
	int ret;

	ret = tracing_release(inode, file);

	if (file->f_mode & FMODE_READ)
		return ret;

	/* If write only, the seq_file is just a stub */
	if (m)
		kfree(m->private);
	kfree(m);

	return 0;
}

static int tracing_buffers_open(struct inode *inode, struct file *filp);
static ssize_t tracing_buffers_read(struct file *filp, char __user *ubuf,
				    size_t count, loff_t *ppos);
static int tracing_buffers_release(struct inode *inode, struct file *file);
static ssize_t tracing_buffers_splice_read(struct file *file, loff_t *ppos,
		   struct pipe_inode_info *pipe, size_t len, unsigned int flags);

static int snapshot_raw_open(struct inode *inode, struct file *filp)
{
	struct ftrace_buffer_info *info;
	int ret;

	ret = tracing_buffers_open(inode, filp);
	if (ret < 0)
		return ret;

	info = filp->private_data;

	if (info->iter.trace->use_max_tr) {
		tracing_buffers_release(inode, filp);
		return -EBUSY;
	}

	info->iter.snapshot = true;
	info->iter.trace_buffer = &info->iter.tr->max_buffer;

	return ret;
}

#endif /* CONFIG_TRACER_SNAPSHOT */


static const struct file_operations tracing_thresh_fops = {
	.open		= tracing_open_generic,
	.read		= tracing_thresh_read,
	.write		= tracing_thresh_write,
	.llseek		= generic_file_llseek,
};

#if defined(CONFIG_TRACER_MAX_TRACE) || defined(CONFIG_HWLAT_TRACER)
static const struct file_operations tracing_max_lat_fops = {
	.open		= tracing_open_generic,
	.read		= tracing_max_lat_read,
	.write		= tracing_max_lat_write,
	.llseek		= generic_file_llseek,
};
#endif

static const struct file_operations set_tracer_fops = {
	.open		= tracing_open_generic,
	.read		= tracing_set_trace_read,
	.write		= tracing_set_trace_write,
	.llseek		= generic_file_llseek,
};

static const struct file_operations tracing_pipe_fops = {
	.open		= tracing_open_pipe,
	.poll		= tracing_poll_pipe,
	.read		= tracing_read_pipe,
	.splice_read	= tracing_splice_read_pipe,
	.release	= tracing_release_pipe,
	.llseek		= no_llseek,
};

static const struct file_operations tracing_entries_fops = {
	.open		= tracing_open_generic_tr,
	.read		= tracing_entries_read,
	.write		= tracing_entries_write,
	.llseek		= generic_file_llseek,
	.release	= tracing_release_generic_tr,
};

static const struct file_operations tracing_total_entries_fops = {
	.open		= tracing_open_generic_tr,
	.read		= tracing_total_entries_read,
	.llseek		= generic_file_llseek,
	.release	= tracing_release_generic_tr,
};

static const struct file_operations tracing_free_buffer_fops = {
	.open		= tracing_open_generic_tr,
	.write		= tracing_free_buffer_write,
	.release	= tracing_free_buffer_release,
};

static const struct file_operations tracing_mark_fops = {
	.open		= tracing_open_generic_tr,
	.write		= tracing_mark_write,
	.llseek		= generic_file_llseek,
	.release	= tracing_release_generic_tr,
};

static const struct file_operations tracing_mark_raw_fops = {
	.open		= tracing_open_generic_tr,
	.write		= tracing_mark_raw_write,
	.llseek		= generic_file_llseek,
	.release	= tracing_release_generic_tr,
};

static const struct file_operations trace_clock_fops = {
	.open		= tracing_clock_open,
	.read		= seq_read,
	.llseek		= seq_lseek,
	.release	= tracing_single_release_tr,
	.write		= tracing_clock_write,
};

static const struct file_operations trace_time_stamp_mode_fops = {
	.open		= tracing_time_stamp_mode_open,
	.read		= seq_read,
	.llseek		= seq_lseek,
	.release	= tracing_single_release_tr,
};

#ifdef CONFIG_TRACER_SNAPSHOT
static const struct file_operations snapshot_fops = {
	.open		= tracing_snapshot_open,
	.read		= seq_read,
	.write		= tracing_snapshot_write,
	.llseek		= tracing_lseek,
	.release	= tracing_snapshot_release,
};

static const struct file_operations snapshot_raw_fops = {
	.open		= snapshot_raw_open,
	.read		= tracing_buffers_read,
	.release	= tracing_buffers_release,
	.splice_read	= tracing_buffers_splice_read,
	.llseek		= no_llseek,
};

#endif /* CONFIG_TRACER_SNAPSHOT */

static int tracing_buffers_open(struct inode *inode, struct file *filp)
{
	struct trace_array *tr = inode->i_private;
	struct ftrace_buffer_info *info;
	int ret;

	if (tracing_disabled)
		return -ENODEV;

	if (trace_array_get(tr) < 0)
		return -ENODEV;

	info = kzalloc(sizeof(*info), GFP_KERNEL);
	if (!info) {
		trace_array_put(tr);
		return -ENOMEM;
	}

	mutex_lock(&trace_types_lock);

	info->iter.tr		= tr;
	info->iter.cpu_file	= tracing_get_cpu(inode);
	info->iter.trace	= tr->current_trace;
	info->iter.trace_buffer = &tr->trace_buffer;
	info->spare		= NULL;
	/* Force reading ring buffer for first read */
	info->read		= (unsigned int)-1;

	filp->private_data = info;

	tr->current_trace->ref++;

	mutex_unlock(&trace_types_lock);

	ret = nonseekable_open(inode, filp);
	if (ret < 0)
		trace_array_put(tr);

	return ret;
}

static unsigned int
tracing_buffers_poll(struct file *filp, poll_table *poll_table)
{
	struct ftrace_buffer_info *info = filp->private_data;
	struct trace_iterator *iter = &info->iter;

	return trace_poll(iter, filp, poll_table);
}

static ssize_t
tracing_buffers_read(struct file *filp, char __user *ubuf,
		     size_t count, loff_t *ppos)
{
	struct ftrace_buffer_info *info = filp->private_data;
	struct trace_iterator *iter = &info->iter;
	ssize_t ret = 0;
	ssize_t size;

	if (!count)
		return 0;

#ifdef CONFIG_TRACER_MAX_TRACE
	if (iter->snapshot && iter->tr->current_trace->use_max_tr)
		return -EBUSY;
#endif

	if (!info->spare) {
		info->spare = ring_buffer_alloc_read_page(iter->trace_buffer->buffer,
							  iter->cpu_file);
		if (IS_ERR(info->spare)) {
			ret = PTR_ERR(info->spare);
			info->spare = NULL;
		} else {
			info->spare_cpu = iter->cpu_file;
		}
	}
	if (!info->spare)
		return ret;

	/* Do we have previous read data to read? */
	if (info->read < PAGE_SIZE)
		goto read;

 again:
	trace_access_lock(iter->cpu_file);
	ret = ring_buffer_read_page(iter->trace_buffer->buffer,
				    &info->spare,
				    count,
				    iter->cpu_file, 0);
	trace_access_unlock(iter->cpu_file);

	if (ret < 0) {
		if (trace_empty(iter)) {
			if ((filp->f_flags & O_NONBLOCK))
				return -EAGAIN;

			ret = wait_on_pipe(iter, false);
			if (ret)
				return ret;

			goto again;
		}
		return 0;
	}

	info->read = 0;
 read:
	size = PAGE_SIZE - info->read;
	if (size > count)
		size = count;

	ret = copy_to_user(ubuf, info->spare + info->read, size);
	if (ret == size)
		return -EFAULT;

	size -= ret;

	*ppos += size;
	info->read += size;

	return size;
}

static int tracing_buffers_release(struct inode *inode, struct file *file)
{
	struct ftrace_buffer_info *info = file->private_data;
	struct trace_iterator *iter = &info->iter;

	mutex_lock(&trace_types_lock);

	iter->tr->current_trace->ref--;

	__trace_array_put(iter->tr);

	if (info->spare)
		ring_buffer_free_read_page(iter->trace_buffer->buffer,
					   info->spare_cpu, info->spare);
	kfree(info);

	mutex_unlock(&trace_types_lock);

	return 0;
}

struct buffer_ref {
	struct ring_buffer	*buffer;
	void			*page;
	int			cpu;
	int			ref;
};

static void buffer_pipe_buf_release(struct pipe_inode_info *pipe,
				    struct pipe_buffer *buf)
{
	struct buffer_ref *ref = (struct buffer_ref *)buf->private;

	if (--ref->ref)
		return;

	ring_buffer_free_read_page(ref->buffer, ref->cpu, ref->page);
	kfree(ref);
	buf->private = 0;
}

static void buffer_pipe_buf_get(struct pipe_inode_info *pipe,
				struct pipe_buffer *buf)
{
	struct buffer_ref *ref = (struct buffer_ref *)buf->private;

	ref->ref++;
}

/* Pipe buffer operations for a buffer. */
static const struct pipe_buf_operations buffer_pipe_buf_ops = {
	.can_merge		= 0,
	.confirm		= generic_pipe_buf_confirm,
	.release		= buffer_pipe_buf_release,
	.steal			= generic_pipe_buf_steal,
	.get			= buffer_pipe_buf_get,
};

/*
 * Callback from splice_to_pipe(), if we need to release some pages
 * at the end of the spd in case we error'ed out in filling the pipe.
 */
static void buffer_spd_release(struct splice_pipe_desc *spd, unsigned int i)
{
	struct buffer_ref *ref =
		(struct buffer_ref *)spd->partial[i].private;

	if (--ref->ref)
		return;

	ring_buffer_free_read_page(ref->buffer, ref->cpu, ref->page);
	kfree(ref);
	spd->partial[i].private = 0;
}

static ssize_t
tracing_buffers_splice_read(struct file *file, loff_t *ppos,
			    struct pipe_inode_info *pipe, size_t len,
			    unsigned int flags)
{
	struct ftrace_buffer_info *info = file->private_data;
	struct trace_iterator *iter = &info->iter;
	struct partial_page partial_def[PIPE_DEF_BUFFERS];
	struct page *pages_def[PIPE_DEF_BUFFERS];
	struct splice_pipe_desc spd = {
		.pages		= pages_def,
		.partial	= partial_def,
		.nr_pages_max	= PIPE_DEF_BUFFERS,
		.ops		= &buffer_pipe_buf_ops,
		.spd_release	= buffer_spd_release,
	};
	struct buffer_ref *ref;
	int entries, i;
	ssize_t ret = 0;

#ifdef CONFIG_TRACER_MAX_TRACE
	if (iter->snapshot && iter->tr->current_trace->use_max_tr)
		return -EBUSY;
#endif

	if (*ppos & (PAGE_SIZE - 1))
		return -EINVAL;

	if (len & (PAGE_SIZE - 1)) {
		if (len < PAGE_SIZE)
			return -EINVAL;
		len &= PAGE_MASK;
	}

	if (splice_grow_spd(pipe, &spd))
		return -ENOMEM;

 again:
	trace_access_lock(iter->cpu_file);
	entries = ring_buffer_entries_cpu(iter->trace_buffer->buffer, iter->cpu_file);

	for (i = 0; i < spd.nr_pages_max && len && entries; i++, len -= PAGE_SIZE) {
		struct page *page;
		int r;

		ref = kzalloc(sizeof(*ref), GFP_KERNEL);
		if (!ref) {
			ret = -ENOMEM;
			break;
		}

		ref->ref = 1;
		ref->buffer = iter->trace_buffer->buffer;
		ref->page = ring_buffer_alloc_read_page(ref->buffer, iter->cpu_file);
		if (IS_ERR(ref->page)) {
			ret = PTR_ERR(ref->page);
			ref->page = NULL;
			kfree(ref);
			break;
		}
		ref->cpu = iter->cpu_file;

		r = ring_buffer_read_page(ref->buffer, &ref->page,
					  len, iter->cpu_file, 1);
		if (r < 0) {
			ring_buffer_free_read_page(ref->buffer, ref->cpu,
						   ref->page);
			kfree(ref);
			break;
		}

		page = virt_to_page(ref->page);

		spd.pages[i] = page;
		spd.partial[i].len = PAGE_SIZE;
		spd.partial[i].offset = 0;
		spd.partial[i].private = (unsigned long)ref;
		spd.nr_pages++;
		*ppos += PAGE_SIZE;

		entries = ring_buffer_entries_cpu(iter->trace_buffer->buffer, iter->cpu_file);
	}

	trace_access_unlock(iter->cpu_file);
	spd.nr_pages = i;

	/* did we read anything? */
	if (!spd.nr_pages) {
		if (ret)
			goto out;

		ret = -EAGAIN;
		if ((file->f_flags & O_NONBLOCK) || (flags & SPLICE_F_NONBLOCK))
			goto out;

		ret = wait_on_pipe(iter, true);
		if (ret)
			goto out;

		goto again;
	}

	ret = splice_to_pipe(pipe, &spd);
out:
	splice_shrink_spd(&spd);

	return ret;
}

static const struct file_operations tracing_buffers_fops = {
	.open		= tracing_buffers_open,
	.read		= tracing_buffers_read,
	.poll		= tracing_buffers_poll,
	.release	= tracing_buffers_release,
	.splice_read	= tracing_buffers_splice_read,
	.llseek		= no_llseek,
};

static ssize_t
tracing_stats_read(struct file *filp, char __user *ubuf,
		   size_t count, loff_t *ppos)
{
	struct inode *inode = file_inode(filp);
	struct trace_array *tr = inode->i_private;
	struct trace_buffer *trace_buf = &tr->trace_buffer;
	int cpu = tracing_get_cpu(inode);
	struct trace_seq *s;
	unsigned long cnt;
	unsigned long long t;
	unsigned long usec_rem;

	s = kmalloc(sizeof(*s), GFP_KERNEL);
	if (!s)
		return -ENOMEM;

	trace_seq_init(s);

	cnt = ring_buffer_entries_cpu(trace_buf->buffer, cpu);
	trace_seq_printf(s, "entries: %ld\n", cnt);

	cnt = ring_buffer_overrun_cpu(trace_buf->buffer, cpu);
	trace_seq_printf(s, "overrun: %ld\n", cnt);

	cnt = ring_buffer_commit_overrun_cpu(trace_buf->buffer, cpu);
	trace_seq_printf(s, "commit overrun: %ld\n", cnt);

	cnt = ring_buffer_bytes_cpu(trace_buf->buffer, cpu);
	trace_seq_printf(s, "bytes: %ld\n", cnt);

	if (trace_clocks[tr->clock_id].in_ns) {
		/* local or global for trace_clock */
		t = ns2usecs(ring_buffer_oldest_event_ts(trace_buf->buffer, cpu));
		usec_rem = do_div(t, USEC_PER_SEC);
		trace_seq_printf(s, "oldest event ts: %5llu.%06lu\n",
								t, usec_rem);

		t = ns2usecs(ring_buffer_time_stamp(trace_buf->buffer, cpu));
		usec_rem = do_div(t, USEC_PER_SEC);
		trace_seq_printf(s, "now ts: %5llu.%06lu\n", t, usec_rem);
	} else {
		/* counter or tsc mode for trace_clock */
		trace_seq_printf(s, "oldest event ts: %llu\n",
				ring_buffer_oldest_event_ts(trace_buf->buffer, cpu));

		trace_seq_printf(s, "now ts: %llu\n",
				ring_buffer_time_stamp(trace_buf->buffer, cpu));
	}

	cnt = ring_buffer_dropped_events_cpu(trace_buf->buffer, cpu);
	trace_seq_printf(s, "dropped events: %ld\n", cnt);

	cnt = ring_buffer_read_events_cpu(trace_buf->buffer, cpu);
	trace_seq_printf(s, "read events: %ld\n", cnt);

	count = simple_read_from_buffer(ubuf, count, ppos,
					s->buffer, trace_seq_used(s));

	kfree(s);

	return count;
}

static const struct file_operations tracing_stats_fops = {
	.open		= tracing_open_generic_tr,
	.read		= tracing_stats_read,
	.llseek		= generic_file_llseek,
	.release	= tracing_release_generic_tr,
};

#ifdef CONFIG_DYNAMIC_FTRACE

static ssize_t
tracing_read_dyn_info(struct file *filp, char __user *ubuf,
		  size_t cnt, loff_t *ppos)
{
	unsigned long *p = filp->private_data;
	char buf[64]; /* Not too big for a shallow stack */
	int r;

	r = scnprintf(buf, 63, "%ld", *p);
	buf[r++] = '\n';

	return simple_read_from_buffer(ubuf, cnt, ppos, buf, r);
}

static const struct file_operations tracing_dyn_info_fops = {
	.open		= tracing_open_generic,
	.read		= tracing_read_dyn_info,
	.llseek		= generic_file_llseek,
};
#endif /* CONFIG_DYNAMIC_FTRACE */

#if defined(CONFIG_TRACER_SNAPSHOT) && defined(CONFIG_DYNAMIC_FTRACE)
static void
ftrace_snapshot(unsigned long ip, unsigned long parent_ip,
		struct trace_array *tr, struct ftrace_probe_ops *ops,
		void *data)
{
	tracing_snapshot_instance(tr);
}

static void
ftrace_count_snapshot(unsigned long ip, unsigned long parent_ip,
		      struct trace_array *tr, struct ftrace_probe_ops *ops,
		      void *data)
{
	struct ftrace_func_mapper *mapper = data;
	long *count = NULL;

	if (mapper)
		count = (long *)ftrace_func_mapper_find_ip(mapper, ip);

	if (count) {

		if (*count <= 0)
			return;

		(*count)--;
	}

	tracing_snapshot_instance(tr);
}

static int
ftrace_snapshot_print(struct seq_file *m, unsigned long ip,
		      struct ftrace_probe_ops *ops, void *data)
{
	struct ftrace_func_mapper *mapper = data;
	long *count = NULL;

	seq_printf(m, "%ps:", (void *)ip);

	seq_puts(m, "snapshot");

	if (mapper)
		count = (long *)ftrace_func_mapper_find_ip(mapper, ip);

	if (count)
		seq_printf(m, ":count=%ld\n", *count);
	else
		seq_puts(m, ":unlimited\n");

	return 0;
}

static int
ftrace_snapshot_init(struct ftrace_probe_ops *ops, struct trace_array *tr,
		     unsigned long ip, void *init_data, void **data)
{
	struct ftrace_func_mapper *mapper = *data;

	if (!mapper) {
		mapper = allocate_ftrace_func_mapper();
		if (!mapper)
			return -ENOMEM;
		*data = mapper;
	}

	return ftrace_func_mapper_add_ip(mapper, ip, init_data);
}

static void
ftrace_snapshot_free(struct ftrace_probe_ops *ops, struct trace_array *tr,
		     unsigned long ip, void *data)
{
	struct ftrace_func_mapper *mapper = data;

	if (!ip) {
		if (!mapper)
			return;
		free_ftrace_func_mapper(mapper, NULL);
		return;
	}

	ftrace_func_mapper_remove_ip(mapper, ip);
}

static struct ftrace_probe_ops snapshot_probe_ops = {
	.func			= ftrace_snapshot,
	.print			= ftrace_snapshot_print,
};

static struct ftrace_probe_ops snapshot_count_probe_ops = {
	.func			= ftrace_count_snapshot,
	.print			= ftrace_snapshot_print,
	.init			= ftrace_snapshot_init,
	.free			= ftrace_snapshot_free,
};

static int
ftrace_trace_snapshot_callback(struct trace_array *tr, struct ftrace_hash *hash,
			       char *glob, char *cmd, char *param, int enable)
{
	struct ftrace_probe_ops *ops;
	void *count = (void *)-1;
	char *number;
	int ret;

	if (!tr)
		return -ENODEV;

	/* hash funcs only work with set_ftrace_filter */
	if (!enable)
		return -EINVAL;

	ops = param ? &snapshot_count_probe_ops :  &snapshot_probe_ops;

	if (glob[0] == '!')
		return unregister_ftrace_function_probe_func(glob+1, tr, ops);

	if (!param)
		goto out_reg;

	number = strsep(&param, ":");

	if (!strlen(number))
		goto out_reg;

	/*
	 * We use the callback data field (which is a pointer)
	 * as our counter.
	 */
	ret = kstrtoul(number, 0, (unsigned long *)&count);
	if (ret)
		return ret;

 out_reg:
	ret = tracing_alloc_snapshot_instance(tr);
	if (ret < 0)
		goto out;

	ret = register_ftrace_function_probe(glob, tr, ops, count);

 out:
	return ret < 0 ? ret : 0;
}

static struct ftrace_func_command ftrace_snapshot_cmd = {
	.name			= "snapshot",
	.func			= ftrace_trace_snapshot_callback,
};

static __init int register_snapshot_cmd(void)
{
	return register_ftrace_command(&ftrace_snapshot_cmd);
}
#else
static inline __init int register_snapshot_cmd(void) { return 0; }
#endif /* defined(CONFIG_TRACER_SNAPSHOT) && defined(CONFIG_DYNAMIC_FTRACE) */

static struct dentry *tracing_get_dentry(struct trace_array *tr)
{
	if (WARN_ON(!tr->dir))
		return ERR_PTR(-ENODEV);

	/* Top directory uses NULL as the parent */
	if (tr->flags & TRACE_ARRAY_FL_GLOBAL)
		return NULL;

	/* All sub buffers have a descriptor */
	return tr->dir;
}

static struct dentry *tracing_dentry_percpu(struct trace_array *tr, int cpu)
{
	struct dentry *d_tracer;

	if (tr->percpu_dir)
		return tr->percpu_dir;

	d_tracer = tracing_get_dentry(tr);
	if (IS_ERR(d_tracer))
		return NULL;

	tr->percpu_dir = tracefs_create_dir("per_cpu", d_tracer);

	WARN_ONCE(!tr->percpu_dir,
		  "Could not create tracefs directory 'per_cpu/%d'\n", cpu);

	return tr->percpu_dir;
}

static struct dentry *
trace_create_cpu_file(const char *name, umode_t mode, struct dentry *parent,
		      void *data, long cpu, const struct file_operations *fops)
{
	struct dentry *ret = trace_create_file(name, mode, parent, data, fops);

	if (ret) /* See tracing_get_cpu() */
		d_inode(ret)->i_cdev = (void *)(cpu + 1);
	return ret;
}

static void
tracing_init_tracefs_percpu(struct trace_array *tr, long cpu)
{
	struct dentry *d_percpu = tracing_dentry_percpu(tr, cpu);
	struct dentry *d_cpu;
	char cpu_dir[30]; /* 30 characters should be more than enough */

	if (!d_percpu)
		return;

	snprintf(cpu_dir, 30, "cpu%ld", cpu);
	d_cpu = tracefs_create_dir(cpu_dir, d_percpu);
	if (!d_cpu) {
		pr_warn("Could not create tracefs '%s' entry\n", cpu_dir);
		return;
	}

	/* per cpu trace_pipe */
	trace_create_cpu_file("trace_pipe", 0444, d_cpu,
				tr, cpu, &tracing_pipe_fops);

	/* per cpu trace */
	trace_create_cpu_file("trace", 0644, d_cpu,
				tr, cpu, &tracing_fops);

	trace_create_cpu_file("trace_pipe_raw", 0444, d_cpu,
				tr, cpu, &tracing_buffers_fops);

	trace_create_cpu_file("stats", 0444, d_cpu,
				tr, cpu, &tracing_stats_fops);

	trace_create_cpu_file("buffer_size_kb", 0444, d_cpu,
				tr, cpu, &tracing_entries_fops);

#ifdef CONFIG_TRACER_SNAPSHOT
	trace_create_cpu_file("snapshot", 0644, d_cpu,
				tr, cpu, &snapshot_fops);

	trace_create_cpu_file("snapshot_raw", 0444, d_cpu,
				tr, cpu, &snapshot_raw_fops);
#endif
}

#ifdef CONFIG_FTRACE_SELFTEST
/* Let selftest have access to static functions in this file */
#include "trace_selftest.c"
#endif

static ssize_t
trace_options_read(struct file *filp, char __user *ubuf, size_t cnt,
			loff_t *ppos)
{
	struct trace_option_dentry *topt = filp->private_data;
	char *buf;

	if (topt->flags->val & topt->opt->bit)
		buf = "1\n";
	else
		buf = "0\n";

	return simple_read_from_buffer(ubuf, cnt, ppos, buf, 2);
}

static ssize_t
trace_options_write(struct file *filp, const char __user *ubuf, size_t cnt,
			 loff_t *ppos)
{
	struct trace_option_dentry *topt = filp->private_data;
	unsigned long val;
	int ret;

	ret = kstrtoul_from_user(ubuf, cnt, 10, &val);
	if (ret)
		return ret;

	if (val != 0 && val != 1)
		return -EINVAL;

	if (!!(topt->flags->val & topt->opt->bit) != val) {
		mutex_lock(&trace_types_lock);
		ret = __set_tracer_option(topt->tr, topt->flags,
					  topt->opt, !val);
		mutex_unlock(&trace_types_lock);
		if (ret)
			return ret;
	}

	*ppos += cnt;

	return cnt;
}


static const struct file_operations trace_options_fops = {
	.open = tracing_open_generic,
	.read = trace_options_read,
	.write = trace_options_write,
	.llseek	= generic_file_llseek,
};

/*
 * In order to pass in both the trace_array descriptor as well as the index
 * to the flag that the trace option file represents, the trace_array
 * has a character array of trace_flags_index[], which holds the index
 * of the bit for the flag it represents. index[0] == 0, index[1] == 1, etc.
 * The address of this character array is passed to the flag option file
 * read/write callbacks.
 *
 * In order to extract both the index and the trace_array descriptor,
 * get_tr_index() uses the following algorithm.
 *
 *   idx = *ptr;
 *
 * As the pointer itself contains the address of the index (remember
 * index[1] == 1).
 *
 * Then to get the trace_array descriptor, by subtracting that index
 * from the ptr, we get to the start of the index itself.
 *
 *   ptr - idx == &index[0]
 *
 * Then a simple container_of() from that pointer gets us to the
 * trace_array descriptor.
 */
static void get_tr_index(void *data, struct trace_array **ptr,
			 unsigned int *pindex)
{
	*pindex = *(unsigned char *)data;

	*ptr = container_of(data - *pindex, struct trace_array,
			    trace_flags_index);
}

static ssize_t
trace_options_core_read(struct file *filp, char __user *ubuf, size_t cnt,
			loff_t *ppos)
{
	void *tr_index = filp->private_data;
	struct trace_array *tr;
	unsigned int index;
	char *buf;

	get_tr_index(tr_index, &tr, &index);

	if (tr->trace_flags & (1 << index))
		buf = "1\n";
	else
		buf = "0\n";

	return simple_read_from_buffer(ubuf, cnt, ppos, buf, 2);
}

static ssize_t
trace_options_core_write(struct file *filp, const char __user *ubuf, size_t cnt,
			 loff_t *ppos)
{
	void *tr_index = filp->private_data;
	struct trace_array *tr;
	unsigned int index;
	unsigned long val;
	int ret;

	get_tr_index(tr_index, &tr, &index);

	ret = kstrtoul_from_user(ubuf, cnt, 10, &val);
	if (ret)
		return ret;

	if (val != 0 && val != 1)
		return -EINVAL;

	mutex_lock(&trace_types_lock);
	ret = set_tracer_flag(tr, 1 << index, val);
	mutex_unlock(&trace_types_lock);

	if (ret < 0)
		return ret;

	*ppos += cnt;

	return cnt;
}

static const struct file_operations trace_options_core_fops = {
	.open = tracing_open_generic,
	.read = trace_options_core_read,
	.write = trace_options_core_write,
	.llseek = generic_file_llseek,
};

struct dentry *trace_create_file(const char *name,
				 umode_t mode,
				 struct dentry *parent,
				 void *data,
				 const struct file_operations *fops)
{
	struct dentry *ret;

	ret = tracefs_create_file(name, mode, parent, data, fops);
	if (!ret)
		pr_warn("Could not create tracefs '%s' entry\n", name);

	return ret;
}


static struct dentry *trace_options_init_dentry(struct trace_array *tr)
{
	struct dentry *d_tracer;

	if (tr->options)
		return tr->options;

	d_tracer = tracing_get_dentry(tr);
	if (IS_ERR(d_tracer))
		return NULL;

	tr->options = tracefs_create_dir("options", d_tracer);
	if (!tr->options) {
		pr_warn("Could not create tracefs directory 'options'\n");
		return NULL;
	}

	return tr->options;
}

static void
create_trace_option_file(struct trace_array *tr,
			 struct trace_option_dentry *topt,
			 struct tracer_flags *flags,
			 struct tracer_opt *opt)
{
	struct dentry *t_options;

	t_options = trace_options_init_dentry(tr);
	if (!t_options)
		return;

	topt->flags = flags;
	topt->opt = opt;
	topt->tr = tr;

	topt->entry = trace_create_file(opt->name, 0644, t_options, topt,
				    &trace_options_fops);

}

static void
create_trace_option_files(struct trace_array *tr, struct tracer *tracer)
{
	struct trace_option_dentry *topts;
	struct trace_options *tr_topts;
	struct tracer_flags *flags;
	struct tracer_opt *opts;
	int cnt;
	int i;

	if (!tracer)
		return;

	flags = tracer->flags;

	if (!flags || !flags->opts)
		return;

	/*
	 * If this is an instance, only create flags for tracers
	 * the instance may have.
	 */
	if (!trace_ok_for_array(tracer, tr))
		return;

	for (i = 0; i < tr->nr_topts; i++) {
		/* Make sure there's no duplicate flags. */
		if (WARN_ON_ONCE(tr->topts[i].tracer->flags == tracer->flags))
			return;
	}

	opts = flags->opts;

	for (cnt = 0; opts[cnt].name; cnt++)
		;

	topts = kcalloc(cnt + 1, sizeof(*topts), GFP_KERNEL);
	if (!topts)
		return;

	tr_topts = krealloc(tr->topts, sizeof(*tr->topts) * (tr->nr_topts + 1),
			    GFP_KERNEL);
	if (!tr_topts) {
		kfree(topts);
		return;
	}

	tr->topts = tr_topts;
	tr->topts[tr->nr_topts].tracer = tracer;
	tr->topts[tr->nr_topts].topts = topts;
	tr->nr_topts++;

	for (cnt = 0; opts[cnt].name; cnt++) {
		create_trace_option_file(tr, &topts[cnt], flags,
					 &opts[cnt]);
		WARN_ONCE(topts[cnt].entry == NULL,
			  "Failed to create trace option: %s",
			  opts[cnt].name);
	}
}

static struct dentry *
create_trace_option_core_file(struct trace_array *tr,
			      const char *option, long index)
{
	struct dentry *t_options;

	t_options = trace_options_init_dentry(tr);
	if (!t_options)
		return NULL;

	return trace_create_file(option, 0644, t_options,
				 (void *)&tr->trace_flags_index[index],
				 &trace_options_core_fops);
}

static void create_trace_options_dir(struct trace_array *tr)
{
	struct dentry *t_options;
	bool top_level = tr == &global_trace;
	int i;

	t_options = trace_options_init_dentry(tr);
	if (!t_options)
		return;

	for (i = 0; trace_options[i]; i++) {
		if (top_level ||
		    !((1 << i) & TOP_LEVEL_TRACE_FLAGS))
			create_trace_option_core_file(tr, trace_options[i], i);
	}
}

static ssize_t
rb_simple_read(struct file *filp, char __user *ubuf,
	       size_t cnt, loff_t *ppos)
{
	struct trace_array *tr = filp->private_data;
	char buf[64];
	int r;

	r = tracer_tracing_is_on(tr);
	r = sprintf(buf, "%d\n", r);

	return simple_read_from_buffer(ubuf, cnt, ppos, buf, r);
}

static ssize_t
rb_simple_write(struct file *filp, const char __user *ubuf,
		size_t cnt, loff_t *ppos)
{
	struct trace_array *tr = filp->private_data;
	struct ring_buffer *buffer = tr->trace_buffer.buffer;
	unsigned long val;
	int ret;

	ret = kstrtoul_from_user(ubuf, cnt, 10, &val);
	if (ret)
		return ret;

	if (buffer) {
		mutex_lock(&trace_types_lock);
		if (!!val == tracer_tracing_is_on(tr)) {
			val = 0; /* do nothing */
		} else if (val) {
			tracer_tracing_on(tr);
			if (tr->current_trace->start)
				tr->current_trace->start(tr);
		} else {
			tracer_tracing_off(tr);
			if (tr->current_trace->stop)
				tr->current_trace->stop(tr);
		}
		mutex_unlock(&trace_types_lock);
	}

	(*ppos)++;

	return cnt;
}

static const struct file_operations rb_simple_fops = {
	.open		= tracing_open_generic_tr,
	.read		= rb_simple_read,
	.write		= rb_simple_write,
	.release	= tracing_release_generic_tr,
	.llseek		= default_llseek,
};

struct dentry *trace_instance_dir;

static void
init_tracer_tracefs(struct trace_array *tr, struct dentry *d_tracer);

static int
allocate_trace_buffer(struct trace_array *tr, struct trace_buffer *buf, int size)
{
	enum ring_buffer_flags rb_flags;

	rb_flags = tr->trace_flags & TRACE_ITER_OVERWRITE ? RB_FL_OVERWRITE : 0;

	buf->tr = tr;

	buf->buffer = ring_buffer_alloc(size, rb_flags);
	if (!buf->buffer)
		return -ENOMEM;

	buf->data = alloc_percpu(struct trace_array_cpu);
	if (!buf->data) {
		ring_buffer_free(buf->buffer);
		buf->buffer = NULL;
		return -ENOMEM;
	}

	/* Allocate the first page for all buffers */
	set_buffer_entries(&tr->trace_buffer,
			   ring_buffer_size(tr->trace_buffer.buffer, 0));

	return 0;
}

static int allocate_trace_buffers(struct trace_array *tr, int size)
{
	int ret;

	ret = allocate_trace_buffer(tr, &tr->trace_buffer, size);
	if (ret)
		return ret;

#ifdef CONFIG_TRACER_MAX_TRACE
	ret = allocate_trace_buffer(tr, &tr->max_buffer,
				    allocate_snapshot ? size : 1);
	if (WARN_ON(ret)) {
		ring_buffer_free(tr->trace_buffer.buffer);
		tr->trace_buffer.buffer = NULL;
		free_percpu(tr->trace_buffer.data);
		tr->trace_buffer.data = NULL;
		return -ENOMEM;
	}
	tr->allocated_snapshot = allocate_snapshot;

	/*
	 * Only the top level trace array gets its snapshot allocated
	 * from the kernel command line.
	 */
	allocate_snapshot = false;
#endif
	return 0;
}

static void free_trace_buffer(struct trace_buffer *buf)
{
	if (buf->buffer) {
		ring_buffer_free(buf->buffer);
		buf->buffer = NULL;
		free_percpu(buf->data);
		buf->data = NULL;
	}
}

static void free_trace_buffers(struct trace_array *tr)
{
	if (!tr)
		return;

	free_trace_buffer(&tr->trace_buffer);

#ifdef CONFIG_TRACER_MAX_TRACE
	free_trace_buffer(&tr->max_buffer);
#endif
}

static void init_trace_flags_index(struct trace_array *tr)
{
	int i;

	/* Used by the trace options files */
	for (i = 0; i < TRACE_FLAGS_MAX_SIZE; i++)
		tr->trace_flags_index[i] = i;
}

static void __update_tracer_options(struct trace_array *tr)
{
	struct tracer *t;

	for (t = trace_types; t; t = t->next)
		add_tracer_options(tr, t);
}

static void update_tracer_options(struct trace_array *tr)
{
	mutex_lock(&trace_types_lock);
	__update_tracer_options(tr);
	mutex_unlock(&trace_types_lock);
}

static int instance_mkdir(const char *name)
{
	struct trace_array *tr;
	int ret;

	mutex_lock(&event_mutex);
	mutex_lock(&trace_types_lock);

	ret = -EEXIST;
	list_for_each_entry(tr, &ftrace_trace_arrays, list) {
		if (tr->name && strcmp(tr->name, name) == 0)
			goto out_unlock;
	}

	ret = -ENOMEM;
	tr = kzalloc(sizeof(*tr), GFP_KERNEL);
	if (!tr)
		goto out_unlock;

	tr->name = kstrdup(name, GFP_KERNEL);
	if (!tr->name)
		goto out_free_tr;

	if (!alloc_cpumask_var(&tr->tracing_cpumask, GFP_KERNEL))
		goto out_free_tr;

	tr->trace_flags = global_trace.trace_flags & ~ZEROED_TRACE_FLAGS;

	cpumask_copy(tr->tracing_cpumask, cpu_all_mask);

	raw_spin_lock_init(&tr->start_lock);

	tr->max_lock = (arch_spinlock_t)__ARCH_SPIN_LOCK_UNLOCKED;

	tr->current_trace = &nop_trace;

	INIT_LIST_HEAD(&tr->systems);
	INIT_LIST_HEAD(&tr->events);
	INIT_LIST_HEAD(&tr->hist_vars);

	if (allocate_trace_buffers(tr, trace_buf_size) < 0)
		goto out_free_tr;

	tr->dir = tracefs_create_dir(name, trace_instance_dir);
	if (!tr->dir)
		goto out_free_tr;

	ret = event_trace_add_tracer(tr->dir, tr);
	if (ret) {
		tracefs_remove_recursive(tr->dir);
		goto out_free_tr;
	}

	ftrace_init_trace_array(tr);

	init_tracer_tracefs(tr, tr->dir);
	init_trace_flags_index(tr);
	__update_tracer_options(tr);

	list_add(&tr->list, &ftrace_trace_arrays);

	mutex_unlock(&trace_types_lock);
	mutex_unlock(&event_mutex);

	return 0;

 out_free_tr:
	free_trace_buffers(tr);
	free_cpumask_var(tr->tracing_cpumask);
	kfree(tr->name);
	kfree(tr);

 out_unlock:
	mutex_unlock(&trace_types_lock);
	mutex_unlock(&event_mutex);

	return ret;

}

static int instance_rmdir(const char *name)
{
	struct trace_array *tr;
	int found = 0;
	int ret;
	int i;

	mutex_lock(&event_mutex);
	mutex_lock(&trace_types_lock);

	ret = -ENODEV;
	list_for_each_entry(tr, &ftrace_trace_arrays, list) {
		if (tr->name && strcmp(tr->name, name) == 0) {
			found = 1;
			break;
		}
	}
	if (!found)
		goto out_unlock;

	ret = -EBUSY;
	if (tr->ref || (tr->current_trace && tr->current_trace->ref))
		goto out_unlock;

	list_del(&tr->list);

	/* Disable all the flags that were enabled coming in */
	for (i = 0; i < TRACE_FLAGS_MAX_SIZE; i++) {
		if ((1 << i) & ZEROED_TRACE_FLAGS)
			set_tracer_flag(tr, 1 << i, 0);
	}

	tracing_set_nop(tr);
	clear_ftrace_function_probes(tr);
	event_trace_del_tracer(tr);
	ftrace_clear_pids(tr);
	ftrace_destroy_function_files(tr);
	tracefs_remove_recursive(tr->dir);
	free_trace_buffers(tr);

	for (i = 0; i < tr->nr_topts; i++) {
		kfree(tr->topts[i].topts);
	}
	kfree(tr->topts);

	free_cpumask_var(tr->tracing_cpumask);
	kfree(tr->name);
	kfree(tr);

	ret = 0;

 out_unlock:
	mutex_unlock(&trace_types_lock);
	mutex_unlock(&event_mutex);

	return ret;
}

static __init void create_trace_instances(struct dentry *d_tracer)
{
	trace_instance_dir = tracefs_create_instance_dir("instances", d_tracer,
							 instance_mkdir,
							 instance_rmdir);
	if (WARN_ON(!trace_instance_dir))
		return;
}

static void
init_tracer_tracefs(struct trace_array *tr, struct dentry *d_tracer)
{
	int cpu;

	trace_create_file("available_tracers", 0444, d_tracer,
			tr, &show_traces_fops);

	trace_create_file("current_tracer", 0644, d_tracer,
			tr, &set_tracer_fops);

	trace_create_file("tracing_cpumask", 0644, d_tracer,
			  tr, &tracing_cpumask_fops);

	trace_create_file("trace_options", 0644, d_tracer,
			  tr, &tracing_iter_fops);

	trace_create_file("trace", 0644, d_tracer,
			  tr, &tracing_fops);

	trace_create_file("trace_pipe", 0444, d_tracer,
			  tr, &tracing_pipe_fops);

	trace_create_file("buffer_size_kb", 0644, d_tracer,
			  tr, &tracing_entries_fops);

	trace_create_file("buffer_total_size_kb", 0444, d_tracer,
			  tr, &tracing_total_entries_fops);

	trace_create_file("free_buffer", 0200, d_tracer,
			  tr, &tracing_free_buffer_fops);

	trace_create_file("trace_marker", 0220, d_tracer,
			  tr, &tracing_mark_fops);

	trace_create_file("trace_marker_raw", 0220, d_tracer,
			  tr, &tracing_mark_raw_fops);

	trace_create_file("trace_clock", 0644, d_tracer, tr,
			  &trace_clock_fops);

	trace_create_file("tracing_on", 0644, d_tracer,
			  tr, &rb_simple_fops);

	trace_create_file("timestamp_mode", 0444, d_tracer, tr,
			  &trace_time_stamp_mode_fops);

	create_trace_options_dir(tr);

#if defined(CONFIG_TRACER_MAX_TRACE) || defined(CONFIG_HWLAT_TRACER)
	trace_create_file("tracing_max_latency", 0644, d_tracer,
			&tr->max_latency, &tracing_max_lat_fops);
#endif

	if (ftrace_create_function_files(tr, d_tracer))
		WARN(1, "Could not allocate function filter files");

#ifdef CONFIG_TRACER_SNAPSHOT
	trace_create_file("snapshot", 0644, d_tracer,
			  tr, &snapshot_fops);
#endif

	for_each_tracing_cpu(cpu)
		tracing_init_tracefs_percpu(tr, cpu);

	ftrace_init_tracefs(tr, d_tracer);
}

static struct vfsmount *trace_automount(struct dentry *mntpt, void *ingore)
{
	struct vfsmount *mnt;
	struct file_system_type *type;

	/*
	 * To maintain backward compatibility for tools that mount
	 * debugfs to get to the tracing facility, tracefs is automatically
	 * mounted to the debugfs/tracing directory.
	 */
	type = get_fs_type("tracefs");
	if (!type)
		return NULL;
	mnt = vfs_submount(mntpt, type, "tracefs", NULL);
	put_filesystem(type);
	if (IS_ERR(mnt))
		return NULL;
	mntget(mnt);

	return mnt;
}

/**
 * tracing_init_dentry - initialize top level trace array
 *
 * This is called when creating files or directories in the tracing
 * directory. It is called via fs_initcall() by any of the boot up code
 * and expects to return the dentry of the top level tracing directory.
 */
struct dentry *tracing_init_dentry(void)
{
	struct trace_array *tr = &global_trace;

	/* The top level trace array uses  NULL as parent */
	if (tr->dir)
		return NULL;

	if (WARN_ON(!tracefs_initialized()) ||
		(IS_ENABLED(CONFIG_DEBUG_FS) &&
		 WARN_ON(!debugfs_initialized())))
		return ERR_PTR(-ENODEV);

	/*
	 * As there may still be users that expect the tracing
	 * files to exist in debugfs/tracing, we must automount
	 * the tracefs file system there, so older tools still
	 * work with the newer kerenl.
	 */
	tr->dir = debugfs_create_automount("tracing", NULL,
					   trace_automount, NULL);
	if (!tr->dir) {
		pr_warn_once("Could not create debugfs directory 'tracing'\n");
		return ERR_PTR(-ENOMEM);
	}

	return NULL;
}

extern struct trace_eval_map *__start_ftrace_eval_maps[];
extern struct trace_eval_map *__stop_ftrace_eval_maps[];

static void __init trace_eval_init(void)
{
	int len;

	len = __stop_ftrace_eval_maps - __start_ftrace_eval_maps;
	trace_insert_eval_map(NULL, __start_ftrace_eval_maps, len);
}

#ifdef CONFIG_MODULES
static void trace_module_add_evals(struct module *mod)
{
	if (!mod->num_trace_evals)
		return;

	/*
	 * Modules with bad taint do not have events created, do
	 * not bother with enums either.
	 */
	if (trace_module_has_bad_taint(mod))
		return;

	trace_insert_eval_map(mod, mod->trace_evals, mod->num_trace_evals);
}

#ifdef CONFIG_TRACE_EVAL_MAP_FILE
static void trace_module_remove_evals(struct module *mod)
{
	union trace_eval_map_item *map;
	union trace_eval_map_item **last = &trace_eval_maps;

	if (!mod->num_trace_evals)
		return;

	mutex_lock(&trace_eval_mutex);

	map = trace_eval_maps;

	while (map) {
		if (map->head.mod == mod)
			break;
		map = trace_eval_jmp_to_tail(map);
		last = &map->tail.next;
		map = map->tail.next;
	}
	if (!map)
		goto out;

	*last = trace_eval_jmp_to_tail(map)->tail.next;
	kfree(map);
 out:
	mutex_unlock(&trace_eval_mutex);
}
#else
static inline void trace_module_remove_evals(struct module *mod) { }
#endif /* CONFIG_TRACE_EVAL_MAP_FILE */

static int trace_module_notify(struct notifier_block *self,
			       unsigned long val, void *data)
{
	struct module *mod = data;

	switch (val) {
	case MODULE_STATE_COMING:
		trace_module_add_evals(mod);
		break;
	case MODULE_STATE_GOING:
		trace_module_remove_evals(mod);
		break;
	}

	return 0;
}

static struct notifier_block trace_module_nb = {
	.notifier_call = trace_module_notify,
	.priority = 0,
};
#endif /* CONFIG_MODULES */

static __init int tracer_init_tracefs(void)
{
	struct dentry *d_tracer;

	trace_access_lock_init();

	d_tracer = tracing_init_dentry();
	if (IS_ERR(d_tracer))
		return 0;

	init_tracer_tracefs(&global_trace, d_tracer);
	ftrace_init_tracefs_toplevel(&global_trace, d_tracer);

	trace_create_file("tracing_thresh", 0644, d_tracer,
			&global_trace, &tracing_thresh_fops);

	trace_create_file("README", 0444, d_tracer,
			NULL, &tracing_readme_fops);

	trace_create_file("saved_cmdlines", 0444, d_tracer,
			NULL, &tracing_saved_cmdlines_fops);

	trace_create_file("saved_cmdlines_size", 0644, d_tracer,
			  NULL, &tracing_saved_cmdlines_size_fops);

	trace_create_file("saved_tgids", 0444, d_tracer,
			NULL, &tracing_saved_tgids_fops);

	trace_eval_init();

	trace_create_eval_file(d_tracer);

#ifdef CONFIG_MODULES
	register_module_notifier(&trace_module_nb);
#endif

#ifdef CONFIG_DYNAMIC_FTRACE
	trace_create_file("dyn_ftrace_total_info", 0444, d_tracer,
			&ftrace_update_tot_cnt, &tracing_dyn_info_fops);
#endif

	create_trace_instances(d_tracer);

	update_tracer_options(&global_trace);

	return 0;
}

static int trace_panic_handler(struct notifier_block *this,
			       unsigned long event, void *unused)
{
	if (ftrace_dump_on_oops)
		ftrace_dump(ftrace_dump_on_oops);
	return NOTIFY_OK;
}

static struct notifier_block trace_panic_notifier = {
	.notifier_call  = trace_panic_handler,
	.next           = NULL,
	.priority       = 150   /* priority: INT_MAX >= x >= 0 */
};

static int trace_die_handler(struct notifier_block *self,
			     unsigned long val,
			     void *data)
{
	switch (val) {
	case DIE_OOPS:
		if (ftrace_dump_on_oops)
			ftrace_dump(ftrace_dump_on_oops);
		break;
	default:
		break;
	}
	return NOTIFY_OK;
}

static struct notifier_block trace_die_notifier = {
	.notifier_call = trace_die_handler,
	.priority = 200
};

/*
 * printk is set to max of 1024, we really don't need it that big.
 * Nothing should be printing 1000 characters anyway.
 */
#define TRACE_MAX_PRINT		1000

/*
 * Define here KERN_TRACE so that we have one place to modify
 * it if we decide to change what log level the ftrace dump
 * should be at.
 */
#define KERN_TRACE		KERN_EMERG

void
trace_printk_seq(struct trace_seq *s)
{
	/* Probably should print a warning here. */
	if (s->seq.len >= TRACE_MAX_PRINT)
		s->seq.len = TRACE_MAX_PRINT;

	/*
	 * More paranoid code. Although the buffer size is set to
	 * PAGE_SIZE, and TRACE_MAX_PRINT is 1000, this is just
	 * an extra layer of protection.
	 */
	if (WARN_ON_ONCE(s->seq.len >= s->seq.size))
		s->seq.len = s->seq.size - 1;

	/* should be zero ended, but we are paranoid. */
	s->buffer[s->seq.len] = 0;

	printk(KERN_TRACE "%s", s->buffer);

	trace_seq_init(s);
}

void trace_init_global_iter(struct trace_iterator *iter)
{
	iter->tr = &global_trace;
	iter->trace = iter->tr->current_trace;
	iter->cpu_file = RING_BUFFER_ALL_CPUS;
	iter->trace_buffer = &global_trace.trace_buffer;

	if (iter->trace && iter->trace->open)
		iter->trace->open(iter);

	/* Annotate start of buffers if we had overruns */
	if (ring_buffer_overruns(iter->trace_buffer->buffer))
		iter->iter_flags |= TRACE_FILE_ANNOTATE;

	/* Output in nanoseconds only if we are using a clock in nanoseconds. */
	if (trace_clocks[iter->tr->clock_id].in_ns)
		iter->iter_flags |= TRACE_FILE_TIME_IN_NS;
}

void ftrace_dump(enum ftrace_dump_mode oops_dump_mode)
{
	/* use static because iter can be a bit big for the stack */
	static struct trace_iterator iter;
	static atomic_t dump_running;
	struct trace_array *tr = &global_trace;
	unsigned int old_userobj;
	unsigned long flags;
	int cnt = 0, cpu;

	/* Only allow one dump user at a time. */
	if (atomic_inc_return(&dump_running) != 1) {
		atomic_dec(&dump_running);
		return;
	}

	/*
	 * Always turn off tracing when we dump.
	 * We don't need to show trace output of what happens
	 * between multiple crashes.
	 *
	 * If the user does a sysrq-z, then they can re-enable
	 * tracing with echo 1 > tracing_on.
	 */
	tracing_off();

	local_irq_save(flags);
	printk_nmi_direct_enter();

	/* Simulate the iterator */
	trace_init_global_iter(&iter);

	for_each_tracing_cpu(cpu) {
		atomic_inc(&per_cpu_ptr(iter.trace_buffer->data, cpu)->disabled);
	}

	old_userobj = tr->trace_flags & TRACE_ITER_SYM_USEROBJ;

	/* don't look at user memory in panic mode */
	tr->trace_flags &= ~TRACE_ITER_SYM_USEROBJ;

	switch (oops_dump_mode) {
	case DUMP_ALL:
		iter.cpu_file = RING_BUFFER_ALL_CPUS;
		break;
	case DUMP_ORIG:
		iter.cpu_file = raw_smp_processor_id();
		break;
	case DUMP_NONE:
		goto out_enable;
	default:
		printk(KERN_TRACE "Bad dumping mode, switching to all CPUs dump\n");
		iter.cpu_file = RING_BUFFER_ALL_CPUS;
	}

	printk(KERN_TRACE "Dumping ftrace buffer:\n");

	/* Did function tracer already get disabled? */
	if (ftrace_is_dead()) {
		printk("# WARNING: FUNCTION TRACING IS CORRUPTED\n");
		printk("#          MAY BE MISSING FUNCTION EVENTS\n");
	}

	/*
	 * We need to stop all tracing on all CPUS to read the
	 * the next buffer. This is a bit expensive, but is
	 * not done often. We fill all what we can read,
	 * and then release the locks again.
	 */

	while (!trace_empty(&iter)) {

		if (!cnt)
			printk(KERN_TRACE "---------------------------------\n");

		cnt++;

		/* reset all but tr, trace, and overruns */
		memset(&iter.seq, 0,
		       sizeof(struct trace_iterator) -
		       offsetof(struct trace_iterator, seq));
		iter.iter_flags |= TRACE_FILE_LAT_FMT;
		iter.pos = -1;

		if (trace_find_next_entry_inc(&iter) != NULL) {
			int ret;

			ret = print_trace_line(&iter);
			if (ret != TRACE_TYPE_NO_CONSUME)
				trace_consume(&iter);
		}
		touch_nmi_watchdog();

		trace_printk_seq(&iter.seq);
	}

	if (!cnt)
		printk(KERN_TRACE "   (ftrace buffer empty)\n");
	else
		printk(KERN_TRACE "---------------------------------\n");

 out_enable:
	tr->trace_flags |= old_userobj;

	for_each_tracing_cpu(cpu) {
		atomic_dec(&per_cpu_ptr(iter.trace_buffer->data, cpu)->disabled);
	}
	atomic_dec(&dump_running);
	printk_nmi_direct_exit();
	local_irq_restore(flags);
}
EXPORT_SYMBOL_GPL(ftrace_dump);

int trace_run_command(const char *buf, int (*createfn)(int, char **))
{
	char **argv;
	int argc, ret;

	argc = 0;
	ret = 0;
	argv = argv_split(GFP_KERNEL, buf, &argc);
	if (!argv)
		return -ENOMEM;

	if (argc)
		ret = createfn(argc, argv);

	argv_free(argv);

	return ret;
}

#define WRITE_BUFSIZE  4096

ssize_t trace_parse_run_command(struct file *file, const char __user *buffer,
				size_t count, loff_t *ppos,
				int (*createfn)(int, char **))
{
	char *kbuf, *buf, *tmp;
	int ret = 0;
	size_t done = 0;
	size_t size;

	kbuf = kmalloc(WRITE_BUFSIZE, GFP_KERNEL);
	if (!kbuf)
		return -ENOMEM;

	while (done < count) {
		size = count - done;

		if (size >= WRITE_BUFSIZE)
			size = WRITE_BUFSIZE - 1;

		if (copy_from_user(kbuf, buffer + done, size)) {
			ret = -EFAULT;
			goto out;
		}
		kbuf[size] = '\0';
		buf = kbuf;
		do {
			tmp = strchr(buf, '\n');
			if (tmp) {
				*tmp = '\0';
				size = tmp - buf + 1;
			} else {
				size = strlen(buf);
				if (done + size < count) {
					if (buf != kbuf)
						break;
					/* This can accept WRITE_BUFSIZE - 2 ('\n' + '\0') */
					pr_warn("Line length is too long: Should be less than %d\n",
						WRITE_BUFSIZE - 2);
					ret = -EINVAL;
					goto out;
				}
			}
			done += size;

			/* Remove comments */
			tmp = strchr(buf, '#');

			if (tmp)
				*tmp = '\0';

			ret = trace_run_command(buf, createfn);
			if (ret)
				goto out;
			buf += size;

		} while (done < count);
	}
	ret = done;

out:
	kfree(kbuf);

	return ret;
}

__init static int tracer_alloc_buffers(void)
{
	int ring_buf_size;
	int ret = -ENOMEM;

	/*
	 * Make sure we don't accidently add more trace options
	 * than we have bits for.
	 */
	BUILD_BUG_ON(TRACE_ITER_LAST_BIT > TRACE_FLAGS_MAX_SIZE);

	if (!alloc_cpumask_var(&tracing_buffer_mask, GFP_KERNEL))
		goto out;

	if (!alloc_cpumask_var(&global_trace.tracing_cpumask, GFP_KERNEL))
		goto out_free_buffer_mask;

	/* Only allocate trace_printk buffers if a trace_printk exists */
	if (__stop___trace_bprintk_fmt != __start___trace_bprintk_fmt)
		/* Must be called before global_trace.buffer is allocated */
		trace_printk_init_buffers();

	/* To save memory, keep the ring buffer size to its minimum */
	if (ring_buffer_expanded)
		ring_buf_size = trace_buf_size;
	else
		ring_buf_size = 1;

	cpumask_copy(tracing_buffer_mask, cpu_possible_mask);
	cpumask_copy(global_trace.tracing_cpumask, cpu_all_mask);

	raw_spin_lock_init(&global_trace.start_lock);

	/*
	 * The prepare callbacks allocates some memory for the ring buffer. We
	 * don't free the buffer if the if the CPU goes down. If we were to free
	 * the buffer, then the user would lose any trace that was in the
	 * buffer. The memory will be removed once the "instance" is removed.
	 */
	ret = cpuhp_setup_state_multi(CPUHP_TRACE_RB_PREPARE,
				      "trace/RB:preapre", trace_rb_cpu_prepare,
				      NULL);
	if (ret < 0)
		goto out_free_cpumask;
	/* Used for event triggers */
	ret = -ENOMEM;
	temp_buffer = ring_buffer_alloc(PAGE_SIZE, RB_FL_OVERWRITE);
	if (!temp_buffer)
		goto out_rm_hp_state;

	if (trace_create_savedcmd() < 0)
		goto out_free_temp_buffer;

	/* TODO: make the number of buffers hot pluggable with CPUS */
	if (allocate_trace_buffers(&global_trace, ring_buf_size) < 0) {
		printk(KERN_ERR "tracer: failed to allocate ring buffer!\n");
		WARN_ON(1);
		goto out_free_savedcmd;
	}

	if (global_trace.buffer_disabled)
		tracing_off();

	if (trace_boot_clock) {
		ret = tracing_set_clock(&global_trace, trace_boot_clock);
		if (ret < 0)
			pr_warn("Trace clock %s not defined, going back to default\n",
				trace_boot_clock);
	}

	/*
	 * register_tracer() might reference current_trace, so it
	 * needs to be set before we register anything. This is
	 * just a bootstrap of current_trace anyway.
	 */
	global_trace.current_trace = &nop_trace;

	global_trace.max_lock = (arch_spinlock_t)__ARCH_SPIN_LOCK_UNLOCKED;

	ftrace_init_global_array_ops(&global_trace);

	init_trace_flags_index(&global_trace);

	register_tracer(&nop_trace);

	/* Function tracing may start here (via kernel command line) */
	init_function_trace();

	/* All seems OK, enable tracing */
	tracing_disabled = 0;

	atomic_notifier_chain_register(&panic_notifier_list,
				       &trace_panic_notifier);

	register_die_notifier(&trace_die_notifier);

	global_trace.flags = TRACE_ARRAY_FL_GLOBAL;

	INIT_LIST_HEAD(&global_trace.systems);
	INIT_LIST_HEAD(&global_trace.events);
	INIT_LIST_HEAD(&global_trace.hist_vars);
	list_add(&global_trace.list, &ftrace_trace_arrays);

	apply_trace_boot_options();

	register_snapshot_cmd();

	return 0;

out_free_savedcmd:
	free_saved_cmdlines_buffer(savedcmd);
out_free_temp_buffer:
	ring_buffer_free(temp_buffer);
out_rm_hp_state:
	cpuhp_remove_multi_state(CPUHP_TRACE_RB_PREPARE);
out_free_cpumask:
	free_cpumask_var(global_trace.tracing_cpumask);
out_free_buffer_mask:
	free_cpumask_var(tracing_buffer_mask);
out:
	return ret;
}

void __init early_trace_init(void)
{
	if (tracepoint_printk) {
		tracepoint_print_iter =
			kmalloc(sizeof(*tracepoint_print_iter), GFP_KERNEL);
		if (WARN_ON(!tracepoint_print_iter))
			tracepoint_printk = 0;
		else
			static_key_enable(&tracepoint_printk_key.key);
	}
	tracer_alloc_buffers();
}

void __init trace_init(void)
{
	trace_event_init();
}

__init static int clear_boot_tracer(void)
{
	/*
	 * The default tracer at boot buffer is an init section.
	 * This function is called in lateinit. If we did not
	 * find the boot tracer, then clear it out, to prevent
	 * later registration from accessing the buffer that is
	 * about to be freed.
	 */
	if (!default_bootup_tracer)
		return 0;

	printk(KERN_INFO "ftrace bootup tracer '%s' not registered.\n",
	       default_bootup_tracer);
	default_bootup_tracer = NULL;

	return 0;
}

fs_initcall(tracer_init_tracefs);
late_initcall_sync(clear_boot_tracer);<|MERGE_RESOLUTION|>--- conflicted
+++ resolved
@@ -3403,7 +3403,6 @@
 	seq_printf(m, "#                          %s / _----=> need-resched\n",
 		   tgid ? tgid_space : space);
 	seq_printf(m, "#                          %s| /  _----=> need-resched_lazy\n",
-<<<<<<< HEAD
 		   tgid ? tgid_space : space);
 	seq_printf(m, "#                          %s|| / _---=> hardirq/softirq\n",
 		   tgid ? tgid_space : space);
@@ -3411,15 +3410,6 @@
 		   tgid ? tgid_space : space);
 	seq_printf(m, "#                          %s|||| /     delay\n",
 		   tgid ? tgid_space : space);
-=======
-		   tgid ? tgid_space : space);
-	seq_printf(m, "#                          %s|| / _---=> hardirq/softirq\n",
-		   tgid ? tgid_space : space);
-	seq_printf(m, "#                          %s||| / _--=> preempt-depth\n",
-		   tgid ? tgid_space : space);
-	seq_printf(m, "#                          %s|||| /     delay\n",
-		   tgid ? tgid_space : space);
->>>>>>> 5e3f37e4
 	seq_printf(m, "#           TASK-PID %sCPU#  |||||    TIMESTAMP  FUNCTION\n",
 		   tgid ? "   TGID   " : space);
 	seq_printf(m, "#              | |   %s  |   |||||       |         |\n",
