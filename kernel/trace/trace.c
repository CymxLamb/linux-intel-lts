// SPDX-License-Identifier: GPL-2.0
/*
 * ring buffer based function tracer
 *
 * Copyright (C) 2007-2012 Steven Rostedt <srostedt@redhat.com>
 * Copyright (C) 2008 Ingo Molnar <mingo@redhat.com>
 *
 * Originally taken from the RT patch by:
 *    Arnaldo Carvalho de Melo <acme@redhat.com>
 *
 * Based on code from the latency_tracer, that is:
 *  Copyright (C) 2004-2006 Ingo Molnar
 *  Copyright (C) 2004 Nadia Yvette Chambers
 */
#include <linux/ring_buffer.h>
#include <generated/utsrelease.h>
#include <linux/stacktrace.h>
#include <linux/writeback.h>
#include <linux/kallsyms.h>
#include <linux/security.h>
#include <linux/seq_file.h>
#include <linux/notifier.h>
#include <linux/irqflags.h>
#include <linux/debugfs.h>
#include <linux/tracefs.h>
#include <linux/pagemap.h>
#include <linux/hardirq.h>
#include <linux/linkage.h>
#include <linux/uaccess.h>
#include <linux/vmalloc.h>
#include <linux/ftrace.h>
#include <linux/module.h>
#include <linux/percpu.h>
#include <linux/splice.h>
#include <linux/kdebug.h>
#include <linux/string.h>
#include <linux/mount.h>
#include <linux/rwsem.h>
#include <linux/slab.h>
#include <linux/ctype.h>
#include <linux/init.h>
#include <linux/poll.h>
#include <linux/nmi.h>
#include <linux/fs.h>
#include <linux/trace.h>
#include <linux/sched/clock.h>
#include <linux/sched/rt.h>

#include "trace.h"
#include "trace_output.h"

/*
 * On boot up, the ring buffer is set to the minimum size, so that
 * we do not waste memory on systems that are not using tracing.
 */
bool ring_buffer_expanded;

/*
 * We need to change this state when a selftest is running.
 * A selftest will lurk into the ring-buffer to count the
 * entries inserted during the selftest although some concurrent
 * insertions into the ring-buffer such as trace_printk could occurred
 * at the same time, giving false positive or negative results.
 */
static bool __read_mostly tracing_selftest_running;

/*
 * If a tracer is running, we do not want to run SELFTEST.
 */
bool __read_mostly tracing_selftest_disabled;

/* Pipe tracepoints to printk */
struct trace_iterator *tracepoint_print_iter;
int tracepoint_printk;
static DEFINE_STATIC_KEY_FALSE(tracepoint_printk_key);

/* For tracers that don't implement custom flags */
static struct tracer_opt dummy_tracer_opt[] = {
	{ }
};

static int
dummy_set_flag(struct trace_array *tr, u32 old_flags, u32 bit, int set)
{
	return 0;
}

/*
 * To prevent the comm cache from being overwritten when no
 * tracing is active, only save the comm when a trace event
 * occurred.
 */
static DEFINE_PER_CPU(bool, trace_taskinfo_save);

/*
 * Kill all tracing for good (never come back).
 * It is initialized to 1 but will turn to zero if the initialization
 * of the tracer is successful. But that is the only place that sets
 * this back to zero.
 */
static int tracing_disabled = 1;

cpumask_var_t __read_mostly	tracing_buffer_mask;

/*
 * ftrace_dump_on_oops - variable to dump ftrace buffer on oops
 *
 * If there is an oops (or kernel panic) and the ftrace_dump_on_oops
 * is set, then ftrace_dump is called. This will output the contents
 * of the ftrace buffers to the console.  This is very useful for
 * capturing traces that lead to crashes and outputing it to a
 * serial console.
 *
 * It is default off, but you can enable it with either specifying
 * "ftrace_dump_on_oops" in the kernel command line, or setting
 * /proc/sys/kernel/ftrace_dump_on_oops
 * Set 1 if you want to dump buffers of all CPUs
 * Set 2 if you want to dump the buffer of the CPU that triggered oops
 */

enum ftrace_dump_mode ftrace_dump_on_oops;

/* When set, tracing will stop when a WARN*() is hit */
int __disable_trace_on_warning;

#ifdef CONFIG_TRACE_EVAL_MAP_FILE
/* Map of enums to their values, for "eval_map" file */
struct trace_eval_map_head {
	struct module			*mod;
	unsigned long			length;
};

union trace_eval_map_item;

struct trace_eval_map_tail {
	/*
	 * "end" is first and points to NULL as it must be different
	 * than "mod" or "eval_string"
	 */
	union trace_eval_map_item	*next;
	const char			*end;	/* points to NULL */
};

static DEFINE_MUTEX(trace_eval_mutex);

/*
 * The trace_eval_maps are saved in an array with two extra elements,
 * one at the beginning, and one at the end. The beginning item contains
 * the count of the saved maps (head.length), and the module they
 * belong to if not built in (head.mod). The ending item contains a
 * pointer to the next array of saved eval_map items.
 */
union trace_eval_map_item {
	struct trace_eval_map		map;
	struct trace_eval_map_head	head;
	struct trace_eval_map_tail	tail;
};

static union trace_eval_map_item *trace_eval_maps;
#endif /* CONFIG_TRACE_EVAL_MAP_FILE */

static int tracing_set_tracer(struct trace_array *tr, const char *buf);
static void ftrace_trace_userstack(struct ring_buffer *buffer,
				   unsigned long flags, int pc);

#define MAX_TRACER_SIZE		100
static char bootup_tracer_buf[MAX_TRACER_SIZE] __initdata;
static char *default_bootup_tracer;

static bool allocate_snapshot;

static int __init set_cmdline_ftrace(char *str)
{
	strlcpy(bootup_tracer_buf, str, MAX_TRACER_SIZE);
	default_bootup_tracer = bootup_tracer_buf;
	/* We are using ftrace early, expand it */
	ring_buffer_expanded = true;
	return 1;
}
__setup("ftrace=", set_cmdline_ftrace);

static int __init set_ftrace_dump_on_oops(char *str)
{
	if (*str++ != '=' || !*str) {
		ftrace_dump_on_oops = DUMP_ALL;
		return 1;
	}

	if (!strcmp("orig_cpu", str)) {
		ftrace_dump_on_oops = DUMP_ORIG;
                return 1;
        }

        return 0;
}
__setup("ftrace_dump_on_oops", set_ftrace_dump_on_oops);

static int __init stop_trace_on_warning(char *str)
{
	if ((strcmp(str, "=0") != 0 && strcmp(str, "=off") != 0))
		__disable_trace_on_warning = 1;
	return 1;
}
__setup("traceoff_on_warning", stop_trace_on_warning);

static int __init boot_alloc_snapshot(char *str)
{
	allocate_snapshot = true;
	/* We also need the main ring buffer expanded */
	ring_buffer_expanded = true;
	return 1;
}
__setup("alloc_snapshot", boot_alloc_snapshot);


static char trace_boot_options_buf[MAX_TRACER_SIZE] __initdata;

static int __init set_trace_boot_options(char *str)
{
	strlcpy(trace_boot_options_buf, str, MAX_TRACER_SIZE);
	return 0;
}
__setup("trace_options=", set_trace_boot_options);

static char trace_boot_clock_buf[MAX_TRACER_SIZE] __initdata;
static char *trace_boot_clock __initdata;

static int __init set_trace_boot_clock(char *str)
{
	strlcpy(trace_boot_clock_buf, str, MAX_TRACER_SIZE);
	trace_boot_clock = trace_boot_clock_buf;
	return 0;
}
__setup("trace_clock=", set_trace_boot_clock);

static int __init set_tracepoint_printk(char *str)
{
	if ((strcmp(str, "=0") != 0 && strcmp(str, "=off") != 0))
		tracepoint_printk = 1;
	return 1;
}
__setup("tp_printk", set_tracepoint_printk);

unsigned long long ns2usecs(u64 nsec)
{
	nsec += 500;
	do_div(nsec, 1000);
	return nsec;
}

/* trace_flags holds trace_options default values */
#define TRACE_DEFAULT_FLAGS						\
	(FUNCTION_DEFAULT_FLAGS |					\
	 TRACE_ITER_PRINT_PARENT | TRACE_ITER_PRINTK |			\
	 TRACE_ITER_ANNOTATE | TRACE_ITER_CONTEXT_INFO |		\
	 TRACE_ITER_RECORD_CMD | TRACE_ITER_OVERWRITE |			\
	 TRACE_ITER_IRQ_INFO | TRACE_ITER_MARKERS)

/* trace_options that are only supported by global_trace */
#define TOP_LEVEL_TRACE_FLAGS (TRACE_ITER_PRINTK |			\
	       TRACE_ITER_PRINTK_MSGONLY | TRACE_ITER_RECORD_CMD)

/* trace_flags that are default zero for instances */
#define ZEROED_TRACE_FLAGS \
	(TRACE_ITER_EVENT_FORK | TRACE_ITER_FUNC_FORK)

/*
 * The global_trace is the descriptor that holds the top-level tracing
 * buffers for the live tracing.
 */
static struct trace_array global_trace = {
	.trace_flags = TRACE_DEFAULT_FLAGS,
};

LIST_HEAD(ftrace_trace_arrays);

int trace_array_get(struct trace_array *this_tr)
{
	struct trace_array *tr;
	int ret = -ENODEV;

	mutex_lock(&trace_types_lock);
	list_for_each_entry(tr, &ftrace_trace_arrays, list) {
		if (tr == this_tr) {
			tr->ref++;
			ret = 0;
			break;
		}
	}
	mutex_unlock(&trace_types_lock);

	return ret;
}

static void __trace_array_put(struct trace_array *this_tr)
{
	WARN_ON(!this_tr->ref);
	this_tr->ref--;
}

void trace_array_put(struct trace_array *this_tr)
{
	mutex_lock(&trace_types_lock);
	__trace_array_put(this_tr);
	mutex_unlock(&trace_types_lock);
}

int tracing_check_open_get_tr(struct trace_array *tr)
{
	int ret;

	ret = security_locked_down(LOCKDOWN_TRACEFS);
	if (ret)
		return ret;

	if (tracing_disabled)
		return -ENODEV;

	if (tr && trace_array_get(tr) < 0)
		return -ENODEV;

	return 0;
}

int call_filter_check_discard(struct trace_event_call *call, void *rec,
			      struct ring_buffer *buffer,
			      struct ring_buffer_event *event)
{
	if (unlikely(call->flags & TRACE_EVENT_FL_FILTERED) &&
	    !filter_match_preds(call->filter, rec)) {
		__trace_event_discard_commit(buffer, event);
		return 1;
	}

	return 0;
}

void trace_free_pid_list(struct trace_pid_list *pid_list)
{
	vfree(pid_list->pids);
	kfree(pid_list);
}

/**
 * trace_find_filtered_pid - check if a pid exists in a filtered_pid list
 * @filtered_pids: The list of pids to check
 * @search_pid: The PID to find in @filtered_pids
 *
 * Returns true if @search_pid is fonud in @filtered_pids, and false otherwis.
 */
bool
trace_find_filtered_pid(struct trace_pid_list *filtered_pids, pid_t search_pid)
{
	/*
	 * If pid_max changed after filtered_pids was created, we
	 * by default ignore all pids greater than the previous pid_max.
	 */
	if (search_pid >= filtered_pids->pid_max)
		return false;

	return test_bit(search_pid, filtered_pids->pids);
}

/**
 * trace_ignore_this_task - should a task be ignored for tracing
 * @filtered_pids: The list of pids to check
 * @task: The task that should be ignored if not filtered
 *
 * Checks if @task should be traced or not from @filtered_pids.
 * Returns true if @task should *NOT* be traced.
 * Returns false if @task should be traced.
 */
bool
trace_ignore_this_task(struct trace_pid_list *filtered_pids, struct task_struct *task)
{
	/*
	 * Return false, because if filtered_pids does not exist,
	 * all pids are good to trace.
	 */
	if (!filtered_pids)
		return false;

	return !trace_find_filtered_pid(filtered_pids, task->pid);
}

/**
 * trace_filter_add_remove_task - Add or remove a task from a pid_list
 * @pid_list: The list to modify
 * @self: The current task for fork or NULL for exit
 * @task: The task to add or remove
 *
 * If adding a task, if @self is defined, the task is only added if @self
 * is also included in @pid_list. This happens on fork and tasks should
 * only be added when the parent is listed. If @self is NULL, then the
 * @task pid will be removed from the list, which would happen on exit
 * of a task.
 */
void trace_filter_add_remove_task(struct trace_pid_list *pid_list,
				  struct task_struct *self,
				  struct task_struct *task)
{
	if (!pid_list)
		return;

	/* For forks, we only add if the forking task is listed */
	if (self) {
		if (!trace_find_filtered_pid(pid_list, self->pid))
			return;
	}

	/* Sorry, but we don't support pid_max changing after setting */
	if (task->pid >= pid_list->pid_max)
		return;

	/* "self" is set for forks, and NULL for exits */
	if (self)
		set_bit(task->pid, pid_list->pids);
	else
		clear_bit(task->pid, pid_list->pids);
}

/**
 * trace_pid_next - Used for seq_file to get to the next pid of a pid_list
 * @pid_list: The pid list to show
 * @v: The last pid that was shown (+1 the actual pid to let zero be displayed)
 * @pos: The position of the file
 *
 * This is used by the seq_file "next" operation to iterate the pids
 * listed in a trace_pid_list structure.
 *
 * Returns the pid+1 as we want to display pid of zero, but NULL would
 * stop the iteration.
 */
void *trace_pid_next(struct trace_pid_list *pid_list, void *v, loff_t *pos)
{
	unsigned long pid = (unsigned long)v;

	(*pos)++;

	/* pid already is +1 of the actual prevous bit */
	pid = find_next_bit(pid_list->pids, pid_list->pid_max, pid);

	/* Return pid + 1 to allow zero to be represented */
	if (pid < pid_list->pid_max)
		return (void *)(pid + 1);

	return NULL;
}

/**
 * trace_pid_start - Used for seq_file to start reading pid lists
 * @pid_list: The pid list to show
 * @pos: The position of the file
 *
 * This is used by seq_file "start" operation to start the iteration
 * of listing pids.
 *
 * Returns the pid+1 as we want to display pid of zero, but NULL would
 * stop the iteration.
 */
void *trace_pid_start(struct trace_pid_list *pid_list, loff_t *pos)
{
	unsigned long pid;
	loff_t l = 0;

	pid = find_first_bit(pid_list->pids, pid_list->pid_max);
	if (pid >= pid_list->pid_max)
		return NULL;

	/* Return pid + 1 so that zero can be the exit value */
	for (pid++; pid && l < *pos;
	     pid = (unsigned long)trace_pid_next(pid_list, (void *)pid, &l))
		;
	return (void *)pid;
}

/**
 * trace_pid_show - show the current pid in seq_file processing
 * @m: The seq_file structure to write into
 * @v: A void pointer of the pid (+1) value to display
 *
 * Can be directly used by seq_file operations to display the current
 * pid value.
 */
int trace_pid_show(struct seq_file *m, void *v)
{
	unsigned long pid = (unsigned long)v - 1;

	seq_printf(m, "%lu\n", pid);
	return 0;
}

/* 128 should be much more than enough */
#define PID_BUF_SIZE		127

int trace_pid_write(struct trace_pid_list *filtered_pids,
		    struct trace_pid_list **new_pid_list,
		    const char __user *ubuf, size_t cnt)
{
	struct trace_pid_list *pid_list;
	struct trace_parser parser;
	unsigned long val;
	int nr_pids = 0;
	ssize_t read = 0;
	ssize_t ret = 0;
	loff_t pos;
	pid_t pid;

	if (trace_parser_get_init(&parser, PID_BUF_SIZE + 1))
		return -ENOMEM;

	/*
	 * Always recreate a new array. The write is an all or nothing
	 * operation. Always create a new array when adding new pids by
	 * the user. If the operation fails, then the current list is
	 * not modified.
	 */
	pid_list = kmalloc(sizeof(*pid_list), GFP_KERNEL);
	if (!pid_list) {
		trace_parser_put(&parser);
		return -ENOMEM;
	}

	pid_list->pid_max = READ_ONCE(pid_max);

	/* Only truncating will shrink pid_max */
	if (filtered_pids && filtered_pids->pid_max > pid_list->pid_max)
		pid_list->pid_max = filtered_pids->pid_max;

	pid_list->pids = vzalloc((pid_list->pid_max + 7) >> 3);
	if (!pid_list->pids) {
		trace_parser_put(&parser);
		kfree(pid_list);
		return -ENOMEM;
	}

	if (filtered_pids) {
		/* copy the current bits to the new max */
		for_each_set_bit(pid, filtered_pids->pids,
				 filtered_pids->pid_max) {
			set_bit(pid, pid_list->pids);
			nr_pids++;
		}
	}

	while (cnt > 0) {

		pos = 0;

		ret = trace_get_user(&parser, ubuf, cnt, &pos);
		if (ret < 0 || !trace_parser_loaded(&parser))
			break;

		read += ret;
		ubuf += ret;
		cnt -= ret;

		ret = -EINVAL;
		if (kstrtoul(parser.buffer, 0, &val))
			break;
		if (val >= pid_list->pid_max)
			break;

		pid = (pid_t)val;

		set_bit(pid, pid_list->pids);
		nr_pids++;

		trace_parser_clear(&parser);
		ret = 0;
	}
	trace_parser_put(&parser);

	if (ret < 0) {
		trace_free_pid_list(pid_list);
		return ret;
	}

	if (!nr_pids) {
		/* Cleared the list of pids */
		trace_free_pid_list(pid_list);
		read = ret;
		pid_list = NULL;
	}

	*new_pid_list = pid_list;

	return read;
}

static u64 buffer_ftrace_now(struct trace_buffer *buf, int cpu)
{
	u64 ts;

	/* Early boot up does not have a buffer yet */
	if (!buf->buffer)
		return trace_clock_local();

	ts = ring_buffer_time_stamp(buf->buffer, cpu);
	ring_buffer_normalize_time_stamp(buf->buffer, cpu, &ts);

	return ts;
}

u64 ftrace_now(int cpu)
{
	return buffer_ftrace_now(&global_trace.trace_buffer, cpu);
}

/**
 * tracing_is_enabled - Show if global_trace has been disabled
 *
 * Shows if the global trace has been enabled or not. It uses the
 * mirror flag "buffer_disabled" to be used in fast paths such as for
 * the irqsoff tracer. But it may be inaccurate due to races. If you
 * need to know the accurate state, use tracing_is_on() which is a little
 * slower, but accurate.
 */
int tracing_is_enabled(void)
{
	/*
	 * For quick access (irqsoff uses this in fast path), just
	 * return the mirror variable of the state of the ring buffer.
	 * It's a little racy, but we don't really care.
	 */
	smp_rmb();
	return !global_trace.buffer_disabled;
}

/*
 * trace_buf_size is the size in bytes that is allocated
 * for a buffer. Note, the number of bytes is always rounded
 * to page size.
 *
 * This number is purposely set to a low number of 16384.
 * If the dump on oops happens, it will be much appreciated
 * to not have to wait for all that output. Anyway this can be
 * boot time and run time configurable.
 */
#define TRACE_BUF_SIZE_DEFAULT	1441792UL /* 16384 * 88 (sizeof(entry)) */

static unsigned long		trace_buf_size = TRACE_BUF_SIZE_DEFAULT;

/* trace_types holds a link list of available tracers. */
static struct tracer		*trace_types __read_mostly;

/*
 * trace_types_lock is used to protect the trace_types list.
 */
DEFINE_MUTEX(trace_types_lock);

/*
 * serialize the access of the ring buffer
 *
 * ring buffer serializes readers, but it is low level protection.
 * The validity of the events (which returns by ring_buffer_peek() ..etc)
 * are not protected by ring buffer.
 *
 * The content of events may become garbage if we allow other process consumes
 * these events concurrently:
 *   A) the page of the consumed events may become a normal page
 *      (not reader page) in ring buffer, and this page will be rewrited
 *      by events producer.
 *   B) The page of the consumed events may become a page for splice_read,
 *      and this page will be returned to system.
 *
 * These primitives allow multi process access to different cpu ring buffer
 * concurrently.
 *
 * These primitives don't distinguish read-only and read-consume access.
 * Multi read-only access are also serialized.
 */

#ifdef CONFIG_SMP
static DECLARE_RWSEM(all_cpu_access_lock);
static DEFINE_PER_CPU(struct mutex, cpu_access_lock);

static inline void trace_access_lock(int cpu)
{
	if (cpu == RING_BUFFER_ALL_CPUS) {
		/* gain it for accessing the whole ring buffer. */
		down_write(&all_cpu_access_lock);
	} else {
		/* gain it for accessing a cpu ring buffer. */

		/* Firstly block other trace_access_lock(RING_BUFFER_ALL_CPUS). */
		down_read(&all_cpu_access_lock);

		/* Secondly block other access to this @cpu ring buffer. */
		mutex_lock(&per_cpu(cpu_access_lock, cpu));
	}
}

static inline void trace_access_unlock(int cpu)
{
	if (cpu == RING_BUFFER_ALL_CPUS) {
		up_write(&all_cpu_access_lock);
	} else {
		mutex_unlock(&per_cpu(cpu_access_lock, cpu));
		up_read(&all_cpu_access_lock);
	}
}

static inline void trace_access_lock_init(void)
{
	int cpu;

	for_each_possible_cpu(cpu)
		mutex_init(&per_cpu(cpu_access_lock, cpu));
}

#else

static DEFINE_MUTEX(access_lock);

static inline void trace_access_lock(int cpu)
{
	(void)cpu;
	mutex_lock(&access_lock);
}

static inline void trace_access_unlock(int cpu)
{
	(void)cpu;
	mutex_unlock(&access_lock);
}

static inline void trace_access_lock_init(void)
{
}

#endif

#ifdef CONFIG_STACKTRACE
static void __ftrace_trace_stack(struct ring_buffer *buffer,
				 unsigned long flags,
				 int skip, int pc, struct pt_regs *regs);
static inline void ftrace_trace_stack(struct trace_array *tr,
				      struct ring_buffer *buffer,
				      unsigned long flags,
				      int skip, int pc, struct pt_regs *regs);

#else
static inline void __ftrace_trace_stack(struct ring_buffer *buffer,
					unsigned long flags,
					int skip, int pc, struct pt_regs *regs)
{
}
static inline void ftrace_trace_stack(struct trace_array *tr,
				      struct ring_buffer *buffer,
				      unsigned long flags,
				      int skip, int pc, struct pt_regs *regs)
{
}

#endif

static __always_inline void
trace_event_setup(struct ring_buffer_event *event,
		  int type, unsigned long flags, int pc)
{
	struct trace_entry *ent = ring_buffer_event_data(event);

	tracing_generic_entry_update(ent, type, flags, pc);
}

static __always_inline struct ring_buffer_event *
__trace_buffer_lock_reserve(struct ring_buffer *buffer,
			  int type,
			  unsigned long len,
			  unsigned long flags, int pc)
{
	struct ring_buffer_event *event;

	event = ring_buffer_lock_reserve(buffer, len);
	if (event != NULL)
		trace_event_setup(event, type, flags, pc);

	return event;
}

void tracer_tracing_on(struct trace_array *tr)
{
	if (tr->trace_buffer.buffer)
		ring_buffer_record_on(tr->trace_buffer.buffer);
	/*
	 * This flag is looked at when buffers haven't been allocated
	 * yet, or by some tracers (like irqsoff), that just want to
	 * know if the ring buffer has been disabled, but it can handle
	 * races of where it gets disabled but we still do a record.
	 * As the check is in the fast path of the tracers, it is more
	 * important to be fast than accurate.
	 */
	tr->buffer_disabled = 0;
	/* Make the flag seen by readers */
	smp_wmb();
}

/**
 * tracing_on - enable tracing buffers
 *
 * This function enables tracing buffers that may have been
 * disabled with tracing_off.
 */
void tracing_on(void)
{
	tracer_tracing_on(&global_trace);
}
EXPORT_SYMBOL_GPL(tracing_on);


static __always_inline void
__buffer_unlock_commit(struct ring_buffer *buffer, struct ring_buffer_event *event)
{
	__this_cpu_write(trace_taskinfo_save, true);

	/* If this is the temp buffer, we need to commit fully */
	if (this_cpu_read(trace_buffered_event) == event) {
		/* Length is in event->array[0] */
		ring_buffer_write(buffer, event->array[0], &event->array[1]);
		/* Release the temp buffer */
		this_cpu_dec(trace_buffered_event_cnt);
	} else
		ring_buffer_unlock_commit(buffer, event);
}

/**
 * __trace_puts - write a constant string into the trace buffer.
 * @ip:	   The address of the caller
 * @str:   The constant string to write
 * @size:  The size of the string.
 */
int __trace_puts(unsigned long ip, const char *str, int size)
{
	struct ring_buffer_event *event;
	struct ring_buffer *buffer;
	struct print_entry *entry;
	unsigned long irq_flags;
	int alloc;
	int pc;

	if (!(global_trace.trace_flags & TRACE_ITER_PRINTK))
		return 0;

	pc = preempt_count();

	if (unlikely(tracing_selftest_running || tracing_disabled))
		return 0;

	alloc = sizeof(*entry) + size + 2; /* possible \n added */

	local_save_flags(irq_flags);
	buffer = global_trace.trace_buffer.buffer;
	event = __trace_buffer_lock_reserve(buffer, TRACE_PRINT, alloc, 
					    irq_flags, pc);
	if (!event)
		return 0;

	entry = ring_buffer_event_data(event);
	entry->ip = ip;

	memcpy(&entry->buf, str, size);

	/* Add a newline if necessary */
	if (entry->buf[size - 1] != '\n') {
		entry->buf[size] = '\n';
		entry->buf[size + 1] = '\0';
	} else
		entry->buf[size] = '\0';

	__buffer_unlock_commit(buffer, event);
	ftrace_trace_stack(&global_trace, buffer, irq_flags, 4, pc, NULL);

	return size;
}
EXPORT_SYMBOL_GPL(__trace_puts);

/**
 * __trace_bputs - write the pointer to a constant string into trace buffer
 * @ip:	   The address of the caller
 * @str:   The constant string to write to the buffer to
 */
int __trace_bputs(unsigned long ip, const char *str)
{
	struct ring_buffer_event *event;
	struct ring_buffer *buffer;
	struct bputs_entry *entry;
	unsigned long irq_flags;
	int size = sizeof(struct bputs_entry);
	int pc;

	if (!(global_trace.trace_flags & TRACE_ITER_PRINTK))
		return 0;

	pc = preempt_count();

	if (unlikely(tracing_selftest_running || tracing_disabled))
		return 0;

	local_save_flags(irq_flags);
	buffer = global_trace.trace_buffer.buffer;
	event = __trace_buffer_lock_reserve(buffer, TRACE_BPUTS, size,
					    irq_flags, pc);
	if (!event)
		return 0;

	entry = ring_buffer_event_data(event);
	entry->ip			= ip;
	entry->str			= str;

	__buffer_unlock_commit(buffer, event);
	ftrace_trace_stack(&global_trace, buffer, irq_flags, 4, pc, NULL);

	return 1;
}
EXPORT_SYMBOL_GPL(__trace_bputs);

#ifdef CONFIG_TRACER_SNAPSHOT
void tracing_snapshot_instance_cond(struct trace_array *tr, void *cond_data)
{
	struct tracer *tracer = tr->current_trace;
	unsigned long flags;

	if (in_nmi()) {
		internal_trace_puts("*** SNAPSHOT CALLED FROM NMI CONTEXT ***\n");
		internal_trace_puts("*** snapshot is being ignored        ***\n");
		return;
	}

	if (!tr->allocated_snapshot) {
		internal_trace_puts("*** SNAPSHOT NOT ALLOCATED ***\n");
		internal_trace_puts("*** stopping trace here!   ***\n");
		tracing_off();
		return;
	}

	/* Note, snapshot can not be used when the tracer uses it */
	if (tracer->use_max_tr) {
		internal_trace_puts("*** LATENCY TRACER ACTIVE ***\n");
		internal_trace_puts("*** Can not use snapshot (sorry) ***\n");
		return;
	}

	local_irq_save(flags);
	update_max_tr(tr, current, smp_processor_id(), cond_data);
	local_irq_restore(flags);
}

void tracing_snapshot_instance(struct trace_array *tr)
{
	tracing_snapshot_instance_cond(tr, NULL);
}

/**
 * tracing_snapshot - take a snapshot of the current buffer.
 *
 * This causes a swap between the snapshot buffer and the current live
 * tracing buffer. You can use this to take snapshots of the live
 * trace when some condition is triggered, but continue to trace.
 *
 * Note, make sure to allocate the snapshot with either
 * a tracing_snapshot_alloc(), or by doing it manually
 * with: echo 1 > /sys/kernel/debug/tracing/snapshot
 *
 * If the snapshot buffer is not allocated, it will stop tracing.
 * Basically making a permanent snapshot.
 */
void tracing_snapshot(void)
{
	struct trace_array *tr = &global_trace;

	tracing_snapshot_instance(tr);
}
EXPORT_SYMBOL_GPL(tracing_snapshot);

/**
 * tracing_snapshot_cond - conditionally take a snapshot of the current buffer.
 * @tr:		The tracing instance to snapshot
 * @cond_data:	The data to be tested conditionally, and possibly saved
 *
 * This is the same as tracing_snapshot() except that the snapshot is
 * conditional - the snapshot will only happen if the
 * cond_snapshot.update() implementation receiving the cond_data
 * returns true, which means that the trace array's cond_snapshot
 * update() operation used the cond_data to determine whether the
 * snapshot should be taken, and if it was, presumably saved it along
 * with the snapshot.
 */
void tracing_snapshot_cond(struct trace_array *tr, void *cond_data)
{
	tracing_snapshot_instance_cond(tr, cond_data);
}
EXPORT_SYMBOL_GPL(tracing_snapshot_cond);

/**
 * tracing_snapshot_cond_data - get the user data associated with a snapshot
 * @tr:		The tracing instance
 *
 * When the user enables a conditional snapshot using
 * tracing_snapshot_cond_enable(), the user-defined cond_data is saved
 * with the snapshot.  This accessor is used to retrieve it.
 *
 * Should not be called from cond_snapshot.update(), since it takes
 * the tr->max_lock lock, which the code calling
 * cond_snapshot.update() has already done.
 *
 * Returns the cond_data associated with the trace array's snapshot.
 */
void *tracing_cond_snapshot_data(struct trace_array *tr)
{
	void *cond_data = NULL;

	arch_spin_lock(&tr->max_lock);

	if (tr->cond_snapshot)
		cond_data = tr->cond_snapshot->cond_data;

	arch_spin_unlock(&tr->max_lock);

	return cond_data;
}
EXPORT_SYMBOL_GPL(tracing_cond_snapshot_data);

static int resize_buffer_duplicate_size(struct trace_buffer *trace_buf,
					struct trace_buffer *size_buf, int cpu_id);
static void set_buffer_entries(struct trace_buffer *buf, unsigned long val);

int tracing_alloc_snapshot_instance(struct trace_array *tr)
{
	int ret;

	if (!tr->allocated_snapshot) {

		/* allocate spare buffer */
		ret = resize_buffer_duplicate_size(&tr->max_buffer,
				   &tr->trace_buffer, RING_BUFFER_ALL_CPUS);
		if (ret < 0)
			return ret;

		tr->allocated_snapshot = true;
	}

	return 0;
}

static void free_snapshot(struct trace_array *tr)
{
	/*
	 * We don't free the ring buffer. instead, resize it because
	 * The max_tr ring buffer has some state (e.g. ring->clock) and
	 * we want preserve it.
	 */
	ring_buffer_resize(tr->max_buffer.buffer, 1, RING_BUFFER_ALL_CPUS);
	set_buffer_entries(&tr->max_buffer, 1);
	tracing_reset_online_cpus(&tr->max_buffer);
	tr->allocated_snapshot = false;
}

/**
 * tracing_alloc_snapshot - allocate snapshot buffer.
 *
 * This only allocates the snapshot buffer if it isn't already
 * allocated - it doesn't also take a snapshot.
 *
 * This is meant to be used in cases where the snapshot buffer needs
 * to be set up for events that can't sleep but need to be able to
 * trigger a snapshot.
 */
int tracing_alloc_snapshot(void)
{
	struct trace_array *tr = &global_trace;
	int ret;

	ret = tracing_alloc_snapshot_instance(tr);
	WARN_ON(ret < 0);

	return ret;
}
EXPORT_SYMBOL_GPL(tracing_alloc_snapshot);

/**
 * tracing_snapshot_alloc - allocate and take a snapshot of the current buffer.
 *
 * This is similar to tracing_snapshot(), but it will allocate the
 * snapshot buffer if it isn't already allocated. Use this only
 * where it is safe to sleep, as the allocation may sleep.
 *
 * This causes a swap between the snapshot buffer and the current live
 * tracing buffer. You can use this to take snapshots of the live
 * trace when some condition is triggered, but continue to trace.
 */
void tracing_snapshot_alloc(void)
{
	int ret;

	ret = tracing_alloc_snapshot();
	if (ret < 0)
		return;

	tracing_snapshot();
}
EXPORT_SYMBOL_GPL(tracing_snapshot_alloc);

/**
 * tracing_snapshot_cond_enable - enable conditional snapshot for an instance
 * @tr:		The tracing instance
 * @cond_data:	User data to associate with the snapshot
 * @update:	Implementation of the cond_snapshot update function
 *
 * Check whether the conditional snapshot for the given instance has
 * already been enabled, or if the current tracer is already using a
 * snapshot; if so, return -EBUSY, else create a cond_snapshot and
 * save the cond_data and update function inside.
 *
 * Returns 0 if successful, error otherwise.
 */
int tracing_snapshot_cond_enable(struct trace_array *tr, void *cond_data,
				 cond_update_fn_t update)
{
	struct cond_snapshot *cond_snapshot;
	int ret = 0;

	cond_snapshot = kzalloc(sizeof(*cond_snapshot), GFP_KERNEL);
	if (!cond_snapshot)
		return -ENOMEM;

	cond_snapshot->cond_data = cond_data;
	cond_snapshot->update = update;

	mutex_lock(&trace_types_lock);

	ret = tracing_alloc_snapshot_instance(tr);
	if (ret)
		goto fail_unlock;

	if (tr->current_trace->use_max_tr) {
		ret = -EBUSY;
		goto fail_unlock;
	}

	/*
	 * The cond_snapshot can only change to NULL without the
	 * trace_types_lock. We don't care if we race with it going
	 * to NULL, but we want to make sure that it's not set to
	 * something other than NULL when we get here, which we can
	 * do safely with only holding the trace_types_lock and not
	 * having to take the max_lock.
	 */
	if (tr->cond_snapshot) {
		ret = -EBUSY;
		goto fail_unlock;
	}

	arch_spin_lock(&tr->max_lock);
	tr->cond_snapshot = cond_snapshot;
	arch_spin_unlock(&tr->max_lock);

	mutex_unlock(&trace_types_lock);

	return ret;

 fail_unlock:
	mutex_unlock(&trace_types_lock);
	kfree(cond_snapshot);
	return ret;
}
EXPORT_SYMBOL_GPL(tracing_snapshot_cond_enable);

/**
 * tracing_snapshot_cond_disable - disable conditional snapshot for an instance
 * @tr:		The tracing instance
 *
 * Check whether the conditional snapshot for the given instance is
 * enabled; if so, free the cond_snapshot associated with it,
 * otherwise return -EINVAL.
 *
 * Returns 0 if successful, error otherwise.
 */
int tracing_snapshot_cond_disable(struct trace_array *tr)
{
	int ret = 0;

	arch_spin_lock(&tr->max_lock);

	if (!tr->cond_snapshot)
		ret = -EINVAL;
	else {
		kfree(tr->cond_snapshot);
		tr->cond_snapshot = NULL;
	}

	arch_spin_unlock(&tr->max_lock);

	return ret;
}
EXPORT_SYMBOL_GPL(tracing_snapshot_cond_disable);
#else
void tracing_snapshot(void)
{
	WARN_ONCE(1, "Snapshot feature not enabled, but internal snapshot used");
}
EXPORT_SYMBOL_GPL(tracing_snapshot);
void tracing_snapshot_cond(struct trace_array *tr, void *cond_data)
{
	WARN_ONCE(1, "Snapshot feature not enabled, but internal conditional snapshot used");
}
EXPORT_SYMBOL_GPL(tracing_snapshot_cond);
int tracing_alloc_snapshot(void)
{
	WARN_ONCE(1, "Snapshot feature not enabled, but snapshot allocation used");
	return -ENODEV;
}
EXPORT_SYMBOL_GPL(tracing_alloc_snapshot);
void tracing_snapshot_alloc(void)
{
	/* Give warning */
	tracing_snapshot();
}
EXPORT_SYMBOL_GPL(tracing_snapshot_alloc);
void *tracing_cond_snapshot_data(struct trace_array *tr)
{
	return NULL;
}
EXPORT_SYMBOL_GPL(tracing_cond_snapshot_data);
int tracing_snapshot_cond_enable(struct trace_array *tr, void *cond_data, cond_update_fn_t update)
{
	return -ENODEV;
}
EXPORT_SYMBOL_GPL(tracing_snapshot_cond_enable);
int tracing_snapshot_cond_disable(struct trace_array *tr)
{
	return false;
}
EXPORT_SYMBOL_GPL(tracing_snapshot_cond_disable);
#endif /* CONFIG_TRACER_SNAPSHOT */

void tracer_tracing_off(struct trace_array *tr)
{
	if (tr->trace_buffer.buffer)
		ring_buffer_record_off(tr->trace_buffer.buffer);
	/*
	 * This flag is looked at when buffers haven't been allocated
	 * yet, or by some tracers (like irqsoff), that just want to
	 * know if the ring buffer has been disabled, but it can handle
	 * races of where it gets disabled but we still do a record.
	 * As the check is in the fast path of the tracers, it is more
	 * important to be fast than accurate.
	 */
	tr->buffer_disabled = 1;
	/* Make the flag seen by readers */
	smp_wmb();
}

/**
 * tracing_off - turn off tracing buffers
 *
 * This function stops the tracing buffers from recording data.
 * It does not disable any overhead the tracers themselves may
 * be causing. This function simply causes all recording to
 * the ring buffers to fail.
 */
void tracing_off(void)
{
	tracer_tracing_off(&global_trace);
}
EXPORT_SYMBOL_GPL(tracing_off);

void disable_trace_on_warning(void)
{
	if (__disable_trace_on_warning)
		tracing_off();
}

/**
 * tracer_tracing_is_on - show real state of ring buffer enabled
 * @tr : the trace array to know if ring buffer is enabled
 *
 * Shows real state of the ring buffer if it is enabled or not.
 */
bool tracer_tracing_is_on(struct trace_array *tr)
{
	if (tr->trace_buffer.buffer)
		return ring_buffer_record_is_on(tr->trace_buffer.buffer);
	return !tr->buffer_disabled;
}

/**
 * tracing_is_on - show state of ring buffers enabled
 */
int tracing_is_on(void)
{
	return tracer_tracing_is_on(&global_trace);
}
EXPORT_SYMBOL_GPL(tracing_is_on);

static int __init set_buf_size(char *str)
{
	unsigned long buf_size;

	if (!str)
		return 0;
	buf_size = memparse(str, &str);
	/* nr_entries can not be zero */
	if (buf_size == 0)
		return 0;
	trace_buf_size = buf_size;
	return 1;
}
__setup("trace_buf_size=", set_buf_size);

static int __init set_tracing_thresh(char *str)
{
	unsigned long threshold;
	int ret;

	if (!str)
		return 0;
	ret = kstrtoul(str, 0, &threshold);
	if (ret < 0)
		return 0;
	tracing_thresh = threshold * 1000;
	return 1;
}
__setup("tracing_thresh=", set_tracing_thresh);

unsigned long nsecs_to_usecs(unsigned long nsecs)
{
	return nsecs / 1000;
}

/*
 * TRACE_FLAGS is defined as a tuple matching bit masks with strings.
 * It uses C(a, b) where 'a' is the eval (enum) name and 'b' is the string that
 * matches it. By defining "C(a, b) b", TRACE_FLAGS becomes a list
 * of strings in the order that the evals (enum) were defined.
 */
#undef C
#define C(a, b) b

/* These must match the bit postions in trace_iterator_flags */
static const char *trace_options[] = {
	TRACE_FLAGS
	NULL
};

static struct {
	u64 (*func)(void);
	const char *name;
	int in_ns;		/* is this clock in nanoseconds? */
} trace_clocks[] = {
	{ trace_clock_local,		"local",	1 },
	{ trace_clock_global,		"global",	1 },
	{ trace_clock_counter,		"counter",	0 },
	{ trace_clock_jiffies,		"uptime",	0 },
	{ trace_clock,			"perf",		1 },
	{ ktime_get_mono_fast_ns,	"mono",		1 },
	{ ktime_get_raw_fast_ns,	"mono_raw",	1 },
	{ ktime_get_boot_fast_ns,	"boot",		1 },
	ARCH_TRACE_CLOCKS
};

bool trace_clock_in_ns(struct trace_array *tr)
{
	if (trace_clocks[tr->clock_id].in_ns)
		return true;

	return false;
}

/*
 * trace_parser_get_init - gets the buffer for trace parser
 */
int trace_parser_get_init(struct trace_parser *parser, int size)
{
	memset(parser, 0, sizeof(*parser));

	parser->buffer = kmalloc(size, GFP_KERNEL);
	if (!parser->buffer)
		return 1;

	parser->size = size;
	return 0;
}

/*
 * trace_parser_put - frees the buffer for trace parser
 */
void trace_parser_put(struct trace_parser *parser)
{
	kfree(parser->buffer);
	parser->buffer = NULL;
}

/*
 * trace_get_user - reads the user input string separated by  space
 * (matched by isspace(ch))
 *
 * For each string found the 'struct trace_parser' is updated,
 * and the function returns.
 *
 * Returns number of bytes read.
 *
 * See kernel/trace/trace.h for 'struct trace_parser' details.
 */
int trace_get_user(struct trace_parser *parser, const char __user *ubuf,
	size_t cnt, loff_t *ppos)
{
	char ch;
	size_t read = 0;
	ssize_t ret;

	if (!*ppos)
		trace_parser_clear(parser);

	ret = get_user(ch, ubuf++);
	if (ret)
		goto out;

	read++;
	cnt--;

	/*
	 * The parser is not finished with the last write,
	 * continue reading the user input without skipping spaces.
	 */
	if (!parser->cont) {
		/* skip white space */
		while (cnt && isspace(ch)) {
			ret = get_user(ch, ubuf++);
			if (ret)
				goto out;
			read++;
			cnt--;
		}

		parser->idx = 0;

		/* only spaces were written */
		if (isspace(ch) || !ch) {
			*ppos += read;
			ret = read;
			goto out;
		}
	}

	/* read the non-space input */
	while (cnt && !isspace(ch) && ch) {
		if (parser->idx < parser->size - 1)
			parser->buffer[parser->idx++] = ch;
		else {
			ret = -EINVAL;
			goto out;
		}
		ret = get_user(ch, ubuf++);
		if (ret)
			goto out;
		read++;
		cnt--;
	}

	/* We either got finished input or we have to wait for another call. */
	if (isspace(ch) || !ch) {
		parser->buffer[parser->idx] = 0;
		parser->cont = false;
	} else if (parser->idx < parser->size - 1) {
		parser->cont = true;
		parser->buffer[parser->idx++] = ch;
		/* Make sure the parsed string always terminates with '\0'. */
		parser->buffer[parser->idx] = 0;
	} else {
		ret = -EINVAL;
		goto out;
	}

	*ppos += read;
	ret = read;

out:
	return ret;
}

/* TODO add a seq_buf_to_buffer() */
static ssize_t trace_seq_to_buffer(struct trace_seq *s, void *buf, size_t cnt)
{
	int len;

	if (trace_seq_used(s) <= s->seq.readpos)
		return -EBUSY;

	len = trace_seq_used(s) - s->seq.readpos;
	if (cnt > len)
		cnt = len;
	memcpy(buf, s->buffer + s->seq.readpos, cnt);

	s->seq.readpos += cnt;
	return cnt;
}

unsigned long __read_mostly	tracing_thresh;

#ifdef CONFIG_TRACER_MAX_TRACE
/*
 * Copy the new maximum trace into the separate maximum-trace
 * structure. (this way the maximum trace is permanently saved,
 * for later retrieval via /sys/kernel/tracing/tracing_max_latency)
 */
static void
__update_max_tr(struct trace_array *tr, struct task_struct *tsk, int cpu)
{
	struct trace_buffer *trace_buf = &tr->trace_buffer;
	struct trace_buffer *max_buf = &tr->max_buffer;
	struct trace_array_cpu *data = per_cpu_ptr(trace_buf->data, cpu);
	struct trace_array_cpu *max_data = per_cpu_ptr(max_buf->data, cpu);

	max_buf->cpu = cpu;
	max_buf->time_start = data->preempt_timestamp;

	max_data->saved_latency = tr->max_latency;
	max_data->critical_start = data->critical_start;
	max_data->critical_end = data->critical_end;

	strncpy(max_data->comm, tsk->comm, TASK_COMM_LEN);
	max_data->pid = tsk->pid;
	/*
	 * If tsk == current, then use current_uid(), as that does not use
	 * RCU. The irq tracer can be called out of RCU scope.
	 */
	if (tsk == current)
		max_data->uid = current_uid();
	else
		max_data->uid = task_uid(tsk);

	max_data->nice = tsk->static_prio - 20 - MAX_RT_PRIO;
	max_data->policy = tsk->policy;
	max_data->rt_priority = tsk->rt_priority;

	/* record this tasks comm */
	tracing_record_cmdline(tsk);
}

/**
 * update_max_tr - snapshot all trace buffers from global_trace to max_tr
 * @tr: tracer
 * @tsk: the task with the latency
 * @cpu: The cpu that initiated the trace.
 * @cond_data: User data associated with a conditional snapshot
 *
 * Flip the buffers between the @tr and the max_tr and record information
 * about which task was the cause of this latency.
 */
void
update_max_tr(struct trace_array *tr, struct task_struct *tsk, int cpu,
	      void *cond_data)
{
	if (tr->stop_count)
		return;

	WARN_ON_ONCE(!irqs_disabled());

	if (!tr->allocated_snapshot) {
		/* Only the nop tracer should hit this when disabling */
		WARN_ON_ONCE(tr->current_trace != &nop_trace);
		return;
	}

	arch_spin_lock(&tr->max_lock);

	/* Inherit the recordable setting from trace_buffer */
	if (ring_buffer_record_is_set_on(tr->trace_buffer.buffer))
		ring_buffer_record_on(tr->max_buffer.buffer);
	else
		ring_buffer_record_off(tr->max_buffer.buffer);

#ifdef CONFIG_TRACER_SNAPSHOT
	if (tr->cond_snapshot && !tr->cond_snapshot->update(tr, cond_data))
		goto out_unlock;
#endif
	swap(tr->trace_buffer.buffer, tr->max_buffer.buffer);

	__update_max_tr(tr, tsk, cpu);

 out_unlock:
	arch_spin_unlock(&tr->max_lock);
}

/**
 * update_max_tr_single - only copy one trace over, and reset the rest
 * @tr: tracer
 * @tsk: task with the latency
 * @cpu: the cpu of the buffer to copy.
 *
 * Flip the trace of a single CPU buffer between the @tr and the max_tr.
 */
void
update_max_tr_single(struct trace_array *tr, struct task_struct *tsk, int cpu)
{
	int ret;

	if (tr->stop_count)
		return;

	WARN_ON_ONCE(!irqs_disabled());
	if (!tr->allocated_snapshot) {
		/* Only the nop tracer should hit this when disabling */
		WARN_ON_ONCE(tr->current_trace != &nop_trace);
		return;
	}

	arch_spin_lock(&tr->max_lock);

	ret = ring_buffer_swap_cpu(tr->max_buffer.buffer, tr->trace_buffer.buffer, cpu);

	if (ret == -EBUSY) {
		/*
		 * We failed to swap the buffer due to a commit taking
		 * place on this CPU. We fail to record, but we reset
		 * the max trace buffer (no one writes directly to it)
		 * and flag that it failed.
		 */
		trace_array_printk_buf(tr->max_buffer.buffer, _THIS_IP_,
			"Failed to swap buffers due to commit in progress\n");
	}

	WARN_ON_ONCE(ret && ret != -EAGAIN && ret != -EBUSY);

	__update_max_tr(tr, tsk, cpu);
	arch_spin_unlock(&tr->max_lock);
}
#endif /* CONFIG_TRACER_MAX_TRACE */

static int wait_on_pipe(struct trace_iterator *iter, int full)
{
	/* Iterators are static, they should be filled or empty */
	if (trace_buffer_iter(iter, iter->cpu_file))
		return 0;

	return ring_buffer_wait(iter->trace_buffer->buffer, iter->cpu_file,
				full);
}

#ifdef CONFIG_FTRACE_STARTUP_TEST
static bool selftests_can_run;

struct trace_selftests {
	struct list_head		list;
	struct tracer			*type;
};

static LIST_HEAD(postponed_selftests);

static int save_selftest(struct tracer *type)
{
	struct trace_selftests *selftest;

	selftest = kmalloc(sizeof(*selftest), GFP_KERNEL);
	if (!selftest)
		return -ENOMEM;

	selftest->type = type;
	list_add(&selftest->list, &postponed_selftests);
	return 0;
}

static int run_tracer_selftest(struct tracer *type)
{
	struct trace_array *tr = &global_trace;
	struct tracer *saved_tracer = tr->current_trace;
	int ret;

	if (!type->selftest || tracing_selftest_disabled)
		return 0;

	/*
	 * If a tracer registers early in boot up (before scheduling is
	 * initialized and such), then do not run its selftests yet.
	 * Instead, run it a little later in the boot process.
	 */
	if (!selftests_can_run)
		return save_selftest(type);

	/*
	 * Run a selftest on this tracer.
	 * Here we reset the trace buffer, and set the current
	 * tracer to be this tracer. The tracer can then run some
	 * internal tracing to verify that everything is in order.
	 * If we fail, we do not register this tracer.
	 */
	tracing_reset_online_cpus(&tr->trace_buffer);

	tr->current_trace = type;

#ifdef CONFIG_TRACER_MAX_TRACE
	if (type->use_max_tr) {
		/* If we expanded the buffers, make sure the max is expanded too */
		if (ring_buffer_expanded)
			ring_buffer_resize(tr->max_buffer.buffer, trace_buf_size,
					   RING_BUFFER_ALL_CPUS);
		tr->allocated_snapshot = true;
	}
#endif

	/* the test is responsible for initializing and enabling */
	pr_info("Testing tracer %s: ", type->name);
	ret = type->selftest(type, tr);
	/* the test is responsible for resetting too */
	tr->current_trace = saved_tracer;
	if (ret) {
		printk(KERN_CONT "FAILED!\n");
		/* Add the warning after printing 'FAILED' */
		WARN_ON(1);
		return -1;
	}
	/* Only reset on passing, to avoid touching corrupted buffers */
	tracing_reset_online_cpus(&tr->trace_buffer);

#ifdef CONFIG_TRACER_MAX_TRACE
	if (type->use_max_tr) {
		tr->allocated_snapshot = false;

		/* Shrink the max buffer again */
		if (ring_buffer_expanded)
			ring_buffer_resize(tr->max_buffer.buffer, 1,
					   RING_BUFFER_ALL_CPUS);
	}
#endif

	printk(KERN_CONT "PASSED\n");
	return 0;
}

static __init int init_trace_selftests(void)
{
	struct trace_selftests *p, *n;
	struct tracer *t, **last;
	int ret;

	selftests_can_run = true;

	mutex_lock(&trace_types_lock);

	if (list_empty(&postponed_selftests))
		goto out;

	pr_info("Running postponed tracer tests:\n");

	tracing_selftest_running = true;
	list_for_each_entry_safe(p, n, &postponed_selftests, list) {
		/* This loop can take minutes when sanitizers are enabled, so
		 * lets make sure we allow RCU processing.
		 */
		cond_resched();
		ret = run_tracer_selftest(p->type);
		/* If the test fails, then warn and remove from available_tracers */
		if (ret < 0) {
			WARN(1, "tracer: %s failed selftest, disabling\n",
			     p->type->name);
			last = &trace_types;
			for (t = trace_types; t; t = t->next) {
				if (t == p->type) {
					*last = t->next;
					break;
				}
				last = &t->next;
			}
		}
		list_del(&p->list);
		kfree(p);
	}
	tracing_selftest_running = false;

 out:
	mutex_unlock(&trace_types_lock);

	return 0;
}
core_initcall(init_trace_selftests);
#else
static inline int run_tracer_selftest(struct tracer *type)
{
	return 0;
}
#endif /* CONFIG_FTRACE_STARTUP_TEST */

static void add_tracer_options(struct trace_array *tr, struct tracer *t);

static void __init apply_trace_boot_options(void);

/**
 * register_tracer - register a tracer with the ftrace system.
 * @type: the plugin for the tracer
 *
 * Register a new plugin tracer.
 */
int __init register_tracer(struct tracer *type)
{
	struct tracer *t;
	int ret = 0;

	if (!type->name) {
		pr_info("Tracer must have a name\n");
		return -1;
	}

	if (strlen(type->name) >= MAX_TRACER_SIZE) {
		pr_info("Tracer has a name longer than %d\n", MAX_TRACER_SIZE);
		return -1;
	}

	if (security_locked_down(LOCKDOWN_TRACEFS)) {
		pr_warning("Can not register tracer %s due to lockdown\n",
			   type->name);
		return -EPERM;
	}

	mutex_lock(&trace_types_lock);

	tracing_selftest_running = true;

	for (t = trace_types; t; t = t->next) {
		if (strcmp(type->name, t->name) == 0) {
			/* already found */
			pr_info("Tracer %s already registered\n",
				type->name);
			ret = -1;
			goto out;
		}
	}

	if (!type->set_flag)
		type->set_flag = &dummy_set_flag;
	if (!type->flags) {
		/*allocate a dummy tracer_flags*/
		type->flags = kmalloc(sizeof(*type->flags), GFP_KERNEL);
		if (!type->flags) {
			ret = -ENOMEM;
			goto out;
		}
		type->flags->val = 0;
		type->flags->opts = dummy_tracer_opt;
	} else
		if (!type->flags->opts)
			type->flags->opts = dummy_tracer_opt;

	/* store the tracer for __set_tracer_option */
	type->flags->trace = type;

	ret = run_tracer_selftest(type);
	if (ret < 0)
		goto out;

	type->next = trace_types;
	trace_types = type;
	add_tracer_options(&global_trace, type);

 out:
	tracing_selftest_running = false;
	mutex_unlock(&trace_types_lock);

	if (ret || !default_bootup_tracer)
		goto out_unlock;

	if (strncmp(default_bootup_tracer, type->name, MAX_TRACER_SIZE))
		goto out_unlock;

	printk(KERN_INFO "Starting tracer '%s'\n", type->name);
	/* Do we want this tracer to start on bootup? */
	tracing_set_tracer(&global_trace, type->name);
	default_bootup_tracer = NULL;

	apply_trace_boot_options();

	/* disable other selftests, since this will break it. */
	tracing_selftest_disabled = true;
#ifdef CONFIG_FTRACE_STARTUP_TEST
	printk(KERN_INFO "Disabling FTRACE selftests due to running tracer '%s'\n",
	       type->name);
#endif

 out_unlock:
	return ret;
}

static void tracing_reset_cpu(struct trace_buffer *buf, int cpu)
{
	struct ring_buffer *buffer = buf->buffer;

	if (!buffer)
		return;

	ring_buffer_record_disable(buffer);

	/* Make sure all commits have finished */
	synchronize_rcu();
	ring_buffer_reset_cpu(buffer, cpu);

	ring_buffer_record_enable(buffer);
}

void tracing_reset_online_cpus(struct trace_buffer *buf)
{
	struct ring_buffer *buffer = buf->buffer;
	int cpu;

	if (!buffer)
		return;

	ring_buffer_record_disable(buffer);

	/* Make sure all commits have finished */
	synchronize_rcu();

	buf->time_start = buffer_ftrace_now(buf, buf->cpu);

	for_each_online_cpu(cpu)
		ring_buffer_reset_cpu(buffer, cpu);

	ring_buffer_record_enable(buffer);
}

/* Must have trace_types_lock held */
void tracing_reset_all_online_cpus(void)
{
	struct trace_array *tr;

	list_for_each_entry(tr, &ftrace_trace_arrays, list) {
		if (!tr->clear_trace)
			continue;
		tr->clear_trace = false;
		tracing_reset_online_cpus(&tr->trace_buffer);
#ifdef CONFIG_TRACER_MAX_TRACE
		tracing_reset_online_cpus(&tr->max_buffer);
#endif
	}
}

static int *tgid_map;

#define SAVED_CMDLINES_DEFAULT 128
#define NO_CMDLINE_MAP UINT_MAX
static arch_spinlock_t trace_cmdline_lock = __ARCH_SPIN_LOCK_UNLOCKED;
struct saved_cmdlines_buffer {
	unsigned map_pid_to_cmdline[PID_MAX_DEFAULT+1];
	unsigned *map_cmdline_to_pid;
	unsigned cmdline_num;
	int cmdline_idx;
	char *saved_cmdlines;
};
static struct saved_cmdlines_buffer *savedcmd;

/* temporary disable recording */
static atomic_t trace_record_taskinfo_disabled __read_mostly;

static inline char *get_saved_cmdlines(int idx)
{
	return &savedcmd->saved_cmdlines[idx * TASK_COMM_LEN];
}

static inline void set_cmdline(int idx, const char *cmdline)
{
	strncpy(get_saved_cmdlines(idx), cmdline, TASK_COMM_LEN);
}

static int allocate_cmdlines_buffer(unsigned int val,
				    struct saved_cmdlines_buffer *s)
{
	s->map_cmdline_to_pid = kmalloc_array(val,
					      sizeof(*s->map_cmdline_to_pid),
					      GFP_KERNEL);
	if (!s->map_cmdline_to_pid)
		return -ENOMEM;

	s->saved_cmdlines = kmalloc_array(TASK_COMM_LEN, val, GFP_KERNEL);
	if (!s->saved_cmdlines) {
		kfree(s->map_cmdline_to_pid);
		return -ENOMEM;
	}

	s->cmdline_idx = 0;
	s->cmdline_num = val;
	memset(&s->map_pid_to_cmdline, NO_CMDLINE_MAP,
	       sizeof(s->map_pid_to_cmdline));
	memset(s->map_cmdline_to_pid, NO_CMDLINE_MAP,
	       val * sizeof(*s->map_cmdline_to_pid));

	return 0;
}

static int trace_create_savedcmd(void)
{
	int ret;

	savedcmd = kmalloc(sizeof(*savedcmd), GFP_KERNEL);
	if (!savedcmd)
		return -ENOMEM;

	ret = allocate_cmdlines_buffer(SAVED_CMDLINES_DEFAULT, savedcmd);
	if (ret < 0) {
		kfree(savedcmd);
		savedcmd = NULL;
		return -ENOMEM;
	}

	return 0;
}

int is_tracing_stopped(void)
{
	return global_trace.stop_count;
}

/**
 * tracing_start - quick start of the tracer
 *
 * If tracing is enabled but was stopped by tracing_stop,
 * this will start the tracer back up.
 */
void tracing_start(void)
{
	struct ring_buffer *buffer;
	unsigned long flags;

	if (tracing_disabled)
		return;

	raw_spin_lock_irqsave(&global_trace.start_lock, flags);
	if (--global_trace.stop_count) {
		if (global_trace.stop_count < 0) {
			/* Someone screwed up their debugging */
			WARN_ON_ONCE(1);
			global_trace.stop_count = 0;
		}
		goto out;
	}

	/* Prevent the buffers from switching */
	arch_spin_lock(&global_trace.max_lock);

	buffer = global_trace.trace_buffer.buffer;
	if (buffer)
		ring_buffer_record_enable(buffer);

#ifdef CONFIG_TRACER_MAX_TRACE
	buffer = global_trace.max_buffer.buffer;
	if (buffer)
		ring_buffer_record_enable(buffer);
#endif

	arch_spin_unlock(&global_trace.max_lock);

 out:
	raw_spin_unlock_irqrestore(&global_trace.start_lock, flags);
}

static void tracing_start_tr(struct trace_array *tr)
{
	struct ring_buffer *buffer;
	unsigned long flags;

	if (tracing_disabled)
		return;

	/* If global, we need to also start the max tracer */
	if (tr->flags & TRACE_ARRAY_FL_GLOBAL)
		return tracing_start();

	raw_spin_lock_irqsave(&tr->start_lock, flags);

	if (--tr->stop_count) {
		if (tr->stop_count < 0) {
			/* Someone screwed up their debugging */
			WARN_ON_ONCE(1);
			tr->stop_count = 0;
		}
		goto out;
	}

	buffer = tr->trace_buffer.buffer;
	if (buffer)
		ring_buffer_record_enable(buffer);

 out:
	raw_spin_unlock_irqrestore(&tr->start_lock, flags);
}

/**
 * tracing_stop - quick stop of the tracer
 *
 * Light weight way to stop tracing. Use in conjunction with
 * tracing_start.
 */
void tracing_stop(void)
{
	struct ring_buffer *buffer;
	unsigned long flags;

	raw_spin_lock_irqsave(&global_trace.start_lock, flags);
	if (global_trace.stop_count++)
		goto out;

	/* Prevent the buffers from switching */
	arch_spin_lock(&global_trace.max_lock);

	buffer = global_trace.trace_buffer.buffer;
	if (buffer)
		ring_buffer_record_disable(buffer);

#ifdef CONFIG_TRACER_MAX_TRACE
	buffer = global_trace.max_buffer.buffer;
	if (buffer)
		ring_buffer_record_disable(buffer);
#endif

	arch_spin_unlock(&global_trace.max_lock);

 out:
	raw_spin_unlock_irqrestore(&global_trace.start_lock, flags);
}

static void tracing_stop_tr(struct trace_array *tr)
{
	struct ring_buffer *buffer;
	unsigned long flags;

	/* If global, we need to also stop the max tracer */
	if (tr->flags & TRACE_ARRAY_FL_GLOBAL)
		return tracing_stop();

	raw_spin_lock_irqsave(&tr->start_lock, flags);
	if (tr->stop_count++)
		goto out;

	buffer = tr->trace_buffer.buffer;
	if (buffer)
		ring_buffer_record_disable(buffer);

 out:
	raw_spin_unlock_irqrestore(&tr->start_lock, flags);
}

static int trace_save_cmdline(struct task_struct *tsk)
{
	unsigned pid, idx;

	/* treat recording of idle task as a success */
	if (!tsk->pid)
		return 1;

	if (unlikely(tsk->pid > PID_MAX_DEFAULT))
		return 0;

	/*
	 * It's not the end of the world if we don't get
	 * the lock, but we also don't want to spin
	 * nor do we want to disable interrupts,
	 * so if we miss here, then better luck next time.
	 */
	if (!arch_spin_trylock(&trace_cmdline_lock))
		return 0;

	idx = savedcmd->map_pid_to_cmdline[tsk->pid];
	if (idx == NO_CMDLINE_MAP) {
		idx = (savedcmd->cmdline_idx + 1) % savedcmd->cmdline_num;

		/*
		 * Check whether the cmdline buffer at idx has a pid
		 * mapped. We are going to overwrite that entry so we
		 * need to clear the map_pid_to_cmdline. Otherwise we
		 * would read the new comm for the old pid.
		 */
		pid = savedcmd->map_cmdline_to_pid[idx];
		if (pid != NO_CMDLINE_MAP)
			savedcmd->map_pid_to_cmdline[pid] = NO_CMDLINE_MAP;

		savedcmd->map_cmdline_to_pid[idx] = tsk->pid;
		savedcmd->map_pid_to_cmdline[tsk->pid] = idx;

		savedcmd->cmdline_idx = idx;
	}

	set_cmdline(idx, tsk->comm);

	arch_spin_unlock(&trace_cmdline_lock);

	return 1;
}

static void __trace_find_cmdline(int pid, char comm[])
{
	unsigned map;

	if (!pid) {
		strcpy(comm, "<idle>");
		return;
	}

	if (WARN_ON_ONCE(pid < 0)) {
		strcpy(comm, "<XXX>");
		return;
	}

	if (pid > PID_MAX_DEFAULT) {
		strcpy(comm, "<...>");
		return;
	}

	map = savedcmd->map_pid_to_cmdline[pid];
	if (map != NO_CMDLINE_MAP)
		strlcpy(comm, get_saved_cmdlines(map), TASK_COMM_LEN);
	else
		strcpy(comm, "<...>");
}

void trace_find_cmdline(int pid, char comm[])
{
	preempt_disable();
	arch_spin_lock(&trace_cmdline_lock);

	__trace_find_cmdline(pid, comm);

	arch_spin_unlock(&trace_cmdline_lock);
	preempt_enable();
}

int trace_find_tgid(int pid)
{
	if (unlikely(!tgid_map || !pid || pid > PID_MAX_DEFAULT))
		return 0;

	return tgid_map[pid];
}

static int trace_save_tgid(struct task_struct *tsk)
{
	/* treat recording of idle task as a success */
	if (!tsk->pid)
		return 1;

	if (unlikely(!tgid_map || tsk->pid > PID_MAX_DEFAULT))
		return 0;

	tgid_map[tsk->pid] = tsk->tgid;
	return 1;
}

static bool tracing_record_taskinfo_skip(int flags)
{
	if (unlikely(!(flags & (TRACE_RECORD_CMDLINE | TRACE_RECORD_TGID))))
		return true;
	if (atomic_read(&trace_record_taskinfo_disabled) || !tracing_is_on())
		return true;
	if (!__this_cpu_read(trace_taskinfo_save))
		return true;
	return false;
}

/**
 * tracing_record_taskinfo - record the task info of a task
 *
 * @task:  task to record
 * @flags: TRACE_RECORD_CMDLINE for recording comm
 *         TRACE_RECORD_TGID for recording tgid
 */
void tracing_record_taskinfo(struct task_struct *task, int flags)
{
	bool done;

	if (tracing_record_taskinfo_skip(flags))
		return;

	/*
	 * Record as much task information as possible. If some fail, continue
	 * to try to record the others.
	 */
	done = !(flags & TRACE_RECORD_CMDLINE) || trace_save_cmdline(task);
	done &= !(flags & TRACE_RECORD_TGID) || trace_save_tgid(task);

	/* If recording any information failed, retry again soon. */
	if (!done)
		return;

	__this_cpu_write(trace_taskinfo_save, false);
}

/**
 * tracing_record_taskinfo_sched_switch - record task info for sched_switch
 *
 * @prev: previous task during sched_switch
 * @next: next task during sched_switch
 * @flags: TRACE_RECORD_CMDLINE for recording comm
 *         TRACE_RECORD_TGID for recording tgid
 */
void tracing_record_taskinfo_sched_switch(struct task_struct *prev,
					  struct task_struct *next, int flags)
{
	bool done;

	if (tracing_record_taskinfo_skip(flags))
		return;

	/*
	 * Record as much task information as possible. If some fail, continue
	 * to try to record the others.
	 */
	done  = !(flags & TRACE_RECORD_CMDLINE) || trace_save_cmdline(prev);
	done &= !(flags & TRACE_RECORD_CMDLINE) || trace_save_cmdline(next);
	done &= !(flags & TRACE_RECORD_TGID) || trace_save_tgid(prev);
	done &= !(flags & TRACE_RECORD_TGID) || trace_save_tgid(next);

	/* If recording any information failed, retry again soon. */
	if (!done)
		return;

	__this_cpu_write(trace_taskinfo_save, false);
}

/* Helpers to record a specific task information */
void tracing_record_cmdline(struct task_struct *task)
{
	tracing_record_taskinfo(task, TRACE_RECORD_CMDLINE);
}

void tracing_record_tgid(struct task_struct *task)
{
	tracing_record_taskinfo(task, TRACE_RECORD_TGID);
}

/*
 * Several functions return TRACE_TYPE_PARTIAL_LINE if the trace_seq
 * overflowed, and TRACE_TYPE_HANDLED otherwise. This helper function
 * simplifies those functions and keeps them in sync.
 */
enum print_line_t trace_handle_return(struct trace_seq *s)
{
	return trace_seq_has_overflowed(s) ?
		TRACE_TYPE_PARTIAL_LINE : TRACE_TYPE_HANDLED;
}
EXPORT_SYMBOL_GPL(trace_handle_return);

void
tracing_generic_entry_update(struct trace_entry *entry, unsigned short type,
			     unsigned long flags, int pc)
{
	struct task_struct *tsk = current;

	entry->preempt_count		= pc & 0xff;
	entry->preempt_lazy_count	= preempt_lazy_count();
	entry->pid			= (tsk) ? tsk->pid : 0;
	entry->type			= type;
	entry->flags =
#ifdef CONFIG_TRACE_IRQFLAGS_SUPPORT
		(irqs_disabled_flags(flags) ? TRACE_FLAG_IRQS_OFF : 0) |
#else
		TRACE_FLAG_IRQS_NOSUPPORT |
#endif
		((pc & NMI_MASK    ) ? TRACE_FLAG_NMI     : 0) |
		((pc & HARDIRQ_MASK) ? TRACE_FLAG_HARDIRQ : 0) |
		((pc & SOFTIRQ_OFFSET) ? TRACE_FLAG_SOFTIRQ : 0) |
		(tif_need_resched_now() ? TRACE_FLAG_NEED_RESCHED : 0) |
		(need_resched_lazy() ? TRACE_FLAG_NEED_RESCHED_LAZY : 0) |
		(test_preempt_need_resched() ? TRACE_FLAG_PREEMPT_RESCHED : 0);

	entry->migrate_disable = (tsk) ? __migrate_disabled(tsk) & 0xFF : 0;
}
EXPORT_SYMBOL_GPL(tracing_generic_entry_update);

struct ring_buffer_event *
trace_buffer_lock_reserve(struct ring_buffer *buffer,
			  int type,
			  unsigned long len,
			  unsigned long flags, int pc)
{
	return __trace_buffer_lock_reserve(buffer, type, len, flags, pc);
}

DEFINE_PER_CPU(struct ring_buffer_event *, trace_buffered_event);
DEFINE_PER_CPU(int, trace_buffered_event_cnt);
static int trace_buffered_event_ref;

/**
 * trace_buffered_event_enable - enable buffering events
 *
 * When events are being filtered, it is quicker to use a temporary
 * buffer to write the event data into if there's a likely chance
 * that it will not be committed. The discard of the ring buffer
 * is not as fast as committing, and is much slower than copying
 * a commit.
 *
 * When an event is to be filtered, allocate per cpu buffers to
 * write the event data into, and if the event is filtered and discarded
 * it is simply dropped, otherwise, the entire data is to be committed
 * in one shot.
 */
void trace_buffered_event_enable(void)
{
	struct ring_buffer_event *event;
	struct page *page;
	int cpu;

	WARN_ON_ONCE(!mutex_is_locked(&event_mutex));

	if (trace_buffered_event_ref++)
		return;

	for_each_tracing_cpu(cpu) {
		page = alloc_pages_node(cpu_to_node(cpu),
					GFP_KERNEL | __GFP_NORETRY, 0);
		if (!page)
			goto failed;

		event = page_address(page);
		memset(event, 0, sizeof(*event));

		per_cpu(trace_buffered_event, cpu) = event;

		preempt_disable();
		if (cpu == smp_processor_id() &&
		    this_cpu_read(trace_buffered_event) !=
		    per_cpu(trace_buffered_event, cpu))
			WARN_ON_ONCE(1);
		preempt_enable();
	}

	return;
 failed:
	trace_buffered_event_disable();
}

static void enable_trace_buffered_event(void *data)
{
	/* Probably not needed, but do it anyway */
	smp_rmb();
	this_cpu_dec(trace_buffered_event_cnt);
}

static void disable_trace_buffered_event(void *data)
{
	this_cpu_inc(trace_buffered_event_cnt);
}

/**
 * trace_buffered_event_disable - disable buffering events
 *
 * When a filter is removed, it is faster to not use the buffered
 * events, and to commit directly into the ring buffer. Free up
 * the temp buffers when there are no more users. This requires
 * special synchronization with current events.
 */
void trace_buffered_event_disable(void)
{
	int cpu;

	WARN_ON_ONCE(!mutex_is_locked(&event_mutex));

	if (WARN_ON_ONCE(!trace_buffered_event_ref))
		return;

	if (--trace_buffered_event_ref)
		return;

	preempt_disable();
	/* For each CPU, set the buffer as used. */
	smp_call_function_many(tracing_buffer_mask,
			       disable_trace_buffered_event, NULL, 1);
	preempt_enable();

	/* Wait for all current users to finish */
	synchronize_rcu();

	for_each_tracing_cpu(cpu) {
		free_page((unsigned long)per_cpu(trace_buffered_event, cpu));
		per_cpu(trace_buffered_event, cpu) = NULL;
	}
	/*
	 * Make sure trace_buffered_event is NULL before clearing
	 * trace_buffered_event_cnt.
	 */
	smp_wmb();

	preempt_disable();
	/* Do the work on each cpu */
	smp_call_function_many(tracing_buffer_mask,
			       enable_trace_buffered_event, NULL, 1);
	preempt_enable();
}

static struct ring_buffer *temp_buffer;

struct ring_buffer_event *
trace_event_buffer_lock_reserve(struct ring_buffer **current_rb,
			  struct trace_event_file *trace_file,
			  int type, unsigned long len,
			  unsigned long flags, int pc)
{
	struct ring_buffer_event *entry;
	int val;

	*current_rb = trace_file->tr->trace_buffer.buffer;

	if (!ring_buffer_time_stamp_abs(*current_rb) && (trace_file->flags &
	     (EVENT_FILE_FL_SOFT_DISABLED | EVENT_FILE_FL_FILTERED)) &&
	    (entry = this_cpu_read(trace_buffered_event))) {
		/* Try to use the per cpu buffer first */
		val = this_cpu_inc_return(trace_buffered_event_cnt);
		if (val == 1) {
			trace_event_setup(entry, type, flags, pc);
			entry->array[0] = len;
			return entry;
		}
		this_cpu_dec(trace_buffered_event_cnt);
	}

	entry = __trace_buffer_lock_reserve(*current_rb,
					    type, len, flags, pc);
	/*
	 * If tracing is off, but we have triggers enabled
	 * we still need to look at the event data. Use the temp_buffer
	 * to store the trace event for the tigger to use. It's recusive
	 * safe and will not be recorded anywhere.
	 */
	if (!entry && trace_file->flags & EVENT_FILE_FL_TRIGGER_COND) {
		*current_rb = temp_buffer;
		entry = __trace_buffer_lock_reserve(*current_rb,
						    type, len, flags, pc);
	}
	return entry;
}
EXPORT_SYMBOL_GPL(trace_event_buffer_lock_reserve);

static DEFINE_SPINLOCK(tracepoint_iter_lock);
static DEFINE_MUTEX(tracepoint_printk_mutex);

static void output_printk(struct trace_event_buffer *fbuffer)
{
	struct trace_event_call *event_call;
	struct trace_event *event;
	unsigned long flags;
	struct trace_iterator *iter = tracepoint_print_iter;

	/* We should never get here if iter is NULL */
	if (WARN_ON_ONCE(!iter))
		return;

	event_call = fbuffer->trace_file->event_call;
	if (!event_call || !event_call->event.funcs ||
	    !event_call->event.funcs->trace)
		return;

	event = &fbuffer->trace_file->event_call->event;

	spin_lock_irqsave(&tracepoint_iter_lock, flags);
	trace_seq_init(&iter->seq);
	iter->ent = fbuffer->entry;
	event_call->event.funcs->trace(iter, 0, event);
	trace_seq_putc(&iter->seq, 0);
	printk("%s", iter->seq.buffer);

	spin_unlock_irqrestore(&tracepoint_iter_lock, flags);
}

int tracepoint_printk_sysctl(struct ctl_table *table, int write,
			     void __user *buffer, size_t *lenp,
			     loff_t *ppos)
{
	int save_tracepoint_printk;
	int ret;

	mutex_lock(&tracepoint_printk_mutex);
	save_tracepoint_printk = tracepoint_printk;

	ret = proc_dointvec(table, write, buffer, lenp, ppos);

	/*
	 * This will force exiting early, as tracepoint_printk
	 * is always zero when tracepoint_printk_iter is not allocated
	 */
	if (!tracepoint_print_iter)
		tracepoint_printk = 0;

	if (save_tracepoint_printk == tracepoint_printk)
		goto out;

	if (tracepoint_printk)
		static_key_enable(&tracepoint_printk_key.key);
	else
		static_key_disable(&tracepoint_printk_key.key);

 out:
	mutex_unlock(&tracepoint_printk_mutex);

	return ret;
}

void trace_event_buffer_commit(struct trace_event_buffer *fbuffer)
{
	if (static_key_false(&tracepoint_printk_key.key))
		output_printk(fbuffer);

	event_trigger_unlock_commit(fbuffer->trace_file, fbuffer->buffer,
				    fbuffer->event, fbuffer->entry,
				    fbuffer->flags, fbuffer->pc);
}
EXPORT_SYMBOL_GPL(trace_event_buffer_commit);

/*
 * Skip 3:
 *
 *   trace_buffer_unlock_commit_regs()
 *   trace_event_buffer_commit()
 *   trace_event_raw_event_xxx()
 */
# define STACK_SKIP 3

void trace_buffer_unlock_commit_regs(struct trace_array *tr,
				     struct ring_buffer *buffer,
				     struct ring_buffer_event *event,
				     unsigned long flags, int pc,
				     struct pt_regs *regs)
{
	__buffer_unlock_commit(buffer, event);

	/*
	 * If regs is not set, then skip the necessary functions.
	 * Note, we can still get here via blktrace, wakeup tracer
	 * and mmiotrace, but that's ok if they lose a function or
	 * two. They are not that meaningful.
	 */
	ftrace_trace_stack(tr, buffer, flags, regs ? 0 : STACK_SKIP, pc, regs);
	ftrace_trace_userstack(buffer, flags, pc);
}

/*
 * Similar to trace_buffer_unlock_commit_regs() but do not dump stack.
 */
void
trace_buffer_unlock_commit_nostack(struct ring_buffer *buffer,
				   struct ring_buffer_event *event)
{
	__buffer_unlock_commit(buffer, event);
}

static void
trace_process_export(struct trace_export *export,
	       struct ring_buffer_event *event)
{
	struct trace_entry *entry;
	unsigned int size = 0;

	entry = ring_buffer_event_data(event);
	size = ring_buffer_event_length(event);
	export->write(export, entry, size);
}

static DEFINE_MUTEX(ftrace_export_lock);

static struct trace_export __rcu *ftrace_exports_list __read_mostly;

static DEFINE_STATIC_KEY_FALSE(ftrace_exports_enabled);

static inline void ftrace_exports_enable(void)
{
	static_branch_enable(&ftrace_exports_enabled);
}

static inline void ftrace_exports_disable(void)
{
	static_branch_disable(&ftrace_exports_enabled);
}

static void ftrace_exports(struct ring_buffer_event *event)
{
	struct trace_export *export;

	preempt_disable_notrace();

	export = rcu_dereference_raw_check(ftrace_exports_list);
	while (export) {
		trace_process_export(export, event);
		export = rcu_dereference_raw_check(export->next);
	}

	preempt_enable_notrace();
}

static inline void
add_trace_export(struct trace_export **list, struct trace_export *export)
{
	rcu_assign_pointer(export->next, *list);
	/*
	 * We are entering export into the list but another
	 * CPU might be walking that list. We need to make sure
	 * the export->next pointer is valid before another CPU sees
	 * the export pointer included into the list.
	 */
	rcu_assign_pointer(*list, export);
}

static inline int
rm_trace_export(struct trace_export **list, struct trace_export *export)
{
	struct trace_export **p;

	for (p = list; *p != NULL; p = &(*p)->next)
		if (*p == export)
			break;

	if (*p != export)
		return -1;

	rcu_assign_pointer(*p, (*p)->next);

	return 0;
}

static inline void
add_ftrace_export(struct trace_export **list, struct trace_export *export)
{
	if (*list == NULL)
		ftrace_exports_enable();

	add_trace_export(list, export);
}

static inline int
rm_ftrace_export(struct trace_export **list, struct trace_export *export)
{
	int ret;

	ret = rm_trace_export(list, export);
	if (*list == NULL)
		ftrace_exports_disable();

	return ret;
}

int register_ftrace_export(struct trace_export *export)
{
	if (WARN_ON_ONCE(!export->write))
		return -1;

	mutex_lock(&ftrace_export_lock);

	add_ftrace_export(&ftrace_exports_list, export);

	mutex_unlock(&ftrace_export_lock);

	return 0;
}
EXPORT_SYMBOL_GPL(register_ftrace_export);

int unregister_ftrace_export(struct trace_export *export)
{
	int ret;

	mutex_lock(&ftrace_export_lock);

	ret = rm_ftrace_export(&ftrace_exports_list, export);

	mutex_unlock(&ftrace_export_lock);

	return ret;
}
EXPORT_SYMBOL_GPL(unregister_ftrace_export);

void
trace_function(struct trace_array *tr,
	       unsigned long ip, unsigned long parent_ip, unsigned long flags,
	       int pc)
{
	struct trace_event_call *call = &event_function;
	struct ring_buffer *buffer = tr->trace_buffer.buffer;
	struct ring_buffer_event *event;
	struct ftrace_entry *entry;

	event = __trace_buffer_lock_reserve(buffer, TRACE_FN, sizeof(*entry),
					    flags, pc);
	if (!event)
		return;
	entry	= ring_buffer_event_data(event);
	entry->ip			= ip;
	entry->parent_ip		= parent_ip;

	if (!call_filter_check_discard(call, entry, buffer, event)) {
		if (static_branch_unlikely(&ftrace_exports_enabled))
			ftrace_exports(event);
		__buffer_unlock_commit(buffer, event);
	}
}

#ifdef CONFIG_STACKTRACE

/* Allow 4 levels of nesting: normal, softirq, irq, NMI */
#define FTRACE_KSTACK_NESTING	4

#define FTRACE_KSTACK_ENTRIES	(PAGE_SIZE / FTRACE_KSTACK_NESTING)

struct ftrace_stack {
	unsigned long		calls[FTRACE_KSTACK_ENTRIES];
};


struct ftrace_stacks {
	struct ftrace_stack	stacks[FTRACE_KSTACK_NESTING];
};

static DEFINE_PER_CPU(struct ftrace_stacks, ftrace_stacks);
static DEFINE_PER_CPU(int, ftrace_stack_reserve);

static void __ftrace_trace_stack(struct ring_buffer *buffer,
				 unsigned long flags,
				 int skip, int pc, struct pt_regs *regs)
{
	struct trace_event_call *call = &event_kernel_stack;
	struct ring_buffer_event *event;
	unsigned int size, nr_entries;
	struct ftrace_stack *fstack;
	struct stack_entry *entry;
	int stackidx;

	/*
	 * Add one, for this function and the call to save_stack_trace()
	 * If regs is set, then these functions will not be in the way.
	 */
#ifndef CONFIG_UNWINDER_ORC
	if (!regs)
		skip++;
#endif

	/*
	 * Since events can happen in NMIs there's no safe way to
	 * use the per cpu ftrace_stacks. We reserve it and if an interrupt
	 * or NMI comes in, it will just have to use the default
	 * FTRACE_STACK_SIZE.
	 */
	preempt_disable_notrace();

	stackidx = __this_cpu_inc_return(ftrace_stack_reserve) - 1;

	/* This should never happen. If it does, yell once and skip */
	if (WARN_ON_ONCE(stackidx > FTRACE_KSTACK_NESTING))
		goto out;

	/*
	 * The above __this_cpu_inc_return() is 'atomic' cpu local. An
	 * interrupt will either see the value pre increment or post
	 * increment. If the interrupt happens pre increment it will have
	 * restored the counter when it returns.  We just need a barrier to
	 * keep gcc from moving things around.
	 */
	barrier();

	fstack = this_cpu_ptr(ftrace_stacks.stacks) + stackidx;
	size = ARRAY_SIZE(fstack->calls);

	if (regs) {
		nr_entries = stack_trace_save_regs(regs, fstack->calls,
						   size, skip);
	} else {
		nr_entries = stack_trace_save(fstack->calls, size, skip);
	}

	size = nr_entries * sizeof(unsigned long);
	event = __trace_buffer_lock_reserve(buffer, TRACE_STACK,
					    sizeof(*entry) + size, flags, pc);
	if (!event)
		goto out;
	entry = ring_buffer_event_data(event);

	memcpy(&entry->caller, fstack->calls, size);
	entry->size = nr_entries;

	if (!call_filter_check_discard(call, entry, buffer, event))
		__buffer_unlock_commit(buffer, event);

 out:
	/* Again, don't let gcc optimize things here */
	barrier();
	__this_cpu_dec(ftrace_stack_reserve);
	preempt_enable_notrace();

}

static inline void ftrace_trace_stack(struct trace_array *tr,
				      struct ring_buffer *buffer,
				      unsigned long flags,
				      int skip, int pc, struct pt_regs *regs)
{
	if (!(tr->trace_flags & TRACE_ITER_STACKTRACE))
		return;

	__ftrace_trace_stack(buffer, flags, skip, pc, regs);
}

void __trace_stack(struct trace_array *tr, unsigned long flags, int skip,
		   int pc)
{
	struct ring_buffer *buffer = tr->trace_buffer.buffer;

	if (rcu_is_watching()) {
		__ftrace_trace_stack(buffer, flags, skip, pc, NULL);
		return;
	}

	/*
	 * When an NMI triggers, RCU is enabled via rcu_nmi_enter(),
	 * but if the above rcu_is_watching() failed, then the NMI
	 * triggered someplace critical, and rcu_irq_enter() should
	 * not be called from NMI.
	 */
	if (unlikely(in_nmi()))
		return;

	rcu_irq_enter_irqson();
	__ftrace_trace_stack(buffer, flags, skip, pc, NULL);
	rcu_irq_exit_irqson();
}

/**
 * trace_dump_stack - record a stack back trace in the trace buffer
 * @skip: Number of functions to skip (helper handlers)
 */
void trace_dump_stack(int skip)
{
	unsigned long flags;

	if (tracing_disabled || tracing_selftest_running)
		return;

	local_save_flags(flags);

#ifndef CONFIG_UNWINDER_ORC
	/* Skip 1 to skip this function. */
	skip++;
#endif
	__ftrace_trace_stack(global_trace.trace_buffer.buffer,
			     flags, skip, preempt_count(), NULL);
}
EXPORT_SYMBOL_GPL(trace_dump_stack);

#ifdef CONFIG_USER_STACKTRACE_SUPPORT
static DEFINE_PER_CPU(int, user_stack_count);

static void
ftrace_trace_userstack(struct ring_buffer *buffer, unsigned long flags, int pc)
{
	struct trace_event_call *call = &event_user_stack;
	struct ring_buffer_event *event;
	struct userstack_entry *entry;

	if (!(global_trace.trace_flags & TRACE_ITER_USERSTACKTRACE))
		return;

	/*
	 * NMIs can not handle page faults, even with fix ups.
	 * The save user stack can (and often does) fault.
	 */
	if (unlikely(in_nmi()))
		return;

	/*
	 * prevent recursion, since the user stack tracing may
	 * trigger other kernel events.
	 */
	preempt_disable();
	if (__this_cpu_read(user_stack_count))
		goto out;

	__this_cpu_inc(user_stack_count);

	event = __trace_buffer_lock_reserve(buffer, TRACE_USER_STACK,
					    sizeof(*entry), flags, pc);
	if (!event)
		goto out_drop_count;
	entry	= ring_buffer_event_data(event);

	entry->tgid		= current->tgid;
	memset(&entry->caller, 0, sizeof(entry->caller));

	stack_trace_save_user(entry->caller, FTRACE_STACK_ENTRIES);
	if (!call_filter_check_discard(call, entry, buffer, event))
		__buffer_unlock_commit(buffer, event);

 out_drop_count:
	__this_cpu_dec(user_stack_count);
 out:
	preempt_enable();
}
#else /* CONFIG_USER_STACKTRACE_SUPPORT */
static void ftrace_trace_userstack(struct ring_buffer *buffer,
				   unsigned long flags, int pc)
{
}
#endif /* !CONFIG_USER_STACKTRACE_SUPPORT */

#endif /* CONFIG_STACKTRACE */

/* created for use with alloc_percpu */
struct trace_buffer_struct {
	int nesting;
	char buffer[4][TRACE_BUF_SIZE];
};

static struct trace_buffer_struct *trace_percpu_buffer;

/*
 * Thise allows for lockless recording.  If we're nested too deeply, then
 * this returns NULL.
 */
static char *get_trace_buf(void)
{
	struct trace_buffer_struct *buffer = this_cpu_ptr(trace_percpu_buffer);

	if (!buffer || buffer->nesting >= 4)
		return NULL;

	buffer->nesting++;

	/* Interrupts must see nesting incremented before we use the buffer */
	barrier();
	return &buffer->buffer[buffer->nesting][0];
}

static void put_trace_buf(void)
{
	/* Don't let the decrement of nesting leak before this */
	barrier();
	this_cpu_dec(trace_percpu_buffer->nesting);
}

static int alloc_percpu_trace_buffer(void)
{
	struct trace_buffer_struct *buffers;

	buffers = alloc_percpu(struct trace_buffer_struct);
	if (WARN(!buffers, "Could not allocate percpu trace_printk buffer"))
		return -ENOMEM;

	trace_percpu_buffer = buffers;
	return 0;
}

static int buffers_allocated;

void trace_printk_init_buffers(void)
{
	if (buffers_allocated)
		return;

	if (alloc_percpu_trace_buffer())
		return;

	/* trace_printk() is for debug use only. Don't use it in production. */

	pr_warn("\n");
	pr_warn("**********************************************************\n");
	pr_warn("**   NOTICE NOTICE NOTICE NOTICE NOTICE NOTICE NOTICE   **\n");
	pr_warn("**                                                      **\n");
	pr_warn("** trace_printk() being used. Allocating extra memory.  **\n");
	pr_warn("**                                                      **\n");
	pr_warn("** This means that this is a DEBUG kernel and it is     **\n");
	pr_warn("** unsafe for production use.                           **\n");
	pr_warn("**                                                      **\n");
	pr_warn("** If you see this message and you are not debugging    **\n");
	pr_warn("** the kernel, report this immediately to your vendor!  **\n");
	pr_warn("**                                                      **\n");
	pr_warn("**   NOTICE NOTICE NOTICE NOTICE NOTICE NOTICE NOTICE   **\n");
	pr_warn("**********************************************************\n");

	/* Expand the buffers to set size */
	tracing_update_buffers();

	buffers_allocated = 1;

	/*
	 * trace_printk_init_buffers() can be called by modules.
	 * If that happens, then we need to start cmdline recording
	 * directly here. If the global_trace.buffer is already
	 * allocated here, then this was called by module code.
	 */
	if (global_trace.trace_buffer.buffer)
		tracing_start_cmdline_record();
}
EXPORT_SYMBOL_GPL(trace_printk_init_buffers);

void trace_printk_start_comm(void)
{
	/* Start tracing comms if trace printk is set */
	if (!buffers_allocated)
		return;
	tracing_start_cmdline_record();
}

static void trace_printk_start_stop_comm(int enabled)
{
	if (!buffers_allocated)
		return;

	if (enabled)
		tracing_start_cmdline_record();
	else
		tracing_stop_cmdline_record();
}

/**
 * trace_vbprintk - write binary msg to tracing buffer
 * @ip:    The address of the caller
 * @fmt:   The string format to write to the buffer
 * @args:  Arguments for @fmt
 */
int trace_vbprintk(unsigned long ip, const char *fmt, va_list args)
{
	struct trace_event_call *call = &event_bprint;
	struct ring_buffer_event *event;
	struct ring_buffer *buffer;
	struct trace_array *tr = &global_trace;
	struct bprint_entry *entry;
	unsigned long flags;
	char *tbuffer;
	int len = 0, size, pc;

	if (unlikely(tracing_selftest_running || tracing_disabled))
		return 0;

	/* Don't pollute graph traces with trace_vprintk internals */
	pause_graph_tracing();

	pc = preempt_count();
	preempt_disable_notrace();

	tbuffer = get_trace_buf();
	if (!tbuffer) {
		len = 0;
		goto out_nobuffer;
	}

	len = vbin_printf((u32 *)tbuffer, TRACE_BUF_SIZE/sizeof(int), fmt, args);

	if (len > TRACE_BUF_SIZE/sizeof(int) || len < 0)
		goto out;

	local_save_flags(flags);
	size = sizeof(*entry) + sizeof(u32) * len;
	buffer = tr->trace_buffer.buffer;
	event = __trace_buffer_lock_reserve(buffer, TRACE_BPRINT, size,
					    flags, pc);
	if (!event)
		goto out;
	entry = ring_buffer_event_data(event);
	entry->ip			= ip;
	entry->fmt			= fmt;

	memcpy(entry->buf, tbuffer, sizeof(u32) * len);
	if (!call_filter_check_discard(call, entry, buffer, event)) {
		__buffer_unlock_commit(buffer, event);
		ftrace_trace_stack(tr, buffer, flags, 6, pc, NULL);
	}

out:
	put_trace_buf();

out_nobuffer:
	preempt_enable_notrace();
	unpause_graph_tracing();

	return len;
}
EXPORT_SYMBOL_GPL(trace_vbprintk);

__printf(3, 0)
static int
__trace_array_vprintk(struct ring_buffer *buffer,
		      unsigned long ip, const char *fmt, va_list args)
{
	struct trace_event_call *call = &event_print;
	struct ring_buffer_event *event;
	int len = 0, size, pc;
	struct print_entry *entry;
	unsigned long flags;
	char *tbuffer;

	if (tracing_disabled || tracing_selftest_running)
		return 0;

	/* Don't pollute graph traces with trace_vprintk internals */
	pause_graph_tracing();

	pc = preempt_count();
	preempt_disable_notrace();


	tbuffer = get_trace_buf();
	if (!tbuffer) {
		len = 0;
		goto out_nobuffer;
	}

	len = vscnprintf(tbuffer, TRACE_BUF_SIZE, fmt, args);

	local_save_flags(flags);
	size = sizeof(*entry) + len + 1;
	event = __trace_buffer_lock_reserve(buffer, TRACE_PRINT, size,
					    flags, pc);
	if (!event)
		goto out;
	entry = ring_buffer_event_data(event);
	entry->ip = ip;

	memcpy(&entry->buf, tbuffer, len + 1);
	if (!call_filter_check_discard(call, entry, buffer, event)) {
		__buffer_unlock_commit(buffer, event);
		ftrace_trace_stack(&global_trace, buffer, flags, 6, pc, NULL);
	}

out:
	put_trace_buf();

out_nobuffer:
	preempt_enable_notrace();
	unpause_graph_tracing();

	return len;
}

__printf(3, 0)
int trace_array_vprintk(struct trace_array *tr,
			unsigned long ip, const char *fmt, va_list args)
{
	return __trace_array_vprintk(tr->trace_buffer.buffer, ip, fmt, args);
}

__printf(3, 0)
int trace_array_printk(struct trace_array *tr,
		       unsigned long ip, const char *fmt, ...)
{
	int ret;
	va_list ap;

	if (!(global_trace.trace_flags & TRACE_ITER_PRINTK))
		return 0;

	if (!tr)
		return -ENOENT;

	va_start(ap, fmt);
	ret = trace_array_vprintk(tr, ip, fmt, ap);
	va_end(ap);
	return ret;
}
EXPORT_SYMBOL_GPL(trace_array_printk);

__printf(3, 4)
int trace_array_printk_buf(struct ring_buffer *buffer,
			   unsigned long ip, const char *fmt, ...)
{
	int ret;
	va_list ap;

	if (!(global_trace.trace_flags & TRACE_ITER_PRINTK))
		return 0;

	va_start(ap, fmt);
	ret = __trace_array_vprintk(buffer, ip, fmt, ap);
	va_end(ap);
	return ret;
}

__printf(2, 0)
int trace_vprintk(unsigned long ip, const char *fmt, va_list args)
{
	return trace_array_vprintk(&global_trace, ip, fmt, args);
}
EXPORT_SYMBOL_GPL(trace_vprintk);

static void trace_iterator_increment(struct trace_iterator *iter)
{
	struct ring_buffer_iter *buf_iter = trace_buffer_iter(iter, iter->cpu);

	iter->idx++;
	if (buf_iter)
		ring_buffer_read(buf_iter, NULL);
}

static struct trace_entry *
peek_next_entry(struct trace_iterator *iter, int cpu, u64 *ts,
		unsigned long *lost_events)
{
	struct ring_buffer_event *event;
	struct ring_buffer_iter *buf_iter = trace_buffer_iter(iter, cpu);

	if (buf_iter)
		event = ring_buffer_iter_peek(buf_iter, ts);
	else
		event = ring_buffer_peek(iter->trace_buffer->buffer, cpu, ts,
					 lost_events);

	if (event) {
		iter->ent_size = ring_buffer_event_length(event);
		return ring_buffer_event_data(event);
	}
	iter->ent_size = 0;
	return NULL;
}

static struct trace_entry *
__find_next_entry(struct trace_iterator *iter, int *ent_cpu,
		  unsigned long *missing_events, u64 *ent_ts)
{
	struct ring_buffer *buffer = iter->trace_buffer->buffer;
	struct trace_entry *ent, *next = NULL;
	unsigned long lost_events = 0, next_lost = 0;
	int cpu_file = iter->cpu_file;
	u64 next_ts = 0, ts;
	int next_cpu = -1;
	int next_size = 0;
	int cpu;

	/*
	 * If we are in a per_cpu trace file, don't bother by iterating over
	 * all cpu and peek directly.
	 */
	if (cpu_file > RING_BUFFER_ALL_CPUS) {
		if (ring_buffer_empty_cpu(buffer, cpu_file))
			return NULL;
		ent = peek_next_entry(iter, cpu_file, ent_ts, missing_events);
		if (ent_cpu)
			*ent_cpu = cpu_file;

		return ent;
	}

	for_each_tracing_cpu(cpu) {

		if (ring_buffer_empty_cpu(buffer, cpu))
			continue;

		ent = peek_next_entry(iter, cpu, &ts, &lost_events);

		/*
		 * Pick the entry with the smallest timestamp:
		 */
		if (ent && (!next || ts < next_ts)) {
			next = ent;
			next_cpu = cpu;
			next_ts = ts;
			next_lost = lost_events;
			next_size = iter->ent_size;
		}
	}

	iter->ent_size = next_size;

	if (ent_cpu)
		*ent_cpu = next_cpu;

	if (ent_ts)
		*ent_ts = next_ts;

	if (missing_events)
		*missing_events = next_lost;

	return next;
}

/* Find the next real entry, without updating the iterator itself */
struct trace_entry *trace_find_next_entry(struct trace_iterator *iter,
					  int *ent_cpu, u64 *ent_ts)
{
	return __find_next_entry(iter, ent_cpu, NULL, ent_ts);
}

/* Find the next real entry, and increment the iterator to the next entry */
void *trace_find_next_entry_inc(struct trace_iterator *iter)
{
	iter->ent = __find_next_entry(iter, &iter->cpu,
				      &iter->lost_events, &iter->ts);

	if (iter->ent)
		trace_iterator_increment(iter);

	return iter->ent ? iter : NULL;
}

static void trace_consume(struct trace_iterator *iter)
{
	ring_buffer_consume(iter->trace_buffer->buffer, iter->cpu, &iter->ts,
			    &iter->lost_events);
}

static void *s_next(struct seq_file *m, void *v, loff_t *pos)
{
	struct trace_iterator *iter = m->private;
	int i = (int)*pos;
	void *ent;

	WARN_ON_ONCE(iter->leftover);

	(*pos)++;

	/* can't go backwards */
	if (iter->idx > i)
		return NULL;

	if (iter->idx < 0)
		ent = trace_find_next_entry_inc(iter);
	else
		ent = iter;

	while (ent && iter->idx < i)
		ent = trace_find_next_entry_inc(iter);

	iter->pos = *pos;

	return ent;
}

void tracing_iter_reset(struct trace_iterator *iter, int cpu)
{
	struct ring_buffer_event *event;
	struct ring_buffer_iter *buf_iter;
	unsigned long entries = 0;
	u64 ts;

	per_cpu_ptr(iter->trace_buffer->data, cpu)->skipped_entries = 0;

	buf_iter = trace_buffer_iter(iter, cpu);
	if (!buf_iter)
		return;

	ring_buffer_iter_reset(buf_iter);

	/*
	 * We could have the case with the max latency tracers
	 * that a reset never took place on a cpu. This is evident
	 * by the timestamp being before the start of the buffer.
	 */
	while ((event = ring_buffer_iter_peek(buf_iter, &ts))) {
		if (ts >= iter->trace_buffer->time_start)
			break;
		entries++;
		ring_buffer_read(buf_iter, NULL);
	}

	per_cpu_ptr(iter->trace_buffer->data, cpu)->skipped_entries = entries;
}

/*
 * The current tracer is copied to avoid a global locking
 * all around.
 */
static void *s_start(struct seq_file *m, loff_t *pos)
{
	struct trace_iterator *iter = m->private;
	struct trace_array *tr = iter->tr;
	int cpu_file = iter->cpu_file;
	void *p = NULL;
	loff_t l = 0;
	int cpu;

	/*
	 * copy the tracer to avoid using a global lock all around.
	 * iter->trace is a copy of current_trace, the pointer to the
	 * name may be used instead of a strcmp(), as iter->trace->name
	 * will point to the same string as current_trace->name.
	 */
	mutex_lock(&trace_types_lock);
	if (unlikely(tr->current_trace && iter->trace->name != tr->current_trace->name))
		*iter->trace = *tr->current_trace;
	mutex_unlock(&trace_types_lock);

#ifdef CONFIG_TRACER_MAX_TRACE
	if (iter->snapshot && iter->trace->use_max_tr)
		return ERR_PTR(-EBUSY);
#endif

	if (!iter->snapshot)
		atomic_inc(&trace_record_taskinfo_disabled);

	if (*pos != iter->pos) {
		iter->ent = NULL;
		iter->cpu = 0;
		iter->idx = -1;

		if (cpu_file == RING_BUFFER_ALL_CPUS) {
			for_each_tracing_cpu(cpu)
				tracing_iter_reset(iter, cpu);
		} else
			tracing_iter_reset(iter, cpu_file);

		iter->leftover = 0;
		for (p = iter; p && l < *pos; p = s_next(m, p, &l))
			;

	} else {
		/*
		 * If we overflowed the seq_file before, then we want
		 * to just reuse the trace_seq buffer again.
		 */
		if (iter->leftover)
			p = iter;
		else {
			l = *pos - 1;
			p = s_next(m, p, &l);
		}
	}

	trace_event_read_lock();
	trace_access_lock(cpu_file);
	return p;
}

static void s_stop(struct seq_file *m, void *p)
{
	struct trace_iterator *iter = m->private;

#ifdef CONFIG_TRACER_MAX_TRACE
	if (iter->snapshot && iter->trace->use_max_tr)
		return;
#endif

	if (!iter->snapshot)
		atomic_dec(&trace_record_taskinfo_disabled);

	trace_access_unlock(iter->cpu_file);
	trace_event_read_unlock();
}

static void
get_total_entries_cpu(struct trace_buffer *buf, unsigned long *total,
		      unsigned long *entries, int cpu)
{
	unsigned long count;

	count = ring_buffer_entries_cpu(buf->buffer, cpu);
	/*
	 * If this buffer has skipped entries, then we hold all
	 * entries for the trace and we need to ignore the
	 * ones before the time stamp.
	 */
	if (per_cpu_ptr(buf->data, cpu)->skipped_entries) {
		count -= per_cpu_ptr(buf->data, cpu)->skipped_entries;
		/* total is the same as the entries */
		*total = count;
	} else
		*total = count +
			ring_buffer_overrun_cpu(buf->buffer, cpu);
	*entries = count;
}

static void
get_total_entries(struct trace_buffer *buf,
		  unsigned long *total, unsigned long *entries)
{
	unsigned long t, e;
	int cpu;

	*total = 0;
	*entries = 0;

	for_each_tracing_cpu(cpu) {
		get_total_entries_cpu(buf, &t, &e, cpu);
		*total += t;
		*entries += e;
	}
}

unsigned long trace_total_entries_cpu(struct trace_array *tr, int cpu)
{
	unsigned long total, entries;

	if (!tr)
		tr = &global_trace;

	get_total_entries_cpu(&tr->trace_buffer, &total, &entries, cpu);

	return entries;
}

unsigned long trace_total_entries(struct trace_array *tr)
{
	unsigned long total, entries;

	if (!tr)
		tr = &global_trace;

	get_total_entries(&tr->trace_buffer, &total, &entries);

	return entries;
}

static void print_lat_help_header(struct seq_file *m)
{
<<<<<<< HEAD
	seq_puts(m, "#                  _--------=> CPU#              \n"
		    "#                 / _-------=> irqs-off          \n"
		    "#                | / _------=> need-resched      \n"
		    "#                || / _-----=> need-resched_lazy \n"
		    "#                ||| / _----=> hardirq/softirq   \n"
		    "#                |||| / _---=> preempt-depth     \n"
		    "#                ||||| / _--=> preempt-lazy-depth\n"
		    "#                |||||| / _-=> migrate-disable   \n"
		    "#                ||||||| /     delay             \n"
		    "# cmd     pid    |||||||| time   |  caller       \n"
		    "#     \\   /      ||||||||   \\    |  /            \n");
=======
	seq_puts(m, "#                    _------=> CPU#            \n"
		    "#                   / _-----=> irqs-off        \n"
		    "#                  | / _----=> need-resched    \n"
		    "#                  || / _---=> hardirq/softirq \n"
		    "#                  ||| / _--=> preempt-depth   \n"
		    "#                  |||| /     delay            \n"
		    "#  cmd     pid     ||||| time  |   caller      \n"
		    "#     \\   /        |||||  \\    |   /         \n");
>>>>>>> eed5d6bf
}

static void print_event_info(struct trace_buffer *buf, struct seq_file *m)
{
	unsigned long total;
	unsigned long entries;

	get_total_entries(buf, &total, &entries);
	seq_printf(m, "# entries-in-buffer/entries-written: %lu/%lu   #P:%d\n",
		   entries, total, num_online_cpus());
	seq_puts(m, "#\n");
}

static void print_func_help_header(struct trace_buffer *buf, struct seq_file *m,
				   unsigned int flags)
{
	bool tgid = flags & TRACE_ITER_RECORD_TGID;

	print_event_info(buf, m);

	seq_printf(m, "#           TASK-PID    %s CPU#     TIMESTAMP  FUNCTION\n", tgid ? "   TGID   " : "");
	seq_printf(m, "#              | |      %s   |         |         |\n",      tgid ? "     |    " : "");
}

static void print_func_help_header_irq(struct trace_buffer *buf, struct seq_file *m,
				       unsigned int flags)
{
	bool tgid = flags & TRACE_ITER_RECORD_TGID;
	const char *space = "            ";
	int prec = tgid ? 12 : 2;

	print_event_info(buf, m);

<<<<<<< HEAD
	seq_printf(m, "#                          %.*s  _-----=> irqs-off\n", prec, space);
	seq_printf(m, "#                          %.*s / _----=> need-resched\n", prec, space);
	seq_printf(m, "#                          %.*s| / _----=> need-resched\n", prec, space);
	seq_printf(m, "#                          %.*s|| / _---=> hardirq/softirq\n", prec, space);
	seq_printf(m, "#                          %.*s||| / _--=> preempt-depth\n", prec, space);
	seq_printf(m, "#                          %.*s||||/     delay\n", prec, space);
	seq_printf(m, "#           TASK-PID %.*sCPU#  |||||   TIMESTAMP  FUNCTION\n", prec, "   TGID   ");
	seq_printf(m, "#              | |   %.*s  |   |||||      |         |\n", prec, "     |    ");
=======
	seq_printf(m, "#                            %.*s  _-----=> irqs-off\n", prec, space);
	seq_printf(m, "#                            %.*s / _----=> need-resched\n", prec, space);
	seq_printf(m, "#                            %.*s| / _---=> hardirq/softirq\n", prec, space);
	seq_printf(m, "#                            %.*s|| / _--=> preempt-depth\n", prec, space);
	seq_printf(m, "#                            %.*s||| /     delay\n", prec, space);
	seq_printf(m, "#           TASK-PID  %.*s CPU#  ||||   TIMESTAMP  FUNCTION\n", prec, "     TGID   ");
	seq_printf(m, "#              | |    %.*s   |   ||||      |         |\n", prec, "       |    ");
>>>>>>> eed5d6bf
}

void
print_trace_header(struct seq_file *m, struct trace_iterator *iter)
{
	unsigned long sym_flags = (global_trace.trace_flags & TRACE_ITER_SYM_MASK);
	struct trace_buffer *buf = iter->trace_buffer;
	struct trace_array_cpu *data = per_cpu_ptr(buf->data, buf->cpu);
	struct tracer *type = iter->trace;
	unsigned long entries;
	unsigned long total;
	const char *name = "preemption";

	name = type->name;

	get_total_entries(buf, &total, &entries);

	seq_printf(m, "# %s latency trace v1.1.5 on %s\n",
		   name, UTS_RELEASE);
	seq_puts(m, "# -----------------------------------"
		 "---------------------------------\n");
	seq_printf(m, "# latency: %lu us, #%lu/%lu, CPU#%d |"
		   " (M:%s VP:%d, KP:%d, SP:%d HP:%d",
		   nsecs_to_usecs(data->saved_latency),
		   entries,
		   total,
		   buf->cpu,
#if defined(CONFIG_PREEMPT_NONE)
		   "server",
#elif defined(CONFIG_PREEMPT_VOLUNTARY)
		   "desktop",
#elif defined(CONFIG_PREEMPT)
		   "preempt",
#elif defined(CONFIG_PREEMPT_RT)
		   "preempt_rt",
#else
		   "unknown",
#endif
		   /* These are reserved for later use */
		   0, 0, 0, 0);
#ifdef CONFIG_SMP
	seq_printf(m, " #P:%d)\n", num_online_cpus());
#else
	seq_puts(m, ")\n");
#endif
	seq_puts(m, "#    -----------------\n");
	seq_printf(m, "#    | task: %.16s-%d "
		   "(uid:%d nice:%ld policy:%ld rt_prio:%ld)\n",
		   data->comm, data->pid,
		   from_kuid_munged(seq_user_ns(m), data->uid), data->nice,
		   data->policy, data->rt_priority);
	seq_puts(m, "#    -----------------\n");

	if (data->critical_start) {
		seq_puts(m, "#  => started at: ");
		seq_print_ip_sym(&iter->seq, data->critical_start, sym_flags);
		trace_print_seq(m, &iter->seq);
		seq_puts(m, "\n#  => ended at:   ");
		seq_print_ip_sym(&iter->seq, data->critical_end, sym_flags);
		trace_print_seq(m, &iter->seq);
		seq_puts(m, "\n#\n");
	}

	seq_puts(m, "#\n");
}

static void test_cpu_buff_start(struct trace_iterator *iter)
{
	struct trace_seq *s = &iter->seq;
	struct trace_array *tr = iter->tr;

	if (!(tr->trace_flags & TRACE_ITER_ANNOTATE))
		return;

	if (!(iter->iter_flags & TRACE_FILE_ANNOTATE))
		return;

	if (cpumask_available(iter->started) &&
	    cpumask_test_cpu(iter->cpu, iter->started))
		return;

	if (per_cpu_ptr(iter->trace_buffer->data, iter->cpu)->skipped_entries)
		return;

	if (cpumask_available(iter->started))
		cpumask_set_cpu(iter->cpu, iter->started);

	/* Don't print started cpu buffer for the first entry of the trace */
	if (iter->idx > 1)
		trace_seq_printf(s, "##### CPU %u buffer started ####\n",
				iter->cpu);
}

static enum print_line_t print_trace_fmt(struct trace_iterator *iter)
{
	struct trace_array *tr = iter->tr;
	struct trace_seq *s = &iter->seq;
	unsigned long sym_flags = (tr->trace_flags & TRACE_ITER_SYM_MASK);
	struct trace_entry *entry;
	struct trace_event *event;

	entry = iter->ent;

	test_cpu_buff_start(iter);

	event = ftrace_find_event(entry->type);

	if (tr->trace_flags & TRACE_ITER_CONTEXT_INFO) {
		if (iter->iter_flags & TRACE_FILE_LAT_FMT)
			trace_print_lat_context(iter);
		else
			trace_print_context(iter);
	}

	if (trace_seq_has_overflowed(s))
		return TRACE_TYPE_PARTIAL_LINE;

	if (event)
		return event->funcs->trace(iter, sym_flags, event);

	trace_seq_printf(s, "Unknown type %d\n", entry->type);

	return trace_handle_return(s);
}

static enum print_line_t print_raw_fmt(struct trace_iterator *iter)
{
	struct trace_array *tr = iter->tr;
	struct trace_seq *s = &iter->seq;
	struct trace_entry *entry;
	struct trace_event *event;

	entry = iter->ent;

	if (tr->trace_flags & TRACE_ITER_CONTEXT_INFO)
		trace_seq_printf(s, "%d %d %llu ",
				 entry->pid, iter->cpu, iter->ts);

	if (trace_seq_has_overflowed(s))
		return TRACE_TYPE_PARTIAL_LINE;

	event = ftrace_find_event(entry->type);
	if (event)
		return event->funcs->raw(iter, 0, event);

	trace_seq_printf(s, "%d ?\n", entry->type);

	return trace_handle_return(s);
}

static enum print_line_t print_hex_fmt(struct trace_iterator *iter)
{
	struct trace_array *tr = iter->tr;
	struct trace_seq *s = &iter->seq;
	unsigned char newline = '\n';
	struct trace_entry *entry;
	struct trace_event *event;

	entry = iter->ent;

	if (tr->trace_flags & TRACE_ITER_CONTEXT_INFO) {
		SEQ_PUT_HEX_FIELD(s, entry->pid);
		SEQ_PUT_HEX_FIELD(s, iter->cpu);
		SEQ_PUT_HEX_FIELD(s, iter->ts);
		if (trace_seq_has_overflowed(s))
			return TRACE_TYPE_PARTIAL_LINE;
	}

	event = ftrace_find_event(entry->type);
	if (event) {
		enum print_line_t ret = event->funcs->hex(iter, 0, event);
		if (ret != TRACE_TYPE_HANDLED)
			return ret;
	}

	SEQ_PUT_FIELD(s, newline);

	return trace_handle_return(s);
}

static enum print_line_t print_bin_fmt(struct trace_iterator *iter)
{
	struct trace_array *tr = iter->tr;
	struct trace_seq *s = &iter->seq;
	struct trace_entry *entry;
	struct trace_event *event;

	entry = iter->ent;

	if (tr->trace_flags & TRACE_ITER_CONTEXT_INFO) {
		SEQ_PUT_FIELD(s, entry->pid);
		SEQ_PUT_FIELD(s, iter->cpu);
		SEQ_PUT_FIELD(s, iter->ts);
		if (trace_seq_has_overflowed(s))
			return TRACE_TYPE_PARTIAL_LINE;
	}

	event = ftrace_find_event(entry->type);
	return event ? event->funcs->binary(iter, 0, event) :
		TRACE_TYPE_HANDLED;
}

int trace_empty(struct trace_iterator *iter)
{
	struct ring_buffer_iter *buf_iter;
	int cpu;

	/* If we are looking at one CPU buffer, only check that one */
	if (iter->cpu_file != RING_BUFFER_ALL_CPUS) {
		cpu = iter->cpu_file;
		buf_iter = trace_buffer_iter(iter, cpu);
		if (buf_iter) {
			if (!ring_buffer_iter_empty(buf_iter))
				return 0;
		} else {
			if (!ring_buffer_empty_cpu(iter->trace_buffer->buffer, cpu))
				return 0;
		}
		return 1;
	}

	for_each_tracing_cpu(cpu) {
		buf_iter = trace_buffer_iter(iter, cpu);
		if (buf_iter) {
			if (!ring_buffer_iter_empty(buf_iter))
				return 0;
		} else {
			if (!ring_buffer_empty_cpu(iter->trace_buffer->buffer, cpu))
				return 0;
		}
	}

	return 1;
}

/*  Called with trace_event_read_lock() held. */
enum print_line_t print_trace_line(struct trace_iterator *iter)
{
	struct trace_array *tr = iter->tr;
	unsigned long trace_flags = tr->trace_flags;
	enum print_line_t ret;

	if (iter->lost_events) {
		trace_seq_printf(&iter->seq, "CPU:%d [LOST %lu EVENTS]\n",
				 iter->cpu, iter->lost_events);
		if (trace_seq_has_overflowed(&iter->seq))
			return TRACE_TYPE_PARTIAL_LINE;
	}

	if (iter->trace && iter->trace->print_line) {
		ret = iter->trace->print_line(iter);
		if (ret != TRACE_TYPE_UNHANDLED)
			return ret;
	}

	if (iter->ent->type == TRACE_BPUTS &&
			trace_flags & TRACE_ITER_PRINTK &&
			trace_flags & TRACE_ITER_PRINTK_MSGONLY)
		return trace_print_bputs_msg_only(iter);

	if (iter->ent->type == TRACE_BPRINT &&
			trace_flags & TRACE_ITER_PRINTK &&
			trace_flags & TRACE_ITER_PRINTK_MSGONLY)
		return trace_print_bprintk_msg_only(iter);

	if (iter->ent->type == TRACE_PRINT &&
			trace_flags & TRACE_ITER_PRINTK &&
			trace_flags & TRACE_ITER_PRINTK_MSGONLY)
		return trace_print_printk_msg_only(iter);

	if (trace_flags & TRACE_ITER_BIN)
		return print_bin_fmt(iter);

	if (trace_flags & TRACE_ITER_HEX)
		return print_hex_fmt(iter);

	if (trace_flags & TRACE_ITER_RAW)
		return print_raw_fmt(iter);

	return print_trace_fmt(iter);
}

void trace_latency_header(struct seq_file *m)
{
	struct trace_iterator *iter = m->private;
	struct trace_array *tr = iter->tr;

	/* print nothing if the buffers are empty */
	if (trace_empty(iter))
		return;

	if (iter->iter_flags & TRACE_FILE_LAT_FMT)
		print_trace_header(m, iter);

	if (!(tr->trace_flags & TRACE_ITER_VERBOSE))
		print_lat_help_header(m);
}

void trace_default_header(struct seq_file *m)
{
	struct trace_iterator *iter = m->private;
	struct trace_array *tr = iter->tr;
	unsigned long trace_flags = tr->trace_flags;

	if (!(trace_flags & TRACE_ITER_CONTEXT_INFO))
		return;

	if (iter->iter_flags & TRACE_FILE_LAT_FMT) {
		/* print nothing if the buffers are empty */
		if (trace_empty(iter))
			return;
		print_trace_header(m, iter);
		if (!(trace_flags & TRACE_ITER_VERBOSE))
			print_lat_help_header(m);
	} else {
		if (!(trace_flags & TRACE_ITER_VERBOSE)) {
			if (trace_flags & TRACE_ITER_IRQ_INFO)
				print_func_help_header_irq(iter->trace_buffer,
							   m, trace_flags);
			else
				print_func_help_header(iter->trace_buffer, m,
						       trace_flags);
		}
	}
}

static void test_ftrace_alive(struct seq_file *m)
{
	if (!ftrace_is_dead())
		return;
	seq_puts(m, "# WARNING: FUNCTION TRACING IS CORRUPTED\n"
		    "#          MAY BE MISSING FUNCTION EVENTS\n");
}

#ifdef CONFIG_TRACER_MAX_TRACE
static void show_snapshot_main_help(struct seq_file *m)
{
	seq_puts(m, "# echo 0 > snapshot : Clears and frees snapshot buffer\n"
		    "# echo 1 > snapshot : Allocates snapshot buffer, if not already allocated.\n"
		    "#                      Takes a snapshot of the main buffer.\n"
		    "# echo 2 > snapshot : Clears snapshot buffer (but does not allocate or free)\n"
		    "#                      (Doesn't have to be '2' works with any number that\n"
		    "#                       is not a '0' or '1')\n");
}

static void show_snapshot_percpu_help(struct seq_file *m)
{
	seq_puts(m, "# echo 0 > snapshot : Invalid for per_cpu snapshot file.\n");
#ifdef CONFIG_RING_BUFFER_ALLOW_SWAP
	seq_puts(m, "# echo 1 > snapshot : Allocates snapshot buffer, if not already allocated.\n"
		    "#                      Takes a snapshot of the main buffer for this cpu.\n");
#else
	seq_puts(m, "# echo 1 > snapshot : Not supported with this kernel.\n"
		    "#                     Must use main snapshot file to allocate.\n");
#endif
	seq_puts(m, "# echo 2 > snapshot : Clears this cpu's snapshot buffer (but does not allocate)\n"
		    "#                      (Doesn't have to be '2' works with any number that\n"
		    "#                       is not a '0' or '1')\n");
}

static void print_snapshot_help(struct seq_file *m, struct trace_iterator *iter)
{
	if (iter->tr->allocated_snapshot)
		seq_puts(m, "#\n# * Snapshot is allocated *\n#\n");
	else
		seq_puts(m, "#\n# * Snapshot is freed *\n#\n");

	seq_puts(m, "# Snapshot commands:\n");
	if (iter->cpu_file == RING_BUFFER_ALL_CPUS)
		show_snapshot_main_help(m);
	else
		show_snapshot_percpu_help(m);
}
#else
/* Should never be called */
static inline void print_snapshot_help(struct seq_file *m, struct trace_iterator *iter) { }
#endif

static int s_show(struct seq_file *m, void *v)
{
	struct trace_iterator *iter = v;
	int ret;

	if (iter->ent == NULL) {
		if (iter->tr) {
			seq_printf(m, "# tracer: %s\n", iter->trace->name);
			seq_puts(m, "#\n");
			test_ftrace_alive(m);
		}
		if (iter->snapshot && trace_empty(iter))
			print_snapshot_help(m, iter);
		else if (iter->trace && iter->trace->print_header)
			iter->trace->print_header(m);
		else
			trace_default_header(m);

	} else if (iter->leftover) {
		/*
		 * If we filled the seq_file buffer earlier, we
		 * want to just show it now.
		 */
		ret = trace_print_seq(m, &iter->seq);

		/* ret should this time be zero, but you never know */
		iter->leftover = ret;

	} else {
		print_trace_line(iter);
		ret = trace_print_seq(m, &iter->seq);
		/*
		 * If we overflow the seq_file buffer, then it will
		 * ask us for this data again at start up.
		 * Use that instead.
		 *  ret is 0 if seq_file write succeeded.
		 *        -1 otherwise.
		 */
		iter->leftover = ret;
	}

	return 0;
}

/*
 * Should be used after trace_array_get(), trace_types_lock
 * ensures that i_cdev was already initialized.
 */
static inline int tracing_get_cpu(struct inode *inode)
{
	if (inode->i_cdev) /* See trace_create_cpu_file() */
		return (long)inode->i_cdev - 1;
	return RING_BUFFER_ALL_CPUS;
}

static const struct seq_operations tracer_seq_ops = {
	.start		= s_start,
	.next		= s_next,
	.stop		= s_stop,
	.show		= s_show,
};

static struct trace_iterator *
__tracing_open(struct inode *inode, struct file *file, bool snapshot)
{
	struct trace_array *tr = inode->i_private;
	struct trace_iterator *iter;
	int cpu;

	if (tracing_disabled)
		return ERR_PTR(-ENODEV);

	iter = __seq_open_private(file, &tracer_seq_ops, sizeof(*iter));
	if (!iter)
		return ERR_PTR(-ENOMEM);

	iter->buffer_iter = kcalloc(nr_cpu_ids, sizeof(*iter->buffer_iter),
				    GFP_KERNEL);
	if (!iter->buffer_iter)
		goto release;

	/*
	 * We make a copy of the current tracer to avoid concurrent
	 * changes on it while we are reading.
	 */
	mutex_lock(&trace_types_lock);
	iter->trace = kzalloc(sizeof(*iter->trace), GFP_KERNEL);
	if (!iter->trace)
		goto fail;

	*iter->trace = *tr->current_trace;

	if (!zalloc_cpumask_var(&iter->started, GFP_KERNEL))
		goto fail;

	iter->tr = tr;

#ifdef CONFIG_TRACER_MAX_TRACE
	/* Currently only the top directory has a snapshot */
	if (tr->current_trace->print_max || snapshot)
		iter->trace_buffer = &tr->max_buffer;
	else
#endif
		iter->trace_buffer = &tr->trace_buffer;
	iter->snapshot = snapshot;
	iter->pos = -1;
	iter->cpu_file = tracing_get_cpu(inode);
	mutex_init(&iter->mutex);

	/* Notify the tracer early; before we stop tracing. */
	if (iter->trace && iter->trace->open)
		iter->trace->open(iter);

	/* Annotate start of buffers if we had overruns */
	if (ring_buffer_overruns(iter->trace_buffer->buffer))
		iter->iter_flags |= TRACE_FILE_ANNOTATE;

	/* Output in nanoseconds only if we are using a clock in nanoseconds. */
	if (trace_clocks[tr->clock_id].in_ns)
		iter->iter_flags |= TRACE_FILE_TIME_IN_NS;

	/* stop the trace while dumping if we are not opening "snapshot" */
	if (!iter->snapshot)
		tracing_stop_tr(tr);

	if (iter->cpu_file == RING_BUFFER_ALL_CPUS) {
		for_each_tracing_cpu(cpu) {
			iter->buffer_iter[cpu] =
				ring_buffer_read_prepare(iter->trace_buffer->buffer,
							 cpu, GFP_KERNEL);
		}
		ring_buffer_read_prepare_sync();
		for_each_tracing_cpu(cpu) {
			ring_buffer_read_start(iter->buffer_iter[cpu]);
			tracing_iter_reset(iter, cpu);
		}
	} else {
		cpu = iter->cpu_file;
		iter->buffer_iter[cpu] =
			ring_buffer_read_prepare(iter->trace_buffer->buffer,
						 cpu, GFP_KERNEL);
		ring_buffer_read_prepare_sync();
		ring_buffer_read_start(iter->buffer_iter[cpu]);
		tracing_iter_reset(iter, cpu);
	}

	mutex_unlock(&trace_types_lock);

	return iter;

 fail:
	mutex_unlock(&trace_types_lock);
	kfree(iter->trace);
	kfree(iter->buffer_iter);
release:
	seq_release_private(inode, file);
	return ERR_PTR(-ENOMEM);
}

int tracing_open_generic(struct inode *inode, struct file *filp)
{
	int ret;

	ret = tracing_check_open_get_tr(NULL);
	if (ret)
		return ret;

	filp->private_data = inode->i_private;
	return 0;
}

bool tracing_is_disabled(void)
{
	return (tracing_disabled) ? true: false;
}

/*
 * Open and update trace_array ref count.
 * Must have the current trace_array passed to it.
 */
int tracing_open_generic_tr(struct inode *inode, struct file *filp)
{
	struct trace_array *tr = inode->i_private;
	int ret;

	ret = tracing_check_open_get_tr(tr);
	if (ret)
		return ret;

	filp->private_data = inode->i_private;

	return 0;
}

static int tracing_release(struct inode *inode, struct file *file)
{
	struct trace_array *tr = inode->i_private;
	struct seq_file *m = file->private_data;
	struct trace_iterator *iter;
	int cpu;

	if (!(file->f_mode & FMODE_READ)) {
		trace_array_put(tr);
		return 0;
	}

	/* Writes do not use seq_file */
	iter = m->private;
	mutex_lock(&trace_types_lock);

	for_each_tracing_cpu(cpu) {
		if (iter->buffer_iter[cpu])
			ring_buffer_read_finish(iter->buffer_iter[cpu]);
	}

	if (iter->trace && iter->trace->close)
		iter->trace->close(iter);

	if (!iter->snapshot)
		/* reenable tracing if it was previously enabled */
		tracing_start_tr(tr);

	__trace_array_put(tr);

	mutex_unlock(&trace_types_lock);

	mutex_destroy(&iter->mutex);
	free_cpumask_var(iter->started);
	kfree(iter->trace);
	kfree(iter->buffer_iter);
	seq_release_private(inode, file);

	return 0;
}

static int tracing_release_generic_tr(struct inode *inode, struct file *file)
{
	struct trace_array *tr = inode->i_private;

	trace_array_put(tr);
	return 0;
}

static int tracing_single_release_tr(struct inode *inode, struct file *file)
{
	struct trace_array *tr = inode->i_private;

	trace_array_put(tr);

	return single_release(inode, file);
}

static int tracing_open(struct inode *inode, struct file *file)
{
	struct trace_array *tr = inode->i_private;
	struct trace_iterator *iter;
	int ret;

	ret = tracing_check_open_get_tr(tr);
	if (ret)
		return ret;

	/* If this file was open for write, then erase contents */
	if ((file->f_mode & FMODE_WRITE) && (file->f_flags & O_TRUNC)) {
		int cpu = tracing_get_cpu(inode);
		struct trace_buffer *trace_buf = &tr->trace_buffer;

#ifdef CONFIG_TRACER_MAX_TRACE
		if (tr->current_trace->print_max)
			trace_buf = &tr->max_buffer;
#endif

		if (cpu == RING_BUFFER_ALL_CPUS)
			tracing_reset_online_cpus(trace_buf);
		else
			tracing_reset_cpu(trace_buf, cpu);
	}

	if (file->f_mode & FMODE_READ) {
		iter = __tracing_open(inode, file, false);
		if (IS_ERR(iter))
			ret = PTR_ERR(iter);
		else if (tr->trace_flags & TRACE_ITER_LATENCY_FMT)
			iter->iter_flags |= TRACE_FILE_LAT_FMT;
	}

	if (ret < 0)
		trace_array_put(tr);

	return ret;
}

/*
 * Some tracers are not suitable for instance buffers.
 * A tracer is always available for the global array (toplevel)
 * or if it explicitly states that it is.
 */
static bool
trace_ok_for_array(struct tracer *t, struct trace_array *tr)
{
	return (tr->flags & TRACE_ARRAY_FL_GLOBAL) || t->allow_instances;
}

/* Find the next tracer that this trace array may use */
static struct tracer *
get_tracer_for_array(struct trace_array *tr, struct tracer *t)
{
	while (t && !trace_ok_for_array(t, tr))
		t = t->next;

	return t;
}

static void *
t_next(struct seq_file *m, void *v, loff_t *pos)
{
	struct trace_array *tr = m->private;
	struct tracer *t = v;

	(*pos)++;

	if (t)
		t = get_tracer_for_array(tr, t->next);

	return t;
}

static void *t_start(struct seq_file *m, loff_t *pos)
{
	struct trace_array *tr = m->private;
	struct tracer *t;
	loff_t l = 0;

	mutex_lock(&trace_types_lock);

	t = get_tracer_for_array(tr, trace_types);
	for (; t && l < *pos; t = t_next(m, t, &l))
			;

	return t;
}

static void t_stop(struct seq_file *m, void *p)
{
	mutex_unlock(&trace_types_lock);
}

static int t_show(struct seq_file *m, void *v)
{
	struct tracer *t = v;

	if (!t)
		return 0;

	seq_puts(m, t->name);
	if (t->next)
		seq_putc(m, ' ');
	else
		seq_putc(m, '\n');

	return 0;
}

static const struct seq_operations show_traces_seq_ops = {
	.start		= t_start,
	.next		= t_next,
	.stop		= t_stop,
	.show		= t_show,
};

static int show_traces_open(struct inode *inode, struct file *file)
{
	struct trace_array *tr = inode->i_private;
	struct seq_file *m;
	int ret;

	ret = tracing_check_open_get_tr(tr);
	if (ret)
		return ret;

	ret = seq_open(file, &show_traces_seq_ops);
	if (ret) {
		trace_array_put(tr);
		return ret;
	}

	m = file->private_data;
	m->private = tr;

	return 0;
}

static int show_traces_release(struct inode *inode, struct file *file)
{
	struct trace_array *tr = inode->i_private;

	trace_array_put(tr);
	return seq_release(inode, file);
}

static ssize_t
tracing_write_stub(struct file *filp, const char __user *ubuf,
		   size_t count, loff_t *ppos)
{
	return count;
}

loff_t tracing_lseek(struct file *file, loff_t offset, int whence)
{
	int ret;

	if (file->f_mode & FMODE_READ)
		ret = seq_lseek(file, offset, whence);
	else
		file->f_pos = ret = 0;

	return ret;
}

static const struct file_operations tracing_fops = {
	.open		= tracing_open,
	.read		= seq_read,
	.write		= tracing_write_stub,
	.llseek		= tracing_lseek,
	.release	= tracing_release,
};

static const struct file_operations show_traces_fops = {
	.open		= show_traces_open,
	.read		= seq_read,
	.llseek		= seq_lseek,
	.release	= show_traces_release,
};

static ssize_t
tracing_cpumask_read(struct file *filp, char __user *ubuf,
		     size_t count, loff_t *ppos)
{
	struct trace_array *tr = file_inode(filp)->i_private;
	char *mask_str;
	int len;

	len = snprintf(NULL, 0, "%*pb\n",
		       cpumask_pr_args(tr->tracing_cpumask)) + 1;
	mask_str = kmalloc(len, GFP_KERNEL);
	if (!mask_str)
		return -ENOMEM;

	len = snprintf(mask_str, len, "%*pb\n",
		       cpumask_pr_args(tr->tracing_cpumask));
	if (len >= count) {
		count = -EINVAL;
		goto out_err;
	}
	count = simple_read_from_buffer(ubuf, count, ppos, mask_str, len);

out_err:
	kfree(mask_str);

	return count;
}

static ssize_t
tracing_cpumask_write(struct file *filp, const char __user *ubuf,
		      size_t count, loff_t *ppos)
{
	struct trace_array *tr = file_inode(filp)->i_private;
	cpumask_var_t tracing_cpumask_new;
	int err, cpu;

	if (!alloc_cpumask_var(&tracing_cpumask_new, GFP_KERNEL))
		return -ENOMEM;

	err = cpumask_parse_user(ubuf, count, tracing_cpumask_new);
	if (err)
		goto err_unlock;

	local_irq_disable();
	arch_spin_lock(&tr->max_lock);
	for_each_tracing_cpu(cpu) {
		/*
		 * Increase/decrease the disabled counter if we are
		 * about to flip a bit in the cpumask:
		 */
		if (cpumask_test_cpu(cpu, tr->tracing_cpumask) &&
				!cpumask_test_cpu(cpu, tracing_cpumask_new)) {
			atomic_inc(&per_cpu_ptr(tr->trace_buffer.data, cpu)->disabled);
			ring_buffer_record_disable_cpu(tr->trace_buffer.buffer, cpu);
		}
		if (!cpumask_test_cpu(cpu, tr->tracing_cpumask) &&
				cpumask_test_cpu(cpu, tracing_cpumask_new)) {
			atomic_dec(&per_cpu_ptr(tr->trace_buffer.data, cpu)->disabled);
			ring_buffer_record_enable_cpu(tr->trace_buffer.buffer, cpu);
		}
	}
	arch_spin_unlock(&tr->max_lock);
	local_irq_enable();

	cpumask_copy(tr->tracing_cpumask, tracing_cpumask_new);
	free_cpumask_var(tracing_cpumask_new);

	return count;

err_unlock:
	free_cpumask_var(tracing_cpumask_new);

	return err;
}

static const struct file_operations tracing_cpumask_fops = {
	.open		= tracing_open_generic_tr,
	.read		= tracing_cpumask_read,
	.write		= tracing_cpumask_write,
	.release	= tracing_release_generic_tr,
	.llseek		= generic_file_llseek,
};

static int tracing_trace_options_show(struct seq_file *m, void *v)
{
	struct tracer_opt *trace_opts;
	struct trace_array *tr = m->private;
	u32 tracer_flags;
	int i;

	mutex_lock(&trace_types_lock);
	tracer_flags = tr->current_trace->flags->val;
	trace_opts = tr->current_trace->flags->opts;

	for (i = 0; trace_options[i]; i++) {
		if (tr->trace_flags & (1 << i))
			seq_printf(m, "%s\n", trace_options[i]);
		else
			seq_printf(m, "no%s\n", trace_options[i]);
	}

	for (i = 0; trace_opts[i].name; i++) {
		if (tracer_flags & trace_opts[i].bit)
			seq_printf(m, "%s\n", trace_opts[i].name);
		else
			seq_printf(m, "no%s\n", trace_opts[i].name);
	}
	mutex_unlock(&trace_types_lock);

	return 0;
}

static int __set_tracer_option(struct trace_array *tr,
			       struct tracer_flags *tracer_flags,
			       struct tracer_opt *opts, int neg)
{
	struct tracer *trace = tracer_flags->trace;
	int ret;

	ret = trace->set_flag(tr, tracer_flags->val, opts->bit, !neg);
	if (ret)
		return ret;

	if (neg)
		tracer_flags->val &= ~opts->bit;
	else
		tracer_flags->val |= opts->bit;
	return 0;
}

/* Try to assign a tracer specific option */
static int set_tracer_option(struct trace_array *tr, char *cmp, int neg)
{
	struct tracer *trace = tr->current_trace;
	struct tracer_flags *tracer_flags = trace->flags;
	struct tracer_opt *opts = NULL;
	int i;

	for (i = 0; tracer_flags->opts[i].name; i++) {
		opts = &tracer_flags->opts[i];

		if (strcmp(cmp, opts->name) == 0)
			return __set_tracer_option(tr, trace->flags, opts, neg);
	}

	return -EINVAL;
}

/* Some tracers require overwrite to stay enabled */
int trace_keep_overwrite(struct tracer *tracer, u32 mask, int set)
{
	if (tracer->enabled && (mask & TRACE_ITER_OVERWRITE) && !set)
		return -1;

	return 0;
}

int set_tracer_flag(struct trace_array *tr, unsigned int mask, int enabled)
{
	if ((mask == TRACE_ITER_RECORD_TGID) ||
	    (mask == TRACE_ITER_RECORD_CMD))
		lockdep_assert_held(&event_mutex);

	/* do nothing if flag is already set */
	if (!!(tr->trace_flags & mask) == !!enabled)
		return 0;

	/* Give the tracer a chance to approve the change */
	if (tr->current_trace->flag_changed)
		if (tr->current_trace->flag_changed(tr, mask, !!enabled))
			return -EINVAL;

	if (enabled)
		tr->trace_flags |= mask;
	else
		tr->trace_flags &= ~mask;

	if (mask == TRACE_ITER_RECORD_CMD)
		trace_event_enable_cmd_record(enabled);

	if (mask == TRACE_ITER_RECORD_TGID) {
		if (!tgid_map)
			tgid_map = kvcalloc(PID_MAX_DEFAULT + 1,
					   sizeof(*tgid_map),
					   GFP_KERNEL);
		if (!tgid_map) {
			tr->trace_flags &= ~TRACE_ITER_RECORD_TGID;
			return -ENOMEM;
		}

		trace_event_enable_tgid_record(enabled);
	}

	if (mask == TRACE_ITER_EVENT_FORK)
		trace_event_follow_fork(tr, enabled);

	if (mask == TRACE_ITER_FUNC_FORK)
		ftrace_pid_follow_fork(tr, enabled);

	if (mask == TRACE_ITER_OVERWRITE) {
		ring_buffer_change_overwrite(tr->trace_buffer.buffer, enabled);
#ifdef CONFIG_TRACER_MAX_TRACE
		ring_buffer_change_overwrite(tr->max_buffer.buffer, enabled);
#endif
	}

	if (mask == TRACE_ITER_PRINTK) {
		trace_printk_start_stop_comm(enabled);
		trace_printk_control(enabled);
	}

	return 0;
}

static int trace_set_options(struct trace_array *tr, char *option)
{
	char *cmp;
	int neg = 0;
	int ret;
	size_t orig_len = strlen(option);
	int len;

	cmp = strstrip(option);

	len = str_has_prefix(cmp, "no");
	if (len)
		neg = 1;

	cmp += len;

	mutex_lock(&event_mutex);
	mutex_lock(&trace_types_lock);

	ret = match_string(trace_options, -1, cmp);
	/* If no option could be set, test the specific tracer options */
	if (ret < 0)
		ret = set_tracer_option(tr, cmp, neg);
	else
		ret = set_tracer_flag(tr, 1 << ret, !neg);

	mutex_unlock(&trace_types_lock);
	mutex_unlock(&event_mutex);

	/*
	 * If the first trailing whitespace is replaced with '\0' by strstrip,
	 * turn it back into a space.
	 */
	if (orig_len > strlen(option))
		option[strlen(option)] = ' ';

	return ret;
}

static void __init apply_trace_boot_options(void)
{
	char *buf = trace_boot_options_buf;
	char *option;

	while (true) {
		option = strsep(&buf, ",");

		if (!option)
			break;

		if (*option)
			trace_set_options(&global_trace, option);

		/* Put back the comma to allow this to be called again */
		if (buf)
			*(buf - 1) = ',';
	}
}

static ssize_t
tracing_trace_options_write(struct file *filp, const char __user *ubuf,
			size_t cnt, loff_t *ppos)
{
	struct seq_file *m = filp->private_data;
	struct trace_array *tr = m->private;
	char buf[64];
	int ret;

	if (cnt >= sizeof(buf))
		return -EINVAL;

	if (copy_from_user(buf, ubuf, cnt))
		return -EFAULT;

	buf[cnt] = 0;

	ret = trace_set_options(tr, buf);
	if (ret < 0)
		return ret;

	*ppos += cnt;

	return cnt;
}

static int tracing_trace_options_open(struct inode *inode, struct file *file)
{
	struct trace_array *tr = inode->i_private;
	int ret;

	ret = tracing_check_open_get_tr(tr);
	if (ret)
		return ret;

	ret = single_open(file, tracing_trace_options_show, inode->i_private);
	if (ret < 0)
		trace_array_put(tr);

	return ret;
}

static const struct file_operations tracing_iter_fops = {
	.open		= tracing_trace_options_open,
	.read		= seq_read,
	.llseek		= seq_lseek,
	.release	= tracing_single_release_tr,
	.write		= tracing_trace_options_write,
};

static const char readme_msg[] =
	"tracing mini-HOWTO:\n\n"
	"# echo 0 > tracing_on : quick way to disable tracing\n"
	"# echo 1 > tracing_on : quick way to re-enable tracing\n\n"
	" Important files:\n"
	"  trace\t\t\t- The static contents of the buffer\n"
	"\t\t\t  To clear the buffer write into this file: echo > trace\n"
	"  trace_pipe\t\t- A consuming read to see the contents of the buffer\n"
	"  current_tracer\t- function and latency tracers\n"
	"  available_tracers\t- list of configured tracers for current_tracer\n"
	"  error_log\t- error log for failed commands (that support it)\n"
	"  buffer_size_kb\t- view and modify size of per cpu buffer\n"
	"  buffer_total_size_kb  - view total size of all cpu buffers\n\n"
	"  trace_clock\t\t-change the clock used to order events\n"
	"       local:   Per cpu clock but may not be synced across CPUs\n"
	"      global:   Synced across CPUs but slows tracing down.\n"
	"     counter:   Not a clock, but just an increment\n"
	"      uptime:   Jiffy counter from time of boot\n"
	"        perf:   Same clock that perf events use\n"
#ifdef CONFIG_X86_64
	"     x86-tsc:   TSC cycle counter\n"
#endif
	"\n  timestamp_mode\t-view the mode used to timestamp events\n"
	"       delta:   Delta difference against a buffer-wide timestamp\n"
	"    absolute:   Absolute (standalone) timestamp\n"
	"\n  trace_marker\t\t- Writes into this file writes into the kernel buffer\n"
	"\n  trace_marker_raw\t\t- Writes into this file writes binary data into the kernel buffer\n"
	"  tracing_cpumask\t- Limit which CPUs to trace\n"
	"  instances\t\t- Make sub-buffers with: mkdir instances/foo\n"
	"\t\t\t  Remove sub-buffer with rmdir\n"
	"  trace_options\t\t- Set format or modify how tracing happens\n"
	"\t\t\t  Disable an option by prefixing 'no' to the\n"
	"\t\t\t  option name\n"
	"  saved_cmdlines_size\t- echo command number in here to store comm-pid list\n"
#ifdef CONFIG_DYNAMIC_FTRACE
	"\n  available_filter_functions - list of functions that can be filtered on\n"
	"  set_ftrace_filter\t- echo function name in here to only trace these\n"
	"\t\t\t  functions\n"
	"\t     accepts: func_full_name or glob-matching-pattern\n"
	"\t     modules: Can select a group via module\n"
	"\t      Format: :mod:<module-name>\n"
	"\t     example: echo :mod:ext3 > set_ftrace_filter\n"
	"\t    triggers: a command to perform when function is hit\n"
	"\t      Format: <function>:<trigger>[:count]\n"
	"\t     trigger: traceon, traceoff\n"
	"\t\t      enable_event:<system>:<event>\n"
	"\t\t      disable_event:<system>:<event>\n"
#ifdef CONFIG_STACKTRACE
	"\t\t      stacktrace\n"
#endif
#ifdef CONFIG_TRACER_SNAPSHOT
	"\t\t      snapshot\n"
#endif
	"\t\t      dump\n"
	"\t\t      cpudump\n"
	"\t     example: echo do_fault:traceoff > set_ftrace_filter\n"
	"\t              echo do_trap:traceoff:3 > set_ftrace_filter\n"
	"\t     The first one will disable tracing every time do_fault is hit\n"
	"\t     The second will disable tracing at most 3 times when do_trap is hit\n"
	"\t       The first time do trap is hit and it disables tracing, the\n"
	"\t       counter will decrement to 2. If tracing is already disabled,\n"
	"\t       the counter will not decrement. It only decrements when the\n"
	"\t       trigger did work\n"
	"\t     To remove trigger without count:\n"
	"\t       echo '!<function>:<trigger> > set_ftrace_filter\n"
	"\t     To remove trigger with a count:\n"
	"\t       echo '!<function>:<trigger>:0 > set_ftrace_filter\n"
	"  set_ftrace_notrace\t- echo function name in here to never trace.\n"
	"\t    accepts: func_full_name, *func_end, func_begin*, *func_middle*\n"
	"\t    modules: Can select a group via module command :mod:\n"
	"\t    Does not accept triggers\n"
#endif /* CONFIG_DYNAMIC_FTRACE */
#ifdef CONFIG_FUNCTION_TRACER
	"  set_ftrace_pid\t- Write pid(s) to only function trace those pids\n"
	"\t\t    (function)\n"
#endif
#ifdef CONFIG_FUNCTION_GRAPH_TRACER
	"  set_graph_function\t- Trace the nested calls of a function (function_graph)\n"
	"  set_graph_notrace\t- Do not trace the nested calls of a function (function_graph)\n"
	"  max_graph_depth\t- Trace a limited depth of nested calls (0 is unlimited)\n"
#endif
#ifdef CONFIG_TRACER_SNAPSHOT
	"\n  snapshot\t\t- Like 'trace' but shows the content of the static\n"
	"\t\t\t  snapshot buffer. Read the contents for more\n"
	"\t\t\t  information\n"
#endif
#ifdef CONFIG_STACK_TRACER
	"  stack_trace\t\t- Shows the max stack trace when active\n"
	"  stack_max_size\t- Shows current max stack size that was traced\n"
	"\t\t\t  Write into this file to reset the max size (trigger a\n"
	"\t\t\t  new trace)\n"
#ifdef CONFIG_DYNAMIC_FTRACE
	"  stack_trace_filter\t- Like set_ftrace_filter but limits what stack_trace\n"
	"\t\t\t  traces\n"
#endif
#endif /* CONFIG_STACK_TRACER */
#ifdef CONFIG_DYNAMIC_EVENTS
	"  dynamic_events\t\t- Create/append/remove/show the generic dynamic events\n"
	"\t\t\t  Write into this file to define/undefine new trace events.\n"
#endif
#ifdef CONFIG_KPROBE_EVENTS
	"  kprobe_events\t\t- Create/append/remove/show the kernel dynamic events\n"
	"\t\t\t  Write into this file to define/undefine new trace events.\n"
#endif
#ifdef CONFIG_UPROBE_EVENTS
	"  uprobe_events\t\t- Create/append/remove/show the userspace dynamic events\n"
	"\t\t\t  Write into this file to define/undefine new trace events.\n"
#endif
#if defined(CONFIG_KPROBE_EVENTS) || defined(CONFIG_UPROBE_EVENTS)
	"\t  accepts: event-definitions (one definition per line)\n"
	"\t   Format: p[:[<group>/]<event>] <place> [<args>]\n"
	"\t           r[maxactive][:[<group>/]<event>] <place> [<args>]\n"
#ifdef CONFIG_HIST_TRIGGERS
	"\t           s:[synthetic/]<event> <field> [<field>]\n"
#endif
	"\t           -:[<group>/]<event>\n"
#ifdef CONFIG_KPROBE_EVENTS
	"\t    place: [<module>:]<symbol>[+<offset>]|<memaddr>\n"
  "place (kretprobe): [<module>:]<symbol>[+<offset>]|<memaddr>\n"
#endif
#ifdef CONFIG_UPROBE_EVENTS
  "   place (uprobe): <path>:<offset>[(ref_ctr_offset)]\n"
#endif
	"\t     args: <name>=fetcharg[:type]\n"
	"\t fetcharg: %<register>, @<address>, @<symbol>[+|-<offset>],\n"
#ifdef CONFIG_HAVE_FUNCTION_ARG_ACCESS_API
	"\t           $stack<index>, $stack, $retval, $comm, $arg<N>,\n"
#else
	"\t           $stack<index>, $stack, $retval, $comm,\n"
#endif
	"\t           +|-[u]<offset>(<fetcharg>), \\imm-value, \\\"imm-string\"\n"
	"\t     type: s8/16/32/64, u8/16/32/64, x8/16/32/64, string, symbol,\n"
	"\t           b<bit-width>@<bit-offset>/<container-size>, ustring,\n"
	"\t           <type>\\[<array-size>\\]\n"
#ifdef CONFIG_HIST_TRIGGERS
	"\t    field: <stype> <name>;\n"
	"\t    stype: u8/u16/u32/u64, s8/s16/s32/s64, pid_t,\n"
	"\t           [unsigned] char/int/long\n"
#endif
#endif
	"  events/\t\t- Directory containing all trace event subsystems:\n"
	"      enable\t\t- Write 0/1 to enable/disable tracing of all events\n"
	"  events/<system>/\t- Directory containing all trace events for <system>:\n"
	"      enable\t\t- Write 0/1 to enable/disable tracing of all <system>\n"
	"\t\t\t  events\n"
	"      filter\t\t- If set, only events passing filter are traced\n"
	"  events/<system>/<event>/\t- Directory containing control files for\n"
	"\t\t\t  <event>:\n"
	"      enable\t\t- Write 0/1 to enable/disable tracing of <event>\n"
	"      filter\t\t- If set, only events passing filter are traced\n"
	"      trigger\t\t- If set, a command to perform when event is hit\n"
	"\t    Format: <trigger>[:count][if <filter>]\n"
	"\t   trigger: traceon, traceoff\n"
	"\t            enable_event:<system>:<event>\n"
	"\t            disable_event:<system>:<event>\n"
#ifdef CONFIG_HIST_TRIGGERS
	"\t            enable_hist:<system>:<event>\n"
	"\t            disable_hist:<system>:<event>\n"
#endif
#ifdef CONFIG_STACKTRACE
	"\t\t    stacktrace\n"
#endif
#ifdef CONFIG_TRACER_SNAPSHOT
	"\t\t    snapshot\n"
#endif
#ifdef CONFIG_HIST_TRIGGERS
	"\t\t    hist (see below)\n"
#endif
	"\t   example: echo traceoff > events/block/block_unplug/trigger\n"
	"\t            echo traceoff:3 > events/block/block_unplug/trigger\n"
	"\t            echo 'enable_event:kmem:kmalloc:3 if nr_rq > 1' > \\\n"
	"\t                  events/block/block_unplug/trigger\n"
	"\t   The first disables tracing every time block_unplug is hit.\n"
	"\t   The second disables tracing the first 3 times block_unplug is hit.\n"
	"\t   The third enables the kmalloc event the first 3 times block_unplug\n"
	"\t     is hit and has value of greater than 1 for the 'nr_rq' event field.\n"
	"\t   Like function triggers, the counter is only decremented if it\n"
	"\t    enabled or disabled tracing.\n"
	"\t   To remove a trigger without a count:\n"
	"\t     echo '!<trigger> > <system>/<event>/trigger\n"
	"\t   To remove a trigger with a count:\n"
	"\t     echo '!<trigger>:0 > <system>/<event>/trigger\n"
	"\t   Filters can be ignored when removing a trigger.\n"
#ifdef CONFIG_HIST_TRIGGERS
	"      hist trigger\t- If set, event hits are aggregated into a hash table\n"
	"\t    Format: hist:keys=<field1[,field2,...]>\n"
	"\t            [:values=<field1[,field2,...]>]\n"
	"\t            [:sort=<field1[,field2,...]>]\n"
	"\t            [:size=#entries]\n"
	"\t            [:pause][:continue][:clear]\n"
	"\t            [:name=histname1]\n"
	"\t            [:<handler>.<action>]\n"
	"\t            [if <filter>]\n\n"
	"\t    When a matching event is hit, an entry is added to a hash\n"
	"\t    table using the key(s) and value(s) named, and the value of a\n"
	"\t    sum called 'hitcount' is incremented.  Keys and values\n"
	"\t    correspond to fields in the event's format description.  Keys\n"
	"\t    can be any field, or the special string 'stacktrace'.\n"
	"\t    Compound keys consisting of up to two fields can be specified\n"
	"\t    by the 'keys' keyword.  Values must correspond to numeric\n"
	"\t    fields.  Sort keys consisting of up to two fields can be\n"
	"\t    specified using the 'sort' keyword.  The sort direction can\n"
	"\t    be modified by appending '.descending' or '.ascending' to a\n"
	"\t    sort field.  The 'size' parameter can be used to specify more\n"
	"\t    or fewer than the default 2048 entries for the hashtable size.\n"
	"\t    If a hist trigger is given a name using the 'name' parameter,\n"
	"\t    its histogram data will be shared with other triggers of the\n"
	"\t    same name, and trigger hits will update this common data.\n\n"
	"\t    Reading the 'hist' file for the event will dump the hash\n"
	"\t    table in its entirety to stdout.  If there are multiple hist\n"
	"\t    triggers attached to an event, there will be a table for each\n"
	"\t    trigger in the output.  The table displayed for a named\n"
	"\t    trigger will be the same as any other instance having the\n"
	"\t    same name.  The default format used to display a given field\n"
	"\t    can be modified by appending any of the following modifiers\n"
	"\t    to the field name, as applicable:\n\n"
	"\t            .hex        display a number as a hex value\n"
	"\t            .sym        display an address as a symbol\n"
	"\t            .sym-offset display an address as a symbol and offset\n"
	"\t            .execname   display a common_pid as a program name\n"
	"\t            .syscall    display a syscall id as a syscall name\n"
	"\t            .log2       display log2 value rather than raw number\n"
	"\t            .usecs      display a common_timestamp in microseconds\n\n"
	"\t    The 'pause' parameter can be used to pause an existing hist\n"
	"\t    trigger or to start a hist trigger but not log any events\n"
	"\t    until told to do so.  'continue' can be used to start or\n"
	"\t    restart a paused hist trigger.\n\n"
	"\t    The 'clear' parameter will clear the contents of a running\n"
	"\t    hist trigger and leave its current paused/active state\n"
	"\t    unchanged.\n\n"
	"\t    The enable_hist and disable_hist triggers can be used to\n"
	"\t    have one event conditionally start and stop another event's\n"
	"\t    already-attached hist trigger.  The syntax is analogous to\n"
	"\t    the enable_event and disable_event triggers.\n\n"
	"\t    Hist trigger handlers and actions are executed whenever a\n"
	"\t    a histogram entry is added or updated.  They take the form:\n\n"
	"\t        <handler>.<action>\n\n"
	"\t    The available handlers are:\n\n"
	"\t        onmatch(matching.event)  - invoke on addition or update\n"
	"\t        onmax(var)               - invoke if var exceeds current max\n"
	"\t        onchange(var)            - invoke action if var changes\n\n"
	"\t    The available actions are:\n\n"
	"\t        trace(<synthetic_event>,param list)  - generate synthetic event\n"
	"\t        save(field,...)                      - save current event fields\n"
#ifdef CONFIG_TRACER_SNAPSHOT
	"\t        snapshot()                           - snapshot the trace buffer\n"
#endif
#endif
;

static ssize_t
tracing_readme_read(struct file *filp, char __user *ubuf,
		       size_t cnt, loff_t *ppos)
{
	return simple_read_from_buffer(ubuf, cnt, ppos,
					readme_msg, strlen(readme_msg));
}

static const struct file_operations tracing_readme_fops = {
	.open		= tracing_open_generic,
	.read		= tracing_readme_read,
	.llseek		= generic_file_llseek,
};

static void *saved_tgids_next(struct seq_file *m, void *v, loff_t *pos)
{
	int *ptr = v;

	if (*pos || m->count)
		ptr++;

	(*pos)++;

	for (; ptr <= &tgid_map[PID_MAX_DEFAULT]; ptr++) {
		if (trace_find_tgid(*ptr))
			return ptr;
	}

	return NULL;
}

static void *saved_tgids_start(struct seq_file *m, loff_t *pos)
{
	void *v;
	loff_t l = 0;

	if (!tgid_map)
		return NULL;

	v = &tgid_map[0];
	while (l <= *pos) {
		v = saved_tgids_next(m, v, &l);
		if (!v)
			return NULL;
	}

	return v;
}

static void saved_tgids_stop(struct seq_file *m, void *v)
{
}

static int saved_tgids_show(struct seq_file *m, void *v)
{
	int pid = (int *)v - tgid_map;

	seq_printf(m, "%d %d\n", pid, trace_find_tgid(pid));
	return 0;
}

static const struct seq_operations tracing_saved_tgids_seq_ops = {
	.start		= saved_tgids_start,
	.stop		= saved_tgids_stop,
	.next		= saved_tgids_next,
	.show		= saved_tgids_show,
};

static int tracing_saved_tgids_open(struct inode *inode, struct file *filp)
{
	int ret;

	ret = tracing_check_open_get_tr(NULL);
	if (ret)
		return ret;

	return seq_open(filp, &tracing_saved_tgids_seq_ops);
}


static const struct file_operations tracing_saved_tgids_fops = {
	.open		= tracing_saved_tgids_open,
	.read		= seq_read,
	.llseek		= seq_lseek,
	.release	= seq_release,
};

static void *saved_cmdlines_next(struct seq_file *m, void *v, loff_t *pos)
{
	unsigned int *ptr = v;

	if (*pos || m->count)
		ptr++;

	(*pos)++;

	for (; ptr < &savedcmd->map_cmdline_to_pid[savedcmd->cmdline_num];
	     ptr++) {
		if (*ptr == -1 || *ptr == NO_CMDLINE_MAP)
			continue;

		return ptr;
	}

	return NULL;
}

static void *saved_cmdlines_start(struct seq_file *m, loff_t *pos)
{
	void *v;
	loff_t l = 0;

	preempt_disable();
	arch_spin_lock(&trace_cmdline_lock);

	v = &savedcmd->map_cmdline_to_pid[0];
	while (l <= *pos) {
		v = saved_cmdlines_next(m, v, &l);
		if (!v)
			return NULL;
	}

	return v;
}

static void saved_cmdlines_stop(struct seq_file *m, void *v)
{
	arch_spin_unlock(&trace_cmdline_lock);
	preempt_enable();
}

static int saved_cmdlines_show(struct seq_file *m, void *v)
{
	char buf[TASK_COMM_LEN];
	unsigned int *pid = v;

	__trace_find_cmdline(*pid, buf);
	seq_printf(m, "%d %s\n", *pid, buf);
	return 0;
}

static const struct seq_operations tracing_saved_cmdlines_seq_ops = {
	.start		= saved_cmdlines_start,
	.next		= saved_cmdlines_next,
	.stop		= saved_cmdlines_stop,
	.show		= saved_cmdlines_show,
};

static int tracing_saved_cmdlines_open(struct inode *inode, struct file *filp)
{
	int ret;

	ret = tracing_check_open_get_tr(NULL);
	if (ret)
		return ret;

	return seq_open(filp, &tracing_saved_cmdlines_seq_ops);
}

static const struct file_operations tracing_saved_cmdlines_fops = {
	.open		= tracing_saved_cmdlines_open,
	.read		= seq_read,
	.llseek		= seq_lseek,
	.release	= seq_release,
};

static ssize_t
tracing_saved_cmdlines_size_read(struct file *filp, char __user *ubuf,
				 size_t cnt, loff_t *ppos)
{
	char buf[64];
	int r;

	arch_spin_lock(&trace_cmdline_lock);
	r = scnprintf(buf, sizeof(buf), "%u\n", savedcmd->cmdline_num);
	arch_spin_unlock(&trace_cmdline_lock);

	return simple_read_from_buffer(ubuf, cnt, ppos, buf, r);
}

static void free_saved_cmdlines_buffer(struct saved_cmdlines_buffer *s)
{
	kfree(s->saved_cmdlines);
	kfree(s->map_cmdline_to_pid);
	kfree(s);
}

static int tracing_resize_saved_cmdlines(unsigned int val)
{
	struct saved_cmdlines_buffer *s, *savedcmd_temp;

	s = kmalloc(sizeof(*s), GFP_KERNEL);
	if (!s)
		return -ENOMEM;

	if (allocate_cmdlines_buffer(val, s) < 0) {
		kfree(s);
		return -ENOMEM;
	}

	arch_spin_lock(&trace_cmdline_lock);
	savedcmd_temp = savedcmd;
	savedcmd = s;
	arch_spin_unlock(&trace_cmdline_lock);
	free_saved_cmdlines_buffer(savedcmd_temp);

	return 0;
}

static ssize_t
tracing_saved_cmdlines_size_write(struct file *filp, const char __user *ubuf,
				  size_t cnt, loff_t *ppos)
{
	unsigned long val;
	int ret;

	ret = kstrtoul_from_user(ubuf, cnt, 10, &val);
	if (ret)
		return ret;

	/* must have at least 1 entry or less than PID_MAX_DEFAULT */
	if (!val || val > PID_MAX_DEFAULT)
		return -EINVAL;

	ret = tracing_resize_saved_cmdlines((unsigned int)val);
	if (ret < 0)
		return ret;

	*ppos += cnt;

	return cnt;
}

static const struct file_operations tracing_saved_cmdlines_size_fops = {
	.open		= tracing_open_generic,
	.read		= tracing_saved_cmdlines_size_read,
	.write		= tracing_saved_cmdlines_size_write,
};

#ifdef CONFIG_TRACE_EVAL_MAP_FILE
static union trace_eval_map_item *
update_eval_map(union trace_eval_map_item *ptr)
{
	if (!ptr->map.eval_string) {
		if (ptr->tail.next) {
			ptr = ptr->tail.next;
			/* Set ptr to the next real item (skip head) */
			ptr++;
		} else
			return NULL;
	}
	return ptr;
}

static void *eval_map_next(struct seq_file *m, void *v, loff_t *pos)
{
	union trace_eval_map_item *ptr = v;

	/*
	 * Paranoid! If ptr points to end, we don't want to increment past it.
	 * This really should never happen.
	 */
	ptr = update_eval_map(ptr);
	if (WARN_ON_ONCE(!ptr))
		return NULL;

	ptr++;

	(*pos)++;

	ptr = update_eval_map(ptr);

	return ptr;
}

static void *eval_map_start(struct seq_file *m, loff_t *pos)
{
	union trace_eval_map_item *v;
	loff_t l = 0;

	mutex_lock(&trace_eval_mutex);

	v = trace_eval_maps;
	if (v)
		v++;

	while (v && l < *pos) {
		v = eval_map_next(m, v, &l);
	}

	return v;
}

static void eval_map_stop(struct seq_file *m, void *v)
{
	mutex_unlock(&trace_eval_mutex);
}

static int eval_map_show(struct seq_file *m, void *v)
{
	union trace_eval_map_item *ptr = v;

	seq_printf(m, "%s %ld (%s)\n",
		   ptr->map.eval_string, ptr->map.eval_value,
		   ptr->map.system);

	return 0;
}

static const struct seq_operations tracing_eval_map_seq_ops = {
	.start		= eval_map_start,
	.next		= eval_map_next,
	.stop		= eval_map_stop,
	.show		= eval_map_show,
};

static int tracing_eval_map_open(struct inode *inode, struct file *filp)
{
	int ret;

	ret = tracing_check_open_get_tr(NULL);
	if (ret)
		return ret;

	return seq_open(filp, &tracing_eval_map_seq_ops);
}

static const struct file_operations tracing_eval_map_fops = {
	.open		= tracing_eval_map_open,
	.read		= seq_read,
	.llseek		= seq_lseek,
	.release	= seq_release,
};

static inline union trace_eval_map_item *
trace_eval_jmp_to_tail(union trace_eval_map_item *ptr)
{
	/* Return tail of array given the head */
	return ptr + ptr->head.length + 1;
}

static void
trace_insert_eval_map_file(struct module *mod, struct trace_eval_map **start,
			   int len)
{
	struct trace_eval_map **stop;
	struct trace_eval_map **map;
	union trace_eval_map_item *map_array;
	union trace_eval_map_item *ptr;

	stop = start + len;

	/*
	 * The trace_eval_maps contains the map plus a head and tail item,
	 * where the head holds the module and length of array, and the
	 * tail holds a pointer to the next list.
	 */
	map_array = kmalloc_array(len + 2, sizeof(*map_array), GFP_KERNEL);
	if (!map_array) {
		pr_warn("Unable to allocate trace eval mapping\n");
		return;
	}

	mutex_lock(&trace_eval_mutex);

	if (!trace_eval_maps)
		trace_eval_maps = map_array;
	else {
		ptr = trace_eval_maps;
		for (;;) {
			ptr = trace_eval_jmp_to_tail(ptr);
			if (!ptr->tail.next)
				break;
			ptr = ptr->tail.next;

		}
		ptr->tail.next = map_array;
	}
	map_array->head.mod = mod;
	map_array->head.length = len;
	map_array++;

	for (map = start; (unsigned long)map < (unsigned long)stop; map++) {
		map_array->map = **map;
		map_array++;
	}
	memset(map_array, 0, sizeof(*map_array));

	mutex_unlock(&trace_eval_mutex);
}

static void trace_create_eval_file(struct dentry *d_tracer)
{
	trace_create_file("eval_map", 0444, d_tracer,
			  NULL, &tracing_eval_map_fops);
}

#else /* CONFIG_TRACE_EVAL_MAP_FILE */
static inline void trace_create_eval_file(struct dentry *d_tracer) { }
static inline void trace_insert_eval_map_file(struct module *mod,
			      struct trace_eval_map **start, int len) { }
#endif /* !CONFIG_TRACE_EVAL_MAP_FILE */

static void trace_insert_eval_map(struct module *mod,
				  struct trace_eval_map **start, int len)
{
	struct trace_eval_map **map;

	if (len <= 0)
		return;

	map = start;

	trace_event_eval_update(map, len);

	trace_insert_eval_map_file(mod, start, len);
}

static ssize_t
tracing_set_trace_read(struct file *filp, char __user *ubuf,
		       size_t cnt, loff_t *ppos)
{
	struct trace_array *tr = filp->private_data;
	char buf[MAX_TRACER_SIZE+2];
	int r;

	mutex_lock(&trace_types_lock);
	r = sprintf(buf, "%s\n", tr->current_trace->name);
	mutex_unlock(&trace_types_lock);

	return simple_read_from_buffer(ubuf, cnt, ppos, buf, r);
}

int tracer_init(struct tracer *t, struct trace_array *tr)
{
	tracing_reset_online_cpus(&tr->trace_buffer);
	return t->init(tr);
}

static void set_buffer_entries(struct trace_buffer *buf, unsigned long val)
{
	int cpu;

	for_each_tracing_cpu(cpu)
		per_cpu_ptr(buf->data, cpu)->entries = val;
}

#ifdef CONFIG_TRACER_MAX_TRACE
/* resize @tr's buffer to the size of @size_tr's entries */
static int resize_buffer_duplicate_size(struct trace_buffer *trace_buf,
					struct trace_buffer *size_buf, int cpu_id)
{
	int cpu, ret = 0;

	if (cpu_id == RING_BUFFER_ALL_CPUS) {
		for_each_tracing_cpu(cpu) {
			ret = ring_buffer_resize(trace_buf->buffer,
				 per_cpu_ptr(size_buf->data, cpu)->entries, cpu);
			if (ret < 0)
				break;
			per_cpu_ptr(trace_buf->data, cpu)->entries =
				per_cpu_ptr(size_buf->data, cpu)->entries;
		}
	} else {
		ret = ring_buffer_resize(trace_buf->buffer,
				 per_cpu_ptr(size_buf->data, cpu_id)->entries, cpu_id);
		if (ret == 0)
			per_cpu_ptr(trace_buf->data, cpu_id)->entries =
				per_cpu_ptr(size_buf->data, cpu_id)->entries;
	}

	return ret;
}
#endif /* CONFIG_TRACER_MAX_TRACE */

static int __tracing_resize_ring_buffer(struct trace_array *tr,
					unsigned long size, int cpu)
{
	int ret;

	/*
	 * If kernel or user changes the size of the ring buffer
	 * we use the size that was given, and we can forget about
	 * expanding it later.
	 */
	ring_buffer_expanded = true;

	/* May be called before buffers are initialized */
	if (!tr->trace_buffer.buffer)
		return 0;

	ret = ring_buffer_resize(tr->trace_buffer.buffer, size, cpu);
	if (ret < 0)
		return ret;

#ifdef CONFIG_TRACER_MAX_TRACE
	if (!(tr->flags & TRACE_ARRAY_FL_GLOBAL) ||
	    !tr->current_trace->use_max_tr)
		goto out;

	ret = ring_buffer_resize(tr->max_buffer.buffer, size, cpu);
	if (ret < 0) {
		int r = resize_buffer_duplicate_size(&tr->trace_buffer,
						     &tr->trace_buffer, cpu);
		if (r < 0) {
			/*
			 * AARGH! We are left with different
			 * size max buffer!!!!
			 * The max buffer is our "snapshot" buffer.
			 * When a tracer needs a snapshot (one of the
			 * latency tracers), it swaps the max buffer
			 * with the saved snap shot. We succeeded to
			 * update the size of the main buffer, but failed to
			 * update the size of the max buffer. But when we tried
			 * to reset the main buffer to the original size, we
			 * failed there too. This is very unlikely to
			 * happen, but if it does, warn and kill all
			 * tracing.
			 */
			WARN_ON(1);
			tracing_disabled = 1;
		}
		return ret;
	}

	if (cpu == RING_BUFFER_ALL_CPUS)
		set_buffer_entries(&tr->max_buffer, size);
	else
		per_cpu_ptr(tr->max_buffer.data, cpu)->entries = size;

 out:
#endif /* CONFIG_TRACER_MAX_TRACE */

	if (cpu == RING_BUFFER_ALL_CPUS)
		set_buffer_entries(&tr->trace_buffer, size);
	else
		per_cpu_ptr(tr->trace_buffer.data, cpu)->entries = size;

	return ret;
}

static ssize_t tracing_resize_ring_buffer(struct trace_array *tr,
					  unsigned long size, int cpu_id)
{
	int ret = size;

	mutex_lock(&trace_types_lock);

	if (cpu_id != RING_BUFFER_ALL_CPUS) {
		/* make sure, this cpu is enabled in the mask */
		if (!cpumask_test_cpu(cpu_id, tracing_buffer_mask)) {
			ret = -EINVAL;
			goto out;
		}
	}

	ret = __tracing_resize_ring_buffer(tr, size, cpu_id);
	if (ret < 0)
		ret = -ENOMEM;

out:
	mutex_unlock(&trace_types_lock);

	return ret;
}


/**
 * tracing_update_buffers - used by tracing facility to expand ring buffers
 *
 * To save on memory when the tracing is never used on a system with it
 * configured in. The ring buffers are set to a minimum size. But once
 * a user starts to use the tracing facility, then they need to grow
 * to their default size.
 *
 * This function is to be called when a tracer is about to be used.
 */
int tracing_update_buffers(void)
{
	int ret = 0;

	mutex_lock(&trace_types_lock);
	if (!ring_buffer_expanded)
		ret = __tracing_resize_ring_buffer(&global_trace, trace_buf_size,
						RING_BUFFER_ALL_CPUS);
	mutex_unlock(&trace_types_lock);

	return ret;
}

struct trace_option_dentry;

static void
create_trace_option_files(struct trace_array *tr, struct tracer *tracer);

/*
 * Used to clear out the tracer before deletion of an instance.
 * Must have trace_types_lock held.
 */
static void tracing_set_nop(struct trace_array *tr)
{
	if (tr->current_trace == &nop_trace)
		return;
	
	tr->current_trace->enabled--;

	if (tr->current_trace->reset)
		tr->current_trace->reset(tr);

	tr->current_trace = &nop_trace;
}

static void add_tracer_options(struct trace_array *tr, struct tracer *t)
{
	/* Only enable if the directory has been created already. */
	if (!tr->dir)
		return;

	create_trace_option_files(tr, t);
}

static int tracing_set_tracer(struct trace_array *tr, const char *buf)
{
	struct tracer *t;
#ifdef CONFIG_TRACER_MAX_TRACE
	bool had_max_tr;
#endif
	int ret = 0;

	mutex_lock(&trace_types_lock);

	if (!ring_buffer_expanded) {
		ret = __tracing_resize_ring_buffer(tr, trace_buf_size,
						RING_BUFFER_ALL_CPUS);
		if (ret < 0)
			goto out;
		ret = 0;
	}

	for (t = trace_types; t; t = t->next) {
		if (strcmp(t->name, buf) == 0)
			break;
	}
	if (!t) {
		ret = -EINVAL;
		goto out;
	}
	if (t == tr->current_trace)
		goto out;

#ifdef CONFIG_TRACER_SNAPSHOT
	if (t->use_max_tr) {
		arch_spin_lock(&tr->max_lock);
		if (tr->cond_snapshot)
			ret = -EBUSY;
		arch_spin_unlock(&tr->max_lock);
		if (ret)
			goto out;
	}
#endif
	/* Some tracers won't work on kernel command line */
	if (system_state < SYSTEM_RUNNING && t->noboot) {
		pr_warn("Tracer '%s' is not allowed on command line, ignored\n",
			t->name);
		goto out;
	}

	/* Some tracers are only allowed for the top level buffer */
	if (!trace_ok_for_array(t, tr)) {
		ret = -EINVAL;
		goto out;
	}

	/* If trace pipe files are being read, we can't change the tracer */
	if (tr->trace_ref) {
		ret = -EBUSY;
		goto out;
	}

	trace_branch_disable();

	tr->current_trace->enabled--;

	if (tr->current_trace->reset)
		tr->current_trace->reset(tr);

	/* Current trace needs to be nop_trace before synchronize_rcu */
	tr->current_trace = &nop_trace;

#ifdef CONFIG_TRACER_MAX_TRACE
	had_max_tr = tr->allocated_snapshot;

	if (had_max_tr && !t->use_max_tr) {
		/*
		 * We need to make sure that the update_max_tr sees that
		 * current_trace changed to nop_trace to keep it from
		 * swapping the buffers after we resize it.
		 * The update_max_tr is called from interrupts disabled
		 * so a synchronized_sched() is sufficient.
		 */
		synchronize_rcu();
		free_snapshot(tr);
	}
#endif

#ifdef CONFIG_TRACER_MAX_TRACE
	if (t->use_max_tr && !had_max_tr) {
		ret = tracing_alloc_snapshot_instance(tr);
		if (ret < 0)
			goto out;
	}
#endif

	if (t->init) {
		ret = tracer_init(t, tr);
		if (ret)
			goto out;
	}

	tr->current_trace = t;
	tr->current_trace->enabled++;
	trace_branch_enable(tr);
 out:
	mutex_unlock(&trace_types_lock);

	return ret;
}

static ssize_t
tracing_set_trace_write(struct file *filp, const char __user *ubuf,
			size_t cnt, loff_t *ppos)
{
	struct trace_array *tr = filp->private_data;
	char buf[MAX_TRACER_SIZE+1];
	int i;
	size_t ret;
	int err;

	ret = cnt;

	if (cnt > MAX_TRACER_SIZE)
		cnt = MAX_TRACER_SIZE;

	if (copy_from_user(buf, ubuf, cnt))
		return -EFAULT;

	buf[cnt] = 0;

	/* strip ending whitespace. */
	for (i = cnt - 1; i > 0 && isspace(buf[i]); i--)
		buf[i] = 0;

	err = tracing_set_tracer(tr, buf);
	if (err)
		return err;

	*ppos += ret;

	return ret;
}

static ssize_t
tracing_nsecs_read(unsigned long *ptr, char __user *ubuf,
		   size_t cnt, loff_t *ppos)
{
	char buf[64];
	int r;

	r = snprintf(buf, sizeof(buf), "%ld\n",
		     *ptr == (unsigned long)-1 ? -1 : nsecs_to_usecs(*ptr));
	if (r > sizeof(buf))
		r = sizeof(buf);
	return simple_read_from_buffer(ubuf, cnt, ppos, buf, r);
}

static ssize_t
tracing_nsecs_write(unsigned long *ptr, const char __user *ubuf,
		    size_t cnt, loff_t *ppos)
{
	unsigned long val;
	int ret;

	ret = kstrtoul_from_user(ubuf, cnt, 10, &val);
	if (ret)
		return ret;

	*ptr = val * 1000;

	return cnt;
}

static ssize_t
tracing_thresh_read(struct file *filp, char __user *ubuf,
		    size_t cnt, loff_t *ppos)
{
	return tracing_nsecs_read(&tracing_thresh, ubuf, cnt, ppos);
}

static ssize_t
tracing_thresh_write(struct file *filp, const char __user *ubuf,
		     size_t cnt, loff_t *ppos)
{
	struct trace_array *tr = filp->private_data;
	int ret;

	mutex_lock(&trace_types_lock);
	ret = tracing_nsecs_write(&tracing_thresh, ubuf, cnt, ppos);
	if (ret < 0)
		goto out;

	if (tr->current_trace->update_thresh) {
		ret = tr->current_trace->update_thresh(tr);
		if (ret < 0)
			goto out;
	}

	ret = cnt;
out:
	mutex_unlock(&trace_types_lock);

	return ret;
}

#if defined(CONFIG_TRACER_MAX_TRACE) || defined(CONFIG_HWLAT_TRACER)

static ssize_t
tracing_max_lat_read(struct file *filp, char __user *ubuf,
		     size_t cnt, loff_t *ppos)
{
	return tracing_nsecs_read(filp->private_data, ubuf, cnt, ppos);
}

static ssize_t
tracing_max_lat_write(struct file *filp, const char __user *ubuf,
		      size_t cnt, loff_t *ppos)
{
	return tracing_nsecs_write(filp->private_data, ubuf, cnt, ppos);
}

#endif

static int tracing_open_pipe(struct inode *inode, struct file *filp)
{
	struct trace_array *tr = inode->i_private;
	struct trace_iterator *iter;
	int ret;

	ret = tracing_check_open_get_tr(tr);
	if (ret)
		return ret;

	mutex_lock(&trace_types_lock);

	/* create a buffer to store the information to pass to userspace */
	iter = kzalloc(sizeof(*iter), GFP_KERNEL);
	if (!iter) {
		ret = -ENOMEM;
		__trace_array_put(tr);
		goto out;
	}

	trace_seq_init(&iter->seq);
	iter->trace = tr->current_trace;

	if (!alloc_cpumask_var(&iter->started, GFP_KERNEL)) {
		ret = -ENOMEM;
		goto fail;
	}

	/* trace pipe does not show start of buffer */
	cpumask_setall(iter->started);

	if (tr->trace_flags & TRACE_ITER_LATENCY_FMT)
		iter->iter_flags |= TRACE_FILE_LAT_FMT;

	/* Output in nanoseconds only if we are using a clock in nanoseconds. */
	if (trace_clocks[tr->clock_id].in_ns)
		iter->iter_flags |= TRACE_FILE_TIME_IN_NS;

	iter->tr = tr;
	iter->trace_buffer = &tr->trace_buffer;
	iter->cpu_file = tracing_get_cpu(inode);
	mutex_init(&iter->mutex);
	filp->private_data = iter;

	if (iter->trace->pipe_open)
		iter->trace->pipe_open(iter);

	nonseekable_open(inode, filp);

	tr->trace_ref++;
out:
	mutex_unlock(&trace_types_lock);
	return ret;

fail:
	kfree(iter);
	__trace_array_put(tr);
	mutex_unlock(&trace_types_lock);
	return ret;
}

static int tracing_release_pipe(struct inode *inode, struct file *file)
{
	struct trace_iterator *iter = file->private_data;
	struct trace_array *tr = inode->i_private;

	mutex_lock(&trace_types_lock);

	tr->trace_ref--;

	if (iter->trace->pipe_close)
		iter->trace->pipe_close(iter);

	mutex_unlock(&trace_types_lock);

	free_cpumask_var(iter->started);
	mutex_destroy(&iter->mutex);
	kfree(iter);

	trace_array_put(tr);

	return 0;
}

static __poll_t
trace_poll(struct trace_iterator *iter, struct file *filp, poll_table *poll_table)
{
	struct trace_array *tr = iter->tr;

	/* Iterators are static, they should be filled or empty */
	if (trace_buffer_iter(iter, iter->cpu_file))
		return EPOLLIN | EPOLLRDNORM;

	if (tr->trace_flags & TRACE_ITER_BLOCK)
		/*
		 * Always select as readable when in blocking mode
		 */
		return EPOLLIN | EPOLLRDNORM;
	else
		return ring_buffer_poll_wait(iter->trace_buffer->buffer, iter->cpu_file,
					     filp, poll_table);
}

static __poll_t
tracing_poll_pipe(struct file *filp, poll_table *poll_table)
{
	struct trace_iterator *iter = filp->private_data;

	return trace_poll(iter, filp, poll_table);
}

/* Must be called with iter->mutex held. */
static int tracing_wait_pipe(struct file *filp)
{
	struct trace_iterator *iter = filp->private_data;
	int ret;

	while (trace_empty(iter)) {

		if ((filp->f_flags & O_NONBLOCK)) {
			return -EAGAIN;
		}

		/*
		 * We block until we read something and tracing is disabled.
		 * We still block if tracing is disabled, but we have never
		 * read anything. This allows a user to cat this file, and
		 * then enable tracing. But after we have read something,
		 * we give an EOF when tracing is again disabled.
		 *
		 * iter->pos will be 0 if we haven't read anything.
		 */
		if (!tracer_tracing_is_on(iter->tr) && iter->pos)
			break;

		mutex_unlock(&iter->mutex);

		ret = wait_on_pipe(iter, 0);

		mutex_lock(&iter->mutex);

		if (ret)
			return ret;
	}

	return 1;
}

/*
 * Consumer reader.
 */
static ssize_t
tracing_read_pipe(struct file *filp, char __user *ubuf,
		  size_t cnt, loff_t *ppos)
{
	struct trace_iterator *iter = filp->private_data;
	ssize_t sret;

	/*
	 * Avoid more than one consumer on a single file descriptor
	 * This is just a matter of traces coherency, the ring buffer itself
	 * is protected.
	 */
	mutex_lock(&iter->mutex);

	/* return any leftover data */
	sret = trace_seq_to_user(&iter->seq, ubuf, cnt);
	if (sret != -EBUSY)
		goto out;

	trace_seq_init(&iter->seq);

	if (iter->trace->read) {
		sret = iter->trace->read(iter, filp, ubuf, cnt, ppos);
		if (sret)
			goto out;
	}

waitagain:
	sret = tracing_wait_pipe(filp);
	if (sret <= 0)
		goto out;

	/* stop when tracing is finished */
	if (trace_empty(iter)) {
		sret = 0;
		goto out;
	}

	if (cnt >= PAGE_SIZE)
		cnt = PAGE_SIZE - 1;

	/* reset all but tr, trace, and overruns */
	memset(&iter->seq, 0,
	       sizeof(struct trace_iterator) -
	       offsetof(struct trace_iterator, seq));
	cpumask_clear(iter->started);
	trace_seq_init(&iter->seq);
	iter->pos = -1;

	trace_event_read_lock();
	trace_access_lock(iter->cpu_file);
	while (trace_find_next_entry_inc(iter) != NULL) {
		enum print_line_t ret;
		int save_len = iter->seq.seq.len;

		ret = print_trace_line(iter);
		if (ret == TRACE_TYPE_PARTIAL_LINE) {
			/* don't print partial lines */
			iter->seq.seq.len = save_len;
			break;
		}
		if (ret != TRACE_TYPE_NO_CONSUME)
			trace_consume(iter);

		if (trace_seq_used(&iter->seq) >= cnt)
			break;

		/*
		 * Setting the full flag means we reached the trace_seq buffer
		 * size and we should leave by partial output condition above.
		 * One of the trace_seq_* functions is not used properly.
		 */
		WARN_ONCE(iter->seq.full, "full flag set for trace type %d",
			  iter->ent->type);
	}
	trace_access_unlock(iter->cpu_file);
	trace_event_read_unlock();

	/* Now copy what we have to the user */
	sret = trace_seq_to_user(&iter->seq, ubuf, cnt);
	if (iter->seq.seq.readpos >= trace_seq_used(&iter->seq))
		trace_seq_init(&iter->seq);

	/*
	 * If there was nothing to send to user, in spite of consuming trace
	 * entries, go back to wait for more entries.
	 */
	if (sret == -EBUSY)
		goto waitagain;

out:
	mutex_unlock(&iter->mutex);

	return sret;
}

static void tracing_spd_release_pipe(struct splice_pipe_desc *spd,
				     unsigned int idx)
{
	__free_page(spd->pages[idx]);
}

static const struct pipe_buf_operations tracing_pipe_buf_ops = {
	.confirm		= generic_pipe_buf_confirm,
	.release		= generic_pipe_buf_release,
	.steal			= generic_pipe_buf_steal,
	.get			= generic_pipe_buf_get,
};

static size_t
tracing_fill_pipe_page(size_t rem, struct trace_iterator *iter)
{
	size_t count;
	int save_len;
	int ret;

	/* Seq buffer is page-sized, exactly what we need. */
	for (;;) {
		save_len = iter->seq.seq.len;
		ret = print_trace_line(iter);

		if (trace_seq_has_overflowed(&iter->seq)) {
			iter->seq.seq.len = save_len;
			break;
		}

		/*
		 * This should not be hit, because it should only
		 * be set if the iter->seq overflowed. But check it
		 * anyway to be safe.
		 */
		if (ret == TRACE_TYPE_PARTIAL_LINE) {
			iter->seq.seq.len = save_len;
			break;
		}

		count = trace_seq_used(&iter->seq) - save_len;
		if (rem < count) {
			rem = 0;
			iter->seq.seq.len = save_len;
			break;
		}

		if (ret != TRACE_TYPE_NO_CONSUME)
			trace_consume(iter);
		rem -= count;
		if (!trace_find_next_entry_inc(iter))	{
			rem = 0;
			iter->ent = NULL;
			break;
		}
	}

	return rem;
}

static ssize_t tracing_splice_read_pipe(struct file *filp,
					loff_t *ppos,
					struct pipe_inode_info *pipe,
					size_t len,
					unsigned int flags)
{
	struct page *pages_def[PIPE_DEF_BUFFERS];
	struct partial_page partial_def[PIPE_DEF_BUFFERS];
	struct trace_iterator *iter = filp->private_data;
	struct splice_pipe_desc spd = {
		.pages		= pages_def,
		.partial	= partial_def,
		.nr_pages	= 0, /* This gets updated below. */
		.nr_pages_max	= PIPE_DEF_BUFFERS,
		.ops		= &tracing_pipe_buf_ops,
		.spd_release	= tracing_spd_release_pipe,
	};
	ssize_t ret;
	size_t rem;
	unsigned int i;

	if (splice_grow_spd(pipe, &spd))
		return -ENOMEM;

	mutex_lock(&iter->mutex);

	if (iter->trace->splice_read) {
		ret = iter->trace->splice_read(iter, filp,
					       ppos, pipe, len, flags);
		if (ret)
			goto out_err;
	}

	ret = tracing_wait_pipe(filp);
	if (ret <= 0)
		goto out_err;

	if (!iter->ent && !trace_find_next_entry_inc(iter)) {
		ret = -EFAULT;
		goto out_err;
	}

	trace_event_read_lock();
	trace_access_lock(iter->cpu_file);

	/* Fill as many pages as possible. */
	for (i = 0, rem = len; i < spd.nr_pages_max && rem; i++) {
		spd.pages[i] = alloc_page(GFP_KERNEL);
		if (!spd.pages[i])
			break;

		rem = tracing_fill_pipe_page(rem, iter);

		/* Copy the data into the page, so we can start over. */
		ret = trace_seq_to_buffer(&iter->seq,
					  page_address(spd.pages[i]),
					  trace_seq_used(&iter->seq));
		if (ret < 0) {
			__free_page(spd.pages[i]);
			break;
		}
		spd.partial[i].offset = 0;
		spd.partial[i].len = trace_seq_used(&iter->seq);

		trace_seq_init(&iter->seq);
	}

	trace_access_unlock(iter->cpu_file);
	trace_event_read_unlock();
	mutex_unlock(&iter->mutex);

	spd.nr_pages = i;

	if (i)
		ret = splice_to_pipe(pipe, &spd);
	else
		ret = 0;
out:
	splice_shrink_spd(&spd);
	return ret;

out_err:
	mutex_unlock(&iter->mutex);
	goto out;
}

static ssize_t
tracing_entries_read(struct file *filp, char __user *ubuf,
		     size_t cnt, loff_t *ppos)
{
	struct inode *inode = file_inode(filp);
	struct trace_array *tr = inode->i_private;
	int cpu = tracing_get_cpu(inode);
	char buf[64];
	int r = 0;
	ssize_t ret;

	mutex_lock(&trace_types_lock);

	if (cpu == RING_BUFFER_ALL_CPUS) {
		int cpu, buf_size_same;
		unsigned long size;

		size = 0;
		buf_size_same = 1;
		/* check if all cpu sizes are same */
		for_each_tracing_cpu(cpu) {
			/* fill in the size from first enabled cpu */
			if (size == 0)
				size = per_cpu_ptr(tr->trace_buffer.data, cpu)->entries;
			if (size != per_cpu_ptr(tr->trace_buffer.data, cpu)->entries) {
				buf_size_same = 0;
				break;
			}
		}

		if (buf_size_same) {
			if (!ring_buffer_expanded)
				r = sprintf(buf, "%lu (expanded: %lu)\n",
					    size >> 10,
					    trace_buf_size >> 10);
			else
				r = sprintf(buf, "%lu\n", size >> 10);
		} else
			r = sprintf(buf, "X\n");
	} else
		r = sprintf(buf, "%lu\n", per_cpu_ptr(tr->trace_buffer.data, cpu)->entries >> 10);

	mutex_unlock(&trace_types_lock);

	ret = simple_read_from_buffer(ubuf, cnt, ppos, buf, r);
	return ret;
}

static ssize_t
tracing_entries_write(struct file *filp, const char __user *ubuf,
		      size_t cnt, loff_t *ppos)
{
	struct inode *inode = file_inode(filp);
	struct trace_array *tr = inode->i_private;
	unsigned long val;
	int ret;

	ret = kstrtoul_from_user(ubuf, cnt, 10, &val);
	if (ret)
		return ret;

	/* must have at least 1 entry */
	if (!val)
		return -EINVAL;

	/* value is in KB */
	val <<= 10;
	ret = tracing_resize_ring_buffer(tr, val, tracing_get_cpu(inode));
	if (ret < 0)
		return ret;

	*ppos += cnt;

	return cnt;
}

static ssize_t
tracing_total_entries_read(struct file *filp, char __user *ubuf,
				size_t cnt, loff_t *ppos)
{
	struct trace_array *tr = filp->private_data;
	char buf[64];
	int r, cpu;
	unsigned long size = 0, expanded_size = 0;

	mutex_lock(&trace_types_lock);
	for_each_tracing_cpu(cpu) {
		size += per_cpu_ptr(tr->trace_buffer.data, cpu)->entries >> 10;
		if (!ring_buffer_expanded)
			expanded_size += trace_buf_size >> 10;
	}
	if (ring_buffer_expanded)
		r = sprintf(buf, "%lu\n", size);
	else
		r = sprintf(buf, "%lu (expanded: %lu)\n", size, expanded_size);
	mutex_unlock(&trace_types_lock);

	return simple_read_from_buffer(ubuf, cnt, ppos, buf, r);
}

static ssize_t
tracing_free_buffer_write(struct file *filp, const char __user *ubuf,
			  size_t cnt, loff_t *ppos)
{
	/*
	 * There is no need to read what the user has written, this function
	 * is just to make sure that there is no error when "echo" is used
	 */

	*ppos += cnt;

	return cnt;
}

static int
tracing_free_buffer_release(struct inode *inode, struct file *filp)
{
	struct trace_array *tr = inode->i_private;

	/* disable tracing ? */
	if (tr->trace_flags & TRACE_ITER_STOP_ON_FREE)
		tracer_tracing_off(tr);
	/* resize the ring buffer to 0 */
	tracing_resize_ring_buffer(tr, 0, RING_BUFFER_ALL_CPUS);

	trace_array_put(tr);

	return 0;
}

static ssize_t
tracing_mark_write(struct file *filp, const char __user *ubuf,
					size_t cnt, loff_t *fpos)
{
	struct trace_array *tr = filp->private_data;
	struct ring_buffer_event *event;
	enum event_trigger_type tt = ETT_NONE;
	struct ring_buffer *buffer;
	struct print_entry *entry;
	unsigned long irq_flags;
	ssize_t written;
	int size;
	int len;

/* Used in tracing_mark_raw_write() as well */
#define FAULTED_STR "<faulted>"
#define FAULTED_SIZE (sizeof(FAULTED_STR) - 1) /* '\0' is already accounted for */

	if (tracing_disabled)
		return -EINVAL;

	if (!(tr->trace_flags & TRACE_ITER_MARKERS))
		return -EINVAL;

	if (cnt > TRACE_BUF_SIZE)
		cnt = TRACE_BUF_SIZE;

	BUILD_BUG_ON(TRACE_BUF_SIZE >= PAGE_SIZE);

	local_save_flags(irq_flags);
	size = sizeof(*entry) + cnt + 2; /* add '\0' and possible '\n' */

	/* If less than "<faulted>", then make sure we can still add that */
	if (cnt < FAULTED_SIZE)
		size += FAULTED_SIZE - cnt;

	buffer = tr->trace_buffer.buffer;
	event = __trace_buffer_lock_reserve(buffer, TRACE_PRINT, size,
					    irq_flags, preempt_count());
	if (unlikely(!event))
		/* Ring buffer disabled, return as if not open for write */
		return -EBADF;

	entry = ring_buffer_event_data(event);
	entry->ip = _THIS_IP_;

	len = __copy_from_user_inatomic(&entry->buf, ubuf, cnt);
	if (len) {
		memcpy(&entry->buf, FAULTED_STR, FAULTED_SIZE);
		cnt = FAULTED_SIZE;
		written = -EFAULT;
	} else
		written = cnt;
	len = cnt;

	if (tr->trace_marker_file && !list_empty(&tr->trace_marker_file->triggers)) {
		/* do not add \n before testing triggers, but add \0 */
		entry->buf[cnt] = '\0';
		tt = event_triggers_call(tr->trace_marker_file, entry, event);
	}

	if (entry->buf[cnt - 1] != '\n') {
		entry->buf[cnt] = '\n';
		entry->buf[cnt + 1] = '\0';
	} else
		entry->buf[cnt] = '\0';

	__buffer_unlock_commit(buffer, event);

	if (tt)
		event_triggers_post_call(tr->trace_marker_file, tt);

	if (written > 0)
		*fpos += written;

	return written;
}

/* Limit it for now to 3K (including tag) */
#define RAW_DATA_MAX_SIZE (1024*3)

static ssize_t
tracing_mark_raw_write(struct file *filp, const char __user *ubuf,
					size_t cnt, loff_t *fpos)
{
	struct trace_array *tr = filp->private_data;
	struct ring_buffer_event *event;
	struct ring_buffer *buffer;
	struct raw_data_entry *entry;
	unsigned long irq_flags;
	ssize_t written;
	int size;
	int len;

#define FAULT_SIZE_ID (FAULTED_SIZE + sizeof(int))

	if (tracing_disabled)
		return -EINVAL;

	if (!(tr->trace_flags & TRACE_ITER_MARKERS))
		return -EINVAL;

	/* The marker must at least have a tag id */
	if (cnt < sizeof(unsigned int) || cnt > RAW_DATA_MAX_SIZE)
		return -EINVAL;

	if (cnt > TRACE_BUF_SIZE)
		cnt = TRACE_BUF_SIZE;

	BUILD_BUG_ON(TRACE_BUF_SIZE >= PAGE_SIZE);

	local_save_flags(irq_flags);
	size = sizeof(*entry) + cnt;
	if (cnt < FAULT_SIZE_ID)
		size += FAULT_SIZE_ID - cnt;

	buffer = tr->trace_buffer.buffer;
	event = __trace_buffer_lock_reserve(buffer, TRACE_RAW_DATA, size,
					    irq_flags, preempt_count());
	if (!event)
		/* Ring buffer disabled, return as if not open for write */
		return -EBADF;

	entry = ring_buffer_event_data(event);

	len = __copy_from_user_inatomic(&entry->id, ubuf, cnt);
	if (len) {
		entry->id = -1;
		memcpy(&entry->buf, FAULTED_STR, FAULTED_SIZE);
		written = -EFAULT;
	} else
		written = cnt;

	__buffer_unlock_commit(buffer, event);

	if (written > 0)
		*fpos += written;

	return written;
}

static int tracing_clock_show(struct seq_file *m, void *v)
{
	struct trace_array *tr = m->private;
	int i;

	for (i = 0; i < ARRAY_SIZE(trace_clocks); i++)
		seq_printf(m,
			"%s%s%s%s", i ? " " : "",
			i == tr->clock_id ? "[" : "", trace_clocks[i].name,
			i == tr->clock_id ? "]" : "");
	seq_putc(m, '\n');

	return 0;
}

int tracing_set_clock(struct trace_array *tr, const char *clockstr)
{
	int i;

	for (i = 0; i < ARRAY_SIZE(trace_clocks); i++) {
		if (strcmp(trace_clocks[i].name, clockstr) == 0)
			break;
	}
	if (i == ARRAY_SIZE(trace_clocks))
		return -EINVAL;

	mutex_lock(&trace_types_lock);

	tr->clock_id = i;

	ring_buffer_set_clock(tr->trace_buffer.buffer, trace_clocks[i].func);

	/*
	 * New clock may not be consistent with the previous clock.
	 * Reset the buffer so that it doesn't have incomparable timestamps.
	 */
	tracing_reset_online_cpus(&tr->trace_buffer);

#ifdef CONFIG_TRACER_MAX_TRACE
	if (tr->max_buffer.buffer)
		ring_buffer_set_clock(tr->max_buffer.buffer, trace_clocks[i].func);
	tracing_reset_online_cpus(&tr->max_buffer);
#endif

	mutex_unlock(&trace_types_lock);

	return 0;
}

static ssize_t tracing_clock_write(struct file *filp, const char __user *ubuf,
				   size_t cnt, loff_t *fpos)
{
	struct seq_file *m = filp->private_data;
	struct trace_array *tr = m->private;
	char buf[64];
	const char *clockstr;
	int ret;

	if (cnt >= sizeof(buf))
		return -EINVAL;

	if (copy_from_user(buf, ubuf, cnt))
		return -EFAULT;

	buf[cnt] = 0;

	clockstr = strstrip(buf);

	ret = tracing_set_clock(tr, clockstr);
	if (ret)
		return ret;

	*fpos += cnt;

	return cnt;
}

static int tracing_clock_open(struct inode *inode, struct file *file)
{
	struct trace_array *tr = inode->i_private;
	int ret;

	ret = tracing_check_open_get_tr(tr);
	if (ret)
		return ret;

	ret = single_open(file, tracing_clock_show, inode->i_private);
	if (ret < 0)
		trace_array_put(tr);

	return ret;
}

static int tracing_time_stamp_mode_show(struct seq_file *m, void *v)
{
	struct trace_array *tr = m->private;

	mutex_lock(&trace_types_lock);

	if (ring_buffer_time_stamp_abs(tr->trace_buffer.buffer))
		seq_puts(m, "delta [absolute]\n");
	else
		seq_puts(m, "[delta] absolute\n");

	mutex_unlock(&trace_types_lock);

	return 0;
}

static int tracing_time_stamp_mode_open(struct inode *inode, struct file *file)
{
	struct trace_array *tr = inode->i_private;
	int ret;

	ret = tracing_check_open_get_tr(tr);
	if (ret)
		return ret;

	ret = single_open(file, tracing_time_stamp_mode_show, inode->i_private);
	if (ret < 0)
		trace_array_put(tr);

	return ret;
}

int tracing_set_time_stamp_abs(struct trace_array *tr, bool abs)
{
	int ret = 0;

	mutex_lock(&trace_types_lock);

	if (abs && tr->time_stamp_abs_ref++)
		goto out;

	if (!abs) {
		if (WARN_ON_ONCE(!tr->time_stamp_abs_ref)) {
			ret = -EINVAL;
			goto out;
		}

		if (--tr->time_stamp_abs_ref)
			goto out;
	}

	ring_buffer_set_time_stamp_abs(tr->trace_buffer.buffer, abs);

#ifdef CONFIG_TRACER_MAX_TRACE
	if (tr->max_buffer.buffer)
		ring_buffer_set_time_stamp_abs(tr->max_buffer.buffer, abs);
#endif
 out:
	mutex_unlock(&trace_types_lock);

	return ret;
}

struct ftrace_buffer_info {
	struct trace_iterator	iter;
	void			*spare;
	unsigned int		spare_cpu;
	unsigned int		read;
};

#ifdef CONFIG_TRACER_SNAPSHOT
static int tracing_snapshot_open(struct inode *inode, struct file *file)
{
	struct trace_array *tr = inode->i_private;
	struct trace_iterator *iter;
	struct seq_file *m;
	int ret;

	ret = tracing_check_open_get_tr(tr);
	if (ret)
		return ret;

	if (file->f_mode & FMODE_READ) {
		iter = __tracing_open(inode, file, true);
		if (IS_ERR(iter))
			ret = PTR_ERR(iter);
	} else {
		/* Writes still need the seq_file to hold the private data */
		ret = -ENOMEM;
		m = kzalloc(sizeof(*m), GFP_KERNEL);
		if (!m)
			goto out;
		iter = kzalloc(sizeof(*iter), GFP_KERNEL);
		if (!iter) {
			kfree(m);
			goto out;
		}
		ret = 0;

		iter->tr = tr;
		iter->trace_buffer = &tr->max_buffer;
		iter->cpu_file = tracing_get_cpu(inode);
		m->private = iter;
		file->private_data = m;
	}
out:
	if (ret < 0)
		trace_array_put(tr);

	return ret;
}

static ssize_t
tracing_snapshot_write(struct file *filp, const char __user *ubuf, size_t cnt,
		       loff_t *ppos)
{
	struct seq_file *m = filp->private_data;
	struct trace_iterator *iter = m->private;
	struct trace_array *tr = iter->tr;
	unsigned long val;
	int ret;

	ret = tracing_update_buffers();
	if (ret < 0)
		return ret;

	ret = kstrtoul_from_user(ubuf, cnt, 10, &val);
	if (ret)
		return ret;

	mutex_lock(&trace_types_lock);

	if (tr->current_trace->use_max_tr) {
		ret = -EBUSY;
		goto out;
	}

	arch_spin_lock(&tr->max_lock);
	if (tr->cond_snapshot)
		ret = -EBUSY;
	arch_spin_unlock(&tr->max_lock);
	if (ret)
		goto out;

	switch (val) {
	case 0:
		if (iter->cpu_file != RING_BUFFER_ALL_CPUS) {
			ret = -EINVAL;
			break;
		}
		if (tr->allocated_snapshot)
			free_snapshot(tr);
		break;
	case 1:
/* Only allow per-cpu swap if the ring buffer supports it */
#ifndef CONFIG_RING_BUFFER_ALLOW_SWAP
		if (iter->cpu_file != RING_BUFFER_ALL_CPUS) {
			ret = -EINVAL;
			break;
		}
#endif
		if (tr->allocated_snapshot)
			ret = resize_buffer_duplicate_size(&tr->max_buffer,
					&tr->trace_buffer, iter->cpu_file);
		else
			ret = tracing_alloc_snapshot_instance(tr);
		if (ret < 0)
			break;
		local_irq_disable();
		/* Now, we're going to swap */
		if (iter->cpu_file == RING_BUFFER_ALL_CPUS)
			update_max_tr(tr, current, smp_processor_id(), NULL);
		else
			update_max_tr_single(tr, current, iter->cpu_file);
		local_irq_enable();
		break;
	default:
		if (tr->allocated_snapshot) {
			if (iter->cpu_file == RING_BUFFER_ALL_CPUS)
				tracing_reset_online_cpus(&tr->max_buffer);
			else
				tracing_reset_cpu(&tr->max_buffer, iter->cpu_file);
		}
		break;
	}

	if (ret >= 0) {
		*ppos += cnt;
		ret = cnt;
	}
out:
	mutex_unlock(&trace_types_lock);
	return ret;
}

static int tracing_snapshot_release(struct inode *inode, struct file *file)
{
	struct seq_file *m = file->private_data;
	int ret;

	ret = tracing_release(inode, file);

	if (file->f_mode & FMODE_READ)
		return ret;

	/* If write only, the seq_file is just a stub */
	if (m)
		kfree(m->private);
	kfree(m);

	return 0;
}

static int tracing_buffers_open(struct inode *inode, struct file *filp);
static ssize_t tracing_buffers_read(struct file *filp, char __user *ubuf,
				    size_t count, loff_t *ppos);
static int tracing_buffers_release(struct inode *inode, struct file *file);
static ssize_t tracing_buffers_splice_read(struct file *file, loff_t *ppos,
		   struct pipe_inode_info *pipe, size_t len, unsigned int flags);

static int snapshot_raw_open(struct inode *inode, struct file *filp)
{
	struct ftrace_buffer_info *info;
	int ret;

	/* The following checks for tracefs lockdown */
	ret = tracing_buffers_open(inode, filp);
	if (ret < 0)
		return ret;

	info = filp->private_data;

	if (info->iter.trace->use_max_tr) {
		tracing_buffers_release(inode, filp);
		return -EBUSY;
	}

	info->iter.snapshot = true;
	info->iter.trace_buffer = &info->iter.tr->max_buffer;

	return ret;
}

#endif /* CONFIG_TRACER_SNAPSHOT */


static const struct file_operations tracing_thresh_fops = {
	.open		= tracing_open_generic,
	.read		= tracing_thresh_read,
	.write		= tracing_thresh_write,
	.llseek		= generic_file_llseek,
};

#if defined(CONFIG_TRACER_MAX_TRACE) || defined(CONFIG_HWLAT_TRACER)
static const struct file_operations tracing_max_lat_fops = {
	.open		= tracing_open_generic,
	.read		= tracing_max_lat_read,
	.write		= tracing_max_lat_write,
	.llseek		= generic_file_llseek,
};
#endif

static const struct file_operations set_tracer_fops = {
	.open		= tracing_open_generic,
	.read		= tracing_set_trace_read,
	.write		= tracing_set_trace_write,
	.llseek		= generic_file_llseek,
};

static const struct file_operations tracing_pipe_fops = {
	.open		= tracing_open_pipe,
	.poll		= tracing_poll_pipe,
	.read		= tracing_read_pipe,
	.splice_read	= tracing_splice_read_pipe,
	.release	= tracing_release_pipe,
	.llseek		= no_llseek,
};

static const struct file_operations tracing_entries_fops = {
	.open		= tracing_open_generic_tr,
	.read		= tracing_entries_read,
	.write		= tracing_entries_write,
	.llseek		= generic_file_llseek,
	.release	= tracing_release_generic_tr,
};

static const struct file_operations tracing_total_entries_fops = {
	.open		= tracing_open_generic_tr,
	.read		= tracing_total_entries_read,
	.llseek		= generic_file_llseek,
	.release	= tracing_release_generic_tr,
};

static const struct file_operations tracing_free_buffer_fops = {
	.open		= tracing_open_generic_tr,
	.write		= tracing_free_buffer_write,
	.release	= tracing_free_buffer_release,
};

static const struct file_operations tracing_mark_fops = {
	.open		= tracing_open_generic_tr,
	.write		= tracing_mark_write,
	.llseek		= generic_file_llseek,
	.release	= tracing_release_generic_tr,
};

static const struct file_operations tracing_mark_raw_fops = {
	.open		= tracing_open_generic_tr,
	.write		= tracing_mark_raw_write,
	.llseek		= generic_file_llseek,
	.release	= tracing_release_generic_tr,
};

static const struct file_operations trace_clock_fops = {
	.open		= tracing_clock_open,
	.read		= seq_read,
	.llseek		= seq_lseek,
	.release	= tracing_single_release_tr,
	.write		= tracing_clock_write,
};

static const struct file_operations trace_time_stamp_mode_fops = {
	.open		= tracing_time_stamp_mode_open,
	.read		= seq_read,
	.llseek		= seq_lseek,
	.release	= tracing_single_release_tr,
};

#ifdef CONFIG_TRACER_SNAPSHOT
static const struct file_operations snapshot_fops = {
	.open		= tracing_snapshot_open,
	.read		= seq_read,
	.write		= tracing_snapshot_write,
	.llseek		= tracing_lseek,
	.release	= tracing_snapshot_release,
};

static const struct file_operations snapshot_raw_fops = {
	.open		= snapshot_raw_open,
	.read		= tracing_buffers_read,
	.release	= tracing_buffers_release,
	.splice_read	= tracing_buffers_splice_read,
	.llseek		= no_llseek,
};

#endif /* CONFIG_TRACER_SNAPSHOT */

#define TRACING_LOG_ERRS_MAX	8
#define TRACING_LOG_LOC_MAX	128

#define CMD_PREFIX "  Command: "

struct err_info {
	const char	**errs;	/* ptr to loc-specific array of err strings */
	u8		type;	/* index into errs -> specific err string */
	u8		pos;	/* MAX_FILTER_STR_VAL = 256 */
	u64		ts;
};

struct tracing_log_err {
	struct list_head	list;
	struct err_info		info;
	char			loc[TRACING_LOG_LOC_MAX]; /* err location */
	char			cmd[MAX_FILTER_STR_VAL]; /* what caused err */
};

static DEFINE_MUTEX(tracing_err_log_lock);

static struct tracing_log_err *get_tracing_log_err(struct trace_array *tr)
{
	struct tracing_log_err *err;

	if (tr->n_err_log_entries < TRACING_LOG_ERRS_MAX) {
		err = kzalloc(sizeof(*err), GFP_KERNEL);
		if (!err)
			err = ERR_PTR(-ENOMEM);
		tr->n_err_log_entries++;

		return err;
	}

	err = list_first_entry(&tr->err_log, struct tracing_log_err, list);
	list_del(&err->list);

	return err;
}

/**
 * err_pos - find the position of a string within a command for error careting
 * @cmd: The tracing command that caused the error
 * @str: The string to position the caret at within @cmd
 *
 * Finds the position of the first occurence of @str within @cmd.  The
 * return value can be passed to tracing_log_err() for caret placement
 * within @cmd.
 *
 * Returns the index within @cmd of the first occurence of @str or 0
 * if @str was not found.
 */
unsigned int err_pos(char *cmd, const char *str)
{
	char *found;

	if (WARN_ON(!strlen(cmd)))
		return 0;

	found = strstr(cmd, str);
	if (found)
		return found - cmd;

	return 0;
}

/**
 * tracing_log_err - write an error to the tracing error log
 * @tr: The associated trace array for the error (NULL for top level array)
 * @loc: A string describing where the error occurred
 * @cmd: The tracing command that caused the error
 * @errs: The array of loc-specific static error strings
 * @type: The index into errs[], which produces the specific static err string
 * @pos: The position the caret should be placed in the cmd
 *
 * Writes an error into tracing/error_log of the form:
 *
 * <loc>: error: <text>
 *   Command: <cmd>
 *              ^
 *
 * tracing/error_log is a small log file containing the last
 * TRACING_LOG_ERRS_MAX errors (8).  Memory for errors isn't allocated
 * unless there has been a tracing error, and the error log can be
 * cleared and have its memory freed by writing the empty string in
 * truncation mode to it i.e. echo > tracing/error_log.
 *
 * NOTE: the @errs array along with the @type param are used to
 * produce a static error string - this string is not copied and saved
 * when the error is logged - only a pointer to it is saved.  See
 * existing callers for examples of how static strings are typically
 * defined for use with tracing_log_err().
 */
void tracing_log_err(struct trace_array *tr,
		     const char *loc, const char *cmd,
		     const char **errs, u8 type, u8 pos)
{
	struct tracing_log_err *err;

	if (!tr)
		tr = &global_trace;

	mutex_lock(&tracing_err_log_lock);
	err = get_tracing_log_err(tr);
	if (PTR_ERR(err) == -ENOMEM) {
		mutex_unlock(&tracing_err_log_lock);
		return;
	}

	snprintf(err->loc, TRACING_LOG_LOC_MAX, "%s: error: ", loc);
	snprintf(err->cmd, MAX_FILTER_STR_VAL,"\n" CMD_PREFIX "%s\n", cmd);

	err->info.errs = errs;
	err->info.type = type;
	err->info.pos = pos;
	err->info.ts = local_clock();

	list_add_tail(&err->list, &tr->err_log);
	mutex_unlock(&tracing_err_log_lock);
}

static void clear_tracing_err_log(struct trace_array *tr)
{
	struct tracing_log_err *err, *next;

	mutex_lock(&tracing_err_log_lock);
	list_for_each_entry_safe(err, next, &tr->err_log, list) {
		list_del(&err->list);
		kfree(err);
	}

	tr->n_err_log_entries = 0;
	mutex_unlock(&tracing_err_log_lock);
}

static void *tracing_err_log_seq_start(struct seq_file *m, loff_t *pos)
{
	struct trace_array *tr = m->private;

	mutex_lock(&tracing_err_log_lock);

	return seq_list_start(&tr->err_log, *pos);
}

static void *tracing_err_log_seq_next(struct seq_file *m, void *v, loff_t *pos)
{
	struct trace_array *tr = m->private;

	return seq_list_next(v, &tr->err_log, pos);
}

static void tracing_err_log_seq_stop(struct seq_file *m, void *v)
{
	mutex_unlock(&tracing_err_log_lock);
}

static void tracing_err_log_show_pos(struct seq_file *m, u8 pos)
{
	u8 i;

	for (i = 0; i < sizeof(CMD_PREFIX) - 1; i++)
		seq_putc(m, ' ');
	for (i = 0; i < pos; i++)
		seq_putc(m, ' ');
	seq_puts(m, "^\n");
}

static int tracing_err_log_seq_show(struct seq_file *m, void *v)
{
	struct tracing_log_err *err = v;

	if (err) {
		const char *err_text = err->info.errs[err->info.type];
		u64 sec = err->info.ts;
		u32 nsec;

		nsec = do_div(sec, NSEC_PER_SEC);
		seq_printf(m, "[%5llu.%06u] %s%s", sec, nsec / 1000,
			   err->loc, err_text);
		seq_printf(m, "%s", err->cmd);
		tracing_err_log_show_pos(m, err->info.pos);
	}

	return 0;
}

static const struct seq_operations tracing_err_log_seq_ops = {
	.start  = tracing_err_log_seq_start,
	.next   = tracing_err_log_seq_next,
	.stop   = tracing_err_log_seq_stop,
	.show   = tracing_err_log_seq_show
};

static int tracing_err_log_open(struct inode *inode, struct file *file)
{
	struct trace_array *tr = inode->i_private;
	int ret = 0;

	ret = tracing_check_open_get_tr(tr);
	if (ret)
		return ret;

	/* If this file was opened for write, then erase contents */
	if ((file->f_mode & FMODE_WRITE) && (file->f_flags & O_TRUNC))
		clear_tracing_err_log(tr);

	if (file->f_mode & FMODE_READ) {
		ret = seq_open(file, &tracing_err_log_seq_ops);
		if (!ret) {
			struct seq_file *m = file->private_data;
			m->private = tr;
		} else {
			trace_array_put(tr);
		}
	}
	return ret;
}

static ssize_t tracing_err_log_write(struct file *file,
				     const char __user *buffer,
				     size_t count, loff_t *ppos)
{
	return count;
}

static int tracing_err_log_release(struct inode *inode, struct file *file)
{
	struct trace_array *tr = inode->i_private;

	trace_array_put(tr);

	if (file->f_mode & FMODE_READ)
		seq_release(inode, file);

	return 0;
}

static const struct file_operations tracing_err_log_fops = {
	.open           = tracing_err_log_open,
	.write		= tracing_err_log_write,
	.read           = seq_read,
	.llseek         = seq_lseek,
	.release        = tracing_err_log_release,
};

static int tracing_buffers_open(struct inode *inode, struct file *filp)
{
	struct trace_array *tr = inode->i_private;
	struct ftrace_buffer_info *info;
	int ret;

	ret = tracing_check_open_get_tr(tr);
	if (ret)
		return ret;

	info = kzalloc(sizeof(*info), GFP_KERNEL);
	if (!info) {
		trace_array_put(tr);
		return -ENOMEM;
	}

	mutex_lock(&trace_types_lock);

	info->iter.tr		= tr;
	info->iter.cpu_file	= tracing_get_cpu(inode);
	info->iter.trace	= tr->current_trace;
	info->iter.trace_buffer = &tr->trace_buffer;
	info->spare		= NULL;
	/* Force reading ring buffer for first read */
	info->read		= (unsigned int)-1;

	filp->private_data = info;

	tr->trace_ref++;

	mutex_unlock(&trace_types_lock);

	ret = nonseekable_open(inode, filp);
	if (ret < 0)
		trace_array_put(tr);

	return ret;
}

static __poll_t
tracing_buffers_poll(struct file *filp, poll_table *poll_table)
{
	struct ftrace_buffer_info *info = filp->private_data;
	struct trace_iterator *iter = &info->iter;

	return trace_poll(iter, filp, poll_table);
}

static ssize_t
tracing_buffers_read(struct file *filp, char __user *ubuf,
		     size_t count, loff_t *ppos)
{
	struct ftrace_buffer_info *info = filp->private_data;
	struct trace_iterator *iter = &info->iter;
	ssize_t ret = 0;
	ssize_t size;

	if (!count)
		return 0;

#ifdef CONFIG_TRACER_MAX_TRACE
	if (iter->snapshot && iter->tr->current_trace->use_max_tr)
		return -EBUSY;
#endif

	if (!info->spare) {
		info->spare = ring_buffer_alloc_read_page(iter->trace_buffer->buffer,
							  iter->cpu_file);
		if (IS_ERR(info->spare)) {
			ret = PTR_ERR(info->spare);
			info->spare = NULL;
		} else {
			info->spare_cpu = iter->cpu_file;
		}
	}
	if (!info->spare)
		return ret;

	/* Do we have previous read data to read? */
	if (info->read < PAGE_SIZE)
		goto read;

 again:
	trace_access_lock(iter->cpu_file);
	ret = ring_buffer_read_page(iter->trace_buffer->buffer,
				    &info->spare,
				    count,
				    iter->cpu_file, 0);
	trace_access_unlock(iter->cpu_file);

	if (ret < 0) {
		if (trace_empty(iter)) {
			if ((filp->f_flags & O_NONBLOCK))
				return -EAGAIN;

			ret = wait_on_pipe(iter, 0);
			if (ret)
				return ret;

			goto again;
		}
		return 0;
	}

	info->read = 0;
 read:
	size = PAGE_SIZE - info->read;
	if (size > count)
		size = count;

	ret = copy_to_user(ubuf, info->spare + info->read, size);
	if (ret == size)
		return -EFAULT;

	size -= ret;

	*ppos += size;
	info->read += size;

	return size;
}

static int tracing_buffers_release(struct inode *inode, struct file *file)
{
	struct ftrace_buffer_info *info = file->private_data;
	struct trace_iterator *iter = &info->iter;

	mutex_lock(&trace_types_lock);

	iter->tr->trace_ref--;

	__trace_array_put(iter->tr);

	if (info->spare)
		ring_buffer_free_read_page(iter->trace_buffer->buffer,
					   info->spare_cpu, info->spare);
	kfree(info);

	mutex_unlock(&trace_types_lock);

	return 0;
}

struct buffer_ref {
	struct ring_buffer	*buffer;
	void			*page;
	int			cpu;
	refcount_t		refcount;
};

static void buffer_ref_release(struct buffer_ref *ref)
{
	if (!refcount_dec_and_test(&ref->refcount))
		return;
	ring_buffer_free_read_page(ref->buffer, ref->cpu, ref->page);
	kfree(ref);
}

static void buffer_pipe_buf_release(struct pipe_inode_info *pipe,
				    struct pipe_buffer *buf)
{
	struct buffer_ref *ref = (struct buffer_ref *)buf->private;

	buffer_ref_release(ref);
	buf->private = 0;
}

static bool buffer_pipe_buf_get(struct pipe_inode_info *pipe,
				struct pipe_buffer *buf)
{
	struct buffer_ref *ref = (struct buffer_ref *)buf->private;

	if (refcount_read(&ref->refcount) > INT_MAX/2)
		return false;

	refcount_inc(&ref->refcount);
	return true;
}

/* Pipe buffer operations for a buffer. */
static const struct pipe_buf_operations buffer_pipe_buf_ops = {
	.confirm		= generic_pipe_buf_confirm,
	.release		= buffer_pipe_buf_release,
	.steal			= generic_pipe_buf_nosteal,
	.get			= buffer_pipe_buf_get,
};

/*
 * Callback from splice_to_pipe(), if we need to release some pages
 * at the end of the spd in case we error'ed out in filling the pipe.
 */
static void buffer_spd_release(struct splice_pipe_desc *spd, unsigned int i)
{
	struct buffer_ref *ref =
		(struct buffer_ref *)spd->partial[i].private;

	buffer_ref_release(ref);
	spd->partial[i].private = 0;
}

static ssize_t
tracing_buffers_splice_read(struct file *file, loff_t *ppos,
			    struct pipe_inode_info *pipe, size_t len,
			    unsigned int flags)
{
	struct ftrace_buffer_info *info = file->private_data;
	struct trace_iterator *iter = &info->iter;
	struct partial_page partial_def[PIPE_DEF_BUFFERS];
	struct page *pages_def[PIPE_DEF_BUFFERS];
	struct splice_pipe_desc spd = {
		.pages		= pages_def,
		.partial	= partial_def,
		.nr_pages_max	= PIPE_DEF_BUFFERS,
		.ops		= &buffer_pipe_buf_ops,
		.spd_release	= buffer_spd_release,
	};
	struct buffer_ref *ref;
	int entries, i;
	ssize_t ret = 0;

#ifdef CONFIG_TRACER_MAX_TRACE
	if (iter->snapshot && iter->tr->current_trace->use_max_tr)
		return -EBUSY;
#endif

	if (*ppos & (PAGE_SIZE - 1))
		return -EINVAL;

	if (len & (PAGE_SIZE - 1)) {
		if (len < PAGE_SIZE)
			return -EINVAL;
		len &= PAGE_MASK;
	}

	if (splice_grow_spd(pipe, &spd))
		return -ENOMEM;

 again:
	trace_access_lock(iter->cpu_file);
	entries = ring_buffer_entries_cpu(iter->trace_buffer->buffer, iter->cpu_file);

	for (i = 0; i < spd.nr_pages_max && len && entries; i++, len -= PAGE_SIZE) {
		struct page *page;
		int r;

		ref = kzalloc(sizeof(*ref), GFP_KERNEL);
		if (!ref) {
			ret = -ENOMEM;
			break;
		}

		refcount_set(&ref->refcount, 1);
		ref->buffer = iter->trace_buffer->buffer;
		ref->page = ring_buffer_alloc_read_page(ref->buffer, iter->cpu_file);
		if (IS_ERR(ref->page)) {
			ret = PTR_ERR(ref->page);
			ref->page = NULL;
			kfree(ref);
			break;
		}
		ref->cpu = iter->cpu_file;

		r = ring_buffer_read_page(ref->buffer, &ref->page,
					  len, iter->cpu_file, 1);
		if (r < 0) {
			ring_buffer_free_read_page(ref->buffer, ref->cpu,
						   ref->page);
			kfree(ref);
			break;
		}

		page = virt_to_page(ref->page);

		spd.pages[i] = page;
		spd.partial[i].len = PAGE_SIZE;
		spd.partial[i].offset = 0;
		spd.partial[i].private = (unsigned long)ref;
		spd.nr_pages++;
		*ppos += PAGE_SIZE;

		entries = ring_buffer_entries_cpu(iter->trace_buffer->buffer, iter->cpu_file);
	}

	trace_access_unlock(iter->cpu_file);
	spd.nr_pages = i;

	/* did we read anything? */
	if (!spd.nr_pages) {
		if (ret)
			goto out;

		ret = -EAGAIN;
		if ((file->f_flags & O_NONBLOCK) || (flags & SPLICE_F_NONBLOCK))
			goto out;

		ret = wait_on_pipe(iter, iter->tr->buffer_percent);
		if (ret)
			goto out;

		goto again;
	}

	ret = splice_to_pipe(pipe, &spd);
out:
	splice_shrink_spd(&spd);

	return ret;
}

static const struct file_operations tracing_buffers_fops = {
	.open		= tracing_buffers_open,
	.read		= tracing_buffers_read,
	.poll		= tracing_buffers_poll,
	.release	= tracing_buffers_release,
	.splice_read	= tracing_buffers_splice_read,
	.llseek		= no_llseek,
};

static ssize_t
tracing_stats_read(struct file *filp, char __user *ubuf,
		   size_t count, loff_t *ppos)
{
	struct inode *inode = file_inode(filp);
	struct trace_array *tr = inode->i_private;
	struct trace_buffer *trace_buf = &tr->trace_buffer;
	int cpu = tracing_get_cpu(inode);
	struct trace_seq *s;
	unsigned long cnt;
	unsigned long long t;
	unsigned long usec_rem;

	s = kmalloc(sizeof(*s), GFP_KERNEL);
	if (!s)
		return -ENOMEM;

	trace_seq_init(s);

	cnt = ring_buffer_entries_cpu(trace_buf->buffer, cpu);
	trace_seq_printf(s, "entries: %ld\n", cnt);

	cnt = ring_buffer_overrun_cpu(trace_buf->buffer, cpu);
	trace_seq_printf(s, "overrun: %ld\n", cnt);

	cnt = ring_buffer_commit_overrun_cpu(trace_buf->buffer, cpu);
	trace_seq_printf(s, "commit overrun: %ld\n", cnt);

	cnt = ring_buffer_bytes_cpu(trace_buf->buffer, cpu);
	trace_seq_printf(s, "bytes: %ld\n", cnt);

	if (trace_clocks[tr->clock_id].in_ns) {
		/* local or global for trace_clock */
		t = ns2usecs(ring_buffer_oldest_event_ts(trace_buf->buffer, cpu));
		usec_rem = do_div(t, USEC_PER_SEC);
		trace_seq_printf(s, "oldest event ts: %5llu.%06lu\n",
								t, usec_rem);

		t = ns2usecs(ring_buffer_time_stamp(trace_buf->buffer, cpu));
		usec_rem = do_div(t, USEC_PER_SEC);
		trace_seq_printf(s, "now ts: %5llu.%06lu\n", t, usec_rem);
	} else {
		/* counter or tsc mode for trace_clock */
		trace_seq_printf(s, "oldest event ts: %llu\n",
				ring_buffer_oldest_event_ts(trace_buf->buffer, cpu));

		trace_seq_printf(s, "now ts: %llu\n",
				ring_buffer_time_stamp(trace_buf->buffer, cpu));
	}

	cnt = ring_buffer_dropped_events_cpu(trace_buf->buffer, cpu);
	trace_seq_printf(s, "dropped events: %ld\n", cnt);

	cnt = ring_buffer_read_events_cpu(trace_buf->buffer, cpu);
	trace_seq_printf(s, "read events: %ld\n", cnt);

	count = simple_read_from_buffer(ubuf, count, ppos,
					s->buffer, trace_seq_used(s));

	kfree(s);

	return count;
}

static const struct file_operations tracing_stats_fops = {
	.open		= tracing_open_generic_tr,
	.read		= tracing_stats_read,
	.llseek		= generic_file_llseek,
	.release	= tracing_release_generic_tr,
};

#ifdef CONFIG_DYNAMIC_FTRACE

static ssize_t
tracing_read_dyn_info(struct file *filp, char __user *ubuf,
		  size_t cnt, loff_t *ppos)
{
	unsigned long *p = filp->private_data;
	char buf[64]; /* Not too big for a shallow stack */
	int r;

	r = scnprintf(buf, 63, "%ld", *p);
	buf[r++] = '\n';

	return simple_read_from_buffer(ubuf, cnt, ppos, buf, r);
}

static const struct file_operations tracing_dyn_info_fops = {
	.open		= tracing_open_generic,
	.read		= tracing_read_dyn_info,
	.llseek		= generic_file_llseek,
};
#endif /* CONFIG_DYNAMIC_FTRACE */

#if defined(CONFIG_TRACER_SNAPSHOT) && defined(CONFIG_DYNAMIC_FTRACE)
static void
ftrace_snapshot(unsigned long ip, unsigned long parent_ip,
		struct trace_array *tr, struct ftrace_probe_ops *ops,
		void *data)
{
	tracing_snapshot_instance(tr);
}

static void
ftrace_count_snapshot(unsigned long ip, unsigned long parent_ip,
		      struct trace_array *tr, struct ftrace_probe_ops *ops,
		      void *data)
{
	struct ftrace_func_mapper *mapper = data;
	long *count = NULL;

	if (mapper)
		count = (long *)ftrace_func_mapper_find_ip(mapper, ip);

	if (count) {

		if (*count <= 0)
			return;

		(*count)--;
	}

	tracing_snapshot_instance(tr);
}

static int
ftrace_snapshot_print(struct seq_file *m, unsigned long ip,
		      struct ftrace_probe_ops *ops, void *data)
{
	struct ftrace_func_mapper *mapper = data;
	long *count = NULL;

	seq_printf(m, "%ps:", (void *)ip);

	seq_puts(m, "snapshot");

	if (mapper)
		count = (long *)ftrace_func_mapper_find_ip(mapper, ip);

	if (count)
		seq_printf(m, ":count=%ld\n", *count);
	else
		seq_puts(m, ":unlimited\n");

	return 0;
}

static int
ftrace_snapshot_init(struct ftrace_probe_ops *ops, struct trace_array *tr,
		     unsigned long ip, void *init_data, void **data)
{
	struct ftrace_func_mapper *mapper = *data;

	if (!mapper) {
		mapper = allocate_ftrace_func_mapper();
		if (!mapper)
			return -ENOMEM;
		*data = mapper;
	}

	return ftrace_func_mapper_add_ip(mapper, ip, init_data);
}

static void
ftrace_snapshot_free(struct ftrace_probe_ops *ops, struct trace_array *tr,
		     unsigned long ip, void *data)
{
	struct ftrace_func_mapper *mapper = data;

	if (!ip) {
		if (!mapper)
			return;
		free_ftrace_func_mapper(mapper, NULL);
		return;
	}

	ftrace_func_mapper_remove_ip(mapper, ip);
}

static struct ftrace_probe_ops snapshot_probe_ops = {
	.func			= ftrace_snapshot,
	.print			= ftrace_snapshot_print,
};

static struct ftrace_probe_ops snapshot_count_probe_ops = {
	.func			= ftrace_count_snapshot,
	.print			= ftrace_snapshot_print,
	.init			= ftrace_snapshot_init,
	.free			= ftrace_snapshot_free,
};

static int
ftrace_trace_snapshot_callback(struct trace_array *tr, struct ftrace_hash *hash,
			       char *glob, char *cmd, char *param, int enable)
{
	struct ftrace_probe_ops *ops;
	void *count = (void *)-1;
	char *number;
	int ret;

	if (!tr)
		return -ENODEV;

	/* hash funcs only work with set_ftrace_filter */
	if (!enable)
		return -EINVAL;

	ops = param ? &snapshot_count_probe_ops :  &snapshot_probe_ops;

	if (glob[0] == '!')
		return unregister_ftrace_function_probe_func(glob+1, tr, ops);

	if (!param)
		goto out_reg;

	number = strsep(&param, ":");

	if (!strlen(number))
		goto out_reg;

	/*
	 * We use the callback data field (which is a pointer)
	 * as our counter.
	 */
	ret = kstrtoul(number, 0, (unsigned long *)&count);
	if (ret)
		return ret;

 out_reg:
	ret = tracing_alloc_snapshot_instance(tr);
	if (ret < 0)
		goto out;

	ret = register_ftrace_function_probe(glob, tr, ops, count);

 out:
	return ret < 0 ? ret : 0;
}

static struct ftrace_func_command ftrace_snapshot_cmd = {
	.name			= "snapshot",
	.func			= ftrace_trace_snapshot_callback,
};

static __init int register_snapshot_cmd(void)
{
	return register_ftrace_command(&ftrace_snapshot_cmd);
}
#else
static inline __init int register_snapshot_cmd(void) { return 0; }
#endif /* defined(CONFIG_TRACER_SNAPSHOT) && defined(CONFIG_DYNAMIC_FTRACE) */

static struct dentry *tracing_get_dentry(struct trace_array *tr)
{
	if (WARN_ON(!tr->dir))
		return ERR_PTR(-ENODEV);

	/* Top directory uses NULL as the parent */
	if (tr->flags & TRACE_ARRAY_FL_GLOBAL)
		return NULL;

	/* All sub buffers have a descriptor */
	return tr->dir;
}

static struct dentry *tracing_dentry_percpu(struct trace_array *tr, int cpu)
{
	struct dentry *d_tracer;

	if (tr->percpu_dir)
		return tr->percpu_dir;

	d_tracer = tracing_get_dentry(tr);
	if (IS_ERR(d_tracer))
		return NULL;

	tr->percpu_dir = tracefs_create_dir("per_cpu", d_tracer);

	WARN_ONCE(!tr->percpu_dir,
		  "Could not create tracefs directory 'per_cpu/%d'\n", cpu);

	return tr->percpu_dir;
}

static struct dentry *
trace_create_cpu_file(const char *name, umode_t mode, struct dentry *parent,
		      void *data, long cpu, const struct file_operations *fops)
{
	struct dentry *ret = trace_create_file(name, mode, parent, data, fops);

	if (ret) /* See tracing_get_cpu() */
		d_inode(ret)->i_cdev = (void *)(cpu + 1);
	return ret;
}

static void
tracing_init_tracefs_percpu(struct trace_array *tr, long cpu)
{
	struct dentry *d_percpu = tracing_dentry_percpu(tr, cpu);
	struct dentry *d_cpu;
	char cpu_dir[30]; /* 30 characters should be more than enough */

	if (!d_percpu)
		return;

	snprintf(cpu_dir, 30, "cpu%ld", cpu);
	d_cpu = tracefs_create_dir(cpu_dir, d_percpu);
	if (!d_cpu) {
		pr_warn("Could not create tracefs '%s' entry\n", cpu_dir);
		return;
	}

	/* per cpu trace_pipe */
	trace_create_cpu_file("trace_pipe", 0444, d_cpu,
				tr, cpu, &tracing_pipe_fops);

	/* per cpu trace */
	trace_create_cpu_file("trace", 0644, d_cpu,
				tr, cpu, &tracing_fops);

	trace_create_cpu_file("trace_pipe_raw", 0444, d_cpu,
				tr, cpu, &tracing_buffers_fops);

	trace_create_cpu_file("stats", 0444, d_cpu,
				tr, cpu, &tracing_stats_fops);

	trace_create_cpu_file("buffer_size_kb", 0444, d_cpu,
				tr, cpu, &tracing_entries_fops);

#ifdef CONFIG_TRACER_SNAPSHOT
	trace_create_cpu_file("snapshot", 0644, d_cpu,
				tr, cpu, &snapshot_fops);

	trace_create_cpu_file("snapshot_raw", 0444, d_cpu,
				tr, cpu, &snapshot_raw_fops);
#endif
}

#ifdef CONFIG_FTRACE_SELFTEST
/* Let selftest have access to static functions in this file */
#include "trace_selftest.c"
#endif

static ssize_t
trace_options_read(struct file *filp, char __user *ubuf, size_t cnt,
			loff_t *ppos)
{
	struct trace_option_dentry *topt = filp->private_data;
	char *buf;

	if (topt->flags->val & topt->opt->bit)
		buf = "1\n";
	else
		buf = "0\n";

	return simple_read_from_buffer(ubuf, cnt, ppos, buf, 2);
}

static ssize_t
trace_options_write(struct file *filp, const char __user *ubuf, size_t cnt,
			 loff_t *ppos)
{
	struct trace_option_dentry *topt = filp->private_data;
	unsigned long val;
	int ret;

	ret = kstrtoul_from_user(ubuf, cnt, 10, &val);
	if (ret)
		return ret;

	if (val != 0 && val != 1)
		return -EINVAL;

	if (!!(topt->flags->val & topt->opt->bit) != val) {
		mutex_lock(&trace_types_lock);
		ret = __set_tracer_option(topt->tr, topt->flags,
					  topt->opt, !val);
		mutex_unlock(&trace_types_lock);
		if (ret)
			return ret;
	}

	*ppos += cnt;

	return cnt;
}


static const struct file_operations trace_options_fops = {
	.open = tracing_open_generic,
	.read = trace_options_read,
	.write = trace_options_write,
	.llseek	= generic_file_llseek,
};

/*
 * In order to pass in both the trace_array descriptor as well as the index
 * to the flag that the trace option file represents, the trace_array
 * has a character array of trace_flags_index[], which holds the index
 * of the bit for the flag it represents. index[0] == 0, index[1] == 1, etc.
 * The address of this character array is passed to the flag option file
 * read/write callbacks.
 *
 * In order to extract both the index and the trace_array descriptor,
 * get_tr_index() uses the following algorithm.
 *
 *   idx = *ptr;
 *
 * As the pointer itself contains the address of the index (remember
 * index[1] == 1).
 *
 * Then to get the trace_array descriptor, by subtracting that index
 * from the ptr, we get to the start of the index itself.
 *
 *   ptr - idx == &index[0]
 *
 * Then a simple container_of() from that pointer gets us to the
 * trace_array descriptor.
 */
static void get_tr_index(void *data, struct trace_array **ptr,
			 unsigned int *pindex)
{
	*pindex = *(unsigned char *)data;

	*ptr = container_of(data - *pindex, struct trace_array,
			    trace_flags_index);
}

static ssize_t
trace_options_core_read(struct file *filp, char __user *ubuf, size_t cnt,
			loff_t *ppos)
{
	void *tr_index = filp->private_data;
	struct trace_array *tr;
	unsigned int index;
	char *buf;

	get_tr_index(tr_index, &tr, &index);

	if (tr->trace_flags & (1 << index))
		buf = "1\n";
	else
		buf = "0\n";

	return simple_read_from_buffer(ubuf, cnt, ppos, buf, 2);
}

static ssize_t
trace_options_core_write(struct file *filp, const char __user *ubuf, size_t cnt,
			 loff_t *ppos)
{
	void *tr_index = filp->private_data;
	struct trace_array *tr;
	unsigned int index;
	unsigned long val;
	int ret;

	get_tr_index(tr_index, &tr, &index);

	ret = kstrtoul_from_user(ubuf, cnt, 10, &val);
	if (ret)
		return ret;

	if (val != 0 && val != 1)
		return -EINVAL;

	mutex_lock(&event_mutex);
	mutex_lock(&trace_types_lock);
	ret = set_tracer_flag(tr, 1 << index, val);
	mutex_unlock(&trace_types_lock);
	mutex_unlock(&event_mutex);

	if (ret < 0)
		return ret;

	*ppos += cnt;

	return cnt;
}

static const struct file_operations trace_options_core_fops = {
	.open = tracing_open_generic,
	.read = trace_options_core_read,
	.write = trace_options_core_write,
	.llseek = generic_file_llseek,
};

struct dentry *trace_create_file(const char *name,
				 umode_t mode,
				 struct dentry *parent,
				 void *data,
				 const struct file_operations *fops)
{
	struct dentry *ret;

	ret = tracefs_create_file(name, mode, parent, data, fops);
	if (!ret)
		pr_warn("Could not create tracefs '%s' entry\n", name);

	return ret;
}


static struct dentry *trace_options_init_dentry(struct trace_array *tr)
{
	struct dentry *d_tracer;

	if (tr->options)
		return tr->options;

	d_tracer = tracing_get_dentry(tr);
	if (IS_ERR(d_tracer))
		return NULL;

	tr->options = tracefs_create_dir("options", d_tracer);
	if (!tr->options) {
		pr_warn("Could not create tracefs directory 'options'\n");
		return NULL;
	}

	return tr->options;
}

static void
create_trace_option_file(struct trace_array *tr,
			 struct trace_option_dentry *topt,
			 struct tracer_flags *flags,
			 struct tracer_opt *opt)
{
	struct dentry *t_options;

	t_options = trace_options_init_dentry(tr);
	if (!t_options)
		return;

	topt->flags = flags;
	topt->opt = opt;
	topt->tr = tr;

	topt->entry = trace_create_file(opt->name, 0644, t_options, topt,
				    &trace_options_fops);

}

static void
create_trace_option_files(struct trace_array *tr, struct tracer *tracer)
{
	struct trace_option_dentry *topts;
	struct trace_options *tr_topts;
	struct tracer_flags *flags;
	struct tracer_opt *opts;
	int cnt;
	int i;

	if (!tracer)
		return;

	flags = tracer->flags;

	if (!flags || !flags->opts)
		return;

	/*
	 * If this is an instance, only create flags for tracers
	 * the instance may have.
	 */
	if (!trace_ok_for_array(tracer, tr))
		return;

	for (i = 0; i < tr->nr_topts; i++) {
		/* Make sure there's no duplicate flags. */
		if (WARN_ON_ONCE(tr->topts[i].tracer->flags == tracer->flags))
			return;
	}

	opts = flags->opts;

	for (cnt = 0; opts[cnt].name; cnt++)
		;

	topts = kcalloc(cnt + 1, sizeof(*topts), GFP_KERNEL);
	if (!topts)
		return;

	tr_topts = krealloc(tr->topts, sizeof(*tr->topts) * (tr->nr_topts + 1),
			    GFP_KERNEL);
	if (!tr_topts) {
		kfree(topts);
		return;
	}

	tr->topts = tr_topts;
	tr->topts[tr->nr_topts].tracer = tracer;
	tr->topts[tr->nr_topts].topts = topts;
	tr->nr_topts++;

	for (cnt = 0; opts[cnt].name; cnt++) {
		create_trace_option_file(tr, &topts[cnt], flags,
					 &opts[cnt]);
		WARN_ONCE(topts[cnt].entry == NULL,
			  "Failed to create trace option: %s",
			  opts[cnt].name);
	}
}

static struct dentry *
create_trace_option_core_file(struct trace_array *tr,
			      const char *option, long index)
{
	struct dentry *t_options;

	t_options = trace_options_init_dentry(tr);
	if (!t_options)
		return NULL;

	return trace_create_file(option, 0644, t_options,
				 (void *)&tr->trace_flags_index[index],
				 &trace_options_core_fops);
}

static void create_trace_options_dir(struct trace_array *tr)
{
	struct dentry *t_options;
	bool top_level = tr == &global_trace;
	int i;

	t_options = trace_options_init_dentry(tr);
	if (!t_options)
		return;

	for (i = 0; trace_options[i]; i++) {
		if (top_level ||
		    !((1 << i) & TOP_LEVEL_TRACE_FLAGS))
			create_trace_option_core_file(tr, trace_options[i], i);
	}
}

static ssize_t
rb_simple_read(struct file *filp, char __user *ubuf,
	       size_t cnt, loff_t *ppos)
{
	struct trace_array *tr = filp->private_data;
	char buf[64];
	int r;

	r = tracer_tracing_is_on(tr);
	r = sprintf(buf, "%d\n", r);

	return simple_read_from_buffer(ubuf, cnt, ppos, buf, r);
}

static ssize_t
rb_simple_write(struct file *filp, const char __user *ubuf,
		size_t cnt, loff_t *ppos)
{
	struct trace_array *tr = filp->private_data;
	struct ring_buffer *buffer = tr->trace_buffer.buffer;
	unsigned long val;
	int ret;

	ret = kstrtoul_from_user(ubuf, cnt, 10, &val);
	if (ret)
		return ret;

	if (buffer) {
		mutex_lock(&trace_types_lock);
		if (!!val == tracer_tracing_is_on(tr)) {
			val = 0; /* do nothing */
		} else if (val) {
			tracer_tracing_on(tr);
			if (tr->current_trace->start)
				tr->current_trace->start(tr);
		} else {
			tracer_tracing_off(tr);
			if (tr->current_trace->stop)
				tr->current_trace->stop(tr);
		}
		mutex_unlock(&trace_types_lock);
	}

	(*ppos)++;

	return cnt;
}

static const struct file_operations rb_simple_fops = {
	.open		= tracing_open_generic_tr,
	.read		= rb_simple_read,
	.write		= rb_simple_write,
	.release	= tracing_release_generic_tr,
	.llseek		= default_llseek,
};

static ssize_t
buffer_percent_read(struct file *filp, char __user *ubuf,
		    size_t cnt, loff_t *ppos)
{
	struct trace_array *tr = filp->private_data;
	char buf[64];
	int r;

	r = tr->buffer_percent;
	r = sprintf(buf, "%d\n", r);

	return simple_read_from_buffer(ubuf, cnt, ppos, buf, r);
}

static ssize_t
buffer_percent_write(struct file *filp, const char __user *ubuf,
		     size_t cnt, loff_t *ppos)
{
	struct trace_array *tr = filp->private_data;
	unsigned long val;
	int ret;

	ret = kstrtoul_from_user(ubuf, cnt, 10, &val);
	if (ret)
		return ret;

	if (val > 100)
		return -EINVAL;

	if (!val)
		val = 1;

	tr->buffer_percent = val;

	(*ppos)++;

	return cnt;
}

static const struct file_operations buffer_percent_fops = {
	.open		= tracing_open_generic_tr,
	.read		= buffer_percent_read,
	.write		= buffer_percent_write,
	.release	= tracing_release_generic_tr,
	.llseek		= default_llseek,
};

static struct dentry *trace_instance_dir;

static void
init_tracer_tracefs(struct trace_array *tr, struct dentry *d_tracer);

static int
allocate_trace_buffer(struct trace_array *tr, struct trace_buffer *buf, int size)
{
	enum ring_buffer_flags rb_flags;

	rb_flags = tr->trace_flags & TRACE_ITER_OVERWRITE ? RB_FL_OVERWRITE : 0;

	buf->tr = tr;

	buf->buffer = ring_buffer_alloc(size, rb_flags);
	if (!buf->buffer)
		return -ENOMEM;

	buf->data = alloc_percpu(struct trace_array_cpu);
	if (!buf->data) {
		ring_buffer_free(buf->buffer);
		buf->buffer = NULL;
		return -ENOMEM;
	}

	/* Allocate the first page for all buffers */
	set_buffer_entries(&tr->trace_buffer,
			   ring_buffer_size(tr->trace_buffer.buffer, 0));

	return 0;
}

static int allocate_trace_buffers(struct trace_array *tr, int size)
{
	int ret;

	ret = allocate_trace_buffer(tr, &tr->trace_buffer, size);
	if (ret)
		return ret;

#ifdef CONFIG_TRACER_MAX_TRACE
	ret = allocate_trace_buffer(tr, &tr->max_buffer,
				    allocate_snapshot ? size : 1);
	if (WARN_ON(ret)) {
		ring_buffer_free(tr->trace_buffer.buffer);
		tr->trace_buffer.buffer = NULL;
		free_percpu(tr->trace_buffer.data);
		tr->trace_buffer.data = NULL;
		return -ENOMEM;
	}
	tr->allocated_snapshot = allocate_snapshot;

	/*
	 * Only the top level trace array gets its snapshot allocated
	 * from the kernel command line.
	 */
	allocate_snapshot = false;
#endif

	/*
	 * Because of some magic with the way alloc_percpu() works on
	 * x86_64, we need to synchronize the pgd of all the tables,
	 * otherwise the trace events that happen in x86_64 page fault
	 * handlers can't cope with accessing the chance that a
	 * alloc_percpu()'d memory might be touched in the page fault trace
	 * event. Oh, and we need to audit all other alloc_percpu() and vmalloc()
	 * calls in tracing, because something might get triggered within a
	 * page fault trace event!
	 */
	vmalloc_sync_mappings();

	return 0;
}

static void free_trace_buffer(struct trace_buffer *buf)
{
	if (buf->buffer) {
		ring_buffer_free(buf->buffer);
		buf->buffer = NULL;
		free_percpu(buf->data);
		buf->data = NULL;
	}
}

static void free_trace_buffers(struct trace_array *tr)
{
	if (!tr)
		return;

	free_trace_buffer(&tr->trace_buffer);

#ifdef CONFIG_TRACER_MAX_TRACE
	free_trace_buffer(&tr->max_buffer);
#endif
}

static void init_trace_flags_index(struct trace_array *tr)
{
	int i;

	/* Used by the trace options files */
	for (i = 0; i < TRACE_FLAGS_MAX_SIZE; i++)
		tr->trace_flags_index[i] = i;
}

static void __update_tracer_options(struct trace_array *tr)
{
	struct tracer *t;

	for (t = trace_types; t; t = t->next)
		add_tracer_options(tr, t);
}

static void update_tracer_options(struct trace_array *tr)
{
	mutex_lock(&trace_types_lock);
	__update_tracer_options(tr);
	mutex_unlock(&trace_types_lock);
}

struct trace_array *trace_array_create(const char *name)
{
	struct trace_array *tr;
	int ret;

	mutex_lock(&event_mutex);
	mutex_lock(&trace_types_lock);

	ret = -EEXIST;
	list_for_each_entry(tr, &ftrace_trace_arrays, list) {
		if (tr->name && strcmp(tr->name, name) == 0)
			goto out_unlock;
	}

	ret = -ENOMEM;
	tr = kzalloc(sizeof(*tr), GFP_KERNEL);
	if (!tr)
		goto out_unlock;

	tr->name = kstrdup(name, GFP_KERNEL);
	if (!tr->name)
		goto out_free_tr;

	if (!alloc_cpumask_var(&tr->tracing_cpumask, GFP_KERNEL))
		goto out_free_tr;

	tr->trace_flags = global_trace.trace_flags & ~ZEROED_TRACE_FLAGS;

	cpumask_copy(tr->tracing_cpumask, cpu_all_mask);

	raw_spin_lock_init(&tr->start_lock);

	tr->max_lock = (arch_spinlock_t)__ARCH_SPIN_LOCK_UNLOCKED;

	tr->current_trace = &nop_trace;

	INIT_LIST_HEAD(&tr->systems);
	INIT_LIST_HEAD(&tr->events);
	INIT_LIST_HEAD(&tr->hist_vars);
	INIT_LIST_HEAD(&tr->err_log);

	if (allocate_trace_buffers(tr, trace_buf_size) < 0)
		goto out_free_tr;

	tr->dir = tracefs_create_dir(name, trace_instance_dir);
	if (!tr->dir)
		goto out_free_tr;

	ret = event_trace_add_tracer(tr->dir, tr);
	if (ret) {
		tracefs_remove_recursive(tr->dir);
		goto out_free_tr;
	}

	ftrace_init_trace_array(tr);

	init_tracer_tracefs(tr, tr->dir);
	init_trace_flags_index(tr);
	__update_tracer_options(tr);

	list_add(&tr->list, &ftrace_trace_arrays);

	mutex_unlock(&trace_types_lock);
	mutex_unlock(&event_mutex);

	return tr;

 out_free_tr:
	free_trace_buffers(tr);
	free_cpumask_var(tr->tracing_cpumask);
	kfree(tr->name);
	kfree(tr);

 out_unlock:
	mutex_unlock(&trace_types_lock);
	mutex_unlock(&event_mutex);

	return ERR_PTR(ret);
}
EXPORT_SYMBOL_GPL(trace_array_create);

static int instance_mkdir(const char *name)
{
	return PTR_ERR_OR_ZERO(trace_array_create(name));
}

static int __remove_instance(struct trace_array *tr)
{
	int i;

	if (tr->ref || (tr->current_trace && tr->trace_ref))
		return -EBUSY;

	list_del(&tr->list);

	/* Disable all the flags that were enabled coming in */
	for (i = 0; i < TRACE_FLAGS_MAX_SIZE; i++) {
		if ((1 << i) & ZEROED_TRACE_FLAGS)
			set_tracer_flag(tr, 1 << i, 0);
	}

	tracing_set_nop(tr);
	clear_ftrace_function_probes(tr);
	event_trace_del_tracer(tr);
	ftrace_clear_pids(tr);
	ftrace_destroy_function_files(tr);
	tracefs_remove_recursive(tr->dir);
	free_trace_buffers(tr);

	for (i = 0; i < tr->nr_topts; i++) {
		kfree(tr->topts[i].topts);
	}
	kfree(tr->topts);

	free_cpumask_var(tr->tracing_cpumask);
	kfree(tr->name);
	kfree(tr);
	tr = NULL;

	return 0;
}

int trace_array_destroy(struct trace_array *this_tr)
{
	struct trace_array *tr;
	int ret;

	if (!this_tr)
		return -EINVAL;

	mutex_lock(&event_mutex);
	mutex_lock(&trace_types_lock);

	ret = -ENODEV;

	/* Making sure trace array exists before destroying it. */
	list_for_each_entry(tr, &ftrace_trace_arrays, list) {
		if (tr == this_tr) {
			ret = __remove_instance(tr);
			break;
		}
	}

	mutex_unlock(&trace_types_lock);
	mutex_unlock(&event_mutex);

	return ret;
}
EXPORT_SYMBOL_GPL(trace_array_destroy);

static int instance_rmdir(const char *name)
{
	struct trace_array *tr;
	int ret;

	mutex_lock(&event_mutex);
	mutex_lock(&trace_types_lock);

	ret = -ENODEV;
	list_for_each_entry(tr, &ftrace_trace_arrays, list) {
		if (tr->name && strcmp(tr->name, name) == 0) {
			ret = __remove_instance(tr);
			break;
		}
	}

	mutex_unlock(&trace_types_lock);
	mutex_unlock(&event_mutex);

	return ret;
}

static __init void create_trace_instances(struct dentry *d_tracer)
{
	trace_instance_dir = tracefs_create_instance_dir("instances", d_tracer,
							 instance_mkdir,
							 instance_rmdir);
	if (WARN_ON(!trace_instance_dir))
		return;
}

static void
init_tracer_tracefs(struct trace_array *tr, struct dentry *d_tracer)
{
	struct trace_event_file *file;
	int cpu;

	trace_create_file("available_tracers", 0444, d_tracer,
			tr, &show_traces_fops);

	trace_create_file("current_tracer", 0644, d_tracer,
			tr, &set_tracer_fops);

	trace_create_file("tracing_cpumask", 0644, d_tracer,
			  tr, &tracing_cpumask_fops);

	trace_create_file("trace_options", 0644, d_tracer,
			  tr, &tracing_iter_fops);

	trace_create_file("trace", 0644, d_tracer,
			  tr, &tracing_fops);

	trace_create_file("trace_pipe", 0444, d_tracer,
			  tr, &tracing_pipe_fops);

	trace_create_file("buffer_size_kb", 0644, d_tracer,
			  tr, &tracing_entries_fops);

	trace_create_file("buffer_total_size_kb", 0444, d_tracer,
			  tr, &tracing_total_entries_fops);

	trace_create_file("free_buffer", 0200, d_tracer,
			  tr, &tracing_free_buffer_fops);

	trace_create_file("trace_marker", 0220, d_tracer,
			  tr, &tracing_mark_fops);

	file = __find_event_file(tr, "ftrace", "print");
	if (file && file->dir)
		trace_create_file("trigger", 0644, file->dir, file,
				  &event_trigger_fops);
	tr->trace_marker_file = file;

	trace_create_file("trace_marker_raw", 0220, d_tracer,
			  tr, &tracing_mark_raw_fops);

	trace_create_file("trace_clock", 0644, d_tracer, tr,
			  &trace_clock_fops);

	trace_create_file("tracing_on", 0644, d_tracer,
			  tr, &rb_simple_fops);

	trace_create_file("timestamp_mode", 0444, d_tracer, tr,
			  &trace_time_stamp_mode_fops);

	tr->buffer_percent = 50;

	trace_create_file("buffer_percent", 0444, d_tracer,
			tr, &buffer_percent_fops);

	create_trace_options_dir(tr);

#if defined(CONFIG_TRACER_MAX_TRACE) || defined(CONFIG_HWLAT_TRACER)
	trace_create_file("tracing_max_latency", 0644, d_tracer,
			&tr->max_latency, &tracing_max_lat_fops);
#endif

	if (ftrace_create_function_files(tr, d_tracer))
		WARN(1, "Could not allocate function filter files");

#ifdef CONFIG_TRACER_SNAPSHOT
	trace_create_file("snapshot", 0644, d_tracer,
			  tr, &snapshot_fops);
#endif

	trace_create_file("error_log", 0644, d_tracer,
			  tr, &tracing_err_log_fops);

	for_each_tracing_cpu(cpu)
		tracing_init_tracefs_percpu(tr, cpu);

	ftrace_init_tracefs(tr, d_tracer);
}

static struct vfsmount *trace_automount(struct dentry *mntpt, void *ingore)
{
	struct vfsmount *mnt;
	struct file_system_type *type;

	/*
	 * To maintain backward compatibility for tools that mount
	 * debugfs to get to the tracing facility, tracefs is automatically
	 * mounted to the debugfs/tracing directory.
	 */
	type = get_fs_type("tracefs");
	if (!type)
		return NULL;
	mnt = vfs_submount(mntpt, type, "tracefs", NULL);
	put_filesystem(type);
	if (IS_ERR(mnt))
		return NULL;
	mntget(mnt);

	return mnt;
}

/**
 * tracing_init_dentry - initialize top level trace array
 *
 * This is called when creating files or directories in the tracing
 * directory. It is called via fs_initcall() by any of the boot up code
 * and expects to return the dentry of the top level tracing directory.
 */
struct dentry *tracing_init_dentry(void)
{
	struct trace_array *tr = &global_trace;

	if (security_locked_down(LOCKDOWN_TRACEFS)) {
		pr_warning("Tracing disabled due to lockdown\n");
		return ERR_PTR(-EPERM);
	}

	/* The top level trace array uses  NULL as parent */
	if (tr->dir)
		return NULL;

	if (WARN_ON(!tracefs_initialized()) ||
		(IS_ENABLED(CONFIG_DEBUG_FS) &&
		 WARN_ON(!debugfs_initialized())))
		return ERR_PTR(-ENODEV);

	/*
	 * As there may still be users that expect the tracing
	 * files to exist in debugfs/tracing, we must automount
	 * the tracefs file system there, so older tools still
	 * work with the newer kerenl.
	 */
	tr->dir = debugfs_create_automount("tracing", NULL,
					   trace_automount, NULL);

	return NULL;
}

extern struct trace_eval_map *__start_ftrace_eval_maps[];
extern struct trace_eval_map *__stop_ftrace_eval_maps[];

static void __init trace_eval_init(void)
{
	int len;

	len = __stop_ftrace_eval_maps - __start_ftrace_eval_maps;
	trace_insert_eval_map(NULL, __start_ftrace_eval_maps, len);
}

#ifdef CONFIG_MODULES
static void trace_module_add_evals(struct module *mod)
{
	if (!mod->num_trace_evals)
		return;

	/*
	 * Modules with bad taint do not have events created, do
	 * not bother with enums either.
	 */
	if (trace_module_has_bad_taint(mod))
		return;

	trace_insert_eval_map(mod, mod->trace_evals, mod->num_trace_evals);
}

#ifdef CONFIG_TRACE_EVAL_MAP_FILE
static void trace_module_remove_evals(struct module *mod)
{
	union trace_eval_map_item *map;
	union trace_eval_map_item **last = &trace_eval_maps;

	if (!mod->num_trace_evals)
		return;

	mutex_lock(&trace_eval_mutex);

	map = trace_eval_maps;

	while (map) {
		if (map->head.mod == mod)
			break;
		map = trace_eval_jmp_to_tail(map);
		last = &map->tail.next;
		map = map->tail.next;
	}
	if (!map)
		goto out;

	*last = trace_eval_jmp_to_tail(map)->tail.next;
	kfree(map);
 out:
	mutex_unlock(&trace_eval_mutex);
}
#else
static inline void trace_module_remove_evals(struct module *mod) { }
#endif /* CONFIG_TRACE_EVAL_MAP_FILE */

static int trace_module_notify(struct notifier_block *self,
			       unsigned long val, void *data)
{
	struct module *mod = data;

	switch (val) {
	case MODULE_STATE_COMING:
		trace_module_add_evals(mod);
		break;
	case MODULE_STATE_GOING:
		trace_module_remove_evals(mod);
		break;
	}

	return 0;
}

static struct notifier_block trace_module_nb = {
	.notifier_call = trace_module_notify,
	.priority = 0,
};
#endif /* CONFIG_MODULES */

static __init int tracer_init_tracefs(void)
{
	struct dentry *d_tracer;

	trace_access_lock_init();

	d_tracer = tracing_init_dentry();
	if (IS_ERR(d_tracer))
		return 0;

	event_trace_init();

	init_tracer_tracefs(&global_trace, d_tracer);
	ftrace_init_tracefs_toplevel(&global_trace, d_tracer);

	trace_create_file("tracing_thresh", 0644, d_tracer,
			&global_trace, &tracing_thresh_fops);

	trace_create_file("README", 0444, d_tracer,
			NULL, &tracing_readme_fops);

	trace_create_file("saved_cmdlines", 0444, d_tracer,
			NULL, &tracing_saved_cmdlines_fops);

	trace_create_file("saved_cmdlines_size", 0644, d_tracer,
			  NULL, &tracing_saved_cmdlines_size_fops);

	trace_create_file("saved_tgids", 0444, d_tracer,
			NULL, &tracing_saved_tgids_fops);

	trace_eval_init();

	trace_create_eval_file(d_tracer);

#ifdef CONFIG_MODULES
	register_module_notifier(&trace_module_nb);
#endif

#ifdef CONFIG_DYNAMIC_FTRACE
	trace_create_file("dyn_ftrace_total_info", 0444, d_tracer,
			&ftrace_update_tot_cnt, &tracing_dyn_info_fops);
#endif

	create_trace_instances(d_tracer);

	update_tracer_options(&global_trace);

	return 0;
}

static int trace_panic_handler(struct notifier_block *this,
			       unsigned long event, void *unused)
{
	if (ftrace_dump_on_oops)
		ftrace_dump(ftrace_dump_on_oops);
	return NOTIFY_OK;
}

static struct notifier_block trace_panic_notifier = {
	.notifier_call  = trace_panic_handler,
	.next           = NULL,
	.priority       = 150   /* priority: INT_MAX >= x >= 0 */
};

static int trace_die_handler(struct notifier_block *self,
			     unsigned long val,
			     void *data)
{
	switch (val) {
	case DIE_OOPS:
		if (ftrace_dump_on_oops)
			ftrace_dump(ftrace_dump_on_oops);
		break;
	default:
		break;
	}
	return NOTIFY_OK;
}

static struct notifier_block trace_die_notifier = {
	.notifier_call = trace_die_handler,
	.priority = 200
};

/*
 * printk is set to max of 1024, we really don't need it that big.
 * Nothing should be printing 1000 characters anyway.
 */
#define TRACE_MAX_PRINT		1000

/*
 * Define here KERN_TRACE so that we have one place to modify
 * it if we decide to change what log level the ftrace dump
 * should be at.
 */
#define KERN_TRACE		KERN_EMERG

void
trace_printk_seq(struct trace_seq *s)
{
	/* Probably should print a warning here. */
	if (s->seq.len >= TRACE_MAX_PRINT)
		s->seq.len = TRACE_MAX_PRINT;

	/*
	 * More paranoid code. Although the buffer size is set to
	 * PAGE_SIZE, and TRACE_MAX_PRINT is 1000, this is just
	 * an extra layer of protection.
	 */
	if (WARN_ON_ONCE(s->seq.len >= s->seq.size))
		s->seq.len = s->seq.size - 1;

	/* should be zero ended, but we are paranoid. */
	s->buffer[s->seq.len] = 0;

	printk(KERN_TRACE "%s", s->buffer);

	trace_seq_init(s);
}

void trace_init_global_iter(struct trace_iterator *iter)
{
	iter->tr = &global_trace;
	iter->trace = iter->tr->current_trace;
	iter->cpu_file = RING_BUFFER_ALL_CPUS;
	iter->trace_buffer = &global_trace.trace_buffer;

	if (iter->trace && iter->trace->open)
		iter->trace->open(iter);

	/* Annotate start of buffers if we had overruns */
	if (ring_buffer_overruns(iter->trace_buffer->buffer))
		iter->iter_flags |= TRACE_FILE_ANNOTATE;

	/* Output in nanoseconds only if we are using a clock in nanoseconds. */
	if (trace_clocks[iter->tr->clock_id].in_ns)
		iter->iter_flags |= TRACE_FILE_TIME_IN_NS;
}

void ftrace_dump(enum ftrace_dump_mode oops_dump_mode)
{
	/* use static because iter can be a bit big for the stack */
	static struct trace_iterator iter;
	static atomic_t dump_running;
	struct trace_array *tr = &global_trace;
	unsigned int old_userobj;
	unsigned long flags;
	int cnt = 0, cpu;

	/* Only allow one dump user at a time. */
	if (atomic_inc_return(&dump_running) != 1) {
		atomic_dec(&dump_running);
		return;
	}

	/*
	 * Always turn off tracing when we dump.
	 * We don't need to show trace output of what happens
	 * between multiple crashes.
	 *
	 * If the user does a sysrq-z, then they can re-enable
	 * tracing with echo 1 > tracing_on.
	 */
	tracing_off();

	local_irq_save(flags);

	/* Simulate the iterator */
	trace_init_global_iter(&iter);

	for_each_tracing_cpu(cpu) {
		atomic_inc(&per_cpu_ptr(iter.trace_buffer->data, cpu)->disabled);
	}

	old_userobj = tr->trace_flags & TRACE_ITER_SYM_USEROBJ;

	/* don't look at user memory in panic mode */
	tr->trace_flags &= ~TRACE_ITER_SYM_USEROBJ;

	switch (oops_dump_mode) {
	case DUMP_ALL:
		iter.cpu_file = RING_BUFFER_ALL_CPUS;
		break;
	case DUMP_ORIG:
		iter.cpu_file = raw_smp_processor_id();
		break;
	case DUMP_NONE:
		goto out_enable;
	default:
		printk(KERN_TRACE "Bad dumping mode, switching to all CPUs dump\n");
		iter.cpu_file = RING_BUFFER_ALL_CPUS;
	}

	printk(KERN_TRACE "Dumping ftrace buffer:\n");

	/* Did function tracer already get disabled? */
	if (ftrace_is_dead()) {
		printk("# WARNING: FUNCTION TRACING IS CORRUPTED\n");
		printk("#          MAY BE MISSING FUNCTION EVENTS\n");
	}

	/*
	 * We need to stop all tracing on all CPUS to read the
	 * the next buffer. This is a bit expensive, but is
	 * not done often. We fill all what we can read,
	 * and then release the locks again.
	 */

	while (!trace_empty(&iter)) {

		if (!cnt)
			printk(KERN_TRACE "---------------------------------\n");

		cnt++;

		trace_iterator_reset(&iter);
		iter.iter_flags |= TRACE_FILE_LAT_FMT;

		if (trace_find_next_entry_inc(&iter) != NULL) {
			int ret;

			ret = print_trace_line(&iter);
			if (ret != TRACE_TYPE_NO_CONSUME)
				trace_consume(&iter);
		}
		touch_nmi_watchdog();

		trace_printk_seq(&iter.seq);
	}

	if (!cnt)
		printk(KERN_TRACE "   (ftrace buffer empty)\n");
	else
		printk(KERN_TRACE "---------------------------------\n");

 out_enable:
	tr->trace_flags |= old_userobj;

	for_each_tracing_cpu(cpu) {
		atomic_dec(&per_cpu_ptr(iter.trace_buffer->data, cpu)->disabled);
	}
	atomic_dec(&dump_running);
	local_irq_restore(flags);
}
EXPORT_SYMBOL_GPL(ftrace_dump);

int trace_run_command(const char *buf, int (*createfn)(int, char **))
{
	char **argv;
	int argc, ret;

	argc = 0;
	ret = 0;
	argv = argv_split(GFP_KERNEL, buf, &argc);
	if (!argv)
		return -ENOMEM;

	if (argc)
		ret = createfn(argc, argv);

	argv_free(argv);

	return ret;
}

#define WRITE_BUFSIZE  4096

ssize_t trace_parse_run_command(struct file *file, const char __user *buffer,
				size_t count, loff_t *ppos,
				int (*createfn)(int, char **))
{
	char *kbuf, *buf, *tmp;
	int ret = 0;
	size_t done = 0;
	size_t size;

	kbuf = kmalloc(WRITE_BUFSIZE, GFP_KERNEL);
	if (!kbuf)
		return -ENOMEM;

	while (done < count) {
		size = count - done;

		if (size >= WRITE_BUFSIZE)
			size = WRITE_BUFSIZE - 1;

		if (copy_from_user(kbuf, buffer + done, size)) {
			ret = -EFAULT;
			goto out;
		}
		kbuf[size] = '\0';
		buf = kbuf;
		do {
			tmp = strchr(buf, '\n');
			if (tmp) {
				*tmp = '\0';
				size = tmp - buf + 1;
			} else {
				size = strlen(buf);
				if (done + size < count) {
					if (buf != kbuf)
						break;
					/* This can accept WRITE_BUFSIZE - 2 ('\n' + '\0') */
					pr_warn("Line length is too long: Should be less than %d\n",
						WRITE_BUFSIZE - 2);
					ret = -EINVAL;
					goto out;
				}
			}
			done += size;

			/* Remove comments */
			tmp = strchr(buf, '#');

			if (tmp)
				*tmp = '\0';

			ret = trace_run_command(buf, createfn);
			if (ret)
				goto out;
			buf += size;

		} while (done < count);
	}
	ret = done;

out:
	kfree(kbuf);

	return ret;
}

__init static int tracer_alloc_buffers(void)
{
	int ring_buf_size;
	int ret = -ENOMEM;


	if (security_locked_down(LOCKDOWN_TRACEFS)) {
		pr_warning("Tracing disabled due to lockdown\n");
		return -EPERM;
	}

	/*
	 * Make sure we don't accidently add more trace options
	 * than we have bits for.
	 */
	BUILD_BUG_ON(TRACE_ITER_LAST_BIT > TRACE_FLAGS_MAX_SIZE);

	if (!alloc_cpumask_var(&tracing_buffer_mask, GFP_KERNEL))
		goto out;

	if (!alloc_cpumask_var(&global_trace.tracing_cpumask, GFP_KERNEL))
		goto out_free_buffer_mask;

	/* Only allocate trace_printk buffers if a trace_printk exists */
	if (&__stop___trace_bprintk_fmt != &__start___trace_bprintk_fmt)
		/* Must be called before global_trace.buffer is allocated */
		trace_printk_init_buffers();

	/* To save memory, keep the ring buffer size to its minimum */
	if (ring_buffer_expanded)
		ring_buf_size = trace_buf_size;
	else
		ring_buf_size = 1;

	cpumask_copy(tracing_buffer_mask, cpu_possible_mask);
	cpumask_copy(global_trace.tracing_cpumask, cpu_all_mask);

	raw_spin_lock_init(&global_trace.start_lock);

	/*
	 * The prepare callbacks allocates some memory for the ring buffer. We
	 * don't free the buffer if the if the CPU goes down. If we were to free
	 * the buffer, then the user would lose any trace that was in the
	 * buffer. The memory will be removed once the "instance" is removed.
	 */
	ret = cpuhp_setup_state_multi(CPUHP_TRACE_RB_PREPARE,
				      "trace/RB:preapre", trace_rb_cpu_prepare,
				      NULL);
	if (ret < 0)
		goto out_free_cpumask;
	/* Used for event triggers */
	ret = -ENOMEM;
	temp_buffer = ring_buffer_alloc(PAGE_SIZE, RB_FL_OVERWRITE);
	if (!temp_buffer)
		goto out_rm_hp_state;

	if (trace_create_savedcmd() < 0)
		goto out_free_temp_buffer;

	/* TODO: make the number of buffers hot pluggable with CPUS */
	if (allocate_trace_buffers(&global_trace, ring_buf_size) < 0) {
		printk(KERN_ERR "tracer: failed to allocate ring buffer!\n");
		WARN_ON(1);
		goto out_free_savedcmd;
	}

	if (global_trace.buffer_disabled)
		tracing_off();

	if (trace_boot_clock) {
		ret = tracing_set_clock(&global_trace, trace_boot_clock);
		if (ret < 0)
			pr_warn("Trace clock %s not defined, going back to default\n",
				trace_boot_clock);
	}

	/*
	 * register_tracer() might reference current_trace, so it
	 * needs to be set before we register anything. This is
	 * just a bootstrap of current_trace anyway.
	 */
	global_trace.current_trace = &nop_trace;

	global_trace.max_lock = (arch_spinlock_t)__ARCH_SPIN_LOCK_UNLOCKED;

	ftrace_init_global_array_ops(&global_trace);

	init_trace_flags_index(&global_trace);

	register_tracer(&nop_trace);

	/* Function tracing may start here (via kernel command line) */
	init_function_trace();

	/* All seems OK, enable tracing */
	tracing_disabled = 0;

	atomic_notifier_chain_register(&panic_notifier_list,
				       &trace_panic_notifier);

	register_die_notifier(&trace_die_notifier);

	global_trace.flags = TRACE_ARRAY_FL_GLOBAL;

	INIT_LIST_HEAD(&global_trace.systems);
	INIT_LIST_HEAD(&global_trace.events);
	INIT_LIST_HEAD(&global_trace.hist_vars);
	INIT_LIST_HEAD(&global_trace.err_log);
	list_add(&global_trace.list, &ftrace_trace_arrays);

	apply_trace_boot_options();

	register_snapshot_cmd();

	return 0;

out_free_savedcmd:
	free_saved_cmdlines_buffer(savedcmd);
out_free_temp_buffer:
	ring_buffer_free(temp_buffer);
out_rm_hp_state:
	cpuhp_remove_multi_state(CPUHP_TRACE_RB_PREPARE);
out_free_cpumask:
	free_cpumask_var(global_trace.tracing_cpumask);
out_free_buffer_mask:
	free_cpumask_var(tracing_buffer_mask);
out:
	return ret;
}

void __init early_trace_init(void)
{
	if (tracepoint_printk) {
		tracepoint_print_iter =
			kmalloc(sizeof(*tracepoint_print_iter), GFP_KERNEL);
		if (WARN_ON(!tracepoint_print_iter))
			tracepoint_printk = 0;
		else
			static_key_enable(&tracepoint_printk_key.key);
	}
	tracer_alloc_buffers();
}

void __init trace_init(void)
{
	trace_event_init();
}

__init static int clear_boot_tracer(void)
{
	/*
	 * The default tracer at boot buffer is an init section.
	 * This function is called in lateinit. If we did not
	 * find the boot tracer, then clear it out, to prevent
	 * later registration from accessing the buffer that is
	 * about to be freed.
	 */
	if (!default_bootup_tracer)
		return 0;

	printk(KERN_INFO "ftrace bootup tracer '%s' not registered.\n",
	       default_bootup_tracer);
	default_bootup_tracer = NULL;

	return 0;
}

fs_initcall(tracer_init_tracefs);
late_initcall_sync(clear_boot_tracer);

#ifdef CONFIG_HAVE_UNSTABLE_SCHED_CLOCK
__init static int tracing_set_default_clock(void)
{
	/* sched_clock_stable() is determined in late_initcall */
	if (!trace_boot_clock && !sched_clock_stable()) {
		if (security_locked_down(LOCKDOWN_TRACEFS)) {
			pr_warn("Can not set tracing clock due to lockdown\n");
			return -EPERM;
		}

		printk(KERN_WARNING
		       "Unstable clock detected, switching default tracing clock to \"global\"\n"
		       "If you want to keep using the local clock, then add:\n"
		       "  \"trace_clock=local\"\n"
		       "on the kernel command line\n");
		tracing_set_clock(&global_trace, "global");
	}

	return 0;
}
late_initcall_sync(tracing_set_default_clock);
#endif<|MERGE_RESOLUTION|>--- conflicted
+++ resolved
@@ -3588,7 +3588,6 @@
 
 static void print_lat_help_header(struct seq_file *m)
 {
-<<<<<<< HEAD
 	seq_puts(m, "#                  _--------=> CPU#              \n"
 		    "#                 / _-------=> irqs-off          \n"
 		    "#                | / _------=> need-resched      \n"
@@ -3600,16 +3599,6 @@
 		    "#                ||||||| /     delay             \n"
 		    "# cmd     pid    |||||||| time   |  caller       \n"
 		    "#     \\   /      ||||||||   \\    |  /            \n");
-=======
-	seq_puts(m, "#                    _------=> CPU#            \n"
-		    "#                   / _-----=> irqs-off        \n"
-		    "#                  | / _----=> need-resched    \n"
-		    "#                  || / _---=> hardirq/softirq \n"
-		    "#                  ||| / _--=> preempt-depth   \n"
-		    "#                  |||| /     delay            \n"
-		    "#  cmd     pid     ||||| time  |   caller      \n"
-		    "#     \\   /        |||||  \\    |   /         \n");
->>>>>>> eed5d6bf
 }
 
 static void print_event_info(struct trace_buffer *buf, struct seq_file *m)
@@ -3643,7 +3632,6 @@
 
 	print_event_info(buf, m);
 
-<<<<<<< HEAD
 	seq_printf(m, "#                          %.*s  _-----=> irqs-off\n", prec, space);
 	seq_printf(m, "#                          %.*s / _----=> need-resched\n", prec, space);
 	seq_printf(m, "#                          %.*s| / _----=> need-resched\n", prec, space);
@@ -3652,15 +3640,6 @@
 	seq_printf(m, "#                          %.*s||||/     delay\n", prec, space);
 	seq_printf(m, "#           TASK-PID %.*sCPU#  |||||   TIMESTAMP  FUNCTION\n", prec, "   TGID   ");
 	seq_printf(m, "#              | |   %.*s  |   |||||      |         |\n", prec, "     |    ");
-=======
-	seq_printf(m, "#                            %.*s  _-----=> irqs-off\n", prec, space);
-	seq_printf(m, "#                            %.*s / _----=> need-resched\n", prec, space);
-	seq_printf(m, "#                            %.*s| / _---=> hardirq/softirq\n", prec, space);
-	seq_printf(m, "#                            %.*s|| / _--=> preempt-depth\n", prec, space);
-	seq_printf(m, "#                            %.*s||| /     delay\n", prec, space);
-	seq_printf(m, "#           TASK-PID  %.*s CPU#  ||||   TIMESTAMP  FUNCTION\n", prec, "     TGID   ");
-	seq_printf(m, "#              | |    %.*s   |   ||||      |         |\n", prec, "       |    ");
->>>>>>> eed5d6bf
 }
 
 void
