--- conflicted
+++ resolved
@@ -3400,7 +3400,6 @@
 	seq_printf(m, "#                          %s / _----=> need-resched\n",
 		   tgid ? tgid_space : space);
 	seq_printf(m, "#                          %s| / _---=> need-resched_lazy\n",
-<<<<<<< HEAD
 		   tgid ? tgid_space : space);
 	seq_printf(m, "#                          %s|| / _--=> hardirq/softirq\n",
 		   tgid ? tgid_space : space);
@@ -3408,15 +3407,6 @@
 		   tgid ? tgid_space : space);
 	seq_printf(m, "#                          %s|||| /    delay\n",
 		   tgid ? tgid_space : space);
-=======
-		   tgid ? tgid_space : space);
-	seq_printf(m, "#                          %s|| / _--=> hardirq/softirq\n",
-		   tgid ? tgid_space : space);
-	seq_printf(m, "#                          %s||| /     preempt-depth\n",
-		   tgid ? tgid_space : space);
-	seq_printf(m, "#                          %s|||| /    delay\n",
-		   tgid ? tgid_space : space);
->>>>>>> 5c15b762
 	seq_printf(m, "#           TASK-PID %sCPU#  |||||   TIMESTAMP  FUNCTION\n",
 		   tgid ? "   TGID   " : space);
 	seq_printf(m, "#              | |   %s  |   |||||      |         |\n",
