--- conflicted
+++ resolved
@@ -3588,19 +3588,6 @@
 
 static void print_lat_help_header(struct seq_file *m)
 {
-<<<<<<< HEAD
-	seq_puts(m, "#                  _--------=> CPU#              \n"
-		    "#                 / _-------=> irqs-off          \n"
-		    "#                | / _------=> need-resched      \n"
-		    "#                || / _-----=> need-resched_lazy \n"
-		    "#                ||| / _----=> hardirq/softirq   \n"
-		    "#                |||| / _---=> preempt-depth     \n"
-		    "#                ||||| / _--=> preempt-lazy-depth\n"
-		    "#                |||||| / _-=> migrate-disable   \n"
-		    "#                ||||||| /     delay             \n"
-		    "# cmd     pid    |||||||| time   |  caller       \n"
-		    "#     \\   /      ||||||||   \\    |  /            \n");
-=======
 	seq_puts(m, "#                    _------=> CPU#            \n"
 		    "#                   / _-----=> irqs-off        \n"
 		    "#                  | / _----=> need-resched    \n"
@@ -3611,7 +3598,6 @@
 		    "#                  ||||||| /     delay             \n"
 		    "# cmd     pid      |||||||| time   |  caller       \n"
 		    "#     \\   /        ||||||||   \\    |  /            \n");
->>>>>>> 3a90ddd9
 }
 
 static void print_event_info(struct trace_buffer *buf, struct seq_file *m)
@@ -3645,16 +3631,6 @@
 
 	print_event_info(buf, m);
 
-<<<<<<< HEAD
-	seq_printf(m, "#                          %.*s  _-----=> irqs-off\n", prec, space);
-	seq_printf(m, "#                          %.*s / _----=> need-resched\n", prec, space);
-	seq_printf(m, "#                          %.*s| / _----=> need-resched\n", prec, space);
-	seq_printf(m, "#                          %.*s|| / _---=> hardirq/softirq\n", prec, space);
-	seq_printf(m, "#                          %.*s||| / _--=> preempt-depth\n", prec, space);
-	seq_printf(m, "#                          %.*s||||/     delay\n", prec, space);
-	seq_printf(m, "#           TASK-PID %.*sCPU#  |||||   TIMESTAMP  FUNCTION\n", prec, "   TGID   ");
-	seq_printf(m, "#              | |   %.*s  |   |||||      |         |\n", prec, "     |    ");
-=======
 	seq_printf(m, "#                            %.*s  _-----=> irqs-off\n", prec, space);
 	seq_printf(m, "#                            %.*s / _----=> need-resched\n", prec, space);
 	seq_printf(m, "#                            %.*s| / _----=> need-resched_lazy\n", prec, space);
@@ -3663,7 +3639,6 @@
 	seq_printf(m, "#                            %.*s||||/     delay\n", prec, space);
 	seq_printf(m, "#           TASK-PID  %.*s CPU#  |||||   TIMESTAMP  FUNCTION\n", prec, "   TGID   ");
 	seq_printf(m, "#              | |    %.*s   |   |||||      |         |\n", prec, "     |    ");
->>>>>>> 3a90ddd9
 }
 
 void
