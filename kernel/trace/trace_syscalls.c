--- conflicted
+++ resolved
@@ -321,11 +321,7 @@
 
 	size = sizeof(*entry) + sizeof(unsigned long) * sys_data->nb_args;
 
-<<<<<<< HEAD
-	trace_ctx = tracing_gen_ctx_flags();
-=======
 	trace_ctx = tracing_gen_ctx();
->>>>>>> debce7f8
 
 	buffer = tr->array_buffer.buffer;
 	event = trace_buffer_lock_reserve(buffer,
@@ -369,11 +365,7 @@
 	if (!sys_data)
 		return;
 
-<<<<<<< HEAD
-	trace_ctx = tracing_gen_ctx_flags();
-=======
 	trace_ctx = tracing_gen_ctx();
->>>>>>> debce7f8
 
 	buffer = tr->array_buffer.buffer;
 	event = trace_buffer_lock_reserve(buffer,
