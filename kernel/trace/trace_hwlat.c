// SPDX-License-Identifier: GPL-2.0
/*
 * trace_hwlat.c - A simple Hardware Latency detector.
 *
 * Use this tracer to detect large system latencies induced by the behavior of
 * certain underlying system hardware or firmware, independent of Linux itself.
 * The code was developed originally to detect the presence of SMIs on Intel
 * and AMD systems, although there is no dependency upon x86 herein.
 *
 * The classical example usage of this tracer is in detecting the presence of
 * SMIs or System Management Interrupts on Intel and AMD systems. An SMI is a
 * somewhat special form of hardware interrupt spawned from earlier CPU debug
 * modes in which the (BIOS/EFI/etc.) firmware arranges for the South Bridge
 * LPC (or other device) to generate a special interrupt under certain
 * circumstances, for example, upon expiration of a special SMI timer device,
 * due to certain external thermal readings, on certain I/O address accesses,
 * and other situations. An SMI hits a special CPU pin, triggers a special
 * SMI mode (complete with special memory map), and the OS is unaware.
 *
 * Although certain hardware-inducing latencies are necessary (for example,
 * a modern system often requires an SMI handler for correct thermal control
 * and remote management) they can wreak havoc upon any OS-level performance
 * guarantees toward low-latency, especially when the OS is not even made
 * aware of the presence of these interrupts. For this reason, we need a
 * somewhat brute force mechanism to detect these interrupts. In this case,
 * we do it by hogging all of the CPU(s) for configurable timer intervals,
 * sampling the built-in CPU timer, looking for discontiguous readings.
 *
 * WARNING: This implementation necessarily introduces latencies. Therefore,
 *          you should NEVER use this tracer while running in a production
 *          environment requiring any kind of low-latency performance
 *          guarantee(s).
 *
 * Copyright (C) 2008-2009 Jon Masters, Red Hat, Inc. <jcm@redhat.com>
 * Copyright (C) 2013-2016 Steven Rostedt, Red Hat, Inc. <srostedt@redhat.com>
 *
 * Includes useful feedback from Clark Williams <clark@redhat.com>
 *
 */
#include <linux/kthread.h>
#include <linux/tracefs.h>
#include <linux/uaccess.h>
#include <linux/cpumask.h>
#include <linux/delay.h>
#include <linux/sched/clock.h>
#include "trace.h"

static struct trace_array	*hwlat_trace;

#define U64STR_SIZE		22			/* 20 digits max */

#define BANNER			"hwlat_detector: "
#define DEFAULT_SAMPLE_WINDOW	1000000			/* 1s */
#define DEFAULT_SAMPLE_WIDTH	500000			/* 0.5s */
#define DEFAULT_LAT_THRESHOLD	10			/* 10us */

/* sampling thread*/
static struct task_struct *hwlat_kthread;

static struct dentry *hwlat_sample_width;	/* sample width us */
static struct dentry *hwlat_sample_window;	/* sample window us */

/* Save the previous tracing_thresh value */
static unsigned long save_tracing_thresh;

/* NMI timestamp counters */
static u64 nmi_ts_start;
static u64 nmi_total_ts;
static int nmi_count;
static int nmi_cpu;

/* Tells NMIs to call back to the hwlat tracer to record timestamps */
bool trace_hwlat_callback_enabled;

/* If the user changed threshold, remember it */
static u64 last_tracing_thresh = DEFAULT_LAT_THRESHOLD * NSEC_PER_USEC;

/* Individual latency samples are stored here when detected. */
struct hwlat_sample {
	u64			seqnum;		/* unique sequence */
	u64			duration;	/* delta */
	u64			outer_duration;	/* delta (outer loop) */
	u64			nmi_total_ts;	/* Total time spent in NMIs */
	struct timespec64	timestamp;	/* wall time */
	int			nmi_count;	/* # NMIs during this sample */
	int			count;		/* # of iteratons over threash */
};

/* keep the global state somewhere. */
static struct hwlat_data {

	struct mutex lock;		/* protect changes */

	u64	count;			/* total since reset */

	u64	sample_window;		/* total sampling window (on+off) */
	u64	sample_width;		/* active sampling portion of window */

} hwlat_data = {
	.sample_window		= DEFAULT_SAMPLE_WINDOW,
	.sample_width		= DEFAULT_SAMPLE_WIDTH,
};

static void trace_hwlat_sample(struct hwlat_sample *sample)
{
	struct trace_array *tr = hwlat_trace;
	struct trace_event_call *call = &event_hwlat;
	struct trace_buffer *buffer = tr->array_buffer.buffer;
	struct ring_buffer_event *event;
	struct hwlat_entry *entry;

	event = trace_buffer_lock_reserve(buffer, TRACE_HWLAT, sizeof(*entry),
<<<<<<< HEAD
					  tracing_gen_ctx_flags());
=======
					  tracing_gen_ctx());
>>>>>>> debce7f8
	if (!event)
		return;
	entry	= ring_buffer_event_data(event);
	entry->seqnum			= sample->seqnum;
	entry->duration			= sample->duration;
	entry->outer_duration		= sample->outer_duration;
	entry->timestamp		= sample->timestamp;
	entry->nmi_total_ts		= sample->nmi_total_ts;
	entry->nmi_count		= sample->nmi_count;
	entry->count			= sample->count;

	if (!call_filter_check_discard(call, entry, buffer, event))
		trace_buffer_unlock_commit_nostack(buffer, event);
}

/* Macros to encapsulate the time capturing infrastructure */
#define time_type	u64
#define time_get()	trace_clock_local()
#define time_to_us(x)	div_u64(x, 1000)
#define time_sub(a, b)	((a) - (b))
#define init_time(a, b)	(a = b)
#define time_u64(a)	a

void trace_hwlat_callback(bool enter)
{
	if (smp_processor_id() != nmi_cpu)
		return;

	/*
	 * Currently trace_clock_local() calls sched_clock() and the
	 * generic version is not NMI safe.
	 */
	if (!IS_ENABLED(CONFIG_GENERIC_SCHED_CLOCK)) {
		if (enter)
			nmi_ts_start = time_get();
		else
			nmi_total_ts += time_get() - nmi_ts_start;
	}

	if (enter)
		nmi_count++;
}

/**
 * get_sample - sample the CPU TSC and look for likely hardware latencies
 *
 * Used to repeatedly capture the CPU TSC (or similar), looking for potential
 * hardware-induced latency. Called with interrupts disabled and with
 * hwlat_data.lock held.
 */
static int get_sample(void)
{
	struct trace_array *tr = hwlat_trace;
	struct hwlat_sample s;
	time_type start, t1, t2, last_t2;
	s64 diff, outer_diff, total, last_total = 0;
	u64 sample = 0;
	u64 thresh = tracing_thresh;
	u64 outer_sample = 0;
	int ret = -1;
	unsigned int count = 0;

	do_div(thresh, NSEC_PER_USEC); /* modifies interval value */

	nmi_cpu = smp_processor_id();
	nmi_total_ts = 0;
	nmi_count = 0;
	/* Make sure NMIs see this first */
	barrier();

	trace_hwlat_callback_enabled = true;

	init_time(last_t2, 0);
	start = time_get(); /* start timestamp */
	outer_diff = 0;

	do {

		t1 = time_get();	/* we'll look for a discontinuity */
		t2 = time_get();

		if (time_u64(last_t2)) {
			/* Check the delta from outer loop (t2 to next t1) */
			outer_diff = time_to_us(time_sub(t1, last_t2));
			/* This shouldn't happen */
			if (outer_diff < 0) {
				pr_err(BANNER "time running backwards\n");
				goto out;
			}
			if (outer_diff > outer_sample)
				outer_sample = outer_diff;
		}
		last_t2 = t2;

		total = time_to_us(time_sub(t2, start)); /* sample width */

		/* Check for possible overflows */
		if (total < last_total) {
			pr_err("Time total overflowed\n");
			break;
		}
		last_total = total;

		/* This checks the inner loop (t1 to t2) */
		diff = time_to_us(time_sub(t2, t1));     /* current diff */

		if (diff > thresh || outer_diff > thresh) {
			if (!count)
				ktime_get_real_ts64(&s.timestamp);
			count++;
		}

		/* This shouldn't happen */
		if (diff < 0) {
			pr_err(BANNER "time running backwards\n");
			goto out;
		}

		if (diff > sample)
			sample = diff; /* only want highest value */

	} while (total <= hwlat_data.sample_width);

	barrier(); /* finish the above in the view for NMIs */
	trace_hwlat_callback_enabled = false;
	barrier(); /* Make sure nmi_total_ts is no longer updated */

	ret = 0;

	/* If we exceed the threshold value, we have found a hardware latency */
	if (sample > thresh || outer_sample > thresh) {
		u64 latency;

		ret = 1;

		/* We read in microseconds */
		if (nmi_total_ts)
			do_div(nmi_total_ts, NSEC_PER_USEC);

		hwlat_data.count++;
		s.seqnum = hwlat_data.count;
		s.duration = sample;
		s.outer_duration = outer_sample;
		s.nmi_total_ts = nmi_total_ts;
		s.nmi_count = nmi_count;
		s.count = count;
		trace_hwlat_sample(&s);

		latency = max(sample, outer_sample);

		/* Keep a running maximum ever recorded hardware latency */
		if (latency > tr->max_latency) {
			tr->max_latency = latency;
			latency_fsnotify(tr);
		}
	}

out:
	return ret;
}

static struct cpumask save_cpumask;
static bool disable_migrate;

static void move_to_next_cpu(void)
{
	struct cpumask *current_mask = &save_cpumask;
	struct trace_array *tr = hwlat_trace;
	int next_cpu;

	if (disable_migrate)
		return;
	/*
	 * If for some reason the user modifies the CPU affinity
	 * of this thread, then stop migrating for the duration
	 * of the current test.
	 */
	if (!cpumask_equal(current_mask, current->cpus_ptr))
		goto disable;

	get_online_cpus();
	cpumask_and(current_mask, cpu_online_mask, tr->tracing_cpumask);
	next_cpu = cpumask_next(smp_processor_id(), current_mask);
	put_online_cpus();

	if (next_cpu >= nr_cpu_ids)
		next_cpu = cpumask_first(current_mask);

	if (next_cpu >= nr_cpu_ids) /* Shouldn't happen! */
		goto disable;

	cpumask_clear(current_mask);
	cpumask_set_cpu(next_cpu, current_mask);

	sched_setaffinity(0, current_mask);
	return;

 disable:
	disable_migrate = true;
}

/*
 * kthread_fn - The CPU time sampling/hardware latency detection kernel thread
 *
 * Used to periodically sample the CPU TSC via a call to get_sample. We
 * disable interrupts, which does (intentionally) introduce latency since we
 * need to ensure nothing else might be running (and thus preempting).
 * Obviously this should never be used in production environments.
 *
 * Executes one loop interaction on each CPU in tracing_cpumask sysfs file.
 */
static int kthread_fn(void *data)
{
	u64 interval;

	while (!kthread_should_stop()) {

		move_to_next_cpu();

		local_irq_disable();
		get_sample();
		local_irq_enable();

		mutex_lock(&hwlat_data.lock);
		interval = hwlat_data.sample_window - hwlat_data.sample_width;
		mutex_unlock(&hwlat_data.lock);

		do_div(interval, USEC_PER_MSEC); /* modifies interval value */

		/* Always sleep for at least 1ms */
		if (interval < 1)
			interval = 1;

		if (msleep_interruptible(interval))
			break;
	}

	return 0;
}

/**
 * start_kthread - Kick off the hardware latency sampling/detector kthread
 *
 * This starts the kernel thread that will sit and sample the CPU timestamp
 * counter (TSC or similar) and look for potential hardware latencies.
 */
static int start_kthread(struct trace_array *tr)
{
	struct cpumask *current_mask = &save_cpumask;
	struct task_struct *kthread;
	int next_cpu;

	if (hwlat_kthread)
		return 0;

	/* Just pick the first CPU on first iteration */
	get_online_cpus();
	cpumask_and(current_mask, cpu_online_mask, tr->tracing_cpumask);
	put_online_cpus();
	next_cpu = cpumask_first(current_mask);

	kthread = kthread_create(kthread_fn, NULL, "hwlatd");
	if (IS_ERR(kthread)) {
		pr_err(BANNER "could not start sampling thread\n");
		return -ENOMEM;
	}

	cpumask_clear(current_mask);
	cpumask_set_cpu(next_cpu, current_mask);
	sched_setaffinity(kthread->pid, current_mask);

	hwlat_kthread = kthread;
	wake_up_process(kthread);

	return 0;
}

/**
 * stop_kthread - Inform the hardware latency samping/detector kthread to stop
 *
 * This kicks the running hardware latency sampling/detector kernel thread and
 * tells it to stop sampling now. Use this on unload and at system shutdown.
 */
static void stop_kthread(void)
{
	if (!hwlat_kthread)
		return;
	kthread_stop(hwlat_kthread);
	hwlat_kthread = NULL;
}

/*
 * hwlat_read - Wrapper read function for reading both window and width
 * @filp: The active open file structure
 * @ubuf: The userspace provided buffer to read value into
 * @cnt: The maximum number of bytes to read
 * @ppos: The current "file" position
 *
 * This function provides a generic read implementation for the global state
 * "hwlat_data" structure filesystem entries.
 */
static ssize_t hwlat_read(struct file *filp, char __user *ubuf,
			  size_t cnt, loff_t *ppos)
{
	char buf[U64STR_SIZE];
	u64 *entry = filp->private_data;
	u64 val;
	int len;

	if (!entry)
		return -EFAULT;

	if (cnt > sizeof(buf))
		cnt = sizeof(buf);

	val = *entry;

	len = snprintf(buf, sizeof(buf), "%llu\n", val);

	return simple_read_from_buffer(ubuf, cnt, ppos, buf, len);
}

/**
 * hwlat_width_write - Write function for "width" entry
 * @filp: The active open file structure
 * @ubuf: The user buffer that contains the value to write
 * @cnt: The maximum number of bytes to write to "file"
 * @ppos: The current position in @file
 *
 * This function provides a write implementation for the "width" interface
 * to the hardware latency detector. It can be used to configure
 * for how many us of the total window us we will actively sample for any
 * hardware-induced latency periods. Obviously, it is not possible to
 * sample constantly and have the system respond to a sample reader, or,
 * worse, without having the system appear to have gone out to lunch. It
 * is enforced that width is less that the total window size.
 */
static ssize_t
hwlat_width_write(struct file *filp, const char __user *ubuf,
		  size_t cnt, loff_t *ppos)
{
	u64 val;
	int err;

	err = kstrtoull_from_user(ubuf, cnt, 10, &val);
	if (err)
		return err;

	mutex_lock(&hwlat_data.lock);
	if (val < hwlat_data.sample_window)
		hwlat_data.sample_width = val;
	else
		err = -EINVAL;
	mutex_unlock(&hwlat_data.lock);

	if (err)
		return err;

	return cnt;
}

/**
 * hwlat_window_write - Write function for "window" entry
 * @filp: The active open file structure
 * @ubuf: The user buffer that contains the value to write
 * @cnt: The maximum number of bytes to write to "file"
 * @ppos: The current position in @file
 *
 * This function provides a write implementation for the "window" interface
 * to the hardware latency detetector. The window is the total time
 * in us that will be considered one sample period. Conceptually, windows
 * occur back-to-back and contain a sample width period during which
 * actual sampling occurs. Can be used to write a new total window size. It
 * is enfoced that any value written must be greater than the sample width
 * size, or an error results.
 */
static ssize_t
hwlat_window_write(struct file *filp, const char __user *ubuf,
		   size_t cnt, loff_t *ppos)
{
	u64 val;
	int err;

	err = kstrtoull_from_user(ubuf, cnt, 10, &val);
	if (err)
		return err;

	mutex_lock(&hwlat_data.lock);
	if (hwlat_data.sample_width < val)
		hwlat_data.sample_window = val;
	else
		err = -EINVAL;
	mutex_unlock(&hwlat_data.lock);

	if (err)
		return err;

	return cnt;
}

static const struct file_operations width_fops = {
	.open		= tracing_open_generic,
	.read		= hwlat_read,
	.write		= hwlat_width_write,
};

static const struct file_operations window_fops = {
	.open		= tracing_open_generic,
	.read		= hwlat_read,
	.write		= hwlat_window_write,
};

/**
 * init_tracefs - A function to initialize the tracefs interface files
 *
 * This function creates entries in tracefs for "hwlat_detector".
 * It creates the hwlat_detector directory in the tracing directory,
 * and within that directory is the count, width and window files to
 * change and view those values.
 */
static int init_tracefs(void)
{
	int ret;
	struct dentry *top_dir;

	ret = tracing_init_dentry();
	if (ret)
		return -ENOMEM;

	top_dir = tracefs_create_dir("hwlat_detector", NULL);
	if (!top_dir)
		return -ENOMEM;

	hwlat_sample_window = tracefs_create_file("window", 0640,
						  top_dir,
						  &hwlat_data.sample_window,
						  &window_fops);
	if (!hwlat_sample_window)
		goto err;

	hwlat_sample_width = tracefs_create_file("width", 0644,
						 top_dir,
						 &hwlat_data.sample_width,
						 &width_fops);
	if (!hwlat_sample_width)
		goto err;

	return 0;

 err:
	tracefs_remove(top_dir);
	return -ENOMEM;
}

static void hwlat_tracer_start(struct trace_array *tr)
{
	int err;

	err = start_kthread(tr);
	if (err)
		pr_err(BANNER "Cannot start hwlat kthread\n");
}

static void hwlat_tracer_stop(struct trace_array *tr)
{
	stop_kthread();
}

static bool hwlat_busy;

static int hwlat_tracer_init(struct trace_array *tr)
{
	/* Only allow one instance to enable this */
	if (hwlat_busy)
		return -EBUSY;

	hwlat_trace = tr;

	disable_migrate = false;
	hwlat_data.count = 0;
	tr->max_latency = 0;
	save_tracing_thresh = tracing_thresh;

	/* tracing_thresh is in nsecs, we speak in usecs */
	if (!tracing_thresh)
		tracing_thresh = last_tracing_thresh;

	if (tracer_tracing_is_on(tr))
		hwlat_tracer_start(tr);

	hwlat_busy = true;

	return 0;
}

static void hwlat_tracer_reset(struct trace_array *tr)
{
	stop_kthread();

	/* the tracing threshold is static between runs */
	last_tracing_thresh = tracing_thresh;

	tracing_thresh = save_tracing_thresh;
	hwlat_busy = false;
}

static struct tracer hwlat_tracer __read_mostly =
{
	.name		= "hwlat",
	.init		= hwlat_tracer_init,
	.reset		= hwlat_tracer_reset,
	.start		= hwlat_tracer_start,
	.stop		= hwlat_tracer_stop,
	.allow_instances = true,
};

__init static int init_hwlat_tracer(void)
{
	int ret;

	mutex_init(&hwlat_data.lock);

	ret = register_tracer(&hwlat_tracer);
	if (ret)
		return ret;

	init_tracefs();

	return 0;
}
late_initcall(init_hwlat_tracer);<|MERGE_RESOLUTION|>--- conflicted
+++ resolved
@@ -110,11 +110,7 @@
 	struct hwlat_entry *entry;
 
 	event = trace_buffer_lock_reserve(buffer, TRACE_HWLAT, sizeof(*entry),
-<<<<<<< HEAD
-					  tracing_gen_ctx_flags());
-=======
 					  tracing_gen_ctx());
->>>>>>> debce7f8
 	if (!event)
 		return;
 	entry	= ring_buffer_event_data(event);
