// SPDX-License-Identifier: GPL-2.0
/*
 * Copyright (C) 2006 Jens Axboe <axboe@kernel.dk>
 *
 */

#define pr_fmt(fmt) KBUILD_MODNAME ": " fmt

#include <linux/kernel.h>
#include <linux/blkdev.h>
#include <linux/blktrace_api.h>
#include <linux/percpu.h>
#include <linux/init.h>
#include <linux/mutex.h>
#include <linux/slab.h>
#include <linux/debugfs.h>
#include <linux/export.h>
#include <linux/time.h>
#include <linux/uaccess.h>
#include <linux/list.h>
#include <linux/blk-cgroup.h>

#include "../../block/blk.h"

#include <trace/events/block.h>

#include "trace_output.h"

#ifdef CONFIG_BLK_DEV_IO_TRACE

static unsigned int blktrace_seq __read_mostly = 1;

static struct trace_array *blk_tr;
static bool blk_tracer_enabled __read_mostly;

static LIST_HEAD(running_trace_list);
static __cacheline_aligned_in_smp DEFINE_SPINLOCK(running_trace_lock);

/* Select an alternative, minimalistic output than the original one */
#define TRACE_BLK_OPT_CLASSIC	0x1
#define TRACE_BLK_OPT_CGROUP	0x2
#define TRACE_BLK_OPT_CGNAME	0x4

static struct tracer_opt blk_tracer_opts[] = {
	/* Default disable the minimalistic output */
	{ TRACER_OPT(blk_classic, TRACE_BLK_OPT_CLASSIC) },
#ifdef CONFIG_BLK_CGROUP
	{ TRACER_OPT(blk_cgroup, TRACE_BLK_OPT_CGROUP) },
	{ TRACER_OPT(blk_cgname, TRACE_BLK_OPT_CGNAME) },
#endif
	{ }
};

static struct tracer_flags blk_tracer_flags = {
	.val  = 0,
	.opts = blk_tracer_opts,
};

/* Global reference count of probes */
static DEFINE_MUTEX(blk_probe_mutex);
static int blk_probes_ref;

static void blk_register_tracepoints(void);
static void blk_unregister_tracepoints(void);

/*
 * Send out a notify message.
 */
static void trace_note(struct blk_trace *bt, pid_t pid, int action,
		       const void *data, size_t len, u64 cgid)
{
	struct blk_io_trace *t;
	struct ring_buffer_event *event = NULL;
	struct trace_buffer *buffer = NULL;
	unsigned int trace_ctx = 0;
	int cpu = smp_processor_id();
	bool blk_tracer = blk_tracer_enabled;
	ssize_t cgid_len = cgid ? sizeof(cgid) : 0;

	if (blk_tracer) {
		buffer = blk_tr->array_buffer.buffer;
<<<<<<< HEAD
		trace_ctx = _tracing_gen_ctx_flags(0);
=======
		trace_ctx = tracing_gen_ctx_flags(0);
>>>>>>> debce7f8
		event = trace_buffer_lock_reserve(buffer, TRACE_BLK,
						  sizeof(*t) + len + cgid_len,
						  trace_ctx);
		if (!event)
			return;
		t = ring_buffer_event_data(event);
		goto record_it;
	}

	if (!bt->rchan)
		return;

	t = relay_reserve(bt->rchan, sizeof(*t) + len + cgid_len);
	if (t) {
		t->magic = BLK_IO_TRACE_MAGIC | BLK_IO_TRACE_VERSION;
		t->time = ktime_to_ns(ktime_get());
record_it:
		t->device = bt->dev;
		t->action = action | (cgid ? __BLK_TN_CGROUP : 0);
		t->pid = pid;
		t->cpu = cpu;
		t->pdu_len = len + cgid_len;
		if (cgid_len)
			memcpy((void *)t + sizeof(*t), &cgid, cgid_len);
		memcpy((void *) t + sizeof(*t) + cgid_len, data, len);

		if (blk_tracer)
			trace_buffer_unlock_commit(blk_tr, buffer, event, trace_ctx);
	}
}

/*
 * Send out a notify for this process, if we haven't done so since a trace
 * started
 */
static void trace_note_tsk(struct task_struct *tsk)
{
	unsigned long flags;
	struct blk_trace *bt;

	tsk->btrace_seq = blktrace_seq;
	spin_lock_irqsave(&running_trace_lock, flags);
	list_for_each_entry(bt, &running_trace_list, running_list) {
		trace_note(bt, tsk->pid, BLK_TN_PROCESS, tsk->comm,
			   sizeof(tsk->comm), 0);
	}
	spin_unlock_irqrestore(&running_trace_lock, flags);
}

static void trace_note_time(struct blk_trace *bt)
{
	struct timespec64 now;
	unsigned long flags;
	u32 words[2];

	/* need to check user space to see if this breaks in y2038 or y2106 */
	ktime_get_real_ts64(&now);
	words[0] = (u32)now.tv_sec;
	words[1] = now.tv_nsec;

	local_irq_save(flags);
	trace_note(bt, 0, BLK_TN_TIMESTAMP, words, sizeof(words), 0);
	local_irq_restore(flags);
}

void __trace_note_message(struct blk_trace *bt, struct blkcg *blkcg,
	const char *fmt, ...)
{
	int n;
	va_list args;
	unsigned long flags;
	char *buf;

	if (unlikely(bt->trace_state != Blktrace_running &&
		     !blk_tracer_enabled))
		return;

	/*
	 * If the BLK_TC_NOTIFY action mask isn't set, don't send any note
	 * message to the trace.
	 */
	if (!(bt->act_mask & BLK_TC_NOTIFY))
		return;

	local_irq_save(flags);
	buf = this_cpu_ptr(bt->msg_data);
	va_start(args, fmt);
	n = vscnprintf(buf, BLK_TN_MAX_MSG, fmt, args);
	va_end(args);

	if (!(blk_tracer_flags.val & TRACE_BLK_OPT_CGROUP))
		blkcg = NULL;
#ifdef CONFIG_BLK_CGROUP
	trace_note(bt, current->pid, BLK_TN_MESSAGE, buf, n,
		   blkcg ? cgroup_id(blkcg->css.cgroup) : 1);
#else
	trace_note(bt, current->pid, BLK_TN_MESSAGE, buf, n, 0);
#endif
	local_irq_restore(flags);
}
EXPORT_SYMBOL_GPL(__trace_note_message);

static int act_log_check(struct blk_trace *bt, u32 what, sector_t sector,
			 pid_t pid)
{
	if (((bt->act_mask << BLK_TC_SHIFT) & what) == 0)
		return 1;
	if (sector && (sector < bt->start_lba || sector > bt->end_lba))
		return 1;
	if (bt->pid && pid != bt->pid)
		return 1;

	return 0;
}

/*
 * Data direction bit lookup
 */
static const u32 ddir_act[2] = { BLK_TC_ACT(BLK_TC_READ),
				 BLK_TC_ACT(BLK_TC_WRITE) };

#define BLK_TC_RAHEAD		BLK_TC_AHEAD
#define BLK_TC_PREFLUSH		BLK_TC_FLUSH

/* The ilog2() calls fall out because they're constant */
#define MASK_TC_BIT(rw, __name) ((rw & REQ_ ## __name) << \
	  (ilog2(BLK_TC_ ## __name) + BLK_TC_SHIFT - __REQ_ ## __name))

/*
 * The worker for the various blk_add_trace*() types. Fills out a
 * blk_io_trace structure and places it in a per-cpu subbuffer.
 */
static void __blk_add_trace(struct blk_trace *bt, sector_t sector, int bytes,
		     int op, int op_flags, u32 what, int error, int pdu_len,
		     void *pdu_data, u64 cgid)
{
	struct task_struct *tsk = current;
	struct ring_buffer_event *event = NULL;
	struct trace_buffer *buffer = NULL;
	struct blk_io_trace *t;
	unsigned long flags = 0;
	unsigned long *sequence;
	unsigned int trace_ctx = 0;
	pid_t pid;
	int cpu;
	bool blk_tracer = blk_tracer_enabled;
	ssize_t cgid_len = cgid ? sizeof(cgid) : 0;

	if (unlikely(bt->trace_state != Blktrace_running && !blk_tracer))
		return;

	what |= ddir_act[op_is_write(op) ? WRITE : READ];
	what |= MASK_TC_BIT(op_flags, SYNC);
	what |= MASK_TC_BIT(op_flags, RAHEAD);
	what |= MASK_TC_BIT(op_flags, META);
	what |= MASK_TC_BIT(op_flags, PREFLUSH);
	what |= MASK_TC_BIT(op_flags, FUA);
	if (op == REQ_OP_DISCARD || op == REQ_OP_SECURE_ERASE)
		what |= BLK_TC_ACT(BLK_TC_DISCARD);
	if (op == REQ_OP_FLUSH)
		what |= BLK_TC_ACT(BLK_TC_FLUSH);
	if (cgid)
		what |= __BLK_TA_CGROUP;

	pid = tsk->pid;
	if (act_log_check(bt, what, sector, pid))
		return;
	cpu = raw_smp_processor_id();

	if (blk_tracer) {
		tracing_record_cmdline(current);

		buffer = blk_tr->array_buffer.buffer;
<<<<<<< HEAD
		trace_ctx = _tracing_gen_ctx_flags(0);
=======
		trace_ctx = tracing_gen_ctx_flags(0);
>>>>>>> debce7f8
		event = trace_buffer_lock_reserve(buffer, TRACE_BLK,
						  sizeof(*t) + pdu_len + cgid_len,
						  trace_ctx);
		if (!event)
			return;
		t = ring_buffer_event_data(event);
		goto record_it;
	}

	if (unlikely(tsk->btrace_seq != blktrace_seq))
		trace_note_tsk(tsk);

	/*
	 * A word about the locking here - we disable interrupts to reserve
	 * some space in the relay per-cpu buffer, to prevent an irq
	 * from coming in and stepping on our toes.
	 */
	local_irq_save(flags);
	t = relay_reserve(bt->rchan, sizeof(*t) + pdu_len + cgid_len);
	if (t) {
		sequence = per_cpu_ptr(bt->sequence, cpu);

		t->magic = BLK_IO_TRACE_MAGIC | BLK_IO_TRACE_VERSION;
		t->sequence = ++(*sequence);
		t->time = ktime_to_ns(ktime_get());
record_it:
		/*
		 * These two are not needed in ftrace as they are in the
		 * generic trace_entry, filled by tracing_generic_entry_update,
		 * but for the trace_event->bin() synthesizer benefit we do it
		 * here too.
		 */
		t->cpu = cpu;
		t->pid = pid;

		t->sector = sector;
		t->bytes = bytes;
		t->action = what;
		t->device = bt->dev;
		t->error = error;
		t->pdu_len = pdu_len + cgid_len;

		if (cgid_len)
			memcpy((void *)t + sizeof(*t), &cgid, cgid_len);
		if (pdu_len)
			memcpy((void *)t + sizeof(*t) + cgid_len, pdu_data, pdu_len);

		if (blk_tracer) {
			trace_buffer_unlock_commit(blk_tr, buffer, event, trace_ctx);
			return;
		}
	}

	local_irq_restore(flags);
}

static void blk_trace_free(struct blk_trace *bt)
{
	debugfs_remove(bt->msg_file);
	debugfs_remove(bt->dropped_file);
	relay_close(bt->rchan);
	debugfs_remove(bt->dir);
	free_percpu(bt->sequence);
	free_percpu(bt->msg_data);
	kfree(bt);
}

static void get_probe_ref(void)
{
	mutex_lock(&blk_probe_mutex);
	if (++blk_probes_ref == 1)
		blk_register_tracepoints();
	mutex_unlock(&blk_probe_mutex);
}

static void put_probe_ref(void)
{
	mutex_lock(&blk_probe_mutex);
	if (!--blk_probes_ref)
		blk_unregister_tracepoints();
	mutex_unlock(&blk_probe_mutex);
}

static void blk_trace_cleanup(struct blk_trace *bt)
{
	synchronize_rcu();
	blk_trace_free(bt);
	put_probe_ref();
}

static int __blk_trace_remove(struct request_queue *q)
{
	struct blk_trace *bt;

	bt = rcu_replace_pointer(q->blk_trace, NULL,
				 lockdep_is_held(&q->debugfs_mutex));
	if (!bt)
		return -EINVAL;

	if (bt->trace_state != Blktrace_running)
		blk_trace_cleanup(bt);

	return 0;
}

int blk_trace_remove(struct request_queue *q)
{
	int ret;

	mutex_lock(&q->debugfs_mutex);
	ret = __blk_trace_remove(q);
	mutex_unlock(&q->debugfs_mutex);

	return ret;
}
EXPORT_SYMBOL_GPL(blk_trace_remove);

static ssize_t blk_dropped_read(struct file *filp, char __user *buffer,
				size_t count, loff_t *ppos)
{
	struct blk_trace *bt = filp->private_data;
	char buf[16];

	snprintf(buf, sizeof(buf), "%u\n", atomic_read(&bt->dropped));

	return simple_read_from_buffer(buffer, count, ppos, buf, strlen(buf));
}

static const struct file_operations blk_dropped_fops = {
	.owner =	THIS_MODULE,
	.open =		simple_open,
	.read =		blk_dropped_read,
	.llseek =	default_llseek,
};

static ssize_t blk_msg_write(struct file *filp, const char __user *buffer,
				size_t count, loff_t *ppos)
{
	char *msg;
	struct blk_trace *bt;

	if (count >= BLK_TN_MAX_MSG)
		return -EINVAL;

	msg = memdup_user_nul(buffer, count);
	if (IS_ERR(msg))
		return PTR_ERR(msg);

	bt = filp->private_data;
	__trace_note_message(bt, NULL, "%s", msg);
	kfree(msg);

	return count;
}

static const struct file_operations blk_msg_fops = {
	.owner =	THIS_MODULE,
	.open =		simple_open,
	.write =	blk_msg_write,
	.llseek =	noop_llseek,
};

/*
 * Keep track of how many times we encountered a full subbuffer, to aid
 * the user space app in telling how many lost events there were.
 */
static int blk_subbuf_start_callback(struct rchan_buf *buf, void *subbuf,
				     void *prev_subbuf, size_t prev_padding)
{
	struct blk_trace *bt;

	if (!relay_buf_full(buf))
		return 1;

	bt = buf->chan->private_data;
	atomic_inc(&bt->dropped);
	return 0;
}

static int blk_remove_buf_file_callback(struct dentry *dentry)
{
	debugfs_remove(dentry);

	return 0;
}

static struct dentry *blk_create_buf_file_callback(const char *filename,
						   struct dentry *parent,
						   umode_t mode,
						   struct rchan_buf *buf,
						   int *is_global)
{
	return debugfs_create_file(filename, mode, parent, buf,
					&relay_file_operations);
}

static struct rchan_callbacks blk_relay_callbacks = {
	.subbuf_start		= blk_subbuf_start_callback,
	.create_buf_file	= blk_create_buf_file_callback,
	.remove_buf_file	= blk_remove_buf_file_callback,
};

static void blk_trace_setup_lba(struct blk_trace *bt,
				struct block_device *bdev)
{
	struct hd_struct *part = NULL;

	if (bdev)
		part = bdev->bd_part;

	if (part) {
		bt->start_lba = part->start_sect;
		bt->end_lba = part->start_sect + part->nr_sects;
	} else {
		bt->start_lba = 0;
		bt->end_lba = -1ULL;
	}
}

/*
 * Setup everything required to start tracing
 */
static int do_blk_trace_setup(struct request_queue *q, char *name, dev_t dev,
			      struct block_device *bdev,
			      struct blk_user_trace_setup *buts)
{
	struct blk_trace *bt = NULL;
	struct dentry *dir = NULL;
	int ret;

	lockdep_assert_held(&q->debugfs_mutex);

	if (!buts->buf_size || !buts->buf_nr)
		return -EINVAL;

	strncpy(buts->name, name, BLKTRACE_BDEV_SIZE);
	buts->name[BLKTRACE_BDEV_SIZE - 1] = '\0';

	/*
	 * some device names have larger paths - convert the slashes
	 * to underscores for this to work as expected
	 */
	strreplace(buts->name, '/', '_');

	/*
	 * bdev can be NULL, as with scsi-generic, this is a helpful as
	 * we can be.
	 */
	if (rcu_dereference_protected(q->blk_trace,
				      lockdep_is_held(&q->debugfs_mutex))) {
		pr_warn("Concurrent blktraces are not allowed on %s\n",
			buts->name);
		return -EBUSY;
	}

	bt = kzalloc(sizeof(*bt), GFP_KERNEL);
	if (!bt)
		return -ENOMEM;

	ret = -ENOMEM;
	bt->sequence = alloc_percpu(unsigned long);
	if (!bt->sequence)
		goto err;

	bt->msg_data = __alloc_percpu(BLK_TN_MAX_MSG, __alignof__(char));
	if (!bt->msg_data)
		goto err;

	/*
	 * When tracing the whole disk reuse the existing debugfs directory
	 * created by the block layer on init. For partitions block devices,
	 * and scsi-generic block devices we create a temporary new debugfs
	 * directory that will be removed once the trace ends.
	 */
	if (bdev && !bdev_is_partition(bdev))
		dir = q->debugfs_dir;
	else
		bt->dir = dir = debugfs_create_dir(buts->name, blk_debugfs_root);

	/*
	 * As blktrace relies on debugfs for its interface the debugfs directory
	 * is required, contrary to the usual mantra of not checking for debugfs
	 * files or directories.
	 */
	if (IS_ERR_OR_NULL(dir)) {
		pr_warn("debugfs_dir not present for %s so skipping\n",
			buts->name);
		ret = -ENOENT;
		goto err;
	}

	bt->dev = dev;
	atomic_set(&bt->dropped, 0);
	INIT_LIST_HEAD(&bt->running_list);

	ret = -EIO;
	bt->dropped_file = debugfs_create_file("dropped", 0444, dir, bt,
					       &blk_dropped_fops);

	bt->msg_file = debugfs_create_file("msg", 0222, dir, bt, &blk_msg_fops);

	bt->rchan = relay_open("trace", dir, buts->buf_size,
				buts->buf_nr, &blk_relay_callbacks, bt);
	if (!bt->rchan)
		goto err;

	bt->act_mask = buts->act_mask;
	if (!bt->act_mask)
		bt->act_mask = (u16) -1;

	blk_trace_setup_lba(bt, bdev);

	/* overwrite with user settings */
	if (buts->start_lba)
		bt->start_lba = buts->start_lba;
	if (buts->end_lba)
		bt->end_lba = buts->end_lba;

	bt->pid = buts->pid;
	bt->trace_state = Blktrace_setup;

	rcu_assign_pointer(q->blk_trace, bt);
	get_probe_ref();

	ret = 0;
err:
	if (ret)
		blk_trace_free(bt);
	return ret;
}

static int __blk_trace_setup(struct request_queue *q, char *name, dev_t dev,
			     struct block_device *bdev, char __user *arg)
{
	struct blk_user_trace_setup buts;
	int ret;

	ret = copy_from_user(&buts, arg, sizeof(buts));
	if (ret)
		return -EFAULT;

	ret = do_blk_trace_setup(q, name, dev, bdev, &buts);
	if (ret)
		return ret;

	if (copy_to_user(arg, &buts, sizeof(buts))) {
		__blk_trace_remove(q);
		return -EFAULT;
	}
	return 0;
}

int blk_trace_setup(struct request_queue *q, char *name, dev_t dev,
		    struct block_device *bdev,
		    char __user *arg)
{
	int ret;

	mutex_lock(&q->debugfs_mutex);
	ret = __blk_trace_setup(q, name, dev, bdev, arg);
	mutex_unlock(&q->debugfs_mutex);

	return ret;
}
EXPORT_SYMBOL_GPL(blk_trace_setup);

#if defined(CONFIG_COMPAT) && defined(CONFIG_X86_64)
static int compat_blk_trace_setup(struct request_queue *q, char *name,
				  dev_t dev, struct block_device *bdev,
				  char __user *arg)
{
	struct blk_user_trace_setup buts;
	struct compat_blk_user_trace_setup cbuts;
	int ret;

	if (copy_from_user(&cbuts, arg, sizeof(cbuts)))
		return -EFAULT;

	buts = (struct blk_user_trace_setup) {
		.act_mask = cbuts.act_mask,
		.buf_size = cbuts.buf_size,
		.buf_nr = cbuts.buf_nr,
		.start_lba = cbuts.start_lba,
		.end_lba = cbuts.end_lba,
		.pid = cbuts.pid,
	};

	ret = do_blk_trace_setup(q, name, dev, bdev, &buts);
	if (ret)
		return ret;

	if (copy_to_user(arg, &buts.name, ARRAY_SIZE(buts.name))) {
		__blk_trace_remove(q);
		return -EFAULT;
	}

	return 0;
}
#endif

static int __blk_trace_startstop(struct request_queue *q, int start)
{
	int ret;
	struct blk_trace *bt;

	bt = rcu_dereference_protected(q->blk_trace,
				       lockdep_is_held(&q->debugfs_mutex));
	if (bt == NULL)
		return -EINVAL;

	/*
	 * For starting a trace, we can transition from a setup or stopped
	 * trace. For stopping a trace, the state must be running
	 */
	ret = -EINVAL;
	if (start) {
		if (bt->trace_state == Blktrace_setup ||
		    bt->trace_state == Blktrace_stopped) {
			blktrace_seq++;
			smp_mb();
			bt->trace_state = Blktrace_running;
			spin_lock_irq(&running_trace_lock);
			list_add(&bt->running_list, &running_trace_list);
			spin_unlock_irq(&running_trace_lock);

			trace_note_time(bt);
			ret = 0;
		}
	} else {
		if (bt->trace_state == Blktrace_running) {
			bt->trace_state = Blktrace_stopped;
			spin_lock_irq(&running_trace_lock);
			list_del_init(&bt->running_list);
			spin_unlock_irq(&running_trace_lock);
			relay_flush(bt->rchan);
			ret = 0;
		}
	}

	return ret;
}

int blk_trace_startstop(struct request_queue *q, int start)
{
	int ret;

	mutex_lock(&q->debugfs_mutex);
	ret = __blk_trace_startstop(q, start);
	mutex_unlock(&q->debugfs_mutex);

	return ret;
}
EXPORT_SYMBOL_GPL(blk_trace_startstop);

/*
 * When reading or writing the blktrace sysfs files, the references to the
 * opened sysfs or device files should prevent the underlying block device
 * from being removed. So no further delete protection is really needed.
 */

/**
 * blk_trace_ioctl: - handle the ioctls associated with tracing
 * @bdev:	the block device
 * @cmd:	the ioctl cmd
 * @arg:	the argument data, if any
 *
 **/
int blk_trace_ioctl(struct block_device *bdev, unsigned cmd, char __user *arg)
{
	struct request_queue *q;
	int ret, start = 0;
	char b[BDEVNAME_SIZE];

	q = bdev_get_queue(bdev);
	if (!q)
		return -ENXIO;

	mutex_lock(&q->debugfs_mutex);

	switch (cmd) {
	case BLKTRACESETUP:
		bdevname(bdev, b);
		ret = __blk_trace_setup(q, b, bdev->bd_dev, bdev, arg);
		break;
#if defined(CONFIG_COMPAT) && defined(CONFIG_X86_64)
	case BLKTRACESETUP32:
		bdevname(bdev, b);
		ret = compat_blk_trace_setup(q, b, bdev->bd_dev, bdev, arg);
		break;
#endif
	case BLKTRACESTART:
		start = 1;
		fallthrough;
	case BLKTRACESTOP:
		ret = __blk_trace_startstop(q, start);
		break;
	case BLKTRACETEARDOWN:
		ret = __blk_trace_remove(q);
		break;
	default:
		ret = -ENOTTY;
		break;
	}

	mutex_unlock(&q->debugfs_mutex);
	return ret;
}

/**
 * blk_trace_shutdown: - stop and cleanup trace structures
 * @q:    the request queue associated with the device
 *
 **/
void blk_trace_shutdown(struct request_queue *q)
{
	mutex_lock(&q->debugfs_mutex);
	if (rcu_dereference_protected(q->blk_trace,
				      lockdep_is_held(&q->debugfs_mutex))) {
		__blk_trace_startstop(q, 0);
		__blk_trace_remove(q);
	}

	mutex_unlock(&q->debugfs_mutex);
}

#ifdef CONFIG_BLK_CGROUP
static u64 blk_trace_bio_get_cgid(struct request_queue *q, struct bio *bio)
{
	struct blk_trace *bt;

	/* We don't use the 'bt' value here except as an optimization... */
	bt = rcu_dereference_protected(q->blk_trace, 1);
	if (!bt || !(blk_tracer_flags.val & TRACE_BLK_OPT_CGROUP))
		return 0;

	if (!bio->bi_blkg)
		return 0;
	return cgroup_id(bio_blkcg(bio)->css.cgroup);
}
#else
static u64 blk_trace_bio_get_cgid(struct request_queue *q, struct bio *bio)
{
	return 0;
}
#endif

static u64
blk_trace_request_get_cgid(struct request_queue *q, struct request *rq)
{
	if (!rq->bio)
		return 0;
	/* Use the first bio */
	return blk_trace_bio_get_cgid(q, rq->bio);
}

/*
 * blktrace probes
 */

/**
 * blk_add_trace_rq - Add a trace for a request oriented action
 * @rq:		the source request
 * @error:	return status to log
 * @nr_bytes:	number of completed bytes
 * @what:	the action
 * @cgid:	the cgroup info
 *
 * Description:
 *     Records an action against a request. Will log the bio offset + size.
 *
 **/
static void blk_add_trace_rq(struct request *rq, int error,
			     unsigned int nr_bytes, u32 what, u64 cgid)
{
	struct blk_trace *bt;

	rcu_read_lock();
	bt = rcu_dereference(rq->q->blk_trace);
	if (likely(!bt)) {
		rcu_read_unlock();
		return;
	}

	if (blk_rq_is_passthrough(rq))
		what |= BLK_TC_ACT(BLK_TC_PC);
	else
		what |= BLK_TC_ACT(BLK_TC_FS);

	__blk_add_trace(bt, blk_rq_trace_sector(rq), nr_bytes, req_op(rq),
			rq->cmd_flags, what, error, 0, NULL, cgid);
	rcu_read_unlock();
}

static void blk_add_trace_rq_insert(void *ignore,
				    struct request_queue *q, struct request *rq)
{
	blk_add_trace_rq(rq, 0, blk_rq_bytes(rq), BLK_TA_INSERT,
			 blk_trace_request_get_cgid(q, rq));
}

static void blk_add_trace_rq_issue(void *ignore,
				   struct request_queue *q, struct request *rq)
{
	blk_add_trace_rq(rq, 0, blk_rq_bytes(rq), BLK_TA_ISSUE,
			 blk_trace_request_get_cgid(q, rq));
}

static void blk_add_trace_rq_merge(void *ignore,
				   struct request_queue *q, struct request *rq)
{
	blk_add_trace_rq(rq, 0, blk_rq_bytes(rq), BLK_TA_BACKMERGE,
			 blk_trace_request_get_cgid(q, rq));
}

static void blk_add_trace_rq_requeue(void *ignore,
				     struct request_queue *q,
				     struct request *rq)
{
	blk_add_trace_rq(rq, 0, blk_rq_bytes(rq), BLK_TA_REQUEUE,
			 blk_trace_request_get_cgid(q, rq));
}

static void blk_add_trace_rq_complete(void *ignore, struct request *rq,
			int error, unsigned int nr_bytes)
{
	blk_add_trace_rq(rq, error, nr_bytes, BLK_TA_COMPLETE,
			 blk_trace_request_get_cgid(rq->q, rq));
}

/**
 * blk_add_trace_bio - Add a trace for a bio oriented action
 * @q:		queue the io is for
 * @bio:	the source bio
 * @what:	the action
 * @error:	error, if any
 *
 * Description:
 *     Records an action against a bio. Will log the bio offset + size.
 *
 **/
static void blk_add_trace_bio(struct request_queue *q, struct bio *bio,
			      u32 what, int error)
{
	struct blk_trace *bt;

	rcu_read_lock();
	bt = rcu_dereference(q->blk_trace);
	if (likely(!bt)) {
		rcu_read_unlock();
		return;
	}

	__blk_add_trace(bt, bio->bi_iter.bi_sector, bio->bi_iter.bi_size,
			bio_op(bio), bio->bi_opf, what, error, 0, NULL,
			blk_trace_bio_get_cgid(q, bio));
	rcu_read_unlock();
}

static void blk_add_trace_bio_bounce(void *ignore,
				     struct request_queue *q, struct bio *bio)
{
	blk_add_trace_bio(q, bio, BLK_TA_BOUNCE, 0);
}

static void blk_add_trace_bio_complete(void *ignore,
				       struct request_queue *q, struct bio *bio)
{
	blk_add_trace_bio(q, bio, BLK_TA_COMPLETE,
			  blk_status_to_errno(bio->bi_status));
}

static void blk_add_trace_bio_backmerge(void *ignore,
					struct request_queue *q,
					struct request *rq,
					struct bio *bio)
{
	blk_add_trace_bio(q, bio, BLK_TA_BACKMERGE, 0);
}

static void blk_add_trace_bio_frontmerge(void *ignore,
					 struct request_queue *q,
					 struct request *rq,
					 struct bio *bio)
{
	blk_add_trace_bio(q, bio, BLK_TA_FRONTMERGE, 0);
}

static void blk_add_trace_bio_queue(void *ignore,
				    struct request_queue *q, struct bio *bio)
{
	blk_add_trace_bio(q, bio, BLK_TA_QUEUE, 0);
}

static void blk_add_trace_getrq(void *ignore,
				struct request_queue *q,
				struct bio *bio, int rw)
{
	if (bio)
		blk_add_trace_bio(q, bio, BLK_TA_GETRQ, 0);
	else {
		struct blk_trace *bt;

		rcu_read_lock();
		bt = rcu_dereference(q->blk_trace);
		if (bt)
			__blk_add_trace(bt, 0, 0, rw, 0, BLK_TA_GETRQ, 0, 0,
					NULL, 0);
		rcu_read_unlock();
	}
}


static void blk_add_trace_sleeprq(void *ignore,
				  struct request_queue *q,
				  struct bio *bio, int rw)
{
	if (bio)
		blk_add_trace_bio(q, bio, BLK_TA_SLEEPRQ, 0);
	else {
		struct blk_trace *bt;

		rcu_read_lock();
		bt = rcu_dereference(q->blk_trace);
		if (bt)
			__blk_add_trace(bt, 0, 0, rw, 0, BLK_TA_SLEEPRQ,
					0, 0, NULL, 0);
		rcu_read_unlock();
	}
}

static void blk_add_trace_plug(void *ignore, struct request_queue *q)
{
	struct blk_trace *bt;

	rcu_read_lock();
	bt = rcu_dereference(q->blk_trace);
	if (bt)
		__blk_add_trace(bt, 0, 0, 0, 0, BLK_TA_PLUG, 0, 0, NULL, 0);
	rcu_read_unlock();
}

static void blk_add_trace_unplug(void *ignore, struct request_queue *q,
				    unsigned int depth, bool explicit)
{
	struct blk_trace *bt;

	rcu_read_lock();
	bt = rcu_dereference(q->blk_trace);
	if (bt) {
		__be64 rpdu = cpu_to_be64(depth);
		u32 what;

		if (explicit)
			what = BLK_TA_UNPLUG_IO;
		else
			what = BLK_TA_UNPLUG_TIMER;

		__blk_add_trace(bt, 0, 0, 0, 0, what, 0, sizeof(rpdu), &rpdu, 0);
	}
	rcu_read_unlock();
}

static void blk_add_trace_split(void *ignore,
				struct request_queue *q, struct bio *bio,
				unsigned int pdu)
{
	struct blk_trace *bt;

	rcu_read_lock();
	bt = rcu_dereference(q->blk_trace);
	if (bt) {
		__be64 rpdu = cpu_to_be64(pdu);

		__blk_add_trace(bt, bio->bi_iter.bi_sector,
				bio->bi_iter.bi_size, bio_op(bio), bio->bi_opf,
				BLK_TA_SPLIT,
				blk_status_to_errno(bio->bi_status),
				sizeof(rpdu), &rpdu,
				blk_trace_bio_get_cgid(q, bio));
	}
	rcu_read_unlock();
}

/**
 * blk_add_trace_bio_remap - Add a trace for a bio-remap operation
 * @ignore:	trace callback data parameter (not used)
 * @q:		queue the io is for
 * @bio:	the source bio
 * @dev:	target device
 * @from:	source sector
 *
 * Description:
 *     Device mapper or raid target sometimes need to split a bio because
 *     it spans a stripe (or similar). Add a trace for that action.
 *
 **/
static void blk_add_trace_bio_remap(void *ignore,
				    struct request_queue *q, struct bio *bio,
				    dev_t dev, sector_t from)
{
	struct blk_trace *bt;
	struct blk_io_trace_remap r;

	rcu_read_lock();
	bt = rcu_dereference(q->blk_trace);
	if (likely(!bt)) {
		rcu_read_unlock();
		return;
	}

	r.device_from = cpu_to_be32(dev);
	r.device_to   = cpu_to_be32(bio_dev(bio));
	r.sector_from = cpu_to_be64(from);

	__blk_add_trace(bt, bio->bi_iter.bi_sector, bio->bi_iter.bi_size,
			bio_op(bio), bio->bi_opf, BLK_TA_REMAP,
			blk_status_to_errno(bio->bi_status),
			sizeof(r), &r, blk_trace_bio_get_cgid(q, bio));
	rcu_read_unlock();
}

/**
 * blk_add_trace_rq_remap - Add a trace for a request-remap operation
 * @ignore:	trace callback data parameter (not used)
 * @q:		queue the io is for
 * @rq:		the source request
 * @dev:	target device
 * @from:	source sector
 *
 * Description:
 *     Device mapper remaps request to other devices.
 *     Add a trace for that action.
 *
 **/
static void blk_add_trace_rq_remap(void *ignore,
				   struct request_queue *q,
				   struct request *rq, dev_t dev,
				   sector_t from)
{
	struct blk_trace *bt;
	struct blk_io_trace_remap r;

	rcu_read_lock();
	bt = rcu_dereference(q->blk_trace);
	if (likely(!bt)) {
		rcu_read_unlock();
		return;
	}

	r.device_from = cpu_to_be32(dev);
	r.device_to   = cpu_to_be32(disk_devt(rq->rq_disk));
	r.sector_from = cpu_to_be64(from);

	__blk_add_trace(bt, blk_rq_pos(rq), blk_rq_bytes(rq),
			rq_data_dir(rq), 0, BLK_TA_REMAP, 0,
			sizeof(r), &r, blk_trace_request_get_cgid(q, rq));
	rcu_read_unlock();
}

/**
 * blk_add_driver_data - Add binary message with driver-specific data
 * @q:		queue the io is for
 * @rq:		io request
 * @data:	driver-specific data
 * @len:	length of driver-specific data
 *
 * Description:
 *     Some drivers might want to write driver-specific data per request.
 *
 **/
void blk_add_driver_data(struct request_queue *q,
			 struct request *rq,
			 void *data, size_t len)
{
	struct blk_trace *bt;

	rcu_read_lock();
	bt = rcu_dereference(q->blk_trace);
	if (likely(!bt)) {
		rcu_read_unlock();
		return;
	}

	__blk_add_trace(bt, blk_rq_trace_sector(rq), blk_rq_bytes(rq), 0, 0,
				BLK_TA_DRV_DATA, 0, len, data,
				blk_trace_request_get_cgid(q, rq));
	rcu_read_unlock();
}
EXPORT_SYMBOL_GPL(blk_add_driver_data);

static void blk_register_tracepoints(void)
{
	int ret;

	ret = register_trace_block_rq_insert(blk_add_trace_rq_insert, NULL);
	WARN_ON(ret);
	ret = register_trace_block_rq_issue(blk_add_trace_rq_issue, NULL);
	WARN_ON(ret);
	ret = register_trace_block_rq_merge(blk_add_trace_rq_merge, NULL);
	WARN_ON(ret);
	ret = register_trace_block_rq_requeue(blk_add_trace_rq_requeue, NULL);
	WARN_ON(ret);
	ret = register_trace_block_rq_complete(blk_add_trace_rq_complete, NULL);
	WARN_ON(ret);
	ret = register_trace_block_bio_bounce(blk_add_trace_bio_bounce, NULL);
	WARN_ON(ret);
	ret = register_trace_block_bio_complete(blk_add_trace_bio_complete, NULL);
	WARN_ON(ret);
	ret = register_trace_block_bio_backmerge(blk_add_trace_bio_backmerge, NULL);
	WARN_ON(ret);
	ret = register_trace_block_bio_frontmerge(blk_add_trace_bio_frontmerge, NULL);
	WARN_ON(ret);
	ret = register_trace_block_bio_queue(blk_add_trace_bio_queue, NULL);
	WARN_ON(ret);
	ret = register_trace_block_getrq(blk_add_trace_getrq, NULL);
	WARN_ON(ret);
	ret = register_trace_block_sleeprq(blk_add_trace_sleeprq, NULL);
	WARN_ON(ret);
	ret = register_trace_block_plug(blk_add_trace_plug, NULL);
	WARN_ON(ret);
	ret = register_trace_block_unplug(blk_add_trace_unplug, NULL);
	WARN_ON(ret);
	ret = register_trace_block_split(blk_add_trace_split, NULL);
	WARN_ON(ret);
	ret = register_trace_block_bio_remap(blk_add_trace_bio_remap, NULL);
	WARN_ON(ret);
	ret = register_trace_block_rq_remap(blk_add_trace_rq_remap, NULL);
	WARN_ON(ret);
}

static void blk_unregister_tracepoints(void)
{
	unregister_trace_block_rq_remap(blk_add_trace_rq_remap, NULL);
	unregister_trace_block_bio_remap(blk_add_trace_bio_remap, NULL);
	unregister_trace_block_split(blk_add_trace_split, NULL);
	unregister_trace_block_unplug(blk_add_trace_unplug, NULL);
	unregister_trace_block_plug(blk_add_trace_plug, NULL);
	unregister_trace_block_sleeprq(blk_add_trace_sleeprq, NULL);
	unregister_trace_block_getrq(blk_add_trace_getrq, NULL);
	unregister_trace_block_bio_queue(blk_add_trace_bio_queue, NULL);
	unregister_trace_block_bio_frontmerge(blk_add_trace_bio_frontmerge, NULL);
	unregister_trace_block_bio_backmerge(blk_add_trace_bio_backmerge, NULL);
	unregister_trace_block_bio_complete(blk_add_trace_bio_complete, NULL);
	unregister_trace_block_bio_bounce(blk_add_trace_bio_bounce, NULL);
	unregister_trace_block_rq_complete(blk_add_trace_rq_complete, NULL);
	unregister_trace_block_rq_requeue(blk_add_trace_rq_requeue, NULL);
	unregister_trace_block_rq_merge(blk_add_trace_rq_merge, NULL);
	unregister_trace_block_rq_issue(blk_add_trace_rq_issue, NULL);
	unregister_trace_block_rq_insert(blk_add_trace_rq_insert, NULL);

	tracepoint_synchronize_unregister();
}

/*
 * struct blk_io_tracer formatting routines
 */

static void fill_rwbs(char *rwbs, const struct blk_io_trace *t)
{
	int i = 0;
	int tc = t->action >> BLK_TC_SHIFT;

	if ((t->action & ~__BLK_TN_CGROUP) == BLK_TN_MESSAGE) {
		rwbs[i++] = 'N';
		goto out;
	}

	if (tc & BLK_TC_FLUSH)
		rwbs[i++] = 'F';

	if (tc & BLK_TC_DISCARD)
		rwbs[i++] = 'D';
	else if (tc & BLK_TC_WRITE)
		rwbs[i++] = 'W';
	else if (t->bytes)
		rwbs[i++] = 'R';
	else
		rwbs[i++] = 'N';

	if (tc & BLK_TC_FUA)
		rwbs[i++] = 'F';
	if (tc & BLK_TC_AHEAD)
		rwbs[i++] = 'A';
	if (tc & BLK_TC_SYNC)
		rwbs[i++] = 'S';
	if (tc & BLK_TC_META)
		rwbs[i++] = 'M';
out:
	rwbs[i] = '\0';
}

static inline
const struct blk_io_trace *te_blk_io_trace(const struct trace_entry *ent)
{
	return (const struct blk_io_trace *)ent;
}

static inline const void *pdu_start(const struct trace_entry *ent, bool has_cg)
{
	return (void *)(te_blk_io_trace(ent) + 1) + (has_cg ? sizeof(u64) : 0);
}

static inline u64 t_cgid(const struct trace_entry *ent)
{
	return *(u64 *)(te_blk_io_trace(ent) + 1);
}

static inline int pdu_real_len(const struct trace_entry *ent, bool has_cg)
{
	return te_blk_io_trace(ent)->pdu_len - (has_cg ? sizeof(u64) : 0);
}

static inline u32 t_action(const struct trace_entry *ent)
{
	return te_blk_io_trace(ent)->action;
}

static inline u32 t_bytes(const struct trace_entry *ent)
{
	return te_blk_io_trace(ent)->bytes;
}

static inline u32 t_sec(const struct trace_entry *ent)
{
	return te_blk_io_trace(ent)->bytes >> 9;
}

static inline unsigned long long t_sector(const struct trace_entry *ent)
{
	return te_blk_io_trace(ent)->sector;
}

static inline __u16 t_error(const struct trace_entry *ent)
{
	return te_blk_io_trace(ent)->error;
}

static __u64 get_pdu_int(const struct trace_entry *ent, bool has_cg)
{
	const __be64 *val = pdu_start(ent, has_cg);
	return be64_to_cpu(*val);
}

typedef void (blk_log_action_t) (struct trace_iterator *iter, const char *act,
	bool has_cg);

static void blk_log_action_classic(struct trace_iterator *iter, const char *act,
	bool has_cg)
{
	char rwbs[RWBS_LEN];
	unsigned long long ts  = iter->ts;
	unsigned long nsec_rem = do_div(ts, NSEC_PER_SEC);
	unsigned secs	       = (unsigned long)ts;
	const struct blk_io_trace *t = te_blk_io_trace(iter->ent);

	fill_rwbs(rwbs, t);

	trace_seq_printf(&iter->seq,
			 "%3d,%-3d %2d %5d.%09lu %5u %2s %3s ",
			 MAJOR(t->device), MINOR(t->device), iter->cpu,
			 secs, nsec_rem, iter->ent->pid, act, rwbs);
}

static void blk_log_action(struct trace_iterator *iter, const char *act,
	bool has_cg)
{
	char rwbs[RWBS_LEN];
	const struct blk_io_trace *t = te_blk_io_trace(iter->ent);

	fill_rwbs(rwbs, t);
	if (has_cg) {
		u64 id = t_cgid(iter->ent);

		if (blk_tracer_flags.val & TRACE_BLK_OPT_CGNAME) {
			char blkcg_name_buf[NAME_MAX + 1] = "<...>";

			cgroup_path_from_kernfs_id(id, blkcg_name_buf,
				sizeof(blkcg_name_buf));
			trace_seq_printf(&iter->seq, "%3d,%-3d %s %2s %3s ",
				 MAJOR(t->device), MINOR(t->device),
				 blkcg_name_buf, act, rwbs);
		} else {
			/*
			 * The cgid portion used to be "INO,GEN".  Userland
			 * builds a FILEID_INO32_GEN fid out of them and
			 * opens the cgroup using open_by_handle_at(2).
			 * While 32bit ino setups are still the same, 64bit
			 * ones now use the 64bit ino as the whole ID and
			 * no longer use generation.
			 *
			 * Regarldess of the content, always output
			 * "LOW32,HIGH32" so that FILEID_INO32_GEN fid can
			 * be mapped back to @id on both 64 and 32bit ino
			 * setups.  See __kernfs_fh_to_dentry().
			 */
			trace_seq_printf(&iter->seq,
				 "%3d,%-3d %llx,%-llx %2s %3s ",
				 MAJOR(t->device), MINOR(t->device),
				 id & U32_MAX, id >> 32, act, rwbs);
		}
	} else
		trace_seq_printf(&iter->seq, "%3d,%-3d %2s %3s ",
				 MAJOR(t->device), MINOR(t->device), act, rwbs);
}

static void blk_log_dump_pdu(struct trace_seq *s,
	const struct trace_entry *ent, bool has_cg)
{
	const unsigned char *pdu_buf;
	int pdu_len;
	int i, end;

	pdu_buf = pdu_start(ent, has_cg);
	pdu_len = pdu_real_len(ent, has_cg);

	if (!pdu_len)
		return;

	/* find the last zero that needs to be printed */
	for (end = pdu_len - 1; end >= 0; end--)
		if (pdu_buf[end])
			break;
	end++;

	trace_seq_putc(s, '(');

	for (i = 0; i < pdu_len; i++) {

		trace_seq_printf(s, "%s%02x",
				 i == 0 ? "" : " ", pdu_buf[i]);

		/*
		 * stop when the rest is just zeroes and indicate so
		 * with a ".." appended
		 */
		if (i == end && end != pdu_len - 1) {
			trace_seq_puts(s, " ..) ");
			return;
		}
	}

	trace_seq_puts(s, ") ");
}

static void blk_log_generic(struct trace_seq *s, const struct trace_entry *ent, bool has_cg)
{
	char cmd[TASK_COMM_LEN];

	trace_find_cmdline(ent->pid, cmd);

	if (t_action(ent) & BLK_TC_ACT(BLK_TC_PC)) {
		trace_seq_printf(s, "%u ", t_bytes(ent));
		blk_log_dump_pdu(s, ent, has_cg);
		trace_seq_printf(s, "[%s]\n", cmd);
	} else {
		if (t_sec(ent))
			trace_seq_printf(s, "%llu + %u [%s]\n",
						t_sector(ent), t_sec(ent), cmd);
		else
			trace_seq_printf(s, "[%s]\n", cmd);
	}
}

static void blk_log_with_error(struct trace_seq *s,
			      const struct trace_entry *ent, bool has_cg)
{
	if (t_action(ent) & BLK_TC_ACT(BLK_TC_PC)) {
		blk_log_dump_pdu(s, ent, has_cg);
		trace_seq_printf(s, "[%d]\n", t_error(ent));
	} else {
		if (t_sec(ent))
			trace_seq_printf(s, "%llu + %u [%d]\n",
					 t_sector(ent),
					 t_sec(ent), t_error(ent));
		else
			trace_seq_printf(s, "%llu [%d]\n",
					 t_sector(ent), t_error(ent));
	}
}

static void blk_log_remap(struct trace_seq *s, const struct trace_entry *ent, bool has_cg)
{
	const struct blk_io_trace_remap *__r = pdu_start(ent, has_cg);

	trace_seq_printf(s, "%llu + %u <- (%d,%d) %llu\n",
			 t_sector(ent), t_sec(ent),
			 MAJOR(be32_to_cpu(__r->device_from)),
			 MINOR(be32_to_cpu(__r->device_from)),
			 be64_to_cpu(__r->sector_from));
}

static void blk_log_plug(struct trace_seq *s, const struct trace_entry *ent, bool has_cg)
{
	char cmd[TASK_COMM_LEN];

	trace_find_cmdline(ent->pid, cmd);

	trace_seq_printf(s, "[%s]\n", cmd);
}

static void blk_log_unplug(struct trace_seq *s, const struct trace_entry *ent, bool has_cg)
{
	char cmd[TASK_COMM_LEN];

	trace_find_cmdline(ent->pid, cmd);

	trace_seq_printf(s, "[%s] %llu\n", cmd, get_pdu_int(ent, has_cg));
}

static void blk_log_split(struct trace_seq *s, const struct trace_entry *ent, bool has_cg)
{
	char cmd[TASK_COMM_LEN];

	trace_find_cmdline(ent->pid, cmd);

	trace_seq_printf(s, "%llu / %llu [%s]\n", t_sector(ent),
			 get_pdu_int(ent, has_cg), cmd);
}

static void blk_log_msg(struct trace_seq *s, const struct trace_entry *ent,
			bool has_cg)
{

	trace_seq_putmem(s, pdu_start(ent, has_cg),
		pdu_real_len(ent, has_cg));
	trace_seq_putc(s, '\n');
}

/*
 * struct tracer operations
 */

static void blk_tracer_print_header(struct seq_file *m)
{
	if (!(blk_tracer_flags.val & TRACE_BLK_OPT_CLASSIC))
		return;
	seq_puts(m, "# DEV   CPU TIMESTAMP     PID ACT FLG\n"
		    "#  |     |     |           |   |   |\n");
}

static void blk_tracer_start(struct trace_array *tr)
{
	blk_tracer_enabled = true;
}

static int blk_tracer_init(struct trace_array *tr)
{
	blk_tr = tr;
	blk_tracer_start(tr);
	return 0;
}

static void blk_tracer_stop(struct trace_array *tr)
{
	blk_tracer_enabled = false;
}

static void blk_tracer_reset(struct trace_array *tr)
{
	blk_tracer_stop(tr);
}

static const struct {
	const char *act[2];
	void	   (*print)(struct trace_seq *s, const struct trace_entry *ent,
			    bool has_cg);
} what2act[] = {
	[__BLK_TA_QUEUE]	= {{  "Q", "queue" },	   blk_log_generic },
	[__BLK_TA_BACKMERGE]	= {{  "M", "backmerge" },  blk_log_generic },
	[__BLK_TA_FRONTMERGE]	= {{  "F", "frontmerge" }, blk_log_generic },
	[__BLK_TA_GETRQ]	= {{  "G", "getrq" },	   blk_log_generic },
	[__BLK_TA_SLEEPRQ]	= {{  "S", "sleeprq" },	   blk_log_generic },
	[__BLK_TA_REQUEUE]	= {{  "R", "requeue" },	   blk_log_with_error },
	[__BLK_TA_ISSUE]	= {{  "D", "issue" },	   blk_log_generic },
	[__BLK_TA_COMPLETE]	= {{  "C", "complete" },   blk_log_with_error },
	[__BLK_TA_PLUG]		= {{  "P", "plug" },	   blk_log_plug },
	[__BLK_TA_UNPLUG_IO]	= {{  "U", "unplug_io" },  blk_log_unplug },
	[__BLK_TA_UNPLUG_TIMER]	= {{ "UT", "unplug_timer" }, blk_log_unplug },
	[__BLK_TA_INSERT]	= {{  "I", "insert" },	   blk_log_generic },
	[__BLK_TA_SPLIT]	= {{  "X", "split" },	   blk_log_split },
	[__BLK_TA_BOUNCE]	= {{  "B", "bounce" },	   blk_log_generic },
	[__BLK_TA_REMAP]	= {{  "A", "remap" },	   blk_log_remap },
};

static enum print_line_t print_one_line(struct trace_iterator *iter,
					bool classic)
{
	struct trace_array *tr = iter->tr;
	struct trace_seq *s = &iter->seq;
	const struct blk_io_trace *t;
	u16 what;
	bool long_act;
	blk_log_action_t *log_action;
	bool has_cg;

	t	   = te_blk_io_trace(iter->ent);
	what	   = (t->action & ((1 << BLK_TC_SHIFT) - 1)) & ~__BLK_TA_CGROUP;
	long_act   = !!(tr->trace_flags & TRACE_ITER_VERBOSE);
	log_action = classic ? &blk_log_action_classic : &blk_log_action;
	has_cg	   = t->action & __BLK_TA_CGROUP;

	if ((t->action & ~__BLK_TN_CGROUP) == BLK_TN_MESSAGE) {
		log_action(iter, long_act ? "message" : "m", has_cg);
		blk_log_msg(s, iter->ent, has_cg);
		return trace_handle_return(s);
	}

	if (unlikely(what == 0 || what >= ARRAY_SIZE(what2act)))
		trace_seq_printf(s, "Unknown action %x\n", what);
	else {
		log_action(iter, what2act[what].act[long_act], has_cg);
		what2act[what].print(s, iter->ent, has_cg);
	}

	return trace_handle_return(s);
}

static enum print_line_t blk_trace_event_print(struct trace_iterator *iter,
					       int flags, struct trace_event *event)
{
	return print_one_line(iter, false);
}

static void blk_trace_synthesize_old_trace(struct trace_iterator *iter)
{
	struct trace_seq *s = &iter->seq;
	struct blk_io_trace *t = (struct blk_io_trace *)iter->ent;
	const int offset = offsetof(struct blk_io_trace, sector);
	struct blk_io_trace old = {
		.magic	  = BLK_IO_TRACE_MAGIC | BLK_IO_TRACE_VERSION,
		.time     = iter->ts,
	};

	trace_seq_putmem(s, &old, offset);
	trace_seq_putmem(s, &t->sector,
			 sizeof(old) - offset + t->pdu_len);
}

static enum print_line_t
blk_trace_event_print_binary(struct trace_iterator *iter, int flags,
			     struct trace_event *event)
{
	blk_trace_synthesize_old_trace(iter);

	return trace_handle_return(&iter->seq);
}

static enum print_line_t blk_tracer_print_line(struct trace_iterator *iter)
{
	if (!(blk_tracer_flags.val & TRACE_BLK_OPT_CLASSIC))
		return TRACE_TYPE_UNHANDLED;

	return print_one_line(iter, true);
}

static int
blk_tracer_set_flag(struct trace_array *tr, u32 old_flags, u32 bit, int set)
{
	/* don't output context-info for blk_classic output */
	if (bit == TRACE_BLK_OPT_CLASSIC) {
		if (set)
			tr->trace_flags &= ~TRACE_ITER_CONTEXT_INFO;
		else
			tr->trace_flags |= TRACE_ITER_CONTEXT_INFO;
	}
	return 0;
}

static struct tracer blk_tracer __read_mostly = {
	.name		= "blk",
	.init		= blk_tracer_init,
	.reset		= blk_tracer_reset,
	.start		= blk_tracer_start,
	.stop		= blk_tracer_stop,
	.print_header	= blk_tracer_print_header,
	.print_line	= blk_tracer_print_line,
	.flags		= &blk_tracer_flags,
	.set_flag	= blk_tracer_set_flag,
};

static struct trace_event_functions trace_blk_event_funcs = {
	.trace		= blk_trace_event_print,
	.binary		= blk_trace_event_print_binary,
};

static struct trace_event trace_blk_event = {
	.type		= TRACE_BLK,
	.funcs		= &trace_blk_event_funcs,
};

static int __init init_blk_tracer(void)
{
	if (!register_trace_event(&trace_blk_event)) {
		pr_warn("Warning: could not register block events\n");
		return 1;
	}

	if (register_tracer(&blk_tracer) != 0) {
		pr_warn("Warning: could not register the block tracer\n");
		unregister_trace_event(&trace_blk_event);
		return 1;
	}

	return 0;
}

device_initcall(init_blk_tracer);

static int blk_trace_remove_queue(struct request_queue *q)
{
	struct blk_trace *bt;

	bt = rcu_replace_pointer(q->blk_trace, NULL,
				 lockdep_is_held(&q->debugfs_mutex));
	if (bt == NULL)
		return -EINVAL;

	put_probe_ref();
	synchronize_rcu();
	blk_trace_free(bt);
	return 0;
}

/*
 * Setup everything required to start tracing
 */
static int blk_trace_setup_queue(struct request_queue *q,
				 struct block_device *bdev)
{
	struct blk_trace *bt = NULL;
	int ret = -ENOMEM;

	bt = kzalloc(sizeof(*bt), GFP_KERNEL);
	if (!bt)
		return -ENOMEM;

	bt->msg_data = __alloc_percpu(BLK_TN_MAX_MSG, __alignof__(char));
	if (!bt->msg_data)
		goto free_bt;

	bt->dev = bdev->bd_dev;
	bt->act_mask = (u16)-1;

	blk_trace_setup_lba(bt, bdev);

	rcu_assign_pointer(q->blk_trace, bt);
	get_probe_ref();
	return 0;

free_bt:
	blk_trace_free(bt);
	return ret;
}

/*
 * sysfs interface to enable and configure tracing
 */

static ssize_t sysfs_blk_trace_attr_show(struct device *dev,
					 struct device_attribute *attr,
					 char *buf);
static ssize_t sysfs_blk_trace_attr_store(struct device *dev,
					  struct device_attribute *attr,
					  const char *buf, size_t count);
#define BLK_TRACE_DEVICE_ATTR(_name) \
	DEVICE_ATTR(_name, S_IRUGO | S_IWUSR, \
		    sysfs_blk_trace_attr_show, \
		    sysfs_blk_trace_attr_store)

static BLK_TRACE_DEVICE_ATTR(enable);
static BLK_TRACE_DEVICE_ATTR(act_mask);
static BLK_TRACE_DEVICE_ATTR(pid);
static BLK_TRACE_DEVICE_ATTR(start_lba);
static BLK_TRACE_DEVICE_ATTR(end_lba);

static struct attribute *blk_trace_attrs[] = {
	&dev_attr_enable.attr,
	&dev_attr_act_mask.attr,
	&dev_attr_pid.attr,
	&dev_attr_start_lba.attr,
	&dev_attr_end_lba.attr,
	NULL
};

struct attribute_group blk_trace_attr_group = {
	.name  = "trace",
	.attrs = blk_trace_attrs,
};

static const struct {
	int mask;
	const char *str;
} mask_maps[] = {
	{ BLK_TC_READ,		"read"		},
	{ BLK_TC_WRITE,		"write"		},
	{ BLK_TC_FLUSH,		"flush"		},
	{ BLK_TC_SYNC,		"sync"		},
	{ BLK_TC_QUEUE,		"queue"		},
	{ BLK_TC_REQUEUE,	"requeue"	},
	{ BLK_TC_ISSUE,		"issue"		},
	{ BLK_TC_COMPLETE,	"complete"	},
	{ BLK_TC_FS,		"fs"		},
	{ BLK_TC_PC,		"pc"		},
	{ BLK_TC_NOTIFY,	"notify"	},
	{ BLK_TC_AHEAD,		"ahead"		},
	{ BLK_TC_META,		"meta"		},
	{ BLK_TC_DISCARD,	"discard"	},
	{ BLK_TC_DRV_DATA,	"drv_data"	},
	{ BLK_TC_FUA,		"fua"		},
};

static int blk_trace_str2mask(const char *str)
{
	int i;
	int mask = 0;
	char *buf, *s, *token;

	buf = kstrdup(str, GFP_KERNEL);
	if (buf == NULL)
		return -ENOMEM;
	s = strstrip(buf);

	while (1) {
		token = strsep(&s, ",");
		if (token == NULL)
			break;

		if (*token == '\0')
			continue;

		for (i = 0; i < ARRAY_SIZE(mask_maps); i++) {
			if (strcasecmp(token, mask_maps[i].str) == 0) {
				mask |= mask_maps[i].mask;
				break;
			}
		}
		if (i == ARRAY_SIZE(mask_maps)) {
			mask = -EINVAL;
			break;
		}
	}
	kfree(buf);

	return mask;
}

static ssize_t blk_trace_mask2str(char *buf, int mask)
{
	int i;
	char *p = buf;

	for (i = 0; i < ARRAY_SIZE(mask_maps); i++) {
		if (mask & mask_maps[i].mask) {
			p += sprintf(p, "%s%s",
				    (p == buf) ? "" : ",", mask_maps[i].str);
		}
	}
	*p++ = '\n';

	return p - buf;
}

static struct request_queue *blk_trace_get_queue(struct block_device *bdev)
{
	if (bdev->bd_disk == NULL)
		return NULL;

	return bdev_get_queue(bdev);
}

static ssize_t sysfs_blk_trace_attr_show(struct device *dev,
					 struct device_attribute *attr,
					 char *buf)
{
	struct block_device *bdev = bdget_part(dev_to_part(dev));
	struct request_queue *q;
	struct blk_trace *bt;
	ssize_t ret = -ENXIO;

	if (bdev == NULL)
		goto out;

	q = blk_trace_get_queue(bdev);
	if (q == NULL)
		goto out_bdput;

	mutex_lock(&q->debugfs_mutex);

	bt = rcu_dereference_protected(q->blk_trace,
				       lockdep_is_held(&q->debugfs_mutex));
	if (attr == &dev_attr_enable) {
		ret = sprintf(buf, "%u\n", !!bt);
		goto out_unlock_bdev;
	}

	if (bt == NULL)
		ret = sprintf(buf, "disabled\n");
	else if (attr == &dev_attr_act_mask)
		ret = blk_trace_mask2str(buf, bt->act_mask);
	else if (attr == &dev_attr_pid)
		ret = sprintf(buf, "%u\n", bt->pid);
	else if (attr == &dev_attr_start_lba)
		ret = sprintf(buf, "%llu\n", bt->start_lba);
	else if (attr == &dev_attr_end_lba)
		ret = sprintf(buf, "%llu\n", bt->end_lba);

out_unlock_bdev:
	mutex_unlock(&q->debugfs_mutex);
out_bdput:
	bdput(bdev);
out:
	return ret;
}

static ssize_t sysfs_blk_trace_attr_store(struct device *dev,
					  struct device_attribute *attr,
					  const char *buf, size_t count)
{
	struct block_device *bdev;
	struct request_queue *q;
	struct blk_trace *bt;
	u64 value;
	ssize_t ret = -EINVAL;

	if (count == 0)
		goto out;

	if (attr == &dev_attr_act_mask) {
		if (kstrtoull(buf, 0, &value)) {
			/* Assume it is a list of trace category names */
			ret = blk_trace_str2mask(buf);
			if (ret < 0)
				goto out;
			value = ret;
		}
	} else if (kstrtoull(buf, 0, &value))
		goto out;

	ret = -ENXIO;
	bdev = bdget_part(dev_to_part(dev));
	if (bdev == NULL)
		goto out;

	q = blk_trace_get_queue(bdev);
	if (q == NULL)
		goto out_bdput;

	mutex_lock(&q->debugfs_mutex);

	bt = rcu_dereference_protected(q->blk_trace,
				       lockdep_is_held(&q->debugfs_mutex));
	if (attr == &dev_attr_enable) {
		if (!!value == !!bt) {
			ret = 0;
			goto out_unlock_bdev;
		}
		if (value)
			ret = blk_trace_setup_queue(q, bdev);
		else
			ret = blk_trace_remove_queue(q);
		goto out_unlock_bdev;
	}

	ret = 0;
	if (bt == NULL) {
		ret = blk_trace_setup_queue(q, bdev);
		bt = rcu_dereference_protected(q->blk_trace,
				lockdep_is_held(&q->debugfs_mutex));
	}

	if (ret == 0) {
		if (attr == &dev_attr_act_mask)
			bt->act_mask = value;
		else if (attr == &dev_attr_pid)
			bt->pid = value;
		else if (attr == &dev_attr_start_lba)
			bt->start_lba = value;
		else if (attr == &dev_attr_end_lba)
			bt->end_lba = value;
	}

out_unlock_bdev:
	mutex_unlock(&q->debugfs_mutex);
out_bdput:
	bdput(bdev);
out:
	return ret ? ret : count;
}

int blk_trace_init_sysfs(struct device *dev)
{
	return sysfs_create_group(&dev->kobj, &blk_trace_attr_group);
}

void blk_trace_remove_sysfs(struct device *dev)
{
	sysfs_remove_group(&dev->kobj, &blk_trace_attr_group);
}

#endif /* CONFIG_BLK_DEV_IO_TRACE */

#ifdef CONFIG_EVENT_TRACING

void blk_fill_rwbs(char *rwbs, unsigned int op, int bytes)
{
	int i = 0;

	if (op & REQ_PREFLUSH)
		rwbs[i++] = 'F';

	switch (op & REQ_OP_MASK) {
	case REQ_OP_WRITE:
	case REQ_OP_WRITE_SAME:
		rwbs[i++] = 'W';
		break;
	case REQ_OP_DISCARD:
		rwbs[i++] = 'D';
		break;
	case REQ_OP_SECURE_ERASE:
		rwbs[i++] = 'D';
		rwbs[i++] = 'E';
		break;
	case REQ_OP_FLUSH:
		rwbs[i++] = 'F';
		break;
	case REQ_OP_READ:
		rwbs[i++] = 'R';
		break;
	default:
		rwbs[i++] = 'N';
	}

	if (op & REQ_FUA)
		rwbs[i++] = 'F';
	if (op & REQ_RAHEAD)
		rwbs[i++] = 'A';
	if (op & REQ_SYNC)
		rwbs[i++] = 'S';
	if (op & REQ_META)
		rwbs[i++] = 'M';

	rwbs[i] = '\0';
}
EXPORT_SYMBOL_GPL(blk_fill_rwbs);

#endif /* CONFIG_EVENT_TRACING */
<|MERGE_RESOLUTION|>--- conflicted
+++ resolved
@@ -79,11 +79,7 @@
 
 	if (blk_tracer) {
 		buffer = blk_tr->array_buffer.buffer;
-<<<<<<< HEAD
-		trace_ctx = _tracing_gen_ctx_flags(0);
-=======
 		trace_ctx = tracing_gen_ctx_flags(0);
->>>>>>> debce7f8
 		event = trace_buffer_lock_reserve(buffer, TRACE_BLK,
 						  sizeof(*t) + len + cgid_len,
 						  trace_ctx);
@@ -257,11 +253,7 @@
 		tracing_record_cmdline(current);
 
 		buffer = blk_tr->array_buffer.buffer;
-<<<<<<< HEAD
-		trace_ctx = _tracing_gen_ctx_flags(0);
-=======
 		trace_ctx = tracing_gen_ctx_flags(0);
->>>>>>> debce7f8
 		event = trace_buffer_lock_reserve(buffer, TRACE_BLK,
 						  sizeof(*t) + pdu_len + cgid_len,
 						  trace_ctx);
