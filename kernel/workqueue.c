--- conflicted
+++ resolved
@@ -422,13 +422,9 @@
  */
 #define for_each_pwq(pwq, wq)						\
 	list_for_each_entry_rcu((pwq), &(wq)->pwqs, pwqs_node,		\
-<<<<<<< HEAD
-				 lockdep_is_held(&(wq->mutex)))
-=======
 				lockdep_is_held(&wq->mutex))		\
 		if (({ assert_rcu_or_wq_mutex(wq); false; })) { }	\
 		else
->>>>>>> 9b689bac
 
 #ifdef CONFIG_DEBUG_OBJECTS_WORK
 
@@ -2534,13 +2530,7 @@
 			 * incur MAYDAY_INTERVAL delay inbetween.
 			 */
 			if (need_to_create_worker(pool)) {
-<<<<<<< HEAD
 				raw_spin_lock(&wq_mayday_lock);
-				get_pwq(pwq);
-				list_move_tail(&pwq->mayday_node, &wq->maydays);
-				raw_spin_unlock(&wq_mayday_lock);
-=======
-				spin_lock(&wq_mayday_lock);
 				/*
 				 * Queue iff we aren't racing destruction
 				 * and somebody else hasn't queued it already.
@@ -2549,8 +2539,7 @@
 					get_pwq(pwq);
 					list_add_tail(&pwq->mayday_node, &wq->maydays);
 				}
-				spin_unlock(&wq_mayday_lock);
->>>>>>> 9b689bac
+				raw_spin_unlock(&wq_mayday_lock);
 			}
 		}
 
