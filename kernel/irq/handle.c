--- conflicted
+++ resolved
@@ -197,15 +197,7 @@
 
 	retval = __handle_irq_event_percpu(desc, &flags);
 
-<<<<<<< HEAD
-#ifdef CONFIG_PREEMPT_RT
-	desc->random_ip = ip;
-#else
-	add_interrupt_randomness(desc->irq_data.irq, flags, ip);
-#endif
-=======
 	add_interrupt_randomness(desc->irq_data.irq);
->>>>>>> 1ac2ba56
 
 	if (!irq_settings_no_debug(desc))
 		note_interrupt(desc, retval);
