// SPDX-License-Identifier: GPL-2.0-only
/*
 * Copyright (C) 2010 Red Hat, Inc., Peter Zijlstra
 *
 * Provides a framework for enqueueing and running callbacks from hardirq
 * context. The enqueueing is NMI-safe.
 */

#include <linux/bug.h>
#include <linux/kernel.h>
#include <linux/export.h>
#include <linux/irq_work.h>
#include <linux/percpu.h>
#include <linux/hardirq.h>
#include <linux/irqflags.h>
#include <linux/sched.h>
#include <linux/tick.h>
#include <linux/cpu.h>
#include <linux/notifier.h>
#include <linux/smp.h>
<<<<<<< HEAD
=======
#include <linux/smpboot.h>
>>>>>>> 63bd813e
#include <linux/interrupt.h>
#include <asm/processor.h>


static DEFINE_PER_CPU(struct llist_head, raised_list);
static DEFINE_PER_CPU(struct llist_head, lazy_list);
static DEFINE_PER_CPU(struct task_struct *, irq_workd);

static void wake_irq_workd(void)
{
	struct task_struct *tsk = __this_cpu_read(irq_workd);

	if (!llist_empty(this_cpu_ptr(&lazy_list)) && tsk)
		wake_up_process(tsk);
}

#ifdef CONFIG_SMP
static void irq_work_wake(struct irq_work *entry)
{
	wake_irq_workd();
}

static DEFINE_PER_CPU(struct irq_work, irq_work_wakeup) =
	IRQ_WORK_INIT_HARD(irq_work_wake);
#endif

static int irq_workd_should_run(unsigned int cpu)
{
	return !llist_empty(this_cpu_ptr(&lazy_list));
}

/*
 * Claim the entry so that no one else will poke at it.
 */
static bool irq_work_claim(struct irq_work *work)
{
	int oflags;

	oflags = atomic_fetch_or(IRQ_WORK_CLAIMED | CSD_TYPE_IRQ_WORK, &work->flags);
	/*
	 * If the work is already pending, no need to raise the IPI.
	 * The pairing atomic_fetch_andnot() in irq_work_run() makes sure
	 * everything we did before is visible.
	 */
	if (oflags & IRQ_WORK_PENDING)
		return false;
	return true;
}

void __weak arch_irq_work_raise(void)
{
	/*
	 * Lame architectures will get the timer tick callback
	 */
}

/* Enqueue on current CPU, work must already be claimed and preempt disabled */
static void __irq_work_queue_local(struct irq_work *work)
{
	struct llist_head *list;
<<<<<<< HEAD
	bool lazy_work, realtime = IS_ENABLED(CONFIG_PREEMPT_RT);

	lazy_work = atomic_read(&work->flags) & IRQ_WORK_LAZY;

	/* If the work is "lazy", handle it from next tick if any */
	if (lazy_work || (realtime && !(atomic_read(&work->flags) & IRQ_WORK_HARD_IRQ)))
		list = this_cpu_ptr(&lazy_list);
	else
		list = this_cpu_ptr(&raised_list);

	if (llist_add(&work->llnode, list)) {
		if (!lazy_work || tick_nohz_tick_stopped())
			arch_irq_work_raise();
	}
=======
	bool rt_lazy_work = false;
	bool lazy_work = false;
	int work_flags;

	work_flags = atomic_read(&work->flags);
	if (work_flags & IRQ_WORK_LAZY)
		lazy_work = true;
	else if (IS_ENABLED(CONFIG_PREEMPT_RT) &&
		 !(work_flags & IRQ_WORK_HARD_IRQ))
		rt_lazy_work = true;

	if (lazy_work || rt_lazy_work)
		list = this_cpu_ptr(&lazy_list);
	else
		list = this_cpu_ptr(&raised_list);

	if (!llist_add(&work->llnode, list))
		return;

	/* If the work is "lazy", handle it from next tick if any */
	if (!lazy_work || tick_nohz_tick_stopped())
		arch_irq_work_raise();
>>>>>>> 63bd813e
}

/* Enqueue the irq work @work on the current CPU */
bool irq_work_queue(struct irq_work *work)
{
	/* Only queue if not already pending */
	if (!irq_work_claim(work))
		return false;

	/* Queue the entry and raise the IPI if needed. */
	preempt_disable();
	__irq_work_queue_local(work);
	preempt_enable();

	return true;
}
EXPORT_SYMBOL_GPL(irq_work_queue);

/*
 * Enqueue the irq_work @work on @cpu unless it's already pending
 * somewhere.
 *
 * Can be re-enqueued while the callback is still in progress.
 */
bool irq_work_queue_on(struct irq_work *work, int cpu)
{
#ifndef CONFIG_SMP
	return irq_work_queue(work);

#else /* CONFIG_SMP: */
	/* All work should have been flushed before going offline */
	WARN_ON_ONCE(cpu_is_offline(cpu));

	/* Only queue if not already pending */
	if (!irq_work_claim(work))
		return false;

	preempt_disable();
	if (cpu != smp_processor_id()) {
		/* Arch remote IPI send/receive backend aren't NMI safe */
		WARN_ON_ONCE(in_nmi());

<<<<<<< HEAD
		if (IS_ENABLED(CONFIG_PREEMPT_RT) && !(atomic_read(&work->flags) & IRQ_WORK_HARD_IRQ)) {
			if (llist_add(&work->llnode, &per_cpu(lazy_list, cpu)))
				arch_send_call_function_single_ipi(cpu);
		} else {
			__smp_call_single_queue(cpu, &work->llnode);
		}
=======
		/*
		 * On PREEMPT_RT the items which are not marked as
		 * IRQ_WORK_HARD_IRQ are added to the lazy list and a HARD work
		 * item is used on the remote CPU to wake the thread.
		 */
		if (IS_ENABLED(CONFIG_PREEMPT_RT) &&
		    !(atomic_read(&work->flags) & IRQ_WORK_HARD_IRQ)) {

			if (!llist_add(&work->llnode, &per_cpu(lazy_list, cpu)))
				goto out;

			work = &per_cpu(irq_work_wakeup, cpu);
			if (!irq_work_claim(work))
				goto out;
		}

		__smp_call_single_queue(cpu, &work->llnode);
>>>>>>> 63bd813e
	} else {
		__irq_work_queue_local(work);
	}
out:
	preempt_enable();

	return true;
#endif /* CONFIG_SMP */
}


bool irq_work_needs_cpu(void)
{
	struct llist_head *raised, *lazy;

	raised = this_cpu_ptr(&raised_list);
	lazy = this_cpu_ptr(&lazy_list);

	if (llist_empty(raised) && llist_empty(lazy))
		return false;

	/* All work should have been flushed before going offline */
	WARN_ON_ONCE(cpu_is_offline(smp_processor_id()));

	return true;
}

void irq_work_single(void *arg)
{
	struct irq_work *work = arg;
	int flags;

	/*
	 * Clear the PENDING bit, after this point the @work
	 * can be re-used.
	 * Make it immediately visible so that other CPUs trying
	 * to claim that work don't rely on us to handle their data
	 * while we are in the middle of the func.
	 */
	flags = atomic_fetch_andnot(IRQ_WORK_PENDING, &work->flags);

	lockdep_irq_work_enter(work);
	work->func(work);
	lockdep_irq_work_exit(work);
	/*
	 * Clear the BUSY bit and return to the free state if
	 * no-one else claimed it meanwhile.
	 */
	flags &= ~IRQ_WORK_PENDING;
	(void)atomic_cmpxchg(&work->flags, flags, flags & ~IRQ_WORK_BUSY);

	if ((IS_ENABLED(CONFIG_PREEMPT_RT) && !irq_work_is_hard(work)) ||
	    !arch_irq_work_has_interrupt())
		rcuwait_wake_up(&work->irqwait);
}

static void irq_work_run_list(struct llist_head *list)
{
	struct irq_work *work, *tmp;
	struct llist_node *llnode;

<<<<<<< HEAD
#ifndef CONFIG_PREEMPT_RT
	/*
	 * nort: On RT IRQ-work may run in SOFTIRQ context.
	 */
	BUG_ON(!irqs_disabled());
#endif
=======
	/*
	 * On PREEMPT_RT IRQ-work which is not marked as HARD will be processed
	 * in a per-CPU thread in preemptible context. Only the items which are
	 * marked as IRQ_WORK_HARD_IRQ will be processed in hardirq context.
	 */
	BUG_ON(!irqs_disabled() && !IS_ENABLED(CONFIG_PREEMPT_RT));

>>>>>>> 63bd813e
	if (llist_empty(list))
		return;

	llnode = llist_del_all(list);
	llist_for_each_entry_safe(work, tmp, llnode, llnode)
		irq_work_single(work);
}

/*
 * hotplug calls this through:
 *  hotplug_cfd() -> flush_smp_call_function_queue()
 */
void irq_work_run(void)
{
	irq_work_run_list(this_cpu_ptr(&raised_list));
<<<<<<< HEAD
	if (IS_ENABLED(CONFIG_PREEMPT_RT)) {
		/*
		 * NOTE: we raise softirq via IPI for safety,
		 * and execute in irq_work_tick() to move the
		 * overhead from hard to soft irq context.
		 */
		if (!llist_empty(this_cpu_ptr(&lazy_list)))
			raise_softirq(TIMER_SOFTIRQ);
	} else
		irq_work_run_list(this_cpu_ptr(&lazy_list));
=======
	if (!IS_ENABLED(CONFIG_PREEMPT_RT))
		irq_work_run_list(this_cpu_ptr(&lazy_list));
	else
		wake_irq_workd();
>>>>>>> 63bd813e
}
EXPORT_SYMBOL_GPL(irq_work_run);

void irq_work_tick(void)
{
	struct llist_head *raised = this_cpu_ptr(&raised_list);

	if (!llist_empty(raised) && !arch_irq_work_has_interrupt())
		irq_work_run_list(raised);

	if (!IS_ENABLED(CONFIG_PREEMPT_RT))
		irq_work_run_list(this_cpu_ptr(&lazy_list));
<<<<<<< HEAD
}

#if defined(CONFIG_IRQ_WORK) && defined(CONFIG_PREEMPT_RT)
void irq_work_tick_soft(void)
{
	irq_work_run_list(this_cpu_ptr(&lazy_list));
=======
	else
		wake_irq_workd();
>>>>>>> 63bd813e
}
#endif

/*
 * Synchronize against the irq_work @entry, ensures the entry is not
 * currently in use.
 */
void irq_work_sync(struct irq_work *work)
{
	lockdep_assert_irqs_enabled();
	might_sleep();

	if ((IS_ENABLED(CONFIG_PREEMPT_RT) && !irq_work_is_hard(work)) ||
	    !arch_irq_work_has_interrupt()) {
		rcuwait_wait_event(&work->irqwait, !irq_work_is_busy(work),
				   TASK_UNINTERRUPTIBLE);
		return;
	}

	while (atomic_read(&work->flags) & IRQ_WORK_BUSY)
		cpu_relax();
}
EXPORT_SYMBOL_GPL(irq_work_sync);

static void run_irq_workd(unsigned int cpu)
{
	irq_work_run_list(this_cpu_ptr(&lazy_list));
}

static void irq_workd_setup(unsigned int cpu)
{
	sched_set_fifo_low(current);
}

static struct smp_hotplug_thread irqwork_threads = {
	.store                  = &irq_workd,
	.setup			= irq_workd_setup,
	.thread_should_run      = irq_workd_should_run,
	.thread_fn              = run_irq_workd,
	.thread_comm            = "irq_work/%u",
};

static __init int irq_work_init_threads(void)
{
	if (IS_ENABLED(CONFIG_PREEMPT_RT))
		BUG_ON(smpboot_register_percpu_thread(&irqwork_threads));
	return 0;
}
early_initcall(irq_work_init_threads);<|MERGE_RESOLUTION|>--- conflicted
+++ resolved
@@ -18,10 +18,7 @@
 #include <linux/cpu.h>
 #include <linux/notifier.h>
 #include <linux/smp.h>
-<<<<<<< HEAD
-=======
 #include <linux/smpboot.h>
->>>>>>> 63bd813e
 #include <linux/interrupt.h>
 #include <asm/processor.h>
 
@@ -82,22 +79,6 @@
 static void __irq_work_queue_local(struct irq_work *work)
 {
 	struct llist_head *list;
-<<<<<<< HEAD
-	bool lazy_work, realtime = IS_ENABLED(CONFIG_PREEMPT_RT);
-
-	lazy_work = atomic_read(&work->flags) & IRQ_WORK_LAZY;
-
-	/* If the work is "lazy", handle it from next tick if any */
-	if (lazy_work || (realtime && !(atomic_read(&work->flags) & IRQ_WORK_HARD_IRQ)))
-		list = this_cpu_ptr(&lazy_list);
-	else
-		list = this_cpu_ptr(&raised_list);
-
-	if (llist_add(&work->llnode, list)) {
-		if (!lazy_work || tick_nohz_tick_stopped())
-			arch_irq_work_raise();
-	}
-=======
 	bool rt_lazy_work = false;
 	bool lazy_work = false;
 	int work_flags;
@@ -120,7 +101,6 @@
 	/* If the work is "lazy", handle it from next tick if any */
 	if (!lazy_work || tick_nohz_tick_stopped())
 		arch_irq_work_raise();
->>>>>>> 63bd813e
 }
 
 /* Enqueue the irq work @work on the current CPU */
@@ -163,14 +143,6 @@
 		/* Arch remote IPI send/receive backend aren't NMI safe */
 		WARN_ON_ONCE(in_nmi());
 
-<<<<<<< HEAD
-		if (IS_ENABLED(CONFIG_PREEMPT_RT) && !(atomic_read(&work->flags) & IRQ_WORK_HARD_IRQ)) {
-			if (llist_add(&work->llnode, &per_cpu(lazy_list, cpu)))
-				arch_send_call_function_single_ipi(cpu);
-		} else {
-			__smp_call_single_queue(cpu, &work->llnode);
-		}
-=======
 		/*
 		 * On PREEMPT_RT the items which are not marked as
 		 * IRQ_WORK_HARD_IRQ are added to the lazy list and a HARD work
@@ -188,7 +160,6 @@
 		}
 
 		__smp_call_single_queue(cpu, &work->llnode);
->>>>>>> 63bd813e
 	} else {
 		__irq_work_queue_local(work);
 	}
@@ -250,14 +221,6 @@
 	struct irq_work *work, *tmp;
 	struct llist_node *llnode;
 
-<<<<<<< HEAD
-#ifndef CONFIG_PREEMPT_RT
-	/*
-	 * nort: On RT IRQ-work may run in SOFTIRQ context.
-	 */
-	BUG_ON(!irqs_disabled());
-#endif
-=======
 	/*
 	 * On PREEMPT_RT IRQ-work which is not marked as HARD will be processed
 	 * in a per-CPU thread in preemptible context. Only the items which are
@@ -265,7 +228,6 @@
 	 */
 	BUG_ON(!irqs_disabled() && !IS_ENABLED(CONFIG_PREEMPT_RT));
 
->>>>>>> 63bd813e
 	if (llist_empty(list))
 		return;
 
@@ -281,23 +243,10 @@
 void irq_work_run(void)
 {
 	irq_work_run_list(this_cpu_ptr(&raised_list));
-<<<<<<< HEAD
-	if (IS_ENABLED(CONFIG_PREEMPT_RT)) {
-		/*
-		 * NOTE: we raise softirq via IPI for safety,
-		 * and execute in irq_work_tick() to move the
-		 * overhead from hard to soft irq context.
-		 */
-		if (!llist_empty(this_cpu_ptr(&lazy_list)))
-			raise_softirq(TIMER_SOFTIRQ);
-	} else
-		irq_work_run_list(this_cpu_ptr(&lazy_list));
-=======
 	if (!IS_ENABLED(CONFIG_PREEMPT_RT))
 		irq_work_run_list(this_cpu_ptr(&lazy_list));
 	else
 		wake_irq_workd();
->>>>>>> 63bd813e
 }
 EXPORT_SYMBOL_GPL(irq_work_run);
 
@@ -310,19 +259,9 @@
 
 	if (!IS_ENABLED(CONFIG_PREEMPT_RT))
 		irq_work_run_list(this_cpu_ptr(&lazy_list));
-<<<<<<< HEAD
-}
-
-#if defined(CONFIG_IRQ_WORK) && defined(CONFIG_PREEMPT_RT)
-void irq_work_tick_soft(void)
-{
-	irq_work_run_list(this_cpu_ptr(&lazy_list));
-=======
 	else
 		wake_irq_workd();
->>>>>>> 63bd813e
-}
-#endif
+}
 
 /*
  * Synchronize against the irq_work @entry, ensures the entry is not
