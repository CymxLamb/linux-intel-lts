--- conflicted
+++ resolved
@@ -6,12 +6,9 @@
 	bool
 	select PREEMPT
 
-<<<<<<< HEAD
-=======
 config PREEMPT_RT
        bool
 
->>>>>>> aafc3353
 config HAVE_PREEMPT_LAZY
 	bool
 
@@ -86,10 +83,7 @@
 	depends on IRQ_FORCED_THREADING
 	select PREEMPT_RT_BASE
 	select PREEMPT_RCU
-<<<<<<< HEAD
-=======
 	select PREEMPT_RT
->>>>>>> aafc3353
 	help
 	  All and everything
 
