--- conflicted
+++ resolved
@@ -1159,9 +1159,11 @@
 	 * be used for reference counting.
 	 */
 	kthread_cancel_delayed_work_timer(work, &flags);
-<<<<<<< HEAD
-	if (work->canceling)
+	if (work->canceling) {
+		/* The number of works in the queue does not change. */
+		ret = true;
 		goto out;
+	}
 	ret = __kthread_cancel_work(work);
 
 	/*
@@ -1175,14 +1177,6 @@
 		ret = false;
 		goto out;
 	}
-=======
-	if (work->canceling) {
-		/* The number of works in the queue does not change. */
-		ret = true;
-		goto out;
-	}
-	ret = __kthread_cancel_work(work);
->>>>>>> 51e52707
 
 fast_queue:
 	__kthread_queue_delayed_work(worker, dwork, delay);
