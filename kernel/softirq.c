--- conflicted
+++ resolved
@@ -830,13 +830,8 @@
 
 #if defined(CONFIG_SMP) || defined(CONFIG_PREEMPT_RT)
 /*
-<<<<<<< HEAD
- * Do not use in new code. There is no real reason to invoke this from
- * atomic contexts.
-=======
  * Do not use in new code. Waiting for tasklets from atomic contexts is
  * error prone and should be avoided.
->>>>>>> 0ccd6465
  */
 void tasklet_unlock_spin_wait(struct tasklet_struct *t)
 {
