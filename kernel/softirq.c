--- conflicted
+++ resolved
@@ -947,13 +947,10 @@
 	 * is locked before adding it to the list.
 	 */
 	if (test_bit(TASKLET_STATE_SCHED, &t->state)) {
-<<<<<<< HEAD
-=======
 		if (test_and_set_bit(TASKLET_STATE_CHAINED, &t->state)) {
 			tasklet_unlock(t);
 			return;
 		}
->>>>>>> 39b4ecd5
 		t->next = NULL;
 		*head->tail = t;
 		head->tail = &(t->next);
@@ -1047,11 +1044,7 @@
 again:
 		t->func(t->data);
 
-<<<<<<< HEAD
-		while (!tasklet_tryunlock(t)) {
-=======
 		while (cmpxchg(&t->state, TASKLET_STATEF_RC, 0) != TASKLET_STATEF_RC) {
->>>>>>> 39b4ecd5
 			/*
 			 * If it got disabled meanwhile, bail out:
 			 */
