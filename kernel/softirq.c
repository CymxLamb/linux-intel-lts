--- conflicted
+++ resolved
@@ -151,11 +151,7 @@
  */
 bool local_bh_blocked(void)
 {
-<<<<<<< HEAD
-	return this_cpu_read(softirq_ctrl.cnt) != 0;
-=======
 	return __this_cpu_read(softirq_ctrl.cnt) != 0;
->>>>>>> debce7f8
 }
 
 void __local_bh_disable_ip(unsigned long ip, unsigned int cnt)
@@ -224,13 +220,12 @@
 	unsigned long flags;
 	u32 pending;
 	int curcnt;
-<<<<<<< HEAD
 
 	WARN_ON_ONCE(in_irq());
 	lockdep_assert_irqs_enabled();
 
 	local_irq_save(flags);
-	curcnt = this_cpu_read(softirq_ctrl.cnt);
+	curcnt = __this_cpu_read(softirq_ctrl.cnt);
 
 	/*
 	 * If this is not reenabling soft interrupts, no point in trying to
@@ -287,70 +282,6 @@
 static inline void softirq_handle_begin(void) { }
 static inline void softirq_handle_end(void) { }
 
-=======
-
-	WARN_ON_ONCE(in_irq());
-	lockdep_assert_irqs_enabled();
-
-	local_irq_save(flags);
-	curcnt = __this_cpu_read(softirq_ctrl.cnt);
-
-	/*
-	 * If this is not reenabling soft interrupts, no point in trying to
-	 * run pending ones.
-	 */
-	if (curcnt != cnt)
-		goto out;
-
-	pending = local_softirq_pending();
-	if (!pending || ksoftirqd_running(pending))
-		goto out;
-
-	/*
-	 * If this was called from non preemptible context, wake up the
-	 * softirq daemon.
-	 */
-	if (!preempt_on) {
-		wakeup_softirqd();
-		goto out;
-	}
-
-	/*
-	 * Adjust softirq count to SOFTIRQ_OFFSET which makes
-	 * in_serving_softirq() become true.
-	 */
-	cnt = SOFTIRQ_OFFSET;
-	__local_bh_enable(cnt, false);
-	__do_softirq();
-
-out:
-	__local_bh_enable(cnt, preempt_on);
-	local_irq_restore(flags);
-}
-EXPORT_SYMBOL(__local_bh_enable_ip);
-
-/*
- * Invoked from ksoftirqd_run() outside of the interrupt disabled section
- * to acquire the per CPU local lock for reentrancy protection.
- */
-static inline void ksoftirqd_run_begin(void)
-{
-	__local_bh_disable_ip(_RET_IP_, SOFTIRQ_OFFSET);
-	local_irq_disable();
-}
-
-/* Counterpart to ksoftirqd_run_begin() */
-static inline void ksoftirqd_run_end(void)
-{
-	__local_bh_enable(SOFTIRQ_OFFSET, true);
-	WARN_ON_ONCE(in_interrupt());
-	local_irq_enable();
-}
-
-static inline void softirq_handle_begin(void) { }
-static inline void softirq_handle_end(void) { }
-
->>>>>>> debce7f8
 static inline bool should_wake_ksoftirqd(void)
 {
 	return !this_cpu_read(softirq_ctrl.cnt);
@@ -898,16 +829,11 @@
 EXPORT_SYMBOL(tasklet_init);
 
 #if defined(CONFIG_SMP) || defined(CONFIG_PREEMPT_RT)
-<<<<<<< HEAD
-
-void tasklet_unlock_wait(struct tasklet_struct *t)
-=======
 /*
  * Do not use in new code. There is no real reason to invoke this from
  * atomic contexts.
  */
 void tasklet_unlock_spin_wait(struct tasklet_struct *t)
->>>>>>> debce7f8
 {
 	while (test_bit(TASKLET_STATE_RUN, &(t)->state)) {
 		if (IS_ENABLED(CONFIG_PREEMPT_RT)) {
@@ -925,11 +851,7 @@
 		}
 	}
 }
-<<<<<<< HEAD
-EXPORT_SYMBOL(tasklet_unlock_wait);
-=======
 EXPORT_SYMBOL(tasklet_unlock_spin_wait);
->>>>>>> debce7f8
 #endif
 
 void tasklet_kill(struct tasklet_struct *t)
@@ -937,30 +859,9 @@
 	if (in_interrupt())
 		pr_notice("Attempt to kill tasklet from interrupt\n");
 
-<<<<<<< HEAD
-	while (test_and_set_bit(TASKLET_STATE_SCHED, &t->state)) {
-		do {
-			if (IS_ENABLED(CONFIG_PREEMPT_RT)) {
-				/*
-				 * Prevent a live lock when current
-				 * preempted soft interrupt processing or
-				 * prevents ksoftirqd from running. If the
-				 * tasklet runs on a different CPU then
-				 * this has no effect other than doing the
-				 * BH disable/enable dance for nothing.
-				 */
-				local_bh_disable();
-				local_bh_enable();
-			} else {
-				yield();
-			}
-		} while (test_bit(TASKLET_STATE_SCHED, &t->state));
-	}
-=======
 	while (test_and_set_bit(TASKLET_STATE_SCHED, &t->state))
 		wait_var_event(&t->state, !test_bit(TASKLET_STATE_SCHED, &t->state));
 
->>>>>>> debce7f8
 	tasklet_unlock_wait(t);
 	tasklet_clear_sched(t);
 }
