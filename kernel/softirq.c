--- conflicted
+++ resolved
@@ -92,8 +92,6 @@
 	sr->runner[sirq] = NULL;
 }
 
-<<<<<<< HEAD
-=======
 static bool softirq_check_runner_tsk(struct task_struct *tsk,
 				     unsigned int *pending)
 {
@@ -122,7 +120,6 @@
 	return ret;
 }
 
->>>>>>> 97843b6e
 /*
  * On preempt-rt a softirq running context might be blocked on a
  * lock. There might be no other runnable task on this CPU because the
@@ -135,10 +132,7 @@
  */
 void softirq_check_pending_idle(void)
 {
-<<<<<<< HEAD
-=======
 	struct task_struct *tsk;
->>>>>>> 97843b6e
 	static int rate_limit;
 	struct softirq_runner *sr = this_cpu_ptr(&softirq_runners);
 	u32 warnpending;
@@ -148,26 +142,6 @@
 		return;
 
 	warnpending = local_softirq_pending() & SOFTIRQ_STOP_IDLE_MASK;
-<<<<<<< HEAD
-	for (i = 0; i < NR_SOFTIRQS; i++) {
-		struct task_struct *tsk = sr->runner[i];
-
-		/*
-		 * The wakeup code in rtmutex.c wakes up the task
-		 * _before_ it sets pi_blocked_on to NULL under
-		 * tsk->pi_lock. So we need to check for both: state
-		 * and pi_blocked_on.
-		 */
-		if (tsk) {
-			raw_spin_lock(&tsk->pi_lock);
-			if (tsk->pi_blocked_on || tsk->state == TASK_RUNNING) {
-				/* Clear all bits pending in that task */
-				warnpending &= ~(tsk->softirqs_raised);
-				warnpending &= ~(1 << i);
-			}
-			raw_spin_unlock(&tsk->pi_lock);
-		}
-=======
 	if (!warnpending)
 		return;
 	for (i = 0; i < NR_SOFTIRQS; i++) {
@@ -185,7 +159,6 @@
 	if (warnpending) {
 		tsk = __this_cpu_read(ktimer_softirqd);
 		softirq_check_runner_tsk(tsk, &warnpending);
->>>>>>> 97843b6e
 	}
 
 	if (warnpending) {
