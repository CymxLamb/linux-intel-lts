--- conflicted
+++ resolved
@@ -488,13 +488,8 @@
 
 	up = q->user;
 	if (rt_prio(current->normal_prio) && !put_task_cache(current, q)) {
-<<<<<<< HEAD
-		atomic_dec(&up->sigpending);
-		free_uid(up);
-=======
 		if (atomic_dec_and_test(&up->sigpending))
 			free_uid(up);
->>>>>>> ea94598e
 	} else
 		  __sigqueue_free(q);
 }
