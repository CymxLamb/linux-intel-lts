--- conflicted
+++ resolved
@@ -448,7 +448,6 @@
 		get_uid(user);
 	rcu_read_unlock();
 
-<<<<<<< HEAD
 	if (override_rlimit ||
 	    atomic_read(&user->sigpending) <=
 			task_rlimit(t, RLIMIT_SIGPENDING)) {
@@ -456,10 +455,6 @@
 			q = get_task_cache(t);
 		if (!q)
 			q = kmem_cache_alloc(sigqueue_cachep, flags);
-=======
-	if (override_rlimit || likely(sigpending <= task_rlimit(t, RLIMIT_SIGPENDING))) {
-		q = kmem_cache_alloc(sigqueue_cachep, flags);
->>>>>>> 4726da64
 	} else {
 		print_dropped_signal(sig);
 	}
