// SPDX-License-Identifier: GPL-2.0-only
/*
 *  linux/kernel/signal.c
 *
 *  Copyright (C) 1991, 1992  Linus Torvalds
 *
 *  1997-11-02  Modified for POSIX.1b signals by Richard Henderson
 *
 *  2003-06-02  Jim Houston - Concurrent Computer Corp.
 *		Changes to use preallocated sigqueue structures
 *		to allow signals to be sent reliably.
 */

#include <linux/slab.h>
#include <linux/export.h>
#include <linux/init.h>
#include <linux/sched/mm.h>
#include <linux/sched/user.h>
#include <linux/sched/debug.h>
#include <linux/sched/task.h>
#include <linux/sched/task_stack.h>
#include <linux/sched/cputime.h>
#include <linux/sched/rt.h>
#include <linux/file.h>
#include <linux/fs.h>
#include <linux/proc_fs.h>
#include <linux/tty.h>
#include <linux/binfmts.h>
#include <linux/coredump.h>
#include <linux/security.h>
#include <linux/syscalls.h>
#include <linux/ptrace.h>
#include <linux/signal.h>
#include <linux/signalfd.h>
#include <linux/ratelimit.h>
#include <linux/tracehook.h>
#include <linux/capability.h>
#include <linux/freezer.h>
#include <linux/pid_namespace.h>
#include <linux/nsproxy.h>
#include <linux/user_namespace.h>
#include <linux/uprobes.h>
#include <linux/compat.h>
#include <linux/cn_proc.h>
#include <linux/compiler.h>
#include <linux/posix-timers.h>
#include <linux/livepatch.h>
#include <linux/cgroup.h>
#include <linux/audit.h>

#define CREATE_TRACE_POINTS
#include <trace/events/signal.h>

#include <asm/param.h>
#include <linux/uaccess.h>
#include <asm/unistd.h>
#include <asm/siginfo.h>
#include <asm/cacheflush.h>

/*
 * SLAB caches for signal bits.
 */

static struct kmem_cache *sigqueue_cachep;

int print_fatal_signals __read_mostly;

static void __user *sig_handler(struct task_struct *t, int sig)
{
	return t->sighand->action[sig - 1].sa.sa_handler;
}

static inline bool sig_handler_ignored(void __user *handler, int sig)
{
	/* Is it explicitly or implicitly ignored? */
	return handler == SIG_IGN ||
	       (handler == SIG_DFL && sig_kernel_ignore(sig));
}

static bool sig_task_ignored(struct task_struct *t, int sig, bool force)
{
	void __user *handler;

	handler = sig_handler(t, sig);

	/* SIGKILL and SIGSTOP may not be sent to the global init */
	if (unlikely(is_global_init(t) && sig_kernel_only(sig)))
		return true;

	if (unlikely(t->signal->flags & SIGNAL_UNKILLABLE) &&
	    handler == SIG_DFL && !(force && sig_kernel_only(sig)))
		return true;

	/* Only allow kernel generated signals to this kthread */
	if (unlikely((t->flags & PF_KTHREAD) &&
		     (handler == SIG_KTHREAD_KERNEL) && !force))
		return true;

	return sig_handler_ignored(handler, sig);
}

static bool sig_ignored(struct task_struct *t, int sig, bool force)
{
	/*
	 * Blocked signals are never ignored, since the
	 * signal handler may change by the time it is
	 * unblocked.
	 */
	if (sigismember(&t->blocked, sig) || sigismember(&t->real_blocked, sig))
		return false;

	/*
	 * Tracers may want to know about even ignored signal unless it
	 * is SIGKILL which can't be reported anyway but can be ignored
	 * by SIGNAL_UNKILLABLE task.
	 */
	if (t->ptrace && sig != SIGKILL)
		return false;

	return sig_task_ignored(t, sig, force);
}

/*
 * Re-calculate pending state from the set of locally pending
 * signals, globally pending signals, and blocked signals.
 */
static inline bool has_pending_signals(sigset_t *signal, sigset_t *blocked)
{
	unsigned long ready;
	long i;

	switch (_NSIG_WORDS) {
	default:
		for (i = _NSIG_WORDS, ready = 0; --i >= 0 ;)
			ready |= signal->sig[i] &~ blocked->sig[i];
		break;

	case 4: ready  = signal->sig[3] &~ blocked->sig[3];
		ready |= signal->sig[2] &~ blocked->sig[2];
		ready |= signal->sig[1] &~ blocked->sig[1];
		ready |= signal->sig[0] &~ blocked->sig[0];
		break;

	case 2: ready  = signal->sig[1] &~ blocked->sig[1];
		ready |= signal->sig[0] &~ blocked->sig[0];
		break;

	case 1: ready  = signal->sig[0] &~ blocked->sig[0];
	}
	return ready !=	0;
}

#define PENDING(p,b) has_pending_signals(&(p)->signal, (b))

static bool recalc_sigpending_tsk(struct task_struct *t)
{
	if ((t->jobctl & (JOBCTL_PENDING_MASK | JOBCTL_TRAP_FREEZE)) ||
	    PENDING(&t->pending, &t->blocked) ||
	    PENDING(&t->signal->shared_pending, &t->blocked) ||
	    cgroup_task_frozen(t)) {
		set_tsk_thread_flag(t, TIF_SIGPENDING);
		return true;
	}

	/*
	 * We must never clear the flag in another thread, or in current
	 * when it's possible the current syscall is returning -ERESTART*.
	 * So we don't clear it here, and only callers who know they should do.
	 */
	return false;
}

/*
 * After recalculating TIF_SIGPENDING, we need to make sure the task wakes up.
 * This is superfluous when called on current, the wakeup is a harmless no-op.
 */
void recalc_sigpending_and_wake(struct task_struct *t)
{
	if (recalc_sigpending_tsk(t))
		signal_wake_up(t, 0);
}

void recalc_sigpending(void)
{
	if (!recalc_sigpending_tsk(current) && !freezing(current) &&
	    !klp_patch_pending(current))
		clear_thread_flag(TIF_SIGPENDING);

}
EXPORT_SYMBOL(recalc_sigpending);

void calculate_sigpending(void)
{
	/* Have any signals or users of TIF_SIGPENDING been delayed
	 * until after fork?
	 */
	spin_lock_irq(&current->sighand->siglock);
	set_tsk_thread_flag(current, TIF_SIGPENDING);
	recalc_sigpending();
	spin_unlock_irq(&current->sighand->siglock);
}

/* Given the mask, find the first available signal that should be serviced. */

#define SYNCHRONOUS_MASK \
	(sigmask(SIGSEGV) | sigmask(SIGBUS) | sigmask(SIGILL) | \
	 sigmask(SIGTRAP) | sigmask(SIGFPE) | sigmask(SIGSYS))

int next_signal(struct sigpending *pending, sigset_t *mask)
{
	unsigned long i, *s, *m, x;
	int sig = 0;

	s = pending->signal.sig;
	m = mask->sig;

	/*
	 * Handle the first word specially: it contains the
	 * synchronous signals that need to be dequeued first.
	 */
	x = *s &~ *m;
	if (x) {
		if (x & SYNCHRONOUS_MASK)
			x &= SYNCHRONOUS_MASK;
		sig = ffz(~x) + 1;
		return sig;
	}

	switch (_NSIG_WORDS) {
	default:
		for (i = 1; i < _NSIG_WORDS; ++i) {
			x = *++s &~ *++m;
			if (!x)
				continue;
			sig = ffz(~x) + i*_NSIG_BPW + 1;
			break;
		}
		break;

	case 2:
		x = s[1] &~ m[1];
		if (!x)
			break;
		sig = ffz(~x) + _NSIG_BPW + 1;
		break;

	case 1:
		/* Nothing to do */
		break;
	}

	return sig;
}

static inline void print_dropped_signal(int sig)
{
	static DEFINE_RATELIMIT_STATE(ratelimit_state, 5 * HZ, 10);

	if (!print_fatal_signals)
		return;

	if (!__ratelimit(&ratelimit_state))
		return;

	pr_info("%s/%d: reached RLIMIT_SIGPENDING, dropped signal %d\n",
				current->comm, current->pid, sig);
}

/**
 * task_set_jobctl_pending - set jobctl pending bits
 * @task: target task
 * @mask: pending bits to set
 *
 * Clear @mask from @task->jobctl.  @mask must be subset of
 * %JOBCTL_PENDING_MASK | %JOBCTL_STOP_CONSUME | %JOBCTL_STOP_SIGMASK |
 * %JOBCTL_TRAPPING.  If stop signo is being set, the existing signo is
 * cleared.  If @task is already being killed or exiting, this function
 * becomes noop.
 *
 * CONTEXT:
 * Must be called with @task->sighand->siglock held.
 *
 * RETURNS:
 * %true if @mask is set, %false if made noop because @task was dying.
 */
bool task_set_jobctl_pending(struct task_struct *task, unsigned long mask)
{
	BUG_ON(mask & ~(JOBCTL_PENDING_MASK | JOBCTL_STOP_CONSUME |
			JOBCTL_STOP_SIGMASK | JOBCTL_TRAPPING));
	BUG_ON((mask & JOBCTL_TRAPPING) && !(mask & JOBCTL_PENDING_MASK));

	if (unlikely(fatal_signal_pending(task) || (task->flags & PF_EXITING)))
		return false;

	if (mask & JOBCTL_STOP_SIGMASK)
		task->jobctl &= ~JOBCTL_STOP_SIGMASK;

	task->jobctl |= mask;
	return true;
}

/**
 * task_clear_jobctl_trapping - clear jobctl trapping bit
 * @task: target task
 *
 * If JOBCTL_TRAPPING is set, a ptracer is waiting for us to enter TRACED.
 * Clear it and wake up the ptracer.  Note that we don't need any further
 * locking.  @task->siglock guarantees that @task->parent points to the
 * ptracer.
 *
 * CONTEXT:
 * Must be called with @task->sighand->siglock held.
 */
void task_clear_jobctl_trapping(struct task_struct *task)
{
	if (unlikely(task->jobctl & JOBCTL_TRAPPING)) {
		task->jobctl &= ~JOBCTL_TRAPPING;
		smp_mb();	/* advised by wake_up_bit() */
		wake_up_bit(&task->jobctl, JOBCTL_TRAPPING_BIT);
	}
}

/**
 * task_clear_jobctl_pending - clear jobctl pending bits
 * @task: target task
 * @mask: pending bits to clear
 *
 * Clear @mask from @task->jobctl.  @mask must be subset of
 * %JOBCTL_PENDING_MASK.  If %JOBCTL_STOP_PENDING is being cleared, other
 * STOP bits are cleared together.
 *
 * If clearing of @mask leaves no stop or trap pending, this function calls
 * task_clear_jobctl_trapping().
 *
 * CONTEXT:
 * Must be called with @task->sighand->siglock held.
 */
void task_clear_jobctl_pending(struct task_struct *task, unsigned long mask)
{
	BUG_ON(mask & ~JOBCTL_PENDING_MASK);

	if (mask & JOBCTL_STOP_PENDING)
		mask |= JOBCTL_STOP_CONSUME | JOBCTL_STOP_DEQUEUED;

	task->jobctl &= ~mask;

	if (!(task->jobctl & JOBCTL_PENDING_MASK))
		task_clear_jobctl_trapping(task);
}

/**
 * task_participate_group_stop - participate in a group stop
 * @task: task participating in a group stop
 *
 * @task has %JOBCTL_STOP_PENDING set and is participating in a group stop.
 * Group stop states are cleared and the group stop count is consumed if
 * %JOBCTL_STOP_CONSUME was set.  If the consumption completes the group
 * stop, the appropriate `SIGNAL_*` flags are set.
 *
 * CONTEXT:
 * Must be called with @task->sighand->siglock held.
 *
 * RETURNS:
 * %true if group stop completion should be notified to the parent, %false
 * otherwise.
 */
static bool task_participate_group_stop(struct task_struct *task)
{
	struct signal_struct *sig = task->signal;
	bool consume = task->jobctl & JOBCTL_STOP_CONSUME;

	WARN_ON_ONCE(!(task->jobctl & JOBCTL_STOP_PENDING));

	task_clear_jobctl_pending(task, JOBCTL_STOP_PENDING);

	if (!consume)
		return false;

	if (!WARN_ON_ONCE(sig->group_stop_count == 0))
		sig->group_stop_count--;

	/*
	 * Tell the caller to notify completion iff we are entering into a
	 * fresh group stop.  Read comment in do_signal_stop() for details.
	 */
	if (!sig->group_stop_count && !(sig->flags & SIGNAL_STOP_STOPPED)) {
		signal_set_stop_flags(sig, SIGNAL_STOP_STOPPED);
		return true;
	}
	return false;
}

void task_join_group_stop(struct task_struct *task)
{
	/* Have the new thread join an on-going signal group stop */
	unsigned long jobctl = current->jobctl;
	if (jobctl & JOBCTL_STOP_PENDING) {
		struct signal_struct *sig = current->signal;
		unsigned long signr = jobctl & JOBCTL_STOP_SIGMASK;
		unsigned long gstop = JOBCTL_STOP_PENDING | JOBCTL_STOP_CONSUME;
		if (task_set_jobctl_pending(task, signr | gstop)) {
			sig->group_stop_count++;
		}
	}
}

static inline struct sigqueue *get_task_cache(struct task_struct *t)
{
	struct sigqueue *q = t->sigqueue_cache;

	if (cmpxchg(&t->sigqueue_cache, q, NULL) != q)
		return NULL;
	return q;
}

static inline int put_task_cache(struct task_struct *t, struct sigqueue *q)
{
	if (cmpxchg(&t->sigqueue_cache, NULL, q) == NULL)
		return 0;
	return 1;
}

/*
 * allocate a new signal queue record
 * - this may be called without locks if and only if t == current, otherwise an
 *   appropriate lock must be held to stop the target task from exiting
 */
static struct sigqueue *
__sigqueue_do_alloc(int sig, struct task_struct *t, gfp_t flags,
		    int override_rlimit, int fromslab)
{
	struct sigqueue *q = NULL;
	struct user_struct *user;
	int sigpending;

	/*
	 * Protect access to @t credentials. This can go away when all
	 * callers hold rcu read lock.
	 *
	 * NOTE! A pending signal will hold on to the user refcount,
	 * and we get/put the refcount only when the sigpending count
	 * changes from/to zero.
	 */
	rcu_read_lock();
	user = __task_cred(t)->user;
	sigpending = atomic_inc_return(&user->sigpending);
	if (sigpending == 1)
		get_uid(user);
	rcu_read_unlock();

	if (override_rlimit || likely(sigpending <= task_rlimit(t, RLIMIT_SIGPENDING))) {
		if (!fromslab)
			q = get_task_cache(t);
		if (!q)
			q = kmem_cache_alloc(sigqueue_cachep, flags);
	} else {
		print_dropped_signal(sig);
	}

	if (unlikely(q == NULL)) {
		if (atomic_dec_and_test(&user->sigpending))
			free_uid(user);
	} else {
		INIT_LIST_HEAD(&q->list);
		q->flags = 0;
		q->user = user;
	}

	return q;
}

static struct sigqueue *
__sigqueue_alloc(int sig, struct task_struct *t, gfp_t flags,
		 int override_rlimit)
{
	return __sigqueue_do_alloc(sig, t, flags, override_rlimit, 0);
}

static void __sigqueue_free(struct sigqueue *q)
{
	if (q->flags & SIGQUEUE_PREALLOC)
		return;
	if (atomic_dec_and_test(&q->user->sigpending))
		free_uid(q->user);
	kmem_cache_free(sigqueue_cachep, q);
}

static void sigqueue_free_current(struct sigqueue *q)
{
	struct user_struct *up;

	if (q->flags & SIGQUEUE_PREALLOC)
		return;

	up = q->user;
	if (rt_prio(current->normal_prio) && !put_task_cache(current, q)) {
<<<<<<< HEAD
		atomic_dec(&up->sigpending);
		free_uid(up);
=======
		if (atomic_dec_and_test(&up->sigpending))
			free_uid(up);
>>>>>>> 206f8834
	} else
		  __sigqueue_free(q);
}

void flush_sigqueue(struct sigpending *queue)
{
	struct sigqueue *q;

	sigemptyset(&queue->signal);
	while (!list_empty(&queue->list)) {
		q = list_entry(queue->list.next, struct sigqueue , list);
		list_del_init(&q->list);
		__sigqueue_free(q);
	}
}

/*
 * Called from __exit_signal. Flush tsk->pending and
 * tsk->sigqueue_cache
 */
void flush_task_sigqueue(struct task_struct *tsk)
{
	struct sigqueue *q;

	flush_sigqueue(&tsk->pending);

	q = get_task_cache(tsk);
	if (q)
		kmem_cache_free(sigqueue_cachep, q);
}

/*
 * Flush all pending signals for this kthread.
 */
void flush_signals(struct task_struct *t)
{
	unsigned long flags;

	spin_lock_irqsave(&t->sighand->siglock, flags);
	clear_tsk_thread_flag(t, TIF_SIGPENDING);
	flush_sigqueue(&t->pending);
	flush_sigqueue(&t->signal->shared_pending);
	spin_unlock_irqrestore(&t->sighand->siglock, flags);
}
EXPORT_SYMBOL(flush_signals);

#ifdef CONFIG_POSIX_TIMERS
static void __flush_itimer_signals(struct sigpending *pending)
{
	sigset_t signal, retain;
	struct sigqueue *q, *n;

	signal = pending->signal;
	sigemptyset(&retain);

	list_for_each_entry_safe(q, n, &pending->list, list) {
		int sig = q->info.si_signo;

		if (likely(q->info.si_code != SI_TIMER)) {
			sigaddset(&retain, sig);
		} else {
			sigdelset(&signal, sig);
			list_del_init(&q->list);
			__sigqueue_free(q);
		}
	}

	sigorsets(&pending->signal, &signal, &retain);
}

void flush_itimer_signals(void)
{
	struct task_struct *tsk = current;
	unsigned long flags;

	spin_lock_irqsave(&tsk->sighand->siglock, flags);
	__flush_itimer_signals(&tsk->pending);
	__flush_itimer_signals(&tsk->signal->shared_pending);
	spin_unlock_irqrestore(&tsk->sighand->siglock, flags);
}
#endif

void ignore_signals(struct task_struct *t)
{
	int i;

	for (i = 0; i < _NSIG; ++i)
		t->sighand->action[i].sa.sa_handler = SIG_IGN;

	flush_signals(t);
}

/*
 * Flush all handlers for a task.
 */

void
flush_signal_handlers(struct task_struct *t, int force_default)
{
	int i;
	struct k_sigaction *ka = &t->sighand->action[0];
	for (i = _NSIG ; i != 0 ; i--) {
		if (force_default || ka->sa.sa_handler != SIG_IGN)
			ka->sa.sa_handler = SIG_DFL;
		ka->sa.sa_flags = 0;
#ifdef __ARCH_HAS_SA_RESTORER
		ka->sa.sa_restorer = NULL;
#endif
		sigemptyset(&ka->sa.sa_mask);
		ka++;
	}
}

bool unhandled_signal(struct task_struct *tsk, int sig)
{
	void __user *handler = tsk->sighand->action[sig-1].sa.sa_handler;
	if (is_global_init(tsk))
		return true;

	if (handler != SIG_IGN && handler != SIG_DFL)
		return false;

	/* if ptraced, let the tracer determine */
	return !tsk->ptrace;
}

static void collect_signal(int sig, struct sigpending *list, kernel_siginfo_t *info,
			   bool *resched_timer)
{
	struct sigqueue *q, *first = NULL;

	/*
	 * Collect the siginfo appropriate to this signal.  Check if
	 * there is another siginfo for the same signal.
	*/
	list_for_each_entry(q, &list->list, list) {
		if (q->info.si_signo == sig) {
			if (first)
				goto still_pending;
			first = q;
		}
	}

	sigdelset(&list->signal, sig);

	if (first) {
still_pending:
		list_del_init(&first->list);
		copy_siginfo(info, &first->info);

		*resched_timer =
			(first->flags & SIGQUEUE_PREALLOC) &&
			(info->si_code == SI_TIMER) &&
			(info->si_sys_private);

		sigqueue_free_current(first);
	} else {
		/*
		 * Ok, it wasn't in the queue.  This must be
		 * a fast-pathed signal or we must have been
		 * out of queue space.  So zero out the info.
		 */
		clear_siginfo(info);
		info->si_signo = sig;
		info->si_errno = 0;
		info->si_code = SI_USER;
		info->si_pid = 0;
		info->si_uid = 0;
	}
}

static int __dequeue_signal(struct sigpending *pending, sigset_t *mask,
			kernel_siginfo_t *info, bool *resched_timer)
{
	int sig = next_signal(pending, mask);

	if (sig)
		collect_signal(sig, pending, info, resched_timer);
	return sig;
}

/*
 * Dequeue a signal and return the element to the caller, which is
 * expected to free it.
 *
 * All callers have to hold the siglock.
 */
int dequeue_signal(struct task_struct *tsk, sigset_t *mask, kernel_siginfo_t *info)
{
	bool resched_timer = false;
	int signr;

	WARN_ON_ONCE(tsk != current);

	/* We only dequeue private signals from ourselves, we don't let
	 * signalfd steal them
	 */
	signr = __dequeue_signal(&tsk->pending, mask, info, &resched_timer);
	if (!signr) {
		signr = __dequeue_signal(&tsk->signal->shared_pending,
					 mask, info, &resched_timer);
#ifdef CONFIG_POSIX_TIMERS
		/*
		 * itimer signal ?
		 *
		 * itimers are process shared and we restart periodic
		 * itimers in the signal delivery path to prevent DoS
		 * attacks in the high resolution timer case. This is
		 * compliant with the old way of self-restarting
		 * itimers, as the SIGALRM is a legacy signal and only
		 * queued once. Changing the restart behaviour to
		 * restart the timer in the signal dequeue path is
		 * reducing the timer noise on heavy loaded !highres
		 * systems too.
		 */
		if (unlikely(signr == SIGALRM)) {
			struct hrtimer *tmr = &tsk->signal->real_timer;

			if (!hrtimer_is_queued(tmr) &&
			    tsk->signal->it_real_incr != 0) {
				hrtimer_forward(tmr, tmr->base->get_time(),
						tsk->signal->it_real_incr);
				hrtimer_restart(tmr);
			}
		}
#endif
	}

	recalc_sigpending();
	if (!signr)
		return 0;

	if (unlikely(sig_kernel_stop(signr))) {
		/*
		 * Set a marker that we have dequeued a stop signal.  Our
		 * caller might release the siglock and then the pending
		 * stop signal it is about to process is no longer in the
		 * pending bitmasks, but must still be cleared by a SIGCONT
		 * (and overruled by a SIGKILL).  So those cases clear this
		 * shared flag after we've set it.  Note that this flag may
		 * remain set after the signal we return is ignored or
		 * handled.  That doesn't matter because its only purpose
		 * is to alert stop-signal processing code when another
		 * processor has come along and cleared the flag.
		 */
		current->jobctl |= JOBCTL_STOP_DEQUEUED;
	}
#ifdef CONFIG_POSIX_TIMERS
	if (resched_timer) {
		/*
		 * Release the siglock to ensure proper locking order
		 * of timer locks outside of siglocks.  Note, we leave
		 * irqs disabled here, since the posix-timers code is
		 * about to disable them again anyway.
		 */
		spin_unlock(&tsk->sighand->siglock);
		posixtimer_rearm(info);
		spin_lock(&tsk->sighand->siglock);

		/* Don't expose the si_sys_private value to userspace */
		info->si_sys_private = 0;
	}
#endif
	return signr;
}
EXPORT_SYMBOL_GPL(dequeue_signal);

static int dequeue_synchronous_signal(kernel_siginfo_t *info)
{
	struct task_struct *tsk = current;
	struct sigpending *pending = &tsk->pending;
	struct sigqueue *q, *sync = NULL;

	/*
	 * Might a synchronous signal be in the queue?
	 */
	if (!((pending->signal.sig[0] & ~tsk->blocked.sig[0]) & SYNCHRONOUS_MASK))
		return 0;

	/*
	 * Return the first synchronous signal in the queue.
	 */
	list_for_each_entry(q, &pending->list, list) {
		/* Synchronous signals have a postive si_code */
		if ((q->info.si_code > SI_USER) &&
		    (sigmask(q->info.si_signo) & SYNCHRONOUS_MASK)) {
			sync = q;
			goto next;
		}
	}
	return 0;
next:
	/*
	 * Check if there is another siginfo for the same signal.
	 */
	list_for_each_entry_continue(q, &pending->list, list) {
		if (q->info.si_signo == sync->info.si_signo)
			goto still_pending;
	}

	sigdelset(&pending->signal, sync->info.si_signo);
	recalc_sigpending();
still_pending:
	list_del_init(&sync->list);
	copy_siginfo(info, &sync->info);
	__sigqueue_free(sync);
	return info->si_signo;
}

/*
 * Tell a process that it has a new active signal..
 *
 * NOTE! we rely on the previous spin_lock to
 * lock interrupts for us! We can only be called with
 * "siglock" held, and the local interrupt must
 * have been disabled when that got acquired!
 *
 * No need to set need_resched since signal event passing
 * goes through ->blocked
 */
void signal_wake_up_state(struct task_struct *t, unsigned int state)
{
	set_tsk_thread_flag(t, TIF_SIGPENDING);
	/*
	 * TASK_WAKEKILL also means wake it up in the stopped/traced/killable
	 * case. We don't check t->state here because there is a race with it
	 * executing another processor and just now entering stopped state.
	 * By using wake_up_state, we ensure the process will wake up and
	 * handle its death signal.
	 */
	if (!wake_up_state(t, state | TASK_INTERRUPTIBLE))
		kick_process(t);
}

/*
 * Remove signals in mask from the pending set and queue.
 * Returns 1 if any signals were found.
 *
 * All callers must be holding the siglock.
 */
static void flush_sigqueue_mask(sigset_t *mask, struct sigpending *s)
{
	struct sigqueue *q, *n;
	sigset_t m;

	sigandsets(&m, mask, &s->signal);
	if (sigisemptyset(&m))
		return;

	sigandnsets(&s->signal, &s->signal, mask);
	list_for_each_entry_safe(q, n, &s->list, list) {
		if (sigismember(mask, q->info.si_signo)) {
			list_del_init(&q->list);
			__sigqueue_free(q);
		}
	}
}

static inline int is_si_special(const struct kernel_siginfo *info)
{
	return info <= SEND_SIG_PRIV;
}

static inline bool si_fromuser(const struct kernel_siginfo *info)
{
	return info == SEND_SIG_NOINFO ||
		(!is_si_special(info) && SI_FROMUSER(info));
}

/*
 * called with RCU read lock from check_kill_permission()
 */
static bool kill_ok_by_cred(struct task_struct *t)
{
	const struct cred *cred = current_cred();
	const struct cred *tcred = __task_cred(t);

	return uid_eq(cred->euid, tcred->suid) ||
	       uid_eq(cred->euid, tcred->uid) ||
	       uid_eq(cred->uid, tcred->suid) ||
	       uid_eq(cred->uid, tcred->uid) ||
	       ns_capable(tcred->user_ns, CAP_KILL);
}

/*
 * Bad permissions for sending the signal
 * - the caller must hold the RCU read lock
 */
static int check_kill_permission(int sig, struct kernel_siginfo *info,
				 struct task_struct *t)
{
	struct pid *sid;
	int error;

	if (!valid_signal(sig))
		return -EINVAL;

	if (!si_fromuser(info))
		return 0;

	error = audit_signal_info(sig, t); /* Let audit system see the signal */
	if (error)
		return error;

	if (!same_thread_group(current, t) &&
	    !kill_ok_by_cred(t)) {
		switch (sig) {
		case SIGCONT:
			sid = task_session(t);
			/*
			 * We don't return the error if sid == NULL. The
			 * task was unhashed, the caller must notice this.
			 */
			if (!sid || sid == task_session(current))
				break;
			/* fall through */
		default:
			return -EPERM;
		}
	}

	return security_task_kill(t, info, sig, NULL);
}

/**
 * ptrace_trap_notify - schedule trap to notify ptracer
 * @t: tracee wanting to notify tracer
 *
 * This function schedules sticky ptrace trap which is cleared on the next
 * TRAP_STOP to notify ptracer of an event.  @t must have been seized by
 * ptracer.
 *
 * If @t is running, STOP trap will be taken.  If trapped for STOP and
 * ptracer is listening for events, tracee is woken up so that it can
 * re-trap for the new event.  If trapped otherwise, STOP trap will be
 * eventually taken without returning to userland after the existing traps
 * are finished by PTRACE_CONT.
 *
 * CONTEXT:
 * Must be called with @task->sighand->siglock held.
 */
static void ptrace_trap_notify(struct task_struct *t)
{
	WARN_ON_ONCE(!(t->ptrace & PT_SEIZED));
	assert_spin_locked(&t->sighand->siglock);

	task_set_jobctl_pending(t, JOBCTL_TRAP_NOTIFY);
	ptrace_signal_wake_up(t, t->jobctl & JOBCTL_LISTENING);
}

/*
 * Handle magic process-wide effects of stop/continue signals. Unlike
 * the signal actions, these happen immediately at signal-generation
 * time regardless of blocking, ignoring, or handling.  This does the
 * actual continuing for SIGCONT, but not the actual stopping for stop
 * signals. The process stop is done as a signal action for SIG_DFL.
 *
 * Returns true if the signal should be actually delivered, otherwise
 * it should be dropped.
 */
static bool prepare_signal(int sig, struct task_struct *p, bool force)
{
	struct signal_struct *signal = p->signal;
	struct task_struct *t;
	sigset_t flush;

	if (signal->flags & (SIGNAL_GROUP_EXIT | SIGNAL_GROUP_COREDUMP)) {
		if (!(signal->flags & SIGNAL_GROUP_EXIT))
			return sig == SIGKILL;
		/*
		 * The process is in the middle of dying, nothing to do.
		 */
	} else if (sig_kernel_stop(sig)) {
		/*
		 * This is a stop signal.  Remove SIGCONT from all queues.
		 */
		siginitset(&flush, sigmask(SIGCONT));
		flush_sigqueue_mask(&flush, &signal->shared_pending);
		for_each_thread(p, t)
			flush_sigqueue_mask(&flush, &t->pending);
	} else if (sig == SIGCONT) {
		unsigned int why;
		/*
		 * Remove all stop signals from all queues, wake all threads.
		 */
		siginitset(&flush, SIG_KERNEL_STOP_MASK);
		flush_sigqueue_mask(&flush, &signal->shared_pending);
		for_each_thread(p, t) {
			flush_sigqueue_mask(&flush, &t->pending);
			task_clear_jobctl_pending(t, JOBCTL_STOP_PENDING);
			if (likely(!(t->ptrace & PT_SEIZED)))
				wake_up_state(t, __TASK_STOPPED);
			else
				ptrace_trap_notify(t);
		}

		/*
		 * Notify the parent with CLD_CONTINUED if we were stopped.
		 *
		 * If we were in the middle of a group stop, we pretend it
		 * was already finished, and then continued. Since SIGCHLD
		 * doesn't queue we report only CLD_STOPPED, as if the next
		 * CLD_CONTINUED was dropped.
		 */
		why = 0;
		if (signal->flags & SIGNAL_STOP_STOPPED)
			why |= SIGNAL_CLD_CONTINUED;
		else if (signal->group_stop_count)
			why |= SIGNAL_CLD_STOPPED;

		if (why) {
			/*
			 * The first thread which returns from do_signal_stop()
			 * will take ->siglock, notice SIGNAL_CLD_MASK, and
			 * notify its parent. See get_signal().
			 */
			signal_set_stop_flags(signal, why | SIGNAL_STOP_CONTINUED);
			signal->group_stop_count = 0;
			signal->group_exit_code = 0;
		}
	}

	return !sig_ignored(p, sig, force);
}

/*
 * Test if P wants to take SIG.  After we've checked all threads with this,
 * it's equivalent to finding no threads not blocking SIG.  Any threads not
 * blocking SIG were ruled out because they are not running and already
 * have pending signals.  Such threads will dequeue from the shared queue
 * as soon as they're available, so putting the signal on the shared queue
 * will be equivalent to sending it to one such thread.
 */
static inline bool wants_signal(int sig, struct task_struct *p)
{
	if (sigismember(&p->blocked, sig))
		return false;

	if (p->flags & PF_EXITING)
		return false;

	if (sig == SIGKILL)
		return true;

	if (task_is_stopped_or_traced(p))
		return false;

	return task_curr(p) || !signal_pending(p);
}

static void complete_signal(int sig, struct task_struct *p, enum pid_type type)
{
	struct signal_struct *signal = p->signal;
	struct task_struct *t;

	/*
	 * Now find a thread we can wake up to take the signal off the queue.
	 *
	 * If the main thread wants the signal, it gets first crack.
	 * Probably the least surprising to the average bear.
	 */
	if (wants_signal(sig, p))
		t = p;
	else if ((type == PIDTYPE_PID) || thread_group_empty(p))
		/*
		 * There is just one thread and it does not need to be woken.
		 * It will dequeue unblocked signals before it runs again.
		 */
		return;
	else {
		/*
		 * Otherwise try to find a suitable thread.
		 */
		t = signal->curr_target;
		while (!wants_signal(sig, t)) {
			t = next_thread(t);
			if (t == signal->curr_target)
				/*
				 * No thread needs to be woken.
				 * Any eligible threads will see
				 * the signal in the queue soon.
				 */
				return;
		}
		signal->curr_target = t;
	}

	/*
	 * Found a killable thread.  If the signal will be fatal,
	 * then start taking the whole group down immediately.
	 */
	if (sig_fatal(p, sig) &&
	    !(signal->flags & SIGNAL_GROUP_EXIT) &&
	    !sigismember(&t->real_blocked, sig) &&
	    (sig == SIGKILL || !p->ptrace)) {
		/*
		 * This signal will be fatal to the whole group.
		 */
		if (!sig_kernel_coredump(sig)) {
			/*
			 * Start a group exit and wake everybody up.
			 * This way we don't have other threads
			 * running and doing things after a slower
			 * thread has the fatal signal pending.
			 */
			signal->flags = SIGNAL_GROUP_EXIT;
			signal->group_exit_code = sig;
			signal->group_stop_count = 0;
			t = p;
			do {
				task_clear_jobctl_pending(t, JOBCTL_PENDING_MASK);
				sigaddset(&t->pending.signal, SIGKILL);
				signal_wake_up(t, 1);
			} while_each_thread(p, t);
			return;
		}
	}

	/*
	 * The signal is already in the shared-pending queue.
	 * Tell the chosen thread to wake up and dequeue it.
	 */
	signal_wake_up(t, sig == SIGKILL);
	return;
}

static inline bool legacy_queue(struct sigpending *signals, int sig)
{
	return (sig < SIGRTMIN) && sigismember(&signals->signal, sig);
}

static int __send_signal(int sig, struct kernel_siginfo *info, struct task_struct *t,
			enum pid_type type, bool force)
{
	struct sigpending *pending;
	struct sigqueue *q;
	int override_rlimit;
	int ret = 0, result;

	assert_spin_locked(&t->sighand->siglock);

	result = TRACE_SIGNAL_IGNORED;
	if (!prepare_signal(sig, t, force))
		goto ret;

	pending = (type != PIDTYPE_PID) ? &t->signal->shared_pending : &t->pending;
	/*
	 * Short-circuit ignored signals and support queuing
	 * exactly one non-rt signal, so that we can get more
	 * detailed information about the cause of the signal.
	 */
	result = TRACE_SIGNAL_ALREADY_PENDING;
	if (legacy_queue(pending, sig))
		goto ret;

	result = TRACE_SIGNAL_DELIVERED;
	/*
	 * Skip useless siginfo allocation for SIGKILL and kernel threads.
	 */
	if ((sig == SIGKILL) || (t->flags & PF_KTHREAD))
		goto out_set;

	/*
	 * Real-time signals must be queued if sent by sigqueue, or
	 * some other real-time mechanism.  It is implementation
	 * defined whether kill() does so.  We attempt to do so, on
	 * the principle of least surprise, but since kill is not
	 * allowed to fail with EAGAIN when low on memory we just
	 * make sure at least one signal gets delivered and don't
	 * pass on the info struct.
	 */
	if (sig < SIGRTMIN)
		override_rlimit = (is_si_special(info) || info->si_code >= 0);
	else
		override_rlimit = 0;

	q = __sigqueue_alloc(sig, t, GFP_ATOMIC, override_rlimit);
	if (q) {
		list_add_tail(&q->list, &pending->list);
		switch ((unsigned long) info) {
		case (unsigned long) SEND_SIG_NOINFO:
			clear_siginfo(&q->info);
			q->info.si_signo = sig;
			q->info.si_errno = 0;
			q->info.si_code = SI_USER;
			q->info.si_pid = task_tgid_nr_ns(current,
							task_active_pid_ns(t));
			rcu_read_lock();
			q->info.si_uid =
				from_kuid_munged(task_cred_xxx(t, user_ns),
						 current_uid());
			rcu_read_unlock();
			break;
		case (unsigned long) SEND_SIG_PRIV:
			clear_siginfo(&q->info);
			q->info.si_signo = sig;
			q->info.si_errno = 0;
			q->info.si_code = SI_KERNEL;
			q->info.si_pid = 0;
			q->info.si_uid = 0;
			break;
		default:
			copy_siginfo(&q->info, info);
			break;
		}
	} else if (!is_si_special(info) &&
		   sig >= SIGRTMIN && info->si_code != SI_USER) {
		/*
		 * Queue overflow, abort.  We may abort if the
		 * signal was rt and sent by user using something
		 * other than kill().
		 */
		result = TRACE_SIGNAL_OVERFLOW_FAIL;
		ret = -EAGAIN;
		goto ret;
	} else {
		/*
		 * This is a silent loss of information.  We still
		 * send the signal, but the *info bits are lost.
		 */
		result = TRACE_SIGNAL_LOSE_INFO;
	}

out_set:
	signalfd_notify(t, sig);
	sigaddset(&pending->signal, sig);

	/* Let multiprocess signals appear after on-going forks */
	if (type > PIDTYPE_TGID) {
		struct multiprocess_signals *delayed;
		hlist_for_each_entry(delayed, &t->signal->multiprocess, node) {
			sigset_t *signal = &delayed->signal;
			/* Can't queue both a stop and a continue signal */
			if (sig == SIGCONT)
				sigdelsetmask(signal, SIG_KERNEL_STOP_MASK);
			else if (sig_kernel_stop(sig))
				sigdelset(signal, SIGCONT);
			sigaddset(signal, sig);
		}
	}

	complete_signal(sig, t, type);
ret:
	trace_signal_generate(sig, info, t, type != PIDTYPE_PID, result);
	return ret;
}

static inline bool has_si_pid_and_uid(struct kernel_siginfo *info)
{
	bool ret = false;
	switch (siginfo_layout(info->si_signo, info->si_code)) {
	case SIL_KILL:
	case SIL_CHLD:
	case SIL_RT:
		ret = true;
		break;
	case SIL_TIMER:
	case SIL_POLL:
	case SIL_FAULT:
	case SIL_FAULT_MCEERR:
	case SIL_FAULT_BNDERR:
	case SIL_FAULT_PKUERR:
	case SIL_SYS:
		ret = false;
		break;
	}
	return ret;
}

static int send_signal(int sig, struct kernel_siginfo *info, struct task_struct *t,
			enum pid_type type)
{
	/* Should SIGKILL or SIGSTOP be received by a pid namespace init? */
	bool force = false;

	if (info == SEND_SIG_NOINFO) {
		/* Force if sent from an ancestor pid namespace */
		force = !task_pid_nr_ns(current, task_active_pid_ns(t));
	} else if (info == SEND_SIG_PRIV) {
		/* Don't ignore kernel generated signals */
		force = true;
	} else if (has_si_pid_and_uid(info)) {
		/* SIGKILL and SIGSTOP is special or has ids */
		struct user_namespace *t_user_ns;

		rcu_read_lock();
		t_user_ns = task_cred_xxx(t, user_ns);
		if (current_user_ns() != t_user_ns) {
			kuid_t uid = make_kuid(current_user_ns(), info->si_uid);
			info->si_uid = from_kuid_munged(t_user_ns, uid);
		}
		rcu_read_unlock();

		/* A kernel generated signal? */
		force = (info->si_code == SI_KERNEL);

		/* From an ancestor pid namespace? */
		if (!task_pid_nr_ns(current, task_active_pid_ns(t))) {
			info->si_pid = 0;
			force = true;
		}
	}
	return __send_signal(sig, info, t, type, force);
}

static void print_fatal_signal(int signr)
{
	struct pt_regs *regs = signal_pt_regs();
	pr_info("potentially unexpected fatal signal %d.\n", signr);

#if defined(__i386__) && !defined(__arch_um__)
	pr_info("code at %08lx: ", regs->ip);
	{
		int i;
		for (i = 0; i < 16; i++) {
			unsigned char insn;

			if (get_user(insn, (unsigned char *)(regs->ip + i)))
				break;
			pr_cont("%02x ", insn);
		}
	}
	pr_cont("\n");
#endif
	preempt_disable();
	show_regs(regs);
	preempt_enable();
}

static int __init setup_print_fatal_signals(char *str)
{
	get_option (&str, &print_fatal_signals);

	return 1;
}

__setup("print-fatal-signals=", setup_print_fatal_signals);

int
__group_send_sig_info(int sig, struct kernel_siginfo *info, struct task_struct *p)
{
	return send_signal(sig, info, p, PIDTYPE_TGID);
}

int do_send_sig_info(int sig, struct kernel_siginfo *info, struct task_struct *p,
			enum pid_type type)
{
	unsigned long flags;
	int ret = -ESRCH;

	if (lock_task_sighand(p, &flags)) {
		ret = send_signal(sig, info, p, type);
		unlock_task_sighand(p, &flags);
	}

	return ret;
}

/*
 * Force a signal that the process can't ignore: if necessary
 * we unblock the signal and change any SIG_IGN to SIG_DFL.
 *
 * Note: If we unblock the signal, we always reset it to SIG_DFL,
 * since we do not want to have a signal handler that was blocked
 * be invoked when user space had explicitly blocked it.
 *
 * We don't want to have recursive SIGSEGV's etc, for example,
 * that is why we also clear SIGNAL_UNKILLABLE.
 */
static int
force_sig_info_to_task(struct kernel_siginfo *info, struct task_struct *t)
{
	unsigned long int flags;
	int ret, blocked, ignored;
	struct k_sigaction *action;
	int sig = info->si_signo;

	/*
	 * On some archs, PREEMPT_RT has to delay sending a signal from a trap
	 * since it can not enable preemption, and the signal code's spin_locks
	 * turn into mutexes. Instead, it must set TIF_NOTIFY_RESUME which will
	 * send the signal on exit of the trap.
	 */
#ifdef ARCH_RT_DELAYS_SIGNAL_SEND
	if (in_atomic()) {
		struct task_struct *t = current;

		if (WARN_ON_ONCE(t->forced_info.si_signo))
			return 0;

		if (is_si_special(info)) {
			WARN_ON_ONCE(info != SEND_SIG_PRIV);
			t->forced_info.si_signo = info->si_signo;
			t->forced_info.si_errno = 0;
			t->forced_info.si_code = SI_KERNEL;
			t->forced_info.si_pid = 0;
			t->forced_info.si_uid = 0;
		} else {
			t->forced_info = *info;
		}

		set_tsk_thread_flag(t, TIF_NOTIFY_RESUME);
		return 0;
	}
#endif
	spin_lock_irqsave(&t->sighand->siglock, flags);
	action = &t->sighand->action[sig-1];
	ignored = action->sa.sa_handler == SIG_IGN;
	blocked = sigismember(&t->blocked, sig);
	if (blocked || ignored) {
		action->sa.sa_handler = SIG_DFL;
		if (blocked) {
			sigdelset(&t->blocked, sig);
			recalc_sigpending_and_wake(t);
		}
	}
	/*
	 * Don't clear SIGNAL_UNKILLABLE for traced tasks, users won't expect
	 * debugging to leave init killable.
	 */
	if (action->sa.sa_handler == SIG_DFL && !t->ptrace)
		t->signal->flags &= ~SIGNAL_UNKILLABLE;
	ret = send_signal(sig, info, t, PIDTYPE_PID);
	spin_unlock_irqrestore(&t->sighand->siglock, flags);

	return ret;
}

int force_sig_info(struct kernel_siginfo *info)
{
	return force_sig_info_to_task(info, current);
}

/*
 * Nuke all other threads in the group.
 */
int zap_other_threads(struct task_struct *p)
{
	struct task_struct *t = p;
	int count = 0;

	p->signal->group_stop_count = 0;

	while_each_thread(p, t) {
		task_clear_jobctl_pending(t, JOBCTL_PENDING_MASK);
		count++;

		/* Don't bother with already dead threads */
		if (t->exit_state)
			continue;
		sigaddset(&t->pending.signal, SIGKILL);
		signal_wake_up(t, 1);
	}

	return count;
}

struct sighand_struct *__lock_task_sighand(struct task_struct *tsk,
					   unsigned long *flags)
{
	struct sighand_struct *sighand;

	rcu_read_lock();
	for (;;) {
		sighand = rcu_dereference(tsk->sighand);
		if (unlikely(sighand == NULL))
			break;

		/*
		 * This sighand can be already freed and even reused, but
		 * we rely on SLAB_TYPESAFE_BY_RCU and sighand_ctor() which
		 * initializes ->siglock: this slab can't go away, it has
		 * the same object type, ->siglock can't be reinitialized.
		 *
		 * We need to ensure that tsk->sighand is still the same
		 * after we take the lock, we can race with de_thread() or
		 * __exit_signal(). In the latter case the next iteration
		 * must see ->sighand == NULL.
		 */
		spin_lock_irqsave(&sighand->siglock, *flags);
		if (likely(sighand == tsk->sighand))
			break;
		spin_unlock_irqrestore(&sighand->siglock, *flags);
	}
	rcu_read_unlock();

	return sighand;
}

/*
 * send signal info to all the members of a group
 */
int group_send_sig_info(int sig, struct kernel_siginfo *info,
			struct task_struct *p, enum pid_type type)
{
	int ret;

	rcu_read_lock();
	ret = check_kill_permission(sig, info, p);
	rcu_read_unlock();

	if (!ret && sig)
		ret = do_send_sig_info(sig, info, p, type);

	return ret;
}

/*
 * __kill_pgrp_info() sends a signal to a process group: this is what the tty
 * control characters do (^C, ^Z etc)
 * - the caller must hold at least a readlock on tasklist_lock
 */
int __kill_pgrp_info(int sig, struct kernel_siginfo *info, struct pid *pgrp)
{
	struct task_struct *p = NULL;
	int retval, success;

	success = 0;
	retval = -ESRCH;
	do_each_pid_task(pgrp, PIDTYPE_PGID, p) {
		int err = group_send_sig_info(sig, info, p, PIDTYPE_PGID);
		success |= !err;
		retval = err;
	} while_each_pid_task(pgrp, PIDTYPE_PGID, p);
	return success ? 0 : retval;
}

int kill_pid_info(int sig, struct kernel_siginfo *info, struct pid *pid)
{
	int error = -ESRCH;
	struct task_struct *p;

	for (;;) {
		rcu_read_lock();
		p = pid_task(pid, PIDTYPE_PID);
		if (p)
			error = group_send_sig_info(sig, info, p, PIDTYPE_TGID);
		rcu_read_unlock();
		if (likely(!p || error != -ESRCH))
			return error;

		/*
		 * The task was unhashed in between, try again.  If it
		 * is dead, pid_task() will return NULL, if we race with
		 * de_thread() it will find the new leader.
		 */
	}
}

static int kill_proc_info(int sig, struct kernel_siginfo *info, pid_t pid)
{
	int error;
	rcu_read_lock();
	error = kill_pid_info(sig, info, find_vpid(pid));
	rcu_read_unlock();
	return error;
}

static inline bool kill_as_cred_perm(const struct cred *cred,
				     struct task_struct *target)
{
	const struct cred *pcred = __task_cred(target);

	return uid_eq(cred->euid, pcred->suid) ||
	       uid_eq(cred->euid, pcred->uid) ||
	       uid_eq(cred->uid, pcred->suid) ||
	       uid_eq(cred->uid, pcred->uid);
}

/*
 * The usb asyncio usage of siginfo is wrong.  The glibc support
 * for asyncio which uses SI_ASYNCIO assumes the layout is SIL_RT.
 * AKA after the generic fields:
 *	kernel_pid_t	si_pid;
 *	kernel_uid32_t	si_uid;
 *	sigval_t	si_value;
 *
 * Unfortunately when usb generates SI_ASYNCIO it assumes the layout
 * after the generic fields is:
 *	void __user 	*si_addr;
 *
 * This is a practical problem when there is a 64bit big endian kernel
 * and a 32bit userspace.  As the 32bit address will encoded in the low
 * 32bits of the pointer.  Those low 32bits will be stored at higher
 * address than appear in a 32 bit pointer.  So userspace will not
 * see the address it was expecting for it's completions.
 *
 * There is nothing in the encoding that can allow
 * copy_siginfo_to_user32 to detect this confusion of formats, so
 * handle this by requiring the caller of kill_pid_usb_asyncio to
 * notice when this situration takes place and to store the 32bit
 * pointer in sival_int, instead of sival_addr of the sigval_t addr
 * parameter.
 */
int kill_pid_usb_asyncio(int sig, int errno, sigval_t addr,
			 struct pid *pid, const struct cred *cred)
{
	struct kernel_siginfo info;
	struct task_struct *p;
	unsigned long flags;
	int ret = -EINVAL;

	if (!valid_signal(sig))
		return ret;

	clear_siginfo(&info);
	info.si_signo = sig;
	info.si_errno = errno;
	info.si_code = SI_ASYNCIO;
	*((sigval_t *)&info.si_pid) = addr;

	rcu_read_lock();
	p = pid_task(pid, PIDTYPE_PID);
	if (!p) {
		ret = -ESRCH;
		goto out_unlock;
	}
	if (!kill_as_cred_perm(cred, p)) {
		ret = -EPERM;
		goto out_unlock;
	}
	ret = security_task_kill(p, &info, sig, cred);
	if (ret)
		goto out_unlock;

	if (sig) {
		if (lock_task_sighand(p, &flags)) {
			ret = __send_signal(sig, &info, p, PIDTYPE_TGID, false);
			unlock_task_sighand(p, &flags);
		} else
			ret = -ESRCH;
	}
out_unlock:
	rcu_read_unlock();
	return ret;
}
EXPORT_SYMBOL_GPL(kill_pid_usb_asyncio);

/*
 * kill_something_info() interprets pid in interesting ways just like kill(2).
 *
 * POSIX specifies that kill(-1,sig) is unspecified, but what we have
 * is probably wrong.  Should make it like BSD or SYSV.
 */

static int kill_something_info(int sig, struct kernel_siginfo *info, pid_t pid)
{
	int ret;

	if (pid > 0) {
		rcu_read_lock();
		ret = kill_pid_info(sig, info, find_vpid(pid));
		rcu_read_unlock();
		return ret;
	}

	/* -INT_MIN is undefined.  Exclude this case to avoid a UBSAN warning */
	if (pid == INT_MIN)
		return -ESRCH;

	read_lock(&tasklist_lock);
	if (pid != -1) {
		ret = __kill_pgrp_info(sig, info,
				pid ? find_vpid(-pid) : task_pgrp(current));
	} else {
		int retval = 0, count = 0;
		struct task_struct * p;

		for_each_process(p) {
			if (task_pid_vnr(p) > 1 &&
					!same_thread_group(p, current)) {
				int err = group_send_sig_info(sig, info, p,
							      PIDTYPE_MAX);
				++count;
				if (err != -EPERM)
					retval = err;
			}
		}
		ret = count ? retval : -ESRCH;
	}
	read_unlock(&tasklist_lock);

	return ret;
}

/*
 * These are for backward compatibility with the rest of the kernel source.
 */

int send_sig_info(int sig, struct kernel_siginfo *info, struct task_struct *p)
{
	/*
	 * Make sure legacy kernel users don't send in bad values
	 * (normal paths check this in check_kill_permission).
	 */
	if (!valid_signal(sig))
		return -EINVAL;

	return do_send_sig_info(sig, info, p, PIDTYPE_PID);
}
EXPORT_SYMBOL(send_sig_info);

#define __si_special(priv) \
	((priv) ? SEND_SIG_PRIV : SEND_SIG_NOINFO)

int
send_sig(int sig, struct task_struct *p, int priv)
{
	return send_sig_info(sig, __si_special(priv), p);
}
EXPORT_SYMBOL(send_sig);

void force_sig(int sig)
{
	struct kernel_siginfo info;

	clear_siginfo(&info);
	info.si_signo = sig;
	info.si_errno = 0;
	info.si_code = SI_KERNEL;
	info.si_pid = 0;
	info.si_uid = 0;
	force_sig_info(&info);
}
EXPORT_SYMBOL(force_sig);

/*
 * When things go south during signal handling, we
 * will force a SIGSEGV. And if the signal that caused
 * the problem was already a SIGSEGV, we'll want to
 * make sure we don't even try to deliver the signal..
 */
void force_sigsegv(int sig)
{
	struct task_struct *p = current;

	if (sig == SIGSEGV) {
		unsigned long flags;
		spin_lock_irqsave(&p->sighand->siglock, flags);
		p->sighand->action[sig - 1].sa.sa_handler = SIG_DFL;
		spin_unlock_irqrestore(&p->sighand->siglock, flags);
	}
	force_sig(SIGSEGV);
}

int force_sig_fault_to_task(int sig, int code, void __user *addr
	___ARCH_SI_TRAPNO(int trapno)
	___ARCH_SI_IA64(int imm, unsigned int flags, unsigned long isr)
	, struct task_struct *t)
{
	struct kernel_siginfo info;

	clear_siginfo(&info);
	info.si_signo = sig;
	info.si_errno = 0;
	info.si_code  = code;
	info.si_addr  = addr;
#ifdef __ARCH_SI_TRAPNO
	info.si_trapno = trapno;
#endif
#ifdef __ia64__
	info.si_imm = imm;
	info.si_flags = flags;
	info.si_isr = isr;
#endif
	return force_sig_info_to_task(&info, t);
}

int force_sig_fault(int sig, int code, void __user *addr
	___ARCH_SI_TRAPNO(int trapno)
	___ARCH_SI_IA64(int imm, unsigned int flags, unsigned long isr))
{
	return force_sig_fault_to_task(sig, code, addr
				       ___ARCH_SI_TRAPNO(trapno)
				       ___ARCH_SI_IA64(imm, flags, isr), current);
}

int send_sig_fault(int sig, int code, void __user *addr
	___ARCH_SI_TRAPNO(int trapno)
	___ARCH_SI_IA64(int imm, unsigned int flags, unsigned long isr)
	, struct task_struct *t)
{
	struct kernel_siginfo info;

	clear_siginfo(&info);
	info.si_signo = sig;
	info.si_errno = 0;
	info.si_code  = code;
	info.si_addr  = addr;
#ifdef __ARCH_SI_TRAPNO
	info.si_trapno = trapno;
#endif
#ifdef __ia64__
	info.si_imm = imm;
	info.si_flags = flags;
	info.si_isr = isr;
#endif
	return send_sig_info(info.si_signo, &info, t);
}

int force_sig_mceerr(int code, void __user *addr, short lsb)
{
	struct kernel_siginfo info;

	WARN_ON((code != BUS_MCEERR_AO) && (code != BUS_MCEERR_AR));
	clear_siginfo(&info);
	info.si_signo = SIGBUS;
	info.si_errno = 0;
	info.si_code = code;
	info.si_addr = addr;
	info.si_addr_lsb = lsb;
	return force_sig_info(&info);
}

int send_sig_mceerr(int code, void __user *addr, short lsb, struct task_struct *t)
{
	struct kernel_siginfo info;

	WARN_ON((code != BUS_MCEERR_AO) && (code != BUS_MCEERR_AR));
	clear_siginfo(&info);
	info.si_signo = SIGBUS;
	info.si_errno = 0;
	info.si_code = code;
	info.si_addr = addr;
	info.si_addr_lsb = lsb;
	return send_sig_info(info.si_signo, &info, t);
}
EXPORT_SYMBOL(send_sig_mceerr);

int force_sig_bnderr(void __user *addr, void __user *lower, void __user *upper)
{
	struct kernel_siginfo info;

	clear_siginfo(&info);
	info.si_signo = SIGSEGV;
	info.si_errno = 0;
	info.si_code  = SEGV_BNDERR;
	info.si_addr  = addr;
	info.si_lower = lower;
	info.si_upper = upper;
	return force_sig_info(&info);
}

#ifdef SEGV_PKUERR
int force_sig_pkuerr(void __user *addr, u32 pkey)
{
	struct kernel_siginfo info;

	clear_siginfo(&info);
	info.si_signo = SIGSEGV;
	info.si_errno = 0;
	info.si_code  = SEGV_PKUERR;
	info.si_addr  = addr;
	info.si_pkey  = pkey;
	return force_sig_info(&info);
}
#endif

/* For the crazy architectures that include trap information in
 * the errno field, instead of an actual errno value.
 */
int force_sig_ptrace_errno_trap(int errno, void __user *addr)
{
	struct kernel_siginfo info;

	clear_siginfo(&info);
	info.si_signo = SIGTRAP;
	info.si_errno = errno;
	info.si_code  = TRAP_HWBKPT;
	info.si_addr  = addr;
	return force_sig_info(&info);
}

int kill_pgrp(struct pid *pid, int sig, int priv)
{
	int ret;

	read_lock(&tasklist_lock);
	ret = __kill_pgrp_info(sig, __si_special(priv), pid);
	read_unlock(&tasklist_lock);

	return ret;
}
EXPORT_SYMBOL(kill_pgrp);

int kill_pid(struct pid *pid, int sig, int priv)
{
	return kill_pid_info(sig, __si_special(priv), pid);
}
EXPORT_SYMBOL(kill_pid);

/*
 * These functions support sending signals using preallocated sigqueue
 * structures.  This is needed "because realtime applications cannot
 * afford to lose notifications of asynchronous events, like timer
 * expirations or I/O completions".  In the case of POSIX Timers
 * we allocate the sigqueue structure from the timer_create.  If this
 * allocation fails we are able to report the failure to the application
 * with an EAGAIN error.
 */
struct sigqueue *sigqueue_alloc(void)
{
	/* Preallocated sigqueue objects always from the slabcache ! */
	struct sigqueue *q = __sigqueue_do_alloc(-1, current, GFP_KERNEL, 0, 1);

	if (q)
		q->flags |= SIGQUEUE_PREALLOC;

	return q;
}

void sigqueue_free(struct sigqueue *q)
{
	unsigned long flags;
	spinlock_t *lock = &current->sighand->siglock;

	BUG_ON(!(q->flags & SIGQUEUE_PREALLOC));
	/*
	 * We must hold ->siglock while testing q->list
	 * to serialize with collect_signal() or with
	 * __exit_signal()->flush_sigqueue().
	 */
	spin_lock_irqsave(lock, flags);
	q->flags &= ~SIGQUEUE_PREALLOC;
	/*
	 * If it is queued it will be freed when dequeued,
	 * like the "regular" sigqueue.
	 */
	if (!list_empty(&q->list))
		q = NULL;
	spin_unlock_irqrestore(lock, flags);

	if (q)
		__sigqueue_free(q);
}

int send_sigqueue(struct sigqueue *q, struct pid *pid, enum pid_type type)
{
	int sig = q->info.si_signo;
	struct sigpending *pending;
	struct task_struct *t;
	unsigned long flags;
	int ret, result;

	BUG_ON(!(q->flags & SIGQUEUE_PREALLOC));

	ret = -1;
	rcu_read_lock();
	t = pid_task(pid, type);
	if (!t || !likely(lock_task_sighand(t, &flags)))
		goto ret;

	ret = 1; /* the signal is ignored */
	result = TRACE_SIGNAL_IGNORED;
	if (!prepare_signal(sig, t, false))
		goto out;

	ret = 0;
	if (unlikely(!list_empty(&q->list))) {
		/*
		 * If an SI_TIMER entry is already queue just increment
		 * the overrun count.
		 */
		BUG_ON(q->info.si_code != SI_TIMER);
		q->info.si_overrun++;
		result = TRACE_SIGNAL_ALREADY_PENDING;
		goto out;
	}
	q->info.si_overrun = 0;

	signalfd_notify(t, sig);
	pending = (type != PIDTYPE_PID) ? &t->signal->shared_pending : &t->pending;
	list_add_tail(&q->list, &pending->list);
	sigaddset(&pending->signal, sig);
	complete_signal(sig, t, type);
	result = TRACE_SIGNAL_DELIVERED;
out:
	trace_signal_generate(sig, &q->info, t, type != PIDTYPE_PID, result);
	unlock_task_sighand(t, &flags);
ret:
	rcu_read_unlock();
	return ret;
}

static void do_notify_pidfd(struct task_struct *task)
{
	struct pid *pid;

	WARN_ON(task->exit_state == 0);
	pid = task_pid(task);
	wake_up_all(&pid->wait_pidfd);
}

/*
 * Let a parent know about the death of a child.
 * For a stopped/continued status change, use do_notify_parent_cldstop instead.
 *
 * Returns true if our parent ignored us and so we've switched to
 * self-reaping.
 */
bool do_notify_parent(struct task_struct *tsk, int sig)
{
	struct kernel_siginfo info;
	unsigned long flags;
	struct sighand_struct *psig;
	bool autoreap = false;
	u64 utime, stime;

	BUG_ON(sig == -1);

 	/* do_notify_parent_cldstop should have been called instead.  */
 	BUG_ON(task_is_stopped_or_traced(tsk));

	BUG_ON(!tsk->ptrace &&
	       (tsk->group_leader != tsk || !thread_group_empty(tsk)));

	/* Wake up all pidfd waiters */
	do_notify_pidfd(tsk);

	if (sig != SIGCHLD) {
		/*
		 * This is only possible if parent == real_parent.
		 * Check if it has changed security domain.
		 */
		if (tsk->parent_exec_id != READ_ONCE(tsk->parent->self_exec_id))
			sig = SIGCHLD;
	}

	clear_siginfo(&info);
	info.si_signo = sig;
	info.si_errno = 0;
	/*
	 * We are under tasklist_lock here so our parent is tied to
	 * us and cannot change.
	 *
	 * task_active_pid_ns will always return the same pid namespace
	 * until a task passes through release_task.
	 *
	 * write_lock() currently calls preempt_disable() which is the
	 * same as rcu_read_lock(), but according to Oleg, this is not
	 * correct to rely on this
	 */
	rcu_read_lock();
	info.si_pid = task_pid_nr_ns(tsk, task_active_pid_ns(tsk->parent));
	info.si_uid = from_kuid_munged(task_cred_xxx(tsk->parent, user_ns),
				       task_uid(tsk));
	rcu_read_unlock();

	task_cputime(tsk, &utime, &stime);
	info.si_utime = nsec_to_clock_t(utime + tsk->signal->utime);
	info.si_stime = nsec_to_clock_t(stime + tsk->signal->stime);

	info.si_status = tsk->exit_code & 0x7f;
	if (tsk->exit_code & 0x80)
		info.si_code = CLD_DUMPED;
	else if (tsk->exit_code & 0x7f)
		info.si_code = CLD_KILLED;
	else {
		info.si_code = CLD_EXITED;
		info.si_status = tsk->exit_code >> 8;
	}

	psig = tsk->parent->sighand;
	spin_lock_irqsave(&psig->siglock, flags);
	if (!tsk->ptrace && sig == SIGCHLD &&
	    (psig->action[SIGCHLD-1].sa.sa_handler == SIG_IGN ||
	     (psig->action[SIGCHLD-1].sa.sa_flags & SA_NOCLDWAIT))) {
		/*
		 * We are exiting and our parent doesn't care.  POSIX.1
		 * defines special semantics for setting SIGCHLD to SIG_IGN
		 * or setting the SA_NOCLDWAIT flag: we should be reaped
		 * automatically and not left for our parent's wait4 call.
		 * Rather than having the parent do it as a magic kind of
		 * signal handler, we just set this to tell do_exit that we
		 * can be cleaned up without becoming a zombie.  Note that
		 * we still call __wake_up_parent in this case, because a
		 * blocked sys_wait4 might now return -ECHILD.
		 *
		 * Whether we send SIGCHLD or not for SA_NOCLDWAIT
		 * is implementation-defined: we do (if you don't want
		 * it, just use SIG_IGN instead).
		 */
		autoreap = true;
		if (psig->action[SIGCHLD-1].sa.sa_handler == SIG_IGN)
			sig = 0;
	}
	/*
	 * Send with __send_signal as si_pid and si_uid are in the
	 * parent's namespaces.
	 */
	if (valid_signal(sig) && sig)
		__send_signal(sig, &info, tsk->parent, PIDTYPE_TGID, false);
	__wake_up_parent(tsk, tsk->parent);
	spin_unlock_irqrestore(&psig->siglock, flags);

	return autoreap;
}

/**
 * do_notify_parent_cldstop - notify parent of stopped/continued state change
 * @tsk: task reporting the state change
 * @for_ptracer: the notification is for ptracer
 * @why: CLD_{CONTINUED|STOPPED|TRAPPED} to report
 *
 * Notify @tsk's parent that the stopped/continued state has changed.  If
 * @for_ptracer is %false, @tsk's group leader notifies to its real parent.
 * If %true, @tsk reports to @tsk->parent which should be the ptracer.
 *
 * CONTEXT:
 * Must be called with tasklist_lock at least read locked.
 */
static void do_notify_parent_cldstop(struct task_struct *tsk,
				     bool for_ptracer, int why)
{
	struct kernel_siginfo info;
	unsigned long flags;
	struct task_struct *parent;
	struct sighand_struct *sighand;
	u64 utime, stime;

	if (for_ptracer) {
		parent = tsk->parent;
	} else {
		tsk = tsk->group_leader;
		parent = tsk->real_parent;
	}

	clear_siginfo(&info);
	info.si_signo = SIGCHLD;
	info.si_errno = 0;
	/*
	 * see comment in do_notify_parent() about the following 4 lines
	 */
	rcu_read_lock();
	info.si_pid = task_pid_nr_ns(tsk, task_active_pid_ns(parent));
	info.si_uid = from_kuid_munged(task_cred_xxx(parent, user_ns), task_uid(tsk));
	rcu_read_unlock();

	task_cputime(tsk, &utime, &stime);
	info.si_utime = nsec_to_clock_t(utime);
	info.si_stime = nsec_to_clock_t(stime);

 	info.si_code = why;
 	switch (why) {
 	case CLD_CONTINUED:
 		info.si_status = SIGCONT;
 		break;
 	case CLD_STOPPED:
 		info.si_status = tsk->signal->group_exit_code & 0x7f;
 		break;
 	case CLD_TRAPPED:
 		info.si_status = tsk->exit_code & 0x7f;
 		break;
 	default:
 		BUG();
 	}

	sighand = parent->sighand;
	spin_lock_irqsave(&sighand->siglock, flags);
	if (sighand->action[SIGCHLD-1].sa.sa_handler != SIG_IGN &&
	    !(sighand->action[SIGCHLD-1].sa.sa_flags & SA_NOCLDSTOP))
		__group_send_sig_info(SIGCHLD, &info, parent);
	/*
	 * Even if SIGCHLD is not generated, we must wake up wait4 calls.
	 */
	__wake_up_parent(tsk, parent);
	spin_unlock_irqrestore(&sighand->siglock, flags);
}

static inline bool may_ptrace_stop(void)
{
	if (!likely(current->ptrace))
		return false;
	/*
	 * Are we in the middle of do_coredump?
	 * If so and our tracer is also part of the coredump stopping
	 * is a deadlock situation, and pointless because our tracer
	 * is dead so don't allow us to stop.
	 * If SIGKILL was already sent before the caller unlocked
	 * ->siglock we must see ->core_state != NULL. Otherwise it
	 * is safe to enter schedule().
	 *
	 * This is almost outdated, a task with the pending SIGKILL can't
	 * block in TASK_TRACED. But PTRACE_EVENT_EXIT can be reported
	 * after SIGKILL was already dequeued.
	 */
	if (unlikely(current->mm->core_state) &&
	    unlikely(current->mm == current->parent->mm))
		return false;

	return true;
}

/*
 * Return non-zero if there is a SIGKILL that should be waking us up.
 * Called with the siglock held.
 */
static bool sigkill_pending(struct task_struct *tsk)
{
	return sigismember(&tsk->pending.signal, SIGKILL) ||
	       sigismember(&tsk->signal->shared_pending.signal, SIGKILL);
}

/*
 * This must be called with current->sighand->siglock held.
 *
 * This should be the path for all ptrace stops.
 * We always set current->last_siginfo while stopped here.
 * That makes it a way to test a stopped process for
 * being ptrace-stopped vs being job-control-stopped.
 *
 * If we actually decide not to stop at all because the tracer
 * is gone, we keep current->exit_code unless clear_code.
 */
static void ptrace_stop(int exit_code, int why, int clear_code, kernel_siginfo_t *info)
	__releases(&current->sighand->siglock)
	__acquires(&current->sighand->siglock)
{
	bool gstop_done = false;

	if (arch_ptrace_stop_needed(exit_code, info)) {
		/*
		 * The arch code has something special to do before a
		 * ptrace stop.  This is allowed to block, e.g. for faults
		 * on user stack pages.  We can't keep the siglock while
		 * calling arch_ptrace_stop, so we must release it now.
		 * To preserve proper semantics, we must do this before
		 * any signal bookkeeping like checking group_stop_count.
		 * Meanwhile, a SIGKILL could come in before we retake the
		 * siglock.  That must prevent us from sleeping in TASK_TRACED.
		 * So after regaining the lock, we must check for SIGKILL.
		 */
		spin_unlock_irq(&current->sighand->siglock);
		arch_ptrace_stop(exit_code, info);
		spin_lock_irq(&current->sighand->siglock);
		if (sigkill_pending(current))
			return;
	}

	set_special_state(TASK_TRACED);

	/*
	 * We're committing to trapping.  TRACED should be visible before
	 * TRAPPING is cleared; otherwise, the tracer might fail do_wait().
	 * Also, transition to TRACED and updates to ->jobctl should be
	 * atomic with respect to siglock and should be done after the arch
	 * hook as siglock is released and regrabbed across it.
	 *
	 *     TRACER				    TRACEE
	 *
	 *     ptrace_attach()
	 * [L]   wait_on_bit(JOBCTL_TRAPPING)	[S] set_special_state(TRACED)
	 *     do_wait()
	 *       set_current_state()                smp_wmb();
	 *       ptrace_do_wait()
	 *         wait_task_stopped()
	 *           task_stopped_code()
	 * [L]         task_is_traced()		[S] task_clear_jobctl_trapping();
	 */
	smp_wmb();

	current->last_siginfo = info;
	current->exit_code = exit_code;

	/*
	 * If @why is CLD_STOPPED, we're trapping to participate in a group
	 * stop.  Do the bookkeeping.  Note that if SIGCONT was delievered
	 * across siglock relocks since INTERRUPT was scheduled, PENDING
	 * could be clear now.  We act as if SIGCONT is received after
	 * TASK_TRACED is entered - ignore it.
	 */
	if (why == CLD_STOPPED && (current->jobctl & JOBCTL_STOP_PENDING))
		gstop_done = task_participate_group_stop(current);

	/* any trap clears pending STOP trap, STOP trap clears NOTIFY */
	task_clear_jobctl_pending(current, JOBCTL_TRAP_STOP);
	if (info && info->si_code >> 8 == PTRACE_EVENT_STOP)
		task_clear_jobctl_pending(current, JOBCTL_TRAP_NOTIFY);

	/* entering a trap, clear TRAPPING */
	task_clear_jobctl_trapping(current);

	spin_unlock_irq(&current->sighand->siglock);
	read_lock(&tasklist_lock);
	if (may_ptrace_stop()) {
		/*
		 * Notify parents of the stop.
		 *
		 * While ptraced, there are two parents - the ptracer and
		 * the real_parent of the group_leader.  The ptracer should
		 * know about every stop while the real parent is only
		 * interested in the completion of group stop.  The states
		 * for the two don't interact with each other.  Notify
		 * separately unless they're gonna be duplicates.
		 */
		do_notify_parent_cldstop(current, true, why);
		if (gstop_done && ptrace_reparented(current))
			do_notify_parent_cldstop(current, false, why);

		read_unlock(&tasklist_lock);
		cgroup_enter_frozen();
		freezable_schedule();
		cgroup_leave_frozen(true);
	} else {
		/*
		 * By the time we got the lock, our tracer went away.
		 * Don't drop the lock yet, another tracer may come.
		 *
		 * If @gstop_done, the ptracer went away between group stop
		 * completion and here.  During detach, it would have set
		 * JOBCTL_STOP_PENDING on us and we'll re-enter
		 * TASK_STOPPED in do_signal_stop() on return, so notifying
		 * the real parent of the group stop completion is enough.
		 */
		if (gstop_done)
			do_notify_parent_cldstop(current, false, why);

		/* tasklist protects us from ptrace_freeze_traced() */
		__set_current_state(TASK_RUNNING);
		if (clear_code)
			current->exit_code = 0;
		read_unlock(&tasklist_lock);
	}

	/*
	 * We are back.  Now reacquire the siglock before touching
	 * last_siginfo, so that we are sure to have synchronized with
	 * any signal-sending on another CPU that wants to examine it.
	 */
	spin_lock_irq(&current->sighand->siglock);
	current->last_siginfo = NULL;

	/* LISTENING can be set only during STOP traps, clear it */
	current->jobctl &= ~JOBCTL_LISTENING;

	/*
	 * Queued signals ignored us while we were stopped for tracing.
	 * So check for any that we should take before resuming user mode.
	 * This sets TIF_SIGPENDING, but never clears it.
	 */
	recalc_sigpending_tsk(current);
}

static void ptrace_do_notify(int signr, int exit_code, int why)
{
	kernel_siginfo_t info;

	clear_siginfo(&info);
	info.si_signo = signr;
	info.si_code = exit_code;
	info.si_pid = task_pid_vnr(current);
	info.si_uid = from_kuid_munged(current_user_ns(), current_uid());

	/* Let the debugger run.  */
	ptrace_stop(exit_code, why, 1, &info);
}

void ptrace_notify(int exit_code)
{
	BUG_ON((exit_code & (0x7f | ~0xffff)) != SIGTRAP);
	if (unlikely(current->task_works))
		task_work_run();

	spin_lock_irq(&current->sighand->siglock);
	ptrace_do_notify(SIGTRAP, exit_code, CLD_TRAPPED);
	spin_unlock_irq(&current->sighand->siglock);
}

/**
 * do_signal_stop - handle group stop for SIGSTOP and other stop signals
 * @signr: signr causing group stop if initiating
 *
 * If %JOBCTL_STOP_PENDING is not set yet, initiate group stop with @signr
 * and participate in it.  If already set, participate in the existing
 * group stop.  If participated in a group stop (and thus slept), %true is
 * returned with siglock released.
 *
 * If ptraced, this function doesn't handle stop itself.  Instead,
 * %JOBCTL_TRAP_STOP is scheduled and %false is returned with siglock
 * untouched.  The caller must ensure that INTERRUPT trap handling takes
 * places afterwards.
 *
 * CONTEXT:
 * Must be called with @current->sighand->siglock held, which is released
 * on %true return.
 *
 * RETURNS:
 * %false if group stop is already cancelled or ptrace trap is scheduled.
 * %true if participated in group stop.
 */
static bool do_signal_stop(int signr)
	__releases(&current->sighand->siglock)
{
	struct signal_struct *sig = current->signal;

	if (!(current->jobctl & JOBCTL_STOP_PENDING)) {
		unsigned long gstop = JOBCTL_STOP_PENDING | JOBCTL_STOP_CONSUME;
		struct task_struct *t;

		/* signr will be recorded in task->jobctl for retries */
		WARN_ON_ONCE(signr & ~JOBCTL_STOP_SIGMASK);

		if (!likely(current->jobctl & JOBCTL_STOP_DEQUEUED) ||
		    unlikely(signal_group_exit(sig)))
			return false;
		/*
		 * There is no group stop already in progress.  We must
		 * initiate one now.
		 *
		 * While ptraced, a task may be resumed while group stop is
		 * still in effect and then receive a stop signal and
		 * initiate another group stop.  This deviates from the
		 * usual behavior as two consecutive stop signals can't
		 * cause two group stops when !ptraced.  That is why we
		 * also check !task_is_stopped(t) below.
		 *
		 * The condition can be distinguished by testing whether
		 * SIGNAL_STOP_STOPPED is already set.  Don't generate
		 * group_exit_code in such case.
		 *
		 * This is not necessary for SIGNAL_STOP_CONTINUED because
		 * an intervening stop signal is required to cause two
		 * continued events regardless of ptrace.
		 */
		if (!(sig->flags & SIGNAL_STOP_STOPPED))
			sig->group_exit_code = signr;

		sig->group_stop_count = 0;

		if (task_set_jobctl_pending(current, signr | gstop))
			sig->group_stop_count++;

		t = current;
		while_each_thread(current, t) {
			/*
			 * Setting state to TASK_STOPPED for a group
			 * stop is always done with the siglock held,
			 * so this check has no races.
			 */
			if (!task_is_stopped(t) &&
			    task_set_jobctl_pending(t, signr | gstop)) {
				sig->group_stop_count++;
				if (likely(!(t->ptrace & PT_SEIZED)))
					signal_wake_up(t, 0);
				else
					ptrace_trap_notify(t);
			}
		}
	}

	if (likely(!current->ptrace)) {
		int notify = 0;

		/*
		 * If there are no other threads in the group, or if there
		 * is a group stop in progress and we are the last to stop,
		 * report to the parent.
		 */
		if (task_participate_group_stop(current))
			notify = CLD_STOPPED;

		set_special_state(TASK_STOPPED);
		spin_unlock_irq(&current->sighand->siglock);

		/*
		 * Notify the parent of the group stop completion.  Because
		 * we're not holding either the siglock or tasklist_lock
		 * here, ptracer may attach inbetween; however, this is for
		 * group stop and should always be delivered to the real
		 * parent of the group leader.  The new ptracer will get
		 * its notification when this task transitions into
		 * TASK_TRACED.
		 */
		if (notify) {
			read_lock(&tasklist_lock);
			do_notify_parent_cldstop(current, false, notify);
			read_unlock(&tasklist_lock);
		}

		/* Now we don't run again until woken by SIGCONT or SIGKILL */
		cgroup_enter_frozen();
		freezable_schedule();
		return true;
	} else {
		/*
		 * While ptraced, group stop is handled by STOP trap.
		 * Schedule it and let the caller deal with it.
		 */
		task_set_jobctl_pending(current, JOBCTL_TRAP_STOP);
		return false;
	}
}

/**
 * do_jobctl_trap - take care of ptrace jobctl traps
 *
 * When PT_SEIZED, it's used for both group stop and explicit
 * SEIZE/INTERRUPT traps.  Both generate PTRACE_EVENT_STOP trap with
 * accompanying siginfo.  If stopped, lower eight bits of exit_code contain
 * the stop signal; otherwise, %SIGTRAP.
 *
 * When !PT_SEIZED, it's used only for group stop trap with stop signal
 * number as exit_code and no siginfo.
 *
 * CONTEXT:
 * Must be called with @current->sighand->siglock held, which may be
 * released and re-acquired before returning with intervening sleep.
 */
static void do_jobctl_trap(void)
{
	struct signal_struct *signal = current->signal;
	int signr = current->jobctl & JOBCTL_STOP_SIGMASK;

	if (current->ptrace & PT_SEIZED) {
		if (!signal->group_stop_count &&
		    !(signal->flags & SIGNAL_STOP_STOPPED))
			signr = SIGTRAP;
		WARN_ON_ONCE(!signr);
		ptrace_do_notify(signr, signr | (PTRACE_EVENT_STOP << 8),
				 CLD_STOPPED);
	} else {
		WARN_ON_ONCE(!signr);
		ptrace_stop(signr, CLD_STOPPED, 0, NULL);
		current->exit_code = 0;
	}
}

/**
 * do_freezer_trap - handle the freezer jobctl trap
 *
 * Puts the task into frozen state, if only the task is not about to quit.
 * In this case it drops JOBCTL_TRAP_FREEZE.
 *
 * CONTEXT:
 * Must be called with @current->sighand->siglock held,
 * which is always released before returning.
 */
static void do_freezer_trap(void)
	__releases(&current->sighand->siglock)
{
	/*
	 * If there are other trap bits pending except JOBCTL_TRAP_FREEZE,
	 * let's make another loop to give it a chance to be handled.
	 * In any case, we'll return back.
	 */
	if ((current->jobctl & (JOBCTL_PENDING_MASK | JOBCTL_TRAP_FREEZE)) !=
	     JOBCTL_TRAP_FREEZE) {
		spin_unlock_irq(&current->sighand->siglock);
		return;
	}

	/*
	 * Now we're sure that there is no pending fatal signal and no
	 * pending traps. Clear TIF_SIGPENDING to not get out of schedule()
	 * immediately (if there is a non-fatal signal pending), and
	 * put the task into sleep.
	 */
	__set_current_state(TASK_INTERRUPTIBLE);
	clear_thread_flag(TIF_SIGPENDING);
	spin_unlock_irq(&current->sighand->siglock);
	cgroup_enter_frozen();
	freezable_schedule();
}

static int ptrace_signal(int signr, kernel_siginfo_t *info)
{
	/*
	 * We do not check sig_kernel_stop(signr) but set this marker
	 * unconditionally because we do not know whether debugger will
	 * change signr. This flag has no meaning unless we are going
	 * to stop after return from ptrace_stop(). In this case it will
	 * be checked in do_signal_stop(), we should only stop if it was
	 * not cleared by SIGCONT while we were sleeping. See also the
	 * comment in dequeue_signal().
	 */
	current->jobctl |= JOBCTL_STOP_DEQUEUED;
	ptrace_stop(signr, CLD_TRAPPED, 0, info);

	/* We're back.  Did the debugger cancel the sig?  */
	signr = current->exit_code;
	if (signr == 0)
		return signr;

	current->exit_code = 0;

	/*
	 * Update the siginfo structure if the signal has
	 * changed.  If the debugger wanted something
	 * specific in the siginfo structure then it should
	 * have updated *info via PTRACE_SETSIGINFO.
	 */
	if (signr != info->si_signo) {
		clear_siginfo(info);
		info->si_signo = signr;
		info->si_errno = 0;
		info->si_code = SI_USER;
		rcu_read_lock();
		info->si_pid = task_pid_vnr(current->parent);
		info->si_uid = from_kuid_munged(current_user_ns(),
						task_uid(current->parent));
		rcu_read_unlock();
	}

	/* If the (new) signal is now blocked, requeue it.  */
	if (sigismember(&current->blocked, signr)) {
		send_signal(signr, info, current, PIDTYPE_PID);
		signr = 0;
	}

	return signr;
}

bool get_signal(struct ksignal *ksig)
{
	struct sighand_struct *sighand = current->sighand;
	struct signal_struct *signal = current->signal;
	int signr;

	if (unlikely(current->task_works))
		task_work_run();

	if (unlikely(uprobe_deny_signal()))
		return false;

	/*
	 * Do this once, we can't return to user-mode if freezing() == T.
	 * do_signal_stop() and ptrace_stop() do freezable_schedule() and
	 * thus do not need another check after return.
	 */
	try_to_freeze();

relock:
	spin_lock_irq(&sighand->siglock);
	/*
	 * Every stopped thread goes here after wakeup. Check to see if
	 * we should notify the parent, prepare_signal(SIGCONT) encodes
	 * the CLD_ si_code into SIGNAL_CLD_MASK bits.
	 */
	if (unlikely(signal->flags & SIGNAL_CLD_MASK)) {
		int why;

		if (signal->flags & SIGNAL_CLD_CONTINUED)
			why = CLD_CONTINUED;
		else
			why = CLD_STOPPED;

		signal->flags &= ~SIGNAL_CLD_MASK;

		spin_unlock_irq(&sighand->siglock);

		/*
		 * Notify the parent that we're continuing.  This event is
		 * always per-process and doesn't make whole lot of sense
		 * for ptracers, who shouldn't consume the state via
		 * wait(2) either, but, for backward compatibility, notify
		 * the ptracer of the group leader too unless it's gonna be
		 * a duplicate.
		 */
		read_lock(&tasklist_lock);
		do_notify_parent_cldstop(current, false, why);

		if (ptrace_reparented(current->group_leader))
			do_notify_parent_cldstop(current->group_leader,
						true, why);
		read_unlock(&tasklist_lock);

		goto relock;
	}

	/* Has this task already been marked for death? */
	if (signal_group_exit(signal)) {
		ksig->info.si_signo = signr = SIGKILL;
		sigdelset(&current->pending.signal, SIGKILL);
		trace_signal_deliver(SIGKILL, SEND_SIG_NOINFO,
				&sighand->action[SIGKILL - 1]);
		recalc_sigpending();
		goto fatal;
	}

	for (;;) {
		struct k_sigaction *ka;

		if (unlikely(current->jobctl & JOBCTL_STOP_PENDING) &&
		    do_signal_stop(0))
			goto relock;

		if (unlikely(current->jobctl &
			     (JOBCTL_TRAP_MASK | JOBCTL_TRAP_FREEZE))) {
			if (current->jobctl & JOBCTL_TRAP_MASK) {
				do_jobctl_trap();
				spin_unlock_irq(&sighand->siglock);
			} else if (current->jobctl & JOBCTL_TRAP_FREEZE)
				do_freezer_trap();

			goto relock;
		}

		/*
		 * If the task is leaving the frozen state, let's update
		 * cgroup counters and reset the frozen bit.
		 */
		if (unlikely(cgroup_task_frozen(current))) {
			spin_unlock_irq(&sighand->siglock);
			cgroup_leave_frozen(false);
			goto relock;
		}

		/*
		 * Signals generated by the execution of an instruction
		 * need to be delivered before any other pending signals
		 * so that the instruction pointer in the signal stack
		 * frame points to the faulting instruction.
		 */
		signr = dequeue_synchronous_signal(&ksig->info);
		if (!signr)
			signr = dequeue_signal(current, &current->blocked, &ksig->info);

		if (!signr)
			break; /* will return 0 */

		if (unlikely(current->ptrace) && signr != SIGKILL) {
			signr = ptrace_signal(signr, &ksig->info);
			if (!signr)
				continue;
		}

		ka = &sighand->action[signr-1];

		/* Trace actually delivered signals. */
		trace_signal_deliver(signr, &ksig->info, ka);

		if (ka->sa.sa_handler == SIG_IGN) /* Do nothing.  */
			continue;
		if (ka->sa.sa_handler != SIG_DFL) {
			/* Run the handler.  */
			ksig->ka = *ka;

			if (ka->sa.sa_flags & SA_ONESHOT)
				ka->sa.sa_handler = SIG_DFL;

			break; /* will return non-zero "signr" value */
		}

		/*
		 * Now we are doing the default action for this signal.
		 */
		if (sig_kernel_ignore(signr)) /* Default is nothing. */
			continue;

		/*
		 * Global init gets no signals it doesn't want.
		 * Container-init gets no signals it doesn't want from same
		 * container.
		 *
		 * Note that if global/container-init sees a sig_kernel_only()
		 * signal here, the signal must have been generated internally
		 * or must have come from an ancestor namespace. In either
		 * case, the signal cannot be dropped.
		 */
		if (unlikely(signal->flags & SIGNAL_UNKILLABLE) &&
				!sig_kernel_only(signr))
			continue;

		if (sig_kernel_stop(signr)) {
			/*
			 * The default action is to stop all threads in
			 * the thread group.  The job control signals
			 * do nothing in an orphaned pgrp, but SIGSTOP
			 * always works.  Note that siglock needs to be
			 * dropped during the call to is_orphaned_pgrp()
			 * because of lock ordering with tasklist_lock.
			 * This allows an intervening SIGCONT to be posted.
			 * We need to check for that and bail out if necessary.
			 */
			if (signr != SIGSTOP) {
				spin_unlock_irq(&sighand->siglock);

				/* signals can be posted during this window */

				if (is_current_pgrp_orphaned())
					goto relock;

				spin_lock_irq(&sighand->siglock);
			}

			if (likely(do_signal_stop(ksig->info.si_signo))) {
				/* It released the siglock.  */
				goto relock;
			}

			/*
			 * We didn't actually stop, due to a race
			 * with SIGCONT or something like that.
			 */
			continue;
		}

	fatal:
		spin_unlock_irq(&sighand->siglock);
		if (unlikely(cgroup_task_frozen(current)))
			cgroup_leave_frozen(true);

		/*
		 * Anything else is fatal, maybe with a core dump.
		 */
		current->flags |= PF_SIGNALED;

		if (sig_kernel_coredump(signr)) {
			if (print_fatal_signals)
				print_fatal_signal(ksig->info.si_signo);
			proc_coredump_connector(current);
			/*
			 * If it was able to dump core, this kills all
			 * other threads in the group and synchronizes with
			 * their demise.  If we lost the race with another
			 * thread getting here, it set group_exit_code
			 * first and our do_group_exit call below will use
			 * that value and ignore the one we pass it.
			 */
			do_coredump(&ksig->info);
		}

		/*
		 * Death signals, no core dump.
		 */
		do_group_exit(ksig->info.si_signo);
		/* NOTREACHED */
	}
	spin_unlock_irq(&sighand->siglock);

	ksig->sig = signr;
	return ksig->sig > 0;
}

/**
 * signal_delivered - 
 * @ksig:		kernel signal struct
 * @stepping:		nonzero if debugger single-step or block-step in use
 *
 * This function should be called when a signal has successfully been
 * delivered. It updates the blocked signals accordingly (@ksig->ka.sa.sa_mask
 * is always blocked, and the signal itself is blocked unless %SA_NODEFER
 * is set in @ksig->ka.sa.sa_flags.  Tracing is notified.
 */
static void signal_delivered(struct ksignal *ksig, int stepping)
{
	sigset_t blocked;

	/* A signal was successfully delivered, and the
	   saved sigmask was stored on the signal frame,
	   and will be restored by sigreturn.  So we can
	   simply clear the restore sigmask flag.  */
	clear_restore_sigmask();

	sigorsets(&blocked, &current->blocked, &ksig->ka.sa.sa_mask);
	if (!(ksig->ka.sa.sa_flags & SA_NODEFER))
		sigaddset(&blocked, ksig->sig);
	set_current_blocked(&blocked);
	tracehook_signal_handler(stepping);
}

void signal_setup_done(int failed, struct ksignal *ksig, int stepping)
{
	if (failed)
		force_sigsegv(ksig->sig);
	else
		signal_delivered(ksig, stepping);
}

/*
 * It could be that complete_signal() picked us to notify about the
 * group-wide signal. Other threads should be notified now to take
 * the shared signals in @which since we will not.
 */
static void retarget_shared_pending(struct task_struct *tsk, sigset_t *which)
{
	sigset_t retarget;
	struct task_struct *t;

	sigandsets(&retarget, &tsk->signal->shared_pending.signal, which);
	if (sigisemptyset(&retarget))
		return;

	t = tsk;
	while_each_thread(tsk, t) {
		if (t->flags & PF_EXITING)
			continue;

		if (!has_pending_signals(&retarget, &t->blocked))
			continue;
		/* Remove the signals this thread can handle. */
		sigandsets(&retarget, &retarget, &t->blocked);

		if (!signal_pending(t))
			signal_wake_up(t, 0);

		if (sigisemptyset(&retarget))
			break;
	}
}

void exit_signals(struct task_struct *tsk)
{
	int group_stop = 0;
	sigset_t unblocked;

	/*
	 * @tsk is about to have PF_EXITING set - lock out users which
	 * expect stable threadgroup.
	 */
	cgroup_threadgroup_change_begin(tsk);

	if (thread_group_empty(tsk) || signal_group_exit(tsk->signal)) {
		tsk->flags |= PF_EXITING;
		cgroup_threadgroup_change_end(tsk);
		return;
	}

	spin_lock_irq(&tsk->sighand->siglock);
	/*
	 * From now this task is not visible for group-wide signals,
	 * see wants_signal(), do_signal_stop().
	 */
	tsk->flags |= PF_EXITING;

	cgroup_threadgroup_change_end(tsk);

	if (!signal_pending(tsk))
		goto out;

	unblocked = tsk->blocked;
	signotset(&unblocked);
	retarget_shared_pending(tsk, &unblocked);

	if (unlikely(tsk->jobctl & JOBCTL_STOP_PENDING) &&
	    task_participate_group_stop(tsk))
		group_stop = CLD_STOPPED;
out:
	spin_unlock_irq(&tsk->sighand->siglock);

	/*
	 * If group stop has completed, deliver the notification.  This
	 * should always go to the real parent of the group leader.
	 */
	if (unlikely(group_stop)) {
		read_lock(&tasklist_lock);
		do_notify_parent_cldstop(tsk, false, group_stop);
		read_unlock(&tasklist_lock);
	}
}

/*
 * System call entry points.
 */

/**
 *  sys_restart_syscall - restart a system call
 */
SYSCALL_DEFINE0(restart_syscall)
{
	struct restart_block *restart = &current->restart_block;
	return restart->fn(restart);
}

long do_no_restart_syscall(struct restart_block *param)
{
	return -EINTR;
}

static void __set_task_blocked(struct task_struct *tsk, const sigset_t *newset)
{
	if (signal_pending(tsk) && !thread_group_empty(tsk)) {
		sigset_t newblocked;
		/* A set of now blocked but previously unblocked signals. */
		sigandnsets(&newblocked, newset, &current->blocked);
		retarget_shared_pending(tsk, &newblocked);
	}
	tsk->blocked = *newset;
	recalc_sigpending();
}

/**
 * set_current_blocked - change current->blocked mask
 * @newset: new mask
 *
 * It is wrong to change ->blocked directly, this helper should be used
 * to ensure the process can't miss a shared signal we are going to block.
 */
void set_current_blocked(sigset_t *newset)
{
	sigdelsetmask(newset, sigmask(SIGKILL) | sigmask(SIGSTOP));
	__set_current_blocked(newset);
}

void __set_current_blocked(const sigset_t *newset)
{
	struct task_struct *tsk = current;

	/*
	 * In case the signal mask hasn't changed, there is nothing we need
	 * to do. The current->blocked shouldn't be modified by other task.
	 */
	if (sigequalsets(&tsk->blocked, newset))
		return;

	spin_lock_irq(&tsk->sighand->siglock);
	__set_task_blocked(tsk, newset);
	spin_unlock_irq(&tsk->sighand->siglock);
}

/*
 * This is also useful for kernel threads that want to temporarily
 * (or permanently) block certain signals.
 *
 * NOTE! Unlike the user-mode sys_sigprocmask(), the kernel
 * interface happily blocks "unblockable" signals like SIGKILL
 * and friends.
 */
int sigprocmask(int how, sigset_t *set, sigset_t *oldset)
{
	struct task_struct *tsk = current;
	sigset_t newset;

	/* Lockless, only current can change ->blocked, never from irq */
	if (oldset)
		*oldset = tsk->blocked;

	switch (how) {
	case SIG_BLOCK:
		sigorsets(&newset, &tsk->blocked, set);
		break;
	case SIG_UNBLOCK:
		sigandnsets(&newset, &tsk->blocked, set);
		break;
	case SIG_SETMASK:
		newset = *set;
		break;
	default:
		return -EINVAL;
	}

	__set_current_blocked(&newset);
	return 0;
}
EXPORT_SYMBOL(sigprocmask);

/*
 * The api helps set app-provided sigmasks.
 *
 * This is useful for syscalls such as ppoll, pselect, io_pgetevents and
 * epoll_pwait where a new sigmask is passed from userland for the syscalls.
 *
 * Note that it does set_restore_sigmask() in advance, so it must be always
 * paired with restore_saved_sigmask_unless() before return from syscall.
 */
int set_user_sigmask(const sigset_t __user *umask, size_t sigsetsize)
{
	sigset_t kmask;

	if (!umask)
		return 0;
	if (sigsetsize != sizeof(sigset_t))
		return -EINVAL;
	if (copy_from_user(&kmask, umask, sizeof(sigset_t)))
		return -EFAULT;

	set_restore_sigmask();
	current->saved_sigmask = current->blocked;
	set_current_blocked(&kmask);

	return 0;
}

#ifdef CONFIG_COMPAT
int set_compat_user_sigmask(const compat_sigset_t __user *umask,
			    size_t sigsetsize)
{
	sigset_t kmask;

	if (!umask)
		return 0;
	if (sigsetsize != sizeof(compat_sigset_t))
		return -EINVAL;
	if (get_compat_sigset(&kmask, umask))
		return -EFAULT;

	set_restore_sigmask();
	current->saved_sigmask = current->blocked;
	set_current_blocked(&kmask);

	return 0;
}
#endif

/**
 *  sys_rt_sigprocmask - change the list of currently blocked signals
 *  @how: whether to add, remove, or set signals
 *  @nset: stores pending signals
 *  @oset: previous value of signal mask if non-null
 *  @sigsetsize: size of sigset_t type
 */
SYSCALL_DEFINE4(rt_sigprocmask, int, how, sigset_t __user *, nset,
		sigset_t __user *, oset, size_t, sigsetsize)
{
	sigset_t old_set, new_set;
	int error;

	/* XXX: Don't preclude handling different sized sigset_t's.  */
	if (sigsetsize != sizeof(sigset_t))
		return -EINVAL;

	old_set = current->blocked;

	if (nset) {
		if (copy_from_user(&new_set, nset, sizeof(sigset_t)))
			return -EFAULT;
		sigdelsetmask(&new_set, sigmask(SIGKILL)|sigmask(SIGSTOP));

		error = sigprocmask(how, &new_set, NULL);
		if (error)
			return error;
	}

	if (oset) {
		if (copy_to_user(oset, &old_set, sizeof(sigset_t)))
			return -EFAULT;
	}

	return 0;
}

#ifdef CONFIG_COMPAT
COMPAT_SYSCALL_DEFINE4(rt_sigprocmask, int, how, compat_sigset_t __user *, nset,
		compat_sigset_t __user *, oset, compat_size_t, sigsetsize)
{
	sigset_t old_set = current->blocked;

	/* XXX: Don't preclude handling different sized sigset_t's.  */
	if (sigsetsize != sizeof(sigset_t))
		return -EINVAL;

	if (nset) {
		sigset_t new_set;
		int error;
		if (get_compat_sigset(&new_set, nset))
			return -EFAULT;
		sigdelsetmask(&new_set, sigmask(SIGKILL)|sigmask(SIGSTOP));

		error = sigprocmask(how, &new_set, NULL);
		if (error)
			return error;
	}
	return oset ? put_compat_sigset(oset, &old_set, sizeof(*oset)) : 0;
}
#endif

static void do_sigpending(sigset_t *set)
{
	spin_lock_irq(&current->sighand->siglock);
	sigorsets(set, &current->pending.signal,
		  &current->signal->shared_pending.signal);
	spin_unlock_irq(&current->sighand->siglock);

	/* Outside the lock because only this thread touches it.  */
	sigandsets(set, &current->blocked, set);
}

/**
 *  sys_rt_sigpending - examine a pending signal that has been raised
 *			while blocked
 *  @uset: stores pending signals
 *  @sigsetsize: size of sigset_t type or larger
 */
SYSCALL_DEFINE2(rt_sigpending, sigset_t __user *, uset, size_t, sigsetsize)
{
	sigset_t set;

	if (sigsetsize > sizeof(*uset))
		return -EINVAL;

	do_sigpending(&set);

	if (copy_to_user(uset, &set, sigsetsize))
		return -EFAULT;

	return 0;
}

#ifdef CONFIG_COMPAT
COMPAT_SYSCALL_DEFINE2(rt_sigpending, compat_sigset_t __user *, uset,
		compat_size_t, sigsetsize)
{
	sigset_t set;

	if (sigsetsize > sizeof(*uset))
		return -EINVAL;

	do_sigpending(&set);

	return put_compat_sigset(uset, &set, sigsetsize);
}
#endif

static const struct {
	unsigned char limit, layout;
} sig_sicodes[] = {
	[SIGILL]  = { NSIGILL,  SIL_FAULT },
	[SIGFPE]  = { NSIGFPE,  SIL_FAULT },
	[SIGSEGV] = { NSIGSEGV, SIL_FAULT },
	[SIGBUS]  = { NSIGBUS,  SIL_FAULT },
	[SIGTRAP] = { NSIGTRAP, SIL_FAULT },
#if defined(SIGEMT)
	[SIGEMT]  = { NSIGEMT,  SIL_FAULT },
#endif
	[SIGCHLD] = { NSIGCHLD, SIL_CHLD },
	[SIGPOLL] = { NSIGPOLL, SIL_POLL },
	[SIGSYS]  = { NSIGSYS,  SIL_SYS },
};

static bool known_siginfo_layout(unsigned sig, int si_code)
{
	if (si_code == SI_KERNEL)
		return true;
	else if ((si_code > SI_USER)) {
		if (sig_specific_sicodes(sig)) {
			if (si_code <= sig_sicodes[sig].limit)
				return true;
		}
		else if (si_code <= NSIGPOLL)
			return true;
	}
	else if (si_code >= SI_DETHREAD)
		return true;
	else if (si_code == SI_ASYNCNL)
		return true;
	return false;
}

enum siginfo_layout siginfo_layout(unsigned sig, int si_code)
{
	enum siginfo_layout layout = SIL_KILL;
	if ((si_code > SI_USER) && (si_code < SI_KERNEL)) {
		if ((sig < ARRAY_SIZE(sig_sicodes)) &&
		    (si_code <= sig_sicodes[sig].limit)) {
			layout = sig_sicodes[sig].layout;
			/* Handle the exceptions */
			if ((sig == SIGBUS) &&
			    (si_code >= BUS_MCEERR_AR) && (si_code <= BUS_MCEERR_AO))
				layout = SIL_FAULT_MCEERR;
			else if ((sig == SIGSEGV) && (si_code == SEGV_BNDERR))
				layout = SIL_FAULT_BNDERR;
#ifdef SEGV_PKUERR
			else if ((sig == SIGSEGV) && (si_code == SEGV_PKUERR))
				layout = SIL_FAULT_PKUERR;
#endif
		}
		else if (si_code <= NSIGPOLL)
			layout = SIL_POLL;
	} else {
		if (si_code == SI_TIMER)
			layout = SIL_TIMER;
		else if (si_code == SI_SIGIO)
			layout = SIL_POLL;
		else if (si_code < 0)
			layout = SIL_RT;
	}
	return layout;
}

static inline char __user *si_expansion(const siginfo_t __user *info)
{
	return ((char __user *)info) + sizeof(struct kernel_siginfo);
}

int copy_siginfo_to_user(siginfo_t __user *to, const kernel_siginfo_t *from)
{
	char __user *expansion = si_expansion(to);
	if (copy_to_user(to, from , sizeof(struct kernel_siginfo)))
		return -EFAULT;
	if (clear_user(expansion, SI_EXPANSION_SIZE))
		return -EFAULT;
	return 0;
}

static int post_copy_siginfo_from_user(kernel_siginfo_t *info,
				       const siginfo_t __user *from)
{
	if (unlikely(!known_siginfo_layout(info->si_signo, info->si_code))) {
		char __user *expansion = si_expansion(from);
		char buf[SI_EXPANSION_SIZE];
		int i;
		/*
		 * An unknown si_code might need more than
		 * sizeof(struct kernel_siginfo) bytes.  Verify all of the
		 * extra bytes are 0.  This guarantees copy_siginfo_to_user
		 * will return this data to userspace exactly.
		 */
		if (copy_from_user(&buf, expansion, SI_EXPANSION_SIZE))
			return -EFAULT;
		for (i = 0; i < SI_EXPANSION_SIZE; i++) {
			if (buf[i] != 0)
				return -E2BIG;
		}
	}
	return 0;
}

static int __copy_siginfo_from_user(int signo, kernel_siginfo_t *to,
				    const siginfo_t __user *from)
{
	if (copy_from_user(to, from, sizeof(struct kernel_siginfo)))
		return -EFAULT;
	to->si_signo = signo;
	return post_copy_siginfo_from_user(to, from);
}

int copy_siginfo_from_user(kernel_siginfo_t *to, const siginfo_t __user *from)
{
	if (copy_from_user(to, from, sizeof(struct kernel_siginfo)))
		return -EFAULT;
	return post_copy_siginfo_from_user(to, from);
}

#ifdef CONFIG_COMPAT
int copy_siginfo_to_user32(struct compat_siginfo __user *to,
			   const struct kernel_siginfo *from)
#if defined(CONFIG_X86_X32_ABI) || defined(CONFIG_IA32_EMULATION)
{
	return __copy_siginfo_to_user32(to, from, in_x32_syscall());
}
int __copy_siginfo_to_user32(struct compat_siginfo __user *to,
			     const struct kernel_siginfo *from, bool x32_ABI)
#endif
{
	struct compat_siginfo new;
	memset(&new, 0, sizeof(new));

	new.si_signo = from->si_signo;
	new.si_errno = from->si_errno;
	new.si_code  = from->si_code;
	switch(siginfo_layout(from->si_signo, from->si_code)) {
	case SIL_KILL:
		new.si_pid = from->si_pid;
		new.si_uid = from->si_uid;
		break;
	case SIL_TIMER:
		new.si_tid     = from->si_tid;
		new.si_overrun = from->si_overrun;
		new.si_int     = from->si_int;
		break;
	case SIL_POLL:
		new.si_band = from->si_band;
		new.si_fd   = from->si_fd;
		break;
	case SIL_FAULT:
		new.si_addr = ptr_to_compat(from->si_addr);
#ifdef __ARCH_SI_TRAPNO
		new.si_trapno = from->si_trapno;
#endif
		break;
	case SIL_FAULT_MCEERR:
		new.si_addr = ptr_to_compat(from->si_addr);
#ifdef __ARCH_SI_TRAPNO
		new.si_trapno = from->si_trapno;
#endif
		new.si_addr_lsb = from->si_addr_lsb;
		break;
	case SIL_FAULT_BNDERR:
		new.si_addr = ptr_to_compat(from->si_addr);
#ifdef __ARCH_SI_TRAPNO
		new.si_trapno = from->si_trapno;
#endif
		new.si_lower = ptr_to_compat(from->si_lower);
		new.si_upper = ptr_to_compat(from->si_upper);
		break;
	case SIL_FAULT_PKUERR:
		new.si_addr = ptr_to_compat(from->si_addr);
#ifdef __ARCH_SI_TRAPNO
		new.si_trapno = from->si_trapno;
#endif
		new.si_pkey = from->si_pkey;
		break;
	case SIL_CHLD:
		new.si_pid    = from->si_pid;
		new.si_uid    = from->si_uid;
		new.si_status = from->si_status;
#ifdef CONFIG_X86_X32_ABI
		if (x32_ABI) {
			new._sifields._sigchld_x32._utime = from->si_utime;
			new._sifields._sigchld_x32._stime = from->si_stime;
		} else
#endif
		{
			new.si_utime = from->si_utime;
			new.si_stime = from->si_stime;
		}
		break;
	case SIL_RT:
		new.si_pid = from->si_pid;
		new.si_uid = from->si_uid;
		new.si_int = from->si_int;
		break;
	case SIL_SYS:
		new.si_call_addr = ptr_to_compat(from->si_call_addr);
		new.si_syscall   = from->si_syscall;
		new.si_arch      = from->si_arch;
		break;
	}

	if (copy_to_user(to, &new, sizeof(struct compat_siginfo)))
		return -EFAULT;

	return 0;
}

static int post_copy_siginfo_from_user32(kernel_siginfo_t *to,
					 const struct compat_siginfo *from)
{
	clear_siginfo(to);
	to->si_signo = from->si_signo;
	to->si_errno = from->si_errno;
	to->si_code  = from->si_code;
	switch(siginfo_layout(from->si_signo, from->si_code)) {
	case SIL_KILL:
		to->si_pid = from->si_pid;
		to->si_uid = from->si_uid;
		break;
	case SIL_TIMER:
		to->si_tid     = from->si_tid;
		to->si_overrun = from->si_overrun;
		to->si_int     = from->si_int;
		break;
	case SIL_POLL:
		to->si_band = from->si_band;
		to->si_fd   = from->si_fd;
		break;
	case SIL_FAULT:
		to->si_addr = compat_ptr(from->si_addr);
#ifdef __ARCH_SI_TRAPNO
		to->si_trapno = from->si_trapno;
#endif
		break;
	case SIL_FAULT_MCEERR:
		to->si_addr = compat_ptr(from->si_addr);
#ifdef __ARCH_SI_TRAPNO
		to->si_trapno = from->si_trapno;
#endif
		to->si_addr_lsb = from->si_addr_lsb;
		break;
	case SIL_FAULT_BNDERR:
		to->si_addr = compat_ptr(from->si_addr);
#ifdef __ARCH_SI_TRAPNO
		to->si_trapno = from->si_trapno;
#endif
		to->si_lower = compat_ptr(from->si_lower);
		to->si_upper = compat_ptr(from->si_upper);
		break;
	case SIL_FAULT_PKUERR:
		to->si_addr = compat_ptr(from->si_addr);
#ifdef __ARCH_SI_TRAPNO
		to->si_trapno = from->si_trapno;
#endif
		to->si_pkey = from->si_pkey;
		break;
	case SIL_CHLD:
		to->si_pid    = from->si_pid;
		to->si_uid    = from->si_uid;
		to->si_status = from->si_status;
#ifdef CONFIG_X86_X32_ABI
		if (in_x32_syscall()) {
			to->si_utime = from->_sifields._sigchld_x32._utime;
			to->si_stime = from->_sifields._sigchld_x32._stime;
		} else
#endif
		{
			to->si_utime = from->si_utime;
			to->si_stime = from->si_stime;
		}
		break;
	case SIL_RT:
		to->si_pid = from->si_pid;
		to->si_uid = from->si_uid;
		to->si_int = from->si_int;
		break;
	case SIL_SYS:
		to->si_call_addr = compat_ptr(from->si_call_addr);
		to->si_syscall   = from->si_syscall;
		to->si_arch      = from->si_arch;
		break;
	}
	return 0;
}

static int __copy_siginfo_from_user32(int signo, struct kernel_siginfo *to,
				      const struct compat_siginfo __user *ufrom)
{
	struct compat_siginfo from;

	if (copy_from_user(&from, ufrom, sizeof(struct compat_siginfo)))
		return -EFAULT;

	from.si_signo = signo;
	return post_copy_siginfo_from_user32(to, &from);
}

int copy_siginfo_from_user32(struct kernel_siginfo *to,
			     const struct compat_siginfo __user *ufrom)
{
	struct compat_siginfo from;

	if (copy_from_user(&from, ufrom, sizeof(struct compat_siginfo)))
		return -EFAULT;

	return post_copy_siginfo_from_user32(to, &from);
}
#endif /* CONFIG_COMPAT */

/**
 *  do_sigtimedwait - wait for queued signals specified in @which
 *  @which: queued signals to wait for
 *  @info: if non-null, the signal's siginfo is returned here
 *  @ts: upper bound on process time suspension
 */
static int do_sigtimedwait(const sigset_t *which, kernel_siginfo_t *info,
		    const struct timespec64 *ts)
{
	ktime_t *to = NULL, timeout = KTIME_MAX;
	struct task_struct *tsk = current;
	sigset_t mask = *which;
	int sig, ret = 0;

	if (ts) {
		if (!timespec64_valid(ts))
			return -EINVAL;
		timeout = timespec64_to_ktime(*ts);
		to = &timeout;
	}

	/*
	 * Invert the set of allowed signals to get those we want to block.
	 */
	sigdelsetmask(&mask, sigmask(SIGKILL) | sigmask(SIGSTOP));
	signotset(&mask);

	spin_lock_irq(&tsk->sighand->siglock);
	sig = dequeue_signal(tsk, &mask, info);
	if (!sig && timeout) {
		/*
		 * None ready, temporarily unblock those we're interested
		 * while we are sleeping in so that we'll be awakened when
		 * they arrive. Unblocking is always fine, we can avoid
		 * set_current_blocked().
		 */
		tsk->real_blocked = tsk->blocked;
		sigandsets(&tsk->blocked, &tsk->blocked, &mask);
		recalc_sigpending();
		spin_unlock_irq(&tsk->sighand->siglock);

		__set_current_state(TASK_INTERRUPTIBLE);
		ret = freezable_schedule_hrtimeout_range(to, tsk->timer_slack_ns,
							 HRTIMER_MODE_REL);
		spin_lock_irq(&tsk->sighand->siglock);
		__set_task_blocked(tsk, &tsk->real_blocked);
		sigemptyset(&tsk->real_blocked);
		sig = dequeue_signal(tsk, &mask, info);
	}
	spin_unlock_irq(&tsk->sighand->siglock);

	if (sig)
		return sig;
	return ret ? -EINTR : -EAGAIN;
}

/**
 *  sys_rt_sigtimedwait - synchronously wait for queued signals specified
 *			in @uthese
 *  @uthese: queued signals to wait for
 *  @uinfo: if non-null, the signal's siginfo is returned here
 *  @uts: upper bound on process time suspension
 *  @sigsetsize: size of sigset_t type
 */
SYSCALL_DEFINE4(rt_sigtimedwait, const sigset_t __user *, uthese,
		siginfo_t __user *, uinfo,
		const struct __kernel_timespec __user *, uts,
		size_t, sigsetsize)
{
	sigset_t these;
	struct timespec64 ts;
	kernel_siginfo_t info;
	int ret;

	/* XXX: Don't preclude handling different sized sigset_t's.  */
	if (sigsetsize != sizeof(sigset_t))
		return -EINVAL;

	if (copy_from_user(&these, uthese, sizeof(these)))
		return -EFAULT;

	if (uts) {
		if (get_timespec64(&ts, uts))
			return -EFAULT;
	}

	ret = do_sigtimedwait(&these, &info, uts ? &ts : NULL);

	if (ret > 0 && uinfo) {
		if (copy_siginfo_to_user(uinfo, &info))
			ret = -EFAULT;
	}

	return ret;
}

#ifdef CONFIG_COMPAT_32BIT_TIME
SYSCALL_DEFINE4(rt_sigtimedwait_time32, const sigset_t __user *, uthese,
		siginfo_t __user *, uinfo,
		const struct old_timespec32 __user *, uts,
		size_t, sigsetsize)
{
	sigset_t these;
	struct timespec64 ts;
	kernel_siginfo_t info;
	int ret;

	if (sigsetsize != sizeof(sigset_t))
		return -EINVAL;

	if (copy_from_user(&these, uthese, sizeof(these)))
		return -EFAULT;

	if (uts) {
		if (get_old_timespec32(&ts, uts))
			return -EFAULT;
	}

	ret = do_sigtimedwait(&these, &info, uts ? &ts : NULL);

	if (ret > 0 && uinfo) {
		if (copy_siginfo_to_user(uinfo, &info))
			ret = -EFAULT;
	}

	return ret;
}
#endif

#ifdef CONFIG_COMPAT
COMPAT_SYSCALL_DEFINE4(rt_sigtimedwait_time64, compat_sigset_t __user *, uthese,
		struct compat_siginfo __user *, uinfo,
		struct __kernel_timespec __user *, uts, compat_size_t, sigsetsize)
{
	sigset_t s;
	struct timespec64 t;
	kernel_siginfo_t info;
	long ret;

	if (sigsetsize != sizeof(sigset_t))
		return -EINVAL;

	if (get_compat_sigset(&s, uthese))
		return -EFAULT;

	if (uts) {
		if (get_timespec64(&t, uts))
			return -EFAULT;
	}

	ret = do_sigtimedwait(&s, &info, uts ? &t : NULL);

	if (ret > 0 && uinfo) {
		if (copy_siginfo_to_user32(uinfo, &info))
			ret = -EFAULT;
	}

	return ret;
}

#ifdef CONFIG_COMPAT_32BIT_TIME
COMPAT_SYSCALL_DEFINE4(rt_sigtimedwait_time32, compat_sigset_t __user *, uthese,
		struct compat_siginfo __user *, uinfo,
		struct old_timespec32 __user *, uts, compat_size_t, sigsetsize)
{
	sigset_t s;
	struct timespec64 t;
	kernel_siginfo_t info;
	long ret;

	if (sigsetsize != sizeof(sigset_t))
		return -EINVAL;

	if (get_compat_sigset(&s, uthese))
		return -EFAULT;

	if (uts) {
		if (get_old_timespec32(&t, uts))
			return -EFAULT;
	}

	ret = do_sigtimedwait(&s, &info, uts ? &t : NULL);

	if (ret > 0 && uinfo) {
		if (copy_siginfo_to_user32(uinfo, &info))
			ret = -EFAULT;
	}

	return ret;
}
#endif
#endif

static inline void prepare_kill_siginfo(int sig, struct kernel_siginfo *info)
{
	clear_siginfo(info);
	info->si_signo = sig;
	info->si_errno = 0;
	info->si_code = SI_USER;
	info->si_pid = task_tgid_vnr(current);
	info->si_uid = from_kuid_munged(current_user_ns(), current_uid());
}

/**
 *  sys_kill - send a signal to a process
 *  @pid: the PID of the process
 *  @sig: signal to be sent
 */
SYSCALL_DEFINE2(kill, pid_t, pid, int, sig)
{
	struct kernel_siginfo info;

	prepare_kill_siginfo(sig, &info);

	return kill_something_info(sig, &info, pid);
}

/*
 * Verify that the signaler and signalee either are in the same pid namespace
 * or that the signaler's pid namespace is an ancestor of the signalee's pid
 * namespace.
 */
static bool access_pidfd_pidns(struct pid *pid)
{
	struct pid_namespace *active = task_active_pid_ns(current);
	struct pid_namespace *p = ns_of_pid(pid);

	for (;;) {
		if (!p)
			return false;
		if (p == active)
			break;
		p = p->parent;
	}

	return true;
}

static int copy_siginfo_from_user_any(kernel_siginfo_t *kinfo, siginfo_t *info)
{
#ifdef CONFIG_COMPAT
	/*
	 * Avoid hooking up compat syscalls and instead handle necessary
	 * conversions here. Note, this is a stop-gap measure and should not be
	 * considered a generic solution.
	 */
	if (in_compat_syscall())
		return copy_siginfo_from_user32(
			kinfo, (struct compat_siginfo __user *)info);
#endif
	return copy_siginfo_from_user(kinfo, info);
}

static struct pid *pidfd_to_pid(const struct file *file)
{
	struct pid *pid;

	pid = pidfd_pid(file);
	if (!IS_ERR(pid))
		return pid;

	return tgid_pidfd_to_pid(file);
}

/**
 * sys_pidfd_send_signal - Signal a process through a pidfd
 * @pidfd:  file descriptor of the process
 * @sig:    signal to send
 * @info:   signal info
 * @flags:  future flags
 *
 * The syscall currently only signals via PIDTYPE_PID which covers
 * kill(<positive-pid>, <signal>. It does not signal threads or process
 * groups.
 * In order to extend the syscall to threads and process groups the @flags
 * argument should be used. In essence, the @flags argument will determine
 * what is signaled and not the file descriptor itself. Put in other words,
 * grouping is a property of the flags argument not a property of the file
 * descriptor.
 *
 * Return: 0 on success, negative errno on failure
 */
SYSCALL_DEFINE4(pidfd_send_signal, int, pidfd, int, sig,
		siginfo_t __user *, info, unsigned int, flags)
{
	int ret;
	struct fd f;
	struct pid *pid;
	kernel_siginfo_t kinfo;

	/* Enforce flags be set to 0 until we add an extension. */
	if (flags)
		return -EINVAL;

	f = fdget(pidfd);
	if (!f.file)
		return -EBADF;

	/* Is this a pidfd? */
	pid = pidfd_to_pid(f.file);
	if (IS_ERR(pid)) {
		ret = PTR_ERR(pid);
		goto err;
	}

	ret = -EINVAL;
	if (!access_pidfd_pidns(pid))
		goto err;

	if (info) {
		ret = copy_siginfo_from_user_any(&kinfo, info);
		if (unlikely(ret))
			goto err;

		ret = -EINVAL;
		if (unlikely(sig != kinfo.si_signo))
			goto err;

		/* Only allow sending arbitrary signals to yourself. */
		ret = -EPERM;
		if ((task_pid(current) != pid) &&
		    (kinfo.si_code >= 0 || kinfo.si_code == SI_TKILL))
			goto err;
	} else {
		prepare_kill_siginfo(sig, &kinfo);
	}

	ret = kill_pid_info(sig, &kinfo, pid);

err:
	fdput(f);
	return ret;
}

static int
do_send_specific(pid_t tgid, pid_t pid, int sig, struct kernel_siginfo *info)
{
	struct task_struct *p;
	int error = -ESRCH;

	rcu_read_lock();
	p = find_task_by_vpid(pid);
	if (p && (tgid <= 0 || task_tgid_vnr(p) == tgid)) {
		error = check_kill_permission(sig, info, p);
		/*
		 * The null signal is a permissions and process existence
		 * probe.  No signal is actually delivered.
		 */
		if (!error && sig) {
			error = do_send_sig_info(sig, info, p, PIDTYPE_PID);
			/*
			 * If lock_task_sighand() failed we pretend the task
			 * dies after receiving the signal. The window is tiny,
			 * and the signal is private anyway.
			 */
			if (unlikely(error == -ESRCH))
				error = 0;
		}
	}
	rcu_read_unlock();

	return error;
}

static int do_tkill(pid_t tgid, pid_t pid, int sig)
{
	struct kernel_siginfo info;

	clear_siginfo(&info);
	info.si_signo = sig;
	info.si_errno = 0;
	info.si_code = SI_TKILL;
	info.si_pid = task_tgid_vnr(current);
	info.si_uid = from_kuid_munged(current_user_ns(), current_uid());

	return do_send_specific(tgid, pid, sig, &info);
}

/**
 *  sys_tgkill - send signal to one specific thread
 *  @tgid: the thread group ID of the thread
 *  @pid: the PID of the thread
 *  @sig: signal to be sent
 *
 *  This syscall also checks the @tgid and returns -ESRCH even if the PID
 *  exists but it's not belonging to the target process anymore. This
 *  method solves the problem of threads exiting and PIDs getting reused.
 */
SYSCALL_DEFINE3(tgkill, pid_t, tgid, pid_t, pid, int, sig)
{
	/* This is only valid for single tasks */
	if (pid <= 0 || tgid <= 0)
		return -EINVAL;

	return do_tkill(tgid, pid, sig);
}

/**
 *  sys_tkill - send signal to one specific task
 *  @pid: the PID of the task
 *  @sig: signal to be sent
 *
 *  Send a signal to only one task, even if it's a CLONE_THREAD task.
 */
SYSCALL_DEFINE2(tkill, pid_t, pid, int, sig)
{
	/* This is only valid for single tasks */
	if (pid <= 0)
		return -EINVAL;

	return do_tkill(0, pid, sig);
}

static int do_rt_sigqueueinfo(pid_t pid, int sig, kernel_siginfo_t *info)
{
	/* Not even root can pretend to send signals from the kernel.
	 * Nor can they impersonate a kill()/tgkill(), which adds source info.
	 */
	if ((info->si_code >= 0 || info->si_code == SI_TKILL) &&
	    (task_pid_vnr(current) != pid))
		return -EPERM;

	/* POSIX.1b doesn't mention process groups.  */
	return kill_proc_info(sig, info, pid);
}

/**
 *  sys_rt_sigqueueinfo - send signal information to a signal
 *  @pid: the PID of the thread
 *  @sig: signal to be sent
 *  @uinfo: signal info to be sent
 */
SYSCALL_DEFINE3(rt_sigqueueinfo, pid_t, pid, int, sig,
		siginfo_t __user *, uinfo)
{
	kernel_siginfo_t info;
	int ret = __copy_siginfo_from_user(sig, &info, uinfo);
	if (unlikely(ret))
		return ret;
	return do_rt_sigqueueinfo(pid, sig, &info);
}

#ifdef CONFIG_COMPAT
COMPAT_SYSCALL_DEFINE3(rt_sigqueueinfo,
			compat_pid_t, pid,
			int, sig,
			struct compat_siginfo __user *, uinfo)
{
	kernel_siginfo_t info;
	int ret = __copy_siginfo_from_user32(sig, &info, uinfo);
	if (unlikely(ret))
		return ret;
	return do_rt_sigqueueinfo(pid, sig, &info);
}
#endif

static int do_rt_tgsigqueueinfo(pid_t tgid, pid_t pid, int sig, kernel_siginfo_t *info)
{
	/* This is only valid for single tasks */
	if (pid <= 0 || tgid <= 0)
		return -EINVAL;

	/* Not even root can pretend to send signals from the kernel.
	 * Nor can they impersonate a kill()/tgkill(), which adds source info.
	 */
	if ((info->si_code >= 0 || info->si_code == SI_TKILL) &&
	    (task_pid_vnr(current) != pid))
		return -EPERM;

	return do_send_specific(tgid, pid, sig, info);
}

SYSCALL_DEFINE4(rt_tgsigqueueinfo, pid_t, tgid, pid_t, pid, int, sig,
		siginfo_t __user *, uinfo)
{
	kernel_siginfo_t info;
	int ret = __copy_siginfo_from_user(sig, &info, uinfo);
	if (unlikely(ret))
		return ret;
	return do_rt_tgsigqueueinfo(tgid, pid, sig, &info);
}

#ifdef CONFIG_COMPAT
COMPAT_SYSCALL_DEFINE4(rt_tgsigqueueinfo,
			compat_pid_t, tgid,
			compat_pid_t, pid,
			int, sig,
			struct compat_siginfo __user *, uinfo)
{
	kernel_siginfo_t info;
	int ret = __copy_siginfo_from_user32(sig, &info, uinfo);
	if (unlikely(ret))
		return ret;
	return do_rt_tgsigqueueinfo(tgid, pid, sig, &info);
}
#endif

/*
 * For kthreads only, must not be used if cloned with CLONE_SIGHAND
 */
void kernel_sigaction(int sig, __sighandler_t action)
{
	spin_lock_irq(&current->sighand->siglock);
	current->sighand->action[sig - 1].sa.sa_handler = action;
	if (action == SIG_IGN) {
		sigset_t mask;

		sigemptyset(&mask);
		sigaddset(&mask, sig);

		flush_sigqueue_mask(&mask, &current->signal->shared_pending);
		flush_sigqueue_mask(&mask, &current->pending);
		recalc_sigpending();
	}
	spin_unlock_irq(&current->sighand->siglock);
}
EXPORT_SYMBOL(kernel_sigaction);

void __weak sigaction_compat_abi(struct k_sigaction *act,
		struct k_sigaction *oact)
{
}

int do_sigaction(int sig, struct k_sigaction *act, struct k_sigaction *oact)
{
	struct task_struct *p = current, *t;
	struct k_sigaction *k;
	sigset_t mask;

	if (!valid_signal(sig) || sig < 1 || (act && sig_kernel_only(sig)))
		return -EINVAL;

	k = &p->sighand->action[sig-1];

	spin_lock_irq(&p->sighand->siglock);
	if (oact)
		*oact = *k;

	sigaction_compat_abi(act, oact);

	if (act) {
		sigdelsetmask(&act->sa.sa_mask,
			      sigmask(SIGKILL) | sigmask(SIGSTOP));
		*k = *act;
		/*
		 * POSIX 3.3.1.3:
		 *  "Setting a signal action to SIG_IGN for a signal that is
		 *   pending shall cause the pending signal to be discarded,
		 *   whether or not it is blocked."
		 *
		 *  "Setting a signal action to SIG_DFL for a signal that is
		 *   pending and whose default action is to ignore the signal
		 *   (for example, SIGCHLD), shall cause the pending signal to
		 *   be discarded, whether or not it is blocked"
		 */
		if (sig_handler_ignored(sig_handler(p, sig), sig)) {
			sigemptyset(&mask);
			sigaddset(&mask, sig);
			flush_sigqueue_mask(&mask, &p->signal->shared_pending);
			for_each_thread(p, t)
				flush_sigqueue_mask(&mask, &t->pending);
		}
	}

	spin_unlock_irq(&p->sighand->siglock);
	return 0;
}

static int
do_sigaltstack (const stack_t *ss, stack_t *oss, unsigned long sp,
		size_t min_ss_size)
{
	struct task_struct *t = current;

	if (oss) {
		memset(oss, 0, sizeof(stack_t));
		oss->ss_sp = (void __user *) t->sas_ss_sp;
		oss->ss_size = t->sas_ss_size;
		oss->ss_flags = sas_ss_flags(sp) |
			(current->sas_ss_flags & SS_FLAG_BITS);
	}

	if (ss) {
		void __user *ss_sp = ss->ss_sp;
		size_t ss_size = ss->ss_size;
		unsigned ss_flags = ss->ss_flags;
		int ss_mode;

		if (unlikely(on_sig_stack(sp)))
			return -EPERM;

		ss_mode = ss_flags & ~SS_FLAG_BITS;
		if (unlikely(ss_mode != SS_DISABLE && ss_mode != SS_ONSTACK &&
				ss_mode != 0))
			return -EINVAL;

		if (ss_mode == SS_DISABLE) {
			ss_size = 0;
			ss_sp = NULL;
		} else {
			if (unlikely(ss_size < min_ss_size))
				return -ENOMEM;
		}

		t->sas_ss_sp = (unsigned long) ss_sp;
		t->sas_ss_size = ss_size;
		t->sas_ss_flags = ss_flags;
	}
	return 0;
}

SYSCALL_DEFINE2(sigaltstack,const stack_t __user *,uss, stack_t __user *,uoss)
{
	stack_t new, old;
	int err;
	if (uss && copy_from_user(&new, uss, sizeof(stack_t)))
		return -EFAULT;
	err = do_sigaltstack(uss ? &new : NULL, uoss ? &old : NULL,
			      current_user_stack_pointer(),
			      MINSIGSTKSZ);
	if (!err && uoss && copy_to_user(uoss, &old, sizeof(stack_t)))
		err = -EFAULT;
	return err;
}

int restore_altstack(const stack_t __user *uss)
{
	stack_t new;
	if (copy_from_user(&new, uss, sizeof(stack_t)))
		return -EFAULT;
	(void)do_sigaltstack(&new, NULL, current_user_stack_pointer(),
			     MINSIGSTKSZ);
	/* squash all but EFAULT for now */
	return 0;
}

int __save_altstack(stack_t __user *uss, unsigned long sp)
{
	struct task_struct *t = current;
	int err = __put_user((void __user *)t->sas_ss_sp, &uss->ss_sp) |
		__put_user(t->sas_ss_flags, &uss->ss_flags) |
		__put_user(t->sas_ss_size, &uss->ss_size);
	if (err)
		return err;
	if (t->sas_ss_flags & SS_AUTODISARM)
		sas_ss_reset(t);
	return 0;
}

#ifdef CONFIG_COMPAT
static int do_compat_sigaltstack(const compat_stack_t __user *uss_ptr,
				 compat_stack_t __user *uoss_ptr)
{
	stack_t uss, uoss;
	int ret;

	if (uss_ptr) {
		compat_stack_t uss32;
		if (copy_from_user(&uss32, uss_ptr, sizeof(compat_stack_t)))
			return -EFAULT;
		uss.ss_sp = compat_ptr(uss32.ss_sp);
		uss.ss_flags = uss32.ss_flags;
		uss.ss_size = uss32.ss_size;
	}
	ret = do_sigaltstack(uss_ptr ? &uss : NULL, &uoss,
			     compat_user_stack_pointer(),
			     COMPAT_MINSIGSTKSZ);
	if (ret >= 0 && uoss_ptr)  {
		compat_stack_t old;
		memset(&old, 0, sizeof(old));
		old.ss_sp = ptr_to_compat(uoss.ss_sp);
		old.ss_flags = uoss.ss_flags;
		old.ss_size = uoss.ss_size;
		if (copy_to_user(uoss_ptr, &old, sizeof(compat_stack_t)))
			ret = -EFAULT;
	}
	return ret;
}

COMPAT_SYSCALL_DEFINE2(sigaltstack,
			const compat_stack_t __user *, uss_ptr,
			compat_stack_t __user *, uoss_ptr)
{
	return do_compat_sigaltstack(uss_ptr, uoss_ptr);
}

int compat_restore_altstack(const compat_stack_t __user *uss)
{
	int err = do_compat_sigaltstack(uss, NULL);
	/* squash all but -EFAULT for now */
	return err == -EFAULT ? err : 0;
}

int __compat_save_altstack(compat_stack_t __user *uss, unsigned long sp)
{
	int err;
	struct task_struct *t = current;
	err = __put_user(ptr_to_compat((void __user *)t->sas_ss_sp),
			 &uss->ss_sp) |
		__put_user(t->sas_ss_flags, &uss->ss_flags) |
		__put_user(t->sas_ss_size, &uss->ss_size);
	if (err)
		return err;
	if (t->sas_ss_flags & SS_AUTODISARM)
		sas_ss_reset(t);
	return 0;
}
#endif

#ifdef __ARCH_WANT_SYS_SIGPENDING

/**
 *  sys_sigpending - examine pending signals
 *  @uset: where mask of pending signal is returned
 */
SYSCALL_DEFINE1(sigpending, old_sigset_t __user *, uset)
{
	sigset_t set;

	if (sizeof(old_sigset_t) > sizeof(*uset))
		return -EINVAL;

	do_sigpending(&set);

	if (copy_to_user(uset, &set, sizeof(old_sigset_t)))
		return -EFAULT;

	return 0;
}

#ifdef CONFIG_COMPAT
COMPAT_SYSCALL_DEFINE1(sigpending, compat_old_sigset_t __user *, set32)
{
	sigset_t set;

	do_sigpending(&set);

	return put_user(set.sig[0], set32);
}
#endif

#endif

#ifdef __ARCH_WANT_SYS_SIGPROCMASK
/**
 *  sys_sigprocmask - examine and change blocked signals
 *  @how: whether to add, remove, or set signals
 *  @nset: signals to add or remove (if non-null)
 *  @oset: previous value of signal mask if non-null
 *
 * Some platforms have their own version with special arguments;
 * others support only sys_rt_sigprocmask.
 */

SYSCALL_DEFINE3(sigprocmask, int, how, old_sigset_t __user *, nset,
		old_sigset_t __user *, oset)
{
	old_sigset_t old_set, new_set;
	sigset_t new_blocked;

	old_set = current->blocked.sig[0];

	if (nset) {
		if (copy_from_user(&new_set, nset, sizeof(*nset)))
			return -EFAULT;

		new_blocked = current->blocked;

		switch (how) {
		case SIG_BLOCK:
			sigaddsetmask(&new_blocked, new_set);
			break;
		case SIG_UNBLOCK:
			sigdelsetmask(&new_blocked, new_set);
			break;
		case SIG_SETMASK:
			new_blocked.sig[0] = new_set;
			break;
		default:
			return -EINVAL;
		}

		set_current_blocked(&new_blocked);
	}

	if (oset) {
		if (copy_to_user(oset, &old_set, sizeof(*oset)))
			return -EFAULT;
	}

	return 0;
}
#endif /* __ARCH_WANT_SYS_SIGPROCMASK */

#ifndef CONFIG_ODD_RT_SIGACTION
/**
 *  sys_rt_sigaction - alter an action taken by a process
 *  @sig: signal to be sent
 *  @act: new sigaction
 *  @oact: used to save the previous sigaction
 *  @sigsetsize: size of sigset_t type
 */
SYSCALL_DEFINE4(rt_sigaction, int, sig,
		const struct sigaction __user *, act,
		struct sigaction __user *, oact,
		size_t, sigsetsize)
{
	struct k_sigaction new_sa, old_sa;
	int ret;

	/* XXX: Don't preclude handling different sized sigset_t's.  */
	if (sigsetsize != sizeof(sigset_t))
		return -EINVAL;

	if (act && copy_from_user(&new_sa.sa, act, sizeof(new_sa.sa)))
		return -EFAULT;

	ret = do_sigaction(sig, act ? &new_sa : NULL, oact ? &old_sa : NULL);
	if (ret)
		return ret;

	if (oact && copy_to_user(oact, &old_sa.sa, sizeof(old_sa.sa)))
		return -EFAULT;

	return 0;
}
#ifdef CONFIG_COMPAT
COMPAT_SYSCALL_DEFINE4(rt_sigaction, int, sig,
		const struct compat_sigaction __user *, act,
		struct compat_sigaction __user *, oact,
		compat_size_t, sigsetsize)
{
	struct k_sigaction new_ka, old_ka;
#ifdef __ARCH_HAS_SA_RESTORER
	compat_uptr_t restorer;
#endif
	int ret;

	/* XXX: Don't preclude handling different sized sigset_t's.  */
	if (sigsetsize != sizeof(compat_sigset_t))
		return -EINVAL;

	if (act) {
		compat_uptr_t handler;
		ret = get_user(handler, &act->sa_handler);
		new_ka.sa.sa_handler = compat_ptr(handler);
#ifdef __ARCH_HAS_SA_RESTORER
		ret |= get_user(restorer, &act->sa_restorer);
		new_ka.sa.sa_restorer = compat_ptr(restorer);
#endif
		ret |= get_compat_sigset(&new_ka.sa.sa_mask, &act->sa_mask);
		ret |= get_user(new_ka.sa.sa_flags, &act->sa_flags);
		if (ret)
			return -EFAULT;
	}

	ret = do_sigaction(sig, act ? &new_ka : NULL, oact ? &old_ka : NULL);
	if (!ret && oact) {
		ret = put_user(ptr_to_compat(old_ka.sa.sa_handler), 
			       &oact->sa_handler);
		ret |= put_compat_sigset(&oact->sa_mask, &old_ka.sa.sa_mask,
					 sizeof(oact->sa_mask));
		ret |= put_user(old_ka.sa.sa_flags, &oact->sa_flags);
#ifdef __ARCH_HAS_SA_RESTORER
		ret |= put_user(ptr_to_compat(old_ka.sa.sa_restorer),
				&oact->sa_restorer);
#endif
	}
	return ret;
}
#endif
#endif /* !CONFIG_ODD_RT_SIGACTION */

#ifdef CONFIG_OLD_SIGACTION
SYSCALL_DEFINE3(sigaction, int, sig,
		const struct old_sigaction __user *, act,
	        struct old_sigaction __user *, oact)
{
	struct k_sigaction new_ka, old_ka;
	int ret;

	if (act) {
		old_sigset_t mask;
		if (!access_ok(act, sizeof(*act)) ||
		    __get_user(new_ka.sa.sa_handler, &act->sa_handler) ||
		    __get_user(new_ka.sa.sa_restorer, &act->sa_restorer) ||
		    __get_user(new_ka.sa.sa_flags, &act->sa_flags) ||
		    __get_user(mask, &act->sa_mask))
			return -EFAULT;
#ifdef __ARCH_HAS_KA_RESTORER
		new_ka.ka_restorer = NULL;
#endif
		siginitset(&new_ka.sa.sa_mask, mask);
	}

	ret = do_sigaction(sig, act ? &new_ka : NULL, oact ? &old_ka : NULL);

	if (!ret && oact) {
		if (!access_ok(oact, sizeof(*oact)) ||
		    __put_user(old_ka.sa.sa_handler, &oact->sa_handler) ||
		    __put_user(old_ka.sa.sa_restorer, &oact->sa_restorer) ||
		    __put_user(old_ka.sa.sa_flags, &oact->sa_flags) ||
		    __put_user(old_ka.sa.sa_mask.sig[0], &oact->sa_mask))
			return -EFAULT;
	}

	return ret;
}
#endif
#ifdef CONFIG_COMPAT_OLD_SIGACTION
COMPAT_SYSCALL_DEFINE3(sigaction, int, sig,
		const struct compat_old_sigaction __user *, act,
	        struct compat_old_sigaction __user *, oact)
{
	struct k_sigaction new_ka, old_ka;
	int ret;
	compat_old_sigset_t mask;
	compat_uptr_t handler, restorer;

	if (act) {
		if (!access_ok(act, sizeof(*act)) ||
		    __get_user(handler, &act->sa_handler) ||
		    __get_user(restorer, &act->sa_restorer) ||
		    __get_user(new_ka.sa.sa_flags, &act->sa_flags) ||
		    __get_user(mask, &act->sa_mask))
			return -EFAULT;

#ifdef __ARCH_HAS_KA_RESTORER
		new_ka.ka_restorer = NULL;
#endif
		new_ka.sa.sa_handler = compat_ptr(handler);
		new_ka.sa.sa_restorer = compat_ptr(restorer);
		siginitset(&new_ka.sa.sa_mask, mask);
	}

	ret = do_sigaction(sig, act ? &new_ka : NULL, oact ? &old_ka : NULL);

	if (!ret && oact) {
		if (!access_ok(oact, sizeof(*oact)) ||
		    __put_user(ptr_to_compat(old_ka.sa.sa_handler),
			       &oact->sa_handler) ||
		    __put_user(ptr_to_compat(old_ka.sa.sa_restorer),
			       &oact->sa_restorer) ||
		    __put_user(old_ka.sa.sa_flags, &oact->sa_flags) ||
		    __put_user(old_ka.sa.sa_mask.sig[0], &oact->sa_mask))
			return -EFAULT;
	}
	return ret;
}
#endif

#ifdef CONFIG_SGETMASK_SYSCALL

/*
 * For backwards compatibility.  Functionality superseded by sigprocmask.
 */
SYSCALL_DEFINE0(sgetmask)
{
	/* SMP safe */
	return current->blocked.sig[0];
}

SYSCALL_DEFINE1(ssetmask, int, newmask)
{
	int old = current->blocked.sig[0];
	sigset_t newset;

	siginitset(&newset, newmask);
	set_current_blocked(&newset);

	return old;
}
#endif /* CONFIG_SGETMASK_SYSCALL */

#ifdef __ARCH_WANT_SYS_SIGNAL
/*
 * For backwards compatibility.  Functionality superseded by sigaction.
 */
SYSCALL_DEFINE2(signal, int, sig, __sighandler_t, handler)
{
	struct k_sigaction new_sa, old_sa;
	int ret;

	new_sa.sa.sa_handler = handler;
	new_sa.sa.sa_flags = SA_ONESHOT | SA_NOMASK;
	sigemptyset(&new_sa.sa.sa_mask);

	ret = do_sigaction(sig, &new_sa, &old_sa);

	return ret ? ret : (unsigned long)old_sa.sa.sa_handler;
}
#endif /* __ARCH_WANT_SYS_SIGNAL */

#ifdef __ARCH_WANT_SYS_PAUSE

SYSCALL_DEFINE0(pause)
{
	while (!signal_pending(current)) {
		__set_current_state(TASK_INTERRUPTIBLE);
		schedule();
	}
	return -ERESTARTNOHAND;
}

#endif

static int sigsuspend(sigset_t *set)
{
	current->saved_sigmask = current->blocked;
	set_current_blocked(set);

	while (!signal_pending(current)) {
		__set_current_state(TASK_INTERRUPTIBLE);
		schedule();
	}
	set_restore_sigmask();
	return -ERESTARTNOHAND;
}

/**
 *  sys_rt_sigsuspend - replace the signal mask for a value with the
 *	@unewset value until a signal is received
 *  @unewset: new signal mask value
 *  @sigsetsize: size of sigset_t type
 */
SYSCALL_DEFINE2(rt_sigsuspend, sigset_t __user *, unewset, size_t, sigsetsize)
{
	sigset_t newset;

	/* XXX: Don't preclude handling different sized sigset_t's.  */
	if (sigsetsize != sizeof(sigset_t))
		return -EINVAL;

	if (copy_from_user(&newset, unewset, sizeof(newset)))
		return -EFAULT;
	return sigsuspend(&newset);
}
 
#ifdef CONFIG_COMPAT
COMPAT_SYSCALL_DEFINE2(rt_sigsuspend, compat_sigset_t __user *, unewset, compat_size_t, sigsetsize)
{
	sigset_t newset;

	/* XXX: Don't preclude handling different sized sigset_t's.  */
	if (sigsetsize != sizeof(sigset_t))
		return -EINVAL;

	if (get_compat_sigset(&newset, unewset))
		return -EFAULT;
	return sigsuspend(&newset);
}
#endif

#ifdef CONFIG_OLD_SIGSUSPEND
SYSCALL_DEFINE1(sigsuspend, old_sigset_t, mask)
{
	sigset_t blocked;
	siginitset(&blocked, mask);
	return sigsuspend(&blocked);
}
#endif
#ifdef CONFIG_OLD_SIGSUSPEND3
SYSCALL_DEFINE3(sigsuspend, int, unused1, int, unused2, old_sigset_t, mask)
{
	sigset_t blocked;
	siginitset(&blocked, mask);
	return sigsuspend(&blocked);
}
#endif

__weak const char *arch_vma_name(struct vm_area_struct *vma)
{
	return NULL;
}

static inline void siginfo_buildtime_checks(void)
{
	BUILD_BUG_ON(sizeof(struct siginfo) != SI_MAX_SIZE);

	/* Verify the offsets in the two siginfos match */
#define CHECK_OFFSET(field) \
	BUILD_BUG_ON(offsetof(siginfo_t, field) != offsetof(kernel_siginfo_t, field))

	/* kill */
	CHECK_OFFSET(si_pid);
	CHECK_OFFSET(si_uid);

	/* timer */
	CHECK_OFFSET(si_tid);
	CHECK_OFFSET(si_overrun);
	CHECK_OFFSET(si_value);

	/* rt */
	CHECK_OFFSET(si_pid);
	CHECK_OFFSET(si_uid);
	CHECK_OFFSET(si_value);

	/* sigchld */
	CHECK_OFFSET(si_pid);
	CHECK_OFFSET(si_uid);
	CHECK_OFFSET(si_status);
	CHECK_OFFSET(si_utime);
	CHECK_OFFSET(si_stime);

	/* sigfault */
	CHECK_OFFSET(si_addr);
	CHECK_OFFSET(si_addr_lsb);
	CHECK_OFFSET(si_lower);
	CHECK_OFFSET(si_upper);
	CHECK_OFFSET(si_pkey);

	/* sigpoll */
	CHECK_OFFSET(si_band);
	CHECK_OFFSET(si_fd);

	/* sigsys */
	CHECK_OFFSET(si_call_addr);
	CHECK_OFFSET(si_syscall);
	CHECK_OFFSET(si_arch);
#undef CHECK_OFFSET

	/* usb asyncio */
	BUILD_BUG_ON(offsetof(struct siginfo, si_pid) !=
		     offsetof(struct siginfo, si_addr));
	if (sizeof(int) == sizeof(void __user *)) {
		BUILD_BUG_ON(sizeof_field(struct siginfo, si_pid) !=
			     sizeof(void __user *));
	} else {
		BUILD_BUG_ON((sizeof_field(struct siginfo, si_pid) +
			      sizeof_field(struct siginfo, si_uid)) !=
			     sizeof(void __user *));
		BUILD_BUG_ON(offsetofend(struct siginfo, si_pid) !=
			     offsetof(struct siginfo, si_uid));
	}
#ifdef CONFIG_COMPAT
	BUILD_BUG_ON(offsetof(struct compat_siginfo, si_pid) !=
		     offsetof(struct compat_siginfo, si_addr));
	BUILD_BUG_ON(sizeof_field(struct compat_siginfo, si_pid) !=
		     sizeof(compat_uptr_t));
	BUILD_BUG_ON(sizeof_field(struct compat_siginfo, si_pid) !=
		     sizeof_field(struct siginfo, si_pid));
#endif
}

void __init signals_init(void)
{
	siginfo_buildtime_checks();

	sigqueue_cachep = KMEM_CACHE(sigqueue, SLAB_PANIC);
}

#ifdef CONFIG_KGDB_KDB
#include <linux/kdb.h>
/*
 * kdb_send_sig - Allows kdb to send signals without exposing
 * signal internals.  This function checks if the required locks are
 * available before calling the main signal code, to avoid kdb
 * deadlocks.
 */
void kdb_send_sig(struct task_struct *t, int sig)
{
	static struct task_struct *kdb_prev_t;
	int new_t, ret;
	if (!spin_trylock(&t->sighand->siglock)) {
		kdb_printf("Can't do kill command now.\n"
			   "The sigmask lock is held somewhere else in "
			   "kernel, try again later\n");
		return;
	}
	new_t = kdb_prev_t != t;
	kdb_prev_t = t;
	if (t->state != TASK_RUNNING && new_t) {
		spin_unlock(&t->sighand->siglock);
		kdb_printf("Process is not RUNNING, sending a signal from "
			   "kdb risks deadlock\n"
			   "on the run queue locks. "
			   "The signal has _not_ been sent.\n"
			   "Reissue the kill command if you want to risk "
			   "the deadlock.\n");
		return;
	}
	ret = send_signal(sig, SEND_SIG_PRIV, t, PIDTYPE_PID);
	spin_unlock(&t->sighand->siglock);
	if (ret)
		kdb_printf("Fail to deliver Signal %d to process %d.\n",
			   sig, t->pid);
	else
		kdb_printf("Signal %d is sent to process %d.\n", sig, t->pid);
}
#endif	/* CONFIG_KGDB_KDB */<|MERGE_RESOLUTION|>--- conflicted
+++ resolved
@@ -494,13 +494,8 @@
 
 	up = q->user;
 	if (rt_prio(current->normal_prio) && !put_task_cache(current, q)) {
-<<<<<<< HEAD
-		atomic_dec(&up->sigpending);
-		free_uid(up);
-=======
 		if (atomic_dec_and_test(&up->sigpending))
 			free_uid(up);
->>>>>>> 206f8834
 	} else
 		  __sigqueue_free(q);
 }
