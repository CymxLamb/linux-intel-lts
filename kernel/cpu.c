/* CPU control.
 * (C) 2001, 2002, 2003, 2004 Rusty Russell
 *
 * This code is licenced under the GPL.
 */
#include <linux/proc_fs.h>
#include <linux/smp.h>
#include <linux/init.h>
#include <linux/notifier.h>
#include <linux/sched/signal.h>
#include <linux/sched/hotplug.h>
#include <linux/sched/task.h>
#include <linux/sched/smt.h>
#include <linux/unistd.h>
#include <linux/cpu.h>
#include <linux/oom.h>
#include <linux/rcupdate.h>
#include <linux/export.h>
#include <linux/bug.h>
#include <linux/kthread.h>
#include <linux/stop_machine.h>
#include <linux/mutex.h>
#include <linux/gfp.h>
#include <linux/suspend.h>
#include <linux/lockdep.h>
#include <linux/tick.h>
#include <linux/irq.h>
#include <linux/nmi.h>
#include <linux/smpboot.h>
#include <linux/relay.h>
#include <linux/slab.h>
#include <linux/percpu-rwsem.h>

#include <trace/events/power.h>
#define CREATE_TRACE_POINTS
#include <trace/events/cpuhp.h>

#include "smpboot.h"

/**
 * cpuhp_cpu_state - Per cpu hotplug state storage
 * @state:	The current cpu state
 * @target:	The target state
 * @thread:	Pointer to the hotplug thread
 * @should_run:	Thread should execute
 * @rollback:	Perform a rollback
 * @single:	Single callback invocation
 * @bringup:	Single callback bringup or teardown selector
 * @cb_state:	The state for a single callback (install/uninstall)
 * @result:	Result of the operation
 * @done_up:	Signal completion to the issuer of the task for cpu-up
 * @done_down:	Signal completion to the issuer of the task for cpu-down
 */
struct cpuhp_cpu_state {
	enum cpuhp_state	state;
	enum cpuhp_state	target;
	enum cpuhp_state	fail;
#ifdef CONFIG_SMP
	struct task_struct	*thread;
	bool			should_run;
	bool			rollback;
	bool			single;
	bool			bringup;
	bool			booted_once;
	struct hlist_node	*node;
	struct hlist_node	*last;
	enum cpuhp_state	cb_state;
	int			result;
	struct completion	done_up;
	struct completion	done_down;
#endif
};

static DEFINE_PER_CPU(struct cpuhp_cpu_state, cpuhp_state) = {
	.fail = CPUHP_INVALID,
};

#if defined(CONFIG_HOTPLUG_CPU) && defined(CONFIG_PREEMPT_RT_FULL)
static DEFINE_PER_CPU(struct rt_rw_lock, cpuhp_pin_lock) = \
	__RWLOCK_RT_INITIALIZER(cpuhp_pin_lock);
#endif

#if defined(CONFIG_LOCKDEP) && defined(CONFIG_SMP)
static struct lockdep_map cpuhp_state_up_map =
	STATIC_LOCKDEP_MAP_INIT("cpuhp_state-up", &cpuhp_state_up_map);
static struct lockdep_map cpuhp_state_down_map =
	STATIC_LOCKDEP_MAP_INIT("cpuhp_state-down", &cpuhp_state_down_map);


static inline void cpuhp_lock_acquire(bool bringup)
{
	lock_map_acquire(bringup ? &cpuhp_state_up_map : &cpuhp_state_down_map);
}

static inline void cpuhp_lock_release(bool bringup)
{
	lock_map_release(bringup ? &cpuhp_state_up_map : &cpuhp_state_down_map);
}
#else

static inline void cpuhp_lock_acquire(bool bringup) { }
static inline void cpuhp_lock_release(bool bringup) { }

#endif

/**
 * cpuhp_step - Hotplug state machine step
 * @name:	Name of the step
 * @startup:	Startup function of the step
 * @teardown:	Teardown function of the step
 * @cant_stop:	Bringup/teardown can't be stopped at this step
 */
struct cpuhp_step {
	const char		*name;
	union {
		int		(*single)(unsigned int cpu);
		int		(*multi)(unsigned int cpu,
					 struct hlist_node *node);
	} startup;
	union {
		int		(*single)(unsigned int cpu);
		int		(*multi)(unsigned int cpu,
					 struct hlist_node *node);
	} teardown;
	struct hlist_head	list;
	bool			cant_stop;
	bool			multi_instance;
};

static DEFINE_MUTEX(cpuhp_state_mutex);
static struct cpuhp_step cpuhp_hp_states[];

static struct cpuhp_step *cpuhp_get_step(enum cpuhp_state state)
{
	return cpuhp_hp_states + state;
}

/**
 * cpuhp_invoke_callback _ Invoke the callbacks for a given state
 * @cpu:	The cpu for which the callback should be invoked
 * @state:	The state to do callbacks for
 * @bringup:	True if the bringup callback should be invoked
 * @node:	For multi-instance, do a single entry callback for install/remove
 * @lastp:	For multi-instance rollback, remember how far we got
 *
 * Called from cpu hotplug and from the state register machinery.
 */
static int cpuhp_invoke_callback(unsigned int cpu, enum cpuhp_state state,
				 bool bringup, struct hlist_node *node,
				 struct hlist_node **lastp)
{
	struct cpuhp_cpu_state *st = per_cpu_ptr(&cpuhp_state, cpu);
	struct cpuhp_step *step = cpuhp_get_step(state);
	int (*cbm)(unsigned int cpu, struct hlist_node *node);
	int (*cb)(unsigned int cpu);
	int ret, cnt;

	if (st->fail == state) {
		st->fail = CPUHP_INVALID;

		if (!(bringup ? step->startup.single : step->teardown.single))
			return 0;

		return -EAGAIN;
	}

	if (!step->multi_instance) {
		WARN_ON_ONCE(lastp && *lastp);
		cb = bringup ? step->startup.single : step->teardown.single;
		if (!cb)
			return 0;
		trace_cpuhp_enter(cpu, st->target, state, cb);
		ret = cb(cpu);
		trace_cpuhp_exit(cpu, st->state, state, ret);
		return ret;
	}
	cbm = bringup ? step->startup.multi : step->teardown.multi;
	if (!cbm)
		return 0;

	/* Single invocation for instance add/remove */
	if (node) {
		WARN_ON_ONCE(lastp && *lastp);
		trace_cpuhp_multi_enter(cpu, st->target, state, cbm, node);
		ret = cbm(cpu, node);
		trace_cpuhp_exit(cpu, st->state, state, ret);
		return ret;
	}

	/* State transition. Invoke on all instances */
	cnt = 0;
	hlist_for_each(node, &step->list) {
		if (lastp && node == *lastp)
			break;

		trace_cpuhp_multi_enter(cpu, st->target, state, cbm, node);
		ret = cbm(cpu, node);
		trace_cpuhp_exit(cpu, st->state, state, ret);
		if (ret) {
			if (!lastp)
				goto err;

			*lastp = node;
			return ret;
		}
		cnt++;
	}
	if (lastp)
		*lastp = NULL;
	return 0;
err:
	/* Rollback the instances if one failed */
	cbm = !bringup ? step->startup.multi : step->teardown.multi;
	if (!cbm)
		return ret;

	hlist_for_each(node, &step->list) {
		if (!cnt--)
			break;

		trace_cpuhp_multi_enter(cpu, st->target, state, cbm, node);
		ret = cbm(cpu, node);
		trace_cpuhp_exit(cpu, st->state, state, ret);
		/*
		 * Rollback must not fail,
		 */
		WARN_ON_ONCE(ret);
	}
	return ret;
}

#ifdef CONFIG_SMP
static bool cpuhp_is_ap_state(enum cpuhp_state state)
{
	/*
	 * The extra check for CPUHP_TEARDOWN_CPU is only for documentation
	 * purposes as that state is handled explicitly in cpu_down.
	 */
	return state > CPUHP_BRINGUP_CPU && state != CPUHP_TEARDOWN_CPU;
}

static inline void wait_for_ap_thread(struct cpuhp_cpu_state *st, bool bringup)
{
	struct completion *done = bringup ? &st->done_up : &st->done_down;
	wait_for_completion(done);
}

static inline void complete_ap_thread(struct cpuhp_cpu_state *st, bool bringup)
{
	struct completion *done = bringup ? &st->done_up : &st->done_down;
	complete(done);
}

/*
 * The former STARTING/DYING states, ran with IRQs disabled and must not fail.
 */
static bool cpuhp_is_atomic_state(enum cpuhp_state state)
{
	return CPUHP_AP_IDLE_DEAD <= state && state < CPUHP_AP_ONLINE;
}

/* Serializes the updates to cpu_online_mask, cpu_present_mask */
static DEFINE_MUTEX(cpu_add_remove_lock);
bool cpuhp_tasks_frozen;
EXPORT_SYMBOL_GPL(cpuhp_tasks_frozen);

/*
 * The following two APIs (cpu_maps_update_begin/done) must be used when
 * attempting to serialize the updates to cpu_online_mask & cpu_present_mask.
 */
void cpu_maps_update_begin(void)
{
	mutex_lock(&cpu_add_remove_lock);
}

void cpu_maps_update_done(void)
{
	mutex_unlock(&cpu_add_remove_lock);
}

/*
 * If set, cpu_up and cpu_down will return -EBUSY and do nothing.
 * Should always be manipulated under cpu_add_remove_lock
 */
static int cpu_hotplug_disabled;

#ifdef CONFIG_HOTPLUG_CPU

/**
 * pin_current_cpu - Prevent the current cpu from being unplugged
 */
void pin_current_cpu(void)
{
#ifdef CONFIG_PREEMPT_RT_FULL
	struct rt_rw_lock *cpuhp_pin;
	unsigned int cpu;
	int ret;

again:
	cpuhp_pin = this_cpu_ptr(&cpuhp_pin_lock);
	ret = __read_rt_trylock(cpuhp_pin);
	if (ret) {
		current->pinned_on_cpu = smp_processor_id();
		return;
	}
	cpu = smp_processor_id();
	preempt_lazy_enable();
	preempt_enable();

	__read_rt_lock(cpuhp_pin);

	preempt_disable();
	preempt_lazy_disable();
	if (cpu != smp_processor_id()) {
		__read_rt_unlock(cpuhp_pin);
		goto again;
	}
	current->pinned_on_cpu = cpu;
#endif
}

/**
 * unpin_current_cpu - Allow unplug of current cpu
 */
void unpin_current_cpu(void)
{
#ifdef CONFIG_PREEMPT_RT_FULL
	struct rt_rw_lock *cpuhp_pin = this_cpu_ptr(&cpuhp_pin_lock);

	if (WARN_ON(current->pinned_on_cpu != smp_processor_id()))
		cpuhp_pin = per_cpu_ptr(&cpuhp_pin_lock, current->pinned_on_cpu);

	current->pinned_on_cpu = -1;
	__read_rt_unlock(cpuhp_pin);
#endif
}

DEFINE_STATIC_PERCPU_RWSEM(cpu_hotplug_lock);

void cpus_read_lock(void)
{
	percpu_down_read(&cpu_hotplug_lock);
}
EXPORT_SYMBOL_GPL(cpus_read_lock);

int cpus_read_trylock(void)
{
	return percpu_down_read_trylock(&cpu_hotplug_lock);
}
EXPORT_SYMBOL_GPL(cpus_read_trylock);

void cpus_read_unlock(void)
{
	percpu_up_read(&cpu_hotplug_lock);
}
EXPORT_SYMBOL_GPL(cpus_read_unlock);

void cpus_write_lock(void)
{
	percpu_down_write(&cpu_hotplug_lock);
}

void cpus_write_unlock(void)
{
	percpu_up_write(&cpu_hotplug_lock);
}

void lockdep_assert_cpus_held(void)
{
	/*
	 * We can't have hotplug operations before userspace starts running,
	 * and some init codepaths will knowingly not take the hotplug lock.
	 * This is all valid, so mute lockdep until it makes sense to report
	 * unheld locks.
	 */
	if (system_state < SYSTEM_RUNNING)
		return;

	percpu_rwsem_assert_held(&cpu_hotplug_lock);
}

/*
 * Wait for currently running CPU hotplug operations to complete (if any) and
 * disable future CPU hotplug (from sysfs). The 'cpu_add_remove_lock' protects
 * the 'cpu_hotplug_disabled' flag. The same lock is also acquired by the
 * hotplug path before performing hotplug operations. So acquiring that lock
 * guarantees mutual exclusion from any currently running hotplug operations.
 */
void cpu_hotplug_disable(void)
{
	cpu_maps_update_begin();
	cpu_hotplug_disabled++;
	cpu_maps_update_done();
}
EXPORT_SYMBOL_GPL(cpu_hotplug_disable);

static void __cpu_hotplug_enable(void)
{
	if (WARN_ONCE(!cpu_hotplug_disabled, "Unbalanced cpu hotplug enable\n"))
		return;
	cpu_hotplug_disabled--;
}

void cpu_hotplug_enable(void)
{
	cpu_maps_update_begin();
	__cpu_hotplug_enable();
	cpu_maps_update_done();
}
EXPORT_SYMBOL_GPL(cpu_hotplug_enable);
#endif	/* CONFIG_HOTPLUG_CPU */

/*
 * Architectures that need SMT-specific errata handling during SMT hotplug
 * should override this.
 */
void __weak arch_smt_update(void) { }

#ifdef CONFIG_HOTPLUG_SMT
enum cpuhp_smt_control cpu_smt_control __read_mostly = CPU_SMT_ENABLED;

void __init cpu_smt_disable(bool force)
{
	if (cpu_smt_control == CPU_SMT_FORCE_DISABLED ||
		cpu_smt_control == CPU_SMT_NOT_SUPPORTED)
		return;

	if (force) {
		pr_info("SMT: Force disabled\n");
		cpu_smt_control = CPU_SMT_FORCE_DISABLED;
	} else {
		pr_info("SMT: disabled\n");
		cpu_smt_control = CPU_SMT_DISABLED;
	}
}

/*
 * The decision whether SMT is supported can only be done after the full
 * CPU identification. Called from architecture code.
 */
void __init cpu_smt_check_topology(void)
{
	if (!topology_smt_supported())
		cpu_smt_control = CPU_SMT_NOT_SUPPORTED;
}

static int __init smt_cmdline_disable(char *str)
{
	cpu_smt_disable(str && !strcmp(str, "force"));
	return 0;
}
early_param("nosmt", smt_cmdline_disable);

static inline bool cpu_smt_allowed(unsigned int cpu)
{
	if (cpu_smt_control == CPU_SMT_ENABLED)
		return true;

	if (topology_is_primary_thread(cpu))
		return true;

	/*
	 * On x86 it's required to boot all logical CPUs at least once so
	 * that the init code can get a chance to set CR4.MCE on each
	 * CPU. Otherwise, a broadacasted MCE observing CR4.MCE=0b on any
	 * core will shutdown the machine.
	 */
	return !per_cpu(cpuhp_state, cpu).booted_once;
}
#else
static inline bool cpu_smt_allowed(unsigned int cpu) { return true; }
#endif

static inline enum cpuhp_state
cpuhp_set_state(struct cpuhp_cpu_state *st, enum cpuhp_state target)
{
	enum cpuhp_state prev_state = st->state;

	st->rollback = false;
	st->last = NULL;

	st->target = target;
	st->single = false;
	st->bringup = st->state < target;

	return prev_state;
}

static inline void
cpuhp_reset_state(struct cpuhp_cpu_state *st, enum cpuhp_state prev_state)
{
	st->rollback = true;

	/*
	 * If we have st->last we need to undo partial multi_instance of this
	 * state first. Otherwise start undo at the previous state.
	 */
	if (!st->last) {
		if (st->bringup)
			st->state--;
		else
			st->state++;
	}

	st->target = prev_state;
	st->bringup = !st->bringup;
}

/* Regular hotplug invocation of the AP hotplug thread */
static void __cpuhp_kick_ap(struct cpuhp_cpu_state *st)
{
	if (!st->single && st->state == st->target)
		return;

	st->result = 0;
	/*
	 * Make sure the above stores are visible before should_run becomes
	 * true. Paired with the mb() above in cpuhp_thread_fun()
	 */
	smp_mb();
	st->should_run = true;
	wake_up_process(st->thread);
	wait_for_ap_thread(st, st->bringup);
}

static int cpuhp_kick_ap(struct cpuhp_cpu_state *st, enum cpuhp_state target)
{
	enum cpuhp_state prev_state;
	int ret;

	prev_state = cpuhp_set_state(st, target);
	__cpuhp_kick_ap(st);
	if ((ret = st->result)) {
		cpuhp_reset_state(st, prev_state);
		__cpuhp_kick_ap(st);
	}

	return ret;
}

static int bringup_wait_for_ap(unsigned int cpu)
{
	struct cpuhp_cpu_state *st = per_cpu_ptr(&cpuhp_state, cpu);

	/* Wait for the CPU to reach CPUHP_AP_ONLINE_IDLE */
	wait_for_ap_thread(st, true);
	if (WARN_ON_ONCE((!cpu_online(cpu))))
		return -ECANCELED;

	/* Unpark the hotplug thread of the target cpu */
	kthread_unpark(st->thread);

	/*
	 * SMT soft disabling on X86 requires to bring the CPU out of the
	 * BIOS 'wait for SIPI' state in order to set the CR4.MCE bit.  The
	 * CPU marked itself as booted_once in cpu_notify_starting() so the
	 * cpu_smt_allowed() check will now return false if this is not the
	 * primary sibling.
	 */
	if (!cpu_smt_allowed(cpu))
		return -ECANCELED;

	if (st->target <= CPUHP_AP_ONLINE_IDLE)
		return 0;

	return cpuhp_kick_ap(st, st->target);
}

static int bringup_cpu(unsigned int cpu)
{
	struct task_struct *idle = idle_thread_get(cpu);
	int ret;

	/*
	 * Some architectures have to walk the irq descriptors to
	 * setup the vector space for the cpu which comes online.
	 * Prevent irq alloc/free across the bringup.
	 */
	irq_lock_sparse();

	/* Arch-specific enabling code. */
	ret = __cpu_up(cpu, idle);
	irq_unlock_sparse();
	if (ret)
		return ret;
	return bringup_wait_for_ap(cpu);
}

/*
 * Hotplug state machine related functions
 */

static void undo_cpu_up(unsigned int cpu, struct cpuhp_cpu_state *st)
{
	for (st->state--; st->state > st->target; st->state--)
		cpuhp_invoke_callback(cpu, st->state, false, NULL, NULL);
}

static inline bool can_rollback_cpu(struct cpuhp_cpu_state *st)
{
	if (IS_ENABLED(CONFIG_HOTPLUG_CPU))
		return true;
	/*
	 * When CPU hotplug is disabled, then taking the CPU down is not
	 * possible because takedown_cpu() and the architecture and
	 * subsystem specific mechanisms are not available. So the CPU
	 * which would be completely unplugged again needs to stay around
	 * in the current state.
	 */
	return st->state <= CPUHP_BRINGUP_CPU;
}

static int cpuhp_up_callbacks(unsigned int cpu, struct cpuhp_cpu_state *st,
			      enum cpuhp_state target)
{
	enum cpuhp_state prev_state = st->state;
	int ret = 0;

	while (st->state < target) {
		st->state++;
		ret = cpuhp_invoke_callback(cpu, st->state, true, NULL, NULL);
		if (ret) {
			if (can_rollback_cpu(st)) {
				st->target = prev_state;
				undo_cpu_up(cpu, st);
			}
			break;
		}
	}
	return ret;
}

/*
 * The cpu hotplug threads manage the bringup and teardown of the cpus
 */
static void cpuhp_create(unsigned int cpu)
{
	struct cpuhp_cpu_state *st = per_cpu_ptr(&cpuhp_state, cpu);

	init_completion(&st->done_up);
	init_completion(&st->done_down);
}

static int cpuhp_should_run(unsigned int cpu)
{
	struct cpuhp_cpu_state *st = this_cpu_ptr(&cpuhp_state);

	return st->should_run;
}

/*
 * Execute teardown/startup callbacks on the plugged cpu. Also used to invoke
 * callbacks when a state gets [un]installed at runtime.
 *
 * Each invocation of this function by the smpboot thread does a single AP
 * state callback.
 *
 * It has 3 modes of operation:
 *  - single: runs st->cb_state
 *  - up:     runs ++st->state, while st->state < st->target
 *  - down:   runs st->state--, while st->state > st->target
 *
 * When complete or on error, should_run is cleared and the completion is fired.
 */
static void cpuhp_thread_fun(unsigned int cpu)
{
	struct cpuhp_cpu_state *st = this_cpu_ptr(&cpuhp_state);
	bool bringup = st->bringup;
	enum cpuhp_state state;

	if (WARN_ON_ONCE(!st->should_run))
		return;

	/*
	 * ACQUIRE for the cpuhp_should_run() load of ->should_run. Ensures
	 * that if we see ->should_run we also see the rest of the state.
	 */
	smp_mb();

	cpuhp_lock_acquire(bringup);

	if (st->single) {
		state = st->cb_state;
		st->should_run = false;
	} else {
		if (bringup) {
			st->state++;
			state = st->state;
			st->should_run = (st->state < st->target);
			WARN_ON_ONCE(st->state > st->target);
		} else {
			state = st->state;
			st->state--;
			st->should_run = (st->state > st->target);
			WARN_ON_ONCE(st->state < st->target);
		}
	}

	WARN_ON_ONCE(!cpuhp_is_ap_state(state));

	if (cpuhp_is_atomic_state(state)) {
		local_irq_disable();
		st->result = cpuhp_invoke_callback(cpu, state, bringup, st->node, &st->last);
		local_irq_enable();

		/*
		 * STARTING/DYING must not fail!
		 */
		WARN_ON_ONCE(st->result);
	} else {
		st->result = cpuhp_invoke_callback(cpu, state, bringup, st->node, &st->last);
	}

	if (st->result) {
		/*
		 * If we fail on a rollback, we're up a creek without no
		 * paddle, no way forward, no way back. We loose, thanks for
		 * playing.
		 */
		WARN_ON_ONCE(st->rollback);
		st->should_run = false;
	}

	cpuhp_lock_release(bringup);

	if (!st->should_run)
		complete_ap_thread(st, bringup);
}

/* Invoke a single callback on a remote cpu */
static int
cpuhp_invoke_ap_callback(int cpu, enum cpuhp_state state, bool bringup,
			 struct hlist_node *node)
{
	struct cpuhp_cpu_state *st = per_cpu_ptr(&cpuhp_state, cpu);
	int ret;

	if (!cpu_online(cpu))
		return 0;

	cpuhp_lock_acquire(false);
	cpuhp_lock_release(false);

	cpuhp_lock_acquire(true);
	cpuhp_lock_release(true);

	/*
	 * If we are up and running, use the hotplug thread. For early calls
	 * we invoke the thread function directly.
	 */
	if (!st->thread)
		return cpuhp_invoke_callback(cpu, state, bringup, node, NULL);

	st->rollback = false;
	st->last = NULL;

	st->node = node;
	st->bringup = bringup;
	st->cb_state = state;
	st->single = true;

	__cpuhp_kick_ap(st);

	/*
	 * If we failed and did a partial, do a rollback.
	 */
	if ((ret = st->result) && st->last) {
		st->rollback = true;
		st->bringup = !bringup;

		__cpuhp_kick_ap(st);
	}

	/*
	 * Clean up the leftovers so the next hotplug operation wont use stale
	 * data.
	 */
	st->node = st->last = NULL;
	return ret;
}

static int cpuhp_kick_ap_work(unsigned int cpu)
{
	struct cpuhp_cpu_state *st = per_cpu_ptr(&cpuhp_state, cpu);
	enum cpuhp_state prev_state = st->state;
	int ret;

	cpuhp_lock_acquire(false);
	cpuhp_lock_release(false);

	cpuhp_lock_acquire(true);
	cpuhp_lock_release(true);

	trace_cpuhp_enter(cpu, st->target, prev_state, cpuhp_kick_ap_work);
	ret = cpuhp_kick_ap(st, st->target);
	trace_cpuhp_exit(cpu, st->state, prev_state, ret);

	return ret;
}

static struct smp_hotplug_thread cpuhp_threads = {
	.store			= &cpuhp_state.thread,
	.create			= &cpuhp_create,
	.thread_should_run	= cpuhp_should_run,
	.thread_fn		= cpuhp_thread_fun,
	.thread_comm		= "cpuhp/%u",
	.selfparking		= true,
};

void __init cpuhp_threads_init(void)
{
	BUG_ON(smpboot_register_percpu_thread(&cpuhp_threads));
	kthread_unpark(this_cpu_read(cpuhp_state.thread));
}

#ifdef CONFIG_HOTPLUG_CPU
/**
 * clear_tasks_mm_cpumask - Safely clear tasks' mm_cpumask for a CPU
 * @cpu: a CPU id
 *
 * This function walks all processes, finds a valid mm struct for each one and
 * then clears a corresponding bit in mm's cpumask.  While this all sounds
 * trivial, there are various non-obvious corner cases, which this function
 * tries to solve in a safe manner.
 *
 * Also note that the function uses a somewhat relaxed locking scheme, so it may
 * be called only for an already offlined CPU.
 */
void clear_tasks_mm_cpumask(int cpu)
{
	struct task_struct *p;

	/*
	 * This function is called after the cpu is taken down and marked
	 * offline, so its not like new tasks will ever get this cpu set in
	 * their mm mask. -- Peter Zijlstra
	 * Thus, we may use rcu_read_lock() here, instead of grabbing
	 * full-fledged tasklist_lock.
	 */
	WARN_ON(cpu_online(cpu));
	rcu_read_lock();
	for_each_process(p) {
		struct task_struct *t;

		/*
		 * Main thread might exit, but other threads may still have
		 * a valid mm. Find one.
		 */
		t = find_lock_task_mm(p);
		if (!t)
			continue;
		cpumask_clear_cpu(cpu, mm_cpumask(t->mm));
		task_unlock(t);
	}
	rcu_read_unlock();
}

/* Take this CPU down. */
static int take_cpu_down(void *_param)
{
	struct cpuhp_cpu_state *st = this_cpu_ptr(&cpuhp_state);
	enum cpuhp_state target = max((int)st->target, CPUHP_AP_OFFLINE);
	int err, cpu = smp_processor_id();
	int ret;

#ifdef CONFIG_PREEMPT_RT_BASE
	/*
	 * If any tasks disabled migration before we got here,
	 * go back and sleep again.
	 */
	if (cpu_nr_pinned(cpu))
		return -EAGAIN;
#endif

	/* Ensure this CPU doesn't handle any more interrupts. */
	err = __cpu_disable();
	if (err < 0)
		return err;

	/*
	 * We get here while we are in CPUHP_TEARDOWN_CPU state and we must not
	 * do this step again.
	 */
	WARN_ON(st->state != CPUHP_TEARDOWN_CPU);
	st->state--;
	/* Invoke the former CPU_DYING callbacks */
	for (; st->state > target; st->state--) {
		ret = cpuhp_invoke_callback(cpu, st->state, false, NULL, NULL);
		/*
		 * DYING must not fail!
		 */
		WARN_ON_ONCE(ret);
	}

	/* Give up timekeeping duties */
	tick_handover_do_timer();
	/* Park the stopper thread */
	stop_machine_park(cpu);
	return 0;
}

#ifdef CONFIG_PREEMPT_RT_BASE
struct task_struct *takedown_cpu_task;
#endif

static int takedown_cpu(unsigned int cpu)
{
#ifdef CONFIG_PREEMPT_RT_FULL
	struct rt_rw_lock *cpuhp_pin = per_cpu_ptr(&cpuhp_pin_lock, cpu);
#endif
	struct cpuhp_cpu_state *st = per_cpu_ptr(&cpuhp_state, cpu);
	int err;

	/* Park the smpboot threads */
	kthread_park(per_cpu_ptr(&cpuhp_state, cpu)->thread);

	/*
	 * Prevent irq alloc/free while the dying cpu reorganizes the
	 * interrupt affinities.
	 */
	irq_lock_sparse();

<<<<<<< HEAD
#ifdef CONFIG_PREEMPT_RT_FULL
	__write_rt_lock(cpuhp_pin);
=======
#ifdef CONFIG_PREEMPT_RT_BASE
	WARN_ON_ONCE(takedown_cpu_task);
	takedown_cpu_task = current;

again:
	/*
	 * If a task pins this CPU after we pass this check, take_cpu_down
	 * will return -EAGAIN.
	 */
	for (;;) {
		int nr_pinned;

		set_current_state(TASK_UNINTERRUPTIBLE);
		nr_pinned = cpu_nr_pinned(cpu);
		if (nr_pinned == 0)
			break;
		schedule();
	}
	set_current_state(TASK_RUNNING);
>>>>>>> d515995e
#endif

	/*
	 * So now all preempt/rcu users must observe !cpu_active().
	 */
	err = stop_machine_cpuslocked(take_cpu_down, NULL, cpumask_of(cpu));
#ifdef CONFIG_PREEMPT_RT_BASE
	if (err == -EAGAIN)
		goto again;
#endif
	if (err) {
<<<<<<< HEAD
#ifdef CONFIG_PREEMPT_RT_FULL
		__write_rt_unlock(cpuhp_pin);
=======
#ifdef CONFIG_PREEMPT_RT_BASE
		takedown_cpu_task = NULL;
>>>>>>> d515995e
#endif
		/* CPU refused to die */
		irq_unlock_sparse();
		/* Unpark the hotplug thread so we can rollback there */
		kthread_unpark(per_cpu_ptr(&cpuhp_state, cpu)->thread);
		return err;
	}
	BUG_ON(cpu_online(cpu));

	/*
	 * The teardown callback for CPUHP_AP_SCHED_STARTING will have removed
	 * all runnable tasks from the CPU, there's only the idle task left now
	 * that the migration thread is done doing the stop_machine thing.
	 *
	 * Wait for the stop thread to go away.
	 */
	wait_for_ap_thread(st, false);
	BUG_ON(st->state != CPUHP_AP_IDLE_DEAD);

<<<<<<< HEAD
#ifdef CONFIG_PREEMPT_RT_FULL
	__write_rt_unlock(cpuhp_pin);
=======
#ifdef CONFIG_PREEMPT_RT_BASE
	takedown_cpu_task = NULL;
>>>>>>> d515995e
#endif
	/* Interrupts are moved away from the dying cpu, reenable alloc/free */
	irq_unlock_sparse();

	hotplug_cpu__broadcast_tick_pull(cpu);
	/* This actually kills the CPU. */
	__cpu_die(cpu);

	tick_cleanup_dead_cpu(cpu);
	rcutree_migrate_callbacks(cpu);
	return 0;
}

static void cpuhp_complete_idle_dead(void *arg)
{
	struct cpuhp_cpu_state *st = arg;

	complete_ap_thread(st, false);
}

void cpuhp_report_idle_dead(void)
{
	struct cpuhp_cpu_state *st = this_cpu_ptr(&cpuhp_state);

	BUG_ON(st->state != CPUHP_AP_OFFLINE);
	rcu_report_dead(smp_processor_id());
	st->state = CPUHP_AP_IDLE_DEAD;
	/*
	 * We cannot call complete after rcu_report_dead() so we delegate it
	 * to an online cpu.
	 */
	smp_call_function_single(cpumask_first(cpu_online_mask),
				 cpuhp_complete_idle_dead, st, 0);
}

static void undo_cpu_down(unsigned int cpu, struct cpuhp_cpu_state *st)
{
	for (st->state++; st->state < st->target; st->state++)
		cpuhp_invoke_callback(cpu, st->state, true, NULL, NULL);
}

static int cpuhp_down_callbacks(unsigned int cpu, struct cpuhp_cpu_state *st,
				enum cpuhp_state target)
{
	enum cpuhp_state prev_state = st->state;
	int ret = 0;

	for (; st->state > target; st->state--) {
		ret = cpuhp_invoke_callback(cpu, st->state, false, NULL, NULL);
		if (ret) {
			st->target = prev_state;
			if (st->state < prev_state)
				undo_cpu_down(cpu, st);
			break;
		}
	}
	return ret;
}

/* Requires cpu_add_remove_lock to be held */
static int __ref _cpu_down(unsigned int cpu, int tasks_frozen,
			   enum cpuhp_state target)
{
	struct cpuhp_cpu_state *st = per_cpu_ptr(&cpuhp_state, cpu);
	int prev_state, ret = 0;

	if (num_online_cpus() == 1)
		return -EBUSY;

	if (!cpu_present(cpu))
		return -EINVAL;

	cpus_write_lock();

	cpuhp_tasks_frozen = tasks_frozen;

	prev_state = cpuhp_set_state(st, target);
	/*
	 * If the current CPU state is in the range of the AP hotplug thread,
	 * then we need to kick the thread.
	 */
	if (st->state > CPUHP_TEARDOWN_CPU) {
		st->target = max((int)target, CPUHP_TEARDOWN_CPU);
		ret = cpuhp_kick_ap_work(cpu);
		/*
		 * The AP side has done the error rollback already. Just
		 * return the error code..
		 */
		if (ret)
			goto out;

		/*
		 * We might have stopped still in the range of the AP hotplug
		 * thread. Nothing to do anymore.
		 */
		if (st->state > CPUHP_TEARDOWN_CPU)
			goto out;

		st->target = target;
	}
	/*
	 * The AP brought itself down to CPUHP_TEARDOWN_CPU. So we need
	 * to do the further cleanups.
	 */
	ret = cpuhp_down_callbacks(cpu, st, target);
	if (ret && st->state == CPUHP_TEARDOWN_CPU && st->state < prev_state) {
		cpuhp_reset_state(st, prev_state);
		__cpuhp_kick_ap(st);
	}

out:
	cpus_write_unlock();
	/*
	 * Do post unplug cleanup. This is still protected against
	 * concurrent CPU hotplug via cpu_add_remove_lock.
	 */
	lockup_detector_cleanup();
	arch_smt_update();
	return ret;
}

static int cpu_down_maps_locked(unsigned int cpu, enum cpuhp_state target)
{
	if (cpu_hotplug_disabled)
		return -EBUSY;
	return _cpu_down(cpu, 0, target);
}

static int do_cpu_down(unsigned int cpu, enum cpuhp_state target)
{
	int err;

	cpu_maps_update_begin();
	err = cpu_down_maps_locked(cpu, target);
	cpu_maps_update_done();
	return err;
}

int cpu_down(unsigned int cpu)
{
	return do_cpu_down(cpu, CPUHP_OFFLINE);
}
EXPORT_SYMBOL(cpu_down);

#else
#define takedown_cpu		NULL
#endif /*CONFIG_HOTPLUG_CPU*/

/**
 * notify_cpu_starting(cpu) - Invoke the callbacks on the starting CPU
 * @cpu: cpu that just started
 *
 * It must be called by the arch code on the new cpu, before the new cpu
 * enables interrupts and before the "boot" cpu returns from __cpu_up().
 */
void notify_cpu_starting(unsigned int cpu)
{
	struct cpuhp_cpu_state *st = per_cpu_ptr(&cpuhp_state, cpu);
	enum cpuhp_state target = min((int)st->target, CPUHP_AP_ONLINE);
	int ret;

	rcu_cpu_starting(cpu);	/* Enables RCU usage on this CPU. */
	st->booted_once = true;
	while (st->state < target) {
		st->state++;
		ret = cpuhp_invoke_callback(cpu, st->state, true, NULL, NULL);
		/*
		 * STARTING must not fail!
		 */
		WARN_ON_ONCE(ret);
	}
}

/*
 * Called from the idle task. Wake up the controlling task which brings the
 * hotplug thread of the upcoming CPU up and then delegates the rest of the
 * online bringup to the hotplug thread.
 */
void cpuhp_online_idle(enum cpuhp_state state)
{
	struct cpuhp_cpu_state *st = this_cpu_ptr(&cpuhp_state);

	/* Happens for the boot cpu */
	if (state != CPUHP_AP_ONLINE_IDLE)
		return;

	/*
	 * Unpart the stopper thread before we start the idle loop (and start
	 * scheduling); this ensures the stopper task is always available.
	 */
	stop_machine_unpark(smp_processor_id());

	st->state = CPUHP_AP_ONLINE_IDLE;
	complete_ap_thread(st, true);
}

/* Requires cpu_add_remove_lock to be held */
static int _cpu_up(unsigned int cpu, int tasks_frozen, enum cpuhp_state target)
{
	struct cpuhp_cpu_state *st = per_cpu_ptr(&cpuhp_state, cpu);
	struct task_struct *idle;
	int ret = 0;

	cpus_write_lock();

	if (!cpu_present(cpu)) {
		ret = -EINVAL;
		goto out;
	}

	/*
	 * The caller of do_cpu_up might have raced with another
	 * caller. Ignore it for now.
	 */
	if (st->state >= target)
		goto out;

	if (st->state == CPUHP_OFFLINE) {
		/* Let it fail before we try to bring the cpu up */
		idle = idle_thread_get(cpu);
		if (IS_ERR(idle)) {
			ret = PTR_ERR(idle);
			goto out;
		}
	}

	cpuhp_tasks_frozen = tasks_frozen;

	cpuhp_set_state(st, target);
	/*
	 * If the current CPU state is in the range of the AP hotplug thread,
	 * then we need to kick the thread once more.
	 */
	if (st->state > CPUHP_BRINGUP_CPU) {
		ret = cpuhp_kick_ap_work(cpu);
		/*
		 * The AP side has done the error rollback already. Just
		 * return the error code..
		 */
		if (ret)
			goto out;
	}

	/*
	 * Try to reach the target state. We max out on the BP at
	 * CPUHP_BRINGUP_CPU. After that the AP hotplug thread is
	 * responsible for bringing it up to the target state.
	 */
	target = min((int)target, CPUHP_BRINGUP_CPU);
	ret = cpuhp_up_callbacks(cpu, st, target);
out:
	cpus_write_unlock();
	arch_smt_update();
	return ret;
}

static int do_cpu_up(unsigned int cpu, enum cpuhp_state target)
{
	int err = 0;

	if (!cpu_possible(cpu)) {
		pr_err("can't online cpu %d because it is not configured as may-hotadd at boot time\n",
		       cpu);
#if defined(CONFIG_IA64)
		pr_err("please check additional_cpus= boot parameter\n");
#endif
		return -EINVAL;
	}

	err = try_online_node(cpu_to_node(cpu));
	if (err)
		return err;

	cpu_maps_update_begin();

	if (cpu_hotplug_disabled) {
		err = -EBUSY;
		goto out;
	}
	if (!cpu_smt_allowed(cpu)) {
		err = -EPERM;
		goto out;
	}

	err = _cpu_up(cpu, 0, target);
out:
	cpu_maps_update_done();
	return err;
}

int cpu_up(unsigned int cpu)
{
	return do_cpu_up(cpu, CPUHP_ONLINE);
}
EXPORT_SYMBOL_GPL(cpu_up);

#ifdef CONFIG_PM_SLEEP_SMP
static cpumask_var_t frozen_cpus;

int freeze_secondary_cpus(int primary)
{
	int cpu, error = 0;

	cpu_maps_update_begin();
	if (!cpu_online(primary))
		primary = cpumask_first(cpu_online_mask);
	/*
	 * We take down all of the non-boot CPUs in one shot to avoid races
	 * with the userspace trying to use the CPU hotplug at the same time
	 */
	cpumask_clear(frozen_cpus);

	pr_info("Disabling non-boot CPUs ...\n");
	for_each_online_cpu(cpu) {
		if (cpu == primary)
			continue;
		trace_suspend_resume(TPS("CPU_OFF"), cpu, true);
		error = _cpu_down(cpu, 1, CPUHP_OFFLINE);
		trace_suspend_resume(TPS("CPU_OFF"), cpu, false);
		if (!error)
			cpumask_set_cpu(cpu, frozen_cpus);
		else {
			pr_err("Error taking CPU%d down: %d\n", cpu, error);
			break;
		}
	}

	if (!error)
		BUG_ON(num_online_cpus() > 1);
	else
		pr_err("Non-boot CPUs are not disabled\n");

	/*
	 * Make sure the CPUs won't be enabled by someone else. We need to do
	 * this even in case of failure as all disable_nonboot_cpus() users are
	 * supposed to do enable_nonboot_cpus() on the failure path.
	 */
	cpu_hotplug_disabled++;

	cpu_maps_update_done();
	return error;
}

void __weak arch_enable_nonboot_cpus_begin(void)
{
}

void __weak arch_enable_nonboot_cpus_end(void)
{
}

void enable_nonboot_cpus(void)
{
	int cpu, error;

	/* Allow everyone to use the CPU hotplug again */
	cpu_maps_update_begin();
	__cpu_hotplug_enable();
	if (cpumask_empty(frozen_cpus))
		goto out;

	pr_info("Enabling non-boot CPUs ...\n");

	arch_enable_nonboot_cpus_begin();

	for_each_cpu(cpu, frozen_cpus) {
		trace_suspend_resume(TPS("CPU_ON"), cpu, true);
		error = _cpu_up(cpu, 1, CPUHP_ONLINE);
		trace_suspend_resume(TPS("CPU_ON"), cpu, false);
		if (!error) {
			pr_info("CPU%d is up\n", cpu);
			continue;
		}
		pr_warn("Error taking CPU%d up: %d\n", cpu, error);
	}

	arch_enable_nonboot_cpus_end();

	cpumask_clear(frozen_cpus);
out:
	cpu_maps_update_done();
}

static int __init alloc_frozen_cpus(void)
{
	if (!alloc_cpumask_var(&frozen_cpus, GFP_KERNEL|__GFP_ZERO))
		return -ENOMEM;
	return 0;
}
core_initcall(alloc_frozen_cpus);

/*
 * When callbacks for CPU hotplug notifications are being executed, we must
 * ensure that the state of the system with respect to the tasks being frozen
 * or not, as reported by the notification, remains unchanged *throughout the
 * duration* of the execution of the callbacks.
 * Hence we need to prevent the freezer from racing with regular CPU hotplug.
 *
 * This synchronization is implemented by mutually excluding regular CPU
 * hotplug and Suspend/Hibernate call paths by hooking onto the Suspend/
 * Hibernate notifications.
 */
static int
cpu_hotplug_pm_callback(struct notifier_block *nb,
			unsigned long action, void *ptr)
{
	switch (action) {

	case PM_SUSPEND_PREPARE:
	case PM_HIBERNATION_PREPARE:
		cpu_hotplug_disable();
		break;

	case PM_POST_SUSPEND:
	case PM_POST_HIBERNATION:
		cpu_hotplug_enable();
		break;

	default:
		return NOTIFY_DONE;
	}

	return NOTIFY_OK;
}


static int __init cpu_hotplug_pm_sync_init(void)
{
	/*
	 * cpu_hotplug_pm_callback has higher priority than x86
	 * bsp_pm_callback which depends on cpu_hotplug_pm_callback
	 * to disable cpu hotplug to avoid cpu hotplug race.
	 */
	pm_notifier(cpu_hotplug_pm_callback, 0);
	return 0;
}
core_initcall(cpu_hotplug_pm_sync_init);

#endif /* CONFIG_PM_SLEEP_SMP */

int __boot_cpu_id;

#endif /* CONFIG_SMP */

/* Boot processor state steps */
static struct cpuhp_step cpuhp_hp_states[] = {
	[CPUHP_OFFLINE] = {
		.name			= "offline",
		.startup.single		= NULL,
		.teardown.single	= NULL,
	},
#ifdef CONFIG_SMP
	[CPUHP_CREATE_THREADS]= {
		.name			= "threads:prepare",
		.startup.single		= smpboot_create_threads,
		.teardown.single	= NULL,
		.cant_stop		= true,
	},
	[CPUHP_PERF_PREPARE] = {
		.name			= "perf:prepare",
		.startup.single		= perf_event_init_cpu,
		.teardown.single	= perf_event_exit_cpu,
	},
	[CPUHP_WORKQUEUE_PREP] = {
		.name			= "workqueue:prepare",
		.startup.single		= workqueue_prepare_cpu,
		.teardown.single	= NULL,
	},
	[CPUHP_HRTIMERS_PREPARE] = {
		.name			= "hrtimers:prepare",
		.startup.single		= hrtimers_prepare_cpu,
		.teardown.single	= hrtimers_dead_cpu,
	},
	[CPUHP_SMPCFD_PREPARE] = {
		.name			= "smpcfd:prepare",
		.startup.single		= smpcfd_prepare_cpu,
		.teardown.single	= smpcfd_dead_cpu,
	},
	[CPUHP_RELAY_PREPARE] = {
		.name			= "relay:prepare",
		.startup.single		= relay_prepare_cpu,
		.teardown.single	= NULL,
	},
	[CPUHP_SLAB_PREPARE] = {
		.name			= "slab:prepare",
		.startup.single		= slab_prepare_cpu,
		.teardown.single	= slab_dead_cpu,
	},
	[CPUHP_RCUTREE_PREP] = {
		.name			= "RCU/tree:prepare",
		.startup.single		= rcutree_prepare_cpu,
		.teardown.single	= rcutree_dead_cpu,
	},
	/*
	 * On the tear-down path, timers_dead_cpu() must be invoked
	 * before blk_mq_queue_reinit_notify() from notify_dead(),
	 * otherwise a RCU stall occurs.
	 */
	[CPUHP_TIMERS_PREPARE] = {
		.name			= "timers:prepare",
		.startup.single		= timers_prepare_cpu,
		.teardown.single	= timers_dead_cpu,
	},
	/* Kicks the plugged cpu into life */
	[CPUHP_BRINGUP_CPU] = {
		.name			= "cpu:bringup",
		.startup.single		= bringup_cpu,
		.teardown.single	= NULL,
		.cant_stop		= true,
	},
	/* Final state before CPU kills itself */
	[CPUHP_AP_IDLE_DEAD] = {
		.name			= "idle:dead",
	},
	/*
	 * Last state before CPU enters the idle loop to die. Transient state
	 * for synchronization.
	 */
	[CPUHP_AP_OFFLINE] = {
		.name			= "ap:offline",
		.cant_stop		= true,
	},
	/* First state is scheduler control. Interrupts are disabled */
	[CPUHP_AP_SCHED_STARTING] = {
		.name			= "sched:starting",
		.startup.single		= sched_cpu_starting,
		.teardown.single	= sched_cpu_dying,
	},
	[CPUHP_AP_RCUTREE_DYING] = {
		.name			= "RCU/tree:dying",
		.startup.single		= NULL,
		.teardown.single	= rcutree_dying_cpu,
	},
	[CPUHP_AP_SMPCFD_DYING] = {
		.name			= "smpcfd:dying",
		.startup.single		= NULL,
		.teardown.single	= smpcfd_dying_cpu,
	},
	/* Entry state on starting. Interrupts enabled from here on. Transient
	 * state for synchronsization */
	[CPUHP_AP_ONLINE] = {
		.name			= "ap:online",
	},
	/*
	 * Handled on controll processor until the plugged processor manages
	 * this itself.
	 */
	[CPUHP_TEARDOWN_CPU] = {
		.name			= "cpu:teardown",
		.startup.single		= NULL,
		.teardown.single	= takedown_cpu,
		.cant_stop		= true,
	},
	/* Handle smpboot threads park/unpark */
	[CPUHP_AP_SMPBOOT_THREADS] = {
		.name			= "smpboot/threads:online",
		.startup.single		= smpboot_unpark_threads,
		.teardown.single	= smpboot_park_threads,
	},
	[CPUHP_AP_IRQ_AFFINITY_ONLINE] = {
		.name			= "irq/affinity:online",
		.startup.single		= irq_affinity_online_cpu,
		.teardown.single	= NULL,
	},
	[CPUHP_AP_PERF_ONLINE] = {
		.name			= "perf:online",
		.startup.single		= perf_event_init_cpu,
		.teardown.single	= perf_event_exit_cpu,
	},
	[CPUHP_AP_WATCHDOG_ONLINE] = {
		.name			= "lockup_detector:online",
		.startup.single		= lockup_detector_online_cpu,
		.teardown.single	= lockup_detector_offline_cpu,
	},
	[CPUHP_AP_WORKQUEUE_ONLINE] = {
		.name			= "workqueue:online",
		.startup.single		= workqueue_online_cpu,
		.teardown.single	= workqueue_offline_cpu,
	},
	[CPUHP_AP_RCUTREE_ONLINE] = {
		.name			= "RCU/tree:online",
		.startup.single		= rcutree_online_cpu,
		.teardown.single	= rcutree_offline_cpu,
	},
#endif
	/*
	 * The dynamically registered state space is here
	 */

#ifdef CONFIG_SMP
	/* Last state is scheduler control setting the cpu active */
	[CPUHP_AP_ACTIVE] = {
		.name			= "sched:active",
		.startup.single		= sched_cpu_activate,
		.teardown.single	= sched_cpu_deactivate,
	},
#endif

	/* CPU is fully up and running. */
	[CPUHP_ONLINE] = {
		.name			= "online",
		.startup.single		= NULL,
		.teardown.single	= NULL,
	},
};

/* Sanity check for callbacks */
static int cpuhp_cb_check(enum cpuhp_state state)
{
	if (state <= CPUHP_OFFLINE || state >= CPUHP_ONLINE)
		return -EINVAL;
	return 0;
}

/*
 * Returns a free for dynamic slot assignment of the Online state. The states
 * are protected by the cpuhp_slot_states mutex and an empty slot is identified
 * by having no name assigned.
 */
static int cpuhp_reserve_state(enum cpuhp_state state)
{
	enum cpuhp_state i, end;
	struct cpuhp_step *step;

	switch (state) {
	case CPUHP_AP_ONLINE_DYN:
		step = cpuhp_hp_states + CPUHP_AP_ONLINE_DYN;
		end = CPUHP_AP_ONLINE_DYN_END;
		break;
	case CPUHP_BP_PREPARE_DYN:
		step = cpuhp_hp_states + CPUHP_BP_PREPARE_DYN;
		end = CPUHP_BP_PREPARE_DYN_END;
		break;
	default:
		return -EINVAL;
	}

	for (i = state; i <= end; i++, step++) {
		if (!step->name)
			return i;
	}
	WARN(1, "No more dynamic states available for CPU hotplug\n");
	return -ENOSPC;
}

static int cpuhp_store_callbacks(enum cpuhp_state state, const char *name,
				 int (*startup)(unsigned int cpu),
				 int (*teardown)(unsigned int cpu),
				 bool multi_instance)
{
	/* (Un)Install the callbacks for further cpu hotplug operations */
	struct cpuhp_step *sp;
	int ret = 0;

	/*
	 * If name is NULL, then the state gets removed.
	 *
	 * CPUHP_AP_ONLINE_DYN and CPUHP_BP_PREPARE_DYN are handed out on
	 * the first allocation from these dynamic ranges, so the removal
	 * would trigger a new allocation and clear the wrong (already
	 * empty) state, leaving the callbacks of the to be cleared state
	 * dangling, which causes wreckage on the next hotplug operation.
	 */
	if (name && (state == CPUHP_AP_ONLINE_DYN ||
		     state == CPUHP_BP_PREPARE_DYN)) {
		ret = cpuhp_reserve_state(state);
		if (ret < 0)
			return ret;
		state = ret;
	}
	sp = cpuhp_get_step(state);
	if (name && sp->name)
		return -EBUSY;

	sp->startup.single = startup;
	sp->teardown.single = teardown;
	sp->name = name;
	sp->multi_instance = multi_instance;
	INIT_HLIST_HEAD(&sp->list);
	return ret;
}

static void *cpuhp_get_teardown_cb(enum cpuhp_state state)
{
	return cpuhp_get_step(state)->teardown.single;
}

/*
 * Call the startup/teardown function for a step either on the AP or
 * on the current CPU.
 */
static int cpuhp_issue_call(int cpu, enum cpuhp_state state, bool bringup,
			    struct hlist_node *node)
{
	struct cpuhp_step *sp = cpuhp_get_step(state);
	int ret;

	/*
	 * If there's nothing to do, we done.
	 * Relies on the union for multi_instance.
	 */
	if ((bringup && !sp->startup.single) ||
	    (!bringup && !sp->teardown.single))
		return 0;
	/*
	 * The non AP bound callbacks can fail on bringup. On teardown
	 * e.g. module removal we crash for now.
	 */
#ifdef CONFIG_SMP
	if (cpuhp_is_ap_state(state))
		ret = cpuhp_invoke_ap_callback(cpu, state, bringup, node);
	else
		ret = cpuhp_invoke_callback(cpu, state, bringup, node, NULL);
#else
	ret = cpuhp_invoke_callback(cpu, state, bringup, node, NULL);
#endif
	BUG_ON(ret && !bringup);
	return ret;
}

/*
 * Called from __cpuhp_setup_state on a recoverable failure.
 *
 * Note: The teardown callbacks for rollback are not allowed to fail!
 */
static void cpuhp_rollback_install(int failedcpu, enum cpuhp_state state,
				   struct hlist_node *node)
{
	int cpu;

	/* Roll back the already executed steps on the other cpus */
	for_each_present_cpu(cpu) {
		struct cpuhp_cpu_state *st = per_cpu_ptr(&cpuhp_state, cpu);
		int cpustate = st->state;

		if (cpu >= failedcpu)
			break;

		/* Did we invoke the startup call on that cpu ? */
		if (cpustate >= state)
			cpuhp_issue_call(cpu, state, false, node);
	}
}

int __cpuhp_state_add_instance_cpuslocked(enum cpuhp_state state,
					  struct hlist_node *node,
					  bool invoke)
{
	struct cpuhp_step *sp;
	int cpu;
	int ret;

	lockdep_assert_cpus_held();

	sp = cpuhp_get_step(state);
	if (sp->multi_instance == false)
		return -EINVAL;

	mutex_lock(&cpuhp_state_mutex);

	if (!invoke || !sp->startup.multi)
		goto add_node;

	/*
	 * Try to call the startup callback for each present cpu
	 * depending on the hotplug state of the cpu.
	 */
	for_each_present_cpu(cpu) {
		struct cpuhp_cpu_state *st = per_cpu_ptr(&cpuhp_state, cpu);
		int cpustate = st->state;

		if (cpustate < state)
			continue;

		ret = cpuhp_issue_call(cpu, state, true, node);
		if (ret) {
			if (sp->teardown.multi)
				cpuhp_rollback_install(cpu, state, node);
			goto unlock;
		}
	}
add_node:
	ret = 0;
	hlist_add_head(node, &sp->list);
unlock:
	mutex_unlock(&cpuhp_state_mutex);
	return ret;
}

int __cpuhp_state_add_instance(enum cpuhp_state state, struct hlist_node *node,
			       bool invoke)
{
	int ret;

	cpus_read_lock();
	ret = __cpuhp_state_add_instance_cpuslocked(state, node, invoke);
	cpus_read_unlock();
	return ret;
}
EXPORT_SYMBOL_GPL(__cpuhp_state_add_instance);

/**
 * __cpuhp_setup_state_cpuslocked - Setup the callbacks for an hotplug machine state
 * @state:		The state to setup
 * @invoke:		If true, the startup function is invoked for cpus where
 *			cpu state >= @state
 * @startup:		startup callback function
 * @teardown:		teardown callback function
 * @multi_instance:	State is set up for multiple instances which get
 *			added afterwards.
 *
 * The caller needs to hold cpus read locked while calling this function.
 * Returns:
 *   On success:
 *      Positive state number if @state is CPUHP_AP_ONLINE_DYN
 *      0 for all other states
 *   On failure: proper (negative) error code
 */
int __cpuhp_setup_state_cpuslocked(enum cpuhp_state state,
				   const char *name, bool invoke,
				   int (*startup)(unsigned int cpu),
				   int (*teardown)(unsigned int cpu),
				   bool multi_instance)
{
	int cpu, ret = 0;
	bool dynstate;

	lockdep_assert_cpus_held();

	if (cpuhp_cb_check(state) || !name)
		return -EINVAL;

	mutex_lock(&cpuhp_state_mutex);

	ret = cpuhp_store_callbacks(state, name, startup, teardown,
				    multi_instance);

	dynstate = state == CPUHP_AP_ONLINE_DYN;
	if (ret > 0 && dynstate) {
		state = ret;
		ret = 0;
	}

	if (ret || !invoke || !startup)
		goto out;

	/*
	 * Try to call the startup callback for each present cpu
	 * depending on the hotplug state of the cpu.
	 */
	for_each_present_cpu(cpu) {
		struct cpuhp_cpu_state *st = per_cpu_ptr(&cpuhp_state, cpu);
		int cpustate = st->state;

		if (cpustate < state)
			continue;

		ret = cpuhp_issue_call(cpu, state, true, NULL);
		if (ret) {
			if (teardown)
				cpuhp_rollback_install(cpu, state, NULL);
			cpuhp_store_callbacks(state, NULL, NULL, NULL, false);
			goto out;
		}
	}
out:
	mutex_unlock(&cpuhp_state_mutex);
	/*
	 * If the requested state is CPUHP_AP_ONLINE_DYN, return the
	 * dynamically allocated state in case of success.
	 */
	if (!ret && dynstate)
		return state;
	return ret;
}
EXPORT_SYMBOL(__cpuhp_setup_state_cpuslocked);

int __cpuhp_setup_state(enum cpuhp_state state,
			const char *name, bool invoke,
			int (*startup)(unsigned int cpu),
			int (*teardown)(unsigned int cpu),
			bool multi_instance)
{
	int ret;

	cpus_read_lock();
	ret = __cpuhp_setup_state_cpuslocked(state, name, invoke, startup,
					     teardown, multi_instance);
	cpus_read_unlock();
	return ret;
}
EXPORT_SYMBOL(__cpuhp_setup_state);

int __cpuhp_state_remove_instance(enum cpuhp_state state,
				  struct hlist_node *node, bool invoke)
{
	struct cpuhp_step *sp = cpuhp_get_step(state);
	int cpu;

	BUG_ON(cpuhp_cb_check(state));

	if (!sp->multi_instance)
		return -EINVAL;

	cpus_read_lock();
	mutex_lock(&cpuhp_state_mutex);

	if (!invoke || !cpuhp_get_teardown_cb(state))
		goto remove;
	/*
	 * Call the teardown callback for each present cpu depending
	 * on the hotplug state of the cpu. This function is not
	 * allowed to fail currently!
	 */
	for_each_present_cpu(cpu) {
		struct cpuhp_cpu_state *st = per_cpu_ptr(&cpuhp_state, cpu);
		int cpustate = st->state;

		if (cpustate >= state)
			cpuhp_issue_call(cpu, state, false, node);
	}

remove:
	hlist_del(node);
	mutex_unlock(&cpuhp_state_mutex);
	cpus_read_unlock();

	return 0;
}
EXPORT_SYMBOL_GPL(__cpuhp_state_remove_instance);

/**
 * __cpuhp_remove_state_cpuslocked - Remove the callbacks for an hotplug machine state
 * @state:	The state to remove
 * @invoke:	If true, the teardown function is invoked for cpus where
 *		cpu state >= @state
 *
 * The caller needs to hold cpus read locked while calling this function.
 * The teardown callback is currently not allowed to fail. Think
 * about module removal!
 */
void __cpuhp_remove_state_cpuslocked(enum cpuhp_state state, bool invoke)
{
	struct cpuhp_step *sp = cpuhp_get_step(state);
	int cpu;

	BUG_ON(cpuhp_cb_check(state));

	lockdep_assert_cpus_held();

	mutex_lock(&cpuhp_state_mutex);
	if (sp->multi_instance) {
		WARN(!hlist_empty(&sp->list),
		     "Error: Removing state %d which has instances left.\n",
		     state);
		goto remove;
	}

	if (!invoke || !cpuhp_get_teardown_cb(state))
		goto remove;

	/*
	 * Call the teardown callback for each present cpu depending
	 * on the hotplug state of the cpu. This function is not
	 * allowed to fail currently!
	 */
	for_each_present_cpu(cpu) {
		struct cpuhp_cpu_state *st = per_cpu_ptr(&cpuhp_state, cpu);
		int cpustate = st->state;

		if (cpustate >= state)
			cpuhp_issue_call(cpu, state, false, NULL);
	}
remove:
	cpuhp_store_callbacks(state, NULL, NULL, NULL, false);
	mutex_unlock(&cpuhp_state_mutex);
}
EXPORT_SYMBOL(__cpuhp_remove_state_cpuslocked);

void __cpuhp_remove_state(enum cpuhp_state state, bool invoke)
{
	cpus_read_lock();
	__cpuhp_remove_state_cpuslocked(state, invoke);
	cpus_read_unlock();
}
EXPORT_SYMBOL(__cpuhp_remove_state);

#if defined(CONFIG_SYSFS) && defined(CONFIG_HOTPLUG_CPU)
static ssize_t show_cpuhp_state(struct device *dev,
				struct device_attribute *attr, char *buf)
{
	struct cpuhp_cpu_state *st = per_cpu_ptr(&cpuhp_state, dev->id);

	return sprintf(buf, "%d\n", st->state);
}
static DEVICE_ATTR(state, 0444, show_cpuhp_state, NULL);

static ssize_t write_cpuhp_target(struct device *dev,
				  struct device_attribute *attr,
				  const char *buf, size_t count)
{
	struct cpuhp_cpu_state *st = per_cpu_ptr(&cpuhp_state, dev->id);
	struct cpuhp_step *sp;
	int target, ret;

	ret = kstrtoint(buf, 10, &target);
	if (ret)
		return ret;

#ifdef CONFIG_CPU_HOTPLUG_STATE_CONTROL
	if (target < CPUHP_OFFLINE || target > CPUHP_ONLINE)
		return -EINVAL;
#else
	if (target != CPUHP_OFFLINE && target != CPUHP_ONLINE)
		return -EINVAL;
#endif

	ret = lock_device_hotplug_sysfs();
	if (ret)
		return ret;

	mutex_lock(&cpuhp_state_mutex);
	sp = cpuhp_get_step(target);
	ret = !sp->name || sp->cant_stop ? -EINVAL : 0;
	mutex_unlock(&cpuhp_state_mutex);
	if (ret)
		goto out;

	if (st->state < target)
		ret = do_cpu_up(dev->id, target);
	else
		ret = do_cpu_down(dev->id, target);
out:
	unlock_device_hotplug();
	return ret ? ret : count;
}

static ssize_t show_cpuhp_target(struct device *dev,
				 struct device_attribute *attr, char *buf)
{
	struct cpuhp_cpu_state *st = per_cpu_ptr(&cpuhp_state, dev->id);

	return sprintf(buf, "%d\n", st->target);
}
static DEVICE_ATTR(target, 0644, show_cpuhp_target, write_cpuhp_target);


static ssize_t write_cpuhp_fail(struct device *dev,
				struct device_attribute *attr,
				const char *buf, size_t count)
{
	struct cpuhp_cpu_state *st = per_cpu_ptr(&cpuhp_state, dev->id);
	struct cpuhp_step *sp;
	int fail, ret;

	ret = kstrtoint(buf, 10, &fail);
	if (ret)
		return ret;

	if (fail < CPUHP_OFFLINE || fail > CPUHP_ONLINE)
		return -EINVAL;

	/*
	 * Cannot fail STARTING/DYING callbacks.
	 */
	if (cpuhp_is_atomic_state(fail))
		return -EINVAL;

	/*
	 * Cannot fail anything that doesn't have callbacks.
	 */
	mutex_lock(&cpuhp_state_mutex);
	sp = cpuhp_get_step(fail);
	if (!sp->startup.single && !sp->teardown.single)
		ret = -EINVAL;
	mutex_unlock(&cpuhp_state_mutex);
	if (ret)
		return ret;

	st->fail = fail;

	return count;
}

static ssize_t show_cpuhp_fail(struct device *dev,
			       struct device_attribute *attr, char *buf)
{
	struct cpuhp_cpu_state *st = per_cpu_ptr(&cpuhp_state, dev->id);

	return sprintf(buf, "%d\n", st->fail);
}

static DEVICE_ATTR(fail, 0644, show_cpuhp_fail, write_cpuhp_fail);

static struct attribute *cpuhp_cpu_attrs[] = {
	&dev_attr_state.attr,
	&dev_attr_target.attr,
	&dev_attr_fail.attr,
	NULL
};

static const struct attribute_group cpuhp_cpu_attr_group = {
	.attrs = cpuhp_cpu_attrs,
	.name = "hotplug",
	NULL
};

static ssize_t show_cpuhp_states(struct device *dev,
				 struct device_attribute *attr, char *buf)
{
	ssize_t cur, res = 0;
	int i;

	mutex_lock(&cpuhp_state_mutex);
	for (i = CPUHP_OFFLINE; i <= CPUHP_ONLINE; i++) {
		struct cpuhp_step *sp = cpuhp_get_step(i);

		if (sp->name) {
			cur = sprintf(buf, "%3d: %s\n", i, sp->name);
			buf += cur;
			res += cur;
		}
	}
	mutex_unlock(&cpuhp_state_mutex);
	return res;
}
static DEVICE_ATTR(states, 0444, show_cpuhp_states, NULL);

static struct attribute *cpuhp_cpu_root_attrs[] = {
	&dev_attr_states.attr,
	NULL
};

static const struct attribute_group cpuhp_cpu_root_attr_group = {
	.attrs = cpuhp_cpu_root_attrs,
	.name = "hotplug",
	NULL
};

#ifdef CONFIG_HOTPLUG_SMT

static const char *smt_states[] = {
	[CPU_SMT_ENABLED]		= "on",
	[CPU_SMT_DISABLED]		= "off",
	[CPU_SMT_FORCE_DISABLED]	= "forceoff",
	[CPU_SMT_NOT_SUPPORTED]		= "notsupported",
};

static ssize_t
show_smt_control(struct device *dev, struct device_attribute *attr, char *buf)
{
	return snprintf(buf, PAGE_SIZE - 2, "%s\n", smt_states[cpu_smt_control]);
}

static void cpuhp_offline_cpu_device(unsigned int cpu)
{
	struct device *dev = get_cpu_device(cpu);

	dev->offline = true;
	/* Tell user space about the state change */
	kobject_uevent(&dev->kobj, KOBJ_OFFLINE);
}

static void cpuhp_online_cpu_device(unsigned int cpu)
{
	struct device *dev = get_cpu_device(cpu);

	dev->offline = false;
	/* Tell user space about the state change */
	kobject_uevent(&dev->kobj, KOBJ_ONLINE);
}

int cpuhp_smt_disable(enum cpuhp_smt_control ctrlval)
{
	int cpu, ret = 0;

	cpu_maps_update_begin();
	for_each_online_cpu(cpu) {
		if (topology_is_primary_thread(cpu))
			continue;
		ret = cpu_down_maps_locked(cpu, CPUHP_OFFLINE);
		if (ret)
			break;
		/*
		 * As this needs to hold the cpu maps lock it's impossible
		 * to call device_offline() because that ends up calling
		 * cpu_down() which takes cpu maps lock. cpu maps lock
		 * needs to be held as this might race against in kernel
		 * abusers of the hotplug machinery (thermal management).
		 *
		 * So nothing would update device:offline state. That would
		 * leave the sysfs entry stale and prevent onlining after
		 * smt control has been changed to 'off' again. This is
		 * called under the sysfs hotplug lock, so it is properly
		 * serialized against the regular offline usage.
		 */
		cpuhp_offline_cpu_device(cpu);
	}
	if (!ret) {
		cpu_smt_control = ctrlval;
		arch_smt_update();
	}
	cpu_maps_update_done();
	return ret;
}

int cpuhp_smt_enable(void)
{
	int cpu, ret = 0;

	cpu_maps_update_begin();
	cpu_smt_control = CPU_SMT_ENABLED;
	arch_smt_update();
	for_each_present_cpu(cpu) {
		/* Skip online CPUs and CPUs on offline nodes */
		if (cpu_online(cpu) || !node_online(cpu_to_node(cpu)))
			continue;
		ret = _cpu_up(cpu, 0, CPUHP_ONLINE);
		if (ret)
			break;
		/* See comment in cpuhp_smt_disable() */
		cpuhp_online_cpu_device(cpu);
	}
	cpu_maps_update_done();
	return ret;
}

static ssize_t
store_smt_control(struct device *dev, struct device_attribute *attr,
		  const char *buf, size_t count)
{
	int ctrlval, ret;

	if (sysfs_streq(buf, "on"))
		ctrlval = CPU_SMT_ENABLED;
	else if (sysfs_streq(buf, "off"))
		ctrlval = CPU_SMT_DISABLED;
	else if (sysfs_streq(buf, "forceoff"))
		ctrlval = CPU_SMT_FORCE_DISABLED;
	else
		return -EINVAL;

	if (cpu_smt_control == CPU_SMT_FORCE_DISABLED)
		return -EPERM;

	if (cpu_smt_control == CPU_SMT_NOT_SUPPORTED)
		return -ENODEV;

	ret = lock_device_hotplug_sysfs();
	if (ret)
		return ret;

	if (ctrlval != cpu_smt_control) {
		switch (ctrlval) {
		case CPU_SMT_ENABLED:
			ret = cpuhp_smt_enable();
			break;
		case CPU_SMT_DISABLED:
		case CPU_SMT_FORCE_DISABLED:
			ret = cpuhp_smt_disable(ctrlval);
			break;
		}
	}

	unlock_device_hotplug();
	return ret ? ret : count;
}
static DEVICE_ATTR(control, 0644, show_smt_control, store_smt_control);

static ssize_t
show_smt_active(struct device *dev, struct device_attribute *attr, char *buf)
{
	bool active = topology_max_smt_threads() > 1;

	return snprintf(buf, PAGE_SIZE - 2, "%d\n", active);
}
static DEVICE_ATTR(active, 0444, show_smt_active, NULL);

static struct attribute *cpuhp_smt_attrs[] = {
	&dev_attr_control.attr,
	&dev_attr_active.attr,
	NULL
};

static const struct attribute_group cpuhp_smt_attr_group = {
	.attrs = cpuhp_smt_attrs,
	.name = "smt",
	NULL
};

static int __init cpu_smt_state_init(void)
{
	return sysfs_create_group(&cpu_subsys.dev_root->kobj,
				  &cpuhp_smt_attr_group);
}

#else
static inline int cpu_smt_state_init(void) { return 0; }
#endif

static int __init cpuhp_sysfs_init(void)
{
	int cpu, ret;

	ret = cpu_smt_state_init();
	if (ret)
		return ret;

	ret = sysfs_create_group(&cpu_subsys.dev_root->kobj,
				 &cpuhp_cpu_root_attr_group);
	if (ret)
		return ret;

	for_each_possible_cpu(cpu) {
		struct device *dev = get_cpu_device(cpu);

		if (!dev)
			continue;
		ret = sysfs_create_group(&dev->kobj, &cpuhp_cpu_attr_group);
		if (ret)
			return ret;
	}
	return 0;
}
device_initcall(cpuhp_sysfs_init);
#endif

/*
 * cpu_bit_bitmap[] is a special, "compressed" data structure that
 * represents all NR_CPUS bits binary values of 1<<nr.
 *
 * It is used by cpumask_of() to get a constant address to a CPU
 * mask value that has a single bit set only.
 */

/* cpu_bit_bitmap[0] is empty - so we can back into it */
#define MASK_DECLARE_1(x)	[x+1][0] = (1UL << (x))
#define MASK_DECLARE_2(x)	MASK_DECLARE_1(x), MASK_DECLARE_1(x+1)
#define MASK_DECLARE_4(x)	MASK_DECLARE_2(x), MASK_DECLARE_2(x+2)
#define MASK_DECLARE_8(x)	MASK_DECLARE_4(x), MASK_DECLARE_4(x+4)

const unsigned long cpu_bit_bitmap[BITS_PER_LONG+1][BITS_TO_LONGS(NR_CPUS)] = {

	MASK_DECLARE_8(0),	MASK_DECLARE_8(8),
	MASK_DECLARE_8(16),	MASK_DECLARE_8(24),
#if BITS_PER_LONG > 32
	MASK_DECLARE_8(32),	MASK_DECLARE_8(40),
	MASK_DECLARE_8(48),	MASK_DECLARE_8(56),
#endif
};
EXPORT_SYMBOL_GPL(cpu_bit_bitmap);

const DECLARE_BITMAP(cpu_all_bits, NR_CPUS) = CPU_BITS_ALL;
EXPORT_SYMBOL(cpu_all_bits);

#ifdef CONFIG_INIT_ALL_POSSIBLE
struct cpumask __cpu_possible_mask __read_mostly
	= {CPU_BITS_ALL};
#else
struct cpumask __cpu_possible_mask __read_mostly;
#endif
EXPORT_SYMBOL(__cpu_possible_mask);

struct cpumask __cpu_online_mask __read_mostly;
EXPORT_SYMBOL(__cpu_online_mask);

struct cpumask __cpu_present_mask __read_mostly;
EXPORT_SYMBOL(__cpu_present_mask);

struct cpumask __cpu_active_mask __read_mostly;
EXPORT_SYMBOL(__cpu_active_mask);

void init_cpu_present(const struct cpumask *src)
{
	cpumask_copy(&__cpu_present_mask, src);
}

void init_cpu_possible(const struct cpumask *src)
{
	cpumask_copy(&__cpu_possible_mask, src);
}

void init_cpu_online(const struct cpumask *src)
{
	cpumask_copy(&__cpu_online_mask, src);
}

/*
 * Activate the first processor.
 */
void __init boot_cpu_init(void)
{
	int cpu = smp_processor_id();

	/* Mark the boot cpu "present", "online" etc for SMP and UP case */
	set_cpu_online(cpu, true);
	set_cpu_active(cpu, true);
	set_cpu_present(cpu, true);
	set_cpu_possible(cpu, true);

#ifdef CONFIG_SMP
	__boot_cpu_id = cpu;
#endif
}

/*
 * Must be called _AFTER_ setting up the per_cpu areas
 */
void __init boot_cpu_hotplug_init(void)
{
#ifdef CONFIG_SMP
	this_cpu_write(cpuhp_state.booted_once, true);
#endif
	this_cpu_write(cpuhp_state.state, CPUHP_ONLINE);
}

/*
 * These are used for a global "mitigations=" cmdline option for toggling
 * optional CPU mitigations.
 */
enum cpu_mitigations {
	CPU_MITIGATIONS_OFF,
	CPU_MITIGATIONS_AUTO,
	CPU_MITIGATIONS_AUTO_NOSMT,
};

static enum cpu_mitigations cpu_mitigations __ro_after_init =
	CPU_MITIGATIONS_AUTO;

static int __init mitigations_parse_cmdline(char *arg)
{
	if (!strcmp(arg, "off"))
		cpu_mitigations = CPU_MITIGATIONS_OFF;
	else if (!strcmp(arg, "auto"))
		cpu_mitigations = CPU_MITIGATIONS_AUTO;
	else if (!strcmp(arg, "auto,nosmt"))
		cpu_mitigations = CPU_MITIGATIONS_AUTO_NOSMT;
	else
		pr_crit("Unsupported mitigations=%s, system may still be vulnerable\n",
			arg);

	return 0;
}
early_param("mitigations", mitigations_parse_cmdline);

/* mitigations=off */
bool cpu_mitigations_off(void)
{
	return cpu_mitigations == CPU_MITIGATIONS_OFF;
}
EXPORT_SYMBOL_GPL(cpu_mitigations_off);

/* mitigations=auto,nosmt */
bool cpu_mitigations_auto_nosmt(void)
{
	return cpu_mitigations == CPU_MITIGATIONS_AUTO_NOSMT;
}
EXPORT_SYMBOL_GPL(cpu_mitigations_auto_nosmt);<|MERGE_RESOLUTION|>--- conflicted
+++ resolved
@@ -75,11 +75,6 @@
 	.fail = CPUHP_INVALID,
 };
 
-#if defined(CONFIG_HOTPLUG_CPU) && defined(CONFIG_PREEMPT_RT_FULL)
-static DEFINE_PER_CPU(struct rt_rw_lock, cpuhp_pin_lock) = \
-	__RWLOCK_RT_INITIALIZER(cpuhp_pin_lock);
-#endif
-
 #if defined(CONFIG_LOCKDEP) && defined(CONFIG_SMP)
 static struct lockdep_map cpuhp_state_up_map =
 	STATIC_LOCKDEP_MAP_INIT("cpuhp_state-up", &cpuhp_state_up_map);
@@ -286,55 +281,6 @@
 
 #ifdef CONFIG_HOTPLUG_CPU
 
-/**
- * pin_current_cpu - Prevent the current cpu from being unplugged
- */
-void pin_current_cpu(void)
-{
-#ifdef CONFIG_PREEMPT_RT_FULL
-	struct rt_rw_lock *cpuhp_pin;
-	unsigned int cpu;
-	int ret;
-
-again:
-	cpuhp_pin = this_cpu_ptr(&cpuhp_pin_lock);
-	ret = __read_rt_trylock(cpuhp_pin);
-	if (ret) {
-		current->pinned_on_cpu = smp_processor_id();
-		return;
-	}
-	cpu = smp_processor_id();
-	preempt_lazy_enable();
-	preempt_enable();
-
-	__read_rt_lock(cpuhp_pin);
-
-	preempt_disable();
-	preempt_lazy_disable();
-	if (cpu != smp_processor_id()) {
-		__read_rt_unlock(cpuhp_pin);
-		goto again;
-	}
-	current->pinned_on_cpu = cpu;
-#endif
-}
-
-/**
- * unpin_current_cpu - Allow unplug of current cpu
- */
-void unpin_current_cpu(void)
-{
-#ifdef CONFIG_PREEMPT_RT_FULL
-	struct rt_rw_lock *cpuhp_pin = this_cpu_ptr(&cpuhp_pin_lock);
-
-	if (WARN_ON(current->pinned_on_cpu != smp_processor_id()))
-		cpuhp_pin = per_cpu_ptr(&cpuhp_pin_lock, current->pinned_on_cpu);
-
-	current->pinned_on_cpu = -1;
-	__read_rt_unlock(cpuhp_pin);
-#endif
-}
-
 DEFINE_STATIC_PERCPU_RWSEM(cpu_hotplug_lock);
 
 void cpus_read_lock(void)
@@ -905,9 +851,6 @@
 
 static int takedown_cpu(unsigned int cpu)
 {
-#ifdef CONFIG_PREEMPT_RT_FULL
-	struct rt_rw_lock *cpuhp_pin = per_cpu_ptr(&cpuhp_pin_lock, cpu);
-#endif
 	struct cpuhp_cpu_state *st = per_cpu_ptr(&cpuhp_state, cpu);
 	int err;
 
@@ -920,10 +863,6 @@
 	 */
 	irq_lock_sparse();
 
-<<<<<<< HEAD
-#ifdef CONFIG_PREEMPT_RT_FULL
-	__write_rt_lock(cpuhp_pin);
-=======
 #ifdef CONFIG_PREEMPT_RT_BASE
 	WARN_ON_ONCE(takedown_cpu_task);
 	takedown_cpu_task = current;
@@ -943,7 +882,6 @@
 		schedule();
 	}
 	set_current_state(TASK_RUNNING);
->>>>>>> d515995e
 #endif
 
 	/*
@@ -955,13 +893,8 @@
 		goto again;
 #endif
 	if (err) {
-<<<<<<< HEAD
-#ifdef CONFIG_PREEMPT_RT_FULL
-		__write_rt_unlock(cpuhp_pin);
-=======
 #ifdef CONFIG_PREEMPT_RT_BASE
 		takedown_cpu_task = NULL;
->>>>>>> d515995e
 #endif
 		/* CPU refused to die */
 		irq_unlock_sparse();
@@ -981,13 +914,8 @@
 	wait_for_ap_thread(st, false);
 	BUG_ON(st->state != CPUHP_AP_IDLE_DEAD);
 
-<<<<<<< HEAD
-#ifdef CONFIG_PREEMPT_RT_FULL
-	__write_rt_unlock(cpuhp_pin);
-=======
 #ifdef CONFIG_PREEMPT_RT_BASE
 	takedown_cpu_task = NULL;
->>>>>>> d515995e
 #endif
 	/* Interrupts are moved away from the dying cpu, reenable alloc/free */
 	irq_unlock_sparse();
