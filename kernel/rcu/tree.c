/*
 * Read-Copy Update mechanism for mutual exclusion
 *
 * This program is free software; you can redistribute it and/or modify
 * it under the terms of the GNU General Public License as published by
 * the Free Software Foundation; either version 2 of the License, or
 * (at your option) any later version.
 *
 * This program is distributed in the hope that it will be useful,
 * but WITHOUT ANY WARRANTY; without even the implied warranty of
 * MERCHANTABILITY or FITNESS FOR A PARTICULAR PURPOSE.  See the
 * GNU General Public License for more details.
 *
 * You should have received a copy of the GNU General Public License
 * along with this program; if not, you can access it online at
 * http://www.gnu.org/licenses/gpl-2.0.html.
 *
 * Copyright IBM Corporation, 2008
 *
 * Authors: Dipankar Sarma <dipankar@in.ibm.com>
 *	    Manfred Spraul <manfred@colorfullife.com>
 *	    Paul E. McKenney <paulmck@linux.vnet.ibm.com> Hierarchical version
 *
 * Based on the original work by Paul McKenney <paulmck@us.ibm.com>
 * and inputs from Rusty Russell, Andrea Arcangeli and Andi Kleen.
 *
 * For detailed explanation of Read-Copy Update mechanism see -
 *	Documentation/RCU
 */

#define pr_fmt(fmt) "rcu: " fmt

#include <linux/types.h>
#include <linux/kernel.h>
#include <linux/init.h>
#include <linux/spinlock.h>
#include <linux/smp.h>
#include <linux/rcupdate_wait.h>
#include <linux/interrupt.h>
#include <linux/sched.h>
#include <linux/sched/debug.h>
#include <linux/nmi.h>
#include <linux/atomic.h>
#include <linux/bitops.h>
#include <linux/export.h>
#include <linux/completion.h>
#include <linux/moduleparam.h>
#include <linux/percpu.h>
#include <linux/notifier.h>
#include <linux/cpu.h>
#include <linux/mutex.h>
#include <linux/time.h>
#include <linux/kernel_stat.h>
#include <linux/wait.h>
#include <linux/kthread.h>
#include <uapi/linux/sched/types.h>
#include <linux/prefetch.h>
#include <linux/delay.h>
#include <linux/stop_machine.h>
#include <linux/random.h>
#include <linux/trace_events.h>
#include <linux/suspend.h>
#include <linux/ftrace.h>
#include <linux/delay.h>
#include <linux/gfp.h>
#include <linux/oom.h>
#include <linux/smpboot.h>
#include <linux/jiffies.h>
#include <linux/sched/isolation.h>
#include "../time/tick-internal.h"

#include "tree.h"
#include "rcu.h"

#ifdef MODULE_PARAM_PREFIX
#undef MODULE_PARAM_PREFIX
#endif
#define MODULE_PARAM_PREFIX "rcutree."

/* Data structures. */

/*
 * In order to export the rcu_state name to the tracing tools, it
 * needs to be added in the __tracepoint_string section.
 * This requires defining a separate variable tp_<sname>_varname
 * that points to the string being used, and this will allow
 * the tracing userspace tools to be able to decipher the string
 * address to the matching string.
 */
#ifdef CONFIG_TRACING
# define DEFINE_RCU_TPS(sname) \
static char sname##_varname[] = #sname; \
static const char *tp_##sname##_varname __used __tracepoint_string = sname##_varname;
# define RCU_STATE_NAME(sname) sname##_varname
#else
# define DEFINE_RCU_TPS(sname)
# define RCU_STATE_NAME(sname) __stringify(sname)
#endif

#define RCU_STATE_INITIALIZER(sname, sabbr, cr) \
DEFINE_RCU_TPS(sname) \
static DEFINE_PER_CPU_SHARED_ALIGNED(struct rcu_data, sname##_data); \
struct rcu_state sname##_state = { \
	.level = { &sname##_state.node[0] }, \
	.rda = &sname##_data, \
	.call = cr, \
	.gp_state = RCU_GP_IDLE, \
	.gp_seq = (0UL - 300UL) << RCU_SEQ_CTR_SHIFT, \
	.barrier_mutex = __MUTEX_INITIALIZER(sname##_state.barrier_mutex), \
	.name = RCU_STATE_NAME(sname), \
	.abbr = sabbr, \
	.exp_mutex = __MUTEX_INITIALIZER(sname##_state.exp_mutex), \
	.exp_wake_mutex = __MUTEX_INITIALIZER(sname##_state.exp_wake_mutex), \
	.ofl_lock = __SPIN_LOCK_UNLOCKED(sname##_state.ofl_lock), \
}

RCU_STATE_INITIALIZER(rcu_sched, 's', call_rcu_sched);
RCU_STATE_INITIALIZER(rcu_bh, 'b', call_rcu_bh);

static struct rcu_state *const rcu_state_p;
LIST_HEAD(rcu_struct_flavors);

/* Dump rcu_node combining tree at boot to verify correct setup. */
static bool dump_tree;
module_param(dump_tree, bool, 0444);
/* Control rcu_node-tree auto-balancing at boot time. */
static bool rcu_fanout_exact;
module_param(rcu_fanout_exact, bool, 0444);
/* Increase (but not decrease) the RCU_FANOUT_LEAF at boot time. */
static int rcu_fanout_leaf = RCU_FANOUT_LEAF;
module_param(rcu_fanout_leaf, int, 0444);
int rcu_num_lvls __read_mostly = RCU_NUM_LVLS;
/* Number of rcu_nodes at specified level. */
int num_rcu_lvl[] = NUM_RCU_LVL_INIT;
int rcu_num_nodes __read_mostly = NUM_RCU_NODES; /* Total # rcu_nodes in use. */
/* panic() on RCU Stall sysctl. */
int sysctl_panic_on_rcu_stall __read_mostly;

/*
 * The rcu_scheduler_active variable is initialized to the value
 * RCU_SCHEDULER_INACTIVE and transitions RCU_SCHEDULER_INIT just before the
 * first task is spawned.  So when this variable is RCU_SCHEDULER_INACTIVE,
 * RCU can assume that there is but one task, allowing RCU to (for example)
 * optimize synchronize_rcu() to a simple barrier().  When this variable
 * is RCU_SCHEDULER_INIT, RCU must actually do all the hard work required
 * to detect real grace periods.  This variable is also used to suppress
 * boot-time false positives from lockdep-RCU error checking.  Finally, it
 * transitions from RCU_SCHEDULER_INIT to RCU_SCHEDULER_RUNNING after RCU
 * is fully initialized, including all of its kthreads having been spawned.
 */
int rcu_scheduler_active __read_mostly;
EXPORT_SYMBOL_GPL(rcu_scheduler_active);

/*
 * The rcu_scheduler_fully_active variable transitions from zero to one
 * during the early_initcall() processing, which is after the scheduler
 * is capable of creating new tasks.  So RCU processing (for example,
 * creating tasks for RCU priority boosting) must be delayed until after
 * rcu_scheduler_fully_active transitions from zero to one.  We also
 * currently delay invocation of any RCU callbacks until after this point.
 *
 * It might later prove better for people registering RCU callbacks during
 * early boot to take responsibility for these callbacks, but one step at
 * a time.
 */
static int rcu_scheduler_fully_active __read_mostly;

static void
rcu_report_qs_rnp(unsigned long mask, struct rcu_state *rsp,
		  struct rcu_node *rnp, unsigned long gps, unsigned long flags);
static void rcu_init_new_rnp(struct rcu_node *rnp_leaf);
static void rcu_cleanup_dead_rnp(struct rcu_node *rnp_leaf);
static void rcu_boost_kthread_setaffinity(struct rcu_node *rnp, int outgoingcpu);
static void invoke_rcu_core(void);
static void invoke_rcu_callbacks(struct rcu_state *rsp, struct rcu_data *rdp);
static void rcu_report_exp_rdp(struct rcu_state *rsp,
			       struct rcu_data *rdp, bool wake);
static void sync_sched_exp_online_cleanup(int cpu);

/* rcuc/rcub kthread realtime priority */
static int kthread_prio = IS_ENABLED(CONFIG_RCU_BOOST) ? 1 : 0;
module_param(kthread_prio, int, 0644);

/* Delay in jiffies for grace-period initialization delays, debug only. */

static int gp_preinit_delay;
module_param(gp_preinit_delay, int, 0444);
static int gp_init_delay;
module_param(gp_init_delay, int, 0444);
static int gp_cleanup_delay;
module_param(gp_cleanup_delay, int, 0444);

/* Retreive RCU kthreads priority for rcutorture */
int rcu_get_gp_kthreads_prio(void)
{
	return kthread_prio;
}
EXPORT_SYMBOL_GPL(rcu_get_gp_kthreads_prio);

/*
 * Number of grace periods between delays, normalized by the duration of
 * the delay.  The longer the delay, the more the grace periods between
 * each delay.  The reason for this normalization is that it means that,
 * for non-zero delays, the overall slowdown of grace periods is constant
 * regardless of the duration of the delay.  This arrangement balances
 * the need for long delays to increase some race probabilities with the
 * need for fast grace periods to increase other race probabilities.
 */
#define PER_RCU_NODE_PERIOD 3	/* Number of grace periods between delays. */

/*
 * Compute the mask of online CPUs for the specified rcu_node structure.
 * This will not be stable unless the rcu_node structure's ->lock is
 * held, but the bit corresponding to the current CPU will be stable
 * in most contexts.
 */
unsigned long rcu_rnp_online_cpus(struct rcu_node *rnp)
{
	return READ_ONCE(rnp->qsmaskinitnext);
}

/*
 * Return true if an RCU grace period is in progress.  The READ_ONCE()s
 * permit this function to be invoked without holding the root rcu_node
 * structure's ->lock, but of course results can be subject to change.
 */
static int rcu_gp_in_progress(struct rcu_state *rsp)
{
	return rcu_seq_state(rcu_seq_current(&rsp->gp_seq));
}

/*
 * Note a quiescent state.  Because we do not need to know
 * how many quiescent states passed, just if there was at least
 * one since the start of the grace period, this just sets a flag.
 * The caller must have disabled preemption.
 */
void rcu_sched_qs(void)
{
	RCU_LOCKDEP_WARN(preemptible(), "rcu_sched_qs() invoked with preemption enabled!!!");
	if (!__this_cpu_read(rcu_sched_data.cpu_no_qs.s))
		return;
	trace_rcu_grace_period(TPS("rcu_sched"),
			       __this_cpu_read(rcu_sched_data.gp_seq),
			       TPS("cpuqs"));
	__this_cpu_write(rcu_sched_data.cpu_no_qs.b.norm, false);
	if (!__this_cpu_read(rcu_sched_data.cpu_no_qs.b.exp))
		return;
	__this_cpu_write(rcu_sched_data.cpu_no_qs.b.exp, false);
	rcu_report_exp_rdp(&rcu_sched_state,
			   this_cpu_ptr(&rcu_sched_data), true);
}

#ifdef CONFIG_PREEMPT_RT_FULL
static void rcu_preempt_qs(void);

void rcu_bh_qs(void)
{
	unsigned long flags;

	/* Callers to this function, rcu_preempt_qs(), must disable irqs. */
	local_irq_save(flags);
	rcu_preempt_qs();
	local_irq_restore(flags);
}
#else
void rcu_bh_qs(void)
{
	RCU_LOCKDEP_WARN(preemptible(), "rcu_bh_qs() invoked with preemption enabled!!!");
	if (__this_cpu_read(rcu_bh_data.cpu_no_qs.s)) {
		trace_rcu_grace_period(TPS("rcu_bh"),
				       __this_cpu_read(rcu_bh_data.gp_seq),
				       TPS("cpuqs"));
		__this_cpu_write(rcu_bh_data.cpu_no_qs.b.norm, false);
	}
}
#endif

/*
 * Steal a bit from the bottom of ->dynticks for idle entry/exit
 * control.  Initially this is for TLB flushing.
 */
#define RCU_DYNTICK_CTRL_MASK 0x1
#define RCU_DYNTICK_CTRL_CTR  (RCU_DYNTICK_CTRL_MASK + 1)
#ifndef rcu_eqs_special_exit
#define rcu_eqs_special_exit() do { } while (0)
#endif

static DEFINE_PER_CPU(struct rcu_dynticks, rcu_dynticks) = {
	.dynticks_nesting = 1,
	.dynticks_nmi_nesting = DYNTICK_IRQ_NONIDLE,
	.dynticks = ATOMIC_INIT(RCU_DYNTICK_CTRL_CTR),
};

/*
 * Record entry into an extended quiescent state.  This is only to be
 * called when not already in an extended quiescent state.
 */
static void rcu_dynticks_eqs_enter(void)
{
	struct rcu_dynticks *rdtp = this_cpu_ptr(&rcu_dynticks);
	int seq;

	/*
	 * CPUs seeing atomic_add_return() must see prior RCU read-side
	 * critical sections, and we also must force ordering with the
	 * next idle sojourn.
	 */
	seq = atomic_add_return(RCU_DYNTICK_CTRL_CTR, &rdtp->dynticks);
	/* Better be in an extended quiescent state! */
	WARN_ON_ONCE(IS_ENABLED(CONFIG_RCU_EQS_DEBUG) &&
		     (seq & RCU_DYNTICK_CTRL_CTR));
	/* Better not have special action (TLB flush) pending! */
	WARN_ON_ONCE(IS_ENABLED(CONFIG_RCU_EQS_DEBUG) &&
		     (seq & RCU_DYNTICK_CTRL_MASK));
}

/*
 * Record exit from an extended quiescent state.  This is only to be
 * called from an extended quiescent state.
 */
static void rcu_dynticks_eqs_exit(void)
{
	struct rcu_dynticks *rdtp = this_cpu_ptr(&rcu_dynticks);
	int seq;

	/*
	 * CPUs seeing atomic_add_return() must see prior idle sojourns,
	 * and we also must force ordering with the next RCU read-side
	 * critical section.
	 */
	seq = atomic_add_return(RCU_DYNTICK_CTRL_CTR, &rdtp->dynticks);
	WARN_ON_ONCE(IS_ENABLED(CONFIG_RCU_EQS_DEBUG) &&
		     !(seq & RCU_DYNTICK_CTRL_CTR));
	if (seq & RCU_DYNTICK_CTRL_MASK) {
		atomic_andnot(RCU_DYNTICK_CTRL_MASK, &rdtp->dynticks);
		smp_mb__after_atomic(); /* _exit after clearing mask. */
		/* Prefer duplicate flushes to losing a flush. */
		rcu_eqs_special_exit();
	}
}

/*
 * Reset the current CPU's ->dynticks counter to indicate that the
 * newly onlined CPU is no longer in an extended quiescent state.
 * This will either leave the counter unchanged, or increment it
 * to the next non-quiescent value.
 *
 * The non-atomic test/increment sequence works because the upper bits
 * of the ->dynticks counter are manipulated only by the corresponding CPU,
 * or when the corresponding CPU is offline.
 */
static void rcu_dynticks_eqs_online(void)
{
	struct rcu_dynticks *rdtp = this_cpu_ptr(&rcu_dynticks);

	if (atomic_read(&rdtp->dynticks) & RCU_DYNTICK_CTRL_CTR)
		return;
	atomic_add(RCU_DYNTICK_CTRL_CTR, &rdtp->dynticks);
}

/*
 * Is the current CPU in an extended quiescent state?
 *
 * No ordering, as we are sampling CPU-local information.
 */
bool rcu_dynticks_curr_cpu_in_eqs(void)
{
	struct rcu_dynticks *rdtp = this_cpu_ptr(&rcu_dynticks);

	return !(atomic_read(&rdtp->dynticks) & RCU_DYNTICK_CTRL_CTR);
}

/*
 * Snapshot the ->dynticks counter with full ordering so as to allow
 * stable comparison of this counter with past and future snapshots.
 */
int rcu_dynticks_snap(struct rcu_dynticks *rdtp)
{
	int snap = atomic_add_return(0, &rdtp->dynticks);

	return snap & ~RCU_DYNTICK_CTRL_MASK;
}

/*
 * Return true if the snapshot returned from rcu_dynticks_snap()
 * indicates that RCU is in an extended quiescent state.
 */
static bool rcu_dynticks_in_eqs(int snap)
{
	return !(snap & RCU_DYNTICK_CTRL_CTR);
}

/*
 * Return true if the CPU corresponding to the specified rcu_dynticks
 * structure has spent some time in an extended quiescent state since
 * rcu_dynticks_snap() returned the specified snapshot.
 */
static bool rcu_dynticks_in_eqs_since(struct rcu_dynticks *rdtp, int snap)
{
	return snap != rcu_dynticks_snap(rdtp);
}

/*
 * Set the special (bottom) bit of the specified CPU so that it
 * will take special action (such as flushing its TLB) on the
 * next exit from an extended quiescent state.  Returns true if
 * the bit was successfully set, or false if the CPU was not in
 * an extended quiescent state.
 */
bool rcu_eqs_special_set(int cpu)
{
	int old;
	int new;
	struct rcu_dynticks *rdtp = &per_cpu(rcu_dynticks, cpu);

	do {
		old = atomic_read(&rdtp->dynticks);
		if (old & RCU_DYNTICK_CTRL_CTR)
			return false;
		new = old | RCU_DYNTICK_CTRL_MASK;
	} while (atomic_cmpxchg(&rdtp->dynticks, old, new) != old);
	return true;
}

/*
 * Let the RCU core know that this CPU has gone through the scheduler,
 * which is a quiescent state.  This is called when the need for a
 * quiescent state is urgent, so we burn an atomic operation and full
 * memory barriers to let the RCU core know about it, regardless of what
 * this CPU might (or might not) do in the near future.
 *
 * We inform the RCU core by emulating a zero-duration dyntick-idle period.
 *
 * The caller must have disabled interrupts and must not be idle.
 */
static void rcu_momentary_dyntick_idle(void)
{
	struct rcu_dynticks *rdtp = this_cpu_ptr(&rcu_dynticks);
	int special;

	raw_cpu_write(rcu_dynticks.rcu_need_heavy_qs, false);
	special = atomic_add_return(2 * RCU_DYNTICK_CTRL_CTR, &rdtp->dynticks);
	/* It is illegal to call this from idle state. */
	WARN_ON_ONCE(!(special & RCU_DYNTICK_CTRL_CTR));
}

/*
 * Note a context switch.  This is a quiescent state for RCU-sched,
 * and requires special handling for preemptible RCU.
 * The caller must have disabled interrupts.
 */
void rcu_note_context_switch(bool preempt)
{
	barrier(); /* Avoid RCU read-side critical sections leaking down. */
	trace_rcu_utilization(TPS("Start context switch"));
	rcu_sched_qs();
	rcu_preempt_note_context_switch(preempt);
	/* Load rcu_urgent_qs before other flags. */
	if (!smp_load_acquire(this_cpu_ptr(&rcu_dynticks.rcu_urgent_qs)))
		goto out;
	this_cpu_write(rcu_dynticks.rcu_urgent_qs, false);
	if (unlikely(raw_cpu_read(rcu_dynticks.rcu_need_heavy_qs)))
		rcu_momentary_dyntick_idle();
	this_cpu_inc(rcu_dynticks.rcu_qs_ctr);
	if (!preempt)
		rcu_tasks_qs(current);
out:
	trace_rcu_utilization(TPS("End context switch"));
	barrier(); /* Avoid RCU read-side critical sections leaking up. */
}
EXPORT_SYMBOL_GPL(rcu_note_context_switch);

/*
 * Register a quiescent state for all RCU flavors.  If there is an
 * emergency, invoke rcu_momentary_dyntick_idle() to do a heavy-weight
 * dyntick-idle quiescent state visible to other CPUs (but only for those
 * RCU flavors in desperate need of a quiescent state, which will normally
 * be none of them).  Either way, do a lightweight quiescent state for
 * all RCU flavors.
 *
 * The barrier() calls are redundant in the common case when this is
 * called externally, but just in case this is called from within this
 * file.
 *
 */
void rcu_all_qs(void)
{
	unsigned long flags;

	if (!raw_cpu_read(rcu_dynticks.rcu_urgent_qs))
		return;
	preempt_disable();
	/* Load rcu_urgent_qs before other flags. */
	if (!smp_load_acquire(this_cpu_ptr(&rcu_dynticks.rcu_urgent_qs))) {
		preempt_enable();
		return;
	}
	this_cpu_write(rcu_dynticks.rcu_urgent_qs, false);
	barrier(); /* Avoid RCU read-side critical sections leaking down. */
	if (unlikely(raw_cpu_read(rcu_dynticks.rcu_need_heavy_qs))) {
		local_irq_save(flags);
		rcu_momentary_dyntick_idle();
		local_irq_restore(flags);
	}
	if (unlikely(raw_cpu_read(rcu_sched_data.cpu_no_qs.b.exp)))
		rcu_sched_qs();
	this_cpu_inc(rcu_dynticks.rcu_qs_ctr);
	barrier(); /* Avoid RCU read-side critical sections leaking up. */
	preempt_enable();
}
EXPORT_SYMBOL_GPL(rcu_all_qs);

#define DEFAULT_RCU_BLIMIT 10     /* Maximum callbacks per rcu_do_batch. */
static long blimit = DEFAULT_RCU_BLIMIT;
#define DEFAULT_RCU_QHIMARK 10000 /* If this many pending, ignore blimit. */
static long qhimark = DEFAULT_RCU_QHIMARK;
#define DEFAULT_RCU_QLOMARK 100   /* Once only this many pending, use blimit. */
static long qlowmark = DEFAULT_RCU_QLOMARK;

module_param(blimit, long, 0444);
module_param(qhimark, long, 0444);
module_param(qlowmark, long, 0444);

static ulong jiffies_till_first_fqs = ULONG_MAX;
static ulong jiffies_till_next_fqs = ULONG_MAX;
static bool rcu_kick_kthreads;

static int param_set_first_fqs_jiffies(const char *val, const struct kernel_param *kp)
{
	ulong j;
	int ret = kstrtoul(val, 0, &j);

	if (!ret)
		WRITE_ONCE(*(ulong *)kp->arg, (j > HZ) ? HZ : j);
	return ret;
}

static int param_set_next_fqs_jiffies(const char *val, const struct kernel_param *kp)
{
	ulong j;
	int ret = kstrtoul(val, 0, &j);

	if (!ret)
		WRITE_ONCE(*(ulong *)kp->arg, (j > HZ) ? HZ : (j ?: 1));
	return ret;
}

static struct kernel_param_ops first_fqs_jiffies_ops = {
	.set = param_set_first_fqs_jiffies,
	.get = param_get_ulong,
};

static struct kernel_param_ops next_fqs_jiffies_ops = {
	.set = param_set_next_fqs_jiffies,
	.get = param_get_ulong,
};

module_param_cb(jiffies_till_first_fqs, &first_fqs_jiffies_ops, &jiffies_till_first_fqs, 0644);
module_param_cb(jiffies_till_next_fqs, &next_fqs_jiffies_ops, &jiffies_till_next_fqs, 0644);
module_param(rcu_kick_kthreads, bool, 0644);

/*
 * How long the grace period must be before we start recruiting
 * quiescent-state help from rcu_note_context_switch().
 */
static ulong jiffies_till_sched_qs = HZ / 10;
module_param(jiffies_till_sched_qs, ulong, 0444);

static void force_qs_rnp(struct rcu_state *rsp, int (*f)(struct rcu_data *rsp));
static void force_quiescent_state(struct rcu_state *rsp);
static int rcu_pending(void);

/*
 * Return the number of RCU GPs completed thus far for debug & stats.
 */
unsigned long rcu_get_gp_seq(void)
{
	return READ_ONCE(rcu_state_p->gp_seq);
}
EXPORT_SYMBOL_GPL(rcu_get_gp_seq);

/*
 * Return the number of RCU-sched GPs completed thus far for debug & stats.
 */
unsigned long rcu_sched_get_gp_seq(void)
{
	return READ_ONCE(rcu_sched_state.gp_seq);
}
EXPORT_SYMBOL_GPL(rcu_sched_get_gp_seq);

#ifndef CONFIG_PREEMPT_RT_FULL
/*
 * Return the number of RCU-bh GPs completed thus far for debug & stats.
 */
unsigned long rcu_bh_get_gp_seq(void)
{
	return READ_ONCE(rcu_bh_state.gp_seq);
}
EXPORT_SYMBOL_GPL(rcu_bh_get_gp_seq);
#endif

/*
 * Return the number of RCU expedited batches completed thus far for
 * debug & stats.  Odd numbers mean that a batch is in progress, even
 * numbers mean idle.  The value returned will thus be roughly double
 * the cumulative batches since boot.
 */
unsigned long rcu_exp_batches_completed(void)
{
	return rcu_state_p->expedited_sequence;
}
EXPORT_SYMBOL_GPL(rcu_exp_batches_completed);

/*
 * Return the number of RCU-sched expedited batches completed thus far
 * for debug & stats.  Similar to rcu_exp_batches_completed().
 */
unsigned long rcu_exp_batches_completed_sched(void)
{
	return rcu_sched_state.expedited_sequence;
}
EXPORT_SYMBOL_GPL(rcu_exp_batches_completed_sched);

#ifndef CONFIG_PREEMPT_RT_FULL
/*
 * Force a quiescent state.
 */
void rcu_force_quiescent_state(void)
{
	force_quiescent_state(rcu_state_p);
}
EXPORT_SYMBOL_GPL(rcu_force_quiescent_state);

/*
 * Force a quiescent state for RCU BH.
 */
void rcu_bh_force_quiescent_state(void)
{
	force_quiescent_state(&rcu_bh_state);
}
EXPORT_SYMBOL_GPL(rcu_bh_force_quiescent_state);

#else
void rcu_force_quiescent_state(void)
{
}
EXPORT_SYMBOL_GPL(rcu_force_quiescent_state);
#endif

/*
 * Force a quiescent state for RCU-sched.
 */
void rcu_sched_force_quiescent_state(void)
{
	force_quiescent_state(&rcu_sched_state);
}
EXPORT_SYMBOL_GPL(rcu_sched_force_quiescent_state);

/*
 * Show the state of the grace-period kthreads.
 */
void show_rcu_gp_kthreads(void)
{
	int cpu;
	struct rcu_data *rdp;
	struct rcu_node *rnp;
	struct rcu_state *rsp;

	for_each_rcu_flavor(rsp) {
		pr_info("%s: wait state: %d ->state: %#lx\n",
			rsp->name, rsp->gp_state, rsp->gp_kthread->state);
		rcu_for_each_node_breadth_first(rsp, rnp) {
			if (ULONG_CMP_GE(rsp->gp_seq, rnp->gp_seq_needed))
				continue;
			pr_info("\trcu_node %d:%d ->gp_seq %lu ->gp_seq_needed %lu\n",
				rnp->grplo, rnp->grphi, rnp->gp_seq,
				rnp->gp_seq_needed);
			if (!rcu_is_leaf_node(rnp))
				continue;
			for_each_leaf_node_possible_cpu(rnp, cpu) {
				rdp = per_cpu_ptr(rsp->rda, cpu);
				if (rdp->gpwrap ||
				    ULONG_CMP_GE(rsp->gp_seq,
						 rdp->gp_seq_needed))
					continue;
				pr_info("\tcpu %d ->gp_seq_needed %lu\n",
					cpu, rdp->gp_seq_needed);
			}
		}
		/* sched_show_task(rsp->gp_kthread); */
	}
}
EXPORT_SYMBOL_GPL(show_rcu_gp_kthreads);

/*
 * Send along grace-period-related data for rcutorture diagnostics.
 */
void rcutorture_get_gp_data(enum rcutorture_type test_type, int *flags,
			    unsigned long *gp_seq)
{
	struct rcu_state *rsp = NULL;

	switch (test_type) {
	case RCU_FLAVOR:
		rsp = rcu_state_p;
		break;
#ifndef CONFIG_PREEMPT_RT_FULL
	case RCU_BH_FLAVOR:
		rsp = &rcu_bh_state;
		break;
#endif
	case RCU_SCHED_FLAVOR:
		rsp = &rcu_sched_state;
		break;
	default:
		break;
	}
	if (rsp == NULL)
		return;
	*flags = READ_ONCE(rsp->gp_flags);
	*gp_seq = rcu_seq_current(&rsp->gp_seq);
}
EXPORT_SYMBOL_GPL(rcutorture_get_gp_data);

/*
 * Return the root node of the specified rcu_state structure.
 */
static struct rcu_node *rcu_get_root(struct rcu_state *rsp)
{
	return &rsp->node[0];
}

/*
 * Enter an RCU extended quiescent state, which can be either the
 * idle loop or adaptive-tickless usermode execution.
 *
 * We crowbar the ->dynticks_nmi_nesting field to zero to allow for
 * the possibility of usermode upcalls having messed up our count
 * of interrupt nesting level during the prior busy period.
 */
static void rcu_eqs_enter(bool user)
{
	struct rcu_state *rsp;
	struct rcu_data *rdp;
	struct rcu_dynticks *rdtp;

	rdtp = this_cpu_ptr(&rcu_dynticks);
	WRITE_ONCE(rdtp->dynticks_nmi_nesting, 0);
	WARN_ON_ONCE(IS_ENABLED(CONFIG_RCU_EQS_DEBUG) &&
		     rdtp->dynticks_nesting == 0);
	if (rdtp->dynticks_nesting != 1) {
		rdtp->dynticks_nesting--;
		return;
	}

	lockdep_assert_irqs_disabled();
	trace_rcu_dyntick(TPS("Start"), rdtp->dynticks_nesting, 0, rdtp->dynticks);
	WARN_ON_ONCE(IS_ENABLED(CONFIG_RCU_EQS_DEBUG) && !user && !is_idle_task(current));
	for_each_rcu_flavor(rsp) {
		rdp = this_cpu_ptr(rsp->rda);
		do_nocb_deferred_wakeup(rdp);
	}
	rcu_prepare_for_idle();
	WRITE_ONCE(rdtp->dynticks_nesting, 0); /* Avoid irq-access tearing. */
	rcu_dynticks_eqs_enter();
	rcu_dynticks_task_enter();
}

/**
 * rcu_idle_enter - inform RCU that current CPU is entering idle
 *
 * Enter idle mode, in other words, -leave- the mode in which RCU
 * read-side critical sections can occur.  (Though RCU read-side
 * critical sections can occur in irq handlers in idle, a possibility
 * handled by irq_enter() and irq_exit().)
 *
 * If you add or remove a call to rcu_idle_enter(), be sure to test with
 * CONFIG_RCU_EQS_DEBUG=y.
 */
void rcu_idle_enter(void)
{
	lockdep_assert_irqs_disabled();
	rcu_eqs_enter(false);
}

#ifdef CONFIG_NO_HZ_FULL
/**
 * rcu_user_enter - inform RCU that we are resuming userspace.
 *
 * Enter RCU idle mode right before resuming userspace.  No use of RCU
 * is permitted between this call and rcu_user_exit(). This way the
 * CPU doesn't need to maintain the tick for RCU maintenance purposes
 * when the CPU runs in userspace.
 *
 * If you add or remove a call to rcu_user_enter(), be sure to test with
 * CONFIG_RCU_EQS_DEBUG=y.
 */
void rcu_user_enter(void)
{
	lockdep_assert_irqs_disabled();
	rcu_eqs_enter(true);
}
#endif /* CONFIG_NO_HZ_FULL */

/**
 * rcu_nmi_exit - inform RCU of exit from NMI context
 *
 * If we are returning from the outermost NMI handler that interrupted an
 * RCU-idle period, update rdtp->dynticks and rdtp->dynticks_nmi_nesting
 * to let the RCU grace-period handling know that the CPU is back to
 * being RCU-idle.
 *
 * If you add or remove a call to rcu_nmi_exit(), be sure to test
 * with CONFIG_RCU_EQS_DEBUG=y.
 */
void rcu_nmi_exit(void)
{
	struct rcu_dynticks *rdtp = this_cpu_ptr(&rcu_dynticks);

	/*
	 * Check for ->dynticks_nmi_nesting underflow and bad ->dynticks.
	 * (We are exiting an NMI handler, so RCU better be paying attention
	 * to us!)
	 */
	WARN_ON_ONCE(rdtp->dynticks_nmi_nesting <= 0);
	WARN_ON_ONCE(rcu_dynticks_curr_cpu_in_eqs());

	/*
	 * If the nesting level is not 1, the CPU wasn't RCU-idle, so
	 * leave it in non-RCU-idle state.
	 */
	if (rdtp->dynticks_nmi_nesting != 1) {
		trace_rcu_dyntick(TPS("--="), rdtp->dynticks_nmi_nesting, rdtp->dynticks_nmi_nesting - 2, rdtp->dynticks);
		WRITE_ONCE(rdtp->dynticks_nmi_nesting, /* No store tearing. */
			   rdtp->dynticks_nmi_nesting - 2);
		return;
	}

	/* This NMI interrupted an RCU-idle CPU, restore RCU-idleness. */
	trace_rcu_dyntick(TPS("Startirq"), rdtp->dynticks_nmi_nesting, 0, rdtp->dynticks);
	WRITE_ONCE(rdtp->dynticks_nmi_nesting, 0); /* Avoid store tearing. */
	rcu_dynticks_eqs_enter();
}

/**
 * rcu_irq_exit - inform RCU that current CPU is exiting irq towards idle
 *
 * Exit from an interrupt handler, which might possibly result in entering
 * idle mode, in other words, leaving the mode in which read-side critical
 * sections can occur.  The caller must have disabled interrupts.
 *
 * This code assumes that the idle loop never does anything that might
 * result in unbalanced calls to irq_enter() and irq_exit().  If your
 * architecture's idle loop violates this assumption, RCU will give you what
 * you deserve, good and hard.  But very infrequently and irreproducibly.
 *
 * Use things like work queues to work around this limitation.
 *
 * You have been warned.
 *
 * If you add or remove a call to rcu_irq_exit(), be sure to test with
 * CONFIG_RCU_EQS_DEBUG=y.
 */
void rcu_irq_exit(void)
{
	struct rcu_dynticks *rdtp = this_cpu_ptr(&rcu_dynticks);

	lockdep_assert_irqs_disabled();
	if (rdtp->dynticks_nmi_nesting == 1)
		rcu_prepare_for_idle();
	rcu_nmi_exit();
	if (rdtp->dynticks_nmi_nesting == 0)
		rcu_dynticks_task_enter();
}

/*
 * Wrapper for rcu_irq_exit() where interrupts are enabled.
 *
 * If you add or remove a call to rcu_irq_exit_irqson(), be sure to test
 * with CONFIG_RCU_EQS_DEBUG=y.
 */
void rcu_irq_exit_irqson(void)
{
	unsigned long flags;

	local_irq_save(flags);
	rcu_irq_exit();
	local_irq_restore(flags);
}

/*
 * Exit an RCU extended quiescent state, which can be either the
 * idle loop or adaptive-tickless usermode execution.
 *
 * We crowbar the ->dynticks_nmi_nesting field to DYNTICK_IRQ_NONIDLE to
 * allow for the possibility of usermode upcalls messing up our count of
 * interrupt nesting level during the busy period that is just now starting.
 */
static void rcu_eqs_exit(bool user)
{
	struct rcu_dynticks *rdtp;
	long oldval;

	lockdep_assert_irqs_disabled();
	rdtp = this_cpu_ptr(&rcu_dynticks);
	oldval = rdtp->dynticks_nesting;
	WARN_ON_ONCE(IS_ENABLED(CONFIG_RCU_EQS_DEBUG) && oldval < 0);
	if (oldval) {
		rdtp->dynticks_nesting++;
		return;
	}
	rcu_dynticks_task_exit();
	rcu_dynticks_eqs_exit();
	rcu_cleanup_after_idle();
	trace_rcu_dyntick(TPS("End"), rdtp->dynticks_nesting, 1, rdtp->dynticks);
	WARN_ON_ONCE(IS_ENABLED(CONFIG_RCU_EQS_DEBUG) && !user && !is_idle_task(current));
	WRITE_ONCE(rdtp->dynticks_nesting, 1);
	WRITE_ONCE(rdtp->dynticks_nmi_nesting, DYNTICK_IRQ_NONIDLE);
}

/**
 * rcu_idle_exit - inform RCU that current CPU is leaving idle
 *
 * Exit idle mode, in other words, -enter- the mode in which RCU
 * read-side critical sections can occur.
 *
 * If you add or remove a call to rcu_idle_exit(), be sure to test with
 * CONFIG_RCU_EQS_DEBUG=y.
 */
void rcu_idle_exit(void)
{
	unsigned long flags;

	local_irq_save(flags);
	rcu_eqs_exit(false);
	local_irq_restore(flags);
}

#ifdef CONFIG_NO_HZ_FULL
/**
 * rcu_user_exit - inform RCU that we are exiting userspace.
 *
 * Exit RCU idle mode while entering the kernel because it can
 * run a RCU read side critical section anytime.
 *
 * If you add or remove a call to rcu_user_exit(), be sure to test with
 * CONFIG_RCU_EQS_DEBUG=y.
 */
void rcu_user_exit(void)
{
	rcu_eqs_exit(1);
}
#endif /* CONFIG_NO_HZ_FULL */

/**
 * rcu_nmi_enter - inform RCU of entry to NMI context
 *
 * If the CPU was idle from RCU's viewpoint, update rdtp->dynticks and
 * rdtp->dynticks_nmi_nesting to let the RCU grace-period handling know
 * that the CPU is active.  This implementation permits nested NMIs, as
 * long as the nesting level does not overflow an int.  (You will probably
 * run out of stack space first.)
 *
 * If you add or remove a call to rcu_nmi_enter(), be sure to test
 * with CONFIG_RCU_EQS_DEBUG=y.
 */
void rcu_nmi_enter(void)
{
	struct rcu_dynticks *rdtp = this_cpu_ptr(&rcu_dynticks);
	long incby = 2;

	/* Complain about underflow. */
	WARN_ON_ONCE(rdtp->dynticks_nmi_nesting < 0);

	/*
	 * If idle from RCU viewpoint, atomically increment ->dynticks
	 * to mark non-idle and increment ->dynticks_nmi_nesting by one.
	 * Otherwise, increment ->dynticks_nmi_nesting by two.  This means
	 * if ->dynticks_nmi_nesting is equal to one, we are guaranteed
	 * to be in the outermost NMI handler that interrupted an RCU-idle
	 * period (observation due to Andy Lutomirski).
	 */
	if (rcu_dynticks_curr_cpu_in_eqs()) {
		rcu_dynticks_eqs_exit();
		incby = 1;
	}
	trace_rcu_dyntick(incby == 1 ? TPS("Endirq") : TPS("++="),
			  rdtp->dynticks_nmi_nesting,
			  rdtp->dynticks_nmi_nesting + incby, rdtp->dynticks);
	WRITE_ONCE(rdtp->dynticks_nmi_nesting, /* Prevent store tearing. */
		   rdtp->dynticks_nmi_nesting + incby);
	barrier();
}

/**
 * rcu_irq_enter - inform RCU that current CPU is entering irq away from idle
 *
 * Enter an interrupt handler, which might possibly result in exiting
 * idle mode, in other words, entering the mode in which read-side critical
 * sections can occur.  The caller must have disabled interrupts.
 *
 * Note that the Linux kernel is fully capable of entering an interrupt
 * handler that it never exits, for example when doing upcalls to user mode!
 * This code assumes that the idle loop never does upcalls to user mode.
 * If your architecture's idle loop does do upcalls to user mode (or does
 * anything else that results in unbalanced calls to the irq_enter() and
 * irq_exit() functions), RCU will give you what you deserve, good and hard.
 * But very infrequently and irreproducibly.
 *
 * Use things like work queues to work around this limitation.
 *
 * You have been warned.
 *
 * If you add or remove a call to rcu_irq_enter(), be sure to test with
 * CONFIG_RCU_EQS_DEBUG=y.
 */
void rcu_irq_enter(void)
{
	struct rcu_dynticks *rdtp = this_cpu_ptr(&rcu_dynticks);

	lockdep_assert_irqs_disabled();
	if (rdtp->dynticks_nmi_nesting == 0)
		rcu_dynticks_task_exit();
	rcu_nmi_enter();
	if (rdtp->dynticks_nmi_nesting == 1)
		rcu_cleanup_after_idle();
}

/*
 * Wrapper for rcu_irq_enter() where interrupts are enabled.
 *
 * If you add or remove a call to rcu_irq_enter_irqson(), be sure to test
 * with CONFIG_RCU_EQS_DEBUG=y.
 */
void rcu_irq_enter_irqson(void)
{
	unsigned long flags;

	local_irq_save(flags);
	rcu_irq_enter();
	local_irq_restore(flags);
}

/**
 * rcu_is_watching - see if RCU thinks that the current CPU is idle
 *
 * Return true if RCU is watching the running CPU, which means that this
 * CPU can safely enter RCU read-side critical sections.  In other words,
 * if the current CPU is in its idle loop and is neither in an interrupt
 * or NMI handler, return true.
 */
bool notrace rcu_is_watching(void)
{
	bool ret;

	preempt_disable_notrace();
	ret = !rcu_dynticks_curr_cpu_in_eqs();
	preempt_enable_notrace();
	return ret;
}
EXPORT_SYMBOL_GPL(rcu_is_watching);

/*
 * If a holdout task is actually running, request an urgent quiescent
 * state from its CPU.  This is unsynchronized, so migrations can cause
 * the request to go to the wrong CPU.  Which is OK, all that will happen
 * is that the CPU's next context switch will be a bit slower and next
 * time around this task will generate another request.
 */
void rcu_request_urgent_qs_task(struct task_struct *t)
{
	int cpu;

	barrier();
	cpu = task_cpu(t);
	if (!task_curr(t))
		return; /* This task is not running on that CPU. */
	smp_store_release(per_cpu_ptr(&rcu_dynticks.rcu_urgent_qs, cpu), true);
}

#if defined(CONFIG_PROVE_RCU) && defined(CONFIG_HOTPLUG_CPU)

/*
 * Is the current CPU online as far as RCU is concerned?
 *
 * Disable preemption to avoid false positives that could otherwise
 * happen due to the current CPU number being sampled, this task being
 * preempted, its old CPU being taken offline, resuming on some other CPU,
 * then determining that its old CPU is now offline.  Because there are
 * multiple flavors of RCU, and because this function can be called in the
 * midst of updating the flavors while a given CPU coming online or going
 * offline, it is necessary to check all flavors.  If any of the flavors
 * believe that given CPU is online, it is considered to be online.
 *
 * Disable checking if in an NMI handler because we cannot safely
 * report errors from NMI handlers anyway.  In addition, it is OK to use
 * RCU on an offline processor during initial boot, hence the check for
 * rcu_scheduler_fully_active.
 */
bool rcu_lockdep_current_cpu_online(void)
{
	struct rcu_data *rdp;
	struct rcu_node *rnp;
	struct rcu_state *rsp;

	if (in_nmi() || !rcu_scheduler_fully_active)
		return true;
	preempt_disable();
	for_each_rcu_flavor(rsp) {
		rdp = this_cpu_ptr(rsp->rda);
		rnp = rdp->mynode;
		if (rdp->grpmask & rcu_rnp_online_cpus(rnp)) {
			preempt_enable();
			return true;
		}
	}
	preempt_enable();
	return false;
}
EXPORT_SYMBOL_GPL(rcu_lockdep_current_cpu_online);

#endif /* #if defined(CONFIG_PROVE_RCU) && defined(CONFIG_HOTPLUG_CPU) */

/**
 * rcu_is_cpu_rrupt_from_idle - see if idle or immediately interrupted from idle
 *
 * If the current CPU is idle or running at a first-level (not nested)
 * interrupt from idle, return true.  The caller must have at least
 * disabled preemption.
 */
static int rcu_is_cpu_rrupt_from_idle(void)
{
	return __this_cpu_read(rcu_dynticks.dynticks_nesting) <= 0 &&
	       __this_cpu_read(rcu_dynticks.dynticks_nmi_nesting) <= 1;
}

/*
 * We are reporting a quiescent state on behalf of some other CPU, so
 * it is our responsibility to check for and handle potential overflow
 * of the rcu_node ->gp_seq counter with respect to the rcu_data counters.
 * After all, the CPU might be in deep idle state, and thus executing no
 * code whatsoever.
 */
static void rcu_gpnum_ovf(struct rcu_node *rnp, struct rcu_data *rdp)
{
	raw_lockdep_assert_held_rcu_node(rnp);
	if (ULONG_CMP_LT(rcu_seq_current(&rdp->gp_seq) + ULONG_MAX / 4,
			 rnp->gp_seq))
		WRITE_ONCE(rdp->gpwrap, true);
	if (ULONG_CMP_LT(rdp->rcu_iw_gp_seq + ULONG_MAX / 4, rnp->gp_seq))
		rdp->rcu_iw_gp_seq = rnp->gp_seq + ULONG_MAX / 4;
}

/*
 * Snapshot the specified CPU's dynticks counter so that we can later
 * credit them with an implicit quiescent state.  Return 1 if this CPU
 * is in dynticks idle mode, which is an extended quiescent state.
 */
static int dyntick_save_progress_counter(struct rcu_data *rdp)
{
	rdp->dynticks_snap = rcu_dynticks_snap(rdp->dynticks);
	if (rcu_dynticks_in_eqs(rdp->dynticks_snap)) {
		trace_rcu_fqs(rdp->rsp->name, rdp->gp_seq, rdp->cpu, TPS("dti"));
		rcu_gpnum_ovf(rdp->mynode, rdp);
		return 1;
	}
	return 0;
}

/*
 * Handler for the irq_work request posted when a grace period has
 * gone on for too long, but not yet long enough for an RCU CPU
 * stall warning.  Set state appropriately, but just complain if
 * there is unexpected state on entry.
 */
static void rcu_iw_handler(struct irq_work *iwp)
{
	struct rcu_data *rdp;
	struct rcu_node *rnp;

	rdp = container_of(iwp, struct rcu_data, rcu_iw);
	rnp = rdp->mynode;
	raw_spin_lock_rcu_node(rnp);
	if (!WARN_ON_ONCE(!rdp->rcu_iw_pending)) {
		rdp->rcu_iw_gp_seq = rnp->gp_seq;
		rdp->rcu_iw_pending = false;
	}
	raw_spin_unlock_rcu_node(rnp);
}

/*
 * Return true if the specified CPU has passed through a quiescent
 * state by virtue of being in or having passed through an dynticks
 * idle state since the last call to dyntick_save_progress_counter()
 * for this same CPU, or by virtue of having been offline.
 */
static int rcu_implicit_dynticks_qs(struct rcu_data *rdp)
{
	unsigned long jtsq;
	bool *rnhqp;
	bool *ruqp;
	struct rcu_node *rnp = rdp->mynode;

	/*
	 * If the CPU passed through or entered a dynticks idle phase with
	 * no active irq/NMI handlers, then we can safely pretend that the CPU
	 * already acknowledged the request to pass through a quiescent
	 * state.  Either way, that CPU cannot possibly be in an RCU
	 * read-side critical section that started before the beginning
	 * of the current RCU grace period.
	 */
	if (rcu_dynticks_in_eqs_since(rdp->dynticks, rdp->dynticks_snap)) {
		trace_rcu_fqs(rdp->rsp->name, rdp->gp_seq, rdp->cpu, TPS("dti"));
		rdp->dynticks_fqs++;
		rcu_gpnum_ovf(rnp, rdp);
		return 1;
	}

	/*
	 * Has this CPU encountered a cond_resched() since the beginning
	 * of the grace period?  For this to be the case, the CPU has to
	 * have noticed the current grace period.  This might not be the
	 * case for nohz_full CPUs looping in the kernel.
	 */
	jtsq = jiffies_till_sched_qs;
	ruqp = per_cpu_ptr(&rcu_dynticks.rcu_urgent_qs, rdp->cpu);
	if (time_after(jiffies, rdp->rsp->gp_start + jtsq) &&
	    READ_ONCE(rdp->rcu_qs_ctr_snap) != per_cpu(rcu_dynticks.rcu_qs_ctr, rdp->cpu) &&
	    rcu_seq_current(&rdp->gp_seq) == rnp->gp_seq && !rdp->gpwrap) {
		trace_rcu_fqs(rdp->rsp->name, rdp->gp_seq, rdp->cpu, TPS("rqc"));
		rcu_gpnum_ovf(rnp, rdp);
		return 1;
	} else if (time_after(jiffies, rdp->rsp->gp_start + jtsq)) {
		/* Load rcu_qs_ctr before store to rcu_urgent_qs. */
		smp_store_release(ruqp, true);
	}

	/* If waiting too long on an offline CPU, complain. */
	if (!(rdp->grpmask & rcu_rnp_online_cpus(rnp)) &&
	    time_after(jiffies, rdp->rsp->gp_start + HZ)) {
		bool onl;
		struct rcu_node *rnp1;

		WARN_ON(1);  /* Offline CPUs are supposed to report QS! */
		pr_info("%s: grp: %d-%d level: %d ->gp_seq %ld ->completedqs %ld\n",
			__func__, rnp->grplo, rnp->grphi, rnp->level,
			(long)rnp->gp_seq, (long)rnp->completedqs);
		for (rnp1 = rnp; rnp1; rnp1 = rnp1->parent)
			pr_info("%s: %d:%d ->qsmask %#lx ->qsmaskinit %#lx ->qsmaskinitnext %#lx ->rcu_gp_init_mask %#lx\n",
				__func__, rnp1->grplo, rnp1->grphi, rnp1->qsmask, rnp1->qsmaskinit, rnp1->qsmaskinitnext, rnp1->rcu_gp_init_mask);
		onl = !!(rdp->grpmask & rcu_rnp_online_cpus(rnp));
		pr_info("%s %d: %c online: %ld(%d) offline: %ld(%d)\n",
			__func__, rdp->cpu, ".o"[onl],
			(long)rdp->rcu_onl_gp_seq, rdp->rcu_onl_gp_flags,
			(long)rdp->rcu_ofl_gp_seq, rdp->rcu_ofl_gp_flags);
		return 1; /* Break things loose after complaining. */
	}

	/*
	 * A CPU running for an extended time within the kernel can
	 * delay RCU grace periods.  When the CPU is in NO_HZ_FULL mode,
	 * even context-switching back and forth between a pair of
	 * in-kernel CPU-bound tasks cannot advance grace periods.
	 * So if the grace period is old enough, make the CPU pay attention.
	 * Note that the unsynchronized assignments to the per-CPU
	 * rcu_need_heavy_qs variable are safe.  Yes, setting of
	 * bits can be lost, but they will be set again on the next
	 * force-quiescent-state pass.  So lost bit sets do not result
	 * in incorrect behavior, merely in a grace period lasting
	 * a few jiffies longer than it might otherwise.  Because
	 * there are at most four threads involved, and because the
	 * updates are only once every few jiffies, the probability of
	 * lossage (and thus of slight grace-period extension) is
	 * quite low.
	 */
	rnhqp = &per_cpu(rcu_dynticks.rcu_need_heavy_qs, rdp->cpu);
	if (!READ_ONCE(*rnhqp) &&
	    (time_after(jiffies, rdp->rsp->gp_start + jtsq) ||
	     time_after(jiffies, rdp->rsp->jiffies_resched))) {
		WRITE_ONCE(*rnhqp, true);
		/* Store rcu_need_heavy_qs before rcu_urgent_qs. */
		smp_store_release(ruqp, true);
		rdp->rsp->jiffies_resched += jtsq; /* Re-enable beating. */
	}

	/*
	 * If more than halfway to RCU CPU stall-warning time, do a
	 * resched_cpu() to try to loosen things up a bit.  Also check to
	 * see if the CPU is getting hammered with interrupts, but only
	 * once per grace period, just to keep the IPIs down to a dull roar.
	 */
	if (jiffies - rdp->rsp->gp_start > rcu_jiffies_till_stall_check() / 2) {
		resched_cpu(rdp->cpu);
		if (IS_ENABLED(CONFIG_IRQ_WORK) &&
		    !rdp->rcu_iw_pending && rdp->rcu_iw_gp_seq != rnp->gp_seq &&
		    (rnp->ffmask & rdp->grpmask)) {
			init_irq_work(&rdp->rcu_iw, rcu_iw_handler);
			rdp->rcu_iw.flags = IRQ_WORK_HARD_IRQ;
			rdp->rcu_iw_pending = true;
			rdp->rcu_iw_gp_seq = rnp->gp_seq;
			irq_work_queue_on(&rdp->rcu_iw, rdp->cpu);
		}
	}

	return 0;
}

static void record_gp_stall_check_time(struct rcu_state *rsp)
{
	unsigned long j = jiffies;
	unsigned long j1;

	rsp->gp_start = j;
	j1 = rcu_jiffies_till_stall_check();
	/* Record ->gp_start before ->jiffies_stall. */
	smp_store_release(&rsp->jiffies_stall, j + j1); /* ^^^ */
	rsp->jiffies_resched = j + j1 / 2;
	rsp->n_force_qs_gpstart = READ_ONCE(rsp->n_force_qs);
}

/*
 * Convert a ->gp_state value to a character string.
 */
static const char *gp_state_getname(short gs)
{
	if (gs < 0 || gs >= ARRAY_SIZE(gp_state_names))
		return "???";
	return gp_state_names[gs];
}

/*
 * Complain about starvation of grace-period kthread.
 */
static void rcu_check_gp_kthread_starvation(struct rcu_state *rsp)
{
	unsigned long gpa;
	unsigned long j;

	j = jiffies;
	gpa = READ_ONCE(rsp->gp_activity);
	if (j - gpa > 2 * HZ) {
		pr_err("%s kthread starved for %ld jiffies! g%ld f%#x %s(%d) ->state=%#lx ->cpu=%d\n",
		       rsp->name, j - gpa,
		       (long)rcu_seq_current(&rsp->gp_seq),
		       rsp->gp_flags,
		       gp_state_getname(rsp->gp_state), rsp->gp_state,
		       rsp->gp_kthread ? rsp->gp_kthread->state : ~0,
		       rsp->gp_kthread ? task_cpu(rsp->gp_kthread) : -1);
		if (rsp->gp_kthread) {
			pr_err("RCU grace-period kthread stack dump:\n");
			sched_show_task(rsp->gp_kthread);
			wake_up_process(rsp->gp_kthread);
		}
	}
}

/*
 * Dump stacks of all tasks running on stalled CPUs.  First try using
 * NMIs, but fall back to manual remote stack tracing on architectures
 * that don't support NMI-based stack dumps.  The NMI-triggered stack
 * traces are more accurate because they are printed by the target CPU.
 */
static void rcu_dump_cpu_stacks(struct rcu_state *rsp)
{
	int cpu;
	unsigned long flags;
	struct rcu_node *rnp;

	rcu_for_each_leaf_node(rsp, rnp) {
		raw_spin_lock_irqsave_rcu_node(rnp, flags);
		for_each_leaf_node_possible_cpu(rnp, cpu)
			if (rnp->qsmask & leaf_node_cpu_bit(rnp, cpu))
				if (!trigger_single_cpu_backtrace(cpu))
					dump_cpu_task(cpu);
		raw_spin_unlock_irqrestore_rcu_node(rnp, flags);
	}
}

/*
 * If too much time has passed in the current grace period, and if
 * so configured, go kick the relevant kthreads.
 */
static void rcu_stall_kick_kthreads(struct rcu_state *rsp)
{
	unsigned long j;

	if (!rcu_kick_kthreads)
		return;
	j = READ_ONCE(rsp->jiffies_kick_kthreads);
	if (time_after(jiffies, j) && rsp->gp_kthread &&
	    (rcu_gp_in_progress(rsp) || READ_ONCE(rsp->gp_flags))) {
		WARN_ONCE(1, "Kicking %s grace-period kthread\n", rsp->name);
		rcu_ftrace_dump(DUMP_ALL);
		wake_up_process(rsp->gp_kthread);
		WRITE_ONCE(rsp->jiffies_kick_kthreads, j + HZ);
	}
}

static void panic_on_rcu_stall(void)
{
	if (sysctl_panic_on_rcu_stall)
		panic("RCU Stall\n");
}

static void print_other_cpu_stall(struct rcu_state *rsp, unsigned long gp_seq)
{
	int cpu;
	unsigned long flags;
	unsigned long gpa;
	unsigned long j;
	int ndetected = 0;
	struct rcu_node *rnp = rcu_get_root(rsp);
	long totqlen = 0;

	/* Kick and suppress, if so configured. */
	rcu_stall_kick_kthreads(rsp);
	if (rcu_cpu_stall_suppress)
		return;

	/*
	 * OK, time to rat on our buddy...
	 * See Documentation/RCU/stallwarn.txt for info on how to debug
	 * RCU CPU stall warnings.
	 */
	pr_err("INFO: %s detected stalls on CPUs/tasks:", rsp->name);
	print_cpu_stall_info_begin();
	rcu_for_each_leaf_node(rsp, rnp) {
		raw_spin_lock_irqsave_rcu_node(rnp, flags);
		ndetected += rcu_print_task_stall(rnp);
		if (rnp->qsmask != 0) {
			for_each_leaf_node_possible_cpu(rnp, cpu)
				if (rnp->qsmask & leaf_node_cpu_bit(rnp, cpu)) {
					print_cpu_stall_info(rsp, cpu);
					ndetected++;
				}
		}
		raw_spin_unlock_irqrestore_rcu_node(rnp, flags);
	}

	print_cpu_stall_info_end();
	for_each_possible_cpu(cpu)
		totqlen += rcu_segcblist_n_cbs(&per_cpu_ptr(rsp->rda,
							    cpu)->cblist);
	pr_cont("(detected by %d, t=%ld jiffies, g=%ld, q=%lu)\n",
	       smp_processor_id(), (long)(jiffies - rsp->gp_start),
	       (long)rcu_seq_current(&rsp->gp_seq), totqlen);
	if (ndetected) {
		rcu_dump_cpu_stacks(rsp);

		/* Complain about tasks blocking the grace period. */
		rcu_print_detail_task_stall(rsp);
	} else {
		if (rcu_seq_current(&rsp->gp_seq) != gp_seq) {
			pr_err("INFO: Stall ended before state dump start\n");
		} else {
			j = jiffies;
			gpa = READ_ONCE(rsp->gp_activity);
			pr_err("All QSes seen, last %s kthread activity %ld (%ld-%ld), jiffies_till_next_fqs=%ld, root ->qsmask %#lx\n",
			       rsp->name, j - gpa, j, gpa,
			       jiffies_till_next_fqs,
			       rcu_get_root(rsp)->qsmask);
			/* In this case, the current CPU might be at fault. */
			sched_show_task(current);
		}
	}
	/* Rewrite if needed in case of slow consoles. */
	if (ULONG_CMP_GE(jiffies, READ_ONCE(rsp->jiffies_stall)))
		WRITE_ONCE(rsp->jiffies_stall,
			   jiffies + 3 * rcu_jiffies_till_stall_check() + 3);

	rcu_check_gp_kthread_starvation(rsp);

	panic_on_rcu_stall();

	force_quiescent_state(rsp);  /* Kick them all. */
}

static void print_cpu_stall(struct rcu_state *rsp)
{
	int cpu;
	unsigned long flags;
	struct rcu_data *rdp = this_cpu_ptr(rsp->rda);
	struct rcu_node *rnp = rcu_get_root(rsp);
	long totqlen = 0;

	/* Kick and suppress, if so configured. */
	rcu_stall_kick_kthreads(rsp);
	if (rcu_cpu_stall_suppress)
		return;

	/*
	 * OK, time to rat on ourselves...
	 * See Documentation/RCU/stallwarn.txt for info on how to debug
	 * RCU CPU stall warnings.
	 */
	pr_err("INFO: %s self-detected stall on CPU", rsp->name);
	print_cpu_stall_info_begin();
	raw_spin_lock_irqsave_rcu_node(rdp->mynode, flags);
	print_cpu_stall_info(rsp, smp_processor_id());
	raw_spin_unlock_irqrestore_rcu_node(rdp->mynode, flags);
	print_cpu_stall_info_end();
	for_each_possible_cpu(cpu)
		totqlen += rcu_segcblist_n_cbs(&per_cpu_ptr(rsp->rda,
							    cpu)->cblist);
	pr_cont(" (t=%lu jiffies g=%ld q=%lu)\n",
		jiffies - rsp->gp_start,
		(long)rcu_seq_current(&rsp->gp_seq), totqlen);

	rcu_check_gp_kthread_starvation(rsp);

	rcu_dump_cpu_stacks(rsp);

	raw_spin_lock_irqsave_rcu_node(rnp, flags);
	/* Rewrite if needed in case of slow consoles. */
	if (ULONG_CMP_GE(jiffies, READ_ONCE(rsp->jiffies_stall)))
		WRITE_ONCE(rsp->jiffies_stall,
			   jiffies + 3 * rcu_jiffies_till_stall_check() + 3);
	raw_spin_unlock_irqrestore_rcu_node(rnp, flags);

	panic_on_rcu_stall();

	/*
	 * Attempt to revive the RCU machinery by forcing a context switch.
	 *
	 * A context switch would normally allow the RCU state machine to make
	 * progress and it could be we're stuck in kernel space without context
	 * switches for an entirely unreasonable amount of time.
	 */
	resched_cpu(smp_processor_id());
}

static void check_cpu_stall(struct rcu_state *rsp, struct rcu_data *rdp)
{
	unsigned long gs1;
	unsigned long gs2;
	unsigned long gps;
	unsigned long j;
	unsigned long jn;
	unsigned long js;
	struct rcu_node *rnp;

	if ((rcu_cpu_stall_suppress && !rcu_kick_kthreads) ||
	    !rcu_gp_in_progress(rsp))
		return;
	rcu_stall_kick_kthreads(rsp);
	j = jiffies;

	/*
	 * Lots of memory barriers to reject false positives.
	 *
	 * The idea is to pick up rsp->gp_seq, then rsp->jiffies_stall,
	 * then rsp->gp_start, and finally another copy of rsp->gp_seq.
	 * These values are updated in the opposite order with memory
	 * barriers (or equivalent) during grace-period initialization
	 * and cleanup.  Now, a false positive can occur if we get an new
	 * value of rsp->gp_start and a old value of rsp->jiffies_stall.
	 * But given the memory barriers, the only way that this can happen
	 * is if one grace period ends and another starts between these
	 * two fetches.  This is detected by comparing the second fetch
	 * of rsp->gp_seq with the previous fetch from rsp->gp_seq.
	 *
	 * Given this check, comparisons of jiffies, rsp->jiffies_stall,
	 * and rsp->gp_start suffice to forestall false positives.
	 */
	gs1 = READ_ONCE(rsp->gp_seq);
	smp_rmb(); /* Pick up ->gp_seq first... */
	js = READ_ONCE(rsp->jiffies_stall);
	smp_rmb(); /* ...then ->jiffies_stall before the rest... */
	gps = READ_ONCE(rsp->gp_start);
	smp_rmb(); /* ...and finally ->gp_start before ->gp_seq again. */
	gs2 = READ_ONCE(rsp->gp_seq);
	if (gs1 != gs2 ||
	    ULONG_CMP_LT(j, js) ||
	    ULONG_CMP_GE(gps, js))
		return; /* No stall or GP completed since entering function. */
	rnp = rdp->mynode;
	jn = jiffies + 3 * rcu_jiffies_till_stall_check() + 3;
	if (rcu_gp_in_progress(rsp) &&
	    (READ_ONCE(rnp->qsmask) & rdp->grpmask) &&
	    cmpxchg(&rsp->jiffies_stall, js, jn) == js) {

		/* We haven't checked in, so go dump stack. */
		print_cpu_stall(rsp);

	} else if (rcu_gp_in_progress(rsp) &&
		   ULONG_CMP_GE(j, js + RCU_STALL_RAT_DELAY) &&
		   cmpxchg(&rsp->jiffies_stall, js, jn) == js) {

		/* They had a few time units to dump stack, so complain. */
		print_other_cpu_stall(rsp, gs2);
	}
}

/**
 * rcu_cpu_stall_reset - prevent further stall warnings in current grace period
 *
 * Set the stall-warning timeout way off into the future, thus preventing
 * any RCU CPU stall-warning messages from appearing in the current set of
 * RCU grace periods.
 *
 * The caller must disable hard irqs.
 */
void rcu_cpu_stall_reset(void)
{
	struct rcu_state *rsp;

	for_each_rcu_flavor(rsp)
		WRITE_ONCE(rsp->jiffies_stall, jiffies + ULONG_MAX / 2);
}

/* Trace-event wrapper function for trace_rcu_future_grace_period.  */
static void trace_rcu_this_gp(struct rcu_node *rnp, struct rcu_data *rdp,
			      unsigned long gp_seq_req, const char *s)
{
	trace_rcu_future_grace_period(rdp->rsp->name, rnp->gp_seq, gp_seq_req,
				      rnp->level, rnp->grplo, rnp->grphi, s);
}

/*
 * rcu_start_this_gp - Request the start of a particular grace period
 * @rnp_start: The leaf node of the CPU from which to start.
 * @rdp: The rcu_data corresponding to the CPU from which to start.
 * @gp_seq_req: The gp_seq of the grace period to start.
 *
 * Start the specified grace period, as needed to handle newly arrived
 * callbacks.  The required future grace periods are recorded in each
 * rcu_node structure's ->gp_seq_needed field.  Returns true if there
 * is reason to awaken the grace-period kthread.
 *
 * The caller must hold the specified rcu_node structure's ->lock, which
 * is why the caller is responsible for waking the grace-period kthread.
 *
 * Returns true if the GP thread needs to be awakened else false.
 */
static bool rcu_start_this_gp(struct rcu_node *rnp_start, struct rcu_data *rdp,
			      unsigned long gp_seq_req)
{
	bool ret = false;
	struct rcu_state *rsp = rdp->rsp;
	struct rcu_node *rnp;

	/*
	 * Use funnel locking to either acquire the root rcu_node
	 * structure's lock or bail out if the need for this grace period
	 * has already been recorded -- or if that grace period has in
	 * fact already started.  If there is already a grace period in
	 * progress in a non-leaf node, no recording is needed because the
	 * end of the grace period will scan the leaf rcu_node structures.
	 * Note that rnp_start->lock must not be released.
	 */
	raw_lockdep_assert_held_rcu_node(rnp_start);
	trace_rcu_this_gp(rnp_start, rdp, gp_seq_req, TPS("Startleaf"));
	for (rnp = rnp_start; 1; rnp = rnp->parent) {
		if (rnp != rnp_start)
			raw_spin_lock_rcu_node(rnp);
		if (ULONG_CMP_GE(rnp->gp_seq_needed, gp_seq_req) ||
		    rcu_seq_started(&rnp->gp_seq, gp_seq_req) ||
		    (rnp != rnp_start &&
		     rcu_seq_state(rcu_seq_current(&rnp->gp_seq)))) {
			trace_rcu_this_gp(rnp, rdp, gp_seq_req,
					  TPS("Prestarted"));
			goto unlock_out;
		}
		rnp->gp_seq_needed = gp_seq_req;
		if (rcu_seq_state(rcu_seq_current(&rnp->gp_seq))) {
			/*
			 * We just marked the leaf or internal node, and a
			 * grace period is in progress, which means that
			 * rcu_gp_cleanup() will see the marking.  Bail to
			 * reduce contention.
			 */
			trace_rcu_this_gp(rnp_start, rdp, gp_seq_req,
					  TPS("Startedleaf"));
			goto unlock_out;
		}
		if (rnp != rnp_start && rnp->parent != NULL)
			raw_spin_unlock_rcu_node(rnp);
		if (!rnp->parent)
			break;  /* At root, and perhaps also leaf. */
	}

	/* If GP already in progress, just leave, otherwise start one. */
	if (rcu_gp_in_progress(rsp)) {
		trace_rcu_this_gp(rnp, rdp, gp_seq_req, TPS("Startedleafroot"));
		goto unlock_out;
	}
	trace_rcu_this_gp(rnp, rdp, gp_seq_req, TPS("Startedroot"));
	WRITE_ONCE(rsp->gp_flags, rsp->gp_flags | RCU_GP_FLAG_INIT);
	rsp->gp_req_activity = jiffies;
	if (!rsp->gp_kthread) {
		trace_rcu_this_gp(rnp, rdp, gp_seq_req, TPS("NoGPkthread"));
		goto unlock_out;
	}
	trace_rcu_grace_period(rsp->name, READ_ONCE(rsp->gp_seq), TPS("newreq"));
	ret = true;  /* Caller must wake GP kthread. */
unlock_out:
	/* Push furthest requested GP to leaf node and rcu_data structure. */
	if (ULONG_CMP_LT(gp_seq_req, rnp->gp_seq_needed)) {
		rnp_start->gp_seq_needed = rnp->gp_seq_needed;
		rdp->gp_seq_needed = rnp->gp_seq_needed;
	}
	if (rnp != rnp_start)
		raw_spin_unlock_rcu_node(rnp);
	return ret;
}

/*
 * Clean up any old requests for the just-ended grace period.  Also return
 * whether any additional grace periods have been requested.
 */
static bool rcu_future_gp_cleanup(struct rcu_state *rsp, struct rcu_node *rnp)
{
	bool needmore;
	struct rcu_data *rdp = this_cpu_ptr(rsp->rda);

	needmore = ULONG_CMP_LT(rnp->gp_seq, rnp->gp_seq_needed);
	if (!needmore)
		rnp->gp_seq_needed = rnp->gp_seq; /* Avoid counter wrap. */
	trace_rcu_this_gp(rnp, rdp, rnp->gp_seq,
			  needmore ? TPS("CleanupMore") : TPS("Cleanup"));
	return needmore;
}

/*
 * Awaken the grace-period kthread.  Don't do a self-awaken (unless in
 * an interrupt or softirq handler), and don't bother awakening when there
 * is nothing for the grace-period kthread to do (as in several CPUs raced
 * to awaken, and we lost), and finally don't try to awaken a kthread that
 * has not yet been created.  If all those checks are passed, track some
 * debug information and awaken.
 *
 * So why do the self-wakeup when in an interrupt or softirq handler
 * in the grace-period kthread's context?  Because the kthread might have
 * been interrupted just as it was going to sleep, and just after the final
 * pre-sleep check of the awaken condition.  In this case, a wakeup really
 * is required, and is therefore supplied.
 */
static void rcu_gp_kthread_wake(struct rcu_state *rsp)
{
	if ((current == rsp->gp_kthread &&
	     !in_interrupt() && !in_serving_softirq()) ||
	    !READ_ONCE(rsp->gp_flags) ||
	    !rsp->gp_kthread)
		return;
	swake_up_one(&rsp->gp_wq);
}

/*
 * If there is room, assign a ->gp_seq number to any callbacks on this
 * CPU that have not already been assigned.  Also accelerate any callbacks
 * that were previously assigned a ->gp_seq number that has since proven
 * to be too conservative, which can happen if callbacks get assigned a
 * ->gp_seq number while RCU is idle, but with reference to a non-root
 * rcu_node structure.  This function is idempotent, so it does not hurt
 * to call it repeatedly.  Returns an flag saying that we should awaken
 * the RCU grace-period kthread.
 *
 * The caller must hold rnp->lock with interrupts disabled.
 */
static bool rcu_accelerate_cbs(struct rcu_state *rsp, struct rcu_node *rnp,
			       struct rcu_data *rdp)
{
	unsigned long gp_seq_req;
	bool ret = false;

	raw_lockdep_assert_held_rcu_node(rnp);

	/* If no pending (not yet ready to invoke) callbacks, nothing to do. */
	if (!rcu_segcblist_pend_cbs(&rdp->cblist))
		return false;

	/*
	 * Callbacks are often registered with incomplete grace-period
	 * information.  Something about the fact that getting exact
	 * information requires acquiring a global lock...  RCU therefore
	 * makes a conservative estimate of the grace period number at which
	 * a given callback will become ready to invoke.	The following
	 * code checks this estimate and improves it when possible, thus
	 * accelerating callback invocation to an earlier grace-period
	 * number.
	 */
	gp_seq_req = rcu_seq_snap(&rsp->gp_seq);
	if (rcu_segcblist_accelerate(&rdp->cblist, gp_seq_req))
		ret = rcu_start_this_gp(rnp, rdp, gp_seq_req);

	/* Trace depending on how much we were able to accelerate. */
	if (rcu_segcblist_restempty(&rdp->cblist, RCU_WAIT_TAIL))
		trace_rcu_grace_period(rsp->name, rdp->gp_seq, TPS("AccWaitCB"));
	else
		trace_rcu_grace_period(rsp->name, rdp->gp_seq, TPS("AccReadyCB"));
	return ret;
}

/*
 * Similar to rcu_accelerate_cbs(), but does not require that the leaf
 * rcu_node structure's ->lock be held.  It consults the cached value
 * of ->gp_seq_needed in the rcu_data structure, and if that indicates
 * that a new grace-period request be made, invokes rcu_accelerate_cbs()
 * while holding the leaf rcu_node structure's ->lock.
 */
static void rcu_accelerate_cbs_unlocked(struct rcu_state *rsp,
					struct rcu_node *rnp,
					struct rcu_data *rdp)
{
	unsigned long c;
	bool needwake;

	lockdep_assert_irqs_disabled();
	c = rcu_seq_snap(&rsp->gp_seq);
	if (!rdp->gpwrap && ULONG_CMP_GE(rdp->gp_seq_needed, c)) {
		/* Old request still live, so mark recent callbacks. */
		(void)rcu_segcblist_accelerate(&rdp->cblist, c);
		return;
	}
	raw_spin_lock_rcu_node(rnp); /* irqs already disabled. */
	needwake = rcu_accelerate_cbs(rsp, rnp, rdp);
	raw_spin_unlock_rcu_node(rnp); /* irqs remain disabled. */
	if (needwake)
		rcu_gp_kthread_wake(rsp);
}

/*
 * Move any callbacks whose grace period has completed to the
 * RCU_DONE_TAIL sublist, then compact the remaining sublists and
 * assign ->gp_seq numbers to any callbacks in the RCU_NEXT_TAIL
 * sublist.  This function is idempotent, so it does not hurt to
 * invoke it repeatedly.  As long as it is not invoked -too- often...
 * Returns true if the RCU grace-period kthread needs to be awakened.
 *
 * The caller must hold rnp->lock with interrupts disabled.
 */
static bool rcu_advance_cbs(struct rcu_state *rsp, struct rcu_node *rnp,
			    struct rcu_data *rdp)
{
	raw_lockdep_assert_held_rcu_node(rnp);

	/* If no pending (not yet ready to invoke) callbacks, nothing to do. */
	if (!rcu_segcblist_pend_cbs(&rdp->cblist))
		return false;

	/*
	 * Find all callbacks whose ->gp_seq numbers indicate that they
	 * are ready to invoke, and put them into the RCU_DONE_TAIL sublist.
	 */
	rcu_segcblist_advance(&rdp->cblist, rnp->gp_seq);

	/* Classify any remaining callbacks. */
	return rcu_accelerate_cbs(rsp, rnp, rdp);
}

/*
 * Update CPU-local rcu_data state to record the beginnings and ends of
 * grace periods.  The caller must hold the ->lock of the leaf rcu_node
 * structure corresponding to the current CPU, and must have irqs disabled.
 * Returns true if the grace-period kthread needs to be awakened.
 */
static bool __note_gp_changes(struct rcu_state *rsp, struct rcu_node *rnp,
			      struct rcu_data *rdp)
{
	bool ret;
	bool need_gp;

	raw_lockdep_assert_held_rcu_node(rnp);

	if (rdp->gp_seq == rnp->gp_seq)
		return false; /* Nothing to do. */

	/* Handle the ends of any preceding grace periods first. */
	if (rcu_seq_completed_gp(rdp->gp_seq, rnp->gp_seq) ||
	    unlikely(READ_ONCE(rdp->gpwrap))) {
		ret = rcu_advance_cbs(rsp, rnp, rdp); /* Advance callbacks. */
		trace_rcu_grace_period(rsp->name, rdp->gp_seq, TPS("cpuend"));
	} else {
		ret = rcu_accelerate_cbs(rsp, rnp, rdp); /* Recent callbacks. */
	}

	/* Now handle the beginnings of any new-to-this-CPU grace periods. */
	if (rcu_seq_new_gp(rdp->gp_seq, rnp->gp_seq) ||
	    unlikely(READ_ONCE(rdp->gpwrap))) {
		/*
		 * If the current grace period is waiting for this CPU,
		 * set up to detect a quiescent state, otherwise don't
		 * go looking for one.
		 */
		trace_rcu_grace_period(rsp->name, rnp->gp_seq, TPS("cpustart"));
		need_gp = !!(rnp->qsmask & rdp->grpmask);
		rdp->cpu_no_qs.b.norm = need_gp;
		rdp->rcu_qs_ctr_snap = __this_cpu_read(rcu_dynticks.rcu_qs_ctr);
		rdp->core_needs_qs = need_gp;
		zero_cpu_stall_ticks(rdp);
	}
	rdp->gp_seq = rnp->gp_seq;  /* Remember new grace-period state. */
	if (ULONG_CMP_GE(rnp->gp_seq_needed, rdp->gp_seq_needed) || rdp->gpwrap)
		rdp->gp_seq_needed = rnp->gp_seq_needed;
	WRITE_ONCE(rdp->gpwrap, false);
	rcu_gpnum_ovf(rnp, rdp);
	return ret;
}

static void note_gp_changes(struct rcu_state *rsp, struct rcu_data *rdp)
{
	unsigned long flags;
	bool needwake;
	struct rcu_node *rnp;

	local_irq_save(flags);
	rnp = rdp->mynode;
	if ((rdp->gp_seq == rcu_seq_current(&rnp->gp_seq) &&
	     !unlikely(READ_ONCE(rdp->gpwrap))) || /* w/out lock. */
	    !raw_spin_trylock_rcu_node(rnp)) { /* irqs already off, so later. */
		local_irq_restore(flags);
		return;
	}
	needwake = __note_gp_changes(rsp, rnp, rdp);
	raw_spin_unlock_irqrestore_rcu_node(rnp, flags);
	if (needwake)
		rcu_gp_kthread_wake(rsp);
}

static void rcu_gp_slow(struct rcu_state *rsp, int delay)
{
	if (delay > 0 &&
	    !(rcu_seq_ctr(rsp->gp_seq) %
	      (rcu_num_nodes * PER_RCU_NODE_PERIOD * delay)))
		schedule_timeout_uninterruptible(delay);
}

/*
 * Initialize a new grace period.  Return false if no grace period required.
 */
static bool rcu_gp_init(struct rcu_state *rsp)
{
	unsigned long flags;
	unsigned long oldmask;
	unsigned long mask;
	struct rcu_data *rdp;
	struct rcu_node *rnp = rcu_get_root(rsp);

	WRITE_ONCE(rsp->gp_activity, jiffies);
	raw_spin_lock_irq_rcu_node(rnp);
	if (!READ_ONCE(rsp->gp_flags)) {
		/* Spurious wakeup, tell caller to go back to sleep.  */
		raw_spin_unlock_irq_rcu_node(rnp);
		return false;
	}
	WRITE_ONCE(rsp->gp_flags, 0); /* Clear all flags: New grace period. */

	if (WARN_ON_ONCE(rcu_gp_in_progress(rsp))) {
		/*
		 * Grace period already in progress, don't start another.
		 * Not supposed to be able to happen.
		 */
		raw_spin_unlock_irq_rcu_node(rnp);
		return false;
	}

	/* Advance to a new grace period and initialize state. */
	record_gp_stall_check_time(rsp);
	/* Record GP times before starting GP, hence rcu_seq_start(). */
	rcu_seq_start(&rsp->gp_seq);
	trace_rcu_grace_period(rsp->name, rsp->gp_seq, TPS("start"));
	raw_spin_unlock_irq_rcu_node(rnp);

	/*
	 * Apply per-leaf buffered online and offline operations to the
	 * rcu_node tree.  Note that this new grace period need not wait
	 * for subsequent online CPUs, and that quiescent-state forcing
	 * will handle subsequent offline CPUs.
	 */
	rsp->gp_state = RCU_GP_ONOFF;
	rcu_for_each_leaf_node(rsp, rnp) {
		spin_lock(&rsp->ofl_lock);
		raw_spin_lock_irq_rcu_node(rnp);
		if (rnp->qsmaskinit == rnp->qsmaskinitnext &&
		    !rnp->wait_blkd_tasks) {
			/* Nothing to do on this leaf rcu_node structure. */
			raw_spin_unlock_irq_rcu_node(rnp);
			spin_unlock(&rsp->ofl_lock);
			continue;
		}

		/* Record old state, apply changes to ->qsmaskinit field. */
		oldmask = rnp->qsmaskinit;
		rnp->qsmaskinit = rnp->qsmaskinitnext;

		/* If zero-ness of ->qsmaskinit changed, propagate up tree. */
		if (!oldmask != !rnp->qsmaskinit) {
			if (!oldmask) { /* First online CPU for rcu_node. */
				if (!rnp->wait_blkd_tasks) /* Ever offline? */
					rcu_init_new_rnp(rnp);
			} else if (rcu_preempt_has_tasks(rnp)) {
				rnp->wait_blkd_tasks = true; /* blocked tasks */
			} else { /* Last offline CPU and can propagate. */
				rcu_cleanup_dead_rnp(rnp);
			}
		}

		/*
		 * If all waited-on tasks from prior grace period are
		 * done, and if all this rcu_node structure's CPUs are
		 * still offline, propagate up the rcu_node tree and
		 * clear ->wait_blkd_tasks.  Otherwise, if one of this
		 * rcu_node structure's CPUs has since come back online,
		 * simply clear ->wait_blkd_tasks.
		 */
		if (rnp->wait_blkd_tasks &&
		    (!rcu_preempt_has_tasks(rnp) || rnp->qsmaskinit)) {
			rnp->wait_blkd_tasks = false;
			if (!rnp->qsmaskinit)
				rcu_cleanup_dead_rnp(rnp);
		}

		raw_spin_unlock_irq_rcu_node(rnp);
		spin_unlock(&rsp->ofl_lock);
	}
	rcu_gp_slow(rsp, gp_preinit_delay); /* Races with CPU hotplug. */

	/*
	 * Set the quiescent-state-needed bits in all the rcu_node
	 * structures for all currently online CPUs in breadth-first order,
	 * starting from the root rcu_node structure, relying on the layout
	 * of the tree within the rsp->node[] array.  Note that other CPUs
	 * will access only the leaves of the hierarchy, thus seeing that no
	 * grace period is in progress, at least until the corresponding
	 * leaf node has been initialized.
	 *
	 * The grace period cannot complete until the initialization
	 * process finishes, because this kthread handles both.
	 */
	rsp->gp_state = RCU_GP_INIT;
	rcu_for_each_node_breadth_first(rsp, rnp) {
		rcu_gp_slow(rsp, gp_init_delay);
		raw_spin_lock_irqsave_rcu_node(rnp, flags);
		rdp = this_cpu_ptr(rsp->rda);
		rcu_preempt_check_blocked_tasks(rsp, rnp);
		rnp->qsmask = rnp->qsmaskinit;
		WRITE_ONCE(rnp->gp_seq, rsp->gp_seq);
		if (rnp == rdp->mynode)
			(void)__note_gp_changes(rsp, rnp, rdp);
		rcu_preempt_boost_start_gp(rnp);
		trace_rcu_grace_period_init(rsp->name, rnp->gp_seq,
					    rnp->level, rnp->grplo,
					    rnp->grphi, rnp->qsmask);
		/* Quiescent states for tasks on any now-offline CPUs. */
		mask = rnp->qsmask & ~rnp->qsmaskinitnext;
		rnp->rcu_gp_init_mask = mask;
		if ((mask || rnp->wait_blkd_tasks) && rcu_is_leaf_node(rnp))
			rcu_report_qs_rnp(mask, rsp, rnp, rnp->gp_seq, flags);
		else
			raw_spin_unlock_irq_rcu_node(rnp);
		cond_resched_tasks_rcu_qs();
		WRITE_ONCE(rsp->gp_activity, jiffies);
	}

	return true;
}

/*
 * Helper function for swait_event_idle_exclusive() wakeup at force-quiescent-state
 * time.
 */
static bool rcu_gp_fqs_check_wake(struct rcu_state *rsp, int *gfp)
{
	struct rcu_node *rnp = rcu_get_root(rsp);

	/* Someone like call_rcu() requested a force-quiescent-state scan. */
	*gfp = READ_ONCE(rsp->gp_flags);
	if (*gfp & RCU_GP_FLAG_FQS)
		return true;

	/* The current grace period has completed. */
	if (!READ_ONCE(rnp->qsmask) && !rcu_preempt_blocked_readers_cgp(rnp))
		return true;

	return false;
}

/*
 * Do one round of quiescent-state forcing.
 */
static void rcu_gp_fqs(struct rcu_state *rsp, bool first_time)
{
	struct rcu_node *rnp = rcu_get_root(rsp);

	WRITE_ONCE(rsp->gp_activity, jiffies);
	rsp->n_force_qs++;
	if (first_time) {
		/* Collect dyntick-idle snapshots. */
		force_qs_rnp(rsp, dyntick_save_progress_counter);
	} else {
		/* Handle dyntick-idle and offline CPUs. */
		force_qs_rnp(rsp, rcu_implicit_dynticks_qs);
	}
	/* Clear flag to prevent immediate re-entry. */
	if (READ_ONCE(rsp->gp_flags) & RCU_GP_FLAG_FQS) {
		raw_spin_lock_irq_rcu_node(rnp);
		WRITE_ONCE(rsp->gp_flags,
			   READ_ONCE(rsp->gp_flags) & ~RCU_GP_FLAG_FQS);
		raw_spin_unlock_irq_rcu_node(rnp);
	}
}

/*
 * Clean up after the old grace period.
 */
static void rcu_gp_cleanup(struct rcu_state *rsp)
{
	unsigned long gp_duration;
	bool needgp = false;
	unsigned long new_gp_seq;
	struct rcu_data *rdp;
	struct rcu_node *rnp = rcu_get_root(rsp);
	struct swait_queue_head *sq;

	WRITE_ONCE(rsp->gp_activity, jiffies);
	raw_spin_lock_irq_rcu_node(rnp);
	gp_duration = jiffies - rsp->gp_start;
	if (gp_duration > rsp->gp_max)
		rsp->gp_max = gp_duration;

	/*
	 * We know the grace period is complete, but to everyone else
	 * it appears to still be ongoing.  But it is also the case
	 * that to everyone else it looks like there is nothing that
	 * they can do to advance the grace period.  It is therefore
	 * safe for us to drop the lock in order to mark the grace
	 * period as completed in all of the rcu_node structures.
	 */
	raw_spin_unlock_irq_rcu_node(rnp);

	/*
	 * Propagate new ->gp_seq value to rcu_node structures so that
	 * other CPUs don't have to wait until the start of the next grace
	 * period to process their callbacks.  This also avoids some nasty
	 * RCU grace-period initialization races by forcing the end of
	 * the current grace period to be completely recorded in all of
	 * the rcu_node structures before the beginning of the next grace
	 * period is recorded in any of the rcu_node structures.
	 */
	new_gp_seq = rsp->gp_seq;
	rcu_seq_end(&new_gp_seq);
	rcu_for_each_node_breadth_first(rsp, rnp) {
		raw_spin_lock_irq_rcu_node(rnp);
		if (WARN_ON_ONCE(rcu_preempt_blocked_readers_cgp(rnp)))
			dump_blkd_tasks(rsp, rnp, 10);
		WARN_ON_ONCE(rnp->qsmask);
		WRITE_ONCE(rnp->gp_seq, new_gp_seq);
		rdp = this_cpu_ptr(rsp->rda);
		if (rnp == rdp->mynode)
			needgp = __note_gp_changes(rsp, rnp, rdp) || needgp;
		/* smp_mb() provided by prior unlock-lock pair. */
		needgp = rcu_future_gp_cleanup(rsp, rnp) || needgp;
		sq = rcu_nocb_gp_get(rnp);
		raw_spin_unlock_irq_rcu_node(rnp);
		rcu_nocb_gp_cleanup(sq);
		cond_resched_tasks_rcu_qs();
		WRITE_ONCE(rsp->gp_activity, jiffies);
		rcu_gp_slow(rsp, gp_cleanup_delay);
	}
	rnp = rcu_get_root(rsp);
	raw_spin_lock_irq_rcu_node(rnp); /* GP before rsp->gp_seq update. */

	/* Declare grace period done. */
	rcu_seq_end(&rsp->gp_seq);
	trace_rcu_grace_period(rsp->name, rsp->gp_seq, TPS("end"));
	rsp->gp_state = RCU_GP_IDLE;
	/* Check for GP requests since above loop. */
	rdp = this_cpu_ptr(rsp->rda);
	if (!needgp && ULONG_CMP_LT(rnp->gp_seq, rnp->gp_seq_needed)) {
		trace_rcu_this_gp(rnp, rdp, rnp->gp_seq_needed,
				  TPS("CleanupMore"));
		needgp = true;
	}
	/* Advance CBs to reduce false positives below. */
	if (!rcu_accelerate_cbs(rsp, rnp, rdp) && needgp) {
		WRITE_ONCE(rsp->gp_flags, RCU_GP_FLAG_INIT);
		rsp->gp_req_activity = jiffies;
		trace_rcu_grace_period(rsp->name, READ_ONCE(rsp->gp_seq),
				       TPS("newreq"));
	} else {
		WRITE_ONCE(rsp->gp_flags, rsp->gp_flags & RCU_GP_FLAG_INIT);
	}
	raw_spin_unlock_irq_rcu_node(rnp);
}

/*
 * Body of kthread that handles grace periods.
 */
static int __noreturn rcu_gp_kthread(void *arg)
{
	bool first_gp_fqs;
	int gf;
	unsigned long j;
	int ret;
	struct rcu_state *rsp = arg;
	struct rcu_node *rnp = rcu_get_root(rsp);

	rcu_bind_gp_kthread();
	for (;;) {

		/* Handle grace-period start. */
		for (;;) {
			trace_rcu_grace_period(rsp->name,
					       READ_ONCE(rsp->gp_seq),
					       TPS("reqwait"));
			rsp->gp_state = RCU_GP_WAIT_GPS;
			swait_event_idle_exclusive(rsp->gp_wq, READ_ONCE(rsp->gp_flags) &
						     RCU_GP_FLAG_INIT);
			rsp->gp_state = RCU_GP_DONE_GPS;
			/* Locking provides needed memory barrier. */
			if (rcu_gp_init(rsp))
				break;
			cond_resched_tasks_rcu_qs();
			WRITE_ONCE(rsp->gp_activity, jiffies);
			WARN_ON(signal_pending(current));
			trace_rcu_grace_period(rsp->name,
					       READ_ONCE(rsp->gp_seq),
					       TPS("reqwaitsig"));
		}

		/* Handle quiescent-state forcing. */
		first_gp_fqs = true;
		j = jiffies_till_first_fqs;
		ret = 0;
		for (;;) {
			if (!ret) {
				rsp->jiffies_force_qs = jiffies + j;
				WRITE_ONCE(rsp->jiffies_kick_kthreads,
					   jiffies + 3 * j);
			}
			trace_rcu_grace_period(rsp->name,
					       READ_ONCE(rsp->gp_seq),
					       TPS("fqswait"));
			rsp->gp_state = RCU_GP_WAIT_FQS;
			ret = swait_event_idle_timeout_exclusive(rsp->gp_wq,
					rcu_gp_fqs_check_wake(rsp, &gf), j);
			rsp->gp_state = RCU_GP_DOING_FQS;
			/* Locking provides needed memory barriers. */
			/* If grace period done, leave loop. */
			if (!READ_ONCE(rnp->qsmask) &&
			    !rcu_preempt_blocked_readers_cgp(rnp))
				break;
			/* If time for quiescent-state forcing, do it. */
			if (ULONG_CMP_GE(jiffies, rsp->jiffies_force_qs) ||
			    (gf & RCU_GP_FLAG_FQS)) {
				trace_rcu_grace_period(rsp->name,
						       READ_ONCE(rsp->gp_seq),
						       TPS("fqsstart"));
				rcu_gp_fqs(rsp, first_gp_fqs);
				first_gp_fqs = false;
				trace_rcu_grace_period(rsp->name,
						       READ_ONCE(rsp->gp_seq),
						       TPS("fqsend"));
				cond_resched_tasks_rcu_qs();
				WRITE_ONCE(rsp->gp_activity, jiffies);
				ret = 0; /* Force full wait till next FQS. */
				j = jiffies_till_next_fqs;
			} else {
				/* Deal with stray signal. */
				cond_resched_tasks_rcu_qs();
				WRITE_ONCE(rsp->gp_activity, jiffies);
				WARN_ON(signal_pending(current));
				trace_rcu_grace_period(rsp->name,
						       READ_ONCE(rsp->gp_seq),
						       TPS("fqswaitsig"));
				ret = 1; /* Keep old FQS timing. */
				j = jiffies;
				if (time_after(jiffies, rsp->jiffies_force_qs))
					j = 1;
				else
					j = rsp->jiffies_force_qs - j;
			}
		}

		/* Handle grace-period end. */
		rsp->gp_state = RCU_GP_CLEANUP;
		rcu_gp_cleanup(rsp);
		rsp->gp_state = RCU_GP_CLEANED;
	}
}

/*
 * Report a full set of quiescent states to the specified rcu_state data
 * structure.  Invoke rcu_gp_kthread_wake() to awaken the grace-period
 * kthread if another grace period is required.  Whether we wake
 * the grace-period kthread or it awakens itself for the next round
 * of quiescent-state forcing, that kthread will clean up after the
 * just-completed grace period.  Note that the caller must hold rnp->lock,
 * which is released before return.
 */
static void rcu_report_qs_rsp(struct rcu_state *rsp, unsigned long flags)
	__releases(rcu_get_root(rsp)->lock)
{
	raw_lockdep_assert_held_rcu_node(rcu_get_root(rsp));
	WARN_ON_ONCE(!rcu_gp_in_progress(rsp));
	WRITE_ONCE(rsp->gp_flags, READ_ONCE(rsp->gp_flags) | RCU_GP_FLAG_FQS);
	raw_spin_unlock_irqrestore_rcu_node(rcu_get_root(rsp), flags);
	rcu_gp_kthread_wake(rsp);
}

/*
 * Similar to rcu_report_qs_rdp(), for which it is a helper function.
 * Allows quiescent states for a group of CPUs to be reported at one go
 * to the specified rcu_node structure, though all the CPUs in the group
 * must be represented by the same rcu_node structure (which need not be a
 * leaf rcu_node structure, though it often will be).  The gps parameter
 * is the grace-period snapshot, which means that the quiescent states
 * are valid only if rnp->gp_seq is equal to gps.  That structure's lock
 * must be held upon entry, and it is released before return.
 *
 * As a special case, if mask is zero, the bit-already-cleared check is
 * disabled.  This allows propagating quiescent state due to resumed tasks
 * during grace-period initialization.
 */
static void
rcu_report_qs_rnp(unsigned long mask, struct rcu_state *rsp,
		  struct rcu_node *rnp, unsigned long gps, unsigned long flags)
	__releases(rnp->lock)
{
	unsigned long oldmask = 0;
	struct rcu_node *rnp_c;

	raw_lockdep_assert_held_rcu_node(rnp);

	/* Walk up the rcu_node hierarchy. */
	for (;;) {
		if ((!(rnp->qsmask & mask) && mask) || rnp->gp_seq != gps) {

			/*
			 * Our bit has already been cleared, or the
			 * relevant grace period is already over, so done.
			 */
			raw_spin_unlock_irqrestore_rcu_node(rnp, flags);
			return;
		}
		WARN_ON_ONCE(oldmask); /* Any child must be all zeroed! */
		WARN_ON_ONCE(!rcu_is_leaf_node(rnp) &&
			     rcu_preempt_blocked_readers_cgp(rnp));
		rnp->qsmask &= ~mask;
		trace_rcu_quiescent_state_report(rsp->name, rnp->gp_seq,
						 mask, rnp->qsmask, rnp->level,
						 rnp->grplo, rnp->grphi,
						 !!rnp->gp_tasks);
		if (rnp->qsmask != 0 || rcu_preempt_blocked_readers_cgp(rnp)) {

			/* Other bits still set at this level, so done. */
			raw_spin_unlock_irqrestore_rcu_node(rnp, flags);
			return;
		}
		rnp->completedqs = rnp->gp_seq;
		mask = rnp->grpmask;
		if (rnp->parent == NULL) {

			/* No more levels.  Exit loop holding root lock. */

			break;
		}
		raw_spin_unlock_irqrestore_rcu_node(rnp, flags);
		rnp_c = rnp;
		rnp = rnp->parent;
		raw_spin_lock_irqsave_rcu_node(rnp, flags);
		oldmask = rnp_c->qsmask;
	}

	/*
	 * Get here if we are the last CPU to pass through a quiescent
	 * state for this grace period.  Invoke rcu_report_qs_rsp()
	 * to clean up and start the next grace period if one is needed.
	 */
	rcu_report_qs_rsp(rsp, flags); /* releases rnp->lock. */
}

/*
 * Record a quiescent state for all tasks that were previously queued
 * on the specified rcu_node structure and that were blocking the current
 * RCU grace period.  The caller must hold the specified rnp->lock with
 * irqs disabled, and this lock is released upon return, but irqs remain
 * disabled.
 */
static void __maybe_unused
rcu_report_unblock_qs_rnp(struct rcu_state *rsp,
			  struct rcu_node *rnp, unsigned long flags)
	__releases(rnp->lock)
{
	unsigned long gps;
	unsigned long mask;
	struct rcu_node *rnp_p;

	raw_lockdep_assert_held_rcu_node(rnp);
	if (WARN_ON_ONCE(rcu_state_p == &rcu_sched_state) ||
	    WARN_ON_ONCE(rsp != rcu_state_p) ||
	    WARN_ON_ONCE(rcu_preempt_blocked_readers_cgp(rnp)) ||
	    rnp->qsmask != 0) {
		raw_spin_unlock_irqrestore_rcu_node(rnp, flags);
		return;  /* Still need more quiescent states! */
	}

	rnp->completedqs = rnp->gp_seq;
	rnp_p = rnp->parent;
	if (rnp_p == NULL) {
		/*
		 * Only one rcu_node structure in the tree, so don't
		 * try to report up to its nonexistent parent!
		 */
		rcu_report_qs_rsp(rsp, flags);
		return;
	}

	/* Report up the rest of the hierarchy, tracking current ->gp_seq. */
	gps = rnp->gp_seq;
	mask = rnp->grpmask;
	raw_spin_unlock_rcu_node(rnp);	/* irqs remain disabled. */
	raw_spin_lock_rcu_node(rnp_p);	/* irqs already disabled. */
	rcu_report_qs_rnp(mask, rsp, rnp_p, gps, flags);
}

/*
 * Record a quiescent state for the specified CPU to that CPU's rcu_data
 * structure.  This must be called from the specified CPU.
 */
static void
rcu_report_qs_rdp(int cpu, struct rcu_state *rsp, struct rcu_data *rdp)
{
	unsigned long flags;
	unsigned long mask;
	bool needwake;
	struct rcu_node *rnp;

	rnp = rdp->mynode;
	raw_spin_lock_irqsave_rcu_node(rnp, flags);
	if (rdp->cpu_no_qs.b.norm || rdp->gp_seq != rnp->gp_seq ||
	    rdp->gpwrap) {

		/*
		 * The grace period in which this quiescent state was
		 * recorded has ended, so don't report it upwards.
		 * We will instead need a new quiescent state that lies
		 * within the current grace period.
		 */
		rdp->cpu_no_qs.b.norm = true;	/* need qs for new gp. */
		rdp->rcu_qs_ctr_snap = __this_cpu_read(rcu_dynticks.rcu_qs_ctr);
		raw_spin_unlock_irqrestore_rcu_node(rnp, flags);
		return;
	}
	mask = rdp->grpmask;
	if ((rnp->qsmask & mask) == 0) {
		raw_spin_unlock_irqrestore_rcu_node(rnp, flags);
	} else {
		rdp->core_needs_qs = false;

		/*
		 * This GP can't end until cpu checks in, so all of our
		 * callbacks can be processed during the next GP.
		 */
		needwake = rcu_accelerate_cbs(rsp, rnp, rdp);

		rcu_report_qs_rnp(mask, rsp, rnp, rnp->gp_seq, flags);
		/* ^^^ Released rnp->lock */
		if (needwake)
			rcu_gp_kthread_wake(rsp);
	}
}

/*
 * Check to see if there is a new grace period of which this CPU
 * is not yet aware, and if so, set up local rcu_data state for it.
 * Otherwise, see if this CPU has just passed through its first
 * quiescent state for this grace period, and record that fact if so.
 */
static void
rcu_check_quiescent_state(struct rcu_state *rsp, struct rcu_data *rdp)
{
	/* Check for grace-period ends and beginnings. */
	note_gp_changes(rsp, rdp);

	/*
	 * Does this CPU still need to do its part for current grace period?
	 * If no, return and let the other CPUs do their part as well.
	 */
	if (!rdp->core_needs_qs)
		return;

	/*
	 * Was there a quiescent state since the beginning of the grace
	 * period? If no, then exit and wait for the next call.
	 */
	if (rdp->cpu_no_qs.b.norm)
		return;

	/*
	 * Tell RCU we are done (but rcu_report_qs_rdp() will be the
	 * judge of that).
	 */
	rcu_report_qs_rdp(rdp->cpu, rsp, rdp);
}

/*
 * Trace the fact that this CPU is going offline.
 */
static void rcu_cleanup_dying_cpu(struct rcu_state *rsp)
{
	RCU_TRACE(bool blkd;)
	RCU_TRACE(struct rcu_data *rdp = this_cpu_ptr(rsp->rda);)
	RCU_TRACE(struct rcu_node *rnp = rdp->mynode;)

	if (!IS_ENABLED(CONFIG_HOTPLUG_CPU))
		return;

	RCU_TRACE(blkd = !!(rnp->qsmask & rdp->grpmask);)
	trace_rcu_grace_period(rsp->name, rnp->gp_seq,
			       blkd ? TPS("cpuofl") : TPS("cpuofl-bgp"));
}

/*
 * All CPUs for the specified rcu_node structure have gone offline,
 * and all tasks that were preempted within an RCU read-side critical
 * section while running on one of those CPUs have since exited their RCU
 * read-side critical section.  Some other CPU is reporting this fact with
 * the specified rcu_node structure's ->lock held and interrupts disabled.
 * This function therefore goes up the tree of rcu_node structures,
 * clearing the corresponding bits in the ->qsmaskinit fields.  Note that
 * the leaf rcu_node structure's ->qsmaskinit field has already been
 * updated.
 *
 * This function does check that the specified rcu_node structure has
 * all CPUs offline and no blocked tasks, so it is OK to invoke it
 * prematurely.  That said, invoking it after the fact will cost you
 * a needless lock acquisition.  So once it has done its work, don't
 * invoke it again.
 */
static void rcu_cleanup_dead_rnp(struct rcu_node *rnp_leaf)
{
	long mask;
	struct rcu_node *rnp = rnp_leaf;

	raw_lockdep_assert_held_rcu_node(rnp_leaf);
	if (!IS_ENABLED(CONFIG_HOTPLUG_CPU) ||
	    WARN_ON_ONCE(rnp_leaf->qsmaskinit) ||
	    WARN_ON_ONCE(rcu_preempt_has_tasks(rnp_leaf)))
		return;
	for (;;) {
		mask = rnp->grpmask;
		rnp = rnp->parent;
		if (!rnp)
			break;
		raw_spin_lock_rcu_node(rnp); /* irqs already disabled. */
		rnp->qsmaskinit &= ~mask;
		/* Between grace periods, so better already be zero! */
		WARN_ON_ONCE(rnp->qsmask);
		if (rnp->qsmaskinit) {
			raw_spin_unlock_rcu_node(rnp);
			/* irqs remain disabled. */
			return;
		}
		raw_spin_unlock_rcu_node(rnp); /* irqs remain disabled. */
	}
}

/*
 * The CPU has been completely removed, and some other CPU is reporting
 * this fact from process context.  Do the remainder of the cleanup.
 * There can only be one CPU hotplug operation at a time, so no need for
 * explicit locking.
 */
static void rcu_cleanup_dead_cpu(int cpu, struct rcu_state *rsp)
{
	struct rcu_data *rdp = per_cpu_ptr(rsp->rda, cpu);
	struct rcu_node *rnp = rdp->mynode;  /* Outgoing CPU's rdp & rnp. */

	if (!IS_ENABLED(CONFIG_HOTPLUG_CPU))
		return;

	/* Adjust any no-longer-needed kthreads. */
	rcu_boost_kthread_setaffinity(rnp, -1);
}

/*
 * Invoke any RCU callbacks that have made it to the end of their grace
 * period.  Thottle as specified by rdp->blimit.
 */
static void rcu_do_batch(struct rcu_state *rsp, struct rcu_data *rdp)
{
	unsigned long flags;
	struct rcu_head *rhp;
	struct rcu_cblist rcl = RCU_CBLIST_INITIALIZER(rcl);
	long bl, count;

	/* If no callbacks are ready, just return. */
	if (!rcu_segcblist_ready_cbs(&rdp->cblist)) {
		trace_rcu_batch_start(rsp->name,
				      rcu_segcblist_n_lazy_cbs(&rdp->cblist),
				      rcu_segcblist_n_cbs(&rdp->cblist), 0);
		trace_rcu_batch_end(rsp->name, 0,
				    !rcu_segcblist_empty(&rdp->cblist),
				    need_resched(), is_idle_task(current),
				    rcu_is_callbacks_kthread());
		return;
	}

	/*
	 * Extract the list of ready callbacks, disabling to prevent
	 * races with call_rcu() from interrupt handlers.  Leave the
	 * callback counts, as rcu_barrier() needs to be conservative.
	 */
	local_irq_save(flags);
	WARN_ON_ONCE(cpu_is_offline(smp_processor_id()));
	bl = rdp->blimit;
	trace_rcu_batch_start(rsp->name, rcu_segcblist_n_lazy_cbs(&rdp->cblist),
			      rcu_segcblist_n_cbs(&rdp->cblist), bl);
	rcu_segcblist_extract_done_cbs(&rdp->cblist, &rcl);
	local_irq_restore(flags);

	/* Invoke callbacks. */
	rhp = rcu_cblist_dequeue(&rcl);
	for (; rhp; rhp = rcu_cblist_dequeue(&rcl)) {
		debug_rcu_head_unqueue(rhp);
		if (__rcu_reclaim(rsp->name, rhp))
			rcu_cblist_dequeued_lazy(&rcl);
		/*
		 * Stop only if limit reached and CPU has something to do.
		 * Note: The rcl structure counts down from zero.
		 */
		if (-rcl.len >= bl &&
		    (need_resched() ||
		     (!is_idle_task(current) && !rcu_is_callbacks_kthread())))
			break;
	}

	local_irq_save(flags);
	count = -rcl.len;
	trace_rcu_batch_end(rsp->name, count, !!rcl.head, need_resched(),
			    is_idle_task(current), rcu_is_callbacks_kthread());

	/* Update counts and requeue any remaining callbacks. */
	rcu_segcblist_insert_done_cbs(&rdp->cblist, &rcl);
	smp_mb(); /* List handling before counting for rcu_barrier(). */
	rcu_segcblist_insert_count(&rdp->cblist, &rcl);

	/* Reinstate batch limit if we have worked down the excess. */
	count = rcu_segcblist_n_cbs(&rdp->cblist);
	if (rdp->blimit == LONG_MAX && count <= qlowmark)
		rdp->blimit = blimit;

	/* Reset ->qlen_last_fqs_check trigger if enough CBs have drained. */
	if (count == 0 && rdp->qlen_last_fqs_check != 0) {
		rdp->qlen_last_fqs_check = 0;
		rdp->n_force_qs_snap = rsp->n_force_qs;
	} else if (count < rdp->qlen_last_fqs_check - qhimark)
		rdp->qlen_last_fqs_check = count;

	/*
	 * The following usually indicates a double call_rcu().  To track
	 * this down, try building with CONFIG_DEBUG_OBJECTS_RCU_HEAD=y.
	 */
	WARN_ON_ONCE(rcu_segcblist_empty(&rdp->cblist) != (count == 0));

	local_irq_restore(flags);

	/* Re-invoke RCU core processing if there are callbacks remaining. */
	if (rcu_segcblist_ready_cbs(&rdp->cblist))
		invoke_rcu_core();
}

/*
 * Check to see if this CPU is in a non-context-switch quiescent state
 * (user mode or idle loop for rcu, non-softirq execution for rcu_bh).
 * Also schedule RCU core processing.
 *
 * This function must be called from hardirq context.  It is normally
 * invoked from the scheduling-clock interrupt.
 */
void rcu_check_callbacks(int user)
{
	trace_rcu_utilization(TPS("Start scheduler-tick"));
	increment_cpu_stall_ticks();
	if (user || rcu_is_cpu_rrupt_from_idle()) {

		/*
		 * Get here if this CPU took its interrupt from user
		 * mode or from the idle loop, and if this is not a
		 * nested interrupt.  In this case, the CPU is in
		 * a quiescent state, so note it.
		 *
		 * No memory barrier is required here because both
		 * rcu_sched_qs() and rcu_bh_qs() reference only CPU-local
		 * variables that other CPUs neither access nor modify,
		 * at least not while the corresponding CPU is online.
		 */

		rcu_sched_qs();
		rcu_bh_qs();
		rcu_note_voluntary_context_switch(current);

	} else if (!in_softirq()) {

		/*
		 * Get here if this CPU did not take its interrupt from
		 * softirq, in other words, if it is not interrupting
		 * a rcu_bh read-side critical section.  This is an _bh
		 * critical section, so note it.
		 */

		rcu_bh_qs();
	}
	rcu_preempt_check_callbacks();
	/* The load-acquire pairs with the store-release setting to true. */
	if (smp_load_acquire(this_cpu_ptr(&rcu_dynticks.rcu_urgent_qs))) {
		/* Idle and userspace execution already are quiescent states. */
		if (!rcu_is_cpu_rrupt_from_idle() && !user) {
			set_tsk_need_resched(current);
			set_preempt_need_resched();
		}
		__this_cpu_write(rcu_dynticks.rcu_urgent_qs, false);
	}
	if (rcu_pending())
		invoke_rcu_core();

	trace_rcu_utilization(TPS("End scheduler-tick"));
}

/*
 * Scan the leaf rcu_node structures, processing dyntick state for any that
 * have not yet encountered a quiescent state, using the function specified.
 * Also initiate boosting for any threads blocked on the root rcu_node.
 *
 * The caller must have suppressed start of new grace periods.
 */
static void force_qs_rnp(struct rcu_state *rsp, int (*f)(struct rcu_data *rsp))
{
	int cpu;
	unsigned long flags;
	unsigned long mask;
	struct rcu_node *rnp;

	rcu_for_each_leaf_node(rsp, rnp) {
		cond_resched_tasks_rcu_qs();
		mask = 0;
		raw_spin_lock_irqsave_rcu_node(rnp, flags);
		if (rnp->qsmask == 0) {
			if (rcu_state_p == &rcu_sched_state ||
			    rsp != rcu_state_p ||
			    rcu_preempt_blocked_readers_cgp(rnp)) {
				/*
				 * No point in scanning bits because they
				 * are all zero.  But we might need to
				 * priority-boost blocked readers.
				 */
				rcu_initiate_boost(rnp, flags);
				/* rcu_initiate_boost() releases rnp->lock */
				continue;
			}
			raw_spin_unlock_irqrestore_rcu_node(rnp, flags);
			continue;
		}
		for_each_leaf_node_possible_cpu(rnp, cpu) {
			unsigned long bit = leaf_node_cpu_bit(rnp, cpu);
			if ((rnp->qsmask & bit) != 0) {
				if (f(per_cpu_ptr(rsp->rda, cpu)))
					mask |= bit;
			}
		}
		if (mask != 0) {
			/* Idle/offline CPUs, report (releases rnp->lock). */
			rcu_report_qs_rnp(mask, rsp, rnp, rnp->gp_seq, flags);
		} else {
			/* Nothing to do here, so just drop the lock. */
			raw_spin_unlock_irqrestore_rcu_node(rnp, flags);
		}
	}
}

/*
 * Force quiescent states on reluctant CPUs, and also detect which
 * CPUs are in dyntick-idle mode.
 */
static void force_quiescent_state(struct rcu_state *rsp)
{
	unsigned long flags;
	bool ret;
	struct rcu_node *rnp;
	struct rcu_node *rnp_old = NULL;

	/* Funnel through hierarchy to reduce memory contention. */
	rnp = __this_cpu_read(rsp->rda->mynode);
	for (; rnp != NULL; rnp = rnp->parent) {
		ret = (READ_ONCE(rsp->gp_flags) & RCU_GP_FLAG_FQS) ||
		      !raw_spin_trylock(&rnp->fqslock);
		if (rnp_old != NULL)
			raw_spin_unlock(&rnp_old->fqslock);
		if (ret)
			return;
		rnp_old = rnp;
	}
	/* rnp_old == rcu_get_root(rsp), rnp == NULL. */

	/* Reached the root of the rcu_node tree, acquire lock. */
	raw_spin_lock_irqsave_rcu_node(rnp_old, flags);
	raw_spin_unlock(&rnp_old->fqslock);
	if (READ_ONCE(rsp->gp_flags) & RCU_GP_FLAG_FQS) {
		raw_spin_unlock_irqrestore_rcu_node(rnp_old, flags);
		return;  /* Someone beat us to it. */
	}
	WRITE_ONCE(rsp->gp_flags, READ_ONCE(rsp->gp_flags) | RCU_GP_FLAG_FQS);
	raw_spin_unlock_irqrestore_rcu_node(rnp_old, flags);
	rcu_gp_kthread_wake(rsp);
}

/*
 * This function checks for grace-period requests that fail to motivate
 * RCU to come out of its idle mode.
 */
static void
rcu_check_gp_start_stall(struct rcu_state *rsp, struct rcu_node *rnp,
			 struct rcu_data *rdp)
{
	const unsigned long gpssdelay = rcu_jiffies_till_stall_check() * HZ;
	unsigned long flags;
	unsigned long j;
	struct rcu_node *rnp_root = rcu_get_root(rsp);
	static atomic_t warned = ATOMIC_INIT(0);

	if (!IS_ENABLED(CONFIG_PROVE_RCU) || rcu_gp_in_progress(rsp) ||
	    ULONG_CMP_GE(rnp_root->gp_seq, rnp_root->gp_seq_needed))
		return;
	j = jiffies; /* Expensive access, and in common case don't get here. */
	if (time_before(j, READ_ONCE(rsp->gp_req_activity) + gpssdelay) ||
	    time_before(j, READ_ONCE(rsp->gp_activity) + gpssdelay) ||
	    atomic_read(&warned))
		return;

	raw_spin_lock_irqsave_rcu_node(rnp, flags);
	j = jiffies;
	if (rcu_gp_in_progress(rsp) ||
	    ULONG_CMP_GE(rnp_root->gp_seq, rnp_root->gp_seq_needed) ||
	    time_before(j, READ_ONCE(rsp->gp_req_activity) + gpssdelay) ||
	    time_before(j, READ_ONCE(rsp->gp_activity) + gpssdelay) ||
	    atomic_read(&warned)) {
		raw_spin_unlock_irqrestore_rcu_node(rnp, flags);
		return;
	}
	/* Hold onto the leaf lock to make others see warned==1. */

	if (rnp_root != rnp)
		raw_spin_lock_rcu_node(rnp_root); /* irqs already disabled. */
	j = jiffies;
	if (rcu_gp_in_progress(rsp) ||
	    ULONG_CMP_GE(rnp_root->gp_seq, rnp_root->gp_seq_needed) ||
	    time_before(j, rsp->gp_req_activity + gpssdelay) ||
	    time_before(j, rsp->gp_activity + gpssdelay) ||
	    atomic_xchg(&warned, 1)) {
		raw_spin_unlock_rcu_node(rnp_root); /* irqs remain disabled. */
		raw_spin_unlock_irqrestore_rcu_node(rnp, flags);
		return;
	}
	pr_alert("%s: g%ld->%ld gar:%lu ga:%lu f%#x gs:%d %s->state:%#lx\n",
		 __func__, (long)READ_ONCE(rsp->gp_seq),
		 (long)READ_ONCE(rnp_root->gp_seq_needed),
		 j - rsp->gp_req_activity, j - rsp->gp_activity,
		 rsp->gp_flags, rsp->gp_state, rsp->name,
		 rsp->gp_kthread ? rsp->gp_kthread->state : 0x1ffffL);
	WARN_ON(1);
	if (rnp_root != rnp)
		raw_spin_unlock_rcu_node(rnp_root);
	raw_spin_unlock_irqrestore_rcu_node(rnp, flags);
}

/*
 * This does the RCU core processing work for the specified rcu_state
 * and rcu_data structures.  This may be called only from the CPU to
 * whom the rdp belongs.
 */
static void
__rcu_process_callbacks(struct rcu_state *rsp)
{
	unsigned long flags;
	struct rcu_data *rdp = raw_cpu_ptr(rsp->rda);
	struct rcu_node *rnp = rdp->mynode;

	WARN_ON_ONCE(!rdp->beenonline);

	/* Update RCU state based on any recent quiescent states. */
	rcu_check_quiescent_state(rsp, rdp);

	/* No grace period and unregistered callbacks? */
	if (!rcu_gp_in_progress(rsp) &&
	    rcu_segcblist_is_enabled(&rdp->cblist)) {
		local_irq_save(flags);
		if (!rcu_segcblist_restempty(&rdp->cblist, RCU_NEXT_READY_TAIL))
			rcu_accelerate_cbs_unlocked(rsp, rnp, rdp);
		local_irq_restore(flags);
	}

	rcu_check_gp_start_stall(rsp, rnp, rdp);

	/* If there are callbacks ready, invoke them. */
	if (rcu_segcblist_ready_cbs(&rdp->cblist))
		invoke_rcu_callbacks(rsp, rdp);

	/* Do any needed deferred wakeups of rcuo kthreads. */
	do_nocb_deferred_wakeup(rdp);
}

/*
 * Do RCU core processing for the current CPU.
 */
static __latent_entropy void rcu_process_callbacks(void)
{
	struct rcu_state *rsp;

	if (cpu_is_offline(smp_processor_id()))
		return;
	for_each_rcu_flavor(rsp)
		__rcu_process_callbacks(rsp);
}

static DEFINE_PER_CPU(struct task_struct *, rcu_cpu_kthread_task);
/*
 * Schedule RCU callback invocation.  If the specified type of RCU
 * does not support RCU priority boosting, just do a direct call,
 * otherwise wake up the per-CPU kernel kthread.  Note that because we
 * are running on the current CPU with softirqs disabled, the
 * rcu_cpu_kthread_task cannot disappear out from under us.
 */
static void invoke_rcu_callbacks(struct rcu_state *rsp, struct rcu_data *rdp)
{
	if (unlikely(!READ_ONCE(rcu_scheduler_fully_active)))
		return;
	rcu_do_batch(rsp, rdp);
<<<<<<< HEAD
}

static void rcu_wake_cond(struct task_struct *t, int status)
{
	/*
	 * If the thread is yielding, only wake it when this
	 * is invoked from idle
	 */
	if (t && (status != RCU_KTHREAD_YIELDING || is_idle_task(current)))
		wake_up_process(t);
}

=======
}

static void rcu_wake_cond(struct task_struct *t, int status)
{
	/*
	 * If the thread is yielding, only wake it when this
	 * is invoked from idle
	 */
	if (t && (status != RCU_KTHREAD_YIELDING || is_idle_task(current)))
		wake_up_process(t);
}

>>>>>>> 5591021e
/*
 * Wake up this CPU's rcuc kthread to do RCU core processing.
 */
static void invoke_rcu_core(void)
{
	unsigned long flags;
	struct task_struct *t;

	if (!cpu_online(smp_processor_id()))
		return;
	local_irq_save(flags);
	__this_cpu_write(rcu_cpu_has_work, 1);
	t = __this_cpu_read(rcu_cpu_kthread_task);
	if (t != NULL && current != t)
		rcu_wake_cond(t, __this_cpu_read(rcu_cpu_kthread_status));
	local_irq_restore(flags);
}

static void rcu_cpu_kthread_park(unsigned int cpu)
{
	per_cpu(rcu_cpu_kthread_status, cpu) = RCU_KTHREAD_OFFCPU;
}

static int rcu_cpu_kthread_should_run(unsigned int cpu)
{
	return __this_cpu_read(rcu_cpu_has_work);
}

/*
 * Per-CPU kernel thread that invokes RCU callbacks.  This replaces the
 * RCU softirq used in flavors and configurations of RCU that do not
 * support RCU priority boosting.
 */
static void rcu_cpu_kthread(unsigned int cpu)
{
	unsigned int *statusp = this_cpu_ptr(&rcu_cpu_kthread_status);
	char work, *workp = this_cpu_ptr(&rcu_cpu_has_work);
	int spincnt;

	for (spincnt = 0; spincnt < 10; spincnt++) {
		trace_rcu_utilization(TPS("Start CPU kthread@rcu_wait"));
		local_bh_disable();
		*statusp = RCU_KTHREAD_RUNNING;
		this_cpu_inc(rcu_cpu_kthread_loops);
		local_irq_disable();
		work = *workp;
		*workp = 0;
		local_irq_enable();
		if (work)
			rcu_process_callbacks();
		local_bh_enable();
		if (*workp == 0) {
			trace_rcu_utilization(TPS("End CPU kthread@rcu_wait"));
			*statusp = RCU_KTHREAD_WAITING;
			return;
		}
	}
	*statusp = RCU_KTHREAD_YIELDING;
	trace_rcu_utilization(TPS("Start CPU kthread@rcu_yield"));
	schedule_timeout_interruptible(2);
	trace_rcu_utilization(TPS("End CPU kthread@rcu_yield"));
	*statusp = RCU_KTHREAD_WAITING;
}

static struct smp_hotplug_thread rcu_cpu_thread_spec = {
	.store			= &rcu_cpu_kthread_task,
	.thread_should_run	= rcu_cpu_kthread_should_run,
	.thread_fn		= rcu_cpu_kthread,
	.thread_comm		= "rcuc/%u",
	.setup			= rcu_cpu_kthread_setup,
	.park			= rcu_cpu_kthread_park,
};

/*
 * Spawn per-CPU RCU core processing kthreads.
 */
static int __init rcu_spawn_core_kthreads(void)
{
	int cpu;

	for_each_possible_cpu(cpu)
		per_cpu(rcu_cpu_has_work, cpu) = 0;
	BUG_ON(smpboot_register_percpu_thread(&rcu_cpu_thread_spec));
	return 0;
}
early_initcall(rcu_spawn_core_kthreads);

/*
 * Handle any core-RCU processing required by a call_rcu() invocation.
 */
static void __call_rcu_core(struct rcu_state *rsp, struct rcu_data *rdp,
			    struct rcu_head *head, unsigned long flags)
{
	/*
	 * If called from an extended quiescent state, invoke the RCU
	 * core in order to force a re-evaluation of RCU's idleness.
	 */
	if (!rcu_is_watching())
		invoke_rcu_core();

	/* If interrupts were disabled or CPU offline, don't invoke RCU core. */
	if (irqs_disabled_flags(flags) || cpu_is_offline(smp_processor_id()))
		return;

	/*
	 * Force the grace period if too many callbacks or too long waiting.
	 * Enforce hysteresis, and don't invoke force_quiescent_state()
	 * if some other CPU has recently done so.  Also, don't bother
	 * invoking force_quiescent_state() if the newly enqueued callback
	 * is the only one waiting for a grace period to complete.
	 */
	if (unlikely(rcu_segcblist_n_cbs(&rdp->cblist) >
		     rdp->qlen_last_fqs_check + qhimark)) {

		/* Are we ignoring a completed grace period? */
		note_gp_changes(rsp, rdp);

		/* Start a new grace period if one not already started. */
		if (!rcu_gp_in_progress(rsp)) {
			rcu_accelerate_cbs_unlocked(rsp, rdp->mynode, rdp);
		} else {
			/* Give the grace period a kick. */
			rdp->blimit = LONG_MAX;
			if (rsp->n_force_qs == rdp->n_force_qs_snap &&
			    rcu_segcblist_first_pend_cb(&rdp->cblist) != head)
				force_quiescent_state(rsp);
			rdp->n_force_qs_snap = rsp->n_force_qs;
			rdp->qlen_last_fqs_check = rcu_segcblist_n_cbs(&rdp->cblist);
		}
	}
}

/*
 * RCU callback function to leak a callback.
 */
static void rcu_leak_callback(struct rcu_head *rhp)
{
}

/*
 * Helper function for call_rcu() and friends.  The cpu argument will
 * normally be -1, indicating "currently running CPU".  It may specify
 * a CPU only if that CPU is a no-CBs CPU.  Currently, only _rcu_barrier()
 * is expected to specify a CPU.
 */
static void
__call_rcu(struct rcu_head *head, rcu_callback_t func,
	   struct rcu_state *rsp, int cpu, bool lazy)
{
	unsigned long flags;
	struct rcu_data *rdp;

	/* Misaligned rcu_head! */
	WARN_ON_ONCE((unsigned long)head & (sizeof(void *) - 1));

	if (debug_rcu_head_queue(head)) {
		/*
		 * Probable double call_rcu(), so leak the callback.
		 * Use rcu:rcu_callback trace event to find the previous
		 * time callback was passed to __call_rcu().
		 */
		WARN_ONCE(1, "__call_rcu(): Double-freed CB %p->%pF()!!!\n",
			  head, head->func);
		WRITE_ONCE(head->func, rcu_leak_callback);
		return;
	}
	head->func = func;
	head->next = NULL;
	local_irq_save(flags);
	rdp = this_cpu_ptr(rsp->rda);

	/* Add the callback to our list. */
	if (unlikely(!rcu_segcblist_is_enabled(&rdp->cblist)) || cpu != -1) {
		int offline;

		if (cpu != -1)
			rdp = per_cpu_ptr(rsp->rda, cpu);
		if (likely(rdp->mynode)) {
			/* Post-boot, so this should be for a no-CBs CPU. */
			offline = !__call_rcu_nocb(rdp, head, lazy, flags);
			WARN_ON_ONCE(offline);
			/* Offline CPU, _call_rcu() illegal, leak callback.  */
			local_irq_restore(flags);
			return;
		}
		/*
		 * Very early boot, before rcu_init().  Initialize if needed
		 * and then drop through to queue the callback.
		 */
		BUG_ON(cpu != -1);
		WARN_ON_ONCE(!rcu_is_watching());
		if (rcu_segcblist_empty(&rdp->cblist))
			rcu_segcblist_init(&rdp->cblist);
	}
	rcu_segcblist_enqueue(&rdp->cblist, head, lazy);
	if (!lazy)
		rcu_idle_count_callbacks_posted();

	if (__is_kfree_rcu_offset((unsigned long)func))
		trace_rcu_kfree_callback(rsp->name, head, (unsigned long)func,
					 rcu_segcblist_n_lazy_cbs(&rdp->cblist),
					 rcu_segcblist_n_cbs(&rdp->cblist));
	else
		trace_rcu_callback(rsp->name, head,
				   rcu_segcblist_n_lazy_cbs(&rdp->cblist),
				   rcu_segcblist_n_cbs(&rdp->cblist));

	/* Go handle any RCU core processing required. */
	__call_rcu_core(rsp, rdp, head, flags);
	local_irq_restore(flags);
}

/**
 * call_rcu_sched() - Queue an RCU for invocation after sched grace period.
 * @head: structure to be used for queueing the RCU updates.
 * @func: actual callback function to be invoked after the grace period
 *
 * The callback function will be invoked some time after a full grace
 * period elapses, in other words after all currently executing RCU
 * read-side critical sections have completed. call_rcu_sched() assumes
 * that the read-side critical sections end on enabling of preemption
 * or on voluntary preemption.
 * RCU read-side critical sections are delimited by:
 *
 * - rcu_read_lock_sched() and rcu_read_unlock_sched(), OR
 * - anything that disables preemption.
 *
 *  These may be nested.
 *
 * See the description of call_rcu() for more detailed information on
 * memory ordering guarantees.
 */
void call_rcu_sched(struct rcu_head *head, rcu_callback_t func)
{
	__call_rcu(head, func, &rcu_sched_state, -1, 0);
}
EXPORT_SYMBOL_GPL(call_rcu_sched);

#ifndef CONFIG_PREEMPT_RT_FULL
/**
 * call_rcu_bh() - Queue an RCU for invocation after a quicker grace period.
 * @head: structure to be used for queueing the RCU updates.
 * @func: actual callback function to be invoked after the grace period
 *
 * The callback function will be invoked some time after a full grace
 * period elapses, in other words after all currently executing RCU
 * read-side critical sections have completed. call_rcu_bh() assumes
 * that the read-side critical sections end on completion of a softirq
 * handler. This means that read-side critical sections in process
 * context must not be interrupted by softirqs. This interface is to be
 * used when most of the read-side critical sections are in softirq context.
 * RCU read-side critical sections are delimited by:
 *
 * - rcu_read_lock() and  rcu_read_unlock(), if in interrupt context, OR
 * - rcu_read_lock_bh() and rcu_read_unlock_bh(), if in process context.
 *
 * These may be nested.
 *
 * See the description of call_rcu() for more detailed information on
 * memory ordering guarantees.
 */
void call_rcu_bh(struct rcu_head *head, rcu_callback_t func)
{
	__call_rcu(head, func, &rcu_bh_state, -1, 0);
}
EXPORT_SYMBOL_GPL(call_rcu_bh);
#endif

/*
 * Queue an RCU callback for lazy invocation after a grace period.
 * This will likely be later named something like "call_rcu_lazy()",
 * but this change will require some way of tagging the lazy RCU
 * callbacks in the list of pending callbacks. Until then, this
 * function may only be called from __kfree_rcu().
 */
void kfree_call_rcu(struct rcu_head *head,
		    rcu_callback_t func)
{
	__call_rcu(head, func, rcu_state_p, -1, 1);
}
EXPORT_SYMBOL_GPL(kfree_call_rcu);

/*
 * Because a context switch is a grace period for RCU-sched and RCU-bh,
 * any blocking grace-period wait automatically implies a grace period
 * if there is only one CPU online at any point time during execution
 * of either synchronize_sched() or synchronize_rcu_bh().  It is OK to
 * occasionally incorrectly indicate that there are multiple CPUs online
 * when there was in fact only one the whole time, as this just adds
 * some overhead: RCU still operates correctly.
 */
static int rcu_blocking_is_gp(void)
{
	int ret;

	might_sleep();  /* Check for RCU read-side critical section. */
	preempt_disable();
	ret = num_online_cpus() <= 1;
	preempt_enable();
	return ret;
}

/**
 * synchronize_sched - wait until an rcu-sched grace period has elapsed.
 *
 * Control will return to the caller some time after a full rcu-sched
 * grace period has elapsed, in other words after all currently executing
 * rcu-sched read-side critical sections have completed.   These read-side
 * critical sections are delimited by rcu_read_lock_sched() and
 * rcu_read_unlock_sched(), and may be nested.  Note that preempt_disable(),
 * local_irq_disable(), and so on may be used in place of
 * rcu_read_lock_sched().
 *
 * This means that all preempt_disable code sequences, including NMI and
 * non-threaded hardware-interrupt handlers, in progress on entry will
 * have completed before this primitive returns.  However, this does not
 * guarantee that softirq handlers will have completed, since in some
 * kernels, these handlers can run in process context, and can block.
 *
 * Note that this guarantee implies further memory-ordering guarantees.
 * On systems with more than one CPU, when synchronize_sched() returns,
 * each CPU is guaranteed to have executed a full memory barrier since the
 * end of its last RCU-sched read-side critical section whose beginning
 * preceded the call to synchronize_sched().  In addition, each CPU having
 * an RCU read-side critical section that extends beyond the return from
 * synchronize_sched() is guaranteed to have executed a full memory barrier
 * after the beginning of synchronize_sched() and before the beginning of
 * that RCU read-side critical section.  Note that these guarantees include
 * CPUs that are offline, idle, or executing in user mode, as well as CPUs
 * that are executing in the kernel.
 *
 * Furthermore, if CPU A invoked synchronize_sched(), which returned
 * to its caller on CPU B, then both CPU A and CPU B are guaranteed
 * to have executed a full memory barrier during the execution of
 * synchronize_sched() -- even if CPU A and CPU B are the same CPU (but
 * again only if the system has more than one CPU).
 */
void synchronize_sched(void)
{
	RCU_LOCKDEP_WARN(lock_is_held(&rcu_bh_lock_map) ||
			 lock_is_held(&rcu_lock_map) ||
			 lock_is_held(&rcu_sched_lock_map),
			 "Illegal synchronize_sched() in RCU-sched read-side critical section");
	if (rcu_blocking_is_gp())
		return;
	if (rcu_gp_is_expedited())
		synchronize_sched_expedited();
	else
		wait_rcu_gp(call_rcu_sched);
}
EXPORT_SYMBOL_GPL(synchronize_sched);

#ifndef CONFIG_PREEMPT_RT_FULL
/**
 * synchronize_rcu_bh - wait until an rcu_bh grace period has elapsed.
 *
 * Control will return to the caller some time after a full rcu_bh grace
 * period has elapsed, in other words after all currently executing rcu_bh
 * read-side critical sections have completed.  RCU read-side critical
 * sections are delimited by rcu_read_lock_bh() and rcu_read_unlock_bh(),
 * and may be nested.
 *
 * See the description of synchronize_sched() for more detailed information
 * on memory ordering guarantees.
 */
void synchronize_rcu_bh(void)
{
	RCU_LOCKDEP_WARN(lock_is_held(&rcu_bh_lock_map) ||
			 lock_is_held(&rcu_lock_map) ||
			 lock_is_held(&rcu_sched_lock_map),
			 "Illegal synchronize_rcu_bh() in RCU-bh read-side critical section");
	if (rcu_blocking_is_gp())
		return;
	if (rcu_gp_is_expedited())
		synchronize_rcu_bh_expedited();
	else
		wait_rcu_gp(call_rcu_bh);
}
EXPORT_SYMBOL_GPL(synchronize_rcu_bh);
#endif

/**
 * get_state_synchronize_rcu - Snapshot current RCU state
 *
 * Returns a cookie that is used by a later call to cond_synchronize_rcu()
 * to determine whether or not a full grace period has elapsed in the
 * meantime.
 */
unsigned long get_state_synchronize_rcu(void)
{
	/*
	 * Any prior manipulation of RCU-protected data must happen
	 * before the load from ->gp_seq.
	 */
	smp_mb();  /* ^^^ */
	return rcu_seq_snap(&rcu_state_p->gp_seq);
}
EXPORT_SYMBOL_GPL(get_state_synchronize_rcu);

/**
 * cond_synchronize_rcu - Conditionally wait for an RCU grace period
 *
 * @oldstate: return value from earlier call to get_state_synchronize_rcu()
 *
 * If a full RCU grace period has elapsed since the earlier call to
 * get_state_synchronize_rcu(), just return.  Otherwise, invoke
 * synchronize_rcu() to wait for a full grace period.
 *
 * Yes, this function does not take counter wrap into account.  But
 * counter wrap is harmless.  If the counter wraps, we have waited for
 * more than 2 billion grace periods (and way more on a 64-bit system!),
 * so waiting for one additional grace period should be just fine.
 */
void cond_synchronize_rcu(unsigned long oldstate)
{
	if (!rcu_seq_done(&rcu_state_p->gp_seq, oldstate))
		synchronize_rcu();
	else
		smp_mb(); /* Ensure GP ends before subsequent accesses. */
}
EXPORT_SYMBOL_GPL(cond_synchronize_rcu);

/**
 * get_state_synchronize_sched - Snapshot current RCU-sched state
 *
 * Returns a cookie that is used by a later call to cond_synchronize_sched()
 * to determine whether or not a full grace period has elapsed in the
 * meantime.
 */
unsigned long get_state_synchronize_sched(void)
{
	/*
	 * Any prior manipulation of RCU-protected data must happen
	 * before the load from ->gp_seq.
	 */
	smp_mb();  /* ^^^ */
	return rcu_seq_snap(&rcu_sched_state.gp_seq);
}
EXPORT_SYMBOL_GPL(get_state_synchronize_sched);

/**
 * cond_synchronize_sched - Conditionally wait for an RCU-sched grace period
 *
 * @oldstate: return value from earlier call to get_state_synchronize_sched()
 *
 * If a full RCU-sched grace period has elapsed since the earlier call to
 * get_state_synchronize_sched(), just return.  Otherwise, invoke
 * synchronize_sched() to wait for a full grace period.
 *
 * Yes, this function does not take counter wrap into account.  But
 * counter wrap is harmless.  If the counter wraps, we have waited for
 * more than 2 billion grace periods (and way more on a 64-bit system!),
 * so waiting for one additional grace period should be just fine.
 */
void cond_synchronize_sched(unsigned long oldstate)
{
	if (!rcu_seq_done(&rcu_sched_state.gp_seq, oldstate))
		synchronize_sched();
	else
		smp_mb(); /* Ensure GP ends before subsequent accesses. */
}
EXPORT_SYMBOL_GPL(cond_synchronize_sched);

/*
 * Check to see if there is any immediate RCU-related work to be done
 * by the current CPU, for the specified type of RCU, returning 1 if so.
 * The checks are in order of increasing expense: checks that can be
 * carried out against CPU-local state are performed first.  However,
 * we must check for CPU stalls first, else we might not get a chance.
 */
static int __rcu_pending(struct rcu_state *rsp, struct rcu_data *rdp)
{
	struct rcu_node *rnp = rdp->mynode;

	/* Check for CPU stalls, if enabled. */
	check_cpu_stall(rsp, rdp);

	/* Is this CPU a NO_HZ_FULL CPU that should ignore RCU? */
	if (rcu_nohz_full_cpu(rsp))
		return 0;

	/* Is the RCU core waiting for a quiescent state from this CPU? */
	if (rdp->core_needs_qs && !rdp->cpu_no_qs.b.norm)
		return 1;

	/* Does this CPU have callbacks ready to invoke? */
	if (rcu_segcblist_ready_cbs(&rdp->cblist))
		return 1;

	/* Has RCU gone idle with this CPU needing another grace period? */
	if (!rcu_gp_in_progress(rsp) &&
	    rcu_segcblist_is_enabled(&rdp->cblist) &&
	    !rcu_segcblist_restempty(&rdp->cblist, RCU_NEXT_READY_TAIL))
		return 1;

	/* Have RCU grace period completed or started?  */
	if (rcu_seq_current(&rnp->gp_seq) != rdp->gp_seq ||
	    unlikely(READ_ONCE(rdp->gpwrap))) /* outside lock */
		return 1;

	/* Does this CPU need a deferred NOCB wakeup? */
	if (rcu_nocb_need_deferred_wakeup(rdp))
		return 1;

	/* nothing to do */
	return 0;
}

/*
 * Check to see if there is any immediate RCU-related work to be done
 * by the current CPU, returning 1 if so.  This function is part of the
 * RCU implementation; it is -not- an exported member of the RCU API.
 */
static int rcu_pending(void)
{
	struct rcu_state *rsp;

	for_each_rcu_flavor(rsp)
		if (__rcu_pending(rsp, this_cpu_ptr(rsp->rda)))
			return 1;
	return 0;
}

/*
 * Return true if the specified CPU has any callback.  If all_lazy is
 * non-NULL, store an indication of whether all callbacks are lazy.
 * (If there are no callbacks, all of them are deemed to be lazy.)
 */
static bool rcu_cpu_has_callbacks(bool *all_lazy)
{
	bool al = true;
	bool hc = false;
	struct rcu_data *rdp;
	struct rcu_state *rsp;

	for_each_rcu_flavor(rsp) {
		rdp = this_cpu_ptr(rsp->rda);
		if (rcu_segcblist_empty(&rdp->cblist))
			continue;
		hc = true;
		if (rcu_segcblist_n_nonlazy_cbs(&rdp->cblist) || !all_lazy) {
			al = false;
			break;
		}
	}
	if (all_lazy)
		*all_lazy = al;
	return hc;
}

/*
 * Helper function for _rcu_barrier() tracing.  If tracing is disabled,
 * the compiler is expected to optimize this away.
 */
static void _rcu_barrier_trace(struct rcu_state *rsp, const char *s,
			       int cpu, unsigned long done)
{
	trace_rcu_barrier(rsp->name, s, cpu,
			  atomic_read(&rsp->barrier_cpu_count), done);
}

/*
 * RCU callback function for _rcu_barrier().  If we are last, wake
 * up the task executing _rcu_barrier().
 */
static void rcu_barrier_callback(struct rcu_head *rhp)
{
	struct rcu_data *rdp = container_of(rhp, struct rcu_data, barrier_head);
	struct rcu_state *rsp = rdp->rsp;

	if (atomic_dec_and_test(&rsp->barrier_cpu_count)) {
		_rcu_barrier_trace(rsp, TPS("LastCB"), -1,
				   rsp->barrier_sequence);
		complete(&rsp->barrier_completion);
	} else {
		_rcu_barrier_trace(rsp, TPS("CB"), -1, rsp->barrier_sequence);
	}
}

/*
 * Called with preemption disabled, and from cross-cpu IRQ context.
 */
static void rcu_barrier_func(void *type)
{
	struct rcu_state *rsp = type;
	struct rcu_data *rdp = raw_cpu_ptr(rsp->rda);

	_rcu_barrier_trace(rsp, TPS("IRQ"), -1, rsp->barrier_sequence);
	rdp->barrier_head.func = rcu_barrier_callback;
	debug_rcu_head_queue(&rdp->barrier_head);
	if (rcu_segcblist_entrain(&rdp->cblist, &rdp->barrier_head, 0)) {
		atomic_inc(&rsp->barrier_cpu_count);
	} else {
		debug_rcu_head_unqueue(&rdp->barrier_head);
		_rcu_barrier_trace(rsp, TPS("IRQNQ"), -1,
				   rsp->barrier_sequence);
	}
}

/*
 * Orchestrate the specified type of RCU barrier, waiting for all
 * RCU callbacks of the specified type to complete.
 */
static void _rcu_barrier(struct rcu_state *rsp)
{
	int cpu;
	struct rcu_data *rdp;
	unsigned long s = rcu_seq_snap(&rsp->barrier_sequence);

	_rcu_barrier_trace(rsp, TPS("Begin"), -1, s);

	/* Take mutex to serialize concurrent rcu_barrier() requests. */
	mutex_lock(&rsp->barrier_mutex);

	/* Did someone else do our work for us? */
	if (rcu_seq_done(&rsp->barrier_sequence, s)) {
		_rcu_barrier_trace(rsp, TPS("EarlyExit"), -1,
				   rsp->barrier_sequence);
		smp_mb(); /* caller's subsequent code after above check. */
		mutex_unlock(&rsp->barrier_mutex);
		return;
	}

	/* Mark the start of the barrier operation. */
	rcu_seq_start(&rsp->barrier_sequence);
	_rcu_barrier_trace(rsp, TPS("Inc1"), -1, rsp->barrier_sequence);

	/*
	 * Initialize the count to one rather than to zero in order to
	 * avoid a too-soon return to zero in case of a short grace period
	 * (or preemption of this task).  Exclude CPU-hotplug operations
	 * to ensure that no offline CPU has callbacks queued.
	 */
	init_completion(&rsp->barrier_completion);
	atomic_set(&rsp->barrier_cpu_count, 1);
	get_online_cpus();

	/*
	 * Force each CPU with callbacks to register a new callback.
	 * When that callback is invoked, we will know that all of the
	 * corresponding CPU's preceding callbacks have been invoked.
	 */
	for_each_possible_cpu(cpu) {
		if (!cpu_online(cpu) && !rcu_is_nocb_cpu(cpu))
			continue;
		rdp = per_cpu_ptr(rsp->rda, cpu);
		if (rcu_is_nocb_cpu(cpu)) {
			if (!rcu_nocb_cpu_needs_barrier(rsp, cpu)) {
				_rcu_barrier_trace(rsp, TPS("OfflineNoCB"), cpu,
						   rsp->barrier_sequence);
			} else {
				_rcu_barrier_trace(rsp, TPS("OnlineNoCB"), cpu,
						   rsp->barrier_sequence);
				smp_mb__before_atomic();
				atomic_inc(&rsp->barrier_cpu_count);
				__call_rcu(&rdp->barrier_head,
					   rcu_barrier_callback, rsp, cpu, 0);
			}
		} else if (rcu_segcblist_n_cbs(&rdp->cblist)) {
			_rcu_barrier_trace(rsp, TPS("OnlineQ"), cpu,
					   rsp->barrier_sequence);
			smp_call_function_single(cpu, rcu_barrier_func, rsp, 1);
		} else {
			_rcu_barrier_trace(rsp, TPS("OnlineNQ"), cpu,
					   rsp->barrier_sequence);
		}
	}
	put_online_cpus();

	/*
	 * Now that we have an rcu_barrier_callback() callback on each
	 * CPU, and thus each counted, remove the initial count.
	 */
	if (atomic_dec_and_test(&rsp->barrier_cpu_count))
		complete(&rsp->barrier_completion);

	/* Wait for all rcu_barrier_callback() callbacks to be invoked. */
	wait_for_completion(&rsp->barrier_completion);

	/* Mark the end of the barrier operation. */
	_rcu_barrier_trace(rsp, TPS("Inc2"), -1, rsp->barrier_sequence);
	rcu_seq_end(&rsp->barrier_sequence);

	/* Other rcu_barrier() invocations can now safely proceed. */
	mutex_unlock(&rsp->barrier_mutex);
}

#ifndef CONFIG_PREEMPT_RT_FULL
/**
 * rcu_barrier_bh - Wait until all in-flight call_rcu_bh() callbacks complete.
 */
void rcu_barrier_bh(void)
{
	_rcu_barrier(&rcu_bh_state);
}
EXPORT_SYMBOL_GPL(rcu_barrier_bh);
#endif

/**
 * rcu_barrier_sched - Wait for in-flight call_rcu_sched() callbacks.
 */
void rcu_barrier_sched(void)
{
	_rcu_barrier(&rcu_sched_state);
}
EXPORT_SYMBOL_GPL(rcu_barrier_sched);

/*
 * Propagate ->qsinitmask bits up the rcu_node tree to account for the
 * first CPU in a given leaf rcu_node structure coming online.  The caller
 * must hold the corresponding leaf rcu_node ->lock with interrrupts
 * disabled.
 */
static void rcu_init_new_rnp(struct rcu_node *rnp_leaf)
{
	long mask;
	long oldmask;
	struct rcu_node *rnp = rnp_leaf;

	raw_lockdep_assert_held_rcu_node(rnp_leaf);
	WARN_ON_ONCE(rnp->wait_blkd_tasks);
	for (;;) {
		mask = rnp->grpmask;
		rnp = rnp->parent;
		if (rnp == NULL)
			return;
		raw_spin_lock_rcu_node(rnp); /* Interrupts already disabled. */
		oldmask = rnp->qsmaskinit;
		rnp->qsmaskinit |= mask;
		raw_spin_unlock_rcu_node(rnp); /* Interrupts remain disabled. */
		if (oldmask)
			return;
	}
}

/*
 * Do boot-time initialization of a CPU's per-CPU RCU data.
 */
static void __init
rcu_boot_init_percpu_data(int cpu, struct rcu_state *rsp)
{
	struct rcu_data *rdp = per_cpu_ptr(rsp->rda, cpu);

	/* Set up local state, ensuring consistent view of global state. */
	rdp->grpmask = leaf_node_cpu_bit(rdp->mynode, cpu);
	rdp->dynticks = &per_cpu(rcu_dynticks, cpu);
	WARN_ON_ONCE(rdp->dynticks->dynticks_nesting != 1);
	WARN_ON_ONCE(rcu_dynticks_in_eqs(rcu_dynticks_snap(rdp->dynticks)));
	rdp->rcu_ofl_gp_seq = rsp->gp_seq;
	rdp->rcu_ofl_gp_flags = RCU_GP_CLEANED;
	rdp->rcu_onl_gp_seq = rsp->gp_seq;
	rdp->rcu_onl_gp_flags = RCU_GP_CLEANED;
	rdp->cpu = cpu;
	rdp->rsp = rsp;
	rcu_boot_init_nocb_percpu_data(rdp);
}

/*
 * Initialize a CPU's per-CPU RCU data.  Note that only one online or
 * offline event can be happening at a given time.  Note also that we can
 * accept some slop in the rsp->gp_seq access due to the fact that this
 * CPU cannot possibly have any RCU callbacks in flight yet.
 */
static void
rcu_init_percpu_data(int cpu, struct rcu_state *rsp)
{
	unsigned long flags;
	struct rcu_data *rdp = per_cpu_ptr(rsp->rda, cpu);
	struct rcu_node *rnp = rcu_get_root(rsp);

	/* Set up local state, ensuring consistent view of global state. */
	raw_spin_lock_irqsave_rcu_node(rnp, flags);
	rdp->qlen_last_fqs_check = 0;
	rdp->n_force_qs_snap = rsp->n_force_qs;
	rdp->blimit = blimit;
	if (rcu_segcblist_empty(&rdp->cblist) && /* No early-boot CBs? */
	    !init_nocb_callback_list(rdp))
		rcu_segcblist_init(&rdp->cblist);  /* Re-enable callbacks. */
	rdp->dynticks->dynticks_nesting = 1;	/* CPU not up, no tearing. */
	rcu_dynticks_eqs_online();
	raw_spin_unlock_rcu_node(rnp);		/* irqs remain disabled. */

	/*
	 * Add CPU to leaf rcu_node pending-online bitmask.  Any needed
	 * propagation up the rcu_node tree will happen at the beginning
	 * of the next grace period.
	 */
	rnp = rdp->mynode;
	raw_spin_lock_rcu_node(rnp);		/* irqs already disabled. */
	rdp->beenonline = true;	 /* We have now been online. */
	rdp->gp_seq = rnp->gp_seq;
	rdp->gp_seq_needed = rnp->gp_seq;
	rdp->cpu_no_qs.b.norm = true;
	rdp->rcu_qs_ctr_snap = per_cpu(rcu_dynticks.rcu_qs_ctr, cpu);
	rdp->core_needs_qs = false;
	rdp->rcu_iw_pending = false;
	rdp->rcu_iw_gp_seq = rnp->gp_seq - 1;
	trace_rcu_grace_period(rsp->name, rdp->gp_seq, TPS("cpuonl"));
	raw_spin_unlock_irqrestore_rcu_node(rnp, flags);
}

/*
 * Invoked early in the CPU-online process, when pretty much all
 * services are available.  The incoming CPU is not present.
 */
int rcutree_prepare_cpu(unsigned int cpu)
{
	struct rcu_state *rsp;

	for_each_rcu_flavor(rsp)
		rcu_init_percpu_data(cpu, rsp);

	rcu_prepare_kthreads(cpu);
	rcu_spawn_all_nocb_kthreads(cpu);

	return 0;
}

/*
 * Update RCU priority boot kthread affinity for CPU-hotplug changes.
 */
static void rcutree_affinity_setting(unsigned int cpu, int outgoing)
{
	struct rcu_data *rdp = per_cpu_ptr(rcu_state_p->rda, cpu);

	rcu_boost_kthread_setaffinity(rdp->mynode, outgoing);
}

/*
 * Near the end of the CPU-online process.  Pretty much all services
 * enabled, and the CPU is now very much alive.
 */
int rcutree_online_cpu(unsigned int cpu)
{
	unsigned long flags;
	struct rcu_data *rdp;
	struct rcu_node *rnp;
	struct rcu_state *rsp;

	for_each_rcu_flavor(rsp) {
		rdp = per_cpu_ptr(rsp->rda, cpu);
		rnp = rdp->mynode;
		raw_spin_lock_irqsave_rcu_node(rnp, flags);
		rnp->ffmask |= rdp->grpmask;
		raw_spin_unlock_irqrestore_rcu_node(rnp, flags);
	}
	if (rcu_scheduler_active == RCU_SCHEDULER_INACTIVE)
		return 0; /* Too early in boot for scheduler work. */
	sync_sched_exp_online_cleanup(cpu);
	rcutree_affinity_setting(cpu, -1);
	return 0;
}

/*
 * Near the beginning of the process.  The CPU is still very much alive
 * with pretty much all services enabled.
 */
int rcutree_offline_cpu(unsigned int cpu)
{
	unsigned long flags;
	struct rcu_data *rdp;
	struct rcu_node *rnp;
	struct rcu_state *rsp;

	for_each_rcu_flavor(rsp) {
		rdp = per_cpu_ptr(rsp->rda, cpu);
		rnp = rdp->mynode;
		raw_spin_lock_irqsave_rcu_node(rnp, flags);
		rnp->ffmask &= ~rdp->grpmask;
		raw_spin_unlock_irqrestore_rcu_node(rnp, flags);
	}

	rcutree_affinity_setting(cpu, cpu);
	return 0;
}

/*
 * Near the end of the offline process.  We do only tracing here.
 */
int rcutree_dying_cpu(unsigned int cpu)
{
	struct rcu_state *rsp;

	for_each_rcu_flavor(rsp)
		rcu_cleanup_dying_cpu(rsp);
	return 0;
}

/*
 * The outgoing CPU is gone and we are running elsewhere.
 */
int rcutree_dead_cpu(unsigned int cpu)
{
	struct rcu_state *rsp;

	for_each_rcu_flavor(rsp) {
		rcu_cleanup_dead_cpu(cpu, rsp);
		do_nocb_deferred_wakeup(per_cpu_ptr(rsp->rda, cpu));
	}
	return 0;
}

static DEFINE_PER_CPU(int, rcu_cpu_started);

/*
 * Mark the specified CPU as being online so that subsequent grace periods
 * (both expedited and normal) will wait on it.  Note that this means that
 * incoming CPUs are not allowed to use RCU read-side critical sections
 * until this function is called.  Failing to observe this restriction
 * will result in lockdep splats.
 *
 * Note that this function is special in that it is invoked directly
 * from the incoming CPU rather than from the cpuhp_step mechanism.
 * This is because this function must be invoked at a precise location.
 */
void rcu_cpu_starting(unsigned int cpu)
{
	unsigned long flags;
	unsigned long mask;
	int nbits;
	unsigned long oldmask;
	struct rcu_data *rdp;
	struct rcu_node *rnp;
	struct rcu_state *rsp;

	if (per_cpu(rcu_cpu_started, cpu))
		return;

	per_cpu(rcu_cpu_started, cpu) = 1;

	for_each_rcu_flavor(rsp) {
		rdp = per_cpu_ptr(rsp->rda, cpu);
		rnp = rdp->mynode;
		mask = rdp->grpmask;
		raw_spin_lock_irqsave_rcu_node(rnp, flags);
		rnp->qsmaskinitnext |= mask;
		oldmask = rnp->expmaskinitnext;
		rnp->expmaskinitnext |= mask;
		oldmask ^= rnp->expmaskinitnext;
		nbits = bitmap_weight(&oldmask, BITS_PER_LONG);
		/* Allow lockless access for expedited grace periods. */
		smp_store_release(&rsp->ncpus, rsp->ncpus + nbits); /* ^^^ */
		rcu_gpnum_ovf(rnp, rdp); /* Offline-induced counter wrap? */
		rdp->rcu_onl_gp_seq = READ_ONCE(rsp->gp_seq);
		rdp->rcu_onl_gp_flags = READ_ONCE(rsp->gp_flags);
		if (rnp->qsmask & mask) { /* RCU waiting on incoming CPU? */
			/* Report QS -after- changing ->qsmaskinitnext! */
			rcu_report_qs_rnp(mask, rsp, rnp, rnp->gp_seq, flags);
		} else {
			raw_spin_unlock_irqrestore_rcu_node(rnp, flags);
		}
	}
	smp_mb(); /* Ensure RCU read-side usage follows above initialization. */
}

#ifdef CONFIG_HOTPLUG_CPU
/*
 * The CPU is exiting the idle loop into the arch_cpu_idle_dead()
 * function.  We now remove it from the rcu_node tree's ->qsmaskinitnext
 * bit masks.
 */
static void rcu_cleanup_dying_idle_cpu(int cpu, struct rcu_state *rsp)
{
	unsigned long flags;
	unsigned long mask;
	struct rcu_data *rdp = per_cpu_ptr(rsp->rda, cpu);
	struct rcu_node *rnp = rdp->mynode;  /* Outgoing CPU's rdp & rnp. */

	/* Remove outgoing CPU from mask in the leaf rcu_node structure. */
	mask = rdp->grpmask;
	spin_lock(&rsp->ofl_lock);
	raw_spin_lock_irqsave_rcu_node(rnp, flags); /* Enforce GP memory-order guarantee. */
	rdp->rcu_ofl_gp_seq = READ_ONCE(rsp->gp_seq);
	rdp->rcu_ofl_gp_flags = READ_ONCE(rsp->gp_flags);
	if (rnp->qsmask & mask) { /* RCU waiting on outgoing CPU? */
		/* Report quiescent state -before- changing ->qsmaskinitnext! */
		rcu_report_qs_rnp(mask, rsp, rnp, rnp->gp_seq, flags);
		raw_spin_lock_irqsave_rcu_node(rnp, flags);
	}
	rnp->qsmaskinitnext &= ~mask;
	raw_spin_unlock_irqrestore_rcu_node(rnp, flags);
	spin_unlock(&rsp->ofl_lock);
}

/*
 * The outgoing function has no further need of RCU, so remove it from
 * the list of CPUs that RCU must track.
 *
 * Note that this function is special in that it is invoked directly
 * from the outgoing CPU rather than from the cpuhp_step mechanism.
 * This is because this function must be invoked at a precise location.
 */
void rcu_report_dead(unsigned int cpu)
{
	struct rcu_state *rsp;

	/* QS for any half-done expedited RCU-sched GP. */
	preempt_disable();
	rcu_report_exp_rdp(&rcu_sched_state,
			   this_cpu_ptr(rcu_sched_state.rda), true);
	preempt_enable();
	for_each_rcu_flavor(rsp)
		rcu_cleanup_dying_idle_cpu(cpu, rsp);

	per_cpu(rcu_cpu_started, cpu) = 0;
}

/* Migrate the dead CPU's callbacks to the current CPU. */
static void rcu_migrate_callbacks(int cpu, struct rcu_state *rsp)
{
	unsigned long flags;
	struct rcu_data *my_rdp;
	struct rcu_data *rdp = per_cpu_ptr(rsp->rda, cpu);
	struct rcu_node *rnp_root = rcu_get_root(rdp->rsp);
	bool needwake;

	if (rcu_is_nocb_cpu(cpu) || rcu_segcblist_empty(&rdp->cblist))
		return;  /* No callbacks to migrate. */

	local_irq_save(flags);
	my_rdp = this_cpu_ptr(rsp->rda);
	if (rcu_nocb_adopt_orphan_cbs(my_rdp, rdp, flags)) {
		local_irq_restore(flags);
		return;
	}
	raw_spin_lock_rcu_node(rnp_root); /* irqs already disabled. */
	/* Leverage recent GPs and set GP for new callbacks. */
	needwake = rcu_advance_cbs(rsp, rnp_root, rdp) ||
		   rcu_advance_cbs(rsp, rnp_root, my_rdp);
	rcu_segcblist_merge(&my_rdp->cblist, &rdp->cblist);
	WARN_ON_ONCE(rcu_segcblist_empty(&my_rdp->cblist) !=
		     !rcu_segcblist_n_cbs(&my_rdp->cblist));
	raw_spin_unlock_irqrestore_rcu_node(rnp_root, flags);
	if (needwake)
		rcu_gp_kthread_wake(rsp);
	WARN_ONCE(rcu_segcblist_n_cbs(&rdp->cblist) != 0 ||
		  !rcu_segcblist_empty(&rdp->cblist),
		  "rcu_cleanup_dead_cpu: Callbacks on offline CPU %d: qlen=%lu, 1stCB=%p\n",
		  cpu, rcu_segcblist_n_cbs(&rdp->cblist),
		  rcu_segcblist_first_cb(&rdp->cblist));
}

/*
 * The outgoing CPU has just passed through the dying-idle state,
 * and we are being invoked from the CPU that was IPIed to continue the
 * offline operation.  We need to migrate the outgoing CPU's callbacks.
 */
void rcutree_migrate_callbacks(int cpu)
{
	struct rcu_state *rsp;

	for_each_rcu_flavor(rsp)
		rcu_migrate_callbacks(cpu, rsp);
}
#endif

/*
 * On non-huge systems, use expedited RCU grace periods to make suspend
 * and hibernation run faster.
 */
static int rcu_pm_notify(struct notifier_block *self,
			 unsigned long action, void *hcpu)
{
	switch (action) {
	case PM_HIBERNATION_PREPARE:
	case PM_SUSPEND_PREPARE:
		if (nr_cpu_ids <= 256) /* Expediting bad for large systems. */
			rcu_expedite_gp();
		break;
	case PM_POST_HIBERNATION:
	case PM_POST_SUSPEND:
		if (nr_cpu_ids <= 256) /* Expediting bad for large systems. */
			rcu_unexpedite_gp();
		break;
	default:
		break;
	}
	return NOTIFY_OK;
}

/*
 * Spawn the kthreads that handle each RCU flavor's grace periods.
 */
static int __init rcu_spawn_gp_kthread(void)
{
	unsigned long flags;
	int kthread_prio_in = kthread_prio;
	struct rcu_node *rnp;
	struct rcu_state *rsp;
	struct sched_param sp;
	struct task_struct *t;

	/* Force priority into range. */
	if (IS_ENABLED(CONFIG_RCU_BOOST) && kthread_prio < 2
	    && IS_BUILTIN(CONFIG_RCU_TORTURE_TEST))
		kthread_prio = 2;
	else if (IS_ENABLED(CONFIG_RCU_BOOST) && kthread_prio < 1)
		kthread_prio = 1;
	else if (kthread_prio < 0)
		kthread_prio = 0;
	else if (kthread_prio > 99)
		kthread_prio = 99;

	if (kthread_prio != kthread_prio_in)
		pr_alert("rcu_spawn_gp_kthread(): Limited prio to %d from %d\n",
			 kthread_prio, kthread_prio_in);

	rcu_scheduler_fully_active = 1;
	for_each_rcu_flavor(rsp) {
		t = kthread_create(rcu_gp_kthread, rsp, "%s", rsp->name);
		BUG_ON(IS_ERR(t));
		rnp = rcu_get_root(rsp);
		raw_spin_lock_irqsave_rcu_node(rnp, flags);
		rsp->gp_kthread = t;
		if (kthread_prio) {
			sp.sched_priority = kthread_prio;
			sched_setscheduler_nocheck(t, SCHED_FIFO, &sp);
		}
		raw_spin_unlock_irqrestore_rcu_node(rnp, flags);
		wake_up_process(t);
	}
	rcu_spawn_nocb_kthreads();
	rcu_spawn_boost_kthreads();
	return 0;
}
early_initcall(rcu_spawn_gp_kthread);

/*
 * This function is invoked towards the end of the scheduler's
 * initialization process.  Before this is called, the idle task might
 * contain synchronous grace-period primitives (during which time, this idle
 * task is booting the system, and such primitives are no-ops).  After this
 * function is called, any synchronous grace-period primitives are run as
 * expedited, with the requesting task driving the grace period forward.
 * A later core_initcall() rcu_set_runtime_mode() will switch to full
 * runtime RCU functionality.
 */
void rcu_scheduler_starting(void)
{
	WARN_ON(num_online_cpus() != 1);
	WARN_ON(nr_context_switches() > 0);
	rcu_test_sync_prims();
	rcu_scheduler_active = RCU_SCHEDULER_INIT;
	rcu_test_sync_prims();
}

/*
 * Helper function for rcu_init() that initializes one rcu_state structure.
 */
static void __init rcu_init_one(struct rcu_state *rsp)
{
	static const char * const buf[] = RCU_NODE_NAME_INIT;
	static const char * const fqs[] = RCU_FQS_NAME_INIT;
	static struct lock_class_key rcu_node_class[RCU_NUM_LVLS];
	static struct lock_class_key rcu_fqs_class[RCU_NUM_LVLS];

	int levelspread[RCU_NUM_LVLS];		/* kids/node in each level. */
	int cpustride = 1;
	int i;
	int j;
	struct rcu_node *rnp;

	BUILD_BUG_ON(RCU_NUM_LVLS > ARRAY_SIZE(buf));  /* Fix buf[] init! */

	/* Silence gcc 4.8 false positive about array index out of range. */
	if (rcu_num_lvls <= 0 || rcu_num_lvls > RCU_NUM_LVLS)
		panic("rcu_init_one: rcu_num_lvls out of range");

	/* Initialize the level-tracking arrays. */

	for (i = 1; i < rcu_num_lvls; i++)
		rsp->level[i] = rsp->level[i - 1] + num_rcu_lvl[i - 1];
	rcu_init_levelspread(levelspread, num_rcu_lvl);

	/* Initialize the elements themselves, starting from the leaves. */

	for (i = rcu_num_lvls - 1; i >= 0; i--) {
		cpustride *= levelspread[i];
		rnp = rsp->level[i];
		for (j = 0; j < num_rcu_lvl[i]; j++, rnp++) {
			raw_spin_lock_init(&ACCESS_PRIVATE(rnp, lock));
			lockdep_set_class_and_name(&ACCESS_PRIVATE(rnp, lock),
						   &rcu_node_class[i], buf[i]);
			raw_spin_lock_init(&rnp->fqslock);
			lockdep_set_class_and_name(&rnp->fqslock,
						   &rcu_fqs_class[i], fqs[i]);
			rnp->gp_seq = rsp->gp_seq;
			rnp->gp_seq_needed = rsp->gp_seq;
			rnp->completedqs = rsp->gp_seq;
			rnp->qsmask = 0;
			rnp->qsmaskinit = 0;
			rnp->grplo = j * cpustride;
			rnp->grphi = (j + 1) * cpustride - 1;
			if (rnp->grphi >= nr_cpu_ids)
				rnp->grphi = nr_cpu_ids - 1;
			if (i == 0) {
				rnp->grpnum = 0;
				rnp->grpmask = 0;
				rnp->parent = NULL;
			} else {
				rnp->grpnum = j % levelspread[i - 1];
				rnp->grpmask = 1UL << rnp->grpnum;
				rnp->parent = rsp->level[i - 1] +
					      j / levelspread[i - 1];
			}
			rnp->level = i;
			INIT_LIST_HEAD(&rnp->blkd_tasks);
			rcu_init_one_nocb(rnp);
			init_waitqueue_head(&rnp->exp_wq[0]);
			init_waitqueue_head(&rnp->exp_wq[1]);
			init_waitqueue_head(&rnp->exp_wq[2]);
			init_waitqueue_head(&rnp->exp_wq[3]);
			spin_lock_init(&rnp->exp_lock);
		}
	}

	init_swait_queue_head(&rsp->gp_wq);
	init_swait_queue_head(&rsp->expedited_wq);
	rnp = rcu_first_leaf_node(rsp);
	for_each_possible_cpu(i) {
		while (i > rnp->grphi)
			rnp++;
		per_cpu_ptr(rsp->rda, i)->mynode = rnp;
		rcu_boot_init_percpu_data(i, rsp);
	}
	list_add(&rsp->flavors, &rcu_struct_flavors);
}

/*
 * Compute the rcu_node tree geometry from kernel parameters.  This cannot
 * replace the definitions in tree.h because those are needed to size
 * the ->node array in the rcu_state structure.
 */
static void __init rcu_init_geometry(void)
{
	ulong d;
	int i;
	int rcu_capacity[RCU_NUM_LVLS];

	/*
	 * Initialize any unspecified boot parameters.
	 * The default values of jiffies_till_first_fqs and
	 * jiffies_till_next_fqs are set to the RCU_JIFFIES_TILL_FORCE_QS
	 * value, which is a function of HZ, then adding one for each
	 * RCU_JIFFIES_FQS_DIV CPUs that might be on the system.
	 */
	d = RCU_JIFFIES_TILL_FORCE_QS + nr_cpu_ids / RCU_JIFFIES_FQS_DIV;
	if (jiffies_till_first_fqs == ULONG_MAX)
		jiffies_till_first_fqs = d;
	if (jiffies_till_next_fqs == ULONG_MAX)
		jiffies_till_next_fqs = d;

	/* If the compile-time values are accurate, just leave. */
	if (rcu_fanout_leaf == RCU_FANOUT_LEAF &&
	    nr_cpu_ids == NR_CPUS)
		return;
	pr_info("Adjusting geometry for rcu_fanout_leaf=%d, nr_cpu_ids=%u\n",
		rcu_fanout_leaf, nr_cpu_ids);

	/*
	 * The boot-time rcu_fanout_leaf parameter must be at least two
	 * and cannot exceed the number of bits in the rcu_node masks.
	 * Complain and fall back to the compile-time values if this
	 * limit is exceeded.
	 */
	if (rcu_fanout_leaf < 2 ||
	    rcu_fanout_leaf > sizeof(unsigned long) * 8) {
		rcu_fanout_leaf = RCU_FANOUT_LEAF;
		WARN_ON(1);
		return;
	}

	/*
	 * Compute number of nodes that can be handled an rcu_node tree
	 * with the given number of levels.
	 */
	rcu_capacity[0] = rcu_fanout_leaf;
	for (i = 1; i < RCU_NUM_LVLS; i++)
		rcu_capacity[i] = rcu_capacity[i - 1] * RCU_FANOUT;

	/*
	 * The tree must be able to accommodate the configured number of CPUs.
	 * If this limit is exceeded, fall back to the compile-time values.
	 */
	if (nr_cpu_ids > rcu_capacity[RCU_NUM_LVLS - 1]) {
		rcu_fanout_leaf = RCU_FANOUT_LEAF;
		WARN_ON(1);
		return;
	}

	/* Calculate the number of levels in the tree. */
	for (i = 0; nr_cpu_ids > rcu_capacity[i]; i++) {
	}
	rcu_num_lvls = i + 1;

	/* Calculate the number of rcu_nodes at each level of the tree. */
	for (i = 0; i < rcu_num_lvls; i++) {
		int cap = rcu_capacity[(rcu_num_lvls - 1) - i];
		num_rcu_lvl[i] = DIV_ROUND_UP(nr_cpu_ids, cap);
	}

	/* Calculate the total number of rcu_node structures. */
	rcu_num_nodes = 0;
	for (i = 0; i < rcu_num_lvls; i++)
		rcu_num_nodes += num_rcu_lvl[i];
}

/*
 * Dump out the structure of the rcu_node combining tree associated
 * with the rcu_state structure referenced by rsp.
 */
static void __init rcu_dump_rcu_node_tree(struct rcu_state *rsp)
{
	int level = 0;
	struct rcu_node *rnp;

	pr_info("rcu_node tree layout dump\n");
	pr_info(" ");
	rcu_for_each_node_breadth_first(rsp, rnp) {
		if (rnp->level != level) {
			pr_cont("\n");
			pr_info(" ");
			level = rnp->level;
		}
		pr_cont("%d:%d ^%d  ", rnp->grplo, rnp->grphi, rnp->grpnum);
	}
	pr_cont("\n");
}

struct workqueue_struct *rcu_gp_wq;
struct workqueue_struct *rcu_par_gp_wq;

void __init rcu_init(void)
{
	int cpu;

	rcu_early_boot_tests();

	rcu_bootup_announce();
	rcu_init_geometry();
#ifndef CONFIG_PREEMPT_RT_FULL
	rcu_init_one(&rcu_bh_state);
#endif
	rcu_init_one(&rcu_sched_state);
	if (dump_tree)
		rcu_dump_rcu_node_tree(&rcu_sched_state);
	__rcu_init_preempt();

	/*
	 * We don't need protection against CPU-hotplug here because
	 * this is called early in boot, before either interrupts
	 * or the scheduler are operational.
	 */
	pm_notifier(rcu_pm_notify, 0);
	for_each_online_cpu(cpu) {
		rcutree_prepare_cpu(cpu);
		rcu_cpu_starting(cpu);
		rcutree_online_cpu(cpu);
	}

	/* Create workqueue for expedited GPs and for Tree SRCU. */
	rcu_gp_wq = alloc_workqueue("rcu_gp", WQ_MEM_RECLAIM, 0);
	WARN_ON(!rcu_gp_wq);
	rcu_par_gp_wq = alloc_workqueue("rcu_par_gp", WQ_MEM_RECLAIM, 0);
	WARN_ON(!rcu_par_gp_wq);
}

#include "tree_exp.h"
#include "tree_plugin.h"<|MERGE_RESOLUTION|>--- conflicted
+++ resolved
@@ -2927,7 +2927,6 @@
 	if (unlikely(!READ_ONCE(rcu_scheduler_fully_active)))
 		return;
 	rcu_do_batch(rsp, rdp);
-<<<<<<< HEAD
 }
 
 static void rcu_wake_cond(struct task_struct *t, int status)
@@ -2940,20 +2939,6 @@
 		wake_up_process(t);
 }
 
-=======
-}
-
-static void rcu_wake_cond(struct task_struct *t, int status)
-{
-	/*
-	 * If the thread is yielding, only wake it when this
-	 * is invoked from idle
-	 */
-	if (t && (status != RCU_KTHREAD_YIELDING || is_idle_task(current)))
-		wake_up_process(t);
-}
-
->>>>>>> 5591021e
 /*
  * Wake up this CPU's rcuc kthread to do RCU core processing.
  */
