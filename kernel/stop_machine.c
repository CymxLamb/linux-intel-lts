--- conflicted
+++ resolved
@@ -51,15 +51,11 @@
 
 void print_stop_info(const char *log_lvl, struct task_struct *task)
 {
-<<<<<<< HEAD
-	struct cpu_stopper *stopper = this_cpu_ptr(&cpu_stopper);
-=======
 	/*
 	 * If @task is a stopper task, it cannot migrate and task_cpu() is
 	 * stable.
 	 */
 	struct cpu_stopper *stopper = per_cpu_ptr(&cpu_stopper, task_cpu(task));
->>>>>>> ca44e6df
 
 	if (task != stopper->thread)
 		return;
