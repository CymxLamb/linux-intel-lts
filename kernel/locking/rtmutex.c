--- conflicted
+++ resolved
@@ -1168,7 +1168,7 @@
 void __lockfunc rt_spin_unlock(spinlock_t *lock)
 {
 	/* NOTE: we always pass in '1' for nested, for simplicity */
-	spin_release(&lock->dep_map, 1, _RET_IP_);
+	spin_release(&lock->dep_map, _RET_IP_);
 	rt_spin_lock_fastunlock(&lock->lock, rt_spin_lock_slowunlock);
 	migrate_enable();
 	rcu_read_unlock();
@@ -2024,7 +2024,7 @@
 	mutex_acquire(&lock->dep_map, subclass, 0, _RET_IP_);
 	ret = __rt_mutex_lock_state(lock, state);
 	if (ret)
-		mutex_release(&lock->dep_map, 1, _RET_IP_);
+		mutex_release(&lock->dep_map, _RET_IP_);
 	return ret;
 }
 
@@ -2071,20 +2071,7 @@
  */
 int __sched rt_mutex_lock_interruptible(struct rt_mutex *lock)
 {
-<<<<<<< HEAD
 	return rt_mutex_lock_state(lock, 0, TASK_INTERRUPTIBLE);
-=======
-	int ret;
-
-	might_sleep();
-
-	mutex_acquire(&lock->dep_map, 0, 0, _RET_IP_);
-	ret = rt_mutex_fastlock(lock, TASK_INTERRUPTIBLE, rt_mutex_slowlock);
-	if (ret)
-		mutex_release(&lock->dep_map, _RET_IP_);
-
-	return ret;
->>>>>>> 8ca46229
 }
 EXPORT_SYMBOL_GPL(rt_mutex_lock_interruptible);
 
@@ -2196,13 +2183,8 @@
  */
 void __sched rt_mutex_unlock(struct rt_mutex *lock)
 {
-<<<<<<< HEAD
-	mutex_release(&lock->dep_map, 1, _RET_IP_);
+	mutex_release(&lock->dep_map, _RET_IP_);
 	__rt_mutex_unlock(lock);
-=======
-	mutex_release(&lock->dep_map, _RET_IP_);
-	rt_mutex_fastunlock(lock, rt_mutex_slowunlock);
->>>>>>> 8ca46229
 }
 EXPORT_SYMBOL_GPL(rt_mutex_unlock);
 
@@ -2632,7 +2614,7 @@
 	ret = rt_mutex_slowlock(&lock->base.lock, TASK_INTERRUPTIBLE, NULL, 0,
 				ctx);
 	if (ret)
-		mutex_release(&lock->base.dep_map, 1, _RET_IP_);
+		mutex_release(&lock->base.dep_map, _RET_IP_);
 	else if (!ret && ctx && ctx->acquired > 1)
 		return ww_mutex_deadlock_injection(lock, ctx);
 
@@ -2652,7 +2634,7 @@
 	ret = rt_mutex_slowlock(&lock->base.lock, TASK_UNINTERRUPTIBLE, NULL, 0,
 				ctx);
 	if (ret)
-		mutex_release(&lock->base.dep_map, 1, _RET_IP_);
+		mutex_release(&lock->base.dep_map, _RET_IP_);
 	else if (!ret && ctx && ctx->acquired > 1)
 		return ww_mutex_deadlock_injection(lock, ctx);
 
@@ -2677,7 +2659,7 @@
 		lock->ctx = NULL;
 	}
 
-	mutex_release(&lock->base.dep_map, nest, _RET_IP_);
+	mutex_release(&lock->base.dep_map, _RET_IP_);
 	__rt_mutex_unlock(&lock->base.lock);
 }
 EXPORT_SYMBOL(ww_mutex_unlock);
