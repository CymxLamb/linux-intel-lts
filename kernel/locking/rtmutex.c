--- conflicted
+++ resolved
@@ -142,12 +142,6 @@
 		WRITE_ONCE(*p, owner & ~RT_MUTEX_HAS_WAITERS);
 }
 
-static int rt_mutex_real_waiter(struct rt_mutex_waiter *waiter)
-{
-	return waiter && waiter != PI_WAKEUP_INPROGRESS &&
-		waiter != PI_REQUEUE_INPROGRESS;
-}
-
 /*
  * We can speed up the acquire/release, if there's no debugging state to be
  * set up.
@@ -421,8 +415,7 @@
 
 static inline struct rt_mutex *task_blocked_on_lock(struct task_struct *p)
 {
-	return rt_mutex_real_waiter(p->pi_blocked_on) ?
-		p->pi_blocked_on->lock : NULL;
+	return p->pi_blocked_on ? p->pi_blocked_on->lock : NULL;
 }
 
 /*
@@ -558,7 +551,7 @@
 	 * reached or the state of the chain has changed while we
 	 * dropped the locks.
 	 */
-	if (!rt_mutex_real_waiter(waiter))
+	if (!waiter)
 		goto out_unlock_pi;
 
 	/*
@@ -1341,22 +1334,6 @@
 		return -EDEADLK;
 
 	raw_spin_lock(&task->pi_lock);
-	/*
-	 * In the case of futex requeue PI, this will be a proxy
-	 * lock. The task will wake unaware that it is enqueueed on
-	 * this lock. Avoid blocking on two locks and corrupting
-	 * pi_blocked_on via the PI_WAKEUP_INPROGRESS
-	 * flag. futex_wait_requeue_pi() sets this when it wakes up
-	 * before requeue (due to a signal or timeout). Do not enqueue
-	 * the task if PI_WAKEUP_INPROGRESS is set.
-	 */
-	if (task != current && task->pi_blocked_on == PI_WAKEUP_INPROGRESS) {
-		raw_spin_unlock(&task->pi_lock);
-		return -EAGAIN;
-	}
-
-       BUG_ON(rt_mutex_real_waiter(task->pi_blocked_on));
-
 	waiter->task = task;
 	waiter->lock = lock;
 	waiter->prio = task->prio;
@@ -1380,7 +1357,7 @@
 		rt_mutex_enqueue_pi(owner, waiter);
 
 		rt_mutex_adjust_prio(owner);
-		if (rt_mutex_real_waiter(owner->pi_blocked_on))
+		if (owner->pi_blocked_on)
 			chain_walk = 1;
 	} else if (rt_mutex_cond_detect_deadlock(waiter, chwalk)) {
 		chain_walk = 1;
@@ -1480,7 +1457,7 @@
 {
 	bool is_top_waiter = (waiter == rt_mutex_top_waiter(lock));
 	struct task_struct *owner = rt_mutex_owner(lock);
-	struct rt_mutex *next_lock = NULL;
+	struct rt_mutex *next_lock;
 
 	lockdep_assert_held(&lock->wait_lock);
 
@@ -1506,8 +1483,7 @@
 	rt_mutex_adjust_prio(owner);
 
 	/* Store the lock on which owner is blocked or NULL */
-	if (rt_mutex_real_waiter(owner->pi_blocked_on))
-		next_lock = task_blocked_on_lock(owner);
+	next_lock = task_blocked_on_lock(owner);
 
 	raw_spin_unlock(&owner->pi_lock);
 
@@ -1543,8 +1519,7 @@
 	raw_spin_lock_irqsave(&task->pi_lock, flags);
 
 	waiter = task->pi_blocked_on;
-	if (!rt_mutex_real_waiter(waiter) ||
-	    rt_mutex_waiter_equal(waiter, task_to_waiter(task))) {
+	if (!waiter || rt_mutex_waiter_equal(waiter, task_to_waiter(task))) {
 		raw_spin_unlock_irqrestore(&task->pi_lock, flags);
 		return;
 	}
@@ -1650,7 +1625,6 @@
 	 * This should never happen, always use ww_mutex_unlock.
 	 */
 	DEBUG_LOCKS_WARN_ON(ww->ctx);
-<<<<<<< HEAD
 
 	/*
 	 * Not quite done after calling ww_acquire_done() ?
@@ -1664,21 +1638,6 @@
 		 */
 		DEBUG_LOCKS_WARN_ON(ww_ctx->contending_lock != ww);
 
-=======
-
-	/*
-	 * Not quite done after calling ww_acquire_done() ?
-	 */
-	DEBUG_LOCKS_WARN_ON(ww_ctx->done_acquire);
-
-	if (ww_ctx->contending_lock) {
-		/*
-		 * After -EDEADLK you tried to
-		 * acquire a different ww_mutex? Bad!
-		 */
-		DEBUG_LOCKS_WARN_ON(ww_ctx->contending_lock != ww);
-
->>>>>>> c83ee32a
 		/*
 		 * You called ww_mutex_lock after receiving -EDEADLK,
 		 * but 'forgot' to unlock everything else first?
@@ -2374,34 +2333,6 @@
 	if (try_to_take_rt_mutex(lock, task, NULL))
 		return 1;
 
-#ifdef CONFIG_PREEMPT_RT_FULL
-	/*
-	 * In PREEMPT_RT there's an added race.
-	 * If the task, that we are about to requeue, times out,
-	 * it can set the PI_WAKEUP_INPROGRESS. This tells the requeue
-	 * to skip this task. But right after the task sets
-	 * its pi_blocked_on to PI_WAKEUP_INPROGRESS it can then
-	 * block on the spin_lock(&hb->lock), which in RT is an rtmutex.
-	 * This will replace the PI_WAKEUP_INPROGRESS with the actual
-	 * lock that it blocks on. We *must not* place this task
-	 * on this proxy lock in that case.
-	 *
-	 * To prevent this race, we first take the task's pi_lock
-	 * and check if it has updated its pi_blocked_on. If it has,
-	 * we assume that it woke up and we return -EAGAIN.
-	 * Otherwise, we set the task's pi_blocked_on to
-	 * PI_REQUEUE_INPROGRESS, so that if the task is waking up
-	 * it will know that we are in the process of requeuing it.
-	 */
-	raw_spin_lock(&task->pi_lock);
-	if (task->pi_blocked_on) {
-		raw_spin_unlock(&task->pi_lock);
-		return -EAGAIN;
-	}
-	task->pi_blocked_on = PI_REQUEUE_INPROGRESS;
-	raw_spin_unlock(&task->pi_lock);
-#endif
-
 	/* We enforce deadlock detection for futexes */
 	ret = task_blocks_on_rt_mutex(lock, waiter, task,
 				      RT_MUTEX_FULL_CHAINWALK);
