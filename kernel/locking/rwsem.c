// SPDX-License-Identifier: GPL-2.0
/* kernel/rwsem.c: R/W semaphores, public implementation
 *
 * Written by David Howells (dhowells@redhat.com).
 * Derived from asm-i386/semaphore.h
 *
 * Writer lock-stealing by Alex Shi <alex.shi@intel.com>
 * and Michel Lespinasse <walken@google.com>
 *
 * Optimistic spinning by Tim Chen <tim.c.chen@intel.com>
 * and Davidlohr Bueso <davidlohr@hp.com>. Based on mutexes.
 *
 * Rwsem count bit fields re-definition and rwsem rearchitecture by
 * Waiman Long <longman@redhat.com> and
 * Peter Zijlstra <peterz@infradead.org>.
 */

#include <linux/types.h>
#include <linux/kernel.h>
#include <linux/sched.h>
#include <linux/sched/rt.h>
#include <linux/sched/task.h>
#include <linux/sched/debug.h>
#include <linux/sched/wake_q.h>
#include <linux/sched/signal.h>
#include <linux/sched/clock.h>
#include <linux/export.h>
#include <linux/rwsem.h>
#include <linux/atomic.h>

<<<<<<< HEAD
#include "rwsem.h"

=======
>>>>>>> aa73e33d
#ifndef CONFIG_PREEMPT_RT
#include "lock_events.h"

/*
 * The least significant 3 bits of the owner value has the following
 * meanings when set.
 *  - Bit 0: RWSEM_READER_OWNED - The rwsem is owned by readers
 *  - Bit 1: RWSEM_RD_NONSPINNABLE - Readers cannot spin on this lock.
 *  - Bit 2: RWSEM_WR_NONSPINNABLE - Writers cannot spin on this lock.
 *
 * When the rwsem is either owned by an anonymous writer, or it is
 * reader-owned, but a spinning writer has timed out, both nonspinnable
 * bits will be set to disable optimistic spinning by readers and writers.
 * In the later case, the last unlocking reader should then check the
 * writer nonspinnable bit and clear it only to give writers preference
 * to acquire the lock via optimistic spinning, but not readers. Similar
 * action is also done in the reader slowpath.

 * When a writer acquires a rwsem, it puts its task_struct pointer
 * into the owner field. It is cleared after an unlock.
 *
 * When a reader acquires a rwsem, it will also puts its task_struct
 * pointer into the owner field with the RWSEM_READER_OWNED bit set.
 * On unlock, the owner field will largely be left untouched. So
 * for a free or reader-owned rwsem, the owner value may contain
 * information about the last reader that acquires the rwsem.
 *
 * That information may be helpful in debugging cases where the system
 * seems to hang on a reader owned rwsem especially if only one reader
 * is involved. Ideally we would like to track all the readers that own
 * a rwsem, but the overhead is simply too big.
 *
 * Reader optimistic spinning is helpful when the reader critical section
 * is short and there aren't that many readers around. It makes readers
 * relatively more preferred than writers. When a writer times out spinning
 * on a reader-owned lock and set the nospinnable bits, there are two main
 * reasons for that.
 *
 *  1) The reader critical section is long, perhaps the task sleeps after
 *     acquiring the read lock.
 *  2) There are just too many readers contending the lock causing it to
 *     take a while to service all of them.
 *
 * In the former case, long reader critical section will impede the progress
 * of writers which is usually more important for system performance. In
 * the later case, reader optimistic spinning tends to make the reader
 * groups that contain readers that acquire the lock together smaller
 * leading to more of them. That may hurt performance in some cases. In
 * other words, the setting of nonspinnable bits indicates that reader
 * optimistic spinning may not be helpful for those workloads that cause
 * it.
 *
 * Therefore, any writers that had observed the setting of the writer
 * nonspinnable bit for a given rwsem after they fail to acquire the lock
 * via optimistic spinning will set the reader nonspinnable bit once they
 * acquire the write lock. Similarly, readers that observe the setting
 * of reader nonspinnable bit at slowpath entry will set the reader
 * nonspinnable bits when they acquire the read lock via the wakeup path.
 *
 * Once the reader nonspinnable bit is on, it will only be reset when
 * a writer is able to acquire the rwsem in the fast path or somehow a
 * reader or writer in the slowpath doesn't observe the nonspinable bit.
 *
 * This is to discourage reader optmistic spinning on that particular
 * rwsem and make writers more preferred. This adaptive disabling of reader
 * optimistic spinning will alleviate the negative side effect of this
 * feature.
 */
#define RWSEM_READER_OWNED	(1UL << 0)
#define RWSEM_RD_NONSPINNABLE	(1UL << 1)
#define RWSEM_WR_NONSPINNABLE	(1UL << 2)
#define RWSEM_NONSPINNABLE	(RWSEM_RD_NONSPINNABLE | RWSEM_WR_NONSPINNABLE)
#define RWSEM_OWNER_FLAGS_MASK	(RWSEM_READER_OWNED | RWSEM_NONSPINNABLE)

#ifdef CONFIG_DEBUG_RWSEMS
# define DEBUG_RWSEMS_WARN_ON(c, sem)	do {			\
	if (!debug_locks_silent &&				\
	    WARN_ONCE(c, "DEBUG_RWSEMS_WARN_ON(%s): count = 0x%lx, magic = 0x%lx, owner = 0x%lx, curr 0x%lx, list %sempty\n",\
		#c, atomic_long_read(&(sem)->count),		\
		(unsigned long) sem->magic,			\
		atomic_long_read(&(sem)->owner), (long)current,	\
		list_empty(&(sem)->wait_list) ? "" : "not "))	\
			debug_locks_off();			\
	} while (0)
#else
# define DEBUG_RWSEMS_WARN_ON(c, sem)
#endif

/*
 * On 64-bit architectures, the bit definitions of the count are:
 *
 * Bit  0    - writer locked bit
 * Bit  1    - waiters present bit
 * Bit  2    - lock handoff bit
 * Bits 3-7  - reserved
 * Bits 8-62 - 55-bit reader count
 * Bit  63   - read fail bit
 *
 * On 32-bit architectures, the bit definitions of the count are:
 *
 * Bit  0    - writer locked bit
 * Bit  1    - waiters present bit
 * Bit  2    - lock handoff bit
 * Bits 3-7  - reserved
 * Bits 8-30 - 23-bit reader count
 * Bit  31   - read fail bit
 *
 * It is not likely that the most significant bit (read fail bit) will ever
 * be set. This guard bit is still checked anyway in the down_read() fastpath
 * just in case we need to use up more of the reader bits for other purpose
 * in the future.
 *
 * atomic_long_fetch_add() is used to obtain reader lock, whereas
 * atomic_long_cmpxchg() will be used to obtain writer lock.
 *
 * There are three places where the lock handoff bit may be set or cleared.
 * 1) rwsem_mark_wake() for readers.
 * 2) rwsem_try_write_lock() for writers.
 * 3) Error path of rwsem_down_write_slowpath().
 *
 * For all the above cases, wait_lock will be held. A writer must also
 * be the first one in the wait_list to be eligible for setting the handoff
 * bit. So concurrent setting/clearing of handoff bit is not possible.
 */
#define RWSEM_WRITER_LOCKED	(1UL << 0)
#define RWSEM_FLAG_WAITERS	(1UL << 1)
#define RWSEM_FLAG_HANDOFF	(1UL << 2)
#define RWSEM_FLAG_READFAIL	(1UL << (BITS_PER_LONG - 1))

#define RWSEM_READER_SHIFT	8
#define RWSEM_READER_BIAS	(1UL << RWSEM_READER_SHIFT)
#define RWSEM_READER_MASK	(~(RWSEM_READER_BIAS - 1))
#define RWSEM_WRITER_MASK	RWSEM_WRITER_LOCKED
#define RWSEM_LOCK_MASK		(RWSEM_WRITER_MASK|RWSEM_READER_MASK)
#define RWSEM_READ_FAILED_MASK	(RWSEM_WRITER_MASK|RWSEM_FLAG_WAITERS|\
				 RWSEM_FLAG_HANDOFF|RWSEM_FLAG_READFAIL)

/*
 * All writes to owner are protected by WRITE_ONCE() to make sure that
 * store tearing can't happen as optimistic spinners may read and use
 * the owner value concurrently without lock. Read from owner, however,
 * may not need READ_ONCE() as long as the pointer value is only used
 * for comparison and isn't being dereferenced.
 */
static inline void rwsem_set_owner(struct rw_semaphore *sem)
{
	atomic_long_set(&sem->owner, (long)current);
}

static inline void rwsem_clear_owner(struct rw_semaphore *sem)
{
	atomic_long_set(&sem->owner, 0);
}

/*
 * Test the flags in the owner field.
 */
static inline bool rwsem_test_oflags(struct rw_semaphore *sem, long flags)
{
	return atomic_long_read(&sem->owner) & flags;
}

/*
 * The task_struct pointer of the last owning reader will be left in
 * the owner field.
 *
 * Note that the owner value just indicates the task has owned the rwsem
 * previously, it may not be the real owner or one of the real owners
 * anymore when that field is examined, so take it with a grain of salt.
 *
 * The reader non-spinnable bit is preserved.
 */
static inline void __rwsem_set_reader_owned(struct rw_semaphore *sem,
					    struct task_struct *owner)
{
	unsigned long val = (unsigned long)owner | RWSEM_READER_OWNED |
		(atomic_long_read(&sem->owner) & RWSEM_RD_NONSPINNABLE);

	atomic_long_set(&sem->owner, val);
}

static inline void rwsem_set_reader_owned(struct rw_semaphore *sem)
{
	__rwsem_set_reader_owned(sem, current);
}

/*
 * Return true if the rwsem is owned by a reader.
 */
static inline bool is_rwsem_reader_owned(struct rw_semaphore *sem)
{
#ifdef CONFIG_DEBUG_RWSEMS
	/*
	 * Check the count to see if it is write-locked.
	 */
	long count = atomic_long_read(&sem->count);

	if (count & RWSEM_WRITER_MASK)
		return false;
#endif
	return rwsem_test_oflags(sem, RWSEM_READER_OWNED);
}

#ifdef CONFIG_DEBUG_RWSEMS
/*
 * With CONFIG_DEBUG_RWSEMS configured, it will make sure that if there
 * is a task pointer in owner of a reader-owned rwsem, it will be the
 * real owner or one of the real owners. The only exception is when the
 * unlock is done by up_read_non_owner().
 */
static inline void rwsem_clear_reader_owned(struct rw_semaphore *sem)
{
	unsigned long val = atomic_long_read(&sem->owner);

	while ((val & ~RWSEM_OWNER_FLAGS_MASK) == (unsigned long)current) {
		if (atomic_long_try_cmpxchg(&sem->owner, &val,
					    val & RWSEM_OWNER_FLAGS_MASK))
			return;
	}
}
#else
static inline void rwsem_clear_reader_owned(struct rw_semaphore *sem)
{
}
#endif

/*
 * Set the RWSEM_NONSPINNABLE bits if the RWSEM_READER_OWNED flag
 * remains set. Otherwise, the operation will be aborted.
 */
static inline void rwsem_set_nonspinnable(struct rw_semaphore *sem)
{
	unsigned long owner = atomic_long_read(&sem->owner);

	do {
		if (!(owner & RWSEM_READER_OWNED))
			break;
		if (owner & RWSEM_NONSPINNABLE)
			break;
	} while (!atomic_long_try_cmpxchg(&sem->owner, &owner,
					  owner | RWSEM_NONSPINNABLE));
}

static inline bool rwsem_read_trylock(struct rw_semaphore *sem)
{
	long cnt = atomic_long_add_return_acquire(RWSEM_READER_BIAS, &sem->count);
	if (WARN_ON_ONCE(cnt < 0))
		rwsem_set_nonspinnable(sem);
	return !(cnt & RWSEM_READ_FAILED_MASK);
}

/*
 * Return just the real task structure pointer of the owner
 */
static inline struct task_struct *rwsem_owner(struct rw_semaphore *sem)
{
	return (struct task_struct *)
		(atomic_long_read(&sem->owner) & ~RWSEM_OWNER_FLAGS_MASK);
}

/*
 * Return the real task structure pointer of the owner and the embedded
 * flags in the owner. pflags must be non-NULL.
 */
static inline struct task_struct *
rwsem_owner_flags(struct rw_semaphore *sem, unsigned long *pflags)
{
	unsigned long owner = atomic_long_read(&sem->owner);

	*pflags = owner & RWSEM_OWNER_FLAGS_MASK;
	return (struct task_struct *)(owner & ~RWSEM_OWNER_FLAGS_MASK);
}

/*
 * Guide to the rw_semaphore's count field.
 *
 * When the RWSEM_WRITER_LOCKED bit in count is set, the lock is owned
 * by a writer.
 *
 * The lock is owned by readers when
 * (1) the RWSEM_WRITER_LOCKED isn't set in count,
 * (2) some of the reader bits are set in count, and
 * (3) the owner field has RWSEM_READ_OWNED bit set.
 *
 * Having some reader bits set is not enough to guarantee a readers owned
 * lock as the readers may be in the process of backing out from the count
 * and a writer has just released the lock. So another writer may steal
 * the lock immediately after that.
 */

/*
 * Initialize an rwsem:
 */
void __init_rwsem(struct rw_semaphore *sem, const char *name,
		  struct lock_class_key *key)
{
#ifdef CONFIG_DEBUG_LOCK_ALLOC
	/*
	 * Make sure we are not reinitializing a held semaphore:
	 */
	debug_check_no_locks_freed((void *)sem, sizeof(*sem));
	lockdep_init_map(&sem->dep_map, name, key, 0);
#endif
#ifdef CONFIG_DEBUG_RWSEMS
	sem->magic = sem;
#endif
	atomic_long_set(&sem->count, RWSEM_UNLOCKED_VALUE);
	raw_spin_lock_init(&sem->wait_lock);
	INIT_LIST_HEAD(&sem->wait_list);
	atomic_long_set(&sem->owner, 0L);
#ifdef CONFIG_RWSEM_SPIN_ON_OWNER
	osq_lock_init(&sem->osq);
#endif
}
EXPORT_SYMBOL(__init_rwsem);

enum rwsem_waiter_type {
	RWSEM_WAITING_FOR_WRITE,
	RWSEM_WAITING_FOR_READ
};

struct rwsem_waiter {
	struct list_head list;
	struct task_struct *task;
	enum rwsem_waiter_type type;
	unsigned long timeout;
	unsigned long last_rowner;
};
#define rwsem_first_waiter(sem) \
	list_first_entry(&sem->wait_list, struct rwsem_waiter, list)

enum rwsem_wake_type {
	RWSEM_WAKE_ANY,		/* Wake whatever's at head of wait list */
	RWSEM_WAKE_READERS,	/* Wake readers only */
	RWSEM_WAKE_READ_OWNED	/* Waker thread holds the read lock */
};

enum writer_wait_state {
	WRITER_NOT_FIRST,	/* Writer is not first in wait list */
	WRITER_FIRST,		/* Writer is first in wait list     */
	WRITER_HANDOFF		/* Writer is first & handoff needed */
};

/*
 * The typical HZ value is either 250 or 1000. So set the minimum waiting
 * time to at least 4ms or 1 jiffy (if it is higher than 4ms) in the wait
 * queue before initiating the handoff protocol.
 */
#define RWSEM_WAIT_TIMEOUT	DIV_ROUND_UP(HZ, 250)

/*
 * Magic number to batch-wakeup waiting readers, even when writers are
 * also present in the queue. This both limits the amount of work the
 * waking thread must do and also prevents any potential counter overflow,
 * however unlikely.
 */
#define MAX_READERS_WAKEUP	0x100

/*
 * handle the lock release when processes blocked on it that can now run
 * - if we come here from up_xxxx(), then the RWSEM_FLAG_WAITERS bit must
 *   have been set.
 * - there must be someone on the queue
 * - the wait_lock must be held by the caller
 * - tasks are marked for wakeup, the caller must later invoke wake_up_q()
 *   to actually wakeup the blocked task(s) and drop the reference count,
 *   preferably when the wait_lock is released
 * - woken process blocks are discarded from the list after having task zeroed
 * - writers are only marked woken if downgrading is false
 */
static void rwsem_mark_wake(struct rw_semaphore *sem,
			    enum rwsem_wake_type wake_type,
			    struct wake_q_head *wake_q)
{
	struct rwsem_waiter *waiter, *tmp;
	long oldcount, woken = 0, adjustment = 0;
	struct list_head wlist;

	lockdep_assert_held(&sem->wait_lock);

	/*
	 * Take a peek at the queue head waiter such that we can determine
	 * the wakeup(s) to perform.
	 */
	waiter = rwsem_first_waiter(sem);

	if (waiter->type == RWSEM_WAITING_FOR_WRITE) {
		if (wake_type == RWSEM_WAKE_ANY) {
			/*
			 * Mark writer at the front of the queue for wakeup.
			 * Until the task is actually later awoken later by
			 * the caller, other writers are able to steal it.
			 * Readers, on the other hand, will block as they
			 * will notice the queued writer.
			 */
			wake_q_add(wake_q, waiter->task);
			lockevent_inc(rwsem_wake_writer);
		}

		return;
	}

	/*
	 * No reader wakeup if there are too many of them already.
	 */
	if (unlikely(atomic_long_read(&sem->count) < 0))
		return;

	/*
	 * Writers might steal the lock before we grant it to the next reader.
	 * We prefer to do the first reader grant before counting readers
	 * so we can bail out early if a writer stole the lock.
	 */
	if (wake_type != RWSEM_WAKE_READ_OWNED) {
		struct task_struct *owner;

		adjustment = RWSEM_READER_BIAS;
		oldcount = atomic_long_fetch_add(adjustment, &sem->count);
		if (unlikely(oldcount & RWSEM_WRITER_MASK)) {
			/*
			 * When we've been waiting "too" long (for writers
			 * to give up the lock), request a HANDOFF to
			 * force the issue.
			 */
			if (!(oldcount & RWSEM_FLAG_HANDOFF) &&
			    time_after(jiffies, waiter->timeout)) {
				adjustment -= RWSEM_FLAG_HANDOFF;
				lockevent_inc(rwsem_rlock_handoff);
			}

			atomic_long_add(-adjustment, &sem->count);
			return;
		}
		/*
		 * Set it to reader-owned to give spinners an early
		 * indication that readers now have the lock.
		 * The reader nonspinnable bit seen at slowpath entry of
		 * the reader is copied over.
		 */
		owner = waiter->task;
		if (waiter->last_rowner & RWSEM_RD_NONSPINNABLE) {
			owner = (void *)((unsigned long)owner | RWSEM_RD_NONSPINNABLE);
			lockevent_inc(rwsem_opt_norspin);
		}
		__rwsem_set_reader_owned(sem, owner);
	}

	/*
	 * Grant up to MAX_READERS_WAKEUP read locks to all the readers in the
	 * queue. We know that the woken will be at least 1 as we accounted
	 * for above. Note we increment the 'active part' of the count by the
	 * number of readers before waking any processes up.
	 *
	 * This is an adaptation of the phase-fair R/W locks where at the
	 * reader phase (first waiter is a reader), all readers are eligible
	 * to acquire the lock at the same time irrespective of their order
	 * in the queue. The writers acquire the lock according to their
	 * order in the queue.
	 *
	 * We have to do wakeup in 2 passes to prevent the possibility that
	 * the reader count may be decremented before it is incremented. It
	 * is because the to-be-woken waiter may not have slept yet. So it
	 * may see waiter->task got cleared, finish its critical section and
	 * do an unlock before the reader count increment.
	 *
	 * 1) Collect the read-waiters in a separate list, count them and
	 *    fully increment the reader count in rwsem.
	 * 2) For each waiters in the new list, clear waiter->task and
	 *    put them into wake_q to be woken up later.
	 */
	INIT_LIST_HEAD(&wlist);
	list_for_each_entry_safe(waiter, tmp, &sem->wait_list, list) {
		if (waiter->type == RWSEM_WAITING_FOR_WRITE)
			continue;

		woken++;
		list_move_tail(&waiter->list, &wlist);

		/*
		 * Limit # of readers that can be woken up per wakeup call.
		 */
		if (woken >= MAX_READERS_WAKEUP)
			break;
	}

	adjustment = woken * RWSEM_READER_BIAS - adjustment;
	lockevent_cond_inc(rwsem_wake_reader, woken);
	if (list_empty(&sem->wait_list)) {
		/* hit end of list above */
		adjustment -= RWSEM_FLAG_WAITERS;
	}

	/*
	 * When we've woken a reader, we no longer need to force writers
	 * to give up the lock and we can clear HANDOFF.
	 */
	if (woken && (atomic_long_read(&sem->count) & RWSEM_FLAG_HANDOFF))
		adjustment -= RWSEM_FLAG_HANDOFF;

	if (adjustment)
		atomic_long_add(adjustment, &sem->count);

	/* 2nd pass */
	list_for_each_entry_safe(waiter, tmp, &wlist, list) {
		struct task_struct *tsk;

		tsk = waiter->task;
		get_task_struct(tsk);

		/*
		 * Ensure calling get_task_struct() before setting the reader
		 * waiter to nil such that rwsem_down_read_slowpath() cannot
		 * race with do_exit() by always holding a reference count
		 * to the task to wakeup.
		 */
		smp_store_release(&waiter->task, NULL);
		/*
		 * Ensure issuing the wakeup (either by us or someone else)
		 * after setting the reader waiter to nil.
		 */
		wake_q_add_safe(wake_q, tsk);
	}
}

/*
 * This function must be called with the sem->wait_lock held to prevent
 * race conditions between checking the rwsem wait list and setting the
 * sem->count accordingly.
 *
 * If wstate is WRITER_HANDOFF, it will make sure that either the handoff
 * bit is set or the lock is acquired with handoff bit cleared.
 */
static inline bool rwsem_try_write_lock(struct rw_semaphore *sem,
					enum writer_wait_state wstate)
{
	long count, new;

	lockdep_assert_held(&sem->wait_lock);

	count = atomic_long_read(&sem->count);
	do {
		bool has_handoff = !!(count & RWSEM_FLAG_HANDOFF);

		if (has_handoff && wstate == WRITER_NOT_FIRST)
			return false;

		new = count;

		if (count & RWSEM_LOCK_MASK) {
			if (has_handoff || (wstate != WRITER_HANDOFF))
				return false;

			new |= RWSEM_FLAG_HANDOFF;
		} else {
			new |= RWSEM_WRITER_LOCKED;
			new &= ~RWSEM_FLAG_HANDOFF;

			if (list_is_singular(&sem->wait_list))
				new &= ~RWSEM_FLAG_WAITERS;
		}
	} while (!atomic_long_try_cmpxchg_acquire(&sem->count, &count, new));

	/*
	 * We have either acquired the lock with handoff bit cleared or
	 * set the handoff bit.
	 */
	if (new & RWSEM_FLAG_HANDOFF)
		return false;

	rwsem_set_owner(sem);
	return true;
}

#ifdef CONFIG_RWSEM_SPIN_ON_OWNER
/*
 * Try to acquire read lock before the reader is put on wait queue.
 * Lock acquisition isn't allowed if the rwsem is locked or a writer handoff
 * is ongoing.
 */
static inline bool rwsem_try_read_lock_unqueued(struct rw_semaphore *sem)
{
	long count = atomic_long_read(&sem->count);

	if (count & (RWSEM_WRITER_MASK | RWSEM_FLAG_HANDOFF))
		return false;

	count = atomic_long_fetch_add_acquire(RWSEM_READER_BIAS, &sem->count);
	if (!(count & (RWSEM_WRITER_MASK | RWSEM_FLAG_HANDOFF))) {
		rwsem_set_reader_owned(sem);
		lockevent_inc(rwsem_opt_rlock);
		return true;
	}

	/* Back out the change */
	atomic_long_add(-RWSEM_READER_BIAS, &sem->count);
	return false;
}

/*
 * Try to acquire write lock before the writer has been put on wait queue.
 */
static inline bool rwsem_try_write_lock_unqueued(struct rw_semaphore *sem)
{
	long count = atomic_long_read(&sem->count);

	while (!(count & (RWSEM_LOCK_MASK|RWSEM_FLAG_HANDOFF))) {
		if (atomic_long_try_cmpxchg_acquire(&sem->count, &count,
					count | RWSEM_WRITER_LOCKED)) {
			rwsem_set_owner(sem);
			lockevent_inc(rwsem_opt_wlock);
			return true;
		}
	}
	return false;
}

static inline bool owner_on_cpu(struct task_struct *owner)
{
	/*
	 * As lock holder preemption issue, we both skip spinning if
	 * task is not on cpu or its cpu is preempted
	 */
	return owner->on_cpu && !vcpu_is_preempted(task_cpu(owner));
}

static inline bool rwsem_can_spin_on_owner(struct rw_semaphore *sem,
					   unsigned long nonspinnable)
{
	struct task_struct *owner;
	unsigned long flags;
	bool ret = true;

	if (need_resched()) {
		lockevent_inc(rwsem_opt_fail);
		return false;
	}

	preempt_disable();
	rcu_read_lock();
	owner = rwsem_owner_flags(sem, &flags);
	/*
	 * Don't check the read-owner as the entry may be stale.
	 */
	if ((flags & nonspinnable) ||
	    (owner && !(flags & RWSEM_READER_OWNED) && !owner_on_cpu(owner)))
		ret = false;
	rcu_read_unlock();
	preempt_enable();

	lockevent_cond_inc(rwsem_opt_fail, !ret);
	return ret;
}

/*
 * The rwsem_spin_on_owner() function returns the folowing 4 values
 * depending on the lock owner state.
 *   OWNER_NULL  : owner is currently NULL
 *   OWNER_WRITER: when owner changes and is a writer
 *   OWNER_READER: when owner changes and the new owner may be a reader.
 *   OWNER_NONSPINNABLE:
 *		   when optimistic spinning has to stop because either the
 *		   owner stops running, is unknown, or its timeslice has
 *		   been used up.
 */
enum owner_state {
	OWNER_NULL		= 1 << 0,
	OWNER_WRITER		= 1 << 1,
	OWNER_READER		= 1 << 2,
	OWNER_NONSPINNABLE	= 1 << 3,
};
#define OWNER_SPINNABLE		(OWNER_NULL | OWNER_WRITER | OWNER_READER)

static inline enum owner_state
rwsem_owner_state(struct task_struct *owner, unsigned long flags, unsigned long nonspinnable)
{
	if (flags & nonspinnable)
		return OWNER_NONSPINNABLE;

	if (flags & RWSEM_READER_OWNED)
		return OWNER_READER;

	return owner ? OWNER_WRITER : OWNER_NULL;
}

static noinline enum owner_state
rwsem_spin_on_owner(struct rw_semaphore *sem, unsigned long nonspinnable)
{
	struct task_struct *new, *owner;
	unsigned long flags, new_flags;
	enum owner_state state;

	owner = rwsem_owner_flags(sem, &flags);
	state = rwsem_owner_state(owner, flags, nonspinnable);
	if (state != OWNER_WRITER)
		return state;

	rcu_read_lock();
	for (;;) {
		/*
		 * When a waiting writer set the handoff flag, it may spin
		 * on the owner as well. Once that writer acquires the lock,
		 * we can spin on it. So we don't need to quit even when the
		 * handoff bit is set.
		 */
		new = rwsem_owner_flags(sem, &new_flags);
		if ((new != owner) || (new_flags != flags)) {
			state = rwsem_owner_state(new, new_flags, nonspinnable);
			break;
		}

		/*
		 * Ensure we emit the owner->on_cpu, dereference _after_
		 * checking sem->owner still matches owner, if that fails,
		 * owner might point to free()d memory, if it still matches,
		 * the rcu_read_lock() ensures the memory stays valid.
		 */
		barrier();

		if (need_resched() || !owner_on_cpu(owner)) {
			state = OWNER_NONSPINNABLE;
			break;
		}

		cpu_relax();
	}
	rcu_read_unlock();

	return state;
}

/*
 * Calculate reader-owned rwsem spinning threshold for writer
 *
 * The more readers own the rwsem, the longer it will take for them to
 * wind down and free the rwsem. So the empirical formula used to
 * determine the actual spinning time limit here is:
 *
 *   Spinning threshold = (10 + nr_readers/2)us
 *
 * The limit is capped to a maximum of 25us (30 readers). This is just
 * a heuristic and is subjected to change in the future.
 */
static inline u64 rwsem_rspin_threshold(struct rw_semaphore *sem)
{
	long count = atomic_long_read(&sem->count);
	int readers = count >> RWSEM_READER_SHIFT;
	u64 delta;

	if (readers > 30)
		readers = 30;
	delta = (20 + readers) * NSEC_PER_USEC / 2;

	return sched_clock() + delta;
}

static bool rwsem_optimistic_spin(struct rw_semaphore *sem, bool wlock)
{
	bool taken = false;
	int prev_owner_state = OWNER_NULL;
	int loop = 0;
	u64 rspin_threshold = 0;
	unsigned long nonspinnable = wlock ? RWSEM_WR_NONSPINNABLE
					   : RWSEM_RD_NONSPINNABLE;

	preempt_disable();

	/* sem->wait_lock should not be held when doing optimistic spinning */
	if (!osq_lock(&sem->osq))
		goto done;

	/*
	 * Optimistically spin on the owner field and attempt to acquire the
	 * lock whenever the owner changes. Spinning will be stopped when:
	 *  1) the owning writer isn't running; or
	 *  2) readers own the lock and spinning time has exceeded limit.
	 */
	for (;;) {
		enum owner_state owner_state;

		owner_state = rwsem_spin_on_owner(sem, nonspinnable);
		if (!(owner_state & OWNER_SPINNABLE))
			break;

		/*
		 * Try to acquire the lock
		 */
		taken = wlock ? rwsem_try_write_lock_unqueued(sem)
			      : rwsem_try_read_lock_unqueued(sem);

		if (taken)
			break;

		/*
		 * Time-based reader-owned rwsem optimistic spinning
		 */
		if (wlock && (owner_state == OWNER_READER)) {
			/*
			 * Re-initialize rspin_threshold every time when
			 * the owner state changes from non-reader to reader.
			 * This allows a writer to steal the lock in between
			 * 2 reader phases and have the threshold reset at
			 * the beginning of the 2nd reader phase.
			 */
			if (prev_owner_state != OWNER_READER) {
				if (rwsem_test_oflags(sem, nonspinnable))
					break;
				rspin_threshold = rwsem_rspin_threshold(sem);
				loop = 0;
			}

			/*
			 * Check time threshold once every 16 iterations to
			 * avoid calling sched_clock() too frequently so
			 * as to reduce the average latency between the times
			 * when the lock becomes free and when the spinner
			 * is ready to do a trylock.
			 */
			else if (!(++loop & 0xf) && (sched_clock() > rspin_threshold)) {
				rwsem_set_nonspinnable(sem);
				lockevent_inc(rwsem_opt_nospin);
				break;
			}
		}

		/*
		 * An RT task cannot do optimistic spinning if it cannot
		 * be sure the lock holder is running or live-lock may
		 * happen if the current task and the lock holder happen
		 * to run in the same CPU. However, aborting optimistic
		 * spinning while a NULL owner is detected may miss some
		 * opportunity where spinning can continue without causing
		 * problem.
		 *
		 * There are 2 possible cases where an RT task may be able
		 * to continue spinning.
		 *
		 * 1) The lock owner is in the process of releasing the
		 *    lock, sem->owner is cleared but the lock has not
		 *    been released yet.
		 * 2) The lock was free and owner cleared, but another
		 *    task just comes in and acquire the lock before
		 *    we try to get it. The new owner may be a spinnable
		 *    writer.
		 *
		 * To take advantage of two scenarios listed agove, the RT
		 * task is made to retry one more time to see if it can
		 * acquire the lock or continue spinning on the new owning
		 * writer. Of course, if the time lag is long enough or the
		 * new owner is not a writer or spinnable, the RT task will
		 * quit spinning.
		 *
		 * If the owner is a writer, the need_resched() check is
		 * done inside rwsem_spin_on_owner(). If the owner is not
		 * a writer, need_resched() check needs to be done here.
		 */
		if (owner_state != OWNER_WRITER) {
			if (need_resched())
				break;
			if (rt_task(current) &&
			   (prev_owner_state != OWNER_WRITER))
				break;
		}
		prev_owner_state = owner_state;

		/*
		 * The cpu_relax() call is a compiler barrier which forces
		 * everything in this loop to be re-loaded. We don't need
		 * memory barriers as we'll eventually observe the right
		 * values at the cost of a few extra spins.
		 */
		cpu_relax();
	}
	osq_unlock(&sem->osq);
done:
	preempt_enable();
	lockevent_cond_inc(rwsem_opt_fail, !taken);
	return taken;
}

/*
 * Clear the owner's RWSEM_WR_NONSPINNABLE bit if it is set. This should
 * only be called when the reader count reaches 0.
 *
 * This give writers better chance to acquire the rwsem first before
 * readers when the rwsem was being held by readers for a relatively long
 * period of time. Race can happen that an optimistic spinner may have
 * just stolen the rwsem and set the owner, but just clearing the
 * RWSEM_WR_NONSPINNABLE bit will do no harm anyway.
 */
static inline void clear_wr_nonspinnable(struct rw_semaphore *sem)
{
	if (rwsem_test_oflags(sem, RWSEM_WR_NONSPINNABLE))
		atomic_long_andnot(RWSEM_WR_NONSPINNABLE, &sem->owner);
}

/*
 * This function is called when the reader fails to acquire the lock via
 * optimistic spinning. In this case we will still attempt to do a trylock
 * when comparing the rwsem state right now with the state when entering
 * the slowpath indicates that the reader is still in a valid reader phase.
 * This happens when the following conditions are true:
 *
 * 1) The lock is currently reader owned, and
 * 2) The lock is previously not reader-owned or the last read owner changes.
 *
 * In the former case, we have transitioned from a writer phase to a
 * reader-phase while spinning. In the latter case, it means the reader
 * phase hasn't ended when we entered the optimistic spinning loop. In
 * both cases, the reader is eligible to acquire the lock. This is the
 * secondary path where a read lock is acquired optimistically.
 *
 * The reader non-spinnable bit wasn't set at time of entry or it will
 * not be here at all.
 */
static inline bool rwsem_reader_phase_trylock(struct rw_semaphore *sem,
					      unsigned long last_rowner)
{
	unsigned long owner = atomic_long_read(&sem->owner);

	if (!(owner & RWSEM_READER_OWNED))
		return false;

	if (((owner ^ last_rowner) & ~RWSEM_OWNER_FLAGS_MASK) &&
	    rwsem_try_read_lock_unqueued(sem)) {
		lockevent_inc(rwsem_opt_rlock2);
		lockevent_add(rwsem_opt_fail, -1);
		return true;
	}
	return false;
}
#else
static inline bool rwsem_can_spin_on_owner(struct rw_semaphore *sem,
					   unsigned long nonspinnable)
{
	return false;
}

static inline bool rwsem_optimistic_spin(struct rw_semaphore *sem, bool wlock)
{
	return false;
}

static inline void clear_wr_nonspinnable(struct rw_semaphore *sem) { }

static inline bool rwsem_reader_phase_trylock(struct rw_semaphore *sem,
					      unsigned long last_rowner)
{
	return false;
}

static inline int
rwsem_spin_on_owner(struct rw_semaphore *sem, unsigned long nonspinnable)
{
	return 0;
}
#define OWNER_NULL	1
#endif

/*
 * Wait for the read lock to be granted
 */
static struct rw_semaphore __sched *
rwsem_down_read_slowpath(struct rw_semaphore *sem, int state)
{
	long count, adjustment = -RWSEM_READER_BIAS;
	struct rwsem_waiter waiter;
	DEFINE_WAKE_Q(wake_q);
	bool wake = false;

	/*
	 * Save the current read-owner of rwsem, if available, and the
	 * reader nonspinnable bit.
	 */
	waiter.last_rowner = atomic_long_read(&sem->owner);
	if (!(waiter.last_rowner & RWSEM_READER_OWNED))
		waiter.last_rowner &= RWSEM_RD_NONSPINNABLE;

	if (!rwsem_can_spin_on_owner(sem, RWSEM_RD_NONSPINNABLE))
		goto queue;

	/*
	 * Undo read bias from down_read() and do optimistic spinning.
	 */
	atomic_long_add(-RWSEM_READER_BIAS, &sem->count);
	adjustment = 0;
	if (rwsem_optimistic_spin(sem, false)) {
		/* rwsem_optimistic_spin() implies ACQUIRE on success */
		/*
		 * Wake up other readers in the wait list if the front
		 * waiter is a reader.
		 */
		if ((atomic_long_read(&sem->count) & RWSEM_FLAG_WAITERS)) {
			raw_spin_lock_irq(&sem->wait_lock);
			if (!list_empty(&sem->wait_list))
				rwsem_mark_wake(sem, RWSEM_WAKE_READ_OWNED,
						&wake_q);
			raw_spin_unlock_irq(&sem->wait_lock);
			wake_up_q(&wake_q);
		}
		return sem;
	} else if (rwsem_reader_phase_trylock(sem, waiter.last_rowner)) {
		/* rwsem_reader_phase_trylock() implies ACQUIRE on success */
		return sem;
	}

queue:
	waiter.task = current;
	waiter.type = RWSEM_WAITING_FOR_READ;
	waiter.timeout = jiffies + RWSEM_WAIT_TIMEOUT;

	raw_spin_lock_irq(&sem->wait_lock);
	if (list_empty(&sem->wait_list)) {
		/*
		 * In case the wait queue is empty and the lock isn't owned
		 * by a writer or has the handoff bit set, this reader can
		 * exit the slowpath and return immediately as its
		 * RWSEM_READER_BIAS has already been set in the count.
		 */
		if (adjustment && !(atomic_long_read(&sem->count) &
		     (RWSEM_WRITER_MASK | RWSEM_FLAG_HANDOFF))) {
			/* Provide lock ACQUIRE */
			smp_acquire__after_ctrl_dep();
			raw_spin_unlock_irq(&sem->wait_lock);
			rwsem_set_reader_owned(sem);
			lockevent_inc(rwsem_rlock_fast);
			return sem;
		}
		adjustment += RWSEM_FLAG_WAITERS;
	}
	list_add_tail(&waiter.list, &sem->wait_list);

	/* we're now waiting on the lock, but no longer actively locking */
	if (adjustment)
		count = atomic_long_add_return(adjustment, &sem->count);
	else
		count = atomic_long_read(&sem->count);

	/*
	 * If there are no active locks, wake the front queued process(es).
	 *
	 * If there are no writers and we are first in the queue,
	 * wake our own waiter to join the existing active readers !
	 */
	if (!(count & RWSEM_LOCK_MASK)) {
		clear_wr_nonspinnable(sem);
		wake = true;
	}
	if (wake || (!(count & RWSEM_WRITER_MASK) &&
		    (adjustment & RWSEM_FLAG_WAITERS)))
		rwsem_mark_wake(sem, RWSEM_WAKE_ANY, &wake_q);

	raw_spin_unlock_irq(&sem->wait_lock);
	wake_up_q(&wake_q);

	/* wait to be given the lock */
	for (;;) {
		set_current_state(state);
		if (!smp_load_acquire(&waiter.task)) {
			/* Matches rwsem_mark_wake()'s smp_store_release(). */
			break;
		}
		if (signal_pending_state(state, current)) {
			raw_spin_lock_irq(&sem->wait_lock);
			if (waiter.task)
				goto out_nolock;
			raw_spin_unlock_irq(&sem->wait_lock);
			/* Ordered by sem->wait_lock against rwsem_mark_wake(). */
			break;
		}
		schedule();
		lockevent_inc(rwsem_sleep_reader);
	}

	__set_current_state(TASK_RUNNING);
	lockevent_inc(rwsem_rlock);
	return sem;

out_nolock:
	list_del(&waiter.list);
	if (list_empty(&sem->wait_list)) {
		atomic_long_andnot(RWSEM_FLAG_WAITERS|RWSEM_FLAG_HANDOFF,
				   &sem->count);
	}
	raw_spin_unlock_irq(&sem->wait_lock);
	__set_current_state(TASK_RUNNING);
	lockevent_inc(rwsem_rlock_fail);
	return ERR_PTR(-EINTR);
}

/*
 * This function is called by the a write lock owner. So the owner value
 * won't get changed by others.
 */
static inline void rwsem_disable_reader_optspin(struct rw_semaphore *sem,
						bool disable)
{
	if (unlikely(disable)) {
		atomic_long_or(RWSEM_RD_NONSPINNABLE, &sem->owner);
		lockevent_inc(rwsem_opt_norspin);
	}
}

/*
 * Wait until we successfully acquire the write lock
 */
static struct rw_semaphore *
rwsem_down_write_slowpath(struct rw_semaphore *sem, int state)
{
	long count;
	bool disable_rspin;
	enum writer_wait_state wstate;
	struct rwsem_waiter waiter;
	struct rw_semaphore *ret = sem;
	DEFINE_WAKE_Q(wake_q);

	/* do optimistic spinning and steal lock if possible */
	if (rwsem_can_spin_on_owner(sem, RWSEM_WR_NONSPINNABLE) &&
	    rwsem_optimistic_spin(sem, true)) {
		/* rwsem_optimistic_spin() implies ACQUIRE on success */
		return sem;
	}

	/*
	 * Disable reader optimistic spinning for this rwsem after
	 * acquiring the write lock when the setting of the nonspinnable
	 * bits are observed.
	 */
	disable_rspin = atomic_long_read(&sem->owner) & RWSEM_NONSPINNABLE;

	/*
	 * Optimistic spinning failed, proceed to the slowpath
	 * and block until we can acquire the sem.
	 */
	waiter.task = current;
	waiter.type = RWSEM_WAITING_FOR_WRITE;
	waiter.timeout = jiffies + RWSEM_WAIT_TIMEOUT;

	raw_spin_lock_irq(&sem->wait_lock);

	/* account for this before adding a new element to the list */
	wstate = list_empty(&sem->wait_list) ? WRITER_FIRST : WRITER_NOT_FIRST;

	list_add_tail(&waiter.list, &sem->wait_list);

	/* we're now waiting on the lock */
	if (wstate == WRITER_NOT_FIRST) {
		count = atomic_long_read(&sem->count);

		/*
		 * If there were already threads queued before us and:
		 *  1) there are no no active locks, wake the front
		 *     queued process(es) as the handoff bit might be set.
		 *  2) there are no active writers and some readers, the lock
		 *     must be read owned; so we try to wake any read lock
		 *     waiters that were queued ahead of us.
		 */
		if (count & RWSEM_WRITER_MASK)
			goto wait;

		rwsem_mark_wake(sem, (count & RWSEM_READER_MASK)
					? RWSEM_WAKE_READERS
					: RWSEM_WAKE_ANY, &wake_q);

		if (!wake_q_empty(&wake_q)) {
			/*
			 * We want to minimize wait_lock hold time especially
			 * when a large number of readers are to be woken up.
			 */
			raw_spin_unlock_irq(&sem->wait_lock);
			wake_up_q(&wake_q);
			wake_q_init(&wake_q);	/* Used again, reinit */
			raw_spin_lock_irq(&sem->wait_lock);
		}
	} else {
		atomic_long_or(RWSEM_FLAG_WAITERS, &sem->count);
	}

wait:
	/* wait until we successfully acquire the lock */
	set_current_state(state);
	for (;;) {
		if (rwsem_try_write_lock(sem, wstate)) {
			/* rwsem_try_write_lock() implies ACQUIRE on success */
			break;
		}

		raw_spin_unlock_irq(&sem->wait_lock);

		/*
		 * After setting the handoff bit and failing to acquire
		 * the lock, attempt to spin on owner to accelerate lock
		 * transfer. If the previous owner is a on-cpu writer and it
		 * has just released the lock, OWNER_NULL will be returned.
		 * In this case, we attempt to acquire the lock again
		 * without sleeping.
		 */
		if (wstate == WRITER_HANDOFF &&
		    rwsem_spin_on_owner(sem, RWSEM_NONSPINNABLE) == OWNER_NULL)
			goto trylock_again;

		/* Block until there are no active lockers. */
		for (;;) {
			if (signal_pending_state(state, current))
				goto out_nolock;

			schedule();
			lockevent_inc(rwsem_sleep_writer);
			set_current_state(state);
			/*
			 * If HANDOFF bit is set, unconditionally do
			 * a trylock.
			 */
			if (wstate == WRITER_HANDOFF)
				break;

			if ((wstate == WRITER_NOT_FIRST) &&
			    (rwsem_first_waiter(sem) == &waiter))
				wstate = WRITER_FIRST;

			count = atomic_long_read(&sem->count);
			if (!(count & RWSEM_LOCK_MASK))
				break;

			/*
			 * The setting of the handoff bit is deferred
			 * until rwsem_try_write_lock() is called.
			 */
			if ((wstate == WRITER_FIRST) && (rt_task(current) ||
			    time_after(jiffies, waiter.timeout))) {
				wstate = WRITER_HANDOFF;
				lockevent_inc(rwsem_wlock_handoff);
				break;
			}
		}
trylock_again:
		raw_spin_lock_irq(&sem->wait_lock);
	}
	__set_current_state(TASK_RUNNING);
	list_del(&waiter.list);
	rwsem_disable_reader_optspin(sem, disable_rspin);
	raw_spin_unlock_irq(&sem->wait_lock);
	lockevent_inc(rwsem_wlock);

	return ret;

out_nolock:
	__set_current_state(TASK_RUNNING);
	raw_spin_lock_irq(&sem->wait_lock);
	list_del(&waiter.list);

	if (unlikely(wstate == WRITER_HANDOFF))
		atomic_long_add(-RWSEM_FLAG_HANDOFF,  &sem->count);

	if (list_empty(&sem->wait_list))
		atomic_long_andnot(RWSEM_FLAG_WAITERS, &sem->count);
	else
		rwsem_mark_wake(sem, RWSEM_WAKE_ANY, &wake_q);
	raw_spin_unlock_irq(&sem->wait_lock);
	wake_up_q(&wake_q);
	lockevent_inc(rwsem_wlock_fail);

	return ERR_PTR(-EINTR);
}

/*
 * handle waking up a waiter on the semaphore
 * - up_read/up_write has decremented the active part of count if we come here
 */
static struct rw_semaphore *rwsem_wake(struct rw_semaphore *sem, long count)
{
	unsigned long flags;
	DEFINE_WAKE_Q(wake_q);

	raw_spin_lock_irqsave(&sem->wait_lock, flags);

	if (!list_empty(&sem->wait_list))
		rwsem_mark_wake(sem, RWSEM_WAKE_ANY, &wake_q);

	raw_spin_unlock_irqrestore(&sem->wait_lock, flags);
	wake_up_q(&wake_q);

	return sem;
}

/*
 * downgrade a write lock into a read lock
 * - caller incremented waiting part of count and discovered it still negative
 * - just wake up any readers at the front of the queue
 */
static struct rw_semaphore *rwsem_downgrade_wake(struct rw_semaphore *sem)
{
	unsigned long flags;
	DEFINE_WAKE_Q(wake_q);

	raw_spin_lock_irqsave(&sem->wait_lock, flags);

	if (!list_empty(&sem->wait_list))
		rwsem_mark_wake(sem, RWSEM_WAKE_READ_OWNED, &wake_q);

	raw_spin_unlock_irqrestore(&sem->wait_lock, flags);
	wake_up_q(&wake_q);

	return sem;
}


/*
 * lock for reading
 */
static inline void __down_read(struct rw_semaphore *sem)
{
	if (!rwsem_read_trylock(sem)) {
		rwsem_down_read_slowpath(sem, TASK_UNINTERRUPTIBLE);
		DEBUG_RWSEMS_WARN_ON(!is_rwsem_reader_owned(sem), sem);
	} else {
		rwsem_set_reader_owned(sem);
	}
}

static inline int __down_read_killable(struct rw_semaphore *sem)
{
	if (!rwsem_read_trylock(sem)) {
		if (IS_ERR(rwsem_down_read_slowpath(sem, TASK_KILLABLE)))
			return -EINTR;
		DEBUG_RWSEMS_WARN_ON(!is_rwsem_reader_owned(sem), sem);
	} else {
		rwsem_set_reader_owned(sem);
	}
	return 0;
}

static inline int __down_read_trylock(struct rw_semaphore *sem)
{
	long tmp;

	DEBUG_RWSEMS_WARN_ON(sem->magic != sem, sem);

	/*
	 * Optimize for the case when the rwsem is not locked at all.
	 */
	tmp = RWSEM_UNLOCKED_VALUE;
	do {
		if (atomic_long_try_cmpxchg_acquire(&sem->count, &tmp,
					tmp + RWSEM_READER_BIAS)) {
			rwsem_set_reader_owned(sem);
			return 1;
		}
	} while (!(tmp & RWSEM_READ_FAILED_MASK));
	return 0;
}

/*
 * lock for writing
 */
static inline void __down_write(struct rw_semaphore *sem)
{
	long tmp = RWSEM_UNLOCKED_VALUE;

	if (unlikely(!atomic_long_try_cmpxchg_acquire(&sem->count, &tmp,
						      RWSEM_WRITER_LOCKED)))
		rwsem_down_write_slowpath(sem, TASK_UNINTERRUPTIBLE);
	else
		rwsem_set_owner(sem);
}

static inline int __down_write_killable(struct rw_semaphore *sem)
{
	long tmp = RWSEM_UNLOCKED_VALUE;

	if (unlikely(!atomic_long_try_cmpxchg_acquire(&sem->count, &tmp,
						      RWSEM_WRITER_LOCKED))) {
		if (IS_ERR(rwsem_down_write_slowpath(sem, TASK_KILLABLE)))
			return -EINTR;
	} else {
		rwsem_set_owner(sem);
	}
	return 0;
}

static inline int __down_write_trylock(struct rw_semaphore *sem)
{
	long tmp;

	DEBUG_RWSEMS_WARN_ON(sem->magic != sem, sem);

	tmp  = RWSEM_UNLOCKED_VALUE;
	if (atomic_long_try_cmpxchg_acquire(&sem->count, &tmp,
					    RWSEM_WRITER_LOCKED)) {
		rwsem_set_owner(sem);
		return true;
	}
	return false;
}

/*
 * unlock after reading
 */
static inline void __up_read(struct rw_semaphore *sem)
{
	long tmp;

	DEBUG_RWSEMS_WARN_ON(sem->magic != sem, sem);
	DEBUG_RWSEMS_WARN_ON(!is_rwsem_reader_owned(sem), sem);

	rwsem_clear_reader_owned(sem);
	tmp = atomic_long_add_return_release(-RWSEM_READER_BIAS, &sem->count);
	DEBUG_RWSEMS_WARN_ON(tmp < 0, sem);
	if (unlikely((tmp & (RWSEM_LOCK_MASK|RWSEM_FLAG_WAITERS)) ==
		      RWSEM_FLAG_WAITERS)) {
		clear_wr_nonspinnable(sem);
		rwsem_wake(sem, tmp);
	}
}

/*
 * unlock after writing
 */
static inline void __up_write(struct rw_semaphore *sem)
{
	long tmp;

	DEBUG_RWSEMS_WARN_ON(sem->magic != sem, sem);
	/*
	 * sem->owner may differ from current if the ownership is transferred
	 * to an anonymous writer by setting the RWSEM_NONSPINNABLE bits.
	 */
	DEBUG_RWSEMS_WARN_ON((rwsem_owner(sem) != current) &&
			    !rwsem_test_oflags(sem, RWSEM_NONSPINNABLE), sem);

	rwsem_clear_owner(sem);
	tmp = atomic_long_fetch_add_release(-RWSEM_WRITER_LOCKED, &sem->count);
	if (unlikely(tmp & RWSEM_FLAG_WAITERS))
		rwsem_wake(sem, tmp);
}

/*
 * downgrade write lock to read lock
 */
static inline void __downgrade_write(struct rw_semaphore *sem)
{
	long tmp;

	/*
	 * When downgrading from exclusive to shared ownership,
	 * anything inside the write-locked region cannot leak
	 * into the read side. In contrast, anything in the
	 * read-locked region is ok to be re-ordered into the
	 * write side. As such, rely on RELEASE semantics.
	 */
	DEBUG_RWSEMS_WARN_ON(rwsem_owner(sem) != current, sem);
	tmp = atomic_long_fetch_add_release(
		-RWSEM_WRITER_LOCKED+RWSEM_READER_BIAS, &sem->count);
	rwsem_set_reader_owned(sem);
	if (tmp & RWSEM_FLAG_WAITERS)
		rwsem_downgrade_wake(sem);
}
#endif

/*
 * lock for reading
 */
void __sched down_read(struct rw_semaphore *sem)
{
	might_sleep();
	rwsem_acquire_read(&sem->dep_map, 0, 0, _RET_IP_);

	LOCK_CONTENDED(sem, __down_read_trylock, __down_read);
}
EXPORT_SYMBOL(down_read);

int __sched down_read_killable(struct rw_semaphore *sem)
{
	might_sleep();
	rwsem_acquire_read(&sem->dep_map, 0, 0, _RET_IP_);

	if (LOCK_CONTENDED_RETURN(sem, __down_read_trylock, __down_read_killable)) {
		rwsem_release(&sem->dep_map, 1, _RET_IP_);
		return -EINTR;
	}

	return 0;
}
EXPORT_SYMBOL(down_read_killable);

/*
 * trylock for reading -- returns 1 if successful, 0 if contention
 */
int down_read_trylock(struct rw_semaphore *sem)
{
	int ret = __down_read_trylock(sem);

	if (ret == 1)
		rwsem_acquire_read(&sem->dep_map, 0, 1, _RET_IP_);
	return ret;
}
EXPORT_SYMBOL(down_read_trylock);

/*
 * lock for writing
 */
void __sched down_write(struct rw_semaphore *sem)
{
	might_sleep();
	rwsem_acquire(&sem->dep_map, 0, 0, _RET_IP_);
	LOCK_CONTENDED(sem, __down_write_trylock, __down_write);
}
EXPORT_SYMBOL(down_write);

/*
 * lock for writing
 */
int __sched down_write_killable(struct rw_semaphore *sem)
{
	might_sleep();
	rwsem_acquire(&sem->dep_map, 0, 0, _RET_IP_);

	if (LOCK_CONTENDED_RETURN(sem, __down_write_trylock,
				  __down_write_killable)) {
		rwsem_release(&sem->dep_map, 1, _RET_IP_);
		return -EINTR;
	}

	return 0;
}
EXPORT_SYMBOL(down_write_killable);

/*
 * trylock for writing -- returns 1 if successful, 0 if contention
 */
int down_write_trylock(struct rw_semaphore *sem)
{
	int ret = __down_write_trylock(sem);

	if (ret == 1)
		rwsem_acquire(&sem->dep_map, 0, 1, _RET_IP_);

	return ret;
}
EXPORT_SYMBOL(down_write_trylock);

/*
 * release a read lock
 */
void up_read(struct rw_semaphore *sem)
{
	rwsem_release(&sem->dep_map, 1, _RET_IP_);
	__up_read(sem);
}
EXPORT_SYMBOL(up_read);

/*
 * release a write lock
 */
void up_write(struct rw_semaphore *sem)
{
	rwsem_release(&sem->dep_map, 1, _RET_IP_);
	__up_write(sem);
}
EXPORT_SYMBOL(up_write);

/*
 * downgrade write lock to read lock
 */
void downgrade_write(struct rw_semaphore *sem)
{
	lock_downgrade(&sem->dep_map, _RET_IP_);
	__downgrade_write(sem);
}
EXPORT_SYMBOL(downgrade_write);

#ifdef CONFIG_DEBUG_LOCK_ALLOC

void down_read_nested(struct rw_semaphore *sem, int subclass)
{
	might_sleep();
	rwsem_acquire_read(&sem->dep_map, subclass, 0, _RET_IP_);
	LOCK_CONTENDED(sem, __down_read_trylock, __down_read);
}
EXPORT_SYMBOL(down_read_nested);

void _down_write_nest_lock(struct rw_semaphore *sem, struct lockdep_map *nest)
{
	might_sleep();
	rwsem_acquire_nest(&sem->dep_map, 0, 0, nest, _RET_IP_);
	LOCK_CONTENDED(sem, __down_write_trylock, __down_write);
}
EXPORT_SYMBOL(_down_write_nest_lock);

#ifndef CONFIG_PREEMPT_RT
void down_read_non_owner(struct rw_semaphore *sem)
{
	might_sleep();
	__down_read(sem);
	__rwsem_set_reader_owned(sem, NULL);
}
EXPORT_SYMBOL(down_read_non_owner);
#endif

void down_write_nested(struct rw_semaphore *sem, int subclass)
{
	might_sleep();
	rwsem_acquire(&sem->dep_map, subclass, 0, _RET_IP_);
	LOCK_CONTENDED(sem, __down_write_trylock, __down_write);
}
EXPORT_SYMBOL(down_write_nested);

int __sched down_write_killable_nested(struct rw_semaphore *sem, int subclass)
{
	might_sleep();
	rwsem_acquire(&sem->dep_map, subclass, 0, _RET_IP_);

	if (LOCK_CONTENDED_RETURN(sem, __down_write_trylock,
				  __down_write_killable)) {
		rwsem_release(&sem->dep_map, 1, _RET_IP_);
		return -EINTR;
	}

	return 0;
}
EXPORT_SYMBOL(down_write_killable_nested);

#ifndef CONFIG_PREEMPT_RT
void up_read_non_owner(struct rw_semaphore *sem)
{
	DEBUG_RWSEMS_WARN_ON(!is_rwsem_reader_owned(sem), sem);
	__up_read(sem);
}
EXPORT_SYMBOL(up_read_non_owner);
#endif

#endif<|MERGE_RESOLUTION|>--- conflicted
+++ resolved
@@ -28,11 +28,6 @@
 #include <linux/rwsem.h>
 #include <linux/atomic.h>
 
-<<<<<<< HEAD
-#include "rwsem.h"
-
-=======
->>>>>>> aa73e33d
 #ifndef CONFIG_PREEMPT_RT
 #include "lock_events.h"
 
