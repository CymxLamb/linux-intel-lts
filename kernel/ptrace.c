// SPDX-License-Identifier: GPL-2.0-only
/*
 * linux/kernel/ptrace.c
 *
 * (C) Copyright 1999 Linus Torvalds
 *
 * Common interfaces for "ptrace()" which we do not want
 * to continually duplicate across every architecture.
 */

#include <linux/capability.h>
#include <linux/export.h>
#include <linux/sched.h>
#include <linux/sched/mm.h>
#include <linux/sched/coredump.h>
#include <linux/sched/task.h>
#include <linux/errno.h>
#include <linux/mm.h>
#include <linux/highmem.h>
#include <linux/pagemap.h>
#include <linux/ptrace.h>
#include <linux/security.h>
#include <linux/signal.h>
#include <linux/uio.h>
#include <linux/audit.h>
#include <linux/pid_namespace.h>
#include <linux/syscalls.h>
#include <linux/uaccess.h>
#include <linux/regset.h>
#include <linux/hw_breakpoint.h>
#include <linux/cn_proc.h>
#include <linux/compat.h>
#include <linux/sched/signal.h>

#include <asm/syscall.h>	/* for syscall_get_* */

/*
 * Access another process' address space via ptrace.
 * Source/target buffer must be kernel space,
 * Do not walk the page table directly, use get_user_pages
 */
int ptrace_access_vm(struct task_struct *tsk, unsigned long addr,
		     void *buf, int len, unsigned int gup_flags)
{
	struct mm_struct *mm;
	int ret;

	mm = get_task_mm(tsk);
	if (!mm)
		return 0;

	if (!tsk->ptrace ||
	    (current != tsk->parent) ||
	    ((get_dumpable(mm) != SUID_DUMP_USER) &&
	     !ptracer_capable(tsk, mm->user_ns))) {
		mmput(mm);
		return 0;
	}

	ret = __access_remote_vm(tsk, mm, addr, buf, len, gup_flags);
	mmput(mm);

	return ret;
}


void __ptrace_link(struct task_struct *child, struct task_struct *new_parent,
		   const struct cred *ptracer_cred)
{
	BUG_ON(!list_empty(&child->ptrace_entry));
	list_add(&child->ptrace_entry, &new_parent->ptraced);
	child->parent = new_parent;
	child->ptracer_cred = get_cred(ptracer_cred);
}

/*
 * ptrace a task: make the debugger its new parent and
 * move it to the ptrace list.
 *
 * Must be called with the tasklist lock write-held.
 */
static void ptrace_link(struct task_struct *child, struct task_struct *new_parent)
{
	__ptrace_link(child, new_parent, current_cred());
}

/**
 * __ptrace_unlink - unlink ptracee and restore its execution state
 * @child: ptracee to be unlinked
 *
 * Remove @child from the ptrace list, move it back to the original parent,
 * and restore the execution state so that it conforms to the group stop
 * state.
 *
 * Unlinking can happen via two paths - explicit PTRACE_DETACH or ptracer
 * exiting.  For PTRACE_DETACH, unless the ptracee has been killed between
 * ptrace_check_attach() and here, it's guaranteed to be in TASK_TRACED.
 * If the ptracer is exiting, the ptracee can be in any state.
 *
 * After detach, the ptracee should be in a state which conforms to the
 * group stop.  If the group is stopped or in the process of stopping, the
 * ptracee should be put into TASK_STOPPED; otherwise, it should be woken
 * up from TASK_TRACED.
 *
 * If the ptracee is in TASK_TRACED and needs to be moved to TASK_STOPPED,
 * it goes through TRACED -> RUNNING -> STOPPED transition which is similar
 * to but in the opposite direction of what happens while attaching to a
 * stopped task.  However, in this direction, the intermediate RUNNING
 * state is not hidden even from the current ptracer and if it immediately
 * re-attaches and performs a WNOHANG wait(2), it may fail.
 *
 * CONTEXT:
 * write_lock_irq(tasklist_lock)
 */
void __ptrace_unlink(struct task_struct *child)
{
	const struct cred *old_cred;
	BUG_ON(!child->ptrace);

	clear_tsk_thread_flag(child, TIF_SYSCALL_TRACE);
#ifdef TIF_SYSCALL_EMU
	clear_tsk_thread_flag(child, TIF_SYSCALL_EMU);
#endif

	child->parent = child->real_parent;
	list_del_init(&child->ptrace_entry);
	old_cred = child->ptracer_cred;
	child->ptracer_cred = NULL;
	put_cred(old_cred);

	spin_lock(&child->sighand->siglock);
	child->ptrace = 0;
	/*
	 * Clear all pending traps and TRAPPING.  TRAPPING should be
	 * cleared regardless of JOBCTL_STOP_PENDING.  Do it explicitly.
	 */
	task_clear_jobctl_pending(child, JOBCTL_TRAP_MASK);
	task_clear_jobctl_trapping(child);

	/*
	 * Reinstate JOBCTL_STOP_PENDING if group stop is in effect and
	 * @child isn't dead.
	 */
	if (!(child->flags & PF_EXITING) &&
	    (child->signal->flags & SIGNAL_STOP_STOPPED ||
	     child->signal->group_stop_count)) {
		child->jobctl |= JOBCTL_STOP_PENDING;

		/*
		 * This is only possible if this thread was cloned by the
		 * traced task running in the stopped group, set the signal
		 * for the future reports.
		 * FIXME: we should change ptrace_init_task() to handle this
		 * case.
		 */
		if (!(child->jobctl & JOBCTL_STOP_SIGMASK))
			child->jobctl |= SIGSTOP;
	}

	/*
	 * If transition to TASK_STOPPED is pending or in TASK_TRACED, kick
	 * @child in the butt.  Note that @resume should be used iff @child
	 * is in TASK_TRACED; otherwise, we might unduly disrupt
	 * TASK_KILLABLE sleeps.
	 */
	if (child->jobctl & JOBCTL_STOP_PENDING || task_is_traced(child))
		ptrace_signal_wake_up(child, true);

	spin_unlock(&child->sighand->siglock);
}

static bool looks_like_a_spurious_pid(struct task_struct *task)
{
	if (task->exit_code != ((PTRACE_EVENT_EXEC << 8) | SIGTRAP))
		return false;

	if (task_pid_vnr(task) == task->ptrace_message)
		return false;
	/*
	 * The tracee changed its pid but the PTRACE_EVENT_EXEC event
	 * was not wait()'ed, most probably debugger targets the old
	 * leader which was destroyed in de_thread().
	 */
	return true;
}

/* Ensure that nothing can wake it up, even SIGKILL */
static bool ptrace_freeze_traced(struct task_struct *task)
{
	bool ret = false;

	/* Lockless, nobody but us can set this flag */
	if (task->jobctl & JOBCTL_LISTENING)
		return ret;

	spin_lock_irq(&task->sighand->siglock);
	if (task_is_traced(task) && !looks_like_a_spurious_pid(task) &&
	    !__fatal_signal_pending(task)) {
<<<<<<< HEAD
		task->state = __TASK_TRACED;
=======
>>>>>>> c7395ea3
		unsigned long flags;

		raw_spin_lock_irqsave(&task->pi_lock, flags);
		if (task->state & __TASK_TRACED)
			task->state = __TASK_TRACED;
		else
			task->saved_state = __TASK_TRACED;
		raw_spin_unlock_irqrestore(&task->pi_lock, flags);
		ret = true;
	}
	spin_unlock_irq(&task->sighand->siglock);

	return ret;
}

static void ptrace_unfreeze_traced(struct task_struct *task)
{
	unsigned long flags;
	bool frozen = true;

	WARN_ON(!task->ptrace || task->parent != current);

	/*
	 * PTRACE_LISTEN can allow ptrace_trap_notify to wake us up remotely.
	 * Recheck state under the lock to close this race.
	 */
	spin_lock_irq(&task->sighand->siglock);

	raw_spin_lock_irqsave(&task->pi_lock, flags);
	if (task->state == __TASK_TRACED)
		task->state = TASK_TRACED;
	else if (task->saved_state == __TASK_TRACED)
		task->saved_state = TASK_TRACED;
	else
		frozen = false;
	raw_spin_unlock_irqrestore(&task->pi_lock, flags);

	if (frozen && __fatal_signal_pending(task))
		wake_up_state(task, __TASK_TRACED);

	spin_unlock_irq(&task->sighand->siglock);
}

/**
 * ptrace_check_attach - check whether ptracee is ready for ptrace operation
 * @child: ptracee to check for
 * @ignore_state: don't check whether @child is currently %TASK_TRACED
 *
 * Check whether @child is being ptraced by %current and ready for further
 * ptrace operations.  If @ignore_state is %false, @child also should be in
 * %TASK_TRACED state and on return the child is guaranteed to be traced
 * and not executing.  If @ignore_state is %true, @child can be in any
 * state.
 *
 * CONTEXT:
 * Grabs and releases tasklist_lock and @child->sighand->siglock.
 *
 * RETURNS:
 * 0 on success, -ESRCH if %child is not ready.
 */
static int ptrace_check_attach(struct task_struct *child, bool ignore_state)
{
	int ret = -ESRCH;

	/*
	 * We take the read lock around doing both checks to close a
	 * possible race where someone else was tracing our child and
	 * detached between these two checks.  After this locked check,
	 * we are sure that this is our traced child and that can only
	 * be changed by us so it's not changing right after this.
	 */
	read_lock(&tasklist_lock);
	if (child->ptrace && child->parent == current) {
		WARN_ON(child->state == __TASK_TRACED);
		/*
		 * child->sighand can't be NULL, release_task()
		 * does ptrace_unlink() before __exit_signal().
		 */
		if (ignore_state || ptrace_freeze_traced(child))
			ret = 0;
	}
	read_unlock(&tasklist_lock);

	if (!ret && !ignore_state) {
		if (!wait_task_inactive(child, __TASK_TRACED)) {
			/*
			 * This can only happen if may_ptrace_stop() fails and
			 * ptrace_stop() changes ->state back to TASK_RUNNING,
			 * so we should not worry about leaking __TASK_TRACED.
			 */
			WARN_ON(child->state == __TASK_TRACED);
			ret = -ESRCH;
		}
	}

	return ret;
}

static bool ptrace_has_cap(struct user_namespace *ns, unsigned int mode)
{
	if (mode & PTRACE_MODE_NOAUDIT)
		return ns_capable_noaudit(ns, CAP_SYS_PTRACE);
	return ns_capable(ns, CAP_SYS_PTRACE);
}

/* Returns 0 on success, -errno on denial. */
static int __ptrace_may_access(struct task_struct *task, unsigned int mode)
{
	const struct cred *cred = current_cred(), *tcred;
	struct mm_struct *mm;
	kuid_t caller_uid;
	kgid_t caller_gid;

	if (!(mode & PTRACE_MODE_FSCREDS) == !(mode & PTRACE_MODE_REALCREDS)) {
		WARN(1, "denying ptrace access check without PTRACE_MODE_*CREDS\n");
		return -EPERM;
	}

	/* May we inspect the given task?
	 * This check is used both for attaching with ptrace
	 * and for allowing access to sensitive information in /proc.
	 *
	 * ptrace_attach denies several cases that /proc allows
	 * because setting up the necessary parent/child relationship
	 * or halting the specified task is impossible.
	 */

	/* Don't let security modules deny introspection */
	if (same_thread_group(task, current))
		return 0;
	rcu_read_lock();
	if (mode & PTRACE_MODE_FSCREDS) {
		caller_uid = cred->fsuid;
		caller_gid = cred->fsgid;
	} else {
		/*
		 * Using the euid would make more sense here, but something
		 * in userland might rely on the old behavior, and this
		 * shouldn't be a security problem since
		 * PTRACE_MODE_REALCREDS implies that the caller explicitly
		 * used a syscall that requests access to another process
		 * (and not a filesystem syscall to procfs).
		 */
		caller_uid = cred->uid;
		caller_gid = cred->gid;
	}
	tcred = __task_cred(task);
	if (uid_eq(caller_uid, tcred->euid) &&
	    uid_eq(caller_uid, tcred->suid) &&
	    uid_eq(caller_uid, tcred->uid)  &&
	    gid_eq(caller_gid, tcred->egid) &&
	    gid_eq(caller_gid, tcred->sgid) &&
	    gid_eq(caller_gid, tcred->gid))
		goto ok;
	if (ptrace_has_cap(tcred->user_ns, mode))
		goto ok;
	rcu_read_unlock();
	return -EPERM;
ok:
	rcu_read_unlock();
	/*
	 * If a task drops privileges and becomes nondumpable (through a syscall
	 * like setresuid()) while we are trying to access it, we must ensure
	 * that the dumpability is read after the credentials; otherwise,
	 * we may be able to attach to a task that we shouldn't be able to
	 * attach to (as if the task had dropped privileges without becoming
	 * nondumpable).
	 * Pairs with a write barrier in commit_creds().
	 */
	smp_rmb();
	mm = task->mm;
	if (mm &&
	    ((get_dumpable(mm) != SUID_DUMP_USER) &&
	     !ptrace_has_cap(mm->user_ns, mode)))
	    return -EPERM;

	return security_ptrace_access_check(task, mode);
}

bool ptrace_may_access(struct task_struct *task, unsigned int mode)
{
	int err;
	task_lock(task);
	err = __ptrace_may_access(task, mode);
	task_unlock(task);
	return !err;
}

static int ptrace_attach(struct task_struct *task, long request,
			 unsigned long addr,
			 unsigned long flags)
{
	bool seize = (request == PTRACE_SEIZE);
	int retval;

	retval = -EIO;
	if (seize) {
		if (addr != 0)
			goto out;
		if (flags & ~(unsigned long)PTRACE_O_MASK)
			goto out;
		flags = PT_PTRACED | PT_SEIZED | (flags << PT_OPT_FLAG_SHIFT);
	} else {
		flags = PT_PTRACED;
	}

	audit_ptrace(task);

	retval = -EPERM;
	if (unlikely(task->flags & PF_KTHREAD))
		goto out;
	if (same_thread_group(task, current))
		goto out;

	/*
	 * Protect exec's credential calculations against our interference;
	 * SUID, SGID and LSM creds get determined differently
	 * under ptrace.
	 */
	retval = -ERESTARTNOINTR;
	if (mutex_lock_interruptible(&task->signal->cred_guard_mutex))
		goto out;

	task_lock(task);
	retval = __ptrace_may_access(task, PTRACE_MODE_ATTACH_REALCREDS);
	task_unlock(task);
	if (retval)
		goto unlock_creds;

	write_lock_irq(&tasklist_lock);
	retval = -EPERM;
	if (unlikely(task->exit_state))
		goto unlock_tasklist;
	if (task->ptrace)
		goto unlock_tasklist;

	if (seize)
		flags |= PT_SEIZED;
	task->ptrace = flags;

	ptrace_link(task, current);

	/* SEIZE doesn't trap tracee on attach */
	if (!seize)
		send_sig_info(SIGSTOP, SEND_SIG_PRIV, task);

	spin_lock(&task->sighand->siglock);

	/*
	 * If the task is already STOPPED, set JOBCTL_TRAP_STOP and
	 * TRAPPING, and kick it so that it transits to TRACED.  TRAPPING
	 * will be cleared if the child completes the transition or any
	 * event which clears the group stop states happens.  We'll wait
	 * for the transition to complete before returning from this
	 * function.
	 *
	 * This hides STOPPED -> RUNNING -> TRACED transition from the
	 * attaching thread but a different thread in the same group can
	 * still observe the transient RUNNING state.  IOW, if another
	 * thread's WNOHANG wait(2) on the stopped tracee races against
	 * ATTACH, the wait(2) may fail due to the transient RUNNING.
	 *
	 * The following task_is_stopped() test is safe as both transitions
	 * in and out of STOPPED are protected by siglock.
	 */
	if (task_is_stopped(task) &&
	    task_set_jobctl_pending(task, JOBCTL_TRAP_STOP | JOBCTL_TRAPPING))
		signal_wake_up_state(task, __TASK_STOPPED);

	spin_unlock(&task->sighand->siglock);

	retval = 0;
unlock_tasklist:
	write_unlock_irq(&tasklist_lock);
unlock_creds:
	mutex_unlock(&task->signal->cred_guard_mutex);
out:
	if (!retval) {
		/*
		 * We do not bother to change retval or clear JOBCTL_TRAPPING
		 * if wait_on_bit() was interrupted by SIGKILL. The tracer will
		 * not return to user-mode, it will exit and clear this bit in
		 * __ptrace_unlink() if it wasn't already cleared by the tracee;
		 * and until then nobody can ptrace this task.
		 */
		wait_on_bit(&task->jobctl, JOBCTL_TRAPPING_BIT, TASK_KILLABLE);
		proc_ptrace_connector(task, PTRACE_ATTACH);
	}

	return retval;
}

/**
 * ptrace_traceme  --  helper for PTRACE_TRACEME
 *
 * Performs checks and sets PT_PTRACED.
 * Should be used by all ptrace implementations for PTRACE_TRACEME.
 */
static int ptrace_traceme(void)
{
	int ret = -EPERM;

	write_lock_irq(&tasklist_lock);
	/* Are we already being traced? */
	if (!current->ptrace) {
		ret = security_ptrace_traceme(current->parent);
		/*
		 * Check PF_EXITING to ensure ->real_parent has not passed
		 * exit_ptrace(). Otherwise we don't report the error but
		 * pretend ->real_parent untraces us right after return.
		 */
		if (!ret && !(current->real_parent->flags & PF_EXITING)) {
			current->ptrace = PT_PTRACED;
			ptrace_link(current, current->real_parent);
		}
	}
	write_unlock_irq(&tasklist_lock);

	return ret;
}

/*
 * Called with irqs disabled, returns true if childs should reap themselves.
 */
static int ignoring_children(struct sighand_struct *sigh)
{
	int ret;
	spin_lock(&sigh->siglock);
	ret = (sigh->action[SIGCHLD-1].sa.sa_handler == SIG_IGN) ||
	      (sigh->action[SIGCHLD-1].sa.sa_flags & SA_NOCLDWAIT);
	spin_unlock(&sigh->siglock);
	return ret;
}

/*
 * Called with tasklist_lock held for writing.
 * Unlink a traced task, and clean it up if it was a traced zombie.
 * Return true if it needs to be reaped with release_task().
 * (We can't call release_task() here because we already hold tasklist_lock.)
 *
 * If it's a zombie, our attachedness prevented normal parent notification
 * or self-reaping.  Do notification now if it would have happened earlier.
 * If it should reap itself, return true.
 *
 * If it's our own child, there is no notification to do. But if our normal
 * children self-reap, then this child was prevented by ptrace and we must
 * reap it now, in that case we must also wake up sub-threads sleeping in
 * do_wait().
 */
static bool __ptrace_detach(struct task_struct *tracer, struct task_struct *p)
{
	bool dead;

	__ptrace_unlink(p);

	if (p->exit_state != EXIT_ZOMBIE)
		return false;

	dead = !thread_group_leader(p);

	if (!dead && thread_group_empty(p)) {
		if (!same_thread_group(p->real_parent, tracer))
			dead = do_notify_parent(p, p->exit_signal);
		else if (ignoring_children(tracer->sighand)) {
			__wake_up_parent(p, tracer);
			dead = true;
		}
	}
	/* Mark it as in the process of being reaped. */
	if (dead)
		p->exit_state = EXIT_DEAD;
	return dead;
}

static int ptrace_detach(struct task_struct *child, unsigned int data)
{
	if (!valid_signal(data))
		return -EIO;

	/* Architecture-specific hardware disable .. */
	ptrace_disable(child);

	write_lock_irq(&tasklist_lock);
	/*
	 * We rely on ptrace_freeze_traced(). It can't be killed and
	 * untraced by another thread, it can't be a zombie.
	 */
	WARN_ON(!child->ptrace || child->exit_state);
	/*
	 * tasklist_lock avoids the race with wait_task_stopped(), see
	 * the comment in ptrace_resume().
	 */
	child->exit_code = data;
	__ptrace_detach(current, child);
	write_unlock_irq(&tasklist_lock);

	proc_ptrace_connector(child, PTRACE_DETACH);

	return 0;
}

/*
 * Detach all tasks we were using ptrace on. Called with tasklist held
 * for writing.
 */
void exit_ptrace(struct task_struct *tracer, struct list_head *dead)
{
	struct task_struct *p, *n;

	list_for_each_entry_safe(p, n, &tracer->ptraced, ptrace_entry) {
		if (unlikely(p->ptrace & PT_EXITKILL))
			send_sig_info(SIGKILL, SEND_SIG_PRIV, p);

		if (__ptrace_detach(tracer, p))
			list_add(&p->ptrace_entry, dead);
	}
}

int ptrace_readdata(struct task_struct *tsk, unsigned long src, char __user *dst, int len)
{
	int copied = 0;

	while (len > 0) {
		char buf[128];
		int this_len, retval;

		this_len = (len > sizeof(buf)) ? sizeof(buf) : len;
		retval = ptrace_access_vm(tsk, src, buf, this_len, FOLL_FORCE);

		if (!retval) {
			if (copied)
				break;
			return -EIO;
		}
		if (copy_to_user(dst, buf, retval))
			return -EFAULT;
		copied += retval;
		src += retval;
		dst += retval;
		len -= retval;
	}
	return copied;
}

int ptrace_writedata(struct task_struct *tsk, char __user *src, unsigned long dst, int len)
{
	int copied = 0;

	while (len > 0) {
		char buf[128];
		int this_len, retval;

		this_len = (len > sizeof(buf)) ? sizeof(buf) : len;
		if (copy_from_user(buf, src, this_len))
			return -EFAULT;
		retval = ptrace_access_vm(tsk, dst, buf, this_len,
				FOLL_FORCE | FOLL_WRITE);
		if (!retval) {
			if (copied)
				break;
			return -EIO;
		}
		copied += retval;
		src += retval;
		dst += retval;
		len -= retval;
	}
	return copied;
}

static int ptrace_setoptions(struct task_struct *child, unsigned long data)
{
	unsigned flags;

	if (data & ~(unsigned long)PTRACE_O_MASK)
		return -EINVAL;

	if (unlikely(data & PTRACE_O_SUSPEND_SECCOMP)) {
		if (!IS_ENABLED(CONFIG_CHECKPOINT_RESTORE) ||
		    !IS_ENABLED(CONFIG_SECCOMP))
			return -EINVAL;

		if (!capable(CAP_SYS_ADMIN))
			return -EPERM;

		if (seccomp_mode(&current->seccomp) != SECCOMP_MODE_DISABLED ||
		    current->ptrace & PT_SUSPEND_SECCOMP)
			return -EPERM;
	}

	/* Avoid intermediate state when all opts are cleared */
	flags = child->ptrace;
	flags &= ~(PTRACE_O_MASK << PT_OPT_FLAG_SHIFT);
	flags |= (data << PT_OPT_FLAG_SHIFT);
	child->ptrace = flags;

	return 0;
}

static int ptrace_getsiginfo(struct task_struct *child, kernel_siginfo_t *info)
{
	unsigned long flags;
	int error = -ESRCH;

	if (lock_task_sighand(child, &flags)) {
		error = -EINVAL;
		if (likely(child->last_siginfo != NULL)) {
			copy_siginfo(info, child->last_siginfo);
			error = 0;
		}
		unlock_task_sighand(child, &flags);
	}
	return error;
}

static int ptrace_setsiginfo(struct task_struct *child, const kernel_siginfo_t *info)
{
	unsigned long flags;
	int error = -ESRCH;

	if (lock_task_sighand(child, &flags)) {
		error = -EINVAL;
		if (likely(child->last_siginfo != NULL)) {
			copy_siginfo(child->last_siginfo, info);
			error = 0;
		}
		unlock_task_sighand(child, &flags);
	}
	return error;
}

static int ptrace_peek_siginfo(struct task_struct *child,
				unsigned long addr,
				unsigned long data)
{
	struct ptrace_peeksiginfo_args arg;
	struct sigpending *pending;
	struct sigqueue *q;
	int ret, i;

	ret = copy_from_user(&arg, (void __user *) addr,
				sizeof(struct ptrace_peeksiginfo_args));
	if (ret)
		return -EFAULT;

	if (arg.flags & ~PTRACE_PEEKSIGINFO_SHARED)
		return -EINVAL; /* unknown flags */

	if (arg.nr < 0)
		return -EINVAL;

	/* Ensure arg.off fits in an unsigned long */
	if (arg.off > ULONG_MAX)
		return 0;

	if (arg.flags & PTRACE_PEEKSIGINFO_SHARED)
		pending = &child->signal->shared_pending;
	else
		pending = &child->pending;

	for (i = 0; i < arg.nr; ) {
		kernel_siginfo_t info;
		unsigned long off = arg.off + i;
		bool found = false;

		spin_lock_irq(&child->sighand->siglock);
		list_for_each_entry(q, &pending->list, list) {
			if (!off--) {
				found = true;
				copy_siginfo(&info, &q->info);
				break;
			}
		}
		spin_unlock_irq(&child->sighand->siglock);

		if (!found) /* beyond the end of the list */
			break;

#ifdef CONFIG_COMPAT
		if (unlikely(in_compat_syscall())) {
			compat_siginfo_t __user *uinfo = compat_ptr(data);

			if (copy_siginfo_to_user32(uinfo, &info)) {
				ret = -EFAULT;
				break;
			}

		} else
#endif
		{
			siginfo_t __user *uinfo = (siginfo_t __user *) data;

			if (copy_siginfo_to_user(uinfo, &info)) {
				ret = -EFAULT;
				break;
			}
		}

		data += sizeof(siginfo_t);
		i++;

		if (signal_pending(current))
			break;

		cond_resched();
	}

	if (i > 0)
		return i;

	return ret;
}

#ifdef PTRACE_SINGLESTEP
#define is_singlestep(request)		((request) == PTRACE_SINGLESTEP)
#else
#define is_singlestep(request)		0
#endif

#ifdef PTRACE_SINGLEBLOCK
#define is_singleblock(request)		((request) == PTRACE_SINGLEBLOCK)
#else
#define is_singleblock(request)		0
#endif

#ifdef PTRACE_SYSEMU
#define is_sysemu_singlestep(request)	((request) == PTRACE_SYSEMU_SINGLESTEP)
#else
#define is_sysemu_singlestep(request)	0
#endif

static int ptrace_resume(struct task_struct *child, long request,
			 unsigned long data)
{
	bool need_siglock;

	if (!valid_signal(data))
		return -EIO;

	if (request == PTRACE_SYSCALL)
		set_tsk_thread_flag(child, TIF_SYSCALL_TRACE);
	else
		clear_tsk_thread_flag(child, TIF_SYSCALL_TRACE);

#ifdef TIF_SYSCALL_EMU
	if (request == PTRACE_SYSEMU || request == PTRACE_SYSEMU_SINGLESTEP)
		set_tsk_thread_flag(child, TIF_SYSCALL_EMU);
	else
		clear_tsk_thread_flag(child, TIF_SYSCALL_EMU);
#endif

	if (is_singleblock(request)) {
		if (unlikely(!arch_has_block_step()))
			return -EIO;
		user_enable_block_step(child);
	} else if (is_singlestep(request) || is_sysemu_singlestep(request)) {
		if (unlikely(!arch_has_single_step()))
			return -EIO;
		user_enable_single_step(child);
	} else {
		user_disable_single_step(child);
	}

	/*
	 * Change ->exit_code and ->state under siglock to avoid the race
	 * with wait_task_stopped() in between; a non-zero ->exit_code will
	 * wrongly look like another report from tracee.
	 *
	 * Note that we need siglock even if ->exit_code == data and/or this
	 * status was not reported yet, the new status must not be cleared by
	 * wait_task_stopped() after resume.
	 *
	 * If data == 0 we do not care if wait_task_stopped() reports the old
	 * status and clears the code too; this can't race with the tracee, it
	 * takes siglock after resume.
	 */
	need_siglock = data && !thread_group_empty(current);
	if (need_siglock)
		spin_lock_irq(&child->sighand->siglock);
	child->exit_code = data;
	wake_up_state(child, __TASK_TRACED);
	if (need_siglock)
		spin_unlock_irq(&child->sighand->siglock);

	return 0;
}

#ifdef CONFIG_HAVE_ARCH_TRACEHOOK

static const struct user_regset *
find_regset(const struct user_regset_view *view, unsigned int type)
{
	const struct user_regset *regset;
	int n;

	for (n = 0; n < view->n; ++n) {
		regset = view->regsets + n;
		if (regset->core_note_type == type)
			return regset;
	}

	return NULL;
}

static int ptrace_regset(struct task_struct *task, int req, unsigned int type,
			 struct iovec *kiov)
{
	const struct user_regset_view *view = task_user_regset_view(task);
	const struct user_regset *regset = find_regset(view, type);
	int regset_no;

	if (!regset || (kiov->iov_len % regset->size) != 0)
		return -EINVAL;

	regset_no = regset - view->regsets;
	kiov->iov_len = min(kiov->iov_len,
			    (__kernel_size_t) (regset->n * regset->size));

	if (req == PTRACE_GETREGSET)
		return copy_regset_to_user(task, view, regset_no, 0,
					   kiov->iov_len, kiov->iov_base);
	else
		return copy_regset_from_user(task, view, regset_no, 0,
					     kiov->iov_len, kiov->iov_base);
}

/*
 * This is declared in linux/regset.h and defined in machine-dependent
 * code.  We put the export here, near the primary machine-neutral use,
 * to ensure no machine forgets it.
 */
EXPORT_SYMBOL_GPL(task_user_regset_view);

static unsigned long
ptrace_get_syscall_info_entry(struct task_struct *child, struct pt_regs *regs,
			      struct ptrace_syscall_info *info)
{
	unsigned long args[ARRAY_SIZE(info->entry.args)];
	int i;

	info->op = PTRACE_SYSCALL_INFO_ENTRY;
	info->entry.nr = syscall_get_nr(child, regs);
	syscall_get_arguments(child, regs, args);
	for (i = 0; i < ARRAY_SIZE(args); i++)
		info->entry.args[i] = args[i];

	/* args is the last field in struct ptrace_syscall_info.entry */
	return offsetofend(struct ptrace_syscall_info, entry.args);
}

static unsigned long
ptrace_get_syscall_info_seccomp(struct task_struct *child, struct pt_regs *regs,
				struct ptrace_syscall_info *info)
{
	/*
	 * As struct ptrace_syscall_info.entry is currently a subset
	 * of struct ptrace_syscall_info.seccomp, it makes sense to
	 * initialize that subset using ptrace_get_syscall_info_entry().
	 * This can be reconsidered in the future if these structures
	 * diverge significantly enough.
	 */
	ptrace_get_syscall_info_entry(child, regs, info);
	info->op = PTRACE_SYSCALL_INFO_SECCOMP;
	info->seccomp.ret_data = child->ptrace_message;

	/* ret_data is the last field in struct ptrace_syscall_info.seccomp */
	return offsetofend(struct ptrace_syscall_info, seccomp.ret_data);
}

static unsigned long
ptrace_get_syscall_info_exit(struct task_struct *child, struct pt_regs *regs,
			     struct ptrace_syscall_info *info)
{
	info->op = PTRACE_SYSCALL_INFO_EXIT;
	info->exit.rval = syscall_get_error(child, regs);
	info->exit.is_error = !!info->exit.rval;
	if (!info->exit.is_error)
		info->exit.rval = syscall_get_return_value(child, regs);

	/* is_error is the last field in struct ptrace_syscall_info.exit */
	return offsetofend(struct ptrace_syscall_info, exit.is_error);
}

static int
ptrace_get_syscall_info(struct task_struct *child, unsigned long user_size,
			void __user *datavp)
{
	struct pt_regs *regs = task_pt_regs(child);
	struct ptrace_syscall_info info = {
		.op = PTRACE_SYSCALL_INFO_NONE,
		.arch = syscall_get_arch(child),
		.instruction_pointer = instruction_pointer(regs),
		.stack_pointer = user_stack_pointer(regs),
	};
	unsigned long actual_size = offsetof(struct ptrace_syscall_info, entry);
	unsigned long write_size;

	/*
	 * This does not need lock_task_sighand() to access
	 * child->last_siginfo because ptrace_freeze_traced()
	 * called earlier by ptrace_check_attach() ensures that
	 * the tracee cannot go away and clear its last_siginfo.
	 */
	switch (child->last_siginfo ? child->last_siginfo->si_code : 0) {
	case SIGTRAP | 0x80:
		switch (child->ptrace_message) {
		case PTRACE_EVENTMSG_SYSCALL_ENTRY:
			actual_size = ptrace_get_syscall_info_entry(child, regs,
								    &info);
			break;
		case PTRACE_EVENTMSG_SYSCALL_EXIT:
			actual_size = ptrace_get_syscall_info_exit(child, regs,
								   &info);
			break;
		}
		break;
	case SIGTRAP | (PTRACE_EVENT_SECCOMP << 8):
		actual_size = ptrace_get_syscall_info_seccomp(child, regs,
							      &info);
		break;
	}

	write_size = min(actual_size, user_size);
	return copy_to_user(datavp, &info, write_size) ? -EFAULT : actual_size;
}
#endif /* CONFIG_HAVE_ARCH_TRACEHOOK */

int ptrace_request(struct task_struct *child, long request,
		   unsigned long addr, unsigned long data)
{
	bool seized = child->ptrace & PT_SEIZED;
	int ret = -EIO;
	kernel_siginfo_t siginfo, *si;
	void __user *datavp = (void __user *) data;
	unsigned long __user *datalp = datavp;
	unsigned long flags;

	switch (request) {
	case PTRACE_PEEKTEXT:
	case PTRACE_PEEKDATA:
		return generic_ptrace_peekdata(child, addr, data);
	case PTRACE_POKETEXT:
	case PTRACE_POKEDATA:
		return generic_ptrace_pokedata(child, addr, data);

#ifdef PTRACE_OLDSETOPTIONS
	case PTRACE_OLDSETOPTIONS:
#endif
	case PTRACE_SETOPTIONS:
		ret = ptrace_setoptions(child, data);
		break;
	case PTRACE_GETEVENTMSG:
		ret = put_user(child->ptrace_message, datalp);
		break;

	case PTRACE_PEEKSIGINFO:
		ret = ptrace_peek_siginfo(child, addr, data);
		break;

	case PTRACE_GETSIGINFO:
		ret = ptrace_getsiginfo(child, &siginfo);
		if (!ret)
			ret = copy_siginfo_to_user(datavp, &siginfo);
		break;

	case PTRACE_SETSIGINFO:
		ret = copy_siginfo_from_user(&siginfo, datavp);
		if (!ret)
			ret = ptrace_setsiginfo(child, &siginfo);
		break;

	case PTRACE_GETSIGMASK: {
		sigset_t *mask;

		if (addr != sizeof(sigset_t)) {
			ret = -EINVAL;
			break;
		}

		if (test_tsk_restore_sigmask(child))
			mask = &child->saved_sigmask;
		else
			mask = &child->blocked;

		if (copy_to_user(datavp, mask, sizeof(sigset_t)))
			ret = -EFAULT;
		else
			ret = 0;

		break;
	}

	case PTRACE_SETSIGMASK: {
		sigset_t new_set;

		if (addr != sizeof(sigset_t)) {
			ret = -EINVAL;
			break;
		}

		if (copy_from_user(&new_set, datavp, sizeof(sigset_t))) {
			ret = -EFAULT;
			break;
		}

		sigdelsetmask(&new_set, sigmask(SIGKILL)|sigmask(SIGSTOP));

		/*
		 * Every thread does recalc_sigpending() after resume, so
		 * retarget_shared_pending() and recalc_sigpending() are not
		 * called here.
		 */
		spin_lock_irq(&child->sighand->siglock);
		child->blocked = new_set;
		spin_unlock_irq(&child->sighand->siglock);

		clear_tsk_restore_sigmask(child);

		ret = 0;
		break;
	}

	case PTRACE_INTERRUPT:
		/*
		 * Stop tracee without any side-effect on signal or job
		 * control.  At least one trap is guaranteed to happen
		 * after this request.  If @child is already trapped, the
		 * current trap is not disturbed and another trap will
		 * happen after the current trap is ended with PTRACE_CONT.
		 *
		 * The actual trap might not be PTRACE_EVENT_STOP trap but
		 * the pending condition is cleared regardless.
		 */
		if (unlikely(!seized || !lock_task_sighand(child, &flags)))
			break;

		/*
		 * INTERRUPT doesn't disturb existing trap sans one
		 * exception.  If ptracer issued LISTEN for the current
		 * STOP, this INTERRUPT should clear LISTEN and re-trap
		 * tracee into STOP.
		 */
		if (likely(task_set_jobctl_pending(child, JOBCTL_TRAP_STOP)))
			ptrace_signal_wake_up(child, child->jobctl & JOBCTL_LISTENING);

		unlock_task_sighand(child, &flags);
		ret = 0;
		break;

	case PTRACE_LISTEN:
		/*
		 * Listen for events.  Tracee must be in STOP.  It's not
		 * resumed per-se but is not considered to be in TRACED by
		 * wait(2) or ptrace(2).  If an async event (e.g. group
		 * stop state change) happens, tracee will enter STOP trap
		 * again.  Alternatively, ptracer can issue INTERRUPT to
		 * finish listening and re-trap tracee into STOP.
		 */
		if (unlikely(!seized || !lock_task_sighand(child, &flags)))
			break;

		si = child->last_siginfo;
		if (likely(si && (si->si_code >> 8) == PTRACE_EVENT_STOP)) {
			child->jobctl |= JOBCTL_LISTENING;
			/*
			 * If NOTIFY is set, it means event happened between
			 * start of this trap and now.  Trigger re-trap.
			 */
			if (child->jobctl & JOBCTL_TRAP_NOTIFY)
				ptrace_signal_wake_up(child, true);
			ret = 0;
		}
		unlock_task_sighand(child, &flags);
		break;

	case PTRACE_DETACH:	 /* detach a process that was attached. */
		ret = ptrace_detach(child, data);
		break;

#ifdef CONFIG_BINFMT_ELF_FDPIC
	case PTRACE_GETFDPIC: {
		struct mm_struct *mm = get_task_mm(child);
		unsigned long tmp = 0;

		ret = -ESRCH;
		if (!mm)
			break;

		switch (addr) {
		case PTRACE_GETFDPIC_EXEC:
			tmp = mm->context.exec_fdpic_loadmap;
			break;
		case PTRACE_GETFDPIC_INTERP:
			tmp = mm->context.interp_fdpic_loadmap;
			break;
		default:
			break;
		}
		mmput(mm);

		ret = put_user(tmp, datalp);
		break;
	}
#endif

#ifdef PTRACE_SINGLESTEP
	case PTRACE_SINGLESTEP:
#endif
#ifdef PTRACE_SINGLEBLOCK
	case PTRACE_SINGLEBLOCK:
#endif
#ifdef PTRACE_SYSEMU
	case PTRACE_SYSEMU:
	case PTRACE_SYSEMU_SINGLESTEP:
#endif
	case PTRACE_SYSCALL:
	case PTRACE_CONT:
		return ptrace_resume(child, request, data);

	case PTRACE_KILL:
		if (child->exit_state)	/* already dead */
			return 0;
		return ptrace_resume(child, request, SIGKILL);

#ifdef CONFIG_HAVE_ARCH_TRACEHOOK
	case PTRACE_GETREGSET:
	case PTRACE_SETREGSET: {
		struct iovec kiov;
		struct iovec __user *uiov = datavp;

		if (!access_ok(uiov, sizeof(*uiov)))
			return -EFAULT;

		if (__get_user(kiov.iov_base, &uiov->iov_base) ||
		    __get_user(kiov.iov_len, &uiov->iov_len))
			return -EFAULT;

		ret = ptrace_regset(child, request, addr, &kiov);
		if (!ret)
			ret = __put_user(kiov.iov_len, &uiov->iov_len);
		break;
	}

	case PTRACE_GET_SYSCALL_INFO:
		ret = ptrace_get_syscall_info(child, addr, datavp);
		break;
#endif

	case PTRACE_SECCOMP_GET_FILTER:
		ret = seccomp_get_filter(child, addr, datavp);
		break;

	case PTRACE_SECCOMP_GET_METADATA:
		ret = seccomp_get_metadata(child, addr, datavp);
		break;

	default:
		break;
	}

	return ret;
}

#ifndef arch_ptrace_attach
#define arch_ptrace_attach(child)	do { } while (0)
#endif

SYSCALL_DEFINE4(ptrace, long, request, long, pid, unsigned long, addr,
		unsigned long, data)
{
	struct task_struct *child;
	long ret;

	if (request == PTRACE_TRACEME) {
		ret = ptrace_traceme();
		if (!ret)
			arch_ptrace_attach(current);
		goto out;
	}

	child = find_get_task_by_vpid(pid);
	if (!child) {
		ret = -ESRCH;
		goto out;
	}

	if (request == PTRACE_ATTACH || request == PTRACE_SEIZE) {
		ret = ptrace_attach(child, request, addr, data);
		/*
		 * Some architectures need to do book-keeping after
		 * a ptrace attach.
		 */
		if (!ret)
			arch_ptrace_attach(child);
		goto out_put_task_struct;
	}

	ret = ptrace_check_attach(child, request == PTRACE_KILL ||
				  request == PTRACE_INTERRUPT);
	if (ret < 0)
		goto out_put_task_struct;

	ret = arch_ptrace(child, request, addr, data);
	if (ret || request != PTRACE_DETACH)
		ptrace_unfreeze_traced(child);

 out_put_task_struct:
	put_task_struct(child);
 out:
	return ret;
}

int generic_ptrace_peekdata(struct task_struct *tsk, unsigned long addr,
			    unsigned long data)
{
	unsigned long tmp;
	int copied;

	copied = ptrace_access_vm(tsk, addr, &tmp, sizeof(tmp), FOLL_FORCE);
	if (copied != sizeof(tmp))
		return -EIO;
	return put_user(tmp, (unsigned long __user *)data);
}

int generic_ptrace_pokedata(struct task_struct *tsk, unsigned long addr,
			    unsigned long data)
{
	int copied;

	copied = ptrace_access_vm(tsk, addr, &data, sizeof(data),
			FOLL_FORCE | FOLL_WRITE);
	return (copied == sizeof(data)) ? 0 : -EIO;
}

#if defined CONFIG_COMPAT

int compat_ptrace_request(struct task_struct *child, compat_long_t request,
			  compat_ulong_t addr, compat_ulong_t data)
{
	compat_ulong_t __user *datap = compat_ptr(data);
	compat_ulong_t word;
	kernel_siginfo_t siginfo;
	int ret;

	switch (request) {
	case PTRACE_PEEKTEXT:
	case PTRACE_PEEKDATA:
		ret = ptrace_access_vm(child, addr, &word, sizeof(word),
				FOLL_FORCE);
		if (ret != sizeof(word))
			ret = -EIO;
		else
			ret = put_user(word, datap);
		break;

	case PTRACE_POKETEXT:
	case PTRACE_POKEDATA:
		ret = ptrace_access_vm(child, addr, &data, sizeof(data),
				FOLL_FORCE | FOLL_WRITE);
		ret = (ret != sizeof(data) ? -EIO : 0);
		break;

	case PTRACE_GETEVENTMSG:
		ret = put_user((compat_ulong_t) child->ptrace_message, datap);
		break;

	case PTRACE_GETSIGINFO:
		ret = ptrace_getsiginfo(child, &siginfo);
		if (!ret)
			ret = copy_siginfo_to_user32(
				(struct compat_siginfo __user *) datap,
				&siginfo);
		break;

	case PTRACE_SETSIGINFO:
		ret = copy_siginfo_from_user32(
			&siginfo, (struct compat_siginfo __user *) datap);
		if (!ret)
			ret = ptrace_setsiginfo(child, &siginfo);
		break;
#ifdef CONFIG_HAVE_ARCH_TRACEHOOK
	case PTRACE_GETREGSET:
	case PTRACE_SETREGSET:
	{
		struct iovec kiov;
		struct compat_iovec __user *uiov =
			(struct compat_iovec __user *) datap;
		compat_uptr_t ptr;
		compat_size_t len;

		if (!access_ok(uiov, sizeof(*uiov)))
			return -EFAULT;

		if (__get_user(ptr, &uiov->iov_base) ||
		    __get_user(len, &uiov->iov_len))
			return -EFAULT;

		kiov.iov_base = compat_ptr(ptr);
		kiov.iov_len = len;

		ret = ptrace_regset(child, request, addr, &kiov);
		if (!ret)
			ret = __put_user(kiov.iov_len, &uiov->iov_len);
		break;
	}
#endif

	default:
		ret = ptrace_request(child, request, addr, data);
	}

	return ret;
}

COMPAT_SYSCALL_DEFINE4(ptrace, compat_long_t, request, compat_long_t, pid,
		       compat_long_t, addr, compat_long_t, data)
{
	struct task_struct *child;
	long ret;

	if (request == PTRACE_TRACEME) {
		ret = ptrace_traceme();
		goto out;
	}

	child = find_get_task_by_vpid(pid);
	if (!child) {
		ret = -ESRCH;
		goto out;
	}

	if (request == PTRACE_ATTACH || request == PTRACE_SEIZE) {
		ret = ptrace_attach(child, request, addr, data);
		/*
		 * Some architectures need to do book-keeping after
		 * a ptrace attach.
		 */
		if (!ret)
			arch_ptrace_attach(child);
		goto out_put_task_struct;
	}

	ret = ptrace_check_attach(child, request == PTRACE_KILL ||
				  request == PTRACE_INTERRUPT);
	if (!ret) {
		ret = compat_arch_ptrace(child, request, addr, data);
		if (ret || request != PTRACE_DETACH)
			ptrace_unfreeze_traced(child);
	}

 out_put_task_struct:
	put_task_struct(child);
 out:
	return ret;
}
#endif	/* CONFIG_COMPAT */<|MERGE_RESOLUTION|>--- conflicted
+++ resolved
@@ -196,10 +196,6 @@
 	spin_lock_irq(&task->sighand->siglock);
 	if (task_is_traced(task) && !looks_like_a_spurious_pid(task) &&
 	    !__fatal_signal_pending(task)) {
-<<<<<<< HEAD
-		task->state = __TASK_TRACED;
-=======
->>>>>>> c7395ea3
 		unsigned long flags;
 
 		raw_spin_lock_irqsave(&task->pi_lock, flags);
