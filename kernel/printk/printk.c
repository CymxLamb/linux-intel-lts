/*
 *  linux/kernel/printk.c
 *
 *  Copyright (C) 1991, 1992  Linus Torvalds
 *
 * Modified to make sys_syslog() more flexible: added commands to
 * return the last 4k of kernel messages, regardless of whether
 * they've been read or not.  Added option to suppress kernel printk's
 * to the console.  Added hook for sending the console messages
 * elsewhere, in preparation for a serial line console (someday).
 * Ted Ts'o, 2/11/93.
 * Modified for sysctl support, 1/8/97, Chris Horn.
 * Fixed SMP synchronization, 08/08/99, Manfred Spraul
 *     manfred@colorfullife.com
 * Rewrote bits to get rid of console_lock
 *	01Mar01 Andrew Morton
 */

#include <linux/kernel.h>
#include <linux/mm.h>
#include <linux/tty.h>
#include <linux/tty_driver.h>
#include <linux/console.h>
#include <linux/init.h>
#include <linux/jiffies.h>
#include <linux/nmi.h>
#include <linux/module.h>
#include <linux/moduleparam.h>
#include <linux/delay.h>
#include <linux/smp.h>
#include <linux/security.h>
#include <linux/bootmem.h>
#include <linux/memblock.h>
#include <linux/syscalls.h>
#include <linux/crash_core.h>
#include <linux/kdb.h>
#include <linux/ratelimit.h>
#include <linux/kmsg_dump.h>
#include <linux/syslog.h>
#include <linux/cpu.h>
#include <linux/notifier.h>
#include <linux/rculist.h>
#include <linux/poll.h>
#include <linux/irq_work.h>
#include <linux/utsname.h>
#include <linux/ctype.h>
#include <linux/uio.h>
#include <linux/sched/clock.h>
#include <linux/sched/debug.h>
#include <linux/sched/task_stack.h>

#include <linux/uaccess.h>
#include <asm/sections.h>

#define CREATE_TRACE_POINTS
#include <trace/events/printk.h>

#include "console_cmdline.h"
#include "braille.h"
#include "internal.h"

int console_printk[4] = {
	CONSOLE_LOGLEVEL_DEFAULT,	/* console_loglevel */
	MESSAGE_LOGLEVEL_DEFAULT,	/* default_message_loglevel */
	CONSOLE_LOGLEVEL_MIN,		/* minimum_console_loglevel */
	CONSOLE_LOGLEVEL_DEFAULT,	/* default_console_loglevel */
};

/*
 * Low level drivers may need that to know if they can schedule in
 * their unblank() callback or not. So let's export it.
 */
int oops_in_progress;
EXPORT_SYMBOL(oops_in_progress);

/*
 * console_sem protects the console_drivers list, and also
 * provides serialisation for access to the entire console
 * driver system.
 */
static DEFINE_SEMAPHORE(console_sem);
struct console *console_drivers;
EXPORT_SYMBOL_GPL(console_drivers);

#ifdef CONFIG_LOCKDEP
static struct lockdep_map console_lock_dep_map = {
	.name = "console_lock"
};
#endif

enum devkmsg_log_bits {
	__DEVKMSG_LOG_BIT_ON = 0,
	__DEVKMSG_LOG_BIT_OFF,
	__DEVKMSG_LOG_BIT_LOCK,
};

enum devkmsg_log_masks {
	DEVKMSG_LOG_MASK_ON             = BIT(__DEVKMSG_LOG_BIT_ON),
	DEVKMSG_LOG_MASK_OFF            = BIT(__DEVKMSG_LOG_BIT_OFF),
	DEVKMSG_LOG_MASK_LOCK           = BIT(__DEVKMSG_LOG_BIT_LOCK),
};

/* Keep both the 'on' and 'off' bits clear, i.e. ratelimit by default: */
#define DEVKMSG_LOG_MASK_DEFAULT	0

static unsigned int __read_mostly devkmsg_log = DEVKMSG_LOG_MASK_DEFAULT;

static int __control_devkmsg(char *str)
{
	if (!str)
		return -EINVAL;

	if (!strncmp(str, "on", 2)) {
		devkmsg_log = DEVKMSG_LOG_MASK_ON;
		return 2;
	} else if (!strncmp(str, "off", 3)) {
		devkmsg_log = DEVKMSG_LOG_MASK_OFF;
		return 3;
	} else if (!strncmp(str, "ratelimit", 9)) {
		devkmsg_log = DEVKMSG_LOG_MASK_DEFAULT;
		return 9;
	}
	return -EINVAL;
}

static int __init control_devkmsg(char *str)
{
	if (__control_devkmsg(str) < 0)
		return 1;

	/*
	 * Set sysctl string accordingly:
	 */
	if (devkmsg_log == DEVKMSG_LOG_MASK_ON) {
		memset(devkmsg_log_str, 0, DEVKMSG_STR_MAX_SIZE);
		strncpy(devkmsg_log_str, "on", 2);
	} else if (devkmsg_log == DEVKMSG_LOG_MASK_OFF) {
		memset(devkmsg_log_str, 0, DEVKMSG_STR_MAX_SIZE);
		strncpy(devkmsg_log_str, "off", 3);
	}
	/* else "ratelimit" which is set by default. */

	/*
	 * Sysctl cannot change it anymore. The kernel command line setting of
	 * this parameter is to force the setting to be permanent throughout the
	 * runtime of the system. This is a precation measure against userspace
	 * trying to be a smarta** and attempting to change it up on us.
	 */
	devkmsg_log |= DEVKMSG_LOG_MASK_LOCK;

	return 0;
}
__setup("printk.devkmsg=", control_devkmsg);

char devkmsg_log_str[DEVKMSG_STR_MAX_SIZE] = "ratelimit";

int devkmsg_sysctl_set_loglvl(struct ctl_table *table, int write,
			      void __user *buffer, size_t *lenp, loff_t *ppos)
{
	char old_str[DEVKMSG_STR_MAX_SIZE];
	unsigned int old;
	int err;

	if (write) {
		if (devkmsg_log & DEVKMSG_LOG_MASK_LOCK)
			return -EINVAL;

		old = devkmsg_log;
		strncpy(old_str, devkmsg_log_str, DEVKMSG_STR_MAX_SIZE);
	}

	err = proc_dostring(table, write, buffer, lenp, ppos);
	if (err)
		return err;

	if (write) {
		err = __control_devkmsg(devkmsg_log_str);

		/*
		 * Do not accept an unknown string OR a known string with
		 * trailing crap...
		 */
		if (err < 0 || (err + 1 != *lenp)) {

			/* ... and restore old setting. */
			devkmsg_log = old;
			strncpy(devkmsg_log_str, old_str, DEVKMSG_STR_MAX_SIZE);

			return -EINVAL;
		}
	}

	return 0;
}

/*
 * Number of registered extended console drivers.
 *
 * If extended consoles are present, in-kernel cont reassembly is disabled
 * and each fragment is stored as a separate log entry with proper
 * continuation flag so that every emitted message has full metadata.  This
 * doesn't change the result for regular consoles or /proc/kmsg.  For
 * /dev/kmsg, as long as the reader concatenates messages according to
 * consecutive continuation flags, the end result should be the same too.
 */
static int nr_ext_console_drivers;

/*
 * Helper macros to handle lockdep when locking/unlocking console_sem. We use
 * macros instead of functions so that _RET_IP_ contains useful information.
 */
#define down_console_sem() do { \
	down(&console_sem);\
	mutex_acquire(&console_lock_dep_map, 0, 0, _RET_IP_);\
} while (0)

static int __down_trylock_console_sem(unsigned long ip)
{
	int lock_failed;
	unsigned long flags;

	/*
	 * Here and in __up_console_sem() we need to be in safe mode,
	 * because spindump/WARN/etc from under console ->lock will
	 * deadlock in printk()->down_trylock_console_sem() otherwise.
	 */
	printk_safe_enter_irqsave(flags);
	lock_failed = down_trylock(&console_sem);
	printk_safe_exit_irqrestore(flags);

	if (lock_failed)
		return 1;
	mutex_acquire(&console_lock_dep_map, 0, 1, ip);
	return 0;
}
#define down_trylock_console_sem() __down_trylock_console_sem(_RET_IP_)

static void __up_console_sem(unsigned long ip)
{
	unsigned long flags;

	mutex_release(&console_lock_dep_map, 1, ip);

	printk_safe_enter_irqsave(flags);
	up(&console_sem);
	printk_safe_exit_irqrestore(flags);
}
#define up_console_sem() __up_console_sem(_RET_IP_)

/*
 * This is used for debugging the mess that is the VT code by
 * keeping track if we have the console semaphore held. It's
 * definitely not the perfect debug tool (we don't know if _WE_
 * hold it and are racing, but it helps tracking those weird code
 * paths in the console code where we end up in places I want
 * locked without the console sempahore held).
 */
static int console_locked, console_suspended;

/*
 * If exclusive_console is non-NULL then only this console is to be printed to.
 */
static struct console *exclusive_console;

/*
 *	Array of consoles built from command line options (console=)
 */

#define MAX_CMDLINECONSOLES 8

static struct console_cmdline console_cmdline[MAX_CMDLINECONSOLES];

static int preferred_console = -1;
int console_set_on_cmdline;
EXPORT_SYMBOL(console_set_on_cmdline);

/* Flag: console code may call schedule() */
static int console_may_schedule;

/*
 * The printk log buffer consists of a chain of concatenated variable
 * length records. Every record starts with a record header, containing
 * the overall length of the record.
 *
 * The heads to the first and last entry in the buffer, as well as the
 * sequence numbers of these entries are maintained when messages are
 * stored.
 *
 * If the heads indicate available messages, the length in the header
 * tells the start next message. A length == 0 for the next message
 * indicates a wrap-around to the beginning of the buffer.
 *
 * Every record carries the monotonic timestamp in microseconds, as well as
 * the standard userspace syslog level and syslog facility. The usual
 * kernel messages use LOG_KERN; userspace-injected messages always carry
 * a matching syslog facility, by default LOG_USER. The origin of every
 * message can be reliably determined that way.
 *
 * The human readable log message directly follows the message header. The
 * length of the message text is stored in the header, the stored message
 * is not terminated.
 *
 * Optionally, a message can carry a dictionary of properties (key/value pairs),
 * to provide userspace with a machine-readable message context.
 *
 * Examples for well-defined, commonly used property names are:
 *   DEVICE=b12:8               device identifier
 *                                b12:8         block dev_t
 *                                c127:3        char dev_t
 *                                n8            netdev ifindex
 *                                +sound:card0  subsystem:devname
 *   SUBSYSTEM=pci              driver-core subsystem name
 *
 * Valid characters in property names are [a-zA-Z0-9.-_]. The plain text value
 * follows directly after a '=' character. Every property is terminated by
 * a '\0' character. The last property is not terminated.
 *
 * Example of a message structure:
 *   0000  ff 8f 00 00 00 00 00 00      monotonic time in nsec
 *   0008  34 00                        record is 52 bytes long
 *   000a        0b 00                  text is 11 bytes long
 *   000c              1f 00            dictionary is 23 bytes long
 *   000e                    03 00      LOG_KERN (facility) LOG_ERR (level)
 *   0010  69 74 27 73 20 61 20 6c      "it's a l"
 *         69 6e 65                     "ine"
 *   001b           44 45 56 49 43      "DEVIC"
 *         45 3d 62 38 3a 32 00 44      "E=b8:2\0D"
 *         52 49 56 45 52 3d 62 75      "RIVER=bu"
 *         67                           "g"
 *   0032     00 00 00                  padding to next message header
 *
 * The 'struct printk_log' buffer header must never be directly exported to
 * userspace, it is a kernel-private implementation detail that might
 * need to be changed in the future, when the requirements change.
 *
 * /dev/kmsg exports the structured data in the following line format:
 *   "<level>,<sequnum>,<timestamp>,<contflag>[,additional_values, ... ];<message text>\n"
 *
 * Users of the export format should ignore possible additional values
 * separated by ',', and find the message after the ';' character.
 *
 * The optional key/value pairs are attached as continuation lines starting
 * with a space character and terminated by a newline. All possible
 * non-prinatable characters are escaped in the "\xff" notation.
 */

enum log_flags {
	LOG_NOCONS	= 1,	/* already flushed, do not print to console */
	LOG_NEWLINE	= 2,	/* text ended with a newline */
	LOG_PREFIX	= 4,	/* text started with a prefix */
	LOG_CONT	= 8,	/* text is a fragment of a continuation line */
};

struct printk_log {
	u64 ts_nsec;		/* timestamp in nanoseconds */
	u16 len;		/* length of entire record */
	u16 text_len;		/* length of text buffer */
	u16 dict_len;		/* length of dictionary buffer */
	u8 facility;		/* syslog facility */
	u8 flags:5;		/* internal record flags */
	u8 level:3;		/* syslog level */
}
#ifdef CONFIG_HAVE_EFFICIENT_UNALIGNED_ACCESS
__packed __aligned(4)
#endif
;

/*
 * The logbuf_lock protects kmsg buffer, indices, counters.  This can be taken
 * within the scheduler's rq lock. It must be released before calling
 * console_unlock() or anything else that might wake up a process.
 */
DEFINE_RAW_SPINLOCK(logbuf_lock);

/*
 * Helper macros to lock/unlock logbuf_lock and switch between
 * printk-safe/unsafe modes.
 */
#define logbuf_lock_irq()				\
	do {						\
		printk_safe_enter_irq();		\
		raw_spin_lock(&logbuf_lock);		\
	} while (0)

#define logbuf_unlock_irq()				\
	do {						\
		raw_spin_unlock(&logbuf_lock);		\
		printk_safe_exit_irq();			\
	} while (0)

#define logbuf_lock_irqsave(flags)			\
	do {						\
		printk_safe_enter_irqsave(flags);	\
		raw_spin_lock(&logbuf_lock);		\
	} while (0)

#define logbuf_unlock_irqrestore(flags)		\
	do {						\
		raw_spin_unlock(&logbuf_lock);		\
		printk_safe_exit_irqrestore(flags);	\
	} while (0)

#ifdef CONFIG_EARLY_PRINTK
struct console *early_console;

static void early_vprintk(const char *fmt, va_list ap)
{
	if (early_console) {
		char buf[512];
		int n = vscnprintf(buf, sizeof(buf), fmt, ap);

		early_console->write(early_console, buf, n);
	}
}

asmlinkage void early_printk(const char *fmt, ...)
{
	va_list ap;

	va_start(ap, fmt);
	early_vprintk(fmt, ap);
	va_end(ap);
}

/*
 * This is independent of any log levels - a global
 * kill switch that turns off all of printk.
 *
 * Used by the NMI watchdog if early-printk is enabled.
 */
static bool __read_mostly printk_killswitch;

static int __init force_early_printk_setup(char *str)
{
	printk_killswitch = true;
	return 0;
}
early_param("force_early_printk", force_early_printk_setup);

void printk_kill(void)
{
	printk_killswitch = true;
}

#ifdef CONFIG_PRINTK
static int forced_early_printk(const char *fmt, va_list ap)
{
	if (!printk_killswitch)
		return 0;
	early_vprintk(fmt, ap);
	return 1;
}
#endif

#else
static inline int forced_early_printk(const char *fmt, va_list ap)
{
	return 0;
}
#endif

#ifdef CONFIG_PRINTK
DECLARE_WAIT_QUEUE_HEAD(log_wait);
/* the next printk record to read by syslog(READ) or /proc/kmsg */
static u64 syslog_seq;
static u32 syslog_idx;
static size_t syslog_partial;

/* index and sequence number of the first record stored in the buffer */
static u64 log_first_seq;
static u32 log_first_idx;

/* index and sequence number of the next record to store in the buffer */
static u64 log_next_seq;
static u32 log_next_idx;

/* the next printk record to write to the console */
static u64 console_seq;
static u32 console_idx;

/* the next printk record to read after the last 'clear' command */
static u64 clear_seq;
static u32 clear_idx;

#define PREFIX_MAX		32
#define LOG_LINE_MAX		(1024 - PREFIX_MAX)

#define LOG_LEVEL(v)		((v) & 0x07)
#define LOG_FACILITY(v)		((v) >> 3 & 0xff)

/* record buffer */
#define LOG_ALIGN __alignof__(struct printk_log)
#define __LOG_BUF_LEN (1 << CONFIG_LOG_BUF_SHIFT)
static char __log_buf[__LOG_BUF_LEN] __aligned(LOG_ALIGN);
static char *log_buf = __log_buf;
static u32 log_buf_len = __LOG_BUF_LEN;

/* Return log buffer address */
char *log_buf_addr_get(void)
{
	return log_buf;
}

/* Return log buffer size */
u32 log_buf_len_get(void)
{
	return log_buf_len;
}

/* human readable text of the record */
static char *log_text(const struct printk_log *msg)
{
	return (char *)msg + sizeof(struct printk_log);
}

/* optional key/value pair dictionary attached to the record */
static char *log_dict(const struct printk_log *msg)
{
	return (char *)msg + sizeof(struct printk_log) + msg->text_len;
}

/* get record by index; idx must point to valid msg */
static struct printk_log *log_from_idx(u32 idx)
{
	struct printk_log *msg = (struct printk_log *)(log_buf + idx);

	/*
	 * A length == 0 record is the end of buffer marker. Wrap around and
	 * read the message at the start of the buffer.
	 */
	if (!msg->len)
		return (struct printk_log *)log_buf;
	return msg;
}

/* get next record; idx must point to valid msg */
static u32 log_next(u32 idx)
{
	struct printk_log *msg = (struct printk_log *)(log_buf + idx);

	/* length == 0 indicates the end of the buffer; wrap */
	/*
	 * A length == 0 record is the end of buffer marker. Wrap around and
	 * read the message at the start of the buffer as *this* one, and
	 * return the one after that.
	 */
	if (!msg->len) {
		msg = (struct printk_log *)log_buf;
		return msg->len;
	}
	return idx + msg->len;
}

/*
 * Check whether there is enough free space for the given message.
 *
 * The same values of first_idx and next_idx mean that the buffer
 * is either empty or full.
 *
 * If the buffer is empty, we must respect the position of the indexes.
 * They cannot be reset to the beginning of the buffer.
 */
static int logbuf_has_space(u32 msg_size, bool empty)
{
	u32 free;

	if (log_next_idx > log_first_idx || empty)
		free = max(log_buf_len - log_next_idx, log_first_idx);
	else
		free = log_first_idx - log_next_idx;

	/*
	 * We need space also for an empty header that signalizes wrapping
	 * of the buffer.
	 */
	return free >= msg_size + sizeof(struct printk_log);
}

static int log_make_free_space(u32 msg_size)
{
	while (log_first_seq < log_next_seq &&
	       !logbuf_has_space(msg_size, false)) {
		/* drop old messages until we have enough contiguous space */
		log_first_idx = log_next(log_first_idx);
		log_first_seq++;
	}

	if (clear_seq < log_first_seq) {
		clear_seq = log_first_seq;
		clear_idx = log_first_idx;
	}

	/* sequence numbers are equal, so the log buffer is empty */
	if (logbuf_has_space(msg_size, log_first_seq == log_next_seq))
		return 0;

	return -ENOMEM;
}

/* compute the message size including the padding bytes */
static u32 msg_used_size(u16 text_len, u16 dict_len, u32 *pad_len)
{
	u32 size;

	size = sizeof(struct printk_log) + text_len + dict_len;
	*pad_len = (-size) & (LOG_ALIGN - 1);
	size += *pad_len;

	return size;
}

/*
 * Define how much of the log buffer we could take at maximum. The value
 * must be greater than two. Note that only half of the buffer is available
 * when the index points to the middle.
 */
#define MAX_LOG_TAKE_PART 4
static const char trunc_msg[] = "<truncated>";

static u32 truncate_msg(u16 *text_len, u16 *trunc_msg_len,
			u16 *dict_len, u32 *pad_len)
{
	/*
	 * The message should not take the whole buffer. Otherwise, it might
	 * get removed too soon.
	 */
	u32 max_text_len = log_buf_len / MAX_LOG_TAKE_PART;
	if (*text_len > max_text_len)
		*text_len = max_text_len;
	/* enable the warning message */
	*trunc_msg_len = strlen(trunc_msg);
	/* disable the "dict" completely */
	*dict_len = 0;
	/* compute the size again, count also the warning message */
	return msg_used_size(*text_len + *trunc_msg_len, 0, pad_len);
}

/* insert record into the buffer, discard old ones, update heads */
static int log_store(int facility, int level,
		     enum log_flags flags, u64 ts_nsec,
		     const char *dict, u16 dict_len,
		     const char *text, u16 text_len)
{
	struct printk_log *msg;
	u32 size, pad_len;
	u16 trunc_msg_len = 0;

	/* number of '\0' padding bytes to next message */
	size = msg_used_size(text_len, dict_len, &pad_len);

	if (log_make_free_space(size)) {
		/* truncate the message if it is too long for empty buffer */
		size = truncate_msg(&text_len, &trunc_msg_len,
				    &dict_len, &pad_len);
		/* survive when the log buffer is too small for trunc_msg */
		if (log_make_free_space(size))
			return 0;
	}

	if (log_next_idx + size + sizeof(struct printk_log) > log_buf_len) {
		/*
		 * This message + an additional empty header does not fit
		 * at the end of the buffer. Add an empty header with len == 0
		 * to signify a wrap around.
		 */
		memset(log_buf + log_next_idx, 0, sizeof(struct printk_log));
		log_next_idx = 0;
	}

	/* fill message */
	msg = (struct printk_log *)(log_buf + log_next_idx);
	memcpy(log_text(msg), text, text_len);
	msg->text_len = text_len;
	if (trunc_msg_len) {
		memcpy(log_text(msg) + text_len, trunc_msg, trunc_msg_len);
		msg->text_len += trunc_msg_len;
	}
	memcpy(log_dict(msg), dict, dict_len);
	msg->dict_len = dict_len;
	msg->facility = facility;
	msg->level = level & 7;
	msg->flags = flags & 0x1f;
	if (ts_nsec > 0)
		msg->ts_nsec = ts_nsec;
	else
		msg->ts_nsec = local_clock();
	memset(log_dict(msg) + dict_len, 0, pad_len);
	msg->len = size;

	/* insert message */
	log_next_idx += msg->len;
	log_next_seq++;

	return msg->text_len;
}

int dmesg_restrict = IS_ENABLED(CONFIG_SECURITY_DMESG_RESTRICT);

static int syslog_action_restricted(int type)
{
	if (dmesg_restrict)
		return 1;
	/*
	 * Unless restricted, we allow "read all" and "get buffer size"
	 * for everybody.
	 */
	return type != SYSLOG_ACTION_READ_ALL &&
	       type != SYSLOG_ACTION_SIZE_BUFFER;
}

static int check_syslog_permissions(int type, int source)
{
	/*
	 * If this is from /proc/kmsg and we've already opened it, then we've
	 * already done the capabilities checks at open time.
	 */
	if (source == SYSLOG_FROM_PROC && type != SYSLOG_ACTION_OPEN)
		goto ok;

	if (syslog_action_restricted(type)) {
		if (capable(CAP_SYSLOG))
			goto ok;
		/*
		 * For historical reasons, accept CAP_SYS_ADMIN too, with
		 * a warning.
		 */
		if (capable(CAP_SYS_ADMIN)) {
			pr_warn_once("%s (%d): Attempt to access syslog with "
				     "CAP_SYS_ADMIN but no CAP_SYSLOG "
				     "(deprecated).\n",
				 current->comm, task_pid_nr(current));
			goto ok;
		}
		return -EPERM;
	}
ok:
	return security_syslog(type);
}

static void append_char(char **pp, char *e, char c)
{
	if (*pp < e)
		*(*pp)++ = c;
}

static ssize_t msg_print_ext_header(char *buf, size_t size,
				    struct printk_log *msg, u64 seq)
{
	u64 ts_usec = msg->ts_nsec;

	do_div(ts_usec, 1000);

	return scnprintf(buf, size, "%u,%llu,%llu,%c;",
		       (msg->facility << 3) | msg->level, seq, ts_usec,
		       msg->flags & LOG_CONT ? 'c' : '-');
}

static ssize_t msg_print_ext_body(char *buf, size_t size,
				  char *dict, size_t dict_len,
				  char *text, size_t text_len)
{
	char *p = buf, *e = buf + size;
	size_t i;

	/* escape non-printable characters */
	for (i = 0; i < text_len; i++) {
		unsigned char c = text[i];

		if (c < ' ' || c >= 127 || c == '\\')
			p += scnprintf(p, e - p, "\\x%02x", c);
		else
			append_char(&p, e, c);
	}
	append_char(&p, e, '\n');

	if (dict_len) {
		bool line = true;

		for (i = 0; i < dict_len; i++) {
			unsigned char c = dict[i];

			if (line) {
				append_char(&p, e, ' ');
				line = false;
			}

			if (c == '\0') {
				append_char(&p, e, '\n');
				line = true;
				continue;
			}

			if (c < ' ' || c >= 127 || c == '\\') {
				p += scnprintf(p, e - p, "\\x%02x", c);
				continue;
			}

			append_char(&p, e, c);
		}
		append_char(&p, e, '\n');
	}

	return p - buf;
}

/* /dev/kmsg - userspace message inject/listen interface */
struct devkmsg_user {
	u64 seq;
	u32 idx;
	struct ratelimit_state rs;
	struct mutex lock;
	char buf[CONSOLE_EXT_LOG_MAX];
};

static ssize_t devkmsg_write(struct kiocb *iocb, struct iov_iter *from)
{
	char *buf, *line;
	int level = default_message_loglevel;
	int facility = 1;	/* LOG_USER */
	struct file *file = iocb->ki_filp;
	struct devkmsg_user *user = file->private_data;
	size_t len = iov_iter_count(from);
	ssize_t ret = len;

	if (!user || len > LOG_LINE_MAX)
		return -EINVAL;

	/* Ignore when user logging is disabled. */
	if (devkmsg_log & DEVKMSG_LOG_MASK_OFF)
		return len;

	/* Ratelimit when not explicitly enabled. */
	if (!(devkmsg_log & DEVKMSG_LOG_MASK_ON)) {
		if (!___ratelimit(&user->rs, current->comm))
			return ret;
	}

	buf = kmalloc(len+1, GFP_KERNEL);
	if (buf == NULL)
		return -ENOMEM;

	buf[len] = '\0';
	if (!copy_from_iter_full(buf, len, from)) {
		kfree(buf);
		return -EFAULT;
	}

	/*
	 * Extract and skip the syslog prefix <[0-9]*>. Coming from userspace
	 * the decimal value represents 32bit, the lower 3 bit are the log
	 * level, the rest are the log facility.
	 *
	 * If no prefix or no userspace facility is specified, we
	 * enforce LOG_USER, to be able to reliably distinguish
	 * kernel-generated messages from userspace-injected ones.
	 */
	line = buf;
	if (line[0] == '<') {
		char *endp = NULL;
		unsigned int u;

		u = simple_strtoul(line + 1, &endp, 10);
		if (endp && endp[0] == '>') {
			level = LOG_LEVEL(u);
			if (LOG_FACILITY(u) != 0)
				facility = LOG_FACILITY(u);
			endp++;
			len -= endp - line;
			line = endp;
		}
	}

	printk_emit(facility, level, NULL, 0, "%s", line);
	kfree(buf);
	return ret;
}

static ssize_t devkmsg_read(struct file *file, char __user *buf,
			    size_t count, loff_t *ppos)
{
	struct devkmsg_user *user = file->private_data;
	struct printk_log *msg;
	size_t len;
	ssize_t ret;

	if (!user)
		return -EBADF;

	ret = mutex_lock_interruptible(&user->lock);
	if (ret)
		return ret;

	logbuf_lock_irq();
	while (user->seq == log_next_seq) {
		if (file->f_flags & O_NONBLOCK) {
			ret = -EAGAIN;
			logbuf_unlock_irq();
			goto out;
		}

		logbuf_unlock_irq();
		ret = wait_event_interruptible(log_wait,
					       user->seq != log_next_seq);
		if (ret)
			goto out;
		logbuf_lock_irq();
	}

	if (user->seq < log_first_seq) {
		/* our last seen message is gone, return error and reset */
		user->idx = log_first_idx;
		user->seq = log_first_seq;
		ret = -EPIPE;
		logbuf_unlock_irq();
		goto out;
	}

	msg = log_from_idx(user->idx);
	len = msg_print_ext_header(user->buf, sizeof(user->buf),
				   msg, user->seq);
	len += msg_print_ext_body(user->buf + len, sizeof(user->buf) - len,
				  log_dict(msg), msg->dict_len,
				  log_text(msg), msg->text_len);

	user->idx = log_next(user->idx);
	user->seq++;
	logbuf_unlock_irq();

	if (len > count) {
		ret = -EINVAL;
		goto out;
	}

	if (copy_to_user(buf, user->buf, len)) {
		ret = -EFAULT;
		goto out;
	}
	ret = len;
out:
	mutex_unlock(&user->lock);
	return ret;
}

static loff_t devkmsg_llseek(struct file *file, loff_t offset, int whence)
{
	struct devkmsg_user *user = file->private_data;
	loff_t ret = 0;

	if (!user)
		return -EBADF;
	if (offset)
		return -ESPIPE;

	logbuf_lock_irq();
	switch (whence) {
	case SEEK_SET:
		/* the first record */
		user->idx = log_first_idx;
		user->seq = log_first_seq;
		break;
	case SEEK_DATA:
		/*
		 * The first record after the last SYSLOG_ACTION_CLEAR,
		 * like issued by 'dmesg -c'. Reading /dev/kmsg itself
		 * changes no global state, and does not clear anything.
		 */
		user->idx = clear_idx;
		user->seq = clear_seq;
		break;
	case SEEK_END:
		/* after the last record */
		user->idx = log_next_idx;
		user->seq = log_next_seq;
		break;
	default:
		ret = -EINVAL;
	}
	logbuf_unlock_irq();
	return ret;
}

static unsigned int devkmsg_poll(struct file *file, poll_table *wait)
{
	struct devkmsg_user *user = file->private_data;
	int ret = 0;

	if (!user)
		return POLLERR|POLLNVAL;

	poll_wait(file, &log_wait, wait);

	logbuf_lock_irq();
	if (user->seq < log_next_seq) {
		/* return error when data has vanished underneath us */
		if (user->seq < log_first_seq)
			ret = POLLIN|POLLRDNORM|POLLERR|POLLPRI;
		else
			ret = POLLIN|POLLRDNORM;
	}
	logbuf_unlock_irq();

	return ret;
}

static int devkmsg_open(struct inode *inode, struct file *file)
{
	struct devkmsg_user *user;
	int err;

	if (devkmsg_log & DEVKMSG_LOG_MASK_OFF)
		return -EPERM;

	/* write-only does not need any file context */
	if ((file->f_flags & O_ACCMODE) != O_WRONLY) {
		err = check_syslog_permissions(SYSLOG_ACTION_READ_ALL,
					       SYSLOG_FROM_READER);
		if (err)
			return err;
	}

	user = kmalloc(sizeof(struct devkmsg_user), GFP_KERNEL);
	if (!user)
		return -ENOMEM;

	ratelimit_default_init(&user->rs);
	ratelimit_set_flags(&user->rs, RATELIMIT_MSG_ON_RELEASE);

	mutex_init(&user->lock);

	logbuf_lock_irq();
	user->idx = log_first_idx;
	user->seq = log_first_seq;
	logbuf_unlock_irq();

	file->private_data = user;
	return 0;
}

static int devkmsg_release(struct inode *inode, struct file *file)
{
	struct devkmsg_user *user = file->private_data;

	if (!user)
		return 0;

	ratelimit_state_exit(&user->rs);

	mutex_destroy(&user->lock);
	kfree(user);
	return 0;
}

const struct file_operations kmsg_fops = {
	.open = devkmsg_open,
	.read = devkmsg_read,
	.write_iter = devkmsg_write,
	.llseek = devkmsg_llseek,
	.poll = devkmsg_poll,
	.release = devkmsg_release,
};

#ifdef CONFIG_CRASH_CORE
/*
 * This appends the listed symbols to /proc/vmcore
 *
 * /proc/vmcore is used by various utilities, like crash and makedumpfile to
 * obtain access to symbols that are otherwise very difficult to locate.  These
 * symbols are specifically used so that utilities can access and extract the
 * dmesg log from a vmcore file after a crash.
 */
void log_buf_vmcoreinfo_setup(void)
{
	VMCOREINFO_SYMBOL(log_buf);
	VMCOREINFO_SYMBOL(log_buf_len);
	VMCOREINFO_SYMBOL(log_first_idx);
	VMCOREINFO_SYMBOL(clear_idx);
	VMCOREINFO_SYMBOL(log_next_idx);
	/*
	 * Export struct printk_log size and field offsets. User space tools can
	 * parse it and detect any changes to structure down the line.
	 */
	VMCOREINFO_STRUCT_SIZE(printk_log);
	VMCOREINFO_OFFSET(printk_log, ts_nsec);
	VMCOREINFO_OFFSET(printk_log, len);
	VMCOREINFO_OFFSET(printk_log, text_len);
	VMCOREINFO_OFFSET(printk_log, dict_len);
}
#endif

/* requested log_buf_len from kernel cmdline */
static unsigned long __initdata new_log_buf_len;

/* we practice scaling the ring buffer by powers of 2 */
static void __init log_buf_len_update(unsigned size)
{
	if (size)
		size = roundup_pow_of_two(size);
	if (size > log_buf_len)
		new_log_buf_len = size;
}

/* save requested log_buf_len since it's too early to process it */
static int __init log_buf_len_setup(char *str)
{
	unsigned size = memparse(str, &str);

	log_buf_len_update(size);

	return 0;
}
early_param("log_buf_len", log_buf_len_setup);

#ifdef CONFIG_SMP
#define __LOG_CPU_MAX_BUF_LEN (1 << CONFIG_LOG_CPU_MAX_BUF_SHIFT)

static void __init log_buf_add_cpu(void)
{
	unsigned int cpu_extra;

	/*
	 * archs should set up cpu_possible_bits properly with
	 * set_cpu_possible() after setup_arch() but just in
	 * case lets ensure this is valid.
	 */
	if (num_possible_cpus() == 1)
		return;

	cpu_extra = (num_possible_cpus() - 1) * __LOG_CPU_MAX_BUF_LEN;

	/* by default this will only continue through for large > 64 CPUs */
	if (cpu_extra <= __LOG_BUF_LEN / 2)
		return;

	pr_info("log_buf_len individual max cpu contribution: %d bytes\n",
		__LOG_CPU_MAX_BUF_LEN);
	pr_info("log_buf_len total cpu_extra contributions: %d bytes\n",
		cpu_extra);
	pr_info("log_buf_len min size: %d bytes\n", __LOG_BUF_LEN);

	log_buf_len_update(cpu_extra + __LOG_BUF_LEN);
}
#else /* !CONFIG_SMP */
static inline void log_buf_add_cpu(void) {}
#endif /* CONFIG_SMP */

void __init setup_log_buf(int early)
{
	unsigned long flags;
	char *new_log_buf;
	int free;

	if (log_buf != __log_buf)
		return;

	if (!early && !new_log_buf_len)
		log_buf_add_cpu();

	if (!new_log_buf_len)
		return;

	if (early) {
		new_log_buf =
			memblock_virt_alloc(new_log_buf_len, LOG_ALIGN);
	} else {
		new_log_buf = memblock_virt_alloc_nopanic(new_log_buf_len,
							  LOG_ALIGN);
	}

	if (unlikely(!new_log_buf)) {
		pr_err("log_buf_len: %ld bytes not available\n",
			new_log_buf_len);
		return;
	}

	logbuf_lock_irqsave(flags);
	log_buf_len = new_log_buf_len;
	log_buf = new_log_buf;
	new_log_buf_len = 0;
	free = __LOG_BUF_LEN - log_next_idx;
	memcpy(log_buf, __log_buf, __LOG_BUF_LEN);
	logbuf_unlock_irqrestore(flags);

	pr_info("log_buf_len: %d bytes\n", log_buf_len);
	pr_info("early log buf free: %d(%d%%)\n",
		free, (free * 100) / __LOG_BUF_LEN);
}

static bool __read_mostly ignore_loglevel;

static int __init ignore_loglevel_setup(char *str)
{
	ignore_loglevel = true;
	pr_info("debug: ignoring loglevel setting.\n");

	return 0;
}

early_param("ignore_loglevel", ignore_loglevel_setup);
module_param(ignore_loglevel, bool, S_IRUGO | S_IWUSR);
MODULE_PARM_DESC(ignore_loglevel,
		 "ignore loglevel setting (prints all kernel messages to the console)");

static bool suppress_message_printing(int level)
{
	return (level >= console_loglevel && !ignore_loglevel);
}

#ifdef CONFIG_BOOT_PRINTK_DELAY

static int boot_delay; /* msecs delay after each printk during bootup */
static unsigned long long loops_per_msec;	/* based on boot_delay */

static int __init boot_delay_setup(char *str)
{
	unsigned long lpj;

	lpj = preset_lpj ? preset_lpj : 1000000;	/* some guess */
	loops_per_msec = (unsigned long long)lpj / 1000 * HZ;

	get_option(&str, &boot_delay);
	if (boot_delay > 10 * 1000)
		boot_delay = 0;

	pr_debug("boot_delay: %u, preset_lpj: %ld, lpj: %lu, "
		"HZ: %d, loops_per_msec: %llu\n",
		boot_delay, preset_lpj, lpj, HZ, loops_per_msec);
	return 0;
}
early_param("boot_delay", boot_delay_setup);

static void boot_delay_msec(int level)
{
	unsigned long long k;
	unsigned long timeout;

	if ((boot_delay == 0 || system_state >= SYSTEM_RUNNING)
		|| suppress_message_printing(level)) {
		return;
	}

	k = (unsigned long long)loops_per_msec * boot_delay;

	timeout = jiffies + msecs_to_jiffies(boot_delay);
	while (k) {
		k--;
		cpu_relax();
		/*
		 * use (volatile) jiffies to prevent
		 * compiler reduction; loop termination via jiffies
		 * is secondary and may or may not happen.
		 */
		if (time_after(jiffies, timeout))
			break;
		touch_nmi_watchdog();
	}
}
#else
static inline void boot_delay_msec(int level)
{
}
#endif

static bool printk_time = IS_ENABLED(CONFIG_PRINTK_TIME);
module_param_named(time, printk_time, bool, S_IRUGO | S_IWUSR);

static size_t print_time(u64 ts, char *buf)
{
	unsigned long rem_nsec;

	if (!printk_time)
		return 0;

	rem_nsec = do_div(ts, 1000000000);

	if (!buf)
		return snprintf(NULL, 0, "[%5lu.000000] ", (unsigned long)ts);

	return sprintf(buf, "[%5lu.%06lu] ",
		       (unsigned long)ts, rem_nsec / 1000);
}

static size_t print_prefix(const struct printk_log *msg, bool syslog, char *buf)
{
	size_t len = 0;
	unsigned int prefix = (msg->facility << 3) | msg->level;

	if (syslog) {
		if (buf) {
			len += sprintf(buf, "<%u>", prefix);
		} else {
			len += 3;
			if (prefix > 999)
				len += 3;
			else if (prefix > 99)
				len += 2;
			else if (prefix > 9)
				len++;
		}
	}

	len += print_time(msg->ts_nsec, buf ? buf + len : NULL);
	return len;
}

static size_t msg_print_text(const struct printk_log *msg, bool syslog, char *buf, size_t size)
{
	const char *text = log_text(msg);
	size_t text_size = msg->text_len;
	size_t len = 0;

	do {
		const char *next = memchr(text, '\n', text_size);
		size_t text_len;

		if (next) {
			text_len = next - text;
			next++;
			text_size -= next - text;
		} else {
			text_len = text_size;
		}

		if (buf) {
			if (print_prefix(msg, syslog, NULL) +
			    text_len + 1 >= size - len)
				break;

			len += print_prefix(msg, syslog, buf + len);
			memcpy(buf + len, text, text_len);
			len += text_len;
			buf[len++] = '\n';
		} else {
			/* SYSLOG_ACTION_* buffer size only calculation */
			len += print_prefix(msg, syslog, NULL);
			len += text_len;
			len++;
		}

		text = next;
	} while (text);

	return len;
}

static int syslog_print(char __user *buf, int size)
{
	char *text;
	struct printk_log *msg;
	int len = 0;

	text = kmalloc(LOG_LINE_MAX + PREFIX_MAX, GFP_KERNEL);
	if (!text)
		return -ENOMEM;

	while (size > 0) {
		size_t n;
		size_t skip;

		logbuf_lock_irq();
		if (syslog_seq < log_first_seq) {
			/* messages are gone, move to first one */
			syslog_seq = log_first_seq;
			syslog_idx = log_first_idx;
			syslog_partial = 0;
		}
		if (syslog_seq == log_next_seq) {
			logbuf_unlock_irq();
			break;
		}

		skip = syslog_partial;
		msg = log_from_idx(syslog_idx);
		n = msg_print_text(msg, true, text, LOG_LINE_MAX + PREFIX_MAX);
		if (n - syslog_partial <= size) {
			/* message fits into buffer, move forward */
			syslog_idx = log_next(syslog_idx);
			syslog_seq++;
			n -= syslog_partial;
			syslog_partial = 0;
		} else if (!len){
			/* partial read(), remember position */
			n = size;
			syslog_partial += n;
		} else
			n = 0;
		logbuf_unlock_irq();

		if (!n)
			break;

		if (copy_to_user(buf, text + skip, n)) {
			if (!len)
				len = -EFAULT;
			break;
		}

		len += n;
		size -= n;
		buf += n;
	}

	kfree(text);
	return len;
}

static int syslog_print_all(char __user *buf, int size, bool clear)
{
	char *text;
	int len = 0;
	int attempts = 0;
	int num_msg;

	text = kmalloc(LOG_LINE_MAX + PREFIX_MAX, GFP_KERNEL);
	if (!text)
		return -ENOMEM;

	logbuf_lock_irq();
	if (buf) {
		u64 next_seq;
		u64 seq;
		u32 idx;

try_again:
		attempts++;
		if (attempts > 10) {
			len = -EBUSY;
			goto out;
		}
		num_msg = 0;

		/*
		 * Find first record that fits, including all following records,
		 * into the user-provided buffer for this dump.
		 */
		seq = clear_seq;
		idx = clear_idx;
		while (seq < log_next_seq) {
			struct printk_log *msg = log_from_idx(idx);

			len += msg_print_text(msg, true, NULL, 0);
			idx = log_next(idx);
			seq++;
			num_msg++;
			if (num_msg > 5) {
				num_msg = 0;
				logbuf_unlock_irq();
				logbuf_lock_irq();
				if (clear_seq < log_first_seq)
					goto try_again;
			}
		}

		/* move first record forward until length fits into the buffer */
		seq = clear_seq;
		idx = clear_idx;
		while (len > size && seq < log_next_seq) {
			struct printk_log *msg = log_from_idx(idx);

			len -= msg_print_text(msg, true, NULL, 0);
			idx = log_next(idx);
			seq++;
			num_msg++;
			if (num_msg > 5) {
				num_msg = 0;
				logbuf_unlock_irq();
				logbuf_lock_irq();
				if (clear_seq < log_first_seq)
					goto try_again;
			}
		}

		/* last message fitting into this dump */
		next_seq = log_next_seq;

		len = 0;
		while (len >= 0 && seq < next_seq) {
			struct printk_log *msg = log_from_idx(idx);
			int textlen;

			textlen = msg_print_text(msg, true, text,
						 LOG_LINE_MAX + PREFIX_MAX);
			if (textlen < 0) {
				len = textlen;
				break;
			}
			idx = log_next(idx);
			seq++;

			logbuf_unlock_irq();
			if (copy_to_user(buf + len, text, textlen))
				len = -EFAULT;
			else
				len += textlen;
			logbuf_lock_irq();

			if (seq < log_first_seq) {
				/* messages are gone, move to next one */
				seq = log_first_seq;
				idx = log_first_idx;
			}
		}
	}

	if (clear) {
		clear_seq = log_next_seq;
		clear_idx = log_next_idx;
	}
out:
	logbuf_unlock_irq();

	kfree(text);
	return len;
}

int do_syslog(int type, char __user *buf, int len, int source)
{
	bool clear = false;
	static int saved_console_loglevel = LOGLEVEL_DEFAULT;
	int error;

	error = check_syslog_permissions(type, source);
	if (error)
		return error;

	switch (type) {
	case SYSLOG_ACTION_CLOSE:	/* Close log */
		break;
	case SYSLOG_ACTION_OPEN:	/* Open log */
		break;
	case SYSLOG_ACTION_READ:	/* Read from log */
		if (!buf || len < 0)
			return -EINVAL;
		if (!len)
			return 0;
		if (!access_ok(VERIFY_WRITE, buf, len))
			return -EFAULT;
		error = wait_event_interruptible(log_wait,
						 syslog_seq != log_next_seq);
		if (error)
			return error;
		error = syslog_print(buf, len);
		break;
	/* Read/clear last kernel messages */
	case SYSLOG_ACTION_READ_CLEAR:
		clear = true;
		/* FALL THRU */
	/* Read last kernel messages */
	case SYSLOG_ACTION_READ_ALL:
		if (!buf || len < 0)
			return -EINVAL;
		if (!len)
			return 0;
		if (!access_ok(VERIFY_WRITE, buf, len))
			return -EFAULT;
		error = syslog_print_all(buf, len, clear);
		break;
	/* Clear ring buffer */
	case SYSLOG_ACTION_CLEAR:
		syslog_print_all(NULL, 0, true);
		break;
	/* Disable logging to console */
	case SYSLOG_ACTION_CONSOLE_OFF:
		if (saved_console_loglevel == LOGLEVEL_DEFAULT)
			saved_console_loglevel = console_loglevel;
		console_loglevel = minimum_console_loglevel;
		break;
	/* Enable logging to console */
	case SYSLOG_ACTION_CONSOLE_ON:
		if (saved_console_loglevel != LOGLEVEL_DEFAULT) {
			console_loglevel = saved_console_loglevel;
			saved_console_loglevel = LOGLEVEL_DEFAULT;
		}
		break;
	/* Set level of messages printed to console */
	case SYSLOG_ACTION_CONSOLE_LEVEL:
		if (len < 1 || len > 8)
			return -EINVAL;
		if (len < minimum_console_loglevel)
			len = minimum_console_loglevel;
		console_loglevel = len;
		/* Implicitly re-enable logging to console */
		saved_console_loglevel = LOGLEVEL_DEFAULT;
		break;
	/* Number of chars in the log buffer */
	case SYSLOG_ACTION_SIZE_UNREAD:
		logbuf_lock_irq();
		if (syslog_seq < log_first_seq) {
			/* messages are gone, move to first one */
			syslog_seq = log_first_seq;
			syslog_idx = log_first_idx;
			syslog_partial = 0;
		}
		if (source == SYSLOG_FROM_PROC) {
			/*
			 * Short-cut for poll(/"proc/kmsg") which simply checks
			 * for pending data, not the size; return the count of
			 * records, not the length.
			 */
			error = log_next_seq - syslog_seq;
		} else {
			u64 seq = syslog_seq;
			u32 idx = syslog_idx;

			while (seq < log_next_seq) {
				struct printk_log *msg = log_from_idx(idx);

				error += msg_print_text(msg, true, NULL, 0);
				idx = log_next(idx);
				seq++;
			}
			error -= syslog_partial;
		}
		logbuf_unlock_irq();
		break;
	/* Size of the log buffer */
	case SYSLOG_ACTION_SIZE_BUFFER:
		error = log_buf_len;
		break;
	default:
		error = -EINVAL;
		break;
	}

	return error;
}

SYSCALL_DEFINE3(syslog, int, type, char __user *, buf, int, len)
{
	return do_syslog(type, buf, len, SYSLOG_FROM_READER);
}

/*
 * Call the console drivers, asking them to write out
 * log_buf[start] to log_buf[end - 1].
 * The console_lock must be held.
 */
static void call_console_drivers(const char *ext_text, size_t ext_len,
				 const char *text, size_t len)
{
	struct console *con;

	trace_console_rcuidle(text, len);

	if (!console_drivers)
		return;

	if (IS_ENABLED(CONFIG_PREEMPT_RT_BASE)) {
		if (in_irq() || in_nmi())
			return;
	}

	migrate_disable();
	for_each_console(con) {
		if (exclusive_console && con != exclusive_console)
			continue;
		if (!(con->flags & CON_ENABLED))
			continue;
		if (!con->write)
			continue;
		if (!cpu_online(smp_processor_id()) &&
		    !(con->flags & CON_ANYTIME))
			continue;
		if (con->flags & CON_EXTENDED)
			con->write(con, ext_text, ext_len);
		else
			con->write(con, text, len);
	}
	migrate_enable();
}

int printk_delay_msec __read_mostly;

static inline void printk_delay(void)
{
	if (unlikely(printk_delay_msec)) {
		int m = printk_delay_msec;

		while (m--) {
			mdelay(1);
			touch_nmi_watchdog();
		}
	}
}

/*
 * Continuation lines are buffered, and not committed to the record buffer
 * until the line is complete, or a race forces it. The line fragments
 * though, are printed immediately to the consoles to ensure everything has
 * reached the console in case of a kernel crash.
 */
static struct cont {
	char buf[LOG_LINE_MAX];
	size_t len;			/* length == 0 means unused buffer */
	struct task_struct *owner;	/* task of first print*/
	u64 ts_nsec;			/* time of first print */
	u8 level;			/* log level of first message */
	u8 facility;			/* log facility of first message */
	enum log_flags flags;		/* prefix, newline flags */
} cont;

static void cont_flush(void)
{
	if (cont.len == 0)
		return;

	log_store(cont.facility, cont.level, cont.flags, cont.ts_nsec,
		  NULL, 0, cont.buf, cont.len);
	cont.len = 0;
}

static bool cont_add(int facility, int level, enum log_flags flags, const char *text, size_t len)
{
	/*
	 * If ext consoles are present, flush and skip in-kernel
	 * continuation.  See nr_ext_console_drivers definition.  Also, if
	 * the line gets too long, split it up in separate records.
	 */
	if (nr_ext_console_drivers || cont.len + len > sizeof(cont.buf)) {
		cont_flush();
		return false;
	}

	if (!cont.len) {
		cont.facility = facility;
		cont.level = level;
		cont.owner = current;
		cont.ts_nsec = local_clock();
		cont.flags = flags;
	}

	memcpy(cont.buf + cont.len, text, len);
	cont.len += len;

	// The original flags come from the first line,
	// but later continuations can add a newline.
	if (flags & LOG_NEWLINE) {
		cont.flags |= LOG_NEWLINE;
		cont_flush();
	}

	if (cont.len > (sizeof(cont.buf) * 80) / 100)
		cont_flush();

	return true;
}

static size_t log_output(int facility, int level, enum log_flags lflags, const char *dict, size_t dictlen, char *text, size_t text_len)
{
	/*
	 * If an earlier line was buffered, and we're a continuation
	 * write from the same process, try to add it to the buffer.
	 */
	if (cont.len) {
		if (cont.owner == current && (lflags & LOG_CONT)) {
			if (cont_add(facility, level, lflags, text, text_len))
				return text_len;
		}
		/* Otherwise, make sure it's flushed */
		cont_flush();
	}

	/* Skip empty continuation lines that couldn't be added - they just flush */
	if (!text_len && (lflags & LOG_CONT))
		return 0;

	/* If it doesn't end in a newline, try to buffer the current line */
	if (!(lflags & LOG_NEWLINE)) {
		if (cont_add(facility, level, lflags, text, text_len))
			return text_len;
	}

	/* Store it in the record log */
	return log_store(facility, level, lflags, 0, dict, dictlen, text, text_len);
}

/* Must be called under logbuf_lock. */
int vprintk_store(int facility, int level,
		  const char *dict, size_t dictlen,
		  const char *fmt, va_list args)
{
	static char textbuf[LOG_LINE_MAX];
	char *text = textbuf;
	size_t text_len;
	enum log_flags lflags = 0;
<<<<<<< HEAD
	unsigned long flags;
	int printed_len;
	bool in_sched = false;

	/*
	 * Fall back to early_printk if a debugging subsystem has
	 * killed printk output
	 */
	if (unlikely(forced_early_printk(fmt, args)))
		return 1;

	if (level == LOGLEVEL_SCHED) {
		level = LOGLEVEL_DEFAULT;
		in_sched = true;
	}

	boot_delay_msec(level);
	printk_delay();
=======
>>>>>>> ee13f7ed

	/*
	 * The printf needs to come first; we need the syslog
	 * prefix which might be passed-in as a parameter.
	 */
	text_len = vscnprintf(text, sizeof(textbuf), fmt, args);

	/* mark and strip a trailing newline */
	if (text_len && text[text_len-1] == '\n') {
		text_len--;
		lflags |= LOG_NEWLINE;
	}

	/* strip kernel syslog prefix and extract log level or control flags */
	if (facility == 0) {
		int kern_level;

		while ((kern_level = printk_get_level(text)) != 0) {
			switch (kern_level) {
			case '0' ... '7':
				if (level == LOGLEVEL_DEFAULT)
					level = kern_level - '0';
				/* fallthrough */
			case 'd':	/* KERN_DEFAULT */
				lflags |= LOG_PREFIX;
				break;
			case 'c':	/* KERN_CONT */
				lflags |= LOG_CONT;
			}

			text_len -= 2;
			text += 2;
		}
	}

	if (level == LOGLEVEL_DEFAULT)
		level = default_message_loglevel;

	if (dict)
		lflags |= LOG_PREFIX|LOG_NEWLINE;

	return log_output(facility, level, lflags,
			  dict, dictlen, text, text_len);
}

asmlinkage int vprintk_emit(int facility, int level,
			    const char *dict, size_t dictlen,
			    const char *fmt, va_list args)
{
	int printed_len;
	bool in_sched = false;
	unsigned long flags;

	if (level == LOGLEVEL_SCHED) {
		level = LOGLEVEL_DEFAULT;
		in_sched = true;
	}

	boot_delay_msec(level);
	printk_delay();

	/* This stops the holder of console_sem just where we want him */
	logbuf_lock_irqsave(flags);
	printed_len = vprintk_store(facility, level, dict, dictlen, fmt, args);
	logbuf_unlock_irqrestore(flags);

	/* If called from the scheduler, we can not call up(). */
	if (!in_sched) {
		int may_trylock = 1;

#ifdef CONFIG_PREEMPT_RT_FULL
		/*
		 * we can't take a sleeping lock with IRQs or preeption disabled
		 * so we can't print in these contexts
		 */
		if (!(preempt_count() == 0 && !irqs_disabled()))
			may_trylock = 0;
#endif
		/*
		 * Try to acquire and then immediately release the console
		 * semaphore.  The release will print out buffers and wake up
		 * /dev/kmsg and syslog() users.
		 */
		if (may_trylock && console_trylock())
			console_unlock();
	}

	return printed_len;
}
EXPORT_SYMBOL(vprintk_emit);

asmlinkage int vprintk(const char *fmt, va_list args)
{
	return vprintk_func(fmt, args);
}
EXPORT_SYMBOL(vprintk);

asmlinkage int printk_emit(int facility, int level,
			   const char *dict, size_t dictlen,
			   const char *fmt, ...)
{
	va_list args;
	int r;

	va_start(args, fmt);
	r = vprintk_emit(facility, level, dict, dictlen, fmt, args);
	va_end(args);

	return r;
}
EXPORT_SYMBOL(printk_emit);

int vprintk_default(const char *fmt, va_list args)
{
	int r;

#ifdef CONFIG_KGDB_KDB
	/* Allow to pass printk() to kdb but avoid a recursion. */
	if (unlikely(kdb_trap_printk && kdb_printf_cpu < 0)) {
		r = vkdb_printf(KDB_MSGSRC_PRINTK, fmt, args);
		return r;
	}
#endif
	r = vprintk_emit(0, LOGLEVEL_DEFAULT, NULL, 0, fmt, args);

	return r;
}
EXPORT_SYMBOL_GPL(vprintk_default);

/**
 * printk - print a kernel message
 * @fmt: format string
 *
 * This is printk(). It can be called from any context. We want it to work.
 *
 * We try to grab the console_lock. If we succeed, it's easy - we log the
 * output and call the console drivers.  If we fail to get the semaphore, we
 * place the output into the log buffer and return. The current holder of
 * the console_sem will notice the new output in console_unlock(); and will
 * send it to the consoles before releasing the lock.
 *
 * One effect of this deferred printing is that code which calls printk() and
 * then changes console_loglevel may break. This is because console_loglevel
 * is inspected when the actual printing occurs.
 *
 * See also:
 * printf(3)
 *
 * See the vsnprintf() documentation for format string extensions over C99.
 */
asmlinkage __visible int printk(const char *fmt, ...)
{
	va_list args;
	int r;

	va_start(args, fmt);
	r = vprintk_func(fmt, args);
	va_end(args);

	return r;
}
EXPORT_SYMBOL(printk);

#else /* CONFIG_PRINTK */

#define LOG_LINE_MAX		0
#define PREFIX_MAX		0

static u64 syslog_seq;
static u32 syslog_idx;
static u64 console_seq;
static u32 console_idx;
static u64 log_first_seq;
static u32 log_first_idx;
static u64 log_next_seq;
static char *log_text(const struct printk_log *msg) { return NULL; }
static char *log_dict(const struct printk_log *msg) { return NULL; }
static struct printk_log *log_from_idx(u32 idx) { return NULL; }
static u32 log_next(u32 idx) { return 0; }
static ssize_t msg_print_ext_header(char *buf, size_t size,
				    struct printk_log *msg,
				    u64 seq) { return 0; }
static ssize_t msg_print_ext_body(char *buf, size_t size,
				  char *dict, size_t dict_len,
				  char *text, size_t text_len) { return 0; }
static void call_console_drivers(const char *ext_text, size_t ext_len,
				 const char *text, size_t len) {}
static size_t msg_print_text(const struct printk_log *msg,
			     bool syslog, char *buf, size_t size) { return 0; }
static bool suppress_message_printing(int level) { return false; }

#endif /* CONFIG_PRINTK */

static int __add_preferred_console(char *name, int idx, char *options,
				   char *brl_options)
{
	struct console_cmdline *c;
	int i;

	/*
	 *	See if this tty is not yet registered, and
	 *	if we have a slot free.
	 */
	for (i = 0, c = console_cmdline;
	     i < MAX_CMDLINECONSOLES && c->name[0];
	     i++, c++) {
		if (strcmp(c->name, name) == 0 && c->index == idx) {
			if (!brl_options)
				preferred_console = i;
			return 0;
		}
	}
	if (i == MAX_CMDLINECONSOLES)
		return -E2BIG;
	if (!brl_options)
		preferred_console = i;
	strlcpy(c->name, name, sizeof(c->name));
	c->options = options;
	braille_set_options(c, brl_options);

	c->index = idx;
	return 0;
}
/*
 * Set up a console.  Called via do_early_param() in init/main.c
 * for each "console=" parameter in the boot command line.
 */
static int __init console_setup(char *str)
{
	char buf[sizeof(console_cmdline[0].name) + 4]; /* 4 for "ttyS" */
	char *s, *options, *brl_options = NULL;
	int idx;

	if (_braille_console_setup(&str, &brl_options))
		return 1;

	/*
	 * Decode str into name, index, options.
	 */
	if (str[0] >= '0' && str[0] <= '9') {
		strcpy(buf, "ttyS");
		strncpy(buf + 4, str, sizeof(buf) - 5);
	} else {
		strncpy(buf, str, sizeof(buf) - 1);
	}
	buf[sizeof(buf) - 1] = 0;
	options = strchr(str, ',');
	if (options)
		*(options++) = 0;
#ifdef __sparc__
	if (!strcmp(str, "ttya"))
		strcpy(buf, "ttyS0");
	if (!strcmp(str, "ttyb"))
		strcpy(buf, "ttyS1");
#endif
	for (s = buf; *s; s++)
		if (isdigit(*s) || *s == ',')
			break;
	idx = simple_strtoul(s, NULL, 10);
	*s = 0;

	__add_preferred_console(buf, idx, options, brl_options);
	console_set_on_cmdline = 1;
	return 1;
}
__setup("console=", console_setup);

/**
 * add_preferred_console - add a device to the list of preferred consoles.
 * @name: device name
 * @idx: device index
 * @options: options for this console
 *
 * The last preferred console added will be used for kernel messages
 * and stdin/out/err for init.  Normally this is used by console_setup
 * above to handle user-supplied console arguments; however it can also
 * be used by arch-specific code either to override the user or more
 * commonly to provide a default console (ie from PROM variables) when
 * the user has not supplied one.
 */
int add_preferred_console(char *name, int idx, char *options)
{
	return __add_preferred_console(name, idx, options, NULL);
}

bool console_suspend_enabled = true;
EXPORT_SYMBOL(console_suspend_enabled);

static int __init console_suspend_disable(char *str)
{
	console_suspend_enabled = false;
	return 1;
}
__setup("no_console_suspend", console_suspend_disable);
module_param_named(console_suspend, console_suspend_enabled,
		bool, S_IRUGO | S_IWUSR);
MODULE_PARM_DESC(console_suspend, "suspend console during suspend"
	" and hibernate operations");

/**
 * suspend_console - suspend the console subsystem
 *
 * This disables printk() while we go into suspend states
 */
void suspend_console(void)
{
	if (!console_suspend_enabled)
		return;
	printk("Suspending console(s) (use no_console_suspend to debug)\n");
	console_lock();
	console_suspended = 1;
	up_console_sem();
}

void resume_console(void)
{
	if (!console_suspend_enabled)
		return;
	down_console_sem();
	console_suspended = 0;
	console_unlock();
}

/**
 * console_cpu_notify - print deferred console messages after CPU hotplug
 * @cpu: unused
 *
 * If printk() is called from a CPU that is not online yet, the messages
 * will be printed on the console only if there are CON_ANYTIME consoles.
 * This function is called when a new CPU comes online (or fails to come
 * up) or goes offline.
 */
static int console_cpu_notify(unsigned int cpu)
{
	if (!cpuhp_tasks_frozen) {
		/* If trylock fails, someone else is doing the printing */
		if (console_trylock())
			console_unlock();
	}
	return 0;
}

/**
 * console_lock - lock the console system for exclusive use.
 *
 * Acquires a lock which guarantees that the caller has
 * exclusive access to the console system and the console_drivers list.
 *
 * Can sleep, returns nothing.
 */
void console_lock(void)
{
	might_sleep();

	down_console_sem();
	if (console_suspended)
		return;
	console_locked = 1;
	console_may_schedule = 1;
}
EXPORT_SYMBOL(console_lock);

/**
 * console_trylock - try to lock the console system for exclusive use.
 *
 * Try to acquire a lock which guarantees that the caller has exclusive
 * access to the console system and the console_drivers list.
 *
 * returns 1 on success, and 0 on failure to acquire the lock.
 */
int console_trylock(void)
{
	if (down_trylock_console_sem())
		return 0;
	if (console_suspended) {
		up_console_sem();
		return 0;
	}
	console_locked = 1;
	/*
	 * When PREEMPT_COUNT disabled we can't reliably detect if it's
	 * safe to schedule (e.g. calling printk while holding a spin_lock),
	 * because preempt_disable()/preempt_enable() are just barriers there
	 * and preempt_count() is always 0.
	 *
	 * RCU read sections have a separate preemption counter when
	 * PREEMPT_RCU enabled thus we must take extra care and check
	 * rcu_preempt_depth(), otherwise RCU read sections modify
	 * preempt_count().
	 */
	console_may_schedule = !oops_in_progress &&
			preemptible() &&
			!rcu_preempt_depth();
	return 1;
}
EXPORT_SYMBOL(console_trylock);

int is_console_locked(void)
{
	return console_locked;
}

/*
 * Check if we have any console that is capable of printing while cpu is
 * booting or shutting down. Requires console_sem.
 */
static int have_callable_console(void)
{
	struct console *con;

	for_each_console(con)
		if ((con->flags & CON_ENABLED) &&
				(con->flags & CON_ANYTIME))
			return 1;

	return 0;
}

/*
 * Can we actually use the console at this time on this cpu?
 *
 * Console drivers may assume that per-cpu resources have been allocated. So
 * unless they're explicitly marked as being able to cope (CON_ANYTIME) don't
 * call them until this CPU is officially up.
 */
static inline int can_use_console(void)
{
	return cpu_online(raw_smp_processor_id()) || have_callable_console();
}

/**
 * console_unlock - unlock the console system
 *
 * Releases the console_lock which the caller holds on the console system
 * and the console driver list.
 *
 * While the console_lock was held, console output may have been buffered
 * by printk().  If this is the case, console_unlock(); emits
 * the output prior to releasing the lock.
 *
 * If there is output waiting, we wake /dev/kmsg and syslog() users.
 *
 * console_unlock(); may be called from any context.
 */
void console_unlock(void)
{
	static char ext_text[CONSOLE_EXT_LOG_MAX];
	static char text[LOG_LINE_MAX + PREFIX_MAX];
	static u64 seen_seq;
	unsigned long flags;
	bool wake_klogd = false;
	bool do_cond_resched, retry;

	if (console_suspended) {
		up_console_sem();
		return;
	}

	/*
	 * Console drivers are called with interrupts disabled, so
	 * @console_may_schedule should be cleared before; however, we may
	 * end up dumping a lot of lines, for example, if called from
	 * console registration path, and should invoke cond_resched()
	 * between lines if allowable.  Not doing so can cause a very long
	 * scheduling stall on a slow console leading to RCU stall and
	 * softlockup warnings which exacerbate the issue with more
	 * messages practically incapacitating the system.
	 *
	 * console_trylock() is not able to detect the preemptive
	 * context reliably. Therefore the value must be stored before
	 * and cleared after the the "again" goto label.
	 */
	do_cond_resched = console_may_schedule;
again:
	console_may_schedule = 0;

	/*
	 * We released the console_sem lock, so we need to recheck if
	 * cpu is online and (if not) is there at least one CON_ANYTIME
	 * console.
	 */
	if (!can_use_console()) {
		console_locked = 0;
		up_console_sem();
		return;
	}

	for (;;) {
		struct printk_log *msg;
		size_t ext_len = 0;
		size_t len;

		printk_safe_enter_irqsave(flags);
		raw_spin_lock(&logbuf_lock);
		if (seen_seq != log_next_seq) {
			wake_klogd = true;
			seen_seq = log_next_seq;
		}

		if (console_seq < log_first_seq) {
			len = sprintf(text, "** %u printk messages dropped ** ",
				      (unsigned)(log_first_seq - console_seq));

			/* messages are gone, move to first one */
			console_seq = log_first_seq;
			console_idx = log_first_idx;
		} else {
			len = 0;
		}
skip:
		if (console_seq == log_next_seq)
			break;

		msg = log_from_idx(console_idx);
		if (suppress_message_printing(msg->level)) {
			/*
			 * Skip record we have buffered and already printed
			 * directly to the console when we received it, and
			 * record that has level above the console loglevel.
			 */
			console_idx = log_next(console_idx);
			console_seq++;
			goto skip;
		}

		len += msg_print_text(msg, false, text + len, sizeof(text) - len);
		if (nr_ext_console_drivers) {
			ext_len = msg_print_ext_header(ext_text,
						sizeof(ext_text),
						msg, console_seq);
			ext_len += msg_print_ext_body(ext_text + ext_len,
						sizeof(ext_text) - ext_len,
						log_dict(msg), msg->dict_len,
						log_text(msg), msg->text_len);
		}
		console_idx = log_next(console_idx);
		console_seq++;
		raw_spin_unlock(&logbuf_lock);

#ifdef CONFIG_PREEMPT_RT_FULL
		printk_safe_exit_irqrestore(flags);
		call_console_drivers(ext_text, ext_len, text, len);
#else
		stop_critical_timings();	/* don't trace print latency */
		call_console_drivers(ext_text, ext_len, text, len);
		start_critical_timings();
		printk_safe_exit_irqrestore(flags);
#endif

		if (do_cond_resched)
			cond_resched();
	}
	console_locked = 0;

	/* Release the exclusive_console once it is used */
	if (unlikely(exclusive_console))
		exclusive_console = NULL;

	raw_spin_unlock(&logbuf_lock);

	up_console_sem();

	/*
	 * Someone could have filled up the buffer again, so re-check if there's
	 * something to flush. In case we cannot trylock the console_sem again,
	 * there's a new owner and the console_unlock() from them will do the
	 * flush, no worries.
	 */
	raw_spin_lock(&logbuf_lock);
	retry = console_seq != log_next_seq;
	raw_spin_unlock(&logbuf_lock);
	printk_safe_exit_irqrestore(flags);

	if (retry && console_trylock())
		goto again;

	if (wake_klogd)
		wake_up_klogd();
}
EXPORT_SYMBOL(console_unlock);

/**
 * console_conditional_schedule - yield the CPU if required
 *
 * If the console code is currently allowed to sleep, and
 * if this CPU should yield the CPU to another task, do
 * so here.
 *
 * Must be called within console_lock();.
 */
void __sched console_conditional_schedule(void)
{
	if (console_may_schedule)
		cond_resched();
}
EXPORT_SYMBOL(console_conditional_schedule);

void console_unblank(void)
{
	struct console *c;

	if (IS_ENABLED(CONFIG_PREEMPT_RT_BASE)) {
		if (in_irq() || in_nmi())
			return;
	}

	/*
	 * console_unblank can no longer be called in interrupt context unless
	 * oops_in_progress is set to 1..
	 */
	if (oops_in_progress) {
		if (down_trylock_console_sem() != 0)
			return;
	} else
		console_lock();

	console_locked = 1;
	console_may_schedule = 0;
	for_each_console(c)
		if ((c->flags & CON_ENABLED) && c->unblank)
			c->unblank();
	console_unlock();
}

/**
 * console_flush_on_panic - flush console content on panic
 *
 * Immediately output all pending messages no matter what.
 */
void console_flush_on_panic(void)
{
	/*
	 * If someone else is holding the console lock, trylock will fail
	 * and may_schedule may be set.  Ignore and proceed to unlock so
	 * that messages are flushed out.  As this can be called from any
	 * context and we don't want to get preempted while flushing,
	 * ensure may_schedule is cleared.
	 */
	console_trylock();
	console_may_schedule = 0;
	console_unlock();
}

/*
 * Return the console tty driver structure and its associated index
 */
struct tty_driver *console_device(int *index)
{
	struct console *c;
	struct tty_driver *driver = NULL;

	console_lock();
	for_each_console(c) {
		if (!c->device)
			continue;
		driver = c->device(c, index);
		if (driver)
			break;
	}
	console_unlock();
	return driver;
}

/*
 * Prevent further output on the passed console device so that (for example)
 * serial drivers can disable console output before suspending a port, and can
 * re-enable output afterwards.
 */
void console_stop(struct console *console)
{
	console_lock();
	console->flags &= ~CON_ENABLED;
	console_unlock();
}
EXPORT_SYMBOL(console_stop);

void console_start(struct console *console)
{
	console_lock();
	console->flags |= CON_ENABLED;
	console_unlock();
}
EXPORT_SYMBOL(console_start);

static int __read_mostly keep_bootcon;

static int __init keep_bootcon_setup(char *str)
{
	keep_bootcon = 1;
	pr_info("debug: skip boot console de-registration.\n");

	return 0;
}

early_param("keep_bootcon", keep_bootcon_setup);

/*
 * The console driver calls this routine during kernel initialization
 * to register the console printing procedure with printk() and to
 * print any messages that were printed by the kernel before the
 * console driver was initialized.
 *
 * This can happen pretty early during the boot process (because of
 * early_printk) - sometimes before setup_arch() completes - be careful
 * of what kernel features are used - they may not be initialised yet.
 *
 * There are two types of consoles - bootconsoles (early_printk) and
 * "real" consoles (everything which is not a bootconsole) which are
 * handled differently.
 *  - Any number of bootconsoles can be registered at any time.
 *  - As soon as a "real" console is registered, all bootconsoles
 *    will be unregistered automatically.
 *  - Once a "real" console is registered, any attempt to register a
 *    bootconsoles will be rejected
 */
void register_console(struct console *newcon)
{
	int i;
	unsigned long flags;
	struct console *bcon = NULL;
	struct console_cmdline *c;
	static bool has_preferred;

	if (console_drivers)
		for_each_console(bcon)
			if (WARN(bcon == newcon,
					"console '%s%d' already registered\n",
					bcon->name, bcon->index))
				return;

	/*
	 * before we register a new CON_BOOT console, make sure we don't
	 * already have a valid console
	 */
	if (console_drivers && newcon->flags & CON_BOOT) {
		/* find the last or real console */
		for_each_console(bcon) {
			if (!(bcon->flags & CON_BOOT)) {
				pr_info("Too late to register bootconsole %s%d\n",
					newcon->name, newcon->index);
				return;
			}
		}
	}

	if (console_drivers && console_drivers->flags & CON_BOOT)
		bcon = console_drivers;

	if (!has_preferred || bcon || !console_drivers)
		has_preferred = preferred_console >= 0;

	/*
	 *	See if we want to use this console driver. If we
	 *	didn't select a console we take the first one
	 *	that registers here.
	 */
	if (!has_preferred) {
		if (newcon->index < 0)
			newcon->index = 0;
		if (newcon->setup == NULL ||
		    newcon->setup(newcon, NULL) == 0) {
			newcon->flags |= CON_ENABLED;
			if (newcon->device) {
				newcon->flags |= CON_CONSDEV;
				has_preferred = true;
			}
		}
	}

	/*
	 *	See if this console matches one we selected on
	 *	the command line.
	 */
	for (i = 0, c = console_cmdline;
	     i < MAX_CMDLINECONSOLES && c->name[0];
	     i++, c++) {
		if (!newcon->match ||
		    newcon->match(newcon, c->name, c->index, c->options) != 0) {
			/* default matching */
			BUILD_BUG_ON(sizeof(c->name) != sizeof(newcon->name));
			if (strcmp(c->name, newcon->name) != 0)
				continue;
			if (newcon->index >= 0 &&
			    newcon->index != c->index)
				continue;
			if (newcon->index < 0)
				newcon->index = c->index;

			if (_braille_register_console(newcon, c))
				return;

			if (newcon->setup &&
			    newcon->setup(newcon, c->options) != 0)
				break;
		}

		newcon->flags |= CON_ENABLED;
		if (i == preferred_console) {
			newcon->flags |= CON_CONSDEV;
			has_preferred = true;
		}
		break;
	}

	if (!(newcon->flags & CON_ENABLED))
		return;

	/*
	 * If we have a bootconsole, and are switching to a real console,
	 * don't print everything out again, since when the boot console, and
	 * the real console are the same physical device, it's annoying to
	 * see the beginning boot messages twice
	 */
	if (bcon && ((newcon->flags & (CON_CONSDEV | CON_BOOT)) == CON_CONSDEV))
		newcon->flags &= ~CON_PRINTBUFFER;

	/*
	 *	Put this console in the list - keep the
	 *	preferred driver at the head of the list.
	 */
	console_lock();
	if ((newcon->flags & CON_CONSDEV) || console_drivers == NULL) {
		newcon->next = console_drivers;
		console_drivers = newcon;
		if (newcon->next)
			newcon->next->flags &= ~CON_CONSDEV;
	} else {
		newcon->next = console_drivers->next;
		console_drivers->next = newcon;
	}

	if (newcon->flags & CON_EXTENDED)
		if (!nr_ext_console_drivers++)
			pr_info("printk: continuation disabled due to ext consoles, expect more fragments in /dev/kmsg\n");

	if (newcon->flags & CON_PRINTBUFFER) {
		/*
		 * console_unlock(); will print out the buffered messages
		 * for us.
		 */
		logbuf_lock_irqsave(flags);
		console_seq = syslog_seq;
		console_idx = syslog_idx;
		logbuf_unlock_irqrestore(flags);
		/*
		 * We're about to replay the log buffer.  Only do this to the
		 * just-registered console to avoid excessive message spam to
		 * the already-registered consoles.
		 */
		exclusive_console = newcon;
	}
	console_unlock();
	console_sysfs_notify();

	/*
	 * By unregistering the bootconsoles after we enable the real console
	 * we get the "console xxx enabled" message on all the consoles -
	 * boot consoles, real consoles, etc - this is to ensure that end
	 * users know there might be something in the kernel's log buffer that
	 * went to the bootconsole (that they do not see on the real console)
	 */
	pr_info("%sconsole [%s%d] enabled\n",
		(newcon->flags & CON_BOOT) ? "boot" : "" ,
		newcon->name, newcon->index);
	if (bcon &&
	    ((newcon->flags & (CON_CONSDEV | CON_BOOT)) == CON_CONSDEV) &&
	    !keep_bootcon) {
		/* We need to iterate through all boot consoles, to make
		 * sure we print everything out, before we unregister them.
		 */
		for_each_console(bcon)
			if (bcon->flags & CON_BOOT)
				unregister_console(bcon);
	}
}
EXPORT_SYMBOL(register_console);

int unregister_console(struct console *console)
{
        struct console *a, *b;
	int res;

	pr_info("%sconsole [%s%d] disabled\n",
		(console->flags & CON_BOOT) ? "boot" : "" ,
		console->name, console->index);

	res = _braille_unregister_console(console);
	if (res)
		return res;

	res = 1;
	console_lock();
	if (console_drivers == console) {
		console_drivers=console->next;
		res = 0;
	} else if (console_drivers) {
		for (a=console_drivers->next, b=console_drivers ;
		     a; b=a, a=b->next) {
			if (a == console) {
				b->next = a->next;
				res = 0;
				break;
			}
		}
	}

	if (!res && (console->flags & CON_EXTENDED))
		nr_ext_console_drivers--;

	/*
	 * If this isn't the last console and it has CON_CONSDEV set, we
	 * need to set it on the next preferred console.
	 */
	if (console_drivers != NULL && console->flags & CON_CONSDEV)
		console_drivers->flags |= CON_CONSDEV;

	console->flags &= ~CON_ENABLED;
	console_unlock();
	console_sysfs_notify();
	return res;
}
EXPORT_SYMBOL(unregister_console);

/*
 * Initialize the console device. This is called *early*, so
 * we can't necessarily depend on lots of kernel help here.
 * Just do some early initializations, and do the complex setup
 * later.
 */
void __init console_init(void)
{
	initcall_t *call;

	/* Setup the default TTY line discipline. */
	n_tty_init();

	/*
	 * set up the console device so that later boot sequences can
	 * inform about problems etc..
	 */
	call = __con_initcall_start;
	while (call < __con_initcall_end) {
		(*call)();
		call++;
	}
}

/*
 * Some boot consoles access data that is in the init section and which will
 * be discarded after the initcalls have been run. To make sure that no code
 * will access this data, unregister the boot consoles in a late initcall.
 *
 * If for some reason, such as deferred probe or the driver being a loadable
 * module, the real console hasn't registered yet at this point, there will
 * be a brief interval in which no messages are logged to the console, which
 * makes it difficult to diagnose problems that occur during this time.
 *
 * To mitigate this problem somewhat, only unregister consoles whose memory
 * intersects with the init section. Note that all other boot consoles will
 * get unregistred when the real preferred console is registered.
 */
static int __init printk_late_init(void)
{
	struct console *con;
	int ret;

	for_each_console(con) {
		if (!(con->flags & CON_BOOT))
			continue;

		/* Check addresses that might be used for enabled consoles. */
		if (init_section_intersects(con, sizeof(*con)) ||
		    init_section_contains(con->write, 0) ||
		    init_section_contains(con->read, 0) ||
		    init_section_contains(con->device, 0) ||
		    init_section_contains(con->unblank, 0) ||
		    init_section_contains(con->data, 0)) {
			/*
			 * Please, consider moving the reported consoles out
			 * of the init section.
			 */
			pr_warn("bootconsole [%s%d] uses init memory and must be disabled even before the real one is ready\n",
				con->name, con->index);
			unregister_console(con);
		}
	}
	ret = cpuhp_setup_state_nocalls(CPUHP_PRINTK_DEAD, "printk:dead", NULL,
					console_cpu_notify);
	WARN_ON(ret < 0);
	ret = cpuhp_setup_state_nocalls(CPUHP_AP_ONLINE_DYN, "printk:online",
					console_cpu_notify, NULL);
	WARN_ON(ret < 0);
	return 0;
}
late_initcall(printk_late_init);

#if defined CONFIG_PRINTK
/*
 * Delayed printk version, for scheduler-internal messages:
 */
#define PRINTK_PENDING_WAKEUP	0x01
#define PRINTK_PENDING_OUTPUT	0x02

static DEFINE_PER_CPU(int, printk_pending);

static void wake_up_klogd_work_func(struct irq_work *irq_work)
{
	int pending = __this_cpu_xchg(printk_pending, 0);

	if (pending & PRINTK_PENDING_OUTPUT) {
		/* If trylock fails, someone else is doing the printing */
		if (console_trylock())
			console_unlock();
	}

	if (pending & PRINTK_PENDING_WAKEUP)
		wake_up_interruptible(&log_wait);
}

static DEFINE_PER_CPU(struct irq_work, wake_up_klogd_work) = {
	.func = wake_up_klogd_work_func,
	.flags = IRQ_WORK_LAZY,
};

void wake_up_klogd(void)
{
	preempt_disable();
	if (waitqueue_active(&log_wait)) {
		this_cpu_or(printk_pending, PRINTK_PENDING_WAKEUP);
		irq_work_queue(this_cpu_ptr(&wake_up_klogd_work));
	}
	preempt_enable();
}

void defer_console_output(void)
{
	preempt_disable();
	__this_cpu_or(printk_pending, PRINTK_PENDING_OUTPUT);
	irq_work_queue(this_cpu_ptr(&wake_up_klogd_work));
	preempt_enable();
}

int vprintk_deferred(const char *fmt, va_list args)
{
	int r;

	r = vprintk_emit(0, LOGLEVEL_SCHED, NULL, 0, fmt, args);
	defer_console_output();

	return r;
}

int printk_deferred(const char *fmt, ...)
{
	va_list args;
	int r;

	va_start(args, fmt);
	r = vprintk_deferred(fmt, args);
	va_end(args);

	return r;
}

/*
 * printk rate limiting, lifted from the networking subsystem.
 *
 * This enforces a rate limit: not more than 10 kernel messages
 * every 5s to make a denial-of-service attack impossible.
 */
DEFINE_RATELIMIT_STATE(printk_ratelimit_state, 5 * HZ, 10);

int __printk_ratelimit(const char *func)
{
	return ___ratelimit(&printk_ratelimit_state, func);
}
EXPORT_SYMBOL(__printk_ratelimit);

/**
 * printk_timed_ratelimit - caller-controlled printk ratelimiting
 * @caller_jiffies: pointer to caller's state
 * @interval_msecs: minimum interval between prints
 *
 * printk_timed_ratelimit() returns true if more than @interval_msecs
 * milliseconds have elapsed since the last time printk_timed_ratelimit()
 * returned true.
 */
bool printk_timed_ratelimit(unsigned long *caller_jiffies,
			unsigned int interval_msecs)
{
	unsigned long elapsed = jiffies - *caller_jiffies;

	if (*caller_jiffies && elapsed <= msecs_to_jiffies(interval_msecs))
		return false;

	*caller_jiffies = jiffies;
	return true;
}
EXPORT_SYMBOL(printk_timed_ratelimit);

static DEFINE_SPINLOCK(dump_list_lock);
static LIST_HEAD(dump_list);

/**
 * kmsg_dump_register - register a kernel log dumper.
 * @dumper: pointer to the kmsg_dumper structure
 *
 * Adds a kernel log dumper to the system. The dump callback in the
 * structure will be called when the kernel oopses or panics and must be
 * set. Returns zero on success and %-EINVAL or %-EBUSY otherwise.
 */
int kmsg_dump_register(struct kmsg_dumper *dumper)
{
	unsigned long flags;
	int err = -EBUSY;

	/* The dump callback needs to be set */
	if (!dumper->dump)
		return -EINVAL;

	spin_lock_irqsave(&dump_list_lock, flags);
	/* Don't allow registering multiple times */
	if (!dumper->registered) {
		dumper->registered = 1;
		list_add_tail_rcu(&dumper->list, &dump_list);
		err = 0;
	}
	spin_unlock_irqrestore(&dump_list_lock, flags);

	return err;
}
EXPORT_SYMBOL_GPL(kmsg_dump_register);

/**
 * kmsg_dump_unregister - unregister a kmsg dumper.
 * @dumper: pointer to the kmsg_dumper structure
 *
 * Removes a dump device from the system. Returns zero on success and
 * %-EINVAL otherwise.
 */
int kmsg_dump_unregister(struct kmsg_dumper *dumper)
{
	unsigned long flags;
	int err = -EINVAL;

	spin_lock_irqsave(&dump_list_lock, flags);
	if (dumper->registered) {
		dumper->registered = 0;
		list_del_rcu(&dumper->list);
		err = 0;
	}
	spin_unlock_irqrestore(&dump_list_lock, flags);
	synchronize_rcu();

	return err;
}
EXPORT_SYMBOL_GPL(kmsg_dump_unregister);

static bool always_kmsg_dump;
module_param_named(always_kmsg_dump, always_kmsg_dump, bool, S_IRUGO | S_IWUSR);

/**
 * kmsg_dump - dump kernel log to kernel message dumpers.
 * @reason: the reason (oops, panic etc) for dumping
 *
 * Call each of the registered dumper's dump() callback, which can
 * retrieve the kmsg records with kmsg_dump_get_line() or
 * kmsg_dump_get_buffer().
 */
void kmsg_dump(enum kmsg_dump_reason reason)
{
	struct kmsg_dumper *dumper;
	unsigned long flags;

	if ((reason > KMSG_DUMP_OOPS) && !always_kmsg_dump)
		return;

	rcu_read_lock();
	list_for_each_entry_rcu(dumper, &dump_list, list) {
		if (dumper->max_reason && reason > dumper->max_reason)
			continue;

		/* initialize iterator with data about the stored records */
		dumper->active = true;

		logbuf_lock_irqsave(flags);
		dumper->cur_seq = clear_seq;
		dumper->cur_idx = clear_idx;
		dumper->next_seq = log_next_seq;
		dumper->next_idx = log_next_idx;
		logbuf_unlock_irqrestore(flags);

		/* invoke dumper which will iterate over records */
		dumper->dump(dumper, reason);

		/* reset iterator */
		dumper->active = false;
	}
	rcu_read_unlock();
}

/**
 * kmsg_dump_get_line_nolock - retrieve one kmsg log line (unlocked version)
 * @dumper: registered kmsg dumper
 * @syslog: include the "<4>" prefixes
 * @line: buffer to copy the line to
 * @size: maximum size of the buffer
 * @len: length of line placed into buffer
 *
 * Start at the beginning of the kmsg buffer, with the oldest kmsg
 * record, and copy one record into the provided buffer.
 *
 * Consecutive calls will return the next available record moving
 * towards the end of the buffer with the youngest messages.
 *
 * A return value of FALSE indicates that there are no more records to
 * read.
 *
 * The function is similar to kmsg_dump_get_line(), but grabs no locks.
 */
bool kmsg_dump_get_line_nolock(struct kmsg_dumper *dumper, bool syslog,
			       char *line, size_t size, size_t *len)
{
	struct printk_log *msg;
	size_t l = 0;
	bool ret = false;

	if (!dumper->active)
		goto out;

	if (dumper->cur_seq < log_first_seq) {
		/* messages are gone, move to first available one */
		dumper->cur_seq = log_first_seq;
		dumper->cur_idx = log_first_idx;
	}

	/* last entry */
	if (dumper->cur_seq >= log_next_seq)
		goto out;

	msg = log_from_idx(dumper->cur_idx);
	l = msg_print_text(msg, syslog, line, size);

	dumper->cur_idx = log_next(dumper->cur_idx);
	dumper->cur_seq++;
	ret = true;
out:
	if (len)
		*len = l;
	return ret;
}

/**
 * kmsg_dump_get_line - retrieve one kmsg log line
 * @dumper: registered kmsg dumper
 * @syslog: include the "<4>" prefixes
 * @line: buffer to copy the line to
 * @size: maximum size of the buffer
 * @len: length of line placed into buffer
 *
 * Start at the beginning of the kmsg buffer, with the oldest kmsg
 * record, and copy one record into the provided buffer.
 *
 * Consecutive calls will return the next available record moving
 * towards the end of the buffer with the youngest messages.
 *
 * A return value of FALSE indicates that there are no more records to
 * read.
 */
bool kmsg_dump_get_line(struct kmsg_dumper *dumper, bool syslog,
			char *line, size_t size, size_t *len)
{
	unsigned long flags;
	bool ret;

	logbuf_lock_irqsave(flags);
	ret = kmsg_dump_get_line_nolock(dumper, syslog, line, size, len);
	logbuf_unlock_irqrestore(flags);

	return ret;
}
EXPORT_SYMBOL_GPL(kmsg_dump_get_line);

/**
 * kmsg_dump_get_buffer - copy kmsg log lines
 * @dumper: registered kmsg dumper
 * @syslog: include the "<4>" prefixes
 * @buf: buffer to copy the line to
 * @size: maximum size of the buffer
 * @len: length of line placed into buffer
 *
 * Start at the end of the kmsg buffer and fill the provided buffer
 * with as many of the the *youngest* kmsg records that fit into it.
 * If the buffer is large enough, all available kmsg records will be
 * copied with a single call.
 *
 * Consecutive calls will fill the buffer with the next block of
 * available older records, not including the earlier retrieved ones.
 *
 * A return value of FALSE indicates that there are no more records to
 * read.
 */
bool kmsg_dump_get_buffer(struct kmsg_dumper *dumper, bool syslog,
			  char *buf, size_t size, size_t *len)
{
	unsigned long flags;
	u64 seq;
	u32 idx;
	u64 next_seq;
	u32 next_idx;
	size_t l = 0;
	bool ret = false;

	if (!dumper->active)
		goto out;

	logbuf_lock_irqsave(flags);
	if (dumper->cur_seq < log_first_seq) {
		/* messages are gone, move to first available one */
		dumper->cur_seq = log_first_seq;
		dumper->cur_idx = log_first_idx;
	}

	/* last entry */
	if (dumper->cur_seq >= dumper->next_seq) {
		logbuf_unlock_irqrestore(flags);
		goto out;
	}

	/* calculate length of entire buffer */
	seq = dumper->cur_seq;
	idx = dumper->cur_idx;
	while (seq < dumper->next_seq) {
		struct printk_log *msg = log_from_idx(idx);

		l += msg_print_text(msg, true, NULL, 0);
		idx = log_next(idx);
		seq++;
	}

	/* move first record forward until length fits into the buffer */
	seq = dumper->cur_seq;
	idx = dumper->cur_idx;
	while (l > size && seq < dumper->next_seq) {
		struct printk_log *msg = log_from_idx(idx);

		l -= msg_print_text(msg, true, NULL, 0);
		idx = log_next(idx);
		seq++;
	}

	/* last message in next interation */
	next_seq = seq;
	next_idx = idx;

	l = 0;
	while (seq < dumper->next_seq) {
		struct printk_log *msg = log_from_idx(idx);

		l += msg_print_text(msg, syslog, buf + l, size - l);
		idx = log_next(idx);
		seq++;
	}

	dumper->next_seq = next_seq;
	dumper->next_idx = next_idx;
	ret = true;
	logbuf_unlock_irqrestore(flags);
out:
	if (len)
		*len = l;
	return ret;
}
EXPORT_SYMBOL_GPL(kmsg_dump_get_buffer);

/**
 * kmsg_dump_rewind_nolock - reset the interator (unlocked version)
 * @dumper: registered kmsg dumper
 *
 * Reset the dumper's iterator so that kmsg_dump_get_line() and
 * kmsg_dump_get_buffer() can be called again and used multiple
 * times within the same dumper.dump() callback.
 *
 * The function is similar to kmsg_dump_rewind(), but grabs no locks.
 */
void kmsg_dump_rewind_nolock(struct kmsg_dumper *dumper)
{
	dumper->cur_seq = clear_seq;
	dumper->cur_idx = clear_idx;
	dumper->next_seq = log_next_seq;
	dumper->next_idx = log_next_idx;
}

/**
 * kmsg_dump_rewind - reset the interator
 * @dumper: registered kmsg dumper
 *
 * Reset the dumper's iterator so that kmsg_dump_get_line() and
 * kmsg_dump_get_buffer() can be called again and used multiple
 * times within the same dumper.dump() callback.
 */
void kmsg_dump_rewind(struct kmsg_dumper *dumper)
{
	unsigned long flags;

	logbuf_lock_irqsave(flags);
	kmsg_dump_rewind_nolock(dumper);
	logbuf_unlock_irqrestore(flags);
}
EXPORT_SYMBOL_GPL(kmsg_dump_rewind);

static char dump_stack_arch_desc_str[128];

/**
 * dump_stack_set_arch_desc - set arch-specific str to show with task dumps
 * @fmt: printf-style format string
 * @...: arguments for the format string
 *
 * The configured string will be printed right after utsname during task
 * dumps.  Usually used to add arch-specific system identifiers.  If an
 * arch wants to make use of such an ID string, it should initialize this
 * as soon as possible during boot.
 */
void __init dump_stack_set_arch_desc(const char *fmt, ...)
{
	va_list args;

	va_start(args, fmt);
	vsnprintf(dump_stack_arch_desc_str, sizeof(dump_stack_arch_desc_str),
		  fmt, args);
	va_end(args);
}

/**
 * dump_stack_print_info - print generic debug info for dump_stack()
 * @log_lvl: log level
 *
 * Arch-specific dump_stack() implementations can use this function to
 * print out the same debug information as the generic dump_stack().
 */
void dump_stack_print_info(const char *log_lvl)
{
	printk("%sCPU: %d PID: %d Comm: %.20s %s %s %.*s\n",
	       log_lvl, raw_smp_processor_id(), current->pid, current->comm,
	       print_tainted(), init_utsname()->release,
	       (int)strcspn(init_utsname()->version, " "),
	       init_utsname()->version);

	if (dump_stack_arch_desc_str[0] != '\0')
		printk("%sHardware name: %s\n",
		       log_lvl, dump_stack_arch_desc_str);

	print_worker_info(log_lvl, current);
}

/**
 * show_regs_print_info - print generic debug info for show_regs()
 * @log_lvl: log level
 *
 * show_regs() implementations can use this function to print out generic
 * debug information.
 */
void show_regs_print_info(const char *log_lvl)
{
	dump_stack_print_info(log_lvl);

	printk("%stask: %p task.stack: %p\n",
	       log_lvl, current, task_stack_page(current));
}

#endif<|MERGE_RESOLUTION|>--- conflicted
+++ resolved
@@ -399,65 +399,6 @@
 		raw_spin_unlock(&logbuf_lock);		\
 		printk_safe_exit_irqrestore(flags);	\
 	} while (0)
-
-#ifdef CONFIG_EARLY_PRINTK
-struct console *early_console;
-
-static void early_vprintk(const char *fmt, va_list ap)
-{
-	if (early_console) {
-		char buf[512];
-		int n = vscnprintf(buf, sizeof(buf), fmt, ap);
-
-		early_console->write(early_console, buf, n);
-	}
-}
-
-asmlinkage void early_printk(const char *fmt, ...)
-{
-	va_list ap;
-
-	va_start(ap, fmt);
-	early_vprintk(fmt, ap);
-	va_end(ap);
-}
-
-/*
- * This is independent of any log levels - a global
- * kill switch that turns off all of printk.
- *
- * Used by the NMI watchdog if early-printk is enabled.
- */
-static bool __read_mostly printk_killswitch;
-
-static int __init force_early_printk_setup(char *str)
-{
-	printk_killswitch = true;
-	return 0;
-}
-early_param("force_early_printk", force_early_printk_setup);
-
-void printk_kill(void)
-{
-	printk_killswitch = true;
-}
-
-#ifdef CONFIG_PRINTK
-static int forced_early_printk(const char *fmt, va_list ap)
-{
-	if (!printk_killswitch)
-		return 0;
-	early_vprintk(fmt, ap);
-	return 1;
-}
-#endif
-
-#else
-static inline int forced_early_printk(const char *fmt, va_list ap)
-{
-	return 0;
-}
-#endif
 
 #ifdef CONFIG_PRINTK
 DECLARE_WAIT_QUEUE_HEAD(log_wait);
@@ -1782,27 +1723,6 @@
 	char *text = textbuf;
 	size_t text_len;
 	enum log_flags lflags = 0;
-<<<<<<< HEAD
-	unsigned long flags;
-	int printed_len;
-	bool in_sched = false;
-
-	/*
-	 * Fall back to early_printk if a debugging subsystem has
-	 * killed printk output
-	 */
-	if (unlikely(forced_early_printk(fmt, args)))
-		return 1;
-
-	if (level == LOGLEVEL_SCHED) {
-		level = LOGLEVEL_DEFAULT;
-		in_sched = true;
-	}
-
-	boot_delay_msec(level);
-	printk_delay();
-=======
->>>>>>> ee13f7ed
 
 	/*
 	 * The printf needs to come first; we need the syslog
