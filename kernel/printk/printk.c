// SPDX-License-Identifier: GPL-2.0-only
/*
 *  linux/kernel/printk.c
 *
 *  Copyright (C) 1991, 1992  Linus Torvalds
 *
 * Modified to make sys_syslog() more flexible: added commands to
 * return the last 4k of kernel messages, regardless of whether
 * they've been read or not.  Added option to suppress kernel printk's
 * to the console.  Added hook for sending the console messages
 * elsewhere, in preparation for a serial line console (someday).
 * Ted Ts'o, 2/11/93.
 * Modified for sysctl support, 1/8/97, Chris Horn.
 * Fixed SMP synchronization, 08/08/99, Manfred Spraul
 *     manfred@colorfullife.com
 * Rewrote bits to get rid of console_lock
 *	01Mar01 Andrew Morton
 */

#define pr_fmt(fmt) KBUILD_MODNAME ": " fmt

#include <linux/kernel.h>
#include <linux/mm.h>
#include <linux/tty.h>
#include <linux/tty_driver.h>
#include <linux/console.h>
#include <linux/init.h>
#include <linux/jiffies.h>
#include <linux/nmi.h>
#include <linux/module.h>
#include <linux/moduleparam.h>
#include <linux/delay.h>
#include <linux/smp.h>
#include <linux/security.h>
#include <linux/memblock.h>
#include <linux/syscalls.h>
#include <linux/crash_core.h>
#include <linux/ratelimit.h>
#include <linux/kmsg_dump.h>
#include <linux/syslog.h>
#include <linux/cpu.h>
#include <linux/rculist.h>
#include <linux/poll.h>
#include <linux/irq_work.h>
#include <linux/ctype.h>
#include <linux/uio.h>
#include <linux/kdb.h>
#include <linux/kgdb.h>
#include <linux/kthread.h>
#include <linux/clocksource.h>
#include <linux/sched/clock.h>
#include <linux/sched/debug.h>
#include <linux/sched/task_stack.h>

#include <linux/uaccess.h>
#include <asm/sections.h>

#include <trace/events/initcall.h>
#define CREATE_TRACE_POINTS
#include <trace/events/printk.h>

#include "printk_ringbuffer.h"
#include "console_cmdline.h"
#include "braille.h"
#include "internal.h"

int console_printk[4] = {
	CONSOLE_LOGLEVEL_DEFAULT,	/* console_loglevel */
	MESSAGE_LOGLEVEL_DEFAULT,	/* default_message_loglevel */
	CONSOLE_LOGLEVEL_MIN,		/* minimum_console_loglevel */
	CONSOLE_LOGLEVEL_DEFAULT,	/* default_console_loglevel */
};
EXPORT_SYMBOL_GPL(console_printk);

atomic_t ignore_console_lock_warning __read_mostly = ATOMIC_INIT(0);
EXPORT_SYMBOL(ignore_console_lock_warning);

/*
 * Low level drivers may need that to know if they can schedule in
 * their unblank() callback or not. So let's export it.
 */
int oops_in_progress;
EXPORT_SYMBOL(oops_in_progress);

/*
 * console_sem protects the console_drivers list, and also
 * provides serialisation for access to the entire console
 * driver system.
 */
static DEFINE_SEMAPHORE(console_sem);
struct console *console_drivers;
EXPORT_SYMBOL_GPL(console_drivers);

/*
 * System may need to suppress printk message under certain
 * circumstances, like after kernel panic happens.
 */
int __read_mostly suppress_printk;

#ifdef CONFIG_LOCKDEP
static struct lockdep_map console_lock_dep_map = {
	.name = "console_lock"
};
#endif

enum devkmsg_log_bits {
	__DEVKMSG_LOG_BIT_ON = 0,
	__DEVKMSG_LOG_BIT_OFF,
	__DEVKMSG_LOG_BIT_LOCK,
};

enum devkmsg_log_masks {
	DEVKMSG_LOG_MASK_ON             = BIT(__DEVKMSG_LOG_BIT_ON),
	DEVKMSG_LOG_MASK_OFF            = BIT(__DEVKMSG_LOG_BIT_OFF),
	DEVKMSG_LOG_MASK_LOCK           = BIT(__DEVKMSG_LOG_BIT_LOCK),
};

/* Keep both the 'on' and 'off' bits clear, i.e. ratelimit by default: */
#define DEVKMSG_LOG_MASK_DEFAULT	0

static unsigned int __read_mostly devkmsg_log = DEVKMSG_LOG_MASK_DEFAULT;

static int __control_devkmsg(char *str)
{
	size_t len;

	if (!str)
		return -EINVAL;

	len = str_has_prefix(str, "on");
	if (len) {
		devkmsg_log = DEVKMSG_LOG_MASK_ON;
		return len;
	}

	len = str_has_prefix(str, "off");
	if (len) {
		devkmsg_log = DEVKMSG_LOG_MASK_OFF;
		return len;
	}

	len = str_has_prefix(str, "ratelimit");
	if (len) {
		devkmsg_log = DEVKMSG_LOG_MASK_DEFAULT;
		return len;
	}

	return -EINVAL;
}

static int __init control_devkmsg(char *str)
{
	if (__control_devkmsg(str) < 0)
		return 1;

	/*
	 * Set sysctl string accordingly:
	 */
	if (devkmsg_log == DEVKMSG_LOG_MASK_ON)
		strcpy(devkmsg_log_str, "on");
	else if (devkmsg_log == DEVKMSG_LOG_MASK_OFF)
		strcpy(devkmsg_log_str, "off");
	/* else "ratelimit" which is set by default. */

	/*
	 * Sysctl cannot change it anymore. The kernel command line setting of
	 * this parameter is to force the setting to be permanent throughout the
	 * runtime of the system. This is a precation measure against userspace
	 * trying to be a smarta** and attempting to change it up on us.
	 */
	devkmsg_log |= DEVKMSG_LOG_MASK_LOCK;

	return 0;
}
__setup("printk.devkmsg=", control_devkmsg);

char devkmsg_log_str[DEVKMSG_STR_MAX_SIZE] = "ratelimit";

int devkmsg_sysctl_set_loglvl(struct ctl_table *table, int write,
			      void *buffer, size_t *lenp, loff_t *ppos)
{
	char old_str[DEVKMSG_STR_MAX_SIZE];
	unsigned int old;
	int err;

	if (write) {
		if (devkmsg_log & DEVKMSG_LOG_MASK_LOCK)
			return -EINVAL;

		old = devkmsg_log;
		strncpy(old_str, devkmsg_log_str, DEVKMSG_STR_MAX_SIZE);
	}

	err = proc_dostring(table, write, buffer, lenp, ppos);
	if (err)
		return err;

	if (write) {
		err = __control_devkmsg(devkmsg_log_str);

		/*
		 * Do not accept an unknown string OR a known string with
		 * trailing crap...
		 */
		if (err < 0 || (err + 1 != *lenp)) {

			/* ... and restore old setting. */
			devkmsg_log = old;
			strncpy(devkmsg_log_str, old_str, DEVKMSG_STR_MAX_SIZE);

			return -EINVAL;
		}
	}

	return 0;
}

/* Number of registered extended console drivers. */
static int nr_ext_console_drivers;

/*
 * Helper macros to handle lockdep when locking/unlocking console_sem. We use
 * macros instead of functions so that _RET_IP_ contains useful information.
 */
#define down_console_sem() do { \
	down(&console_sem);\
	mutex_acquire(&console_lock_dep_map, 0, 0, _RET_IP_);\
} while (0)

static int __down_trylock_console_sem(unsigned long ip)
{
	if (down_trylock(&console_sem))
		return 1;
	mutex_acquire(&console_lock_dep_map, 0, 1, ip);
	return 0;
}
#define down_trylock_console_sem() __down_trylock_console_sem(_RET_IP_)

static void __up_console_sem(unsigned long ip)
{
	mutex_release(&console_lock_dep_map, ip);

	up(&console_sem);
}
#define up_console_sem() __up_console_sem(_RET_IP_)

/*
 * This is used for debugging the mess that is the VT code by
 * keeping track if we have the console semaphore held. It's
 * definitely not the perfect debug tool (we don't know if _WE_
 * hold it and are racing, but it helps tracking those weird code
 * paths in the console code where we end up in places I want
 * locked without the console semaphore held).
 */
static int console_locked, console_suspended;

/*
 *	Array of consoles built from command line options (console=)
 */

#define MAX_CMDLINECONSOLES 8

static struct console_cmdline console_cmdline[MAX_CMDLINECONSOLES];

static int preferred_console = -1;
static bool has_preferred_console;
int console_set_on_cmdline;
EXPORT_SYMBOL(console_set_on_cmdline);

/* Flag: console code may call schedule() */
static int console_may_schedule;

enum con_msg_format_flags {
	MSG_FORMAT_DEFAULT	= 0,
	MSG_FORMAT_SYSLOG	= (1 << 0),
};

static int console_msg_format = MSG_FORMAT_DEFAULT;

/*
 * The printk log buffer consists of a sequenced collection of records, each
 * containing variable length message text. Every record also contains its
 * own meta-data (@info).
 *
 * Every record meta-data carries the timestamp in microseconds, as well as
 * the standard userspace syslog level and syslog facility. The usual kernel
 * messages use LOG_KERN; userspace-injected messages always carry a matching
 * syslog facility, by default LOG_USER. The origin of every message can be
 * reliably determined that way.
 *
 * The human readable log message of a record is available in @text, the
 * length of the message text in @text_len. The stored message is not
 * terminated.
 *
 * Optionally, a record can carry a dictionary of properties (key/value
 * pairs), to provide userspace with a machine-readable message context.
 *
 * Examples for well-defined, commonly used property names are:
 *   DEVICE=b12:8               device identifier
 *                                b12:8         block dev_t
 *                                c127:3        char dev_t
 *                                n8            netdev ifindex
 *                                +sound:card0  subsystem:devname
 *   SUBSYSTEM=pci              driver-core subsystem name
 *
 * Valid characters in property names are [a-zA-Z0-9.-_]. Property names
 * and values are terminated by a '\0' character.
 *
 * Example of record values:
 *   record.text_buf                = "it's a line" (unterminated)
 *   record.info.seq                = 56
 *   record.info.ts_nsec            = 36863
 *   record.info.text_len           = 11
 *   record.info.facility           = 0 (LOG_KERN)
 *   record.info.flags              = 0
 *   record.info.level              = 3 (LOG_ERR)
 *   record.info.caller_id          = 299 (task 299)
 *   record.info.dev_info.subsystem = "pci" (terminated)
 *   record.info.dev_info.device    = "+pci:0000:00:01.0" (terminated)
 *
 * The 'struct printk_info' buffer must never be directly exported to
 * userspace, it is a kernel-private implementation detail that might
 * need to be changed in the future, when the requirements change.
 *
 * /dev/kmsg exports the structured data in the following line format:
 *   "<level>,<sequnum>,<timestamp>,<contflag>[,additional_values, ... ];<message text>\n"
 *
 * Users of the export format should ignore possible additional values
 * separated by ',', and find the message after the ';' character.
 *
 * The optional key/value pairs are attached as continuation lines starting
 * with a space character and terminated by a newline. All possible
 * non-prinatable characters are escaped in the "\xff" notation.
 */

#ifdef CONFIG_PRINTK
/* syslog_lock protects syslog_* variables and write access to clear_seq. */
static DEFINE_MUTEX(syslog_lock);

/* Set to enable sync mode. Once set, it is never cleared. */
static bool sync_mode;

DECLARE_WAIT_QUEUE_HEAD(log_wait);
/* All 3 protected by @syslog_lock. */
/* the next printk record to read by syslog(READ) or /proc/kmsg */
static u64 syslog_seq;
static size_t syslog_partial;
static bool syslog_time;

/*
 * The next printk record to read after the last 'clear' command. There are
 * two copies (updated with seqcount_latch) so that reads can locklessly
 * access a valid value. Writers are synchronized by @syslog_lock.
 */
static struct latched_seq clear_seq = {
	.latch		= SEQCNT_LATCH_ZERO(clear_seq.latch),
	.val[0]		= 0,
	.val[1]		= 0,
};

#ifdef CONFIG_PRINTK_CALLER
#define PREFIX_MAX		48
#else
#define PREFIX_MAX		32
#endif

/* the maximum size allowed to be reserved for a record */
#define LOG_LINE_MAX		(CONSOLE_LOG_MAX - PREFIX_MAX)

#define LOG_LEVEL(v)		((v) & 0x07)
#define LOG_FACILITY(v)		((v) >> 3 & 0xff)

/* record buffer */
#define LOG_ALIGN __alignof__(unsigned long)
#define __LOG_BUF_LEN (1 << CONFIG_LOG_BUF_SHIFT)
#define LOG_BUF_LEN_MAX (u32)(1 << 31)
static char __log_buf[__LOG_BUF_LEN] __aligned(LOG_ALIGN);
static char *log_buf = __log_buf;
static u32 log_buf_len = __LOG_BUF_LEN;

/*
 * Define the average message size. This only affects the number of
 * descriptors that will be available. Underestimating is better than
 * overestimating (too many available descriptors is better than not enough).
 */
#define PRB_AVGBITS 5	/* 32 character average length */

#if CONFIG_LOG_BUF_SHIFT <= PRB_AVGBITS
#error CONFIG_LOG_BUF_SHIFT value too small.
#endif
_DEFINE_PRINTKRB(printk_rb_static, CONFIG_LOG_BUF_SHIFT - PRB_AVGBITS,
		 PRB_AVGBITS, &__log_buf[0]);

static struct printk_ringbuffer printk_rb_dynamic;

static struct printk_ringbuffer *prb = &printk_rb_static;

/*
 * We cannot access per-CPU data (e.g. per-CPU flush irq_work) before
 * per_cpu_areas are initialised. This variable is set to true when
 * it's safe to access per-CPU data.
 */
static bool __printk_percpu_data_ready __read_mostly;

static bool printk_percpu_data_ready(void)
{
	return __printk_percpu_data_ready;
}

/* Must be called under associated write-protection lock. */
static void latched_seq_write(struct latched_seq *ls, u64 val)
{
	raw_write_seqcount_latch(&ls->latch);
	ls->val[0] = val;
	raw_write_seqcount_latch(&ls->latch);
	ls->val[1] = val;
}

/* Can be called from any context. */
static u64 latched_seq_read_nolock(struct latched_seq *ls)
{
	unsigned int seq;
	unsigned int idx;
	u64 val;

	do {
		seq = raw_read_seqcount_latch(&ls->latch);
		idx = seq & 0x1;
		val = ls->val[idx];
	} while (read_seqcount_latch_retry(&ls->latch, seq));

	return val;
}

/* Return log buffer address */
char *log_buf_addr_get(void)
{
	return log_buf;
}

/* Return log buffer size */
u32 log_buf_len_get(void)
{
	return log_buf_len;
}

/*
 * Define how much of the log buffer we could take at maximum. The value
 * must be greater than two. Note that only half of the buffer is available
 * when the index points to the middle.
 */
#define MAX_LOG_TAKE_PART 4
static const char trunc_msg[] = "<truncated>";

static void truncate_msg(u16 *text_len, u16 *trunc_msg_len)
{
	/*
	 * The message should not take the whole buffer. Otherwise, it might
	 * get removed too soon.
	 */
	u32 max_text_len = log_buf_len / MAX_LOG_TAKE_PART;

	if (*text_len > max_text_len)
		*text_len = max_text_len;

	/* enable the warning message (if there is room) */
	*trunc_msg_len = strlen(trunc_msg);
	if (*text_len >= *trunc_msg_len)
		*text_len -= *trunc_msg_len;
	else
		*trunc_msg_len = 0;
}

int dmesg_restrict = IS_ENABLED(CONFIG_SECURITY_DMESG_RESTRICT);

static int syslog_action_restricted(int type)
{
	if (dmesg_restrict)
		return 1;
	/*
	 * Unless restricted, we allow "read all" and "get buffer size"
	 * for everybody.
	 */
	return type != SYSLOG_ACTION_READ_ALL &&
	       type != SYSLOG_ACTION_SIZE_BUFFER;
}

static int check_syslog_permissions(int type, int source)
{
	/*
	 * If this is from /proc/kmsg and we've already opened it, then we've
	 * already done the capabilities checks at open time.
	 */
	if (source == SYSLOG_FROM_PROC && type != SYSLOG_ACTION_OPEN)
		goto ok;

	if (syslog_action_restricted(type)) {
		if (capable(CAP_SYSLOG))
			goto ok;
		/*
		 * For historical reasons, accept CAP_SYS_ADMIN too, with
		 * a warning.
		 */
		if (capable(CAP_SYS_ADMIN)) {
			pr_warn_once("%s (%d): Attempt to access syslog with "
				     "CAP_SYS_ADMIN but no CAP_SYSLOG "
				     "(deprecated).\n",
				 current->comm, task_pid_nr(current));
			goto ok;
		}
		return -EPERM;
	}
ok:
	return security_syslog(type);
}

static void append_char(char **pp, char *e, char c)
{
	if (*pp < e)
		*(*pp)++ = c;
}

static ssize_t info_print_ext_header(char *buf, size_t size,
				     struct printk_info *info)
{
	u64 ts_usec = info->ts_nsec;
	char caller[20];
#ifdef CONFIG_PRINTK_CALLER
	u32 id = info->caller_id;

	snprintf(caller, sizeof(caller), ",caller=%c%u",
		 id & 0x80000000 ? 'C' : 'T', id & ~0x80000000);
#else
	caller[0] = '\0';
#endif

	do_div(ts_usec, 1000);

	return scnprintf(buf, size, "%u,%llu,%llu,%c%s;",
			 (info->facility << 3) | info->level, info->seq,
			 ts_usec, info->flags & LOG_CONT ? 'c' : '-', caller);
}

static ssize_t msg_add_ext_text(char *buf, size_t size,
				const char *text, size_t text_len,
				unsigned char endc)
{
	char *p = buf, *e = buf + size;
	size_t i;

	/* escape non-printable characters */
	for (i = 0; i < text_len; i++) {
		unsigned char c = text[i];

		if (c < ' ' || c >= 127 || c == '\\')
			p += scnprintf(p, e - p, "\\x%02x", c);
		else
			append_char(&p, e, c);
	}
	append_char(&p, e, endc);

	return p - buf;
}

static ssize_t msg_add_dict_text(char *buf, size_t size,
				 const char *key, const char *val)
{
	size_t val_len = strlen(val);
	ssize_t len;

	if (!val_len)
		return 0;

	len = msg_add_ext_text(buf, size, "", 0, ' ');	/* dict prefix */
	len += msg_add_ext_text(buf + len, size - len, key, strlen(key), '=');
	len += msg_add_ext_text(buf + len, size - len, val, val_len, '\n');

	return len;
}

static ssize_t msg_print_ext_body(char *buf, size_t size,
				  char *text, size_t text_len,
				  struct dev_printk_info *dev_info)
{
	ssize_t len;

	len = msg_add_ext_text(buf, size, text, text_len, '\n');

	if (!dev_info)
		goto out;

	len += msg_add_dict_text(buf + len, size - len, "SUBSYSTEM",
				 dev_info->subsystem);
	len += msg_add_dict_text(buf + len, size - len, "DEVICE",
				 dev_info->device);
out:
	return len;
}

/* /dev/kmsg - userspace message inject/listen interface */
struct devkmsg_user {
	atomic64_t seq;
	struct ratelimit_state rs;
	struct mutex lock;
	char buf[CONSOLE_EXT_LOG_MAX];

	struct printk_info info;
	char text_buf[CONSOLE_EXT_LOG_MAX];
	struct printk_record record;
};

static __printf(3, 4) __cold
int devkmsg_emit(int facility, int level, const char *fmt, ...)
{
	va_list args;
	int r;

	va_start(args, fmt);
	r = vprintk_emit(facility, level, NULL, fmt, args);
	va_end(args);

	return r;
}

static ssize_t devkmsg_write(struct kiocb *iocb, struct iov_iter *from)
{
	char *buf, *line;
	int level = default_message_loglevel;
	int facility = 1;	/* LOG_USER */
	struct file *file = iocb->ki_filp;
	struct devkmsg_user *user = file->private_data;
	size_t len = iov_iter_count(from);
	ssize_t ret = len;

	if (!user || len > LOG_LINE_MAX)
		return -EINVAL;

	/* Ignore when user logging is disabled. */
	if (devkmsg_log & DEVKMSG_LOG_MASK_OFF)
		return len;

	/* Ratelimit when not explicitly enabled. */
	if (!(devkmsg_log & DEVKMSG_LOG_MASK_ON)) {
		if (!___ratelimit(&user->rs, current->comm))
			return ret;
	}

	buf = kmalloc(len+1, GFP_KERNEL);
	if (buf == NULL)
		return -ENOMEM;

	buf[len] = '\0';
	if (!copy_from_iter_full(buf, len, from)) {
		kfree(buf);
		return -EFAULT;
	}

	/*
	 * Extract and skip the syslog prefix <[0-9]*>. Coming from userspace
	 * the decimal value represents 32bit, the lower 3 bit are the log
	 * level, the rest are the log facility.
	 *
	 * If no prefix or no userspace facility is specified, we
	 * enforce LOG_USER, to be able to reliably distinguish
	 * kernel-generated messages from userspace-injected ones.
	 */
	line = buf;
	if (line[0] == '<') {
		char *endp = NULL;
		unsigned int u;

		u = simple_strtoul(line + 1, &endp, 10);
		if (endp && endp[0] == '>') {
			level = LOG_LEVEL(u);
			if (LOG_FACILITY(u) != 0)
				facility = LOG_FACILITY(u);
			endp++;
			line = endp;
		}
	}

	devkmsg_emit(facility, level, "%s", line);
	kfree(buf);
	return ret;
}

static ssize_t devkmsg_read(struct file *file, char __user *buf,
			    size_t count, loff_t *ppos)
{
	struct devkmsg_user *user = file->private_data;
	struct printk_record *r = &user->record;
	size_t len;
	ssize_t ret;

	if (!user)
		return -EBADF;

	ret = mutex_lock_interruptible(&user->lock);
	if (ret)
		return ret;

	if (!prb_read_valid(prb, atomic64_read(&user->seq), r)) {
		if (file->f_flags & O_NONBLOCK) {
			ret = -EAGAIN;
			goto out;
		}

		ret = wait_event_interruptible(log_wait,
				prb_read_valid(prb, atomic64_read(&user->seq), r));
		if (ret)
			goto out;
	}

	if (r->info->seq != atomic64_read(&user->seq)) {
		/* our last seen message is gone, return error and reset */
		atomic64_set(&user->seq, r->info->seq);
		ret = -EPIPE;
		goto out;
	}

	len = info_print_ext_header(user->buf, sizeof(user->buf), r->info);
	len += msg_print_ext_body(user->buf + len, sizeof(user->buf) - len,
				  &r->text_buf[0], r->info->text_len,
				  &r->info->dev_info);

	atomic64_set(&user->seq, r->info->seq + 1);

	if (len > count) {
		ret = -EINVAL;
		goto out;
	}

	if (copy_to_user(buf, user->buf, len)) {
		ret = -EFAULT;
		goto out;
	}
	ret = len;
out:
	mutex_unlock(&user->lock);
	return ret;
}

/*
 * Be careful when modifying this function!!!
 *
 * Only few operations are supported because the device works only with the
 * entire variable length messages (records). Non-standard values are
 * returned in the other cases and has been this way for quite some time.
 * User space applications might depend on this behavior.
 */
static loff_t devkmsg_llseek(struct file *file, loff_t offset, int whence)
{
	struct devkmsg_user *user = file->private_data;
	loff_t ret = 0;

	if (!user)
		return -EBADF;
	if (offset)
		return -ESPIPE;

	switch (whence) {
	case SEEK_SET:
		/* the first record */
		atomic64_set(&user->seq, prb_first_valid_seq(prb));
		break;
	case SEEK_DATA:
		/*
		 * The first record after the last SYSLOG_ACTION_CLEAR,
		 * like issued by 'dmesg -c'. Reading /dev/kmsg itself
		 * changes no global state, and does not clear anything.
		 */
		atomic64_set(&user->seq, latched_seq_read_nolock(&clear_seq));
		break;
	case SEEK_END:
		/* after the last record */
		atomic64_set(&user->seq, prb_next_seq(prb));
		break;
	default:
		ret = -EINVAL;
	}
	return ret;
}

static __poll_t devkmsg_poll(struct file *file, poll_table *wait)
{
	struct devkmsg_user *user = file->private_data;
	struct printk_info info;
	__poll_t ret = 0;

	if (!user)
		return EPOLLERR|EPOLLNVAL;

	poll_wait(file, &log_wait, wait);

	if (prb_read_valid_info(prb, atomic64_read(&user->seq), &info, NULL)) {
		/* return error when data has vanished underneath us */
		if (info.seq != atomic64_read(&user->seq))
			ret = EPOLLIN|EPOLLRDNORM|EPOLLERR|EPOLLPRI;
		else
			ret = EPOLLIN|EPOLLRDNORM;
	}

	return ret;
}

static int devkmsg_open(struct inode *inode, struct file *file)
{
	struct devkmsg_user *user;
	int err;

	if (devkmsg_log & DEVKMSG_LOG_MASK_OFF)
		return -EPERM;

	/* write-only does not need any file context */
	if ((file->f_flags & O_ACCMODE) != O_WRONLY) {
		err = check_syslog_permissions(SYSLOG_ACTION_READ_ALL,
					       SYSLOG_FROM_READER);
		if (err)
			return err;
	}

	user = kmalloc(sizeof(struct devkmsg_user), GFP_KERNEL);
	if (!user)
		return -ENOMEM;

	ratelimit_default_init(&user->rs);
	ratelimit_set_flags(&user->rs, RATELIMIT_MSG_ON_RELEASE);

	mutex_init(&user->lock);

	prb_rec_init_rd(&user->record, &user->info,
			&user->text_buf[0], sizeof(user->text_buf));

	atomic64_set(&user->seq, prb_first_valid_seq(prb));

	file->private_data = user;
	return 0;
}

static int devkmsg_release(struct inode *inode, struct file *file)
{
	struct devkmsg_user *user = file->private_data;

	if (!user)
		return 0;

	ratelimit_state_exit(&user->rs);

	mutex_destroy(&user->lock);
	kfree(user);
	return 0;
}

const struct file_operations kmsg_fops = {
	.open = devkmsg_open,
	.read = devkmsg_read,
	.write_iter = devkmsg_write,
	.llseek = devkmsg_llseek,
	.poll = devkmsg_poll,
	.release = devkmsg_release,
};

#ifdef CONFIG_CRASH_CORE
/*
 * This appends the listed symbols to /proc/vmcore
 *
 * /proc/vmcore is used by various utilities, like crash and makedumpfile to
 * obtain access to symbols that are otherwise very difficult to locate.  These
 * symbols are specifically used so that utilities can access and extract the
 * dmesg log from a vmcore file after a crash.
 */
void log_buf_vmcoreinfo_setup(void)
{
	struct dev_printk_info *dev_info = NULL;

	VMCOREINFO_SYMBOL(prb);
	VMCOREINFO_SYMBOL(printk_rb_static);
	VMCOREINFO_SYMBOL(clear_seq);

	/*
	 * Export struct size and field offsets. User space tools can
	 * parse it and detect any changes to structure down the line.
	 */

	VMCOREINFO_STRUCT_SIZE(printk_ringbuffer);
	VMCOREINFO_OFFSET(printk_ringbuffer, desc_ring);
	VMCOREINFO_OFFSET(printk_ringbuffer, text_data_ring);
	VMCOREINFO_OFFSET(printk_ringbuffer, fail);

	VMCOREINFO_STRUCT_SIZE(prb_desc_ring);
	VMCOREINFO_OFFSET(prb_desc_ring, count_bits);
	VMCOREINFO_OFFSET(prb_desc_ring, descs);
	VMCOREINFO_OFFSET(prb_desc_ring, infos);
	VMCOREINFO_OFFSET(prb_desc_ring, head_id);
	VMCOREINFO_OFFSET(prb_desc_ring, tail_id);

	VMCOREINFO_STRUCT_SIZE(prb_desc);
	VMCOREINFO_OFFSET(prb_desc, state_var);
	VMCOREINFO_OFFSET(prb_desc, text_blk_lpos);

	VMCOREINFO_STRUCT_SIZE(prb_data_blk_lpos);
	VMCOREINFO_OFFSET(prb_data_blk_lpos, begin);
	VMCOREINFO_OFFSET(prb_data_blk_lpos, next);

	VMCOREINFO_STRUCT_SIZE(printk_info);
	VMCOREINFO_OFFSET(printk_info, seq);
	VMCOREINFO_OFFSET(printk_info, ts_nsec);
	VMCOREINFO_OFFSET(printk_info, text_len);
	VMCOREINFO_OFFSET(printk_info, caller_id);
	VMCOREINFO_OFFSET(printk_info, dev_info);

	VMCOREINFO_STRUCT_SIZE(dev_printk_info);
	VMCOREINFO_OFFSET(dev_printk_info, subsystem);
	VMCOREINFO_LENGTH(printk_info_subsystem, sizeof(dev_info->subsystem));
	VMCOREINFO_OFFSET(dev_printk_info, device);
	VMCOREINFO_LENGTH(printk_info_device, sizeof(dev_info->device));

	VMCOREINFO_STRUCT_SIZE(prb_data_ring);
	VMCOREINFO_OFFSET(prb_data_ring, size_bits);
	VMCOREINFO_OFFSET(prb_data_ring, data);
	VMCOREINFO_OFFSET(prb_data_ring, head_lpos);
	VMCOREINFO_OFFSET(prb_data_ring, tail_lpos);

	VMCOREINFO_SIZE(atomic_long_t);
	VMCOREINFO_TYPE_OFFSET(atomic_long_t, counter);

	VMCOREINFO_STRUCT_SIZE(latched_seq);
	VMCOREINFO_OFFSET(latched_seq, val);
}
#endif

/* requested log_buf_len from kernel cmdline */
static unsigned long __initdata new_log_buf_len;

/* we practice scaling the ring buffer by powers of 2 */
static void __init log_buf_len_update(u64 size)
{
	if (size > (u64)LOG_BUF_LEN_MAX) {
		size = (u64)LOG_BUF_LEN_MAX;
		pr_err("log_buf over 2G is not supported.\n");
	}

	if (size)
		size = roundup_pow_of_two(size);
	if (size > log_buf_len)
		new_log_buf_len = (unsigned long)size;
}

/* save requested log_buf_len since it's too early to process it */
static int __init log_buf_len_setup(char *str)
{
	u64 size;

	if (!str)
		return -EINVAL;

	size = memparse(str, &str);

	log_buf_len_update(size);

	return 0;
}
early_param("log_buf_len", log_buf_len_setup);

#ifdef CONFIG_SMP
#define __LOG_CPU_MAX_BUF_LEN (1 << CONFIG_LOG_CPU_MAX_BUF_SHIFT)

static void __init log_buf_add_cpu(void)
{
	unsigned int cpu_extra;

	/*
	 * archs should set up cpu_possible_bits properly with
	 * set_cpu_possible() after setup_arch() but just in
	 * case lets ensure this is valid.
	 */
	if (num_possible_cpus() == 1)
		return;

	cpu_extra = (num_possible_cpus() - 1) * __LOG_CPU_MAX_BUF_LEN;

	/* by default this will only continue through for large > 64 CPUs */
	if (cpu_extra <= __LOG_BUF_LEN / 2)
		return;

	pr_info("log_buf_len individual max cpu contribution: %d bytes\n",
		__LOG_CPU_MAX_BUF_LEN);
	pr_info("log_buf_len total cpu_extra contributions: %d bytes\n",
		cpu_extra);
	pr_info("log_buf_len min size: %d bytes\n", __LOG_BUF_LEN);

	log_buf_len_update(cpu_extra + __LOG_BUF_LEN);
}
#else /* !CONFIG_SMP */
static inline void log_buf_add_cpu(void) {}
#endif /* CONFIG_SMP */

static void __init set_percpu_data_ready(void)
{
	__printk_percpu_data_ready = true;
}

static unsigned int __init add_to_rb(struct printk_ringbuffer *rb,
				     struct printk_record *r)
{
	struct prb_reserved_entry e;
	struct printk_record dest_r;

	prb_rec_init_wr(&dest_r, r->info->text_len);

	if (!prb_reserve(&e, rb, &dest_r))
		return 0;

	memcpy(&dest_r.text_buf[0], &r->text_buf[0], r->info->text_len);
	dest_r.info->text_len = r->info->text_len;
	dest_r.info->facility = r->info->facility;
	dest_r.info->level = r->info->level;
	dest_r.info->flags = r->info->flags;
	dest_r.info->ts_nsec = r->info->ts_nsec;
	dest_r.info->caller_id = r->info->caller_id;
	memcpy(&dest_r.info->dev_info, &r->info->dev_info, sizeof(dest_r.info->dev_info));

	prb_final_commit(&e);

	return prb_record_text_space(&e);
}

static char setup_text_buf[LOG_LINE_MAX] __initdata;

void __init setup_log_buf(int early)
{
	struct printk_info *new_infos;
	unsigned int new_descs_count;
	struct prb_desc *new_descs;
	struct printk_info info;
	struct printk_record r;
	unsigned int text_size;
	size_t new_descs_size;
	size_t new_infos_size;
	unsigned long flags;
	char *new_log_buf;
	unsigned int free;
	u64 seq;

	/*
	 * Some archs call setup_log_buf() multiple times - first is very
	 * early, e.g. from setup_arch(), and second - when percpu_areas
	 * are initialised.
	 */
	if (!early)
		set_percpu_data_ready();

	if (log_buf != __log_buf)
		return;

	if (!early && !new_log_buf_len)
		log_buf_add_cpu();

	if (!new_log_buf_len)
		return;

	new_descs_count = new_log_buf_len >> PRB_AVGBITS;
	if (new_descs_count == 0) {
		pr_err("new_log_buf_len: %lu too small\n", new_log_buf_len);
		return;
	}

	new_log_buf = memblock_alloc(new_log_buf_len, LOG_ALIGN);
	if (unlikely(!new_log_buf)) {
		pr_err("log_buf_len: %lu text bytes not available\n",
		       new_log_buf_len);
		return;
	}

	new_descs_size = new_descs_count * sizeof(struct prb_desc);
	new_descs = memblock_alloc(new_descs_size, LOG_ALIGN);
	if (unlikely(!new_descs)) {
		pr_err("log_buf_len: %zu desc bytes not available\n",
		       new_descs_size);
		goto err_free_log_buf;
	}

	new_infos_size = new_descs_count * sizeof(struct printk_info);
	new_infos = memblock_alloc(new_infos_size, LOG_ALIGN);
	if (unlikely(!new_infos)) {
		pr_err("log_buf_len: %zu info bytes not available\n",
		       new_infos_size);
		goto err_free_descs;
	}

	prb_rec_init_rd(&r, &info, &setup_text_buf[0], sizeof(setup_text_buf));

	prb_init(&printk_rb_dynamic,
		 new_log_buf, ilog2(new_log_buf_len),
		 new_descs, ilog2(new_descs_count),
		 new_infos);

	local_irq_save(flags);

	log_buf_len = new_log_buf_len;
	log_buf = new_log_buf;
	new_log_buf_len = 0;

	free = __LOG_BUF_LEN;
	prb_for_each_record(0, &printk_rb_static, seq, &r) {
		text_size = add_to_rb(&printk_rb_dynamic, &r);
		if (text_size > free)
			free = 0;
		else
			free -= text_size;
	}

	prb = &printk_rb_dynamic;

	local_irq_restore(flags);

	/*
	 * Copy any remaining messages that might have appeared from
	 * NMI context after copying but before switching to the
	 * dynamic buffer.
	 */
	prb_for_each_record(seq, &printk_rb_static, seq, &r) {
		text_size = add_to_rb(&printk_rb_dynamic, &r);
		if (text_size > free)
			free = 0;
		else
			free -= text_size;
	}

	if (seq != prb_next_seq(&printk_rb_static)) {
		pr_err("dropped %llu messages\n",
		       prb_next_seq(&printk_rb_static) - seq);
	}

	pr_info("log_buf_len: %u bytes\n", log_buf_len);
	pr_info("early log buf free: %u(%u%%)\n",
		free, (free * 100) / __LOG_BUF_LEN);
	return;

err_free_descs:
	memblock_free_ptr(new_descs, new_descs_size);
err_free_log_buf:
	memblock_free_ptr(new_log_buf, new_log_buf_len);
}

static bool __read_mostly ignore_loglevel;

static int __init ignore_loglevel_setup(char *str)
{
	ignore_loglevel = true;
	pr_info("debug: ignoring loglevel setting.\n");

	return 0;
}

early_param("ignore_loglevel", ignore_loglevel_setup);
module_param(ignore_loglevel, bool, S_IRUGO | S_IWUSR);
MODULE_PARM_DESC(ignore_loglevel,
		 "ignore loglevel setting (prints all kernel messages to the console)");

static bool suppress_message_printing(int level)
{
	return (level >= console_loglevel && !ignore_loglevel);
}

#ifdef CONFIG_BOOT_PRINTK_DELAY

static int boot_delay; /* msecs delay after each printk during bootup */
static unsigned long long loops_per_msec;	/* based on boot_delay */

static int __init boot_delay_setup(char *str)
{
	unsigned long lpj;

	lpj = preset_lpj ? preset_lpj : 1000000;	/* some guess */
	loops_per_msec = (unsigned long long)lpj / 1000 * HZ;

	get_option(&str, &boot_delay);
	if (boot_delay > 10 * 1000)
		boot_delay = 0;

	pr_debug("boot_delay: %u, preset_lpj: %ld, lpj: %lu, "
		"HZ: %d, loops_per_msec: %llu\n",
		boot_delay, preset_lpj, lpj, HZ, loops_per_msec);
	return 0;
}
early_param("boot_delay", boot_delay_setup);

static void boot_delay_msec(int level)
{
	unsigned long long k;
	unsigned long timeout;

	if ((boot_delay == 0 || system_state >= SYSTEM_RUNNING)
		|| suppress_message_printing(level)) {
		return;
	}

	k = (unsigned long long)loops_per_msec * boot_delay;

	timeout = jiffies + msecs_to_jiffies(boot_delay);
	while (k) {
		k--;
		cpu_relax();
		/*
		 * use (volatile) jiffies to prevent
		 * compiler reduction; loop termination via jiffies
		 * is secondary and may or may not happen.
		 */
		if (time_after(jiffies, timeout))
			break;
		touch_nmi_watchdog();
	}
}
#else
static inline void boot_delay_msec(int level)
{
}
#endif

static bool printk_time = IS_ENABLED(CONFIG_PRINTK_TIME);
module_param_named(time, printk_time, bool, S_IRUGO | S_IWUSR);

static size_t print_syslog(unsigned int level, char *buf)
{
	return sprintf(buf, "<%u>", level);
}

static size_t print_time(u64 ts, char *buf)
{
	unsigned long rem_nsec = do_div(ts, 1000000000);

	return sprintf(buf, "[%5lu.%06lu]",
		       (unsigned long)ts, rem_nsec / 1000);
}

#ifdef CONFIG_PRINTK_CALLER
static size_t print_caller(u32 id, char *buf)
{
	char caller[12];

	snprintf(caller, sizeof(caller), "%c%u",
		 id & 0x80000000 ? 'C' : 'T', id & ~0x80000000);
	return sprintf(buf, "[%6s]", caller);
}
#else
#define print_caller(id, buf) 0
#endif

static size_t info_print_prefix(const struct printk_info  *info, bool syslog,
				bool time, char *buf)
{
	size_t len = 0;

	if (syslog)
		len = print_syslog((info->facility << 3) | info->level, buf);

	if (time)
		len += print_time(info->ts_nsec, buf + len);

	len += print_caller(info->caller_id, buf + len);

	if (IS_ENABLED(CONFIG_PRINTK_CALLER) || time) {
		buf[len++] = ' ';
		buf[len] = '\0';
	}

	return len;
}

/*
 * Prepare the record for printing. The text is shifted within the given
 * buffer to avoid a need for another one. The following operations are
 * done:
 *
 *   - Add prefix for each line.
 *   - Drop truncated lines that no longer fit into the buffer.
 *   - Add the trailing newline that has been removed in vprintk_store().
 *   - Add a string terminator.
 *
 * Since the produced string is always terminated, the maximum possible
 * return value is @r->text_buf_size - 1;
 *
 * Return: The length of the updated/prepared text, including the added
 * prefixes and the newline. The terminator is not counted. The dropped
 * line(s) are not counted.
 */
static size_t record_print_text(struct printk_record *r, bool syslog,
				bool time)
{
	size_t text_len = r->info->text_len;
	size_t buf_size = r->text_buf_size;
	char *text = r->text_buf;
	char prefix[PREFIX_MAX];
	bool truncated = false;
	size_t prefix_len;
	size_t line_len;
	size_t len = 0;
	char *next;

	/*
	 * If the message was truncated because the buffer was not large
	 * enough, treat the available text as if it were the full text.
	 */
	if (text_len > buf_size)
		text_len = buf_size;

	prefix_len = info_print_prefix(r->info, syslog, time, prefix);

	/*
	 * @text_len: bytes of unprocessed text
	 * @line_len: bytes of current line _without_ newline
	 * @text:     pointer to beginning of current line
	 * @len:      number of bytes prepared in r->text_buf
	 */
	for (;;) {
		next = memchr(text, '\n', text_len);
		if (next) {
			line_len = next - text;
		} else {
			/* Drop truncated line(s). */
			if (truncated)
				break;
			line_len = text_len;
		}

		/*
		 * Truncate the text if there is not enough space to add the
		 * prefix and a trailing newline and a terminator.
		 */
		if (len + prefix_len + text_len + 1 + 1 > buf_size) {
			/* Drop even the current line if no space. */
			if (len + prefix_len + line_len + 1 + 1 > buf_size)
				break;

			text_len = buf_size - len - prefix_len - 1 - 1;
			truncated = true;
		}

		memmove(text + prefix_len, text, text_len);
		memcpy(text, prefix, prefix_len);

		/*
		 * Increment the prepared length to include the text and
		 * prefix that were just moved+copied. Also increment for the
		 * newline at the end of this line. If this is the last line,
		 * there is no newline, but it will be added immediately below.
		 */
		len += prefix_len + line_len + 1;
		if (text_len == line_len) {
			/*
			 * This is the last line. Add the trailing newline
			 * removed in vprintk_store().
			 */
			text[prefix_len + line_len] = '\n';
			break;
		}

		/*
		 * Advance beyond the added prefix and the related line with
		 * its newline.
		 */
		text += prefix_len + line_len + 1;

		/*
		 * The remaining text has only decreased by the line with its
		 * newline.
		 *
		 * Note that @text_len can become zero. It happens when @text
		 * ended with a newline (either due to truncation or the
		 * original string ending with "\n\n"). The loop is correctly
		 * repeated and (if not truncated) an empty line with a prefix
		 * will be prepared.
		 */
		text_len -= line_len + 1;
	}

	/*
	 * If a buffer was provided, it will be terminated. Space for the
	 * string terminator is guaranteed to be available. The terminator is
	 * not counted in the return value.
	 */
	if (buf_size > 0)
		r->text_buf[len] = 0;

	return len;
}

static size_t get_record_print_text_size(struct printk_info *info,
					 unsigned int line_count,
					 bool syslog, bool time)
{
	char prefix[PREFIX_MAX];
	size_t prefix_len;

	prefix_len = info_print_prefix(info, syslog, time, prefix);

	/*
	 * Each line will be preceded with a prefix. The intermediate
	 * newlines are already within the text, but a final trailing
	 * newline will be added.
	 */
	return ((prefix_len * line_count) + info->text_len + 1);
}

/*
 * Beginning with @start_seq, find the first record where it and all following
 * records up to (but not including) @max_seq fit into @size.
 *
 * @max_seq is simply an upper bound and does not need to exist. If the caller
 * does not require an upper bound, -1 can be used for @max_seq.
 */
static u64 find_first_fitting_seq(u64 start_seq, u64 max_seq, size_t size,
				  bool syslog, bool time)
{
	struct printk_info info;
	unsigned int line_count;
	size_t len = 0;
	u64 seq;

	/* Determine the size of the records up to @max_seq. */
	prb_for_each_info(start_seq, prb, seq, &info, &line_count) {
		if (info.seq >= max_seq)
			break;
		len += get_record_print_text_size(&info, line_count, syslog, time);
	}

	/*
	 * Adjust the upper bound for the next loop to avoid subtracting
	 * lengths that were never added.
	 */
	if (seq < max_seq)
		max_seq = seq;

	/*
	 * Move first record forward until length fits into the buffer. Ignore
	 * newest messages that were not counted in the above cycle. Messages
	 * might appear and get lost in the meantime. This is a best effort
	 * that prevents an infinite loop that could occur with a retry.
	 */
	prb_for_each_info(start_seq, prb, seq, &info, &line_count) {
		if (len <= size || info.seq >= max_seq)
			break;
		len -= get_record_print_text_size(&info, line_count, syslog, time);
	}

	return seq;
}

/* The caller is responsible for making sure @size is greater than 0. */
static int syslog_print(char __user *buf, int size)
{
	struct printk_info info;
	struct printk_record r;
	char *text;
	int len = 0;
	u64 seq;

	text = kmalloc(CONSOLE_LOG_MAX, GFP_KERNEL);
	if (!text)
		return -ENOMEM;

	prb_rec_init_rd(&r, &info, text, CONSOLE_LOG_MAX);

	mutex_lock(&syslog_lock);

	/*
	 * Wait for the @syslog_seq record to be available. @syslog_seq may
	 * change while waiting.
	 */
	do {
		seq = syslog_seq;

		mutex_unlock(&syslog_lock);
		len = wait_event_interruptible(log_wait, prb_read_valid(prb, seq, NULL));
		mutex_lock(&syslog_lock);

		if (len)
			goto out;
	} while (syslog_seq != seq);

	/*
	 * Copy records that fit into the buffer. The above cycle makes sure
	 * that the first record is always available.
	 */
	do {
		size_t n;
		size_t skip;
		int err;

		if (!prb_read_valid(prb, syslog_seq, &r))
			break;

		if (r.info->seq != syslog_seq) {
			/* message is gone, move to next valid one */
			syslog_seq = r.info->seq;
			syslog_partial = 0;
		}

		/*
		 * To keep reading/counting partial line consistent,
		 * use printk_time value as of the beginning of a line.
		 */
		if (!syslog_partial)
			syslog_time = printk_time;

		skip = syslog_partial;
		n = record_print_text(&r, true, syslog_time);
		if (n - syslog_partial <= size) {
			/* message fits into buffer, move forward */
			syslog_seq = r.info->seq + 1;
			n -= syslog_partial;
			syslog_partial = 0;
		} else if (!len){
			/* partial read(), remember position */
			n = size;
			syslog_partial += n;
		} else
			n = 0;

		if (!n)
			break;

		mutex_unlock(&syslog_lock);
		err = copy_to_user(buf, text + skip, n);
		mutex_lock(&syslog_lock);

		if (err) {
			if (!len)
				len = -EFAULT;
			break;
		}

		len += n;
		size -= n;
		buf += n;
	} while (size);
out:
	mutex_unlock(&syslog_lock);
	kfree(text);
	return len;
}

static int syslog_print_all(char __user *buf, int size, bool clear)
{
	struct printk_info info;
	struct printk_record r;
	char *text;
	int len = 0;
	u64 seq;
	bool time;

	text = kmalloc(CONSOLE_LOG_MAX, GFP_KERNEL);
	if (!text)
		return -ENOMEM;

	time = printk_time;
	/*
	 * Find first record that fits, including all following records,
	 * into the user-provided buffer for this dump.
	 */
	seq = find_first_fitting_seq(latched_seq_read_nolock(&clear_seq), -1,
				     size, true, time);

	prb_rec_init_rd(&r, &info, text, CONSOLE_LOG_MAX);

	len = 0;
	prb_for_each_record(seq, prb, seq, &r) {
		int textlen;

		textlen = record_print_text(&r, true, time);

		if (len + textlen > size) {
			seq--;
			break;
		}

		if (copy_to_user(buf + len, text, textlen))
			len = -EFAULT;
		else
			len += textlen;

		if (len < 0)
			break;
	}

	if (clear) {
		mutex_lock(&syslog_lock);
		latched_seq_write(&clear_seq, seq);
		mutex_unlock(&syslog_lock);
	}

	kfree(text);
	return len;
}

static void syslog_clear(void)
{
	mutex_lock(&syslog_lock);
	latched_seq_write(&clear_seq, prb_next_seq(prb));
	mutex_unlock(&syslog_lock);
}

int do_syslog(int type, char __user *buf, int len, int source)
{
	struct printk_info info;
	bool clear = false;
	static int saved_console_loglevel = LOGLEVEL_DEFAULT;
	int error;

	error = check_syslog_permissions(type, source);
	if (error)
		return error;

	switch (type) {
	case SYSLOG_ACTION_CLOSE:	/* Close log */
		break;
	case SYSLOG_ACTION_OPEN:	/* Open log */
		break;
	case SYSLOG_ACTION_READ:	/* Read from log */
		if (!buf || len < 0)
			return -EINVAL;
		if (!len)
			return 0;
		if (!access_ok(buf, len))
			return -EFAULT;
		error = syslog_print(buf, len);
		break;
	/* Read/clear last kernel messages */
	case SYSLOG_ACTION_READ_CLEAR:
		clear = true;
		fallthrough;
	/* Read last kernel messages */
	case SYSLOG_ACTION_READ_ALL:
		if (!buf || len < 0)
			return -EINVAL;
		if (!len)
			return 0;
		if (!access_ok(buf, len))
			return -EFAULT;
		error = syslog_print_all(buf, len, clear);
		break;
	/* Clear ring buffer */
	case SYSLOG_ACTION_CLEAR:
		syslog_clear();
		break;
	/* Disable logging to console */
	case SYSLOG_ACTION_CONSOLE_OFF:
		if (saved_console_loglevel == LOGLEVEL_DEFAULT)
			saved_console_loglevel = console_loglevel;
		console_loglevel = minimum_console_loglevel;
		break;
	/* Enable logging to console */
	case SYSLOG_ACTION_CONSOLE_ON:
		if (saved_console_loglevel != LOGLEVEL_DEFAULT) {
			console_loglevel = saved_console_loglevel;
			saved_console_loglevel = LOGLEVEL_DEFAULT;
		}
		break;
	/* Set level of messages printed to console */
	case SYSLOG_ACTION_CONSOLE_LEVEL:
		if (len < 1 || len > 8)
			return -EINVAL;
		if (len < minimum_console_loglevel)
			len = minimum_console_loglevel;
		console_loglevel = len;
		/* Implicitly re-enable logging to console */
		saved_console_loglevel = LOGLEVEL_DEFAULT;
		break;
	/* Number of chars in the log buffer */
	case SYSLOG_ACTION_SIZE_UNREAD:
		mutex_lock(&syslog_lock);
		if (!prb_read_valid_info(prb, syslog_seq, &info, NULL)) {
			/* No unread messages. */
			mutex_unlock(&syslog_lock);
			return 0;
		}
		if (info.seq != syslog_seq) {
			/* messages are gone, move to first one */
			syslog_seq = info.seq;
			syslog_partial = 0;
		}
		if (source == SYSLOG_FROM_PROC) {
			/*
			 * Short-cut for poll(/"proc/kmsg") which simply checks
			 * for pending data, not the size; return the count of
			 * records, not the length.
			 */
			error = prb_next_seq(prb) - syslog_seq;
		} else {
			bool time = syslog_partial ? syslog_time : printk_time;
			unsigned int line_count;
			u64 seq;

			prb_for_each_info(syslog_seq, prb, seq, &info,
					  &line_count) {
				error += get_record_print_text_size(&info, line_count,
								    true, time);
				time = printk_time;
			}
			error -= syslog_partial;
		}
		mutex_unlock(&syslog_lock);
		break;
	/* Size of the log buffer */
	case SYSLOG_ACTION_SIZE_BUFFER:
		error = log_buf_len;
		break;
	default:
		error = -EINVAL;
		break;
	}

	return error;
}

SYSCALL_DEFINE3(syslog, int, type, char __user *, buf, int, len)
{
	return do_syslog(type, buf, len, SYSLOG_FROM_READER);
}

int printk_delay_msec __read_mostly;

static inline void printk_delay(int level)
{
	boot_delay_msec(level);

	if (unlikely(printk_delay_msec)) {
		int m = printk_delay_msec;

		while (m--) {
			mdelay(1);
			touch_nmi_watchdog();
		}
	}
}

static bool kernel_sync_mode(void)
{
	return (oops_in_progress || sync_mode);
}

static bool console_may_sync(struct console *con)
{
	if (!(con->flags & CON_ENABLED))
		return false;
	if (con->write_atomic && kernel_sync_mode())
		return true;
	if (con->write_atomic && (con->flags & CON_HANDOVER) && !con->thread)
		return true;
	if (con->write && (con->flags & CON_BOOT) && !con->thread)
		return true;
	return false;
}

static bool call_sync_console_driver(struct console *con, const char *text, size_t text_len)
{
	if (!(con->flags & CON_ENABLED))
		return false;

	if (con->write_atomic && kernel_sync_mode()) {
		con->write_atomic(con, text, text_len);
		return true;
	}

	if (con->write_atomic && (con->flags & CON_HANDOVER) && !con->thread) {
		if (console_trylock()) {
			con->write_atomic(con, text, text_len);
			console_unlock();
			return true;
		}

	} else if (con->write && (con->flags & CON_BOOT) && !con->thread) {
		if (console_trylock()) {
			con->write(con, text, text_len);
			console_unlock();
			return true;
		}
	}

	return false;
}

static bool have_atomic_console(void)
{
	struct console *con;

	for_each_console(con) {
		if (!(con->flags & CON_ENABLED))
			continue;
		if (con->write_atomic)
			return true;
	}
	return false;
}

static bool print_sync(struct console *con, u64 *seq)
{
	struct printk_info info;
	struct printk_record r;
	size_t text_len;

	prb_rec_init_rd(&r, &info, &con->sync_buf[0], sizeof(con->sync_buf));

	if (!prb_read_valid(prb, *seq, &r))
		return false;

	text_len = record_print_text(&r, console_msg_format & MSG_FORMAT_SYSLOG, printk_time);

	if (!call_sync_console_driver(con, &con->sync_buf[0], text_len))
		return false;

	*seq = r.info->seq;

	touch_softlockup_watchdog_sync();
	clocksource_touch_watchdog();
	rcu_cpu_stall_reset();
	touch_nmi_watchdog();

	if (text_len)
		printk_delay(r.info->level);

	return true;
}

static u64 read_console_seq(struct console *con)
{
	u64 seq2;
	u64 seq;

	seq = latched_seq_read_nolock(&con->printk_seq);
	seq2 = latched_seq_read_nolock(&con->printk_sync_seq);
	if (seq2 > seq)
		seq = seq2;
#ifdef CONFIG_HAVE_NMI
	seq2 = latched_seq_read_nolock(&con->printk_sync_nmi_seq);
	if (seq2 > seq)
		seq = seq2;
#endif
	return seq;
}

static void print_sync_until(struct console *con, u64 seq, bool is_locked)
{
	u64 printk_seq;

	while (!__printk_cpu_trylock())
		cpu_relax();

	for (;;) {
		printk_seq = read_console_seq(con);
		if (printk_seq >= seq)
			break;
		if (!print_sync(con, &printk_seq))
			break;

		if (is_locked)
			latched_seq_write(&con->printk_seq, printk_seq + 1);
#ifdef CONFIG_PRINTK_NMI
		else if (in_nmi())
			latched_seq_write(&con->printk_sync_nmi_seq, printk_seq + 1);
#endif
		else
			latched_seq_write(&con->printk_sync_seq, printk_seq + 1);
	}

	__printk_cpu_unlock();
}

/*
 * Recursion is tracked separately on each CPU. If NMIs are supported, an
 * additional NMI context per CPU is also separately tracked. Until per-CPU
 * is available, a separate "early tracking" is performed.
 */
static DEFINE_PER_CPU(u8, printk_count);
static u8 printk_count_early;
#ifdef CONFIG_HAVE_NMI
static DEFINE_PER_CPU(u8, printk_count_nmi);
static u8 printk_count_nmi_early;
#endif

/*
 * Recursion is limited to keep the output sane. printk() should not require
 * more than 1 level of recursion (allowing, for example, printk() to trigger
 * a WARN), but a higher value is used in case some printk-internal errors
 * exist, such as the ringbuffer validation checks failing.
 */
#define PRINTK_MAX_RECURSION 3

/*
 * Return a pointer to the dedicated counter for the CPU+context of the
 * caller.
 */
static u8 *__printk_recursion_counter(void)
{
#ifdef CONFIG_HAVE_NMI
	if (in_nmi()) {
		if (printk_percpu_data_ready())
			return this_cpu_ptr(&printk_count_nmi);
		return &printk_count_nmi_early;
	}
#endif
	if (printk_percpu_data_ready())
		return this_cpu_ptr(&printk_count);
	return &printk_count_early;
}

/*
 * Enter recursion tracking. Interrupts are disabled to simplify tracking.
 * The caller must check the boolean return value to see if the recursion is
 * allowed. On failure, interrupts are not disabled.
 *
 * @recursion_ptr must be a variable of type (u8 *) and is the same variable
 * that is passed to printk_exit_irqrestore().
 */
#define printk_enter_irqsave(recursion_ptr, flags)	\
({							\
	bool success = true;				\
							\
	typecheck(u8 *, recursion_ptr);			\
	local_irq_save(flags);				\
	(recursion_ptr) = __printk_recursion_counter();	\
	if (*(recursion_ptr) > PRINTK_MAX_RECURSION) {	\
		local_irq_restore(flags);		\
		success = false;			\
	} else {					\
		(*(recursion_ptr))++;			\
	}						\
	success;					\
})

/* Exit recursion tracking, restoring interrupts. */
#define printk_exit_irqrestore(recursion_ptr, flags)	\
	do {						\
		typecheck(u8 *, recursion_ptr);		\
		(*(recursion_ptr))--;			\
		local_irq_restore(flags);		\
	} while (0)

static inline u32 printk_caller_id(void)
{
	return in_task() ? task_pid_nr(current) :
		0x80000000 + raw_smp_processor_id();
}

/**
 * printk_parse_prefix - Parse level and control flags.
 *
 * @text:     The terminated text message.
 * @level:    A pointer to the current level value, will be updated.
 * @flags:    A pointer to the current printk_info flags, will be updated.
 *
 * @level may be NULL if the caller is not interested in the parsed value.
 * Otherwise the variable pointed to by @level must be set to
 * LOGLEVEL_DEFAULT in order to be updated with the parsed value.
 *
 * @flags may be NULL if the caller is not interested in the parsed value.
 * Otherwise the variable pointed to by @flags will be OR'd with the parsed
 * value.
 *
 * Return: The length of the parsed level and control flags.
 */
u16 printk_parse_prefix(const char *text, int *level,
			enum printk_info_flags *flags)
{
	u16 prefix_len = 0;
	int kern_level;

	while (*text) {
		kern_level = printk_get_level(text);
		if (!kern_level)
			break;

		switch (kern_level) {
		case '0' ... '7':
			if (level && *level == LOGLEVEL_DEFAULT)
				*level = kern_level - '0';
			break;
		case 'c':	/* KERN_CONT */
			if (flags)
				*flags |= LOG_CONT;
		}

		prefix_len += 2;
		text += 2;
	}

	return prefix_len;
}

static u16 printk_sprint(char *text, u16 size, int facility,
			 enum printk_info_flags *flags, const char *fmt,
			 va_list args)
{
	u16 text_len;

	text_len = vscnprintf(text, size, fmt, args);

	/* Mark and strip a trailing newline. */
	if (text_len && text[text_len - 1] == '\n') {
		text_len--;
		*flags |= LOG_NEWLINE;
	}

	/* Strip log level and control flags. */
	if (facility == 0) {
		u16 prefix_len;

		prefix_len = printk_parse_prefix(text, NULL, NULL);
		if (prefix_len) {
			text_len -= prefix_len;
			memmove(text, text + prefix_len, text_len);
		}
	}

	return text_len;
}

__printf(4, 0)
static int vprintk_store(int facility, int level,
			 const struct dev_printk_info *dev_info,
			 const char *fmt, va_list args)
{
	const u32 caller_id = printk_caller_id();
	struct prb_reserved_entry e;
	enum printk_info_flags flags = 0;
	bool final_commit = false;
	struct printk_record r;
	unsigned long irqflags;
	u16 trunc_msg_len = 0;
	char prefix_buf[8];
	u8 *recursion_ptr;
	u16 reserve_size;
	va_list args2;
	u16 text_len;
	int ret = 0;
	u64 ts_nsec;
	u64 seq;

	/*
	 * Since the duration of printk() can vary depending on the message
	 * and state of the ringbuffer, grab the timestamp now so that it is
	 * close to the call of printk(). This provides a more deterministic
	 * timestamp with respect to the caller.
	 */
	ts_nsec = local_clock();

	if (!printk_enter_irqsave(recursion_ptr, irqflags))
		return 0;

	/*
	 * The sprintf needs to come first since the syslog prefix might be
	 * passed in as a parameter. An extra byte must be reserved so that
	 * later the vscnprintf() into the reserved buffer has room for the
	 * terminating '\0', which is not counted by vsnprintf().
	 */
	va_copy(args2, args);
	reserve_size = vsnprintf(&prefix_buf[0], sizeof(prefix_buf), fmt, args2) + 1;
	va_end(args2);

	if (reserve_size > LOG_LINE_MAX)
		reserve_size = LOG_LINE_MAX;

	/* Extract log level or control flags. */
	if (facility == 0)
		printk_parse_prefix(&prefix_buf[0], &level, &flags);

	if (level == LOGLEVEL_DEFAULT)
		level = default_message_loglevel;

	if (dev_info)
		flags |= LOG_NEWLINE;

	if (flags & LOG_CONT) {
		prb_rec_init_wr(&r, reserve_size);
		if (prb_reserve_in_last(&e, prb, &r, caller_id, LOG_LINE_MAX)) {
			seq = r.info->seq;
			text_len = printk_sprint(&r.text_buf[r.info->text_len], reserve_size,
						 facility, &flags, fmt, args);
			r.info->text_len += text_len;

			if (flags & LOG_NEWLINE) {
				r.info->flags |= LOG_NEWLINE;
				prb_final_commit(&e);
				final_commit = true;
			} else {
				prb_commit(&e);
			}

			ret = text_len;
			goto out;
		}
	}

	/*
	 * Explicitly initialize the record before every prb_reserve() call.
	 * prb_reserve_in_last() and prb_reserve() purposely invalidate the
	 * structure when they fail.
	 */
	prb_rec_init_wr(&r, reserve_size);
	if (!prb_reserve(&e, prb, &r)) {
		/* truncate the message if it is too long for empty buffer */
		truncate_msg(&reserve_size, &trunc_msg_len);

		prb_rec_init_wr(&r, reserve_size + trunc_msg_len);
		if (!prb_reserve(&e, prb, &r))
			goto out;
	}
	seq = r.info->seq;

	/* fill message */
	text_len = printk_sprint(&r.text_buf[0], reserve_size, facility, &flags, fmt, args);
	if (trunc_msg_len)
		memcpy(&r.text_buf[text_len], trunc_msg, trunc_msg_len);
	r.info->text_len = text_len + trunc_msg_len;
	r.info->facility = facility;
	r.info->level = level & 7;
	r.info->flags = flags & 0x1f;
	r.info->ts_nsec = ts_nsec;
	r.info->caller_id = caller_id;
	if (dev_info)
		memcpy(&r.info->dev_info, dev_info, sizeof(r.info->dev_info));

	/* A message without a trailing newline can be continued. */
	if (!(flags & LOG_NEWLINE)) {
		prb_commit(&e);
	} else {
		prb_final_commit(&e);
		final_commit = true;
	}

	ret = text_len + trunc_msg_len;
out:
	/* only the kernel may perform synchronous printing */
	if (facility == 0 && final_commit) {
		struct console *con;

		for_each_console(con) {
			if (console_may_sync(con))
				print_sync_until(con, seq + 1, false);
		}
	}

	printk_exit_irqrestore(recursion_ptr, irqflags);
	return ret;
}

asmlinkage int vprintk_emit(int facility, int level,
			    const struct dev_printk_info *dev_info,
			    const char *fmt, va_list args)
{
	int printed_len;

	/* Suppress unimportant messages after panic happens */
	if (unlikely(suppress_printk))
		return 0;

	if (level == LOGLEVEL_SCHED)
		level = LOGLEVEL_DEFAULT;

	printed_len = vprintk_store(facility, level, dev_info, fmt, args);

	wake_up_klogd();
	return printed_len;
}
EXPORT_SYMBOL(vprintk_emit);

__printf(1, 0)
static int vprintk_default(const char *fmt, va_list args)
{
	return vprintk_emit(0, LOGLEVEL_DEFAULT, NULL, fmt, args);
}

__printf(1, 0)
static int vprintk_func(const char *fmt, va_list args)
{
#ifdef CONFIG_KGDB_KDB
	/* Allow to pass printk() to kdb but avoid a recursion. */
	if (unlikely(kdb_trap_printk && kdb_printf_cpu < 0))
		return vkdb_printf(KDB_MSGSRC_PRINTK, fmt, args);
#endif
	return vprintk_default(fmt, args);
}

asmlinkage int vprintk(const char *fmt, va_list args)
{
	return vprintk_func(fmt, args);
}
EXPORT_SYMBOL(vprintk);

asmlinkage __visible int _printk(const char *fmt, ...)
{
	va_list args;
	int r;

	va_start(args, fmt);
	r = vprintk(fmt, args);
	va_end(args);

	return r;
}
EXPORT_SYMBOL(_printk);

static int printk_kthread_func(void *data)
{
	struct console *con = data;
	unsigned long dropped = 0;
	char *dropped_text = NULL;
	struct printk_info info;
	struct printk_record r;
	char *ext_text = NULL;
	size_t dropped_len;
	int ret = -ENOMEM;
	char *text = NULL;
	char *write_text;
	size_t len;
	int error;
	u64 seq;

	if (con->flags & CON_EXTENDED) {
		ext_text = kmalloc(CONSOLE_EXT_LOG_MAX, GFP_KERNEL);
		if (!ext_text)
			goto out;
	}
	text = kmalloc(LOG_LINE_MAX + PREFIX_MAX, GFP_KERNEL);
	dropped_text = kmalloc(64, GFP_KERNEL);
	if (!text || !dropped_text)
		goto out;
	if (con->flags & CON_EXTENDED)
		write_text = ext_text;
	else
		write_text = text;

	seq = read_console_seq(con);

	prb_rec_init_rd(&r, &info, text, LOG_LINE_MAX + PREFIX_MAX);

	for (;;) {
		error = wait_event_interruptible(log_wait,
						 prb_read_valid(prb, seq, &r) || kthread_should_stop());

		if (kthread_should_stop())
			break;

		if (error)
			continue;

		if (seq != r.info->seq) {
			dropped += r.info->seq - seq;
			seq = r.info->seq;
		}

		seq++;

		if (!(con->flags & CON_ENABLED))
			continue;

		if (suppress_message_printing(r.info->level))
			continue;

		if (con->flags & CON_EXTENDED) {
			len = info_print_ext_header(ext_text,
						    CONSOLE_EXT_LOG_MAX,
						    r.info);
			len += msg_print_ext_body(ext_text + len,
						  CONSOLE_EXT_LOG_MAX - len,
						  &r.text_buf[0], r.info->text_len,
						  &r.info->dev_info);
		} else {
			len = record_print_text(&r,
						console_msg_format & MSG_FORMAT_SYSLOG,
						printk_time);
		}

		console_lock();

		/*
		 * Even though the printk kthread is always preemptible, it is
		 * still not allowed to call cond_resched() from within
		 * console drivers. The task may become non-preemptible in the
		 * console driver call chain. For example, vt_console_print()
		 * takes a spinlock and then can call into fbcon_redraw(),
		 * which can conditionally invoke cond_resched().
		 */
		console_may_schedule = 0;

		if (kernel_sync_mode() && con->write_atomic) {
			console_unlock();
			break;
		}

		if (!(con->flags & CON_EXTENDED) && dropped) {
			dropped_len = snprintf(dropped_text, 64,
					       "** %lu printk messages dropped **\n",
					       dropped);
			dropped = 0;

			con->write(con, dropped_text, dropped_len);
			printk_delay(r.info->level);
		}

		con->write(con, write_text, len);
		if (len)
			printk_delay(r.info->level);

		latched_seq_write(&con->printk_seq, seq);

		console_unlock();
	}
	ret = 0;
out:
	kfree(dropped_text);
	kfree(text);
	kfree(ext_text);
	pr_info("%sconsole [%s%d]: printing thread stopped\n",
		(con->flags & CON_BOOT) ? "boot" : "",
		con->name, con->index);
	return ret;
}

/* Must be called within console_lock(). */
static void start_printk_kthread(struct console *con)
{
	con->thread = kthread_run(printk_kthread_func, con,
				  "pr/%s%d", con->name, con->index);
	if (IS_ERR(con->thread)) {
		pr_err("%sconsole [%s%d]: unable to start printing thread\n",
		       (con->flags & CON_BOOT) ? "boot" : "",
		       con->name, con->index);
		return;
	}
	pr_info("%sconsole [%s%d]: printing thread started\n",
		(con->flags & CON_BOOT) ? "boot" : "",
		con->name, con->index);
}

/* protected by console_lock */
static bool kthreads_started;

/* Must be called within console_lock(). */
static void console_try_thread(struct console *con)
{
	if (kthreads_started) {
		start_printk_kthread(con);
		return;
	}

	/*
	 * The printing threads have not been started yet. If this console
	 * can print synchronously, print all unprinted messages.
	 */
	if (console_may_sync(con)) {
		unsigned long flags;

		local_irq_save(flags);
		print_sync_until(con, prb_next_seq(prb), true);
		local_irq_restore(flags);
	}
}

#endif /* CONFIG_PRINTK */

#ifdef CONFIG_EARLY_PRINTK
struct console *early_console;

asmlinkage __visible void early_printk(const char *fmt, ...)
{
	va_list ap;
	char buf[512];
	int n;

	if (!early_console)
		return;

	va_start(ap, fmt);
	n = vscnprintf(buf, sizeof(buf), fmt, ap);
	va_end(ap);

	early_console->write(early_console, buf, n);
}
#endif

static int __add_preferred_console(char *name, int idx, char *options,
				   char *brl_options, bool user_specified)
{
	struct console_cmdline *c;
	int i;

	/*
	 *	See if this tty is not yet registered, and
	 *	if we have a slot free.
	 */
	for (i = 0, c = console_cmdline;
	     i < MAX_CMDLINECONSOLES && c->name[0];
	     i++, c++) {
		if (strcmp(c->name, name) == 0 && c->index == idx) {
			if (!brl_options)
				preferred_console = i;
			if (user_specified)
				c->user_specified = true;
			return 0;
		}
	}
	if (i == MAX_CMDLINECONSOLES)
		return -E2BIG;
	if (!brl_options)
		preferred_console = i;
	strlcpy(c->name, name, sizeof(c->name));
	c->options = options;
	c->user_specified = user_specified;
	braille_set_options(c, brl_options);

	c->index = idx;
	return 0;
}

static int __init console_msg_format_setup(char *str)
{
	if (!strcmp(str, "syslog"))
		console_msg_format = MSG_FORMAT_SYSLOG;
	if (!strcmp(str, "default"))
		console_msg_format = MSG_FORMAT_DEFAULT;
	return 1;
}
__setup("console_msg_format=", console_msg_format_setup);

/*
 * Set up a console.  Called via do_early_param() in init/main.c
 * for each "console=" parameter in the boot command line.
 */
static int __init console_setup(char *str)
{
	char buf[sizeof(console_cmdline[0].name) + 4]; /* 4 for "ttyS" */
	char *s, *options, *brl_options = NULL;
	int idx;

	/*
	 * console="" or console=null have been suggested as a way to
	 * disable console output. Use ttynull that has been created
	 * for exactly this purpose.
	 */
	if (str[0] == 0 || strcmp(str, "null") == 0) {
		__add_preferred_console("ttynull", 0, NULL, NULL, true);
		return 1;
	}

	if (_braille_console_setup(&str, &brl_options))
		return 1;

	/*
	 * Decode str into name, index, options.
	 */
	if (str[0] >= '0' && str[0] <= '9') {
		strcpy(buf, "ttyS");
		strncpy(buf + 4, str, sizeof(buf) - 5);
	} else {
		strncpy(buf, str, sizeof(buf) - 1);
	}
	buf[sizeof(buf) - 1] = 0;
	options = strchr(str, ',');
	if (options)
		*(options++) = 0;
#ifdef __sparc__
	if (!strcmp(str, "ttya"))
		strcpy(buf, "ttyS0");
	if (!strcmp(str, "ttyb"))
		strcpy(buf, "ttyS1");
#endif
	for (s = buf; *s; s++)
		if (isdigit(*s) || *s == ',')
			break;
	idx = simple_strtoul(s, NULL, 10);
	*s = 0;

	__add_preferred_console(buf, idx, options, brl_options, true);
	console_set_on_cmdline = 1;
	return 1;
}
__setup("console=", console_setup);

/**
 * add_preferred_console - add a device to the list of preferred consoles.
 * @name: device name
 * @idx: device index
 * @options: options for this console
 *
 * The last preferred console added will be used for kernel messages
 * and stdin/out/err for init.  Normally this is used by console_setup
 * above to handle user-supplied console arguments; however it can also
 * be used by arch-specific code either to override the user or more
 * commonly to provide a default console (ie from PROM variables) when
 * the user has not supplied one.
 */
int add_preferred_console(char *name, int idx, char *options)
{
	return __add_preferred_console(name, idx, options, NULL, false);
}

bool console_suspend_enabled = true;
EXPORT_SYMBOL(console_suspend_enabled);

static int __init console_suspend_disable(char *str)
{
	console_suspend_enabled = false;
	return 1;
}
__setup("no_console_suspend", console_suspend_disable);
module_param_named(console_suspend, console_suspend_enabled,
		bool, S_IRUGO | S_IWUSR);
MODULE_PARM_DESC(console_suspend, "suspend console during suspend"
	" and hibernate operations");

static bool printk_console_no_auto_verbose;

void console_verbose(void)
{
	if (console_loglevel && !printk_console_no_auto_verbose)
		console_loglevel = CONSOLE_LOGLEVEL_MOTORMOUTH;
}
EXPORT_SYMBOL_GPL(console_verbose);

module_param_named(console_no_auto_verbose, printk_console_no_auto_verbose, bool, 0644);
MODULE_PARM_DESC(console_no_auto_verbose, "Disable console loglevel raise to highest on oops/panic/etc");

/**
 * suspend_console - suspend the console subsystem
 *
 * This disables printk() while we go into suspend states
 */
void suspend_console(void)
{
	if (!console_suspend_enabled)
		return;
	pr_info("Suspending console(s) (use no_console_suspend to debug)\n");
	console_lock();
	console_suspended = 1;
	up_console_sem();
}

void resume_console(void)
{
	if (!console_suspend_enabled)
		return;
	down_console_sem();
	console_suspended = 0;
	console_unlock();
}

/**
 * console_cpu_notify - print deferred console messages after CPU hotplug
 * @cpu: unused
 *
 * If printk() is called from a CPU that is not online yet, the messages
 * will be printed on the console only if there are CON_ANYTIME consoles.
 * This function is called when a new CPU comes online (or fails to come
 * up) or goes offline.
 */
static int console_cpu_notify(unsigned int cpu)
{
	if (!cpuhp_tasks_frozen) {
		/* If trylock fails, someone else is doing the printing */
		if (console_trylock())
			console_unlock();
	}
	return 0;
}

/**
 * console_lock - lock the console system for exclusive use.
 *
 * Acquires a lock which guarantees that the caller has
 * exclusive access to the console system and the console_drivers list.
 *
 * Can sleep, returns nothing.
 */
void console_lock(void)
{
	might_sleep();

	down_console_sem();
	if (console_suspended)
		return;
	console_locked = 1;
	console_may_schedule = 1;
}
EXPORT_SYMBOL(console_lock);

/**
 * console_trylock - try to lock the console system for exclusive use.
 *
 * Try to acquire a lock which guarantees that the caller has exclusive
 * access to the console system and the console_drivers list.
 *
 * returns 1 on success, and 0 on failure to acquire the lock.
 */
int console_trylock(void)
{
	if (down_trylock_console_sem())
		return 0;
	if (console_suspended) {
		up_console_sem();
		return 0;
	}
	console_locked = 1;
	console_may_schedule = 0;
	return 1;
}
EXPORT_SYMBOL(console_trylock);

int is_console_locked(void)
{
	return console_locked;
}
EXPORT_SYMBOL(is_console_locked);

/**
 * console_unlock - unlock the console system
 *
 * Releases the console_lock which the caller holds on the console system
 * and the console driver list.
 *
 * While the console_lock was held, console output may have been buffered
 * by printk().  If this is the case, console_unlock(); emits
 * the output prior to releasing the lock.
 *
 * If there is output waiting, we wake /dev/kmsg and syslog() users.
 *
 * console_unlock(); may be called from any context.
 */
void console_unlock(void)
{
	if (console_suspended) {
		up_console_sem();
		return;
	}

	console_locked = 0;
	up_console_sem();
}
EXPORT_SYMBOL(console_unlock);

/**
 * console_conditional_schedule - yield the CPU if required
 *
 * If the console code is currently allowed to sleep, and
 * if this CPU should yield the CPU to another task, do
 * so here.
 *
 * Must be called within console_lock();.
 */
void __sched console_conditional_schedule(void)
{
	if (console_may_schedule)
		cond_resched();
}
EXPORT_SYMBOL(console_conditional_schedule);

void console_unblank(void)
{
	struct console *c;

	/*
	 * console_unblank can no longer be called in interrupt context unless
	 * oops_in_progress is set to 1..
	 */
	if (oops_in_progress) {
		if (down_trylock_console_sem() != 0)
			return;
	} else
		console_lock();

	console_locked = 1;
	console_may_schedule = 0;
	for_each_console(c)
		if ((c->flags & CON_ENABLED) && c->unblank)
			c->unblank();
	console_unlock();
}

/**
 * console_flush_on_panic - flush console content on panic
 * @mode: flush all messages in buffer or just the pending ones
 *
 * Immediately output all pending messages no matter what.
 */
void console_flush_on_panic(enum con_flush_mode mode)
{
	if (!console_trylock())
		return;

#ifdef CONFIG_PRINTK
	if (mode == CONSOLE_REPLAY_ALL) {
		struct console *c;
		u64 seq;

		seq = prb_first_valid_seq(prb);
		for_each_console(c)
			latched_seq_write(&c->printk_seq, seq);
	}
#endif

	console_unlock();
}

/*
 * Return the console tty driver structure and its associated index
 */
struct tty_driver *console_device(int *index)
{
	struct console *c;
	struct tty_driver *driver = NULL;

	console_lock();
	for_each_console(c) {
		if (!c->device)
			continue;
		driver = c->device(c, index);
		if (driver)
			break;
	}
	console_unlock();
	return driver;
}

/*
 * Prevent further output on the passed console device so that (for example)
 * serial drivers can disable console output before suspending a port, and can
 * re-enable output afterwards.
 */
void console_stop(struct console *console)
{
	console_lock();
	console->flags &= ~CON_ENABLED;
	console_unlock();
}
EXPORT_SYMBOL(console_stop);

void console_start(struct console *console)
{
	console_lock();
	console->flags |= CON_ENABLED;
	console_unlock();
}
EXPORT_SYMBOL(console_start);

static int __read_mostly keep_bootcon;

static int __init keep_bootcon_setup(char *str)
{
	keep_bootcon = 1;
	pr_info("debug: skip boot console de-registration.\n");

	return 0;
}

early_param("keep_bootcon", keep_bootcon_setup);

/*
 * This is called by register_console() to try to match
 * the newly registered console with any of the ones selected
 * by either the command line or add_preferred_console() and
 * setup/enable it.
 *
 * Care need to be taken with consoles that are statically
 * enabled such as netconsole
 */
static int try_enable_new_console(struct console *newcon, bool user_specified)
{
	struct console_cmdline *c;
	int i, err;

	for (i = 0, c = console_cmdline;
	     i < MAX_CMDLINECONSOLES && c->name[0];
	     i++, c++) {
		if (c->user_specified != user_specified)
			continue;
		if (!newcon->match ||
		    newcon->match(newcon, c->name, c->index, c->options) != 0) {
			/* default matching */
			BUILD_BUG_ON(sizeof(c->name) != sizeof(newcon->name));
			if (strcmp(c->name, newcon->name) != 0)
				continue;
			if (newcon->index >= 0 &&
			    newcon->index != c->index)
				continue;
			if (newcon->index < 0)
				newcon->index = c->index;

			if (_braille_register_console(newcon, c))
				return 0;

			if (newcon->setup &&
			    (err = newcon->setup(newcon, c->options)) != 0)
				return err;
		}
		newcon->flags |= CON_ENABLED;
		if (i == preferred_console) {
			newcon->flags |= CON_CONSDEV;
			has_preferred_console = true;
		}
		return 0;
	}

	/*
	 * Some consoles, such as pstore and netconsole, can be enabled even
	 * without matching. Accept the pre-enabled consoles only when match()
	 * and setup() had a chance to be called.
	 */
	if (newcon->flags & CON_ENABLED && c->user_specified ==	user_specified)
		return 0;

	return -ENOENT;
}

/*
 * The console driver calls this routine during kernel initialization
 * to register the console printing procedure with printk() and to
 * print any messages that were printed by the kernel before the
 * console driver was initialized.
 *
 * This can happen pretty early during the boot process (because of
 * early_printk) - sometimes before setup_arch() completes - be careful
 * of what kernel features are used - they may not be initialised yet.
 *
 * There are two types of consoles - bootconsoles (early_printk) and
 * "real" consoles (everything which is not a bootconsole) which are
 * handled differently.
 *  - Any number of bootconsoles can be registered at any time.
 *  - As soon as a "real" console is registered, all bootconsoles
 *    will be unregistered automatically.
 *  - Once a "real" console is registered, any attempt to register a
 *    bootconsoles will be rejected
 */
void register_console(struct console *newcon)
{
	struct console *bcon = NULL;
	u64 __maybe_unused seq = 0;
	int err;

	for_each_console(bcon) {
		if (WARN(bcon == newcon, "console '%s%d' already registered\n",
					 bcon->name, bcon->index))
			return;
	}

	/*
	 * before we register a new CON_BOOT console, make sure we don't
	 * already have a valid console
	 */
	if (newcon->flags & CON_BOOT) {
		for_each_console(bcon) {
			if (!(bcon->flags & CON_BOOT)) {
				pr_info("Too late to register bootconsole %s%d\n",
					newcon->name, newcon->index);
				return;
			}
		}
	}

	newcon->thread = NULL;

	if (console_drivers && console_drivers->flags & CON_BOOT)
		bcon = console_drivers;

	if (!has_preferred_console || bcon || !console_drivers)
		has_preferred_console = preferred_console >= 0;

	/*
	 *	See if we want to use this console driver. If we
	 *	didn't select a console we take the first one
	 *	that registers here.
	 */
	if (!has_preferred_console) {
		if (newcon->index < 0)
			newcon->index = 0;
		if (newcon->setup == NULL ||
		    newcon->setup(newcon, NULL) == 0) {
			newcon->flags |= CON_ENABLED;
			if (newcon->device) {
				newcon->flags |= CON_CONSDEV;
				has_preferred_console = true;
			}
		}
	}

	/* See if this console matches one we selected on the command line */
	err = try_enable_new_console(newcon, true);

	/* If not, try to match against the platform default(s) */
	if (err == -ENOENT)
		err = try_enable_new_console(newcon, false);

	/* printk() messages are not printed to the Braille console. */
	if (err || newcon->flags & CON_BRL)
		return;

	/*
	 * If we have a bootconsole, and are switching to a real console,
	 * don't print everything out again, since when the boot console, and
	 * the real console are the same physical device, it's annoying to
	 * see the beginning boot messages twice
	 */
	if (bcon && ((newcon->flags & (CON_CONSDEV | CON_BOOT)) == CON_CONSDEV)) {
		newcon->flags &= ~CON_PRINTBUFFER;
		newcon->flags |= CON_HANDOVER;
	}

	/*
	 *	Put this console in the list - keep the
	 *	preferred driver at the head of the list.
	 */
	console_lock();
	if ((newcon->flags & CON_CONSDEV) || console_drivers == NULL) {
		newcon->next = console_drivers;
		console_drivers = newcon;
		if (newcon->next)
			newcon->next->flags &= ~CON_CONSDEV;
		/* Ensure this flag is always set for the head of the list */
		newcon->flags |= CON_CONSDEV;
	} else {
		newcon->next = console_drivers->next;
		console_drivers->next = newcon;
	}

	if (newcon->flags & CON_EXTENDED)
		nr_ext_console_drivers++;

#ifdef CONFIG_PRINTK
	if (!(newcon->flags & CON_PRINTBUFFER))
		seq = prb_next_seq(prb);

	seqcount_latch_init(&newcon->printk_seq.latch);
	latched_seq_write(&newcon->printk_seq, seq);
	seqcount_latch_init(&newcon->printk_sync_seq.latch);
	latched_seq_write(&newcon->printk_sync_seq, seq);
#ifdef CONFIG_HAVE_NMI
	seqcount_latch_init(&newcon->printk_sync_nmi_seq.latch);
	latched_seq_write(&newcon->printk_sync_nmi_seq, seq);
#endif

	console_try_thread(newcon);
#endif /* CONFIG_PRINTK */
	console_unlock();
	console_sysfs_notify();

	/*
	 * By unregistering the bootconsoles after we enable the real console
	 * we get the "console xxx enabled" message on all the consoles -
	 * boot consoles, real consoles, etc - this is to ensure that end
	 * users know there might be something in the kernel's log buffer that
	 * went to the bootconsole (that they do not see on the real console)
	 */
	pr_info("%sconsole [%s%d] enabled\n",
		(newcon->flags & CON_BOOT) ? "boot" : "" ,
		newcon->name, newcon->index);
	if (bcon &&
	    ((newcon->flags & (CON_CONSDEV | CON_BOOT)) == CON_CONSDEV) &&
	    !keep_bootcon) {
		/* We need to iterate through all boot consoles, to make
		 * sure we print everything out, before we unregister them.
		 */
		for_each_console(bcon)
			if (bcon->flags & CON_BOOT)
				unregister_console(bcon);
	}
}
EXPORT_SYMBOL(register_console);

int unregister_console(struct console *console)
{
	struct console *con;
	int res;

	pr_info("%sconsole [%s%d] disabled\n",
		(console->flags & CON_BOOT) ? "boot" : "" ,
		console->name, console->index);

	res = _braille_unregister_console(console);
	if (res < 0)
		return res;
	if (res > 0)
		return 0;

	res = -ENODEV;
	console_lock();
	if (console_drivers == console) {
		console_drivers=console->next;
		res = 0;
	} else {
		for_each_console(con) {
			if (con->next == console) {
				con->next = console->next;
				res = 0;
				break;
			}
		}
	}

	if (res)
		goto out_disable_unlock;

	if (console->flags & CON_EXTENDED)
		nr_ext_console_drivers--;

	/*
	 * If this isn't the last console and it has CON_CONSDEV set, we
	 * need to set it on the next preferred console.
	 */
	if (console_drivers != NULL && console->flags & CON_CONSDEV)
		console_drivers->flags |= CON_CONSDEV;

	console->flags &= ~CON_ENABLED;
	console_unlock();
	console_sysfs_notify();

	if (console->thread && !IS_ERR(console->thread))
		kthread_stop(console->thread);

	if (console->exit)
		res = console->exit(console);

	return res;

out_disable_unlock:
	console->flags &= ~CON_ENABLED;
	console_unlock();

	return res;
}
EXPORT_SYMBOL(unregister_console);

/*
 * Initialize the console device. This is called *early*, so
 * we can't necessarily depend on lots of kernel help here.
 * Just do some early initializations, and do the complex setup
 * later.
 */
void __init console_init(void)
{
	int ret;
	initcall_t call;
	initcall_entry_t *ce;

	/* Setup the default TTY line discipline. */
	n_tty_init();

	/*
	 * set up the console device so that later boot sequences can
	 * inform about problems etc..
	 */
	ce = __con_initcall_start;
	trace_initcall_level("console");
	while (ce < __con_initcall_end) {
		call = initcall_from_entry(ce);
		trace_initcall_start(call);
		ret = call();
		trace_initcall_finish(call, ret);
		ce++;
	}
}

/*
 * Some boot consoles access data that is in the init section and which will
 * be discarded after the initcalls have been run. To make sure that no code
 * will access this data, unregister the boot consoles in a late initcall.
 *
 * If for some reason, such as deferred probe or the driver being a loadable
 * module, the real console hasn't registered yet at this point, there will
 * be a brief interval in which no messages are logged to the console, which
 * makes it difficult to diagnose problems that occur during this time.
 *
 * To mitigate this problem somewhat, only unregister consoles whose memory
 * intersects with the init section. Note that all other boot consoles will
 * get unregistered when the real preferred console is registered.
 */
static int __init printk_late_init(void)
{
	struct console *con;
	int ret;

	for_each_console(con) {
		if (!(con->flags & CON_BOOT))
			continue;

		/* Check addresses that might be used for enabled consoles. */
		if (init_section_intersects(con, sizeof(*con)) ||
		    init_section_contains(con->write, 0) ||
		    init_section_contains(con->read, 0) ||
		    init_section_contains(con->device, 0) ||
		    init_section_contains(con->unblank, 0) ||
		    init_section_contains(con->data, 0)) {
			/*
			 * Please, consider moving the reported consoles out
			 * of the init section.
			 */
			pr_warn("bootconsole [%s%d] uses init memory and must be disabled even before the real one is ready\n",
				con->name, con->index);
			unregister_console(con);
		}
	}

#ifdef CONFIG_PRINTK
	console_lock();
	for_each_console(con)
		start_printk_kthread(con);
	kthreads_started = true;
	console_unlock();
#endif

	ret = cpuhp_setup_state_nocalls(CPUHP_PRINTK_DEAD, "printk:dead", NULL,
					console_cpu_notify);
	WARN_ON(ret < 0);
	ret = cpuhp_setup_state_nocalls(CPUHP_AP_ONLINE_DYN, "printk:online",
					console_cpu_notify, NULL);
	WARN_ON(ret < 0);
	return 0;
}
late_initcall(printk_late_init);

#if defined CONFIG_PRINTK
/*
 * Delayed printk version, for scheduler-internal messages:
 */
#define PRINTK_PENDING_WAKEUP	0x01

static DEFINE_PER_CPU(int, printk_pending);

static void wake_up_klogd_work_func(struct irq_work *irq_work)
{
	int pending = __this_cpu_xchg(printk_pending, 0);

	if (pending & PRINTK_PENDING_WAKEUP)
		wake_up_interruptible_all(&log_wait);
}

static DEFINE_PER_CPU(struct irq_work, wake_up_klogd_work) =
	IRQ_WORK_INIT_LAZY(wake_up_klogd_work_func);

void wake_up_klogd(void)
{
	if (!printk_percpu_data_ready())
		return;

	preempt_disable();
	if (waitqueue_active(&log_wait)) {
		this_cpu_or(printk_pending, PRINTK_PENDING_WAKEUP);
		irq_work_queue(this_cpu_ptr(&wake_up_klogd_work));
	}
	preempt_enable();
}

void printk_trigger_flush(void)
{
<<<<<<< HEAD
	defer_console_output();
=======
	wake_up_klogd();
>>>>>>> 5d8b36c7
}

/*
 * printk rate limiting, lifted from the networking subsystem.
 *
 * This enforces a rate limit: not more than 10 kernel messages
 * every 5s to make a denial-of-service attack impossible.
 */
DEFINE_RATELIMIT_STATE(printk_ratelimit_state, 5 * HZ, 10);

int __printk_ratelimit(const char *func)
{
	return ___ratelimit(&printk_ratelimit_state, func);
}
EXPORT_SYMBOL(__printk_ratelimit);

/**
 * printk_timed_ratelimit - caller-controlled printk ratelimiting
 * @caller_jiffies: pointer to caller's state
 * @interval_msecs: minimum interval between prints
 *
 * printk_timed_ratelimit() returns true if more than @interval_msecs
 * milliseconds have elapsed since the last time printk_timed_ratelimit()
 * returned true.
 */
bool printk_timed_ratelimit(unsigned long *caller_jiffies,
			unsigned int interval_msecs)
{
	unsigned long elapsed = jiffies - *caller_jiffies;

	if (*caller_jiffies && elapsed <= msecs_to_jiffies(interval_msecs))
		return false;

	*caller_jiffies = jiffies;
	return true;
}
EXPORT_SYMBOL(printk_timed_ratelimit);

static DEFINE_SPINLOCK(dump_list_lock);
static LIST_HEAD(dump_list);

/**
 * kmsg_dump_register - register a kernel log dumper.
 * @dumper: pointer to the kmsg_dumper structure
 *
 * Adds a kernel log dumper to the system. The dump callback in the
 * structure will be called when the kernel oopses or panics and must be
 * set. Returns zero on success and %-EINVAL or %-EBUSY otherwise.
 */
int kmsg_dump_register(struct kmsg_dumper *dumper)
{
	unsigned long flags;
	int err = -EBUSY;

	/* The dump callback needs to be set */
	if (!dumper->dump)
		return -EINVAL;

	spin_lock_irqsave(&dump_list_lock, flags);
	/* Don't allow registering multiple times */
	if (!dumper->registered) {
		dumper->registered = 1;
		list_add_tail_rcu(&dumper->list, &dump_list);
		err = 0;
	}
	spin_unlock_irqrestore(&dump_list_lock, flags);

	return err;
}
EXPORT_SYMBOL_GPL(kmsg_dump_register);

/**
 * kmsg_dump_unregister - unregister a kmsg dumper.
 * @dumper: pointer to the kmsg_dumper structure
 *
 * Removes a dump device from the system. Returns zero on success and
 * %-EINVAL otherwise.
 */
int kmsg_dump_unregister(struct kmsg_dumper *dumper)
{
	unsigned long flags;
	int err = -EINVAL;

	spin_lock_irqsave(&dump_list_lock, flags);
	if (dumper->registered) {
		dumper->registered = 0;
		list_del_rcu(&dumper->list);
		err = 0;
	}
	spin_unlock_irqrestore(&dump_list_lock, flags);
	synchronize_rcu();

	return err;
}
EXPORT_SYMBOL_GPL(kmsg_dump_unregister);

static bool always_kmsg_dump;
module_param_named(always_kmsg_dump, always_kmsg_dump, bool, S_IRUGO | S_IWUSR);

const char *kmsg_dump_reason_str(enum kmsg_dump_reason reason)
{
	switch (reason) {
	case KMSG_DUMP_PANIC:
		return "Panic";
	case KMSG_DUMP_OOPS:
		return "Oops";
	case KMSG_DUMP_EMERG:
		return "Emergency";
	case KMSG_DUMP_SHUTDOWN:
		return "Shutdown";
	default:
		return "Unknown";
	}
}
EXPORT_SYMBOL_GPL(kmsg_dump_reason_str);

/**
 * kmsg_dump - dump kernel log to kernel message dumpers.
 * @reason: the reason (oops, panic etc) for dumping
 *
 * Call each of the registered dumper's dump() callback, which can
 * retrieve the kmsg records with kmsg_dump_get_line() or
 * kmsg_dump_get_buffer().
 */
void kmsg_dump(enum kmsg_dump_reason reason)
{
	struct kmsg_dumper *dumper;

	if (!oops_in_progress) {
		/*
		 * If atomic consoles are available, activate kernel sync mode
		 * to make sure any final messages are visible. The trailing
		 * printk message is important to flush any pending messages.
		 */
		if (have_atomic_console()) {
			sync_mode = true;
			pr_info("enabled sync mode\n");
		}

		/*
		 * Give the printing threads time to flush, allowing up to
		 * 1s of no printing forward progress before giving up.
		 */
		pr_flush(1000, true);
	}

	rcu_read_lock();
	list_for_each_entry_rcu(dumper, &dump_list, list) {
		enum kmsg_dump_reason max_reason = dumper->max_reason;

		/*
		 * If client has not provided a specific max_reason, default
		 * to KMSG_DUMP_OOPS, unless always_kmsg_dump was set.
		 */
		if (max_reason == KMSG_DUMP_UNDEF) {
			max_reason = always_kmsg_dump ? KMSG_DUMP_MAX :
							KMSG_DUMP_OOPS;
		}
		if (reason > max_reason)
			continue;

		/* invoke dumper which will iterate over records */
		dumper->dump(dumper, reason);
	}
	rcu_read_unlock();
}

/**
 * kmsg_dump_get_line - retrieve one kmsg log line
 * @iter: kmsg dump iterator
 * @syslog: include the "<4>" prefixes
 * @line: buffer to copy the line to
 * @size: maximum size of the buffer
 * @len: length of line placed into buffer
 *
 * Start at the beginning of the kmsg buffer, with the oldest kmsg
 * record, and copy one record into the provided buffer.
 *
 * Consecutive calls will return the next available record moving
 * towards the end of the buffer with the youngest messages.
 *
 * A return value of FALSE indicates that there are no more records to
 * read.
 */
bool kmsg_dump_get_line(struct kmsg_dump_iter *iter, bool syslog,
			char *line, size_t size, size_t *len)
{
	u64 min_seq = latched_seq_read_nolock(&clear_seq);
	struct printk_info info;
	unsigned int line_count;
	struct printk_record r;
	size_t l = 0;
	bool ret = false;

	if (iter->cur_seq < min_seq)
		iter->cur_seq = min_seq;

	prb_rec_init_rd(&r, &info, line, size);

	/* Read text or count text lines? */
	if (line) {
		if (!prb_read_valid(prb, iter->cur_seq, &r))
			goto out;
		l = record_print_text(&r, syslog, printk_time);
	} else {
		if (!prb_read_valid_info(prb, iter->cur_seq,
					 &info, &line_count)) {
			goto out;
		}
		l = get_record_print_text_size(&info, line_count, syslog,
					       printk_time);

	}

	iter->cur_seq = r.info->seq + 1;
	ret = true;
out:
	if (len)
		*len = l;
	return ret;
}
EXPORT_SYMBOL_GPL(kmsg_dump_get_line);

/**
 * kmsg_dump_get_buffer - copy kmsg log lines
 * @iter: kmsg dump iterator
 * @syslog: include the "<4>" prefixes
 * @buf: buffer to copy the line to
 * @size: maximum size of the buffer
 * @len_out: length of line placed into buffer
 *
 * Start at the end of the kmsg buffer and fill the provided buffer
 * with as many of the *youngest* kmsg records that fit into it.
 * If the buffer is large enough, all available kmsg records will be
 * copied with a single call.
 *
 * Consecutive calls will fill the buffer with the next block of
 * available older records, not including the earlier retrieved ones.
 *
 * A return value of FALSE indicates that there are no more records to
 * read.
 */
bool kmsg_dump_get_buffer(struct kmsg_dump_iter *iter, bool syslog,
			  char *buf, size_t size, size_t *len_out)
{
	u64 min_seq = latched_seq_read_nolock(&clear_seq);
	struct printk_info info;
	struct printk_record r;
	u64 seq;
	u64 next_seq;
	size_t len = 0;
	bool ret = false;
	bool time = printk_time;

	if (!buf || !size)
		goto out;

	if (iter->cur_seq < min_seq)
		iter->cur_seq = min_seq;

	if (prb_read_valid_info(prb, iter->cur_seq, &info, NULL)) {
		if (info.seq != iter->cur_seq) {
			/* messages are gone, move to first available one */
			iter->cur_seq = info.seq;
		}
	}

	/* last entry */
	if (iter->cur_seq >= iter->next_seq)
		goto out;

	/*
	 * Find first record that fits, including all following records,
	 * into the user-provided buffer for this dump. Pass in size-1
	 * because this function (by way of record_print_text()) will
	 * not write more than size-1 bytes of text into @buf.
	 */
	seq = find_first_fitting_seq(iter->cur_seq, iter->next_seq,
				     size - 1, syslog, time);

	/*
	 * Next kmsg_dump_get_buffer() invocation will dump block of
	 * older records stored right before this one.
	 */
	next_seq = seq;

	prb_rec_init_rd(&r, &info, buf, size);

	len = 0;
	prb_for_each_record(seq, prb, seq, &r) {
		if (r.info->seq >= iter->next_seq)
			break;

		len += record_print_text(&r, syslog, time);

		/* Adjust record to store to remaining buffer space. */
		prb_rec_init_rd(&r, &info, buf + len, size - len);
	}

	iter->next_seq = next_seq;
	ret = true;
out:
	if (len_out)
		*len_out = len;
	return ret;
}
EXPORT_SYMBOL_GPL(kmsg_dump_get_buffer);

/**
 * kmsg_dump_rewind - reset the iterator
 * @iter: kmsg dump iterator
 *
 * Reset the dumper's iterator so that kmsg_dump_get_line() and
 * kmsg_dump_get_buffer() can be called again and used multiple
 * times within the same dumper.dump() callback.
 */
void kmsg_dump_rewind(struct kmsg_dump_iter *iter)
{
	iter->cur_seq = latched_seq_read_nolock(&clear_seq);
	iter->next_seq = prb_next_seq(prb);
}
EXPORT_SYMBOL_GPL(kmsg_dump_rewind);

#endif

#ifdef CONFIG_SMP
static atomic_t printk_cpulock_owner = ATOMIC_INIT(-1);
static atomic_t printk_cpulock_nested = ATOMIC_INIT(0);
static unsigned int kgdb_cpu = -1;

/**
 * __printk_wait_on_cpu_lock() - Busy wait until the printk cpu-reentrant
 *                               spinning lock is not owned by any CPU.
 *
 * Context: Any context.
 */
void __printk_wait_on_cpu_lock(void)
{
	do {
		cpu_relax();
	} while (atomic_read(&printk_cpulock_owner) != -1);
}
EXPORT_SYMBOL(__printk_wait_on_cpu_lock);

/**
 * __printk_cpu_trylock() - Try to acquire the printk cpu-reentrant
 *                          spinning lock.
 *
 * If no processor has the lock, the calling processor takes the lock and
 * becomes the owner. If the calling processor is already the owner of the
 * lock, this function succeeds immediately.
 *
 * Context: Any context. Expects interrupts to be disabled.
 * Return: 1 on success, otherwise 0.
 */
int __printk_cpu_trylock(void)
{
	int cpu;
	int old;

	cpu = smp_processor_id();

	/*
	 * Guarantee loads and stores from this CPU when it is the lock owner
	 * are _not_ visible to the previous lock owner. This pairs with
	 * __printk_cpu_unlock:B.
	 *
	 * Memory barrier involvement:
	 *
	 * If __printk_cpu_trylock:A reads from __printk_cpu_unlock:B, then
	 * __printk_cpu_unlock:A can never read from __printk_cpu_trylock:B.
	 *
	 * Relies on:
	 *
	 * RELEASE from __printk_cpu_unlock:A to __printk_cpu_unlock:B
	 * of the previous CPU
	 *    matching
	 * ACQUIRE from __printk_cpu_trylock:A to __printk_cpu_trylock:B
	 * of this CPU
	 */
	old = atomic_cmpxchg_acquire(&printk_cpulock_owner, -1,
				     cpu); /* LMM(__printk_cpu_trylock:A) */
	if (old == -1) {
		/*
		 * This CPU is now the owner and begins loading/storing
		 * data: LMM(__printk_cpu_trylock:B)
		 */
		return 1;

	} else if (old == cpu) {
		/* This CPU is already the owner. */
		atomic_inc(&printk_cpulock_nested);
		return 1;
	}

	return 0;
}
EXPORT_SYMBOL(__printk_cpu_trylock);

/**
 * __printk_cpu_unlock() - Release the printk cpu-reentrant spinning lock.
 *
 * The calling processor must be the owner of the lock.
 *
 * Context: Any context. Expects interrupts to be disabled.
 */
void __printk_cpu_unlock(void)
{
	bool trigger_kgdb = false;
	unsigned int cpu;

	if (atomic_read(&printk_cpulock_nested)) {
		atomic_dec(&printk_cpulock_nested);
		return;
	}

	/*
	 * This CPU is finished loading/storing data:
	 * LMM(__printk_cpu_unlock:A)
	 */

	cpu = smp_processor_id();
	if (kgdb_cpu == cpu) {
		trigger_kgdb = true;
		kgdb_cpu = -1;
	}

	/*
	 * Guarantee loads and stores from this CPU when it was the
	 * lock owner are visible to the next lock owner. This pairs
	 * with __printk_cpu_trylock:A.
	 *
	 * Memory barrier involvement:
	 *
	 * If __printk_cpu_trylock:A reads from __printk_cpu_unlock:B,
	 * then __printk_cpu_trylock:B reads from __printk_cpu_unlock:A.
	 *
	 * Relies on:
	 *
	 * RELEASE from __printk_cpu_unlock:A to __printk_cpu_unlock:B
	 * of this CPU
	 *    matching
	 * ACQUIRE from __printk_cpu_trylock:A to __printk_cpu_trylock:B
	 * of the next CPU
	 */
	atomic_set_release(&printk_cpulock_owner,
			   -1); /* LMM(__printk_cpu_unlock:B) */

	if (trigger_kgdb) {
		pr_warn("re-triggering kgdb roundup for CPU#%d\n", cpu);
		kgdb_roundup_cpu(cpu);
	}
}
EXPORT_SYMBOL(__printk_cpu_unlock);

bool kgdb_roundup_delay(unsigned int cpu)
{
	if (cpu != atomic_read(&printk_cpulock_owner))
		return false;

	kgdb_cpu = cpu;
	return true;
}
EXPORT_SYMBOL(kgdb_roundup_delay);
#endif /* CONFIG_SMP */

#ifdef CONFIG_PRINTK
static void pr_msleep(bool may_sleep, int ms)
{
	if (may_sleep) {
		msleep(ms);
	} else {
		while (ms--)
			udelay(1000);
	}
}

/**
 * pr_flush() - Wait for printing threads to catch up.
 *
 * @timeout_ms:        The maximum time (in ms) to wait.
 * @reset_on_progress: Reset the timeout if forward progress is seen.
 *
 * A value of 0 for @timeout_ms means no waiting will occur. A value of -1
 * represents infinite waiting.
 *
 * If @reset_on_progress is true, the timeout will be reset whenever any
 * printer has been seen to make some forward progress.
 *
 * Context: Any context.
 * Return: true if all enabled printers are caught up.
 */
bool pr_flush(int timeout_ms, bool reset_on_progress)
{
	int remaining = timeout_ms;
	struct console *con;
	u64 last_diff = 0;
	bool may_sleep;
	u64 printk_seq;
	u64 diff;
	u64 seq;

	may_sleep = (preemptible() &&
		     !in_softirq() &&
		     system_state >= SYSTEM_RUNNING);

	seq = prb_next_seq(prb);

	for (;;) {
		diff = 0;

		for_each_console(con) {
			if (!(con->flags & CON_ENABLED))
				continue;
			printk_seq = read_console_seq(con);
			if (printk_seq < seq)
				diff += seq - printk_seq;
		}

		if (diff != last_diff && reset_on_progress)
			remaining = timeout_ms;

		if (diff == 0 || remaining == 0)
			break;

		if (remaining < 0) {
			pr_msleep(may_sleep, 100);
		} else if (remaining < 100) {
			pr_msleep(may_sleep, remaining);
			remaining = 0;
		} else {
			pr_msleep(may_sleep, 100);
			remaining -= 100;
		}

		last_diff = diff;
	}

	return (diff == 0);
}
EXPORT_SYMBOL(pr_flush);
#endif /* CONFIG_PRINTK */<|MERGE_RESOLUTION|>--- conflicted
+++ resolved
@@ -3151,11 +3151,7 @@
 
 void printk_trigger_flush(void)
 {
-<<<<<<< HEAD
-	defer_console_output();
-=======
 	wake_up_klogd();
->>>>>>> 5d8b36c7
 }
 
 /*
