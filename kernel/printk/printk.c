// SPDX-License-Identifier: GPL-2.0-only
/*
 *  linux/kernel/printk.c
 *
 *  Copyright (C) 1991, 1992  Linus Torvalds
 *
 * Modified to make sys_syslog() more flexible: added commands to
 * return the last 4k of kernel messages, regardless of whether
 * they've been read or not.  Added option to suppress kernel printk's
 * to the console.  Added hook for sending the console messages
 * elsewhere, in preparation for a serial line console (someday).
 * Ted Ts'o, 2/11/93.
 * Modified for sysctl support, 1/8/97, Chris Horn.
 * Fixed SMP synchronization, 08/08/99, Manfred Spraul
 *     manfred@colorfullife.com
 * Rewrote bits to get rid of console_lock
 *	01Mar01 Andrew Morton
 */

#define pr_fmt(fmt) KBUILD_MODNAME ": " fmt

#include <linux/kernel.h>
#include <linux/mm.h>
#include <linux/tty.h>
#include <linux/tty_driver.h>
#include <linux/console.h>
#include <linux/init.h>
#include <linux/jiffies.h>
#include <linux/nmi.h>
#include <linux/module.h>
#include <linux/moduleparam.h>
#include <linux/delay.h>
#include <linux/smp.h>
#include <linux/security.h>
#include <linux/memblock.h>
#include <linux/syscalls.h>
#include <linux/crash_core.h>
#include <linux/ratelimit.h>
#include <linux/kmsg_dump.h>
#include <linux/syslog.h>
#include <linux/cpu.h>
#include <linux/rculist.h>
#include <linux/poll.h>
#include <linux/irq_work.h>
#include <linux/ctype.h>
#include <linux/uio.h>
#include <linux/kthread.h>
#include <linux/kdb.h>
#include <linux/clocksource.h>
#include <linux/sched/clock.h>
#include <linux/sched/debug.h>
#include <linux/sched/task_stack.h>

#include <linux/uaccess.h>
#include <asm/sections.h>

#include <trace/events/initcall.h>
#define CREATE_TRACE_POINTS
#include <trace/events/printk.h>

#include "printk_ringbuffer.h"
#include "console_cmdline.h"
#include "braille.h"

int console_printk[4] = {
	CONSOLE_LOGLEVEL_DEFAULT,	/* console_loglevel */
	MESSAGE_LOGLEVEL_DEFAULT,	/* default_message_loglevel */
	CONSOLE_LOGLEVEL_MIN,		/* minimum_console_loglevel */
	CONSOLE_LOGLEVEL_DEFAULT,	/* default_console_loglevel */
};
EXPORT_SYMBOL_GPL(console_printk);

atomic_t ignore_console_lock_warning __read_mostly = ATOMIC_INIT(0);
EXPORT_SYMBOL(ignore_console_lock_warning);

/*
 * Low level drivers may need that to know if they can schedule in
 * their unblank() callback or not. So let's export it.
 */
int oops_in_progress;
EXPORT_SYMBOL(oops_in_progress);

/*
 * console_sem protects the console_drivers list, and also
 * provides serialisation for access to the entire console
 * driver system.
 */
static DEFINE_SEMAPHORE(console_sem);
struct console *console_drivers;
EXPORT_SYMBOL_GPL(console_drivers);

/*
 * System may need to suppress printk message under certain
 * circumstances, like after kernel panic happens.
 */
int __read_mostly suppress_printk;

#ifdef CONFIG_LOCKDEP
static struct lockdep_map console_lock_dep_map = {
	.name = "console_lock"
};
#endif

enum devkmsg_log_bits {
	__DEVKMSG_LOG_BIT_ON = 0,
	__DEVKMSG_LOG_BIT_OFF,
	__DEVKMSG_LOG_BIT_LOCK,
};

enum devkmsg_log_masks {
	DEVKMSG_LOG_MASK_ON             = BIT(__DEVKMSG_LOG_BIT_ON),
	DEVKMSG_LOG_MASK_OFF            = BIT(__DEVKMSG_LOG_BIT_OFF),
	DEVKMSG_LOG_MASK_LOCK           = BIT(__DEVKMSG_LOG_BIT_LOCK),
};

/* Keep both the 'on' and 'off' bits clear, i.e. ratelimit by default: */
#define DEVKMSG_LOG_MASK_DEFAULT	0

static unsigned int __read_mostly devkmsg_log = DEVKMSG_LOG_MASK_DEFAULT;

static int __control_devkmsg(char *str)
{
	size_t len;

	if (!str)
		return -EINVAL;

	len = str_has_prefix(str, "on");
	if (len) {
		devkmsg_log = DEVKMSG_LOG_MASK_ON;
		return len;
	}

	len = str_has_prefix(str, "off");
	if (len) {
		devkmsg_log = DEVKMSG_LOG_MASK_OFF;
		return len;
	}

	len = str_has_prefix(str, "ratelimit");
	if (len) {
		devkmsg_log = DEVKMSG_LOG_MASK_DEFAULT;
		return len;
	}

	return -EINVAL;
}

static int __init control_devkmsg(char *str)
{
	if (__control_devkmsg(str) < 0)
		return 1;

	/*
	 * Set sysctl string accordingly:
	 */
	if (devkmsg_log == DEVKMSG_LOG_MASK_ON)
		strcpy(devkmsg_log_str, "on");
	else if (devkmsg_log == DEVKMSG_LOG_MASK_OFF)
		strcpy(devkmsg_log_str, "off");
	/* else "ratelimit" which is set by default. */

	/*
	 * Sysctl cannot change it anymore. The kernel command line setting of
	 * this parameter is to force the setting to be permanent throughout the
	 * runtime of the system. This is a precation measure against userspace
	 * trying to be a smarta** and attempting to change it up on us.
	 */
	devkmsg_log |= DEVKMSG_LOG_MASK_LOCK;

	return 0;
}
__setup("printk.devkmsg=", control_devkmsg);

char devkmsg_log_str[DEVKMSG_STR_MAX_SIZE] = "ratelimit";

int devkmsg_sysctl_set_loglvl(struct ctl_table *table, int write,
			      void *buffer, size_t *lenp, loff_t *ppos)
{
	char old_str[DEVKMSG_STR_MAX_SIZE];
	unsigned int old;
	int err;

	if (write) {
		if (devkmsg_log & DEVKMSG_LOG_MASK_LOCK)
			return -EINVAL;

		old = devkmsg_log;
		strncpy(old_str, devkmsg_log_str, DEVKMSG_STR_MAX_SIZE);
	}

	err = proc_dostring(table, write, buffer, lenp, ppos);
	if (err)
		return err;

	if (write) {
		err = __control_devkmsg(devkmsg_log_str);

		/*
		 * Do not accept an unknown string OR a known string with
		 * trailing crap...
		 */
		if (err < 0 || (err + 1 != *lenp)) {

			/* ... and restore old setting. */
			devkmsg_log = old;
			strncpy(devkmsg_log_str, old_str, DEVKMSG_STR_MAX_SIZE);

			return -EINVAL;
		}
	}

	return 0;
}

/* Number of registered extended console drivers. */
static int nr_ext_console_drivers;

/*
 * Helper macros to handle lockdep when locking/unlocking console_sem. We use
 * macros instead of functions so that _RET_IP_ contains useful information.
 */
#define down_console_sem() do { \
	down(&console_sem);\
	mutex_acquire(&console_lock_dep_map, 0, 0, _RET_IP_);\
} while (0)

static int __down_trylock_console_sem(unsigned long ip)
{
	if (down_trylock(&console_sem))
		return 1;
	mutex_acquire(&console_lock_dep_map, 0, 1, ip);
	return 0;
}
#define down_trylock_console_sem() __down_trylock_console_sem(_RET_IP_)

static void __up_console_sem(unsigned long ip)
{
	mutex_release(&console_lock_dep_map, ip);

	up(&console_sem);
}
#define up_console_sem() __up_console_sem(_RET_IP_)

/*
 * This is used for debugging the mess that is the VT code by
 * keeping track if we have the console semaphore held. It's
 * definitely not the perfect debug tool (we don't know if _WE_
 * hold it and are racing, but it helps tracking those weird code
 * paths in the console code where we end up in places I want
 * locked without the console sempahore held).
 */
static int console_locked, console_suspended;

/*
 *	Array of consoles built from command line options (console=)
 */

#define MAX_CMDLINECONSOLES 8

static struct console_cmdline console_cmdline[MAX_CMDLINECONSOLES];

static int preferred_console = -1;
static bool has_preferred_console;
int console_set_on_cmdline;
EXPORT_SYMBOL(console_set_on_cmdline);

/* Flag: console code may call schedule() */
static int console_may_schedule;

enum con_msg_format_flags {
	MSG_FORMAT_DEFAULT	= 0,
	MSG_FORMAT_SYSLOG	= (1 << 0),
};

static int console_msg_format = MSG_FORMAT_DEFAULT;

/*
 * The printk log buffer consists of a sequenced collection of records, each
 * containing variable length message text. Every record also contains its
 * own meta-data (@info).
 *
 * Every record meta-data carries the timestamp in microseconds, as well as
 * the standard userspace syslog level and syslog facility. The usual kernel
 * messages use LOG_KERN; userspace-injected messages always carry a matching
 * syslog facility, by default LOG_USER. The origin of every message can be
 * reliably determined that way.
 *
 * The human readable log message of a record is available in @text, the
 * length of the message text in @text_len. The stored message is not
 * terminated.
 *
 * Optionally, a record can carry a dictionary of properties (key/value
 * pairs), to provide userspace with a machine-readable message context.
 *
 * Examples for well-defined, commonly used property names are:
 *   DEVICE=b12:8               device identifier
 *                                b12:8         block dev_t
 *                                c127:3        char dev_t
 *                                n8            netdev ifindex
 *                                +sound:card0  subsystem:devname
 *   SUBSYSTEM=pci              driver-core subsystem name
 *
 * Valid characters in property names are [a-zA-Z0-9.-_]. Property names
 * and values are terminated by a '\0' character.
 *
 * Example of record values:
 *   record.text_buf                = "it's a line" (unterminated)
 *   record.info.seq                = 56
 *   record.info.ts_nsec            = 36863
 *   record.info.text_len           = 11
 *   record.info.facility           = 0 (LOG_KERN)
 *   record.info.flags              = 0
 *   record.info.level              = 3 (LOG_ERR)
 *   record.info.caller_id          = 299 (task 299)
 *   record.info.dev_info.subsystem = "pci" (terminated)
 *   record.info.dev_info.device    = "+pci:0000:00:01.0" (terminated)
 *
 * The 'struct printk_info' buffer must never be directly exported to
 * userspace, it is a kernel-private implementation detail that might
 * need to be changed in the future, when the requirements change.
 *
 * /dev/kmsg exports the structured data in the following line format:
 *   "<level>,<sequnum>,<timestamp>,<contflag>[,additional_values, ... ];<message text>\n"
 *
 * Users of the export format should ignore possible additional values
 * separated by ',', and find the message after the ';' character.
 *
 * The optional key/value pairs are attached as continuation lines starting
 * with a space character and terminated by a newline. All possible
 * non-prinatable characters are escaped in the "\xff" notation.
 */

enum log_flags {
	LOG_NEWLINE	= 2,	/* text ended with a newline */
	LOG_CONT	= 8,	/* text is a fragment of a continuation line */
};

#ifdef CONFIG_PRINTK
/* syslog_lock protects syslog_* variables and write access to clear_seq. */
static DEFINE_SPINLOCK(syslog_lock);

/* Set to enable sync mode. Once set, it is never cleared. */
static bool sync_mode;

DECLARE_WAIT_QUEUE_HEAD(log_wait);
/* All 3 protected by @syslog_lock. */
/* the next printk record to read by syslog(READ) or /proc/kmsg */
static u64 syslog_seq;
static size_t syslog_partial;
static bool syslog_time;

struct latched_seq {
	seqcount_latch_t	latch;
	u64			val[2];
};

/*
 * The next printk record to read after the last 'clear' command. There are
 * two copies (updated with seqcount_latch) so that reads can locklessly
 * access a valid value. Writers are synchronized by @syslog_lock.
 */
static struct latched_seq clear_seq = {
	.latch		= SEQCNT_LATCH_ZERO(clear_seq.latch),
	.val[0]		= 0,
	.val[1]		= 0,
};

#ifdef CONFIG_PRINTK_CALLER
#define PREFIX_MAX		48
#else
#define PREFIX_MAX		32
#endif
#define LOG_LINE_MAX		(CONSOLE_LOG_MAX - PREFIX_MAX)

#define LOG_LEVEL(v)		((v) & 0x07)
#define LOG_FACILITY(v)		((v) >> 3 & 0xff)

/* record buffer */
#define LOG_ALIGN __alignof__(unsigned long)
#define __LOG_BUF_LEN (1 << CONFIG_LOG_BUF_SHIFT)
#define LOG_BUF_LEN_MAX (u32)(1 << 31)
static char __log_buf[__LOG_BUF_LEN] __aligned(LOG_ALIGN);
static char *log_buf = __log_buf;
static u32 log_buf_len = __LOG_BUF_LEN;

/*
 * Define the average message size. This only affects the number of
 * descriptors that will be available. Underestimating is better than
 * overestimating (too many available descriptors is better than not enough).
 */
#define PRB_AVGBITS 5	/* 32 character average length */

#if CONFIG_LOG_BUF_SHIFT <= PRB_AVGBITS
#error CONFIG_LOG_BUF_SHIFT value too small.
#endif
_DEFINE_PRINTKRB(printk_rb_static, CONFIG_LOG_BUF_SHIFT - PRB_AVGBITS,
		 PRB_AVGBITS, &__log_buf[0]);

static struct printk_ringbuffer printk_rb_dynamic;

static struct printk_ringbuffer *prb = &printk_rb_static;

/*
 * We cannot access per-CPU data (e.g. per-CPU flush irq_work) before
 * per_cpu_areas are initialised. This variable is set to true when
 * it's safe to access per-CPU data.
 */
static bool __printk_percpu_data_ready __read_mostly;

static bool printk_percpu_data_ready(void)
{
	return __printk_percpu_data_ready;
}

/* Must be called under syslog_lock. */
void latched_seq_write(struct latched_seq *ls, u64 val)
{
	raw_write_seqcount_latch(&ls->latch);
	ls->val[0] = val;
	raw_write_seqcount_latch(&ls->latch);
	ls->val[1] = val;
}

/* Can be called from any context. */
u64 latched_seq_read_nolock(struct latched_seq *ls)
{
	unsigned int seq;
	unsigned int idx;
	u64 val;

	do {
		seq = raw_read_seqcount_latch(&ls->latch);
		idx = seq & 0x1;
		val = ls->val[idx];
	} while (read_seqcount_latch_retry(&ls->latch, seq));

	return val;
}

/* Return log buffer address */
char *log_buf_addr_get(void)
{
	return log_buf;
}

/* Return log buffer size */
u32 log_buf_len_get(void)
{
	return log_buf_len;
}

/*
 * Define how much of the log buffer we could take at maximum. The value
 * must be greater than two. Note that only half of the buffer is available
 * when the index points to the middle.
 */
#define MAX_LOG_TAKE_PART 4
static const char trunc_msg[] = "<truncated>";

static void truncate_msg(u16 *text_len, u16 *trunc_msg_len)
{
	/*
	 * The message should not take the whole buffer. Otherwise, it might
	 * get removed too soon.
	 */
	u32 max_text_len = log_buf_len / MAX_LOG_TAKE_PART;

	if (*text_len > max_text_len)
		*text_len = max_text_len;

	/* enable the warning message (if there is room) */
	*trunc_msg_len = strlen(trunc_msg);
	if (*text_len >= *trunc_msg_len)
		*text_len -= *trunc_msg_len;
	else
		*trunc_msg_len = 0;
}

int dmesg_restrict = IS_ENABLED(CONFIG_SECURITY_DMESG_RESTRICT);

static int syslog_action_restricted(int type)
{
	if (dmesg_restrict)
		return 1;
	/*
	 * Unless restricted, we allow "read all" and "get buffer size"
	 * for everybody.
	 */
	return type != SYSLOG_ACTION_READ_ALL &&
	       type != SYSLOG_ACTION_SIZE_BUFFER;
}

static int check_syslog_permissions(int type, int source)
{
	/*
	 * If this is from /proc/kmsg and we've already opened it, then we've
	 * already done the capabilities checks at open time.
	 */
	if (source == SYSLOG_FROM_PROC && type != SYSLOG_ACTION_OPEN)
		goto ok;

	if (syslog_action_restricted(type)) {
		if (capable(CAP_SYSLOG))
			goto ok;
		/*
		 * For historical reasons, accept CAP_SYS_ADMIN too, with
		 * a warning.
		 */
		if (capable(CAP_SYS_ADMIN)) {
			pr_warn_once("%s (%d): Attempt to access syslog with "
				     "CAP_SYS_ADMIN but no CAP_SYSLOG "
				     "(deprecated).\n",
				 current->comm, task_pid_nr(current));
			goto ok;
		}
		return -EPERM;
	}
ok:
	return security_syslog(type);
}

static void append_char(char **pp, char *e, char c)
{
	if (*pp < e)
		*(*pp)++ = c;
}

static ssize_t info_print_ext_header(char *buf, size_t size,
				     struct printk_info *info)
{
	u64 ts_usec = info->ts_nsec;
	char caller[20];
#ifdef CONFIG_PRINTK_CALLER
	u32 id = info->caller_id;

	snprintf(caller, sizeof(caller), ",caller=%c%u",
		 id & 0x80000000 ? 'C' : 'T', id & ~0x80000000);
#else
	caller[0] = '\0';
#endif

	do_div(ts_usec, 1000);

	return scnprintf(buf, size, "%u,%llu,%llu,%c%s;",
			 (info->facility << 3) | info->level, info->seq,
			 ts_usec, info->flags & LOG_CONT ? 'c' : '-', caller);
}

static ssize_t msg_add_ext_text(char *buf, size_t size,
				const char *text, size_t text_len,
				unsigned char endc)
{
	char *p = buf, *e = buf + size;
	size_t i;

	/* escape non-printable characters */
	for (i = 0; i < text_len; i++) {
		unsigned char c = text[i];

		if (c < ' ' || c >= 127 || c == '\\')
			p += scnprintf(p, e - p, "\\x%02x", c);
		else
			append_char(&p, e, c);
	}
	append_char(&p, e, endc);

	return p - buf;
}

static ssize_t msg_add_dict_text(char *buf, size_t size,
				 const char *key, const char *val)
{
	size_t val_len = strlen(val);
	ssize_t len;

	if (!val_len)
		return 0;

	len = msg_add_ext_text(buf, size, "", 0, ' ');	/* dict prefix */
	len += msg_add_ext_text(buf + len, size - len, key, strlen(key), '=');
	len += msg_add_ext_text(buf + len, size - len, val, val_len, '\n');

	return len;
}

static ssize_t msg_print_ext_body(char *buf, size_t size,
				  char *text, size_t text_len,
				  struct dev_printk_info *dev_info)
{
	ssize_t len;

	len = msg_add_ext_text(buf, size, text, text_len, '\n');

	if (!dev_info)
		goto out;

	len += msg_add_dict_text(buf + len, size - len, "SUBSYSTEM",
				 dev_info->subsystem);
	len += msg_add_dict_text(buf + len, size - len, "DEVICE",
				 dev_info->device);
out:
	return len;
}

/* /dev/kmsg - userspace message inject/listen interface */
struct devkmsg_user {
	atomic64_t seq;
	struct ratelimit_state rs;
	struct mutex lock;
	char buf[CONSOLE_EXT_LOG_MAX];

	struct printk_info info;
	char text_buf[CONSOLE_EXT_LOG_MAX];
	struct printk_record record;
};

static __printf(3, 4) __cold
int devkmsg_emit(int facility, int level, const char *fmt, ...)
{
	va_list args;
	int r;

	va_start(args, fmt);
	r = vprintk_emit(facility, level, NULL, fmt, args);
	va_end(args);

	return r;
}

static ssize_t devkmsg_write(struct kiocb *iocb, struct iov_iter *from)
{
	char *buf, *line;
	int level = default_message_loglevel;
	int facility = 1;	/* LOG_USER */
	struct file *file = iocb->ki_filp;
	struct devkmsg_user *user = file->private_data;
	size_t len = iov_iter_count(from);
	ssize_t ret = len;

	if (!user || len > LOG_LINE_MAX)
		return -EINVAL;

	/* Ignore when user logging is disabled. */
	if (devkmsg_log & DEVKMSG_LOG_MASK_OFF)
		return len;

	/* Ratelimit when not explicitly enabled. */
	if (!(devkmsg_log & DEVKMSG_LOG_MASK_ON)) {
		if (!___ratelimit(&user->rs, current->comm))
			return ret;
	}

	buf = kmalloc(len+1, GFP_KERNEL);
	if (buf == NULL)
		return -ENOMEM;

	buf[len] = '\0';
	if (!copy_from_iter_full(buf, len, from)) {
		kfree(buf);
		return -EFAULT;
	}

	/*
	 * Extract and skip the syslog prefix <[0-9]*>. Coming from userspace
	 * the decimal value represents 32bit, the lower 3 bit are the log
	 * level, the rest are the log facility.
	 *
	 * If no prefix or no userspace facility is specified, we
	 * enforce LOG_USER, to be able to reliably distinguish
	 * kernel-generated messages from userspace-injected ones.
	 */
	line = buf;
	if (line[0] == '<') {
		char *endp = NULL;
		unsigned int u;

		u = simple_strtoul(line + 1, &endp, 10);
		if (endp && endp[0] == '>') {
			level = LOG_LEVEL(u);
			if (LOG_FACILITY(u) != 0)
				facility = LOG_FACILITY(u);
			endp++;
			len -= endp - line;
			line = endp;
		}
	}

	devkmsg_emit(facility, level, "%s", line);
	kfree(buf);
	return ret;
}

static ssize_t devkmsg_read(struct file *file, char __user *buf,
			    size_t count, loff_t *ppos)
{
	struct devkmsg_user *user = file->private_data;
	struct printk_record *r = &user->record;
	size_t len;
	ssize_t ret;

	if (!user)
		return -EBADF;

	ret = mutex_lock_interruptible(&user->lock);
	if (ret)
		return ret;

	if (!prb_read_valid(prb, atomic64_read(&user->seq), r)) {
		if (file->f_flags & O_NONBLOCK) {
			ret = -EAGAIN;
			goto out;
		}

		ret = wait_event_interruptible(log_wait,
				prb_read_valid(prb, atomic64_read(&user->seq), r));
		if (ret)
			goto out;
	}

	if (atomic64_read(&user->seq) < prb_first_valid_seq(prb)) {
		/* our last seen message is gone, return error and reset */
		atomic64_set(&user->seq, prb_first_valid_seq(prb));
		ret = -EPIPE;
		goto out;
	}

	len = info_print_ext_header(user->buf, sizeof(user->buf), r->info);
	len += msg_print_ext_body(user->buf + len, sizeof(user->buf) - len,
				  &r->text_buf[0], r->info->text_len,
				  &r->info->dev_info);

	atomic64_set(&user->seq, r->info->seq + 1);

	if (len > count) {
		ret = -EINVAL;
		goto out;
	}

	if (copy_to_user(buf, user->buf, len)) {
		ret = -EFAULT;
		goto out;
	}
	ret = len;
out:
	mutex_unlock(&user->lock);
	return ret;
}

/*
 * Be careful when modifying this function!!!
 *
 * Only few operations are supported because the device works only with the
 * entire variable length messages (records). Non-standard values are
 * returned in the other cases and has been this way for quite some time.
 * User space applications might depend on this behavior.
 */
static loff_t devkmsg_llseek(struct file *file, loff_t offset, int whence)
{
	struct devkmsg_user *user = file->private_data;
	loff_t ret = 0;

	if (!user)
		return -EBADF;
	if (offset)
		return -ESPIPE;

	switch (whence) {
	case SEEK_SET:
		/* the first record */
		atomic64_set(&user->seq, prb_first_valid_seq(prb));
		break;
	case SEEK_DATA:
		/*
		 * The first record after the last SYSLOG_ACTION_CLEAR,
		 * like issued by 'dmesg -c'. Reading /dev/kmsg itself
		 * changes no global state, and does not clear anything.
		 */
		atomic64_set(&user->seq, latched_seq_read_nolock(&clear_seq));
		break;
	case SEEK_END:
		/* after the last record */
		atomic64_set(&user->seq, prb_next_seq(prb));
		break;
	default:
		ret = -EINVAL;
	}
	return ret;
}

static __poll_t devkmsg_poll(struct file *file, poll_table *wait)
{
	struct devkmsg_user *user = file->private_data;
	__poll_t ret = 0;

	if (!user)
		return EPOLLERR|EPOLLNVAL;

	poll_wait(file, &log_wait, wait);

	if (prb_read_valid(prb, atomic64_read(&user->seq), NULL)) {
		/* return error when data has vanished underneath us */
		if (atomic64_read(&user->seq) < prb_first_valid_seq(prb))
			ret = EPOLLIN|EPOLLRDNORM|EPOLLERR|EPOLLPRI;
		else
			ret = EPOLLIN|EPOLLRDNORM;
	}

	return ret;
}

static int devkmsg_open(struct inode *inode, struct file *file)
{
	struct devkmsg_user *user;
	int err;

	if (devkmsg_log & DEVKMSG_LOG_MASK_OFF)
		return -EPERM;

	/* write-only does not need any file context */
	if ((file->f_flags & O_ACCMODE) != O_WRONLY) {
		err = check_syslog_permissions(SYSLOG_ACTION_READ_ALL,
					       SYSLOG_FROM_READER);
		if (err)
			return err;
	}

	user = kmalloc(sizeof(struct devkmsg_user), GFP_KERNEL);
	if (!user)
		return -ENOMEM;

	ratelimit_default_init(&user->rs);
	ratelimit_set_flags(&user->rs, RATELIMIT_MSG_ON_RELEASE);

	mutex_init(&user->lock);

	prb_rec_init_rd(&user->record, &user->info,
			&user->text_buf[0], sizeof(user->text_buf));

	atomic64_set(&user->seq, prb_first_valid_seq(prb));

	file->private_data = user;
	return 0;
}

static int devkmsg_release(struct inode *inode, struct file *file)
{
	struct devkmsg_user *user = file->private_data;

	if (!user)
		return 0;

	ratelimit_state_exit(&user->rs);

	mutex_destroy(&user->lock);
	kfree(user);
	return 0;
}

const struct file_operations kmsg_fops = {
	.open = devkmsg_open,
	.read = devkmsg_read,
	.write_iter = devkmsg_write,
	.llseek = devkmsg_llseek,
	.poll = devkmsg_poll,
	.release = devkmsg_release,
};

#ifdef CONFIG_CRASH_CORE
/*
 * This appends the listed symbols to /proc/vmcore
 *
 * /proc/vmcore is used by various utilities, like crash and makedumpfile to
 * obtain access to symbols that are otherwise very difficult to locate.  These
 * symbols are specifically used so that utilities can access and extract the
 * dmesg log from a vmcore file after a crash.
 */
void log_buf_vmcoreinfo_setup(void)
{
	struct dev_printk_info *dev_info = NULL;

	VMCOREINFO_SYMBOL(prb);
	VMCOREINFO_SYMBOL(printk_rb_static);
	VMCOREINFO_SYMBOL(clear_seq);

	/*
	 * Export struct size and field offsets. User space tools can
	 * parse it and detect any changes to structure down the line.
	 */

	VMCOREINFO_STRUCT_SIZE(printk_ringbuffer);
	VMCOREINFO_OFFSET(printk_ringbuffer, desc_ring);
	VMCOREINFO_OFFSET(printk_ringbuffer, text_data_ring);
	VMCOREINFO_OFFSET(printk_ringbuffer, fail);

	VMCOREINFO_STRUCT_SIZE(prb_desc_ring);
	VMCOREINFO_OFFSET(prb_desc_ring, count_bits);
	VMCOREINFO_OFFSET(prb_desc_ring, descs);
	VMCOREINFO_OFFSET(prb_desc_ring, infos);
	VMCOREINFO_OFFSET(prb_desc_ring, head_id);
	VMCOREINFO_OFFSET(prb_desc_ring, tail_id);

	VMCOREINFO_STRUCT_SIZE(prb_desc);
	VMCOREINFO_OFFSET(prb_desc, state_var);
	VMCOREINFO_OFFSET(prb_desc, text_blk_lpos);

	VMCOREINFO_STRUCT_SIZE(prb_data_blk_lpos);
	VMCOREINFO_OFFSET(prb_data_blk_lpos, begin);
	VMCOREINFO_OFFSET(prb_data_blk_lpos, next);

	VMCOREINFO_STRUCT_SIZE(printk_info);
	VMCOREINFO_OFFSET(printk_info, seq);
	VMCOREINFO_OFFSET(printk_info, ts_nsec);
	VMCOREINFO_OFFSET(printk_info, text_len);
	VMCOREINFO_OFFSET(printk_info, caller_id);
	VMCOREINFO_OFFSET(printk_info, dev_info);

	VMCOREINFO_STRUCT_SIZE(dev_printk_info);
	VMCOREINFO_OFFSET(dev_printk_info, subsystem);
	VMCOREINFO_LENGTH(printk_info_subsystem, sizeof(dev_info->subsystem));
	VMCOREINFO_OFFSET(dev_printk_info, device);
	VMCOREINFO_LENGTH(printk_info_device, sizeof(dev_info->device));

	VMCOREINFO_STRUCT_SIZE(prb_data_ring);
	VMCOREINFO_OFFSET(prb_data_ring, size_bits);
	VMCOREINFO_OFFSET(prb_data_ring, data);
	VMCOREINFO_OFFSET(prb_data_ring, head_lpos);
	VMCOREINFO_OFFSET(prb_data_ring, tail_lpos);

	VMCOREINFO_SIZE(atomic_long_t);
	VMCOREINFO_TYPE_OFFSET(atomic_long_t, counter);

	VMCOREINFO_STRUCT_SIZE(latched_seq);
	VMCOREINFO_OFFSET(latched_seq, val);
}
#endif

/* requested log_buf_len from kernel cmdline */
static unsigned long __initdata new_log_buf_len;

/* we practice scaling the ring buffer by powers of 2 */
static void __init log_buf_len_update(u64 size)
{
	if (size > (u64)LOG_BUF_LEN_MAX) {
		size = (u64)LOG_BUF_LEN_MAX;
		pr_err("log_buf over 2G is not supported.\n");
	}

	if (size)
		size = roundup_pow_of_two(size);
	if (size > log_buf_len)
		new_log_buf_len = (unsigned long)size;
}

/* save requested log_buf_len since it's too early to process it */
static int __init log_buf_len_setup(char *str)
{
	u64 size;

	if (!str)
		return -EINVAL;

	size = memparse(str, &str);

	log_buf_len_update(size);

	return 0;
}
early_param("log_buf_len", log_buf_len_setup);

#ifdef CONFIG_SMP
#define __LOG_CPU_MAX_BUF_LEN (1 << CONFIG_LOG_CPU_MAX_BUF_SHIFT)

static void __init log_buf_add_cpu(void)
{
	unsigned int cpu_extra;

	/*
	 * archs should set up cpu_possible_bits properly with
	 * set_cpu_possible() after setup_arch() but just in
	 * case lets ensure this is valid.
	 */
	if (num_possible_cpus() == 1)
		return;

	cpu_extra = (num_possible_cpus() - 1) * __LOG_CPU_MAX_BUF_LEN;

	/* by default this will only continue through for large > 64 CPUs */
	if (cpu_extra <= __LOG_BUF_LEN / 2)
		return;

	pr_info("log_buf_len individual max cpu contribution: %d bytes\n",
		__LOG_CPU_MAX_BUF_LEN);
	pr_info("log_buf_len total cpu_extra contributions: %d bytes\n",
		cpu_extra);
	pr_info("log_buf_len min size: %d bytes\n", __LOG_BUF_LEN);

	log_buf_len_update(cpu_extra + __LOG_BUF_LEN);
}
#else /* !CONFIG_SMP */
static inline void log_buf_add_cpu(void) {}
#endif /* CONFIG_SMP */

static void __init set_percpu_data_ready(void)
{
	__printk_percpu_data_ready = true;
}

static unsigned int __init add_to_rb(struct printk_ringbuffer *rb,
				     struct printk_record *r)
{
	struct prb_reserved_entry e;
	struct printk_record dest_r;

	prb_rec_init_wr(&dest_r, r->info->text_len);

	if (!prb_reserve(&e, rb, &dest_r))
		return 0;

	memcpy(&dest_r.text_buf[0], &r->text_buf[0], r->info->text_len);
	dest_r.info->text_len = r->info->text_len;
	dest_r.info->facility = r->info->facility;
	dest_r.info->level = r->info->level;
	dest_r.info->flags = r->info->flags;
	dest_r.info->ts_nsec = r->info->ts_nsec;
	dest_r.info->caller_id = r->info->caller_id;
	memcpy(&dest_r.info->dev_info, &r->info->dev_info, sizeof(dest_r.info->dev_info));

	prb_final_commit(&e);

	return prb_record_text_space(&e);
}

static char setup_text_buf[LOG_LINE_MAX] __initdata;

void __init setup_log_buf(int early)
{
	struct printk_info *new_infos;
	unsigned int new_descs_count;
	struct prb_desc *new_descs;
	struct printk_info info;
	struct printk_record r;
	size_t new_descs_size;
	size_t new_infos_size;
	char *new_log_buf;
	unsigned int free;
	u64 seq;

	/*
	 * Some archs call setup_log_buf() multiple times - first is very
	 * early, e.g. from setup_arch(), and second - when percpu_areas
	 * are initialised.
	 */
	if (!early)
		set_percpu_data_ready();

	if (log_buf != __log_buf)
		return;

	if (!early && !new_log_buf_len)
		log_buf_add_cpu();

	if (!new_log_buf_len)
		return;

	new_descs_count = new_log_buf_len >> PRB_AVGBITS;
	if (new_descs_count == 0) {
		pr_err("new_log_buf_len: %lu too small\n", new_log_buf_len);
		return;
	}

	new_log_buf = memblock_alloc(new_log_buf_len, LOG_ALIGN);
	if (unlikely(!new_log_buf)) {
		pr_err("log_buf_len: %lu text bytes not available\n",
		       new_log_buf_len);
		return;
	}

	new_descs_size = new_descs_count * sizeof(struct prb_desc);
	new_descs = memblock_alloc(new_descs_size, LOG_ALIGN);
	if (unlikely(!new_descs)) {
		pr_err("log_buf_len: %zu desc bytes not available\n",
		       new_descs_size);
		goto err_free_log_buf;
	}

	new_infos_size = new_descs_count * sizeof(struct printk_info);
	new_infos = memblock_alloc(new_infos_size, LOG_ALIGN);
	if (unlikely(!new_infos)) {
		pr_err("log_buf_len: %zu info bytes not available\n",
		       new_infos_size);
		goto err_free_descs;
	}

	prb_rec_init_rd(&r, &info, &setup_text_buf[0], sizeof(setup_text_buf));

	prb_init(&printk_rb_dynamic,
		 new_log_buf, ilog2(new_log_buf_len),
		 new_descs, ilog2(new_descs_count),
		 new_infos);

	log_buf_len = new_log_buf_len;
	log_buf = new_log_buf;
	new_log_buf_len = 0;

	free = __LOG_BUF_LEN;
	prb_for_each_record(0, &printk_rb_static, seq, &r)
		free -= add_to_rb(&printk_rb_dynamic, &r);

	/*
	 * This is early enough that everything is still running on the
	 * boot CPU and interrupts are disabled. So no new messages will
	 * appear during the transition to the dynamic buffer.
	 */
	prb = &printk_rb_dynamic;

	if (seq != prb_next_seq(&printk_rb_static)) {
		pr_err("dropped %llu messages\n",
		       prb_next_seq(&printk_rb_static) - seq);
	}

	pr_info("log_buf_len: %u bytes\n", log_buf_len);
	pr_info("early log buf free: %u(%u%%)\n",
		free, (free * 100) / __LOG_BUF_LEN);
	return;

err_free_descs:
	memblock_free(__pa(new_descs), new_descs_size);
err_free_log_buf:
	memblock_free(__pa(new_log_buf), new_log_buf_len);
}

static bool __read_mostly ignore_loglevel;

static int __init ignore_loglevel_setup(char *str)
{
	ignore_loglevel = true;
	pr_info("debug: ignoring loglevel setting.\n");

	return 0;
}

early_param("ignore_loglevel", ignore_loglevel_setup);
module_param(ignore_loglevel, bool, S_IRUGO | S_IWUSR);
MODULE_PARM_DESC(ignore_loglevel,
		 "ignore loglevel setting (prints all kernel messages to the console)");

static bool suppress_message_printing(int level)
{
	return (level >= console_loglevel && !ignore_loglevel);
}

#ifdef CONFIG_BOOT_PRINTK_DELAY

static int boot_delay; /* msecs delay after each printk during bootup */
static unsigned long long loops_per_msec;	/* based on boot_delay */

static int __init boot_delay_setup(char *str)
{
	unsigned long lpj;

	lpj = preset_lpj ? preset_lpj : 1000000;	/* some guess */
	loops_per_msec = (unsigned long long)lpj / 1000 * HZ;

	get_option(&str, &boot_delay);
	if (boot_delay > 10 * 1000)
		boot_delay = 0;

	pr_debug("boot_delay: %u, preset_lpj: %ld, lpj: %lu, "
		"HZ: %d, loops_per_msec: %llu\n",
		boot_delay, preset_lpj, lpj, HZ, loops_per_msec);
	return 0;
}
early_param("boot_delay", boot_delay_setup);

static void boot_delay_msec(int level)
{
	unsigned long long k;
	unsigned long timeout;

	if ((boot_delay == 0 || system_state >= SYSTEM_RUNNING)
		|| suppress_message_printing(level)) {
		return;
	}

	k = (unsigned long long)loops_per_msec * boot_delay;

	timeout = jiffies + msecs_to_jiffies(boot_delay);
	while (k) {
		k--;
		cpu_relax();
		/*
		 * use (volatile) jiffies to prevent
		 * compiler reduction; loop termination via jiffies
		 * is secondary and may or may not happen.
		 */
		if (time_after(jiffies, timeout))
			break;
		touch_nmi_watchdog();
	}
}
#else
static inline void boot_delay_msec(int level)
{
}
#endif

static bool printk_time = IS_ENABLED(CONFIG_PRINTK_TIME);
module_param_named(time, printk_time, bool, S_IRUGO | S_IWUSR);

static size_t print_syslog(unsigned int level, char *buf)
{
	return sprintf(buf, "<%u>", level);
}

static size_t print_time(u64 ts, char *buf)
{
	unsigned long rem_nsec = do_div(ts, 1000000000);

	return sprintf(buf, "[%5lu.%06lu]",
		       (unsigned long)ts, rem_nsec / 1000);
}

#ifdef CONFIG_PRINTK_CALLER
static size_t print_caller(u32 id, char *buf)
{
	char caller[12];

	snprintf(caller, sizeof(caller), "%c%u",
		 id & 0x80000000 ? 'C' : 'T', id & ~0x80000000);
	return sprintf(buf, "[%6s]", caller);
}
#else
#define print_caller(id, buf) 0
#endif

static size_t info_print_prefix(const struct printk_info  *info, bool syslog,
				bool time, char *buf)
{
	size_t len = 0;

	if (syslog)
		len = print_syslog((info->facility << 3) | info->level, buf);

	if (time)
		len += print_time(info->ts_nsec, buf + len);

	len += print_caller(info->caller_id, buf + len);

	if (IS_ENABLED(CONFIG_PRINTK_CALLER) || time) {
		buf[len++] = ' ';
		buf[len] = '\0';
	}

	return len;
}

/*
 * Prepare the record for printing. The text is shifted within the given
 * buffer to avoid a need for another one. The following operations are
 * done:
 *
 *   - Add prefix for each line.
 *   - Drop truncated lines that no longer fit into the buffer.
 *   - Add the trailing newline that has been removed in vprintk_store().
 *   - Add a string terminator.
 *
 * Since the produced string is always terminated, the maximum possible
 * return value is @r->text_buf_size - 1;
 *
 * Return: The length of the updated/prepared text, including the added
 * prefixes and the newline. The terminator is not counted. The dropped
 * line(s) are not counted.
 */
static size_t record_print_text(struct printk_record *r, bool syslog,
				bool time)
{
	size_t text_len = r->info->text_len;
	size_t buf_size = r->text_buf_size;
	char *text = r->text_buf;
	char prefix[PREFIX_MAX];
	bool truncated = false;
	size_t prefix_len;
	size_t line_len;
	size_t len = 0;
	char *next;

	/*
	 * If the message was truncated because the buffer was not large
	 * enough, treat the available text as if it were the full text.
	 */
	if (text_len > buf_size)
		text_len = buf_size;

	prefix_len = info_print_prefix(r->info, syslog, time, prefix);

	/*
	 * @text_len: bytes of unprocessed text
	 * @line_len: bytes of current line _without_ newline
	 * @text:     pointer to beginning of current line
	 * @len:      number of bytes prepared in r->text_buf
	 */
	for (;;) {
		next = memchr(text, '\n', text_len);
		if (next) {
			line_len = next - text;
		} else {
			/* Drop truncated line(s). */
			if (truncated)
				break;
			line_len = text_len;
		}

		/*
		 * Truncate the text if there is not enough space to add the
		 * prefix and a trailing newline and a terminator.
		 */
		if (len + prefix_len + text_len + 1 + 1 > buf_size) {
			/* Drop even the current line if no space. */
			if (len + prefix_len + line_len + 1 + 1 > buf_size)
				break;

			text_len = buf_size - len - prefix_len - 1 - 1;
			truncated = true;
		}

		memmove(text + prefix_len, text, text_len);
		memcpy(text, prefix, prefix_len);

		/*
		 * Increment the prepared length to include the text and
		 * prefix that were just moved+copied. Also increment for the
		 * newline at the end of this line. If this is the last line,
		 * there is no newline, but it will be added immediately below.
		 */
		len += prefix_len + line_len + 1;
		if (text_len == line_len) {
			/*
			 * This is the last line. Add the trailing newline
			 * removed in vprintk_store().
			 */
			text[prefix_len + line_len] = '\n';
			break;
		}

		/*
		 * Advance beyond the added prefix and the related line with
		 * its newline.
		 */
		text += prefix_len + line_len + 1;

		/*
		 * The remaining text has only decreased by the line with its
		 * newline.
		 *
		 * Note that @text_len can become zero. It happens when @text
		 * ended with a newline (either due to truncation or the
		 * original string ending with "\n\n"). The loop is correctly
		 * repeated and (if not truncated) an empty line with a prefix
		 * will be prepared.
		 */
		text_len -= line_len + 1;
	}

	/*
	 * If a buffer was provided, it will be terminated. Space for the
	 * string terminator is guaranteed to be available. The terminator is
	 * not counted in the return value.
	 */
	if (buf_size > 0)
		r->text_buf[len] = 0;

	return len;
}

static size_t get_record_print_text_size(struct printk_info *info,
					 unsigned int line_count,
					 bool syslog, bool time)
{
	char prefix[PREFIX_MAX];
	size_t prefix_len;

	prefix_len = info_print_prefix(info, syslog, time, prefix);

	/*
	 * Each line will be preceded with a prefix. The intermediate
	 * newlines are already within the text, but a final trailing
	 * newline will be added.
	 */
	return ((prefix_len * line_count) + info->text_len + 1);
}

static int syslog_print(char __user *buf, int size)
{
	struct printk_info info;
	struct printk_record r;
	char *text;
	int len = 0;

	text = kmalloc(CONSOLE_LOG_MAX, GFP_KERNEL);
	if (!text)
		return -ENOMEM;

	prb_rec_init_rd(&r, &info, text, CONSOLE_LOG_MAX);

	while (size > 0) {
		size_t n;
		size_t skip;

		spin_lock_irq(&syslog_lock);
		if (!prb_read_valid(prb, syslog_seq, &r)) {
			spin_unlock_irq(&syslog_lock);
			break;
		}
		if (r.info->seq != syslog_seq) {
			/* message is gone, move to next valid one */
			syslog_seq = r.info->seq;
			syslog_partial = 0;
		}

		/*
		 * To keep reading/counting partial line consistent,
		 * use printk_time value as of the beginning of a line.
		 */
		if (!syslog_partial)
			syslog_time = printk_time;

		skip = syslog_partial;
		n = record_print_text(&r, true, syslog_time);
		if (n - syslog_partial <= size) {
			/* message fits into buffer, move forward */
			syslog_seq = r.info->seq + 1;
			n -= syslog_partial;
			syslog_partial = 0;
		} else if (!len){
			/* partial read(), remember position */
			n = size;
			syslog_partial += n;
		} else
			n = 0;
		spin_unlock_irq(&syslog_lock);

		if (!n)
			break;

		if (copy_to_user(buf, text + skip, n)) {
			if (!len)
				len = -EFAULT;
			break;
		}

		len += n;
		size -= n;
		buf += n;
	}

	kfree(text);
	return len;
}

static int syslog_print_all(char __user *buf, int size, bool clear)
{
	struct printk_info info;
	unsigned int line_count;
	struct printk_record r;
	u64 newest_seq;
	u64 clr_seq;
	char *text;
	int len = 0;
	u64 seq;
	bool time;

	text = kmalloc(CONSOLE_LOG_MAX, GFP_KERNEL);
	if (!text)
		return -ENOMEM;

	time = printk_time;
	clr_seq = latched_seq_read_nolock(&clear_seq);

	/*
	 * Find first record that fits, including all following records,
	 * into the user-provided buffer for this dump.
	 */

	prb_for_each_info(clr_seq, prb, seq, &info, &line_count)
		len += get_record_print_text_size(&info, line_count, true, time);

	/*
	 * Move first record forward until length fits into the buffer. Ignore
	 * newest messages that were not counted in the above cycle. Messages
	 * might appear and get lost in the meantime. This is the best effort
	 * that prevents an infinite loop.
	 */
	newest_seq = seq;
	prb_for_each_info(clr_seq, prb, seq, &info, &line_count) {
		if (len <= size || info.seq > newest_seq)
			break;
		len -= get_record_print_text_size(&info, line_count, true, time);
	}

	prb_rec_init_rd(&r, &info, text, CONSOLE_LOG_MAX);

	len = 0;
	prb_for_each_record(seq, prb, seq, &r) {
		int textlen;

		textlen = record_print_text(&r, true, time);

		if (len + textlen > size) {
			seq--;
			break;
		}

		if (copy_to_user(buf + len, text, textlen))
			len = -EFAULT;
		else
			len += textlen;

		if (len < 0)
			break;
	}

	if (clear) {
		spin_lock_irq(&syslog_lock);
		latched_seq_write(&clear_seq, seq);
		spin_unlock_irq(&syslog_lock);
	}

	kfree(text);
	return len;
}

static void syslog_clear(void)
{
	spin_lock_irq(&syslog_lock);
	latched_seq_write(&clear_seq, prb_next_seq(prb));
	spin_unlock_irq(&syslog_lock);
}

int do_syslog(int type, char __user *buf, int len, int source)
{
	bool clear = false;
	static int saved_console_loglevel = LOGLEVEL_DEFAULT;
	int error;
	u64 seq;

	error = check_syslog_permissions(type, source);
	if (error)
		return error;

	switch (type) {
	case SYSLOG_ACTION_CLOSE:	/* Close log */
		break;
	case SYSLOG_ACTION_OPEN:	/* Open log */
		break;
	case SYSLOG_ACTION_READ:	/* Read from log */
		if (!buf || len < 0)
			return -EINVAL;
		if (!len)
			return 0;
		if (!access_ok(buf, len))
			return -EFAULT;

		/* Get a consistent copy of @syslog_seq. */
		spin_lock_irq(&syslog_lock);
		seq = syslog_seq;
		spin_unlock_irq(&syslog_lock);

		error = wait_event_interruptible(log_wait,
				prb_read_valid(prb, seq, NULL));
		if (error)
			return error;
		error = syslog_print(buf, len);
		break;
	/* Read/clear last kernel messages */
	case SYSLOG_ACTION_READ_CLEAR:
		clear = true;
		fallthrough;
	/* Read last kernel messages */
	case SYSLOG_ACTION_READ_ALL:
		if (!buf || len < 0)
			return -EINVAL;
		if (!len)
			return 0;
		if (!access_ok(buf, len))
			return -EFAULT;
		error = syslog_print_all(buf, len, clear);
		break;
	/* Clear ring buffer */
	case SYSLOG_ACTION_CLEAR:
		syslog_clear();
		break;
	/* Disable logging to console */
	case SYSLOG_ACTION_CONSOLE_OFF:
		if (saved_console_loglevel == LOGLEVEL_DEFAULT)
			saved_console_loglevel = console_loglevel;
		console_loglevel = minimum_console_loglevel;
		break;
	/* Enable logging to console */
	case SYSLOG_ACTION_CONSOLE_ON:
		if (saved_console_loglevel != LOGLEVEL_DEFAULT) {
			console_loglevel = saved_console_loglevel;
			saved_console_loglevel = LOGLEVEL_DEFAULT;
		}
		break;
	/* Set level of messages printed to console */
	case SYSLOG_ACTION_CONSOLE_LEVEL:
		if (len < 1 || len > 8)
			return -EINVAL;
		if (len < minimum_console_loglevel)
			len = minimum_console_loglevel;
		console_loglevel = len;
		/* Implicitly re-enable logging to console */
		saved_console_loglevel = LOGLEVEL_DEFAULT;
		break;
	/* Number of chars in the log buffer */
	case SYSLOG_ACTION_SIZE_UNREAD:
		spin_lock_irq(&syslog_lock);
		if (syslog_seq < prb_first_valid_seq(prb)) {
			/* messages are gone, move to first one */
			syslog_seq = prb_first_valid_seq(prb);
			syslog_partial = 0;
		}
		if (source == SYSLOG_FROM_PROC) {
			/*
			 * Short-cut for poll(/"proc/kmsg") which simply checks
			 * for pending data, not the size; return the count of
			 * records, not the length.
			 */
			error = prb_next_seq(prb) - syslog_seq;
		} else {
			bool time = syslog_partial ? syslog_time : printk_time;
			struct printk_info info;
			unsigned int line_count;
			u64 seq;

			prb_for_each_info(syslog_seq, prb, seq, &info,
					  &line_count) {
				error += get_record_print_text_size(&info, line_count,
								    true, time);
				time = printk_time;
			}
			error -= syslog_partial;
		}
		spin_unlock_irq(&syslog_lock);
		break;
	/* Size of the log buffer */
	case SYSLOG_ACTION_SIZE_BUFFER:
		error = log_buf_len;
		break;
	default:
		error = -EINVAL;
		break;
	}

	return error;
}

SYSCALL_DEFINE3(syslog, int, type, char __user *, buf, int, len)
{
	return do_syslog(type, buf, len, SYSLOG_FROM_READER);
}

int printk_delay_msec __read_mostly;

static inline void printk_delay(int level)
{
	boot_delay_msec(level);

	if (unlikely(printk_delay_msec)) {
		int m = printk_delay_msec;

		while (m--) {
			mdelay(1);
			touch_nmi_watchdog();
		}
	}
}

static bool kernel_sync_mode(void)
{
	return (oops_in_progress || sync_mode);
}

static bool console_can_sync(struct console *con)
{
	if (!(con->flags & CON_ENABLED))
		return false;
	if (con->write_atomic && kernel_sync_mode())
		return true;
	if (con->write_atomic && (con->flags & CON_HANDOVER) && !con->thread)
		return true;
	if (con->write && (con->flags & CON_BOOT) && !con->thread)
		return true;
	return false;
}

static bool call_sync_console_driver(struct console *con, const char *text, size_t text_len)
{
	if (!(con->flags & CON_ENABLED))
		return false;
	if (con->write_atomic && kernel_sync_mode())
		con->write_atomic(con, text, text_len);
	else if (con->write_atomic && (con->flags & CON_HANDOVER) && !con->thread)
		con->write_atomic(con, text, text_len);
	else if (con->write && (con->flags & CON_BOOT) && !con->thread)
		con->write(con, text, text_len);
	else
		return false;

	return true;
}

static bool any_console_can_sync(void)
{
	struct console *con;

	for_each_console(con) {
		if (console_can_sync(con))
			return true;
	}
	return false;
}

static bool have_atomic_console(void)
{
	struct console *con;

	for_each_console(con) {
		if (!(con->flags & CON_ENABLED))
			continue;
		if (con->write_atomic)
			return true;
	}
	return false;
}

static bool print_sync(struct console *con, u64 *seq)
{
	struct printk_info info;
	struct printk_record r;
	size_t text_len;

	prb_rec_init_rd(&r, &info, &con->sync_buf[0], sizeof(con->sync_buf));

	if (!prb_read_valid(prb, *seq, &r))
		return false;

	text_len = record_print_text(&r, console_msg_format & MSG_FORMAT_SYSLOG, printk_time);

	if (!call_sync_console_driver(con, &con->sync_buf[0], text_len))
		return false;

	*seq = r.info->seq;

	touch_softlockup_watchdog_sync();
	clocksource_touch_watchdog();
	rcu_cpu_stall_reset();
	touch_nmi_watchdog();

	if (text_len)
		printk_delay(r.info->level);

	return true;
}

static void print_sync_until(struct console *con, u64 seq)
{
	unsigned int flags;
	u64 printk_seq;

	if (!con) {
		for_each_console(con) {
			if (console_can_sync(con))
				print_sync_until(con, seq);
		}
		return;
	}

	console_atomic_lock(&flags);
	for (;;) {
		printk_seq = atomic64_read(&con->printk_seq);
		if (printk_seq >= seq)
			break;
		if (!print_sync(con, &printk_seq))
			break;
		atomic64_set(&con->printk_seq, printk_seq + 1);
	}
	console_atomic_unlock(flags);
}

#ifdef CONFIG_PRINTK_NMI
#define NUM_RECURSION_CTX 2
#else
#define NUM_RECURSION_CTX 1
#endif

struct printk_recursion {
	char	count[NUM_RECURSION_CTX];
};

static DEFINE_PER_CPU(struct printk_recursion, percpu_printk_recursion);
static char printk_recursion_count[NUM_RECURSION_CTX];

static char *printk_recursion_counter(void)
{
	struct printk_recursion *rec;
	char *count;

	if (!printk_percpu_data_ready()) {
		count = &printk_recursion_count[0];
	} else {
		rec = this_cpu_ptr(&percpu_printk_recursion);

		count = &rec->count[0];
	}

#ifdef CONFIG_PRINTK_NMI
	if (in_nmi())
		count++;
#endif

	return count;
}

static bool printk_enter_irqsave(unsigned long *flags)
{
	char *count;

	local_irq_save(*flags);
	count = printk_recursion_counter();
	/* Only 1 level of recursion allowed. */
	if (*count > 1) {
		local_irq_restore(*flags);
		return false;
	}
	(*count)++;

	return true;
}

static void printk_exit_irqrestore(unsigned long flags)
{
	char *count;

	count = printk_recursion_counter();
	(*count)--;
	local_irq_restore(flags);
}

static inline u32 printk_caller_id(void)
{
	return in_task() ? task_pid_nr(current) :
		0x80000000 + raw_smp_processor_id();
}

/**
 * parse_prefix - Parse level and control flags.
 *
 * @text:     The terminated text message.
 * @level:    A pointer to the current level value, will be updated.
 * @lflags:   A pointer to the current log flags, will be updated.
 *
 * @level may be NULL if the caller is not interested in the parsed value.
 * Otherwise the variable pointed to by @level must be set to
 * LOGLEVEL_DEFAULT in order to be updated with the parsed value.
 *
 * @lflags may be NULL if the caller is not interested in the parsed value.
 * Otherwise the variable pointed to by @lflags will be OR'd with the parsed
 * value.
 *
 * Return: The length of the parsed level and control flags.
 */
static u16 parse_prefix(char *text, int *level, enum log_flags *lflags)
{
	u16 prefix_len = 0;
	int kern_level;

	while (*text) {
		kern_level = printk_get_level(text);
		if (!kern_level)
			break;

		switch (kern_level) {
		case '0' ... '7':
			if (level && *level == LOGLEVEL_DEFAULT)
				*level = kern_level - '0';
			break;
		case 'c':	/* KERN_CONT */
			if (lflags)
				*lflags |= LOG_CONT;
		}

		prefix_len += 2;
		text += 2;
	}

	return prefix_len;
}

static u16 printk_sprint(char *text, u16 size, int facility, enum log_flags *lflags,
			 const char *fmt, va_list args)
{
	u16 text_len;

	text_len = vscnprintf(text, size, fmt, args);

	/* Mark and strip a trailing newline. */
	if (text_len && text[text_len - 1] == '\n') {
		text_len--;
		*lflags |= LOG_NEWLINE;
	}

	/* Strip log level and control flags. */
	if (facility == 0) {
		u16 prefix_len;

		prefix_len = parse_prefix(text, NULL, NULL);
		if (prefix_len) {
			text_len -= prefix_len;
			memmove(text, text + prefix_len, text_len);
		}
	}

	return text_len;
}

__printf(4, 0)
static int vprintk_store(int facility, int level,
			 const struct dev_printk_info *dev_info,
			 const char *fmt, va_list args)
{
	const u32 caller_id = printk_caller_id();
	struct prb_reserved_entry e;
	enum log_flags lflags = 0;
	bool final_commit = false;
	struct printk_record r;
	unsigned long irqflags;
	u16 trunc_msg_len = 0;
	char prefix_buf[8];
	u16 reserve_size;
	va_list args2;
	u16 text_len;
	int ret = 0;
	u64 ts_nsec;
	u64 seq;

	/*
	 * Since the duration of printk() can vary depending on the message
	 * and state of the ringbuffer, grab the timestamp now so that it is
	 * close to the call of printk(). This provides a more deterministic
	 * timestamp with respect to the caller.
	 */
	ts_nsec = local_clock();

	if (!printk_enter_irqsave(&irqflags))
		return 0;

	/*
	 * The sprintf needs to come first since the syslog prefix might be
	 * passed in as a parameter. An extra byte must be reserved so that
	 * later the vscnprintf() into the reserved buffer has room for the
	 * terminating '\0', which is not counted by vsnprintf().
	 */
	va_copy(args2, args);
	reserve_size = vsnprintf(&prefix_buf[0], sizeof(prefix_buf), fmt, args2) + 1;
	va_end(args2);

	if (reserve_size > LOG_LINE_MAX)
		reserve_size = LOG_LINE_MAX;

	/* Extract log level or control flags. */
	if (facility == 0)
		parse_prefix(&prefix_buf[0], &level, &lflags);

	if (level == LOGLEVEL_DEFAULT)
		level = default_message_loglevel;

	if (dev_info)
		lflags |= LOG_NEWLINE;

	if (lflags & LOG_CONT) {
		prb_rec_init_wr(&r, reserve_size);
		if (prb_reserve_in_last(&e, prb, &r, caller_id, LOG_LINE_MAX)) {
			seq = r.info->seq;
			text_len = printk_sprint(&r.text_buf[r.info->text_len], reserve_size,
						 facility, &lflags, fmt, args);
			r.info->text_len += text_len;

			if (lflags & LOG_NEWLINE) {
				r.info->flags |= LOG_NEWLINE;
				prb_final_commit(&e);
				final_commit = true;
			} else {
				prb_commit(&e);
			}

			ret = text_len;
			goto out;
		}
	}

	/*
	 * Explicitly initialize the record before every prb_reserve() call.
	 * prb_reserve_in_last() and prb_reserve() purposely invalidate the
	 * structure when they fail.
	 */
	prb_rec_init_wr(&r, reserve_size);
	if (!prb_reserve(&e, prb, &r)) {
		/* truncate the message if it is too long for empty buffer */
		truncate_msg(&reserve_size, &trunc_msg_len);

		prb_rec_init_wr(&r, reserve_size + trunc_msg_len);
		if (!prb_reserve(&e, prb, &r))
			goto out;
	}

	seq = r.info->seq;

	/* fill message */
	text_len = printk_sprint(&r.text_buf[0], reserve_size, facility, &lflags, fmt, args);
	if (trunc_msg_len)
		memcpy(&r.text_buf[text_len], trunc_msg, trunc_msg_len);
	r.info->text_len = text_len + trunc_msg_len;
	r.info->facility = facility;
	r.info->level = level & 7;
	r.info->flags = lflags & 0x1f;
	r.info->ts_nsec = ts_nsec;
	r.info->caller_id = caller_id;
	if (dev_info)
		memcpy(&r.info->dev_info, dev_info, sizeof(r.info->dev_info));

	/* A message without a trailing newline can be continued. */
	if (!(lflags & LOG_NEWLINE)) {
		prb_commit(&e);
	} else {
		prb_final_commit(&e);
		final_commit = true;
	}

	ret = text_len + trunc_msg_len;
out:
	/* only the kernel may perform synchronous printing */
	if (facility == 0 && final_commit && any_console_can_sync())
		print_sync_until(NULL, seq + 1);

	printk_exit_irqrestore(irqflags);
	return ret;
}

asmlinkage int vprintk_emit(int facility, int level,
			    const struct dev_printk_info *dev_info,
			    const char *fmt, va_list args)
{
	int printed_len;

	/* Suppress unimportant messages after panic happens */
	if (unlikely(suppress_printk))
		return 0;

	if (level == LOGLEVEL_SCHED)
		level = LOGLEVEL_DEFAULT;

	printed_len = vprintk_store(facility, level, dev_info, fmt, args);

	wake_up_klogd();
	return printed_len;
}
EXPORT_SYMBOL(vprintk_emit);

__printf(1, 0)
static int vprintk_default(const char *fmt, va_list args)
{
	return vprintk_emit(0, LOGLEVEL_DEFAULT, NULL, fmt, args);
}

__printf(1, 0)
static int vprintk_func(const char *fmt, va_list args)
{
#ifdef CONFIG_KGDB_KDB
	/* Allow to pass printk() to kdb but avoid a recursion. */
	if (unlikely(kdb_trap_printk && kdb_printf_cpu < 0))
		return vkdb_printf(KDB_MSGSRC_PRINTK, fmt, args);
#endif
	return vprintk_default(fmt, args);
}

asmlinkage int vprintk(const char *fmt, va_list args)
{
	return vprintk_func(fmt, args);
}
EXPORT_SYMBOL(vprintk);

/**
 * printk - print a kernel message
 * @fmt: format string
 *
 * This is printk(). It can be called from any context. We want it to work.
 *
 * We try to grab the console_lock. If we succeed, it's easy - we log the
 * output and call the console drivers.  If we fail to get the semaphore, we
 * place the output into the log buffer and return. The current holder of
 * the console_sem will notice the new output in console_unlock(); and will
 * send it to the consoles before releasing the lock.
 *
 * One effect of this deferred printing is that code which calls printk() and
 * then changes console_loglevel may break. This is because console_loglevel
 * is inspected when the actual printing occurs.
 *
 * See also:
 * printf(3)
 *
 * See the vsnprintf() documentation for format string extensions over C99.
 */
asmlinkage __visible int printk(const char *fmt, ...)
{
	va_list args;
	int r;

	va_start(args, fmt);
	r = vprintk_func(fmt, args);
	va_end(args);

	return r;
}
EXPORT_SYMBOL(printk);

static int printk_kthread_func(void *data)
{
	struct console *con = data;
	unsigned long dropped = 0;
	char *dropped_text = NULL;
	struct printk_info info;
	struct printk_record r;
	char *ext_text = NULL;
	size_t dropped_len;
	int ret = -ENOMEM;
	char *text = NULL;
	char *write_text;
	u64 printk_seq;
	size_t len;
	int error;
	u64 seq;

	if (con->flags & CON_EXTENDED) {
		ext_text = kmalloc(CONSOLE_EXT_LOG_MAX, GFP_KERNEL);
		if (!ext_text)
			goto out;
	}
	text = kmalloc(LOG_LINE_MAX + PREFIX_MAX, GFP_KERNEL);
	dropped_text = kmalloc(64, GFP_KERNEL);
	if (!text || !dropped_text)
		goto out;

	if (con->flags & CON_EXTENDED)
		write_text = ext_text;
	else
		write_text = text;

	seq = atomic64_read(&con->printk_seq);
<<<<<<< HEAD

	prb_rec_init_rd(&r, &info, text, LOG_LINE_MAX + PREFIX_MAX);

	for (;;) {
		error = wait_event_interruptible(log_wait,
				prb_read_valid(prb, seq, &r) || kthread_should_stop());

		if (kthread_should_stop())
			break;

		if (error)
			continue;

		if (seq != r.info->seq) {
			dropped += r.info->seq - seq;
			seq = r.info->seq;
		}

		seq++;

		if (!(con->flags & CON_ENABLED))
			continue;

=======

	prb_rec_init_rd(&r, &info, text, LOG_LINE_MAX + PREFIX_MAX);

	for (;;) {
		error = wait_event_interruptible(log_wait,
				prb_read_valid(prb, seq, &r) || kthread_should_stop());

		if (kthread_should_stop())
			break;

		if (error)
			continue;

		if (seq != r.info->seq) {
			dropped += r.info->seq - seq;
			seq = r.info->seq;
		}

		seq++;

		if (!(con->flags & CON_ENABLED))
			continue;

>>>>>>> debce7f8
		if (suppress_message_printing(r.info->level))
			continue;

		if (con->flags & CON_EXTENDED) {
			len = info_print_ext_header(ext_text,
				CONSOLE_EXT_LOG_MAX,
				r.info);
			len += msg_print_ext_body(ext_text + len,
				CONSOLE_EXT_LOG_MAX - len,
				&r.text_buf[0], r.info->text_len,
				&r.info->dev_info);
		} else {
			len = record_print_text(&r,
				console_msg_format & MSG_FORMAT_SYSLOG,
				printk_time);
		}

		printk_seq = atomic64_read(&con->printk_seq);

		console_lock();
		console_may_schedule = 0;

		if (kernel_sync_mode() && con->write_atomic) {
			console_unlock();
			break;
		}

		if (!(con->flags & CON_EXTENDED) && dropped) {
			dropped_len = snprintf(dropped_text, 64,
					       "** %lu printk messages dropped **\n",
					       dropped);
			dropped = 0;

			con->write(con, dropped_text, dropped_len);
			printk_delay(r.info->level);
		}

		con->write(con, write_text, len);
		if (len)
			printk_delay(r.info->level);

		atomic64_cmpxchg_relaxed(&con->printk_seq, printk_seq, seq);

		console_unlock();
	}
out:
	kfree(dropped_text);
	kfree(text);
	kfree(ext_text);
	pr_info("%sconsole [%s%d]: printing thread stopped\n",
		(con->flags & CON_BOOT) ? "boot" : "",
		con->name, con->index);
	return ret;
}

/* Must be called within console_lock(). */
static void start_printk_kthread(struct console *con)
{
	con->thread = kthread_run(printk_kthread_func, con,
				  "pr/%s%d", con->name, con->index);
	if (IS_ERR(con->thread)) {
		pr_err("%sconsole [%s%d]: unable to start printing thread\n",
			(con->flags & CON_BOOT) ? "boot" : "",
			con->name, con->index);
		return;
	}
	pr_info("%sconsole [%s%d]: printing thread started\n",
		(con->flags & CON_BOOT) ? "boot" : "",
		con->name, con->index);
}

/* protected by console_lock */
static bool kthreads_started;

/* Must be called within console_lock(). */
static void console_try_thread(struct console *con)
{
	if (kthreads_started) {
		start_printk_kthread(con);
		return;
	}

	/*
	 * The printing threads have not been started yet. If this console
	 * can print synchronously, print all unprinted messages.
	 */

	if (console_can_sync(con))
		print_sync_until(con, prb_next_seq(prb));
}

#else /* CONFIG_PRINTK */

#define printk_time		false

#define prb_read_valid(rb, seq, r)	false
#define prb_first_valid_seq(rb)		0
#define prb_next_seq(rb)		0

#define kernel_sync_mode()	false

#define console_try_thread(con)

#endif /* CONFIG_PRINTK */

#ifdef CONFIG_EARLY_PRINTK
struct console *early_console;

asmlinkage __visible void early_printk(const char *fmt, ...)
{
	va_list ap;
	char buf[512];
	int n;

	if (!early_console)
		return;

	va_start(ap, fmt);
	n = vscnprintf(buf, sizeof(buf), fmt, ap);
	va_end(ap);

	early_console->write(early_console, buf, n);
}
#endif

static int __add_preferred_console(char *name, int idx, char *options,
				   char *brl_options, bool user_specified)
{
	struct console_cmdline *c;
	int i;

	/*
	 *	See if this tty is not yet registered, and
	 *	if we have a slot free.
	 */
	for (i = 0, c = console_cmdline;
	     i < MAX_CMDLINECONSOLES && c->name[0];
	     i++, c++) {
		if (strcmp(c->name, name) == 0 && c->index == idx) {
			if (!brl_options)
				preferred_console = i;
			if (user_specified)
				c->user_specified = true;
			return 0;
		}
	}
	if (i == MAX_CMDLINECONSOLES)
		return -E2BIG;
	if (!brl_options)
		preferred_console = i;
	strlcpy(c->name, name, sizeof(c->name));
	c->options = options;
	c->user_specified = user_specified;
	braille_set_options(c, brl_options);

	c->index = idx;
	return 0;
}

static int __init console_msg_format_setup(char *str)
{
	if (!strcmp(str, "syslog"))
		console_msg_format = MSG_FORMAT_SYSLOG;
	if (!strcmp(str, "default"))
		console_msg_format = MSG_FORMAT_DEFAULT;
	return 1;
}
__setup("console_msg_format=", console_msg_format_setup);

/*
 * Set up a console.  Called via do_early_param() in init/main.c
 * for each "console=" parameter in the boot command line.
 */
static int __init console_setup(char *str)
{
	char buf[sizeof(console_cmdline[0].name) + 4]; /* 4 for "ttyS" */
	char *s, *options, *brl_options = NULL;
	int idx;

	if (str[0] == 0)
		return 1;

	if (_braille_console_setup(&str, &brl_options))
		return 1;

	/*
	 * Decode str into name, index, options.
	 */
	if (str[0] >= '0' && str[0] <= '9') {
		strcpy(buf, "ttyS");
		strncpy(buf + 4, str, sizeof(buf) - 5);
	} else {
		strncpy(buf, str, sizeof(buf) - 1);
	}
	buf[sizeof(buf) - 1] = 0;
	options = strchr(str, ',');
	if (options)
		*(options++) = 0;
#ifdef __sparc__
	if (!strcmp(str, "ttya"))
		strcpy(buf, "ttyS0");
	if (!strcmp(str, "ttyb"))
		strcpy(buf, "ttyS1");
#endif
	for (s = buf; *s; s++)
		if (isdigit(*s) || *s == ',')
			break;
	idx = simple_strtoul(s, NULL, 10);
	*s = 0;

	__add_preferred_console(buf, idx, options, brl_options, true);
	console_set_on_cmdline = 1;
	return 1;
}
__setup("console=", console_setup);

/**
 * add_preferred_console - add a device to the list of preferred consoles.
 * @name: device name
 * @idx: device index
 * @options: options for this console
 *
 * The last preferred console added will be used for kernel messages
 * and stdin/out/err for init.  Normally this is used by console_setup
 * above to handle user-supplied console arguments; however it can also
 * be used by arch-specific code either to override the user or more
 * commonly to provide a default console (ie from PROM variables) when
 * the user has not supplied one.
 */
int add_preferred_console(char *name, int idx, char *options)
{
	return __add_preferred_console(name, idx, options, NULL, false);
}

bool console_suspend_enabled = true;
EXPORT_SYMBOL(console_suspend_enabled);

static int __init console_suspend_disable(char *str)
{
	console_suspend_enabled = false;
	return 1;
}
__setup("no_console_suspend", console_suspend_disable);
module_param_named(console_suspend, console_suspend_enabled,
		bool, S_IRUGO | S_IWUSR);
MODULE_PARM_DESC(console_suspend, "suspend console during suspend"
	" and hibernate operations");

/**
 * suspend_console - suspend the console subsystem
 *
 * This disables printk() while we go into suspend states
 */
void suspend_console(void)
{
	if (!console_suspend_enabled)
		return;
	pr_info("Suspending console(s) (use no_console_suspend to debug)\n");
	console_lock();
	console_suspended = 1;
	up_console_sem();
}

void resume_console(void)
{
	if (!console_suspend_enabled)
		return;
	down_console_sem();
	console_suspended = 0;
	console_unlock();
}

/**
 * console_cpu_notify - print deferred console messages after CPU hotplug
 * @cpu: unused
 *
 * If printk() is called from a CPU that is not online yet, the messages
 * will be printed on the console only if there are CON_ANYTIME consoles.
 * This function is called when a new CPU comes online (or fails to come
 * up) or goes offline.
 */
static int console_cpu_notify(unsigned int cpu)
{
	if (!cpuhp_tasks_frozen) {
		/* If trylock fails, someone else is doing the printing */
		if (console_trylock())
			console_unlock();
	}
	return 0;
}

/**
 * console_lock - lock the console system for exclusive use.
 *
 * Acquires a lock which guarantees that the caller has
 * exclusive access to the console system and the console_drivers list.
 *
 * Can sleep, returns nothing.
 */
void console_lock(void)
{
	might_sleep();

	down_console_sem();
	if (console_suspended)
		return;
	console_locked = 1;
	console_may_schedule = 1;
}
EXPORT_SYMBOL(console_lock);

/**
 * console_trylock - try to lock the console system for exclusive use.
 *
 * Try to acquire a lock which guarantees that the caller has exclusive
 * access to the console system and the console_drivers list.
 *
 * returns 1 on success, and 0 on failure to acquire the lock.
 */
int console_trylock(void)
{
	if (down_trylock_console_sem())
		return 0;
	if (console_suspended) {
		up_console_sem();
		return 0;
	}
	console_locked = 1;
	console_may_schedule = 0;
	return 1;
}
EXPORT_SYMBOL(console_trylock);

int is_console_locked(void)
{
	return console_locked;
}
EXPORT_SYMBOL(is_console_locked);

/**
 * console_unlock - unlock the console system
 *
 * Releases the console_lock which the caller holds on the console system
 * and the console driver list.
 *
 * While the console_lock was held, console output may have been buffered
 * by printk().  If this is the case, console_unlock(); emits
 * the output prior to releasing the lock.
 *
 * If there is output waiting, we wake /dev/kmsg and syslog() users.
 *
 * console_unlock(); may be called from any context.
 */
void console_unlock(void)
{
	if (console_suspended) {
		up_console_sem();
		return;
	}

	console_locked = 0;

	up_console_sem();
}
EXPORT_SYMBOL(console_unlock);

/**
 * console_conditional_schedule - yield the CPU if required
 *
 * If the console code is currently allowed to sleep, and
 * if this CPU should yield the CPU to another task, do
 * so here.
 *
 * Must be called within console_lock();.
 */
void __sched console_conditional_schedule(void)
{
	if (console_may_schedule)
		cond_resched();
}
EXPORT_SYMBOL(console_conditional_schedule);

void console_unblank(void)
{
	struct console *c;

	/*
	 * console_unblank can no longer be called in interrupt context unless
	 * oops_in_progress is set to 1..
	 */
	if (oops_in_progress) {
		if (down_trylock_console_sem() != 0)
			return;
	} else
		console_lock();

	console_locked = 1;
	console_may_schedule = 0;
	for_each_console(c)
		if ((c->flags & CON_ENABLED) && c->unblank)
			c->unblank();
	console_unlock();
}

/**
 * console_flush_on_panic - flush console content on panic
 * @mode: flush all messages in buffer or just the pending ones
 *
 * Immediately output all pending messages no matter what.
 */
void console_flush_on_panic(enum con_flush_mode mode)
{
	struct console *c;
	u64 seq;

	if (!console_trylock())
		return;

	console_may_schedule = 0;

	if (mode == CONSOLE_REPLAY_ALL) {
		seq = prb_first_valid_seq(prb);
		for_each_console(c)
			atomic64_set(&c->printk_seq, seq);
	}

	console_unlock();
}

/*
 * Return the console tty driver structure and its associated index
 */
struct tty_driver *console_device(int *index)
{
	struct console *c;
	struct tty_driver *driver = NULL;

	console_lock();
	for_each_console(c) {
		if (!c->device)
			continue;
		driver = c->device(c, index);
		if (driver)
			break;
	}
	console_unlock();
	return driver;
}

/*
 * Prevent further output on the passed console device so that (for example)
 * serial drivers can disable console output before suspending a port, and can
 * re-enable output afterwards.
 */
void console_stop(struct console *console)
{
	console_lock();
	console->flags &= ~CON_ENABLED;
	console_unlock();
}
EXPORT_SYMBOL(console_stop);

void console_start(struct console *console)
{
	console_lock();
	console->flags |= CON_ENABLED;
	console_unlock();
}
EXPORT_SYMBOL(console_start);

static int __read_mostly keep_bootcon;

static int __init keep_bootcon_setup(char *str)
{
	keep_bootcon = 1;
	pr_info("debug: skip boot console de-registration.\n");

	return 0;
}

early_param("keep_bootcon", keep_bootcon_setup);

/*
 * This is called by register_console() to try to match
 * the newly registered console with any of the ones selected
 * by either the command line or add_preferred_console() and
 * setup/enable it.
 *
 * Care need to be taken with consoles that are statically
 * enabled such as netconsole
 */
static int try_enable_new_console(struct console *newcon, bool user_specified)
{
	struct console_cmdline *c;
	int i, err;

	for (i = 0, c = console_cmdline;
	     i < MAX_CMDLINECONSOLES && c->name[0];
	     i++, c++) {
		if (c->user_specified != user_specified)
			continue;
		if (!newcon->match ||
		    newcon->match(newcon, c->name, c->index, c->options) != 0) {
			/* default matching */
			BUILD_BUG_ON(sizeof(c->name) != sizeof(newcon->name));
			if (strcmp(c->name, newcon->name) != 0)
				continue;
			if (newcon->index >= 0 &&
			    newcon->index != c->index)
				continue;
			if (newcon->index < 0)
				newcon->index = c->index;

			if (_braille_register_console(newcon, c))
				return 0;

			if (newcon->setup &&
			    (err = newcon->setup(newcon, c->options)) != 0)
				return err;
		}
		newcon->flags |= CON_ENABLED;
		if (i == preferred_console) {
			newcon->flags |= CON_CONSDEV;
			has_preferred_console = true;
		}
		return 0;
	}

	/*
	 * Some consoles, such as pstore and netconsole, can be enabled even
	 * without matching. Accept the pre-enabled consoles only when match()
	 * and setup() had a chance to be called.
	 */
	if (newcon->flags & CON_ENABLED && c->user_specified ==	user_specified)
		return 0;

	return -ENOENT;
}

/*
 * The console driver calls this routine during kernel initialization
 * to register the console printing procedure with printk() and to
 * print any messages that were printed by the kernel before the
 * console driver was initialized.
 *
 * This can happen pretty early during the boot process (because of
 * early_printk) - sometimes before setup_arch() completes - be careful
 * of what kernel features are used - they may not be initialised yet.
 *
 * There are two types of consoles - bootconsoles (early_printk) and
 * "real" consoles (everything which is not a bootconsole) which are
 * handled differently.
 *  - Any number of bootconsoles can be registered at any time.
 *  - As soon as a "real" console is registered, all bootconsoles
 *    will be unregistered automatically.
 *  - Once a "real" console is registered, any attempt to register a
 *    bootconsoles will be rejected
 */
void register_console(struct console *newcon)
{
	struct console *bcon = NULL;
	int err;

	for_each_console(bcon) {
		if (WARN(bcon == newcon, "console '%s%d' already registered\n",
					 bcon->name, bcon->index))
			return;
	}

	/*
	 * before we register a new CON_BOOT console, make sure we don't
	 * already have a valid console
	 */
	if (newcon->flags & CON_BOOT) {
		for_each_console(bcon) {
			if (!(bcon->flags & CON_BOOT)) {
				pr_info("Too late to register bootconsole %s%d\n",
					newcon->name, newcon->index);
				return;
			}
		}
	}

	newcon->thread = NULL;

	if (console_drivers && console_drivers->flags & CON_BOOT)
		bcon = console_drivers;

	if (!has_preferred_console || bcon || !console_drivers)
		has_preferred_console = preferred_console >= 0;

	/*
	 *	See if we want to use this console driver. If we
	 *	didn't select a console we take the first one
	 *	that registers here.
	 */
	if (!has_preferred_console) {
		if (newcon->index < 0)
			newcon->index = 0;
		if (newcon->setup == NULL ||
		    newcon->setup(newcon, NULL) == 0) {
			newcon->flags |= CON_ENABLED;
			if (newcon->device) {
				newcon->flags |= CON_CONSDEV;
				has_preferred_console = true;
			}
		}
	}

	/* See if this console matches one we selected on the command line */
	err = try_enable_new_console(newcon, true);

	/* If not, try to match against the platform default(s) */
	if (err == -ENOENT)
		err = try_enable_new_console(newcon, false);

	/* printk() messages are not printed to the Braille console. */
	if (err || newcon->flags & CON_BRL)
		return;

	/*
	 * If we have a bootconsole, and are switching to a real console,
	 * don't print everything out again, since when the boot console, and
	 * the real console are the same physical device, it's annoying to
	 * see the beginning boot messages twice
	 */
	if (bcon && ((newcon->flags & (CON_CONSDEV | CON_BOOT)) == CON_CONSDEV)) {
		newcon->flags &= ~CON_PRINTBUFFER;
		newcon->flags |= CON_HANDOVER;
	}

	/*
	 *	Put this console in the list - keep the
	 *	preferred driver at the head of the list.
	 */
	console_lock();
	if ((newcon->flags & CON_CONSDEV) || console_drivers == NULL) {
		newcon->next = console_drivers;
		console_drivers = newcon;
		if (newcon->next)
			newcon->next->flags &= ~CON_CONSDEV;
		/* Ensure this flag is always set for the head of the list */
		newcon->flags |= CON_CONSDEV;
	} else {
		newcon->next = console_drivers->next;
		console_drivers->next = newcon;
	}

	if (newcon->flags & CON_EXTENDED)
		nr_ext_console_drivers++;

	if (newcon->flags & CON_PRINTBUFFER)
		atomic64_set(&newcon->printk_seq, 0);
	else
		atomic64_set(&newcon->printk_seq, prb_next_seq(prb));

	console_try_thread(newcon);
	console_unlock();
	console_sysfs_notify();

	/*
	 * By unregistering the bootconsoles after we enable the real console
	 * we get the "console xxx enabled" message on all the consoles -
	 * boot consoles, real consoles, etc - this is to ensure that end
	 * users know there might be something in the kernel's log buffer that
	 * went to the bootconsole (that they do not see on the real console)
	 */
	pr_info("%sconsole [%s%d] enabled\n",
		(newcon->flags & CON_BOOT) ? "boot" : "" ,
		newcon->name, newcon->index);
	if (bcon &&
	    ((newcon->flags & (CON_CONSDEV | CON_BOOT)) == CON_CONSDEV) &&
	    !keep_bootcon) {
		/* We need to iterate through all boot consoles, to make
		 * sure we print everything out, before we unregister them.
		 */
		for_each_console(bcon)
			if (bcon->flags & CON_BOOT)
				unregister_console(bcon);
	}
}
EXPORT_SYMBOL(register_console);

int unregister_console(struct console *console)
{
	struct console *con;
	int res;

	pr_info("%sconsole [%s%d] disabled\n",
		(console->flags & CON_BOOT) ? "boot" : "" ,
		console->name, console->index);

	res = _braille_unregister_console(console);
	if (res < 0)
		return res;
	if (res > 0)
		return 0;

	res = -ENODEV;
	console_lock();
	if (console_drivers == console) {
		console_drivers=console->next;
		res = 0;
	} else {
		for_each_console(con) {
			if (con->next == console) {
				con->next = console->next;
				res = 0;
				break;
			}
		}
	}

	if (res)
		goto out_disable_unlock;

	if (console->flags & CON_EXTENDED)
		nr_ext_console_drivers--;

	/*
	 * If this isn't the last console and it has CON_CONSDEV set, we
	 * need to set it on the next preferred console.
	 */
	if (console_drivers != NULL && console->flags & CON_CONSDEV)
		console_drivers->flags |= CON_CONSDEV;

	console->flags &= ~CON_ENABLED;
	console_unlock();
	console_sysfs_notify();

	if (console->thread && !IS_ERR(console->thread))
		kthread_stop(console->thread);

	if (console->exit)
		res = console->exit(console);

	return res;

out_disable_unlock:
	console->flags &= ~CON_ENABLED;
	console_unlock();

	return res;
}
EXPORT_SYMBOL(unregister_console);

/*
 * Initialize the console device. This is called *early*, so
 * we can't necessarily depend on lots of kernel help here.
 * Just do some early initializations, and do the complex setup
 * later.
 */
void __init console_init(void)
{
	int ret;
	initcall_t call;
	initcall_entry_t *ce;

	/* Setup the default TTY line discipline. */
	n_tty_init();

	/*
	 * set up the console device so that later boot sequences can
	 * inform about problems etc..
	 */
	ce = __con_initcall_start;
	trace_initcall_level("console");
	while (ce < __con_initcall_end) {
		call = initcall_from_entry(ce);
		trace_initcall_start(call);
		ret = call();
		trace_initcall_finish(call, ret);
		ce++;
	}
}

/*
 * Some boot consoles access data that is in the init section and which will
 * be discarded after the initcalls have been run. To make sure that no code
 * will access this data, unregister the boot consoles in a late initcall.
 *
 * If for some reason, such as deferred probe or the driver being a loadable
 * module, the real console hasn't registered yet at this point, there will
 * be a brief interval in which no messages are logged to the console, which
 * makes it difficult to diagnose problems that occur during this time.
 *
 * To mitigate this problem somewhat, only unregister consoles whose memory
 * intersects with the init section. Note that all other boot consoles will
 * get unregistred when the real preferred console is registered.
 */
static int __init printk_late_init(void)
{
	struct console *con;
	int ret;

	for_each_console(con) {
		if (!(con->flags & CON_BOOT))
			continue;

		/* Check addresses that might be used for enabled consoles. */
		if (init_section_intersects(con, sizeof(*con)) ||
		    init_section_contains(con->write, 0) ||
		    init_section_contains(con->read, 0) ||
		    init_section_contains(con->device, 0) ||
		    init_section_contains(con->unblank, 0) ||
		    init_section_contains(con->data, 0)) {
			/*
			 * Please, consider moving the reported consoles out
			 * of the init section.
			 */
			pr_warn("bootconsole [%s%d] uses init memory and must be disabled even before the real one is ready\n",
				con->name, con->index);
			unregister_console(con);
		}
	}

#ifdef CONFIG_PRINTK
	console_lock();
	for_each_console(con)
		start_printk_kthread(con);
	kthreads_started = true;
	console_unlock();
#endif

	ret = cpuhp_setup_state_nocalls(CPUHP_PRINTK_DEAD, "printk:dead", NULL,
					console_cpu_notify);
	WARN_ON(ret < 0);
	ret = cpuhp_setup_state_nocalls(CPUHP_AP_ONLINE_DYN, "printk:online",
					console_cpu_notify, NULL);
	WARN_ON(ret < 0);
	return 0;
}
late_initcall(printk_late_init);

#if defined CONFIG_PRINTK
/*
 * Delayed printk version, for scheduler-internal messages:
 */
#define PRINTK_PENDING_WAKEUP	0x01

static DEFINE_PER_CPU(int, printk_pending);

static void wake_up_klogd_work_func(struct irq_work *irq_work)
{
	int pending = __this_cpu_xchg(printk_pending, 0);

	if (pending & PRINTK_PENDING_WAKEUP)
		wake_up_interruptible_all(&log_wait);
}

static DEFINE_PER_CPU(struct irq_work, wake_up_klogd_work) = {
	.func = wake_up_klogd_work_func,
	.flags = ATOMIC_INIT(IRQ_WORK_LAZY),
};

void wake_up_klogd(void)
{
	if (!printk_percpu_data_ready())
		return;

	preempt_disable();
	if (waitqueue_active(&log_wait)) {
		this_cpu_or(printk_pending, PRINTK_PENDING_WAKEUP);
		irq_work_queue(this_cpu_ptr(&wake_up_klogd_work));
	}
	preempt_enable();
}

__printf(1, 0)
static int vprintk_deferred(const char *fmt, va_list args)
{
	return vprintk_emit(0, LOGLEVEL_DEFAULT, NULL, fmt, args);
}

int printk_deferred(const char *fmt, ...)
{
	va_list args;
	int r;

	va_start(args, fmt);
	r = vprintk_deferred(fmt, args);
	va_end(args);

	return r;
}

/*
 * printk rate limiting, lifted from the networking subsystem.
 *
 * This enforces a rate limit: not more than 10 kernel messages
 * every 5s to make a denial-of-service attack impossible.
 */
DEFINE_RATELIMIT_STATE(printk_ratelimit_state, 5 * HZ, 10);

int __printk_ratelimit(const char *func)
{
	return ___ratelimit(&printk_ratelimit_state, func);
}
EXPORT_SYMBOL(__printk_ratelimit);

/**
 * printk_timed_ratelimit - caller-controlled printk ratelimiting
 * @caller_jiffies: pointer to caller's state
 * @interval_msecs: minimum interval between prints
 *
 * printk_timed_ratelimit() returns true if more than @interval_msecs
 * milliseconds have elapsed since the last time printk_timed_ratelimit()
 * returned true.
 */
bool printk_timed_ratelimit(unsigned long *caller_jiffies,
			unsigned int interval_msecs)
{
	unsigned long elapsed = jiffies - *caller_jiffies;

	if (*caller_jiffies && elapsed <= msecs_to_jiffies(interval_msecs))
		return false;

	*caller_jiffies = jiffies;
	return true;
}
EXPORT_SYMBOL(printk_timed_ratelimit);

static DEFINE_SPINLOCK(dump_list_lock);
static LIST_HEAD(dump_list);

/**
 * kmsg_dump_register - register a kernel log dumper.
 * @dumper: pointer to the kmsg_dumper structure
 *
 * Adds a kernel log dumper to the system. The dump callback in the
 * structure will be called when the kernel oopses or panics and must be
 * set. Returns zero on success and %-EINVAL or %-EBUSY otherwise.
 */
int kmsg_dump_register(struct kmsg_dumper *dumper)
{
	unsigned long flags;
	int err = -EBUSY;

	/* The dump callback needs to be set */
	if (!dumper->dump)
		return -EINVAL;

	spin_lock_irqsave(&dump_list_lock, flags);
	/* Don't allow registering multiple times */
	if (!dumper->registered) {
		dumper->registered = 1;
		list_add_tail_rcu(&dumper->list, &dump_list);
		err = 0;
	}
	spin_unlock_irqrestore(&dump_list_lock, flags);

	return err;
}
EXPORT_SYMBOL_GPL(kmsg_dump_register);

/**
 * kmsg_dump_unregister - unregister a kmsg dumper.
 * @dumper: pointer to the kmsg_dumper structure
 *
 * Removes a dump device from the system. Returns zero on success and
 * %-EINVAL otherwise.
 */
int kmsg_dump_unregister(struct kmsg_dumper *dumper)
{
	unsigned long flags;
	int err = -EINVAL;

	spin_lock_irqsave(&dump_list_lock, flags);
	if (dumper->registered) {
		dumper->registered = 0;
		list_del_rcu(&dumper->list);
		err = 0;
	}
	spin_unlock_irqrestore(&dump_list_lock, flags);
	synchronize_rcu();

	return err;
}
EXPORT_SYMBOL_GPL(kmsg_dump_unregister);

static bool always_kmsg_dump;
module_param_named(always_kmsg_dump, always_kmsg_dump, bool, S_IRUGO | S_IWUSR);

const char *kmsg_dump_reason_str(enum kmsg_dump_reason reason)
{
	switch (reason) {
	case KMSG_DUMP_PANIC:
		return "Panic";
	case KMSG_DUMP_OOPS:
		return "Oops";
	case KMSG_DUMP_EMERG:
		return "Emergency";
	case KMSG_DUMP_SHUTDOWN:
		return "Shutdown";
	default:
		return "Unknown";
	}
}
EXPORT_SYMBOL_GPL(kmsg_dump_reason_str);

/**
 * kmsg_dump - dump kernel log to kernel message dumpers.
 * @reason: the reason (oops, panic etc) for dumping
 *
 * Call each of the registered dumper's dump() callback, which can
 * retrieve the kmsg records with kmsg_dump_get_line() or
 * kmsg_dump_get_buffer().
 */
void kmsg_dump(enum kmsg_dump_reason reason)
{
	struct kmsg_dumper *dumper;

	if (!oops_in_progress) {
		/*
		 * If atomic consoles are available, activate kernel sync mode
		 * to make sure any final messages are visible. The trailing
		 * printk message is important to flush any pending messages.
		 */
		if (have_atomic_console()) {
			sync_mode = true;
			pr_info("enabled sync mode\n");
		}

		/*
		 * Give the printing threads time to flush, allowing up to
		 * 1s of no printing forward progress before giving up.
		 */
		pr_flush(1000, true);
	}

	rcu_read_lock();
	list_for_each_entry_rcu(dumper, &dump_list, list) {
		enum kmsg_dump_reason max_reason = dumper->max_reason;
		struct kmsg_dumper dumper_copy;

		/*
		 * If client has not provided a specific max_reason, default
		 * to KMSG_DUMP_OOPS, unless always_kmsg_dump was set.
		 */
		if (max_reason == KMSG_DUMP_UNDEF) {
			max_reason = always_kmsg_dump ? KMSG_DUMP_MAX :
							KMSG_DUMP_OOPS;
		}
		if (reason > max_reason)
			continue;

		/*
		 * Invoke a copy of the dumper to iterate over the records.
		 * This allows kmsg_dump() to be called simultaneously on
		 * multiple CPUs.
		 */

		memcpy(&dumper_copy, dumper, sizeof(dumper_copy));
		INIT_LIST_HEAD(&dumper_copy.list);
		dumper_copy.active = true;

		kmsg_dump_rewind_nolock(&dumper_copy);
		dumper_copy.dump(&dumper_copy, reason);
	}
	rcu_read_unlock();
}

/**
 * kmsg_dump_get_line_nolock - retrieve one kmsg log line (unlocked version)
 * @dumper: registered kmsg dumper
 * @syslog: include the "<4>" prefixes
 * @line: buffer to copy the line to
 * @size: maximum size of the buffer
 * @len: length of line placed into buffer
 *
 * Start at the beginning of the kmsg buffer, with the oldest kmsg
 * record, and copy one record into the provided buffer.
 *
 * Consecutive calls will return the next available record moving
 * towards the end of the buffer with the youngest messages.
 *
 * A return value of FALSE indicates that there are no more records to
 * read.
 *
 * The function is similar to kmsg_dump_get_line(), but grabs no locks.
 */
bool kmsg_dump_get_line_nolock(struct kmsg_dumper *dumper, bool syslog,
			       char *line, size_t size, size_t *len)
{
	struct printk_info info;
	unsigned int line_count;
	struct printk_record r;
	size_t l = 0;
	bool ret = false;

	prb_rec_init_rd(&r, &info, line, size);

	if (!dumper->active)
		goto out;

	/* Read text or count text lines? */
	if (line) {
		if (!prb_read_valid(prb, dumper->cur_seq, &r))
			goto out;
		l = record_print_text(&r, syslog, printk_time);
	} else {
		if (!prb_read_valid_info(prb, dumper->cur_seq,
					 &info, &line_count)) {
			goto out;
		}
		l = get_record_print_text_size(&info, line_count, syslog,
					       printk_time);

	}

	dumper->cur_seq = r.info->seq + 1;
	ret = true;
out:
	if (len)
		*len = l;
	return ret;
}

/**
 * kmsg_dump_get_line - retrieve one kmsg log line
 * @dumper: registered kmsg dumper
 * @syslog: include the "<4>" prefixes
 * @line: buffer to copy the line to
 * @size: maximum size of the buffer
 * @len: length of line placed into buffer
 *
 * Start at the beginning of the kmsg buffer, with the oldest kmsg
 * record, and copy one record into the provided buffer.
 *
 * Consecutive calls will return the next available record moving
 * towards the end of the buffer with the youngest messages.
 *
 * A return value of FALSE indicates that there are no more records to
 * read.
 */
bool kmsg_dump_get_line(struct kmsg_dumper *dumper, bool syslog,
			char *line, size_t size, size_t *len)
{
	return kmsg_dump_get_line_nolock(dumper, syslog, line, size, len);
}
EXPORT_SYMBOL_GPL(kmsg_dump_get_line);

/**
 * kmsg_dump_get_buffer - copy kmsg log lines
 * @dumper: registered kmsg dumper
 * @syslog: include the "<4>" prefixes
 * @buf: buffer to copy the line to
 * @size: maximum size of the buffer
 * @len: length of line placed into buffer
 *
 * Start at the end of the kmsg buffer and fill the provided buffer
 * with as many of the *youngest* kmsg records that fit into it.
 * If the buffer is large enough, all available kmsg records will be
 * copied with a single call.
 *
 * Consecutive calls will fill the buffer with the next block of
 * available older records, not including the earlier retrieved ones.
 *
 * A return value of FALSE indicates that there are no more records to
 * read.
 */
bool kmsg_dump_get_buffer(struct kmsg_dumper *dumper, bool syslog,
			  char *buf, size_t size, size_t *len_out)
{
	struct printk_info info;
	unsigned int line_count;
	struct printk_record r;
	u64 seq;
	u64 next_seq;
	size_t len = 0;
	bool ret = false;
	bool time = printk_time;

	if (!dumper->active || !buf || !size)
		goto out;

	if (dumper->cur_seq < prb_first_valid_seq(prb)) {
		/* messages are gone, move to first available one */
		dumper->cur_seq = prb_first_valid_seq(prb);
	}

	/* last entry */
	if (dumper->cur_seq >= dumper->next_seq)
		goto out;

	/*
	 * Find first record that fits, including all following records,
	 * into the user-provided buffer for this dump.
	 */

	prb_for_each_info(dumper->cur_seq, prb, seq, &info, &line_count) {
		if (info.seq >= dumper->next_seq)
			break;
<<<<<<< HEAD
		len += get_record_print_text_size(&info, line_count, true, time);
=======
		len += get_record_print_text_size(&info, line_count, syslog, time);
>>>>>>> debce7f8
	}

	/*
	 * Move first record forward until length fits into the buffer. Ignore
	 * newest messages that were not counted in the above cycle. Messages
	 * might appear and get lost in the meantime. This is the best effort
	 * that prevents an infinite loop.
	 */
	prb_for_each_info(dumper->cur_seq, prb, seq, &info, &line_count) {
		if (len <= size || info.seq >= dumper->next_seq)
			break;
<<<<<<< HEAD
		len -= get_record_print_text_size(&info, line_count, true, time);
=======
		len -= get_record_print_text_size(&info, line_count, syslog, time);
>>>>>>> debce7f8
	}

	/* Keep track of the last message for the next iteration. */
	next_seq = seq;

	prb_rec_init_rd(&r, &info, buf, size);

	len = 0;
	prb_for_each_record(seq, prb, seq, &r) {
		if (r.info->seq >= dumper->next_seq)
			break;

		len += record_print_text(&r, syslog, time);

		/* Adjust record to store to remaining buffer space. */
		prb_rec_init_rd(&r, &info, buf + len, size - len);
	}

	dumper->next_seq = next_seq;
	ret = true;
out:
	if (len_out)
		*len_out = len;
	return ret;
}
EXPORT_SYMBOL_GPL(kmsg_dump_get_buffer);

/**
 * kmsg_dump_rewind_nolock - reset the iterator (unlocked version)
 * @dumper: registered kmsg dumper
 *
 * Reset the dumper's iterator so that kmsg_dump_get_line() and
 * kmsg_dump_get_buffer() can be called again and used multiple
 * times within the same dumper.dump() callback.
 *
 * The function is similar to kmsg_dump_rewind(), but grabs no locks.
 */
void kmsg_dump_rewind_nolock(struct kmsg_dumper *dumper)
{
	dumper->cur_seq = latched_seq_read_nolock(&clear_seq);
	dumper->next_seq = prb_next_seq(prb);
}

/**
 * kmsg_dump_rewind - reset the iterator
 * @dumper: registered kmsg dumper
 *
 * Reset the dumper's iterator so that kmsg_dump_get_line() and
 * kmsg_dump_get_buffer() can be called again and used multiple
 * times within the same dumper.dump() callback.
 */
void kmsg_dump_rewind(struct kmsg_dumper *dumper)
{
	kmsg_dump_rewind_nolock(dumper);
}
EXPORT_SYMBOL_GPL(kmsg_dump_rewind);

#endif

struct prb_cpulock {
	atomic_t owner;
	unsigned long __percpu *irqflags;
};

#define DECLARE_STATIC_PRINTKRB_CPULOCK(name)				\
static DEFINE_PER_CPU(unsigned long, _##name##_percpu_irqflags);	\
static struct prb_cpulock name = {					\
	.owner = ATOMIC_INIT(-1),					\
	.irqflags = &_##name##_percpu_irqflags,				\
}

static bool __prb_trylock(struct prb_cpulock *cpu_lock,
			  unsigned int *cpu_store)
{
	unsigned long *flags;
	unsigned int cpu;

	cpu = get_cpu();

	*cpu_store = atomic_read(&cpu_lock->owner);
	/* memory barrier to ensure the current lock owner is visible */
	smp_rmb();
	if (*cpu_store == -1) {
		flags = per_cpu_ptr(cpu_lock->irqflags, cpu);
		local_irq_save(*flags);
		if (atomic_try_cmpxchg_acquire(&cpu_lock->owner,
					       cpu_store, cpu)) {
			return true;
		}
		local_irq_restore(*flags);
	} else if (*cpu_store == cpu) {
		return true;
	}

	put_cpu();
	return false;
}

/*
 * prb_lock: Perform a processor-reentrant spin lock.
 * @cpu_lock: A pointer to the lock object.
 * @cpu_store: A "flags" pointer to store lock status information.
 *
 * If no processor has the lock, the calling processor takes the lock and
 * becomes the owner. If the calling processor is already the owner of the
 * lock, this function succeeds immediately. If lock is locked by another
 * processor, this function spins until the calling processor becomes the
 * owner.
 *
 * It is safe to call this function from any context and state.
 */
static void prb_lock(struct prb_cpulock *cpu_lock, unsigned int *cpu_store)
{
	for (;;) {
		if (__prb_trylock(cpu_lock, cpu_store))
			break;
		cpu_relax();
	}
}

/*
 * prb_unlock: Perform a processor-reentrant spin unlock.
 * @cpu_lock: A pointer to the lock object.
 * @cpu_store: A "flags" object storing lock status information.
 *
 * Release the lock. The calling processor must be the owner of the lock.
 *
 * It is safe to call this function from any context and state.
 */
static void prb_unlock(struct prb_cpulock *cpu_lock, unsigned int cpu_store)
{
	unsigned long *flags;
	unsigned int cpu;

	cpu = atomic_read(&cpu_lock->owner);
	atomic_set_release(&cpu_lock->owner, cpu_store);

	if (cpu_store == -1) {
		flags = per_cpu_ptr(cpu_lock->irqflags, cpu);
		local_irq_restore(*flags);
	}

	put_cpu();
}

DECLARE_STATIC_PRINTKRB_CPULOCK(printk_cpulock);

void console_atomic_lock(unsigned int *flags)
{
	prb_lock(&printk_cpulock, flags);
}
EXPORT_SYMBOL(console_atomic_lock);

void console_atomic_unlock(unsigned int flags)
{
	prb_unlock(&printk_cpulock, flags);
}
EXPORT_SYMBOL(console_atomic_unlock);

static void pr_msleep(bool may_sleep, int ms)
{
	if (may_sleep) {
		msleep(ms);
	} else {
		while (ms--)
			udelay(1000);
	}
}

/**
 * pr_flush() - Wait for printing threads to catch up.
 *
 * @timeout_ms:        The maximum time (in ms) to wait.
 * @reset_on_progress: Reset the timeout if forward progress is seen.
 *
 * A value of 0 for @timeout_ms means no waiting will occur. A value of -1
 * represents infinite waiting.
 *
 * If @reset_on_progress is true, the timeout will be reset whenever any
 * printer has been seen to make some forward progress.
 *
 * Context: Any context.
 * Return: true if all enabled printers are caught up.
 */
bool pr_flush(int timeout_ms, bool reset_on_progress)
{
	int remaining = timeout_ms;
	struct console *con;
	u64 last_diff = 0;
	bool may_sleep;
	u64 printk_seq;
	u64 diff;
	u64 seq;

	may_sleep = (preemptible() && !in_softirq());

	seq = prb_next_seq(prb);

	for (;;) {
		diff = 0;

		for_each_console(con) {
			if (!(con->flags & CON_ENABLED))
				continue;
			printk_seq = atomic64_read(&con->printk_seq);
			if (printk_seq < seq)
				diff += seq - printk_seq;
		}

		if (diff != last_diff && reset_on_progress)
			remaining = timeout_ms;

		if (!diff || remaining == 0)
			break;

		if (remaining < 0) {
			pr_msleep(may_sleep, 100);
		} else if (remaining < 100) {
			pr_msleep(may_sleep, remaining);
			remaining = 0;
		} else {
			pr_msleep(may_sleep, 100);
			remaining -= 100;
		}

		last_diff = diff;
	}

	return (diff == 0);
}
EXPORT_SYMBOL(pr_flush);<|MERGE_RESOLUTION|>--- conflicted
+++ resolved
@@ -2158,7 +2158,6 @@
 		write_text = text;
 
 	seq = atomic64_read(&con->printk_seq);
-<<<<<<< HEAD
 
 	prb_rec_init_rd(&r, &info, text, LOG_LINE_MAX + PREFIX_MAX);
 
@@ -2182,31 +2181,6 @@
 		if (!(con->flags & CON_ENABLED))
 			continue;
 
-=======
-
-	prb_rec_init_rd(&r, &info, text, LOG_LINE_MAX + PREFIX_MAX);
-
-	for (;;) {
-		error = wait_event_interruptible(log_wait,
-				prb_read_valid(prb, seq, &r) || kthread_should_stop());
-
-		if (kthread_should_stop())
-			break;
-
-		if (error)
-			continue;
-
-		if (seq != r.info->seq) {
-			dropped += r.info->seq - seq;
-			seq = r.info->seq;
-		}
-
-		seq++;
-
-		if (!(con->flags & CON_ENABLED))
-			continue;
-
->>>>>>> debce7f8
 		if (suppress_message_printing(r.info->level))
 			continue;
 
@@ -3400,11 +3374,7 @@
 	prb_for_each_info(dumper->cur_seq, prb, seq, &info, &line_count) {
 		if (info.seq >= dumper->next_seq)
 			break;
-<<<<<<< HEAD
-		len += get_record_print_text_size(&info, line_count, true, time);
-=======
 		len += get_record_print_text_size(&info, line_count, syslog, time);
->>>>>>> debce7f8
 	}
 
 	/*
@@ -3416,11 +3386,7 @@
 	prb_for_each_info(dumper->cur_seq, prb, seq, &info, &line_count) {
 		if (len <= size || info.seq >= dumper->next_seq)
 			break;
-<<<<<<< HEAD
-		len -= get_record_print_text_size(&info, line_count, true, time);
-=======
 		len -= get_record_print_text_size(&info, line_count, syslog, time);
->>>>>>> debce7f8
 	}
 
 	/* Keep track of the last message for the next iteration. */
