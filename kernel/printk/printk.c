--- conflicted
+++ resolved
@@ -392,8 +392,6 @@
 #define LOG_LEVEL(v)		((v) & 0x07)
 #define LOG_FACILITY(v)		((v) >> 3 & 0xff)
 
-<<<<<<< HEAD
-=======
 #if 0
 /*
  * We cannot access per-CPU data (e.g. per-CPU flush irq_work) before
@@ -408,7 +406,6 @@
 }
 #endif
 
->>>>>>> f624b2ac
 /* Return log buffer address */
 char *log_buf_addr_get(void)
 {
@@ -1661,7 +1658,6 @@
 }
 
 int printk_delay_msec __read_mostly;
-<<<<<<< HEAD
 
 static inline void printk_delay(int level)
 {
@@ -1711,48 +1707,9 @@
 					       log_text(msg), msg->text_len);
 	} else {
 		*ext_len = 0;
-=======
-
-static inline void printk_delay(int level)
-{
-	boot_delay_msec(level);
-	if (unlikely(printk_delay_msec)) {
-		int m = printk_delay_msec;
-
-		while (m--) {
-			mdelay(1);
-			touch_nmi_watchdog();
-		}
-	}
-}
-
-static void print_console_dropped(struct console *con, u64 count)
-{
-	char text[64];
-	int len;
-
-	len = sprintf(text, "** %llu printk message%s dropped **\n",
-		      count, count > 1 ? "s" : "");
-	con->write(con, text, len);
-}
-
-static void format_text(struct printk_log *msg, u64 seq,
-			char *ext_text, size_t *ext_len,
-			char *text, size_t *len, bool time)
-{
-	if (suppress_message_printing(msg->level)) {
-		/*
-		 * Skip record that has level above the console
-		 * loglevel and update each console's local seq.
-		 */
-		*len = 0;
-		*ext_len = 0;
-		return;
->>>>>>> f624b2ac
-	}
-}
-
-<<<<<<< HEAD
+	}
+}
+
 static void printk_write_history(struct console *con, u64 master_seq)
 {
 	struct prb_iterator iter;
@@ -1803,72 +1760,6 @@
 			con->printk_seq = seq;
 		}
 
-=======
-	*len = msg_print_text(msg, console_msg_format & MSG_FORMAT_SYSLOG,
-			      time, text, PRINTK_SPRINT_MAX);
-	if (nr_ext_console_drivers) {
-		*ext_len = msg_print_ext_header(ext_text, CONSOLE_EXT_LOG_MAX,
-						msg, seq);
-		*ext_len += msg_print_ext_body(ext_text + *ext_len,
-					       CONSOLE_EXT_LOG_MAX - *ext_len,
-					       log_dict(msg), msg->dict_len,
-					       log_text(msg), msg->text_len);
-	} else {
-		*ext_len = 0;
-	}
-}
-
-static void printk_write_history(struct console *con, u64 master_seq)
-{
-	struct prb_iterator iter;
-	bool time = printk_time;
-	static char *ext_text;
-	static char *text;
-	static char *buf;
-	u64 seq;
-
-	ext_text = kmalloc(CONSOLE_EXT_LOG_MAX, GFP_KERNEL);
-	text = kmalloc(PRINTK_SPRINT_MAX, GFP_KERNEL);
-	buf = kmalloc(PRINTK_RECORD_MAX, GFP_KERNEL);
-	if (!ext_text || !text || !buf)
-		return;
-
-	if (!(con->flags & CON_ENABLED))
-		goto out;
-
-	if (!con->write)
-		goto out;
-
-	if (!cpu_online(raw_smp_processor_id()) &&
-	    !(con->flags & CON_ANYTIME))
-		goto out;
-
-	prb_iter_init(&iter, &printk_rb, NULL);
-
-	for (;;) {
-		struct printk_log *msg;
-		size_t ext_len;
-		size_t len;
-		int ret;
-
-		ret = prb_iter_next(&iter, buf, PRINTK_RECORD_MAX, &seq);
-		if (ret == 0) {
-			break;
-		} else if (ret < 0) {
-			prb_iter_init(&iter, &printk_rb, NULL);
-			continue;
-		}
-
-		if (seq > master_seq)
-			break;
-
-		con->printk_seq++;
-		if (con->printk_seq < seq) {
-			print_console_dropped(con, seq - con->printk_seq);
-			con->printk_seq = seq;
-		}
-
->>>>>>> f624b2ac
 		msg = (struct printk_log *)buf;
 		format_text(msg, master_seq, ext_text, &ext_len, text,
 			    &len, time);
@@ -3071,7 +2962,6 @@
 
 	if (!dumper->active)
 		return cont;
-<<<<<<< HEAD
 
 	rbuf = prb_reserve(&h, &sprint_rb, PRINTK_RECORD_MAX);
 	if (!rbuf)
@@ -3090,26 +2980,6 @@
 			break;
 		}
 
-=======
-
-	rbuf = prb_reserve(&h, &sprint_rb, PRINTK_RECORD_MAX);
-	if (!rbuf)
-		return cont;
-	msgbuf = rbuf;
-retry:
-	for (;;) {
-		prb_iter_init(&iter, &printk_rb, &seq);
-
-		if (dumper->line_seq == seq) {
-			/* already where we want to be */
-			break;
-		} else if (dumper->line_seq < seq) {
-			/* messages are gone, move to first available one */
-			dumper->line_seq = seq;
-			break;
-		}
-
->>>>>>> f624b2ac
 		ret = prb_iter_seek(&iter, dumper->line_seq);
 		if (ret > 0) {
 			/* seeked to line_seq */
@@ -3270,17 +3140,10 @@
 			prb_iter_init(&iter, &printk_rb, NULL);
 			continue;
 		}
-<<<<<<< HEAD
 
 		if (seq >= end_seq)
 			break;
 
-=======
-
-		if (seq >= end_seq)
-			break;
-
->>>>>>> f624b2ac
 		msg = (struct printk_log *)msgbuf;
 		textlen = msg_print_text(msg, syslog, time, buf + l, size - l);
 		if (textlen > 0)
