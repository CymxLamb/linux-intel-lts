--- conflicted
+++ resolved
@@ -4865,8 +4865,6 @@
 		if (!overrun)
 			break;
 
-<<<<<<< HEAD
-=======
 		if (++count > 3) {
 			u64 new, old = ktime_to_ns(cfs_b->period);
 
@@ -4889,7 +4887,6 @@
 			count = 0;
 		}
 
->>>>>>> 63b2f12c
 		idle = do_sched_cfs_period_timer(cfs_b, overrun, flags);
 	}
 	if (idle)
