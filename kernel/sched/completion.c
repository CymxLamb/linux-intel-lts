// SPDX-License-Identifier: GPL-2.0
/*
 * Generic wait-for-completion handler;
 *
 * It differs from semaphores in that their default case is the opposite,
 * wait_for_completion default blocks whereas semaphore default non-block. The
 * interface also makes it easy to 'complete' multiple waiting threads,
 * something which isn't entirely natural for semaphores.
 *
 * But more importantly, the primitive documents the usage. Semaphores would
 * typically be used for exclusion which gives rise to priority inversion.
 * Waiting for completion is a typically sync point, but not an exclusion point.
 */

#include <linux/sched/signal.h>
#include <linux/sched/debug.h>
#include <linux/completion.h>

/**
 * complete: - signals a single thread waiting on this completion
 * @x:  holds the state of this particular completion
 *
 * This will wake up a single thread waiting on this completion. Threads will be
 * awakened in the same order in which they were queued.
 *
 * See also complete_all(), wait_for_completion() and related routines.
 *
 * It may be assumed that this function implies a write memory barrier before
 * changing the task state if and only if any tasks are woken up.
 */
void complete(struct completion *x)
{
	unsigned long flags;

	raw_spin_lock_irqsave(&x->wait.lock, flags);

	/*
	 * Perform commit of crossrelease here.
	 */
	complete_release_commit(x);

	if (x->done != UINT_MAX)
		x->done++;
	swake_up_locked(&x->wait);
	raw_spin_unlock_irqrestore(&x->wait.lock, flags);
}
EXPORT_SYMBOL(complete);

/**
 * complete_all: - signals all threads waiting on this completion
 * @x:  holds the state of this particular completion
 *
 * This will wake up all threads waiting on this particular completion event.
 *
 * It may be assumed that this function implies a write memory barrier before
 * changing the task state if and only if any tasks are woken up.
 *
 * Since complete_all() sets the completion of @x permanently to done
 * to allow multiple waiters to finish, a call to reinit_completion()
 * must be used on @x if @x is to be used again. The code must make
 * sure that all waiters have woken and finished before reinitializing
 * @x. Also note that the function completion_done() can not be used
 * to know if there are still waiters after complete_all() has been called.
 */
void complete_all(struct completion *x)
{
	unsigned long flags;

	raw_spin_lock_irqsave(&x->wait.lock, flags);
	x->done = UINT_MAX;
	swake_up_all_locked(&x->wait);
	raw_spin_unlock_irqrestore(&x->wait.lock, flags);
}
EXPORT_SYMBOL(complete_all);

static inline long __sched
do_wait_for_common(struct completion *x,
		   long (*action)(long), long timeout, int state)
{
	if (!x->done) {
		DECLARE_SWAITQUEUE(wait);

<<<<<<< HEAD
		__prepare_to_swait(&x->wait, &wait);
=======
>>>>>>> c83ee32a
		do {
			if (signal_pending_state(state, current)) {
				timeout = -ERESTARTSYS;
				break;
			}
			__prepare_to_swait(&x->wait, &wait);
			__set_current_state(state);
			raw_spin_unlock_irq(&x->wait.lock);
			timeout = action(timeout);
			raw_spin_lock_irq(&x->wait.lock);
		} while (!x->done && timeout);
		__finish_swait(&x->wait, &wait);
		if (!x->done)
			return timeout;
	}
	if (x->done != UINT_MAX)
		x->done--;
	return timeout ?: 1;
}

static inline long __sched
__wait_for_common(struct completion *x,
		  long (*action)(long), long timeout, int state)
{
	might_sleep();

	complete_acquire(x);

	raw_spin_lock_irq(&x->wait.lock);
	timeout = do_wait_for_common(x, action, timeout, state);
	raw_spin_unlock_irq(&x->wait.lock);

	complete_release(x);

	return timeout;
}

static long __sched
wait_for_common(struct completion *x, long timeout, int state)
{
	return __wait_for_common(x, schedule_timeout, timeout, state);
}

static long __sched
wait_for_common_io(struct completion *x, long timeout, int state)
{
	return __wait_for_common(x, io_schedule_timeout, timeout, state);
}

/**
 * wait_for_completion: - waits for completion of a task
 * @x:  holds the state of this particular completion
 *
 * This waits to be signaled for completion of a specific task. It is NOT
 * interruptible and there is no timeout.
 *
 * See also similar routines (i.e. wait_for_completion_timeout()) with timeout
 * and interrupt capability. Also see complete().
 */
void __sched wait_for_completion(struct completion *x)
{
	wait_for_common(x, MAX_SCHEDULE_TIMEOUT, TASK_UNINTERRUPTIBLE);
}
EXPORT_SYMBOL(wait_for_completion);

/**
 * wait_for_completion_timeout: - waits for completion of a task (w/timeout)
 * @x:  holds the state of this particular completion
 * @timeout:  timeout value in jiffies
 *
 * This waits for either a completion of a specific task to be signaled or for a
 * specified timeout to expire. The timeout is in jiffies. It is not
 * interruptible.
 *
 * Return: 0 if timed out, and positive (at least 1, or number of jiffies left
 * till timeout) if completed.
 */
unsigned long __sched
wait_for_completion_timeout(struct completion *x, unsigned long timeout)
{
	return wait_for_common(x, timeout, TASK_UNINTERRUPTIBLE);
}
EXPORT_SYMBOL(wait_for_completion_timeout);

/**
 * wait_for_completion_io: - waits for completion of a task
 * @x:  holds the state of this particular completion
 *
 * This waits to be signaled for completion of a specific task. It is NOT
 * interruptible and there is no timeout. The caller is accounted as waiting
 * for IO (which traditionally means blkio only).
 */
void __sched wait_for_completion_io(struct completion *x)
{
	wait_for_common_io(x, MAX_SCHEDULE_TIMEOUT, TASK_UNINTERRUPTIBLE);
}
EXPORT_SYMBOL(wait_for_completion_io);

/**
 * wait_for_completion_io_timeout: - waits for completion of a task (w/timeout)
 * @x:  holds the state of this particular completion
 * @timeout:  timeout value in jiffies
 *
 * This waits for either a completion of a specific task to be signaled or for a
 * specified timeout to expire. The timeout is in jiffies. It is not
 * interruptible. The caller is accounted as waiting for IO (which traditionally
 * means blkio only).
 *
 * Return: 0 if timed out, and positive (at least 1, or number of jiffies left
 * till timeout) if completed.
 */
unsigned long __sched
wait_for_completion_io_timeout(struct completion *x, unsigned long timeout)
{
	return wait_for_common_io(x, timeout, TASK_UNINTERRUPTIBLE);
}
EXPORT_SYMBOL(wait_for_completion_io_timeout);

/**
 * wait_for_completion_interruptible: - waits for completion of a task (w/intr)
 * @x:  holds the state of this particular completion
 *
 * This waits for completion of a specific task to be signaled. It is
 * interruptible.
 *
 * Return: -ERESTARTSYS if interrupted, 0 if completed.
 */
int __sched wait_for_completion_interruptible(struct completion *x)
{
	long t = wait_for_common(x, MAX_SCHEDULE_TIMEOUT, TASK_INTERRUPTIBLE);
	if (t == -ERESTARTSYS)
		return t;
	return 0;
}
EXPORT_SYMBOL(wait_for_completion_interruptible);

/**
 * wait_for_completion_interruptible_timeout: - waits for completion (w/(to,intr))
 * @x:  holds the state of this particular completion
 * @timeout:  timeout value in jiffies
 *
 * This waits for either a completion of a specific task to be signaled or for a
 * specified timeout to expire. It is interruptible. The timeout is in jiffies.
 *
 * Return: -ERESTARTSYS if interrupted, 0 if timed out, positive (at least 1,
 * or number of jiffies left till timeout) if completed.
 */
long __sched
wait_for_completion_interruptible_timeout(struct completion *x,
					  unsigned long timeout)
{
	return wait_for_common(x, timeout, TASK_INTERRUPTIBLE);
}
EXPORT_SYMBOL(wait_for_completion_interruptible_timeout);

/**
 * wait_for_completion_killable: - waits for completion of a task (killable)
 * @x:  holds the state of this particular completion
 *
 * This waits to be signaled for completion of a specific task. It can be
 * interrupted by a kill signal.
 *
 * Return: -ERESTARTSYS if interrupted, 0 if completed.
 */
int __sched wait_for_completion_killable(struct completion *x)
{
	long t = wait_for_common(x, MAX_SCHEDULE_TIMEOUT, TASK_KILLABLE);
	if (t == -ERESTARTSYS)
		return t;
	return 0;
}
EXPORT_SYMBOL(wait_for_completion_killable);

/**
 * wait_for_completion_killable_timeout: - waits for completion of a task (w/(to,killable))
 * @x:  holds the state of this particular completion
 * @timeout:  timeout value in jiffies
 *
 * This waits for either a completion of a specific task to be
 * signaled or for a specified timeout to expire. It can be
 * interrupted by a kill signal. The timeout is in jiffies.
 *
 * Return: -ERESTARTSYS if interrupted, 0 if timed out, positive (at least 1,
 * or number of jiffies left till timeout) if completed.
 */
long __sched
wait_for_completion_killable_timeout(struct completion *x,
				     unsigned long timeout)
{
	return wait_for_common(x, timeout, TASK_KILLABLE);
}
EXPORT_SYMBOL(wait_for_completion_killable_timeout);

/**
 *	try_wait_for_completion - try to decrement a completion without blocking
 *	@x:	completion structure
 *
 *	Return: 0 if a decrement cannot be done without blocking
 *		 1 if a decrement succeeded.
 *
 *	If a completion is being used as a counting completion,
 *	attempt to decrement the counter without blocking. This
 *	enables us to avoid waiting if the resource the completion
 *	is protecting is not available.
 */
bool try_wait_for_completion(struct completion *x)
{
	unsigned long flags;
	int ret = 1;

	/*
	 * Since x->done will need to be locked only
	 * in the non-blocking case, we check x->done
	 * first without taking the lock so we can
	 * return early in the blocking case.
	 */
	if (!READ_ONCE(x->done))
		return 0;

	raw_spin_lock_irqsave(&x->wait.lock, flags);
	if (!x->done)
		ret = 0;
	else if (x->done != UINT_MAX)
		x->done--;
	raw_spin_unlock_irqrestore(&x->wait.lock, flags);
	return ret;
}
EXPORT_SYMBOL(try_wait_for_completion);

/**
 *	completion_done - Test to see if a completion has any waiters
 *	@x:	completion structure
 *
 *	Return: 0 if there are waiters (wait_for_completion() in progress)
 *		 1 if there are no waiters.
 *
 *	Note, this will always return true if complete_all() was called on @X.
 */
bool completion_done(struct completion *x)
{
	unsigned long flags;

	if (!READ_ONCE(x->done))
		return false;

	/*
	 * If ->done, we need to wait for complete() to release ->wait.lock
	 * otherwise we can end up freeing the completion before complete()
	 * is done referencing it.
	 */
	raw_spin_lock_irqsave(&x->wait.lock, flags);
	raw_spin_unlock_irqrestore(&x->wait.lock, flags);
	return true;
}
EXPORT_SYMBOL(completion_done);<|MERGE_RESOLUTION|>--- conflicted
+++ resolved
@@ -80,10 +80,6 @@
 	if (!x->done) {
 		DECLARE_SWAITQUEUE(wait);
 
-<<<<<<< HEAD
-		__prepare_to_swait(&x->wait, &wait);
-=======
->>>>>>> c83ee32a
 		do {
 			if (signal_pending_state(state, current)) {
 				timeout = -ERESTARTSYS;
