--- conflicted
+++ resolved
@@ -717,18 +717,10 @@
 		if (groupc->tasks[t]) {
 			groupc->tasks[t]--;
 		} else if (!psi_bug) {
-<<<<<<< HEAD
 			pr_err("psi: task underflow! cpu=%d t=%d tasks=[%u %u %u %u] clear=%x set=%x\n",
 			       cpu, t, groupc->tasks[0],
 			       groupc->tasks[1], groupc->tasks[2],
 			       groupc->tasks[3], clear, set);
-=======
-			printk_deferred(KERN_ERR "psi: task underflow! cpu=%d t=%d tasks=[%u %u %u %u %u] clear=%x set=%x\n",
-					cpu, t, groupc->tasks[0],
-					groupc->tasks[1], groupc->tasks[2],
-					groupc->tasks[3], groupc->tasks[4],
-					clear, set);
->>>>>>> 9c43548a
 			psi_bug = 1;
 		}
 	}
