--- conflicted
+++ resolved
@@ -1950,12 +1950,9 @@
 	if (p->nr_cpus_allowed == 1)
 		return NULL;
 
-<<<<<<< HEAD
-=======
 	if (p->migration_disabled)
 		return NULL;
 
->>>>>>> 63bd813e
 	rq->push_busy = true;
 	return get_task_struct(p);
 }
