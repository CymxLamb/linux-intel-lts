--- conflicted
+++ resolved
@@ -1112,10 +1112,7 @@
 {
 	return p->migrate_disable;
 }
-<<<<<<< HEAD
-=======
 EXPORT_SYMBOL_GPL(__migrate_disabled);
->>>>>>> 9e983dbb
 #endif
 
 static void __do_set_cpus_allowed_tail(struct task_struct *p,
@@ -1221,17 +1218,7 @@
 
 	/* Can the task run on the task's current CPU? If so, we're done */
 	if (cpumask_test_cpu(task_cpu(p), new_mask) || __migrate_disabled(p))
-<<<<<<< HEAD
-=======
 		goto out;
-
-#if defined(CONFIG_SMP) && defined(CONFIG_PREEMPT_RT_BASE)
-	if (__migrate_disabled(p)) {
-		p->migrate_disable_update = 1;
->>>>>>> 9e983dbb
-		goto out;
-	}
-#endif
 
 #if defined(CONFIG_SMP) && defined(CONFIG_PREEMPT_RT_BASE)
 	if (__migrate_disabled(p)) {
@@ -3492,26 +3479,7 @@
 static inline void sched_submit_work(struct task_struct *tsk)
 {
 	if (!tsk->state)
-<<<<<<< HEAD
-=======
 		return;
-	/*
-	 * If a worker went to sleep, notify and ask workqueue whether
-	 * it wants to wake up a task to maintain concurrency.
-	 * As this function is called inside the schedule() context,
-	 * we disable preemption to avoid it calling schedule() again
-	 * in the possible wakeup of a kworker.
-	 */
-	if (tsk->flags & PF_WQ_WORKER) {
-		preempt_disable();
-		wq_worker_sleeping(tsk);
-		preempt_enable_no_resched();
-	}
-
-	if (tsk_is_pi_blocked(tsk))
->>>>>>> 9e983dbb
-		return;
-
 	/*
 	 * If a worker went to sleep, notify and ask workqueue whether
 	 * it wants to wake up a task to maintain concurrency.
