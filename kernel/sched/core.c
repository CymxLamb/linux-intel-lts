/*
 *  kernel/sched/core.c
 *
 *  Core kernel scheduler code and related syscalls
 *
 *  Copyright (C) 1991-2002  Linus Torvalds
 */
#include "sched.h"

#include <linux/nospec.h>

#include <linux/kcov.h>

#include <asm/switch_to.h>
#include <asm/tlb.h>

#include "../workqueue_internal.h"
#include "../smpboot.h"

#include "pelt.h"

#define CREATE_TRACE_POINTS
#include <trace/events/sched.h>

DEFINE_PER_CPU_SHARED_ALIGNED(struct rq, runqueues);

#if defined(CONFIG_SCHED_DEBUG) && defined(CONFIG_JUMP_LABEL)
/*
 * Debugging: various feature bits
 *
 * If SCHED_DEBUG is disabled, each compilation unit has its own copy of
 * sysctl_sched_features, defined in sched.h, to allow constants propagation
 * at compile time and compiler optimization based on features default.
 */
#define SCHED_FEAT(name, enabled)	\
	(1UL << __SCHED_FEAT_##name) * enabled |
const_debug unsigned int sysctl_sched_features =
#include "features.h"
	0;
#undef SCHED_FEAT
#endif

/*
 * Number of tasks to iterate in a single balance run.
 * Limited because this is done with IRQs disabled.
 */
#ifdef CONFIG_PREEMPT_RT_FULL
const_debug unsigned int sysctl_sched_nr_migrate = 8;
#else
const_debug unsigned int sysctl_sched_nr_migrate = 32;
#endif

/*
 * period over which we measure -rt task CPU usage in us.
 * default: 1s
 */
unsigned int sysctl_sched_rt_period = 1000000;

__read_mostly int scheduler_running;

/*
 * part of the period that we allow rt tasks to run in us.
 * default: 0.95s
 */
int sysctl_sched_rt_runtime = 950000;

/*
 * __task_rq_lock - lock the rq @p resides on.
 */
struct rq *__task_rq_lock(struct task_struct *p, struct rq_flags *rf)
	__acquires(rq->lock)
{
	struct rq *rq;

	lockdep_assert_held(&p->pi_lock);

	for (;;) {
		rq = task_rq(p);
		raw_spin_lock(&rq->lock);
		if (likely(rq == task_rq(p) && !task_on_rq_migrating(p))) {
			rq_pin_lock(rq, rf);
			return rq;
		}
		raw_spin_unlock(&rq->lock);

		while (unlikely(task_on_rq_migrating(p)))
			cpu_relax();
	}
}

/*
 * task_rq_lock - lock p->pi_lock and lock the rq @p resides on.
 */
struct rq *task_rq_lock(struct task_struct *p, struct rq_flags *rf)
	__acquires(p->pi_lock)
	__acquires(rq->lock)
{
	struct rq *rq;

	for (;;) {
		raw_spin_lock_irqsave(&p->pi_lock, rf->flags);
		rq = task_rq(p);
		raw_spin_lock(&rq->lock);
		/*
		 *	move_queued_task()		task_rq_lock()
		 *
		 *	ACQUIRE (rq->lock)
		 *	[S] ->on_rq = MIGRATING		[L] rq = task_rq()
		 *	WMB (__set_task_cpu())		ACQUIRE (rq->lock);
		 *	[S] ->cpu = new_cpu		[L] task_rq()
		 *					[L] ->on_rq
		 *	RELEASE (rq->lock)
		 *
		 * If we observe the old CPU in task_rq_lock(), the acquire of
		 * the old rq->lock will fully serialize against the stores.
		 *
		 * If we observe the new CPU in task_rq_lock(), the address
		 * dependency headed by '[L] rq = task_rq()' and the acquire
		 * will pair with the WMB to ensure we then also see migrating.
		 */
		if (likely(rq == task_rq(p) && !task_on_rq_migrating(p))) {
			rq_pin_lock(rq, rf);
			return rq;
		}
		raw_spin_unlock(&rq->lock);
		raw_spin_unlock_irqrestore(&p->pi_lock, rf->flags);

		while (unlikely(task_on_rq_migrating(p)))
			cpu_relax();
	}
}

/*
 * RQ-clock updating methods:
 */

static void update_rq_clock_task(struct rq *rq, s64 delta)
{
/*
 * In theory, the compile should just see 0 here, and optimize out the call
 * to sched_rt_avg_update. But I don't trust it...
 */
	s64 __maybe_unused steal = 0, irq_delta = 0;

#ifdef CONFIG_IRQ_TIME_ACCOUNTING
	irq_delta = irq_time_read(cpu_of(rq)) - rq->prev_irq_time;

	/*
	 * Since irq_time is only updated on {soft,}irq_exit, we might run into
	 * this case when a previous update_rq_clock() happened inside a
	 * {soft,}irq region.
	 *
	 * When this happens, we stop ->clock_task and only update the
	 * prev_irq_time stamp to account for the part that fit, so that a next
	 * update will consume the rest. This ensures ->clock_task is
	 * monotonic.
	 *
	 * It does however cause some slight miss-attribution of {soft,}irq
	 * time, a more accurate solution would be to update the irq_time using
	 * the current rq->clock timestamp, except that would require using
	 * atomic ops.
	 */
	if (irq_delta > delta)
		irq_delta = delta;

	rq->prev_irq_time += irq_delta;
	delta -= irq_delta;
#endif
#ifdef CONFIG_PARAVIRT_TIME_ACCOUNTING
	if (static_key_false((&paravirt_steal_rq_enabled))) {
		steal = paravirt_steal_clock(cpu_of(rq));
		steal -= rq->prev_steal_time_rq;

		if (unlikely(steal > delta))
			steal = delta;

		rq->prev_steal_time_rq += steal;
		delta -= steal;
	}
#endif

	rq->clock_task += delta;

#ifdef CONFIG_HAVE_SCHED_AVG_IRQ
	if ((irq_delta + steal) && sched_feat(NONTASK_CAPACITY))
		update_irq_load_avg(rq, irq_delta + steal);
#endif
}

void update_rq_clock(struct rq *rq)
{
	s64 delta;

	lockdep_assert_held(&rq->lock);

	if (rq->clock_update_flags & RQCF_ACT_SKIP)
		return;

#ifdef CONFIG_SCHED_DEBUG
	if (sched_feat(WARN_DOUBLE_CLOCK))
		SCHED_WARN_ON(rq->clock_update_flags & RQCF_UPDATED);
	rq->clock_update_flags |= RQCF_UPDATED;
#endif

	delta = sched_clock_cpu(cpu_of(rq)) - rq->clock;
	if (delta < 0)
		return;
	rq->clock += delta;
	update_rq_clock_task(rq, delta);
}


#ifdef CONFIG_SCHED_HRTICK
/*
 * Use HR-timers to deliver accurate preemption points.
 */

static void hrtick_clear(struct rq *rq)
{
	if (hrtimer_active(&rq->hrtick_timer))
		hrtimer_cancel(&rq->hrtick_timer);
}

/*
 * High-resolution timer tick.
 * Runs from hardirq context with interrupts disabled.
 */
static enum hrtimer_restart hrtick(struct hrtimer *timer)
{
	struct rq *rq = container_of(timer, struct rq, hrtick_timer);
	struct rq_flags rf;

	WARN_ON_ONCE(cpu_of(rq) != smp_processor_id());

	rq_lock(rq, &rf);
	update_rq_clock(rq);
	rq->curr->sched_class->task_tick(rq, rq->curr, 1);
	rq_unlock(rq, &rf);

	return HRTIMER_NORESTART;
}

#ifdef CONFIG_SMP

static void __hrtick_restart(struct rq *rq)
{
	struct hrtimer *timer = &rq->hrtick_timer;

	hrtimer_start_expires(timer, HRTIMER_MODE_ABS_PINNED);
}

/*
 * called from hardirq (IPI) context
 */
static void __hrtick_start(void *arg)
{
	struct rq *rq = arg;
	struct rq_flags rf;

	rq_lock(rq, &rf);
	__hrtick_restart(rq);
	rq->hrtick_csd_pending = 0;
	rq_unlock(rq, &rf);
}

/*
 * Called to set the hrtick timer state.
 *
 * called with rq->lock held and irqs disabled
 */
void hrtick_start(struct rq *rq, u64 delay)
{
	struct hrtimer *timer = &rq->hrtick_timer;
	ktime_t time;
	s64 delta;

	/*
	 * Don't schedule slices shorter than 10000ns, that just
	 * doesn't make sense and can cause timer DoS.
	 */
	delta = max_t(s64, delay, 10000LL);
	time = ktime_add_ns(timer->base->get_time(), delta);

	hrtimer_set_expires(timer, time);

	if (rq == this_rq()) {
		__hrtick_restart(rq);
	} else if (!rq->hrtick_csd_pending) {
		smp_call_function_single_async(cpu_of(rq), &rq->hrtick_csd);
		rq->hrtick_csd_pending = 1;
	}
}

#else
/*
 * Called to set the hrtick timer state.
 *
 * called with rq->lock held and irqs disabled
 */
void hrtick_start(struct rq *rq, u64 delay)
{
	/*
	 * Don't schedule slices shorter than 10000ns, that just
	 * doesn't make sense. Rely on vruntime for fairness.
	 */
	delay = max_t(u64, delay, 10000LL);
	hrtimer_start(&rq->hrtick_timer, ns_to_ktime(delay),
		      HRTIMER_MODE_REL_PINNED);
}
#endif /* CONFIG_SMP */

static void hrtick_rq_init(struct rq *rq)
{
#ifdef CONFIG_SMP
	rq->hrtick_csd_pending = 0;

	rq->hrtick_csd.flags = 0;
	rq->hrtick_csd.func = __hrtick_start;
	rq->hrtick_csd.info = rq;
#endif

	hrtimer_init(&rq->hrtick_timer, CLOCK_MONOTONIC, HRTIMER_MODE_REL_HARD);
	rq->hrtick_timer.function = hrtick;
}
#else	/* CONFIG_SCHED_HRTICK */
static inline void hrtick_clear(struct rq *rq)
{
}

static inline void hrtick_rq_init(struct rq *rq)
{
}
#endif	/* CONFIG_SCHED_HRTICK */

/*
 * cmpxchg based fetch_or, macro so it works for different integer types
 */
#define fetch_or(ptr, mask)						\
	({								\
		typeof(ptr) _ptr = (ptr);				\
		typeof(mask) _mask = (mask);				\
		typeof(*_ptr) _old, _val = *_ptr;			\
									\
		for (;;) {						\
			_old = cmpxchg(_ptr, _val, _val | _mask);	\
			if (_old == _val)				\
				break;					\
			_val = _old;					\
		}							\
	_old;								\
})

#if defined(CONFIG_SMP) && defined(TIF_POLLING_NRFLAG)
/*
 * Atomically set TIF_NEED_RESCHED and test for TIF_POLLING_NRFLAG,
 * this avoids any races wrt polling state changes and thereby avoids
 * spurious IPIs.
 */
static bool set_nr_and_not_polling(struct task_struct *p)
{
	struct thread_info *ti = task_thread_info(p);
	return !(fetch_or(&ti->flags, _TIF_NEED_RESCHED) & _TIF_POLLING_NRFLAG);
}

/*
 * Atomically set TIF_NEED_RESCHED if TIF_POLLING_NRFLAG is set.
 *
 * If this returns true, then the idle task promises to call
 * sched_ttwu_pending() and reschedule soon.
 */
static bool set_nr_if_polling(struct task_struct *p)
{
	struct thread_info *ti = task_thread_info(p);
	typeof(ti->flags) old, val = READ_ONCE(ti->flags);

	for (;;) {
		if (!(val & _TIF_POLLING_NRFLAG))
			return false;
		if (val & _TIF_NEED_RESCHED)
			return true;
		old = cmpxchg(&ti->flags, val, val | _TIF_NEED_RESCHED);
		if (old == val)
			break;
		val = old;
	}
	return true;
}

#else
static bool set_nr_and_not_polling(struct task_struct *p)
{
	set_tsk_need_resched(p);
	return true;
}

#ifdef CONFIG_SMP
static bool set_nr_if_polling(struct task_struct *p)
{
	return false;
}
#endif
#endif

void __wake_q_add(struct wake_q_head *head, struct task_struct *task,
		  bool sleeper)
{
	struct wake_q_node *node;

	if (sleeper)
		node = &task->wake_q_sleeper;
	else
		node = &task->wake_q;

	/*
	 * Atomically grab the task, if ->wake_q is !nil already it means
	 * its already queued (either by us or someone else) and will get the
	 * wakeup due to that.
	 *
	 * In order to ensure that a pending wakeup will observe our pending
	 * state, even in the failed case, an explicit smp_mb() must be used.
	 */
	smp_mb__before_atomic();
	if (cmpxchg_relaxed(&node->next, NULL, WAKE_Q_TAIL))
		return;

	get_task_struct(task);

	/*
	 * The head is context local, there can be no concurrency.
	 */
	*head->lastp = node;
	head->lastp = &node->next;
}

void __wake_up_q(struct wake_q_head *head, bool sleeper)
{
	struct wake_q_node *node = head->first;

	while (node != WAKE_Q_TAIL) {
		struct task_struct *task;

		if (sleeper)
			task = container_of(node, struct task_struct, wake_q_sleeper);
		else
			task = container_of(node, struct task_struct, wake_q);
		BUG_ON(!task);
		/* Task can safely be re-inserted now: */
		node = node->next;
		if (sleeper)
			task->wake_q_sleeper.next = NULL;
		else
			task->wake_q.next = NULL;
		/*
		 * wake_up_process() executes a full barrier, which pairs with
		 * the queueing in wake_q_add() so as not to miss wakeups.
		 */
		if (sleeper)
			wake_up_lock_sleeper(task);
		else
			wake_up_process(task);
		put_task_struct(task);
	}
}

/*
 * resched_curr - mark rq's current task 'to be rescheduled now'.
 *
 * On UP this means the setting of the need_resched flag, on SMP it
 * might also involve a cross-CPU call to trigger the scheduler on
 * the target CPU.
 */
void resched_curr(struct rq *rq)
{
	struct task_struct *curr = rq->curr;
	int cpu;

	lockdep_assert_held(&rq->lock);

	if (test_tsk_need_resched(curr))
		return;

	cpu = cpu_of(rq);

	if (cpu == smp_processor_id()) {
		set_tsk_need_resched(curr);
		set_preempt_need_resched();
		return;
	}

	if (set_nr_and_not_polling(curr))
		smp_send_reschedule(cpu);
	else
		trace_sched_wake_idle_without_ipi(cpu);
}

#ifdef CONFIG_PREEMPT_LAZY

static int tsk_is_polling(struct task_struct *p)
{
#ifdef TIF_POLLING_NRFLAG
	return test_tsk_thread_flag(p, TIF_POLLING_NRFLAG);
#else
	return 0;
#endif
}

void resched_curr_lazy(struct rq *rq)
{
	struct task_struct *curr = rq->curr;
	int cpu;

	if (!sched_feat(PREEMPT_LAZY)) {
		resched_curr(rq);
		return;
	}

	lockdep_assert_held(&rq->lock);

	if (test_tsk_need_resched(curr))
		return;

	if (test_tsk_need_resched_lazy(curr))
		return;

	set_tsk_need_resched_lazy(curr);

	cpu = cpu_of(rq);
	if (cpu == smp_processor_id())
		return;

	/* NEED_RESCHED_LAZY must be visible before we test polling */
	smp_mb();
	if (!tsk_is_polling(curr))
		smp_send_reschedule(cpu);
}
#endif

void resched_cpu(int cpu)
{
	struct rq *rq = cpu_rq(cpu);
	unsigned long flags;

	raw_spin_lock_irqsave(&rq->lock, flags);
	if (cpu_online(cpu) || cpu == smp_processor_id())
		resched_curr(rq);
	raw_spin_unlock_irqrestore(&rq->lock, flags);
}

#ifdef CONFIG_SMP
#ifdef CONFIG_NO_HZ_COMMON
/*
 * In the semi idle case, use the nearest busy CPU for migrating timers
 * from an idle CPU.  This is good for power-savings.
 *
 * We don't do similar optimization for completely idle system, as
 * selecting an idle CPU will add more delays to the timers than intended
 * (as that CPU's timer base may not be uptodate wrt jiffies etc).
 */
int get_nohz_timer_target(void)
{
	int i, cpu = smp_processor_id();
	struct sched_domain *sd;

	if (!idle_cpu(cpu) && housekeeping_cpu(cpu, HK_FLAG_TIMER))
		return cpu;

	rcu_read_lock();
	for_each_domain(cpu, sd) {
		for_each_cpu(i, sched_domain_span(sd)) {
			if (cpu == i)
				continue;

			if (!idle_cpu(i) && housekeeping_cpu(i, HK_FLAG_TIMER)) {
				cpu = i;
				goto unlock;
			}
		}
	}

	if (!housekeeping_cpu(cpu, HK_FLAG_TIMER))
		cpu = housekeeping_any_cpu(HK_FLAG_TIMER);
unlock:
	rcu_read_unlock();
	return cpu;
}

/*
 * When add_timer_on() enqueues a timer into the timer wheel of an
 * idle CPU then this timer might expire before the next timer event
 * which is scheduled to wake up that CPU. In case of a completely
 * idle system the next event might even be infinite time into the
 * future. wake_up_idle_cpu() ensures that the CPU is woken up and
 * leaves the inner idle loop so the newly added timer is taken into
 * account when the CPU goes back to idle and evaluates the timer
 * wheel for the next timer event.
 */
static void wake_up_idle_cpu(int cpu)
{
	struct rq *rq = cpu_rq(cpu);

	if (cpu == smp_processor_id())
		return;

	if (set_nr_and_not_polling(rq->idle))
		smp_send_reschedule(cpu);
	else
		trace_sched_wake_idle_without_ipi(cpu);
}

static bool wake_up_full_nohz_cpu(int cpu)
{
	/*
	 * We just need the target to call irq_exit() and re-evaluate
	 * the next tick. The nohz full kick at least implies that.
	 * If needed we can still optimize that later with an
	 * empty IRQ.
	 */
	if (cpu_is_offline(cpu))
		return true;  /* Don't try to wake offline CPUs. */
	if (tick_nohz_full_cpu(cpu)) {
		if (cpu != smp_processor_id() ||
		    tick_nohz_tick_stopped())
			tick_nohz_full_kick_cpu(cpu);
		return true;
	}

	return false;
}

/*
 * Wake up the specified CPU.  If the CPU is going offline, it is the
 * caller's responsibility to deal with the lost wakeup, for example,
 * by hooking into the CPU_DEAD notifier like timers and hrtimers do.
 */
void wake_up_nohz_cpu(int cpu)
{
	if (!wake_up_full_nohz_cpu(cpu))
		wake_up_idle_cpu(cpu);
}

static inline bool got_nohz_idle_kick(void)
{
	int cpu = smp_processor_id();

	if (!(atomic_read(nohz_flags(cpu)) & NOHZ_KICK_MASK))
		return false;

	if (idle_cpu(cpu) && !need_resched())
		return true;

	/*
	 * We can't run Idle Load Balance on this CPU for this time so we
	 * cancel it and clear NOHZ_BALANCE_KICK
	 */
	atomic_andnot(NOHZ_KICK_MASK, nohz_flags(cpu));
	return false;
}

#else /* CONFIG_NO_HZ_COMMON */

static inline bool got_nohz_idle_kick(void)
{
	return false;
}

#endif /* CONFIG_NO_HZ_COMMON */

#ifdef CONFIG_NO_HZ_FULL
bool sched_can_stop_tick(struct rq *rq)
{
	int fifo_nr_running;

	/* Deadline tasks, even if single, need the tick */
	if (rq->dl.dl_nr_running)
		return false;

	/*
	 * If there are more than one RR tasks, we need the tick to effect the
	 * actual RR behaviour.
	 */
	if (rq->rt.rr_nr_running) {
		if (rq->rt.rr_nr_running == 1)
			return true;
		else
			return false;
	}

	/*
	 * If there's no RR tasks, but FIFO tasks, we can skip the tick, no
	 * forced preemption between FIFO tasks.
	 */
	fifo_nr_running = rq->rt.rt_nr_running - rq->rt.rr_nr_running;
	if (fifo_nr_running)
		return true;

	/*
	 * If there are no DL,RR/FIFO tasks, there must only be CFS tasks left;
	 * if there's more than one we need the tick for involuntary
	 * preemption.
	 */
	if (rq->nr_running > 1)
		return false;

	return true;
}
#endif /* CONFIG_NO_HZ_FULL */
#endif /* CONFIG_SMP */

#if defined(CONFIG_RT_GROUP_SCHED) || (defined(CONFIG_FAIR_GROUP_SCHED) && \
			(defined(CONFIG_SMP) || defined(CONFIG_CFS_BANDWIDTH)))
/*
 * Iterate task_group tree rooted at *from, calling @down when first entering a
 * node and @up when leaving it for the final time.
 *
 * Caller must hold rcu_lock or sufficient equivalent.
 */
int walk_tg_tree_from(struct task_group *from,
			     tg_visitor down, tg_visitor up, void *data)
{
	struct task_group *parent, *child;
	int ret;

	parent = from;

down:
	ret = (*down)(parent, data);
	if (ret)
		goto out;
	list_for_each_entry_rcu(child, &parent->children, siblings) {
		parent = child;
		goto down;

up:
		continue;
	}
	ret = (*up)(parent, data);
	if (ret || parent == from)
		goto out;

	child = parent;
	parent = parent->parent;
	if (parent)
		goto up;
out:
	return ret;
}

int tg_nop(struct task_group *tg, void *data)
{
	return 0;
}
#endif

static void set_load_weight(struct task_struct *p, bool update_load)
{
	int prio = p->static_prio - MAX_RT_PRIO;
	struct load_weight *load = &p->se.load;

	/*
	 * SCHED_IDLE tasks get minimal weight:
	 */
	if (idle_policy(p->policy)) {
		load->weight = scale_load(WEIGHT_IDLEPRIO);
		load->inv_weight = WMULT_IDLEPRIO;
		return;
	}

	/*
	 * SCHED_OTHER tasks have to update their load when changing their
	 * weight
	 */
	if (update_load && p->sched_class == &fair_sched_class) {
		reweight_task(p, prio);
	} else {
		load->weight = scale_load(sched_prio_to_weight[prio]);
		load->inv_weight = sched_prio_to_wmult[prio];
	}
}

static inline void enqueue_task(struct rq *rq, struct task_struct *p, int flags)
{
	if (!(flags & ENQUEUE_NOCLOCK))
		update_rq_clock(rq);

	if (!(flags & ENQUEUE_RESTORE))
		sched_info_queued(rq, p);

	p->sched_class->enqueue_task(rq, p, flags);
}

static inline void dequeue_task(struct rq *rq, struct task_struct *p, int flags)
{
	if (!(flags & DEQUEUE_NOCLOCK))
		update_rq_clock(rq);

	if (!(flags & DEQUEUE_SAVE))
		sched_info_dequeued(rq, p);

	p->sched_class->dequeue_task(rq, p, flags);
}

void activate_task(struct rq *rq, struct task_struct *p, int flags)
{
	if (task_contributes_to_load(p))
		rq->nr_uninterruptible--;

	enqueue_task(rq, p, flags);
}

void deactivate_task(struct rq *rq, struct task_struct *p, int flags)
{
	if (task_contributes_to_load(p))
		rq->nr_uninterruptible++;

	dequeue_task(rq, p, flags);
}

/*
 * __normal_prio - return the priority that is based on the static prio
 */
static inline int __normal_prio(struct task_struct *p)
{
	return p->static_prio;
}

/*
 * Calculate the expected normal priority: i.e. priority
 * without taking RT-inheritance into account. Might be
 * boosted by interactivity modifiers. Changes upon fork,
 * setprio syscalls, and whenever the interactivity
 * estimator recalculates.
 */
static inline int normal_prio(struct task_struct *p)
{
	int prio;

	if (task_has_dl_policy(p))
		prio = MAX_DL_PRIO-1;
	else if (task_has_rt_policy(p))
		prio = MAX_RT_PRIO-1 - p->rt_priority;
	else
		prio = __normal_prio(p);
	return prio;
}

/*
 * Calculate the current priority, i.e. the priority
 * taken into account by the scheduler. This value might
 * be boosted by RT tasks, or might be boosted by
 * interactivity modifiers. Will be RT if the task got
 * RT-boosted. If not then it returns p->normal_prio.
 */
static int effective_prio(struct task_struct *p)
{
	p->normal_prio = normal_prio(p);
	/*
	 * If we are RT tasks or we were boosted to RT priority,
	 * keep the priority unchanged. Otherwise, update priority
	 * to the normal priority:
	 */
	if (!rt_prio(p->prio))
		return p->normal_prio;
	return p->prio;
}

/**
 * task_curr - is this task currently executing on a CPU?
 * @p: the task in question.
 *
 * Return: 1 if the task is currently executing. 0 otherwise.
 */
inline int task_curr(const struct task_struct *p)
{
	return cpu_curr(task_cpu(p)) == p;
}

/*
 * switched_from, switched_to and prio_changed must _NOT_ drop rq->lock,
 * use the balance_callback list if you want balancing.
 *
 * this means any call to check_class_changed() must be followed by a call to
 * balance_callback().
 */
static inline void check_class_changed(struct rq *rq, struct task_struct *p,
				       const struct sched_class *prev_class,
				       int oldprio)
{
	if (prev_class != p->sched_class) {
		if (prev_class->switched_from)
			prev_class->switched_from(rq, p);

		p->sched_class->switched_to(rq, p);
	} else if (oldprio != p->prio || dl_task(p))
		p->sched_class->prio_changed(rq, p, oldprio);
}

void check_preempt_curr(struct rq *rq, struct task_struct *p, int flags)
{
	const struct sched_class *class;

	if (p->sched_class == rq->curr->sched_class) {
		rq->curr->sched_class->check_preempt_curr(rq, p, flags);
	} else {
		for_each_class(class) {
			if (class == rq->curr->sched_class)
				break;
			if (class == p->sched_class) {
				resched_curr(rq);
				break;
			}
		}
	}

	/*
	 * A queue event has occurred, and we're going to schedule.  In
	 * this case, we can save a useless back to back clock update.
	 */
	if (task_on_rq_queued(rq->curr) && test_tsk_need_resched(rq->curr))
		rq_clock_skip_update(rq);
}

#ifdef CONFIG_SMP

static inline bool is_per_cpu_kthread(struct task_struct *p)
{
	if (!(p->flags & PF_KTHREAD))
		return false;

	if (p->nr_cpus_allowed != 1)
		return false;

	return true;
}

/*
 * Per-CPU kthreads are allowed to run on !actie && online CPUs, see
 * __set_cpus_allowed_ptr() and select_fallback_rq().
 */
static inline bool is_cpu_allowed(struct task_struct *p, int cpu)
{
	if (!cpumask_test_cpu(cpu, p->cpus_ptr))
		return false;

	if (is_per_cpu_kthread(p) || __migrate_disabled(p))
		return cpu_online(cpu);

	return cpu_active(cpu);
}

/*
 * This is how migration works:
 *
 * 1) we invoke migration_cpu_stop() on the target CPU using
 *    stop_one_cpu().
 * 2) stopper starts to run (implicitly forcing the migrated thread
 *    off the CPU)
 * 3) it checks whether the migrated task is still in the wrong runqueue.
 * 4) if it's in the wrong runqueue then the migration thread removes
 *    it and puts it into the right queue.
 * 5) stopper completes and stop_one_cpu() returns and the migration
 *    is done.
 */

/*
 * move_queued_task - move a queued task to new rq.
 *
 * Returns (locked) new rq. Old rq's lock is released.
 */
static struct rq *move_queued_task(struct rq *rq, struct rq_flags *rf,
				   struct task_struct *p, int new_cpu)
{
	lockdep_assert_held(&rq->lock);

	WRITE_ONCE(p->on_rq, TASK_ON_RQ_MIGRATING);
	dequeue_task(rq, p, DEQUEUE_NOCLOCK);
	set_task_cpu(p, new_cpu);
	rq_unlock(rq, rf);

	rq = cpu_rq(new_cpu);

	rq_lock(rq, rf);
	BUG_ON(task_cpu(p) != new_cpu);
	enqueue_task(rq, p, 0);
	p->on_rq = TASK_ON_RQ_QUEUED;
	check_preempt_curr(rq, p, 0);

	return rq;
}

struct migration_arg {
	struct task_struct *task;
	int dest_cpu;
};

/*
 * Move (not current) task off this CPU, onto the destination CPU. We're doing
 * this because either it can't run here any more (set_cpus_allowed()
 * away from this CPU, or CPU going down), or because we're
 * attempting to rebalance this task on exec (sched_exec).
 *
 * So we race with normal scheduler movements, but that's OK, as long
 * as the task is no longer on this CPU.
 */
static struct rq *__migrate_task(struct rq *rq, struct rq_flags *rf,
				 struct task_struct *p, int dest_cpu)
{
	/* Affinity changed (again). */
	if (!is_cpu_allowed(p, dest_cpu))
		return rq;

	update_rq_clock(rq);
	rq = move_queued_task(rq, rf, p, dest_cpu);

	return rq;
}

/*
 * migration_cpu_stop - this will be executed by a highprio stopper thread
 * and performs thread migration by bumping thread off CPU then
 * 'pushing' onto another runqueue.
 */
static int migration_cpu_stop(void *data)
{
	struct migration_arg *arg = data;
	struct task_struct *p = arg->task;
	struct rq *rq = this_rq();
	struct rq_flags rf;

	/*
	 * The original target CPU might have gone down and we might
	 * be on another CPU but it doesn't matter.
	 */
	local_irq_disable();
	/*
	 * We need to explicitly wake pending tasks before running
	 * __migrate_task() such that we will not miss enforcing cpus_ptr
	 * during wakeups, see set_cpus_allowed_ptr()'s TASK_WAKING test.
	 */
	sched_ttwu_pending();

	raw_spin_lock(&p->pi_lock);
	rq_lock(rq, &rf);
	/*
	 * If task_rq(p) != rq, it cannot be migrated here, because we're
	 * holding rq->lock, if p->on_rq == 0 it cannot get enqueued because
	 * we're holding p->pi_lock.
	 */
	if (task_rq(p) == rq) {
		if (task_on_rq_queued(p))
			rq = __migrate_task(rq, &rf, p, arg->dest_cpu);
		else
			p->wake_cpu = arg->dest_cpu;
	}
	rq_unlock(rq, &rf);
	raw_spin_unlock(&p->pi_lock);

	local_irq_enable();
	return 0;
}

/*
 * sched_class::set_cpus_allowed must do the below, but is not required to
 * actually call this function.
 */
void set_cpus_allowed_common(struct task_struct *p, const struct cpumask *new_mask)
{
	cpumask_copy(&p->cpus_mask, new_mask);
	p->nr_cpus_allowed = cpumask_weight(new_mask);
}

#if defined(CONFIG_SMP) && defined(CONFIG_PREEMPT_RT_BASE)
int __migrate_disabled(struct task_struct *p)
{
	return p->migrate_disable;
}
EXPORT_SYMBOL_GPL(__migrate_disabled);
#endif

static void __do_set_cpus_allowed_tail(struct task_struct *p,
				       const struct cpumask *new_mask)
{
	struct rq *rq = task_rq(p);
	bool queued, running;

	lockdep_assert_held(&p->pi_lock);

	queued = task_on_rq_queued(p);
	running = task_current(rq, p);

	if (queued) {
		/*
		 * Because __kthread_bind() calls this on blocked tasks without
		 * holding rq->lock.
		 */
		lockdep_assert_held(&rq->lock);
		dequeue_task(rq, p, DEQUEUE_SAVE | DEQUEUE_NOCLOCK);
	}
	if (running)
		put_prev_task(rq, p);

	p->sched_class->set_cpus_allowed(p, new_mask);

	if (queued)
		enqueue_task(rq, p, ENQUEUE_RESTORE | ENQUEUE_NOCLOCK);
	if (running)
		set_curr_task(rq, p);
}

void do_set_cpus_allowed(struct task_struct *p, const struct cpumask *new_mask)
{
#if defined(CONFIG_SMP) && defined(CONFIG_PREEMPT_RT_BASE)
	if (__migrate_disabled(p)) {
		lockdep_assert_held(&p->pi_lock);

		cpumask_copy(&p->cpus_mask, new_mask);
		p->migrate_disable_update = 1;
		return;
	}
#endif
	__do_set_cpus_allowed_tail(p, new_mask);
}

/*
 * Change a given task's CPU affinity. Migrate the thread to a
 * proper CPU and schedule it away if the CPU it's executing on
 * is removed from the allowed bitmask.
 *
 * NOTE: the caller must have a valid reference to the task, the
 * task must not exit() & deallocate itself prematurely. The
 * call is not atomic; no spinlocks may be held.
 */
static int __set_cpus_allowed_ptr(struct task_struct *p,
				  const struct cpumask *new_mask, bool check)
{
	const struct cpumask *cpu_valid_mask = cpu_active_mask;
	unsigned int dest_cpu;
	struct rq_flags rf;
	struct rq *rq;
	int ret = 0;

	rq = task_rq_lock(p, &rf);
	update_rq_clock(rq);

	if (p->flags & PF_KTHREAD) {
		/*
		 * Kernel threads are allowed on online && !active CPUs
		 */
		cpu_valid_mask = cpu_online_mask;
	}

	/*
	 * Must re-check here, to close a race against __kthread_bind(),
	 * sched_setaffinity() is not guaranteed to observe the flag.
	 */
	if (check && (p->flags & PF_NO_SETAFFINITY)) {
		ret = -EINVAL;
		goto out;
	}

	if (cpumask_equal(p->cpus_ptr, new_mask))
		goto out;

	dest_cpu = cpumask_any_and(cpu_valid_mask, new_mask);
	if (dest_cpu >= nr_cpu_ids) {
		ret = -EINVAL;
		goto out;
	}

	do_set_cpus_allowed(p, new_mask);

	if (p->flags & PF_KTHREAD) {
		/*
		 * For kernel threads that do indeed end up on online &&
		 * !active we want to ensure they are strict per-CPU threads.
		 */
		WARN_ON(cpumask_intersects(new_mask, cpu_online_mask) &&
			!cpumask_intersects(new_mask, cpu_active_mask) &&
			p->nr_cpus_allowed != 1);
	}

	/* Can the task run on the task's current CPU? If so, we're done */
	if (cpumask_test_cpu(task_cpu(p), new_mask) || __migrate_disabled(p))
		goto out;

#if defined(CONFIG_SMP) && defined(CONFIG_PREEMPT_RT_BASE)
	if (__migrate_disabled(p)) {
		p->migrate_disable_update = 1;
		goto out;
	}
#endif

	if (task_running(rq, p) || p->state == TASK_WAKING) {
		struct migration_arg arg = { p, dest_cpu };
		/* Need help from migration thread: drop lock and wait. */
		task_rq_unlock(rq, p, &rf);
		stop_one_cpu(cpu_of(rq), migration_cpu_stop, &arg);
		tlb_migrate_finish(p->mm);
		return 0;
	} else if (task_on_rq_queued(p)) {
		/*
		 * OK, since we're going to drop the lock immediately
		 * afterwards anyway.
		 */
		rq = move_queued_task(rq, &rf, p, dest_cpu);
	}
out:
	task_rq_unlock(rq, p, &rf);

	return ret;
}

int set_cpus_allowed_ptr(struct task_struct *p, const struct cpumask *new_mask)
{
	return __set_cpus_allowed_ptr(p, new_mask, false);
}
EXPORT_SYMBOL_GPL(set_cpus_allowed_ptr);

void set_task_cpu(struct task_struct *p, unsigned int new_cpu)
{
#ifdef CONFIG_SCHED_DEBUG
	/*
	 * We should never call set_task_cpu() on a blocked task,
	 * ttwu() will sort out the placement.
	 */
	WARN_ON_ONCE(p->state != TASK_RUNNING && p->state != TASK_WAKING &&
			!p->on_rq);

	/*
	 * Migrating fair class task must have p->on_rq = TASK_ON_RQ_MIGRATING,
	 * because schedstat_wait_{start,end} rebase migrating task's wait_start
	 * time relying on p->on_rq.
	 */
	WARN_ON_ONCE(p->state == TASK_RUNNING &&
		     p->sched_class == &fair_sched_class &&
		     (p->on_rq && !task_on_rq_migrating(p)));

#ifdef CONFIG_LOCKDEP
	/*
	 * The caller should hold either p->pi_lock or rq->lock, when changing
	 * a task's CPU. ->pi_lock for waking tasks, rq->lock for runnable tasks.
	 *
	 * sched_move_task() holds both and thus holding either pins the cgroup,
	 * see task_group().
	 *
	 * Furthermore, all task_rq users should acquire both locks, see
	 * task_rq_lock().
	 */
	WARN_ON_ONCE(debug_locks && !(lockdep_is_held(&p->pi_lock) ||
				      lockdep_is_held(&task_rq(p)->lock)));
#endif
	/*
	 * Clearly, migrating tasks to offline CPUs is a fairly daft thing.
	 */
	WARN_ON_ONCE(!cpu_online(new_cpu));
#endif

	trace_sched_migrate_task(p, new_cpu);

	if (task_cpu(p) != new_cpu) {
		if (p->sched_class->migrate_task_rq)
			p->sched_class->migrate_task_rq(p, new_cpu);
		p->se.nr_migrations++;
		rseq_migrate(p);
		perf_event_task_migrate(p);
	}

	__set_task_cpu(p, new_cpu);
}

#ifdef CONFIG_NUMA_BALANCING
static void __migrate_swap_task(struct task_struct *p, int cpu)
{
	if (task_on_rq_queued(p)) {
		struct rq *src_rq, *dst_rq;
		struct rq_flags srf, drf;

		src_rq = task_rq(p);
		dst_rq = cpu_rq(cpu);

		rq_pin_lock(src_rq, &srf);
		rq_pin_lock(dst_rq, &drf);

		p->on_rq = TASK_ON_RQ_MIGRATING;
		deactivate_task(src_rq, p, 0);
		set_task_cpu(p, cpu);
		activate_task(dst_rq, p, 0);
		p->on_rq = TASK_ON_RQ_QUEUED;
		check_preempt_curr(dst_rq, p, 0);

		rq_unpin_lock(dst_rq, &drf);
		rq_unpin_lock(src_rq, &srf);

	} else {
		/*
		 * Task isn't running anymore; make it appear like we migrated
		 * it before it went to sleep. This means on wakeup we make the
		 * previous CPU our target instead of where it really is.
		 */
		p->wake_cpu = cpu;
	}
}

struct migration_swap_arg {
	struct task_struct *src_task, *dst_task;
	int src_cpu, dst_cpu;
};

static int migrate_swap_stop(void *data)
{
	struct migration_swap_arg *arg = data;
	struct rq *src_rq, *dst_rq;
	int ret = -EAGAIN;

	if (!cpu_active(arg->src_cpu) || !cpu_active(arg->dst_cpu))
		return -EAGAIN;

	src_rq = cpu_rq(arg->src_cpu);
	dst_rq = cpu_rq(arg->dst_cpu);

	double_raw_lock(&arg->src_task->pi_lock,
			&arg->dst_task->pi_lock);
	double_rq_lock(src_rq, dst_rq);

	if (task_cpu(arg->dst_task) != arg->dst_cpu)
		goto unlock;

	if (task_cpu(arg->src_task) != arg->src_cpu)
		goto unlock;

	if (!cpumask_test_cpu(arg->dst_cpu, arg->src_task->cpus_ptr))
		goto unlock;

	if (!cpumask_test_cpu(arg->src_cpu, arg->dst_task->cpus_ptr))
		goto unlock;

	__migrate_swap_task(arg->src_task, arg->dst_cpu);
	__migrate_swap_task(arg->dst_task, arg->src_cpu);

	ret = 0;

unlock:
	double_rq_unlock(src_rq, dst_rq);
	raw_spin_unlock(&arg->dst_task->pi_lock);
	raw_spin_unlock(&arg->src_task->pi_lock);

	return ret;
}

/*
 * Cross migrate two tasks
 */
int migrate_swap(struct task_struct *cur, struct task_struct *p,
		int target_cpu, int curr_cpu)
{
	struct migration_swap_arg arg;
	int ret = -EINVAL;

	arg = (struct migration_swap_arg){
		.src_task = cur,
		.src_cpu = curr_cpu,
		.dst_task = p,
		.dst_cpu = target_cpu,
	};

	if (arg.src_cpu == arg.dst_cpu)
		goto out;

	/*
	 * These three tests are all lockless; this is OK since all of them
	 * will be re-checked with proper locks held further down the line.
	 */
	if (!cpu_active(arg.src_cpu) || !cpu_active(arg.dst_cpu))
		goto out;

	if (!cpumask_test_cpu(arg.dst_cpu, arg.src_task->cpus_ptr))
		goto out;

	if (!cpumask_test_cpu(arg.src_cpu, arg.dst_task->cpus_ptr))
		goto out;

	trace_sched_swap_numa(cur, arg.src_cpu, p, arg.dst_cpu);
	ret = stop_two_cpus(arg.dst_cpu, arg.src_cpu, migrate_swap_stop, &arg);

out:
	return ret;
}
#endif /* CONFIG_NUMA_BALANCING */

static bool check_task_state(struct task_struct *p, long match_state)
{
	bool match = false;

	raw_spin_lock_irq(&p->pi_lock);
	if (p->state == match_state || p->saved_state == match_state)
		match = true;
	raw_spin_unlock_irq(&p->pi_lock);

	return match;
}

/*
 * wait_task_inactive - wait for a thread to unschedule.
 *
 * If @match_state is nonzero, it's the @p->state value just checked and
 * not expected to change.  If it changes, i.e. @p might have woken up,
 * then return zero.  When we succeed in waiting for @p to be off its CPU,
 * we return a positive number (its total switch count).  If a second call
 * a short while later returns the same number, the caller can be sure that
 * @p has remained unscheduled the whole time.
 *
 * The caller must ensure that the task *will* unschedule sometime soon,
 * else this function might spin for a *long* time. This function can't
 * be called with interrupts off, or it may introduce deadlock with
 * smp_call_function() if an IPI is sent by the same process we are
 * waiting to become inactive.
 */
unsigned long wait_task_inactive(struct task_struct *p, long match_state)
{
	int running, queued;
	struct rq_flags rf;
	unsigned long ncsw;
	struct rq *rq;

	for (;;) {
		/*
		 * We do the initial early heuristics without holding
		 * any task-queue locks at all. We'll only try to get
		 * the runqueue lock when things look like they will
		 * work out!
		 */
		rq = task_rq(p);

		/*
		 * If the task is actively running on another CPU
		 * still, just relax and busy-wait without holding
		 * any locks.
		 *
		 * NOTE! Since we don't hold any locks, it's not
		 * even sure that "rq" stays as the right runqueue!
		 * But we don't care, since "task_running()" will
		 * return false if the runqueue has changed and p
		 * is actually now running somewhere else!
		 */
		while (task_running(rq, p)) {
			if (match_state && !check_task_state(p, match_state))
				return 0;
			cpu_relax();
		}

		/*
		 * Ok, time to look more closely! We need the rq
		 * lock now, to be *sure*. If we're wrong, we'll
		 * just go back and repeat.
		 */
		rq = task_rq_lock(p, &rf);
		trace_sched_wait_task(p);
		running = task_running(rq, p);
		queued = task_on_rq_queued(p);
		ncsw = 0;
		if (!match_state || p->state == match_state ||
		    p->saved_state == match_state)
			ncsw = p->nvcsw | LONG_MIN; /* sets MSB */
		task_rq_unlock(rq, p, &rf);

		/*
		 * If it changed from the expected state, bail out now.
		 */
		if (unlikely(!ncsw))
			break;

		/*
		 * Was it really running after all now that we
		 * checked with the proper locks actually held?
		 *
		 * Oops. Go back and try again..
		 */
		if (unlikely(running)) {
			cpu_relax();
			continue;
		}

		/*
		 * It's not enough that it's not actively running,
		 * it must be off the runqueue _entirely_, and not
		 * preempted!
		 *
		 * So if it was still runnable (but just not actively
		 * running right now), it's preempted, and we should
		 * yield - it could be a while.
		 */
		if (unlikely(queued)) {
			ktime_t to = NSEC_PER_SEC / HZ;

			set_current_state(TASK_UNINTERRUPTIBLE);
			schedule_hrtimeout(&to, HRTIMER_MODE_REL);
			continue;
		}

		/*
		 * Ahh, all good. It wasn't running, and it wasn't
		 * runnable, which means that it will never become
		 * running in the future either. We're all done!
		 */
		break;
	}

	return ncsw;
}

/***
 * kick_process - kick a running thread to enter/exit the kernel
 * @p: the to-be-kicked thread
 *
 * Cause a process which is running on another CPU to enter
 * kernel-mode, without any delay. (to get signals handled.)
 *
 * NOTE: this function doesn't have to take the runqueue lock,
 * because all it wants to ensure is that the remote task enters
 * the kernel. If the IPI races and the task has been migrated
 * to another CPU then no harm is done and the purpose has been
 * achieved as well.
 */
void kick_process(struct task_struct *p)
{
	int cpu;

	preempt_disable();
	cpu = task_cpu(p);
	if ((cpu != smp_processor_id()) && task_curr(p))
		smp_send_reschedule(cpu);
	preempt_enable();
}
EXPORT_SYMBOL_GPL(kick_process);

/*
 * ->cpus_ptr is protected by both rq->lock and p->pi_lock
 *
 * A few notes on cpu_active vs cpu_online:
 *
 *  - cpu_active must be a subset of cpu_online
 *
 *  - on CPU-up we allow per-CPU kthreads on the online && !active CPU,
 *    see __set_cpus_allowed_ptr(). At this point the newly online
 *    CPU isn't yet part of the sched domains, and balancing will not
 *    see it.
 *
 *  - on CPU-down we clear cpu_active() to mask the sched domains and
 *    avoid the load balancer to place new tasks on the to be removed
 *    CPU. Existing tasks will remain running there and will be taken
 *    off.
 *
 * This means that fallback selection must not select !active CPUs.
 * And can assume that any active CPU must be online. Conversely
 * select_task_rq() below may allow selection of !active CPUs in order
 * to satisfy the above rules.
 */
static int select_fallback_rq(int cpu, struct task_struct *p)
{
	int nid = cpu_to_node(cpu);
	const struct cpumask *nodemask = NULL;
	enum { cpuset, possible, fail } state = cpuset;
	int dest_cpu;

	/*
	 * If the node that the CPU is on has been offlined, cpu_to_node()
	 * will return -1. There is no CPU on the node, and we should
	 * select the CPU on the other node.
	 */
	if (nid != -1) {
		nodemask = cpumask_of_node(nid);

		/* Look for allowed, online CPU in same node. */
		for_each_cpu(dest_cpu, nodemask) {
			if (!cpu_active(dest_cpu))
				continue;
			if (cpumask_test_cpu(dest_cpu, p->cpus_ptr))
				return dest_cpu;
		}
	}

	for (;;) {
		/* Any allowed, online CPU? */
		for_each_cpu(dest_cpu, p->cpus_ptr) {
			if (!is_cpu_allowed(p, dest_cpu))
				continue;

			goto out;
		}

		/* No more Mr. Nice Guy. */
		switch (state) {
		case cpuset:
			if (IS_ENABLED(CONFIG_CPUSETS)) {
				cpuset_cpus_allowed_fallback(p);
				state = possible;
				break;
			}
			/* Fall-through */
		case possible:
			do_set_cpus_allowed(p, cpu_possible_mask);
			state = fail;
			break;

		case fail:
			BUG();
			break;
		}
	}

out:
	if (state != cpuset) {
		/*
		 * Don't tell them about moving exiting tasks or
		 * kernel threads (both mm NULL), since they never
		 * leave kernel.
		 */
		if (p->mm && printk_ratelimit()) {
			printk_deferred("process %d (%s) no longer affine to cpu%d\n",
					task_pid_nr(p), p->comm, cpu);
		}
	}

	return dest_cpu;
}

/*
 * The caller (fork, wakeup) owns p->pi_lock, ->cpus_ptr is stable.
 */
static inline
int select_task_rq(struct task_struct *p, int cpu, int sd_flags, int wake_flags)
{
	lockdep_assert_held(&p->pi_lock);

	if (p->nr_cpus_allowed > 1)
		cpu = p->sched_class->select_task_rq(p, cpu, sd_flags, wake_flags);
	else
		cpu = cpumask_any(p->cpus_ptr);

	/*
	 * In order not to call set_task_cpu() on a blocking task we need
	 * to rely on ttwu() to place the task on a valid ->cpus_ptr
	 * CPU.
	 *
	 * Since this is common to all placement strategies, this lives here.
	 *
	 * [ this allows ->select_task() to simply return task_cpu(p) and
	 *   not worry about this generic constraint ]
	 */
	if (unlikely(!is_cpu_allowed(p, cpu)))
		cpu = select_fallback_rq(task_cpu(p), p);

	return cpu;
}

static void update_avg(u64 *avg, u64 sample)
{
	s64 diff = sample - *avg;
	*avg += diff >> 3;
}

void sched_set_stop_task(int cpu, struct task_struct *stop)
{
	struct sched_param param = { .sched_priority = MAX_RT_PRIO - 1 };
	struct task_struct *old_stop = cpu_rq(cpu)->stop;

	if (stop) {
		/*
		 * Make it appear like a SCHED_FIFO task, its something
		 * userspace knows about and won't get confused about.
		 *
		 * Also, it will make PI more or less work without too
		 * much confusion -- but then, stop work should not
		 * rely on PI working anyway.
		 */
		sched_setscheduler_nocheck(stop, SCHED_FIFO, &param);

		stop->sched_class = &stop_sched_class;
	}

	cpu_rq(cpu)->stop = stop;

	if (old_stop) {
		/*
		 * Reset it back to a normal scheduling class so that
		 * it can die in pieces.
		 */
		old_stop->sched_class = &rt_sched_class;
	}
}

#else

static inline int __set_cpus_allowed_ptr(struct task_struct *p,
					 const struct cpumask *new_mask, bool check)
{
	return set_cpus_allowed_ptr(p, new_mask);
}

#endif /* CONFIG_SMP */

static void
ttwu_stat(struct task_struct *p, int cpu, int wake_flags)
{
	struct rq *rq;

	if (!schedstat_enabled())
		return;

	rq = this_rq();

#ifdef CONFIG_SMP
	if (cpu == rq->cpu) {
		__schedstat_inc(rq->ttwu_local);
		__schedstat_inc(p->se.statistics.nr_wakeups_local);
	} else {
		struct sched_domain *sd;

		__schedstat_inc(p->se.statistics.nr_wakeups_remote);
		rcu_read_lock();
		for_each_domain(rq->cpu, sd) {
			if (cpumask_test_cpu(cpu, sched_domain_span(sd))) {
				__schedstat_inc(sd->ttwu_wake_remote);
				break;
			}
		}
		rcu_read_unlock();
	}

	if (wake_flags & WF_MIGRATED)
		__schedstat_inc(p->se.statistics.nr_wakeups_migrate);
#endif /* CONFIG_SMP */

	__schedstat_inc(rq->ttwu_count);
	__schedstat_inc(p->se.statistics.nr_wakeups);

	if (wake_flags & WF_SYNC)
		__schedstat_inc(p->se.statistics.nr_wakeups_sync);
}

static inline void ttwu_activate(struct rq *rq, struct task_struct *p, int en_flags)
{
	activate_task(rq, p, en_flags);
	p->on_rq = TASK_ON_RQ_QUEUED;
}

/*
 * Mark the task runnable and perform wakeup-preemption.
 */
static void ttwu_do_wakeup(struct rq *rq, struct task_struct *p, int wake_flags,
			   struct rq_flags *rf)
{
	check_preempt_curr(rq, p, wake_flags);
	p->state = TASK_RUNNING;
	trace_sched_wakeup(p);

#ifdef CONFIG_SMP
	if (p->sched_class->task_woken) {
		/*
		 * Our task @p is fully woken up and running; so its safe to
		 * drop the rq->lock, hereafter rq is only used for statistics.
		 */
		rq_unpin_lock(rq, rf);
		p->sched_class->task_woken(rq, p);
		rq_repin_lock(rq, rf);
	}

	if (rq->idle_stamp) {
		u64 delta = rq_clock(rq) - rq->idle_stamp;
		u64 max = 2*rq->max_idle_balance_cost;

		update_avg(&rq->avg_idle, delta);

		if (rq->avg_idle > max)
			rq->avg_idle = max;

		rq->idle_stamp = 0;
	}
#endif
}

static void
ttwu_do_activate(struct rq *rq, struct task_struct *p, int wake_flags,
		 struct rq_flags *rf)
{
	int en_flags = ENQUEUE_WAKEUP | ENQUEUE_NOCLOCK;

	lockdep_assert_held(&rq->lock);

#ifdef CONFIG_SMP
	if (p->sched_contributes_to_load)
		rq->nr_uninterruptible--;

	if (wake_flags & WF_MIGRATED)
		en_flags |= ENQUEUE_MIGRATED;
#endif

	ttwu_activate(rq, p, en_flags);
	ttwu_do_wakeup(rq, p, wake_flags, rf);
}

/*
 * Called in case the task @p isn't fully descheduled from its runqueue,
 * in this case we must do a remote wakeup. Its a 'light' wakeup though,
 * since all we need to do is flip p->state to TASK_RUNNING, since
 * the task is still ->on_rq.
 */
static int ttwu_remote(struct task_struct *p, int wake_flags)
{
	struct rq_flags rf;
	struct rq *rq;
	int ret = 0;

	rq = __task_rq_lock(p, &rf);
	if (task_on_rq_queued(p)) {
		/* check_preempt_curr() may use rq clock */
		update_rq_clock(rq);
		ttwu_do_wakeup(rq, p, wake_flags, &rf);
		ret = 1;
	}
	__task_rq_unlock(rq, &rf);

	return ret;
}

#ifdef CONFIG_SMP
void sched_ttwu_pending(void)
{
	struct rq *rq = this_rq();
	struct llist_node *llist = llist_del_all(&rq->wake_list);
	struct task_struct *p, *t;
	struct rq_flags rf;

	if (!llist)
		return;

	rq_lock_irqsave(rq, &rf);
	update_rq_clock(rq);

	llist_for_each_entry_safe(p, t, llist, wake_entry)
		ttwu_do_activate(rq, p, p->sched_remote_wakeup ? WF_MIGRATED : 0, &rf);

	rq_unlock_irqrestore(rq, &rf);
}

void scheduler_ipi(void)
{
	/*
	 * Fold TIF_NEED_RESCHED into the preempt_count; anybody setting
	 * TIF_NEED_RESCHED remotely (for the first time) will also send
	 * this IPI.
	 */
	preempt_fold_need_resched();

	if (llist_empty(&this_rq()->wake_list) && !got_nohz_idle_kick())
		return;

	/*
	 * Not all reschedule IPI handlers call irq_enter/irq_exit, since
	 * traditionally all their work was done from the interrupt return
	 * path. Now that we actually do some work, we need to make sure
	 * we do call them.
	 *
	 * Some archs already do call them, luckily irq_enter/exit nest
	 * properly.
	 *
	 * Arguably we should visit all archs and update all handlers,
	 * however a fair share of IPIs are still resched only so this would
	 * somewhat pessimize the simple resched case.
	 */
	irq_enter();
	sched_ttwu_pending();

	/*
	 * Check if someone kicked us for doing the nohz idle load balance.
	 */
	if (unlikely(got_nohz_idle_kick())) {
		this_rq()->idle_balance = 1;
		raise_softirq_irqoff(SCHED_SOFTIRQ);
	}
	irq_exit();
}

static void ttwu_queue_remote(struct task_struct *p, int cpu, int wake_flags)
{
	struct rq *rq = cpu_rq(cpu);

	p->sched_remote_wakeup = !!(wake_flags & WF_MIGRATED);

	if (llist_add(&p->wake_entry, &cpu_rq(cpu)->wake_list)) {
		if (!set_nr_if_polling(rq->idle))
			smp_send_reschedule(cpu);
		else
			trace_sched_wake_idle_without_ipi(cpu);
	}
}

void wake_up_if_idle(int cpu)
{
	struct rq *rq = cpu_rq(cpu);
	struct rq_flags rf;

	rcu_read_lock();

	if (!is_idle_task(rcu_dereference(rq->curr)))
		goto out;

	if (set_nr_if_polling(rq->idle)) {
		trace_sched_wake_idle_without_ipi(cpu);
	} else {
		rq_lock_irqsave(rq, &rf);
		if (is_idle_task(rq->curr))
			smp_send_reschedule(cpu);
		/* Else CPU is not idle, do nothing here: */
		rq_unlock_irqrestore(rq, &rf);
	}

out:
	rcu_read_unlock();
}

bool cpus_share_cache(int this_cpu, int that_cpu)
{
	return per_cpu(sd_llc_id, this_cpu) == per_cpu(sd_llc_id, that_cpu);
}
#endif /* CONFIG_SMP */

static void ttwu_queue(struct task_struct *p, int cpu, int wake_flags)
{
	struct rq *rq = cpu_rq(cpu);
	struct rq_flags rf;

#if defined(CONFIG_SMP)
	if (sched_feat(TTWU_QUEUE) && !cpus_share_cache(smp_processor_id(), cpu)) {
		sched_clock_cpu(cpu); /* Sync clocks across CPUs */
		ttwu_queue_remote(p, cpu, wake_flags);
		return;
	}
#endif

	rq_lock(rq, &rf);
	update_rq_clock(rq);
	ttwu_do_activate(rq, p, wake_flags, &rf);
	rq_unlock(rq, &rf);
}

/*
 * Notes on Program-Order guarantees on SMP systems.
 *
 *  MIGRATION
 *
 * The basic program-order guarantee on SMP systems is that when a task [t]
 * migrates, all its activity on its old CPU [c0] happens-before any subsequent
 * execution on its new CPU [c1].
 *
 * For migration (of runnable tasks) this is provided by the following means:
 *
 *  A) UNLOCK of the rq(c0)->lock scheduling out task t
 *  B) migration for t is required to synchronize *both* rq(c0)->lock and
 *     rq(c1)->lock (if not at the same time, then in that order).
 *  C) LOCK of the rq(c1)->lock scheduling in task
 *
 * Release/acquire chaining guarantees that B happens after A and C after B.
 * Note: the CPU doing B need not be c0 or c1
 *
 * Example:
 *
 *   CPU0            CPU1            CPU2
 *
 *   LOCK rq(0)->lock
 *   sched-out X
 *   sched-in Y
 *   UNLOCK rq(0)->lock
 *
 *                                   LOCK rq(0)->lock // orders against CPU0
 *                                   dequeue X
 *                                   UNLOCK rq(0)->lock
 *
 *                                   LOCK rq(1)->lock
 *                                   enqueue X
 *                                   UNLOCK rq(1)->lock
 *
 *                   LOCK rq(1)->lock // orders against CPU2
 *                   sched-out Z
 *                   sched-in X
 *                   UNLOCK rq(1)->lock
 *
 *
 *  BLOCKING -- aka. SLEEP + WAKEUP
 *
 * For blocking we (obviously) need to provide the same guarantee as for
 * migration. However the means are completely different as there is no lock
 * chain to provide order. Instead we do:
 *
 *   1) smp_store_release(X->on_cpu, 0)
 *   2) smp_cond_load_acquire(!X->on_cpu)
 *
 * Example:
 *
 *   CPU0 (schedule)  CPU1 (try_to_wake_up) CPU2 (schedule)
 *
 *   LOCK rq(0)->lock LOCK X->pi_lock
 *   dequeue X
 *   sched-out X
 *   smp_store_release(X->on_cpu, 0);
 *
 *                    smp_cond_load_acquire(&X->on_cpu, !VAL);
 *                    X->state = WAKING
 *                    set_task_cpu(X,2)
 *
 *                    LOCK rq(2)->lock
 *                    enqueue X
 *                    X->state = RUNNING
 *                    UNLOCK rq(2)->lock
 *
 *                                          LOCK rq(2)->lock // orders against CPU1
 *                                          sched-out Z
 *                                          sched-in X
 *                                          UNLOCK rq(2)->lock
 *
 *                    UNLOCK X->pi_lock
 *   UNLOCK rq(0)->lock
 *
 *
 * However, for wakeups there is a second guarantee we must provide, namely we
 * must ensure that CONDITION=1 done by the caller can not be reordered with
 * accesses to the task state; see try_to_wake_up() and set_current_state().
 */

/**
 * try_to_wake_up - wake up a thread
 * @p: the thread to be awakened
 * @state: the mask of task states that can be woken
 * @wake_flags: wake modifier flags (WF_*)
 *
 * If (@state & @p->state) @p->state = TASK_RUNNING.
 *
 * If the task was not queued/runnable, also place it back on a runqueue.
 *
 * Atomic against schedule() which would dequeue a task, also see
 * set_current_state().
 *
 * This function executes a full memory barrier before accessing the task
 * state; see set_current_state().
 *
 * Return: %true if @p->state changes (an actual wakeup was done),
 *	   %false otherwise.
 */
static int
try_to_wake_up(struct task_struct *p, unsigned int state, int wake_flags)
{
	unsigned long flags;
	int cpu, success = 0;

	/*
	 * If we are going to wake up a thread waiting for CONDITION we
	 * need to ensure that CONDITION=1 done by the caller can not be
	 * reordered with p->state check below. This pairs with mb() in
	 * set_current_state() the waiting thread does.
	 */
	raw_spin_lock_irqsave(&p->pi_lock, flags);
	smp_mb__after_spinlock();
	if (!(p->state & state)) {
		/*
		 * The task might be running due to a spinlock sleeper
		 * wakeup. Check the saved state and set it to running
		 * if the wakeup condition is true.
		 */
		if (!(wake_flags & WF_LOCK_SLEEPER)) {
			if (p->saved_state & state) {
				p->saved_state = TASK_RUNNING;
				success = 1;
			}
		}
		goto out;
	}

	/*
	 * If this is a regular wakeup, then we can unconditionally
	 * clear the saved state of a "lock sleeper".
	 */
	if (!(wake_flags & WF_LOCK_SLEEPER))
		p->saved_state = TASK_RUNNING;

	trace_sched_waking(p);

	/* We're going to change ->state: */
	success = 1;
	cpu = task_cpu(p);

	/*
	 * Ensure we load p->on_rq _after_ p->state, otherwise it would
	 * be possible to, falsely, observe p->on_rq == 0 and get stuck
	 * in smp_cond_load_acquire() below.
	 *
	 * sched_ttwu_pending()			try_to_wake_up()
	 *   STORE p->on_rq = 1			  LOAD p->state
	 *   UNLOCK rq->lock
	 *
	 * __schedule() (switch to task 'p')
	 *   LOCK rq->lock			  smp_rmb();
	 *   smp_mb__after_spinlock();
	 *   UNLOCK rq->lock
	 *
	 * [task p]
	 *   STORE p->state = UNINTERRUPTIBLE	  LOAD p->on_rq
	 *
	 * Pairs with the LOCK+smp_mb__after_spinlock() on rq->lock in
	 * __schedule().  See the comment for smp_mb__after_spinlock().
	 */
	smp_rmb();
	if (p->on_rq && ttwu_remote(p, wake_flags))
		goto stat;

#ifdef CONFIG_SMP
	/*
	 * Ensure we load p->on_cpu _after_ p->on_rq, otherwise it would be
	 * possible to, falsely, observe p->on_cpu == 0.
	 *
	 * One must be running (->on_cpu == 1) in order to remove oneself
	 * from the runqueue.
	 *
	 * __schedule() (switch to task 'p')	try_to_wake_up()
	 *   STORE p->on_cpu = 1		  LOAD p->on_rq
	 *   UNLOCK rq->lock
	 *
	 * __schedule() (put 'p' to sleep)
	 *   LOCK rq->lock			  smp_rmb();
	 *   smp_mb__after_spinlock();
	 *   STORE p->on_rq = 0			  LOAD p->on_cpu
	 *
	 * Pairs with the LOCK+smp_mb__after_spinlock() on rq->lock in
	 * __schedule().  See the comment for smp_mb__after_spinlock().
	 */
	smp_rmb();

	/*
	 * If the owning (remote) CPU is still in the middle of schedule() with
	 * this task as prev, wait until its done referencing the task.
	 *
	 * Pairs with the smp_store_release() in finish_task().
	 *
	 * This ensures that tasks getting woken will be fully ordered against
	 * their previous state and preserve Program Order.
	 */
	smp_cond_load_acquire(&p->on_cpu, !VAL);

	p->sched_contributes_to_load = !!task_contributes_to_load(p);
	p->state = TASK_WAKING;

	if (p->in_iowait) {
		delayacct_blkio_end(p);
		atomic_dec(&task_rq(p)->nr_iowait);
	}

	cpu = select_task_rq(p, p->wake_cpu, SD_BALANCE_WAKE, wake_flags);
	if (task_cpu(p) != cpu) {
		wake_flags |= WF_MIGRATED;
		set_task_cpu(p, cpu);
	}

#else /* CONFIG_SMP */

	if (p->in_iowait) {
		delayacct_blkio_end(p);
		atomic_dec(&task_rq(p)->nr_iowait);
	}

#endif /* CONFIG_SMP */

	ttwu_queue(p, cpu, wake_flags);
stat:
	ttwu_stat(p, cpu, wake_flags);
out:
	raw_spin_unlock_irqrestore(&p->pi_lock, flags);

	return success;
}

/**
 * wake_up_process - Wake up a specific process
 * @p: The process to be woken up.
 *
 * Attempt to wake up the nominated process and move it to the set of runnable
 * processes.
 *
 * Return: 1 if the process was woken up, 0 if it was already running.
 *
 * This function executes a full memory barrier before accessing the task state.
 */
int wake_up_process(struct task_struct *p)
{
	return try_to_wake_up(p, TASK_NORMAL, 0);
}
EXPORT_SYMBOL(wake_up_process);

/**
 * wake_up_lock_sleeper - Wake up a specific process blocked on a "sleeping lock"
 * @p: The process to be woken up.
 *
 * Same as wake_up_process() above, but wake_flags=WF_LOCK_SLEEPER to indicate
 * the nature of the wakeup.
 */
int wake_up_lock_sleeper(struct task_struct *p)
{
	return try_to_wake_up(p, TASK_UNINTERRUPTIBLE, WF_LOCK_SLEEPER);
}

int wake_up_state(struct task_struct *p, unsigned int state)
{
	return try_to_wake_up(p, state, 0);
}

/*
 * Perform scheduler related setup for a newly forked process p.
 * p is forked by current.
 *
 * __sched_fork() is basic setup used by init_idle() too:
 */
static void __sched_fork(unsigned long clone_flags, struct task_struct *p)
{
	p->on_rq			= 0;

	p->se.on_rq			= 0;
	p->se.exec_start		= 0;
	p->se.sum_exec_runtime		= 0;
	p->se.prev_sum_exec_runtime	= 0;
	p->se.nr_migrations		= 0;
	p->se.vruntime			= 0;
	INIT_LIST_HEAD(&p->se.group_node);

#ifdef CONFIG_FAIR_GROUP_SCHED
	p->se.cfs_rq			= NULL;
#endif

#ifdef CONFIG_SCHEDSTATS
	/* Even if schedstat is disabled, there should not be garbage */
	memset(&p->se.statistics, 0, sizeof(p->se.statistics));
#endif

	RB_CLEAR_NODE(&p->dl.rb_node);
	init_dl_task_timer(&p->dl);
	init_dl_inactive_task_timer(&p->dl);
	__dl_clear_params(p);

	INIT_LIST_HEAD(&p->rt.run_list);
	p->rt.timeout		= 0;
	p->rt.time_slice	= sched_rr_timeslice;
	p->rt.on_rq		= 0;
	p->rt.on_list		= 0;

#ifdef CONFIG_PREEMPT_NOTIFIERS
	INIT_HLIST_HEAD(&p->preempt_notifiers);
#endif

	init_numa_balancing(clone_flags, p);
}

DEFINE_STATIC_KEY_FALSE(sched_numa_balancing);

#ifdef CONFIG_NUMA_BALANCING

void set_numabalancing_state(bool enabled)
{
	if (enabled)
		static_branch_enable(&sched_numa_balancing);
	else
		static_branch_disable(&sched_numa_balancing);
}

#ifdef CONFIG_PROC_SYSCTL
int sysctl_numa_balancing(struct ctl_table *table, int write,
			 void __user *buffer, size_t *lenp, loff_t *ppos)
{
	struct ctl_table t;
	int err;
	int state = static_branch_likely(&sched_numa_balancing);

	if (write && !capable(CAP_SYS_ADMIN))
		return -EPERM;

	t = *table;
	t.data = &state;
	err = proc_dointvec_minmax(&t, write, buffer, lenp, ppos);
	if (err < 0)
		return err;
	if (write)
		set_numabalancing_state(state);
	return err;
}
#endif
#endif

#ifdef CONFIG_SCHEDSTATS

DEFINE_STATIC_KEY_FALSE(sched_schedstats);
static bool __initdata __sched_schedstats = false;

static void set_schedstats(bool enabled)
{
	if (enabled)
		static_branch_enable(&sched_schedstats);
	else
		static_branch_disable(&sched_schedstats);
}

void force_schedstat_enabled(void)
{
	if (!schedstat_enabled()) {
		pr_info("kernel profiling enabled schedstats, disable via kernel.sched_schedstats.\n");
		static_branch_enable(&sched_schedstats);
	}
}

static int __init setup_schedstats(char *str)
{
	int ret = 0;
	if (!str)
		goto out;

	/*
	 * This code is called before jump labels have been set up, so we can't
	 * change the static branch directly just yet.  Instead set a temporary
	 * variable so init_schedstats() can do it later.
	 */
	if (!strcmp(str, "enable")) {
		__sched_schedstats = true;
		ret = 1;
	} else if (!strcmp(str, "disable")) {
		__sched_schedstats = false;
		ret = 1;
	}
out:
	if (!ret)
		pr_warn("Unable to parse schedstats=\n");

	return ret;
}
__setup("schedstats=", setup_schedstats);

static void __init init_schedstats(void)
{
	set_schedstats(__sched_schedstats);
}

#ifdef CONFIG_PROC_SYSCTL
int sysctl_schedstats(struct ctl_table *table, int write,
			 void __user *buffer, size_t *lenp, loff_t *ppos)
{
	struct ctl_table t;
	int err;
	int state = static_branch_likely(&sched_schedstats);

	if (write && !capable(CAP_SYS_ADMIN))
		return -EPERM;

	t = *table;
	t.data = &state;
	err = proc_dointvec_minmax(&t, write, buffer, lenp, ppos);
	if (err < 0)
		return err;
	if (write)
		set_schedstats(state);
	return err;
}
#endif /* CONFIG_PROC_SYSCTL */
#else  /* !CONFIG_SCHEDSTATS */
static inline void init_schedstats(void) {}
#endif /* CONFIG_SCHEDSTATS */

/*
 * fork()/clone()-time setup:
 */
int sched_fork(unsigned long clone_flags, struct task_struct *p)
{
	unsigned long flags;

	__sched_fork(clone_flags, p);
	/*
	 * We mark the process as NEW here. This guarantees that
	 * nobody will actually run it, and a signal or other external
	 * event cannot wake it up and insert it on the runqueue either.
	 */
	p->state = TASK_NEW;

	/*
	 * Make sure we do not leak PI boosting priority to the child.
	 */
	p->prio = current->normal_prio;

	/*
	 * Revert to default priority/policy on fork if requested.
	 */
	if (unlikely(p->sched_reset_on_fork)) {
		if (task_has_dl_policy(p) || task_has_rt_policy(p)) {
			p->policy = SCHED_NORMAL;
			p->static_prio = NICE_TO_PRIO(0);
			p->rt_priority = 0;
		} else if (PRIO_TO_NICE(p->static_prio) < 0)
			p->static_prio = NICE_TO_PRIO(0);

		p->prio = p->normal_prio = __normal_prio(p);
		set_load_weight(p, false);

		/*
		 * We don't need the reset flag anymore after the fork. It has
		 * fulfilled its duty:
		 */
		p->sched_reset_on_fork = 0;
	}

	if (dl_prio(p->prio))
		return -EAGAIN;
	else if (rt_prio(p->prio))
		p->sched_class = &rt_sched_class;
	else
		p->sched_class = &fair_sched_class;

	init_entity_runnable_average(&p->se);

	/*
	 * The child is not yet in the pid-hash so no cgroup attach races,
	 * and the cgroup is pinned to this child due to cgroup_fork()
	 * is ran before sched_fork().
	 *
	 * Silence PROVE_RCU.
	 */
	raw_spin_lock_irqsave(&p->pi_lock, flags);
	/*
	 * We're setting the CPU for the first time, we don't migrate,
	 * so use __set_task_cpu().
	 */
	__set_task_cpu(p, smp_processor_id());
	if (p->sched_class->task_fork)
		p->sched_class->task_fork(p);
	raw_spin_unlock_irqrestore(&p->pi_lock, flags);

#ifdef CONFIG_SCHED_INFO
	if (likely(sched_info_on()))
		memset(&p->sched_info, 0, sizeof(p->sched_info));
#endif
#if defined(CONFIG_SMP)
	p->on_cpu = 0;
#endif
	init_task_preempt_count(p);
#ifdef CONFIG_HAVE_PREEMPT_LAZY
	task_thread_info(p)->preempt_lazy_count = 0;
#endif
#ifdef CONFIG_SMP
	plist_node_init(&p->pushable_tasks, MAX_PRIO);
	RB_CLEAR_NODE(&p->pushable_dl_tasks);
#endif
	return 0;
}

unsigned long to_ratio(u64 period, u64 runtime)
{
	if (runtime == RUNTIME_INF)
		return BW_UNIT;

	/*
	 * Doing this here saves a lot of checks in all
	 * the calling paths, and returning zero seems
	 * safe for them anyway.
	 */
	if (period == 0)
		return 0;

	return div64_u64(runtime << BW_SHIFT, period);
}

/*
 * wake_up_new_task - wake up a newly created task for the first time.
 *
 * This function will do some initial scheduler statistics housekeeping
 * that must be done for every newly created context, then puts the task
 * on the runqueue and wakes it.
 */
void wake_up_new_task(struct task_struct *p)
{
	struct rq_flags rf;
	struct rq *rq;

	raw_spin_lock_irqsave(&p->pi_lock, rf.flags);
	p->state = TASK_RUNNING;
#ifdef CONFIG_SMP
	/*
	 * Fork balancing, do it here and not earlier because:
	 *  - cpus_ptr can change in the fork path
	 *  - any previously selected CPU might disappear through hotplug
	 *
	 * Use __set_task_cpu() to avoid calling sched_class::migrate_task_rq,
	 * as we're not fully set-up yet.
	 */
	p->recent_used_cpu = task_cpu(p);
	__set_task_cpu(p, select_task_rq(p, task_cpu(p), SD_BALANCE_FORK, 0));
#endif
	rq = __task_rq_lock(p, &rf);
	update_rq_clock(rq);
	post_init_entity_util_avg(&p->se);

	activate_task(rq, p, ENQUEUE_NOCLOCK);
	p->on_rq = TASK_ON_RQ_QUEUED;
	trace_sched_wakeup_new(p);
	check_preempt_curr(rq, p, WF_FORK);
#ifdef CONFIG_SMP
	if (p->sched_class->task_woken) {
		/*
		 * Nothing relies on rq->lock after this, so its fine to
		 * drop it.
		 */
		rq_unpin_lock(rq, &rf);
		p->sched_class->task_woken(rq, p);
		rq_repin_lock(rq, &rf);
	}
#endif
	task_rq_unlock(rq, p, &rf);
}

#ifdef CONFIG_PREEMPT_NOTIFIERS

static DEFINE_STATIC_KEY_FALSE(preempt_notifier_key);

void preempt_notifier_inc(void)
{
	static_branch_inc(&preempt_notifier_key);
}
EXPORT_SYMBOL_GPL(preempt_notifier_inc);

void preempt_notifier_dec(void)
{
	static_branch_dec(&preempt_notifier_key);
}
EXPORT_SYMBOL_GPL(preempt_notifier_dec);

/**
 * preempt_notifier_register - tell me when current is being preempted & rescheduled
 * @notifier: notifier struct to register
 */
void preempt_notifier_register(struct preempt_notifier *notifier)
{
	if (!static_branch_unlikely(&preempt_notifier_key))
		WARN(1, "registering preempt_notifier while notifiers disabled\n");

	hlist_add_head(&notifier->link, &current->preempt_notifiers);
}
EXPORT_SYMBOL_GPL(preempt_notifier_register);

/**
 * preempt_notifier_unregister - no longer interested in preemption notifications
 * @notifier: notifier struct to unregister
 *
 * This is *not* safe to call from within a preemption notifier.
 */
void preempt_notifier_unregister(struct preempt_notifier *notifier)
{
	hlist_del(&notifier->link);
}
EXPORT_SYMBOL_GPL(preempt_notifier_unregister);

static void __fire_sched_in_preempt_notifiers(struct task_struct *curr)
{
	struct preempt_notifier *notifier;

	hlist_for_each_entry(notifier, &curr->preempt_notifiers, link)
		notifier->ops->sched_in(notifier, raw_smp_processor_id());
}

static __always_inline void fire_sched_in_preempt_notifiers(struct task_struct *curr)
{
	if (static_branch_unlikely(&preempt_notifier_key))
		__fire_sched_in_preempt_notifiers(curr);
}

static void
__fire_sched_out_preempt_notifiers(struct task_struct *curr,
				   struct task_struct *next)
{
	struct preempt_notifier *notifier;

	hlist_for_each_entry(notifier, &curr->preempt_notifiers, link)
		notifier->ops->sched_out(notifier, next);
}

static __always_inline void
fire_sched_out_preempt_notifiers(struct task_struct *curr,
				 struct task_struct *next)
{
	if (static_branch_unlikely(&preempt_notifier_key))
		__fire_sched_out_preempt_notifiers(curr, next);
}

#else /* !CONFIG_PREEMPT_NOTIFIERS */

static inline void fire_sched_in_preempt_notifiers(struct task_struct *curr)
{
}

static inline void
fire_sched_out_preempt_notifiers(struct task_struct *curr,
				 struct task_struct *next)
{
}

#endif /* CONFIG_PREEMPT_NOTIFIERS */

static inline void prepare_task(struct task_struct *next)
{
#ifdef CONFIG_SMP
	/*
	 * Claim the task as running, we do this before switching to it
	 * such that any running task will have this set.
	 */
	next->on_cpu = 1;
#endif
}

static inline void finish_task(struct task_struct *prev)
{
#ifdef CONFIG_SMP
	/*
	 * After ->on_cpu is cleared, the task can be moved to a different CPU.
	 * We must ensure this doesn't happen until the switch is completely
	 * finished.
	 *
	 * In particular, the load of prev->state in finish_task_switch() must
	 * happen before this.
	 *
	 * Pairs with the smp_cond_load_acquire() in try_to_wake_up().
	 */
	smp_store_release(&prev->on_cpu, 0);
#endif
}

static inline void
prepare_lock_switch(struct rq *rq, struct task_struct *next, struct rq_flags *rf)
{
	/*
	 * Since the runqueue lock will be released by the next
	 * task (which is an invalid locking op but in the case
	 * of the scheduler it's an obvious special-case), so we
	 * do an early lockdep release here:
	 */
	rq_unpin_lock(rq, rf);
	spin_release(&rq->lock.dep_map, 1, _THIS_IP_);
#ifdef CONFIG_DEBUG_SPINLOCK
	/* this is a valid case when another task releases the spinlock */
	rq->lock.owner = next;
#endif
}

static inline void finish_lock_switch(struct rq *rq)
{
	/*
	 * If we are tracking spinlock dependencies then we have to
	 * fix up the runqueue lock - which gets 'carried over' from
	 * prev into current:
	 */
	spin_acquire(&rq->lock.dep_map, 0, 0, _THIS_IP_);
	raw_spin_unlock_irq(&rq->lock);
}

/*
 * NOP if the arch has not defined these:
 */

#ifndef prepare_arch_switch
# define prepare_arch_switch(next)	do { } while (0)
#endif

#ifndef finish_arch_post_lock_switch
# define finish_arch_post_lock_switch()	do { } while (0)
#endif

/**
 * prepare_task_switch - prepare to switch tasks
 * @rq: the runqueue preparing to switch
 * @prev: the current task that is being switched out
 * @next: the task we are going to switch to.
 *
 * This is called with the rq lock held and interrupts off. It must
 * be paired with a subsequent finish_task_switch after the context
 * switch.
 *
 * prepare_task_switch sets up locking and calls architecture specific
 * hooks.
 */
static inline void
prepare_task_switch(struct rq *rq, struct task_struct *prev,
		    struct task_struct *next)
{
	kcov_prepare_switch(prev);
	sched_info_switch(rq, prev, next);
	perf_event_task_sched_out(prev, next);
	rseq_preempt(prev);
	fire_sched_out_preempt_notifiers(prev, next);
	prepare_task(next);
	prepare_arch_switch(next);
}

/**
 * finish_task_switch - clean up after a task-switch
 * @prev: the thread we just switched away from.
 *
 * finish_task_switch must be called after the context switch, paired
 * with a prepare_task_switch call before the context switch.
 * finish_task_switch will reconcile locking set up by prepare_task_switch,
 * and do any other architecture-specific cleanup actions.
 *
 * Note that we may have delayed dropping an mm in context_switch(). If
 * so, we finish that here outside of the runqueue lock. (Doing it
 * with the lock held can cause deadlocks; see schedule() for
 * details.)
 *
 * The context switch have flipped the stack from under us and restored the
 * local variables which were saved when this task called schedule() in the
 * past. prev == current is still correct but we need to recalculate this_rq
 * because prev may have moved to another CPU.
 */
static struct rq *finish_task_switch(struct task_struct *prev)
	__releases(rq->lock)
{
	struct rq *rq = this_rq();
	struct mm_struct *mm = rq->prev_mm;
	long prev_state;

	/*
	 * The previous task will have left us with a preempt_count of 2
	 * because it left us after:
	 *
	 *	schedule()
	 *	  preempt_disable();			// 1
	 *	  __schedule()
	 *	    raw_spin_lock_irq(&rq->lock)	// 2
	 *
	 * Also, see FORK_PREEMPT_COUNT.
	 */
	if (WARN_ONCE(preempt_count() != 2*PREEMPT_DISABLE_OFFSET,
		      "corrupted preempt_count: %s/%d/0x%x\n",
		      current->comm, current->pid, preempt_count()))
		preempt_count_set(FORK_PREEMPT_COUNT);

	rq->prev_mm = NULL;

	/*
	 * A task struct has one reference for the use as "current".
	 * If a task dies, then it sets TASK_DEAD in tsk->state and calls
	 * schedule one last time. The schedule call will never return, and
	 * the scheduled task must drop that reference.
	 *
	 * We must observe prev->state before clearing prev->on_cpu (in
	 * finish_task), otherwise a concurrent wakeup can get prev
	 * running on another CPU and we could rave with its RUNNING -> DEAD
	 * transition, resulting in a double drop.
	 */
	prev_state = prev->state;
	vtime_task_switch(prev);
	perf_event_task_sched_in(prev, current);
	finish_task(prev);
	finish_lock_switch(rq);
	finish_arch_post_lock_switch();
	kcov_finish_switch(current);

	fire_sched_in_preempt_notifiers(current);
	/*
	 * When switching through a kernel thread, the loop in
	 * membarrier_{private,global}_expedited() may have observed that
	 * kernel thread and not issued an IPI. It is therefore possible to
	 * schedule between user->kernel->user threads without passing though
	 * switch_mm(). Membarrier requires a barrier after storing to
	 * rq->curr, before returning to userspace, so provide them here:
	 *
	 * - a full memory barrier for {PRIVATE,GLOBAL}_EXPEDITED, implicitly
	 *   provided by mmdrop(),
	 * - a sync_core for SYNC_CORE.
	 */
	/*
	 * We use mmdrop_delayed() here so we don't have to do the
	 * full __mmdrop() when we are the last user.
	 */
	if (mm) {
		membarrier_mm_sync_core_before_usermode(mm);
		mmdrop_delayed(mm);
	}
	if (unlikely(prev_state == TASK_DEAD)) {
		if (prev->sched_class->task_dead)
			prev->sched_class->task_dead(prev);

		put_task_struct(prev);
	}

	tick_nohz_task_switch();
	return rq;
}

#ifdef CONFIG_SMP

/* rq->lock is NOT held, but preemption is disabled */
static void __balance_callback(struct rq *rq)
{
	struct callback_head *head, *next;
	void (*func)(struct rq *rq);
	unsigned long flags;

	raw_spin_lock_irqsave(&rq->lock, flags);
	head = rq->balance_callback;
	rq->balance_callback = NULL;
	while (head) {
		func = (void (*)(struct rq *))head->func;
		next = head->next;
		head->next = NULL;
		head = next;

		func(rq);
	}
	raw_spin_unlock_irqrestore(&rq->lock, flags);
}

static inline void balance_callback(struct rq *rq)
{
	if (unlikely(rq->balance_callback))
		__balance_callback(rq);
}

#else

static inline void balance_callback(struct rq *rq)
{
}

#endif

/**
 * schedule_tail - first thing a freshly forked thread must call.
 * @prev: the thread we just switched away from.
 */
asmlinkage __visible void schedule_tail(struct task_struct *prev)
	__releases(rq->lock)
{
	struct rq *rq;

	/*
	 * New tasks start with FORK_PREEMPT_COUNT, see there and
	 * finish_task_switch() for details.
	 *
	 * finish_task_switch() will drop rq->lock() and lower preempt_count
	 * and the preempt_enable() will end up enabling preemption (on
	 * PREEMPT_COUNT kernels).
	 */

	rq = finish_task_switch(prev);
	balance_callback(rq);
	preempt_enable();

	if (current->set_child_tid)
		put_user(task_pid_vnr(current), current->set_child_tid);

	calculate_sigpending();
}

/*
 * context_switch - switch to the new MM and the new thread's register state.
 */
static __always_inline struct rq *
context_switch(struct rq *rq, struct task_struct *prev,
	       struct task_struct *next, struct rq_flags *rf)
{
	struct mm_struct *mm, *oldmm;

	prepare_task_switch(rq, prev, next);

	mm = next->mm;
	oldmm = prev->active_mm;
	/*
	 * For paravirt, this is coupled with an exit in switch_to to
	 * combine the page table reload and the switch backend into
	 * one hypercall.
	 */
	arch_start_context_switch(prev);

	/*
	 * If mm is non-NULL, we pass through switch_mm(). If mm is
	 * NULL, we will pass through mmdrop() in finish_task_switch().
	 * Both of these contain the full memory barrier required by
	 * membarrier after storing to rq->curr, before returning to
	 * user-space.
	 */
	if (!mm) {
		next->active_mm = oldmm;
		mmgrab(oldmm);
		enter_lazy_tlb(oldmm, next);
	} else
		switch_mm_irqs_off(oldmm, mm, next);

	if (!prev->mm) {
		prev->active_mm = NULL;
		rq->prev_mm = oldmm;
	}

	rq->clock_update_flags &= ~(RQCF_ACT_SKIP|RQCF_REQ_SKIP);

	prepare_lock_switch(rq, next, rf);

	/* Here we just switch the register state and the stack. */
	switch_to(prev, next, prev);
	barrier();

	return finish_task_switch(prev);
}

/*
 * nr_running and nr_context_switches:
 *
 * externally visible scheduler statistics: current number of runnable
 * threads, total number of context switches performed since bootup.
 */
unsigned long nr_running(void)
{
	unsigned long i, sum = 0;

	for_each_online_cpu(i)
		sum += cpu_rq(i)->nr_running;

	return sum;
}

/*
 * Check if only the current task is running on the CPU.
 *
 * Caution: this function does not check that the caller has disabled
 * preemption, thus the result might have a time-of-check-to-time-of-use
 * race.  The caller is responsible to use it correctly, for example:
 *
 * - from a non-preemptable section (of course)
 *
 * - from a thread that is bound to a single CPU
 *
 * - in a loop with very short iterations (e.g. a polling loop)
 */
bool single_task_running(void)
{
	return raw_rq()->nr_running == 1;
}
EXPORT_SYMBOL(single_task_running);

unsigned long long nr_context_switches(void)
{
	int i;
	unsigned long long sum = 0;

	for_each_possible_cpu(i)
		sum += cpu_rq(i)->nr_switches;

	return sum;
}

/*
 * IO-wait accounting, and how its mostly bollocks (on SMP).
 *
 * The idea behind IO-wait account is to account the idle time that we could
 * have spend running if it were not for IO. That is, if we were to improve the
 * storage performance, we'd have a proportional reduction in IO-wait time.
 *
 * This all works nicely on UP, where, when a task blocks on IO, we account
 * idle time as IO-wait, because if the storage were faster, it could've been
 * running and we'd not be idle.
 *
 * This has been extended to SMP, by doing the same for each CPU. This however
 * is broken.
 *
 * Imagine for instance the case where two tasks block on one CPU, only the one
 * CPU will have IO-wait accounted, while the other has regular idle. Even
 * though, if the storage were faster, both could've ran at the same time,
 * utilising both CPUs.
 *
 * This means, that when looking globally, the current IO-wait accounting on
 * SMP is a lower bound, by reason of under accounting.
 *
 * Worse, since the numbers are provided per CPU, they are sometimes
 * interpreted per CPU, and that is nonsensical. A blocked task isn't strictly
 * associated with any one particular CPU, it can wake to another CPU than it
 * blocked on. This means the per CPU IO-wait number is meaningless.
 *
 * Task CPU affinities can make all that even more 'interesting'.
 */

unsigned long nr_iowait(void)
{
	unsigned long i, sum = 0;

	for_each_possible_cpu(i)
		sum += atomic_read(&cpu_rq(i)->nr_iowait);

	return sum;
}

/*
 * Consumers of these two interfaces, like for example the cpufreq menu
 * governor are using nonsensical data. Boosting frequency for a CPU that has
 * IO-wait which might not even end up running the task when it does become
 * runnable.
 */

unsigned long nr_iowait_cpu(int cpu)
{
	struct rq *this = cpu_rq(cpu);
	return atomic_read(&this->nr_iowait);
}

void get_iowait_load(unsigned long *nr_waiters, unsigned long *load)
{
	struct rq *rq = this_rq();
	*nr_waiters = atomic_read(&rq->nr_iowait);
	*load = rq->load.weight;
}

#ifdef CONFIG_SMP

/*
 * sched_exec - execve() is a valuable balancing opportunity, because at
 * this point the task has the smallest effective memory and cache footprint.
 */
void sched_exec(void)
{
	struct task_struct *p = current;
	unsigned long flags;
	int dest_cpu;

	raw_spin_lock_irqsave(&p->pi_lock, flags);
	dest_cpu = p->sched_class->select_task_rq(p, task_cpu(p), SD_BALANCE_EXEC, 0);
	if (dest_cpu == smp_processor_id())
		goto unlock;

	if (likely(cpu_active(dest_cpu))) {
		struct migration_arg arg = { p, dest_cpu };

		raw_spin_unlock_irqrestore(&p->pi_lock, flags);
		stop_one_cpu(task_cpu(p), migration_cpu_stop, &arg);
		return;
	}
unlock:
	raw_spin_unlock_irqrestore(&p->pi_lock, flags);
}

#endif

DEFINE_PER_CPU(struct kernel_stat, kstat);
DEFINE_PER_CPU(struct kernel_cpustat, kernel_cpustat);

EXPORT_PER_CPU_SYMBOL(kstat);
EXPORT_PER_CPU_SYMBOL(kernel_cpustat);

/*
 * The function fair_sched_class.update_curr accesses the struct curr
 * and its field curr->exec_start; when called from task_sched_runtime(),
 * we observe a high rate of cache misses in practice.
 * Prefetching this data results in improved performance.
 */
static inline void prefetch_curr_exec_start(struct task_struct *p)
{
#ifdef CONFIG_FAIR_GROUP_SCHED
	struct sched_entity *curr = (&p->se)->cfs_rq->curr;
#else
	struct sched_entity *curr = (&task_rq(p)->cfs)->curr;
#endif
	prefetch(curr);
	prefetch(&curr->exec_start);
}

/*
 * Return accounted runtime for the task.
 * In case the task is currently running, return the runtime plus current's
 * pending runtime that have not been accounted yet.
 */
unsigned long long task_sched_runtime(struct task_struct *p)
{
	struct rq_flags rf;
	struct rq *rq;
	u64 ns;

#if defined(CONFIG_64BIT) && defined(CONFIG_SMP)
	/*
	 * 64-bit doesn't need locks to atomically read a 64-bit value.
	 * So we have a optimization chance when the task's delta_exec is 0.
	 * Reading ->on_cpu is racy, but this is ok.
	 *
	 * If we race with it leaving CPU, we'll take a lock. So we're correct.
	 * If we race with it entering CPU, unaccounted time is 0. This is
	 * indistinguishable from the read occurring a few cycles earlier.
	 * If we see ->on_cpu without ->on_rq, the task is leaving, and has
	 * been accounted, so we're correct here as well.
	 */
	if (!p->on_cpu || !task_on_rq_queued(p))
		return p->se.sum_exec_runtime;
#endif

	rq = task_rq_lock(p, &rf);
	/*
	 * Must be ->curr _and_ ->on_rq.  If dequeued, we would
	 * project cycles that may never be accounted to this
	 * thread, breaking clock_gettime().
	 */
	if (task_current(rq, p) && task_on_rq_queued(p)) {
		prefetch_curr_exec_start(p);
		update_rq_clock(rq);
		p->sched_class->update_curr(rq);
	}
	ns = p->se.sum_exec_runtime;
	task_rq_unlock(rq, p, &rf);

	return ns;
}

/*
 * This function gets called by the timer code, with HZ frequency.
 * We call it with interrupts disabled.
 */
void scheduler_tick(void)
{
	int cpu = smp_processor_id();
	struct rq *rq = cpu_rq(cpu);
	struct task_struct *curr = rq->curr;
	struct rq_flags rf;

	sched_clock_tick();

	rq_lock(rq, &rf);

	update_rq_clock(rq);
	curr->sched_class->task_tick(rq, curr, 0);
	cpu_load_update_active(rq);
	calc_global_load_tick(rq);

	rq_unlock(rq, &rf);

	perf_event_task_tick();

#ifdef CONFIG_SMP
	rq->idle_balance = idle_cpu(cpu);
	trigger_load_balance(rq);
#endif
}

#ifdef CONFIG_NO_HZ_FULL

struct tick_work {
	int			cpu;
	atomic_t		state;
	struct delayed_work	work;
};
/* Values for ->state, see diagram below. */
#define TICK_SCHED_REMOTE_OFFLINE	0
#define TICK_SCHED_REMOTE_OFFLINING	1
#define TICK_SCHED_REMOTE_RUNNING	2

/*
 * State diagram for ->state:
 *
 *
 *          TICK_SCHED_REMOTE_OFFLINE
 *                    |   ^
 *                    |   |
 *                    |   | sched_tick_remote()
 *                    |   |
 *                    |   |
 *                    +--TICK_SCHED_REMOTE_OFFLINING
 *                    |   ^
 *                    |   |
 * sched_tick_start() |   | sched_tick_stop()
 *                    |   |
 *                    V   |
 *          TICK_SCHED_REMOTE_RUNNING
 *
 *
 * Other transitions get WARN_ON_ONCE(), except that sched_tick_remote()
 * and sched_tick_start() are happy to leave the state in RUNNING.
 */

static struct tick_work __percpu *tick_work_cpu;

static void sched_tick_remote(struct work_struct *work)
{
	struct delayed_work *dwork = to_delayed_work(work);
	struct tick_work *twork = container_of(dwork, struct tick_work, work);
	int cpu = twork->cpu;
	struct rq *rq = cpu_rq(cpu);
	struct task_struct *curr;
	struct rq_flags rf;
	u64 delta;
	int os;

	/*
	 * Handle the tick only if it appears the remote CPU is running in full
	 * dynticks mode. The check is racy by nature, but missing a tick or
	 * having one too much is no big deal because the scheduler tick updates
	 * statistics and checks timeslices in a time-independent way, regardless
	 * of when exactly it is running.
	 */
	if (idle_cpu(cpu) || !tick_nohz_tick_stopped_cpu(cpu))
		goto out_requeue;

	rq_lock_irq(rq, &rf);
	curr = rq->curr;
	if (is_idle_task(curr) || cpu_is_offline(cpu))
		goto out_unlock;

	update_rq_clock(rq);
	delta = rq_clock_task(rq) - curr->se.exec_start;

	/*
	 * Make sure the next tick runs within a reasonable
	 * amount of time.
	 */
	WARN_ON_ONCE(delta > (u64)NSEC_PER_SEC * 3);
	curr->sched_class->task_tick(rq, curr, 0);

out_unlock:
	rq_unlock_irq(rq, &rf);

out_requeue:
	/*
	 * Run the remote tick once per second (1Hz). This arbitrary
	 * frequency is large enough to avoid overload but short enough
	 * to keep scheduler internal stats reasonably up to date.  But
	 * first update state to reflect hotplug activity if required.
	 */
	os = atomic_fetch_add_unless(&twork->state, -1, TICK_SCHED_REMOTE_RUNNING);
	WARN_ON_ONCE(os == TICK_SCHED_REMOTE_OFFLINE);
	if (os == TICK_SCHED_REMOTE_RUNNING)
		queue_delayed_work(system_unbound_wq, dwork, HZ);
}

static void sched_tick_start(int cpu)
{
	int os;
	struct tick_work *twork;

	if (housekeeping_cpu(cpu, HK_FLAG_TICK))
		return;

	WARN_ON_ONCE(!tick_work_cpu);

	twork = per_cpu_ptr(tick_work_cpu, cpu);
	os = atomic_xchg(&twork->state, TICK_SCHED_REMOTE_RUNNING);
	WARN_ON_ONCE(os == TICK_SCHED_REMOTE_RUNNING);
	if (os == TICK_SCHED_REMOTE_OFFLINE) {
		twork->cpu = cpu;
		INIT_DELAYED_WORK(&twork->work, sched_tick_remote);
		queue_delayed_work(system_unbound_wq, &twork->work, HZ);
	}
}

#ifdef CONFIG_HOTPLUG_CPU
static void sched_tick_stop(int cpu)
{
	struct tick_work *twork;
	int os;

	if (housekeeping_cpu(cpu, HK_FLAG_TICK))
		return;

	WARN_ON_ONCE(!tick_work_cpu);

	twork = per_cpu_ptr(tick_work_cpu, cpu);
	/* There cannot be competing actions, but don't rely on stop-machine. */
	os = atomic_xchg(&twork->state, TICK_SCHED_REMOTE_OFFLINING);
	WARN_ON_ONCE(os != TICK_SCHED_REMOTE_RUNNING);
	/* Don't cancel, as this would mess up the state machine. */
}
#endif /* CONFIG_HOTPLUG_CPU */

int __init sched_tick_offload_init(void)
{
	tick_work_cpu = alloc_percpu(struct tick_work);
	BUG_ON(!tick_work_cpu);
	return 0;
}

#else /* !CONFIG_NO_HZ_FULL */
static inline void sched_tick_start(int cpu) { }
static inline void sched_tick_stop(int cpu) { }
#endif

#if defined(CONFIG_PREEMPT) && (defined(CONFIG_DEBUG_PREEMPT) || \
				defined(CONFIG_TRACE_PREEMPT_TOGGLE))
/*
 * If the value passed in is equal to the current preempt count
 * then we just disabled preemption. Start timing the latency.
 */
static inline void preempt_latency_start(int val)
{
	if (preempt_count() == val) {
		unsigned long ip = get_lock_parent_ip();
#ifdef CONFIG_DEBUG_PREEMPT
		current->preempt_disable_ip = ip;
#endif
		trace_preempt_off(CALLER_ADDR0, ip);
	}
}

void preempt_count_add(int val)
{
#ifdef CONFIG_DEBUG_PREEMPT
	/*
	 * Underflow?
	 */
	if (DEBUG_LOCKS_WARN_ON((preempt_count() < 0)))
		return;
#endif
	__preempt_count_add(val);
#ifdef CONFIG_DEBUG_PREEMPT
	/*
	 * Spinlock count overflowing soon?
	 */
	DEBUG_LOCKS_WARN_ON((preempt_count() & PREEMPT_MASK) >=
				PREEMPT_MASK - 10);
#endif
	preempt_latency_start(val);
}
EXPORT_SYMBOL(preempt_count_add);
NOKPROBE_SYMBOL(preempt_count_add);

/*
 * If the value passed in equals to the current preempt count
 * then we just enabled preemption. Stop timing the latency.
 */
static inline void preempt_latency_stop(int val)
{
	if (preempt_count() == val)
		trace_preempt_on(CALLER_ADDR0, get_lock_parent_ip());
}

void preempt_count_sub(int val)
{
#ifdef CONFIG_DEBUG_PREEMPT
	/*
	 * Underflow?
	 */
	if (DEBUG_LOCKS_WARN_ON(val > preempt_count()))
		return;
	/*
	 * Is the spinlock portion underflowing?
	 */
	if (DEBUG_LOCKS_WARN_ON((val < PREEMPT_MASK) &&
			!(preempt_count() & PREEMPT_MASK)))
		return;
#endif

	preempt_latency_stop(val);
	__preempt_count_sub(val);
}
EXPORT_SYMBOL(preempt_count_sub);
NOKPROBE_SYMBOL(preempt_count_sub);

#else
static inline void preempt_latency_start(int val) { }
static inline void preempt_latency_stop(int val) { }
#endif

static inline unsigned long get_preempt_disable_ip(struct task_struct *p)
{
#ifdef CONFIG_DEBUG_PREEMPT
	return p->preempt_disable_ip;
#else
	return 0;
#endif
}

/*
 * Print scheduling while atomic bug:
 */
static noinline void __schedule_bug(struct task_struct *prev)
{
	/* Save this before calling printk(), since that will clobber it */
	unsigned long preempt_disable_ip = get_preempt_disable_ip(current);

	if (oops_in_progress)
		return;

	printk(KERN_ERR "BUG: scheduling while atomic: %s/%d/0x%08x\n",
		prev->comm, prev->pid, preempt_count());

	debug_show_held_locks(prev);
	print_modules();
	if (irqs_disabled())
		print_irqtrace_events(prev);
	if (IS_ENABLED(CONFIG_DEBUG_PREEMPT)
	    && in_atomic_preempt_off()) {
		pr_err("Preemption disabled at:");
		print_ip_sym(preempt_disable_ip);
		pr_cont("\n");
	}
	if (panic_on_warn)
		panic("scheduling while atomic\n");

	dump_stack();
	add_taint(TAINT_WARN, LOCKDEP_STILL_OK);
}

/*
 * Various schedule()-time debugging checks and statistics:
 */
static inline void schedule_debug(struct task_struct *prev)
{
#ifdef CONFIG_SCHED_STACK_END_CHECK
	if (task_stack_end_corrupted(prev))
		panic("corrupted stack end detected inside scheduler\n");
#endif

	if (unlikely(in_atomic_preempt_off())) {
		__schedule_bug(prev);
		preempt_count_set(PREEMPT_DISABLED);
	}
	rcu_sleep_check();

	profile_hit(SCHED_PROFILING, __builtin_return_address(0));

	schedstat_inc(this_rq()->sched_count);
}

/*
 * Pick up the highest-prio task:
 */
static inline struct task_struct *
pick_next_task(struct rq *rq, struct task_struct *prev, struct rq_flags *rf)
{
	const struct sched_class *class;
	struct task_struct *p;

	/*
	 * Optimization: we know that if all tasks are in the fair class we can
	 * call that function directly, but only if the @prev task wasn't of a
	 * higher scheduling class, because otherwise those loose the
	 * opportunity to pull in more work from other CPUs.
	 */
	if (likely((prev->sched_class == &idle_sched_class ||
		    prev->sched_class == &fair_sched_class) &&
		   rq->nr_running == rq->cfs.h_nr_running)) {

		p = fair_sched_class.pick_next_task(rq, prev, rf);
		if (unlikely(p == RETRY_TASK))
			goto again;

		/* Assumes fair_sched_class->next == idle_sched_class */
		if (unlikely(!p))
			p = idle_sched_class.pick_next_task(rq, prev, rf);

		return p;
	}

again:
	for_each_class(class) {
		p = class->pick_next_task(rq, prev, rf);
		if (p) {
			if (unlikely(p == RETRY_TASK))
				goto again;
			return p;
		}
	}

	/* The idle class should always have a runnable task: */
	BUG();
}

/*
 * __schedule() is the main scheduler function.
 *
 * The main means of driving the scheduler and thus entering this function are:
 *
 *   1. Explicit blocking: mutex, semaphore, waitqueue, etc.
 *
 *   2. TIF_NEED_RESCHED flag is checked on interrupt and userspace return
 *      paths. For example, see arch/x86/entry_64.S.
 *
 *      To drive preemption between tasks, the scheduler sets the flag in timer
 *      interrupt handler scheduler_tick().
 *
 *   3. Wakeups don't really cause entry into schedule(). They add a
 *      task to the run-queue and that's it.
 *
 *      Now, if the new task added to the run-queue preempts the current
 *      task, then the wakeup sets TIF_NEED_RESCHED and schedule() gets
 *      called on the nearest possible occasion:
 *
 *       - If the kernel is preemptible (CONFIG_PREEMPT=y):
 *
 *         - in syscall or exception context, at the next outmost
 *           preempt_enable(). (this might be as soon as the wake_up()'s
 *           spin_unlock()!)
 *
 *         - in IRQ context, return from interrupt-handler to
 *           preemptible context
 *
 *       - If the kernel is not preemptible (CONFIG_PREEMPT is not set)
 *         then at the next:
 *
 *          - cond_resched() call
 *          - explicit schedule() call
 *          - return from syscall or exception to user-space
 *          - return from interrupt-handler to user-space
 *
 * WARNING: must be called with preemption disabled!
 */
static void __sched notrace __schedule(bool preempt)
{
	struct task_struct *prev, *next;
	unsigned long *switch_count;
	struct rq_flags rf;
	struct rq *rq;
	int cpu;

	cpu = smp_processor_id();
	rq = cpu_rq(cpu);
	prev = rq->curr;

	schedule_debug(prev);

	if (sched_feat(HRTICK))
		hrtick_clear(rq);

	local_irq_disable();
	rcu_note_context_switch(preempt);

	/*
	 * Make sure that signal_pending_state()->signal_pending() below
	 * can't be reordered with __set_current_state(TASK_INTERRUPTIBLE)
	 * done by the caller to avoid the race with signal_wake_up().
	 *
	 * The membarrier system call requires a full memory barrier
	 * after coming from user-space, before storing to rq->curr.
	 */
	rq_lock(rq, &rf);
	smp_mb__after_spinlock();

	/* Promote REQ to ACT */
	rq->clock_update_flags <<= 1;
	update_rq_clock(rq);

	switch_count = &prev->nivcsw;
	if (!preempt && prev->state) {
		if (unlikely(signal_pending_state(prev->state, prev))) {
			prev->state = TASK_RUNNING;
		} else {
			deactivate_task(rq, prev, DEQUEUE_SLEEP | DEQUEUE_NOCLOCK);
			prev->on_rq = 0;

			if (prev->in_iowait) {
				atomic_inc(&rq->nr_iowait);
				delayacct_blkio_start();
			}
		}
		switch_count = &prev->nvcsw;
	}

	next = pick_next_task(rq, prev, &rf);
	clear_tsk_need_resched(prev);
	clear_tsk_need_resched_lazy(prev);
	clear_preempt_need_resched();

	if (likely(prev != next)) {
		rq->nr_switches++;
		rq->curr = next;
		/*
		 * The membarrier system call requires each architecture
		 * to have a full memory barrier after updating
		 * rq->curr, before returning to user-space.
		 *
		 * Here are the schemes providing that barrier on the
		 * various architectures:
		 * - mm ? switch_mm() : mmdrop() for x86, s390, sparc, PowerPC.
		 *   switch_mm() rely on membarrier_arch_switch_mm() on PowerPC.
		 * - finish_lock_switch() for weakly-ordered
		 *   architectures where spin_unlock is a full barrier,
		 * - switch_to() for arm64 (weakly-ordered, spin_unlock
		 *   is a RELEASE barrier),
		 */
		++*switch_count;

		trace_sched_switch(preempt, prev, next);

		/* Also unlocks the rq: */
		rq = context_switch(rq, prev, next, &rf);
	} else {
		rq->clock_update_flags &= ~(RQCF_ACT_SKIP|RQCF_REQ_SKIP);
		rq_unlock_irq(rq, &rf);
	}

	balance_callback(rq);
}

void __noreturn do_task_dead(void)
{
	/* Causes final put_task_struct in finish_task_switch(): */
	set_special_state(TASK_DEAD);

	/* Tell freezer to ignore us: */
	current->flags |= PF_NOFREEZE;

	__schedule(false);
	BUG();

	/* Avoid "noreturn function does return" - but don't continue if BUG() is a NOP: */
	for (;;)
		cpu_relax();
}

static inline void sched_submit_work(struct task_struct *tsk)
{
	if (!tsk->state)
		return;
<<<<<<< HEAD
=======

>>>>>>> fd5bccd1
	/*
	 * If a worker went to sleep, notify and ask workqueue whether
	 * it wants to wake up a task to maintain concurrency.
	 * As this function is called inside the schedule() context,
	 * we disable preemption to avoid it calling schedule() again
	 * in the possible wakeup of a kworker.
	 */
	if (tsk->flags & PF_WQ_WORKER) {
		preempt_disable();
		wq_worker_sleeping(tsk);
		preempt_enable_no_resched();
	}

	if (tsk_is_pi_blocked(tsk))
		return;

	/*
	 * If we are going to sleep and we have plugged IO queued,
	 * make sure to submit it to avoid deadlocks.
	 */
	if (blk_needs_flush_plug(tsk))
		blk_schedule_flush_plug(tsk);
}

static void sched_update_worker(struct task_struct *tsk)
{
	if (tsk->flags & PF_WQ_WORKER)
		wq_worker_running(tsk);
}

asmlinkage __visible void __sched schedule(void)
{
	struct task_struct *tsk = current;

	sched_submit_work(tsk);
	do {
		preempt_disable();
		__schedule(false);
		sched_preempt_enable_no_resched();
	} while (need_resched());
	sched_update_worker(tsk);
}
EXPORT_SYMBOL(schedule);

/*
 * synchronize_rcu_tasks() makes sure that no task is stuck in preempted
 * state (have scheduled out non-voluntarily) by making sure that all
 * tasks have either left the run queue or have gone into user space.
 * As idle tasks do not do either, they must not ever be preempted
 * (schedule out non-voluntarily).
 *
 * schedule_idle() is similar to schedule_preempt_disable() except that it
 * never enables preemption because it does not call sched_submit_work().
 */
void __sched schedule_idle(void)
{
	/*
	 * As this skips calling sched_submit_work(), which the idle task does
	 * regardless because that function is a nop when the task is in a
	 * TASK_RUNNING state, make sure this isn't used someplace that the
	 * current task can be in any other state. Note, idle is always in the
	 * TASK_RUNNING state.
	 */
	WARN_ON_ONCE(current->state);
	do {
		__schedule(false);
	} while (need_resched());
}

#ifdef CONFIG_CONTEXT_TRACKING
asmlinkage __visible void __sched schedule_user(void)
{
	/*
	 * If we come here after a random call to set_need_resched(),
	 * or we have been woken up remotely but the IPI has not yet arrived,
	 * we haven't yet exited the RCU idle mode. Do it here manually until
	 * we find a better solution.
	 *
	 * NB: There are buggy callers of this function.  Ideally we
	 * should warn if prev_state != CONTEXT_USER, but that will trigger
	 * too frequently to make sense yet.
	 */
	enum ctx_state prev_state = exception_enter();
	schedule();
	exception_exit(prev_state);
}
#endif

/**
 * schedule_preempt_disabled - called with preemption disabled
 *
 * Returns with preemption disabled. Note: preempt_count must be 1
 */
void __sched schedule_preempt_disabled(void)
{
	sched_preempt_enable_no_resched();
	schedule();
	preempt_disable();
}

static void __sched notrace preempt_schedule_common(void)
{
	do {
		/*
		 * Because the function tracer can trace preempt_count_sub()
		 * and it also uses preempt_enable/disable_notrace(), if
		 * NEED_RESCHED is set, the preempt_enable_notrace() called
		 * by the function tracer will call this function again and
		 * cause infinite recursion.
		 *
		 * Preemption must be disabled here before the function
		 * tracer can trace. Break up preempt_disable() into two
		 * calls. One to disable preemption without fear of being
		 * traced. The other to still record the preemption latency,
		 * which can also be traced by the function tracer.
		 */
		preempt_disable_notrace();
		preempt_latency_start(1);
		__schedule(true);
		preempt_latency_stop(1);
		preempt_enable_no_resched_notrace();

		/*
		 * Check again in case we missed a preemption opportunity
		 * between schedule and now.
		 */
	} while (need_resched());
}

#ifdef CONFIG_PREEMPT_LAZY
/*
 * If TIF_NEED_RESCHED is then we allow to be scheduled away since this is
 * set by a RT task. Oterwise we try to avoid beeing scheduled out as long as
 * preempt_lazy_count counter >0.
 */
static __always_inline int preemptible_lazy(void)
{
	if (test_thread_flag(TIF_NEED_RESCHED))
		return 1;
	if (current_thread_info()->preempt_lazy_count)
		return 0;
	return 1;
}

#else

static inline int preemptible_lazy(void)
{
	return 1;
}

#endif

#ifdef CONFIG_PREEMPT
/*
 * this is the entry point to schedule() from in-kernel preemption
 * off of preempt_enable. Kernel preemptions off return from interrupt
 * occur there and call schedule directly.
 */
asmlinkage __visible void __sched notrace preempt_schedule(void)
{
	/*
	 * If there is a non-zero preempt_count or interrupts are disabled,
	 * we do not want to preempt the current task. Just return..
	 */
	if (likely(!preemptible()))
		return;
	if (!preemptible_lazy())
		return;
	preempt_schedule_common();
}
NOKPROBE_SYMBOL(preempt_schedule);
EXPORT_SYMBOL(preempt_schedule);

/**
 * preempt_schedule_notrace - preempt_schedule called by tracing
 *
 * The tracing infrastructure uses preempt_enable_notrace to prevent
 * recursion and tracing preempt enabling caused by the tracing
 * infrastructure itself. But as tracing can happen in areas coming
 * from userspace or just about to enter userspace, a preempt enable
 * can occur before user_exit() is called. This will cause the scheduler
 * to be called when the system is still in usermode.
 *
 * To prevent this, the preempt_enable_notrace will use this function
 * instead of preempt_schedule() to exit user context if needed before
 * calling the scheduler.
 */
asmlinkage __visible void __sched notrace preempt_schedule_notrace(void)
{
	enum ctx_state prev_ctx;

	if (likely(!preemptible()))
		return;

	if (!preemptible_lazy())
		return;

	do {
		/*
		 * Because the function tracer can trace preempt_count_sub()
		 * and it also uses preempt_enable/disable_notrace(), if
		 * NEED_RESCHED is set, the preempt_enable_notrace() called
		 * by the function tracer will call this function again and
		 * cause infinite recursion.
		 *
		 * Preemption must be disabled here before the function
		 * tracer can trace. Break up preempt_disable() into two
		 * calls. One to disable preemption without fear of being
		 * traced. The other to still record the preemption latency,
		 * which can also be traced by the function tracer.
		 */
		preempt_disable_notrace();
		preempt_latency_start(1);
		/*
		 * Needs preempt disabled in case user_exit() is traced
		 * and the tracer calls preempt_enable_notrace() causing
		 * an infinite recursion.
		 */
		prev_ctx = exception_enter();
		__schedule(true);
		exception_exit(prev_ctx);

		preempt_latency_stop(1);
		preempt_enable_no_resched_notrace();
	} while (need_resched());
}
EXPORT_SYMBOL_GPL(preempt_schedule_notrace);

#endif /* CONFIG_PREEMPT */

/*
 * this is the entry point to schedule() from kernel preemption
 * off of irq context.
 * Note, that this is called and return with irqs disabled. This will
 * protect us against recursive calling from irq.
 */
asmlinkage __visible void __sched preempt_schedule_irq(void)
{
	enum ctx_state prev_state;

	/* Catch callers which need to be fixed */
	BUG_ON(preempt_count() || !irqs_disabled());

	prev_state = exception_enter();

	do {
		preempt_disable();
		local_irq_enable();
		__schedule(true);
		local_irq_disable();
		sched_preempt_enable_no_resched();
	} while (need_resched());

	exception_exit(prev_state);
}

int default_wake_function(wait_queue_entry_t *curr, unsigned mode, int wake_flags,
			  void *key)
{
	return try_to_wake_up(curr->private, mode, wake_flags);
}
EXPORT_SYMBOL(default_wake_function);

#ifdef CONFIG_RT_MUTEXES

static inline int __rt_effective_prio(struct task_struct *pi_task, int prio)
{
	if (pi_task)
		prio = min(prio, pi_task->prio);

	return prio;
}

static inline int rt_effective_prio(struct task_struct *p, int prio)
{
	struct task_struct *pi_task = rt_mutex_get_top_task(p);

	return __rt_effective_prio(pi_task, prio);
}

/*
 * rt_mutex_setprio - set the current priority of a task
 * @p: task to boost
 * @pi_task: donor task
 *
 * This function changes the 'effective' priority of a task. It does
 * not touch ->normal_prio like __setscheduler().
 *
 * Used by the rt_mutex code to implement priority inheritance
 * logic. Call site only calls if the priority of the task changed.
 */
void rt_mutex_setprio(struct task_struct *p, struct task_struct *pi_task)
{
	int prio, oldprio, queued, running, queue_flag =
		DEQUEUE_SAVE | DEQUEUE_MOVE | DEQUEUE_NOCLOCK;
	const struct sched_class *prev_class;
	struct rq_flags rf;
	struct rq *rq;

	/* XXX used to be waiter->prio, not waiter->task->prio */
	prio = __rt_effective_prio(pi_task, p->normal_prio);

	/*
	 * If nothing changed; bail early.
	 */
	if (p->pi_top_task == pi_task && prio == p->prio && !dl_prio(prio))
		return;

	rq = __task_rq_lock(p, &rf);
	update_rq_clock(rq);
	/*
	 * Set under pi_lock && rq->lock, such that the value can be used under
	 * either lock.
	 *
	 * Note that there is loads of tricky to make this pointer cache work
	 * right. rt_mutex_slowunlock()+rt_mutex_postunlock() work together to
	 * ensure a task is de-boosted (pi_task is set to NULL) before the
	 * task is allowed to run again (and can exit). This ensures the pointer
	 * points to a blocked task -- which guaratees the task is present.
	 */
	p->pi_top_task = pi_task;

	/*
	 * For FIFO/RR we only need to set prio, if that matches we're done.
	 */
	if (prio == p->prio && !dl_prio(prio))
		goto out_unlock;

	/*
	 * Idle task boosting is a nono in general. There is one
	 * exception, when PREEMPT_RT and NOHZ is active:
	 *
	 * The idle task calls get_next_timer_interrupt() and holds
	 * the timer wheel base->lock on the CPU and another CPU wants
	 * to access the timer (probably to cancel it). We can safely
	 * ignore the boosting request, as the idle CPU runs this code
	 * with interrupts disabled and will complete the lock
	 * protected section without being interrupted. So there is no
	 * real need to boost.
	 */
	if (unlikely(p == rq->idle)) {
		WARN_ON(p != rq->curr);
		WARN_ON(p->pi_blocked_on);
		goto out_unlock;
	}

	trace_sched_pi_setprio(p, pi_task);
	oldprio = p->prio;

	if (oldprio == prio)
		queue_flag &= ~DEQUEUE_MOVE;

	prev_class = p->sched_class;
	queued = task_on_rq_queued(p);
	running = task_current(rq, p);
	if (queued)
		dequeue_task(rq, p, queue_flag);
	if (running)
		put_prev_task(rq, p);

	/*
	 * Boosting condition are:
	 * 1. -rt task is running and holds mutex A
	 *      --> -dl task blocks on mutex A
	 *
	 * 2. -dl task is running and holds mutex A
	 *      --> -dl task blocks on mutex A and could preempt the
	 *          running task
	 */
	if (dl_prio(prio)) {
		if (!dl_prio(p->normal_prio) ||
		    (pi_task && dl_entity_preempt(&pi_task->dl, &p->dl))) {
			p->dl.dl_boosted = 1;
			queue_flag |= ENQUEUE_REPLENISH;
		} else
			p->dl.dl_boosted = 0;
		p->sched_class = &dl_sched_class;
	} else if (rt_prio(prio)) {
		if (dl_prio(oldprio))
			p->dl.dl_boosted = 0;
		if (oldprio < prio)
			queue_flag |= ENQUEUE_HEAD;
		p->sched_class = &rt_sched_class;
	} else {
		if (dl_prio(oldprio))
			p->dl.dl_boosted = 0;
		if (rt_prio(oldprio))
			p->rt.timeout = 0;
		p->sched_class = &fair_sched_class;
	}

	p->prio = prio;

	if (queued)
		enqueue_task(rq, p, queue_flag);
	if (running)
		set_curr_task(rq, p);

	check_class_changed(rq, p, prev_class, oldprio);
out_unlock:
	/* Avoid rq from going away on us: */
	preempt_disable();
	__task_rq_unlock(rq, &rf);

	balance_callback(rq);
	preempt_enable();
}
#else
static inline int rt_effective_prio(struct task_struct *p, int prio)
{
	return prio;
}
#endif

void set_user_nice(struct task_struct *p, long nice)
{
	bool queued, running;
	int old_prio, delta;
	struct rq_flags rf;
	struct rq *rq;

	if (task_nice(p) == nice || nice < MIN_NICE || nice > MAX_NICE)
		return;
	/*
	 * We have to be careful, if called from sys_setpriority(),
	 * the task might be in the middle of scheduling on another CPU.
	 */
	rq = task_rq_lock(p, &rf);
	update_rq_clock(rq);

	/*
	 * The RT priorities are set via sched_setscheduler(), but we still
	 * allow the 'normal' nice value to be set - but as expected
	 * it wont have any effect on scheduling until the task is
	 * SCHED_DEADLINE, SCHED_FIFO or SCHED_RR:
	 */
	if (task_has_dl_policy(p) || task_has_rt_policy(p)) {
		p->static_prio = NICE_TO_PRIO(nice);
		goto out_unlock;
	}
	queued = task_on_rq_queued(p);
	running = task_current(rq, p);
	if (queued)
		dequeue_task(rq, p, DEQUEUE_SAVE | DEQUEUE_NOCLOCK);
	if (running)
		put_prev_task(rq, p);

	p->static_prio = NICE_TO_PRIO(nice);
	set_load_weight(p, true);
	old_prio = p->prio;
	p->prio = effective_prio(p);
	delta = p->prio - old_prio;

	if (queued) {
		enqueue_task(rq, p, ENQUEUE_RESTORE | ENQUEUE_NOCLOCK);
		/*
		 * If the task increased its priority or is running and
		 * lowered its priority, then reschedule its CPU:
		 */
		if (delta < 0 || (delta > 0 && task_running(rq, p)))
			resched_curr(rq);
	}
	if (running)
		set_curr_task(rq, p);
out_unlock:
	task_rq_unlock(rq, p, &rf);
}
EXPORT_SYMBOL(set_user_nice);

/*
 * can_nice - check if a task can reduce its nice value
 * @p: task
 * @nice: nice value
 */
int can_nice(const struct task_struct *p, const int nice)
{
	/* Convert nice value [19,-20] to rlimit style value [1,40]: */
	int nice_rlim = nice_to_rlimit(nice);

	return (nice_rlim <= task_rlimit(p, RLIMIT_NICE) ||
		capable(CAP_SYS_NICE));
}

#ifdef __ARCH_WANT_SYS_NICE

/*
 * sys_nice - change the priority of the current process.
 * @increment: priority increment
 *
 * sys_setpriority is a more generic, but much slower function that
 * does similar things.
 */
SYSCALL_DEFINE1(nice, int, increment)
{
	long nice, retval;

	/*
	 * Setpriority might change our priority at the same moment.
	 * We don't have to worry. Conceptually one call occurs first
	 * and we have a single winner.
	 */
	increment = clamp(increment, -NICE_WIDTH, NICE_WIDTH);
	nice = task_nice(current) + increment;

	nice = clamp_val(nice, MIN_NICE, MAX_NICE);
	if (increment < 0 && !can_nice(current, nice))
		return -EPERM;

	retval = security_task_setnice(current, nice);
	if (retval)
		return retval;

	set_user_nice(current, nice);
	return 0;
}

#endif

/**
 * task_prio - return the priority value of a given task.
 * @p: the task in question.
 *
 * Return: The priority value as seen by users in /proc.
 * RT tasks are offset by -200. Normal tasks are centered
 * around 0, value goes from -16 to +15.
 */
int task_prio(const struct task_struct *p)
{
	return p->prio - MAX_RT_PRIO;
}

/**
 * idle_cpu - is a given CPU idle currently?
 * @cpu: the processor in question.
 *
 * Return: 1 if the CPU is currently idle. 0 otherwise.
 */
int idle_cpu(int cpu)
{
	struct rq *rq = cpu_rq(cpu);

	if (rq->curr != rq->idle)
		return 0;

	if (rq->nr_running)
		return 0;

#ifdef CONFIG_SMP
	if (!llist_empty(&rq->wake_list))
		return 0;
#endif

	return 1;
}

/**
 * available_idle_cpu - is a given CPU idle for enqueuing work.
 * @cpu: the CPU in question.
 *
 * Return: 1 if the CPU is currently idle. 0 otherwise.
 */
int available_idle_cpu(int cpu)
{
	if (!idle_cpu(cpu))
		return 0;

	if (vcpu_is_preempted(cpu))
		return 0;

	return 1;
}

/**
 * idle_task - return the idle task for a given CPU.
 * @cpu: the processor in question.
 *
 * Return: The idle task for the CPU @cpu.
 */
struct task_struct *idle_task(int cpu)
{
	return cpu_rq(cpu)->idle;
}

/**
 * find_process_by_pid - find a process with a matching PID value.
 * @pid: the pid in question.
 *
 * The task of @pid, if found. %NULL otherwise.
 */
static struct task_struct *find_process_by_pid(pid_t pid)
{
	return pid ? find_task_by_vpid(pid) : current;
}

/*
 * sched_setparam() passes in -1 for its policy, to let the functions
 * it calls know not to change it.
 */
#define SETPARAM_POLICY	-1

static void __setscheduler_params(struct task_struct *p,
		const struct sched_attr *attr)
{
	int policy = attr->sched_policy;

	if (policy == SETPARAM_POLICY)
		policy = p->policy;

	p->policy = policy;

	if (dl_policy(policy))
		__setparam_dl(p, attr);
	else if (fair_policy(policy))
		p->static_prio = NICE_TO_PRIO(attr->sched_nice);

	/*
	 * __sched_setscheduler() ensures attr->sched_priority == 0 when
	 * !rt_policy. Always setting this ensures that things like
	 * getparam()/getattr() don't report silly values for !rt tasks.
	 */
	p->rt_priority = attr->sched_priority;
	p->normal_prio = normal_prio(p);
	set_load_weight(p, true);
}

/* Actually do priority change: must hold pi & rq lock. */
static void __setscheduler(struct rq *rq, struct task_struct *p,
			   const struct sched_attr *attr, bool keep_boost)
{
	__setscheduler_params(p, attr);

	/*
	 * Keep a potential priority boosting if called from
	 * sched_setscheduler().
	 */
	p->prio = normal_prio(p);
	if (keep_boost)
		p->prio = rt_effective_prio(p, p->prio);

	if (dl_prio(p->prio))
		p->sched_class = &dl_sched_class;
	else if (rt_prio(p->prio))
		p->sched_class = &rt_sched_class;
	else
		p->sched_class = &fair_sched_class;
}

/*
 * Check the target process has a UID that matches the current process's:
 */
static bool check_same_owner(struct task_struct *p)
{
	const struct cred *cred = current_cred(), *pcred;
	bool match;

	rcu_read_lock();
	pcred = __task_cred(p);
	match = (uid_eq(cred->euid, pcred->euid) ||
		 uid_eq(cred->euid, pcred->uid));
	rcu_read_unlock();
	return match;
}

static int __sched_setscheduler(struct task_struct *p,
				const struct sched_attr *attr,
				bool user, bool pi)
{
	int newprio = dl_policy(attr->sched_policy) ? MAX_DL_PRIO - 1 :
		      MAX_RT_PRIO - 1 - attr->sched_priority;
	int retval, oldprio, oldpolicy = -1, queued, running;
	int new_effective_prio, policy = attr->sched_policy;
	const struct sched_class *prev_class;
	struct rq_flags rf;
	int reset_on_fork;
	int queue_flags = DEQUEUE_SAVE | DEQUEUE_MOVE | DEQUEUE_NOCLOCK;
	struct rq *rq;

	/* The pi code expects interrupts enabled */
	BUG_ON(pi && in_interrupt());
recheck:
	/* Double check policy once rq lock held: */
	if (policy < 0) {
		reset_on_fork = p->sched_reset_on_fork;
		policy = oldpolicy = p->policy;
	} else {
		reset_on_fork = !!(attr->sched_flags & SCHED_FLAG_RESET_ON_FORK);

		if (!valid_policy(policy))
			return -EINVAL;
	}

	if (attr->sched_flags & ~(SCHED_FLAG_ALL | SCHED_FLAG_SUGOV))
		return -EINVAL;

	/*
	 * Valid priorities for SCHED_FIFO and SCHED_RR are
	 * 1..MAX_USER_RT_PRIO-1, valid priority for SCHED_NORMAL,
	 * SCHED_BATCH and SCHED_IDLE is 0.
	 */
	if ((p->mm && attr->sched_priority > MAX_USER_RT_PRIO-1) ||
	    (!p->mm && attr->sched_priority > MAX_RT_PRIO-1))
		return -EINVAL;
	if ((dl_policy(policy) && !__checkparam_dl(attr)) ||
	    (rt_policy(policy) != (attr->sched_priority != 0)))
		return -EINVAL;

	/*
	 * Allow unprivileged RT tasks to decrease priority:
	 */
	if (user && !capable(CAP_SYS_NICE)) {
		if (fair_policy(policy)) {
			if (attr->sched_nice < task_nice(p) &&
			    !can_nice(p, attr->sched_nice))
				return -EPERM;
		}

		if (rt_policy(policy)) {
			unsigned long rlim_rtprio =
					task_rlimit(p, RLIMIT_RTPRIO);

			/* Can't set/change the rt policy: */
			if (policy != p->policy && !rlim_rtprio)
				return -EPERM;

			/* Can't increase priority: */
			if (attr->sched_priority > p->rt_priority &&
			    attr->sched_priority > rlim_rtprio)
				return -EPERM;
		}

		 /*
		  * Can't set/change SCHED_DEADLINE policy at all for now
		  * (safest behavior); in the future we would like to allow
		  * unprivileged DL tasks to increase their relative deadline
		  * or reduce their runtime (both ways reducing utilization)
		  */
		if (dl_policy(policy))
			return -EPERM;

		/*
		 * Treat SCHED_IDLE as nice 20. Only allow a switch to
		 * SCHED_NORMAL if the RLIMIT_NICE would normally permit it.
		 */
		if (idle_policy(p->policy) && !idle_policy(policy)) {
			if (!can_nice(p, task_nice(p)))
				return -EPERM;
		}

		/* Can't change other user's priorities: */
		if (!check_same_owner(p))
			return -EPERM;

		/* Normal users shall not reset the sched_reset_on_fork flag: */
		if (p->sched_reset_on_fork && !reset_on_fork)
			return -EPERM;
	}

	if (user) {
		if (attr->sched_flags & SCHED_FLAG_SUGOV)
			return -EINVAL;

		retval = security_task_setscheduler(p);
		if (retval)
			return retval;
	}

	/*
	 * Make sure no PI-waiters arrive (or leave) while we are
	 * changing the priority of the task:
	 *
	 * To be able to change p->policy safely, the appropriate
	 * runqueue lock must be held.
	 */
	rq = task_rq_lock(p, &rf);
	update_rq_clock(rq);

	/*
	 * Changing the policy of the stop threads its a very bad idea:
	 */
	if (p == rq->stop) {
		task_rq_unlock(rq, p, &rf);
		return -EINVAL;
	}

	/*
	 * If not changing anything there's no need to proceed further,
	 * but store a possible modification of reset_on_fork.
	 */
	if (unlikely(policy == p->policy)) {
		if (fair_policy(policy) && attr->sched_nice != task_nice(p))
			goto change;
		if (rt_policy(policy) && attr->sched_priority != p->rt_priority)
			goto change;
		if (dl_policy(policy) && dl_param_changed(p, attr))
			goto change;

		p->sched_reset_on_fork = reset_on_fork;
		task_rq_unlock(rq, p, &rf);
		return 0;
	}
change:

	if (user) {
#ifdef CONFIG_RT_GROUP_SCHED
		/*
		 * Do not allow realtime tasks into groups that have no runtime
		 * assigned.
		 */
		if (rt_bandwidth_enabled() && rt_policy(policy) &&
				task_group(p)->rt_bandwidth.rt_runtime == 0 &&
				!task_group_is_autogroup(task_group(p))) {
			task_rq_unlock(rq, p, &rf);
			return -EPERM;
		}
#endif
#ifdef CONFIG_SMP
		if (dl_bandwidth_enabled() && dl_policy(policy) &&
				!(attr->sched_flags & SCHED_FLAG_SUGOV)) {
			cpumask_t *span = rq->rd->span;

			/*
			 * Don't allow tasks with an affinity mask smaller than
			 * the entire root_domain to become SCHED_DEADLINE. We
			 * will also fail if there's no bandwidth available.
			 */
			if (!cpumask_subset(span, p->cpus_ptr) ||
			    rq->rd->dl_bw.bw == 0) {
				task_rq_unlock(rq, p, &rf);
				return -EPERM;
			}
		}
#endif
	}

	/* Re-check policy now with rq lock held: */
	if (unlikely(oldpolicy != -1 && oldpolicy != p->policy)) {
		policy = oldpolicy = -1;
		task_rq_unlock(rq, p, &rf);
		goto recheck;
	}

	/*
	 * If setscheduling to SCHED_DEADLINE (or changing the parameters
	 * of a SCHED_DEADLINE task) we need to check if enough bandwidth
	 * is available.
	 */
	if ((dl_policy(policy) || dl_task(p)) && sched_dl_overflow(p, policy, attr)) {
		task_rq_unlock(rq, p, &rf);
		return -EBUSY;
	}

	p->sched_reset_on_fork = reset_on_fork;
	oldprio = p->prio;

	if (pi) {
		/*
		 * Take priority boosted tasks into account. If the new
		 * effective priority is unchanged, we just store the new
		 * normal parameters and do not touch the scheduler class and
		 * the runqueue. This will be done when the task deboost
		 * itself.
		 */
		new_effective_prio = rt_effective_prio(p, newprio);
		if (new_effective_prio == oldprio)
			queue_flags &= ~DEQUEUE_MOVE;
	}

	queued = task_on_rq_queued(p);
	running = task_current(rq, p);
	if (queued)
		dequeue_task(rq, p, queue_flags);
	if (running)
		put_prev_task(rq, p);

	prev_class = p->sched_class;
	__setscheduler(rq, p, attr, pi);

	if (queued) {
		/*
		 * We enqueue to tail when the priority of a task is
		 * increased (user space view).
		 */
		if (oldprio < p->prio)
			queue_flags |= ENQUEUE_HEAD;

		enqueue_task(rq, p, queue_flags);
	}
	if (running)
		set_curr_task(rq, p);

	check_class_changed(rq, p, prev_class, oldprio);

	/* Avoid rq from going away on us: */
	preempt_disable();
	task_rq_unlock(rq, p, &rf);

	if (pi)
		rt_mutex_adjust_pi(p);

	/* Run balance callbacks after we've adjusted the PI chain: */
	balance_callback(rq);
	preempt_enable();

	return 0;
}

static int _sched_setscheduler(struct task_struct *p, int policy,
			       const struct sched_param *param, bool check)
{
	struct sched_attr attr = {
		.sched_policy   = policy,
		.sched_priority = param->sched_priority,
		.sched_nice	= PRIO_TO_NICE(p->static_prio),
	};

	/* Fixup the legacy SCHED_RESET_ON_FORK hack. */
	if ((policy != SETPARAM_POLICY) && (policy & SCHED_RESET_ON_FORK)) {
		attr.sched_flags |= SCHED_FLAG_RESET_ON_FORK;
		policy &= ~SCHED_RESET_ON_FORK;
		attr.sched_policy = policy;
	}

	return __sched_setscheduler(p, &attr, check, true);
}
/**
 * sched_setscheduler - change the scheduling policy and/or RT priority of a thread.
 * @p: the task in question.
 * @policy: new policy.
 * @param: structure containing the new RT priority.
 *
 * Return: 0 on success. An error code otherwise.
 *
 * NOTE that the task may be already dead.
 */
int sched_setscheduler(struct task_struct *p, int policy,
		       const struct sched_param *param)
{
	return _sched_setscheduler(p, policy, param, true);
}
EXPORT_SYMBOL_GPL(sched_setscheduler);

int sched_setattr(struct task_struct *p, const struct sched_attr *attr)
{
	return __sched_setscheduler(p, attr, true, true);
}
EXPORT_SYMBOL_GPL(sched_setattr);

int sched_setattr_nocheck(struct task_struct *p, const struct sched_attr *attr)
{
	return __sched_setscheduler(p, attr, false, true);
}

/**
 * sched_setscheduler_nocheck - change the scheduling policy and/or RT priority of a thread from kernelspace.
 * @p: the task in question.
 * @policy: new policy.
 * @param: structure containing the new RT priority.
 *
 * Just like sched_setscheduler, only don't bother checking if the
 * current context has permission.  For example, this is needed in
 * stop_machine(): we create temporary high priority worker threads,
 * but our caller might not have that capability.
 *
 * Return: 0 on success. An error code otherwise.
 */
int sched_setscheduler_nocheck(struct task_struct *p, int policy,
			       const struct sched_param *param)
{
	return _sched_setscheduler(p, policy, param, false);
}
EXPORT_SYMBOL_GPL(sched_setscheduler_nocheck);

static int
do_sched_setscheduler(pid_t pid, int policy, struct sched_param __user *param)
{
	struct sched_param lparam;
	struct task_struct *p;
	int retval;

	if (!param || pid < 0)
		return -EINVAL;
	if (copy_from_user(&lparam, param, sizeof(struct sched_param)))
		return -EFAULT;

	rcu_read_lock();
	retval = -ESRCH;
	p = find_process_by_pid(pid);
	if (p != NULL)
		retval = sched_setscheduler(p, policy, &lparam);
	rcu_read_unlock();

	return retval;
}

/*
 * Mimics kernel/events/core.c perf_copy_attr().
 */
static int sched_copy_attr(struct sched_attr __user *uattr, struct sched_attr *attr)
{
	u32 size;
	int ret;

	if (!access_ok(VERIFY_WRITE, uattr, SCHED_ATTR_SIZE_VER0))
		return -EFAULT;

	/* Zero the full structure, so that a short copy will be nice: */
	memset(attr, 0, sizeof(*attr));

	ret = get_user(size, &uattr->size);
	if (ret)
		return ret;

	/* Bail out on silly large: */
	if (size > PAGE_SIZE)
		goto err_size;

	/* ABI compatibility quirk: */
	if (!size)
		size = SCHED_ATTR_SIZE_VER0;

	if (size < SCHED_ATTR_SIZE_VER0)
		goto err_size;

	/*
	 * If we're handed a bigger struct than we know of,
	 * ensure all the unknown bits are 0 - i.e. new
	 * user-space does not rely on any kernel feature
	 * extensions we dont know about yet.
	 */
	if (size > sizeof(*attr)) {
		unsigned char __user *addr;
		unsigned char __user *end;
		unsigned char val;

		addr = (void __user *)uattr + sizeof(*attr);
		end  = (void __user *)uattr + size;

		for (; addr < end; addr++) {
			ret = get_user(val, addr);
			if (ret)
				return ret;
			if (val)
				goto err_size;
		}
		size = sizeof(*attr);
	}

	ret = copy_from_user(attr, uattr, size);
	if (ret)
		return -EFAULT;

	/*
	 * XXX: Do we want to be lenient like existing syscalls; or do we want
	 * to be strict and return an error on out-of-bounds values?
	 */
	attr->sched_nice = clamp(attr->sched_nice, MIN_NICE, MAX_NICE);

	return 0;

err_size:
	put_user(sizeof(*attr), &uattr->size);
	return -E2BIG;
}

/**
 * sys_sched_setscheduler - set/change the scheduler policy and RT priority
 * @pid: the pid in question.
 * @policy: new policy.
 * @param: structure containing the new RT priority.
 *
 * Return: 0 on success. An error code otherwise.
 */
SYSCALL_DEFINE3(sched_setscheduler, pid_t, pid, int, policy, struct sched_param __user *, param)
{
	if (policy < 0)
		return -EINVAL;

	return do_sched_setscheduler(pid, policy, param);
}

/**
 * sys_sched_setparam - set/change the RT priority of a thread
 * @pid: the pid in question.
 * @param: structure containing the new RT priority.
 *
 * Return: 0 on success. An error code otherwise.
 */
SYSCALL_DEFINE2(sched_setparam, pid_t, pid, struct sched_param __user *, param)
{
	return do_sched_setscheduler(pid, SETPARAM_POLICY, param);
}

/**
 * sys_sched_setattr - same as above, but with extended sched_attr
 * @pid: the pid in question.
 * @uattr: structure containing the extended parameters.
 * @flags: for future extension.
 */
SYSCALL_DEFINE3(sched_setattr, pid_t, pid, struct sched_attr __user *, uattr,
			       unsigned int, flags)
{
	struct sched_attr attr;
	struct task_struct *p;
	int retval;

	if (!uattr || pid < 0 || flags)
		return -EINVAL;

	retval = sched_copy_attr(uattr, &attr);
	if (retval)
		return retval;

	if ((int)attr.sched_policy < 0)
		return -EINVAL;

	rcu_read_lock();
	retval = -ESRCH;
	p = find_process_by_pid(pid);
	if (p != NULL)
		retval = sched_setattr(p, &attr);
	rcu_read_unlock();

	return retval;
}

/**
 * sys_sched_getscheduler - get the policy (scheduling class) of a thread
 * @pid: the pid in question.
 *
 * Return: On success, the policy of the thread. Otherwise, a negative error
 * code.
 */
SYSCALL_DEFINE1(sched_getscheduler, pid_t, pid)
{
	struct task_struct *p;
	int retval;

	if (pid < 0)
		return -EINVAL;

	retval = -ESRCH;
	rcu_read_lock();
	p = find_process_by_pid(pid);
	if (p) {
		retval = security_task_getscheduler(p);
		if (!retval)
			retval = p->policy
				| (p->sched_reset_on_fork ? SCHED_RESET_ON_FORK : 0);
	}
	rcu_read_unlock();
	return retval;
}

/**
 * sys_sched_getparam - get the RT priority of a thread
 * @pid: the pid in question.
 * @param: structure containing the RT priority.
 *
 * Return: On success, 0 and the RT priority is in @param. Otherwise, an error
 * code.
 */
SYSCALL_DEFINE2(sched_getparam, pid_t, pid, struct sched_param __user *, param)
{
	struct sched_param lp = { .sched_priority = 0 };
	struct task_struct *p;
	int retval;

	if (!param || pid < 0)
		return -EINVAL;

	rcu_read_lock();
	p = find_process_by_pid(pid);
	retval = -ESRCH;
	if (!p)
		goto out_unlock;

	retval = security_task_getscheduler(p);
	if (retval)
		goto out_unlock;

	if (task_has_rt_policy(p))
		lp.sched_priority = p->rt_priority;
	rcu_read_unlock();

	/*
	 * This one might sleep, we cannot do it with a spinlock held ...
	 */
	retval = copy_to_user(param, &lp, sizeof(*param)) ? -EFAULT : 0;

	return retval;

out_unlock:
	rcu_read_unlock();
	return retval;
}

static int sched_read_attr(struct sched_attr __user *uattr,
			   struct sched_attr *attr,
			   unsigned int usize)
{
	int ret;

	if (!access_ok(VERIFY_WRITE, uattr, usize))
		return -EFAULT;

	/*
	 * If we're handed a smaller struct than we know of,
	 * ensure all the unknown bits are 0 - i.e. old
	 * user-space does not get uncomplete information.
	 */
	if (usize < sizeof(*attr)) {
		unsigned char *addr;
		unsigned char *end;

		addr = (void *)attr + usize;
		end  = (void *)attr + sizeof(*attr);

		for (; addr < end; addr++) {
			if (*addr)
				return -EFBIG;
		}

		attr->size = usize;
	}

	ret = copy_to_user(uattr, attr, attr->size);
	if (ret)
		return -EFAULT;

	return 0;
}

/**
 * sys_sched_getattr - similar to sched_getparam, but with sched_attr
 * @pid: the pid in question.
 * @uattr: structure containing the extended parameters.
 * @size: sizeof(attr) for fwd/bwd comp.
 * @flags: for future extension.
 */
SYSCALL_DEFINE4(sched_getattr, pid_t, pid, struct sched_attr __user *, uattr,
		unsigned int, size, unsigned int, flags)
{
	struct sched_attr attr = {
		.size = sizeof(struct sched_attr),
	};
	struct task_struct *p;
	int retval;

	if (!uattr || pid < 0 || size > PAGE_SIZE ||
	    size < SCHED_ATTR_SIZE_VER0 || flags)
		return -EINVAL;

	rcu_read_lock();
	p = find_process_by_pid(pid);
	retval = -ESRCH;
	if (!p)
		goto out_unlock;

	retval = security_task_getscheduler(p);
	if (retval)
		goto out_unlock;

	attr.sched_policy = p->policy;
	if (p->sched_reset_on_fork)
		attr.sched_flags |= SCHED_FLAG_RESET_ON_FORK;
	if (task_has_dl_policy(p))
		__getparam_dl(p, &attr);
	else if (task_has_rt_policy(p))
		attr.sched_priority = p->rt_priority;
	else
		attr.sched_nice = task_nice(p);

	rcu_read_unlock();

	retval = sched_read_attr(uattr, &attr, size);
	return retval;

out_unlock:
	rcu_read_unlock();
	return retval;
}

long sched_setaffinity(pid_t pid, const struct cpumask *in_mask)
{
	cpumask_var_t cpus_allowed, new_mask;
	struct task_struct *p;
	int retval;

	rcu_read_lock();

	p = find_process_by_pid(pid);
	if (!p) {
		rcu_read_unlock();
		return -ESRCH;
	}

	/* Prevent p going away */
	get_task_struct(p);
	rcu_read_unlock();

	if (p->flags & PF_NO_SETAFFINITY) {
		retval = -EINVAL;
		goto out_put_task;
	}
	if (!alloc_cpumask_var(&cpus_allowed, GFP_KERNEL)) {
		retval = -ENOMEM;
		goto out_put_task;
	}
	if (!alloc_cpumask_var(&new_mask, GFP_KERNEL)) {
		retval = -ENOMEM;
		goto out_free_cpus_allowed;
	}
	retval = -EPERM;
	if (!check_same_owner(p)) {
		rcu_read_lock();
		if (!ns_capable(__task_cred(p)->user_ns, CAP_SYS_NICE)) {
			rcu_read_unlock();
			goto out_free_new_mask;
		}
		rcu_read_unlock();
	}

	retval = security_task_setscheduler(p);
	if (retval)
		goto out_free_new_mask;


	cpuset_cpus_allowed(p, cpus_allowed);
	cpumask_and(new_mask, in_mask, cpus_allowed);

	/*
	 * Since bandwidth control happens on root_domain basis,
	 * if admission test is enabled, we only admit -deadline
	 * tasks allowed to run on all the CPUs in the task's
	 * root_domain.
	 */
#ifdef CONFIG_SMP
	if (task_has_dl_policy(p) && dl_bandwidth_enabled()) {
		rcu_read_lock();
		if (!cpumask_subset(task_rq(p)->rd->span, new_mask)) {
			retval = -EBUSY;
			rcu_read_unlock();
			goto out_free_new_mask;
		}
		rcu_read_unlock();
	}
#endif
again:
	retval = __set_cpus_allowed_ptr(p, new_mask, true);

	if (!retval) {
		cpuset_cpus_allowed(p, cpus_allowed);
		if (!cpumask_subset(new_mask, cpus_allowed)) {
			/*
			 * We must have raced with a concurrent cpuset
			 * update. Just reset the cpus_allowed to the
			 * cpuset's cpus_allowed
			 */
			cpumask_copy(new_mask, cpus_allowed);
			goto again;
		}
	}
out_free_new_mask:
	free_cpumask_var(new_mask);
out_free_cpus_allowed:
	free_cpumask_var(cpus_allowed);
out_put_task:
	put_task_struct(p);
	return retval;
}

static int get_user_cpu_mask(unsigned long __user *user_mask_ptr, unsigned len,
			     struct cpumask *new_mask)
{
	if (len < cpumask_size())
		cpumask_clear(new_mask);
	else if (len > cpumask_size())
		len = cpumask_size();

	return copy_from_user(new_mask, user_mask_ptr, len) ? -EFAULT : 0;
}

/**
 * sys_sched_setaffinity - set the CPU affinity of a process
 * @pid: pid of the process
 * @len: length in bytes of the bitmask pointed to by user_mask_ptr
 * @user_mask_ptr: user-space pointer to the new CPU mask
 *
 * Return: 0 on success. An error code otherwise.
 */
SYSCALL_DEFINE3(sched_setaffinity, pid_t, pid, unsigned int, len,
		unsigned long __user *, user_mask_ptr)
{
	cpumask_var_t new_mask;
	int retval;

	if (!alloc_cpumask_var(&new_mask, GFP_KERNEL))
		return -ENOMEM;

	retval = get_user_cpu_mask(user_mask_ptr, len, new_mask);
	if (retval == 0)
		retval = sched_setaffinity(pid, new_mask);
	free_cpumask_var(new_mask);
	return retval;
}

long sched_getaffinity(pid_t pid, struct cpumask *mask)
{
	struct task_struct *p;
	unsigned long flags;
	int retval;

	rcu_read_lock();

	retval = -ESRCH;
	p = find_process_by_pid(pid);
	if (!p)
		goto out_unlock;

	retval = security_task_getscheduler(p);
	if (retval)
		goto out_unlock;

	raw_spin_lock_irqsave(&p->pi_lock, flags);
	cpumask_and(mask, &p->cpus_mask, cpu_active_mask);
	raw_spin_unlock_irqrestore(&p->pi_lock, flags);

out_unlock:
	rcu_read_unlock();

	return retval;
}

/**
 * sys_sched_getaffinity - get the CPU affinity of a process
 * @pid: pid of the process
 * @len: length in bytes of the bitmask pointed to by user_mask_ptr
 * @user_mask_ptr: user-space pointer to hold the current CPU mask
 *
 * Return: size of CPU mask copied to user_mask_ptr on success. An
 * error code otherwise.
 */
SYSCALL_DEFINE3(sched_getaffinity, pid_t, pid, unsigned int, len,
		unsigned long __user *, user_mask_ptr)
{
	int ret;
	cpumask_var_t mask;

	if ((len * BITS_PER_BYTE) < nr_cpu_ids)
		return -EINVAL;
	if (len & (sizeof(unsigned long)-1))
		return -EINVAL;

	if (!alloc_cpumask_var(&mask, GFP_KERNEL))
		return -ENOMEM;

	ret = sched_getaffinity(pid, mask);
	if (ret == 0) {
		unsigned int retlen = min(len, cpumask_size());

		if (copy_to_user(user_mask_ptr, mask, retlen))
			ret = -EFAULT;
		else
			ret = retlen;
	}
	free_cpumask_var(mask);

	return ret;
}

/**
 * sys_sched_yield - yield the current processor to other threads.
 *
 * This function yields the current CPU to other tasks. If there are no
 * other threads running on this CPU then this function will return.
 *
 * Return: 0.
 */
static void do_sched_yield(void)
{
	struct rq_flags rf;
	struct rq *rq;

	local_irq_disable();
	rq = this_rq();
	rq_lock(rq, &rf);

	schedstat_inc(rq->yld_count);
	current->sched_class->yield_task(rq);

	/*
	 * Since we are going to call schedule() anyway, there's
	 * no need to preempt or enable interrupts:
	 */
	preempt_disable();
	rq_unlock(rq, &rf);
	sched_preempt_enable_no_resched();

	schedule();
}

SYSCALL_DEFINE0(sched_yield)
{
	do_sched_yield();
	return 0;
}

#ifndef CONFIG_PREEMPT
int __sched _cond_resched(void)
{
	if (should_resched(0)) {
		preempt_schedule_common();
		return 1;
	}
	rcu_all_qs();
	return 0;
}
EXPORT_SYMBOL(_cond_resched);
#endif

/*
 * __cond_resched_lock() - if a reschedule is pending, drop the given lock,
 * call schedule, and on return reacquire the lock.
 *
 * This works OK both with and without CONFIG_PREEMPT. We do strange low-level
 * operations here to prevent schedule() from being called twice (once via
 * spin_unlock(), once by hand).
 */
int __cond_resched_lock(spinlock_t *lock)
{
	int resched = should_resched(PREEMPT_LOCK_OFFSET);
	int ret = 0;

	lockdep_assert_held(lock);

	if (spin_needbreak(lock) || resched) {
		spin_unlock(lock);
		if (resched)
			preempt_schedule_common();
		else
			cpu_relax();
		ret = 1;
		spin_lock(lock);
	}
	return ret;
}
EXPORT_SYMBOL(__cond_resched_lock);

/**
 * yield - yield the current processor to other threads.
 *
 * Do not ever use this function, there's a 99% chance you're doing it wrong.
 *
 * The scheduler is at all times free to pick the calling task as the most
 * eligible task to run, if removing the yield() call from your code breaks
 * it, its already broken.
 *
 * Typical broken usage is:
 *
 * while (!event)
 *	yield();
 *
 * where one assumes that yield() will let 'the other' process run that will
 * make event true. If the current task is a SCHED_FIFO task that will never
 * happen. Never use yield() as a progress guarantee!!
 *
 * If you want to use yield() to wait for something, use wait_event().
 * If you want to use yield() to be 'nice' for others, use cond_resched().
 * If you still want to use yield(), do not!
 */
void __sched yield(void)
{
	set_current_state(TASK_RUNNING);
	do_sched_yield();
}
EXPORT_SYMBOL(yield);

/**
 * yield_to - yield the current processor to another thread in
 * your thread group, or accelerate that thread toward the
 * processor it's on.
 * @p: target task
 * @preempt: whether task preemption is allowed or not
 *
 * It's the caller's job to ensure that the target task struct
 * can't go away on us before we can do any checks.
 *
 * Return:
 *	true (>0) if we indeed boosted the target task.
 *	false (0) if we failed to boost the target.
 *	-ESRCH if there's no task to yield to.
 */
int __sched yield_to(struct task_struct *p, bool preempt)
{
	struct task_struct *curr = current;
	struct rq *rq, *p_rq;
	unsigned long flags;
	int yielded = 0;

	local_irq_save(flags);
	rq = this_rq();

again:
	p_rq = task_rq(p);
	/*
	 * If we're the only runnable task on the rq and target rq also
	 * has only one task, there's absolutely no point in yielding.
	 */
	if (rq->nr_running == 1 && p_rq->nr_running == 1) {
		yielded = -ESRCH;
		goto out_irq;
	}

	double_rq_lock(rq, p_rq);
	if (task_rq(p) != p_rq) {
		double_rq_unlock(rq, p_rq);
		goto again;
	}

	if (!curr->sched_class->yield_to_task)
		goto out_unlock;

	if (curr->sched_class != p->sched_class)
		goto out_unlock;

	if (task_running(p_rq, p) || p->state)
		goto out_unlock;

	yielded = curr->sched_class->yield_to_task(rq, p, preempt);
	if (yielded) {
		schedstat_inc(rq->yld_count);
		/*
		 * Make p's CPU reschedule; pick_next_entity takes care of
		 * fairness.
		 */
		if (preempt && rq != p_rq)
			resched_curr(p_rq);
	}

out_unlock:
	double_rq_unlock(rq, p_rq);
out_irq:
	local_irq_restore(flags);

	if (yielded > 0)
		schedule();

	return yielded;
}
EXPORT_SYMBOL_GPL(yield_to);

int io_schedule_prepare(void)
{
	int old_iowait = current->in_iowait;

	current->in_iowait = 1;
	blk_schedule_flush_plug(current);

	return old_iowait;
}

void io_schedule_finish(int token)
{
	current->in_iowait = token;
}

/*
 * This task is about to go to sleep on IO. Increment rq->nr_iowait so
 * that process accounting knows that this is a task in IO wait state.
 */
long __sched io_schedule_timeout(long timeout)
{
	int token;
	long ret;

	token = io_schedule_prepare();
	ret = schedule_timeout(timeout);
	io_schedule_finish(token);

	return ret;
}
EXPORT_SYMBOL(io_schedule_timeout);

void __sched io_schedule(void)
{
	int token;

	token = io_schedule_prepare();
	schedule();
	io_schedule_finish(token);
}
EXPORT_SYMBOL(io_schedule);

/**
 * sys_sched_get_priority_max - return maximum RT priority.
 * @policy: scheduling class.
 *
 * Return: On success, this syscall returns the maximum
 * rt_priority that can be used by a given scheduling class.
 * On failure, a negative error code is returned.
 */
SYSCALL_DEFINE1(sched_get_priority_max, int, policy)
{
	int ret = -EINVAL;

	switch (policy) {
	case SCHED_FIFO:
	case SCHED_RR:
		ret = MAX_USER_RT_PRIO-1;
		break;
	case SCHED_DEADLINE:
	case SCHED_NORMAL:
	case SCHED_BATCH:
	case SCHED_IDLE:
		ret = 0;
		break;
	}
	return ret;
}

/**
 * sys_sched_get_priority_min - return minimum RT priority.
 * @policy: scheduling class.
 *
 * Return: On success, this syscall returns the minimum
 * rt_priority that can be used by a given scheduling class.
 * On failure, a negative error code is returned.
 */
SYSCALL_DEFINE1(sched_get_priority_min, int, policy)
{
	int ret = -EINVAL;

	switch (policy) {
	case SCHED_FIFO:
	case SCHED_RR:
		ret = 1;
		break;
	case SCHED_DEADLINE:
	case SCHED_NORMAL:
	case SCHED_BATCH:
	case SCHED_IDLE:
		ret = 0;
	}
	return ret;
}

static int sched_rr_get_interval(pid_t pid, struct timespec64 *t)
{
	struct task_struct *p;
	unsigned int time_slice;
	struct rq_flags rf;
	struct rq *rq;
	int retval;

	if (pid < 0)
		return -EINVAL;

	retval = -ESRCH;
	rcu_read_lock();
	p = find_process_by_pid(pid);
	if (!p)
		goto out_unlock;

	retval = security_task_getscheduler(p);
	if (retval)
		goto out_unlock;

	rq = task_rq_lock(p, &rf);
	time_slice = 0;
	if (p->sched_class->get_rr_interval)
		time_slice = p->sched_class->get_rr_interval(rq, p);
	task_rq_unlock(rq, p, &rf);

	rcu_read_unlock();
	jiffies_to_timespec64(time_slice, t);
	return 0;

out_unlock:
	rcu_read_unlock();
	return retval;
}

/**
 * sys_sched_rr_get_interval - return the default timeslice of a process.
 * @pid: pid of the process.
 * @interval: userspace pointer to the timeslice value.
 *
 * this syscall writes the default timeslice value of a given process
 * into the user-space timespec buffer. A value of '0' means infinity.
 *
 * Return: On success, 0 and the timeslice is in @interval. Otherwise,
 * an error code.
 */
SYSCALL_DEFINE2(sched_rr_get_interval, pid_t, pid,
		struct timespec __user *, interval)
{
	struct timespec64 t;
	int retval = sched_rr_get_interval(pid, &t);

	if (retval == 0)
		retval = put_timespec64(&t, interval);

	return retval;
}

#ifdef CONFIG_COMPAT
COMPAT_SYSCALL_DEFINE2(sched_rr_get_interval,
		       compat_pid_t, pid,
		       struct compat_timespec __user *, interval)
{
	struct timespec64 t;
	int retval = sched_rr_get_interval(pid, &t);

	if (retval == 0)
		retval = compat_put_timespec64(&t, interval);
	return retval;
}
#endif

void sched_show_task(struct task_struct *p)
{
	unsigned long free = 0;
	int ppid;

	if (!try_get_task_stack(p))
		return;

	printk(KERN_INFO "%-15.15s %c", p->comm, task_state_to_char(p));

	if (p->state == TASK_RUNNING)
		printk(KERN_CONT "  running task    ");
#ifdef CONFIG_DEBUG_STACK_USAGE
	free = stack_not_used(p);
#endif
	ppid = 0;
	rcu_read_lock();
	if (pid_alive(p))
		ppid = task_pid_nr(rcu_dereference(p->real_parent));
	rcu_read_unlock();
	printk(KERN_CONT "%5lu %5d %6d 0x%08lx\n", free,
		task_pid_nr(p), ppid,
		(unsigned long)task_thread_info(p)->flags);

	print_worker_info(KERN_INFO, p);
	show_stack(p, NULL);
	put_task_stack(p);
}
EXPORT_SYMBOL_GPL(sched_show_task);

static inline bool
state_filter_match(unsigned long state_filter, struct task_struct *p)
{
	/* no filter, everything matches */
	if (!state_filter)
		return true;

	/* filter, but doesn't match */
	if (!(p->state & state_filter))
		return false;

	/*
	 * When looking for TASK_UNINTERRUPTIBLE skip TASK_IDLE (allows
	 * TASK_KILLABLE).
	 */
	if (state_filter == TASK_UNINTERRUPTIBLE && p->state == TASK_IDLE)
		return false;

	return true;
}


void show_state_filter(unsigned long state_filter)
{
	struct task_struct *g, *p;

#if BITS_PER_LONG == 32
	printk(KERN_INFO
		"  task                PC stack   pid father\n");
#else
	printk(KERN_INFO
		"  task                        PC stack   pid father\n");
#endif
	rcu_read_lock();
	for_each_process_thread(g, p) {
		/*
		 * reset the NMI-timeout, listing all files on a slow
		 * console might take a lot of time:
		 * Also, reset softlockup watchdogs on all CPUs, because
		 * another CPU might be blocked waiting for us to process
		 * an IPI.
		 */
		touch_nmi_watchdog();
		touch_all_softlockup_watchdogs();
		if (state_filter_match(state_filter, p))
			sched_show_task(p);
	}

#ifdef CONFIG_SCHED_DEBUG
	if (!state_filter)
		sysrq_sched_debug_show();
#endif
	rcu_read_unlock();
	/*
	 * Only show locks if all tasks are dumped:
	 */
	if (!state_filter)
		debug_show_all_locks();
}

/**
 * init_idle - set up an idle thread for a given CPU
 * @idle: task in question
 * @cpu: CPU the idle task belongs to
 *
 * NOTE: this function does not set the idle thread's NEED_RESCHED
 * flag, to make booting more robust.
 */
void init_idle(struct task_struct *idle, int cpu)
{
	struct rq *rq = cpu_rq(cpu);
	unsigned long flags;

	__sched_fork(0, idle);

	raw_spin_lock_irqsave(&idle->pi_lock, flags);
	raw_spin_lock(&rq->lock);

	idle->state = TASK_RUNNING;
	idle->se.exec_start = sched_clock();
	idle->flags |= PF_IDLE;

	kasan_unpoison_task_stack(idle);

#ifdef CONFIG_SMP
	/*
	 * Its possible that init_idle() gets called multiple times on a task,
	 * in that case do_set_cpus_allowed() will not do the right thing.
	 *
	 * And since this is boot we can forgo the serialization.
	 */
	set_cpus_allowed_common(idle, cpumask_of(cpu));
#endif
	/*
	 * We're having a chicken and egg problem, even though we are
	 * holding rq->lock, the CPU isn't yet set to this CPU so the
	 * lockdep check in task_group() will fail.
	 *
	 * Similar case to sched_fork(). / Alternatively we could
	 * use task_rq_lock() here and obtain the other rq->lock.
	 *
	 * Silence PROVE_RCU
	 */
	rcu_read_lock();
	__set_task_cpu(idle, cpu);
	rcu_read_unlock();

	rq->curr = rq->idle = idle;
	idle->on_rq = TASK_ON_RQ_QUEUED;
#ifdef CONFIG_SMP
	idle->on_cpu = 1;
#endif
	raw_spin_unlock(&rq->lock);
	raw_spin_unlock_irqrestore(&idle->pi_lock, flags);

	/* Set the preempt count _outside_ the spinlocks! */
	init_idle_preempt_count(idle, cpu);
#ifdef CONFIG_HAVE_PREEMPT_LAZY
	task_thread_info(idle)->preempt_lazy_count = 0;
#endif
	/*
	 * The idle tasks have their own, simple scheduling class:
	 */
	idle->sched_class = &idle_sched_class;
	ftrace_graph_init_idle_task(idle, cpu);
	vtime_init_idle(idle, cpu);
#ifdef CONFIG_SMP
	sprintf(idle->comm, "%s/%d", INIT_TASK_COMM, cpu);
#endif
}

#ifdef CONFIG_SMP

int cpuset_cpumask_can_shrink(const struct cpumask *cur,
			      const struct cpumask *trial)
{
	int ret = 1;

	if (!cpumask_weight(cur))
		return ret;

	ret = dl_cpuset_cpumask_can_shrink(cur, trial);

	return ret;
}

int task_can_attach(struct task_struct *p,
		    const struct cpumask *cs_cpus_allowed)
{
	int ret = 0;

	/*
	 * Kthreads which disallow setaffinity shouldn't be moved
	 * to a new cpuset; we don't want to change their CPU
	 * affinity and isolating such threads by their set of
	 * allowed nodes is unnecessary.  Thus, cpusets are not
	 * applicable for such threads.  This prevents checking for
	 * success of set_cpus_allowed_ptr() on all attached tasks
	 * before cpus_mask may be changed.
	 */
	if (p->flags & PF_NO_SETAFFINITY) {
		ret = -EINVAL;
		goto out;
	}

	if (dl_task(p) && !cpumask_intersects(task_rq(p)->rd->span,
					      cs_cpus_allowed))
		ret = dl_task_can_attach(p, cs_cpus_allowed);

out:
	return ret;
}

bool sched_smp_initialized __read_mostly;

#ifdef CONFIG_NUMA_BALANCING
/* Migrate current task p to target_cpu */
int migrate_task_to(struct task_struct *p, int target_cpu)
{
	struct migration_arg arg = { p, target_cpu };
	int curr_cpu = task_cpu(p);

	if (curr_cpu == target_cpu)
		return 0;

	if (!cpumask_test_cpu(target_cpu, p->cpus_ptr))
		return -EINVAL;

	/* TODO: This is not properly updating schedstats */

	trace_sched_move_numa(p, curr_cpu, target_cpu);
	return stop_one_cpu(curr_cpu, migration_cpu_stop, &arg);
}

/*
 * Requeue a task on a given node and accurately track the number of NUMA
 * tasks on the runqueues
 */
void sched_setnuma(struct task_struct *p, int nid)
{
	bool queued, running;
	struct rq_flags rf;
	struct rq *rq;

	rq = task_rq_lock(p, &rf);
	queued = task_on_rq_queued(p);
	running = task_current(rq, p);

	if (queued)
		dequeue_task(rq, p, DEQUEUE_SAVE);
	if (running)
		put_prev_task(rq, p);

	p->numa_preferred_nid = nid;

	if (queued)
		enqueue_task(rq, p, ENQUEUE_RESTORE | ENQUEUE_NOCLOCK);
	if (running)
		set_curr_task(rq, p);
	task_rq_unlock(rq, p, &rf);
}
#endif /* CONFIG_NUMA_BALANCING */

#ifdef CONFIG_HOTPLUG_CPU
static DEFINE_PER_CPU(struct mm_struct *, idle_last_mm);

/*
 * Ensure that the idle task is using init_mm right before its CPU goes
 * offline.
 */
void idle_task_exit(void)
{
	struct mm_struct *mm = current->active_mm;

	BUG_ON(cpu_online(smp_processor_id()));

	if (mm != &init_mm) {
		switch_mm(mm, &init_mm, current);
		current->active_mm = &init_mm;
		finish_arch_post_lock_switch();
	}
	/*
	 * Defer the cleanup to an alive cpu. On RT we can neither
	 * call mmdrop() nor mmdrop_delayed() from here.
	 */
	per_cpu(idle_last_mm, smp_processor_id()) = mm;
}

/*
 * Since this CPU is going 'away' for a while, fold any nr_active delta
 * we might have. Assumes we're called after migrate_tasks() so that the
 * nr_active count is stable. We need to take the teardown thread which
 * is calling this into account, so we hand in adjust = 1 to the load
 * calculation.
 *
 * Also see the comment "Global load-average calculations".
 */
static void calc_load_migrate(struct rq *rq)
{
	long delta = calc_load_fold_active(rq, 1);
	if (delta)
		atomic_long_add(delta, &calc_load_tasks);
}

static void put_prev_task_fake(struct rq *rq, struct task_struct *prev)
{
}

static const struct sched_class fake_sched_class = {
	.put_prev_task = put_prev_task_fake,
};

static struct task_struct fake_task = {
	/*
	 * Avoid pull_{rt,dl}_task()
	 */
	.prio = MAX_PRIO + 1,
	.sched_class = &fake_sched_class,
};

/*
 * Migrate all tasks from the rq, sleeping tasks will be migrated by
 * try_to_wake_up()->select_task_rq().
 *
 * Called with rq->lock held even though we'er in stop_machine() and
 * there's no concurrency possible, we hold the required locks anyway
 * because of lock validation efforts.
 */
static void migrate_tasks(struct rq *dead_rq, struct rq_flags *rf)
{
	struct rq *rq = dead_rq;
	struct task_struct *next, *stop = rq->stop;
	struct rq_flags orf = *rf;
	int dest_cpu;

	/*
	 * Fudge the rq selection such that the below task selection loop
	 * doesn't get stuck on the currently eligible stop task.
	 *
	 * We're currently inside stop_machine() and the rq is either stuck
	 * in the stop_machine_cpu_stop() loop, or we're executing this code,
	 * either way we should never end up calling schedule() until we're
	 * done here.
	 */
	rq->stop = NULL;

	/*
	 * put_prev_task() and pick_next_task() sched
	 * class method both need to have an up-to-date
	 * value of rq->clock[_task]
	 */
	update_rq_clock(rq);

	for (;;) {
		/*
		 * There's this thread running, bail when that's the only
		 * remaining thread:
		 */
		if (rq->nr_running == 1)
			break;

		/*
		 * pick_next_task() assumes pinned rq->lock:
		 */
		next = pick_next_task(rq, &fake_task, rf);
		BUG_ON(!next);
		put_prev_task(rq, next);

		/*
		 * Rules for changing task_struct::cpus_mask are holding
		 * both pi_lock and rq->lock, such that holding either
		 * stabilizes the mask.
		 *
		 * Drop rq->lock is not quite as disastrous as it usually is
		 * because !cpu_active at this point, which means load-balance
		 * will not interfere. Also, stop-machine.
		 */
		rq_unlock(rq, rf);
		raw_spin_lock(&next->pi_lock);
		rq_relock(rq, rf);

		/*
		 * Since we're inside stop-machine, _nothing_ should have
		 * changed the task, WARN if weird stuff happened, because in
		 * that case the above rq->lock drop is a fail too.
		 */
		if (WARN_ON(task_rq(next) != rq || !task_on_rq_queued(next))) {
			raw_spin_unlock(&next->pi_lock);
			continue;
		}

		/* Find suitable destination for @next, with force if needed. */
		dest_cpu = select_fallback_rq(dead_rq->cpu, next);
		rq = __migrate_task(rq, rf, next, dest_cpu);
		if (rq != dead_rq) {
			rq_unlock(rq, rf);
			rq = dead_rq;
			*rf = orf;
			rq_relock(rq, rf);
		}
		raw_spin_unlock(&next->pi_lock);
	}

	rq->stop = stop;
}
#endif /* CONFIG_HOTPLUG_CPU */

void set_rq_online(struct rq *rq)
{
	if (!rq->online) {
		const struct sched_class *class;

		cpumask_set_cpu(rq->cpu, rq->rd->online);
		rq->online = 1;

		for_each_class(class) {
			if (class->rq_online)
				class->rq_online(rq);
		}
	}
}

void set_rq_offline(struct rq *rq)
{
	if (rq->online) {
		const struct sched_class *class;

		for_each_class(class) {
			if (class->rq_offline)
				class->rq_offline(rq);
		}

		cpumask_clear_cpu(rq->cpu, rq->rd->online);
		rq->online = 0;
	}
}

/*
 * used to mark begin/end of suspend/resume:
 */
static int num_cpus_frozen;

/*
 * Update cpusets according to cpu_active mask.  If cpusets are
 * disabled, cpuset_update_active_cpus() becomes a simple wrapper
 * around partition_sched_domains().
 *
 * If we come here as part of a suspend/resume, don't touch cpusets because we
 * want to restore it back to its original state upon resume anyway.
 */
static void cpuset_cpu_active(void)
{
	if (cpuhp_tasks_frozen) {
		/*
		 * num_cpus_frozen tracks how many CPUs are involved in suspend
		 * resume sequence. As long as this is not the last online
		 * operation in the resume sequence, just build a single sched
		 * domain, ignoring cpusets.
		 */
		partition_sched_domains(1, NULL, NULL);
		if (--num_cpus_frozen)
			return;
		/*
		 * This is the last CPU online operation. So fall through and
		 * restore the original sched domains by considering the
		 * cpuset configurations.
		 */
		cpuset_force_rebuild();
	}
	cpuset_update_active_cpus();
}

static int cpuset_cpu_inactive(unsigned int cpu)
{
	if (!cpuhp_tasks_frozen) {
		if (dl_cpu_busy(cpu))
			return -EBUSY;
		cpuset_update_active_cpus();
	} else {
		num_cpus_frozen++;
		partition_sched_domains(1, NULL, NULL);
	}
	return 0;
}

int sched_cpu_activate(unsigned int cpu)
{
	struct rq *rq = cpu_rq(cpu);
	struct rq_flags rf;

#ifdef CONFIG_SCHED_SMT
	/*
	 * When going up, increment the number of cores with SMT present.
	 */
	if (cpumask_weight(cpu_smt_mask(cpu)) == 2)
		static_branch_inc_cpuslocked(&sched_smt_present);
#endif
	set_cpu_active(cpu, true);

	if (sched_smp_initialized) {
		sched_domains_numa_masks_set(cpu);
		cpuset_cpu_active();
	}

	/*
	 * Put the rq online, if not already. This happens:
	 *
	 * 1) In the early boot process, because we build the real domains
	 *    after all CPUs have been brought up.
	 *
	 * 2) At runtime, if cpuset_cpu_active() fails to rebuild the
	 *    domains.
	 */
	rq_lock_irqsave(rq, &rf);
	if (rq->rd) {
		BUG_ON(!cpumask_test_cpu(cpu, rq->rd->span));
		set_rq_online(rq);
	}
	rq_unlock_irqrestore(rq, &rf);

	update_max_interval();

	return 0;
}

int sched_cpu_deactivate(unsigned int cpu)
{
	int ret;

	set_cpu_active(cpu, false);
	/*
	 * We've cleared cpu_active_mask, wait for all preempt-disabled and RCU
	 * users of this state to go away such that all new such users will
	 * observe it.
	 *
	 * Do sync before park smpboot threads to take care the rcu boost case.
	 */
	synchronize_rcu_mult(call_rcu, call_rcu_sched);

#ifdef CONFIG_SCHED_SMT
	/*
	 * When going down, decrement the number of cores with SMT present.
	 */
	if (cpumask_weight(cpu_smt_mask(cpu)) == 2)
		static_branch_dec_cpuslocked(&sched_smt_present);
#endif

	if (!sched_smp_initialized)
		return 0;

	ret = cpuset_cpu_inactive(cpu);
	if (ret) {
		set_cpu_active(cpu, true);
		return ret;
	}
	sched_domains_numa_masks_clear(cpu);
	return 0;
}

static void sched_rq_cpu_starting(unsigned int cpu)
{
	struct rq *rq = cpu_rq(cpu);

	rq->calc_load_update = calc_load_update;
	update_max_interval();
}

int sched_cpu_starting(unsigned int cpu)
{
	sched_rq_cpu_starting(cpu);
	sched_tick_start(cpu);
	return 0;
}

#ifdef CONFIG_HOTPLUG_CPU
int sched_cpu_dying(unsigned int cpu)
{
	struct rq *rq = cpu_rq(cpu);
	struct rq_flags rf;

	/* Handle pending wakeups and then migrate everything off */
	sched_ttwu_pending();
	sched_tick_stop(cpu);

	rq_lock_irqsave(rq, &rf);
	if (rq->rd) {
		BUG_ON(!cpumask_test_cpu(cpu, rq->rd->span));
		set_rq_offline(rq);
	}
	migrate_tasks(rq, &rf);
	BUG_ON(rq->nr_running != 1);
	rq_unlock_irqrestore(rq, &rf);

	calc_load_migrate(rq);
	update_max_interval();
	nohz_balance_exit_idle(rq);
	hrtick_clear(rq);
	if (per_cpu(idle_last_mm, cpu)) {
		mmdrop_delayed(per_cpu(idle_last_mm, cpu));
		per_cpu(idle_last_mm, cpu) = NULL;
	}
	return 0;
}
#endif

void __init sched_init_smp(void)
{
	sched_init_numa();

	/*
	 * There's no userspace yet to cause hotplug operations; hence all the
	 * CPU masks are stable and all blatant races in the below code cannot
	 * happen. The hotplug lock is nevertheless taken to satisfy lockdep,
	 * but there won't be any contention on it.
	 */
	cpus_read_lock();
	mutex_lock(&sched_domains_mutex);
	sched_init_domains(cpu_active_mask);
	mutex_unlock(&sched_domains_mutex);
	cpus_read_unlock();

	/* Move init over to a non-isolated CPU */
	if (set_cpus_allowed_ptr(current, housekeeping_cpumask(HK_FLAG_DOMAIN)) < 0)
		BUG();
	sched_init_granularity();

	init_sched_rt_class();
	init_sched_dl_class();

	sched_smp_initialized = true;
}

static int __init migration_init(void)
{
	sched_rq_cpu_starting(smp_processor_id());
	return 0;
}
early_initcall(migration_init);

#else
void __init sched_init_smp(void)
{
	sched_init_granularity();
}
#endif /* CONFIG_SMP */

int in_sched_functions(unsigned long addr)
{
	return in_lock_functions(addr) ||
		(addr >= (unsigned long)__sched_text_start
		&& addr < (unsigned long)__sched_text_end);
}

#ifdef CONFIG_CGROUP_SCHED
/*
 * Default task group.
 * Every task in system belongs to this group at bootup.
 */
struct task_group root_task_group;
LIST_HEAD(task_groups);

/* Cacheline aligned slab cache for task_group */
static struct kmem_cache *task_group_cache __read_mostly;
#endif

DECLARE_PER_CPU(cpumask_var_t, load_balance_mask);
DECLARE_PER_CPU(cpumask_var_t, select_idle_mask);

void __init sched_init(void)
{
	int i, j;
	unsigned long alloc_size = 0, ptr;

	wait_bit_init();

#ifdef CONFIG_FAIR_GROUP_SCHED
	alloc_size += 2 * nr_cpu_ids * sizeof(void **);
#endif
#ifdef CONFIG_RT_GROUP_SCHED
	alloc_size += 2 * nr_cpu_ids * sizeof(void **);
#endif
	if (alloc_size) {
		ptr = (unsigned long)kzalloc(alloc_size, GFP_NOWAIT);

#ifdef CONFIG_FAIR_GROUP_SCHED
		root_task_group.se = (struct sched_entity **)ptr;
		ptr += nr_cpu_ids * sizeof(void **);

		root_task_group.cfs_rq = (struct cfs_rq **)ptr;
		ptr += nr_cpu_ids * sizeof(void **);

#endif /* CONFIG_FAIR_GROUP_SCHED */
#ifdef CONFIG_RT_GROUP_SCHED
		root_task_group.rt_se = (struct sched_rt_entity **)ptr;
		ptr += nr_cpu_ids * sizeof(void **);

		root_task_group.rt_rq = (struct rt_rq **)ptr;
		ptr += nr_cpu_ids * sizeof(void **);

#endif /* CONFIG_RT_GROUP_SCHED */
	}
#ifdef CONFIG_CPUMASK_OFFSTACK
	for_each_possible_cpu(i) {
		per_cpu(load_balance_mask, i) = (cpumask_var_t)kzalloc_node(
			cpumask_size(), GFP_KERNEL, cpu_to_node(i));
		per_cpu(select_idle_mask, i) = (cpumask_var_t)kzalloc_node(
			cpumask_size(), GFP_KERNEL, cpu_to_node(i));
	}
#endif /* CONFIG_CPUMASK_OFFSTACK */

	init_rt_bandwidth(&def_rt_bandwidth, global_rt_period(), global_rt_runtime());
	init_dl_bandwidth(&def_dl_bandwidth, global_rt_period(), global_rt_runtime());

#ifdef CONFIG_SMP
	init_defrootdomain();
#endif

#ifdef CONFIG_RT_GROUP_SCHED
	init_rt_bandwidth(&root_task_group.rt_bandwidth,
			global_rt_period(), global_rt_runtime());
#endif /* CONFIG_RT_GROUP_SCHED */

#ifdef CONFIG_CGROUP_SCHED
	task_group_cache = KMEM_CACHE(task_group, 0);

	list_add(&root_task_group.list, &task_groups);
	INIT_LIST_HEAD(&root_task_group.children);
	INIT_LIST_HEAD(&root_task_group.siblings);
	autogroup_init(&init_task);
#endif /* CONFIG_CGROUP_SCHED */

	for_each_possible_cpu(i) {
		struct rq *rq;

		rq = cpu_rq(i);
		raw_spin_lock_init(&rq->lock);
		rq->nr_running = 0;
		rq->calc_load_active = 0;
		rq->calc_load_update = jiffies + LOAD_FREQ;
		init_cfs_rq(&rq->cfs);
		init_rt_rq(&rq->rt);
		init_dl_rq(&rq->dl);
#ifdef CONFIG_FAIR_GROUP_SCHED
		root_task_group.shares = ROOT_TASK_GROUP_LOAD;
		INIT_LIST_HEAD(&rq->leaf_cfs_rq_list);
		rq->tmp_alone_branch = &rq->leaf_cfs_rq_list;
		/*
		 * How much CPU bandwidth does root_task_group get?
		 *
		 * In case of task-groups formed thr' the cgroup filesystem, it
		 * gets 100% of the CPU resources in the system. This overall
		 * system CPU resource is divided among the tasks of
		 * root_task_group and its child task-groups in a fair manner,
		 * based on each entity's (task or task-group's) weight
		 * (se->load.weight).
		 *
		 * In other words, if root_task_group has 10 tasks of weight
		 * 1024) and two child groups A0 and A1 (of weight 1024 each),
		 * then A0's share of the CPU resource is:
		 *
		 *	A0's bandwidth = 1024 / (10*1024 + 1024 + 1024) = 8.33%
		 *
		 * We achieve this by letting root_task_group's tasks sit
		 * directly in rq->cfs (i.e root_task_group->se[] = NULL).
		 */
		init_cfs_bandwidth(&root_task_group.cfs_bandwidth);
		init_tg_cfs_entry(&root_task_group, &rq->cfs, NULL, i, NULL);
#endif /* CONFIG_FAIR_GROUP_SCHED */

		rq->rt.rt_runtime = def_rt_bandwidth.rt_runtime;
#ifdef CONFIG_RT_GROUP_SCHED
		init_tg_rt_entry(&root_task_group, &rq->rt, NULL, i, NULL);
#endif

		for (j = 0; j < CPU_LOAD_IDX_MAX; j++)
			rq->cpu_load[j] = 0;

#ifdef CONFIG_SMP
		rq->sd = NULL;
		rq->rd = NULL;
		rq->cpu_capacity = rq->cpu_capacity_orig = SCHED_CAPACITY_SCALE;
		rq->balance_callback = NULL;
		rq->active_balance = 0;
		rq->next_balance = jiffies;
		rq->push_cpu = 0;
		rq->cpu = i;
		rq->online = 0;
		rq->idle_stamp = 0;
		rq->avg_idle = 2*sysctl_sched_migration_cost;
		rq->max_idle_balance_cost = sysctl_sched_migration_cost;

		INIT_LIST_HEAD(&rq->cfs_tasks);

		rq_attach_root(rq, &def_root_domain);
#ifdef CONFIG_NO_HZ_COMMON
		rq->last_load_update_tick = jiffies;
		rq->last_blocked_load_update_tick = jiffies;
		atomic_set(&rq->nohz_flags, 0);
#endif
#endif /* CONFIG_SMP */
		hrtick_rq_init(rq);
		atomic_set(&rq->nr_iowait, 0);
	}

	set_load_weight(&init_task, false);

	/*
	 * The boot idle thread does lazy MMU switching as well:
	 */
	mmgrab(&init_mm);
	enter_lazy_tlb(&init_mm, current);

	/*
	 * Make us the idle thread. Technically, schedule() should not be
	 * called from this thread, however somewhere below it might be,
	 * but because we are the idle thread, we just pick up running again
	 * when this runqueue becomes "idle".
	 */
	init_idle(current, smp_processor_id());

	calc_load_update = jiffies + LOAD_FREQ;

#ifdef CONFIG_SMP
	idle_thread_set_boot_cpu();
#endif
	init_sched_fair_class();

	init_schedstats();

	scheduler_running = 1;
}

#ifdef CONFIG_DEBUG_ATOMIC_SLEEP
static inline int preempt_count_equals(int preempt_offset)
{
	int nested = preempt_count() + sched_rcu_preempt_depth();

	return (nested == preempt_offset);
}

void __might_sleep(const char *file, int line, int preempt_offset)
{
	/*
	 * Blocking primitives will set (and therefore destroy) current->state,
	 * since we will exit with TASK_RUNNING make sure we enter with it,
	 * otherwise we will destroy state.
	 */
	WARN_ONCE(current->state != TASK_RUNNING && current->task_state_change,
			"do not call blocking ops when !TASK_RUNNING; "
			"state=%lx set at [<%p>] %pS\n",
			current->state,
			(void *)current->task_state_change,
			(void *)current->task_state_change);

	___might_sleep(file, line, preempt_offset);
}
EXPORT_SYMBOL(__might_sleep);

void ___might_sleep(const char *file, int line, int preempt_offset)
{
	/* Ratelimiting timestamp: */
	static unsigned long prev_jiffy;

	unsigned long preempt_disable_ip;

	/* WARN_ON_ONCE() by default, no rate limit required: */
	rcu_sleep_check();

	if ((preempt_count_equals(preempt_offset) && !irqs_disabled() &&
	     !is_idle_task(current)) ||
	    system_state == SYSTEM_BOOTING || system_state > SYSTEM_RUNNING ||
	    oops_in_progress)
		return;

	if (time_before(jiffies, prev_jiffy + HZ) && prev_jiffy)
		return;
	prev_jiffy = jiffies;

	/* Save this before calling printk(), since that will clobber it: */
	preempt_disable_ip = get_preempt_disable_ip(current);

	printk(KERN_ERR
		"BUG: sleeping function called from invalid context at %s:%d\n",
			file, line);
	printk(KERN_ERR
		"in_atomic(): %d, irqs_disabled(): %d, pid: %d, name: %s\n",
			in_atomic(), irqs_disabled(),
			current->pid, current->comm);

	if (task_stack_end_corrupted(current))
		printk(KERN_EMERG "Thread overran stack, or stack corrupted\n");

	debug_show_held_locks(current);
	if (irqs_disabled())
		print_irqtrace_events(current);
	if (IS_ENABLED(CONFIG_DEBUG_PREEMPT)
	    && !preempt_count_equals(preempt_offset)) {
		pr_err("Preemption disabled at:");
		print_ip_sym(preempt_disable_ip);
		pr_cont("\n");
	}
	dump_stack();
	add_taint(TAINT_WARN, LOCKDEP_STILL_OK);
}
EXPORT_SYMBOL(___might_sleep);
#endif

#ifdef CONFIG_MAGIC_SYSRQ
void normalize_rt_tasks(void)
{
	struct task_struct *g, *p;
	struct sched_attr attr = {
		.sched_policy = SCHED_NORMAL,
	};

	read_lock(&tasklist_lock);
	for_each_process_thread(g, p) {
		/*
		 * Only normalize user tasks:
		 */
		if (p->flags & PF_KTHREAD)
			continue;

		p->se.exec_start = 0;
		schedstat_set(p->se.statistics.wait_start,  0);
		schedstat_set(p->se.statistics.sleep_start, 0);
		schedstat_set(p->se.statistics.block_start, 0);

		if (!dl_task(p) && !rt_task(p)) {
			/*
			 * Renice negative nice level userspace
			 * tasks back to 0:
			 */
			if (task_nice(p) < 0)
				set_user_nice(p, 0);
			continue;
		}

		__sched_setscheduler(p, &attr, false, false);
	}
	read_unlock(&tasklist_lock);
}

#endif /* CONFIG_MAGIC_SYSRQ */

#if defined(CONFIG_IA64) || defined(CONFIG_KGDB_KDB)
/*
 * These functions are only useful for the IA64 MCA handling, or kdb.
 *
 * They can only be called when the whole system has been
 * stopped - every CPU needs to be quiescent, and no scheduling
 * activity can take place. Using them for anything else would
 * be a serious bug, and as a result, they aren't even visible
 * under any other configuration.
 */

/**
 * curr_task - return the current task for a given CPU.
 * @cpu: the processor in question.
 *
 * ONLY VALID WHEN THE WHOLE SYSTEM IS STOPPED!
 *
 * Return: The current task for @cpu.
 */
struct task_struct *curr_task(int cpu)
{
	return cpu_curr(cpu);
}

#endif /* defined(CONFIG_IA64) || defined(CONFIG_KGDB_KDB) */

#ifdef CONFIG_IA64
/**
 * set_curr_task - set the current task for a given CPU.
 * @cpu: the processor in question.
 * @p: the task pointer to set.
 *
 * Description: This function must only be used when non-maskable interrupts
 * are serviced on a separate stack. It allows the architecture to switch the
 * notion of the current task on a CPU in a non-blocking manner. This function
 * must be called with all CPU's synchronized, and interrupts disabled, the
 * and caller must save the original value of the current task (see
 * curr_task() above) and restore that value before reenabling interrupts and
 * re-starting the system.
 *
 * ONLY VALID WHEN THE WHOLE SYSTEM IS STOPPED!
 */
void ia64_set_curr_task(int cpu, struct task_struct *p)
{
	cpu_curr(cpu) = p;
}

#endif

#ifdef CONFIG_CGROUP_SCHED
/* task_group_lock serializes the addition/removal of task groups */
static DEFINE_SPINLOCK(task_group_lock);

static void sched_free_group(struct task_group *tg)
{
	free_fair_sched_group(tg);
	free_rt_sched_group(tg);
	autogroup_free(tg);
	kmem_cache_free(task_group_cache, tg);
}

/* allocate runqueue etc for a new task group */
struct task_group *sched_create_group(struct task_group *parent)
{
	struct task_group *tg;

	tg = kmem_cache_alloc(task_group_cache, GFP_KERNEL | __GFP_ZERO);
	if (!tg)
		return ERR_PTR(-ENOMEM);

	if (!alloc_fair_sched_group(tg, parent))
		goto err;

	if (!alloc_rt_sched_group(tg, parent))
		goto err;

	return tg;

err:
	sched_free_group(tg);
	return ERR_PTR(-ENOMEM);
}

void sched_online_group(struct task_group *tg, struct task_group *parent)
{
	unsigned long flags;

	spin_lock_irqsave(&task_group_lock, flags);
	list_add_rcu(&tg->list, &task_groups);

	/* Root should already exist: */
	WARN_ON(!parent);

	tg->parent = parent;
	INIT_LIST_HEAD(&tg->children);
	list_add_rcu(&tg->siblings, &parent->children);
	spin_unlock_irqrestore(&task_group_lock, flags);

	online_fair_sched_group(tg);
}

/* rcu callback to free various structures associated with a task group */
static void sched_free_group_rcu(struct rcu_head *rhp)
{
	/* Now it should be safe to free those cfs_rqs: */
	sched_free_group(container_of(rhp, struct task_group, rcu));
}

void sched_destroy_group(struct task_group *tg)
{
	/* Wait for possible concurrent references to cfs_rqs complete: */
	call_rcu(&tg->rcu, sched_free_group_rcu);
}

void sched_offline_group(struct task_group *tg)
{
	unsigned long flags;

	/* End participation in shares distribution: */
	unregister_fair_sched_group(tg);

	spin_lock_irqsave(&task_group_lock, flags);
	list_del_rcu(&tg->list);
	list_del_rcu(&tg->siblings);
	spin_unlock_irqrestore(&task_group_lock, flags);
}

static void sched_change_group(struct task_struct *tsk, int type)
{
	struct task_group *tg;

	/*
	 * All callers are synchronized by task_rq_lock(); we do not use RCU
	 * which is pointless here. Thus, we pass "true" to task_css_check()
	 * to prevent lockdep warnings.
	 */
	tg = container_of(task_css_check(tsk, cpu_cgrp_id, true),
			  struct task_group, css);
	tg = autogroup_task_group(tsk, tg);
	tsk->sched_task_group = tg;

#ifdef CONFIG_FAIR_GROUP_SCHED
	if (tsk->sched_class->task_change_group)
		tsk->sched_class->task_change_group(tsk, type);
	else
#endif
		set_task_rq(tsk, task_cpu(tsk));
}

/*
 * Change task's runqueue when it moves between groups.
 *
 * The caller of this function should have put the task in its new group by
 * now. This function just updates tsk->se.cfs_rq and tsk->se.parent to reflect
 * its new group.
 */
void sched_move_task(struct task_struct *tsk)
{
	int queued, running, queue_flags =
		DEQUEUE_SAVE | DEQUEUE_MOVE | DEQUEUE_NOCLOCK;
	struct rq_flags rf;
	struct rq *rq;

	rq = task_rq_lock(tsk, &rf);
	update_rq_clock(rq);

	running = task_current(rq, tsk);
	queued = task_on_rq_queued(tsk);

	if (queued)
		dequeue_task(rq, tsk, queue_flags);
	if (running)
		put_prev_task(rq, tsk);

	sched_change_group(tsk, TASK_MOVE_GROUP);

	if (queued)
		enqueue_task(rq, tsk, queue_flags);
	if (running)
		set_curr_task(rq, tsk);

	task_rq_unlock(rq, tsk, &rf);
}

static inline struct task_group *css_tg(struct cgroup_subsys_state *css)
{
	return css ? container_of(css, struct task_group, css) : NULL;
}

static struct cgroup_subsys_state *
cpu_cgroup_css_alloc(struct cgroup_subsys_state *parent_css)
{
	struct task_group *parent = css_tg(parent_css);
	struct task_group *tg;

	if (!parent) {
		/* This is early initialization for the top cgroup */
		return &root_task_group.css;
	}

	tg = sched_create_group(parent);
	if (IS_ERR(tg))
		return ERR_PTR(-ENOMEM);

	return &tg->css;
}

/* Expose task group only after completing cgroup initialization */
static int cpu_cgroup_css_online(struct cgroup_subsys_state *css)
{
	struct task_group *tg = css_tg(css);
	struct task_group *parent = css_tg(css->parent);

	if (parent)
		sched_online_group(tg, parent);
	return 0;
}

static void cpu_cgroup_css_released(struct cgroup_subsys_state *css)
{
	struct task_group *tg = css_tg(css);

	sched_offline_group(tg);
}

static void cpu_cgroup_css_free(struct cgroup_subsys_state *css)
{
	struct task_group *tg = css_tg(css);

	/*
	 * Relies on the RCU grace period between css_released() and this.
	 */
	sched_free_group(tg);
}

/*
 * This is called before wake_up_new_task(), therefore we really only
 * have to set its group bits, all the other stuff does not apply.
 */
static void cpu_cgroup_fork(struct task_struct *task)
{
	struct rq_flags rf;
	struct rq *rq;

	rq = task_rq_lock(task, &rf);

	update_rq_clock(rq);
	sched_change_group(task, TASK_SET_GROUP);

	task_rq_unlock(rq, task, &rf);
}

static int cpu_cgroup_can_attach(struct cgroup_taskset *tset)
{
	struct task_struct *task;
	struct cgroup_subsys_state *css;
	int ret = 0;

	cgroup_taskset_for_each(task, css, tset) {
#ifdef CONFIG_RT_GROUP_SCHED
		if (!sched_rt_can_attach(css_tg(css), task))
			return -EINVAL;
#endif
		/*
		 * Serialize against wake_up_new_task() such that if its
		 * running, we're sure to observe its full state.
		 */
		raw_spin_lock_irq(&task->pi_lock);
		/*
		 * Avoid calling sched_move_task() before wake_up_new_task()
		 * has happened. This would lead to problems with PELT, due to
		 * move wanting to detach+attach while we're not attached yet.
		 */
		if (task->state == TASK_NEW)
			ret = -EINVAL;
		raw_spin_unlock_irq(&task->pi_lock);

		if (ret)
			break;
	}
	return ret;
}

static void cpu_cgroup_attach(struct cgroup_taskset *tset)
{
	struct task_struct *task;
	struct cgroup_subsys_state *css;

	cgroup_taskset_for_each(task, css, tset)
		sched_move_task(task);
}

#ifdef CONFIG_FAIR_GROUP_SCHED
static int cpu_shares_write_u64(struct cgroup_subsys_state *css,
				struct cftype *cftype, u64 shareval)
{
	if (shareval > scale_load_down(ULONG_MAX))
		shareval = MAX_SHARES;
	return sched_group_set_shares(css_tg(css), scale_load(shareval));
}

static u64 cpu_shares_read_u64(struct cgroup_subsys_state *css,
			       struct cftype *cft)
{
	struct task_group *tg = css_tg(css);

	return (u64) scale_load_down(tg->shares);
}

#ifdef CONFIG_CFS_BANDWIDTH
static DEFINE_MUTEX(cfs_constraints_mutex);

const u64 max_cfs_quota_period = 1 * NSEC_PER_SEC; /* 1s */
const u64 min_cfs_quota_period = 1 * NSEC_PER_MSEC; /* 1ms */

static int __cfs_schedulable(struct task_group *tg, u64 period, u64 runtime);

static int tg_set_cfs_bandwidth(struct task_group *tg, u64 period, u64 quota)
{
	int i, ret = 0, runtime_enabled, runtime_was_enabled;
	struct cfs_bandwidth *cfs_b = &tg->cfs_bandwidth;

	if (tg == &root_task_group)
		return -EINVAL;

	/*
	 * Ensure we have at some amount of bandwidth every period.  This is
	 * to prevent reaching a state of large arrears when throttled via
	 * entity_tick() resulting in prolonged exit starvation.
	 */
	if (quota < min_cfs_quota_period || period < min_cfs_quota_period)
		return -EINVAL;

	/*
	 * Likewise, bound things on the otherside by preventing insane quota
	 * periods.  This also allows us to normalize in computing quota
	 * feasibility.
	 */
	if (period > max_cfs_quota_period)
		return -EINVAL;

	/*
	 * Prevent race between setting of cfs_rq->runtime_enabled and
	 * unthrottle_offline_cfs_rqs().
	 */
	get_online_cpus();
	mutex_lock(&cfs_constraints_mutex);
	ret = __cfs_schedulable(tg, period, quota);
	if (ret)
		goto out_unlock;

	runtime_enabled = quota != RUNTIME_INF;
	runtime_was_enabled = cfs_b->quota != RUNTIME_INF;
	/*
	 * If we need to toggle cfs_bandwidth_used, off->on must occur
	 * before making related changes, and on->off must occur afterwards
	 */
	if (runtime_enabled && !runtime_was_enabled)
		cfs_bandwidth_usage_inc();
	raw_spin_lock_irq(&cfs_b->lock);
	cfs_b->period = ns_to_ktime(period);
	cfs_b->quota = quota;

	__refill_cfs_bandwidth_runtime(cfs_b);

	/* Restart the period timer (if active) to handle new period expiry: */
	if (runtime_enabled)
		start_cfs_bandwidth(cfs_b);

	raw_spin_unlock_irq(&cfs_b->lock);

	for_each_online_cpu(i) {
		struct cfs_rq *cfs_rq = tg->cfs_rq[i];
		struct rq *rq = cfs_rq->rq;
		struct rq_flags rf;

		rq_lock_irq(rq, &rf);
		cfs_rq->runtime_enabled = runtime_enabled;
		cfs_rq->runtime_remaining = 0;

		if (cfs_rq->throttled)
			unthrottle_cfs_rq(cfs_rq);
		rq_unlock_irq(rq, &rf);
	}
	if (runtime_was_enabled && !runtime_enabled)
		cfs_bandwidth_usage_dec();
out_unlock:
	mutex_unlock(&cfs_constraints_mutex);
	put_online_cpus();

	return ret;
}

int tg_set_cfs_quota(struct task_group *tg, long cfs_quota_us)
{
	u64 quota, period;

	period = ktime_to_ns(tg->cfs_bandwidth.period);
	if (cfs_quota_us < 0)
		quota = RUNTIME_INF;
	else if ((u64)cfs_quota_us <= U64_MAX / NSEC_PER_USEC)
		quota = (u64)cfs_quota_us * NSEC_PER_USEC;
	else
		return -EINVAL;

	return tg_set_cfs_bandwidth(tg, period, quota);
}

long tg_get_cfs_quota(struct task_group *tg)
{
	u64 quota_us;

	if (tg->cfs_bandwidth.quota == RUNTIME_INF)
		return -1;

	quota_us = tg->cfs_bandwidth.quota;
	do_div(quota_us, NSEC_PER_USEC);

	return quota_us;
}

int tg_set_cfs_period(struct task_group *tg, long cfs_period_us)
{
	u64 quota, period;

	if ((u64)cfs_period_us > U64_MAX / NSEC_PER_USEC)
		return -EINVAL;

	period = (u64)cfs_period_us * NSEC_PER_USEC;
	quota = tg->cfs_bandwidth.quota;

	return tg_set_cfs_bandwidth(tg, period, quota);
}

long tg_get_cfs_period(struct task_group *tg)
{
	u64 cfs_period_us;

	cfs_period_us = ktime_to_ns(tg->cfs_bandwidth.period);
	do_div(cfs_period_us, NSEC_PER_USEC);

	return cfs_period_us;
}

static s64 cpu_cfs_quota_read_s64(struct cgroup_subsys_state *css,
				  struct cftype *cft)
{
	return tg_get_cfs_quota(css_tg(css));
}

static int cpu_cfs_quota_write_s64(struct cgroup_subsys_state *css,
				   struct cftype *cftype, s64 cfs_quota_us)
{
	return tg_set_cfs_quota(css_tg(css), cfs_quota_us);
}

static u64 cpu_cfs_period_read_u64(struct cgroup_subsys_state *css,
				   struct cftype *cft)
{
	return tg_get_cfs_period(css_tg(css));
}

static int cpu_cfs_period_write_u64(struct cgroup_subsys_state *css,
				    struct cftype *cftype, u64 cfs_period_us)
{
	return tg_set_cfs_period(css_tg(css), cfs_period_us);
}

struct cfs_schedulable_data {
	struct task_group *tg;
	u64 period, quota;
};

/*
 * normalize group quota/period to be quota/max_period
 * note: units are usecs
 */
static u64 normalize_cfs_quota(struct task_group *tg,
			       struct cfs_schedulable_data *d)
{
	u64 quota, period;

	if (tg == d->tg) {
		period = d->period;
		quota = d->quota;
	} else {
		period = tg_get_cfs_period(tg);
		quota = tg_get_cfs_quota(tg);
	}

	/* note: these should typically be equivalent */
	if (quota == RUNTIME_INF || quota == -1)
		return RUNTIME_INF;

	return to_ratio(period, quota);
}

static int tg_cfs_schedulable_down(struct task_group *tg, void *data)
{
	struct cfs_schedulable_data *d = data;
	struct cfs_bandwidth *cfs_b = &tg->cfs_bandwidth;
	s64 quota = 0, parent_quota = -1;

	if (!tg->parent) {
		quota = RUNTIME_INF;
	} else {
		struct cfs_bandwidth *parent_b = &tg->parent->cfs_bandwidth;

		quota = normalize_cfs_quota(tg, d);
		parent_quota = parent_b->hierarchical_quota;

		/*
		 * Ensure max(child_quota) <= parent_quota.  On cgroup2,
		 * always take the min.  On cgroup1, only inherit when no
		 * limit is set:
		 */
		if (cgroup_subsys_on_dfl(cpu_cgrp_subsys)) {
			quota = min(quota, parent_quota);
		} else {
			if (quota == RUNTIME_INF)
				quota = parent_quota;
			else if (parent_quota != RUNTIME_INF && quota > parent_quota)
				return -EINVAL;
		}
	}
	cfs_b->hierarchical_quota = quota;

	return 0;
}

static int __cfs_schedulable(struct task_group *tg, u64 period, u64 quota)
{
	int ret;
	struct cfs_schedulable_data data = {
		.tg = tg,
		.period = period,
		.quota = quota,
	};

	if (quota != RUNTIME_INF) {
		do_div(data.period, NSEC_PER_USEC);
		do_div(data.quota, NSEC_PER_USEC);
	}

	rcu_read_lock();
	ret = walk_tg_tree(tg_cfs_schedulable_down, tg_nop, &data);
	rcu_read_unlock();

	return ret;
}

static int cpu_cfs_stat_show(struct seq_file *sf, void *v)
{
	struct task_group *tg = css_tg(seq_css(sf));
	struct cfs_bandwidth *cfs_b = &tg->cfs_bandwidth;

	seq_printf(sf, "nr_periods %d\n", cfs_b->nr_periods);
	seq_printf(sf, "nr_throttled %d\n", cfs_b->nr_throttled);
	seq_printf(sf, "throttled_time %llu\n", cfs_b->throttled_time);

	if (schedstat_enabled() && tg != &root_task_group) {
		u64 ws = 0;
		int i;

		for_each_possible_cpu(i)
			ws += schedstat_val(tg->se[i]->statistics.wait_sum);

		seq_printf(sf, "wait_sum %llu\n", ws);
	}

	return 0;
}
#endif /* CONFIG_CFS_BANDWIDTH */
#endif /* CONFIG_FAIR_GROUP_SCHED */

#ifdef CONFIG_RT_GROUP_SCHED
static int cpu_rt_runtime_write(struct cgroup_subsys_state *css,
				struct cftype *cft, s64 val)
{
	return sched_group_set_rt_runtime(css_tg(css), val);
}

static s64 cpu_rt_runtime_read(struct cgroup_subsys_state *css,
			       struct cftype *cft)
{
	return sched_group_rt_runtime(css_tg(css));
}

static int cpu_rt_period_write_uint(struct cgroup_subsys_state *css,
				    struct cftype *cftype, u64 rt_period_us)
{
	return sched_group_set_rt_period(css_tg(css), rt_period_us);
}

static u64 cpu_rt_period_read_uint(struct cgroup_subsys_state *css,
				   struct cftype *cft)
{
	return sched_group_rt_period(css_tg(css));
}
#endif /* CONFIG_RT_GROUP_SCHED */

static struct cftype cpu_legacy_files[] = {
#ifdef CONFIG_FAIR_GROUP_SCHED
	{
		.name = "shares",
		.read_u64 = cpu_shares_read_u64,
		.write_u64 = cpu_shares_write_u64,
	},
#endif
#ifdef CONFIG_CFS_BANDWIDTH
	{
		.name = "cfs_quota_us",
		.read_s64 = cpu_cfs_quota_read_s64,
		.write_s64 = cpu_cfs_quota_write_s64,
	},
	{
		.name = "cfs_period_us",
		.read_u64 = cpu_cfs_period_read_u64,
		.write_u64 = cpu_cfs_period_write_u64,
	},
	{
		.name = "stat",
		.seq_show = cpu_cfs_stat_show,
	},
#endif
#ifdef CONFIG_RT_GROUP_SCHED
	{
		.name = "rt_runtime_us",
		.read_s64 = cpu_rt_runtime_read,
		.write_s64 = cpu_rt_runtime_write,
	},
	{
		.name = "rt_period_us",
		.read_u64 = cpu_rt_period_read_uint,
		.write_u64 = cpu_rt_period_write_uint,
	},
#endif
	{ }	/* Terminate */
};

static int cpu_extra_stat_show(struct seq_file *sf,
			       struct cgroup_subsys_state *css)
{
#ifdef CONFIG_CFS_BANDWIDTH
	{
		struct task_group *tg = css_tg(css);
		struct cfs_bandwidth *cfs_b = &tg->cfs_bandwidth;
		u64 throttled_usec;

		throttled_usec = cfs_b->throttled_time;
		do_div(throttled_usec, NSEC_PER_USEC);

		seq_printf(sf, "nr_periods %d\n"
			   "nr_throttled %d\n"
			   "throttled_usec %llu\n",
			   cfs_b->nr_periods, cfs_b->nr_throttled,
			   throttled_usec);
	}
#endif
	return 0;
}

#ifdef CONFIG_FAIR_GROUP_SCHED
static u64 cpu_weight_read_u64(struct cgroup_subsys_state *css,
			       struct cftype *cft)
{
	struct task_group *tg = css_tg(css);
	u64 weight = scale_load_down(tg->shares);

	return DIV_ROUND_CLOSEST_ULL(weight * CGROUP_WEIGHT_DFL, 1024);
}

static int cpu_weight_write_u64(struct cgroup_subsys_state *css,
				struct cftype *cft, u64 weight)
{
	/*
	 * cgroup weight knobs should use the common MIN, DFL and MAX
	 * values which are 1, 100 and 10000 respectively.  While it loses
	 * a bit of range on both ends, it maps pretty well onto the shares
	 * value used by scheduler and the round-trip conversions preserve
	 * the original value over the entire range.
	 */
	if (weight < CGROUP_WEIGHT_MIN || weight > CGROUP_WEIGHT_MAX)
		return -ERANGE;

	weight = DIV_ROUND_CLOSEST_ULL(weight * 1024, CGROUP_WEIGHT_DFL);

	return sched_group_set_shares(css_tg(css), scale_load(weight));
}

static s64 cpu_weight_nice_read_s64(struct cgroup_subsys_state *css,
				    struct cftype *cft)
{
	unsigned long weight = scale_load_down(css_tg(css)->shares);
	int last_delta = INT_MAX;
	int prio, delta;

	/* find the closest nice value to the current weight */
	for (prio = 0; prio < ARRAY_SIZE(sched_prio_to_weight); prio++) {
		delta = abs(sched_prio_to_weight[prio] - weight);
		if (delta >= last_delta)
			break;
		last_delta = delta;
	}

	return PRIO_TO_NICE(prio - 1 + MAX_RT_PRIO);
}

static int cpu_weight_nice_write_s64(struct cgroup_subsys_state *css,
				     struct cftype *cft, s64 nice)
{
	unsigned long weight;
	int idx;

	if (nice < MIN_NICE || nice > MAX_NICE)
		return -ERANGE;

	idx = NICE_TO_PRIO(nice) - MAX_RT_PRIO;
	idx = array_index_nospec(idx, 40);
	weight = sched_prio_to_weight[idx];

	return sched_group_set_shares(css_tg(css), scale_load(weight));
}
#endif

static void __maybe_unused cpu_period_quota_print(struct seq_file *sf,
						  long period, long quota)
{
	if (quota < 0)
		seq_puts(sf, "max");
	else
		seq_printf(sf, "%ld", quota);

	seq_printf(sf, " %ld\n", period);
}

/* caller should put the current value in *@periodp before calling */
static int __maybe_unused cpu_period_quota_parse(char *buf,
						 u64 *periodp, u64 *quotap)
{
	char tok[21];	/* U64_MAX */

	if (sscanf(buf, "%20s %llu", tok, periodp) < 1)
		return -EINVAL;

	*periodp *= NSEC_PER_USEC;

	if (sscanf(tok, "%llu", quotap))
		*quotap *= NSEC_PER_USEC;
	else if (!strcmp(tok, "max"))
		*quotap = RUNTIME_INF;
	else
		return -EINVAL;

	return 0;
}

#ifdef CONFIG_CFS_BANDWIDTH
static int cpu_max_show(struct seq_file *sf, void *v)
{
	struct task_group *tg = css_tg(seq_css(sf));

	cpu_period_quota_print(sf, tg_get_cfs_period(tg), tg_get_cfs_quota(tg));
	return 0;
}

static ssize_t cpu_max_write(struct kernfs_open_file *of,
			     char *buf, size_t nbytes, loff_t off)
{
	struct task_group *tg = css_tg(of_css(of));
	u64 period = tg_get_cfs_period(tg);
	u64 quota;
	int ret;

	ret = cpu_period_quota_parse(buf, &period, &quota);
	if (!ret)
		ret = tg_set_cfs_bandwidth(tg, period, quota);
	return ret ?: nbytes;
}
#endif

static struct cftype cpu_files[] = {
#ifdef CONFIG_FAIR_GROUP_SCHED
	{
		.name = "weight",
		.flags = CFTYPE_NOT_ON_ROOT,
		.read_u64 = cpu_weight_read_u64,
		.write_u64 = cpu_weight_write_u64,
	},
	{
		.name = "weight.nice",
		.flags = CFTYPE_NOT_ON_ROOT,
		.read_s64 = cpu_weight_nice_read_s64,
		.write_s64 = cpu_weight_nice_write_s64,
	},
#endif
#ifdef CONFIG_CFS_BANDWIDTH
	{
		.name = "max",
		.flags = CFTYPE_NOT_ON_ROOT,
		.seq_show = cpu_max_show,
		.write = cpu_max_write,
	},
#endif
	{ }	/* terminate */
};

struct cgroup_subsys cpu_cgrp_subsys = {
	.css_alloc	= cpu_cgroup_css_alloc,
	.css_online	= cpu_cgroup_css_online,
	.css_released	= cpu_cgroup_css_released,
	.css_free	= cpu_cgroup_css_free,
	.css_extra_stat_show = cpu_extra_stat_show,
	.fork		= cpu_cgroup_fork,
	.can_attach	= cpu_cgroup_can_attach,
	.attach		= cpu_cgroup_attach,
	.legacy_cftypes	= cpu_legacy_files,
	.dfl_cftypes	= cpu_files,
	.early_init	= true,
	.threaded	= true,
};

#endif	/* CONFIG_CGROUP_SCHED */

void dump_cpu_task(int cpu)
{
	pr_info("Task dump for CPU %d:\n", cpu);
	sched_show_task(cpu_curr(cpu));
}

/*
 * Nice levels are multiplicative, with a gentle 10% change for every
 * nice level changed. I.e. when a CPU-bound task goes from nice 0 to
 * nice 1, it will get ~10% less CPU time than another CPU-bound task
 * that remained on nice 0.
 *
 * The "10% effect" is relative and cumulative: from _any_ nice level,
 * if you go up 1 level, it's -10% CPU usage, if you go down 1 level
 * it's +10% CPU usage. (to achieve that we use a multiplier of 1.25.
 * If a task goes up by ~10% and another task goes down by ~10% then
 * the relative distance between them is ~25%.)
 */
const int sched_prio_to_weight[40] = {
 /* -20 */     88761,     71755,     56483,     46273,     36291,
 /* -15 */     29154,     23254,     18705,     14949,     11916,
 /* -10 */      9548,      7620,      6100,      4904,      3906,
 /*  -5 */      3121,      2501,      1991,      1586,      1277,
 /*   0 */      1024,       820,       655,       526,       423,
 /*   5 */       335,       272,       215,       172,       137,
 /*  10 */       110,        87,        70,        56,        45,
 /*  15 */        36,        29,        23,        18,        15,
};

/*
 * Inverse (2^32/x) values of the sched_prio_to_weight[] array, precalculated.
 *
 * In cases where the weight does not change often, we can use the
 * precalculated inverse to speed up arithmetics by turning divisions
 * into multiplications:
 */
const u32 sched_prio_to_wmult[40] = {
 /* -20 */     48388,     59856,     76040,     92818,    118348,
 /* -15 */    147320,    184698,    229616,    287308,    360437,
 /* -10 */    449829,    563644,    704093,    875809,   1099582,
 /*  -5 */   1376151,   1717300,   2157191,   2708050,   3363326,
 /*   0 */   4194304,   5237765,   6557202,   8165337,  10153587,
 /*   5 */  12820798,  15790321,  19976592,  24970740,  31350126,
 /*  10 */  39045157,  49367440,  61356676,  76695844,  95443717,
 /*  15 */ 119304647, 148102320, 186737708, 238609294, 286331153,
};

#undef CREATE_TRACE_POINTS

#if defined(CONFIG_SMP) && defined(CONFIG_PREEMPT_RT_BASE)

static inline void
update_nr_migratory(struct task_struct *p, long delta)
{
	if (unlikely((p->sched_class == &rt_sched_class ||
		      p->sched_class == &dl_sched_class) &&
		      p->nr_cpus_allowed > 1)) {
		if (p->sched_class == &rt_sched_class)
			task_rq(p)->rt.rt_nr_migratory += delta;
		else
			task_rq(p)->dl.dl_nr_migratory += delta;
	}
}

static inline void
migrate_disable_update_cpus_allowed(struct task_struct *p)
{
	struct rq *rq;
	struct rq_flags rf;

	p->cpus_ptr = cpumask_of(smp_processor_id());

	rq = task_rq_lock(p, &rf);
	update_nr_migratory(p, -1);
	p->nr_cpus_allowed = 1;
	task_rq_unlock(rq, p, &rf);
}

static inline void
migrate_enable_update_cpus_allowed(struct task_struct *p)
{
	struct rq *rq;
	struct rq_flags rf;

	p->cpus_ptr = &p->cpus_mask;

	rq = task_rq_lock(p, &rf);
	p->nr_cpus_allowed = cpumask_weight(&p->cpus_mask);
	update_nr_migratory(p, 1);
	task_rq_unlock(rq, p, &rf);
}

void migrate_disable(void)
{
	struct task_struct *p = current;

	if (in_atomic() || irqs_disabled()) {
#ifdef CONFIG_SCHED_DEBUG
		p->migrate_disable_atomic++;
#endif
		return;
	}
#ifdef CONFIG_SCHED_DEBUG
	if (unlikely(p->migrate_disable_atomic)) {
		tracing_off();
		WARN_ON_ONCE(1);
	}
#endif

	if (p->migrate_disable) {
		p->migrate_disable++;
		return;
	}

	preempt_disable();
	preempt_lazy_disable();
	pin_current_cpu();

	migrate_disable_update_cpus_allowed(p);
	p->migrate_disable = 1;

	preempt_enable();
}
EXPORT_SYMBOL(migrate_disable);

void migrate_enable(void)
{
	struct task_struct *p = current;

	if (in_atomic() || irqs_disabled()) {
#ifdef CONFIG_SCHED_DEBUG
		p->migrate_disable_atomic--;
#endif
		return;
	}

#ifdef CONFIG_SCHED_DEBUG
	if (unlikely(p->migrate_disable_atomic)) {
		tracing_off();
		WARN_ON_ONCE(1);
	}
#endif

	WARN_ON_ONCE(p->migrate_disable <= 0);
	if (p->migrate_disable > 1) {
		p->migrate_disable--;
		return;
	}

	preempt_disable();

	p->migrate_disable = 0;
	migrate_enable_update_cpus_allowed(p);

	if (p->migrate_disable_update) {
		struct rq *rq;
		struct rq_flags rf;

		rq = task_rq_lock(p, &rf);
		update_rq_clock(rq);

		__do_set_cpus_allowed_tail(p, &p->cpus_mask);
		task_rq_unlock(rq, p, &rf);

		p->migrate_disable_update = 0;

		WARN_ON(smp_processor_id() != task_cpu(p));
		if (!cpumask_test_cpu(task_cpu(p), &p->cpus_mask)) {
			const struct cpumask *cpu_valid_mask = cpu_active_mask;
			struct migration_arg arg;
			unsigned int dest_cpu;

			if (p->flags & PF_KTHREAD) {
				/*
				 * Kernel threads are allowed on online && !active CPUs
				 */
				cpu_valid_mask = cpu_online_mask;
			}
			dest_cpu = cpumask_any_and(cpu_valid_mask, &p->cpus_mask);
			arg.task = p;
			arg.dest_cpu = dest_cpu;

			unpin_current_cpu();
			preempt_lazy_enable();
			preempt_enable();
			stop_one_cpu(task_cpu(p), migration_cpu_stop, &arg);
			tlb_migrate_finish(p->mm);

			return;
		}
	}
	unpin_current_cpu();
	preempt_lazy_enable();
	preempt_enable();
}
EXPORT_SYMBOL(migrate_enable);

#elif !defined(CONFIG_SMP) && defined(CONFIG_PREEMPT_RT_BASE)
void migrate_disable(void)
{
#ifdef CONFIG_SCHED_DEBUG
	struct task_struct *p = current;

	if (in_atomic() || irqs_disabled()) {
		p->migrate_disable_atomic++;
		return;
	}

	if (unlikely(p->migrate_disable_atomic)) {
		tracing_off();
		WARN_ON_ONCE(1);
	}

	p->migrate_disable++;
#endif
	barrier();
}
EXPORT_SYMBOL(migrate_disable);

void migrate_enable(void)
{
#ifdef CONFIG_SCHED_DEBUG
	struct task_struct *p = current;

	if (in_atomic() || irqs_disabled()) {
		p->migrate_disable_atomic--;
		return;
	}

	if (unlikely(p->migrate_disable_atomic)) {
		tracing_off();
		WARN_ON_ONCE(1);
	}

	WARN_ON_ONCE(p->migrate_disable <= 0);
	p->migrate_disable--;
#endif
	barrier();
}
EXPORT_SYMBOL(migrate_enable);
#endif<|MERGE_RESOLUTION|>--- conflicted
+++ resolved
@@ -3607,10 +3607,7 @@
 {
 	if (!tsk->state)
 		return;
-<<<<<<< HEAD
-=======
-
->>>>>>> fd5bccd1
+
 	/*
 	 * If a worker went to sleep, notify and ask workqueue whether
 	 * it wants to wake up a task to maintain concurrency.
