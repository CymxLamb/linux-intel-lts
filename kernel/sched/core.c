--- conflicted
+++ resolved
@@ -583,14 +583,11 @@
  */
 int get_nohz_timer_target(void)
 {
-	int i, cpu;
+	int i, cpu = smp_processor_id();
 	struct sched_domain *sd;
 
-	preempt_disable_rt();
-	cpu = smp_processor_id();
-
 	if (!idle_cpu(cpu) && is_housekeeping_cpu(cpu))
-		goto preempt_en_rt;
+		return cpu;
 
 	rcu_read_lock();
 	for_each_domain(cpu, sd) {
@@ -609,8 +606,6 @@
 		cpu = housekeeping_any_cpu();
 unlock:
 	rcu_read_unlock();
-preempt_en_rt:
-	preempt_enable_rt();
 	return cpu;
 }
 
@@ -1218,17 +1213,7 @@
 
 	/* Can the task run on the task's current CPU? If so, we're done */
 	if (cpumask_test_cpu(task_cpu(p), new_mask) || __migrate_disabled(p))
-<<<<<<< HEAD
-=======
 		goto out;
-
-#if defined(CONFIG_SMP) && defined(CONFIG_PREEMPT_RT_BASE)
-	if (__migrate_disabled(p)) {
-		p->migrate_disable_update = 1;
->>>>>>> c83ee32a
-		goto out;
-	}
-#endif
 
 #if defined(CONFIG_SMP) && defined(CONFIG_PREEMPT_RT_BASE)
 	if (__migrate_disabled(p)) {
