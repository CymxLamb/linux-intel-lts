--- conflicted
+++ resolved
@@ -8189,12 +8189,9 @@
 	p->migrate_disable_scheduled = 1;
 }
 
-<<<<<<< HEAD
-=======
 static DEFINE_PER_CPU(struct cpu_stop_work, migrate_work);
 static DEFINE_PER_CPU(struct migration_arg, migrate_arg);
 
->>>>>>> aa73e33d
 void migrate_enable(void)
 {
 	struct task_struct *p = current;
@@ -8233,24 +8230,6 @@
 
 	WARN_ON(smp_processor_id() != cpu);
 	if (!is_cpu_allowed(p, cpu)) {
-<<<<<<< HEAD
-		struct migration_arg arg = { .task = p };
-		struct cpu_stop_work work;
-		struct rq_flags rf;
-
-		rq = task_rq_lock(p, &rf);
-		update_rq_clock(rq);
-		arg.dest_cpu = select_fallback_rq(cpu, p);
-		task_rq_unlock(rq, p, &rf);
-
-		stop_one_cpu_nowait(task_cpu(p), migration_cpu_stop,
-				    &arg, &work);
-		__schedule(true);
-		if (!work.disabled) {
-			while (!arg.done)
-				cpu_relax();
-		}
-=======
 		struct migration_arg __percpu *arg;
 		struct cpu_stop_work __percpu *work;
 		struct rq_flags rf;
@@ -8269,7 +8248,6 @@
 
 		stop_one_cpu_nowait(task_cpu(p), migration_cpu_stop,
 				    arg, work);
->>>>>>> aa73e33d
 	}
 
 out:
